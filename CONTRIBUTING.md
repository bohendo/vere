--- conflicted
+++ resolved
@@ -24,20 +24,11 @@
 
 To start a fake `~zod`, the command is:
 
-<<<<<<< HEAD
-    $ urbit -c -F -I zod -A [arvo checkout] [pier directory]
-
-To resume one that was already created, just as on the live network,
-remove `-c` and `-A [arvo checkout]` (but leave the rest of the options
-there). `-F` uses the fake network, and `-I` starts an "imperial"
-instance - that is, an 8-bit galaxy.
-=======
     $ urbit -c -F zod -A [arvo checkout] [pier directory]
 
 To resume one that was already created, just as on the live network,
 remove `-c` and `-A [arvo checkout]` (but leave the rest of the options
 there). `-F` uses the fake network.
->>>>>>> 1044a7c8
 
 ## Kernel development
 
