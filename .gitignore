# subrepositories, downloaded pills
/arvo/
*.pill
# autoconf
/.MAKEFILE-VERSION
/make.conf
/.make.conf
# intermediate
*.swo
*.swp
*.o
/outside/**/*.a
/outside/re2/obj
# build
<<<<<<< HEAD
/bin/
=======
>>>>>>> 1463b33b
/vere.pkg
.tags
.etags
GPATH
GTAGS
GRTAGS
# scratch
/zod/
# dependencies
node_modules/
.sass-cache
# OS
.DS_Store
# ??
/inst
cscope.*
<<<<<<< HEAD
TAGS
build/
=======
build/
TAGS
>>>>>>> 1463b33b
<|MERGE_RESOLUTION|>--- conflicted
+++ resolved
@@ -12,10 +12,7 @@
 /outside/**/*.a
 /outside/re2/obj
 # build
-<<<<<<< HEAD
 /bin/
-=======
->>>>>>> 1463b33b
 /vere.pkg
 .tags
 .etags
@@ -32,10 +29,5 @@
 # ??
 /inst
 cscope.*
-<<<<<<< HEAD
-TAGS
 build/
-=======
-build/
-TAGS
->>>>>>> 1463b33b
+TAGS