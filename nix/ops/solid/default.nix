--- conflicted
+++ resolved
@@ -3,15 +3,9 @@
 pkgs.stdenv.mkDerivation rec {
   name        = "solid";
   builder     = ./builder.sh;
-<<<<<<< HEAD
-  buildInputs = [ herb ];
-
-  URBIT = urbit.exe;
-=======
   buildInputs = [ herb pkgs.coreutils ];
 
   URBIT = urbit.meta.exe;
->>>>>>> 5d039ead
   PIER  = pier;
   ARVO  = arvo;
 }