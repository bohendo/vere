--- conflicted
+++ resolved
@@ -37,11 +37,7 @@
 header "updating %base"
 
 # Update pill strategy to ensure correct staging
-<<<<<<< HEAD
-herb ./pier -p hood -d "+hood/mount /=base="
-=======
 lensa hood "+hood/mount /=base="
->>>>>>> cfcba47d
 
 until [ -d ./pier/base ]; do
   sleep 1
@@ -55,11 +51,7 @@
 cp $ARVO/lib/server.hoon ./pier/base/lib/
 cp $ARVO/lib/sole.hoon   ./pier/base/lib/
 cp $ARVO/lib/xray.hoon   ./pier/base/lib/
-<<<<<<< HEAD
-cp $ARVO/lib/pprint.hoon ./pier/base/lib/      
-=======
 cp $ARVO/lib/pprint.hoon ./pier/base/lib/
->>>>>>> cfcba47d
 
 mkdir -p ./pier/base/mar/lens/
 
@@ -76,13 +68,8 @@
 
 chmod -R u+rw ./pier/base/
 
-<<<<<<< HEAD
-herb ./pier -p hood -d "+hood/commit %base"
-herb ./pier -p hood -d "+hood/unmount %base"
-=======
 lensa hood "+hood/commit %base"
 lensa hood "+hood/unmount %base"
->>>>>>> cfcba47d
 
 # FIXME: horrible hack to ensure the update is applied first
 sleep 10
@@ -90,13 +77,8 @@
 header "updating %stage"
 
 # Stage new desk for pill contents
-<<<<<<< HEAD
-herb ./pier -p hood -d '+hood/merge %stage our %base'
-herb ./pier -p hood -d "+hood/mount /=stage="
-=======
 lensa hood '+hood/merge %stage our %base'
 lensa hood "+hood/mount /=stage="
->>>>>>> cfcba47d
 
 until [ -d ./pier/stage ]; do
   sleep 1
