--- conflicted
+++ resolved
@@ -12,13 +12,8 @@
   meta = rec {
     inherit debug;
     bin   = "${urbit}/bin/${name}";
-<<<<<<< HEAD
-    flags = if debug then "-g" else "";
-    exe   = "${meta.bin} ${meta.flags}";
-=======
     flags = if debug then [ "-g" ] else [];
     exe   = ''${meta.bin} ${pkgs.lib.strings.concatStringsSep " " meta.flags}'';
->>>>>>> f30e1d99
   };
 
   deps =
@@ -38,11 +33,7 @@
     # See https://github.com/NixOS/nixpkgs/issues/18995
     hardeningDisable = if debug then [ "all" ] else [];
 
-<<<<<<< HEAD
-    CFLAGS           = if debug then "-O3 -g -Werror" else "-O3 -Werror";
-=======
     CFLAGS           = "-O3 -g -Werror";
->>>>>>> f30e1d99
     MEMORY_DEBUG     = debug;
     CPU_DEBUG        = debug;
     EVENT_TIME_DEBUG = false;
