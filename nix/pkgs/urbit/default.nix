--- conflicted
+++ resolved
@@ -1,12 +1,7 @@
 {
   pkgs,
   debug,
-<<<<<<< HEAD
-  ivory ? ../../../bin/ivory.pill,
-  argon2, ed25519, ent, ge-additions, h2o, murmur3, scrypt, secp256k1, sni, softfloat3, uv
-=======
   argon2, ed25519, ent, ge-additions, h2o, murmur3, scrypt, secp256k1, sni, softfloat3, uv, ivory-header, ca-header
->>>>>>> da287907
 }:
 
 let
@@ -35,7 +30,6 @@
   hardeningDisable = if debug then [ "all" ] else [];
 
   CFLAGS           = if debug then "-O3 -g -Werror" else "-O3 -Werror";
-  IVORY            = ivory;
   MEMORY_DEBUG     = debug;
   CPU_DEBUG        = debug;
   EVENT_TIME_DEBUG = false;
