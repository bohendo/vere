--- conflicted
+++ resolved
@@ -4,12 +4,7 @@
   ent,
   name ? "urbit",
   debug ? false,
-<<<<<<< HEAD
-  ivory ? ../../../bin/ivory.pill,
-  ge-additions, cacert, xxd
-=======
   ge-additions
->>>>>>> c5c619e9
 }:
 
 let
@@ -31,11 +26,6 @@
   CPU_DEBUG        = debug;
   EVENT_TIME_DEBUG = false;
   NCURSES          = env.ncurses;
-<<<<<<< HEAD
-  SSL_CERT_FILE    = "${cacert}/etc/ssl/certs/ca-bundle.crt";
-  IVORY            = ivory;
-=======
->>>>>>> c5c619e9
 
   name              = "${name}-${env_name}";
   exename           = name;
