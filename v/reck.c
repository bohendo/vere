/* v/reck.c
**
**  This file is in the public domain.
*/
#include <stdio.h>
#include <stdlib.h>
#include <fcntl.h>
#include <sys/ioctl.h>
#include <sys/stat.h>
#include <unistd.h>
#include <setjmp.h>
#include <gmp.h>
#include <dirent.h>
#include <stdint.h>
#include <uv.h>
#include <curses.h>
#include <termios.h>
#include <term.h>

#include "all.h"
#include "v/vere.h"

<<<<<<< HEAD
/* _reck_mung(): formula wrapper with gate and sample.
*/
  static u2_noun
  _reck_mung_in(u2_reck* rec_u, u2_noun gam)
  {
    u2_noun pro = u2_cn_mung(u2k(u2h(gam)), u2k(u2t(gam)));

    u2z(gam); return pro;
  }
static u2_noun
_reck_mung(u2_reck* rec_u, c3_w sec_w, u2_noun gat, u2_noun sam)
{
  u2_noun gam = u2nc(gat, sam);

  return u2_lo_soft(rec_u, 0, _reck_mung_in, gam);
}

/* u2_reck_pike(): poke with floating core.
*/
u2_noun
u2_reck_pike(u2_reck* rec_u, u2_noun ovo, u2_noun cor)
{
  u2_noun fun = u2_cn_nock(cor, u2k(u2_cx_at(42, cor)));
  u2_noun sam = u2nc(u2k(rec_u->now), ovo);

  return _reck_mung(rec_u, 0, fun, sam);
}

/* u2_reck_nick(): transform enveloped packets, [vir cor].
*/
u2_noun
u2_reck_nick(u2_reck* rec_u, u2_noun vir, u2_noun cor)
{
  if ( u2_nul == vir ) {
    return u2nt(u2_blip, vir, cor);
  }
  else {
    u2_noun i_vir = u2h(vir);
    u2_noun pi_vir, qi_vir;
    u2_noun vix;

    if ( (u2_yes == u2_cr_cell((i_vir=u2h(vir)), &pi_vir, &qi_vir)) &&
         (u2_yes == u2du(qi_vir)) &&
         (c3__hear == u2h(qi_vir)) )
    {
      u2_noun gon;

      gon = u2_reck_pike(rec_u, u2k(i_vir), cor);
      if ( u2_blip != u2h(gon) ) {
        u2z(vir);
        return gon;
      }
      else {
        u2_noun viz;

        vix = u2k(u2h(u2t(gon)));
        cor = u2k(u2t(u2t(gon)));
        u2z(gon);

        viz = u2_ckb_weld(vix, u2k(u2t(vir)));
        u2z(vir);

        return u2_reck_nick(rec_u, viz, cor);
      }
    }
    else {
      u2_noun nez = u2_reck_nick(rec_u, u2k(u2t(vir)), cor);

      if ( u2_blip != u2h(nez) ) {
        u2z(vir);
        return nez;
      } else {
        u2_noun viz;

        viz = u2nc(u2k(i_vir), u2k(u2h(u2t(nez))));
        cor = u2k(u2t(u2t(nez)));

        u2z(vir);
        u2z(nez);

        return u2nt(u2_blip, viz, cor);
      }
    }
  }
}


/* _reck_spat(): spat with toy.
*/
static u2_noun
_reck_spat(u2_reck* rec_u, u2_noun pox)
{
  return u2_do("spat", pox);
}

/* _reck_nock_poke(): call poke through hardcoded interface.
*/
static u2_noun
_reck_nock_poke(u2_reck* rec_u, u2_noun ovo)
{
  u2_noun fun = u2_cn_nock(u2k(rec_u->roc), u2k(u2_cx_at(42, rec_u->roc)));
  u2_noun sam, pro;

  sam = u2nc(u2k(rec_u->now), ovo);
#if 0
  {
    c3_c*   ovi_c = u2_cr_string(u2h(u2t(ovo)));
    u2_noun tox = _reck_spat(rec_u, u2k(u2h(ovo)));
    c3_c*   tox_c = u2_cr_string(tox);

    uL(fprintf(uH, "poke: %%%s on %s\n", ovi_c, tox_c));

    free(tox_c); free(ovi_c); u2z(tox);
  }
#endif

#if 0
  {
    c3_c*   ovi_c = u2_cr_string(u2h(u2t(ovo)));

    uL(fprintf(uH, "poke: %s\n", ovi_c));

    free(ovi_c);
  }
#endif

  pro = u2_cn_mung(fun, sam);
  return pro;
}

/* _reck_nock_peek(): call peek through hardcoded interface.
*/
static u2_noun
_reck_nock_peek(u2_reck* rec_u, u2_noun hap)
{
  u2_noun fun = u2_cn_nock(u2k(rec_u->roc), u2k(u2_cx_at(87, rec_u->roc)));
  u2_noun sam = u2nc(u2k(rec_u->now), hap);

  return u2_cn_mung(fun, sam);
}

/* _reck_nock_keep(): call wait through hardcoded interface.
*/
static u2_noun
_reck_nock_keep(u2_reck* rec_u, u2_noun hap)
{
  u2_noun fun = u2_cn_nock(u2k(rec_u->roc), u2k(u2_cx_at(4, rec_u->roc)));
  u2_noun sam = u2nc(u2k(rec_u->now), hap);
  return u2_cn_mung(fun, sam);
}

/* _reck_nock_wish(): call wish through hardcoded interface.
*/
static u2_noun
_reck_nock_wish(u2_reck* rec_u, u2_noun txt)
{
  u2_noun fun = u2_cn_nock(u2k(rec_u->roc), u2k(u2_cx_at(20, rec_u->roc)));

  return u2_cn_mung(fun, txt);
}

/* u2_reck_gate(): load a kernel function.
*/
u2_noun
u2_reck_gate(const c3_c* txt_c)
{
  u2_noun txt = u2_ci_string(txt_c);
  u2_weak gat = u2_ckd_by_get(u2k(u2_Arv->yot), u2k(txt));

  if ( u2_none == gat ) {
    gat = _reck_nock_wish(u2_Arv, u2k(txt));
    u2_Arv->yot = u2_ckd_by_put(u2_Arv->yot, u2k(txt), u2k(gat));
  }
  u2z(txt);
  return gat;
}

/* u2_reck_do(): use a kernel function.
*/
u2_noun
u2_reck_do(const c3_c* txt_c, u2_noun arg)
{
  return u2_cn_mung(u2_reck_gate(txt_c), arg);
}

/* u2_reck_wish(): noun from expression
*/
u2_noun
u2_reck_wish(u2_reck* rec_u, c3_c* str_c)
{
  return _reck_nock_wish(rec_u, u2_ci_string(str_c));
}

/* _reck_scot(): print atom.
*/
static u2_noun
_reck_scot(u2_reck* rec_u, u2_noun dim)
{
  return u2_do("scot", dim);
}

/* u2_reck_time(): set the reck time.
*/
void
u2_reck_time(u2_reck* rec_u)
{
  struct timeval tim_tv;

  gettimeofday(&tim_tv, 0);
  u2z(rec_u->now);
  rec_u->now = u2_time_in_tv(&tim_tv);

  u2z(rec_u->wen);
  rec_u->wen = _reck_scot(rec_u, u2nc(c3__da, u2k(rec_u->now)));
}

/* u2_reck_wind(): set the reck time artificially.
*/
void
u2_reck_wind(u2_reck* rec_u, u2_noun now)
{
  u2z(rec_u->now);
  rec_u->now = now;

  u2z(rec_u->wen);
  rec_u->wen = _reck_scot(rec_u, u2nc(c3__da, u2k(rec_u->now)));
}

/* u2_reck_numb(): set the instance number.
*/
void
u2_reck_numb(u2_reck* rec_u)
{
  struct timeval tp;

  gettimeofday(&tp, 0);
  rec_u->sev_l = 0x7fffffff &
                 ( ((c3_w) tp.tv_sec) ^
                   u2_mug(0x7fffffff & ((c3_w) tp.tv_usec)) ^
                   u2_mug(getpid()));
  u2z(rec_u->sen);
  rec_u->sen = _reck_scot(rec_u, u2nc(c3__uv, rec_u->sev_l));
}

#if 0
/* _reck_time_bump(): advance the reck time by a small increment.
*/
static void
_reck_time_bump(u2_reck* rec_u)
{
  c3_d bum_d = (1ULL << 48ULL);

  rec_u->now = u2_cka_add(rec_u->now, u2_ci_chubs(1, &bum_d));
}
#endif

/* u2_reck_peek(): query the reck namespace (protected).
*/
u2_noun
u2_reck_peek(u2_reck* rec_u, u2_noun hap)
{
  return _reck_nock_peek(rec_u, hap);
}

/* u2_reck_keep(): measure timer.
*/
u2_noun
u2_reck_keep(u2_reck* rec_u, u2_noun hap)
{
  return _reck_nock_keep(rec_u, hap);
}

/* u2_reck_cold(): load full arvo with vanes, from new solid state.
*/
void
u2_reck_cold(u2_reck* rec_u, c3_w kno_w)
{
  memset(rec_u, 0, sizeof(*rec_u));
  rec_u->kno_w = kno_w;
  rec_u->rno_w = 0;
  rec_u->ent_d = 1;

  rec_u->own = 0;
  rec_u->now = 0;
  rec_u->wen = 0;
  rec_u->sen = 0;
  rec_u->roe = 0;
  rec_u->key = 0;
  rec_u->yot = 0;

  {
    u2_noun pot, eng;
    c3_c    ful_c[2048];

    if ( u2_yes == u2_Host.ops_u.nuu ) {
      snprintf(ful_c, 2048, "%s/urbit.pill", U2_LIB);
    } else {
      snprintf(ful_c, 2048, "%s/.urb/urbit.pill", u2_Host.cpu_c);
    }
    printf("loading %s\n", ful_c);

    if ( 0 == (pot = u2_walk_load(ful_c)) ) {
      perror(ful_c);
      exit(1);
    }

    //  Copy into basket to propitiate jet gods.
    {
      u2_rail bas_r = u2_wire_bas_r(u2_Wire);
      u2_noun tup;

      tup = u2_cke_cue(pot);
      eng = u2_rx(bas_r, tup);
      u2z(tup);
    }

    rec_u->ken = u2h(eng);
    rec_u->roc = u2t(eng);

    //  Execute from kernel to propitiate jet gods.
    {
      u2_noun fak;

      fak = u2_cn_nock(0, rec_u->ken);
      u2z(fak);
    }
  }

  //  Gates called deep when memory is wrapped.
  {
    u2z(u2_reck_gate("wash"));
    u2z(u2_reck_gate("mook"));
  }

  u2_reck_time(rec_u);

  u2_reck_numb(rec_u);
  {
    c3_c* dyt_c = u2_cr_string(rec_u->wen);

    printf("time: %s\n", dyt_c);
    free(dyt_c);
  }
}

=======
>>>>>>> f3b19abe
/* _reck_mole(): parse simple atomic mole.
*/
static u3_bean
_reck_mole(u3_noun  fot,
           u3_noun  san,
           c3_d*    ato_d)
{
  u3_noun uco = u3_do("slay", san);
  u3_noun p_uco, q_uco, r_uco, s_uco;

  if ( (u3_no == u3_cr_qual(uco, &p_uco, &q_uco, &r_uco, &s_uco)) ||
       (0 != p_uco) ||
       (0 != q_uco) ||
       (u3_no == u3_cr_sing(fot, r_uco)) )
  {
    uL(fprintf(uH, "strange mole %s\n", u3_cr_string(san)));

    u3z(fot); u3z(uco); return u3_no;
  }
  else {
    *ato_d = u3_cr_chub(0, s_uco);

    u3z(fot); u3z(uco); return u3_yes;
  }
}

/* _reck_lily(): parse little atom.
*/
static u3_bean
_reck_lily(u3_noun fot, u3_noun txt, c3_l* tid_l)
{
  c3_d ato_d;

  if ( u3_no == _reck_mole(fot, txt, &ato_d) ) {
    return u3_no;
  } else {
    if ( ato_d >= 0x80000000ULL ) {
      return u3_no;
    } else {
      *tid_l = (c3_l) ato_d;

      return u3_yes;
    }
  }
}

/* _reck_kick_term(): apply terminal outputs.
*/
static u3_bean
_reck_kick_term(u3_noun pox, c3_l tid_l, u3_noun fav)
{
  u3_noun p_fav;

  if ( u3_no == u3du(fav) ) {
    u3z(pox); u3z(fav); return u3_no;
  }
  else switch ( u3h(fav) ) {
    default: u3z(pox); u3z(fav); return u3_no;
    case c3__bbye:
    {
      u3z(pox); u3z(fav); return u3_yes;
    } break;

    case c3__blit: p_fav = u3t(fav);
    {
      u3_term_ef_blit(tid_l, u3k(p_fav));

      u3z(pox); u3z(fav); return u3_yes;
    } break;

    case c3__logo:
    {
      u3_Host.liv = u3_no;
      u3_Host.xit_i = u3t(fav);

      u3z(pox); u3z(fav); return u3_yes;
    } break;

    case c3__init: p_fav = u3t(fav);
    {
      u3A->own = u3nc(u3k(p_fav), u3A->own);

      u3_unix_ef_init(u3k(p_fav));

      // uL(fprintf(uH, "kick: init: %d\n", p_fav));
      u3z(pox); u3z(fav); return u3_yes;
    } break;
  }
  c3_assert(!"not reached"); return 0;
}

/* _reck_kick_http(): apply http effects.
*/
static u3_bean
_reck_kick_http(u3_noun  pox,
                c3_l     sev_l,
                c3_l     coq_l,
                c3_l     seq_l,
                u3_noun  fav)
{
  u3_noun p_fav, q_fav;

  if ( u3_no == u3du(fav) ) {
    u3z(pox); u3z(fav); return u3_no;
  }
  else switch ( u3h(fav) ) {
    default: u3z(pox); u3z(fav); return u3_no;

    case c3__thus: p_fav = u3h(u3t(fav)); q_fav = u3t(u3t(fav));
    {
      u3_cttp_ef_thus(u3_cr_word(0, p_fav), u3k(q_fav));

      u3z(pox); u3z(fav);
      return u3_yes;
    }
    case c3__thou: p_fav = u3t(fav);
    {
      u3_http_ef_thou(sev_l, coq_l, seq_l, u3k(p_fav));

      u3z(pox); u3z(fav);
      return u3_yes;
    } break;
  }
  c3_assert(!"not reached"); return u3_no;
}

/* _reck_kick_sync(): apply sync outputs.
*/
static u3_bean
_reck_kick_sync(u3_noun pox, u3_noun fav)
{
  switch ( u3h(fav) ) {
    default: break;
    case c3__ergo: {
      u3_noun who = u3k(u3h(u3t(fav)));
      u3_noun syd = u3k(u3h(u3t(u3t(fav))));
      u3_noun rel = u3k(u3t(u3t(u3t(fav))));

      u3_unix_ef_ergo(who, syd, rel);
      u3z(pox); u3z(fav); return u3_yes;
    } break;
  }

  //  XX obviously not right!
  //
  u3z(pox); u3z(fav); return u3_no;
}

static u3_bean
_reck_kick_newt(u3_noun pox, u3_noun fav)
{
  switch ( u3h(fav) ) {
    default: break;
    case c3__send: {
      u3_noun lan = u3k(u3h(u3t(fav)));
      u3_noun pac = u3k(u3t(u3t(fav)));

      u3_ames_ef_send(lan, pac);
      u3z(pox); u3z(fav); return u3_yes;
    } break;
  }
  u3z(pox); u3z(fav); return u3_no;
}

/* _reck_kick_ames(): apply packet network outputs.
*/
static u3_bean
_reck_kick_ames(u3_noun pox, u3_noun fav)
{
  u3_noun p_fav;

  switch ( u3h(fav) ) {
    default: break;
    case c3__init: p_fav = u3t(fav);
    {
      u3A->own = u3nc(u3k(p_fav), u3A->own);

      u3_unix_ef_init(u3k(p_fav));

      // uL(fprintf(uH, "kick: init: %d\n", p_fav));
      u3z(pox); u3z(fav); return u3_yes;
    } break;
  }
  u3z(pox); u3z(fav); return u3_no;
}

/* _reck_kick_spec(): apply an effect, by path.
*/
static u3_bean
_reck_kick_spec(u3_noun pox, u3_noun fav)
{
  u3_noun i_pox, t_pox;

  if ( (u3_no == u3_cr_cell(pox, &i_pox, &t_pox)) ||
       ((i_pox != u3_blip) && 
        (i_pox != c3__gold) && 
        (i_pox != c3__iron) && 
        (i_pox != c3__lead)) )
  {
    u3z(pox); u3z(fav); return u3_no;
  } else {
    u3_noun it_pox, tt_pox;

    if ( (u3_no == u3_cr_cell(t_pox, &it_pox, &tt_pox)) ) {
      u3z(pox); u3z(fav); return u3_no;
    }
    else switch ( it_pox ) {
      default: return u3_no;

      case c3__http: {
        u3_noun pud = tt_pox;
        u3_noun p_pud, t_pud, tt_pud, q_pud, r_pud, s_pud;
        c3_l    sev_l, coq_l, seq_l;

        if ( (u3_no == u3_cr_cell(pud, &p_pud, &t_pud)) ||
             (u3_no == _reck_lily(c3__uv, u3k(p_pud), &sev_l)) )
        {
          u3z(pox); u3z(fav); return u3_no;
        }

        if ( u3_nul == t_pud ) {
          coq_l = seq_l = 0;
        }
        else {
          if ( (u3_no == u3_cr_cell(t_pud, &q_pud, &tt_pud)) ||
               (u3_no == _reck_lily(c3__ud, u3k(q_pud), &coq_l)) )
          {
            u3z(pox); u3z(fav); return u3_no;
          }

          if ( u3_nul == tt_pud ) {
            seq_l = 0;
          } else {
            if ( (u3_no == u3_cr_cell(tt_pud, &r_pud, &s_pud)) ||
                 (u3_nul != s_pud) ||
                 (u3_no == _reck_lily(c3__ud, u3k(r_pud), &seq_l)) )
            {
              u3z(pox); u3z(fav); return u3_no;
            }
          }
        }
        return _reck_kick_http(pox, sev_l, coq_l, seq_l, fav);
      } break;

      case c3__clay:
      case c3__sync: {
        return _reck_kick_sync(pox, fav);
      } break;

      case c3__newt: {
        return _reck_kick_newt(pox, fav);
      } break;

      case c3__ames: {
        if ( (u3_nul != tt_pox) ) {
          u3z(pox); u3z(fav); return u3_no;
        }
        else {
          return _reck_kick_ames(pox, fav);
        }
      } break;

      case c3__term: {
        u3_noun pud = tt_pox;
        u3_noun p_pud, q_pud;
        c3_l    tid_l;

        if ( (u3_no == u3_cr_cell(pud, &p_pud, &q_pud)) ||
             (u3_nul != q_pud) ||
             (u3_no == _reck_lily(c3__ud, u3k(p_pud), &tid_l)) )
        {
          uL(fprintf(uH, "term: bad tire\n"));
          u3z(pox); u3z(fav); return u3_no;
        } else {
          return _reck_kick_term(pox, tid_l, fav);
        }
      } break;
    }
  }
  c3_assert(!"not reached");
  return u3_no;
}

/* _reck_kick_norm(): non path-specific effect handling.
*/
static u3_bean
_reck_kick_norm(u3_noun pox, u3_noun fav)
{
  if ( u3_no == u3du(fav) ) {
    u3z(pox); u3z(fav); return u3_no;
  }
  else switch ( u3h(fav) ) {
    default: u3z(pox); u3z(fav); return u3_no;

    case c3__vega:
    {
      uL(fprintf(uH, "<<<reset>>>\n"));
      u3z(pox); u3z(fav);

      //  u3_ds_wipe(u3_Wire);  //  doesn't work

      return u3_yes;
    }
    case c3__exit:
    {
      uL(fprintf(uH, "<<<goodbye>>>\n"));
      u3_lo_bail();

      u3z(pox); u3z(fav); return u3_yes;
    } break;
  }
  c3_assert(!"not reached"); return u3_no;
  u3z(pox); u3z(fav); return u3_no;
}

/* u3_reck_kick(): handle effect.
*/
void
u3_reck_kick(u3_noun ovo)
{
  if ( (u3_no == _reck_kick_spec(u3k(u3h(ovo)), u3k(u3t(ovo)))) &&
       (u3_no == _reck_kick_norm(u3k(u3h(ovo)), u3k(u3t(ovo)))) )
  {
    u3_noun tox = u3_do("spat", u3k(u3h(ovo)));

#if 0
    if ( (c3__warn != u3h(u3t(ovo))) &&
         (c3__text != u3h(u3t(ovo))) &&
         (c3__note != u3h(u3t(ovo))) )
#endif
#if 1
    if ( (c3__crud == u3h(u3t(ovo))) )
#if 0
         (c3__talk == u3h(u3t(ovo))) ||
         (c3__helo == u3h(u3t(ovo))) ||
         (c3__init == u3h(u3t(ovo))) )
#endif
    {
      u3_cv_plan(u3nt(u3_blip, c3__term, u3_nul),
                 u3nc(c3__flog, u3k(u3t(ovo))));
    }
    else {
      uL(fprintf(uH, "kick: lost %%%s on %s\n",
                     u3_cr_string(u3h(u3t(ovo))),
                     u3_cr_string(tox)));
#if 0
      if ( c3__hear == u3h(u3t(ovo)) ) {
        c3_assert(0);
      }
#endif
    }
#endif
    u3z(tox);
  }
  u3z(ovo);
}<|MERGE_RESOLUTION|>--- conflicted
+++ resolved
@@ -20,354 +20,6 @@
 #include "all.h"
 #include "v/vere.h"
 
-<<<<<<< HEAD
-/* _reck_mung(): formula wrapper with gate and sample.
-*/
-  static u2_noun
-  _reck_mung_in(u2_reck* rec_u, u2_noun gam)
-  {
-    u2_noun pro = u2_cn_mung(u2k(u2h(gam)), u2k(u2t(gam)));
-
-    u2z(gam); return pro;
-  }
-static u2_noun
-_reck_mung(u2_reck* rec_u, c3_w sec_w, u2_noun gat, u2_noun sam)
-{
-  u2_noun gam = u2nc(gat, sam);
-
-  return u2_lo_soft(rec_u, 0, _reck_mung_in, gam);
-}
-
-/* u2_reck_pike(): poke with floating core.
-*/
-u2_noun
-u2_reck_pike(u2_reck* rec_u, u2_noun ovo, u2_noun cor)
-{
-  u2_noun fun = u2_cn_nock(cor, u2k(u2_cx_at(42, cor)));
-  u2_noun sam = u2nc(u2k(rec_u->now), ovo);
-
-  return _reck_mung(rec_u, 0, fun, sam);
-}
-
-/* u2_reck_nick(): transform enveloped packets, [vir cor].
-*/
-u2_noun
-u2_reck_nick(u2_reck* rec_u, u2_noun vir, u2_noun cor)
-{
-  if ( u2_nul == vir ) {
-    return u2nt(u2_blip, vir, cor);
-  }
-  else {
-    u2_noun i_vir = u2h(vir);
-    u2_noun pi_vir, qi_vir;
-    u2_noun vix;
-
-    if ( (u2_yes == u2_cr_cell((i_vir=u2h(vir)), &pi_vir, &qi_vir)) &&
-         (u2_yes == u2du(qi_vir)) &&
-         (c3__hear == u2h(qi_vir)) )
-    {
-      u2_noun gon;
-
-      gon = u2_reck_pike(rec_u, u2k(i_vir), cor);
-      if ( u2_blip != u2h(gon) ) {
-        u2z(vir);
-        return gon;
-      }
-      else {
-        u2_noun viz;
-
-        vix = u2k(u2h(u2t(gon)));
-        cor = u2k(u2t(u2t(gon)));
-        u2z(gon);
-
-        viz = u2_ckb_weld(vix, u2k(u2t(vir)));
-        u2z(vir);
-
-        return u2_reck_nick(rec_u, viz, cor);
-      }
-    }
-    else {
-      u2_noun nez = u2_reck_nick(rec_u, u2k(u2t(vir)), cor);
-
-      if ( u2_blip != u2h(nez) ) {
-        u2z(vir);
-        return nez;
-      } else {
-        u2_noun viz;
-
-        viz = u2nc(u2k(i_vir), u2k(u2h(u2t(nez))));
-        cor = u2k(u2t(u2t(nez)));
-
-        u2z(vir);
-        u2z(nez);
-
-        return u2nt(u2_blip, viz, cor);
-      }
-    }
-  }
-}
-
-
-/* _reck_spat(): spat with toy.
-*/
-static u2_noun
-_reck_spat(u2_reck* rec_u, u2_noun pox)
-{
-  return u2_do("spat", pox);
-}
-
-/* _reck_nock_poke(): call poke through hardcoded interface.
-*/
-static u2_noun
-_reck_nock_poke(u2_reck* rec_u, u2_noun ovo)
-{
-  u2_noun fun = u2_cn_nock(u2k(rec_u->roc), u2k(u2_cx_at(42, rec_u->roc)));
-  u2_noun sam, pro;
-
-  sam = u2nc(u2k(rec_u->now), ovo);
-#if 0
-  {
-    c3_c*   ovi_c = u2_cr_string(u2h(u2t(ovo)));
-    u2_noun tox = _reck_spat(rec_u, u2k(u2h(ovo)));
-    c3_c*   tox_c = u2_cr_string(tox);
-
-    uL(fprintf(uH, "poke: %%%s on %s\n", ovi_c, tox_c));
-
-    free(tox_c); free(ovi_c); u2z(tox);
-  }
-#endif
-
-#if 0
-  {
-    c3_c*   ovi_c = u2_cr_string(u2h(u2t(ovo)));
-
-    uL(fprintf(uH, "poke: %s\n", ovi_c));
-
-    free(ovi_c);
-  }
-#endif
-
-  pro = u2_cn_mung(fun, sam);
-  return pro;
-}
-
-/* _reck_nock_peek(): call peek through hardcoded interface.
-*/
-static u2_noun
-_reck_nock_peek(u2_reck* rec_u, u2_noun hap)
-{
-  u2_noun fun = u2_cn_nock(u2k(rec_u->roc), u2k(u2_cx_at(87, rec_u->roc)));
-  u2_noun sam = u2nc(u2k(rec_u->now), hap);
-
-  return u2_cn_mung(fun, sam);
-}
-
-/* _reck_nock_keep(): call wait through hardcoded interface.
-*/
-static u2_noun
-_reck_nock_keep(u2_reck* rec_u, u2_noun hap)
-{
-  u2_noun fun = u2_cn_nock(u2k(rec_u->roc), u2k(u2_cx_at(4, rec_u->roc)));
-  u2_noun sam = u2nc(u2k(rec_u->now), hap);
-  return u2_cn_mung(fun, sam);
-}
-
-/* _reck_nock_wish(): call wish through hardcoded interface.
-*/
-static u2_noun
-_reck_nock_wish(u2_reck* rec_u, u2_noun txt)
-{
-  u2_noun fun = u2_cn_nock(u2k(rec_u->roc), u2k(u2_cx_at(20, rec_u->roc)));
-
-  return u2_cn_mung(fun, txt);
-}
-
-/* u2_reck_gate(): load a kernel function.
-*/
-u2_noun
-u2_reck_gate(const c3_c* txt_c)
-{
-  u2_noun txt = u2_ci_string(txt_c);
-  u2_weak gat = u2_ckd_by_get(u2k(u2_Arv->yot), u2k(txt));
-
-  if ( u2_none == gat ) {
-    gat = _reck_nock_wish(u2_Arv, u2k(txt));
-    u2_Arv->yot = u2_ckd_by_put(u2_Arv->yot, u2k(txt), u2k(gat));
-  }
-  u2z(txt);
-  return gat;
-}
-
-/* u2_reck_do(): use a kernel function.
-*/
-u2_noun
-u2_reck_do(const c3_c* txt_c, u2_noun arg)
-{
-  return u2_cn_mung(u2_reck_gate(txt_c), arg);
-}
-
-/* u2_reck_wish(): noun from expression
-*/
-u2_noun
-u2_reck_wish(u2_reck* rec_u, c3_c* str_c)
-{
-  return _reck_nock_wish(rec_u, u2_ci_string(str_c));
-}
-
-/* _reck_scot(): print atom.
-*/
-static u2_noun
-_reck_scot(u2_reck* rec_u, u2_noun dim)
-{
-  return u2_do("scot", dim);
-}
-
-/* u2_reck_time(): set the reck time.
-*/
-void
-u2_reck_time(u2_reck* rec_u)
-{
-  struct timeval tim_tv;
-
-  gettimeofday(&tim_tv, 0);
-  u2z(rec_u->now);
-  rec_u->now = u2_time_in_tv(&tim_tv);
-
-  u2z(rec_u->wen);
-  rec_u->wen = _reck_scot(rec_u, u2nc(c3__da, u2k(rec_u->now)));
-}
-
-/* u2_reck_wind(): set the reck time artificially.
-*/
-void
-u2_reck_wind(u2_reck* rec_u, u2_noun now)
-{
-  u2z(rec_u->now);
-  rec_u->now = now;
-
-  u2z(rec_u->wen);
-  rec_u->wen = _reck_scot(rec_u, u2nc(c3__da, u2k(rec_u->now)));
-}
-
-/* u2_reck_numb(): set the instance number.
-*/
-void
-u2_reck_numb(u2_reck* rec_u)
-{
-  struct timeval tp;
-
-  gettimeofday(&tp, 0);
-  rec_u->sev_l = 0x7fffffff &
-                 ( ((c3_w) tp.tv_sec) ^
-                   u2_mug(0x7fffffff & ((c3_w) tp.tv_usec)) ^
-                   u2_mug(getpid()));
-  u2z(rec_u->sen);
-  rec_u->sen = _reck_scot(rec_u, u2nc(c3__uv, rec_u->sev_l));
-}
-
-#if 0
-/* _reck_time_bump(): advance the reck time by a small increment.
-*/
-static void
-_reck_time_bump(u2_reck* rec_u)
-{
-  c3_d bum_d = (1ULL << 48ULL);
-
-  rec_u->now = u2_cka_add(rec_u->now, u2_ci_chubs(1, &bum_d));
-}
-#endif
-
-/* u2_reck_peek(): query the reck namespace (protected).
-*/
-u2_noun
-u2_reck_peek(u2_reck* rec_u, u2_noun hap)
-{
-  return _reck_nock_peek(rec_u, hap);
-}
-
-/* u2_reck_keep(): measure timer.
-*/
-u2_noun
-u2_reck_keep(u2_reck* rec_u, u2_noun hap)
-{
-  return _reck_nock_keep(rec_u, hap);
-}
-
-/* u2_reck_cold(): load full arvo with vanes, from new solid state.
-*/
-void
-u2_reck_cold(u2_reck* rec_u, c3_w kno_w)
-{
-  memset(rec_u, 0, sizeof(*rec_u));
-  rec_u->kno_w = kno_w;
-  rec_u->rno_w = 0;
-  rec_u->ent_d = 1;
-
-  rec_u->own = 0;
-  rec_u->now = 0;
-  rec_u->wen = 0;
-  rec_u->sen = 0;
-  rec_u->roe = 0;
-  rec_u->key = 0;
-  rec_u->yot = 0;
-
-  {
-    u2_noun pot, eng;
-    c3_c    ful_c[2048];
-
-    if ( u2_yes == u2_Host.ops_u.nuu ) {
-      snprintf(ful_c, 2048, "%s/urbit.pill", U2_LIB);
-    } else {
-      snprintf(ful_c, 2048, "%s/.urb/urbit.pill", u2_Host.cpu_c);
-    }
-    printf("loading %s\n", ful_c);
-
-    if ( 0 == (pot = u2_walk_load(ful_c)) ) {
-      perror(ful_c);
-      exit(1);
-    }
-
-    //  Copy into basket to propitiate jet gods.
-    {
-      u2_rail bas_r = u2_wire_bas_r(u2_Wire);
-      u2_noun tup;
-
-      tup = u2_cke_cue(pot);
-      eng = u2_rx(bas_r, tup);
-      u2z(tup);
-    }
-
-    rec_u->ken = u2h(eng);
-    rec_u->roc = u2t(eng);
-
-    //  Execute from kernel to propitiate jet gods.
-    {
-      u2_noun fak;
-
-      fak = u2_cn_nock(0, rec_u->ken);
-      u2z(fak);
-    }
-  }
-
-  //  Gates called deep when memory is wrapped.
-  {
-    u2z(u2_reck_gate("wash"));
-    u2z(u2_reck_gate("mook"));
-  }
-
-  u2_reck_time(rec_u);
-
-  u2_reck_numb(rec_u);
-  {
-    c3_c* dyt_c = u2_cr_string(rec_u->wen);
-
-    printf("time: %s\n", dyt_c);
-    free(dyt_c);
-  }
-}
-
-=======
->>>>>>> f3b19abe
 /* _reck_mole(): parse simple atomic mole.
 */
 static u3_bean
