/* v/sist.c
**
** This file is in the public domain.
*/
#include <errno.h>
#include <fcntl.h>
#include <stdio.h>
#include <stdlib.h>
#include <string.h>
#include <unistd.h>
#include <uv.h>

#include "all.h"
#include "v/vere.h"

#if defined(U2_OS_linux)
#include <stdio_ext.h>
#define fpurge(fd) __fpurge(fd)
#define DEVRANDOM "/dev/urandom"
#else
#define DEVRANDOM "/dev/random"
#endif


/* u2_sist_pack(): write a blob to disk, transferring.
*/
c3_d
u2_sist_pack(u2_reck* rec_u, c3_w tem_w, c3_w typ_w, c3_w* bob_w, c3_w len_w)
{
  u2_ulog* lug_u = &u2R->lug_u;
  c3_d     tar_d;
  u2_ular  lar_u;

  tar_d = lug_u->len_d + len_w;

  lar_u.tem_w = tem_w;
  lar_u.typ_w = typ_w;
  lar_u.syn_w = u2_cr_mug((c3_w)tar_d);
  lar_u.mug_w = u2_cr_mug_both(u2_cr_mug_words(bob_w, len_w),
                               u2_cr_mug_both(u2_cr_mug(lar_u.tem_w),
                                              u2_cr_mug(lar_u.typ_w)));
  lar_u.ent_d = rec_u->ent_d;
  rec_u->ent_d++;
  lar_u.len_w = len_w;

  if ( -1 == lseek64(lug_u->fid_i, 4ULL * tar_d, SEEK_SET) ) {
    perror("lseek");
    uL(fprintf(uH, "sist_pack: seek failed\n"));
    c3_assert(0);
  }
  if ( sizeof(lar_u) != write(lug_u->fid_i, &lar_u, sizeof(lar_u)) ) {
    perror("write");
    uL(fprintf(uH, "sist_pack: write failed\n"));
    c3_assert(0);
  }
  if ( -1 == lseek64(lug_u->fid_i, 4ULL * lug_u->len_d, SEEK_SET) ) {
    perror("lseek");
    uL(fprintf(uH, "sist_pack: seek failed\n"));
    c3_assert(0);
  }
#if 0
  uL(fprintf(uH, "sist_pack: write %llu, %llu: lar ent %llu, len %d, mug %x\n",
                 lug_u->len_d,
                 tar_d,
                 lar_u.ent_d,
                 lar_u.len_w,
                 lar_u.mug_w));
#endif
  if ( (4 * len_w) != write(lug_u->fid_i, bob_w, (4 * len_w)) ) {
    perror("write");
    uL(fprintf(uH, "sist_pack: write failed\n"));
    c3_assert(0);
  }
  lug_u->len_d += (c3_d)(lar_u.len_w + c3_wiseof(lar_u));
  free(bob_w);

<<<<<<< HEAD
  return rec_u->ent_d;
=======
  //  Sync.  Or, what goes by sync.
  {
    fsync(lug_u->fid_i);    //  fsync is almost useless, F_FULLFSYNC too slow
  }

  return rec_u->ent_w;
>>>>>>> 20c833f1
}

/* u2_sist_put(): moronic key-value store put.
*/
void
u2_sist_put(const c3_c* key_c, const c3_y* val_y, size_t siz_i)
{
  c3_c ful_c[2048];
  c3_i ret_i;
  c3_i fid_i;

  ret_i = snprintf(ful_c, 2048, "%s/sis/_%s", u2_Host.cpu_c, key_c);
  c3_assert(ret_i < 2048);

  if ( (fid_i = open(ful_c, O_CREAT | O_TRUNC | O_WRONLY, 0600)) < 0 ) {
    uL(fprintf(uH, "sist: could not put %s\n", key_c));
    perror("open");
    u2_lo_bail(u2A);
  }
  if ( (ret_i = write(fid_i, val_y, siz_i)) != siz_i ) {
    uL(fprintf(uH, "sist: could not write %s\n", key_c));
    if ( ret_i < 0 ) {
      perror("write");
    }
    u2_lo_bail(u2A);
  }
  ret_i = c3_sync(fid_i);
  if ( ret_i < 0 ) {
    perror("sync");
  }
  ret_i = close(fid_i);
  c3_assert(0 == ret_i);
}

/* u2_sist_has(): moronic key-value store existence check.
*/
ssize_t
u2_sist_has(const c3_c* key_c)
{
  c3_c        ful_c[2048];
  c3_i        ret_i;
  struct stat sat_u;

  ret_i = snprintf(ful_c, 2048, "%s/sis/_%s", u2_Host.cpu_c, key_c);
  c3_assert(ret_i < 2048);

  if ( (ret_i = stat(ful_c, &sat_u)) < 0 ) {
    if ( errno == ENOENT ) {
      return -1;
    }
    else {
      uL(fprintf(uH, "sist: could not stat %s\n", key_c));
      perror("stat");
      u2_lo_bail(u2A);
    }
  }
  else {
    return sat_u.st_size;
  }
  c3_assert(!"not reached");
}

/* u2_sist_get(): moronic key-value store get.
*/
void
u2_sist_get(const c3_c* key_c, c3_y* val_y)
{
  c3_c        ful_c[2048];
  c3_i        ret_i;
  c3_i        fid_i;
  struct stat sat_u;

  ret_i = snprintf(ful_c, 2048, "%s/sis/_%s", u2_Host.cpu_c, key_c);
  c3_assert(ret_i < 2048);

  if ( (fid_i = open(ful_c, O_RDONLY)) < 0 ) {
    uL(fprintf(uH, "sist: could not get %s\n", key_c));
    perror("open");
    u2_lo_bail(u2A);
  }
  if ( (ret_i = fstat(fid_i, &sat_u)) < 0 ) {
    uL(fprintf(uH, "sist: could not stat %s\n", key_c));
    perror("fstat");
    u2_lo_bail(u2A);
  }
  if ( (ret_i = read(fid_i, val_y, sat_u.st_size)) != sat_u.st_size ) {
    uL(fprintf(uH, "sist: could not read %s\n", key_c));
    if ( ret_i < 0 ) {
      perror("read");
    }
    u2_lo_bail(u2A);
  }
  ret_i = close(fid_i);
  c3_assert(0 == ret_i);
}

/* u2_sist_nil(): moronic key-value store rm.
*/
void
u2_sist_nil(const c3_c* key_c)
{
  c3_c ful_c[2048];
  c3_i ret_i;

  ret_i = snprintf(ful_c, 2048, "%s/sis/_%s", u2_Host.cpu_c, key_c);
  c3_assert(ret_i < 2048);

  if ( (ret_i = unlink(ful_c)) < 0 ) {
    if ( errno == ENOENT ) {
      return;
    }
    else {
      uL(fprintf(uH, "sist: could not unlink %s\n", key_c));
      perror("unlink");
      u2_lo_bail(u2A);
    }
  }
}

/* _sist_suck(): past failure.
*/
static void
_sist_suck(u2_reck* rec_u, u2_noun ovo, u2_noun gon)
{
  uL(fprintf(uH, "sing: ovum failed!\n"));
  {
    c3_c* hed_c = u2_cr_string(u2h(u2t(ovo)));

    uL(fprintf(uH, "fail %s\n", hed_c));
    free(hed_c);
  }

  u2_lo_punt(2, u2_ckb_flop(u2k(u2t(gon))));
  u2_loom_exit();
  u2_lo_exit();

  exit(1);
}

/* _sist_sing(): replay ovum from the past, time already set.
*/
static void
_sist_sing(u2_reck* rec_u, u2_noun ovo)
{
  u2_noun gon = u2_lo_soft(rec_u, 0, u2_reck_poke, u2k(ovo));

  if ( u2_blip != u2h(gon) ) {
    _sist_suck(rec_u, ovo, gon);
  }
  else {
    u2_noun vir = u2k(u2h(u2t(gon)));
    u2_noun cor = u2k(u2t(u2t(gon)));
    u2_noun nug;

    u2z(gon);
    nug = u2_reck_nick(rec_u, vir, cor);

    if ( u2_blip != u2h(nug) ) {
      _sist_suck(rec_u, ovo, nug);
    }
    else {
      vir = u2h(u2t(nug));
      cor = u2k(u2t(u2t(nug)));

      while ( u2_nul != vir ) {
        u2_noun fex = u2h(vir);
        u2_noun fav = u2t(fex);

        if ( (c3__init == u2h(fav)) || (c3__inuk == u2h(fav)) ) {
          rec_u->own = u2nc(u2k(u2t(fav)), rec_u->own);
        }
        vir = u2t(vir);
      }
      u2z(nug);
      u2z(rec_u->roc);
      rec_u->roc = cor;
    }
    u2z(ovo);
  }
}


/* _sist_home(): create ship directory.
*/
static void
_sist_home(u2_reck* rec_u)
{
  c3_c    ful_c[2048];

  //  Create subdirectories.
  //
  {
    mkdir(u2_Host.cpu_c, 0700);

    snprintf(ful_c, 2048, "%s/get", u2_Host.cpu_c);
    if ( 0 != mkdir(ful_c, 0700) ) {
      perror(ful_c);
      u2_lo_bail(rec_u);
    }

    snprintf(ful_c, 2048, "%s/put", u2_Host.cpu_c);
    if ( 0 != mkdir(ful_c, 0700) ) {
      perror(ful_c);
      u2_lo_bail(rec_u);
    }

    snprintf(ful_c, 2048, "%s/sis", u2_Host.cpu_c);
    if ( 0 != mkdir(ful_c, 0700) ) {
      perror(ful_c);
      u2_lo_bail(rec_u);
    }
  }

  //  Copy urbit.pill.
  //
  {
    snprintf(ful_c, 2048, "cp %s/urbit.pill %s",
                    u2_Host.ops_u.hom_c, u2_Host.cpu_c);
    if ( 0 != system(ful_c) ) {
      uL(fprintf(uH, "could not %s\n", ful_c));
      u2_lo_bail(rec_u);
    }
  }
}

/* _sist_cask(): ask for a passcode.
*/
static u2_noun
_sist_cask(u2_reck* rec_u, c3_c* dir_c, u2_bean nun)
{
  c3_c   paw_c[60];
  u2_noun key;

  uH;
  while ( 1 ) {
    printf("passcode for %s%s? ~", dir_c, (u2_yes == nun) ? " [none]" : "");

    paw_c[0] = 0;
    c3_fpurge(stdin);
    fgets(paw_c, 59, stdin);

    if ( '\n' == paw_c[0] ) {
      if ( u2_yes == nun ) {
        key = 0; break;
      }
      else {
        continue;
      }
    }
    else {
      c3_c* say_c = c3_malloc(strlen(paw_c) + 2);
      u2_noun say;

      say_c[0] = '~';
      say_c[1] = 0;
      strncat(say_c, paw_c, strlen(paw_c) - 1);

      say = u2_do("slay", u2_ci_string(say_c));
      if ( (u2_nul == say) ||
           (u2_blip != u2h(u2t(say))) ||
           ('p' != u2h(u2t(u2t(say)))) )
      {
        printf("invalid passcode\n");
        continue;
      }
      key = u2k(u2t(u2t(u2t(say))));

      u2z(say);
      break;
    }
  }
  uL(0);
  return key;
}

/* _sist_text(): ask for a name string.
*/
static u2_noun
_sist_text(u2_reck* rec_u, c3_c* pom_c)
{
  c3_c   paw_c[60];
  u2_noun say;

  uH;
  while ( 1 ) {
    printf("%s: ", pom_c);

    paw_c[0] = 0;
    fpurge(stdin);
    fgets(paw_c, 59, stdin);

    if ( '\n' == paw_c[0] ) {
      continue;
    }
    else {
      c3_w len_w = strlen(paw_c);

      if ( paw_c[len_w - 1] == '\n' ) {
        paw_c[len_w-1] = 0;
      }
      say = u2_ci_string(paw_c);
      break;
    }
  }
  uL(0);
  return say;
}

#if 0
/* _sist_bask(): ask a yes or no question.
*/
static u2_bean
_sist_bask(c3_c* pop_c, u2_bean may)
{
  u2_bean yam;

  uH;
  while ( 1 ) {
    c3_c ans_c[3];

    printf("%s [y/n]? ", pop_c);
    ans_c[0] = 0;

    c3_fpurge(stdin);
    fgets(ans_c, 2, stdin);

    if ( (ans_c[0] != 'y') && (ans_c[0] != 'n') ) {
      continue;
    } else {
      yam = (ans_c[0] != 'n') ? u2_yes : u2_no;
      break;
    }
  }
  uL(0);
  return yam;
}
#endif

/* _sist_rand(): fill a 256-bit (8-word) buffer.
*/
static void
_sist_rand(u2_reck* rec_u, c3_w* rad_w)
{
  c3_i fid_i = open(DEVRANDOM, O_RDONLY);

  if ( 32 != read(fid_i, (c3_y*) rad_w, 32) ) {
    c3_assert(!"lo_rand");
  }
  close(fid_i);
}

/* _sist_fast(): offer to save passcode by mug in home directory.
*/
static void
_sist_fast(u2_reck* rec_u, u2_noun pas, c3_l key_l)
{
  c3_c    ful_c[2048];
  c3_c*   hom_c = getenv("HOME");
  u2_noun gum   = u2_dc("scot", 'p', key_l);
  c3_c*   gum_c = u2_cr_string(gum);
  u2_noun yek   = u2_dc("scot", 'p', pas);
  c3_c*   yek_c = u2_cr_string(yek);

  printf("saving passcode in %s/.urbit/%s.txt\r\n", hom_c, gum_c);
  printf("(for real security, write it down and delete the file...)\r\n");
  {
    c3_i fid_i;

    snprintf(ful_c, 2048, "%s/.urbit", hom_c);
    mkdir(ful_c, 0700);

    snprintf(ful_c, 2048, "%s/.urbit/%s.txt", hom_c, gum_c);
    if ( (fid_i = open(ful_c, O_CREAT | O_TRUNC | O_WRONLY, 0600)) < 0 ) {
      uL(fprintf(uH, "fast: could not save %s\n", ful_c));
      u2_lo_bail(rec_u);
    }
    write(fid_i, yek_c, strlen(yek_c));
    close(fid_i);
  }
  free(gum_c);
  u2z(gum);

  free(yek_c);
  u2z(yek);
}

/* _sist_staf(): try to load passcode by mug from home directory.
*/
static u2_noun
_sist_staf(u2_reck* rec_u, c3_l key_l)
{
  c3_c    ful_c[2048];
  c3_c*   hom_c = getenv("HOME");
  u2_noun gum   = u2_dc("scot", 'p', key_l);
  c3_c*   gum_c = u2_cr_string(gum);
  u2_noun txt;

  snprintf(ful_c, 2048, "%s/.urbit/%s.txt", hom_c, gum_c);
  free(gum_c);
  u2z(gum);
  txt = u2_walk_safe(ful_c);

  if ( 0 == txt ) {
    uL(fprintf(uH, "staf: no passcode %s\n", ful_c));
    return 0;
  }
  else {
    // c3_c* txt_c = u2_cr_string(txt);
    u2_noun say = u2_do("slay", txt);
    u2_noun pas;


    if ( (u2_nul == say) ||
         (u2_blip != u2h(u2t(say))) ||
         ('p' != u2h(u2t(u2t(say)))) )
    {
      uL(fprintf(uH, "staf: %s is corrupt\n", ful_c));
      u2z(say);
      return 0;
    }
    uL(fprintf(uH, "loaded passcode from %s\n", ful_c));
    pas = u2k(u2t(u2t(u2t(say))));

    u2z(say);
    return pas;
  }
}

/* _sist_fatt(): stretch a 64-bit passcode to make a 128-bit key.
*/
static u2_noun
_sist_fatt(c3_l sal_l, u2_noun pas)
{
  c3_w i_w;
  u2_noun key = pas;

  //  XX use scrypt() - this is a stupid iterated hash
  //
  for ( i_w = 0; i_w < 32768; i_w++ ) {
    key = u2_dc("shaf", sal_l, key);
  }
  return key;
}

/* _sist_zest(): create a new, empty record.
*/
static void
_sist_zest(u2_reck* rec_u)
{
  struct stat buf_b;
  c3_i        fid_i;
  c3_c        ful_c[8193];
  c3_l        sal_l;

  //  Create the ship directory.
  //
  _sist_home(rec_u);

  //  Create the record file.
  {
    snprintf(ful_c, 2048, "%s/egz.hope", u2_Host.cpu_c);

    if ( ((fid_i = open(ful_c, O_CREAT | O_WRONLY | O_EXCL, 0600)) < 0) ||
         (fstat(fid_i, &buf_b) < 0) )
    {
      uL(fprintf(uH, "can't create record (%s)\n", ful_c));
      u2_lo_bail(rec_u);
    }
    u2R->lug_u.fid_i = fid_i;
  }

  //  Generate a 31-bit salt.
  //
  {
    c3_w rad_w[8];

    _sist_rand(rec_u, rad_w);
    sal_l = (0x7fffffff & rad_w[0]);
  }

  //  Create and save a passcode.
  //
  {
    c3_w rad_w[8];
    u2_noun pas;

    _sist_rand(rec_u, rad_w);
    pas = u2_ci_words(2, rad_w);

    rec_u->key = _sist_fatt(sal_l, u2k(pas));
    _sist_fast(rec_u, pas, u2_mug(rec_u->key));
  }

  //  Write the header.
  {
    u2_uled led_u;

    led_u.mag_l = u2_mug('g');
    led_u.kno_w = rec_u->kno_w;

    if ( 0 == rec_u->key ) {
      led_u.key_l = 0;
    } else {
      led_u.key_l = u2_mug(rec_u->key);

      c3_assert(!(led_u.key_l >> 31));
    }
    led_u.sal_l = sal_l;
    led_u.sev_l = rec_u->sev_l;
    led_u.tno_l = 1;

    if ( sizeof(led_u) != write(fid_i, &led_u, sizeof(led_u)) ) {
      uL(fprintf(uH, "can't write record (%s)\n", ful_c));
      u2_lo_bail(rec_u);
    }

    u2R->lug_u.len_d = c3_wiseof(led_u);
  }

  //  Work through the boot events.
  u2_raft_work(rec_u);
}

/* _sist_make(): boot from scratch.
*/
static void
_sist_make(u2_reck* rec_u, u2_noun fav)
{
  //  Authenticate and initialize terminal.
  //
  u2_term_ef_bake(fav);

  //  Create the ship directory.
  //
  _sist_zest(rec_u);
}

/* _sist_rest_nuu(): upgrade log from previous format.
*/
static void
_sist_rest_nuu(u2_ulog* lug_u, u2_uled led_u, c3_c* old_c)
{
  c3_c    nuu_c[2048];
  u2_noun roe = u2_nul;
  c3_i    fid_i = lug_u->fid_i;
  c3_i    fud_i;
  c3_i    ret_i;
  c3_d    end_d = lug_u->len_d;

  uL(fprintf(uH, "rest: converting log from prior format\n"));

  c3_assert(led_u.mag_l == u2_mug('f'));

  if ( -1 == lseek64(fid_i, 4ULL * end_d, SEEK_SET) ) {
    uL(fprintf(uH, "rest_nuu failed (a)\n"));
    perror("lseek64");
    u2_lo_bail(u2A);
  }

  while ( end_d != c3_wiseof(u2_uled) ) {
    c3_d    tar_d;
    u2_olar lar_u;
    c3_w*   img_w;
    u2_noun ron;

    tar_d = (end_d - (c3_d)c3_wiseof(u2_olar));

    if ( -1 == lseek64(fid_i, 4ULL * tar_d, SEEK_SET) ) {
      uL(fprintf(uH, "rest_nuu failed (b)\n"));
      perror("lseek64");
      u2_lo_bail(u2A);
    }
    if ( sizeof(u2_olar) != read(fid_i, &lar_u, sizeof(u2_olar)) ) {
      uL(fprintf(uH, "rest_nuu failed (c)\n"));
      perror("read");
      u2_lo_bail(u2A);
    }

    if ( lar_u.syn_w != u2_mug((c3_w)tar_d) ) {
      uL(fprintf(uH, "rest_nuu failed (d)\n"));
      u2_lo_bail(u2A);
    }

    img_w = c3_malloc(4 * lar_u.len_w);
    end_d = (tar_d - (c3_d)lar_u.len_w);

    if ( -1 == lseek64(fid_i, 4ULL * end_d, SEEK_SET) ) {
      uL(fprintf(uH, "rest_nuu failed (e)\n"));
      perror("lseek64");
      u2_lo_bail(u2A);
    }
    if ( (4 * lar_u.len_w) != read(fid_i, img_w, (4 * lar_u.len_w)) ) {
      uL(fprintf(uH, "rest_nuu failed (f)\n"));
      perror("read");
      u2_lo_bail(u2A);
    }

    ron = u2_ci_words(lar_u.len_w, img_w);
    free(img_w);

    if ( lar_u.mug_w != u2_cr_mug(ron) ) {
      uL(fprintf(uH, "rest_nuu failed (g)\n"));
      u2_lo_bail(u2A);
    }

    roe = u2nc(ron, roe);
  }

  if ( 0 != close(fid_i) ) {
    uL(fprintf(uH, "rest: could not close\n"));
    perror("close");
    u2_lo_bail(u2A);
  }

  ret_i = snprintf(nuu_c, 2048, "%s/ham.hope", u2_Host.cpu_c);
  c3_assert(ret_i < 2048);

  if ( (fud_i = open(nuu_c, O_CREAT | O_TRUNC | O_RDWR, 0600)) < 0 ) {
    uL(fprintf(uH, "rest: can't open record (%s)\n", nuu_c));
    perror("open");
    u2_lo_bail(u2A);
  }

  led_u.mag_l = u2_mug('g');
  if ( (sizeof(led_u) != write(fud_i, &led_u, sizeof(led_u))) ) {
    uL(fprintf(uH, "rest: can't write header\n"));
    perror("write");
    u2_lo_bail(u2A);
  }

  {
    c3_d ent_d = 1;

    c3_assert(end_d == c3_wiseof(u2_uled));
    while ( u2_nul != roe ) {
      u2_noun ovo = u2k(u2h(roe));
      u2_noun nex = u2k(u2t(roe));
      u2_ular lar_u;
      c3_w*   img_w;
      c3_d    tar_d;

      lar_u.len_w = u2_cr_met(5, ovo);
      tar_d = end_d + lar_u.len_w;
      lar_u.syn_w = u2_cr_mug(tar_d);
      lar_u.ent_d = ent_d;
      lar_u.tem_w = 0;
      lar_u.typ_w = c3__ov;
      lar_u.mug_w = u2_cr_mug_both(u2_cr_mug(ovo),
                                   u2_cr_mug_both(u2_cr_mug(0),
                                                  u2_cr_mug(c3__ov)));

      img_w = c3_malloc(lar_u.len_w << 2);
      u2_cr_words(0, lar_u.len_w, img_w, ovo);
      u2z(ovo);

      if ( (lar_u.len_w << 2) != write(fud_i, img_w, lar_u.len_w << 2) ) {
        uL(fprintf(uH, "rest_nuu failed (h)\n"));
        perror("write");
        u2_lo_bail(u2A);
      }
      if ( sizeof(u2_ular) != write(fud_i, &lar_u, sizeof(u2_ular)) ) {
        uL(fprintf(uH, "rest_nuu failed (i)\n"));
        perror("write");
        u2_lo_bail(u2A);
      }

      ent_d++;
      end_d = tar_d + c3_wiseof(u2_ular);
      u2z(roe); roe = nex;
    }
  }
  if ( 0 != rename(nuu_c, old_c) ) {
    uL(fprintf(uH, "rest_nuu failed (k)\n"));
    perror("rename");
    u2_lo_bail(u2A);
  }
  if ( -1 == lseek64(fud_i, sizeof(u2_uled), SEEK_SET) ) {
    uL(fprintf(uH, "rest_nuu failed (l)\n"));
    perror("lseek64");
    u2_lo_bail(u2A);
  }
  lug_u->fid_i = fud_i;
  lug_u->len_d = end_d;
}

/* _sist_rest(): restore from record, or exit.
*/
static void
_sist_rest(u2_reck* rec_u)
{
  struct stat buf_b;
  c3_i        fid_i;
  c3_c        ful_c[2048];
  c3_d        old_d = rec_u->ent_d;
  c3_d        las_d = 0;
  u2_noun     roe = u2_nul;
  u2_noun     sev_l, tno_l, key_l, sal_l;
  u2_bean     ohh = u2_no;

  //  XX delete me -- needed for piers created on old code.
  {
    snprintf(ful_c, 2048, "%s/sis", u2_Host.cpu_c);

    if ( 0 != mkdir(ful_c, 0700) ) {
      if ( errno != EEXIST ) {
        perror(ful_c);
        u2_lo_bail(rec_u);
      }
    }
  }

  if ( 0 != rec_u->ent_d ) {
    u2_noun ent;
    c3_c*   ent_c;

    ent = u2_ci_chubs(1, &rec_u->ent_d);
    ent = u2_dc("scot", c3__ud, ent);
    ent_c = u2_cr_string(ent);
    uL(fprintf(uH, "rest: checkpoint to event %s\n", ent_c));
    free(ent_c);
    u2z(ent);
  }

  //  Open the fscking file.  Does it even exist?
  {
    snprintf(ful_c, 2048, "%s/egz.hope", u2_Host.cpu_c);

    if ( ((fid_i = open(ful_c, O_RDWR)) < 0) ||
         (fstat(fid_i, &buf_b) < 0) )
    {
      uL(fprintf(uH, "rest: can't open record (%s)\n", ful_c));
      u2_lo_bail(rec_u);

      return;
    }
    u2R->lug_u.fid_i = fid_i;
    u2R->lug_u.len_d = ((buf_b.st_size + 3ULL) >> 2ULL);
  }

  //  Check the fscking header.  It's probably corrupt.
  {
    u2_uled led_u;

    if ( sizeof(led_u) != read(fid_i, &led_u, sizeof(led_u)) ) {
      uL(fprintf(uH, "record (%s) is corrupt (a)\n", ful_c));
      u2_lo_bail(rec_u);
    }

    if ( u2_mug('f') == led_u.mag_l ) {
      _sist_rest_nuu(&u2R->lug_u, led_u, ful_c);
      fid_i = u2R->lug_u.fid_i;
    }
    else if (u2_mug('g') != led_u.mag_l ) {
      uL(fprintf(uH, "record (%s) is obsolete (or corrupt)\n", ful_c));
      u2_lo_bail(rec_u);
    }

    if ( led_u.kno_w != rec_u->kno_w ) {
      //  XX perhaps we should actually do something here
      //
      uL(fprintf(uH, "rest: (not) translating events (old %d, now %d)\n",
                     led_u.kno_w,
                     rec_u->kno_w));
    }
    sev_l = led_u.sev_l;
    sal_l = led_u.sal_l;
    key_l = led_u.key_l;
    tno_l = led_u.tno_l;

    {
      u2_noun old = u2_dc("scot", c3__uv, sev_l);
      u2_noun nuu = u2_dc("scot", c3__uv, rec_u->sev_l);
      c3_c* old_c = u2_cr_string(old);
      c3_c* nuu_c = u2_cr_string(nuu);

      uL(fprintf(uH, "rest: old %s, new %s\n", old_c, nuu_c));
      free(old_c); free(nuu_c);

      u2z(old); u2z(nuu);
    }
    c3_assert(sev_l != rec_u->sev_l);   //  1 in 2 billion, just retry
  }

  //  Oh, and let's hope you didn't forget the fscking passcode.
  {
    if ( 0 != key_l ) {
      u2_noun pas = _sist_staf(rec_u, key_l);
      u2_noun key;

      while ( 1 ) {
        pas = pas ? pas : _sist_cask(rec_u, u2_Host.cpu_c, u2_no);

        key = _sist_fatt(sal_l, pas);

        if ( u2_mug(key) != key_l ) {
          uL(fprintf(uH, "incorrect passcode\n"));
          u2z(key);
          pas = 0;
        }
        else {
          u2z(rec_u->key);
          rec_u->key = key;
          break;
        }
      }
    }
  }

  //  Read in the fscking events.  These are probably corrupt as well.
  {
<<<<<<< HEAD
    c3_d ent_d;
    c3_d end_d;
=======
    c3_w    ent_w;
    c3_d    end_d;
    u2_bean rup = u2_no;
>>>>>>> 20c833f1

    end_d = u2R->lug_u.len_d;
    ent_d = 0;

    if ( -1 == lseek64(fid_i, 4ULL * end_d, SEEK_SET) ) {
      fprintf(stderr, "end_d %llx\n", end_d);
      perror("lseek");
      uL(fprintf(uH, "record (%s) is corrupt (c)\n", ful_c));
      u2_lo_bail(rec_u);
    }

    while ( end_d != c3_wiseof(u2_uled) ) {
      c3_d    tar_d = (end_d - (c3_d)c3_wiseof(u2_ular));
      u2_ular lar_u;
      c3_w*   img_w;
      u2_noun ron;

      // uL(fprintf(uH, "rest: reading event at %llx\n", end_d));

      if ( -1 == lseek64(fid_i, 4ULL * tar_d, SEEK_SET) ) {
        uL(fprintf(uH, "record (%s) is corrupt (d)\n", ful_c));
        u2_lo_bail(rec_u);
      }
      if ( sizeof(u2_ular) != read(fid_i, &lar_u, sizeof(u2_ular)) ) {
        uL(fprintf(uH, "record (%s) is corrupt (e)\n", ful_c));
        u2_lo_bail(rec_u);
      }

      if ( lar_u.syn_w != u2_mug((c3_w)tar_d) ) {
        if ( u2_no == rup ) {
          uL(fprintf(uH, "corruption detected; attempting to fix\n"));
          rup = u2_yes;
        }
        uL(fprintf(uH, "lar:%x mug:%x\n", lar_u.syn_w, u2_mug((c3_w)tar_d)));
        end_d--; u2R->lug_u.len_d--;
        continue;
      }
      else if ( u2_yes == rup ) {
        uL(fprintf(uH, "matched at %x\n", lar_u.syn_w));
        rup = u2_no;
      }

      if ( lar_u.ent_d == 0 ) {
        ohh = u2_yes;
      }

#if 0
      uL(fprintf(uH, "log: read: at %d, %d: lar ent %llu, len %d, mug %x\n",
                      (tar_w - lar_u.len_w),
                      tar_w,
                      lar_u.ent_d,
                      lar_u.len_w,
                      lar_u.mug_w));
#endif
      if ( end_d == u2R->lug_u.len_d ) {
        ent_d = las_d = lar_u.ent_d;
      }
      else {
        if ( lar_u.ent_d != (ent_d - 1ULL) ) {
          uL(fprintf(uH, "record (%s) is corrupt (g)\n", ful_c));
          uL(fprintf(uH, "lar_u.ent_d %llx, ent_d %llx\n", lar_u.ent_d, ent_d));
          u2_lo_bail(rec_u);
        }
        ent_d -= 1ULL;
      }
      end_d = (tar_d - (c3_d)lar_u.len_w);

      if ( ent_d < old_d ) {
        //  XX this could be a break if we didn't want to see the sequence
        //  number of the first event.
        continue;
      }

      img_w = c3_malloc(4 * lar_u.len_w);

      if ( -1 == lseek64(fid_i, 4ULL * end_d, SEEK_SET) ) {
        uL(fprintf(uH, "record (%s) is corrupt (h)\n", ful_c));
        u2_lo_bail(rec_u);
      }
      if ( (4 * lar_u.len_w) != read(fid_i, img_w, (4 * lar_u.len_w)) ) {
        uL(fprintf(uH, "record (%s) is corrupt (i)\n", ful_c));
        u2_lo_bail(rec_u);
      }

      ron = u2_ci_words(lar_u.len_w, img_w);
      free(img_w);

      if ( lar_u.mug_w !=
            u2_cr_mug_both(u2_cr_mug(ron),
                           u2_cr_mug_both(u2_cr_mug(lar_u.tem_w),
                                          u2_cr_mug(lar_u.typ_w))) )
      {
        uL(fprintf(uH, "record (%s) is corrupt (j)\n", ful_c));
        u2_lo_bail(rec_u);
      }

      if ( c3__ov != lar_u.typ_w ) {
        u2z(ron);
        continue;
      }

      if ( rec_u->key ) {
        u2_noun dep;

        dep = u2_dc("de:crya", u2k(rec_u->key), ron);
        if ( u2_no == u2du(dep) ) {
          uL(fprintf(uH, "record (%s) is corrupt (k)\n", ful_c));
          u2_lo_bail(rec_u);
        }
        else {
          ron = u2k(u2t(dep));
          u2z(dep);
        }
      }
      roe = u2nc(u2_cke_cue(ron), roe);
    }
    rec_u->ent_d = c3_max(las_d + 1ULL, old_d);
  }

  if ( u2_nul == roe ) {
    //  Nothing in the log that was not also in the checkpoint.
    //
    c3_assert(rec_u->ent_d == old_d);
    if ( las_d + 1 != old_d ) {
      uL(fprintf(uH, "checkpoint and log disagree! las:%llu old:%llu\n",
                     las_d + 1, old_d));
      uL(fprintf(uH, "Some events appear to be missing from the log.\n"
                     "Please contact the authorities, "
                     "and do not delete your pier!\n"));
      u2_lo_bail(rec_u);
    }
  }
  else {
    u2_noun rou = roe;
    c3_w    xno_w;

    //  Execute the fscking things.  This is pretty much certain to crash.
    //
    uL(fprintf(uH, "rest: replaying through event %llu\n", las_d));
    fprintf(uH, "---------------- playback starting----------------\n");

    xno_w = 0;
    while ( u2_nul != roe ) {
      u2_noun i_roe = u2h(roe);
      u2_noun t_roe = u2t(roe);
      u2_noun now = u2h(i_roe);
      u2_noun ovo = u2t(i_roe);

      u2_reck_wind(rec_u, u2k(now));
      if ( (u2_yes == u2_Host.ops_u.vno) &&
           (c3__veer == u2h(u2t(ovo))) ) {
        fprintf(stderr, "replay: skipped veer\n");
      }
      else if ( u2_yes == u2_Host.ops_u.fog &&
                u2_nul == t_roe ) {
        fprintf(stderr, "replay: -Xwtf, skipped last event\n");
      }
      else {
        _sist_sing(rec_u, u2k(ovo));
        fputc('.', stderr);
      }

      // fprintf(stderr, "playback: sing: %d\n", xno_w));

      roe = t_roe;
      xno_w++;

      if ( 0 == (xno_w % 1000) ) {
        uL(fprintf(uH, "{%d}\n", xno_w));
        u2_lo_grab("rest", rou, u2_none);
      }
    }
    u2z(rou);
  }
  uL(fprintf(stderr, "\n---------------- playback complete----------------\n"));

#if 0
  //  If you see this error, your record is totally fscking broken!
  //  Which probably serves you right.  Please consult a consultant.
  {
    if ( u2_nul == rec_u->own ) {
      uL(fprintf(uH, "record did not install a master!\n"));
      u2_lo_bail(rec_u);
    }
    rec_u->our = u2k(u2h(rec_u->own));
    rec_u->pod = u2_dc("scot", 'p', u2k(rec_u->our)));
  }

  //  Now, who the fsck are you?  No, really.
  {
    u2_noun who;
    c3_c*   fil_c;
    c3_c*   who_c;

    if ( (fil_c = strrchr(u2_Host.cpu_c, '/')) ) {
      fil_c++;
    } else fil_c = u2_Host.cpu_c;

    who = u2_dc("scot", 'p', u2k(rec_u->our)));
    who_c = u2_cr_string(who);
    u2z(who);

    if ( strncmp(fil_c, who_c + 1, strlen(fil_c)) ) {
      uL(fprintf(uH, "record master (%s) does not match filename!\n", who_c));
      u2_lo_bail(rec_u);
    }
    free(who_c);
  }
#endif

  //  Increment sequence numbers. New logs start at 1.
  if ( u2_yes == ohh ) {
    uL(fprintf(uH, "rest: bumping ent_d, don't panic.\n"));
    u2_ular lar_u;
    c3_d    end_d;
    c3_d    tar_d;

    rec_u->ent_d++;
    end_d = u2R->lug_u.len_d;
    while ( end_d != c3_wiseof(u2_uled) ) {
      tar_d = end_d - c3_wiseof(u2_ular);
      if ( -1 == lseek64(fid_i, 4ULL * tar_d, SEEK_SET) ) {
        uL(fprintf(uH, "bumping sequence numbers failed (a)\n"));
        u2_lo_bail(rec_u);
      }
      if ( sizeof(lar_u) != read(fid_i, &lar_u, sizeof(lar_u)) ) {
        uL(fprintf(uH, "bumping sequence numbers failed (b)\n"));
        u2_lo_bail(rec_u);
      }
      lar_u.ent_d++;
      if ( -1 == lseek64(fid_i, 4ULL * tar_d, SEEK_SET) ) {
        uL(fprintf(uH, "bumping sequence numbers failed (c)\n"));
        u2_lo_bail(rec_u);
      }
      if ( sizeof(lar_u) != write(fid_i, &lar_u, sizeof(lar_u)) ) {
        uL(fprintf(uH, "bumping sequence numbers failed (d)\n"));
        u2_lo_bail(rec_u);
      }
      end_d = tar_d - lar_u.len_w;
    }
  }

  //  Rewrite the header.  Will probably corrupt the record.
  {
    u2_uled led_u;

    led_u.mag_l = u2_mug('g');
    led_u.sal_l = sal_l;
    led_u.sev_l = rec_u->sev_l;
    led_u.key_l = rec_u->key ? u2_mug(rec_u->key) : 0;
    led_u.kno_w = rec_u->kno_w;         //  may need actual translation!
    led_u.tno_l = 1;

    if ( (-1 == lseek64(fid_i, 0, SEEK_SET)) ||
         (sizeof(led_u) != write(fid_i, &led_u, sizeof(led_u))) )
    {
      uL(fprintf(uH, "record (%s) failed to rewrite\n", ful_c));
      u2_lo_bail(rec_u);
    }
  }

  //  Hey, fscker!  It worked.
  {
    u2_term_ef_boil(tno_l);
  }
}

/* _sist_zen(): get OS entropy.
*/
static u2_noun
_sist_zen(u2_reck* rec_u)
{
  c3_w rad_w[8];

  _sist_rand(rec_u, rad_w);
  return u2_ci_words(8, rad_w);
}

/* u2_sist_boot(): restore or create.
*/
void
u2_sist_boot(void)
{
  uL(fprintf(uH, "sist: booting\n"));
  if ( u2_yes == u2_Host.ops_u.nuu ) {
    u2_noun pig = u2_none;

    if ( 0 == u2_Host.ops_u.imp_c ) {
      c3_c get_c[2049];
      snprintf(get_c, 2048, "%s/get", u2_Host.cpu_c);
      if ( 0 == access(get_c, 0) ) {
          uL(fprintf(uH, "pier: already built\n"));
          u2_lo_bail(u2A);
      }
      u2_noun ten = _sist_zen(u2A);
      uL(fprintf(uH, "generating 2048-bit RSA pair...\n"));

      pig = u2nq(c3__make, u2_nul, 11, ten);
    }
    else {
      u2_noun imp = u2_ci_string(u2_Host.ops_u.imp_c);
      u2_noun whu = u2_dc("slaw", 'p', u2k(imp));

      if ( (u2_nul == whu) ) {
        fprintf(stderr, "czar: incorrect format\r\n");
        u2_lo_bail(u2A);
      }
      else {
        u2_noun gen = _sist_text(u2A, "generator");
        u2_noun gun = u2_dc("slaw", c3__uw, gen);

        if ( u2_nul == gun ) {
          fprintf(stderr, "czar: incorrect format\r\n");
          u2_lo_bail(u2A);
        }
        pig = u2nt(c3__sith, u2k(u2t(whu)), u2k(u2t(gun)));

        u2z(whu); u2z(gun);
      }
      u2z(imp);
    }
    _sist_make(u2A, pig);
  }
  else {
    _sist_rest(u2A);
  }
}<|MERGE_RESOLUTION|>--- conflicted
+++ resolved
@@ -74,16 +74,12 @@
   lug_u->len_d += (c3_d)(lar_u.len_w + c3_wiseof(lar_u));
   free(bob_w);
 
-<<<<<<< HEAD
+  //  Sync.  Or, what goes by sync.
+  {
+    fsync(lug_u->fid_i);    //  fsync is almost useless, F_FULLFSYNC too slow
+  }
+
   return rec_u->ent_d;
-=======
-  //  Sync.  Or, what goes by sync.
-  {
-    fsync(lug_u->fid_i);    //  fsync is almost useless, F_FULLFSYNC too slow
-  }
-
-  return rec_u->ent_w;
->>>>>>> 20c833f1
 }
 
 /* u2_sist_put(): moronic key-value store put.
@@ -894,14 +890,9 @@
 
   //  Read in the fscking events.  These are probably corrupt as well.
   {
-<<<<<<< HEAD
-    c3_d ent_d;
-    c3_d end_d;
-=======
-    c3_w    ent_w;
+    c3_d    ent_d;
     c3_d    end_d;
     u2_bean rup = u2_no;
->>>>>>> 20c833f1
 
     end_d = u2R->lug_u.len_d;
     ent_d = 0;
