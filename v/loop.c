/* v/loop.c
**
** This file is in the public domain.
*/
#include <stdio.h>
#include <stdlib.h>
#include <fcntl.h>
#include <sys/ioctl.h>
#include <sys/stat.h>
#include <sys/types.h>
#include <unistd.h>
#include <setjmp.h>
#include <gmp.h>
#include <sigsegv.h>
#include <stdint.h>
#include <sys/socket.h>
#include <netinet/in.h>
#include <uv.h>
#include <errno.h>
#include <curses.h>
#include <termios.h>
#include <term.h>

#include "all.h"
#include "v/vere.h"

static jmp_buf Signal_buf;
#ifndef SIGSTKSZ
# define SIGSTKSZ 16384
#endif
static uint8_t Sigstk[SIGSTKSZ];

typedef enum {
  sig_none,
  sig_overflow,
  sig_interrupt,
  sig_terminate,
  sig_memory,
  sig_assert,
  sig_timer
} u2_kill;

volatile u2_kill Sigcause;            //  reasons for exception

static void
_lo_signal_handle_over(int emergency, stackoverflow_context_t scp)
{
  if ( u2_Critical ) {
    //  Careful not to grow the stack during critical sections.
    //
    write(2, "stack disaster\n", strlen("stack disaster" + 2));
    abort();
  }

#if 0
  if ( 1 == emergency ) {
    write(2, "stack emergency\n", strlen("stack emergency" + 2));
    abort();
  } else
#endif
  {
    Sigcause = sig_overflow;
    longjmp(Signal_buf, 1);
  }
}

static void
_lo_signal_handle_term(int x)
{
  if ( !u2_Critical ) {
    Sigcause = sig_terminate;
    u2_Host.liv = u2_no;
    longjmp(Signal_buf, 1);
  }
}

static void
_lo_signal_handle_intr(int x)
{
  if ( !u2_Critical ) {
    Sigcause = sig_interrupt;
    longjmp(Signal_buf, 1);
  }
}

static void
_lo_signal_handle_alrm(int x)
{
  if ( !u2_Critical ) {
    Sigcause = sig_timer;
    longjmp(Signal_buf, 1);
  }
}

/* _lo_signal_done():
*/
static void
_lo_signal_done()
{
  // signal(SIGINT, SIG_IGN);
  signal(SIGTERM, SIG_IGN);
  signal(SIGVTALRM, SIG_IGN);

  stackoverflow_deinstall_handler();
  {
    struct itimerval itm_u;

    timerclear(&itm_u.it_interval);
    timerclear(&itm_u.it_value);

    setitimer(ITIMER_VIRTUAL, &itm_u, 0);
  }
  u2_unix_ef_move();
}

/* _lo_signal_deep(): start deep processing; set timer for sec_w or 0.
*/
static void
_lo_signal_deep(c3_w sec_w)
{
  u2_unix_ef_hold();

  stackoverflow_install_handler(_lo_signal_handle_over, Sigstk, SIGSTKSZ);
  signal(SIGINT, _lo_signal_handle_intr);
  signal(SIGTERM, _lo_signal_handle_term);

  {
    struct itimerval itm_u;

    timerclear(&itm_u.it_interval);
    itm_u.it_value.tv_sec = sec_w;
    itm_u.it_value.tv_usec = 0;

    setitimer(ITIMER_VIRTUAL, &itm_u, 0);
  }
  signal(SIGVTALRM, _lo_signal_handle_alrm);
}

/* u2_loop_signal_memory(): end computation for out-of-memory.
*/
void
u2_loop_signal_memory()
{
  fprintf(stderr, "\r\nout of memory\r\n");
  Sigcause = sig_memory;
  longjmp(Signal_buf, 1);
}

/* _lo_init(): initialize I/O across the process.
*/
static void
_lo_init()
{
  u2_unix_io_init();
  u2_ames_io_init();
  u2_term_io_init();
  u2_http_io_init();
  u2_save_io_init();
  u2_raft_io_init();
  u2_batz_io_init();
}

/* _lo_talk(): bring up listeners across the process.
*/
static void
_lo_talk()
{
  u2_unix_io_talk();
  u2_ames_io_talk();
  u2_http_io_talk();
}

/* u2_lo_exit(): terminate I/O across the process.
*/
void
u2_lo_exit(void)
{
  u2_unix_io_exit();
  u2_ames_io_exit();
  u2_term_io_exit();
  u2_http_io_exit();
  u2_save_io_exit();
  u2_batz_io_exit();
}

/* _lo_poll(): reset event flags across the process.
*/
static void
_lo_poll(void)
{
  u2_ames_io_poll();
  u2_http_io_poll();
  u2_term_io_poll();
  u2_save_io_poll();
  u2_unix_io_poll();
  u2_batz_io_poll();
}

#if 0
/* _lo_how(): print how.
*/
static const c3_c*
_lo_how(u2_noun how)
{
  switch ( how ) {
    default: c3_assert(0); break;

    case c3__ames: return "ames";
    case c3__batz: return "batz";
    case c3__term: return "cons";
    case c3__htcn: return "http-conn";
    case c3__htls: return "http-lisn";
    case c3__save: return "save";
    case c3__unix: return "unix";
  }
}
#endif

/* u2_lo_bail(): clean up all event state.
*/
void
u2_lo_bail(u2_reck* rec_u)
{
  fflush(stdout);
  u2_lo_exit();

  exit(1);
}
int c3_cooked() { u2_lo_exit(); return 0; }

/* _lo_tape(): dump a tape, old style.  Don't do this.
*/
static void
_lo_tape(u2_reck* rec_u, FILE* fil_u, u2_noun tep)
{
  u2_noun tap = tep;

  while ( u2_nul != tap ) {
    c3_c car_c;

    if ( u2h(tap) >= 127 ) {
      car_c = '?';
    } else car_c = u2h(tap);

    putc(car_c, fil_u);
    tap = u2t(tap);
  }
  u2z(tep);
}

/* _lo_wall(): dump a wall, old style.  Don't do this.
*/
static void
_lo_wall(u2_reck* rec_u, u2_noun wol)
{
  FILE* fil_u = u2_term_io_hija();
  u2_noun wal = wol;

  while ( u2_nul != wal ) {
    _lo_tape(rec_u, fil_u, u2k(u2h(wal)));

    putc(13, fil_u);
    putc(10, fil_u);

    wal = u2t(wal);
  }
  u2_term_io_loja(0);
  u2z(wol);
}

/* u2_lo_tank(): dump single tank.
*/
void
u2_lo_tank(c3_l tab_l, u2_noun tac)
{
  u2_lo_punt(tab_l, u2nc(tac, u2_nul));
}

/* u2_lo_punt(): dump tank list.
*/
void
u2_lo_punt(c3_l tab_l, u2_noun tac)
{
  u2_noun blu   = u2_term_get_blew(0);
  c3_l    col_l = u2h(blu);
  u2_noun cat   = tac;

  //  We are calling nock here, but hopefully need no protection.
  //
  while ( u2_yes == u2_cr_du(cat) ) {
    u2_noun wol = u2_dc("wash", u2nc(tab_l, col_l), u2k(u2h(cat)));

    _lo_wall(u2_Arv, wol);
    cat = u2t(cat);
  }
  u2z(tac);
  u2z(blu);
}

/* u2_lo_sway(): print trace.
*/
void
u2_lo_sway(c3_l tab_l, u2_noun tax)
{
  u2_noun mok = u2_dc("mook", 2, tax);

  u2_lo_punt(tab_l, u2k(u2t(mok)));
  u2z(mok);
}

/* u2_lo_soft(): standard soft wrapper.  unifies unix and nock errors.
**
**  Produces [%$ result] or [%error (list tank)].
*/
u2_noun
u2_lo_soft(u2_reck* rec_u, c3_w sec_w, u2_funk fun_f, u2_noun arg)
{
  u2_noun hoe, pro, rop;

  u2_rl_leap(u2_Wire, c3__rock);

  //  system level setjmp, for signals
  //
  c3_assert(u2_nul == u2_wire_tax(u2_Wire));
  c3_assert(0 == u2_wire_kit_r(u2_Wire));

  //  stop signals
  //
  u2_unix_ef_hold();
  _lo_signal_deep(sec_w);

  if ( 0 != setjmp(Signal_buf) ) {
    u2_noun tax, pre, mok;

    //  return to blank state
    //
    _lo_signal_done();

    //  acquire trace and reset memory
    //
    tax = u2_wire_tax(u2_Wire);
    u2_rl_fall(u2_Wire);
    u2z(arg);

    tax = u2_rl_take(u2_Wire, tax);
    u2_wire_tax(u2_Wire) = u2_nul;
    mok = u2_dc("mook", 2, tax);

    //  other ugly disgusting cleanups
    {
      u2_wire_kit_r(u2_Wire) = 0;

      u2_hevx_be(u2_wire_hev_r(u2_Wire), u2_pryr, god) = 0;
      u2_hevx_at(u2_wire_hev_r(u2_Wire), lad) = 0;
    }

    switch ( Sigcause ) {
      default:            pre = c3__wyrd; break;
      case sig_none:      pre = c3__none; break;
      case sig_overflow:  pre = c3__over; break;
      case sig_interrupt: pre = c3__intr; break;
      case sig_terminate: pre = c3__term; break;
      case sig_memory:    pre = c3__full; break;
      case sig_assert:    pre = c3__lame; break;
      case sig_timer:     fprintf(stderr, "timer!!\r\n"); pre = c3__slow; break;
    }
    rop = u2nc(pre, u2k(u2t(mok)));
    u2z(mok);
    fprintf(stderr, "error computed\r\n");
    return rop;
  }

  if ( 0 != (hoe = u2_cm_trap()) ) {
    u2_noun mok;

    u2_rl_fall(u2_Wire);
    hoe = u2_rl_take(u2_Wire, hoe);
    u2_rl_flog(u2_Wire);

    mok = u2_dc("mook", 2, u2k(u2t(hoe)));
    rop = u2nc(u2k(u2h(hoe)), u2k(u2t(mok)));

    u2z(arg);
    u2z(hoe);
    u2z(mok);
  }
  else {
    u2_noun pro = fun_f(rec_u, arg);

    _lo_signal_done();
    u2_cm_done();

    u2_rl_fall(u2_Wire);
    pro = u2_rl_take(u2_Wire, pro);
    u2_rl_flog(u2_Wire);

    u2z(arg);
    rop = u2nc(u2_blip, pro);
  }
  pro = rop;

  return pro;
}

#if 0
/* _lo_hard(): standard hard wrapper.  Produces result and/or asserts.
*/
static u2_noun
_lo_hard(u2_reck* rec_u, u2_funk fun_f, u2_noun arg)
{
  u2_noun pro = u2_lo_soft(rec_u, 0, fun_f, arg);

  if ( u2_blip == u2h(pro) ) {
    u2_noun poo = u2k(u2t(pro));

    u2z(pro); return poo;
  }
  else {
    u2_lo_punt(2, u2k(u2t(pro)));
    u2z(pro);
    c3_assert(0);
  }
}
#endif

/* u2_lo_open(): begin callback processing.
*/
void
u2_lo_open(void)
{
  //  update time
  //
  u2_reck_time(u2A);
}

/* u2_lo_shut(): end callback processing.
*/
void
u2_lo_shut(u2_bean inn)
{
  // u2_lo_grab("lo_shut a", u2_none);

  //  process actions
  //
  u2_raft_work(u2A);

  // u2_lo_grab("lo_shut b", u2_none);

  //  update time
  //
  u2_reck_time(u2A);

  // u2_lo_grab("lo_shut c", u2_none);

  //  for input operations, poll fs (XX not permanent)
  //
  if ( u2_yes == inn ) {
    u2_unix_ef_look();
  }

  // u2_lo_grab("lo_shut d", u2_none);

  //  clean shutdown
  //
  if ( u2_no == u2_Host.liv ) {
    //  direct save and die
    //
    u2_cm_purge();
    // u2_lo_grab("lo_exit", u2_none);
    u2_loom_save(u2A->ent_w);
    u2_loom_exit();
    u2_lo_exit();

    exit(0);
  }
  else {
    //  poll arvo to generate any event binding changes
    //
    _lo_poll();
  }
}

<<<<<<< HEAD
=======
/* _lo_home(): create ship directory.
*/
static void
_lo_home(u2_reck* rec_u)
{
  c3_c    ful_c[2048];

  //  Create subdirectories.
  //
  {
    mkdir(u2_Host.cpu_c, 0700);

    snprintf(ful_c, 2048, "%s/get", u2_Host.cpu_c);
    if ( 0 != mkdir(ful_c, 0700) ) {
      perror(ful_c);
      u2_lo_bail(rec_u);
    }

    snprintf(ful_c, 2048, "%s/put", u2_Host.cpu_c);
    if ( 0 != mkdir(ful_c, 0700) ) {
      perror(ful_c);
      u2_lo_bail(rec_u);
    }
  }

  //  Copy urbit.pill.
  //
  {
    snprintf(ful_c, 2048, "cp %s/urbit.pill %s",
                    u2_Host.ops_u.hom_c, u2_Host.cpu_c);
    if ( 0 != system(ful_c) ) {
      uL(fprintf(uH, "could not %s\n", ful_c));
      u2_lo_bail(rec_u);
    }
  }
}

/* _lo_cask(): ask for a passcode.
*/
static u2_noun
_lo_cask(u2_reck* rec_u, c3_c* dir_c, u2_bean nun)
{
  c3_c   paw_c[60];
  u2_noun key;

  uH;
  while ( 1 ) {
    printf("passcode for %s%s? ~", dir_c, (u2_yes == nun) ? " [none]" : "");

    paw_c[0] = 0;
    fpurge(stdin);
    fgets(paw_c, 59, stdin);

    if ( '\n' == paw_c[0] ) {
      if ( u2_yes == nun ) {
        key = 0; break;
      }
      else {
        continue;
      }
    }
    else {
      c3_c* say_c = malloc(strlen(paw_c) + 2);
      u2_noun say;

      say_c[0] = '~';
      say_c[1] = 0;
      strncat(say_c, paw_c, strlen(paw_c) - 1);

      say = u2_do("slay", u2_ci_string(say_c));
      if ( (u2_nul == say) ||
           (u2_blip != u2h(u2t(say))) ||
           ('p' != u2h(u2t(u2t(say)))) )
      {
        printf("invalid passcode\n");
        continue;
      }
      key = u2k(u2t(u2t(u2t(say))));

      u2z(say);
      break;
    }
  }
  uL(0);
  return key;
}

/* _lo_text(): ask for a name string.
*/
static u2_noun
_lo_text(u2_reck* rec_u, c3_c* pom_c)
{
  c3_c   paw_c[60];
  u2_noun say;

  uH;
  while ( 1 ) {
    printf("%s: ", pom_c);

    paw_c[0] = 0;
    fpurge(stdin);
    fgets(paw_c, 59, stdin);

    if ( '\n' == paw_c[0] ) {
      continue;
    }
    else {
      c3_w len_w = strlen(paw_c);

      if ( paw_c[len_w - 1] == '\n' ) {
        paw_c[len_w-1] = 0;
      }
      say = u2_ci_string(paw_c);
      break;
    }
  }
  uL(0);
  return say;
}

#if 0
/* _lo_bask(): ask a yes or no question.
*/
static u2_bean
_lo_bask(c3_c* pop_c, u2_bean may)
{
  u2_bean yam;

  uH;
  while ( 1 ) {
    c3_c ans_c[3];

    printf("%s [y/n]? ", pop_c);
    ans_c[0] = 0;

    fpurge(stdin);
    fgets(ans_c, 2, stdin);

    if ( (ans_c[0] != 'y') && (ans_c[0] != 'n') ) {
      continue;
    } else {
      yam = (ans_c[0] != 'n') ? u2_yes : u2_no;
      break;
    }
  }
  uL(0);
  return yam;
}
#endif

/* _lo_rand(): fill a 256-bit (8-word) buffer.
*/
static void
_lo_rand(u2_reck* rec_u, c3_w* rad_w)
{
  c3_i fid_i = open(DEVRANDOM, O_RDONLY);

  if ( 32 != read(fid_i, (c3_y*) rad_w, 32) ) {
    c3_assert(!"lo_rand");
  }
  close(fid_i);
}

/* _lo_fast(): offer to save passcode by mug in home directory.
*/
static void
_lo_fast(u2_reck* rec_u, u2_noun pas, c3_l key_l)
{
  c3_c    ful_c[2048];
  c3_c*   hom_c = getenv("HOME");
  u2_noun gum   = u2_dc("scot", 'p', key_l);
  c3_c*   gum_c = u2_cr_string(gum);
  u2_noun yek   = u2_dc("scot", 'p', pas);
  c3_c*   yek_c = u2_cr_string(yek);

  printf("saving passcode in %s/.urbit/%s.txt\r\n", hom_c, gum_c);
  printf("(for real security, write it down and delete the file...)\r\n");
  {
    c3_i fid_i;

    snprintf(ful_c, 2048, "%s/.urbit", hom_c);
    mkdir(ful_c, 0700);

    snprintf(ful_c, 2048, "%s/.urbit/%s.txt", hom_c, gum_c);
    if ( (fid_i = open(ful_c, O_CREAT | O_TRUNC | O_WRONLY, 0600)) < 0 ) {
      uL(fprintf(uH, "fast: could not save %s\n", ful_c));
      u2_lo_bail(rec_u);
    }
    write(fid_i, yek_c, strlen(yek_c));
    close(fid_i);
  }
  free(gum_c);
  u2z(gum);

  free(yek_c);
  u2z(yek);
}

/* _lo_staf(): try to load passcode by mug from home directory.
*/
static u2_noun
_lo_staf(u2_reck* rec_u, c3_l key_l)
{
  c3_c    ful_c[2048];
  c3_c*   hom_c = getenv("HOME");
  u2_noun gum   = u2_dc("scot", 'p', key_l);
  c3_c*   gum_c = u2_cr_string(gum);
  u2_noun txt;

  snprintf(ful_c, 2048, "%s/.urbit/%s.txt", hom_c, gum_c);
  free(gum_c);
  u2z(gum);
  txt = u2_walk_safe(ful_c);

  if ( 0 == txt ) {
    uL(fprintf(uH, "staf: no passcode %s\n", ful_c));
    return 0;
  }
  else {
    // c3_c* txt_c = u2_cr_string(txt);
    u2_noun say = u2_do("slay", txt);
    u2_noun pas;


    if ( (u2_nul == say) ||
         (u2_blip != u2h(u2t(say))) ||
         ('p' != u2h(u2t(u2t(say)))) )
    {
      uL(fprintf(uH, "staf: %s is corrupt\n", ful_c));
      u2z(say);
      return 0;
    }
    uL(fprintf(uH, "loaded passcode from %s\n", ful_c));
    pas = u2k(u2t(u2t(u2t(say))));

    u2z(say);
    return pas;
  }
}

/* _lo_fatt(): stretch a 64-bit passcode to make a 128-bit key.
*/
static u2_noun
_lo_fatt(c3_l sal_l, u2_noun pas)
{
  c3_w i_w;
  u2_noun key = pas;

  //  XX use scrypt() - this is a stupid iterated hash
  //
  for ( i_w = 0; i_w < 32768; i_w++ ) {
    key = u2_dc("shaf", sal_l, key);
  }
  return key;
}

/* _lo_zest(): create a new, empty record.
*/
static void
_lo_zest(u2_reck* rec_u)
{
  struct stat buf_b;
  c3_i        fid_i;
  c3_c        ful_c[8193];
  c3_l        sal_l;

  //  Create the ship directory.
  //
  _lo_home(rec_u);

  //  Create the record file.
  {
    snprintf(ful_c, 2048, "%s/egz.hope", u2_Host.cpu_c);

    if ( ((fid_i = open(ful_c, O_CREAT | O_WRONLY | O_EXCL, 0600)) < 0) ||
         (fstat(fid_i, &buf_b) < 0) )
    {
      uL(fprintf(uH, "can't create record (%s)\n", ful_c));
      u2_lo_bail(rec_u);
    }
    u2_Host.lug_u.fid_i = fid_i;
  }

  //  Generate a 31-bit salt.
  //
  {
    c3_w rad_w[8];

    _lo_rand(rec_u, rad_w);
    sal_l = (0x7fffffff & rad_w[0]);
  }

  //  Create and save a passcode.
  //
  {
    c3_w rad_w[8];
    u2_noun pas;

    _lo_rand(rec_u, rad_w);
    pas = u2_ci_words(2, rad_w);

    rec_u->key = _lo_fatt(sal_l, u2k(pas));
    _lo_fast(rec_u, pas, u2_mug(rec_u->key));
  }

  //  Write the header.
  {
    u2_uled led_u;

    led_u.mag_l = u2_mug('f');
    led_u.kno_w = rec_u->kno_w;

    if ( 0 == rec_u->key ) {
      led_u.key_l = 0;
    } else {
      led_u.key_l = u2_mug(rec_u->key);

      c3_assert(!(led_u.key_l >> 31));
    }
    led_u.sal_l = sal_l;
    led_u.sev_l = rec_u->sev_l;
    led_u.tno_l = 1;

    if ( sizeof(led_u) != write(fid_i, &led_u, sizeof(led_u)) ) {
      uL(fprintf(uH, "can't write record (%s)\n", ful_c));
      u2_lo_bail(rec_u);
    }

    u2_Host.lug_u.len_d = c3_wiseof(led_u);
  }

  //  Save the boot events.
  {
    u2_noun nor = u2_ckb_flop(rec_u->roe);

    rec_u->roe = nor;

    while ( u2_nul != nor ) {
      _lo_pack(rec_u, u2k(u2h(nor)));
      rec_u->ent_w += 1;
      nor = u2t(nor);
    }
    u2z(rec_u->roe);
    rec_u->roe = 0;
  }

#if 0
  //  Copy the egz into ham, the factory default.
  {
    snprintf(ful_c, 8193, "rm -f %s/~ham.hope; cp %s/~egz.hope %s/~ham.hope",
                   u2_Host.cpu_c, u2_Host.cpu_c, u2_Host.cpu_c);

    if ( 0 != system(ful_c) ) {
      uL(fprintf(uH, "zest: could not save ham\n"));
      u2_lo_bail(rec_u);
    }
  }
#endif
}

/* _lo_make(): boot from scratch.
*/
static void
_lo_make(u2_reck* rec_u, u2_noun fav)
{
  //  Authenticate and initialize terminal.
  //
  u2_term_ef_bake(fav);

  //  Work through start sequence.
  //
  _lo_work(rec_u);

  //  Further server configuration.
  //
  {
    u2_http_ef_bake();
  }

  //  Work some more.
  //
  _lo_work(rec_u);

  //  Create the ship directory.
  //
  _lo_zest(rec_u);
}

/* _lo_rest(): restore from record, or exit.
*/
static void
_lo_rest(u2_reck* rec_u)
{
  struct stat buf_b;
  c3_i        fid_i;
  c3_c        ful_c[2048];
  c3_w        old_w = rec_u->ent_w;
  c3_w        las_w = 0;
  u2_noun     roe = u2_nul;
  u2_noun     sev_l, tno_l, key_l, sal_l;

  if ( 0 != rec_u->ent_w ) {
    u2_noun ent = u2_dc("scot", c3__ud, rec_u->ent_w);
    c3_c* ent_c = u2_cr_string(ent);
    uL(fprintf(uH, "rest: checkpoint to event %s\n", ent_c));
    free(ent_c);
  }

  //  Open the fscking file.  Does it even exist?
  {
    snprintf(ful_c, 2048, "%s/egz.hope", u2_Host.cpu_c);

    if ( ((fid_i = open(ful_c, O_RDWR)) < 0) ||
         (fstat(fid_i, &buf_b) < 0) )
    {
      uL(fprintf(uH, "rest: can't open record (%s)\n", ful_c));
      u2_lo_bail(rec_u);

      return;
    }
    u2_Host.lug_u.fid_i = fid_i;
    u2_Host.lug_u.len_d = ((buf_b.st_size + 3ULL) >> 2ULL);
  }

  //  Check the fscking header.  It's probably corrupt.
  {
    u2_uled led_u;

    if ( sizeof(led_u) != read(fid_i, &led_u, sizeof(led_u)) ) {
      uL(fprintf(uH, "record (%s) is corrupt (a)\n", ful_c));
      u2_lo_bail(rec_u);
    }

    if ( u2_mug('f') != led_u.mag_l ) {
      uL(fprintf(uH, "record (%s) is obsolete (or corrupt)\n", ful_c));
      u2_lo_bail(rec_u);
    }

    if ( led_u.kno_w != rec_u->kno_w ) {
      //  XX perhaps we should actually do something here
      //
      uL(fprintf(uH, "rest: (not) translating events (old %d, now %d)\n",
                     led_u.kno_w,
                     rec_u->kno_w));
    }
    sev_l = led_u.sev_l;
    sal_l = led_u.sal_l;
    key_l = led_u.key_l;
    tno_l = led_u.tno_l;

    {
      u2_noun old = u2_dc("scot", c3__uv, sev_l);
      u2_noun nuu = u2_dc("scot", c3__uv, rec_u->sev_l);
      c3_c* old_c = u2_cr_string(old);
      c3_c* nuu_c = u2_cr_string(nuu);

      uL(fprintf(uH, "rest: old %s, new %s\n", old_c, nuu_c));
      free(old_c); free(nuu_c);

      u2z(old); u2z(nuu);
    }
    c3_assert(sev_l != rec_u->sev_l);   //  1 in 2 billion, just retry
  }

  //  Oh, and let's hope you didn't forget the fscking passcode.
  {
    if ( 0 != key_l ) {
      u2_noun pas = _lo_staf(rec_u, key_l);
      u2_noun key;

      while ( 1 ) {
        pas = pas ? pas : _lo_cask(rec_u, u2_Host.cpu_c, u2_no);

        key = _lo_fatt(sal_l, pas);

        if ( u2_mug(key) != key_l ) {
          uL(fprintf(uH, "incorrect passcode\n"));
          u2z(key);
          pas = 0;
        }
        else {
          u2z(rec_u->key);
          rec_u->key = key;
          break;
        }
      }
    }
  }

  //  Read in the fscking events.  These are probably corrupt as well.
  {
    c3_w ent_w;
    c3_d end_d;

    end_d = u2_Host.lug_u.len_d;
    ent_w = 0;

    if ( -1 == lseek64(fid_i, 4ULL * end_d, SEEK_SET) ) {
      fprintf(stderr, "end_d %llx\n", end_d);
      perror("lseek");
      uL(fprintf(uH, "record (%s) is corrupt (c)\n", ful_c));
      u2_lo_bail(rec_u);
    }

    while ( end_d != c3_wiseof(u2_uled) ) {
      c3_d    tar_d = (end_d - (c3_d)c3_wiseof(u2_ular));
      u2_ular lar_u;
      c3_w*   img_w;
      u2_noun ron;

      // uL(fprintf(uH, "rest: reading event at %llx\n", end_d));

      if ( -1 == lseek64(fid_i, 4ULL * tar_d, SEEK_SET) ) {
        uL(fprintf(uH, "record (%s) is corrupt (d)\n", ful_c));
        u2_lo_bail(rec_u);
      }
      if ( sizeof(u2_ular) != read(fid_i, &lar_u, sizeof(u2_ular)) ) {
        uL(fprintf(uH, "record (%s) is corrupt (e)\n", ful_c));
        u2_lo_bail(rec_u);
      }

      if ( lar_u.syn_w != u2_mug((c3_w)tar_d) ) {
        uL(fprintf(uH, "record (%s) is corrupt (f)\n", ful_c));
        u2_lo_bail(rec_u);
      }

#if 0
      uL(fprintf(uH, "log: read: at %d, %d: lar ent %d, len %d, mug %x\n",
                      (tar_w - lar_u.len_w),
                      tar_w,
                      lar_u.ent_w,
                      lar_u.len_w,
                      lar_u.mug_w));
#endif
      img_w = malloc(4 * lar_u.len_w);

      if ( end_d == u2_Host.lug_u.len_d ) {
        ent_w = las_w = lar_u.ent_w;
      }
      else {
        if ( lar_u.ent_w != (ent_w - 1) ) {
          uL(fprintf(uH, "record (%s) is corrupt (g)\n", ful_c));
          uL(fprintf(uH, "lar_u.ent_w %x, ent_w %x\n", lar_u.ent_w, ent_w));
          u2_lo_bail(rec_u);
        }
        ent_w -= 1;
      }
      end_d = (tar_d - (c3_d)lar_u.len_w);

      if ( ent_w < old_w ) {
        free(img_w);
        break;
      }

      if ( -1 == lseek64(fid_i, 4ULL * end_d, SEEK_SET) ) {
        uL(fprintf(uH, "record (%s) is corrupt (h)\n", ful_c));
        u2_lo_bail(rec_u);
      }
      if ( (4 * lar_u.len_w) != read(fid_i, img_w, (4 * lar_u.len_w)) ) {
        uL(fprintf(uH, "record (%s) is corrupt (i)\n", ful_c));
        u2_lo_bail(rec_u);
      }

      ron = u2_ci_words(lar_u.len_w, img_w);
      free(img_w);

      if ( u2_mug(ron) != lar_u.mug_w ) {
        uL(fprintf(uH, "record (%s) is corrupt (j)\n", ful_c));
        u2_lo_bail(rec_u);
      }

      if ( rec_u->key ) {
        u2_noun dep;

        dep = u2_dc("de:crya", u2k(rec_u->key), ron);
        if ( u2_no == u2du(dep) ) {
          uL(fprintf(uH, "record (%s) is corrupt (k)\n", ful_c));
          u2_lo_bail(rec_u);
        }
        else {
          ron = u2k(u2t(dep));
          u2z(dep);
        }
      }
      roe = u2nc(u2_cke_cue(ron), roe);
    }
    rec_u->ent_w = c3_max(las_w + 1, old_w);
  }

  if ( u2_nul == roe ) {
    //  Nothing in the log that was not also in the checkpoint.
    //
    c3_assert(rec_u->ent_w == old_w);
    c3_assert((las_w + 1) == old_w);
  }
  else {
    u2_noun rou = roe;
    c3_w    xno_w;

    //  Execute the fscking things.  This is pretty much certain to crash.
    //
    uL(fprintf(uH, "rest: replaying through event %d\n", las_w));
    fprintf(uH, "---------------- playback starting----------------\n");

    xno_w = 0;
    while ( u2_nul != roe ) {
      u2_noun i_roe = u2h(roe);
      u2_noun t_roe = u2t(roe);
      u2_noun now = u2h(i_roe);
      u2_noun ovo = u2t(i_roe);

      u2_reck_wind(rec_u, u2k(now));
      if ( (u2_yes == u2_Host.ops_u.vno) &&
           (c3__veer == u2h(u2t(ovo))) ) {
        uL(fprintf(uH, "replay: skipped veer\n"));
      }
      else {
        _lo_sing(rec_u, u2k(ovo));
      }

      fputc('.', stderr);
      // uL(fprintf(uH, "playback: sing: %d\n", xno_w));

      roe = t_roe;
      xno_w++;

      if ( 0 == (xno_w % 1000) ) {
        uL(fprintf(uH, "{%d}\n", xno_w));
        u2_lo_grab("rest", rou, u2_none);
      }
    }
    u2z(rou);
  }
  uL(fprintf(stderr, "\n---------------- playback complete----------------\n"));

#if 0
  //  If you see this error, your record is totally fscking broken!
  //  Which probably serves you right.  Please consult a consultant.
  {
    if ( u2_nul == rec_u->own ) {
      uL(fprintf(uH, "record did not install a master!\n"));
      u2_lo_bail(rec_u);
    }
    rec_u->our = u2k(u2h(rec_u->own));
    rec_u->pod = u2_dc("scot", 'p', u2k(rec_u->our)));
  }

  //  Now, who the fsck are you?  No, really.
  {
    u2_noun who;
    c3_c*   fil_c;
    c3_c*   who_c;

    if ( (fil_c = strrchr(u2_Host.cpu_c, '/')) ) {
      fil_c++;
    } else fil_c = u2_Host.cpu_c;

    who = u2_dc("scot", 'p', u2k(rec_u->our)));
    who_c = u2_cr_string(who);
    u2z(who);

    if ( strncmp(fil_c, who_c + 1, strlen(fil_c)) ) {
      uL(fprintf(uH, "record master (%s) does not match filename!\n", who_c));
      u2_lo_bail(rec_u);
    }
    free(who_c);
  }
#endif

  //  Rewrite the header.  Will probably corrupt the record.
  {
    u2_uled led_u;

    led_u.mag_l = u2_mug('f');
    led_u.sal_l = sal_l;
    led_u.sev_l = rec_u->sev_l;
    led_u.key_l = rec_u->key ? u2_mug(rec_u->key) : 0;
    led_u.kno_w = rec_u->kno_w;         //  may need actual translation!
    led_u.tno_l = 1;

    if ( (-1 == lseek64(fid_i, 0, SEEK_SET)) ||
         (sizeof(led_u) != write(fid_i, &led_u, sizeof(led_u))) )
    {
      uL(fprintf(uH, "record (%s) failed to rewrite\n", ful_c));
      u2_lo_bail(rec_u);
    }
  }

  //  Hey, fscker!  It worked.
  {
    u2_term_ef_boil(tno_l);
  }
}

/* _lo_zen(): get OS entropy.
*/
static u2_noun
_lo_zen(u2_reck* rec_u)
{
  c3_w rad_w[8];

  _lo_rand(rec_u, rad_w);
  return u2_ci_words(8, rad_w);
}

/* _lo_boot(): restore or create.
*/
static void
_lo_boot(void)
{
  if ( u2_yes == u2_Host.ops_u.nuu ) {
    u2_noun pig;

    if ( 0 == u2_Host.ops_u.imp_c ) {
      c3_c get_c[2049];
      snprintf(get_c, 2048, "%s/get", u2_Host.cpu_c);
      if ( 0 == access(get_c, 0) ) {
          uL(fprintf(uH, "pier: already built\n"));
          exit(1);
      }
      u2_noun ten = _lo_zen(u2A);
      uL(fprintf(uH, "generating 2048-bit RSA pair...\n"));

      pig = u2nq(c3__make, u2_nul, 11, ten);
    }
    else {
      u2_noun imp = u2_ci_string(u2_Host.ops_u.imp_c);
      u2_noun whu = u2_dc("slaw", 'p', u2k(imp));

      if ( (u2_nul == whu) ) {
        fprintf(stderr, "czar: incorrect format\r\n");
        exit(1);
      }
      else {
        u2_noun gen = _lo_text(u2A, "generator");
        u2_noun gun = u2_dc("slaw", c3__uw, gen);

        if ( u2_nul == gun ) {
          fprintf(stderr, "czar: incorrect format\r\n");
          exit(1);
        }
        pig = u2nt(c3__sith, u2k(u2t(whu)), u2k(u2t(gun)));

        u2z(whu); u2z(gun);
      }
      u2z(imp);
    }
    _lo_make(u2A, pig);
  }
  else {
    _lo_rest(u2A);
  }
}

>>>>>>> ce0994aa
#if 0
//  _lo_bench_noop(): benchmark no-op events.
//
static void
_lo_bench_noop(c3_w num_w)
{
  c3_w i_w;

  for ( i_w = 0; i_w < num_w; i_w++ ) {
    u2_reck_plan(u2A, u2nq(c3__gold, c3__term, 1, u2_nul),
                      u2nc(c3__noop, u2_nul));
  }

  u2_raft_work(u2A);
}

//  _lo_bench_scot_p(): benchmark prettyprint.
//
static void
_lo_bench_scot_p(c3_w num_w)
{
  c3_w i_w;

  for ( i_w = 0; i_w < num_w; i_w++ ) {
    u2_noun soc = u2_dc("scot", 'p', u2k(u2A->now));

    u2z(soc);
  }
}

//  _lo_bench_slay_p(): benchmark prettyprint.
//
static void
_lo_bench_slay_p(c3_w num_w)
{
  c3_w i_w;

  for ( i_w = 0; i_w < num_w; i_w++ ) {
    u2_noun soc = u2_dc("scot", 'p', u2k(u2A->now));
    u2_noun dub = u2_do("slay", soc);

    u2z(dub);
  }
}

//  _lo_bench_scot_da(): benchmark prettyprint.
//
static void
_lo_bench_scot_da(c3_w num_w)
{
  c3_w i_w;

  for ( i_w = 0; i_w < num_w; i_w++ ) {
    u2_noun soc = u2_dc("scot", c3__da, u2k(u2A->now));

    u2z(soc);
  }
}

//  _lo_bench_dec(): benchmark decrement.
//
static void
_lo_bench_dec(c3_w num_w)
{
  c3_w i_w;

  for ( i_w = 0; i_w < num_w; i_w++ ) {
    u2_noun soc = u2_do("dec", u2k(u2A->now));

    u2z(soc);
  }
}

//  _lo_bench_scot_ud(): benchmark prettyprint.
//
static void
_lo_bench_scot_ud(c3_w num_w)
{
  c3_w i_w;

  for ( i_w = 0; i_w < num_w; i_w++ ) {
    u2_noun soc = u2_dc("scot", c3__ud, u2k(u2A->now));

    u2z(soc);
  }
}

//  _lo_bench(): lo-tech profiling.
//
static void
_lo_bench(const c3_c* lab_c, void (*fun)(c3_w), c3_w num_w)
{
  u2_noun old, new;

  uL(fprintf(uH, "bench: %s: start...\n", lab_c));
  u2_reck_time(u2A);
  old = u2k(u2A->now);

  fun(num_w);

  u2_reck_time(u2A);
  new = u2k(u2A->now);
  {
    c3_w tms_w = (c3_w)u2_time_gap_ms(old, new);

    if ( tms_w > (10 * num_w) ) {
      uL(fprintf(uH, "bench: %s*%d: %d ms, %d ms each.\n",
                      lab_c, num_w, tms_w, (tms_w / num_w)));
    }
    else {
      uL(fprintf(uH, "bench: %s*%d: %d ms, %d us each.\n",
                      lab_c, num_w, tms_w, ((tms_w * 1000) / num_w)));
    }
  }
}
#endif

/*  u2_lo_show(): generic noun print.
*/
void
u2_lo_show(c3_c* cap_c, u2_noun nun)
{
  u2_noun pav   = u2_dc("pave", c3__noun, nun);
  c3_c*   txt_c = (c3_c*)u2_cr_tape(pav);

  fprintf(stderr, "%s: %s\r\n", cap_c, txt_c);
  u2z(pav);
  free(txt_c);
}

static void
_lo_slow()
{
#if 0
  _lo_bench("scot %p", _lo_bench_scot_p, 256);
  _lo_bench("scot %da", _lo_bench_scot_da, 256);
  _lo_bench("scot %ud", _lo_bench_scot_ud, 256);
  _lo_bench("slay %p", _lo_bench_slay_p, 256);
  _lo_bench("noop", _lo_bench_noop, 256);
#endif
}

/* u2_lo_boot(): restore or create pier.
*/
void
u2_lo_boot()
{
  uv_loop_t* lup_u = uv_default_loop();

  u2_Host.lup_u = lup_u;

  signal(SIGPIPE, SIG_IGN);     //  pipe, schmipe
  // signal(SIGIO, SIG_IGN);    //  linux is wont to produce for some reason

  _lo_init();
  u2_sist_boot();
}

/* u2_lo_loop(): begin main event loop.
*/
void
u2_lo_loop(u2_reck* rec_u)
{
  _lo_talk();
  {
    u2_unix_ef_look();
    u2_reck_plan(rec_u, u2nt(c3__gold, c3__ames, u2_nul),
                        u2nc(c3__kick, u2k(rec_u->now)));
  }
  _lo_poll();

#if 1
  u2_loom_save(rec_u->ent_w);

  u2_Host.sav_u.ent_w = rec_u->ent_w;
#endif

  if ( u2_yes == u2_Host.ops_u.nuu ) {
    u2_term_ef_boil(1);
  }

#if 1
  _lo_slow();
#endif

  uv_run(u2L, UV_RUN_DEFAULT);
}

/* _lo_mark_reck(): mark a reck.
*/
static c3_w
_lo_mark_reck(u2_reck* rec_u)
{
  c3_w siz_w = 0;
  c3_w egg_w;

  siz_w += u2_cm_mark_noun(rec_u->ken);
  siz_w += u2_cm_mark_noun(rec_u->roc);

  siz_w += u2_cm_mark_noun(rec_u->yot);
  siz_w += u2_cm_mark_noun(rec_u->now);
  siz_w += u2_cm_mark_noun(rec_u->wen);
  siz_w += u2_cm_mark_noun(rec_u->sen);
  siz_w += u2_cm_mark_noun(rec_u->own);
  siz_w += u2_cm_mark_noun(rec_u->roe);
  siz_w += u2_cm_mark_noun(rec_u->vir);
  siz_w += u2_cm_mark_noun(rec_u->key);

  {
    u2_cart* egg_u;

    egg_w = 0;
    for ( egg_u = rec_u->ova.egg_u; egg_u; egg_u = egg_u->nex_u ) {
      egg_w += u2_cm_mark_noun(egg_u->vir);
    }
    siz_w += egg_w;
  }
#if 0
  fprintf(stderr, "ken %d, roc %d, yot %d, roe %d, egg %d\r\n",
                   ken_w, roc_w, yot_w, roe_w, egg_w);
#endif
  return siz_w;
}

/* _lo_mark(): mark the whole vere system.
*/
static c3_w
_lo_mark()
{
  c3_w siz_w;

  siz_w = u2_cm_mark_internal();
  siz_w += _lo_mark_reck(u2_Host.arv_u);

  return siz_w;
}

/* _lo_word(): print a word to the passed stream.
*/
static void
_lo_word(FILE* fil_u, c3_w wod_w)
{
  u2_bean top = u2_yes;

  if ( wod_w / (1000 * 1000 * 1000) ) {
    fprintf(fil_u, "%u.", wod_w / (1000 * 1000 * 1000));
    wod_w %= (1000 * 1000 * 1000);
    top = u2_no;
  }
  if ( wod_w / (1000 * 1000) ) {
    fprintf(fil_u, ((top == u2_yes) ? "%u." : "%03u."),
                   wod_w / (1000 * 1000));
    wod_w %= (1000 * 1000);
    top = u2_no;
  }
  if ( wod_w / 1000 ) {
    fprintf(fil_u, ((top == u2_yes) ? "%u." : "%03u."), wod_w / 1000);
    wod_w %= 1000;
    top = u2_no;
  }
  fprintf(fil_u, ((top == u2_yes) ? "%u" : "%03u"), wod_w);
}

/* u2_lo_grab(): garbage-collect the world, plus roots.
*/
void
u2_lo_grab(c3_c* cap_c, u2_noun som, ...)
{
  c3_w siz_w, lec_w;

  siz_w = _lo_mark();
  {
    va_list vap;
    u2_noun tur;

    va_start(vap, som);

    if ( som != u2_none ) {
      siz_w += u2_cm_mark_noun(som);

      while ( u2_none != (tur = va_arg(vap, u2_noun)) ) {
        siz_w += u2_cm_mark_noun(tur);
      }
    }
    va_end(vap);
  }
  lec_w = u2_cm_sweep(siz_w);

  // if ( lec_w || (u2_yes == u2_Flag_Verbose) )
  if ( lec_w  || !strcmp("init", cap_c) ) {
    FILE* fil_u = uH;
    fprintf(fil_u, "%s: gc: ", cap_c);
    if ( lec_w ) {
      _lo_word(fil_u, 4 * lec_w);
      fprintf(fil_u, " bytes shed; ");
    }
    _lo_word(fil_u, 4 * siz_w);
    uL(fprintf(fil_u, " bytes live\n"));

#if 0
    if ( lec_w ) {
      uL(fprintf(uH, "zero garbage tolerance!\n"));
      u2_lo_exit();
      c3_assert(0);
      exit(1);
    }
#endif
  }
  u2_wire_lan(u2_Wire) = u2_yes;
}<|MERGE_RESOLUTION|>--- conflicted
+++ resolved
@@ -480,763 +480,6 @@
   }
 }
 
-<<<<<<< HEAD
-=======
-/* _lo_home(): create ship directory.
-*/
-static void
-_lo_home(u2_reck* rec_u)
-{
-  c3_c    ful_c[2048];
-
-  //  Create subdirectories.
-  //
-  {
-    mkdir(u2_Host.cpu_c, 0700);
-
-    snprintf(ful_c, 2048, "%s/get", u2_Host.cpu_c);
-    if ( 0 != mkdir(ful_c, 0700) ) {
-      perror(ful_c);
-      u2_lo_bail(rec_u);
-    }
-
-    snprintf(ful_c, 2048, "%s/put", u2_Host.cpu_c);
-    if ( 0 != mkdir(ful_c, 0700) ) {
-      perror(ful_c);
-      u2_lo_bail(rec_u);
-    }
-  }
-
-  //  Copy urbit.pill.
-  //
-  {
-    snprintf(ful_c, 2048, "cp %s/urbit.pill %s",
-                    u2_Host.ops_u.hom_c, u2_Host.cpu_c);
-    if ( 0 != system(ful_c) ) {
-      uL(fprintf(uH, "could not %s\n", ful_c));
-      u2_lo_bail(rec_u);
-    }
-  }
-}
-
-/* _lo_cask(): ask for a passcode.
-*/
-static u2_noun
-_lo_cask(u2_reck* rec_u, c3_c* dir_c, u2_bean nun)
-{
-  c3_c   paw_c[60];
-  u2_noun key;
-
-  uH;
-  while ( 1 ) {
-    printf("passcode for %s%s? ~", dir_c, (u2_yes == nun) ? " [none]" : "");
-
-    paw_c[0] = 0;
-    fpurge(stdin);
-    fgets(paw_c, 59, stdin);
-
-    if ( '\n' == paw_c[0] ) {
-      if ( u2_yes == nun ) {
-        key = 0; break;
-      }
-      else {
-        continue;
-      }
-    }
-    else {
-      c3_c* say_c = malloc(strlen(paw_c) + 2);
-      u2_noun say;
-
-      say_c[0] = '~';
-      say_c[1] = 0;
-      strncat(say_c, paw_c, strlen(paw_c) - 1);
-
-      say = u2_do("slay", u2_ci_string(say_c));
-      if ( (u2_nul == say) ||
-           (u2_blip != u2h(u2t(say))) ||
-           ('p' != u2h(u2t(u2t(say)))) )
-      {
-        printf("invalid passcode\n");
-        continue;
-      }
-      key = u2k(u2t(u2t(u2t(say))));
-
-      u2z(say);
-      break;
-    }
-  }
-  uL(0);
-  return key;
-}
-
-/* _lo_text(): ask for a name string.
-*/
-static u2_noun
-_lo_text(u2_reck* rec_u, c3_c* pom_c)
-{
-  c3_c   paw_c[60];
-  u2_noun say;
-
-  uH;
-  while ( 1 ) {
-    printf("%s: ", pom_c);
-
-    paw_c[0] = 0;
-    fpurge(stdin);
-    fgets(paw_c, 59, stdin);
-
-    if ( '\n' == paw_c[0] ) {
-      continue;
-    }
-    else {
-      c3_w len_w = strlen(paw_c);
-
-      if ( paw_c[len_w - 1] == '\n' ) {
-        paw_c[len_w-1] = 0;
-      }
-      say = u2_ci_string(paw_c);
-      break;
-    }
-  }
-  uL(0);
-  return say;
-}
-
-#if 0
-/* _lo_bask(): ask a yes or no question.
-*/
-static u2_bean
-_lo_bask(c3_c* pop_c, u2_bean may)
-{
-  u2_bean yam;
-
-  uH;
-  while ( 1 ) {
-    c3_c ans_c[3];
-
-    printf("%s [y/n]? ", pop_c);
-    ans_c[0] = 0;
-
-    fpurge(stdin);
-    fgets(ans_c, 2, stdin);
-
-    if ( (ans_c[0] != 'y') && (ans_c[0] != 'n') ) {
-      continue;
-    } else {
-      yam = (ans_c[0] != 'n') ? u2_yes : u2_no;
-      break;
-    }
-  }
-  uL(0);
-  return yam;
-}
-#endif
-
-/* _lo_rand(): fill a 256-bit (8-word) buffer.
-*/
-static void
-_lo_rand(u2_reck* rec_u, c3_w* rad_w)
-{
-  c3_i fid_i = open(DEVRANDOM, O_RDONLY);
-
-  if ( 32 != read(fid_i, (c3_y*) rad_w, 32) ) {
-    c3_assert(!"lo_rand");
-  }
-  close(fid_i);
-}
-
-/* _lo_fast(): offer to save passcode by mug in home directory.
-*/
-static void
-_lo_fast(u2_reck* rec_u, u2_noun pas, c3_l key_l)
-{
-  c3_c    ful_c[2048];
-  c3_c*   hom_c = getenv("HOME");
-  u2_noun gum   = u2_dc("scot", 'p', key_l);
-  c3_c*   gum_c = u2_cr_string(gum);
-  u2_noun yek   = u2_dc("scot", 'p', pas);
-  c3_c*   yek_c = u2_cr_string(yek);
-
-  printf("saving passcode in %s/.urbit/%s.txt\r\n", hom_c, gum_c);
-  printf("(for real security, write it down and delete the file...)\r\n");
-  {
-    c3_i fid_i;
-
-    snprintf(ful_c, 2048, "%s/.urbit", hom_c);
-    mkdir(ful_c, 0700);
-
-    snprintf(ful_c, 2048, "%s/.urbit/%s.txt", hom_c, gum_c);
-    if ( (fid_i = open(ful_c, O_CREAT | O_TRUNC | O_WRONLY, 0600)) < 0 ) {
-      uL(fprintf(uH, "fast: could not save %s\n", ful_c));
-      u2_lo_bail(rec_u);
-    }
-    write(fid_i, yek_c, strlen(yek_c));
-    close(fid_i);
-  }
-  free(gum_c);
-  u2z(gum);
-
-  free(yek_c);
-  u2z(yek);
-}
-
-/* _lo_staf(): try to load passcode by mug from home directory.
-*/
-static u2_noun
-_lo_staf(u2_reck* rec_u, c3_l key_l)
-{
-  c3_c    ful_c[2048];
-  c3_c*   hom_c = getenv("HOME");
-  u2_noun gum   = u2_dc("scot", 'p', key_l);
-  c3_c*   gum_c = u2_cr_string(gum);
-  u2_noun txt;
-
-  snprintf(ful_c, 2048, "%s/.urbit/%s.txt", hom_c, gum_c);
-  free(gum_c);
-  u2z(gum);
-  txt = u2_walk_safe(ful_c);
-
-  if ( 0 == txt ) {
-    uL(fprintf(uH, "staf: no passcode %s\n", ful_c));
-    return 0;
-  }
-  else {
-    // c3_c* txt_c = u2_cr_string(txt);
-    u2_noun say = u2_do("slay", txt);
-    u2_noun pas;
-
-
-    if ( (u2_nul == say) ||
-         (u2_blip != u2h(u2t(say))) ||
-         ('p' != u2h(u2t(u2t(say)))) )
-    {
-      uL(fprintf(uH, "staf: %s is corrupt\n", ful_c));
-      u2z(say);
-      return 0;
-    }
-    uL(fprintf(uH, "loaded passcode from %s\n", ful_c));
-    pas = u2k(u2t(u2t(u2t(say))));
-
-    u2z(say);
-    return pas;
-  }
-}
-
-/* _lo_fatt(): stretch a 64-bit passcode to make a 128-bit key.
-*/
-static u2_noun
-_lo_fatt(c3_l sal_l, u2_noun pas)
-{
-  c3_w i_w;
-  u2_noun key = pas;
-
-  //  XX use scrypt() - this is a stupid iterated hash
-  //
-  for ( i_w = 0; i_w < 32768; i_w++ ) {
-    key = u2_dc("shaf", sal_l, key);
-  }
-  return key;
-}
-
-/* _lo_zest(): create a new, empty record.
-*/
-static void
-_lo_zest(u2_reck* rec_u)
-{
-  struct stat buf_b;
-  c3_i        fid_i;
-  c3_c        ful_c[8193];
-  c3_l        sal_l;
-
-  //  Create the ship directory.
-  //
-  _lo_home(rec_u);
-
-  //  Create the record file.
-  {
-    snprintf(ful_c, 2048, "%s/egz.hope", u2_Host.cpu_c);
-
-    if ( ((fid_i = open(ful_c, O_CREAT | O_WRONLY | O_EXCL, 0600)) < 0) ||
-         (fstat(fid_i, &buf_b) < 0) )
-    {
-      uL(fprintf(uH, "can't create record (%s)\n", ful_c));
-      u2_lo_bail(rec_u);
-    }
-    u2_Host.lug_u.fid_i = fid_i;
-  }
-
-  //  Generate a 31-bit salt.
-  //
-  {
-    c3_w rad_w[8];
-
-    _lo_rand(rec_u, rad_w);
-    sal_l = (0x7fffffff & rad_w[0]);
-  }
-
-  //  Create and save a passcode.
-  //
-  {
-    c3_w rad_w[8];
-    u2_noun pas;
-
-    _lo_rand(rec_u, rad_w);
-    pas = u2_ci_words(2, rad_w);
-
-    rec_u->key = _lo_fatt(sal_l, u2k(pas));
-    _lo_fast(rec_u, pas, u2_mug(rec_u->key));
-  }
-
-  //  Write the header.
-  {
-    u2_uled led_u;
-
-    led_u.mag_l = u2_mug('f');
-    led_u.kno_w = rec_u->kno_w;
-
-    if ( 0 == rec_u->key ) {
-      led_u.key_l = 0;
-    } else {
-      led_u.key_l = u2_mug(rec_u->key);
-
-      c3_assert(!(led_u.key_l >> 31));
-    }
-    led_u.sal_l = sal_l;
-    led_u.sev_l = rec_u->sev_l;
-    led_u.tno_l = 1;
-
-    if ( sizeof(led_u) != write(fid_i, &led_u, sizeof(led_u)) ) {
-      uL(fprintf(uH, "can't write record (%s)\n", ful_c));
-      u2_lo_bail(rec_u);
-    }
-
-    u2_Host.lug_u.len_d = c3_wiseof(led_u);
-  }
-
-  //  Save the boot events.
-  {
-    u2_noun nor = u2_ckb_flop(rec_u->roe);
-
-    rec_u->roe = nor;
-
-    while ( u2_nul != nor ) {
-      _lo_pack(rec_u, u2k(u2h(nor)));
-      rec_u->ent_w += 1;
-      nor = u2t(nor);
-    }
-    u2z(rec_u->roe);
-    rec_u->roe = 0;
-  }
-
-#if 0
-  //  Copy the egz into ham, the factory default.
-  {
-    snprintf(ful_c, 8193, "rm -f %s/~ham.hope; cp %s/~egz.hope %s/~ham.hope",
-                   u2_Host.cpu_c, u2_Host.cpu_c, u2_Host.cpu_c);
-
-    if ( 0 != system(ful_c) ) {
-      uL(fprintf(uH, "zest: could not save ham\n"));
-      u2_lo_bail(rec_u);
-    }
-  }
-#endif
-}
-
-/* _lo_make(): boot from scratch.
-*/
-static void
-_lo_make(u2_reck* rec_u, u2_noun fav)
-{
-  //  Authenticate and initialize terminal.
-  //
-  u2_term_ef_bake(fav);
-
-  //  Work through start sequence.
-  //
-  _lo_work(rec_u);
-
-  //  Further server configuration.
-  //
-  {
-    u2_http_ef_bake();
-  }
-
-  //  Work some more.
-  //
-  _lo_work(rec_u);
-
-  //  Create the ship directory.
-  //
-  _lo_zest(rec_u);
-}
-
-/* _lo_rest(): restore from record, or exit.
-*/
-static void
-_lo_rest(u2_reck* rec_u)
-{
-  struct stat buf_b;
-  c3_i        fid_i;
-  c3_c        ful_c[2048];
-  c3_w        old_w = rec_u->ent_w;
-  c3_w        las_w = 0;
-  u2_noun     roe = u2_nul;
-  u2_noun     sev_l, tno_l, key_l, sal_l;
-
-  if ( 0 != rec_u->ent_w ) {
-    u2_noun ent = u2_dc("scot", c3__ud, rec_u->ent_w);
-    c3_c* ent_c = u2_cr_string(ent);
-    uL(fprintf(uH, "rest: checkpoint to event %s\n", ent_c));
-    free(ent_c);
-  }
-
-  //  Open the fscking file.  Does it even exist?
-  {
-    snprintf(ful_c, 2048, "%s/egz.hope", u2_Host.cpu_c);
-
-    if ( ((fid_i = open(ful_c, O_RDWR)) < 0) ||
-         (fstat(fid_i, &buf_b) < 0) )
-    {
-      uL(fprintf(uH, "rest: can't open record (%s)\n", ful_c));
-      u2_lo_bail(rec_u);
-
-      return;
-    }
-    u2_Host.lug_u.fid_i = fid_i;
-    u2_Host.lug_u.len_d = ((buf_b.st_size + 3ULL) >> 2ULL);
-  }
-
-  //  Check the fscking header.  It's probably corrupt.
-  {
-    u2_uled led_u;
-
-    if ( sizeof(led_u) != read(fid_i, &led_u, sizeof(led_u)) ) {
-      uL(fprintf(uH, "record (%s) is corrupt (a)\n", ful_c));
-      u2_lo_bail(rec_u);
-    }
-
-    if ( u2_mug('f') != led_u.mag_l ) {
-      uL(fprintf(uH, "record (%s) is obsolete (or corrupt)\n", ful_c));
-      u2_lo_bail(rec_u);
-    }
-
-    if ( led_u.kno_w != rec_u->kno_w ) {
-      //  XX perhaps we should actually do something here
-      //
-      uL(fprintf(uH, "rest: (not) translating events (old %d, now %d)\n",
-                     led_u.kno_w,
-                     rec_u->kno_w));
-    }
-    sev_l = led_u.sev_l;
-    sal_l = led_u.sal_l;
-    key_l = led_u.key_l;
-    tno_l = led_u.tno_l;
-
-    {
-      u2_noun old = u2_dc("scot", c3__uv, sev_l);
-      u2_noun nuu = u2_dc("scot", c3__uv, rec_u->sev_l);
-      c3_c* old_c = u2_cr_string(old);
-      c3_c* nuu_c = u2_cr_string(nuu);
-
-      uL(fprintf(uH, "rest: old %s, new %s\n", old_c, nuu_c));
-      free(old_c); free(nuu_c);
-
-      u2z(old); u2z(nuu);
-    }
-    c3_assert(sev_l != rec_u->sev_l);   //  1 in 2 billion, just retry
-  }
-
-  //  Oh, and let's hope you didn't forget the fscking passcode.
-  {
-    if ( 0 != key_l ) {
-      u2_noun pas = _lo_staf(rec_u, key_l);
-      u2_noun key;
-
-      while ( 1 ) {
-        pas = pas ? pas : _lo_cask(rec_u, u2_Host.cpu_c, u2_no);
-
-        key = _lo_fatt(sal_l, pas);
-
-        if ( u2_mug(key) != key_l ) {
-          uL(fprintf(uH, "incorrect passcode\n"));
-          u2z(key);
-          pas = 0;
-        }
-        else {
-          u2z(rec_u->key);
-          rec_u->key = key;
-          break;
-        }
-      }
-    }
-  }
-
-  //  Read in the fscking events.  These are probably corrupt as well.
-  {
-    c3_w ent_w;
-    c3_d end_d;
-
-    end_d = u2_Host.lug_u.len_d;
-    ent_w = 0;
-
-    if ( -1 == lseek64(fid_i, 4ULL * end_d, SEEK_SET) ) {
-      fprintf(stderr, "end_d %llx\n", end_d);
-      perror("lseek");
-      uL(fprintf(uH, "record (%s) is corrupt (c)\n", ful_c));
-      u2_lo_bail(rec_u);
-    }
-
-    while ( end_d != c3_wiseof(u2_uled) ) {
-      c3_d    tar_d = (end_d - (c3_d)c3_wiseof(u2_ular));
-      u2_ular lar_u;
-      c3_w*   img_w;
-      u2_noun ron;
-
-      // uL(fprintf(uH, "rest: reading event at %llx\n", end_d));
-
-      if ( -1 == lseek64(fid_i, 4ULL * tar_d, SEEK_SET) ) {
-        uL(fprintf(uH, "record (%s) is corrupt (d)\n", ful_c));
-        u2_lo_bail(rec_u);
-      }
-      if ( sizeof(u2_ular) != read(fid_i, &lar_u, sizeof(u2_ular)) ) {
-        uL(fprintf(uH, "record (%s) is corrupt (e)\n", ful_c));
-        u2_lo_bail(rec_u);
-      }
-
-      if ( lar_u.syn_w != u2_mug((c3_w)tar_d) ) {
-        uL(fprintf(uH, "record (%s) is corrupt (f)\n", ful_c));
-        u2_lo_bail(rec_u);
-      }
-
-#if 0
-      uL(fprintf(uH, "log: read: at %d, %d: lar ent %d, len %d, mug %x\n",
-                      (tar_w - lar_u.len_w),
-                      tar_w,
-                      lar_u.ent_w,
-                      lar_u.len_w,
-                      lar_u.mug_w));
-#endif
-      img_w = malloc(4 * lar_u.len_w);
-
-      if ( end_d == u2_Host.lug_u.len_d ) {
-        ent_w = las_w = lar_u.ent_w;
-      }
-      else {
-        if ( lar_u.ent_w != (ent_w - 1) ) {
-          uL(fprintf(uH, "record (%s) is corrupt (g)\n", ful_c));
-          uL(fprintf(uH, "lar_u.ent_w %x, ent_w %x\n", lar_u.ent_w, ent_w));
-          u2_lo_bail(rec_u);
-        }
-        ent_w -= 1;
-      }
-      end_d = (tar_d - (c3_d)lar_u.len_w);
-
-      if ( ent_w < old_w ) {
-        free(img_w);
-        break;
-      }
-
-      if ( -1 == lseek64(fid_i, 4ULL * end_d, SEEK_SET) ) {
-        uL(fprintf(uH, "record (%s) is corrupt (h)\n", ful_c));
-        u2_lo_bail(rec_u);
-      }
-      if ( (4 * lar_u.len_w) != read(fid_i, img_w, (4 * lar_u.len_w)) ) {
-        uL(fprintf(uH, "record (%s) is corrupt (i)\n", ful_c));
-        u2_lo_bail(rec_u);
-      }
-
-      ron = u2_ci_words(lar_u.len_w, img_w);
-      free(img_w);
-
-      if ( u2_mug(ron) != lar_u.mug_w ) {
-        uL(fprintf(uH, "record (%s) is corrupt (j)\n", ful_c));
-        u2_lo_bail(rec_u);
-      }
-
-      if ( rec_u->key ) {
-        u2_noun dep;
-
-        dep = u2_dc("de:crya", u2k(rec_u->key), ron);
-        if ( u2_no == u2du(dep) ) {
-          uL(fprintf(uH, "record (%s) is corrupt (k)\n", ful_c));
-          u2_lo_bail(rec_u);
-        }
-        else {
-          ron = u2k(u2t(dep));
-          u2z(dep);
-        }
-      }
-      roe = u2nc(u2_cke_cue(ron), roe);
-    }
-    rec_u->ent_w = c3_max(las_w + 1, old_w);
-  }
-
-  if ( u2_nul == roe ) {
-    //  Nothing in the log that was not also in the checkpoint.
-    //
-    c3_assert(rec_u->ent_w == old_w);
-    c3_assert((las_w + 1) == old_w);
-  }
-  else {
-    u2_noun rou = roe;
-    c3_w    xno_w;
-
-    //  Execute the fscking things.  This is pretty much certain to crash.
-    //
-    uL(fprintf(uH, "rest: replaying through event %d\n", las_w));
-    fprintf(uH, "---------------- playback starting----------------\n");
-
-    xno_w = 0;
-    while ( u2_nul != roe ) {
-      u2_noun i_roe = u2h(roe);
-      u2_noun t_roe = u2t(roe);
-      u2_noun now = u2h(i_roe);
-      u2_noun ovo = u2t(i_roe);
-
-      u2_reck_wind(rec_u, u2k(now));
-      if ( (u2_yes == u2_Host.ops_u.vno) &&
-           (c3__veer == u2h(u2t(ovo))) ) {
-        uL(fprintf(uH, "replay: skipped veer\n"));
-      }
-      else {
-        _lo_sing(rec_u, u2k(ovo));
-      }
-
-      fputc('.', stderr);
-      // uL(fprintf(uH, "playback: sing: %d\n", xno_w));
-
-      roe = t_roe;
-      xno_w++;
-
-      if ( 0 == (xno_w % 1000) ) {
-        uL(fprintf(uH, "{%d}\n", xno_w));
-        u2_lo_grab("rest", rou, u2_none);
-      }
-    }
-    u2z(rou);
-  }
-  uL(fprintf(stderr, "\n---------------- playback complete----------------\n"));
-
-#if 0
-  //  If you see this error, your record is totally fscking broken!
-  //  Which probably serves you right.  Please consult a consultant.
-  {
-    if ( u2_nul == rec_u->own ) {
-      uL(fprintf(uH, "record did not install a master!\n"));
-      u2_lo_bail(rec_u);
-    }
-    rec_u->our = u2k(u2h(rec_u->own));
-    rec_u->pod = u2_dc("scot", 'p', u2k(rec_u->our)));
-  }
-
-  //  Now, who the fsck are you?  No, really.
-  {
-    u2_noun who;
-    c3_c*   fil_c;
-    c3_c*   who_c;
-
-    if ( (fil_c = strrchr(u2_Host.cpu_c, '/')) ) {
-      fil_c++;
-    } else fil_c = u2_Host.cpu_c;
-
-    who = u2_dc("scot", 'p', u2k(rec_u->our)));
-    who_c = u2_cr_string(who);
-    u2z(who);
-
-    if ( strncmp(fil_c, who_c + 1, strlen(fil_c)) ) {
-      uL(fprintf(uH, "record master (%s) does not match filename!\n", who_c));
-      u2_lo_bail(rec_u);
-    }
-    free(who_c);
-  }
-#endif
-
-  //  Rewrite the header.  Will probably corrupt the record.
-  {
-    u2_uled led_u;
-
-    led_u.mag_l = u2_mug('f');
-    led_u.sal_l = sal_l;
-    led_u.sev_l = rec_u->sev_l;
-    led_u.key_l = rec_u->key ? u2_mug(rec_u->key) : 0;
-    led_u.kno_w = rec_u->kno_w;         //  may need actual translation!
-    led_u.tno_l = 1;
-
-    if ( (-1 == lseek64(fid_i, 0, SEEK_SET)) ||
-         (sizeof(led_u) != write(fid_i, &led_u, sizeof(led_u))) )
-    {
-      uL(fprintf(uH, "record (%s) failed to rewrite\n", ful_c));
-      u2_lo_bail(rec_u);
-    }
-  }
-
-  //  Hey, fscker!  It worked.
-  {
-    u2_term_ef_boil(tno_l);
-  }
-}
-
-/* _lo_zen(): get OS entropy.
-*/
-static u2_noun
-_lo_zen(u2_reck* rec_u)
-{
-  c3_w rad_w[8];
-
-  _lo_rand(rec_u, rad_w);
-  return u2_ci_words(8, rad_w);
-}
-
-/* _lo_boot(): restore or create.
-*/
-static void
-_lo_boot(void)
-{
-  if ( u2_yes == u2_Host.ops_u.nuu ) {
-    u2_noun pig;
-
-    if ( 0 == u2_Host.ops_u.imp_c ) {
-      c3_c get_c[2049];
-      snprintf(get_c, 2048, "%s/get", u2_Host.cpu_c);
-      if ( 0 == access(get_c, 0) ) {
-          uL(fprintf(uH, "pier: already built\n"));
-          exit(1);
-      }
-      u2_noun ten = _lo_zen(u2A);
-      uL(fprintf(uH, "generating 2048-bit RSA pair...\n"));
-
-      pig = u2nq(c3__make, u2_nul, 11, ten);
-    }
-    else {
-      u2_noun imp = u2_ci_string(u2_Host.ops_u.imp_c);
-      u2_noun whu = u2_dc("slaw", 'p', u2k(imp));
-
-      if ( (u2_nul == whu) ) {
-        fprintf(stderr, "czar: incorrect format\r\n");
-        exit(1);
-      }
-      else {
-        u2_noun gen = _lo_text(u2A, "generator");
-        u2_noun gun = u2_dc("slaw", c3__uw, gen);
-
-        if ( u2_nul == gun ) {
-          fprintf(stderr, "czar: incorrect format\r\n");
-          exit(1);
-        }
-        pig = u2nt(c3__sith, u2k(u2t(whu)), u2k(u2t(gun)));
-
-        u2z(whu); u2z(gun);
-      }
-      u2z(imp);
-    }
-    _lo_make(u2A, pig);
-  }
-  else {
-    _lo_rest(u2A);
-  }
-}
-
->>>>>>> ce0994aa
 #if 0
 //  _lo_bench_noop(): benchmark no-op events.
 //
