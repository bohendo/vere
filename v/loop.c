--- conflicted
+++ resolved
@@ -167,16 +167,6 @@
 static void
 _lo_init()
 {
-<<<<<<< HEAD
-  u2_unix_io_init();
-  u2_ames_io_init();
-  u2_term_io_init();
-  u2_http_io_init();
-  u2_cttp_io_init();
-  u2_save_io_init();
-  u2_batz_io_init();
-  u2_temp_io_init();
-=======
   u3_unix_io_init();
   u3_ames_io_init();
   u3_term_io_init();
@@ -184,7 +174,7 @@
   u3_cttp_io_init();
   u3_save_io_init();
   u3_batz_io_init();
->>>>>>> f3b19abe
+  u3_temp_io_init();
 }
 
 /* _lo_talk(): bring up listeners across the process.
@@ -203,16 +193,6 @@
 void
 u3_lo_exit(void)
 {
-<<<<<<< HEAD
-  u2_unix_io_exit();
-  u2_ames_io_exit();
-  u2_term_io_exit();
-  u2_http_io_exit();
-  u2_cttp_io_exit();
-  u2_save_io_exit();
-  u2_batz_io_exit();
-  u2_temp_io_exit();
-=======
   u3_unix_io_exit();
   u3_ames_io_exit();
   u3_term_io_exit();
@@ -220,7 +200,7 @@
   u3_cttp_io_exit();
   u3_save_io_exit();
   u3_batz_io_exit();
->>>>>>> f3b19abe
+  u3_temp_io_exit();
 }
 
 /* _lo_poll(): reset event flags across the process.
@@ -228,22 +208,13 @@
 static void
 _lo_poll(void)
 {
-<<<<<<< HEAD
-  u2_ames_io_poll();
-  u2_http_io_poll();
-  u2_term_io_poll();
-  u2_save_io_poll();
-  u2_unix_io_poll();
-  u2_batz_io_poll();
-  u2_temp_io_poll();
-=======
   u3_ames_io_poll();
   u3_http_io_poll();
   u3_term_io_poll();
   u3_save_io_poll();
   u3_unix_io_poll();
   u3_batz_io_poll();
->>>>>>> f3b19abe
+  u3_temp_io_poll();
 }
 
 #if 0
