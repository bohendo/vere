/* v/loop.c
**
** This file is in the public domain.
*/
#include <stdio.h>
#include <stdlib.h>
#include <fcntl.h>
#include <sys/ioctl.h>
#include <sys/stat.h>
#include <sys/types.h>
#include <unistd.h>
#include <setjmp.h>
#include <gmp.h>
#include <sigsegv.h>
#include <stdint.h>
#include <sys/socket.h>
#include <netinet/in.h>
#include <uv.h>
#include <errno.h>
#include <curses.h>
#include <termios.h>
#include <term.h>

#include "all.h"
#include "v/vere.h"

#if 0
static jmp_buf Signal_buf;
#ifndef SIGSTKSZ
# define SIGSTKSZ 16384
#endif
static uint8_t Sigstk[SIGSTKSZ];

uint8_t u3_Critical;

typedef enum {
  sig_none,
  sig_overflow,
  sig_interrupt,
  sig_terminate,
  sig_memory,
  sig_assert,
  sig_timer
} u3_kill;

volatile u3_kill Sigcause;            //  reasons for exception

static void _lo_cont(void *arg1, void *arg2, void *arg3)
{
  (void)(arg1);
  (void)(arg2);
  (void)(arg3);
  siglongjmp(Signal_buf, 1);
}

static void
_lo_signal_handle_over(int emergency, stackoverflow_context_t scp)
{
  if ( u3_Critical ) {
    //  Careful not to grow the stack during critical sections.
    //
    write(2, "stack disaster\n", strlen("stack disaster" + 2));
    abort();
  }

#if 0
  if ( 1 == emergency ) {
    write(2, "stack emergency\n", strlen("stack emergency" + 2));
    abort();
  } else
#endif
  {
    Sigcause = sig_overflow;
    sigsegv_leave_handler(_lo_cont, NULL, NULL, NULL);
  }
}

static void
_lo_signal_handle_term(int x)
{
  if ( !u3_Critical ) {
    Sigcause = sig_terminate;
    u3_Host.liv = u3_no;
    longjmp(Signal_buf, 1);
  }
}

static void
_lo_signal_handle_intr(int x)
{
  if ( !u3_Critical ) {
    Sigcause = sig_interrupt;
    longjmp(Signal_buf, 1);
  }
}

static void
_lo_signal_handle_alrm(int x)
{
  if ( !u3_Critical ) {
    Sigcause = sig_timer;
    longjmp(Signal_buf, 1);
  }
}

/* _lo_signal_done():
*/
static void
_lo_signal_done()
{
  // signal(SIGINT, SIG_IGN);
  signal(SIGTERM, SIG_IGN);
  signal(SIGVTALRM, SIG_IGN);

  stackoverflow_deinstall_handler();
  {
    struct itimerval itm_u;

    timerclear(&itm_u.it_interval);
    timerclear(&itm_u.it_value);

    setitimer(ITIMER_VIRTUAL, &itm_u, 0);
  }
  u3_unix_ef_move();
}

/* _lo_signal_deep(): start deep processing; set timer for sec_w or 0.
*/
static void
_lo_signal_deep(c3_w sec_w)
{
  u3_unix_ef_hold();

  stackoverflow_install_handler(_lo_signal_handle_over, Sigstk, SIGSTKSZ);
  signal(SIGINT, _lo_signal_handle_intr);
  signal(SIGTERM, _lo_signal_handle_term);

  {
    struct itimerval itm_u;

    timerclear(&itm_u.it_interval);
    itm_u.it_value.tv_sec = sec_w;
    itm_u.it_value.tv_usec = 0;

    setitimer(ITIMER_VIRTUAL, &itm_u, 0);
  }
  signal(SIGVTALRM, _lo_signal_handle_alrm);
}
#endif

/* u3_loop_signal_memory(): end computation for out-of-memory.
*/
void
u3_loop_signal_memory()
{
  fprintf(stderr, "\r\nout of memory\r\n");
  c3_assert(0);

#if 0
  Sigcause = sig_memory;
  longjmp(Signal_buf, 1);
#endif
}

/* _lo_init(): initialize I/O across the process.
*/
static void
_lo_init()
{
<<<<<<< HEAD
  u2_unix_io_init();
  u2_ames_io_init();
  u2_term_io_init();
  u2_http_io_init();
  u2_cttp_io_init();
  u2_save_io_init();
  u2_temp_io_init();
=======
  u3_unix_io_init();
  u3_ames_io_init();
  u3_term_io_init();
  u3_http_io_init();
  u3_cttp_io_init();
  u3_save_io_init();
  u3_batz_io_init();
  u3_temp_io_init();
>>>>>>> b83c0830
}

/* _lo_talk(): bring up listeners across the process.
*/
static void
_lo_talk()
{
  u3_unix_io_talk();
  u3_ames_io_talk();
  u3_http_io_talk();
  u3_term_io_talk();
}

/* u3_lo_exit(): terminate I/O across the process.
*/
void
u3_lo_exit(void)
{
<<<<<<< HEAD
  u2_unix_io_exit();
  u2_ames_io_exit();
  u2_term_io_exit();
  u2_http_io_exit();
  u2_cttp_io_exit();
  u2_save_io_exit();
  u2_temp_io_exit();
=======
  u3_unix_io_exit();
  u3_ames_io_exit();
  u3_term_io_exit();
  u3_http_io_exit();
  u3_cttp_io_exit();
  u3_save_io_exit();
  u3_batz_io_exit();
  u3_temp_io_exit();
>>>>>>> b83c0830
}

/* _lo_poll(): reset event flags across the process.
*/
static void
_lo_poll(void)
{
<<<<<<< HEAD
  u2_ames_io_poll();
  u2_http_io_poll();
  u2_term_io_poll();
  u2_save_io_poll();
  u2_unix_io_poll();
  u2_temp_io_poll();
=======
  u3_ames_io_poll();
  u3_http_io_poll();
  u3_term_io_poll();
  u3_save_io_poll();
  u3_unix_io_poll();
  u3_batz_io_poll();
  u3_temp_io_poll();
>>>>>>> b83c0830
}

#if 0
/* _lo_how(): print how.
*/
static const c3_c*
_lo_how(u3_noun how)
{
  switch ( how ) {
    default: c3_assert(0); break;

    case c3__ames: return "ames";
    case c3__temp: return "temp";
    case c3__term: return "cons";
    case c3__htcn: return "http-conn";
    case c3__htls: return "http-lisn";
    case c3__save: return "save";
    case c3__unix: return "unix";
  }
}
#endif

/* u3_lo_bail(): clean up all event state.
*/
void
u3_lo_bail(void)
{
  fflush(stdout);
  u3_lo_exit();

  exit(1);
}

/* _lo_tape(): dump a tape, old style.  Don't do this.
*/
static void
_lo_tape(FILE* fil_u, u3_noun tep)
{
  u3_noun tap = tep;

  while ( u3_nul != tap ) {
    c3_c car_c;

    if ( u3h(tap) >= 127 ) {
      car_c = '?';
    } else car_c = u3h(tap);

    putc(car_c, fil_u);
    tap = u3t(tap);
  }
  u3z(tep);
}

/* _lo_wall(): dump a wall, old style.  Don't do this.
*/
static void
_lo_wall(u3_noun wol)
{
  FILE* fil_u = u3_term_io_hija();
  u3_noun wal = wol;

  while ( u3_nul != wal ) {
    _lo_tape(fil_u, u3k(u3h(wal)));

    putc(13, fil_u);
    putc(10, fil_u);

    wal = u3t(wal);
  }
  u3_term_io_loja(0);
  u3z(wol);
}

/* u3_lo_tank(): dump single tank.
*/
void
u3_lo_tank(c3_l tab_l, u3_noun tac)
{
  u3_lo_punt(tab_l, u3nc(tac, u3_nul));
}

/* u3_lo_punt(): dump tank list.
*/
void
u3_lo_punt(c3_l tab_l, u3_noun tac)
{
  u3_noun blu   = u3_term_get_blew(0);
  c3_l    col_l = u3h(blu);
  u3_noun cat   = tac;

  //  We are calling nock here, but hopefully need no protection.
  //
  while ( u3_yes == u3_cr_du(cat) ) {
    u3_noun wol = u3_dc("wash", u3nc(tab_l, col_l), u3k(u3h(cat)));

    _lo_wall(wol);
    cat = u3t(cat);
  }
  u3z(tac);
  u3z(blu);
}

/* u3_lo_sway(): print trace.
*/
void
u3_lo_sway(c3_l tab_l, u3_noun tax)
{
  u3_noun mok = u3_dc("mook", 2, tax);

  u3_lo_punt(tab_l, u3k(u3t(mok)));
  u3z(mok);
}

/* _lo_time(): set time.
*/
static void
_lo_time(void)
{
  struct timeval tim_tv;

  gettimeofday(&tim_tv, 0);
  u3_cv_time(u3_time_in_tv(&tim_tv));
}

/* u3_lo_open(): begin callback processing.
*/
void
u3_lo_open(void)
{
  if ( (u3H->rod_u.how.fag_w & u3_cs_flag_gc) || 
       (u3H->rod_u.how.fag_w & u3_cs_flag_debug) ) 
  {
    u3_ce_grab("lo_open", u3_none);
  }
  _lo_time();
}

/* u3_lo_shut(): end callback processing.
*/
void
u3_lo_shut(u3_bean inn)
{
  // u3_ce_grab("lo_shut a", u3_none);

  //  process actions
  //
  u3_raft_work();

  // u3_lo_grab("lo_shut b", u3_none);

  //  update time
  //
  _lo_time();

  // u3_lo_grab("lo_shut c", u3_none);

  //  for input operations, poll fs (XX not permanent)
  //  XX remove raty_lead guard
  //
  if ( u3_yes == inn ) {
    u3_unix_ef_look();
  }

  // u3_lo_grab("lo_shut d", u3_none);

  //  clean shutdown
  //
  if ( u3_no == u3_Host.liv ) {
    //  direct save and die
    //
    // u3_lo_grab("lo_exit", u3_none);
    // u3_loom_save(u3A->ent_d);
    // u3_loom_exit();
    u3_ct_boff();
    u3_lo_exit();

    exit(u3_Host.xit_i);
  }
  else {
    //  poll arvo to generate any event binding changes
    //
    _lo_poll();
  }
}

#if 0
//  _lo_bench_noop(): benchmark no-op events.
//
static void
_lo_bench_noop(c3_w num_w)
{
  c3_w i_w;

  for ( i_w = 0; i_w < num_w; i_w++ ) {
    u3_reck_plan(u3A, u3nq(u3_blip, c3__term, 1, u3_nul),
                      u3nc(c3__noop, u3_nul));
  }

  u3_raft_work(u3A);
}

//  _lo_bench_scot_p(): benchmark prettyprint.
//
static void
_lo_bench_scot_p(c3_w num_w)
{
  c3_w i_w;

  for ( i_w = 0; i_w < num_w; i_w++ ) {
    u3_noun soc = u3_dc("scot", 'p', u3k(u3A->now));

    u3z(soc);
  }
}

//  _lo_bench_slay_p(): benchmark prettyprint.
//
static void
_lo_bench_slay_p(c3_w num_w)
{
  c3_w i_w;

  for ( i_w = 0; i_w < num_w; i_w++ ) {
    u3_noun soc = u3_dc("scot", 'p', u3k(u3A->now));
    u3_noun dub = u3_do("slay", soc);

    u3z(dub);
  }
}

//  _lo_bench_scot_da(): benchmark prettyprint.
//
static void
_lo_bench_scot_da(c3_w num_w)
{
  c3_w i_w;

  for ( i_w = 0; i_w < num_w; i_w++ ) {
    u3_noun soc = u3_dc("scot", c3__da, u3k(u3A->now));

    u3z(soc);
  }
}

//  _lo_bench_dec(): benchmark decrement.
//
static void
_lo_bench_dec(c3_w num_w)
{
  c3_w i_w;

  for ( i_w = 0; i_w < num_w; i_w++ ) {
    u3_noun soc = u3_do("dec", u3k(u3A->now));

    u3z(soc);
  }
}

//  _lo_bench_scot_ud(): benchmark prettyprint.
//
static void
_lo_bench_scot_ud(c3_w num_w)
{
  c3_w i_w;

  for ( i_w = 0; i_w < num_w; i_w++ ) {
    u3_noun soc = u3_dc("scot", c3__ud, u3k(u3A->now));

    u3z(soc);
  }
}

//  _lo_bench(): lo-tech profiling.
//
static void
_lo_bench(const c3_c* lab_c, void (*fun)(c3_w), c3_w num_w)
{
  u3_noun old, new;

  uL(fprintf(uH, "bench: %s: start...\n", lab_c));
  u3_reck_time(u3A);
  old = u3k(u3A->now);

  fun(num_w);

  u3_reck_time(u3A);
  new = u3k(u3A->now);
  {
    c3_w tms_w = (c3_w)u3_time_gap_ms(old, new);

    if ( tms_w > (10 * num_w) ) {
      uL(fprintf(uH, "bench: %s*%d: %d ms, %d ms each.\n",
                      lab_c, num_w, tms_w, (tms_w / num_w)));
    }
    else {
      uL(fprintf(uH, "bench: %s*%d: %d ms, %d us each.\n",
                      lab_c, num_w, tms_w, ((tms_w * 1000) / num_w)));
    }
  }
}
#endif

/*  u3_lo_show(): generic noun print.
*/
void
u3_lo_show(c3_c* cap_c, u3_noun nun)
{
  u3_noun pav   = u3_dc("pave", c3__noun, nun);
  c3_c*   txt_c = (c3_c*)u3_cr_tape(pav);

  fprintf(stderr, "%s: %s\r\n", cap_c, txt_c);
  u3z(pav);
  free(txt_c);
}

static void
_lo_slow()
{
#if 0
  _lo_bench("scot %p", _lo_bench_scot_p, 256);
  _lo_bench("scot %da", _lo_bench_scot_da, 256);
  _lo_bench("scot %ud", _lo_bench_scot_ud, 256);
  _lo_bench("slay %p", _lo_bench_slay_p, 256);
  _lo_bench("noop", _lo_bench_noop, 256);
#endif
}

/* u3_lo_loop(): begin main event loop.
*/
void
u3_lo_loop()
{
  uv_loop_t* lup_u = uv_default_loop();

  u3_Host.lup_u = lup_u;

  signal(SIGPIPE, SIG_IGN);     //  pipe, schmipe
  // signal(SIGIO, SIG_IGN);    //  linux is wont to produce for some reason

  _lo_init();
  u3_raft_init();
  u3_ct_boot();                 //  activate profiling

  if ( u3_no == u3_Host.ops_u.bat ) {
    uv_run(u3L, UV_RUN_DEFAULT);
  }
}

/* u3_lo_lead(): actions on promotion to leader.
*/
void
u3_lo_lead(void)
{
  //  Further server configuration.
  //
  {
    u3_http_ef_bake();
  }

  _lo_talk();
  {
    u3_unix_ef_look();
    u3_cv_plan(u3nt(u3_blip, c3__ames, u3_nul),
               u3nc(c3__kick, u3k(u3A->now)));
  }
  _lo_poll();

#if 0
  u3_loom_save(u3A->ent_d);

  u3_Host.sav_u.ent_d = rec_u->ent_d;
#endif

  if ( u3_yes == u3_Host.ops_u.nuu ) {
    u3_term_ef_boil(1);
  }

#if 1
  _lo_slow();
#endif
}

#if 0
/* _lo_mark_reck(): mark a reck.
*/
static c3_w
_lo_mark_reck(u3_reck* rec_u)
{
  c3_w siz_w = 0;
  c3_w egg_w;

  siz_w += u3_cm_mark_noun(rec_u->ken);
  siz_w += u3_cm_mark_noun(rec_u->roc);

  siz_w += u3_cm_mark_noun(rec_u->yot);
  siz_w += u3_cm_mark_noun(rec_u->now);
  siz_w += u3_cm_mark_noun(rec_u->wen);
  siz_w += u3_cm_mark_noun(rec_u->sen);
  siz_w += u3_cm_mark_noun(rec_u->own);
  siz_w += u3_cm_mark_noun(rec_u->roe);
  siz_w += u3_cm_mark_noun(rec_u->key);

  {
    u3_cart* egg_u;

    egg_w = 0;
    for ( egg_u = rec_u->ova.egg_u; egg_u; egg_u = egg_u->nex_u ) {
      egg_w += u3_cm_mark_noun(egg_u->vir);
    }
    siz_w += egg_w;
  }
#if 0
  fprintf(stderr, "ken %d, roc %d, yot %d, roe %d, egg %d\r\n",
                   ken_w, roc_w, yot_w, roe_w, egg_w);
#endif
  return siz_w;
}

/* _lo_mark(): mark the whole vere system.
*/
static c3_w
_lo_mark()
{
  c3_w siz_w;

  siz_w = u3_cm_mark_internal();
  siz_w += _lo_mark_reck(u3_Host.arv_u);

  return siz_w;
}
#endif

#if 0
/* _lo_word(): print a word to the passed stream.
*/
static void
_lo_word(FILE* fil_u, c3_w wod_w)
{
  u3_bean top = u3_yes;

  if ( wod_w / (1000 * 1000 * 1000) ) {
    fprintf(fil_u, "%u.", wod_w / (1000 * 1000 * 1000));
    wod_w %= (1000 * 1000 * 1000);
    top = u3_no;
  }
  if ( wod_w / (1000 * 1000) ) {
    fprintf(fil_u, ((top == u3_yes) ? "%u." : "%03u."),
                   wod_w / (1000 * 1000));
    wod_w %= (1000 * 1000);
    top = u3_no;
  }
  if ( wod_w / 1000 ) {
    fprintf(fil_u, ((top == u3_yes) ? "%u." : "%03u."), wod_w / 1000);
    wod_w %= 1000;
    top = u3_no;
  }
  fprintf(fil_u, ((top == u3_yes) ? "%u" : "%03u"), wod_w);
}

/* u3_lo_grab(): garbage-collect the world, plus roots.
*/
void
u3_lo_grab(c3_c* cap_c, u3_noun som, ...)
{
  c3_w siz_w, lec_w;

  siz_w = _lo_mark();
  {
    va_list vap;
    u3_noun tur;

    va_start(vap, som);

    if ( som != u3_none ) {
      siz_w += u3_cm_mark_noun(som);

      while ( u3_none != (tur = va_arg(vap, u3_noun)) ) {
        siz_w += u3_cm_mark_noun(tur);
      }
    }
    va_end(vap);
  }
  lec_w = u3_cm_sweep(siz_w);

  // if ( lec_w || (u3_yes == u3_Flag_Verbose) )
  if ( lec_w  || !strcmp("init", cap_c) ) {
    FILE* fil_u = uH;
    fprintf(fil_u, "%s: gc: ", cap_c);
    if ( lec_w ) {
      _lo_word(fil_u, 4 * lec_w);
      fprintf(fil_u, " bytes shed; ");
    }
    _lo_word(fil_u, 4 * siz_w);
    uL(fprintf(fil_u, " bytes live\n"));

#if 0
    if ( lec_w ) {
      uL(fprintf(uH, "zero garbage tolerance!\n"));
      u3_lo_exit();
      c3_assert(0);
      exit(1);
    }
#endif
  }
  u3_wire_lan(u3_Wire) = u3_yes;
}
#endif<|MERGE_RESOLUTION|>--- conflicted
+++ resolved
@@ -167,24 +167,13 @@
 static void
 _lo_init()
 {
-<<<<<<< HEAD
-  u2_unix_io_init();
-  u2_ames_io_init();
-  u2_term_io_init();
-  u2_http_io_init();
-  u2_cttp_io_init();
-  u2_save_io_init();
-  u2_temp_io_init();
-=======
   u3_unix_io_init();
   u3_ames_io_init();
   u3_term_io_init();
   u3_http_io_init();
   u3_cttp_io_init();
   u3_save_io_init();
-  u3_batz_io_init();
   u3_temp_io_init();
->>>>>>> b83c0830
 }
 
 /* _lo_talk(): bring up listeners across the process.
@@ -203,24 +192,13 @@
 void
 u3_lo_exit(void)
 {
-<<<<<<< HEAD
-  u2_unix_io_exit();
-  u2_ames_io_exit();
-  u2_term_io_exit();
-  u2_http_io_exit();
-  u2_cttp_io_exit();
-  u2_save_io_exit();
-  u2_temp_io_exit();
-=======
   u3_unix_io_exit();
   u3_ames_io_exit();
   u3_term_io_exit();
   u3_http_io_exit();
   u3_cttp_io_exit();
   u3_save_io_exit();
-  u3_batz_io_exit();
   u3_temp_io_exit();
->>>>>>> b83c0830
 }
 
 /* _lo_poll(): reset event flags across the process.
@@ -228,22 +206,12 @@
 static void
 _lo_poll(void)
 {
-<<<<<<< HEAD
-  u2_ames_io_poll();
-  u2_http_io_poll();
-  u2_term_io_poll();
-  u2_save_io_poll();
-  u2_unix_io_poll();
-  u2_temp_io_poll();
-=======
   u3_ames_io_poll();
   u3_http_io_poll();
   u3_term_io_poll();
   u3_save_io_poll();
   u3_unix_io_poll();
-  u3_batz_io_poll();
   u3_temp_io_poll();
->>>>>>> b83c0830
 }
 
 #if 0
