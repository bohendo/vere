--- conflicted
+++ resolved
@@ -1565,12 +1565,6 @@
   gon = u2_lo_soft(rec_u, sec_w, u2_reck_poke, u2k(ovo));
 
 #ifdef GHETTO
-<<<<<<< HEAD
-  gettimeofday(&f2, 0);
-  timersub(&f2, &b4, &d0);
-  uL(fprintf(uH, "%%punk %s %ld.%d\n", txt_c, d0.tv_sec, d0.tv_usec));
-  free(txt_c);
-=======
   c3_w ms_w;
 
   gettimeofday(&f2, 0);
@@ -1578,8 +1572,6 @@
   ms_w = (d0.tv_sec * 1000) + (d0.tv_usec / 1000);
   uL(fprintf(uH, "%%punk %s %d.%dms\n", txt_c, ms_w, (d0.tv_usec % 1000) / 10));
   free(txt_c);
-
->>>>>>> c67be1b2
 #endif
 
   if ( u2_blip != u2h(gon) ) {
