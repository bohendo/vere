/* v/raft.c
**
** This file is in the public domain.
*/
#include <stdio.h>
#include <stdlib.h>
#include <string.h>
#include <unistd.h>
#include <uv.h>

#include "all.h"
#include "v/vere.h"


/* u3_rent: Log entry wire format.
*/
typedef struct {
  c3_w             tem_w;                               //  Log entry term
  c3_w             typ_w;                               //  Entry type, %ra|%ov
  c3_w             len_w;                               //  Word length of blob
  c3_w*            bob_w;                               //  Blob
} u3_rent;

/* u3_rmsg: Raft RPC wire format.
*/
typedef struct _u3_rmsg {
  c3_w             ver_w;                               //  version, mug('a')...
  c3_d             len_d;                               //  Words in message
  c3_w             tem_w;                               //  Current term
  c3_w             typ_w;                               //  %apen|%revo|%rasp
  union {
    struct {
      c3_w         suc_w;                               //  Request successful
    } rasp;
    struct {
      c3_d         lai_d;                               //  Last log index
      c3_w         lat_w;                               //  Last log term
      c3_w         nam_w;                               //  Name word length
      c3_c*        nam_c;                               //  Requestor name
      union {
        struct {
          c3_d     cit_d;                               //  Leader commitIndex
          c3_d     ent_d;                               //  Number of entries
          u3_rent* ent_u;                               //  Entries
        } apen;
      };
    } rest;
  };
} u3_rmsg;


static ssize_t _raft_rmsg_read(const u3_rbuf* buf_u, u3_rmsg* msg_u);
static void _raft_rmsg_send(u3_rcon* ron_u, const u3_rmsg* msg_u);
static void _raft_rmsg_free(u3_rmsg* msg_u);
static void _raft_conn_dead(u3_rcon* ron_u);
static u3_bean _raft_remove_run(u3_rcon* ron_u);
static void _raft_send_rasp(u3_rcon* ron_u, c3_t suc_t);
static void _raft_rreq_free(u3_rreq* req_u);
static void _raft_time_cb(uv_timer_t* tim_u);

static void
_raft_rnam_free(u3_rnam* nam_u)
{
  if ( nam_u ) {
    c3_assert(0 == nam_u->ron_u);
    c3_assert(0 == nam_u->nex_u);
    free(nam_u->str_c);
    free(nam_u->nam_c);
    free(nam_u->por_c);
  }
  free(nam_u);
}

/* _raft_readname(): parse a raft host:port peer name.
*/
static u3_rnam*
_raft_readname(const c3_c* str_c, c3_w siz_w)
{
  u3_rnam* nam_u = calloc(1, sizeof(*nam_u));
  c3_c*    col_c;
  c3_w     nam_w;

  nam_u->str_c = c3_malloc(siz_w + 1);
  strncpy(nam_u->str_c, str_c, siz_w + 1);
  nam_u->str_c[siz_w] = '\0';

  if ( 0 == (col_c = strchr(nam_u->str_c, ':')) ) {
    uL(fprintf(uH, "raft: invalid name %s\n", nam_u->str_c));
    _raft_rnam_free(nam_u);
    nam_u = 0;
  }
  else {
    nam_w = col_c - nam_u->str_c + 1;
    nam_u->nam_c = c3_malloc(nam_w);
    strncpy(nam_u->nam_c, nam_u->str_c, nam_w + 1);
    *(nam_u->nam_c + nam_w) = 0;
    nam_u->por_c = strdup(col_c + 1);
  }
  return nam_u;
}

/* u3_raft_readopt(): parse a string into a list of raft peers.
*/
u3_rnam*
u3_raft_readopt(const c3_c* arg_c, c3_c* our_c, c3_s oup_s)
{
  u3_rnam* nam_u;
  u3_rnam* nex_u;
  c3_c*    com_c;

  if ( 0 == (com_c = strchr(arg_c, ',')) ) {
    nam_u = _raft_readname(arg_c, strlen(arg_c));
    nex_u = 0;
  }
  else {
    nam_u = _raft_readname(arg_c, com_c - arg_c);
    nex_u = u3_raft_readopt(com_c + 1, our_c, oup_s);
  }

  if ( nam_u ) {
    c3_c* end_c;
    c3_w  por_w = strtoul(nam_u->por_c, &end_c, 10);

    if ( '\0' == *nam_u->por_c || '\0' != *end_c || por_w >= 65536 ) {
      uL(fprintf(uH, "raft: invalid port %s\n", nam_u->por_c));
      _raft_rnam_free(nam_u);
      _raft_rnam_free(nex_u);
      nam_u = 0;
    }
    else {
      if ( oup_s == por_w && 0 == strcmp(our_c, nam_u->nam_c) ) {
        _raft_rnam_free(nam_u);
        nam_u = nex_u;
      }
      else nam_u->nex_u = nex_u;
    }
  }
  else _raft_rnam_free(nex_u);
  return nam_u;
}

/* _raft_alloc(): libuv-style allocator for raft.
*/
static void
_raft_alloc(uv_handle_t* had_u, 
            size_t len_i,
            uv_buf_t* buf
            )
{
  void* ptr_v = c3_malloc(len_i);
  *buf = uv_buf_init(ptr_v, len_i);
}


/* _raft_election_rand(): election timeout.
*/
static c3_w
_raft_election_rand()
{
  c3_w ret = (1.0 + (float) rand() / RAND_MAX) * 150;
  //uL(fprintf(uH, "raft: timeout %d\n", ret));
  return ret;
}

/* _raft_promote(): actions on raft leader election.
*/
static void
_raft_promote(u3_raft* raf_u)
{
  if ( u3_raty_lead == raf_u->typ_e ) {
    uL(fprintf(uH, "raft: double promote; ignoring\n"));
  }
  else {
    c3_i sas_i;

    if ( 1 == raf_u->pop_w ) {
      uL(fprintf(uH, "raft:      -> lead\n"));
      raf_u->typ_e = u3_raty_lead;
      //  TODO boot in multiuser mode
      u3_sist_boot();
      if ( u3_no == u3_Host.ops_u.bat ) {
        u3_lo_lead();
      }
    }
    else {
      c3_assert(u3_raty_cand == raf_u->typ_e);
      uL(fprintf(uH, "raft: cand -> lead\n"));
      raf_u->typ_e = u3_raty_lead;

      sas_i = uv_timer_stop(&raf_u->tim_u);
      c3_assert(0 == sas_i);
      sas_i = uv_timer_start(&raf_u->tim_u, _raft_time_cb, 50, 50);
      c3_assert(0 == sas_i);
    }
  }
}

/* _raft_demote(): demote to follower.
*/
static void
_raft_demote(u3_raft* raf_u)
{
  u3_raty typ_e = raf_u->typ_e;

  raf_u->vog_c = 0;
  u3_sist_nil("vote");
  raf_u->vot_w = 0;
  raf_u->typ_e = u3_raty_foll;

  if ( u3_raty_lead == typ_e ) {
    c3_i sas_i;

    uL(fprintf(uH, "raft: lead -> foll\n"));
    sas_i = uv_timer_stop(&raf_u->tim_u);
    c3_assert(0 == sas_i);
    sas_i = uv_timer_start(&raf_u->tim_u, _raft_time_cb,
                           _raft_election_rand(), 0);
    c3_assert(0 == sas_i);
    //  TODO dump not-yet-committed events
  }
  else {
    c3_assert(u3_raty_cand == typ_e);
    uL(fprintf(uH, "raft: cand -> foll\n"));
  }
}

/* _raft_note_term(): note a term from the network, demoting if it is newer.
*/
static void
_raft_note_term(u3_raft* raf_u, c3_w tem_w)
{
  if ( raf_u->tem_w < tem_w ) {
    uL(fprintf(uH, "raft: got term from network: %d\n", tem_w));
    raf_u->tem_w = tem_w;
    u3_sist_put("term", (c3_y*)&raf_u->tem_w, sizeof(c3_w));
    c3_assert(raf_u->typ_e != u3_raty_none);
    if ( raf_u->typ_e == u3_raty_foll ) {
      c3_assert(0 == raf_u->vot_w);
    } else _raft_demote(raf_u);
  }
}

/* _raft_rest_name(): update conn name from incoming request.
**
** If this connection already has a name, make sure the passed name
** matches.  Otherwise, try to associate it with a name, killing old
** connections to that name.
*/
static void  //  TODO indicate whether conn died
_raft_rest_name(u3_rcon* ron_u, const c3_c* nam_c)
{
  if ( 0 != ron_u->nam_u ) {
    if ( 0 != strcmp(ron_u->nam_u->str_c, nam_c) ) {
      uL(fprintf(uH, "raft: names disagree o:%s n:%s\n",
                     ron_u->nam_u->str_c, nam_c));
      _raft_conn_dead(ron_u);
    }
  }
  else {
    u3_raft* raf_u = ron_u->raf_u;
    u3_rnam* nam_u = raf_u->nam_u;

    while ( nam_u ) {
      if ( 0 == strcmp(nam_u->str_c, nam_c) ) {
        if ( nam_u->ron_u ) {
          c3_assert(nam_u->ron_u != ron_u);
          //uL(fprintf(uH, "raft: closing old conn %p to %s (%p)\n",
          //               nam_u->ron_u, nam_u->str_c, ron_u));
          _raft_conn_dead(nam_u->ron_u);
        }
        uL(fprintf(uH, "raft: incoming conn from %s\n", nam_u->str_c));
        nam_u->ron_u = ron_u;
        ron_u->nam_u = nam_u;
        _raft_remove_run(ron_u);
        break;
      }
      else nam_u = nam_u->nex_u;
    }
    if ( 0 == ron_u->nam_u ) {
      uL(fprintf(uH, "connection from unkown peer %s\n", nam_c));
      _raft_conn_dead(ron_u);
    }
  }
}

/* _raft_do_rest(): effects of an incoming request.
*/
static void
_raft_do_rest(u3_rcon* ron_u, const u3_rmsg* msg_u)
{
  u3_raft* raf_u = ron_u->raf_u;

  if ( u3_raty_cand == raf_u->typ_e || u3_raty_foll == raf_u->typ_e ) {
    c3_i sas_i;

    sas_i = uv_timer_stop(&raf_u->tim_u);
    c3_assert(0 == sas_i);
    sas_i = uv_timer_start(&raf_u->tim_u, _raft_time_cb,
                           _raft_election_rand(), 0);
    c3_assert(0 == sas_i);
  }

  _raft_rest_name(ron_u, msg_u->rest.nam_c);
  _raft_note_term(raf_u, msg_u->tem_w);
}

/* _raft_do_apen(): Handle incoming AppendEntries.
*/
static void
_raft_do_apen(u3_rcon* ron_u, const u3_rmsg* msg_u)
{
  c3_assert(c3__apen == msg_u->typ_w);
  _raft_do_rest(ron_u, msg_u);
  /* TODO respond */
}

/* _raft_apen_done(): process AppendEntries response.
*/
static void
_raft_apen_done(u3_rreq* req_u, c3_w suc_w)
{
  c3_assert(c3__apen == req_u->msg_u->typ_w);
  /* TODO */
}

/* _raft_do_revo(): Handle incoming RequestVote.
*/
static void
_raft_do_revo(u3_rcon* ron_u, const u3_rmsg* msg_u)
{
  u3_raft* raf_u = ron_u->raf_u;

  c3_assert(c3__revo == msg_u->typ_w);
  _raft_do_rest(ron_u, msg_u);

  c3_assert(0 != ron_u->nam_u);
  if ( msg_u->tem_w >= raf_u->tem_w                     &&
       (0 == raf_u->vog_c                             ||
        0 == strcmp(raf_u->vog_c, ron_u->nam_u->str_c)) &&
       (raf_u->lat_w < msg_u->rest.lat_w              ||
        (raf_u->lat_w == msg_u->rest.lat_w          &&
         raf_u->ent_d <= msg_u->rest.lai_d)) )
  {
    raf_u->vog_c = ron_u->nam_u->str_c;
    u3_sist_put("vote", (c3_y*)raf_u->vog_c, strlen(raf_u->vog_c));
    uL(fprintf(uH, "raft: granting vote to %s\n", raf_u->vog_c));
    _raft_send_rasp(ron_u, 1);
  }
  else _raft_send_rasp(ron_u, 0);
}

/* _raft_revo_done(): process RequestVote response.
*/
static void
_raft_revo_done(u3_rreq* req_u, c3_w suc_w)
{
  u3_rcon* ron_u = req_u->ron_u;
  u3_raft* raf_u = ron_u->raf_u;

  c3_assert(c3__revo == req_u->msg_u->typ_w);
  if ( suc_w && req_u->msg_u->tem_w == raf_u->tem_w ) {
    if ( u3_no == ron_u->nam_u->vog ) {
      ron_u->nam_u->vog = u3_yes;
      raf_u->vot_w++;
    }
    else {
      uL(fprintf(uH, "XX raft: duplicate response for %s [tem:%d]\n",
                     ron_u->nam_u->str_c, raf_u->tem_w));
    }
  }
  if ( raf_u->vot_w > raf_u->pop_w / 2 ) {
    uL(fprintf(uH, "raft: got majority of %d for term %d\n",
                   raf_u->vot_w, raf_u->tem_w));
    _raft_promote(raf_u);
  }
}

/* _raft_do_rasp(): act on an incoming raft RPC response.
*/
static void
_raft_do_rasp(u3_rcon* ron_u, u3_rmsg* msg_u)
{
  u3_raft* raf_u = ron_u->raf_u;

  c3_assert(c3__rasp == msg_u->typ_w);
  if ( 0 == ron_u->nam_u ) {
    uL(fprintf(uH, "raft: invalid connection from unknown host\n"));
    _raft_conn_dead(ron_u);
  }
  else {
    u3_rreq* req_u = ron_u->out_u;

    if ( !req_u ) {
      uL(fprintf(uH, "raft: response with no request from %s\n",
                     ron_u->nam_u->str_c));
      _raft_conn_dead(ron_u);
    }
    else {
      switch ( req_u->msg_u->typ_w ) {
        default: {
          uL(fprintf(uH, "raft: bogus request type %x?!\n",
                         req_u->msg_u->typ_w));
          c3_assert(0);
        }
        case c3__apen: {
          _raft_apen_done(req_u, msg_u->rasp.suc_w);
          break;
        }
        case c3__revo: {
          _raft_revo_done(req_u, msg_u->rasp.suc_w);
          break;
        }
      }

      _raft_note_term(raf_u, msg_u->tem_w);

      ron_u->out_u = req_u->nex_u;
      if ( 0 == req_u->nex_u ) {
        c3_assert(req_u == ron_u->tou_u);
        ron_u->tou_u = 0;
      }
      _raft_rreq_free(req_u);
    }
  }
}

/* _raft_rmsg_read(): read a u3_rmsg from a buffer.
**
** Returns <0 on parse failure.
** Returns 0 on partial data.
** Returns bytes read on successful read.
**
** If successful, caller must eventually call _raft_free_rmsg() on msg_u.
*/
static ssize_t
_raft_rmsg_read(const u3_rbuf* buf_u, u3_rmsg* msg_u)
{
  ssize_t red_i = 0;
  c3_d    ben_d;

  if ( buf_u->len_w < sizeof(c3_w) + sizeof(c3_d) ) {
    return 0;
  }
  memcpy(&msg_u->ver_w, buf_u->buf_y + red_i, sizeof(c3_w));
  red_i += sizeof(c3_w);
  if ( msg_u->ver_w != u3_cr_mug('a') ) {
    uL(fprintf(uH, "raft: versions don't match: %x %x\n",
                   msg_u->ver_w, u3_cr_mug('a')));
    return -1;
  }

  memcpy(&msg_u->len_d, buf_u->buf_y + red_i, sizeof(c3_d));
  red_i += sizeof(c3_d);

  if ( msg_u->len_d < 4 ) {
    uL(fprintf(uH, "raft: length too short (a) %llu\n", ( unsigned long long int) msg_u->len_d));
    return -1;
  }

  ben_d = 4ULL * msg_u->len_d;

  if ( buf_u->len_w < ben_d ) {
    return 0;
  }

  if ( ben_d < red_i + 2 * sizeof(c3_w) ) {
    uL(fprintf(uH, "raft: length too short (b) %llu\n", (unsigned long long int) msg_u->len_d));
    return -1;
  }
  memcpy(&msg_u->tem_w, buf_u->buf_y + red_i, sizeof(c3_w));
  red_i += sizeof(c3_w);
  memcpy(&msg_u->typ_w, buf_u->buf_y + red_i, sizeof(c3_w));
  red_i += sizeof(c3_w);

  switch ( msg_u->typ_w ) {
    default: {
      uL(fprintf(uH, "raft: unknown msg type %x\n", msg_u->typ_w));
      return -1;
    }
    case c3__rasp: {
      if ( ben_d < red_i + sizeof(c3_w) ) {
        uL(fprintf(uH, "raft: length too short (c) %llu\n", ( unsigned long long int)msg_u->len_d));
        return -1;
      }
      memcpy(&msg_u->rasp.suc_w, buf_u->buf_y + red_i, sizeof(c3_w));
      red_i += sizeof(c3_w);
      break;
    }
    case c3__apen: case c3__revo: {
      if ( ben_d < red_i + sizeof(c3_d) + 2 * sizeof(c3_w) ) {
        uL(fprintf(uH, "raft: length too short (d) %llu\n", ( unsigned long long int)msg_u->len_d));
        return -1;
      }
      memcpy(&msg_u->rest.lai_d, buf_u->buf_y + red_i, sizeof(c3_d));
      red_i += sizeof(c3_d);
      memcpy(&msg_u->rest.lat_w, buf_u->buf_y + red_i, sizeof(c3_w));
      red_i += sizeof(c3_w);
      memcpy(&msg_u->rest.nam_w, buf_u->buf_y + red_i, sizeof(c3_w));
      red_i += sizeof(c3_w);

      if ( ben_d < red_i + 4 * msg_u->rest.nam_w ) {
        uL(fprintf(uH, "raft: length too short (e) %llu\n", ( unsigned long long int)msg_u->len_d));
        return -1;
      }
      msg_u->rest.nam_c = c3_malloc(4 * msg_u->rest.nam_w);
      strncpy(msg_u->rest.nam_c, (const char*)(buf_u->buf_y + red_i), 4 * msg_u->rest.nam_w + 1);
      red_i += 4 * msg_u->rest.nam_w;
      break;
    }
  }

  if ( c3__apen == msg_u->typ_w ) {
    if ( ben_d < red_i + 2 * sizeof(c3_d) ) {
      uL(fprintf(uH, "raft: length too short (f) %llu\n", ( unsigned long long int)msg_u->len_d));
      red_i = -1;
      goto fail;
    }
    memcpy(&msg_u->rest.apen.cit_d, buf_u->buf_y + red_i, sizeof(c3_d));
    red_i += sizeof(c3_d);
    memcpy(&msg_u->rest.apen.ent_d, buf_u->buf_y + red_i, sizeof(c3_d));
    red_i += sizeof(c3_d);

    msg_u->rest.apen.ent_u = calloc(
        1, msg_u->rest.apen.ent_d * sizeof(u3_rent));
    {
      c3_d     i_d;
      u3_rent* ent_u = msg_u->rest.apen.ent_u;

      for ( i_d = 0; i_d < msg_u->rest.apen.ent_d; i_d++ ) {
        if ( ben_d < red_i + 3 * sizeof(c3_w) ) {
          uL(fprintf(uH, "raft: length too short (g) %llu\n", ( unsigned long long int)msg_u->len_d));
          red_i = -1;
          goto fail;
        }
        memcpy(&ent_u[i_d].tem_w, buf_u->buf_y + red_i, sizeof(c3_w));
        red_i += sizeof(c3_w);
        memcpy(&ent_u[i_d].typ_w, buf_u->buf_y + red_i, sizeof(c3_w));
        red_i += sizeof(c3_w);
        memcpy(&ent_u[i_d].len_w, buf_u->buf_y + red_i, sizeof(c3_w));
        red_i += sizeof(c3_w);
        if ( ben_d < red_i + 4 * ent_u[i_d].len_w ) {
          uL(fprintf(uH, "raft: length too short (h) %llu\n", ( unsigned long long int)msg_u->len_d));
          red_i = -1;
          goto fail;
        }
        ent_u[i_d].bob_w = c3_malloc(4 * ent_u[i_d].len_w);
        memcpy(ent_u[i_d].bob_w, buf_u->buf_y + red_i, 4 * ent_u[i_d].len_w);
        red_i += 4 * ent_u[i_d].len_w;
      }
    }
  }

  if ( red_i != ben_d ) {
    uL(fprintf(uH, "raft: sizes don't match r:%ld w:%llu\n", (long int) red_i, ( unsigned long long int)ben_d));
    red_i = -1;
    goto fail;
  }

out:
  return red_i;
fail:
  _raft_rmsg_free(msg_u);
  goto out;
}

/* _raft_rbuf_grow(): append data to the buffer, reallocating if needed.
**
** Returns new buffer location, as realloc.
*/
static u3_rbuf*
_raft_rbuf_grow(u3_rbuf* buf_u, const c3_y* buf_y, size_t siz_i)
{
  if ( 0 == buf_u ) {
    buf_u = c3_malloc(sizeof(*buf_u) + siz_i);
    buf_u->len_w = 0;
    buf_u->cap_w = siz_i;
  }

  if ( buf_u->cap_w < buf_u->len_w + siz_i ) {
    c3_w cap_w = c3_max(2 * buf_u->cap_w, buf_u->len_w + siz_i);

    buf_u = realloc(buf_u, sizeof(*buf_u) + cap_w);
    buf_u->cap_w = cap_w;
  }

  memcpy(buf_u->buf_y + buf_u->len_w, buf_y, siz_i);
  buf_u->len_w += siz_i;
  return buf_u;
}

/* _raft_bytes_send():
*/
static void
_raft_bytes_send(u3_rcon* ron_u, const void* ptr_v, size_t siz_i)
{
  ron_u->wri_u = _raft_rbuf_grow(ron_u->wri_u, ptr_v, siz_i);
}

/* _raft_rmsg_send(): send a u3_rmsg over the wire.
*/
static void
_raft_rmsg_send(u3_rcon* ron_u, const u3_rmsg* msg_u)
{
  c3_d len_d = sizeof(c3_d) + 3 * sizeof(c3_w);

  _raft_bytes_send(ron_u, &msg_u->ver_w, sizeof(c3_w));
  _raft_bytes_send(ron_u, &msg_u->len_d, sizeof(c3_d));
  _raft_bytes_send(ron_u, &msg_u->tem_w, sizeof(c3_w));
  _raft_bytes_send(ron_u, &msg_u->typ_w, sizeof(c3_w));
  switch ( msg_u->typ_w ) {
    default: {
      uL(fprintf(uH, "raft: send: unknown message type\n"));
      c3_assert(0);
    }
    case c3__rasp: {
      len_d += sizeof(c3_w);
      _raft_bytes_send(ron_u, &msg_u->rasp.suc_w, sizeof(c3_w));
      break;
    }
    case c3__apen: case c3__revo: {
      len_d += sizeof(c3_d) + 2 * sizeof(c3_w) + 4 * msg_u->rest.nam_w;
      _raft_bytes_send(ron_u, &msg_u->rest.lai_d, sizeof(c3_d));
      _raft_bytes_send(ron_u, &msg_u->rest.lat_w, sizeof(c3_w));
      _raft_bytes_send(ron_u, &msg_u->rest.nam_w, sizeof(c3_w));
      _raft_bytes_send(ron_u, msg_u->rest.nam_c, 4 * msg_u->rest.nam_w);
      break;
    }
  }
  if ( c3__apen == msg_u->typ_w ) {
    c3_d     i_d;
    u3_rent* ent_u = msg_u->rest.apen.ent_u;

    len_d += 2 * sizeof(c3_d);
    _raft_bytes_send(ron_u, &msg_u->rest.apen.cit_d, sizeof(c3_d));
    _raft_bytes_send(ron_u, &msg_u->rest.apen.ent_d, sizeof(c3_d));
    for ( i_d = 0; i_d < msg_u->rest.apen.ent_d; i_d++ ) {
      len_d += 3 * sizeof(c3_w) + ent_u[i_d].len_w;
      _raft_bytes_send(ron_u, &ent_u[i_d].tem_w, sizeof(c3_w));
      _raft_bytes_send(ron_u, &ent_u[i_d].typ_w, sizeof(c3_w));
      _raft_bytes_send(ron_u, &ent_u[i_d].len_w, sizeof(c3_w));
      _raft_bytes_send(ron_u, ent_u[i_d].bob_w, ent_u[i_d].len_w);
    }
  }

  //uL(fprintf(uH, "raft: sent %llu (%llu) [%x]\n",
  //               len_d, msg_u->len_d, msg_u->typ_w));
  c3_assert(len_d == 4 * msg_u->len_d);
}

/* _raft_rmsg_free(): free a u3_rmsg's resources (but not the msg itself).
*/
static void
_raft_rmsg_free(u3_rmsg* msg_u) {
  if ( c3__apen == msg_u->typ_w && msg_u->rest.apen.ent_u ) {
    c3_d i_d;

    for ( i_d = 0; i_d < msg_u->rest.apen.ent_d; i_d++ ) {
      free(msg_u->rest.apen.ent_u[i_d].bob_w);
    }
    free(msg_u->rest.apen.ent_u);
    msg_u->rest.apen.ent_u = 0;
  }
  if ( c3__apen == msg_u->typ_w || c3__revo == msg_u->typ_w ) {
    free(msg_u->rest.nam_c);
    msg_u->rest.nam_c = 0;
  }
}

/* An unusual lameness in libuv.
*/
struct _u3_write_t {
  uv_write_t wri_u;
  c3_y*      buf_y;
};

/* _raft_write_cb(): generic write callback.
*/
static void
_raft_write_cb(uv_write_t* wri_u, c3_i sas_i)
{
  struct _u3_write_t* req_u = (struct _u3_write_t*)wri_u;

  if ( 0 != sas_i ) {
    uL(fprintf(uH, "raft: write_cb: error\n"));
    _raft_conn_dead((u3_rcon*)wri_u->handle);
  }
  free(req_u->buf_y);
  free(req_u);
}

/* _raft_conn_work(): read and write requests and responses.
*/
static void
_raft_conn_work(u3_rcon* ron_u)
{
  c3_assert(u3_yes == ron_u->liv);
  if ( u3_yes == ron_u->red ) {
    c3_assert(ron_u->red_u);
    ron_u->red = u3_no;
    while (1) {
      u3_rmsg msg_u;
      ssize_t ret_i = _raft_rmsg_read(ron_u->red_u, &msg_u);

      if ( ret_i < 0 ) {
        if ( ron_u->nam_u ) {
          uL(fprintf(uH, "raft: conn_work: error reading from %s\n",
                         ron_u->nam_u->str_c));
        }
        else {
          uL(fprintf(uH, "raft: conn_work: error reading\n"));
        }
        _raft_conn_dead(ron_u);
        break;
      }
      else if ( ret_i == 0 ) {
        break;
      }
      else {
        if ( 4 * msg_u.len_d != ret_i ) {
          uL(fprintf(uH, "raft: conn_work: lengths don't match\n"));
          c3_assert(0);
        }
        else {
          c3_assert(ron_u->red_u->len_w >= ret_i);
          memmove(ron_u->red_u->buf_y,
                  ron_u->red_u->buf_y + ret_i,
                  ron_u->red_u->len_w - ret_i);
          ron_u->red_u->len_w -= ret_i;

          switch ( msg_u.typ_w ) {
            default: {
              uL(fprintf(uH, "raft: work: unknown message type %x\n",
                             msg_u.typ_w));
              break;
            }
            case c3__apen: {
              _raft_do_apen(ron_u, &msg_u);
              break;
            }
            case c3__revo: {
              _raft_do_revo(ron_u, &msg_u);
              break;
            }
            case c3__rasp: {
              _raft_do_rasp(ron_u, &msg_u);
              break;
            }
          }
          _raft_rmsg_free(&msg_u);
        }
      }
    }
  }

  if ( ron_u->wri_u && ron_u->wri_u->len_w > 0 ) {
    uv_buf_t            buf_u;
    struct _u3_write_t* req_u = c3_malloc(sizeof(*req_u));


    req_u->buf_y = c3_malloc(ron_u->wri_u->len_w);
    memcpy(req_u->buf_y, ron_u->wri_u->buf_y, ron_u->wri_u->len_w);
    buf_u.base = (char*)req_u->buf_y;
    buf_u.len = ron_u->wri_u->len_w;

    c3_w ret_w;
    if ( 0 != (ret_w = uv_write((uv_write_t*)req_u,
                                (uv_stream_t*)&ron_u->wax_u,
                                &buf_u,
                                1,
                                _raft_write_cb)) )
    {
      uL(fprintf(uH, "raft: conn_work (write): %s\n",
                     uv_strerror(ret_w)));
      free(req_u->buf_y);
      free(req_u);
    }
    else {
      ron_u->wri_u->len_w = 0;
    }
  }
}

/* _raft_conn_read_cb(): generic connection read callback.
*/
static void
_raft_conn_read_cb(uv_stream_t* tcp_u,
                   ssize_t      siz_i,
                   const uv_buf_t *     buf_u)
{
  u3_rcon* ron_u = (u3_rcon*)tcp_u;

  u3_lo_open();
  {
    if ( siz_i < 0 ) {
      uL(fprintf(uH, "raft: read ERROR"));
      _raft_conn_dead(ron_u);
    }
    else if ( siz_i == 0 ) {
      //  do nothing
    }
    else {
      if ( u3_yes == ron_u->liv ) {
        ron_u->red_u = _raft_rbuf_grow(ron_u->red_u, (c3_y*)buf_u->base, siz_i);
        ron_u->red = u3_yes;
        _raft_conn_work(ron_u);
      }
      else uL(fprintf(uH, "XX raft: read on dead conn %p\n", ron_u));
    }
  }
  free(buf_u->base);
  u3_lo_shut(u3_no);
}

/* _raft_conn_new(): allocate a new raft connection.
*/
static u3_rcon*
_raft_conn_new(u3_raft* raf_u)
{
  u3_rcon* ron_u = c3_malloc(sizeof(*ron_u));

  uv_tcp_init(u3L, &ron_u->wax_u);
  ron_u->red_u = 0;
  ron_u->out_u = ron_u->tou_u = 0;
  ron_u->red_u = 0;
  ron_u->red = u3_no;
  ron_u->wri_u = 0;
  ron_u->nam_u = 0;
  ron_u->raf_u = raf_u;
  ron_u->nex_u = 0;
  ron_u->liv = u3_no;

  return ron_u;
}

/* _raft_remove_run(): remove a connection from the list of unknowns.
*/
static u3_bean
_raft_remove_run(u3_rcon* ron_u)
{
  u3_raft* raf_u = ron_u->raf_u;
  u3_bean  suc = u3_no;

  if ( raf_u->run_u == ron_u ) {
    raf_u->run_u = ron_u->nex_u;
    suc = u3_yes;
  }
  else {
    u3_rcon* pre_u = raf_u->run_u;

    while ( pre_u ) {
      if ( pre_u->nex_u == ron_u ) {
        pre_u->nex_u = ron_u->nex_u;
        suc = u3_yes;
        break;
      }
      else pre_u = pre_u->nex_u;
    }
  }

  return suc;
}

static u3_rreq*
_raft_rreq_new(u3_rcon* ron_u)
{
  u3_rreq* req_u = c3_malloc(sizeof(*req_u));

  req_u->msg_u = c3_malloc(sizeof(*req_u->msg_u));
  req_u->nex_u = 0;
  req_u->ron_u = ron_u;
  if ( ron_u->tou_u ) {
    c3_assert(ron_u->out_u);
    ron_u->tou_u->nex_u = req_u;
    ron_u->tou_u = req_u;
  }
  else {
    c3_assert(0 == ron_u->out_u);
    ron_u->tou_u = ron_u->out_u = req_u;
  }
  return req_u;
}

static void
_raft_rreq_free(u3_rreq* req_u)
{
  _raft_rmsg_free(req_u->msg_u);
  free(req_u->msg_u);   //  XX
  free(req_u);
}

/* _raft_conn_free(): unlink a connection and free its resources.
*/
static void
_raft_conn_free(uv_handle_t* had_u)
{
  u3_rcon* ron_u = (void*)had_u;
  u3_raft* raf_u = ron_u->raf_u;

  //uL(fprintf(uH, "raft: conn_free %p\n", ron_u));

  //  Unlink references.
  if ( ron_u->nam_u ) {
    c3_assert(u3_no == _raft_remove_run(ron_u));
    if ( ron_u->nam_u->ron_u == ron_u ) {
      ron_u->nam_u->ron_u = 0;
    }
  }
  else {
    u3_bean suc = _raft_remove_run(ron_u);
    c3_assert(u3_yes == suc);
    //  Slow, expensive debug assert.
    {
      u3_rnam* nam_u = raf_u->nam_u;

      while ( nam_u ) {
        c3_assert(nam_u->ron_u != ron_u);
        nam_u = nam_u->nex_u;
      }
    }
  }

  //  Free requests.
  {
    u3_rreq* req_u = ron_u->out_u;

    if ( 0 == req_u ) {
      c3_assert(0 == ron_u->tou_u);
    }
    else {
      while ( req_u ) {
        if ( 0 == req_u->nex_u ) {
          c3_assert(req_u == ron_u->tou_u);
        }
        ron_u->out_u = req_u->nex_u;
        _raft_rreq_free(req_u);
        req_u = ron_u->out_u;
      }
    }
  }
  free(ron_u->red_u);
  free(ron_u->wri_u);
  free(ron_u);
}

/* _raft_conn_dead(): kill a connection.
*/
static void
_raft_conn_dead(u3_rcon* ron_u)
{
  if ( u3_no == ron_u->liv ) {
    //uL(fprintf(uH, "raft: conn already dead %p\n", ron_u));
    return;
  }
  else {
    uL(fprintf(uH, "raft: conn_dead %p\n", ron_u));
    ron_u->liv = u3_no;
  }

  uv_read_stop((uv_stream_t*)&ron_u->wax_u);
  uv_close((uv_handle_t*)&ron_u->wax_u, _raft_conn_free);
}

/* _raft_listen_cb(): generic listen callback.
*/
static void
_raft_listen_cb(uv_stream_t* str_u, c3_i sas_i)
{
  u3_raft* raf_u = (u3_raft*)str_u;

  if ( 0 != sas_i ) {
    uL(fprintf(uH, "raft: listen_cb: error\n"));
  }
  else {
    u3_rcon* ron_u = _raft_conn_new(raf_u);

    if ( 0 != uv_accept((uv_stream_t*)&raf_u->wax_u,
                        (uv_stream_t*)&ron_u->wax_u) )
    {
      uL(fprintf(uH, "raft: accept: error\n"));

      uv_close((uv_handle_t*)&ron_u->wax_u, 0);
      free(ron_u);
    }
    else {
      ron_u->liv = u3_yes;

      uv_read_start((uv_stream_t*)&ron_u->wax_u,
                    _raft_alloc,
                    _raft_conn_read_cb);

      ron_u->nex_u = raf_u->run_u;
      raf_u->run_u = ron_u;
    }
  }
}

/* _raft_connect_cb(): generic connection callback.
*/
static void
_raft_connect_cb(uv_connect_t* con_u, c3_i sas_i)
{
  u3_rcon* ron_u = con_u->data;
  free(con_u);

  if ( 0 != sas_i ) {
    uL(fprintf(uH, "raft: connect_cb: %s\n",
                   uv_strerror(sas_i)));
    uv_close((uv_handle_t*)&ron_u->wax_u, _raft_conn_free);
  }
  else {
    c3_assert(ron_u->nam_u);
    uL(fprintf(uH, "raft: connected to %s\n", ron_u->nam_u->str_c));
    ron_u->liv = u3_yes;

    uv_read_start((uv_stream_t*)&ron_u->wax_u,
                  _raft_alloc,
                  _raft_conn_read_cb);

    _raft_conn_work(ron_u);
  }
}

/* _raft_getaddrinfo_cb(): generic getaddrinfo callback.
*/
static void
_raft_getaddrinfo_cb(uv_getaddrinfo_t* raq_u,
                     c3_i              sas_i,
                     struct addrinfo*  add_u)
{
  struct addrinfo* res_u;
  uv_connect_t*    con_u = c3_malloc(sizeof(*con_u));
  u3_rcon*         ron_u = raq_u->data;

  //uL(fprintf(uH, "getaddrinfo_cb %s\n", ron_u->nam_u->nam_c));

  con_u->data = ron_u;
  for ( res_u = add_u; res_u; res_u = res_u->ai_next ) {
    if ( 0 != uv_tcp_connect(con_u,
                             &ron_u->wax_u,
                             (const struct sockaddr*)res_u->ai_addr,
                             _raft_connect_cb) )
    {
      uL(fprintf(uH, "raft: getaddrinfo_cb: %s\n",
                     uv_strerror(sas_i)));
      uv_close((uv_handle_t*)&ron_u->wax_u, 0);
      continue;
    }
    else {
#if 0
      c3_c  add_c[17] = {'\0'};

      uv_ip4_name((struct sockaddr_in*)res_u->ai_addr, add_c, 16);
      uL(fprintf(uH, "raft: conn %s\n", add_c));
#endif
      break;                                            //  Found one
    }
  }
  if ( !res_u ) {
    uL(fprintf(uH, "raft: getaddrinfo_cb: no address matched\n"));
    _raft_conn_free((uv_handle_t*)&ron_u->wax_u);
    free(con_u);
  }
  uv_freeaddrinfo(add_u);
  free(raq_u);
}

/* _raft_conn_all(): ensure that we are connected to each peer.
*/
static void
_raft_conn_all(u3_raft* raf_u, void (*con_f)(u3_rcon* ron_u))
{
  u3_rnam* nam_u = raf_u->nam_u;
  u3_rcon* ron_u;

  while ( nam_u ) {
    if ( 0 == nam_u->ron_u || u3_no == nam_u->ron_u->liv ) {
      struct addrinfo   hit_u;
      uv_getaddrinfo_t* raq_u = c3_malloc(sizeof(*raq_u));

      ron_u = _raft_conn_new(raf_u);

      //uL(fprintf(uH, "raft: new conn to %s:%s %p\n",
      //               nam_u->nam_c, nam_u->por_c, ron_u));

      memset(&hit_u, 0, sizeof(hit_u));
      hit_u.ai_family = AF_INET;
      hit_u.ai_socktype = SOCK_STREAM;
      hit_u.ai_protocol = IPPROTO_TCP;

      raq_u->data = ron_u;

      int ret;
      if ( 0 != (ret = uv_getaddrinfo(u3L,
                               raq_u,
                               _raft_getaddrinfo_cb,
                               nam_u->nam_c,
                               nam_u->por_c,
                                      &hit_u) ))
      {
        uL(fprintf(uH, "raft: getaddrinfo: %s\n",
                       uv_strerror(ret)));

        uv_close((uv_handle_t*)&ron_u->wax_u, 0);
        free(raq_u);
        free(ron_u);
        c3_assert(0);
      }
      else {
        ron_u->nam_u = nam_u;
        nam_u->ron_u = ron_u;
      }

      con_f(nam_u->ron_u);
    }
    else {
      //uL(fprintf(uH, "raft: existing connection %p for %s\n",
      //               nam_u->ron_u, nam_u->str_c));
      con_f(nam_u->ron_u);
      if ( u3_yes == nam_u->ron_u->liv ) {
        _raft_conn_work(nam_u->ron_u);
      }
    }
    nam_u = nam_u->nex_u;
  }
}

/* _raft_write_base(): Populate the base fields of a u3_rmsg.
**
** Should not be called directly.
*/
static void
_raft_write_base(u3_rcon* ron_u, u3_rmsg* msg_u)
{
  u3_raft* raf_u = ron_u->raf_u;

  msg_u->ver_w = u3_cr_mug('a');
  msg_u->tem_w = raf_u->tem_w;
  msg_u->len_d = 5;
}

/* _raft_write_rest(): Write fields for an RPC request to msg_u.
**
** Should not be called directly.
*/
static void
_raft_write_rest(u3_rcon* ron_u, c3_d lai_d, c3_w lat_w, u3_rmsg* msg_u)
{
  u3_raft* raf_u = ron_u->raf_u;

  c3_assert(ron_u->nam_u);
  _raft_write_base(ron_u, msg_u);
  msg_u->rest.lai_d = lai_d;
  msg_u->rest.lat_w = lat_w;
  msg_u->rest.nam_w = 1 + strlen(raf_u->str_c) / 4;
  msg_u->rest.nam_c = calloc(1, 4 * msg_u->rest.nam_w);
  strncpy(msg_u->rest.nam_c, raf_u->str_c, 4 * msg_u->rest.nam_w + 1);
  msg_u->len_d += 4 + msg_u->rest.nam_w;
}

/* _raft_write_apen(): Write fields for an AppendEntries request.
*/
static void
_raft_write_apen(u3_rcon* ron_u,
                 c3_d lai_d, c3_w lat_w,
                 c3_d cit_d, c3_d ent_d, u3_rent* ent_u,
                 u3_rmsg* msg_u)
{
  _raft_write_rest(ron_u, lai_d, lat_w, msg_u);
  msg_u->typ_w = c3__apen;
  msg_u->rest.apen.cit_d = cit_d;
  msg_u->rest.apen.ent_d = ent_d;
  msg_u->len_d += 4;

  msg_u->rest.apen.ent_u = ent_u;
  {
    c3_d i_d;

    for ( i_d = 0; i_d < ent_d; i_d++ ) {
      msg_u->len_d += 3 + ent_u[i_d].len_w;
    }
  }
}

/* _raft_write_revo(): Write fields for a RequestVote request.
*/
static void
_raft_write_revo(u3_rcon* ron_u, u3_rmsg* msg_u)
{
  u3_raft* raf_u = ron_u->raf_u;

  _raft_write_rest(ron_u, raf_u->ent_d, raf_u->lat_w, msg_u);
  msg_u->typ_w = c3__revo;
}

/* _raft_send_rasp(): Send a rasp (raft response) to a peer.
*/
static void
_raft_send_rasp(u3_rcon* ron_u, c3_t suc_t)
{
  u3_rmsg msg_u;

  _raft_write_base(ron_u, &msg_u);
  msg_u.typ_w = c3__rasp;
  msg_u.rasp.suc_w = suc_t;
  msg_u.len_d += 1;
  _raft_rmsg_send(ron_u, &msg_u);
}

/* _raft_send_beat(): send a heartbeat (empty AppendEntries) to a peer.
**
** Creates a new request.
*/
static void
_raft_send_beat(u3_rcon* ron_u)
{
  u3_rreq*    req_u = _raft_rreq_new(ron_u);
  u3_rmsg*    msg_u = req_u->msg_u;

  c3_log_every(50, "raft: beat 50\n");

  _raft_write_apen(ron_u, 0, 0, 0, 0, 0, msg_u);
  _raft_rmsg_send(ron_u, msg_u);
}

/* _raft_send_revo(): send a RequestVote to a peer.
**
** Creates a new request.
*/
static void
_raft_send_revo(u3_rcon* ron_u)
{
  u3_rreq* req_u = _raft_rreq_new(ron_u);
  u3_rmsg* msg_u = req_u->msg_u;

  _raft_write_revo(ron_u, msg_u);
  _raft_rmsg_send(ron_u, msg_u);
}

/* _raft_start_election(): bump term, vote for self, solicit votes from peers.
*/
static void
_raft_start_election(u3_raft* raf_u)
{
  c3_i sas_i;

  c3_assert(0 == uv_is_active((uv_handle_t*)&raf_u->tim_u));
  sas_i = uv_timer_start(&raf_u->tim_u, _raft_time_cb,
                         _raft_election_rand(), 0);
  c3_assert(sas_i == 0);

  raf_u->tem_w++;
  u3_sist_put("term", (c3_y*)&raf_u->tem_w, sizeof(c3_w));
  uL(fprintf(uH, "raft: starting election [tem:%d]\n", raf_u->tem_w));

  {
    u3_rnam* nam_u;

    for ( nam_u = raf_u->nam_u; nam_u; nam_u = nam_u->nex_u ) {
      nam_u->vog = u3_no;
    }
  }
  raf_u->vot_w = 1;
  raf_u->vog_c = raf_u->str_c;
  u3_sist_put("vote", (c3_y*)raf_u->vog_c, strlen(raf_u->vog_c));

  _raft_conn_all(raf_u, _raft_send_revo);
}

/* _raft_heartbeat(): send a heartbeat to all peers.
*/
static void
_raft_heartbeat(u3_raft* raf_u)
{
  _raft_conn_all(raf_u, _raft_send_beat);
}

/* _raft_time_cb(): generic timer callback.
**
** Called on election timeouts for non-leaders, and at heartbeat interval for
** leaders.
*/
static void
_raft_time_cb(uv_timer_t* tim_u)
{
  u3_raft* raf_u = tim_u->data;
  //uL(fprintf(uH, "raft: time\n"));

  switch ( raf_u->typ_e ) {
    default: {
      uL(fprintf(uH, "raft: time_cb: unknown server state\n"));
      c3_assert(0);
    }
    case u3_raty_foll: {
      uL(fprintf(uH, "raft: foll -> cand\n"));
      raf_u->typ_e = u3_raty_cand;
      // continue to cand
    }
    case u3_raty_cand: {
      _raft_start_election(raf_u);
      break;
    }
    case u3_raty_lead: {
      _raft_heartbeat(raf_u);
      break;
    }
  }
}

/* _raft_foll_init(): begin, follower mode.
*/
static void
_raft_foll_init(u3_raft* raf_u)
{
  uL(fprintf(uH, "raft: none -> foll\n"));
  raf_u->typ_e = u3_raty_foll;

  //  Initialize and count peers.
  {
    u3_rnam* nam_u = u3_raft_readopt(u3_Host.ops_u.raf_c,
                                     u3_Host.ops_u.nam_c,
                                     u3_Host.ops_u.rop_s);

    if ( 0 == nam_u ) {
      uL(fprintf(uH, "raft: couldn't parse arg '%s'\n", u3_Host.ops_u.raf_c));
      u3_lo_bail();
    }

    raf_u->pop_w = 1; raf_u->nam_u = nam_u;
    while ( nam_u ) {
      raf_u->pop_w++; nam_u = nam_u->nex_u;
    }
  }

  //  Set our name.
  {
    c3_i wri_i, siz_i;

    siz_i = strlen(u3_Host.ops_u.nam_c) + strlen(":65536") + 1;
    raf_u->str_c = c3_malloc(siz_i);
    wri_i = snprintf(raf_u->str_c, siz_i, "%s:%d",
                     u3_Host.ops_u.nam_c, u3_Host.ops_u.rop_s);
    c3_assert(wri_i < siz_i);
  }

  //  Load persisted settings.
  {
    c3_w  tem_w = 0;
    c3_c* vog_c = 0;
    c3_i  ret_i;

    if ( (ret_i = u3_sist_has("term")) >= 0 ) {
      c3_assert(sizeof(c3_w) == ret_i);
      u3_sist_get("term", (c3_y*)&tem_w);
      uL(fprintf(uH, "raft: term from sist: %u\n", tem_w));
    }
    if ( (ret_i = u3_sist_has("vote")) >= 0 ) {
      c3_assert(ret_i > 0);
      vog_c = c3_malloc(ret_i);
      u3_sist_get("vote", (c3_y*)vog_c);
      uL(fprintf(uH, "raft: vote from sist: %s\n", vog_c));
    }

    raf_u->tem_w = tem_w;
    if ( vog_c ) {
      if ( 0 == strcmp(vog_c, raf_u->str_c) ) {
        raf_u->vog_c = raf_u->str_c;
        raf_u->vot_w = 1;
        raf_u->typ_e = u3_raty_cand;
      }
      else {
        u3_rnam* nam_u;

        for ( nam_u = raf_u->nam_u; nam_u; nam_u = nam_u->nex_u ) {
          if ( 0 == strcmp(vog_c, nam_u->str_c) ) {
            raf_u->vog_c = nam_u->str_c;
            break;
          }
        }
        if ( 0 == nam_u ) {
          uL(fprintf(uH, "raft: discarding unknown vote %s\n", vog_c));
        }
      }
      free(vog_c);
    }
  }

  //  Bind the listener.
  {
    struct sockaddr_in add_u; 
    c3_w ret_w;
    if (0 != (ret_w = uv_ip4_addr("0.0.0.0", u3_Host.ops_u.rop_s, &add_u ))){
      uL(fprintf(uH, "raft: init: %s\n", uv_strerror(ret_w)));
      c3_assert(0);
    }

    if ( 0 != (ret_w = uv_tcp_init(u3L, &raf_u->wax_u)) ) {
      uL(fprintf(uH, "raft: init: %s\n", uv_strerror(ret_w)));
      c3_assert(0);
    }
    if ( 0 != (ret_w = uv_tcp_bind(&raf_u->wax_u, (struct sockaddr *) & add_u, 0)) ) {
      uL(fprintf(uH, "raft: bind: %s\n", uv_strerror(ret_w)));
      c3_assert(0);
    }
    if ( 0 != (ret_w = uv_listen((uv_stream_t*)&raf_u->wax_u, 16, _raft_listen_cb)) ) {
      uL(fprintf(uH, "raft: listen: %s\n", uv_strerror(ret_w)));
      c3_assert(0);
    }
    else {
      uL(fprintf(uH, "raft: on TCP %d\n", u3_Host.ops_u.rop_s));
    }
  }

  //  Start the initial election timeout.
  uv_timer_start(&raf_u->tim_u, _raft_time_cb, _raft_election_rand(), 0);
}

/* _raft_lone_init(): begin, single-instance mode.
*/
static void
_raft_lone_init(u3_raft* raf_u)
{
  uL(fprintf(uH, "raft: single-instance mode\n"));
  raf_u->pop_w = 1;
  _raft_promote(raf_u);
}

/* u3_raft_init(): start Raft process.
*/
void
u3_raft_init()
{
  u3_raft* raf_u = u3Z;

  //  Initialize timer -- used in both single and multi-instance mode,
  //  for different things.
  uv_timer_init(u3L, &raf_u->tim_u);
  raf_u->tim_u.data = raf_u;

  if ( 0 == u3_Host.ops_u.raf_c ) {
    _raft_lone_init(raf_u);
  }
  else {
    _raft_foll_init(raf_u);
  }
}

/* _raft_sure(): apply and save an input ovum and its result.
*/
static void
_raft_sure(u3_noun ovo, u3_noun vir, u3_noun cor)
{
  //  Whatever worked, save it.  (XX - should be concurrent with execute.)
  //  We'd like more events that don't change the state but need work here.
  {
    u3_cr_mug(cor);
    u3_cr_mug(u3A->roc);

    if ( u3_no == u3_cr_sing(cor, u3A->roc) ) {
      u3A->roe = u3nc(u3nc(vir, ovo), u3A->roe);

      u3z(u3A->roc);
      u3A->roc = cor;
    }
    else {
      u3z(ovo);

      // push a new event into queue
      u3A->roe = u3nc(u3nc(vir, u3_nul), u3A->roe);

      u3z(cor);
    }
  }
}

/* _raft_lame(): handle an application failure.
*/
static void
_raft_lame(u3_noun ovo, u3_noun why, u3_noun tan)
{
  u3_noun bov, gon;

#if 0
  {
    c3_c* oik_c = u3_cr_string(u3h(u3t(ovo)));

    // uL(fprintf(uH, "lame: %s\n", oik_c));
    free(oik_c);
  }
#endif

  //  Formal error in a network packet generates a hole card.
  //
  //  There should be a separate path for crypto failures,
  //  to prevent timing attacks, but isn't right now.  To deal
  //  with a crypto failure, just drop the packet.
  //
  if ( (c3__exit == why) && (c3__hear == u3h(u3t(ovo))) ) {
    u3_lo_punt(2, u3_ckb_flop(u3k(tan)));

    bov = u3nc(u3k(u3h(ovo)), u3nc(c3__hole, u3k(u3t(u3t(ovo)))));
    u3z(why);
    u3z(tan);
  }
  else {
    bov = u3nc(u3k(u3h(ovo)), u3nt(c3__crud, why, tan));
  }
  // u3_lo_show("data", u3k(u3t(u3t(ovo))));

  u3z(ovo);

  gon = u3_cm_soft(0, u3_cv_poke, u3k(bov));
  if ( u3_blip == u3h(gon) ) {
    _raft_sure(bov, u3k(u3h(u3t(gon))), u3k(u3t(u3t(gon))));

    u3z(gon);
  }
  else {
    u3z(gon);
    {
      u3_noun vab = u3nc(u3k(u3h(bov)),
                         u3nc(c3__warn, u3_ci_tape("crude crash!")));
      u3_noun nog = u3_cm_soft(0, u3_cv_poke, u3k(vab));

      if ( u3_blip == u3h(nog) ) {
        _raft_sure(vab, u3k(u3h(u3t(nog))), u3k(u3t(u3t(nog))));
        u3z(nog);
      }
      else {
        u3z(nog);
        u3z(vab);

        uL(fprintf(uH, "crude: all delivery failed!\n"));
        u3_lo_punt(2, u3_ckb_flop(u3k(tan)));
        c3_assert(!"crud");
      }
    }
  }
}

/* _raft_punk(): insert and apply an input ovum (unprotected).
*/
static void
_raft_punk(u3_noun ovo)
{
#ifdef GHETTO
  c3_c* txt_c = u3_cr_string(u3h(u3t(ovo)));
#endif
  c3_w sec_w;
  //  static c3_w num_w;
  u3_noun gon;

  //  uL(fprintf(uH, "punk: %s: %d\n", u3_cr_string(u3h(u3t(ovo))), num_w++));

  //  XX this is wrong - the timer should be on the original hose.
  //
<<<<<<< HEAD
  if (c3__term == u2h(u2t(u2h(ovo)))) {
=======
  if ( (c3__term == u3h(u3t(u3h(ovo)))) ||
       (c3__batz == u3h(u3t(u3h(ovo)))) ) {
>>>>>>> b83c0830
    sec_w = 0;
  } else sec_w = 600;

  //  Control alarm loops.
  //
<<<<<<< HEAD
  if ( c3__wake != u2h(u2t(ovo)) ) {
    u2_Host.teh_u.run_w = 0;
=======
  if ( c3__wake != u3h(u3t(ovo)) ) {
    u3_Host.beh_u.run_w = 0;
    u3_Host.teh_u.run_w = 0;
>>>>>>> b83c0830
  }

#ifdef GHETTO
  struct timeval b4, f2, d0;
  gettimeofday(&b4, 0);
  uL(fprintf(uH, "%%soft %s\n", txt_c));
#endif

  gon = u3_cm_soft(sec_w, u3_cv_poke, u3k(ovo));

#ifdef GHETTO
  c3_w ms_w;

  gettimeofday(&f2, 0);
  timersub(&f2, &b4, &d0);
  ms_w = (d0.tv_sec * 1000) + (d0.tv_usec / 1000);
  uL(fprintf(uH, "%%punk %s %d.%dms\n", txt_c, ms_w, (d0.tv_usec % 1000) / 10));
  free(txt_c);
#endif

  if ( u3_blip != u3h(gon) ) {
    u3_noun why = u3k(u3h(gon));
    u3_noun tan = u3k(u3t(gon));

    u3z(gon);
    _raft_lame(ovo, why, tan);
  }
  else {
    u3_noun vir = u3k(u3h(u3t(gon)));
    u3_noun cor = u3k(u3t(u3t(gon)));
    u3_noun nug;

    u3z(gon);
    nug = u3_cv_nick(vir, cor);

    if ( u3_blip != u3h(nug) ) {
      u3_noun why = u3k(u3h(nug));
      u3_noun tan = u3k(u3t(nug));

      u3z(nug);
      _raft_lame(ovo, why, tan);
    }
    else {
      vir = u3k(u3h(u3t(nug)));
      cor = u3k(u3t(u3t(nug)));

      u3z(nug);
      _raft_sure(ovo, vir, cor);
    }
  }
  //  uL(fprintf(uH, "punk oot %s\n", txt_c));
  //  free(txt_c);
}


static void
_raft_comm(c3_d bid_d)
{
  u3p(u3_cs_cart) egg_p;

  u3_lo_open();

  egg_p = u3A->ova.egg_p;
  while ( egg_p ) {
    u3_cs_cart* egg_u = u3to(u3_cs_cart, egg_p);

    if ( egg_u->ent_d <= bid_d ) {
      egg_u->cit = u3_yes;
    } else break;

    egg_p = egg_u->nex_p;
  }
  u3_lo_shut(u3_yes);
}

static void
_raft_comm_cb(uv_timer_t* tim_u)
{
  u3_raft* raf_u = tim_u->data;

  _raft_comm(raf_u->ent_d);
}


static c3_d
_raft_push(u3_raft* raf_u, c3_w* bob_w, c3_w len_w)
{
  c3_assert(raf_u->typ_e == u3_raty_lead);
  c3_assert(0 != bob_w && 0 < len_w);

  if ( 1 == raf_u->pop_w ) {
    c3_assert(u3_raty_lead == raf_u->typ_e);
    raf_u->ent_d = u3_sist_pack(raf_u->tem_w, c3__ov, bob_w, len_w);
    raf_u->lat_w = raf_u->tem_w;  //  XX

    if ( !uv_is_active((uv_handle_t*)&raf_u->tim_u) ) {
      uv_timer_start(&raf_u->tim_u, _raft_comm_cb, 0, 0);
    }

    return raf_u->ent_d;
  }
  else {
    //  TODO
    uL(fprintf(uH, "raft: multi-instance push\n"));
    c3_assert(0);
  }
}


/* _raft_kick_all(): kick a list of events, transferring.
*/
static void
_raft_kick_all(u3_noun vir)
{
  while ( u3_nul != vir ) {
    u3_noun ovo = u3k(u3h(vir));
    u3_noun nex = u3k(u3t(vir));
    u3z(vir); vir = nex;

    u3_reck_kick(ovo);
  }
}

/* u3_raft_work(): work.
*/
void
u3_raft_work(void)
{
  if ( u3Z->typ_e != u3_raty_lead ) {
    c3_assert(u3A->ova.egg_p == 0);
    if ( u3_nul != u3A->roe ) {
      uL(fprintf(uH, "raft: dropping roe!!\n"));
      u3z(u3A->roe);
      u3A->roe = u3_nul;
    }
  }
  else {
    u3_noun  ova;
    u3_noun  vir;
    u3_noun  nex;

    //  Delete finished events.
    //
    while ( u3A->ova.egg_p ) {
      u3p(u3_cs_cart) egg_p = u3A->ova.egg_p;
      u3_cs_cart*     egg_u = u3to(u3_cs_cart, u3A->ova.egg_p);

      if ( u3_yes == egg_u->did ) {
        vir = egg_u->vir;

        if ( egg_p == u3A->ova.geg_p ) {
          c3_assert(egg_u->nex_p == 0);
          u3A->ova.geg_p = u3A->ova.egg_p = 0;
        }
        else {
          c3_assert(egg_u->nex_p != 0);
          u3A->ova.egg_p = egg_u->nex_p;
        }
        egg_u->cit = u3_yes;
        u3_ca_free(egg_u);
      }
      else break;
    }

    //  Poke pending events, leaving the poked events and errors on u3A->roe.
    //
    {
      if ( 0 == u3Z->lug_u.len_d ) {
        return;
      }
      ova = u3_ckb_flop(u3A->roe);
      u3A->roe = u3_nul;

      while ( u3_nul != ova ) {
        _raft_punk(u3k(u3t(u3h(ova))));
        c3_assert(u3_nul == u3h(u3h(ova)));

        nex = u3k(u3t(ova));
        u3z(ova); ova = nex;
      }
    }

    //  Cartify, jam, and encrypt this batch of events. Take a number, Raft will
    //  be with you shortly.
    {
      c3_d    bid_d;
      c3_w    len_w;
      c3_w*   bob_w;
      u3_noun ron;
      u3_noun ovo;

      ova = u3_ckb_flop(u3A->roe);
      u3A->roe = u3_nul;

      while ( u3_nul != ova ) {
        ovo = u3k(u3t(u3h(ova)));
        vir = u3k(u3h(u3h(ova)));
        nex = u3k(u3t(ova));
        u3z(ova); ova = nex;

        if ( u3_nul != ovo ) {
          u3_cs_cart*     egg_u = u3_ca_malloc(sizeof(*egg_u));
          u3p(u3_cs_cart) egg_p = u3of(u3_cs_cart, egg_u);

          egg_u->nex_p = 0;
          egg_u->cit = u3_no;
          egg_u->did = u3_no;
          egg_u->vir = vir;

          ron = u3_cke_jam(u3nc(u3k(u3A->now), ovo));
          c3_assert(u3A->key);
          ron = u3_dc("en:crua", u3k(u3A->key), ron);

          len_w = u3_cr_met(5, ron);
          bob_w = c3_malloc(len_w * 4L);
          u3_cr_words(0, len_w, bob_w, ron);
          u3z(ron);

          bid_d = _raft_push(u3Z, bob_w, len_w);
          egg_u->ent_d = bid_d;

          if ( 0 == u3A->ova.geg_p ) {
            c3_assert(0 == u3A->ova.egg_p);
            u3A->ova.geg_p = u3A->ova.egg_p = egg_p;
          }
          else {
            c3_assert(0 == u3to(u3_cs_cart, u3A->ova.geg_p)->nex_p);
            u3to(u3_cs_cart, u3A->ova.geg_p)->nex_p = egg_p;
            u3A->ova.geg_p = egg_p;
          }
          _raft_kick_all(vir);
          egg_u->did = u3_yes;
          egg_u->vir = 0;
        }
      }
    }
  }
}<|MERGE_RESOLUTION|>--- conflicted
+++ resolved
@@ -1553,25 +1553,14 @@
 
   //  XX this is wrong - the timer should be on the original hose.
   //
-<<<<<<< HEAD
-  if (c3__term == u2h(u2t(u2h(ovo)))) {
-=======
-  if ( (c3__term == u3h(u3t(u3h(ovo)))) ||
-       (c3__batz == u3h(u3t(u3h(ovo)))) ) {
->>>>>>> b83c0830
+  if (c3__term == u3h(u3t(u3h(ovo)))) {
     sec_w = 0;
   } else sec_w = 600;
 
   //  Control alarm loops.
   //
-<<<<<<< HEAD
-  if ( c3__wake != u2h(u2t(ovo)) ) {
-    u2_Host.teh_u.run_w = 0;
-=======
   if ( c3__wake != u3h(u3t(ovo)) ) {
-    u3_Host.beh_u.run_w = 0;
     u3_Host.teh_u.run_w = 0;
->>>>>>> b83c0830
   }
 
 #ifdef GHETTO
