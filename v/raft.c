/* v/raft.c
**
** This file is in the public domain.
*/
#include <stdio.h>
#include <stdlib.h>
#include <string.h>
#include <unistd.h>
#include <uv.h>

#include "all.h"
#include "v/vere.h"


/* u3_rent: Log entry wire format.
*/
typedef struct {
  c3_w             tem_w;                               //  Log entry term
  c3_w             typ_w;                               //  Entry type, %ra|%ov
  c3_w             len_w;                               //  Word length of blob
  c3_w*            bob_w;                               //  Blob
} u3_rent;

/* u3_rmsg: Raft RPC wire format.
*/
typedef struct _u3_rmsg {
  c3_w             ver_w;                               //  version, mug('a')...
  c3_d             len_d;                               //  Words in message
  c3_w             tem_w;                               //  Current term
  c3_w             typ_w;                               //  %apen|%revo|%rasp
  union {
    struct {
      c3_w         suc_w;                               //  Request successful
    } rasp;
    struct {
      c3_d         lai_d;                               //  Last log index
      c3_w         lat_w;                               //  Last log term
      c3_w         nam_w;                               //  Name word length
      c3_c*        nam_c;                               //  Requestor name
      union {
        struct {
          c3_d     cit_d;                               //  Leader commitIndex
          c3_d     ent_d;                               //  Number of entries
          u3_rent* ent_u;                               //  Entries
        } apen;
      };
    } rest;
  };
} u3_rmsg;


static ssize_t _raft_rmsg_read(const u3_rbuf* buf_u, u3_rmsg* msg_u);
static void _raft_rmsg_send(u3_rcon* ron_u, const u3_rmsg* msg_u);
static void _raft_rmsg_free(u3_rmsg* msg_u);
static void _raft_conn_dead(u3_rcon* ron_u);
static u3_bean _raft_remove_run(u3_rcon* ron_u);
static void _raft_send_rasp(u3_rcon* ron_u, c3_t suc_t);
static void _raft_rreq_free(u3_rreq* req_u);
static void _raft_time_cb(uv_timer_t* tim_u);

static void
_raft_rnam_free(u3_rnam* nam_u)
{
  if ( nam_u ) {
    c3_assert(0 == nam_u->ron_u);
    c3_assert(0 == nam_u->nex_u);
    free(nam_u->str_c);
    free(nam_u->nam_c);
    free(nam_u->por_c);
  }
  free(nam_u);
}

/* _raft_readname(): parse a raft host:port peer name.
*/
static u3_rnam*
_raft_readname(const c3_c* str_c, c3_w siz_w)
{
  u3_rnam* nam_u = calloc(1, sizeof(*nam_u));
  c3_c*    col_c;
  c3_w     nam_w;

  nam_u->str_c = c3_malloc(siz_w + 1);
  strncpy(nam_u->str_c, str_c, siz_w + 1);
  nam_u->str_c[siz_w] = '\0';

  if ( 0 == (col_c = strchr(nam_u->str_c, ':')) ) {
    uL(fprintf(uH, "raft: invalid name %s\n", nam_u->str_c));
    _raft_rnam_free(nam_u);
    nam_u = 0;
  }
  else {
    nam_w = col_c - nam_u->str_c + 1;
    nam_u->nam_c = c3_malloc(nam_w);
    strncpy(nam_u->nam_c, nam_u->str_c, nam_w + 1);
    *(nam_u->nam_c + nam_w) = 0;
    nam_u->por_c = strdup(col_c + 1);
  }
  return nam_u;
}

/* u3_raft_readopt(): parse a string into a list of raft peers.
*/
u3_rnam*
u3_raft_readopt(const c3_c* arg_c, c3_c* our_c, c3_s oup_s)
{
  u3_rnam* nam_u;
  u3_rnam* nex_u;
  c3_c*    com_c;

  if ( 0 == (com_c = strchr(arg_c, ',')) ) {
    nam_u = _raft_readname(arg_c, strlen(arg_c));
    nex_u = 0;
  }
  else {
    nam_u = _raft_readname(arg_c, com_c - arg_c);
    nex_u = u3_raft_readopt(com_c + 1, our_c, oup_s);
  }

  if ( nam_u ) {
    c3_c* end_c;
    c3_w  por_w = strtoul(nam_u->por_c, &end_c, 10);

    if ( '\0' == *nam_u->por_c || '\0' != *end_c || por_w >= 65536 ) {
      uL(fprintf(uH, "raft: invalid port %s\n", nam_u->por_c));
      _raft_rnam_free(nam_u);
      _raft_rnam_free(nex_u);
      nam_u = 0;
    }
    else {
      if ( oup_s == por_w && 0 == strcmp(our_c, nam_u->nam_c) ) {
        _raft_rnam_free(nam_u);
        nam_u = nex_u;
      }
      else nam_u->nex_u = nex_u;
    }
  }
  else _raft_rnam_free(nex_u);
  return nam_u;
}

/* _raft_alloc(): libuv-style allocator for raft.
*/
static void
_raft_alloc(uv_handle_t* had_u, 
            size_t len_i,
            uv_buf_t* buf
            )
{
  void* ptr_v = c3_malloc(len_i);
  *buf = uv_buf_init(ptr_v, len_i);
}


/* _raft_election_rand(): election timeout.
*/
static c3_w
_raft_election_rand()
{
  c3_w ret = (1.0 + (float) rand() / RAND_MAX) * 150;
  //uL(fprintf(uH, "raft: timeout %d\n", ret));
  return ret;
}

/* _raft_promote(): actions on raft leader election.
*/
static void
_raft_promote(u3_raft* raf_u)
{
  if ( u3_raty_lead == raf_u->typ_e ) {
    uL(fprintf(uH, "raft: double promote; ignoring\n"));
  }
  else {
    c3_i sas_i;

    if ( 1 == raf_u->pop_w ) {
      uL(fprintf(uH, "raft:      -> lead\n"));
      raf_u->typ_e = u3_raty_lead;
      //  TODO boot in multiuser mode
      u3_sist_boot();
      if ( u3_no == u3_Host.ops_u.bat ) {
        u3_lo_lead();
      }
    }
    else {
      c3_assert(u3_raty_cand == raf_u->typ_e);
      uL(fprintf(uH, "raft: cand -> lead\n"));
      raf_u->typ_e = u3_raty_lead;

      sas_i = uv_timer_stop(&raf_u->tim_u);
      c3_assert(0 == sas_i);
      sas_i = uv_timer_start(&raf_u->tim_u, _raft_time_cb, 50, 50);
      c3_assert(0 == sas_i);
    }
  }
}

/* _raft_demote(): demote to follower.
*/
static void
_raft_demote(u3_raft* raf_u)
{
  u3_raty typ_e = raf_u->typ_e;

  raf_u->vog_c = 0;
  u3_sist_nil("vote");
  raf_u->vot_w = 0;
  raf_u->typ_e = u3_raty_foll;

  if ( u3_raty_lead == typ_e ) {
    c3_i sas_i;

    uL(fprintf(uH, "raft: lead -> foll\n"));
    sas_i = uv_timer_stop(&raf_u->tim_u);
    c3_assert(0 == sas_i);
    sas_i = uv_timer_start(&raf_u->tim_u, _raft_time_cb,
                           _raft_election_rand(), 0);
    c3_assert(0 == sas_i);
    //  TODO dump not-yet-committed events
  }
  else {
    c3_assert(u3_raty_cand == typ_e);
    uL(fprintf(uH, "raft: cand -> foll\n"));
  }
}

/* _raft_note_term(): note a term from the network, demoting if it is newer.
*/
static void
_raft_note_term(u3_raft* raf_u, c3_w tem_w)
{
  if ( raf_u->tem_w < tem_w ) {
    uL(fprintf(uH, "raft: got term from network: %d\n", tem_w));
    raf_u->tem_w = tem_w;
    u3_sist_put("term", (c3_y*)&raf_u->tem_w, sizeof(c3_w));
    c3_assert(raf_u->typ_e != u3_raty_none);
    if ( raf_u->typ_e == u3_raty_foll ) {
      c3_assert(0 == raf_u->vot_w);
    } else _raft_demote(raf_u);
  }
}

/* _raft_rest_name(): update conn name from incoming request.
**
** If this connection already has a name, make sure the passed name
** matches.  Otherwise, try to associate it with a name, killing old
** connections to that name.
*/
static void  //  TODO indicate whether conn died
_raft_rest_name(u3_rcon* ron_u, const c3_c* nam_c)
{
  if ( 0 != ron_u->nam_u ) {
    if ( 0 != strcmp(ron_u->nam_u->str_c, nam_c) ) {
      uL(fprintf(uH, "raft: names disagree o:%s n:%s\n",
                     ron_u->nam_u->str_c, nam_c));
      _raft_conn_dead(ron_u);
    }
  }
  else {
    u3_raft* raf_u = ron_u->raf_u;
    u3_rnam* nam_u = raf_u->nam_u;

    while ( nam_u ) {
      if ( 0 == strcmp(nam_u->str_c, nam_c) ) {
        if ( nam_u->ron_u ) {
          c3_assert(nam_u->ron_u != ron_u);
          //uL(fprintf(uH, "raft: closing old conn %p to %s (%p)\n",
          //               nam_u->ron_u, nam_u->str_c, ron_u));
          _raft_conn_dead(nam_u->ron_u);
        }
        uL(fprintf(uH, "raft: incoming conn from %s\n", nam_u->str_c));
        nam_u->ron_u = ron_u;
        ron_u->nam_u = nam_u;
        _raft_remove_run(ron_u);
        break;
      }
      else nam_u = nam_u->nex_u;
    }
    if ( 0 == ron_u->nam_u ) {
      uL(fprintf(uH, "connection from unkown peer %s\n", nam_c));
      _raft_conn_dead(ron_u);
    }
  }
}

/* _raft_do_rest(): effects of an incoming request.
*/
static void
_raft_do_rest(u3_rcon* ron_u, const u3_rmsg* msg_u)
{
  u3_raft* raf_u = ron_u->raf_u;

  if ( u3_raty_cand == raf_u->typ_e || u3_raty_foll == raf_u->typ_e ) {
    c3_i sas_i;

    sas_i = uv_timer_stop(&raf_u->tim_u);
    c3_assert(0 == sas_i);
    sas_i = uv_timer_start(&raf_u->tim_u, _raft_time_cb,
                           _raft_election_rand(), 0);
    c3_assert(0 == sas_i);
  }

  _raft_rest_name(ron_u, msg_u->rest.nam_c);
  _raft_note_term(raf_u, msg_u->tem_w);
}

/* _raft_do_apen(): Handle incoming AppendEntries.
*/
static void
_raft_do_apen(u3_rcon* ron_u, const u3_rmsg* msg_u)
{
  c3_assert(c3__apen == msg_u->typ_w);
  _raft_do_rest(ron_u, msg_u);
  /* TODO respond */
}

/* _raft_apen_done(): process AppendEntries response.
*/
static void
_raft_apen_done(u3_rreq* req_u, c3_w suc_w)
{
  c3_assert(c3__apen == req_u->msg_u->typ_w);
  /* TODO */
}

/* _raft_do_revo(): Handle incoming RequestVote.
*/
static void
_raft_do_revo(u3_rcon* ron_u, const u3_rmsg* msg_u)
{
  u3_raft* raf_u = ron_u->raf_u;

  c3_assert(c3__revo == msg_u->typ_w);
  _raft_do_rest(ron_u, msg_u);

  c3_assert(0 != ron_u->nam_u);
  if ( msg_u->tem_w >= raf_u->tem_w                     &&
       (0 == raf_u->vog_c                             ||
        0 == strcmp(raf_u->vog_c, ron_u->nam_u->str_c)) &&
       (raf_u->lat_w < msg_u->rest.lat_w              ||
        (raf_u->lat_w == msg_u->rest.lat_w          &&
         raf_u->ent_d <= msg_u->rest.lai_d)) )
  {
    raf_u->vog_c = ron_u->nam_u->str_c;
    u3_sist_put("vote", (c3_y*)raf_u->vog_c, strlen(raf_u->vog_c));
    uL(fprintf(uH, "raft: granting vote to %s\n", raf_u->vog_c));
    _raft_send_rasp(ron_u, 1);
  }
  else _raft_send_rasp(ron_u, 0);
}

/* _raft_revo_done(): process RequestVote response.
*/
static void
_raft_revo_done(u3_rreq* req_u, c3_w suc_w)
{
  u3_rcon* ron_u = req_u->ron_u;
  u3_raft* raf_u = ron_u->raf_u;

  c3_assert(c3__revo == req_u->msg_u->typ_w);
  if ( suc_w && req_u->msg_u->tem_w == raf_u->tem_w ) {
    if ( u3_no == ron_u->nam_u->vog ) {
      ron_u->nam_u->vog = u3_yes;
      raf_u->vot_w++;
    }
    else {
      uL(fprintf(uH, "XX raft: duplicate response for %s [tem:%d]\n",
                     ron_u->nam_u->str_c, raf_u->tem_w));
    }
  }
  if ( raf_u->vot_w > raf_u->pop_w / 2 ) {
    uL(fprintf(uH, "raft: got majority of %d for term %d\n",
                   raf_u->vot_w, raf_u->tem_w));
    _raft_promote(raf_u);
  }
}

/* _raft_do_rasp(): act on an incoming raft RPC response.
*/
static void
_raft_do_rasp(u3_rcon* ron_u, u3_rmsg* msg_u)
{
  u3_raft* raf_u = ron_u->raf_u;

  c3_assert(c3__rasp == msg_u->typ_w);
  if ( 0 == ron_u->nam_u ) {
    uL(fprintf(uH, "raft: invalid connection from unknown host\n"));
    _raft_conn_dead(ron_u);
  }
  else {
    u3_rreq* req_u = ron_u->out_u;

    if ( !req_u ) {
      uL(fprintf(uH, "raft: response with no request from %s\n",
                     ron_u->nam_u->str_c));
      _raft_conn_dead(ron_u);
    }
    else {
      switch ( req_u->msg_u->typ_w ) {
        default: {
          uL(fprintf(uH, "raft: bogus request type %x?!\n",
                         req_u->msg_u->typ_w));
          c3_assert(0);
        }
        case c3__apen: {
          _raft_apen_done(req_u, msg_u->rasp.suc_w);
          break;
        }
        case c3__revo: {
          _raft_revo_done(req_u, msg_u->rasp.suc_w);
          break;
        }
      }

      _raft_note_term(raf_u, msg_u->tem_w);

      ron_u->out_u = req_u->nex_u;
      if ( 0 == req_u->nex_u ) {
        c3_assert(req_u == ron_u->tou_u);
        ron_u->tou_u = 0;
      }
      _raft_rreq_free(req_u);
    }
  }
}

/* _raft_rmsg_read(): read a u3_rmsg from a buffer.
**
** Returns <0 on parse failure.
** Returns 0 on partial data.
** Returns bytes read on successful read.
**
** If successful, caller must eventually call _raft_free_rmsg() on msg_u.
*/
static ssize_t
_raft_rmsg_read(const u3_rbuf* buf_u, u3_rmsg* msg_u)
{
  ssize_t red_i = 0;
  c3_d    ben_d;

  if ( buf_u->len_w < sizeof(c3_w) + sizeof(c3_d) ) {
    return 0;
  }
  memcpy(&msg_u->ver_w, buf_u->buf_y + red_i, sizeof(c3_w));
  red_i += sizeof(c3_w);
  if ( msg_u->ver_w != u3_cr_mug('a') ) {
    uL(fprintf(uH, "raft: versions don't match: %x %x\n",
                   msg_u->ver_w, u3_cr_mug('a')));
    return -1;
  }

  memcpy(&msg_u->len_d, buf_u->buf_y + red_i, sizeof(c3_d));
  red_i += sizeof(c3_d);

  if ( msg_u->len_d < 4 ) {
    uL(fprintf(uH, "raft: length too short (a) %llu\n", ( unsigned long long int) msg_u->len_d));
    return -1;
  }

  ben_d = 4ULL * msg_u->len_d;

  if ( buf_u->len_w < ben_d ) {
    return 0;
  }

  if ( ben_d < red_i + 2 * sizeof(c3_w) ) {
    uL(fprintf(uH, "raft: length too short (b) %llu\n", (unsigned long long int) msg_u->len_d));
    return -1;
  }
  memcpy(&msg_u->tem_w, buf_u->buf_y + red_i, sizeof(c3_w));
  red_i += sizeof(c3_w);
  memcpy(&msg_u->typ_w, buf_u->buf_y + red_i, sizeof(c3_w));
  red_i += sizeof(c3_w);

  switch ( msg_u->typ_w ) {
    default: {
      uL(fprintf(uH, "raft: unknown msg type %x\n", msg_u->typ_w));
      return -1;
    }
    case c3__rasp: {
      if ( ben_d < red_i + sizeof(c3_w) ) {
        uL(fprintf(uH, "raft: length too short (c) %llu\n", ( unsigned long long int)msg_u->len_d));
        return -1;
      }
      memcpy(&msg_u->rasp.suc_w, buf_u->buf_y + red_i, sizeof(c3_w));
      red_i += sizeof(c3_w);
      break;
    }
    case c3__apen: case c3__revo: {
      if ( ben_d < red_i + sizeof(c3_d) + 2 * sizeof(c3_w) ) {
        uL(fprintf(uH, "raft: length too short (d) %llu\n", ( unsigned long long int)msg_u->len_d));
        return -1;
      }
      memcpy(&msg_u->rest.lai_d, buf_u->buf_y + red_i, sizeof(c3_d));
      red_i += sizeof(c3_d);
      memcpy(&msg_u->rest.lat_w, buf_u->buf_y + red_i, sizeof(c3_w));
      red_i += sizeof(c3_w);
      memcpy(&msg_u->rest.nam_w, buf_u->buf_y + red_i, sizeof(c3_w));
      red_i += sizeof(c3_w);

      if ( ben_d < red_i + 4 * msg_u->rest.nam_w ) {
        uL(fprintf(uH, "raft: length too short (e) %llu\n", ( unsigned long long int)msg_u->len_d));
        return -1;
      }
      msg_u->rest.nam_c = c3_malloc(4 * msg_u->rest.nam_w);
      strncpy(msg_u->rest.nam_c, (const char*)(buf_u->buf_y + red_i), 4 * msg_u->rest.nam_w + 1);
      red_i += 4 * msg_u->rest.nam_w;
      break;
    }
  }

  if ( c3__apen == msg_u->typ_w ) {
    if ( ben_d < red_i + 2 * sizeof(c3_d) ) {
      uL(fprintf(uH, "raft: length too short (f) %llu\n", ( unsigned long long int)msg_u->len_d));
      red_i = -1;
      goto fail;
    }
    memcpy(&msg_u->rest.apen.cit_d, buf_u->buf_y + red_i, sizeof(c3_d));
    red_i += sizeof(c3_d);
    memcpy(&msg_u->rest.apen.ent_d, buf_u->buf_y + red_i, sizeof(c3_d));
    red_i += sizeof(c3_d);

    msg_u->rest.apen.ent_u = calloc(
        1, msg_u->rest.apen.ent_d * sizeof(u3_rent));
    {
      c3_d     i_d;
      u3_rent* ent_u = msg_u->rest.apen.ent_u;

      for ( i_d = 0; i_d < msg_u->rest.apen.ent_d; i_d++ ) {
        if ( ben_d < red_i + 3 * sizeof(c3_w) ) {
          uL(fprintf(uH, "raft: length too short (g) %llu\n", ( unsigned long long int)msg_u->len_d));
          red_i = -1;
          goto fail;
        }
        memcpy(&ent_u[i_d].tem_w, buf_u->buf_y + red_i, sizeof(c3_w));
        red_i += sizeof(c3_w);
        memcpy(&ent_u[i_d].typ_w, buf_u->buf_y + red_i, sizeof(c3_w));
        red_i += sizeof(c3_w);
        memcpy(&ent_u[i_d].len_w, buf_u->buf_y + red_i, sizeof(c3_w));
        red_i += sizeof(c3_w);
        if ( ben_d < red_i + 4 * ent_u[i_d].len_w ) {
          uL(fprintf(uH, "raft: length too short (h) %llu\n", ( unsigned long long int)msg_u->len_d));
          red_i = -1;
          goto fail;
        }
        ent_u[i_d].bob_w = c3_malloc(4 * ent_u[i_d].len_w);
        memcpy(ent_u[i_d].bob_w, buf_u->buf_y + red_i, 4 * ent_u[i_d].len_w);
        red_i += 4 * ent_u[i_d].len_w;
      }
    }
  }

  if ( red_i != ben_d ) {
    uL(fprintf(uH, "raft: sizes don't match r:%ld w:%llu\n", (long int) red_i, ( unsigned long long int)ben_d));
    red_i = -1;
    goto fail;
  }

out:
  return red_i;
fail:
  _raft_rmsg_free(msg_u);
  goto out;
}

/* _raft_rbuf_grow(): append data to the buffer, reallocating if needed.
**
** Returns new buffer location, as realloc.
*/
static u3_rbuf*
_raft_rbuf_grow(u3_rbuf* buf_u, const c3_y* buf_y, size_t siz_i)
{
  if ( 0 == buf_u ) {
    buf_u = c3_malloc(sizeof(*buf_u) + siz_i);
    buf_u->len_w = 0;
    buf_u->cap_w = siz_i;
  }

  if ( buf_u->cap_w < buf_u->len_w + siz_i ) {
    c3_w cap_w = c3_max(2 * buf_u->cap_w, buf_u->len_w + siz_i);

    buf_u = realloc(buf_u, sizeof(*buf_u) + cap_w);
    buf_u->cap_w = cap_w;
  }

  memcpy(buf_u->buf_y + buf_u->len_w, buf_y, siz_i);
  buf_u->len_w += siz_i;
  return buf_u;
}

/* _raft_bytes_send():
*/
static void
_raft_bytes_send(u3_rcon* ron_u, const void* ptr_v, size_t siz_i)
{
  ron_u->wri_u = _raft_rbuf_grow(ron_u->wri_u, ptr_v, siz_i);
}

/* _raft_rmsg_send(): send a u3_rmsg over the wire.
*/
static void
_raft_rmsg_send(u3_rcon* ron_u, const u3_rmsg* msg_u)
{
  c3_d len_d = sizeof(c3_d) + 3 * sizeof(c3_w);

  _raft_bytes_send(ron_u, &msg_u->ver_w, sizeof(c3_w));
  _raft_bytes_send(ron_u, &msg_u->len_d, sizeof(c3_d));
  _raft_bytes_send(ron_u, &msg_u->tem_w, sizeof(c3_w));
  _raft_bytes_send(ron_u, &msg_u->typ_w, sizeof(c3_w));
  switch ( msg_u->typ_w ) {
    default: {
      uL(fprintf(uH, "raft: send: unknown message type\n"));
      c3_assert(0);
    }
    case c3__rasp: {
      len_d += sizeof(c3_w);
      _raft_bytes_send(ron_u, &msg_u->rasp.suc_w, sizeof(c3_w));
      break;
    }
    case c3__apen: case c3__revo: {
      len_d += sizeof(c3_d) + 2 * sizeof(c3_w) + 4 * msg_u->rest.nam_w;
      _raft_bytes_send(ron_u, &msg_u->rest.lai_d, sizeof(c3_d));
      _raft_bytes_send(ron_u, &msg_u->rest.lat_w, sizeof(c3_w));
      _raft_bytes_send(ron_u, &msg_u->rest.nam_w, sizeof(c3_w));
      _raft_bytes_send(ron_u, msg_u->rest.nam_c, 4 * msg_u->rest.nam_w);
      break;
    }
  }
  if ( c3__apen == msg_u->typ_w ) {
    c3_d     i_d;
    u3_rent* ent_u = msg_u->rest.apen.ent_u;

    len_d += 2 * sizeof(c3_d);
    _raft_bytes_send(ron_u, &msg_u->rest.apen.cit_d, sizeof(c3_d));
    _raft_bytes_send(ron_u, &msg_u->rest.apen.ent_d, sizeof(c3_d));
    for ( i_d = 0; i_d < msg_u->rest.apen.ent_d; i_d++ ) {
      len_d += 3 * sizeof(c3_w) + ent_u[i_d].len_w;
      _raft_bytes_send(ron_u, &ent_u[i_d].tem_w, sizeof(c3_w));
      _raft_bytes_send(ron_u, &ent_u[i_d].typ_w, sizeof(c3_w));
      _raft_bytes_send(ron_u, &ent_u[i_d].len_w, sizeof(c3_w));
      _raft_bytes_send(ron_u, ent_u[i_d].bob_w, ent_u[i_d].len_w);
    }
  }

  //uL(fprintf(uH, "raft: sent %llu (%llu) [%x]\n",
  //               len_d, msg_u->len_d, msg_u->typ_w));
  c3_assert(len_d == 4 * msg_u->len_d);
}

/* _raft_rmsg_free(): free a u3_rmsg's resources (but not the msg itself).
*/
static void
_raft_rmsg_free(u3_rmsg* msg_u) {
  if ( c3__apen == msg_u->typ_w && msg_u->rest.apen.ent_u ) {
    c3_d i_d;

    for ( i_d = 0; i_d < msg_u->rest.apen.ent_d; i_d++ ) {
      free(msg_u->rest.apen.ent_u[i_d].bob_w);
    }
    free(msg_u->rest.apen.ent_u);
    msg_u->rest.apen.ent_u = 0;
  }
  if ( c3__apen == msg_u->typ_w || c3__revo == msg_u->typ_w ) {
    free(msg_u->rest.nam_c);
    msg_u->rest.nam_c = 0;
  }
}

/* An unusual lameness in libuv.
*/
struct _u3_write_t {
  uv_write_t wri_u;
  c3_y*      buf_y;
};

/* _raft_write_cb(): generic write callback.
*/
static void
_raft_write_cb(uv_write_t* wri_u, c3_i sas_i)
{
  struct _u3_write_t* req_u = (struct _u3_write_t*)wri_u;

  if ( 0 != sas_i ) {
    uL(fprintf(uH, "raft: write_cb: error\n"));
    _raft_conn_dead((u3_rcon*)wri_u->handle);
  }
  free(req_u->buf_y);
  free(req_u);
}

/* _raft_conn_work(): read and write requests and responses.
*/
static void
_raft_conn_work(u3_rcon* ron_u)
{
  c3_assert(u3_yes == ron_u->liv);
  if ( u3_yes == ron_u->red ) {
    c3_assert(ron_u->red_u);
    ron_u->red = u3_no;
    while (1) {
      u3_rmsg msg_u;
      ssize_t ret_i = _raft_rmsg_read(ron_u->red_u, &msg_u);

      if ( ret_i < 0 ) {
        if ( ron_u->nam_u ) {
          uL(fprintf(uH, "raft: conn_work: error reading from %s\n",
                         ron_u->nam_u->str_c));
        }
        else {
          uL(fprintf(uH, "raft: conn_work: error reading\n"));
        }
        _raft_conn_dead(ron_u);
        break;
      }
      else if ( ret_i == 0 ) {
        break;
      }
      else {
        if ( 4 * msg_u.len_d != ret_i ) {
          uL(fprintf(uH, "raft: conn_work: lengths don't match\n"));
          c3_assert(0);
        }
        else {
          c3_assert(ron_u->red_u->len_w >= ret_i);
          memmove(ron_u->red_u->buf_y,
                  ron_u->red_u->buf_y + ret_i,
                  ron_u->red_u->len_w - ret_i);
          ron_u->red_u->len_w -= ret_i;

          switch ( msg_u.typ_w ) {
            default: {
              uL(fprintf(uH, "raft: work: unknown message type %x\n",
                             msg_u.typ_w));
              break;
            }
            case c3__apen: {
              _raft_do_apen(ron_u, &msg_u);
              break;
            }
            case c3__revo: {
              _raft_do_revo(ron_u, &msg_u);
              break;
            }
            case c3__rasp: {
              _raft_do_rasp(ron_u, &msg_u);
              break;
            }
          }
          _raft_rmsg_free(&msg_u);
        }
      }
    }
  }

  if ( ron_u->wri_u && ron_u->wri_u->len_w > 0 ) {
    uv_buf_t            buf_u;
    struct _u3_write_t* req_u = c3_malloc(sizeof(*req_u));


    req_u->buf_y = c3_malloc(ron_u->wri_u->len_w);
    memcpy(req_u->buf_y, ron_u->wri_u->buf_y, ron_u->wri_u->len_w);
    buf_u.base = (char*)req_u->buf_y;
    buf_u.len = ron_u->wri_u->len_w;

    c3_w ret_w;
    if ( 0 != (ret_w = uv_write((uv_write_t*)req_u,
                                (uv_stream_t*)&ron_u->wax_u,
                                &buf_u,
                                1,
                                _raft_write_cb)) )
    {
      uL(fprintf(uH, "raft: conn_work (write): %s\n",
                     uv_strerror(ret_w)));
      free(req_u->buf_y);
      free(req_u);
    }
    else {
      ron_u->wri_u->len_w = 0;
    }
  }
}

/* _raft_conn_read_cb(): generic connection read callback.
*/
static void
_raft_conn_read_cb(uv_stream_t* tcp_u,
                   ssize_t      siz_i,
                   const uv_buf_t *     buf_u)
{
  u3_rcon* ron_u = (u3_rcon*)tcp_u;

  u3_lo_open();
  {
    if ( siz_i < 0 ) {
      uL(fprintf(uH, "raft: read ERROR"));
      _raft_conn_dead(ron_u);
    }
    else if ( siz_i == 0 ) {
      //  do nothing
    }
    else {
      if ( u3_yes == ron_u->liv ) {
        ron_u->red_u = _raft_rbuf_grow(ron_u->red_u, (c3_y*)buf_u->base, siz_i);
        ron_u->red = u3_yes;
        _raft_conn_work(ron_u);
      }
      else uL(fprintf(uH, "XX raft: read on dead conn %p\n", ron_u));
    }
  }
  free(buf_u->base);
  u3_lo_shut(u3_no);
}

/* _raft_conn_new(): allocate a new raft connection.
*/
static u3_rcon*
_raft_conn_new(u3_raft* raf_u)
{
  u3_rcon* ron_u = c3_malloc(sizeof(*ron_u));

  uv_tcp_init(u3L, &ron_u->wax_u);
  ron_u->red_u = 0;
  ron_u->out_u = ron_u->tou_u = 0;
  ron_u->red_u = 0;
  ron_u->red = u3_no;
  ron_u->wri_u = 0;
  ron_u->nam_u = 0;
  ron_u->raf_u = raf_u;
  ron_u->nex_u = 0;
  ron_u->liv = u3_no;

  return ron_u;
}

/* _raft_remove_run(): remove a connection from the list of unknowns.
*/
static u3_bean
_raft_remove_run(u3_rcon* ron_u)
{
  u3_raft* raf_u = ron_u->raf_u;
  u3_bean  suc = u3_no;

  if ( raf_u->run_u == ron_u ) {
    raf_u->run_u = ron_u->nex_u;
    suc = u3_yes;
  }
  else {
    u3_rcon* pre_u = raf_u->run_u;

    while ( pre_u ) {
      if ( pre_u->nex_u == ron_u ) {
        pre_u->nex_u = ron_u->nex_u;
        suc = u3_yes;
        break;
      }
      else pre_u = pre_u->nex_u;
    }
  }

  return suc;
}

static u3_rreq*
_raft_rreq_new(u3_rcon* ron_u)
{
  u3_rreq* req_u = c3_malloc(sizeof(*req_u));

  req_u->msg_u = c3_malloc(sizeof(*req_u->msg_u));
  req_u->nex_u = 0;
  req_u->ron_u = ron_u;
  if ( ron_u->tou_u ) {
    c3_assert(ron_u->out_u);
    ron_u->tou_u->nex_u = req_u;
    ron_u->tou_u = req_u;
  }
  else {
    c3_assert(0 == ron_u->out_u);
    ron_u->tou_u = ron_u->out_u = req_u;
  }
  return req_u;
}

static void
_raft_rreq_free(u3_rreq* req_u)
{
  _raft_rmsg_free(req_u->msg_u);
  free(req_u->msg_u);   //  XX
  free(req_u);
}

/* _raft_conn_free(): unlink a connection and free its resources.
*/
static void
_raft_conn_free(uv_handle_t* had_u)
{
  u3_rcon* ron_u = (void*)had_u;
  u3_raft* raf_u = ron_u->raf_u;

  //uL(fprintf(uH, "raft: conn_free %p\n", ron_u));

  //  Unlink references.
  if ( ron_u->nam_u ) {
    c3_assert(u3_no == _raft_remove_run(ron_u));
    if ( ron_u->nam_u->ron_u == ron_u ) {
      ron_u->nam_u->ron_u = 0;
    }
  }
  else {
    u3_bean suc = _raft_remove_run(ron_u);
    c3_assert(u3_yes == suc);
    //  Slow, expensive debug assert.
    {
      u3_rnam* nam_u = raf_u->nam_u;

      while ( nam_u ) {
        c3_assert(nam_u->ron_u != ron_u);
        nam_u = nam_u->nex_u;
      }
    }
  }

  //  Free requests.
  {
    u3_rreq* req_u = ron_u->out_u;

    if ( 0 == req_u ) {
      c3_assert(0 == ron_u->tou_u);
    }
    else {
      while ( req_u ) {
        if ( 0 == req_u->nex_u ) {
          c3_assert(req_u == ron_u->tou_u);
        }
        ron_u->out_u = req_u->nex_u;
        _raft_rreq_free(req_u);
        req_u = ron_u->out_u;
      }
    }
  }
  free(ron_u->red_u);
  free(ron_u->wri_u);
  free(ron_u);
}

/* _raft_conn_dead(): kill a connection.
*/
static void
_raft_conn_dead(u3_rcon* ron_u)
{
  if ( u3_no == ron_u->liv ) {
    //uL(fprintf(uH, "raft: conn already dead %p\n", ron_u));
    return;
  }
  else {
    uL(fprintf(uH, "raft: conn_dead %p\n", ron_u));
    ron_u->liv = u3_no;
  }

  uv_read_stop((uv_stream_t*)&ron_u->wax_u);
  uv_close((uv_handle_t*)&ron_u->wax_u, _raft_conn_free);
}

/* _raft_listen_cb(): generic listen callback.
*/
static void
_raft_listen_cb(uv_stream_t* str_u, c3_i sas_i)
{
  u3_raft* raf_u = (u3_raft*)str_u;

  if ( 0 != sas_i ) {
    uL(fprintf(uH, "raft: listen_cb: error\n"));
  }
  else {
    u3_rcon* ron_u = _raft_conn_new(raf_u);

    if ( 0 != uv_accept((uv_stream_t*)&raf_u->wax_u,
                        (uv_stream_t*)&ron_u->wax_u) )
    {
      uL(fprintf(uH, "raft: accept: error\n"));

      uv_close((uv_handle_t*)&ron_u->wax_u, 0);
      free(ron_u);
    }
    else {
      ron_u->liv = u3_yes;

      uv_read_start((uv_stream_t*)&ron_u->wax_u,
                    _raft_alloc,
                    _raft_conn_read_cb);

      ron_u->nex_u = raf_u->run_u;
      raf_u->run_u = ron_u;
    }
  }
}

/* _raft_connect_cb(): generic connection callback.
*/
static void
_raft_connect_cb(uv_connect_t* con_u, c3_i sas_i)
{
  u3_rcon* ron_u = con_u->data;
  free(con_u);

  if ( 0 != sas_i ) {
    uL(fprintf(uH, "raft: connect_cb: %s\n",
                   uv_strerror(sas_i)));
    uv_close((uv_handle_t*)&ron_u->wax_u, _raft_conn_free);
  }
  else {
    c3_assert(ron_u->nam_u);
    uL(fprintf(uH, "raft: connected to %s\n", ron_u->nam_u->str_c));
    ron_u->liv = u3_yes;

    uv_read_start((uv_stream_t*)&ron_u->wax_u,
                  _raft_alloc,
                  _raft_conn_read_cb);

    _raft_conn_work(ron_u);
  }
}

/* _raft_getaddrinfo_cb(): generic getaddrinfo callback.
*/
static void
_raft_getaddrinfo_cb(uv_getaddrinfo_t* raq_u,
                     c3_i              sas_i,
                     struct addrinfo*  add_u)
{
  struct addrinfo* res_u;
  uv_connect_t*    con_u = c3_malloc(sizeof(*con_u));
  u3_rcon*         ron_u = raq_u->data;

  //uL(fprintf(uH, "getaddrinfo_cb %s\n", ron_u->nam_u->nam_c));

  con_u->data = ron_u;
  for ( res_u = add_u; res_u; res_u = res_u->ai_next ) {
    if ( 0 != uv_tcp_connect(con_u,
                             &ron_u->wax_u,
                             (const struct sockaddr*)res_u->ai_addr,
                             _raft_connect_cb) )
    {
      uL(fprintf(uH, "raft: getaddrinfo_cb: %s\n",
                     uv_strerror(sas_i)));
      uv_close((uv_handle_t*)&ron_u->wax_u, 0);
      continue;
    }
    else {
#if 0
      c3_c  add_c[17] = {'\0'};

      uv_ip4_name((struct sockaddr_in*)res_u->ai_addr, add_c, 16);
      uL(fprintf(uH, "raft: conn %s\n", add_c));
#endif
      break;                                            //  Found one
    }
  }
  if ( !res_u ) {
    uL(fprintf(uH, "raft: getaddrinfo_cb: no address matched\n"));
    _raft_conn_free((uv_handle_t*)&ron_u->wax_u);
    free(con_u);
  }
  uv_freeaddrinfo(add_u);
  free(raq_u);
}

/* _raft_conn_all(): ensure that we are connected to each peer.
*/
static void
_raft_conn_all(u3_raft* raf_u, void (*con_f)(u3_rcon* ron_u))
{
  u3_rnam* nam_u = raf_u->nam_u;
  u3_rcon* ron_u;

  while ( nam_u ) {
    if ( 0 == nam_u->ron_u || u3_no == nam_u->ron_u->liv ) {
      struct addrinfo   hit_u;
      uv_getaddrinfo_t* raq_u = c3_malloc(sizeof(*raq_u));

      ron_u = _raft_conn_new(raf_u);

      //uL(fprintf(uH, "raft: new conn to %s:%s %p\n",
      //               nam_u->nam_c, nam_u->por_c, ron_u));

      memset(&hit_u, 0, sizeof(hit_u));
      hit_u.ai_family = AF_INET;
      hit_u.ai_socktype = SOCK_STREAM;
      hit_u.ai_protocol = IPPROTO_TCP;

      raq_u->data = ron_u;

      int ret;
      if ( 0 != (ret = uv_getaddrinfo(u3L,
                               raq_u,
                               _raft_getaddrinfo_cb,
                               nam_u->nam_c,
                               nam_u->por_c,
                                      &hit_u) ))
      {
        uL(fprintf(uH, "raft: getaddrinfo: %s\n",
                       uv_strerror(ret)));

        uv_close((uv_handle_t*)&ron_u->wax_u, 0);
        free(raq_u);
        free(ron_u);
        c3_assert(0);
      }
      else {
        ron_u->nam_u = nam_u;
        nam_u->ron_u = ron_u;
      }

      con_f(nam_u->ron_u);
    }
    else {
      //uL(fprintf(uH, "raft: existing connection %p for %s\n",
      //               nam_u->ron_u, nam_u->str_c));
      con_f(nam_u->ron_u);
      if ( u3_yes == nam_u->ron_u->liv ) {
        _raft_conn_work(nam_u->ron_u);
      }
    }
    nam_u = nam_u->nex_u;
  }
}

/* _raft_write_base(): Populate the base fields of a u3_rmsg.
**
** Should not be called directly.
*/
static void
_raft_write_base(u3_rcon* ron_u, u3_rmsg* msg_u)
{
  u3_raft* raf_u = ron_u->raf_u;

  msg_u->ver_w = u3_cr_mug('a');
  msg_u->tem_w = raf_u->tem_w;
  msg_u->len_d = 5;
}

/* _raft_write_rest(): Write fields for an RPC request to msg_u.
**
** Should not be called directly.
*/
static void
_raft_write_rest(u3_rcon* ron_u, c3_d lai_d, c3_w lat_w, u3_rmsg* msg_u)
{
  u3_raft* raf_u = ron_u->raf_u;

  c3_assert(ron_u->nam_u);
  _raft_write_base(ron_u, msg_u);
  msg_u->rest.lai_d = lai_d;
  msg_u->rest.lat_w = lat_w;
  msg_u->rest.nam_w = 1 + strlen(raf_u->str_c) / 4;
  msg_u->rest.nam_c = calloc(1, 4 * msg_u->rest.nam_w);
  strncpy(msg_u->rest.nam_c, raf_u->str_c, 4 * msg_u->rest.nam_w + 1);
  msg_u->len_d += 4 + msg_u->rest.nam_w;
}

/* _raft_write_apen(): Write fields for an AppendEntries request.
*/
static void
_raft_write_apen(u3_rcon* ron_u,
                 c3_d lai_d, c3_w lat_w,
                 c3_d cit_d, c3_d ent_d, u3_rent* ent_u,
                 u3_rmsg* msg_u)
{
  _raft_write_rest(ron_u, lai_d, lat_w, msg_u);
  msg_u->typ_w = c3__apen;
  msg_u->rest.apen.cit_d = cit_d;
  msg_u->rest.apen.ent_d = ent_d;
  msg_u->len_d += 4;

  msg_u->rest.apen.ent_u = ent_u;
  {
    c3_d i_d;

    for ( i_d = 0; i_d < ent_d; i_d++ ) {
      msg_u->len_d += 3 + ent_u[i_d].len_w;
    }
  }
}

/* _raft_write_revo(): Write fields for a RequestVote request.
*/
static void
_raft_write_revo(u3_rcon* ron_u, u3_rmsg* msg_u)
{
  u3_raft* raf_u = ron_u->raf_u;

  _raft_write_rest(ron_u, raf_u->ent_d, raf_u->lat_w, msg_u);
  msg_u->typ_w = c3__revo;
}

/* _raft_send_rasp(): Send a rasp (raft response) to a peer.
*/
static void
_raft_send_rasp(u3_rcon* ron_u, c3_t suc_t)
{
  u3_rmsg msg_u;

  _raft_write_base(ron_u, &msg_u);
  msg_u.typ_w = c3__rasp;
  msg_u.rasp.suc_w = suc_t;
  msg_u.len_d += 1;
  _raft_rmsg_send(ron_u, &msg_u);
}

/* _raft_send_beat(): send a heartbeat (empty AppendEntries) to a peer.
**
** Creates a new request.
*/
static void
_raft_send_beat(u3_rcon* ron_u)
{
  u3_rreq*    req_u = _raft_rreq_new(ron_u);
  u3_rmsg*    msg_u = req_u->msg_u;

  c3_log_every(50, "raft: beat 50\n");

  _raft_write_apen(ron_u, 0, 0, 0, 0, 0, msg_u);
  _raft_rmsg_send(ron_u, msg_u);
}

/* _raft_send_revo(): send a RequestVote to a peer.
**
** Creates a new request.
*/
static void
_raft_send_revo(u3_rcon* ron_u)
{
  u3_rreq* req_u = _raft_rreq_new(ron_u);
  u3_rmsg* msg_u = req_u->msg_u;

  _raft_write_revo(ron_u, msg_u);
  _raft_rmsg_send(ron_u, msg_u);
}

/* _raft_start_election(): bump term, vote for self, solicit votes from peers.
*/
static void
_raft_start_election(u3_raft* raf_u)
{
  c3_i sas_i;

  c3_assert(0 == uv_is_active((uv_handle_t*)&raf_u->tim_u));
  sas_i = uv_timer_start(&raf_u->tim_u, _raft_time_cb,
                         _raft_election_rand(), 0);
  c3_assert(sas_i == 0);

  raf_u->tem_w++;
  u3_sist_put("term", (c3_y*)&raf_u->tem_w, sizeof(c3_w));
  uL(fprintf(uH, "raft: starting election [tem:%d]\n", raf_u->tem_w));

  {
    u3_rnam* nam_u;

    for ( nam_u = raf_u->nam_u; nam_u; nam_u = nam_u->nex_u ) {
      nam_u->vog = u3_no;
    }
  }
  raf_u->vot_w = 1;
  raf_u->vog_c = raf_u->str_c;
  u3_sist_put("vote", (c3_y*)raf_u->vog_c, strlen(raf_u->vog_c));

  _raft_conn_all(raf_u, _raft_send_revo);
}

/* _raft_heartbeat(): send a heartbeat to all peers.
*/
static void
_raft_heartbeat(u3_raft* raf_u)
{
  _raft_conn_all(raf_u, _raft_send_beat);
}

/* _raft_time_cb(): generic timer callback.
**
** Called on election timeouts for non-leaders, and at heartbeat interval for
** leaders.
*/
static void
_raft_time_cb(uv_timer_t* tim_u)
{
  u3_raft* raf_u = tim_u->data;
  //uL(fprintf(uH, "raft: time\n"));

  switch ( raf_u->typ_e ) {
    default: {
      uL(fprintf(uH, "raft: time_cb: unknown server state\n"));
      c3_assert(0);
    }
    case u3_raty_foll: {
      uL(fprintf(uH, "raft: foll -> cand\n"));
      raf_u->typ_e = u3_raty_cand;
      // continue to cand
    }
    case u3_raty_cand: {
      _raft_start_election(raf_u);
      break;
    }
    case u3_raty_lead: {
      _raft_heartbeat(raf_u);
      break;
    }
  }
}

/* _raft_foll_init(): begin, follower mode.
*/
static void
_raft_foll_init(u3_raft* raf_u)
{
  uL(fprintf(uH, "raft: none -> foll\n"));
  raf_u->typ_e = u3_raty_foll;

  //  Initialize and count peers.
  {
    u3_rnam* nam_u = u3_raft_readopt(u3_Host.ops_u.raf_c,
                                     u3_Host.ops_u.nam_c,
                                     u3_Host.ops_u.rop_s);

    if ( 0 == nam_u ) {
      uL(fprintf(uH, "raft: couldn't parse arg '%s'\n", u3_Host.ops_u.raf_c));
      u3_lo_bail();
    }

    raf_u->pop_w = 1; raf_u->nam_u = nam_u;
    while ( nam_u ) {
      raf_u->pop_w++; nam_u = nam_u->nex_u;
    }
  }

  //  Set our name.
  {
    c3_i wri_i, siz_i;

    siz_i = strlen(u3_Host.ops_u.nam_c) + strlen(":65536") + 1;
    raf_u->str_c = c3_malloc(siz_i);
    wri_i = snprintf(raf_u->str_c, siz_i, "%s:%d",
                     u3_Host.ops_u.nam_c, u3_Host.ops_u.rop_s);
    c3_assert(wri_i < siz_i);
  }

  //  Load persisted settings.
  {
    c3_w  tem_w = 0;
    c3_c* vog_c = 0;
    c3_i  ret_i;

    if ( (ret_i = u3_sist_has("term")) >= 0 ) {
      c3_assert(sizeof(c3_w) == ret_i);
      u3_sist_get("term", (c3_y*)&tem_w);
      uL(fprintf(uH, "raft: term from sist: %u\n", tem_w));
    }
    if ( (ret_i = u3_sist_has("vote")) >= 0 ) {
      c3_assert(ret_i > 0);
      vog_c = c3_malloc(ret_i);
      u3_sist_get("vote", (c3_y*)vog_c);
      uL(fprintf(uH, "raft: vote from sist: %s\n", vog_c));
    }

    raf_u->tem_w = tem_w;
    if ( vog_c ) {
      if ( 0 == strcmp(vog_c, raf_u->str_c) ) {
        raf_u->vog_c = raf_u->str_c;
        raf_u->vot_w = 1;
        raf_u->typ_e = u3_raty_cand;
      }
      else {
        u3_rnam* nam_u;

        for ( nam_u = raf_u->nam_u; nam_u; nam_u = nam_u->nex_u ) {
          if ( 0 == strcmp(vog_c, nam_u->str_c) ) {
            raf_u->vog_c = nam_u->str_c;
            break;
          }
        }
        if ( 0 == nam_u ) {
          uL(fprintf(uH, "raft: discarding unknown vote %s\n", vog_c));
        }
      }
      free(vog_c);
    }
  }

  //  Bind the listener.
  {
    struct sockaddr_in add_u; 
    c3_w ret_w;
    if (0 != (ret_w = uv_ip4_addr("0.0.0.0", u3_Host.ops_u.rop_s, &add_u ))){
      uL(fprintf(uH, "raft: init: %s\n", uv_strerror(ret_w)));
      c3_assert(0);
    }

    if ( 0 != (ret_w = uv_tcp_init(u3L, &raf_u->wax_u)) ) {
      uL(fprintf(uH, "raft: init: %s\n", uv_strerror(ret_w)));
      c3_assert(0);
    }
    if ( 0 != (ret_w = uv_tcp_bind(&raf_u->wax_u, (struct sockaddr *) & add_u, 0)) ) {
      uL(fprintf(uH, "raft: bind: %s\n", uv_strerror(ret_w)));
      c3_assert(0);
    }
    if ( 0 != (ret_w = uv_listen((uv_stream_t*)&raf_u->wax_u, 16, _raft_listen_cb)) ) {
      uL(fprintf(uH, "raft: listen: %s\n", uv_strerror(ret_w)));
      c3_assert(0);
    }
    else {
      uL(fprintf(uH, "raft: on TCP %d\n", u3_Host.ops_u.rop_s));
    }
  }

  //  Start the initial election timeout.
  uv_timer_start(&raf_u->tim_u, _raft_time_cb, _raft_election_rand(), 0);
}

/* _raft_lone_init(): begin, single-instance mode.
*/
static void
_raft_lone_init(u3_raft* raf_u)
{
  uL(fprintf(uH, "raft: single-instance mode\n"));
  raf_u->pop_w = 1;
  _raft_promote(raf_u);
}

/* u3_raft_init(): start Raft process.
*/
void
u3_raft_init()
{
  u3_raft* raf_u = u3Z;

  //  Initialize timer -- used in both single and multi-instance mode,
  //  for different things.
  uv_timer_init(u3L, &raf_u->tim_u);
  raf_u->tim_u.data = raf_u;

  if ( 0 == u3_Host.ops_u.raf_c ) {
    _raft_lone_init(raf_u);
  }
  else {
    _raft_foll_init(raf_u);
  }
}

/* _raft_sure(): apply and save an input ovum and its result.
*/
static void
_raft_sure(u3_noun ovo, u3_noun vir, u3_noun cor)
{
  //  Whatever worked, save it.  (XX - should be concurrent with execute.)
  //  We'd like more events that don't change the state but need work here.
  {
    u3_cr_mug(cor);
    u3_cr_mug(u3A->roc);

    if ( u3_no == u3_cr_sing(cor, u3A->roc) ) {
      u3A->roe = u3nc(u3nc(vir, ovo), u3A->roe);

      u3z(u3A->roc);
      u3A->roc = cor;
    }
    else {
      u3z(ovo);

      // push a new event into queue
      u3A->roe = u3nc(u3nc(vir, u3_nul), u3A->roe);

      u3z(cor);
    }
  }
}

/* _raft_lame(): handle an application failure.
*/
static void
_raft_lame(u3_noun ovo, u3_noun why, u3_noun tan)
{
  u3_noun bov, gon;

#if 0
  {
    c3_c* oik_c = u3_cr_string(u3h(u3t(ovo)));

    // uL(fprintf(uH, "lame: %s\n", oik_c));
    free(oik_c);
  }
#endif

  //  Formal error in a network packet generates a hole card.
  //
  //  There should be a separate path for crypto failures,
  //  to prevent timing attacks, but isn't right now.  To deal
  //  with a crypto failure, just drop the packet.
  //
  if ( (c3__exit == why) && (c3__hear == u3h(u3t(ovo))) ) {
    u3_lo_punt(2, u3_ckb_flop(u3k(tan)));

    bov = u3nc(u3k(u3h(ovo)), u3nc(c3__hole, u3k(u3t(u3t(ovo)))));
    u3z(why);
    u3z(tan);
  }
  else {
    bov = u3nc(u3k(u3h(ovo)), u3nt(c3__crud, why, tan));
  }
  // u3_lo_show("data", u3k(u3t(u3t(ovo))));

  u3z(ovo);

  gon = u3_cm_soft(0, u3_cv_poke, u3k(bov));
  if ( u3_blip == u3h(gon) ) {
    _raft_sure(bov, u3k(u3h(u3t(gon))), u3k(u3t(u3t(gon))));

    u3z(gon);
  }
  else {
    u3z(gon);
    {
      u3_noun vab = u3nc(u3k(u3h(bov)),
                         u3nc(c3__warn, u3_ci_tape("crude crash!")));
      u3_noun nog = u3_cm_soft(0, u3_cv_poke, u3k(vab));

      if ( u3_blip == u3h(nog) ) {
        _raft_sure(vab, u3k(u3h(u3t(nog))), u3k(u3t(u3t(nog))));
        u3z(nog);
      }
      else {
        u3z(nog);
        u3z(vab);

        uL(fprintf(uH, "crude: all delivery failed!\n"));
        u3_lo_punt(2, u3_ckb_flop(u3k(tan)));
        c3_assert(!"crud");
      }
    }
  }
}

/* _raft_punk(): insert and apply an input ovum (unprotected).
*/
static void
_raft_punk(u3_noun ovo)
{
#ifdef GHETTO
  c3_c* txt_c = u3_cr_string(u3h(u3t(ovo)));
#endif
  c3_w sec_w;
  //  static c3_w num_w;
  u3_noun gon;

  //  uL(fprintf(uH, "punk: %s: %d\n", u3_cr_string(u3h(u3t(ovo))), num_w++));

  //  XX this is wrong - the timer should be on the original hose.
  //
  if ( (c3__term == u3h(u3t(u3h(ovo)))) ||
       (c3__batz == u3h(u3t(u3h(ovo)))) ) {
    sec_w = 0;
  } else sec_w = 600;

  //  Control alarm loops.
  //
<<<<<<< HEAD
  if ( c3__wake != u2h(u2t(ovo)) ) {
    u2_Host.beh_u.run_w = 0;
    u2_Host.teh_u.run_w = 0;
=======
  if ( c3__wake != u3h(u3t(ovo)) ) {
    u3_Host.beh_u.run_w = 0;
>>>>>>> 09aff52f
  }

#ifdef GHETTO
  struct timeval b4, f2, d0;
  gettimeofday(&b4, 0);
  uL(fprintf(uH, "%%soft %s\n", txt_c));
#endif

  gon = u3_cm_soft(sec_w, u3_cv_poke, u3k(ovo));

#ifdef GHETTO
  c3_w ms_w;

  gettimeofday(&f2, 0);
  timersub(&f2, &b4, &d0);
  ms_w = (d0.tv_sec * 1000) + (d0.tv_usec / 1000);
  uL(fprintf(uH, "%%punk %s %d.%dms\n", txt_c, ms_w, (d0.tv_usec % 1000) / 10));
  free(txt_c);
#endif

  if ( u3_blip != u3h(gon) ) {
    u3_noun why = u3k(u3h(gon));
    u3_noun tan = u3k(u3t(gon));

    u3z(gon);
    _raft_lame(ovo, why, tan);
  }
  else {
    u3_noun vir = u3k(u3h(u3t(gon)));
    u3_noun cor = u3k(u3t(u3t(gon)));
    u3_noun nug;

    u3z(gon);
    nug = u3_cv_nick(vir, cor);

    if ( u3_blip != u3h(nug) ) {
      u3_noun why = u3k(u3h(nug));
      u3_noun tan = u3k(u3t(nug));

      u3z(nug);
      _raft_lame(ovo, why, tan);
    }
    else {
      vir = u3k(u3h(u3t(nug)));
      cor = u3k(u3t(u3t(nug)));

      u3z(nug);
      _raft_sure(ovo, vir, cor);
    }
  }
  //  uL(fprintf(uH, "punk oot %s\n", txt_c));
  //  free(txt_c);
}


static void
_raft_comm(c3_d bid_d)
{
  u3_cs_cart* egg_u;

  u3_lo_open();

  egg_u = u3A->ova.egg_u;
  while ( egg_u ) {
    if ( egg_u->ent_d <= bid_d ) {
      egg_u->cit = u3_yes;
    } else break;
    egg_u = egg_u->nex_u;
  }
  u3_lo_shut(u3_yes);
}

static void
_raft_comm_cb(uv_timer_t* tim_u)
{
  u3_raft* raf_u = tim_u->data;

  _raft_comm(raf_u->ent_d);
}


static c3_d
_raft_push(u3_raft* raf_u, c3_w* bob_w, c3_w len_w)
{
  c3_assert(raf_u->typ_e == u3_raty_lead);
  c3_assert(0 != bob_w && 0 < len_w);

  if ( 1 == raf_u->pop_w ) {
    c3_assert(u3_raty_lead == raf_u->typ_e);
    raf_u->ent_d = u3_sist_pack(raf_u->tem_w, c3__ov, bob_w, len_w);
    raf_u->lat_w = raf_u->tem_w;  //  XX

    if ( !uv_is_active((uv_handle_t*)&raf_u->tim_u) ) {
      uv_timer_start(&raf_u->tim_u, _raft_comm_cb, 0, 0);
    }

    return raf_u->ent_d;
  }
  else {
    //  TODO
    uL(fprintf(uH, "raft: multi-instance push\n"));
    c3_assert(0);
  }
}


/* _raft_kick_all(): kick a list of events, transferring.
*/
static void
_raft_kick_all(u3_noun vir)
{
  while ( u3_nul != vir ) {
    u3_noun ovo = u3k(u3h(vir));
    u3_noun nex = u3k(u3t(vir));
    u3z(vir); vir = nex;

    u3_reck_kick(ovo);
  }
}

/* u3_raft_work(): work.
*/
void
u3_raft_work(void)
{
  if ( u3Z->typ_e != u3_raty_lead ) {
    c3_assert(u3A->ova.egg_u == 0);
    if ( u3_nul != u3A->roe ) {
      uL(fprintf(uH, "raft: dropping roe!!\n"));
      u3z(u3A->roe);
      u3A->roe = u3_nul;
    }
  }
  else {
    u3_cs_cart* egg_u;
    u3_noun  ova;
    u3_noun  vir;
    u3_noun  nex;

    //  Delete finished events.
    //
    while ( u3A->ova.egg_u ) {
      egg_u = u3A->ova.egg_u;

      if ( u3_yes == egg_u->did ) {
        vir = egg_u->vir;

        if ( egg_u == u3A->ova.geg_u ) {
          c3_assert(egg_u->nex_u == 0);
          u3A->ova.geg_u = u3A->ova.egg_u = 0;
        }
        else {
          c3_assert(egg_u->nex_u != 0);
          u3A->ova.egg_u = egg_u->nex_u;
        }

        egg_u->cit = u3_yes;
        u3_ca_free(egg_u);
      }
      else break;
    }

    //  Poke pending events, leaving the poked events and errors on u3A->roe.
    //
    {
      if ( 0 == u3Z->lug_u.len_d ) {
        return;
      }
      ova = u3_ckb_flop(u3A->roe);
      u3A->roe = u3_nul;

      while ( u3_nul != ova ) {
        _raft_punk(u3k(u3t(u3h(ova))));
        c3_assert(u3_nul == u3h(u3h(ova)));

        nex = u3k(u3t(ova));
        u3z(ova); ova = nex;
      }
    }

    //  Cartify, jam, and encrypt this batch of events. Take a number, Raft will
    //  be with you shortly.
    {
      c3_d    bid_d;
      c3_w    len_w;
      c3_w*   bob_w;
      u3_noun ron;
      u3_noun ovo;

      ova = u3_ckb_flop(u3A->roe);
      u3A->roe = u3_nul;

      while ( u3_nul != ova ) {
        ovo = u3k(u3t(u3h(ova)));
        vir = u3k(u3h(u3h(ova)));
        nex = u3k(u3t(ova));
        u3z(ova); ova = nex;

        if ( u3_nul != ovo ) {
          egg_u = u3_ca_malloc(sizeof(*egg_u));
          egg_u->nex_u = 0;
          egg_u->cit = u3_no;
          egg_u->did = u3_no;
          egg_u->vir = vir;

          ron = u3_cke_jam(u3nc(u3k(u3A->now), ovo));
          c3_assert(u3A->key);
          ron = u3_dc("en:crua", u3k(u3A->key), ron);

          len_w = u3_cr_met(5, ron);
          bob_w = c3_malloc(len_w * 4L);
          u3_cr_words(0, len_w, bob_w, ron);
          u3z(ron);

          bid_d = _raft_push(u3Z, bob_w, len_w);
          egg_u->ent_d = bid_d;

          if ( 0 == u3A->ova.geg_u ) {
            c3_assert(0 == u3A->ova.egg_u);
            u3A->ova.geg_u = u3A->ova.egg_u = egg_u;
          }
          else {
            c3_assert(0 == u3A->ova.geg_u->nex_u);
            u3A->ova.geg_u->nex_u = egg_u;
            u3A->ova.geg_u = egg_u;
          }
          _raft_kick_all(vir);
          egg_u->did = u3_yes;
          egg_u->vir = 0;
        }
      }
    }
  }
}<|MERGE_RESOLUTION|>--- conflicted
+++ resolved
@@ -1560,14 +1560,9 @@
 
   //  Control alarm loops.
   //
-<<<<<<< HEAD
-  if ( c3__wake != u2h(u2t(ovo)) ) {
-    u2_Host.beh_u.run_w = 0;
-    u2_Host.teh_u.run_w = 0;
-=======
   if ( c3__wake != u3h(u3t(ovo)) ) {
     u3_Host.beh_u.run_w = 0;
->>>>>>> 09aff52f
+    u3_Host.teh_u.run_w = 0;
   }
 
 #ifdef GHETTO
