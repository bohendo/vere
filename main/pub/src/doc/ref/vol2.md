--- conflicted
+++ resolved
@@ -1017,13 +1017,8 @@
         Activate jet.
         Build wet %gold gate that accepts two lists, `a` and `b`. 
         Homogenizes both lists and makes them the subject of the following code.
-<<<<<<< HEAD
-        Kick dry %gold trap
-             Cast the resulting list to the type of list `b`.
-=======
         Kick dry %gold trap.
         Cast the resulting list to the type of list `b`.
->>>>>>> 5613dc36
         If: a is null,
             Then: produce `b`. 
         Else: produce the tuple where `i.a` is the head, and the toss of `a` for `i.a` is the tail.
@@ -6588,8 +6583,6 @@
 ##++woad
 
 ##++wood
-<<<<<<< HEAD
-=======
 
 section 2eK, formatting (layout)      
 
@@ -8190,5 +8183,4 @@
 
 ##++  vice
 
----
->>>>>>> 5613dc36
+---