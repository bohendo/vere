--- conflicted
+++ resolved
@@ -9,15 +9,8 @@
     ;script(type "text/javascript", src "//cdnjs.cloudflare.com/ajax/libs/jquery/2.1.1/jquery.js");
     ;script(type "text/javascript", src "//cdnjs.cloudflare.com/ajax/libs/lodash.js/2.4.1/lodash.min.js");
     ;script(type "text/javascript", src "//cdnjs.cloudflare.com/ajax/libs/react/0.12.1/react.js");
-<<<<<<< HEAD
-    ;script(type "text/javascript", src "/main/pub/talk/src/js/dep/director.js");
-    ;meta(name "viewport", content "width=432, initial-scale=1");
+    ;meta(name "viewport", content "width=device-width, height=device-height, initial-scale=1.0, user-scalable=0, minimum-scale=1.0, maximum-scale=1.0");
     ;link(type "text/css", rel "stylesheet", href "/main/pub/talk/src/css/main.css");
-=======
-    ;script(type "text/javascript", src "/gen/main/pub/talk/src/js/dep/director.js");
-    ;meta(name "viewport", content "width=device-width, height=device-height, initial-scale=1.0, user-scalable=0, minimum-scale=1.0, maximum-scale=1.0");
-    ;link(type "text/css", rel "stylesheet", href "/gen/main/pub/talk/src/css/main.css");
->>>>>>> 15b67f18
     ;script(type "text/javascript", src "/gop/hart.js");
     ;title: Radio
   ==
