|=  *
<<<<<<< HEAD
json
=======
json
>>>>>>> 1a546b7a
<|MERGE_RESOLUTION|>--- conflicted
+++ resolved
@@ -1,6 +1,2 @@
 |=  *
-<<<<<<< HEAD
 json
-=======
-json
->>>>>>> 1a546b7a
