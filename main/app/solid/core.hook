!:
::::
  ::
|_  [hid=hide ~]
++  peer  ,_`.
++  poke-solid-args
  |=  [ost=bone you=ship ~]
  :_  +>.$
  =+  top=`path`/(scot %p our.hid)/arvo/(scot %da lat.hid)
  =+  pax=`path`(weld top `path`[%hoon ~])
  ~&  %solid-start
  =+  gen=(reck pax)
  ~&  %solid-parsed
  =+  ken=q:(~(mint ut %noun) %noun gen)
  ~&  %solid-compiled
  =+  ^=  all
      =+  all=.*(0 ken)
      =+  ^=  vay  ^-  (list ,[p=@tas q=@tas])
          :~  [%$ %zuse]
              [%g %gall]
              [%f %ford]
              [%a %ames]
              [%c %clay]
              [%d %dill]
              [%e %eyre]
              [%t %time]
          ==
      |-  ^+  all
      ?~  vay  all
      =+  pax=(weld top `path`[q.i.vay ~])
      =+  txt=((hard ,@) +.+.+:.^(%cx (weld pax `path`[%hoon ~])))
      =+  sam=[lat.hid `ovum`[[%gold ~] [%veer p.i.vay pax txt]]]
      ~&  [%solid-veer i.vay]
      =+  gat=.*(all .*(all [0 42]))
      =+  nex=+:.*([-.gat [sam +>.gat]] -.gat)
      $(vay t.vay, all nex)
  :~  [ost %give %sage [%urbit %pill ~] [ken all]]
      [ost %pass / %g %cide %$]
      [ost %give %nice ~]
  ==
<<<<<<< HEAD
++  peer
  |=
    *
  `+>
=======
::  ~&  %solid-jamming
::  =+  pac=(jam [ken all])
::  ~&  %solid-finished
::  =+  nax=/(scot %p our.hid)/try/(scot %da lat.hid)/urbit/pill
::  :*  [ost %pass /cp %c %info our.hid (foal nax pac)]
::      [ost %give %nice ~]
::      %+  turn  (~(tap by sup.hid))
::      |=  [ost=bone *]
::      :^  ost  %give  %rush
::      :-  %tang  :_  ~
::      leaf/"done"
::  ==
>>>>>>> a76eb4f6
--<|MERGE_RESOLUTION|>--- conflicted
+++ resolved
@@ -38,23 +38,4 @@
       [ost %pass / %g %cide %$]
       [ost %give %nice ~]
   ==
-<<<<<<< HEAD
-++  peer
-  |=
-    *
-  `+>
-=======
-::  ~&  %solid-jamming
-::  =+  pac=(jam [ken all])
-::  ~&  %solid-finished
-::  =+  nax=/(scot %p our.hid)/try/(scot %da lat.hid)/urbit/pill
-::  :*  [ost %pass /cp %c %info our.hid (foal nax pac)]
-::      [ost %give %nice ~]
-::      %+  turn  (~(tap by sup.hid))
-::      |=  [ost=bone *]
-::      :^  ost  %give  %rush
-::      :-  %tang  :_  ~
-::      leaf/"done"
-::  ==
->>>>>>> a76eb4f6
 --