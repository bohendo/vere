::    Shell
::
::::  /hook/core/shell/app
  ::
/?    314
/-    term-line, kyev
/=    pit  /~  !>(.)                                    ::  kernel vase
::
::::  structures
  ::
|%                                                      ::
++  axle                                                ::
  $:  pid=@u                                            ::
      pax=_`path`/=try=                                 ::
      act=(unit span)                                   ::
      pip=(map span span)                               ::
      pop=(map span span)                               ::
      var=(map term vase)                               ::
  ==                                                    ::
++  gift                                                ::
  $%  [%rush p=gilt]                                    ::
      [%mean p=ares]                                    ::
      [%nice ~]                                         ::
      [%meta p=vase]                                    ::
      [%sage p=path q=*]                                ::
      [%verb ~]                                         ::
      [%veer p=@ta q=path r=@t]                         ::
      [%vega p=path]                                    ::
  ==                                                    ::
++  gilt                                                ::
  $%  [%term-line p=term-line]                          ::
      [%txt p=cord]                                     ::
  ==                                                    ::
++  glas  $|(%out [%in p=cord])                         ::
++  hapt  ,[p=ship q=path]                              ::
++  move  ,[p=bone q=(mold note gift)]                  ::
++  note                                                ::
  $%  $:  %c                                            ::
  $%  [%info p=@p q=toro]                               ::
      ==  ==                                            ::
      $:  %g                                            ::
  $%  [%cide p=span]                                    ::
      [%show p=hapt q=ship r=path]                      ::
      [%sire p=term q=span]                             ::
      [%mess p=hapt q=ship r=cage]                      ::
      [%meta p=vase]                                    ::
  ==  ==  ==                                            ::
++  mand  ,[p=term q=(list twig)]                       ::  name and arguments
++  coma                                                ::
  $%  [%run p=(list mand) q=mand]                       ::  pipe into
      [%end p=(each ,@u cord)]                          ::  kill pid/name
      [%path p=path]                                    ::  chdir
      [%del p=path]                                     ::  rm file
      [%ins p=path q=(unit twig)]                       ::  add file
      [%mut p=path q=twig]                              ::  change file
      [%hoon p=twig]                                    ::  eval expression
      [%comt ~]                                         ::  comment
      [%var p=term q=twig]                              ::  set variable
      [%rvar p=term]                                    ::  unset variable
  ==                                                    ::
++  sign                                                ::
  $%  $:  %g                                            ::
  $%  [%gone p=hapt]                                    ::
      [%mean p=ares]                                    ::
      [%nice ~]                                         ::
      [%rush p=mark q=*]                                ::
      [%rust p=mark q=*]                                ::
      [%sage p=path q=*]                                ::
      [%verb ~]                                         ::
      [%veer p=@ta q=path r=@t]                         ::
      [%vega p=path]                                    ::
  ==  ==  ==                                            ::
--
!:
::::  parsers
  ::
|%
++  maybe  |*(fel=_rule (cook |*(a=(unit) (fall a ~)) (opts fel)))
++  opts                                                ::  parse unit
  |*  fel=_rule
  ;~  pose
    (cook some fel)
    (easy ~)
  ==
::
++  from                                                ::  parse door
  =+  tol=`?(0 1 2)`%2                                  ::  wide, tallish, tall
  |_  [pax=path lat=time]
  ++  rail                                              ::  build from wide/tall
    |*  [wid=_rule wif=_rule tal=_rule]
    ?~  tol  wid
    =-  ;~(pose wif wid)
    ^=  wif
    ?:  ?=(1 tol)  wif
    ;~(pose tal wif)
  ::
  ++  rais  |*([wid=_rule tal=_rule] (rail wid wid tal))
  ::
  ++  parse                                             ::  top level
    ^-  $+(nail (like coma))
    =+  paf=pax
    =.  pax  ?.(&(?=([@ @ @ *] pax) =('0' &3.pax)) pax pax(&3 (scot da/lat)))
    %+  ifix  [(star ace) gaw]
    ;~  pose
      (stag %run ;~(plug (star ;~(sfix (task(tol %0) bar) ace)) (task col)))
      (stag %end ;~(pfix col sem ;~(pose (stag %& dem) (stag %| sym))))
      (stag %del ;~(pfix hep ace loca))
      (stag %mut ;~(pfix col ace ;~(plug loca expg)))
      (stag %ins ;~(pfix lus ace ;~(plug loca (opts expg))))
      (stag %path (full ;~(sfix loca(pax paf) (star ace))))
      (stag %var ;~(plug ;~(pfix tis sym) expg))
      (stag %rvar ;~(pfix ;~(plug tis tis) sym))
      (stag %hoon expr)
      (stag %comt ;~(pfix col col (cold ~ (star prn))))
    ==
  ::
  ++  expg  (rais ;~(pfix ace expr(tol %1)) ;~(pfix gap expr))
  ++  expr  (rais [wide tall]:(vang & pax))
  ++  loca  %+  sear  ;~(biff plex:(vang & pax) vabe)   ::  path in %clay
            [;~(pose rood ;~(simu cen scat))]:(vang & pax)
  ++  vabe  |=(a=path ?~((tome a) ~ (some a)))          ::  check valid beam
  ++  args                                              ::  task arguments
    %^  rail
        (ifix sel^ser (most ace expr))
      (plus ;~(pfix ace expr))
    ;~(sfix (plus ;~(pfix gap expr)) ;~(plug gap duz))
  ::
  ++  task  |*(fel=_rule ;~(pfix fel ;~(plug sym (maybe args))))
  ::
  --
--
!:
::::  per event
  ::
|%
++  ve
  |=  [hid=hide ost=bone axle]
  =*  vat  +<+>
  =|  mow=(list move)
  |%
  ++  abet
    ^-  [(list move) axle]
    [(flop mow) vat]
  ::
  ++  blab
    |=  mof=(list move)
    +>.$(mow (welp mof mow))
  ::
  ++  chew-file
    |=  [paf=path msg=tape tor=(unit toro)]
    ^-  (list move)
    %+  welp
      (print palm/[" " ~ ~ ~]^~[leaf/msg (dank:ut paf)])
    %+  turn  (drop tor)
    |=(a=toro [ost %pass writ/paf %c %info our.hid a])
  ::
  ++  cubs                                              ::  tasks with open /in
    %-  sort  :_  |=([a=span b=span] (lth (slav %ud a) (slav %ud b)))
    ^-  (list span)
    %+  murn  (~(tap by sup.hid))
    |=  [@ @ a=path] 
    ?.  ?&  ?=([%in cord ~] a)
            (~(has by cub.hid) i.t.a)
            !(~(has by pop) i.t.a)
        ==
      ~
    (some i.t.a)
  ::
  ++  eat
    |=  [you=ship com=coma]
    ?-  -.com
      %path  (eat-path +.com)
      %ins   (eat-ins +.com)
      %mut   (eat-mut +.com)
      %del   (eat-del +.com)
      %run   (eat-run you +.com)
      %end   (eat-end +.com)
      %var   (eat-var +.com)
      %rvar  (eat-rvar +.com)
      %hoon  (eat-hoon +.com)
    ==
  ::
  ++  eat-del
    |=  paf=path
    ^+  +>
    =.  &3.paf  '='
    %-  blab
    %+  chew-file  paf
    ?^  (file paf)  ["! none" ~]
    ["deleted" `(fray paf)]
  ::
  ++  eat-end
    |=  poc=(each ,@u cord)
    ^+  +>
    ?-    -.poc
        %&
      =+  cil=(scot %ud p.poc)
      =+  cin=(trip (~(got by cub.hid) cil))
      %+  blab
        [ost %pass /child/[cil]/fork %g %cide cil]
      (print leaf/"- :{cin}({(trip cil)})")
    ::
        %|
      =+  ^-  moz=(list move)
          %+  murn  (~(tap by cub.hid))
          |=  [a=span b=term]
          ?.  =(b p.poc)  ~
          %-  some
          [ost %pass /child/[a]/fork %g %cide a]
      %-  blab  %+  welp  moz
      (print leaf/"-{<(lent moz)>} :{(trip p.poc)}")
    ==
  ::
  ++  eat-hoon
    |=  gen=twig
    ^+  +>
    (blab (print (sell (exec gen))))
  ::
  ++  eat-ins
    |=  [paf=path gen=(unit twig)]
    ^+  +>
    =.  &3.paf  '='
    %-  blab
    %+  chew-file  paf
    ?^  (file paf)  ["! exists" ~]
    :-  "written"
    `(foal paf q:(exec (fall gen [%bczp atom/%t])))
  ::
  ++  eat-mut
    |=  [paf=path gen=twig]
    ^+  +>
    =.  &3.paf  '='
    %-  blab
    %+  chew-file  paf
    ?^  (file paf)  ["! none" ~]
    ["changed" `(foal paf q:(exec gen))]
  ::
  ++  eat-path
    |=  paf=path
    ^+  +>
    =.  pax  paf
    (blab (print leaf/"=% {(spud paf)}"))
  ::
  ++  eat-run
    |=  [you=ship mud=(list mand) mad=mand]
    ^+  +>
    =.  +>.$  (blab (print leaf/"+ :{(trip p.mad)}"))
    =|  inp=(unit span) 
    =<  +>.$
    %+  reel
      `(list mand)`(welp mud mad ~)
    =+  a=[app=*mand .]
    |.
    =>  a
    =+  cil=(scot %ud pid)
    %_    +>  
        pid  +(pid)
        pip  ?~  inp  pip  (~(put by pip) cil u.inp)
        pop  ?~  inp  pop  (~(put by pop) u.inp cil)
        inp  `cil
        mow
      =+  yon=[our.hid cil imp.hid]
      =+  mez=[(cat 3 p.app '-args') (exec [%clsg q.app])]
      %-  welp  :_  mow
      ^-  (list move)
      :~  [ost %pass /child/[cil]/fork %g %sire p.app cil]
          [ost %pass /child/[cil]/out %g %show yon you /out]
          [ost %pass /child/[cil]/main %g %meta !>([%mess yon you mez])]
      ==
    ==
  ::
  ++  eat-rvar
    |=  vor=term
    ^+  +>
    =+  mod=(~(has by var) vor)
    =.  var  (~(del by var) vor)
    (blab (print leaf/"{?:(mod "var gone" "no var")} {<vor>}"))
  ::
  ++  eat-var
    |=  [vor=term gen=twig]
    ^+  +>
    =+  old=(~(get by var) vor)
    =+  new=(exec gen)
    =+  mod=?~(old "new var" ?:(=(new u.old) "same var" "changed"))
    =.  var  (~(put by var) vor new)
    (blab (print leaf/"{mod} {<vor>}"))
  ::
  ++  exec
    |=  gen=twig
    %-  slap  :_  gen
    %+  roll  (~(tap by var))
    =<  .(q pit)
    |=  [[n=term v=vase] q=vase]
    (slop [[%face n p.v] q.v] q)
  ::
<<<<<<< HEAD
  ++  next-act                                          ::  rotate active task
    =+  opt=[i=`(unit span)`~ t=(turn cubs |=(a=span `(unit span)`[~ a]))]
    |-
    ?~  t.opt  ~
    ?:  =(act i.opt)
      i.t.opt
    $(opt t.opt)
  ::
  ++  peer
    |=  [you=ship gal=glas]
    ^+  +>
    ?@  gal
      %_  +>.$
        mow  :_(mow [ost %give %rush %term-line prompt ~ ~])
      ==
    ?.  (~(has by cub.hid) p.gal)  +>.$
    ?:  (~(has by pop) p.gal)  +>.$
    =.  act  `p.gal
    (blab ping)
  ::
  ++  ping  (print-vase !>(*(list tank)))
  ++  poke-kyev
    |=  [you=ship key=kyev]
    ^+  +>
    ?:  ?=([~ @] key)  (poke-txt you q.key)             ::  simple keypress ?
    ?>  ?=([[%ctrl ~ ~] @t] key)
    ?+    q.key
        %+  blab
          [ost %give %nice ~]
        (print leaf/"no command \\{(trip q.key)}")
      %x  =.  act  next-act
          (blab [ost %give %nice ~] ping)
      %l  =+  =-  tak=rose/[" " "[" "]"]^(turn cubs -)
              |=  a=span
              leaf/(trip (rap 3 (~(got by cub.hid) a) '(' a ')' ~))
          (blab [ost give/nice/~] (print tak))
    ==
  ::
  ++  poke-txt                                            ::  handle command
    |=  [you=ship txt=cord]
    ^+  +>
    ?:  =('\\' (end 3 1 txt))                             ::  escaped ctrl-key
      (poke-kyev you [%ctrl ~ ~] (rsh 3 1 txt))
    ?^  act                                               ::  pipe to child
      %+  blab
        [ost %give %nice ~]
      (spam /in/[u.act] %rush %txt txt)
    =+  pas=((full ~(parse from pax lat.hid)) [1 1] (trip txt))
    ?~  q.pas
      (blab (print leaf/"<syntax error at {<`[@ @]`p.pas>}>"))
    =+  com=(wonk pas)
    =>  .(+>.$ (eat you com))
    =.  +>.$  (blab (stash txt))
    +>.$(mow :_(mow [ost %give %nice ~]))
=======
      %hoon
    [+>.$ (sell (exec p.com)) ~]
      
  ::
      %comt
    [+>.$ ~ ~]
  ==
::
++  purr
  |=  [ost=bone pax=path typ=type sih=sign]
  ^-  [(list move) _+>]
  ::~&  shel-purr/pax
  ::  ~&  [%shell-pour -.sih (,@ta +<.sih)]
  ::=+  sih=((hard sign) sih)
  ?:  ?=(%veer +<.sih)                                  ::  vomit
    [[ost %give +.sih]~ +>.$]
  ?:  ?=(%vega +<.sih)                                  ::  vomit
    [[ost %give +.sih]~ +>.$]
  ?~  pax  ~&  %no-path  !!
  ?+    &1.pax  ~&  %strange-path  !!
      %print
    `+>.$
>>>>>>> f6e66205
  ::
  ++  print  |=(a=tank (print-vase !>(`(list tank)`[a ~])))
  ++  print-vase
    |=  tan=vase ::  [p=p:!>(*(list tank)) q=*]
    ^-  (list move)
    %^  spam  /out  %meta
    :(slop !>(%rush) !>(%term-line) !>(prompt) !>(~) tan)
  ::
  ++  prompt
    ^-  @t
    ?^  act
      (rap 3 (~(got by cub.hid) u.act) '(' u.act ') ' ~)
    ?.  &(?=([@ @ @ *] pax) =('0' &3.pax))
      (rsh 3 1 (spat pax))
    (rap 3 &1.pax '/' &2.pax '=' ?~(|3.pax ~ [(spat |3.pax)]~))
  ::
  ++  purr
    |=  [cil=span fom=?(%fork %out %main) typ=type sih=sign]
    ^+  +>
    ?<  ?=(?(%sage %verb %veer %vega) +<.sih)
    ?-    fom
        %fork
      ?>  ?=(%gone +<.sih)
      %_  +>.$
        mow  :_(mow [ost %give %nice ~])
        act  ?:(=(act [~ cil]) ~ act)
      ==
    ::
        %main
      ?>  ?=(?(%nice %mean) +<.sih)
      (blab [ost %give +.sih] ping)
    ::
        %out
      ?.  ?=(?(%rust %rush) +<.sih)  +>.$
      %-  blab
      ?:  (~(has by pip) cil)
          (spam /in/(~(got by pip) cil) %meta (slot 3 typ sih))
      %-  print-vase
      ?+  p.sih 
        !>([(sell (slot 15 [typ sih]))]~)
          %tang
        (slot 15 [typ sih])
          %txt
        ?^  q.sih  !!                                   ::  move to vase space?
        !>([leaf/(trip q.sih)]~)
      ==
    ==
  ::
  ++  spam
    |=  [pax=path gip=gift]
    ^-  (list move)
    %+  turn
      (~(tap in (~(get ju pus.hid) pax)))
    |=(a=bone [a %give gip])
  ::
  ++  stash
    |=  a=cord
    %^  spam  /out  %meta
    !>([%rush %term-line `term-line`[prompt [a]~ ~]])
  --
--
!:
::::  formal interface
  ::
|_  [hid=hide vat=axle]
::
++  peer                                                ::  handle subscription
  |=  [ost=bone you=ship pax=path]
  ^-  [(list move) _+>]
  ?~  pax  `+>.$
  ?.  ?=(?(%in %out) i.pax)  `+>.$
  =+  ^=  gal
      ?:  ?=(%out i.pax)  %out
      [%in ?<(?=(~ t.pax) i.pax)]
  =+  abet:(peer:(ve hid ost vat) you gal)
  [-< +>.$(vat ->)]
::
++  poke-kyev                                           ::  handle key event
  |=  [ost=bone you=ship key=kyev]
  ^-  [(list move) _+>]
  =+  abet:(poke-kyev:(ve hid ost vat) you key)
  [-< +>.$(vat ->)]
::
++  poke-txt                                            ::  handle command
  |=  [ost=bone you=ship txt=cord]
  ^-  [(list move) _+>]
  =+  abet:(poke-txt:(ve hid ost vat) you txt)
  [-< +>.$(vat ->)]
::
++  purr
  |=  [ost=bone pax=path typ=type sih=sign]
  ^-  [(list move) _+>]
  ?:  ?=(%sage +<.sih)                                  ::  vomit
    [[ost %give +.sih]~ +>.$]
  ?:  ?=(%verb +<.sih)                                  ::  vomit
    [[ost %give +.sih]~ +>.$]
  ?:  ?=(%veer +<.sih)                                  ::  vomit
    [[ost %give +.sih]~ +>.$]
  ?:  ?=(%vega +<.sih)                                  ::  vomit
    [[ost %give +.sih]~ +>.$]
  ?~  pax  ~&  %no-path  !!
  ?>  ?=([%child span ?(%fork %out %main) ~] pax)
  =+  abet:(purr:(ve hid ost vat) i.t.pax i.t.t.pax typ sih)
  [-< +>.$(vat ->)]
--<|MERGE_RESOLUTION|>--- conflicted
+++ resolved
@@ -169,15 +169,16 @@
   ++  eat
     |=  [you=ship com=coma]
     ?-  -.com
-      %path  (eat-path +.com)
+      %comt  +>.$
+      %del   (eat-del +.com)
+      %end   (eat-end +.com)
+      %hoon  (eat-hoon +.com)
       %ins   (eat-ins +.com)
       %mut   (eat-mut +.com)
-      %del   (eat-del +.com)
+      %path  (eat-path +.com)
       %run   (eat-run you +.com)
-      %end   (eat-end +.com)
+      %rvar  (eat-rvar +.com)
       %var   (eat-var +.com)
-      %rvar  (eat-rvar +.com)
-      %hoon  (eat-hoon +.com)
     ==
   ::
   ++  eat-del
@@ -293,7 +294,6 @@
     |=  [[n=term v=vase] q=vase]
     (slop [[%face n p.v] q.v] q)
   ::
-<<<<<<< HEAD
   ++  next-act                                          ::  rotate active task
     =+  opt=[i=`(unit span)`~ t=(turn cubs |=(a=span `(unit span)`[~ a]))]
     |-
@@ -348,30 +348,6 @@
     =>  .(+>.$ (eat you com))
     =.  +>.$  (blab (stash txt))
     +>.$(mow :_(mow [ost %give %nice ~]))
-=======
-      %hoon
-    [+>.$ (sell (exec p.com)) ~]
-      
-  ::
-      %comt
-    [+>.$ ~ ~]
-  ==
-::
-++  purr
-  |=  [ost=bone pax=path typ=type sih=sign]
-  ^-  [(list move) _+>]
-  ::~&  shel-purr/pax
-  ::  ~&  [%shell-pour -.sih (,@ta +<.sih)]
-  ::=+  sih=((hard sign) sih)
-  ?:  ?=(%veer +<.sih)                                  ::  vomit
-    [[ost %give +.sih]~ +>.$]
-  ?:  ?=(%vega +<.sih)                                  ::  vomit
-    [[ost %give +.sih]~ +>.$]
-  ?~  pax  ~&  %no-path  !!
-  ?+    &1.pax  ~&  %strange-path  !!
-      %print
-    `+>.$
->>>>>>> f6e66205
   ::
   ++  print  |=(a=tank (print-vase !>(`(list tank)`[a ~])))
   ++  print-vase
