|%
++  sign
  $%  $:  %g
  $%  [%nice ~]
      $:  %rush
      $%  [%txt p=cord]
          [%tang p=(list tank)]
  ==  ==  ==
    ==  ==
--
::
!:
|_  [hid=hide arg=cord]
++  poke-grep-args
  |=  [ost=bone you=ship arg=cord ~]
  =.  ^arg  arg
  :_  +>.$
  ~&  [%grep-subscribing-to /in/[-.imp.hid]]
  :~  [ost %pass / %g %show [our.hid +.imp.hid] you /in/[-.imp.hid]]
  ==
++  peer  |=(* `+>)
++  pour
  |=  [ost=bone pax=path sih=*]
<<<<<<< HEAD
  =+  sih=;;(sign sih)
=======
  ~&  [%grep sih]
  =+  sih=((hard sign) sih)
>>>>>>> 1dc3b341
  ?^  pax  `+>.$
  :_  +>.$
  ?-    +<.sih
      %nice
    [ost %give %nice ~]~
      %rush
    =+  lin=?-(+>-.sih %txt (trip p.sih), %tang ~(ram re -.p.sih))
    =+  tag=(trip arg)
    %-  spam
    |-
    ?:  =(tag (scag (lent tag) lin))
      +.sih
    ?~  lin
      [%rush %tang ~]
    $(lin t.lin)
  ==
++  spam
  |*  git=*
  %+  turn
    (~(tap in (~(get ju pus.hid) /out)))
  |=(a=bone [a %give git])
--<|MERGE_RESOLUTION|>--- conflicted
+++ resolved
@@ -21,12 +21,7 @@
 ++  peer  |=(* `+>)
 ++  pour
   |=  [ost=bone pax=path sih=*]
-<<<<<<< HEAD
   =+  sih=;;(sign sih)
-=======
-  ~&  [%grep sih]
-  =+  sih=((hard sign) sih)
->>>>>>> 1dc3b341
   ?^  pax  `+>.$
   :_  +>.$
   ?-    +<.sih
