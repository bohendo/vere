::
::::  /hook/core/talk/app
  ::
/?  314
/-  *radio
::
::::
  ::
!:
[sed=!>(.) .]
=>  |%
    ++  house
      $:  live=(unit span)                              ::  looking at
          parties=(map span party)                      ::  all parties
          shown=(set serial)                            ::  messages shown
          targets=(unit (set station))                  ::  talking to
      ==                                                ::
    ++  party                                           ::  local party
      $:  count=@ud                                     ::  number shown
          shape=(unit config)                           ::  configuration
          present=(map ship status)                     ::  presence
      ==                                                ::
    ++  work                                            ::  user action
      $%  [%all p=mess]                                 ::  say
          [%back p=?(%da %dr %ud) q=@]                  ::  backlog
          [%def p=mess]                                 ::  default
          [%how ~]                                      ::  help
          [%join p=station]                             ::  subscribe /=main to
          [%host p=span]                                ::  create /=foo
          [%priv p=(list station) q=mess]               ::  private
          [%who ~]                                      ::  who
      ==                                                ::
    ++  iron                                            ::  terminal output
      $%  [%prompt p=cord q=prom r=cord]                ::  prompt
          [%tang p=(list tank)]                         ::  prettyprintable
          [%txt p=cord]                                 ::  simple text
      ==
    ++  mess
      $%  [%own p=@t]
          [%exp p=@t q=(unit tank)]
          [%say p=@t]
      ==
    ++  gift
      $%  [%mean ares]
          [%nice ~]
          [%rush iron]
          [%rust iron]
      ==
    ++  hapt  ,[p=ship q=path]
    ++  move  ,[p=bone q=(mold note gift)]
    ++  note
      $?  $:  %g
      $%  [%mess p=hapt q=ship r=cage]
          [%nuke p=hapt q=ship]
          [%show p=hapt q=ship r=path]
          ==  ==
          $:  %t                                        ::
      $%  [%wait p=@da]                                 ::
      ==  ==  ==                                        ::
    ++  sign
      $?  $:  %g
      $%  [%mean p=ares]
          [%nice ~]
          $:  %rush
              $=  p
              $%  [%txt p=cord]
                  [%type p=?]
          ==  ==
          $:  %rust
              $=  p
              $%  [%txt p=cord]
                  [%radio-report p=report]
          ==  ==
          ==  ==
          $:  %t                                        ::
      $%  [%wake ~]                                     ::  timer wakeup
      ==  ==  ==
    --
!:
::::
  ::
=|  [our=@p lat=@da]
|%
++  talk
  =<
    %+  cook  |=(a=work a)
    ;~  pose
      (cold [%how ~] wut)
      (cold [%who ~] tis)
      (stag %back dat)
      (stag %priv target)
      (stag %all ;~(pfix pam mess))
      (comd %join stati)
      (comd %host urs:ab)
      (stag %def mess)
    ==
  |%
  ++  posh
    |*  [a=_rule b=_rule]
    ;~(pose (stag %& a) (stag %| b))
  ::
  ++  peach                                             ::  either ++each branch
    |*  a=_[rule rule]
    |=  tub=nail  
    ^-  (like (each ,_(wonk (-.a)) ,_(wonk (+.a))))
    %.  tub
    ;~(pose (stag %& -.a) (stag %| +.a))
  ::
  ++  comd                                              ::  ! command
    |*  [a=@tas b=_rule] 
    %-  full
    ;~((glue (plus ace)) ;~(pfix zap (cold a (jest a))) b)
  ::
  ::
  ++  dat
    %+  sear
      |=  p=coin
      ?.  ?=([%$ ?(%da %dr %ud) @] p)  ~
      (some +.p)
    ;~(pfix bas bas (star ace) nuck:so)
  ::
  ++  expn
    %-  sear
    :_  text
    |=  a=@t
    ^-  (unit ,[p=@t q=(unit tank)])
    =+  hun=(rush a wide:(vang | [&1:% &2:% (scot %da lat) |3:%]))
    ?~  hun  ~
    ?~(a ~ [~ a ~ (sell (slap sed u.hun))])
  ::
  ++  mess
    ^-  $+(nail (like ^mess))
    ;~  pose
      (stag %own ;~(pfix pat text))
      (stag %exp ;~(pfix hax expn))
      (stag %own (full (easy '')))
      (stag %say text)
    ==
  ::
  ++  target
    ^-  $+(nail (like ,[p=(list station) q=^mess]))
    ;~  plug
        (most ;~(plug com ace) stati)
        ;~(pfix ace mess)
    ==
  ::
  ++  text  (boss 256 (star prn))
  ++  stati
    %+  peach
      ;~(plug ;~(pose (cold our tis) (ifix sig^fas fed:ag)) urs:ab)
    %+  sear  (soft partner)
    ;~((glue fas) sym urs:ab)                           ::  XX  [a-z0-9_]{1,15}
  --
--
!:
::::
  ::
|_  [hid=hide house]
::
++  destination
  ^-  audience
  =-  =+  ped=(~(tap in ted) ~)
      %-  ~(gas by *audience)  
      (turn ped |=(a=station [a %pending]))
  ^=  ted  ^-  (set station)
  ?^  targets  u.targets
  ?~  live  ~
  =+  pur=(~(get by parties) u.live)
  ?~  pur  ~
  ?~  shape.u.pur  ~
  sources.u.shape.u.pur
::
++  pour-shell
  |=  [ost=bone txt=cord]
  ^-  [(list move) _+>]
  ?:  =(0 txt)  [~ +>.$]
  =+  rey=(rush txt talk(lat lat.hid, our our.hid))
  ?~  rey
    [(send /out %give %rush %tang [%leaf "invalid input"] ~) +>.$]
  |-  ^-  [(list move) _+>.^$]
  ?+    -.u.rey  !!
      %priv  $(targets `(sa p.u.rey), u.rey [%def q.u.rey])
      %def
    ::  ?>  ?=(?([%own %exp %say] -.p.u.rey)
    ?~  live
      ~&  %not-live
      !!
    =-  [[(send-rodeo ost [%publish - ~]) ~] +>.^$]
    =+  aud=destination
    ?~  aud
      ~&  %no-audience
      !!
    ^-  thought
    [(shaf %foo eny.hid) aud [lat.hid p.u.rey]]
  ::
      %host
    [[(send-rodeo ost [%design p.u.rey ~ `config`[~ [%| ~]]]) ~] +>.^$]
  ::
      %join
    ?~  live
      ~&  %not-live
      !!
    =+  par=(~(got by parties) u.live)
    ?~  shape.par
      ~&  %not-configured
      !!
    =.  sources.u.shape.par  (~(put in sources.u.shape.par) p.u.rey)
    [[(send-rodeo ost [%design u.live `u.shape.par]) ~] +>.^$]
  ::
      %how
    :_  +>.^$
    %^  send  /out  %give  :+  %rust  %tang
    %-  flop
    %-  turn  :_  |=(a=@t [%leaf (trip a)])
    %-  lore
    %-  (hard ,@t)
    .^(/cx/(scot %p our.hid)/main/(scot %da lat.hid)/pub/src/doc/chat/help/txt)
  ::
      %back
    ?~  live
      ~&  %not-live
      !!
    =+  ^=  sin
        ?-  p.u.rey
          %ud  [%ud q.u.rey]
          %da  [%da q.u.rey]
          %dr  [%da (sub lat.hid q.u.rey)]
        ==
    :_  +>.^$
    :_  ~
    :*  ost  %pass  /fm/backlog
        %g  %show
        [our.hid /rodeo]  our.hid
        /fm/[u.live]/(scot sin)/(scot %da lat.hid)
    ==
  ==
::
++  pour-attach                                         ::  attach to party
  |=  [man=span moz=(list move)]
  ^-  (list move)
  ~&  [%pour-attach man]
  :*  :*  0  %pass  /fm/[man]
          %g   %show  
          [our.hid /rodeo]  our.hid
          /fm/[man]
      ==
      (welp (send /out %give %rush %prompt prompt %text '') moz)
  ==
::
++  pour-detach                                         ::  detach from party
  |=  [man=span moz=(list move)]
  ^-  (list move)
  ~&  [%pour-detach man]
  :_  moz
  :*  0  %pass  /fm/[man]
      %g   %nuke
      [our.hid /rodeo]  our.hid
  ==
::
++  pour-live
  |=  moz=(list move)
  ^+  [moz +>]
  ?~  live
    ?:  (~(has by parties) %main)
      =>  .(live `%main)
      ~&  %main-live
      [(pour-attach %main moz) +>.$]
    ?~  parties
      [moz +>]
    =>  .(live `p.n.parties)
    ~&  [%pour-live p.n.parties]
    [(pour-attach p.n.parties moz) +>.$]
  ?:  (~(has by parties) u.live)
    [moz +>]
  ~&  %pour-detach
  $(live ~, moz (pour-detach u.live moz))
::
++  pour-house
  |=  [ost=bone wha=(set span)]
  ^-  [(list move) _+>]
  =+  lug=`(list span)`(~(tap in wha) ~)
  =+  yap=`(list (pair span party))`(~(tap by parties) ~)
  =+  nup=(skip lug |=(a=span (~(has by parties) a)))
  =+  pig=(skip yap |=([a=span *] (~(has in wha) a)))
  =.  parties
      |-  ^+  parties
      ?~  pig  parties
      $(pig t.pig, parties (~(del by parties) p.i.pig))
  =.  parties
      |-  ^+  parties
      ?~  nup  parties
      $(nup t.nup, parties (~(put by parties) i.nup *party))
  %-  pour-live
  ^-  (list move)
  %+  welp
    ^-  (list move)
    %-  zing
    %+  turn  nup
    |=  man=span
    ^-  (list move)
    ~&  [%new-party man]
    :~  :*  0  %pass  /am/[man]
            %g   %show  
            [our.hid /rodeo]  our.hid
            /am/[man]
        ==
        :*  0  %pass  /xm/[man]
            %g   %show  
            [our.hid /rodeo]  our.hid
            /xm/[man]
        ==
    ==
  ^-  (list move)
  %-  zing
  %+  turn  pig
  |=  [man=span *]
  ^-  (list move)
  ~&  [%old-party man]
  :~  :*  0  %pass  /am/[man]
          %g   %nuke
          [our.hid /rodeo]  our.hid
      ==
      :*  0  %pass  /xm/[man]
          %g   %nuke
          [our.hid /rodeo]  our.hid
      ==
  ==
::
++  pour-grams
  |=  [ost=bone man=span raq=(pair ,@ud (list telegram))]
  ^-  [(list move) _+>]
  :_  +>.$
  %-  zing  ^-  (list (list move))
  %+  turn
    `(list telegram)`q.raq
  |=  gam=telegram
  %^  send  /out  %give  :-  %rush
  =*  sta  r.q.gam
  ?-    -.q.sta
      %say  [%txt (rap 3 (scot %p p.gam) ': ' p.q.sta ~)]
      %own  [%txt (rap 3 (scot %p p.gam) ' ' p.q.sta ~)]
      %inv  !!
      %exp
    :-  %tang  :_  ~
    :~  %rose
        [" " "" ""]
        [%leaf "{<p.gam>} {(trip p.q.sta)}"]
        (need q.q.sta)
    ==
  ==
::
++  pour-config
  |=  [ost=bone man=span cof=config]
  ^-  [(list move) _+>]
  =+  pur=(~(get by parties) man)
  ?~  pur  
    ~&  [%no-party man]
    [~ +>.$]
  [~ +>.$(parties (~(put by parties) man u.pur(shape `cof)))]
::
++  pour-group
  |=  [ost=bone man=span lup=(map ship status)]
  ^-  [(list move) _+>]
  =+  pur=(~(get by parties) man)
  ?~  pur  
    ~&  [%no-party man]
    [~ +>.$]
  [~ +>.$(parties (~(put by parties) man u.pur(present lup)))]
::
++  prompt
  ^-  cord
  ?~  live
    'waiting...'
  ?:  =(%main u.live)
    '& '
  (cat 3 u.live '& ')
::
++  peer
  |=  [ost=bone you=ship pax=path]
  ^-  [(list move) _+>]
  :_  +>.$
  ?~  pax  !!
  ?+  i.pax  !!
    %out  [ost %give %rust %prompt prompt %text '']~
  ==
::
++  pour
  |=  [ost=bone pax=path sih=*]
  ^-  [(list move) _+>]
  =>  .(sih ((hard sign) sih))
  ~&  talk-pour/sih
  ?~  pax  ~&  talk-pour-strange-path/pax  !!
  ?+    i.pax  ~&  talk-pour-strange-path/pax  !!
      %cmd-in
    ?-  +<.sih
      %nice  [~ +>.$]
      %mean  [(send /out %give +.sih) +>.$]
      ?(%rush %rust)
        ?>  ?=(%txt -.p.sih)
        (pour-shell ost p.p.sih)
    ==
  ::
<<<<<<< HEAD
      %time
    :_  +>.$
    :*  [0 %pass /time %t %wait (add ~s10 lat.hid)]
        ?~  targets
          ~
        :_  ~
        %+  send-rodeo  0 
        :-  %ping
        %-  ~(gas by *(map station presence))
        %+  turn  (~(tap by targets) ~)
        |=(a=station [a %hear])
=======
      %cmd-ac
    ?-  +<.sih
      %nice  [~ +>.$]
      %mean  [(send /out %give +.sih) +>.$]
      ?(%rush %rust)
        ?>  ?=(%type -.p.sih)
        ~&  [%talk-inputting p.p.sih]
        [~ +>.$]
>>>>>>> 9e55c9d2
    ==
  ::
      %command
    ?>  ?=(?(%mean %nice) +<.sih)
    [~ +>.$]
  ::
      %server
    ?+    &2.sih  !!
        %nice   [~ +>.$]
        %mean   ~&(%server-mean [~ +>.$])
        %rust  
      ?>  ?=([%radio-report %house *] +>.sih)
      (pour-house ost `(set span)`+>.+>.sih)
    ==
  ::
      %am
    ?>  ?=([@ *] t.pax)
    ?+    &2.sih  !!
        %nice   [~ +>.$]
        %mean   ~&(%am-mean [~ +>.$])
        %rust  
      ?>  ?=([%radio-report %group *] +>.sih)
      (pour-group ost i.t.pax `(map ship status)`+>.+>.sih)
    ==
  ::
      %xm
    ?>  ?=([@ *] t.pax)
    ?+    &2.sih  !!
        %nice   [~ +>.$]
        %mean   ~&(%xm-mean [~ +>.$])
        %rust  
      ?>  ?=([%radio-report %config *] +>.sih)
      (pour-config ost i.t.pax `config`+>.+>.sih)
    ==
  ::
      %fm
    ?>  ?=([@ *] t.pax)
    ?+    &2.sih  !!
        %nice   [~ +>.$]
        %mean   ~&(%fm-mean [~ +>.$])
        %rust  
      ?>  ?=([%radio-report %grams *] +>.sih)
      (pour-grams ost i.t.pax `(pair ,@ud (list telegram))`+>.+>.sih)
    ==
  ==
::
++  poke-talk-args
  |=  [ost=bone you=ship arg=~]
  ^-  [(list move) _+>]
  :_  +>
  :~  [ost %pass /cmd-in %g %show [our.hid +.imp.hid] you /in/[-.imp.hid]]
<<<<<<< HEAD
      [0 %pass /time %t %wait (add ~s10 lat.hid)]~
=======
      [ost %pass /cmd-ac %g %show [our.hid +.imp.hid] you /active/[-.imp.hid]]
>>>>>>> 9e55c9d2
      ^-  move
      :*  ost  %pass  /server
          %g   %show  
          [our.hid /rodeo]  our.hid
          /
      ==
  ==
::
++  send
  |=  [pax=path msg=(mold note gift)]
  ^-  (list move)
  ::  ~&  [%send pus.hid]
  %+  turn  (~(tap in (~(get ju pus.hid) pax)))
  |=(ost=bone [ost msg])
::
++  send-rodeo
  |=  [ost=bone cod=command]
  ^-  move
  :*  ost  %pass  /command
      %g   %mess  [our.hid /rodeo]  our.hid
      [%radio-command !>(cod)]
  ==
--<|MERGE_RESOLUTION|>--- conflicted
+++ resolved
@@ -359,13 +359,13 @@
   [~ +>.$(parties (~(put by parties) man u.pur(shape `cof)))]
 ::
 ++  pour-group
-  |=  [ost=bone man=span lup=(map ship status)]
+  |=  [ost=bone man=span reg=(pair atlas (map station atlas))]
   ^-  [(list move) _+>]
   =+  pur=(~(get by parties) man)
   ?~  pur  
     ~&  [%no-party man]
     [~ +>.$]
-  [~ +>.$(parties (~(put by parties) man u.pur(present lup)))]
+  [~ +>.$(parties (~(put by parties) man u.pur(present p.reg)))]
 ::
 ++  prompt
   ^-  cord
@@ -392,7 +392,7 @@
   ?~  pax  ~&  talk-pour-strange-path/pax  !!
   ?+    i.pax  ~&  talk-pour-strange-path/pax  !!
       %cmd-in
-    ?-  +<.sih
+    ?+  +<.sih  !!
       %nice  [~ +>.$]
       %mean  [(send /out %give +.sih) +>.$]
       ?(%rush %rust)
@@ -400,7 +400,6 @@
         (pour-shell ost p.p.sih)
     ==
   ::
-<<<<<<< HEAD
       %time
     :_  +>.$
     :*  [0 %pass /time %t %wait (add ~s10 lat.hid)]
@@ -410,18 +409,18 @@
         %+  send-rodeo  0 
         :-  %ping
         %-  ~(gas by *(map station presence))
-        %+  turn  (~(tap by targets) ~)
+        %+  turn  (~(tap in u.targets) ~)
         |=(a=station [a %hear])
-=======
+    ==
+  ::
       %cmd-ac
-    ?-  +<.sih
+    ?+  +<.sih  !!
       %nice  [~ +>.$]
       %mean  [(send /out %give +.sih) +>.$]
       ?(%rush %rust)
         ?>  ?=(%type -.p.sih)
         ~&  [%talk-inputting p.p.sih]
         [~ +>.$]
->>>>>>> 9e55c9d2
     ==
   ::
       %command
@@ -444,7 +443,7 @@
         %mean   ~&(%am-mean [~ +>.$])
         %rust  
       ?>  ?=([%radio-report %group *] +>.sih)
-      (pour-group ost i.t.pax `(map ship status)`+>.+>.sih)
+      (pour-group ost i.t.pax +>.+>.sih)
     ==
   ::
       %xm
@@ -473,11 +472,8 @@
   ^-  [(list move) _+>]
   :_  +>
   :~  [ost %pass /cmd-in %g %show [our.hid +.imp.hid] you /in/[-.imp.hid]]
-<<<<<<< HEAD
-      [0 %pass /time %t %wait (add ~s10 lat.hid)]~
-=======
+      [0 %pass /time %t %wait (add ~s10 lat.hid)]
       [ost %pass /cmd-ac %g %show [our.hid +.imp.hid] you /active/[-.imp.hid]]
->>>>>>> 9e55c9d2
       ^-  move
       :*  ost  %pass  /server
           %g   %show  
