--- conflicted
+++ resolved
@@ -8,28 +8,6 @@
 ::::
   ::
 |_  [hid=hide ~]
-<<<<<<< HEAD
-++  poke-cat-args
-  |=  [ost=bone you=ship arg=(list path)]
-  :_  +>.$
-  :*  [ost %pass / %g %cide %$]
-      [ost %give %nice ~]
-      %+  turn  (~(tap by sup.hid))
-      |=  [ost=bone *]
-      :^  ost  %give  %rush
-      :-  %tang
-      %-  flop
-      ^-  (list tank)
-      %-  zing
-      %+  turn  arg
-      |=  pax=path
-      =+  ark=;;(arch +:.^(%cy pax))
-      ?~  q.ark  ~[leaf/"file {<pax>} not available"]
-      :-  leaf/(spud pax)
-      %+  turn  (lore ;;(,@t +:.^(%cx pax)))
-      |=  a=cord
-      leaf/(trip a)
-=======
 ++  peer  ,_`.
 ++  poke--args
   %+  args-into-gate  .
@@ -38,10 +16,10 @@
   %+  turn  arg
   |=  pax=path
   ^-  (list tank)
-  =+  ark=;;(arch .^(%cy pax))
+  =+  ark=;;(arch +:.^(%cy pax))
   ?^  q.ark
     :-  leaf/(spud pax)
-    %+  turn  (lore ;;(@t .^(%cx pax)))
+    %+  turn  (lore ;;(@t +:.^(%cx pax)))
     |=(a=cord leaf/(trip a))
   ?-     r.ark                                          ::  handle ambiguity
       ~
@@ -53,6 +31,5 @@
     :~  rose/[" " `~]^~[leaf/"*" (smyt pax)] 
         `tank`(subdir pax r.ark)
     ==
->>>>>>> a76eb4f6
   ==
 --