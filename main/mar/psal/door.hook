::
::::  /hoon/core/psal/mar
  ::
/?  314
|_  own=manx
::
++  grow                                                ::  convert to
  |%
  ++  hymn  ;html:(head:title:"Untitled" body:"+{own}") ::  convert to %hymn
  ++  html  (crip (poxo hymn))                          ::  convert to %html
  ++  mime  [/text/html (taco html)]                    ::  convert to %mime
  --
<<<<<<< HEAD
++  garb  [%react ~]
=======
++  garb  [%react %snip ~]
>>>>>>> 886a91c1
++  grab  |%                                            ::  convert from
          ++  noun  manx                                ::  clam from %noun
--        --<|MERGE_RESOLUTION|>--- conflicted
+++ resolved
@@ -10,11 +10,7 @@
   ++  html  (crip (poxo hymn))                          ::  convert to %html
   ++  mime  [/text/html (taco html)]                    ::  convert to %mime
   --
-<<<<<<< HEAD
-++  garb  [%react ~]
-=======
 ++  garb  [%react %snip ~]
->>>>>>> 886a91c1
 ++  grab  |%                                            ::  convert from
           ++  noun  manx                                ::  clam from %noun
 --        --