::
::::  /hook/door/hook/mar
  ::
/?  314
|_  own=@t
::
++  grow                                                ::  convert to
  |%
<<<<<<< HEAD
  ++  mime  [/text/html (taco own)]                    ::  convert to %mime
  ++  hymn  ;div:(pre:"{(trip own)}")                  ::  convert to %html
=======
  ++  mime  [/text/hoon (taco own)]                     ::  convert to %mime
  ++  psal  ;div:(pre:"{(trip own)}")                   ::  convert to %html
  ++  hymn  ;html:(head:title:"Source" "+{psal}")
>>>>>>> a5914e66
  --
++  grab  |%                                            ::  convert from
          ++  noun  ,@t                                 ::  clam from %noun
--        --<|MERGE_RESOLUTION|>--- conflicted
+++ resolved
@@ -6,14 +6,9 @@
 ::
 ++  grow                                                ::  convert to
   |%
-<<<<<<< HEAD
-  ++  mime  [/text/html (taco own)]                    ::  convert to %mime
-  ++  hymn  ;div:(pre:"{(trip own)}")                  ::  convert to %html
-=======
   ++  mime  [/text/hoon (taco own)]                     ::  convert to %mime
   ++  psal  ;div:(pre:"{(trip own)}")                   ::  convert to %html
   ++  hymn  ;html:(head:title:"Source" "+{psal}")
->>>>>>> a5914e66
   --
 ++  grab  |%                                            ::  convert from
           ++  noun  ,@t                                 ::  clam from %noun
