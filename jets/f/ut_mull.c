--- conflicted
+++ resolved
@@ -132,91 +132,6 @@
     else return typ;
   }
 
-<<<<<<< HEAD
-  static void
-  _mull_bake(u3_noun van,
-             u3_noun sut,
-             u3_noun dox,
-             u3_noun dab)
-  {
-    if ( u3_nul != dab ) {
-      u3_noun n_dab, l_dab, r_dab;
-
-      u3r_trel(dab, &n_dab, &l_dab, &r_dab);
-      if ( c3n == u3du(n_dab) ) {
-        u3m_bail(c3__fail);
-      }
-      else {
-        u3_noun qqn_dab = u3t(u3t(n_dab));
-        u3_noun vad;
-
-        switch ( u3h(qqn_dab) ) {
-          default: u3m_bail(c3__exit);
-          case c3__ash: {
-            vad = _mull_in(van, sut, c3__noun, dox, u3t(qqn_dab));
-            break;
-          }
-          case c3__elm: {
-            vad = u3_nul;
-            break;
-          }
-        }
-        u3z(vad);
-
-        if ( (u3_nul == l_dab) && (u3_nul == r_dab) ) {
-          return;
-        }
-        else if ( (u3_nul == l_dab) ) {
-          _mull_bake(van, sut, dox, r_dab);
-        }
-        else if ( (u3_nul == r_dab) ) {
-          _mull_bake(van, sut, dox, l_dab);
-        }
-        else {
-          _mull_bake(van, sut, dox, l_dab);
-          _mull_bake(van, sut, dox, r_dab);
-        }
-      }
-    }
-  }
-
-  static void
-  _mull_balk(u3_noun van,
-             u3_noun sut,
-             u3_noun dox,
-             u3_noun dom)
-  {
-    if ( u3_nul != dom ) {
-      u3_noun n_dom, l_dom, r_dom;
-
-      u3r_trel(dom, &n_dom, &l_dom, &r_dom);
-      if ( c3n == u3du(n_dom) ) {
-        u3m_bail(c3__fail);
-      }
-      else {
-        u3_noun qqn_dom = u3t(u3t(n_dom));
-
-        _mull_bake(van, sut, dox, qqn_dom);
-
-        if ( (u3_nul == l_dom) && (u3_nul == r_dom) ) {
-          return;
-        }
-        else if ( (u3_nul == l_dom) ) {
-          _mull_balk(van, sut, dox, r_dom);
-        }
-        else if ( (u3_nul == r_dom) ) {
-          _mull_balk(van, sut, dox, l_dom);
-        }
-        else {
-          _mull_balk(van, sut, dox, l_dom);
-          _mull_balk(van, sut, dox, r_dom);
-        }
-      }
-    }
-  }
-
-=======
->>>>>>> 1044a7c8
   static u3_noun
   _mull_grow(u3_noun van,
              u3_noun sut,
@@ -226,52 +141,17 @@
              u3_noun nym,
              u3_noun hud,
              u3_noun ruf,
-<<<<<<< HEAD
-             u3_noun wan,
-=======
->>>>>>> 1044a7c8
              u3_noun dom)
   {
     u3_noun dan = _mull_in(van, sut, c3__noun, dox, ruf);
     u3_noun p_dan = u3h(dan);
     u3_noun q_dan = u3t(dan);
-<<<<<<< HEAD
-    u3_noun p_toc = _mull_core(u3k(p_dan),
-                               u3nq(c3__gold,
-                                    u3k(p_dan),
-                                    u3k(wan),
-                                    u3nc(u3_nul, u3k(dom))));
-    u3_noun q_toc = _mull_core(u3k(q_dan),
-                               u3nq(c3__gold,
-                                    u3k(q_dan),
-                                    u3k(wan),
-                                    u3nc(u3_nul, u3k(dom))));
-    u3_noun p_ret = _mull_core(u3k(p_dan),
-                               u3nq(u3k(mel),
-                                    u3k(p_dan),
-                                    u3k(wan),
-                                    u3nc(u3nc(u3_nul, u3_nul),
-                                         u3k(dom))));
-    u3_noun q_ret = _mull_core(u3k(q_dan),
-                               u3nq(u3k(mel),
-                                    u3k(q_dan),
-                                    u3k(wan),
-                                    u3nc(u3nc(u3_nul, u3_nul),
-                                         u3k(dom))));
-    u3_noun ret = u3nc(_mull_nice(van, gol, p_ret), q_ret);
-
-    _mull_balk(van, p_toc, q_toc, dom);
-
-    u3z(q_toc);
-    u3z(p_toc);
-=======
     u3_noun yaz   = _mull_mile(van, p_dan, q_dan, mel, nym, hud, dom);
     u3_noun p_yaz = u3h(yaz);
     u3_noun q_yaz = u3t(yaz);
     u3_noun ret = u3nc(_mull_nice(van, gol, u3k(p_yaz)), u3k(q_yaz));
 
     u3z(yaz);
->>>>>>> 1044a7c8
     u3z(dan);
 
     return ret;
@@ -452,7 +332,7 @@
         return ret;
       }
 
-      case c3__wtts: u3x_cell(u3t(gen), &p_gen, &q_gen);
+      case c3__fits: u3x_cell(u3t(gen), &p_gen, &q_gen);
       _mull_used();
       {
         u3_noun p_waz = u3qfu_play(van, sut, p_gen);
@@ -476,8 +356,6 @@
         return _mull_both(van, gol, _mull_bean());
       }
 
-<<<<<<< HEAD
-=======
       case c3__wthx: u3x_cell(u3t(gen), &p_gen, &q_gen);
       _mull_used();
       {
@@ -533,7 +411,6 @@
         return _mull_both(van, gol, _mull_bean());
       }
 
->>>>>>> 1044a7c8
       case c3__wtcl: u3x_trel(u3t(gen), &p_gen, &q_gen, &r_gen);
       _mull_used();
       {
@@ -691,10 +568,7 @@
         return pro;
       }
 
-<<<<<<< HEAD
-=======
       case c3__ktpd:
->>>>>>> 1044a7c8
       case c3__ktpm: p_gen = u3t(gen);
       _mull_used();
       {
@@ -725,22 +599,7 @@
         return pro;
       }
 
-<<<<<<< HEAD
-      case c3__help: u3x_cell(u3t(gen), &p_gen, &q_gen);
-      _mull_used();
-      {
-        u3_noun vat = _mull_in(van, sut, gol, dox, q_gen);
-        u3_noun ret = u3nc(u3qf_help(p_gen, u3h(vat)),
-                           u3qf_help(p_gen, u3t(vat)));
-
-        u3z(vat);
-        return ret;
-      }
-
-      case c3__ktts: u3x_cell(u3t(gen), &p_gen, &q_gen);
-=======
       case c3__note: u3x_cell(u3t(gen), &p_gen, &q_gen);
->>>>>>> 1044a7c8
       _mull_used();
       {
         u3_noun vat = _mull_in(van, sut, gol, dox, q_gen);
@@ -780,11 +639,7 @@
         return ret;
       }
 
-<<<<<<< HEAD
-      case c3__tsgr: u3x_cell(u3t(gen), &p_gen, &q_gen);
-=======
       case c3__tsbn: u3x_cell(u3t(gen), &p_gen, &q_gen);
->>>>>>> 1044a7c8
       _mull_used();
       {
         u3_noun lem = _mull_in(van, sut, c3__noun, dox, p_gen);
@@ -796,11 +651,7 @@
         return ret;
       }
 
-<<<<<<< HEAD
-      case c3__tstr: u3x_trel(u3t(gen), &p_gen, &q_gen, &r_gen);
-=======
       case c3__tscm: u3x_cell(u3t(gen), &p_gen, &q_gen);
->>>>>>> 1044a7c8
       _mull_used();
       {
         u3_noun boc = u3qfu_busk(van, sut, p_gen);
@@ -813,22 +664,6 @@
         return ret;
       }
 
-<<<<<<< HEAD
-      case c3__tscm: u3x_cell(u3t(gen), &p_gen, &q_gen);
-      _mull_used();
-      {
-        u3_noun boc = u3qfu_busk(van, sut, p_gen);
-        u3_noun nuf = u3qfu_busk(van, dox, p_gen);
-        u3_noun ret = _mull_in(van, boc, gol, nuf, q_gen);
-
-        u3z(boc);
-        u3z(nuf);
-
-        return ret;
-      }
-
-=======
->>>>>>> 1044a7c8
       case c3__cnts: u3x_cell(u3t(gen), &p_gen, &q_gen);
       _mull_used();
       {
@@ -840,19 +675,13 @@
       {
         u3_noun ruf = u3nc(u3_nul, 1);
 
-<<<<<<< HEAD
-        ret = _mull_grow(van, sut, gol, dox, c3__gold, ruf, p_gen, q_gen);
-=======
         ret = _mull_grow
           (van, sut, gol, dox, c3__gold, p_gen, c3__dry, ruf, q_gen);
->>>>>>> 1044a7c8
         u3z(ruf);
 
         return ret;
       }
 
-<<<<<<< HEAD
-=======
       case c3__brvt: u3x_cell(u3t(gen), &p_gen, &q_gen);
       _mull_used();
       {
@@ -865,7 +694,6 @@
         return ret;
       }
 
->>>>>>> 1044a7c8
       case c3__sgzp: u3x_cell(u3t(gen), &p_gen, &q_gen);
       _mull_used();
       {
@@ -883,11 +711,7 @@
         return ret;
       }
 
-<<<<<<< HEAD
-      case c3__sggr: u3x_cell(u3t(gen), &p_gen, &q_gen);
-=======
       case c3__sgbn: u3x_cell(u3t(gen), &p_gen, &q_gen);
->>>>>>> 1044a7c8
       _mull_used();
       {
         return _mull_in(van, sut, gol, dox, q_gen);
@@ -931,10 +755,7 @@
         return ret;
       }
 
-<<<<<<< HEAD
-=======
       case c3__zpmc:
->>>>>>> 1044a7c8
       case c3__zpsm: u3x_cell(u3t(gen), &p_gen, &q_gen);
       _mull_used();
       {
@@ -1016,11 +837,7 @@
              u3_noun dox,
              u3_noun gen)
   {
-<<<<<<< HEAD
-    c3_m    fun_m = 144 + c3__mull + ((!!u3r_at(u3qfu_van_vet, van)) << 8);
-=======
     c3_m    fun_m = 141 + c3__mull + ((!!u3r_at(u3qfu_van_vet, van)) << 8);
->>>>>>> 1044a7c8
     u3_noun pro   = u3z_find_4(fun_m, sut, gol, dox, gen);
 
     if ( u3_none != pro ) {
