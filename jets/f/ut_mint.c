--- conflicted
+++ resolved
@@ -157,124 +157,7 @@
       return _mint_cove(u3t(u3t(nug)));
     }
     else {
-<<<<<<< HEAD
-      return u3m_error("mint-coke");
-    }
-  }
-
-  static u3_noun
-  _mint_brew(u3_noun van,
-             u3_noun sut,
-             u3_noun tov,
-             u3_noun gen)
-  {
-    u3_noun von;
-
-    switch ( tov ) {
-      default: return u3m_bail(c3__fail);
-      case c3y:
-        von = u3k(van); break;
-      case c3n:
-        von = u3i_molt(u3k(van), u3qfu_van_vet, c3n, 0); break;
-    }
-    {
-      u3_noun mil = u3qfu_mint(von, sut, c3__noun, gen);
-      u3_noun fol = u3k(u3t(mil));
-
-      u3z(mil);
-      u3z(von);
-      return fol;
-    }
-  }
-
-  static u3_noun
-  _mint_harp(u3_noun van,
-             u3_noun sut,
-             u3_noun dab)
-  {
-    if ( (u3_nul == dab) ) {
-      return 0;
-    }
-    else {
-      u3_noun n_dab, l_dab, r_dab;
-
-      u3r_trel(dab, &n_dab, &l_dab, &r_dab);
-      if ( c3n == u3du(n_dab) ) {
-        return u3m_bail(c3__fail);
-      }
-      else {
-        u3_noun qqn_dab = u3t(u3t(n_dab));
-        u3_noun vad;
-
-        switch ( u3h(qqn_dab) ) {
-          default: return u3m_bail(c3__exit);
-          case c3__ash: {
-            vad = _mint_brew(van, sut, c3y, u3t(qqn_dab));
-            break;
-          }
-          case c3__elm: {
-            vad = _mint_brew(van, sut, c3n, u3t(qqn_dab));
-            break;
-          }
-        }
-
-        if ( (u3_nul == l_dab) && (u3_nul == r_dab) ) {
-          return vad;
-        }
-        else if ( (u3_nul == l_dab) ) {
-          return u3nc(vad, _mint_harp(van, sut, r_dab));
-        }
-        else if ( (u3_nul == r_dab) ) {
-          return u3nc(vad, _mint_harp(van, sut, l_dab));
-        }
-        else {
-          return u3nt(vad,
-                      _mint_harp(van, sut, l_dab),
-                      _mint_harp(van, sut, r_dab));
-        }
-      }
-=======
       return u3m_error("mint-cove");
->>>>>>> 1044a7c8
-    }
-  }
-
-  static u3_noun
-  _mint_hope(u3_noun van,
-             u3_noun sut,
-             u3_noun dom)
-  {
-    if ( (u3_nul == dom) ) {
-      return 0;
-    }
-    else {
-      u3_noun n_dom, l_dom, r_dom;
-
-      u3r_trel(dom, &n_dom, &l_dom, &r_dom);
-      if ( c3n == u3du(n_dom) ) {
-        return u3m_bail(c3__fail);
-      }
-      else {
-        u3_noun qqn_dom = u3t(u3t(n_dom));
-        u3_noun dov;
-
-        dov = _mint_harp(van, sut, qqn_dom);
-
-        if ( (u3_nul == l_dom) && (u3_nul == r_dom) ) {
-          return dov;
-        }
-        else if ( (u3_nul == l_dom) ) {
-          return u3nc(dov, _mint_hope(van, sut, r_dom));
-        }
-        else if ( (u3_nul == r_dom) ) {
-          return u3nc(dov, _mint_hope(van, sut, l_dom));
-        }
-        else {
-          return u3nt(dov,
-                      _mint_hope(van, sut, l_dom),
-                      _mint_hope(van, sut, r_dom));
-        }
-      }
     }
   }
 
@@ -286,41 +169,14 @@
              u3_noun nym,
              u3_noun hud,
              u3_noun ruf,
-<<<<<<< HEAD
-             u3_noun wan,
-=======
->>>>>>> 1044a7c8
              u3_noun dom)
   {
     u3_noun dan = _mint_in(van, sut, c3__noun, ruf);
     u3_noun p_dan = u3h(dan);
     u3_noun q_dan = u3t(dan);
-<<<<<<< HEAD
-    u3_noun toc = _mint_core(u3k(p_dan),
-                             u3nq(c3__gold,
-                                  u3k(p_dan),
-                                  u3k(wan),
-                                  u3nc(u3_nul,
-                                       u3k(dom))));
-    u3_noun dez = _mint_hope(van, toc, dom);
-    u3_noun zod = u3nc(1, dez);
-    u3_noun cot = _mint_core(u3k(p_dan),
-                             u3nq(mel,
-                                  u3k(p_dan),
-                                  u3k(wan),
-                                  u3nc(u3k(dez),
-                                       u3k(dom))));
-    u3_noun ret = u3nc(_mint_nice(van, gol, cot),
-                       u3qf_cons(zod, q_dan));
-
-    u3z(zod);
-    u3z(toc);
-    u3z(dan);
-=======
     u3_noun pul = _mint_mine(van, p_dan, mel, nym, hud, dom);
     u3_noun ret = u3nc(_mint_nice(van, gol, u3k(u3h(pul))),
                        u3qf_cons(u3t(pul), q_dan));
->>>>>>> 1044a7c8
 
     u3z(pul);
     u3z(dan);
@@ -508,7 +364,7 @@
         return ret;
       }
 
-      case c3__wtts: u3x_cell(u3t(gen), &p_gen, &q_gen);
+      case c3__fits: u3x_cell(u3t(gen), &p_gen, &q_gen);
       _mint_used();
       {
         u3_noun wam = u3qfu_play(van, sut, p_gen);
@@ -684,10 +540,7 @@
         return pro;
       }
 
-<<<<<<< HEAD
-=======
       case c3__ktpd:
->>>>>>> 1044a7c8
       case c3__ktpm: p_gen = u3t(gen);
       _mint_used();
       {
@@ -712,22 +565,7 @@
         return pro;
       }
 
-<<<<<<< HEAD
-      case c3__help: u3x_cell(u3t(gen), &p_gen, &q_gen);
-      _mint_used();
-      {
-        u3_noun hum = _mint_in(van, sut, gol, q_gen);
-
-        u3_noun ret = u3nc(u3qf_help(p_gen, u3k(u3h(hum))),
-                           u3k(u3t(hum)));
-        u3z(hum);
-        return ret;
-      }
-
-      case c3__ktts: u3x_cell(u3t(gen), &p_gen, &q_gen);
-=======
       case c3__note: u3x_cell(u3t(gen), &p_gen, &q_gen);
->>>>>>> 1044a7c8
       _mint_used();
       {
         u3_noun hit = u3nc(u3k(sut), u3k(p_gen));
@@ -741,15 +579,6 @@
       }
 
       case c3__tune: p_gen = u3t(gen);
-<<<<<<< HEAD
-      _mint_used();
-      {
-        return u3nc(u3qf_face(p_gen, sut), u3nc(0, 1));
-      }
-
-      case c3__ktsg: p_gen = u3t(gen);
-=======
->>>>>>> 1044a7c8
       _mint_used();
       {
         return u3nc(u3qf_face(p_gen, sut), u3nc(0, 1));
@@ -767,11 +596,7 @@
         return ret;
       }
 
-<<<<<<< HEAD
-      case c3__tsgr: u3x_cell(u3t(gen), &p_gen, &q_gen);
-=======
       case c3__tsbn: u3x_cell(u3t(gen), &p_gen, &q_gen);
->>>>>>> 1044a7c8
       _mint_used();
       {
         u3_noun fid = _mint_in(van, sut, c3__noun, p_gen);
@@ -794,11 +619,7 @@
         return ret;
       }
 
-<<<<<<< HEAD
-      case c3__tstr: u3x_trel(u3t(gen), &p_gen, &q_gen, &r_gen);
-=======
       case c3__tscm: u3x_cell(u3t(gen), &p_gen, &q_gen);
->>>>>>> 1044a7c8
       _mint_used();
       {
         u3_noun boc = u3qfu_busk(van, sut, p_gen);
@@ -808,19 +629,6 @@
         return ret;
       }
 
-<<<<<<< HEAD
-      case c3__tscm: u3x_cell(u3t(gen), &p_gen, &q_gen);
-      _mint_used();
-      {
-        u3_noun boc = u3qfu_busk(van, sut, p_gen);
-        u3_noun ret = _mint_in(van, boc, gol, q_gen);
-
-        u3z(boc);
-        return ret;
-      }
-
-=======
->>>>>>> 1044a7c8
       case c3__cnts: u3x_cell(u3t(gen), &p_gen, &q_gen);
       _mint_used();
       {
@@ -832,18 +640,12 @@
       {
         u3_noun ruf = u3nc(u3_nul, 1);
 
-<<<<<<< HEAD
-        ret = _mint_grow(van, sut, gol, c3__gold, ruf, p_gen, q_gen);
-=======
         ret = _mint_grow(van, sut, gol, c3__gold, p_gen, c3__dry, ruf, q_gen);
->>>>>>> 1044a7c8
         u3z(ruf);
 
         return ret;
       }
 
-<<<<<<< HEAD
-=======
       case c3__brvt: u3x_cell(u3t(gen), &p_gen, &q_gen);
       _mint_used();
       {
@@ -855,7 +657,6 @@
         return ret;
       }
 
->>>>>>> 1044a7c8
       case c3__sgzp: u3x_cell(u3t(gen), &p_gen, &q_gen);
       _mint_used();
       {
@@ -872,11 +673,7 @@
         return ret;
       }
 
-<<<<<<< HEAD
-      case c3__sggr: u3x_cell(u3t(gen), &p_gen, &q_gen);
-=======
       case c3__sgbn: u3x_cell(u3t(gen), &p_gen, &q_gen);
->>>>>>> 1044a7c8
       _mint_used();
       {
         u3_noun hum = _mint_in(van, sut, gol, q_gen);
@@ -915,8 +712,6 @@
         return ret;
       }
 
-<<<<<<< HEAD
-=======
       case c3__wthx: u3x_cell(u3t(gen), &p_gen, &q_gen);
       _mint_used();
       {
@@ -978,7 +773,6 @@
         }
       } 
 
->>>>>>> 1044a7c8
       case c3__zpcm: u3x_cell(u3t(gen), &p_gen, &q_gen);
       _mint_used();
       {
@@ -1002,10 +796,7 @@
         return ret;
       }
 
-<<<<<<< HEAD
-=======
       case c3__zpmc:
->>>>>>> 1044a7c8
       case c3__zpsm: u3x_cell(u3t(gen), &p_gen, &q_gen);
       _mint_used();
       {
@@ -1098,11 +889,7 @@
              u3_noun gol,
              u3_noun gen)
   {
-<<<<<<< HEAD
-    c3_m    fun_m = 144 + c3__mint;
-=======
     c3_m    fun_m = 141 + c3__mint;
->>>>>>> 1044a7c8
     u3_noun vrf   = u3r_at(u3qfu_van_vrf, van);
     u3_noun pro   = u3z_find_4(fun_m, vrf, sut, gol, gen);
 
