--- conflicted
+++ resolved
@@ -12,15 +12,8 @@
              u3_noun got)
   {
     if ( c3y == u3ud(got) ) {
-<<<<<<< HEAD
-      u3_noun nux = u3nc(u3_nul, u3k(got));
-      u3_noun ret = u3qf_face(nux, sut);
-
-      u3z(nux);
-=======
       u3_noun ret = u3qf_face(u3k(got), sut);
 
->>>>>>> 1463b33b
       return ret;
     }
     else switch ( u3h(got) ) {
