--- conflicted
+++ resolved
@@ -482,13 +482,10 @@
 
 static u3j_core _arvo_d[] =
   { { "down", 0, _down_d },
-<<<<<<< HEAD
     { "lore", _mood__hoon_lore_a },
     { "loss", _mood__hoon_loss_a },
     { "lune", _mood__hoon_lune_a },
-=======
     { "aes", 0, _zuse__aes_d },
->>>>>>> b70bf9c5
     {}
   };
 
