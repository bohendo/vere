--- conflicted
+++ resolved
@@ -27,7 +27,7 @@
     =+  wir=`wire`[%x (scot %ud cnt) pax]
     =+  ^=  new-move
         ?.  aut  [ost.hid %them wir ~ hiz]
-        [ost.hid %hiss wir %httr [%hiss hiz]]
+        [ost.hid %hiss wir `~ %httr [%hiss hiz]]
     +>.$(mow [new-move mow])
   ++  auth
     ['Authorization' 'Basic cGhpbGlwY21vbmt0ZXN0OjEzMzdwYXNzd29yZA==' ~]
@@ -123,7 +123,6 @@
   ^-  [(list move) _+>.$]
   ?>  ?=(^ pax)
   =-  ~&  [%peered -]  -
-<<<<<<< HEAD
   [abet(cnt now.hid)]:scry:(help i.pax t.pax)
 ::
 ++  poke-gh-issue-comment
@@ -131,12 +130,6 @@
   ^-  [(list move) _+>.$]
   ~&  comment
   `+>.$
-=======
-  =+  wir=[%x (scot %ud cnt) pax]
-  =+  [aut hiz]=~(scry gh i.pax t.pax)
-  ?.  aut  [ost.hid %them wir ~ hiz]
-  [ost.hid %hiss wir `~ %httr [%hiss hiz]]
->>>>>>> d8c909f8
 ::
 ++  sigh-httr-x  thou-x
 ++  thou-x
