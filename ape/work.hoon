::  XX  need to deal with versions and date modified
::
::::
  ::
/?  314
/-  *work
/+  talk
!:
::::
  ::
|%
++  move  (pair bone card)                              ::  all actions
++  card                                                ::  general card
  $%  [%diff %work-report client]                       ::
      [%peer wire dock path]                            ::
      [%poke wire dock pear]                            ::
  ==                                                    ::
++  pear                                                ::  poke fruit
  $%  [%talk-command command:talk]                      ::
  ==                                                    ::
--
!:
::::
  ::
|_  [bowl client connected=_| claiming=?]
++  at
  |=  [task audience=(set station:talk)]
  =*  tax  +<-
  =|  moves=(list move)
  |%
  ++  abet
    ^-  [(list move) _+>.$]
    [(flop moves) +>.$(tasks (~(put by tasks) id tax audience claiming))]
  ++  send
    |=  action=duty:work-stuff:talk
    ^+  +>
    %_    +>.$
        eny    (sham eny action)
        moves
      :_  ~
      ^-  move
      :*  ost  %poke
          /sending/(scot %uv id)/(scot %ud version)
          [our %talk]
          %talk-command
          ^-  command:talk
          :-  %publish
          |-  ^-  (list thought)
          :_  ~
          :+  (shaf %task eny)
            %-  mo  ^-  (list ,[partner envelope delivery]:talk)
            %+  turn  (~(tap in audience))
            |=(sat=station:talk [[%& sat] [*envelope %pending]])
          [now *bouquet [%tax action]]
      ==
    ==
  ++  claim
    %_    .
        eny  (sham eny %direct)
        moves
      :_  ~
      ^-  move
      :*  ost  %poke
          /claiming/(scot %uv id)
          [our %talk]
          %talk-command
          ^-  command:talk
          :-  %publish
          |-  ^-  (list thought)
          :_  ~
          :+  (shaf %task eny)
            [[[%& owner (main owner)] [*envelope %pending]] ~ ~]
          [now *bouquet [%tax %claim id]]
      ==
    ==
  ++  create            (send `duty:work-stuff:talk`[%create `task`tax])
  ++  send-update       |*(* (send %update id +(version) +<))
  ++  announce          (send-update %announce ~)
  ++  release           (cury send-update %release)
  ++  accept            (send-update %accept ~)
  ++  delete            (send-update %delete ~)
  ++  set-date-due      (cury send-update %set-date-due)
  ++  set-tags          (cury send-update %set-tags)
  ++  set-title         (cury send-update %set-title)
  ++  set-description   (cury send-update %set-description)
  ++  set-done          (cury send-update %set-done)
  ++  add-comment       (cury send-update %add-comment)
  ++  set-audience      ~|(%not-implemented !!)
  ++  process-update
    |=  up=update
    ^+  +>
    ?-    -.up
        %add  ?>(?=(%comment +<.up) (add-comment +>.up))
        %own
      ?-  +<.up
        %announce  announce
        %claim     claim
      ==
        %set
      ?-  +<.up
        %date-due     (set-date-due +>.up)
        %title        (set-title +>.up)
        %description  (set-description +>.up)
        %tags         (set-tags +>.up)
        %done         (set-done +>.up)
        %audience     ~|(%not-implemented !!) ::(set-audience +>.up)
      ==
    ==
  --
::
++  initialize
  ^-  [(list move) _.]
  :_  .(connected %&)  :_  ~
  [ost %peer /peering [our %talk] /f/(main our)/0]
::
++  process-duty
  |=  [when=@da her=ship from=(set station:talk) action=duty:work-stuff:talk]
  ^-  [(list move) _+>.$]
  =-  =^  mof  con  mirror-to-web:con
      [(welp mos mof) con]
  ^-  [mos=(list move) con=_+>.$]
  ?-    -.action
      %create                         ::  XX  should verify ownership
    =+  existing-task=(~(get by tasks) id.tax.action)
    ~?  ?&  ?=(^ existing-task)
            !=(tax.action task.u.existing-task)
        ==
      :*  %new-task-with-old-id
          her=her
          from=from
          new-task=tax.action
          existing-task=u.existing-task
      ==
    ?.  |(=(her owner.tax.action) =(%released status.tax.action))
      ~&  :*  %created-with-bad-owner
              her=her
              from=from
              new-task=tax.action
              existing-task=u.existing-task
          ==
      [~ +>.$]
    =.  tasks
      %^  ~(put by tasks)  id.tax.action  tax.action
<<<<<<< HEAD
      :_  |
      ?~  existing-task  from
      (~(uni in audience.u.existing-task) from)
    =.  sort  ?~(existing-task sort [id.action sort])
=======
      ?~  existing-task  from
      (~(uni in audience.u.existing-task) from)
    =.  sort  ?~(existing-task sort [id.tax.action sort])
>>>>>>> 8113b708
    [~ +>.$]
  ::
      %claim
    =+  tax=(~(got by tasks) id.action)
    ?.  &(=(our owner.tax) =(%announced status.tax))
      ~&  :*  %bad-claim
              her=her
              from=from
              task=tax
          ==
      [~ +>.$]
    abet:(release:(at (~(got by tasks) id.action)) her)
  ::
      %update
    =+  tax=(~(get by tasks) id.action)
    ?~  tax
      ~&  :*  %update-for-nonexistent-task
              her=her
              from=from
              action=action
          ==
      [~ +>.$]
    ?.  =(version.action +(version.task.u.tax))
      ~&  :*  %update-bad-version
              her
              from=from
              action=action
              tax=tax
          ==
      [~ +>.$]
    =.  tasks
      %^  ~(put by tasks)  id.action
        ?:  ?&  ?=(?(%announce %release %accept) -.meat.action)
                !=(her owner.task.u.tax)
            ==
          ~&  :*  %not-owner
                  her=her
                  from=from
                  action=action
                  tax=tax
              ==
          task.u.tax
        ?-    -.meat.action
          %announce         task.u.tax(status %announced)
          %release          task.u.tax(owner her.meat.action, status %released)
          %accept           task.u.tax(status %accepted)
          %delete           ~|(%not-implemented !!)
          %set-date-due     task.u.tax(date-due wen.meat.action)
          %set-tags         task.u.tax(tags tag.meat.action)
          %set-title        task.u.tax(title til.meat.action)
          %set-description  task.u.tax(description des.meat.action)
          %set-done         task.u.tax(done ?.(don.meat.action ~ `when))
          %add-comment
            %=  task.u.tax
              discussion  [[when her com.meat.action] discussion.task.u.tax]
            ==
        ==
      :-  (~(uni in audience.u.tax) from)
      claiming.u.tax
    ?:  =([%release our] meat.action)
      abet:accept:(at (~(got by tasks) id.action))
    [~ +>.$]
  ==
::
++  mirror-to-web
  ^-  [(list move) _.]
  ~&  [%mirroring tasks=tasks sort=sort]
  :_  .
  %+  murn  (~(tap by sup))
  |=  [ust=bone her=ship pax=path]
  ^-  (unit move)
  ?:  ?=([%sole *] pax)
    ~
  `[ust %diff %work-report tasks sort]
::
++  coup
  |=  [way=wire saw=(unit tang)]
  ^-  [(list move) _+>.$]
  ?>  ?=(~ saw)
  [~ +>.$]
::
++  reap-peering
  |=  [way=wire saw=(unit tang)]
  ^-  [(list move) _+>.$]
  ?>  ?=([~ ~] +<)
  [~ +>.$]
::
++  poke-work-command
  |=  cod=command
  =^  mos  +>.$
    ?:  connected
      [~ +>.$]
    initialize
  =^  mof  +>.$
    ?-  -.cod
      %new    abet:create:(at [+ -]:+.cod)
      %old    abet:(process-update:(at (~(got by tasks) id.cod)) dif.cod)
      %sort   ~|(%not-implemented !!)
    ==
  [(welp mos mof) +>.$]
::
::  XX  maybe need to check that we haven't received this message before
::      by keeping a counter of last message received
++  diff-talk-report
  |=  [way=wire rep=report:talk]
  ^-  [(list move) _+>.$]
  ?>  ?=(%grams -.rep)
  |-  ^-  [(list move) _+>.^$]
  ?~  q.rep  [~ +>.^$]
  =*  her   p.i.q.rep
  =*  when  p.r.q.i.q.rep
  =*  said  r.r.q.i.q.rep
  =+  ^-  from=(set station:talk)
      %-  sa  ^-  (list station:talk)
      %+  murn  (~(tap by q.q.i.q.rep))
      |=  [par=partner *]
      `(unit station:talk)`?.(?=(%& -.par) ~ `p.par)
  ?.  ?=(%tax -.said)
    $(p.rep +(p.rep), q.rep t.q.rep)
  =^  mos  +>.^$  (process-duty when her from +.said)
  =^  mof  +>.^$  $(p.rep +(p.rep), q.rep t.q.rep)
  [(weld mos mof) +>.^$]
--<|MERGE_RESOLUTION|>--- conflicted
+++ resolved
@@ -141,16 +141,10 @@
       [~ +>.$]
     =.  tasks
       %^  ~(put by tasks)  id.tax.action  tax.action
-<<<<<<< HEAD
       :_  |
       ?~  existing-task  from
       (~(uni in audience.u.existing-task) from)
-    =.  sort  ?~(existing-task sort [id.action sort])
-=======
-      ?~  existing-task  from
-      (~(uni in audience.u.existing-task) from)
     =.  sort  ?~(existing-task sort [id.tax.action sort])
->>>>>>> 8113b708
     [~ +>.$]
   ::
       %claim
