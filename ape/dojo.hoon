::                                                      ::  ::
::::  /hoon/dojo/app                               ::  ::::
  ::                                                    ::    ::
/?  314                                                 ::  arvo kelvin
/-  sole                                               ::  console structures
/+  sole                                                ::  console library
[. sole]
::                                                      ::  ::
::::                                                    ::  ::::
  !:                                                    ::    ::
=>  |%                                                  ::  external structures
    ++  house                                           ::  all state
      $:  %0
          hoc=(map bone session)                        ::  conversations
      ==                                                ::
    ++  session                                         ::  per conversation
      $:  say=sole-share                                ::  command-line state
          syd=desk                                      ::  active desk 
          luc=(unit case)                               ::  special case
          poy=(unit dojo-project)                       ::  working
          [lib=(list hoof) arc=(list hoof)]             ::  lib/sur
          var=(map term cage)                           ::  variable state
          old=(set term)                                ::  used TLVs
          buf=tape                                      ::  multiline buffer
      ==                                                ::
    ++  dojo-command                                    ::
      $%  [%flat p=path q=dojo-source]                  ::  noun to unix atom
          [%pill p=path q=dojo-source]                  ::  noun to unix pill
          ::  [%tree p=path q=dojo-source]              ::  noun to unix tree
          [%file p=beam q=dojo-source]                  ::  save to clay
          [%poke p=goal q=dojo-source]                  ::  make and poke
          [%show p=dojo-source]                         ::  print
          [%verb p=term q=dojo-source]                  ::  store variable
      ==                                                ::
    ++  dojo-source                                     ::  construction node
      $:  p=@ud                                         ::  assembly index
          q=dojo-build                                  ::  general build
      ==                                                ::
    ++  dojo-build                                      ::  one ford step
      $%  [%ec p=mark q=twig]                           ::  caged expression
          [%ex p=twig]                                  ::  hoon expression
          [%di p=dojo-model]                            ::  dialog
          [%dv p=path]                                  ::  gate from source
          [%fi p=dojo-filter q=dojo-source]             ::  filter
          [%ge p=dojo-model]                            ::  generator
          [%sc p=dojo-model]                            ::  script
          [%tu p=(list dojo-source)]                    ::  tuple
          [%va p=term]                                  ::  dojo variable
      ==                                                ::
    ++  dojo-filter                                     ::  pipeline filter
      $%  [%a p=twig]                                   ::  function gate
          [%b p=mark]                                   ::  simple transmute
          [%c p=dojo-model]                             ::  formal filter
      ==                                                ::
    ++  dojo-model                                      ::  data construction 
      $:  p=dojo-server                                 ::  core source
          q=dojo-config                                 ::  configuration
      ==                                                ::
    ++  dojo-server                                     ::  numbered device
      $:  p=@ud                                         ::  assembly index
          q=path                                        ::  gate path
      ==                                                ::
    ++  dojo-config                                     ::  configuration
      $:  p=(list dojo-source)                          ::  by order
          q=(map term (unit dojo-source))               ::  by keyword
      ==                                                ::
    ++  dojo-project                                    ::  construction state
      $:  mad=dojo-command                              ::  operation
          num=@ud                                       ::  number of tasks
          cud=(unit dojo-source)                        ::  now solving
          pux=(unit path)                               ::  ford working
          pro=(unit vase)                               ::  prompting loop
          per=(unit sole-edit)                          ::  pending reverse
          job=(map ,@ud dojo-build)                     ::  problems
          rez=(map ,@ud cage)                           ::  results
      ==                                                ::
    ++  bead  ,[p=(set beam) q=cage]                    ::  computed result
    ++  goal  ,[p=ship q=term]                          ::  flat application
    ++  clap                                            ::  action, user
      $%  [%peer p=path]                                ::  subscribe
          [%poke p=term q=*]                            ::  apply
          [%pull ~]                                     ::  unsubscribe
      ==                                                ::
    ++  club                                            ::  action, system
      $%  [%peer p=path]                                ::  subscribe
          [%poke p=cage]                                ::  apply
          [%pull ~]                                     ::  unsubscribe
      ==                                                ::
    ++  card                                            ::  general card
      $%  [%diff %sole-effect sole-effect]              ::
          [%send wire [ship term] clap]                 ::
          [%exec wire @p (unit ,[beak silk])]           ::
          [%deal wire sock term club]                   ::
          [%info wire @p toro]                          ::
      ==                                                ::
    ++  move  (pair bone card)                          ::  user-level move
    ++  sign                                            ::
      $%  [%made p=@uvH q=gage]                         ::
          [%unto p=cuft]                                ::  
      ==                                                ::
    --                                                  ::
::                                                      ::
::::                                                    ::
  ::                                                    ::
|_  $:  hid=bowl                                        ::  system state
        house                                           ::  program state
    ==                                                  ::
++  he                                                  ::  per session
  |_  [[ost=bone moz=(list move)] session]              ::
  ++  dp                                                ::  dojo parser
    |%  
    ++  dp-command-line  ;~(sfix dp-command (just '\0a'))
    ++  dp-command                                      ::  ++dojo-command
      %+  knee  *dojo-command  |.  ~+
      ;~  pose
        ;~  pfix  bar
          %+  cook
            |=  [a=path b=dojo-config]
            ^-  dojo-command
            [%poke [our.hid %hood] [0 %ge [0 [%cat %hood a]] b]]
          ;~(plug (most fas sym) dp-config)
        ==
      ::
        ;~  pfix  col
          %+  stag  %poke
          %+  cook
            |=  [a=goal b=(each dojo-source (trel term path dojo-config))]
            ^-  (pair goal dojo-source)
            :-  a
            ?-  -.b
              %&  p.b
              %|  ?+  p.p.b  !!
                    %di  [0 %di [0 [%dog q.a q.p.b]] r.p.b]
                    %ge  [0 %ge [0 [%cat q.a q.p.b]] r.p.b]
                    %sc  [0 %sc [0 [%pig q.a q.p.b]] r.p.b]
                  ==
            == 
          ;~  plug
            dp-goal
            ;~  pose
              (stag %& ;~(pfix ace dp-source))
              %+  stag  %|
              ;~  plug
                ;~  pose
                  (cold %di wut)
                  (cold %ge lus)
                  (cold %sc pam)
                ==
                (most fas sym)
                dp-config
              ==
            ==
          ==
        ==
      ::
        %+  stag  %verb
        ;~  pfix  tis
          ;~((glue ace) sym dp-source)
        ==
      ::
        %+  stag  %file
        ;~  pfix  tar
          ;~((glue ace) dp-beam dp-source)
        ==
      ::
        %+  stag  %flat 
        ;~  pfix  pat
          ;~((glue ace) (most fas sym) dp-source)
        ==
      ::
        %+  stag  %pill
        ;~  pfix  dot
          ;~((glue ace) (most fas sym) dp-source)
        ==
      ::
        (stag %show dp-source)
      ==
    ++  dp-source  (stag 0 dp-build)                    ::  ++dojo-source
    ++  dp-build                                        ::  ++dojo-build
      %+  knee  *dojo-build  |.  ~+
      ;~  pose
        ;~(pfix lus (stag %ge dp-model-cat))
        ;~(pfix wut (stag %di dp-model-dog))
        ;~(pfix buc (stag %va sym))
        ;~(pfix pam (stag %ec ;~(plug ;~(sfix sym dot) dp-twig)))
        (stag %ex dp-twig)
        (ifix [sel ser] (stag %tu (most ace dp-source)))
      ==
    :: 
    ++  dp-goal                                          ::  ++goal
      %+  cook  |=(a=goal a)
      ;~  pose
        ;~  plug
          ;~(pfix sig fed:ag) 
          ;~(pfix fas sym)
        ==
        (cook |=(a=term `goal`[our.hid a]) sym)
        (easy [our.hid %hood])
      ==
    ++  dp-beam                                         ::  ++beam
      %+  sear  tome
      =+  vez=(vang & dp-path)
      (sear plex:vez (stag %clsg poor:vez))
    ::
    ++  dp-model-cat  ;~(plug dp-server-cat dp-config)  ::  ++dojo-model
    ++  dp-model-dog  ;~(plug dp-server-dog dp-config)  ::  ++dojo-model
    ++  dp-model-pig  ;~(plug dp-server-pig dp-config)  ::  ++dojo-model
    ++  dp-path       `path`/(scot %p our.hid)/[syd]/(scot %da now.hid)
    ++  dp-server-cat   (stag 0 (stag %cat dp-device))  ::  ++dojo-server
    ++  dp-server-dog   (stag 0 (stag %dog dp-device))  ::  ++dojo-server
    ++  dp-server-pig   (stag 0 (stag %pig dp-device))  ::  ++dojo-server
    ++  dp-twig         tall:(vang & dp-path)           ::  ++twig
    ++  dp-device       (most fas sym)                  ::  ++dojo-device
    ++  dp-value                                        ::  ++dojo-source
      %+  cook  |=(a=dojo-source a)
      %+  stag  0
      ;~  pose
        (ifix [kel ker] (stag %tu (most ace dp-source)))
        (stag %va ;~(pfix buc sym))
        (stag %ex dp-twig)
      ==
    ::
    ++  dp-config                                       ::  ++dojo-config
      ;~  plug
        (star ;~(pfix ace dp-value))
        %+  cook
          ~(gas by *(map term (unit dojo-source)))
        %-  star
        ;~  plug 
          ;~(pfix com ace tis sym)
          (punt ;~(pfix ace dp-value))
        ==
      ==
    --
  ::
  ++  dy                                                ::  project work
    |_  dojo-project                                    ::
    ++  dy-abet  +>(poy `+<)                            ::  resolve
    ++  dy-amok  +>(poy ~)                              ::  terminate
    ++  dy-ford                                         ::  send work to ford
      |=  [way=wire kas=silk]
      ^+  +>+>
      ?>  ?=(~ pux)
      (he-card(poy `+>+<(pux `way)) %exec way our.hid `[he-beak kas])
    ::
    ++  dy-stop                                         ::  stop work
      ^+  +>
      ?~  pux  +>
      (he-card(poy ~) %exec u.pux our.hid ~)
    ::
    ++  dy-slam                                         ::  call by ford
      |=  [way=wire gat=vase sam=vase]
      ^+  +>+>
      (dy-ford way %call [%$ %noun gat] [%$ %noun sam])
    ::
    ++  dy-diff                                         ::  send effects, abet
      |=  fec=sole-effect
      ^+  +>+>
      (he-diff(poy `+>+<) fec)
    ::
    ++  dy-rash                                         ::  send effects, amok
      |=  fec=sole-effect
      ^+  +>+>
      (he-diff(poy ~) fec)
    ::
    ++  dy-init-command                                 ::  ++dojo-command
      |=  mad=dojo-command
      ^+  [mad +>]
      ?-  -.mad
        %file  =^(src +>.$ (dy-init-source q.mad) [[%file p.mad src] +>.$])
        %flat  =^(src +>.$ (dy-init-source q.mad) [[%flat p.mad src] +>.$])
        %pill  =^(src +>.$ (dy-init-source q.mad) [[%pill p.mad src] +>.$])
        %poke  =^(src +>.$ (dy-init-source q.mad) [[%poke p.mad src] +>.$])
        %show  =^(src +>.$ (dy-init-source p.mad) [[%show src] +>.$])
        %verb  =^(src +>.$ (dy-init-source q.mad) [[%verb p.mad src] +>.$])
      ==
    ::
    ++  dy-init-source-unit                             ::  (unit dojo-source)
      |=  urc=(unit dojo-source)
      ^+  [urc +>]
      ?~  urc  [~ +>]
      =^  src  +>  (dy-init-source u.urc)
      [`src +>.$]
    ::
    ++  dy-init-source                                  ::  ++dojo-source
      |=  src=dojo-source
      ^+  [src +>]
      =^  bul  +>  (dy-init-build q.src)
      =:  p.src  num
          q.src  bul
        ==
      [src +>.$(num +(num), job (~(put by job) num q.src))]
    ::
    ++  dy-init-build                                   ::  ++dojo-build
      |=  bul=dojo-build
      ^+  [bul +>]
      ?-    -.bul
        %ec  [bul +>.$]
        %ex  [bul +>.$]
        %di  =^(mod +>.$ (dy-init-model p.bul) [[%di mod] +>.$])
        %dv  [bul +>.$]
        %fi  !!
        %ge  =^(mod +>.$ (dy-init-model p.bul) [[%ge mod] +>.$])
        %sc  !!
        %tu  =^  dof  +>.$
                 |-  ^+  [p.bul +>.^$]
                 ?~  p.bul  [~ +>.^$]
                 =^  dis  +>.^$  (dy-init-source i.p.bul)
                 =^  mor  +>.^$  $(p.bul t.p.bul)
                 [[dis mor] +>.^$]
             [[%tu dof] +>.$]
        %va  [bul +>.$]
      ==
    ::
    ++  dy-init-model                                   ::  ++dojo-model
      |=  mol=dojo-model
      ^+  [mol +>]
      =^  one  +>.$  (dy-init-server p.mol)
      =^  two  +>.$  (dy-init-config q.mol)
      [[one two] +>.$]
    ::
    ++  dy-init-server                                  ::  ++dojo-server
      |=  srv=dojo-server
      =.  p.srv  num
      [srv +>.$(num +(num), job (~(put by job) num [%dv q.srv]))]
    ::
    ++  dy-init-config                                  ::  prepare config
      |=  cig=dojo-config
      ^+  [cig +>]
      =^  ord  +>.$  (dy-init-ordered p.cig)
      =^  key  +>.$  (dy-init-named q.cig)
      [[ord key] +>.$]
    ::
    ++  dy-init-ordered                                 ::  (list dojo-source)
      |=  ord=(list dojo-source)
      ^+  [ord +>]
      ?~  ord  [~ +>.$]
      =^  fir  +>.$  (dy-init-source i.ord)
      =^  mor  +>.$  $(ord t.ord)
      [[fir mor] +>.$]
    ::
    ++  dy-init-named                                   ::  (map @tas dojo-src)
      |=  key=(map term (unit dojo-source))
      ^+  [key +>.$]
      ?~  key  [~ +>.$]
      =^  top  +>.$  (dy-init-source-unit q.n.key)
      =^  lef  +>.$  $(key l.key)
      =^  rit  +>.$  $(key r.key)
      [[[p.n.key top] lef rit] +>.$]
    ::
    ++  dy-init                                         ::  full initialize
      ^+  .
      =^(dam . (dy-init-command mad) +(mad dam))
    ::
    ++  dy-hand                                         ::  complete step
      |=  cag=cage
      ^+  +>+>
      ?>  ?=(^ cud)
      (dy-step(cud ~, rez (~(put by rez) p.u.cud cag)) +(p.u.cud))
    ::
    ++  dy-meal                                         ::  vase to cage
      |=  vax=vase
      ?.  &(?=(@ -.q.vax) ((sane %tas) -.q.vax))
        ~&  %dy-meal-cage
        (dy-rash %bel ~)
      (dy-hand -.q.vax (slot 3 vax))
    ::
    ++  dy-made-edit                                    ::  sole edit
      |=  cag=cage
      ^+  +>+>
      ?>  ?=(^ per)
      ?:  ?|  ?=(^ q.q.cag) 
              =((lent buf.say) q.q.cag)
              !&(?=(%del -.u.per) =(+(p.u.per) (lent buf.say)))
          ==
        dy-abet(per ~)
      =^  lic  say  (~(transmit sole say) u.per)
      (dy-diff(per ~) %mor [%det lic] [%err q.q.cag] ~)
    ::
    ++  dy-done                                         ::  dialog submit
      |=  txt=tape
      ?.  ?=(^ pro)
        ~&  %dy-no-prompt
        (dy-diff %bel ~)
      (dy-slam /dial u.pro !>(txt))
    ::
    ++  dy-over                                         ::  finish construction
      ^+  +>
      ?-    -.mad
          %poke       
        %-  he-card(poy ~)
        :*  %deal
            /poke
            [our.hid p.p.mad]
            q.p.mad
            %poke
            (~(got by rez) p.q.mad)
        ==
      ::
          %file
        %-  he-card(poy ~)  :*
          %info
          /file
          our.hid
          (foal (tope p.mad) (~(got by rez) p.q.mad))
        ==
      ::
          %flat
        =+  out=q.q:(~(got by rez) p.q.mad)
        ?^  out 
          (dy-rash %tan [%leaf "not an atom"]~)
        (dy-rash %sav p.mad out)
      ::
          %pill
        (dy-rash %sag p.mad q.q:(~(got by rez) p.q.mad))
      ::
          %verb
        ~&  (~(run by var) mug)
        =+  cay=(~(got by rez) p.q.mad)
        ~|  bad-set/[p.mad p.q.cay]
        =<  dy-amok
        ?+  p.mad  .(var (~(put by var) p.mad cay))
          %now  ~|(%time-is-immutable !!)
          %who  ~|(%self-is-immutable !!)
          %law  .(syd ;;(@tas q.q.cay))
          %dir  ~|(%cd-stub ?>(?=(~ q.q.cay) .))
          %lib  .(lib ;;((list hoof) q.q.cay))
          %arc  .(arc ;;((list hoof) q.q.cay))
        ==
      ::
          %show
        =+  cay=(~(got by rez) p.p.mad)
        (dy-rash %tan ?+(p.cay [(sell q.cay)]~ %tang ;;(tang q.q.cay)))
      ==
    ::
    ++  dy-edit                                         ::  handle edit
      |=  cal=sole-change
      ^+  +>+>
      =^  dat  say  (~(transceive sole say) cal)
      ?:  |(?=(^ per) ?=(^ pux) ?=(~ pro))
        ~&  %dy-edit-busy
        =^  lic  say  (~(transmit sole say) dat)
        (dy-diff %mor [%det lic] [%bel ~] ~)
      (dy-slam(per `dat) /edit u.pro !>((tufa buf.say)))
    ::
    ++  dy-type                                         ::  sole action
      |=  act=sole-action
      ?-  -.act
        %det  (dy-edit +.act)
        %ret  (dy-done (tufa buf.say))
      ==
    ::
    ++  dy-cage       |=(num=@ud (~(got by rez) num))   ::  known cage
    ++  dy-vase       |=(num=@ud q:(dy-cage num))       ::  known vase
    ++  dy-silk-vase  |=(vax=vase [%$ %noun vax])  ::  vase to silk
    ++  dy-silk-config                                  ::  configure
      |=  [cag=cage cig=dojo-config]
      ^-  silk
      :+  %ride  [%cnzy %$]
      :+  %mute  [%$ cag]
      ^-  (list (pair wing silk))
      :*  :-  [[~ 12] ~]
          (dy-silk-vase !>([now=now.hid eny=eny.hid bec=he-beak]))
      ::
          :-  [[~ 26] ~]
          %-  dy-silk-vase
          |-  ^-  vase
          ?~  p.cig  !>(~)
          (slop (dy-vase p.i.p.cig) $(p.cig t.p.cig))
      ::
          %+  turn  (~(tap by q.cig))
          |=  [a=term b=(unit dojo-source)]
          ^-  (pair wing silk)
          :-  [a [~ 27] ~]
          %-  dy-silk-vase
          ?~(b !>([~ ~]) (dy-vase p.u.b))
      ==
    ::
    ++  dy-silk-init-modo                               ::  init and config
      |=  [cag=cage cig=dojo-config]
      ^-  silk
      (dy-silk-config cag cig)
    ::
    ++  dy-twig-head                                    ::  dynamic state
      ^-  cage
      :-  %noun
      !>  ^-  $:  law=desk  dir=path  
                  [lib=(list hoof) arc=(list hoof)]
                  [our=@p now=@da eny=@uvI]
              ==
          [syd / [lib arc] [our now eny]:hid]
    ::
    ++  dy-made-dial                                    ::  dialog product
      |=  cag=cage
      ^+  +>+>
      ?.  ?=(^ q.q.cag)
        (dy-diff %err q.q.cag)
      =+  tan=((list tank) +2.q.q.cag)
      =.  +>+>.$  (he-diff %tan tan)
      =+  vax=(spec (slot 3 q.cag))
      ?+    -.q.vax  !!
          %& 
        ?~  +.q.vax
          ~&  %dy-made-dial-abort
          (dy-rash %bel ~)
        (dy-meal (slot 7 vax))
      ::
          %|
        =<  he-pone
        %-  dy-diff(pro `(slap (slot 7 vax) [%cnzy %q]))
        =+  pom=(sole-prompt +<.q.vax)
        [%pro pom(cad [':' ' ' cad.pom])]
      ==
    ::
    ++  dy-made-gent                                    ::  generator product
      |=  cag=cage
      (dy-meal q.cag)
    ::
    ++  dy-make                                         ::  build step
      ^+  +>
      ?>  ?=(^ cud)
      %-  dy-ford
      ^-  (pair path silk)
      ?+  -.q.u.cud  !!
        %di  [/dial (dy-silk-init-modo (dy-cage p.p.p.q.u.cud) q.p.q.u.cud)]
        %ge  [/gent (dy-silk-init-modo (dy-cage p.p.p.q.u.cud) q.p.q.u.cud)]
        %dv  [/hand [%core he-beak (flop p.q.u.cud)]]
        %ec  [/hand [%cast p.q.u.cud (dy-mare q.q.u.cud)]]
        %ex  [/hand (dy-mare p.q.u.cud)]
        %va  [/hand %$ (~(got by var) p.q.u.cud)]
        %tu  :-  /hand
             :-  %$
             :-  %noun
             |-  ^-  vase
             ?~  p.q.u.cud  !!
             =+  hed=(dy-vase p.i.p.q.u.cud)
             ?~  t.p.q.u.cud  hed
             (slop hed $(p.q.u.cud t.p.q.u.cud))
      ==
    ::
    ++  dy-mare                                         ::  build expression
      |=  gen=twig
      ^-  silk
      :+  %ride  gen
      :-  [%$ dy-twig-head]
      =+  sur=(turn arc |=(hoof [& +<]))
      [%plan [he-beak ~] / zuse sur lib ~ ~]            ::  XX spur
    ::
    ++  dy-step                                         ::  advance project
      |=  nex=@ud
      ^+  +>+>
      ?>  ?=(~ cud)
      ?:  =(nex num)
        dy-over
      dy-make(cud `[nex (~(got by job) nex)])
    --
  ::
  ++  he-dope                                           ::  sole user of ++dp
    |=  txt=tape                                        ::
    ^-  (each (unit (each dojo-command tape)) hair)     ::  prefix/result
    =+  len=+((lent txt))                               ::  line length
    =.  txt  :(weld buf txt "\0a")                      ::
    =+  vex=((full dp-command-line):dp [1 1] txt)       ::
    ?:  =(q.p.vex len)                                  ::  matched until line end
      [%& ~]                                            ::
    ?:  =(p.p.vex +((lent (skim txt |=(a=@ =(10 a)))))) ::  parsed all lines
      [%& ~ ?~(q.vex [%| txt] `p.u.q.vex)]              ::  new buffer/complete
    [%| p.p.vex (dec q.p.vex)]                          ::  syntax error
  ::
  ++  he-duke                                           ::  ++he-dope variant
    |=  txt=tape
    ^-  (each (unit (each dojo-command tape)) ,@ud)
    =+  foy=(he-dope txt)
    ?-  -.foy
      %|  [%| q.p.foy]
      %&  [%& p.foy]
    ==
  ::
  ++  he-abet                                           ::  resolve
    [(flop moz) %_(+> hoc (~(put by hoc) ost +<+))]
  ::
  ++  he-beak                                           ::  logical beam
    ^-  beak
    [our.hid syd ?^(luc u.luc [%da now.hid])]
  ::
  ++  he-card                                           ::  emit gift
    |=  cad=card
    ^+  +>
    %_(+> moz [[ost cad] moz])
  ::
  ++  he-send
    |=  [way=wire him=ship dap=term cop=clap]
    ^+  +>
    (he-card %send way [him dap] cop)
  ::
  ++  he-diff                                           ::  emit update
    |=  fec=sole-effect
    ^+  +>
    (he-card %diff %sole-effect fec)
  ::
  ++  he-stop                                           ::  abort work
    ^+  .
    ?~(poy . ~(dy-stop dy u.poy))
  ::
  ++  he-peer                                           ::  subscribe to
    he-prom
  ::
  ++  he-pine                                           ::  restore prompt
    ^+  .
    ?^  poy  .
    he-prom:he-pone
  ::
  ++  he-pone                                           ::  clear prompt
    ^+  .
    =^  cal  say  (~(transmit sole say) [%set ~])
    (he-diff %mor [%det cal] ~)
  ::
  ++  he-prom                                           ::  send prompt
    %-  he-diff
    :-  %pro
    [& %$ "> "]
  ::
  ++  he-made                                           ::  result from ford
    |=  [way=wire dep=@uvH reg=gage]
    ^+  +>
    ?>  ?=(^ poy)
    =<  he-pine
    ?-  -.reg
      %&  %.  p.reg
          =+  dye=~(. dy u.poy(pux ~))
          ?+  way  !!
            [%hand ~]  dy-hand:dye
            [%dial ~]  dy-made-dial:dye
            [%gent ~]  dy-made-gent:dye
            [%edit ~]  dy-made-edit:dye
          ==
      %|  (he-diff(poy ~) %tan p.reg)
      %tabl  !!
    ==
  ::
  ++  he-unto                                           ::  result from behn
    |=  cit=cuft
    ^+  +>
    ?.  ?=(%coup -.cit)
      ~&  [%strange-unto cit]
      +>
    ?~  p.cit  
      (he-diff %txt ">=")
    (he-diff %tan u.p.cit)
  ::
  ++  he-like                                           ::  accept line
    |=  buf=(list ,@c)
    =(%& -:(he-dope (tufa buf)))
  ::
  ++  he-stir                                           ::  apply change
    |=  cal=sole-change
    ^+  +>
    ::  ~&  [%his-clock ler.cal]
    ::  ~&  [%our-clock ven.say]
    =^  dat  say  (~(transceive sole say) cal)
    ?.  ?&  ?=(%del -.dat)
            =(+(p.dat) (lent buf.say))
        ==
      +>.$
    =+  foy=(he-dope (tufa buf.say))
    ?:  ?=(%& -.foy)  +>.$
    ::  ~&  [%bad-change dat ted.cal]
    =^  lic  say  (~(transmit sole say) dat)
    ::  ~&  [%our-leg leg.say]
    (he-diff %mor [%det lic] [%err q.p.foy] ~)
  ::
  ++  he-plan                                           ::  execute command
    |=  mad=dojo-command
    ^+  +>
    ?>  ?=(~ poy)
    he-pine:(dy-step:~(dy-init dy %*(. *dojo-project mad mad)) 0)
  ::
  ++  he-done                                           ::  parse command
    |=  txt=tape
    ^+  +>
    ?~  txt
      %-  he-diff
      :~  %mor
          [%txt "> "]
          [%nex ~]
      ==
    =+  doy=(he-duke txt)
    ?-    -.doy
        %|  (he-diff [%err p.doy])
        %&
<<<<<<< HEAD
      =+  old=(weld "> " (tufa buf.say))
      =^  cal  say  (~(transmit sole say) [%set ~])
      %.  p.doy
      =<  he-plan
      %-  he-diff
      :~  %mor
          [%txt old]
          [%nex ~]
          [%det cal]
=======
      ?~  p.doy
        (he-diff [%err (lent txt)])
      =+  old=(weld ?~(buf "> " "  ") (tufa buf.say))
      =^  cal  say  (~(transmit cs say) [%set ~])
      =.  +>.$   (he-diff %mor txt/old nex/~ det/cal ~)
      ?-  -.u.p.doy
        %&  (he-plan(buf ~) p.u.p.doy)
        %|  +>.$(buf p.u.p.doy)
>>>>>>> d051e234
      ==
    ==
  ::
  ++  he-type                                           ::  apply input
    |=  act=sole-action
    ^+  +>
    ?^  poy
      he-pine:(~(dy-type dy u.poy) act)
    ?-  -.act
      %det  (he-stir +.act)
      %ret  (he-done (tufa buf.say))
    ==
  ::
  ++  he-lame                                           ::  handle error
    |=  [wut=term why=tang]
    ^+  +>
    %-  (slog (flop `tang`[>%dojo-lame wut< why]))
    ?^  poy
      he-pine:~(dy-amok dy u.poy)
    he-pine                           ::  XX give mean to original keystroke
  --
::
++  prep
  =+  sosh==>(*session .(|4 |5(+ old)))
  ::  ,_`..prep
  |=  old=(unit ?(house (map bone ,_sosh)))  ^+  [~ ..prep]
  ?~  old  `..prep
  ?.  ?=([@ *] u.old)
    %=    $
        u.old
      [%0 (~(run by u.old) |=(sos=_sosh sos(|4 [[~ ~] &5.sos |5.sos ""])))]
    ==
  `..prep(+<+ u.old)
::
++  peer-sole
  |=  [pax=path]
  ^-  (quip move +>)
  ::  ~&  [%dojo-peer ost.hid pax]
  ~?  !=(src.hid our.hid)  [%dojo-peer-stranger ost.hid src.hid pax]
  ::  ?>  =(src.hid our.hid)
  ~?  (~(has by hoc) ost.hid)  [%dojo-peer-replaced ost.hid pax]
  ?>  =(~ pax)
  =<  he-abet
  %~  he-peer  he
  :-  [ost.hid ~]
  ^-  session
  %*(. *session syd %home)
::
++  poke-sole-action
  |=  [act=sole-action]
  ^-  (quip move +>)
  ~|  [%dojo-poke ost.hid -.act (~(run by hoc) ,~)]
  ::  ~&  [%dojo-poke ost.hid src.hid act]
  ::  ~?  !=(src.hid our.hid)  [%dojo-poke ost.hid src.hid]
  he-abet:(~(he-type he [ost.hid ~] (~(got by hoc) ost.hid)) act)
::
++  made
  |=  [way=wire dep=@uvH reg=gage]
  he-abet:(~(he-made he [[ost.hid ~] (~(got by hoc) ost.hid)]) way dep reg)
::
++  lame
  |=  [wut=term why=tang]
  he-abet:(~(he-lame he [[ost.hid ~] (~(got by hoc) ost.hid)]) wut why)
::
++  unto
  |=  [way=wire cit=cuft] 
  he-abet:(~(he-unto he [[ost.hid ~] (~(got by hoc) ost.hid)]) cit)
::
++  pull
  |=  [pax=path]
  ^-  (quip move +>)
  =^  moz  +>
    he-abet:~(he-stop he [[ost.hid ~] (~(got by hoc) ost.hid)])
  [moz +>.$(hoc (~(del by hoc) ost.hid))]
--<|MERGE_RESOLUTION|>--- conflicted
+++ resolved
@@ -688,26 +688,14 @@
     ?-    -.doy
         %|  (he-diff [%err p.doy])
         %&
-<<<<<<< HEAD
-      =+  old=(weld "> " (tufa buf.say))
-      =^  cal  say  (~(transmit sole say) [%set ~])
-      %.  p.doy
-      =<  he-plan
-      %-  he-diff
-      :~  %mor
-          [%txt old]
-          [%nex ~]
-          [%det cal]
-=======
       ?~  p.doy
         (he-diff [%err (lent txt)])
       =+  old=(weld ?~(buf "> " "  ") (tufa buf.say))
-      =^  cal  say  (~(transmit cs say) [%set ~])
+      =^  cal  say  (~(transmit sole say) [%set ~])
       =.  +>.$   (he-diff %mor txt/old nex/~ det/cal ~)
       ?-  -.u.p.doy
         %&  (he-plan(buf ~) p.u.p.doy)
         %|  +>.$(buf p.u.p.doy)
->>>>>>> d051e234
       ==
     ==
   ::
