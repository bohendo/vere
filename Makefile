--- conflicted
+++ resolved
@@ -34,11 +34,7 @@
 CC=gcc
 CXX=g++
 CXXFLAGS=$(CFLAGS)
-<<<<<<< HEAD
-CLD=g++ -O -O3 -L/usr/local/lib -L/opt/local/lib
-=======
 CLD=g++ -O2 -g -L/usr/local/lib -L/opt/local/lib
->>>>>>> 90703f26
 
 ifeq ($(OS),osx)
   CLDOSFLAGS=-bind_at_load
@@ -61,11 +57,7 @@
 INCLUDE=include
 MDEFINES=-DU2_OS_$(OS) -DU2_OS_ENDIAN_$(ENDIAN) -D U2_LIB=\"$(LIB)\" 
 
-<<<<<<< HEAD
-CFLAGS= -O3 \
-=======
 CFLAGS= -O2 -g \
->>>>>>> 90703f26
 	-I/usr/local/include \
 	-I/opt/local/include \
 	-I$(INCLUDE) \
@@ -320,7 +312,7 @@
 	$(MAKE) -C outside/anachronism static
 
 $(BPT_O): outside/bpt/bitmapped_patricia_tree.c
-	$(CC) -O3 -O2 -o $@ -c $<
+	$(CC) -g -O2 -o $@ -c $<
 
 $(CRE2_OFILES): outside/cre2/src/src/cre2.cpp outside/cre2/src/src/cre2.h $(LIBRE2)
 	$(CXX) $(CXXFLAGS) -c $< $(LIBRE2) -o $@
