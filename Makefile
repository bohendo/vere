# A simple makefile.
#

# Pick one of:
#   linux
#   osx

UNAME=$(shell uname)
ifeq ($(UNAME),Darwin)
  OS=osx
else ifeq ($(UNAME),Linux)
  OS=linux
else ifeq ($(UNAME),FreeBSD)
  OS=bsd
else ifeq ($(UNAME),OpenBSD)
  OS=bsd
else 
  $(error unknown unix)
endif

# Pick one of:
#   little
#   big
#
ENDIAN=little

# Binary directory - not in quotes.
#
BIN=bin

LIB=$(PWD)/lib

RM=rm -f
CC=gcc
CXX=g++
CXXFLAGS=$(CFLAGS)
CLD=g++ -O -g -L/usr/local/lib -L/opt/local/lib
YACC=bison -v -b$(GENERATED)/y
LEX=lex

ifeq ($(OS),osx)
  CLDOSFLAGS=-bind_at_load
  OSLIBS=-framework CoreServices -framework CoreFoundation
endif
ifeq ($(OS),linux)
  OSLIBS=-lpthread -lrt -lcurses 
  DEFINES=-D_FILE_OFFSET_BITS=64 -D_LARGEFILE64_SOURCE
endif
ifeq ($(OS),bsd)
  OSLIBS=-lpthread -lncurses -lkvm
endif

LIBS=-lssl -lcrypto -lgmp -lncurses -lsigsegv $(OSLIBS)

INCLUDE=include
MDEFINES=-DU2_OS_$(OS) -DU2_OS_ENDIAN_$(ENDIAN) -D U2_LIB=\"$(LIB)\"

CFLAGS= -O -g \
	-I/usr/local/include \
	-I/opt/local/include \
	-I$(INCLUDE) \
	-Ioutside/libuv/include \
	-Ioutside/bpt \
	-Ioutside/re2 \
	-Ioutside/cre2/src/src \
	-Ioutside/ed25519/src \
	$(DEFINES) \
	$(MDEFINES)

CWFLAGS=-Wall

.y.o:
	 mkdir -p $(GENERATED)
	 $(YACC) $<
	 $(CC) -c $(CFLAGS) -o $@ $(GENERATED)/y.tab.c
	 $(RM) $(GENERATED)/y.tab.c

.c.o:
	 $(CC) -c $(CWFLAGS) $(CFLAGS) -o $@ $<

F_OFILES=\
       f/rail.o \
       f/loom.o \
       f/wire.o \
       f/chad.o \
       f/cash.o \
       f/nash.o \
       f/coal.o \
       f/hevn.o \
       f/host.o \
       f/benx.o \
       f/trac.o \
       f/bail.o \
       f/dash.o \
       f/unix.o \
       f/nock.o

J164_1_OFILES=\
       gen164/1/add.o \
       gen164/1/dec.o \
       gen164/1/div.o \
       gen164/1/gte.o \
       gen164/1/gth.o \
       gen164/1/lte.o \
       gen164/1/lth.o \
       gen164/1/mod.o \
       gen164/1/mul.o \
       gen164/1/sub.o

J164_2_OFILES=\
       gen164/2/bind.o \
       gen164/2/clap.o \
       gen164/2/drop.o \
       gen164/2/flop.o \
       gen164/2/lent.o \
       gen164/2/levy.o \
       gen164/2/lien.o \
       gen164/2/need.o \
       gen164/2/reel.o \
       gen164/2/roll.o \
       gen164/2/skim.o \
       gen164/2/skip.o \
       gen164/2/slag.o \
       gen164/2/snag.o \
       gen164/2/sort.o \
       gen164/2/turn.o \
       gen164/2/weld.o

J164_3_OFILES=\
       gen164/3/bex.o \
       gen164/3/can.o \
       gen164/3/cap.o \
       gen164/3/cat.o \
       gen164/3/con.o \
       gen164/3/cut.o \
       gen164/3/dor.o \
       gen164/3/dis.o \
       gen164/3/end.o \
       gen164/3/gor.o \
       gen164/3/hor.o \
       gen164/3/lsh.o \
       gen164/3/mas.o \
       gen164/3/met.o \
       gen164/3/mix.o \
       gen164/3/mug.o \
       gen164/3/peg.o \
       gen164/3/po.o  \
       gen164/3/rap.o \
       gen164/3/rip.o \
       gen164/3/rsh.o \
       gen164/3/vor.o

J164_4_OFILES=\
       gen164/4/in.o \
       gen164/4/by.o \
       gen164/4/in_has.o \
       gen164/4/in_gas.o \
       gen164/4/in_put.o \
       gen164/4/in_tap.o \
       gen164/4/by_gas.o \
       gen164/4/by_get.o \
       gen164/4/by_has.o \
       gen164/4/by_put.o \
       gen164/4/by_uni.o

J164_5_OFILES=\
       gen164/5/aesc.o \
       gen164/5/cue.o \
       gen164/5/ed.o \
       gen164/5/jam.o \
       gen164/5/mat.o \
       gen164/5/mink.o \
       gen164/5/parse.o \
       gen164/5/repg.o \
       gen164/5/rexp.o \
       gen164/5/rub.o \
       gen164/5/shax.o \
       gen164/5/lore.o \
       gen164/5/loss.o \
       gen164/5/tape.o \
       gen164/5/trip.o

J164_5_OFILES_ED=\
       gen164/5/ed_puck.o \
       gen164/5/ed_sign.o \
       gen164/5/ed_veri.o

J164_6_OFILES=\
       gen164/6/al.o \
       gen164/6/ap.o \
       gen164/6/bull.o \
       gen164/6/cell.o \
       gen164/6/comb.o \
       gen164/6/cons.o \
       gen164/6/core.o \
       gen164/6/cube.o \
       gen164/6/face.o \
       gen164/6/fitz.o \
       gen164/6/flan.o \
       gen164/6/flay.o \
       gen164/6/flip.o \
       gen164/6/flor.o \
       gen164/6/fork.o \
       gen164/6/hike.o \
       gen164/6/look.o \
       gen164/6/ut.o

J164_6_OFILES_UT=\
       gen164/6/ut_burn.o \
       gen164/6/ut_busk.o \
       gen164/6/ut_bust.o \
       gen164/6/ut_conk.o \
       gen164/6/ut_crop.o \
       gen164/6/ut_cull.o \
       gen164/6/ut_find.o \
       gen164/6/ut_fink.o \
       gen164/6/ut_fire.o \
       gen164/6/ut_firm.o \
       gen164/6/ut_fish.o \
       gen164/6/ut_fuse.o \
       gen164/6/ut_gain.o \
       gen164/6/ut_heal.o \
       gen164/6/ut_lose.o \
       gen164/6/ut_mint.o \
       gen164/6/ut_moot.o \
       gen164/6/ut_mull.o \
       gen164/6/ut_nest.o \
       gen164/6/ut_park.o \
       gen164/6/ut_peek.o \
       gen164/6/ut_play.o \
       gen164/6/ut_repo.o \
       gen164/6/ut_rest.o \
       gen164/6/ut_seek.o \
       gen164/6/ut_sift.o \
       gen164/6/ut_swab.o \
       gen164/6/ut_tack.o \
       gen164/6/ut_tock.o \
       gen164/6/ut_wrap.o

J164_OFILES=\
       $(J164_1_OFILES) \
       $(J164_2_OFILES) \
       $(J164_3_OFILES) \
       $(J164_4_OFILES) \
       $(J164_5_OFILES) \
       $(J164_5_OFILES_ED) \
       $(J164_6_OFILES) \
       $(J164_6_OFILES_UT) \
       gen164/watt.o

BASE_OFILES=\
       $(F_OFILES) \
       $(J164_OFILES)

CRE2_OFILES=\
       outside/cre2/src/src/cre2.o

OUT_OFILES=\
       outside/jhttp/http_parser.o

V_OFILES=\
       v/ames.o \
       v/batz.o \
       v/cttp.o \
       v/http.o \
       v/loop.o \
       v/main.o \
       v/raft.o \
       v/reck.o \
       v/save.o \
       v/sist.o \
       v/time.o \
       v/term.o \
       v/unix.o \
       v/walk.o

VERE_OFILES=\
       $(BASE_OFILES) \
       $(CRE2_OFILES) \
       $(OUT_OFILES) \
       $(V_OFILES)

LIBUV=outside/libuv/libuv.a

LIBRE2=outside/re2/obj/libre2.a

<<<<<<< HEAD
LIBED25519=outside/ed25519/ed25519.a
=======
BPT_O=outside/bpt/bitmapped_patricia_tree.o
>>>>>>> 8494257a

all: $(BIN)/vere

$(LIBUV):
	$(MAKE) -C outside/libuv libuv.a

$(LIBRE2):
	$(MAKE) -C outside/re2 obj/libre2.a

$(LIBED25519):
	$(MAKE) -C outside/ed25519

$(CRE2_OFILES): outside/cre2/src/src/cre2.cpp outside/cre2/src/src/cre2.h $(LIBRE2)
	$(CXX) $(CXXFLAGS) -c $< $(LIBRE2) -o $@

$(V_OFILES) f/loom.o f/trac.o: include/v/vere.h

<<<<<<< HEAD
$(BIN)/vere: $(LIBCRE) $(VERE_OFILES) $(LIBUV) $(LIBRE2) $(LIBED25519)
	mkdir -p $(BIN)
	$(CLD) $(CLDOSFLAGS) -o $(BIN)/vere $(VERE_OFILES) $(LIBUV) $(LIBCRE) $(LIBRE2) $(LIBED25519) $(LIBS)
=======
$(BPT_O): outside/bpt/bitmapped_patricia_tree.c
	$(CC) -g -O2 -o $@ -c $<

$(BIN)/vere: $(LIBCRE) $(VERE_OFILES) $(LIBUV) $(LIBRE2) $(BPT_O)
	mkdir -p $(BIN)
	$(CLD) $(CLDOSFLAGS) -o $(BIN)/vere $(VERE_OFILES) $(LIBUV) $(LIBCRE) $(LIBRE2) $(BPT_O) $(LIBS)
>>>>>>> 8494257a

tags:
	ctags -R -f .tags --exclude=root

etags:
	etags -f .etags $$(find -name '*.c' -or -name '*.h')

clean:
	$(RM) $(VERE_OFILES) $(BIN)/vere

distclean: clean
	$(MAKE) -C outside/libuv clean
	$(MAKE) -C outside/re2 clean
<<<<<<< HEAD
	$(MAKE) -C outside/ed25519 clean
=======
	rm $(BPT_O)
>>>>>>> 8494257a
<|MERGE_RESOLUTION|>--- conflicted
+++ resolved
@@ -284,11 +284,8 @@
 
 LIBRE2=outside/re2/obj/libre2.a
 
-<<<<<<< HEAD
 LIBED25519=outside/ed25519/ed25519.a
-=======
 BPT_O=outside/bpt/bitmapped_patricia_tree.o
->>>>>>> 8494257a
 
 all: $(BIN)/vere
 
@@ -301,23 +298,17 @@
 $(LIBED25519):
 	$(MAKE) -C outside/ed25519
 
+$(BPT_O): outside/bpt/bitmapped_patricia_tree.c
+	$(CC) -g -O2 -o $@ -c $<
+
 $(CRE2_OFILES): outside/cre2/src/src/cre2.cpp outside/cre2/src/src/cre2.h $(LIBRE2)
 	$(CXX) $(CXXFLAGS) -c $< $(LIBRE2) -o $@
 
 $(V_OFILES) f/loom.o f/trac.o: include/v/vere.h
 
-<<<<<<< HEAD
-$(BIN)/vere: $(LIBCRE) $(VERE_OFILES) $(LIBUV) $(LIBRE2) $(LIBED25519)
+$(BIN)/vere: $(LIBCRE) $(VERE_OFILES) $(LIBUV) $(LIBRE2) $(LIBED25519) $(BPT_O)
 	mkdir -p $(BIN)
-	$(CLD) $(CLDOSFLAGS) -o $(BIN)/vere $(VERE_OFILES) $(LIBUV) $(LIBCRE) $(LIBRE2) $(LIBED25519) $(LIBS)
-=======
-$(BPT_O): outside/bpt/bitmapped_patricia_tree.c
-	$(CC) -g -O2 -o $@ -c $<
-
-$(BIN)/vere: $(LIBCRE) $(VERE_OFILES) $(LIBUV) $(LIBRE2) $(BPT_O)
-	mkdir -p $(BIN)
-	$(CLD) $(CLDOSFLAGS) -o $(BIN)/vere $(VERE_OFILES) $(LIBUV) $(LIBCRE) $(LIBRE2) $(BPT_O) $(LIBS)
->>>>>>> 8494257a
+	$(CLD) $(CLDOSFLAGS) -o $(BIN)/vere $(VERE_OFILES) $(LIBUV) $(LIBCRE) $(LIBRE2) $(LIBED25519) $(BPT_O) $(LIBS)
 
 tags:
 	ctags -R -f .tags --exclude=root
@@ -331,8 +322,5 @@
 distclean: clean
 	$(MAKE) -C outside/libuv clean
 	$(MAKE) -C outside/re2 clean
-<<<<<<< HEAD
 	$(MAKE) -C outside/ed25519 clean
-=======
-	rm $(BPT_O)
->>>>>>> 8494257a
+	rm $(BPT_O)