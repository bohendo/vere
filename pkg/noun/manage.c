/* n/m.c
**
*/
#include "all.h"
#include "rsignal.h"
#include "vere/vere.h"
#include <errno.h>
#include <fcntl.h>
#include <sys/stat.h>
#include <ctype.h>
#include <openssl/crypto.h>
#include <urcrypt.h>

//  XX stack-overflow recovery should be gated by -a
//
#undef NO_OVERFLOW

      /* (u3_noun)setjmp(u3R->esc.buf): setjmp within road.
      */
#if 0
        c3_o
        u3m_trap(void);
#else
#       define u3m_trap() (u3_noun)(_setjmp(u3R->esc.buf))
#endif

      /* u3m_signal(): treat a nock-level exception as a signal interrupt.
      */
        void
        u3m_signal(u3_noun sig_l);

      /* u3m_dump(): dump the current road to stderr.
      */
        void
        u3m_dump(void);

      /* u3m_fall(): return to parent road.
      */
        void
        u3m_fall(void);

      /* u3m_leap(): in u3R, create a new road within the existing one.
      */
        void
        u3m_leap(c3_w pad_w);

      /* u3m_golf(): record cap length for u3m_flog().
      */
        c3_w
        u3m_golf(void);

      /* u3m_flog(): pop the cap.
      **
      **    A common sequence for inner allocation is:
      **
      **    c3_w gof_w = u3m_golf();
      **    u3m_leap();
      **    //  allocate some inner stuff...
      **    u3m_fall();
      **    //  inner stuff is still valid, but on cap
      **    u3m_flog(gof_w);
      **
      ** u3m_flog(0) simply clears the cap.
      */
        void
        u3m_flog(c3_w gof_w);

      /* u3m_soft_top(): top-level safety wrapper.
      */
        u3_noun
        u3m_soft_top(c3_w    mil_w,                     //  timer ms
                     c3_w    pad_w,                     //  base memory pad
                     u3_funk fun_f,
                     u3_noun   arg);


//  u3m_signal uses restricted functionality signals for compatibility reasons:
//  some platforms may not provide true POSIX asynchronous signals and their
//  compat layer will then implement this restricted functionality subset.
//  u3m_signal never needs to interrupt I/O operations, its signal handlers
//  do not manipulate signals, do not modify shared state, and always either
//  return or longjmp.
//
static rsignal_jmpbuf u3_Signal;

#if !defined(U3_OS_mingw)
#include <sigsegv.h>

#ifndef SIGSTKSZ
# define SIGSTKSZ 16384
#endif
#ifndef NO_OVERFLOW
static uint8_t Sigstk[SIGSTKSZ];
#endif
#endif

#if 0
/* _cm_punt(): crudely print trace.
*/
static void
_cm_punt(u3_noun tax)
{
  u3_noun xat;

  for ( xat = tax; xat; xat = u3t(xat) ) {
    u3m_p("&", u3h(xat));
  }
}
#endif

/* _cm_emergency(): write emergency text to stderr, never failing.
*/
static void
_cm_emergency(c3_c* cap_c, c3_l sig_l)
{
  c3_i ret_i;

  ret_i = write(2, "\r\n", 2);
  ret_i = write(2, cap_c, strlen(cap_c));

  if ( sig_l ) {
    ret_i = write(2, ": ", 2);
    ret_i = write(2, &sig_l, 4);
  }

  ret_i = write(2, "\r\n", 2);
}

static void _cm_overflow(void *arg1, void *arg2, void *arg3)
{
  (void)(arg1);
  (void)(arg2);
  (void)(arg3);
  u3m_signal(c3__over);
}

/* _cm_signal_handle(): handle a signal in general.
*/
static void
_cm_signal_handle(c3_l sig_l)
{
#ifndef U3_OS_mingw
  if ( c3__over == sig_l ) {
#ifndef NO_OVERFLOW
    sigsegv_leave_handler(_cm_overflow, NULL, NULL, NULL);
#endif
  } else
#endif
  {
    u3m_signal(sig_l);
  }
}

#ifndef NO_OVERFLOW
static void
#ifndef U3_OS_mingw
_cm_signal_handle_over(int emergency, stackoverflow_context_t scp)
#else
_cm_signal_handle_over(int x)
#endif
{
  _cm_signal_handle(c3__over);
}
#endif

static void
_cm_signal_handle_term(int x)
{
  //  Ignore if we are using base memory from work memory, very rare.
  //
  if ( (0 != u3H->rod_u.kid_p) && (&(u3H->rod_u) == u3R) ) {
    _cm_emergency("ignored", c3__term);
  }
  else {
    _cm_signal_handle(c3__term);
  }
}

static void
_cm_signal_handle_intr(int x)
{
  //  Interrupt: stop work.  Ignore if not working, or (rarely) using base.
  //
  if ( &(u3H->rod_u) == u3R ) {
    _cm_emergency("ignored", c3__intr);
  }
  else {
    _cm_signal_handle(c3__intr);
  }
}

static void
_cm_signal_handle_alrm(int x)
{
  _cm_signal_handle(c3__alrm);
}

/* _cm_signal_reset(): reset top road after signal longjmp.
*/
static void
_cm_signal_reset(void)
{
  u3R = &u3H->rod_u;
  u3R->cap_p = u3R->mat_p;
  u3R->ear_p = 0;
  u3R->kid_p = 0;
}

#if 0
/* _cm_stack_recover(): recover stack trace, with lacunae.
*/
static u3_noun
_cm_stack_recover(u3a_road* rod_u)
{
  c3_w len_w;

  len_w = 0;
  {
    u3_noun tax = rod_u->bug.tax;

    while ( tax ) {
      len_w++;
      tax = u3t(tax);
    }

    if ( len_w < 4096 ) {
      return u3a_take(rod_u->bug.tax);
    }
    else {
      u3_noun beg, fin;
      c3_w i_w;

      tax = rod_u->bug.tax;
      beg = u3_nul;
      for ( i_w = 0; i_w < 2048; i_w++ ) {
        beg = u3nc(u3a_take(u3h(tax)), beg);
        tax = u3t(tax);
      }
      beg = u3kb_flop(beg);

      for ( i_w = 0; i_w < (len_w - 4096); i_w++ ) {
        tax = u3t(tax);
      }
      fin = u3nc(u3nc(c3__lose, c3__over), u3a_take(tax));

      return u3kb_weld(beg, fin);
    }
  }
}
#endif

/* _cm_stack_unwind(): unwind to the top level, preserving all frames.
*/
static u3_noun
_cm_stack_unwind(void)
{
  u3_noun tax;

  while ( u3R != &(u3H->rod_u) ) {
    u3_noun yat = u3m_love(u3R->bug.tax);

    u3R->bug.tax = u3kb_weld(yat, u3R->bug.tax);
  }
  tax = u3R->bug.tax;

  u3R->bug.tax = 0;
  return tax;
}

/* _cm_signal_recover(): recover from a deep signal, after longjmp.  Free arg.
*/
static u3_noun
_cm_signal_recover(c3_l sig_l, u3_noun arg)
{
  u3_noun tax;

  //  Unlikely to be set, but it can be made to happen.
  //
  tax = u3H->rod_u.bug.tax;
  u3H->rod_u.bug.tax = 0;

  if ( &(u3H->rod_u) == u3R ) {
    //  A top-level crash - rather odd.  We should GC.
    //
    _cm_emergency("recover: top", sig_l);
    u3C.wag_w |= u3o_check_corrupt;

    //  Reset the top road - the problem could be a fat cap.
    //
    _cm_signal_reset();

    if ( (c3__meme == sig_l) && (u3a_open(u3R) <= 256) ) {
      // Out of memory at the top level.  Error becomes c3__full,
      // and we release the emergency buffer.  To continue work,
      // we need to readjust the image, eg, migrate to 64 bit.
      //
      u3z(u3R->bug.mer);
      u3R->bug.mer = 0;
      sig_l = c3__full;
    }
    return u3nt(3, sig_l, tax);
  }
  else {
    u3_noun pro;

    //  A signal was generated while we were within Nock.
    //
    _cm_emergency("recover: dig", sig_l);

#if 0
    //  Descend to the innermost trace, collecting stack.
    //
    {
      u3a_road* rod_u;

      u3R = &(u3H->rod_u);
      rod_u = u3R;

      while ( rod_u->kid_p ) {
#if 0
        u3l_log("collecting %d frames",
              u3kb_lent((u3to(u3_road, rod_u->kid_p)->bug.tax));
#endif
        tax = u3kb_weld(_cm_stack_recover(u3to(u3_road, rod_u->kid_p)), tax);
        rod_u = u3to(u3_road, rod_u->kid_p);
      }
    }
#else
    tax = _cm_stack_unwind();
#endif
    pro = u3nt(3, sig_l, tax);
    _cm_signal_reset();

    u3z(arg);
    return pro;
  }
}

/* _cm_signal_deep(): start deep processing; set timer for [mil_w] or 0.
*/
static void
_cm_signal_deep(c3_w mil_w)
{
  //  disable outer system signal handling
  //
  if ( 0 != u3C.sign_hold_f ) {
    u3C.sign_hold_f();
  }

#ifndef NO_OVERFLOW
#ifndef U3_OS_mingw
  stackoverflow_install_handler(_cm_signal_handle_over, Sigstk, SIGSTKSZ);
#else
  rsignal_install_handler(SIGSTK, _cm_signal_handle_over);
#endif
#endif
  rsignal_install_handler(SIGINT, _cm_signal_handle_intr);
  rsignal_install_handler(SIGTERM, _cm_signal_handle_term);

  // Provide a little emergency memory, for use in case things
  // go utterly haywire.
  //
  if ( 0 == u3H->rod_u.bug.mer ) {
    u3H->rod_u.bug.mer = u3i_string("emergency buffer");
  }

  if ( mil_w ) {
    struct itimerval itm_u;

    timerclear(&itm_u.it_interval);
    itm_u.it_value.tv_sec  = (mil_w / 1000);
    itm_u.it_value.tv_usec = 1000 * (mil_w % 1000);

<<<<<<< HEAD
    if ( setitimer(ITIMER_VIRTUAL, &itm_u, 0) ) {
      u3l_log("loom: set timer failed %s", strerror(errno));
=======
    if ( rsignal_setitimer(ITIMER_VIRTUAL, &itm_u, 0) ) {
      u3l_log("loom: set timer failed %s\r\n", strerror(errno));
>>>>>>> 39419b84
    }
    else {
      rsignal_install_handler(SIGVTALRM, _cm_signal_handle_alrm);
    }
  }

  u3t_boot();
}

/* _cm_signal_done():
*/
static void
_cm_signal_done()
{
  rsignal_deinstall_handler(SIGINT);
  rsignal_deinstall_handler(SIGTERM);
  rsignal_deinstall_handler(SIGVTALRM);

#ifndef NO_OVERFLOW
#ifndef U3_OS_mingw
  stackoverflow_deinstall_handler();
#else
  rsignal_deinstall_handler(SIGSTK);
#endif
#endif
  {
    struct itimerval itm_u;

    timerclear(&itm_u.it_interval);
    timerclear(&itm_u.it_value);

<<<<<<< HEAD
    if ( setitimer(ITIMER_VIRTUAL, &itm_u, 0) ) {
      u3l_log("loom: clear timer failed %s", strerror(errno));
=======
    if ( rsignal_setitimer(ITIMER_VIRTUAL, &itm_u, 0) ) {
      u3l_log("loom: clear timer failed %s\r\n", strerror(errno));
>>>>>>> 39419b84
    }
  }

  //  restore outer system signal handling
  //
  if ( 0 != u3C.sign_move_f ) {
    u3C.sign_move_f();
  }

  u3t_boff();
}

/* u3m_signal(): treat a nock-level exception as a signal interrupt.
*/
void
u3m_signal(u3_noun sig_l)
{
  rsignal_longjmp(u3_Signal, sig_l);
}

/* u3m_file(): load file, as atom, or bail.
*/
u3_noun
u3m_file(c3_c* pas_c)
{
  struct stat buf_b;
  c3_i        fid_i = open(pas_c, O_RDONLY, 0644);
  c3_w        fln_w, red_w;
  c3_y*       pad_y;

  if ( (fid_i < 0) || (fstat(fid_i, &buf_b) < 0) ) {
    u3l_log("%s: %s", pas_c, strerror(errno));
    return u3m_bail(c3__fail);
  }
  fln_w = buf_b.st_size;
  pad_y = c3_malloc(buf_b.st_size);

  red_w = read(fid_i, pad_y, fln_w);
  close(fid_i);

  if ( fln_w != red_w ) {
    c3_free(pad_y);
    return u3m_bail(c3__fail);
  }
  else {
    u3_noun pad = u3i_bytes(fln_w, (c3_y *)pad_y);
    c3_free(pad_y);

    return pad;
  }
}

/* u3m_mark(): mark all nouns in the road.
*/
c3_w
u3m_mark(FILE* fil_u)
{
  c3_w tot_w = 0;
  tot_w += u3v_mark(fil_u);
  tot_w += u3j_mark(fil_u);
  tot_w += u3n_mark(fil_u);
  tot_w += u3a_mark_road(fil_u);
  return tot_w;
}

/* _pave_parts(): build internal tables.
*/
static void
_pave_parts(void)
{
  u3R->cax.har_p = u3h_new_cache(u3_Host.ops_u.hap_w);
  u3R->jed.war_p = u3h_new();
  u3R->jed.cod_p = u3h_new();
  u3R->jed.han_p = u3h_new();
  u3R->jed.bas_p = u3h_new();
  u3R->byc.har_p = u3h_new();
}

/* _pave_road(): initialize road boundaries
*/
static u3_road*
_pave_road(c3_w* rut_w, c3_w* mat_w, c3_w* cap_w, c3_w siz_w)
{
  u3_road* rod_u = (void*) mat_w;

  //  enable in case of corruption
  //
  // memset(mem_w, 0, 4 * len_w);
  memset(rod_u, 0, 4 * siz_w);

  //  the top and bottom of the heap are initially the same
  //
  rod_u->rut_p = u3of(c3_w, rut_w);
  rod_u->hat_p = u3of(c3_w, rut_w);


  rod_u->mat_p = u3of(c3_w, mat_w);  //  stack bottom
  rod_u->cap_p = u3of(c3_w, cap_w);  //  stack top

  return rod_u;
}

/* _pave_north(): calculate boundaries and initialize north road.
*/
static u3_road*
_pave_north(c3_w* mem_w, c3_w siz_w, c3_w len_w)
{
  //  in a north road, the heap is low and the stack is high
  //
  //    the heap starts at the base memory pointer [mem_w];
  //    the stack starts at the end of the memory segment,
  //    minus space for the road structure [siz_w]
  //
  c3_w* rut_w = mem_w;
  c3_w* mat_w = ((mem_w + len_w) - siz_w);
  c3_w* cap_w = mat_w;

  return _pave_road(rut_w, mat_w, cap_w, siz_w);
}

/* _pave_south(): calculate boundaries and initialize south road.
*/
static u3_road*
_pave_south(c3_w* mem_w, c3_w siz_w, c3_w len_w)
{
  //  in a south road, the heap is high and the stack is low
  //
  //    the heap starts at the end of the memory segment;
  //    the stack starts at the base memory pointer [mem_w],
  //    and ends after the space for the road structure [siz_w]
  //
  c3_w* rut_w = (mem_w + len_w);
  c3_w* mat_w = mem_w;
  c3_w* cap_w = mat_w + siz_w;

  return _pave_road(rut_w, mat_w, cap_w, siz_w);
}

/* _pave_home(): initialize pristine home road.
*/
static void
_pave_home(void)
{
  c3_w* mem_w = u3_Loom + 1;
  c3_w  siz_w = c3_wiseof(u3v_home);
  c3_w  len_w = u3a_words - 1;

  u3H = (void *)_pave_north(mem_w, siz_w, len_w);
  u3H->ver_w = u3v_version;
  u3R = &u3H->rod_u;

  _pave_parts();
}

STATIC_ASSERT( ((c3_wiseof(u3v_home) * 4) == sizeof(u3v_home)),
               "home road alignment" );

/* _find_home(): in restored image, point to home road.
*/
static void
_find_home(void)
{
  //  NB: the home road is always north
  //
  c3_w* mem_w = u3_Loom + 1;
  c3_w  siz_w = c3_wiseof(u3v_home);
  c3_w  len_w = u3a_words - 1;

  {
    c3_w ver_w = *((mem_w + len_w) - 1);

    if ( u3v_version != ver_w ) {
      fprintf(stderr, "loom: checkpoint version mismatch: "
                      "have %u, need %u\r\n",
                      ver_w,
                      u3v_version);
      abort();
    }
  }

  u3H = (void *)((mem_w + len_w) - siz_w);
  u3R = &u3H->rod_u;
}

/* u3m_pave(): instantiate or activate image.
*/
void
u3m_pave(c3_o nuu_o)
{
  if ( c3y == nuu_o ) {
    _pave_home();
  }
  else {
    _find_home();
  }
}

#if 0
/* u3m_clear(): clear all allocated data in road.
*/
void
u3m_clear(void)
{
  u3h_free(u3R->cax.har_p);
  u3j_free();
  u3n_free();
}

void
u3m_dump(void)
{
  c3_w hat_w;
  c3_w fre_w = 0;
  c3_w i_w;

  hat_w = _(u3a_is_north(u3R)) ? u3R->hat_w - u3R->rut_w
                                : u3R->rut_w - u3R->hat_w;

  for ( i_w = 0; i_w < u3_cc_fbox_no; i_w++ ) {
    u3a_fbox* fre_u = u3R->all.fre_u[i_w];

    while ( fre_u ) {
      fre_w += fre_u->box_u.siz_w;
      fre_u = fre_u->nex_u;
    }
  }
  u3l_log("dump: hat_w %x, fre_w %x, allocated %x",
          hat_w, fre_w, (hat_w - fre_w));

  if ( 0 != (hat_w - fre_w) ) {
    c3_w* box_w = _(u3a_is_north(u3R)) ? u3R->rut_w : u3R->hat_w;
    c3_w  mem_w = 0;

    while ( box_w < (_(u3a_is_north(u3R)) ? u3R->hat_w : u3R->rut_w) ) {
      u3a_box* box_u = (void *)box_w;

      if ( 0 != box_u->use_w ) {
#ifdef U3_MEMORY_DEBUG
        // u3l_log("live %d words, code %x", box_u->siz_w, box_u->cod_w);
#endif
        mem_w += box_u->siz_w;
      }
      box_w += box_u->siz_w;
    }

    u3l_log("second count: %x", mem_w);
  }
}
#endif

/* u3m_bail(): bail out.  Does not return.
**
**  Bail motes:
**
**    %evil               ::  erroneous cryptography
**    %exit               ::  semantic failure
**    %oops               ::  assertion failure
**    %intr               ::  interrupt
**    %fail               ::  computability failure
**    %over               ::  stack overflow (a kind of %fail)
**    %meme               ::  out of memory
**
**  These are equivalents of the full exception noun, the error ball:
**
**    $%  [%0 success]
**        [%1 paths]
**        [%2 trace]
**        [%3 code trace]
**    ==
**
**  XX several of these abort() calls should be gated by -a
*/
c3_i
u3m_bail(u3_noun how)
{
  if ( &(u3H->rod_u) == u3R ) {
    //  XX set exit code
    //
    fprintf(stderr, "home: bailing out\r\n");
    abort();
  }

  /* Printf some metadata.
  */
  if ( c3__exit != how && (_(u3ud(how)) || 1 != u3h(how)) ) {
    if ( _(u3ud(how)) ) {
      c3_c str_c[5];

      str_c[0] = ((how >> 0) & 0xff);
      str_c[1] = ((how >> 8) & 0xff);
      str_c[2] = ((how >> 16) & 0xff);
      str_c[3] = ((how >> 24) & 0xff);
      str_c[4] = 0;
      fprintf(stderr, "\r\nbail: %s\r\n", str_c);
    }
    else {
      c3_assert(_(u3ud(u3h(how))));
      fprintf(stderr, "\r\nbail: %d\r\n", u3h(how));
    }
  }

  //  intercept fatal errors
  //
  switch ( how ) {
    case c3__foul:
    case c3__oops: {
      //  XX set exit code
      //
      fprintf(stderr, "bailing out\r\n");
      abort();
    }
  }

  if ( &(u3H->rod_u) == u3R ) {
    //  For top-level errors, which shouldn't happen often, we have no
    //  choice but to use the signal process; and we require the flat
    //  form of how.
    //
    //    XX JB: these seem unrecoverable, at least wrt memory management,
    //    so they've been disabled above for now
    //
    c3_assert(_(u3a_is_cat(how)));
    u3m_signal(how);
  }

  /* Reconstruct a correct error ball.
  */
  if ( _(u3ud(how)) ) {
    switch ( how ) {
      case c3__exit: {
        how = u3nc(2, u3R->bug.tax);
      } break;

      default: {
        how = u3nt(3, how, u3R->bug.tax);
      } break;
    }
  }

  /* Longjmp, with an underscore.
  */
  _longjmp(u3R->esc.buf, how);
}

int c3_cooked() { return u3m_bail(c3__oops); }

/* u3m_error(): bail out with %exit, ct_pushing error.
*/
c3_i
u3m_error(c3_c* str_c)
{
  u3t_mean(u3i_string(str_c));
  return u3m_bail(c3__exit);
}

/* u3m_leap(): in u3R, create a new road within the existing one.
*/
void
u3m_leap(c3_w pad_w)
{
  c3_w     len_w;
  u3_road* rod_u;

  /* Measure the pad - we'll need it.
  */
  {
#if 0
    if ( pad_w < u3R->all.fre_w ) {
      pad_w = 0;
    }
    else {
      pad_w -= u3R->all.fre_w;
    }
#endif
    if ( (pad_w + c3_wiseof(u3a_road)) >= u3a_open(u3R) ) {
      u3m_bail(c3__meme);
    }
    len_w = u3a_open(u3R) - (pad_w + c3_wiseof(u3a_road));
  }

  /* Allocate a region on the cap.
  */
  {
    u3p(c3_w) bot_p;

    if ( c3y == u3a_is_north(u3R) ) {
      bot_p = (u3R->cap_p - len_w);
      u3R->cap_p -= len_w;

      rod_u = _pave_south(u3a_into(bot_p), c3_wiseof(u3a_road), len_w);
#if 0
      fprintf(stderr, "leap: from north %p (cap 0x%x), to south %p\r\n",
              u3R,
              u3R->cap_p + len_w,
              rod_u);
#endif
    }
    else {
      bot_p = u3R->cap_p;
      u3R->cap_p += len_w;

      rod_u = _pave_north(u3a_into(bot_p), c3_wiseof(u3a_road), len_w);
#if 0
      fprintf(stderr, "leap: from south %p (cap 0x%x), to north %p\r\n",
              u3R,
              u3R->cap_p - len_w,
              rod_u);
#endif
    }
  }

  /* Attach the new road to its parents.
  */
  {
    c3_assert(0 == u3R->kid_p);
    rod_u->par_p = u3of(u3_road, u3R);
    u3R->kid_p = u3of(u3_road, rod_u);
  }

  /* Set up the new road.
  */
  {
    u3R = rod_u;
    _pave_parts();
  }
#ifdef U3_MEMORY_DEBUG
  rod_u->all.fre_w = 0;
#endif
}

void
_print_diff(c3_c* cap_c, c3_w a, c3_w b)
{
  c3_w diff = a<b ? b-a : a-b;
  u3a_print_memory(stderr, cap_c, diff);
}

/* u3m_fall(): in u3R, return an inner road to its parent.
*/
void
u3m_fall()
{
  c3_assert(0 != u3R->par_p);

#if 0
  /*  If you're printing a lot of these you need to change
   *  u3a_print_memory from fprintf to u3l_log
  */
  fprintf(stderr, "fall: from %s %p, to %s %p (cap 0x%x, was 0x%x)\r\n",
          _(u3a_is_north(u3R)) ? "north" : "south",
          u3R,
          _(u3a_is_north(u3to(u3_road, u3R->par_p))) ? "north" : "south",
          u3to(u3_road, u3R->par_p),
          u3R->hat_p,
          u3R->rut_p);
  _print_diff("unused free", u3R->hat_p, u3R->cap_p);
  _print_diff("freeing", u3R->rut_p, u3R->hat_p);
  _print_diff("stack", u3R->cap_p, u3R->mat_p);
#endif

  u3to(u3_road, u3R->par_p)->pro.nox_d += u3R->pro.nox_d;
  u3to(u3_road, u3R->par_p)->pro.cel_d += u3R->pro.cel_d;

  /* The new cap is the old hat - it's as simple as that.
  */
  u3to(u3_road, u3R->par_p)->cap_p = u3R->hat_p;

  /* And, we're back home.
  */
  u3R = u3to(u3_road, u3R->par_p);
  u3R->kid_p = 0;
}

/* u3m_hate(): new, integrated leap mechanism (enter).
*/
void
u3m_hate(c3_w pad_w)
{
  c3_assert(0 == u3R->ear_p);

  u3R->ear_p = u3R->cap_p;
  u3m_leap(pad_w);
}

/* u3m_love(): return product from leap.
*/
u3_noun
u3m_love(u3_noun pro)
{
  //  save cache pointers from current road
  //
  u3p(u3h_root) byc_p = u3R->byc.har_p;
  u3a_jets      jed_u = u3R->jed;

  //  fallback to parent road (child heap on parent's stack)
  //
  u3m_fall();

  //  copy product and caches off our stack
  //
  pro   = u3a_take(pro);
  jed_u = u3j_take(jed_u);
  byc_p = u3n_take(byc_p);

  //  pop the stack
  //
  u3R->cap_p = u3R->ear_p;
  u3R->ear_p = 0;

  //  integrate junior caches
  //
  u3j_reap(jed_u);
  u3n_reap(byc_p);

  return pro;
}

/* u3m_golf(): record cap_p length for u3m_flog().
*/
c3_w
u3m_golf(void)
{
  if ( c3y == u3a_is_north(u3R) ) {
    return u3R->mat_p - u3R->cap_p;
  }
  else {
    return u3R->cap_p - u3R->mat_p;
  }
}

/* u3m_flog(): reset cap_p.
*/
void
u3m_flog(c3_w gof_w)
{
  //  Enable memsets in case of memory corruption.
  //
  if ( c3y == u3a_is_north(u3R) ) {
    u3_post bot_p = (u3R->mat_p - gof_w);
    // c3_w  len_w = (bot_w - u3R->cap_w);

    // memset(u3R->cap_w, 0, 4 * len_w);
    u3R->cap_p = bot_p;
  }
  else {
    u3_post bot_p = u3R->mat_p + gof_w;
    // c3_w  len_w = (u3R->cap_w - bot_w);

    // memset(bot_w, 0, 4 * len_w);   //
    u3R->cap_p = bot_p;
  }
}

/* u3m_water(): produce watermarks.
*/
void
u3m_water(c3_w* low_w, c3_w* hig_w)
{
  c3_assert(u3R == &u3H->rod_u);

  *low_w = u3a_heap(u3R);
  *hig_w = u3a_temp(u3R) + c3_wiseof(u3v_home);
}

/* u3m_soft_top(): top-level safety wrapper.
*/
u3_noun
u3m_soft_top(c3_w    mil_w,                     //  timer ms
             c3_w    pad_w,                     //  base memory pad
             u3_funk fun_f,
             u3_noun   arg)
{
  u3_noun why, pro;
  c3_l    sig_l;

  /* Enter internal signal regime.
  */
  _cm_signal_deep(mil_w);

  if ( 0 != (sig_l = rsignal_setjmp(u3_Signal)) ) {
    //  reinitialize trace state
    //
    u3t_init();

    //  return to blank state
    //
    _cm_signal_done();

    //  recover memory state from the top down
    //
    return _cm_signal_recover(sig_l, arg);
  }

  /* Record the cap, and leap.
  */
  u3m_hate(pad_w);

  /* Trap for ordinary nock exceptions.
  */
  if ( 0 == (why = (u3_noun)_setjmp(u3R->esc.buf)) ) {
    pro = fun_f(arg);

    /* Make sure the inner routine did not create garbage.
    */
    if ( u3C.wag_w & u3o_debug_ram ) {
#ifdef U3_CPU_DEBUG
      if ( u3R->all.max_w > 1000000 ) {
        u3a_print_memory(stderr, "execute: top", u3R->all.max_w);
      }
#endif
      u3m_grab(pro, u3_none);
    }

    /* Revert to external signal regime.
    */
    _cm_signal_done();

    /* Produce success, on the old road.
    */
    pro = u3nc(0, u3m_love(pro));
  }
  else {
    /* Overload the error result.
    */
    pro = u3m_love(why);
  }

  /* Revert to external signal regime.
  */
  _cm_signal_done();

  /* Free the argument.
  */
  u3z(arg);

  /* Return the product.
  */
  return pro;
}

/* u3m_soft_sure(): top-level call assumed correct.
*/
u3_noun
u3m_soft_sure(u3_funk fun_f, u3_noun arg)
{
  u3_noun pro, pru = u3m_soft_top(0, (1 << 18), fun_f, arg);

  c3_assert(_(u3du(pru)));
  pro = u3k(u3t(pru));
  u3z(pru);

  return pro;
}

/* u3m_soft_slam: top-level call.
*/
u3_noun _cm_slam(u3_noun arg) { return u3n_slam_on(u3h(arg), u3t(arg)); }
u3_noun
u3m_soft_slam(u3_noun gat, u3_noun sam)
{
  return u3m_soft_sure(_cm_slam, u3nc(gat, sam));
}

/* u3m_soft_nock: top-level nock.
*/
u3_noun _cm_nock(u3_noun arg) { return u3n_nock_on(u3h(arg), u3t(arg)); }
u3_noun
u3m_soft_nock(u3_noun bus, u3_noun fol)
{
  return u3m_soft_sure(_cm_nock, u3nc(bus, fol));
}

/* u3m_soft_run(): descend into virtualization context.
*/
u3_noun
u3m_soft_run(u3_noun gul,
             u3_funq fun_f,
             u3_noun aga,
             u3_noun agb)
{
  u3_noun why = 0, pro;

  /* Record the cap, and leap.
  */
  u3m_hate(1 << 18);

  /* Configure the new road.
  */
  {
    u3R->ski.gul = u3nc(gul, u3to(u3_road, u3R->par_p)->ski.gul);
    u3R->pro.don = u3to(u3_road, u3R->par_p)->pro.don;
    u3R->pro.trace = u3to(u3_road, u3R->par_p)->pro.trace;
    u3R->bug.tax = 0;
  }
  u3t_on(coy_o);

  /* Trap for exceptions.
  */
  if ( 0 == (why = (u3_noun)_setjmp(u3R->esc.buf)) ) {
    u3t_off(coy_o);
    pro = fun_f(aga, agb);

#ifdef U3_CPU_DEBUG
    if ( u3R->all.max_w > 1000000 ) {
      u3a_print_memory(stderr, "execute: run", u3R->all.max_w);
    }
#endif
    /* Produce success, on the old road.
    */
    pro = u3nc(0, u3m_love(pro));
  }
  else {
    u3t_init();

    /* Produce - or fall again.
    */
    {
      c3_assert(_(u3du(why)));
      switch ( u3h(why) ) {
        default: c3_assert(0); return 0;

        case 0: {                             //  unusual: bail with success.
          pro = u3m_love(why);
        } break;

        case 1: {                             //  blocking request
          pro = u3m_love(why);
        } break;

        case 2: {                             //  true exit
          pro = u3m_love(why);
        } break;

        case 3: {                             //  failure; rebail w/trace
          u3_noun yod = u3m_love(u3t(why));

          u3m_bail
            (u3nt(3,
                  u3a_take(u3h(yod)),
                  u3kb_weld(u3t(yod), u3k(u3R->bug.tax))));
        } break;

        case 4: {                             //  meta-bail
          u3m_bail(u3m_love(u3t(why)));
        } break;
      }
    }
  }

  /* Release the arguments.
  */
  {
    u3z(gul);
    u3z(aga);
    u3z(agb);
  }

  /* Return the product.
  */
  return pro;
}

/* u3m_soft_esc(): namespace lookup.  Produces direct result.
*/
u3_noun
u3m_soft_esc(u3_noun ref, u3_noun sam)
{
  u3_noun why, gul, pro;

  /* Assert preconditions.
  */
  {
    c3_assert(0 != u3R->ski.gul);
    gul = u3h(u3R->ski.gul);
  }

  /* Record the cap, and leap.
  */
  u3m_hate(1 << 18);

  /* Configure the new road.
  */
  {
    u3R->ski.gul = u3t(u3to(u3_road, u3R->par_p)->ski.gul);
    u3R->pro.don = u3to(u3_road, u3R->par_p)->pro.don;
    u3R->pro.trace = u3to(u3_road, u3R->par_p)->pro.trace;
    u3R->bug.tax = 0;
  }

  /* Trap for exceptions.
  */
  if ( 0 == (why = (u3_noun)_setjmp(u3R->esc.buf)) ) {
    pro = u3n_slam_on(gul, u3nc(ref, sam));

    /* Fall back to the old road, leaving temporary memory intact.
    */
    pro = u3m_love(pro);
  }
  else {
    u3t_init();

    /* Push the error back up to the calling context - not the run we
    ** are in, but the caller of the run, matching pure nock semantics.
    */
    u3m_bail(u3nc(4, u3m_love(why)));
  }

  /* Release the sample.  Note that we used it above, but in a junior
  ** road, so its refcount is intact.
  */
  u3z(ref);
  u3z(sam);

  /* Return the product.
  */
  return pro;
}

/* u3m_grab(): garbage-collect the world, plus extra roots.
*/
void
u3m_grab(u3_noun som, ...)   // terminate with u3_none
{
  // u3h_free(u3R->cax.har_p);
  // u3R->cax.har_p = u3h_new();

  u3m_mark(0);
  {
    va_list vap;
    u3_noun tur;

    va_start(vap, som);

    if ( som != u3_none ) {
      u3a_mark_noun(som);

      while ( u3_none != (tur = va_arg(vap, u3_noun)) ) {
        u3a_mark_noun(tur);
      }
    }
    va_end(vap);
  }
  u3a_sweep();
}

/* u3m_soft(): top-level wrapper.
**
** Produces [0 product] or [%error (list tank)], top last.
*/
u3_noun
u3m_soft(c3_w    mil_w,
         u3_funk fun_f,
         u3_noun   arg)
{
  u3_noun why;

  why = u3m_soft_top(mil_w, (1 << 20), fun_f, arg);   // 2MB pad

  if ( 0 == u3h(why) ) {
    return why;
  }
  else {
    //  don't use .^ at the top level!
    //
    c3_assert(1 != u3h(why));

    //  don't call +mook if we have no kernel
    //
    //    This is required to soft the boot sequence.
    //    XX produce specific error motes instead of %2?
    //
    if ( 0 == u3A->roc ) {
      u3_noun tax = u3t(why);

      u3m_p("tone", u3h(why));

      while ( u3_nul != tax ) {
        u3_noun dat, mot, val;
        u3x_cell(tax, &dat, &tax);

        if ( c3y == u3r_cell(dat, &mot, &val) ) {
          if ( c3__spot == mot ) {
            u3m_p("tax", val);
          }
          else if (  (c3__mean == mot)
                  && (c3y == u3a_is_atom(val)) )
          {
            u3m_p("men", val);
          }
          else {
            u3m_p("mot", mot);
          }
        }
      }

      u3z(why);
      return u3nc(c3__fail, u3_nul);
    }
    else {
      u3_noun tax, cod, pro, mok;

      if ( 2 == u3h(why) ) {
        cod = c3__exit;
        tax = u3k(u3t(why));
      }
      else {
        c3_assert(3 == u3h(why));

        cod = u3k(u3h(u3t(why)));
        tax = u3k(u3t(u3t(why)));
      }

      mok = u3dc("mook", 2, tax);
      pro = u3nc(cod, u3k(u3t(mok)));

      u3z(mok);
      u3z(why);

      return pro;
    }
  }
}

/* _cm_is_tas(): yes iff som (RETAIN) is @tas.
*/
static c3_o
_cm_is_tas(u3_atom som, c3_w len_w)
{
  c3_w i_w;

  for ( i_w = 0; i_w < len_w; i_w++ ) {
    c3_c c_c = u3r_byte(i_w, som);

    if ( islower(c_c) ||
        (isdigit(c_c) && (0 != i_w) && ((len_w - 1) != i_w))
        || '-' == c_c )
    {
      continue;
    }
    return c3n;
  }
  return c3y;
}

/* _cm_is_ta(): yes iff som (RETAIN) is @ta.
*/
static c3_o
_cm_is_ta(u3_noun som, c3_w len_w)
{
  c3_w i_w;

  for ( i_w = 0; i_w < len_w; i_w++ ) {
    c3_c c_c = u3r_byte(i_w, som);

    if ( (c_c < 32) || (c_c > 127) ) {
      return c3n;
    }
  }
  return c3y;
}

/* _cm_hex(): hex byte.
*/
c3_y _cm_hex(c3_y c_y)
{
  if ( c_y < 10 )
    return '0' + c_y;
  else return 'a' + (c_y - 10);
}

/* _cm_in_pretty: measure/cut prettyprint.
*/
static c3_w
_cm_in_pretty(u3_noun som, c3_o sel_o, c3_c* str_c)
{
  if ( _(u3du(som)) ) {
    c3_w sel_w, one_w, two_w;

    sel_w = 0;
    if ( _(sel_o) ) {
      if ( str_c ) { *(str_c++) = '['; }
      sel_w += 1;
    }

    one_w = _cm_in_pretty(u3h(som), c3y, str_c);
    if ( str_c ) {
      str_c += one_w;
      *(str_c++) = ' ';
    }
    two_w = _cm_in_pretty(u3t(som), c3n, str_c);
    if ( str_c ) { str_c += two_w; }

    if ( _(sel_o) ) {
      if ( str_c ) { *(str_c++) = ']'; }
      sel_w += 1;
    }
    return one_w + two_w + 1 + sel_w;
  }
  else {
    if ( som < 65536 ) {
      c3_c buf_c[6];
      c3_w len_w;

      snprintf(buf_c, 6, "%d", som);
      len_w = strlen(buf_c);

      if ( str_c ) { strcpy(str_c, buf_c); str_c += len_w; }
      return len_w;
    }
    else {
      c3_w len_w = u3r_met(3, som);

      if ( _(_cm_is_tas(som, len_w)) ) {
        c3_w len_w = u3r_met(3, som);

        if ( str_c ) {
          *(str_c++) = '%';
          u3r_bytes(0, len_w, (c3_y *)str_c, som);
          str_c += len_w;
        }
        return len_w + 1;
      }
      else if ( _(_cm_is_ta(som, len_w)) ) {
        if ( str_c ) {
          *(str_c++) = '\'';
          u3r_bytes(0, len_w, (c3_y *)str_c, som);
          str_c += len_w;
          *(str_c++) = '\'';
        }
        return len_w + 2;
      }
      else {
        c3_w len_w = u3r_met(3, som);
        c3_c *buf_c = c3_malloc(2 + (2 * len_w) + 1);
        c3_w i_w = 0;
        c3_w a_w = 0;

        buf_c[a_w++] = '0';
        buf_c[a_w++] = 'x';

        for ( i_w = 0; i_w < len_w; i_w++ ) {
          c3_y c_y = u3r_byte(len_w - (i_w + 1), som);

          if ( (i_w == 0) && (c_y <= 0xf) ) {
            buf_c[a_w++] = _cm_hex(c_y);
          } else {
            buf_c[a_w++] = _cm_hex(c_y >> 4);
            buf_c[a_w++] = _cm_hex(c_y & 0xf);
          }
        }
        buf_c[a_w] = 0;
        len_w = a_w;

        if ( str_c ) { strcpy(str_c, buf_c); str_c += len_w; }

        c3_free(buf_c);
        return len_w;
      }
    }
  }
}

/* u3m_pretty(): dumb prettyprint to string.
*/
c3_c*
u3m_pretty(u3_noun som)
{
  c3_w len_w = _cm_in_pretty(som, c3y, 0);
  c3_c* pre_c = c3_malloc(len_w + 1);

  _cm_in_pretty(som, c3y, pre_c);
  pre_c[len_w] = 0;
  return pre_c;
}

/*  _cm_in_pretty_path: measure/cut prettyprint.
 *
 *  Modeled after _cm_in_pretty(), the backend to u3m_p(), but with the
 *  assumption that we're always displaying a path.
 */
static c3_w
_cm_in_pretty_path(u3_noun som, c3_c* str_c)
{
  if ( _(u3du(som)) ) {
    c3_w sel_w, one_w, two_w;
    if ( str_c ) {
      *(str_c++) = '/';
    }
    sel_w = 1;

    one_w = _cm_in_pretty_path(u3h(som), str_c);
    if ( str_c ) {
      str_c += one_w;
    }

    two_w = _cm_in_pretty_path(u3t(som), str_c);
    if ( str_c ) {
      str_c += two_w;
    }

    return sel_w + one_w + two_w;
  }
  else {
    c3_w len_w = u3r_met(3, som);
    if ( str_c && len_w ) {
      u3r_bytes(0, len_w, (c3_y *)str_c, som);
      str_c += len_w;
    }
    return len_w;
  }
}

/* u3m_pretty_path(): prettyprint a path to string.
*/
c3_c*
u3m_pretty_path(u3_noun som)
{
  c3_w len_w = _cm_in_pretty_path(som, NULL);
  c3_c* pre_c = c3_malloc(len_w + 1);

  _cm_in_pretty_path(som, pre_c);
  pre_c[len_w] = 0;
  return pre_c;
}

/* u3m_p(): dumb print with caption.
*/
void
u3m_p(const c3_c* cap_c, u3_noun som)
{
  c3_c* pre_c = u3m_pretty(som);

  u3l_log("%s: %s", cap_c, pre_c);
  c3_free(pre_c);
}

/* u3m_tape(): dump a tape to stdout.
*/
void
u3m_tape(u3_noun tep)
{
  u3_noun tap = tep;

  while ( u3_nul != tap ) {
    c3_c car_c;

    if ( u3h(tap) >= 127 ) {
      car_c = '?';
    } else car_c = u3h(tap);

    putc(car_c, stdout);
    tap = u3t(tap);
  }
  u3z(tep);
}

/* u3m_wall(): dump a wall to stdout.
*/
void
u3m_wall(u3_noun wol)
{
  u3_noun wal = wol;

  while ( u3_nul != wal ) {
    u3m_tape(u3k(u3h(wal)));

    putc(13, stdout);
    putc(10, stdout);

    wal = u3t(wal);
  }
  u3z(wol);
}

/* _cm_limits(): set up global modes and limits.
*/
static void
_cm_limits(void)
{
# ifdef U3_OS_mingw
  //  Windows doesn't have rlimits. Default maximum thread
  //  stack size is set in the executable file header.
# else
  struct rlimit rlm;

  //  Moar stack.
  //
  {
    c3_assert( 0 == getrlimit(RLIMIT_STACK, &rlm) );

    rlm.rlim_cur = c3_min(rlm.rlim_max, (65536 << 10));

    if ( 0 != setrlimit(RLIMIT_STACK, &rlm) ) {
      u3l_log("boot: stack size: %s", strerror(errno));
      exit(1);
    }
  }

  //  Moar filez.
  //
  {
    getrlimit(RLIMIT_NOFILE, &rlm);

  #ifdef U3_OS_osx
    rlm.rlim_cur = c3_min(OPEN_MAX, rlm.rlim_max);
  #else
    rlm.rlim_cur = rlm.rlim_max;
  #endif

    //  no exit, not a critical limit
    //
    if ( 0 != setrlimit(RLIMIT_NOFILE, &rlm) ) {
      u3l_log("boot: open file limit: %s", strerror(errno));
    }
  }

  // Moar core.
  //
# ifndef ASAN_ENABLED
  {
    getrlimit(RLIMIT_CORE, &rlm);
    rlm.rlim_cur = RLIM_INFINITY;

    //  no exit, not a critical limit
    //
    if ( 0 != setrlimit(RLIMIT_CORE, &rlm) ) {
      u3l_log("boot: core limit: %s", strerror(errno));
    }
  }
# endif
# endif
}

/* _cm_signals(): set up interrupts, etc.
*/
static void
_cm_signals(void)
{
# if defined(U3_OS_mingw)
  //  vere using libsigsegv on MingW is very slow, because libsigsegv
  //  works by installing a top-level SEH unhandled exception filter.
  //  The top-level filter runs only after Windows walks the whole stack,
  //  looking up registered exception filters for every stack frame, and
  //  finds no filter to handle the exception.
  //  Instead of libsigsegv, all vere functions register a SEH exception
  //  filter (see compat/mingw/seh_handler.c) that handles both memory
  //  access and stack overflow exceptions. It calls u3e_fault directly.
# else
  if ( 0 != sigsegv_install_handler(u3e_fault) ) {
    u3l_log("boot: sigsegv install failed");
    exit(1);
  }
# endif

# if defined(U3_OS_PROF)
  //  Block SIGPROF, so that if/when we reactivate it on the
  //  main thread for profiling, we won't get hits in parallel
  //  on other threads.
  if ( u3C.wag_w & u3o_debug_cpu ) {
    sigset_t set;

    sigemptyset(&set);
    sigaddset(&set, SIGPROF);

    if ( 0 != pthread_sigmask(SIG_BLOCK, &set, NULL) ) {
      u3l_log("boot: thread mask SIGPROF: %s", strerror(errno));
      exit(1);
    }
  }
# endif
}

extern void u3je_secp_init(void);
extern void u3je_secp_stop(void);

static void
_cm_crypto()
{
  /* Initialize OpenSSL with loom allocation functions. */
  if ( 0 == CRYPTO_set_mem_functions(&u3a_malloc_ssl,
                                     &u3a_realloc_ssl,
                                     &u3a_free_ssl) ) {
    u3l_log("%s\r\n", "openssl initialization failed");
    abort();
  }

  u3je_secp_init();
}

/* u3m_init(): start the environment.
*/
void
u3m_init(void)
{
  _cm_limits();
  _cm_signals();
  _cm_crypto();

  /* Make sure GMP uses our malloc.
  */
  mp_set_memory_functions(u3a_malloc, u3a_realloc2, u3a_free2);

  /* Map at fixed address.
  */
  {
    c3_w  len_w = u3a_bytes;
    void* map_v;

    map_v = mmap((void *)u3_Loom,
                 len_w,
                 (PROT_READ | PROT_WRITE),
                 (MAP_ANON | MAP_FIXED | MAP_PRIVATE),
                 -1, 0);

    if ( -1 == (c3_ps)map_v ) {
      void* dyn_v = mmap((void *)0,
                         len_w,
                         PROT_READ,
                         MAP_ANON | MAP_PRIVATE,
                         -1, 0);

      u3l_log("boot: mapping %dMB failed", (len_w / (1024 * 1024)));
      u3l_log("see urbit.org/using/install/#about-swap-space"
              " for adding swap space\r\n");
<<<<<<< HEAD
      if ( -1 != (c3_ps)map_v ) {
        u3l_log("if porting to a new platform, try U3_OS_LoomBase %p",
=======
      if ( -1 != (c3_ps)dyn_v ) {
        u3l_log("if porting to a new platform, try U3_OS_LoomBase %p\r\n",
>>>>>>> 39419b84
                dyn_v);
      }
      exit(1);
    }

    u3l_log("loom: mapped %dMB", len_w >> 20);
  }
}

/* u3m_stop(): graceful shutdown cleanup. */
void
u3m_stop()
{
  u3je_secp_stop();
}

/* u3m_boot(): start the u3 system. return next event, starting from 1.
*/
c3_d
u3m_boot(c3_c* dir_c)
{
  c3_o nuu_o;

  /* Activate the loom.
  */
  u3m_init();

  /* Activate the storage system.
  */
  nuu_o = u3e_live(c3n, dir_c);

  /* Activate tracing.
  */
  u3C.slog_f = 0;
  u3C.sign_hold_f = 0;
  u3C.sign_move_f = 0;
  u3t_init();

  /* Construct or activate the allocator.
  */
  u3m_pave(nuu_o);

  /* Initialize the jet system.
  */
  {
    c3_w len_w = u3j_boot(nuu_o);
    u3l_log("boot: installed %d jets", len_w);
  }

  /* Reactivate jets on old kernel.
  */
  if ( c3n == nuu_o ) {
    u3j_ream();
    u3n_ream();

    return u3A->eve_d;
  }
  else {
  /* Basic initialization.
  */
    memset(u3A, 0, sizeof(*u3A));
    return 0;
  }
}

/* u3m_boot_lite(): start without checkpointing.
*/
c3_d
u3m_boot_lite(void)
{
  /* Activate the loom.
  */
  u3m_init();

  /* Activate tracing.
  */
  u3C.slog_f = 0;
  u3C.sign_hold_f = 0;
  u3C.sign_move_f = 0;
  u3t_init();

  /* Construct or activate the allocator.
  */
  u3m_pave(c3y);

  /* Initialize the jet system.
  */
  u3j_boot(c3y);

  /* Basic initialization.
  */
  memset(u3A, 0, sizeof(*u3A));
  return 0;
}

/* u3m_reclaim: clear persistent caches to reclaim memory
*/
void
u3m_reclaim(void)
{
  u3v_reclaim();
  u3j_reclaim();
  u3n_reclaim();
  u3a_reclaim();
}

/* _cm_pack_rewrite(): trace through arena, rewriting pointers.
*/
static void
_cm_pack_rewrite(void)
{
  //  XX fix u3a_rewrit* to support south roads
  //
  c3_assert( &(u3H->rod_u) == u3R );

  //  NB: these implementations must be kept in sync with u3m_reclaim();
  //  anything not reclaimed must be rewritable
  //
  u3v_rewrite_compact();
  u3j_rewrite_compact();
  u3n_rewrite_compact();
  u3a_rewrite_compact();
}

/* u3m_pack: compact (defragment) memory.
*/
c3_w
u3m_pack(void)
{
  c3_w pre_w = u3a_open(u3R);

  //  reclaim first, to free space, and discard anything we can't/don't rewrite
  //
  u3m_reclaim();

  //  sweep the heap, finding and saving new locations
  //
  u3a_pack_seek(u3R);

  //  trace roots, rewriting inner pointers
  //
  _cm_pack_rewrite();

  //  sweep the heap, relocating objects to their new locations
  //
  u3a_pack_move(u3R);

  return (u3a_open(u3R) - pre_w);
}<|MERGE_RESOLUTION|>--- conflicted
+++ resolved
@@ -371,13 +371,8 @@
     itm_u.it_value.tv_sec  = (mil_w / 1000);
     itm_u.it_value.tv_usec = 1000 * (mil_w % 1000);
 
-<<<<<<< HEAD
-    if ( setitimer(ITIMER_VIRTUAL, &itm_u, 0) ) {
+    if ( rsignal_setitimer(ITIMER_VIRTUAL, &itm_u, 0) ) {
       u3l_log("loom: set timer failed %s", strerror(errno));
-=======
-    if ( rsignal_setitimer(ITIMER_VIRTUAL, &itm_u, 0) ) {
-      u3l_log("loom: set timer failed %s\r\n", strerror(errno));
->>>>>>> 39419b84
     }
     else {
       rsignal_install_handler(SIGVTALRM, _cm_signal_handle_alrm);
@@ -409,13 +404,8 @@
     timerclear(&itm_u.it_interval);
     timerclear(&itm_u.it_value);
 
-<<<<<<< HEAD
-    if ( setitimer(ITIMER_VIRTUAL, &itm_u, 0) ) {
+    if ( rsignal_setitimer(ITIMER_VIRTUAL, &itm_u, 0) ) {
       u3l_log("loom: clear timer failed %s", strerror(errno));
-=======
-    if ( rsignal_setitimer(ITIMER_VIRTUAL, &itm_u, 0) ) {
-      u3l_log("loom: clear timer failed %s\r\n", strerror(errno));
->>>>>>> 39419b84
     }
   }
 
@@ -1740,13 +1730,8 @@
       u3l_log("boot: mapping %dMB failed", (len_w / (1024 * 1024)));
       u3l_log("see urbit.org/using/install/#about-swap-space"
               " for adding swap space\r\n");
-<<<<<<< HEAD
       if ( -1 != (c3_ps)map_v ) {
         u3l_log("if porting to a new platform, try U3_OS_LoomBase %p",
-=======
-      if ( -1 != (c3_ps)dyn_v ) {
-        u3l_log("if porting to a new platform, try U3_OS_LoomBase %p\r\n",
->>>>>>> 39419b84
                 dyn_v);
       }
       exit(1);
