--- conflicted
+++ resolved
@@ -523,18 +523,13 @@
   //    the stack starts at the end of the memory segment,
   //    minus space for the road structure [siz_w]
   //
-<<<<<<< HEAD
   //    NB: the returned road is "above" the stack
   //
-  c3_w* rut_w = mem_w;
-  c3_w* mat_w = ((mem_w + len_w) - siz_w);
-=======
   //    00~~~|R|---|H|######|C|+++|M|~~~FF
   //                                ^--u3R which _pave_road returns (u3H for home road)
   //
   c3_w* mat_w = c3_align(mem_w + len_w - siz_w, u3C.balign_d, C3_ALGLO);
   c3_w* rut_w = c3_align(mem_w, u3C.balign_d, C3_ALGHI);
->>>>>>> 7ef74854
   c3_w* cap_w = mat_w;
 
   return _pave_road(rut_w, mat_w, cap_w, siz_w);
@@ -557,17 +552,12 @@
   //    the stack starts at the base memory pointer [mem_w],
   //    and ends after the space for the road structure [siz_w]
   //
-<<<<<<< HEAD
   //    NB: the returned road is *on* the stack
   //
-  c3_w* rut_w = (mem_w + len_w);
-  c3_w* mat_w = mem_w;
-=======
   //    00~~~|M|+++|C|######|H|---|R|~~~FFF
   //         ^---u3R which _pave_road returns
   c3_w* mat_w = c3_align(mem_w, u3C.balign_d, C3_ALGHI);
   c3_w* rut_w = c3_align(mem_w + len_w, u3C.balign_d, C3_ALGLO);
->>>>>>> 7ef74854
   c3_w* cap_w = mat_w + siz_w;
 
   return _pave_road(rut_w, mat_w, cap_w, siz_w);
@@ -613,14 +603,8 @@
   u3H = (void *)mat_w;
   u3R = &u3H->rod_u;
 
-<<<<<<< HEAD
-  //  this looks risky, but there are no legitimate scenarios
-  //  where it's wrong
-  //
+  //  this looks risky, but there are no legitimate scenarios where it's wrong
   u3R->cap_p = u3R->mat_p = u3a_outa(u3H);
-=======
-  //  this looks risky, but there are no legitimate scenarios where it's wrong
-  u3R->cap_p = u3R->mat_p = u3C.wor_i - c3_wiseof(*u3H);
 
   /* As a further guard against any sneaky loom corruption */
   u3a_loom_sane();
@@ -638,7 +622,6 @@
   }
 
   _rod_vaal(u3R);
->>>>>>> 7ef74854
 }
 
 /* u3m_pave(): instantiate or activate image.
@@ -2294,5 +2277,5 @@
   u3H->ver_w = ver_w;
   /* extra assurance we haven't corrupted the loom before writing to disk */
   u3a_loom_sane();
-  u3e_save();
+  u3m_save();
 }