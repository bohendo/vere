/// @file

#include "manage.h"

#include <ctype.h>
#include <errno.h>
#include <fcntl.h>
#include <sys/stat.h>

#include "allocate.h"
#include "events.h"
#include "hashtable.h"
#include "imprison.h"
#include "jets.h"
#include "jets/k.h"
#include "log.h"
#include "nock.h"
#include "openssl/crypto.h"
#include "options.h"
#include "platform/rsignal.h"
#include "retrieve.h"
#include "trace.h"
#include "urcrypt/urcrypt.h"
#include "vortex.h"
#include "xtract.h"

//  XX stack-overflow recovery should be gated by -a
//
#undef NO_OVERFLOW

      /* (u3_noun)setjmp(u3R->esc.buf): setjmp within road.
      */
#if 0
        c3_o
        u3m_trap(void);
#else
#       define u3m_trap() (u3_noun)(_setjmp(u3R->esc.buf))
#endif

      /* u3m_signal(): treat a nock-level exception as a signal interrupt.
      */
        void
        u3m_signal(u3_noun sig_l);

      /* u3m_dump(): dump the current road to stderr.
      */
        void
        u3m_dump(void);

      /* u3m_fall(): return to parent road.
      */
        void
        u3m_fall(void);

      /* u3m_leap(): in u3R, create a new road within the existing one.
      */
        void
        u3m_leap(c3_w pad_w);

      /* u3m_golf(): record cap length for u3m_flog().
      */
        c3_w
        u3m_golf(void);

      /* u3m_flog(): pop the cap.
      **
      **    A common sequence for inner allocation is:
      **
      **    c3_w gof_w = u3m_golf();
      **    u3m_leap();
      **    //  allocate some inner stuff...
      **    u3m_fall();
      **    //  inner stuff is still valid, but on cap
      **    u3m_flog(gof_w);
      **
      ** u3m_flog(0) simply clears the cap.
      */
        void
        u3m_flog(c3_w gof_w);

      /* u3m_soft_top(): top-level safety wrapper.
      */
        u3_noun
        u3m_soft_top(c3_w    mil_w,                     //  timer ms
                     c3_w    pad_w,                     //  base memory pad
                     u3_funk fun_f,
                     u3_noun   arg);


//  u3m_signal uses restricted functionality signals for compatibility reasons:
//  some platforms may not provide true POSIX asynchronous signals and their
//  compat layer will then implement this restricted functionality subset.
//  u3m_signal never needs to interrupt I/O operations, its signal handlers
//  do not manipulate signals, do not modify shared state, and always either
//  return or longjmp.
//
static rsignal_jmpbuf u3_Signal;

#include "sigsegv.h"

#ifndef SIGSTKSZ
# define SIGSTKSZ 16384
#endif
#ifndef NO_OVERFLOW
static uint8_t Sigstk[SIGSTKSZ];
#endif

#if 0
/* _cm_punt(): crudely print trace.
*/
static void
_cm_punt(u3_noun tax)
{
  u3_noun xat;

  for ( xat = tax; xat; xat = u3t(xat) ) {
    u3m_p("&", u3h(xat));
  }
}
#endif

/* _cm_emergency(): write emergency text to stderr, never failing.
*/
static void
_cm_emergency(c3_c* cap_c, c3_l sig_l)
{
  write(2, "\r\n", 2);
  write(2, cap_c, strlen(cap_c));

  if ( sig_l ) {
    write(2, ": ", 2);
    write(2, &sig_l, 4);
  }

  write(2, "\r\n", 2);
}

static void _cm_overflow(void *arg1, void *arg2, void *arg3)
{
  (void)(arg1);
  (void)(arg2);
  (void)(arg3);
  u3m_signal(c3__over);
}

/* _cm_signal_handle(): handle a signal in general.
*/
static void
_cm_signal_handle(c3_l sig_l)
{
  if ( c3__over == sig_l ) {
#ifndef NO_OVERFLOW
    sigsegv_leave_handler(_cm_overflow, NULL, NULL, NULL);
#endif
  }
  else {
    u3m_signal(sig_l);
  }
}

#ifndef NO_OVERFLOW
static void
_cm_signal_handle_over(int emergency, stackoverflow_context_t scp)
{
  _cm_signal_handle(c3__over);
}
#endif

static void
_cm_signal_handle_term(int x)
{
  //  Ignore if we are using base memory from work memory, very rare.
  //
  if ( (0 != u3H->rod_u.kid_p) && (&(u3H->rod_u) == u3R) ) {
    _cm_emergency("ignored", c3__term);
  }
  else {
    _cm_signal_handle(c3__term);
  }
}

static void
_cm_signal_handle_intr(int x)
{
  //  Interrupt: stop work.  Ignore if not working, or (rarely) using base.
  //
  if ( &(u3H->rod_u) == u3R ) {
    _cm_emergency("ignored", c3__intr);
  }
  else {
    _cm_signal_handle(c3__intr);
  }
}

static void
_cm_signal_handle_alrm(int x)
{
  _cm_signal_handle(c3__alrm);
}

/* _cm_signal_reset(): reset top road after signal longjmp.
*/
static void
_cm_signal_reset(void)
{
  u3R = &u3H->rod_u;
  u3R->cap_p = u3R->mat_p;
  u3R->ear_p = 0;
  u3R->kid_p = 0;
}

#if 0
/* _cm_stack_recover(): recover stack trace, with lacunae.
*/
static u3_noun
_cm_stack_recover(u3a_road* rod_u)
{
  c3_w len_w;

  len_w = 0;
  {
    u3_noun tax = rod_u->bug.tax;

    while ( tax ) {
      len_w++;
      tax = u3t(tax);
    }

    if ( len_w < 4096 ) {
      return u3a_take(rod_u->bug.tax);
    }
    else {
      u3_noun beg, fin;
      c3_w i_w;

      tax = rod_u->bug.tax;
      beg = u3_nul;
      for ( i_w = 0; i_w < 2048; i_w++ ) {
        beg = u3nc(u3a_take(u3h(tax)), beg);
        tax = u3t(tax);
      }
      beg = u3kb_flop(beg);

      for ( i_w = 0; i_w < (len_w - 4096); i_w++ ) {
        tax = u3t(tax);
      }
      fin = u3nc(u3nc(c3__lose, c3__over), u3a_take(tax));

      return u3kb_weld(beg, fin);
    }
  }
}
#endif

/* _cm_stack_unwind(): unwind to the top level, preserving all frames.
*/
static u3_noun
_cm_stack_unwind(void)
{
  u3_noun tax;

  while ( u3R != &(u3H->rod_u) ) {
    u3_noun yat = u3m_love(u3R->bug.tax);

    u3R->bug.tax = u3kb_weld(yat, u3R->bug.tax);
  }
  tax = u3R->bug.tax;

  u3R->bug.tax = 0;
  return tax;
}

/* _cm_signal_recover(): recover from a deep signal, after longjmp.  Free arg.
*/
static u3_noun
_cm_signal_recover(c3_l sig_l, u3_noun arg)
{
  u3_noun tax;

  //  Unlikely to be set, but it can be made to happen.
  //
  tax = u3H->rod_u.bug.tax;
  u3H->rod_u.bug.tax = 0;

  if ( &(u3H->rod_u) == u3R ) {
    //  A top-level crash - rather odd.  We should GC.
    //
    _cm_emergency("recover: top", sig_l);
    u3C.wag_w |= u3o_check_corrupt;

    //  Reset the top road - the problem could be a fat cap.
    //
    _cm_signal_reset();

    if ( (c3__meme == sig_l) && (u3a_open(u3R) <= 256) ) {
      // Out of memory at the top level.  Error becomes c3__full,
      // and we release the emergency buffer.  To continue work,
      // we need to readjust the image, eg, migrate to 64 bit.
      //
      u3z(u3R->bug.mer);
      u3R->bug.mer = 0;
      sig_l = c3__full;
    }
    return u3nt(3, sig_l, tax);
  }
  else {
    u3_noun pro;

    //  A signal was generated while we were within Nock.
    //
    _cm_emergency("recover: dig", sig_l);

#if 0
    //  Descend to the innermost trace, collecting stack.
    //
    {
      u3a_road* rod_u;

      u3R = &(u3H->rod_u);
      rod_u = u3R;

      while ( rod_u->kid_p ) {
#if 0
        u3l_log("collecting %d frames",
              u3kb_lent((u3to(u3_road, rod_u->kid_p)->bug.tax));
#endif
        tax = u3kb_weld(_cm_stack_recover(u3to(u3_road, rod_u->kid_p)), tax);
        rod_u = u3to(u3_road, rod_u->kid_p);
      }
    }
#else
    tax = _cm_stack_unwind();
#endif
    pro = u3nt(3, sig_l, tax);
    _cm_signal_reset();

    u3z(arg);
    return pro;
  }
}

/* _cm_signal_deep(): start deep processing; set timer for [mil_w] or 0.
*/
static void
_cm_signal_deep(c3_w mil_w)
{
  //  disable outer system signal handling
  //
  if ( 0 != u3C.sign_hold_f ) {
    u3C.sign_hold_f();
  }

#ifndef NO_OVERFLOW
  stackoverflow_install_handler(_cm_signal_handle_over, Sigstk, SIGSTKSZ);
#endif
  rsignal_install_handler(SIGINT, _cm_signal_handle_intr);
  rsignal_install_handler(SIGTERM, _cm_signal_handle_term);

  // Provide a little emergency memory, for use in case things
  // go utterly haywire.
  //
  if ( 0 == u3H->rod_u.bug.mer ) {
    u3H->rod_u.bug.mer = u3i_string(
      "emergency buffer with sufficient space to cons the trace and bail"
    );
  }

  if ( mil_w ) {
    struct itimerval itm_u;

    timerclear(&itm_u.it_interval);
    itm_u.it_value.tv_sec  = (mil_w / 1000);
    itm_u.it_value.tv_usec = 1000 * (mil_w % 1000);

    if ( rsignal_setitimer(ITIMER_VIRTUAL, &itm_u, 0) ) {
      u3l_log("loom: set timer failed %s", strerror(errno));
    }
    else {
      rsignal_install_handler(SIGVTALRM, _cm_signal_handle_alrm);
    }
  }

  u3t_boot();
}

/* _cm_signal_done():
*/
static void
_cm_signal_done()
{
  rsignal_deinstall_handler(SIGINT);
  rsignal_deinstall_handler(SIGTERM);
  rsignal_deinstall_handler(SIGVTALRM);

#ifndef NO_OVERFLOW
  stackoverflow_deinstall_handler();
#endif
  {
    struct itimerval itm_u;

    timerclear(&itm_u.it_interval);
    timerclear(&itm_u.it_value);

    if ( rsignal_setitimer(ITIMER_VIRTUAL, &itm_u, 0) ) {
      u3l_log("loom: clear timer failed %s", strerror(errno));
    }
  }

  //  restore outer system signal handling
  //
  if ( 0 != u3C.sign_move_f ) {
    u3C.sign_move_f();
  }

  u3t_boff();
}

/* u3m_signal(): treat a nock-level exception as a signal interrupt.
*/
void
u3m_signal(u3_noun sig_l)
{
  rsignal_longjmp(u3_Signal, sig_l);
}

/* u3m_file(): load file, as atom, or bail.
*/
u3_noun
u3m_file(c3_c* pas_c)
{
  struct stat buf_b;
  c3_i        fid_i = c3_open(pas_c, O_RDONLY, 0644);
  c3_w        fln_w, red_w;
  c3_y*       pad_y;

  if ( (fid_i < 0) || (fstat(fid_i, &buf_b) < 0) ) {
    u3l_log("%s: %s", pas_c, strerror(errno));
    return u3m_bail(c3__fail);
  }
  fln_w = buf_b.st_size;
  pad_y = c3_malloc(buf_b.st_size);

  red_w = read(fid_i, pad_y, fln_w);
  close(fid_i);

  if ( fln_w != red_w ) {
    c3_free(pad_y);
    return u3m_bail(c3__fail);
  }
  else {
    u3_noun pad = u3i_bytes(fln_w, (c3_y *)pad_y);
    c3_free(pad_y);

    return pad;
  }
}

/* u3m_mark(): mark all nouns in the road.
*/
c3_w
u3m_mark(FILE* fil_u)
{
  c3_w tot_w = 0;
  tot_w += u3v_mark(fil_u);
  tot_w += u3j_mark(fil_u);
  tot_w += u3n_mark(fil_u);
  tot_w += u3a_mark_road(fil_u);
  return tot_w;
}

/* _pave_parts(): build internal tables.
*/
static void
_pave_parts(void)
{
  // TODO: pass `u3_Host.ops_u.hap_w` into `noun` library as an argument and use
  // as size of memo cache.
  u3R->cax.har_p = u3h_new_cache(50000);
  u3R->jed.war_p = u3h_new();
  u3R->jed.cod_p = u3h_new();
  u3R->jed.han_p = u3h_new();
  u3R->jed.bas_p = u3h_new();
  u3R->byc.har_p = u3h_new();
}

/* _pave_road(): writes road boundaries to loom mem (stored at mat_w)
*/
static u3_road*
_pave_road(c3_w* rut_w, c3_w* mat_w, c3_w* cap_w, c3_w siz_w)
{
  c3_dessert(((uintptr_t)rut_w & u3C.balign_d-1) == 0);
  u3_road* rod_u = (void*) mat_w;

  //  enable in case of corruption
  //
  // memset(mem_w, 0, 4 * len_w);
  memset(rod_u, 0, sizeof(c3_w) * siz_w);

  //  the top and bottom of the heap are initially the same
  //
  rod_u->rut_p = u3of(c3_w, rut_w);
  rod_u->hat_p = u3of(c3_w, rut_w);


  rod_u->mat_p = u3of(c3_w, mat_w);  //  stack bottom
  rod_u->cap_p = u3of(c3_w, cap_w);  //  stack top

  _rod_vaal(rod_u);
  return rod_u;
}

/* _pave_north(): calculate boundaries and initialize north road.

   mem_w - the "beginning" of your loom (its lowest address). Corresponds to rut
     in a north road.
   siz_w - the size in bytes of your road record (or home record in the case of
     paving home).
   len_w - size of your loom in words
*/
static u3_road*
_pave_north(c3_w* mem_w, c3_w siz_w, c3_w len_w)
{
  //  in a north road, the heap is low and the stack is high
  //
  //    the heap starts at the base memory pointer [mem_w];
  //    the stack starts at the end of the memory segment,
  //    minus space for the road structure [siz_w]
  //
  //    00~~~|R|---|H|######|C|+++|M|~~~FF
  //                                ^--u3R which _pave_road returns (u3H for home road)
  //
  c3_w* mat_w = c3_align(mem_w + len_w - siz_w, u3C.balign_d, C3_ALGLO);
  c3_w* rut_w = c3_align(mem_w, u3C.balign_d, C3_ALGHI);
  c3_w* cap_w = mat_w;

  return _pave_road(rut_w, mat_w, cap_w, siz_w);
}

/* _pave_south(): calculate boundaries and initialize south road.

   mem_w - the "beginning" of your loom (its lowest address). Corresponds to mat
     in a south road.
   siz_w - the size in bytes of your road record (or home record in the case of
     paving home).
   len_w - size of your loom in words
*/
static u3_road*
_pave_south(c3_w* mem_w, c3_w siz_w, c3_w len_w)
{
  //  in a south road, the heap is high and the stack is low
  //
  //    the heap starts at the end of the memory segment;
  //    the stack starts at the base memory pointer [mem_w],
  //    and ends after the space for the road structure [siz_w]
  //
  //    00~~~|M|+++|C|######|H|---|R|~~~FFF
  //         ^---u3R which _pave_road returns
  c3_w* mat_w = c3_align(mem_w, u3C.balign_d, C3_ALGHI);
  c3_w* rut_w = c3_align(mem_w + len_w, u3C.balign_d, C3_ALGLO);
  c3_w* cap_w = mat_w + siz_w;

  return _pave_road(rut_w, mat_w, cap_w, siz_w);
}

/* _pave_home(): initialize pristine home road.
*/
static void
_pave_home(void)
{
  /* a pristine home road will always have compressed references */
  u3a_config_loom(U3V_VERLAT);

  c3_w* mem_w = u3_Loom + u3C.walign_w;
  c3_w  siz_w = c3_wiseof(u3v_home);
  c3_w  len_w = u3C.wor_i - u3C.walign_w;

  u3H = (void *)_pave_north(mem_w, siz_w, len_w);
  u3H->ver_w = U3V_VERLAT;
  u3R = &u3H->rod_u;

  _pave_parts();
}

STATIC_ASSERT( ((c3_wiseof(u3v_home) * 4) == sizeof(u3v_home)),
               "home road alignment" );

/* _find_home(): in restored image, point to home road.
*/
static void
_find_home(void)
{
  c3_w ver_w = *(u3_Loom + u3C.wor_i - 1);
  u3a_config_loom(ver_w);

  //  NB: the home road is always north
  //
  c3_w* mem_w = u3_Loom + u3C.walign_w;
  c3_w  siz_w = c3_wiseof(u3v_home);
  c3_w  len_w = u3C.wor_i - u3C.walign_w;
  c3_w* mat_w = c3_align(mem_w + len_w - siz_w, u3C.balign_d, C3_ALGLO);

  u3H = (void *)mat_w;
  u3R = &u3H->rod_u;

  //  this looks risky, but there are no legitimate scenarios
  //  where it's wrong
  //
  u3R->cap_p = u3R->mat_p = u3a_outa(u3H);

  //  check for obvious corruption
  //
  {
    c3_w    nor_w, sou_w;
    u3_post low_p, hig_p;
    u3m_water(&low_p, &hig_p);

    nor_w = (low_p + ((1 << u3a_page) - 1)) >> u3a_page;
    sou_w = u3P.pag_w - (hig_p >> u3a_page);

    if ( (nor_w != u3P.nor_u.pgs_w) || (sou_w != u3P.sou_u.pgs_w) ) {
      fprintf(stderr, "loom: corrupt size north (%u, %u) south (%u, %u)\r\n",
                      nor_w, u3P.nor_u.pgs_w, sou_w, u3P.sou_u.pgs_w);
      c3_assert(!"loom: corrupt size");
    }
  }

  /* As a further guard against any sneaky loom corruption */
  u3a_loom_sane();

  if (U3V_VERLAT > ver_w) {
    u3m_migrate(U3V_VERLAT);
    u3a_config_loom(U3V_VERLAT);
  }
  else if ( U3V_VERLAT < ver_w ) {
    fprintf(stderr, "loom: checkpoint version mismatch: "
            "have %u, need %u\r\n",
            ver_w,
            U3V_VERLAT);
    abort();
  }

  _rod_vaal(u3R);
}

/* u3m_pave(): instantiate or activate image.
*/
void
u3m_pave(c3_o nuu_o)
{
  if ( c3y == nuu_o ) {
    _pave_home();
  }
  else {
    _find_home();
  }
}

#if 0
/* u3m_clear(): clear all allocated data in road.
*/
void
u3m_clear(void)
{
  u3h_free(u3R->cax.har_p);
  u3j_free();
  u3n_free();
}

void
u3m_dump(void)
{
  c3_w hat_w;
  c3_w fre_w = 0;
  c3_w i_w;

  hat_w = _(u3a_is_north(u3R)) ? u3R->hat_w - u3R->rut_w
                                : u3R->rut_w - u3R->hat_w;

  for ( i_w = 0; i_w < u3_cc_fbox_no; i_w++ ) {
    u3a_fbox* fre_u = u3R->all.fre_u[i_w];

    while ( fre_u ) {
      fre_w += fre_u->box_u.siz_w;
      fre_u = fre_u->nex_u;
    }
  }
  u3l_log("dump: hat_w %x, fre_w %x, allocated %x",
          hat_w, fre_w, (hat_w - fre_w));

  if ( 0 != (hat_w - fre_w) ) {
    c3_w* box_w = _(u3a_is_north(u3R)) ? u3R->rut_w : u3R->hat_w;
    c3_w  mem_w = 0;

    while ( box_w < (_(u3a_is_north(u3R)) ? u3R->hat_w : u3R->rut_w) ) {
      u3a_box* box_u = (void *)box_w;

      if ( 0 != box_u->use_w ) {
#ifdef U3_MEMORY_DEBUG
        // u3l_log("live %d words, code %x", box_u->siz_w, box_u->cod_w);
#endif
        mem_w += box_u->siz_w;
      }
      box_w += box_u->siz_w;
    }

    u3l_log("second count: %x", mem_w);
  }
}
#endif

/* u3m_bail(): bail out.  Does not return.
**
**  Bail motes:
**
**    %evil               ::  erroneous cryptography
**    %exit               ::  semantic failure
**    %oops               ::  assertion failure
**    %intr               ::  interrupt
**    %fail               ::  computability failure
**    %over               ::  stack overflow (a kind of %fail)
**    %meme               ::  out of memory
**
**  These are equivalents of the full exception noun, the error ball:
**
**    $%  [%0 success]
**        [%1 paths]
**        [%2 trace]
**        [%3 code trace]
**    ==
**
**  XX several of these abort() calls should be gated by -a
*/
c3_i
u3m_bail(u3_noun how)
{
  if ( &(u3H->rod_u) == u3R ) {
    //  XX set exit code
    //
    fprintf(stderr, "home: bailing out\r\n");
    abort();
  }

  //  printf some metadata
  //
  switch ( how ) {
    case c3__evil:
    case c3__exit: break;

    default: {
      if ( _(u3ud(how)) ) {
        c3_c str_c[5];

        str_c[0] = ((how >>  0) & 0xff);
        str_c[1] = ((how >>  8) & 0xff);
        str_c[2] = ((how >> 16) & 0xff);
        str_c[3] = ((how >> 24) & 0xff);
        str_c[4] = 0;
        fprintf(stderr, "\r\nbail: %s\r\n", str_c);
      }
      else if ( 1 != u3h(how) ) {
        u3_assert(_(u3ud(u3h(how))));
        fprintf(stderr, "\r\nbail: %d\r\n", u3h(how));
      }
    }
  }

  //  intercept fatal errors
  //
  switch ( how ) {
    case c3__foul:
    case c3__oops: {
      //  XX set exit code
      //
      fprintf(stderr, "bailing out\r\n");
      abort();
    }
  }

  if ( &(u3H->rod_u) == u3R ) {
    //  For top-level errors, which shouldn't happen often, we have no
    //  choice but to use the signal process; and we require the flat
    //  form of how.
    //
    //    XX JB: these seem unrecoverable, at least wrt memory management,
    //    so they've been disabled above for now
    //
    u3_assert(_(u3a_is_cat(how)));
    u3m_signal(how);
  }

  //  release the emergency buffer, ensuring space for cells
  //
  u3z(u3R->bug.mer);
  u3R->bug.mer = 0;

  /* Reconstruct a correct error ball.
  */
  if ( _(u3ud(how)) ) {
    switch ( how ) {
      case c3__exit: {
        how = u3nc(2, u3R->bug.tax);
      } break;

      default: {
        how = u3nt(3, how, u3R->bug.tax);
      } break;
    }
  }

  /* Longjmp, with an underscore.
  */
  _longjmp(u3R->esc.buf, how);
}

int c3_cooked() { return u3m_bail(c3__oops); }

/* u3m_error(): bail out with %exit, ct_pushing error.
*/
c3_i
u3m_error(c3_c* str_c)
{
  u3t_mean(u3i_string(str_c));
  return u3m_bail(c3__exit);
}

/* u3m_leap(): in u3R, create a new road within the existing one.
*/
void
u3m_leap(c3_w pad_w)
{
  c3_w     len_w; /* the length of the new road (avail - (pad + wiseof(u3a_road))) */
  u3_road* rod_u;

  _rod_vaal(u3R);

  /* Measure the pad - we'll need it.
  */
  {
#if 0
    if ( pad_w < u3R->all.fre_w ) {
      pad_w = 0;
    }
    else {
      pad_w -= u3R->all.fre_w;
    }
#endif
    if ( (pad_w + c3_wiseof(u3a_road)) >= u3a_open(u3R) ) {
      /* not enough storage to leap */
      u3m_bail(c3__meme);
    }
    pad_w += c3_wiseof(u3a_road);
    len_w = u3a_open(u3R) - pad_w;
    c3_align(len_w, u3C.walign_w, C3_ALGHI);
  }

  /* Allocate a region on the cap.
  */
  {
    u3p(c3_w) bot_p;            /* S: bot_p = new mat. N: bot_p = new rut  */

    if ( c3y == u3a_is_north(u3R) ) {
      bot_p = u3R->hat_p + pad_w;

      rod_u = _pave_south(u3a_into(bot_p), c3_wiseof(u3a_road), len_w);
#if 0
      fprintf(stderr, "NPAR.hat_p: 0x%x %p, SKID.hat_p: 0x%x %p\r\n",
              u3R->hat_p, u3a_into(u3R->hat_p),
              rod_u->hat_p, u3a_into(rod_u->hat_p));
#endif
    }
    else {
      bot_p = u3R->cap_p;

      rod_u = _pave_north(u3a_into(bot_p), c3_wiseof(u3a_road), len_w);
#if 0
      fprintf(stderr, "SPAR.hat_p: 0x%x %p, NKID.hat_p: 0x%x %p\r\n",
              u3R->hat_p, u3a_into(u3R->hat_p),
              rod_u->hat_p, u3a_into(rod_u->hat_p));

#endif
    }
  }

  /* Attach the new road to its parents.
  */
  {
    u3_assert(0 == u3R->kid_p);
    rod_u->par_p = u3of(u3_road, u3R);
    u3R->kid_p = u3of(u3_road, rod_u);
  }

  /* Set up the new road.
  */
  {
    u3R = rod_u;
    u3m_ward();
    _pave_parts();
  }
#ifdef U3_MEMORY_DEBUG
  rod_u->all.fre_w = 0;
#endif

  _rod_vaal(u3R);
}

void
_print_diff(c3_c* cap_c, c3_w a, c3_w b)
{
  c3_w diff = a<b ? b-a : a-b;
  u3a_print_memory(stderr, cap_c, diff);
}

/* u3m_fall(): in u3R, return an inner road to its parent.
*/
void
u3m_fall()
{
  u3_assert(0 != u3R->par_p);

#if 0
  /*  If you're printing a lot of these you need to change
   *  u3a_print_memory from fprintf to u3l_log
  */
  fprintf(stderr, "fall: from %s %p, to %s %p (cap 0x%x, was 0x%x)\r\n",
          _(u3a_is_north(u3R)) ? "north" : "south",
          u3R,
          _(u3a_is_north(u3to(u3_road, u3R->par_p))) ? "north" : "south",
          u3to(u3_road, u3R->par_p),
          u3R->hat_p,
          u3R->rut_p);
  _print_diff("unused free", u3R->hat_p, u3R->cap_p);
  _print_diff("freeing", u3R->rut_p, u3R->hat_p);
  _print_diff("stack", u3R->cap_p, u3R->mat_p);
  static c3_w wat_w = 500000000;
  if (u3to(u3_road, u3R->par_p) == &u3H->rod_u) {
    wat_w = 500000000;
  }
  else {
    wat_w = c3_min(wat_w,
                   u3R->hat_p < u3R->cap_p ?
                     u3R->cap_p - u3R->hat_p :
                     u3R->hat_p - u3R->cap_p);
  }
  u3a_print_memory(stderr, "low water mark", wat_w);

#endif

  u3to(u3_road, u3R->par_p)->pro.nox_d += u3R->pro.nox_d;
  u3to(u3_road, u3R->par_p)->pro.cel_d += u3R->pro.cel_d;

  /* The new cap is the old hat - it's as simple as that.
  */
  u3to(u3_road, u3R->par_p)->cap_p = u3R->hat_p;

  /* And, we're back home.
  */
  u3R = u3to(u3_road, u3R->par_p);
  u3R->kid_p = 0;
}

/* u3m_hate(): new, integrated leap mechanism (enter).
*/
void
u3m_hate(c3_w pad_w)
{
  u3_assert(0 == u3R->ear_p);

  u3R->ear_p = u3R->cap_p;
  u3m_leap(pad_w);

  u3R->bug.mer = u3i_string(
    "emergency buffer with sufficient space to cons the trace and bail"
  );
}

/* u3m_love(): return product from leap.
*/
u3_noun
u3m_love(u3_noun pro)
{
  //  save cache pointers from current road
  //
  u3p(u3h_root) byc_p = u3R->byc.har_p;
  u3a_jets      jed_u = u3R->jed;

  //  fallback to parent road (child heap on parent's stack)
  //
  u3m_fall();

  //  copy product and caches off our stack
  //
  pro   = u3a_take(pro);
  jed_u = u3j_take(jed_u);
  byc_p = u3n_take(byc_p);

  //  pop the stack
  //
  u3R->cap_p = u3R->ear_p;
  u3R->ear_p = 0;

  //  integrate junior caches
  //
  u3j_reap(jed_u);
  u3n_reap(byc_p);

  return pro;
}

/* u3m_golf(): record cap_p length for u3m_flog().
*/
c3_w
u3m_golf(void)
{
  if ( c3y == u3a_is_north(u3R) ) {
    return u3R->mat_p - u3R->cap_p;
  }
  else {
    return u3R->cap_p - u3R->mat_p;
  }
}

/* u3m_flog(): reset cap_p.
*/
void
u3m_flog(c3_w gof_w)
{
  //  Enable memsets in case of memory corruption.
  //
  if ( c3y == u3a_is_north(u3R) ) {
    u3_post bot_p = (u3R->mat_p - gof_w);
    // c3_w  len_w = (bot_w - u3R->cap_w);

    // memset(u3R->cap_w, 0, 4 * len_w);
    u3R->cap_p = bot_p;
  }
  else {
    u3_post bot_p = u3R->mat_p + gof_w;
    // c3_w  len_w = (u3R->cap_w - bot_w);

    // memset(bot_w, 0, 4 * len_w);   //
    u3R->cap_p = bot_p;
  }
}

/* u3m_water(): produce watermarks.
*/
void
u3m_water(u3_post* low_p, u3_post* hig_p)
{
<<<<<<< HEAD
  //  allow the segfault handler to fire before the road is set
  //
  //    while not explicitly possible in the codebase,
  //    compiler optimizations can reorder stores
  //
  if ( !u3R ) {
    *low_p = 0;
    *hig_p = u3C.wor_i - 1;
  }
  //  in a north road, hat points to the end of the heap + 1 word,
  //  while cap points to the top of the stack
  //
  else if ( c3y == u3a_is_north(u3R) ) {
    *low_p = u3R->hat_p - 1;
    *hig_p = u3R->cap_p;
  }
  //  in a south road, hat points to the end of the heap,
  //  while cap points to the top of the stack + 1 word
  //
  else {
    *low_p = u3R->cap_p - 1;
    *hig_p = u3R->hat_p;
  }
=======
  u3_assert(u3R == &u3H->rod_u);

  *low_w = u3a_heap(u3R);
  *hig_w = u3a_temp(u3R) + c3_wiseof(u3v_home);
>>>>>>> 4bfddbfe
}

/* u3m_soft_top(): top-level safety wrapper.
*/
u3_noun
u3m_soft_top(c3_w    mil_w,                     //  timer ms
             c3_w    pad_w,                     //  base memory pad
             u3_funk fun_f,
             u3_noun   arg)
{
  u3_noun why, pro;
  c3_l    sig_l;

  /* Enter internal signal regime.
  */
  _cm_signal_deep(mil_w);

  if ( 0 != (sig_l = rsignal_setjmp(u3_Signal)) ) {
    //  reinitialize trace state
    //
    u3t_init();

    //  return to blank state
    //
    _cm_signal_done();

    //  recover memory state from the top down
    //
    return _cm_signal_recover(sig_l, arg);
  }

  /* Record the cap, and leap.
  */
  u3m_hate(pad_w);

  /* Trap for ordinary nock exceptions.
  */
  if ( 0 == (why = (u3_noun)_setjmp(u3R->esc.buf)) ) {
    pro = fun_f(arg);

    /* Make sure the inner routine did not create garbage.
    */
    if ( u3C.wag_w & u3o_debug_ram ) {
#ifdef U3_CPU_DEBUG
      if ( u3R->all.max_w > 1000000 ) {
        u3a_print_memory(stderr, "execute: top", u3R->all.max_w);
      }
#endif
      u3m_grab(pro, u3_none);
    }

    /* Revert to external signal regime.
    */
    _cm_signal_done();

    /* Produce success, on the old road.
    */
    pro = u3nc(0, u3m_love(pro));
  }
  else {
    /* Overload the error result.
    */
    pro = u3m_love(why);
  }

  /* Revert to external signal regime.
  */
  _cm_signal_done();

  /* Free the argument.
  */
  u3z(arg);

  /* Return the product.
  */
  return pro;
}

/* u3m_soft_sure(): top-level call assumed correct.
*/
u3_noun
u3m_soft_sure(u3_funk fun_f, u3_noun arg)
{
  u3_noun pro, pru = u3m_soft_top(0, (1 << 18), fun_f, arg);

  u3_assert(_(u3du(pru)));
  pro = u3k(u3t(pru));
  u3z(pru);

  return pro;
}

/* u3m_soft_slam: top-level call.
*/
u3_noun _cm_slam(u3_noun arg) { return u3n_slam_on(u3h(arg), u3t(arg)); }
u3_noun
u3m_soft_slam(u3_noun gat, u3_noun sam)
{
  return u3m_soft_sure(_cm_slam, u3nc(gat, sam));
}

/* u3m_soft_nock: top-level nock.
*/
u3_noun _cm_nock(u3_noun arg) { return u3n_nock_on(u3h(arg), u3t(arg)); }
u3_noun
u3m_soft_nock(u3_noun bus, u3_noun fol)
{
  return u3m_soft_sure(_cm_nock, u3nc(bus, fol));
}

/* u3m_soft_run(): descend into virtualization context.
*/
u3_noun
u3m_soft_run(u3_noun gul,
             u3_funq fun_f,
             u3_noun aga,
             u3_noun agb)
{
  u3_noun why = 0, pro;

  /* Record the cap, and leap.
  */
  u3m_hate(1 << 18);

  /* Configure the new road.
  */
  {
    u3R->ski.gul = u3nc(gul, u3to(u3_road, u3R->par_p)->ski.gul);
    u3R->pro.don = u3to(u3_road, u3R->par_p)->pro.don;
    u3R->pro.trace = u3to(u3_road, u3R->par_p)->pro.trace;
    u3R->bug.tax = 0;
  }
  u3t_on(coy_o);

  /* Trap for exceptions.
  */
  if ( 0 == (why = (u3_noun)_setjmp(u3R->esc.buf)) ) {
    u3t_off(coy_o);
    pro = fun_f(aga, agb);

#ifdef U3_CPU_DEBUG
    if ( u3R->all.max_w > 1000000 ) {
      u3a_print_memory(stderr, "execute: run", u3R->all.max_w);
    }
#endif

    /* Today you can't run -g without memory debug, but you should be
     * able to.
    */
#ifdef U3_MEMORY_DEBUG
    if ( u3C.wag_w & u3o_debug_ram ) {
      u3m_grab(pro, u3_none);
    }
#endif

    /* Produce success, on the old road.
    */
    pro = u3nc(0, u3m_love(pro));
  }
  else {
    u3t_init();

    /* Produce - or fall again.
    */
    {
      u3_assert(_(u3du(why)));
      switch ( u3h(why) ) {
        default: u3_assert(0); return 0;

        case 0: {                             //  unusual: bail with success.
          pro = u3m_love(why);
        } break;

        case 1: {                             //  blocking request
          pro = u3m_love(why);
        } break;

        case 2: {                             //  true exit
          pro = u3m_love(why);
        } break;

        case 3: {                             //  failure; rebail w/trace
          u3_noun yod = u3m_love(u3t(why));

          u3m_bail
            (u3nt(3,
                  u3a_take(u3h(yod)),
                  u3kb_weld(u3t(yod), u3k(u3R->bug.tax))));
        } break;

        case 4: {                             //  meta-bail
          u3m_bail(u3m_love(u3t(why)));
        } break;
      }
    }
  }

  /* Release the arguments.
  */
  {
    u3z(gul);
    u3z(aga);
    u3z(agb);
  }

  /* Return the product.
  */
  return pro;
}

/* u3m_soft_esc(): namespace lookup.  Produces direct result.
*/
u3_noun
u3m_soft_esc(u3_noun ref, u3_noun sam)
{
  u3_noun why, gul, pro;

  /* Assert preconditions.
  */
  {
    u3_assert(0 != u3R->ski.gul);
    gul = u3h(u3R->ski.gul);
  }

  /* Record the cap, and leap.
  */
  u3m_hate(1 << 18);

  /* Configure the new road.
  */
  {
    u3R->ski.gul = u3t(u3to(u3_road, u3R->par_p)->ski.gul);
    u3R->pro.don = u3to(u3_road, u3R->par_p)->pro.don;
    u3R->pro.trace = u3to(u3_road, u3R->par_p)->pro.trace;
    u3R->bug.tax = 0;
  }

  /* Trap for exceptions.
  */
  if ( 0 == (why = (u3_noun)_setjmp(u3R->esc.buf)) ) {
    pro = u3n_slam_on(gul, u3nc(ref, sam));

    /* Fall back to the old road, leaving temporary memory intact.
    */
    pro = u3m_love(pro);
  }
  else {
    u3t_init();

    /* Push the error back up to the calling context - not the run we
    ** are in, but the caller of the run, matching pure nock semantics.
    */
    u3m_bail(u3nc(4, u3m_love(why)));
  }

  /* Release the sample.  Note that we used it above, but in a junior
  ** road, so its refcount is intact.
  */
  u3z(ref);
  u3z(sam);

  /* Return the product.
  */
  return pro;
}

/* u3m_grab(): garbage-collect the world, plus extra roots.
*/
void
u3m_grab(u3_noun som, ...)   // terminate with u3_none
{
  // u3h_free(u3R->cax.har_p);
  // u3R->cax.har_p = u3h_new();

  u3m_mark(0);
  {
    va_list vap;
    u3_noun tur;

    va_start(vap, som);

    if ( som != u3_none ) {
      u3a_mark_noun(som);

      while ( u3_none != (tur = va_arg(vap, u3_noun)) ) {
        u3a_mark_noun(tur);
      }
    }
    va_end(vap);
  }
  u3a_sweep();
}

/* u3m_soft(): top-level wrapper.
**
** Produces [0 product] or [%error (list tank)], top last.
*/
u3_noun
u3m_soft(c3_w    mil_w,
         u3_funk fun_f,
         u3_noun   arg)
{
  u3_noun why;

  why = u3m_soft_top(mil_w, (1 << 20), fun_f, arg);   // 4M pad

  if ( 0 == u3h(why) ) {
    return why;
  }
  else {
    u3_noun tax, cod, pro;

    switch ( u3h(why) ) {
      case 2: {
        cod = c3__exit;
        tax = u3t(why);
      } break;

      case 3: {
        cod = u3h(u3t(why));
        tax = u3t(u3t(why));
      } break;

      //  don't use .^ at the top level!
      //
      default: {
        u3m_p("invalid mot", u3h(why));
        u3_assert(0);
      }
    }

    //  don't call +mook if we have no kernel
    //
    //    This is required to soft the boot sequence.
    //
    if ( 0 == u3A->roc ) {
      while ( u3_nul != tax ) {
        u3_noun dat, mot, val;
        u3x_cell(tax, &dat, &tax);

        if ( c3y == u3r_cell(dat, &mot, &val) ) {
          if ( c3__spot == mot ) {
            u3m_p("tax", val);
          }
          else if (  (c3__mean == mot)
                  && (c3y == u3a_is_atom(val)) )
          {
            u3m_p("men", val);
          }
          else {
            u3m_p("mot", mot);
          }
        }
      }

      pro = u3nc(u3k(cod), u3_nul);
    }
    //  %evil leaves no trace
    //
    else if ( c3__evil == cod ) {
      pro = u3nc(u3k(cod), u3_nul);
    }
    else {
      u3_noun mok = u3dc("mook", 2, u3k(tax));
      pro = u3nc(u3k(cod), u3k(u3t(mok)));
      u3z(mok);
    }

    u3z(why);
    return pro;
  }
}

/* _cm_is_tas(): yes iff som (RETAIN) is @tas.
*/
static c3_o
_cm_is_tas(u3_atom som, c3_w len_w)
{
  c3_w i_w;

  for ( i_w = 0; i_w < len_w; i_w++ ) {
    c3_c c_c = u3r_byte(i_w, som);

    if ( islower(c_c) ||
        (isdigit(c_c) && (0 != i_w) && ((len_w - 1) != i_w))
        || '-' == c_c )
    {
      continue;
    }
    return c3n;
  }
  return c3y;
}

/* _cm_is_ta(): yes iff som (RETAIN) is @ta.
*/
static c3_o
_cm_is_ta(u3_noun som, c3_w len_w)
{
  c3_w i_w;

  for ( i_w = 0; i_w < len_w; i_w++ ) {
    c3_c c_c = u3r_byte(i_w, som);

    if ( (c_c < 32) || (c_c > 127) ) {
      return c3n;
    }
  }
  return c3y;
}

/* _cm_hex(): hex byte.
*/
c3_y _cm_hex(c3_y c_y)
{
  if ( c_y < 10 )
    return '0' + c_y;
  else return 'a' + (c_y - 10);
}

/* _cm_in_pretty: measure/cut prettyprint.
*/
static c3_w
_cm_in_pretty(u3_noun som, c3_o sel_o, c3_c* str_c)
{
  if ( _(u3du(som)) ) {
    c3_w sel_w, one_w, two_w;

    sel_w = 0;
    if ( _(sel_o) ) {
      if ( str_c ) { *(str_c++) = '['; }
      sel_w += 1;
    }

    one_w = _cm_in_pretty(u3h(som), c3y, str_c);
    if ( str_c ) {
      str_c += one_w;
      *(str_c++) = ' ';
    }
    two_w = _cm_in_pretty(u3t(som), c3n, str_c);
    if ( str_c ) { str_c += two_w; }

    if ( _(sel_o) ) {
      if ( str_c ) { *(str_c++) = ']'; }
      sel_w += 1;
    }
    return one_w + two_w + 1 + sel_w;
  }
  else {
    if ( som < 65536 ) {
      c3_c buf_c[6];
      c3_w len_w;

      snprintf(buf_c, 6, "%d", som);
      len_w = strlen(buf_c);

      if ( str_c ) { strcpy(str_c, buf_c); str_c += len_w; }
      return len_w;
    }
    else {
      c3_w len_w = u3r_met(3, som);

      if ( _(_cm_is_tas(som, len_w)) ) {
        c3_w len_w = u3r_met(3, som);

        if ( str_c ) {
          *(str_c++) = '%';
          u3r_bytes(0, len_w, (c3_y *)str_c, som);
          str_c += len_w;
        }
        return len_w + 1;
      }
      else if ( _(_cm_is_ta(som, len_w)) ) {
        if ( str_c ) {
          *(str_c++) = '\'';
          u3r_bytes(0, len_w, (c3_y *)str_c, som);
          str_c += len_w;
          *(str_c++) = '\'';
        }
        return len_w + 2;
      }
      else {
        c3_w len_w = u3r_met(3, som);
        c3_c *buf_c = c3_malloc(2 + (2 * len_w) + 1);
        c3_w i_w = 0;
        c3_w a_w = 0;

        buf_c[a_w++] = '0';
        buf_c[a_w++] = 'x';

        for ( i_w = 0; i_w < len_w; i_w++ ) {
          c3_y c_y = u3r_byte(len_w - (i_w + 1), som);

          if ( (i_w == 0) && (c_y <= 0xf) ) {
            buf_c[a_w++] = _cm_hex(c_y);
          } else {
            buf_c[a_w++] = _cm_hex(c_y >> 4);
            buf_c[a_w++] = _cm_hex(c_y & 0xf);
          }
        }
        buf_c[a_w] = 0;
        len_w = a_w;

        if ( str_c ) { strcpy(str_c, buf_c); str_c += len_w; }

        c3_free(buf_c);
        return len_w;
      }
    }
  }
}

/* u3m_pretty(): dumb prettyprint to string.
*/
c3_c*
u3m_pretty(u3_noun som)
{
  c3_w len_w = _cm_in_pretty(som, c3y, 0);
  c3_c* pre_c = c3_malloc(len_w + 1);

  _cm_in_pretty(som, c3y, pre_c);
  pre_c[len_w] = 0;
  return pre_c;
}

/*  _cm_in_pretty_path: measure/cut prettyprint.
 *
 *  Modeled after _cm_in_pretty(), the backend to u3m_p(), but with the
 *  assumption that we're always displaying a path.
 */
static c3_w
_cm_in_pretty_path(u3_noun som, c3_c* str_c)
{
  if ( _(u3du(som)) ) {
    c3_w sel_w, one_w, two_w;
    if ( str_c ) {
      *(str_c++) = '/';
    }
    sel_w = 1;

    one_w = _cm_in_pretty_path(u3h(som), str_c);
    if ( str_c ) {
      str_c += one_w;
    }

    two_w = _cm_in_pretty_path(u3t(som), str_c);
    if ( str_c ) {
      str_c += two_w;
    }

    return sel_w + one_w + two_w;
  }
  else {
    c3_w len_w = u3r_met(3, som);
    if ( str_c && len_w ) {
      u3r_bytes(0, len_w, (c3_y *)str_c, som);
      str_c += len_w;
    }
    return len_w;
  }
}

/* u3m_pretty_path(): prettyprint a path to string.
*/
c3_c*
u3m_pretty_path(u3_noun som)
{
  c3_w len_w = _cm_in_pretty_path(som, NULL);
  c3_c* pre_c = c3_malloc(len_w + 1);

  _cm_in_pretty_path(som, pre_c);
  pre_c[len_w] = 0;
  return pre_c;
}

/* u3m_p(): dumb print with caption.
*/
void
u3m_p(const c3_c* cap_c, u3_noun som)
{
  c3_c* pre_c = u3m_pretty(som);

  u3l_log("%s: %s", cap_c, pre_c);
  c3_free(pre_c);
}

/* u3m_tape(): dump a tape to stdout.
*/
void
u3m_tape(u3_noun tep)
{
  u3_noun tap = tep;

  while ( u3_nul != tap ) {
    c3_c car_c;

    if ( u3h(tap) >= 127 ) {
      car_c = '?';
    } else car_c = u3h(tap);

    putc(car_c, stdout);
    tap = u3t(tap);
  }
  u3z(tep);
}

/* u3m_wall(): dump a wall to stdout.
*/
void
u3m_wall(u3_noun wol)
{
  u3_noun wal = wol;

  while ( u3_nul != wal ) {
    u3m_tape(u3k(u3h(wal)));

    putc(13, stdout);
    putc(10, stdout);

    wal = u3t(wal);
  }
  u3z(wol);
}

/* _cm_limits(): set up global modes and limits.
*/
static void
_cm_limits(void)
{
  struct rlimit rlm;

  //  Moar stack.
  //
  {
    u3_assert( 0 == getrlimit(RLIMIT_STACK, &rlm) );

    rlm.rlim_cur = c3_min(rlm.rlim_max, (65536 << 10));

    if ( 0 != setrlimit(RLIMIT_STACK, &rlm) ) {
      u3l_log("boot: stack size: %s", strerror(errno));
      exit(1);
    }
  }

  //  Moar filez.
  //
  {
    getrlimit(RLIMIT_NOFILE, &rlm);

  #ifdef U3_OS_osx
    rlm.rlim_cur = c3_min(OPEN_MAX, rlm.rlim_max);
  #else
    rlm.rlim_cur = rlm.rlim_max;
  #endif

    //  no exit, not a critical limit
    //
    if ( 0 != setrlimit(RLIMIT_NOFILE, &rlm) ) {
      u3l_log("boot: open file limit: %s", strerror(errno));
    }
  }

  // Moar core.
  //
# ifndef ASAN_ENABLED
  {
    getrlimit(RLIMIT_CORE, &rlm);
    rlm.rlim_cur = RLIM_INFINITY;

    //  no exit, not a critical limit
    //
    if ( 0 != setrlimit(RLIMIT_CORE, &rlm) ) {
      u3l_log("boot: core limit: %s", strerror(errno));
    }
  }
# endif
}

/* u3m_backup(): copy snapshot to .urb/bhk (if it doesn't exist yet).
*/
c3_o
u3m_backup(c3_o ovw_o)
{
  return u3e_backup(ovw_o);
}

/* u3m_fault(): handle a memory event with libsigsegv protocol.
*/
c3_i
u3m_fault(void* adr_v, c3_i ser_i)
{
  c3_w*   adr_w = (c3_w*)adr_v;
  u3_post low_p, hig_p;

  //  let the stack overflow handler run.
  //
  if ( 0 == ser_i ) {
    return 0;
  }
  //  this could be avoided by registering the loom bounds in libsigsegv
  //
  else if ( (adr_w < u3_Loom) || (adr_w >= (u3_Loom + u3C.wor_i)) ) {
    fprintf(stderr, "loom: external fault: %p (%p : %p)\r\n\r\n",
                    adr_w, u3_Loom, u3_Loom + u3C.wor_i);
    c3_assert(0);
    return 0;
  }

  u3m_water(&low_p, &hig_p);

  switch ( u3e_fault(low_p, hig_p, u3a_outa(adr_w)) ) {
    //  page tracking invariants violated, fatal
    //
    case u3e_flaw_sham: {
      c3_assert(0);
      return 0;
    }

    //  virtual memory failure (protections)
    //
    //    XX s/b recoverable, need to u3m_signal() a new mote
    //
    case u3e_flaw_base: {
      c3_assert(0);
      return 0;
    }

    //  loom limits exceeded, recoverable
    //
    case u3e_flaw_meme: {
      u3m_signal(c3__meme); // doesn't return
      return 1;
    }

    case u3e_flaw_good: return 1;
  }

  c3_assert(!"unpossible");
}

/* u3m_foul(): dirty all pages and disable tracking.
*/
void
u3m_foul(void)
{
  if ( c3n == u3e_yolo() ) {
    return;
  }

  u3e_foul();
}

/* u3m_save(): update the checkpoint.
*/
void
u3m_save(void)
{
  u3_post low_p, hig_p;
  u3m_water(&low_p, &hig_p);

  c3_assert(u3R == &u3H->rod_u);

#if 1  // XX redundant
  {
    c3_w low_w = u3a_heap(u3R);  // old u3m_water()
    c3_w hig_w = u3a_temp(u3R) + c3_wiseof(u3v_home);

    c3_w nox_w = (low_w + ((1 << u3a_page) - 1)) >> u3a_page;
    c3_w sox_w = (hig_w + ((1 << u3a_page) - 1)) >> u3a_page;

    c3_w nor_w = (low_p + ((1 << u3a_page) - 1)) >> u3a_page;
    c3_w sop_w = hig_p >> u3a_page;
    c3_w sor_w = u3P.pag_w - sop_w;

    if ( (nox_w < nor_w) || (sox_w < sor_w) ) {
      fprintf(stderr, "loom: save strange nox %u nor %u sox %u sor %u\r\n",
                      nox_w, nor_w, sox_w, sor_w);
    }
    else if ( (nox_w > nor_w) || (sox_w > sor_w) ) {
      fprintf(stderr, "loom: save wrong nox %u nor %u sox %u sor %u\r\n",
                      nox_w, nor_w, sox_w, sor_w);
      c3_assert(!"busted");
    }
  }
#endif

  return u3e_save(low_p, hig_p);
}

/* u3m_ward(): tend the guardpage.
*/
void
u3m_ward(void)
{
  u3_post low_p, hig_p;
  u3m_water(&low_p, &hig_p);

#if 1  // XX redundant
  {
    c3_w low_w, hig_w;

    if ( c3y == u3a_is_north(u3R) ) {
      low_w = u3R->hat_p;
      hig_w = u3R->cap_p;
    }
    else {
      low_w = u3R->cap_p;
      hig_w = u3R->hat_p;
    }

    if (  (low_w > (u3P.gar_w << u3a_page))
       || (hig_w < (u3P.gar_w << u3a_page)) )
    {
      c3_assert(  ((low_p >> u3a_page) >= u3P.gar_w)
               || ((hig_p >> u3a_page) <= u3P.gar_w) );
    }
  }
#endif

  return u3e_ward(low_p, hig_p);
}

/* _cm_signals(): set up interrupts, etc.
*/
static void
_cm_signals(void)
{
  if ( 0 != sigsegv_install_handler(u3m_fault) ) {
    u3l_log("boot: sigsegv install failed");
    exit(1);
  }

# if defined(U3_OS_PROF)
  //  Block SIGPROF, so that if/when we reactivate it on the
  //  main thread for profiling, we won't get hits in parallel
  //  on other threads.
  if ( u3C.wag_w & u3o_debug_cpu ) {
    sigset_t set;

    sigemptyset(&set);
    sigaddset(&set, SIGPROF);

    if ( 0 != pthread_sigmask(SIG_BLOCK, &set, NULL) ) {
      u3l_log("boot: thread mask SIGPROF: %s", strerror(errno));
      exit(1);
    }
  }
# endif
}

/* _cm_malloc_ssl(): openssl-shaped malloc
*/
static void*
_cm_malloc_ssl(size_t len_i
#if OPENSSL_VERSION_NUMBER >= 0x10100000L
               , const char* file, int line
#endif
               )
{
  return u3a_malloc(len_i);
}

/* _cm_realloc_ssl(): openssl-shaped realloc.
*/
static void*
_cm_realloc_ssl(void* lag_v, size_t len_i
#if OPENSSL_VERSION_NUMBER >= 0x10100000L
                , const char* file, int line
#endif
                )
{
  return u3a_realloc(lag_v, len_i);
}

/* _cm_free_ssl(): openssl-shaped free.
*/
static void
_cm_free_ssl(void* tox_v
#if OPENSSL_VERSION_NUMBER >= 0x10100000L
             , const char* file, int line
#endif
             )
{
  return u3a_free(tox_v);
}

extern void u3je_secp_init(void);

/* _cm_crypto(): initialize openssl and crypto jets.
*/
static void
_cm_crypto()
{
  /* Initialize OpenSSL with loom allocation functions. */
  if ( 0 == CRYPTO_set_mem_functions(&_cm_malloc_ssl,
                                     &_cm_realloc_ssl,
                                     &_cm_free_ssl) ) {
    u3l_log("%s", "openssl initialization failed");
    abort();
  }

  u3je_secp_init();
}

/* _cm_realloc2(): gmp-shaped realloc.
*/
static void*
_cm_realloc2(void* lag_v, size_t old_i, size_t new_i)
{
  return u3a_realloc(lag_v, new_i);
}

/* _cm_free2(): gmp-shaped free.
*/
static void
_cm_free2(void* tox_v, size_t siz_i)
{
  return u3a_free(tox_v);
}

/* u3m_init(): start the environment.
*/
void
u3m_init(size_t len_i)
{
  _cm_limits();
  _cm_signals();
  _cm_crypto();

  //  make sure GMP uses our malloc.
  //
  mp_set_memory_functions(u3a_malloc, _cm_realloc2, _cm_free2);

  //  make sure that [len_i] is a fully-addressible non-zero power of two.
  //
  if (  !len_i
     || (len_i & (len_i - 1))
     || (len_i < (1 << (u3a_page + 2)))
     || (len_i > u3a_bytes) )
  {
    u3l_log("loom: bad size: %zu", len_i);
    exit(1);
  }

  // map at fixed address.
  //
  {
    void* map_v = mmap((void *)u3_Loom,
                       len_i,
                       (PROT_READ | PROT_WRITE),
                       (MAP_ANON | MAP_FIXED | MAP_PRIVATE),
                       -1, 0);

    if ( -1 == (c3_ps)map_v ) {
      map_v = mmap((void *)0,
                   len_i,
                   (PROT_READ | PROT_WRITE),
                   (MAP_ANON | MAP_PRIVATE),
                   -1, 0);

      u3l_log("boot: mapping %zuMB failed", len_i >> 20);
      u3l_log("see urbit.org/using/install/#about-swap-space"
              " for adding swap space");
      if ( -1 != (c3_ps)map_v ) {
        u3l_log("if porting to a new platform, try U3_OS_LoomBase %p",
                map_v);
      }
      exit(1);
    }

    u3C.wor_i = len_i >> 2;
    u3l_log("loom: mapped %zuMB", len_i >> 20);
  }
}

extern void u3je_secp_stop(void);

/* u3m_stop(): graceful shutdown cleanup.
*/
void
u3m_stop()
{
  u3je_secp_stop();
}

/* u3m_boot(): start the u3 system. return next event, starting from 1.
*/
c3_d
u3m_boot(c3_c* dir_c, size_t len_i)
{
  c3_o nuu_o;

  u3C.dir_c = dir_c;

  /* Activate the loom.
  */
  u3m_init(len_i);

  /* Activate the storage system.
  */
  nuu_o = u3e_live(c3n, dir_c);

  /* Activate tracing.
  */
  u3C.slog_f = 0;
  u3C.sign_hold_f = 0;
  u3C.sign_move_f = 0;
  u3t_init();

  /* Construct or activate the allocator.
  */
  u3m_pave(nuu_o);

  /* Initialize the jet system.
  */
  {
    c3_w len_w = u3j_boot(nuu_o);
    u3l_log("boot: installed %d jets", len_w);
  }

  /* Reactivate jets on old kernel.
  */
  if ( c3n == nuu_o ) {
    u3j_ream();
    u3n_ream();
    return u3A->eve_d;
  }
  else {
  /* Basic initialization.
  */
    memset(u3A, 0, sizeof(*u3A));
    return 0;
  }
}

/* u3m_boot_lite(): start without checkpointing.
*/
c3_d
u3m_boot_lite(size_t len_i)
{
  /* Activate the loom.
  */
  u3m_init(len_i);

  /* Activate tracing.
  */
  u3C.slog_f = 0;
  u3C.sign_hold_f = 0;
  u3C.sign_move_f = 0;
  u3t_init();

  /* Construct or activate the allocator.
  */
  u3m_pave(c3y);

  /* Place the guard page.
  */
  u3e_init();

  /* Initialize the jet system.
  */
  u3j_boot(c3y);

  /* Basic initialization.
  */
  memset(u3A, 0, sizeof(*u3A));
  return 0;
}

/* u3m_reclaim: clear persistent caches to reclaim memory
*/
void
u3m_reclaim(void)
{
  u3v_reclaim();
  u3j_reclaim();
  u3n_reclaim();
  u3a_reclaim();
}

/* _cm_pack_rewrite(): trace through arena, rewriting pointers.
*/
static void
_cm_pack_rewrite(void)
{
  //  XX fix u3a_rewrit* to support south roads
  //
  u3_assert( &(u3H->rod_u) == u3R );

  //  NB: these implementations must be kept in sync with u3m_reclaim();
  //  anything not reclaimed must be rewritable
  //
  u3v_rewrite_compact();
  u3j_rewrite_compact();
  u3n_rewrite_compact();
  u3a_rewrite_compact();
}

/* u3m_pack: compact (defragment) memory.
*/
c3_w
u3m_pack(void)
{
  c3_w pre_w = u3a_open(u3R);

  //  reclaim first, to free space, and discard anything we can't/don't rewrite
  //
  u3m_reclaim();

  //  sweep the heap, finding and saving new locations
  //
  u3a_pack_seek(u3R);

  //  trace roots, rewriting inner pointers
  //
  _cm_pack_rewrite();

  //  sweep the heap, relocating objects to their new locations
  //
  u3a_pack_move(u3R);

  return (u3a_open(u3R) - pre_w);
}

static void
_migrate_reclaim()
{
  fprintf(stderr, "loom: migration reclaim\r\n");
  u3m_reclaim();
}

static void
_migrate_seek(const u3a_road *rod_u)
{
  /*
    very much like u3a_pack_seek with the following changes:
    - there is no need to account for free space as |pack is performed before
      the migration
    - odd sized boxes will be padded by one word to achieve an even size
    - rut will be moved from one word ahead of u3_Loom to two words ahead
  */
  c3_w *    box_w = u3a_into(rod_u->rut_p);
  c3_w *    end_w = u3a_into(rod_u->hat_p);
  u3_post   new_p = (rod_u->rut_p + 1 + c3_wiseof(u3a_box));
  u3a_box * box_u = (void *)box_w;

  fprintf(stderr, "loom: migration seek\r\n");

  for (; box_w < end_w
         ; box_w += box_u->siz_w
         , box_u = (void*)box_w)
    {
      if (!box_u->use_w)
        continue;
      u3_assert(box_u->siz_w);
      u3_assert(box_u->use_w);
      box_w[box_u->siz_w - 1] = new_p;
      new_p = c3_align(new_p + box_u->siz_w, 2, C3_ALGHI);
    }
}

static void
_migrate_rewrite()
{
  fprintf(stderr, "loom: migration rewrite\r\n");

  /* So that rewritten pointers are compressed, this flag is set */
  u3C.migration_state = MIG_REWRITE_COMPRESSED;
  _cm_pack_rewrite();
  u3C.migration_state = MIG_NONE;
}

static void
_migrate_move(u3a_road *rod_u)
{
  fprintf(stderr, "loom: migration move\r\n");

  c3_z hiz_z = u3a_heap(rod_u) * sizeof(c3_w);

  /* calculate required shift distance to prevent write head overlapping read head */
  c3_w  off_w = 1;  /* at least 1 word because u3R->rut_p migrates from 1 to 2 */
  for (u3a_box *box_u = u3a_into(rod_u->rut_p)
         ; (void *)box_u < u3a_into(rod_u->hat_p)
         ; box_u = (void *)((c3_w *)box_u + box_u->siz_w))
    off_w += box_u->siz_w & 1; /* odd-sized boxes are padded by one word */

  /* shift */
  memmove(u3a_into(u3H->rod_u.rut_p + off_w),
          u3a_into(u3H->rod_u.rut_p),
          hiz_z);
  /* manually zero the former rut */
  *(c3_w *)u3a_into(rod_u->rut_p) = 0;

  /* relocate boxes to DWORD-aligned addresses stored in trailing size word */
  c3_w *box_w = u3a_into(rod_u->rut_p + off_w);
  c3_w *end_w = u3a_into(rod_u->hat_p + off_w);
  u3a_box *old_u = (void *)box_w;
  c3_w siz_w = old_u->siz_w;
  u3p(c3_w) new_p = rod_u->rut_p + 1 + c3_wiseof(u3a_box);
  c3_w *new_w;

  for (; box_w < end_w
         ; box_w += siz_w
         , old_u = (void *)box_w
         , siz_w = old_u->siz_w) {
    old_u->use_w &= 0x7fffffff;

    if (!old_u->use_w)
      continue;

    new_w = (void *)u3a_botox(u3a_into(new_p));
    u3_assert(box_w[siz_w - 1] == new_p);
    u3_assert(new_w <= box_w);

    c3_w i_w;
    for (i_w = 0; i_w < siz_w - 1; i_w++)
      new_w[i_w] = box_w[i_w];

    if (siz_w & 1) {
      new_w[i_w++] = 0;         /* pad odd sized boxes */
      new_w[i_w++] = siz_w + 1; /* restore trailing size word */
      new_w[0] = siz_w + 1;     /* and the leading size word */
    }
    else {
      new_w[i_w++] = siz_w;
    }

    new_p += i_w;
  }

  /* restore proper heap state */
  rod_u->rut_p = 2;
  rod_u->hat_p = new_p - c3_wiseof(u3a_box);

  /* like |pack, clear the free lists and cell allocator */
  for (c3_w i_w = 0; i_w < u3a_fbox_no; i_w++)
    u3R->all.fre_p[i_w] = 0;

  u3R->all.fre_w = 0;
  u3R->all.cel_p = 0;
}


/* u3m_migrate: perform loom migration if necessary.
   ver_w - target version
*/
void
u3m_migrate(u3v_version ver_w)
{
  if (u3H->ver_w == ver_w)
    return;

  /* 1 -> 2 is all that is currently supported */
  c3_dessert(u3H->ver_w == U3V_VER1 &&
             ver_w == U3V_VER2);

  /* only home road migration is supported */
  c3_dessert((uintptr_t)u3H == (uintptr_t)u3R);

  fprintf(stderr, "loom: migration running. This may take several minutes to perform.\r\n");
  fprintf(stderr, "loom: have version: %"PRIc3_w" migrating to version: %"PRIc3_w"\r\n",
          u3H->ver_w, ver_w);

  /* packing first simplifies migration logic and minimizes required buffer space */
  u3m_pack();

  /* perform the migration in a pattern similar to |pack */
  _migrate_reclaim();
  _migrate_seek(&u3H->rod_u);
  _migrate_rewrite();
  _migrate_move(&u3H->rod_u);

  /* finally update the version and commit to disk */
  u3H->ver_w = ver_w;
  /* extra assurance we haven't corrupted the loom before writing to disk */
  u3a_loom_sane();
  u3m_save();
}<|MERGE_RESOLUTION|>--- conflicted
+++ resolved
@@ -620,7 +620,7 @@
     if ( (nor_w != u3P.nor_u.pgs_w) || (sou_w != u3P.sou_u.pgs_w) ) {
       fprintf(stderr, "loom: corrupt size north (%u, %u) south (%u, %u)\r\n",
                       nor_w, u3P.nor_u.pgs_w, sou_w, u3P.sou_u.pgs_w);
-      c3_assert(!"loom: corrupt size");
+      u3_assert(!"loom: corrupt size");
     }
   }
 
@@ -1047,7 +1047,6 @@
 void
 u3m_water(u3_post* low_p, u3_post* hig_p)
 {
-<<<<<<< HEAD
   //  allow the segfault handler to fire before the road is set
   //
   //    while not explicitly possible in the codebase,
@@ -1071,12 +1070,6 @@
     *low_p = u3R->cap_p - 1;
     *hig_p = u3R->hat_p;
   }
-=======
-  u3_assert(u3R == &u3H->rod_u);
-
-  *low_w = u3a_heap(u3R);
-  *hig_w = u3a_temp(u3R) + c3_wiseof(u3v_home);
->>>>>>> 4bfddbfe
 }
 
 /* u3m_soft_top(): top-level safety wrapper.
@@ -1781,7 +1774,7 @@
   else if ( (adr_w < u3_Loom) || (adr_w >= (u3_Loom + u3C.wor_i)) ) {
     fprintf(stderr, "loom: external fault: %p (%p : %p)\r\n\r\n",
                     adr_w, u3_Loom, u3_Loom + u3C.wor_i);
-    c3_assert(0);
+    u3_assert(0);
     return 0;
   }
 
@@ -1791,7 +1784,7 @@
     //  page tracking invariants violated, fatal
     //
     case u3e_flaw_sham: {
-      c3_assert(0);
+      u3_assert(0);
       return 0;
     }
 
@@ -1800,7 +1793,7 @@
     //    XX s/b recoverable, need to u3m_signal() a new mote
     //
     case u3e_flaw_base: {
-      c3_assert(0);
+      u3_assert(0);
       return 0;
     }
 
@@ -1814,7 +1807,7 @@
     case u3e_flaw_good: return 1;
   }
 
-  c3_assert(!"unpossible");
+  u3_assert(!"unpossible");
 }
 
 /* u3m_foul(): dirty all pages and disable tracking.
@@ -1837,7 +1830,7 @@
   u3_post low_p, hig_p;
   u3m_water(&low_p, &hig_p);
 
-  c3_assert(u3R == &u3H->rod_u);
+  u3_assert(u3R == &u3H->rod_u);
 
 #if 1  // XX redundant
   {
@@ -1858,7 +1851,7 @@
     else if ( (nox_w > nor_w) || (sox_w > sor_w) ) {
       fprintf(stderr, "loom: save wrong nox %u nor %u sox %u sor %u\r\n",
                       nox_w, nor_w, sox_w, sor_w);
-      c3_assert(!"busted");
+      u3_assert(!"busted");
     }
   }
 #endif
@@ -1890,7 +1883,7 @@
     if (  (low_w > (u3P.gar_w << u3a_page))
        || (hig_w < (u3P.gar_w << u3a_page)) )
     {
-      c3_assert(  ((low_p >> u3a_page) >= u3P.gar_w)
+      u3_assert(  ((low_p >> u3a_page) >= u3P.gar_w)
                || ((hig_p >> u3a_page) <= u3P.gar_w) );
     }
   }
