--- conflicted
+++ resolved
@@ -93,46 +93,16 @@
       u3a_free(dat_y);
       u3a_free(sat_y);
 
-<<<<<<< HEAD
-    int argon_res;
-    switch ( type ) {
-      default:
-        u3l_log("\nunjetted argon2 variant %i", type);
-        u3m_bail(c3__exit);
-        break;
-      //
-      case c3__d:
-        argon_res = argon2d_ctx(&context);
-        break;
-      //
-      case c3__i:
-        argon_res = argon2i_ctx(&context);
-        break;
-      //
-      case c3__id:
-        argon_res = argon2id_ctx(&context);
-        break;
-      //
-      case c3__u:
-        argon_res = argon2u_ctx(&context);
-        break;
-    }
-
-    if ( ARGON2_OK != argon_res ) {
-      u3l_log("\nargon2 error: %s", argon2_error_message(argon_res));
-      u3m_bail(c3__exit);
-=======
       if ( NULL == err_c ) {
         ret = u3i_bytes(out_w, out_y);
       }
       else {
         ret = u3_none;
-        u3l_log("argon2-error: %s\r\n", err_c);
+        u3l_log("argon2-error: %s", err_c);
       }
 
       u3a_free(out_y);
       return ret;
->>>>>>> 39419b84
     }
   }
 
