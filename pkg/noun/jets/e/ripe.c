--- conflicted
+++ resolved
@@ -9,32 +9,8 @@
   static u3_atom
   _cqe_ripe(u3_atom wid, u3_atom dat)
   {
-<<<<<<< HEAD
-    c3_assert(_(u3a_is_cat(wid)));
-    dat = u3qc_rev(3, wid, dat);
-
-    c3_y* dat_y = (c3_y*)u3a_malloc(wid);  // msg body
-    u3r_bytes(0, wid, (void*)dat_y, dat);
-
-    const EVP_MD* rip_u = EVP_ripemd160(); // ripem algorithm
-    EVP_MD_CTX* con_u = EVP_MD_CTX_create();
-
-    /* perform signature
-    */
-
-    c3_y sib_y[20]; // signature body
-    c3_w sil_w;     // signature length
-    c3_w ret_w;     // return code
-
-    ret_w = EVP_DigestInit_ex(con_u, rip_u, NULL);
-    if ( 1 != ret_w ) {
-      u3a_free(dat_y);
-      EVP_MD_CTX_destroy(con_u);
-      u3l_log("\rripe jet: crypto library fail 1");
-=======
     c3_w len_w;
     if ( !u3r_word_fit(&len_w, wid) ) {
->>>>>>> 39419b84
       return u3m_bail(c3__fail);
     }
     else {
@@ -42,28 +18,12 @@
       c3_y out_y[20];
       c3_y *dat_y = u3r_bytes_alloc(0, len_w, dat);
 
-<<<<<<< HEAD
-    ret_w = EVP_DigestUpdate(con_u, (void*)dat_y, wid);
-    u3a_free(dat_y);
-    if (1 != ret_w) {
-      EVP_MD_CTX_destroy(con_u);
-      u3l_log("\rripe jet: crypto library fail 2");
-      return u3m_bail(c3__fail);
-    }
-
-    ret_w = EVP_DigestFinal_ex(con_u, sib_y, &sil_w);
-    if ( 1 != ret_w ) {
-      EVP_MD_CTX_destroy(con_u);
-      u3l_log("\rripe jet: crypto library fail 3");
-      return u3m_bail(c3__fail);
-=======
       ret = ( 0 == urcrypt_ripemd160(dat_y, len_w, out_y) )
           ? u3i_bytes(20, out_y)
           : u3_none;
 
       u3a_free(dat_y);
       return ret;
->>>>>>> 39419b84
     }
   }
 
@@ -77,10 +37,6 @@
                  u3ud(wid) || u3ud(dat))
        )
     {
-<<<<<<< HEAD
-      u3l_log("\rripe jet: argument error");
-=======
->>>>>>> 39419b84
       return u3m_bail(c3__exit);
     }
     else {
