--- conflicted
+++ resolved
@@ -159,13 +159,8 @@
     return _bit_rip(b, c);
   }
 
-<<<<<<< HEAD
   u3l_log("rip: stub");
-  return u3m_bail(c3__fail);
-=======
-  u3l_log("rip: stub\r\n");
   return u3_none;
->>>>>>> 0f703303
 }
 
 u3_noun
