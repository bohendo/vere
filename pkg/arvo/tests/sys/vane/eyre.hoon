/+  *test
/=  eyre-raw  /sys/vane/eyre
::
!:
::
=/  test-pit=vase  !>(..zuse)
=/  eyre-gate  (eyre-raw test-pit)
=/  eyre-id  '~.eyre_0v4.elsnk.20412.0h04v.50lom.5lq0o'
::
|%
++  test-init
  =^  results1  eyre-gate
    %-  eyre-call  :*
      eyre-gate
      now=~1111.1.1
      scry=scry-provides-code
      call-args=[duct=~[/init] ~ [%init ~nul]]
      expected-moves=~
    ==
  ::
  results1
::
++  test-duplicate-bindings
  ::
  =^  results1  eyre-gate
    %-  eyre-call  :*
      eyre-gate
      now=~1111.1.1
      scry=scry-provides-code
      call-args=[duct=~[/init] ~ [%init ~nul]]
      expected-moves=~
    ==
  ::  app1 binds successfully
  ::
  =^  results2  eyre-gate
    %-  eyre-call  :*
      eyre-gate
      now=~1111.1.2
      scry=scry-provides-code
      call-args=[duct=~[/app1] ~ [%connect [~ /] %app1]]
      expected-moves=[duct=~[/app1] %give %bound %.y [~ /]]~
    ==
  ::  app2 tries to bind to the same path and fails
  ::
  =^  results3  eyre-gate
    %-  eyre-call  :*
      eyre-gate
      now=~1111.1.3
      scry=scry-provides-code
      call-args=[duct=~[/app2] ~ [%connect [~ /] %app2]]
      expected-moves=[duct=~[/app2] %give %bound %.n [~ /]]~
    ==
  ::
  ;:  weld
    results1
    results2
    results3
  ==
::
++  test-remove-binding
  ::
  =^  results1  eyre-gate
    %-  eyre-call  :*
      eyre-gate
      now=~1111.1.1
      scry=scry-provides-code
      call-args=[duct=~[/init] ~ [%init ~nul]]
      expected-moves=~
    ==
  ::  app1 binds successfully
  ::
  =^  results2  eyre-gate
    %-  eyre-call  :*
      eyre-gate
      now=~1111.1.2
      scry=scry-provides-code
      call-args=[duct=~[/app1] ~ [%connect [~ /] %app1]]
      expected-moves=[duct=~[/app1] %give %bound %.y [~ /]]~
    ==
  ::  app1 unbinds
  ::
  =^  results3  eyre-gate
    %-  eyre-call  :*
      eyre-gate
      now=~1111.1.3
      scry=scry-provides-code
      call-args=[duct=~[/app1] ~ [%disconnect [~ /]]]
      expected-moves=~
    ==
  ::  app2 binds successfully
  ::
  =^  results4  eyre-gate
    %-  eyre-call  :*
      eyre-gate
      now=~1111.1.4
      scry=scry-provides-code
      call-args=[duct=~[/app2] ~ [%connect [~ /] %app2]]
      expected-moves=[duct=~[/app2] %give %bound %.y [~ /]]~
    ==
  ::
  ;:  weld
    results1
    results2
    results3
    results4
  ==
::
++  test-host-matching
  ;:  weld
  ::
    %+  expect-eq
      !>(%.y)
      !>((host-matches:eyre-gate ~ `'example.com'))
  ::
    %+  expect-eq
      !>(%.y)
      !>((host-matches:eyre-gate ~ ~))
  ::
    %+  expect-eq
      !>(%.n)
      !>((host-matches:eyre-gate `'example.com' ~))
  ::
    %+  expect-eq
      !>(%.y)
      !>((host-matches:eyre-gate `'example.com' `'example.com'))
  ::
    %+  expect-eq
      !>(%.n)
      !>((host-matches:eyre-gate `'example.com' `'blah.com'))
  ==
::
++  test-cant-remove-other-ducts-binding
  ::
  =^  results1  eyre-gate
    %-  eyre-call  :*
      eyre-gate
      now=~1111.1.1
      scry=scry-provides-code
      call-args=[duct=~[/init] ~ [%init ~nul]]
      expected-moves=~
    ==
  ::  app1 binds successfully
  ::
  =^  results2  eyre-gate
    %-  eyre-call  :*
      eyre-gate
      now=~1111.1.2
      scry=scry-provides-code
      call-args=[duct=~[/app1] ~ [%connect [~ /] %app1]]
      expected-moves=[duct=~[/app1] %give %bound %.y [~ /]]~
    ==
  ::  app2 tries to steal the binding by disconnecting the path
  ::
  =^  results3  eyre-gate
    %-  eyre-call  :*
      eyre-gate
      now=~1111.1.3
      scry=scry-provides-code
      call-args=[duct=~[/app2] ~ [%disconnect [~ /]]]
      expected-moves=~
    ==
  ::  app2 doesn't bind successfully because it couldn't remove app1's binding
  ::
  =^  results4  eyre-gate
    %-  eyre-call  :*
      eyre-gate
      now=~1111.1.4
      scry=scry-provides-code
      call-args=[duct=~[/app2] ~ [%connect [~ /] %app2]]
      expected-moves=[duct=~[/app2] %give %bound %.n [~ /]]~
    ==
  ::
  ;:  weld
    results1
    results2
    results3
    results4
  ==
::  tests that when we have no match, that we fall back to the built-in 404
::
++  test-builtin-four-oh-four
  ::
  =^  results1  eyre-gate
    %-  eyre-call  :*
      eyre-gate
      now=~1111.1.1
      scry=scry-provides-code
      call-args=[duct=~[/init] ~ [%init ~nul]]
      expected-moves=~
    ==
  ::  when there's no configuration and nothing matches, expect 404
  ::
  =^  results2  eyre-gate
    %-  eyre-call  :*
      eyre-gate
      now=~1111.1.1
      scry=scry-provides-code
      ^=  call-args
        :*  duct=~[/http-blah]  ~
            %request
            %.n
            [%ipv4 .192.168.1.1]
            [%'GET' '/' ~ ~]
        ==
      ^=  expectec-moves
        ^-  (list move:eyre-gate)
        :~  :*  duct=~[/http-blah]
                %give
                %response
                %start
              ::
                %+  complete-http-start-event
                  :-  404
                  ['content-type' 'text/html']~
                [~ (error-page:eyre-gate 404 %.n '/' ~)]
        ==  ==
    ==
  ::
  ;:  weld
    results1
    results2
  ==
::
++  test-basic-app-request
  ::
  =^  results1  eyre-gate
    %-  eyre-call  :*
      eyre-gate
      now=~1111.1.1
      scry=scry-provides-code
      call-args=[duct=~[/init] ~ [%init ~nul]]
      expected-moves=~
    ==
  ::  app1 binds successfully
  ::
  =^  results2  eyre-gate
    %-  eyre-call  :*
      eyre-gate
      now=~1111.1.2
      scry=scry-provides-code
      call-args=[duct=~[/app1] ~ [%connect [~ /] %app1]]
      expected-moves=[duct=~[/app1] %give %bound %.y [~ /]]~
    ==
  ::  outside requests a path that app1 has bound to
  ::
  =^  results3  eyre-gate
    %-  eyre-call-with-comparator  :*
      eyre-gate
      now=~1111.1.3
      scry=scry-provides-code
      ^=  call-args
        :*  duct=~[/http-blah]  ~
            %request
            %.n
            [%ipv4 .192.168.1.1]
            [%'GET' '/' ~ ~]
        ==
      ^=  comparator
        |=  moves=(list move:eyre-gate)
        ^-  tang
        ::
        ?.  ?=([* * ~] moves)
          [%leaf "wrong number of moves: {<(lent moves)>}"]~
        ::
        ::
        =/  move-1=move:eyre-gate  i.moves
        =/  move-2=move:eyre-gate  i.t.moves
        ::
        %+  weld
          (expect-eq !>(~[/http-blah]) !>(duct.move-1))
        %+  weld
          (expect-eq !>(~[/http-blah]) !>(duct.move-2))
        ::
        %+  weld
          %+  expect-gall-deal
            :+  /watch-response/[eyre-id]
              [~nul ~nul]
            :*  %app1  %watch
                /http-response/[eyre-id]
            ==
          card.move-1
        ::
        %+  expect-gall-deal
          :+  /run-app-request/[eyre-id]  [~nul ~nul]
              :*  %app1  %poke  %handle-http-request
                  !>([eyre-id %.n %.n [%ipv4 .192.168.1.1] [%'GET' '/' ~ ~]])
              ==
          card.move-2
    ==
    ::  theoretical outside response
    ::
    =^  results4  eyre-gate
      %-  eyre-take  :*
        eyre-gate
        now=~1111.1.4
        scry=scry-provides-code
        ^=  take-args
          :*  wire=/watch-response/[eyre-id]  duct=~[/http-blah]
              ^-  (hypo sign:eyre-gate)
              :-  *type
              :*  %g  %unto  %fact
                  %http-response-header
                  !>([200 ['content-type' 'text/html']~])
              ==
           ==
        ^=  expected-move
          :~  :*  duct=~[/http-blah]  %give  %response
                  [%start [200 ['content-type' 'text/html']~] ~ %.n]
      ==  ==  ==

  ;:  weld
    results1
    results2
    results3
  ::  results4
  ==
::
++  test-app-error
  ::
  =^  results1  eyre-gate
    %-  eyre-call  :*
      eyre-gate
      now=~1111.1.1
      scry=scry-provides-code
      call-args=[duct=~[/init] ~ [%init ~nul]]
      expected-moves=~
    ==
  ::  app1 binds successfully
  ::
  =^  results2  eyre-gate
    %-  eyre-call  :*
      eyre-gate
      now=~1111.1.2
      scry=scry-provides-code
      call-args=[duct=~[/app1] ~ [%connect [~ /] %app1]]
      expected-moves=[duct=~[/app1] %give %bound %.y [~ /]]~
    ==
  ::  outside requests a path that app1 has bound to
  ::
  =^  results3  eyre-gate
    %-  eyre-call-with-comparator  :*
      eyre-gate
      now=~1111.1.3
      scry=scry-provides-code
      ^=  call-args
        :*  duct=~[/http-blah]  ~
            %request
            %.n
            [%ipv4 .192.168.1.1]
            [%'GET' '/' ~ ~]
        ==
      ^=  comparator
        |=  moves=(list move:eyre-gate)
        ^-  tang
        ::
        ?.  ?=([* * ~] moves)
          [[%leaf "wrong number of moves: {<(lent moves)>}"] >moves< ~]
        ::
        ::
        =/  move-1=move:eyre-gate  i.moves
        =/  move-2=move:eyre-gate  i.t.moves
        ::
        %+  weld
          (expect-eq !>(~[/http-blah]) !>(duct.move-1))
        %+  weld
          (expect-eq !>(~[/http-blah]) !>(duct.move-2))
        ::
        %+  weld
          %+  expect-gall-deal
            :+  /watch-response/[eyre-id]
              [~nul ~nul]
            :*  %app1  %watch
                /http-response/[eyre-id]
            ==
          card.move-1
        ::
        %+  expect-gall-deal
          :+  /run-app-request/[eyre-id]
            [~nul ~nul]
          :*  %app1  %poke  %handle-http-request
              !>([eyre-id %.n %.n [%ipv4 .192.168.1.1] [%'GET' '/' ~ ~]])
          ==
        card.move-2
    ==
  ::  the poke fails. we should relay this to the client
  ::
  =^  results4  eyre-gate
    %-  eyre-take  :*
      eyre-gate
      now=~1111.1.4
      scry=scry-provides-code
      ^=  take-args
        :*  wire=/run-app-request/app1  duct=~[/http-blah]
            ^-  (hypo sign:eyre-gate)
            :-  *type
            :*  %g  %unto  %poke-ack  ~
                :~  [%leaf "/~zod/...../app1:<[1 1].[1 20]>"]
            ==  ==
         ==
      ^=  expected-move
        :~  :*  duct=~[/http-blah]  %pass
                /watch-response/[eyre-id]
                %g  %deal  [~nul ~nul]  %app1  %leave  ~
            ==
          ::
            :*  duct=~[/http-blah]  %give  %response
                %start
              ::
                %+  complete-http-start-event
                  :-  500
                  ['content-type' 'text/html']~
                [~ (internal-server-error:eyre-gate %.n '/' ~)]
    ==  ==  ==
  ::
  ;:  weld
    results1
    results2
    results3
    results4
  ==
::
++  test-multipart-app-request
  ::
  =^  results1  eyre-gate
    %-  eyre-call  :*
      eyre-gate
      now=~1111.1.1
      scry=scry-provides-code
      call-args=[duct=~[/init] ~ [%init ~nul]]
      expected-moves=~
    ==
  ::  app1 binds successfully
  ::
  =^  results2  eyre-gate
    %-  eyre-call  :*
      eyre-gate
      now=~1111.1.2
      scry=scry-provides-code
      call-args=[duct=~[/app1] ~ [%connect [~ /] %app1]]
      expected-moves=[duct=~[/app1] %give %bound %.y [~ /]]~
    ==
  ::  outside requests a path that app1 has bound to
  ::
  =^  results3  eyre-gate
    %-  eyre-call-with-comparator  :*
      eyre-gate
      now=~1111.1.3
      scry=scry-provides-code
      ^=  call-args
        :*  duct=~[/http-blah]  ~
            %request
            %.n
            [%ipv4 .192.168.1.1]
            [%'GET' '/' ~ ~]
        ==
      ^=  comparator
        |=  moves=(list move:eyre-gate)
        ^-  tang
        ::
        ?.  ?=([* * ~] moves)
          [%leaf "wrong number of moves: {<(lent moves)>}"]~
        ::
        ::
        =/  move-1=move:eyre-gate  i.moves
        =/  move-2=move:eyre-gate  i.t.moves
        ::
        %+  weld
          (expect-eq !>(~[/http-blah]) !>(duct.move-1))
        %+  weld
          (expect-eq !>(~[/http-blah]) !>(duct.move-2))
        ::
        %+  weld
          %+  expect-gall-deal
            :+  /watch-response/[eyre-id]
              [~nul ~nul]
            :*  %app1  %watch
                /http-response/[eyre-id]
            ==
          card.move-1
        ::
        %+  expect-gall-deal
          :+  /run-app-request/[eyre-id]  [~nul ~nul]
              :*  %app1  %poke  %handle-http-request
                  !>([eyre-id %.n %.n [%ipv4 .192.168.1.1] [%'GET' '/' ~ ~]])
              ==
          card.move-2
    ==
  ::  theoretical outside response
  ::
  =^  results4  eyre-gate
    %-  eyre-take  :*
      eyre-gate
      now=~1111.1.4
      scry=scry-provides-code
      ^=  take-args
        :*  wire=/watch-response/[eyre-id]  duct=~[/http-blah]
            ^-  (hypo sign:eyre-gate)  :-  *type
            :*  %g  %unto  %fact
                %http-response-header
                !>([200 ['content-type' 'text/html']~])
            ==
         ==
      ^=  expected-move
        :~  :*  duct=~[/http-blah]  %give  %response
                [%start [200 ['content-type' 'text/html']~] ~ %.n]
    ==  ==  ==
  ::  theoretical outside response
  ::
  =^  results5  eyre-gate
    %-  eyre-take  :*
      eyre-gate
      now=~1111.1.4
      scry=scry-provides-code
      ^=  take-args
        :*  wire=/watch-response/[eyre-id]  duct=~[/http-blah]
            ^-  (hypo sign:eyre-gate)  :-  *type
            :*  %g  %unto  %fact
                %http-response-data
                !>(`(as-octs:mimes:html 'ya!'))
            ==
         ==
      ^=  expected-move
        :~  :*  duct=~[/http-blah]  %give  %response
                [%continue `[3 'ya!'] %.n]
    ==  ==  ==
  ::
  ;:  weld
    results1
    results2
    results3
    results4
    results5
  ==
::  tests an app redirecting to the login handler, which then receives a post
::  and redirects back to app
::
++  test-login-handler-full-path
  ::
  =^  results1  eyre-gate
    %-  eyre-call  :*
      eyre-gate
      now=~1111.1.1
      scry=scry-provides-code
      call-args=[duct=~[/init] ~ [%init ~nul]]
      expected-moves=~
    ==
  ::  app1 binds successfully
  ::
  =^  results2  eyre-gate
    %-  eyre-call  :*
      eyre-gate
      now=~1111.1.2
      scry=scry-provides-code
      call-args=[duct=~[/app1] ~ [%connect [~ /'~landscape'] %app1]]
      expected-moves=[duct=~[/app1] %give %bound %.y [~ /'~landscape']]~
    ==
  ::  outside requests a path that app1 has bound to
  ::
  =^  results3  eyre-gate
    %-  eyre-call-with-comparator  :*
      eyre-gate
      now=~1111.1.3
      scry=scry-provides-code
      ^=  call-args
        :*  duct=~[/http-blah]  ~
            %request
            %.n
            [%ipv4 .192.168.1.1]
            [%'GET' '/~landscape/inner-path' ~ ~]
        ==
      ^=  comparator
        |=  moves=(list move:eyre-gate)
        ^-  tang
        ::
        ?.  ?=([* * ~] moves)
          [%leaf "wrong number of moves: {<(lent moves)>}"]~
        ::
        ::
        =/  move-1=move:eyre-gate  i.moves
        =/  move-2=move:eyre-gate  i.t.moves
        ::
        %+  weld
          (expect-eq !>(~[/http-blah]) !>(duct.move-1))
        %+  weld
          (expect-eq !>(~[/http-blah]) !>(duct.move-2))
        ::
        %+  weld
          %+  expect-gall-deal
            :+  /watch-response/[eyre-id]
              [~nul ~nul]
            :*  %app1  %watch
                /http-response/[eyre-id]
            ==
          card.move-1
        ::
        %+  expect-gall-deal
          :+  /run-app-request/[eyre-id]  [~nul ~nul]
              :*  %app1  %poke  %handle-http-request
                  !>([eyre-id %.n %.n [%ipv4 .192.168.1.1] [%'GET' '/~landscape/inner-path' ~ ~]])
              ==
          card.move-2
    ==
  ::  app then gives a redirect to Eyre
  ::
  =^  results4  eyre-gate
    %-  eyre-take  :*
      eyre-gate
      now=~1111.1.4
      scry=scry-provides-code
      ^=  take-args
        :*  wire=/watch-response/[eyre-id]  duct=~[/http-blah]
            ^-  (hypo sign:eyre-gate)  :-  *type
            :*  %g  %unto  %fact
                %http-response-header
                !>([303 ['location' '/~/login?redirect=/~landscape/inner-path']~])
            ==
         ==
      ^=  expected-move
        :~  :*  duct=~[/http-blah]  %give  %response
                [%start [303 ['location' '/~/login?redirect=/~landscape/inner-path']~] ~ %.n]
    ==  ==  ==
  ::  the browser then fetches the login page
  ::
  =^  results5  eyre-gate
    %-  perform-authentication  :*
      eyre-gate
      now=~1111.1.5
      scry=scry-provides-code
    ==
  ::  going back to the original url will acknowledge the authentication cookie
  ::
  =^  results6  eyre-gate
    %-  eyre-call-with-comparator  :*
      eyre-gate
      now=~1111.1.5..1.0.0
      scry=scry-provides-code
      ^=  call-args
        ^-  [=duct type=* wrapped-task=(hobo task:able:eyre-gate)]
        :*  duct=~[/http-blah]  ~
            %request
            %.n
            [%ipv4 .192.168.1.1]
            %'GET'
            '/~landscape/inner-path'
            ['cookie' cookie-value]~
            ~
        ==
      ^=  comparator
        |=  moves=(list move:eyre-gate)
        ^-  tang
        ::
        ?.  ?=([* * ~] moves)
          [%leaf "wrong number of moves: {<(lent moves)>}"]~
        ::
        ::
        =/  move-1=move:eyre-gate  i.moves
        =/  move-2=move:eyre-gate  i.t.moves
        ::
        %+  weld
          (expect-eq !>(~[/http-blah]) !>(duct.move-1))
        %+  weld
          (expect-eq !>(~[/http-blah]) !>(duct.move-2))
        ::
        %+  weld
          %+  expect-gall-deal
            :+  /watch-response/[eyre-id]
              [~nul ~nul]
            :*  %app1  %watch
                /http-response/[eyre-id]
            ==
          card.move-1
        ::
        ::  expect authenticated=%.y in the handle below
        ::
        %+  expect-gall-deal
          :+  /run-app-request/[eyre-id]  [~nul ~nul]
              :*  %app1  %poke  %handle-http-request
                  !>  :*
                    eyre-id
                    %.y
                    %.n
                    [%ipv4 .192.168.1.1]
                    :*  %'GET'
                        '/~landscape/inner-path'
                        ['cookie' cookie-value]~
                        ~
                  ==  ==
              ==
          card.move-2
    ==
  ::
  ;:  weld
    results1
    results2
    results3
    results4
    results5
    results6
  ==
::
++  test-generator
  ::
  =^  results1  eyre-gate
    %-  eyre-call  :*
      eyre-gate
      now=~1111.1.1
      scry=scry-provides-code
      call-args=[duct=~[/init] ~ [%init ~nul]]
      expected-moves=~
    ==
  ::  gen1 binds successfully
  ::
  =^  results2  eyre-gate
    %-  eyre-call  :*
      eyre-gate
      now=~1111.1.2
      scry=scry-provides-code
      call-args=[duct=~[/gen1] ~ [%serve [~ /] [%home /gen/handler/hoon ~]]]
      expected-moves=[duct=~[/gen1] %give %bound %.y [~ /]]~
    ==
  ::  outside requests a path that app1 has bound to
  ::
  =^  results3  eyre-gate
    %-  eyre-call  :*
      eyre-gate
      now=~1111.1.3
      scry=scry-provides-code
      ^=  call-args
        :*  duct=~[/http-blah]  ~
            %request
            %.n
            [%ipv4 .192.168.1.1]
            [%'GET' '/' ~ ~]
        ==
      ^=  expected-moves
      :~  :+  ~[/http-blah]  %give
          [%response %start [404 headers=~] data=~ complete=%.y]
      ==
    ==
  ::
  ;:  weld
    results1
    results2
    results3
  ==
::
++  test-simplified-url-parser
  ;:  weld
    %+  expect-eq
      !>  `[[%site 'localhost'] [~ 8.000]]
      !>  (rush 'localhost:8000' simplified-url-parser:eyre-gate)
  ::
    %+  expect-eq
      !>  `[[%ip .192.168.1.1] ~]
      !>  (rush '192.168.1.1' simplified-url-parser:eyre-gate)
  ==
::
++  test-parse-channel-request
  ;:  weld
    %+  expect-eq
      !>  `[%ack 5]~
      !>  %-  parse-channel-request:eyre-gate
          (need (de-json:html '[{"action": "ack", "event-id": 5}]'))
  ::
    %+  expect-eq
      !>  `[%poke 0 ~nec %app1 %app-type [%n '5']]~
      !>  %-  parse-channel-request:eyre-gate
          %-  need  %-  de-json:html
          '''
          [{"action": "poke",
            "id": 0,
            "ship": "nec",
            "app": "app1",
            "mark": "app-type",
            "json": 5}]
          '''
  ::
    %+  expect-eq
      !>  `[%subscribe 1 ~sampyl-sipnym %hall /this/path]~
      !>  %-  parse-channel-request:eyre-gate
          %-  need  %-  de-json:html
          '''
          [{"action": "subscribe",
            "id": 1,
            "ship": "sampyl-sipnym",
            "app": "hall",
            "path": "/this/path"}]
          '''
  ::
    %+  expect-eq
      !>  `[%unsubscribe 2 1]~
      !>  %-  parse-channel-request:eyre-gate
          %-  need  %-  de-json:html
          '''
          [{"action": "unsubscribe",
            "id": 2,
            "subscription": 1}]
          '''
  ::
      %+  expect-eq
        !>  ~
        !>  %-  parse-channel-request:eyre-gate
            %-  need  %-  de-json:html
            '[{"noaction": "noaction"}]'
  ::
      %+  expect-eq
        !>  ~
        !>  %-  parse-channel-request:eyre-gate
            %-  need  %-  de-json:html
            '[{"action": "bad-action"}]'
  ::
      %+  expect-eq
        !>  ~
        !>  %-  parse-channel-request:eyre-gate
            %-  need  %-  de-json:html
            '[{"action": "ack", "event-id": 5}, {"action": "bad-action"}]'
  ::
      %+  expect-eq
        !>  :-  ~
            :~  [%ack 9]
                [%poke 3 ~bud %wut %wut-type [%a [%n '2'] [%n '1'] ~]]
            ==
        !>  %-  parse-channel-request:eyre-gate
            %-  need  %-  de-json:html
            '''
            [{"action": "ack", "event-id": 9},
             {"action": "poke",
              "id": 3,
              "ship": "bud",
              "app": "wut",
              "mark": "wut-type",
              "json": [2, 1]}]
            '''
  ==
::
++  test-channel-reject-unauthenticated
  ::
  =^  results1  eyre-gate
    %-  eyre-call  :*
      eyre-gate
      now=~1111.1.1
      scry=scry-provides-code
      call-args=[duct=~[/init] ~ [%init ~nul]]
      expected-moves=~
    ==
  ::
  =^  results2  eyre-gate
    %-  eyre-call  :*
      eyre-gate
      now=~1111.1.2
      scry=scry-provides-code
      ^=  call-args
        :*  duct=~[/http-blah]  ~
            %request
            %.n
            [%ipv4 .192.168.1.1]
            [%'PUT' '/~/channel/1234567890abcdef' ~ ~]
        ==
      ^=  expected-moves
        ^-  (list move:eyre-gate)
        :~  :*  duct=~[/http-blah]
                %give
                %response
                %start
              ::
                %+  complete-http-start-event
                  :-  403
                  ['content-type' 'text/html']~
                :-  ~
                %-  error-page:eyre-gate  :*
                  403
                  %.n
                  '/~/channel/1234567890abcdef'
                  ~
                ==
        ==  ==
    ==
  ::
  ;:  weld
    results1
    results2
  ==
::
++  test-channel-open-never-used-expire
  =^  results1  eyre-gate  (perform-init-start-channel eyre-gate *sley)
  ::  the behn timer wakes us up; we cancel our subscription
  ::
  =^  results2  eyre-gate
    %-  eyre-take-with-comparator  :*
      eyre-gate
      now=(add ~1111.1.2 ~h12)
      scry=scry-provides-code
      ^=  take-args
        :*  wire=/channel/timeout/'0123456789abcdef'  duct=~[/http-blah]
            ^-  (hypo sign:eyre-gate)
            :-  *type
            [%b %wake ~]
         ==
      ^=  comparator
        |=  moves=(list move:eyre-gate)
        ^-  tang
        ::
        ?.  ?=([^ ~] moves)
          [%leaf "wrong number of moves: {<(lent moves)>}"]~
        ::
        %+  expect-gall-deal
          :*  /channel/subscription/'0123456789abcdef'/1
              [~nul ~nul]  %two  %leave  ~
          ==
          card.i.moves
    ==
  ::
  ;:  weld
    results1
    results2
  ==
::
++  test-channel-results-before-open
  ::  common initialization
  ::
  =^  results1  eyre-gate  (perform-init-start-channel eyre-gate *sley)
  ::  poke gets a success message
  ::
  =^  results2  eyre-gate
    %-  eyre-take  :*
      eyre-gate
      now=(add ~1111.1.2 ~m1)
      scry=scry-provides-code
      ^=  take-args
        :*  wire=/channel/poke/'0123456789abcdef'/'0'  duct=~[/http-put-request]
            ^-  (hypo sign:eyre-gate)
            :-  *type
            [%g %unto %poke-ack ~]
         ==
      moves=~
    ==
  ::  subscription gets a success message
  ::
  =^  results3  eyre-gate
    %-  eyre-take  :*
      eyre-gate
      now=(add ~1111.1.2 ~m1)
      scry=scry-provides-code
      ^=  take-args
        :*  wire=/channel/subscription/'0123456789abcdef'/'1'  duct=~[/http-put-request]
            ^-  (hypo sign:eyre-gate)
            :-  *type
            [%g %unto %watch-ack ~]
         ==
      moves=~
    ==
  ::  subscription gets a result
  ::
  =^  results4  eyre-gate
    %-  eyre-take  :*
      eyre-gate
      now=(add ~1111.1.2 ~m2)
      scry=scry-provides-code
      ^=  take-args
        :*  wire=/channel/subscription/'0123456789abcdef'/'1'  duct=~[/http-put-request]
            ^-  (hypo sign:eyre-gate)
            :-  *type
            [%g %unto %fact %json !>(`json`[%a [%n '1'] [%n '2'] ~])]
         ==
      moves=~
    ==
  ::  open up the channel
  ::
  ::  send the channel a poke and a subscription request
  ::
  =^  results5  eyre-gate
    %-  eyre-call  :*
      eyre-gate
      now=(add ~1111.1.2 ~m3)
      scry=scry-provides-code
      ^=  call-args
        :*  duct=~[/http-get-open]  ~
            %request
            %.n
            [%ipv4 .192.168.1.1]
            %'GET'
            '/~/channel/0123456789abcdef'
            ['cookie' cookie-value]~
            ~
        ==
      ^=  expected-moves
        ^-  (list move:eyre-gate)
        :~  :*  duct=~[/http-get-open]
                %pass
                /channel/heartbeat/'0123456789abcdef'
                [%b %wait ~1111.1.2..00.03.20]
                ==
            :*  duct=~[/http-get-open]
                %give
                %response
                %start
                :-  200
                :~  ['content-type' 'text/event-stream']
                    ['cache-control' 'no-cache']
                    ['connection' 'keep-alive']
                    ['set-cookie' cookie-string]
                ==
              ::
                :-  ~
                %-  as-octs:mimes:html
                '''
                id: 0
                data: {"ok":"ok","id":0,"response":"poke"}

                id: 1
                data: {"ok":"ok","id":1,"response":"subscribe"}

                id: 2
                data: {"json":[1,2],"id":1,"response":"diff"}


                '''
              ::
                complete=%.n
            ==
            ::  opening the channel cancels the timeout timer
            ::
            :*  duct=~[/http-put-request]  %pass
                /channel/timeout/'0123456789abcdef'
                [%b %rest ~1111.1.2..12.00.00]
    ==  ==  ==
  ::  we get a cancel when we notice the client has disconnected
  ::
  =^  results6  eyre-gate
    %-  eyre-call  :*
      eyre-gate
      now=(add ~1111.1.2 ~m4)
      scry=scry-provides-code
      call-args=[duct=~[/http-get-open] ~ %cancel-request ~]
      ^=  expected-moves
        ^-  (list move:eyre-gate)
        ::  closing the channel cancels the sse heartbeat
        ::  (initialized in results5 above) and restarts the timeout timer
        ::
        :~  :*  duct=~[/http-get-open]  %pass
                /channel/heartbeat/'0123456789abcdef'
                %b  %rest  :(add ~1111.1.2 ~m3 ~s20)
            ==
            :*  duct=~[/http-get-open]  %pass
                /channel/timeout/'0123456789abcdef'
                %b  %wait  :(add ~1111.1.2 ~h12 ~m4)
        ==  ==
    ==
  ::
  ;:  weld
    results1
    results2
    results3
    results4
    results5
    results6
  ==
::
::
++  test-channel-second-get-updates-timer
  ::  common initialization
  ::
  =^  results1  eyre-gate  (perform-init-start-channel eyre-gate *sley)
  ::  perform another poke to a different app
  ::
  ::    Since we haven't connected with a GET, the old timer should be canceled
  ::    and a new one should be set.
  ::  send the channel a poke and a subscription request
  ::
  =^  results2  eyre-gate
    %-  eyre-call-with-comparator  :*
      eyre-gate
      now=(add ~1111.1.2 ~m1)
      scry=scry-provides-code
      ^=  call-args
        :*  duct=~[/http-put-request]  ~
            %request
            %.n
            [%ipv4 .192.168.1.1]
            %'PUT'
            '/~/channel/0123456789abcdef'
            ['cookie' cookie-value]~
        ::
            :-  ~
            %-  as-octs:mimes:html
            '''
            [{"action": "poke",
              "id": 2,
              "ship": "nul",
              "app": "eight",
              "mark": "a",
              "json": 9}]
            '''
        ==
      ^=  comparator
        |=  moves=(list move:eyre-gate)
        ^-  tang
        ::
        ?.  ?=([^ ^ ^ ^ ~] moves)
          [%leaf "wrong number of moves: {<(lent moves)>}"]~
        ::
        ;:  weld
          %+  expect-gall-deal
            :*  /channel/poke/'0123456789abcdef'/'2'
                [~nul ~nul]  %eight
                %poke-as  %a  %json  !>([%n '9'])
            ==
            card.i.moves
        ::
          %+  expect-eq
            !>  put-200-response
            !>  i.t.moves
        ::
          %+  expect-eq
            !>  :*  ~[/http-put-request]  %pass
                    /channel/timeout/'0123456789abcdef'
                    %b  %rest  (add ~1111.1.2 ~h12)
                ==
            !>  i.t.t.moves
        ::
          %+  expect-eq
            !>  :*  ~[/http-put-request]  %pass
                    /channel/timeout/'0123456789abcdef'
                    %b  %wait  :(add ~1111.1.2 ~h12 ~m1)
                ==
            !>  i.t.t.t.moves
    ==  ==
  ::
  ;:  weld
    results1
    results2
  ==
::
++  test-channel-unsubscribe-stops-events
  ::  common initialization
  ::
  =^  results1  eyre-gate  (perform-init-start-channel eyre-gate *sley)
  ::  poke gets a success message
  ::
  =^  results2  eyre-gate
    %-  eyre-take  :*
      eyre-gate
      now=(add ~1111.1.2 ~m1)
      scry=scry-provides-code
      ^=  take-args
        :*  wire=/channel/poke/'0123456789abcdef'/'0'  duct=~[/http-put-request]
            ^-  (hypo sign:eyre-gate)
            :-  *type
            [%g %unto %poke-ack ~]
         ==
      moves=~
    ==
  ::  subscription gets a success message
  ::
  =^  results3  eyre-gate
    %-  eyre-take  :*
      eyre-gate
      now=(add ~1111.1.2 ~m2)
      scry=scry-provides-code
      ^=  take-args
        :*  wire=/channel/subscription/'0123456789abcdef'/'1'  duct=~[/http-put-request]
            ^-  (hypo sign:eyre-gate)
            :-  *type
            [%g %unto %watch-ack ~]
         ==
      moves=~
    ==
  ::  sending an unsubscribe sends an unsubscribe to gall
  ::
  =^  results4  eyre-gate
    %-  eyre-call-with-comparator  :*
      eyre-gate
      now=(add ~1111.1.2 ~m3)
      scry=scry-provides-code
      ^=  call-args
        :*  duct=~[/http-put-request]  ~
            %request
            %.n
            [%ipv4 .192.168.1.1]
            %'PUT'
            '/~/channel/0123456789abcdef'
            ['cookie' cookie-value]~
        ::
            :-  ~
            %-  as-octs:mimes:html
            '''
            [{"action": "unsubscribe",
              "id": 2,
              "subscription": 1}
            ]
            '''
        ==
      ^=  comparator
        |=  moves=(list move:eyre-gate)
        ^-  tang
        ::
        ?.  ?=([^ ^ ^ ^ ~] moves)
          [%leaf "wrong number of moves: {<(lent moves)>}"]~
        ::
        ;:  weld
          ::  we want to cancel the subscription id on which we originally subscribed
          ::
          %+  expect-gall-deal
            :*  /channel/subscription/'0123456789abcdef'/'1'
                [~nul ~nul]  %two  %leave  ~
            ==
            card.i.moves
        ::
          %+  expect-eq
            !>  put-200-response
            !>  i.t.moves
        ::
          %+  expect-eq
            !>  :*  ~[/http-put-request]  %pass
                    /channel/timeout/'0123456789abcdef'
                    %b  %rest  (add ~1111.1.2 ~h12)
                ==
            !>  i.t.t.moves
        ::
          %+  expect-eq
            !>  :*  ~[/http-put-request]  %pass
                    /channel/timeout/'0123456789abcdef'
                    %b  %wait  :(add ~1111.1.2 ~h12 ~m3)
                ==
            !>  i.t.t.t.moves
    ==  ==
  ::
  ;:  weld
    results1
    results2
    results3
    results4
  ==
::
++  test-channel-double-subscription-works
  ::  common initialization
  ::
  =^  results1  eyre-gate  (perform-init-start-channel eyre-gate *sley)
  ::  poke gets a success message
  ::
  =^  results2  eyre-gate
    %-  eyre-take  :*
      eyre-gate
      now=(add ~1111.1.2 ~m1)
      scry=scry-provides-code
      ^=  take-args
        :*  wire=/channel/poke/'0123456789abcdef'/'0'  duct=~[/http-put-request]
            ^-  (hypo sign:eyre-gate)
            :-  *type
            [%g %unto %poke-ack ~]
         ==
      moves=~
    ==
  ::  subscription gets a success message
  ::
  =^  results3  eyre-gate
    %-  eyre-take  :*
      eyre-gate
      now=(add ~1111.1.2 ~m2)
      scry=scry-provides-code
      ^=  take-args
        :*  wire=/channel/subscription/'0123456789abcdef'/'1'  duct=~[/http-put-request]
            ^-  (hypo sign:eyre-gate)
            :-  *type
            [%g %unto %watch-ack ~]
         ==
      moves=~
    ==
  ::  now make a second subscription from the client on the same path
  ::
  =^  results3  eyre-gate
    %-  eyre-call-with-comparator  :*
      eyre-gate
      now=(add ~1111.1.2 ~m3)
      scry=scry-provides-code
      ^=  call-args
        :*  duct=~[/http-put-request]  ~
            %request
            %.n
            [%ipv4 .192.168.1.1]
            %'PUT'
            '/~/channel/0123456789abcdef'
            ['cookie' cookie-value]~
        ::
            :-  ~
            %-  as-octs:mimes:html
            '''
            [{"action": "subscribe",
              "id": 2,
              "ship": "nul",
              "app": "two",
              "path": "/one/two/three"}
            ]
            '''
        ==
      ^=  comparator
        |=  moves=(list move:eyre-gate)
        ^-  tang
        ::
        ?.  ?=([^ ^ ^ ^ ~] moves)
          [%leaf "wrong number of moves: {<(lent moves)>}"]~
        ::
        ;:  weld
          %+  expect-gall-deal
            :*  /channel/subscription/'0123456789abcdef'/'2'
                [~nul ~nul]  %two
                %watch-as  %json  /one/two/three
            ==
            card.i.moves
        ::
          %+  expect-eq
            !>  put-200-response
            !>  i.t.moves
        ::
          %+  expect-eq
            !>  :*  ~[/http-put-request]  %pass
                    /channel/timeout/'0123456789abcdef'
                    %b  %rest  (add ~1111.1.2 ~h12)
                ==
            !>  i.t.t.moves
        ::
          %+  expect-eq
            !>  :*  ~[/http-put-request]  %pass
                    /channel/timeout/'0123456789abcdef'
                    %b  %wait  :(add ~1111.1.2 ~h12 ~m3)
                ==
            !>  i.t.t.t.moves
    ==  ==
  ::  subscription gets a result (on the id 1)
  ::
  =^  results4  eyre-gate
    %-  eyre-take  :*
      eyre-gate
      now=(add ~1111.1.2 ~m2)
      scry=scry-provides-code
      ^=  take-args
        :*  wire=/channel/subscription/'0123456789abcdef'/'1'  duct=~[/http-put-request]
            ^-  (hypo sign:eyre-gate)
            :-  *type
            [%g %unto %fact %json !>(`json`[%a [%n '1'] [%n '2'] ~])]
         ==
      moves=~
    ==
  ::  subscription gets a result (on the id 2)
  ::
  =^  results5  eyre-gate
    %-  eyre-take  :*
      eyre-gate
      now=(add ~1111.1.2 ~m2)
      scry=scry-provides-code
      ^=  take-args
        :*  wire=/channel/subscription/'0123456789abcdef'/'2'  duct=~[/http-put-request]
            ^-  (hypo sign:eyre-gate)
            :-  *type
            [%g %unto %fact %json !>(`json`[%a [%n '1'] [%n '2'] ~])]
         ==
      moves=~
    ==
  ::  open up the channel
  ::
  =^  results6  eyre-gate
    %-  eyre-call  :*
      eyre-gate
      now=(add ~1111.1.2 ~m3)
      scry=scry-provides-code
      ^=  call-args
        :*  duct=~[/http-get-open]  ~
            %request
            %.n
            [%ipv4 .192.168.1.1]
            %'GET'
            '/~/channel/0123456789abcdef'
            ['cookie' cookie-value]~
            ~
        ==
      ^=  expected-moves
        ^-  (list move:eyre-gate)
        :~  :*  duct=~[/http-get-open]
                %pass
                /channel/heartbeat/'0123456789abcdef'
                [%b %wait ~1111.1.2..00.03.20]
                ==
            :*  duct=~[/http-get-open]
                %give
                %response
                %start
                :-  200
                :~  ['content-type' 'text/event-stream']
                    ['cache-control' 'no-cache']
                    ['connection' 'keep-alive']
                    ['set-cookie' cookie-string]
                ==
              ::
                :-  ~
                %-  as-octs:mimes:html
                '''
                id: 0
                data: {"ok":"ok","id":0,"response":"poke"}

                id: 1
                data: {"ok":"ok","id":1,"response":"subscribe"}

                id: 2
                data: {"json":[1,2],"id":1,"response":"diff"}

                id: 3
                data: {"json":[1,2],"id":2,"response":"diff"}


                '''
              ::
                complete=%.n
            ==
            ::  opening the channel cancels the timeout timer
            ::
            :*  duct=~[/http-put-request]  %pass
                /channel/timeout/'0123456789abcdef'
                [%b %rest ~1111.1.2..12.03.00]
    ==  ==  ==
  ::  we can close the first channel without closing the second
  ::
  =^  results7  eyre-gate
    %-  eyre-call-with-comparator  :*
      eyre-gate
      now=(add ~1111.1.2 ~m3)
      scry=scry-provides-code
      ^=  call-args
        :*  duct=~[/http-put-request]  ~
            %request
            %.n
            [%ipv4 .192.168.1.1]
            %'PUT'
            '/~/channel/0123456789abcdef'
            ['cookie' cookie-value]~
        ::
            :-  ~
            %-  as-octs:mimes:html
            '''
            [{"action": "unsubscribe",
              "id": 3,
              "subscription": 1}
            ]
            '''
        ==
      ^=  comparator
        |=  moves=(list move:eyre-gate)
        ^-  tang
        ::
        ?.  ?=([^ ^ ~] moves)
          [%leaf "wrong number of moves: {<(lent moves)>}"]~
        ::
        ;:  weld
          %+  expect-gall-deal
            :*  /channel/subscription/'0123456789abcdef'/'1'
                [~nul ~nul]  %two  %leave  ~
            ==
            card.i.moves
        ::
          %+  expect-eq
            !>  put-200-response
            !>  i.t.moves
    ==  ==
  ::  gall responds on the second subscription.
  ::
  ::    This just tests that closing one of the two subscriptions doesn't
  ::    unsubscribe to the other.
  ::
  =^  results8  eyre-gate
    %-  eyre-take-with-comparator  :*
      eyre-gate
      now=(add ~1111.1.2 ~m2)
      scry=scry-provides-code
      ^=  take-args
        :*  wire=/channel/subscription/'0123456789abcdef'/'2'  duct=~[/http-put-request]
            ^-  (hypo sign:eyre-gate)
            :-  *type
            [%g %unto %fact %json !>(`json`[%a [%n '1'] [%n '2'] ~])]
         ==
      ^=  comparator
        |=  moves=(list move:eyre-gate)
        ^-  tang
        ::
        ?.  ?=([^ ~] moves)
          [%leaf "wrong number of moves: {<(lent moves)>}"]~
        %+  expect-eq
          !>  :*  ~[/http-get-open]  %give  %response  %continue
                  :-  ~
                  %-  as-octs:mimes:html
                  '''
                  id: 4
                  data: {"json":[1,2],"id":2,"response":"diff"}


                  '''
                  complete=%.n
              ==
          !>  i.moves
    ==
  ::
  ;:  weld
    results1
    results2
    results3
    results4
    results5
    results6
    results7
    results8
  ==
::
++  test-prune-events
  =/  q=(qeu [id=@ud lines=wall])  ~
  =.  q  (~(put to q) [0 ~])
  =.  q  (~(put to q) [1 ~])
  =.  q  (~(put to q) [2 ~])
  =.  q  (~(put to q) [3 ~])
  =.  q  (~(put to q) [4 ~])
  ::
  =.  q  (prune-events:eyre-gate q 3)
  ::
  (expect-eq !>([~ [4 ~]]) !>(~(top to q)))
::
++  test-channel-sends-unacknowledged-events-on-reconnection
  ::  common initialization
  ::
  =^  results1  eyre-gate  (perform-init-start-channel eyre-gate *sley)
  ::  poke gets a success message
  ::
  =^  results2  eyre-gate
    %-  eyre-take  :*
      eyre-gate
      now=(add ~1111.1.2 ~m1)
      scry=scry-provides-code
      ^=  take-args
        :*  wire=/channel/poke/'0123456789abcdef'/'0'  duct=~[/http-put-request]
            ^-  (hypo sign:eyre-gate)
            :-  *type
            [%g %unto %poke-ack ~]
         ==
      moves=~
    ==
  ::  subscription gets a success message
  ::
  =^  results3  eyre-gate
    %-  eyre-take  :*
      eyre-gate
      now=(add ~1111.1.2 ~m2)
      scry=scry-provides-code
      ^=  take-args
        :*  wire=/channel/subscription/'0123456789abcdef'/'1'  duct=~[/http-put-request]
            ^-  (hypo sign:eyre-gate)
            :-  *type
            [%g %unto %watch-ack ~]
         ==
      moves=~
    ==
  ::  opens the http channel
  ::
  =^  results4  eyre-gate
    %-  eyre-call  :*
      eyre-gate
      now=(add ~1111.1.2 ~m3)
      scry=scry-provides-code
      ^=  call-args
      ^-  [duct * (hobo task:able:eyre-gate)]
        :*  duct=~[/http-get-open]  ~
            %request
            %.n
            [%ipv4 .192.168.1.1]
            %'GET'
            '/~/channel/0123456789abcdef'
            ['cookie' cookie-value]~
            ~
        ==
      ^=  expected-moves
        ^-  (list move:eyre-gate)
        :~  :*  duct=~[/http-get-open]
                %pass
                /channel/heartbeat/'0123456789abcdef'
                [%b %wait ~1111.1.2..00.03.20]
                ==
            :*  duct=~[/http-get-open]
                %give
                %response
                %start
                :-  200
                :~  ['content-type' 'text/event-stream']
                    ['cache-control' 'no-cache']
                    ['connection' 'keep-alive']
                    ['set-cookie' cookie-string]
                ==
              ::
                :-  ~
                %-  as-octs:mimes:html
                '''
                id: 0
                data: {"ok":"ok","id":0,"response":"poke"}

                id: 1
                data: {"ok":"ok","id":1,"response":"subscribe"}


                '''
              ::
                complete=%.n
            ==
            ::  opening the channel cancels the timeout timer
            ::
            :*  duct=~[/http-put-request]  %pass
                /channel/timeout/'0123456789abcdef'
                [%b %rest :(add ~1111.1.2 ~h12)]
    ==  ==  ==
  ::  first subscription result gets sent to the user
  ::
  =^  results5  eyre-gate
    %-  eyre-take  :*
      eyre-gate
      now=(add ~1111.1.2 ~m4)
      scry=scry-provides-code
      ^=  take-args
        :*  wire=/channel/subscription/'0123456789abcdef'/'1'  duct=~[/http-put-request]
            ^-  (hypo sign:eyre-gate)
            :-  *type
            [%g %unto %fact %json !>(`json`[%a [%n '1'] ~])]
         ==
      ^=  moves
        ^-  (list move:eyre-gate)
        :~  :*  duct=~[/http-get-open]
                %give
                %response
                %continue
                :-  ~
                %-  as-octs:mimes:html
                '''
                id: 2
                data: {"json":[1],"id":1,"response":"diff"}


                '''
                complete=%.n
    ==  ==  ==
  ::  the client now acknowledges up to event 1
  ::
  ::  send the channel a poke and a subscription request
  ::
  =^  results6  eyre-gate
    %-  eyre-call-with-comparator  :*
      eyre-gate
      now=(add ~1111.1.2 ~m5)
      scry=scry-provides-code
      ^=  call-args
        :*  duct=~[/http-put-request]  ~
            %request
            %.n
            [%ipv4 .192.168.1.1]
            %'PUT'
            '/~/channel/0123456789abcdef'
            ['cookie' cookie-value]~
        ::
            :-  ~
            %-  as-octs:mimes:html
            '''
            [{"action": "ack",
              "event-id": 1}
            ]
            '''
        ==
      ^=  comparator
        |=  moves=(list move:eyre-gate)
        ^-  tang
        ::
        ?.  ?=([^ ~] moves)
          [%leaf "wrong number of moves: {<(lent moves)>}"]~
        ::
        %+  expect-eq
          !>  put-200-response
          !>  i.moves
    ==
  ::  the client connection is detected to be broken
  ::
  =^  results7  eyre-gate
    %-  eyre-call  :*
      eyre-gate
      now=(add ~1111.1.2 ~m6)
      scry=scry-provides-code
      call-args=[duct=~[/http-get-open] ~ %cancel-request ~]
      ^=  expected-moves
        ^-  (list move:eyre-gate)
        ::  closing the channel cancels the sse heartbeat
        ::  (initialized in results4 above) and restarts the timeout timer
        ::
        :~  :*  duct=~[/http-get-open]  %pass
                /channel/heartbeat/'0123456789abcdef'
                %b  %rest  :(add ~1111.1.2 ~m3 ~s20)
            ==
            :*  duct=~[/http-get-open]  %pass
                /channel/timeout/'0123456789abcdef'
                %b  %wait  :(add ~1111.1.2 ~h12 ~m6)
        ==  ==
    ==
  ::  another subscription result while the user is disconnected
  ::
  =^  results8  eyre-gate
    %-  eyre-take  :*
      eyre-gate
      now=(add ~1111.1.2 ~m7)
      scry=scry-provides-code
      ^=  take-args
        :*  wire=/channel/subscription/'0123456789abcdef'/'1'  duct=~[/http-put-request]
            ^-  (hypo sign:eyre-gate)
            :-  *type
            [%g %unto %fact %json !>(`json`[%a [%n '2'] ~])]
         ==
      moves=~
    ==
  ::  the client now retries to connect
  ::
  ::    Because the client has acknowledged up to event 1, we should start the connection by
  ::    resending events 2 and 3.
  ::
  =^  results9  eyre-gate
    %-  eyre-call  :*
      eyre-gate
      now=(add ~1111.1.2 ~m8)
      scry=scry-provides-code
      ^=  call-args
        :*  duct=~[/http-get-open]  ~
            %request
            %.n
            [%ipv4 .192.168.1.1]
            %'GET'
            '/~/channel/0123456789abcdef'
            ['cookie' cookie-value]~
            ~
        ==
      ^=  expected-moves
        ^-  (list move:eyre-gate)
        :~  :*  duct=~[/http-get-open]
                %pass
                /channel/heartbeat/'0123456789abcdef'
                [%b %wait ~1111.1.2..00.08.20]
                ==
            :*  duct=~[/http-get-open]
                %give
                %response
                %start
                :-  200
                :~  ['content-type' 'text/event-stream']
                    ['cache-control' 'no-cache']
                    ['connection' 'keep-alive']
                    ['set-cookie' cookie-string]
                ==
              ::
                :-  ~
                %-  as-octs:mimes:html
                '''
                id: 2
                data: {"json":[1],"id":1,"response":"diff"}

                id: 3
                data: {"json":[2],"id":1,"response":"diff"}


                '''
              ::
                complete=%.n
            ==
            ::  opening the channel cancels the timeout timer
            ::
            :*  duct=~[/http-get-open]  %pass
                /channel/timeout/'0123456789abcdef'
                ::  add ~m6 because that was the time of the last GET
                ::
                [%b %rest :(add ~1111.1.2 ~m6 ~h12)]
    ==  ==  ==
  ::
  ;:  weld
    results1
    results2
    results3
    results4
    results5
    results6
    results7
    results8
    results9
  ==
::
++  test-born-sends-pending-cancels
  ::
  =^  results1  eyre-gate
    %-  eyre-call  :*
      eyre-gate
      now=~1111.1.1
      scry=scry-provides-code
      call-args=[duct=~[/init] ~ [%init ~nul]]
      expected-moves=~
    ==
  ::  app1 binds successfully
  ::
  =^  results2  eyre-gate
    %-  eyre-call  :*
      eyre-gate
      now=~1111.1.2
      scry=scry-provides-code
      call-args=[duct=~[/app1] ~ [%connect [~ /] %app1]]
      expected-moves=[duct=~[/app1] %give %bound %.y [~ /]]~
    ==
  ::  start a request to app1
  ::
  ::  outside requests a path that app1 has bound to
  ::
  =^  results3  eyre-gate
    %-  eyre-call-with-comparator  :*
      eyre-gate
      now=~1111.1.3
      scry=scry-provides-code
      ^=  call-args
        :*  duct=~[/http-blah]  ~
            %request
            %.n
            [%ipv4 .192.168.1.1]
            [%'GET' '/' ~ ~]
        ==
      ^=  comparator
        |=  moves=(list move:eyre-gate)
        ^-  tang
        ::
        ?.  ?=([* * ~] moves)
          [%leaf "wrong number of moves: {<(lent moves)>}"]~
        ::
        =/  move-1=move:eyre-gate  i.moves
        =/  move-2=move:eyre-gate  i.t.moves
        ::
        %+  weld
          (expect-eq !>(~[/http-blah]) !>(duct.move-1))
        %+  weld
          (expect-eq !>(~[/http-blah]) !>(duct.move-2))
        ::
        %+  weld
          %+  expect-gall-deal
            :+  /watch-response/[eyre-id]
              [~nul ~nul]
            :*  %app1  %watch
                /http-response/[eyre-id]
            ==
          card.move-1
        ::
        %+  expect-gall-deal
          :+  /run-app-request/[eyre-id]  [~nul ~nul]
              :*  %app1  %poke  %handle-http-request
                  !>([eyre-id %.n %.n [%ipv4 .192.168.1.1] [%'GET' '/' ~ ~]])
              ==
          card.move-2
    ==
  ::  but app1 doesn't respond before our urbit gets shut down. ensure we send
  ::  cancels on open connections.
  ::
  =^  results4  eyre-gate
    %-  eyre-call-with-comparator  :*
      eyre-gate
      now=~1111.1.4
      scry=scry-provides-code
      call-args=[duct=~[/born] ~ [%born ~]]
      ^=  expected-moves
        |=  moves=(list move:eyre-gate)
        ^-  tang
        ::
        ?.  ?=([^ ^ ~] moves)
          [%leaf "wrong number of moves: {<(lent moves)>}"]~
        ::
        ::  we don't care about the first one, which is just a static
        ::  configuration move.
        ::
        =/  move=move:eyre-gate                              i.t.moves
        =/  =duct                                             duct.move
        =/  card=(wind note:eyre-gate gift:able:eyre-gate)  card.move
        ::
        %+  weld
          (expect-eq !>(~[/http-blah]) !>(duct))
        ::
        %+  expect-gall-deal
          :+  /watch-response/[eyre-id]  [~nul ~nul]
            [%app1 %leave ~]
          card
    ==
  ::
  ;:  weld
    results1
    results2
    results3
    results4
  ==
::
++  eyre-call
  |=  $:  eyre-gate=_eyre-gate
          now=@da
          scry=sley
          call-args=[=duct type=* wrapped-task=(hobo task:able:eyre-gate)]
          expected-moves=(list move:eyre-gate)
      ==
  ^-  [tang _eyre-gate]
  ::
  =/  eyre-core
    (eyre-gate our=~nul now=now eny=`@uvJ`0xdead.beef scry=scry)
  ::
  =^  moves  eyre-gate
    (call:eyre-core [duct ~ type wrapped-task]:call-args)
  ::
  =/  output=tang
    %+  expect-eq
      !>  expected-moves
      !>  moves
  ::
  [output eyre-gate]
::
++  eyre-call-with-comparator
  |=  $:  eyre-gate=_eyre-gate
          now=@da
          scry=sley
          call-args=[=duct type=* wrapped-task=(hobo task:able:eyre-gate)]
          move-comparator=$-((list move:eyre-gate) tang)
      ==
  ^-  [tang _eyre-gate]
  ::
  =/  eyre-core  (eyre-gate our=~nul now=now eny=`@uvJ`0xdead.beef scry=scry)
  ::
  =^  moves  eyre-gate  (call:eyre-core [duct ~ type wrapped-task]:call-args)
  ::
  =/  output=tang  (move-comparator moves)
  ::
  [output eyre-gate]
::
++  eyre-take
  |=  $:  eyre-gate=_eyre-gate
          now=@da
          scry=sley
          take-args=[=wire =duct wrapped-sign=(hypo sign:eyre-gate)]
          expected-moves=(list move:eyre-gate)
      ==
  ^-  [tang _eyre-gate]
  ::
  =/  eyre-core  (eyre-gate our=~nul now=now eny=`@uvJ`0xdead.beef scry=scry)
  ::
  =^  moves  eyre-gate  (take:eyre-core [wire duct ~ wrapped-sign]:take-args)
  ::
  =/  output=tang
    %+  expect-eq
      !>  expected-moves
      !>  moves
  ::
  [output eyre-gate]
::
++  eyre-take-with-comparator
  |=  $:  eyre-gate=_eyre-gate
          now=@da
          scry=sley
          take-args=[=wire =duct wrapped-sign=(hypo sign:eyre-gate)]
          move-comparator=$-((list move:eyre-gate) tang)
      ==
  ^-  [tang _eyre-gate]
  ::
  =/  eyre-core  (eyre-gate our=~nul now=now eny=`@uvJ`0xdead.beef scry=scry)
  ::
  =^  moves  eyre-gate  (take:eyre-core [wire duct ~ wrapped-sign]:take-args)
  ::
  =/  output=tang  (move-comparator moves)
  ::
  [output eyre-gate]
::
++  expect-gall-deal
  |=  $:  expected=[wire=path id=sock app=term =deal:gall]
          actual=(wind note:eyre-gate gift:able:eyre-gate)
      ==
  ^-  tang
  ::
  ?.  ?=(%pass -.actual)
    [%leaf "bad move, not a %pass: {<actual>}"]~
  ::
  %+  weld
    (expect-eq !>(wire.expected) !>(p.actual))
  ::
  =/  note=note:eyre-gate  q.actual
  ?.  ?=([%g %deal *] note)
    [%leaf "bad move, not a %deal: {<actual>}"]~
  ::
  %+  weld
    (expect-eq !>(id.expected) !>(p.note))
  ::
  %+  weld
    (expect-eq !>(app.expected) !>(q.note))
  ::
  ?:  ?=([%poke *] deal.expected)
    ?.  ?=([%poke *] r.note)
      [%leaf "expected %poke, actual {<r.note>}"]~
    ::
    %+  weld
      (expect-eq !>(p.cage.deal.expected) !>(p.cage.r.note))
    ::  compare the payload vases
    ::
    (expect-eq q.cage.deal.expected q.cage.r.note)
  ::
  ?:  ?=([%poke-as *] deal.expected)
    ?.  ?=([%poke-as *] r.note)
      [%leaf "expected %poke-as, actual {<r.note>}"]~
    ::  compare the mark type
    ::
    %+  weld
      (expect-eq !>(mark.deal.expected) !>(mark.r.note))
    ::  compare the cage mark
    ::
    %+  weld
      (expect-eq !>(p.cage.deal.expected) !>(p.cage.r.note))
    ::  compare the payload vases
    ::
    (expect-eq q.cage.deal.expected q.cage.r.note)
  ::
  ?:  ?=([%watch *] deal.expected)
    ?.  ?=([%watch *] r.note)
      [%leaf "expected %watch-as, actual {<r.note>}"]~
    ::  compare the path
    ::
    (expect-eq !>(path.deal.expected) !>(path.r.note))
  ::
  ?:  ?=([%watch-as *] deal.expected)
    ?.  ?=([%watch-as *] r.note)
      [%leaf "expected %watch-as, actual {<r.note>}"]~
    ::  compare the result mark
    ::
    %+  weld
      (expect-eq !>(mark.deal.expected) !>(mark.r.note))
    ::  compare the path
    ::
    (expect-eq !>(path.deal.expected) !>(path.r.note))
  ::
  ?:  ?=([%leave *] deal.expected)
    ?.  ?=([%leave *] r.note)
      [%leaf "expected %leave, actual {<r.note>}"]~
    ::
    ~
  ::  todo: handle other deals
  ::
  [%leaf "unexpected %deal type"]~
::  +perform-authentication: goes through the authentication flow
::
++  perform-authentication
  |=  $:  eyre-gate=_eyre-gate
          start-now=@da
          scry=sley
      ==
  ^-  [tang _eyre-gate]
  ::  the browser then fetches the login page
  ::
  =^  results1  eyre-gate
    %-  eyre-call  :*
      eyre-gate
      now=start-now
      scry=scry-provides-code
      ^=  call-args
        :*  duct=~[/http-blah]  ~
            %request
            %.n
            [%ipv4 .192.168.1.1]
            [%'GET' '/~/login?redirect=/~landscape/inner-path' ~ ~]
        ==
      ^=  expected-moves
        ^-  (list move:eyre-gate)
        :~  :*  duct=~[/http-blah]
                %give
                %response
                %start
              ::
                %+  complete-http-start-event
                  :-  200
                  ['content-type' 'text/html']~
                [~ (login-page:eyre-gate `'/~landscape/inner-path' ~nul)]
        ==  ==
    ==
  ::  a response post redirects back to the application, setting cookie
  ::
  =^  results2  eyre-gate
    %-  eyre-call  :*
      eyre-gate
      now=(add start-now ~m1)
      scry=scry-provides-code
      ^=  call-args
        :*  duct=~[/http-blah]  ~
            %request
            %.n
            [%ipv4 .192.168.1.1]
            %'POST'
            '/~/login'
            ~
            :-  ~
            %-  as-octs:mimes:html
            'password=lidlut-tabwed-pillex-ridrup&redirect=/~landscape'
        ==
      ^=  expected-moves
<<<<<<< HEAD
        ^-  (list move:http-server-gate)
=======
        ^-  (list move:eyre-gate)
>>>>>>> 137e4428
        :~  ::NOTE  this ~d7 is tied to the eyre-internal +session-timeout...
            :-  duct=~[/http-blah]
            [%pass p=/sessions/expire q=[%b [%wait p=(add start-now ~d7.m1)]]]
          ::
            :*  duct=~[/http-blah]
                %give
                %response
                %start
                :-  303
                :~  ['location' '/~landscape']
                    ['set-cookie' cookie-string]
                ==
                ~
                complete=%.y
        ==  ==
    ==
  ::
  :_  eyre-gate
  (weld results1 results2)
::  performs all initialization and an initial PUT.
::
++  perform-init-start-channel
  |=  $:  eyre-gate=_eyre-gate
          scry=sley
      ==
  ^-  [tang _eyre-gate]
  ::
  =^  results1  eyre-gate
    %-  eyre-call  :*
      eyre-gate
      now=~1111.1.1
      scry=scry-provides-code
      call-args=[duct=~[/init] ~ [%init ~nul]]
      expected-moves=~
    ==
  ::  ensure there's an authenticated session
  ::
  =^  results2  eyre-gate
    %-  perform-authentication  :*
      eyre-gate
      now=~1111.1.2
      scry=scry-provides-code
    ==
  ::  send the channel a poke and a subscription request
  ::
  =^  results3  eyre-gate
    %-  eyre-call-with-comparator  :*
      eyre-gate
      now=~1111.1.2
      scry=scry-provides-code
      ^=  call-args
        :*  duct=~[/http-put-request]  ~
            %request
            %.n
            [%ipv4 .192.168.1.1]
            %'PUT'
            '/~/channel/0123456789abcdef'
            ['cookie' cookie-value]~
        ::
            :-  ~
            %-  as-octs:mimes:html
            '''
            [{"action": "poke",
              "id": 0,
              "ship": "nul",
              "app": "one",
              "mark": "a",
              "json": 5},
             {"action": "subscribe",
              "id": 1,
              "ship": "nul",
              "app": "two",
              "path": "/one/two/three"}
            ]
            '''
        ==
      ^=  comparator
        |=  moves=(list move:eyre-gate)
        ^-  tang
        ::
        ?.  ?=([^ ^ ^ ^ ~] moves)
          [%leaf "wrong number of moves: {<(lent moves)>}"]~
        ::
        ;:  weld
          %+  expect-gall-deal
            :*  /channel/poke/'0123456789abcdef'/'0'
                [~nul ~nul]  %one
                %poke-as  %a  %json  !>([%n '5'])
            ==
            card.i.moves
        ::
          %+  expect-gall-deal
            :*  /channel/subscription/'0123456789abcdef'/'1'
                [~nul ~nul]  %two
                %watch-as  %json  /one/two/three
            ==
            card.i.t.moves
        ::
          %+  expect-eq
            !>  put-200-response
            !>  i.t.t.moves
        ::
          %+  expect-eq
            !>  :*  ~[/http-put-request]  %pass
                    /channel/timeout/'0123456789abcdef'
                    %b  %wait  (add ~1111.1.2 ~h12)
                ==
            !>  i.t.t.t.moves
    ==  ==
  ::
  :_  eyre-gate
  :(weld results1 results2 results3)
::
++  scry-provides-code  ^-  sley
  |=  [* (unit (set monk)) =term =beam]
  ^-  (unit (unit cage))
  ?:  &(=(%ca term) =(/hoon/handler/gen s.beam))
    :+  ~  ~
    vase+!>(!>(|=(* |=(* [[%404 ~] ~]))))
  ::
  ?>  =(%j term)
  ?>  =(~nul p.beam)
  ?>  =(%code q.beam)
  ?>  =(%da -.r.beam)
  ?>  =(/~nul s.beam)
  ::  This is the default code for a fakeship.
  ::
  [~ ~ %noun !>(.~lidlut-tabwed-savheb-loslux)]
::  produce the body of a %start http-event with the correct content-length
::
++  complete-http-start-event
  |=  [response-header:http data=(unit octs)]
  =-  [[status-code -] data %.y]
  ?~  data  headers
  %+  weld  headers
  ['content-length' (crip ((d-co:co 1) p.u.data))]~
::  produce the 200 response to a put request
::
++  put-200-response
  :*  ~[/http-put-request]
      %give
      %response
      %start
      [200 ['set-cookie' cookie-string]~]
      ~
      %.y
  ==
::
++  cookie-value
  'urbauth-~nul=0v3.q0p7t.mlkkq.cqtto.p0nvi.2ieea'
::
++  cookie-string
  %^  cat  3  cookie-value
  '; Path=/; Max-Age=604800'
--<|MERGE_RESOLUTION|>--- conflicted
+++ resolved
@@ -2096,11 +2096,7 @@
             'password=lidlut-tabwed-pillex-ridrup&redirect=/~landscape'
         ==
       ^=  expected-moves
-<<<<<<< HEAD
-        ^-  (list move:http-server-gate)
-=======
         ^-  (list move:eyre-gate)
->>>>>>> 137e4428
         :~  ::NOTE  this ~d7 is tied to the eyre-internal +session-timeout...
             :-  duct=~[/http-blah]
             [%pass p=/sessions/expire q=[%b [%wait p=(add start-now ~d7.m1)]]]
