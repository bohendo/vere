--- conflicted
+++ resolved
@@ -2044,17 +2044,10 @@
                 %give
                 %response
                 %start
-<<<<<<< HEAD
-                :-  200
-                :~  ['content-type' 'text/html']
-                    ['content-length' '1752']
-                ==
-=======
               ::
                 %+  complete-http-start-event
                   :-  200
                   ['content-type' 'text/html']~
->>>>>>> da287907
                 [~ (login-page:http-server-gate `'/~landscape/inner-path' ~nul)]
         ==  ==
     ==
