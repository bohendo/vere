--- conflicted
+++ resolved
@@ -1595,15 +1595,9 @@
     ::
       !>
       =|  =^state:naive
-<<<<<<< HEAD
-      =^  f  state  (init-red-full state)
-      =^  f  state  (n state %bat q:(gen-tx 3 pp-reject %losrut-key-0))
-      [escape.net sponsor.net]:(~(got by points.state) ~pinpun-pilsun)
-=======
       =^  f  state  init-red-simple
       =^  f  state  (n state %bat q:(gen-tx 2 pp-reject %losrut-key-0))
       [escape.net sponsor.net]:(got:orm points.state ~pinpun-pilsun)
->>>>>>> 16306dc4
     ::
     %+  expect-eq
       !>  [[~ ~losred] %.y ~losrut]
@@ -1728,15 +1722,9 @@
     ::
       !>
       =|  =^state:naive
-<<<<<<< HEAD
-      =^  f  state  (init-red-full state)
-      =^  f  state  (n state %bat q:(gen-tx 3 pp-cancel-escape %losrut-pp-key-0))
-      [escape.net sponsor.net]:(~(got by points.state) ~pinpun-pilsun)
-=======
       =^  f  state  init-red-simple
       =^  f  state  (n state %bat q:(gen-tx 2 pp-cancel-escape %losrut-pp-key-0))
       [escape.net sponsor.net]:(got:orm points.state ~pinpun-pilsun)
->>>>>>> 16306dc4
     ::
     %+  expect-eq
       !>  [~ %.y ~losrut]
@@ -1759,15 +1747,9 @@
     ::
       !>
       =|  =^state:naive
-<<<<<<< HEAD
-      =^  f  state  (init-red-full state)
-      =^  f  state  (n state %bat q:(gen-tx 3 dm-cancel-escape %holrut-dm-key-0))
-      [escape.net sponsor.net]:(~(got by points.state) ~dovmul-mogryt)
-=======
       =^  f  state  init-red-simple
       =^  f  state  (n state %bat q:(gen-tx 2 dm-cancel-escape %holrut-dm-key-0))
       [escape.net sponsor.net]:(got:orm points.state ~dovmul-mogryt)
->>>>>>> 16306dc4
     ::
     %+  expect-eq
       !>  [~ %.y ~holrut]
@@ -1843,15 +1825,9 @@
     ::
       !>
       =|  =^state:naive
-<<<<<<< HEAD
-      =^  f  state  (init-rut-full state)
-      =^  f  state  (n state %bat q:(gen-tx 3 pp-detach %losrut-key-0))
-      [escape.net sponsor.net]:(~(got by points.state) ~pinpun-pilsun)
-=======
       =^  f  state  init-rut-simple
       =^  f  state  (n state %bat q:(gen-tx 2 pp-detach %losrut-key-0))
       [escape.net sponsor.net]:(got:orm points.state ~pinpun-pilsun)
->>>>>>> 16306dc4
     ::
     %+  expect-eq
       !>  [~ %.n ~losrut]
@@ -1874,15 +1850,9 @@
     ::
       !>
       =|  =^state:naive
-<<<<<<< HEAD
-      =^  f  state  (init-rut-full state)
-      =^  f  state  (n state %bat q:(gen-tx 3 rt-detach %losrut-key-0))
-      [escape.net sponsor.net]:(~(got by points.state) ~radres-tinnyl)
-=======
       =^  f  state  init-rut-simple
       =^  f  state  (n state %bat q:(gen-tx 2 rt-detach %losrut-key-0))
       [escape.net sponsor.net]:(got:orm points.state ~radres-tinnyl)
->>>>>>> 16306dc4
     ::
     %+  expect-eq
       !>  [~ %.n ~losrut]
@@ -2086,15 +2056,9 @@
   ::
     !>
     =|  =^state:naive
-<<<<<<< HEAD
-    =^  f  state  (init-rut-full state)
-    =^  f  state  (n state %bat q:(gen-tx 1 rr-escape %holrut-rr-key-0))
-    [escape.net sponsor.net]:(~(got by points.state) ~rabsum-ravtyd)
-=======
     =^  f  state  init-rut-simple
     =^  f  state  (n state %bat q:(gen-tx 0 rr-escape %holrut-rr-key-0))
     [escape.net sponsor.net]:(got:orm points.state ~rabsum-ravtyd)
->>>>>>> 16306dc4
 ::
 ++  test-rut-l1-detach-1
   ::  L1-detach A1 | *   | *   | A1  | A1  | -> | *   | *   | ~   | ~
