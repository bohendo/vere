/-  *group-hook
=,  dejs:format
<<<<<<< HEAD
|_  act=action
=======
|_  act=group-hook-action
++  grad  %noun
++  grow
  |%
  ++  noun  act
  --
>>>>>>> 154f1538
++  grab
  |%
  ++  noun  action
  ++  json
    |=  jon=^json
    =<  (parse-action jon)
    |%
    ++  parse-action
      %-  of
      :~
        [%add add-action]
        [%remove pa]
      ==
    ::
    ++  add-action
      %-  ot
      :~  [%ship (su ;~(pfix sig fed:ag))]
          [%path pa]
      ==
    --
  --
--<|MERGE_RESOLUTION|>--- conflicted
+++ resolved
@@ -1,15 +1,11 @@
 /-  *group-hook
 =,  dejs:format
-<<<<<<< HEAD
 |_  act=action
-=======
-|_  act=group-hook-action
 ++  grad  %noun
 ++  grow
   |%
   ++  noun  act
   --
->>>>>>> 154f1538
 ++  grab
   |%
   ++  noun  action
