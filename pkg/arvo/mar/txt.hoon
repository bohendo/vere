--- conflicted
+++ resolved
@@ -193,11 +193,7 @@
     ::
     ++  resolve
       |=  [ali=(urge cord) bob=(urge cord)]
-<<<<<<< HEAD
-      ^-  {fic/{%| p/(list cord) q/(list cord)} ali/(urge cord) bob/(urge cord)}
-=======
       ^-  [fic=[%| p=(list cord) q=(list cord)] ali=(urge cord) bob=(urge cord)]
->>>>>>> 8bd82115
       =-  [[%| bac (annotate alc boc bac)] ali bob]
       |-  ^-  $:  $:  bac=(list cord)
                       alc=(list cord)
