--- conflicted
+++ resolved
@@ -17,11 +17,7 @@
 ++  grab  ^?
           |%                                            ::  convert from
           ++  noun  @t                                  ::  clam from %noun
-<<<<<<< HEAD
-          ++  mime  |=([p=mite q=octs] q.q)             ::  retrieve form $mime
-=======
           ++  mime  |=([p=mite q=octs] q.q)             ::  retrieve form %mime
->>>>>>> a92dd9e3
           --
 ++  grad  %mime
 --