--- conflicted
+++ resolved
@@ -4,12 +4,8 @@
 ++  grad  %noun
 ++  grow
   |%
-<<<<<<< HEAD
   ++  noun  cfg
-  ++  json  (conf cfg)
-=======
   ++  json  (config:enjs cfg)
->>>>>>> 18e396cf
   --
 ::
 ++  grab
