<<<<<<< HEAD
/+  *chat-json
=,  dejs:format
|_  act=chat-action
++  grad  %noun
++  grow
  |%
  ++  noun  act
  --
=======
/+  *chat-store
|_  act=action
>>>>>>> 18e396cf
++  grab
  |%
  ++  noun  action
  ++  json  action:dejs
  --
--<|MERGE_RESOLUTION|>--- conflicted
+++ resolved
@@ -1,16 +1,10 @@
-<<<<<<< HEAD
-/+  *chat-json
-=,  dejs:format
-|_  act=chat-action
+/+  *chat-store
+|_  act=action
 ++  grad  %noun
 ++  grow
   |%
   ++  noun  act
   --
-=======
-/+  *chat-store
-|_  act=action
->>>>>>> 18e396cf
 ++  grab
   |%
   ++  noun  action
