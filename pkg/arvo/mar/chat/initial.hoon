/+  *chat-store
|_  box=inbox
::
++  grad  %noun
++  grow
  |%
<<<<<<< HEAD
  ++  noun  box
  ++  json  (inbox-to-json box)
=======
  ++  json  (inbox:enjs box)
>>>>>>> 18e396cf
  --
::
++  grab
  |%
  ++  noun  inbox
  --
::
--<|MERGE_RESOLUTION|>--- conflicted
+++ resolved
@@ -4,12 +4,8 @@
 ++  grad  %noun
 ++  grow
   |%
-<<<<<<< HEAD
   ++  noun  box
-  ++  json  (inbox-to-json box)
-=======
   ++  json  (inbox:enjs box)
->>>>>>> 18e396cf
   --
 ::
 ++  grab
