::                                                      ::  ::
::::  /hoon/dojo/app                                    ::  ::::
  ::                                                    ::    ::
/?  309                                                 ::  arvo kelvin
/-  *sole, lens                                         ::  console structures
/+  sole, pprint,                                       ::
    auto=language-server-complete,                      ::
    easy-print=language-server-easy-print               ::
::                                                      ::  ::
::::                                                    ::  ::::
  ::                                                    ::    ::
=>  |%                                                  ::  external structures
    ++  id  @tasession                                  ::  session id
    ++  house                                           ::  all state
      $:  $6
          egg/@u                                        ::  command count
          hoc/(map id session)                          ::  conversations
          acl/(set ship)                                ::  remote access whitelist
      ==                                                ::
    ++  session                                         ::  per conversation
      $:  say/sole-share                                ::  command-line state
          dir/beam                                      ::  active path
          poy/(unit dojo-project)                       ::  working
          $:  ::  sur: structure imports
              ::
              sur=(list cable:clay)
              ::  lib: library imports
              ::
              lib=(list cable:clay)
          ==
          var/(map term cage)                           ::  variable state
          old/(set term)                                ::  used TLVs
          buf/tape                                      ::  multiline buffer
      ==                                                ::
    ++  monkey                                          ::  per conversation
      $:  say/sole-share                                ::  command-line state
          dir/beam                                      ::  active path
          poy/(unit dojo-project)                       ::  working
          var/(map term cage)                           ::  variable state
          old/(set term)                                ::  used TLVs
          buf/tape                                      ::  multiline buffer
      ==                                                ::
    ++  dojo-command                                    ::
      $^  (pair dojo-sink dojo-source)                  ::  route value
      {$brev p/term}                                    ::  unbind variable
    ::
    ++  dojo-sink                                       ::
      $%  {$flat p/path}                                ::  atom to unix
          {$pill p/path}                                ::  noun to unix pill
          ::  {$tree p/path}                            ::  noun to unix tree
          {$file p/beam}                                ::  save to clay
          $:  $http                                     ::  http outbound
              p/?($post $put)
              r/@t
          ==
          {$poke p/goal}                                ::  poke app
          {$show p/?($0 $1 $2 $3 $4 $5)}                ::  val/type/hoon/xray
          {$verb p/term}                                ::  store variable
      ==                                                ::
    ++  dojo-source                                     ::  construction node
      $:  p/@ud                                         ::  assembly index
          q/dojo-build                                  ::  general build
      ==                                                ::
    ++  dojo-build                                      ::  one arvo step
      $~  [%ex *hoon]
      $%  {$ur p/@t}                                    ::  http GET request
          {$ge p/dojo-model}                            ::  generator
          {$te p/term q/(list dojo-source)}             ::  thread
          {$dv p/path}                                  ::  core from source
          {$ex p/hoon}                                  ::  hoon expression
          {$sa p/mark}                                  ::  example mark value
          {$as p/mark q/dojo-source}                    ::  simple transmute
          {$do p/hoon q/dojo-source}                    ::  gate apply
          {$tu p/(list dojo-source)}                    ::  tuple
      ==                                                ::
    ++  dojo-model                                      ::  data construction
      $:  p/dojo-server                                 ::  core source
          q/dojo-config                                 ::  configuration
      ==                                                ::
    ++  dojo-server                                     ::  numbered device
      $:  p/@ud                                         ::  assembly index
          q/path                                        ::  gate path
      ==                                                ::
    ++  dojo-config                                     ::  configuration
      $:  p/(list dojo-source)                          ::  by order
          q/(map term (unit dojo-source))               ::  by keyword
      ==                                                ::
    ++  dojo-project                                    ::  construction state
      $:  mad/dojo-command                              ::  operation
          num/@ud                                       ::  number of tasks
          cud/(unit dojo-source)                        ::  now solving
          pux/(unit path)                               ::  working
          pro/(unit vase)                               ::  prompting loop
          per/(unit sole-edit)                          ::  pending reverse
          job/(map @ud dojo-build)                      ::  problems
          rez/(map @ud cage)                            ::  results
      ==                                                ::
    ++  bead  {p/(set beam) q/cage}                     ::  computed result
    ++  goal  {p/ship q/term}                           ::  flat application
    --
=>
|%
::  TODO: move to zuse? copied from clay
::
++  with-face  |=([face=@tas =vase] vase(p [%face face p.vase]))
++  with-faces
  =|  res=(unit vase)
  |=  vaz=(list [face=@tas =vase])
  ^-  vase
  ?~  vaz  (need res)
  =/  faz  (with-face i.vaz)
  =.  res  `?~(res faz (slop faz u.res))
  $(vaz t.vaz)
::  |parser-at: parsers for dojo expressions using :dir as working directory
::
++  parser-at
  |=  [our=ship dir=beam]
  |%
  ++  default-app         %hood
  ++  hoon-parser         (vang | (en-beam:format dir))
  ++  our                 p.dir
  ::
  ++  parse-command-line  ;~(sfix parse-command (star ace) (just '\0a'))
  ::
  ++  to-command
    |=  [gol=goal mod=dojo-model]
    ^-  dojo-command
    [[%poke gol] [0 [%ge mod(q.p [q.gol q.p.mod])]]]
  ::
  ++  parse-variable
    |*  [sym=rule src=rule]
    %+  cook
      |=  {a/term b/(unit dojo-source)}
      ^-  dojo-command
      ?~(b [%brev a] [[%verb a] u.b])
    ;~(plug sym (punt src))
  ::
  ++  parse-command
    :: =<  ;~(less |-(;~(pose (jest '|*') ;~(pfix next (knee ** |.(^$))))) .)
    %+  knee  *dojo-command  |.  ~+
    ;~  pose
      ;~  pfix  bar
        %+  cook  to-command
        (stag `goal`[our default-app] parse-model)
      ==
    ::
      ;~  pfix  col
        %+  cook
          |=  {a/goal b/$^(dojo-model dojo-source)}
          ?@  -.b  [[%poke a] b]
          (to-command a b)
        ;~  plug
          parse-goal
          ;~  pose
            ;~(pfix bar parse-model)
            ;~(pfix ace parse-source)
          ==
        ==
      ==
    ::
      ;~  pfix  tis
        ;~  pose
          (parse-variable (jest %dir) ;~(pfix ace :(stag 0 %ex parse-rood)))
          (parse-variable sym ;~(pfix ace parse-source))
        ==
      ==
    ::
      ;~  pfix  fas
        ;~  pose
          (parse-variable (cold %sur hep) ;~(pfix gap parse-cables))
          (parse-variable (cold %lib lus) ;~(pfix gap parse-cables))
        ==
      ==
    ::
      ;~((glue ace) parse-sink parse-source)
      (stag [%show %0] parse-source)
    ==
  ::
  ++  parse-sink
    ;~  pose
      ;~(plug (cold %file tar) parse-beam)
      ;~(plug (cold %flat pat) (most fas sym))
      ;~(plug (cold %pill dot) (most fas sym))
      ;~(plug (cold %http lus) (stag %post parse-url))
      ;~(plug (cold %http hep) (stag %put parse-url))
      (stag %show (cook $?($1 $2 $3 $4 $5) (cook lent (stun [1 5] wut))))
    ==
  ::
  ++  parse-cables
    %+  cook
      |=  cables=(list cable:clay)
      :+  0  %ex
      ^-  hoon
      ::
      :-  %clsg
      %+  turn  cables
      |=  cable=cable:clay
      ^-  hoon
      ::
      :+  %clhp
        ?~  face.cable
          [%rock %n ~]
        [%clhp [%rock %n ~] [%sand %tas u.face.cable]]
      [%sand %tas file-path.cable]
    (most ;~(plug com gaw) parse-cable)
  ::
  ++  parse-cable
    %+  cook  |=(a=cable:clay a)
    ;~  pose
      (stag ~ ;~(pfix tar sym))
      (cook |=([face=term tis=@ file=term] [`face file]) ;~(plug sym tis sym))
      (cook |=(a=term [`a a]) sym)
    ==
  ++  parse-source  (stag 0 parse-build)
  ++  parse-build
      %+  knee  *dojo-build  |.  ~+
      ;~  pose
        ;~(plug (cold %ur lus) parse-url)
        ;~(plug (cold %ge lus) parse-model)
        ;~(plug (cold %te hep) sym (star ;~(pfix ace parse-source)))
<<<<<<< HEAD
=======
        ;~(plug (cold %as pam) sym ;~(pfix ace parse-source))
>>>>>>> 212a17fe
        ;~(plug (cold %do cab) parse-hoon ;~(pfix ace parse-source))
        parse-value
      ==
  ::
  ++  parse-goal
    %+  cook  |=(a/goal a)
    ;~  pose
      ;~  plug
        ;~(pfix sig fed:ag)
        ;~(pose ;~(pfix fas sym) (easy default-app))
      ==
      %+  stag  our
      ;~(pose sym (easy default-app))
    ==
  ::
  ++  parse-beam
    %+  cook
      |=  a=path
      ::  hack: fixup paths that come out of the hoon parser
      ::
      ::    We currently invoke the hoon parser to read relative paths from
      ::    the command line, and this parser will produce leading ~ path
      ::    components with paths that start with a `/`.
      ::
      ::    This entire path is nuts and we shouldn't be representing paths
      ::    as arbitrary hoons.
      ::
      =?  a  &(?=(^ a) =('' i.a))
        t.a
      (fall (de-beam:format a) [`beak`[p q r]:dir (flop a)])
    =+  vez=hoon-parser
    (sear plex:vez (stag %clsg poor:vez))
  ::
  ++  parse-iden-url
    %+  cook
      |=([a=(unit knot) b=purl:eyre] [`(fall a *knot) b])
    auru:de-purl:html
  ::
  ++  parse-url
    %+  cook
      |=(a=purl:eyre (crip (en-purl:html a)))
    auri:de-purl:html
  ::
  ++  parse-model   ;~(plug parse-server parse-config)
  ++  parse-server  (stag 0 (most fas sym))
  ++  parse-hoon    tall:hoon-parser
  ::
  ++  parse-rood
    ::  XX should this use +hoon-parser instead to normalize the case?
    ::
    =>  (vang | (en-beam:format dir))
    ;~  pose
      rood
    ::
      ::  XX refactor ++scat
      ::
      =-  ;~(pfix cen (stag %clsg -))
      %+  sear  |=([a=@ud b=tyke] (posh ~ ~ a b))
      ;~  pose
        porc
        (cook |=(a=(list) [(lent a) ~]) (star cen))
      ==
    ==
  ++  parse-value
    ;~  pose
<<<<<<< HEAD
      ;~(plug (cold %as pad) sym ;~(pfix ace parse-source))
      (stag %sa ;~(pfix tar pad sym))
=======
      (stag %sa ;~(pfix tar pam sym))
>>>>>>> 212a17fe
      (stag %ex parse-hoon)
      (stag %tu (ifix [sel ser] (most ace parse-source)))
    ==
  ::
  ++  parse-config
    ;~  plug
      (star ;~(pfix ace (stag 0 parse-value)))
      %+  cook
        ~(gas by *(map term (unit dojo-source)))
      %-  star
      ;~  plug
        ;~(pfix com ace tis sym)
        (punt ;~(pfix ace (stag 0 parse-value)))
      ==
    ==
  --
--
::                                                      ::
::::                                                    ::
  ::                                                    ::
=,  gall
=+  foo=*monkey
=|  house                                               ::  program state
=*  state  -
=>  |%
::
++  xskol  `$-(type tank)`type-to-tank:pprint
++  xsell  `$-(vase tank)`vase-to-tank:pprint
::
++  he                                                  ::  per session
  |_  {hid/bowl:gall =id moz/(list card:agent:gall) session}
  ::
  ++  he-beam
    ^-  beam
    ?.  =([%ud 0] r.dir)
      dir
    dir(r [%da now.hid])
  ::
  ++  he-beak    `beak`[p q r]:he-beam
  ++  he-parser  (parser-at our.hid he-beam)
  ::
  ++  dy                                                ::  project work
    |_  dojo-project                                    ::
    ++  dy-abet  +>(poy `+<)                            ::  resolve
    ++  dy-amok  +>(poy ~)                              ::  terminate
    ::  +dy-sing: make a clay read request
    ::
    ++  dy-sing
      |=  [way=wire =care:clay =path]
      ^+  +>+>
      ?>  ?=(~ pux)
      %-  he-card(poy `+>+<(pux `way))
      =/  [=ship =desk =case:clay]  he-beak
      [%pass way %arvo %c %warp ship desk ~ %sing care case path]
    ::
    ++  dy-request
      |=  [way=wire =request:http]
      ^+  +>+>
      ?>  ?=(~ pux)
      %-  he-card(poy `+>+<(pux `way))
      [%pass way %arvo %i %request request *outbound-config:iris]
    ::
    ++  dy-stop                                         ::  stop work
      ^+  +>
      =.  poy  ~
      ?~  pux  +>
      %.  [%txt "! cancel {<u.pux>}"]
      =<  he-diff
      %-  he-card
      ?:  =(/wool u.pux)
        ::  really shoud stop the thread as well
        ::
        [%pass u.pux %agent [our.hid %spider] %leave ~]
      =/  [=ship =desk =case:clay]  he-beak
      [%pass u.pux %arvo %c %warp ship desk ~]
    ::
    ++  dy-errd                                         ::  reject change, abet
      |=  {rev/(unit sole-edit) err/@u}
      ^+  +>+>
      (he-errd(poy `+>+<) rev err)
    ::
    ++  dy-diff                                         ::  send effects, abet
      |=  fec/sole-effect
      ^+  +>+>
      (he-diff(poy `+>+<) fec)
    ::
    ++  dy-rash                                         ::  send effects, amok
      |=  fec/sole-effect
      ^+  +>+>
      (he-diff(poy ~) fec)
    ::
    ++  dy-init-command                                 ::  ++dojo-command
      |=  mad/dojo-command
      ^+  [mad +>]
      ?@  -.mad  [mad +>.$]
      =.  q.mad
        ?+(-.p.mad q.mad $http [0 %as %mime q.mad])
      =^  src  +>.$  (dy-init-source q.mad)
      [mad(q src) +>.$]
    ::
    ++  dy-init-source                                  ::  ++dojo-source
      |=  src/dojo-source
      ^+  [src +>]
      =^  bul  +>  (dy-init-build q.src)
      =:  p.src  num
          q.src  bul
        ==
      [src +>.$(num +(num), job (~(put by job) -.src +.src))]
    ::
    ++  dy-init-source-unit                             ::  (unit dojo-source)
      |=  urc/(unit dojo-source)
      ^+  [urc +>]
      ?~  urc  [~ +>]
      =^  src  +>  (dy-init-source u.urc)
      [`src +>.$]
    ::
    ++  dy-init-build                                   ::  ++dojo-build
      |=  bul/dojo-build
      ^+  [bul +>]
      ?-    -.bul
        $ex  [bul +>.$]
        $dv  [bul +>.$]
        $sa  [bul +>.$]
        $as  =^(mor +>.$ (dy-init-source q.bul) [bul(q mor) +>.$])
        $do  =^(mor +>.$ (dy-init-source q.bul) [bul(q mor) +>.$])
        $ge  =^(mod +>.$ (dy-init-model p.bul) [[%ge mod] +>.$])
        $te  =^(mod +>.$ (dy-init-ordered q.bul) [bul(q mod) +>.$])
        $ur  [bul +>.$]
        $tu  =^(dof +>.$ (dy-init-ordered p.bul) [[%tu dof] +>.$])
      ==
    ::
    ++  dy-init-model                                   ::  ++dojo-model
      |=  mol/dojo-model
      ^+  [mol +>]
      =^  one  +>.$  (dy-init-server p.mol)
      =^  two  +>.$  (dy-init-config q.mol)
      [[one two] +>.$]
    ::
    ++  dy-init-server                                  ::  ++dojo-server
      |=  srv/dojo-server
      =.  p.srv  num
      [srv +>.$(num +(num), job (~(put by job) num [%dv [%gen q.srv]]))]
    ::
    ++  dy-init-config                                  ::  prepare config
      |=  cig/dojo-config
      ^+  [cig +>]
      =^  ord  +>.$  (dy-init-ordered p.cig)
      =^  key  +>.$  (dy-init-named q.cig)
      [[ord key] +>.$]
    ::
    ++  dy-init-ordered                                 ::  (list dojo-source)
      |=  ord/(list dojo-source)
      ^+  [ord +>]
      ?~  ord  [~ +>.$]
      =^  fir  +>.$  (dy-init-source i.ord)
      =^  mor  +>.$  $(ord t.ord)
      [[fir mor] +>.$]
    ::
    ++  dy-init-named                                   ::  (map @tas dojo-src)
      |=  key/(map term (unit dojo-source))
      ^+  [key +>.$]
      ?~  key  [~ +>.$]
      =^  top  +>.$  (dy-init-source-unit q.n.key)
      =^  lef  +>.$  $(key l.key)
      =^  rit  +>.$  $(key r.key)
      [[[p.n.key top] lef rit] +>.$]
    ::
    ++  dy-init                                         ::  full initialize
      ^+  .
      =^(dam . (dy-init-command mad) +(mad dam))
    ::
    ++  dy-hand                                         ::  complete step
      |=  cag/cage
      ^+  +>+>
      ?>  ?=(^ cud)
      (dy-step(cud ~, rez (~(put by rez) p.u.cud cag)) +(p.u.cud))
    ::
    ++  dy-meal                                         ::  vase to cage
      |=  vax/vase
      ?.  &(?=(@ -.q.vax) ((sane %tas) -.q.vax))
        ~&  %dy-meal-cage
        (dy-rash %bel ~)
      (dy-hand -.q.vax (slot 3 vax))
    ::
    ++  dy-made-edit                                    ::  sole edit
      |=  cag/cage
      ^+  +>+>
      ?>  ?=(^ per)
      ?:  ?|  ?=(^ q.q.cag)
              =((lent buf.say) q.q.cag)
              !&(?=($del -.u.per) =(+(p.u.per) (lent buf.say)))
          ==
        dy-abet(per ~)
      (dy-errd(per ~) per q.q.cag)
    ::
    ++  dy-done                                         ::  dialog submit
      |=  txt/tape
      ?:  |(?=(^ per) ?=(^ pux) ?=(~ pro))
        ~&  %dy-no-prompt
        (dy-diff %bel ~)
      =/  res  (mule |.((slam u.pro !>(txt))))
      ?:  ?=(%| -.res)
        %-  (slog >%dy-done< p.res)
        (dy-rash %bel ~)  ::  TODO: or +dy-abet(per ~)  ?
      (dy-made-dial %noun p.res)
    ::
    ++  dy-cast
      |*  {typ/_* bun/vase}
      |=  a/vase  ^-  typ
      ~|  [p.bun p.a]
      ?>  (~(nest ut p.bun) & p.a)
      ;;(typ q.a)
    ::
    ++  dy-over                                         ::  finish construction
      ^+  +>
      ::  XX needs filter
      ::
      ?:  ?=({$show $3} -.mad)
        (dy-rash %tan (dy-show-source q.mad) ~)
      ?:  ?=($brev -.mad)
        =.  var  (~(del by var) p.mad)
        =<  dy-amok
        ?+  p.mad  .
          $?($eny $now $our)  !!
          $lib  .(lib ~)
          $sur  .(sur ~)
          $dir  .(dir [[our.hid %home ud+0] /])
        ==
      =+  cay=(~(got by rez) p.q.mad)
      ?-    -.p.mad
          $verb
        =.  var  (~(put by var) p.p.mad cay)
        ~|  bad-set+[p.p.mad p.q.cay]
        =<  dy-amok
        ?+  p.p.mad  .
            $eny  ~|(%entropy-is-eternal !!)
            $now  ~|(%time-is-immutable !!)
            $our  ~|(%self-is-immutable !!)
            $lib
          %_    .
              lib
            ((dy-cast (list cable:clay) !>(*(list cable:clay))) q.cay)
          ==
        ::
            $sur
          %_    .
              sur
            ((dy-cast (list cable:clay) !>(*(list cable:clay))) q.cay)
          ==
        ::
            $dir  =+  ^=  pax  ^-  path
                      =+  pax=((dy-cast path !>(*path)) q.cay)
                      ?:  ?=(~ pax)  ~[(scot %p our.hid) %home '0']
                      ?:  ?=({@ ~} pax)  ~[i.pax %home '0']
                      ?:  ?=({@ @ ~} pax)  ~[i.pax i.t.pax '0']
                      pax
                  =.  dir  (need (de-beam:format pax))
                  =-  +>(..dy (he-diff %tan - ~))
                  rose+[" " `~]^~[leaf+"=%" (smyt (en-beam:format he-beak s.dir))]
        ==
      ::
          $poke
        %-  he-card(poy ~)
        :*  %pass
            /poke
            %agent
            p.p.mad
            %poke
            cay
        ==
      ::
          $file
        %-  he-card(poy ~)
        :*  %pass  /file  %arvo  %c
            %info  (foal:space:userlib (en-beam:format p.p.mad) cay)
        ==
      ::
          $flat
        ?^  q.q.cay
          (dy-rash %tan [%leaf "not an atom"]~)
        (dy-rash %sav p.p.mad q.q.cay)
      ::
          $pill
        (dy-rash %sag p.p.mad q.q.cay)
      ::
          $http
        ?>  ?=($mime p.cay)
        =+  mim=;;(mime q.q.cay)
        %+  dy-request  /show
        :*  ?:(=(%put p.p.mad) %'PUT' %'POST')
            r.p.mad
            ~[['content-type' (en-mite:mimes:html p.mim)]]
            `q.mim
        ==
      ::
          $show
        |^  (prnt cay note)
        ++  prnt  ?:  (gte p.p.mad 4)
                    dy-xprint
                  dy-print
        ++  note  ^-  tang
                  ?-  p.p.mad
                    %0  ~
                    %1  [[%rose [~ "  " ~] (skol p.q.cay) ~] maar]
                    %2  [[%rose [~ "  " ~] (dy-show-type-noun p.q.cay) ~] maar]
                    ::%3  handled above 
                    %4  ~
                    %5  [[%rose [~ "  " ~] (xskol p.q.cay) ~] maar]
                  ==
        ++  maar  ?:  =(%noun p.cay)  ~
                  [[%rose [~ "    " ~] >p.cay< ~] ~]
        --
      ==
    ::
    ++  dy-show  |=(cay/cage (dy-print cay ~))
    ::
    ::  Print a value (given as a cage) and a note (given as a tang).
    ::
    ++  dy-xprint
      |=  {cay/cage tan/tang}
      %+  dy-rash  %tan
      %-  welp  :_  tan
      ?+  p.cay  [(xsell q.cay)]~
        $tang  ;;(tang q.q.cay)
        $httr
          =+  hit=;;(httr:eyre q.q.cay)
          =-  (flop (turn `wall`- |=(a/tape leaf+(dash:us a '' ~))))
          :-  "HTTP {<p.hit>}"
          %+  weld
            (turn q.hit |=({a/@t b/@t} "{(trip a)}: {(trip b)}"))
          :-  i=""
          t=(turn `wain`?~(r.hit ~ (to-wain:format q.u.r.hit)) trip)
      ==
    ::
    ::  Print a value (given as a cage) and a note (given as a tang).
    ::
    ++  dy-print
      |=  {cay/cage tan/tang}
      %+  dy-rash  %tan
      %-  welp  :_  tan
      ?+  p.cay  [(sell q.cay)]~
        $tang  ;;(tang q.q.cay)
        $httr
          =+  hit=;;(httr:eyre q.q.cay)
          =-  (flop (turn `wall`- |=(a/tape leaf+(dash:us a '' ~))))
          :-  "HTTP {<p.hit>}"
          %+  weld
            (turn q.hit |=({a/@t b/@t} "{(trip a)}: {(trip b)}"))
          :-  i=""
          t=(turn `wain`?~(r.hit ~ (to-wain:format q.u.r.hit)) trip)
      ==
  ++  dy-show-type-noun
    |=  a/type  ^-  tank
    =-  >[-]<
    |-  ^-  $?  $%  {$atom @tas (unit @)}
                    {$cell _$ _$}
                    {$face $@(term tune) _$}
                    {$fork (set _$)}
                    {$hold _$ hoon}
                ==
                wain                :: "<|core|>"
                $?($noun $void)
            ==
    ?+  a  a
      {$face ^}  a(q $(a q.a))
      {$cell ^}  a(p $(a p.a), q $(a q.a))
      {$fork *}  a(p (silt (turn ~(tap in p.a) |=(b/type ^$(a b)))))
      {$hint *}  !!
      {$core ^}  `wain`/core
      {$hold *}  a(p $(a p.a))
    ==
  ::
  ::  XX needs filter
  ::
  ++  dy-shown
    =/  jank-bucwut  :: FIXME just $? fishes when defined for some reason
      |*  [a=mold b=mold]
      |=(c=_`*`*a ?:(& (a c) (b c)))
    ::
    ::$?  hoon
    ;:    jank-bucwut
        hoon
        $^  {dy-shown dy-shown}
        $%  {$ur cord}
            {$sa mark}
            {$as mark dy-shown}
            {$do hoon dy-shown}
            {$te term (list dy-shown)}
            {$ge path (list dy-shown) (map term (unit dy-shown))}
            {$dv path}
        ==
    ==
  ::
  ++  dy-show-source
    |=  a/dojo-source  ^-  tank
    =-  >[-]<
    =+  `{@ bil/dojo-build}`a
    |-  ^-  dy-shown
    ?-  -.bil
      $?($ur $dv $sa)  bil
      $ex  ?.  ?=({$cltr *} p.bil)  p.bil
               |-  ^-  hoon
               ?~  p.p.bil  !!
               ?~  t.p.p.bil  i.p.p.bil
               [i.p.p.bil $(p.p.bil t.p.p.bil)]
      $tu  ?~  p.bil  !!
           |-
           ?~  t.p.bil  ^$(bil q.i.p.bil)
           [^$(bil q.i.p.bil) $(p.bil t.p.bil)]
      $as  bil(q $(bil q.q.bil))
      $do  bil(q $(bil q.q.bil))
      $te  bil(q (turn q.bil ..$))
      $ge  :+  %ge  q.p.p.bil
           [(turn p.q.p.bil ..$) (~(run by q.q.p.bil) (lift ..$))]
    ==
    ::
    ++  dy-edit                                         ::  handle edit
      |=  cal/sole-change
      ^+  +>+>
      =^  dat  say  (~(transceive sole say) cal)
      ?:  |(?=(^ per) ?=(^ pux) ?=(~ pro))
        ~&  %dy-edit-busy
        =^  lic  say  (~(transmit sole say) dat)
        (dy-diff %mor [%det lic] [%bel ~] ~)
      =>  .(per `dat)
      =/  res  (mule |.((slam u.pro !>((tufa buf.say)))))
      ?:  ?=(%| -.res)
        %-  (slog >%dy-edit< p.res)
        (dy-rash %bel ~)  ::  TODO: or +dy-abet(per ~)  ?
      (dy-made-edit %noun p.res)
    ::
    ++  dy-type                                         ::  sole action
      |=  act/sole-action
      ?-  -.dat.act
        $det  (dy-edit +.dat.act)
        $ret  (dy-done (tufa buf.say))
        $clr  dy-stop
        $tab  +>+>
      ==
    ::
    ++  dy-cage       |=(num/@ud (~(got by rez) num))   ::  known cage
    ++  dy-vase       |=(num/@ud q:(dy-cage num))       ::  known vase
    ++  dy-sore
      |=  src/(list dojo-source)
      ^-  vase
      ?~  src
        !>(~)
      (slop (dy-vase p.i.src) $(src t.src))
    ::
    ++  dy-run-generator
      !.
      |=  [cay=cage cig=dojo-config]
      ^+  +>+>
      ?.  (~(nest ut [%cell [%atom %$ ~] %noun]) | p.q.cay)
        ::  naked generator; takes one argument
        ::
        ?.  &(?=({* ~} p.cig) ?=(~ q.cig))
          ~|(%one-argument !!)
        =/  res  (mule |.((slam q.cay (dy-vase p.i.p.cig))))
        ?:  ?=(%| -.res)
          ::  TODO: or +dy-rash  ?
          (he-diff(poy ~) %tan leaf+"dojo: naked generator failure" p.res)
        (dy-hand %noun p.res)
      ::  normal generator
      ::
      ::    A normal generator takes as arguments:
      ::    - event args: date, entropy, beak (network location)
      ::    - positional arguments, as a list
      ::    - optional keyword arguments, as name-value pairs
      ::
      ::    The generator is a pair of a result mark and a gate.
      ::    TODO: test %ask generators
      ::
      =/  wat  (mule |.(!<(?(%ask %say) (slot 2 q.cay))))
      ?:  ?=(%| -.wat)
        (he-diff(poy ~) %tan leaf+"dojo: generator neither %ask nor %say" p.wat)
      =-  =/  res  (mule -)
          ?:  ?=(%| -.res)
            (he-diff(poy ~) %tan leaf+"dojo: generator failure" p.res)
          ?-  p.wat
            %ask  (dy-made-dial %noun p.res)
            %say  (dy-made-gent %noun p.res)
          ==
      ::  gat: generator gate
      ::  som: default gat sample
      ::  ven: event arguments
      ::  poz: positional arguments
      ::  kev: key-value named arguments
      ::  kuv: default keyword arguments
      ::  sam: fully populated sample
      ::  rog: default gat sample
      ::
      |.  ^-  vase
      =/  gat=vase  (slot 3 q.cay)
      =/  som=vase  (slot 6 gat)
      =/  ven=vase  !>([now=now.hid eny=eny.hid bec=he-beak])
      =/  poz=vase  (dy-sore p.cig)
      =/  kev=vase
        =/  kuv=(unit vase)  (slew 7 som)
        ?:  =(~ q.cig)
          (fall kuv !>(~))
        =/  soz=(list [var=term vax=vase])
          %~  tap  by
          %-  ~(run by q.cig)
          |=(val=(unit dojo-source) ?~(val !>([~ ~]) (dy-vase p.u.val)))
        ~|  keyword-arg-failure+~(key by q.cig)
        %+  slap
          (with-faces kuv+(need kuv) rep+(with-faces soz) ~)
        :+  %cncb  [%kuv]~
        %+  turn  soz
        |=  [var=term *]
        ^-  [wing hoon]
        [[var]~ [%wing var %rep ~]]
      ::
      =/  sam=vase  :(slop ven poz kev)
      ?.  (~(nest ut p.som) | p.sam)
        ~>  %slog.1^leaf+"dojo: nest-need"
        ~>  %slog.0^(skol p.som)
        ~>  %slog.1^leaf+"dojo: nest-have"
        ~>  %slog.0^(skol p.sam)
        !!
      (slam gat sam)
    ::
    ++  dy-made-dial                                    ::  dialog product
      |=  cag/cage
      ^+  +>+>
      ?.  ?=(^ q.q.cag)
        (dy-errd ~ q.q.cag)
      =+  tan=((list tank) +2.q.q.cag)
      =.  +>+>.$  (he-diff %tan tan)
      =+  vax=(sped (slot 3 q.cag))
      ?+    -.q.vax  !!
          %&
        ?~  +.q.vax
          ~&  %dy-made-dial-abort
          (dy-rash %bel ~)
        (dy-meal (slot 7 vax))
      ::
          %|
        =<  he-pone
        %-  dy-diff(pro `(slap (slot 7 vax) [%limb %q]))
        =+  pom=(sole-prompt +<.q.vax)
        [%pro pom(cad [':' ' ' cad.pom])]
      ==
    ::
    ++  dy-made-gent                                    ::  generator product
      |=  cag/cage
      (dy-meal q.cag)
    ::
    ++  dy-made-noun                                    ::  generator product
      |=  cag/cage
      (dy-hand %noun q.cag)
    ::
    ++  dy-wool-poke
      |=  [fil=term src=(list dojo-source)]
      ^+  +>+>
      ?>  ?=(~ pux)
      =/  tid  (scot %ta (cat 3 'dojo_' (scot %uv (sham eny.hid))))
      =.  poy  `+>+<.$(pux `/wool)
      =.  +>+>.$
        %-  he-card
        [%pass /wool %agent [our.hid %spider] %watch /thread-result/[tid]]
      %-  he-card
      =/  =cage  ::  also sub
        [%spider-start !>([~ `tid fil (dy-sore src)])]
      [%pass /wool %agent [our.hid %spider] %poke cage]
    ::
    ++  dy-make                                         ::  build step
      ^+  +>
      ?>  ?=(^ cud)
      =/  bil  q.u.cud
      ?-    -.bil
          %ur  (dy-request /hand `request:http`[%'GET' p.bil ~ ~])
          %te  (dy-wool-poke p.bil q.bil)
          %ex  (dy-mere p.bil)
          %dv  (dy-sing hand+p.bil %a (snoc p.bil %hoon))
          %ge  (dy-run-generator (dy-cage p.p.p.bil) q.p.bil)
          %sa
        =+  .^(=dais:clay cb+(en-beam:format he-beak /[p.bil]))
        (dy-hand p.bil bunt:dais)
      ::
          %as
        =/  cag=cage  (dy-cage p.q.bil)
        =+  .^(=tube:clay cc+(en-beam:format he-beak /[p.bil]/[p.cag]))
        (dy-hand p.bil (tube q.cag))
      ::
          %do
        =/  gat  (dy-eval p.bil)
        ?:  ?=(%| -.gat)
          (he-diff(poy ~) %tan leaf+"dojo: %do create gate failed" p.gat)
        =/  res  (mule |.((slam q.p.gat (dy-vase p.q.bil))))
        ?:  ?=(%| -.res)
          (he-diff(poy ~) %tan leaf+"dojo: %do execute failed" p.res)
        (dy-hand %noun p.res)
      ::
          %tu
        %+  dy-hand  %noun
        |-  ^-  vase
        ?~  p.bil  !!
        =/  hed  (dy-vase p.i.p.bil)
        ?~  t.p.bil  hed
        (slop hed $(p.bil t.p.bil))
      ==
    ::  +dy-hoon-var: if input is a dojo variable lookup, perform it
    ::
    ::    If the expression is a bare reference to a Dojo variable,
    ::    produce that variable's value; otherwise, produce ~.
    ::
    ++  dy-hoon-var
      =+  ^=  ope
          |=  gen/hoon  ^-  hoon
          ?:  ?=(?($sgld $sgbn) -.gen)
            $(gen q.gen)
          =+  ~(open ap gen)
          ?.(=(gen -) $(gen -) gen)
      |=  gen/hoon  ^-  (unit cage)
      =.  gen  (ope gen)
      ?:  ?=({$cnts {@ ~} ~} gen)
        (~(get by var) i.p.gen)
      ~
    ::  +dy-mere: execute hoon and complete construction step
    ::
    ++  dy-mere
      |=  =hoon
      =/  res  (dy-eval hoon)
      ?:  ?=(%| -.res)
        (he-diff(poy ~) %tan leaf+"dojo: hoon expression failed" p.res)
      (dy-hand p.res)
    ::  +dy-eval: run hoon source against the dojo subject
    ::
    ::    TODO: use /lib and /sur imports to construct subject
    ::
    ++  dy-eval
      |=  =hoon
      ^-  (each cage tang)
      ?^  val=(dy-hoon-var hoon)
        &+u.val
      !.
      %-  mule  |.
      :-  %noun
      =/  vaz=(list [term vase])
        (turn ~(tap by var) |=([lal=term cag=cage] [lal q.cag]))
      =/  sut  (slop !>([our=our now=now eny=eny]:hid) !>(..zuse))
      =?  sut  ?=(^ vaz)  (slop (with-faces vaz) sut)
      (slap sut hoon)
    ::
    ++  dy-step                                         ::  advance project
      |=  nex/@ud
      ^+  +>+>
      ?>  ?=(~ cud)
      ?:  =(nex num)
        dy-over
      ?:  =([%show %3] -.mad)                           :: just show source
        dy-over
      dy-make(cud `[nex (~(got by job) nex)])
    --
  ::
  ++  he-dope
    |=  txt/tape                                        ::
    ^-  (each (unit (each dojo-command tape)) hair)     ::  prefix+result
    =+  len=+((lent txt))                               ::  line length
    =.  txt  (weld buf `tape`(weld txt "\0a"))          ::
    =+  vex=((full parse-command-line:he-parser) [1 1] txt)
    ?:  =(q.p.vex len)                                  ::  matched to line end
      [%& ~]                                            ::
    ?:  =(p.p.vex +((lent (skim txt |=(a/@ =(10 a)))))) ::  parsed all lines
      [%& ~ ?~(q.vex [%| txt] [%& p.u.q.vex])]          ::  new buffer+complete
    [%| p.p.vex (dec q.p.vex)]                          ::  syntax error
  ::
  ++  he-duke                                           ::  ++he-dope variant
    |=  txt/tape
    ^-  (each (unit (each dojo-command tape)) @ud)
    =+  foy=(he-dope txt)
    ?-  -.foy
      %|  [%| q.p.foy]
      %&  [%& p.foy]
    ==
  ::
  ++  he-abet                                           ::  resolve
    [(flop moz) %_(state hoc (~(put by hoc) id +<+>+))]
  ::
  ++  he-card                                           ::  emit gift
    |=  =card:agent:gall
    ^+  +>
    =?  card  ?=(%pass -.card)
      card(p [id p.card])
    %_(+> moz [card moz])
  ::
  ++  he-diff                                           ::  emit update
    |=  fec/sole-effect
    ^+  +>
    (he-card %give %fact ~[/sole/[id]] %sole-effect !>(fec))
  ::
  ++  he-stop                                           ::  abort work
    ^+  .
    ?~(poy . ~(dy-stop dy u.poy))
  ::
  ++  he-peer                                           ::  subscribe to
    |=  pax/path
    ?>(=(~ pax) he-prom)
  ::
  ++  he-pine                                           ::  restore prompt
    ^+  .
    ?^  poy  .
    he-prom:he-pone
  ::
  ++  he-errd                                           ::  reject update
    |=  {rev/(unit sole-edit) err/@u}  ^+  +>
    =+  red=(fall rev [%nop ~])       ::  required for error location sync
    =^  lic  say  (~(transmit sole say) red)
    (he-diff %mor [%det lic] [%err err] ~)
  ::
  ++  he-pone                                           ::  clear prompt
    ^+  .
    =^  cal  say  (~(transmit sole say) [%set ~])
    (he-diff %mor [%det cal] ~)
  ::
  ++  he-prow                                           ::  where we are
    ^-  tape
    ?:  &(=(our.hid p.dir) =(%home q.dir) =([%ud 0] r.dir) =(~ s.dir))  ~
    %+  weld
      ?:  &(=(our.hid p.dir) =([%ud 0] r.dir))
        (weld "/" (trip q.dir))
      ;:  weld
        "/"  ?:(=(our.hid p.dir) "=" (scow %p p.dir))
        "/"  ?:(=(%home q.dir) "=" (trip q.dir))
        "/"  ?:(=([%ud 0] r.dir) "=" (scow r.dir))
      ==
    ?:(=(~ s.dir) "" (spud (flop s.dir)))
  ::
  ++  he-prom                                           ::  send prompt
    %-  he-diff
    :-  %pro
    [& %$ (weld he-prow ?~(buf "> " "< "))]
  ::
  ++  he-writ
    |=  [way=wire =riot:clay]
    ^+  +>
    ?>  ?=(^ poy)
    =<  he-pine
    ?+    way  !!
        [%hand *]
      ?~  riot
        (he-diff(poy ~) %tan >%generator-build-fail< >(snoc t.way %hoon)< ~)
      (~(dy-hand dy u.poy(pux ~)) noun+!<(vase q.r.u.riot))
    ==
  ::
  ++  he-unto                                           ::  result from agent
    |=  {way/wire cit/sign:agent:gall}
    ^+  +>
    ?.  ?=($poke-ack -.cit)
      ~&  [%strange-unto cit]
      +>
    ?~  p.cit
      (he-diff %txt ">=")
    (he-diff %tan leaf+"dojo: app poke failed" u.p.cit)
  ::
  ++  he-wool
    |=  [way=wire =sign:agent:gall]
    ^+  +>
    ?-    -.sign
        %poke-ack
      ?~  p.sign
        +>.$
      =.  +>.$  (he-diff(poy ~) %tan leaf+"dojo: thread poke failed" u.p.sign)
      (he-card %pass /wool %agent [our.hid %spider] %leave ~)
    ::
        %watch-ack
      ?~  p.sign
        +>.$
      (he-diff(poy ~) %tan leaf+"dojo: thread watch failed" u.p.sign)
    ::
        %fact
      ?+    p.cage.sign  ~|([%dojo-thread-bad-mark-result p.cage.sign] !!)
          %thread-fail
        =+  !<([=term =tang] q.cage.sign)
        %+  he-diff(poy ~)  %tan
        (flop `^tang`[leaf+"thread failed: {<term>}" tang])
      ::
          %thread-done
        ?>  ?=(^ poy)
        (~(dy-hand dy u.poy(pux ~)) %noun q.cage.sign)
      ==
    ::
        %kick  +>.$
    ==
  ::  +he-http-response: result from http-client
  ::
  ++  he-http-response
    |=  [way=wire response=client-response:iris]
    ^+  +>
    ?>  ?=(^ poy)
    =<  he-pine
    ?.  ?=(%finished -.response)
      ~&  %dojo-received-http-progress
      +>
    ::
    ~!  response
    %.  [%httr !>((to-httr:iris response-header.response full-file.response))]
    =+  dye=~(. dy u.poy(pux ~))
    ?+  way  !!
      {$hand ~}  dy-hand:dye
      {$show ~}  dy-show:dye
    ==
  ::
  ++  he-lens
    |=  com/command:lens
    ^+  +>
    =/  source=dojo-source
        =|  num/@
        =-  ?.  ?=($send-api -.sink.com)  ::  XX  num is incorrect
              sor
            :-  0
            :+  %as  `mark`(cat 3 api.sink.com '-poke')
            :-  1
            :+  %do
              ^-  hoon
              :+  %brtr  [%base %noun]
              :^  %clls  [%rock %tas %post]
                [%rock %$ endpoint.sink.com]
              [%cnts [%& 6]~ ~]
            sor
        ^=  sor
        |-  ^-  dojo-source
        :-  num
        ?-    -.source.com
            $data        [%ex %sand %t data.source.com]
            $dojo
          %+  rash  command.source.com
          (ifix [(punt gap) (punt gap)] parse-build:he-parser)
        ::
            $clay
          :-  %ex
          ^-  hoon
          :+  %dtkt
            [%base %noun]
          :+  %clhp
            [%rock %tas %cx]
          %+  rash  pax.source.com
          rood:(vang | /(scot %p our.hid)/home/(scot %da now.hid))
        ::
            $url         [%ur (crip (en-purl:html url.source.com))]
            $api         !!
            $get-api
          :-  %ex
          ^-  hoon
          :+  %dtkt
            [%like ~[%json] ~]
          :*  %clsg
              [%rock %tas %gx]
              [%sand %ta (scot %p our.hid)]
              [%sand %tas api.source.com]
              [%sand %ta (scot %da now.hid)]
              (turn endpoint.source.com |=(a/@t [%sand %ta a]))
          ==
        ::
            $listen-api  !!
            $export      !!
            $import      !!
            $as
          :*  %as  mar.source.com
              $(num +(num), source.com next.source.com)
          ==
        ::
            $hoon
          :*  %do
              %+  rash  code.source.com
              tall:(vang | /(scot %p our.hid)/home/(scot %da now.hid))
              $(num +(num), source.com next.source.com)
          ==
        ::
            $tuple
          :-  %tu
          |-  ^-  (list dojo-source)
          ?~  next.source.com
            ~
          =.  num  +(num)
          :-  ^$(source.com i.next.source.com)
          $(next.source.com t.next.source.com)
        ==
    =+  |-  ^-  sink/dojo-sink
        ?-  -.sink.com
          $stdout       [%show %0]
          $output-file  $(sink.com [%command (cat 3 '@' pax.sink.com)])
          $output-pill  $(sink.com [%command (cat 3 '.' pax.sink.com)])
          $output-clay  [%file (need (de-beam:format pax.sink.com))]
          $url          [%http %post (crip (en-purl:html url.sink.com))]
          $to-api       !!
          $send-api     [%poke our.hid api.sink.com]
          $command      (rash command.sink.com parse-sink:he-parser)
          $app          [%poke our.hid app.sink.com]
        ==
    (he-plan sink source)
  ::
  ++  he-like                                           ::  accept line
    |=  buf/(list @c)
    =(%& -:(he-dope (tufa buf)))
  ::
  ++  he-stir                                           ::  apply change
    |=  cal/sole-change
    ^+  +>
    ::  ~&  [%his-clock ler.cal]
    ::  ~&  [%our-clock ven.say]
    =^  dat  say  (~(transceive sole say) cal)
    ?.  ?&  ?=($del -.dat)
            =(+(p.dat) (lent buf.say))
        ==
      +>.$
    =+  foy=(he-dope (tufa buf.say))
    ?:  ?=(%& -.foy)  +>.$
    ::  ~&  [%bad-change dat ted.cal]
    ::  ~&  [%our-leg leg.say]
    (he-errd `dat q.p.foy)
  ::
  ++  he-plan                                           ::  execute command
    |=  mad/dojo-command
    ^+  +>
    ?>  ?=(~ poy)
    he-pine:(dy-step:~(dy-init dy %*(. *dojo-project mad mad)) 0)
  ::
  ++  he-done                                           ::  parse command
    |=  txt/tape
    ^+  +>
    ?~  txt
      =<  he-prom(buf ~)
      %-  he-diff
      :~  %mor
          [%txt "> "]
          [%nex ~]
      ==
    =+  doy=(he-duke txt)
    ?-    -.doy
        %|  (he-errd ~ p.doy)
        %&
      ?~  p.doy
        (he-errd ~ (lent txt))
      =+  old=(weld ?~(buf "> " "  ") (tufa buf.say))
      =^  cal  say  (~(transmit sole say) [%set ~])
      =.  +>.$   (he-diff %mor txt+old nex+~ det+cal ~)
      ?-  -.u.p.doy
        %&  (he-plan(buf ~) p.u.p.doy)
        %|  he-prom(buf p.u.p.doy)
      ==
    ==
  ::
  ++  he-tab
    |=  pos=@ud
    ^+  +>
    =*  res  +>
    =/  [back-pos=@ud fore-pos=@ud txt=tape]
        (insert-magic:auto (add (lent buf) pos) :(weld buf (tufa buf.say)))
    =/  id-len  (sub fore-pos back-pos)
    =/  fore-pos-diff  (sub fore-pos pos)
    =+  vex=((full parse-command-line:he-parser) [1 1] txt)
    ?.  ?=([* ~ [* @ %ex *] *] vex)
      (he-tab-not-hoon pos :(weld buf (tufa buf.say) "\0a"))
    =/  typ  p:(slop q:he-hoon-head !>(..dawn))
    =/  tl  (tab-list-hoon:auto typ p.q.q.p.u.q.vex)
    =/  advance  (advance-hoon:auto typ p.q.q.p.u.q.vex)
    =?  res  ?=(^ advance)
      =/  to-send
        (trip (rsh 3 (sub pos back-pos) u.advance))
      =|  fxs=(list sole-effect)
      =.  .
        |-  ^+  +.$
        ?.  (gth fore-pos-diff 0)
          +.$
        =^  lic  say  (~(transmit sole say) %del pos)
        %=  $
          fxs            [det+lic fxs]
          fore-pos-diff  (dec fore-pos-diff)
        ==
      ::  =.  pos  (add pos fore-pos-diff)
      |-  ^+  res
      ?~  to-send
        (he-diff %mor (flop fxs))
      =^  lic  say  (~(transmit sole say) %ins pos `@c`i.to-send)
      $(to-send t.to-send, fxs [`sole-effect`det+lic fxs], pos +(pos))
    ::  If couldn't search (eg cursor not in appropriate position), do
    ::  nothing.
    ::
    ?:  ?=(~ tl)
      res
    ::  If no options, ring the bell
    ::
    ?:  =([~ ~] tl)
      (he-diff %bel ~)
    ::  If only one option, don't print unless the option is already
    ::  typed in.
    ::
    ?:  &(?=([* ~] u.tl) !=((met 3 (need advance)) id-len))
      res
    ::  Else, print results
    ::
    =/  lots  (gth (lent u.tl) 10)
    %+  he-diff  %tab
    %+  turn  u.tl
    |=  [=term =type]
    ~|  term
    :-  term
    ?:  lots
      *tank
    ::  +perk is broken because *perk crashes.
    ::
    ?:  =(%perk term)
      *tank
    ~(duck easy-print type)
  ::
  ::  Full tab complete for all Dojo sinks and sources is a madmans job.
  ::  Instead, we try to parse limited but common forms we know we can
  ::  autocomplete correctly
  ++  he-tab-not-hoon
    |=  [pos=@ud txt=tape]
    ^+  +>
    =*  res  +>
    |^
    =/  naked-poke=(unit term)
      %+  rust  txt
      (full (ifix [col (just `@`10)] ;~(pose sym (easy %$))))
    ?^  naked-poke
      (complete-naked-poke u.naked-poke)
    =/  variable=(unit term)
      %+  rust  txt
      (full (ifix [tis (just `@`10)] ;~(pose sym (easy %$))))
    ?^  variable
      (complete-variable u.variable)
    =/  gen-poke-to-app=(unit [term term])
      %+  rust  txt
      ;~  sfix
        ;~  (glue bar)
          ;~(pose ;~(pfix col sym) (easy %$))
          ;~(pose sym (easy %$))
        ==
        (just `@`10)
      ==
    ?^  gen-poke-to-app
      (complete-gen-poke-to-app u.gen-poke-to-app)
    =/  naked-gen=(unit term)
      %+  rust  txt
      (full (ifix [lus (just `@`10)] ;~(pose sym (easy %$))))
    ?~  naked-gen
      res
    (complete-naked-gen u.naked-gen)
    ::
    ++  complete-naked-poke
      |=  app=term
      =/  pax=path
        /(scot %p our.hid)/[q.byk.hid]/(scot %da now.hid)/app
      %+  complete  (cat 3 ':' app)
      %+  murn  ~(tap by dir:.^(arch %cy pax))
      |=  [=term ~]
      ^-  (unit [^term tank])
      ?.  =(app (end 3 (met 3 app) term))
        ~
      ?~  =<(fil .^(arch %cy (weld pax ~[term %hoon])))
        ~
      `[(cat 3 ':' term) *tank]
    ::
    ++  complete-variable
      |=  variable=term
      %+  complete  variable
      %+  murn  ~(tap by var)
      |=  [name=term =cage]
      ^-  (unit [term tank])
      ?.  =(variable (end 3 (met 3 variable) name))
        ~
      `[name (sell q.cage)]
    ::
    ++  complete-gen-poke-to-app
      |=  [app=term gen=term]
      =.  app
        ?:(?=(%$ app) %hood app)
      %+  complete
        ?:  =(%hood app)
          (cat 3 '|' gen)
        :((cury cat 3) ':' app '|' gen)
      =/  pfix=path
        /(scot %p our.hid)/[q.byk.hid]/(scot %da now.hid)/gen/[app]
      ::
      %^  tab-generators:auto  pfix  `app
      %+  murn
        ~(tap by dir:.^(arch %cy pfix))
      |=  [=term ~]
      ?.  =(gen (end 3 (met 3 gen) term))
        ~
      ?~  =<(fil .^(arch %cy (weld pfix ~[term %hoon])))
        ~
      (some term)
    ::
    ++  complete-naked-gen
      |=  gen=term
      %+  complete  (cat 3 '+' gen)
      =/  pax=path
        /(scot %p our.hid)/[q.byk.hid]/(scot %da now.hid)/gen
      %^  tab-generators:auto  pax  ~
      %+  murn
        ~(tap by dir:.^(arch %cy pax))
      |=  [=term ~]
      ?.  =(gen (end 3 (met 3 gen) term))
        ~
      ?~  =<(fil .^(arch %cy (weld pax ~[term %hoon])))
        ~
      (some term)
    ::
    ++  complete
      |=  [completing=term options=(list [term tank])]
      ?~  options
        res
      =/  advance
        (longest-match:auto options)
      =.  pos
        (dec (lent txt))  :: lock cursor at end
      =/  back-pos
        (sub pos (met 3 completing))
      =/  to-send
        (trip (rsh 3 (sub pos back-pos) advance))
      =|  fxs=(list sole-effect)
      ::
      :: Cursor is guaranteed to be at end so we don't worry about the
      :: backwards case
      ::
      =.  res
        |-  ^+  res
        ?~  to-send
          (he-diff %mor (flop fxs))
        =^  lic  say  (~(transmit sole say) %ins pos `@c`i.to-send)
        $(to-send t.to-send, fxs [`sole-effect`det+lic fxs], pos +(pos))
      ::  If no options, ring the bell
      ::
      ?:  =(~ options)
        (he-diff %bel ~)
      ::  If only one option, don't print unless the option is already
      ::  typed in.
      ::
      ?:  &(?=([* ~] options) !=((met 3 advance) (met 3 completing)))
        res
      ::  Else, print results
      ::
      %+  he-diff  %tab
      options
    --
  ::
  ++  he-type                                           ::  apply input
    |=  act/sole-action
    ^+  +>
    ?^  poy
      he-pine:(~(dy-type dy u.poy) act)
    ?-  -.dat.act
      $det  (he-stir +.dat.act)
      $ret  (he-done (tufa buf.say))
      $clr  he-pine(buf "")
      $tab  (he-tab +.dat.act)
    ==
  ::
  ++  he-lame                                           ::  handle error
    |=  {wut/term why/tang}
    ^+  +>
    %-  (slog (flop `tang`[>%dojo-lame wut< why]))
    ?^  poy
      he-pine:~(dy-amok dy u.poy)
    he-pine                           ::  XX give mean to original keystroke
  ::
  ++  he-hoon-head                                      ::  dynamic state
    ::  todo: how do i separate the toplevel 'dojo state' comment?
    ::  dojo state
    ::
    ::  our: the name of this urbit
    ::  now: the current time
    ::  eny: a piece of random entropy
    ::
    ^-  cage
    :-  %noun
    =+  sloop=|=({a/vase b/vase} ?:(=(*vase a) b ?:(=(*vase b) a (slop a b))))
    %+  sloop
      %-  ~(rep by var)
      |=  {{a/term @ b/vase} c/vase}  ^-  vase
      (sloop b(p face+[a p.b]) c)
    !>([our=our now=now eny=eny]:hid)
  --
--
^-  agent:gall
|_  hid=bowl:gall
++  on-init
  `..on-init
::
++  on-save
  !>(state)
::
++  on-load
  |=  old=vase
  ?:  ?=(%6 +<.old)
    `..on-init(state !<(house old))
  =/  old-5  !<([%5 egg=@u hoc=(map id session)] old)
  =/  =house  [%6 egg.old-5 hoc.old-5 *(set ship)]
  `..on-init(state house)
::
++  on-poke
  |=  [=mark =vase]
  ^-  (quip card:agent:gall _..on-init)
  =^  moves  state
    ^-  (quip card:agent:gall house)
    ?+  mark  ~|([%dojo-poke-bad-mark mark] !!)
    ::
        %sole-action
      =/  act  !<(sole-action vase)
      he-abet:(~(he-type he hid id.act ~ (~(got by hoc) id.act)) act)
    ::
        %lens-command
      =+  !<([=id =command:lens] vase)
      he-abet:(~(he-lens he hid id ~ (~(got by hoc) id)) command)
    ::
        %allow-remote-login
      =/  who  !<(@p vase)
      `state(acl (~(put in acl) who))
    ::
        %revoke-remote-login
      =/  who  !<(@p vase)
      :_  state(acl (~(del in acl) who))
      [%give %kick ~ `who]~
    ::
        %list-remote-logins
      ~&  acl
      `state
    ::
        %wipe
      ~&  %dojo-wipe
      =.  hoc
        %-  ~(run by hoc)
        |=  =session
        %_  session
          sur  ~
          lib  ~
          var  ~
          old  ~
        ==
      [~ state]
    ==
  ::
  [moves ..on-init]
::
++  on-watch
  |=  =path
  ^-  (quip card:agent:gall _..on-init)
  ?>  ?|  (team:title our.hid src.hid)
          (~(has in acl) src.hid)
      ==
  ?>  ?=([%sole @ ~] path)
  =/  id  i.t.path
  =?  hoc  (~(has by hoc) id)
    ~&  [%dojo-peer-replaced id]
    (~(del by hoc) id)
  =/  =session  %*(. *session -.dir [our.hid %home ud+0])
  =^  moves  state
    he-abet:~(he-prom he hid id ~ session)
  [moves ..on-init]
::
++  on-leave
  |=  =path
  ?>  ?=([%sole *] path)
  =.  hoc  (~(del by hoc) t.path)
  [~ ..on-init]
::
++  on-peek
  |=  path
  *(unit (unit cage))
::
++  on-agent
  |=  [=wire =sign:agent:gall]
  ?>  ?=([@ @ *] wire)
  =/  =session  (~(got by hoc) i.wire)
  =/  he-full  ~(. he hid i.wire ~ session)
  =^  moves  state
    =<  he-abet
    ^+  he
    ?+  i.t.wire  ~|([%dojo-bad-on-agent wire -.sign] !!)
      %poke  (he-unto:he-full t.wire sign)
      %wool  (he-wool:he-full t.wire sign)
    ==
  [moves ..on-init]
::
++  on-arvo
  |=  [=wire =sign-arvo]
  ?>  ?=([@ *] wire)
  =/  =session  (~(got by hoc) i.wire)
  =/  he-full  ~(. he hid i.wire ~ session)
  =^  moves  state
    =<  he-abet
    ?+    +<.sign-arvo  ~|([%dojo-bad-take +<.sign-arvo] !!)
        %writ           (he-writ:he-full t.wire +>.sign-arvo)
        %http-response  (he-http-response:he-full t.wire +>.sign-arvo)
    ==
  [moves ..on-init]
::  if dojo fails unexpectedly, kill whatever each session is working on
::
++  on-fail
  |=  [=term =tang]
  =/  sessions=(list (pair id session))  ~(tap by hoc)
  |-  ^-  (quip card:agent:gall _..on-init)
  ?~  sessions
    [~ ..on-init]
  =^  cards-1  state
    he-abet:(~(he-lame he hid p.i.sessions ~ q.i.sessions) term tang)
  =^  cards-2  ..on-init
    $(sessions t.sessions)
  [(weld cards-1 cards-2) ..on-init]
--<|MERGE_RESOLUTION|>--- conflicted
+++ resolved
@@ -218,10 +218,7 @@
         ;~(plug (cold %ur lus) parse-url)
         ;~(plug (cold %ge lus) parse-model)
         ;~(plug (cold %te hep) sym (star ;~(pfix ace parse-source)))
-<<<<<<< HEAD
-=======
-        ;~(plug (cold %as pam) sym ;~(pfix ace parse-source))
->>>>>>> 212a17fe
+        ;~(plug (cold %as pad) sym ;~(pfix ace parse-source))
         ;~(plug (cold %do cab) parse-hoon ;~(pfix ace parse-source))
         parse-value
       ==
@@ -287,12 +284,8 @@
     ==
   ++  parse-value
     ;~  pose
-<<<<<<< HEAD
-      ;~(plug (cold %as pad) sym ;~(pfix ace parse-source))
-      (stag %sa ;~(pfix tar pad sym))
-=======
+      ;~(plug (cold %as pam) sym ;~(pfix ace parse-source))
       (stag %sa ;~(pfix tar pam sym))
->>>>>>> 212a17fe
       (stag %ex parse-hoon)
       (stag %tu (ifix [sel ser] (most ace parse-source)))
     ==
