::
::  /app/publish.hoon
::
/-  hall, *publish
/+  *server, *publish
::
/=  index
  /^  $-(json manx)
  /:  /===/app/publish/index  /!noun/
::
/=  js
  /^  octs
  /;  as-octs:mimes:html
  /|  /:  /===/app/publish/js/index  /js/
      /~  ~
  ==
::
/=  css
  /^  octs
  /;  as-octs:mimes:html
  /|  /:  /===/app/publish/css/index  /css/
      /~  ~
  ==
::
/=  tile-js
  /^  octs
  /;  as-octs:mimes:html
  /|  /:  /===/app/publish/js/tile  /js/
      /~  ~
  ==
::
/=  images
  /^  (map knot @)
  /:  /===/app/publish/img  /_  /png/
::
|%
+$  state
  $:  pubs=(map @tas collection)
      subs=(map [ship @tas] collection)
      awaiting=(map @tas [builds=(set wire) partial=(unit delta)])
      latest=(list [who=ship coll=@tas post=@tas])
      unread=(set [who=ship coll=@tas post=@tas])
      invites=(map [who=ship coll=@tas] title=@t)
      outgoing=(map path bone)
  ==
::
+$  move  [bone card]
::
+$  card
  $%  [%info wire toro:clay]
      [%poke wire dock poke]
      [%perm wire desk path rite:clay]
      [%peer wire dock path]
      [%pull wire dock ~]
      [%quit ~]
      [%diff diff]
      [%build wire ? schematic:ford]
      [%kill wire ~]
      [%connect wire binding:eyre term]
      [%http-response http-event:http]
      [%disconnect binding:eyre]
  ==
::
+$  poke
  $%  [%hall-action action:hall]
      [%publish-action action]
      [%launch-action @tas path @t]
  ==
::
+$  diff
  $%  [%hall-rumor rumor:hall]
      [%json json]
      [%publish-collection collection]
      [%publish-rumor rumor]
      [%publish-update update]
  ==
::
--
::
|_  [bol=bowl:gall %0 sat=state]
::
++  this  .
::  +our-beak: beak for this app, with case set to current invocation date
::
++  our-beak  /(scot %p our.bol)/[q.byk.bol]/(scot %da now.bol)
::  +prep: set up eyre connection and modulo tile; adapt state
::
++  prep
  =>  |%
      ++  states
        $%  [%0 s=state]
        ==
      --
  |=  old=(unit states)
  ^-  (quip move _this)
  ?~  old
    :_  this
    :~  [ost.bol %connect / [~ /'~publish'] %publish]
        :*  ost.bol  %poke  /publish  [our.bol %launch]
            %launch-action  %publish  /publishtile  '/~publish/tile.js'
        ==
    ==
  ?-  -.u.old
    %0  [~ this(sat s.u.old)]
  ==
::
++  ships-to-whom
  |=  ships=(set @p)
  ^-  (set whom:clay)
  %-  ~(run in ships)
  |=  who=@p
  ^-  whom:clay
  [%.y who]
::
++  get-contributors
  |=  coll=@tas
  ^-  [mod=?(%white %black) who=(set @p)]
  =/  pax  (weld our-beak /web/publish/[coll])
  =/  pem=[r=dict:clay w=dict:clay]  .^([dict:clay dict:clay] %cp pax)
  :-  mod.rul.w.pem
  (resolve-real rul.w.pem)
::
++  resolve-real
  |=  rel=real:clay
  ^-  (set @p)
  %-  ~(uni in p.who.rel)
  %-  (set @p)
  %-  ~(rep by q.who.rel)
  |=  [[@ta cru=crew:clay] out=(set @p)]
  ^-  (set @p)
  (~(uni in out) cru)
::
++  whom-to-ships
  |=  whoms=(set whom:clay)
  ^-  (set @p)
  %-  ~(rep in whoms)
  |=  [who=whom:clay out=(set @p)]
  ?:  ?=(%.y -.who)
    (~(put in out) p.who)
  out
::
++  allowed
  |=  [who=@p mod=?(%read %write) pax=path]
  ^-  ?
  =.  pax  (weld our-beak pax)
  =/  pem=[dict:clay dict:clay]  .^([dict:clay dict:clay] %cp pax)
  ?-  mod
    %read   (allowed-by who -.pem)
    %write  (allowed-by who +.pem)
  ==
::  +allowed-by: checks if ship :who is allowed by the permission rules in :dic
::
++  allowed-by
  |=  [who=@p dic=dict:clay]
  ^-  ?
  ?:  =(who our.bol)  &
  =/  in-list=?
    ?|  (~(has in p.who.rul.dic) who)
      ::
        %-  ~(rep by q.who.rul.dic)
        |=  [[@ta cru=crew:clay] out=_|]
        ?:  out  &
        (~(has in cru) who)
    ==
  ?:  =(%black mod.rul.dic)
    !in-list
  in-list
::  +write-file: write file at path
::
++  write-file
  =,  space:userlib
  |=  [pax=path cay=cage]
  ^-  move
  =.  pax  (weld our-beak pax)
  [ost.bol %info (weld /write-file pax) (foal pax cay)]
::
++  delete-file
  =,  space:userlib
  |=  pax=path
  ^-  move
  =.  pax  (weld our-beak pax)
  [ost.bol %info (weld /write-file pax) (fray pax)]
::
++  update-udon-front
  |=  [fro=(map knot cord) udon=@t]
  ^-  @t
  %-  of-wain:format
  =/  tum  (trip udon)
  =/  id  (find ";>" tum)
  ?~  id
    %+  weld  (front-to-wain fro)
    (to-wain:format (crip (weld ";>\0a" tum)))
  %+  weld  (front-to-wain fro)
  (to-wain:format (crip (slag u.id tum)))
::
++  front-to-wain
  |=  a=(map knot cord)
  ^-  wain
  =/  entries=wain
    %+  turn  ~(tap by a)
    |=  b=[knot cord]
    =/  c=[term cord]  (,[term cord] b)
    (crip "  [{<-.c>} {<+.c>}]")
  ::
  ?~  entries  ~
  ;:  weld
    [':-  :~' ~]
    entries
    ['    ==' ~]
  ==
::
++  poke-noun
  |=  a=*
  ^-  (quip move _this)
  ?.  =(src.bol our.bol)
    [~ this]
  ?+  a
    [~ this]
  ::
      %print-bowl
    ~&  bol
    [~ this]
  ::
      %print-state
    ~&  sat
    [~ this]
  ::
  ==
::
++  da
  |_  moves=(list move)
  ::
  ++  da-this  .
  ::
  ++  da-done
    ^-  (quip move _this)
    [(flop moves) this]
  ::
  ++  da-emit
    |=  mov=move
    %_  da-this
      moves  [mov moves]
    ==
  ::
  ++  da-emil
    |=  mov=(list move)
    %_  da-this
      moves  (welp (flop mov) moves)
    ==
  ::
  ++  da-change
    |=  del=delta
    ^+  da-this
    ?-  -.del
    ::
        %collection
      =/  old=(unit collection)
        ?:  =(our.bol who.del)
          (~(get by pubs.sat) col.del)
        (~(get by subs.sat) who.del col.del)
      =/  new=collection
        ?~  old
          [[ost.bol dat.del] ~ ~ [~ ~] [%white ~] ~ now.bol]
        u.old(col [ost.bol dat.del], last-update now.bol)
      =?  contributors.new  =(our.bol who.del)
        (get-contributors col.del)
      =?  pubs.sat  =(our.bol who.del)
        (~(put by pubs.sat) col.del new)
      =?  subs.sat  !=(our.bol who.del)
        (~(put by subs.sat) [who.del col.del] new)
      (da-emil (affection del))
    ::
        %post
      =/  old=(unit collection)
        ?:  =(our.bol who.del)
          (~(get by pubs.sat) col.del)
        (~(get by subs.sat) who.del col.del)
      =/  new=collection
        ?~  old
          :*  [0 %.n ~]  (my [pos.del ost.bol dat.del] ~)  ~
              [~ ~]  [%white ~]  ~  now.bol
          ==
        %=  u.old
          pos          (~(put by pos.u.old) pos.del [ost.bol dat.del])
          last-update  now.bol
        ==
      =?  pubs.sat  =(our.bol who.del)
        (~(put by pubs.sat) col.del new)
      =?  subs.sat  !=(our.bol who.del)
        (~(put by subs.sat) [who.del col.del] new)
      =?  da-this  -.dat.del
        (da-insert who.del col.del pos.del)
      (da-emil (affection del))
    ::
        %comments
      =/  old=(unit collection)
        ?:  =(our.bol who.del)
          (~(get by pubs.sat) col.del)
        (~(get by subs.sat) who.del col.del)
      =/  new=collection
        ?~  old
          :*  [0 %.n ~]  ~  (my [pos.del ost.bol dat.del] ~)
              [~ ~]  [%white ~]  ~  now.bol
          ==
        %=  u.old
          com          (~(put by com.u.old) pos.del [ost.bol dat.del])
          last-update  now.bol
        ==
      =?  pubs.sat  =(our.bol who.del)
        (~(put by pubs.sat) col.del new)
      =?  subs.sat  !=(our.bol who.del)
        (~(put by subs.sat) [who.del col.del] new)
      (da-emil (affection del))
    ::
        %total
      =?  contributors.dat.del  =(our.bol who.del)
        (get-contributors col.del)
      =?  pubs.sat  =(our.bol who.del)
        (~(put by pubs.sat) col.del dat.del)
      =?  subs.sat  !=(our.bol who.del)
        (~(put by subs.sat) [who.del col.del] dat.del(order [~ ~]))
      ::
      =/  posts=(list [@tas bone (each [post-info manx @t] tang)])
        ~(tap by pos.dat.del)
      =.  da-this
      |-
      ?~  posts
        da-this
      ?.  +>-.i.posts
        $(posts t.posts)
      %=  $
        da-this  (da-insert who.del col.del -.i.posts)
        posts    t.posts
      ==
      (da-emil (affection del))
    ::
        %remove
      ::  remove blog
      ::
      ?~  pos.del
        ::  collect post ids for blog, delete blog, and sent out moves
        ::
        =^  posts  da-this
          ?:  =(our.bol who.del)
            ::  if its our blog, we must send out notifications to subscribers
            ::
            =/  old=(unit collection)  (~(get by pubs.sat) col.del)
            ?~  old
              [~ da-this]
            =.  pubs.sat  (~(del by pubs.sat) col.del)
            :-  ~(tap in ~(key by pos.u.old))
            (da-emil (affection del))
          ::  if its not our blog, we need to pull subscription
          ::
          =/  old=(unit collection)  (~(get by subs.sat) who.del col.del)
          ?~  old
            [~ da-this]
          =.  subs.sat  (~(del by subs.sat) who.del col.del)
          :-  ~(tap in ~(key by pos.u.old))
<<<<<<< HEAD
          %-  da-emil 
=======
          %-  da-emil
>>>>>>> da287907
          :-  [ost.bol %pull /collection/[col.del] [who.del %publish] ~]
          (affection-primary del)
        ::  iterate through post ids collected before, removing each from
        ::  secondary indices in state
        ::
        =.  da-this
        |-
        ?~  posts
          da-this
        %=  $
          da-this  (da-remove who.del col.del i.posts)
          posts    t.posts
        ==
        da-this
      ::  remove post
      ::
      =/  old=(unit collection)
        ?:  =(our.bol who.del)
          (~(get by pubs.sat) col.del)
        (~(get by subs.sat) who.del col.del)
      ?~  old
        da-this
      ?.  (~(has in ~(key by pos.u.old)) u.pos.del)
        da-this
      =/  new=collection
        %=  u.old
          pos  (~(del by pos.u.old) u.pos.del)
          com  (~(del by com.u.old) u.pos.del)
        ==
      =.  da-this  (da-emil (affection del))
      ?:  =(our.bol who.del)
        =.  pubs.sat  (~(put by pubs.sat) col.del new)
        =.  da-this  (da-remove who.del col.del u.pos.del)
        (da-emil (affection del))
      =.  subs.sat  (~(put by subs.sat) [who.del col.del] new)
      =.  da-this  (da-remove who.del col.del u.pos.del)
      (da-emil (affection-primary del))
    ::
    ==
  ::
  ++  da-remove-unread
    |=  [who=@p coll=@tas post=@tas]
    ^+  da-this
    =.  unread.sat  (~(del in unread.sat) who coll post)
    (da-emil make-tile-moves)
  ::
  ++  da-remove-latest
    |=  [who=@p coll=@tas post=@tas]
    ^+  da-this
    =/  ids=(list @)  (fand [who coll post]~ latest.sat)
    =.  latest.sat
    |-
    ?~  ids
      latest.sat
    %=  $
      latest.sat  (oust [i.ids 1] latest.sat)
      ids  t.ids
    ==
    (da-emil make-tile-moves)
  ::
  ++  da-remove-order
    |=  [who=@p coll=@tas post=@tas]
    ^+  da-this
    =/  col=(unit collection)  (get-coll-by-index who coll)
    ?~  col
      da-this
    =/  new=collection  u.col
    =/  pin-ids=(list @)  (fand [post]~ pin.order.new)
    =.  pin.order.new
    |-
    ?~  pin-ids
      pin.order.new
    %=  $
      pin.order.new  (oust [i.pin-ids 1] pin.order.new)
      pin-ids  t.pin-ids
    ==
    ::
    =/  unpin-ids=(list @)  (fand [post]~ unpin.order.new)
    =.  unpin.order.new
    |-
    ?~  unpin-ids
      unpin.order.new
    %=  $
      unpin.order.new  (oust [i.unpin-ids 1] unpin.order.new)
      unpin-ids  t.unpin-ids
    ==
    =?  pubs.sat  =(who our.bol)
      (~(put by pubs.sat) coll new)
    =?  subs.sat  !=(who our.bol)
      (~(put by subs.sat) [who coll] new)
    (da-emil make-tile-moves)
  ::
  ++  da-remove
    |=  [who=@p coll=@tas post=@tas]
    ^+  da-this
    =.  da-this  (da-remove-unread +<)
    =.  da-this  (da-remove-latest +<)
    =.  da-this  (da-remove-order +<)
    da-this
  ::
  ++  da-insert-unread
    |=  [who=@p coll=@tas post=@tas]
    ^+  da-this
    ::  assume we've read our own posts
    ::
    =?  unread.sat  !=(who our.bol)
      (~(put in unread.sat) who coll post)
    (da-emil make-tile-moves)
  ::
  ++  da-insert-latest
    |=  [who=@p coll=@tas post=@tas]
    ^+  da-this
    =/  new-date=@da  date-created:(need (get-post-info-by-index who coll post))
    =/  pre=(list [@p @tas @tas])  ~
    =/  suf=(list [@p @tas @tas])  latest.sat
    =?  latest.sat  =(~ (find [who coll post]~ latest.sat))
      |-
      ?~  suf
        (weld pre [who coll post]~)
      =/  i-date=@da  date-created:(need (get-post-info-by-index i.suf))
      ?:  (gte new-date i-date)
        (weld pre [[who coll post] suf])
      %=  $
        suf  t.suf
        pre  (snoc pre i.suf)
      ==
    da-this
  ::
  ++  da-insert-order
    |=  [who=@p coll=@tas post=@tas]
    ^+  da-this
    =/  new-post=post-info  (need (get-post-info-by-index who coll post))
    =/  col=collection  (need (get-coll-by-index who coll))
    ::
    =/  pre=(list @tas)  ~
    =/  suf=(list @tas)
      ?:  pinned.new-post
        pin.order.col
      unpin.order.col
    ::
    ?:  ?=(^ (find [post]~ suf))
      da-this
    =/  new-list=(list @tas)
    |-
    ?~  suf
      (snoc pre post)
    ?:  =(post i.suf)
      (weld pre suf)
    =/  i-date=@da  date-created:(need (get-post-info-by-index who coll i.suf))
    ?:  (gte date-created.new-post i-date)
      (weld pre [post suf])
    %=  $
      suf  t.suf
      pre  (snoc pre i.suf)
    ==
    ::
    =.  order.col
      ?:  pinned.new-post
        [new-list unpin.order.col]
      [pin.order.col new-list]
    ::
    =?  pubs.sat  =(our.bol who)
      (~(put by pubs.sat) coll col)
    =?  subs.sat  !=(our.bol who)
      (~(put by subs.sat) [who coll] col)
    da-this
  ::
  ++  da-insert
    |=  [who=@p coll=@tas post=@tas]
    ^+  da-this
    =.  da-this  (da-insert-unread +<)
    =.  da-this  (da-insert-latest +<)
    =.  da-this  (da-insert-order +<)
    da-this
  --
::  +bake: apply delta
::
++  bake
  |=  del=delta
  ^-  (quip move _this)
  da-done:(da-change:da del)
::  +affection: rumors to primary
::
++  affection-primary
  |=  del=delta
  ^-  (list move)
  %+  turn  (prey:pubsub:userlib /primary bol)
  |=  [b=bone *]
  ^-  move
  [b %diff %publish-rumor del]
::  +affection: rumors to interested
::
++  affection
  |=  del=delta
  ^-  (list move)
  %-  zing
  %+  turn  ~(tap by sup.bol)
  |=  [b=bone s=ship p=path]
  ^-  (list move)
  =/  rum=(unit rumor)  (feel p del)
  ?~  rum
    ~
  [b %diff %publish-rumor u.rum]~
::  +feel: delta to rumor
::
++  feel
  |=  [query=wire del=delta]
  ^-  (unit rumor)
  ?+  query
    ~
      [%primary ~]
    [~ del]
  ::
      [%collection @t ~]
    =/  coll=@tas  i.t.query
    ?:  =(coll col.del)
      [~ del]
    ~
  ::
  ==
::
++  get-post-by-index
  |=  [who=@p coll=@tas post=@tas]
  ^-  (unit (each [post-info manx @t] tang))
  =/  col=(unit collection)
    ?:  =(our.bol who)
      (~(get by pubs.sat) coll)
    (~(get by subs.sat) who coll)
  ?~  col  ~
  =/  pos=(unit [bone (each [post-info manx @t] tang)])
    (~(get by pos.u.col) post)
  ?~  pos  ~
  [~ +.u.pos]
::
++  get-post-info-by-index
  |=  [who=@p coll=@tas post=@tas]
  ^-  (unit post-info)
  =/  col=(unit collection)
    ?:  =(our.bol who)
      (~(get by pubs.sat) coll)
    (~(get by subs.sat) who coll)
  ?~  col  ~
  =/  pos=(unit [bone (each [post-info manx @t] tang)])
    (~(get by pos.u.col) post)
  ?~  pos  ~
  ?:  ?=(%.n -.+.u.pos)  ~
  [~ -.p.+.u.pos]
::
++  get-coll-by-index
  |=  [who=@p coll=@tas]
  ^-  (unit collection)
  ?:  =(our.bol who)
    (~(get by pubs.sat) coll)
  (~(get by subs.sat) who coll)
::
++  made
  |=  [wir=wire wen=@da mad=made-result:ford]
  ^-  (quip move _this)
  ?+  wir
    [~ this]
  ::
      [%collection @t ~]
    =/  col=@tas  i.t.wir
    =/  awa  (~(get by awaiting.sat) col)
    ::
    =/  dat=(each collection-info tang)
      ?:  ?=([%incomplete *] mad)
        [%.n tang.mad]
      ?:  ?=([%error *] build-result.mad)
        [%.n message.build-result.mad]
      ?>  ?=(%bake +<.build-result.mad)
      ?>  ?=(%publish-info p.cage.build-result.mad)
      [%.y (collection-info q.q.cage.build-result.mad)]
    ::
    ?~  awa
      (bake [%collection our.bol col dat])
    =.  builds.u.awa  (~(del in builds.u.awa) wir)
    ?~  partial.u.awa
      ?~  builds.u.awa
        ::  one-off build, make delta and process it
        ::
        =.  awaiting.sat  (~(del by awaiting.sat) col)
        (bake [%collection our.bol col dat])
      ::  1st part of multi-part, store partial delta and don't process it
      ::
      =/  del=delta
        :*  %total  our.bol  col  [ost.bol dat]
            ~  ~  [~ ~]  [%white ~]  ~  now.bol
        ==
      =.  awaiting.sat  (~(put by awaiting.sat) col builds.u.awa `del)
      [~ this]
    ::
    ?~  builds.u.awa
      ::  last part of multipart, update partial delta and process it
      ::
      ?>  ?=(%total -.u.partial.u.awa)
      =/  del=delta
        :*  %total
            our.bol
            col
            [ost.bol dat]
            pos.dat.u.partial.u.awa
            com.dat.u.partial.u.awa
            [~ ~]
            [%white ~]
            ~
            now.bol
        ==
      =.  awaiting.sat  (~(del by awaiting.sat) col)
      (bake del)
    ::  nth part of multi-part, update partial delta and don't process it
    ::
    ?>  ?=(%total -.u.partial.u.awa)
    =/  del=delta
      :*  %total
          our.bol
          col
          [ost.bol dat]
          pos.dat.u.partial.u.awa
          com.dat.u.partial.u.awa
          [~ ~]
          [%white ~]
          ~
          now.bol
      ==
    =.  awaiting.sat  (~(put by awaiting.sat) col builds.u.awa `del)
    [~ this]
  ::
      [%post @t @t ~]
    =/  col=@tas  i.t.wir
    =/  pos=@tas  i.t.t.wir
    =/  awa  (~(get by awaiting.sat) col)
    ::
    =/  dat=(each [post-info manx @t] tang)
      ?:  ?=([%incomplete *] mad)
        [%.n tang.mad]
      ?:  ?=([%error *] build-result.mad)
        [%.n message.build-result.mad]
      ?>  ?=(%bake +<.build-result.mad)
      ?>  ?=(%publish-post p.cage.build-result.mad)
      [%.y (,[post-info manx @t] q.q.cage.build-result.mad)]
    ::
    ?~  awa
      (bake [%post our.bol col pos dat])
    =.  builds.u.awa  (~(del in builds.u.awa) wir)
    ?~  partial.u.awa
      ?~  builds.u.awa
        ::  one-off build, make delta and process it
        ::
        =.  awaiting.sat  (~(del by awaiting.sat) col)
        (bake [%post our.bol col pos dat])
      ::  1st part of multi-part, store partial delta and don't process it
      ::
      =/  del=delta
        :*  %total  our.bol  col  [0 %.n ~]  (my [pos ost.bol dat] ~)
            ~  [~ ~]  [%white ~]  ~  now.bol
        ==
      =.  awaiting.sat  (~(put by awaiting.sat) col builds.u.awa `del)
      [~ this]
    ::
    ?~  builds.u.awa
      ::  last part of multipart, update partial delta and process it
      ::
      ?>  ?=(%total -.u.partial.u.awa)
      =/  del=delta
        :*  %total
            our.bol
            col
            col.dat.u.partial.u.awa
            (~(put by pos.dat.u.partial.u.awa) pos [ost.bol dat])
            com.dat.u.partial.u.awa
            [~ ~]
            [%white ~]
            ~
            now.bol
        ==
      =.  awaiting.sat  (~(del by awaiting.sat) col)
      (bake del)
    ::  nth part of multi-part, update partial delta and don't process it
    ::
    ?>  ?=(%total -.u.partial.u.awa)
    =/  del=delta
      :*  %total
          our.bol
          col
          col.dat.u.partial.u.awa
          (~(put by pos.dat.u.partial.u.awa) pos [ost.bol dat])
          com.dat.u.partial.u.awa
          [~ ~]
          [%white ~]
          ~
          now.bol
      ==
    =.  awaiting.sat  (~(put by awaiting.sat) col builds.u.awa `del)
    [~ this]
  ::
      [%comments @t @t ~]
    =/  col=@tas  i.t.wir
    =/  pos=@tas  i.t.t.wir
    =/  awa  (~(get by awaiting.sat) col)
    ::
    =/  dat=(each (list [comment-info @t]) tang)
      ?:  ?=([%incomplete *] mad)
        [%.n tang.mad]
      ?:  ?=([%error *] build-result.mad)
        [%.n message.build-result.mad]
      ?>  ?=(%bake +<.build-result.mad)
      ?>  ?=(%publish-comments p.cage.build-result.mad)
      [%.y (,(list [comment-info @t]) q.q.cage.build-result.mad)]
    ::
    ?~  awa
      (bake [%comments our.bol col pos dat])
    =.  builds.u.awa  (~(del in builds.u.awa) wir)
    ?~  partial.u.awa
      ?~  builds.u.awa
        ::  one-off build, make delta and process it
        ::
        =.  awaiting.sat  (~(del by awaiting.sat) col)
        (bake [%comments our.bol col pos dat])
      ::  1st part of multi-part, store partial delta and don't process it
      ::
      =/  del=delta
        :*  %total  our.bol  col  [0 %.n ~]  ~  (my [pos ost.bol dat] ~)
            [~ ~]  [%white ~]  ~  now.bol
        ==
      =.  awaiting.sat  (~(put by awaiting.sat) col builds.u.awa `del)
      [~ this]
    ::
    ?~  builds.u.awa
      ::  last part of multipart, update partial delta and process it
      ::
      ?>  ?=(%total -.u.partial.u.awa)
      =/  del=delta
        :*  %total
            our.bol
            col
            col.dat.u.partial.u.awa
            pos.dat.u.partial.u.awa
            (~(put by com.dat.u.partial.u.awa) pos [ost.bol dat])
            [~ ~]
            [%white ~]
            ~
            now.bol
        ==
      =.  awaiting.sat  (~(del by awaiting.sat) col)
      (bake del)
    ::  nth part of multi-part, update partial delta and don't process it
    ::
    ?>  ?=(%total -.u.partial.u.awa)
    =/  del=delta
      :*  %total
          our.bol
          col
          col.dat.u.partial.u.awa
          pos.dat.u.partial.u.awa
          (~(put by com.dat.u.partial.u.awa) pos [ost.bol dat])
          [~ ~]
          [%white ~]
          ~
          now.bol
      ==
    =.  awaiting.sat  (~(put by awaiting.sat) col builds.u.awa `del)
    [~ this]
  ==
::
++  make-kills
  |=  [coll=@tas post=(unit @tas)]
  ^-  (list move)
  =/  col=(unit collection)  (~(get by pubs.sat) coll)
  ?~  col
    ~|  [%non-existent-collection coll]  !!
  ?~  post
    =/  kills=(list move)
      %+  roll  ~(tap by pos.u.col)
      |=  [[pos=@tas b=bone *] out=(list move)]
      :*  [b %kill /post/[coll]/[pos] ~]
          [b %kill /comments/[coll]/[pos] ~]
          out
      ==
    [[bone.col.u.col %kill /collection/[coll] ~] kills]
  ::
  =/  pos-bone  bone:(~(got by pos.u.col) u.post)
  =/  com-bone  bone:(~(got by com.u.col) u.post)
  :~  [pos-bone %kill /post/[coll]/[u.post] ~]
      [com-bone %kill /comments/[coll]/[u.post] ~]
  ==
::
++  make-deletes
  |=  [coll=@tas post=(unit @tas)]
  ^-  (list move)
  =/  files=(list path)
    ?~  post
      .^((list path) %ct (weld our-beak /web/publish/[coll]))
    .^((list path) %ct (weld our-beak /web/publish/[coll]/[u.post]))
  %+  turn  files
  |=  pax=path
  ^-  move
  (delete-file pax)
::
++  mack
  |=  [wir=wire err=(unit tang)]
  ^-  (quip move _this)
  ?~  err
    [~ this]
  %-  (slog u.err)
  [~ this]
::
++  poke-publish-action
  |=  act=action
  ^-  (quip move _this)
  ?-  -.act
  ::
      %new-collection
    ?.  =(our.bol src.bol)
      ::  no one else is permitted to create blogs
      ::
      [~ this]
    ?:  (~(has by pubs.sat) name.act)
      [~ this]
    ::
    =/  conf=collection-info
      :*  our.bol
          title.act
          name.act
          com.act
          edit.act
          now.bol
          now.bol
      ==
    =/  pax=path  /web/publish/[name.act]/publish-info
    =/  blog-perms=card
      :*  %perm  /perms  q.byk.bol
          /web/publish/[name.act]
          %rw  `read.perm.act  `write.perm.act
      ==
    =/  info-perms=card
      :*  %perm  /perms  q.byk.bol
          /web/publish/[name.act]/publish-info
          %rw  `*rule:clay  `*rule:clay
      ==
    ::
    =/  wir=wire  /collection/[name.act]
    =/  schema=schematic:ford
      :*  %bake
          %publish-info
          *coin
          [[our.bol q.byk.bol] /[name.act]/publish/web]
      ==
    :_  this
    :~  (write-file pax %publish-info !>(conf))
        [ost.bol blog-perms]
        [ost.bol info-perms]
        [ost.bol %build wir %.y schema]
    ==
  ::
      %new-post
    ?.  =(who.act our.bol)
      :_  this
      [ost.bol %poke /forward [who.act %publish] %publish-action act]~
    =/  pax=path  /web/publish/[coll.act]/[name.act]/udon
    ?.  (allowed src.bol %write pax)
      [~ this]
    =/  col=(unit collection)  (~(get by pubs.sat) coll.act)
    ?~  col
      [~ this]
    ?:  (~(has by pos.u.col) name.act)
      [~ this]
    =.  content.act  (cat 3 content.act '\0a')  :: XX fix udon parser
    =/  front=(map knot cord)
      %-  my
      :~  [%creator (scot %p src.bol)]
          [%title title.act]
          [%collection coll.act]
          [%filename name.act]
          [%comments com.act]
          [%date-created (scot %da now.bol)]
          [%last-modified (scot %da now.bol)]
          [%pinned %false]
      ==
    =/  out=@t  (update-udon-front front content.act)
    ::
    =/  post-wir=wire  /post/[coll.act]/[name.act]
    =/  post-schema=schematic:ford
      :*  %bake
          %publish-post
          *coin
          [[our.bol q.byk.bol] /[name.act]/[coll.act]/publish/web]
      ==
    ::
    =/  comments-wir=wire  /comments/[coll.act]/[name.act]
    =/  comments-schema=schematic:ford
      :*  %bake
          %publish-comments
          *coin
          [[our.bol q.byk.bol] /[name.act]/[coll.act]/publish/web]
      ==
    ::
    =/  post-perms=card
      :*  %perm  /perms  q.byk.bol
          /web/publish/[coll.act]/[name.act]/udon
          %w  `[%white (ships-to-whom (sy src.bol ~))]
      ==
    =/  comment-perms=card
      :*  %perm  /perms  q.byk.bol
          /web/publish/[coll.act]/[name.act]
          %w  `[%black ~]
      ==
    :_  this
    :~  (write-file pax %udon !>(out))
        [ost.bol post-perms]
        [ost.bol comment-perms]
        [ost.bol %build comments-wir %.y comments-schema]
        [ost.bol %build post-wir %.y post-schema]
    ==
  ::
      %new-comment
    ?.  =(who.act our.bol)
      :_  this
      [ost.bol %poke /forward [who.act %publish] %publish-action act]~
    =/  pax=path
      /web/publish/[coll.act]/[post.act]/(scot %da now.bol)/publish-comment
    ?.  (allowed src.bol %write pax)
      [~ this]
    =/  col=(unit collection)  (~(get by pubs.sat) coll.act)
    ?~  col
      [~ this]
    ?.  (~(has by pos.u.col) post.act)
      [~ this]

    =/  com=comment
      [[src.bol coll.act post.act now.bol now.bol] content.act]
    ::
    =/  comment-perms=card
      :*  %perm  /perms  q.byk.bol  pax
          %w  `[%white ~]
      ==
    ::
    :_  this
    :~  (write-file pax %publish-comment !>(com))
        [ost.bol comment-perms]
    ==
  ::
      %delete-collection
    ?.  =(src.bol our.bol)
      [~ this]
    =/  kills    (make-kills coll.act ~)
    =/  deletes  (make-deletes coll.act ~)
    =/  del=delta  [%remove our.bol coll.act ~]
    =^  moves  this  (bake del)
    ::
    :-
    ;:  welp
      kills
      moves
      make-tile-moves
      deletes
    ==
    %=  this
      awaiting.sat  (~(del by awaiting.sat) coll.act)
    ==
  ::
      %delete-post
    ?.  =(src.bol our.bol)
      [~ this]
    =/  kills    (make-kills coll.act `post.act)
    =/  deletes  (make-deletes coll.act `post.act)
    =/  del=delta  [%remove our.bol coll.act `post.act]
    =^  moves  this  (bake del)
    ::
    :_  this
    ;:  welp
      kills
      moves
      make-tile-moves
      deletes
    ==
  ::
      %delete-comment
    ?.  =(src.bol our.bol)
      [~ this]
    :_  this
    [(delete-file /web/publish/[coll.act]/[post.act]/[comment.act]/udon)]~
  ::
      %edit-collection
    ?.  =(src.bol our.bol)
      [~ this]
    =/  pax=path  /web/publish/[name.act]/publish-info
    =/  col=(unit collection)  (~(get by pubs.sat) name.act)
    ?~  col
      [~ this]
    ?:  ?=(%.n -.dat.col.u.col)
      [~ this]
    =/  out=collection-info  p.dat.col.u.col(title title.act)
    :_  this
    [(write-file pax %publish-info !>(out))]~
  ::
      %edit-post
    ?.  =(who.act our.bol)
      :_  this
      [ost.bol %poke /forward [who.act %publish] %publish-action act]~
    ::
    =/  pax=path  /web/publish/[coll.act]/[name.act]/udon
    ?.  (allowed src.bol %write pax)
      [~ this]
    =/  col=(unit collection)  (~(get by pubs.sat) coll.act)
    ?~  col
      [~ this]
    ?.  (~(has by pos.u.col) name.act)
      [~ this]
    ::
    =/  pos=(unit (each [post-info manx @t] tang))
      (get-post-by-index who.act coll.act name.act)
    ?~  pos
      ~|  %editing-non-existent-post  !!
    =/  date-created=@da
      ?:  ?=(%.y -.u.pos)
        date-created.-.p.u.pos
      now.bol
    ::
    =.  content.act  (cat 3 content.act '\0a')  :: XX fix udon parser
    =/  front=(map knot cord)
      %-  my
      :~  [%creator (scot %p src.bol)]
          [%title title.act]
          [%collection coll.act]
          [%filename name.act]
          [%comments com.act]
          [%date-created (scot %da date-created)]
          [%last-modified (scot %da now.bol)]
          [%pinned %false]
      ==
    =/  out=@t  (update-udon-front front content.act)
    ::
    :_  this
    [(write-file pax %udon !>(out))]~
  ::
  ::  %invite: if the action is from us it means send invites to other people
  ::           if its from someone else it means we've been invited
  ::
      %invite
    ?:  =(our.bol src.bol)
      =/  new-act=action  [%invite coll.act title.act ~]
      :_  this
      %+  turn  who.act
      |=  who=@p
      ^-  move
      [ost.bol %poke /forward [who %publish] %publish-action new-act]
    =.  invites.sat  (~(put by invites.sat) [src.bol coll.act] title.act)
    :_  this
    %+  welp  make-tile-moves
    ::
    %+  turn  (prey:pubsub:userlib /primary bol)
    |=  [b=bone *]
    [b %diff %publish-update %invite %.y src.bol coll.act title.act]
  ::
  ::  %reject-invite: remove invite from list, acceptance is handled by
  ::                  %subscribe action
  ::
      %reject-invite
    =/  title=(unit @t)   (~(get by invites.sat) [who.act coll.act])
    ?~  title
      [~ this]
    =.  invites.sat  (~(del by invites.sat) [who.act coll.act])
    :_  this
    %+  welp  make-tile-moves
    ::
    %+  turn  (prey:pubsub:userlib /primary bol)
    |=  [b=bone *]
    ^-  move
    [b %diff %publish-update %invite %.n who.act coll.act u.title]
  ::
  ::  %serve:
  ::
      %serve
    :: XX specialize this check for subfiles
    ?:  (~(has by pubs.sat) coll.act)
      [~ this]
    =/  files=(list path)
      .^((list path) %ct (weld our-beak /web/publish/[coll.act]))
    =/  all=[moves=(list move) builds=(set wire)]
    %+  roll  files
    |=  [pax=path out=[moves=(list move) builds=(set wire)]]
    ?+  pax
      out
    ::
      [%web %publish @tas %publish-info ~]
      ?>  =(coll.act i.t.t.pax)
      =/  wir=wire  /collection/[coll.act]
      =/  schema=schematic:ford
        :*  %bake
            %publish-info
            *coin
            [[our.bol q.byk.bol] /[coll.act]/publish/web]
        ==
      %=  out
        moves   [[ost.bol %build wir %.y schema] moves.out]
        builds  (~(put in builds.out) wir)
      ==
    ::
      [%web %publish @tas @tas %udon ~]
      ?>  =(coll.act i.t.t.pax)
      =/  post  i.t.t.t.pax
      =/  post-wir=wire  /post/[coll.act]/[post]
      =/  post-schema=schematic:ford
        :*  %bake
            %publish-post
            *coin
            [[our.bol q.byk.bol] /[post]/[coll.act]/publish/web]
        ==
      ::
      =/  comments-wir=wire  /comments/[coll.act]/[post]
      =/  comments-schema=schematic:ford
        :*  %bake
            %publish-comments
            *coin
            [[our.bol q.byk.bol] /[post]/[coll.act]/publish/web]
        ==
      %=    out
          moves
        :*  [ost.bol %build post-wir %.y post-schema]
            [ost.bol %build comments-wir %.y comments-schema]
            moves.out
        ==
      ::
          builds
        (~(uni in builds.out) (sy post-wir comments-wir ~))
      ==
    ::
    ==
    :-  moves.all
    %=  this
      awaiting.sat  (~(put by awaiting.sat) coll.act builds.all ~)
    ==
  ::
  ::  %unserve:
  ::
      %unserve
    ::  XX  pull subscriptions for unserved collections
    ::
    ?.  =(our.bol src.bol)
      [~ this]
    =/  kills  (make-kills coll.act ~)
    =/  del=delta  [%remove our.bol coll.act ~]
    =^  moves  this  (bake del)
    ::
    :-
    ;:  welp
      moves
      make-tile-moves
      kills
    ==
    %=  this
      awaiting.sat  (~(del by awaiting.sat) coll.act)
    ==
  ::
  ::  %subscribe: sub to a foreign blog; remove invites for that blog
  ::
      %subscribe
    =/  wir=wire  /collection/[coll.act]
    =/  title=(unit @t)  (~(get by invites.sat) [who.act coll.act])
    =.  invites.sat  (~(del by invites.sat) [who.act coll.act])
    :_  this(outgoing.sat (~(put by outgoing.sat) wir ost.bol))
    ;:  welp
      make-tile-moves
      [ost.bol %peer wir [who.act %publish] wir]~
      ?~  title  ~
      %+  turn  (prey:pubsub:userlib /primary bol)
      |=  [b=bone *]
      ^-  move
      [b %diff %publish-update %invite %.n who.act coll.act u.title]
    ==
  ::
  ::  %unsubscribe: unsub from a foreign blog, delete all state related to it
  ::
      %unsubscribe
    =/  wir=wire  /collection/[coll.act]
    =/  bon=(unit bone)  (~(get by outgoing.sat) wir)
    ?~  bon
      ~|  %nonexistent-subscription^wir  !!
    =/  new-latest=(list [@p @tas @tas])
      %+  skim  latest.sat
      |=  [who=@p coll=@tas post=@tas]
      ?&  =(who our.bol)
          =(coll coll.act)
      ==
    ::
    =.  unread.sat
      ^-  (set [@p @tas @tas])
      %-  sy
      %+  skim  ~(tap in unread.sat)
      |=  [who=@p coll=@tas post=@tas]
      ?&  =(who our.bol)
          =(coll coll.act)
      ==
    :_  %=  this
      subs.sat      (~(del by subs.sat) who.act coll.act)
      latest.sat    new-latest
      outgoing.sat  (~(del by outgoing.sat) wir)
    ==
    :-  [u.bon %pull wir [who.act %publish] ~]
    %+  welp  make-tile-moves
    %+  turn  (prey:pubsub:userlib /primary bol)
    |=  [b=bone *]
    ^-  move
    [b %diff %publish-rumor %remove who.act coll.act ~]
  ::
  ::  %read: notify that we've seen a post
  ::
      %read
    =.  unread.sat  (~(del in unread.sat) who.act coll.act post.act)
    :_  this
    %+  welp  make-tile-moves
    ::
    %+  turn  (prey:pubsub:userlib /primary bol)
    |=  [b=bone *]
    ^-  move
    [b %diff %publish-update %unread %.n (sy [who.act coll.act post.act] ~)]
  ::
  ==
::
++  bound
  |=  [wir=wire success=? binding=binding:eyre]
  ^-  (quip move _this)
  [~ this]
::
::  +poke-handle-http-request: received on a new connection established
::
++  poke-handle-http-request
  %-  (require-authorization:app ost.bol move this)
  |=  =inbound-request:eyre
  ^-  (quip move _this)
  ::
  =/  request-line  (parse-request-line url.request.inbound-request)
  ?+  request-line
    :_  this
    [ost.bol %http-response not-found:app]~
  ::  images
  ::
      [[[~ %png] [%'~publish' @t ~]] ~]
    =/  filename=@t  i.t.site.request-line
    =/  img=(unit @t)  (~(get by images) filename)
    ?~  img
      :_  this
      [ost.bol %http-response not-found:app]~
    :_  this
    [ost.bol %http-response (png-response:app (as-octs:mimes:html u.img))]~
  ::  styling
  ::
      [[[~ %css] [%'~publish' %index ~]] ~]
    :_  this
    [ost.bol %http-response (css-response:app css)]~
  ::  scripting
  ::
      [[[~ %js] [%'~publish' %index ~]] ~]
    :_  this
    [ost.bol %http-response (js-response:app js)]~
  ::  tile js
  ::
      [[[~ %js] [%'~publish' %tile ~]] ~]
    :_  this
    [ost.bol %http-response (js-response:app tile-js)]~
  ::  home page; redirect to recent
  ::
      [[~ [%'~publish' ~]] ~]
    =/  hym=manx  (index (state-to-json sat))
    :_  this
    [ost.bol %http-response (redirect:app '/~publish/recent')]~
  ::  recent page
  ::
      [[~ [%'~publish' %recent ~]] ~]
    =/  hym=manx  (index (state-to-json sat))
    :_  this
    [ost.bol %http-response (manx-response:app hym)]~
  ::  subscriptions
  ::
      [[~ [%'~publish' %subs ~]] ~]
    =/  hym=manx  (index (state-to-json sat))
    :_  this
    [ost.bol %http-response (manx-response:app hym)]~
  ::  published
  ::
      [[~ [%'~publish' %pubs ~]] ~]
    =/  hym=manx  (index (state-to-json sat))
    :_  this
    [ost.bol %http-response (manx-response:app hym)]~
  ::  new post
  ::
      [[~ [%'~publish' %new-post ~]] ~]
    =/  hym=manx  (index (state-to-json sat))
    :_  this
    [ost.bol %http-response (manx-response:app hym)]~
  ::  new blog
  ::
      [[~ [%'~publish' %new-blog ~]] ~]
    =/  hym=manx  (index (state-to-json sat))
    :_  this
    [ost.bol %http-response (manx-response:app hym)]~
  ::  blog
  ::
      [[~ [%'~publish' @t @t ~]] ~]
    =/  who=(unit @p)  (slaw %p i.t.site.request-line)
    =/  blog=@tas      i.t.t.site.request-line
    =/  hym=manx  (index (state-to-json sat))
    :_  this
    [ost.bol %http-response (manx-response:app hym)]~
  ::  blog post
  ::
      [[~ [%'~publish' @t @t @t ~]] ~]
    =/  who=(unit @p)  (slaw %p i.t.site.request-line)
    =/  blog=@tas      i.t.t.site.request-line
    =/  post=@tas      i.t.t.t.site.request-line
    ::
    =/  hym=manx  (index (state-to-json sat))
    :_  this
    [ost.bol %http-response (manx-response:app hym)]~
  ::
  ==
::
++  state-to-json
  |=  sat=state
  ^-  json
  %-  pairs:enjs:format
  :~  :+  %pubs
        %o
      %+  roll  ~(tap by pubs.sat)
      |=  [[nom=@tas col=collection] out=(map @t json)]
      %+  ~(put by out)
        nom
      (total-build-to-json col)
  ::
      :+  %subs
        %o
      %-  ~(rep by subs.sat)
      |=  $:  [[who=@p nom=@tas] col=collection]
              out=(map @t [%o (map @t json)])
          ==
      =/  shp=@t  (rsh 3 1 (scot %p who))
      ?:  (~(has by out) shp)
        %+  ~(put by out)
          shp
        :-  %o
        %+  ~(put by +:(~(got by out) shp))
          nom
        (total-build-to-json col)
      %+  ~(put by out)
        shp
      :-  %o
      (my [nom (total-build-to-json col)] ~)
  ::
      :+  %latest
        %a
      %+  turn  latest.sat
      |=  [who=@p coll=@tas post=@tas]
      %-  pairs:enjs:format
      :~  who+(ship:enjs:format who)
          coll+s+coll
          post+s+post
      ==
  ::
      :+  %unread
        %a
      %+  turn  ~(tap in unread.sat)
      |=  [who=@p coll=@tas post=@tas]
      %-  pairs:enjs:format
      :~  who+(ship:enjs:format who)
          coll+s+coll
          post+s+post
      ==
  ::
      :+  %invites
        %a
      %+  turn  ~(tap in invites.sat)
      |=  [[who=@p coll=@tas] title=@t]
      %-  pairs:enjs:format
      :~  who+(ship:enjs:format who)
          coll+s+coll
          title+s+title
      ==
  ==
::
++  make-tile-moves
  ^-  (list move)
  %+  turn  (prey:pubsub:userlib /publishtile bol)
  |=  [b=bone *]
  ^-  move
  [b %diff %json make-tile-json]
::
++  make-tile-json
  ^-  json
  %-  pairs:enjs:format
  :~  invites+(numb:enjs:format ~(wyt by invites.sat))
      new+(numb:enjs:format ~(wyt in unread.sat))
  ==
::
++  peer-publishtile
  |=  wir=wire
  ^-  (quip move _this)
  :_  this
  [ost.bol %diff %json make-tile-json]~
::
++  peer-primary
  |=  wir=wire
  ^-  (quip move _this)
  ?.  =(our.bol src.bol)
    ::  only we are allowed to subscribe on primary
    ::
    :_  this
    [ost.bol %quit ~]~
  [~ this]
::
++  pull
  |=  wir=wire
  ^-  (quip move _this)
  ?+  wir
    [~ this]
  ::
      [%collection @t ~]
    =/  coll=@tas  i.t.wir
    =/  col=(unit collection)  (~(get by pubs.sat) coll)
    ?~  col
      [~ this]
    =/  new=collection
      u.col(subscribers (~(del in subscribers.u.col) src.bol))
    [~ this(pubs.sat (~(put by pubs.sat) coll new))]
  ::
  ==
::
++  peer-collection
  |=  wir=wire
  ^-  (quip move _this)
  ?.  ?=([@tas ~] wir)
    [~ this]
  =/  coll=@tas  i.wir
  =/  pax  /web/publish/[coll]
  ?.  (allowed src.bol %read pax)
    :_  this
    [ost.bol %quit ~]~
  ::
  =/  col=(unit collection)  (~(get by pubs.sat) coll)
  ?~  col
    :_  this
    [ost.bol %quit ~]~
  =/  new=collection
    u.col(subscribers (~(put in subscribers.u.col) src.bol))
  =/  rum=rumor
    [%total our.bol coll new]
  :_  this(pubs.sat (~(put by pubs.sat) coll new))
  [ost.bol %diff %publish-rumor rum]~
::
++  diff-publish-rumor
  |=  [wir=wire rum=rumor]
  ^-  (quip move _this)
  (bake rum)
::  +poke-handle-http-cancel: received when a connection was killed
::
++  poke-handle-http-cancel
  |=  =inbound-request:eyre
  ^-  (quip move _this)
  [~ this]
::
--<|MERGE_RESOLUTION|>--- conflicted
+++ resolved
@@ -357,11 +357,7 @@
             [~ da-this]
           =.  subs.sat  (~(del by subs.sat) who.del col.del)
           :-  ~(tap in ~(key by pos.u.old))
-<<<<<<< HEAD
-          %-  da-emil 
-=======
           %-  da-emil
->>>>>>> da287907
           :-  [ost.bol %pull /collection/[col.del] [who.del %publish] ~]
           (affection-primary del)
         ::  iterate through post ids collected before, removing each from
