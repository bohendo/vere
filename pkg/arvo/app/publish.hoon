--- conflicted
+++ resolved
@@ -966,26 +966,8 @@
       %.n
   ==
 ::
-<<<<<<< HEAD
 ++  handle-group-update
   |=  =update:group-store
-=======
-++  get-subscriber-paths
-  |=  [book-name=@tas who=@p]
-  ^-  (list path)
-  %+  roll  ~(val by sup.bol)
-  |=  [[whom=@p pax=path] out=(list path)]
-  ?.  =(who whom)
-    out
-  ?.  ?=([%notebook @ *] pax)
-    out
-  ?.  =(i.t.pax book-name)
-    out
-  [pax out]
-::
-++  handle-permission-update
-  |=  upd=permission-update
->>>>>>> 77df80d6
   ^-  (quip card _state)
   ?.  ?=(?(%remove-members %add-members) -.update)
     [~ state]
@@ -1007,13 +989,8 @@
   %+  turn  ~(tap in ships)
   |=  who=@p
   ?.  (allowed who %read u.book)
-<<<<<<< HEAD
     [%give %kick [/notebook/[u.book]]~ `who]~
   ?:  ?|(?=(%remove-members -.update) (is-managed-path:grup path))
-=======
-    [%give %kick (get-subscriber-paths u.book who) `who]~
-  ?:  ?|(?=(%remove -.upd) (is-managed path.upd))
->>>>>>> 77df80d6
     ~
   =/  uid  (sham %publish who u.book eny.bol)
   =/  inv=invite
@@ -1901,25 +1878,9 @@
               group-path
               ship  ''
           ==
-<<<<<<< HEAD
         =/  act=invite-action  [%invite /contacts (shaf %msg-uid eny.bol) invite]
         [%pass / %agent [our.bol %invite-hook] %poke %invite-action !>(act)]
     ==
-=======
-      ==
-    ?:  ?&  inclusive.act
-            =(group-host our.bol)
-        ==
-      :: add all subscribers to group
-      ::
-      [(group-poke [%add dif-peeps u.target.act])]~
-    :: kick subscribers who are not already in group
-    ::
-    %+  turn  ~(tap in dif-peeps)
-    |=  who=@p
-    ^-  card
-    [%give %kick (get-subscriber-paths book.act who) `who]
->>>>>>> 77df80d6
   ==
 ::
 ++  get-subscribers
