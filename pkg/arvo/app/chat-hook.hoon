--- conflicted
+++ resolved
@@ -6,13 +6,8 @@
     hook=chat-hook, view=chat-view, *group,
     push-hook, pull-hook
 /+  default-agent, verb, dbug, store=chat-store, group-store, grpl=group,
-<<<<<<< HEAD
-    resource, graph-store
-~%  %chat-hook-top  ..is  ~
-=======
-    resource, *migrate
+    resource, graph-store, *migrate
 ~%  %chat-hook-top  ..part  ~
->>>>>>> 8c313eba
 |%
 +$  card  card:agent:gall
 ::
@@ -370,22 +365,6 @@
     --
   ::
   ++  on-leave  on-leave:def
-<<<<<<< HEAD
-  ++  on-peek   on-peek:def
-  ++  on-arvo   
-    |=  [=wire =sign-arvo]
-    ^-  (quip card _this)
-    ?.  ?=([%migrate-graph *] wire)
-      (on-arvo:def wire sign-arvo)
-    =/  rid=resource
-      (de-path:resource t.wire)
-    ?>  ?=([%b %wake *] sign-arvo)
-    ~?  ?=(^ error.sign-arvo)
-      "behn errored in backoff timers, continuing anyway" 
-    :_  this
-    ~[(watch-graph:cc rid)]
-
-=======
   ++  on-peek
     |=  =path
     ^-  (unit (unit cage))
@@ -393,22 +372,30 @@
         [%x %export ~]
       ``noun+!>(state)
     ==
-  ::
-  ++  on-arvo
+  ++  on-arvo   
     |=  [=wire =sign-arvo]
     ^-  (quip card _this)
-    ?.  ?=([%try-rejoin @ @ *] wire)
-      (on-arvo:def wire sign-arvo)
-    =/  nack-count=@ud  (slav %ud i.t.wire)
-    =/  who=@p          (slav %p i.t.t.wire)
-    =/  pax             t.t.t.wire
-    ?>  ?=([%behn %wake *] sign-arvo)
-    ~?  ?=(^ error.sign-arvo)
-      "behn errored in backoff timers, continuing anyway"
-    :_  this
-    [(try-rejoin:cc who pax +(nack-count))]~
-  ::
->>>>>>> 8c313eba
+    ?+  wire  (on-arvo:def wire sign-arvo)
+        [%migrate-graph *]
+      =/  rid=resource
+        (de-path:resource t.wire)
+      ?>  ?=([%behn %wake *] sign-arvo)
+      ~?  ?=(^ error.sign-arvo)
+        "behn errored in backoff timers, continuing anyway" 
+      :_  this
+      ~[(watch-graph:cc rid)]
+    ::
+        [%try-rejoin @ @ *]
+      ::  TODO: check whether we have migrated to graph yet??
+      =/  nack-count=@ud  (slav %ud i.t.wire)
+      =/  who=@p          (slav %p i.t.t.wire)
+      =/  pax             t.t.t.wire
+      ?>  ?=([%behn %wake *] sign-arvo)
+      ~?  ?=(^ error.sign-arvo)
+        "behn errored in backoff timers, continuing anyway"
+      :_  this
+      [(try-rejoin:cc who pax +(nack-count))]~
+    ==
   ++  on-fail   on-fail:def
   --
 ::
@@ -725,21 +712,17 @@
 ++  poke-import
   |=  arc=*
   ^-  (quip card _state)
-  =/  sty=state-10
-    :*  %10
+  =/  sty=state-11
+    :*  %11
       (remake-map ;;((tree [path ship]) +<.arc))
       ;;(? +>-.arc)
       (remake-map ;;((tree [path ?]) +>+.arc))
+      ~
     ==
   :_  sty
-  %+  turn  ~(tap by synced.sty)
-  |=  [=path =ship]
-  ^-  card
-  =/  watch-path=^path  [%mailbox path]
-  ?:  =(our.bol ship)
-    =/  store-wire=wire  [%store path]
-    [%pass store-wire %agent [our.bol %chat-store] %watch watch-path]
-  (try-rejoin ship watch-path 0)
+  :_  ~
+  =-  [%pass /self-poke %agent [our.bol %chat-hook] %poke -]
+  noun+!>(%migrate-graph)
 ::
 ++  try-rejoin
   |=  [who=@p pax=path nack-count=@ud]
@@ -963,35 +946,6 @@
   ~&  store-migrate+wire
   (kick store+wire)
 ::
-<<<<<<< HEAD
-=======
-++  watch-ack
-  |=  [wir=wire saw=(unit tang)]
-  ^-  (quip card _state)
-  ?~  saw  [~ state]
-  ?+  wir  [~ state]
-  ::
-      [%store @ *]
-    ?:  =('~' i.t.wir)
-      (migrate-store t.t.wir)
-    (poke-chat-hook-action %remove t.wir)
-  ::
-      [%backlog @ @ @ *]
-    =/  chat=path  (oust [(dec (lent t.wir)) 1] `(list @ta)`t.wir)
-    ?:  =(i.t.wir '~')
-      ?>  ?=(^ chat)
-      (migrate-listen t.chat)
-    [~ state]
-  ::
-      [%try-rejoin @ *]
-    =/  nack-count=@ud  (slav %ud i.t.wir)
-    =/  wakeup=@da
-      (add now.bol (mul ~s1 (bex (min 19 nack-count))))
-    :_  state
-    [%pass wir %arvo %b %wait wakeup]~
-  ==
->>>>>>> 8c313eba
-::
 ++  chat-poke
   |=  act=action:store
   ^-  card
