--- conflicted
+++ resolved
@@ -3,11 +3,7 @@
 ::  allow sending chat messages to foreign paths based on write perms
 ::
 /-  *permission-store, *chat-hook, *invite-store
-<<<<<<< HEAD
-/+  *chat-json, *chat-eval, default-agent, verb
-=======
-/+  *chat-json, default-agent, verb, dbug
->>>>>>> 618cfa86
+/+  *chat-json, *chat-eval, default-agent, verb, dbug
 |%
 +$  card  card:agent:gall
 ::
