/-  lens, *sole
/+  base64, *server, default-agent
/=  lens-mark  /mar/lens/command  ::  TODO: ask clay to build a $tube
=,  format
|%
::  +lens-out: json or named octet-stream
::
+$  lens-out
  $%  [%json =json]
      [%mime =mime]
  ==
+$  state
  $%  $:  %0
          job=(unit [eyre-id=@ta com=command:lens])
      ==
  ==
::
++  export-app
  |=  [app=@tas our=@p now=@da]
<<<<<<< HEAD
  .^(@ %gx /(scot %p our)/[app]/(scot %da now)/export/noun)
++  export-all
  |=  [our=@p now=@da]
  ^-  (list [@tas @])
=======
  .^(* %gx /(scot %p our)/[app]/(scot %da now)/export/noun)
++  export-all
  |=  [our=@p now=@da]
  ^-  (list [@tas *])
>>>>>>> a779ca4d
  %+  turn
    ^-  (list @tas)
    :~  %group-store
        %metadata-store
        %metadata-hook
        %contact-store
        %contact-hook
        %invite-store
        %chat-store
        %chat-hook
<<<<<<< HEAD
        %publish
=======
>>>>>>> a779ca4d
        %graph-store
    ==
  |=  app=@tas
  [app (export-app app our now)]
--
::
=|  =state
|_  =bowl:gall
+*  this  .
    def   ~(. (default-agent this %|) bowl)
::
++  on-init   on-init:def
++  on-save   !>(state)
++  on-load
  |=  old=vase
  `this(state !<(^state old))
::
++  on-poke
  |=  [=mark =vase]
  ^-  (quip card:agent:gall _this)
  ?.  ?=(%handle-http-request mark)
    (on-poke:def mark vase)
  =+  !<([eyre-id=@ta =inbound-request:eyre] vase)
  ?>  ?=(~ job.state)
  ::
  =/  request-line  (parse-request-line url.request.inbound-request)
  =/  site  (flop site.request-line)
  ::
  =/  jon=json
    (need (de-json:html q:(need body.request.inbound-request)))
  =/  com=command:lens
    (json:grab:lens-mark jon)
  ::
  ?+  -.source.com
    :_  this(job.state (some [eyre-id com]))
    [%pass /sole %agent [our.bowl %dojo] %watch /sole/[eyre-id]]~
  ::
      %export
    :_  this(job.state (some [eyre-id com]))
    [%pass /export %agent [our.bowl app.source.com] %watch /export]~
  ::
      %import
    ?~  enc=(de:base64 base64-jam.source.com)
      !!
    ::
    =/  c=*  (cue q.u.enc)
    ::
    :_  this(job.state (some [eyre-id com]))
    [%pass /import %agent [our.bowl app.source.com] %poke %import !>(c)]~
  ::
      %export-all
    =/  output  (crip "{<our.bowl>}-export/atom")
    =/  jon
      =/  =atom  (jam (export-all our.bowl now.bowl))
      =/  =octs  [(met 3 atom) atom]
      =/  enc    (en:base64 octs)
      (pairs:enjs:format file+s+output data+s+enc ~)
    :_  this
    %+  give-simple-payload:app  eyre-id
    (json-response:gen jon)
  ::
      %import-all
<<<<<<< HEAD
    =/  enc  (de:base64 base64-jam.source.com)
    ?~  enc  !!
    =/  by-app  ;;((list [@tas @]) (cue q.u.enc))
    :_  this
    %+  weld  (give-simple-payload:app eyre-id not-found:gen)
    %+  turn  by-app
    |=  [app=@tas data=@]
=======
    ~&  %import-all
    =/  enc  (de:base64 base64-jam.source.com)
    ?~  enc  !!
    =/  by-app  ;;((list [@tas *]) (cue q.u.enc))
    :_  this
    %+  weld  (give-simple-payload:app eyre-id not-found:gen)
    %+  turn  by-app
    |=  [app=@tas data=*]
>>>>>>> a779ca4d
    ^-  card:agent:gall
    [%pass /import-all %agent [our.bowl app] %poke %import !>(data)]
  ==
::
++  on-watch
  |=  =path
  ^-  (quip card:agent:gall _this)
  ?:  ?=([%http-response *] path)
    `this
  (on-watch:def path)
::
++  on-leave  on-leave:def
++  on-peek
  |=  =path
  ^-  (unit (unit cage))
  ?+  path  (on-peek:def path)
    [%x %export-all ~]
    ``noun+!>((jam (export-all our.bowl now.bowl)))
  ==
++  on-agent
  |=  [=wire =sign:agent:gall]
  ^-  (quip card:agent:gall _this)
  |^
  ?+    wire  (on-agent:def wire sign)
      [%import ~]
    ?>  ?=(%poke-ack -.sign)
    ?>  ?=(^ job.state)
    :_  this(job.state ~)
    %+  give-simple-payload:app  eyre-id.u.job.state
    [[200 ~] `(as-octt:mimes:html "\"Imported data\"")]
  ::
      [%export ~]
    ?+    -.sign  (on-agent:def wire sign)
        %watch-ack
      ?~  p.sign
        `this
      ?>  ?=(^ job.state)
      :_  this(job.state ~)
      (give-simple-payload:app eyre-id.u.job.state not-found:gen)
    ::
        %fact
      =^  cards  this  (take-export !<(* q.cage.sign))
      :_  this(job.state ~)
      :_  cards
      ?>  ?=(^ job.state)
      ?>  ?=(%export -.source.com.u.job.state)
      [%pass /export %agent [our.bowl app.source.com.u.job.state] %leave ~]
    ==
  ::
      [%sole ~]
    ?+    -.sign  (on-agent:def wire sign)
        %watch-ack
      ?>  ?=(^ job.state)
      ?^  p.sign
        :_  this(job.state ~)
        (give-simple-payload:app eyre-id.u.job.state not-found:gen)
      :_  this  :_  ~
      :*  %pass  /sole
          %agent  [our.bowl %dojo]
          %poke  %lens-command  !>
          [eyre-id.u.job.state com.u.job.state]
      ==
    ::
        %fact
      ?>  ?=(%sole-effect p.cage.sign)
      =^  cards  this  (take-sole-effect !<(sole-effect q.cage.sign))
      [[[%pass /sole %agent [our.bowl %dojo] %leave ~] cards] this]
    ==
  ==
  ::
  ++  take-export
    |=  data=*
    ^-  (quip card:agent:gall _this)
    ?>  ?=(^ job.state)
    ?>  ?=(%export -.source.com.u.job.state)
    =/  app-name=tape  (trip app.source.com.u.job.state)
    =/  output=@t  (crip "/{app-name}/jam")
    ::
    =/  jon=json
      =/  =atom  (jam data)
      =/  =octs  [(met 3 atom) atom]
      =/  enc  (en:base64 octs)
      (pairs:enjs:format file+s+output data+s+enc ~)
    ::
    :_  this
    %+  give-simple-payload:app  eyre-id.u.job.state
    (json-response:gen jon)
  ::
  ++  take-sole-effect
    |=  fec=sole-effect
    ^-  (quip card:agent:gall _this)
    =/  out
      |-  ^-  (unit lens-out)
      =*  loop  $
      ?+  -.fec
        ~
      ::
          %tan
        %-  some
        :-  %json
        %-  wall:enjs:format
        (turn (flop p.fec) |=(=tank ~(ram re tank)))
      ::
          %txt
        (some %json s+(crip p.fec))
      ::
          %sag
        %-  some
        [%mime p.fec (as-octs:mimes:html (jam q.fec))]
      ::
          %sav
        ::  XX use +en:base64 or produce %mime a la %sag
        ::
        %-  some
        :-  %json
        %-  pairs:enjs:format
        :~  file+s+(crip <`path`p.fec>)
            data+s+(crip (en-base64:mimes:html q.fec))
        ==
      ::
          %mor
        =/  all  `(list lens-out)`(murn p.fec |=(a=sole-effect loop(fec a)))
        ?~  all  ~
        ~|  [%multiple-effects all]
        ?>  ?=(~ t.all)
        (some i.all)
      ==
    ::
    ?~  out
      [~ this]
    ::
    ?>  ?=(^ job.state)
    :_  this(job.state ~)
    %+  give-simple-payload:app  eyre-id.u.job.state
    ?-  -.u.out
        %json
      (json-response:gen json.u.out)
    ::
        %mime
      =/  headers
        :~  ['content-type' 'application/octet-stream']
            ?>  ?=([@ @ ~] p.mime.u.out)
            :-  'content-disposition'
            ^-  @t
            %^  cat  3
              'attachment; filename='
            (rap 3 '"' i.p.mime.u.out '.' i.t.p.mime.u.out '"' ~)
        ==
      [[200 headers] (some q.mime.u.out)]
    ==
  --
::
++  on-arvo
  |=  [=wire =sign-arvo]
  ^-  (quip card:agent:gall _this)
  ?.  ?=(%bound +<.sign-arvo)
    (on-arvo:def wire sign-arvo)
  [~ this]
::
++  on-fail   on-fail:def
--<|MERGE_RESOLUTION|>--- conflicted
+++ resolved
@@ -17,17 +17,10 @@
 ::
 ++  export-app
   |=  [app=@tas our=@p now=@da]
-<<<<<<< HEAD
-  .^(@ %gx /(scot %p our)/[app]/(scot %da now)/export/noun)
-++  export-all
-  |=  [our=@p now=@da]
-  ^-  (list [@tas @])
-=======
   .^(* %gx /(scot %p our)/[app]/(scot %da now)/export/noun)
 ++  export-all
   |=  [our=@p now=@da]
   ^-  (list [@tas *])
->>>>>>> a779ca4d
   %+  turn
     ^-  (list @tas)
     :~  %group-store
@@ -38,10 +31,6 @@
         %invite-store
         %chat-store
         %chat-hook
-<<<<<<< HEAD
-        %publish
-=======
->>>>>>> a779ca4d
         %graph-store
     ==
   |=  app=@tas
@@ -104,7 +93,6 @@
     (json-response:gen jon)
   ::
       %import-all
-<<<<<<< HEAD
     =/  enc  (de:base64 base64-jam.source.com)
     ?~  enc  !!
     =/  by-app  ;;((list [@tas @]) (cue q.u.enc))
@@ -112,16 +100,6 @@
     %+  weld  (give-simple-payload:app eyre-id not-found:gen)
     %+  turn  by-app
     |=  [app=@tas data=@]
-=======
-    ~&  %import-all
-    =/  enc  (de:base64 base64-jam.source.com)
-    ?~  enc  !!
-    =/  by-app  ;;((list [@tas *]) (cue q.u.enc))
-    :_  this
-    %+  weld  (give-simple-payload:app eyre-id not-found:gen)
-    %+  turn  by-app
-    |=  [app=@tas data=*]
->>>>>>> a779ca4d
     ^-  card:agent:gall
     [%pass /import-all %agent [our.bowl app] %poke %import !>(data)]
   ==
