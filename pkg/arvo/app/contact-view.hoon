::  contact-view: sets up contact JS client and combines commands
::  into semantic actions for the UI
::
/-  *group-store
/-  *group-hook
/-  *invite-store
/-  *contact-hook
/-  *metadata-store
/-  *metadata-hook
/-  *permission-group-hook
/-  *permission-hook
::
/+  *server, *contact-json, default-agent, dbug
<<<<<<< HEAD
::
/*  index-html    %html  /app/contacts/index/html
/*  index-js      %js    /app/contacts/js/index/js
/*  tile-js       %js    /app/contacts/js/tile/js
/*  index-css     %css   /app/contacts/css/index/css
/*  tile-png      %png   /app/contacts/img/tile/png
/*  search-png    %png   /app/contacts/img/search/png
/*  spinner-png   %png   /app/contacts/img/spinner/png
::
=/  as-octs  as-octs:mimes:html
=/  index    (as-octs index-html)
=/  script   (as-octs index-js)
=/  tile-js  (as-octs tile-js)
=/  style    (as-octs index-css)
::
=/  contact-png=(map @t octs)
  =-  (~(run by -) as-octs:mimes:html)
  %-  ~(gas by *(map @t @))
  :~  [%'Tile' tile-png]
      search+search-png
      [%'Spinner' spinner-png]
  ==
|%
=======
|%
+$  versioned-state
  $%  state-0
  ==
::
+$  state-0
  $:  %0
      ~
  ==
::
>>>>>>> 4fded000
+$  card  card:agent:gall
--
=|  state-0
=*  state  -
::
%-  agent:dbug
^-  agent:gall
=<
  |_  =bowl:gall
  +*  this       .
      contact-core  +>
      cc         ~(. contact-core bowl)
      def        ~(. (default-agent this %|) bowl)
  ::
  ++  on-init
    ^-  (quip card _this)
    :_  this
    :~  [%pass /updates %agent [our.bowl %contact-store] %watch /updates]
        (contact-poke:cc [%create /~/default])
        (group-poke:cc [%bundle /~/default])
        (contact-poke:cc [%add /~/default our.bowl *contact])
        (group-poke:cc [%add [our.bowl ~ ~] /~/default])
        :*  %pass  /srv  %agent  [our.bol %file-server]
            %poke  %file-server-action
            !>([%serve-dir /'~groups' /app/landscape %.n])
        ==
    ==
  ::
  ++  on-save   !>(state)
  ++  on-load
    |=  old-vase=vase
    ^-  (quip card _this)
    =/  old  ((soft state-0) q.old-vase)
    ?^  old  [~ this]
    :_  this(state [%0 ~])
    :~  [%pass / %arvo %e %disconnect [~ /'~groups']]
        [%pass / %arvo %e %connect [~ /'contact-view'] %contact-view]
        :*  %pass  /srv  %agent  [our.bol %file-server]
            %poke  %file-server-action
            !>([%serve-dir /'~groups' /app/landscape %.n])
        ==
    ==
  ::
  ++  on-poke
    |=  [=mark =vase]
    ^-  (quip card _this)
    ?>  (team:title our.bowl src.bowl)
    ?+  mark  (on-poke:def mark vase)
        %json                 [(poke-json:cc !<(json vase)) this]
        %contact-view-action
      [(poke-contact-view-action:cc !<(contact-view-action vase)) this]
    ::
        %handle-http-request
      =+  !<([eyre-id=@ta =inbound-request:eyre] vase)
      :_  this
      %+  give-simple-payload:app  eyre-id
      %+  require-authorization:app  inbound-request
      poke-handle-http-request:cc
    ==
  ::
  ++  on-watch
    |=  =path
    ^-  (quip card _this)
    ?>  (team:title our.bowl src.bowl)
    ?:  ?=([%http-response *] path)  [~ this]
    ?.  =(/primary path)  (on-watch:def path)
    [[%give %fact ~ %json !>((update-to-json [%initial all-scry:cc]))]~ this]
  ::
  ++  on-agent
    |=  [=wire =sign:agent:gall]
    ^-  (quip card _this)
    ?+  -.sign  (on-agent:def wire sign)
        %kick
      [[%pass / %agent [our.bol %contact-store] %watch /updates]~ this]
    ::
        %fact
      ?+  p.cage.sign  (on-agent:def wire sign)
          %contact-update
        =/  update=json  (update-to-json !<(contact-update q.cage.sign))
        [[%give %fact ~[/primary] %json !>(update)]~ this]
      ==
    ==
  ::
  ++  on-arvo
    |=  [=wire =sign-arvo]
    ^-  (quip card _this)
    ?.  ?=(%bound +<.sign-arvo)
      (on-arvo:def wire sign-arvo)
    [~ this]
  ::
  ++  on-leave  on-leave:def
  ++  on-peek   on-peek:def
  ++  on-fail   on-fail:def
  --
::
|_  bol=bowl:gall
++  poke-json
  |=  jon=json
  ^-  (list card)
  ?>  (team:title our.bol src.bol)
  (poke-contact-view-action (json-to-view-action jon))
::
++  poke-contact-view-action
  |=  act=contact-view-action
  ^-  (list card)
  ?-  -.act
      %create
    ?>  ?=([@ *] path.act)
    %+  weld
      :~  (group-poke [%bundle path.act])
          (contact-poke [%create path.act])
          (contact-hook-poke [%add-owned path.act])
          (group-hook-poke [%add our.bol path.act])
          (group-poke [%add (~(put in ships.act) our.bol) path.act])
          (perm-group-hook-poke [%associate path.act [[path.act %white] ~ ~]])
          (permission-hook-poke [%add-owned path.act path.act])
      ==
    (create-metadata path.act title.act description.act)
  ::
      %delete
    %+  weld
    :~  (contact-hook-poke [%remove path.act])
        (group-poke [%unbundle path.act])
        (contact-poke [%delete path.act])
    ==
    (delete-metadata path.act)
  ::
      %remove
    :~  (group-poke [%remove [ship.act ~ ~] path.act])
        (contact-poke [%remove path.act ship.act])
    ==
  ::
      %share
    ::  determine whether to send to our contact-hook or foreign
    ::  send contact-action to contact-hook with %add action
    [(share-poke recipient.act [%add path.act ship.act contact.act])]~
  ==
++  poke-handle-http-request
  |=  =inbound-request:eyre
  ^-  simple-payload:http
  =+  url=(parse-request-line url.request.inbound-request)
  =/  name=@t
    =+  back-path=(flop site.url)
    ?~  back-path
      ''
    i.back-path
  ?+  site.url  not-found:gen
<<<<<<< HEAD
      [%'~groups' %css %index ~]  (css-response:gen style)
      [%'~groups' %js %index ~]   (js-response:gen script)
      [%'~groups' %js %tile ~]    (js-response:gen tile-js)
      [%'~groups' %img *]
    (png-response:gen (~(got by contact-png) name))
  ::
  ::  avatar images
  ::
      [%'~groups' %avatar @ *]
=======
      [%'contact-view' @ *]
>>>>>>> 4fded000
    =/  =path  (flop t.t.site.url)
    ?~  path  not-found:gen
    =/  contact  (contact-scry `^path`(snoc (flop t.path) name))
    ?~  contact  not-found:gen
    ?~  avatar.u.contact  not-found:gen
    ?-  -.u.avatar.u.contact
        %url   [[307 ['location' url.u.avatar.u.contact]~] ~]
        %octt
      =/  max-3-days  ['cache-control' 'max-age=259200']
      =/  content-type  ['content-type' content-type.u.avatar.u.contact]
      [[200 [content-type max-3-days ~]] `octs.u.avatar.u.contact]
    ==
  ==
::
::  +utilities
::
++  contact-poke
  |=  act=contact-action
  ^-  card
   [%pass / %agent [our.bol %contact-store] %poke %contact-action !>(act)]
::
++  contact-hook-poke
  |=  act=contact-hook-action
  ^-  card
  [%pass / %agent [our.bol %contact-hook] %poke %contact-hook-action !>(act)]
::
++  share-poke
  |=  [=ship act=contact-action]
  ^-  card
  [%pass / %agent [ship %contact-hook] %poke %contact-action !>(act)]
::
++  group-poke
  |=  act=group-action
  ^-  card
  [%pass / %agent [our.bol %group-store] %poke %group-action !>(act)]
::
++  group-hook-poke
  |=  act=group-hook-action
  ^-  card
  [%pass / %agent [our.bol %group-hook] %poke %group-hook-action !>(act)]
::
++  metadata-poke
  |=  act=metadata-action
  ^-  card
  [%pass / %agent [our.bol %metadata-store] %poke %metadata-action !>(act)]
::
++  metadata-hook-poke
  |=  act=metadata-hook-action
  ^-  card
  [%pass / %agent [our.bol %metadata-hook] %poke %metadata-hook-action !>(act)]
::
++  perm-group-hook-poke
  |=  act=permission-group-hook-action
  ^-  card
  :*  %pass  /  %agent  [our.bol %permission-group-hook]
      %poke  %permission-group-hook-action  !>(act)
  ==
::
++  permission-hook-poke
  |=  act=permission-hook-action
  ^-  card
  :*  %pass  /  %agent  [our.bol %permission-hook]
      %poke  %permission-hook-action  !>(act)
  ==
::
++  create-metadata
  |=  [=path title=@t description=@t]
  ^-  (list card)
  =/  =metadata
    %*  .  *metadata
        title         title
        description   description
        date-created  now.bol
        creator       our.bol
    ==
  :~  (metadata-poke [%add path [%contacts path] metadata])
      (metadata-hook-poke [%add-owned path])
  ==
::
++  delete-metadata
  |=  =path
  ^-  (list card)
  :~  (metadata-poke [%remove path [%contacts path]])
      (metadata-hook-poke [%remove path])
  ==
::
++  all-scry
  ^-  rolodex
  .^(rolodex %gx /(scot %p our.bol)/contact-store/(scot %da now.bol)/all/noun)
::
++  contact-scry
  |=  pax=path
  ^-  (unit contact)
  =.  pax
    ;:  weld
      /(scot %p our.bol)/contact-store/(scot %da now.bol)/contact
      pax
      /noun
    ==
  .^((unit contact) %gx pax)
--<|MERGE_RESOLUTION|>--- conflicted
+++ resolved
@@ -11,31 +11,6 @@
 /-  *permission-hook
 ::
 /+  *server, *contact-json, default-agent, dbug
-<<<<<<< HEAD
-::
-/*  index-html    %html  /app/contacts/index/html
-/*  index-js      %js    /app/contacts/js/index/js
-/*  tile-js       %js    /app/contacts/js/tile/js
-/*  index-css     %css   /app/contacts/css/index/css
-/*  tile-png      %png   /app/contacts/img/tile/png
-/*  search-png    %png   /app/contacts/img/search/png
-/*  spinner-png   %png   /app/contacts/img/spinner/png
-::
-=/  as-octs  as-octs:mimes:html
-=/  index    (as-octs index-html)
-=/  script   (as-octs index-js)
-=/  tile-js  (as-octs tile-js)
-=/  style    (as-octs index-css)
-::
-=/  contact-png=(map @t octs)
-  =-  (~(run by -) as-octs:mimes:html)
-  %-  ~(gas by *(map @t @))
-  :~  [%'Tile' tile-png]
-      search+search-png
-      [%'Spinner' spinner-png]
-  ==
-|%
-=======
 |%
 +$  versioned-state
   $%  state-0
@@ -46,7 +21,6 @@
       ~
   ==
 ::
->>>>>>> 4fded000
 +$  card  card:agent:gall
 --
 =|  state-0
@@ -194,19 +168,7 @@
       ''
     i.back-path
   ?+  site.url  not-found:gen
-<<<<<<< HEAD
-      [%'~groups' %css %index ~]  (css-response:gen style)
-      [%'~groups' %js %index ~]   (js-response:gen script)
-      [%'~groups' %js %tile ~]    (js-response:gen tile-js)
-      [%'~groups' %img *]
-    (png-response:gen (~(got by contact-png) name))
-  ::
-  ::  avatar images
-  ::
-      [%'~groups' %avatar @ *]
-=======
       [%'contact-view' @ *]
->>>>>>> 4fded000
     =/  =path  (flop t.t.site.url)
     ?~  path  not-found:gen
     =/  contact  (contact-scry `^path`(snoc (flop t.path) name))
