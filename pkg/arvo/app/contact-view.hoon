--- conflicted
+++ resolved
@@ -148,10 +148,7 @@
       (en-path:resource rid)
     ;:  weld
       :~  (group-poke [%add-group rid policy.act %.n])
-<<<<<<< HEAD
-=======
           (group-poke [%add-members rid (sy our.bol ~)])
->>>>>>> 6b00c986
           (group-push-poke %add rid)
           (contact-poke [%create path])
           (contact-hook-poke [%add-owned path])
