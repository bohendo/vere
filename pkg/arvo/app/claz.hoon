--- conflicted
+++ resolved
@@ -235,10 +235,7 @@
 ::
 ::  constants
 ::
-<<<<<<< HEAD
-=======
 ++  azimuth            0x223c.067f.8cf2.8ae1.73ee.5caf.ea60.ca44.c335.fecb
->>>>>>> f30e1d99
 ++  ecliptic           0x6ac0.7b7c.4601.b5ce.11de.8dfe.6335.b871.c7c4.dd4d
 ++  delegated-sending  0xf790.8ab1.f1e3.52f8.3c5e.bc75.051c.0565.aeae.a5fb
 --
@@ -715,20 +712,7 @@
   |=  [nonce=@ud =network as=address as-who=ship file=path]
   ^-  (list transaction)
   =/  friends=(list [=ship @q =address])
-<<<<<<< HEAD
-    =+  txt=.^((list cord) %cx file)
-    %+  turn  txt
-    |=  line=cord
-    ~|  line
-    %+  rash  line
-    ;~  (glue com)
-      ;~(pfix sig fed:ag)
-      ;~(pfix sig feq:ag)
-      ;~(pfix (jest '0x') hex)
-    ==
-=======
     (read-invites file)
->>>>>>> f30e1d99
   =|  txs=(list transaction)
   |-
   ?~  friends  (flop txs)
@@ -1089,8 +1073,6 @@
         [%uint `@`point]
         [%address to]
     ==
-<<<<<<< HEAD
-=======
   ::
   ::  read calls
   ::
@@ -1115,7 +1097,6 @@
     :~  [%uint pool]
         [%uint `@`star]
     ==
->>>>>>> f30e1d99
   --
 ::
 :: ++  peer-sole
