--- conflicted
+++ resolved
@@ -349,14 +349,12 @@
     =/  versions  (base-hash:version [our now]:bowl)
     ``hash+!>(?~(versions 0v0 (end [0 25] i.versions)))
   ::
-<<<<<<< HEAD
       [%x %our ~]
     ``json+!>(s+(scot %p our.bowl))
-=======
+  ::
       [%x %url *]
     =/  url  t.t.path
     ``noun+!>((~(has by serving) url))
->>>>>>> 0339cd01
   ==
 ++  on-agent  on-agent:def
 ++  on-fail   on-fail:def
