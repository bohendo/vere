--- conflicted
+++ resolved
@@ -244,11 +244,7 @@
         =/  mime-type=@t  (rsh 3 (crip <p.u.data>))
         =/  headers
           :~  content-type+mime-type 
-<<<<<<< HEAD
-              max-1-da:gen 
-=======
               max-1-wk:gen 
->>>>>>> 991a2310
               'service-worker-allowed'^'/'
           ==
         [[200 headers] `q.u.data]
