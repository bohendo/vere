--- conflicted
+++ resolved
@@ -29,13 +29,8 @@
 ::      Modify the group. Further documented in /sur/group-store.hoon
 ::
 ::
-<<<<<<< HEAD
 /-  *group, permission-store, *contact-view
 /+  store=group-store, default-agent, verb, dbug, resource, *migrate
-=======
-/-  *group
-/+  store=group-store, default-agent, verb, dbug, resource
->>>>>>> 0b7cb507
 |%
 +$  card  card:agent:gall
 ::
@@ -170,14 +165,7 @@
     ^-  (quip card _this)
     ?>  (team:title our.bowl src.bowl)
     =^  cards  state
-<<<<<<< HEAD
-      ?+  mark  (on-poke:def mark vase)
-          %noun
-        (poke-noun:gc vase)
-      ::
-=======
       ?+    mark  (on-poke:def mark vase)
->>>>>>> 0b7cb507
           ?(%group-update %group-action)
         (poke-group-update:gc !<(update:store vase))
       ::
@@ -290,7 +278,6 @@
       (~(has in ban-ranks.policy) (clan:title ship))
     ==
   ==
-<<<<<<< HEAD
 ::
 ++  poke-import
   |=  arc=*
@@ -362,95 +349,6 @@
     [%try-rejoin (scot %ud nack-count) (en-path:resource rid)]
   [%pass wire %agent [entity.rid %group-push-hook] %poke cage]
 ::
-++  poke-noun
-  |=  =vase
-  ^-  (quip card _state)
-  =/  noun
-    !<(%perm-upgrade vase)
-  |^
-  =/  perms=(list path)
-    ~(tap in scry-permissions)
-  |-
-  ?~  perms
-    `state
-  =*  pax  i.perms
-  ?>  ?=(^ pax)
-  ?:  |(!=('~' i.pax) =(4 (lent pax)))
-    $(perms t.perms)
-  =/  rid=resource
-    (make-rid t.pax)
-  =/  perm
-    (scry-group-permissions pax)
-  ?~  perm
-    $(perms t.perms)
-  ?:  (~(has by groups) rid)
-    %_    $
-      perms  t.perms
-    ::
-        groups
-      %+  ~(jab by groups)  rid
-      (update-existing u.perm)
-    ==
-  %_    $
-    perms  t.perms
-    ::
-        groups
-    %+  ~(put by groups)  rid
-    (add-new u.perm)
-  ==
-  ++  make-rid
-    |=  =path
-    ^-  resource
-    ?>  ?=([@ @ *] path)
-    :-  (slav %p i.path)
-    i.t.path
-  ::
-  ++  add-new
-    |=  =permission:permission-store
-    ^-  group
-    ?:  ?=(%black kind.permission)
-      [~ ~ [%open ~ who.permission] %.y]
-    [who.permission ~ [%invite ~] %.y]
-  ::
-  ++  update-existing
-    |=  =permission:permission-store
-    |=  =group
-    ^+  group
-    ?:  ?=(%black kind.permission)
-      group
-    ?>  ?=(%invite -.policy.group)
-    %_  group
-      members  (~(uni in members.group) who.permission)
-    ==
-  ::
-  ++  scry-permissions
-    ^-  (set path)
-    .^  (set path)
-      %gx
-      (scot %p our.bol)
-      %permission-store
-      (scot %da now.bol)
-      /keys/noun
-    ==
-  ::
-  ++  scry-group-permissions
-    |=  pax=path
-    ^-  (unit permission:permission-store)
-    .^  (unit permission:permission-store)
-      %gx
-      (scot %p our.bol)
-      %permission-store
-      (scot %da now.bol)
-      ;:  weld
-        /permission
-        pax
-        /noun
-      ==
-    ==
-  --
-=======
->>>>>>> 0b7cb507
-::
 ++  poke-group-update
   |=  =update:store
   ^-  (quip card _state)
