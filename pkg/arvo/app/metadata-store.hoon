::  metadata-store [landscape]:
::
::  data store for application metadata and mappings
::  between groups and resources within applications
::
::  group-paths are expected to be an existing group path
::  resources are expected to correspond to existing app paths
::
::  note: when scrying for metadata, to make the arguments safe in paths,
::  encode group-path and app-path using (scot %t (spat group-path))
::
::  +watch paths:
::  /all                                  assocations + updates
::  /updates                              just updates
::  /app-name/%app-name                   specific app's associations + updates
::
::  +peek paths:
::  /associations                                  all associations
::  /group-indices                                 all group indices
::  /app-indices                                   all app indices
::  /resource-indices                              all resource indices
::  /metadata/%group-path/%app-name/%app-path      specific metadatum
::  /app-name/%app-name                            associations for app
::  /group/%group-path                             associations for group
::
/-  *metadata-store, *metadata-hook
/+  *metadata-json, default-agent, verb, dbug, resource
|%
+$  card  card:agent:gall
+$  base-state-0
  $:  associations=associations-0
      group-indices=(jug group-path md-resource)
      app-indices=(jug app-name [group-path app-path])
      resource-indices=(jug md-resource group-path)
  ==
::
+$  associations-0  (map [group-path md-resource] metadata-0)
::
+$  metadata-0
  $:  title=@t
      description=@t
      color=@ux
      date-created=@da
      creator=@p
  ==
::
+$  base-state-1
  $:  associations=associations
      group-indices=(jug group-path md-resource)
      app-indices=(jug app-name [group-path app-path])
      resource-indices=(jug md-resource group-path)
  ==
::
+$  state-0   [%0 base-state-0]
+$  state-1   [%1 base-state-0]
+$  state-2   [%2 base-state-0]
+$  state-3   [%3 base-state-1]
+$  state-4   [%4 base-state-1]
+$  state-5   [%5 base-state-1]
+$  versioned-state
  $%  state-0
      state-1
      state-2
      state-3
      state-4
      state-5
  ==
--
::
=|  state-5
=*  state  -
%+  verb  |
%-  agent:dbug
^-  agent:gall
=<
  |_  =bowl:gall
  +*  this  .
      mc    ~(. +> bowl)
      def   ~(. (default-agent this %|) bowl)
  ::
  ++  on-init  on-init:def
  ++  on-save  !>(state)
  ++  on-load
    |=  =vase
    ^-  (quip card _this)
    =/  old  !<(versioned-state vase)
    =|  cards=(list card)
    |^
    ?:  ?=(%5 -.old)
      [cards this(state old)]
    ?:  ?=(%4 -.old)
<<<<<<< HEAD
      =/  =^associations
        (migrate-app-to-graph-store %publish associations.old)
      %_    $
        -.old  %5
        associations.old  associations
      ::
          resource-indices.old
        (rebuild-resource-indices associations)
        ::
          app-indices.old
        (rebuild-app-indices associations)
        ::
          group-indices.old
        (rebuild-group-indices associations)
      ==
    ?:  ?=(%3 -.old)
      %_    $
        -.old  %4
        ::
          resource-indices.old
        (rebuild-resource-indices associations.old)
        ::
          app-indices.old
        (rebuild-app-indices associations.old)
        ::
=======
      %_  $
        -.old  %5
      ::
>>>>>>> 8a1c6f62
          group-indices.old
        %-  ~(gas ju *(jug group-path md-resource))
        ~(tap in ~(key by associations.old))
      ::
          app-indices.old
        %-  ~(gas ju *(jug app-name [group-path app-path]))
        %+  turn  ~(tap in ~(key by associations.old))
        |=  [g=group-path r=md-resource]
        ^-  [app-name [group-path app-path]]
        [app-name.r [g app-path.r]]
      ::
          resource-indices.old
        %-  ~(gas ju *(jug md-resource group-path))
        %+  turn  ~(tap in ~(key by associations.old))
        |=  [g=group-path r=md-resource]
        ^-  [md-resource group-path]
        [r g]
      ==
    ?:  ?=(%3 -.old)
      $(old [%4 +.old])
    ?:  ?=(%2 -.old)
      =/  new-state=state-3
        %*  .  *state-3
            associations
          %-  malt
          %+  murn  ~(tap by associations.old)
          |=  [[=group-path =md-resource] m=metadata-0]
          ^-  (unit [[^group-path ^md-resource] metadata])
          ?:  =(app-name.md-resource %link)  ~
          `[[group-path md-resource] (old-md-to-new m)]
        ==
      $(old new-state)
    ?:  ?=(%1 -.old)
      %_   $
        old  [%2 +.old]
      ::
          cards
        %+  murn  ~(tap in ~(key by group-indices.old))
        |=  =group-path
        ^-  (unit card)
        =/  rid  (de-path-soft:resource group-path)
        ?~  rid  ~
        ?:  =(our.bowl entity.u.rid)
          `(poke-md-hook %add-owned group-path)
        `(poke-md-hook %add-synced entity.u.rid group-path)
      ==
    =/  new-state-1=state-1
      %*  .  *state-1
        associations      (migrate-associations associations.old)
        group-indices     (migrate-group-indices group-indices.old)
        app-indices       (migrate-app-indices app-indices.old)
        resource-indices  (migrate-resource-indices resource-indices.old)
      ==
    $(old new-state-1)
    ::
<<<<<<< HEAD
    ::
    ++  migrate-app-to-graph-store
      |=  [app=@tas =^associations]
      ^+  associations
      %-  malt
      %+  murn  ~(tap by associations)
      |=  [[=group-path =md-resource] m=metadata]
      ^-  (unit [[^group-path ^md-resource] metadata])
      ?.  =(app-name.md-resource app)  ~
      `[[group-path [%graph app-path.md-resource]] m]
    ::
    ++  rebuild-app-indices
      =|  app-indices=(jug app-name [group-path app-path])
      |=  =^associations
      ^-  (jug app-name [group-path app-path])
      ?~  associations  app-indices
      =.  app-indices
        %+  ~(put ju app-indices)  app-name.p.n.associations
        [-.p.n.associations app-path.p.n.associations]
      %-  ~(uni by $(associations l.associations))
      $(associations r.associations)
    ::
    ++  rebuild-group-indices
      =|  group-indices=(jug group-path md-resource)
      |=  =^associations
      ^-  (jug group-path md-resource)
      ?~  associations  group-indices
      =.  group-indices
        %+  ~(put ju group-indices)  
          -.p.n.associations 
        +.p.n.associations
      %-  ~(uni by $(associations l.associations))
      $(associations r.associations)
    ::
    ++  rebuild-resource-indices
      =|  resource-indices=(jug md-resource group-path)
      |=  =^associations
      ^-  (jug md-resource group-path)
      ?~  associations  resource-indices
      =.  resource-indices
        %+  ~(put ju resource-indices)  
          +.p.n.associations
        -.p.n.associations
      %-  ~(uni by $(associations l.associations)) 
      $(associations r.associations)
    ::
=======
>>>>>>> 8a1c6f62
    ++  poke-md-hook
      |=  act=metadata-hook-action
      ^-  card
      =/  =cage  metadata-hook-action+!>(act)
      [%pass / %agent [our.bowl %metadata-hook] %poke cage]
    ::
    ++  new-group-path
      |=  =group-path
      ship+(new-app-path group-path)
    ::
    ++  new-app-path
      |=  =app-path
      ^-  path
      ?>  ?=(^ app-path)
      ?:(=('~' i.app-path) t.app-path app-path)
    ::
    ++  old-md-to-new
      |=  m=metadata-0
      ^-  metadata
      %*  .  *metadata
          title         title.m
          description   description.m
          color         color.m
          date-created  date-created.m
          creator       creator.m
          module        *term
      ==
    ::
    ++  migrate-md-resource
      |=  md-resource
      ^-  md-resource
      ?:  =(%chat app-name)      [%chat (new-app-path app-path)]
      ?:  =(%contacts app-name)  [%contacts ship+app-path]
      [app-name app-path]
    ::
    ++  migrate-resource-indices
      |=  resource-indices=(jug md-resource group-path)
      ^-  (jug md-resource group-path)
      %-  malt
      %+  turn  ~(tap by resource-indices)
      |=  [=md-resource paths=(set group-path)]
      :-  (migrate-md-resource md-resource)
      (~(run in paths) new-group-path)
    ::
    ++  migrate-app-indices
      |=  app-indices=(jug app-name [group-path app-path])
      %-  malt
      %+  turn  ~(tap by app-indices)
      |=  [app=term indices=(set [=group-path =app-path])]
      :-  app
      %-  ~(run in indices)
      |=  [=group-path =app-path]
      :-  (new-group-path group-path)
      ?:  =(%chat app)      (new-app-path app-path)
      ?:  =(%contacts app)  ship+app-path
      app-path
    ::
    ++  migrate-group-indices
      |=  group-indices=(jug group-path md-resource)
      %-  malt
      %+  turn  ~(tap by group-indices)
      |=  [=group-path resources=(set md-resource)]
      :-  (new-group-path group-path)
      %-  sy
      %+  turn  ~(tap in resources)
      migrate-md-resource
    ::
    ++  migrate-associations
      |=  associations=associations-0
      %-  malt
      %+  turn  ~(tap by associations)
      |=  [[g=group-path r=md-resource] m=metadata-0]
      :_  m
      [(new-group-path g) (migrate-md-resource r)]
    --
  ::
  ++  on-poke
    |=  [=mark =vase]
    ^-  (quip card _this)
    ?>  (team:title our.bowl src.bowl)
    =^  cards  state
      ?+  mark  (on-poke:def mark vase)
          %metadata-action
        (poke-metadata-action:mc !<(metadata-action vase))
          %noun
        =/  val=(each [%cleanup path] tang)
          (mule |.(!<([%cleanup path] vase)))
        ?.  ?=(%& -.val)
          (on-poke:def mark vase)
        =/  group=path  +.p.val
        =/  res=(set md-resource)  (~(get ju group-indices) group)
        =.  group-indices  (~(del by group-indices) group)
        :-  ~
        %+  roll  ~(tap in res)
        |=  [r=md-resource out=_state]
        =:  resource-indices.out  (~(del by resource-indices.out) r)
            associations.out  (~(del by associations.out) group r)
            app-indices.out
          %-  ~(del ju app-indices.out)
          [app-name.r group app-path.r]
        ==
        out
      ==
    [cards this]
  ::
  ++  on-watch
    |=  =path
    ^-  (quip card _this)
    ?>  (team:title our.bowl src.bowl)
    |^
    =/  cards=(list card)
      ?+  path  (on-watch:def path)
          [%all ~]
        (give %metadata-update !>([%associations associations]))
      ::
          [%updates ~]
        ~
      ::
          [%app-name @ ~]
        =/  =app-name  i.t.path
        =/  app-indices  (metadata-for-app:mc app-name)
        (give %metadata-update !>([%associations app-indices]))
      ==
    [cards this]
    ::
    ++  give
      |=  =cage
      ^-  (list card)
      [%give %fact ~ cage]~
    --
  ::
  ++  on-peek
    |=  =path
    ^-  (unit (unit cage))
    ?+  path  (on-peek:def path)
        [%y %group-indices ~]     ``noun+!>(group-indices)
        [%y %app-indices ~]       ``noun+!>(app-indices)
        [%y %resource-indices ~]  ``noun+!>(resource-indices)
        [%x %associations ~]      ``noun+!>(associations)
        [%x %app-name @ ~]
      =/  =app-name  i.t.t.path
      ``noun+!>((metadata-for-app:mc app-name))
    ::
        [%x %group *]
      =/  =group-path  t.t.path
      ``noun+!>((metadata-for-group:mc group-path))
    ::
        [%x %metadata @ @ @ ~]
      =/  =group-path   (stab (slav %t i.t.t.path))
      =/  =md-resource  [`term`i.t.t.t.path (stab (slav %t i.t.t.t.t.path))]
      ``noun+!>((~(get by associations) [group-path md-resource]))
    ::
        [%x %resource @ *]
      =/  app=term        i.t.t.path
      =/  app-path=^path  t.t.t.path
      ``noun+!>((~(get by resource-indices) app app-path))
    ==
  ::
  ++  on-leave  on-leave:def
  ++  on-agent  on-agent:def
  ++  on-arvo   on-arvo:def
  ++  on-fail   on-fail:def
  --
::
|_  =bowl:gall
++  poke-metadata-action
  |=  act=metadata-action
  ^-  (quip card _state)
  ?>  (team:title our.bowl src.bowl)
  ?-  -.act
      %add     (handle-add group-path.act resource.act metadata.act)
      %remove  (handle-remove group-path.act resource.act)
  ==
::
++  handle-add
  |=  [=group-path =md-resource =metadata]
  ^-  (quip card _state)
  :-  %+  send-diff  app-name.md-resource
      ?:  (~(has by resource-indices) md-resource)
        [%update-metadata group-path md-resource metadata]
      [%add group-path md-resource metadata]
  %=  state
      associations
    (~(put by associations) [group-path md-resource] metadata)
  ::
      group-indices
    (~(put ju group-indices) group-path md-resource)
  ::
      app-indices
    %+  ~(put ju app-indices)
      app-name.md-resource
    [group-path app-path.md-resource]
  ::
      resource-indices
    (~(put ju resource-indices) md-resource group-path)
  ==
::
++  handle-remove
  |=  [=group-path =md-resource]
  ^-  (quip card _state)
  :-  (send-diff app-name.md-resource [%remove group-path md-resource])
  %=  state
      associations
    (~(del by associations) [group-path md-resource])
  ::
      group-indices
    (~(del ju group-indices) group-path md-resource)
  ::
      app-indices
    %+  ~(del ju app-indices)
      app-name.md-resource
    [group-path app-path.md-resource]
  ::
      resource-indices
    (~(del ju resource-indices) md-resource group-path)
  ==
::
++  metadata-for-app
  |=  =app-name
  ^-  ^associations
  %-  ~(gas by *^associations)
  %+  turn  ~(tap in (~(gut by app-indices) app-name ~))
  |=  [=group-path =app-path]
  :-  [group-path [app-name app-path]]
  (~(got by associations) [group-path [app-name app-path]])
::
++  metadata-for-group
  |=  =group-path
  ^-  ^associations
  %-  ~(gas by *^associations)
  %+  turn  ~(tap in (~(gut by group-indices) group-path ~))
  |=  =md-resource
  :-  [group-path md-resource]
  (~(got by associations) [group-path md-resource])
::
++  send-diff
  |=  [=app-name upd=metadata-update]
  ^-  (list card)
  |^
  %-  zing
  :~  (update-subscribers /all upd)
      (update-subscribers /updates upd)
      (update-subscribers [%app-name app-name ~] upd)
  ==
  ::
  ++  update-subscribers
    |=  [pax=path upd=metadata-update]
    ^-  (list card)
    [%give %fact ~[pax] %metadata-update !>(upd)]~
  --
--<|MERGE_RESOLUTION|>--- conflicted
+++ resolved
@@ -10,7 +10,7 @@
 ::  encode group-path and app-path using (scot %t (spat group-path))
 ::
 ::  +watch paths:
-::  /all                                  assocations + updates
+::  /all                                  associations + updates
 ::  /updates                              just updates
 ::  /app-name/%app-name                   specific app's associations + updates
 ::
@@ -89,7 +89,6 @@
     ?:  ?=(%5 -.old)
       [cards this(state old)]
     ?:  ?=(%4 -.old)
-<<<<<<< HEAD
       =/  =^associations
         (migrate-app-to-graph-store %publish associations.old)
       %_    $
@@ -115,31 +114,9 @@
           app-indices.old
         (rebuild-app-indices associations.old)
         ::
-=======
-      %_  $
-        -.old  %5
-      ::
->>>>>>> 8a1c6f62
           group-indices.old
-        %-  ~(gas ju *(jug group-path md-resource))
-        ~(tap in ~(key by associations.old))
-      ::
-          app-indices.old
-        %-  ~(gas ju *(jug app-name [group-path app-path]))
-        %+  turn  ~(tap in ~(key by associations.old))
-        |=  [g=group-path r=md-resource]
-        ^-  [app-name [group-path app-path]]
-        [app-name.r [g app-path.r]]
-      ::
-          resource-indices.old
-        %-  ~(gas ju *(jug md-resource group-path))
-        %+  turn  ~(tap in ~(key by associations.old))
-        |=  [g=group-path r=md-resource]
-        ^-  [md-resource group-path]
-        [r g]
-      ==
-    ?:  ?=(%3 -.old)
-      $(old [%4 +.old])
+        (rebuild-group-indices associations.old)
+      ==
     ?:  ?=(%2 -.old)
       =/  new-state=state-3
         %*  .  *state-3
@@ -175,7 +152,27 @@
       ==
     $(old new-state-1)
     ::
-<<<<<<< HEAD
+    ++  rebuild-resource-indices
+      |=  =^associations
+      %-  ~(gas ju *(jug md-resource group-path))
+      %+  turn  ~(tap in ~(key by associations))
+      |=  [g=group-path r=md-resource]
+      ^-  [md-resource group-path]
+      [r g] 
+    ::
+    ++  rebuild-group-indices
+      |=  =^associations 
+      %-  ~(gas ju *(jug group-path md-resource))
+      ~(tap in ~(key by associations))
+    ::
+    ++  rebuild-app-indices
+      |=  =^associations
+      %-  ~(gas ju *(jug app-name [group-path app-path]))
+      %+  turn  ~(tap in ~(key by associations))
+      |=  [g=group-path r=md-resource]
+      ^-  [app-name [group-path app-path]]
+      [app-name.r [g app-path.r]]
+
     ::
     ++  migrate-app-to-graph-store
       |=  [app=@tas =^associations]
@@ -187,43 +184,6 @@
       ?.  =(app-name.md-resource app)  ~
       `[[group-path [%graph app-path.md-resource]] m]
     ::
-    ++  rebuild-app-indices
-      =|  app-indices=(jug app-name [group-path app-path])
-      |=  =^associations
-      ^-  (jug app-name [group-path app-path])
-      ?~  associations  app-indices
-      =.  app-indices
-        %+  ~(put ju app-indices)  app-name.p.n.associations
-        [-.p.n.associations app-path.p.n.associations]
-      %-  ~(uni by $(associations l.associations))
-      $(associations r.associations)
-    ::
-    ++  rebuild-group-indices
-      =|  group-indices=(jug group-path md-resource)
-      |=  =^associations
-      ^-  (jug group-path md-resource)
-      ?~  associations  group-indices
-      =.  group-indices
-        %+  ~(put ju group-indices)  
-          -.p.n.associations 
-        +.p.n.associations
-      %-  ~(uni by $(associations l.associations))
-      $(associations r.associations)
-    ::
-    ++  rebuild-resource-indices
-      =|  resource-indices=(jug md-resource group-path)
-      |=  =^associations
-      ^-  (jug md-resource group-path)
-      ?~  associations  resource-indices
-      =.  resource-indices
-        %+  ~(put ju resource-indices)  
-          +.p.n.associations
-        -.p.n.associations
-      %-  ~(uni by $(associations l.associations)) 
-      $(associations r.associations)
-    ::
-=======
->>>>>>> 8a1c6f62
     ++  poke-md-hook
       |=  act=metadata-hook-action
       ^-  card
