--- conflicted
+++ resolved
@@ -10,26 +10,11 @@
           blocks=(list block)
           whos=(set ship)
       ==
-<<<<<<< HEAD
-    +$  app-state
-      $:  url=@ta
-          =number:block
-          =pending-udiffs
-          blocks=(list block)
-      ==
-    +$  peek-data  ~
-    +$  in-poke-data
-      $:  %azimuth-tracker-poke
-          $%  [%init ~]
-              [%listen whos=(set ship) =source:kale]
-              [%watch =config]
-=======
     +$  peek-data  ~
     +$  in-poke-data
       $:  %azimuth-tracker-poke
           $%  [%listen whos=(list ship) =source:jael]
               [%watch url=@ta]
->>>>>>> da287907
           ==
       ==
     +$  out-poke-data  ~
@@ -216,28 +201,6 @@
       =/  event-logs=(list event-log:rpc:ethereum)
         (parse-event-logs:rpc:ethereum json)
       =/  =udiffs:point  (event-logs-to-udiffs event-logs)
-<<<<<<< HEAD
-      (pure:m udiffs)
-    ::
-    ++  get-logs-by-range
-      |=  [url=@ta =from=number:block =to=number:block]
-      =/  m  (async:stdio udiffs:point)
-      ^-  form:m
-      ;<  =json  bind:m
-        %+  request-rpc  url
-        :*  `'logs by range'
-            %eth-get-logs
-            `number+from-number
-            `number+to-number
-            ~[azimuth:contracts:azimuth]
-            topics
-        ==
-      =/  event-logs=(list event-log:rpc:ethereum)
-        (parse-event-logs:rpc:ethereum json)
-      =/  =udiffs:point  (event-logs-to-udiffs event-logs)
-      (pure:m udiffs)
-    ::
-=======
       (pure:m udiffs)
     ::
     ++  get-logs-by-range
@@ -258,7 +221,6 @@
       =/  =udiffs:point  (event-logs-to-udiffs event-logs)
       (pure:m udiffs)
     ::
->>>>>>> da287907
     ++  event-logs-to-udiffs
       |=  event-logs=(list =event-log:rpc:ethereum)
       ^-  =udiffs:point
@@ -301,14 +263,9 @@
       =*  loop  $
       ?~  udiffs
         (pure:m ~)
-<<<<<<< HEAD
-      ~&  [%sending-event i.udiffs]
-      ;<  ~  bind:m  (send-effect:stdio %new-event /ne i.udiffs)
-=======
       =/  =path  /(scot %p ship.i.udiffs)
       ;<  ~  bind:m  (give-result:stdio / %azimuth-udiff i.udiffs)
       ;<  ~  bind:m  (give-result:stdio path %azimuth-udiff i.udiffs)
->>>>>>> da287907
       loop(udiffs t.udiffs)
     --
 ::
@@ -316,46 +273,6 @@
 ::
 =>  |%
     ::
-<<<<<<< HEAD
-    ::  Subscribe to %sources from kale
-    ::
-    ++  init
-      |=  state=app-state
-      =/  m  (async:stdio ,app-state)
-      ^-  form:m
-      ;<  ~  bind:m  (send-effect:stdio %sources /se ~)
-      (pure:m state)
-    ::
-    ::  Send %listen to kale
-    ::
-    ++  listen
-      |=  [state=app-state whos=(set ship) =source:kale]
-      =/  m  (async:stdio ,app-state)
-      ^-  form:m
-      ;<  ~  bind:m  (send-effect:stdio %listen /lo whos source)
-      (pure:m state)
-    ::
-    ::  Take %source from kale
-    ::
-    ++  take-source
-      |=  [state=app-state whos=(set ship) =source:kale]
-      =/  m  (async:stdio ,app-state)
-      ^-  form:m
-      ?:  ?=(%& -.source)
-        (pure:m state)
-      =/  a-purl=purl:eyre  node.p.source
-      =.  url.state  (crip (en-purl:html a-purl))
-      (watch state url.state launch:contracts:azimuth)
-    ::
-    ::  Start watching a node
-    ::
-    ++  watch
-      |=  [state=app-state =config]
-      =/  m  (async:stdio ,app-state)
-      ^-  form:m
-      =:  url.state             url.config
-          number.state          from-number.config
-=======
     ::  Send %listen to jael
     ::
     ++  listen
@@ -372,7 +289,6 @@
       =/  m  (async:stdio ,app-state)
       ^-  form:m
       =:  number.state          0
->>>>>>> da287907
           pending-udiffs.state  *pending-udiffs
           blocks.state          *(list block)
         ==
@@ -384,22 +300,6 @@
       |=  state=app-state
       =/  m  (async:stdio ,app-state)
       ^-  form:m
-<<<<<<< HEAD
-      ~&  [%get-updates number.state]
-      ;<  =latest=block      bind:m  (get-latest-block url.state)
-      ;<  =new=number:block  bind:m  (zoom state number.id.latest-block)
-      =.  number.state  new-number
-      |-  ^-  form:m
-      =*  walk-loop  $
-      ~&  [%walk-loop number.state]
-      ?:  (gth number.state number.id.latest-block)
-        ;<  now=@da  bind:m  get-time:stdio
-        ;<  ~        bind:m  (wait-effect:stdio (add now ~s10))
-        (pure:m state)
-      ;<  =block  bind:m  (get-block-by-number url.state number.state)
-      ;<  [=new=pending-udiffs new-blocks=(lest ^block)]  bind:m
-        (take-block url.state pending-udiffs.state block blocks.state)
-=======
       ;<  =latest=block    bind:m  (get-latest-block url.state)
       ;<  state=app-state  bind:m  (zoom state number.id.latest-block)
       |-  ^-  form:m
@@ -412,7 +312,6 @@
       ;<  [=new=pending-udiffs new-blocks=(lest ^block)]  bind:m
         %-  take-block
         [url.state whos.state pending-udiffs.state block blocks.state]
->>>>>>> da287907
       =:  pending-udiffs.state  new-pending-udiffs
           blocks.state          new-blocks
           number.state          +(number.id.i.new-blocks)
@@ -478,17 +377,6 @@
     ::
     ++  zoom
       |=  [state=app-state =latest=number:block]
-<<<<<<< HEAD
-      =/  m  (async:stdio ,number:block)
-      ^-  form:m
-      ?:  (lth latest-number (add number.state 500))
-        (pure:m latest-number)
-      =/  to-number=number:block  (sub latest-number 500)
-      ;<  =udiffs:point  bind:m
-        (get-logs-by-range url.state number.state to-number)
-      ;<  ~  bind:m  (jael-update udiffs)
-      (pure:m to-number)
-=======
       =/  m  (async:stdio ,app-state)
       ^-  form:m
       =/  zoom-margin=number:block  100
@@ -501,7 +389,6 @@
       =.  number.state  +(to-number)
       =.  blocks.state  ~
       (pure:m state)
->>>>>>> da287907
     --
 ::
 ::  Main
@@ -514,14 +401,8 @@
   =/  m  tapp-async
   ^-  form:m
   ?-  +<.in-poke-data
-<<<<<<< HEAD
-    %init   (init state)
-    %listen   (listen state +>.in-poke-data)
-    %watch  (watch state +>.in-poke-data)
-=======
     %listen  (listen state +>.in-poke-data)
     %watch   (pure:m state(url url.in-poke-data))
->>>>>>> da287907
   ==
 ::
 ++  handle-take
@@ -529,10 +410,6 @@
   =/  m  tapp-async
   ^-  form:m
   ?+  -.sign  ~|([%strange-sign -.sign] !!)
-<<<<<<< HEAD
-    %source  (take-source state +.sign)
-=======
->>>>>>> da287907
     %wake    (get-updates state)
   ==
 ::
