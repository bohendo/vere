::  chat-cli: cli chat client using chat-store and friends
::
::    pulls all known messages into a single stream.
::    type ;help for usage instructions.
::
::    note that while the chat-store only cares about paths,
::    we mostly deal with [ship path] (aka target) here.
::    when sending messages (through the chat hook),
::    we concat the ship onto the head of the path,
::    and trust it to take care of the rest.
::
<<<<<<< HEAD
/-  view=chat-view, hook=chat-hook,  *group,
    *group-store, inv=invite-store,
    sole
/+  shoe, default-agent, verb, dbug, store=chat-store,
    group-store, grpl=group, resource
=======
/-  *resource, post,
    store=chat-store
/+  shoe, default-agent, verb, dbug,
    graph=graph-store, libgraph=graph
>>>>>>> 9532a2e2
::
|%
+$  card  card:shoe
::
+$  versioned-state
  $%  state-3
      state-2
      state-1
      state-0
  ==
::
+$  state-3
  $:  %3
      ::TODO  support multiple sessions
      sessions=(map sole-id session)                ::  sole sessions
      bound=(map resource glyph)                    ::  bound resource glyphs
      binds=(jug glyph resource)                    ::  resource glyph lookup
      settings=(set term)                           ::  frontend flags
      width=@ud                                     ::  display width
      timez=(pair ? @ud)                            ::  timezone adjustment
  ==
::
+$  sole-id  @ta
+$  session
  $:  viewing=(set resource)                        ::  connected graphs
      history=(list uid:post)                       ::  scrollback pointers
      count=@ud                                     ::  (lent history)
      audience=target                               ::  active target
  ==
::
::TODO  remove for breach
+$  target-2  [in-group=? =ship =path]
+$  mail  [source=target-2 envelope:store]
+$  state-2
  $:  %2
      grams=(list mail)                             ::  all messages
      known=(set [target-2 serial:store])           ::  known message lookup
      count=@ud                                     ::  (lent grams)
      bound=(map target-2 glyph)                    ::  bound circle glyphs
      binds=(jug glyph target-2)                    ::  circle glyph lookup
      audience=(set target-2)                       ::  active targets
      settings=(set term)                           ::  frontend flags
      width=@ud                                     ::  display width
      timez=(pair ? @ud)                            ::  timezone adjustment
  ==
::
+$  state-1
  $:  %1
      grams=(list mail)                             ::  all messages
      known=(set [target-2 serial:store])           ::  known message lookup
      count=@ud                                     ::  (lent grams)
      bound=(map target-2 glyph)                    ::  bound circle glyphs
      binds=(jug glyph target-2)                    ::  circle glyph lookup
      audience=(set target-2)                       ::  active targets
      settings=(set term)                           ::  frontend flags
      width=@ud                                     ::  display width
      timez=(pair ? @ud)                            ::  timezone adjustment
      cli=state=sole-share:shoe                     ::  console state
      eny=@uvJ                                      ::  entropy
  ==
::
+$  state-0
  $:  grams=(list [[=ship =path] envelope:store])   ::  all messages
      known=(set [[=ship =path] serial:store])      ::  known message lookup
      count=@ud                                     ::  (lent grams)
      bound=(map [=ship =path] glyph)               ::  bound circle glyphs
      binds=(jug glyph [=ship =path])               ::  circle glyph lookup
      audience=(set [=ship =path])                  ::  active targets
      settings=(set term)                           ::  frontend flags
      width=@ud                                     ::  display width
      timez=(pair ? @ud)                            ::  timezone adjustment
      cli=state=sole-share:shoe                     ::  console state
      eny=@uvJ                                      ::  entropy
  ==
::
+$  target  resource
::
+$  glyph  char
++  glyphs  "!@#$%^&()-=_+[]\{}'\\:\",.<>?"
::
+$  command
  $%  [%target target]                              ::  set messaging target
      [%say content:post]                           ::  send message
      [%eval cord hoon]                             ::  send #-message
    ::                                              ::
      [%view $?(~ target)]                          ::  notice chat
      [%flee target]                                ::  ignore chat
    ::                                              ::
      [%bind glyph target]                          ::  bind glyph
      [%unbind glyph (unit target)]                 ::  unbind glyph
      [%what (unit $@(char target))]                ::  glyph lookup
    ::                                              ::
      [%settings ~]                                 ::  show active settings
      [%set term]                                   ::  set settings flag
      [%unset term]                                 ::  unset settings flag
      [%width @ud]                                  ::  adjust display width
      [%timezone ? @ud]                             ::  adjust time printing
    ::                                              ::
      [%select $@(rel=@ud [zeros=@u abs=@ud])]      ::  rel/abs msg selection
      [%chats ~]                                    ::  list available chats
      [%help ~]                                     ::  print usage info
  ==                                                ::
::
--
=|  state-3
=*  state  -
::
%-  agent:dbug
%+  verb  |
%-  (agent:shoe command)
^-  (shoe:shoe command)
=<
  |_  =bowl:gall
  +*  this       .
      talk-core  +>
      tc         ~(. talk-core bowl)
      def        ~(. (default-agent this %|) bowl)
      des        ~(. (default:shoe this command) bowl)
  ::
  ++  on-init
    ^-  (quip card _this)
    =^  cards  state  (prep:tc ~)
    [cards this]
  ::
  ++  on-save  !>(state)
  ::
  ++  on-load
    |=  old-state=vase
    ^-  (quip card _this)
    =/  old  !<(versioned-state old-state)
    =^  cards  state  (prep:tc `old)
    [cards this]
  ::
  ++  on-poke
    |=  [=mark =vase]
    ^-  (quip card _this)
    =^  cards  state
      ?+  mark        (on-poke:def mark vase)
        %noun         (poke-noun:tc !<(* vase))
      ==
    [cards this]
  ::
  ++  on-agent
    |=  [=wire =sign:agent:gall]
    ^-  (quip card _this)
    =^  cards  state
      ?-    -.sign
        %poke-ack   [- state]:(on-agent:def wire sign)
        %watch-ack  [- state]:(on-agent:def wire sign)
      ::
          %kick
        :_  state
        ?+  wire  ~
          [%graph-store ~]  ~[connect:tc]
        ==
      ::
          %fact
        ?+  p.cage.sign  ~|([dap.bowl %bad-sub-mark wire p.cage.sign] !!)
            %graph-update
          %-  on-graph-update:tc
          !<(update:graph q.cage.sign)
        ==
      ==
    [cards this]
  ::
  ++  on-watch  on-watch:def
  ++  on-leave  on-leave:def
  ++  on-peek   on-peek:def
  ++  on-arvo   on-arvo:def
  ++  on-fail   on-fail:def
  ::
  ++  command-parser
    |=  =sole-id
    parser:(make:sh:tc sole-id)
  ::
  ++  tab-list
    |=  =sole-id
    tab-list:sh:tc
  ::
  ++  on-command
    |=  [=sole-id =command]
    =^  cards  state
      (work:(make:sh:tc sole-id) command)
    [cards this]
  ::
  ++  on-connect
    |=  =sole-id
    ^-  (quip card _this)
    [[prompt:(make:sh-out:tc sole-id)]~ this]
  ::
  ++  can-connect     can-connect:des
  ++  on-disconnect   on-disconnect:des
  --
::
|_  =bowl:gall
+*  libgraph  ~(. ^libgraph bowl)
::  +prep: setup & state adapter
::
++  prep
  |=  old=(unit versioned-state)
  ^-  (quip card _state)
  ?~  old
    [~[connect] state(width 80)]
  ::
  =?  u.old  ?=(?(~ ^) -.u.old)
    ^-  state-1
    :-  %1
    %=  u.old
      grams  ~  ::NOTE  this only impacts historic message lookup in chat-cli
    ::
        known
      ^-  (set [target-2 serial:store])
      %-  ~(run in known.u.old)
      |=  [t=[ship path] s=serial:store]
      [`target-2`[| t] s]
    ::
        bound
      ^-  (map target-2 glyph)
      %-  ~(gas by *(map target-2 glyph))
      %+  turn  ~(tap by bound.u.old)
      |=  [t=[ship path] g=glyph]
      [`target-2`[| t] g]
    ::
        binds
      ^-  (jug glyph target-2)
      %-  ~(run by binds.u.old)
      |=  s=(set [ship path])
      %-  ~(run in s)
      |=  t=[ship path]
      `target-2`[| t]
    ::
        audience
      ^-  (set target-2)
      %-  ~(run in audience.u.old)
      |=  t=[ship path]
      `target-2`[| t]
    ==
  ::
  =?  u.old  ?=(%1 -.u.old)
    ^-  state-2
    =,  u.old
    :*  %2
      grams  known  count
      bound  binds  audience
      settings  width  timez
    ==
  ::
  =^  cards  u.old
    ?.  ?=(%2 -.u.old)  [~ u.old]
    :-  :~  [%pass /chat-store %agent [our-self %chat-store] %leave ~]
            [%pass /invites %agent [our.bowl %invite-store] %leave ~]
        ==
    ^-  state-3
    :-  %3
    :*  %+  ~(put in *(map sole-id session))
          (cat 3 'drum_' (scot %p our.bowl))
        :*  ~  ~  0
          ::
            ?~  audience.u.old  *target
            [ship ?~(path %$ i.path)]:n.audience.u.old
        ==
      ::
        %-  ~(gas by *(map resource glyph))
        %+  turn  ~(tap in bound.u.old)
        |=  [t=target-2 g=glyph]
        [[ship.t ?~(path.t %$ i.path.t)] g]
      ::
        ^-  (jug glyph resource)
        %-  ~(run by binds.u.old)
        |=  s=(set target-2)
        %-  ~(run in s)
        |=  t=target-2
        [ship.t ?~(path.t %$ i.path.t)]
      ::
        settings.u.old
        width.u.old
        timez.u.old
    ==
  ::
  ?>  ?=(%3 -.u.old)
  :_  u.old
  ?:  %-  ~(has by wex.bowl)
      [/graph-store our-self %graph-store]
    ~
  ~[connect]
::  +connect: connect to the graph-store
::
++  connect
  ^-  card
  [%pass /graph-store %agent [our-self %graph-store] %watch /updates]
::
::TODO  better moon support. (name:title our.bowl)
++  our-self  our.bowl
::
++  get-session
  |=  =sole-id
  ^-  session
  (~(gut by sessions) sole-id %*(. *session audience [our-self %$]))
::  +tor: term ordering for targets
::
++  tor
  |=  [[* a=term] [* b=term]]
  (aor a b)
::  +ior: index ordering for nodes
::
++  ior
  |=  [[a=index:post *] [b=index:post *]]
  (aor a b)
::  +safe-get-graph: virtualized +get-graph
::
++  safe-get-graph
  |=  =resource
  ^-  (unit update:graph)
  =/  res=(each update:graph tang)
    ::TODO  doesn't actually contain the crash?
    %-  mule  |.
    (get-graph:libgraph resource)
  ?-  -.res
    %&  `p.res
    %|  ~
  ==
::  +is-chat-graph: check whether graph contains chat-style data
::
++  is-chat-graph
  |=  =resource
  ^-  ?
  =/  update=(unit update:graph)
    (safe-get-graph resource)
  ?~  update  |
  ?>  ?=(%add-graph -.q.u.update)
  =(`%graph-validator-chat mark.q.u.update)
::  +poke-noun: debug helpers
::
++  poke-noun
  |=  a=*
  ^-  (quip card _state)
  ?:  ?=(%connect a)
    [[connect ~] state]
  [~ state]
::  +handle-graph-update: get new mailboxes & messages
::
++  on-graph-update
  |=  upd=update:graph
  ^-  (quip card _state)
  ?.  ?=(?(%remove-graph %add-nodes) -.q.upd)
    [~ state]
  =/  sez=(list [=sole-id =session])
    ~(tap by sessions)
  =|  cards=(list card)
  |-
  ?~  sez  [cards state]
  =^  caz  session.i.sez
    ?-  -.q.upd
      %remove-graph  (~(notice-remove se i.sez) +.q.upd)
    ::
        %add-nodes
      ?.  (~(has in viewing.session.i.sez) resource.q.upd)
        [~ session.i.sez]
      %+  ~(read-posts se i.sez)
        resource.q.upd
      (sort ~(tap by nodes.q.upd) ior)
    ==
  =.  sessions  (~(put by sessions) i.sez)
  $(sez t.sez, cards (weld cards caz))
::  +se: session event handling
::
++  se
  |_  [=sole-id =session]
  +*  sh-out  ~(. ^sh-out sole-id session)
  ::
  ++  read-posts
    |=  [=target nodes=(list [=index:post =node:graph])]
    ^-  (quip card _session)
    =^  cards  nodes
      ^-  (quip card _nodes)
      =+  count=(lent nodes)
      ?.  (gth count 10)  [~ nodes]
      :_  (swag [(sub count 10) 10] nodes)
      [(print:sh-out "skipping {(scow %ud (sub count 10))} messages...")]~
    |-
    ?~  nodes  [cards session]
    =^  caz  session
      (read-post target [index post.node]:i.nodes)
    $(cards (weld cards caz), nodes t.nodes)
  ::
  ::  +read-post: add envelope to state and show it to user
  ::
  ++  read-post
    |=  [=target =index:post =post:post]
    ^-  (quip card _session)
    :-  (show-post:sh-out target post)
    %_  session
      history  [[target index] history.session]
      count    +(count.session)
    ==
  ::
  ++  notice-remove
    |=  =target
    ^-  (quip card _session)
    ?.  (~(has in viewing.session) target)
      [~ session]
    :-  [(show-delete:sh-out target) ~]
    session(viewing (~(del in viewing.session) target))
  --
::
::  +bind-default-glyph: bind to default, or random available
::
++  bind-default-glyph
  |=  =target
  ^-  (quip card _state)
  =;  =glyph  (bind-glyph glyph target)
  |^  =/  g=glyph  (choose glyphs)
      ?.  (~(has by binds) g)  g
      =/  available=(list glyph)
        %~  tap  in
        (~(dif in `(set glyph)`(sy glyphs)) ~(key by binds))
      ?~  available  g
      (choose available)
  ++  choose
    |=  =(list glyph)
    =;  i=@ud  (snag i list)
    (mod (mug target) (lent list))
  --
::  +bind-glyph: add binding for glyph
::
++  bind-glyph
  |=  [=glyph =target]
  ^-  (quip card _state)
  ::TODO  should send these to settings store eventually
  ::  if the target was already bound to another glyph, un-bind that
  ::
  =?  binds  (~(has by bound) target)
    (~(del ju binds) (~(got by bound) target) target)
  =.  bound  (~(put by bound) target glyph)
  =.  binds  (~(put ju binds) glyph target)
  [(show-glyph:sh-out glyph `target) state]
::  +unbind-glyph: remove all binding for glyph
::
++  unbind-glyph
  |=  [=glyph targ=(unit target)]
  ^-  (quip card _state)
  ?^  targ
    =.  binds  (~(del ju binds) glyph u.targ)
    =.  bound  (~(del by bound) u.targ)
    [(show-glyph:sh-out glyph ~) state]
  =/  ole=(set target)
    (~(get ju binds) glyph)
  =.  binds  (~(del by binds) glyph)
  =.  bound
    |-
    ?~  ole  bound
    =.  bound  $(ole l.ole)
    =.  bound  $(ole r.ole)
    (~(del by bound) n.ole)
  [(show-glyph:sh-out glyph ~) state]
::  +decode-glyph: find the target that matches a glyph, if any
::
++  decode-glyph
  |=  [=session =glyph]
  ^-  (unit target)
  =+  lax=(~(get ju binds) glyph)
  ::  no target
  ?:  =(~ lax)  ~
  %-  some
  ::  single target
  ?:  ?=([* ~ ~] lax)  n.lax
  ::  in case of multiple matches, pick one we're viewing
  =.  lax  (~(uni in lax) viewing.session)
  ?:  ?=([* ~ ~] lax)  n.lax
  ::  in case of multiple audiences, pick the most recently active one
  |-  ^-  target
  ?~  history.session  -:~(tap in lax)
  =*  resource  resource.i.history.session
  ?:  (~(has in lax) resource)
    resource
  $(history.session t.history.session)
::
::  +sh: shoe handling
::
++  sh
  |_  [=sole-id session]
  +*  session  +<+
      sh-out   ~(. ^sh-out sole-id session)
      put-ses  state(sessions (~(put by sessions) sole-id session))
  ::
  ++  make
    |=  =^sole-id
    %_  ..make
      sole-id  sole-id
      +<+      (get-session sole-id)
    ==
  ::  +read: command parser
  ::
  ::    parses the command line buffer.
  ::    produces commands which can be executed by +work.
  ::
  ++  parser
    |^
      %+  stag  |
      %+  knee  *command  |.  ~+
      =-  ;~(pose ;~(pfix mic -) message)
      ;~  pose
        (stag %target targ)
      ::
        ;~((glue ace) (tag %view) targ)
        ;~((glue ace) (tag %flee) targ)
        ;~(plug (tag %view) (easy ~))
      ::
        ;~((glue ace) (tag %bind) glyph targ)
        ;~((glue ace) (tag %unbind) ;~(plug glyph (punt ;~(pfix ace targ))))
        ;~(plug (perk %what ~) (punt ;~(pfix ace ;~(pose glyph targ))))
      ::
        ;~(plug (tag %settings) (easy ~))
        ;~((glue ace) (tag %set) flag)
        ;~((glue ace) (tag %unset) flag)
        ;~(plug (cold %width (jest 'set width ')) dem:ag)
      ::
        ;~  plug
          (cold %timezone (jest 'set timezone '))
          ;~  pose
            (cold %| (just '-'))
            (cold %& (just '+'))
          ==
          %+  sear
            |=  a=@ud
            ^-  (unit @ud)
            ?:(&((gte a 0) (lte a 14)) `a ~)
          dem:ag
        ==
      ::
        ;~(plug (tag %chats) (easy ~))
        ;~(plug (tag %help) (easy ~))
      ::
        (stag %select nump)
      ==
    ::
    ::TODO
    :: ++  cmd
    ::   |*  [cmd=term req=(list rule) opt=(list rule)]
    ::   |^  ;~  plug
    ::         (tag cmd)
    ::       ::
    ::         ::TODO  this feels slightly too dumb
    ::         ?~  req
    ::           ?~  opt  (easy ~)
    ::           (opt-rules opt)
    ::         ?~  opt  (req-rules req)
    ::         ;~(plug (req-rules req) (opt-rules opt))  ::TODO  rest-loop
    ::       ==
    ::   ++  req-rules
    ::     |*  req=(lest rule)
    ::     =-  ;~(pfix ace -)
    ::     ?~  t.req  i.req
    ::     ;~(plug i.req $(req t.req))
    ::   ++  opt-rules
    ::     |*  opt=(lest rule)
    ::     =-  (punt ;~(pfix ace -))
    ::     ?~  t.opt  ;~(pfix ace i.opt)
    ::     ;~(pfix ace ;~(plug i.opt $(opt t.opt)))
    ::   --
    ::
    ++  group  ;~((glue fas) ship sym)
    ++  tag   |*(a=@tas (cold a (jest a)))  ::TODO  into stdlib
    ++  ship  ;~(pfix sig fed:ag)
    ++  name  ;~(pfix fas urs:ab)
    ::  +tarl: local target, as /path
    ::
    ++  tarl  (stag our-self name)
    ::  +targ: any target, as tarl, tarp, ~ship/path or glyph
    ::
    ++  targ
      ;~  pose
        tarl
        ;~(plug ship name)
        (sear (cury decode-glyph session) glyph)
      ==
    ::  +tars: set of comma-separated targs
    ::
    ++  tars
      %+  cook  ~(gas in *(set target))
      (most ;~(plug com (star ace)) targ)
    ::  +ships: set of comma-separated ships
    ::
    ++  ships
      %+  cook  ~(gas in *(set ^ship))
      (most ;~(plug com (star ace)) ship)
    ::  +glyph: shorthand character
    ::
    ++  glyph  (mask glyphs)
    ::  +flag: valid flag
    ::
    ++  flag
      %-  perk  :~
        %notify
        %showtime
      ==
    ::  +nump: message number reference
    ::
    ++  nump
      ;~  pose
        ;~(pfix hep dem:ag)
        ;~  plug
          (cook lent (plus (just '0')))
          ;~(pose dem:ag (easy 0))
        ==
        (stag 0 dem:ag)
        (cook lent (star mic))
      ==
    ::  +message: all messages
    ::
    ++  message
      ;~  pose
        ;~(plug (cold %eval hax) expr)
        (stag %say content)
      ==
    ::  +content: simple messages
    ::TODO  mentions
    ::
    ++  content
      ;~  pose
        (stag %url turl)
        (stag %text ;~(less mic hax text))
      ==
    ::  +turl: url parser
    ::
    ++  turl
      =-  (sear - text)
      |=  t=cord
      ^-  (unit cord)
      ?~((rush t aurf:de-purl:html) ~ `t)
    ::  +text: text message body
    ::
    ++  text
      %+  cook  crip
      (plus next)
    ::  +expr: parse expression into [cord hoon]
    ::
    ++  expr
      |=  tub=nail
      %.  tub
      %+  stag  (crip q.tub)
      wide:(vang & [&1:% &2:% (scot %da now.bowl) |3:%])
    --
  ::  +tab-list: command descriptions
  ::
  ++  tab-list
    ^-  (list [@t tank])
    :~
      [';view' leaf+";view ~ship/chat-name (glyph)"]
      [';flee' leaf+";flee ~ship/chat-name"]
    ::
      [';bind' leaf+";bind [glyph] ~ship/chat-name"]
      [';unbind' leaf+";unbind [glyph]"]
      [';what' leaf+";what (~ship/chat-name) (glyph)"]
    ::
      [';settings' leaf+";settings"]
      [';set' leaf+";set key (value)"]
      [';unset' leaf+";unset key"]
    ::
      [';chats' leaf+";chats"]
      [';help' leaf+";help"]
    ==
  ::  +work: run user command
  ::
  ++  work
    |=  job=command
    ^-  (quip card _state)
    |^  ?-  -.job
          %target    (set-target +.job)
          %say       (say +.job)
          %eval      (eval +.job)
        ::
          %view      (view +.job)
          %flee      (flee +.job)
        ::
          %bind      (bind-glyph +.job)
          %unbind    (unbind-glyph +.job)
          %what      (lookup-glyph +.job)
        ::
          %settings  show-settings
          %set       (set-setting +.job)
          %unset     (unset-setting +.job)
          %width     (set-width +.job)
          %timezone  (set-timezone +.job)
        ::
          %select    (select +.job)
          %chats     chats
          %help      help
        ==
    ::  +act: build action card
    ::
    ++  act
      |=  [what=term app=term =cage]
      ^-  card
      :*  %pass
          /cli-command/[what]
          %agent
          [our-self app]
          %poke
          cage
      ==
    ::  +set-target: set audience, update prompt
    ::
    ++  set-target
<<<<<<< HEAD
      |=  tars=(set target)
      ^-  (quip card _state)
      =.  audience  tars
      [[prompt:sh-out ~] state]
    ::  +create: new local mailbox
    ::
    ++  create
      |=  $:  security=nu-security
              =path
              ugroup=(unit resource)
              gyf=(unit char)
              allow-history=(unit ?)
          ==
      ^-  (quip card _state)
      =/  with-group=?     ?=(^ ugroup)
      =/  =target          [with-group our-self path]
      =/  real-path=^path  (target-to-path target)
      =/  group-path=^path  ?~(ugroup ship+real-path (en-path:resource u.ugroup))
      =/  =policy
        ?-  security
          %channel  *open:policy
          %village  *invite:policy
        ==
      ?^  (scry-for (unit mailbox:store) %chat-store [%mailbox real-path])
        =-  [[- ~] state]
        %-  print:sh-out
        "{(spud path)} already exists!"
      =.  audience  [target ~ ~]
      =^  moz  state
        ?.  ?=(^ gyf)  [~ state]
        (bind-glyph u.gyf target)
      =-  [[- moz] state]
      %^  act  %do-create  %chat-view
      :-  %chat-view-action
      !>  ^-  action:view
      :*  %create
          (rsh 3 (spat path))
          ''
          real-path  ::  chat
          group-path  ::  group
          policy
          ~
          (fall allow-history %.y)
          with-group
      ==
    ::  +delete: delete local chats
    ::
    ++  delete
      |=  =path
=======
      |=  =target
>>>>>>> 9532a2e2
      ^-  (quip card _state)
      =.  audience  target
      [[prompt:sh-out ~] put-ses]
    ::  +view: start printing messages from a resource
    ::
    ++  view
      |=  target=$?(~ target)
      ^-  (quip card _state)
      ::  without argument, print all we're viewing
      ::
      ?~  target
        [[(show-chats:sh-out ~(tap in viewing))]~ state]
      ::  only view existing chat-type graphs
      ::
      ?.  (is-chat-graph target)
        [[(note:sh-out "no such chat")]~ put-ses]
      =.  viewing  (~(put in viewing) target)
      =^  cards  state
        ?:  (~(has by bound) target)
          [~ state]
        (bind-default-glyph target)
      [[prompt:sh-out cards] put-ses]
    ::  +flee: stop printing messages from a resource
    ::
    ++  flee
      |=  =target
      ^-  (quip card _state)
      =.  viewing  (~(del in viewing) target)
      [~ put-ses]
    ::  +say: send messages
    ::
    ++  say
      |=  msg=content:post
      ^-  (quip card _state)
      =/  =serial:store  (shaf %msg-uid eny.bowl)
      :_  state
      :_  ~
      ::TODO  move creation into lib?
      %^  act  %out-message
        %graph-push-hook
      :-  %graph-update
      !>  ^-  update:graph
      :+  %0  now.bowl
      :+  %add-nodes  audience
      %-  ~(put by *(map index:post node:graph))
      :-  ~[now.bowl]
      :_  *internal-graph:graph
      ^-  post:post
      [our-self ~[now.bowl] now.bowl [msg]~ ~ ~]
    ::  +eval: run hoon, send code and result as message
    ::
    ::    this double-virtualizes and clams to disable .^ for security reasons
    ::
    ++  eval
      |=  [txt=cord exe=hoon]
      ~&  %eval-tmp-disabled
      [~ state]
      ::TODO  why -find.eval??
      :: (say %code txt (eval:store bowl exe))
    ::  +lookup-glyph: print glyph info for all, glyph or target
    ::
    ++  lookup-glyph
      |=  qur=(unit $@(glyph target))
      ^-  (quip card _state)
      =-  [[- ~] state]
      ?^  qur
        ?^  u.qur
          =+  gyf=(~(get by bound) u.qur)
          (print:sh-out ?~(gyf "none" [u.gyf]~))
        =+  pan=~(tap in (~(get ju binds) `@t`u.qur))
        ?:  =(~ pan)  (print:sh-out "~")
        =<  (effect:sh-out %mor (turn pan .))
        |=(t=target [%txt ~(phat tr t)])
      %-  print-more:sh-out
      %-  ~(rep by binds)
      |=  $:  [=glyph tars=(set target)]
              lis=(list tape)
          ==
      %+  weld  lis
      ^-  (list tape)
      %-  ~(rep in tars)
      |=  [t=target l=(list tape)]
      %+  weld  l
      ^-  (list tape)
      [glyph ' ' ~(phat tr t)]~
    ::  +show-settings: print enabled flags, timezone and width settings
    ::
    ++  show-settings
      ^-  (quip card _state)
      :_  state
      :~  %-  print:sh-out
          %-  zing
          ^-  (list tape)
          :-  "flags: "
          %+  join  ", "
          (turn `(list @t)`~(tap in settings) trip)
        ::
          %-  print:sh-out
          %+  weld  "timezone: "
          ^-  tape
          :-  ?:(p.timez '+' '-')
          (scow %ud q.timez)
        ::
          (print:sh-out "width: {(scow %ud width)}")
      ==
    ::  +set-setting: enable settings flag
    ::
    ++  set-setting
      |=  =term
      ^-  (quip card _state)
      [~ state(settings (~(put in settings) term))]
    ::  +unset-setting: disable settings flag
    ::
    ++  unset-setting
      |=  =term
      ^-  (quip card _state)
      [~ state(settings (~(del in settings) term))]
    ::  +set-width: configure cli printing width
    ::
    ++  set-width
      |=  w=@ud
      [~ state(width (max 40 w))]
    ::  +set-timezone: configure timestamp printing adjustment
    ::
    ++  set-timezone
      |=  tz=[? @ud]
      [~ state(timez tz)]
    ::  +select: expand message from number reference
    ::
    ++  select
      ::NOTE  rel is the nth most recent message,
      ::      abs is the last message whose numbers ends in n
      ::      (with leading zeros used for precision)
      ::
      |=  num=$@(rel=@ud [zeros=@u abs=@ud])
      ^-  (quip card _state)
      |^  ?@  num
            =+  tum=(scow %s (new:si | +(num)))
            ?:  (gte rel.num count)
              %-  just-print
              "{tum}: no such telegram"
            (activate tum rel.num)
          ?.  (gte abs.num count)
            ?:  =(count 0)
              (just-print "0: no messages")
            =+  msg=(index (dec count) num)
            (activate (scow %ud msg) (sub count +(msg)))
          %-  just-print
          "…{(reap zeros.num '0')}{(scow %ud abs.num)}: no such telegram"
      ::  +just-print: full [cards state] output with a single print card
      ::
      ++  just-print
        |=  txt=tape
        [[(print:sh-out txt) ~] state]
      ::  +index: get message index from absolute reference
      ::
      ++  index
        |=  [max=@ud nul=@u fin=@ud]
        ^-  @ud
        =+  dog=|-(?:(=(0 fin) 1 (mul 10 $(fin (div fin 10)))))
        =.  dog  (mul dog (pow 10 nul))
        =-  ?:((lte - max) - (sub - dog))
        (add fin (sub max (mod max dog)))
      ::  +activate: echo message selector and print details
      ::
      ++  activate
        |=  [number=tape index=@ud]
        ^-  (quip card _state)
        ::NOTE  graph store allows node deletion, so can this crash?
        =/  =uid:post    (snag index history)
        =/  =node:graph  (got-node:libgraph uid)
        =.  audience     resource.uid
        :_  put-ses
        ^-  (list card)
        :~  (print:sh-out ['?' ' ' number])
            (effect:sh-out ~(render-activate mr resource.uid post.node))
            prompt:sh-out
        ==
      --
    ::  +chats: display list of joined chats
    ::
    ++  chats
      ^-  (quip card _state)
      :_  state
      :_  ~
      %-  show-chats:sh-out
      (skim ~(tap in get-keys:libgraph) is-chat-graph)
    ::  +help: print (link to) usage instructions
    ::
    ++  help
      ^-  (quip card _state)
      :_  state
      =-  (turn - print:sh-out)
      :~  ";view ~host/chat to print messages for a chat you've already jonied."
          ";flee ~host/chat to stop printing messages for a chat."
          "For more details:"
          "https://urbit.org/using/operations/using-your-ship/#messaging"
      ==
    --
  --
::
::  +sh-out: ouput to session
::
++  sh-out
  |_  [=sole-id session]
  ++  make
    |=  =^sole-id
    %_  ..make
      sole-id  sole-id
      +<+      (get-session sole-id)
    ==
  ::  +effex: emit shoe effect card
  ::
  ++  effex
    |=  effect=shoe-effect:shoe
    ^-  card
    [%shoe ~[sole-id] effect]
  ::  +effect: emit console effect card
  ::
  ++  effect
    |=  effect=sole-effect:shoe
    ^-  card
    (effex %sole effect)
  ::  +print: puts some text into the cli as-is
  ::
  ++  print
    |=  txt=tape
    ^-  card
    (effect %txt txt)
  ::  +print-more: puts lines of text into the cli
  ::
  ++  print-more
    |=  txs=(list tape)
    ^-  card
    %+  effect  %mor
    (turn txs |=(t=tape [%txt t]))
  ::  +note: prints left-padded ---| txt
  ::
  ++  note
    |=  txt=tape
    ^-  card
    =+  lis=(simple-wrap txt (sub width 16))
    %-  print-more
    =+  ?:((gth (lent lis) 0) (snag 0 lis) "")
    :-  (runt [14 '-'] '|' ' ' -)
    %+  turn  (slag 1 lis)
    |=(a=tape (runt [14 ' '] '|' ' ' a))
  ::  +prompt: update prompt to display current audience
  ::
  ++  prompt
    ^-  card
    %+  effect  %pro
    :+  &  %talk-line
    =+  ~(show tr audience)
    ?:(=(1 (lent -)) "{-} " "[{-}] ")
  ::  +show-post: print incoming message
  ::
  ::    every five messages, prints the message number also.
  ::    if the message mentions the user's (shortened) ship name,
  ::    and the %notify flag is set, emit a bell.
  ::
  ++  show-post
    |=  [=target =post:post]
    ^-  (list card)
    %+  weld
      ^-  (list card)
      ?.  =(0 (mod count 5))  ~
      :_  ~
      =+  num=(scow %ud count)
      %-  print
      (runt [(sub 13 (lent num)) '-'] "[{num}]")
    ^-  (list card)
    :-  (effex ~(render-inline mr target post))
    =;  mentioned=?
      ?.  mentioned  ~
      [(effect %bel ~)]~
    %+  lien  contents.post
    (cury test %mention our.bowl)
  ::  +show-create: print mailbox creation notification
  ::
  ++  show-create
    |=  =target
    ^-  card
    (note "new: {~(phat tr target)}")
  ::  +show-delete: print mailbox deletion notification
  ::
  ++  show-delete
    |=  =target
    ^-  card
    (note "del: {~(phat tr target)}")
  ::  +show-glyph: print glyph un/bind notification
  ::
  ++  show-glyph
    |=  [=glyph target=(unit target)]
    ^-  (list card)
    :_  [prompt ~]
    %-  note
    %+  weld  "set: {[glyph ~]} "
    ?~  target  "unbound"
    ~(phat tr u.target)
  ::  +show-chats: print list of targets
  ::
  ++  show-chats
    |=  chats=(list target)
    ^-  card
    %-  print-more
    %+  turn  (sort chats tor)
    |=  resource
    "{(nome:mr entity)}/{(trip name)}"
  --
::
::  +tr: render targets (resource identifiers)
::
++  tr
  |_  tr=target
  ::  +full: render target fully, always (as ~ship/path)
  ::
  ++  full
    ^-  tape
    "{(scow %p entity.tr)}/{(trip name.tr)}"
  ::  +phat: render target with local shorthand
  ::
  ::    renders as ~ship/path.
  ::    for local mailboxes, renders just /path.
  ::
  ++  phat
    ^-  tape
    %+  weld
      ?:  =(our-self entity.tr)  ~
      (scow %p entity.tr)
    "/{(trip name.tr)}"
  ::  +show: render as tape, as glyph if we can
  ::
  ++  show
    ^-  tape
    =+  cha=(~(get by bound) tr)
    ?~(cha phat [u.cha ~])
  ::  +glyph: tape for glyph of target, defaulting to *
  ::
  ++  glyph
    ^-  tape
    [(~(gut by bound) tr '*') ~]
  --
::
::  +mr: render messages
::
++  mr
  |_  $:  source=target
          post:post
      ==
  +*  showtime  (~(has in settings) %showtime)
      notify    (~(has in settings) %notify)
  ::
  ++  content-width
    ::  termwidth, minus author, timestamp, and padding
    %+  sub  width
    %+  add  15
    ?:(showtime 11 0)
  ::
  ++  render-inline
    ^-  shoe-effect:shoe
    :+  %row
      :-  15
      ?.  showtime
        ~[(sub width 16)]
      ~[(sub width 26) 9]
    :+  t+(crip (weld (nome author) ~(glyph tr source)))
      t+(crip line)
    ?.  showtime  ~
    :_  ~
    :-  %t
    =.  time-sent
      %-  ?:(p.timez add sub)
      [time-sent (mul q.timez ~h1)]
    =+  dat=(yore time-sent)
    =*  t   (d-co:co 2)
    =,  t.dat
    %-  crip
    :(weld "~" (t h) "." (t m) "." (t s))
  ::
  ++  line
    ^-  tape
    %-  zing
    %+  join  "\0a"
    %-  turn
    :_  |=(ls=(list tape) `tape`(zing (join " " ls)))
    %+  roll  contents
    |=  [=content:post out=(list (list tape))]
    ?-  -.content
      %text       (append-inline out (trip text.content))
      %mention    (append-inline out (scow %p ship.content))
      %reference  (append-inline out "^")
    ::
        %code
      %+  snoc  out
      ^-  (list tape)
      :-  (trip expression.content)
      ?:  =(~ output.content)  ~
      :-  "\0a"
      ~(ram re (snag 0 output.content))^~
    ::
        %url
      %+  append-inline  out
      =+  wyd=content-width
      =+  ful=(trip url.content)
      ::  if the full url fits, just render it.
      ?:  (gte wyd (lent ful))  ful
      ::  if it doesn't, prefix with _ and truncate domain with ellipses
      =.  wyd  (sub wyd 2)
      :-  '_'
      =-  (weld - "_")
      =+  prl=(rust ful aurf:de-purl:html)
      ?~  prl  (scag wyd ful)
      =+  hok=r.p.p.u.prl
      =;  domain=tape
        %+  swag
          [(sub (max wyd (lent domain)) wyd) wyd]
        domain
      ?.  ?=(%& -.hok)
        +:(scow %if p.hok)
      %+  reel  p.hok
      |=  [a=knot b=tape]
      ?~  b  (trip a)
      (welp b '.' (trip a))
    ==
  ::
  ++  append-newline
    |=  [content=(list (list tape)) newline=tape]
    ^-  (list (list tape))
    (snoc content ~[newline])
  ::
  ++  append-inline
    |=  [content=(list (list tape)) inline=tape]
    ^-  (list (list tape))
    ?:  =(~ content)
      ~[~[inline]]
    =/  last
      (dec (lent content))
    =/  old=(list tape)
      (snag last content)
    =/  new=(list tape)
      (snoc old inline)
    (snap content last new)

  ::  +activate: produce sole-effect for printing message details
  ::
  ++  render-activate
    ^-  sole-effect:shoe
    ~[%mor [%tan meta] body]
  ::  +meta: render message metadata (serial, timestamp, author, target)
  ::
  ++  meta
    ^-  tang
    =+  hed=leaf+"{(scow %uv (fall hash 0))} at {(scow %da time-sent)}"
    =/  src=tape  ~(phat tr source)
    [%rose [" " ~ ~] [hed >author< [%rose [", " "to " ~] [leaf+src]~] ~]]~
  ::  +body: long-form render of message contents
  ::
  ++  body
    |-  ^-  sole-effect:shoe
    :-  %mor
    %+  turn  contents
    |=  =content:post
    ^-  sole-effect:shoe
    ?-  -.content
      %text       txt+(trip text.content)
      %url        url+url.content
      %reference  txt+"[reference to msg in {~(phat tr resource.uid.content)}]"
    ::
        %mention
      ?.  =(ship.content our-self)  txt+(scow %p ship.content)
      :-  %mor
      :-  klr+[[`%br ~ ~]^(scow %p ship.content)]~  ::TODO  inline
      ?.(notify ~ [%bel ~]~)
    ::
        %code
      :-  %txt
      %+  weld  (trip expression.content)
      ?:  =(~ output.content)  ~
      :-  '\0a'
      ~(ram re (snag 0 output.content))
    ==
<<<<<<< HEAD
  ::  +render-inline: produces lines to display message body in scrollback
  ::
  ++  render-inline
    ^-  (list tape)
    =/  wyd
      ::  termwidth,
      %+  sub  width
      ::  minus autor,
      %+  add  14
      ::  minus timestamp.
      ?:((~(has in settings) %showtime) 10 0)
    =+  txs=(line wyd)
    ?~  txs  ~
    ::  nom: rendered author
    ::  den: regular indent
    ::  tam: timestamp, if desired
    ::
    =/  nom=tape  (nome author)
    =/  den=tape  (reap (lent nom) ' ')
    =/  tam=tape
      ?.  (~(has in settings) %showtime)  ""
      =.  when
        %.  [when (mul q.timez ~h1)]
        ?:(p.timez add sub)
      =+  dat=(yore when)
      =/  t
        |=  a=@
        %+  weld
          ?:((lth a 10) "0" ~)
        (scow %ud a)
      =/  time
        ;:  weld
          "~"  (t h.t.dat)
          "."  (t m.t.dat)
          "."  (t s.t.dat)
        ==
      %+  weld
        (reap (sub +(wyd) (min wyd (lent (tuba i.txs)))) ' ')
      time
    %-  flop
    %+  roll  `(list tape)`txs
    |=  [t=tape l=(list tape)]
    ?~  l  [:(weld nom t tam) ~]
    [(weld den t) l]
=======
>>>>>>> 9532a2e2
  ::  +nome: prints a ship name in 14 characters, left-padding with spaces
  ::
  ++  nome
    |=  =ship
    ^-  tape
    =+  raw=(cite:title ship)
    (runt [(sub 14 (lent raw)) ' '] raw)
  --
::
++  simple-wrap
  |=  [txt=tape wid=@ud]
  ^-  (list tape)
  ?~  txt  ~
  =/  [end=@ud nex=?]
    =+  ret=(find "\0a" (scag +(wid) `tape`txt))
    ?^  ret  [u.ret &]
    ?:  (lte (lent txt) wid)  [(lent txt) &]
    =+  ace=(find " " (flop (scag +(wid) `tape`txt)))
    ?~  ace  [wid |]
    [(sub wid u.ace) &]
  :-  (tufa (scag end `(list @)`txt))
  $(txt (slag ?:(nex +(end) end) `tape`txt))
::
::NOTE  anything that uses this breaks moons support, because moons don't sync
::      full app state rn
++  scry-for
  |*  [=mold app=term =path]
  .^  mold
    %gx
    (scot %p our.bowl)
    app
    (scot %da now.bowl)
    (snoc `^path`path %noun)
  ==
--<|MERGE_RESOLUTION|>--- conflicted
+++ resolved
@@ -9,18 +9,8 @@
 ::    we concat the ship onto the head of the path,
 ::    and trust it to take care of the rest.
 ::
-<<<<<<< HEAD
-/-  view=chat-view, hook=chat-hook,  *group,
-    *group-store, inv=invite-store,
-    sole
-/+  shoe, default-agent, verb, dbug, store=chat-store,
-    group-store, grpl=group, resource
-=======
-/-  *resource, post,
-    store=chat-store
-/+  shoe, default-agent, verb, dbug,
-    graph=graph-store, libgraph=graph
->>>>>>> 9532a2e2
+/-  *resource, post, store=chat-store
+/+  shoe, default-agent, verb, dbug, graph=graph-store, libgraph=graph
 ::
 |%
 +$  card  card:shoe
@@ -725,59 +715,7 @@
     ::  +set-target: set audience, update prompt
     ::
     ++  set-target
-<<<<<<< HEAD
-      |=  tars=(set target)
-      ^-  (quip card _state)
-      =.  audience  tars
-      [[prompt:sh-out ~] state]
-    ::  +create: new local mailbox
-    ::
-    ++  create
-      |=  $:  security=nu-security
-              =path
-              ugroup=(unit resource)
-              gyf=(unit char)
-              allow-history=(unit ?)
-          ==
-      ^-  (quip card _state)
-      =/  with-group=?     ?=(^ ugroup)
-      =/  =target          [with-group our-self path]
-      =/  real-path=^path  (target-to-path target)
-      =/  group-path=^path  ?~(ugroup ship+real-path (en-path:resource u.ugroup))
-      =/  =policy
-        ?-  security
-          %channel  *open:policy
-          %village  *invite:policy
-        ==
-      ?^  (scry-for (unit mailbox:store) %chat-store [%mailbox real-path])
-        =-  [[- ~] state]
-        %-  print:sh-out
-        "{(spud path)} already exists!"
-      =.  audience  [target ~ ~]
-      =^  moz  state
-        ?.  ?=(^ gyf)  [~ state]
-        (bind-glyph u.gyf target)
-      =-  [[- moz] state]
-      %^  act  %do-create  %chat-view
-      :-  %chat-view-action
-      !>  ^-  action:view
-      :*  %create
-          (rsh 3 (spat path))
-          ''
-          real-path  ::  chat
-          group-path  ::  group
-          policy
-          ~
-          (fall allow-history %.y)
-          with-group
-      ==
-    ::  +delete: delete local chats
-    ::
-    ++  delete
-      |=  =path
-=======
       |=  =target
->>>>>>> 9532a2e2
       ^-  (quip card _state)
       =.  audience  target
       [[prompt:sh-out ~] put-ses]
@@ -1260,53 +1198,6 @@
       :-  '\0a'
       ~(ram re (snag 0 output.content))
     ==
-<<<<<<< HEAD
-  ::  +render-inline: produces lines to display message body in scrollback
-  ::
-  ++  render-inline
-    ^-  (list tape)
-    =/  wyd
-      ::  termwidth,
-      %+  sub  width
-      ::  minus autor,
-      %+  add  14
-      ::  minus timestamp.
-      ?:((~(has in settings) %showtime) 10 0)
-    =+  txs=(line wyd)
-    ?~  txs  ~
-    ::  nom: rendered author
-    ::  den: regular indent
-    ::  tam: timestamp, if desired
-    ::
-    =/  nom=tape  (nome author)
-    =/  den=tape  (reap (lent nom) ' ')
-    =/  tam=tape
-      ?.  (~(has in settings) %showtime)  ""
-      =.  when
-        %.  [when (mul q.timez ~h1)]
-        ?:(p.timez add sub)
-      =+  dat=(yore when)
-      =/  t
-        |=  a=@
-        %+  weld
-          ?:((lth a 10) "0" ~)
-        (scow %ud a)
-      =/  time
-        ;:  weld
-          "~"  (t h.t.dat)
-          "."  (t m.t.dat)
-          "."  (t s.t.dat)
-        ==
-      %+  weld
-        (reap (sub +(wyd) (min wyd (lent (tuba i.txs)))) ' ')
-      time
-    %-  flop
-    %+  roll  `(list tape)`txs
-    |=  [t=tape l=(list tape)]
-    ?~  l  [:(weld nom t tam) ~]
-    [(weld den t) l]
-=======
->>>>>>> 9532a2e2
   ::  +nome: prints a ship name in 14 characters, left-padding with spaces
   ::
   ++  nome
