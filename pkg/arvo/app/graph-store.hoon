--- conflicted
+++ resolved
@@ -1,9 +1,5 @@
 ::  graph-store [landscape]
 ::
-<<<<<<< HEAD
-::
-=======
->>>>>>> 9487ec16
 /+  store=graph-store, sigs=signatures, res=resource, default-agent, dbug, verb
 ~%  %graph-store-top  ..part  ~
 |%
