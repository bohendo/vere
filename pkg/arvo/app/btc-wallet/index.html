--- conflicted
+++ resolved
@@ -26,10 +26,6 @@
     <div id="portal-root"></div>
     <script src="/~landscape/js/channel.js"></script>
     <script src="/~landscape/js/session.js"></script>
-<<<<<<< HEAD
-    <script src="/~btc/js/bundle/index.3e8bcc150ebd820dd3b2.js"></script>
-=======
     <script src="/~btc/js/bundle/index.050889bac51cbd935dd9.js"></script>
->>>>>>> 1a8935ff
   </body>
 </html>