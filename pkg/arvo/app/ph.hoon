::  Test the pH of your aquarium.  See if it's safe to put in real fish.
::
::  usage:
::  :aqua [%run-test %test-add]
::
::  TODO:
::  - Restore a fleet
::  - Compose tests
::
/-  aquarium, ph
/+  ph, ph-tests, ph-azimuth, ph-philter
=,  ph-sur=^ph
=,  aquarium
=,  ph
=,  ph-philter
=>  $~  |%
    +$  move  (pair bone card)
    +$  card
      $%  [%poke wire dock poke-type]
          [%peer wire dock path]
          [%pull wire dock ~]
          [%diff diff-type]
      ==
    ::
    +$  poke-type
      $%  [%aqua-events (list aqua-event)]
          [%drum-start term term]
          [%aqua-vane-control ?(%subscribe %unsubscribe)]
      ==
    ::
    +$  diff-type
      $%  [%aqua-effects aqua-effects]
      ==
    ::
    +$  state
      $:  %0
          test-core=(unit test-core-state)
          tests=(map term [(list ship) _*form:(ph ,~)])
          other-state
      ==
    ::
    +$  test-core-state
      $:  lab=term
          hers=(list ship)
          test=_*form:(ph ,~)
      ==
    ::
    +$  other-state
      $:  test-qeu=(qeu term)
          results=(list (pair term ?))
          effect-log=(list [who=ship uf=unix-effect])
      ==
    --
=,  gall
=/  vane-apps=(list term)
  ~[%aqua-ames %aqua-behn %aqua-dill %aqua-eyre]
|_  $:  hid=bowl
        state
    ==
++  this  .
++  manual-tests
  ^-  (list (pair term [(list ship) _*form:(ph ,~)]))
  =+  (ph-tests our.hid)
  =+  ph-azimuth=(ph-azimuth our.hid)
  =/  eth-node  (spawn:ph-azimuth ~bud)
  =/  m  (ph ,~)
  :~  :+  %boot-bud
        ~[~bud]
      (raw-ship ~bud ~)
    ::
      :+  %add
        ~[~bud]
      ;<  ~  bind:m  (raw-ship ~bud ~)
      |=  pin=ph-input
      ?:  =(%init -.q.uf.pin)
        [& (dojo ~bud "[%test-result (add 2 3)]") %wait ~]
      ?:  (is-dojo-output ~bud who.pin uf.pin "[%test-result 5]")
        [& ~ %done ~]
      [& ~ %wait ~]
    ::
      :+  %hi
        ~[~bud ~dev]
      ;<  ~  bind:m  (raw-ship ~bud ~)
      ;<  ~  bind:m  (raw-ship ~dev ~)
      (send-hi ~bud ~dev)
    ::
      :+  %boot-planet
        ~[~bud ~marbud ~linnup-torsyx]
      (planet ~linnup-torsyx)
    ::
      :+  %second-cousin-hi
        ~[~bud ~marbud ~linnup-torsyx ~dev ~mardev ~mitnep-todsut]
      ;<  ~  bind:m  (planet ~linnup-torsyx)
      ;<  ~  bind:m  (planet ~mitnep-todsut)
      (send-hi ~linnup-torsyx ~mitnep-todsut)
    ::
      :+  %change-file
        ~[~bud]
      ;<  ~        bind:m  (raw-ship ~bud ~)
      ;<  file=@t  bind:m  (touch-file ~bud %home)
      (check-file-touched ~bud %home file)
    ::
      :+  %child-sync
        ~[~bud ~marbud]
      ;<  ~        bind:m  (star ~marbud)
      ;<  file=@t  bind:m  (touch-file ~bud %base)
      (check-file-touched ~marbud %home file)
    ::
      :+  %boot-az
        ~[~bud]
      ;<  [eth-node=_eth-node ~]  bind:m
        %+  (wrap-philter ,_eth-node ,~)
          router:eth-node
        (raw-real-ship:eth-node ~bud)
      (pure:m ~)
    ::
      :+  %hi-az
        ~[~bud ~dev]
      =.  eth-node  (spawn:eth-node ~dev)
      ;<  [eth-node=_eth-node ~]  bind:m
        %+  (wrap-philter ,_eth-node ,~)
          router:eth-node
        ;<  ~  bind:m  (raw-real-ship:eth-node ~dev)
        ~&  >  %dev-done
        ;<  ~  bind:m  (raw-real-ship:eth-node ~bud)
        ~&  >  %bud-done
        (send-hi ~bud ~dev)
      (pure:m ~)
    ::
<<<<<<< HEAD
      :+  %hi-marbud-az
        ~[~bud ~marbud]
      =.  eth-node  (spawn:eth-node ~marbud)
      ;<  [eth-node=_eth-node ~]  bind:m
        %+  (wrap-philter ,_eth-node ,~)
          router:eth-node
        ;<  ~  bind:m  (raw-ship ~marbud `(dawn:eth-node ~marbud))
        ~&  >  'MARBUD-DONE'
        ;<  ~  bind:m  (raw-ship ~bud `(dawn:eth-node ~bud))
        ~&  >  'BUD-DONE'
        (send-hi ~bud ~marbud)
=======
      :+  %moon-az
        ~[~bud ~marbud ~linnup-torsyx ~linnup-torsyx-linnup-torsyx ~dev]
      =.  eth-node  (spawn:eth-node ~marbud)
      =.  eth-node  (spawn:eth-node ~linnup-torsyx)
      ;<  [eth-node=_eth-node ~]  bind:m
        %+  (wrap-philter ,_eth-node ,~)
          router:eth-node
        ;<  ~  bind:m  (raw-real-ship:eth-node ~bud)
        ~&  >  'BUD DONE'
        ;<  ~  bind:m  (raw-real-ship:eth-node ~marbud)
        ~&  >  'MARBUD DONE'
        ;<  ~  bind:m  (raw-real-ship:eth-node ~linnup-torsyx)
        ~&  >  'LINNUP DONE'
        ;<  ~  bind:m  (raw-real-ship:eth-node ~linnup-torsyx-linnup-torsyx)
        ~&  >  'MOON LINNUP DONE'
        ;<  ~  bind:m  (send-hi ~bud ~linnup-torsyx-linnup-torsyx)
        ~&  >  'HI DOWN DONE'
        ;<  ~  bind:m  (send-hi ~linnup-torsyx-linnup-torsyx ~marbud)
        ~&  >  'HI UP DONE'
        ::  ;<  ~  bind:m  (raw-real-ship:eth-node ~bud)
        ::  ~&  >  'DEV DONE'
        ::  ;<  ~  bind:m  (send-hi ~linnup-torsyx-linnup-torsyx ~dev)
        ::  ~&  >  'HI OVER UP DONE'
        ::  ;<  ~  bind:m  (send-hi ~dev ~linnup-torsyx-linnup-torsyx)
        ::  ~&  >  'HI OVER DOWN DONE'
        (pure:m ~)
>>>>>>> 0adc83ec
      (pure:m ~)
    ::
      :+  %breach-hi
        ~[~bud ~dev]
      =.  eth-node  (spawn:eth-node ~dev)
      ;<  [eth-node=_eth-node ~]  bind:m
        %+  (wrap-philter ,_eth-node ,~)
          router:eth-node
        ;<  ~  bind:m  (raw-real-ship:eth-node ~bud)
        ~&  >  'BUD DONE'
        ;<  ~  bind:m  (raw-real-ship:eth-node ~dev)
        ~&  >  'DEV DONE'
        (send-hi ~bud ~dev)
      ~&  >  'HI DONE'
      ;<  eth-node=_eth-node  bind:m
        (breach-and-hear:eth-node our.hid ~dev ~bud)
      ~&  >  'BREACH DONE'
      ;<  [eth-node=_eth-node ~]  bind:m
        %+  (wrap-philter ,_eth-node ,~)
          router:eth-node
        ;<  ~  bind:m  (send-hi-not-responding ~bud ~dev)
        ~&  >  'HI NOT RESPONDING DONE'
        ;<  ~  bind:m  (raw-real-ship:eth-node ~dev)
        ~&  >  'REBOOT DEV DONE'
        (wait-for-dojo ~bud "hi ~dev successful")
      ~&  >  'DONE'
      (pure:m ~)
    ::
      :+  %breach-hi-cousin
        ~[~bud ~dev ~marbud ~mardev]
      =.  eth-node  (spawn:eth-node ~dev)
      =.  eth-node  (spawn:eth-node ~marbud)
      =.  eth-node  (spawn:eth-node ~mardev)
      ;<  [eth-node=_eth-node ~]  bind:m
        %+  (wrap-philter ,_eth-node ,~)
          router:eth-node
        ;<  ~  bind:m  (raw-real-ship:eth-node ~bud)
        ;<  ~  bind:m  (raw-real-ship:eth-node ~dev)
        ;<  ~  bind:m  (raw-real-ship:eth-node ~marbud)
        ;<  ~  bind:m  (raw-real-ship:eth-node ~mardev)
        (send-hi ~marbud ~mardev)
      ;<  eth-node=_eth-node  bind:m
        (breach-and-hear:eth-node our.hid ~mardev ~marbud)
      ;<  [eth-node=_eth-node ~]  bind:m
        %+  (wrap-philter ,_eth-node ,~)
          router:eth-node
        ;<  ~  bind:m  (send-hi-not-responding ~marbud ~mardev)
        ;<  ~  bind:m  (raw-real-ship:eth-node ~mardev)
        (wait-for-dojo ~marbud "hi ~mardev successful")
      (pure:m ~)
    ::
      :+  %breach-sync
        ~[~bud ~marbud]
      =.  eth-node  (spawn:eth-node ~marbud)
      =.  eth-node  (spawn:eth-node ~fipfes)
      ;<  [eth-node=_eth-node ~]  bind:m
        %+  (wrap-philter ,_eth-node ,~)
          router:eth-node
        ;<  ~        bind:m  (raw-real-ship:eth-node ~bud)
        ~&  >  'BUD DONE'
        ;<  ~        bind:m  (raw-real-ship:eth-node ~marbud)
        ~&  >  'MARBUD DONE'
        ;<  file=@t  bind:m  (touch-file ~bud %base)
        ~&  >  'TOUCH FILE DONE'
        (check-file-touched ~marbud %home file)
      ~&  >  'TOUCH FILE CHECK DONE'
      ;<  eth-node=_eth-node  bind:m
        (breach-and-hear:eth-node our.hid ~bud ~marbud)
      ~&  >  'BREACH DONE'
      ;<  [eth-node=_eth-node ~]  bind:m
        %+  (wrap-philter ,_eth-node ,~)
          router:eth-node
        ;<  ~        bind:m  (raw-real-ship:eth-node ~bud)
        ~&  >  'BUD RE DONE'
        ;<  ~        bind:m  (just-events (dojo ~bud "|merge %base ~marbud %kids, =gem %this"))
        ~&  >  'THIS MERGE STARTED DONE'
        ;<  file=@t  bind:m  (touch-file ~bud %base)
        ~&  >  'TOUCH-1 DONE'
        ;<  file=@t  bind:m  (touch-file ~bud %base)
        ~&  >  'TOUCH-2 DONE'
        (check-file-touched ~marbud %home file)
      ~&  >  'DONE DONE'
      (pure:m ~)
    ::
      :+  %breach-multiple
        ~[~bud ~marbud]
      =.  eth-node  (spawn:eth-node ~marbud)
      =.  eth-node  (spawn:eth-node ~fipfes)
      ;<  [eth-node=_eth-node ~]  bind:m
        %+  (wrap-philter ,_eth-node ,~)
          router:eth-node
        ;<  ~        bind:m  (raw-real-ship:eth-node ~bud)
        ~&  >  'BUD DONE'
        ;<  ~        bind:m  (raw-real-ship:eth-node ~marbud)
        ~&  >  'MARBUD DONE'
        ;<  file=@t  bind:m  (touch-file ~bud %base)
        ~&  >  'TOUCH DONE'
        (check-file-touched ~marbud %home file)
      ;<  eth-node=_eth-node  bind:m
        (breach-and-hear:eth-node our.hid ~bud ~marbud)
      ~&  >  'BREACH-1 DONE'
      ;<  [eth-node=_eth-node ~]  bind:m
        %+  (wrap-philter ,_eth-node ,~)
          router:eth-node
        (raw-real-ship:eth-node ~bud)
      ~&  >  'BUD RE DONE'
      ;<  eth-node=_eth-node  bind:m
        (breach-and-hear:eth-node our.hid ~marbud ~bud)
      ~&  >  'BREACH-2 DONE'
      ;<  [eth-node=_eth-node ~]  bind:m
        %+  (wrap-philter ,_eth-node ,~)
          router:eth-node
        ;<  ~        bind:m  (raw-real-ship:eth-node ~marbud)
        ~&  >  'MARBUD RE DONE'
        ;<  file=@t  bind:m  (touch-file ~bud %base)
        ~&  >  'TOUCH-1 DONE'
        ;<  file=@t  bind:m  (touch-file ~bud %base)
        ~&  >  'TOUCH-2 DONE'
        (check-file-touched ~marbud %home file)
      ~&  >  'DONE DONE'
      (pure:m ~)
    ::
      :+  %breach-sudden
        ~[~bud ~marbud]
      =.  eth-node  (spawn:eth-node ~marbud)
      =.  eth-node  (spawn:eth-node ~fipfes)
      ;<  [eth-node=_eth-node ~]  bind:m
        %+  (wrap-philter ,_eth-node ,~)
          router:eth-node
        ;<  ~        bind:m  (raw-real-ship:eth-node ~bud)
        ~&  >  'BUD DONE'
        ;<  ~        bind:m  (raw-real-ship:eth-node ~marbud)
        ~&  >  'MARBUD DONE'
        ;<  file=@t  bind:m  (touch-file ~bud %base)
        ~&  >  'TOUCH FILE DONE'
        (check-file-touched ~marbud %home file)
      ~&  >  'TOUCH FILE CHECK DONE'
      =.  eth-node  (breach:eth-node ~bud)
      ~&  >  'BREACH EXECUTED'
      ;<  [eth-node=_eth-node ~]  bind:m
        %+  (wrap-philter ,_eth-node ,~)
          router:eth-node
        ;<  ~        bind:m  (raw-real-ship:eth-node ~bud)
        ~&  >  'BUD RE DONE'
        ;<  ~        bind:m  (just-events (dojo ~bud "|merge %base ~marbud %kids, =gem %this"))
        ~&  >  'THIS MERGE STARTED DONE'
        ;<  file=@t  bind:m  (touch-file ~bud %base)
        ~&  >  'TOUCH-1 DONE'
        ;<  file=@t  bind:m  (touch-file ~bud %base)
        ~&  >  'TOUCH-2 DONE'
        (check-file-touched ~marbud %home file)
      ~&  >  'DONE DONE'
      (pure:m ~)
  ==
::
++  install-tests
  ^+  this
  =.  tests  (malt manual-tests)
  this
::
++  prep
  |=  old=(unit [@ tests=* rest=*])
  ^-  (quip move _this)
  ~&  prep=%ph
  =.  this  install-tests
  `this
  ::  ?~  old
  ::    `this
  ::  =/  new  ((soft other-state) rest.u.old)
  ::  ?~  new
  ::    `this
  ::  `this(+<+>+> u.new)
::
++  publish-aqua-effects
  |=  afs=aqua-effects
  ^-  (list move)
  %+  murn  ~(tap by sup.hid)
  |=  [b=bone her=ship pax=path]
  ^-  (unit move)
  ?.  ?=([%effects ~] pax)
    ~
  `[b %diff %aqua-effects afs]
::
++  run-events
  |=  [lab=term what=(list ph-event)]
  ^-  (quip move _this)
  ?:  =(~ what)
    `this
  =/  res
    |-  ^-  (each (list aqua-event) ?)
    ?~  what
      [%& ~]
    ?:  ?=(%test-done -.i.what)
      [%| p.i.what]
    =/  nex  $(what t.what)
    ?:  ?=(%| -.nex)
      nex
    [%& `aqua-event`i.what p.nex]
  ?:  ?=(%| -.res)
    =^  moves-1  this  (finish-test lab p.res)
    =^  moves-2  this  run-test
    [(weld moves-1 moves-2) this]
  [[ost.hid %poke /running [our.hid %aqua] %aqua-events p.res]~ this]
::
::  Cancel subscriptions to ships
::
++  finish-test
  |=  [lab=term success=?]
  ^-  (quip move _this)
  ?~  test-core
    `this
  ~&  ?:  success
        "TEST {(trip lab)} SUCCESSFUL"
      "TEST {(trip lab)} FAILED"
  :_  this(test-core ~, results [[lab success] results])
  %-  zing
  %+  turn  hers.u.test-core
  |=  her=ship
  ^-  (list move)
  :~  [ost.hid %pull /[lab]/(scot %p her) [our.hid %aqua] ~]
      :*  ost.hid
          %poke
          /cancelling
          [our.hid %aqua]
          %aqua-events
          [%pause-events her]~
      ==
  ==
::
::  Start another test if one is in the queue
::
++  run-test
  ^-  (quip move _this)
  ?^  test-core
    `this
  ?:  =(~ test-qeu)
    ?~  results
      `this
    =/  throw-away  print-results
    `this(results ~)
  =^  lab  test-qeu  ~(get to test-qeu)
  ~&  [running-test=lab test-qeu]
  =.  effect-log  ~
  =+  ^-  [ships=(list ship) test=_*form:(ph ,~)]
      (~(got by tests) lab)
  =>  .(test-core `(unit test-core-state)`test-core)
  =.  test-core  `[lab ships test]
  =^  moves-1  this  (subscribe-to-effects lab ships)
  =^  moves-2  this
    (diff-aqua-effects /[lab]/(scot %p -.ships) -.ships [/ %init ~]~)
  [:(weld init-vanes pause-fleet subscribe-vanes moves-1 moves-2) this]
::
::  Print results with ~&
::
++  print-results
  ~&  "TEST REPORT:"
  =/  throw-away
    %+  turn
      results
    |=  [lab=term success=?]
    ~&  "{?:(success "SUCCESS" "FAILURE")}: {(trip lab)}"
    ~
  ~&  ?:  (levy results |=([term s=?] s))
        "ALL TESTS SUCCEEDED"
      "FAILURES"
  ~
::
::  Should check whether we're already subscribed
::
++  subscribe-to-effects
  |=  [lab=@tas hers=(list ship)]
  :_  this
  %+  turn  hers
  |=  her=ship
  ^-  move
  :*  ost.hid
      %peer
      /[lab]/(scot %p her)
      [our.hid %aqua]
      /effects/(scot %p her)
  ==
::
::  Start the vane drivers
::
++  init-vanes
  ^-  (list move)
  %+  murn
    `(list term)`[%aqua vane-apps]
  |=  vane-app=term
  ^-  (unit move)
  =/  app-started
    .^(? %gu /(scot %p our.hid)/[vane-app]/(scot %da now.hid))
  ?:  app-started
    ~
  `[ost.hid %poke /start [our.hid %hood] %drum-start %home vane-app]
::
::  Restart the vane drivers' subscriptions
::
++  subscribe-vanes
  ^-  (list move)
  %+  turn
    vane-apps
  |=  vane-app=term
  [ost.hid %poke /init [our.hid vane-app] %aqua-vane-control %subscribe]
::
::  Pause all existing ships
::
++  pause-fleet
  ^-  (list move)
  :_  ~
  :*  ost.hid  %poke  /pause-fleet  [our.hid %aqua]  %aqua-events
      %+  turn
        .^((list ship) %gx /(scot %p our.hid)/aqua/(scot %da now.hid)/ships/noun)
      |=  who=ship
      [%pause-events who]
  ==
::
::  User interface
::
++  poke-ph-command
  |=  com=cli:ph-sur
  ^-  (quip move _this)
  ?-  -.com
      %init  [init-vanes this]
      %run
    ?.  (~(has by tests) lab.com)
      ~&  [%no-test lab.com]
      `this
    =.  test-qeu  (~(put to test-qeu) lab.com)
    run-test
  ::
      %cancel
    =^  moves-1  this  (finish-test %last |)
    =.  test-qeu  ~
    =^  moves-2  this  run-test
    [:(weld moves-1 moves-2) this]
  ::
      %run-all
    =.  test-qeu
      %-  ~(gas to test-qeu)
      (turn manual-tests head)
    run-test
  ::
      %print
    ~&  lent=(lent effect-log)
    ~&  %+  roll  effect-log
        |=  [[who=ship uf=unix-effect] ~]
        ?:  ?=(?(%blit %doze) -.q.uf)
          ~
        ?:  ?=(%ergo -.q.uf)
          ~&  [who [- +<]:uf %omitted-by-ph]
          ~
        ~&  [who uf]
        ~
    `this
  ==
::
::  Receive effects back from aqua
::
++  diff-aqua-effects
  |=  [way=wire afs=aqua-effects]
  ^-  (quip move _this)
  ::  ~&  [%diff-aqua-effect way who.afs]
  ?>  ?=([@tas @ ~] way)
  =/  lab  i.way
  ?~  test-core
    ~&  [%ph-dropping-done lab]
    [[ost.hid %pull way [our.hid %aqua] ~]~ this]
  ?.  =(lab lab.u.test-core)
    ~&  [%ph-dropping-strange lab]
    [[ost.hid %pull way [our.hid %aqua] ~]~ this]
  =+  |-  ^-  $:  thru-effects=(list unix-effect)
                  events=(list ph-event)
                  log=_effect-log
                  done=(unit ?)
                  test=_test.u.test-core
              ==
      ?~  ufs.afs
        [~ ~ ~ ~ test.u.test-core]
      =/  m-res=_*output:(ph ,~)
        (test.u.test-core now.hid who.afs i.ufs.afs)
      =?  ufs.afs  =(%cont -.next.m-res)
        [i.ufs.afs [/ %init ~] t.ufs.afs]
      =^  done=(unit ?)  test.u.test-core
        ?-    -.next.m-res
          %wait  [~ test.u.test-core]
          %cont  [~ self.next.m-res]
          %fail  [`| test.u.test-core]
          %done  [`& test.u.test-core]
        ==
      =+  ^-  _$
          ?~  done
            $(ufs.afs t.ufs.afs)
          [~ ~ ~ done test.u.test-core]
      :^    ?:  thru.m-res
              [i.ufs.afs thru-effects]
            thru-effects
          (weld events.m-res events)
        [[who i.ufs]:afs log]
      [done test]
    =.  test.u.test-core  test
    =.  effect-log  (weld log effect-log)
    =>  .(test-core `(unit test-core-state)`test-core)
    ?^  done
      =^  moves-1  this  (finish-test lab u.done)
      =^  moves-2  this  run-test
      [(weld moves-1 moves-2) this]
    =/  moves-1  (publish-aqua-effects who.afs thru-effects)
    =^  moves-2  this  (run-events lab events)
    [(weld moves-1 moves-2) this]
::
::  Subscribe to effects
::
++  peer-effects
  |=  pax=path
  ^-  (quip move _this)
  ?.  ?=(~ pax)
    ~&  [%ph-bad-peer-effects pax]
    `this
  `this
::
::  Subscription cancelled
::
++  pull
  |=  pax=path
  `+>.$
--<|MERGE_RESOLUTION|>--- conflicted
+++ resolved
@@ -127,19 +127,19 @@
         (send-hi ~bud ~dev)
       (pure:m ~)
     ::
-<<<<<<< HEAD
       :+  %hi-marbud-az
         ~[~bud ~marbud]
       =.  eth-node  (spawn:eth-node ~marbud)
       ;<  [eth-node=_eth-node ~]  bind:m
         %+  (wrap-philter ,_eth-node ,~)
           router:eth-node
-        ;<  ~  bind:m  (raw-ship ~marbud `(dawn:eth-node ~marbud))
+        ;<  ~  bind:m  (raw-real-ship:eth-node ~marbud)
         ~&  >  'MARBUD-DONE'
-        ;<  ~  bind:m  (raw-ship ~bud `(dawn:eth-node ~bud))
+        ;<  ~  bind:m  (raw-real-ship:eth-node ~bud)
         ~&  >  'BUD-DONE'
         (send-hi ~bud ~marbud)
-=======
+      (pure:m ~)
+    ::
       :+  %moon-az
         ~[~bud ~marbud ~linnup-torsyx ~linnup-torsyx-linnup-torsyx ~dev]
       =.  eth-node  (spawn:eth-node ~marbud)
@@ -166,7 +166,6 @@
         ::  ;<  ~  bind:m  (send-hi ~dev ~linnup-torsyx-linnup-torsyx)
         ::  ~&  >  'HI OVER DOWN DONE'
         (pure:m ~)
->>>>>>> 0adc83ec
       (pure:m ~)
     ::
       :+  %breach-hi
