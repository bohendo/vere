<!doctype html>
<html>
  <head>
    <title>OS1</title>
    <meta charset="utf-8" />
    <meta name="viewport"
      content="width=device-width, initial-scale=1, shrink-to-fit=no,maximum-scale=1"/>
    <meta name="apple-mobile-web-app-capable" content="yes" />
    <meta name="apple-touch-fullscreen" content="yes" />
    <meta name="apple-mobile-web-app-status-bar-style" content="default" />
    <link rel="apple-touch-icon" href="/~landscape/img/touch_icon.png">
    <link rel="icon" type="image/png" href="/~landscape/img/Favicon.png">
    <link rel="manifest"
      href='data:application/manifest+json,{
        "name": "OS1",
        "short_name": "OS1",
        "description": "An%20interface%20to%20your%20Urbit.",
        "display": "standalone",
        "background_color": "%23FFFFFF",
        "theme_color": "%23000000"}' />
  </head>
  <body>
    <div id="root"></div>
    <div id="portal-root"></div>
    <script src="/~landscape/js/channel.js"></script>
    <script src="/~landscape/js/session.js"></script>
<<<<<<< HEAD
    <script src="/~landscape/js/bundle/index.f38557ac3b720e41e65b.js"></script>
=======
    <script src="/~landscape/js/bundle/index.2e81ebfd000b4945c3fe.js"></script>
>>>>>>> 63372a95
  </body>
</html><|MERGE_RESOLUTION|>--- conflicted
+++ resolved
@@ -24,10 +24,6 @@
     <div id="portal-root"></div>
     <script src="/~landscape/js/channel.js"></script>
     <script src="/~landscape/js/session.js"></script>
-<<<<<<< HEAD
-    <script src="/~landscape/js/bundle/index.f38557ac3b720e41e65b.js"></script>
-=======
-    <script src="/~landscape/js/bundle/index.2e81ebfd000b4945c3fe.js"></script>
->>>>>>> 63372a95
+    <script src="/~landscape/js/bundle/index.649a8f56804ea2cb643c.js"></script>
   </body>
 </html>