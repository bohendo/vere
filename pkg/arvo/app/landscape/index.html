--- conflicted
+++ resolved
@@ -24,10 +24,6 @@
     <div id="portal-root"></div>
     <script src="/~landscape/js/channel.js"></script>
     <script src="/~landscape/js/session.js"></script>
-<<<<<<< HEAD
-    <script src="/~landscape/js/bundle/index.c4ae0f4583553b20871d.js"></script>
-=======
     <script src="/~landscape/js/bundle/index.32d8bdcd85b05e36f1c2.js"></script>
->>>>>>> 8c313eba
   </body>
 </html>