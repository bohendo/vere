--- conflicted
+++ resolved
@@ -27,104 +27,11 @@
 +$   state-two
   [%2 ~]
 --
-=|  state-one
+=|  state-two
 =*  state  -
 %-  agent:dbug
 %+  verb  |
 ^-  agent:gall
-<<<<<<< HEAD
-=======
-=<
-  |_  =bowl:gall
-  +*  this        .
-      hc          ~(. +> bowl)
-      def         ~(. (default-agent this %|) bowl)
-  ::
-  ++  on-init
-    [[%pass /updates %agent [our.bowl %metadata-store] %watch /updates]~ this]
-  ::
-  ++  on-save   !>(state)
-  ++  on-load
-    |=  =vase
-    =/  old
-      !<(versioned-state vase)
-    ?:  ?=(%1 -.old)
-      `this(state old)
-    ::  groups OTA did not migrate metadata syncs
-    ::  we clear our syncs, and wait for metadata-store
-    ::  to poke us with the syncs
-    `this
-  ::
-  ++  on-leave  on-leave:def
-  ++  on-peek
-    |=  =path
-    ^-  (unit (unit cage))
-    ?+  path  (on-peek:def path)
-        [%x %synced ~]
-      ``noun+!>(~(key by synced))
-        [%x %export ~]
-      ``noun+!>(state)
-    ==
-  ::
-  ++  on-arvo
-    |=  [=wire =sign-arvo]
-    ^-  (quip card _this)
-    ?.  ?=([%try-rejoin @ @ *] wire)
-      (on-arvo:def wire sign-arvo)
-    =/  nack-count=@ud  (slav %ud i.t.wire)
-    =/  who=@p          (slav %p i.t.t.wire)
-    =/  pax             t.t.t.wire
-    ?>  ?=([%behn %wake *] sign-arvo)
-    ~?  ?=(^ error.sign-arvo)
-      "behn errored in backoff timers, continuing anyway"
-    :_  this
-    [(try-rejoin:hc who pax +(nack-count))]~
-  ::
-  ++  on-fail   on-fail:def
-  ::
-  ++  on-poke
-    |=  [=mark =vase]
-    ^-  (quip card _this)
-    ?+  mark  (on-poke:def mark vase)
-        %metadata-hook-action
-      =^  cards  state
-        (poke-hook-action:hc !<(metadata-hook-action vase))
-      [cards this]
-    ::
-        %metadata-action
-      [(poke-action:hc !<(metadata-action vase)) this]
-    ::
-        %import
-      ?>  (team:title our.bowl src.bowl)
-      =^  cards  state
-        (poke-import:hc q.vase)
-      [cards this]
-    ==
-  ::
-  ++  on-watch
-    |=  =path
-    ^-  (quip card _this)
-    ?+  path        (on-watch:def path)
-        [%group *]  [(watch-group:hc t.path) this]
-    ==
-  ::
-  ++  on-agent
-    |=  [=wire =sign:agent:gall]
-    ^-  (quip card _this)
-    ?+  -.sign  (on-agent:def wire sign)
-        %kick       =^(cards state (kick:hc wire) [cards this])
-        %watch-ack  =^(cards state (watch-ack:hc wire p.sign) [cards this])
-        %fact
-      ?+  p.cage.sign  (on-agent:def wire sign)
-          %metadata-update
-        =^  cards  state
-          (fact-metadata-update:hc wire !<(metadata-update q.cage.sign))
-        [cards this]
-      ==
-    ==
-  --
-::
->>>>>>> a400573c
 |_  =bowl:gall
 +*  this  .
     def   ~(. (default-agent *agent:gall %|) bowl)
@@ -162,7 +69,7 @@
     ^-  card
     (poke-our %metadata-pull-hook pull-hook-action+!>([%add ship rid]))
   --
-  
+::
 ++  on-poke   on-poke:def
 ++  on-watch  on-watch:def
 ++  on-peek   on-peek:def
@@ -170,6 +77,4 @@
 ++  on-agent  on-agent:def
 ++  on-arvo   on-arvo:def
 ++  on-fail   on-fail:def
---
-::
-
+--