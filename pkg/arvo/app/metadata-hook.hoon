::  metadata-hook [landscape]:
::
::  allow syncing foreign metadata
::
::  watch paths:
::  /group/%group-path                      all updates related to this group
::
/-  *metadata-store, *metadata-hook
<<<<<<< HEAD
/+  default-agent, dbug, verb, grpl=group
~%  %metadata-hook-top  ..part  ~
=======
/+  default-agent, dbug, verb, grpl=group, *migrate
~%  %metadata-hook-top  ..is  ~
>>>>>>> eed45be0
|%
+$  card  card:agent:gall
+$  versioned-state
  $%  state-zero
      state-one
  ==
::
+$  state-zero
  $:  %0
      synced=(map group-path ship)
  ==
+$   state-one
  $:  %1
      synced=(map group-path ship)
  ==
--
=|  state-one
=*  state  -
%-  agent:dbug
%+  verb  |
^-  agent:gall
=<
  |_  =bowl:gall
  +*  this        .
      hc          ~(. +> bowl)
      def         ~(. (default-agent this %|) bowl)
  ::
  ++  on-init
    [[%pass /updates %agent [our.bowl %metadata-store] %watch /updates]~ this]
  ::
  ++  on-save   !>(state)
  ++  on-load
    |=  =vase
    =/  old
      !<(versioned-state vase)
    ?:  ?=(%1 -.old)
      `this(state old)
    ::  groups OTA did not migrate metadata syncs
    ::  we clear our syncs, and wait for metadata-store
    ::  to poke us with the syncs
    `this
  ::
  ++  on-leave  on-leave:def
  ++  on-peek
    |=  =path
    ^-  (unit (unit cage))
    ?+  path  (on-peek:def path)
        [%x %export ~]
      ``noun+!>(state)
    ==
  ::
  ++  on-arvo
    |=  [=wire =sign-arvo]
    ^-  (quip card _this)
    ?.  ?=([%try-rejoin @ @ *] wire)
      (on-arvo:def wire sign-arvo)
    =/  nack-count=@ud  (slav %ud i.t.wire)
    =/  who=@p          (slav %p i.t.t.wire)
    =/  pax             t.t.t.wire
    ?>  ?=([%b %wake *] sign-arvo)
    ~?  ?=(^ error.sign-arvo)
      "behn errored in backoff timers, continuing anyway"
    :_  this
    [(try-rejoin:hc who pax +(nack-count))]~
  ::
  ++  on-fail   on-fail:def
  ::
  ++  on-poke
    |=  [=mark =vase]
    ^-  (quip card _this)
    ?+  mark  (on-poke:def mark vase)
        %metadata-hook-action
      =^  cards  state
        (poke-hook-action:hc !<(metadata-hook-action vase))
      [cards this]
    ::
        %metadata-action
      [(poke-action:hc !<(metadata-action vase)) this]
    ::
        %import
      ?>  (team:title our.bowl src.bowl)
      =^  cards  state
        (poke-import:hc q.vase)
      [cards this]
    ==
  ::
  ++  on-watch
    |=  =path
    ^-  (quip card _this)
    ?+  path        (on-watch:def path)
        [%group *]  [(watch-group:hc t.path) this]
    ==
  ::
  ++  on-agent
    |=  [=wire =sign:agent:gall]
    ^-  (quip card _this)
    ?+  -.sign  (on-agent:def wire sign)
        %kick       =^(cards state (kick:hc wire) [cards this])
        %watch-ack  =^(cards state (watch-ack:hc wire p.sign) [cards this])
        %fact
      ?+  p.cage.sign  (on-agent:def wire sign)
          %metadata-update
        =^  cards  state
          (fact-metadata-update:hc wire !<(metadata-update q.cage.sign))
        [cards this]
      ==
    ==
  --
::
|_  =bowl:gall
+*  grp  ~(. grpl bowl)
++  poke-hook-action
  |=  act=metadata-hook-action
  ^-  (quip card _state)
  |^
  ?-  -.act
      %add-owned
    ?>  (team:title our.bowl src.bowl)
    :-  ~
    ?:  (~(has by synced) path.act)  state
    state(synced (~(put by synced) path.act our.bowl))
  ::
      %add-synced
    ?>  (team:title our.bowl src.bowl)
    =/  =path  [%group path.act]
    ?:  (~(has by synced) path.act)  [~ state]
    :_  state(synced (~(put by synced) path.act ship.act))
    [%pass path %agent [ship.act %metadata-hook] %watch path]~
  ::
      %remove
    =/  ship  (~(get by synced) path.act)
    ?~  ship  [~ state]
    ?:  &(!=(u.ship src.bowl) ?!((team:title our.bowl src.bowl)))
      [~ state]
    :_  state(synced (~(del by synced) path.act))
    %-  zing
    :~  (unsubscribe [%group path.act] u.ship)
        [%give %kick ~[[%group path.act]] ~]~
    ==
  ==
  ::
  ++  unsubscribe
    |=  [=path =ship]
    ^-  (list card)
    ?:  =(ship our.bowl)
      [%pass path %agent [our.bowl %metadata-store] %leave ~]~
    [%pass path %agent [ship %metadata-hook] %leave ~]~
  --
::
++  poke-action
  |=  act=metadata-action
  ^-  (list card)
  |^
  ?:  (team:title our.bowl src.bowl)
    ?-  -.act
        %add     (send group-path.act)
        %remove  (send group-path.act)
    ==
  ?>  (is-member:grp src.bowl group-path.act)
  ?-  -.act
      %add     (metadata-poke our.bowl %metadata-store)
      %remove  (metadata-poke our.bowl %metadata-store)
  ==
  ::
  ++  send
    |=  =group-path
    ^-  (list card)
    =/  =ship
      %+  slav  %p
      (snag 1 group-path)
    =/  app  ?:(=(ship our.bowl) %metadata-store %metadata-hook)
    (metadata-poke ship app)
  ::
  ++  metadata-poke
    |=  [=ship app=@tas]
    ^-  (list card)
    [%pass / %agent [ship app] %poke %metadata-action !>(act)]~
  ::
  ++  is-managed
    |=  =path
    ^-  ?
    ?>  ?=(^ path)
    !=(i.path '~')
  --
::
++  poke-import
  |=  arc=*
  ^-  (quip card _state)
  =/  sty=state-one
    [%1 (remake-map ;;((tree [group-path ship]) +.arc))]
  :_  sty
  %+  murn  ~(tap by synced.sty)
  |=  [=group-path =ship]
  ?:  =(ship our.bowl)
    ~
  =/  =path  [%group group-path]
  `(try-rejoin ship path 0)
::
++  try-rejoin
  |=  [who=@p pax=path nack-count=@ud]
  ^-  card
  =/  =wire
    [%try-rejoin (scot %ud nack-count) (scot %p who) pax]
  [%pass wire %agent [who %metadata-hook] %watch pax]
::
++  watch-group
  |=  =path
  ^-  (list card)
  |^
  ?>  =(our.bowl (~(got by synced) path))
  ?>  (is-member:grp src.bowl path)
  %+  turn  ~(tap by (metadata-scry path))
  |=  [[=group-path =md-resource] =metadata]
  ^-  card
  [%give %fact ~ %metadata-update !>([%add group-path md-resource metadata])]
  ::
  ++  metadata-scry
    |=  pax=^path
    ^-  associations
    =.  pax
      ;:  weld
        /(scot %p our.bowl)/metadata-store/(scot %da now.bowl)/group
        pax
        /noun
      ==
    .^(associations %gx pax)
  --
::
++  fact-metadata-update
  |=  [wir=wire fact=metadata-update]
  ^-  (quip card _state)
  |^
  [?:((team:title our.bowl src.bowl) handle-local handle-foreign) state]
  ::
  ++  handle-local
    ?+  -.fact  ~
        %add
      ?.  (~(has by synced) group-path.fact)  ~
      (give group-path.fact fact)
    ::
        %update-metadata
      ?.  (~(has by synced) group-path.fact)  ~
      (give group-path.fact fact)
    ::
        %remove
      ?.  (~(has by synced) group-path.fact)  ~
      (give group-path.fact fact)
    ==
  ::
  ++  handle-foreign
    ?+  -.fact  ~
        %add
      ?.  =(src.bowl (~(got by synced) group-path.fact))  ~
      (poke fact)
    ::
        %update-metadata
      ?.  =(src.bowl (~(got by synced) group-path.fact))  ~
      (poke [%add +.fact])
    ::
        %remove
      ?.  =(src.bowl (~(got by synced) group-path.fact))  ~
      (poke fact)
    ==
  ::
  ++  give
    |=  [=path upd=metadata-update]
    ^-  (list card)
    [%give %fact ~[[%group path]] %metadata-update !>(upd)]~
  ::
  ++  poke
    |=  act=metadata-action
    ^-  (list card)
    [%pass / %agent [our.bowl %metadata-store] %poke %metadata-action !>(act)]~
  --
::
++  kick
  |=  wir=wire
  ^-  (quip card _state)
  :_  state
  |-
  ?+  wir  !!
      [%try-rejoin @ @ *]
    $(wir t.t.t.wir)
  ::
      [%updates ~]
    [%pass /updates %agent [our.bowl %metadata-store] %watch /updates]~
  ::
      [%group @ *]
    ?.  (~(has by synced) t.wir)  ~
    =/  =ship  (~(got by synced) t.wir)
    ?:  =(ship our.bowl)
      [%pass wir %agent [our.bowl %metadata-store] %watch wir]~
    [%pass wir %agent [ship %metadata-hook] %watch wir]~
  ==
::
++  watch-ack
  |=  [wir=wire saw=(unit tang)]
  ^-  (quip card _state)
  ?:  ?=([%try-rejoin @ *] wir)
    ?~  saw
      [~ state]
    =/  nack-count=@ud  (slav %ud i.t.wir)
    =/  wakeup=@da
      (add now.bowl (mul ~s1 (bex (min 19 nack-count))))
    :_  state
    [%pass wir %arvo %b %wait wakeup]~
  ?>  ?=(^ wir)
  [~ ?~(saw state state(synced (~(del by synced) t.wir)))]
::
--<|MERGE_RESOLUTION|>--- conflicted
+++ resolved
@@ -6,13 +6,8 @@
 ::  /group/%group-path                      all updates related to this group
 ::
 /-  *metadata-store, *metadata-hook
-<<<<<<< HEAD
-/+  default-agent, dbug, verb, grpl=group
+/+  default-agent, dbug, verb, grpl=group, *migrate
 ~%  %metadata-hook-top  ..part  ~
-=======
-/+  default-agent, dbug, verb, grpl=group, *migrate
-~%  %metadata-hook-top  ..is  ~
->>>>>>> eed45be0
 |%
 +$  card  card:agent:gall
 +$  versioned-state
