--- conflicted
+++ resolved
@@ -19,14 +19,9 @@
 ::    when adding support for new paths, the only things you'll likely want
 ::    to touch are +permitted, +initial-response, & +kick-proxies.
 ::
-<<<<<<< HEAD
-/-  *metadata-store, *group
-/+  *link, metadata, default-agent, verb, dbug, group-store, grpl=group,
-    resource
-=======
-/-  *link, group-store, *metadata-store
-/+  store=link-store, metadata, default-agent, verb, dbug
->>>>>>> 77df80d6
+/-  *link, *metadata-store, *group
+/+  metadata, default-agent, verb, dbug, group-store, grpl=group,
+    resource, store=link-store
 ~%  %link-proxy-hook-top  ..is  ~
 |%
 +$  state-0
