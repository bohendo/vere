--- conflicted
+++ resolved
@@ -1,40 +1,10 @@
 /+  default-agent
 /+  drum=hood-drum, helm=hood-helm, kiln=hood-kiln
 |%
-+$  state
-<<<<<<< HEAD
-  $:  %16
-=======
-  $:  %15
->>>>>>> 3fc5db75
-      drum=state:drum
-      helm=state:helm
-      kiln=state:kiln
-  ==
++$  state  [%16 any-state-tuple]
 +$  any-state
-  $%  state
-      [ver=?(%1 %2 %3 %4 %5 %6) lac=(map @tas fin-any-state)]
-<<<<<<< HEAD
-      [%7 drum=state-2:drum helm=state:helm kiln=state-0:kiln]
-      [%8 drum=state-2:drum helm=state:helm kiln=state-0:kiln]
-      [%9 drum=state-2:drum helm=state:helm kiln=state-0:kiln]
-      [%10 drum=state-2:drum helm=state:helm kiln=state-0:kiln]
-      [%11 drum=state-2:drum helm=state:helm kiln=state-0:kiln]
-      [%12 drum=state-2:drum helm=state:helm kiln=state-0:kiln]
-      [%13 drum=state-2:drum helm=state:helm kiln=state-1:kiln]
-      [%14 drum=state-3:drum helm=state:helm kiln=state-1:kiln]
-      [%15 drum=state-3:drum helm=state:helm kiln=state-2:kiln]
-      [%16 drum=state-4:drum helm=state:helm kiln=state-3:kiln]
-=======
-      [%7 drum=state:drum helm=state:helm kiln=state-1:kiln]
-      [%8 drum=state:drum helm=state:helm kiln=state-1:kiln]
-      [%9 drum=state:drum helm=state:helm kiln=state-1:kiln]
-      [%10 drum=state:drum helm=state:helm kiln=state-1:kiln]
-      [%11 drum=state:drum helm=state:helm kiln=state-1:kiln]
-      [%12 drum=state:drum helm=state:helm kiln=state-1:kiln]
-      [%13 drum=state:drum helm=state:helm kiln=state-1:kiln]
-      [%14 drum=state:drum helm=state:helm kiln=state:kiln]
->>>>>>> 3fc5db75
+  $%  [ver=?(%1 %2 %3 %4 %5 %6) lac=(map @tas fin-any-state)]
+      [ver=?(%7 %8 %9 %10 %11 %12 %13 %14 %15 %16) any-state-tuple]
   ==
 +$  any-state-tuple
   $:  drum=any-state:drum
