/+  default-agent
/+  drum=hood-drum, helm=hood-helm, kiln=hood-kiln
|%
+$  state
  $:  %8
<<<<<<< HEAD
=======
      drum=state:drum
      helm=state:helm
      kiln=state:kiln
  ==
+$  state-7
  $:  %7
>>>>>>> 92cc9a77
      drum=state:drum
      helm=state:helm
      kiln=state:kiln
  ==
+$  any-state
  $%  state
      state-7
      [ver=?(%1 %2 %3 %4 %5 %6) lac=(map @tas fin-any-state)]
      [%7 drum=state:drum helm=state:helm kiln=state:kiln]
  ==
+$  any-state-tuple
  $:  drum=any-state:drum
      helm=any-state:helm
      kiln=any-state:kiln
  ==
+$  fin-any-state
  $%  [%drum any-state:drum]
      [%helm any-state:helm]
      [%kiln any-state:kiln]
      [%write *]  ::  gets deleted
  ==
--
^-  agent:gall
=|  =state
|_  =bowl:gall
+*  this  .
    def   ~(. (default-agent this %|) bowl)
    drum-core  (drum bowl drum.state)
    helm-core  (helm bowl helm.state)
    kiln-core  (kiln bowl kiln.state)
::
++  on-fail   on-fail:def
++  on-init
  ^-  step:agent:gall
  =^  d  drum.state  on-init:drum-core
  [d this]
::
++  on-leave  on-leave:def
++  on-peek
  |=  =path
  ^-  (unit (unit cage))
  ?+  path  (on-peek:def path)
    [* %kiln *]  (on-peek:kiln-core path)
  ==
::
++  on-save   !>(state)
++  on-load
  |=  =old-state=vase
  ^-  step:agent:gall
  =+  !<(old=any-state old-state-vase)
  =/  tup=any-state-tuple
    ?+    -.old  +.old
        ?(%1 %2 %3 %4 %5 %6)
      :*  =-(?>(?=(%drum -<) ->) (~(got by lac.old) %drum))
          =-(?>(?=(%helm -<) ->) (~(got by lac.old) %helm))
          =-(?>(?=(%kiln -<) ->) (~(got by lac.old) %kiln))
      ==
    ==
  =^  d  drum.state  (on-load:drum-core -.old drum.tup)
  =^  h  helm.state  (on-load:helm-core -.old helm.tup)
  =^  k  kiln.state  (on-load:kiln-core -.old kiln.tup)
  [:(weld d h k) this]
::
++  on-poke
  |=  [=mark =vase]
  ^-  step:agent:gall
  |^
  =/  fin  (end 3 4 mark)
  ?:  =(%drum fin)  poke-drum
  ?:  =(%helm fin)  poke-helm
  ?:  =(%kiln fin)  poke-kiln
  ::
  ?+  mark  (on-poke:def mark vase)
    %atom            poke-helm(mark %helm-atom)
    %dill-belt       poke-drum(mark %drum-dill-belt)
    %dill-blit       poke-drum(mark %drum-dill-blit)
    %hood-sync       poke-kiln(mark %kiln-sync)
    %write-sec-atom  poke-helm(mark %helm-write-sec-atom)
  ==
  ++  poke-drum  =^(c drum.state (poke:drum-core mark vase) [c this])
  ++  poke-helm  =^(c helm.state (poke:helm-core mark vase) [c this])
  ++  poke-kiln  =^(c kiln.state (poke:kiln-core mark vase) [c this])
  --
::
++  on-watch
  |=  =path
  ^-  step:agent:gall
  ?+  path  (on-watch:def +<)
    [%drum *]  =^(c drum.state (peer:drum-core +<) [c this])
  ==
::
++  on-agent
  |=  [=wire =sign:agent:gall]
  ^-  step:agent:gall
  ?+  wire  ~|([%hood-bad-wire wire] !!)
    [%drum *]  =^(c drum.state (take-agent:drum-core +<) [c this])
    [%helm *]  =^(c helm.state (take-agent:helm-core +<) [c this])
    [%kiln *]  =^(c kiln.state (take-agent:kiln-core +<) [c this])
  ==
::  TODO: symmetry between adding and stripping wire prefixes
::
++  on-arvo
  |=  [=wire syn=sign-arvo]
  ^-  step:agent:gall
  ?+  wire  ~|([%hood-bad-wire wire] !!)
    [%drum *]  =^(c drum.state (take-arvo:drum-core t.wire syn) [c this])
    [%helm *]  =^(c helm.state (take-arvo:helm-core t.wire syn) [c this])
    [%kiln *]  =^(c kiln.state (take-arvo:kiln-core t.wire syn) [c this])
  ==
--<|MERGE_RESOLUTION|>--- conflicted
+++ resolved
@@ -3,15 +3,12 @@
 |%
 +$  state
   $:  %8
-<<<<<<< HEAD
-=======
       drum=state:drum
       helm=state:helm
       kiln=state:kiln
   ==
 +$  state-7
   $:  %7
->>>>>>> 92cc9a77
       drum=state:drum
       helm=state:helm
       kiln=state:kiln
