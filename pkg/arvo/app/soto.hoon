--- conflicted
+++ resolved
@@ -3,35 +3,7 @@
 ::  Relays sole-effects to subscribers and forwards sole-action pokes
 ::
 /-  sole
-<<<<<<< HEAD
-/+  *server, *soto, default-agent
-::
-/*  index-html   %html  /app/soto/index/html
-/*  index-js     %js    /app/soto/js/index/js
-/*  tile-js-raw  %js    /app/soto/js/tile/js
-/*  index-css    %css   /app/soto/css/index/css
-::
-/*  popout-png   %png  /app/soto/img/popout/png
-/*  spinner-png  %png  /app/soto/img/spinner/png
-/*  tile-png     %png  /app/soto/img/tile/png
-::
-=/  as-octs  as-octs:mimes:html
-=/  index    (as-octs index-html)
-=/  script   (as-octs index-js)
-=/  tile-js  (as-octs tile-js-raw)
-=/  style    (as-octs index-css)
-::
-=/  soto-png=(map @t octs)
-  =-  (~(run by -) as-octs:mimes:html)
-  %-  ~(gas by *(map @t @))
-  :~  popout+popout-png
-      [%'Tile' tile-png]
-      [%'Spinner' spinner-png]
-  ==
-::
-=======
 /+  *soto, default-agent
->>>>>>> 4fded000
 |%
 +$  card  card:agent:gall
 ::
@@ -62,50 +34,6 @@
 ++  on-save  !>(state)
 ::
 ++  on-load
-<<<<<<< HEAD
-  |=  old=vase
-  [~ this(state !<(state-zero old))]
-::
-++  on-poke
-  |=  [mar=mark vas=vase]
-  ^-  (quip card _this)
-  ?>  (team:title our.bol src.bol)
-  ?.  ?=(%handle-http-request mar)
-    (on-poke:def mar vas)
-  =+  !<([id=@ta req=inbound-request:eyre] vas)
-  :_  this
-  %+  give-simple-payload:app    id
-  %+  require-authorization:app  req
-  |=  =inbound-request:eyre
-  ^-  simple-payload:http
-  =/  request-line  (parse-request-line url.request.inbound-request)
-  ?+  request-line
-    not-found:gen
-  ::  main page
-  ::
-      [[~ [%'~dojo' *]] *]
-    (html-response:gen index)
-  ::  main js
-  ::
-      [[[~ %js] [%'~dojo' %js %index ~]] ~]
-    (js-response:gen script)
-  ::  tile js
-  ::
-      [[[~ %js] [%'~dojo' %js %tile ~]] ~]
-    (js-response:gen tile-js)
-  ::  styling
-  ::
-      [[[~ %css] [%'~dojo' %css %index ~]] ~]
-    (css-response:gen style)
-  ::  images
-  ::
-      [[[~ %png] [%'~dojo' %img @t ~]] ~]
-    =/  filename=@t  i.t.t.site.request-line
-    =/  img  (~(get by soto-png) filename)
-    ?~  img
-      not-found:gen
-    (png-response:gen u.img)
-=======
   |=  old-vase=vase
   =/  old
     !<(versioned-state old-vase)
@@ -117,7 +45,6 @@
           %poke  %file-server-action
           !>([%serve-dir /'~dojo' /app/landscape %.n])
       ==
->>>>>>> 4fded000
   ==
 ::
 ++  on-poke  on-poke:def
