/+  *server,
    auto=language-server-complete,
    lsp-parser=language-server-parser,
    easy-print=language-server-easy-print,
    rune-snippet=language-server-rune-snippet,
    default-agent
|%
+$  card  card:agent:gall
+$  lsp-req
  $:  uri=@t
      $%  [%sync changes=(list change)]
          [%completion position]
          [%commit @ud]
          [%hover position]
      ==
  ==
::
+$  change
  $:  range=(unit range)
      range-length=(unit @ud)
      text=@t
  ==
::
+$  range
  $:  start=position
      end=position
  ==
::
+$  position
  [row=@ud col=@ud]
::
+$  all-state  bufs=(map uri=@t buf=wall)
--
^-  agent:gall
=|  all-state
=*  state  -
=<
  |_  =bowl:gall
  +*  this      .
      lsp-core  +>
      lsp       ~(. lsp-core bowl)
      def       ~(. (default-agent this %|) bowl)
  ::
  ++  on-init
    ^+  on-init:*agent:gall
    ^-  (quip card _this)
    ~&  >  %lsp-init
    :_  this  :_  ~
    :*  %pass  /connect
        %arvo  %e
        %connect  [~ /'~language-server-protocol']  %language-server
    ==
  ::
  ++  on-save   !>(state)
  ++  on-load
    ^+  on-load:*agent:gall
    |=  old-state=vase
    ^-  (quip card _this)
    ~&  >  %lsp-upgrade
    [~ this(state !<(all-state old-state))]
  ::
  ++  on-poke
    ^+  on-poke:*agent:gall
    |=  [=mark =vase]
    ^-  (quip card _this)
    =^  cards  state
      ?+    mark  (on-poke:def mark vase)
          %handle-http-request
        (handle-http-request:lsp !<([eyre-id=@ta inbound-request:eyre] vase))
      ==
    [cards this]
  ::
  ++  on-watch
    |=  =path
    ?.  ?=([%http-response @ ~] path)
      (on-watch:def path)
    `this
  ++  on-leave  on-leave:def
  ++  on-peek   on-peek:def
  ++  on-agent  on-agent:def
  ++  on-arvo
    ^+  on-arvo:*agent:gall
    |=  [=wire =sign-arvo]
    ^-  (quip card _this)
    =^  cards  state
      ?+  wire  (on-arvo:def wire sign-arvo)
        [%connect ~]  ?>(?=(%bound +<.sign-arvo) `state)
      ==
    [cards this]
  ::
  ++  on-fail   on-fail:def
  --
::
|_  bow=bowl:gall
::
++  parser
  =,  dejs:format
  |^
  %:  ot
    uri+so
    :-  %data
    %-  of
    :~  sync+sync
        completion+position
        commit+ni
        hover+position
    ==
    ~
  ==
  ::
  ++  sync
    %-  ar
    %:  ou
      range+(uf ~ (pe ~ range))
      'rangeLength'^(uf ~ (pe ~ ni))
      text+(un so)
      ~
    ==
  ::
  ++  range
    %:  ot
      start+position
      end+position
      ~
    ==
  ::
  ++  position
    %:  ot
      line+ni
      character+ni
      ~
    ==
  --
::
++  json-response
  |=  [eyre-id=@ta jon=json]
  ^-  (list card)
  (give-simple-payload:app eyre-id (json-response:gen (json-to-octs jon)))
::
::  +handle-http-request: received on a new connection established
::
++  handle-http-request
  |=  [eyre-id=@ta =inbound-request:eyre]
  ^-  (quip card _state)
  ?>  ?=(^ body.request.inbound-request)
  =/  =lsp-req
    %-  parser
    (need (de-json:html q.u.body.request.inbound-request))
  =/  buf  (~(gut by bufs) uri.lsp-req *wall)
  =^  cards  buf
    ?-  +<.lsp-req
      %sync        (handle-sync buf eyre-id +>.lsp-req)
      %completion  (handle-completion buf eyre-id +>.lsp-req)
      %commit      (handle-commit buf eyre-id uri.lsp-req)
      %hover       (handle-hover buf eyre-id +>.lsp-req)
    ==
  =.  bufs
    (~(put by bufs) uri.lsp-req buf)
  [cards state]
::
++  regen-diagnostics
  |=  buf=wall
  ^-  json
  =/  t=tape
    (zing (join "\0a" buf))
  =/  parse
    (lily:auto t (lsp-parser *beam))
  ?:  ?=(%| -.parse)
    (format-diagnostic p.parse)
  =,  enjs:format
  %-  pairs
  :~  good+b+&
  ==
::
++  format-diagnostic
  |=  [row=@ col=@]
  ^-  json
  =,  enjs:format
  %-  pairs
  :~  good+b+|
      :+  %diagnostics  %a  :_  ~
      =/  loc  (pairs line+(numb (dec row)) character+(numb col) ~)
      %-  pairs
      :~  range+(pairs start+loc end+loc ~)
          severity+n+'1'
          message+s+'syntax error'
      ==
  ==
::
++  handle-commit
  |=  [buf=wall eyre-id=@ta uri=@t]
  ^-  [(list card) wall]
  :_  buf
  =/  jon
    (regen-diagnostics buf)
  :_  (json-response eyre-id jon)
  :*
    %pass
    /commit
    %agent
    [our.bow %hood]
    %poke
    %kiln-commit
    !>([q.byk.bow |])
  ==
::
++  handle-hover
  |=  [buf=wall eyre-id=@ta row=@ud col=@ud]
  ^-  [(list card) wall]
  =/  txt
    (zing (join "\0a" buf))
  =+  (get-id:auto (get-pos buf row col) txt)
  ?~  id
<<<<<<< HEAD
    [(json-response *json) buf]
  =/  match=(unit (option:auto type))
=======
    [(json-response eyre-id *json) buf]
  =/  match=(unit [=term =type])
>>>>>>> 73cffdb2
    (search-exact:auto u.id (get-identifiers:auto -:!>(..zuse)))
  ?~  match
    [(json-response eyre-id *json) buf]
  =/  contents
    %-  crip
    ;:  weld
      "`"
      ~(ram re ~(duck easy-print detail.u.match))
      "`"
    ==
  :_  buf
  %+  json-response  eyre-id
  %-  pairs:enjs:format
  [contents+s+contents ~]
::
++  handle-sync
  |=  [buf=wall eyre-id=@ta changes=(list change)]
  :-  (json-response eyre-id *json)
  |-  ^-  wall
  ?~  changes
    buf
  ?:  ?|(?=(~ range.i.changes) ?=(~ range-length.i.changes))
    =/  =wain  (to-wain:format text.i.changes)
    =.  buf  (turn wain trip)
    $(changes t.changes)
  =/  =tape      (zing (join "\0a" buf))
  =/  start-pos  (get-pos buf start.u.range.i.changes)
  =/  end-pos    (get-pos buf end.u.range.i.changes)
  =.  tape
    ;:  weld
      (scag start-pos tape)
      (trip text.i.changes)
      (slag end-pos tape)
    ==
  =.  buf  (to-wall tape)
  $(changes t.changes)
::
++  to-wall
  |=  =tape
  ^-  wall
  %+  roll  (flop tape)
  |=  [char=@tD =wall]
  ?~  wall
    [[char ~] ~]
  ?:  =('\0a' char)
    [~ wall]
  [[char i.wall] t.wall]
::
++  get-pos
  |=  [buf=wall position]
  ^-  @ud
  ?~  buf
    0
  ?:  =(0 row)
    col
  %+  add  +((lent i.buf))  ::  +1 because newline
  $(row (dec row), buf t.buf)
::
++  safe-sub
  |=  [a=@ b=@]
  ?:  (gth b a)
    0
  (sub a b)
::
++  handle-completion
  |=  [buf=wall eyre-id=@ta row=@ud col=@ud]
  ^-  [(list card) wall]
  =/  =tape  (zing (join "\0a" buf))
  =/  pos  (get-pos buf row col)
  :_  buf
  ::  Check if we're on a rune
  ::
  =/  rune  (swag [(safe-sub pos 2) 2] tape)
  ?:  (~(has by runes:rune-snippet) rune)
    (json-response eyre-id (rune-snippet rune))
  ::  Don't run on large files because it's slow
  ::
  ?:  (gth (lent buf) 1.000)
    =,  enjs:format
    (json-response eyre-id (pairs good+b+& result+~ ~))
  ::
  =/  tl
    (tab-list-tape:auto -:!>(..zuse) pos tape)
  =,  enjs:format
  %+  json-response  eyre-id
  ?:  ?=(%| -.tl)
    (format-diagnostic p.tl)
  ?~  p.tl
    *json
  %-  pairs
  :~  good+b+&
  ::
      :-  %result
      %-  pairs
      :~  'isIncomplete'^b+&
      ::
          :-  %items
          :-  %a
          =/  lots  (gth (lent u.p.tl) 10)
          %-  flop
          %+  turn  (scag 50 u.p.tl)
          |=  [=term =type]
          ?:  lots
            (frond label+s+term)
          =/  detail  (crip ~(ram re ~(duck easy-print type)))
          (pairs label+s+term detail+s+detail ~)
      ==
  ==
--<|MERGE_RESOLUTION|>--- conflicted
+++ resolved
@@ -211,13 +211,8 @@
     (zing (join "\0a" buf))
   =+  (get-id:auto (get-pos buf row col) txt)
   ?~  id
-<<<<<<< HEAD
-    [(json-response *json) buf]
+    [(json-response eyre-id *json) buf]
   =/  match=(unit (option:auto type))
-=======
-    [(json-response eyre-id *json) buf]
-  =/  match=(unit [=term =type])
->>>>>>> 73cffdb2
     (search-exact:auto u.id (get-identifiers:auto -:!>(..zuse)))
   ?~  match
     [(json-response eyre-id *json) buf]
