--- conflicted
+++ resolved
@@ -195,72 +195,6 @@
       'pageNumber'^(numb page-number)
       'page'^a+(turn page item-to-json)
   ==
-<<<<<<< HEAD
-::
-++  handle-http-request
-  |=  =inbound-request:eyre
-  ^-  simple-payload:http
-  ?.  =(src.bowl our.bowl)
-    [[403 ~] ~]
-  ::  request-line: parsed url + params
-  ::
-  =/  =request-line
-    %-  parse-request-line
-    url.request.inbound-request
-  =*  req-head  header-list.request.inbound-request
-  ?+  method.request.inbound-request  not-found:gen
-      %'GET'
-    (handle-get req-head request-line)
-  ==
-::
-++  handle-get
-  |=  [request-headers=header-list:http =request-line]
-  ^-  simple-payload:http
-  ::  try to load file from clay
-  ::
-  ?~  ext.request-line
-    ::  for extension-less requests, always just serve the index.html.
-    ::  that way the js can load and figure out how to deal with that route.
-    ::
-    $(request-line [[`%html ~[%'~link' 'index']] args.request-line])
-  =/  file=(unit octs)
-    ?.  ?=([%'~link' *] site.request-line)  ~
-    =/  fil=path
-      ?:  =(/img/'Tile' t.site.request-line)
-        /img/tile     ::  XX capitalization hack
-      ?:  =(/img/'Spinner' t.site.request-line)
-        /img/spinner  ::  XX capitalization hack
-      t.site.request-line
-    (get-file-at /app/link fil u.ext.request-line)
-  ?~  file  not-found:gen
-  ?+  u.ext.request-line  not-found:gen
-    %html  (html-response:gen u.file)
-    %js    (js-response:gen u.file)
-    %css   (css-response:gen u.file)
-    %png   (png-response:gen u.file)
-  ==
-::
-++  get-file-at
-  |=  [base=path file=path ext=@ta]
-  ^-  (unit octs)
-  ::  only expose html, css and js files for now
-  ::
-  ?.  ?=(?(%html %css %js %png) ext)
-    ~
-  =/  =path
-    :*  (scot %p our.bowl)
-        q.byk.bowl
-        (scot %da now.bowl)
-        (snoc (weld base file) ext)
-    ==
-  ?.  .^(? %cu path)
-    ~
-  %-  some
-  %-  as-octs:mimes:html
-  .^(@ %cx path)
-::
-=======
->>>>>>> 4fded000
 ++  do-poke
   |=  [app=term =mark =vase]
   ^-  card
