::  glob [landscape]:
::
::  prompts content delivery and Gall state storage for Landscape JS blob
::
/-  glob
/+  default-agent, verb, dbug
|%
<<<<<<< HEAD
++  hash  0v9flom.311gv.90jce.591n4.d09bf
=======
++  hash  0v8buag.lcoib.dupqj.iprqk.spvqf
>>>>>>> 9c9446d7
+$  state-0  [%0 hash=@uv glob=(unit (each glob:glob tid=@ta))]
+$  all-states
  $%  state-0
  ==
+$  card  card:agent:gall
--
|%
++  wait-timeout
  |=  [=path now=@da]
  ^-  card
  [%pass [%timer path] %arvo %b %wait (add now ~m30)]
::
++  wait-start
  |=  now=@da
  ^-  card
  [%pass /start %arvo %b %wait now]
::
++  poke-file-server
  |=  [our=@p =cage]
  ^-  card
  [%pass /serving/(scot %uv hash) %agent [our %file-server] %poke cage]
::
++  poke-spider
  |=  [=path our=@p =cage]
  ^-  card
  [%pass [%running path] %agent [our %spider] %poke cage]
::
++  watch-spider
  |=  [=path our=@p =sub=path]
  ^-  card
  [%pass [%running path] %agent [our %spider] %watch sub-path]
::
++  leave-spider
  |=  [=path our=@p]
  ^-  card
  [%pass [%running path] %agent [our %spider] %leave ~]
--
=|  state=state-0
=.  hash.state  hash
=/  serve-path=path  /'~landscape'/js/bundle
^-  agent:gall
%+  verb  |
%-  agent:dbug
^-  agent:gall
|_  =bowl:gall
+*  this  .
    def  ~(. (default-agent this %|) bowl)
++  on-init
  ^-  (quip card _this)
  ::  delay through timer to make sure %spider has started
  [[(wait-start now.bowl) ~] this]
::
++  on-save   !>(state)
++  on-load
  |=  old-state=vase
  ^-  (quip card _this)
  =+  !<(old=all-states old-state)
  ?>  ?=(%0 -.old)
  ?~  glob.old
    on-init
  ?:  ?=(%& -.u.glob.old)
    ?:  =(hash.old hash.state)
      `this(state old)
    on-init
  =/  cancel-cards
    =/  args  [tid.p.u.glob.old &]
    :~  (leave-spider /(scot %uv hash.old) our.bowl)
        (poke-spider /(scot %uv hash.old) our.bowl %spider-stop !>(args))
    ==
  =^  init-cards  this  on-init
  [(weld cancel-cards init-cards) this]
::
++  on-poke
  |=  [=mark =vase]
  ^-  (quip card _this)
  ?+    mark  (on-poke:def mark vase)
      %glob-make
    :_  this
    =/  home=path  /(scot %p our.bowl)/home/(scot %da now.bowl)
    =+  .^(=js=tube:clay %cc (weld home /js/mime))
    =+  .^(=map=tube:clay %cc (weld home /map/mime))
    =+  .^(arch %cy (weld home /app/landscape/js/bundle))
    =/  bundle-hash=@t
      %-  need
      ^-  (unit @t)
      %-  ~(rep by dir)
      |=  [[file=@t ~] out=(unit @t)]
      ?^  out  out
      ?.  ?&  =((end [3 6] file) 'index.')
              !=('sj.' (end [3 3] (swp 3 file)))
          ==
        out
      ``@t`(rsh [3 6] file)
    =/  js-name
      (cat 3 'index.' bundle-hash)
    =/  map-name
      (cat 3 js-name '.js')
    =+  .^(js=@t %cx :(weld home /app/landscape/js/bundle /[js-name]/js))
    =+  .^(map=@t %cx :(weld home /app/landscape/js/bundle /[map-name]/map))
    =+  .^(sw=@t %cx :(weld home /app/landscape/js/bundle /serviceworker/js))
    =+  !<(=js=mime (js-tube !>(js)))
    =+  !<(=sw=mime (js-tube !>(sw)))
    =+  !<(=map=mime (map-tube !>(map)))
    =/  =glob:glob
      %-  ~(gas by *glob:glob)
      :~  /[js-name]/js^js-mime
          /[map-name]/map^map-mime
          /serviceworker/js^sw-mime
      ==
    =/  =path  /(cat 3 'glob-' (scot %uv (sham glob)))/glob
    [%pass /make %agent [our.bowl %hood] %poke %drum-put !>([path (jam glob)])]~
  ::
      %noun
    ?:  =(%kick q.vase)
      (on-load !>(state(hash *@uv)))
    (on-poke:def mark vase)
  ==
::
++  on-watch  on-watch:def
++  on-leave  on-leave:def
++  on-peek   on-peek:def
++  on-agent
  |=  [=wire =sign:agent:gall]
  ^-  (quip card _this)
  ?:  ?=([%serving @ ~] wire)
    (on-agent:def wire sign)
  ?:  ?=([%make ~] wire)
    (on-agent:def wire sign)
  ?.  ?=([%running @ ~] wire)
    %-  (slog leaf+"glob: strange on-agent! {<wire -.sign>}" ~)
    (on-agent:def wire sign)
  ?-    -.sign
      %poke-ack
    ?~  p.sign
      [~ this]
    %-  (slog leaf+"glob: couldn't start thread; will retry" u.p.sign)
    :_  this(glob.state ~)  :_  ~
    (leave-spider t.wire our.bowl)
  ::
      %watch-ack
    ?~  p.sign
      [~ this]
    %-  (slog leaf+"glob: couldn't listen to thread; will retry" u.p.sign)
    [~ this(glob.state ~)]
  ::
      %kick
    =?  glob.state  ?=([~ %| *] glob.state)
      ~
    `this
  ::
      %fact
    =/  produced-hash  (slav %uv i.t.wire)
    ?.  =(hash.state produced-hash)
      [~ this]
    ?+    p.cage.sign  (on-agent:def wire sign)
        %thread-fail
      =+  !<([=term =tang] q.cage.sign)
      %-  (slog leaf+"glob: thread failed; will retry" leaf+<term> tang)
      [~ this(glob.state ~)]
    ::
        %thread-done
      =+  !<(=glob:glob q.cage.sign)
      ?.  =(hash.state (sham glob))
        %:  mean
          leaf+"glob: hash doesn't match!"
          >expected=hash.state<
          >got=(sham glob)<
          ~
        ==
      :_  this(glob.state `[%& glob])  :_  ~
      %+  poke-file-server  our.bowl
      [%file-server-action !>([%serve-glob serve-path glob %&])]
    ==
  ==
::
++  on-arvo
  |=  [=wire =sign-arvo]
  ^-  (quip card _this)
  ?:  ?=([%start ~] wire)
    =/  new-tid=@ta  (cat 3 'glob--' (scot %uv eny.bowl))
    =/  args  [~ `new-tid %glob !>([~ hash.state])]
    =/  action  !>([%unserve-dir serve-path])
    :_  this(glob.state `[%| new-tid])
    :~  (poke-file-server our.bowl %file-server-action action)
        (wait-timeout /[new-tid] now.bowl)
        (watch-spider /(scot %uv hash.state) our.bowl /thread-result/[new-tid])
        (poke-spider /(scot %uv hash.state) our.bowl %spider-start !>(args))
    ==
  ?.  ?=([%timer @ ~] wire)
    %-  (slog leaf+"glob: strange on-arvo wire: {<wire [- +<]:sign-arvo>}" ~)
    `this
  ?.  ?=(%wake +<.sign-arvo)
    %-  (slog leaf+"glob: strange on-arvo sign: {<wire [- +<]:sign-arvo>}" ~)
    `this
  ?:  ?=([~ %& *] glob.state)
    `this
  ?.  ?|  ?=(~ glob.state)
          =(i.t.wire tid.p.u.glob.state)
      ==
    `this
  ?^  error.sign-arvo
    %-  (slog leaf+"glob: timer handling failed; will retry" ~)
    [[(wait-timeout t.wire now.bowl)]~ this]
  %-  (slog leaf+"glob: timed out; retrying" ~)
  (on-load !>(state(hash *@uv)))
::
++  on-fail   on-fail:def
--<|MERGE_RESOLUTION|>--- conflicted
+++ resolved
@@ -5,11 +5,7 @@
 /-  glob
 /+  default-agent, verb, dbug
 |%
-<<<<<<< HEAD
-++  hash  0v9flom.311gv.90jce.591n4.d09bf
-=======
 ++  hash  0v8buag.lcoib.dupqj.iprqk.spvqf
->>>>>>> 9c9446d7
 +$  state-0  [%0 hash=@uv glob=(unit (each glob:glob tid=@ta))]
 +$  all-states
   $%  state-0
