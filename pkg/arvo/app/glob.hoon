::  glob [landscape]:
::
::  prompts content delivery and Gall state storage for Landscape JS blob
::
/-  glob
/+  default-agent, verb, dbug
|%
<<<<<<< HEAD
++  hash  0v3.p45m3.me2if.4nrp4.1u4ve.luhf2
=======
++  hash  0v2.u8gnq.ipqi1.eksfl.qtd8n.0d56e
>>>>>>> 8c313eba
+$  state-0  [%0 hash=@uv glob=(unit (each glob:glob tid=@ta))]
+$  all-states
  $%  state-0
  ==
+$  card  card:agent:gall
--
|%
++  wait-timeout
  |=  [=path now=@da]
  ^-  card
  [%pass [%timer path] %arvo %b %wait (add now ~m30)]
::
++  wait-start
  |=  now=@da
  ^-  card
  [%pass /start %arvo %b %wait now]
::
++  poke-file-server
  |=  [our=@p =cage]
  ^-  card
  [%pass /serving/(scot %uv hash) %agent [our %file-server] %poke cage]
::
++  poke-spider
  |=  [=path our=@p =cage]
  ^-  card
  [%pass [%running path] %agent [our %spider] %poke cage]
::
++  watch-spider
  |=  [=path our=@p =sub=path]
  ^-  card
  [%pass [%running path] %agent [our %spider] %watch sub-path]
::
++  leave-spider
  |=  [=path our=@p]
  ^-  card
  [%pass [%running path] %agent [our %spider] %leave ~]
--
=|  state=state-0
=.  hash.state  hash
=/  serve-path=path  /'~landscape'/js/bundle
^-  agent:gall
%+  verb  |
%-  agent:dbug
^-  agent:gall
|_  =bowl:gall
+*  this  .
    def  ~(. (default-agent this %|) bowl)
++  on-init
  ^-  (quip card _this)
  ::  delay through timer to make sure %spider has started
  [[(wait-start now.bowl) ~] this]
::
++  on-save   !>(state)
++  on-load
  |=  old-state=vase
  ^-  (quip card _this)
  =+  !<(old=all-states old-state)
  ?>  ?=(%0 -.old)
  ?~  glob.old
    on-init
  ?:  ?=(%& -.u.glob.old)
    ?:  =(hash.old hash.state)
      `this(state old)
    on-init
  =/  cancel-cards
    =/  args  [tid.p.u.glob.old &]
    :~  (leave-spider /(scot %uv hash.old) our.bowl)
        (poke-spider /(scot %uv hash.old) our.bowl %spider-stop !>(args))
    ==
  =^  init-cards  this  on-init
  [(weld cancel-cards init-cards) this]
::
++  on-poke
  |=  [=mark =vase]
  ^-  (quip card _this)
  ?+    mark  (on-poke:def mark vase)
      %glob-make
    :_  this
    =/  home=path  /(scot %p our.bowl)/home/(scot %da now.bowl)
    =+  .^(=js=tube:clay %cc (weld home /js/mime))
    =+  .^(=map=tube:clay %cc (weld home /map/mime))
    =+  .^(arch %cy (weld home /app/landscape/js/bundle))
    =/  bundle-hash=@t
      %-  need
      ^-  (unit @t)
      %-  ~(rep by dir)
      |=  [[file=@t ~] out=(unit @t)]
      ?^  out  out
      ?.  ?&  =((end [3 6] file) 'index.')
              !=('sj.' (end [3 3] (swp 3 file)))
          ==
        out
      ``@t`(rsh [3 6] file)
    =/  js-name
      (cat 3 'index.' bundle-hash)
    =/  map-name
      (cat 3 js-name '.js')
    =+  .^(js=@t %cx :(weld home /app/landscape/js/bundle /[js-name]/js))
    =+  .^(map=@t %cx :(weld home /app/landscape/js/bundle /[map-name]/map))
    =+  !<(=js=mime (js-tube !>(js)))
    =+  !<(=map=mime (map-tube !>(map)))
    =/  =glob:glob
      %-  ~(gas by *glob:glob)
      :~  /[js-name]/js^js-mime
          /[map-name]/map^map-mime
      ==
    =/  =path  /(cat 3 'glob-' (scot %uv (sham glob)))/glob
    [%pass /make %agent [our.bowl %hood] %poke %drum-put !>([path (jam glob)])]~
  ::
      %noun
    ?:  =(%kick q.vase)
      (on-load !>(state(hash *@uv)))
    (on-poke:def mark vase)
  ==
::
++  on-watch  on-watch:def
++  on-leave  on-leave:def
++  on-peek   on-peek:def
++  on-agent
  |=  [=wire =sign:agent:gall]
  ^-  (quip card _this)
  ?:  ?=([%serving @ ~] wire)
    (on-agent:def wire sign)
  ?:  ?=([%make ~] wire)
    (on-agent:def wire sign)
  ?.  ?=([%running @ ~] wire)
    %-  (slog leaf+"glob: strange on-agent! {<wire -.sign>}" ~)
    (on-agent:def wire sign)
  ?-    -.sign
      %poke-ack
    ?~  p.sign
      [~ this]
    %-  (slog leaf+"glob: couldn't start thread; will retry" u.p.sign)
    :_  this(glob.state ~)  :_  ~
    (leave-spider t.wire our.bowl)
  ::
      %watch-ack
    ?~  p.sign
      [~ this]
    %-  (slog leaf+"glob: couldn't listen to thread; will retry" u.p.sign)
    [~ this(glob.state ~)]
  ::
      %kick
    =?  glob.state  ?=([~ %| *] glob.state)
      ~
    `this
  ::
      %fact
    =/  produced-hash  (slav %uv i.t.wire)
    ?.  =(hash.state produced-hash)
      [~ this]
    ?+    p.cage.sign  (on-agent:def wire sign)
        %thread-fail
      =+  !<([=term =tang] q.cage.sign)
      %-  (slog leaf+"glob: thread failed; will retry" leaf+<term> tang)
      [~ this(glob.state ~)]
    ::
        %thread-done
      =+  !<(=glob:glob q.cage.sign)
      ?.  =(hash.state (sham glob))
        %:  mean
          leaf+"glob: hash doesn't match!"
          >expected=hash.state<
          >got=(sham glob)<
          ~
        ==
      :_  this(glob.state `[%& glob])  :_  ~
      %+  poke-file-server  our.bowl
      [%file-server-action !>([%serve-glob serve-path glob %&])]
    ==
  ==
::
++  on-arvo
  |=  [=wire =sign-arvo]
  ^-  (quip card _this)
  ?:  ?=([%start ~] wire)
    =/  new-tid=@ta  (cat 3 'glob--' (scot %uv eny.bowl))
    =/  args  [~ `new-tid %glob !>([~ hash.state])]
    =/  action  !>([%unserve-dir serve-path])
    :_  this(glob.state `[%| new-tid])
    :~  (poke-file-server our.bowl %file-server-action action)
        (wait-timeout /[new-tid] now.bowl)
        (watch-spider /(scot %uv hash.state) our.bowl /thread-result/[new-tid])
        (poke-spider /(scot %uv hash.state) our.bowl %spider-start !>(args))
    ==
  ?.  ?=([%timer @ ~] wire)
    %-  (slog leaf+"glob: strange on-arvo wire: {<wire [- +<]:sign-arvo>}" ~)
    `this
  ?.  ?=(%wake +<.sign-arvo)
    %-  (slog leaf+"glob: strange on-arvo sign: {<wire [- +<]:sign-arvo>}" ~)
    `this
  ?:  ?=([~ %& *] glob.state)
    `this
  ?.  ?|  ?=(~ glob.state)
          =(i.t.wire tid.p.u.glob.state)
      ==
    `this
  ?^  error.sign-arvo
    %-  (slog leaf+"glob: timer handling failed; will retry" ~)
    [[(wait-timeout t.wire now.bowl)]~ this]
  %-  (slog leaf+"glob: timed out; retrying" ~)
  (on-load !>(state(hash *@uv)))
::
++  on-fail   on-fail:def
--<|MERGE_RESOLUTION|>--- conflicted
+++ resolved
@@ -5,11 +5,7 @@
 /-  glob
 /+  default-agent, verb, dbug
 |%
-<<<<<<< HEAD
-++  hash  0v3.p45m3.me2if.4nrp4.1u4ve.luhf2
-=======
 ++  hash  0v2.u8gnq.ipqi1.eksfl.qtd8n.0d56e
->>>>>>> 8c313eba
 +$  state-0  [%0 hash=@uv glob=(unit (each glob:glob tid=@ta))]
 +$  all-states
   $%  state-0
