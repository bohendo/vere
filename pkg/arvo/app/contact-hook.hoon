::  contact-hook [landscape]
::
::
/-  *contact-hook,
    *contact-view,
    inv=invite-store,
    *metadata-hook,
    *metadata-store,
    *group
/+  *contact-json,
    default-agent,
    dbug,
    group-store,
    verb,
    resource,
    grpl=group,
    *migrate
~%  %contact-hook-top  ..is  ~
|%
+$  card  card:agent:gall
::
+$  versioned-state
  $%  state-zero
      state-one
      state-two
      state-three
  ==
::
+$  state-zero  [%0 state-base]
+$  state-one   [%1 state-base]
+$  state-two   [%2 state-base]
+$  state-three  [%3 state-base]
+$  state-base
  $:  =synced
      invite-created=_|
  ==
--
=|  state-three
=*  state  -
%-  agent:dbug
%+  verb  |
^-  agent:gall
=<
  |_  bol=bowl:gall
  +*  this       .
      contact-core  +>
      cc         ~(. contact-core bol)
      def        ~(. (default-agent this %|) bol)
  ::
  ++  on-init
    ^-  (quip card _this)
    :_  this(invite-created %.y)
    :~  (invite-poke:cc [%create %contacts])
        [%pass /inv %agent [our.bol %invite-store] %watch /invitatory/contacts]
        [%pass /group %agent [our.bol %group-store] %watch /groups]
    ==
  ++  on-save   !>(state)
  ++  on-load
    |=  old-vase=vase
    ^-  (quip card _this)
    =/  old  !<(versioned-state old-vase)
    =|  cards=(list card)
    |^
    |-  ^-  (quip card _this)
    ?:  ?=(%3 -.old)
      [cards this(state old)]
    ?:  ?=(%2 -.old)
      %_  $
        old  [%3 +.old]
      ::
          cards
        %+  welp
          cards
        %-  zing
        %+  turn
          ~(tap by synced.old)
        |=  [=path =ship]
        ^-  (list card)
        ?.  =(ship our.bol)
          ~
        ?>  ?=([%ship *] path)
        :~  (pass-store contacts+t.path %leave ~)
            (pass-store contacts+path %watch contacts+path)
        ==
      ==
    ?:  ?=(%1 -.old)
      %_    $
        -.old  %2
        ::
          synced.old
        %-  malt
        %+  turn
          ~(tap by synced.old)
        |=  [=path =ship]
        [ship+path ship]
        ::
          cards
        ^-  (list card)
        ;:  welp
          :~  [%pass /group %agent [our.bol %group-store] %leave ~]
              [%pass /group %agent [our.bol %group-store] %watch /groups]
          ==
          kick-old-subs
          cards
        ==
      ==
    %_    $
      -.old  %1
    ::
        cards
      :_  cards
      [%pass /group %agent [our.bol %group-store] %watch /updates]
    ==
    ++  kick-old-subs
      =/  paths
        %+  turn
          ~(val by sup.bol)
        |=([=ship =path] path)
      ?~  paths  ~
      [%give %kick paths ~]~
    ::
    ++  pass-store
      |=  [=wire =task:agent:gall]
      ^-  card
      [%pass wire %agent [our.bol %contact-store] task]
    --
  ::
  ++  on-poke
    |=  [=mark =vase]
    ^-  (quip card _this)
    =^  cards  state
      ?+  mark  (on-poke:def mark vase)
          %json
        (poke-json:cc !<(json vase))
      ::
          %contact-action
        (poke-contact-action:cc !<(contact-action vase))
      ::
          %contact-hook-action
        (poke-hook-action:cc !<(contact-hook-action vase))
      ::
          %import
        ?>  (team:title our.bol src.bol)
        (poke-import:cc q.vase)
      ==
    [cards this]
  ::
  ++  on-watch
    |=  =path
    ^-  (quip card _this)
    ?+  path          (on-watch:def path)
        [%contacts *]  [(watch-contacts:cc t.path) this]
        [%synced *]    [(watch-synced:cc t.path) this]
    ==
  ::
  ++  on-agent
    |=  [=wire =sign:agent:gall]
    ^-  (quip card _this)
    ?+  -.sign  (on-agent:def wire sign)
        %kick       [(kick:cc wire) this]
        %watch-ack
      =^  cards  state
        (watch-ack:cc wire p.sign)
      [cards this]
    ::
        %fact
      ?+  p.cage.sign  (on-agent:def wire sign)
          %contact-update
        =^  cards  state
          (fact-contact-update:cc wire !<(contact-update q.cage.sign))
        [cards this]
      ::
          %group-update
        =^  cards  state
          (fact-group-update:cc wire !<(update:group-store q.cage.sign))
        [cards this]
      ::
        %invite-update  [~ this]
      ==
    ==
  ::
  ++  on-leave  on-leave:def
<<<<<<< HEAD
  ++  on-peek   
    |=  =path
    ^-  (unit (unit cage))
    ?.  ?=([%x %synced ~] path)
      (on-peek:def path)
    ``noun+!>(~(key by synced))
  ::
  ++  on-arvo   on-arvo:def
=======
  ++  on-peek
    |=  =path
    ^-  (unit (unit cage))
    ?+  path  (on-peek:def path)
        [%x %export ~]
      ``noun+!>(state)
    ==
  ++  on-arvo
    |=  [=wire =sign-arvo]
    ^-  (quip card _this)
    ?.  ?=([%try-rejoin @ @ *] wire)
      (on-arvo:def wire sign-arvo)
    =/  nack-count=@ud  (slav %ud i.t.wire)
    =/  who=@p          (slav %p i.t.t.wire)
    =/  pax             t.t.t.wire
    ?>  ?=([%b %wake *] sign-arvo)
    ~?  ?=(^ error.sign-arvo)
      "behn errored in backoff timers, continuing anyway"
    :_  this
    [(try-rejoin:cc who pax +(nack-count))]~
  ::
>>>>>>> f746fcff
  ++  on-fail   on-fail:def
  --
::
|_  bol=bowl:gall
++  grp  ~(. grpl bol)
::
++  poke-json
  |=  jon=json
  ^-  (quip card _state)
  (poke-contact-action (json-to-action jon))
::
++  poke-contact-action
  |=  act=contact-action
  ^-  (quip card _state)
  :_  state
  ?+  -.act  !!
    %edit    (handle-contact-action path.act ship.act act)
    %add     (handle-contact-action path.act ship.act act)
    %remove  (handle-contact-action path.act ship.act act)
  ==
::
++  handle-contact-action
  |=  [=path =ship act=contact-action]
  ^-  (list card)
  ::  local
  ?:  (team:title our.bol src.bol)
    ?.  |(=(path /~/default) (~(has by synced) path))  ~
    =/  shp  ?:(=(path /~/default) our.bol (~(got by synced) path))
    =/  appl  ?:(=(shp our.bol) %contact-store %contact-hook)
    [%pass / %agent [shp appl] %poke %contact-action !>(act)]~
  ::  foreign
  =/  shp  (~(got by synced) path)
  ?.  |(=(shp our.bol) =(src.bol ship))  ~
  ::  scry group to check if ship is a member
  =/  =group  (need (group-scry path))
  ?.  (~(has in members.group) shp)  ~
  [%pass / %agent [our.bol %contact-store] %poke %contact-action !>(act)]~
::
++  poke-hook-action
  |=  act=contact-hook-action
  ^-  (quip card _state)
  ?-  -.act
      %add-owned
    ?>  (team:title our.bol src.bol)
    =/  contact-path  [%contacts path.act]
    ?:  (~(has by synced) path.act)
      [~ state]
    =.  synced  (~(put by synced) path.act our.bol)
    :_  state
    :~  [%pass contact-path %agent [our.bol %contact-store] %watch contact-path]
        [%give %fact [/synced]~ %contact-hook-update !>([%initial synced])]
    ==
  ::
      %add-synced
    ?>  (team:title our.bol src.bol)
    ?:  (~(has by synced) path.act)  [~ state]
    =.  synced  (~(put by synced) path.act ship.act)
    =/  contact-path  [%contacts path.act]
    :_  state
    :~  [%pass contact-path %agent [ship.act %contact-hook] %watch contact-path]
        [%give %fact [/synced]~ %contact-hook-update !>([%initial synced])]
    ==
  ::
      %remove
    =/  ship  (~(get by synced) path.act)
    ?~  ship  [~ state]
    ?:  &(=(u.ship our.bol) (team:title our.bol src.bol))
      ::  delete one of our.bol own paths
      :_  state(synced (~(del by synced) path.act))
      %-  zing
      :~  (pull-wire [%contacts path.act])
          [%give %kick ~[[%contacts path.act]] ~]~
          [%give %fact [/synced]~ %contact-hook-update !>([%initial synced])]~
      ==
    ?.  |(=(u.ship src.bol) (team:title our.bol src.bol))
      ::  if neither ship = source or source = us, do nothing
      [~ state]
    ::  delete a foreign ship's path
    =/  cards
      (handle-contact-action path.act our.bol [%remove path.act our.bol])
    :_  state(synced (~(del by synced) path.act))
    %-  zing
    :~  (pull-wire [%contacts path.act])
        [%give %fact [/synced]~ %contact-hook-update !>([%initial synced])]~
        cards
    ==
  ==
::
++  poke-import
  |=  arc=*
  ^-  (quip card _state)
  =/  sty=state-three
    [%3 (remake-map ;;((tree [path ship]) +<.arc)) ;;(? +>.arc)]
  :_  sty
  %+  turn  ~(tap by synced.sty)
  |=  [=path =ship]
  ^-  card
  =/  contact-path  [%contacts path]
  ?:  =(our.bol ship)
    [%pass contact-path %agent [our.bol %contact-store] %watch contact-path]
  (try-rejoin ship contact-path 0)
::
++  try-rejoin
  |=  [who=@p pax=path nack-count=@ud]
  ^-  card
  =/  =wire
    [%try-rejoin (scot %ud nack-count) (scot %p who) pax]
  [%pass wire %agent [who %contact-hook] %watch pax]
::
++  watch-contacts
  |=  pax=path
  ^-  (list card)
  ?>  ?=(^ pax)
  ?>  (~(has by synced) pax)
  ::  scry groups to check if ship is a member
  =/  =group  (need (group-scry pax))
  ?>  (~(has in members.group) src.bol)
  =/  contacts  (need (contacts-scry pax))
  [%give %fact ~ %contact-update !>([%contacts pax contacts])]~
::
++  watch-synced
  |=  pax=path
  ^-  (list card)
  ?>  (team:title our.bol src.bol)
  [%give %fact ~ %contact-hook-update !>([%initial synced])]~
::
++  watch-ack
  |=  [wir=wire saw=(unit tang)]
  ^-  (quip card _state)
  ?~  saw
    [~ state]
  ?:  ?=([%try-rejoin @ *] wir)
    =/  nack-count=@ud  (slav %ud i.t.wir)
    =/  wakeup=@da
      (add now.bol (mul ~s1 (bex (min 19 nack-count))))
    :_  state
    [%pass wir %arvo %b %wait wakeup]~
  ::
  ?>  ?=(^ wir)
  [~ state(synced (~(del by synced) t.wir))]
::
++  migrate
  |=  wir=wire
  ^-  wire
  ?>  ?=([%contacts @ @ *] wir)
  [%contacts %ship t.wir]
::
++  kick
  |=  wir=wire
  ^-  (list card)
  ?+  wir  !!
      [%try-rejoin @ @ *]
    $(wir t.t.t.wir)
  ::
      [%inv ~]
    [%pass /inv %agent [our.bol %invite-store] %watch /invitatory/contacts]~
  ::
      [%group ~]
    [%pass /group %agent [our.bol %group-store] %watch /groups]~
  ::
      [%contacts @ *]
    =/  wir
      ?:  =(%ship i.t.wir)
        wir
      (migrate wir)
    ?>  ?=([%contacts @ @ *] wir)
    ?.  (~(has by synced) t.wir)  ~
    =/  =ship  (~(got by synced) t.wir)
    ?:  =(ship our.bol)
      [%pass wir %agent [our.bol %contact-store] %watch wir]~
    [%pass wir %agent [ship %contact-hook] %watch wir]~
  ==
::
++  fact-contact-update
  |=  [wir=wire fact=contact-update]
  ^-  (quip card _state)
  |^
  ?:  (team:title our.bol src.bol)
    (local fact)
  :_  state
  (foreign fact)
  ::
  ++  give-fact
    |=  [=path update=contact-update]
    ^-  (list card)
    [%give %fact ~[[%contacts path]] %contact-update !>(update)]~
  ::
  ++  local
    |=  fact=contact-update
    ^-  (quip card _state)
    ?+  -.fact  [~ state]
        %add
      :_  state
      (give-fact path.fact [%add path.fact ship.fact contact.fact])
    ::
        %edit
      :_  state
      (give-fact path.fact [%edit path.fact ship.fact edit-field.fact])
    ::
        %delete
      =.  synced  (~(del by synced) path.fact)
      `state
    ==
  ::
  ++  foreign
    |=  fact=contact-update
    ^-  (list card)
    ?+  -.fact  ~
        %contacts
      =/  owner  (~(got by synced) path.fact)
      ?>  =(owner src.bol)
      =/  have-contacts=(unit contacts)
        (contacts-scry path.fact)
      ?~  have-contacts
        ::  if we don't have any contacts yet,
        ::  create the entry, and %add every contact
        ::
        :-  (contact-poke [%create path.fact])
        %+  turn  ~(tap by contacts.fact)
        |=  [=ship =contact]
        (contact-poke [%add path.fact ship contact])
      ::  if we already have some, decide between %add, %remove and recreate
      ::  on a per-contact basis
      ::
      %-  zing
      %+  turn
        %~  tap  in
        %-  ~(uni in ~(key by contacts.fact))
        ~(key by u.have-contacts)
      |=  =ship
      ^-  (list card)
      =/  have=(unit contact)  (~(get by u.have-contacts) ship)
      =/  want=(unit contact)  (~(get by contacts.fact) ship)
      ?~  have
        [(contact-poke %add path.fact ship (need want))]~
      ?~  want
        [(contact-poke %remove path.fact ship)]~
      ?:  =(u.want u.have)  ~
      ::TODO  probably want an %all edit-field that resolves to more granular
      ::      updates within the contact-store?
      :~  (contact-poke %remove path.fact ship)
          (contact-poke %add path.fact ship u.want)
      ==
    ::
        %add
      =/  owner  (~(get by synced) path.fact)
      ?~  owner  ~
      ?>  |(=(u.owner src.bol) =(src.bol ship.fact))
      ~[(contact-poke [%add path.fact ship.fact contact.fact])]
    ::
        %remove
      =/  owner  (~(get by synced) path.fact)
      ?~  owner  ~
      ?>  |(=(u.owner src.bol) =(src.bol ship.fact))
      ~[(contact-poke [%remove path.fact ship.fact])]
    ::
        %edit
      =/  owner  (~(got by synced) path.fact)
      ?>  |(=(owner src.bol) =(src.bol ship.fact))
      ~[(contact-poke [%edit path.fact ship.fact edit-field.fact])]
    ==
  --
::
++  fact-group-update
  |=  [wir=wire fact=update:group-store]
  ^-  (quip card _state)
  ?:  ?=(%initial -.fact)
    [~ state]
  =/  group=(unit group)
    (scry-group:grp resource.fact)
  |^
  ?+  -.fact     [~ state]
      %initial-group   (initial-group +.fact)
      %remove-members    (remove +.fact)
      %remove-group  (unbundle +.fact)
  ==
  ::
  ++  initial-group
    |=  [rid=resource =^group]
    ^-  (quip card _state)
    ?:  hidden.group  [~ state]
    =/  =path
      (en-path:resource rid)
    ?:  (~(has by synced) path)
      [~ state]
    (poke-hook-action %add-synced entity.rid path)
  ::
  ++  unbundle
    |=  [rid=resource ~]
    ^-  (quip card _state)
    =/  =path
      (en-path:resource rid)
    ?.  (~(has by synced) path)
      ?~  (contacts-scry path)
        [~ state]
      :_  state
      [(contact-poke [%delete path])]~
    :_  state(synced (~(del by synced) path))
    :~  [%pass [%contacts path] %agent [our.bol %contact-store] %leave ~]
        [(contact-poke [%delete path])]
    ==
  ::
  ++  remove
    |=  [rid=resource ships=(set ship)]
    ^-  (quip card _state)
    ::  if pax is synced, remove member from contacts and kick their sub
    ?~  group
      [~ state]
    ?:  hidden.u.group  [~ state]
    =/  =path
      (en-path:resource rid)
    =/  owner=(unit ship)  (~(get by synced) path)
    ?~  owner
      :_  state
      %+  turn  ~(tap in ships)
      |=  =ship
      (contact-poke [%remove path ship])
    :_  state
    %-  zing
    %+  turn  ~(tap in ships)
    |=  =ship
    :~  [%give %kick ~[[%contacts path]] `ship]
        ?:  =(ship our.bol)
          (contact-poke [%delete path])
        (contact-poke [%remove path ship])
    ==
  --
::
++  invite-poke
  |=  act=action:inv
  ^-  card
  [%pass / %agent [our.bol %invite-store] %poke %invite-action !>(act)]
::
++  contact-poke
  |=  act=contact-action
  ^-  card
  [%pass / %agent [our.bol %contact-store] %poke %contact-action !>(act)]
::
++  contacts-scry
  |=  pax=path
  ^-  (unit contacts)
  =.  pax
    ;:  weld
      /(scot %p our.bol)/contact-store/(scot %da now.bol)/contacts
      pax
      /noun
    ==
  .^((unit contacts) %gx pax)
::
++  group-scry
  |=  pax=path
  .^  (unit group)
    %gx
    ;:(weld /(scot %p our.bol)/group-store/(scot %da now.bol) /groups pax /noun)
  ==
::
++  pull-wire
  |=  pax=path
  ^-  (list card)
  ?>  ?=(^ pax)
  =/  shp  (~(get by synced) t.pax)
  ?~  shp  ~
  ?:  =(u.shp our.bol)
    [%pass pax %agent [our.bol %contact-store] %leave ~]~
  [%pass pax %agent [u.shp %contact-hook] %leave ~]~
--<|MERGE_RESOLUTION|>--- conflicted
+++ resolved
@@ -180,22 +180,14 @@
     ==
   ::
   ++  on-leave  on-leave:def
-<<<<<<< HEAD
-  ++  on-peek   
-    |=  =path
-    ^-  (unit (unit cage))
-    ?.  ?=([%x %synced ~] path)
-      (on-peek:def path)
-    ``noun+!>(~(key by synced))
-  ::
-  ++  on-arvo   on-arvo:def
-=======
   ++  on-peek
     |=  =path
     ^-  (unit (unit cage))
     ?+  path  (on-peek:def path)
         [%x %export ~]
       ``noun+!>(state)
+        [%x %synced ~]
+      ``noun+!>(~(key by synced))
     ==
   ++  on-arvo
     |=  [=wire =sign-arvo]
@@ -211,7 +203,6 @@
     :_  this
     [(try-rejoin:cc who pax +(nack-count))]~
   ::
->>>>>>> f746fcff
   ++  on-fail   on-fail:def
   --
 ::
