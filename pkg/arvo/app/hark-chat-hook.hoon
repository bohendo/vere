::  hark-chat-hook: notifications for chat-store [landscape]
::
/+  default-agent
::
<<<<<<< HEAD
=======
~%  %hark-chat-hook-top  ..part  ~
|%
+$  card  card:agent:gall
+$  versioned-state
  $%  state-0
  ==
::
+$  state-0
  $:  %0
      watching=(set path)
      mentions=_&
  ==
::
--
::
=|  state-0
=*  state  -
::
=>
  |_  =bowl:gall
  ::
  ++  give
    |=  [paths=(list path) =update:hook]
    ^-  (list card)
    [%give %fact paths hark-chat-hook-update+!>(update)]~
  ::
  ++  watch-chat
    ^-  card
    [%pass /chat %agent [our.bowl %chat-store] %watch /all]
  --
%-  agent:dbug
>>>>>>> 8c313eba
^-  agent:gall
|_  =bowl:gall
+*  this  .
    def   ~(. (default-agent this %|) bowl)
++  on-init  [~ this]
++  on-save  !>(~)
++  on-load
  |=  =vase
  `this
++  on-arvo   on-arvo:def
++  on-agent  on-agent:def
++  on-poke   on-poke:def
++  on-peek   on-peek:def
++  on-watch  on-watch:def
++  on-leave  on-leave:def
++  on-fail   on-fail:def
--<|MERGE_RESOLUTION|>--- conflicted
+++ resolved
@@ -2,40 +2,6 @@
 ::
 /+  default-agent
 ::
-<<<<<<< HEAD
-=======
-~%  %hark-chat-hook-top  ..part  ~
-|%
-+$  card  card:agent:gall
-+$  versioned-state
-  $%  state-0
-  ==
-::
-+$  state-0
-  $:  %0
-      watching=(set path)
-      mentions=_&
-  ==
-::
---
-::
-=|  state-0
-=*  state  -
-::
-=>
-  |_  =bowl:gall
-  ::
-  ++  give
-    |=  [paths=(list path) =update:hook]
-    ^-  (list card)
-    [%give %fact paths hark-chat-hook-update+!>(update)]~
-  ::
-  ++  watch-chat
-    ^-  card
-    [%pass /chat %agent [our.bowl %chat-store] %watch /all]
-  --
-%-  agent:dbug
->>>>>>> 8c313eba
 ^-  agent:gall
 |_  =bowl:gall
 +*  this  .
@@ -44,7 +10,8 @@
 ++  on-save  !>(~)
 ++  on-load
   |=  =vase
-  `this
+  :_  this
+  ~[%pass /chat %agent [our.bowl %chat-store] %leave ~]
 ++  on-arvo   on-arvo:def
 ++  on-agent  on-agent:def
 ++  on-poke   on-poke:def
