:: chat-store: data store that holds linear sequences of chat messages
::
/+  store=chat-store, default-agent, verb, dbug, group-store
~%  %chat-store-top  ..is  ~
|%
+$  card  card:agent:gall
+$  versioned-state
  $%  state-0
      state-1
      state-2
      state-3
  ==
::
+$  state-0  [%0 =inbox:store]
+$  state-1  [%1 =inbox:store]
+$  state-2  [%2 =inbox:store]
+$  state-3  [%3 =inbox:store]
+$  admin-action
  $%  [%trim ~]
  ==
--
::
=|  state-3
=*  state  -
::
%-  agent:dbug
%+  verb  |
^-  agent:gall
=<
  ~%  %chat-store-agent-core  ..peek-x-envelopes  ~
  |_  =bowl:gall
  +*  this       .
      chat-core  +>
      cc         ~(. chat-core bowl)
      def        ~(. (default-agent this %|) bowl)
  ::
  ++  on-init   on-init:def
  ++  on-save   !>(state)
  ++  on-load
    |=  old-vase=vase
    ^-  (quip card _this)
    |^
    =/  old  !<(versioned-state old-vase)
<<<<<<< HEAD
    =|  cards=(list card)
    |-
    ^-  (quip card _this)
    ?-  -.old
        %3  [cards this(state old)]
      ::
        %2
      =/  =inbox:store
        (migrate-path-map:group-store inbox.old)
      =/  kick-paths
        %~  tap  in
        %+  roll
          ~(val by sup.bowl)
        |=  [[=ship sub=path] subs=(set path)]
        ^-  (set path)
        ?.  ?=([@ @ *] sub)
          subs
        ?.  &(=(%mailbox i.sub) =('~' i.t.sub))
          subs
        (~(put in subs) sub)
      =?  cards  ?=(^ kick-paths)
        :_  cards
        [%give %kick kick-paths ~]
      =.  cards
        :_  cards
        [%pass /trim %agent [our.bowl %chat-store] %poke %noun !>([%trim ~])]
      $(old [%3 inbox.old])
    ::
      ?(%0 %1)  $(old (old-to-2 inbox.old))
    ::
    ==
=======
    =?  old  ?=(%0 -.old) 
      (old-to-2 inbox.old) 
    =?  old  ?=(%1 -.old) 
      (old-to-2 inbox.old) 
    [~ this(state [%2 inbox.old])]
>>>>>>> 64a30fea
    ::
    ++  old-to-2
      |=  =inbox:store
      ^-  state-2
      :-  %2
      %-  ~(run by inbox)
      |=  =mailbox:store
      ^-  mailbox:store
      [config.mailbox (flop envelopes.mailbox)]
    --
  ::
  ++  on-poke
    ~/  %chat-store-poke
    |=  [=mark =vase]
    ^-  (quip card _this)
    ?>  (team:title our.bowl src.bowl)
    =^  cards  state
      ?+  mark  (on-poke:def mark vase)
        %json         (poke-json:cc !<(json vase))
        %chat-action  (poke-chat-action:cc !<(action:store vase))
        %noun         [~ (poke-noun:cc !<(admin-action vase))]
      ==
    [cards this]
  ::
  ++  on-watch
    ~/  %chat-store-watch
    |=  =path
    ^-  (quip card _this)
    |^
    ?>  (team:title our.bowl src.bowl)
    =/  cards=(list card)
      ?+    path  (on-watch:def path)
          [%keys ~]     (give %chat-update !>([%keys ~(key by inbox)]))
          [%all ~]      (give %chat-update !>([%initial inbox]))
          [%updates ~]  ~
          [%mailbox @ *]
        ?>  (~(has by inbox) t.path)
        (give %chat-update !>([%create t.path]))
      ==
    [cards this]
    ::
    ++  give
      |=  =cage
      ^-  (list card)
      [%give %fact ~ cage]~
    --
  ::
  ++  on-leave  on-leave:def
  ++  on-peek
    ~/  %chat-store-peek
    |=  =path
    ^-  (unit (unit cage))
    ?+  path  (on-peek:def path)
        [%x %all ~]        ``noun+!>(inbox)
        [%x %keys ~]       ``noun+!>(~(key by inbox))
        [%x %envelopes *]  (peek-x-envelopes:cc t.t.path)
        [%x %mailbox *]
      ?~  t.t.path
        ~
      ``noun+!>((~(get by inbox) t.t.path))
    ::
        [%x %config *]
      ?~  t.t.path
        ~
      =/  mailbox  (~(get by inbox) t.t.path)
      ?~  mailbox
        ~
      ``noun+!>(config.u.mailbox)
    ==
  ::
  ++  on-agent  on-agent:def
  ++  on-arvo   on-arvo:def
  ++  on-fail   on-fail:def
  --
::
::
~%  %chat-store-library  ..card  ~
|_  bol=bowl:gall
::
++  peek-x-envelopes
  |=  pax=path
  ^-  (unit (unit [%noun vase]))
  ?+  pax  ~
      [@ @ *]
    =/  mail-path  t.t.pax
    =/  mailbox  (~(get by inbox) mail-path)
    ?~  mailbox
      [~ ~ %noun !>(~)]
    =*  envelopes  envelopes.u.mailbox
    =/  sign-test=[?(%neg %pos) @]
      %-  need
      %+  rush  i.pax
      ;~  pose
        %+  cook
          |=  n=@
          [%neg n]
        ;~(pfix hep dem:ag)
      ::
        %+  cook
          |=  n=@
          [%pos n]
        dem:ag
      ==
    =*  length  length.config.u.mailbox
    =*  start  +.sign-test
    ?:  =(-.sign-test %neg)
      ?:  (gth start length)
        [~ ~ %noun !>(envelopes)]
      [~ ~ %noun !>((swag [(sub length start) start] envelopes))]
    ::
    =/  end  (slav %ud i.t.pax)
    ?.  (lte start end)
      ~
    =.  end  ?:((lth end length) end length)
    [~ ~ %noun !>((swag [start (sub end start)] envelopes))]
  ==
::
++  poke-noun
  |=  nou=admin-action
  ^-  _state
  ~&  %trimming-chat-store
  %_  state
      inbox
    %-  ~(urn by inbox)
    |=  [=path mailbox:store]
    ^-  mailbox:store
    =/  [a=* out=(list envelope:store)]
      %+  roll  envelopes
      |=  $:  =envelope:store
              o=[[hav=(set serial:store) curr=@] out=(list envelope:store)]
          ==
      ?:  (~(has in hav.o) uid.envelope)
        [[hav.o curr.o] out.o]
      :-
      ^-  [(set serial:store) @]
      [(~(put in hav.o) uid.envelope) +(curr.o)]
      ^-  (list envelope:store)
      [envelope(number curr.o) out.o]
    =/  len  (lent out)
    ~?  !=(len (lent envelopes))  [path [%old (lent envelopes)] [%new len]]
    [[len len] (flop out)]
  ==
::
++  poke-json
  |=  jon=json
  ^-  (quip card _state)
  (poke-chat-action (action:dejs:store jon))
::
++  poke-chat-action
  |=  =action:store
  ^-  (quip card _state)
  ?-  -.action
      %create    (handle-create action)
      %delete    (handle-delete action)
      %read      (handle-read action)
      %messages  (handle-messages action)
      %message
        ?.  =(our.bol author.envelope.action)
          (handle-message action)
        =^  message-moves  state  (handle-message action)
        =^  read-moves  state  (handle-read [%read path.action])
        [(weld message-moves read-moves) state]
  ==
::
++  handle-create
  |=  =action:store
  ^-  (quip card _state)
  ?>  ?=(%create -.action)
  ?:  (~(has by inbox) path.action)  [~ state]
  :-  (send-diff path.action action)
  state(inbox (~(put by inbox) path.action *mailbox:store))
::
++  handle-delete
  |=  =action:store
  ^-  (quip card _state)
  ?>  ?=(%delete -.action)
  =/  mailbox=(unit mailbox:store)
    (~(get by inbox) path.action)
  ?~  mailbox  [~ state]
  :-  (send-diff path.action action)
  state(inbox (~(del by inbox) path.action))
::
++  handle-message
  |=  =action:store
  ^-  (quip card _state)
  ?>  ?=(%message -.action)
  =/  mailbox=(unit mailbox:store)
    (~(get by inbox) path.action)
  ?~  mailbox
    [~ state]
  =.  letter.envelope.action  (evaluate-letter [author letter]:envelope.action)
  =^  envelope  u.mailbox  (prepend-envelope u.mailbox envelope.action)
  :_  state(inbox (~(put by inbox) path.action u.mailbox))
  (send-diff path.action action(envelope envelope))
::
++  handle-messages
  |=  act=action:store
  ^-  (quip card _state)
  ?>  ?=(%messages -.act)
  =/  mailbox=(unit mailbox:store)
    (~(get by inbox) path.act)
  ?~  mailbox
    [~ state]
  =.  envelopes.act  (flop envelopes.act)
  =|  evaluated-envelopes=(list envelope:store)
  |-  ^-  (quip card _state)
  ?~  envelopes.act
    :_  state(inbox (~(put by inbox) path.act u.mailbox))
    %+  send-diff  path.act
    [%messages path.act 0 (lent evaluated-envelopes) evaluated-envelopes]
  =.  letter.i.envelopes.act  (evaluate-letter [author letter]:i.envelopes.act)
  =^  envelope  u.mailbox  (prepend-envelope u.mailbox i.envelopes.act)
  =.  evaluated-envelopes  [envelope evaluated-envelopes]
  $(envelopes.act t.envelopes.act)
::
++  handle-read
  |=  act=action:store
  ^-  (quip card _state)
  ?>  ?=(%read -.act)
  =/  mailbox=(unit mailbox:store)  (~(get by inbox) path.act)
  ?~  mailbox
    [~ state]
  =.  read.config.u.mailbox  length.config.u.mailbox
  :-  (send-diff path.act act)
  state(inbox (~(put by inbox) path.act u.mailbox))
::
++  evaluate-letter
  |=  [author=ship =letter:store]
  ^-  letter:store
  =?  letter
      ?&  ?=(%code -.letter)
          ?=(~ output.letter)
          (team:title our.bol author)
      ==
    =/  =hoon  (ream expression.letter)
    letter(output (eval:store bol hoon))
  letter
::
++  prepend-envelope
  |=  [=mailbox:store =envelope:store]
  ^+  [envelope mailbox]
  =.  number.envelope  +(length.config.mailbox)
  =:  length.config.mailbox  +(length.config.mailbox)
      envelopes.mailbox  [envelope envelopes.mailbox]
  ==
  [envelope mailbox]
::
++  update-subscribers
  |=  [pax=path =update:store]
  ^-  (list card)
  [%give %fact ~[pax] %chat-update !>(update)]~
::
++  send-diff
  |=  [pax=path upd=update:store]
  ^-  (list card)
  %-  zing
  :~  (update-subscribers /all upd)
      (update-subscribers /updates upd)
      (update-subscribers [%mailbox pax] upd)
      ?.  |(|(=(%read -.upd) =(%message -.upd)) =(%messages -.upd))
        ~
      ?.  |(=(%create -.upd) =(%delete -.upd))
        ~
      (update-subscribers /keys upd)
  ==
--<|MERGE_RESOLUTION|>--- conflicted
+++ resolved
@@ -41,45 +41,11 @@
     ^-  (quip card _this)
     |^
     =/  old  !<(versioned-state old-vase)
-<<<<<<< HEAD
-    =|  cards=(list card)
-    |-
-    ^-  (quip card _this)
-    ?-  -.old
-        %3  [cards this(state old)]
-      ::
-        %2
-      =/  =inbox:store
-        (migrate-path-map:group-store inbox.old)
-      =/  kick-paths
-        %~  tap  in
-        %+  roll
-          ~(val by sup.bowl)
-        |=  [[=ship sub=path] subs=(set path)]
-        ^-  (set path)
-        ?.  ?=([@ @ *] sub)
-          subs
-        ?.  &(=(%mailbox i.sub) =('~' i.t.sub))
-          subs
-        (~(put in subs) sub)
-      =?  cards  ?=(^ kick-paths)
-        :_  cards
-        [%give %kick kick-paths ~]
-      =.  cards
-        :_  cards
-        [%pass /trim %agent [our.bowl %chat-store] %poke %noun !>([%trim ~])]
-      $(old [%3 inbox.old])
-    ::
-      ?(%0 %1)  $(old (old-to-2 inbox.old))
-    ::
-    ==
-=======
     =?  old  ?=(%0 -.old) 
       (old-to-2 inbox.old) 
     =?  old  ?=(%1 -.old) 
       (old-to-2 inbox.old) 
     [~ this(state [%2 inbox.old])]
->>>>>>> 64a30fea
     ::
     ++  old-to-2
       |=  =inbox:store
