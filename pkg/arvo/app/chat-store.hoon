:: chat-store: data store that holds linear sequences of chat messages
::
/+  store=chat-store, default-agent, verb, dbug, group-store
~%  %chat-store-top  ..is  ~
|%
+$  card  card:agent:gall
+$  versioned-state
  $%  state-0
      state-1
      state-2
      state-3
  ==
::
+$  state-0  [%0 =inbox:store]
+$  state-1  [%1 =inbox:store]
+$  state-2  [%2 =inbox:store]
+$  state-3  [%3 =inbox:store]
+$  admin-action
  $%  [%trim ~]
  ==
--
::
=|  state-3
=*  state  -
::
%-  agent:dbug
%+  verb  |
^-  agent:gall
=<
  ~%  %chat-store-agent-core  ..peek-x-envelopes  ~
  |_  =bowl:gall
  +*  this       .
      chat-core  +>
      cc         ~(. chat-core bowl)
      def        ~(. (default-agent this %|) bowl)
  ::
  ++  on-init   on-init:def
  ++  on-save   !>(state)
  ++  on-load
    |=  old-vase=vase
    ^-  (quip card _this)
    |^
    =/  old  !<(versioned-state old-vase)
<<<<<<< HEAD
    =|  cards=(list card)
    |-
    ^-  (quip card _this)
    ?-  -.old
        %3  [cards this(state old)]
      ::
        %2
      =/  =inbox:store
        (migrate-path-map:group-store inbox.old)
      =/  kick-paths
        %~  tap  in
        %+  roll
          ~(val by sup.bowl)
        |=  [[=ship sub=path] subs=(set path)]
        ^-  (set path)
        ?.  ?=([@ @ *] sub)
          subs
        ?.  &(=(%mailbox i.sub) =('~' i.t.sub))
          subs
        (~(put in subs) sub)
      =?  cards  ?=(^ kick-paths)
        :_  cards
        [%give %kick kick-paths ~]
      =.  cards
        :_  cards
        [%pass /trim %agent [our.bowl %chat-store] %poke %noun !>([%trim ~])]
      $(old [%3 inbox.old])
    ::
      ?(%0 %1)  $(old (old-to-2 inbox.old))
    ::
    ==
=======
    =?  old  ?=(%0 -.old) 
      (old-to-2 inbox.old) 
    =?  old  ?=(%1 -.old) 
      (old-to-2 inbox.old) 
    [~ this(state [%2 inbox.old])]
>>>>>>> a0b5a3a6
    ::
    ++  old-to-2
      |=  =inbox:store
      ^-  state-2
      :-  %2
      %-  ~(run by inbox)
      |=  =mailbox:store
      ^-  mailbox:store
      [config.mailbox (flop envelopes.mailbox)]
    --
  ::
  ++  on-poke
    ~/  %chat-store-poke
    |=  [=mark =vase]
    ^-  (quip card _this)
    ?>  (team:title our.bowl src.bowl)
    =^  cards  state
      ?+  mark  (on-poke:def mark vase)
        %json         (poke-json:cc !<(json vase))
        %chat-action  (poke-chat-action:cc !<(action:store vase))
        %noun         [~ (poke-noun:cc !<(admin-action vase))]
      ==
    [cards this]
  ::
  ++  on-watch
    ~/  %chat-store-watch
    |=  =path
    ^-  (quip card _this)
    |^
    ?>  (team:title our.bowl src.bowl)
    =/  cards=(list card)
      ?+    path  (on-watch:def path)
          [%keys ~]     (give %chat-update !>([%keys ~(key by inbox)]))
          [%all ~]      (give %chat-update !>([%initial inbox]))
          [%updates ~]  ~
          [%mailbox @ *]
        ?>  (~(has by inbox) t.path)
        (give %chat-update !>([%create t.path]))
      ==
    [cards this]
    ::
    ++  give
      |=  =cage
      ^-  (list card)
      [%give %fact ~ cage]~
    --
  ::
  ++  on-leave  on-leave:def
  ++  on-peek
    ~/  %chat-store-peek
    |=  =path
    ^-  (unit (unit cage))
    ?+  path  (on-peek:def path)
        [%x %all ~]        ``noun+!>(inbox)
        [%x %keys ~]       ``noun+!>(~(key by inbox))
        [%x %envelopes *]  (peek-x-envelopes:cc t.t.path)
        [%x %mailbox *]
      ?~  t.t.path
        ~
      ``noun+!>((~(get by inbox) t.t.path))
    ::
        [%x %config *]
      ?~  t.t.path
        ~
      =/  mailbox  (~(get by inbox) t.t.path)
      ?~  mailbox
        ~
      ``noun+!>(config.u.mailbox)
    ==
  ::
  ++  on-agent  on-agent:def
  ++  on-arvo   on-arvo:def
  ++  on-fail   on-fail:def
  --
::
::
~%  %chat-store-library  ..card  ~
|_  bol=bowl:gall
::
++  peek-x-envelopes
  |=  pax=path
  ^-  (unit (unit [%noun vase]))
  ?+  pax  ~
      [@ @ *]
    =/  mail-path  t.t.pax
    =/  mailbox  (~(get by inbox) mail-path)
    ?~  mailbox
      [~ ~ %noun !>(~)]
    =*  envelopes  envelopes.u.mailbox
    =/  sign-test=[?(%neg %pos) @]
      %-  need
      %+  rush  i.pax
      ;~  pose
        %+  cook
          |=  n=@
          [%neg n]
        ;~(pfix hep dem:ag)
      ::
        %+  cook
          |=  n=@
          [%pos n]
        dem:ag
      ==
    =*  length  length.config.u.mailbox
    =*  start  +.sign-test
    ?:  =(-.sign-test %neg)
      ?:  (gth start length)
        [~ ~ %noun !>(envelopes)]
      [~ ~ %noun !>((swag [(sub length start) start] envelopes))]
    ::
    =/  end  (slav %ud i.t.pax)
    ?.  (lte start end)
      ~
    =.  end  ?:((lth end length) end length)
    [~ ~ %noun !>((swag [start (sub end start)] envelopes))]
  ==
::
++  poke-noun
  |=  nou=admin-action
  ^-  _state
  ~&  %trimming-chat-store
  %_  state
      inbox
    %-  ~(urn by inbox)
    |=  [=path mailbox:store]
    ^-  mailbox:store
    =/  [a=* out=(list envelope:store)]
      %+  roll  envelopes
      |=  $:  =envelope:store
              o=[[hav=(set serial:store) curr=@] out=(list envelope:store)]
          ==
      ?:  (~(has in hav.o) uid.envelope)
        [[hav.o curr.o] out.o]
      :-
      ^-  [(set serial:store) @]
      [(~(put in hav.o) uid.envelope) +(curr.o)]
      ^-  (list envelope:store)
      [envelope(number curr.o) out.o]
    =/  len  (lent out)
    ~?  !=(len (lent envelopes))  [path [%old (lent envelopes)] [%new len]]
    [[len len] (flop out)]
  ==
::
++  poke-json
  |=  jon=json
  ^-  (quip card _state)
  (poke-chat-action (action:dejs:store jon))
::
++  poke-chat-action
  |=  =action:store
  ^-  (quip card _state)
  ?-  -.action
      %create    (handle-create action)
      %delete    (handle-delete action)
      %read      (handle-read action)
      %messages  (handle-messages action)
      %message
        ?.  =(our.bol author.envelope.action)
          (handle-message action)
        =^  message-moves  state  (handle-message action)
        =^  read-moves  state  (handle-read [%read path.action])
        [(weld message-moves read-moves) state]
  ==
::
++  handle-create
  |=  =action:store
  ^-  (quip card _state)
  ?>  ?=(%create -.action)
  ?:  (~(has by inbox) path.action)  [~ state]
  :-  (send-diff path.action action)
  state(inbox (~(put by inbox) path.action *mailbox:store))
::
++  handle-delete
  |=  =action:store
  ^-  (quip card _state)
  ?>  ?=(%delete -.action)
  =/  mailbox=(unit mailbox:store)
    (~(get by inbox) path.action)
  ?~  mailbox  [~ state]
  :-  (send-diff path.action action)
  state(inbox (~(del by inbox) path.action))
::
++  handle-message
  |=  =action:store
  ^-  (quip card _state)
  ?>  ?=(%message -.action)
  =/  mailbox=(unit mailbox:store)
    (~(get by inbox) path.action)
  ?~  mailbox
    [~ state]
  =.  letter.envelope.action  (evaluate-letter [author letter]:envelope.action)
  =^  envelope  u.mailbox  (prepend-envelope u.mailbox envelope.action)
  :_  state(inbox (~(put by inbox) path.action u.mailbox))
  (send-diff path.action action(envelope envelope))
::
++  handle-messages
  |=  act=action:store
  ^-  (quip card _state)
  ?>  ?=(%messages -.act)
  =/  mailbox=(unit mailbox:store)
    (~(get by inbox) path.act)
  ?~  mailbox
    [~ state]
  =.  envelopes.act  (flop envelopes.act)
  =|  evaluated-envelopes=(list envelope:store)
  |-  ^-  (quip card _state)
  ?~  envelopes.act
    :_  state(inbox (~(put by inbox) path.act u.mailbox))
    %+  send-diff  path.act
    [%messages path.act 0 (lent evaluated-envelopes) evaluated-envelopes]
  =.  letter.i.envelopes.act  (evaluate-letter [author letter]:i.envelopes.act)
  =^  envelope  u.mailbox  (prepend-envelope u.mailbox i.envelopes.act)
  =.  evaluated-envelopes  [envelope evaluated-envelopes]
  $(envelopes.act t.envelopes.act)
::
++  handle-read
  |=  act=action:store
  ^-  (quip card _state)
  ?>  ?=(%read -.act)
  =/  mailbox=(unit mailbox:store)  (~(get by inbox) path.act)
  ?~  mailbox
    [~ state]
  =.  read.config.u.mailbox  length.config.u.mailbox
  :-  (send-diff path.act act)
  state(inbox (~(put by inbox) path.act u.mailbox))
::
++  evaluate-letter
  |=  [author=ship =letter:store]
  ^-  letter:store
  =?  letter
      ?&  ?=(%code -.letter)
          ?=(~ output.letter)
          (team:title our.bol author)
      ==
    =/  =hoon  (ream expression.letter)
    letter(output (eval:store bol hoon))
  letter
::
++  prepend-envelope
  |=  [=mailbox:store =envelope:store]
  ^+  [envelope mailbox]
  =.  number.envelope  +(length.config.mailbox)
  =:  length.config.mailbox  +(length.config.mailbox)
      envelopes.mailbox  [envelope envelopes.mailbox]
  ==
  [envelope mailbox]
::
++  update-subscribers
  |=  [pax=path =update:store]
  ^-  (list card)
  [%give %fact ~[pax] %chat-update !>(update)]~
::
++  send-diff
  |=  [pax=path upd=update:store]
  ^-  (list card)
  %-  zing
  :~  (update-subscribers /all upd)
      (update-subscribers /updates upd)
      (update-subscribers [%mailbox pax] upd)
      ?.  |(|(=(%read -.upd) =(%message -.upd)) =(%messages -.upd))
        ~
      ?.  |(=(%create -.upd) =(%delete -.upd))
        ~
      (update-subscribers /keys upd)
  ==
--<|MERGE_RESOLUTION|>--- conflicted
+++ resolved
@@ -41,7 +41,6 @@
     ^-  (quip card _this)
     |^
     =/  old  !<(versioned-state old-vase)
-<<<<<<< HEAD
     =|  cards=(list card)
     |-
     ^-  (quip card _this)
@@ -65,21 +64,11 @@
       =?  cards  ?=(^ kick-paths)
         :_  cards
         [%give %kick kick-paths ~]
-      =.  cards
-        :_  cards
-        [%pass /trim %agent [our.bowl %chat-store] %poke %noun !>([%trim ~])]
       $(old [%3 inbox.old])
     ::
       ?(%0 %1)  $(old (old-to-2 inbox.old))
     ::
     ==
-=======
-    =?  old  ?=(%0 -.old) 
-      (old-to-2 inbox.old) 
-    =?  old  ?=(%1 -.old) 
-      (old-to-2 inbox.old) 
-    [~ this(state [%2 inbox.old])]
->>>>>>> a0b5a3a6
     ::
     ++  old-to-2
       |=  =inbox:store
