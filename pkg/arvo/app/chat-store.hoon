--- conflicted
+++ resolved
@@ -2,13 +2,9 @@
 ::
 :: data store that holds linear sequences of chat messages
 ::
-<<<<<<< HEAD
-/+  store=chat-store, default-agent, verb, dbug, group-store, graph-store, resource
-~%  %chat-store-top  ..is  ~
-=======
-/+  store=chat-store, default-agent, verb, dbug, group-store, *migrate
+/+  store=chat-store, default-agent, verb, dbug, group-store,
+    graph-store, resource, *migrate
 ~%  %chat-store-top  ..part  ~
->>>>>>> 8c313eba
 |%
 +$  card  card:agent:gall
 +$  versioned-state
@@ -16,6 +12,7 @@
       state-1
       state-2
       state-3
+      state-4
   ==
 ::
 +$  state-0  [%0 =inbox:store]
@@ -28,7 +25,7 @@
   ==
 --
 ::
-=|  state-3
+=|  state-4
 =*  state  -
 ::
 %-  agent:dbug
@@ -53,10 +50,10 @@
     |-
     ^-  (quip card _this)
     ?-  -.old
-    ::    %4  [cards this(state old)]
+        %4  [cards this(state old)]
       ::
         %3
-      =.  cards  (weld cards (migrate-inbox inbox.old))
+      =.  cards  (weld cards (migrate-inbox:cc inbox.old))
       [cards this(state old)]
       ::
       ::%_    $
@@ -86,59 +83,6 @@
     ::
     ==
     ::
-    ++  migrate-inbox
-      |=  =inbox:store
-      ^-  (list card)
-      %+  turn
-        ~(tap by inbox)
-      (cork mailbox-to-update poke-graph-store)
-    ::
-    ++  mailbox-to-update
-      |=  [=path =mailbox:store]
-      ^-  update:graph-store
-      :+  %0  now.bowl
-      :+  %add-graph
-        (path-to-resource:store path)
-      :-  (mailbox-to-graph mailbox)
-      [`%graph-validator-chat %.y]
-    ::
-    ::
-    ++  poke-graph-store
-      |=  =update:graph-store
-      ^-  card
-      [%pass / %agent [our.bowl %graph-store] %poke %graph-update !>(update)]
-    ::
-    ++  letter-to-contents
-      |=  =letter:store
-      ^-  (list content:graph-store)
-      :_  ~
-      ?.  ?=(%me -.letter)
-        letter
-      [%text narrative.letter]
-    ::
-    ++   envelope-to-node
-      |=  =envelope:store
-      ^-  [atom:graph-store node:graph-store]
-      =/  contents=(list content:graph-store)
-        (letter-to-contents letter.envelope)
-      =/  =index:graph-store
-        [when.envelope ~]
-      =,  envelope
-      :-  when.envelope
-      :_  [%empty ~]
-      ^-  post:graph-store
-      :*  author
-          index
-          when
-          contents
-          ~  ~
-      ==
-    ::
-    ++  mailbox-to-graph
-      |=  =mailbox:store
-      ^-  graph:graph-store
-      %+  gas:orm:graph-store  *graph:graph-store
-      (turn envelopes.mailbox envelope-to-node)
     ::
     ++  old-to-2
       |=  =inbox:store
@@ -310,8 +254,9 @@
 ++  poke-import
   |=  arc=*
   ^-  (quip card _state)
-  =/  sty=state-3  [%3 (remake-map ;;((tree [path mailbox:store]) +.arc))]
-  [~ sty]
+  =/  sty=state-4  [%4 (remake-map ;;((tree [path mailbox:store]) +.arc))]
+  :_  sty
+  (migrate-inbox inbox.sty)
 ::
 ++  handle-create
   |=  =action:store
@@ -414,4 +359,58 @@
         ~
       (update-subscribers /keys upd)
   ==
+::
+++  migrate-inbox
+  |=  =inbox:store
+  ^-  (list card)
+  %+  turn
+    ~(tap by inbox)
+  (cork mailbox-to-update poke-graph-store)
+::
+++  mailbox-to-update
+  |=  [=path =mailbox:store]
+  ^-  update:graph-store
+  :+  %0  now.bowl
+  :+  %add-graph
+    (path-to-resource:store path)
+  :-  (mailbox-to-graph mailbox)
+  [`%graph-validator-chat %.y]
+::
+::
+++  poke-graph-store
+  |=  =update:graph-store
+  ^-  card
+  [%pass / %agent [our.bowl %graph-store] %poke %graph-update !>(update)]
+::
+++  letter-to-contents
+  |=  =letter:store
+  ^-  (list content:graph-store)
+  :_  ~
+  ?.  ?=(%me -.letter)
+    letter
+  [%text narrative.letter]
+::
+++   envelope-to-node
+  |=  =envelope:store
+  ^-  [atom:graph-store node:graph-store]
+  =/  contents=(list content:graph-store)
+    (letter-to-contents letter.envelope)
+  =/  =index:graph-store
+    [when.envelope ~]
+  =,  envelope
+  :-  when.envelope
+  :_  [%empty ~]
+  ^-  post:graph-store
+  :*  author
+      index
+      when
+      contents
+      ~  ~
+  ==
+::
+++  mailbox-to-graph
+  |=  =mailbox:store
+  ^-  graph:graph-store
+  %+  gas:orm:graph-store  *graph:graph-store
+  (turn envelopes.mailbox envelope-to-node)
 --