/-  *sole
/+  sole
|%
+$  any-state  $%(state state-2)
+$  state  [%3 pith]
::
++  pith                                                ::
  $:  eel=(set gill:gall)                               ::  connect to
      ray=(set well:gall)                               ::
      fur=(map dude:gall (unit server))                 ::  servers
      bin=(map @ source)                                ::  terminals
  ==                                                    ::
::                                                      ::
++  server                                              ::  running server
  $:  syd=desk                                          ::  app identity
      cas=case                                          ::  boot case
  ==                                                    ::
++  kill                                                ::  kill ring
  $:  pos=@ud                                           ::  ring position
      num=@ud                                           ::  number of entries
      max=_60                                           ::  max entries
      old=(list (list @c))                              ::  entries proper
  ==                                                    ::
++  source                                              ::  input device
  $:  edg=_80                                           ::  terminal columns
      off=@ud                                           ::  window offset
      kil=kill                                          ::  kill buffer
      inx=@ud                                           ::  ring index
      fug=(map gill:gall (unit target))                 ::  connections
      mir=(pair @ud stub)                               ::  mirrored terminal
  ==                                                    ::
++  history                                             ::  past input
  $:  pos=@ud                                           ::  input position
      num=@ud                                           ::  number of entries
      lay=(map @ud (list @c))                           ::  editing overlay
      old=(list (list @c))                              ::  entries proper
  ==                                                    ::
++  search                                              ::  reverse-i-search
  $:  pos=@ud                                           ::  search position
      str=(list @c)                                     ::  search string
  ==                                                    ::
++  target                                              ::  application target
  $:  $=  blt                                           ::  curr & prev belts
        %+  pair
          (unit dill-belt:dill)
        (unit dill-belt:dill)
      ris=(unit search)                                 ::  reverse-i-search
      hit=history                                       ::  all past input
      pom=sole-prompt                                   ::  static prompt
      inp=sole-command                                  ::  input state
  ==                                                    ::
::
::
+$  state-2    [%2 pith-2]
::
+$  pith-2
  $:  eel=(set gill:gall)
      ray=(set well:gall)
      fur=(map dude:gall (unit server))
      bin=(map bone source-2)
  ==
::
+$  source-2
  $:  edg=_80
      off=@ud
      kil=kill
      inx=@ud
      fug=(map gill:gall (unit target-2))
      mir=(pair @ud stub)
  ==
::
+$  target-2
  $:  $=  blt
        %+  pair
          (unit dill-belt-2)
        (unit dill-belt-2)
      ris=(unit search)
      hit=history
      pom=sole-prompt
      inp=sole-command
  ==
::
+$  dill-belt-2
  $%  [%ctl p=@c]
      [%met p=@c]
      dill-belt:dill
  ==
--
::                                                      ::  ::
::::                                                    ::  ::
  ::                                                    ::  ::
|%
++  deft-apes                                           ::  default servers
  |=  [our=ship lit=?]
  %-  ~(gas in *(set well:gall))
  ^-  (list well:gall)
  ::  boot all default apps off the home desk
  ::
  =-  (turn - |=(a=term home+a))
  ^-  (list term)
  %+  welp
    :~  %dojo
        %spider
        %eth-watcher
        %azimuth-tracker
        %ping
        %goad
        %lens
    ==
  ?:  lit
    ~
  :~  %acme
      %clock
      %dojo
      %launch
      %publish
      %weather
      %group-store
      %group-pull-hook
      %group-push-hook
      %invite-store
      %invite-hook
      %chat-store
      %chat-hook
      %chat-view
      %chat-cli
      %herm
      %contact-store
      %contact-push-hook
      %contact-pull-hook
      %metadata-store
      %s3-store
      %file-server
      %glob
      %graph-store
      %graph-pull-hook
      %graph-push-hook
      %hark-store
      %hark-graph-hook
      %hark-group-hook
      %hark-chat-hook
      %observe-hook
      %metadata-push-hook
      %metadata-pull-hook
      %group-view
      %settings-store
      %dm-hook
      %notify
  ==
::
++  deft-fish                                           ::  default connects
  |=  our=ship
  %-  ~(gas in *(set gill:gall))
  ^-  (list gill:gall)
  [[our %dojo] [our %chat-cli]~]
::
++  en-gill                                           ::  gill to wire
  |=  gyl=gill:gall
  ^-  wire
  ::TODO  include session?
  [%drum %phat (scot %p p.gyl) q.gyl ~]
::
++  de-gill                                           ::  gill from wire
  |=  way=wire  ^-  gill:gall
  ?>(?=([@ @ ~] way) [(slav %p i.way) i.t.way])
--
::
|=  [hid=bowl:gall state]
=*  sat  +<+
=/  ses=@tas  %$
=+  (~(gut by bin) ses *source)
=*  dev  -
=|  moz=(list card:agent:gall)
=|  biz=(list dill-blit:dill)
|%
++  this  .
++  klr   klr:format
+$  state      ^state      ::  proxy
+$  any-state  ^any-state  ::  proxy
++  on-init  se-abet:this(eel (deft-fish our.hid))
::
++  prep
  |=  s=@tas
  =.  ses  ses
  =.  dev  (~(gut by bin) ses *source)
  this
::
++  diff-sole-effect-phat                             ::  app event
  |=  [way=wire fec=sole-effect]
  =<  se-abet  =<  se-view
  =+  gyl=(de-gill way)
  ?:  (se-aint gyl)  +>.$
  (se-diff gyl fec)
::
++  peer                                              ::
  |=  pax=path
  =?  this  ?=([%dill @ ~] pax)
    (prep i.t.pax)
  ~|  [%drum-unauthorized our+our.hid src+src.hid]    ::  ourself
  ?>  (team:title our.hid src.hid)               ::  or our own moon
  =<  se-abet  =<  se-view
  (se-text "[{<src.hid>}, driving {<our.hid>}]")
::
++  poke-set-boot-apps                                ::
  |=  lit=?
  ^-  (quip card:agent:gall ^state)
  ::  We do not run se-abet:se-view here because that starts the apps,
  ::  and some apps are not ready to start (eg Talk crashes because the
  ::  terminal has width 0).  It appears the first message to drum must
  ::  be the peer.
  ::
  =.  ray  (deft-apes our.hid lit)
  [~ sat]
::
++  poke-dill
  |=  [ses=@tas bet=dill-belt:dill]
  (poke-dill-belt:(prep ses) bet)
::
++  poke-dill-belt                                    ::  terminal event
  |=  bet=dill-belt:dill
  =<  se-abet  =<  se-view
  (se-belt bet)
::
++  poke-start                                        ::  start app
  |=  wel=well:gall
  =<  se-abet  =<  se-view
  (se-born & wel)
::
++  poke-fade                                         ::  fade app
  |=  wel=well:gall
  =<  se-abet  =<  se-view
  (se-fade wel)
::
++  poke-link                                         ::  connect app
  |=  gyl=gill:gall
  =<  se-abet  =<  se-view
  (se-link gyl)
::
++  poke-unlink                                       ::  disconnect app
  |=  gyl=gill:gall
  =<  se-abet  =<  se-view
  (se-drop:(se-pull gyl) & gyl)
::
++  poke-exit                                         ::  shutdown
  |=  ~
  se-abet:(se-blit-sys `dill-blit:dill`[%qit ~])
::
++  poke-put                                          ::  write file
  |=  [pax=path txt=@]
  se-abet:(se-blit-sys [%sav pax txt])                ::
::
++  poke
  |=  [=mark =vase]
  ?+  mark  ~|([%poke-drum-bad-mark mark] !!)
    %dill-poke           =;(f (f !<(_+<.f vase)) poke-dill)
    %drum-exit           =;(f (f !<(_+<.f vase)) poke-exit)
    %drum-link           =;(f (f !<(_+<.f vase)) poke-link)
    %drum-put            =;(f (f !<(_+<.f vase)) poke-put)
    %drum-set-boot-apps  =;(f (f !<(_+<.f vase)) poke-set-boot-apps)
    %drum-start          =;(f (f !<(_+<.f vase)) poke-start)
    %drum-fade           =;(f (f !<(_+<.f vase)) poke-fade)
    %drum-unlink         =;(f (f !<(_+<.f vase)) poke-unlink)
  ==
::
++  on-load
<<<<<<< HEAD
  |^  |=  [hood-version=@ud old=any-state]
      =<  se-abet  =<  se-view
      =.  sat  (load-state old)
      =.  dev  (~(gut by bin) ses *source)
      (load-apps hood-version)
  ::
  ++  load-state
    |=  old=any-state
    ^-  state
    ?-  -.old
      %3  old
      %2  [%3 (pith-2-to-3 +.old)]
    ==
  ::
  ++  pith-2-to-3
    |=  p=pith-2
    ^-  pith
    p(bin (~(run by bin.p) source-2-to-3))
  ::
  ++  source-2-to-3
    |=  s=source-2
    ^-  source
    s(fug (~(run by fug.s) |=(t=(unit target-2) (bind t target-2-to-3))))
  ::
  ++  target-2-to-3
    |=  t=target-2
    ^-  target
    :_  +.t
    :-  (bind p.blt.t belt-2-to-3)
    (bind q.blt.t belt-2-to-3)
  ::
  ++  belt-2-to-3
    |=  b=dill-belt-2
    ^-  dill-belt:dill
    ?.  ?=(?(%ctl %met) -.b)  b
    [%mod -.b p.b]
  ::
  ++  load-apps
    |=  hood-version=@ud
    =?  ..on-load  (lte hood-version %4)
      ~>  %slog.0^leaf+"drum: starting os1 agents"
      =>  (se-born | %home %s3-store)
      =>  (se-born | %home %contact-view)
      =>  (se-born | %home %contact-hook)
      =>  (se-born | %home %contact-store)
      =>  (se-born | %home %metadata-hook)
      =>  (se-born | %home %metadata-store)
      =>  (se-born | %home %goad)
      ~>  %slog.0^leaf+"drum: resubscribing to %dojo and %chat-cli"
      =>  (se-drop:(se-pull our.hid %dojo) | our.hid %dojo)
      (se-drop:(se-pull our.hid %chat-cli) | our.hid %chat-cli)
    =?  ..on-load  (lte hood-version %5)
      (se-born | %home %file-server)
    =?  ..on-load  (lte hood-version %7)
      (se-born | %home %glob)
    =?  ..on-load  (lte hood-version %8)
      =>  (se-born | %home %group-push-hook)
      (se-born | %home %group-pull-hook)
    =?  ..on-load  (lte hood-version %9)
      (se-born | %home %graph-store)
    =?  ..on-load  (lte hood-version %10)
      =>  (se-born | %home %graph-push-hook)
      (se-born | %home %graph-pull-hook)
    =?  ..on-load  (lte hood-version %11)
      =>  (se-born | %home %hark-graph-hook)
      =>  (se-born | %home %hark-group-hook)
      =>  (se-born | %home %hark-chat-hook)
      =>  (se-born | %home %hark-store)
      =>  (se-born | %home %observe-hook)
      =>  (se-born | %home %metadata-pull-hook)
      =>  (se-born | %home %metadata-push-hook)
      (se-born | %home %herm)
    =?  ..on-load  (lte hood-version %12)
      =>  (se-born | %home %contact-push-hook)
      =>  (se-born | %home %contact-pull-hook)
      =>  (se-born | %home %settings-store)
      (se-born | %home %group-view)
    =?  ..on-load  (lte hood-version %13)
      (se-born | %home %dm-hook)
    ..on-load
  --
=======
  |=  [hood-version=@ud old=any-state]
  =<  se-abet  =<  se-view
  =.  sat  old
  =.  dev  (~(gut by bin) ost *source)
  =?  ..on-load  (lte hood-version %4)
    ~>  %slog.0^leaf+"drum: starting os1 agents"
    =>  (se-born | %home %s3-store)
    =>  (se-born | %home %contact-view)
    =>  (se-born | %home %contact-hook)
    =>  (se-born | %home %contact-store)
    =>  (se-born | %home %metadata-hook)
    =>  (se-born | %home %metadata-store)
    =>  (se-born | %home %goad)
    ~>  %slog.0^leaf+"drum: resubscribing to %dojo and %chat-cli"
    =>  (se-drop:(se-pull our.hid %dojo) | our.hid %dojo)
    (se-drop:(se-pull our.hid %chat-cli) | our.hid %chat-cli)
  =?  ..on-load  (lte hood-version %5)
    (se-born | %home %file-server)
  =?  ..on-load  (lte hood-version %7)
    (se-born | %home %glob)
  =?  ..on-load  (lte hood-version %8)
    =>  (se-born | %home %group-push-hook)
    (se-born | %home %group-pull-hook)
  =?  ..on-load  (lte hood-version %9)
    (se-born | %home %graph-store)
  =?  ..on-load  (lte hood-version %10)
    =>  (se-born | %home %graph-push-hook)
    (se-born | %home %graph-pull-hook)
  =?  ..on-load  (lte hood-version %11)
    =>  (se-born | %home %hark-graph-hook)
    =>  (se-born | %home %hark-group-hook)
    =>  (se-born | %home %hark-chat-hook)
    =>  (se-born | %home %hark-store)
    =>  (se-born | %home %observe-hook)
    =>  (se-born | %home %metadata-pull-hook)
    =>  (se-born | %home %metadata-push-hook)
    (se-born | %home %herm)
  =?  ..on-load  (lte hood-version %12)
    =>  (se-born | %home %contact-push-hook)
    =>  (se-born | %home %contact-pull-hook)
    =>  (se-born | %home %settings-store)
    (se-born | %home %group-view)
  =?  ..on-load  (lte hood-version %13)
    (se-born | %home %dm-hook)
  =?  ..on-load  (lte hood-version %15)
    (se-born | %home %notify)
  ..on-load
>>>>>>> 3fc5db75
::
++  reap-phat                                         ::  ack connect
  |=  [way=wire saw=(unit tang)]
  =<  se-abet  =<  se-view
  =+  gyl=(de-gill way)
  ?~  saw
    (se-join gyl)
  ::  Don't print stack trace because we probably just crashed to
  ::  indicate we don't connect to the console.
  ::
  (se-drop & gyl)
::
++  take-coup-phat                                    ::  ack poke
  |=  [way=wire saw=(unit tang)]
  =<  se-abet  =<  se-view
  ?~  saw  +>
  =+  gyl=(de-gill way)
  ?:  (se-aint gyl)  +>.$
  %-  se-dump:(se-drop:(se-pull gyl) & gyl)
  :_  u.saw
  >[%drum-coup-fail src.hid gyl]<
::
++  take-agent
  |=  [=wire =sign:agent:gall]
  ?+  wire  ~|([%drum-bad-take-agent wire -.sign] !!)
      [%drum %phat *]
    ?-  -.sign
        %poke-ack   (take-coup-phat t.t.wire p.sign)
        %watch-ack  (reap-phat t.t.wire p.sign)
        %kick       (quit-phat t.t.wire)
        %fact
      %+  diff-sole-effect-phat  t.t.wire
      ?>  ?=(%sole-effect p.cage.sign)
      !<(sole-effect q.cage.sign)
   ==
 ==
::
++  quit-phat                                         ::
  |=  way=wire
  =<  se-abet  =<  se-view
  =+  gyl=(de-gill way)
  ~&  [%drum-quit src.hid gyl]
  (se-drop %| gyl)
::                                                    ::  ::
::::                                                  ::  ::
  ::                                                  ::  ::
++  se-abet                                           ::  resolve
  ^-  (quip card:agent:gall state)
  =.  .  se-subze:se-adze:se-subit:se-adit
  :_  sat(bin (~(put by bin) ses dev))
  ^-  (list card:agent:gall)
  ?~  biz  (flop moz)
  :_  (flop moz)
  =/  =dill-blit:dill  ?~(t.biz i.biz [%mor (flop biz)])
  ::TODO  remove /drum after dill cleans up
  [%give %fact ~[/drum /dill/[ses]] %dill-blit !>(dill-blit)]
::
++  se-adit                                           ::  update servers
  ^+  this
  |^
  =/  servers=(list well:gall)
    (sort ~(tap in ray) sort-by-priorities)
  |-
  ?~  servers
    this
  =/  wel=well:gall
    i.servers
  =/  =wire  [%drum p.wel q.wel ~]
  =/  hig=(unit (unit server))
    (~(get by fur) q.wel)
  ?:  &(?=(^ hig) |(?=(~ u.hig) =(p.wel syd.u.u.hig)))
    $(servers t.servers)
  =.  fur
    (~(put by fur) q.wel ~)
  =.  this
    (se-text "activated app {(trip p.wel)}/{(trip q.wel)}")
  =.  this
    %-  se-emit
    [%pass wire %arvo %g %conf q.wel]
  $(servers t.servers)
  ::
  ++  priorities
    ^-  (list (set @))
    :~
      :: set up stores with priority: depended on, but never depending
      %-  sy
      :~  %chat-store
          %contact-store
          %group-store
          %invite-store
          %metadata-store
      ==
      :: ensure chat-cli can sub to invites
      :: and file server can receive pokes
      (sy ~[%chat-hook %file-server])
    ==
  ++  sort-by-priorities
    =/  priorities  priorities
    |=  [[desk a=term] [desk b=term]]
    ^-  ?
    ?~  priorities
      (aor a b)
    =*  priority  i.priorities
    ?:  &((~(has in priority) a) (~(has in priority) b))
      (aor a b)
    ?:  (~(has in priority) a)
      %.y
    ?:  (~(has in priority) b)
      %.n
    $(priorities t.priorities)
  --
::
++  se-subit                                          ::  downdate servers
  =/  ruf=(list term)  ~(tap in ~(key by fur))
  |-  ^+  this
  ?~  ruf
    this
  ?:  (~(has in ray) [%home i.ruf])
    $(ruf t.ruf)
  =/  wire  [%drum %fade i.ruf ~]
  =.  this  (se-emit %pass wire %arvo %g %fade i.ruf %slay)
  $(ruf t.ruf, fur (~(del by fur) i.ruf))
::
++  se-adze                                           ::  update connections
  ^+  .
  %+  roll
    %+  sort
      ~(tap in eel)
    |=  [[@ a=term] [@ b=term]]
    ?:  =(a %dojo)  %.n
    ?:  =(b %dojo)  %.y
    (aor a b)
  =<  .(con +>)
  |:  $:,[gil=gill:gall con=_.]  ^+  con
  =.  +>.$  con
  ?:  (~(has by fug) gil)
    +>.$
  (se-peer gil)
::
++  se-subze                                          ::  downdate connections
  =<  .(dev (~(got by bin) ses))
  =.  bin  (~(put by bin) ses dev)
  ^+  .
  %-  ~(rep by bin)
  =<  .(con +>)
  |:  $:,[[ses=@tas dev=source] con=_.]  ^+  con
  =+  xeno=se-subze-local:%_(con ses ses, dev dev)
  xeno(ses ses.con, dev dev.con, bin (~(put by bin) ses dev.xeno))
::
++  se-subze-local
  ^+  .
  %-  ~(rep by fug)
  =<  .(con +>)
  |:  $:,[[gil=gill:gall *] con=_.]  ^+  con
  =.  +>.$  con
  ?:  (~(has in eel) gil)
    +>.$
  (se-nuke gil)
::
++  se-aint                                           ::  ignore result
  |=  gyl=gill:gall
  ^-  ?
  ?.  (~(has by bin) ses)  &
  =+  gyr=(~(get by fug) gyl)
  |(?=(~ gyr) ?=(~ u.gyr))
::
++  se-alas                                           ::  recalculate index
  |=  gyl=gill:gall
  =+  [xin=0 wag=se-amor]
  |-  ^+  +>.^$
  ?~  wag  +>.^$(inx 0)
  ?:  =(i.wag gyl)  +>.^$(inx xin)
  $(wag t.wag, xin +(xin))
::
++  se-amor                                           ::  live targets
  ^-  (list gill:gall)
  %+  skim  ~(tap in eel)
  |=(a=gill:gall ?=([~ ~ *] (~(get by fug) a)))
::
++  se-anon                                           ::  rotate index
  =+  wag=se-amor
  ?~  wag  +
  ::  ~&  [%se-anon inx+inx wag+wag nex+(mod +(inx) (lent se-amor))]
  +(off 0, inx (mod +(inx) (lent wag)))
::
++  se-agon                                           ::  current gill
  ^-  (unit gill:gall)
  =+  wag=se-amor
  ?~  wag  ~
  ~|  [inx=inx wag=wag fug=fug eel=eel]
  `(snag inx `(list gill:gall)`wag)
::
++  se-belt                                           ::  handle input
  |=  bet=dill-belt:dill
  ^+  +>
  ?:  ?=([?(%cru %hey %rez %yow) *] bet)              ::  target-agnostic
    ?-  bet
      [%cru *]  (se-dump:(se-text (trip p.bet)) q.bet)
      [%hey *]  +>(mir [0 ~])                         ::  refresh
      [%rez *]  +>(edg (dec p.bet))                   ::  resize window
      [%yow *]  ~&([%no-yow -.bet] +>)
    ==
  =+  gul=se-agon
  ?:  |(?=(~ gul) (se-aint u.gul))
    (se-blit %bel ~)
  ta-abet:(ta-belt:(se-tame u.gul) bet)
::
++  se-born                                           ::  new server
  |=  [print-on-repeat=? wel=well:gall]
  ^+  +>
  ?:  (~(has in ray) wel)
    ?.  print-on-repeat  +>
    (se-text "[already running {<p.wel>}/{<q.wel>}]")
  %=  +>
    ray  (~(put in ray) wel)
    eel  (~(put in eel) [our.hid q.wel])
  ==
::
++  se-fade                                           ::  delete server
  |=  wel=well:gall
  ^+  +>
  ?.  (~(has in ray) wel)
    (se-text "[fade not running {<p.wel>}/{<q.wel>}]")
  %=  +>
    ray  (~(del in ray) wel)
  ==
::
++  se-drop                                           ::  disconnect
  |=  [pej=? gyl=gill:gall]
  ^+  +>
  =+  lag=se-agon
  ?.  (~(has by fug) gyl)  +>.$
  =.  fug  (~(del by fug) gyl)
  =.  eel  ?.(pej eel (~(del in eel) gyl))
  =.  +>.$  ?.  &(?=(^ lag) !=(gyl u.lag))
              +>.$(inx 0)
            (se-alas u.lag)
  =.  +>.$  (se-text "[unlinked from {<gyl>}]")
  ?:  =(gyl [our.hid %dojo])                          ::  undead dojo
    (se-link gyl)
  +>.$
::
++  se-tab                                            ::  print tab completions
  |=  tl=(list [=cord =tank])
  ^+  +>
  =/  lots  (gth (lent tl) 10)
  =/  long
    ?:  lots
      0
    (roll (turn tl |=([=term *] (met 3 term))) max)
  %-  se-dump
  %-  flop
  ^-  (list tank)
  :-  leaf+"-----"
  %+  turn  tl
  |=  [=term =type=tank]
  ?:  lots
    leaf+(trip term)
  =/  type-text  ~(ram re type-tank)
  =/  spaces  (trip (fil 3 (sub long (met 3 term)) ' '))
  =/  =tape  "{(trip term)} {spaces} {type-text}"
  ::  If type is too long and not the only result, abbreviate
  ::
  ?:  (gth (lent type-text) edg)
    ?:  ?=([* ~] tl)
      :+  %rose
        ["" "" ""]
      ~[leaf+(trip term) type-tank]
    leaf+(weld (scag (sub edg 3) tape) "...")
  leaf+tape
::
++  se-blin                                           ::  print and newline
  |=  $=  lin
      $~  [%put ~]
      $>(?(%put %klr) dill-blit:dill)
  ^+  +>
  ::  newline means we need to redraw the prompt,
  ::  so update the prompt mirror accordingly.
  ::
  =.  mir  [0 ~]
  ::TODO  doing hops and wyps conditionally based on the mirror state seems
  ::      better, but doesn't cover edge cases. results in dojo's ">=" being
  ::      rendered alongside the prompt in scrollback, for example.
  ::      figure out a way to make that work!
  (se-blit %mor [%hop 0] [%wyp ~] lin [%nel ~] ~)
::
++  se-dump                                           ::  print tanks
  |=  tac=(list tank)
  ^+  +>
  =/  wol=wall
    (zing (turn (flop tac) |=(a=tank (~(win re a) [0 edg]))))
  |-  ^+  +>.^$
  ?~  wol  +>.^$
  ?.  ((sane %t) (crip i.wol))  :: XX upstream validation
    ~&  bad-text+<`*`i.wol>
    $(wol t.wol)
  $(wol t.wol, +>.^$ (se-blin %put (tuba i.wol)))
::
++  se-join                                           ::  confirm connection
  |=  gyl=gill:gall
  ^+  +>
  =.  +>  (se-text "[linked to {<gyl>}]")
  ?>  ?=(~ (~(got by fug) gyl))
  (se-alas(fug (~(put by fug) gyl `*target)) gyl)
::
++  se-nuke                                           ::  teardown connection
  |=  gyl=gill:gall
  ^+  +>
  (se-drop:(se-pull gyl) & gyl)
::
++  se-klin                                           ::  disconnect app
  |=  gyl=gill:gall
  =/  gil=(unit gill:gall)  se-agon
  =.  eel  (~(del in eel) gyl)
  ?~  gil  +>.$
  ?:  =(gyl u.gil)
    +>.$(inx 0)
  (se-alas u.gil)
::
++  se-link                                           ::  connect to app
  |=  gyl=gill:gall
  +>(eel (~(put in eel) gyl))
::
++  se-blit                                           ::  give output
  |=  bil=dill-blit:dill
  +>(biz [bil biz])
::
++  se-blit-sys                                       ::  output to system
  |=  bil=dill-blit:dill  ^+  +>
  ::TODO  remove /drum after dill cleans up
  (se-emit %give %fact ~[/drum /dill/[ses]] %dill-blit !>(bil))
::
++  se-show                                           ::  show buffer, raw
  |=  lin=(pair @ud stub)
  ^+  +>
  ?:  =(mir lin)  +>
  %-  se-blit(mir lin)
  ?:  =(q.mir q.lin)  [%hop p.lin]
  mor+[[%hop 0] [%wyp ~] [%klr q.lin] [%hop p.lin] ~]
::
++  se-just                                           ::  adjusted buffer
  |=  [pom=stub lin=(pair @ud (list @c))]
  ^+  +>
  =/  pol  (lent-char:klr pom)
  =/  pos  (add pol p.lin)
  ?:  (gte (div (mul pol 100) edg) 35)      :: old style (long prompt)
    =/  off  ?:((lte pos edg) 0 (sub pos edg))
    %+  se-show
      (sub pos off)
    (swag:klr [off edg] (welp pom [*stye q.lin]~))
  =/  end  (sub edg pol)
  =.  off  ?:  (gth p.lin (add end off))
             (sub p.lin end)
           ?:  (lth p.lin off)
             (min p.lin (dec off))
           off
  %+  se-show
    (sub pos off)
  (welp pom [*stye (swag [off end] q.lin)]~)
::
++  se-view                                           ::  flush buffer
  ^+  .
  =+  gul=se-agon
  ?:  |(?=(~ gul) (se-aint u.gul))  +
  (se-just ta-vew:(se-tame u.gul))
::
++  se-emit
  |=  card:agent:gall
  %_(+> moz [+< moz])
::
++  se-text                                           ::  return text
  |=  txt=tape
  ^+  +>
  ?.  ((sane %t) (crip txt))  :: XX upstream validation
    ~&  bad-text+<`*`txt>
    +>
  (se-blin %put (tuba txt))
::
++  se-poke                                           ::  send a poke
  |=  [gyl=gill:gall par=cage]
  (se-emit %pass (en-gill gyl) %agent gyl %poke par)
::
++  se-peer                                           ::  send a peer
  |=  gyl=gill:gall
  ::TODO  include session
  =/  =path  /sole/(cat 3 'drum_' (scot %p our.hid))
  %-  se-emit(fug (~(put by fug) gyl ~))
  [%pass (en-gill gyl) %agent gyl %watch path]
::
++  se-pull                                           ::  cancel subscription
  |=  gyl=gill:gall
  (se-emit %pass (en-gill gyl) %agent gyl %leave ~)
::
++  se-tame                                           ::  switch connection
  |=  gyl=gill:gall
  ^+  ta
  ~(. ta gyl (need (~(got by fug) gyl)))
::
++  se-diff                                           ::  receive results
  |=  [gyl=gill:gall fec=sole-effect]
  ^+  +>
  ta-abet:(ta-fec:(se-tame gyl) fec)
::
++  ta                                                ::  per target
  |_  [gyl=gill:gall target]                         ::  app and state
  ++  ta-abet                                         ::  resolve
    ^+  ..ta
    ..ta(fug (~(put by fug) gyl ``target`+<+))
  ::
  ++  ta-poke  |=(a=cage +>(..ta (se-poke gyl a)))    ::  poke gyl
  ::
  ++  ta-act                                          ::  send action
    |=  act=sole-action
    ^+  +>
    (ta-poke %sole-action !>(act))
  ::
  ++  ta-id  (cat 3 'drum_' (scot %p our.hid))        ::  per-ship duct id
  ::
  ++  ta-aro                                          ::  hear arrow
    |=  key=?(%d %l %r %u)
    ^+  +>
    =.  ris  ~
    ?-  key
      %d  ?.  =(num.hit pos.hit)
            (ta-mov +(pos.hit))
          ?:  =(0 (lent buf.say.inp))
            ta-bel
          (ta-hom:ta-nex %set ~)
      %l  ?:  =(0 pos.inp)  ta-bel
          +>(pos.inp (dec pos.inp))
      %r  ?:  =((lent buf.say.inp) pos.inp)
            ta-bel
          +>(pos.inp +(pos.inp))
      %u  ?:(=(0 pos.hit) ta-bel (ta-mov (dec pos.hit)))
    ==
  ::
  ++  ta-bel                                          ::  beep
    .(..ta (se-blit %bel ~), q.blt ~)                 ::  forget belt
  ::
  ++  ta-belt                                         ::  handle input
    |=  bet=dill-belt:dill
    ^+  +>
    ?<  ?=([?(%cru %hey %rez %yow) *] bet)            ::  target-specific
    =.  blt  [q.blt `bet]                             ::  remember belt
    ?-  bet
      @         (ta-txt bet ~)
      [%aro *]  (ta-aro p.bet)
      [%bac *]  ta-bac
      [%del *]  ta-del
      [%hit *]  (ta-hit +.bet)
      [%ret *]  ta-ret
      [%txt *]  (ta-txt p.bet)
    ::
        [%mod *]
      ?+  mod.bet  $(bet key.bet)
        %ctl  (ta-ctl key.bet)
        %met  (ta-met key.bet)
      ==
    ==
  ::
  ++  ta-det                                          ::  send edit
    |=  ted=sole-edit
    ^+  +>
    %^    ta-act
        ta-id
      %det
    [[his.ven.say.inp own.ven.say.inp] (sham buf.say.inp) ted]
  ::
  ++  ta-bac                                          ::  hear backspace
    ^+  .
    ?^  ris
      ?:  =(~ str.u.ris)
        ta-bel
      .(str.u.ris (scag (dec (lent str.u.ris)) str.u.ris))
    ?:  =(0 pos.inp)
      ?~  buf.say.inp
        (ta-act ta-id %clr ~)
      ta-bel
    (ta-hom %del (dec pos.inp))
  ::
  ++  ta-ctl                                          ::  hear control
    |=  key=bolt:dill
    ^+  +>
    =.  ris  ?.(?=(?(%g %r) key) ~ ris)
    ?+    key    ta-bel
        %a  +>(pos.inp 0)
        %b  (ta-aro %l)
        %c  ta-bel
        %d  ?^  buf.say.inp
              ta-del
            ?:  (~(has in (deft-fish our.hid)) gyl)
              +>(..ta (se-blit qit+~))                ::  quit pier
            +>(..ta (se-klin gyl))                    ::  unlink app
        %e  +>(pos.inp (lent buf.say.inp))
        %f  (ta-aro %r)
        %g  ?~  ris  ta-bel
            (ta-hom(pos.hit num.hit, ris ~) [%set ~])
        %i  ta-tab
        %k  =+  len=(lent buf.say.inp)
            ?:  =(pos.inp len)
              ta-bel
            (ta-kil %r [pos.inp (sub len pos.inp)])
        %l  +>(..ta (se-blit(q.mir ~) %clr ~))
        %n  (ta-aro %d)
        %p  (ta-aro %u)
        %r  ?~  ris
              +>(ris `[pos.hit ~])
            ?:  =(0 pos.u.ris)
              ta-bel
            (ta-ser ~)
        %t  =+  len=(lent buf.say.inp)
            ?:  |(=(0 pos.inp) (lth len 2))
              ta-bel
            =+  sop=(sub pos.inp ?:(=(len pos.inp) 2 1))
            (ta-hom (rep:edit [sop 2] (flop (swag [sop 2] buf.say.inp))))
        %u  ?:  =(0 pos.inp)
              ta-bel
            (ta-kil %l [0 pos.inp])
        %v  ta-bel
        %w  ?:  =(0 pos.inp)
              ta-bel
            =+  sop=(ta-pos %l %ace pos.inp)
            (ta-kil %l [(sub pos.inp sop) sop])
        %x  +>(..ta se-anon)
        %y  ?:  =(0 num.kil)
              ta-bel
            (ta-hom (cat:edit pos.inp ta-yan))
    ==
  ::
  ++  ta-del                                          ::  hear delete
    ^+  .
    ?:  =((lent buf.say.inp) pos.inp)
      ta-bel
    (ta-hom %del pos.inp)
  ::
  ++  ta-hit                                          ::  hear click
    |=  [r=@ud c=@ud]
    ^+  +>
    ?.  =(0 r)  +>
    =/  pol=@ud
      (lent-char:klr (make:klr cad.pom))
    ?:  (lth c pol)  +>.$
    +>.$(pos.inp (min (sub c pol) (lent buf.say.inp)))
  ::
  ++  ta-erl                                          ::  hear local error
    |=  pos=@ud
    ta-bel(pos.inp (min pos (lent buf.say.inp)))
  ::
  ++  ta-err                                          ::  hear remote error
    |=  pos=@ud
    (ta-erl (~(transpose sole say.inp) pos))
  ::
  ++  ta-fec                                          ::  apply effect
    |=  fec=sole-effect
    ^+  +>
    ?+  fec  +>(..ta (se-blit fec))
      [%bel *]  ta-bel
      [%blk *]  +>
      [%bye *]  +>(..ta (se-klin gyl))
      [%det *]  (ta-got +.fec)
      [%err *]  (ta-err p.fec)
      [%klr *]  +>(..ta (se-blin %klr (make:klr p.fec)))
      [%mor *]  |-  ^+  +>.^$
                ?~  p.fec  +>.^$
                $(p.fec t.p.fec, +>.^$ ^$(fec i.p.fec))
      [%nex *]  ta-nex
      [%pro *]  (ta-pro +.fec)
      [%tab *]  +>(..ta (se-tab p.fec))
      [%tan *]  +>(..ta (se-dump p.fec))
      [%txt *]  +>(..ta (se-text p.fec))
      [%url *]  +>(..ta (se-text:(se-blit fec) (trip p.fec)))
    ==
  ::
  ++  ta-dog                                          ::  change cursor
    |=  ted=sole-edit
    %_    +>
        pos.inp
      =+  len=(lent buf.say.inp)
      %+  min  len
      |-  ^-  @ud
      ?-  ted
        [%del *]  ?:((gth pos.inp p.ted) (dec pos.inp) pos.inp)
        [%ins *]  ?:((gte pos.inp p.ted) +(pos.inp) pos.inp)
        [%mor *]  |-  ^-  @ud
                  ?~  p.ted  pos.inp
                  $(p.ted t.p.ted, pos.inp ^$(ted i.p.ted))
        [%nop *]  pos.inp
        [%set *]  len
      ==
    ==
  ::
  ++  ta-off                                          ::  reset buffer offset
    |=  ted=sole-edit
    =?  off  (any:edit ted |=(a=sole-edit ?=(%set -.a)))  0
    +>
  ::
  ++  ta-got                                          ::  apply change
    |=  cal=sole-change
    =^  ted  say.inp  (~(receive sole say.inp) cal)
    (ta-dog:(ta-off ted.cal) ted)
  ::
  ++  ta-hom                                          ::  local edit
    |=  ted=sole-edit
    ^+  +>
    =.  +>  (ta-det:(ta-off ted) ted)
    (ta-dog(say.inp (~(commit sole say.inp) ted)) ted)
  ::
  ++  ta-jump                                         ::  buffer pos
    |=  [dir=?(%l %r) til=?(%ace %edg %wrd) pos=@ud]
    ^-  @ud
    %-  ?:(?=(%l dir) sub add)
    [pos (ta-pos dir til pos)]
  ::
  ++  ta-kil                                          ::  kill selection
    |=  [dir=?(%l %r) sel=[@ @]]
    ^+  +>
    =+  buf=(swag sel buf.say.inp)
    %.  (cut:edit sel)
    %=  ta-hom
        kil
      ?.  ?&  ?=(^ old.kil)
              ?=(^ p.blt)
              ?|  ?=([%mod %ctl ?(%k %u %w)] u.p.blt)
                  ?=([%mod %met ?(%d [%bac ~])] u.p.blt)
          ==  ==
        %=  kil                                       ::  prepend
          num  +(num.kil)
          pos  +(num.kil)
          old  (scag max.kil `(list (list @c))`[buf old.kil])
        ==
      %=  kil                                         ::  cumulative yanks
        pos  num.kil
        old  :_  t.old.kil
             ?-  dir
               %l  (welp buf i.old.kil)
               %r  (welp i.old.kil buf)
      ==     ==
    ==
  ::
  ++  ta-met                                          ::  meta key
    |=  key=bolt:dill
    ^+  +>
    =.  ris  ~
    ?+    key    ta-bel
      %'.'  ?.  &(?=(^ old.hit) ?=(^ i.old.hit))      ::  last "arg" from hist
              ta-bel
            =+  old=`(list @c)`i.old.hit
            =+  sop=(ta-jump(buf.say.inp old) %l %ace (lent old))
            (ta-hom (cat:edit pos.inp (slag sop old)))
            ::
      [%bac ~]
            ?:  =(0 pos.inp)                          ::  kill left-word
              ta-bel
            =+  sop=(ta-pos %l %edg pos.inp)
            (ta-kil %l [(sub pos.inp sop) sop])
            ::
      %b    ?:  =(0 pos.inp)                          ::  jump left-word
              ta-bel
            +>(pos.inp (ta-jump %l %edg pos.inp))
            ::
      %c    ?:  =(pos.inp (lent buf.say.inp))         ::  capitalize
              ta-bel
            =+  sop=(ta-jump %r %wrd pos.inp)
            %-  ta-hom(pos.inp (ta-jump %r %edg sop))
            %+  rep:edit  [sop 1]
            ^-  (list @c)  ^-  (list @)               :: XX unicode
            (cuss `tape``(list @)`(swag [sop 1] buf.say.inp))
            ::
      %d    ?:  =(pos.inp (lent buf.say.inp))         ::  kill right-word
              ta-bel
            (ta-kil %r [pos.inp (ta-pos %r %edg pos.inp)])
            ::
      %f    ?:  =(pos.inp (lent buf.say.inp))         ::  jump right-word
              ta-bel
            +>(pos.inp (ta-jump %r %edg pos.inp))
            ::
      %r    %-  ta-hom(lay.hit (~(put by lay.hit) pos.hit ~))
            :-  %set                                  ::  revert hist edit
            ?:  =(pos.hit num.hit)  ~
            (snag (sub num.hit +(pos.hit)) old.hit)
            ::
      %t    =+  a=(ta-jump %r %edg pos.inp)           ::  transpose words
            =+  b=(ta-jump %l %edg a)
            =+  c=(ta-jump %l %edg b)
            ?:  =(b c)
              ta-bel
            =+  next=[b (sub a b)]
            =+  prev=[c (ta-pos %r %edg c)]
            %-  ta-hom(pos.inp a)
            :~  %mor
                (rep:edit next (swag prev buf.say.inp))
                (rep:edit prev (swag next buf.say.inp))
            ==
            ::
      ?(%u %l)                                        ::  upper/lower case
            ?:  =(pos.inp (lent buf.say.inp))
              ta-bel
            =+  case=?:(?=(%u key) cuss cass)
            =+  sop=(ta-jump %r %wrd pos.inp)
            =+  sel=[sop (ta-pos %r %edg sop)]
            %-  ta-hom
            %+  rep:edit  sel
            ^-  (list @c)  ^-  (list @)               :: XX unicode
            (case `tape``(list @)`(swag sel buf.say.inp))
            ::
      %y    ?.  ?&  ?=(^ old.kil)                     ::  rotate & yank
                    ?=(^ p.blt)
                    ?|  ?=([%mod %ctl %y] u.p.blt)
                        ?=([%mod %met %y] u.p.blt)
                ==  ==
              ta-bel
            =+  las=(lent ta-yan)
            =.  pos.kil  ?:(=(1 pos.kil) num.kil (dec pos.kil))
            (ta-hom (rep:edit [(sub pos.inp las) las] ta-yan))
    ==
  ::
  ++  ta-mov                                          ::  move in history
    |=  sop=@ud
    ^+  +>
    ?:  =(sop pos.hit)  +>
    %-  %=  ta-hom
          pos.hit  sop
          lay.hit  (~(put by lay.hit) pos.hit buf.say.inp)
        ==
    :-  %set
    %.  (~(get by lay.hit) sop)
    (bond |.((snag (sub num.hit +(sop)) old.hit)))
  ::
  ++  ta-nex                                          ::  advance history
    ^+  .
    =.  ris  ~
    =.  lay.hit  ~
    ?:  ?|  ?=(~ buf.say.inp)
            &(?=(^ old.hit) =(buf.say.inp i.old.hit))
        ==
      .(pos.hit num.hit)
    %_  .
      num.hit  +(num.hit)
      pos.hit  +(num.hit)
      old.hit  [buf.say.inp old.hit]
    ==
  ::
  ++  ta-pos                                          ::  buffer pos offset
    |=  [dir=?(%l %r) til=?(%ace %edg %wrd) pos=@ud]
    ^-  @ud
    %-  ?-  til  %ace  ace:offset
                 %edg  edg:offset
                 %wrd  wrd:offset
        ==
    ?-  dir  %l  (flop (scag pos buf.say.inp))
             %r  (slag pos buf.say.inp)
    ==
  ::
  ++  ta-pro                                          ::  set prompt
    |=  pom=sole-prompt
    %_    +>
        pom
      %_    pom
          cad
        ;:  welp
          ?.  ?=(%earl (clan:title p.gyl))
            (cite:title p.gyl)
          (scow %p p.gyl)
        ::
          ":"
          (trip q.gyl)
          cad.pom
        ==
      ==
    ==
  ::
  ++  ta-ret                                          ::  hear return
    (ta-act ta-id %ret ~)
  ::
  ++  ta-tab                                          ::  hear tab
    (ta-act ta-id %tab pos.inp)
  ::
  ++  ta-ser                                          ::  reverse search
    |=  ext=(list @c)
    ^+  +>
    ?:  |(?=(~ ris) =(0 pos.u.ris))
      ta-bel
    =+  sop=?~(ext (dec pos.u.ris) pos.u.ris)
    =+  tot=(weld str.u.ris ext)
    =+  dol=(slag (sub num.hit sop) old.hit)
    =/  sup
        |-  ^-  (unit @ud)
        ?~  dol  ~
        ?^  (find tot i.dol)
          `sop
        $(sop (dec sop), dol t.dol)
    ?~  sup  ta-bel
    (ta-mov(str.u.ris tot, pos.u.ris u.sup) (dec u.sup))
  ::
  ++  ta-txt                                          ::  hear text
    |=  txt=(list @c)
    ^+  +>
    ?^  ris
      (ta-ser txt)
    (ta-hom (cat:edit pos.inp txt))
  ::
  ++  ta-vew                                          ::  computed prompt
    ^-  [pom=stub lin=(pair @ud (list @c))]
    =;  vew=(pair (list @c) styx)
      [(make:klr q.vew) pos.inp p.vew]
    ?:  vis.pom
      :-  buf.say.inp                                 ::  default prompt
      ?~  ris
        cad.pom
      :(welp "(reverse-i-search)'" (tufa str.u.ris) "': ")
    :-  (reap (lent buf.say.inp) `@c`'*')             ::  hidden input
    %+  welp
      cad.pom
    ?~  buf.say.inp  ~
    :(welp "<" (scow %p (end 4 (sham buf.say.inp))) "> ")
  ::
  ++  ta-yan                                          ::  yank
    (snag (sub num.kil pos.kil) old.kil)
  --
++  edit                                              ::  produce sole-edits
  |%
  ++  cat                                             ::  mass insert
    |=  [pos=@ud txt=(list @c)]
    ^-  sole-edit
    :-  %mor
    |-  ^-  (list sole-edit)
    ?~  txt  ~
    [[%ins pos i.txt] $(pos +(pos), txt t.txt)]
  ::
  ++  cut                                             ::  mass delete
    |=  [pos=@ud num=@ud]
    ^-  sole-edit
    :-  %mor
    |-  ^-  (list sole-edit)
    ?:  =(0 num)  ~
    [[%del pos] $(num (dec num))]
  ::
  ++  rep                                             ::  mass replace
    |=  [[pos=@ud num=@ud] txt=(list @c)]
    ^-  sole-edit
    :~  %mor
        (cut pos num)
        (cat pos txt)
    ==
  ++  any                                             ::  matches?
    |=  [a=sole-edit b=$-(sole-edit ?)]
    ^-  ?
    ?.  ?=(%mor -.a)  (b a)
    (lien p.a |=(c=sole-edit ^$(a c)))
  --
++  offset                                            ::  calculate offsets
  |%
  ++  alnm                                            ::  alpha-numeric
    |=  a=@  ^-  ?
    ?|  &((gte a '0') (lte a '9'))
        &((gte a 'A') (lte a 'Z'))
        &((gte a 'a') (lte a 'z'))
    ==
  ::
  ++  ace                                             ::  next whitespace
    |=  a=(list @)
    =|  [b=_| i=@ud]
    |-  ^-  @ud
    ?~  a  i
    =/  c  !=(32 i.a)
    =.  b  |(b c)
    ?:  &(b !|(=(0 i) c))  i
    $(i +(i), a t.a)
  ::
  ++  edg                                             ::  next word boundary
    |=  a=(list @)
    =|  [b=_| i=@ud]
    |-  ^-  @ud
    ?~  a  i
    =/  c  (alnm i.a)
    =.  b  |(b c)
    ?:  &(b !|(=(0 i) c))  i
    $(i +(i), a t.a)
  ::
  ++  wrd                                             ::  next or current word
    |=  a=(list @)
    =|  i=@ud
    |-  ^-  @ud
    ?:  |(?=(~ a) (alnm i.a))  i
    $(i +(i), a t.a)
  --
--<|MERGE_RESOLUTION|>--- conflicted
+++ resolved
@@ -263,7 +263,6 @@
   ==
 ::
 ++  on-load
-<<<<<<< HEAD
   |^  |=  [hood-version=@ud old=any-state]
       =<  se-abet  =<  se-view
       =.  sat  (load-state old)
@@ -343,57 +342,10 @@
       (se-born | %home %group-view)
     =?  ..on-load  (lte hood-version %13)
       (se-born | %home %dm-hook)
+    =?  ..on-load  (lte hood-version %15)
+      (se-born | %home %notify)
     ..on-load
   --
-=======
-  |=  [hood-version=@ud old=any-state]
-  =<  se-abet  =<  se-view
-  =.  sat  old
-  =.  dev  (~(gut by bin) ost *source)
-  =?  ..on-load  (lte hood-version %4)
-    ~>  %slog.0^leaf+"drum: starting os1 agents"
-    =>  (se-born | %home %s3-store)
-    =>  (se-born | %home %contact-view)
-    =>  (se-born | %home %contact-hook)
-    =>  (se-born | %home %contact-store)
-    =>  (se-born | %home %metadata-hook)
-    =>  (se-born | %home %metadata-store)
-    =>  (se-born | %home %goad)
-    ~>  %slog.0^leaf+"drum: resubscribing to %dojo and %chat-cli"
-    =>  (se-drop:(se-pull our.hid %dojo) | our.hid %dojo)
-    (se-drop:(se-pull our.hid %chat-cli) | our.hid %chat-cli)
-  =?  ..on-load  (lte hood-version %5)
-    (se-born | %home %file-server)
-  =?  ..on-load  (lte hood-version %7)
-    (se-born | %home %glob)
-  =?  ..on-load  (lte hood-version %8)
-    =>  (se-born | %home %group-push-hook)
-    (se-born | %home %group-pull-hook)
-  =?  ..on-load  (lte hood-version %9)
-    (se-born | %home %graph-store)
-  =?  ..on-load  (lte hood-version %10)
-    =>  (se-born | %home %graph-push-hook)
-    (se-born | %home %graph-pull-hook)
-  =?  ..on-load  (lte hood-version %11)
-    =>  (se-born | %home %hark-graph-hook)
-    =>  (se-born | %home %hark-group-hook)
-    =>  (se-born | %home %hark-chat-hook)
-    =>  (se-born | %home %hark-store)
-    =>  (se-born | %home %observe-hook)
-    =>  (se-born | %home %metadata-pull-hook)
-    =>  (se-born | %home %metadata-push-hook)
-    (se-born | %home %herm)
-  =?  ..on-load  (lte hood-version %12)
-    =>  (se-born | %home %contact-push-hook)
-    =>  (se-born | %home %contact-pull-hook)
-    =>  (se-born | %home %settings-store)
-    (se-born | %home %group-view)
-  =?  ..on-load  (lte hood-version %13)
-    (se-born | %home %dm-hook)
-  =?  ..on-load  (lte hood-version %15)
-    (se-born | %home %notify)
-  ..on-load
->>>>>>> 3fc5db75
 ::
 ++  reap-phat                                         ::  ack connect
   |=  [way=wire saw=(unit tang)]
