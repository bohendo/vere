::                                                      ::  ::
::::  /hoon/drum/hood/lib                               ::  ::
  ::                                                    ::  ::
/?    310                                               ::  version
/-    *sole, hall
/+    sole
::                                                      ::  ::
::::                                                    ::  ::
  ::                                                    ::  ::
|%                                                      ::  ::
++  part      {$drum $2 pith-2}                         ::
++  part-old  {$drum $1 pith-1}                         ::
::                                                      ::
++  pith-1                                              ::       pre-style
  %+  cork  pith-2                                      ::
  |:($:pith-2 +<(bin ((map bone source-1))))            ::
::                                                      ::
++  source-1                                            ::
  %+  cork  source                                      ::
  |:($:source +<(mir ((pair @ud (list @c)))))           ::  style-less mir
::                                                      ::
++  pith-2                                              ::
  $:  sys/(unit bone)                                   ::  local console
      eel/(set gill:gall)                              ::  connect to
      ray/(set well:gall)                              ::
      fur/(map dude:gall (unit server))                ::  servers
      bin/(map bone source)                             ::  terminals
  ==                                                    ::
::                                                      ::  ::
::::                                                    ::  ::
  ::                                                    ::  ::
++  server                                              ::  running server
  $:  syd/desk                                          ::  app identity
      cas/case                                          ::  boot case
  ==                                                    ::
++  kill                                                ::  kill ring
  $:  pos/@ud                                           ::  ring position
      num/@ud                                           ::  number of entries
      max/_60                                           ::  max entries
      old/(list (list @c))                              ::  entries proper
  ==                                                    ::
++  source                                              ::  input device
  $:  edg/_80                                           ::  terminal columns
      off/@ud                                           ::  window offset
      kil/kill                                          ::  kill buffer
      inx/@ud                                           ::  ring index
      fug/(map gill:gall (unit target))                ::  connections
      mir/(pair @ud stub)                               ::  mirrored terminal
  ==                                                    ::
++  history                                             ::  past input
  $:  pos/@ud                                           ::  input position
      num/@ud                                           ::  number of entries
      lay/(map @ud (list @c))                           ::  editing overlay
      old/(list (list @c))                              ::  entries proper
  ==                                                    ::
++  search                                              ::  reverse-i-search
  $:  pos/@ud                                           ::  search position
      str/(list @c)                                     ::  search string
  ==                                                    ::
++  target                                              ::  application target
  $:  $=  blt                                           ::  curr & prev belts
        %+  pair
          (unit dill-belt:dill)
        (unit dill-belt:dill)
      ris/(unit search)                                 ::  reverse-i-search
      hit/history                                       ::  all past input
      pom/sole-prompt                                   ::  static prompt
      inp/sole-command                                  ::  input state
  ==                                                    ::
--
::                                                      ::  ::
::::                                                    ::  ::
  ::                                                    ::  ::
|%
++  deft-apes                                           ::  default servers
  |=  our/ship
  %-  ~(gas in *(set well:gall))
  ^-  (list well:gall)
  =+  myr=(clan:title our)
  ::
  ?:  ?=($pawn myr)
<<<<<<< HEAD
    :~  ::[%home %lens]
        ::[%base %hall]
        ::[%base %talk]
        [%base %dojo]
        [%base %ping]
        ::[%base %modulo]
    ==
  :~  ::[%home %lens]
      ::[%home %acme]
      ::[%home %dns]
=======
  :~  [%home %lens]
      [%base %hall]
      [%base %talk]
      [%base %dojo]
      [%base %modulo]
      [%home %launch]
      [%home %chat]
      [%home %publish]
      [%home %clock]
      [%home %weather]
  ==
  :~  [%home %lens]
      [%home %acme]
      [%home %dns]
>>>>>>> da287907
      [%home %dojo]
      [%home %ping]
      ::[%home %hall]
      ::[%home %talk]
      ::[%home %modulo]
      ::[%home %launch]
      ::[%home %chat]
      ::[%home %publish]
      ::[%home %clock]
      ::[%home %weather]
      [%home %azimuth-tracker]
  ==
::
++  deft-fish                                           ::  default connects
  |=  our/ship
  %-  ~(gas in *(set gill:gall))
  ^-  (list gill:gall)
  ::[[our %talk] [our %dojo] ~]
  [[our %dojo] ~]
::
++  make                                                ::  initial part
  |=  our/ship
  ^-  part
  :*  %drum
      %2
      sys=~
      eel=(deft-fish our)
      ray=(deft-apes our)
      fur=~
      bin=~
  ==
::
::
++  en-gill                                           ::  gill to wire
  |=  gyl/gill:gall
  ^-  wire
  [%drum %phat (scot %p p.gyl) q.gyl ~]
::
++  de-gill                                           ::  gill from wire
  |=  way/wire  ^-  gill:gall
  ?>(?=({@ @ ~} way) [(slav %p i.way) i.t.way])
--
::
::::
  ::
|=  {hid/bowl:gall part}                          ::  main drum work
=+  (~(gut by bin) ost.hid *source)
=*  dev  -
=>  |%                                                ::  arvo structures
    ++  pear                                          ::  request
      $%  {$sole-action p/sole-action}                ::
          {$hall-command command:hall}                ::
      ==                                              ::
    ++  lime                                          ::  update
      $%  {$dill-blit dill-blit:dill}                ::
      ==                                              ::
    ++  card                                          ::  general card
      $%  {$conf wire dock $load ship term}           ::
          {$diff lime}                                ::
          {$peer wire dock path}                      ::
          {$poke wire dock pear}                      ::
          {$pull wire dock ~}                        ::
      ==                                              ::
    ++  move  (pair bone card)                        ::  user-level move
    --
|_  {moz/(list move) biz/(list dill-blit:dill)}
++  diff-sole-effect-phat                             ::  app event
  |=  {way/wire fec/sole-effect}
  =<  se-abet  =<  se-view
  =+  gyl=(de-gill way)
  ?:  (se-aint gyl)  +>.$
  (se-diff gyl fec)
::
++  peer                                              ::
  |=  pax/path
  ~|  [%drum-unauthorized our+our.hid src+src.hid]    ::  ourself
  ?>  (team:title our.hid src.hid)               ::  or our own moon
  =<  se-abet  =<  se-view
  (se-text "[{<src.hid>}, driving {<our.hid>}]")
::
++  poke-dill-belt                                    ::  terminal event
  |=  bet/dill-belt:dill
  =<  se-abet  =<  se-view
  (se-belt bet)
::
++  poke-dill-blit                                    ::  terminal output
  |=  bit/dill-blit:dill
  se-abet:(se-blit-sys bit)
::
++  poke-start                                        ::  start app
  |=  wel/well:gall
  =<  se-abet  =<  se-view
  (se-born wel)
::
++  poke-link                                         ::  connect app
  |=  gyl/gill:gall
  =<  se-abet  =<  se-view
  (se-link gyl)
::
++  poke-unlink                                       ::  disconnect app
  |=  gyl/gill:gall
  =<  se-abet  =<  se-view
  (se-klin gyl)
::
++  poke-exit                                         ::  shutdown
  |=  ~
  se-abet:(se-blit-sys `dill-blit:dill`[%qit ~])
::
++  poke-put                                          ::  write file
  |=  {pax/path txt/@}
  se-abet:(se-blit-sys [%sav pax txt])                ::
::
++  reap-phat                                         ::  ack connect
  |=  {way/wire saw/(unit tang)}
  =<  se-abet  =<  se-view
  =+  gyl=(de-gill way)
  ?~  saw
    (se-join gyl)
  (se-dump:(se-drop & gyl) u.saw)
::
++  take-coup-phat                                    ::  ack poke
  |=  {way/wire saw/(unit tang)}
  =<  se-abet  =<  se-view
  ?~  saw  +>
  =+  gyl=(de-gill way)
  ?:  (se-aint gyl)  +>.$
  %-  se-dump:(se-drop & gyl)
  :_  u.saw
  >[%drum-coup-fail src.hid ost.hid gyl]<
::
++  take-onto                                         ::  ack start
  |=  {way/wire saw/(each suss:gall tang)}
  =<  se-abet  =<  se-view
  ?>  ?=({@ @ ~} way)
  ?>  (~(has by fur) i.t.way)
  =/  wel/well:gall  [i.way i.t.way]
  ?-  saw
    {%| *}  (se-dump p.saw)
    {%& *}  ?>  =(q.wel p.p.saw)
            ::  =.  +>.$  (se-text "live {<p.saw>}")
            +>.$(fur (~(put by fur) q.wel `[p.wel %da r.p.saw]))
  ==
::
++  quit-phat                                         ::
  |=  way/wire
  =<  se-abet  =<  se-view
  =+  gyl=(de-gill way)
  ~&  [%drum-quit src.hid ost.hid gyl]
  (se-drop %| gyl)
::                                                    ::  ::
::::                                                  ::  ::
  ::                                                  ::  ::
++  se-abet                                           ::  resolve
  ^-  (quip move part)
  =*  pith  +<+.$
  ?.  se-ably
    =.  .  se-adit
    [(flop moz) pith]
  =.  sys  ?^(sys sys `ost.hid)
  =.  .  se-subze:se-adze:se-adit
  :_  pith(bin (~(put by bin) ost.hid dev))
  %-  flop
  ^-  (list move)
  ?~  biz  moz
  :_  moz
  [ost.hid %diff %dill-blit ?~(t.biz i.biz [%mor (flop biz)])]
::
++  se-ably  (~(has by sup.hid) ost.hid)              ::  caused by console
::
++  se-adit                                           ::  update servers
  ^+  .
  ::  ensure dojo connects after talk
  =*  dojo-on-top  aor
  %+  roll  (sort ~(tap in ray) dojo-on-top)
  =<  .(con +>)
  |:  $:{wel/well:gall con/_..se-adit}  ^+  con
  =.  +>.$  con
  =+  hig=(~(get by fur) q.wel)
  ?:  &(?=(^ hig) |(?=(~ u.hig) =(p.wel syd.u.u.hig)))  +>.$
  =.  +>.$  (se-text "activated app {(trip p.wel)}/{(trip q.wel)}")
  %-  se-emit(fur (~(put by fur) q.wel ~))
  [ost.hid %conf [%drum p.wel q.wel ~] [our.hid q.wel] %load our.hid p.wel]
::
++  se-adze                                           ::  update connections
  ^+  .
  %+  roll  ~(tap in eel)
  =<  .(con +>)
  |:  $:{gil/gill:gall con/_.}  ^+  con
  =.  +>.$  con
  ?:  (~(has by fug) gil)
    +>.$
  (se-peer gil)
::
++  se-subze                                          ::  downdate connections
  =<  .(dev (~(got by bin) ost.hid))
  =.  bin  (~(put by bin) ost.hid dev)
  ^+  .
  %-  ~(rep by bin)
  =<  .(con +>)
  |:  $:{{ost/bone dev/source} con/_.}  ^+  con
  =+  xeno=se-subze-local:%_(con ost.hid ost, dev dev)
  xeno(ost.hid ost.hid.con, dev dev.con, bin (~(put by bin) ost dev.xeno))
::
++  se-subze-local
  ^+  .
  %-  ~(rep by fug)
  =<  .(con +>)
  |:  $:{{gil/gill:gall *} con/_.}  ^+  con
  =.  +>.$  con
  ?:  (~(has in eel) gil)
    +>.$
  (se-nuke gil)
::
++  se-aint                                           ::  ignore result
  |=  gyl/gill:gall
  ^-  ?
  ?.  (~(has by bin) ost.hid)  &
  =+  gyr=(~(get by fug) gyl)
  |(?=(~ gyr) ?=(~ u.gyr))
::
++  se-alas                                           ::  recalculate index
  |=  gyl/gill:gall
  =+  [xin=0 wag=se-amor]
  |-  ^+  +>.^$
  ?~  wag  +>.^$(inx 0)
  ?:  =(i.wag gyl)  +>.^$(inx xin)
  $(wag t.wag, xin +(xin))
::
++  se-amor                                           ::  live targets
  ^-  (list gill:gall)
  %+  skim  ~(tap in eel)
  |=(a/gill:gall ?=({~ ~ *} (~(get by fug) a)))
::
++  se-anon                                           ::  rotate index
  =+  wag=se-amor
  ?~  wag  +
  ::  ~&  [%se-anon inx+inx wag+wag nex+(mod +(inx) (lent se-amor))]
  +(off 0, inx (mod +(inx) (lent wag)))
::
++  se-agon                                           ::  current gill
  ^-  (unit gill:gall)
  =+  wag=se-amor
  ?~  wag  ~
  `(snag inx `(list gill:gall)`wag)
::
++  se-belt                                           ::  handle input
  |=  bet/dill-belt:dill
  ^+  +>
  ?:  ?=({?($cru $hey $rez $yow) *} bet)              ::  target-agnostic
    ?-  bet
      {$cru *}  (se-dump:(se-text (trip p.bet)) q.bet)
      {$hey *}  +>(mir [0 ~])                         ::  refresh
      {$rez *}  +>(edg (dec p.bet))                   ::  resize window
      {$yow *}  ~&([%no-yow -.bet] +>)
    ==
  =+  gul=se-agon
  ?:  |(?=(~ gul) (se-aint u.gul))
    (se-blit %bel ~)
  ta-abet:(ta-belt:(se-tame u.gul) bet)
::
++  se-born                                           ::  new server
  |=  wel/well:gall
  ^+  +>
  ?:  (~(has in ray) wel)
    (se-text "[already running {<p.wel>}/{<q.wel>}]")
  %=  +>
    ray  (~(put in ray) wel)
    eel  (~(put in eel) [our.hid q.wel])
  ==
::
++  se-drop                                           ::  disconnect
  |=  {pej/? gyl/gill:gall}
  ^+  +>
  =+  lag=se-agon
  ?.  (~(has by fug) gyl)  +>.$
  =.  fug  (~(del by fug) gyl)
  =.  eel  ?.(pej eel (~(del in eel) gyl))
  =.  +>.$  ?.  &(?=(^ lag) !=(gyl u.lag))
              +>.$(inx 0)
            (se-alas u.lag)
  =.  +>.$  (se-text "[unlinked from {<gyl>}]")
  ?:  =(gyl [our.hid %dojo])                          ::  undead dojo
    (se-link gyl)
  +>.$
::
++  se-dump                                           ::  print tanks
  |=  tac/(list tank)
  ^+  +>
  ?.  se-ably  (se-hall tac)
  =/  wol/wall
    (zing (turn (flop tac) |=(a/tank (~(win re a) [0 edg]))))
  |-  ^+  +>.^$
  ?~  wol  +>.^$
  ?.  ((sane %t) (crip i.wol))  :: XX upstream validation
    ~&  bad-text+<`*`i.wol>
    $(wol t.wol)
  $(wol t.wol, +>.^$ (se-blit %out (tuba i.wol)))
::
++  se-join                                           ::  confirm connection
  |=  gyl/gill:gall
  ^+  +>
  =.  +>  (se-text "[linked to {<gyl>}]")
  ?>  ?=(~ (~(got by fug) gyl))
  (se-alas(fug (~(put by fug) gyl `*target)) gyl)
::
++  se-nuke                                           ::  teardown connection
  |=  gyl/gill:gall
  ^+  +>
  (se-drop:(se-pull gyl) & gyl)
::
++  se-klin                                           ::  disconnect app
  |=  gyl/gill:gall
  +>(eel (~(del in eel) gyl))
::
++  se-link                                           ::  connect to app
  |=  gyl/gill:gall
  +>(eel (~(put in eel) gyl))
::
++  se-blit                                           ::  give output
  |=  bil/dill-blit:dill
  +>(biz [bil biz])
::
++  se-blit-sys                                       ::  output to system
  |=  bil/dill-blit:dill  ^+  +>
  ?~  sys  ~&(%se-blit-no-sys +>)
  (se-emit [u.sys %diff %dill-blit bil])
::
++  se-show                                           ::  show buffer, raw
  |=  lin/(pair @ud stub)
  ^+  +>
  =.  p.lin  (add p.lin (lent-stye:klr q.lin))
  ?:  =(mir lin)  +>
  =.  +>  ?:(=(p.mir p.lin) +> (se-blit %hop p.lin))
  =.  +>  ?:(=(q.mir q.lin) +> (se-blit %pom q.lin))
  +>(mir lin)
::
++  se-just                                           ::  adjusted buffer
  |=  {pom/stub lin/(pair @ud (list @c))}
  ^+  +>
  =/  pol  (lent-char:klr pom)
  =/  pos  (add pol p.lin)
  ?:  (gte (div (mul pol 100) edg) 35)      :: old style (long prompt)
    =/  off  ?:((lte pos edg) 0 (sub pos edg))
    %+  se-show
      (sub pos off)
    (swag:klr [off edg] (welp pom [*stye q.lin]~))
  =/  end  (sub edg pol)
  =.  off  ?:  (gth p.lin (add end off))
             (sub p.lin end)
           ?:  (lth p.lin off)
             (min p.lin (dec off))
           off
  %+  se-show
    (sub pos off)
  (welp pom [*stye (swag [off end] q.lin)]~)
::
++  se-view                                           ::  flush buffer
  ^+  .
  =+  gul=se-agon
  ?:  |(?=(~ gul) (se-aint u.gul))  +
  (se-just ta-vew:(se-tame u.gul))
::
++  se-emit                                           ::  emit move
  |=  mov/move
  %_(+> moz [mov moz])
::
++  se-hall
  |=  tac/(list tank)
  ^+  +>
  :: XX hall should be usable for stack traces, see urbit#584 which this change
  :: closed for the problems there
  ((slog (flop tac)) +>)
  ::(se-emit 0 %poke /drum/hall [our.hid %hall] (said:hall our.hid %drum now.hid eny.hid tac))
::
++  se-text                                           ::  return text
  |=  txt/tape
  ^+  +>
  ?.  ((sane %t) (crip txt))  :: XX upstream validation
    ~&  bad-text+<`*`txt>
    +>
  ?.  se-ably  (se-hall [%leaf txt]~)
  (se-blit %out (tuba txt))
::
++  se-poke                                           ::  send a poke
  |=  {gyl/gill:gall par/pear}
  (se-emit [ost.hid %poke (en-gill gyl) gyl par])
::
++  se-peer                                           ::  send a peer
  |=  gyl/gill:gall
  %-  se-emit(fug (~(put by fug) gyl ~))
  [ost.hid %peer (en-gill gyl) gyl /sole]
::
++  se-pull                                           ::  cancel subscription
  |=  gyl/gill:gall
  (se-emit [ost.hid %pull (en-gill gyl) gyl ~])
::
++  se-tame                                           ::  switch connection
  |=  gyl/gill:gall
  ^+  ta
  ~(. ta gyl (need (~(got by fug) gyl)))
::
++  se-diff                                           ::  receive results
  |=  {gyl/gill:gall fec/sole-effect}
  ^+  +>
  ta-abet:(ta-fec:(se-tame gyl) fec)
::
++  ta                                                ::  per target
  |_  {gyl/gill:gall target}                         ::  app and state
  ++  ta-abet                                         ::  resolve
    ^+  ..ta
    ..ta(fug (~(put by fug) gyl ``target`+<+))
  ::
  ++  ta-poke  |=(a/pear +>(..ta (se-poke gyl a)))    ::  poke gyl
  ::
  ++  ta-act                                          ::  send action
    |=  act/sole-action
    ^+  +>
    (ta-poke %sole-action act)
  ::
  ++  ta-aro                                          ::  hear arrow
    |=  key/?($d $l $r $u)
    ^+  +>
    =.  ris  ~
    ?-  key
      $d  ?.  =(num.hit pos.hit)
            (ta-mov +(pos.hit))
          ?:  =(0 (lent buf.say.inp))
            ta-bel
          (ta-hom:ta-nex %set ~)
      $l  ?:  =(0 pos.inp)  ta-bel
          +>(pos.inp (dec pos.inp))
      $r  ?:  =((lent buf.say.inp) pos.inp)
            ta-bel
          +>(pos.inp +(pos.inp))
      $u  ?:(=(0 pos.hit) ta-bel (ta-mov (dec pos.hit)))
    ==
  ::
  ++  ta-bel                                          ::  beep
    .(..ta (se-blit %bel ~), q.blt ~)                 ::  forget belt
  ::
  ++  ta-belt                                         ::  handle input
    |=  bet/dill-belt:dill
    ^+  +>
    ?<  ?=({?($cru $hey $rez $yow) *} bet)            ::  target-specific
    =.  blt  [q.blt `bet]                             ::  remember belt
    ?-  bet
      {$aro *}  (ta-aro p.bet)
      {$bac *}  ta-bac
      {$ctl *}  (ta-ctl p.bet)
      {$del *}  ta-del
      {$met *}  (ta-met p.bet)
      {$ret *}  ta-ret
      {$txt *}  (ta-txt p.bet)
    ==
  ::
  ++  ta-det                                          ::  send edit
    |=  ted/sole-edit
    ^+  +>
    (ta-act %det [[his.ven.say.inp own.ven.say.inp] (sham buf.say.inp) ted])
  ::
  ++  ta-bac                                          ::  hear backspace
    ^+  .
    ?^  ris
      ?:  =(~ str.u.ris)
        ta-bel
      .(str.u.ris (scag (dec (lent str.u.ris)) str.u.ris))
    ?:  =(0 pos.inp)
      ?~  buf.say.inp
        (ta-act %clr ~)
      ta-bel
    (ta-hom %del (dec pos.inp))
  ::
  ++  ta-ctl                                          ::  hear control
    |=  key/@ud
    ^+  +>
    =.  ris  ?.(?=(?($g $r) key) ~ ris)
    ?+    key    ta-bel
        $a  +>(pos.inp 0)
        $b  (ta-aro %l)
        $c  ta-bel
        $d  ?^  buf.say.inp
              ta-del
            ?:  (~(has in (deft-fish our.hid)) gyl)
              +>(..ta (se-blit qit+~))                ::  quit pier
            +>(..ta (se-klin gyl))                    ::  unlink app
        $e  +>(pos.inp (lent buf.say.inp))
        $f  (ta-aro %r)
        $g  ?~  ris  ta-bel
            (ta-hom(pos.hit num.hit, ris ~) [%set ~])
        $k  =+  len=(lent buf.say.inp)
            ?:  =(pos.inp len)
              ta-bel
            (ta-kil %r [pos.inp (sub len pos.inp)])
        $l  +>(..ta (se-blit %clr ~))
        $n  (ta-aro %d)
        $p  (ta-aro %u)
        $r  ?~  ris
              +>(ris `[pos.hit ~])
            ?:  =(0 pos.u.ris)
              ta-bel
            (ta-ser ~)
        $t  =+  len=(lent buf.say.inp)
            ?:  |(=(0 pos.inp) (lth len 2))
              ta-bel
            =+  sop=(sub pos.inp ?:(=(len pos.inp) 2 1))
            (ta-hom (rep:edit [sop 2] (flop (swag [sop 2] buf.say.inp))))
        $u  ?:  =(0 pos.inp)
              ta-bel
            (ta-kil %l [0 pos.inp])
        $v  ta-bel
        $w  ?:  =(0 pos.inp)
              ta-bel
            =+  sop=(ta-pos %l %ace pos.inp)
            (ta-kil %l [(sub pos.inp sop) sop])
        $x  +>(..ta se-anon)
        $y  ?:  =(0 num.kil)
              ta-bel
            (ta-hom (cat:edit pos.inp ta-yan))
    ==
  ::
  ++  ta-del                                          ::  hear delete
    ^+  .
    ?:  =((lent buf.say.inp) pos.inp)
      ta-bel
    (ta-hom %del pos.inp)
  ::
  ++  ta-erl                                          ::  hear local error
    |=  pos/@ud
    ta-bel(pos.inp (min pos (lent buf.say.inp)))
  ::
  ++  ta-err                                          ::  hear remote error
    |=  pos/@ud
    (ta-erl (~(transpose sole say.inp) pos))
  ::
  ++  ta-fec                                          ::  apply effect
    |=  fec/sole-effect
    ^+  +>
    ?-  fec
      {$bel *}  ta-bel
      {$blk *}  +>
      {$clr *}  +>(..ta (se-blit fec))
      {$det *}  (ta-got +.fec)
      {$err *}  (ta-err p.fec)
      {$klr *}  +>(..ta (se-blit %klr (make:klr p.fec)))
      {$mor *}  |-  ^+  +>.^$
                ?~  p.fec  +>.^$
                $(p.fec t.p.fec, +>.^$ ^$(fec i.p.fec))
      {$nex *}  ta-nex
      {$pro *}  (ta-pro +.fec)
      {$tan *}  +>(..ta (se-dump p.fec))
      {$sag *}  +>(..ta (se-blit fec))
      {$sav *}  +>(..ta (se-blit fec))
      {$txt *}  +>(..ta (se-text p.fec))
      {$url *}  +>(..ta (se-blit fec))
    ==
  ::
  ++  ta-dog                                          ::  change cursor
    |=  ted/sole-edit
    %_    +>
        pos.inp
      =+  len=(lent buf.say.inp)
      %+  min  len
      |-  ^-  @ud
      ?-  ted
        {$del *}  ?:((gth pos.inp p.ted) (dec pos.inp) pos.inp)
        {$ins *}  ?:((gte pos.inp p.ted) +(pos.inp) pos.inp)
        {$mor *}  |-  ^-  @ud
                  ?~  p.ted  pos.inp
                  $(p.ted t.p.ted, pos.inp ^$(ted i.p.ted))
        {$nop *}  pos.inp
        {$set *}  len
      ==
    ==
  ::
  ++  ta-off                                          ::  reset buffer offset
    |=  ted/sole-edit
    =?  off  (any:edit ted |=(a/sole-edit ?=($set -.a)))  0
    +>
  ::
  ++  ta-got                                          ::  apply change
    |=  cal/sole-change
    =^  ted  say.inp  (~(receive sole say.inp) cal)
    (ta-dog:(ta-off ted.cal) ted)
  ::
  ++  ta-hom                                          ::  local edit
    |=  ted/sole-edit
    ^+  +>
    =.  +>  (ta-det:(ta-off ted) ted)
    (ta-dog(say.inp (~(commit sole say.inp) ted)) ted)
  ::
  ++  ta-jump                                         ::  buffer pos
    |=  {dir/?($l $r) til/?($ace $edg $wrd) pos/@ud}
    ^-  @ud
    %-  ?:(?=($l dir) sub add)
    [pos (ta-pos dir til pos)]
  ::
  ++  ta-kil                                          ::  kill selection
    |=  {dir/?($l $r) sel/{@ @}}
    ^+  +>
    =+  buf=(swag sel buf.say.inp)
    %.  (cut:edit sel)
    %=  ta-hom
        kil
      ?.  ?&  ?=(^ old.kil)
              ?=(^ p.blt)
              ?|  ?=({$ctl ?($k $u $w)} u.p.blt)
                  ?=({$met ?($d $bac)} u.p.blt)
          ==  ==
        %=  kil                                       ::  prepend
          num  +(num.kil)
          pos  +(num.kil)
          old  (scag max.kil `(list (list @c))`[buf old.kil])
        ==
      %=  kil                                         ::  cumulative yanks
        pos  num.kil
        old  :_  t.old.kil
             ?-  dir
               $l  (welp buf i.old.kil)
               $r  (welp i.old.kil buf)
      ==     ==
    ==
  ::
  ++  ta-met                                          ::  meta key
    |=  key/@ud
    ^+  +>
    =.  ris  ~
    ?+    key    ta-bel
      $dot  ?.  &(?=(^ old.hit) ?=(^ i.old.hit))      ::  last "arg" from hist
              ta-bel
            =+  old=`(list @c)`i.old.hit
            =+  sop=(ta-jump(buf.say.inp old) %l %ace (lent old))
            (ta-hom (cat:edit pos.inp (slag sop old)))
            ::
      $bac  ?:  =(0 pos.inp)                          ::  kill left-word
              ta-bel
            =+  sop=(ta-pos %l %edg pos.inp)
            (ta-kil %l [(sub pos.inp sop) sop])
            ::
      $b    ?:  =(0 pos.inp)                          ::  jump left-word
              ta-bel
            +>(pos.inp (ta-jump %l %edg pos.inp))
            ::
      $c    ?:  =(pos.inp (lent buf.say.inp))         ::  capitalize
              ta-bel
            =+  sop=(ta-jump %r %wrd pos.inp)
            %-  ta-hom(pos.inp (ta-jump %r %edg sop))
            %+  rep:edit  [sop 1]
            ^-  (list @c)  ^-  (list @)               :: XX unicode
            (cuss `tape``(list @)`(swag [sop 1] buf.say.inp))
            ::
      $d    ?:  =(pos.inp (lent buf.say.inp))         ::  kill right-word
              ta-bel
            (ta-kil %r [pos.inp (ta-pos %r %edg pos.inp)])
            ::
      $f    ?:  =(pos.inp (lent buf.say.inp))         ::  jump right-word
              ta-bel
            +>(pos.inp (ta-jump %r %edg pos.inp))
            ::
      $r    %-  ta-hom(lay.hit (~(put by lay.hit) pos.hit ~))
            :-  %set                                  ::  revert hist edit
            ?:  =(pos.hit num.hit)  ~
            (snag (sub num.hit +(pos.hit)) old.hit)
            ::
      $t    =+  a=(ta-jump %r %edg pos.inp)           ::  transpose words
            =+  b=(ta-jump %l %edg a)
            =+  c=(ta-jump %l %edg b)
            ?:  =(b c)
              ta-bel
            =+  next=[b (sub a b)]
            =+  prev=[c (ta-pos %r %edg c)]
            %-  ta-hom(pos.inp a)
            :~  %mor
                (rep:edit next (swag prev buf.say.inp))
                (rep:edit prev (swag next buf.say.inp))
            ==
            ::
      ?($u $l)                                        ::  upper/lower case
            ?:  =(pos.inp (lent buf.say.inp))
              ta-bel
            =+  case=?:(?=($u key) cuss cass)
            =+  sop=(ta-jump %r %wrd pos.inp)
            =+  sel=[sop (ta-pos %r %edg sop)]
            %-  ta-hom
            %+  rep:edit  sel
            ^-  (list @c)  ^-  (list @)               :: XX unicode
            (case `tape``(list @)`(swag sel buf.say.inp))
            ::
      $y    ?.  ?&  ?=(^ old.kil)                     ::  rotate & yank
                    ?=(^ p.blt)
                    ?|  ?=({$ctl $y} u.p.blt)
                        ?=({$met $y} u.p.blt)
                ==  ==
              ta-bel
            =+  las=(lent ta-yan)
            =.  pos.kil  ?:(=(1 pos.kil) num.kil (dec pos.kil))
            (ta-hom (rep:edit [(sub pos.inp las) las] ta-yan))
    ==
  ::
  ++  ta-mov                                          ::  move in history
    |=  sop/@ud
    ^+  +>
    ?:  =(sop pos.hit)  +>
    %-  %=  ta-hom
          pos.hit  sop
          lay.hit  (~(put by lay.hit) pos.hit buf.say.inp)
        ==
    :-  %set
    %.  (~(get by lay.hit) sop)
    (bond |.((snag (sub num.hit +(sop)) old.hit)))
  ::
  ++  ta-nex                                          ::  advance history
    ^+  .
    =.  ris  ~
    =.  lay.hit  ~
    ?:  ?|  ?=(~ buf.say.inp)
            &(?=(^ old.hit) =(buf.say.inp i.old.hit))
        ==
      .(pos.hit num.hit)
    %_  .
      num.hit  +(num.hit)
      pos.hit  +(num.hit)
      old.hit  [buf.say.inp old.hit]
    ==
  ::
  ++  ta-pos                                          ::  buffer pos offset
    |=  {dir/?($l $r) til/?($ace $edg $wrd) pos/@ud}
    ^-  @ud
    %-  ?-  til  $ace  ace:offset
                 $edg  edg:offset
                 $wrd  wrd:offset
        ==
    ?-  dir  $l  (flop (scag pos buf.say.inp))
             $r  (slag pos buf.say.inp)
    ==
  ::
  ++  ta-pro                                          ::  set prompt
    |=  pom/sole-prompt
    %_    +>
        pom
      %_    pom
          cad
        ;:  welp
          ?.  ?=($earl (clan:title p.gyl))
            (cite:title p.gyl)
          (scow %p p.gyl)
        ::
          ":"
          (trip q.gyl)
          cad.pom
        ==
      ==
    ==
  ::
  ++  ta-ret                                          ::  hear return
    (ta-act %ret ~)
  ::
  ++  ta-ser                                          ::  reverse search
    |=  ext/(list @c)
    ^+  +>
    ?:  |(?=(~ ris) =(0 pos.u.ris))
      ta-bel
    =+  sop=?~(ext (dec pos.u.ris) pos.u.ris)
    =+  tot=(weld str.u.ris ext)
    =+  dol=(slag (sub num.hit sop) old.hit)
    =/  sup
        |-  ^-  (unit @ud)
        ?~  dol  ~
        ?^  (find tot i.dol)
          `sop
        $(sop (dec sop), dol t.dol)
    ?~  sup  ta-bel
    (ta-mov(str.u.ris tot, pos.u.ris u.sup) (dec u.sup))
  ::
  ++  ta-txt                                          ::  hear text
    |=  txt/(list @c)
    ^+  +>
    ?^  ris
      (ta-ser txt)
    (ta-hom (cat:edit pos.inp txt))
  ::
  ++  ta-vew                                          ::  computed prompt
    ^-  {pom/stub lin/(pair @ud (list @c))}
    =;  vew/(pair (list @c) styx)
      [(make:klr q.vew) pos.inp p.vew]
    ?:  vis.pom
      :-  buf.say.inp                                 ::  default prompt
      ?~  ris
        cad.pom
      :(welp "(reverse-i-search)'" (tufa str.u.ris) "': ")
    :-  (reap (lent buf.say.inp) `@c`'*')             ::  hidden input
    %+  welp
      cad.pom
    ?~  buf.say.inp  ~
    :(welp "<" (scow %p (end 4 1 (sham buf.say.inp))) "> ")
  ::
  ++  ta-yan                                          ::  yank
    (snag (sub num.kil pos.kil) old.kil)
  --
++  edit                                              ::  produce sole-edits
  |%
  ++  cat                                             ::  mass insert
    |=  {pos/@ud txt/(list @c)}
    ^-  sole-edit
    :-  %mor
    |-  ^-  (list sole-edit)
    ?~  txt  ~
    [[%ins pos i.txt] $(pos +(pos), txt t.txt)]
  ::
  ++  cut                                             ::  mass delete
    |=  {pos/@ud num/@ud}
    ^-  sole-edit
    :-  %mor
    |-  ^-  (list sole-edit)
    ?:  =(0 num)  ~
    [[%del pos] $(num (dec num))]
  ::
  ++  rep                                             ::  mass replace
    |=  {{pos/@ud num/@ud} txt/(list @c)}
    ^-  sole-edit
    :~  %mor
        (cut pos num)
        (cat pos txt)
    ==
  ++  any                                             ::  matches?
    |=  {a/sole-edit b/$-(sole-edit ?)}
    ^-  ?
    ?.  ?=($mor -.a)  (b a)
    (lien p.a |=(c/sole-edit ^$(a c)))
  --
++  offset                                            ::  calculate offsets
  |%
  ++  alnm                                            ::  alpha-numeric
    |=  a/@  ^-  ?
    ?|  &((gte a '0') (lte a '9'))
        &((gte a 'A') (lte a 'Z'))
        &((gte a 'a') (lte a 'z'))
    ==
  ::
  ++  ace                                             ::  next whitespace
    |=  a/(list @)
    =|  {b/_| i/@ud}
    |-  ^-  @ud
    ?~  a  i
    =/  c  !=(32 i.a)
    =.  b  |(b c)
    ?:  &(b !|(=(0 i) c))  i
    $(i +(i), a t.a)
  ::
  ++  edg                                             ::  next word boundary
    |=  a/(list @)
    =|  {b/_| i/@ud}
    |-  ^-  @ud
    ?~  a  i
    =/  c  (alnm i.a)
    =.  b  |(b c)
    ?:  &(b !|(=(0 i) c))  i
    $(i +(i), a t.a)
  ::
  ++  wrd                                             ::  next or current word
    |=  a/(list @)
    =|  i/@ud
    |-  ^-  @ud
    ?:  |(?=(~ a) (alnm i.a))  i
    $(i +(i), a t.a)
  --
::
++  klr                                               ::  styx/stub engine
  =,  dill
  |%
  ++  make                                            ::  stub from styx
    |=  a/styx  ^-  stub
    =|  b/stye
    %+  reel
    |-  ^-  stub
    %-  zing  %+  turn  a
    |=  a/$@(@t (pair styl styx))
    ?@  a  [b (tuba (trip a))]~
    ^$(a q.a, b (styd p.a b))
    ::
    |=  {a/(pair stye (list @c)) b/stub}
    ?~  b  [a ~]
    ?.  =(p.a p.i.b)  [a b]
    [[p.a (weld q.a q.i.b)] t.b]
  ::
  ++  styd                                            ::  stye from styl
    |=  {a/styl b/stye}  ^+  b                        ::  with inheritance
    :+  ?~  p.a  p.b
        ?~  u.p.a  ~
        (~(put in p.b) u.p.a)
     (fall p.q.a p.q.b)
     (fall q.q.a q.q.b)
  ::
  ++  lent-stye
    |=  a/stub  ^-  @
    (roll (lnts-stye a) add)
  ::
  ++  lent-char
    |=  a/stub  ^-  @
    (roll (lnts-char a) add)
  ::
  ++  lnts-stye                                       ::  stub pair head lengths
    |=  a/stub  ^-  (list @)
    %+  turn  a
    |=  a/(pair stye (list @c))
    ;:  add                        ::  presumes impl of cvrt:ansi in %dill
        (mul 5 2)                  ::  bg
        (mul 5 2)                  ::  fg
        =+  b=~(wyt in p.p.a)      ::  effect
        ?:(=(0 b) 0 (mul 4 +(b)))
    ==
  ::
  ++  lnts-char                                       ::  stub pair tail lengths
    |=  a/stub  ^-  (list @)
    %+  turn  a
    |=  a/(pair stye (list @c))
    (lent q.a)
  ::
  ++  brek                                            ::  index + incl-len of
    |=  {a/@ b/(list @)}                              ::  stub pair w/ idx a
    =|  {c/@ i/@}
    |-  ^-  (unit (pair @ @))
    ?~  b  ~
    =.  c  (add c i.b)
    ?:  (gte c a)
      `[i c]
    $(i +(i), b t.b)
  ::
  ++  slag                                            ::  slag stub, keep stye
    |=  {a/@ b/stub}
    ^-  stub
    =+  c=(lnts-char b)
    =+  i=(brek a c)
    ?~  i  b
    =+  r=(^slag +(p.u.i) b)
    ?:  =(a q.u.i)
      r
    =+  n=(snag p.u.i b)
    :_  r  :-  p.n
    (^slag (sub (snag p.u.i c) (sub q.u.i a)) q.n)
  ::
  ++  scag                                            ::  scag stub, keep stye
    |=  {a/@ b/stub}
    ^-  stub
    =+  c=(lnts-char b)
    =+  i=(brek a c)
    ?~  i  b
    ?:  =(a q.u.i)
      (^scag +(p.u.i) b)
    %+  welp
      (^scag p.u.i b)
    =+  n=(snag p.u.i b)
    :_  ~  :-  p.n
    (^scag (sub (snag p.u.i c) (sub q.u.i a)) q.n)
  ::
  ++  swag                                            ::  swag stub, keep stye
    |=  {{a/@ b/@} c/stub}
    (scag b (slag a c))
  --
--<|MERGE_RESOLUTION|>--- conflicted
+++ resolved
@@ -79,33 +79,21 @@
   =+  myr=(clan:title our)
   ::
   ?:  ?=($pawn myr)
-<<<<<<< HEAD
     :~  ::[%home %lens]
         ::[%base %hall]
         ::[%base %talk]
         [%base %dojo]
         [%base %ping]
         ::[%base %modulo]
+        ::[%home %launch]
+        ::[%home %chat]
+        ::[%home %publish]
+        ::[%home %clock]
+        ::[%home %weather]
     ==
   :~  ::[%home %lens]
       ::[%home %acme]
       ::[%home %dns]
-=======
-  :~  [%home %lens]
-      [%base %hall]
-      [%base %talk]
-      [%base %dojo]
-      [%base %modulo]
-      [%home %launch]
-      [%home %chat]
-      [%home %publish]
-      [%home %clock]
-      [%home %weather]
-  ==
-  :~  [%home %lens]
-      [%home %acme]
-      [%home %dns]
->>>>>>> da287907
       [%home %dojo]
       [%home %ping]
       ::[%home %hall]
