/-  *sole
/+  sole
|%
+$  any-state
  $%  state-4
      state-3
      state-2
  ==
+$  state    state-4
+$  state-4  [%4 pith-4]
+$  state-3  [%3 pith-3]
+$  state-2  [%2 pith-2]
::
+$  pith-4
  $:  eel=(set gill:gall)                               ::  connect to
      bin=(map bone source)                             ::  terminals
  ==                                                    ::
::
++  pith-3                                              ::
  $:  eel=(set gill:gall)                               ::  connect to
      ray=(map dude:gall desk)                          ::
      fur=(map dude:gall (unit *))                      ::  servers
      bin=(map bone source)                             ::  terminals
  ==                                                    ::
::                                                      ::
++  pith-2                                              ::
  $:  eel=(set gill:gall)                               ::  connect to
      ray=(set well:gall)                               ::
      fur=(map dude:gall (unit *))                      ::  servers
      bin=(map bone source)                             ::  terminals
  ==                                                    ::
::                                                      ::
++  kill                                                ::  kill ring
  $:  pos=@ud                                           ::  ring position
      num=@ud                                           ::  number of entries
      max=_60                                           ::  max entries
      old=(list (list @c))                              ::  entries proper
  ==                                                    ::
++  source                                              ::  input device
  $:  edg=_80                                           ::  terminal columns
      off=@ud                                           ::  window offset
      kil=kill                                          ::  kill buffer
      inx=@ud                                           ::  ring index
      fug=(map gill:gall (unit target))                 ::  connections
      mir=(pair @ud stub)                               ::  mirrored terminal
  ==                                                    ::
++  history                                             ::  past input
  $:  pos=@ud                                           ::  input position
      num=@ud                                           ::  number of entries
      lay=(map @ud (list @c))                           ::  editing overlay
      old=(list (list @c))                              ::  entries proper
  ==                                                    ::
++  search                                              ::  reverse-i-search
  $:  pos=@ud                                           ::  search position
      str=(list @c)                                     ::  search string
  ==                                                    ::
++  target                                              ::  application target
  $:  $=  blt                                           ::  curr & prev belts
        %+  pair
          (unit dill-belt:dill)
        (unit dill-belt:dill)
      ris=(unit search)                                 ::  reverse-i-search
      hit=history                                       ::  all past input
      pom=sole-prompt                                   ::  static prompt
      inp=sole-command                                  ::  input state
  ==                                                    ::
--
::                                                      ::  ::
::::                                                    ::  ::
  ::                                                    ::  ::
|%
<<<<<<< HEAD
=======
++  deft-apes                                           ::  default servers
  |=  [our=ship lit=?]
  %-  ~(gas in *(set well:gall))
  ^-  (list well:gall)
  ::  boot all default apps off the home desk
  ::
  =-  (turn - |=(a=term home+a))
  ^-  (list term)
  %+  welp
    :~  %dojo
        %spider
        %eth-watcher
        %azimuth-tracker
        %ping
        %goad
        %lens
    ==
  ?:  lit
    ~
  :~  %acme
      %clock
      %dojo
      %launch
      %publish
      %weather
      %group-store
      %group-pull-hook
      %group-push-hook
      %invite-store
      %invite-hook
      %chat-store
      %chat-hook
      %chat-view
      %chat-cli
      %herm
      %contact-store
      %contact-push-hook
      %contact-pull-hook
      %metadata-store
      %s3-store
      %file-server
      %glob
      %graph-store
      %graph-pull-hook
      %graph-push-hook
      %hark-store
      %hark-graph-hook
      %hark-group-hook
      %hark-chat-hook
      %observe-hook
      %metadata-push-hook
      %metadata-pull-hook
      %group-view
      %settings-store
      %dm-hook
      %notify
  ==
::
++  deft-fish                                           ::  default connects
  |=  our=ship
  %-  ~(gas in *(set gill:gall))
  ^-  (list gill:gall)
  [[our %dojo] [our %chat-cli]~]
::
>>>>>>> 3fc5db75
++  en-gill                                           ::  gill to wire
  |=  gyl=gill:gall
  ^-  wire
  [%drum %phat (scot %p p.gyl) q.gyl ~]
::
++  de-gill                                           ::  gill from wire
  |=  way=wire  ^-  gill:gall
  ?>(?=([@ @ ~] way) [(slav %p i.way) i.t.way])
--
::  TODO: remove .ost
::
|=  [hid=bowl:gall state]
=*  sat  +<+
=/  ost  0
=+  (~(gut by bin) ost *source)
=*  dev  -
=|  moz=(list card:agent:gall)
=|  biz=(list dill-blit:dill)
|%
++  this  .
+$  state      ^state      ::  proxy
+$  any-state  ^any-state  ::  proxy
++  on-init  se-abet
++  diff-sole-effect-phat                             ::  app event
  |=  [way=wire fec=sole-effect]
  =<  se-abet  =<  se-view
  =+  gyl=(de-gill way)
  ?:  (se-aint gyl)  +>.$
  (se-diff gyl fec)
::
++  peer                                              ::
  |=  pax=path
  ~|  [%drum-unauthorized our+our.hid src+src.hid]    ::  ourself
  ?>  (team:title our.hid src.hid)                    ::  or our own moon
  =<  se-abet  =<  se-view
  (se-text "[{<src.hid>}, driving {<our.hid>}]")
::
++  poke-dill-belt                                    ::  terminal event
  |=  bet=dill-belt:dill
  =<  se-abet  =<  se-view
  (se-belt bet)
::
++  poke-dill-blit                                    ::  terminal output
  |=  bit=dill-blit:dill
  se-abet:(se-blit-sys bit)
::
++  poke-link                                         ::  connect app
  |=  gyl=gill:gall
  =<  se-abet  =<  se-view
  (se-link gyl)
::
++  poke-unlink                                       ::  disconnect app
  |=  gyl=gill:gall
  =<  se-abet  =<  se-view
  (se-drop:(se-pull gyl) & gyl)
::
++  poke-exit                                         ::  shutdown
  |=  ~
  se-abet:(se-blit-sys `dill-blit:dill`[%qit ~])
::
++  poke-put                                          ::  write file
  |=  [pax=path txt=@]
  se-abet:(se-blit-sys [%sav pax txt])                ::
::
++  poke
  |=  [=mark =vase]
  ?+  mark  ~|([%poke-drum-bad-mark mark] !!)
    %drum-dill-belt      =;(f (f !<(_+<.f vase)) poke-dill-belt)
    %drum-dill-blit      =;(f (f !<(_+<.f vase)) poke-dill-blit)
    %drum-exit           =;(f (f !<(_+<.f vase)) poke-exit)
    %drum-link           =;(f (f !<(_+<.f vase)) poke-link)
    %drum-put            =;(f (f !<(_+<.f vase)) poke-put)
    %drum-unlink         =;(f (f !<(_+<.f vase)) poke-unlink)
  ==
::
++  on-load
  |=  [hood-version=@ud old=any-state]
  =<  se-abet  =<  se-view
  =?  old  ?=(%2 -.old)  [%4 [eel bin]:old]
  =?  old  ?=(%3 -.old)  [%4 [eel bin]:old]
  ::
  ?>  ?=(%4 -.old)
  =.  sat  old
  =.  dev  (~(gut by bin) ost *source)
<<<<<<< HEAD
=======
  =?  ..on-load  (lte hood-version %4)
    ~>  %slog.0^leaf+"drum: starting os1 agents"
    =>  (se-born | %home %s3-store)
    =>  (se-born | %home %contact-view)
    =>  (se-born | %home %contact-hook)
    =>  (se-born | %home %contact-store)
    =>  (se-born | %home %metadata-hook)
    =>  (se-born | %home %metadata-store)
    =>  (se-born | %home %goad)
    ~>  %slog.0^leaf+"drum: resubscribing to %dojo and %chat-cli"
    =>  (se-drop:(se-pull our.hid %dojo) | our.hid %dojo)
    (se-drop:(se-pull our.hid %chat-cli) | our.hid %chat-cli)
  =?  ..on-load  (lte hood-version %5)
    (se-born | %home %file-server)
  =?  ..on-load  (lte hood-version %7)
    (se-born | %home %glob)
  =?  ..on-load  (lte hood-version %8)
    =>  (se-born | %home %group-push-hook)
    (se-born | %home %group-pull-hook)
  =?  ..on-load  (lte hood-version %9)
    (se-born | %home %graph-store)
  =?  ..on-load  (lte hood-version %10)
    =>  (se-born | %home %graph-push-hook)
    (se-born | %home %graph-pull-hook)
  =?  ..on-load  (lte hood-version %11)
    =>  (se-born | %home %hark-graph-hook)
    =>  (se-born | %home %hark-group-hook)
    =>  (se-born | %home %hark-chat-hook)
    =>  (se-born | %home %hark-store)
    =>  (se-born | %home %observe-hook)
    =>  (se-born | %home %metadata-pull-hook)
    =>  (se-born | %home %metadata-push-hook)
    (se-born | %home %herm)
  =?  ..on-load  (lte hood-version %12)
    =>  (se-born | %home %contact-push-hook)
    =>  (se-born | %home %contact-pull-hook)
    =>  (se-born | %home %settings-store)
    (se-born | %home %group-view)
  =?  ..on-load  (lte hood-version %13)
    (se-born | %home %dm-hook)
  =?  ..on-load  (lte hood-version %15)
    (se-born | %home %notify)
>>>>>>> 3fc5db75
  ..on-load
::
++  reap-phat                                         ::  ack connect
  |=  [way=wire saw=(unit tang)]
  =<  se-abet  =<  se-view
  =+  gyl=(de-gill way)
  ?~  saw
    (se-join gyl)
  ::  Don't print stack trace because we probably just crashed to
  ::  indicate we don't connect to the console.
  ::
  (se-drop & gyl)
::
++  take-coup-phat                                    ::  ack poke
  |=  [way=wire saw=(unit tang)]
  =<  se-abet  =<  se-view
  ?~  saw  +>
  =+  gyl=(de-gill way)
  ?:  (se-aint gyl)  +>.$
  %-  se-dump:(se-drop:(se-pull gyl) & gyl)
  :_  u.saw
  >[%drum-coup-fail src.hid gyl]<
::
++  take-agent
  |=  [=wire =sign:agent:gall]
  ?+    wire  ~|([%drum-bad-take-agent wire -.sign] !!)
      [%phat *]
    ?-  -.sign
        %poke-ack   (take-coup-phat t.wire p.sign)
        %watch-ack  (reap-phat t.wire p.sign)
        %kick       (quit-phat t.wire)
        %fact
      %+  diff-sole-effect-phat  t.wire
      ?>  ?=(%sole-effect p.cage.sign)
      !<(sole-effect q.cage.sign)
   ==
 ==
::
++  quit-phat                                         ::
  |=  way=wire
  =<  se-abet  =<  se-view
  =+  gyl=(de-gill way)
  ~&  [%drum-quit src.hid gyl]
  (se-drop %| gyl)
::                                                    ::  ::
::::                                                  ::  ::
  ::                                                  ::  ::
++  se-abet                                           ::  resolve
  ^-  (quip card:agent:gall state)
  =.  .  se-subze:se-adze
  :_  sat(bin (~(put by bin) ost dev))
  ^-  (list card:agent:gall)
  ?~  biz  (flop moz)
  :_  (flop moz)
  =/  =dill-blit:dill  ?~(t.biz i.biz [%mor (flop biz)])
  [%give %fact ~[/drum] %dill-blit !>(dill-blit)]
::
++  se-adze                                           ::  update connections
  ^+  .
  %+  roll
    %+  sort
      ~(tap in eel)
    |=  [[@ a=term] [@ b=term]]
    ?:  =(a %dojo)  %.n
    ?:  =(b %dojo)  %.y
    (aor a b)
  =<  .(con +>)
  |:  $:,[gil=gill:gall con=_.]  ^+  con
  =.  +>.$  con
  ?:  (~(has by fug) gil)
    +>.$
  (se-peer gil)
::
++  se-subze                                          ::  downdate connections
  =<  .(dev (~(got by bin) ost))
  =.  bin  (~(put by bin) ost dev)
  ^+  .
  %-  ~(rep by bin)
  =<  .(con +>)
  |:  $:,[[ost=bone dev=source] con=_.]  ^+  con
  =+  xeno=se-subze-local:%_(con ost ost, dev dev)
  xeno(ost ost.con, dev dev.con, bin (~(put by bin) ost dev.xeno))
::
++  se-subze-local
  ^+  .
  %-  ~(rep by fug)
  =<  .(con +>)
  |:  $:,[[gil=gill:gall *] con=_.]  ^+  con
  =.  +>.$  con
  ?:  (~(has in eel) gil)
    +>.$
  (se-nuke gil)
::
++  se-aint                                           ::  ignore result
  |=  gyl=gill:gall
  ^-  ?
  ?.  (~(has by bin) ost)  &
  =+  gyr=(~(get by fug) gyl)
  |(?=(~ gyr) ?=(~ u.gyr))
::
++  se-alas                                           ::  recalculate index
  |=  gyl=gill:gall
  =+  [xin=0 wag=se-amor]
  |-  ^+  +>.^$
  ?~  wag  +>.^$(inx 0)
  ?:  =(i.wag gyl)  +>.^$(inx xin)
  $(wag t.wag, xin +(xin))
::
++  se-amor                                           ::  live targets
  ^-  (list gill:gall)
  %+  skim  ~(tap in eel)
  |=(a=gill:gall ?=([~ ~ *] (~(get by fug) a)))
::
++  se-anon                                           ::  rotate index
  =+  wag=se-amor
  ?~  wag  +
  ::  ~&  [%se-anon inx+inx wag+wag nex+(mod +(inx) (lent se-amor))]
  +(off 0, inx (mod +(inx) (lent wag)))
::
++  se-agon                                           ::  current gill
  ^-  (unit gill:gall)
  =+  wag=se-amor
  ?~  wag  ~
  ~|  [inx=inx wag=wag fug=fug eel=eel]
  `(snag inx `(list gill:gall)`wag)
::
++  se-belt                                           ::  handle input
  |=  bet=dill-belt:dill
  ^+  +>
  ?:  ?=([?(%cru %hey %rez %yow) *] bet)              ::  target-agnostic
    ?-  bet
      [%cru *]  (se-dump:(se-text (trip p.bet)) q.bet)
      [%hey *]  +>(mir [0 ~])                         ::  refresh
      [%rez *]  +>(edg (dec p.bet))                   ::  resize window
      [%yow *]  ~&([%no-yow -.bet] +>)
    ==
  =+  gul=se-agon
  ?:  |(?=(~ gul) (se-aint u.gul))
    (se-blit %bel ~)
  ta-abet:(ta-belt:(se-tame u.gul) bet)
::
++  se-drop                                           ::  disconnect
  |=  [pej=? gyl=gill:gall]
  ^+  +>
  =+  lag=se-agon
  ?.  (~(has by fug) gyl)  +>.$
  =.  fug  (~(del by fug) gyl)
  =.  eel  ?.(pej eel (~(del in eel) gyl))
  =.  +>.$  ?.  &(?=(^ lag) !=(gyl u.lag))
              +>.$(inx 0)
            (se-alas u.lag)
  =.  +>.$  (se-text "[unlinked from {<gyl>}]")
  ?:  =(gyl [our.hid %dojo])                          ::  undead dojo
    (se-link gyl)
  +>.$
::
++  se-tab                                            ::  print tab completions
  |=  tl=(list [=cord =tank])
  ^+  +>
  =/  lots  (gth (lent tl) 10)
  =/  long
    ?:  lots
      0
    (roll (turn tl |=([=term *] (met 3 term))) max)
  %-  se-dump
  %-  flop
  ^-  (list tank)
  :-  leaf+"-----"
  %+  turn  tl
  |=  [=term =type=tank]
  ?:  lots
    leaf+(trip term)
  =/  type-text  ~(ram re type-tank)
  =/  spaces  (trip (fil 3 (sub long (met 3 term)) ' '))
  =/  =tape  "{(trip term)} {spaces} {type-text}"
  ::  If type is too long and not the only result, abbreviate
  ::
  ?:  (gth (lent type-text) edg)
    ?:  ?=([* ~] tl)
      :+  %rose
        ["" "" ""]
      ~[leaf+(trip term) type-tank]
    leaf+(weld (scag (sub edg 3) tape) "...")
  leaf+tape
::
++  se-dump                                           ::  print tanks
  |=  tac=(list tank)
  ^+  +>
  =/  wol=wall
    (zing (turn (flop tac) |=(a=tank (~(win re a) [0 edg]))))
  |-  ^+  +>.^$
  ?~  wol  +>.^$
  ?.  ((sane %t) (crip i.wol))  :: XX upstream validation
    ~&  bad-text+<`*`i.wol>
    $(wol t.wol)
  $(wol t.wol, +>.^$ (se-blit %out (tuba i.wol)))
::
++  se-join                                           ::  confirm connection
  |=  gyl=gill:gall
  ^+  +>
  =.  +>  (se-text "[linked to {<gyl>}]")
  ?>  ?=(~ (~(got by fug) gyl))
  (se-alas(fug (~(put by fug) gyl `*target)) gyl)
::
++  se-nuke                                           ::  teardown connection
  |=  gyl=gill:gall
  ^+  +>
  (se-drop:(se-pull gyl) & gyl)
::
++  se-klin                                           ::  disconnect app
  |=  gyl=gill:gall
  =/  gil=(unit gill:gall)  se-agon
  =.  eel  (~(del in eel) gyl)
  ?~  gil  +>.$
  ?:  =(gyl u.gil)
    +>.$(inx 0)
  (se-alas u.gil)
::
++  se-link                                           ::  connect to app
  |=  gyl=gill:gall
  +>(eel (~(put in eel) gyl))
::
++  se-blit                                           ::  give output
  |=  bil=dill-blit:dill
  +>(biz [bil biz])
::
++  se-blit-sys                                       ::  output to system
  |=  bil=dill-blit:dill  ^+  +>
  (se-emit %give %fact ~[/drum] %dill-blit !>(bil))
::
++  se-show                                           ::  show buffer, raw
  |=  lin=(pair @ud stub)
  ^+  +>
  ?:  =(mir lin)  +>
  =.  +>  ?:(=(p.mir p.lin) +> (se-blit %hop p.lin))
  =.  +>  ?:(=(q.mir q.lin) +> (se-blit %pom q.lin))
  +>(mir lin)
::
++  se-just                                           ::  adjusted buffer
  |=  [pom=stub lin=(pair @ud (list @c))]
  ^+  +>
  =/  pol  (lent-char:klr pom)
  =/  pos  (add pol p.lin)
  ?:  (gte (div (mul pol 100) edg) 35)      :: old style (long prompt)
    =/  off  ?:((lte pos edg) 0 (sub pos edg))
    %+  se-show
      (sub pos off)
    (swag:klr [off edg] (welp pom [*stye q.lin]~))
  =/  end  (sub edg pol)
  =.  off  ?:  (gth p.lin (add end off))
             (sub p.lin end)
           ?:  (lth p.lin off)
             (min p.lin (dec off))
           off
  %+  se-show
    (sub pos off)
  (welp pom [*stye (swag [off end] q.lin)]~)
::
++  se-view                                           ::  flush buffer
  ^+  .
  =+  gul=se-agon
  ?:  |(?=(~ gul) (se-aint u.gul))  +
  (se-just ta-vew:(se-tame u.gul))
::
++  se-emit
  |=  card:agent:gall
  %_(+> moz [+< moz])
::
++  se-text                                           ::  return text
  |=  txt=tape
  ^+  +>
  ?.  ((sane %t) (crip txt))  :: XX upstream validation
    ~&  bad-text+<`*`txt>
    +>
  (se-blit %out (tuba txt))
::
++  se-poke                                           ::  send a poke
  |=  [gyl=gill:gall par=cage]
  (se-emit %pass (en-gill gyl) %agent gyl %poke par)
::
++  se-peer                                           ::  send a peer
  |=  gyl=gill:gall
  ~>  %slog.0^leaf/"drum: link {<[p q]:gyl>}"
  =/  =path  /sole/(cat 3 'drum_' (scot %p our.hid))
  %-  se-emit(fug (~(put by fug) gyl ~))
  [%pass (en-gill gyl) %agent gyl %watch path]
::
++  se-pull                                           ::  cancel subscription
  |=  gyl=gill:gall
  (se-emit %pass (en-gill gyl) %agent gyl %leave ~)
::
++  se-tame                                           ::  switch connection
  |=  gyl=gill:gall
  ^+  ta
  ~(. ta gyl (need (~(got by fug) gyl)))
::
++  se-diff                                           ::  receive results
  |=  [gyl=gill:gall fec=sole-effect]
  ^+  +>
  ta-abet:(ta-fec:(se-tame gyl) fec)
::
++  ta                                                ::  per target
  |_  [gyl=gill:gall target]                         ::  app and state
  ++  ta-abet                                         ::  resolve
    ^+  ..ta
    ..ta(fug (~(put by fug) gyl ``target`+<+))
  ::
  ++  ta-poke  |=(a=cage +>(..ta (se-poke gyl a)))    ::  poke gyl
  ::
  ++  ta-act                                          ::  send action
    |=  act=sole-action
    ^+  +>
    (ta-poke %sole-action !>(act))
  ::
  ++  ta-id  (cat 3 'drum_' (scot %p our.hid))        ::  per-ship duct id
  ::
  ++  ta-aro                                          ::  hear arrow
    |=  key=?(%d %l %r %u)
    ^+  +>
    =.  ris  ~
    ?-  key
      %d  ?.  =(num.hit pos.hit)
            (ta-mov +(pos.hit))
          ?:  =(0 (lent buf.say.inp))
            ta-bel
          (ta-hom:ta-nex %set ~)
      %l  ?:  =(0 pos.inp)  ta-bel
          +>(pos.inp (dec pos.inp))
      %r  ?:  =((lent buf.say.inp) pos.inp)
            ta-bel
          +>(pos.inp +(pos.inp))
      %u  ?:(=(0 pos.hit) ta-bel (ta-mov (dec pos.hit)))
    ==
  ::
  ++  ta-bel                                          ::  beep
    .(..ta (se-blit %bel ~), q.blt ~)                 ::  forget belt
  ::
  ++  ta-belt                                         ::  handle input
    |=  bet=dill-belt:dill
    ^+  +>
    ?<  ?=([?(%cru %hey %rez %yow) *] bet)            ::  target-specific
    =.  blt  [q.blt `bet]                             ::  remember belt
    ?-  bet
      [%aro *]  (ta-aro p.bet)
      [%bac *]  ta-bac
      [%ctl *]  (ta-ctl p.bet)
      [%del *]  ta-del
      [%met *]  (ta-met p.bet)
      [%ret *]  ta-ret
      [%txt *]  (ta-txt p.bet)
    ==
  ::
  ++  ta-det                                          ::  send edit
    |=  ted=sole-edit
    ^+  +>
    %^    ta-act
        ta-id
      %det
    [[his.ven.say.inp own.ven.say.inp] (sham buf.say.inp) ted]
  ::
  ++  ta-bac                                          ::  hear backspace
    ^+  .
    ?^  ris
      ?:  =(~ str.u.ris)
        ta-bel
      .(str.u.ris (scag (dec (lent str.u.ris)) str.u.ris))
    ?:  =(0 pos.inp)
      ?~  buf.say.inp
        (ta-act ta-id %clr ~)
      ta-bel
    (ta-hom %del (dec pos.inp))
  ::
  ++  ta-ctl                                          ::  hear control
    |=  key=@ud
    ^+  +>
    =.  ris  ?.(?=(?(%g %r) key) ~ ris)
    ?+    key    ta-bel
        %a  +>(pos.inp 0)
        %b  (ta-aro %l)
        %c  ta-bel
        %d  ?^  buf.say.inp
              ta-del
            ?:  =([our.hid %dojo] gyl)
              +>(..ta (se-blit qit+~))                ::  quit pier
            +>(..ta (se-klin gyl))                    ::  unlink app
        %e  +>(pos.inp (lent buf.say.inp))
        %f  (ta-aro %r)
        %g  ?~  ris  ta-bel
            (ta-hom(pos.hit num.hit, ris ~) [%set ~])
        %i  ta-tab
        %k  =+  len=(lent buf.say.inp)
            ?:  =(pos.inp len)
              ta-bel
            (ta-kil %r [pos.inp (sub len pos.inp)])
        %l  +>(..ta (se-blit %clr ~))
        %n  (ta-aro %d)
        %p  (ta-aro %u)
        %r  ?~  ris
              +>(ris `[pos.hit ~])
            ?:  =(0 pos.u.ris)
              ta-bel
            (ta-ser ~)
        %t  =+  len=(lent buf.say.inp)
            ?:  |(=(0 pos.inp) (lth len 2))
              ta-bel
            =+  sop=(sub pos.inp ?:(=(len pos.inp) 2 1))
            (ta-hom (rep:edit [sop 2] (flop (swag [sop 2] buf.say.inp))))
        %u  ?:  =(0 pos.inp)
              ta-bel
            (ta-kil %l [0 pos.inp])
        %v  ta-bel
        %w  ?:  =(0 pos.inp)
              ta-bel
            =+  sop=(ta-pos %l %ace pos.inp)
            (ta-kil %l [(sub pos.inp sop) sop])
        %x  +>(..ta se-anon)
        %y  ?:  =(0 num.kil)
              ta-bel
            (ta-hom (cat:edit pos.inp ta-yan))
    ==
  ::
  ++  ta-del                                          ::  hear delete
    ^+  .
    ?:  =((lent buf.say.inp) pos.inp)
      ta-bel
    (ta-hom %del pos.inp)
  ::
  ++  ta-erl                                          ::  hear local error
    |=  pos=@ud
    ta-bel(pos.inp (min pos (lent buf.say.inp)))
  ::
  ++  ta-err                                          ::  hear remote error
    |=  pos=@ud
    (ta-erl (~(transpose sole say.inp) pos))
  ::
  ++  ta-fec                                          ::  apply effect
    |=  fec=sole-effect
    ^+  +>
    ?-  fec
      [%bel *]  ta-bel
      [%blk *]  +>
      [%bye *]  +>(..ta (se-klin gyl))
      [%clr *]  +>(..ta (se-blit fec))
      [%det *]  (ta-got +.fec)
      [%err *]  (ta-err p.fec)
      [%klr *]  +>(..ta (se-blit %klr (make:klr p.fec)))
      [%mor *]  |-  ^+  +>.^$
                ?~  p.fec  +>.^$
                $(p.fec t.p.fec, +>.^$ ^$(fec i.p.fec))
      [%nex *]  ta-nex
      [%pro *]  (ta-pro +.fec)
      [%tab *]  +>(..ta (se-tab p.fec))
      [%tan *]  +>(..ta (se-dump p.fec))
      [%sag *]  +>(..ta (se-blit fec))
      [%sav *]  +>(..ta (se-blit fec))
      [%txt *]  +>(..ta (se-text p.fec))
      [%url *]  +>(..ta (se-blit fec))
    ==
  ::
  ++  ta-dog                                          ::  change cursor
    |=  ted=sole-edit
    %_    +>
        pos.inp
      =+  len=(lent buf.say.inp)
      %+  min  len
      |-  ^-  @ud
      ?-  ted
        [%del *]  ?:((gth pos.inp p.ted) (dec pos.inp) pos.inp)
        [%ins *]  ?:((gte pos.inp p.ted) +(pos.inp) pos.inp)
        [%mor *]  |-  ^-  @ud
                  ?~  p.ted  pos.inp
                  $(p.ted t.p.ted, pos.inp ^$(ted i.p.ted))
        [%nop *]  pos.inp
        [%set *]  len
      ==
    ==
  ::
  ++  ta-off                                          ::  reset buffer offset
    |=  ted=sole-edit
    =?  off  (any:edit ted |=(a=sole-edit ?=(%set -.a)))  0
    +>
  ::
  ++  ta-got                                          ::  apply change
    |=  cal=sole-change
    =^  ted  say.inp  (~(receive sole say.inp) cal)
    (ta-dog:(ta-off ted.cal) ted)
  ::
  ++  ta-hom                                          ::  local edit
    |=  ted=sole-edit
    ^+  +>
    =.  +>  (ta-det:(ta-off ted) ted)
    (ta-dog(say.inp (~(commit sole say.inp) ted)) ted)
  ::
  ++  ta-jump                                         ::  buffer pos
    |=  [dir=?(%l %r) til=?(%ace %edg %wrd) pos=@ud]
    ^-  @ud
    %-  ?:(?=(%l dir) sub add)
    [pos (ta-pos dir til pos)]
  ::
  ++  ta-kil                                          ::  kill selection
    |=  [dir=?(%l %r) sel=[@ @]]
    ^+  +>
    =+  buf=(swag sel buf.say.inp)
    %.  (cut:edit sel)
    %=  ta-hom
        kil
      ?.  ?&  ?=(^ old.kil)
              ?=(^ p.blt)
              ?|  ?=([%ctl ?(%k %u %w)] u.p.blt)
                  ?=([%met ?(%d %bac)] u.p.blt)
          ==  ==
        %=  kil                                       ::  prepend
          num  +(num.kil)
          pos  +(num.kil)
          old  (scag max.kil `(list (list @c))`[buf old.kil])
        ==
      %=  kil                                         ::  cumulative yanks
        pos  num.kil
        old  :_  t.old.kil
             ?-  dir
               %l  (welp buf i.old.kil)
               %r  (welp i.old.kil buf)
      ==     ==
    ==
  ::
  ++  ta-met                                          ::  meta key
    |=  key=@ud
    ^+  +>
    =.  ris  ~
    ?+    key    ta-bel
      %dot  ?.  &(?=(^ old.hit) ?=(^ i.old.hit))      ::  last "arg" from hist
              ta-bel
            =+  old=`(list @c)`i.old.hit
            =+  sop=(ta-jump(buf.say.inp old) %l %ace (lent old))
            (ta-hom (cat:edit pos.inp (slag sop old)))
            ::
      %bac  ?:  =(0 pos.inp)                          ::  kill left-word
              ta-bel
            =+  sop=(ta-pos %l %edg pos.inp)
            (ta-kil %l [(sub pos.inp sop) sop])
            ::
      %b    ?:  =(0 pos.inp)                          ::  jump left-word
              ta-bel
            +>(pos.inp (ta-jump %l %edg pos.inp))
            ::
      %c    ?:  =(pos.inp (lent buf.say.inp))         ::  capitalize
              ta-bel
            =+  sop=(ta-jump %r %wrd pos.inp)
            %-  ta-hom(pos.inp (ta-jump %r %edg sop))
            %+  rep:edit  [sop 1]
            ^-  (list @c)  ^-  (list @)               :: XX unicode
            (cuss `tape``(list @)`(swag [sop 1] buf.say.inp))
            ::
      %d    ?:  =(pos.inp (lent buf.say.inp))         ::  kill right-word
              ta-bel
            (ta-kil %r [pos.inp (ta-pos %r %edg pos.inp)])
            ::
      %f    ?:  =(pos.inp (lent buf.say.inp))         ::  jump right-word
              ta-bel
            +>(pos.inp (ta-jump %r %edg pos.inp))
            ::
      %r    %-  ta-hom(lay.hit (~(put by lay.hit) pos.hit ~))
            :-  %set                                  ::  revert hist edit
            ?:  =(pos.hit num.hit)  ~
            (snag (sub num.hit +(pos.hit)) old.hit)
            ::
      %t    =+  a=(ta-jump %r %edg pos.inp)           ::  transpose words
            =+  b=(ta-jump %l %edg a)
            =+  c=(ta-jump %l %edg b)
            ?:  =(b c)
              ta-bel
            =+  next=[b (sub a b)]
            =+  prev=[c (ta-pos %r %edg c)]
            %-  ta-hom(pos.inp a)
            :~  %mor
                (rep:edit next (swag prev buf.say.inp))
                (rep:edit prev (swag next buf.say.inp))
            ==
            ::
      ?(%u %l)                                        ::  upper/lower case
            ?:  =(pos.inp (lent buf.say.inp))
              ta-bel
            =+  case=?:(?=(%u key) cuss cass)
            =+  sop=(ta-jump %r %wrd pos.inp)
            =+  sel=[sop (ta-pos %r %edg sop)]
            %-  ta-hom
            %+  rep:edit  sel
            ^-  (list @c)  ^-  (list @)               :: XX unicode
            (case `tape``(list @)`(swag sel buf.say.inp))
            ::
      %y    ?.  ?&  ?=(^ old.kil)                     ::  rotate & yank
                    ?=(^ p.blt)
                    ?|  ?=([%ctl %y] u.p.blt)
                        ?=([%met %y] u.p.blt)
                ==  ==
              ta-bel
            =+  las=(lent ta-yan)
            =.  pos.kil  ?:(=(1 pos.kil) num.kil (dec pos.kil))
            (ta-hom (rep:edit [(sub pos.inp las) las] ta-yan))
    ==
  ::
  ++  ta-mov                                          ::  move in history
    |=  sop=@ud
    ^+  +>
    ?:  =(sop pos.hit)  +>
    %-  %=  ta-hom
          pos.hit  sop
          lay.hit  (~(put by lay.hit) pos.hit buf.say.inp)
        ==
    :-  %set
    %.  (~(get by lay.hit) sop)
    (bond |.((snag (sub num.hit +(sop)) old.hit)))
  ::
  ++  ta-nex                                          ::  advance history
    ^+  .
    =.  ris  ~
    =.  lay.hit  ~
    ?:  ?|  ?=(~ buf.say.inp)
            &(?=(^ old.hit) =(buf.say.inp i.old.hit))
        ==
      .(pos.hit num.hit)
    %_  .
      num.hit  +(num.hit)
      pos.hit  +(num.hit)
      old.hit  [buf.say.inp old.hit]
    ==
  ::
  ++  ta-pos                                          ::  buffer pos offset
    |=  [dir=?(%l %r) til=?(%ace %edg %wrd) pos=@ud]
    ^-  @ud
    %-  ?-  til  %ace  ace:offset
                 %edg  edg:offset
                 %wrd  wrd:offset
        ==
    ?-  dir  %l  (flop (scag pos buf.say.inp))
             %r  (slag pos buf.say.inp)
    ==
  ::
  ++  ta-pro                                          ::  set prompt
    |=  pom=sole-prompt
    %_    +>
        pom
      %_    pom
          cad
        ;:  welp
          ?.  ?=(%earl (clan:title p.gyl))
            (cite:title p.gyl)
          (scow %p p.gyl)
        ::
          ":"
          (trip q.gyl)
          cad.pom
        ==
      ==
    ==
  ::
  ++  ta-ret                                          ::  hear return
    (ta-act ta-id %ret ~)
  ::
  ++  ta-tab                                          ::  hear tab
    (ta-act ta-id %tab pos.inp)
  ::
  ++  ta-ser                                          ::  reverse search
    |=  ext=(list @c)
    ^+  +>
    ?:  |(?=(~ ris) =(0 pos.u.ris))
      ta-bel
    =+  sop=?~(ext (dec pos.u.ris) pos.u.ris)
    =+  tot=(weld str.u.ris ext)
    =+  dol=(slag (sub num.hit sop) old.hit)
    =/  sup
        |-  ^-  (unit @ud)
        ?~  dol  ~
        ?^  (find tot i.dol)
          `sop
        $(sop (dec sop), dol t.dol)
    ?~  sup  ta-bel
    (ta-mov(str.u.ris tot, pos.u.ris u.sup) (dec u.sup))
  ::
  ++  ta-txt                                          ::  hear text
    |=  txt=(list @c)
    ^+  +>
    ?^  ris
      (ta-ser txt)
    (ta-hom (cat:edit pos.inp txt))
  ::
  ++  ta-vew                                          ::  computed prompt
    ^-  [pom=stub lin=(pair @ud (list @c))]
    =;  vew=(pair (list @c) styx)
      [(make:klr q.vew) pos.inp p.vew]
    ?:  vis.pom
      :-  buf.say.inp                                 ::  default prompt
      ?~  ris
        cad.pom
      :(welp "(reverse-i-search)'" (tufa str.u.ris) "': ")
    :-  (reap (lent buf.say.inp) `@c`'*')             ::  hidden input
    %+  welp
      cad.pom
    ?~  buf.say.inp  ~
    :(welp "<" (scow %p (end 4 (sham buf.say.inp))) "> ")
  ::
  ++  ta-yan                                          ::  yank
    (snag (sub num.kil pos.kil) old.kil)
  --
++  edit                                              ::  produce sole-edits
  |%
  ++  cat                                             ::  mass insert
    |=  [pos=@ud txt=(list @c)]
    ^-  sole-edit
    :-  %mor
    |-  ^-  (list sole-edit)
    ?~  txt  ~
    [[%ins pos i.txt] $(pos +(pos), txt t.txt)]
  ::
  ++  cut                                             ::  mass delete
    |=  [pos=@ud num=@ud]
    ^-  sole-edit
    :-  %mor
    |-  ^-  (list sole-edit)
    ?:  =(0 num)  ~
    [[%del pos] $(num (dec num))]
  ::
  ++  rep                                             ::  mass replace
    |=  [[pos=@ud num=@ud] txt=(list @c)]
    ^-  sole-edit
    :~  %mor
        (cut pos num)
        (cat pos txt)
    ==
  ++  any                                             ::  matches?
    |=  [a=sole-edit b=$-(sole-edit ?)]
    ^-  ?
    ?.  ?=(%mor -.a)  (b a)
    (lien p.a |=(c=sole-edit ^$(a c)))
  --
++  offset                                            ::  calculate offsets
  |%
  ++  alnm                                            ::  alpha-numeric
    |=  a=@  ^-  ?
    ?|  &((gte a '0') (lte a '9'))
        &((gte a 'A') (lte a 'Z'))
        &((gte a 'a') (lte a 'z'))
    ==
  ::
  ++  ace                                             ::  next whitespace
    |=  a=(list @)
    =|  [b=_| i=@ud]
    |-  ^-  @ud
    ?~  a  i
    =/  c  !=(32 i.a)
    =.  b  |(b c)
    ?:  &(b !|(=(0 i) c))  i
    $(i +(i), a t.a)
  ::
  ++  edg                                             ::  next word boundary
    |=  a=(list @)
    =|  [b=_| i=@ud]
    |-  ^-  @ud
    ?~  a  i
    =/  c  (alnm i.a)
    =.  b  |(b c)
    ?:  &(b !|(=(0 i) c))  i
    $(i +(i), a t.a)
  ::
  ++  wrd                                             ::  next or current word
    |=  a=(list @)
    =|  i=@ud
    |-  ^-  @ud
    ?:  |(?=(~ a) (alnm i.a))  i
    $(i +(i), a t.a)
  --
::
++  klr                                               ::  styx/stub engine
  =,  dill
  |%
  ++  make                                            ::  stub from styx
    |=  a=styx  ^-  stub
    =|  b=stye
    %+  reel
    |-  ^-  stub
    %-  zing  %+  turn  a
    |=  a=$@(@t (pair styl styx))
    ?@  a  [b (tuba (trip a))]~
    ^$(a q.a, b (styd p.a b))
    ::
    |=  [a=(pair stye (list @c)) b=stub]
    ?~  b  [a ~]
    ?.  =(p.a p.i.b)  [a b]
    [[p.a (weld q.a q.i.b)] t.b]
  ::
  ++  styd                                            ::  stye from styl
    |=  [a=styl b=stye]  ^+  b                        ::  with inheritance
    :+  ?~  p.a  p.b
        ?~  u.p.a  ~
        (~(put in p.b) u.p.a)
     (fall p.q.a p.q.b)
     (fall q.q.a q.q.b)
  ::
  ++  lent-char
    |=  a=stub  ^-  @
    (roll (lnts-char a) add)
  ::
  ++  lnts-char                                       ::  stub pair tail lengths
    |=  a=stub  ^-  (list @)
    %+  turn  a
    |=  a=(pair stye (list @c))
    (lent q.a)
  ::
  ++  brek                                            ::  index + incl-len of
    |=  [a=@ b=(list @)]                              ::  stub pair w= idx a
    =|  [c=@ i=@]
    |-  ^-  (unit (pair @ @))
    ?~  b  ~
    =.  c  (add c i.b)
    ?:  (gte c a)
      `[i c]
    $(i +(i), b t.b)
  ::
  ++  slag                                            ::  slag stub, keep stye
    |=  [a=@ b=stub]
    ^-  stub
    =+  c=(lnts-char b)
    =+  i=(brek a c)
    ?~  i  b
    =+  r=(^slag +(p.u.i) b)
    ?:  =(a q.u.i)
      r
    =+  n=(snag p.u.i b)
    :_  r  :-  p.n
    (^slag (sub (snag p.u.i c) (sub q.u.i a)) q.n)
  ::
  ++  scag                                            ::  scag stub, keep stye
    |=  [a=@ b=stub]
    ^-  stub
    =+  c=(lnts-char b)
    =+  i=(brek a c)
    ?~  i  b
    ?:  =(a q.u.i)
      (^scag +(p.u.i) b)
    %+  welp
      (^scag p.u.i b)
    =+  n=(snag p.u.i b)
    :_  ~  :-  p.n
    (^scag (sub (snag p.u.i c) (sub q.u.i a)) q.n)
  ::
  ++  swag                                            ::  swag stub, keep stye
    |=  [[a=@ b=@] c=stub]
    (scag b (slag a c))
  --
--<|MERGE_RESOLUTION|>--- conflicted
+++ resolved
@@ -1,12 +1,13 @@
 /-  *sole
 /+  sole
 |%
++$  state  state-4
 +$  any-state
+  $~  *state
   $%  state-4
       state-3
       state-2
   ==
-+$  state    state-4
 +$  state-4  [%4 pith-4]
 +$  state-3  [%3 pith-3]
 +$  state-2  [%2 pith-2]
@@ -69,73 +70,6 @@
 ::::                                                    ::  ::
   ::                                                    ::  ::
 |%
-<<<<<<< HEAD
-=======
-++  deft-apes                                           ::  default servers
-  |=  [our=ship lit=?]
-  %-  ~(gas in *(set well:gall))
-  ^-  (list well:gall)
-  ::  boot all default apps off the home desk
-  ::
-  =-  (turn - |=(a=term home+a))
-  ^-  (list term)
-  %+  welp
-    :~  %dojo
-        %spider
-        %eth-watcher
-        %azimuth-tracker
-        %ping
-        %goad
-        %lens
-    ==
-  ?:  lit
-    ~
-  :~  %acme
-      %clock
-      %dojo
-      %launch
-      %publish
-      %weather
-      %group-store
-      %group-pull-hook
-      %group-push-hook
-      %invite-store
-      %invite-hook
-      %chat-store
-      %chat-hook
-      %chat-view
-      %chat-cli
-      %herm
-      %contact-store
-      %contact-push-hook
-      %contact-pull-hook
-      %metadata-store
-      %s3-store
-      %file-server
-      %glob
-      %graph-store
-      %graph-pull-hook
-      %graph-push-hook
-      %hark-store
-      %hark-graph-hook
-      %hark-group-hook
-      %hark-chat-hook
-      %observe-hook
-      %metadata-push-hook
-      %metadata-pull-hook
-      %group-view
-      %settings-store
-      %dm-hook
-      %notify
-  ==
-::
-++  deft-fish                                           ::  default connects
-  |=  our=ship
-  %-  ~(gas in *(set gill:gall))
-  ^-  (list gill:gall)
-  [[our %dojo] [our %chat-cli]~]
-::
->>>>>>> 3fc5db75
 ++  en-gill                                           ::  gill to wire
   |=  gyl=gill:gall
   ^-  wire
@@ -147,7 +81,8 @@
 --
 ::  TODO: remove .ost
 ::
-|=  [hid=bowl:gall state]
+|=  [hid=bowl:gall any-state]
+?>  ?=(%4 +<+<)
 =*  sat  +<+
 =/  ost  0
 =+  (~(gut by bin) ost *source)
@@ -220,52 +155,7 @@
   ?>  ?=(%4 -.old)
   =.  sat  old
   =.  dev  (~(gut by bin) ost *source)
-<<<<<<< HEAD
-=======
-  =?  ..on-load  (lte hood-version %4)
-    ~>  %slog.0^leaf+"drum: starting os1 agents"
-    =>  (se-born | %home %s3-store)
-    =>  (se-born | %home %contact-view)
-    =>  (se-born | %home %contact-hook)
-    =>  (se-born | %home %contact-store)
-    =>  (se-born | %home %metadata-hook)
-    =>  (se-born | %home %metadata-store)
-    =>  (se-born | %home %goad)
-    ~>  %slog.0^leaf+"drum: resubscribing to %dojo and %chat-cli"
-    =>  (se-drop:(se-pull our.hid %dojo) | our.hid %dojo)
-    (se-drop:(se-pull our.hid %chat-cli) | our.hid %chat-cli)
-  =?  ..on-load  (lte hood-version %5)
-    (se-born | %home %file-server)
-  =?  ..on-load  (lte hood-version %7)
-    (se-born | %home %glob)
-  =?  ..on-load  (lte hood-version %8)
-    =>  (se-born | %home %group-push-hook)
-    (se-born | %home %group-pull-hook)
-  =?  ..on-load  (lte hood-version %9)
-    (se-born | %home %graph-store)
-  =?  ..on-load  (lte hood-version %10)
-    =>  (se-born | %home %graph-push-hook)
-    (se-born | %home %graph-pull-hook)
-  =?  ..on-load  (lte hood-version %11)
-    =>  (se-born | %home %hark-graph-hook)
-    =>  (se-born | %home %hark-group-hook)
-    =>  (se-born | %home %hark-chat-hook)
-    =>  (se-born | %home %hark-store)
-    =>  (se-born | %home %observe-hook)
-    =>  (se-born | %home %metadata-pull-hook)
-    =>  (se-born | %home %metadata-push-hook)
-    (se-born | %home %herm)
-  =?  ..on-load  (lte hood-version %12)
-    =>  (se-born | %home %contact-push-hook)
-    =>  (se-born | %home %contact-pull-hook)
-    =>  (se-born | %home %settings-store)
-    (se-born | %home %group-view)
-  =?  ..on-load  (lte hood-version %13)
-    (se-born | %home %dm-hook)
-  =?  ..on-load  (lte hood-version %15)
-    (se-born | %home %notify)
->>>>>>> 3fc5db75
-  ..on-load
+  this
 ::
 ++  reap-phat                                         ::  ack connect
   |=  [way=wire saw=(unit tang)]
