/-  *sole
/+  sole
|%
+$  any-state  $%(state)
+$  state  [%2 pith-2]
::
++  pith-2                                              ::
  $:  eel/(set gill:gall)                               ::  connect to
      ray/(set well:gall)                               ::
      fur/(map dude:gall (unit server))                 ::  servers
      bin/(map bone source)                             ::  terminals
  ==                                                    ::
::                                                      ::
++  server                                              ::  running server
  $:  syd/desk                                          ::  app identity
      cas/case                                          ::  boot case
  ==                                                    ::
++  kill                                                ::  kill ring
  $:  pos/@ud                                           ::  ring position
      num/@ud                                           ::  number of entries
      max/_60                                           ::  max entries
      old/(list (list @c))                              ::  entries proper
  ==                                                    ::
++  source                                              ::  input device
  $:  edg/_80                                           ::  terminal columns
      off/@ud                                           ::  window offset
      kil/kill                                          ::  kill buffer
      inx/@ud                                           ::  ring index
      fug/(map gill:gall (unit target))                 ::  connections
      mir/(pair @ud stub)                               ::  mirrored terminal
  ==                                                    ::
++  history                                             ::  past input
  $:  pos/@ud                                           ::  input position
      num/@ud                                           ::  number of entries
      lay/(map @ud (list @c))                           ::  editing overlay
      old/(list (list @c))                              ::  entries proper
  ==                                                    ::
++  search                                              ::  reverse-i-search
  $:  pos/@ud                                           ::  search position
      str/(list @c)                                     ::  search string
  ==                                                    ::
++  target                                              ::  application target
  $:  $=  blt                                           ::  curr & prev belts
        %+  pair
          (unit dill-belt:dill)
        (unit dill-belt:dill)
      ris/(unit search)                                 ::  reverse-i-search
      hit/history                                       ::  all past input
      pom/sole-prompt                                   ::  static prompt
      inp/sole-command                                  ::  input state
  ==                                                    ::
--
::                                                      ::  ::
::::                                                    ::  ::
  ::                                                    ::  ::
|%
++  deft-apes                                           ::  default servers
  |=  [our=ship lit=?]
  %-  ~(gas in *(set well:gall))
  ^-  (list well:gall)
  ::  boot all default apps off the home desk
  ::
  =-  (turn - |=(a=term home+a))
  ^-  (list term)
  %+  welp
    :~  %dojo
        %spider
        %eth-watcher
        %azimuth-tracker
        %ping
        %goad
    ==
  ?:  lit
    ~
  :~  %acme
      %lens
      %clock
      %dojo
      %launch
      %publish
      %weather
      %group-store
      %group-hook
      %permission-store
      %permission-hook
      %permission-group-hook
      %invite-store
      %invite-hook
      %chat-store
      %chat-hook
      %chat-view
      %chat-cli
      %soto
      %contact-store
      %contact-hook
      %contact-view
      %link-store
      %link-proxy-hook
      %link-listen-hook
      %link-view
      %metadata-store
      %metadata-hook
      %s3-store
      %file-server
  ==
::
++  deft-fish                                           ::  default connects
  |=  our=ship
  %-  ~(gas in *(set gill:gall))
  ^-  (list gill:gall)
  [[our %dojo] [our %chat-cli]~]
::
++  en-gill                                           ::  gill to wire
  |=  gyl=gill:gall
  ^-  wire
  [%drum %phat (scot %p p.gyl) q.gyl ~]
::
++  de-gill                                           ::  gill from wire
  |=  way=wire  ^-  gill:gall
  ?>(?=([@ @ ~] way) [(slav %p i.way) i.t.way])
--
::  TODO: remove .ost
::
|=  [hid=bowl:gall state]
=*  sat  +<+
=/  ost  0
=+  (~(gut by bin) ost *source)
=*  dev  -
=|  moz=(list card:agent:gall)
=|  biz=(list dill-blit:dill)
|%
++  this  .
+$  state      ^state      ::  proxy
+$  any-state  ^any-state  ::  proxy
++  on-init  se-abet:this(eel (deft-fish our.hid))
++  diff-sole-effect-phat                             ::  app event
  |=  {way/wire fec/sole-effect}
  =<  se-abet  =<  se-view
  =+  gyl=(de-gill way)
  ?:  (se-aint gyl)  +>.$
  (se-diff gyl fec)
::
++  peer                                              ::
  |=  pax/path
  ~|  [%drum-unauthorized our+our.hid src+src.hid]    ::  ourself
  ?>  (team:title our.hid src.hid)               ::  or our own moon
  =<  se-abet  =<  se-view
  (se-text "[{<src.hid>}, driving {<our.hid>}]")
::
++  poke-set-boot-apps                                ::
  |=  lit=?
  ^-  (quip card:agent:gall ^state)
  ::  We do not run se-abet:se-view here because that starts the apps,
  ::  and some apps are not ready to start (eg Talk crashes because the
  ::  terminal has width 0).  It appears the first message to drum must
  ::  be the peer.
  ::
  =.  ray  (deft-apes our.hid lit)
  [~ sat]
::
++  poke-dill-belt                                    ::  terminal event
  |=  bet/dill-belt:dill
  =<  se-abet  =<  se-view
  (se-belt bet)
::
++  poke-dill-blit                                    ::  terminal output
  |=  bit/dill-blit:dill
  se-abet:(se-blit-sys bit)
::
++  poke-start                                        ::  start app
  |=  wel/well:gall
  =<  se-abet  =<  se-view
  (se-born & wel)
::
++  poke-link                                         ::  connect app
  |=  gyl/gill:gall
  =<  se-abet  =<  se-view
  (se-link gyl)
::
++  poke-unlink                                       ::  disconnect app
  |=  gyl/gill:gall
  =<  se-abet  =<  se-view
  (se-drop:(se-pull gyl) & gyl)
::
++  poke-exit                                         ::  shutdown
  |=  ~
  se-abet:(se-blit-sys `dill-blit:dill`[%qit ~])
::
++  poke-put                                          ::  write file
  |=  {pax/path txt/@}
  se-abet:(se-blit-sys [%sav pax txt])                ::
::
++  poke
  |=  [=mark =vase]
  ?+  mark  ~|([%poke-drum-bad-mark mark] !!)
    %drum-dill-belt      =;(f (f !<(_+<.f vase)) poke-dill-belt)
    %drum-dill-blit      =;(f (f !<(_+<.f vase)) poke-dill-blit)
    %drum-exit           =;(f (f !<(_+<.f vase)) poke-exit)
    %drum-link           =;(f (f !<(_+<.f vase)) poke-link)
    %drum-put            =;(f (f !<(_+<.f vase)) poke-put)
    %drum-set-boot-apps  =;(f (f !<(_+<.f vase)) poke-set-boot-apps)
    %drum-start          =;(f (f !<(_+<.f vase)) poke-start)
    %drum-unlink         =;(f (f !<(_+<.f vase)) poke-unlink)
  ==
::
++  on-load
<<<<<<< HEAD
  |=  [hood-version=?(%1 %2 %3 %4 %5 %6 %7) old=any-state]
  =<  se-abet  =<  se-view
  =.  sat  old
  =.  dev  (~(gut by bin) ost *source)
  ?:  (gth hood-version %4)
    ..on-load
  ~>  %slog.0^leaf+"drum: starting os1 agents"
  =>  (se-born | %home %s3-store)
  =>  (se-born | %home %link-view)
  =>  (se-born | %home %link-listen-hook)
  =>  (se-born | %home %link-store)
  =>  (se-born | %home %link-proxy-hook)
  =>  (se-born | %home %contact-view)
  =>  (se-born | %home %contact-hook)
  =>  (se-born | %home %contact-store)
  =>  (se-born | %home %metadata-hook)
  =>  (se-born | %home %metadata-store)
  =>  (se-born | %home %goad)
  ~>  %slog.0^leaf+"drum: resubscribing to %dojo and %chat-cli"
=======
  |=  ver=?(%1 %2 %3 %4 %5)
  =<  se-abet  =<  se-view
  =?  .  (lte ver %4)
    =.  ver  %5
    =.  ..on-load
      =<  (se-emit %pass /kiln %arvo %g %sear ~wisrut-nocsub)
      =<  (se-born %home %goad)
      =<  (se-born %home %metadata-store)
      =<  (se-born %home %metadata-hook)
      =<  (se-born %home %contact-store)
      =<  (se-born %home %contact-hook)
      =<  (se-born %home %contact-view)
      =<  (se-born %home %link-store)
      =<  (se-born %home %link-proxy-hook)
      =<  (se-born %home %link-listen-hook)
      =<  (se-born %home %link-view)
      =<  (se-born %home %s3-store)
      (se-born %home %file-server)
    .
  ?>  ?=(%5 ver)
  =>  (se-born %home %file-server)
>>>>>>> 4fded000
  =>  (se-drop:(se-pull our.hid %dojo) | our.hid %dojo)
  (se-drop:(se-pull our.hid %chat-cli) | our.hid %chat-cli)
::
++  reap-phat                                         ::  ack connect
  |=  {way/wire saw/(unit tang)}
  =<  se-abet  =<  se-view
  =+  gyl=(de-gill way)
  ?~  saw
    (se-join gyl)
  ::  Don't print stack trace because we probably just crashed to
  ::  indicate we don't connect to the console.
  ::
  (se-drop & gyl)
::
++  take-arvo
  |=  [=wire =sign-arvo]
  %+  take-onto  wire
  ?>  ?=(%onto +<.sign-arvo)
  +>.sign-arvo
::
++  take-coup-phat                                    ::  ack poke
  |=  {way/wire saw/(unit tang)}
  =<  se-abet  =<  se-view
  ?~  saw  +>
  =+  gyl=(de-gill way)
  ?:  (se-aint gyl)  +>.$
  %-  se-dump:(se-drop:(se-pull gyl) & gyl)
  :_  u.saw
  >[%drum-coup-fail src.hid gyl]<
::
++  take-onto                                         ::  ack start
  |=  {way/wire saw/(each suss:gall tang)}
  =<  se-abet  =<  se-view
  ?>  ?=({@ @ ~} way)
  ?>  (~(has by fur) i.t.way)
  =/  wel/well:gall  [i.way i.t.way]
  ?-  saw
    {%| *}  (se-dump p.saw)
    {%& *}  ?>  =(q.wel p.p.saw)
            ::  =.  +>.$  (se-text "live {<p.saw>}")
            +>.$(fur (~(put by fur) q.wel `[p.wel %da r.p.saw]))
  ==
::
++  take-agent
  |=  [=wire =sign:agent:gall]
  ?+  wire  ~|([%drum-bad-take-agent wire -.sign] !!)
      [%drum %phat *]
    ?-  -.sign
        %poke-ack   (take-coup-phat t.t.wire p.sign)
        %watch-ack  (reap-phat t.t.wire p.sign)
        %kick       (quit-phat t.t.wire)
        %fact
      %+  diff-sole-effect-phat  t.t.wire
      ?>  ?=(%sole-effect p.cage.sign)
      !<(sole-effect q.cage.sign)
   ==
 ==
::
++  quit-phat                                         ::
  |=  way/wire
  =<  se-abet  =<  se-view
  =+  gyl=(de-gill way)
  ~&  [%drum-quit src.hid gyl]
  (se-drop %| gyl)
::                                                    ::  ::
::::                                                  ::  ::
  ::                                                  ::  ::
++  se-abet                                           ::  resolve
  ^-  (quip card:agent:gall state)
  =.  .  se-subze:se-adze:se-adit
  :_  sat(bin (~(put by bin) ost dev))
  ^-  (list card:agent:gall)
  ?~  biz  (flop moz)
  :_  (flop moz)
  =/  =dill-blit:dill  ?~(t.biz i.biz [%mor (flop biz)])
  [%give %fact ~[/drum] %dill-blit !>(dill-blit)]
::
++  se-adit                                           ::  update servers
  ^+  this
  |^
  =/  servers=(list well:gall)
    (sort ~(tap in ray) sort-by-priorities)
  |-
  ?~  servers
    this
  =/  wel=well:gall
    i.servers
  =/  =wire  [%drum p.wel q.wel ~]
  =/  hig=(unit (unit server))
    (~(get by fur) q.wel)
  ?:  &(?=(^ hig) |(?=(~ u.hig) =(p.wel syd.u.u.hig)))
    $(servers t.servers)
  =.  fur
    (~(put by fur) q.wel ~)
  =.  this
    (se-text "activated app {(trip p.wel)}/{(trip q.wel)}")
  =.  this
    %-  se-emit
    [%pass wire %arvo %g %conf q.wel]
  $(servers t.servers)
  ::
  ++  priorities
    ^-  (list (set @))
    :~
      :: set up stores with priority: depended on, but never depending
      %-  sy
      :~  %permission-store
          %chat-store
          %contact-store
          %group-store
          %link-store
          %invite-store
          %metadata-store
      ==
      :: ensure chat-cli can sub to invites
      :: and file server can receive pokes
      (sy ~[%chat-hook %file-server])
    ==
  ++  sort-by-priorities
    =/  priorities  priorities
    |=  [[desk a=term] [desk b=term]]
    ^-  ?
    ?~  priorities
      (aor a b)
    =*  priority  i.priorities
    ?:  &((~(has in priority) a) (~(has in priority) b))
      (aor a b)
    ?:  (~(has in priority) a)
      %.y
    ?:  (~(has in priority) b)
      %.n
    $(priorities t.priorities)
  --
::
++  se-adze                                           ::  update connections
  ^+  .
  %+  roll
    %+  sort
      ~(tap in eel)
    |=  [[@ a=term] [@ b=term]]
    ?:  =(a %dojo)  %.n
    ?:  =(b %dojo)  %.y
    (aor a b)
  =<  .(con +>)
  |:  $:{gil/gill:gall con/_.}  ^+  con
  =.  +>.$  con
  ?:  (~(has by fug) gil)
    +>.$
  (se-peer gil)
::
++  se-subze                                          ::  downdate connections
  =<  .(dev (~(got by bin) ost))
  =.  bin  (~(put by bin) ost dev)
  ^+  .
  %-  ~(rep by bin)
  =<  .(con +>)
  |:  $:{{ost/bone dev/source} con/_.}  ^+  con
  =+  xeno=se-subze-local:%_(con ost ost, dev dev)
  xeno(ost ost.con, dev dev.con, bin (~(put by bin) ost dev.xeno))
::
++  se-subze-local
  ^+  .
  %-  ~(rep by fug)
  =<  .(con +>)
  |:  $:{{gil/gill:gall *} con/_.}  ^+  con
  =.  +>.$  con
  ?:  (~(has in eel) gil)
    +>.$
  (se-nuke gil)
::
++  se-aint                                           ::  ignore result
  |=  gyl/gill:gall
  ^-  ?
  ?.  (~(has by bin) ost)  &
  =+  gyr=(~(get by fug) gyl)
  |(?=(~ gyr) ?=(~ u.gyr))
::
++  se-alas                                           ::  recalculate index
  |=  gyl/gill:gall
  =+  [xin=0 wag=se-amor]
  |-  ^+  +>.^$
  ?~  wag  +>.^$(inx 0)
  ?:  =(i.wag gyl)  +>.^$(inx xin)
  $(wag t.wag, xin +(xin))
::
++  se-amor                                           ::  live targets
  ^-  (list gill:gall)
  %+  skim  ~(tap in eel)
  |=(a/gill:gall ?=({~ ~ *} (~(get by fug) a)))
::
++  se-anon                                           ::  rotate index
  =+  wag=se-amor
  ?~  wag  +
  ::  ~&  [%se-anon inx+inx wag+wag nex+(mod +(inx) (lent se-amor))]
  +(off 0, inx (mod +(inx) (lent wag)))
::
++  se-agon                                           ::  current gill
  ^-  (unit gill:gall)
  =+  wag=se-amor
  ?~  wag  ~
  ~|  [inx=inx wag=wag fug=fug eel=eel]
  `(snag inx `(list gill:gall)`wag)
::
++  se-belt                                           ::  handle input
  |=  bet/dill-belt:dill
  ^+  +>
  ?:  ?=({?($cru $hey $rez $yow) *} bet)              ::  target-agnostic
    ?-  bet
      {$cru *}  (se-dump:(se-text (trip p.bet)) q.bet)
      {$hey *}  +>(mir [0 ~])                         ::  refresh
      {$rez *}  +>(edg (dec p.bet))                   ::  resize window
      {$yow *}  ~&([%no-yow -.bet] +>)
    ==
  =+  gul=se-agon
  ?:  |(?=(~ gul) (se-aint u.gul))
    (se-blit %bel ~)
  ta-abet:(ta-belt:(se-tame u.gul) bet)
::
++  se-born                                           ::  new server
  |=  [print-on-repeat=? wel=well:gall]
  ^+  +>
  ?:  (~(has in ray) wel)
    ?.  print-on-repeat  +>
    (se-text "[already running {<p.wel>}/{<q.wel>}]")
  %=  +>
    ray  (~(put in ray) wel)
    eel  (~(put in eel) [our.hid q.wel])
  ==
::
++  se-drop                                           ::  disconnect
  |=  {pej/? gyl/gill:gall}
  ^+  +>
  =+  lag=se-agon
  ?.  (~(has by fug) gyl)  +>.$
  =.  fug  (~(del by fug) gyl)
  =.  eel  ?.(pej eel (~(del in eel) gyl))
  =.  +>.$  ?.  &(?=(^ lag) !=(gyl u.lag))
              +>.$(inx 0)
            (se-alas u.lag)
  =.  +>.$  (se-text "[unlinked from {<gyl>}]")
  ?:  =(gyl [our.hid %dojo])                          ::  undead dojo
    (se-link gyl)
  +>.$
::
++  se-tab                                            ::  print tab completions
  |=  tl/(list {=cord =tank})
  ^+  +>
  =/  lots  (gth (lent tl) 10)
  =/  long
    ?:  lots
      0
    (roll (turn tl |=([=term *] (met 3 term))) max)
  %-  se-dump
  %-  flop
  ^-  (list tank)
  :-  leaf+"-----"
  %+  turn  tl
  |=  [=term =type=tank]
  ?:  lots
    leaf+(trip term)
  =/  type-text  ~(ram re type-tank)
  =/  spaces  (trip (fil 3 (sub long (met 3 term)) ' '))
  =/  =tape  "{(trip term)} {spaces} {type-text}"
  ::  If type is too long and not the only result, abbreviate
  ::
  ?:  (gth (lent type-text) edg)
    ?:  ?=([* ~] tl)
      :+  %rose
        ["" "" ""]
      ~[leaf+(trip term) type-tank]
    leaf+(weld (scag (sub edg 3) tape) "...")
  leaf+tape
::
++  se-dump                                           ::  print tanks
  |=  tac/(list tank)
  ^+  +>
  =/  wol/wall
    (zing (turn (flop tac) |=(a/tank (~(win re a) [0 edg]))))
  |-  ^+  +>.^$
  ?~  wol  +>.^$
  ?.  ((sane %t) (crip i.wol))  :: XX upstream validation
    ~&  bad-text+<`*`i.wol>
    $(wol t.wol)
  $(wol t.wol, +>.^$ (se-blit %out (tuba i.wol)))
::
++  se-join                                           ::  confirm connection
  |=  gyl/gill:gall
  ^+  +>
  =.  +>  (se-text "[linked to {<gyl>}]")
  ?>  ?=(~ (~(got by fug) gyl))
  (se-alas(fug (~(put by fug) gyl `*target)) gyl)
::
++  se-nuke                                           ::  teardown connection
  |=  gyl/gill:gall
  ^+  +>
  (se-drop:(se-pull gyl) & gyl)
::
++  se-klin                                           ::  disconnect app
  |=  gyl/gill:gall
  +>(eel (~(del in eel) gyl))
::
++  se-link                                           ::  connect to app
  |=  gyl/gill:gall
  +>(eel (~(put in eel) gyl))
::
++  se-blit                                           ::  give output
  |=  bil/dill-blit:dill
  +>(biz [bil biz])
::
++  se-blit-sys                                       ::  output to system
  |=  bil/dill-blit:dill  ^+  +>
  (se-emit %give %fact ~[/drum] %dill-blit !>(bil))
::
++  se-show                                           ::  show buffer, raw
  |=  lin/(pair @ud stub)
  ^+  +>
  =.  p.lin  (add p.lin (lent-stye:klr q.lin))
  ?:  =(mir lin)  +>
  =.  +>  ?:(=(p.mir p.lin) +> (se-blit %hop p.lin))
  =.  +>  ?:(=(q.mir q.lin) +> (se-blit %pom q.lin))
  +>(mir lin)
::
++  se-just                                           ::  adjusted buffer
  |=  {pom/stub lin/(pair @ud (list @c))}
  ^+  +>
  =/  pol  (lent-char:klr pom)
  =/  pos  (add pol p.lin)
  ?:  (gte (div (mul pol 100) edg) 35)      :: old style (long prompt)
    =/  off  ?:((lte pos edg) 0 (sub pos edg))
    %+  se-show
      (sub pos off)
    (swag:klr [off edg] (welp pom [*stye q.lin]~))
  =/  end  (sub edg pol)
  =.  off  ?:  (gth p.lin (add end off))
             (sub p.lin end)
           ?:  (lth p.lin off)
             (min p.lin (dec off))
           off
  %+  se-show
    (sub pos off)
  (welp pom [*stye (swag [off end] q.lin)]~)
::
++  se-view                                           ::  flush buffer
  ^+  .
  =+  gul=se-agon
  ?:  |(?=(~ gul) (se-aint u.gul))  +
  (se-just ta-vew:(se-tame u.gul))
::
++  se-emit
  |=  card:agent:gall
  %_(+> moz [+< moz])
::
++  se-text                                           ::  return text
  |=  txt/tape
  ^+  +>
  ?.  ((sane %t) (crip txt))  :: XX upstream validation
    ~&  bad-text+<`*`txt>
    +>
  (se-blit %out (tuba txt))
::
++  se-poke                                           ::  send a poke
  |=  {gyl/gill:gall par/cage}
  (se-emit %pass (en-gill gyl) %agent gyl %poke par)
::
++  se-peer                                           ::  send a peer
  |=  gyl/gill:gall
  =/  =path  /sole/(cat 3 'drum_' (scot %p our.hid))
  %-  se-emit(fug (~(put by fug) gyl ~))
  [%pass (en-gill gyl) %agent gyl %watch path]
::
++  se-pull                                           ::  cancel subscription
  |=  gyl/gill:gall
  (se-emit %pass (en-gill gyl) %agent gyl %leave ~)
::
++  se-tame                                           ::  switch connection
  |=  gyl/gill:gall
  ^+  ta
  ~(. ta gyl (need (~(got by fug) gyl)))
::
++  se-diff                                           ::  receive results
  |=  {gyl/gill:gall fec/sole-effect}
  ^+  +>
  ta-abet:(ta-fec:(se-tame gyl) fec)
::
++  ta                                                ::  per target
  |_  {gyl/gill:gall target}                         ::  app and state
  ++  ta-abet                                         ::  resolve
    ^+  ..ta
    ..ta(fug (~(put by fug) gyl ``target`+<+))
  ::
  ++  ta-poke  |=(a/cage +>(..ta (se-poke gyl a)))    ::  poke gyl
  ::
  ++  ta-act                                          ::  send action
    |=  act/sole-action
    ^+  +>
    (ta-poke %sole-action !>(act))
  ::
  ++  ta-id  (cat 3 'drum_' (scot %p our.hid))        ::  per-ship duct id
  ::
  ++  ta-aro                                          ::  hear arrow
    |=  key/?($d $l $r $u)
    ^+  +>
    =.  ris  ~
    ?-  key
      $d  ?.  =(num.hit pos.hit)
            (ta-mov +(pos.hit))
          ?:  =(0 (lent buf.say.inp))
            ta-bel
          (ta-hom:ta-nex %set ~)
      $l  ?:  =(0 pos.inp)  ta-bel
          +>(pos.inp (dec pos.inp))
      $r  ?:  =((lent buf.say.inp) pos.inp)
            ta-bel
          +>(pos.inp +(pos.inp))
      $u  ?:(=(0 pos.hit) ta-bel (ta-mov (dec pos.hit)))
    ==
  ::
  ++  ta-bel                                          ::  beep
    .(..ta (se-blit %bel ~), q.blt ~)                 ::  forget belt
  ::
  ++  ta-belt                                         ::  handle input
    |=  bet/dill-belt:dill
    ^+  +>
    ?<  ?=({?($cru $hey $rez $yow) *} bet)            ::  target-specific
    =.  blt  [q.blt `bet]                             ::  remember belt
    ?-  bet
      {$aro *}  (ta-aro p.bet)
      {$bac *}  ta-bac
      {$ctl *}  (ta-ctl p.bet)
      {$del *}  ta-del
      {$met *}  (ta-met p.bet)
      {$ret *}  ta-ret
      {$txt *}  (ta-txt p.bet)
    ==
  ::
  ++  ta-det                                          ::  send edit
    |=  ted/sole-edit
    ^+  +>
    %^    ta-act
        ta-id
      %det
    [[his.ven.say.inp own.ven.say.inp] (sham buf.say.inp) ted]
  ::
  ++  ta-bac                                          ::  hear backspace
    ^+  .
    ?^  ris
      ?:  =(~ str.u.ris)
        ta-bel
      .(str.u.ris (scag (dec (lent str.u.ris)) str.u.ris))
    ?:  =(0 pos.inp)
      ?~  buf.say.inp
        (ta-act ta-id %clr ~)
      ta-bel
    (ta-hom %del (dec pos.inp))
  ::
  ++  ta-ctl                                          ::  hear control
    |=  key/@ud
    ^+  +>
    =.  ris  ?.(?=(?($g $r) key) ~ ris)
    ?+    key    ta-bel
        $a  +>(pos.inp 0)
        $b  (ta-aro %l)
        $c  ta-bel
        $d  ?^  buf.say.inp
              ta-del
            ?:  (~(has in (deft-fish our.hid)) gyl)
              +>(..ta (se-blit qit+~))                ::  quit pier
            +>(..ta (se-klin gyl))                    ::  unlink app
        $e  +>(pos.inp (lent buf.say.inp))
        $f  (ta-aro %r)
        $g  ?~  ris  ta-bel
            (ta-hom(pos.hit num.hit, ris ~) [%set ~])
        $i  ta-tab
        $k  =+  len=(lent buf.say.inp)
            ?:  =(pos.inp len)
              ta-bel
            (ta-kil %r [pos.inp (sub len pos.inp)])
        $l  +>(..ta (se-blit %clr ~))
        $n  (ta-aro %d)
        $p  (ta-aro %u)
        $r  ?~  ris
              +>(ris `[pos.hit ~])
            ?:  =(0 pos.u.ris)
              ta-bel
            (ta-ser ~)
        $t  =+  len=(lent buf.say.inp)
            ?:  |(=(0 pos.inp) (lth len 2))
              ta-bel
            =+  sop=(sub pos.inp ?:(=(len pos.inp) 2 1))
            (ta-hom (rep:edit [sop 2] (flop (swag [sop 2] buf.say.inp))))
        $u  ?:  =(0 pos.inp)
              ta-bel
            (ta-kil %l [0 pos.inp])
        $v  ta-bel
        $w  ?:  =(0 pos.inp)
              ta-bel
            =+  sop=(ta-pos %l %ace pos.inp)
            (ta-kil %l [(sub pos.inp sop) sop])
        $x  +>(..ta se-anon)
        $y  ?:  =(0 num.kil)
              ta-bel
            (ta-hom (cat:edit pos.inp ta-yan))
    ==
  ::
  ++  ta-del                                          ::  hear delete
    ^+  .
    ?:  =((lent buf.say.inp) pos.inp)
      ta-bel
    (ta-hom %del pos.inp)
  ::
  ++  ta-erl                                          ::  hear local error
    |=  pos/@ud
    ta-bel(pos.inp (min pos (lent buf.say.inp)))
  ::
  ++  ta-err                                          ::  hear remote error
    |=  pos/@ud
    (ta-erl (~(transpose sole say.inp) pos))
  ::
  ++  ta-fec                                          ::  apply effect
    |=  fec/sole-effect
    ^+  +>
    ?-  fec
      {$bel *}  ta-bel
      {$blk *}  +>
      {$clr *}  +>(..ta (se-blit fec))
      {$det *}  (ta-got +.fec)
      {$err *}  (ta-err p.fec)
      {$klr *}  +>(..ta (se-blit %klr (make:klr p.fec)))
      {$mor *}  |-  ^+  +>.^$
                ?~  p.fec  +>.^$
                $(p.fec t.p.fec, +>.^$ ^$(fec i.p.fec))
      {$nex *}  ta-nex
      {$pro *}  (ta-pro +.fec)
      {$tab *}  +>(..ta (se-tab p.fec))
      {$tan *}  +>(..ta (se-dump p.fec))
      {$sag *}  +>(..ta (se-blit fec))
      {$sav *}  +>(..ta (se-blit fec))
      {$txt *}  +>(..ta (se-text p.fec))
      {$url *}  +>(..ta (se-blit fec))
    ==
  ::
  ++  ta-dog                                          ::  change cursor
    |=  ted/sole-edit
    %_    +>
        pos.inp
      =+  len=(lent buf.say.inp)
      %+  min  len
      |-  ^-  @ud
      ?-  ted
        {$del *}  ?:((gth pos.inp p.ted) (dec pos.inp) pos.inp)
        {$ins *}  ?:((gte pos.inp p.ted) +(pos.inp) pos.inp)
        {$mor *}  |-  ^-  @ud
                  ?~  p.ted  pos.inp
                  $(p.ted t.p.ted, pos.inp ^$(ted i.p.ted))
        {$nop *}  pos.inp
        {$set *}  len
      ==
    ==
  ::
  ++  ta-off                                          ::  reset buffer offset
    |=  ted/sole-edit
    =?  off  (any:edit ted |=(a/sole-edit ?=($set -.a)))  0
    +>
  ::
  ++  ta-got                                          ::  apply change
    |=  cal/sole-change
    =^  ted  say.inp  (~(receive sole say.inp) cal)
    (ta-dog:(ta-off ted.cal) ted)
  ::
  ++  ta-hom                                          ::  local edit
    |=  ted/sole-edit
    ^+  +>
    =.  +>  (ta-det:(ta-off ted) ted)
    (ta-dog(say.inp (~(commit sole say.inp) ted)) ted)
  ::
  ++  ta-jump                                         ::  buffer pos
    |=  {dir/?($l $r) til/?($ace $edg $wrd) pos/@ud}
    ^-  @ud
    %-  ?:(?=($l dir) sub add)
    [pos (ta-pos dir til pos)]
  ::
  ++  ta-kil                                          ::  kill selection
    |=  {dir/?($l $r) sel/{@ @}}
    ^+  +>
    =+  buf=(swag sel buf.say.inp)
    %.  (cut:edit sel)
    %=  ta-hom
        kil
      ?.  ?&  ?=(^ old.kil)
              ?=(^ p.blt)
              ?|  ?=({$ctl ?($k $u $w)} u.p.blt)
                  ?=({$met ?($d $bac)} u.p.blt)
          ==  ==
        %=  kil                                       ::  prepend
          num  +(num.kil)
          pos  +(num.kil)
          old  (scag max.kil `(list (list @c))`[buf old.kil])
        ==
      %=  kil                                         ::  cumulative yanks
        pos  num.kil
        old  :_  t.old.kil
             ?-  dir
               $l  (welp buf i.old.kil)
               $r  (welp i.old.kil buf)
      ==     ==
    ==
  ::
  ++  ta-met                                          ::  meta key
    |=  key/@ud
    ^+  +>
    =.  ris  ~
    ?+    key    ta-bel
      $dot  ?.  &(?=(^ old.hit) ?=(^ i.old.hit))      ::  last "arg" from hist
              ta-bel
            =+  old=`(list @c)`i.old.hit
            =+  sop=(ta-jump(buf.say.inp old) %l %ace (lent old))
            (ta-hom (cat:edit pos.inp (slag sop old)))
            ::
      $bac  ?:  =(0 pos.inp)                          ::  kill left-word
              ta-bel
            =+  sop=(ta-pos %l %edg pos.inp)
            (ta-kil %l [(sub pos.inp sop) sop])
            ::
      $b    ?:  =(0 pos.inp)                          ::  jump left-word
              ta-bel
            +>(pos.inp (ta-jump %l %edg pos.inp))
            ::
      $c    ?:  =(pos.inp (lent buf.say.inp))         ::  capitalize
              ta-bel
            =+  sop=(ta-jump %r %wrd pos.inp)
            %-  ta-hom(pos.inp (ta-jump %r %edg sop))
            %+  rep:edit  [sop 1]
            ^-  (list @c)  ^-  (list @)               :: XX unicode
            (cuss `tape``(list @)`(swag [sop 1] buf.say.inp))
            ::
      $d    ?:  =(pos.inp (lent buf.say.inp))         ::  kill right-word
              ta-bel
            (ta-kil %r [pos.inp (ta-pos %r %edg pos.inp)])
            ::
      $f    ?:  =(pos.inp (lent buf.say.inp))         ::  jump right-word
              ta-bel
            +>(pos.inp (ta-jump %r %edg pos.inp))
            ::
      $r    %-  ta-hom(lay.hit (~(put by lay.hit) pos.hit ~))
            :-  %set                                  ::  revert hist edit
            ?:  =(pos.hit num.hit)  ~
            (snag (sub num.hit +(pos.hit)) old.hit)
            ::
      $t    =+  a=(ta-jump %r %edg pos.inp)           ::  transpose words
            =+  b=(ta-jump %l %edg a)
            =+  c=(ta-jump %l %edg b)
            ?:  =(b c)
              ta-bel
            =+  next=[b (sub a b)]
            =+  prev=[c (ta-pos %r %edg c)]
            %-  ta-hom(pos.inp a)
            :~  %mor
                (rep:edit next (swag prev buf.say.inp))
                (rep:edit prev (swag next buf.say.inp))
            ==
            ::
      ?($u $l)                                        ::  upper/lower case
            ?:  =(pos.inp (lent buf.say.inp))
              ta-bel
            =+  case=?:(?=($u key) cuss cass)
            =+  sop=(ta-jump %r %wrd pos.inp)
            =+  sel=[sop (ta-pos %r %edg sop)]
            %-  ta-hom
            %+  rep:edit  sel
            ^-  (list @c)  ^-  (list @)               :: XX unicode
            (case `tape``(list @)`(swag sel buf.say.inp))
            ::
      $y    ?.  ?&  ?=(^ old.kil)                     ::  rotate & yank
                    ?=(^ p.blt)
                    ?|  ?=({$ctl $y} u.p.blt)
                        ?=({$met $y} u.p.blt)
                ==  ==
              ta-bel
            =+  las=(lent ta-yan)
            =.  pos.kil  ?:(=(1 pos.kil) num.kil (dec pos.kil))
            (ta-hom (rep:edit [(sub pos.inp las) las] ta-yan))
    ==
  ::
  ++  ta-mov                                          ::  move in history
    |=  sop/@ud
    ^+  +>
    ?:  =(sop pos.hit)  +>
    %-  %=  ta-hom
          pos.hit  sop
          lay.hit  (~(put by lay.hit) pos.hit buf.say.inp)
        ==
    :-  %set
    %.  (~(get by lay.hit) sop)
    (bond |.((snag (sub num.hit +(sop)) old.hit)))
  ::
  ++  ta-nex                                          ::  advance history
    ^+  .
    =.  ris  ~
    =.  lay.hit  ~
    ?:  ?|  ?=(~ buf.say.inp)
            &(?=(^ old.hit) =(buf.say.inp i.old.hit))
        ==
      .(pos.hit num.hit)
    %_  .
      num.hit  +(num.hit)
      pos.hit  +(num.hit)
      old.hit  [buf.say.inp old.hit]
    ==
  ::
  ++  ta-pos                                          ::  buffer pos offset
    |=  {dir/?($l $r) til/?($ace $edg $wrd) pos/@ud}
    ^-  @ud
    %-  ?-  til  $ace  ace:offset
                 $edg  edg:offset
                 $wrd  wrd:offset
        ==
    ?-  dir  $l  (flop (scag pos buf.say.inp))
             $r  (slag pos buf.say.inp)
    ==
  ::
  ++  ta-pro                                          ::  set prompt
    |=  pom/sole-prompt
    %_    +>
        pom
      %_    pom
          cad
        ;:  welp
          ?.  ?=($earl (clan:title p.gyl))
            (cite:title p.gyl)
          (scow %p p.gyl)
        ::
          ":"
          (trip q.gyl)
          cad.pom
        ==
      ==
    ==
  ::
  ++  ta-ret                                          ::  hear return
    (ta-act ta-id %ret ~)
  ::
  ++  ta-tab                                          ::  hear tab
    (ta-act ta-id %tab pos.inp)
  ::
  ++  ta-ser                                          ::  reverse search
    |=  ext/(list @c)
    ^+  +>
    ?:  |(?=(~ ris) =(0 pos.u.ris))
      ta-bel
    =+  sop=?~(ext (dec pos.u.ris) pos.u.ris)
    =+  tot=(weld str.u.ris ext)
    =+  dol=(slag (sub num.hit sop) old.hit)
    =/  sup
        |-  ^-  (unit @ud)
        ?~  dol  ~
        ?^  (find tot i.dol)
          `sop
        $(sop (dec sop), dol t.dol)
    ?~  sup  ta-bel
    (ta-mov(str.u.ris tot, pos.u.ris u.sup) (dec u.sup))
  ::
  ++  ta-txt                                          ::  hear text
    |=  txt/(list @c)
    ^+  +>
    ?^  ris
      (ta-ser txt)
    (ta-hom (cat:edit pos.inp txt))
  ::
  ++  ta-vew                                          ::  computed prompt
    ^-  {pom/stub lin/(pair @ud (list @c))}
    =;  vew/(pair (list @c) styx)
      [(make:klr q.vew) pos.inp p.vew]
    ?:  vis.pom
      :-  buf.say.inp                                 ::  default prompt
      ?~  ris
        cad.pom
      :(welp "(reverse-i-search)'" (tufa str.u.ris) "': ")
    :-  (reap (lent buf.say.inp) `@c`'*')             ::  hidden input
    %+  welp
      cad.pom
    ?~  buf.say.inp  ~
    :(welp "<" (scow %p (end 4 1 (sham buf.say.inp))) "> ")
  ::
  ++  ta-yan                                          ::  yank
    (snag (sub num.kil pos.kil) old.kil)
  --
++  edit                                              ::  produce sole-edits
  |%
  ++  cat                                             ::  mass insert
    |=  {pos/@ud txt/(list @c)}
    ^-  sole-edit
    :-  %mor
    |-  ^-  (list sole-edit)
    ?~  txt  ~
    [[%ins pos i.txt] $(pos +(pos), txt t.txt)]
  ::
  ++  cut                                             ::  mass delete
    |=  {pos/@ud num/@ud}
    ^-  sole-edit
    :-  %mor
    |-  ^-  (list sole-edit)
    ?:  =(0 num)  ~
    [[%del pos] $(num (dec num))]
  ::
  ++  rep                                             ::  mass replace
    |=  {{pos/@ud num/@ud} txt/(list @c)}
    ^-  sole-edit
    :~  %mor
        (cut pos num)
        (cat pos txt)
    ==
  ++  any                                             ::  matches?
    |=  {a/sole-edit b/$-(sole-edit ?)}
    ^-  ?
    ?.  ?=($mor -.a)  (b a)
    (lien p.a |=(c/sole-edit ^$(a c)))
  --
++  offset                                            ::  calculate offsets
  |%
  ++  alnm                                            ::  alpha-numeric
    |=  a/@  ^-  ?
    ?|  &((gte a '0') (lte a '9'))
        &((gte a 'A') (lte a 'Z'))
        &((gte a 'a') (lte a 'z'))
    ==
  ::
  ++  ace                                             ::  next whitespace
    |=  a/(list @)
    =|  {b/_| i/@ud}
    |-  ^-  @ud
    ?~  a  i
    =/  c  !=(32 i.a)
    =.  b  |(b c)
    ?:  &(b !|(=(0 i) c))  i
    $(i +(i), a t.a)
  ::
  ++  edg                                             ::  next word boundary
    |=  a/(list @)
    =|  {b/_| i/@ud}
    |-  ^-  @ud
    ?~  a  i
    =/  c  (alnm i.a)
    =.  b  |(b c)
    ?:  &(b !|(=(0 i) c))  i
    $(i +(i), a t.a)
  ::
  ++  wrd                                             ::  next or current word
    |=  a/(list @)
    =|  i/@ud
    |-  ^-  @ud
    ?:  |(?=(~ a) (alnm i.a))  i
    $(i +(i), a t.a)
  --
::
++  klr                                               ::  styx/stub engine
  =,  dill
  |%
  ++  make                                            ::  stub from styx
    |=  a/styx  ^-  stub
    =|  b/stye
    %+  reel
    |-  ^-  stub
    %-  zing  %+  turn  a
    |=  a/$@(@t (pair styl styx))
    ?@  a  [b (tuba (trip a))]~
    ^$(a q.a, b (styd p.a b))
    ::
    |=  {a/(pair stye (list @c)) b/stub}
    ?~  b  [a ~]
    ?.  =(p.a p.i.b)  [a b]
    [[p.a (weld q.a q.i.b)] t.b]
  ::
  ++  styd                                            ::  stye from styl
    |=  {a/styl b/stye}  ^+  b                        ::  with inheritance
    :+  ?~  p.a  p.b
        ?~  u.p.a  ~
        (~(put in p.b) u.p.a)
     (fall p.q.a p.q.b)
     (fall q.q.a q.q.b)
  ::
  ++  lent-stye
    |=  a/stub  ^-  @
    (roll (lnts-stye a) add)
  ::
  ++  lent-char
    |=  a/stub  ^-  @
    (roll (lnts-char a) add)
  ::
  ++  lnts-stye                                       ::  stub pair head lengths
    |=  a/stub  ^-  (list @)
    %+  turn  a
    |=  a/(pair stye (list @c))
    ;:  add                        ::  presumes impl of cvrt:ansi in %dill
        (mul 5 2)                  ::  bg
        (mul 5 2)                  ::  fg
        =+  b=~(wyt in p.p.a)      ::  effect
        ?:(=(0 b) 0 (mul 4 +(b)))
    ==
  ::
  ++  lnts-char                                       ::  stub pair tail lengths
    |=  a/stub  ^-  (list @)
    %+  turn  a
    |=  a/(pair stye (list @c))
    (lent q.a)
  ::
  ++  brek                                            ::  index + incl-len of
    |=  {a/@ b/(list @)}                              ::  stub pair w/ idx a
    =|  {c/@ i/@}
    |-  ^-  (unit (pair @ @))
    ?~  b  ~
    =.  c  (add c i.b)
    ?:  (gte c a)
      `[i c]
    $(i +(i), b t.b)
  ::
  ++  slag                                            ::  slag stub, keep stye
    |=  {a/@ b/stub}
    ^-  stub
    =+  c=(lnts-char b)
    =+  i=(brek a c)
    ?~  i  b
    =+  r=(^slag +(p.u.i) b)
    ?:  =(a q.u.i)
      r
    =+  n=(snag p.u.i b)
    :_  r  :-  p.n
    (^slag (sub (snag p.u.i c) (sub q.u.i a)) q.n)
  ::
  ++  scag                                            ::  scag stub, keep stye
    |=  {a/@ b/stub}
    ^-  stub
    =+  c=(lnts-char b)
    =+  i=(brek a c)
    ?~  i  b
    ?:  =(a q.u.i)
      (^scag +(p.u.i) b)
    %+  welp
      (^scag p.u.i b)
    =+  n=(snag p.u.i b)
    :_  ~  :-  p.n
    (^scag (sub (snag p.u.i c) (sub q.u.i a)) q.n)
  ::
  ++  swag                                            ::  swag stub, keep stye
    |=  {{a/@ b/@} c/stub}
    (scag b (slag a c))
  --
--<|MERGE_RESOLUTION|>--- conflicted
+++ resolved
@@ -204,51 +204,29 @@
   ==
 ::
 ++  on-load
-<<<<<<< HEAD
   |=  [hood-version=?(%1 %2 %3 %4 %5 %6 %7) old=any-state]
   =<  se-abet  =<  se-view
   =.  sat  old
   =.  dev  (~(gut by bin) ost *source)
-  ?:  (gth hood-version %4)
-    ..on-load
-  ~>  %slog.0^leaf+"drum: starting os1 agents"
-  =>  (se-born | %home %s3-store)
-  =>  (se-born | %home %link-view)
-  =>  (se-born | %home %link-listen-hook)
-  =>  (se-born | %home %link-store)
-  =>  (se-born | %home %link-proxy-hook)
-  =>  (se-born | %home %contact-view)
-  =>  (se-born | %home %contact-hook)
-  =>  (se-born | %home %contact-store)
-  =>  (se-born | %home %metadata-hook)
-  =>  (se-born | %home %metadata-store)
-  =>  (se-born | %home %goad)
-  ~>  %slog.0^leaf+"drum: resubscribing to %dojo and %chat-cli"
-=======
-  |=  ver=?(%1 %2 %3 %4 %5)
-  =<  se-abet  =<  se-view
-  =?  .  (lte ver %4)
-    =.  ver  %5
-    =.  ..on-load
-      =<  (se-emit %pass /kiln %arvo %g %sear ~wisrut-nocsub)
-      =<  (se-born %home %goad)
-      =<  (se-born %home %metadata-store)
-      =<  (se-born %home %metadata-hook)
-      =<  (se-born %home %contact-store)
-      =<  (se-born %home %contact-hook)
-      =<  (se-born %home %contact-view)
-      =<  (se-born %home %link-store)
-      =<  (se-born %home %link-proxy-hook)
-      =<  (se-born %home %link-listen-hook)
-      =<  (se-born %home %link-view)
-      =<  (se-born %home %s3-store)
-      (se-born %home %file-server)
-    .
-  ?>  ?=(%5 ver)
-  =>  (se-born %home %file-server)
->>>>>>> 4fded000
-  =>  (se-drop:(se-pull our.hid %dojo) | our.hid %dojo)
-  (se-drop:(se-pull our.hid %chat-cli) | our.hid %chat-cli)
+  =?  ..on-load  (lte hood-version %4)
+    ~>  %slog.0^leaf+"drum: starting os1 agents"
+    =>  (se-born | %home %s3-store)
+    =>  (se-born | %home %link-view)
+    =>  (se-born | %home %link-listen-hook)
+    =>  (se-born | %home %link-store)
+    =>  (se-born | %home %link-proxy-hook)
+    =>  (se-born | %home %contact-view)
+    =>  (se-born | %home %contact-hook)
+    =>  (se-born | %home %contact-store)
+    =>  (se-born | %home %metadata-hook)
+    =>  (se-born | %home %metadata-store)
+    =>  (se-born | %home %goad)
+    ~>  %slog.0^leaf+"drum: resubscribing to %dojo and %chat-cli"
+    =>  (se-drop:(se-pull our.hid %dojo) | our.hid %dojo)
+    (se-drop:(se-pull our.hid %chat-cli) | our.hid %chat-cli)
+  =?  ..on-load  (lte hood-version %5)
+    (se-born | %home %file-server)
+  ..on-load
 ::
 ++  reap-phat                                         ::  ack connect
   |=  {way/wire saw/(unit tang)}
