/+  pill
=*  card  card:agent:gall
|%
+$  any-state  $%(state state-0)
+$  state
  $:  %1
      mass-timer=[way=wire nex=@da tim=@dr]
  ==
+$  state-0  [%0 hoc=(map bone session-0)]
+$  session-0
  $:  say=*
      mud=*
      mass-timer=[way=wire nex=@da tim=@dr]
  ==
::
++  state-0-to-1
  |=  s=state-0
  ^-  state
  [%1 mass-timer:(~(got by hoc.s) 0)]
--
|=  [=bowl:gall sat=state]
=|  moz=(list card)
|%
++  this  .
+$  state      ^state      ::  proxy
+$  any-state  ^any-state  ::  proxy
++  abet  [(flop moz) sat]
++  flog  |=(=flog:dill (emit %pass /di %arvo %d %flog flog))
++  emit  |=(card this(moz [+< moz]))
::  +emil: emit multiple cards
::
++  emil
  |=  caz=(list card)
  ^+  this
  ?~(caz this $(caz t.caz, this (emit i.caz)))
::
++  on-load
<<<<<<< HEAD
  |=  [hood-version=?(%1 %2 %3 %4 %5 %6 %7 %8) old=any-state]
=======
  |=  [hood-version=@ud old=any-state]
>>>>>>> c96705e7
  =<  abet
  =?  old  ?=(%0 -.old)  (state-0-to-1 old)
  ?>  ?=(%1 -.old)
  this(sat old)
::
++  poke-rekey                                        ::  rotate private keys
  |=  des=@t
  =/  sed=(unit seed:able:jael)
    %+  biff
      (bind (slaw %uw des) cue)
    (soft seed:able:jael)
  =<  abet
  ?~  sed
    ~&  %invalid-private-key
    this
  ?.  =(our.bowl who.u.sed)
    ~&  [%wrong-private-key-ship who.u.sed]
    this
  (emit %pass / %arvo %j %rekey lyf.u.sed key.u.sed)
::
++  ames-secret
  ^-  @t
  =;  pax  (crip +:<.^(@p %j pax)>)
  /(scot %p our.bowl)/code/(scot %da now.bowl)/(scot %p our.bowl)
::
++  poke-sec-atom
  |=  [hot=host:eyre dat=@]
  ?>  ?=(%& -.hot)
  =.  p.hot  (scag 2 p.hot)      :: ignore subdomain
  =.  dat  (scot %uw (en:crub:crypto ames-secret dat))
  =-  abet:(emit %pass /write %arvo %c %info -)
  =/  byk=path  (en-beam:format byk.bowl(r da+now.bowl) ~)
  =+  .^(=tube:clay cc+(welp byk /mime/atom))
  =/  =cage  atom+(tube !>([/ (as-octs:mimes:html dat)]))
  (foal:space:userlib :(welp byk sec+p.hot /atom) cage)
::
++  poke-moon                                        ::  rotate moon keys
  |=  sed=(unit [=ship =udiff:point:able:jael])
  =<  abet
  ?~  sed
    this
  (emit %pass / %arvo %j %moon u.sed)
::
++  poke-mass
  |=  ~  =<  abet
  (emit %pass /heft %arvo %d %flog %heft ~)
::
++  poke-automass
  |=  recur=@dr
  =.  mass-timer.sat
    [/helm/automass (add now.bowl recur) recur]
  abet:(emit %pass way.mass-timer.sat %arvo %b %wait nex.mass-timer.sat)
::
++  poke-cancel-automass
  |=  ~
  abet:(emit %pass way.mass-timer.sat %arvo %b %rest nex.mass-timer.sat)
::
++  poke-pack
  |=  ~  =<  abet
  (emit %pass /pack %arvo %d %flog %pack ~)
::
++  take-wake-automass
  |=  [way=wire error=(unit tang)]
  ?^  error
    %-  (slog u.error)
    ~&  %helm-wake-automass-fail
    abet
  =.  nex.mass-timer.sat  (add now.bowl tim.mass-timer.sat)
  =<  abet
  %-  emil
  :~  [%pass /heft %arvo %d %flog %crud %hax-heft ~]
      [%pass way.mass-timer.sat %arvo %b %wait nex.mass-timer.sat]
  ==
::
++  poke-send-hi
  |=  {her/ship mes/(unit tape)}  =<  abet
  %-  emit
  :*  %pass  /helm/hi/(scot %p her)
      %agent  [her %hood]  %poke
      %helm-hi  !>(?~(mes '' (crip u.mes)))
  ==
::
::
++  poke-hi
  |=  mes/@t
  ~|  %poke-hi-fail
  ?:  =(%fail mes)
    ~&  %poke-hi-fail
    !!
  abet:(flog %text "< {<src.bowl>}: {(trip mes)}")
::
++  poke-atom
  |=  ato/@
  =+  len=(scow %ud (met 3 ato))
  =+  gum=(scow %p (mug ato))
  =<  abet
  (flog %text "< {<src.bowl>}: atom: {len} bytes, mug {gum}")
::
++  coup-hi
  |=  {pax/path cop/(unit tang)}  =<  abet
  ?>  ?=({@t ~} pax)
  (flog %text "hi {(trip i.pax)} {?~(cop "" "un")}successful")
::
++  poke-reload  |=(all/(list term) (poke-reload-desk %home all))
++  poke-reload-desk                                 ::  reload vanes
  |:  $:{syd/desk all/(list term)}  =<  abet
  %-  emil
  %+  turn  all
  =+  top=`path`/(scot %p our.bowl)/[syd]/(scot %da now.bowl)
  =/  van/(list {term ~})
    :-  zus=[%zuse ~]
    ~(tap by dir:.^(arch %cy (welp top /sys/vane)))
  |=  nam/@tas
    =.  nam
    ?.  =(1 (met 3 nam))
      nam
    =/  zaz/(list {p/knot ~})
        (skim van |=({a/term ~} =(nam (end 3 1 a))))
    ?>  ?=({{@ ~} ~} zaz)
    `term`p.i.zaz
  =+  tip=(end 3 1 nam)
  =+  zus==('z' tip)
  =+  way=?:(zus (welp top /sys/[nam]) (welp top /sys/vane/[nam]))
  =+  fil=.^(@ %cx (welp way /hoon))
  [%pass /reload %arvo %d %flog %veer ?:(=('z' tip) %$ tip) way fil]
::  +poke-reset:  send %lyra to initiate kernel upgrade
::
::    And reinstall %zuse and the vanes with %veer.
::    Trigger with |reset.
::
++  poke-reset
  |=  hood-reset=~
  =<  abet
  %-  emil
  ^-  (list card:agent:gall)
  =/  top=path  /(scot %p our.bowl)/home/(scot %da now.bowl)/sys
  =/  hun  .^(@t %cx (welp top /hoon/hoon))
  =/  arv  .^(@t %cx (welp top /arvo/hoon))
  ~!  *task:able:dill
  :-  [%pass /reset %arvo %d %flog %lyra `hun arv]
  %+  turn
    (module-ova:pill top)
  |=([=wire =flog:dill] [%pass wire %arvo %d %flog flog])
::
++  poke-verb                                         ::  toggle verbose
  |=  ~  =<  abet
  (flog %verb ~)
::
++  poke-ames-sift
  |=  ships=(list ship)  =<  abet
  (emit %pass /helm %arvo %a %sift ships)
::
++  poke-ames-verb
  |=  veb=(list verb:ames)  =<  abet
  (emit %pass /helm %arvo %a %spew veb)
::
++  poke-ames-wake
  |=  ~  =<  abet
  (emit %pass /helm %arvo %a %stir '')
::
++  poke-knob
  |=  [error-tag=@tas level=?(%hush %soft %loud)]  =<  abet
  (emit %pass /helm %arvo %d %knob error-tag level)
::
++  poke-serve
  |=  [=binding:eyre =generator:eyre]  =<  abet
  (emit %pass /helm/serv %arvo %e %serve binding generator)
::
++  poke
  |=  [=mark =vase]
  ?+  mark  ~|([%poke-helm-bad-mark mark] !!)
    %helm-ames-sift        =;(f (f !<(_+<.f vase)) poke-ames-sift)
    %helm-ames-verb        =;(f (f !<(_+<.f vase)) poke-ames-verb)
    %helm-ames-wake        =;(f (f !<(_+<.f vase)) poke-ames-wake)
    %helm-atom             =;(f (f !<(_+<.f vase)) poke-atom)
    %helm-automass         =;(f (f !<(_+<.f vase)) poke-automass)
    %helm-cancel-automass  =;(f (f !<(_+<.f vase)) poke-cancel-automass)
    %helm-hi               =;(f (f !<(_+<.f vase)) poke-hi)
    %helm-knob             =;(f (f !<(_+<.f vase)) poke-knob)
    %helm-mass             =;(f (f !<(_+<.f vase)) poke-mass)
    %helm-moon             =;(f (f !<(_+<.f vase)) poke-moon)
    %helm-pack             =;(f (f !<(_+<.f vase)) poke-pack)
    %helm-rekey            =;(f (f !<(_+<.f vase)) poke-rekey)
    %helm-reload           =;(f (f !<(_+<.f vase)) poke-reload)
    %helm-reload-desk      =;(f (f !<(_+<.f vase)) poke-reload-desk)
    %helm-reset            =;(f (f !<(_+<.f vase)) poke-reset)
    %helm-send-hi          =;(f (f !<(_+<.f vase)) poke-send-hi)
    %helm-serve            =;(f (f !<(_+<.f vase)) poke-serve)
    %helm-verb             =;(f (f !<(_+<.f vase)) poke-verb)
    %helm-write-sec-atom   =;(f (f !<(_+<.f vase)) poke-sec-atom)
  ==
::
++  take-agent
  |=  [=wire =sign:agent:gall]
  ?+  wire  ~|([%helm-bad-take-agent wire -.sign] !!)
    [%helm %hi *]  ?>  ?=(%poke-ack -.sign)
                   (coup-hi t.t.wire p.sign)
  ==
::
++  take-bound
  |=  [wir=wire success=? binding=binding:eyre]  =<  abet
  (flog %text "bound: {<success>}")
::
++  take-arvo
  |=  [=wire =sign-arvo]
  ?+  wire  ~|([%helm-bad-take-wire wire +<.sign-arvo] !!)
    [%automass *]  %+  take-wake-automass  t.wire
                   ?>(?=(%wake +<.sign-arvo) +>.sign-arvo)
    [%serv *]      %+  take-bound  t.wire
                   ?>(?=(%bound +<.sign-arvo) +>.sign-arvo)
  ==
--<|MERGE_RESOLUTION|>--- conflicted
+++ resolved
@@ -35,11 +35,7 @@
   ?~(caz this $(caz t.caz, this (emit i.caz)))
 ::
 ++  on-load
-<<<<<<< HEAD
-  |=  [hood-version=?(%1 %2 %3 %4 %5 %6 %7 %8) old=any-state]
-=======
   |=  [hood-version=@ud old=any-state]
->>>>>>> c96705e7
   =<  abet
   =?  old  ?=(%0 -.old)  (state-0-to-1 old)
   ?>  ?=(%1 -.old)
