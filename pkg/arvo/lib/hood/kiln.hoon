/-  *hood
/*  base-bill  %bill  /desk/bill
=,  clay
=,  space:userlib
=,  format
=*  dude  dude:gall
|%
+$  state    state-6
+$  state-6  [%6 pith-6]
+$  state-5  [%5 pith-5]
+$  state-4  [%4 pith-4]
+$  state-3  [%3 pith-3]
+$  state-2  [%2 pith-2]
+$  state-1  [%1 pith-1]
+$  state-0  [%0 pith-0]
+$  any-state
  $~  *state
  $%  state-6
      state-5
      state-4
      state-3
      state-2
      state-1
      state-0
  ==
::
+$  pith-6
  $:  wef=(unit weft)
      rem=(map desk per-desk)                           ::
      syn=(map kiln-sync let=@ud)                       ::
      ark=(map desk arak)                               ::
      commit-timer=[way=wire nex=@da tim=@dr mon=term]  ::
      ::  map desk to the currently ongoing fuse request
      ::  and the latest version numbers for beaks to
      fus=(map desk per-fuse)
      ::  used for fuses - every time we get a fuse we
      ::  bump this. used when calculating hashes to
      ::  ensure they're unique even when the same
      ::  request is made multiple times.
      hxs=(map desk @ud)
  ==                                                    ::
::
+$  pith-5
  $:  rem=(map desk per-desk)                           ::
      syn=(map kiln-sync let=@ud)                       ::
      ark=(map desk arak)                               ::
      commit-timer=[way=wire nex=@da tim=@dr mon=term]  ::
      ::  map desk to the currently ongoing fuse request
      ::  and the latest version numbers for beaks to
      fus=(map desk per-fuse)
      ::  used for fuses - every time we get a fuse we
      ::  bump this. used when calculating hashes to
      ::  ensure they're unique even when the same
      ::  request is made multiple times.
      hxs=(map desk @ud)
  ==                                                    ::
::
+$  pith-4                                              ::
  $:  rem=(map desk per-desk)                           ::
      syn=(map kiln-sync let=@ud)                       ::
      ark=(map desk arak-4)                             ::
      commit-timer=[way=wire nex=@da tim=@dr mon=term]  ::
      ::  map desk to the currently ongoing fuse request
      ::  and the latest version numbers for beaks to
      fus=(map desk per-fuse)
      ::  used for fuses - every time we get a fuse we
      ::  bump this. used when calculating hashes to
      ::  ensure they're unique even when the same
      ::  request is made multiple times.
      hxs=(map desk @ud)
  ==                                                    ::
+$  arak-4
  $:  =ship
      =desk
      =aeon
      next=(list rung)
      =rein
  ==
+$  pith-3                                              ::
  $:  rem=(map desk per-desk)                           ::
      syn=(map kiln-sync let=@ud)                       ::
      ark=(map desk arak-3)                             ::
      commit-timer=[way=wire nex=@da tim=@dr mon=term]  ::
      ::  map desk to the currently ongoing fuse request
      ::  and the latest version numbers for beaks to
      fus=(map desk per-fuse)
      ::  used for fuses - every time we get a fuse we
      ::  bump this. used when calculating hashes to
      ::  ensure they're unique even when the same
      ::  request is made multiple times.
      hxs=(map desk @ud)
  ==
+$  arak-3
  $:  =ship
      =desk
      =aeon
      next=(list rung)
      rein=rein-3
  ==
+$  rein-3
  $:  add=(set dude)
      sub=(set dude)
  ==
::
+$  pith-2                                              ::
  $:  rem=(map desk per-desk)                           ::
      syn=(map kiln-sync let=@ud)                       ::
      ota=(unit [=ship =desk =aeon])                    ::
      commit-timer=[way=wire nex=@da tim=@dr mon=term]  ::
      fus=(map desk per-fuse)
      hxs=(map desk @ud)
  ==                                                    ::
+$  pith-1                                              ::
  $:  rem=(map desk per-desk)                           ::
      syn=(map kiln-sync let=@ud)                       ::
      ota=(unit [=ship =desk =aeon])                    ::
      commit-timer=[way=wire nex=@da tim=@dr mon=term]  ::
  ==                                                    ::
+$  pith-0                                              ::
  $:  rem=(map desk per-desk)                           ::
      syn=(map kiln-sync let=@ud)                       ::
      autoload-on=?                                     ::
      cur-hoon=@uvI                                     ::
      cur-arvo=@uvI                                     ::
      cur-zuse=@uvI                                     ::
      cur-vanes=(map @tas @uvI)                         ::
      commit-timer=[way=wire nex=@da tim=@dr mon=term]  ::
  ==
+$  per-desk                                            ::  per-desk state
  $:  auto=?                                            ::  escalate on failure
      gem=?(%this %that germ)                           ::  strategy
      her=@p                                            ::  from ship
      sud=@tas                                          ::  from desk
      cas=case                                          ::  at case
  ==
+$  per-fuse                                            ::  per fuse state
      ::  map [ship desk] to latest version number we
      ::  have for them. used for things we're %trak-ing
      ::  our invariant here is to store the latest version
      ::  number we've heard of.
  $:  mox=(map [ship desk] let=@ud)
      ::  relevant parts of originating request
      kf=kiln-fuse-data
  ==
+$  kiln-commit  term                                   ::
+$  kiln-mount                                          ::
  $:  pax=path                                          ::
      pot=term                                          ::
  ==
+$  kiln-unmount  $@(term [knot path])                  ::
+$  kiln-sync                                           ::
  $:  syd=desk                                          ::  local desk
      her=ship                                          ::  foreign ship
      sud=desk                                          ::  foreign desk
  ==
+$  kiln-unsync                                         ::
  $:  syd=desk                                          ::  local desk
      her=ship                                          ::  foreign ship
      sud=desk                                          ::  foreign desk
  ==
+$  kiln-merge                                          ::
  $@  ~
  $:  syd=desk                                          ::
      ali=ship                                          ::
      sud=desk                                          ::
      cas=case                                          ::
      gim=?(%auto germ)                                 ::
  ==
+$  fuse-source  [who=ship des=desk ver=$@(%trak case)]
::  actual poke
+$  kiln-fuse
  $@  ~
  $:  syd=desk
      $@  ~  :: signifies clearing the fuse
      $:  overwrite=flag  :: force overwrite previous fuse
          bas=fuse-source
          con=(list [fuse-source germ])
      ==
  ==
::  state tracked by kiln
+$  kiln-fuse-data
  $:  syd=desk
      bas=fuse-source
      con=(list [fuse-source germ])
  ==
::  Request to list current fuses. ~ means "list all"
::
+$  kiln-fuse-list  (unit desk)
--
|=  [bowl:gall state]
?>  =(src our)
=|  moz=(list card:agent:gall)
|%
++  kiln  .
++  abet                                                ::  resolve
  [(flop moz) `state`+<+.$]
::
++  emit
  |=  card:agent:gall
  %_(+> moz [+< moz])
::
++  emil                                              ::  return cards
  |=  (list card:agent:gall)
  ^+  +>
  ?~(+< +> $(+< t.+<, +> (emit i.+<)))
::
++  render
  |=  [mez=tape sud=desk who=ship syd=desk]
  :^  %palm  [" " ~ ~ ~]  leaf+(weld "kiln: " mez)
  ~[leaf+"from {<sud>}" leaf+"on {<who>}" leaf+"to {<syd>}"]
::
++  on-init
  =<  abet
  ~>  %slog.0^leaf/"kiln: boot"
  =/  desks=(set desk)
    .^((set desk) %cd /(scot %p our)//(scot %da now))
  =.  desks  (~(del in desks) %base)
  =.  desks  (~(del in desks) %kids)
  ::  set up base desk
  ::
  =.  ..on-init
    =/  =rein  [liv=& add=(sy %hood %dojo ~) sub=~]  ::  TODO questionable
    =/  daz  (get-apps-want base-bill rein)
    %-  emil
    %-  zing  ^-  (list (list card:agent:gall))
    (turn daz start-dude:~(pass vats [%base *arak]))
  ::  install other desks
  ::
  =/  dez=(list desk)  ~(tap in desks)
  =/  sop=ship
    (sein:title our now our)
  |-
  ?~  dez  ..on-init
  =.  ..on-init
    abet:(install:vats i.dez our i.dez)
  =?  ..on-init  !=(sop our)
    abet:(install:vats i.dez sop i.dez)
  $(dez t.dez)
::
++  on-load
  =>  |%
      +$  ota  [syd=desk her=ship sud=desk]
      --
  =|  old-ota=(unit ota)
  |=  [hood-version=@ud old=any-state]
  =?  old-ota  ?=(%0 -.old)
    =/  syncs=(list [ota =aeon])  ~(tap by syn.old)
    |-  ^-  (unit ota)
    ?~  syncs
      ~
    ?:  &(=([%base %kids] [syd sud]:i.syncs) !=(our her.i.syncs))
      `[syd her sud]:i.syncs
    $(syncs t.syncs)
  ::
  =?  old  ?=(%0 -.old)
    =?  syn.old  ?=(^ old-ota)  (~(del by syn.old) u.old-ota)
    [%3 [rem syn ark=~ commit-timer fus=~ hxs=~]:old]
  ::
  =?  old  ?=(%1 -.old)
    :*  %2
        rem.old
        syn.old
        ota.old
        commit-timer.old
        fus=~
        hxs=~
    ==
  ::
  =?  old-ota  ?=(%2 -.old)
    ?~  ota.old  ~
    `[%base ship desk]:u.ota.old
  ::
  =?  old  ?=(%2 -.old)
    :*  %3
        rem.old
        syn.old
        ark=~
        commit-timer.old
        fus.old
        hxs.old
    ==
  ::
  =?  old  ?=(%3 -.old)
    :-  %4
    +.old(ark (~(run by ark.old) |=(a=arak-3 a(rein [liv=& rein.a]))))
  ::
  =?  old  ?=(%4 -.old)
    :-  %5
    =-  +.old(ark -)
    %-   ~(run by ark.old)
    |=  a=arak-4
    ^-  arak
    [[paused=| ship desk aeon] next rein]:a
  =?  old  ?=(%5 -.old)
    [%6 ~ +.old]
  ::
  ?>  ?=(%6 -.old)
  =.  +<+.$.abet  old
  =<  abet
  =?  kiln  ?=(^ old-ota)
    abet:(install:vats %base [her sud]:u.old-ota)
  =?  kiln  ?=(^ wef)
    =/  except=(set desk)  (sy %base %kids ~)
    (bump:vats u.wef (all-desks-but:vats except) %.n)
  =.  wef  ~
  kiln
::
++  on-peek
  |=  =path
  ^-  (unit (unit cage))
  ?+    path  [~ ~]
    [%x %kiln %lag ~]  ``loob+!>(.^(? //(scot %p our)//(scot %da now)/zen/lag))
  ::
      [%x %kiln %vat @ ~]
    =*  loc  i.t.t.t.path
    =/  ego  (scot %p our)
    =/  wen  (scot %da now)
    =/  rak=(unit arak)  (~(get by ark) loc)
    ?~  rak  [~ ~]
    =/  hog  .^(@uv cz+~[ego loc wen])
    =/  cas  .^(cass cw+~[ego loc wen])
    :^  ~  ~  %noun
    !>  ^-  vat
    [loc hog cas u.rak]
  ::
      [%x %kiln %vats ~]
    :^  ~  ~  %kiln-vats
    !>  ^-  (list vat)
    =/  ego  (scot %p our)
    =/  wen  (scot %da now)
    %+  turn  ~(tap by ark)
    |=  [loc=desk rak=arak]
    =/  hog  .^(@uv cz+~[ego loc wen])
    =/  cas  .^(cass cw+~[ego loc wen])
    [loc hog cas rak]
  ::
      [%x %kiln %ark ~]        ``noun+!>(ark)
      [%x %kiln %our ~]        ``noun+!>(our)
      [%x %kiln %base-hash ~]
    =/  ver  (mergebase-hashes our %base now (~(got by ark) %base))
    ``noun+!>(?~(ver 0v0 i.ver))
  ==
::
++  vats
  |_  [loc=desk rak=arak]
  ++  vats  .
  ++  abet  kiln(ark (~(put by ark) loc rak))
  ++  abed
    |=  lac=desk
    ~_  leaf/"kiln: {<lac>} not installed"
    vats(loc lac, rak (~(got by ark) lac))
  ::
  ++  here  "{<loc>} from {<[ship desk]:rail.rak>}"
  ++  make-wire  |=(step=@tas /kiln/vats/[loc]/[step])
  ++  from-wire
    |=  =wire
    ~|  wire
    ?>  ?=([@ @ *] wire)
    (abed i.wire)
  ::
  ++  emit  |=(card:agent:gall vats(kiln (^emit +<)))
  ++  emil  |=((list card:agent:gall) vats(kiln (^emil +<)))
  ++  give
    |%
    ++  snap  [%give %fact ~[/kiln/vats] %kiln-vats-snap !>(ark)]
    ++  diff  |=(d=^diff [%give %fact ~[/kiln/vats] %kiln-vats-diff !>(d)])
    --
  ++  pass
    |%
    ++  pyre  |=(=tang [%pass /kiln/vats %pyre tang])
    ++  find      (warp %find [%sing %y ud+1 /])
    ++  sync-da   (warp %sync [%sing %w da+now /])
    ++  sync-ud   (warp %sync [%sing %w ud+aeon.rail.rak /])
    ++  download  (warp %download [%sing %v ud+aeon.rail.rak /])
    ++  warp
      |=  [s=term r=rave]
      (clay-card s %warp ship.rail.rak desk.rail.rak `r)
    ++  merge-main
      =/  germ  (get-germ loc)
      =/  =aeon  (dec aeon.rail.rak)
      %+  clay-card  %merge-main
      [%merg loc ship.rail.rak desk.rail.rak ud+aeon germ]
    ++  merge-kids
      =/  germ  (get-germ %kids)
      =/  =aeon  (dec aeon.rail.rak)
      %+  clay-card  %merge-kids
      [%merg %kids ship.rail.rak desk.rail.rak ud+aeon germ]
    ++  listen
      (clay-card %listen %warp our loc `[%next %z da+now /])
    ++  clay-card
      |=  [step=@tas =task:clay]
      ^-  card:agent:gall
      [%pass (make-wire step) %arvo %c task]
    ++  start-dude
      |=  =dude
      ^-  (list card:agent:gall)
      :-  [%pass /kiln/vats/[loc]/jolt/[dude] %arvo %g %jolt loc dude]
      ?.  (is-fish dude (read-bill our loc now))
        ~>  %slog.0^leaf/"kiln: jolt {<dude>}"
        ~
      ~>  %slog.0^leaf/"kiln: jolt {<dude>}, binding console"
      =/  =cage  [%drum-link !>([our dude])]
      [%pass /kiln/link/[dude] %agent [our %hood] %poke cage]~
    ++  stop-dude
      |=  =dude
      ^-  (list card:agent:gall)
      :-  [%pass /kiln/vats/[loc]/uninstall %arvo %g %idle dude]
      ?.  (is-fish dude (read-bill our loc now))
        ~>  %slog.0^leaf/"kiln: idle {<dude>}"
        ~
      ~>  %slog.0^leaf/"kiln: idle {<dude>}, unbinding console"
      =/  =cage  [%drum-unlink !>([our dude])]
      [%pass /kiln/link/[dude] %agent [our %hood] %poke cage]~
    --
  ::  +uninstall: stop tracking apps on desk, and suspend apps
  ::
  ++  uninstall
    |=  lac=desk
    ^+  kiln
    ?:  =(%base lac)
      =-  (^emit (pyre:pass leaf/- ~))
      "kiln: |uninstall: %base cannot be uninstalled"
    ?.  (~(has by ark) lac)
      ~>  %slog.0^leaf/"kiln: |uninstall: {<lac>} not installed, ignoring"
      kiln
    =.  vats  (abed lac)
    ~>  %slog.0^leaf/"kiln: uninstalling {here}"
    =.  vats  stop-agents
    kiln(ark (~(del by ark) lac))
  ::  +install: set up desk sync to .lac to install all apps from [her rem]
  ::
  ++  install
    |=  [lac=desk her=ship rem=desk]
    ^+  vats
    =/  got  (~(get by ark) lac)
    ?:  =(`[her rem] got)
      ~>  %slog.0^leaf/"kiln: already tracking {here:(abed lac)}, ignoring"
      vats
    =:  loc  lac
        rak  [[paused=| her rem *aeon] next=~ rein:(fall got *arak)]
      ==
<<<<<<< HEAD
    ?.  ?&  =(our her)
          ::
            =-  (~(has in -) rem)
            .^((set desk) %cd /(scot %p our)//(scot %da now))
        ==
      ~>  %slog.0^leaf/"kiln: beginning install into {here}"
      (emit find:pass)
    ~>  %slog.0^leaf/"kiln: beginning local install into {here}"
    %-  take-find
    :+  %clay  %writ
    :-  ~
    :+  [%y ud+1 rem]  /
    :-  %arch
    !>  .^(arch %cy /(scot %p our)/[rem]/1)
=======
    ~>  %slog.0^leaf/"kiln: beginning install into {here}"
    (emit listen:pass find:pass)
>>>>>>> 577ec244
  ::  +reset: resync after failure
  ::
  ++  reset
    ^+  vats
    ~>  %slog.0^leaf/"kiln: resetting tracking for {here}"
    =/  cad  (diff:give %reset loc rak)
    =.  aeon.rail.rak  0
    =.  next.rak       ~
    (emil find:pass cad ~)
  ::  +pause: stop syncing from upstream
  ::
  ++  pause
    |=  lac=desk
    ^+  vats
    =.  vats  (abed lac)
    ~>  %slog.  :+  %0  %leaf
                ?:  paused.rail.rak
                  "kiln: {<lac>} already paused, ignoring"
                "kiln: {<lac>} pausing updates"
    =:  paused.rail.rak  &
        aeon.rail.rak    0
      ==
    vats
  ::  +resume: restart tracking from upstream
  ::
  ::  TODO: check whether kelvin is legit
  ::
  ++  resume
    |=  lac=desk
    ^+  vats
    =.  vats  (abed lac)
    ~>  %slog.  :+  %0  %leaf
                ?.  paused.rail.rak
                  "kiln: {<lac>} already tracking, ignoring"
                "kiln: {<lac>} resuming updates"
    reset
  ::  +suspend: shut down all agents, keep syncing
  ::
  ++  suspend
    |=  lac=desk
    ^+  vats
    =/  got  (~(get by ark) lac)
    ?:  =(%base lac)
      =-  (emit (pyre:pass leaf/- ~))
      "kiln: suspend: %base cannot be suspended"
    ?.  (~(has by ark) lac)
      ~>  %slog.0^leaf/"kiln: suspend: {<lac>} not installed, ignoring"
      vats
    =.  vats  (abed lac)
    =.  liv.rein.rak  |
    =.  vats  stop-agents
    (emit (diff:give %suspend loc rak))
  ::  +revive: restart agents on a suspended desk
  ::
  ++  revive
    |=  lac=desk
    ^+  vats
    =.  vats  (abed lac)
    =.  liv.rein.rak  &
    =.  vats  (update-running-apps (get-apps-diff our loc now rein.rak))
    (emit (diff:give %revive loc rak))
  ::  +set-rein: adjust which agents are forced on or off
  ::
  ++  set-rein
    |=  [lac=desk new=rein]
    ^+  vats
    =.  vats  (abed lac)
    =^  old  rein.rak  [rein.rak new]
    ?+  [liv.old liv.new]  !!
      [%| %|]  vats
      [%| %&]  (revive lac)
      [%& %|]  (suspend lac)
      [%& %&]  (update-running-apps (get-apps-diff our loc now rein.rak))
    ==
  ::  +bump: try to apply kernel kelvin upgrade
  ::
  ::    Apply merges to revive faded agents on all desks.
  ::    If .force, suspends stale agents.  Else, any stale desk
  ::    will cause a crash.
  ::
  ++  bump
    |=  [kel=weft except=(set desk) force=?]
    ^+  kiln
    =/  ded  (find-blocked kel except)
    ?:  force
      =.  kiln  (suspend-many ded)
      (bump-many kel (all-desks-but (~(uni in except) ded)))
    ?:  =(~ ded)
      (bump-many kel (all-desks-but except))
    =-  (^emit (pyre:pass leaf/- ~))
    "kiln: desks blocked upgrade to {<zuse/zuse>}: {<ded>}"
  ::
  ++  all-desks-but  |=(not=(set desk) (~(dif in ~(key by ark)) not))
  ::
  ++  find-blocked
    |=  [kel=weft except=(set desk)]
    ^-  (set desk)
    (~(dif in (get-blockers kel)) (~(put in except) %base))
  ::
  ++  suspend-many
    |=  dead=(set desk)
    ^+  kiln
    =/  ded  ~(tap in dead)
    |-  ^+  kiln
    ?~  ded  kiln
    $(ded t.ded, kiln abet:(suspend i.ded))
  ::
  ++  bump-many
    |=  [kel=weft live=(set desk)]
    ^+  kiln
    ::  ensure %base is always reloaded first
    ::
    =/  liv
      %+  sort  ~(tap in live)
      |=  [a=desk b=desk]
      ^-  ?
      ?:  =(%base a)  &
      ?:  =(%base b)  |
      (lte `@`a `@`b)
    ::
    |-  ^+  kiln
    ?~  liv  kiln
    $(liv t.liv, kiln (bump-one kel i.liv))
  ::
  ++  bump-one
    |=  [kel=weft =desk]
    ^+  kiln
    ~>  %slog.0^leaf/"kiln: bump {<desk>} to {<[- +]:kel>}"
    =<  abet  ^+  vats
    =.  vats  (abed desk)
    ?:  =([~ kel] (read-kelvin-local our desk now))
      ~>  %slog.0^leaf/"kiln: {here} already at {<[- +]:kel>}, ignoring"
      vats
    =^  tem  next.rak  (crank-next %| kel)
    ?^  tem
      (emit merge-main:pass)
    =-  (emit (pyre:pass leaf/- ~))
    "kiln: {here} killed upgrade to {<[- +]:kel>}"
  ::  +stop-agents: internal helper to suspend agents on .loc
  ::
  ::    Will not shut down %hood or %dojo.
  ::
  ++  stop-agents
    ^+  vats
    =/  ded  (get-apps-live our loc now)
    =.  ded  (skip ded |=(d=dude ?=(?(%hood %dojo) d)))
    (stop-dudes ded)
  ::
  ++  take
    |=  [=wire syn=sign-arvo]
    ^+  kiln
    ?>  ?=([@ @ *] wire)
    ?:  ?=(%jolt i.t.wire)
      (take-onto wire syn)
    =<  abet
    =.  vats  (from-wire wire)
    ?+    i.t.wire
        ~>  %slog.0^leaf/"kiln: vats-bad-take {<wire>}"
        vats
      %find        (take-find syn)
      %sync        (take-sync syn)
      %download    (take-download syn)
      %listen      (take-listen syn)
      %merge-main  (take-merge-main syn)
      %merge-kids  (take-merge-kids syn)
    ==
  ::
  ++  take-find
    |=  syn=sign-arvo
    ^+  vats
    ?>  ?=(%writ +<.syn)
    ?:  paused.rail.rak
      vats
    ?~  p.syn
      ~>  %slog.0^leaf/"kiln: cancelled (1) install into {here}, aborting"
      vats(ark (~(del by ark) loc))
    ?.  =(our ship.rail.rak)
      ~>  %slog.0^leaf/"kiln: activated install into {here}"
      (emit sync-da:pass)
    ~>  %slog.0^leaf/"kiln: activated local install into {here}"
    %-  take-sync
    :+  %clay  %writ
    :-  ~
    :+  [%w da+now desk.rail.rak]  /
    :-  %cass
    !>  .^(cass %cw /(scot %p our)/[desk.rail.rak]/(scot %da now))
  ::
  ++  take-sync
    |=  syn=sign-arvo
    ^+  vats
    ?>  ?=(%writ +<.syn)
    ?:  paused.rail.rak
      vats
    ?~  p.syn
      ~>  %slog.0^leaf/"kiln: cancelled (1) install into {here}, retrying"
      reset
    =?  aeon.rail.rak  ?=(%w p.p.u.p.syn)  ud:;;(cass:clay q.q.r.u.p.syn)
    ?.  =(our ship.rail.rak)
      ~>  %slog.0^leaf/"kiln: downloading update for {here}"
      (emit download:pass)
    ~>  %slog.0^leaf/"kiln: loading update for {here}"
    %-  take-download
    :+  %clay  %writ
    :-  ~
    :+  [%v ud+aeon.rail.rak desk.rail.rak]  /
    :-  %dome
    !>  .^(dome:clay %cv /(scot %p our)/[desk.rail.rak]/(scot %ud aeon.rail.rak))
  ::
  ++  take-download
    |=  syn=sign-arvo
    ^+  vats
    ?>  ?=(%writ +<.syn)
    ?:  paused.rail.rak
      vats
    ?~  p.syn
      ~>  %slog.0^leaf/"kiln: cancelled (2) install into {here}, retrying"
      reset
    ~>  %slog.0^leaf/"kiln: finished downloading update for {here}"
    =/  old-weft  `weft`[%zuse zuse]
    =/  new-weft  (read-kelvin-foreign [ship desk aeon]:rail.rak)
    =?  vats  liv.rein.rak
      =/  bill      (read-bill-foreign [ship desk aeon]:rail.rak)
      =/  wan       (sy (get-apps-want bill rein.rak))
      =/  hav       (sy (get-apps-live our loc now))
      =/  ded       ~(tap in (~(dif in hav) wan))
      (stop-dudes ded)
    =.  aeon.rail.rak  +(aeon.rail.rak)
    |^  ^+  vats
    ?:  =(%base loc)
      do-base
    ?:  (gth num.new-weft num.old-weft)
      kelvin-retreat
    ?:  =(num.new-weft num.old-weft)
      kelvin-same
    kelvin-advance
    ::
    ++  kelvin-retreat
      ^+  vats
      ~>  %slog.0^leaf/"kiln: cannot install {here}, old kelvin {<new-weft>}"
      ~>  %slog.0^leaf/"kiln: will retry at foreign kelvin {<old-weft>}"
      =/  =diff  [%block loc rak new-weft blockers=(sy %base ~)]
      (emil sync-ud:pass (diff:give diff) ~)
    ::
    ++  kelvin-advance
      ^+  vats
      ~>  %slog.0^leaf/"kiln: future version {<new-weft>}, enqueueing"
      ::  retry upgrade if not blocked anymore
      =/  base=arak  (~(got by ark) %base)
      =.  next.rak  (snoc next.rak [(dec aeon.rail.rak) new-weft])
      =.  ark  (~(put by ark) loc rak)
      =/  =diff  [%block loc rak new-weft blockers=(sy %base ~)]
      =.  vats  (emil sync-ud:pass (diff:give diff) ~)
      ?.  &(?=(^ next.base) =(~ (get-blockers weft.i.next.base)))
        vats
      ~>  %slog.0^leaf/"kiln: unblocked system update, updating"
      =.  kiln
        (bump-one weft.i.next.base %base)
      vats
    ::
    ++  kelvin-same
      ^+  vats
      ~>  %slog.0^leaf/"kiln: merging into {here}"
      =.  next.rak  +:(crank-next %& (dec aeon.rail.rak))
      (emil ~[merge-main sync-ud]:pass)
    ::
    ++  do-base
      ^+  vats
      =/  blockers
        ?:  =(new-weft old-weft)
          ~
        (get-blockers new-weft)
      ::
      ?.  =(~ blockers)
        ~>  %slog.0^leaf/"kiln: OTA blocked on {<blockers>}"
        =.  next.rak  (snoc next.rak [(dec aeon.rail.rak) new-weft])
        =/  =diff  [%block loc rak new-weft blockers]
        (emil sync-ud:pass (diff:give diff) ~)
      ~>  %slog.0^leaf/"kiln: applying OTA to {here}, kelvin: {<new-weft>}"
      =.  next.rak  +:(crank-next %& (dec aeon.rail.rak))
      =.  wef
        ?:  =(old-weft new-weft)  ~
        `new-weft
      (emil ~[merge-main sync-ud]:pass)
    --
  ::
  ++  take-listen
    |=  syn=sign-arvo
    ^+  vats
    ?>  ?=([@ %writ ~ *] syn)
    =.  vats  (emit listen:pass)
    take-commit
  ::
  ++  take-commit
    ^+  vats
    ~>  %slog.0^leaf/"kiln: commit detected at {here}"
    =.  vats  (emit (diff:give %commit loc rak))
    =?  vats  liv.rein.rak
      (update-running-apps (get-apps-diff our loc now rein.rak))
    ?.  =(%base loc)
      vats
    ~>  %slog.0^leaf/"kiln: merging %base into %kids at {<[- +]:weft:(head next.rak)>}"
    (emit merge-kids:pass)
  ::
  ++  take-merge-main
    |=  syn=sign-arvo
    ^+  vats
    ?>  ?=(%mere +<.syn)
    ?:  ?=([%| %ali-unavailable *] p.syn)
      =+  "kiln: merge into {here} failed, maybe because sunk; restarting"
      %-  (slog leaf/- p.p.syn)
      =.  vats  (emit (diff:give %merge-sunk loc rak p.p.syn))
      reset
    ?:  ?=(%| -.p.syn)
      =+  "kiln: merge into {here} failed, waiting for next revision"
      %-  (slog leaf/- p.p.syn)
      =.  vats  (emit (diff:give %merge-fail loc rak p.p.syn))
      vats
    take-commit
  ::
  ++  take-merge-kids
    |=  syn=sign-arvo
    ^+  vats
    ?>  ?=(%mere +<.syn)
    ?:  ?=([%| %ali-unavailable *] p.syn)
      ~>  %slog.0^leaf/"kiln: OTA to %kids failed, maybe peer sunk; restarting"
      =.  vats  (emit (diff:give %merge-sunk %kids rak p.p.syn))
      reset
    ?-  -.p.syn
      %&  ~>  %slog.0^leaf/"kiln: OTA to %kids succeeded"
          (emit (diff:give %merge %kids rak))
      %|  ~>  %slog.0^leaf/"kiln: OTA to %kids failed {<p.p.syn>}"
          (emit (diff:give %merge-fail %kids rak p.p.syn))
    ==
  ::
  ++  take-onto
    |=  [=wire syn=sign-arvo]
    ^+  kiln
    =/  onto  ?>(?=([%gall %onto *] syn) p.syn)
    ?-  -.onto
      %&  kiln
      %|  (mean >p.onto< p.onto)
    ==
  ::
  ++  update-running-apps
    |=  [liv=(list dude) ded=(list dude)]
    =.  vats  (start-dudes liv)
    =.  vats  (stop-dudes ded)
    vats
  ::
  ++  start-dudes
    |=  daz=(list dude)
    ~>  %slog.0^leaf/"kiln: starting {<daz>}"
    (emil `(list card:agent:gall)`(zing (turn daz start-dude:pass)))
  ::
  ++  stop-dudes
    |=  daz=(list dude)
    ~>  %slog.0^leaf/"kiln: stopping {<daz>}"
    (emil `(list card:agent:gall)`(zing (turn daz stop-dude:pass)))
  ::  +crank-next: pop stale items from .next.rak until one matches
  ::
  ++  crank-next
    |=  new=(each aeon weft)
    ^+  [match=*(unit rung) next.rak]
    =/  rog  next.rak
    |-  ^+  [match=*(unit rung) next.rak]
    ?~  rog  [~ next.rak]
    ?:  ?-  -.new
          %&  =(p.new aeon.i.rog)
          %|  =(p.new weft.i.rog)
        ==
      [`i.rog t.rog]
    $(rog t.rog)
  --
::  +get-blockers: find desks that would block a kernel update
::
++  get-blockers
  |=  kel=weft
  ^-  (set desk)
  %-  ~(gas in *(set desk))
  %+  murn  ~(tap by ark)
  |=  [=desk =arak]
  ?:  =(%base desk)
    ~
  ?.  liv.rein.arak
    ~
  ?:  (lien next.arak |=([* k=weft] =(k kel)))
    ~
  `desk
::  +get-germ: select merge strategy into local desk
::
::  If destination desk doesn't exist, need a %init merge.  If this is
::  its first revision, it probably doesn't have a mergebase yet, so
::  use %take-that.
::
++  get-germ
  |=  =desk
  =+  .^(=cass:clay %cw /(scot %p our)/[desk]/(scot %da now))
  ?-  ud.cass
    %0  %init
    *  %take-that
    ::%1  %take-that
    ::*   %mate
  ==
::
++  poke
  |=  [=mark =vase]
  ?+  mark  ~|([%poke-kiln-bad-mark mark] !!)
    %kiln-autocommit         =;(f (f !<(_+<.f vase)) poke-autocommit)
    %kiln-bump               =;(f (f !<(_+<.f vase)) poke-bump)
    %kiln-cancel             =;(f (f !<(_+<.f vase)) poke-cancel)
    %kiln-cancel-autocommit  =;(f (f !<(_+<.f vase)) poke-cancel-autocommit)
    %kiln-commit             =;(f (f !<(_+<.f vase)) poke-commit)
    %kiln-fuse               =;(f (f !<(_+<.f vase)) poke-fuse)
    %kiln-fuse-list          =;(f (f !<(_+<.f vase)) poke-fuse-list)
    %kiln-gall-sear          =;(f (f !<(_+<.f vase)) poke-gall-sear)
    %kiln-info               =;(f (f !<(_+<.f vase)) poke-info)
    %kiln-install            =;(f (f !<(_+<.f vase)) poke-install)
    %kiln-label              =;(f (f !<(_+<.f vase)) poke-label)
    %kiln-merge              =;(f (f !<(_+<.f vase)) poke-merge)
    %kiln-mount              =;(f (f !<(_+<.f vase)) poke-mount)
    %kiln-nuke               =;(f (f !<(_+<.f vase)) poke-nuke)
    %kiln-pause              =;(f (f !<(_+<.f vase)) poke-pause)
    %kiln-permission         =;(f (f !<(_+<.f vase)) poke-permission)
    %kiln-resume             =;(f (f !<(_+<.f vase)) poke-resume)
    %kiln-revive             =;(f (f !<(_+<.f vase)) poke-revive)
    %kiln-rein               =;(f (f !<(_+<.f vase)) poke-rein)
    %kiln-rm                 =;(f (f !<(_+<.f vase)) poke-rm)
    %kiln-schedule           =;(f (f !<(_+<.f vase)) poke-schedule)
    %kiln-suspend            =;(f (f !<(_+<.f vase)) poke-suspend)
    %kiln-sync               =;(f (f !<(_+<.f vase)) poke-sync)
    %kiln-syncs              =;(f (f !<(_+<.f vase)) poke-syncs)
    %kiln-track              =;(f (f !<(_+<.f vase)) poke-track)
    %kiln-uninstall          =;(f (f !<(_+<.f vase)) poke-uninstall)
    %kiln-unmount            =;(f (f !<(_+<.f vase)) poke-unmount)
    %kiln-unsync             =;(f (f !<(_+<.f vase)) poke-unsync)
  ==
::
++  poke-autocommit
  |=  [mon=kiln-commit auto=?]
  =<  abet
  =.  +>.$  (emit %pass /commit %arvo %c [%dirk mon])
  ?.  auto
    +>.$
  =/  recur  ~s1
  =.  commit-timer
    [/kiln/autocommit (add now recur) recur mon]
  (emit %pass way.commit-timer %arvo %b [%wait nex.commit-timer])
::
++  poke-bump
  |=  [except=(set desk) force=?]
  =/  =arak
    (~(got by ark) %base)
  =/  kel=weft
    ?~(next.arak zuse+zuse weft.i.next.arak)
  abet:(bump:vats kel except force)
::
++  poke-cancel
  |=  a=@tas
  abet:(emit %pass /cancel %arvo %c [%drop a])
::
++  poke-cancel-autocommit
  |=  ~
  abet:(emit %pass way.commit-timer %arvo %b [%rest nex.commit-timer])
::
++  poke-commit
  |=  [mon=kiln-commit auto=?]
  =<  abet
  =.  +>.$  (emit %pass /commit %arvo %c [%dirk mon])
  ?.  auto
    +>.$
  =/  recur  ~s1
  =.  commit-timer
    [/kiln/autocommit (add now recur) recur mon]
  (emit %pass way.commit-timer %arvo %b [%wait nex.commit-timer])
::
++  poke-fuse-list
  =>
  |%
  ++  format-fuse
    |=  [into=desk pf=per-fuse]
    ^-  tank
    =/  sources=tape
        %+  reel
          con.kf.pf
        |=  [[fs=fuse-source g=germ] acc=tape]
        ^-  tape
        :(weld " [" (format-fuse-source fs) " " <g> "]" acc)
    :-  %leaf
    ;:  weld
      "|fuse {<into>} "
      (format-fuse-source bas.kf.pf)
      sources
    ==
  ::  +format-fuse-source: fuse source -> beak -> path
  ::
  ++  format-fuse-source
    |=  fs=fuse-source
    ^-  tape
    =/  bec=beak  [who.fs des.fs ?:(?=([%trak] ver.fs) [%tas %track] ver.fs)]
    <(en-beam [bec /])>
  --
  |=  k=kiln-fuse-list
  ^+  abet
  %.  abet
  ?~  k
    ?~  fus
      (slog [leaf+"no ongoing fuses" ~])
    %-  slog
    %+  roll
      ~(tap by `(map desk per-fuse)`fus)
    |=  [[syd=desk pf=per-fuse] acc=tang]
    ^-  tang
    [(format-fuse syd pf) acc]
  =/  pfu=(unit per-fuse)  (~(get by fus) u.k)
  ?~  pfu
    (slog [leaf+"no ongoing fuse for {<u.k>}" ~])
  (slog [(format-fuse u.k u.pfu) ~])
::
++  poke-fuse
  |=  k=kiln-fuse
  ?~  k  abet
  =/  payload  +.k
  ?~  payload
    ::  cancelling an ongoing fuse
    %-  (slog [leaf+"cancelling fuse into {<syd.k>}" ~])
    =/  f  (fuzz syd.k now)
    ?~  f
      abet
    abet:abet:delete:u.f
  ?:  &(!overwrite.payload (~(has by fus) syd.k))
    ((slog [leaf+"existing fuse into {<syd.k>} - need =overwrite &" ~]) abet)
  =.  fus  (~(put by fus) syd.k [~ [syd.k bas.payload con.payload]])
  =/  old-cnt=@ud  (~(gut by hxs) syd.k 0)
  =.  hxs  (~(put by hxs) syd.k +(old-cnt))
  =/  f  (fuzz syd.k now)
  ?~  f
    abet
  abet:abet:fuse:u.f
::
++  poke-gall-sear
  |=  =ship
  abet:(emit %pass /kiln %arvo %g %sear ship)
::
++  poke-info
  |=  [mez=tape tor=(unit toro)]
  ?~  tor
    abet:(spam leaf+mez ~)
  abet:(emit:(spam leaf+mez ~) %pass /kiln %arvo %c [%info u.tor])
::
++  poke-install
  |=  [loc=desk her=ship rem=desk]
  abet:abet:(install:vats +<)
::
++  poke-label
  |=  [syd=desk lab=@tas]
  =+  pax=/(scot %p our)/[syd]/[lab]
  (poke-info "labeled {(spud pax)}" `[syd %| lab])
::
++  poke-merge
  |=  kiln-merge
  ?~  +<  abet
  abet:abet:(merge:(work syd) ali sud cas gim)
::
++  poke-mount
  |=  kiln-mount
  =+  bem=(de-beam pax)
  ?~  bem
    =+  "can't mount bad path: {<pax>}"
    abet:(spam leaf+- ~)
  abet:(emit %pass /mount %arvo %c [%mont pot u.bem])
::
++  poke-nuke
  |=  [=term desk=?]
  =<  abet
  ?.  desk
    (emit %pass /nuke %arvo %g [%nuke term])
  %-  emil
  %+  turn  (get-apps-have our term now)
  |=([=dude ?] [%pass /nuke %arvo %g [%nuke dude]])
::
++  poke-pause
  |=  =desk
  abet:abet:(pause:vats desk)
::
++  poke-permission
  |=  [syd=desk pax=path pub=?]
  =<  abet
  %-  emit
  =/  =rite  [%r ~ ?:(pub %black %white) ~]
  [%pass /kiln/permission %arvo %c [%perm syd pax rite]]
::
++  poke-rein
  |=  [=desk =rein]
  abet:abet:(set-rein:vats +<)
::
++  poke-resume
  |=  =desk
  abet:abet:(resume:vats desk)
::
++  poke-revive
  |=  =desk
  abet:abet:(revive:vats desk)
::
++  poke-rm
  |=  a=path
  =+  b=.^(arch %cy a)
  ?~  fil.b
    =+  ~[leaf+"No such file:" leaf+"{<a>}"]
    abet:(spam -)
  (poke-info "removed" `(fray a))
::
++  poke-schedule
  |=  [where=path tym=@da eve=@t]
  =.  where  (welp where /sched)
  %+  poke-info  "scheduled"
  =+  old=;;((map @da cord) (fall (file where) ~))
  `(foal where %sched !>((~(put by old) tym eve)))
::
++  poke-suspend
  |=  =desk
  abet:abet:(suspend:vats desk)
::
++  poke-sync
  |=  hos=kiln-sync
  ?:  (~(has by syn) hos)
    abet:(spam (render "already syncing" [sud her syd]:hos) ~)
  abet:abet:start-sync:(auto hos)
::
++  poke-syncs                                        ::  print sync config
  |=  ~
  =<  abet  %-  spam
  ?:  =(0 ~(wyt by syn))
    [%leaf "no syncs configured"]~
  %+  turn  ~(tap in ~(key by syn))
  |=(a=kiln-sync (render "sync configured" [sud her syd]:a))
::
++  poke-track
  |=  hos=kiln-sync
  ?:  (~(has by syn) hos)
    abet:(spam (render "already tracking" [sud her syd]:hos) ~)
  abet:abet:start-track:(auto hos)
::
++  poke-uninstall
  |=  loc=desk
  abet:(uninstall:vats +<)
::
++  poke-unmount
  |=  mon=kiln-unmount
  ?^  mon
    =+  bem=(de-beam mon)
    ?~  bem
      =+  "can't unmount bad path: {<mon>}"
      abet:(spam leaf+- ~)
    abet:(emit %pass /unmount-beam %arvo %c [%ogre [[p q r] s]:u.bem])
  abet:(emit %pass /unmount-point %arvo %c [%ogre mon])
::
++  poke-unsync
  |=  hus=kiln-unsync
  ?.  (~(has by syn) hus)
    abet:(spam (render "not syncing" [sud her syd]:hus) ~)
  %*  .  abet:abet:stop:(auto hus)
    syn  (~(del by syn) hus)
  ==
::  +peer: handle %watch
::
++  peer
  |=  =path
  ?>  (team:title our src)
  ?+    path  ~|(kiln-path/path !!)
    [%vats ~]    abet
  ::
      [%ark ~]
    abet(moz :_(moz [%give %fact ~ %kiln-vats-snap !>(ark)]))
  ==
::
++  take-agent
  |=  [=wire =sign:agent:gall]
  ?+    wire  ~|([%kiln-bad-take-agent wire -.sign] !!)
      [%fancy *]
    ?>  ?=(%poke-ack -.sign)
    (take-coup-fancy t.wire p.sign)
  ::
      [%spam *]
    ?>  ?=(%poke-ack -.sign)
    (take-coup-spam t.wire p.sign)
  ::
      [%link @ ~]
    ?>  ?=(%poke-ack -.sign)
    ~>  %slog.0^leaf/"kiln: linked {<`@tas`i.t.wire>} to console"
    abet
  ==
::
++  take-arvo
  |=  [=wire =sign-arvo]
  ?-    wire
      [%sync %merg *]   %+  take-mere-sync  t.t.wire
                        ?>(?=(%mere +<.sign-arvo) +>.sign-arvo)
      [%find-ship *]    %+  take-writ-find-ship  t.wire
                        ?>(?=(%writ +<.sign-arvo) +>.sign-arvo)
      [%sync *]         %+  take-writ-sync  t.wire
                        ?>(?=(%writ +<.sign-arvo) +>.sign-arvo)
      [%autocommit *]   %+  take-wake-autocommit  t.wire
                        ?>(?=(%wake +<.sign-arvo) +>.sign-arvo)
      [%vats *]         abet:(take:vats t.wire sign-arvo)
      [%fuse-request @tas *]
                      =/  f  (fuzz i.t.wire now)
                      ?~  f
                        abet
                      abet:abet:(take:u.f t.t.wire sign-arvo)
      [%fuse @tas *]  ?>  ?=(%mere +<.sign-arvo)
                      =/  syd=desk  i.t.wire
                      ?.  ?=([%| *] +>.sign-arvo)
                        ?~  p.p.sign-arvo
                          abet
                        =/  msg=tape  "fuse merge conflict for {<syd>}"
                        %-  (slog [leaf+msg >p.p.sign-arvo< ~])
                        abet
                      %-  (slog leaf+"failed fuse for {<syd>}" p.p.sign-arvo)
                      abet
      *
    ?+    +<.sign-arvo
        ((slog leaf+"kiln: strange card {<+<.sign-arvo wire>}" ~) abet)
      %done  %+  done  wire
             ?>(?=(%done +<.sign-arvo) +>.sign-arvo)
      %mere  %+  take-mere  wire
             ?>(?=(%mere +<.sign-arvo) +>.sign-arvo)
    ==
  ==
++  take  |=(way=wire ?>(?=([@ ~] way) (work i.way))) ::  general handler
++  done
  |=  [way=wire saw=(unit error:ames)]
  ~?  ?=(^ saw)  [%kiln-nack u.saw]
  abet
::
++  take-mere                                         ::
  |=  [way=wire are=(each (set path) (pair term tang))]
  ?.  ?=([@ ~] way)
    abet
  abet:abet:(mere:(take way) are)
::
++  take-coup-fancy                                   ::
  |=  [way=wire saw=(unit tang)]
  abet:abet:(coup-fancy:(take way) saw)
::
++  take-coup-spam                                    ::
  |=  [way=wire saw=(unit tang)]
  ~?  ?=(^ saw)  [%kiln-spam-lame u.saw]
  abet
::
++  take-mere-sync                                    ::
  |=  [way=wire mes=(each (set path) (pair term tang))]
  ?>  ?=([@ @ @ *] way)
  =/  hos=kiln-sync
      :*  syd=(slav %tas i.way)
          her=(slav %p i.t.way)
          sud=(slav %tas i.t.t.way)
      ==
  ?.  (~(has by syn) hos)
    abet
  abet:abet:(mere:(auto hos) mes)
::
++  take-writ-find-ship                               ::
  |=  [way=wire rot=riot]
  ?>  ?=([@ @ @ *] way)
  =/  hos=kiln-sync
      :*  syd=(slav %tas i.way)
          her=(slav %p i.t.way)
          sud=(slav %tas i.t.t.way)
      ==
  ?.  (~(has by syn) hos)
    abet
  abet:abet:(take-find-ship:(auto hos) rot)
::
++  take-writ-sync                                    ::
  |=  [way=wire rot=riot]
  ?>  ?=([@ @ @ *] way)
  =/  hos=kiln-sync
      :*  syd=(slav %tas i.way)
          her=(slav %p i.t.way)
          sud=(slav %tas i.t.t.way)
      ==
  ?.  (~(has by syn) hos)
    abet
  abet:abet:(writ:(auto hos) rot)
::
++  take-wake-autocommit
  |=  [way=wire error=(unit tang)]
  ?^  error
    %-  (slog u.error)
    ~&  %kiln-wake-autocommit-fail
    abet
  =.  nex.commit-timer  (add now tim.commit-timer)
  =<  abet
  %-  emil
  :~  [%pass /commit %arvo %c [%dirk mon.commit-timer]]
      [%pass way.commit-timer %arvo %b [%wait nex.commit-timer]]
  ==
::
::
++  spam
  |=  mes=(list tank)
  ((slog mes) ..spam)
::  state machine for fuses
::
++  fuzz
  |=  [syd=desk now=@da]
  =/  pfu=(unit per-fuse)  (~(get by fus) syd)
  ?~  pfu
    ~
  =*  kf  kf.u.pfu
  =*  mox  mox.u.pfu
  =/  should-delete=flag  |
  %-  some
  |%
  ::  finalize
  ::
  ++  abet
   ?:  should-delete
      ..fuzz(fus (~(del by fus) syd))
    ..fuzz(fus (~(put by fus) syd [mox kf]))
  ::
  ++  delete
    ^+  ..delete
    =.  should-delete  &
    ..delete
  ::  queue moves
  ::
  ++  blab
    |=  new=(list card:agent:gall)
    ^+  +>
    +>.$(moz (welp new moz))
  ::  +make-requests: send requests for each %trak source.
  ::
  ++  make-requests
    ^+  ..abet
    =/  movs=(list card:agent:gall)
      %+  murn
        [[bas.kf *germ] con.kf]
      |=  [fs=fuse-source germ]
      ^-  (unit card:agent:gall)
      ?^  ver.fs
        ::  static source, don't need to track
        ~
      =/  bec=beak  (realize-fuse-source fs &)
      ?>  =(who.fs p.bec)
      ?>  =(des.fs q.bec)
      =/  hax=@ud  (mug [kf (~(got by hxs) syd)])
      =/  wir=wire
          /kiln/fuse-request/[syd]/(scot %p p.bec)/[q.bec]/(scot %ud hax)
      =/  rav=rave  [%sing %w r.bec /]
      =/  rif=riff  [q.bec `rav]
      `[%pass wir %arvo %c [%warp who.fs rif]]
    ::  No need to keep state if all the sources are static
    ?~  movs
      delete
    (blab movs)
  ::
  ++  send-fuse
    ^+  ..abet
    =/  bas=beak  (realize-fuse-source bas.kf |)
    =/  con=(list [beak germ])
      %+  turn
        con.kf
      |=  [fs=fuse-source g=germ]
      [(realize-fuse-source fs |) g]
    %-  blab
    [%pass /kiln/fuse/[syd] %arvo %c [%fuse syd bas con]]~
  ::
  ++  fuse
    ^+  ..abet
    send-fuse:make-requests
  ::
  ++  take
    |=  [wir=wire =sign-arvo]
    ^+  ..fuse
    ?>  =((lent wir) 3)
    =/  who=ship  (slav %p (snag 0 wir))
    =/  src=desk  (snag 1 wir)
    =/  hax=@ud  (slav %ud (snag 2 wir))
    ?.  =(hax (mug [kf (~(got by hxs) syd)]))
      ::  If the hash in the wire doesn't match the current request
      ::  this is a response for a previous fuse that we can ignore.
      ..take
    ?>  ?=([?(%clay %behn) %writ *] sign-arvo)
    =/  gif  +.sign-arvo
    ?~  p.gif
      %-  (slog leaf+"|fuse request failed for {<src>} on <who> - cancelling")
      delete
    =/  cas=cass:clay  !<(cass:clay +.r.u.p.gif)
    =.  mox  (~(put by mox) [who src] ud.cas)
    fuse
  ::
  ::  utility functions below
  ::
  ::  +realize-fuse-source: convert a fuse-source to a
  ::  fully realized beak.
  ::
  ++  realize-fuse-source
    |=  [fs=fuse-source incr=flag]
    ^-  beak
    :+  who.fs
      des.fs
    ?@  ver.fs
      (realize-case [who.fs des.fs incr])
    `case`ver.fs
  ::
  ++  realize-case
    |=  [who=ship des=desk incr=flag]
    ^-  case
    =/  let=(unit @ud)  (~(get by mox) [who des])
    ^-  case
    ?~  let
      da+now
    :-  %ud
    ?:  incr
      +(u.let)
    u.let
  --
::
++  auto
  |=  kiln-sync
  =+  (~(gut by syn) [syd her sud] let=*@ud)
  |%
  ++  abet
    ..auto(syn (~(put by syn) [syd her sud] let))
  ::
  ++  blab
    |=  new=(list card:agent:gall)
    ^+  +>
    +>.$(moz (welp new moz))
  ::
  ++  warp
    |=  [=wire =ship =riff]
    (blab [%pass wire %arvo %c [%warp ship riff]] ~)
  ::
  ++  spam  |*(* %_(+> ..auto (^spam +<)))
  ++  stop
    =>  (spam (render "ended autosync" sud her syd) ~)
    =/  =wire  /kiln/sync/[syd]/(scot %p her)/[sud]
    (warp wire her sud ~)
  ::  XX duplicate of start-sync? see |track
  ::
  ++  start-track
    =>  (spam (render "activated track" sud her syd) ~)
    =.  let  1
    =/  =wire  /kiln/sync/[syd]/(scot %p her)/[sud]
    (warp wire her sud `[%sing %y ud+let /])
  ::
  ++  start-sync
    =>  (spam (render "finding ship and desk" sud her syd) ~)
    =/  =wire  /kiln/find-ship/[syd]/(scot %p her)/[sud]
    (warp wire her sud `[%sing %y ud+1 /])
  ::
  ++  take-find-ship
    |=  rot=riot
    =>  (spam (render "activated sync" sud her syd) ~)
    =/  =wire  /kiln/sync/[syd]/(scot %p her)/[sud]
    (warp wire her sud `[%sing %w [%da now] /])
  ::
  ++  writ
    |=  rot=riot
    ?~  rot
      =.  +>.$
        %^    spam
            leaf+"sync cancelled, retrying"
          (render "on sync" sud her syd)
        ~
      start-sync
    =.  let  ?.  ?=(%w p.p.u.rot)  let  ud:;;(cass:clay q.q.r.u.rot)
    =/  =wire  /kiln/sync/merg/[syd]/(scot %p her)/[sud]
    ::  germ: merge mode for sync merges
    ::
    ::    Initial merges from any source must use the %init germ.
    ::    Subsequent merges may use any germ, but if the source is
    ::    a remote ship with which we have not yet merged, we won't
    ::    share a merge-base commit and all germs but %only-that will
    ::    fail.
    ::
    ::    We want to always use %only-that for the first remote merge.
    ::    But we also want local syncs (%base to %home or %kids) to
    ::    succeed after that first remote sync. To accomplish both we
    ::    simply use %only-that for the first three sync merges.  (The
    ::    first two are from the pill.)
    ::
    =/  =germ
      =/  =cass
        .^(cass:clay %cw /(scot %p our)/[syd]/(scot %da now))
      ?:  =(0 ud.cass)
        %init
      ?:((gth 2 ud.cass) %only-that %mate)
    =<  %-  spam
        ?:  =(our her)  ~
        [(render "beginning sync" sud her syd) ~]
    (blab [%pass wire %arvo %c [%merg syd her sud ud+let germ]] ~)
  ::
  ++  mere
    |=  mes=(each (set path) (pair term tang))
    ?:  ?=([%| %ali-unavailable *] mes)
      =.  +>.$
        %^    spam
            leaf+"merge cancelled, maybe because sunk; restarting"
          (render "on sync" sud her syd)
        ~
      start-sync:stop
    =.  let  +(let)
    =.  +>.$
      %-  spam
      ?:  ?=(%& -.mes)
        [(render "sync succeeded" sud her syd) ~]
      ?+  p.p.mes
        :*  (render "sync failed" sud her syd)
            leaf+"please manually merge the desks with"
            leaf+"|merge %{(trip syd)} {(scow %p her)} %{(trip sud)}"
            leaf+""
            leaf+"error code: {<p.p.mes>}"
            q.p.mes
        ==
      ::
          %no-ali-disc
        :~  (render "sync activated" sud her syd)
            leaf+"note: blank desk {<sud>} on {<her>}"
        ==
      ==
    =/  =wire  /kiln/sync/[syd]/(scot %p her)/[sud]
    (warp wire her sud `[%sing %y ud+let /])
  --
::
++  work                                              ::  state machine
  |=  syd=desk
  =/  ,per-desk
      %+  ~(gut by rem)  syd
      =+  *per-desk
      %_(- cas [%da now])
  |%
  ++  abet                                            ::  resolve
    ..work(rem (~(put by rem) syd auto gem her sud cas))
  ::
  ++  blab
    |=  new=(list card:agent:gall)
    ^+  +>
    +>.$(moz (welp new moz))
  ::
  ++  win   .                                         ::  successful poke
  ++  lose
    ^+  .
    ~|  %kiln-work-fail
    .
  ::
  ++  perform                                         ::
    ^+  .
    ?<  ?=(%this gem)
    ?<  ?=(%that gem)
    (blab [%pass /kiln/[syd] %arvo %c [%merg syd her sud cas gem]] ~)
  ::
  ++  fancy-merge                                     ::  send to self
    |=  [syd=desk her=@p sud=desk gem=?(%auto germ)]
    ^+  +>
    =/  =cage  [%kiln-merge !>([syd her sud cas gem])]
    %-  blab  :_  ~
    [%pass /kiln/fancy/[^syd] %agent [our %hood] %poke cage]
  ::
  ++  spam  ::|=(tang ((slog +<) ..spam))
            |*(* +>(..work (^spam +<)))
  ++  merge
    |=  [her=@p sud=@tas cas=case gim=?(%auto germ)]
    ^+  +>
    ?.  ?=(%auto gim)
      perform(auto |, gem gim, her her, cas cas, sud sud)
    ?:  =(0 ud:.^(cass:clay %cw /(scot %p our)/[syd]/(scot %da now)))
      =>  $(gim %init)
      .(auto &)
    =>  $(gim %fine)
    .(auto &)
  ::
  ++  coup-fancy
    |=  saw=(unit tang)
    ?~  saw
      +>
    =+  :-  "failed to set up conflict resolution scratch space"
        "I'm out of ideas"
    lose:(spam leaf+-< leaf+-> u.saw)
  ::
  ++  mere
    |=  are=(each (set path) (pair term tang))
    ^+  +>
    ?:  =(%meld gem)
      ?:  ?=(%& -.are)
        ?.  auto
          =+  "merged with strategy {<gem>}"
          win:(spam leaf+- ?~(p.are ~ [>`(set path)`p.are< ~]))
        :: ~?  >  =(~ p.are)  [%mere-no-conflict syd]
        =>  .(+>.$ (spam leaf+"mashing conflicts" ~))
        =+  tic=(cat 3 syd '-scratch')
        =/  notations=(list [path (unit [mark vase])])
          %+  turn  ~(tap in p.are)
          |=  =path
          =/  =mark    -:(flop path)
          =/  =dais    .^(dais %cb /(scot %p our)/[syd]/(scot cas)/[mark])
          =/  base     .^(vase %cr (weld /(scot %p our)/[tic]/(scot cas) path))
          =/  ali      .^(vase %cr (weld /(scot %p her)/[sud]/(scot cas) path))
          =/  bob      .^(vase %cr (weld /(scot %p our)/[syd]/(scot cas) path))
          =/  ali-dif  (~(diff dais base) ali)
          =/  bob-dif  (~(diff dais base) bob)
          =/  mash     (~(mash dais base) [her sud ali-dif] [our syd bob-dif])
          :-  path
          ?~  mash
            ~
          `[mark (~(pact dais base) u.mash)]
        =/  [annotated=(list [path *]) unnotated=(list [path *])]
          (skid notations |=([* v=*] ?=(^ v)))
        =/  tic=desk  (cat 3 syd '-scratch')
        =/  tan=(list tank)
          %-  zing
          ^-  (list (list tank))
          :~  %-  tape-to-tanks
              """
              done setting up scratch space in {<[tic]>}
              please resolve the following conflicts and run
              |merge {<syd>} our {<[tic]>}
              """
              %^  tanks-if-any
                "annotated conflicts in:"  (turn annotated head)
              ""
              %^  tanks-if-any
                "unannotated conflicts in:"  (turn unnotated head)
              """
              some conflicts could not be annotated.
              for these, the scratch space contains
              the most recent common ancestor of the
              conflicting content.
              """
          ==
        =<  win
        %-  blab:(spam tan)
        :_  ~
        :*  %pass  /kiln/[syd]  %arvo  %c
            %info
            tic  %&
            %+  murn  notations
            |=  [=path dif=(unit [=mark =vase])]
            ^-  (unit [^path miso])
            ?~  dif
              ~
            `[path %mut mark.u.dif vase.u.dif]
        ==
      =+  "failed to merge with strategy meld"
      lose:(spam leaf+- >p.p.are< q.p.are)
    ?:  ?=(%& -.are)
      =+  "merged with strategy {<gem>}"
      win:(spam leaf+- ?~(p.are ~ [>`(set path)`p.are< ~]))
    ?.  auto
      =+  "failed to merge with strategy {<gem>}"
      lose:(spam leaf+- >p.p.are< q.p.are)
    ?+    gem
      (spam leaf+"strange auto" >gem< ~)
    ::
        %init
      =+  :-  "auto merge failed on strategy %init"
          "I'm out of ideas"
      lose:(spam leaf+-< leaf+-> [>p.p.are< q.p.are])
    ::
        %fine
      ?.  ?=(%bad-fine-merge p.p.are)
        =+  "auto merge failed on strategy %fine"
        lose:(spam leaf+- >p.p.are< q.p.are)
      =>  (spam leaf+"%fine merge failed, trying %meet" ~)
      perform(gem %meet)
    ::
        %meet
      ?.  ?=(%meet-conflict p.p.are)
        =+  "auto merge failed on strategy %meet"
        lose:(spam leaf+- >p.p.are< q.p.are)
      =>  (spam leaf+"%meet merge failed, trying %mate" ~)
      perform(gem %mate)
    ::
        %mate
      ?.  ?=(%mate-conflict p.p.are)
        =+  "auto merge failed on strategy %mate"
        lose:(spam leaf+- >p.p.are< q.p.are)
      =>  .(gem %meld)
      =+  tic=(cat 3 syd '-scratch')
      =>  =+  :-  "%mate merge failed with conflicts,"
              "setting up scratch space at %{(trip tic)}"
          [tic=tic (spam leaf+-< leaf+-> q.p.are)]
      =.  ..mere  (fancy-merge tic our syd %init)
      =>  (spam leaf+"%melding %{(trip sud)} into scratch space" ~)
      %-  blab  :_  ~
      ?<  ?=(%this gem)
      ?<  ?=(%that gem)
      =/  note  [%merg (cat 3 syd '-scratch') her sud cas gem]
      [%pass /kiln/[syd] %arvo %c note]
    ==
  ::
  ++  tape-to-tanks
    |=  a=tape  ^-  (list tank)
    (scan a (more (just '\0a') (cook |=(a=tape leaf+a) (star prn))))
  ::
  ++  tanks-if-any
    |=  [a=tape b=(list path) c=tape]  ^-  (list tank)
    ?:  =(~ b)  ~
    (welp (tape-to-tanks "\0a{c}{a}") >b< ~)
  --
--<|MERGE_RESOLUTION|>--- conflicted
+++ resolved
@@ -5,7 +5,8 @@
 =,  format
 =*  dude  dude:gall
 |%
-+$  state    state-6
++$  state    state-7
++$  state-7  [%7 pith-7]
 +$  state-6  [%6 pith-6]
 +$  state-5  [%5 pith-5]
 +$  state-4  [%4 pith-4]
@@ -15,7 +16,8 @@
 +$  state-0  [%0 pith-0]
 +$  any-state
   $~  *state
-  $%  state-6
+  $%  state-7
+      state-6
       state-5
       state-4
       state-3
@@ -24,7 +26,7 @@
       state-0
   ==
 ::
-+$  pith-6
++$  pith-7
   $:  wef=(unit weft)
       rem=(map desk per-desk)                           ::
       syn=(map kiln-sync let=@ud)                       ::
@@ -40,10 +42,29 @@
       hxs=(map desk @ud)
   ==                                                    ::
 ::
++$  pith-6
+  $:  wef=(unit weft)
+      rem=(map desk per-desk)                           ::
+      syn=(map kiln-sync let=@ud)                       ::
+      ark=(map desk arak-6)                             ::
+      commit-timer=[way=wire nex=@da tim=@dr mon=term]  ::
+      ::  map desk to the currently ongoing fuse request
+      ::  and the latest version numbers for beaks to
+      fus=(map desk per-fuse)
+      ::  used for fuses - every time we get a fuse we
+      ::  bump this. used when calculating hashes to
+      ::  ensure they're unique even when the same
+      ::  request is made multiple times.
+      hxs=(map desk @ud)
+  ==                                                    ::
+::
++$  arak-6  [rail=rail-6 next=(list rung) =rein]
++$  rail-6  [paused=? =ship =desk =aeon]
+::
 +$  pith-5
   $:  rem=(map desk per-desk)                           ::
       syn=(map kiln-sync let=@ud)                       ::
-      ark=(map desk arak)                               ::
+      ark=(map desk arak-6)                             ::
       commit-timer=[way=wire nex=@da tim=@dr mon=term]  ::
       ::  map desk to the currently ongoing fuse request
       ::  and the latest version numbers for beaks to
@@ -232,7 +253,7 @@
   |-
   ?~  dez  ..on-init
   =.  ..on-init
-    abet:(install:vats i.dez our i.dez)
+    abet:(install-local:vats i.dez)
   =?  ..on-init  !=(sop our)
     abet:(install:vats i.dez sop i.dez)
   $(dez t.dez)
@@ -289,12 +310,23 @@
     =-  +.old(ark -)
     %-   ~(run by ark.old)
     |=  a=arak-4
-    ^-  arak
+    ^-  arak-6
     [[paused=| ship desk aeon] next rein]:a
+  ::
   =?  old  ?=(%5 -.old)
     [%6 ~ +.old]
   ::
-  ?>  ?=(%6 -.old)
+  =?  old  ?=(%6 -.old)
+    :-  %7
+    =-  +.old(ark -)
+    %-  ~(run by ark.old)
+    |=  a=arak-6
+    ^-  arak
+    :_  rein.a
+    ^-  (unit rail)
+    `[paused.rail ship.rail desk.rail aeon.rail next]:a
+  ::
+  ?>  ?=(%7 -.old)
   =.  +<+.$.abet  old
   =<  abet
   =?  kiln  ?=(^ old-ota)
@@ -343,6 +375,7 @@
 ::
 ++  vats
   |_  [loc=desk rak=arak]
+  ++  ral  (need rail.rak)
   ++  vats  .
   ++  abet  kiln(ark (~(put by ark) loc rak))
   ++  abed
@@ -350,7 +383,7 @@
     ~_  leaf/"kiln: {<lac>} not installed"
     vats(loc lac, rak (~(got by ark) lac))
   ::
-  ++  here  "{<loc>} from {<[ship desk]:rail.rak>}"
+  ++  here  "{<loc>} from {<[ship desk]:ral>}"
   ++  make-wire  |=(step=@tas /kiln/vats/[loc]/[step])
   ++  from-wire
     |=  =wire
@@ -370,21 +403,21 @@
     ++  pyre  |=(=tang [%pass /kiln/vats %pyre tang])
     ++  find      (warp %find [%sing %y ud+1 /])
     ++  sync-da   (warp %sync [%sing %w da+now /])
-    ++  sync-ud   (warp %sync [%sing %w ud+aeon.rail.rak /])
-    ++  download  (warp %download [%sing %v ud+aeon.rail.rak /])
+    ++  sync-ud   (warp %sync [%sing %w ud+aeon:ral /])
+    ++  download  (warp %download [%sing %v ud+aeon:ral /])
     ++  warp
       |=  [s=term r=rave]
-      (clay-card s %warp ship.rail.rak desk.rail.rak `r)
+      (clay-card s %warp ship:ral desk:ral `r)
     ++  merge-main
       =/  germ  (get-germ loc)
-      =/  =aeon  (dec aeon.rail.rak)
+      =/  =aeon  (dec aeon:ral)
       %+  clay-card  %merge-main
-      [%merg loc ship.rail.rak desk.rail.rak ud+aeon germ]
+      [%merg loc ship:ral desk:ral ud+aeon germ]
     ++  merge-kids
       =/  germ  (get-germ %kids)
-      =/  =aeon  (dec aeon.rail.rak)
+      =/  =aeon  (dec aeon:ral)
       %+  clay-card  %merge-kids
-      [%merg %kids ship.rail.rak desk.rail.rak ud+aeon germ]
+      [%merg %kids ship:ral desk:ral ud+aeon germ]
     ++  listen
       (clay-card %listen %warp our loc `[%next %z da+now /])
     ++  clay-card
@@ -432,54 +465,66 @@
   ++  install
     |=  [lac=desk her=ship rem=desk]
     ^+  vats
+    ?:  =([her rem] [our lac])
+      (install-local lac)
     =/  got  (~(get by ark) lac)
     ?:  =(`[her rem] got)
       ~>  %slog.0^leaf/"kiln: already tracking {here:(abed lac)}, ignoring"
       vats
     =:  loc  lac
-        rak  [[paused=| her rem *aeon] next=~ rein:(fall got *arak)]
+        rak  [`[paused=| her rem *aeon next=~] rein:(fall got *arak)]
       ==
-<<<<<<< HEAD
-    ?.  ?&  =(our her)
-          ::
-            =-  (~(has in -) rem)
-            .^((set desk) %cd /(scot %p our)//(scot %da now))
-        ==
-      ~>  %slog.0^leaf/"kiln: beginning install into {here}"
-      (emit find:pass)
-    ~>  %slog.0^leaf/"kiln: beginning local install into {here}"
-    %-  take-find
-    :+  %clay  %writ
-    :-  ~
-    :+  [%y ud+1 rem]  /
-    :-  %arch
-    !>  .^(arch %cy /(scot %p our)/[rem]/1)
-=======
     ~>  %slog.0^leaf/"kiln: beginning install into {here}"
-    (emit listen:pass find:pass)
->>>>>>> 577ec244
+    (emil find:pass listen:pass ~)
+  ::  +install-local: install from a local desk, with no remote
+  ::
+  ++  install-local
+    |=  lac=desk
+    ^+  vats
+    ?:  (~(has by ark) loc)
+      ~>  %slog.0^leaf/"kiln: already tracking {here:(abed lac)}, ignoring"
+      vats
+    =:  loc  lac
+        rak  [~ *rein]
+      ==
+    ~>  %slog.0^leaf/"kiln: local install {here}"
+    =.  vats  (update-running-apps (get-apps-diff our loc now rein.rak))
+    =.  vats  (emit listen:pass)
+    vats
   ::  +reset: resync after failure
+  ::
+  ::    TODO: instead of jumping all the way back to find:pass,
+  ::    which will end up skipping all the way until the latest
+  ::    remote commit, increment the aeon so we skip only the problematic
+  ::    commit and try the commit immediately after it.
   ::
   ++  reset
     ^+  vats
     ~>  %slog.0^leaf/"kiln: resetting tracking for {here}"
     =/  cad  (diff:give %reset loc rak)
-    =.  aeon.rail.rak  0
-    =.  next.rak       ~
+    =/  rel  ral
+    =.  rail.rak  `rel(aeon 0, next ~)
     (emil find:pass cad ~)
   ::  +pause: stop syncing from upstream
   ::
   ++  pause
     |=  lac=desk
     ^+  vats
+    ?.  is-tracking
+      ~>  %slog.0^leaf/"kiln: {<lac>} already paused, ignoring"
+      vats
     =.  vats  (abed lac)
-    ~>  %slog.  :+  %0  %leaf
-                ?:  paused.rail.rak
-                  "kiln: {<lac>} already paused, ignoring"
-                "kiln: {<lac>} pausing updates"
-    =:  paused.rail.rak  &
-        aeon.rail.rak    0
-      ==
+    ~>  %slog.0^leaf/"kiln: {<lac>} pausing updates"
+    =/  rel  ral
+    =.  rail.rak  `rel(paused &, aeon 0)
+    vats
+  ::  +remove-upstream: stop listening to an upstream for changes
+  ::
+  ++  remove-upstream
+    |=  lac=desk
+    ^+  vats
+    =.  vats  (abed lac)
+    =.  rail.rak  ~
     vats
   ::  +resume: restart tracking from upstream
   ::
@@ -490,7 +535,7 @@
     ^+  vats
     =.  vats  (abed lac)
     ~>  %slog.  :+  %0  %leaf
-                ?.  paused.rail.rak
+                ?.  paused:ral
                   "kiln: {<lac>} already tracking, ignoring"
                 "kiln: {<lac>} resuming updates"
     reset
@@ -591,7 +636,7 @@
     ?:  =([~ kel] (read-kelvin-local our desk now))
       ~>  %slog.0^leaf/"kiln: {here} already at {<[- +]:kel>}, ignoring"
       vats
-    =^  tem  next.rak  (crank-next %| kel)
+    =^  tem  rail.rak  (crank-next %| kel)
     ?^  tem
       (emit merge-main:pass)
     =-  (emit (pyre:pass leaf/- ~))
@@ -629,62 +674,47 @@
     |=  syn=sign-arvo
     ^+  vats
     ?>  ?=(%writ +<.syn)
-    ?:  paused.rail.rak
+    ?.  is-tracking
       vats
     ?~  p.syn
       ~>  %slog.0^leaf/"kiln: cancelled (1) install into {here}, aborting"
       vats(ark (~(del by ark) loc))
-    ?.  =(our ship.rail.rak)
-      ~>  %slog.0^leaf/"kiln: activated install into {here}"
-      (emit sync-da:pass)
-    ~>  %slog.0^leaf/"kiln: activated local install into {here}"
-    %-  take-sync
-    :+  %clay  %writ
-    :-  ~
-    :+  [%w da+now desk.rail.rak]  /
-    :-  %cass
-    !>  .^(cass %cw /(scot %p our)/[desk.rail.rak]/(scot %da now))
+    ~>  %slog.0^leaf/"kiln: activated install into {here}"
+    (emit sync-da:pass)
   ::
   ++  take-sync
     |=  syn=sign-arvo
     ^+  vats
     ?>  ?=(%writ +<.syn)
-    ?:  paused.rail.rak
+    =*  rit  u.p.syn
+    ?.  is-tracking
       vats
     ?~  p.syn
       ~>  %slog.0^leaf/"kiln: cancelled (1) install into {here}, retrying"
       reset
-    =?  aeon.rail.rak  ?=(%w p.p.u.p.syn)  ud:;;(cass:clay q.q.r.u.p.syn)
-    ?.  =(our ship.rail.rak)
-      ~>  %slog.0^leaf/"kiln: downloading update for {here}"
-      (emit download:pass)
-    ~>  %slog.0^leaf/"kiln: loading update for {here}"
-    %-  take-download
-    :+  %clay  %writ
-    :-  ~
-    :+  [%v ud+aeon.rail.rak desk.rail.rak]  /
-    :-  %dome
-    !>  .^(dome:clay %cv /(scot %p our)/[desk.rail.rak]/(scot %ud aeon.rail.rak))
+    =?  rail.rak  ?=(%w p.p.rit)  `%*(. ral aeon ud:;;(cass:clay q.q.r.rit))
+    ~>  %slog.0^leaf/"kiln: downloading update for {here}"
+    (emit download:pass)
   ::
   ++  take-download
     |=  syn=sign-arvo
     ^+  vats
     ?>  ?=(%writ +<.syn)
-    ?:  paused.rail.rak
+    ?.  is-tracking
       vats
     ?~  p.syn
       ~>  %slog.0^leaf/"kiln: cancelled (2) install into {here}, retrying"
       reset
     ~>  %slog.0^leaf/"kiln: finished downloading update for {here}"
     =/  old-weft  `weft`[%zuse zuse]
-    =/  new-weft  (read-kelvin-foreign [ship desk aeon]:rail.rak)
+    =/  new-weft  (read-kelvin-foreign [ship desk aeon]:ral)
     =?  vats  liv.rein.rak
-      =/  bill      (read-bill-foreign [ship desk aeon]:rail.rak)
+      =/  bill      (read-bill-foreign [ship desk aeon]:ral)
       =/  wan       (sy (get-apps-want bill rein.rak))
       =/  hav       (sy (get-apps-live our loc now))
       =/  ded       ~(tap in (~(dif in hav) wan))
       (stop-dudes ded)
-    =.  aeon.rail.rak  +(aeon.rail.rak)
+    =.  rail.rak  `%*(. ral aeon +(aeon:ral))
     |^  ^+  vats
     ?:  =(%base loc)
       do-base
@@ -705,22 +735,24 @@
       ^+  vats
       ~>  %slog.0^leaf/"kiln: future version {<new-weft>}, enqueueing"
       ::  retry upgrade if not blocked anymore
-      =/  base=arak  (~(got by ark) %base)
-      =.  next.rak  (snoc next.rak [(dec aeon.rail.rak) new-weft])
+      =.  rail.rak  `%*(. ral next (snoc next:ral [(dec aeon:ral) new-weft]))
       =.  ark  (~(put by ark) loc rak)
       =/  =diff  [%block loc rak new-weft blockers=(sy %base ~)]
       =.  vats  (emil sync-ud:pass (diff:give diff) ~)
-      ?.  &(?=(^ next.base) =(~ (get-blockers weft.i.next.base)))
+      =/  base=arak  (~(got by ark) %base)
+      ?~  rail.base
+        vats
+      =/  rel  u.rail.base
+      ?.  &(?=(^ next.rel) =(~ (get-blockers weft.i.next.rel)))
         vats
       ~>  %slog.0^leaf/"kiln: unblocked system update, updating"
-      =.  kiln
-        (bump-one weft.i.next.base %base)
+      =.  kiln  (bump-one weft.i.next.rel %base)
       vats
     ::
     ++  kelvin-same
       ^+  vats
       ~>  %slog.0^leaf/"kiln: merging into {here}"
-      =.  next.rak  +:(crank-next %& (dec aeon.rail.rak))
+      =.  rail.rak  +:(crank-next %& (dec aeon:ral))
       (emil ~[merge-main sync-ud]:pass)
     ::
     ++  do-base
@@ -732,11 +764,11 @@
       ::
       ?.  =(~ blockers)
         ~>  %slog.0^leaf/"kiln: OTA blocked on {<blockers>}"
-        =.  next.rak  (snoc next.rak [(dec aeon.rail.rak) new-weft])
+        =.  rail.rak  `%*(. ral next (snoc next:ral [(dec aeon:ral) new-weft]))
         =/  =diff  [%block loc rak new-weft blockers]
         (emil sync-ud:pass (diff:give diff) ~)
       ~>  %slog.0^leaf/"kiln: applying OTA to {here}, kelvin: {<new-weft>}"
-      =.  next.rak  +:(crank-next %& (dec aeon.rail.rak))
+      =.  rail.rak  +:(crank-next %& (dec aeon:ral))
       =.  wef
         ?:  =(old-weft new-weft)  ~
         `new-weft
@@ -758,7 +790,8 @@
       (update-running-apps (get-apps-diff our loc now rein.rak))
     ?.  =(%base loc)
       vats
-    ~>  %slog.0^leaf/"kiln: merging %base into %kids at {<[- +]:weft:(head next.rak)>}"
+    =/  kel  [- +]:weft:(head next:ral)
+    ~>  %slog.0^leaf/"kiln: merging %base into %kids at {<kel>}"
     (emit merge-kids:pass)
   ::
   ++  take-merge-main
@@ -787,7 +820,7 @@
       reset
     ?-  -.p.syn
       %&  ~>  %slog.0^leaf/"kiln: OTA to %kids succeeded"
-          (emit (diff:give %merge %kids rak))
+          (emit (diff:give %commit %kids rak))
       %|  ~>  %slog.0^leaf/"kiln: OTA to %kids failed {<p.p.syn>}"
           (emit (diff:give %merge-fail %kids rak p.p.syn))
     ==
@@ -816,20 +849,27 @@
     |=  daz=(list dude)
     ~>  %slog.0^leaf/"kiln: stopping {<daz>}"
     (emil `(list card:agent:gall)`(zing (turn daz stop-dude:pass)))
-  ::  +crank-next: pop stale items from .next.rak until one matches
+  ::  +crank-next: pop stale items from .next until one matches
   ::
   ++  crank-next
     |=  new=(each aeon weft)
-    ^+  [match=*(unit rung) next.rak]
-    =/  rog  next.rak
-    |-  ^+  [match=*(unit rung) next.rak]
-    ?~  rog  [~ next.rak]
+    ^+  [match=*(unit rung) rail.rak]
+    ?~  rail.rak  !!
+    =/  rog  next.u.rail.rak
+    =-  [match `u.rail.rak(next next)]
+    |-  ^-  [match=(unit rung) next=(list rung)]
+    ?~  rog  [~ next.u.rail.rak]
     ?:  ?-  -.new
           %&  =(p.new aeon.i.rog)
           %|  =(p.new weft.i.rog)
         ==
       [`i.rog t.rog]
     $(rog t.rog)
+  ::
+  ++  is-tracking
+    ^-  ?
+    ?~  rail.rak  |
+    !paused.u.rail.rak
   --
 ::  +get-blockers: find desks that would block a kernel update
 ::
@@ -843,7 +883,9 @@
     ~
   ?.  liv.rein.arak
     ~
-  ?:  (lien next.arak |=([* k=weft] =(k kel)))
+  ?~  rail.arak
+    `desk
+  ?:  (lien next.u.rail.arak |=([* k=weft] =(k kel)))
     ~
   `desk
 ::  +get-germ: select merge strategy into local desk
@@ -911,7 +953,9 @@
   =/  =arak
     (~(got by ark) %base)
   =/  kel=weft
-    ?~(next.arak zuse+zuse weft.i.next.arak)
+    ?~  rail.arak         zuse+zuse
+    ?~  next.u.rail.arak  zuse+zuse
+    weft.i.next.u.rail.arak
   abet:(bump:vats kel except force)
 ::
 ++  poke-cancel
