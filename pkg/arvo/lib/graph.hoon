/-  *resource
/+  store=graph-store
|_  =bowl:gall
++  scry-for
  |*  [=mold =path]
  .^  mold
    %gx
    (scot %p our.bowl)
    %graph-store
    (scot %da now.bowl)
    (snoc `^path`path %noun)
  ==
::
++  get-graph
  |=  res=resource
  ^-  update:store
  %+  scry-for  update:store
  /graph/(scot %p entity.res)/[name.res]
::
<<<<<<< HEAD
++  get-update-log
  |=  rid=resource 
  ^-  update-log:store
  %+  scry-for  update-log:store
  /update-log/(scot %p entity.rid)/[name.rid]
::
++  peek-log
=======
++  peek-update-log
>>>>>>> 67c8d3d4
  |=  res=resource
  ^-  (unit time)
  (scry-for (unit time) /peek-update-log/(scot %p entity.res)/[name.res])
::
++  get-update-log-subset
  |=  [res=resource start=@da]
  ^-  update-log:store
  %+  scry-for  update-log:store
  /update-log-subset/(scot %p entity.res)/[name.res]/(scot %da start)/'~'
--<|MERGE_RESOLUTION|>--- conflicted
+++ resolved
@@ -17,17 +17,13 @@
   %+  scry-for  update:store
   /graph/(scot %p entity.res)/[name.res]
 ::
-<<<<<<< HEAD
 ++  get-update-log
   |=  rid=resource 
   ^-  update-log:store
   %+  scry-for  update-log:store
   /update-log/(scot %p entity.rid)/[name.rid]
 ::
-++  peek-log
-=======
 ++  peek-update-log
->>>>>>> 67c8d3d4
   |=  res=resource
   ^-  (unit time)
   (scry-for (unit time) /peek-update-log/(scot %p entity.res)/[name.res])
