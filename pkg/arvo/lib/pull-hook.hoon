--- conflicted
+++ resolved
@@ -282,13 +282,9 @@
       ++  on-peek   
         |=  =path
         ^-  (unit (unit cage))
-<<<<<<< HEAD
         ?.  =(/x/helper/pull-hook/synced path)
           (on-peek:og path)
         ``noun+!>(~(key by tracking))
-=======
-        (on-peek:og path)
->>>>>>> e7b0ff2c
     --
   |_  =bowl:gall
   +*  og   ~(. pull-hook bowl)
