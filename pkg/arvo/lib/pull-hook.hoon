--- conflicted
+++ resolved
@@ -232,24 +232,6 @@
     ++  on-poke
       |=  [=mark =vase]
       ^-  [(list card:agent:gall) agent:gall]
-<<<<<<< HEAD
-      ?>  (team:title our.bowl src.bowl)
-        ?+   mark
-          =^  cards  pull-hook
-            (on-poke:og mark vase)
-          [cards this]
-        ::
-            %sane
-          =^  cards  state
-            poke-sane:hc
-          [cards this]
-        ::
-            %pull-hook-action
-          =^  cards  state
-            (poke-hook-action:hc !<(action vase))
-          [cards this]
-        ==
-=======
       ?+   mark
         =^  cards  pull-hook
           (on-poke:og mark vase)
@@ -267,7 +249,6 @@
           (poke-hook-action:hc !<(action vase))
         [cards this]
       ==
->>>>>>> f4606327
     ::
     ++  on-watch
       |=  =path
