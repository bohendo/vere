--- conflicted
+++ resolved
@@ -416,56 +416,6 @@
   ++  push-updates
     |=  =cage
     ^-  (list card:agent:gall)
-<<<<<<< HEAD
-    %+  murn  (resource-for-update vase)
-    |=  rid=resource
-    ^-  (unit card:agent:gall)
-    =/  prefix=path  resource+(en-path:resource rid)
-    =/  paths=(list path)
-      %~  tap  in
-      %-  silt
-      %+  turn
-        (incoming-subscriptions prefix)
-      tail
-    ?~  paths  ~
-    `[%give %fact paths update-mark.config vase]
-  ::
-  ++  forward-update
-    |=  vas=vase
-    ^-  (list card:agent:gall)
-    =-  lis
-    %+  roll  (resource-for-update vas)
-    |=  [rid=resource [lis=(list card:agent:gall) tf-vas=(unit vase)]]
-    ^-  [(list card:agent:gall) (unit vase)]
-    =/  =path
-      resource+(en-path:resource rid)
-    =/  =wire  (make-wire path)
-    =*  ship   entity.rid
-    =.  tf-vas
-      ?.  =(our.bowl ship)
-        ::  do not transform before forwarding
-        ::
-        `vas
-      ::  use cached transform
-      ::
-      ?^  tf-vas  tf-vas
-      ::  transform before poking store
-      ::
-      (transform-proxy-update:og vas)
-    ~|  "forwarding failed during transform. mark: {<p.vas>} resource: {<rid>}"
-    ?>  ?=(^ tf-vas)
-    =/  =dock
-      :-  ship
-      ?.  =(our.bowl ship)
-        ::  forward to host
-        ::
-        dap.bowl
-      ::  poke our store
-      ::
-      store-name.config
-    :_  tf-vas
-    [[%pass wire %agent dock %poke update-mark.config u.tf-vas] lis]
-=======
     %+  roll  (resource-for-update q.cage)
     |=  [rid=resource cards=(list card)]
     |^
@@ -504,27 +454,53 @@
       (fact:io cage ~(tap in unversioned))^~
     --
   ::
+  ++  forward-update
+    |=  =cage
+    ^-  (list card:agent:gall)
+    =-  lis
+    =/  vas
+      (convert-to:ver cage)
+    %+  roll  (resource-for-update q.cage)
+    |=  [rid=resource [lis=(list card:agent:gall) tf-vas=(unit vase)]]
+    ^-  [(list card:agent:gall) (unit vase)]
+    =/  =path
+      resource+(en-path:resource rid)
+    =/  =wire  (make-wire path)
+    =*  ship   entity.rid
+    =.  tf-vas
+      ?.  =(our.bowl ship)
+        ::  do not transform before forwarding
+        ::
+        `vas
+      ::  use cached transform
+      ::
+      ?^  tf-vas  tf-vas
+      ::  transform before poking store
+      ::
+      (transform-proxy-update:og vas)
+    ~|  "forwarding failed during transform. mark: {<p.cage>} resource: {<rid>}"
+    ?>  ?=(^ tf-vas)
+    =/  =dock
+      :-  ship
+      ?.  =(our.bowl ship)
+        ::  forward to host
+        ::
+        dap.bowl
+      ::  poke our store
+      ::
+      store-name.config
+    =/  cag=^cage
+      :-  current-version:ver
+      u.tf-vas
+    :_  tf-vas
+    [[%pass wire %agent dock %poke cag] lis]
+  ::
   ++  ver-from-path
     |=  =path
     =/  extra=^path
       (slag 5 path)
     ?>  ?=(^ extra)
     (slav %ud i.extra)
-  ::
-  ++  forward-update
-    |=  =cage
-    ^-  (list card:agent:gall)
-    =/  =vase
-      (need (transform-proxy-update:og (convert-to:ver cage)))
-    %+  roll  (resource-for-update vase)
-    |=  [rid=resource cards=(list card:agent:gall)]
-    =/  =wire
-      (make-wire resource+(en-path:resource rid))
-    =/  =dock:agent:gall
-      :-  entity.rid
-      ?:(=(our.bowl entity.rid) store-name.config dap.bowl)
-    :_(cards (~(poke pass wire) dock current-version:ver vase))
->>>>>>> ceafee33
   ::
   ++  resource-for-update
     |=  =vase
