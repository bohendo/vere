/-  sur=hark-graph-hook, post
/+  graph-store, resource
^?
=<  [. sur]
=,  sur
|%
++  dejs
  =,  dejs:format
  |%
<<<<<<< HEAD
  ::
  ++  index
    ^-  $-(json index:graph-store)
    (su ;~(pfix net (more net dem)))
  ::
  ++  graph-index
=======
  ++  graph-indices
>>>>>>> 7e5bf371
    %-  ot
    :~  graph+dejs-path:resource
        index+index
    ==
  ::
  ++  action
    %-  of
    :~  listen+graph-index
        ignore+graph-index
        set-mentions+bo
        set-watch-on-self+bo
    ==
  --
::
++  enjs
  =,  enjs:format
  |%
<<<<<<< HEAD
  ::
  ++  graph-index
    |=  [graph=resource =index:post]
=======
  ++  graph-indices
    |=  [graph=resource indices=(set index:graph-store)]
>>>>>>> 7e5bf371
    %-  pairs
    :~  graph+s+(enjs-path:resource graph)
        index+(index:enjs:graph-store index)
    ==
  ::
  ++  action
    |=  act=^action
    ^-  json
    %+  frond  -.act
    ?-  -.act  
      %set-watch-on-self  b+watch-on-self.act
      %set-mentions  b+mentions.act
      ?(%listen %ignore)   (graph-index graph.act index.act)
    ==
  ::
  ::
  ::
  ++  update
    |=  upd=^update
    ^-  json
    ?.  ?=(%initial -.upd)
      (action upd)
    %+  frond  -.upd
    %-  pairs
    :~  'watchOnSelf'^b+watch-on-self.upd
        'mentions'^b+mentions.upd
        :+  %watching  %a
        (turn ~(tap in watching.upd) graph-index)
    ==
  --
--<|MERGE_RESOLUTION|>--- conflicted
+++ resolved
@@ -7,16 +7,12 @@
 ++  dejs
   =,  dejs:format
   |%
-<<<<<<< HEAD
   ::
   ++  index
     ^-  $-(json index:graph-store)
     (su ;~(pfix net (more net dem)))
   ::
   ++  graph-index
-=======
-  ++  graph-indices
->>>>>>> 7e5bf371
     %-  ot
     :~  graph+dejs-path:resource
         index+index
@@ -34,14 +30,9 @@
 ++  enjs
   =,  enjs:format
   |%
-<<<<<<< HEAD
   ::
   ++  graph-index
     |=  [graph=resource =index:post]
-=======
-  ++  graph-indices
-    |=  [graph=resource indices=(set index:graph-store)]
->>>>>>> 7e5bf371
     %-  pairs
     :~  graph+s+(enjs-path:resource graph)
         index+(index:enjs:graph-store index)
@@ -51,7 +42,7 @@
     |=  act=^action
     ^-  json
     %+  frond  -.act
-    ?-  -.act  
+    ?-  -.act
       %set-watch-on-self  b+watch-on-self.act
       %set-mentions  b+mentions.act
       ?(%listen %ignore)   (graph-index graph.act index.act)
