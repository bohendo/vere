--- conflicted
+++ resolved
@@ -16,17 +16,10 @@
       [%connect wire binding:eyre term]
       [%http-response =http-event:http]
       [%rule wire %turf %put turf]
-<<<<<<< HEAD
-      [%source wire whos=(set ship) src=source:kale]
-      [%sources wire ~]
-      [%new-event wire =ship =udiff:point:able:kale]
-      [%listen wire whos=(set ship) =source:kale]
-=======
       [%source wire whos=(set ship) src=source:jael]
       [%sources wire ~]
       [%new-event wire =ship =udiff:point:able:jael]
       [%listen wire whos=(set ship) =source:jael]
->>>>>>> da287907
   ==
 ::
 ::  Possible async responses
@@ -39,11 +32,7 @@
       [%reap =dock =path error=(unit tang)]
       [%bound success=? =binding:eyre]
       [%http-response response=client-response:iris]
-<<<<<<< HEAD
-      [%source whos=(set ship) =source:kale]
-=======
       [%source whos=(set ship) =source:jael]
->>>>>>> da287907
   ==
 ::
 ::  Outstanding contracts
