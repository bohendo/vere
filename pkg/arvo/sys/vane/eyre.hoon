!:
::  lighter than eyre
::
|=  our=ship
=,  eyre
::  internal data structures
::
=>  =~
::
::  internal data structures that won't go in zuse
::
|%
+$  move
  ::
  $:  ::  duct: request identifier
      ::
      =duct
      ::
      ::
      card=(wind note gift)
  ==
::  +note: private request from eyre to another vane
::
+$  note
  $%  ::  %b: to behn
      ::
      $:  %b
          ::
          ::
          $%  [%rest p=@da]
              [%wait p=@da]
      ==  ==
      ::  %d: to dill
      ::
      $:  %d
          ::
          ::
      $%  [%flog =flog:dill]
      ==  ==
      ::  %g: to gall
      ::
      $:  %g
          ::
          ::
          $>(%deal task:gall)
  ==  ==
::  +sign: private response from another vane to eyre
::
+$  sign
  $%  $:  %behn
          $%  [%wake error=(unit tang)]
      ==  ==
<<<<<<< HEAD
      ::  %g: from gall
      ::
      $:  %g
          ::
          ::
          gift:gall
          ::  $>(%unto gift:gall)
=======
      $:  %gall
          gift:able:gall
          ::  $>(%unto gift:able:gall)
>>>>>>> e60d599f
  ==  ==
--
::  more structures
::
|%
++  axle
  $:  ::  date: date at which http-server's state was updated to this data structure
      ::
      date=%~2020.10.18
      ::  server-state: state of inbound requests
      ::
      =server-state
  ==
::  +server-state: state relating to open inbound HTTP connections
::
+$  server-state
  $:  ::  bindings: actions to dispatch to when a binding matches
      ::
      ::    Eyre is responsible for keeping its bindings sorted so that it
      ::    will trigger on the most specific binding first. Eyre should send
      ::    back an error response if an already bound binding exists.
      ::
      ::    TODO: It would be nice if we had a path trie. We could decompose
      ::    the :binding into a (map (unit @t) (trie knot =action)).
      ::
      bindings=(list [=binding =duct =action])
      ::  cors-registry: state used and managed by the +cors core
      ::
      =cors-registry
      ::  connections: open http connections not fully complete
      ::
      connections=(map duct outstanding-connection)
      ::  authentication-state: state managed by the +authentication core
      ::
      =authentication-state
      ::  channel-state: state managed by the +channel core
      ::
      =channel-state
      ::  domains: domain-names that resolve to us
      ::
      domains=(set turf)
      ::  http-config: our server configuration
      ::
      =http-config
      ::  ports: live servers
      ::
      ports=[insecure=@ud secure=(unit @ud)]
      ::  outgoing-duct: to unix
      ::
      outgoing-duct=duct
  ==
::  channel-request: an action requested on a channel
::
+$  channel-request
  $%  ::  %ack: acknowledges that the client has received events up to :id
      ::
      [%ack event-id=@ud]
      ::  %poke: pokes an application, translating :json to :mark.
      ::
      [%poke request-id=@ud ship=@p app=term mark=@tas =json]
      ::  %watch: subscribes to an application path
      ::
      [%subscribe request-id=@ud ship=@p app=term =path]
      ::  %leave: unsubscribes from an application path
      ::
      [%unsubscribe request-id=@ud subscription-id=@ud]
      ::  %delete: kills a channel
      ::
      [%delete ~]
  ==
::  clog-timeout: the delay between acks after which clog-threshold kicks in
::
++  clog-timeout     ~s30
::  clog-threshold: maximum per-subscription event buildup, after clog-timeout
::
++  clog-threshold   50
::  channel-timeout: the delay before a channel should be reaped
::
++  channel-timeout  ~h12
::  session-timeout: the delay before an idle session expires
::
++  session-timeout  ~d7
--
::  utilities
::
|%
::  +combine-octs: combine multiple octs into one
::
++  combine-octs
  |=  a=(list octs)
  ^-  octs
  :-  %+  roll  a
      |=  [=octs sum=@ud]
      (add sum p.octs)
  (can 3 a)
::  +prune-events: removes all items from the front of the queue up to :id
::
::    also produces, per request-id, the amount of events that have got acked,
::    for use with +subtract-acked-events.
::
++  prune-events
  =|  acked=(map @ud @ud)
  |=  [q=(qeu [id=@ud @ud channel-event]) id=@ud]
  ^+  [acked q]
  ::  if the queue is now empty, that's fine
  ::
  ?:  =(~ q)
    [acked ~]
  ::
  =/  next=[item=[id=@ud request-id=@ud channel-event] _q]  ~(get to q)
  ::  if the head of the queue is newer than the acknowledged id, we're done
  ::
  ?:  (gth id.item.next id)
    [acked q]
  ::  otherwise, note the ack, and check next item
  ::
  %_  $
    q  +:next
  ::
      acked
    =,  item.next
    %+  ~(put by acked)  request-id
    +((~(gut by acked) request-id 0))
  ==
::  +subtract-acked-events: update the subscription map's pending ack counts
::
++  subtract-acked-events
  |=  [acked=(map @ud @ud) unacked=(map @ud @ud)]
  ^+  unacked
  %+  roll  ~(tap by acked)
  |=  [[rid=@ud ack=@ud] unacked=_unacked]
  ?~  sus=(~(get by unacked) rid)
    unacked
  %+  ~(put by unacked)  rid
  ?:  (lte u.sus ack)  0
  (sub u.sus ack)
::  +parse-channel-request: parses a list of channel-requests
::
::    Parses a json array into a list of +channel-request. If any of the items
::    in the list fail to parse, the entire thing fails so we can 400 properly
::    to the client.
::
++  parse-channel-request
  |=  request-list=json
  ^-  (unit (list channel-request))
  ::  parse top
  ::
  =,  dejs-soft:format
  =-  ((ar -) request-list)
  ::
  |=  item=json
  ^-  (unit channel-request)
  ::
  ?~  maybe-key=((ot action+so ~) item)
    ~
  ?:  =('ack' u.maybe-key)
    ((pe %ack (ot event-id+ni ~)) item)
  ?:  =('poke' u.maybe-key)
    ((pe %poke (ot id+ni ship+(su fed:ag) app+so mark+(su sym) json+some ~)) item)
  ?:  =('subscribe' u.maybe-key)
    %.  item
    %+  pe  %subscribe
    (ot id+ni ship+(su fed:ag) app+so path+(su ;~(pfix fas (more fas urs:ab))) ~)
  ?:  =('unsubscribe' u.maybe-key)
    %.  item
    %+  pe  %unsubscribe
    (ot id+ni subscription+ni ~)
  ?:  =('delete' u.maybe-key)
    `[%delete ~]
  ::  if we reached this, we have an invalid action key. fail parsing.
  ::
  ~
::  +login-page: internal page to login to an Urbit
::
++  login-page
  |=  [redirect-url=(unit @t) our=@p failed=?]
  ^-  octs
  =+  redirect-str=?~(redirect-url "" (trip u.redirect-url))
  %-  as-octs:mimes:html
  %-  crip
  %-  en-xml:html
  =/  favicon  %+
    weld  "<svg width='10' height='10' viewBox='0 0 10 10' xmlns='http://www.w3.org/2000/svg'>"
          "<circle r='3.09' cx='5' cy='5' /></svg>"
  ;html
    ;head
      ;meta(charset "utf-8");
      ;meta(name "viewport", content "width=device-width, initial-scale=1, shrink-to-fit=no");
      ;link(rel "icon", type "image/svg+xml", href (weld "data:image/svg+xml;utf8," favicon));
      ;title:"OS1"
      ;style:'''
             @import url("https://rsms.me/inter/inter.css");
             @font-face {
                 font-family: "Source Code Pro";
                 src: url("https://storage.googleapis.com/media.urbit.org/fonts/scp-regular.woff");
                 font-weight: 400;
             }
             :root {
               --red05: rgba(255,65,54,0.05);
               --red100: rgba(255,65,54,1);
               --blue05: rgba(33,157,255,0.05);
               --blue30: rgba(33,157,255,0.3);
               --blue100: rgba(33,157,255,1);
               --black05: rgba(0,0,0,0.05);
               --black20: rgba(0,0,0,0.2);
               --black60: rgba(0,0,0,0.6);
               --white: rgba(255,255,255,1);
             }
             html {
               font-family: Inter, sans-serif;
               height: 100%;
               margin: 0;
               width: 100%;
               background: var(--white);
               color: var(--black100);
               -webkit-font-smoothing: antialiased;
               line-height: 1.5;
               font-size: 12px;
               display: flex;
               flex-flow: row nowrap;
               justify-content: center;
             }
             body {
               display: flex;
               flex-flow: column nowrap;
               justify-content: center;
               max-width: 300px;
               padding: 1rem;
               width: 100%;
             }
             body > *,
             form > input {
               width: 100%;
             }
             form {
               display: flex;
               flex-flow: column;
               align-items: flex-start;
             }
             input {
               background: transparent;
               border: 1px solid var(--black20);
               padding: 8px;
               border-radius: 4px;
               font-size: inherit;
               color: var(--black);
               box-shadow: none;
             }
             input:disabled {
               background: var(--black05);
               color: var(--black60);
             }
             input:focus {
               outline: none;
               border-color: var(--blue30);
             }
             input:invalid:not(:focus) {
               background: var(--red05);
               border-color: var(--red100);
               outline: none;
               color: var(--red100);
             }
             button[type=submit] {
               margin-top: 16px;
               padding: 8px 16px;
               border-radius: 4px;
               background: var(--blue100);
               color: var(--white);
               border: 1px solid var(--blue100);
             }
             input:invalid ~ button[type=submit] {
               border-color: currentColor;
               background: var(--blue05);
               color: var(--blue30);
               pointer-events: none;
             }
             span.failed {
               display: flex;
               flex-flow: row nowrap;
               height: 16px;
               align-items: center;
               margin-top: 6px;
               color: var(--red100);
             }
             span.failed svg {
               height: 12px;
              margin-right: 6px;
             }
             span.failed circle,
             span.failed line {
               fill: transparent;
               stroke: currentColor
             }
             .mono {
               font-family: 'Source Code Pro', monospace;
             }
             @media all and (prefers-color-scheme: dark) {
               :root {
                 --white: rgb(51, 51, 51);
                 --black100: rgba(255,255,255,1);
                 --black05: rgba(255,255,255,0.05);
                 --black20: rgba(255,255,255,0.2);
               }
             }
             '''
    ==
    ;body
      ;p:"Urbit ID"
      ;input(value "{(scow %p our)}", disabled "true", class "mono");
      ;p:"Access Key"
      ;form(action "/~/login", method "post", enctype "application/x-www-form-urlencoded")
        ;input
          =type  "password"
          =name  "password"
          =placeholder  "sampel-ticlyt-migfun-falmel"
          =class  "mono"
          =required  "true"
          =minlength  "27"
          =maxlength  "27"
          =pattern  "((?:[a-z]\{6}-)\{3}(?:[a-z]\{6}))"
          =autofocus  "true";
        ;input(type "hidden", name "redirect", value redirect-str);
        ;+  ?.  failed  ;span;
          ;span.failed
            ;svg(xmlns "http://www.w3.org/2000/svg", viewBox "0 0 12 12")
              ;circle(cx "6", cy "6", r "5.5");
              ;line(x1 "3.27", y1 "3.27", x2 "8.73", y2 "8.73");
              ;line(x1 "8.73", y1 "3.27", x2 "3.27", y2 "8.73");
            ==
            Key is incorrect
          ==
          ;button(type "submit"):"Continue"
      ==
    ==
    ;script:'''
            var failSpan = document.querySelector('.failed');
            if (failSpan) {
              document.querySelector("input[type=password]")
                .addEventListener('keyup', function (event) {
                  failSpan.style.display = 'none';
                });
            }
            '''
  ==
::  +render-tang-to-marl: renders a tang and adds <br/> tags between each line
::
++  render-tang-to-marl
  |=  [wid=@u tan=tang]
  ^-  marl
  =/  raw=(list tape)  (zing (turn tan |=(a=tank (wash 0^wid a))))
  ::
  |-  ^-  marl
  ?~  raw  ~
  [;/(i.raw) ;br; $(raw t.raw)]
::  +render-tang-to-wall: renders tang as text lines
::
++  render-tang-to-wall
  |=  [wid=@u tan=tang]
  ^-  wall
  (zing (turn tan |=(a=tank (wash 0^wid a))))
::  +wall-to-octs: text to binary output
::
++  wall-to-octs
  |=  =wall
  ^-  (unit octs)
  ::
  ?:  =(~ wall)
    ~
  ::
  :-  ~
  %-  as-octs:mimes:html
  %-  crip
  %-  zing
  %+  turn  wall
  |=  t=tape
  "{t}\0a"
::  +internal-server-error: 500 page, with a tang
::
++  internal-server-error
  |=  [authorized=? url=@t t=tang]
  ^-  octs
  %-  as-octs:mimes:html
  %-  crip
  %-  en-xml:html
  ;html
    ;head
      ;title:"500 Internal Server Error"
    ==
    ;body
      ;h1:"Internal Server Error"
      ;p:"There was an error while handling the request for {(trip url)}."
      ;*  ?:  authorized
            ;=
              ;code:"*{(render-tang-to-marl 80 t)}"
            ==
          ~
    ==
  ==
::  +error-page: error page, with an error string if logged in
::
++  error-page
  |=  [code=@ud authorized=? url=@t t=tape]
  ^-  octs
  ::
  =/  code-as-tape=tape  (format-ud-as-integer code)
  =/  message=tape
    ?+  code  "{(scow %ud code)} Error"
      %400  "Bad Request"
      %403  "Forbidden"
      %404  "Not Found"
      %405  "Method Not Allowed"
      %500  "Internal Server Error"
    ==
  ::
  %-  as-octs:mimes:html
  %-  crip
  %-  en-xml:html
  ;html
    ;head
      ;title:"{code-as-tape} {message}"
    ==
    ;body
      ;h1:"{message}"
      ;p:"There was an error while handling the request for {(trip url)}."
      ;*  ?:  authorized
            ;=
              ;code:"{t}"
            ==
          ~
    ==
  ==
::  +format-ud-as-integer: prints a number for consumption outside urbit
::
++  format-ud-as-integer
  |=  a=@ud
  ^-  tape
  ?:  =(0 a)  ['0' ~]
  %-  flop
  |-  ^-  tape
  ?:(=(0 a) ~ [(add '0' (mod a 10)) $(a (div a 10))])
::  +host-matches: %.y if the site :binding should be used to handle :host
::
++  host-matches
  |=  [binding=(unit @t) host=(unit @t)]
  ^-  ?
  ::  if the binding allows for matching anything, match
  ::
  ?~  binding
    %.y
  ::  if the host is ~, that means we're trying to bind nothing to a real
  ::  binding. fail.
  ::
  ?~  host
    %.n
  ::  otherwise, do a straight comparison
  ::
  =(u.binding u.host)
::  +find-suffix: returns [~ /tail] if :full is (weld :prefix /tail)
::
++  find-suffix
  |=  [prefix=path full=path]
  ^-  (unit path)
  ?~  prefix
    `full
  ?~  full
    ~
  ?.  =(i.prefix i.full)
    ~
  $(prefix t.prefix, full t.full)
::  +simplified-url-parser: returns [(each @if @t) (unit port=@ud)]
::
++  simplified-url-parser
  ;~  plug
    ;~  pose
      %+  stag  %ip
      =+  tod=(ape:ag ted:ab)
      %+  bass  256
      ;~(plug tod (stun [3 3] ;~(pfix dot tod)))
    ::
      (stag %site (cook crip (star ;~(pose dot alp))))
    ==
    ;~  pose
      (stag ~ ;~(pfix col dim:ag))
      (easy ~)
    ==
  ==
::  +per-server-event: per-event server core
::
++  per-server-event
  ::  gate that produces the +per-server-event core from event information
  ::
  |=  [[eny=@ =duct now=@da rof=roof] state=server-state]
  =/  eyre-id  (scot %ta (cat 3 'eyre_' (scot %uv (sham duct))))
  |%
  ::  +request-local: bypass authentication for local lens connections
  ::
  ++  request-local
    |=  [secure=? =address =request:http]
    ^-  [(list move) server-state]
    ::
    =/  act  [%app app=%lens]
    ::
    =/  connection=outstanding-connection
      [act [& secure address request] ~ 0]
    ::
    =.  connections.state
      (~(put by connections.state) duct connection)
    ::
    :_  state
    (subscribe-to-app app.act inbound-request.connection)
  ::  +request: starts handling an inbound http request
  ::
  ++  request
    |=  [secure=? =address =request:http]
    ^-  [(list move) server-state]
    =*  headers  header-list.request
    ::  for requests from localhost, respect the "forwarded" header
    ::
    =/  [secure=? =^address]
      =*  same  [secure address]
      ?.  =([%ipv4 .127.0.0.1] address)        same
      ?~  forwards=(forwarded-params headers)  same
      :-  (fall (forwarded-secure u.forwards) secure)
      (fall (forwarded-for u.forwards) address)
    ::
    =/  host  (get-header:http 'host' headers)
    =/  [=action suburl=@t]
      (get-action-for-binding host url.request)
    ::
    =/  authenticated  (request-is-logged-in:authentication request)
    ::  record that we started an asynchronous response
    ::
    =/  connection=outstanding-connection
      [action [authenticated secure address request] ~ 0]
    =.  connections.state
      (~(put by connections.state) duct connection)
    ::  figure out whether this is a cors request,
    ::  whether the origin is approved or not,
    ::  and maybe add it to the "pending approval" set
    ::
    =/  origin=(unit origin)
      (get-header:http 'origin' headers)
    =^  cors-approved  requests.cors-registry.state
      =,  cors-registry.state
      ?~  origin                         [| requests]
      ?:  (~(has in approved) u.origin)  [& requests]
      ?:  (~(has in rejected) u.origin)  [| requests]
      [| (~(put in requests) u.origin)]
    ::  if this is a cors preflight request from an approved origin
    ::  handle it synchronously
    ::
    ?:  &(?=(^ origin) cors-approved ?=(%'OPTIONS' method.request))
      %-  handle-response
      =;  =header-list:http
        [%start [204 header-list] ~ &]
      ::  allow the method and headers that were asked for,
      ::  falling back to wildcard if none specified
      ::
      ::NOTE  +handle-response will add the rest of the headers
      ::
      :~  :-  'Access-Control-Allow-Methods'
          =-  (fall - '*')
          (get-header:http 'access-control-request-method' headers)
        ::
          :-  'Access-Control-Allow-Headers'
          =-  (fall - '*')
          (get-header:http 'access-control-request-headers' headers)
      ==
    ::
    ?-    -.action
        %gen
      =/  bek=beak  [our desk.generator.action da+now]
      =/  sup=spur  path.generator.action
      =/  ski       (rof ~ %ca bek sup)
      =/  cag=cage  (need (need ski))
      ?>  =(%vase p.cag)
      =/  gat=vase  !<(vase q.cag)
      =/  res=toon
        %-  mock  :_  (look rof ~)
        :_  [%9 2 %0 1]  |.
        %+  slam
          %+  slam  gat
          !>([[now=now eny=eny bek=bek] ~ ~])
        !>([authenticated request])
      ?:  ?=(%2 -.res)
        =+  connection=(~(got by connections.state) duct)
        %^  return-static-data-on-duct  500  'text/html'
        %:  internal-server-error
            authenticated.inbound-request.connection
            url.request.inbound-request.connection
            leaf+"generator crashed"
            p.res
        ==
      ?:  ?=(%1 -.res)
        =+  connection=(~(got by connections.state) duct)
        %^  return-static-data-on-duct  500  'text/html'
        %:  internal-server-error
            authenticated.inbound-request.connection
            url.request.inbound-request.connection
            leaf+"scry blocked on"
            (fall (bind (bind ((soft path) p.res) smyt) (late ~)) ~)
        ==
      =/  result  ;;(simple-payload:http +.p.res)
      ::  ensure we have a valid content-length header
      ::
      ::    We pass on the response and the headers the generator produces, but
      ::    ensure that we have a single content-length header set correctly in
      ::    the returned if this has a body, and has no content-length if there
      ::    is no body returned to the client.
      ::
      =.  headers.response-header.result
        ?~  data.result
          (delete-header:http 'content-length' headers.response-header.result)
        ::
        %^  set-header:http  'content-length'
          (crip (format-ud-as-integer p.u.data.result))
        headers.response-header.result
      ::
      %-  handle-response
      ^-  http-event:http
      :*  %start
          response-header.result
          data.result
          complete=%.y
      ==
    ::
        %app
      :_  state
      (subscribe-to-app app.action inbound-request.connection)
    ::
        %authentication
      (handle-request:authentication secure address request)
    ::
        %logout
      (handle-logout:authentication authenticated request)
    ::
        %channel
      (handle-request:by-channel secure authenticated address request)
    ::
        %scry
      (handle-scry authenticated address request(url suburl))
    ::
        %four-oh-four
      %^  return-static-data-on-duct  404  'text/html'
      (error-page 404 authenticated url.request ~)
    ==
  ::  +handle-scry: respond with scry result, 404 or 500
  ::
  ++  handle-scry
    |=  [authenticated=? =address =request:http]
    |^  ^-  (quip move server-state)
    ?.  authenticated
      (error-response 403 ~)
    ?.  =(%'GET' method.request)
      (error-response 405 "may only GET scries")
    ::  make sure the path contains an app to scry into
    ::
    =+  req=(parse-request-line url.request)
    ?.  ?=(^ site.req)
      (error-response 400 "scry path must start with app name")
    ::  attempt the scry that was asked for
    ::
    =/  res=(unit (unit cage))
      (do-scry %gx i.site.req (snoc t.site.req (fall ext.req %mime)))
    ?~  res    (error-response 500 "failed scry")
    ?~  u.res  (error-response 404 "no scry result")
    =*  mark   p.u.u.res
    =*  vase   q.u.u.res
    ::  attempt to find conversion gate to mime
    ::
    =/  tub=(unit tube:clay)
      (find-tube mark %mime)
    ?~  tub  (error-response 500 "no tube from {(trip mark)} to mime")
    ::  attempt conversion, then send results
    ::
    =/  mym=(each mime tang)
      (mule |.(!<(mime (u.tub vase))))
    ?-  -.mym
      %|  (error-response 500 "failed tube from {(trip mark)} to mime")
      %&  %+  return-static-data-on-duct  200
          [(rsh 3 (spat p.p.mym)) q.p.mym]
    ==
    ::
    ++  find-tube
      |=  [from=mark to=mark]
      ^-  (unit tube:clay)
      ?:  =(from to)  `(bake same vase)
      =/  tub=(unit (unit cage))
        (do-scry %cc %home /[from]/[to])
      ?.  ?=([~ ~ %tube *] tub)  ~
      `!<(tube:clay q.u.u.tub)
    ::
    ++  do-scry
      |=  [care=term =desk =path]
      ^-  (unit (unit cage))
      (rof ~ care [our desk da+now] path)
    ::
    ++  error-response
      |=  [status=@ud =tape]
      ^-  (quip move server-state)
      %^  return-static-data-on-duct  status  'text/html'
      (error-page status authenticated url.request tape)
    --
  ::  +subscribe-to-app: subscribe to app and poke it with request data
  ::
  ++  subscribe-to-app
    |=  [app=term =inbound-request:eyre]
    ^-  (list move)
    :~  :*  duct  %pass  /watch-response/[eyre-id]
            %g  %deal  [our our]  app
            %watch  /http-response/[eyre-id]
        ==
      ::
        :*  duct  %pass  /run-app-request/[eyre-id]
            %g  %deal  [our our]  app
            %poke  %handle-http-request
            !>([eyre-id inbound-request])
        ==
    ==
  ::  +cancel-request: handles a request being externally aborted
  ::
  ++  cancel-request
    ^-  [(list move) server-state]
    ::
    ?~  connection=(~(get by connections.state) duct)
      ::  nothing has handled this connection
      ::
      [~ state]
    ::
    =.   connections.state  (~(del by connections.state) duct)
    ::
    ?-    -.action.u.connection
        %gen  [~ state]
        %app
      :_  state
      :_  ~
      :*  duct  %pass  /watch-response/[eyre-id]
          %g  %deal  [our our]  app.action.u.connection
          %leave  ~
      ==
    ::
        ?(%authentication %logout)
      [~ state]
    ::
        %channel
      on-cancel-request:by-channel
    ::
        ?(%scry %four-oh-four)
      ::  it should be impossible for a scry or 404 page to be asynchronous
      ::
      !!
    ==
  ::  +return-static-data-on-duct: returns one piece of data all at once
  ::
  ++  return-static-data-on-duct
    |=  [code=@ content-type=@t data=octs]
    ^-  [(list move) server-state]
    ::
    %-  handle-response
    :*  %start
        :-  status-code=code
        ^=  headers
          :~  ['content-type' content-type]
              ['content-length' (crip (format-ud-as-integer p.data))]
          ==
        data=[~ data]
        complete=%.y
    ==
  ::  +authentication: per-event authentication as this Urbit's owner
  ::
  ::    Right now this hard codes the authentication page using the old +code
  ::    system, but in the future should be pluggable so we can use U2F or
  ::    WebAuthn or whatever is more secure than passwords.
  ::
  ++  authentication
    |%
    ::  +handle-request: handles an http request for the login page
    ::
    ++  handle-request
      |=  [secure=? =address =request:http]
      ^-  [(list move) server-state]
      ::
      ::  if we received a simple get, just return the page
      ::
      ?:  =('GET' method.request)
        ::  parse the arguments out of request uri
        ::
        =+  request-line=(parse-request-line url.request)
        %^  return-static-data-on-duct  200  'text/html'
        (login-page (get-header:http 'redirect' args.request-line) our %.n)
      ::  if we are not a post, return an error
      ::
      ?.  =('POST' method.request)
        (return-static-data-on-duct 400 'text/html' (login-page ~ our %.n))
      ::  we are a post, and must process the body type as form data
      ::
      ?~  body.request
        (return-static-data-on-duct 400 'text/html' (login-page ~ our %.n))
      ::
      =/  parsed=(unit (list [key=@t value=@t]))
        (rush q.u.body.request yquy:de-purl:html)
      ?~  parsed
        (return-static-data-on-duct 400 'text/html' (login-page ~ our %.n))
      ::
      =/  redirect=(unit @t)  (get-header:http 'redirect' u.parsed)
      ?~  password=(get-header:http 'password' u.parsed)
        (return-static-data-on-duct 400 'text/html' (login-page redirect our %.n))
      ::  check that the password is correct
      ::
      ?.  =(u.password code)
        (return-static-data-on-duct 400 'text/html' (login-page redirect our %.y))
      ::  mint a unique session cookie
      ::
      =/  session=@uv
        |-
        =/  candidate=@uv  (~(raw og eny) 128)
        ?.  (~(has by sessions.authentication-state.state) candidate)
          candidate
        $(eny (shas %try-again candidate))
      ::  record cookie and record expiry time
      ::
      =/  first-session=?  =(~ sessions.authentication-state.state)
      =/  expires-at=@da   (add now session-timeout)
      =.  sessions.authentication-state.state
        (~(put by sessions.authentication-state.state) session [expires-at ~])
      ::
      =/  cookie-line=@t
        (session-cookie-string session &)
      ::
      =;  out=[moves=(list move) server-state]
        ::  if we didn't have any cookies previously, start the expiry timer
        ::
        ?.  first-session  out
        =-  out(moves [- moves.out])
        [duct %pass /sessions/expire %b %wait expires-at]
      ::
      ?~  redirect
        %-  handle-response
        :*  %start
            :-  status-code=204
            ^=  headers
              :~  ['set-cookie' cookie-line]
              ==
            data=~
            complete=%.y
        ==
      ::
      =/  actual-redirect  ?:(=(u.redirect '') '/' u.redirect)
      %-  handle-response
      :*  %start
          :-  status-code=303
          ^=  headers
            :~  ['location' actual-redirect]
                ['set-cookie' cookie-line]
            ==
          data=~
          complete=%.y
      ==
    ::  +handle-logout: handles an http request for logging out
    ::
    ++  handle-logout
      |=  [authenticated=? =request:http]
      ^-  [(list move) server-state]
      ::  whatever we end up doing, we always redirect to the login page
      ::
      =/  response=$>(%start http-event:http)
        :*  %start
            response-header=[303 ['location' '/~/login']~]
            data=~
            complete=%.y
        ==
      ::
      =/  session-id=(unit @uv)
        (session-id-from-request request)
      =?  headers.response-header.response  ?=(^ session-id)
        :_  headers.response-header.response
        ['set-cookie' (session-cookie-string u.session-id |)]
      ?.  &(authenticated ?=(^ session-id))
        (handle-response response)
      ::  delete the requesting session, or all sessions if so specified
      ::
      =^  channels=(list @t)  sessions.authentication-state.state
        =*  sessions  sessions.authentication-state.state
        =/  all=?
          ?~  body.request  |
          =-  ?=(^ -)
          %+  get-header:http  'all'
          (fall (rush q.u.body.request yquy:de-purl:html) ~)
        ?.  all
          :_  (~(del by sessions) u.session-id)
          %~  tap  in
          channels:(~(gut by sessions) u.session-id *session)
        :_  ~
        %~  tap  in
        %+  roll  ~(val by sessions)
        |=  [session all=(set @t)]
        (~(uni in all) channels)
      ::  close all affected channels, then send the response
      ::
      =|  moves=(list move)
      |-  ^-  (quip move server-state)
      ?~  channels
        =^  moz  state
          (handle-response response)
        [(weld moves moz) state]
      =^  moz  state
        (discard-channel:by-channel i.channels |)
      $(moves (weld moves moz), channels t.channels)
    ::  +session-id-from-request: attempt to find a session cookie
    ::
    ++  session-id-from-request
      |=  =request:http
      ^-  (unit @uv)
      ::  are there cookies passed with this request?
      ::
      ::    TODO: In HTTP2, the client is allowed to put multiple 'Cookie'
      ::    headers.
      ::
      ?~  cookie-header=(get-header:http 'cookie' header-list.request)
        ~
      ::  is the cookie line is valid?
      ::
      ?~  cookies=(rush u.cookie-header cock:de-purl:html)
        ~
      ::  is there an urbauth cookie?
      ::
      ?~  urbauth=(get-header:http (crip "urbauth-{(scow %p our)}") u.cookies)
        ~
      ::  if it's formatted like a valid session cookie, produce it
      ::
      `(unit @)`(rush u.urbauth ;~(pfix (jest '0v') viz:ag))
    ::  +request-is-logged-in: checks to see if the request is authenticated
    ::
    ::    We are considered logged in if this request has an urbauth
    ::    Cookie which is not expired.
    ::
    ++  request-is-logged-in
      |=  =request:http
      ^-  ?
      ::  does the request pass a session cookie?
      ::
      ?~  session-id=(session-id-from-request request)
        %.n
      ::  is this a session that we know about?
      ::
      ?~  session=(~(get by sessions.authentication-state.state) `@uv`u.session-id)
        %.n
      ::  is this session still valid?
      ::
      (lte now expiry-time.u.session)
    ::  +code: returns the same as |code
    ::
    ++  code
      ^-  @ta
      =/  res=(unit (unit cage))
        (rof ~ %j [our %code da+now] /(scot %p our))
      (rsh 3 (scot %p ;;(@ q.q:(need (need res)))))
    ::  +session-cookie-string: compose session cookie
    ::
    ++  session-cookie-string
      |=  [session=@uv extend=?]
      ^-  @t
      %-  crip
      =;  max-age=tape
        "urbauth-{(scow %p our)}={(scow %uv session)}; Path=/; Max-Age={max-age}"
      %-  format-ud-as-integer
      ?.  extend  0
      (div (msec:milly session-timeout) 1.000)
    --
  ::  +channel: per-event handling of requests to the channel system
  ::
  ::    Eyre offers a remote interface to your Urbit through channels, which
  ::    are persistent connections on the server which can be disconnected and
  ::    reconnected on the client.
  ::
  ++  by-channel
    ::  moves: the moves to be sent out at the end of this event, reversed
    ::
    =|  moves=(list move)
    |%
    ::  +handle-request: handles an http request for the subscription system
    ::
    ++  handle-request
      |=  [secure=? authenticated=? =address =request:http]
      ^-  [(list move) server-state]
      ::  if we're not authenticated error, but don't redirect.
      ::
      ::    We don't redirect because subscription stuff is never the toplevel
      ::    page; issuing a redirect won't help.
      ::
      ?.  authenticated
        %^  return-static-data-on-duct  403  'text/html'
        (error-page 403 authenticated url.request "unauthenticated channel usage")
      ::  parse out the path key the subscription is on
      ::
      =+  request-line=(parse-request-line url.request)
      ?.  ?=([@t @t @t ~] site.request-line)
        ::  url is not of the form '/~/channel/'
        ::
        %^  return-static-data-on-duct  400  'text/html'
        (error-page 400 authenticated url.request "malformed channel url")
      ::  channel-id: unique channel id parsed out of url
      ::
      =+  channel-id=i.t.t.site.request-line
      ::
      ?:  =('PUT' method.request)
        ::  PUT methods starts/modifies a channel, and returns a result immediately
        ::
        (on-put-request channel-id request)
      ::
      ?:  =('GET' method.request)
        (on-get-request channel-id request)
      ?:  =('POST' method.request)
        ::  POST methods are used solely for deleting channels
        (on-put-request channel-id request)
      ::
      ~&  %session-not-a-put
      [~ state]
    ::  +on-cancel-request: cancels an ongoing subscription
    ::
    ::    One of our long lived sessions just got closed. We put the associated
    ::    session back into the waiting state.
    ::
    ++  on-cancel-request
      ^-  [(list move) server-state]
      ::  lookup the session id by duct
      ::
      ?~  maybe-channel-id=(~(get by duct-to-key.channel-state.state) duct)
        ~>  %slog.[0 leaf+"eyre: no channel to cancel {<duct>}"]
        [~ state]
      ::
      ~>  %slog.[0 leaf+"eyre: canceling {<duct>}"]
      ::
      =/  maybe-session
        (~(get by session.channel-state.state) u.maybe-channel-id)
      ?~  maybe-session  [~ state]
      ::
      =/  heartbeat-cancel=(list move)
        ?~  heartbeat.u.maybe-session  ~
        :~  %^  cancel-heartbeat-move
              u.maybe-channel-id
            date.u.heartbeat.u.maybe-session
          duct.u.heartbeat.u.maybe-session
        ==
      ::
      =/  expiration-time=@da  (add now channel-timeout)
      ::
      :-  %+  weld  heartbeat-cancel
        [(set-timeout-move u.maybe-channel-id expiration-time) moves]
      %_    state
          session.channel-state
        %+  ~(jab by session.channel-state.state)  u.maybe-channel-id
        |=  =channel
        ::  if we are canceling a known channel, it should have a listener
        ::
        ?>  ?=([%| *] state.channel)
        channel(state [%& [expiration-time duct]], heartbeat ~)
      ::
          duct-to-key.channel-state
        (~(del by duct-to-key.channel-state.state) duct)
      ==
    ::  +set-timeout-timer-for: sets a timeout timer on a channel
    ::
    ::    This creates a channel if it doesn't exist, cancels existing timers
    ::    if they're already set (we cannot have duplicate timers), and (if
    ::    necessary) moves channels from the listening state to the expiration
    ::    state.
    ::
    ++  update-timeout-timer-for
      |=  channel-id=@t
      ^+  ..update-timeout-timer-for
      ::  when our callback should fire
      ::
      =/  expiration-time=@da  (add now channel-timeout)
      ::  if the channel doesn't exist, create it and set a timer
      ::
      ?~  maybe-channel=(~(get by session.channel-state.state) channel-id)
        ::
        %_    ..update-timeout-timer-for
            session.channel-state.state
          %+  ~(put by session.channel-state.state)  channel-id
          [[%& expiration-time duct] 0 now ~ ~ ~ ~]
        ::
            moves
          [(set-timeout-move channel-id expiration-time) moves]
        ==
      ::  if the channel has an active listener, we aren't setting any timers
      ::
      ?:  ?=([%| *] state.u.maybe-channel)
        ..update-timeout-timer-for
      ::  we have a previous timer; cancel the old one and set the new one
      ::
      %_    ..update-timeout-timer-for
          session.channel-state.state
        %+  ~(jab by session.channel-state.state)  channel-id
        |=  =channel
        channel(state [%& [expiration-time duct]])
      ::
          moves
        :*  (cancel-timeout-move channel-id p.state.u.maybe-channel)
            (set-timeout-move channel-id expiration-time)
            moves
        ==
      ==
    ::
    ++  set-heartbeat-move
      |=  [channel-id=@t heartbeat-time=@da]
      ^-  move
      :^  duct  %pass  /channel/heartbeat/[channel-id]
      [%b %wait heartbeat-time]
    ::
    ++  cancel-heartbeat-move
      |=  [channel-id=@t heartbeat-time=@da =^duct]
      ^-  move
      :^  duct  %pass  /channel/heartbeat/[channel-id]
      [%b %rest heartbeat-time]
    ::
    ++  set-timeout-move
      |=  [channel-id=@t expiration-time=@da]
      ^-  move
      [duct %pass /channel/timeout/[channel-id] %b %wait expiration-time]
    ::
    ++  cancel-timeout-move
      |=  [channel-id=@t expiration-time=@da =^duct]
      ^-  move
      :^  duct  %pass  /channel/timeout/[channel-id]
      [%b %rest expiration-time]
    ::  +on-get-request: handles a GET request
    ::
    ::    GET requests open a channel for the server to send events to the
    ::    client in text/event-stream format.
    ::
    ++  on-get-request
      |=  [channel-id=@t =request:http]
      ^-  [(list move) server-state]
      ::  if there's no channel-id, we must 404
      ::
      ?~  maybe-channel=(~(get by session.channel-state.state) channel-id)
        %^  return-static-data-on-duct  404  'text/html'
        (error-page 404 %.y url.request ~)
      ::  if there's already a duct listening to this channel, we must 400
      ::
      ?:  ?=([%| *] state.u.maybe-channel)
        %^  return-static-data-on-duct  400  'text/html'
        (error-page 400 %.y url.request "channel already bound")
      ::  when opening an event-stream, we must cancel our timeout timer
      ::
      =.  moves
        [(cancel-timeout-move channel-id p.state.u.maybe-channel) moves]
      ::  the request may include a 'Last-Event-Id' header
      ::
      =/  maybe-last-event-id=(unit @ud)
        ?~  maybe-raw-header=(get-header:http 'Last-Event-ID' header-list.request)
          ~
        (rush u.maybe-raw-header dum:ag)
      ::  flush events older than the passed in 'Last-Event-ID'
      ::
      =?  state  ?=(^ maybe-last-event-id)
        (acknowledge-events channel-id u.maybe-last-event-id)
      ::  combine the remaining queued events to send to the client
      ::
      =/  event-replay=wall
        %-  zing
        %-  flop
        =/  queue  events.u.maybe-channel
        =|  events=(list wall)
        |-
        ^+  events
        ?:  =(~ queue)
          events
        =^  head  queue  ~(get to queue)
        =,  p.head
        ::NOTE  these will only fail if the mark and/or json types changed,
        ::      since conversion failure also gets caught during first receive.
        ::      we can't do anything about this, so consider it unsupported.
        ?~  sign=(channel-event-to-sign channel-event)  $
        ?~  json=(sign-to-json request-id u.sign)       $
        $(events [(event-json-to-wall id u.json) events])
      ::  send the start event to the client
      ::
      =^  http-moves  state
        %-  handle-response
        :*  %start
            :-  200
            :~  ['content-type' 'text/event-stream']
                ['cache-control' 'no-cache']
                ['connection' 'keep-alive']
            ==
            (wall-to-octs event-replay)
            complete=%.n
        ==
      ::  associate this duct with this session key
      ::
      =.  duct-to-key.channel-state.state
        (~(put by duct-to-key.channel-state.state) duct channel-id)
      ::  associate this channel with the session cookie
      ::
      =.  sessions.authentication-state.state
        =/  session-id=(unit @uv)
          (session-id-from-request:authentication request)
        ?~  session-id  sessions.authentication-state.state
        %+  ~(jab by sessions.authentication-state.state)
          u.session-id
        |=  =session
        session(channels (~(put in channels.session) channel-id))
      ::  initialize sse heartbeat
      ::
      =/  heartbeat-time=@da  (add now ~s20)
      =/  heartbeat  (set-heartbeat-move channel-id heartbeat-time)
      ::  clear the event queue, record the duct for future output and
      ::  record heartbeat-time for possible future cancel
      ::
      =.  session.channel-state.state
        %+  ~(jab by session.channel-state.state)  channel-id
        |=  =channel
        channel(events ~, state [%| duct], heartbeat (some [heartbeat-time duct]))
      ::
      [[heartbeat (weld http-moves moves)] state]
    ::  +acknowledge-events: removes events before :last-event-id on :channel-id
    ::
    ++  acknowledge-events
      |=  [channel-id=@t last-event-id=@u]
      ^-  server-state
      %_    state
          session.channel-state
        %+  ~(jab by session.channel-state.state)  channel-id
        |=  =channel
        ^+  channel
        =^  acked  events.channel
          (prune-events events.channel last-event-id)
        =.  unacked.channel
          (subtract-acked-events acked unacked.channel)
        channel(last-ack now)
      ==
    ::  +on-put-request: handles a PUT request
    ::
    ::    PUT requests send commands from the client to the server. We receive
    ::    a set of commands in JSON format in the body of the message.
    ::
    ++  on-put-request
      |=  [channel-id=@t =request:http]
      ^-  [(list move) server-state]
      ::  error when there's no body
      ::
      ?~  body.request
        %^  return-static-data-on-duct  400  'text/html'
        (error-page 400 %.y url.request "no put body")
      ::  if the incoming body isn't json, this is a bad request, 400.
      ::
      ?~  maybe-json=(de-json:html q.u.body.request)
        %^  return-static-data-on-duct  400  'text/html'
        (error-page 400 %.y url.request "put body not json")
      ::  parse the json into an array of +channel-request items
      ::
      ?~  maybe-requests=(parse-channel-request u.maybe-json)
        %^  return-static-data-on-duct  400  'text/html'
        (error-page 400 %.y url.request "invalid channel json")
      ::  while weird, the request list could be empty
      ::
      ?:  =(~ u.maybe-requests)
        %^  return-static-data-on-duct  400  'text/html'
        (error-page 400 %.y url.request "empty list of actions")
      ::  check for the existence of the channel-id
      ::
      ::    if we have no session, create a new one set to expire in
      ::    :channel-timeout from now. if we have one which has a timer, update
      ::    that timer.
      ::
      =.  ..on-put-request  (update-timeout-timer-for channel-id)
      ::  for each request, execute the action passed in
      ::
      =+  requests=u.maybe-requests
      ::  gall-moves: put moves here first so we can flop for ordering
      ::
      ::    TODO: Have an error state where any invalid duplicate subscriptions
      ::    or other errors cause the entire thing to fail with a 400 and a tang.
      ::
      =|  gall-moves=(list move)
      |-
      ::
      ?~  requests
        ::  this is a PUT request; we must mark it as complete
        ::
        =^  http-moves  state
          %-  handle-response
          :*  %start
              [status-code=204 headers=~]
              data=~
              complete=%.y
          ==
        ::
        [:(weld (flop gall-moves) http-moves moves) state]
      ::
      ?-    -.i.requests
          %ack
        ::  client acknowledges that they have received up to event-id
        ::
        %_  $
          state     (acknowledge-events channel-id event-id.i.requests)
          requests  t.requests
        ==
      ::
          %poke
        ::
        =.  gall-moves
          :_  gall-moves
          ^-  move
          :^  duct  %pass  /channel/poke/[channel-id]/(scot %ud request-id.i.requests)
          =,  i.requests
          :*  %g  %deal  `sock`[our ship]  app
              `task:agent:gall`[%poke-as mark %json !>(json)]
          ==
        ::
        $(requests t.requests)
      ::
          %subscribe
        ::
        =,  i.requests
        ::
        =.  gall-moves
          :_  gall-moves
          ^-  move
          :^  duct  %pass
            (subscription-wire channel-id request-id ship app)
          :*  %g  %deal  [our ship]  app
              `task:agent:gall`[%watch path]
          ==
        ::
        =.  session.channel-state.state
          %+  ~(jab by session.channel-state.state)  channel-id
          |=  =channel
          =-  channel(subscriptions -)
          %+  ~(put by subscriptions.channel)
            request-id
          [ship app path duct]
        ::
        $(requests t.requests)
      ::
          %unsubscribe
        =,  i.requests
        ::
        =/  usession  (~(get by session.channel-state.state) channel-id)
        ?~  usession
          $(requests t.requests)
        =/  subscriptions  subscriptions:u.usession
        ::
        ?~  maybe-subscription=(~(get by subscriptions) subscription-id)
          ::  the client sent us a weird request referring to a subscription
          ::  which isn't active.
          ::
          ~&  [%missing-subscription-in-unsubscribe channel-id subscription-id]
          $(requests t.requests)
        ::
        =.  gall-moves
          :_  gall-moves
          ^-  move
          =,  u.maybe-subscription
          :^  duc  %pass
            (subscription-wire channel-id subscription-id.i.requests ship app)
          :*  %g  %deal  [our ship]  app
              `task:agent:gall`[%leave ~]
          ==
        ::
        =.  session.channel-state.state
          %+  ~(jab by session.channel-state.state)  channel-id
          |=  =channel
          %_  channel
            subscriptions  (~(del by subscriptions.channel) subscription-id)
            unacked        (~(del by unacked.channel) subscription-id)
          ==
        ::
        $(requests t.requests)
      ::
          %delete
        =^  moves  state
          (discard-channel channel-id |)
        =.  gall-moves
          (weld gall-moves moves)
        $(requests t.requests)
      ::
      ==
    ::  +on-gall-response: sanity-check a gall response, send as event
    ::
    ++  on-gall-response
      |=  [channel-id=@t request-id=@ud extra=wire =sign:agent:gall]
      ^-  [(list move) server-state]
      ::  if the channel doesn't exist, we should clean up subscriptions
      ::
      ::    this is a band-aid solution. you really want eyre to have cleaned
      ::    these up on-channel-delete in the first place.
      ::    until the source of that bug is discovered though, we keep this
      ::    in place to ensure a slightly tidier home.
      ::
      ?.  ?&  !(~(has by session.channel-state.state) channel-id)
              ?=(?(%fact %watch-ack) -.sign)
              ?=([@ @ ~] extra)
          ==
        (emit-event channel-id request-id sign)
      =/  =ship     (slav %p i.extra)
      =*  app=term  i.t.extra
      =/  =tape
        %+  weld  "eyre: removing watch for "
        "non-existent channel {(trip channel-id)} on {(trip app)}"
      %-  (slog leaf+tape ~)
      :_  state
      :_  ~
      ^-  move
      :^  duct  %pass
        (subscription-wire channel-id request-id ship app)
      [%g %deal [our ship] app `task:agent:gall`[%leave ~]]
    ::  +emit-event: records an event occurred, possibly sending to client
    ::
    ::    When an event occurs, we need to record it, even if we immediately
    ::    send it to a connected browser so in case of disconnection, we can
    ::    resend it.
    ::
    ::    This function is responsible for taking the event sign and converting
    ::    it into a text/event-stream. The :sign then may get sent, and is
    ::    stored for later resending until acknowledged by the client.
    ::
    ++  emit-event
      |=  [channel-id=@t request-id=@ud =sign:agent:gall]
      ^-  [(list move) server-state]
      ::
      =/  channel=(unit channel)
        (~(get by session.channel-state.state) channel-id)
      ?~  channel
        :_  state  :_  ~
        [duct %pass /flog %d %flog %crud %eyre-no-channel >id=channel-id< ~]
      ::  it's possible that this is a sign emitted directly alongside a fact
      ::  that triggered a clog & closed the subscription. in that case, just
      ::  drop the sign.
      ::  poke-acks are not paired with subscriptions, so we can process them
      ::  regardless.
      ::
      ?:  ?&  !?=(%poke-ack -.sign)
              !(~(has by subscriptions.u.channel) request-id)
          ==
        [~ state]
      ::  attempt to convert the sign to json.
      ::  if conversion succeeds, we *can* send it. if the client is actually
      ::  connected, we *will* send it immediately.
      ::
      =/  json=(unit json)
        (sign-to-json request-id sign)
      =*  sending  &(?=([%| *] state.u.channel) ?=(^ json))
      ::
      =/  next-id  next-id.u.channel
      ::  if we can send it, store the event as unacked
      ::
      =?  events.u.channel  ?=(^ json)
        %-  ~(put to events.u.channel)
        [next-id request-id (sign-to-channel-event sign)]
      ::  if it makes sense to do so, send the event to the client
      ::
      =?  moves  sending
        ^-  (list move)
        :_  moves
        ::NOTE  assertions in this block because =* is flimsy
        ?>  ?=([%| *] state.u.channel)
        :+  p.state.u.channel  %give
        ^-  gift
        :*  %response  %continue
        ::
            ^=  data
            %-  wall-to-octs
            (event-json-to-wall next-id (need json))
        ::
            complete=%.n
        ==
      =?  next-id  ?=(^ json)  +(next-id)
      ::  update channel's unacked counts, find out if clogged
      ::
      =^  clogged  unacked.u.channel
        ::  only apply clog logic to facts.
        ::  and of course don't count events we can't send as unacked.
        ::
        ?:  ?|  !?=(%fact -.sign)
                ?=(~ json)
            ==
          [| unacked.u.channel]
        =/  num=@ud
          (~(gut by unacked.u.channel) request-id 0)
        :_  (~(put by unacked.u.channel) request-id +(num))
        ?&  (gte num clog-threshold)
            (lth (add last-ack.u.channel clog-timeout) now)
        ==
      ~?  clogged  [%e %clogged channel-id request-id]
      ::  if we're clogged, or we ran into an event we can't serialize,
      ::  kill this gall subscription.
      ::
      =*  kicking    |(clogged ?=(~ json))
      =?  moves      kicking
        :_  moves
        ::NOTE  this shouldn't crash because we
        ::      - never fail to serialize subscriptionless signs (%poke-ack),
        ::      - only clog on %facts, which have a subscription associated,
        ::      - and already checked whether we still have that subscription.
        =+  (~(got by subscriptions.u.channel) request-id)
        :^  duct  %pass
          (subscription-wire channel-id request-id ship app)
        [%g %deal [our ship] app %leave ~]
      ::  update channel state to reflect the %kick
      ::
      =?  u.channel  kicking
        %_  u.channel
          subscriptions  (~(del by subscriptions.u.channel) request-id)
          unacked        (~(del by unacked.u.channel) request-id)
          events         %-  ~(put to events.u.channel)
                         [next-id request-id (sign-to-channel-event %kick ~)]
        ==
      ::  if a client is connected, send the kick event to them
      ::
      =?  moves  &(kicking ?=([%| *] state.u.channel))
        :_  moves
        :+  p.state.u.channel  %give
        ^-  gift
        :*  %response  %continue
        ::
            ^=  data
            %-  wall-to-octs
            %+  event-json-to-wall  next-id
            (need (sign-to-json request-id %kick ~))
        ::
            complete=%.n
        ==
      =?  next-id   kicking  +(next-id)
      ::
      :-  (flop moves)
      %_    state
          session.channel-state
        %+  ~(put by session.channel-state.state)  channel-id
        u.channel(next-id next-id)
      ==
    ::  +sign-to-channel-event: strip the vase from a sign:agent:gall
    ::
    ++  sign-to-channel-event
      |=  =sign:agent:gall
      ^-  channel-event
      ?.  ?=(%fact -.sign)  sign
      [%fact [p q.q]:cage.sign]
    ::  +channel-event-to-sign: attempt to recover a sign from a channel-event
    ::
    ++  channel-event-to-sign
      |=  event=channel-event
      ^-  (unit sign:agent:gall)
      ?.  ?=(%fact -.event)  `event
      ::  rebuild vase for fact data
      ::
      =*  have=mark  mark.event
      =/  val=(unit (unit cage))
        (rof ~ %cb [our %home da+now] /[have])
      ?.  ?=([~ ~ *] val)
        ((slog leaf+"eyre: no mark {(trip have)}" ~) ~)
      =+  !<(=dais:clay q.u.u.val)
      =/  res  (mule |.((vale:dais noun.event)))
      ?:  ?=(%| -.res)
        ((slog leaf+"eyre: stale fact of mark {(trip have)}" ~) ~)
      `[%fact have p.res]
    ::  +sign-to-json: render sign from request-id as json channel event
    ::
    ++  sign-to-json
      |=  [request-id=@ud =sign:agent:gall]
      ^-  (unit json)
      ::  for facts, we try to convert the result to json
      ::
      =/  jsyn=(unit sign:agent:gall)
        ?.  ?=(%fact -.sign)       `sign
        ?:  ?=(%json p.cage.sign)  `sign
        ::  find and use tube from fact mark to json
        ::
        =*  have=mark  p.cage.sign
        =*  desc=tape  "from {(trip have)} to json"
        =/  tube=(unit tube:clay)
          =/  tuc=(unit (unit cage))
            (rof ~ %cc [our %home da+now] /[have]/json)
          ?.  ?=([~ ~ *] tuc)  ~
          `!<(tube:clay q.u.u.tuc)
        ?~  tube
          ((slog leaf+"eyre: no tube {desc}" ~) ~)
        ::
        =/  res  (mule |.((u.tube q.cage.sign)))
        ?:  ?=(%& -.res)
          `[%fact %json p.res]
        ((slog leaf+"eyre: failed tube {desc}" ~) ~)
      ::
      ?~  jsyn  ~
      %-  some
      =*  sign  u.jsyn
      =,  enjs:format
      %-  pairs
      ^-  (list [@t json])
      :-  ['id' (numb request-id)]
      ?-    -.sign
          %poke-ack
        :~  ['response' [%s 'poke']]
          ::
            ?~  p.sign
              ['ok' [%s 'ok']]
            ['err' (wall (render-tang-to-wall 100 u.p.sign))]
        ==
      ::
          %fact
        :~  ['response' [%s 'diff']]
          ::
            :-  'json'
            ~|  [%unexpected-fact-mark p.cage.sign]
            ?>  =(%json p.cage.sign)
            ;;(json q.q.cage.sign)
        ==
      ::
          %kick
        ['response' [%s 'quit']]~
      ::
          %watch-ack
        :~  ['response' [%s 'subscribe']]
          ::
            ?~  p.sign
              ['ok' [%s 'ok']]
            ['err' (wall (render-tang-to-wall 100 u.p.sign))]
        ==
      ==
    ::
    ++  event-json-to-wall
      |=  [event-id=@ud =json]
      ^-  wall
      :~  (weld "id: " (format-ud-as-integer event-id))
          (weld "data: " (en-json:html json))
          ""
      ==
    ::
    ++  on-channel-heartbeat
      |=  channel-id=@t
      ^-  [(list move) server-state]
      ::
      =/  res
        %-  handle-response
        :*  %continue
            data=(some (as-octs:mimes:html '\0a'))
            complete=%.n
        ==
      =/  http-moves  -.res
      =/  new-state  +.res
      =/  heartbeat-time=@da  (add now ~s20)
      :_  %_    new-state
              session.channel-state
            %+  ~(jab by session.channel-state.state)  channel-id
            |=  =channel
            channel(heartbeat (some [heartbeat-time duct]))
          ==
      (snoc http-moves (set-heartbeat-move channel-id heartbeat-time))
    ::  +discard-channel: remove a channel from state
    ::
    ::    cleans up state, timers, and gall subscriptions of the channel
    ::
    ++  discard-channel
      |=  [channel-id=@t expired=?]
      ^-  [(list move) server-state]
      ::
      =/  usession=(unit channel)
        (~(get by session.channel-state.state) channel-id)
      ?~  usession
        [~ state]
      =/  session=channel  u.usession
      ::
      :_  %_    state
              session.channel-state
            (~(del by session.channel-state.state) channel-id)
          ::
              duct-to-key.channel-state
            ?.  ?=(%| -.state.session)  duct-to-key.channel-state.state
            (~(del by duct-to-key.channel-state.state) p.state.session)
          ==
      =/  heartbeat-cancel=(list move)
        ?~  heartbeat.session  ~
        :~  %^  cancel-heartbeat-move
              channel-id
            date.u.heartbeat.session
          duct.u.heartbeat.session
        ==
      =/  expire-cancel=(list move)
        ?:  expired  ~
        ?.  ?=(%& -.state.session)  ~
        =,  p.state.session
        [(cancel-timeout-move channel-id date duct)]~
      %+  weld  heartbeat-cancel
      %+  weld  expire-cancel
      ::  produce a list of moves which cancels every gall subscription
      ::
      %+  turn  ~(tap by subscriptions.session)
      |=  [request-id=@ud ship=@p app=term =path duc=^duct]
      ^-  move
      :^  duc  %pass
        (subscription-wire channel-id request-id ship app)
      [%g %deal [our ship] app %leave ~]
    --
  ::  +handle-gall-error: a call to +poke-http-response resulted in a %coup
  ::
  ++  handle-gall-error
    |=  =tang
    ^-  [(list move) server-state]
    ::
    =+  connection=(~(got by connections.state) duct)
    =/  moves-1=(list move)
      ?.  ?=(%app -.action.connection)
        ~
      :_  ~
      :*  duct  %pass  /watch-response/[eyre-id]
          %g  %deal  [our our]  app.action.connection
          %leave  ~
      ==
    ::
    =^  moves-2  state
      %^  return-static-data-on-duct  500  'text/html'
      ::
      %-  internal-server-error  :*
          authenticated.inbound-request.connection
          url.request.inbound-request.connection
          tang
      ==
    [(weld moves-1 moves-2) state]
  ::  +handle-response: check a response for correctness and send to earth
  ::
  ::    All outbound responses including %http-server generated responses need to go
  ::    through this interface because we want to have one centralized place
  ::    where we perform logging and state cleanup for connections that we're
  ::    done with.
  ::
  ++  handle-response
    |=  =http-event:http
    ^-  [(list move) server-state]
    ::  verify that this is a valid response on the duct
    ::
    ?~  connection-state=(~(get by connections.state) duct)
      ~&  [%invalid-outstanding-connection duct]
      [~ state]
    ::
    |^  ^-  [(list move) server-state]
        ::
        ?-    -.http-event
        ::
            %start
          ?^  response-header.u.connection-state
            ~&  [%http-multiple-start duct]
            error-connection
          ::  if request was authenticated, extend the session & cookie's life
          ::
          =^  response-header  sessions.authentication-state.state
            =,  authentication
            =*  sessions  sessions.authentication-state.state
            =*  inbound   inbound-request.u.connection-state
            =*  no-op     [response-header.http-event sessions]
            ::
            ?.  authenticated.inbound
              no-op
            ?~  session-id=(session-id-from-request request.inbound)
              ::  cookies are the only auth method, so this is unexpected
              ::
              ~&  [%e %authenticated-without-cookie]
              no-op
            ?.  (~(has by sessions) u.session-id)
              ::  if the session has expired since the request was opened,
              ::  tough luck, we don't create/revive sessions here
              ::
              no-op
            :_  %+  ~(jab by sessions)  u.session-id
                |=  =session
                session(expiry-time (add now session-timeout))
            =-  response-header.http-event(headers -)
            %^  set-header:http  'set-cookie'
              (session-cookie-string u.session-id &)
            headers.response-header.http-event
          ::
          =/  connection=outstanding-connection
            (~(got by connections.state) duct)
          ::  if the request was a simple cors request from an approved origin
          ::  append the necessary cors headers to the response
          ::
          =/  origin=(unit origin)
            %+  get-header:http  'origin'
            header-list.request.inbound-request.connection
          =?  headers.response-header
              ?&  ?=(^ origin)
                  (~(has in approved.cors-registry.state) u.origin)
              ==
            %^  set-header:http  'Access-Control-Allow-Origin'       u.origin
            %^  set-header:http  'Access-Control-Allow-Credentials'  'true'
            headers.response-header
          ::
          =.  response-header.http-event  response-header
          =.  connections.state
            %+  ~(put by connections.state)  duct
            %_  connection
              response-header  `response-header
              bytes-sent  ?~(data.http-event 0 p.u.data.http-event)
            ==
          ::
          =?  state  complete.http-event
            log-complete-request
          ::
          pass-response
        ::
            %continue
          ?~  response-header.u.connection-state
            ~&  [%http-continue-without-start duct]
            error-connection
          ::
          =.  connections.state
            %+  ~(jab by connections.state)  duct
            |=  connection=outstanding-connection
            =+  size=?~(data.http-event 0 p.u.data.http-event)
            connection(bytes-sent (add bytes-sent.connection size))
          ::
          =?  state  complete.http-event
            log-complete-request
          ::
          pass-response
        ::
            %cancel
          ::  todo: log this differently from an ise.
          ::
          error-connection
        ==
    ::
    ++  pass-response
      ^-  [(list move) server-state]
      [[duct %give %response http-event]~ state]
    ::
    ++  log-complete-request
      ::  todo: log the complete request
      ::
      ::  remove all outstanding state for this connection
      ::
      =.  connections.state
        (~(del by connections.state) duct)
      state
    ::
    ++  error-connection
      ::  todo: log application error
      ::
      ::  remove all outstanding state for this connection
      ::
      =.  connections.state
        (~(del by connections.state) duct)
      ::  respond to outside with %error
      ::
      ^-  [(list move) server-state]
      :_  state
      :-  [duct %give %response %cancel ~]
      ?.  ?=(%app -.action.u.connection-state)
        ~
      :_  ~
      :*  duct  %pass  /watch-response/[eyre-id]
          %g  %deal  [our our]  app.action.u.connection-state
          %leave  ~
      ==
    --
  ::  +add-binding: conditionally add a pairing between binding and action
  ::
  ::    Adds =binding =action if there is no conflicting bindings.
  ::
  ++  add-binding
    |=  [=binding =action]
    ^-  [(list move) server-state]
    =^  success  bindings.state
      ::  prevent binding in reserved namespaces
      ::
      ?:  ?|  ?=([%'~' *] path.binding)    ::  eyre
              ?=([%'~_~' *] path.binding)  ::  runtime
          ==
        [| bindings.state]
      (insert-binding [binding duct action] bindings.state)
    :_  state
    [duct %give %bound success binding]~
  ::  +remove-binding: removes a binding if it exists and is owned by this duct
  ::
  ++  remove-binding
    |=  =binding
    ::
    ^-  server-state
    %_    state
        bindings
      %+  skip  bindings.state
      |=  [item-binding=^binding item-duct=^duct =action]
      ^-  ?
      &(=(item-binding binding) =(item-duct duct))
    ==
  ::  +get-action-for-binding: finds an action for an incoming web request
  ::
  ++  get-action-for-binding
    |=  [raw-host=(unit @t) url=@t]
    ^-  [=action suburl=@t]
    ::  process :raw-host
    ::
    ::    If we are missing a 'Host:' header, if that header is a raw IP
    ::    address, or if the 'Host:' header refers to [our].urbit.org, we want
    ::    to return ~ which means we're unidentified and will match against any
    ::    wildcard matching.
    ::
    ::    Otherwise, return the site given.
    ::
    =/  host=(unit @t)
      ?~  raw-host
        ~
      ::  Parse the raw-host so that we can ignore ports, usernames, etc.
      ::
      =+  parsed=(rush u.raw-host simplified-url-parser)
      ?~  parsed
        ~
      ::  if the url is a raw IP, assume default site.
      ::
      ?:  ?=([%ip *] -.u.parsed)
        ~
      ::  if the url is "localhost", assume default site.
      ::
      ?:  =([%site 'localhost'] -.u.parsed)
        ~
      ::  render our as a tape, and cut off the sig in front.
      ::
      =/  with-sig=tape  (scow %p our)
      ?>  ?=(^ with-sig)
      ?:  =(u.raw-host (crip t.with-sig))
        ::  [our].urbit.org is the default site
        ::
        ~
      ::
      raw-host
    ::  url is the raw thing passed over the 'Request-Line'.
    ::
    ::    todo: this is really input validation, and we should return a 500 to
    ::    the client.
    ::
    =/  request-line  (parse-request-line url)
    =/  parsed-url=(list @t)  site.request-line
    ::
    =/  bindings  bindings.state
    |-
    ::
    ?~  bindings
      [[%four-oh-four ~] url]
    ::
    ?.  (host-matches site.binding.i.bindings raw-host)
      $(bindings t.bindings)
    ?~  suffix=(find-suffix path.binding.i.bindings parsed-url)
      $(bindings t.bindings)
    ::
    :-  action.i.bindings
    %^  cat  3
      %+  roll
        ^-  (list @t)
        (join '/' (flop ['' u.suffix]))
      (cury cat 3)
    ?~  ext.request-line  ''
    (cat 3 '.' u.ext.request-line)
  --
::
++  forwarded-params
  |=  =header-list:http
  ^-  (unit (list (map @t @t)))
  %+  biff
    (get-header:http 'forwarded' header-list)
  unpack-header:http
::
++  forwarded-for
  |=  forwards=(list (map @t @t))
  ^-  (unit address)
  ?.  ?=(^ forwards)  ~
  =*  forward  i.forwards
  ?~  for=(~(get by forward) 'for')  ~
  ::NOTE  per rfc7239, non-ip values are also valid. they're not useful
  ::      for the general case, so we ignore them here. if needed,
  ::      request handlers are free to inspect the headers themselves.
  ::
  %+  rush  u.for
  ;~  sfix
    ;~(pose (stag %ipv4 ip4) (stag %ipv6 (ifix [sel ser] ip6)))
    ;~(pose ;~(pfix col dim:ag) (easy ~))
  ==
::
++  forwarded-secure
  |=  forwards=(list (map @t @t))
  ^-  (unit ?)
  ?.  ?=(^ forwards)  ~
  =*  forward  i.forwards
  ?~  proto=(~(get by forward) 'proto')  ~
  ?+  u.proto  ~
    %http   `|
    %https  `&
  ==
::
++  parse-request-line
  |=  url=@t
  ^-  [[ext=(unit @ta) site=(list @t)] args=(list [key=@t value=@t])]
  (fall (rush url ;~(plug apat:de-purl:html yque:de-purl:html)) [[~ ~] ~])
::
++  insert-binding
  |=  [[=binding =duct =action] bindings=(list [=binding =duct =action])]
  =/  to-search  bindings
  |-  ^-  [? _bindings]
  ?^  to-search
    ?:  =(binding binding.i.to-search)
      [| bindings]
    ::
    $(to-search t.to-search)
  :-  &
  ::  store in reverse alphabetical order so that longer paths are first
  ::
  %-  flop
  %+  sort  [[binding duct action] bindings]
  |=  [[a=^binding *] [b=^binding *]]
  ::
  ?:  =(site.a site.b)
    (aor path.a path.b)
  ::  alphabetize based on site
  ::
  (aor ?~(site.a '' u.site.a) ?~(site.b '' u.site.b))
::
++  channel-wire
  |=  [channel-id=@t request-id=@ud]
  ^-  wire
  /channel/subscription/[channel-id]/(scot %ud request-id)
::
++  subscription-wire
  |=  [channel-id=@t request-id=@ud =ship app=term]
  ^-  wire
  (weld (channel-wire channel-id request-id) /(scot %p ship)/[app])
--
::  end the =~
::
.  ==
::  begin with a default +axle as a blank slate
::
=|  ax=axle
::  a vane is activated with current date, entropy, and a namespace function
::
|=  [now=@da eny=@uvJ rof=roof]
::  allow jets to be registered within this core
::
~%  %http-server  ..part  ~
|%
++  call
  |=  [=duct dud=(unit goof) wrapped-task=(hobo task)]
  ^-  [(list move) _http-server-gate]
  ::
  =/  task=task  ((harden task) wrapped-task)
  ::
  ::  XX handle error notifications
  ::
  ?^  dud
    =/  moves=(list move)
      [[duct %slip %d %flog %crud [-.task tang.u.dud]] ~]
    [moves http-server-gate]
  ::  %init: tells us what our ship name is
  ::
  ?:  ?=(%init -.task)
    ::  initial value for the login handler
    ::
    =.  bindings.server-state.ax
      :~  [[~ /~/login] duct [%authentication ~]]
          [[~ /~/logout] duct [%logout ~]]
          [[~ /~/channel] duct [%channel ~]]
          [[~ /~/scry] duct [%scry ~]]
      ==
    [~ http-server-gate]
  ::  %trim: in response to memory pressure
  ::
  ::    Cancel all inactive channels
  ::    XX cancel active too if =(0 trim-priority) ?
  ::
  ?:  ?=(%trim -.task)
    =/  event-args  [[eny duct now rof] server-state.ax]
    =*  by-channel  by-channel:(per-server-event event-args)
    =*  channel-state  channel-state.server-state.ax
    ::
    =/  inactive=(list @t)
      =/  full=(set @t)  ~(key by session.channel-state)
      =/  live=(set @t)
        (~(gas in *(set @t)) ~(val by duct-to-key.channel-state))
      ~(tap in (~(dif in full) live))
    ::
    ?:  =(~ inactive)
      [~ http-server-gate]
    ::
    =/  len=tape  (scow %ud (lent inactive))
    ~>  %slog.[0 leaf+"eyre: trim: closing {len} inactive channels"]
    ::
    =|  moves=(list (list move))
    |-  ^-  [(list move) _http-server-gate]
    =*  channel-id  i.inactive
    ?~  inactive
      [(zing (flop moves)) http-server-gate]
    ::  discard channel state, and cancel any active gall subscriptions
    ::
    =^  mov  server-state.ax  (discard-channel:by-channel channel-id |)
    $(moves [mov moves], inactive t.inactive)
  ::
  ::  %vega: notifies us of a completed kernel upgrade
  ::
  ?:  ?=(%vega -.task)
    [~ http-server-gate]
  ::  %born: new unix process
  ::
  ?:  ?=(%born -.task)
    ::  close previously open connections
    ::
    ::    When we have a new unix process, every outstanding open connection is
    ::    dead. For every duct, send an implicit close connection.
    ::
    =^  closed-connections=(list move)  server-state.ax
      =/  connections=(list [=^duct *])
        ~(tap by connections.server-state.ax)
      ::
      =|  closed-connections=(list move)
      |-
      ?~  connections
        [closed-connections server-state.ax]
      ::
      =/  event-args
        [[eny duct.i.connections now rof] server-state.ax]
      =/  cancel-request  cancel-request:(per-server-event event-args)
      =^  moves  server-state.ax  cancel-request
      ::
      $(closed-connections (weld moves closed-connections), connections t.connections)
    ::  save duct for future %give to unix
    ::
    =.  outgoing-duct.server-state.ax  duct
    ::
    :_  http-server-gate
    ;:  weld
      ::  hand back default configuration for now
      ::
      [duct %give %set-config http-config.server-state.ax]~
    ::
      closed-connections
    ==
  ::
  ?:  ?=(%code-changed -.task)
    ~>  %slog.[0 leaf+"eyre: code-changed: throwing away cookies and sessions"]
    =.  authentication-state.server-state.ax  *authentication-state
    ::
    =/  event-args  [[eny duct now rof] server-state.ax]
    =*  by-channel  by-channel:(per-server-event event-args)
    =*  channel-state  channel-state.server-state.ax
    ::
    =/  channel-ids=(list @t)  ~(tap in ~(key by session.channel-state))
    =|  moves=(list (list move))
    |-  ^-  [(list move) _http-server-gate]
    ?~  channel-ids
      [(zing (flop moves)) http-server-gate]
    ::  discard channel state, and cancel any active gall subscriptions
    ::
    =^  mov  server-state.ax  (discard-channel:by-channel i.channel-ids |)
    $(moves [mov moves], channel-ids t.channel-ids)
  ::
  ::  all other commands operate on a per-server-event
  ::
  =/  event-args  [[eny duct now rof] server-state.ax]
  =/  server  (per-server-event event-args)
  ::
  ?-    -.task
      ::  %live: notifies us of the ports of our live http servers
      ::
      %live
    =.  ports.server-state.ax  +.task
    [~ http-server-gate]
      ::  %rule: updates our http configuration
      ::
      %rule
    ?-  -.http-rule.task
        ::  %cert: install tls certificate
        ::
        %cert
      =*  config  http-config.server-state.ax
      ?:  =(secure.config cert.http-rule.task)
        [~ http-server-gate]
      =.  secure.config  cert.http-rule.task
      :_  http-server-gate
      =*  out-duct  outgoing-duct.server-state.ax
      ?~  out-duct  ~
      [out-duct %give %set-config config]~
        ::  %turf: add or remove domain name
        ::
        %turf
      =*  domains  domains.server-state.ax
      =/  mod=(set turf)
        ?:  ?=(%put action.http-rule.task)
          (~(put in domains) turf.http-rule.task)
        (~(del in domains) turf.http-rule.task)
      ?:  =(domains mod)
        [~ http-server-gate]
      =.  domains  mod
      :_  http-server-gate
      =/  cmd
        [%acme %poke `cage`[%acme-order !>(mod)]]
      [duct %pass /acme/order %g %deal [our our] cmd]~
    ==
  ::
      %request
    =^  moves  server-state.ax  (request:server +.task)
    [moves http-server-gate]
  ::
      %request-local
    =^  moves  server-state.ax  (request-local:server +.task)
    [moves http-server-gate]
  ::
      %cancel-request
    =^  moves  server-state.ax  cancel-request:server
    [moves http-server-gate]
  ::
      %connect
    =^  moves  server-state.ax
      %+  add-binding:server  binding.task
      [%app app.task]
    [moves http-server-gate]
  ::
      %serve
    =^  moves  server-state.ax
      %+  add-binding:server  binding.task
      [%gen generator.task]
    [moves http-server-gate]
  ::
      %disconnect
    =.  server-state.ax  (remove-binding:server binding.task)
    [~ http-server-gate]
  ::
      %approve-origin
    =.  cors-registry.server-state.ax
      =,  cors-registry.server-state.ax
      :+  (~(del in requests) origin.task)
        (~(put in approved) origin.task)
      (~(del in rejected) origin.task)
    [~ http-server-gate]
  ::
      %reject-origin
    =.  cors-registry.server-state.ax
      =,  cors-registry.server-state.ax
      :+  (~(del in requests) origin.task)
        (~(del in approved) origin.task)
      (~(put in rejected) origin.task)
    [~ http-server-gate]
  ==
::
++  take
  |=  [=wire =duct dud=(unit goof) =sign]
  ^-  [(list move) _http-server-gate]
  ?^  dud
    ~|(%eyre-take-dud (mean tang.u.dud))
  =>  %=    .
          sign
        ?:  ?=(%gall -.sign)
          ?>  ?=(%unto +<.sign)
          sign
        sign
      ==
  ::  :wire must at least contain two parts, the type and the build
  ::
  ?>  ?=([@ *] wire)
  ::
  |^  ^-  [(list move) _http-server-gate]
      ::
      ?+     i.wire
           ~|([%bad-take-wire wire] !!)
      ::
         %run-app-request  run-app-request
         %watch-response   watch-response
         %sessions         sessions
         %channel          channel
         %acme             acme-ack
      ==
  ::
  ++  run-app-request
    ::
    ?>  ?=([%gall %unto *] sign)
    ::
    ::
    ?>  ?=([%poke-ack *] p.sign)
    ?>  ?=([@ *] t.wire)
    ?~  p.p.sign
      ::  received a positive acknowledgment: take no action
      ::
      [~ http-server-gate]
    ::  we have an error; propagate it to the client
    ::
    =/  event-args  [[eny duct now rof] server-state.ax]
    =/  handle-gall-error
      handle-gall-error:(per-server-event event-args)
    =^  moves  server-state.ax
      (handle-gall-error u.p.p.sign)
    [moves http-server-gate]
  ::
  ++  watch-response
    ::
    =/  event-args  [[eny duct now rof] server-state.ax]
    ::
    ?>  ?=([@ *] t.wire)
    ?:  ?=([%gall %unto %watch-ack *] sign)
      ?~  p.p.sign
        ::  received a positive acknowledgment: take no action
        ::
        [~ http-server-gate]
      ::  we have an error; propagate it to the client
      ::
      =/  handle-gall-error
        handle-gall-error:(per-server-event event-args)
      =^  moves  server-state.ax  (handle-gall-error u.p.p.sign)
      [moves http-server-gate]
    ::
    ?:  ?=([%gall %unto %kick ~] sign)
      =/  handle-response  handle-response:(per-server-event event-args)
      =^  moves  server-state.ax
        (handle-response %continue ~ &)
      [moves http-server-gate]
    ::
    ?>  ?=([%gall %unto %fact *] sign)
    =/  =mark  p.cage.p.sign
    =/  =vase  q.cage.p.sign
    ?.  ?=  ?(%http-response-header %http-response-data %http-response-cancel)
        mark
      =/  handle-gall-error
        handle-gall-error:(per-server-event event-args)
      =^  moves  server-state.ax
        (handle-gall-error leaf+"eyre bad mark {(trip mark)}" ~)
      [moves http-server-gate]
    ::
    =/  =http-event:http
      ?-  mark
        %http-response-header  [%start !<(response-header:http vase) ~ |]
        %http-response-data    [%continue !<((unit octs) vase) |]
        %http-response-cancel  [%cancel ~]
      ==
    =/  handle-response  handle-response:(per-server-event event-args)
    =^  moves  server-state.ax
      (handle-response http-event)
    [moves http-server-gate]
  ::
  ++  channel
    ::
    =/  event-args  [[eny duct now rof] server-state.ax]
    ::  channel callback wires are triples.
    ::
    ?>  ?=([@ @ @t *] wire)
    ::
    ?+    i.t.wire
        ~|([%bad-channel-wire wire] !!)
    ::
        %timeout
      ?>  ?=([%behn %wake *] sign)
      ?^  error.sign
        [[duct %slip %d %flog %crud %wake u.error.sign]~ http-server-gate]
      =/  discard-channel
        discard-channel:by-channel:(per-server-event event-args)
      =^  moves  server-state.ax
        (discard-channel i.t.t.wire &)
      [moves http-server-gate]
    ::
        %heartbeat
      =/  on-channel-heartbeat
        on-channel-heartbeat:by-channel:(per-server-event event-args)
      =^  moves  server-state.ax
        (on-channel-heartbeat i.t.t.wire)
      [moves http-server-gate]
    ::
        ?(%poke %subscription)
      ?>  ?=([%gall %unto *] sign)
      ~|  wire
      ?>  ?=([@ @ @t @ *] wire)
      =*  channel-id  i.t.t.wire
      =*  request-id  i.t.t.t.wire
      =*  extra-wire  t.t.t.t.wire
      =/  on-gall-response
        on-gall-response:by-channel:(per-server-event event-args)
      ::  ~&  [%gall-response sign]
      =^  moves  server-state.ax
        %-  on-gall-response
        [channel-id (slav %ud request-id) extra-wire p.sign]
      [moves http-server-gate]
    ==
  ::
  ++  sessions
    ::
    ?>  ?=([%behn %wake *] sign)
    ::
    ?^  error.sign
      [[duct %slip %d %flog %crud %wake u.error.sign]~ http-server-gate]
    ::  remove cookies that have expired
    ::
    =*  sessions  sessions.authentication-state.server-state.ax
    =.  sessions.authentication-state.server-state.ax
      %-  ~(gas by *(map @uv session))
      %+  skip  ~(tap in sessions)
      |=  [cookie=@uv session]
      (lth expiry-time now)
    ::  if there's any cookies left, set a timer for the next expected expiry
    ::
    ^-  [(list move) _http-server-gate]
    :_  http-server-gate
    ?:  =(~ sessions)  ~
    =;  next-expiry=@da
      [duct %pass /sessions/expire %b %wait next-expiry]~
    %+  roll  ~(tap by sessions)
    |=  [[@uv session] next=@da]
    ?:  =(*@da next)  expiry-time
    (min next expiry-time)
  ::
  ++  acme-ack
    ?>  ?=([%gall %unto *] sign)
    ::
    ?>  ?=([%poke-ack *] p.sign)
    ?~  p.p.sign
      ::  received a positive acknowledgment: take no action
      ::
      [~ http-server-gate]
    ::  received a negative acknowledgment: XX do something
    ::
    [((slog u.p.p.sign) ~) http-server-gate]
  --
::
++  http-server-gate  ..$
::  +load: migrate old state to new state (called on vane reload)
::
++  load
  |=  old=axle
  ^+  ..^$
  ..^$(ax old)
::  +stay: produce current state
::
++  stay  `axle`ax
::  +scry: request a path in the urbit namespace
::
++  scry
  ^-  roon
  |=  [lyc=gang car=term bem=beam]
  ^-  (unit (unit cage))
  =*  ren  car
  =*  why=shop  &/p.bem
  =*  syd  q.bem
  =/  lot=coin  $/r.bem
  =*  tyl  s.bem
  ::
  ?.  ?=(%& -.why)
    ~
  =*  who  p.why
  ?:  =(tyl /whey)
    =/  maz=(list mass)
      :~  bindings+&+bindings.server-state.ax
          auth+&+authentication-state.server-state.ax
          connections+&+connections.server-state.ax
          channels+&+channel-state.server-state.ax
          axle+&+ax
      ==
    ``mass+!>(maz)
  ?.  ?=(%$ -.lot)
    [~ ~]
  ?.  =(our who)
    ?.  =([%da now] p.lot)
      [~ ~]
    ~&  [%r %scry-foreign-host who]
    ~
  ?:  &(?=(%x ren) ?=(~ syd))
    =,  server-state.ax
    ?+  tyl  [~ ~]
      [%cors ~]            ``noun+!>(cors-registry)
      [%cors %requests ~]  ``noun+!>(requests.cors-registry)
      [%cors %approved ~]  ``noun+!>(approved.cors-registry)
      [%cors %rejected ~]  ``noun+!>(rejected.cors-registry)
    ::
        [%cors ?(%approved %rejected) @ ~]
      =*  kind  i.t.tyl
      =*  orig  i.t.t.tyl
      ?~  origin=(slaw %t orig)  [~ ~]
      ?-  kind
        %approved  ``noun+!>((~(has in approved.cors-registry) u.origin))
        %rejected  ``noun+!>((~(has in rejected.cors-registry) u.origin))
      ==
    ::
        [%authenticated %cookie @ ~]
      ?~  cookies=(slaw %t i.t.t.tyl)  [~ ~]
      :^  ~  ~  %noun
      !>  ^-  ?
      %-  =<  request-is-logged-in:authentication
          (per-server-event [eny *duct now rof] server-state.ax)
      %*(. *request:http header-list ['cookie' u.cookies]~)
    ==
  ?.  ?=(%$ ren)
    [~ ~]
  ?+  syd  [~ ~]
    %bindings              ``noun+!>(bindings.server-state.ax)
    %connections           ``noun+!>(connections.server-state.ax)
    %authentication-state  ``noun+!>(authentication-state.server-state.ax)
    %channel-state         ``noun+!>(channel-state.server-state.ax)
  ::
      %host
    %-  (lift (lift |=(a=hart:eyre [%hart !>(a)])))
    ^-  (unit (unit hart:eyre))
    =.  p.lot  ?.(=([%da now] p.lot) p.lot [%tas %real])
    ?+  p.lot
      [~ ~]
    ::
        [%tas %fake]
      ``[& [~ 8.443] %& /localhost]
    ::
        [%tas %real]
      =*  domains  domains.server-state.ax
      =*  ports  ports.server-state.ax
      =/  =host:eyre  [%& ?^(domains n.domains /localhost)]
      =/  secure=?  &(?=(^ secure.ports) !?=(hoke:eyre host))
      =/  port=(unit @ud)
        ?.  secure
          ?:(=(80 insecure.ports) ~ `insecure.ports)
        ?>  ?=(^ secure.ports)
        ?:(=(443 u.secure.ports) ~ secure.ports)
      ``[secure port host]
    ==
  ==
--<|MERGE_RESOLUTION|>--- conflicted
+++ resolved
@@ -50,19 +50,9 @@
   $%  $:  %behn
           $%  [%wake error=(unit tang)]
       ==  ==
-<<<<<<< HEAD
-      ::  %g: from gall
-      ::
-      $:  %g
-          ::
-          ::
+      $:  %gall
           gift:gall
           ::  $>(%unto gift:gall)
-=======
-      $:  %gall
-          gift:able:gall
-          ::  $>(%unto gift:able:gall)
->>>>>>> e60d599f
   ==  ==
 --
 ::  more structures
