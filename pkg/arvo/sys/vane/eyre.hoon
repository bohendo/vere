!:
::  lighter than eyre
::
|=  pit=vase
=,  eyre
::  internal data structures
::
=>  =~
::
::  internal data structures that won't go in zuse
::
|%
+$  move
  ::
  $:  ::  duct: request identifier
      ::
      =duct
      ::
      ::
      card=(wind note gift:able)
  ==
::  +note: private request from http-server to another vane
::
+$  note
  $%  ::  %b: to behn
      ::
      $:  %b
          ::
          ::
          $%  [%rest p=@da]
              [%wait p=@da]
      ==  ==
      ::  %d: to dill
      ::
      $:  %d
          ::
          ::
      $%  [%flog =flog:dill]
      ==  ==
      ::  %f: to ford
      ::
      $:  %f
          ::
          ::
          $%  [%build live=? schematic=schematic:ford]
              [%kill ~]
      ==  ==
      ::  %g: to gall
      ::
      $:  %g
          ::
          ::
          $%  [%deal id=sock data=cush:gall]
  ==  ==  ==
::  +sign: private response from another vane to ford
::
+$  sign
  $%  ::  %b: from behn
      ::
      $:  %b
          ::
          ::
          $%  [%wake error=(unit tang)]
      ==  ==
      ::  %f: from ford
      ::
      $:  %f
          ::
          ::
          $%  [%made date=@da result=made-result:ford]
      ==  ==
      ::  %g: from gall
      ::
      $:  %g
          ::
          ::
          $%  [%unto p=cuft:gall]
  ==  ==  ==
--
::  more structures
::
|%
++  axle
  $:  ::  date: date at which http-server's state was updated to this data structure
      ::
      date=%~2019.1.7
      ::  server-state: state of inbound requests
      ::
      =server-state
  ==
::  +server-state: state relating to open inbound HTTP connections
::
+$  server-state
  $:  ::  bindings: actions to dispatch to when a binding matches
      ::
      ::    Eyre is responsible for keeping its bindings sorted so that it
      ::    will trigger on the most specific binding first. Eyre should send
      ::    back an error response if an already bound binding exists.
      ::
      ::    TODO: It would be nice if we had a path trie. We could decompose
      ::    the :binding into a (map (unit @t) (trie knot =action)).
      ::
      bindings=(list [=binding =duct =action])
      ::  connections: open http connections not fully complete
      ::
      connections=(map duct outstanding-connection)
      ::  authentication-state: state managed by the +authentication core
      ::
      =authentication-state
      ::  channel-state: state managed by the +channel core
      ::
      =channel-state
      ::  domains: domain-names that resolve to us
      ::
      domains=(set turf)
      ::  http-config: our server configuration
      ::
      =http-config
      ::  ports: live servers
      ::
      ports=[insecure=@ud secure=(unit @ud)]
      ::  outgoing-duct: to unix
      ::
      outgoing-duct=duct
  ==
::  +outstanding-connection: open http connections not fully complete:
::
::    This refers to outstanding connections where the connection to
::    outside is opened and we are currently waiting on ford or an app to
::    produce the results.
::
+$  outstanding-connection
  $:  ::  action: the action that had matched
      ::
      =action
      ::  inbound-request: the original request which caused this connection
      ::
      =inbound-request
      ::  response-header: set when we get our first %start
      ::
      response-header=(unit response-header:http)
      ::  bytes-sent: the total bytes sent in response
      ::
      bytes-sent=@ud
  ==
::  +action: the action to take when a binding matches an incoming request
::
+$  action
  $%  ::  dispatch to a generator
      ::
      [%gen =generator]
      ::  dispatch to an application
      ::
      [%app app=term]
      ::  internal authentication page
      ::
      [%authentication ~]
      ::  gall channel system
      ::
      [%channel ~]
      ::  respond with the default file not found page
      ::
      [%four-oh-four ~]
  ==
::  +authentication-state: state used in the login system
::
+$  authentication-state
  $:  ::  sessions: a mapping of session cookies to session information
      ::
      sessions=(map @uv session)
  ==
::  +session: server side data about a session
::
+$  session
  $:  ::  expiry-time: when this session expires
      ::
      ::    We check this server side, too, so we aren't relying on the browser
      ::    to properly handle cookie expiration as a security mechanism.
      ::
      expiry-time=@da
      ::
      ::  TODO: We should add a system for individual capabilities; we should
      ::  mint some sort of long lived cookie for mobile apps which only has
      ::  access to a single application path.
  ==
::  channel-state: state used in the channel system
::
+$  channel-state
  $:  ::  session: mapping between an arbitrary key to a channel
      ::
      session=(map @t channel)
      ::  by-duct: mapping from ducts to session key
      ::
      duct-to-key=(map duct @t)
  ==
::  +timer: a reference to a timer so we can cancel or update it.
::
+$  timer
  $:  ::  date: time when the timer will fire
      ::
      date=@da
      ::  duct: duct that set the timer so we can cancel
      ::
      =duct
  ==
::  channel: connection to the browser
::
::    Channels are the main method where a webpage communicates with Gall
::    apps. Subscriptions and pokes are issues with PUT requests on a path,
::    while GET requests on that same path open a persistent EventSource
::    channel.
::
::    The EventSource API is a sequence number based API that browser provide
::    which allow the server to push individual events to the browser over a
::    connection held open. In case of reconnection, the browser will send a
::    'Last-Event-Id: ' header to the server; the server then resends all
::    events since then.
::
::    TODO: Send \n as a heartbeat every 20 seconds.
::
+$  channel
  $:  ::  channel-state: expiration time or the duct currently listening
      ::
      ::    For each channel, there is at most one open EventSource
      ::    connection. A 400 is issues on duplicate attempts to connect to the
      ::    same channel. When an EventSource isn't connected, we set a timer
      ::    to reap the subscriptions. This timer shouldn't be too short
      ::    because the
      ::
      state=(each timer duct)
      ::  next-id: next sequence number to use
      ::
      next-id=@ud
      ::  events: unacknowledged events
      ::
      ::    We keep track of all events where we haven't received a
      ::    'Last-Event-Id: ' response from the client or a per-poke {'ack':
      ::    ...} call. When there's an active EventSource connection on this
      ::    channel, we send the event but we still add it to events because we
      ::    can't assume it got received until we get an acknowledgment.
      ::
      events=(qeu [id=@ud lines=wall])
      ::  subscriptions: gall subscriptions
      ::
      ::    We maintain a list of subscriptions so if a channel times out, we
      ::    can cancel all the subscriptions we've made.
      ::
      subscriptions=(map wire [ship=@p app=term =path duc=duct])
  ==
::  channel-request: an action requested on a channel
::
+$  channel-request
  $%  ::  %ack: acknowledges that the client has received events up to :id
      ::
      [%ack event-id=@ud]
      ::  %poke: pokes an application, translating :json to :mark.
      ::
      [%poke request-id=@ud ship=@p app=term mark=@tas =json]
      ::  %subscribe: subscribes to an application path
      ::
      [%subscribe request-id=@ud ship=@p app=term =path]
      ::  %unsubscribe: unsubscribes from an application path
      ::
      [%unsubscribe request-id=@ud subscription-id=@ud]
      ::  %delete: kills a channel
      ::
      [%delete ~]
  ==
::  channel-timeout: the delay before a channel should be reaped
::
++  channel-timeout  ~h12
--
::  utilities
::
|%
::  +combine-octs: combine multiple octs into one
::
++  combine-octs
  |=  a=(list octs)
  ^-  octs
  :-  %+  roll  a
      |=  [=octs sum=@ud]
      (add sum p.octs)
  (can 3 a)
::  +prune-events: removes all items from the front of the queue up to :id
::
++  prune-events
  |=  [q=(qeu [id=@ud lines=wall]) id=@ud]
  ^+  q
  ::  if the queue is now empty, that's fine
  ::
  ?:  =(~ q)
    ~
  ::
  =/  next=[item=[id=@ud lines=wall] _q]  ~(get to q)
  ::  if the head of the queue is newer than the acknowledged id, we're done
  ::
  ?:  (gth id.item.next id)
    q
  ::  otherwise, check next item
  ::
  $(q +:next)
::  +parse-channel-request: parses a list of channel-requests
::
::    Parses a json array into a list of +channel-request. If any of the items
::    in the list fail to parse, the entire thing fails so we can 400 properly
::    to the client.
::
++  parse-channel-request
  |=  request-list=json
  ^-  (unit (list channel-request))
  ::  parse top
  ::
  =,  dejs-soft:format
  =-  ((ar -) request-list)
  ::
  |=  item=json
  ^-  (unit channel-request)
  ::
  ?~  maybe-key=((ot action+so ~) item)
    ~
  ?:  =('ack' u.maybe-key)
    ((pe %ack (ot event-id+ni ~)) item)
  ?:  =('poke' u.maybe-key)
    ((pe %poke (ot id+ni ship+(su fed:ag) app+so mark+(su sym) json+some ~)) item)
  ?:  =('subscribe' u.maybe-key)
    %.  item
    %+  pe  %subscribe
    (ot id+ni ship+(su fed:ag) app+so path+(su ;~(pfix fas (more fas urs:ab))) ~)
  ?:  =('unsubscribe' u.maybe-key)
    %.  item
    %+  pe  %unsubscribe
    (ot id+ni subscription+ni ~)
  ?:  =('delete' u.maybe-key)
    `[%delete ~]
  ::  if we reached this, we have an invalid action key. fail parsing.
  ::
  ~
::  +login-page: internal page to login to an Urbit
::
++  login-page
  |=  [redirect-url=(unit @t) our=@p]
  ^-  octs
  =+  redirect-str=?~(redirect-url "" (trip u.redirect-url))
  %-  as-octs:mimes:html
  %-  crip
  %-  en-xml:html
  ;html
    ;head
      ;meta(charset "utf-8");
      ;title:"Sign in"
      ;style:'''
             @import url("https://rsms.me/inter/inter.css");
             @font-face {
                 font-family: "Source Code Pro";
                 src: url("https://storage.googleapis.com/media.urbit.org/fonts/scp-medium.woff");
                 font-weight: 500
             }
             html, body {
               font-family: Inter, sans-serif;
               height: 100%;
               margin: 0 !important;
               width: 100%;
               background: #000;
               color: #fff;
               display: table;
             }
             form {
               margin: 0 !important;
               display: flex;
               flex-direction: column;
               flex: 2;
             }
             #topborder {
               border-top: 3px #fff solid;
             }
             #ship-name {
               font-family: 'Source Code Pro', monospace, sans-serif;
             }
             h1 {
               line-height: 77px;
               font-size: 64px;
               -webkit-margin-before: 0;
               -webkit-margin-after: 0;
               -webkit-margin-start: 0;
               -webkit-margin-end: 0;
               font-weight: 500;
               flex: 1;
               padding-top: 22px;
               margin-bottom: 66px;
             }
             #main {
               vertical-align: middle;
               display: table-cell;
             }
             input {
               display: block;
               width: 100%;
               font-size: 64px;
               line-height: 77px;
               color: #fff;
               background: #000;
               border: none;
               flex: 1;
               margin-bottom: 66px;
               font-weight: 500;
               font-family: 'Source Code Pro', monospace, sans-serif;
             }
             button {
               background: #000;
               border: none;
               color: #fff;
               line-height: 77px;
               font-size: 64px;
               text-align: left;
               flex: 1;
               font-weight: 500;
             }
             #inner {
               width: 75%;
               margin: 0 auto;
               display: flex;
               flex-direction: column;
             }
             '''
    ==
    ;body
      ;div#main
        ;div#inner
          ;h1#topborder:"Welcome"
<<<<<<< HEAD
          ;h1:"{(scow %p our)}"
=======
          ;h1#ship-name:"{(scow %p our)}"
>>>>>>> da287907
          ;form(action "/~/login", method "post", enctype "application/x-www-form-urlencoded")
            ;input(type "password", name "password", placeholder "passcode", autofocus "true");
            ;input(type "hidden", name "redirect", value redirect-str);
            ;button(type "submit"):"→ Authenticate"
          ==
        ==
      ==
    ==
  ==
::  +render-tang-to-marl: renders a tang and adds <br/> tags between each line
::
++  render-tang-to-marl
  |=  {wid/@u tan/tang}
  ^-  marl
  =/  raw=(list tape)  (zing (turn tan |=(a/tank (wash 0^wid a))))
  ::
  |-  ^-  marl
  ?~  raw  ~
  [;/(i.raw) ;br; $(raw t.raw)]
::  +render-tang-to-wall: renders tang as text lines
::
++  render-tang-to-wall
  |=  {wid/@u tan/tang}
  ^-  wall
  (zing (turn tan |=(a=tank (wash 0^wid a))))
::  +wall-to-octs: text to binary output
::
++  wall-to-octs
  |=  =wall
  ^-  (unit octs)
  ::
  ?:  =(~ wall)
    ~
  ::
  :-  ~
  %-  as-octs:mimes:html
  %-  crip
  %-  zing
  %+  turn  wall
  |=  t=tape
  "{t}\0a"
::  +internal-server-error: 500 page, with a tang
::
++  internal-server-error
  |=  [authorized=? url=@t t=tang]
  ^-  octs
  %-  as-octs:mimes:html
  %-  crip
  %-  en-xml:html
  ;html
    ;head
      ;title:"500 Internal Server Error"
    ==
    ;body
      ;h1:"Internal Server Error"
      ;p:"There was an error while handling the request for {<(trip url)>}."
      ;*  ?:  authorized
            ;=
              ;code:"*{(render-tang-to-marl 80 t)}"
            ==
          ~
    ==
  ==
::  +error-page: error page, with an error string if logged in
::
++  error-page
  |=  [code=@ud authorized=? url=@t t=tape]
  ^-  octs
  ::
  =/  code-as-tape=tape  (format-ud-as-integer code)
  =/  message=tape
    ?:  =(code 400)
      "Bad Request"
    ?:  =(code 403)
      "Forbidden"
    ?:  =(code 404)
      "Not Found"
    "Unknown Error"
  ::
  %-  as-octs:mimes:html
  %-  crip
  %-  en-xml:html
  ;html
    ;head
      ;title:"{code-as-tape} {message}"
    ==
    ;body
      ;h1:"{message}"
      ;p:"There was an error while handling the request for {<(trip url)>}."
      ;*  ?:  authorized
            ;=
              ;code:"{t}"
            ==
          ~
    ==
  ==
::  +channel-js: the urbit javascript interface
::
::    TODO: Must send 'acks' to the server.
::
++  channel-js
  ^-  octs
  %-  as-octs:mimes:html
  '''
  class Channel {
    constructor() {
      //  unique identifier: current time and random number
      //
      this.uid =
        new Date().getTime().toString() +
        "-" +
        Math.random().toString(16).slice(-6);

      this.requestId = 1;

      //  the currently connected EventSource
      //
      this.eventSource = null;

      //  the id of the last EventSource event we received
      //
      this.lastEventId = 0;

      //  this last event id acknowledgment sent to the server
      //
      this.lastAcknowledgedEventId = 0;

      //  a registry of requestId to successFunc/failureFunc
      //
      //    These functions are registered during a +poke and are executed
      //    in the onServerEvent()/onServerError() callbacks. Only one of
      //    the functions will be called, and the outstanding poke will be
      //    removed after calling the success or failure function.
      //
      
      this.outstandingPokes = new Map();

      //  a registry of requestId to subscription functions.
      //
      //    These functions are registered during a +subscribe and are
      //    executed in the onServerEvent()/onServerError() callbacks. The
      //    event function will be called whenever a new piece of data on this
      //    subscription is available, which may be 0, 1, or many times. The
      //    disconnect function may be called exactly once.
      //
      this.outstandingSubscriptions = new Map();

      this.deleteOnUnload();
    }

    deleteOnUnload() {
      window.addEventListener('beforeunload', (event) => {
        this.delete();
      });
    }

    //  sends a poke to an app on an urbit ship
    //
    poke(ship, app, mark, json, successFunc, failureFunc) {
      var id = this.nextId();
      this.outstandingPokes.set(
          id, {"success": successFunc, "fail": failureFunc});

      this.sendJSONToChannel({
          "id": id,
          "action": "poke",
          "ship": ship,
          "app": app,
          "mark": mark,
          "json": json
        });
    }

    //  subscribes to a path on an specific app and ship.
    //
    //    Returns a subscription id, which is the same as the same internal id
    //    passed to your Urbit.
    subscribe(ship, app, path, connectionErrFunc, eventFunc, quitFunc) {
      var id = this.nextId();
      this.outstandingSubscriptions.set(
          id, {"err": connectionErrFunc, "event": eventFunc, "quit": quitFunc});

      this.sendJSONToChannel({
          "id": id,
          "action": "subscribe",
          "ship": ship,
          "app": app,
          "path": path
        });

      return id;
    }

    //  quit the channel
    //
    delete() {
      var id = this.nextId();
      navigator.sendBeacon(this.channelURL(), JSON.stringify([{
        "id": id,
        "action": "delete"
      }]));
    }

    //  unsubscribe to a specific subscription
    //
    unsubscribe(subscriptionId) {
      var id = this.nextId();
      this.sendJSONToChannel({
          "id": id,
          "action": "unsubscribe",
          "subscription": subscriptionId
      });
    }

    //  sends a JSON command command to the server.
    //
    sendJSONToChannel(j) {
      var req = new XMLHttpRequest();
      req.open("PUT", this.channelURL());
      req.setRequestHeader("Content-Type", "application/json");

      if (this.lastEventId == this.lastAcknowledgedEventId) {
        var x = JSON.stringify([j]);
        req.send(x);
      } else {
        //  we add an acknowledgment to clear the server side queue
        //
        //    The server side puts messages it sends us in a queue until we
        //    acknowledge that we received it.
        //
        var x = JSON.stringify(
          [{"action": "ack", "event-id": parseInt(this.lastEventId)}, j])
        req.send(x);

        this.lastEventId = this.lastAcknowledgedEventId;
      }

      this.connectIfDisconnected();
    }

    //  connects to the EventSource if we are not currently connected
    //
    connectIfDisconnected() {
      if (this.eventSource) {
        return;
      }

      this.eventSource = new EventSource(this.channelURL(), {withCredentials:true});
      this.eventSource.onmessage = e => {
        this.lastEventId = e.lastEventId;

        var obj = JSON.parse(e.data);
        if (obj.response == "poke") {
          var funcs = this.outstandingPokes.get(obj.id);
          if (obj.hasOwnProperty("ok")) {
            funcs["success"]()
          } else if (obj.hasOwnProperty("err")) {
            funcs["fail"](obj.err)
          } else {
            console.log("Invalid poke response: ", obj);
          }
          this.outstandingPokes.delete(obj.id);

        } else if (obj.response == "subscribe") {
          //  on a response to a subscribe, we only notify the caller on err
          //
          var funcs = this.outstandingSubscriptions.get(obj.id);
          if (obj.hasOwnProperty("err")) {
            funcs["err"](obj.err);
            this.outstandingSubscriptions.delete(obj.id);
          }
        } else if (obj.response == "diff") {
          var funcs = this.outstandingSubscriptions.get(obj.id);
          funcs["event"](obj.json);
        } else if (obj.response == "quit") {
          var funcs = this.outstandingSubscriptions.get(obj.id);
          funcs["quit"](obj.err);
          this.outstandingSubscriptions.delete(obj.id);
        } else {
          console.log("Unrecognized response: ", e);
        }
      }

      this.eventSource.onerror = e => {
        //  TODO: The server broke the connection. Call every poke cancel and every
        //  subscription disconnect.
        console.log(e);
      }
    }

    channelURL() {
      return "/~/channel/" + this.uid;
    }

    nextId() {
      return this.requestId++;
    }
  };
  '''
::  +format-ud-as-integer: prints a number for consumption outside urbit
::
++  format-ud-as-integer
  |=  a=@ud
  ^-  tape
  ?:  =(0 a)  ['0' ~]
  %-  flop
  |-  ^-  tape
  ?:(=(0 a) ~ [(add '0' (mod a 10)) $(a (div a 10))])
::  +host-matches: %.y if the site :binding should be used to handle :host
::
++  host-matches
  |=  [binding=(unit @t) host=(unit @t)]
  ^-  ?
  ::  if the binding allows for matching anything, match
  ::
  ?~  binding
    %.y
  ::  if the host is ~, that means we're trying to bind nothing to a real
  ::  binding. fail.
  ::
  ?~  host
    %.n
  ::  otherwise, do a straight comparison
  ::
  =(u.binding u.host)
::  +path-matches: returns %.y if :prefix is a prefix of :full
::
++  path-matches
  |=  [prefix=path full=path]
  ^-  ?
  ?~  prefix
    %.y
  ?~  full
    %.n
  ?.  =(i.prefix i.full)
    %.n
  $(prefix t.prefix, full t.full)
::  +simplified-url-parser: returns [(each @if @t) (unit port=@ud)]
::
++  simplified-url-parser
  ;~  plug
    ;~  pose
      %+  stag  %ip
      =+  tod=(ape:ag ted:ab)
      %+  bass  256
      ;~(plug tod (stun [3 3] ;~(pfix dot tod)))
    ::
      (stag %site (cook crip (star ;~(pose dot alp))))
    ==
    ;~  pose
      (stag ~ ;~(pfix col dim:ag))
      (easy ~)
    ==
  ==
::  +per-server-event: per-event server core
::
++  per-server-event
  ::  gate that produces the +per-server-event core from event information
  ::
  |=  [[our=@p eny=@ =duct now=@da scry=sley] state=server-state]
  |%
  ::  +request-local: bypass authentication for local lens connections
  ::
  ++  request-local
    |=  [secure=? =address =request:http]
    ^-  [(list move) server-state]
    ::
    =/  act  [%app app=%lens]
    =/  connection=outstanding-connection
      [act [& secure address request] ~ 0]
    ::
    =.  connections.state
      (~(put by connections.state) duct connection)
    ::
    :_  state
    :_  ~
    :^  duct  %pass  /run-app-request/[app.act]
    ^-  note
    :^  %g  %deal  [our our]
    ::
    ^-  cush:gall
    :*  app.act
        %poke
        %handle-http-request
        !>(inbound-request.connection)
    ==
  ::  +request: starts handling an inbound http request
  ::
  ++  request
    |=  [secure=? =address =request:http]
    ^-  [(list move) server-state]
    ::
    =+  host=(get-header:http 'host' header-list.request)
    =+  action=(get-action-for-binding host url.request)
    ::
    =/  authenticated  (request-is-logged-in:authentication request)
    ::  record that we started an asynchronous response
    ::
    =/  connection=outstanding-connection
      [action [authenticated secure address request] ~ 0]
    =.  connections.state
      (~(put by connections.state) duct connection)
    ::
    ?-    -.action
    ::
        %gen
      ::
      =-  [[duct %pass /run-build %f %build live=%.n schematic=-]~ state]
      ::
      :+  %call
        :+  %call
          [%core [[our desk.generator.action] (flop path.generator.action)]]
        ::  TODO: Figure out what goes in generators. We need to slop the
        ::  prelude with the arguments passed in.
        ::
        [%$ %noun !>([[now=now eny=eny bek=[our desk.generator.action [%da now]]] ~ ~])]
      [%$ %noun !>([authenticated request])]
    ::
        %app
      :_  state
      :_  ~
      :^  duct  %pass  /run-app-request/[app.action]
      ^-  note
      :^  %g  %deal  [our our]
      ::  todo: i don't entirely understand gall; there's a way to make a gall
      ::  use a %handle arm instead of a sub-%poke with the
      ::  %handle-http-request type.
      ::
      ^-  cush:gall
      :*  app.action
          %poke
          %handle-http-request
          !>(inbound-request.connection)
      ==
    ::
        %authentication
      (handle-request:authentication secure address request)
    ::
        %channel
      (handle-request:by-channel secure authenticated address request)
    ::
        %four-oh-four
      %^  return-static-data-on-duct  404  'text/html'
      (error-page 404 authenticated url.request ~)
    ==
  ::  +cancel-request: handles a request being externally aborted
  ::
  ++  cancel-request
    ^-  [(list move) server-state]
    ::
    ?~  connection=(~(get by connections.state) duct)
      ::  nothing has handled this connection
      ::
      [~ state]
    ::
    =.   connections.state  (~(del by connections.state) duct)
    ::
    ?-    -.action.u.connection
    ::
        %gen
      :_  state
      [duct %pass /run-build %f %kill ~]~
    ::
        %app
      :_  state
      :_  ~
      :^  duct  %pass  /run-app-cancel/[app.action.u.connection]
      ^-  note
      :^  %g  %deal  [our our]
      ::
      ^-  cush:gall
      :*  app.action.u.connection
          %poke
          %handle-http-cancel
          !>(inbound-request.u.connection)
      ==
    ::
        %authentication
      [~ state]
    ::
        %channel
      on-cancel-request:by-channel
    ::
        %four-oh-four
      ::  it should be impossible for a 404 page to be asynchronous
      ::
      !!
    ==
  ::  +return-static-data-on-duct: returns one piece of data all at once
  ::
  ++  return-static-data-on-duct
    |=  [code=@ content-type=@t data=octs]
    ^-  [(list move) server-state]
    ::
    %-  handle-response
    :*  %start
        :-  status-code=code
        ^=  headers
          :~  ['content-type' content-type]
              ['content-length' (crip (format-ud-as-integer p.data))]
          ==
        data=[~ data]
        complete=%.y
    ==
  ::  +authentication: per-event authentication as this Urbit's owner
  ::
  ::    Right now this hard codes the authentication page using the old +code
  ::    system, but in the future should be pluggable so we can use U2F or
  ::    WebAuthn or whatever is more secure than passwords.
  ::
  ++  authentication
    |%
    ::  +handle-request: handles an http request for the 
    ::
    ++  handle-request
      |=  [secure=? =address =request:http]
      ^-  [(list move) server-state]
      ::
      ::  if we received a simple get, just return the page
      ::
      ?:  =('GET' method.request)
        ::  parse the arguments out of request uri
        ::
        =+  request-line=(parse-request-line url.request)
        %^  return-static-data-on-duct  200  'text/html'
        (login-page (get-header:http 'redirect' args.request-line) our)
      ::  if we are not a post, return an error
      ::
      ?.  =('POST' method.request)
        (return-static-data-on-duct 400 'text/html' (login-page ~ our))
      ::  we are a post, and must process the body type as form data
      ::
      ?~  body.request
        (return-static-data-on-duct 400 'text/html' (login-page ~ our))
      ::
      =/  parsed=(unit (list [key=@t value=@t]))
        (rush q.u.body.request yquy:de-purl:html)
      ?~  parsed
        (return-static-data-on-duct 400 'text/html' (login-page ~ our))
      ::
      ?~  password=(get-header:http 'password' u.parsed)
        (return-static-data-on-duct 400 'text/html' (login-page ~ our))
      ::  check that the password is correct
      ::
      ?.  =(u.password code)
        (return-static-data-on-duct 400 'text/html' (login-page ~ our))
      ::  mint a unique session cookie
      ::
      =/  session=@uv
        |-
        =/  candidate=@uv  (~(raw og eny) 128)
        ?.  (~(has by sessions.authentication-state.state) candidate)
          candidate
        $(eny (shas %try-again candidate))
      ::  record cookie and record expiry time
      ::
      =.  sessions.authentication-state.state
        (~(put by sessions.authentication-state.state) session (add now ~h24))
      ::
      =/  cookie-line
        %-  crip
        "urbauth={<session>}; Path=/; Max-Age=86400"
      ::
      ?~  redirect=(get-header:http 'redirect' u.parsed)
        %-  handle-response
        :*  %start
            :-  status-code=200
            ^=  headers
              :~  ['set-cookie' cookie-line]
              ==
            data=~
            complete=%.y
        ==
      ::
      %-  handle-response
      :*  %start
          :-  status-code=307
          ^=  headers
            :~  ['location' u.redirect]
                ['set-cookie' cookie-line]
            ==
          data=~
          complete=%.y
      ==
    ::  +request-is-logged-in: checks to see if the request is authenticated
    ::
    ::    We are considered logged in if this request has an urbauth
    ::    Cookie which is not expired.
    ::
    ++  request-is-logged-in
      |=  =request:http
      ^-  ?
      ::  are there cookies passed with this request?
      ::
      ::    TODO: In HTTP2, the client is allowed to put multiple 'Cookie'
      ::    headers.
      ::
      ?~  cookie-header=(get-header:http 'cookie' header-list.request)
        %.n
      ::  is the cookie line is valid?
      ::
      ?~  cookies=(rush u.cookie-header cock:de-purl:html)
        %.n
      ::  is there an urbauth cookie?
      ::
      ?~  urbauth=(get-header:http 'urbauth' u.cookies)
        %.n
      ::  is this formatted like a valid session cookie?
      ::
      ?~  session-id=(rush u.urbauth ;~(pfix (jest '0v') viz:ag))
        %.n
      ::  is this a session that we know about?
      ::
      ?~  session=(~(get by sessions.authentication-state.state) `@uv`u.session-id)
        %.n
      ::  is this session still valid?
      ::
      (lte now expiry-time.u.session)
    ::  +code: returns the same as |code
    ::
    ++  code
      ^-  @ta
      ::
      =+  pax=/(scot %p our)/code/(scot %da now)/(scot %p our)
      =+  res=((sloy scry) [151 %noun] %j pax)
      ::
      (rsh 3 1 (scot %p (@ (need (need res)))))
    --
  ::  +channel: per-event handling of requests to the channel system
  ::
  ::    Eyre offers a remote interface to your Urbit through channels, which
  ::    are persistent connections on the server which can be disconnected and
  ::    reconnected on the client.
  ::
  ++  by-channel
    ::  moves: the moves to be sent out at the end of this event, reversed
    ::
    =|  moves=(list move)
    |%
    ::  +handle-request: handles an http request for the subscription system
    ::
    ++  handle-request
      |=  [secure=? authenticated=? =address =request:http]
      ^-  [(list move) server-state]
      ::  if we're not authenticated error, but don't redirect.
      ::
      ::    We don't redirect because subscription stuff is never the toplevel
      ::    page; issuing a redirect won't help.
      ::
      ?.  authenticated
        %^  return-static-data-on-duct  403  'text/html'
        (error-page 403 authenticated url.request "unauthenticated channel usage")
      ::  parse out the path key the subscription is on
      ::
      =+  request-line=(parse-request-line url.request)
      ?.  ?=([@t @t @t ~] site.request-line)
        ::  url is not of the form '/~/channel/'
        ::
        %^  return-static-data-on-duct  400  'text/html'
        (error-page 400 authenticated url.request "malformed channel url")
      ::  channel-id: unique channel id parsed out of url
      ::
      =+  channel-id=i.t.t.site.request-line
      ::
      ?:  ?&  =('channel' channel-id)
              =([~ ~.js] ext.request-line)
          ==
        ::  client is requesting the javascript shim
        ::
        (return-static-data-on-duct 200 'text/javascript' channel-js)
      ::
      ?:  =('PUT' method.request)
        ::  PUT methods starts/modifies a channel, and returns a result immediately
        ::
        (on-put-request channel-id request)
      ::
      ?:  =('GET' method.request)
        (on-get-request channel-id request)
      ?:  =('POST' method.request)
        ::  POST methods are used solely for deleting channels
        (on-put-request channel-id request)
      ::
      ~&  %session-not-a-put
      [~ state]
    ::  +on-cancel-request: cancels an ongoing subscription
    ::
    ::    One of our long lived sessions just got closed. We put the associated
    ::    session back into the waiting state.
    ::
    ++  on-cancel-request
      ^-  [(list move) server-state]
      ::  lookup the session id by duct
      ::
      ?~  maybe-channel-id=(~(get by duct-to-key.channel-state.state) duct)
        ~&  [%canceling-nonexistant-channel duct]
        [~ state]
      ::
      ~&  [%canceling-cancel duct]
      ::
      =/  expiration-time=@da  (add now channel-timeout)
      ::
      :-  [(set-timeout-move u.maybe-channel-id expiration-time) moves]
      %_    state
          session.channel-state
        %+  ~(jab by session.channel-state.state)  u.maybe-channel-id
        |=  =channel
        ::  if we are canceling a known channel, it should have a listener
        ::
        ?>  ?=([%| *] state.channel)
        channel(state [%& [expiration-time duct]])
      ::
          duct-to-key.channel-state
        (~(del by duct-to-key.channel-state.state) duct)
      ==
    ::  +set-timeout-timer-for: sets a timeout timer on a channel
    ::
    ::    This creates a channel if it doesn't exist, cancels existing timers
    ::    if they're already set (we cannot have duplicate timers), and (if
    ::    necessary) moves channels from the listening state to the expiration
    ::    state.
    ::
    ++  update-timeout-timer-for
      |=  channel-id=@t
      ^+  ..update-timeout-timer-for
      ::  when our callback should fire
      ::
      =/  expiration-time=@da  (add now channel-timeout)
      ::  if the channel doesn't exist, create it and set a timer
      ::
      ?~  maybe-channel=(~(get by session.channel-state.state) channel-id)
        ::
        %_    ..update-timeout-timer-for
            session.channel-state.state
          %+  ~(put by session.channel-state.state)  channel-id
          [[%& expiration-time duct] 0 ~ ~]
        ::
            moves
          [(set-timeout-move channel-id expiration-time) moves]
        ==
      ::  if the channel has an active listener, we aren't setting any timers
      ::
      ?:  ?=([%| *] state.u.maybe-channel)
        ..update-timeout-timer-for
      ::  we have a previous timer; cancel the old one and set the new one
      ::
      %_    ..update-timeout-timer-for
          session.channel-state.state
        %+  ~(jab by session.channel-state.state)  channel-id
        |=  =channel
        channel(state [%& [expiration-time duct]])
      ::
          moves
        :*  (cancel-timeout-move channel-id p.state.u.maybe-channel)
            (set-timeout-move channel-id expiration-time)
            moves
        ==
      ==
    ::
    ++  set-timeout-move
      |=  [channel-id=@t expiration-time=@da]
      ^-  move
      [duct %pass /channel/timeout/[channel-id] %b %wait expiration-time]
    ::
    ++  cancel-timeout-move
      |=  [channel-id=@t expiration-time=@da =^duct]
      ^-  move
      :^  duct  %pass  /channel/timeout/[channel-id]
      [%b %rest expiration-time]
    ::  +on-get-request: handles a GET request
    ::
    ::    GET requests open a channel for the server to send events to the
    ::    client in text/event-stream format.
    ::
    ++  on-get-request
      |=  [channel-id=@t =request:http]
      ^-  [(list move) server-state]
      ::  if there's no channel-id, we must 404
      ::
      ?~  maybe-channel=(~(get by session.channel-state.state) channel-id)
        %^  return-static-data-on-duct  404  'text/html'
        (error-page 404 %.y url.request ~)
      ::  if there's already a duct listening to this channel, we must 400
      ::
      ?:  ?=([%| *] state.u.maybe-channel)
        %^  return-static-data-on-duct  400  'text/html'
        (error-page 400 %.y url.request "channel already bound")
      ::  when opening an event-stream, we must cancel our timeout timer
      ::
      =.  moves
        [(cancel-timeout-move channel-id p.state.u.maybe-channel) moves]
      ::  the request may include a 'Last-Event-Id' header
      ::
      =/  maybe-last-event-id=(unit @ud)
        ?~  maybe-raw-header=(get-header:http 'Last-Event-ID' header-list.request)
          ~
        (rush u.maybe-raw-header dum:ag)
      ::  flush events older than the passed in 'Last-Event-ID'
      ::
      =?  state  ?=(^ maybe-last-event-id)
        (acknowledge-events channel-id u.maybe-last-event-id)
      ::  combine the remaining queued events to send to the client
      ::
      =/  event-replay=wall
        %-  zing
        %-  flop
        =/  queue  events.u.maybe-channel
        =|  events=(list wall)
        |-
        ^+  events
        ?:  =(~ queue)
          events
        =^  head  queue  ~(get to queue)
        $(events [lines.p.head events])
      ::  send the start event to the client
      ::
      =^  http-moves  state
        %-  handle-response
        :*  %start
            :-  200
            :~  ['content-type' 'text/event-stream']
                ['cache-control' 'no-cache']
                ['connection' 'keep-alive']
            ==
            (wall-to-octs event-replay)
            complete=%.n
        ==
      ::  associate this duct with this session key
      ::
      =.  duct-to-key.channel-state.state
        (~(put by duct-to-key.channel-state.state) duct channel-id)
      ::  clear the event queue and record the duct for future output
      ::
      =.  session.channel-state.state
        %+  ~(jab by session.channel-state.state)  channel-id
        |=  =channel
        channel(events ~, state [%| duct])
      ::
      [(weld http-moves moves) state]
    ::  +acknowledge-events: removes events before :last-event-id on :channel-id
    ::
    ++  acknowledge-events
      |=  [channel-id=@t last-event-id=@u]
      ^-  server-state
      %_    state
          session.channel-state
        %+  ~(jab by session.channel-state.state)  channel-id
        |=  =channel
        ^+  channel
        channel(events (prune-events events.channel last-event-id))
      ==
    ::  +on-put-request: handles a PUT request
    ::
    ::    PUT requests send commands from the client to the server. We receive
    ::    a set of commands in JSON format in the body of the message.
    ::
    ++  on-put-request
      |=  [channel-id=@t =request:http]
      ^-  [(list move) server-state]
      ::  error when there's no body
      ::
      ?~  body.request
        %^  return-static-data-on-duct  400  'text/html'
        (error-page 400 %.y url.request "no put body")
      ::  if the incoming body isn't json, this is a bad request, 400.
      ::
      ?~  maybe-json=(de-json:html q.u.body.request)
        %^  return-static-data-on-duct  400  'text/html'
        (error-page 400 %.y url.request "put body not json")
      ::  parse the json into an array of +channel-request items
      ::
      ?~  maybe-requests=(parse-channel-request u.maybe-json)
        %^  return-static-data-on-duct  400  'text/html'
        (error-page 400 %.y url.request "invalid channel json")
      ::  while weird, the request list could be empty
      ::
      ?:  =(~ u.maybe-requests)
        %^  return-static-data-on-duct  400  'text/html'
        (error-page 400 %.y url.request "empty list of actions")
      ::  check for the existence of the channel-id
      ::
      ::    if we have no session, create a new one set to expire in
      ::    :channel-timeout from now. if we have one which has a timer, update
      ::    that timer.
      ::
      =.  ..on-put-request  (update-timeout-timer-for channel-id)
      ::  for each request, execute the action passed in
      ::
      =+  requests=u.maybe-requests
      ::  gall-moves: put moves here first so we can flop for ordering
      ::
      ::    TODO: Have an error state where any invalid duplicate subscriptions
      ::    or other errors cause the entire thing to fail with a 400 and a tang.
      ::
      =|  gall-moves=(list move)
      |-
      ::
      ?~  requests
        ::  this is a PUT request; we must mark it as complete
        ::
        =^  http-moves  state
          %-  handle-response
          :*  %start
              [status-code=200 headers=~]
              data=~
              complete=%.y
          ==
        ::
        [:(weld (flop gall-moves) http-moves moves) state]
      ::
      ?-    -.i.requests
          %ack
        ::  client acknowledges that they have received up to event-id
        ::
        %_  $
          state     (acknowledge-events channel-id event-id.i.requests)
          requests  t.requests
        ==
      ::
          %poke
        ::
        =.  gall-moves
          :_  gall-moves
          ^-  move
          :^  duct  %pass  /channel/poke/[channel-id]/(scot %ud request-id.i.requests)
          =,  i.requests
          [%g %deal `sock`[our ship] `cush:gall`[app %punk mark %json !>(json)]]
        ::
        $(requests t.requests)
      ::
          %subscribe
        ::
        =/  channel-wire=path
          /channel/subscription/[channel-id]/(scot %ud request-id.i.requests)
        ::
        =.  gall-moves
          :_  gall-moves
          ^-  move
          :^  duct  %pass  channel-wire
          =,  i.requests
          [%g %deal [our ship] `cush:gall`[app %peel %json path]]
        ::
        =.  session.channel-state.state
          %+  ~(jab by session.channel-state.state)  channel-id
          |=  =channel
          =,  i.requests
          channel(subscriptions (~(put by subscriptions.channel) channel-wire [ship app path duct]))
        ::
        $(requests t.requests)
      ::
          %unsubscribe
        =/  channel-wire=path
          /channel/subscription/[channel-id]/(scot %ud subscription-id.i.requests)
        ::
        =/  usession  (~(get by session.channel-state.state) channel-id)
        ?~  usession
          $(requests t.requests)
        =/  subscriptions  subscriptions:u.usession
        ::
        ?~  maybe-subscription=(~(get by subscriptions) channel-wire)
          ::  the client sent us a weird request referring to a subscription
          ::  which isn't active.
          ::
          ~&  [%missing-subscription-in-unsubscribe channel-wire]
          $(requests t.requests)
        ::
        =.  gall-moves
          :_  gall-moves
          ^-  move
          :^  duc.u.maybe-subscription  %pass  channel-wire
          =,  u.maybe-subscription
          [%g %deal [our ship] `cush:gall`[app %pull ~]]
        ::
        =.  session.channel-state.state
          %+  ~(jab by session.channel-state.state)  channel-id
          |=  =channel
          channel(subscriptions (~(del by subscriptions.channel) channel-wire))
        ::
        $(requests t.requests)
      ::
          %delete
        =/  unitsession
          (~(get by session.channel-state.state) channel-id)
        ::
        ?~  unitsession
          $(requests t.requests)
        ::
        =/  session  u.unitsession
        =.  session.channel-state.state
          (~(del by session.channel-state.state) channel-id)
        ::
        =.  gall-moves
          %+  weld  gall-moves
            ::
            ::  produce a list of moves which cancels every gall subscription
            ::
            %+  turn  ~(tap by subscriptions.session)
            |=  [channel-wire=path ship=@p app=term =path duc=^duct]
            ^-  move
            ::
            [duc %pass channel-wire [%g %deal [our ship] app %pull ~]]
        ::
        ?:  ?=([%& *] state.session)
          =.  gall-moves
            :_  gall-moves
            ::
            ^-  move
            ?>  ?=([%& *] state.session)
            :^  duct.p.state.session  %pass  /channel/timeout/[channel-id]
            [%b %rest date.p.state.session]
          ::
          $(requests t.requests)
          ::
        ?>  ?=([%| *] state.session)
        =.  duct-to-key.channel-state.state
          (~(del by duct-to-key.channel-state.state) p.state.session)
        ::
        $(requests t.requests)
      ::
      ==
    ::  +on-gall-response: turns a gall response into an event
    ::
    ++  on-gall-response
      |=  [channel-id=@t request-id=@ud =cuft:gall]
      ^-  [(list move) server-state]
      ::
      ?+    -.cuft  ~|([%invalid-gall-response -.cuft] !!)
          %coup
        =/  =json
          =,  enjs:format
          %-  pairs  :~
            ['response' [%s 'poke']]
            ['id' (numb request-id)]
            ?~  p.cuft
              ['ok' [%s 'ok']]
            ['err' (wall (render-tang-to-wall 100 u.p.cuft))]
          ==
        ::
        (emit-event channel-id [(en-json:html json)]~)
      ::
          %diff
        =/  =json
          =,  enjs:format
          %-  pairs  :~
            ['response' [%s 'diff']]
            ['id' (numb request-id)]
            :-  'json'
            ?>  =(%json p.p.cuft)
            ;;(json q.q.p.cuft)
          ==
        ::
        (emit-event channel-id [(en-json:html json)]~)
      ::
          %quit
        ~&  [%recieved-quit-from-gall channel-id]
        =/  =json
          =,  enjs:format
          %-  pairs  :~
            ['response' [%s 'quit']]
            ['id' (numb request-id)]
          ==
        ::
        (emit-event channel-id [(en-json:html json)]~)
      ::
          %reap
        =/  =json
          =,  enjs:format
          %-  pairs  :~
            ['response' [%s 'subscribe']]
            ['id' (numb request-id)]
            ?~  p.cuft
              ['ok' [%s 'ok']]
            ['err' (wall (render-tang-to-wall 100 u.p.cuft))]
          ==
        ::
        (emit-event channel-id [(en-json:html json)]~)
      ==
    ::  +emit-event: records an event occurred, possibly sending to client
    ::
    ::    When an event occurs, we need to record it, even if we immediately
    ::    send it to a connected browser so in case of disconnection, we can
    ::    resend it.
    ::
    ::    This function is responsible for taking the raw json lines and
    ::    converting them into a text/event-stream. The :event-stream-lines
    ::    then may get sent, and are stored for later resending until
    ::    acknowledged by the client.
    ::
    ++  emit-event
      |=  [channel-id=@t json-text=wall]
      ^-  [(list move) server-state]
      ::
      =/  channel=(unit channel)
        (~(get by session.channel-state.state) channel-id)
      ?~  channel
        ~&  [%received-event-for-nonexistent-channel channel-id]
        [~ state]
      ::
      =/  event-id  next-id.u.channel
      ::
      =/  event-stream-lines=wall
        %-  weld  :_  [""]~
        :-  (weld "id: " (format-ud-as-integer event-id))
        %+  turn  json-text
        |=  =tape
        (weld "data: " tape)
      ::  if a client is connected, send this event to them.
      ::
      =?  moves  ?=([%| *] state.u.channel)
        ^-  (list move)
        :_  moves
        :+  p.state.u.channel  %give
        ^-  gift:able
        :*  %response  %continue
        ::
            ^=  data
            :-  ~
            %-  as-octs:mimes:html
            (crip (of-wall:format event-stream-lines))
        ::
            complete=%.n
        ==
      ::
      :-  moves
      %_    state
          session.channel-state
        %+  ~(jab by session.channel-state.state)  channel-id
        |=  =^channel
        ^+  channel
        ::
        %_  channel
          next-id  +(next-id.channel)
          events  (~(put to events.channel) [event-id event-stream-lines])
        ==
      ==
    ::  +on-channel-timeout: we received a wake to clear an old session
    ::
    ++  on-channel-timeout
      |=  channel-id=@t
      ^-  [(list move) server-state]
      ::
      =/  usession=(unit channel)
        (~(get by session.channel-state.state) channel-id)
      ?~  usession
        [~ state]
      =/  session=channel  u.usession
      ::
      :_  %_    state
              session.channel-state
            (~(del by session.channel-state.state) channel-id)
          ==
      ::  produce a list of moves which cancels every gall subscription
      ::
      %+  turn  ~(tap by subscriptions.session)
      |=  [channel-wire=path ship=@p app=term =path duc=^duct]
      ^-  move
      ::
      [duc %pass channel-wire [%g %deal [our ship] app %pull ~]]
    --
  ::  +handle-ford-response: translates a ford response for the outside world
  ::
  ++  handle-ford-response
    |=  made-result=made-result:ford
    ^-  [(list move) server-state]
    ::
    =+  connection=(~(got by connections.state) duct)
    ::
    ?:  ?=(%incomplete -.made-result)
      %^  return-static-data-on-duct  500  'text/html'
      ::
      %-  internal-server-error  :*
          authenticated.inbound-request.connection
          url.request.inbound-request.connection
          tang.made-result
      ==
    ::
    ?:  ?=(%error -.build-result.made-result)
      %^  return-static-data-on-duct  500  'text/html'
      ::
      %-  internal-server-error  :*
          authenticated.inbound-request.connection
          url.request.inbound-request.connection
          message.build-result.made-result
      ==
    ::
    =/  =cage  (result-to-cage:ford build-result.made-result)
    ::
    =/  result=simple-payload:http  ;;(simple-payload:http q.q.cage)
    ::  ensure we have a valid content-length header
    ::
    ::    We pass on the response and the headers the generator produces, but
    ::    ensure that we have a single content-length header set correctly in
    ::    the returned if this has a body, and has no content-length if there
    ::    is no body returned to the client.
    ::
    =.  headers.response-header.result
      ?~  data.result
        (delete-header:http 'content-length' headers.response-header.result)
      ::
      %^  set-header:http  'content-length'
        (crip (format-ud-as-integer p.u.data.result))
      headers.response-header.result
    ::
    %-  handle-response
    ::
    ^-  http-event:http
    :*  %start
        response-header.result
        data.result
        complete=%.y
    ==
  ::  +handle-gall-error: a call to +poke-http-response resulted in a %coup
  ::
  ++  handle-gall-error
    |=  =tang
    ^-  [(list move) server-state]
    ::
    =+  connection=(~(got by connections.state) duct)
    ::
    %^  return-static-data-on-duct  500  'text/html'
    ::
    %-  internal-server-error  :*
        authenticated.inbound-request.connection
        url.request.inbound-request.connection
        tang
    ==
  ::  +handle-response: check a response for correctness and send to earth
  ::
  ::    All outbound responses including %http-server generated responses need to go
  ::    through this interface because we want to have one centralized place
  ::    where we perform logging and state cleanup for connections that we're
  ::    done with.
  ::
  ++  handle-response
    |=  =http-event:http
    ^-  [(list move) server-state]
    ::  verify that this is a valid response on the duct
    ::
    ?~  connection-state=(~(get by connections.state) duct)
      ~&  [%invalid-outstanding-connection duct]
      [~ state]
    ::
    |^  ^-  [(list move) server-state]
        ::
        ?-    -.http-event
        ::
            %start
          ?^  response-header.u.connection-state
            ~&  [%http-multiple-start duct]
            error-connection
          ::
          =.  connections.state
            %+  ~(jab by connections.state)  duct
            |=  connection=outstanding-connection
            %_  connection
              response-header  `response-header.http-event
              bytes-sent  ?~(data.http-event 0 p.u.data.http-event)
            ==
          ::
          =?  state  complete.http-event
            log-complete-request
          ::
          pass-response
        ::
            %continue
          ?~  response-header.u.connection-state
            ~&  [%http-continue-without-start duct]
            error-connection
          ::
          =.  connections.state
            %+  ~(jab by connections.state)  duct
            |=  connection=outstanding-connection
            =+  size=?~(data.http-event 0 p.u.data.http-event)
            connection(bytes-sent (add bytes-sent.connection size))
          ::
          =?  state  complete.http-event
            log-complete-request
          ::
          pass-response
        ::
            %cancel
          ::  todo: log this differently from an ise.
          ::
          error-connection
        ==
    ::
    ++  pass-response
      ^-  [(list move) server-state]
      [[duct %give %response http-event]~ state]
    ::
    ++  log-complete-request
      ::  todo: log the complete request
      ::
      ::  remove all outstanding state for this connection
      ::
      =.  connections.state
        (~(del by connections.state) duct)
      state
    ::
    ++  error-connection
      ::  todo: log application error
      ::
      ::  remove all outstanding state for this connection
      ::
      =.  connections.state
        (~(del by connections.state) duct)
      ::  respond to outside with %error
      ::
      ^-  [(list move) server-state]
      [[duct %give %response %cancel ~]~ state]
    --
  ::  +add-binding: conditionally add a pairing between binding and action
  ::
  ::    Adds =binding =action if there is no conflicting bindings.
  ::
  ++  add-binding
    |=  [=binding =action]
    ::
    =/  to-search  bindings.state
    |-
    ^-  [(list move) server-state]
    ?~  to-search
      :-  [duct %give %bound %.y binding]~
      =.  bindings.state
        ::  store in reverse alphabetical order so that longer paths are first
        ::
        %-  flop
        %+  sort  [[binding duct action] bindings.state]
        |=  [[a=^binding *] [b=^binding *]]
        ::
        ?:  =(site.a site.b)
          (aor path.a path.b)
        ::  alphabetize based on site
        ::
        (aor ?~(site.a '' u.site.a) ?~(site.b '' u.site.b))
      state
    ::
    ?:  =(binding binding.i.to-search)
      :-  [duct %give %bound %.n binding]~
      state
    ::
    $(to-search t.to-search)
  ::  +remove-binding: removes a binding if it exists and is owned by this duct
  ::
  ++  remove-binding
    |=  =binding
    ::
    ^-  server-state
    %_    state
        bindings
      %+  skip  bindings.state
      |=  [item-binding=^binding item-duct=^duct =action]
      ^-  ?
      &(=(item-binding binding) =(item-duct duct))
    ==
  ::  +get-action-for-binding: finds an action for an incoming web request
  ::
  ++  get-action-for-binding
    |=  [raw-host=(unit @t) url=@t]
    ^-  action
    ::  process :raw-host
    ::
    ::    If we are missing a 'Host:' header, if that header is a raw IP
    ::    address, or if the 'Host:' header refers to [our].urbit.org, we want
    ::    to return ~ which means we're unidentified and will match against any
    ::    wildcard matching.
    ::
    ::    Otherwise, return the site given.
    ::
    =/  host=(unit @t)
      ?~  raw-host
        ~
      ::  Parse the raw-host so that we can ignore ports, usernames, etc.
      ::
      =+  parsed=(rush u.raw-host simplified-url-parser)
      ?~  parsed
        ~
      ::  if the url is a raw IP, assume default site.
      ::
      ?:  ?=([%ip *] -.u.parsed)
        ~
      ::  if the url is "localhost", assume default site.
      ::
      ?:  =([%site 'localhost'] -.u.parsed)
        ~
      ::  render our as a tape, and cut off the sig in front.
      ::
      =/  with-sig=tape  (scow %p our)
      ?>  ?=(^ with-sig)
      ?:  =(u.raw-host (crip t.with-sig))
        ::  [our].urbit.org is the default site
        ::
        ~
      ::
      raw-host
    ::  url is the raw thing passed over the 'Request-Line'.
    ::
    ::    todo: this is really input validation, and we should return a 500 to
    ::    the client.
    ::
    =/  request-line  (parse-request-line url)
    =/  parsed-url=(list @t)  site.request-line
    ::
    =/  bindings  bindings.state
    |-
    ::
    ?~  bindings
      [%four-oh-four ~]
    ::
    ?:  ?&  (host-matches site.binding.i.bindings raw-host)
            (path-matches path.binding.i.bindings parsed-url)
        ==
      action.i.bindings
    ::
    $(bindings t.bindings)
  --
::
::
++  parse-request-line
  |=  url=@t
  ^-  [[ext=(unit @ta) site=(list @t)] args=(list [key=@t value=@t])]
  (fall (rush url ;~(plug apat:de-purl:html yque:de-purl:html)) [[~ ~] ~])
--
::  end the =~
::
.  ==
::  begin with a default +axle as a blank slate
::
=|  ax=axle
::  a vane is activated with current date, entropy, and a namespace function
::
|=  [our=ship now=@da eny=@uvJ scry-gate=sley]
::  allow jets to be registered within this core
::
~%  %http-server  ..is  ~
|%
++  call
  |=  [=duct type=* wrapped-task=(hobo task:able)]
  ^-  [(list move) _http-server-gate]
  ::
  =/  task=task:able
    ?.  ?=(%soft -.wrapped-task)
      wrapped-task
    ~|  [%p-wrapped-task p.wrapped-task]
    ;;(task:able p.wrapped-task)
  ::  %crud: notifies us of an event failure
  ::
  ?:  ?=(%crud -.task)
    =/  moves=(list move)
      [[duct %slip %d %flog task] ~]
    [moves http-server-gate]
  ::  %init: tells us what our ship name is
  ::
  ?:  ?=(%init -.task)
    ::  initial value for the login handler
    ::
    =.  bindings.server-state.ax
      :~  [[~ /~/login] duct [%authentication ~]]
          [[~ /~/channel] duct [%channel ~]]
      ==
    [~ http-server-gate]
  ::  %vega: notifies us of a completed kernel upgrade
  ::
  ?:  ?=(%vega -.task)
    [~ http-server-gate]
  ::  %born: new unix process
  ::
  ?:  ?=(%born -.task)
    ::  close previously open connections
    ::
    ::    When we have a new unix process, every outstanding open connection is
    ::    dead. For every duct, send an implicit close connection.
    ::
    =^  closed-connections=(list move)  server-state.ax
      =/  connections=(list [=^duct *])
        ~(tap by connections.server-state.ax)
      ::
      =|  closed-connections=(list move)
      |-
      ?~  connections
        [closed-connections server-state.ax]
      ::
      =/  event-args
        [[our eny duct.i.connections now scry-gate] server-state.ax]
      =/  cancel-request  cancel-request:(per-server-event event-args)
      =^  moves  server-state.ax  cancel-request
      ::
      $(closed-connections (weld moves closed-connections), connections t.connections)
    ::  save duct for future %give to unix
    ::
    =.  outgoing-duct.server-state.ax  duct
    ::
    :_  http-server-gate
    ;:  weld
      ::  hand back default configuration for now
      ::
      [duct %give %set-config http-config.server-state.ax]~
    ::
      closed-connections
    ==
  ::  all other commands operate on a per-server-event
  ::
  =/  event-args  [[our eny duct now scry-gate] server-state.ax]
  =/  server  (per-server-event event-args)
  ::
  ?-    -.task
      ::  %live: notifies us of the ports of our live http servers
      ::
      %live
    =.  ports.server-state.ax  +.task
    [~ http-server-gate]
      ::  %rule: updates our http configuration
      ::
      %rule
    ?-  -.http-rule.task
        ::  %cert: install tls certificate
        ::
        %cert
      =*  config  http-config.server-state.ax
      ?:  =(secure.config cert.http-rule.task)
        [~ http-server-gate]
      =.  secure.config  cert.http-rule.task
      :_  http-server-gate
      =*  out-duct  outgoing-duct.server-state.ax
      ?~  out-duct  ~
      [out-duct %give %set-config config]~
        ::  %turf: add or remove domain name
        ::
        %turf
      =*  domains  domains.server-state.ax
      =/  mod/(set turf)
        ?:  ?=(%put action.http-rule.task)
          (~(put in domains) turf.http-rule.task)
        (~(del in domains) turf.http-rule.task)
      ?:  =(domains mod)
        [~ http-server-gate]
      =.  domains  mod
      :_  http-server-gate
      =/  cmd
        [%acme %poke `cage`[%acme-order !>(mod)]]
      [duct %pass /acme/order %g %deal [our our] cmd]~
    ==
  ::
      %request
    =^  moves  server-state.ax  (request:server +.task)
    [moves http-server-gate]
  ::
      %request-local
    =^  moves  server-state.ax  (request-local:server +.task)
    [moves http-server-gate]
  ::
      %cancel-request
    =^  moves  server-state.ax  cancel-request:server
    [moves http-server-gate]
  ::
      %connect
    =^  moves  server-state.ax
      %+  add-binding:server  binding.task
      [%app app.task]
    [moves http-server-gate]
  ::
      %serve
    =^  moves  server-state.ax
      %+  add-binding:server  binding.task
      [%gen generator.task]
    [moves http-server-gate]
  ::
      %disconnect
    =.  server-state.ax  (remove-binding:server binding.task)
    [~ http-server-gate]
  ::
      %wegh
    :_  http-server-gate
    :~  :*  duct
            %give
            %mass
            ^-  mass
            :+  %eyre  %|
            :~  bindings+&+bindings.server-state.ax
                auth+&+authentication-state.server-state.ax
                connections+&+connections.server-state.ax
                channels+&+channel-state.server-state.ax
                axle+&+ax
    ==  ==  ==
  ==
::
++  take
  |=  [=wire =duct wrapped-sign=(hypo sign)]
  ^-  [(list move) _http-server-gate]
  ::  unwrap :sign, ignoring unneeded +type in :p.wrapped-sign
  ::
  =/  =sign  q.wrapped-sign
  ::  :wire must at least contain two parts, the type and the build
  ::
  ?>  ?=([@ *] wire)
  ::
  |^  ^-  [(list move) _http-server-gate]
      ::
      ?+     i.wire
           ~|([%bad-take-wire wire] !!)
      ::
         %run-app-request  run-app-request
         %run-app-cancel   run-app-cancel
         %run-build        run-build
         %channel          channel
         %acme             acme-ack
      ==
  ::
  ++  run-app-request
    ::
    ?>  ?=([%g %unto *] sign)
    ::
    ::
    ?:  ?=([%coup *] p.sign)
      ?~  p.p.sign
        ::  received a positive acknowledgment: take no action
        ::
        [~ http-server-gate]
      ::  we have an error; propagate it to the client
      ::
      =/  event-args  [[our eny duct now scry-gate] server-state.ax]
      =/  handle-gall-error
        handle-gall-error:(per-server-event event-args)
      =^  moves  server-state.ax  (handle-gall-error u.p.p.sign)
      [moves http-server-gate]
    ::
    ?>  ?=([%g %unto %http-response *] sign)
    ::
    =/  event-args  [[our eny duct now scry-gate] server-state.ax]
    =/  handle-response  handle-response:(per-server-event event-args)
    =^  moves  server-state.ax  (handle-response http-event.p.sign)
    [moves http-server-gate]
  ::
  ++  run-app-cancel
    ::
    ?>  ?=([%g %unto *] sign)
    ::
    ::  we explicitly don't care about the return value of a
    ::  %handle-http-cancel. It is purely a notification and we don't care if
    ::  it succeeds or not. The user might not have implemented
    ::  +poke-handle-http-cancel or it might have crashed, but since it's a
    ::  notification, we don't don't care about its return value.
    ::
    [~ http-server-gate]
  ::
  ++  run-build
    ::
    ?>  ?=([%f %made *] sign)
    ::
    =/  event-args  [[our eny duct now scry-gate] server-state.ax]
    =/  handle-ford-response  handle-ford-response:(per-server-event event-args)
    =^  moves  server-state.ax  (handle-ford-response result.sign)
    [moves http-server-gate]
  ::
  ++  channel
    ::
    =/  event-args  [[our eny duct now scry-gate] server-state.ax]
    ::  channel callback wires are triples.
    ::
    ?>  ?=([@ @ @t *] wire)
    ::
    ?+    i.t.wire
        ~|([%bad-channel-wire wire] !!)
    ::
        %timeout
      ?>  ?=([%b %wake *] sign)
      ?^  error.sign
        [[duct %slip %d %flog %crud %wake u.error.sign]~ http-server-gate]
      =/  on-channel-timeout
        on-channel-timeout:by-channel:(per-server-event event-args)
      =^  moves  server-state.ax
        (on-channel-timeout i.t.t.wire)
      [moves http-server-gate]
    ::
        ?(%poke %subscription)
      ?>  ?=([%g %unto *] sign)
      ?>  ?=([@ @ @t @ *] wire)
      =/  on-gall-response
        on-gall-response:by-channel:(per-server-event event-args)
      ::  ~&  [%gall-response sign]
      =^  moves  server-state.ax
        (on-gall-response i.t.t.wire `@ud`(slav %ud i.t.t.t.wire) p.sign)
      [moves http-server-gate]
    ==
  ::
  ++  acme-ack
    ?>  ?=([%g %unto *] sign)
    ::
    ?>  ?=([%coup *] p.sign)
    ?~  p.p.sign
      ::  received a positive acknowledgment: take no action
      ::
      [~ http-server-gate]
    ::  received a negative acknowledgment: XX do something
    ::
    [((slog u.p.p.sign) ~) http-server-gate]
  --
::
++  http-server-gate  ..$
::  +load: migrate old state to new state (called on vane reload)
::
++  load
  |=  old=axle
  ^+  ..^$
  ::
  ~!  %loading
  ..^$(ax old)
::  +stay: produce current state
::
++  stay  `axle`ax
::  +scry: request a path in the urbit namespace
::
++  scry
  |=  [fur=(unit (set monk)) ren=@tas why=shop syd=desk lot=coin tyl=path]
  ^-  (unit (unit cage))
  ?.  ?=(%& -.why)
    ~
  =*  who  p.why
  ?.  ?=(%$ ren)
    [~ ~]
  ?.  ?=(%$ -.lot)
    [~ ~]
  ?.  ?=(%host syd)
    [~ ~]
  %-  (lift (lift |=(a=hart:eyre [%hart !>(a)])))
  ^-  (unit (unit hart:eyre))
  ?.  =(our who)
    ?.  =([%da now] p.lot)
      [~ ~]
    ~&  [%r %scry-foreign-host who]
    ~
  =.  p.lot  ?.(=([%da now] p.lot) p.lot [%tas %real])
  ?+  p.lot
    [~ ~]
  ::
      [%tas %fake]
    ``[& [~ 8.443] %& /localhost]
  ::
      [%tas %real]
    =*  domains  domains.server-state.ax
    =*  ports  ports.server-state.ax
    =/  =host:eyre  [%& ?^(domains n.domains /localhost)]
    =/  secure=?  &(?=(^ secure.ports) !?=(hoke:eyre host))
    =/  port=(unit @ud)
      ?.  secure
        ?:(=(80 insecure.ports) ~ `insecure.ports)
      ?>  ?=(^ secure.ports)
      ?:(=(443 u.secure.ports) ~ secure.ports)
    ``[secure port host]
  ==
--<|MERGE_RESOLUTION|>--- conflicted
+++ resolved
@@ -428,11 +428,7 @@
       ;div#main
         ;div#inner
           ;h1#topborder:"Welcome"
-<<<<<<< HEAD
-          ;h1:"{(scow %p our)}"
-=======
           ;h1#ship-name:"{(scow %p our)}"
->>>>>>> da287907
           ;form(action "/~/login", method "post", enctype "application/x-www-form-urlencoded")
             ;input(type "password", name "password", placeholder "passcode", autofocus "true");
             ;input(type "hidden", name "redirect", value redirect-str);
