--- conflicted
+++ resolved
@@ -109,134 +109,6 @@
       ::
       outgoing-duct=duct
   ==
-<<<<<<< HEAD
-::  +outstanding-connection: open http connections not fully complete:
-::
-::    This refers to outstanding connections where the connection to
-::    outside is opened and we are currently waiting on an app to
-::    produce the results.
-::
-+$  outstanding-connection
-  $:  ::  action: the action that had matched
-      ::
-      =action
-      ::  inbound-request: the original request which caused this connection
-      ::
-      =inbound-request
-      ::  response-header: set when we get our first %start
-      ::
-      response-header=(unit response-header:http)
-      ::  bytes-sent: the total bytes sent in response
-      ::
-      bytes-sent=@ud
-  ==
-::  +action: the action to take when a binding matches an incoming request
-::
-+$  action
-  $%  ::  dispatch to a generator
-      ::
-      [%gen =generator]
-      ::  dispatch to an application
-      ::
-      [%app app=term]
-      ::  internal authentication page
-      ::
-      [%authentication ~]
-      ::  gall channel system
-      ::
-      [%channel ~]
-      ::  respond with the default file not found page
-      ::
-      [%four-oh-four ~]
-  ==
-::  +authentication-state: state used in the login system
-::
-+$  authentication-state
-  $:  ::  sessions: a mapping of session cookies to session information
-      ::
-      sessions=(map @uv session)
-  ==
-::  +session: server side data about a session
-::
-+$  session
-  $:  ::  expiry-time: when this session expires
-      ::
-      ::    We check this server side, too, so we aren't relying on the browser
-      ::    to properly handle cookie expiration as a security mechanism.
-      ::
-      expiry-time=@da
-      ::
-      ::  TODO: We should add a system for individual capabilities; we should
-      ::  mint some sort of long lived cookie for mobile apps which only has
-      ::  access to a single application path.
-  ==
-::  channel-state: state used in the channel system
-::
-+$  channel-state
-  $:  ::  session: mapping between an arbitrary key to a channel
-      ::
-      session=(map @t channel)
-      ::  by-duct: mapping from ducts to session key
-      ::
-      duct-to-key=(map duct @t)
-  ==
-::  +timer: a reference to a timer so we can cancel or update it.
-::
-+$  timer
-  $:  ::  date: time when the timer will fire
-      ::
-      date=@da
-      ::  duct: duct that set the timer so we can cancel
-      ::
-      =duct
-  ==
-::  channel: connection to the browser
-::
-::    Channels are the main method where a webpage communicates with Gall
-::    apps. Subscriptions and pokes are issues with PUT requests on a path,
-::    while GET requests on that same path open a persistent EventSource
-::    channel.
-::
-::    The EventSource API is a sequence number based API that browser provide
-::    which allow the server to push individual events to the browser over a
-::    connection held open. In case of reconnection, the browser will send a
-::    'Last-Event-Id: ' header to the server; the server then resends all
-::    events since then.
-::
-+$  channel
-  $:  ::  channel-state: expiration time or the duct currently listening
-      ::
-      ::    For each channel, there is at most one open EventSource
-      ::    connection. A 400 is issues on duplicate attempts to connect to the
-      ::    same channel. When an EventSource isn't connected, we set a timer
-      ::    to reap the subscriptions. This timer shouldn't be too short
-      ::    because the
-      ::
-      state=(each timer duct)
-      ::  next-id: next sequence number to use
-      ::
-      next-id=@ud
-      ::  events: unacknowledged events
-      ::
-      ::    We keep track of all events where we haven't received a
-      ::    'Last-Event-Id: ' response from the client or a per-poke {'ack':
-      ::    ...} call. When there's an active EventSource connection on this
-      ::    channel, we send the event but we still add it to events because we
-      ::    can't assume it got received until we get an acknowledgment.
-      ::
-      events=(qeu [id=@ud lines=wall])
-      ::  subscriptions: gall subscriptions
-      ::
-      ::    We maintain a list of subscriptions so if a channel times out, we
-      ::    can cancel all the subscriptions we've made.
-      ::
-      subscriptions=(map wire [ship=@p app=term =path duc=duct])
-      ::  heartbeat: sse heartbeat timer
-      ::
-      heartbeat=(unit timer)
-  ==
-=======
->>>>>>> 18e396cf
 ::  channel-request: an action requested on a channel
 ::
 +$  channel-request
@@ -1233,11 +1105,7 @@
       ::  lookup the session id by duct
       ::
       ?~  maybe-channel-id=(~(get by duct-to-key.channel-state.state) duct)
-<<<<<<< HEAD
         ~>  %slog.[0 leaf+"eyre: no channel to cancel {<duct>}"]
-=======
-        ~&  [%canceling-nonexistent-channel duct]
->>>>>>> 18e396cf
         [~ state]
       ::
       ~>  %slog.[0 leaf+"eyre: canceling {<duct>}"]
