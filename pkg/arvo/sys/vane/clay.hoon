--- conflicted
+++ resolved
@@ -3933,21 +3933,7 @@
     ++  read-s
       |=  [yon=aeon pax=path]
       ^-  (unit (unit cage))
-<<<<<<< HEAD
-      ?:  ?=([%bloc ~] pax)
-        :^  ~  ~  %noun
-        !>  ^-  (set page)
-        %-  ~(rep in (reachable-takos (~(got by hit.dom) yon)))
-        |=  [t=tako o=(set page)]
-        %-  ~(gas in o)
-        %+  murn
-          ~(val by q:(~(got by hut.ran) t))
-        |=(l=lobe =/(b (~(got by lat.ran) l) ?:(?=(%delta -.b) ~ `q.b)))
-      ::
-      ?.  ?=([?(%yaki %blob %hash %cage %open %late %base) * *] pax)
-=======
       ?.  ?=([@ * *] pax)
->>>>>>> ac5842fd
         `~
       ?+    i.pax  `~
           %tako
@@ -3967,6 +3953,15 @@
         ?~  peg
           ~
         ``blob+[-:!>(*page) u.peg]
+      ::
+          %bloc
+        :^  ~  ~  %noun
+        !>  ^-  (set page)
+        %-  ~(rep in (reachable-takos (~(got by hit.dom) yon)))
+        |=  [t=tako o=(set page)]
+        %-  ~(rep by q:(~(got by hut.ran) t))
+        |=  [[path l=lobe] o=_o]
+        (~(put in o) (~(got by lat.ran) l))
       ::
           %hash
         =/  yak=(unit yaki)  (~(get by hut.ran) (slav %uv i.t.pax))
@@ -4415,9 +4410,8 @@
       %prep
     =/  lat
       %+  roll  gap.req
-      |=  [p=page m=(map lobe blob)]
-      =/  l=@uv  (page-to-lobe p)
-      (~(put by m) l [%direct l p])
+      |=  [p=page m=(map lobe page)]
+      (~(put by m) (page-to-lobe p) p)
     [~ ..^$(lat.ran.ruf (~(uni by lat) lat.ran.ruf))]
   ::
       %perm
