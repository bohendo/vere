--- conflicted
+++ resolved
@@ -4420,12 +4420,7 @@
 ++  take                                              ::  accept response
   |=  [tea=wire hen=duct hin=(hypo sign)]
   ^+  [*(list move) ..^$]
-<<<<<<< HEAD
-  ::
-  ?:  ?=({$commit @ *} tea)
-=======
   ?:  ?=([%commit @ *] tea)
->>>>>>> 1391ecaf
     =*  syd  i.t.tea
     =^  mos  ruf
       =/  den  ((de our now ski hen ruf) our syd)
@@ -4446,16 +4441,12 @@
       abet:(take-mount:den q.hin)
     [mos ..^$]
   ::
-<<<<<<< HEAD
   ?:  ?=([%foreign-warp *] tea)
     ?>  ?=(%writ +<.q.hin)
     :_  ..^$
     [hen %give %boon (bind `riot`p.q.hin rant-to-rand)]~
   ::
-  ?:  ?=({%foreign-request @ @ @ *} tea)
-=======
   ?:  ?=([%foreign-request @ @ @ *] tea)
->>>>>>> 1391ecaf
     =/  her  (slav %p i.t.tea)
     =/  syd  (slav %tas i.t.t.tea)
     =/  inx  (slav %ud i.t.t.t.tea)
@@ -4488,7 +4479,6 @@
         `cage`(result-to-cage:ford build-result.result.q.hin)
     ==  ==
   ::
-<<<<<<< HEAD
   ?:  ?=([%warp-index @ @ @ ~] tea)
     ?:  ?=(%done +<.q.hin)
       ?~  error.q.hin
@@ -4511,7 +4501,7 @@
       =/  den  ((de our now ski hen ruf) her desk)
       abet:(take-foreign-answer:den index res)
     [mos ..^$]
-=======
+  ::
   ?:  ?=([%sinks ~] tea)
     ?>  ?=(%public-keys +<.q.hin)
     ~&  'XXX'
@@ -4564,7 +4554,6 @@
     ::
     =.  hoy.ruf  (~(del by hoy.ruf) who)
     [(weld clear-ford-cache-moves cancel-moves) ..^$]
->>>>>>> 1391ecaf
   ::
   ?-    -.+.q.hin
       %public-keys  ~|([%public-keys-raw tea] !!)
