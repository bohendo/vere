::  clay (4c), revision control
!:
::  This is split in three top-level sections:  structure definitions, main
::  logic, and arvo interface.
::
::::::::::::::::::::::::::::::::::::::::::::::::::::::::::::::::::::::::::::::
::
::  Here are the structures.  `++raft` is the formal arvo state.  It's also
::  worth noting that many of the clay-related structures are defined in zuse.
::
::::::::::::::::::::::::::::::::::::::::::::::::::::::::::::::::::::::::::::::
|=  pit/vase
=,  clay
=>  |%
+$  aeon  @ud                                           ::  version number
::
::  Recursive structure of a desk's data.
::
::  We keep an ankh only for the current version of local desks.  Everywhere
::  else we store it as (map path lobe).
::
+$  ankh                                                ::  expanded node
  $~  [~ ~]
  $:  fil/(unit {p/lobe q/cage})                        ::  file
      dir/(map @ta ankh)                                ::  folders
  ==                                                    ::
::
::  Part of ++mery, representing the set of changes between the mergebase and
::  one of the desks being merged.
::
::  --  `new` is the set of files in the new desk and not in the mergebase.
::  --  `cal` is the set of changes in the new desk from the mergebase except
::      for any that are also in the other new desk.
::  --  `can` is the set of changes in the new desk from the mergebase and that
::      are also in the other new desk (potential conflicts).
::  --  `old` is the set of files in the mergebase and not in the new desk.
::
+$  cane
  $:  new/(map path lobe)
      cal/(map path lobe)
      can/(map path cage)
      old/(map path ~)
  ==
::
::  Type of request.
::
::  %d produces a set of desks, %p gets file permissions, %t gets all paths
::  with the specified prefix, %u checks for existence, %v produces a ++dome
::  of all desk data, %w gets @ud and @da variants for the given case, %x
::  gets file contents, %y gets a directory listing, and %z gets a recursive
::  hash of the file contents and children.
::
:: ++  care  ?($d $p $t $u $v $w $x $y $z)
::
::  Keeps track of subscribers.
::
::  A map of requests to a set of all the subscribers who should be notified
::  when the request is filled/updated.
::
+$  cult  (jug wove duct)
::
::  Domestic desk state.
::
::  Includes subscriber list, dome (desk content), possible commit state (for
::  local changes), possible merge state (for incoming merges), and permissions.
::
++  dojo
  $:  qyx/cult                                          ::  subscribers
      dom/dome                                          ::  desk state
      per/regs                                          ::  read perms per path
      pew/regs                                          ::  write perms per path
  ==
::
::  Desk state.
::
::  Includes a checked-out ankh with current content, most recent version, map
::  of all version numbers to commit hashes (commits are in hut.rang), and map
::  of labels to version numbers.
::
::  `mim` is a cache of the content in the directories that are mounted
::  to unix.  Often, we convert to/from mime without anything really
::  having changed; this lets us short-circuit that in some cases.
::  Whenever you give an `%ergo`, you must update this.
::
++  dome
  $:  ank/ankh                                          ::  state
      let/aeon                                          ::  top id
      hit/(map aeon tako)                               ::  versions by id
      lab/(map @tas aeon)                               ::  labels
      mim/(map path mime)                               ::  mime cache
      fod/ford-cache                                    ::  ford cache
  ==                                                    ::
::
::  Commit state.
::
::  --  `del` is the paths we're deleting.
::  --  `ink` is the insertions of hoon files (short-circuited for
::      bootstrapping).
::  --  `ins` is all the other insertions.
::  --  `dif` is the diffs in `dig` applied to their files.
::  --  `mut` is the diffs between `muc` and the original files.
::
++  dork                                                ::  diff work
  $:  del/(list path)                                   ::  deletes
      ink/(list (pair path cage))                       ::  hoon inserts
      ins/(list (pair path cage))                       ::  inserts
      dif/(list (trel path lobe cage))                  ::  changes
      mut/(list (trel path lobe cage))                  ::  mutations
  ==                                                    ::
::
::  Ford cache
::
+$  ford-cache
  $:  vases=(map path [res=vase dez=(set path)])
      marks=(map mark [res=dais dez=(set path)])
      casts=(map mars [res=tube dez=(set path)])
  ==
::
::  Hash of a blob, for lookup in the object store (lat.ran)
::
++  lobe  @uvI                                          ::  blob ref
::
::  New desk data.
::
::  Sent to other ships to update them about a particular desk.  Includes a map
::  of all new aeons to hashes of their commits, the most recent aeon, and sets
::  of all new commits and data.
::
++  nako                                                ::  subscription state
  $:  gar/(map aeon tako)                               ::  new ids
      let/aeon                                          ::  next id
      lar/(set yaki)                                    ::  new commits
      bar/(set plop)                                    ::  new content
  ==                                                    ::
::
::  Formal vane state.
::
::  --  `rom` is our domestic state.
::  --  `hoy` is a collection of foreign ships where we know something about
::      their clay.
::  --  `ran` is the object store.
::  --  `mon` is a collection of mount points (mount point name to urbit
::      location).
::  --  `hez` is the unix duct that %ergo's should be sent to.
::  --  `cez` is a collection of named permission groups.
::  --  `pud` is an update that's waiting on a kernel upgrade
::
++  raft                                                ::  filesystem
  $:  rom=room                                          ::  domestic
      hoy=(map ship rung)                               ::  foreign
      ran=rang                                          ::  hashes
      mon=(map term beam)                               ::  mount points
      hez=(unit duct)                                   ::  sync duct
      cez=(map @ta crew)                                ::  permission groups
      pud=(unit [=desk =yoki])                          ::  pending update
  ==                                                    ::
::
::  Object store.
::
::  Maps of commit hashes to commits and content hashes to content.
::
++  rang                                                ::
  $:  hut/(map tako yaki)                               ::
      lat/(map lobe blob)                               ::
  ==                                                    ::
::
::  Unvalidated response to a request.
::
::  Like a ++rant, but with a page of data rather than a cage of it.
::
++  rand                                                ::  unvalidated rant
          $:  p/{p/care q/case r/@tas}                  ::  clade release book
              q/path                                    ::  spur
              r/page                                    ::  data
          ==                                            ::
::
::  Generic desk state.
::
::  --  `lim` is the most recent date we're confident we have all the
::      information for.  For local desks, this is always `now`.  For foreign
::      desks, this is the last time we got a full update from the foreign
::      urbit.
::  --  `ref` is a possible request manager.  For local desks, this is null.
::      For foreign desks, this keeps track of all pending foreign requests
::      plus a cache of the responses to previous requests.
::  --  `qyx` is the set of subscriptions, with listening ducts. These
::      subscriptions exist only until they've been filled.
::  --  `dom` is the actual state of the filetree.  Since this is used almost
::      exclusively in `++ze`, we describe it there.
::
++  rede                                                ::  universal project
          $:  lim/@da                                   ::  complete to
              ref/(unit rind)                           ::  outgoing requests
              qyx/cult                                  ::  subscribers
              dom/dome                                  ::  revision state
              per/regs                                  ::  read perms per path
              pew/regs                                  ::  write perms per path
          ==                                            ::
::
::  Foreign request manager.
::
::  When we send a request to a foreign ship, we keep track of it in here.  This
::  includes a request counter, a map of request numbers to requests, a reverse
::  map of requesters to request numbers, a simple cache of common %sing
::  requests, and a possible nako if we've received data from the other ship and
::  are in the process of validating it.
::
++  rind                                                ::  request manager
          $:  nix/@ud                                   ::  request index
              bom/(map @ud {p/duct q/rave})             ::  outstanding
              fod/(map duct @ud)                        ::  current requests
              haw/(map mood (unit cage))                ::  simple cache
          ==                                            ::
::
::  Result of a subscription
::
++  sub-result
  $%  [%blab =mood data=(each cage lobe)]
      [%bleb ins=@ud range=(unit (pair aeon aeon))]
      [%balk cage=(unit (each cage lobe)) =mood]
      [%blas moods=(set mood)]
      [%blub ~]
  ==
::
::  Domestic ship.
::
::  `hun` is the duct to dill, and `dos` is a collection of our desks.
::
++  room                                                ::  fs per ship
          $:  hun/duct                                  ::  terminal duct
              dos/(map desk dojo)                       ::  native desk
          ==                                            ::
::
::  Stored request.
::
::  Like a ++rave but with caches of current versions for %next and %many.
::  Generally used when we store a request in our state somewhere.
::
++  cach  (unit (unit (each cage lobe)))                ::  cached result
+$  wove  [for=(unit ship) =rove]                       ::  stored source + req
++  rove                                                ::  stored request
          $%  [%sing =mood]                             ::  single request
              [%next =mood aeon=(unit aeon) =cach]      ::  next version of one
              $:  %mult                                 ::  next version of any
                  =mool                                 ::  original request
                  aeon=(unit aeon)                      ::  checking for change
                  old-cach=(map [=care =path] cach)     ::  old version
                  new-cach=(map [=care =path] cach)     ::  new version
              ==                                        ::
              [%many track=? =moat lobes=(map path lobe)] ::  change range
          ==                                            ::
::
::  Foreign desk data.
::
++  rung
          $:  rus=(map desk rede)                       ::  neighbor desks
          ==
::
++  move  {p/duct q/(wind note gift:able)}              ::  local move
++  note                                                ::  out request $->
  $~  [%b %wait *@da]                                   ::
  $%  $:  %a                                            ::  to %ames
          $>(%plea task:able:ames)                      ::
      ==                                                ::
      $:  %b                                            ::  to %behn
          $>  $?  %drip                                 ::
                  %rest                                 ::
                  %wait                                 ::
              ==                                        ::
          task:able:behn                                ::
      ==                                                ::
      $:  %c                                            ::  to %clay
          $>  $?  %info                                 ::  internal edit
                  %merg                                 ::  merge desks
                  %pork                                 ::
                  %warp                                 ::
                  %werp                                 ::
              ==                                        ::
          task:able                                     ::
      ==                                                ::
      $:  %d                                            ::  to %dill
          $>(%flog task:able:dill)                      ::
      ==                                                ::
      $:  %g                                            ::  to %gall
          $>(%deal task:able:gall)                      ::
      ==                                                ::
      $:  %j                                            ::  by %jael
          $>(%public-keys task:able:jael)               ::
  ==  ==                                                ::
++  riot  (unit rant)                                   ::  response+complete
++  sign                                                ::  in result $<-
  $~  [%b %wake ~]                                      ::
  $%  $:  %a                                            ::  by %ames
          $>  $?  %boon                                 ::  response
                  %done                                 ::  (n)ack
                  %lost                                 ::  lost boon
              ==                                        ::
          gift:able:ames                                ::
      ==                                                ::
      $:  %b                                            ::  by %behn
          $%  $>(%wake gift:able:behn)                  ::  timer activate
              $>(%writ gift:able)                       ::  XX %slip
      ==  ==                                            ::
      $:  %c                                            ::  by %clay
          $>  $?  %mere                                 ::
                  %note                                 ::
                  %writ                                 ::
              ==                                        ::
          gift:able                                     ::
      ==                                                ::
      $:  %j                                            ::  by %jael
          $>(%public-keys gift:able:jael)               ::
      ==                                                ::
      $:  @tas                                          ::  by any
          $>(%crud vane-task)                           ::  XX strange
  ==  ==                                                ::
--  =>
~%  %clay-utilities  ..is  ~
::  %utilities
::
|%
::  +sort-by-head: sorts alphabetically using the head of each element
::
++  sort-by-head
  |=([a=(pair path *) b=(pair path *)] (aor p.a p.b))
::
::  By convention: paf == (weld pax pat)
::
++  mode-to-commit
  |=  [hat=(map path lobe) pax=path all=? mod=mode]
  ^-  [deletes=(set path) changes=(map path cage)]
  =/  deletes
    %-  silt
    %+  turn
      ^-  (list path)
      %+  weld
        ^-  (list path)
        %+  murn  mod
        |=  [pat=path mim=(unit mime)]
        ^-  (unit path)
        ?^  mim
          ~
        `pat
      ^-  (list path)
      ?.  all
        ~
      =+  mad=(malt mod)
      =+  len=(lent pax)
      =/  descendants=(list path)
        %+  turn
          %+  skim  ~(tap by hat)
          |=  [paf=path lob=lobe]
          =(pax (scag len paf))
        |=  [paf=path lob=lobe]
        (slag len paf)
      %+  skim
        descendants
      |=  pat=path
      (~(has by mad) pat)
    |=  pat=path
    (weld pax pat)
  ::
  =/  changes
    %-  malt
    %+  murn  mod
    |=  [pat=path mim=(unit mime)]
    ^-  (unit [path cage])
    ?~  mim
      ~
    `[(weld pax pat) %mime !>(u.mim)]
  ::
  [deletes changes]
::
--  =>
~%  %clay  +  ~
|%
::  Printable form of a wove; useful for debugging
::
++  print-wove
  |=  =wove
  :-  for.wove
  ?-  -.rove.wove
    %sing  [%sing mood.rove.wove]
    %next  [%next [mood aeon]:rove.wove]
    %mult  [%mult [mool aeon]:rove.wove]
    %many  [%many [track moat]:rove.wove]
  ==
::
::  Printable form of a cult; useful for debugging
::
<<<<<<< HEAD
++  print-cult
  |=  =cult
  %+  turn  ~(tap by cult)
  |=  [=wove ducts=(set duct)]
  [ducts (print-wove wove)]
=======
++  util
  |%
  ::  Hash a page to get a lobe.
  ::
  ++  page-to-lobe  |=(page (shax (jam +<)))
  ::
  ::  Takes a list of changed paths and finds those paths that are inside a
  ::  mount point (listed in `mon`).
  ::
  ::  Output is a map of mount points to {length-of-mounted-path set-of-paths}.
  ::
  ++  must-ergo
    |=  [our=ship syd=desk mon=(map term beam) can/(list path)]
    ^-  (map term (pair @ud (set path)))
    %-  malt  ^-  (list (trel term @ud (set path)))
    %+  murn  ~(tap by mon)
    |=  {nam/term bem/beam}
    ^-  (unit (trel term @ud (set path)))
    =-  ?~(- ~ `[nam (lent s.bem) (silt `(list path)`-)])
    %+  skim  can
    |=  pax/path
    &(=(p.bem our) =(q.bem syd) =((flop s.bem) (scag (lent s.bem) pax)))
  ::
  ::  Send changes to unix
  ::
  ++  give-ergo
    |=  $:  hez=duct
            our=ship
            syd=desk
            mon=(map term beam)
            changes=(map path (unit mime))
        ==
    =/  m  (clad ,~)
    ^-  form:m
    =/  must  (must-ergo our syd mon (turn ~(tap by changes) head))
    |=  clad-input
    :-  ~  :_  [%done ~]
    %+  turn  ~(tap by must)
    |=  [pot=term len=@ud pak=(set path)]
    :*  hez  %give  %ergo  pot
        %+  turn  ~(tap in pak)
        |=  pax=path
        [(slag len pax) (~(got by changes) pax)]
    ==
  ::
  ::  Add or remove entries to the mime cache
  ::
  ++  apply-changes-to-mim
    |=  [mim=(map path mime) changes=(map path (unit mime))]
    ^-  (map path mime)
    =/  caz=(list [pax=path change=(unit mime)])  ~(tap by changes)
    |-  ^-  (map path mime)
    ?~  caz
      mim
    ?~  change.i.caz
      $(caz t.caz, mim (~(del by mim) pax.i.caz))
    $(caz t.caz, mim (~(put by mim) [pax u.change]:i.caz))
  ::
  ::  Create a schematic to validate a page.
  ::
  ::  If the mark is %hoon, we short-circuit the validation for bootstrapping
  ::  purposes.
  ::
  ++  vale-page
    |=  [=disc:ford a=page]
    ^-  schematic:ford
    ?.  ?=($hoon p.a)  [%vale disc a]
    ?.  ?=(@t q.a)  [%dude >%weird-hoon< %ride [%zpzp ~] %$ *cage]
    [%$ p.a [%atom %t ~] q.a]
  ::
  ::  Crashes on ford failure
  ::
  ++  ford-fail  |=(tan/tang ~|(%ford-fail (mean tan)))
  ::
  ::  Takes either a result or a stack trace.  If it's a stack trace, we crash;
  ::  else, we produce the result.
  ::
  ++  unwrap-tang
    |*  res/(each * tang)
    ?:(?=(%& -.res) p.res (mean p.res))
  ::
  ::  Parse a gage to a list of pairs of cages, crashing on error.
  ::
  ::  Composition of ++gage-to-cages-or-error and ++unwrap-tang.  Maybe same as
  ::  ++gage-to-success-cages?
  ::
  ++  made-result-to-cages
    |=  result=made-result:ford
    ^-  (list (pair cage cage))
    (unwrap-tang (made-result-to-cages-or-error result))
  ::
  ::  Same as ++gage-to-cages-or-error except crashes on error.  Maybe same as
  ::  ++gage-to-cages?
  ::
  ++  made-result-to-success-cages
    |=  result=made-result:ford
    ^-  (list (pair cage cage))
    ?.  ?=([%complete %success %list *] result)
      (ford-fail >%strange-ford-result< ~)
    ::  process each row in the list, filtering out errors
    ::
    %+  murn  results.build-result.result
    |=  row=build-result:ford
    ^-  (unit [cage cage])
    ::
    ?:  ?=([%error *] row)
      ~&  [%clay-whole-build-failed message.row]
      ~
    ?:  ?=([%success [%error *] *] row)
      ~&  [%clay-first-failure message.head.row]
      ~
    ?:  ?=([%success [%success *] [%error *]] row)
      ~&  %clay-second-failure
      %-  (slog message.tail.row)
      ~
    ?.  ?=([%success [%success *] [%success *]] row)
      ~
    `[(result-to-cage:ford head.row) (result-to-cage:ford tail.row)]
  ::
  ::  Expects a single-level gage (i.e. a list of pairs of cages).  If the
  ::  result is of a different form, or if some of the computations in the gage
  ::  failed, we produce a stack trace.  Otherwise, we produce the list of pairs
  ::  of cages.
  ::
  ++  made-result-to-cages-or-error
    |=  result=made-result:ford
    ^-  (each (list (pair cage cage)) tang)
    ::
    ?:  ?=([%incomplete *] result)
      (mule |.(`~`(ford-fail tang.result)))
    ?.  ?=([%complete %success %list *] result)
      (mule |.(`~`(ford-fail >%strange-ford-result -.build-result.result< ~)))
    =/  results=(list build-result:ford)
      results.build-result.result
    =<  ?+(. [%& .] {@ *} .)
    |-
    ^-  ?((list [cage cage]) (each ~ tang))
    ?~  results  ~
    ::
    ?.  ?=([%success ^ *] i.results)
      (mule |.(`~`(ford-fail >%strange-ford-result< ~)))
    ?:  ?=([%error *] head.i.results)
      (mule |.(`~`(ford-fail message.head.i.results)))
    ?:  ?=([%error *] tail.i.results)
      (mule |.(`~`(ford-fail message.tail.i.results)))
    ::
    =+  $(results t.results)
    ?:  ?=([@ *] -)  -
    :_  -
    [(result-to-cage:ford head.i.results) (result-to-cage:ford tail.i.results)]
  ::
  ::  Assumes the list of pairs of cages is actually a listified map of paths
  ::  to cages, and converts it to (map path cage) or a stack trace on error.
  ::
  ++  cages-to-map
    |=  tay/(list (pair cage cage))
    =|  can/(map path cage)
    |-  ^-  (each (map path cage) tang)
    ?~  tay   [%& can]
    =*  pax  p.i.tay
    ?.  ?=($path p.pax)
      (mule |.(`~`~|([%expected-path got=p.pax] !!)))
    $(tay t.tay, can (~(put by can) ;;(path q.q.pax) q.i.tay))
  ::
  ::  Useful functions which operate on a dome and a rang.
  ::
  ::  `original-dome` is the dome which we had when the transaction
  ::  started.  This is used as a lobe-to-blob cache in
  ::  +lobe-to-schematic so we don't have to recalculate the blobs for
  ::  files which haven't changed.
  ::
  ++  state
    |=  [original-dome=dome dom=dome ran=rang]
    |%
    ::  These convert between aeon (version number), tako (commit hash), yaki
    ::  (commit data structure), lobe (content hash), and blob (content).
    ++  aeon-to-tako  ~(got by hit.dom)
    ++  aeon-to-yaki  |=(=aeon (tako-to-yaki (aeon-to-tako aeon)))
    ++  lobe-to-blob  ~(got by lat.ran)
    ++  tako-to-yaki  ~(got by hut.ran)
    ++  lobe-to-mark
      |=  a/lobe
      =>  (lobe-to-blob a)
      ?-  -
        $delta      p.q
        $direct     p.q
      ==
    ::
    ::  Create a schematic out of a page (which is a [mark noun]).
    ::
    ++  page-to-schematic
      |=  [disc=disc:ford a=page]
      ^-  schematic:ford
      ?.  ?=($hoon p.a)  [%volt disc a]
      ::  %hoon bootstrapping
      [%$ p.a [%atom %t ~] q.a]
    ::
    ::  Create a schematic out of a lobe (content hash).
    ::
    ++  lobe-to-schematic  (cury lobe-to-schematic-p &)
    ++  lobe-to-schematic-p
      =.  dom  original-dome
      |=  [local=? disc=disc:ford pax=path lob=lobe]
      ^-  schematic:ford
      ::
      =/  hat/(map path lobe)
          ?:  =(let.dom 0)
            ~
          q:(aeon-to-yaki let.dom)
      =+  lol=`(unit lobe)`?.(local `0vsen.tinel (~(get by hat) pax))
      |-  ^-  schematic:ford
      ?:  =([~ lob] lol)
        =+  (need (need (read-x & let.dom pax)))
        ?>  ?=(%& -<)
        [%$ p.-]
      =+  bol=(~(got by lat.ran) lob)
      ?-  -.bol
        $direct  (page-to-schematic disc q.bol)
        $delta   ~|  delta+q.q.bol
                 [%pact disc $(lob q.q.bol) (page-to-schematic disc r.bol)]
      ==
    ::
    ::  Hash a page to get a lobe.
    ::
    ++  page-to-lobe  |=(page (shax (jam +<)))
    ::
    ::  Make a direct blob out of a page.
    ::
    ++  make-direct-blob
      |=  p/page
      ^-  blob
      [%direct (page-to-lobe p) p]
    ::
    ::  Make a delta blob out of a lobe, mark, lobe of parent, and page of diff.
    ::
    ++  make-delta-blob
      |=  {p/lobe q/{p/mark q/lobe} r/page}
      ^-  blob
      [%delta p q r]
    ::
    ::  Make a commit out of a list of parents, content, and date.
    ::
    ++  make-yaki
      |=  {p/(list tako) q/(map path lobe) t/@da}
      ^-  yaki
      =+  ^=  has
          %^  cat  7  (sham [%yaki (roll p add) q t])
          (sham [%tako (roll p add) q t])
      [p q has t]
    ::
    ++  case-to-date
      |=  [now=@da =case]
      ^-  @da
      ::  if the case is already a date, use it.
      ::
      ?:  ?=([%da *] case)
        p.case
      ::  translate other cases to dates
      ::
      =/  aey  (case-to-aeon-before now case)
      ?~  aey  `@da`0
      ?:  =(0 u.aey)  `@da`0
      t:(aeon-to-yaki u.aey)
    ::
    ::  Reduce a case to an aeon (version number)
    ::
    ::  We produce null if we can't yet reduce the case for whatever
    ::  resaon (usually either the time or aeon hasn't happened yet or
    ::  the label hasn't been created).
    ::
    ++  case-to-aeon-before
      |=  [lim=@da lok=case]
      ^-  (unit aeon)
      ?-    -.lok
          $da
        ?:  (gth p.lok lim)  ~
        |-  ^-  (unit aeon)
        ?:  =(0 let.dom)  [~ 0]                         ::  avoid underflow
        ?:  %+  gte  p.lok
            =<  t
            ~|  [%letdom let=let.dom hit=hit.dom hut=~(key by hut.ran)]
            ~|  [%getdom (~(get by hit.dom) let.dom)]
            %-  aeon-to-yaki
            let.dom
          [~ let.dom]
        $(let.dom (dec let.dom))
      ::
          $tas  (~(get by lab.dom) p.lok)
          $ud   ?:((gth p.lok let.dom) ~ [~ p.lok])
      ==
    ::
    ::  Convert a map of paths to data into an ankh.
    ::
    ++  map-to-ankh
      |=  hat/(map path (pair lobe cage))
      ^-  ankh
      %+  roll  ~(tap by hat)
      |=  {{pat/path lob/lobe zar/cage} ank/ankh}
      ^-  ankh
      ?~  pat
        ank(fil [~ lob zar])
      =+  nak=(~(get by dir.ank) i.pat)
      %=  ank
        dir  %+  ~(put by dir.ank)  i.pat
             $(pat t.pat, ank (fall nak *ankh))
      ==
    ::
    ::  Update the object store with new blobs.
    ::
    ::    Must uni the old-lat into the new-lat so that if we recreate
    ::    the same blob hash, we use the old blob not the new one.  Else
    ::    you get mutually recurring %delta blobs.
    ++  add-blobs
      |=  [new-blobs=(map path blob) old-lat=(map lobe blob)]
      ^-  (map lobe blob)
      =/  new-lat=(map lobe blob)
        %-  malt
        %+  turn
          ~(tap by new-blobs)
        |=  [=path =blob]
        [p.blob blob]
      (~(uni by new-lat) old-lat)
    ::
    ::  Apply a change list, creating the commit and applying it to
    ::  the current state.
    ::
    ++  execute-changes
      |=  [wen=@da lem=suba]
      ^-  (unit [dome rang])
      =/  parent
        ?:  =(0 let.dom)
          ~
        [(aeon-to-tako let.dom)]~
      =/  new-blobs  (apply-changes lem)
      =.  lat.ran  (add-blobs new-blobs lat.ran)
      =/  new-lobes  (~(run by new-blobs) |=(=blob p.blob))
      =/  new-yaki  (make-yaki parent new-lobes wen)
      ::  if no changes and not first commit or merge, abort
      ?.  ?|  =(0 let.dom)
              !=((lent p.new-yaki) 1)
              !=(q.new-yaki q:(aeon-to-yaki let.dom))
          ==
          ~
      =:  let.dom  +(let.dom)
          hit.dom  (~(put by hit.dom) +(let.dom) r.new-yaki)
          hut.ran  (~(put by hut.ran) r.new-yaki new-yaki)
      ==
      `[dom ran]
    ::
    ::  Apply label to current revision
    ::
    ++  execute-label
      |=  lab=@tas
      ?<  (~(has by lab.dom) lab)
      dom(lab (~(put by lab.dom) lab let.dom))
    ::
    ::  Apply a list of changes against the current state and produce
    ::  the new state.  Initial and post-kernel-upgrade commits rebuild
    ::  from scratch.
    ::
    ++  apply-changes                                   ::   apply-changes
      |=  change-files=(list [p=path q=misu])
      ^-  (map path blob)
      =+  ^=  old-files                                 ::  current state
          ?:  =(let.dom 0)                              ::  initial commit
            ~                                           ::  has nothing
          =<  q
          %-  aeon-to-yaki
          let.dom
      =;  new-files=(map path blob)
          =+  sar=(silt (turn change-files head))       ::  changed paths
          %+  roll  ~(tap by old-files)                 ::  find unchanged
          =<  .(bat new-files)
          |=  [[pax=path gar=lobe] bat=(map path blob)]
          ?:  (~(has in sar) pax)                       ::  has update
            bat
          %+  ~(put by bat)  pax
          ~|  [pax gar (lent ~(tap by lat.ran))]
          (lobe-to-blob gar)                            ::  use original
      %+  roll  change-files
      |=  {{pax/path mys/misu} new-files/(map path blob)}
      ^+  new-files
      ?-    -.mys
          $ins                                          ::  insert if not exist
        ?:  (~(has by new-files) pax)
          ~|([%ins-new-files pax] !!)
        ?:  (~(has by old-files) pax)
          ~|([%ins-old-files pax] !!)
        %+  ~(put by new-files)  pax
        %-  make-direct-blob
        ?:  &(?=($mime -.p.mys) =([%hoon ~] (slag (dec (lent pax)) pax)))
          `page`[%hoon +.+.q.q.p.mys]
        [p q.q]:p.mys
      ::
          $del                                          ::  delete if exists
        ?>  |((~(has by old-files) pax) (~(has by new-files) pax))
        (~(del by new-files) pax)
      ::
          $dif                                          ::  mutate, must exist
        =+  ber=(~(get by new-files) pax)               ::  XX  typed
        =+  her==>((flop pax) ?~(. %$ i))
        ?~  ber
          =+  har=(~(get by old-files) pax)
          ?~  har  !!
          %+  ~(put by new-files)  pax
          (make-delta-blob p.mys [(lobe-to-mark u.har) u.har] [p q.q]:q.mys)
                                                        :: XX check vase !evil
        ::  XX of course that's a problem, p.u.ber isn't in rang since it
        ::     was just created.  We shouldn't be sending multiple
        ::     diffs
        ::  %+  ~(put by bar)  pax
        ::  %^  make-delta-blob  p.mys
        ::    [(lobe-to-mark p.u.ber) p.u.ber]
        ::  [p q.q]:q.mys
        ::                                              :: XX check vase !evil
        ~|([%two-diffs-for-same-file pax] !!)
      ==
    ::
    ::  Traverse parentage and find all ancestor hashes
    ::
    ++  reachable-takos                                 ::  reachable
      |=  p/tako
      ^-  (set tako)
      =+  y=(tako-to-yaki p)
      %+  roll  p.y
      =<  .(s (~(put in *(set tako)) p))
      |=  {q/tako s/(set tako)}
      ?:  (~(has in s) q)                               ::  already done
        s                                               ::  hence skip
      (~(uni in s) ^$(p q))                             ::  otherwise traverse
    ::
    ::  Get the data at a node.
    ::
    ::  If it's in our ankh (current state cache), we can just produce
    ::  the result.  Otherwise, we've got to look up the node at the
    ::  aeon to get the content hash, use that to find the blob, and use
    ::  the blob to get the data.  We also special-case the hoon mark
    ::  for bootstrapping purposes.
    ::
    ++  read-x
      |=  [local=? yon=aeon pax=path]
      ^-  (unit (unit (each cage lobe)))
      ?:  =(0 yon)
        [~ ~]
      =+  tak=(~(get by hit.dom) yon)
      ?~  tak
        ~
      ?:  &(local =(yon let.dom))
        :-  ~
        %+  bind
          fil.ank:(descend-path:(zu ank.dom) pax)
        |=(a/{p/lobe q/cage} [%& q.a])
      =+  yak=(tako-to-yaki u.tak)
      =+  lob=(~(get by q.yak) pax)
      ?~  lob
        [~ ~]
      =+  mar=(lobe-to-mark u.lob)
      ::  should convert any lobe to cage
      ::
      ?.  ?=($hoon mar)
        [~ ~ %| u.lob]
      :^  ~  ~  %&
      :+  mar  [%atom %t ~]
      |-  ^-  @t                      ::  (urge cord) would be faster
      =+  bol=(lobe-to-blob u.lob)
      ?:  ?=($direct -.bol)
        ;;(@t q.q.bol)
      ?>  ?=($delta -.bol)
      =+  txt=$(u.lob q.q.bol)
      ?>  ?=($txt-diff p.r.bol)
      =+  dif=;;((urge cord) q.r.bol)
      =,  format
      =+  pac=(of-wain (lurk:differ (to-wain (cat 3 txt '\0a')) dif))
      (end 3 (dec (met 3 pac)) pac)
    ::
    ::  Traverse an ankh.
    ::
    ++  zu                                              ::  filesystem
      |=  ank/ankh                                      ::  filesystem state
      =|  ram/path                                      ::  reverse path into
      |%
      ++  descend                                       ::  descend
        |=  lol/@ta
        ^+  +>
        =+  you=(~(get by dir.ank) lol)
        +>.$(ram [lol ram], ank ?~(you [~ ~] u.you))
      ::
      ++  descend-path                                  ::  descend recursively
        |=  way/path
        ^+  +>
        ?~(way +> $(way t.way, +> (descend i.way)))
      --
    --
  --
>>>>>>> 9b434af4
::
++  fusion
  =>
  |%
  ::  $pile: preprocessed hoon source file
  ::
  ::    /-  sur-file            ::  surface imports from /sur
  ::    /+  lib-file            ::  library imports from /lib
  ::    /=  face  /path         ::  imports built hoon file at path
  ::    /*  face  %mark  /path  ::  unbuilt file imports, as mark
  ::
  +$  pile
    $:  sur=(list taut)
        lib=(list taut)
        raw=(list [face=term =path])
        bar=(list [face=term =mark =path])
        =hoon
    ==
  ::  $taut: file import from /lib or /sur
  ::
  +$  taut  [face=(unit term) pax=term]
  ::  +an: $ankh interface door
  ::
  ++  an
    |_  nak=ankh
    ::  +get: produce file at path
    ::
    ++  get
      |=  =path
      ^-  (unit cage)
      ?~  path
        ?~  fil.nak
          ~
        `q.u.fil.nak
      ?~  kid=(~(get by dir.nak) i.path)
        ~
      $(nak u.kid, path t.path)
    --
  ++  with-face  |=([face=@tas =vase] vase(p [%face face p.vase]))
  ++  with-faces
    =|  res=(unit vase)
    |=  vaz=(list [face=@tas =vase])
    ^-  vase
    ?~  vaz  (need res)
    =/  faz  (with-face i.vaz)
    =.  res  `?~(res faz (slop faz u.res))
    $(vaz t.vaz)
  --
  |%
  ::  +wrap: external wrapper
  ::
  ++  wrap
    |*  [* state:ford]
    [+<- +<+>-]  ::  cache.state
  ::
  ++  ford
    =>  |%
        +$  build
          $%  [%file =path]
              [%mark =mark]
              [%cast =mars]
              [%vale =path]
          ==
        +$  state
          $:  baked=(map path cage)
              cache=ford-cache
              stack=(list (set path))
              cycle=(set build)
          ==
        +$  args
          $:  =ankh
              deletes=(set path)
              changes=(map path (each page lobe))
              file-store=(map lobe blob)
              =ford-cache
          ==
        --
    |=  args
    ::  nub: internal mutable state for this computation
    ::
    =|  nub=state
    =.  cache.nub  ford-cache
    |%
    ::  +pop-stack: pop build stack, copying deps downward
    ::
    ++  pop-stack
      ^-  [(set path) _stack.nub]
      =^  top=(set path)  stack.nub  stack.nub
      =?  stack.nub  ?=(^ stack.nub)
        stack.nub(i (~(uni in i.stack.nub) top))
      [top stack.nub]
    ::
    ++  get-value
      |=  =path
      ^-  [cage state]
      ~|  %error-validating^path
      ?^  got=(~(get by baked.nub) path)
        [u.got nub]
      =;  [res=cage bun=state]
        =.  nub  bun
        =.  baked.nub  (~(put by baked.nub) path res)
        [res nub]
      ?:  (~(has in cycle.nub) vale+path)
        ~|(cycle+vale+path^stack.nub !!)
      =.  cycle.nub  (~(put in cycle.nub) vale+path)
      ?^  change=(~(get by changes) path)
        =^  page  nub
          ?:  ?=(%& -.u.change)
            [p.u.change nub]
          ~|  %ugly-lobe^p.u.change^path
          (lobe-to-page p.u.change)
        =^  cage  nub  (validate-page path page)
        [cage nub]
      ?<  (~(has in deletes) path)
      :_(nub (need (~(get an ankh) path)))
    ::  +get-mark: build a mark definition
    ::
    ++  get-mark
      |=  mak=mark
      ^-  [dais state]
      ~|  %error-building-mark^mak
      ?^  got=(~(get by marks.cache.nub) mak)
        =?  stack.nub  ?=(^ stack.nub)
          stack.nub(i (~(uni in i.stack.nub) dez.u.got))
        [res.u.got nub]
      ?:  (~(has in cycle.nub) mark+mak)
        ~|(cycle+mark+mak^stack.nub !!)
      =.  cycle.nub  (~(put in cycle.nub) mark+mak)
      =.  stack.nub  [~ stack.nub]
      =;  res=[=dais nub=state]
        =.  nub  nub.res
        =^  top  stack.nub  pop-stack
        =.  marks.cache.nub  (~(put by marks.cache.nub) mak [dais.res top])
        [dais.res nub]
      =^  cor=vase  nub  (build-fit %mar mak)
      =/  gad=vase  (slap cor %limb %grad)
      ?@  q.gad
        =+  !<(mok=mark gad)
        =^  deg=dais  nub  $(mak mok)
        =^  tub=tube  nub  (get-cast mak mok)
        =^  but=tube  nub  (get-cast mok mak)
        :_  nub
        ^-  dais
        |_  sam=vase
        ++  bunt  (slap cor $+6)
        ++  diff
          |=  new=vase
          ^-  vase
          (~(diff deg (tub sam)) (tub new))
        ++  form  form:deg
        ++  join  join:deg
        ++  mash  mash:deg
        ++  pact
          |=  diff=vase
          ^+  sam
          (but (~(pact deg (tub sam)) diff))
        ++  vale
          |=  =noun
          ^+  sam
          (slam (slap cor ^~((ream 'noun:grab'))) !>(noun))
        ++  volt
          |=  =noun
          ^+  sam
          [p:bunt noun]
        --
      :_  nub
      =+  !<(fom=mark (slap gad %limb %form))
      ^-  dais
      |_  sam=vase
      ++  bunt  (slap cor $+6)
      ++  diff
        |=  new=vase
        ^-  vase
        %+  slap
          (with-faces cor+cor sam+sam new+new ~)
        ^~((ream '(diff:~(grad cor sam) new)'))
      ++  form  fom
      ++  join
        |=  [a=vase b=vase]
        ^-  (unit (unit vase))
        ?:  =(q.a q.b)
          ~
        =;  res  `?~(q.res ~ `(slap res ^~((ream '?~(. !! u)'))))
        (slam (slap cor ^~((ream 'join:grad'))) (slop a b))
      ++  mash
        |=  [a=[=ship =desk diff=vase] b=[=ship =desk diff=vase]]
        ^-  (unit vase)
        ?:  =(q.diff.a q.diff.b)
          ~
        :-  ~
        %+  slam  (slap cor ^~((ream 'mash:grad')))
        %+  slop
          :(slop !>(ship.a) !>(desk.a) diff.a)
        :(slop !>(ship.b) !>(desk.b) diff.b)
      ++  pact
        |=  diff=vase
        ^+  sam
        %+  slap
          (with-faces cor+cor sam+sam diff+diff ~)
        ^~((ream '(pact:~(grad cor sam) diff)'))
      ++  vale
        |=  =noun
        ^+  sam
        (slam (slap cor ^~((ream 'noun:grab'))) !>(noun))
      ++  volt
        |=  =noun
        ^+  sam
        [p:bunt noun]
      --
    ::  +get-cast: produce a $tube mark conversion gate from .a to .b
    ::
    ++  get-cast
      |=  [a=mark b=mark]
      ^-  [tube state]
      ~|  error-building-cast+[a b]
      ?:  =([%mime %hoon] [a b])
        :_  nub
        |=  sam=vase
        =+  !<(=mime sam)
        !>(q.q.mime)
      ?^  got=(~(get by casts.cache.nub) [a b])
        =?  stack.nub  ?=(^ stack.nub)
          stack.nub(i (~(uni in i.stack.nub) dez.u.got))
        [res.u.got nub]
      ?:  (~(has in cycle.nub) cast+[a b])
        ~|(cycle+cast+[a b]^stack.nub !!)
      =.  stack.nub  [~ stack.nub]
      =;  res=[=tube nub=state]
        =.  nub  nub.res
        =^  top  stack.nub  pop-stack
        =.  casts.cache.nub  (~(put by casts.cache.nub) [a b] [tube.res top])
        [tube.res nub]
      ::  try +grow; is there a +grow core with a .b arm?
      ::
      =^  old=vase  nub  (build-fit %mar a)
      ?:  =/  ram  (mule |.((slap old ^~((ream 'grow')))))
          ?:  ?=(%| -.ram)  %.n
          =/  lab  (mule |.((slob b p.p.ram)))
          ?:  ?=(%| -.lab)  %.n
          p.lab
        ::  +grow core has .b arm; use that
        ::
        :_  nub
        ^-  tube
        |=  sam=vase
        ^-  vase
        %+  slap
          (with-faces old+old sam+sam ~)
        %-  ream
        ;:  (cury cat 3)
          '!:  '
          '~!  old=old  '
          '~!  sam=sam  '
          b  ':~(grow old sam)'
        ==
      ::  try direct +grab
      ::
      =^  new=vase  nub  (build-fit %mar b)
      =/  rab  (mule |.((slap new (ream (cat 3 a ':grab')))))
      ?:  &(?=(%& -.rab) ?=(^ q.p.rab))
        :_(nub |=(sam=vase ~|([%grab a b] (slam p.rab sam))))
      ::  try +jump
      ::
      =/  jum  (mule |.((slap old (ream (cat 3 b ':jump')))))
      ?:  ?=(%& -.jum)
        (compose-casts a !<(mark p.jum) b)
      ::  try indirect +grab
      ::
      ?:  ?=(%& -.rab)
        (compose-casts a !<(mark p.rab) b)
      ~|(no-cast-from+[a b] !!)
    ::
    ++  compose-casts
      |=  [x=mark y=mark z=mark]
      ^-  [tube state]
      =^  uno=tube  nub  (get-cast x y)
      =^  dos=tube  nub  (get-cast y z)
      :_(nub |=(sam=vase (dos (uno sam))))
    ::
    ++  lobe-to-page
      |=  =lobe
      ^-  [page state]
      =/  =blob  (~(got by file-store) lobe)
      |-  ^-  [page state]
      ?-    -.blob
          %direct  [q.blob nub]
          %delta
        =/  [[=mark =parent=^lobe] diff=page]  [q r]:blob
        =^  parent-page  nub  $(blob (~(got by file-store) parent-lobe))
        =^  =cage  nub  (run-pact parent-page diff)
        [[p q.q]:cage nub]
      ==
    ::
    ++  validate-page
      |=  [=path =page]
      ^-  [cage state]
      ~|  validate-page-fail+path^from+p.page
      =/  mak=mark  (head (flop path))
      ?:  =(mak p.page)
        (page-to-cage page)
      =^  [mark vax=vase]  nub  (page-to-cage page)
      =^  =tube  nub  (get-cast p.page mak)
      :_(nub [mak (tube vax)])
    ::
    ++  page-to-cage
      |=  =page
      ^-  [cage state]
      ?:  =(%hoon p.page)
        :_(nub [%hoon -:!>(*@t) q.page])
      ?:  =(%mime p.page)
        :_(nub [%mime !>(;;(mime q.page))])
      =^  =dais  nub  (get-mark p.page)
      :_(nub [p.page (vale:dais q.page)])
    ::
    ++  cast-path
      |=  [=path mak=mark]
      ^-  [cage state]
      =/  mok  (head (flop path))
      ~|  error-casting-path+[path mok mak]
      =^  cag=cage  nub  (get-value path)
      ?:  =(mok mak)
        [cag nub]
      =^  =tube  nub  (get-cast mok mak)
      ~|  error-running-cast+[path mok mak]
      :_(nub [mak (tube q.cag)])
    ::
    ++  run-pact
      |=  [old=page diff=page]
      ^-  [cage state]
      =^  dys=dais  nub  (get-mark p.old)
      =^  syd=dais  nub  (get-mark p.diff)
      :_(nub [p.old (~(pact dys (vale:dys q.old)) (vale:syd q.diff))])
    ::
    ++  build-file
      |=  =path
      ^-  [vase state]
      ~|  %error-building^path
      ?^  got=(~(get by vases.cache.nub) path)
        =?  stack.nub  ?=(^ stack.nub)
          stack.nub(i (~(uni in i.stack.nub) dez.u.got))
        [res.u.got nub]
      ?:  (~(has in cycle.nub) file+path)
        ~|(cycle+file+path^stack.nub !!)
      =.  cycle.nub  (~(put in cycle.nub) file+path)
      =.  stack.nub  [(sy path ~) stack.nub]
      =^  cag=cage  nub  (get-value path)
      ?>  =(%hoon p.cag)
      =/  tex=tape  (trip !<(@t q.cag))
      =/  =pile  (parse-pile path tex)
      =^  sut=vase  nub  run-reef
      =^  sut=vase  nub  (run-tauts sut %sur sur.pile)
      =^  sut=vase  nub  (run-tauts sut %lib lib.pile)
      =^  sut=vase  nub  (run-raw sut raw.pile)
      =^  sut=vase  nub  (run-bar sut bar.pile)
      =/  res=vase  (slap sut hoon.pile)
      =^  top  stack.nub  pop-stack
      =.  vases.cache.nub  (~(put by vases.cache.nub) path [res top])
      [res nub]
    ::
    ++  parse-pile
      |=  [pax=path tex=tape]
      ^-  pile
      =/  [=hair res=(unit [=pile =nail])]  ((pile-rule pax) [1 1] tex)
      ?^  res  pile.u.res
      %-  mean
      =/  lyn  p.hair
      =/  col  q.hair
      :~  leaf+"syntax error at [{<lyn>} {<col>}] in {<pax>}"
          leaf+(trip (snag (dec lyn) (to-wain:format (crip tex))))
          leaf+(runt [(dec col) '-'] "^")
      ==
    ::
    ++  pile-rule
      |=  pax=path
      %-  full
      %+  ifix  [gay gay]
      %+  cook  |=(pile +<)
      ;~  pfix
        ::  parse optional /? and ignore
        ::
        ;~  pose
          (cold ~ ;~(plug net wut gap dem gap))
          (easy ~)
        ==
      ::
        ;~  plug
          ;~  pose
            ;~  sfix
              %+  cook  |=((list (list taut)) (zing +<))
              %+  more  gap
              ;~  pfix  ;~(plug net hep gap)
                (most ;~(plug com gaw) taut-rule)
              ==
              gap
            ==
            (easy ~)
          ==
        ::
          ;~  pose
            ;~  sfix
              %+  cook  |=((list (list taut)) (zing +<))
              %+  more  gap
              ;~  pfix  ;~(plug net lus gap)
                (most ;~(plug com gaw) taut-rule)
              ==
              gap
            ==
            (easy ~)
          ==
        ::
          ;~  pose
            ;~  sfix
              %+  cook  |=((list [face=term =path]) +<)
              %+  more  gap
              ;~  pfix  ;~(plug net tis gap)
                %+  cook  |=([term path] +<)
                ;~(plug sym ;~(pfix ;~(plug gap net) (more net urs:ab)))
              ==
              gap
            ==
            (easy ~)
          ==
        ::
          ;~  pose
            ;~  sfix
              %+  cook  |=((list [face=term =mark =path]) +<)
              %+  more  gap
              ;~  pfix  ;~(plug net tar gap)
                %+  cook  |=([term mark path] +<)
                ;~  plug
                  sym
                  ;~(pfix ;~(plug gap cen) sym)
                  ;~(pfix ;~(plug gap net) (more net urs:ab))
                ==
              ==
              gap
            ==
            (easy ~)
          ==
        ::
          %+  cook  |=(huz=(list hoon) `hoon`tssg+huz)
          (most gap tall:(vang & pax))
        ==
      ==
    ::
    ++  taut-rule
      %+  cook  |=(taut +<)
      ;~  pose
        (stag ~ ;~(pfix tar sym))
        ;~(plug (stag ~ sym) ;~(pfix tis sym))
        (cook |=(a=term [`a a]) sym)
      ==
    ::
    ++  run-tauts
      |=  [sut=vase wer=?(%lib %sur) taz=(list taut)]
      ^-  [vase state]
      ?~  taz  [sut nub]
      =^  pin=vase  nub  (build-fit wer pax.i.taz)
      =?  p.pin  ?=(^ face.i.taz)  [%face u.face.i.taz p.pin]
      $(sut (slop pin sut), taz t.taz)
    ::
    ++  run-raw
      |=  [sut=vase raw=(list [face=term =path])]
      ^-  [vase state]
      ?~  raw  [sut nub]
      =^  pin=vase  nub  (build-file (snoc path.i.raw %hoon))
      =.  p.pin  [%face face.i.raw p.pin]
      $(sut (slop pin sut), raw t.raw)
    ::
    ++  run-bar
      |=  [sut=vase bar=(list [face=term =mark =path])]
      ^-  [vase state]
      ?~  bar  [sut nub]
      =^  =cage  nub  (cast-path [path mark]:i.bar)
      =.  p.q.cage  [%face face.i.bar p.q.cage]
      $(sut (slop q.cage sut), bar t.bar)
    ::
    ++  run-reef
      ^-  [vase state]
      [!>(..zuse) nub]  ::  TODO implement
    ::  +build-fit: build file at path, maybe converting '-'s to '/'s in path
    ::
    ++  build-fit
      |=  [pre=@tas pax=@tas]
      ^-  [vase state]
      (build-file (fit-path pre pax))
    ::
    ::  +fit-path: find path, maybe converting '-'s to '/'s
    ::
    ::    Try '-' before '/', applied left-to-right through the path,
    ::    e.g. 'a-foo/bar' takes precedence over 'a/foo-bar'.
    ::
    ++  fit-path
      |=  [pre=@tas pax=@tas]
      ^-  path
      =/  paz  (segments pax)
      |-  ^-  path
      ?~  paz  ~|(no-file+pre^pax !!)
      =/  pux=path  pre^(snoc i.paz %hoon)
      ?:  (~(has in deletes) pux)
        $(paz t.paz)
      ?:  (~(has by changes) pux)
        pux
      ?^  (~(get an ankh) pux)
        pux
      $(paz t.paz)
    --
  --
::::::::::::::::::::::::::::::::::::::::::::::::::::::::::::::::::::::::::::::
::  section 4cA, filesystem logic
::
::  This core contains the main logic of clay.  Besides `++ze`, this directly
::  contains the logic for commiting new revisions (local urbits), managing
::  and notifying subscribers (reactivity), and pulling and validating content
::  (remote urbits).
::
::  The state includes:
::
::  --  local urbit `our`
::  --  current time `now`
::  --  current duct `hen`
::  --  scry handler `ski`
::  --  all vane state `++raft` (rarely used, except for the object store)
::  --  target urbit `her`
::  --  target desk `syd`
::
::  For local desks, `our` == `her` is one of the urbits on our pier.  For
::  foreign desks, `her` is the urbit the desk is on and `our` is the local
::  urbit that's managing the relationship with the foreign urbit.  Don't mix
::  up those two, or there will be wailing and gnashing of teeth.
::
::  While setting up `++de`, we check if `our` == `her`. If so, we get
::  the desk information from `dos.rom`.  Otherwise, we get the rung from
::  `hoy` and get the desk information from `rus` in there.  In either case,
::  we normalize the desk information to a `++rede`, which is all the
::  desk-specific data that we utilize in `++de`.  Because it's effectively
::  a part of the `++de` state, let's look at what we've got:
::
::  --  `lim` is the most recent date we're confident we have all the
::      information for.  For local desks, this is always `now`.  For foreign
::      desks, this is the last time we got a full update from the foreign
::      urbit.
::  --  `ref` is a possible request manager.  For local desks, this is null.
::      For foreign desks, this keeps track of all pending foreign requests
::      plus a cache of the responses to previous requests.
::  --  `qyx` is the set of subscriptions, with listening ducts. These
::      subscriptions exist only until they've been filled.
::  --  `dom` is the actual state of the filetree.  Since this is used almost
::      exclusively in `++ze`, we describe it there.
::
::::::::::::::::::::::::::::::::::::::::::::::::::::::::::::::::::::::::::::::
++  de                                                  ::  per desk
  |=  [our=ship now=@da ski=sley hen=duct raft]
  |=  [her=ship syd=desk]
  ::  XX ruf=raft crashes in the compiler
  ::
  =*  ruf  |4.+6.^$
  ::
  =/  [mow=(list move) hun=(unit duct) rede]
      ?.  =(our her)
        ::  no duct, foreign +rede or default
        ::
        :+  ?:  (~(has by hoy.ruf) her)
              ~
            [hun.rom.ruf %pass /sinks %j %public-keys (silt her ~)]~
          ~
        =/  rus  rus:(~(gut by hoy.ruf) her *rung)
        %+  ~(gut by rus)  syd
        [lim=~2000.1.1 ref=`*rind qyx=~ dom=*dome per=~ pew=~]
      ::  administrative duct, domestic +rede
      ::
      :+  ~  `hun.rom.ruf
      =/  jod  (~(gut by dos.rom.ruf) syd *dojo)
      [lim=now ref=~ [qyx dom per pew]:jod]
  ::
  =*  red=rede  ->+
  |%
  ++  abet                                              ::  resolve
    ^-  [(list move) raft]
    :-  (flop mow)
    ?.  =(our her)
      ::  save foreign +rede
      ::
      =/  run  (~(gut by hoy.ruf) her *rung)
      =/  rug  (~(put by rus.run) syd red)
      ruf(hoy (~(put by hoy.ruf) her run(rus rug)))
    ::  save domestic +room
    ::
    %=  ruf
      hun.rom  (need hun)
      dos.rom  (~(put by dos.rom.ruf) syd [qyx dom per pew]:red)
    ==
  ::
  ::  Handle `%sing` requests
  ::
  ++  aver
    |=  {for/(unit ship) mun/mood}
    ^-  [(unit (unit (each cage lobe))) ford-cache]
    =+  ezy=?~(ref ~ (~(get by haw.u.ref) mun))
    ?^  ezy
      :_(fod.dom.red `(bind u.ezy |=(a/cage [%& a])))
    =+  nao=(case-to-aeon case.mun)
    ?~(nao [~ fod.dom.red] (read-at-aeon:ze for u.nao mun))
  ::
  ::  Queue a move.
  ::
  ++  emit
    |=  mof/move
    %_(+> mow [mof mow])
  ::
  ::  Queue a list of moves
  ::
  ++  emil
    |=  mof/(list move)
    %_(+> mow (weld (flop mof) mow))
  ::
  ::  Produce either null or a result along a subscription.
  ::
  ::  Producing null means subscription has been completed or cancelled.
  ::
  ++  balk
    |=  {hen/duct cay/(unit (each cage lobe)) mun/mood}
    ^+  +>
    ?~  cay  (blub hen)
    (blab hen mun u.cay)
  ::
  ::  Set timer.
  ::
  ++  bait
    |=  {hen/duct tym/@da}
    (emit hen %pass /tyme/(scot %p her)/[syd] %b %wait tym)
  ::
  ::  Cancel timer.
  ::
  ++  best
    |=  {hen/duct tym/@da}
    (emit hen %pass /tyme/(scot %p her)/[syd] %b %rest tym)
  ::
  ::  Give subscription result.
  ::
  ::  Result can be either a direct result (cage) or a lobe of a result.  In
  ::  the latter case we fetch the data at the lobe and produce that.
  ::
  ++  blab
    |=  [hen=duct mun=mood dat=(each cage lobe)]
    ^+  +>
<<<<<<< HEAD
    =^  =cage  fod.dom
      ?:  ?=(%& -.dat)
        [p.dat fod.dom]
      =/  =args:ford:fusion
        [ank.dom ~ ~ lat.ran fod.dom]
      =^  =page  ford-cache.args
        %-  wrap:fusion
        (lobe-to-page:(ford:fusion args) p.dat)
      =^  =cage  ford-cache.args
        %-  wrap:fusion
        (page-to-cage:(ford:fusion args) page)
      [cage ford-cache.args]
=======
    ?:  ?=(%& -.dat)
      (emit hen %give %writ ~ [care.mun case.mun syd] path.mun p.dat)
>>>>>>> 9b434af4
    %-  emit
    :*  hen  %slip  %b  %drip
        !>([%writ ~ [care.mun case.mun syd] path.mun cage])
    ==
  ::
  ++  case-to-date
    |=  =case
    ^-  @da
    ::  if the case is already a date, use it.
    ::
    ?:  ?=([%da *] case)
      p.case
    ::  translate other cases to dates
    ::
    =/  aey  (case-to-aeon-before lim case)
    ?~  aey  `@da`0
    ?:  =(0 u.aey)  `@da`0
    t:(aeon-to-yaki:ze u.aey)
  ::
  ++  case-to-aeon  (cury case-to-aeon-before lim)
  ::
  ::  Reduce a case to an aeon (version number)
  ::
  ::  We produce null if we can't yet reduce the case for whatever
  ::  resaon (usually either the time or aeon hasn't happened yet or
  ::  the label hasn't been created).
  ::
  ++  case-to-aeon-before
    |=  [lim=@da lok=case]
    ^-  (unit aeon)
    ?-    -.lok
        $da
      ?:  (gth p.lok lim)  ~
      |-  ^-  (unit aeon)
      ?:  =(0 let.dom)  [~ 0]                         ::  avoid underflow
      ?:  %+  gte  p.lok
          =<  t
          ~|  [%letdom let=let.dom hit=hit.dom hut=~(key by hut.ran)]
          ~|  [%getdom (~(get by hit.dom) let.dom)]
          %-  aeon-to-yaki:ze
          let.dom
        [~ let.dom]
      $(let.dom (dec let.dom))
    ::
        $tas  (~(get by lab.dom) p.lok)
        $ud   ?:((gth p.lok let.dom) ~ [~ p.lok])
    ==
  ::
  ++  blas
    |=  {hen/duct das/(set mood)}
    ^+  +>
    ?>  ?=(^ das)
    ::  translate the case to a date
    ::
    =/  cas  [%da (case-to-date case.n.das)]
    =-  (emit hen %give %wris cas -)
    (~(run in `(set mood)`das) |=(m/mood [care.m path.m]))
  ::
  ::  Give next step in a subscription.
  ::
  ++  bleb
    |=  {hen/duct ins/@ud hip/(unit (pair aeon aeon))}
    ^+  +>
    %^  blab  hen  [%w [%ud ins] ~]
    :-  %&
    ?~  hip
      [%null [%atom %n ~] ~]
    [%nako !>((make-nako:ze u.hip))]
  ::
  ::  Tell subscriber that subscription is done.
  ::
  ++  blub
    |=  hen/duct
    (emit hen %give %writ ~)
  ::
  ::  Lifts a function so that a single result can be fanned out over a set of
  ::  subscriber ducts.
  ::
  ::  Thus, `((duct-lift func) subs arg)` runs `(func sub arg)` for each `sub`
  ::  in `subs`.
  ::
  ++  duct-lift
    |*  send/_|=({duct *} ..duct-lift)
    |=  {a/(set duct) arg/_+<+.send}  ^+  ..duct-lift
    =+  all=~(tap by a)
    |-  ^+  ..duct-lift
    ?~  all  ..duct-lift
    =.  +>.send  ..duct-lift
    $(all t.all, duct-lift (send i.all arg))
  ::
  ++  blub-all  (duct-lift |=([a=duct ~] (blub a)))
  ++  blab-all  (duct-lift blab)
  ++  blas-all  (duct-lift blas)
  ++  balk-all  (duct-lift balk)
  ++  bleb-all  (duct-lift bleb)
  ::
  ::  Transfer a request to another ship's clay.
  ::
  ++  send-over-ames
    |=  [=duct =ship index=@ud =riff]
    ^+  +>
    ::
    =/  =desk  p.riff
    =/  =wire  /warp-index/(scot %p ship)/(scot %tas desk)/(scot %ud index)
    =/  =path  [%question desk (scot %ud index) ~]
    (emit duct %pass wire %a %plea ship %c path riff)
  ::
  ::  Create a request that cannot be filled immediately.
  ::
  ::  If it's a local request, we just put in in `qyx`, setting a timer if it's
  ::  waiting for a particular time.  If it's a foreign request, we add it to
  ::  our request manager (ref, which is a ++rind) and make the request to the
  ::  foreign ship.
  ::
  ++  duce                                              ::  produce request
    |=  wov=wove
    ^+  +>
    =.  wov  (dedupe wov)
    =.  qyx  (~(put ju qyx) wov hen)
    ?~  ref
      (run-if-future rove.wov |=(@da (bait hen +<)))
    |-  ^+  +>+.$
    =/  =rave  (rove-to-rave rove.wov)
    =.  rave
      ?.  ?=([%sing %v *] rave)  rave
      [%many %| [%ud let.dom] case.mood.rave path.mood.rave]
    =+  inx=nix.u.ref
    =.  +>+.$
      =<  ?>(?=(^ ref) .)
      (send-over-ames hen her inx syd `rave)
    %=  +>+.$
      nix.u.ref  +(nix.u.ref)
      bom.u.ref  (~(put by bom.u.ref) inx [hen rave])
      fod.u.ref  (~(put by fod.u.ref) hen inx)
    ==
  ::
  ::  If a similar request exists, switch to the existing request.
  ::
  ::  "Similar" requests are those %next and %many requests which are the same
  ::  up to starting case, but we're already after the starting case.  This
  ::  stacks later requests for something onto the same request so that they
  ::  all get filled at once.
  ::
  ++  dedupe                                            ::  find existing alias
    |=  wov/wove
    ^-  wove
    =;  won/(unit wove)  (fall won wov)
    =*  rov  rove.wov
    ?-    -.rov
        $sing  ~
        $next
      =+  aey=(case-to-aeon case.mood.rov)
      ?~  aey  ~
      %-  ~(rep in ~(key by qyx))
      |=  {haw/wove res/(unit wove)}
      ?^  res  res
      ?.  =(for.wov for.haw)  ~
      =*  hav  rove.haw
      =-  ?:(- `haw ~)
      ?&  ?=($next -.hav)
          =(mood.hav mood.rov(case case.mood.hav))
        ::
          ::  only a match if this request is before
          ::  or at our starting case.
          =+  hay=(case-to-aeon case.mood.hav)
          ?~(hay | (lte u.hay u.aey))
      ==
    ::
        $mult
      =+  aey=(case-to-aeon case.mool.rov)
      ?~  aey  ~
      %-  ~(rep in ~(key by qyx))
      |=  {haw/wove res/(unit wove)}
      ?^  res  res
      ?.  =(for.wov for.haw)  ~
      =*  hav  rove.haw
      =-  ?:(- `haw ~)
      ?&  ?=($mult -.hav)
          =(mool.hav mool.rov(case case.mool.hav))
        ::
          ::  only a match if this request is before
          ::  or at our starting case, and it has been
          ::  tested at least that far.
          =+  hay=(case-to-aeon case.mool.hav)
          ?&  ?=(^ hay)
              (lte u.hay u.aey)
              ?=(^ aeon.hav)
              (gte u.aeon.hav u.aey)
          ==
      ==
    ::
        $many
      =+  aey=(case-to-aeon from.moat.rov)
      ?~  aey  ~
      %-  ~(rep in ~(key by qyx))
      |=  {haw/wove res/(unit wove)}
      ?^  res  res
      ?.  =(for.wov for.haw)  ~
      =*  hav  rove.haw
      =-  ?:(- `haw ~)
      ?&  ?=($many -.hav)
          =(hav rov(from.moat from.moat.hav))
        ::
          ::  only a match if this request is before
          ::  or at our starting case.
          =+  hay=(case-to-aeon from.moat.hav)
          ?~(hay | (lte u.hay u.aey))
      ==
    ==
  ::
  ::  Porcelain commit
  ::
  ++  info
    |=  [deletes=(set path) changes=(map path cage)]
    ^+  ..park
    ?:  =(0 let.dom)
      ?>  ?=(~ deletes)
      =/  data=(map path (each page lobe))
        (~(run by changes) |=(=cage &+[p q.q]:cage))
      (park | &+[~ data] *rang)
    ::
    =/  parent-tako=tako  (aeon-to-tako:ze let.dom)
    =/  data=(map path (each page lobe))
      =/  parent-yaki  (tako-to-yaki:ze parent-tako)
      =/  after-deletes
        %-  ~(dif by q.parent-yaki)
        (malt (turn ~(tap in deletes) |=(=path [path *lobe])))
      =/  after=(map path (each page lobe))
        (~(run by after-deletes) |=(=lobe |+lobe))
      %-  ~(uni by after)
      ^-  (map path (each page lobe))
      (~(run by changes) |=(=cage &+[p q.q]:cage))
    ::
    =/  =yuki  [~[parent-tako] data]
    (park | &+yuki *rang)
  ::
  ::  Unix commit
  ::
  ++  into
    |=  [pax=path all=? mod=(list [pax=path mim=(unit mime)])]
    ^+  ..park
    ::  filter out unchanged, cached %mime values
    ::
    =.  mod
      %+  skip  mod
      |=  [pax=path mim=(unit mime)]
      ?~  mim
        |
      ?~  mum=(~(get by mim.dom) pax)
        |
      ::  TODO: check mimetype
      ::
      =(q.u.mim q.u.mum)
    =/  =yaki
      ?:  =(0 let.dom)
        *yaki
      (~(got by hut.ran) (~(got by hit.dom) let.dom))
    (info (mode-to-commit q.yaki pax all mod))
  ::
  ::  Plumbing commit
  ::
  ::    Guaranteed to finish in one event.
  ::
  ::    XX  needs to check that head is ancestor of tako
  ::    XX  needs to check tako in rang
  ::    XX  needs to check that commit doesn't have same date
  ::
  ++  park
    =/  check-sane  |
    |^
    |=  [updated=? =yoki =rang]
    ^+  ..park
    =:  hut.ran  (~(uni by hut.rang) hut.ran)
        lat.ran  (~(uni by lat.rang) lat.ran)
      ==
    =/  new-data=(map path (each page lobe))
      ?-  -.yoki
        %&  q.p.yoki
        %|  (~(run by q.p.yoki) |=(=lobe |+lobe))
      ==
    =/  old-lobes=(map path lobe)
      ?:  =(0 let.dom)
        ~
      q:(aeon-to-yaki:ze let.dom)
    =/  [deletes=(set path) changes=(map path (each page lobe))]
      (get-changes old-lobes new-data)
    ~|  [from=let.dom deletes=deletes changes=~(key by changes)]
    ::
    ::  promote ford cache
    ::  promote and fill in ankh
    ::  promote and fill in mime cache
    ::
    =.  fod.dom
      (promote-ford fod.dom deletes ~(key by changes))
    ::
    =/  sys-changes  (need-sys-update changes)
    ?:  &(!updated !=(~ sys-changes))
      =/  =args:ford:fusion
        [ank.dom deletes changes lat.ran fod.dom]
      (sys-update args yoki changes)
    =.  ..park  (emil (print deletes ~(key by changes)))
    ::  clear caches if zuse reloaded
    ::
    =/  is-zuse-new=?  &(updated (was-zuse-updated sys-changes))
    =?  fod.dom  is-zuse-new  *ford-cache
    =?  ank.dom  is-zuse-new  *ankh
    =?  changes  is-zuse-new
      (changes-for-upgrade old-lobes deletes changes)
    =/  =args:ford:fusion
      [ank.dom deletes changes lat.ran fod.dom]
    ::
    =^  change-cages  ford-cache.args
      (checkout-changes args changes)
    =/  sane-continuation  (sane-changes changes change-cages)
    =/  new-blobs=(map lobe blob)
      %-  malt
      %+  turn  ~(tap by change-cages)
      |=  [=path =lobe =cage]
      [lobe %direct lobe [p q.q]:cage]
    =/  data=(map path lobe)
      %-  ~(urn by new-data)
      |=  [=path value=(each page lobe)]
      ?-  -.value
        %|  p.value
        %&  lobe:(~(got by change-cages) path)
      ==
    =/  =yaki
      ?-  -.yoki
        %&  (make-yaki p.p.yoki data now)
        %|  ?>  =(data q.p.yoki)
            p.yoki
      ==
    =:  let.dom  +(let.dom)
        hit.dom  (~(put by hit.dom) +(let.dom) r.yaki)
        hut.ran  (~(put by hut.ran) r.yaki yaki)
        lat.ran  (~(uni by new-blobs) lat.ran)
      ==
    =.  file-store.args  lat.ran
    ::
    =^  ankh  ford-cache.args
      (checkout-ankh args deletes change-cages ank.dom)
    =/  null  (sane-ankh sane-continuation ankh)
    =.  ankh.args  ankh
    =.  ank.dom  ankh
    =^  mim  ford-cache.args
      (checkout-mime args deletes ~(key by changes))
    =.  mim.dom  (apply-changes-to-mim mim.dom mim)
    =.  fod.dom  ford-cache.args
    ::
    wake:(ergo mim)
    ::
    ::  Find which files changed or were deleted
    ::
    ++  get-changes
      |=  [old=(map path lobe) new=(map path (each page lobe))]
      ^-  [deletes=(set path) changes=(map path (each page lobe))]
      =/  old=(map path (each page lobe))
        (~(run by old) |=(=lobe |+lobe))
      :*  %-  silt  ^-  (list path)
          %+  murn  ~(tap by (~(uni by old) new))
          |=  [=path *]
          ^-  (unit ^path)
          =/  a  (~(get by new) path)
          =/  b  (~(get by old) path)
          ?:  |(=(a b) !=(~ a))
            ~
          `path
        ::
          %-  malt  ^-  (list [path (each page lobe)])
          %+  murn  ~(tap by (~(uni by old) new))
          |=  [=path *]
          ^-  (unit [^path (each page lobe)])
          =/  a  (~(get by new) path)
          =/  b  (~(get by old) path)
          ?:  |(=(a b) ?=(~ a))
            ~
          `[path u.a]
      ==
    ::  Find all files for full desk rebuild
    ::
    ++  changes-for-upgrade
      |=  $:  old=(map path lobe)
              deletes=(set path)
              changes=(map path (each page lobe))
          ==
      ^+  changes
      =.  old
        %+  roll  ~(tap in deletes)
        |=  [pax=path old=_old]
        (~(del by old) pax)
      =/  pre=_changes  (~(run by old) |=(lob=lobe |+lob))
      (~(uni by pre) changes)
    ::
    ::  Keep any parts of the ford cache whose dependencies didn't change
    ::
    ::    Make sure to invalidate any paths whose '-'s or '/'s could be
    ::    converted in an import; i.e. /mar, /lib, and /sur hoon files.
    ::
    ++  promote-ford
      |=  [=ford-cache deletes=(set path) changes=(set path)]
      ^+  ford-cache
      =/  invalid=(set path)  (~(uni in deletes) changes)
      =.  invalid
        %-  ~(gas in invalid)
        %-  zing
        %+  turn  ~(tap in invalid)
        |=  pax=path
        ^-  (list path)
        =/  xap=path  (flop pax)
        ?.  &(=(%hoon (head xap)) ?=([?(%mar %sur %lib) @ @ *] pax))
          ~
        =-  (turn - |=(suf=path [i.pax (snoc suf %hoon)]))
        %-  segments
        %-  crip
        =/  xup  (tail xap)                ::  lose %hoon extension
        =/  pux  (tail (flop xup))         ::  lose static prefix
        %+  turn  (tail (spud pux))        ::  lose leading '/'
        |=(c=@tD `@tD`?:(=('/' c) '-' c))  ::  convert '/' to '-'
      ::
      :*  ((invalidate path vase) vases.ford-cache invalid)
          ((invalidate mark dais) marks.ford-cache invalid)
          ((invalidate mars tube) casts.ford-cache invalid)
      ==
    ::
    ++  invalidate
      |*  [key=mold value=mold]
      |=  [cache=(map key [value dez=(set path)]) invalid=(set path)]
      =/  builds=(list [key value dez=(set path)])  ~(tap by cache)
      |-  ^+  cache
      ?~  builds
        ~
      ?:  ?=(^ (~(int in dez.i.builds) invalid))
        $(builds t.builds)
      (~(put by $(builds t.builds)) i.builds)
    ::
    ::  Updated q.yaki
    ::
    ++  checkout-changes
      |=  [=ford=args:ford:fusion changes=(map path (each page lobe))]
      =/  cans=(list [=path change=(each page lobe)])  ~(tap by changes)
      |-  ^-  [(map path [=lobe =cage]) ford-cache]
      ?~  cans
        [~ ford-cache.ford-args]
      =^  cage  ford-cache.ford-args
        ~>  %slog.[0 leaf+"clay: validating {(spud path.i.cans)}"]
        %-  wrap:fusion
        (get-value:(ford:fusion ford-args) path.i.cans)
      =/  =lobe
        ?-  -.change.i.cans
          %|  p.change.i.cans
          ::  Don't use p.change.i.cans because that's before casting to
          ::  the correct mark.
          ::
          %&  (page-to-lobe [p q.q]:cage)
        ==
      =^  so-far  ford-cache.ford-args  $(cans t.cans)
      [(~(put by so-far) path.i.cans lobe cage) ford-cache.ford-args]
    ::
    ::  Update ankh
    ::
    ++  checkout-ankh
      |=  $:  =ford=args:ford:fusion
              deletes=(set path)
              changes=(map path [lobe cage])
              =ankh
          ==
      ^+  [ankh ford-cache.ford-args]
      ::  Delete
      ::
      =.  ankh
        =/  dels  ~(tap in deletes)
        |-  ^-  ^ankh
        =*  outer-loop  $
        ?~  dels
          ankh
        =.  ankh
          |-  ^-  ^ankh
          =*  inner-loop  $
          ?~  i.dels
            ankh(fil ~)
          %=    ankh
              dir
            %+  ~(put by dir.ankh)  i.i.dels
            %=  inner-loop
              i.dels  t.i.dels
              ankh    (~(gut by dir.ankh) i.i.dels *^ankh)
            ==
          ==
        outer-loop(dels t.dels)
      ::  Add/change
      ::
      =/  cans=(list [=path =lobe =cage])  ~(tap by changes)
      |-  ^+  [ankh ford-cache.ford-args]
      =*  outer-loop  $
      ?~  cans
        [ankh ford-cache.ford-args]
      =^  new-ankh  ford-cache.ford-args
        |-  ^+  [ankh ford-cache.ford-args]
        =*  inner-loop  $
        ?^  path.i.cans
          =^  child-ankh  ford-cache.ford-args
            %=  inner-loop
              path.i.cans  t.path.i.cans
              ankh         (~(gut by dir.ankh) i.path.i.cans *^ankh)
            ==
          :-  ankh(dir (~(put by dir.ankh) i.path.i.cans child-ankh))
          ford-cache.ford-args
        [ankh(fil `[lobe.i.cans cage.i.cans]) ford-cache.ford-args]
      =.  ankh  new-ankh
      outer-loop(cans t.cans)
    ::
    ::  Print notification to console
    ::
    ++  print
      |=  [deletes=(set path) changes=(set path)]
      ^-  (list move)
      |^
      ?~  hun
        ~
      ?:  =(0 let.dom)
        ~
      %+  weld
        %+  turn  ~(tap in deletes)
        |=  =path
        [u.hun %give %note '-' (path-to-tank path)]
      %+  turn  ~(tap in changes)
      |=  =path
      [u.hun %give %note '+' (path-to-tank path)]
      ::
      ++  path-to-tank
        |=  =path
        =/  pre=^path  ~[(scot %p our) syd (scot %ud +(let.dom))]
        :+  %rose  ["/" "/" ~]
        %+  turn  (weld pre path)
        |=  a=cord
        ^-  tank
        ?:  ((sane %ta) a)
          [%leaf (trip a)]
        [%leaf (dash:us (trip a) '\'' ~)]
      --
    ::
    ::  Check sanity
    ::
    ++  sane-changes
      |=  $:  changes=(map path (each page lobe))
              change-cages=(map path [lobe cage])
          ==
      ^-  (unit [(map path [lobe cage]) args:ford:fusion])
      ?.  check-sane
        ~
      =/  tak=(unit tako)  (~(get by hit.dom) let.dom)
      ?~  tak
        ~
      =/  =yaki  (~(got by hut.ran) u.tak)
      ::  Assert all blobs hash to their lobe
      ::
      =/  foo
        %-  ~(urn by lat.ran)
        |=  [=lobe =blob]
        ?:  ?=(%delta -.blob)
          ~
        =/  actual-lobe=^lobe  `@uv`(page-to-lobe q.blob)
        ~|  [lobe p.blob actual-lobe]
        ?>  &(=(lobe p.blob) =(lobe actual-lobe))
        ~
      ::  Assert we calculated the same change-cages w/o cache
      ::
      ::  XX remove deletes
      ::
      =/  all-changes=(map path (each page lobe))
        =/  original=(map path (each page lobe))
          (~(run by q.yaki) |=(=lobe |+lobe))
        (~(uni by original) changes)
      =/  =args:ford:fusion
        [*ankh ~ all-changes lat.ran *ford-cache]
      =^  all-change-cages  ford-cache.args
        (checkout-changes args all-changes)
      =/  ccs=(list [=path =lobe =cage])  ~(tap by change-cages)
      |-  ^+  *sane-changes
      ?^  ccs
        ?.  =(`[lobe cage]:i.ccs (~(get by all-change-cages) path.i.ccs))
          ~|  not-same-cages+path.i.ccs
          !!
        $(ccs t.ccs)
      `[all-change-cages args]
    ::
    ++  sane-ankh
      |=  $:  $=  cont
              (unit [all-changes=(map path [lobe cage]) =ford=args:ford:fusion])
              =test=ankh
          ==
      ?.  check-sane
        ~
      ::  Assert all new lobes are reachable.
      ::
      ::  Needs to run after dome is updated
      ::
      =/  tak=(unit tako)  (~(get by hit.dom) let.dom)
      ?~  tak
        ~
      =/  =yaki  (~(got by hut.ran) u.tak)
      =/  files=(list [=path =lobe])  ~(tap by q.yaki)
      |-  ^+  *sane-ankh
      ?^  files
        ?.  (~(has by lat.ran) lobe.i.files)
          ~|  missing-lobe=[path lobe]
          !!
        $(files t.files)
      ::
      ::  Assert we can rebuild the ankh
      ::
      ?~  cont
        ~
      =+  u.cont
      =^  ankh  ford-cache.ford-args
        (checkout-ankh ford-args ~ all-changes *ankh)
      =|  =path
      |-  ^-  ~
      =*  loop  $
      =/  fil   (bind fil.ankh |=([=lobe =cage] [lobe p.cage q.q.cage]))
      =/  test  (bind fil.ankh |=([=lobe =cage] [lobe p.cage q.q.cage]))
      ?.  =(fil test)
        ~|  [%not-same-file path ?=(~ fil.ankh) ?=(~ fil.test-ankh)]
        ~|  ?~(fil.ankh ~ [[p p.q]:u.fil.ankh `@uv`(page-to-lobe [p q.q]:q.u.fil.ankh)])
        ~|  ?~(fil.test-ankh ~ [[p p.q]:u.fil.test-ankh `@uv`(page-to-lobe [p q.q]:q.u.fil.test-ankh)])
        !!
      ?.  =(~(key by dir.ankh) ~(key by dir.test-ankh))
        ~|  [%not-same-children path ~(key by dir.ankh) ~(key by dir.test-ankh)]
        !!
      =<  ~
      %+  turn  ~(tap by dir.ankh)
      |=  [=@ta =child=^ankh]
      ~|  sane-ankh=[path ta]
      %=  loop
        path       (snoc path ta)
        ankh       child-ankh
        test-ankh  (~(got by dir.test-ankh) ta)
      ==
    ::
    ::  Find /sys changes; does not reload on first commit
    ::
    ++  need-sys-update
      |=  changes=(map path (each page lobe))
      ^-  (map path (each page lobe))
      ~+
      ?:  =(0 let.dom)
        ~
      %-  malt
      %+  skim  ~(tap by changes)
      |=  [=path *]
      ?|  =(/sys/hoon/hoon path)
          =(/sys/arvo/hoon path)
          =(/sys/zuse/hoon path)
          =(/sys/vane (scag 2 path))
      ==
    ::
    ::  Did the standard library reload?
    ::
    ++  was-zuse-updated
      |=  changes=(map path (each page lobe))
      ^-  ?
      ~+
      ?|  (~(has by changes) /sys/hoon/hoon)
          (~(has by changes) /sys/arvo/hoon)
          (~(has by changes) /sys/zuse/hoon)
      ==
    ::
    ::  Delay current update until sys update is complete
    ::
    ++  sys-update
      |=  [=ford=args:ford:fusion =yoki changes=(map path (each page lobe))]
      ^+  ..park
      =/  updates  (need-sys-update changes)
      ::  Don't save ford cache so it gets properly handled when we
      ::  restart the commit
      ::
      =^  updates-cages=(map path [lobe cage])  ford-cache.ford-args
        (checkout-changes ford-args updates)
      ?>  =(~ pud)
      =.  pud  `[syd yoki]
      |^  %.  [hen %slip %c %pork ~]
          =<  emit
          ?:  (~(has by updates) /sys/hoon/hoon)
            (reset &)
          ?:  (~(has by updates) /sys/arvo/hoon)
            (reset |)
          ?:  (~(has by updates) /sys/zuse/hoon)
            reboot
          =/  vanes=(list [=path *])  ~(tap by updates)
          |-  ^+  ..park
          ?~  vanes
            ..park
          ?.  ?=([%sys %vane * %hoon ~] path.i.vanes)
            ~&  [%strange-sys-update path.i.vanes]
            $(vanes t.vanes)
          =.  ..park  (reload i.t.t.path.i.vanes)
          $(vanes t.vanes)
      ::
      ++  reset
        |=  new-hoon=?
        ^+  ..park
        ?.  new-hoon
          =^  arvo=@t  ford-cache.ford-args  (load-sys %arvo)
          =.  ..park  (pass-lyra hoon=~ arvo)
          reboot
        =^  hoon=@t  ford-cache.ford-args  (load-sys %hoon)
        =^  arvo=@t  ford-cache.ford-args  (load-sys %arvo)
        =.  ..park  (pass-lyra `hoon arvo)
        reboot
      ::
      ++  load-sys
        |=  fil=@tas
        ^-  [@t ford-cache]
        =-  [!<(@t q.-<) ->]
        %-  wrap:fusion
        (get-value:(ford:fusion ford-args) /sys/[fil]/hoon)
      ::
      ++  pass-lyra
        |=  [hoon=(unit @t) arvo=@t]
        ^+  ..park
        (emit hen %pass /reset %d %flog %lyra hoon arvo)
      ::
      ++  reboot
        =^  zuse=cage  ford-cache.ford-args
          %-  wrap:fusion
          (get-value:(ford:fusion ford-args) /sys/zuse/hoon)
        =.  ..park
          %-  emit
          [hen %pass /reboot %d %flog %veer %$ /sys/zuse/hoon !<(@t q.zuse)]
        reload-all
      ::
      ++  reload-all
        =/  vanes=(list term)
          ~[%ames %behn %clay %dill %eyre %ford %gall %iris %jael]
        |-  ^+  ..park
        ?~  vanes
          ..park
        =.  ..park  (reload i.vanes)
        $(vanes t.vanes)
      ::
      ++  reload
        |=  =term
        =^  vane=cage  ford-cache.ford-args
          %-  wrap:fusion
          (get-value:(ford:fusion ford-args) /sys/vane/[term]/hoon)
        %-  emit
        =/  tip  (end 3 1 term)
        =/  =path  /sys/vane/[term]/hoon
        [hen %pass /reload %d %flog %veer tip path !<(@t q.vane)]
      --
    --
  ::
  ::  We always say we're merging from 'ali' to 'bob'.  The basic steps,
  ::  not all of which are always needed, are:
  ::
  ::  --  fetch ali's desk, async in case it's remote
  ::  --  diff ali's desk against the mergebase
  ::  --  diff bob's desk against the mergebase
  ::  --  merge the diffs
  ::  --  commit
  ::
  ++  start-merge
    |=  [=ali=ship =ali=desk =case =germ]
    ^+  ..start-merge
    =/  =wire  /merge/[syd]/(scot %p ali-ship)/[ali-desk]/[germ]
    (emit hen %pass wire %c %warp ali-ship ali-desk `[%sing %v case /])
  ::
  ++  merge
    |=  [=ali=ship =ali=desk =germ =riot]
    ^+  ..merge
    |^
    ?~  riot
      (done %| %ali-unavailable >[ali-ship ali-desk germ]< ~)
    =/  ali-dome=dome:clay  !<(dome:clay q.r.u.riot)
    =/  ali-yaki=yaki  (~(got by hut.ran) (~(got by hit.ali-dome) let.ali-dome))
    =/  bob-yaki=(unit yaki)
      ?~  let.dom
        ~
      (~(get by hut.ran) (~(got by hit.dom) let.dom))
    =/  merge-result  (merge-by-germ ali-yaki bob-yaki)
    ?:  ?=(%| -.merge-result)
      (done %| p.merge-result)
    ?~  p.merge-result
      (done %& ~)
    =.  ..merge  (done %& conflicts.u.p.merge-result)
    (park | new.u.p.merge-result ~ lat.u.p.merge-result)
    ::
    ++  done
      |=  result=(each (set path) (pair term tang))
      ^+  ..merge
      (emit hen %give %mere result)
    ::
    +$  merge-result  [conflicts=(set path) new=yoki lat=(map lobe blob)]
    ++  merge-by-germ
      |=  [=ali=yaki bob-yaki=(unit yaki)]
      ^-  (each (unit merge-result) [term tang])
      ::
      ::  If this is an %init merge, we set the ali's commit to be
      ::  bob's.
      ::
      ?:  ?=(%init germ)
        &+`[conflicts=~ new=|+ali-yaki lat=~]
      ::
      =/  bob-yaki  (need bob-yaki)
      |^
      ^-  (each (unit merge-result) [term tang])
      ?-    germ
      ::
      ::  If this is a %this merge, we check to see if ali's and bob's
      ::  commits are the same, in which case we're done.  Otherwise, we
      ::  check to see if ali's commit is in the ancestry of bob's, in
      ::  which case we're done.  Otherwise, we create a new commit with
      ::  bob's data plus ali and bob as parents.
      ::
          %this
        ?:  =(r.ali-yaki r.bob-yaki)
          &+~
        ?:  (~(has in (reachable-takos:ze r.bob-yaki)) r.ali-yaki)
          &+~
        :*  %&  ~
            conflicts=~
            new=&+[[r.bob-yaki r.ali-yaki ~] (to-yuki q.bob-yaki)]
            lat=~
        ==
      ::
      ::  If this is a %that merge, we check to see if ali's and bob's
      ::  commits are the same, in which case we're done.  Otherwise, we
      ::  create a new commit with ali's data plus ali and bob as
      ::  parents.
      ::
          %that
        ?:  =(r.ali-yaki r.bob-yaki)
          &+~
        :*  %&  ~
            conflicts=~
            new=&+[[r.bob-yaki r.ali-yaki ~] (to-yuki q.ali-yaki)]
            lat=~
        ==
      ::
      ::  If this is a %fine merge, we check to see if ali's and bob's
      ::  commits are the same, in which case we're done.  Otherwise, we
      ::  check to see if ali's commit is in the ancestry of bob's, in
      ::  which case we're done.  Otherwise, we check to see if bob's
      ::  commit is in the ancestry of ali's.  If not, this is not a
      ::  fast-forward merge, so we error out.  If it is, we add ali's
      ::  commit to bob's desk and checkout.
      ::
          %fine
        ?:  =(r.ali-yaki r.bob-yaki)
          &+~
        ?:  (~(has in (reachable-takos:ze r.bob-yaki)) r.ali-yaki)
          &+~
        ?.  (~(has in (reachable-takos:ze r.ali-yaki)) r.bob-yaki)
          :~  %|  %bad-fine-merge
              leaf+"tried fast-forward but is not ancestor or descendant"
          ==
        &+`[conflicts=~ new=|+ali-yaki lat=~]
      ::
          ?(%meet %mate %meld)
        ?:  =(r.ali-yaki r.bob-yaki)
          &+~
        ?:  (~(has in (reachable-takos:ze r.bob-yaki)) r.ali-yaki)
          &+~
        ?:  (~(has in (reachable-takos:ze r.ali-yaki)) r.bob-yaki)
          $(germ %fine)
        =/  merge-points  find-merge-points
        ?~  merge-points
          :~  %|  %merge-no-merge-base
              leaf+"consider a %this or %that merge to get a mergebase"
          ==
        =/  merge-point=yaki  n.merge-points
        ?.  ?=(%meet germ)
          =/  ali-diffs=cane  (diff-base ali-yaki bob-yaki merge-point)
          =/  bob-diffs=cane  (diff-base bob-yaki ali-yaki merge-point)
          =/  bof=(map path (unit cage))
            (merge-conflicts can.ali-diffs can.bob-diffs)
          &+`(build ali-yaki bob-yaki merge-point ali-diffs bob-diffs bof)
        =/  ali-diffs=cane  (calc-diffs ali-yaki merge-point)
        =/  bob-diffs=cane  (calc-diffs bob-yaki merge-point)
        =/  both-diffs=(map path *)
          %-  %~  int  by
              %-  ~(uni by `(map path *)`new.ali-diffs)
              %-  ~(uni by `(map path *)`cal.ali-diffs)
              %-  ~(uni by `(map path *)`can.ali-diffs)
              `(map path *)`old.ali-diffs
          %-  ~(uni by `(map path *)`new.bob-diffs)
          %-  ~(uni by `(map path *)`cal.bob-diffs)
          %-  ~(uni by `(map path *)`can.bob-diffs)
          `(map path *)`old.bob-diffs
        ?.  =(~ both-diffs)
          :~  %|  %meet-conflict
            >~(key by both-diffs)<
            leaf+"consider a %mate merge"
          ==
        =/  not-deleted=(map path lobe)
          %+  roll  ~(tap by (~(uni by old.ali-diffs) old.bob-diffs))
          =<  .(not-deleted q.merge-point)
          |=  [[pax=path ~] not-deleted=(map path lobe)]
          (~(del by not-deleted) pax)
        =/  hat=(map path lobe)
          %-  ~(uni by not-deleted)
          %-  ~(uni by new.ali-diffs)
          %-  ~(uni by new.bob-diffs)
          %-  ~(uni by cal.ali-diffs)
          cal.bob-diffs
        :*  %&  ~
            conflicts=~
            new=&+[[r.bob-yaki r.ali-yaki ~] (to-yuki hat)]
            lat=~
        ==
      ==
      ::
      ++  to-yuki
        |=  m=(map path lobe)
        ^-  (map path (each page lobe))
        (~(run by m) |=(=lobe |+lobe))
      ::
      ::  Find the most recent common ancestor(s).
      ::
      ::    Pretty sure this could be a lot more efficient.
      ::
      ++  find-merge-points
        ^-  (set yaki)
        %-  reduce-merge-points
        =+  r=(reachable-takos:ze r.ali-yaki)
        |-  ^-  (set yaki)
        ~!  bob-yaki
        ?:  (~(has in r) r.bob-yaki)  (~(put in *(set yaki)) bob-yaki)
        %+  roll  p.bob-yaki
        |=  [t=tako s=(set yaki)]
        ?:  (~(has in r) t)
          (~(put in s) (~(got by hut.ran) t))
        (~(uni in s) ^$(bob-yaki (~(got by hut.ran) t)))
      ::
      ::  Eliminate redundant merge-point candidates
      ::
      ++  reduce-merge-points
        |=  unk=(set yaki)
        =|  gud=(set yaki)
        =/  zar=(map tako (set tako))
          %+  roll  ~(tap in unk)
          |=  [yak=yaki qar=(map tako (set tako))]
          (~(put by qar) r.yak (reachable-takos:ze r.yak))
        |-
        ^-  (set yaki)
        ?~  unk  gud
        =+  bun=(~(del in `(set yaki)`unk) n.unk)
        ?:  %+  levy  ~(tap by (~(uni in gud) bun))
            |=  yak=yaki
            !(~(has in (~(got by zar) r.yak)) r.n.unk)
          $(gud (~(put in gud) n.unk), unk bun)
        $(unk bun)
      ::
      ::  The set of changes between the mergebase and one of the desks
      ::  being merged
      ::
      ::  --  `new` is the set of files in the new desk and not in the
      ::  mergebase.
      ::  --  `cal` is the set of changes in the new desk from the
      ::  mergebase except for any that are also in the other new desk.
      ::  --  `can` is the set of changes in the new desk from the
      ::  mergebase that are also in the other new desk (potential
      ::  conflicts).
      ::  --  `old` is the set of files in the mergebase and not in the
      ::  new desk.
      ::
      +$  cane
        $:  new=(map path lobe)
            cal=(map path lobe)
            can=(map path cage)
            old=(map path ~)
        ==
      ::
      ::  Calculate cane knowing there are no files changed by both
      ::  desks
      ::
      ++  calc-diffs
        |=  [hed=yaki bas=yaki]
        ^-  cane
        :*  %-  molt
            %+  skip  ~(tap by q.hed)
            |=  [pax=path lob=lobe]
            (~(has by q.bas) pax)
          ::
            %-  molt
            %+  skip  ~(tap by q.hed)
            |=  [pax=path lob=lobe]
            =+  (~(get by q.bas) pax)
            |(=(~ -) =([~ lob] -))
          ::
            ~
          ::
            %-  malt  ^-  (list [path ~])
            %+  murn  ~(tap by q.bas)
            |=  [pax=path lob=lobe]
            ^-  (unit (pair path ~))
            ?.  =(~ (~(get by q.hed) pax))
              ~
            `[pax ~]
        ==
      ::
      ::  Diff yak against bas where different from yuk
      ::
      ++  diff-base
        |=  [yak=yaki yuk=yaki bas=yaki]
        ^-  cane
        =/  new=(map path lobe)
          %-  malt
          %+  skip  ~(tap by q.yak)
          |=  [=path =lobe]
          (~(has by q.bas) path)
        ::
        =/  cal=(map path lobe)
          %-  malt  ^-  (list [path lobe])
          %+  murn  ~(tap by q.bas)
          |=  [pax=path lob=lobe]
          ^-  (unit (pair path lobe))
          =+  a=(~(get by q.yak) pax)
          =+  b=(~(get by q.yuk) pax)
          ?.  ?&  ?=(^ a)
                  !=([~ lob] a)
                  =([~ lob] b)
              ==
            ~
          `[pax +.a]
        ::
        =/  can=(map path cage)
          %-  malt
          %+  murn  ~(tap by q.bas)
          |=  [=path =lobe]
          ^-  (unit [^path cage])
          =/  in-yak  (~(get by q.yak) path)
          ?~  in-yak
            ~
          ?:  =(lobe u.in-yak)
            ~
          =/  in-yuk  (~(get by q.yuk) path)
          ?~  in-yuk
            ~
          ?:  =(lobe u.in-yuk)
            ~
          ?:  =(u.in-yak u.in-yuk)
            ~
          `[path (diff-lobes lobe u.in-yak)]
        ::
        =/  old=(map path ~)
            %-  malt  ^-  (list [path ~])
            %+  murn  ~(tap by q.bas)
            |=  [pax=path lob=lobe]
            ?.  =(~ (~(get by q.yak) pax))
              ~
            (some pax ~)
        ::
        [new cal can old]
      ::
      ::  These can/should save their caches
      ::
      ++  lobe-to-cage
        |=  =lobe
        ^-  cage
        =^  =page  fod.dom
          %-  wrap:fusion
          (lobe-to-page:(ford:fusion ank.dom ~ ~ lat.ran fod.dom) lobe)
        =^  =cage  fod.dom
          %-  wrap:fusion
          (page-to-cage:(ford:fusion ank.dom ~ ~ lat.ran fod.dom) page)
        cage
      ::
      ++  get-dais
        |=  =mark
        ^-  dais
        =^  =dais  fod.dom
          %-  wrap:fusion
          (get-mark:(ford:fusion ank.dom ~ ~ lat.ran fod.dom) mark)
        dais
      ::
      ::  Diff two files on bob-desk
      ::
      ++  diff-lobes
        |=  [=a=lobe =b=lobe]
        ^-  cage
        =/  a-cage  (lobe-to-cage a-lobe)
        =/  b-cage  (lobe-to-cage b-lobe)
        ?>  =(p.a-cage p.b-cage)
        =/  =dais  (get-dais p.a-cage)
        [form:dais (~(diff dais q.a-cage) q.b-cage)]
      ::
      ::  Merge diffs that are on the same file.
      ::
      ++  merge-conflicts
        |=  [ali-conflicts=(map path cage) bob-conflicts=(map path cage)]
        ^-  (map path (unit cage))
        %-  ~(urn by (~(int by ali-conflicts) bob-conflicts))
        |=  [=path *]
        ^-  (unit cage)
        =/  cal=cage  (~(got by ali-conflicts) path)
        =/  cob=cage  (~(got by bob-conflicts) path)
        =/  =mark
          =+  (slag (dec (lent path)) path)
          ?~(- %$ i.-)
        =/  =dais  (get-dais mark)
        =/  res=(unit (unit vase))  (~(join dais bunt:dais) q.cal q.cob)
        ?~  res
          ~
        ?~  u.res
          ~
        `[form:dais u.u.res]
      ::
      ::  Apply the patches in bof to get the new merged content.
      ::
      ::  Gather all the changes between ali's and bob's commits and the
      ::  mergebase.  This is similar to the %meet of ++merge, except
      ::  where they touch the same file, we use the merged versions.
      ::
      ++  build
        |=  $:  ali=yaki
                bob=yaki
                bas=yaki
                dal=cane
                dob=cane
                bof=(map path (unit cage))
            ==
        ^-  merge-result
        =/  both-patched=(map path cage)
          %-  malt
          %+  murn  ~(tap by bof)
          |=  [=path cay=(unit cage)]
          ^-  (unit [^path cage])
          ?~  cay
            ~
          :+  ~  path
          =+  (~(get by q.bas) path)
          ?~  -
            ~|  %mate-strange-diff-no-base
            !!
          =/  =cage  (lobe-to-cage u.-)
          =/  =dais  (get-dais p.cage)
          ?>  =(p.u.cay form.dais)
          :-  p.cage
          (~(pact dais q.cage) q.u.cay)
        =/  con=(map path *)                            ::  2-change conflict
          %-  molt
          %+  skim  ~(tap by bof)
          |=([pax=path cay=(unit cage)] ?=(~ cay))
        =/  cab=(map path lobe)                         ::  conflict base
          %-  ~(urn by con)
          |=  [pax=path *]
          (~(got by q.bas) pax)
        =.  con                                         ::  change+del conflict
          %-  ~(uni by con)
          %-  malt  ^-  (list [path *])
          %+  skim  ~(tap by old.dal)
          |=  [pax=path ~]
          ?:  (~(has by new.dob) pax)
            ~|  %strange-add-and-del
            !!
          (~(has by can.dob) pax)
        =.  con                                         ::  change+del conflict
          %-  ~(uni by con)
          %-  malt  ^-  (list [path *])
          %+  skim  ~(tap by old.dob)
          |=  [pax=path ~]
          ?:  (~(has by new.dal) pax)
            ~|  %strange-del-and-add
            !!
          (~(has by can.dal) pax)
        =.  con                                         ::  add+add conflict
          %-  ~(uni by con)
          %-  malt  ^-  (list [path *])
          %+  skip  ~(tap by (~(int by new.dal) new.dob))
          |=  [pax=path *]
          =((~(got by new.dal) pax) (~(got by new.dob) pax))
        =/  old=(map path lobe)                         ::  oldies but goodies
          %+  roll  ~(tap by (~(uni by old.dal) old.dob))
          =<  .(old q.bas)
          |=  [[pax=path ~] old=(map path lobe)]
          (~(del by old) pax)
        =/  [hot=(map path lobe) lat=(map lobe blob)]   ::  new content
          %+  roll  ~(tap by both-patched)
          |=  [[pax=path cay=cage] hat=(map path lobe) lat=(map lobe blob)]
          =/  =blob  [%direct (page-to-lobe [p q.q]:cay) [p q.q]:cay]
          :-  (~(put by hat) pax p.blob)
          ?:  (~(has by lat) p.blob)
            lat
          (~(put by lat) p.blob blob)
        =/  hat=(map path lobe)                         ::  all the content
          %-  ~(uni by old)
          %-  ~(uni by new.dal)
          %-  ~(uni by new.dob)
          %-  ~(uni by cal.dal)
          %-  ~(uni by cal.dob)
          %-  ~(uni by hot)
          cab
        =/  del=(map path ?)
            (~(run by (~(uni by old.dal) old.dob)) |=(~ %|))
        =/  new  &+[[r.bob r.ali ~] (~(run by hat) |=(=lobe |+lobe))]
        :*  (silt (turn ~(tap by con) head))
            new
            lat
        ==
      --
    --
  ::
  ::  Update mime cache
  ::
  ++  checkout-mime
    |=  $:  =ford=args:ford:fusion
            deletes=(set path)
            changes=(set path)
        ==
    ^-  [(map path (unit mime)) ford-cache]
    =/  mim=(map path (unit mime))
      =/  dels=(list path)  ~(tap by deletes)
      |-  ^-  (map path (unit mime))
      ?~  dels
        ~
      (~(put by $(dels t.dels)) i.dels ~)
    =/  cans=(list path)  ~(tap by changes)
    |-  ^-  [(map path (unit mime)) ford-cache]
    ?~  cans
      [mim ford-cache.ford-args]
    =^  cage  ford-cache.ford-args
      ~|  mime-cast-fail+i.cans
      (wrap:fusion (cast-path:(ford:fusion ford-args) i.cans %mime))
    =^  mim  ford-cache.ford-args  $(cans t.cans)
    [(~(put by mim) i.cans `!<(mime q.cage)) ford-cache.ford-args]
  ::
  ::  Add or remove entries to the mime cache
  ::
  ++  apply-changes-to-mim
    |=  [mim=(map path mime) changes=(map path (unit mime))]
    ^-  (map path mime)
    =/  changes-l=(list [pax=path change=(unit mime)])
      ~(tap by changes)
    |-  ^-  (map path mime)
    ?~  changes-l
      mim
    ?~  change.i.changes-l
      $(changes-l t.changes-l, mim (~(del by mim) pax.i.changes-l))
    $(changes-l t.changes-l, mim (~(put by mim) [pax u.change]:i.changes-l))
  ::
  ::  Emit update to unix sync
  ::
  ++  ergo
    |=  mim=(map path (unit mime))
    ^+  ..park
    =/  must  (must-ergo her syd mon (turn ~(tap by mim) head))
    %-  emil
    %+  turn  ~(tap by must)
    |=  [pot=term len=@ud pak=(set path)]
    :*  (need hez)  %give  %ergo  pot
        %+  turn  ~(tap in pak)
        |=  pax=path
        [(slag len pax) (~(got by mim) pax)]
    ==
  ::
  ::  Output is a map of mount points to {length-of-mounted-path set-of-paths}.
  ::
  ++  must-ergo
    |=  [our=ship syd=desk mon=(map term beam) can/(list path)]
    ^-  (map term (pair @ud (set path)))
    %-  malt  ^-  (list (trel term @ud (set path)))
    %+  murn  ~(tap by mon)
    |=  {nam/term bem/beam}
    ^-  (unit (trel term @ud (set path)))
    =-  ?~(- ~ `[nam (lent s.bem) (silt `(list path)`-)])
    %+  skim  can
    |=  pax/path
    &(=(p.bem our) =(q.bem syd) =((flop s.bem) (scag (lent s.bem) pax)))
  ::
  ::  Mount a beam to unix
  ::
  ++  mount
    |=  [pot=term =case =spur]
    ^+  ..mount
    =/  old-mon  (~(get by mon) pot)
    ?^  old-mon
      %-  (slog >%already-mounted< >u.old-mon< ~)
      ..mount
    =.  mon  (~(put by mon) pot [her syd case] spur)
    =/  =yaki  (~(got by hut.ran) (~(got by hit.dom) let.dom))
    =/  changes  (~(run by q.yaki) |=(=lobe |+lobe))
    =/  =args:ford:fusion
      [ank.dom ~ changes lat.ran fod.dom]
    =^  mim  ford-cache.args
      (checkout-mime args ~ ~(key by changes))
    =.  mim.dom  (apply-changes-to-mim mim.dom mim)
    =.  fod.dom  ford-cache.args
    (ergo mim)
  ::
  ::  Set permissions for a node.
  ::
  ++  perm
    |=  {pax/path rit/rite}
    ^+  +>
    =/  mis/(set @ta)
      %+  roll
        =-  ~(tap in -)
        ?-  -.rit
          $r    who:(fall red.rit *rule)
          $w    who:(fall wit.rit *rule)
          $rw   (~(uni in who:(fall red.rit *rule)) who:(fall wit.rit *rule))
        ==
      |=  {w/whom s/(set @ta)}
      ?:  |(?=(%& -.w) (~(has by cez) p.w))  s
      (~(put in s) p.w)
    ?^  mis
      ::  TODO remove this nasty hack
      ::
      ?.  ?=([[%a *] *] hen)
        +>.$
      =-  (emit hen %give %done `[%perm-fail [%leaf "No such group(s): {-}"]~])
      %+  roll  ~(tap in `(set @ta)`mis)
      |=  {g/@ta t/tape}
      ?~  t  (trip g)
      :(weld t ", " (trip g))
    ::  TODO remove this nasty hack
    ::
    =<  ?.  ?=([[%a *] *] hen)
          .
        (emit hen %give %done ~)
    ::
    ?-  -.rit
      $r    wake(per (put-perm per pax red.rit))
      $w    wake(pew (put-perm pew pax wit.rit))
      $rw   wake(per (put-perm per pax red.rit), pew (put-perm pew pax wit.rit))
    ==
  ::
  ++  put-perm
    |=  {pes/regs pax/path new/(unit rule)}
    ?~  new  (~(del by pes) pax)
    (~(put by pes) pax u.new)
  ::
  ::  Remove a group from all rules.
  ::
  ++  forget-crew
    |=  nom/@ta
    %=  +>
      per  (forget-crew-in nom per)
      pew  (forget-crew-in nom pew)
    ==
  ::
  ++  forget-crew-in
    |=  {nom/@ta pes/regs}
    %-  ~(run by pes)
    |=  r/rule
    r(who (~(del in who.r) |+nom))
  ::
  ::  Cancel a request.
  ::
  ::  For local requests, we just remove it from `qyx`.  For foreign requests,
  ::  we remove it from `ref` and tell the foreign ship to cancel as well.
  ::
  ++  cancel-request                                    ::  release request
<<<<<<< HEAD
=======
    ^+  .
    =^  wos/(list wove)  qyx
      :_  (~(run by qyx) |=(a/(set duct) (~(del in a) hen)))
      %-  ~(rep by qyx)
      |=  {{a/wove b/(set duct)} c/(list wove)}
      ?.((~(has in b) hen) c [a c])
    ?~  ref
      =>  .(ref `(unit rind)`ref)     ::  XX TMI
      ?:  =(~ wos)  +                                   ::  XX handle?
      |-  ^+  +>
      ?~  wos  +>
      $(wos t.wos, +> (run-if-future rove.i.wos |=(@da (best hen +<))))
    ^+  ..cancel-request
    =+  nux=(~(get by fod.u.ref) hen)
    ?~  nux  ..cancel-request
    =:  fod.u.ref  (~(del by fod.u.ref) hen)
        bom.u.ref  (~(del by bom.u.ref) u.nux)
      ==
    (send-over-ames hen her u.nux syd ~)
  ::
  ::  Handles a request.
  ::
  ::  `%sing` requests are handled by ++aver.  `%next` requests are handled by
  ::  running ++aver at the given case, and then subsequent cases until we find
  ::  a case where the two results aren't equivalent.  If it hasn't happened
  ::  yet, we wait.  `%many` requests are handled by producing as much as we can
  ::  and then waiting if the subscription range extends into the future.
  ::
  ++  start-request
    |=  [for=(unit ship) rav=rave]
    ^+  ..start-request
    =^  [new-sub=(unit rove) sub-results=(list sub-result)]  fod.dom
      (try-fill-sub for (rave-to-rove rav))
    =.  ..start-request  (send-sub-results sub-results [hen ~ ~])
    ?~  new-sub
      ..start-request
    (duce for u.new-sub)
  ::
  ::  Continue committing
  ::
  ++  take-commit
    |=  =sign
    ^+  +>
    =/  m  commit-clad
    ?~  act
      ~|(%no-active-write !!)
    ?.  ?=(%commit -.eval-data.u.act)
      ~|(%active-not-commit !!)
    =^  r=[moves=(list move) =eval-result:eval:m]  commit.eval-data.u.act
      (take:eval:m commit.eval-data.u.act hen /commit/[syd] now ran sign)
    =>  .(+>.$ (emil moves.r))  :: TMI
    ?-  -.eval-result.r
      %next  +>.$
      %fail  (fail-commit err.eval-result.r)
      %done  (done-commit value.eval-result.r)
    ==
  ::
  ::  Don't release effects or apply state changes; print error
  ::
  ++  fail-commit
    |=  err=(pair term tang)
    ^+  +>
    =?  +>.$  ?=(^ q.err)
      %-  emit
      :*  (need hun)  %give  %note
          '!'  %rose  [" " "" ""]
          leaf+"clay commit error"
          leaf+(trip p.err)
          q.err
      ==
    finish-write
  ::
  ::  Release effects and apply state changes
  ::
  ++  done-commit
    |=  [=dome =rang]
    ^+  +>
    =:  dom      dome
        hut.ran  (~(uni by hut.rang) hut.ran)
        lat.ran  (~(uni by lat.rang) lat.ran)
      ==
    =.  +>.$  wake
    finish-write
  ::
  ::  Continue merging
  ::
  ++  take-merge
    |=  =sign
    ^+  +>
    =/  m  merge-clad
    ?~  act
      ~|(%no-active-write !!)
    ?.  ?=(%merge -.eval-data.u.act)
      ~|(%active-not-merge !!)
    =^  r=[moves=(list move) =eval-result:eval:m]  merge.eval-data.u.act
      (take:eval:m merge.eval-data.u.act hen /merge/[syd] now ran sign)
    =>  .(+>.$ (emil moves.r))  :: TMI
    ?-  -.eval-result.r
      %next  +>.$
      %fail  (fail-merge err.eval-result.r)
      %done  (done-merge value.eval-result.r)
    ==
  ::
  ::  Don't release effects or apply state changes; print error
  ::
  ++  fail-merge
    |=  err=(pair term tang)
    ^+  +>
    =.  +>.$
      (emit hen %give %mere %| err)
    finish-write
  ::
  ::  Release effects and apply state changes
  ::
  ++  done-merge
    |=  [conflicts=(set path) =dome =rang]
    ^+  +>
    =.  +>.$  (emit hen %give %mere %& conflicts)
    =:  dom      dome
        hut.ran  (~(uni by hut.rang) hut.ran)
        lat.ran  (~(uni by lat.rang) lat.ran)
      ==
    =.  +>.$  wake
    finish-write
  ::
  ::  Continue mounting
  ::
  ++  take-mount
    |=  =sign
    ^+  +>
    =/  m  mount-clad
    ?~  act
      ~|(%no-active-write !!)
    ?.  ?=(%mount -.eval-data.u.act)
      ~|(%active-not-mount !!)
    =^  r=[moves=(list move) =eval-result:eval:m]  mount.eval-data.u.act
      (take:eval:m mount.eval-data.u.act hen /mount/[syd] now ran sign)
    =>  .(+>.$ (emil moves.r))  :: TMI
    ?-  -.eval-result.r
      %next  +>.$
      %fail  (fail-mount err.eval-result.r)
      %done  (done-mount value.eval-result.r)
    ==
  ::
  ::  Don't release effects or apply state changes; print error
  ::
  ++  fail-mount
    |=  err=(pair term tang)
    ^+  +>
    %-  (slog leaf+"mount failed" leaf+(trip p.err) q.err)
    finish-write
  ::
  ::  Release effects and apply state changes
  ::
  ++  done-mount
    |=  [new-mon=(pair term beam) mim=(map path mime)]
    ^+  +>
    =:  mon      (~(put by mon) new-mon)
        mim.dom  mim
      ==
    finish-write
  ::
  ::  Start next item in write queue
  ::
  ++  finish-write
>>>>>>> 9b434af4
    ^+  .
    =^  wos/(list wove)  qyx
      :_  (~(run by qyx) |=(a/(set duct) (~(del in a) hen)))
      %-  ~(rep by qyx)
      |=  {{a/wove b/(set duct)} c/(list wove)}
      ?.((~(has in b) hen) c [a c])
    ?~  ref
      =>  .(ref `(unit rind)`ref)     ::  XX TMI
      ?:  =(~ wos)  +                                   ::  XX handle?
      |-  ^+  +>
      ?~  wos  +>
      $(wos t.wos, +> (run-if-future rove.i.wos |=(@da (best hen +<))))
    ^+  ..cancel-request
    =+  nux=(~(get by fod.u.ref) hen)
    ?~  nux  ..cancel-request
    =:  fod.u.ref  (~(del by fod.u.ref) hen)
        bom.u.ref  (~(del by bom.u.ref) u.nux)
      ==
    (send-over-ames hen her u.nux syd ~)
  ::
  ::  Handles a request.
  ::
  ::  `%sing` requests are handled by ++aver.  `%next` requests are handled by
  ::  running ++aver at the given case, and then subsequent cases until we find
  ::  a case where the two results aren't equivalent.  If it hasn't happened
  ::  yet, we wait.  `%many` requests are handled by producing as much as we can
  ::  and then waiting if the subscription range extends into the future.
  ::
  ++  start-request
    |=  [for=(unit ship) rav=rave]
    ^+  ..start-request
    =^  [new-sub=(unit rove) sub-results=(list sub-result)]  fod.dom
      (try-fill-sub for (rave-to-rove rav))
    =.  ..start-request  (send-sub-results sub-results [hen ~ ~])
    ?~  new-sub
      ..start-request
    (duce for u.new-sub)
  ::
  ::  Called when a foreign ship answers one of our requests.
  ::
  ::  If it's a `%many` request, process in +take-foreign-update
  ::
  ::  After updating ref (our request manager), we handle %x, %w, and %y
  ::  responses.  For %x, we call ++validate-x to validate the type of
  ::  the response.  For %y, we coerce the result to an arch.
  ::
  ++  take-foreign-answer                              ::  external change
    |=  [inx=@ud rut=(unit rand)]
    ^+  +>
    ?>  ?=(^ ref)
    =+  ruv=(~(get by bom.u.ref) inx)
    ?~  ruv  +>.$
    =/  rav=rave  q.u.ruv
    ?:  ?=(%many -.rav)
      (take-foreign-update inx rut)
    ?~  rut
      ::  nothing here, so cache that
      ::
      %_    wake
          haw.u.ref
        ?.  ?=($sing -.rav)  haw.u.ref
        (~(put by haw.u.ref) mood.rav ~)
      ==
    |^
    =/  result=(unit cage)  (validate u.rut)
    =/  =mood  [p.p q.p q]:u.rut
    =:  haw.u.ref  (~(put by haw.u.ref) mood result)
        bom.u.ref  (~(del by bom.u.ref) inx)
        fod.u.ref  (~(del by fod.u.ref) hen)
      ==
    wake
    ::  something here, so validate
    ::
    ++  validate
      |=  =rand
      ^-  (unit cage)
      ?-    p.p.rand
          $a  ~|  %no-big-ford-builds-across-network-for-now  !!
          $b  ~|  %i-guess-you-ought-to-build-your-own-marks  !!
          $c  ~|  %casts-should-be-compiled-on-your-own-ship  !!
          $d  ~|  %totally-temporary-error-please-replace-me  !!
          $p  ~|  %requesting-foreign-permissions-is-invalid  !!
          $s  ~|  %please-dont-get-your-takos-over-a-network  !!
          $t  ~|  %requesting-foreign-directory-is-vaporware  !!
          $u  ~|  %prolly-poor-idea-to-get-rang-over-network  !!
          $v  ~|  %weird-shouldnt-get-v-request-from-network  !!
          $z  ~|  %its-prolly-not-reasonable-to-request-ankh  !!
          $w  `(validate-w r.rand)
          $x  (validate-x [p.p q.p q r]:rand)
          $y  `[p.r.rand !>(;;(arch q.r.rand))]
      ==
    ::
    ::  Make sure the incoming data is a %w response
    ::
    ++  validate-w
      |=  =page
      ^-  cage
      :-  p.page
      ?+  p.page  ~|  %strange-w-over-nextwork  !!
        $cass  !>(;;(cass q.page))
        $null  [[%atom %n ~] ~]
        $nako  !>(~|([%molding [&1 &2 &3]:q.page] ;;(nako q.page)))
      ==
    ::
    ::  Make sure that incoming data is of the mark it claims to be.
    ::
    ++  validate-x
      |=  [car=care cas=case pax=path peg=page]
      ^-  (unit cage)
      =/  =args:ford:fusion
        [ank.dom ~ ~ lat.ran fod.dom]
      =/  vale-result
        %-  mule  |.
        %-  wrap:fusion
        (page-to-cage:(ford:fusion args) peg)
      ?:  ?=(%| -.vale-result)
        %-  (slog >%validate-x-failed< p.vale-result)
        ~
      `-.p.vale-result
    --
  ::
  ::  A full foreign update.  Validate and apply to our local cache of
  ::  their state.
  ::
  ++  take-foreign-update
    |=  [inx=@ud rut=(unit rand)]
    ^+  ..take-foreign-update
    ?>  ?=(^ ref)
    =/  ruv  (~(get by bom.u.ref) inx)
    ?~  ruv
      ~&  [%clay-foreign-update-lost her syd inx]
      ..take-foreign-update
    =.  hen  p.u.ruv
    =/  =rave  q.u.ruv
    ?>  ?=(%many -.rave)
    |^
    ?~  rut
      done
    =.  lim  ?.(?=(%da -.to.moat.rave) lim p.to.moat.rave)
    ?>  ?=(%nako p.r.u.rut)
    =/  nako  ;;(nako q.r.u.rut)
    =.  ..take-foreign-update
      =<  ?>(?=(^ ref) .)
      (apply-foreign-update nako)
    done
    ::
    ++  done
      =:  bom.u.ref  (~(del by bom.u.ref) inx)
          bom.u.ref  (~(del by bom.u.ref) hen)
        ==
      =<(?>(?=(^ ref) .) wake)
    ::
    ::  When we get a %w foreign update, store this in our state.
    ::
    ::  We get the commits and blobs from the nako and add them to our
    ::  object store, then we update the map of aeons to commits and the
    ::  latest aeon.
    ::
    ++  apply-foreign-update
      |=  =nako
      ^+  ..take-foreign-update
      ::  hit: updated commit-hashes by @ud case
      ::  nut: new commit-hash/commit pairs
      ::  hut: updated commits by hash
      ::  nat: new blob-hash/blob pairs
      ::  lat: updated blobs by hash
      ::
      =/  hit  (~(uni by hit.dom) gar.nako)
      =/  nut  (turn ~(tap in lar.nako) |=(=yaki [r.yaki yaki]))
      =/  hut  (~(uni by (malt nut)) hut.ran)
      =/  nat  (turn ~(tap in bar.nako) |=(=blob [p.blob blob]))
      =/  lat  (~(uni by (malt nat)) lat.ran)
      ::  traverse updated state and sanity check
      ::
      =+  ~|  :*  %bad-foreign-update
                  [gar=gar let=let.nako nut=(turn nut head) nat=(turn nat head)]
                  [hitdom=hit.dom letdom=let.dom]
              ==
        ?:  =(0 let.nako)
          ~
        =/  =aeon  1
        |-  ^-  ~
        =/  =tako
          ~|  [%missing-aeon aeon]  (~(got by hit) aeon)
        =/  =yaki
          ~|  [%missing-tako tako]  (~(got by hut) tako)
        =+  %+  turn
              ~(tap by q.yaki)
            |=  [=path =lobe]
            ~|  [%missing-blob path lobe]
            ?>  (~(has by lat) lobe)
            ~
        ?:  =(let.nako aeon)
          ~
        $(aeon +(aeon))
      ::  produce updated state
      ::
      =:  let.dom   (max let.nako let.dom)
          hit.dom   hit
          hut.ran   hut
          lat.ran   lat
        ==
      ..take-foreign-update
    --
  ::
  ::  fire function if request is in future
  ::
  ++  run-if-future
    |=  [rov=rove fun=$-(@da _.)]
    ^+  +>.$
    %+  fall
      %+  bind
        ^-  (unit @da)
        ?-    -.rov
            %sing
          ?.  ?=(%da -.case.mood.rov)  ~
          `p.case.mood.rov
        ::
            %next  ~
            %mult  ~
            %many
          %^  hunt  lth
            ?.  ?=(%da -.from.moat.rov)    ~
            ?.  (lth now p.from.moat.rov)  ~
            [~ p.from.moat.rov]
          ?.  ?=(%da -.to.moat.rov)  ~
          `(max now p.to.moat.rov)
        ==
      fun
    +>.$
  ::
  ++  rave-to-rove
    |=  rav/rave
    ^-  rove
    ?-  -.rav
      %sing  rav
      %next  [- mood ~ ~]:rav
      %mult  [- mool ~ ~ ~]:rav
      %many  [- track moat ~]:rav
    ==
  ::
  ++  rove-to-rave
    |=  rov/rove
    ^-  rave
    ?-  -.rov
      %sing  rov
      %next  [- mood]:rov
      %mult  [- mool]:rov
      %many  [- track moat]:rov
    ==
  ::
  ++  send-sub-results
    |=  [sub-results=(list sub-result) ducts=(set duct)]
    ^+  ..wake
    ?~  sub-results
      ..wake
    =.  ..wake
      ?-  -.i.sub-results
        %blab  (blab-all ducts +.i.sub-results)
        %bleb  (bleb-all ducts +.i.sub-results)
        %balk  (balk-all ducts +.i.sub-results)
        %blas  (blas-all ducts +.i.sub-results)
        %blub  (blub-all ducts +.i.sub-results)
      ==
    $(sub-results t.sub-results)
  ::
  ::  Loop through open subscriptions and check if we can fill any of
  ::  them.
  ::
  ++  wake
    ^+  .
    =/  old-subs=(list [=wove ducts=(set duct)])  ~(tap by qyx)
    =|  new-subs=(list [=wove ducts=(set duct)])
    |-  ^+  ..wake
    ?~  old-subs
      ::  install new subs
      ::
      ..wake(qyx (~(gas by *cult) new-subs))
    ?:  =(~ ducts.i.old-subs)
      ::  drop forgotten roves
      ::
      $(old-subs t.old-subs)
    =^  [new-sub=(unit rove) sub-results=(list sub-result)]  fod.dom
      (try-fill-sub wove.i.old-subs)
    =.  ..wake  (send-sub-results sub-results ducts.i.old-subs)
    =.  new-subs
      ?~  new-sub
        new-subs
      [[[for.wove.i.old-subs u.new-sub] ducts.i.old-subs] new-subs]
    $(old-subs t.old-subs)
  ::
  ::  Try to fill a subscription
  ::
  ++  try-fill-sub
    |=  [for=(unit ship) rov=rove]
    ^-  [[new-sub=(unit rove) (list sub-result)] ford-cache]
    ?-    -.rov
        %sing
      =/  cache-value=(unit (unit cage))
        ?~(ref ~ (~(get by haw.u.ref) mood.rov))
      ?^  cache-value
        ::  if we have a result in our cache, produce it
        ::
        :_  fod.dom
        :-  ~
        ?~  u.cache-value
          [%blub ~]~
        [%blab mood.rov %& u.u.cache-value]~
      ::  else, check to see if rove is for an aeon we know
      ::
      =/  aeon=(unit aeon)  (case-to-aeon case.mood.rov)
      ?~  aeon
        [[`rov ~] fod.dom]
      ::  we have the appropriate aeon, so read in the data
      ::
      =^  value=(unit (unit (each cage lobe)))  fod.dom
        (read-at-aeon:ze for u.aeon mood.rov)
      ?~  value
        ::  We don't have the data directly, which is potentially
        ::  problematical.  How can we fetch the data?
        ::
        ?:  =(0 u.aeon)
          ~&  [%clay-sing-indirect-data-0 `path`[syd '0' path.mood.rov]]
          [[~ ~] fod.dom]
        ~&  [%clay-sing-indirect-data desk=syd mood=mood.rov aeon=u.aeon]
        [[`rov ~] fod.dom]
      ::  we have the data, so we produce the results
      ::
      [[~ [%balk u.value mood.rov]~] fod.dom]
    ::
    ::  %next is just %mult with one path, so we pretend %next = %mult here.
    ::
        ?(%next %mult)
      ::  because %mult requests need to wait on multiple files for each
      ::  revision that needs to be checked for changes, we keep two
      ::  cache maps.  {old} is the revision at {(dec aeon)}, {new} is
      ::  the revision at {aeon}.  if we have no {aeon} yet, that means
      ::  it was still unknown last time we checked.
      ::
      =*  vor  rov
      |^
      =/  rov=rove
        ?:  ?=(%mult -.vor)  vor
        :*  %mult
            [case [[care path] ~ ~]]:mood.vor
            aeon.vor
            [[[care.mood.vor path.mood.vor] cach.vor] ~ ~]
            ~
        ==
      ?>  ?=(%mult -.rov)
      ::  we will either respond or store the maybe updated request.
      ::
      =;  [res=(each (map mood (unit (each cage lobe))) rove) fod=ford-cache]
          :_  fod
          ?:  ?=(%& -.res)
            (respond p.res)
          (store p.res)
      ::  recurse here on next aeon if possible/needed.
      ::
      |-  ^-  [(each (map mood (unit (each cage lobe))) rove) ford-cache]
      ::  if we don't have an aeon yet, see if we have one now.
      ::
      ?~  aeon.rov
        =/  aeon=(unit aeon)  (case-to-aeon case.mool.rov)
        ::  if we still don't, wait.
        ::
        ?~  aeon  [|+rov fod.dom]
        ::  if we do, update the request and retry.
        ::
        $(aeon.rov `+(u.aeon), old-cach.rov ~, new-cach.rov ~)
      ::  if old isn't complete, try filling in the gaps.
      ::
      =^  o  fod.dom
        ?:  (complete old-cach.rov)
          [old-cach.rov fod.dom]
        (read-unknown mool.rov(case [%ud (dec u.aeon.rov)]) old-cach.rov)
      =.  old-cach.rov  o
      ::  if the next aeon we want to compare is in the future, wait again.
      ::
      =/  next-aeon=(unit aeon)  (case-to-aeon [%ud u.aeon.rov])
      ?~  next-aeon  [|+rov fod.dom]
      ::  if new isn't complete, try filling in the gaps.
      ::
      =^  n  fod.dom
        ?:  (complete new-cach.rov)
          [new-cach.rov fod.dom]
        (read-unknown mool.rov(case [%ud u.aeon.rov]) new-cach.rov)
      =.  new-cach.rov  n
      ::  if they're still not both complete, wait again.
      ::
      ?.  ?&  (complete old-cach.rov)
              (complete new-cach.rov)
          ==
        [|+rov fod.dom]
      ::  both complete, so check if anything has changed
      ::
      =/  changes=(map mood (unit (each cage lobe)))
        %+  roll  ~(tap by old-cach.rov)
        |=  $:  [[car=care pax=path] old-cach-value=cach]
                changes=(map mood (unit (each cage lobe)))
            ==
        =/  new-cach-value=cach  (~(got by new-cach.rov) car pax)
        ?<  |(?=(~ old-cach-value) ?=(~ new-cach-value))
        =/  new-entry=(unit (pair mood (unit (each cage lobe))))
          =/  =mood  [car [%ud u.aeon.rov] pax]
          ?~  u.old-cach-value
            ?~  u.new-cach-value
              ::  not added
              ::
              ~
            ::  added
            ::
            `[mood `u.u.new-cach-value]
          ?~  u.new-cach-value
            ::  deleted
            ::
            `[mood ~]
          ?:  (equivalent-data:ze u.u.new-cach-value u.u.old-cach-value)
            ::  unchanged
            ::
            ~
          ::  changed
          ::
          `[mood `u.u.new-cach-value]
        ::  if changed, save the change
        ::
        ?~  new-entry
          changes
        (~(put by changes) u.new-entry)
      ::  if there are any changes, send response. if none, move on to
      ::  next aeon.
      ::
      ?^  changes  [&+changes fod.dom]
      $(u.aeon.rov +(u.aeon.rov), new-cach.rov ~)
      ::
      ::  check again later
      ::
      ++  store
        |=  rov=rove
        ^-  [new-sub=(unit rove) (list sub-result)]
        =/  new-rove=rove
          ?>  ?=(%mult -.rov)
          ?:  ?=(%mult -.vor)  rov
          ?>  ?=([* ~ ~] old-cach.rov)
          =*  one  n.old-cach.rov
          [%next [care.p.one case.mool.rov path.p.one] aeon.rov q.one]
        [`new-rove ~]
      ::
      ::  send changes
      ::
      ++  respond
        |=  res=(map mood (unit (each cage lobe)))
        ^-  [new-sub=(unit rove) (list sub-result)]
        :-  ~
        ?:  ?=(%mult -.vor)
          [%blas ~(key by res)]~
        ?>  ?=([* ~ ~] res)
        ?~  q.n.res
          [%blub ~]~
        [%blab [p u.q]:n.res]~
      ::
      ::  no unknowns
      ::
      ++  complete
        |=  hav=(map (pair care path) cach)
        ?&  ?=(^ hav)
            (levy ~(tap by `(map (pair care path) cach)`hav) know)
        ==
      ::
      ::  know about file in cach
      ::
      ++  know  |=({(pair care path) c/cach} ?=(^ c))
      ::
      ::  fill in the blanks
      ::
      ++  read-unknown
        |=  [=mool hav=(map (pair care path) cach)]
        ^-  [_hav ford-cache]
        =?  hav  ?=(~ hav)
          %-  malt  ^-  (list (pair (pair care path) cach))
          %+  turn
            ~(tap in paths.mool)
          |=  [c=care p=path]
          ^-  [[care path] cach]
          [[c p] ~]
        |-  ^+  [hav fod.dom]
        ?~  hav  [hav fod.dom]
        =^  lef  fod.dom  $(hav l.hav)
        =.  l.hav  lef
        =^  rig  fod.dom  $(hav r.hav)
        =.  r.hav  rig
        =/  [[=care =path] =cach]  n.hav
        ?^  cach
          [hav fod.dom]
        =^  q  fod.dom  (aver for care case.mool path)
        =.  q.n.hav  q
        [hav fod.dom]
      --
    ::
        %many
      :_  fod.dom
      =/  from-aeon  (case-to-aeon from.moat.rov)
      ?~  from-aeon
        ::  haven't entered the relevant range, so do nothing
        ::
        [`rov ~]
      =/  to-aeon  (case-to-aeon to.moat.rov)
      ?~  to-aeon
        ::  we're in the middle of the range, so produce what we can,
        ::  but don't end the subscription
        ::
        ::  update "from" case to the aeon after now
        ::
        =.  from.moat.rov
          [%ud +(let.dom)]
        :-  `rov
        =/  new-lobes=(map path lobe)
          (lobes-at-path:ze for let.dom path.moat.rov)
        ?:  =(lobes.rov new-lobes)
          ::  if no changes, don't produce results
          ::
          ~
        ::  else changes, so produce them
        ::
        [%bleb let.dom ?:(track.rov ~ `[u.from-aeon let.dom])]~
      ::  we're past the end of the range, so end subscription
      ::
      :-  ~
      =/  new-lobes=(map path lobe)
        (lobes-at-path:ze for u.to-aeon path.moat.rov)
      ::  if changed, give subscription result
      ::
      =/  bleb=(list sub-result)
        ?:  =(lobes.rov new-lobes)
          ~
        [%bleb +(u.from-aeon) ?:(track.rov ~ `[u.from-aeon u.to-aeon])]~
      ::  end subscription
      ::
      =/  blub=(list sub-result)
        [%blub ~]~
      (weld bleb blub)
    ==
  ::
  ++  drop-me
    ^+  .
    ~|  %clay-drop-me-not-implemented
    !!
    ::  ?~  mer
    ::    .
    ::  %-  emit(mer ~)  ^-  move  :*
    ::    hen.u.mer  %give  %mere  %|  %user-interrupt
    ::    >sor.u.mer<  >our<  >cas.u.mer<  >gem.u.mer<  ~
    ::  ==
  ::
  ::::::::::::::::::::::::::::::::::::::::::::::::::::::::::::::::::::::::::::
  ::
  ::  This core has no additional state, and the distinction exists purely for
  ::  documentation.  The overarching theme is that `++de` directly contains
  ::  logic for metadata about the desk, while `++ze` is composed primarily
  ::  of helper functions for manipulating the desk state (`++dome`) itself.
  ::  Functions include:
  ::
  ::  --  converting between cases, commit hashes, commits, content hashes,
  ::      and content
  ::  --  creating commits and content and adding them to the tree
  ::  --  finding which data needs to be sent over the network to keep the
  ::      other urbit up-to-date
  ::  --  reading from the file tree through different `++care` options
  ::  --  the `++me` core for merging.
  ::
  ::  The dome is composed of the following:
  ::
  ::  --  `ank` is the ankh, which is the file data itself.  An ankh is both
  ::      a possible file and a possible directory.  An ankh has both:
  ::      --  `fil`, a possible file, stored as both a cage and its hash
  ::      --  `dir`, a map of @ta to more ankhs.
  ::  --  `let` is the number of the most recent revision.
  ::  --  `hit` is a map of revision numbers to commit hashes.
  ::  --  `lab` is a map of labels to revision numbers.
  ::
  ::::::::::::::::::::::::::::::::::::::::::::::::::::::::::::::::::::::::::::
  ::
  ::
  ::  Other utility functions
  ::
  ++  ze
    |%
    ::  These convert between aeon (version number), tako (commit hash), yaki
    ::  (commit data structure), lobe (content hash), and blob (content).
    ::
    ::    XX the following are duplicated from the +state core
    ::
    ++  aeon-to-tako  ~(got by hit.dom)
    ++  aeon-to-yaki  |=(=aeon (tako-to-yaki (aeon-to-tako aeon)))
    ++  lobe-to-blob  ~(got by lat.ran)
    ++  tako-to-yaki  ~(got by hut.ran)
    ++  lobe-to-mark
      |=  a/lobe
      =>  (lobe-to-blob a)
      ?-  -
        $delta      p.q
        $direct     p.q
      ==
    ::
    ::  Checks whether two pieces of data (either cages or lobes) are the same.
    ::
    ++  equivalent-data
      |=  {one/(each cage lobe) two/(each cage lobe)}
      ^-  ?
      ?:  ?=(%& -.one)
        ?:  ?=(%& -.two)
          =([p q.q]:p.one [p q.q]:p.two)
        =(p.two (page-to-lobe [p q.q]:p.one))
      ?:  ?=(%& -.two)
        =(p.one (page-to-lobe [p q.q]:p.two))
      =(p.one p.two)
    ::
    ::  Gets a map of the data at the given path and all children of it.
    ::
    ++  lobes-at-path
      |=  {for/(unit ship) yon/aeon pax/path}
      ^-  (map path lobe)
      ?:  =(0 yon)  ~
      ::  we use %z for the check because it looks at all child paths.
      ?.  |(?=(~ for) (may-read u.for %z yon pax))  ~
      %-  malt
      %+  skim
        %~  tap  by
        =<  q
        %-  aeon-to-yaki
        yon
      |=  {p/path q/lobe}
      ?|  ?=(~ pax)
          ?&  !?=(~ p)
              =(-.pax -.p)
              $(p +.p, pax +.pax)
      ==  ==
    ::
    ::  Creates a nako of all the changes between a and b.
    ::
    ++  make-nako
      |=  {a/aeon b/aeon}
      ^-  nako
      :+  ?>  (lte b let.dom)
          |-
          ?:  =(b let.dom)
            hit.dom
          $(hit.dom (~(del by hit.dom) let.dom), let.dom (dec let.dom))
        b
      ?:  =(0 b)
        [~ ~]
      (data-twixt-takos (~(get by hit.dom) a) (aeon-to-tako b))
    ::
    ::  Traverse parentage and find all ancestor hashes
    ::
    ++  reachable-takos                                 ::  reachable
      |=  p/tako
      ^-  (set tako)
      =+  y=(tako-to-yaki p)
      %+  roll  p.y
      =<  .(s (~(put in *(set tako)) p))
      |=  {q/tako s/(set tako)}
      ?:  (~(has in s) q)                               ::  already done
        s                                               ::  hence skip
      (~(uni in s) ^$(p q))                             ::  otherwise traverse
    ::
    ::  Gets the data between two commit hashes, assuming the first is an
    ::  ancestor of the second.
    ::
    ::  Get all the takos before `a`, then get all takos before `b` except the
    ::  ones we found before `a`.  Then convert the takos to yakis and also get
    ::  all the data in all the yakis.
    ::
    ++  data-twixt-takos
      |=  {a/(unit tako) b/tako}
      ^-  {(set yaki) (set plop)}
      =+  old=?~(a ~ (reachable-takos u.a))
      =/  yal/(set tako)
          %-  silt
          %+  skip
            ~(tap in (reachable-takos b))
          |=(tak/tako (~(has in old) tak))
      :-  (silt (turn ~(tap in yal) tako-to-yaki))
      (silt (turn ~(tap in (new-lobes (new-lobes ~ old) yal)) lobe-to-blob))
    ::
    ::  Get all the lobes that are referenced in `a` except those that are
    ::  already in `b`.
    ::
    ++  new-lobes                                       ::  object hash set
      |=  {b/(set lobe) a/(set tako)}                   ::  that aren't in b
      ^-  (set lobe)
      %+  roll  ~(tap in a)
      |=  {tak/tako bar/(set lobe)}
      ^-  (set lobe)
      =+  yak=(tako-to-yaki tak)
      %+  roll  ~(tap by q.yak)
      =<  .(far bar)
      |=  {{path lob/lobe} far/(set lobe)}
      ^-  (set lobe)
      ?~  (~(has in b) lob)                             ::  don't need
        far
      =+  gar=(lobe-to-blob lob)
      ?-  -.gar
        $direct    (~(put in far) lob)
        $delta     (~(put in $(lob q.q.gar)) lob)
      ==
    ::
    ::  Probably can get rid of the cache checks because they happen in
    ::  ford
    ::
    ++  read-a
      |=  [=aeon =path]
      ^-  [(unit (unit (each cage lobe))) ford-cache]
      ?.  =(aeon let.dom)
        [~ fod.dom]
      =/  cached=(unit [=vase *])  (~(get by vases.fod.dom) path)
      ?^  cached
        :_(fod.dom [~ ~ %& %vase !>(vase.u.cached)])
      =/  x  (read-x aeon path)
      ?~  x
        [~ fod.dom]
      ?~  u.x
        [[~ ~] fod.dom]
      ::  should never happen at current aeon
      ?:  ?=(%| -.u.u.x)
        [~ fod.dom]
      =^  =vase  fod.dom
        %-  wrap:fusion
        (build-file:(ford:fusion ank.dom ~ ~ lat.ran fod.dom) path)
      :_(fod.dom [~ ~ %& %vase !>(vase)])
    ::
    ++  read-b
      |=  [=aeon =path]
      ^-  [(unit (unit (each cage lobe))) ford-cache]
      ?.  =(aeon let.dom)
        [~ fod.dom]
      ?.  ?=([@ ~] path)
        [[~ ~] fod.dom]
      =/  cached=(unit [=dais *])  (~(get by marks.fod.dom) i.path)
      ?^  cached
        :_(fod.dom [~ ~ %& %dais !>(dais.u.cached)])
      =^  =dais  fod.dom
        %-  wrap:fusion
        (get-mark:(ford:fusion ank.dom ~ ~ lat.ran fod.dom) i.path)
      :_(fod.dom [~ ~ %& %dais !>(dais)])
    ::
    ++  read-c
      |=  [=aeon =path]
      ^-  [(unit (unit (each cage lobe))) ford-cache]
      ?.  =(aeon let.dom)
        [~ fod.dom]
      ?.  ?=([@ @ ~] path)
        [[~ ~] fod.dom]
      =/  cached=(unit [=tube *])  (~(get by casts.fod.dom) [i i.t]:path)
      ?^  cached
        :_(fod.dom [~ ~ %& %tube !>(tube.u.cached)])
      =^  =tube  fod.dom
        %-  wrap:fusion
        (get-cast:(ford:fusion ank.dom ~ ~ lat.ran fod.dom) [i i.t]:path)
      :_(fod.dom [~ ~ %& %tube !>(tube)])
    ::
    ::  Gets the permissions that apply to a particular node.
    ::
    ::  If the node has no permissions of its own, we use its parent's.
    ::  If no permissions have been set for the entire tree above the node,
    ::  we default to fully private (empty whitelist).
    ::
    ++  read-p
      |=  pax/path
      ^-  (unit (unit (each cage lobe)))
      =-  [~ ~ %& %noun !>(-)]
      :-  (read-p-in pax per.red)
      (read-p-in pax pew.red)
    ::
    ++  read-p-in
      |=  {pax/path pes/regs}
      ^-  dict
      =/  rul/(unit rule)  (~(get by pes) pax)
      ?^  rul
        :+  pax  mod.u.rul
        %-  ~(rep in who.u.rul)
        |=  {w/whom out/(pair (set ship) (map @ta crew))}
        ?:  ?=({%& @p} w)
          [(~(put in p.out) +.w) q.out]
        =/  cru/(unit crew)  (~(get by cez.ruf) +.w)
        ?~  cru  out
        [p.out (~(put by q.out) +.w u.cru)]
      ?~  pax  [/ %white ~ ~]
      $(pax (scag (dec (lent pax)) `path`pax))
    ::
    ++  may-read
      |=  {who/ship car/care yon/aeon pax/path}
      ^-  ?
      ?+  car
        (allowed-by who pax per.red)
      ::
          $p
        =(who our)
      ::
          ?($y $z)
        =+  tak=(~(get by hit.dom) yon)
        ?~  tak  |
        =+  yak=(tako-to-yaki u.tak)
        =+  len=(lent pax)
        =-  (levy ~(tap in -) |=(p/path (allowed-by who p per.red)))
        %+  roll  ~(tap in (~(del in ~(key by q.yak)) pax))
        |=  {p/path s/(set path)}
        ?.  =(pax (scag len p))  s
        %-  ~(put in s)
        ?:  ?=($z car)  p
        (scag +(len) p)
      ==
    ::
    ++  may-write
      |=  {w/ship p/path}
      (allowed-by w p pew.red)
    ::
    ++  allowed-by
      |=  {who/ship pax/path pes/regs}
      ^-  ?
      =/  rul/real  rul:(read-p-in pax pes)
      =/  in-list/?
        ?|  (~(has in p.who.rul) who)
          ::
            %-  ~(rep by q.who.rul)
            |=  {{@ta cru/crew} out/_|}
            ?:  out  &
            (~(has in cru) who)
        ==
      ?:  =(%black mod.rul)
        !in-list
      in-list
    ::  +content-hash: get hash of contents (%cz hash)
    ::
    ++  content-hash
      |=  [=yaki pax=path]
      ^-  @uvI
      =+  len=(lent pax)
      :: ~&  read-z+[yon=yon qyt=~(wyt by q.yaki) pax=pax]
      =/  descendants/(list (pair path lobe))
          ::  ~&  %turning
          ::  =-  ~&  %turned  -
          %+  turn
            ::  ~&  %skimming
            ::  =-  ~&  %skimmed  -
            %+  skim  ~(tap by (~(del by q.yaki) pax))
            |=  {paf/path lob/lobe}
            =(pax (scag len paf))
          |=  {paf/path lob/lobe}
          [(slag len paf) lob]
      =+  us=(~(get by q.yaki) pax)
      ?:  &(?=(~ descendants) ?=(~ us))
        *@uvI
      %+  roll
        ^-  (list (pair path lobe))
        [[~ ?~(us *lobe u.us)] descendants]
      |=({{path lobe} @uvI} (shax (jam +<)))
    ::  +read-s: produce yaki or blob for given tako or lobe
    ::
    ++  read-s
      |=  [yon=aeon pax=path]
      ^-  (unit (unit cage))
      ?.  ?=([?(%yaki %blob %hash %cage) * ~] pax)
        `~
      ?-    i.pax
          %yaki
        =/  yak=(unit yaki)  (~(get by hut.ran) (slav %uv i.t.pax))
        ?~  yak
          ~
        ``yaki+[-:!>(*yaki) u.yak]
      ::
          %blob
        =/  bol=(unit blob)  (~(get by lat.ran) (slav %uv i.t.pax))
        ?~  bol
          ~
        ``blob+[-:!>(*blob) u.bol]
      ::
          %hash
        =/  yak=(unit yaki)  (~(get by hut.ran) (slav %uv i.t.pax))
        ?~  yak
          ~
        ``uvi+[-:!>(*@uvI) (content-hash u.yak /)]
      ::
          %cage
        ::  should save ford cache
        ::
        =/  =lobe  (slav %uv i.t.pax)
        =^  =page  fod.dom
          %-  wrap:fusion
          (lobe-to-page:(ford:fusion ank.dom ~ ~ lat.ran fod.dom) lobe)
        =^  =cage  fod.dom
          %-  wrap:fusion
          (page-to-cage:(ford:fusion ank.dom ~ ~ lat.ran fod.dom) page)
        ``cage+[-:!>(*^cage) cage]
      ==
    ::  +read-t: produce the list of paths within a yaki with :pax as prefix
    ::
    ++  read-t
      |=  [yon=aeon pax=path]
      ^-  (unit (unit [%file-list (hypo (list path))]))
      ::  if asked for version 0, produce an empty list of files
      ::
      ?:  =(0 yon)
        ``[%file-list -:!>(*(list path)) *(list path)]
      ::  if asked for a future version, we don't have an answer
      ::
      ?~  tak=(~(get by hit.dom) yon)
        ~
      ::  look up the yaki snapshot based on the version
      ::
      =/  yak=yaki  (tako-to-yaki u.tak)
      ::  calculate the path length once outside the loop
      ::
      =/  path-length  (lent pax)
      ::
      :^  ~  ~  %file-list
      :-  -:!>(*(list path))
      ^-  (list path)
      ::  sort the matching paths alphabetically
      ::
      =-  (sort - aor)
      ::  traverse the filesystem, filtering for paths with :pax as prefix
      ::
      %+  skim  ~(tap in ~(key by q.yak))
      |=(paf=path =(pax (scag path-length paf)))
    ::
    ::  Checks for existence of a node at an aeon.
    ::
    ::  This checks for existence of content at the node, and does *not* look
    ::  at any of its children.
    ::
    ++  read-u
      |=  [yon=aeon pax=path]
      ^-  (unit (unit (each [%flag (hypo ?)] lobe)))
      ::  if asked for a future version, we don't have an answer
      ::
      ?~  tak=(~(get by hit.dom) yon)
        ~
      ::  look up the yaki snapshot based on the version
      ::
      =/  yak=yaki  (tako-to-yaki u.tak)
      ::  produce the result based on whether or not there's a file at :pax
      ::
      ``[%& %flag -:!>(*?) (~(has by q.yak) pax)]
    ::
    ::  Gets the dome (desk state) at a particular aeon.
    ::
    ::  For past aeons, we don't give an actual ankh in the dome, but the rest
    ::  of the data is legit. We also never send the mime cache over the wire.
    ::
    ++  read-v
      |=  {yon/aeon pax/path}
      ^-  (unit (unit {$dome (hypo dome:clay)}))
      ?:  (lth yon let.dom)
        :*  ~  ~  %dome  -:!>(%dome)
            ^-  dome:clay
            :*  ank=`[[%ank-in-old-v-not-implemented *ankh] ~ ~]
                let=yon
                hit=(molt (skim ~(tap by hit.dom) |=({p/@ud *} (lte p yon))))
                lab=(molt (skim ~(tap by lab.dom) |=({* p/@ud} (lte p yon))))
        ==  ==
      ?:  (gth yon let.dom)
        ~
      ``[%dome -:!>(*dome:clay) [ank let hit lab]:dom]
    ::
    ::  Gets all cases refering to the same revision as the given case.
    ::
    ::  For the %da case, we give just the canonical timestamp of the revision.
    ::
    ++  read-w
      |=  cas/case
      ^-  (unit (unit (each cage lobe)))
      =+  aey=(case-to-aeon cas)
      ?~  aey  ~
      =-  [~ ~ %& %cass !>(-)]
      ^-  cass
      :-  u.aey
      ?:  =(0 u.aey)  `@da`0
      t:(aeon-to-yaki u.aey)
    ::
    ::  Get the data at a node.
    ::
    ::  If it's in our ankh (current state cache), we can just produce
    ::  the result.  Otherwise, we've got to look up the node at the
    ::  aeon to get the content hash, use that to find the blob, and use
    ::  the blob to get the data.  We also special-case the hoon mark
    ::  for bootstrapping purposes.
    ::
    ++  read-x
      |=  [yon=aeon pax=path]
      ^-  (unit (unit (each cage lobe)))
      ?:  =(0 yon)
        [~ ~]
      =+  tak=(~(get by hit.dom) yon)
      ?~  tak
        ~
      ?:  &(?=(~ ref) =(yon let.dom))
        :-  ~
        %+  bind
          fil.ank:(descend-path:(zu ank.dom) pax)
        |=(a/{p/lobe q/cage} [%& q.a])
      =+  yak=(tako-to-yaki u.tak)
      =+  lob=(~(get by q.yak) pax)
      ?~  lob
        [~ ~]
      =+  mar=(lobe-to-mark u.lob)
      ::  should convert any lobe to cage
      ::
      ?.  ?=($hoon mar)
        [~ ~ %| u.lob]
      :^  ~  ~  %&
      :+  mar  [%atom %t ~]
      |-  ^-  @t                      ::  (urge cord) would be faster
      =+  bol=(lobe-to-blob u.lob)
      ?:  ?=($direct -.bol)
        ;;(@t q.q.bol)
      ?>  ?=($delta -.bol)
      =+  txt=$(u.lob q.q.bol)
      ?>  ?=($txt-diff p.r.bol)
      =+  dif=;;((urge cord) q.r.bol)
      =,  format
      =+  pac=(of-wain (lurk:differ (to-wain (cat 3 txt '\0a')) dif))
      (end 3 (dec (met 3 pac)) pac)
    ::
    ::  Gets an arch (directory listing) at a node.
    ::
    ++  read-y
      |=  {yon/aeon pax/path}
      ^-  (unit (unit {$arch (hypo arch)}))
      ?:  =(0 yon)
        ``[%arch -:!>(*arch) *arch]
      =+  tak=(~(get by hit.dom) yon)
      ?~  tak
        ~
      =+  yak=(tako-to-yaki u.tak)
      =+  len=(lent pax)
      :^  ~  ~  %arch
      ::  ~&  cy+pax
      :-  -:!>(*arch)
      ^-  arch
      :-  (~(get by q.yak) pax)
      ^-  (map knot ~)
      %-  molt  ^-  (list (pair knot ~))
      %+  turn
        ^-  (list (pair path lobe))
        %+  skim  ~(tap by (~(del by q.yak) pax))
        |=  {paf/path lob/lobe}
        =(pax (scag len paf))
      |=  {paf/path lob/lobe}
      =+  pat=(slag len paf)
      [?>(?=(^ pat) i.pat) ~]
    ::
    ::  Gets a recursive hash of a node and all its children.
    ::
    ++  read-z
      |=  {yon/aeon pax/path}
      ^-  (unit (unit {$uvi (hypo @uvI)}))
      ?:  =(0 yon)
        ``uvi+[-:!>(*@uvI) *@uvI]
      =+  tak=(~(get by hit.dom) yon)
      ?~  tak
        ~
      [~ ~ %uvi -:!>(*@uvI) (content-hash (tako-to-yaki u.tak) pax)]
    ::
    ::  Get a value at an aeon.
    ::
    ::  Value can be either null, meaning we don't have it yet, [null null],
    ::  meaning we know it doesn't exist, or [null null (each cage lobe)],
    ::  meaning we either have the value directly or a content hash of the
    ::  value.
    ::
    ++  read-at-aeon                                    ::    read-at-aeon:ze
      |=  [for=(unit ship) yon=aeon mun=mood]           ::  seek and read
      ^-  [(unit (unit (each cage lobe))) ford-cache]
      =*  fod  fod.dom
      ?.  |(?=(~ for) (may-read u.for care.mun yon path.mun))
        [~ fod]
      ?-  care.mun
          %d
        :_  fod
        ::  XX this should only allow reads at the current date
        ::
        ?:  !=(our her)
          [~ ~]
        ?^  path.mun
          ~&(%no-cd-path [~ ~])
        [~ ~ %& %noun !>(~(key by dos.rom.ruf))]
      ::
        %a  (read-a yon path.mun)
        %b  (read-b yon path.mun)
        %c  (read-c yon path.mun)
        %p  :_(fod (read-p path.mun))
        %s  :_(fod (bind (read-s yon path.mun) (lift |=(a=cage [%& a]))))
        %t  :_(fod (bind (read-t yon path.mun) (lift |=(a=cage [%& a]))))
        %u  :_(fod (read-u yon path.mun))
        %v  :_(fod (bind (read-v yon path.mun) (lift |=(a/cage [%& a]))))
        %w  :_(fod (read-w case.mun))
        %x  :_(fod (read-x yon path.mun))
        %y  :_(fod (bind (read-y yon path.mun) (lift |=(a/cage [%& a]))))
        %z  :_(fod (bind (read-z yon path.mun) (lift |=(a/cage [%& a]))))
      ==
    ::  Traverse an ankh.
    ::
    ++  zu                                              ::  filesystem
      |=  ank/ankh                                      ::  filesystem state
      =|  ram/path                                      ::  reverse path into
      |%
      ++  descend                                       ::  descend
        |=  lol/@ta
        ^+  +>
        =+  you=(~(get by dir.ank) lol)
        +>.$(ram [lol ram], ank ?~(you [~ ~] u.you))
      ::
      ++  descend-path                                  ::  descend recursively
        |=  way/path
        ^+  +>
        ?~(way +> $(way t.way, +> (descend i.way)))
      --
    --
  --
--
::::::::::::::::::::::::::::::::::::::::::::::::::::::::::::::::::::::::::::::
::              section 4cA, filesystem vane
::
::  This is the arvo interface vane.  Our formal state is a `++raft`, which
::  has five components:
::
::  --  `rom` is the state for all local desks.
::  --  `hoy` is the state for all foreign desks.
::  --  `ran` is the global, hash-addressed object store.
::  --  `mon` is the set of mount points in unix.
::  --  `hez` is the duct to the unix sync.
::
::::::::::::::::::::::::::::::::::::::::::::::::::::::::::::::::::::::::::::::
=|                                                    ::  instrument state
    $:  ver=%2                                        ::  vane version
        ruf=raft                                      ::  revision tree
    ==                                                ::
|=  [our=ship now=@da eny=@uvJ ski=sley]              ::  current invocation
|%                                                    ::
++  call                                              ::  handle request
  |=  $:  hen=duct
          dud=(unit goof)
          type=*
          wrapped-task=(hobo task:able)
      ==
  ^-  [(list move) _..^$]
  ::
  =/  req=task:able  ((harden task:able) wrapped-task)
  ::
  ::  error notifications "downcast" to %crud
  ::
  =?  req  ?=(^ dud)
    ~|  %crud-in-crud
    ?<  ?=(%crud -.req)
    [%crud -.req tang.u.dud]
  ::
  ?-    -.req
      %boat
    :_  ..^$
    [hen %give %hill (turn ~(tap by mon.ruf) head)]~
  ::
      %cred
    =.  cez.ruf
      ?~  cew.req  (~(del by cez.ruf) nom.req)
      (~(put by cez.ruf) nom.req cew.req)
    ::  wake all desks, a request may have been affected.
    =|  mos/(list move)
    =/  des  ~(tap in ~(key by dos.rom.ruf))
    |-
    ?~  des  [[[hen %give %done ~] mos] ..^^$]
    =/  den  ((de our now ski hen ruf) our i.des)
    =^  mor  ruf
      =<  abet:wake
      ?:  ?=(^ cew.req)  den
      (forget-crew:den nom.req)
    $(des t.des, mos (weld mos mor))
  ::
      %crew
    [[hen %give %cruz cez.ruf]~ ..^$]
  ::
      %crow
    =/  des  ~(tap by dos.rom.ruf)
    =|  rus/(map desk {r/regs w/regs})
    |^
      ?~  des  [[hen %give %croz rus]~ ..^^$]
      =+  per=(filter-rules per.q.i.des)
      =+  pew=(filter-rules pew.q.i.des)
      =?  rus  |(?=(^ per) ?=(^ pew))
        (~(put by rus) p.i.des per pew)
      $(des t.des)
    ::
    ++  filter-rules
      |=  pes/regs
      ^+  pes
      =-  (~(gas in *regs) -)
      %+  skim  ~(tap by pes)
      |=  {p/path r/rule}
      (~(has in who.r) |+nom.req)
    --
  ::
      %crud
    [[[hen %slip %d %flog req] ~] ..^$]
  ::
      %drop
    ~&  %clay-idle
    [~ ..^$]
  ::
      %info
    ?:  ?=(%| -.dit.req)
      ~|  %labelling-not-implemented
      !!
    =/  [deletes=(set path) changes=(map path cage)]
      =/  =soba  p.dit.req
      =|  deletes=(set path)
      =|  changes=(map path cage)
      |-  ^+  [deletes changes]
      ?~  soba
        [deletes changes]
      ?-  -.q.i.soba
        %del  $(soba t.soba, deletes (~(put in deletes) p.i.soba))
        %ins  $(soba t.soba, changes (~(put by changes) [p p.q]:i.soba))
        %mut  $(soba t.soba, changes (~(put by changes) [p p.q]:i.soba))
        %dif  ~|(%dif-not-implemented !!)
      ==
    =^  mos  ruf
      =/  den  ((de our now ski hen ruf) our des.req)
      abet:(info:den deletes changes)
    [mos ..^$]
  ::
      %init
    [~ ..^$(hun.rom.ruf hen)]
  ::
      %into
    =.  hez.ruf  `hen
    =+  bem=(~(get by mon.ruf) des.req)
    ?:  &(?=(~ bem) !=(%$ des.req))
      ~|([%bad-mount-point-from-unix des.req] !!)
    =/  bem/beam
        ?^  bem
          u.bem
        [[our %base %ud 1] ~]
    =/  dos  (~(get by dos.rom.ruf) q.bem)
    ?~  dos
      !!  ::  fire next in queue
    =^  mos  ruf
      =/  den  ((de our now ski hen ruf) our q.bem)
      abet:(into:den (flop s.bem) all.req fis.req)
    [mos ..^$]
  ::
      %merg                                               ::  direct state up
    ?:  =(%$ des.req)
      ~&(%merg-no-desk !!)
    =^  mos  ruf
      =/  den  ((de our now ski hen ruf) our des.req)
      abet:(start-merge:den her.req dem.req cas.req how.req)
    [mos ..^$]
  ::
      %mont
    =.  hez.ruf  ?^(hez.ruf hez.ruf `[[%$ %sync ~] ~])
    =^  mos  ruf
      =/  den  ((de our now ski hen ruf) p.bem.req q.bem.req)
      abet:(mount:den pot.req r.bem.req s.bem.req)
    [mos ..^$]
  ::
      %dirk
    ?~  hez.ruf
      ~&  %no-sync-duct
      [~ ..^$]
    ?.  (~(has by mon.ruf) des.req)
      ~&  [%not-mounted des.req]
      [~ ..^$]
    [~[[u.hez.ruf %give %dirk des.req]] ..^$]
  ::
      %ogre
    ?~  hez.ruf
      ~&  %no-sync-duct
      [~ ..^$]
    =*  pot  pot.req
    ?@  pot
      ?.  (~(has by mon.ruf) pot)
        ~&  [%not-mounted pot]
        [~ ..^$]
      :_  ..^$(mon.ruf (~(del by mon.ruf) pot))
      [u.hez.ruf %give %ogre pot]~
    :_  %_    ..^$
            mon.ruf
          %-  molt
          %+  skip  ~(tap by mon.ruf)
          (corl (cury test pot) tail)
        ==
    %+  turn
      (skim ~(tap by mon.ruf) (corl (cury test pot) tail))
    |=  {pon/term bem/beam}
    [u.hez.ruf %give %ogre pon]
  ::
      %park
    =^  mos  ruf
      =/  den  ((de our now ski hen ruf) our des.req)
      abet:(park:den | [yok ran]:req)
    [mos ..^$]
  ::
      %pork
    =/  [syd=desk =yoki]  (need pud.ruf)
    =.  pud.ruf  ~
    =^  mos  ruf
      =/  den  ((de our now ski hen ruf) our syd)
      abet:(park:den & yoki *rang)
    [mos ..^$]
  ::
      %perm
    =^  mos  ruf
      =/  den  ((de our now ski hen ruf) our des.req)
      abet:(perm:den pax.req rit.req)
    [mos ..^$]
  ::
      %trim  [~ ..^$]
  ::
      %vega  [~ ..^$]
  ::
      ?(%warp %werp)
    ::  capture whether this read is on behalf of another ship
    ::  for permissions enforcement
    ::
    =^  for  req
      ?:  ?=(%warp -.req)
        [~ req]
      :-  ?:(=(our who.req) ~ `who.req)
      [%warp wer.req rif.req]
    ::
    ?>  ?=(%warp -.req)
    =*  rif  rif.req
    =^  mos  ruf
      =/  den  ((de our now ski hen ruf) wer.req p.rif)
      =<  abet
      ?~  q.rif
        cancel-request:den
      (start-request:den for u.q.rif)
    [mos ..^$]
  ::
      %plea
    =*  her  ship.req
    =*  pax  path.plea.req
    =*  res  payload.plea.req
    ::
    ?>  ?=({%question *} pax)
    =+  ryf=;;(riff res)
    :_  ..^$
    :~  [hen %give %done ~]
        =/  =wire
          [%foreign-warp (scot %p her) t.pax]
        [hen %pass wire %c %werp her our ryf]
    ==
  ==
::
++  load
  !:
  |=  [%2 =raft]
  ..^$(ruf raft)
::
++  scry                                              ::  inspect
  |=  {fur/(unit (set monk)) ren/@tas why/shop syd/desk lot/coin tyl/path}
  ^-  (unit (unit cage))
  ?.  ?=(%& -.why)  ~
  =*  his  p.why
  ?:  &(=(ren %$) =(tyl /whey))
    ``mass+!>(whey)
  ::  ~&  scry+[ren `path`[(scot %p his) syd ~(rent co lot) tyl]]
  ::  =-  ~&  %scry-done  -
  =+  luk=?.(?=(%$ -.lot) ~ ((soft case) p.lot))
  ?~  luk  [~ ~]
  ?:  =(%$ ren)
    [~ ~]
  =+  run=((soft care) ren)
  ?~  run  [~ ~]
  ::TODO  if it ever gets filled properly, pass in the full fur.
  =/  for/(unit ship)
    %-  ~(rep in (fall fur ~))
    |=  {m/monk s/(unit ship)}
    ?^  s  s
    ?:  ?=(%| -.m)  ~
    ?:  =(p.m his)  ~
    `p.m
  =/  den  ((de our now ski [/scryduct ~] ruf) his syd)
  =/  result  (mule |.(-:(aver:den for u.run u.luk tyl)))
  ?:  ?=(%| -.result)
    %-  (slog >%clay-scry-fail< p.result)
    ~
  ?~  p.result               ~
  ?~  u.p.result             [~ ~]
  ::  should convert %| case to cage
  ::
  ?:  ?=(%& -.u.u.p.result)  ``p.u.u.p.result
  ~
::
++  stay  [ver ruf]
++  take                                              ::  accept response
  |=  [tea=wire hen=duct dud=(unit goof) hin=(hypo sign)]
  ^+  [*(list move) ..^$]
  ?^  dud
    ~|(%clay-take-dud (mean tang.u.dud))
  ::
  ?:  ?=([%merge @ @ @ @ ~] tea)
    ?>  ?=(%writ +<.q.hin)
    =*  syd  i.t.tea
    =/  ali-ship  (slav %p i.t.t.tea)
    =*  ali-desk  i.t.t.t.tea
    =/  germ  (germ i.t.t.t.t.tea)
    =^  mos  ruf
      =/  den  ((de our now ski hen ruf) our i.t.tea)
      abet:(merge:den ali-ship ali-desk germ p.q.hin)
    [mos ..^$]
  ::
  ?:  ?=([%foreign-warp *] tea)
    ?>  ?=(%writ +<.q.hin)
    :_  ..^$
    [hen %give %boon `(unit rand)`(bind `riot`p.q.hin rant-to-rand)]~
  ::
<<<<<<< HEAD
=======
  ?:  ?=([%foreign-request @ @ @ *] tea)
    =/  her  (slav %p i.t.tea)
    =/  syd  (slav %tas i.t.t.tea)
    =/  inx  (slav %ud i.t.t.t.tea)
    =^  mos  ruf
      =/  den  ((de our now ski hen ruf) her syd)
      abet:(take-foreign-request:den inx q.hin)
    [mos ..^$]
  ::
  ?:  ?=([%foreign-update @ @ *] tea)
    =/  her  (slav %p i.t.tea)
    =/  syd  (slav %tas i.t.t.tea)
    =^  mos  ruf
      =/  den  ((de our now ski hen ruf) her syd)
      abet:(take-foreign-update:den q.hin)
    [mos ..^$]
  ::
  ?:  ?=([%blab care @ @ *] tea)
    ?>  ?=(%made +<.q.hin)
    ?.  ?=([%complete %success *] result.q.hin)
      ~|  %blab-fail
      ~>  %mean.|.((made-result-as-error:ford result.q.hin))
      !!                              ::  interpolate ford fail into stack trace
    :_  ..^$  :_  ~
    :*  hen  %give  %writ  ~
        ^-  [care case @tas]
        [i.t.tea ;;(case +>:(slay i.t.t.tea)) i.t.t.t.tea]
    ::
        `path`t.t.t.t.tea
        `cage`(result-to-cage:ford build-result.result.q.hin)
    ==
  ::
>>>>>>> 9b434af4
  ?:  ?=([%warp-index @ @ @ ~] tea)
    ?+    +<.q.hin  ~|  %clay-warp-index-strange  !!
        %done
      ?~  error.q.hin
        [~ ..^$]
      ::  TODO better error handling
      ::
      ~&  %clay-take-warp-index-error^our^tea^tag.u.error.q.hin
      %-  (slog tang.u.error.q.hin)
      [~ ..^$]
    ::
        %lost
      ~|  %clay-take-lost^our
      ::  TODO better error handling
      !!
    ::
        %boon
      =+  ;;  res=(unit rand)  payload.q.hin
      ::
      =/  her=ship   (slav %p i.t.tea)
      =/  =desk      (slav %tas i.t.t.tea)
      =/  index=@ud  (slav %ud i.t.t.t.tea)
      ::
      =^  mos  ruf
        =/  den  ((de our now ski hen ruf) her desk)
        abet:(take-foreign-answer:den index res)
      [mos ..^$]
    ==
  ::
  ?:  ?=([%sinks ~] tea)
    ?>  ?=(%public-keys +<.q.hin)
    ?.  ?=(%breach -.public-keys-result.q.hin)
      [~ ..^$]
    =/  who  who.public-keys-result.q.hin
    ?:  =(our who)
      [~ ..^$]
    ::  Cancel subscriptions
    ::
    =/  foreign-desk=(unit rung)
      (~(get by hoy.ruf) who)
    ?~  foreign-desk
      [~ ..^$]
    =/  cancel-ducts=(list duct)
      %-  zing  ^-  (list (list duct))
      %+  turn  ~(tap by rus.u.foreign-desk)
      |=  [=desk =rede]
      ^-  (list duct)  %-  zing  ^-  (list (list duct))
      %+  turn  ~(tap by qyx.rede)
      |=  [=wove ducts=(set duct)]
      ::  ~&  [%sunk-wove desk (print-wove wove) ducts]
      ~(tap in ducts)
    =/  cancel-moves=(list move)
<<<<<<< HEAD
      %+  turn  cancel-ducts
      |=  =duct
      [duct %slip %b %drip !>([%writ ~])]
=======
      (turn cancel-ducts |=(=duct [duct %give %writ ~]))
    ::  Clear ford cache
    ::
    =/  clear-ford-cache-moves=(list move)
      :~  [hen %pass /clear/keep %f %keep 0 1]
          [hen %pass /clear/wipe %f %wipe 100]
          [hen %pass /clear/kep %f %keep 2.048 64]
      ==
>>>>>>> 9b434af4
    ::  delete local state of foreign desk
    ::
    =.  hoy.ruf  (~(del by hoy.ruf) who)
    [cancel-moves ..^$]
  ::
  ?-    -.+.q.hin
      %public-keys  ~|([%public-keys-raw tea] !!)
      %crud
    [[[hen %slip %d %flog +.q.hin] ~] ..^$]
  ::
      %mere
    ?:  ?=(%& -.p.+.q.hin)
      ~&  'initial merge succeeded'
      [~ ..^$]
    ~>  %slog.
        :^  0  %rose  [" " "[" "]"]
        :^    leaf+"initial merge failed"
            leaf+"my most sincere apologies"
          >p.p.p.+.q.hin<
        q.p.p.+.q.hin
    [~ ..^$]
  ::
      %note  [[hen %give +.q.hin]~ ..^$]
      %wake
    ::  TODO: handle behn errors
    ::
    ?^  error.q.hin
      [[hen %slip %d %flog %crud %wake u.error.q.hin]~ ..^$]
    ::
    ?.  ?=([%tyme @ @ ~] tea)
      ~&  [%clay-strange-timer tea]
      [~ ..^$]
    =/  her  (slav %p i.t.tea)
    =/  syd  (slav %tas i.t.t.tea)
    =^  mos  ruf
      =/  den  ((de our now ski hen ruf) her syd)
      abet:wake:den
    [mos ..^$]
  ::
      ::  handled in the wire dispatcher
      ::
      %boon  !!
      %lost  !!
      %writ  !!
  ::
      %done
    ?~  error=error.q.hin
      [~ ..^$]
    %-  (slog >%clay-lost< >tag.u.error< tang.u.error)
    [~ ..^$]
  ==
::
++  rant-to-rand
  |=  rant
  ^-  rand
  [p q [p q.q]:r]
<<<<<<< HEAD
=======
::
::
++  mode-to-soba
  |=  {hat/(map path lobe) pax/path all/? mod/mode}
  ^-  soba
  %+  weld
    ^-  (list (pair path miso))
    ?.  all
      ~
    =+  mad=(malt mod)
    =+  len=(lent pax)
    =/  descendants/(list path)
        %+  turn
          %+  skim  ~(tap by hat)
          |=  {paf/path lob/lobe}
          =(pax (scag len paf))
        |=  {paf/path lob/lobe}
        (slag len paf)
    %+  murn
      descendants
    |=  pat/path
    ^-  (unit (pair path {$del ~}))
    ?:  (~(has by mad) pat)
      ~
    `[(weld pax pat) %del ~]
  ^-  (list (pair path miso))
  %+  murn  mod
  |=  {pat/path mim/(unit mime)}
  ^-  (unit (pair path miso))
  =+  paf=(weld pax pat)
  ?~  mim
    =+  (~(get by hat) paf)
    ?~  -
      ~&  [%deleting-already-gone pax pat]
      ~
    `[paf %del ~]
  =+  (~(get by hat) paf)
  ?~  -
    `[paf %ins %mime -:!>(*mime) u.mim]
  `[paf %mut %mime -:!>(*mime) u.mim]
::  +whey: produce memory usage report
::
++  whey
  ^-  (list mass)
  =/  domestic
    %+  turn  (sort ~(tap by dos.rom.ruf) aor)
    |=  [=desk =dojo]
    :+  desk  %|
    :~  ankh+&+ank.dom.dojo
        mime+&+mim.dom.dojo
        ford+&+fod.dom.dojo
    ==
  :~  domestic+|+domestic
      foreign+&+hoy.ruf
      :+  %object-store  %|
      :~  commits+&+hut.ran.ruf
          blobs+&+lat.ran.ruf
      ==
  ==
>>>>>>> 9b434af4
--<|MERGE_RESOLUTION|>--- conflicted
+++ resolved
@@ -263,8 +263,7 @@
           $>(%plea task:able:ames)                      ::
       ==                                                ::
       $:  %b                                            ::  to %behn
-          $>  $?  %drip                                 ::
-                  %rest                                 ::
+          $>  $?  %rest                                 ::
                   %wait                                 ::
               ==                                        ::
           task:able:behn                                ::
@@ -388,508 +387,11 @@
 ::
 ::  Printable form of a cult; useful for debugging
 ::
-<<<<<<< HEAD
 ++  print-cult
   |=  =cult
   %+  turn  ~(tap by cult)
   |=  [=wove ducts=(set duct)]
   [ducts (print-wove wove)]
-=======
-++  util
-  |%
-  ::  Hash a page to get a lobe.
-  ::
-  ++  page-to-lobe  |=(page (shax (jam +<)))
-  ::
-  ::  Takes a list of changed paths and finds those paths that are inside a
-  ::  mount point (listed in `mon`).
-  ::
-  ::  Output is a map of mount points to {length-of-mounted-path set-of-paths}.
-  ::
-  ++  must-ergo
-    |=  [our=ship syd=desk mon=(map term beam) can/(list path)]
-    ^-  (map term (pair @ud (set path)))
-    %-  malt  ^-  (list (trel term @ud (set path)))
-    %+  murn  ~(tap by mon)
-    |=  {nam/term bem/beam}
-    ^-  (unit (trel term @ud (set path)))
-    =-  ?~(- ~ `[nam (lent s.bem) (silt `(list path)`-)])
-    %+  skim  can
-    |=  pax/path
-    &(=(p.bem our) =(q.bem syd) =((flop s.bem) (scag (lent s.bem) pax)))
-  ::
-  ::  Send changes to unix
-  ::
-  ++  give-ergo
-    |=  $:  hez=duct
-            our=ship
-            syd=desk
-            mon=(map term beam)
-            changes=(map path (unit mime))
-        ==
-    =/  m  (clad ,~)
-    ^-  form:m
-    =/  must  (must-ergo our syd mon (turn ~(tap by changes) head))
-    |=  clad-input
-    :-  ~  :_  [%done ~]
-    %+  turn  ~(tap by must)
-    |=  [pot=term len=@ud pak=(set path)]
-    :*  hez  %give  %ergo  pot
-        %+  turn  ~(tap in pak)
-        |=  pax=path
-        [(slag len pax) (~(got by changes) pax)]
-    ==
-  ::
-  ::  Add or remove entries to the mime cache
-  ::
-  ++  apply-changes-to-mim
-    |=  [mim=(map path mime) changes=(map path (unit mime))]
-    ^-  (map path mime)
-    =/  caz=(list [pax=path change=(unit mime)])  ~(tap by changes)
-    |-  ^-  (map path mime)
-    ?~  caz
-      mim
-    ?~  change.i.caz
-      $(caz t.caz, mim (~(del by mim) pax.i.caz))
-    $(caz t.caz, mim (~(put by mim) [pax u.change]:i.caz))
-  ::
-  ::  Create a schematic to validate a page.
-  ::
-  ::  If the mark is %hoon, we short-circuit the validation for bootstrapping
-  ::  purposes.
-  ::
-  ++  vale-page
-    |=  [=disc:ford a=page]
-    ^-  schematic:ford
-    ?.  ?=($hoon p.a)  [%vale disc a]
-    ?.  ?=(@t q.a)  [%dude >%weird-hoon< %ride [%zpzp ~] %$ *cage]
-    [%$ p.a [%atom %t ~] q.a]
-  ::
-  ::  Crashes on ford failure
-  ::
-  ++  ford-fail  |=(tan/tang ~|(%ford-fail (mean tan)))
-  ::
-  ::  Takes either a result or a stack trace.  If it's a stack trace, we crash;
-  ::  else, we produce the result.
-  ::
-  ++  unwrap-tang
-    |*  res/(each * tang)
-    ?:(?=(%& -.res) p.res (mean p.res))
-  ::
-  ::  Parse a gage to a list of pairs of cages, crashing on error.
-  ::
-  ::  Composition of ++gage-to-cages-or-error and ++unwrap-tang.  Maybe same as
-  ::  ++gage-to-success-cages?
-  ::
-  ++  made-result-to-cages
-    |=  result=made-result:ford
-    ^-  (list (pair cage cage))
-    (unwrap-tang (made-result-to-cages-or-error result))
-  ::
-  ::  Same as ++gage-to-cages-or-error except crashes on error.  Maybe same as
-  ::  ++gage-to-cages?
-  ::
-  ++  made-result-to-success-cages
-    |=  result=made-result:ford
-    ^-  (list (pair cage cage))
-    ?.  ?=([%complete %success %list *] result)
-      (ford-fail >%strange-ford-result< ~)
-    ::  process each row in the list, filtering out errors
-    ::
-    %+  murn  results.build-result.result
-    |=  row=build-result:ford
-    ^-  (unit [cage cage])
-    ::
-    ?:  ?=([%error *] row)
-      ~&  [%clay-whole-build-failed message.row]
-      ~
-    ?:  ?=([%success [%error *] *] row)
-      ~&  [%clay-first-failure message.head.row]
-      ~
-    ?:  ?=([%success [%success *] [%error *]] row)
-      ~&  %clay-second-failure
-      %-  (slog message.tail.row)
-      ~
-    ?.  ?=([%success [%success *] [%success *]] row)
-      ~
-    `[(result-to-cage:ford head.row) (result-to-cage:ford tail.row)]
-  ::
-  ::  Expects a single-level gage (i.e. a list of pairs of cages).  If the
-  ::  result is of a different form, or if some of the computations in the gage
-  ::  failed, we produce a stack trace.  Otherwise, we produce the list of pairs
-  ::  of cages.
-  ::
-  ++  made-result-to-cages-or-error
-    |=  result=made-result:ford
-    ^-  (each (list (pair cage cage)) tang)
-    ::
-    ?:  ?=([%incomplete *] result)
-      (mule |.(`~`(ford-fail tang.result)))
-    ?.  ?=([%complete %success %list *] result)
-      (mule |.(`~`(ford-fail >%strange-ford-result -.build-result.result< ~)))
-    =/  results=(list build-result:ford)
-      results.build-result.result
-    =<  ?+(. [%& .] {@ *} .)
-    |-
-    ^-  ?((list [cage cage]) (each ~ tang))
-    ?~  results  ~
-    ::
-    ?.  ?=([%success ^ *] i.results)
-      (mule |.(`~`(ford-fail >%strange-ford-result< ~)))
-    ?:  ?=([%error *] head.i.results)
-      (mule |.(`~`(ford-fail message.head.i.results)))
-    ?:  ?=([%error *] tail.i.results)
-      (mule |.(`~`(ford-fail message.tail.i.results)))
-    ::
-    =+  $(results t.results)
-    ?:  ?=([@ *] -)  -
-    :_  -
-    [(result-to-cage:ford head.i.results) (result-to-cage:ford tail.i.results)]
-  ::
-  ::  Assumes the list of pairs of cages is actually a listified map of paths
-  ::  to cages, and converts it to (map path cage) or a stack trace on error.
-  ::
-  ++  cages-to-map
-    |=  tay/(list (pair cage cage))
-    =|  can/(map path cage)
-    |-  ^-  (each (map path cage) tang)
-    ?~  tay   [%& can]
-    =*  pax  p.i.tay
-    ?.  ?=($path p.pax)
-      (mule |.(`~`~|([%expected-path got=p.pax] !!)))
-    $(tay t.tay, can (~(put by can) ;;(path q.q.pax) q.i.tay))
-  ::
-  ::  Useful functions which operate on a dome and a rang.
-  ::
-  ::  `original-dome` is the dome which we had when the transaction
-  ::  started.  This is used as a lobe-to-blob cache in
-  ::  +lobe-to-schematic so we don't have to recalculate the blobs for
-  ::  files which haven't changed.
-  ::
-  ++  state
-    |=  [original-dome=dome dom=dome ran=rang]
-    |%
-    ::  These convert between aeon (version number), tako (commit hash), yaki
-    ::  (commit data structure), lobe (content hash), and blob (content).
-    ++  aeon-to-tako  ~(got by hit.dom)
-    ++  aeon-to-yaki  |=(=aeon (tako-to-yaki (aeon-to-tako aeon)))
-    ++  lobe-to-blob  ~(got by lat.ran)
-    ++  tako-to-yaki  ~(got by hut.ran)
-    ++  lobe-to-mark
-      |=  a/lobe
-      =>  (lobe-to-blob a)
-      ?-  -
-        $delta      p.q
-        $direct     p.q
-      ==
-    ::
-    ::  Create a schematic out of a page (which is a [mark noun]).
-    ::
-    ++  page-to-schematic
-      |=  [disc=disc:ford a=page]
-      ^-  schematic:ford
-      ?.  ?=($hoon p.a)  [%volt disc a]
-      ::  %hoon bootstrapping
-      [%$ p.a [%atom %t ~] q.a]
-    ::
-    ::  Create a schematic out of a lobe (content hash).
-    ::
-    ++  lobe-to-schematic  (cury lobe-to-schematic-p &)
-    ++  lobe-to-schematic-p
-      =.  dom  original-dome
-      |=  [local=? disc=disc:ford pax=path lob=lobe]
-      ^-  schematic:ford
-      ::
-      =/  hat/(map path lobe)
-          ?:  =(let.dom 0)
-            ~
-          q:(aeon-to-yaki let.dom)
-      =+  lol=`(unit lobe)`?.(local `0vsen.tinel (~(get by hat) pax))
-      |-  ^-  schematic:ford
-      ?:  =([~ lob] lol)
-        =+  (need (need (read-x & let.dom pax)))
-        ?>  ?=(%& -<)
-        [%$ p.-]
-      =+  bol=(~(got by lat.ran) lob)
-      ?-  -.bol
-        $direct  (page-to-schematic disc q.bol)
-        $delta   ~|  delta+q.q.bol
-                 [%pact disc $(lob q.q.bol) (page-to-schematic disc r.bol)]
-      ==
-    ::
-    ::  Hash a page to get a lobe.
-    ::
-    ++  page-to-lobe  |=(page (shax (jam +<)))
-    ::
-    ::  Make a direct blob out of a page.
-    ::
-    ++  make-direct-blob
-      |=  p/page
-      ^-  blob
-      [%direct (page-to-lobe p) p]
-    ::
-    ::  Make a delta blob out of a lobe, mark, lobe of parent, and page of diff.
-    ::
-    ++  make-delta-blob
-      |=  {p/lobe q/{p/mark q/lobe} r/page}
-      ^-  blob
-      [%delta p q r]
-    ::
-    ::  Make a commit out of a list of parents, content, and date.
-    ::
-    ++  make-yaki
-      |=  {p/(list tako) q/(map path lobe) t/@da}
-      ^-  yaki
-      =+  ^=  has
-          %^  cat  7  (sham [%yaki (roll p add) q t])
-          (sham [%tako (roll p add) q t])
-      [p q has t]
-    ::
-    ++  case-to-date
-      |=  [now=@da =case]
-      ^-  @da
-      ::  if the case is already a date, use it.
-      ::
-      ?:  ?=([%da *] case)
-        p.case
-      ::  translate other cases to dates
-      ::
-      =/  aey  (case-to-aeon-before now case)
-      ?~  aey  `@da`0
-      ?:  =(0 u.aey)  `@da`0
-      t:(aeon-to-yaki u.aey)
-    ::
-    ::  Reduce a case to an aeon (version number)
-    ::
-    ::  We produce null if we can't yet reduce the case for whatever
-    ::  resaon (usually either the time or aeon hasn't happened yet or
-    ::  the label hasn't been created).
-    ::
-    ++  case-to-aeon-before
-      |=  [lim=@da lok=case]
-      ^-  (unit aeon)
-      ?-    -.lok
-          $da
-        ?:  (gth p.lok lim)  ~
-        |-  ^-  (unit aeon)
-        ?:  =(0 let.dom)  [~ 0]                         ::  avoid underflow
-        ?:  %+  gte  p.lok
-            =<  t
-            ~|  [%letdom let=let.dom hit=hit.dom hut=~(key by hut.ran)]
-            ~|  [%getdom (~(get by hit.dom) let.dom)]
-            %-  aeon-to-yaki
-            let.dom
-          [~ let.dom]
-        $(let.dom (dec let.dom))
-      ::
-          $tas  (~(get by lab.dom) p.lok)
-          $ud   ?:((gth p.lok let.dom) ~ [~ p.lok])
-      ==
-    ::
-    ::  Convert a map of paths to data into an ankh.
-    ::
-    ++  map-to-ankh
-      |=  hat/(map path (pair lobe cage))
-      ^-  ankh
-      %+  roll  ~(tap by hat)
-      |=  {{pat/path lob/lobe zar/cage} ank/ankh}
-      ^-  ankh
-      ?~  pat
-        ank(fil [~ lob zar])
-      =+  nak=(~(get by dir.ank) i.pat)
-      %=  ank
-        dir  %+  ~(put by dir.ank)  i.pat
-             $(pat t.pat, ank (fall nak *ankh))
-      ==
-    ::
-    ::  Update the object store with new blobs.
-    ::
-    ::    Must uni the old-lat into the new-lat so that if we recreate
-    ::    the same blob hash, we use the old blob not the new one.  Else
-    ::    you get mutually recurring %delta blobs.
-    ++  add-blobs
-      |=  [new-blobs=(map path blob) old-lat=(map lobe blob)]
-      ^-  (map lobe blob)
-      =/  new-lat=(map lobe blob)
-        %-  malt
-        %+  turn
-          ~(tap by new-blobs)
-        |=  [=path =blob]
-        [p.blob blob]
-      (~(uni by new-lat) old-lat)
-    ::
-    ::  Apply a change list, creating the commit and applying it to
-    ::  the current state.
-    ::
-    ++  execute-changes
-      |=  [wen=@da lem=suba]
-      ^-  (unit [dome rang])
-      =/  parent
-        ?:  =(0 let.dom)
-          ~
-        [(aeon-to-tako let.dom)]~
-      =/  new-blobs  (apply-changes lem)
-      =.  lat.ran  (add-blobs new-blobs lat.ran)
-      =/  new-lobes  (~(run by new-blobs) |=(=blob p.blob))
-      =/  new-yaki  (make-yaki parent new-lobes wen)
-      ::  if no changes and not first commit or merge, abort
-      ?.  ?|  =(0 let.dom)
-              !=((lent p.new-yaki) 1)
-              !=(q.new-yaki q:(aeon-to-yaki let.dom))
-          ==
-          ~
-      =:  let.dom  +(let.dom)
-          hit.dom  (~(put by hit.dom) +(let.dom) r.new-yaki)
-          hut.ran  (~(put by hut.ran) r.new-yaki new-yaki)
-      ==
-      `[dom ran]
-    ::
-    ::  Apply label to current revision
-    ::
-    ++  execute-label
-      |=  lab=@tas
-      ?<  (~(has by lab.dom) lab)
-      dom(lab (~(put by lab.dom) lab let.dom))
-    ::
-    ::  Apply a list of changes against the current state and produce
-    ::  the new state.  Initial and post-kernel-upgrade commits rebuild
-    ::  from scratch.
-    ::
-    ++  apply-changes                                   ::   apply-changes
-      |=  change-files=(list [p=path q=misu])
-      ^-  (map path blob)
-      =+  ^=  old-files                                 ::  current state
-          ?:  =(let.dom 0)                              ::  initial commit
-            ~                                           ::  has nothing
-          =<  q
-          %-  aeon-to-yaki
-          let.dom
-      =;  new-files=(map path blob)
-          =+  sar=(silt (turn change-files head))       ::  changed paths
-          %+  roll  ~(tap by old-files)                 ::  find unchanged
-          =<  .(bat new-files)
-          |=  [[pax=path gar=lobe] bat=(map path blob)]
-          ?:  (~(has in sar) pax)                       ::  has update
-            bat
-          %+  ~(put by bat)  pax
-          ~|  [pax gar (lent ~(tap by lat.ran))]
-          (lobe-to-blob gar)                            ::  use original
-      %+  roll  change-files
-      |=  {{pax/path mys/misu} new-files/(map path blob)}
-      ^+  new-files
-      ?-    -.mys
-          $ins                                          ::  insert if not exist
-        ?:  (~(has by new-files) pax)
-          ~|([%ins-new-files pax] !!)
-        ?:  (~(has by old-files) pax)
-          ~|([%ins-old-files pax] !!)
-        %+  ~(put by new-files)  pax
-        %-  make-direct-blob
-        ?:  &(?=($mime -.p.mys) =([%hoon ~] (slag (dec (lent pax)) pax)))
-          `page`[%hoon +.+.q.q.p.mys]
-        [p q.q]:p.mys
-      ::
-          $del                                          ::  delete if exists
-        ?>  |((~(has by old-files) pax) (~(has by new-files) pax))
-        (~(del by new-files) pax)
-      ::
-          $dif                                          ::  mutate, must exist
-        =+  ber=(~(get by new-files) pax)               ::  XX  typed
-        =+  her==>((flop pax) ?~(. %$ i))
-        ?~  ber
-          =+  har=(~(get by old-files) pax)
-          ?~  har  !!
-          %+  ~(put by new-files)  pax
-          (make-delta-blob p.mys [(lobe-to-mark u.har) u.har] [p q.q]:q.mys)
-                                                        :: XX check vase !evil
-        ::  XX of course that's a problem, p.u.ber isn't in rang since it
-        ::     was just created.  We shouldn't be sending multiple
-        ::     diffs
-        ::  %+  ~(put by bar)  pax
-        ::  %^  make-delta-blob  p.mys
-        ::    [(lobe-to-mark p.u.ber) p.u.ber]
-        ::  [p q.q]:q.mys
-        ::                                              :: XX check vase !evil
-        ~|([%two-diffs-for-same-file pax] !!)
-      ==
-    ::
-    ::  Traverse parentage and find all ancestor hashes
-    ::
-    ++  reachable-takos                                 ::  reachable
-      |=  p/tako
-      ^-  (set tako)
-      =+  y=(tako-to-yaki p)
-      %+  roll  p.y
-      =<  .(s (~(put in *(set tako)) p))
-      |=  {q/tako s/(set tako)}
-      ?:  (~(has in s) q)                               ::  already done
-        s                                               ::  hence skip
-      (~(uni in s) ^$(p q))                             ::  otherwise traverse
-    ::
-    ::  Get the data at a node.
-    ::
-    ::  If it's in our ankh (current state cache), we can just produce
-    ::  the result.  Otherwise, we've got to look up the node at the
-    ::  aeon to get the content hash, use that to find the blob, and use
-    ::  the blob to get the data.  We also special-case the hoon mark
-    ::  for bootstrapping purposes.
-    ::
-    ++  read-x
-      |=  [local=? yon=aeon pax=path]
-      ^-  (unit (unit (each cage lobe)))
-      ?:  =(0 yon)
-        [~ ~]
-      =+  tak=(~(get by hit.dom) yon)
-      ?~  tak
-        ~
-      ?:  &(local =(yon let.dom))
-        :-  ~
-        %+  bind
-          fil.ank:(descend-path:(zu ank.dom) pax)
-        |=(a/{p/lobe q/cage} [%& q.a])
-      =+  yak=(tako-to-yaki u.tak)
-      =+  lob=(~(get by q.yak) pax)
-      ?~  lob
-        [~ ~]
-      =+  mar=(lobe-to-mark u.lob)
-      ::  should convert any lobe to cage
-      ::
-      ?.  ?=($hoon mar)
-        [~ ~ %| u.lob]
-      :^  ~  ~  %&
-      :+  mar  [%atom %t ~]
-      |-  ^-  @t                      ::  (urge cord) would be faster
-      =+  bol=(lobe-to-blob u.lob)
-      ?:  ?=($direct -.bol)
-        ;;(@t q.q.bol)
-      ?>  ?=($delta -.bol)
-      =+  txt=$(u.lob q.q.bol)
-      ?>  ?=($txt-diff p.r.bol)
-      =+  dif=;;((urge cord) q.r.bol)
-      =,  format
-      =+  pac=(of-wain (lurk:differ (to-wain (cat 3 txt '\0a')) dif))
-      (end 3 (dec (met 3 pac)) pac)
-    ::
-    ::  Traverse an ankh.
-    ::
-    ++  zu                                              ::  filesystem
-      |=  ank/ankh                                      ::  filesystem state
-      =|  ram/path                                      ::  reverse path into
-      |%
-      ++  descend                                       ::  descend
-        |=  lol/@ta
-        ^+  +>
-        =+  you=(~(get by dir.ank) lol)
-        +>.$(ram [lol ram], ank ?~(you [~ ~] u.you))
-      ::
-      ++  descend-path                                  ::  descend recursively
-        |=  way/path
-        ^+  +>
-        ?~(way +> $(way t.way, +> (descend i.way)))
-      --
-    --
-  --
->>>>>>> 9b434af4
 ::
 ++  fusion
   =>
@@ -1536,7 +1038,6 @@
   ++  blab
     |=  [hen=duct mun=mood dat=(each cage lobe)]
     ^+  +>
-<<<<<<< HEAD
     =^  =cage  fod.dom
       ?:  ?=(%& -.dat)
         [p.dat fod.dom]
@@ -1549,14 +1050,7 @@
         %-  wrap:fusion
         (page-to-cage:(ford:fusion args) page)
       [cage ford-cache.args]
-=======
-    ?:  ?=(%& -.dat)
-      (emit hen %give %writ ~ [care.mun case.mun syd] path.mun p.dat)
->>>>>>> 9b434af4
-    %-  emit
-    :*  hen  %slip  %b  %drip
-        !>([%writ ~ [care.mun case.mun syd] path.mun cage])
-    ==
+    (emit hen %give %writ ~ [care.mun case.mun syd] path.mun cage)
   ::
   ++  case-to-date
     |=  =case
@@ -2907,174 +2401,6 @@
   ::  we remove it from `ref` and tell the foreign ship to cancel as well.
   ::
   ++  cancel-request                                    ::  release request
-<<<<<<< HEAD
-=======
-    ^+  .
-    =^  wos/(list wove)  qyx
-      :_  (~(run by qyx) |=(a/(set duct) (~(del in a) hen)))
-      %-  ~(rep by qyx)
-      |=  {{a/wove b/(set duct)} c/(list wove)}
-      ?.((~(has in b) hen) c [a c])
-    ?~  ref
-      =>  .(ref `(unit rind)`ref)     ::  XX TMI
-      ?:  =(~ wos)  +                                   ::  XX handle?
-      |-  ^+  +>
-      ?~  wos  +>
-      $(wos t.wos, +> (run-if-future rove.i.wos |=(@da (best hen +<))))
-    ^+  ..cancel-request
-    =+  nux=(~(get by fod.u.ref) hen)
-    ?~  nux  ..cancel-request
-    =:  fod.u.ref  (~(del by fod.u.ref) hen)
-        bom.u.ref  (~(del by bom.u.ref) u.nux)
-      ==
-    (send-over-ames hen her u.nux syd ~)
-  ::
-  ::  Handles a request.
-  ::
-  ::  `%sing` requests are handled by ++aver.  `%next` requests are handled by
-  ::  running ++aver at the given case, and then subsequent cases until we find
-  ::  a case where the two results aren't equivalent.  If it hasn't happened
-  ::  yet, we wait.  `%many` requests are handled by producing as much as we can
-  ::  and then waiting if the subscription range extends into the future.
-  ::
-  ++  start-request
-    |=  [for=(unit ship) rav=rave]
-    ^+  ..start-request
-    =^  [new-sub=(unit rove) sub-results=(list sub-result)]  fod.dom
-      (try-fill-sub for (rave-to-rove rav))
-    =.  ..start-request  (send-sub-results sub-results [hen ~ ~])
-    ?~  new-sub
-      ..start-request
-    (duce for u.new-sub)
-  ::
-  ::  Continue committing
-  ::
-  ++  take-commit
-    |=  =sign
-    ^+  +>
-    =/  m  commit-clad
-    ?~  act
-      ~|(%no-active-write !!)
-    ?.  ?=(%commit -.eval-data.u.act)
-      ~|(%active-not-commit !!)
-    =^  r=[moves=(list move) =eval-result:eval:m]  commit.eval-data.u.act
-      (take:eval:m commit.eval-data.u.act hen /commit/[syd] now ran sign)
-    =>  .(+>.$ (emil moves.r))  :: TMI
-    ?-  -.eval-result.r
-      %next  +>.$
-      %fail  (fail-commit err.eval-result.r)
-      %done  (done-commit value.eval-result.r)
-    ==
-  ::
-  ::  Don't release effects or apply state changes; print error
-  ::
-  ++  fail-commit
-    |=  err=(pair term tang)
-    ^+  +>
-    =?  +>.$  ?=(^ q.err)
-      %-  emit
-      :*  (need hun)  %give  %note
-          '!'  %rose  [" " "" ""]
-          leaf+"clay commit error"
-          leaf+(trip p.err)
-          q.err
-      ==
-    finish-write
-  ::
-  ::  Release effects and apply state changes
-  ::
-  ++  done-commit
-    |=  [=dome =rang]
-    ^+  +>
-    =:  dom      dome
-        hut.ran  (~(uni by hut.rang) hut.ran)
-        lat.ran  (~(uni by lat.rang) lat.ran)
-      ==
-    =.  +>.$  wake
-    finish-write
-  ::
-  ::  Continue merging
-  ::
-  ++  take-merge
-    |=  =sign
-    ^+  +>
-    =/  m  merge-clad
-    ?~  act
-      ~|(%no-active-write !!)
-    ?.  ?=(%merge -.eval-data.u.act)
-      ~|(%active-not-merge !!)
-    =^  r=[moves=(list move) =eval-result:eval:m]  merge.eval-data.u.act
-      (take:eval:m merge.eval-data.u.act hen /merge/[syd] now ran sign)
-    =>  .(+>.$ (emil moves.r))  :: TMI
-    ?-  -.eval-result.r
-      %next  +>.$
-      %fail  (fail-merge err.eval-result.r)
-      %done  (done-merge value.eval-result.r)
-    ==
-  ::
-  ::  Don't release effects or apply state changes; print error
-  ::
-  ++  fail-merge
-    |=  err=(pair term tang)
-    ^+  +>
-    =.  +>.$
-      (emit hen %give %mere %| err)
-    finish-write
-  ::
-  ::  Release effects and apply state changes
-  ::
-  ++  done-merge
-    |=  [conflicts=(set path) =dome =rang]
-    ^+  +>
-    =.  +>.$  (emit hen %give %mere %& conflicts)
-    =:  dom      dome
-        hut.ran  (~(uni by hut.rang) hut.ran)
-        lat.ran  (~(uni by lat.rang) lat.ran)
-      ==
-    =.  +>.$  wake
-    finish-write
-  ::
-  ::  Continue mounting
-  ::
-  ++  take-mount
-    |=  =sign
-    ^+  +>
-    =/  m  mount-clad
-    ?~  act
-      ~|(%no-active-write !!)
-    ?.  ?=(%mount -.eval-data.u.act)
-      ~|(%active-not-mount !!)
-    =^  r=[moves=(list move) =eval-result:eval:m]  mount.eval-data.u.act
-      (take:eval:m mount.eval-data.u.act hen /mount/[syd] now ran sign)
-    =>  .(+>.$ (emil moves.r))  :: TMI
-    ?-  -.eval-result.r
-      %next  +>.$
-      %fail  (fail-mount err.eval-result.r)
-      %done  (done-mount value.eval-result.r)
-    ==
-  ::
-  ::  Don't release effects or apply state changes; print error
-  ::
-  ++  fail-mount
-    |=  err=(pair term tang)
-    ^+  +>
-    %-  (slog leaf+"mount failed" leaf+(trip p.err) q.err)
-    finish-write
-  ::
-  ::  Release effects and apply state changes
-  ::
-  ++  done-mount
-    |=  [new-mon=(pair term beam) mim=(map path mime)]
-    ^+  +>
-    =:  mon      (~(put by mon) new-mon)
-        mim.dom  mim
-      ==
-    finish-write
-  ::
-  ::  Start next item in write queue
-  ::
-  ++  finish-write
->>>>>>> 9b434af4
     ^+  .
     =^  wos/(list wove)  qyx
       :_  (~(run by qyx) |=(a/(set duct) (~(del in a) hen)))
@@ -4493,41 +3819,6 @@
     :_  ..^$
     [hen %give %boon `(unit rand)`(bind `riot`p.q.hin rant-to-rand)]~
   ::
-<<<<<<< HEAD
-=======
-  ?:  ?=([%foreign-request @ @ @ *] tea)
-    =/  her  (slav %p i.t.tea)
-    =/  syd  (slav %tas i.t.t.tea)
-    =/  inx  (slav %ud i.t.t.t.tea)
-    =^  mos  ruf
-      =/  den  ((de our now ski hen ruf) her syd)
-      abet:(take-foreign-request:den inx q.hin)
-    [mos ..^$]
-  ::
-  ?:  ?=([%foreign-update @ @ *] tea)
-    =/  her  (slav %p i.t.tea)
-    =/  syd  (slav %tas i.t.t.tea)
-    =^  mos  ruf
-      =/  den  ((de our now ski hen ruf) her syd)
-      abet:(take-foreign-update:den q.hin)
-    [mos ..^$]
-  ::
-  ?:  ?=([%blab care @ @ *] tea)
-    ?>  ?=(%made +<.q.hin)
-    ?.  ?=([%complete %success *] result.q.hin)
-      ~|  %blab-fail
-      ~>  %mean.|.((made-result-as-error:ford result.q.hin))
-      !!                              ::  interpolate ford fail into stack trace
-    :_  ..^$  :_  ~
-    :*  hen  %give  %writ  ~
-        ^-  [care case @tas]
-        [i.t.tea ;;(case +>:(slay i.t.t.tea)) i.t.t.t.tea]
-    ::
-        `path`t.t.t.t.tea
-        `cage`(result-to-cage:ford build-result.result.q.hin)
-    ==
-  ::
->>>>>>> 9b434af4
   ?:  ?=([%warp-index @ @ @ ~] tea)
     ?+    +<.q.hin  ~|  %clay-warp-index-strange  !!
         %done
@@ -4580,20 +3871,8 @@
       ::  ~&  [%sunk-wove desk (print-wove wove) ducts]
       ~(tap in ducts)
     =/  cancel-moves=(list move)
-<<<<<<< HEAD
       %+  turn  cancel-ducts
-      |=  =duct
-      [duct %slip %b %drip !>([%writ ~])]
-=======
-      (turn cancel-ducts |=(=duct [duct %give %writ ~]))
-    ::  Clear ford cache
-    ::
-    =/  clear-ford-cache-moves=(list move)
-      :~  [hen %pass /clear/keep %f %keep 0 1]
-          [hen %pass /clear/wipe %f %wipe 100]
-          [hen %pass /clear/kep %f %keep 2.048 64]
-      ==
->>>>>>> 9b434af4
+      |=(=duct [duct %give %writ ~])
     ::  delete local state of foreign desk
     ::
     =.  hoy.ruf  (~(del by hoy.ruf) who)
@@ -4650,48 +3929,6 @@
   |=  rant
   ^-  rand
   [p q [p q.q]:r]
-<<<<<<< HEAD
-=======
-::
-::
-++  mode-to-soba
-  |=  {hat/(map path lobe) pax/path all/? mod/mode}
-  ^-  soba
-  %+  weld
-    ^-  (list (pair path miso))
-    ?.  all
-      ~
-    =+  mad=(malt mod)
-    =+  len=(lent pax)
-    =/  descendants/(list path)
-        %+  turn
-          %+  skim  ~(tap by hat)
-          |=  {paf/path lob/lobe}
-          =(pax (scag len paf))
-        |=  {paf/path lob/lobe}
-        (slag len paf)
-    %+  murn
-      descendants
-    |=  pat/path
-    ^-  (unit (pair path {$del ~}))
-    ?:  (~(has by mad) pat)
-      ~
-    `[(weld pax pat) %del ~]
-  ^-  (list (pair path miso))
-  %+  murn  mod
-  |=  {pat/path mim/(unit mime)}
-  ^-  (unit (pair path miso))
-  =+  paf=(weld pax pat)
-  ?~  mim
-    =+  (~(get by hat) paf)
-    ?~  -
-      ~&  [%deleting-already-gone pax pat]
-      ~
-    `[paf %del ~]
-  =+  (~(get by hat) paf)
-  ?~  -
-    `[paf %ins %mime -:!>(*mime) u.mim]
-  `[paf %mut %mime -:!>(*mime) u.mim]
 ::  +whey: produce memory usage report
 ::
 ++  whey
@@ -4711,5 +3948,4 @@
           blobs+&+lat.ran.ruf
       ==
   ==
->>>>>>> 9b434af4
 --