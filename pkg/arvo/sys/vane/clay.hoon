::  clay (4c), revision control
!:
::  This is split in three top-level sections:  structure definitions, main
::  logic, and arvo interface.
::
::::::::::::::::::::::::::::::::::::::::::::::::::::::::::::::::::::::::::::::
::
::  Here are the structures.  `++raft` is the formal arvo state.  It's also
::  worth noting that many of the clay-related structures are defined in zuse.
::
::::::::::::::::::::::::::::::::::::::::::::::::::::::::::::::::::::::::::::::
|=  our=ship
=,  clay
=>  |%
+$  aeon  @ud                                           ::  version number
::
::  Recursive structure of a desk's data.
::
::  We keep an ankh only for the current version of local desks.  Everywhere
::  else we store it as (map path lobe).
::
+$  ankh                                                ::  expanded node
  $~  [~ ~]
  $:  fil=(unit [p=lobe q=cage])                        ::  file
      dir=(map @ta ankh)                                ::  folders
  ==                                                    ::
::
::  Part of ++mery, representing the set of changes between the mergebase and
::  one of the desks being merged.
::
::  --  `new` is the set of files in the new desk and not in the mergebase.
::  --  `cal` is the set of changes in the new desk from the mergebase except
::      for any that are also in the other new desk.
::  --  `can` is the set of changes in the new desk from the mergebase and that
::      are also in the other new desk (potential conflicts).
::  --  `old` is the set of files in the mergebase and not in the new desk.
::
+$  cane
  $:  new=(map path lobe)
      cal=(map path lobe)
      can=(map path cage)
      old=(map path ~)
  ==
::
::  Type of request.
::
::  %d produces a set of desks, %p gets file permissions, %t gets all paths
::  with the specified prefix, %u checks for existence, %v produces a ++dome
::  of all desk data, %w gets @ud and @da variants for the given case, %x
::  gets file contents, %y gets a directory listing, and %z gets a recursive
::  hash of the file contents and children.
::
:: ++  care  ?(%d %p %t %u %v %w %x %y %z)
::
::  Keeps track of subscribers.
::
::  A map of requests to a set of all the subscribers who should be notified
::  when the request is filled/updated.
::
+$  cult  (jug wove duct)
::
::  Domestic desk state.
::
::  Includes subscriber list, dome (desk content), possible commit state (for
::  local changes), possible merge state (for incoming merges), and permissions.
::
+$  dojo
  $:  qyx=cult                                          ::  subscribers
      dom=dome                                          ::  desk state
      per=regs                                          ::  read perms per path
      pew=regs                                          ::  write perms per path
  ==
::
::  Desk state.
::
::  Includes a checked-out ankh with current content, most recent version, map
::  of all version numbers to commit hashes (commits are in hut.rang), and map
::  of labels to version numbers.
::
::  `mim` is a cache of the content in the directories that are mounted
::  to unix.  Often, we convert to/from mime without anything really
::  having changed; this lets us short-circuit that in some cases.
::  Whenever you give an `%ergo`, you must update this.
::
+$  dome
  $:  ank=ankh                                          ::  state
      let=aeon                                          ::  top id
      hit=(map aeon tako)                               ::  versions by id
      lab=(map @tas aeon)                               ::  labels
      mim=(map path mime)                               ::  mime cache
      fod=ford-cache                                    ::  ford cache
      fer=(unit reef-cache)                             ::  reef cache
  ==                                                    ::
::
::  Commit state.
::
::  --  `del` is the paths we're deleting.
::  --  `ink` is the insertions of hoon files (short-circuited for
::      bootstrapping).
::  --  `ins` is all the other insertions.
::  --  `dif` is the diffs in `dig` applied to their files.
::  --  `mut` is the diffs between `muc` and the original files.
::
+$  dork                                                ::  diff work
  $:  del=(list path)                                   ::  deletes
      ink=(list (pair path cage))                       ::  hoon inserts
      ins=(list (pair path cage))                       ::  inserts
      dif=(list (trel path lobe cage))                  ::  changes
      mut=(list (trel path lobe cage))                  ::  mutations
  ==                                                    ::
::
::  Over-the-wire backfill request
::
+$  fill
  $%  [%0 =desk =lobe]
  ==
::
::  Ford cache
::
+$  ford-cache
  $:  vases=(map path [res=vase dez=(set path)])
      marks=(map mark [res=dais dez=(set path)])
      casts=(map mars [res=tube dez=(set path)])
  ==
::  $reef-cache: built system files
::
+$  reef-cache
  $:  hoon=vase
      arvo=vase
      lull=vase
      zuse=vase
  ==
::
::  Hash of a blob, for lookup in the object store (lat.ran)
::
+$  lobe  @uvI                                          ::  blob ref
::
::  New desk data.
::
::  Sent to other ships to update them about a particular desk.  Includes a map
::  of all new aeons to hashes of their commits, the most recent aeon, and sets
::  of all new commits and data.
::
+$  nako                                                ::  subscription state
  $:  gar=(map aeon tako)                               ::  new ids
      let=aeon                                          ::  next id
      lar=(set yaki)                                    ::  new commits
      bar=(set plop)                                    ::  new content
  ==                                                    ::
::
::  Formal vane state.
::
::  --  `rom` is our domestic state.
::  --  `hoy` is a collection of foreign ships where we know something about
::      their clay.
::  --  `ran` is the object store.
::  --  `mon` is a collection of mount points (mount point name to urbit
::      location).
::  --  `hez` is the unix duct that %ergo's should be sent to.
::  --  `cez` is a collection of named permission groups.
::  --  `pud` is an update that's waiting on a kernel upgrade
::
+$  raft                                                ::  filesystem
  $:  rom=room                                          ::  domestic
      hoy=(map ship rung)                               ::  foreign
      ran=rang                                          ::  hashes
      mon=(map term beam)                               ::  mount points
      hez=(unit duct)                                   ::  sync duct
      cez=(map @ta crew)                                ::  permission groups
      pud=(unit [=desk =yoki])                          ::  pending update
  ==                                                    ::
::
::  Object store.
::
::  Maps of commit hashes to commits and content hashes to content.
::
+$  rang                                                ::
  $:  hut=(map tako yaki)                               ::
      lat=(map lobe blob)                               ::
  ==                                                    ::
::
::  Unvalidated response to a request.
::
::  Like a +$rant, but with a page of data rather than a cage of it.
::
+$  rand                                                ::  unvalidated rant
          $:  p=[p=care q=case r=@tas]                  ::  clade release book
              q=path                                    ::  spur
              r=page                                    ::  data
          ==                                            ::
::
::  Generic desk state.
::
::  --  `lim` is the most recent date we're confident we have all the
::      information for.  For local desks, this is always `now`.  For foreign
::      desks, this is the last time we got a full update from the foreign
::      urbit.
::  --  `ref` is a possible request manager.  For local desks, this is null.
::      For foreign desks, this keeps track of all pending foreign requests
::      plus a cache of the responses to previous requests.
::  --  `qyx` is the set of subscriptions, with listening ducts. These
::      subscriptions exist only until they've been filled.
::  --  `dom` is the actual state of the filetree.  Since this is used almost
::      exclusively in `++ze`, we describe it there.
::
+$  rede                                                ::  universal project
          $:  lim=@da                                   ::  complete to
              ref=(unit rind)                           ::  outgoing requests
              qyx=cult                                  ::  subscribers
              dom=dome                                  ::  revision state
              per=regs                                  ::  read perms per path
              pew=regs                                  ::  write perms per path
          ==                                            ::
::
::  Foreign request manager.
::
::  When we send a request to a foreign ship, we keep track of it in here.  This
::  includes a request counter, a map of request numbers to requests, a reverse
::  map of requesters to request numbers, a simple cache of common %sing
::  requests, and a possible nako if we've received data from the other ship and
::  are in the process of validating it.
::
+$  rind                                                ::  request manager
  $:  nix=@ud                                           ::  request index
      bom=(map @ud update-state)                        ::  outstanding
      fod=(map duct @ud)                                ::  current requests
      haw=(map mood (unit cage))                        ::  simple cache
  ==                                                    ::
::
::  Active downloads
::
+$  update-state
  $:  =duct
      =rave
      have=(map lobe blob)
      need=(list lobe)
      nako=(qeu (unit nako))
      busy=_|
  ==
::
::  Result of a subscription
::
+$  sub-result
  $%  [%blab =mood data=(each cage lobe)]
      [%bleb ver=@ud ins=@ud range=(unit (pair aeon aeon))]
      [%balk cage=(unit (each cage lobe)) =mood]
      [%blas moods=(set mood)]
      [%blub ~]
  ==
::
::  Domestic ship.
::
::  `hun` is the duct to dill, and `dos` is a collection of our desks.
::
+$  room                                                ::  fs per ship
          $:  hun=duct                                  ::  terminal duct
              dos=(map desk dojo)                       ::  native desk
          ==                                            ::
::
::  Stored request.
::
::  Like a +$rave but with caches of current versions for %next and %many.
::  Generally used when we store a request in our state somewhere.
::
+$  cach  (unit (unit (each cage lobe)))                ::  cached result
+$  wove  [for=(unit [=ship ver=@ud]) =rove]            ::  stored source + req
+$  rove                                                ::  stored request
          $%  [%sing =mood]                             ::  single request
              [%next =mood aeon=(unit aeon) =cach]      ::  next version of one
              $:  %mult                                 ::  next version of any
                  =mool                                 ::  original request
                  aeon=(unit aeon)                      ::  checking for change
                  old-cach=(map [=care =path] cach)     ::  old version
                  new-cach=(map [=care =path] cach)     ::  new version
              ==                                        ::
              [%many track=? =moat lobes=(map path lobe)] ::  change range
          ==                                            ::
::
::  Foreign desk data.
::
+$  rung
          $:  rus=(map desk rede)                       ::  neighbor desks
          ==
::
+$  move  [p=duct q=(wind note gift)]              ::  local move
+$  note                                                ::  out request $->
  $~  [%b %wait *@da]                                   ::
  $%  $:  %$                                            ::  to arvo
          $>(%what waif)                                ::
      ==                                                ::
      $:  %a                                            ::  to %ames
          $>(%plea task:ames)                      ::
      ==                                                ::
      $:  %b                                            ::  to %behn
          $>  $?  %drip                                 ::
                  %rest                                 ::
                  %wait                                 ::
              ==                                        ::
          task:behn                                ::
      ==                                                ::
      $:  %c                                            ::  to %clay
          $>  $?  %info                                 ::  internal edit
                  %merg                                 ::  merge desks
                  %pork                                 ::
                  %warp                                 ::
                  %werp                                 ::
              ==                                        ::
          task                                     ::
      ==                                                ::
      $:  %d                                            ::  to %dill
          $>(%flog task:dill)                      ::
      ==                                                ::
      $:  %g                                            ::  to %gall
          $>(%deal task:gall)                      ::
      ==                                                ::
      $:  %j                                            ::  by %jael
          $>(%public-keys task:jael)               ::
  ==  ==                                                ::
+$  riot  (unit rant)                                   ::  response+complete
+$  sign                                                ::  in result $<-
  $~  [%behn %wake ~]                                   ::
  $%  $:  %ames                                         ::
          $>  $?  %boon                                 ::  response
                  %done                                 ::  (n)ack
                  %lost                                 ::  lost boon
              ==                                        ::
          gift:ames                                ::
      ==                                                ::
<<<<<<< HEAD
      $:  %b                                            ::  by %behn
          $%  $>(%wake gift:behn)                  ::  timer activate
              $>(%writ gift)                       ::  XX %slip
=======
      $:  %behn                                         ::
          $%  $>(%wake gift:able:behn)                  ::  timer activate
              $>(%writ gift:able)                       ::  XX %slip
>>>>>>> e60d599f
      ==  ==                                            ::
      $:  %clay                                         ::
          $>  $?  %mere                                 ::
                  %note                                 ::
                  %writ                                 ::
              ==                                        ::
          gift                                     ::
      ==                                                ::
<<<<<<< HEAD
      $:  %j                                            ::  by %jael
          $>(%public-keys gift:jael)               ::
      ==                                                ::
      $:  @tas                                          ::  by any
          $>(%crud vane-task)                           ::  XX strange
=======
      $:  %jael                                         ::s
          $>(%public-keys gift:able:jael)               ::
>>>>>>> e60d599f
  ==  ==                                                ::
--  =>
~%  %clay-utilities  ..part  ~
::  %utilities
::
|%
::  +sort-by-head: sorts alphabetically using the head of each element
::
++  sort-by-head
  |=([a=(pair path *) b=(pair path *)] (aor p.a p.b))
::
::  By convention: paf == (weld pax pat)
::
++  mode-to-commit
  |=  [hat=(map path lobe) pax=path all=? mod=mode]
  ^-  [deletes=(set path) changes=(map path cage)]
  =/  deletes
    %-  silt
    %+  turn
      ^-  (list path)
      %+  weld
        ^-  (list path)
        %+  murn  mod
        |=  [pat=path mim=(unit mime)]
        ^-  (unit path)
        ?^  mim
          ~
        `pat
      ^-  (list path)
      ?.  all
        ~
      =+  mad=(malt mod)
      =+  len=(lent pax)
      =/  descendants=(list path)
        %+  turn
          %+  skim  ~(tap by hat)
          |=  [paf=path lob=lobe]
          =(pax (scag len paf))
        |=  [paf=path lob=lobe]
        (slag len paf)
      %+  skim
        descendants
      |=  pat=path
      (~(has by mad) pat)
    |=  pat=path
    (weld pax pat)
  ::
  =/  changes
    %-  malt
    %+  murn  mod
    |=  [pat=path mim=(unit mime)]
    ^-  (unit [path cage])
    ?~  mim
      ~
    `[(weld pax pat) %mime !>(u.mim)]
  ::
  [deletes changes]
--  =>
~%  %clay  +  ~
|%
::  Printable form of a wove; useful for debugging
::
++  print-wove
  |=  =wove
  :-  for.wove
  ?-  -.rove.wove
    %sing  [%sing mood.rove.wove]
    %next  [%next [mood aeon]:rove.wove]
    %mult  [%mult [mool aeon]:rove.wove]
    %many  [%many [track moat]:rove.wove]
  ==
::
::  Printable form of a cult; useful for debugging
::
++  print-cult
  |=  =cult
  %+  turn  ~(tap by cult)
  |=  [=wove ducts=(set duct)]
  [ducts (print-wove wove)]
::
++  fusion
  =>
  |%
  ::  +an: $ankh interface door
  ::
  ++  an
    |_  nak=ankh
    ::  +get: produce file at path
    ::
    ++  get
      |=  =path
      ^-  (unit cage)
      ?~  path
        ?~  fil.nak
          ~
        `q.u.fil.nak
      ?~  kid=(~(get by dir.nak) i.path)
        ~
      $(nak u.kid, path t.path)
    --
  ++  with-face  |=([face=@tas =vase] vase(p [%face face p.vase]))
  ++  with-faces
    =|  res=(unit vase)
    |=  vaz=(list [face=@tas =vase])
    ^-  vase
    ?~  vaz  (need res)
    =/  faz  (with-face i.vaz)
    =.  res  `?~(res faz (slop faz u.res))
    $(vaz t.vaz)
  --
  |%
  ::  +wrap: external wrapper
  ::
  ++  wrap
    |*  [* state:ford]
    [+<- +<+>-]  ::  cache.state
  ::
  ++  ford
    !.
    =>  |%
        +$  build
          $%  [%file =path]
              [%mark =mark]
              [%cast =mars]
              [%vale =path]
          ==
        +$  state
          $:  baked=(map path cage)
              cache=ford-cache
              stack=(list (set path))
              cycle=(set build)
          ==
        +$  args
          $:  bud=vase
              =ankh
              deletes=(set path)
              changes=(map path (each page lobe))
              file-store=(map lobe blob)
              =ford-cache
          ==
        --
    |=  args
    ::  nub: internal mutable state for this computation
    ::
    =|  nub=state
    =.  cache.nub  ford-cache
    |%
    ::  +pop-stack: pop build stack, copying deps downward
    ::
    ++  pop-stack
      ^-  [(set path) _stack.nub]
      =^  top=(set path)  stack.nub  stack.nub
      =?  stack.nub  ?=(^ stack.nub)
        stack.nub(i (~(uni in i.stack.nub) top))
      [top stack.nub]
    ::
    ++  get-value
      |=  =path
      ^-  [cage state]
      ~|  %error-validating^path
      ?^  got=(~(get by baked.nub) path)
        [u.got nub]
      =;  [res=cage bun=state]
        =.  nub  bun
        =.  baked.nub  (~(put by baked.nub) path res)
        [res nub]
      ?:  (~(has in cycle.nub) vale+path)
        ~|(cycle+vale+path^stack.nub !!)
      =.  cycle.nub  (~(put in cycle.nub) vale+path)
      ?^  change=(~(get by changes) path)
        =^  page  nub
          ?:  ?=(%& -.u.change)
            [p.u.change nub]
          ~|  %ugly-lobe^p.u.change^path
          (lobe-to-page p.u.change)
        =^  cage  nub  (validate-page path page)
        [cage nub]
      ?<  (~(has in deletes) path)
      ~|  %file-not-found^path
      :_(nub (need (~(get an ankh) path)))
    ::  +get-mark: build a mark definition
    ::
    ++  get-mark
      |=  mak=mark
      ^-  [dais state]
      ~|  %error-building-mark^mak
      ?^  got=(~(get by marks.cache.nub) mak)
        =?  stack.nub  ?=(^ stack.nub)
          stack.nub(i (~(uni in i.stack.nub) dez.u.got))
        [res.u.got nub]
      ?:  (~(has in cycle.nub) mark+mak)
        ~|(cycle+mark+mak^stack.nub !!)
      =.  cycle.nub  (~(put in cycle.nub) mark+mak)
      =.  stack.nub  [~ stack.nub]
      =;  res=[=dais nub=state]
        =.  nub  nub.res
        =^  top  stack.nub  pop-stack
        =.  marks.cache.nub  (~(put by marks.cache.nub) mak [dais.res top])
        [dais.res nub]
      =^  cor=vase  nub  (build-fit %mar mak)
      =/  gad=vase  (slap cor %limb %grad)
      ?@  q.gad
        =+  !<(mok=mark gad)
        =^  deg=dais  nub  $(mak mok)
        =^  tub=tube  nub  (get-cast mak mok)
        =^  but=tube  nub  (get-cast mok mak)
        :_  nub
        ^-  dais
        |_  sam=vase
        ++  bunt  (slap cor $+6)
        ++  diff
          |=  new=vase
          ^-  vase
          (~(diff deg (tub sam)) (tub new))
        ++  form  form:deg
        ++  join  join:deg
        ++  mash  mash:deg
        ++  pact
          |=  diff=vase
          ^+  sam
          (but (~(pact deg (tub sam)) diff))
        ++  vale
          |=  =noun
          ^+  sam
          (slam (slap cor !,(*hoon noun:grab)) !>(noun))
        ++  volt
          |=  =noun
          ^+  sam
          [p:bunt noun]
        --
      :_  nub
      =+  !<(fom=mark (slap gad %limb %form))
      ^-  dais
      |_  sam=vase
      ++  bunt  (slap cor $+6)
      ++  diff
        |=  new=vase
        ^-  vase
        %+  slap
          (with-faces cor+cor sam+sam new+new ~)
        !,  *hoon
        (diff:~(grad cor sam) new)
      ++  form  fom
      ++  join
        |=  [a=vase b=vase]
        ^-  (unit (unit vase))
        ?:  =(q.a q.b)
          ~
        =;  res  `?~(q.res ~ `(slap res !,(*hoon ?~(. !! u))))
        (slam (slap cor !,(*hoon join:grad)) (slop a b))
      ++  mash
        |=  [a=[=ship =desk diff=vase] b=[=ship =desk diff=vase]]
        ^-  (unit vase)
        ?:  =(q.diff.a q.diff.b)
          ~
        :-  ~
        %+  slam  (slap cor !,(*hoon mash:grad))
        %+  slop
          :(slop !>(ship.a) !>(desk.a) diff.a)
        :(slop !>(ship.b) !>(desk.b) diff.b)
      ++  pact
        |=  diff=vase
        ^+  sam
        %+  slap
          (with-faces cor+cor sam+sam diff+diff ~)
        !,  *hoon
        (pact:~(grad cor sam) diff)
      ++  vale
        |=  =noun
        ^+  sam
        (slam (slap cor !,(*hoon noun:grab)) !>(noun))
      ++  volt
        |=  =noun
        ^+  sam
        [p:bunt noun]
      --
    ::  +get-cast: produce a $tube mark conversion gate from .a to .b
    ::
    ++  get-cast
      |=  [a=mark b=mark]
      ^-  [tube state]
      ~|  error-building-cast+[a b]
      ?:  =([%mime %hoon] [a b])
        :_  nub
        |=  sam=vase
        =+  !<(=mime sam)
        !>(q.q.mime)
      ?^  got=(~(get by casts.cache.nub) [a b])
        =?  stack.nub  ?=(^ stack.nub)
          stack.nub(i (~(uni in i.stack.nub) dez.u.got))
        [res.u.got nub]
      ?:  (~(has in cycle.nub) cast+[a b])
        ~|(cycle+cast+[a b]^stack.nub !!)
      =.  stack.nub  [~ stack.nub]
      =;  res=[=tube nub=state]
        =.  nub  nub.res
        =^  top  stack.nub  pop-stack
        =.  casts.cache.nub  (~(put by casts.cache.nub) [a b] [tube.res top])
        [tube.res nub]
      ::  try +grow; is there a +grow core with a .b arm?
      ::
      =^  old=vase  nub  (build-fit %mar a)
      ?:  =/  ram  (mule |.((slap old !,(*hoon grow))))
          ?:  ?=(%| -.ram)  %.n
          =/  lab  (mule |.((slob b p.p.ram)))
          ?:  ?=(%| -.lab)  %.n
          p.lab
        ::  +grow core has .b arm; use that
        ::
        :_  nub
        ^-  tube
        |=  sam=vase
        ^-  vase
        %+  slap
          (with-faces old+old sam+sam ~)
        :+  %sgzp  !,(*hoon old=old)
        :+  %sgzp  !,(*hoon sam=sam)
        :+  %tsgl  [%limb b]
        !,  *hoon
        ~(grow old sam)
      ::  try direct +grab
      ::
      =^  new=vase  nub  (build-fit %mar b)
      =/  rab
        %-  mule  |.
        %+  slap  new
        :+  %tsgl  [%limb a]
        [%limb %grab]
      ?:  &(?=(%& -.rab) ?=(^ q.p.rab))
        :_(nub |=(sam=vase ~|([%grab a b] (slam p.rab sam))))
      ::  try +jump
      ::
      =/  jum
        %-  mule  |.
        %+  slap  old
        :+  %tsgl  [%limb b]
        [%limb %jump]
      ?:  ?=(%& -.jum)
        (compose-casts a !<(mark p.jum) b)
      ::  try indirect +grab
      ::
      ?:  ?=(%& -.rab)
        (compose-casts a !<(mark p.rab) b)
      ~|(no-cast-from+[a b] !!)
    ::
    ++  compose-casts
      |=  [x=mark y=mark z=mark]
      ^-  [tube state]
      =^  uno=tube  nub  (get-cast x y)
      =^  dos=tube  nub  (get-cast y z)
      :_(nub |=(sam=vase (dos (uno sam))))
    ::
    ++  lobe-to-page
      |=  =lobe
      ^-  [page state]
      =/  =blob  (~(got by file-store) lobe)
      |-  ^-  [page state]
      ?-    -.blob
          %direct  [q.blob nub]
          %delta
        =/  [[=mark =parent=^lobe] diff=page]  [q r]:blob
        =^  parent-page  nub  $(blob (~(got by file-store) parent-lobe))
        =^  =cage  nub  (run-pact parent-page diff)
        [[p q.q]:cage nub]
      ==
    ::
    ++  validate-page
      |=  [=path =page]
      ^-  [cage state]
      ~|  validate-page-fail+path^from+p.page
      =/  mak=mark  (head (flop path))
      ?:  =(mak p.page)
        (page-to-cage page)
      =^  [mark vax=vase]  nub  (page-to-cage page)
      =^  =tube  nub  (get-cast p.page mak)
      :_(nub [mak (tube vax)])
    ::
    ++  page-to-cage
      |=  =page
      ^-  [cage state]
      ?:  =(%hoon p.page)
        :_(nub [%hoon -:!>(*@t) q.page])
      ?:  =(%mime p.page)
        :_(nub [%mime !>(;;(mime q.page))])
      =^  =dais  nub  (get-mark p.page)
      :_(nub [p.page (vale:dais q.page)])
    ::
    ++  cast-path
      |=  [=path mak=mark]
      ^-  [cage state]
      =/  mok  (head (flop path))
      ~|  error-casting-path+[path mok mak]
      =^  cag=cage  nub  (get-value path)
      ?:  =(mok mak)
        [cag nub]
      =^  =tube  nub  (get-cast mok mak)
      ~|  error-running-cast+[path mok mak]
      :_(nub [mak (tube q.cag)])
    ::
    ++  run-pact
      |=  [old=page diff=page]
      ^-  [cage state]
      ?:  ?=(%hoon p.old)
        =/  txt=wain  (to-wain:format ;;(@t q.old))
        =+  ;;(dif=(urge cord) q.diff)
        =/  new=@t  (of-wain:format (lurk:differ txt dif))
        :_(nub [%hoon !>(new)])
      =^  dys=dais  nub  (get-mark p.old)
      =^  syd=dais  nub  (get-mark p.diff)
      :_(nub [p.old (~(pact dys (vale:dys q.old)) (vale:syd q.diff))])
    ::
    ++  prelude
      |=  =path
      ^-  vase
      =^  cag=cage  nub  (get-value path)
      ?>  =(%hoon p.cag)
      =/  tex=tape  (trip !<(@t q.cag))
      =/  =pile  (parse-pile path tex)
      =.  hoon.pile  !,(*hoon .)
      =^  res=vase  nub  (run-pile pile)
      res
    ::
    ++  build-file
      |=  =path
      ^-  [vase state]
      ~|  %error-building^path
      ?^  got=(~(get by vases.cache.nub) path)
        =?  stack.nub  ?=(^ stack.nub)
          stack.nub(i (~(uni in i.stack.nub) dez.u.got))
        [res.u.got nub]
      ?:  (~(has in cycle.nub) file+path)
        ~|(cycle+file+path^stack.nub !!)
      =.  cycle.nub  (~(put in cycle.nub) file+path)
      =.  stack.nub  [(sy path ~) stack.nub]
      =^  cag=cage  nub  (get-value path)
      ?>  =(%hoon p.cag)
      =/  tex=tape  (trip !<(@t q.cag))
      =/  =pile  (parse-pile path tex)
      =^  res=vase  nub  (run-pile pile)
      =^  top  stack.nub  pop-stack
      =.  vases.cache.nub  (~(put by vases.cache.nub) path [res top])
      [res nub]
    ::
    ++  run-pile
      |=  =pile
      =^  sut=vase  nub  (run-tauts bud %sur sur.pile)
      =^  sut=vase  nub  (run-tauts sut %lib lib.pile)
      =^  sut=vase  nub  (run-raw sut raw.pile)
      =^  sut=vase  nub  (run-bar sut bar.pile)
      =/  res=vase  (road |.((slap sut hoon.pile)))
      [res nub]
    ::
    ++  parse-pile
      |=  [pax=path tex=tape]
      ^-  pile
      =/  [=hair res=(unit [=pile =nail])]  ((pile-rule pax) [1 1] tex)
      ?^  res  pile.u.res
      %-  mean  %-  flop
      =/  lyn  p.hair
      =/  col  q.hair
      :~  leaf+"syntax error at [{<lyn>} {<col>}] in {<pax>}"
          leaf+(trip (snag (dec lyn) (to-wain:format (crip tex))))
          leaf+(runt [(dec col) '-'] "^")
      ==
    ::
    ++  pile-rule
      |=  pax=path
      %-  full
      %+  ifix  [gay gay]
      %+  cook  |=(pile +<)
      ;~  pfix
        ::  parse optional /? and ignore
        ::
        ;~  pose
          (cold ~ ;~(plug fas wut gap dem gap))
          (easy ~)
        ==
      ::
        ;~  plug
          ;~  pose
            ;~  sfix
              %+  cook  |=((list (list taut)) (zing +<))
              %+  more  gap
              ;~  pfix  ;~(plug fas hep gap)
                (most ;~(plug com gaw) taut-rule)
              ==
              gap
            ==
            (easy ~)
          ==
        ::
          ;~  pose
            ;~  sfix
              %+  cook  |=((list (list taut)) (zing +<))
              %+  more  gap
              ;~  pfix  ;~(plug fas lus gap)
                (most ;~(plug com gaw) taut-rule)
              ==
              gap
            ==
            (easy ~)
          ==
        ::
          ;~  pose
            ;~  sfix
              %+  cook  |=((list [face=term =path]) +<)
              %+  more  gap
              ;~  pfix  ;~(plug fas tis gap)
                %+  cook  |=([term path] +<)
                ;~(plug sym ;~(pfix ;~(plug gap fas) (more fas urs:ab)))
              ==
              gap
            ==
            (easy ~)
          ==
        ::
          ;~  pose
            ;~  sfix
              %+  cook  |=((list [face=term =mark =path]) +<)
              %+  more  gap
              ;~  pfix  ;~(plug fas tar gap)
                %+  cook  |=([term mark path] +<)
                ;~  plug
                  sym
                  ;~(pfix ;~(plug gap cen) sym)
                  ;~(pfix ;~(plug gap fas) (more fas urs:ab))
                ==
              ==
              gap
            ==
            (easy ~)
          ==
        ::
          %+  cook  |=(huz=(list hoon) `hoon`tssg+huz)
          (most gap tall:(vang & pax))
        ==
      ==
    ::
    ++  taut-rule
      %+  cook  |=(taut +<)
      ;~  pose
        (stag ~ ;~(pfix tar sym))
        ;~(plug (stag ~ sym) ;~(pfix tis sym))
        (cook |=(a=term [`a a]) sym)
      ==
    ::
    ++  run-tauts
      |=  [sut=vase wer=?(%lib %sur) taz=(list taut)]
      ^-  [vase state]
      ?~  taz  [sut nub]
      =^  pin=vase  nub  (build-fit wer pax.i.taz)
      =?  p.pin  ?=(^ face.i.taz)  [%face u.face.i.taz p.pin]
      $(sut (slop pin sut), taz t.taz)
    ::
    ++  run-raw
      |=  [sut=vase raw=(list [face=term =path])]
      ^-  [vase state]
      ?~  raw  [sut nub]
      =^  pin=vase  nub  (build-file (snoc path.i.raw %hoon))
      =.  p.pin  [%face face.i.raw p.pin]
      $(sut (slop pin sut), raw t.raw)
    ::
    ++  run-bar
      |=  [sut=vase bar=(list [face=term =mark =path])]
      ^-  [vase state]
      ?~  bar  [sut nub]
      =^  =cage  nub  (cast-path [path mark]:i.bar)
      =.  p.q.cage  [%face face.i.bar p.q.cage]
      $(sut (slop q.cage sut), bar t.bar)
    ::
    ::  +build-fit: build file at path, maybe converting '-'s to '/'s in path
    ::
    ++  build-fit
      |=  [pre=@tas pax=@tas]
      ^-  [vase state]
      (build-file (fit-path pre pax))
    ::
    ::  +fit-path: find path, maybe converting '-'s to '/'s
    ::
    ::    Try '-' before '/', applied left-to-right through the path,
    ::    e.g. 'a-foo/bar' takes precedence over 'a/foo-bar'.
    ::
    ++  fit-path
      |=  [pre=@tas pax=@tas]
      ^-  path
      =/  paz  (segments pax)
      |-  ^-  path
      ?~  paz  ~|(no-file+pre^pax !!)
      =/  pux=path  pre^(snoc i.paz %hoon)
      ?:  (~(has in deletes) pux)
        $(paz t.paz)
      ?:  (~(has by changes) pux)
        pux
      ?^  (~(get an ankh) pux)
        pux
      $(paz t.paz)
    --
  --
::::::::::::::::::::::::::::::::::::::::::::::::::::::::::::::::::::::::::::::
::  section 4cA, filesystem logic
::
::  This core contains the main logic of clay.  Besides `++ze`, this directly
::  contains the logic for commiting new revisions (local urbits), managing
::  and notifying subscribers (reactivity), and pulling and validating content
::  (remote urbits).
::
::  The state includes:
::
::  --  local urbit `our`
::  --  current time `now`
::  --  current duct `hen`
::  --  scry handler `ski`
::  --  all vane state `++raft` (rarely used, except for the object store)
::  --  target urbit `her`
::  --  target desk `syd`
::
::  For local desks, `our` == `her` is one of the urbits on our pier.  For
::  foreign desks, `her` is the urbit the desk is on and `our` is the local
::  urbit that's managing the relationship with the foreign urbit.  Don't mix
::  up those two, or there will be wailing and gnashing of teeth.
::
::  While setting up `++de`, we check if `our` == `her`. If so, we get
::  the desk information from `dos.rom`.  Otherwise, we get the rung from
::  `hoy` and get the desk information from `rus` in there.  In either case,
::  we normalize the desk information to a `++rede`, which is all the
::  desk-specific data that we utilize in `++de`.  Because it's effectively
::  a part of the `++de` state, let's look at what we've got:
::
::  --  `lim` is the most recent date we're confident we have all the
::      information for.  For local desks, this is always `now`.  For foreign
::      desks, this is the last time we got a full update from the foreign
::      urbit.
::  --  `ref` is a possible request manager.  For local desks, this is null.
::      For foreign desks, this keeps track of all pending foreign requests
::      plus a cache of the responses to previous requests.
::  --  `qyx` is the set of subscriptions, with listening ducts. These
::      subscriptions exist only until they've been filled.
::  --  `dom` is the actual state of the filetree.  Since this is used almost
::      exclusively in `++ze`, we describe it there.
::
::::::::::::::::::::::::::::::::::::::::::::::::::::::::::::::::::::::::::::::
++  de                                                  ::  per desk
  |=  [now=@da rof=roof hen=duct raft]
  |=  [her=ship syd=desk]
  ::  XX ruf=raft crashes in the compiler
  ::
  =*  ruf  |3.+6.^$
  ::
  =/  [mow=(list move) hun=(unit duct) rede]
      ?.  =(our her)
        ::  no duct, foreign +rede or default
        ::
        :+  ?:  (~(has by hoy.ruf) her)
              ~
            [hun.rom.ruf %pass /sinks %j %public-keys (silt her ~)]~
          ~
        =/  rus  rus:(~(gut by hoy.ruf) her *rung)
        %+  ~(gut by rus)  syd
        [lim=~2000.1.1 ref=`*rind qyx=~ dom=*dome per=~ pew=~]
      ::  administrative duct, domestic +rede
      ::
      :+  ~  `hun.rom.ruf
      =/  jod  (~(gut by dos.rom.ruf) syd *dojo)
      [lim=now ref=~ [qyx dom per pew]:jod]
  ::
  =*  red=rede  ->+
  |%
  ++  abet                                              ::  resolve
    ^-  [(list move) raft]
    :-  (flop mow)
    ?.  =(our her)
      ::  save foreign +rede
      ::
      =/  run  (~(gut by hoy.ruf) her *rung)
      =/  rug  (~(put by rus.run) syd red)
      ruf(hoy (~(put by hoy.ruf) her run(rus rug)))
    ::  save domestic +room
    ::
    %=  ruf
      hun.rom  (need hun)
      dos.rom  (~(put by dos.rom.ruf) syd [qyx dom per pew]:red)
    ==
  ::
  ::  Handle `%sing` requests
  ::
  ++  aver
    |=  [for=(unit ship) mun=mood]
    ^-  [(unit (unit (each cage lobe))) ford-cache]
    =+  ezy=?~(ref ~ (~(get by haw.u.ref) mun))
    ?^  ezy
      :_(fod.dom.red `(bind u.ezy |=(a=cage [%& a])))
    ?:  ?=([%s [%ud *] %late *] mun)
      :_  fod.dom.red
      ^-  (unit (unit (each cage lobe)))
      :^  ~  ~  %&
      ^-  cage
      :-  %cass
      ?~  let.dom
        !>([0 *@da])
      !>([let.dom t:(~(got by hut.ran) (~(got by hit.dom) let.dom))])
    =+  nao=(case-to-aeon case.mun)
    ?~(nao [~ fod.dom.red] (read-at-aeon:ze for u.nao mun))
  ::
  ::  Queue a move.
  ::
  ++  emit
    |=  mof=move
    %_(+> mow [mof mow])
  ::
  ::  Queue a list of moves
  ::
  ++  emil
    |=  mof=(list move)
    %_(+> mow (weld (flop mof) mow))
  ::
  ::  Produce either null or a result along a subscription.
  ::
  ::  Producing null means subscription has been completed or cancelled.
  ::
  ++  balk
    |=  [hen=duct cay=(unit (each cage lobe)) mun=mood]
    ^+  +>
    ?~  cay  (blub hen)
    (blab hen mun u.cay)
  ::
  ::  Set timer.
  ::
  ++  bait
    |=  [hen=duct tym=@da]
    (emit hen %pass /tyme/(scot %p her)/[syd] %b %wait tym)
  ::
  ::  Cancel timer.
  ::
  ++  best
    |=  [hen=duct tym=@da]
    (emit hen %pass /tyme/(scot %p her)/[syd] %b %rest tym)
  ::
  ::  Give subscription result.
  ::
  ::  Result can be either a direct result (cage) or a lobe of a result.  In
  ::  the latter case we fetch the data at the lobe and produce that.
  ::
  ++  blab
    |=  [hen=duct mun=mood dat=(each cage lobe)]
    ^+  +>
    =^  =cage  fod.dom
      ?:  ?=(%& -.dat)
        [p.dat fod.dom]
      =^  =page  fod.dom
        %-  wrap:fusion
        (lobe-to-page:(ford:fusion static-ford-args) p.dat)
      =^  =cage  fod.dom
        %-  wrap:fusion
        (page-to-cage:(ford:fusion static-ford-args) page)
      [cage fod.dom]
    =/  gift  [%writ ~ [care.mun case.mun syd] path.mun cage]
    ?:  ?=(^ ref)
      (emit hen %slip %b %drip !>(gift))
    (emit hen %give gift)
  ::
  ++  case-to-date
    |=  =case
    ^-  @da
    ::  if the case is already a date, use it.
    ::
    ?:  ?=([%da *] case)
      p.case
    ::  translate other cases to dates
    ::
    =/  aey  (case-to-aeon-before lim case)
    ?~  aey  `@da`0
    ?:  =(0 u.aey)  `@da`0
    t:(aeon-to-yaki:ze u.aey)
  ::
  ++  case-to-aeon  (cury case-to-aeon-before lim)
  ::
  ::  Reduce a case to an aeon (version number)
  ::
  ::  We produce null if we can't yet reduce the case for whatever
  ::  resaon (usually either the time or aeon hasn't happened yet or
  ::  the label hasn't been created).
  ::
  ++  case-to-aeon-before
    |=  [lim=@da lok=case]
    ^-  (unit aeon)
    ?-    -.lok
        %da
      ?:  (gth p.lok lim)  ~
      |-  ^-  (unit aeon)
      ?:  =(0 let.dom)  [~ 0]                         ::  avoid underflow
      ?:  %+  gte  p.lok
          =<  t
          ~|  [%letdom let=let.dom hit=hit.dom hut=~(key by hut.ran)]
          ~|  [%getdom (~(get by hit.dom) let.dom)]
          %-  aeon-to-yaki:ze
          let.dom
        [~ let.dom]
      $(let.dom (dec let.dom))
    ::
        %tas  (~(get by lab.dom) p.lok)
        %ud   ?:((gth p.lok let.dom) ~ [~ p.lok])
    ==
  ::
  ++  blas
    |=  [hen=duct das=(set mood)]
    ^+  +>
    ?>  ?=(^ das)
    ::  translate the case to a date
    ::
    =/  cas  [%da (case-to-date case.n.das)]
    =/  res
      (~(run in `(set mood)`das) |=(m=mood [care.m path.m]))
    =/  gift  [%wris cas res]
    ?:  ?=(^ ref)
      (emit hen %slip %b %drip !>(gift))
    (emit hen %give gift)
  ::
  ::  Give next step in a subscription.
  ::
  ++  bleb
    |=  [hen=duct ver=@ud ins=@ud hip=(unit (pair aeon aeon))]
    ^+  +>
    %^  blab  hen  [%w [%ud ins] ~]
    :-  %&
    ?~  hip
      [%null [%atom %n ~] ~]
    [%nako !>((make-nako:ze ver u.hip))]
  ::
  ::  Tell subscriber that subscription is done.
  ::
  ++  blub
    |=  hen=duct
    ?:  ?=(^ ref)
      (emit hen %slip %b %drip !>([%writ ~]))
    (emit hen %give %writ ~)
  ::
  ::  Lifts a function so that a single result can be fanned out over a set of
  ::  subscriber ducts.
  ::
  ::  Thus, `((duct-lift func) subs arg)` runs `(func sub arg)` for each `sub`
  ::  in `subs`.
  ::
  ++  duct-lift
    |*  send=_|=([duct *] ..duct-lift)
    |=  [a=(set duct) arg=_+<+.send]  ^+  ..duct-lift
    =+  all=~(tap by a)
    |-  ^+  ..duct-lift
    ?~  all  ..duct-lift
    =.  +>.send  ..duct-lift
    $(all t.all, duct-lift (send i.all arg))
  ::
  ++  blub-all  (duct-lift |=([a=duct ~] (blub a)))
  ++  blab-all  (duct-lift blab)
  ++  blas-all  (duct-lift blas)
  ++  balk-all  (duct-lift balk)
  ++  bleb-all  (duct-lift bleb)
  ::
  ++  static-ford-args
    [zuse:(need fer.dom) ank.dom ~ ~ lat.ran fod.dom]
  ::
  ::  Transfer a request to another ship's clay.
  ::
  ++  send-over-ames
    |=  [=duct =ship index=@ud =riff]
    ^+  +>
    ::
    =/  =desk  p.riff
    =/  =wire  /warp-index/(scot %p ship)/(scot %tas desk)/(scot %ud index)
    =/  =path  [%question desk (scot %ud index) ~]
    (emit duct %pass wire %a %plea ship %c path `riff-any`[%1 riff])
  ::
  ::  Create a request that cannot be filled immediately.
  ::
  ::  If it's a local request, we just put in in `qyx`, setting a timer if it's
  ::  waiting for a particular time.  If it's a foreign request, we add it to
  ::  our request manager (ref, which is a ++rind) and make the request to the
  ::  foreign ship.
  ::
  ++  duce                                              ::  produce request
    |=  wov=wove
    ^+  +>
    =.  wov  (dedupe wov)
    =.  qyx  (~(put ju qyx) wov hen)
    ?~  ref
      (run-if-future rove.wov |=(@da (bait hen +<)))
    |-  ^+  +>+.$
    =/  =rave  (rove-to-rave rove.wov)
    =.  rave
      ?.  ?=([%sing %v *] rave)  rave
      [%many %| [%ud let.dom] case.mood.rave path.mood.rave]
    =+  inx=nix.u.ref
    =.  +>+.$
      =<  ?>(?=(^ ref) .)
      (send-over-ames hen her inx syd `rave)
    %=  +>+.$
      nix.u.ref  +(nix.u.ref)
      bom.u.ref  (~(put by bom.u.ref) inx [hen rave ~ ~ ~ |])
      fod.u.ref  (~(put by fod.u.ref) hen inx)
    ==
  ::
  ::  If a similar request exists, switch to the existing request.
  ::
  ::  "Similar" requests are those %next and %many requests which are the same
  ::  up to starting case, but we're already after the starting case.  This
  ::  stacks later requests for something onto the same request so that they
  ::  all get filled at once.
  ::
  ++  dedupe                                            ::  find existing alias
    |=  wov=wove
    ^-  wove
    =;  won=(unit wove)  (fall won wov)
    =*  rov  rove.wov
    ?-    -.rov
        %sing  ~
        %next
      =+  aey=(case-to-aeon case.mood.rov)
      ?~  aey  ~
      %-  ~(rep in ~(key by qyx))
      |=  [haw=wove res=(unit wove)]
      ?^  res  res
      ?.  =(for.wov for.haw)  ~
      =*  hav  rove.haw
      =-  ?:(- `haw ~)
      ?&  ?=(%next -.hav)
          =(mood.hav mood.rov(case case.mood.hav))
        ::
          ::  only a match if this request is before
          ::  or at our starting case.
          =+  hay=(case-to-aeon case.mood.hav)
          ?~(hay | (lte u.hay u.aey))
      ==
    ::
        %mult
      =+  aey=(case-to-aeon case.mool.rov)
      ?~  aey  ~
      %-  ~(rep in ~(key by qyx))
      |=  [haw=wove res=(unit wove)]
      ?^  res  res
      ?.  =(for.wov for.haw)  ~
      =*  hav  rove.haw
      =-  ?:(- `haw ~)
      ?&  ?=(%mult -.hav)
          =(mool.hav mool.rov(case case.mool.hav))
        ::
          ::  only a match if this request is before
          ::  or at our starting case, and it has been
          ::  tested at least that far.
          =+  hay=(case-to-aeon case.mool.hav)
          ?&  ?=(^ hay)
              (lte u.hay u.aey)
              ?=(^ aeon.hav)
              (gte u.aeon.hav u.aey)
          ==
      ==
    ::
        %many
      =+  aey=(case-to-aeon from.moat.rov)
      ?~  aey  ~
      %-  ~(rep in ~(key by qyx))
      |=  [haw=wove res=(unit wove)]
      ?^  res  res
      ?.  =(for.wov for.haw)  ~
      =*  hav  rove.haw
      =-  ?:(- `haw ~)
      ?&  ?=(%many -.hav)
          =(hav rov(from.moat from.moat.hav))
        ::
          ::  only a match if this request is before
          ::  or at our starting case.
          =+  hay=(case-to-aeon from.moat.hav)
          ?~(hay | (lte u.hay u.aey))
      ==
    ==
  ::
  ::  Porcelain commit
  ::
  ++  info
    |=  [deletes=(set path) changes=(map path cage)]
    ^+  ..park
    ?:  =(0 let.dom)
      ?>  ?=(~ deletes)
      =/  data=(map path (each page lobe))
        (~(run by changes) |=(=cage &+[p q.q]:cage))
      (park | &+[~ data] *rang)
    ::
    =/  parent-tako=tako  (aeon-to-tako:ze let.dom)
    =/  data=(map path (each page lobe))
      =/  parent-yaki  (tako-to-yaki:ze parent-tako)
      =/  after-deletes
        %-  ~(dif by q.parent-yaki)
        (malt (turn ~(tap in deletes) |=(=path [path *lobe])))
      =/  after=(map path (each page lobe))
        (~(run by after-deletes) |=(=lobe |+lobe))
      %-  ~(uni by after)
      ^-  (map path (each page lobe))
      (~(run by changes) |=(=cage &+[p q.q]:cage))
    ::
    =/  =yuki  [~[parent-tako] data]
    (park | &+yuki *rang)
  ::
  ::  Unix commit
  ::
  ++  into
    |=  [pax=path all=? mod=(list [pax=path mim=(unit mime)])]
    ^+  ..park
    ::  filter out unchanged, cached %mime values
    ::
    =.  mod
      %+  skip  mod
      |=  [pax=path mim=(unit mime)]
      ?~  mim
        |
      ?~  mum=(~(get by mim.dom) pax)
        |
      ::  TODO: check mimetype
      ::
      =(q.u.mim q.u.mum)
    =/  =yaki
      ?:  =(0 let.dom)
        *yaki
      (~(got by hut.ran) (~(got by hit.dom) let.dom))
    (info (mode-to-commit q.yaki pax all mod))
  ::
  ::  Plumbing commit
  ::
  ::    Guaranteed to finish in one event.
  ::
  ::    XX  needs to check that head is ancestor of tako
  ::    XX  needs to check tako in rang
  ::    XX  needs to check that commit doesn't have same date
  ::
  ++  park
    =/  check-sane  |
    |^
    |=  [updated=? =yoki =rang]
    ^+  ..park
    =:  hut.ran  (~(uni by hut.rang) hut.ran)
        lat.ran  (~(uni by lat.rang) lat.ran)
      ==
    =/  new-data=(map path (each page lobe))
      ?-  -.yoki
        %&  q.p.yoki
        %|  (~(run by q.p.yoki) |=(=lobe |+lobe))
      ==
    =/  old-yaki
      ?:  =(0 let.dom)
        *yaki
      (aeon-to-yaki:ze let.dom)
    =/  [deletes=(set path) changes=(map path (each page lobe))]
      (get-changes q.old-yaki new-data)
    ~|  [from=let.dom deletes=deletes changes=~(key by changes)]
    ::
    ::  promote ford cache
    ::  promote and fill in ankh
    ::  promote and fill in mime cache
    ::
    ?:  &(=(%home syd) !updated)
      (sys-update yoki new-data)
    ::  clear caches if zuse reloaded
    ::
    =/  is-zuse-new=?  (need-reef-update changes)
    =.  fod.dom
      ?:  is-zuse-new
        *ford-cache
      (promote-ford fod.dom deletes ~(key by changes))
    =.  fer.dom  `(build-reef fer.dom ~(key by changes) new-data)
    =?  ank.dom  is-zuse-new  *ankh
    =?  changes  is-zuse-new
      (changes-for-upgrade q.old-yaki deletes changes)
    ::
    =/  =args:ford:fusion
      [zuse:(need fer.dom) ank.dom deletes changes lat.ran fod.dom]
    ::
    =^  change-cages  ford-cache.args
      (checkout-changes args changes)
    =/  sane-continuation  (sane-changes changes change-cages)
    =/  new-blobs=(map lobe blob)
      %-  malt
      %+  turn  ~(tap by change-cages)
      |=  [=path =lobe =cage]
      [lobe %direct lobe [p q.q]:cage]
    =/  data=(map path lobe)
      %-  ~(urn by new-data)
      |=  [=path value=(each page lobe)]
      ?-  -.value
        %|  p.value
        %&  lobe:(~(got by change-cages) path)
      ==
    ::  if we didn't change the data and it's not a merge commit, abort
    ::
    ::  very important to keep all permanent changes below this point
    ::
    ?:  &(=([r.old-yaki ~] p.p.yoki) =(data q.old-yaki))
      ..park
    =/  =yaki
      ?-  -.yoki
        %&  (make-yaki p.p.yoki data now)
        %|  ?>  =(data q.p.yoki)
            p.yoki
      ==
    =:  let.dom  +(let.dom)
        hit.dom  (~(put by hit.dom) +(let.dom) r.yaki)
        hut.ran  (~(put by hut.ran) r.yaki yaki)
        lat.ran  (~(uni by new-blobs) lat.ran)
      ==
    =.  file-store.args  lat.ran
    ::
    =^  ankh  ford-cache.args
      (checkout-ankh args deletes change-cages ank.dom)
    =/  null  (sane-ankh sane-continuation ankh)
    =.  ankh.args  ankh
    =.  ank.dom  ankh
    =^  mim  ford-cache.args
      (checkout-mime args deletes ~(key by changes))
    =.  mim.dom  (apply-changes-to-mim mim.dom mim)
    =.  fod.dom  ford-cache.args
    =.  ..park  (emil (print q.old-yaki data))
    ::
    wake:(ergo mim)
    ::
    ::  Find which files changed or were deleted
    ::
    ++  get-changes
      |=  [old=(map path lobe) new=(map path (each page lobe))]
      ^-  [deletes=(set path) changes=(map path (each page lobe))]
      =/  old=(map path (each page lobe))
        (~(run by old) |=(=lobe |+lobe))
      :*  %-  silt  ^-  (list path)
          %+  murn  ~(tap by (~(uni by old) new))
          |=  [=path *]
          ^-  (unit ^path)
          =/  a  (~(get by new) path)
          =/  b  (~(get by old) path)
          ?:  |(=(a b) !=(~ a))
            ~
          `path
        ::
          %-  malt  ^-  (list [path (each page lobe)])
          %+  murn  ~(tap by (~(uni by old) new))
          |=  [=path *]
          ^-  (unit [^path (each page lobe)])
          =/  a  (~(get by new) path)
          =/  b  (~(get by old) path)
          ?:  |(=(a b) ?=(~ a))
            ~
          `[path u.a]
      ==
    ::  Find all files for full desk rebuild
    ::
    ++  changes-for-upgrade
      |=  $:  old=(map path lobe)
              deletes=(set path)
              changes=(map path (each page lobe))
          ==
      ^+  changes
      =.  old
        %+  roll  ~(tap in deletes)
        |=  [pax=path old=_old]
        (~(del by old) pax)
      =/  pre=_changes  (~(run by old) |=(lob=lobe |+lob))
      (~(uni by pre) changes)
    ::
    ::  Keep any parts of the ford cache whose dependencies didn't change
    ::
    ::    Make sure to invalidate any paths whose '-'s or '/'s could be
    ::    converted in an import; i.e. /mar, /lib, and /sur hoon files.
    ::
    ++  promote-ford
      |=  [=ford-cache deletes=(set path) changes=(set path)]
      ^+  ford-cache
      =/  invalid=(set path)  (~(uni in deletes) changes)
      =.  invalid
        %-  ~(gas in invalid)
        %-  zing
        %+  turn  ~(tap in invalid)
        |=  pax=path
        ^-  (list path)
        =/  xap=path  (flop pax)
        ?.  &(=(%hoon (head xap)) ?=([?(%mar %sur %lib) @ @ *] pax))
          ~
        =-  (turn - |=(suf=path [i.pax (snoc suf %hoon)]))
        %-  segments
        %-  crip
        =/  xup  (tail xap)                ::  lose %hoon extension
        =/  pux  (tail (flop xup))         ::  lose static prefix
        %+  turn  (tail (spud pux))        ::  lose leading '/'
        |=(c=@tD `@tD`?:(=('/' c) '-' c))  ::  convert '/' to '-'
      ::
      :*  ((invalidate path vase) vases.ford-cache invalid)
          ((invalidate mark dais) marks.ford-cache invalid)
          ((invalidate mars tube) casts.ford-cache invalid)
      ==
    ::
    ++  invalidate
      |*  [key=mold value=mold]
      |=  [cache=(map key [value dez=(set path)]) invalid=(set path)]
      =/  builds=(list [key value dez=(set path)])  ~(tap by cache)
      |-  ^+  cache
      ?~  builds
        ~
      ?:  ?=(^ (~(int in dez.i.builds) invalid))
        $(builds t.builds)
      (~(put by $(builds t.builds)) i.builds)
    ::
    ++  build-reef
      =>  |%
          +$  reef-step
            ::  vary: source or dependencies changed
            ::  deep: source and dependencies match kernel
            ::
            [vary=? deep=?]
          --
      ::
      |=  $:  fer=(unit reef-cache)
              invalid=(set path)
              data=(map path (each page lobe))
          ==
      |^  ^-  reef-cache
          =/  [tep=reef-step ref=reef-cache]
            ?^  fer
              [[vary=| deep=&] u.fer]
            [[vary=& deep=&] *reef-cache]
          ::
          =^  hon  tep  (build tep /sys/hoon hoon.ref !>(**) !,(*hoon ..ride))
          =^  rav  tep  (build tep /sys/arvo arvo.ref hon !,(*hoon ..part))
          =^  lul  tep  (build tep /sys/lull lull.ref rav !,(*hoon .))
          =^  zus  tep  (build tep /sys/zuse zuse.ref rav !,(*hoon .))
          [hon rav lul zus]
      ::
      ++  build
        |=  [tep=reef-step pax=path pre=vase sub=vase pro=hoon]
        ^-  (pair vase reef-step)
        =/  ful  (weld pax /hoon)
        ?.  ?|  vary.tep
                (~(has in invalid) ful)
            ==
          [pre tep]
        =.  vary.tep  &
        =/  src  (path-to-cord data ful)
        ::
        ?:  &(deep.tep (deep pax src))
          [(slap !>(..zuse) pro) tep]
        ::
        =/  nam=term  ?.(?=([@ta @ta *] pax) %$ i.t.pax)
        ~>  %slog.0^leaf+"clay: building %{(trip nam)} on %{(trip syd)}"
        =/  gen
          ~_  leaf+"%{(trip nam)}-parse-fail"
          (rain ful src)
        ~_  leaf+"%{(trip nam)}-compile-fail"
        [(slap (slap sub gen) pro) tep(deep |)]
      ::
      ++  deep
        |=  [pax=path src=cord]
        ^-  ?
        =/  dat  (rof `[our ~ ~] $/[[our $/da/now] mod/fat/pax])
        ?:  |(?=(~ dat) ?=(~ u.dat))  |
        =/  nod  !<((axal (cask)) q.u.u.dat)
        &(?=(^ fil.nod) ?=(%hoon p.u.fil.nod) =(src q.u.fil.nod))
      --
    ::
    ++  page-to-cord
      |=  =page
      ^-  @t
      ?+  p.page  ~|([%sys-bad-mark p.page] !!)
        %hoon  ;;(@t q.page)
        %mime  q.q:;;(mime q.page)
      ==
    ::
    ++  path-to-hoon
      |=  [data=(map path (each page lobe)) =path]
      (rain path (path-to-cord data path))
    ::
    ++  path-to-cord
      |=  [data=(map path (each page lobe)) =path]
      ^-  @t
      =/  datum  (~(got by data) path)
      ?-  -.datum
        %&  (page-to-cord p.datum)
        %|  (lobe-to-cord p.datum)
      ==
    ::
    ++  lobe-to-cord
      |=  =lobe
      ^-  @t
      =-  ?:(?=(%& -<) p.- (of-wain:format p.-))
      |-  ^-  (each @t wain)
      =/  =blob  (~(got by lat.ran) lobe)
      ?-    -.blob
          %direct  [%& ;;(@t q.q.blob)]
          %delta
        :-  %|
        %+  lurk:differ
          =-  ?:(?=(%| -<) p.- (to-wain:format p.-))
          $(lobe q.q.blob)
        ;;((urge cord) q.r.blob)
      ==
    ::
    ::  Updated q.yaki
    ::
    ++  checkout-changes
      |=  [=ford=args:ford:fusion changes=(map path (each page lobe))]
      =/  cans=(list [=path change=(each page lobe)])  ~(tap by changes)
      |-  ^-  [(map path [=lobe =cage]) ford-cache]
      ?~  cans
        [~ ford-cache.ford-args]
      =^  cage  ford-cache.ford-args
        ::  ~>  %slog.[0 leaf+"clay: validating {(spud path.i.cans)}"]
        %-  wrap:fusion
        (get-value:(ford:fusion ford-args) path.i.cans)
      =/  =lobe
        ?-  -.change.i.cans
          %|  p.change.i.cans
          ::  Don't use p.change.i.cans because that's before casting to
          ::  the correct mark.
          ::
          %&  (page-to-lobe [p q.q]:cage)
        ==
      =^  so-far  ford-cache.ford-args  $(cans t.cans)
      [(~(put by so-far) path.i.cans lobe cage) ford-cache.ford-args]
    ::
    ::  Update ankh
    ::
    ++  checkout-ankh
      |=  $:  =ford=args:ford:fusion
              deletes=(set path)
              changes=(map path [lobe cage])
              =ankh
          ==
      ^+  [ankh ford-cache.ford-args]
      ::  Delete
      ::
      =.  ankh
        =/  dels  ~(tap in deletes)
        |-  ^-  ^ankh
        =*  outer-loop  $
        ?~  dels
          ankh
        =.  ankh
          |-  ^-  ^ankh
          =*  inner-loop  $
          ?~  i.dels
            ankh(fil ~)
          %=    ankh
              dir
            %+  ~(put by dir.ankh)  i.i.dels
            %=  inner-loop
              i.dels  t.i.dels
              ankh    (~(gut by dir.ankh) i.i.dels *^ankh)
            ==
          ==
        outer-loop(dels t.dels)
      ::  Add/change
      ::
      =/  cans=(list [=path =lobe =cage])  ~(tap by changes)
      |-  ^+  [ankh ford-cache.ford-args]
      =*  outer-loop  $
      ?~  cans
        [ankh ford-cache.ford-args]
      =^  new-ankh  ford-cache.ford-args
        |-  ^+  [ankh ford-cache.ford-args]
        =*  inner-loop  $
        ?^  path.i.cans
          =^  child-ankh  ford-cache.ford-args
            %=  inner-loop
              path.i.cans  t.path.i.cans
              ankh         (~(gut by dir.ankh) i.path.i.cans *^ankh)
            ==
          :-  ankh(dir (~(put by dir.ankh) i.path.i.cans child-ankh))
          ford-cache.ford-args
        [ankh(fil `[lobe.i.cans cage.i.cans]) ford-cache.ford-args]
      =.  ankh  new-ankh
      outer-loop(cans t.cans)
    ::
    ::  Print notification to console
    ::
    ++  print
      |=  [old=(map path lobe) new=(map path lobe)]
      ^-  (list move)
      =/  [deletes=(set path) upserts=(map path (each page lobe))]
        (get-changes old (~(run by new) |=(=lobe |+lobe)))
      =/  upsert-set  ~(key by upserts)
      =/  old-set     ~(key by old)
      =/  changes=(set path)    (~(int in upsert-set) old-set)
      =/  additions=(set path)  (~(dif in upsert-set) old-set)
      ?~  hun
        ~
      ?:  (lte let.dom 1)
        ~
      |^
      ;:  weld
        (paths-to-notes '-' deletes)
        (paths-to-notes ':' changes)
        (paths-to-notes '+' additions)
      ==
      ::
      ++  paths-to-notes
        |=  [prefix=@tD paths=(set path)]
        %+  turn  ~(tap in paths)
        |=  =path
        [u.hun %give %note prefix (path-to-tank path)]
      ::
      ++  path-to-tank
        |=  =path
        =/  pre=^path  ~[(scot %p our) syd (scot %ud let.dom)]
        :+  %rose  ["/" "/" ~]
        %+  turn  (weld pre path)
        |=  a=cord
        ^-  tank
        ?:  ((sane %ta) a)
          [%leaf (trip a)]
        [%leaf (dash:us (trip a) '\'' ~)]
      --
    ::
    ::  Check sanity
    ::
    ++  sane-changes
      |=  $:  changes=(map path (each page lobe))
              change-cages=(map path [lobe cage])
          ==
      ^-  (unit [(map path [lobe cage]) args:ford:fusion])
      ?.  check-sane
        ~
      =/  tak=(unit tako)  (~(get by hit.dom) let.dom)
      ?~  tak
        ~
      =/  =yaki  (~(got by hut.ran) u.tak)
      ::  Assert all blobs hash to their lobe
      ::
      =/  foo
        %-  ~(urn by lat.ran)
        |=  [=lobe =blob]
        ?:  ?=(%delta -.blob)
          ~
        =/  actual-lobe=^lobe  `@uv`(page-to-lobe q.blob)
        ~|  [lobe p.blob actual-lobe]
        ?>  &(=(lobe p.blob) =(lobe actual-lobe))
        ~
      ::  Assert we calculated the same change-cages w/o cache
      ::
      ::  XX remove deletes
      ::
      =/  all-changes=(map path (each page lobe))
        =/  original=(map path (each page lobe))
          (~(run by q.yaki) |=(=lobe |+lobe))
        (~(uni by original) changes)
      =/  =args:ford:fusion
        [zuse:(need fer.dom) *ankh ~ all-changes lat.ran *ford-cache]
      =^  all-change-cages  ford-cache.args
        (checkout-changes args all-changes)
      =/  ccs=(list [=path =lobe =cage])  ~(tap by change-cages)
      |-  ^+  *sane-changes
      ?^  ccs
        ?.  =(`[lobe cage]:i.ccs (~(get by all-change-cages) path.i.ccs))
          ~|  not-same-cages+path.i.ccs
          !!
        $(ccs t.ccs)
      `[all-change-cages args]
    ::
    ++  sane-ankh
      |=  $:  $=  cont
              (unit [all-changes=(map path [lobe cage]) =ford=args:ford:fusion])
              =test=ankh
          ==
      ?.  check-sane
        ~
      ::  Assert all new lobes are reachable.
      ::
      ::  Needs to run after dome is updated
      ::
      =/  tak=(unit tako)  (~(get by hit.dom) let.dom)
      ?~  tak
        ~
      =/  =yaki  (~(got by hut.ran) u.tak)
      =/  files=(list [=path =lobe])  ~(tap by q.yaki)
      |-  ^+  *sane-ankh
      ?^  files
        ?.  (~(has by lat.ran) lobe.i.files)
          ~|  missing-lobe=[path lobe]
          !!
        $(files t.files)
      ::
      ::  Assert we can rebuild the ankh
      ::
      ?~  cont
        ~
      =+  u.cont
      =^  ankh  ford-cache.ford-args
        (checkout-ankh ford-args ~ all-changes *ankh)
      =|  =path
      |-  ^-  ~
      =*  loop  $
      =/  fil   (bind fil.ankh |=([=lobe =cage] [lobe p.cage q.q.cage]))
      =/  test  (bind fil.ankh |=([=lobe =cage] [lobe p.cage q.q.cage]))
      ?.  =(fil test)
        ~|  [%not-same-file path ?=(~ fil.ankh) ?=(~ fil.test-ankh)]
        ~|  ?~(fil.ankh ~ [[p p.q]:u.fil.ankh `@uv`(page-to-lobe [p q.q]:q.u.fil.ankh)])
        ~|  ?~(fil.test-ankh ~ [[p p.q]:u.fil.test-ankh `@uv`(page-to-lobe [p q.q]:q.u.fil.test-ankh)])
        !!
      ?.  =(~(key by dir.ankh) ~(key by dir.test-ankh))
        ~|  [%not-same-children path ~(key by dir.ankh) ~(key by dir.test-ankh)]
        !!
      =<  ~
      %+  turn  ~(tap by dir.ankh)
      |=  [=@ta =child=^ankh]
      ~|  sane-ankh=[path ta]
      %=  loop
        path       (snoc path ta)
        ankh       child-ankh
        test-ankh  (~(got by dir.test-ankh) ta)
      ==
    ::
    ::  Find reef dependency changes
    ::
    ++  need-reef-update
      |=  changes=(map path (each page lobe))
      ^-  ?
      %+  lien  ~(tap by changes)
      |=  [=path *]
      ?|  =(/sys/hoon/hoon path)
          =(/sys/arvo/hoon path)
          =(/sys/lull/hoon path)
          =(/sys/zuse/hoon path)
      ==
    ::
    ::  Delay current update until sys update is complete
    ::
    ++  sys-update
      |=  $:  =yoki
              data=(map path (each page lobe))
          ==
      ^+  ..park
      ?>  =(~ pud)
      =.  pud  `[syd yoki]
      |^  %.  [hen %slip %c %pork ~]
          emit:(pass-what files)
      ::
      ++  files
        ^-  (list (pair path (cask)))
        %+  murn
          ~(tap by data)
        |=  [pax=path dat=(each page lobe)]
        ^-  (unit (pair path (cask)))
        =/  xap  (flop pax)
        ?>  ?=(^ xap)
        ?.  ?=(%hoon i.xap)  ~
        :^  ~  (flop t.xap)  %hoon
        ?-  -.dat
          %&  (page-to-cord p.dat)
          %|  (lobe-to-cord p.dat)
        ==
      ::
      ++  pass-what
        |=  fil=(list (pair path (cask)))
        ^+  ..park
        (emit hen %pass /what %$ what/fil)
      --
    --
  ::
  ::  We always say we're merging from 'ali' to 'bob'.  The basic steps,
  ::  not all of which are always needed, are:
  ::
  ::  --  fetch ali's desk, async in case it's remote
  ::  --  diff ali's desk against the mergebase
  ::  --  diff bob's desk against the mergebase
  ::  --  merge the diffs
  ::  --  commit
  ::
  ++  start-merge
    |=  [=ali=ship =ali=desk =case =germ]
    ^+  ..start-merge
    =/  =wire  /merge/[syd]/(scot %p ali-ship)/[ali-desk]/[germ]
    (emit hen %pass wire %c %warp ali-ship ali-desk `[%sing %v case /])
  ::
  ++  merge
    |=  [=ali=ship =ali=desk =germ =riot]
    ^+  ..merge
    |^
    ?~  riot
      (done %| %ali-unavailable >[ali-ship ali-desk germ]< ~)
    =/  ali-dome=dome:clay  !<(dome:clay q.r.u.riot)
    =/  ali-yaki=yaki  (~(got by hut.ran) (~(got by hit.ali-dome) let.ali-dome))
    =/  bob-yaki=(unit yaki)
      ?~  let.dom
        ~
      (~(get by hut.ran) (~(got by hit.dom) let.dom))
    =/  merge-result  (merge-by-germ ali-yaki bob-yaki)
    ?:  ?=(%| -.merge-result)
      (done %| p.merge-result)
    ?~  p.merge-result
      (done %& ~)
    =.  ..merge  (done %& conflicts.u.p.merge-result)
    (park | new.u.p.merge-result ~ lat.u.p.merge-result)
    ::
    ++  done
      |=  result=(each (set path) (pair term tang))
      ^+  ..merge
      (emit hen %give %mere result)
    ::
    +$  merge-result  [conflicts=(set path) new=yoki lat=(map lobe blob)]
    ++  merge-by-germ
      |=  [=ali=yaki bob-yaki=(unit yaki)]
      ^-  (each (unit merge-result) [term tang])
      ::
      ::  If this is an %init merge, we set the ali's commit to be
      ::  bob's.
      ::
      ?:  ?=(%init germ)
        ?>  ?=(~ bob-yaki)
        &+`[conflicts=~ new=|+ali-yaki lat=~]
      ::
      =/  bob-yaki  (need bob-yaki)
      |^
      ^-  (each (unit merge-result) [term tang])
      ?-    germ
      ::
      ::  If this is a %only-this merge, we check to see if ali's and bob's
      ::  commits are the same, in which case we're done.  Otherwise, we
      ::  check to see if ali's commit is in the ancestry of bob's, in
      ::  which case we're done.  Otherwise, we create a new commit with
      ::  bob's data plus ali and bob as parents.
      ::
          %only-this
        ?:  =(r.ali-yaki r.bob-yaki)
          &+~
        ?:  (~(has in (reachable-takos:ze r.bob-yaki)) r.ali-yaki)
          &+~
        :*  %&  ~
            conflicts=~
            new=&+[[r.bob-yaki r.ali-yaki ~] (to-yuki q.bob-yaki)]
            lat=~
        ==
      ::
      ::  If this is a %only-that merge, we check to see if ali's and bob's
      ::  commits are the same, in which case we're done.  Otherwise, we
      ::  create a new commit with ali's data plus ali and bob as
      ::  parents.
      ::
          %only-that
        ?:  =(r.ali-yaki r.bob-yaki)
          &+~
        :*  %&  ~
            conflicts=~
            new=&+[[r.bob-yaki r.ali-yaki ~] (to-yuki q.ali-yaki)]
            lat=~
        ==
      ::
      ::  Create a merge commit with exactly the contents of the
      ::  destination desk except take any files from the source commit
      ::  which are not in the destination desk.
      ::
          %take-this
        ?:  =(r.ali-yaki r.bob-yaki)
          &+~
        ?:  (~(has in (reachable-takos:ze r.bob-yaki)) r.ali-yaki)
          &+~
        =/  new-data  (~(uni by q.ali-yaki) q.bob-yaki)
        :*  %&  ~
            conflicts=~
            new=&+[[r.bob-yaki r.ali-yaki ~] (to-yuki new-data)]
            lat=~
        ==
      ::
      ::  Create a merge commit with exactly the contents of the source
      ::  commit except preserve any files from the destination desk
      ::  which are not in the source commit.
      ::
          %take-that
        ?:  =(r.ali-yaki r.bob-yaki)
          &+~
        =/  new-data  (~(uni by q.bob-yaki) q.ali-yaki)
        :*  %&  ~
            conflicts=~
            new=&+[[r.bob-yaki r.ali-yaki ~] (to-yuki new-data)]
            lat=~
        ==
      ::
      ::  If this is a %fine merge, we check to see if ali's and bob's
      ::  commits are the same, in which case we're done.  Otherwise, we
      ::  check to see if ali's commit is in the ancestry of bob's, in
      ::  which case we're done.  Otherwise, we check to see if bob's
      ::  commit is in the ancestry of ali's.  If not, this is not a
      ::  fast-forward merge, so we error out.  If it is, we add ali's
      ::  commit to bob's desk and checkout.
      ::
          %fine
        ?:  =(r.ali-yaki r.bob-yaki)
          &+~
        ?:  (~(has in (reachable-takos:ze r.bob-yaki)) r.ali-yaki)
          &+~
        ?.  (~(has in (reachable-takos:ze r.ali-yaki)) r.bob-yaki)
          :~  %|  %bad-fine-merge
              leaf+"tried fast-forward but is not ancestor or descendant"
          ==
        &+`[conflicts=~ new=|+ali-yaki lat=~]
      ::
          ?(%meet %mate %meld %meet-this %meet-that)
        ?:  =(r.ali-yaki r.bob-yaki)
          &+~
        ?:  (~(has in (reachable-takos:ze r.bob-yaki)) r.ali-yaki)
          &+~
        ?:  (~(has in (reachable-takos:ze r.ali-yaki)) r.bob-yaki)
          $(germ %fine)
        =/  merge-points  (find-merge-points ali-yaki bob-yaki)
        ?~  merge-points
          :~  %|  %merge-no-merge-base
              leaf+"consider a %this or %that merge to get a mergebase"
          ==
        =/  merge-point=yaki  n.merge-points
        ?:  ?=(?(%mate %meld) germ)
          =/  ali-diffs=cane  (diff-base ali-yaki bob-yaki merge-point)
          =/  bob-diffs=cane  (diff-base bob-yaki ali-yaki merge-point)
          =/  bof=(map path (unit cage))
            (merge-conflicts can.ali-diffs can.bob-diffs)
          (build ali-yaki bob-yaki merge-point ali-diffs bob-diffs bof)
        =/  ali-diffs=cane  (calc-diffs ali-yaki merge-point)
        =/  bob-diffs=cane  (calc-diffs bob-yaki merge-point)
        =/  both-diffs=(map path *)
          %-  %~  int  by
              %-  ~(uni by `(map path *)`new.ali-diffs)
              %-  ~(uni by `(map path *)`cal.ali-diffs)
              %-  ~(uni by `(map path *)`can.ali-diffs)
              `(map path *)`old.ali-diffs
          %-  ~(uni by `(map path *)`new.bob-diffs)
          %-  ~(uni by `(map path *)`cal.bob-diffs)
          %-  ~(uni by `(map path *)`can.bob-diffs)
          `(map path *)`old.bob-diffs
        ?:  &(?=(%meet germ) !=(~ both-diffs))
          :~  %|  %meet-conflict
            >~(key by both-diffs)<
            leaf+"consider a %mate merge"
          ==
        =/  both-done=(map path lobe)
          |^
          ?-  germ
            %meet       ~
            %meet-this  (resolve (~(uni by new.bob-diffs) cal.bob-diffs))
            %meet-that  (resolve (~(uni by new.ali-diffs) cal.ali-diffs))
          ==
          ++  resolve
            |=  news=(map path lobe)
            %-  malt  ^-  (list [path lobe])
            %+  murn  ~(tap by both-diffs)
            |=  [=path *]
            ^-  (unit [^path lobe])
            =/  new  (~(get by news) path)
            ?~  new
              ~
            `[path u.new]
          --
        ::
        =/  deleted
          %-  ~(dif by (~(uni by old.ali-diffs) old.bob-diffs))
          (~(run by both-done) |=(* ~))
        =/  not-deleted=(map path lobe)
          %+  roll  ~(tap by deleted)
          =<  .(not-deleted q.merge-point)
          |=  [[pax=path ~] not-deleted=(map path lobe)]
          (~(del by not-deleted) pax)
        =/  hat=(map path lobe)
          %-  ~(uni by not-deleted)
          %-  ~(uni by new.ali-diffs)
          %-  ~(uni by new.bob-diffs)
          %-  ~(uni by cal.ali-diffs)
          cal.bob-diffs
        :*  %&  ~
            conflicts=~
            new=&+[[r.bob-yaki r.ali-yaki ~] (to-yuki hat)]
            lat=~
        ==
      ==
      ::
      ++  to-yuki
        |=  m=(map path lobe)
        ^-  (map path (each page lobe))
        (~(run by m) |=(=lobe |+lobe))
      ::
      ::  The set of changes between the mergebase and one of the desks
      ::  being merged
      ::
      ::  --  `new` is the set of files in the new desk and not in the
      ::  mergebase.
      ::  --  `cal` is the set of changes in the new desk from the
      ::  mergebase except for any that are also in the other new desk.
      ::  --  `can` is the set of changes in the new desk from the
      ::  mergebase that are also in the other new desk (potential
      ::  conflicts).
      ::  --  `old` is the set of files in the mergebase and not in the
      ::  new desk.
      ::
      +$  cane
        $:  new=(map path lobe)
            cal=(map path lobe)
            can=(map path cage)
            old=(map path ~)
        ==
      ::
      ::  Calculate cane knowing there are no files changed by both
      ::  desks
      ::
      ++  calc-diffs
        |=  [hed=yaki bas=yaki]
        ^-  cane
        :*  %-  molt
            %+  skip  ~(tap by q.hed)
            |=  [pax=path lob=lobe]
            (~(has by q.bas) pax)
          ::
            %-  molt
            %+  skip  ~(tap by q.hed)
            |=  [pax=path lob=lobe]
            =+  (~(get by q.bas) pax)
            |(=(~ -) =([~ lob] -))
          ::
            ~
          ::
            %-  malt  ^-  (list [path ~])
            %+  murn  ~(tap by q.bas)
            |=  [pax=path lob=lobe]
            ^-  (unit (pair path ~))
            ?.  =(~ (~(get by q.hed) pax))
              ~
            `[pax ~]
        ==
      ::
      ::  Diff yak against bas where different from yuk
      ::
      ++  diff-base
        |=  [yak=yaki yuk=yaki bas=yaki]
        ^-  cane
        =/  new=(map path lobe)
          %-  malt
          %+  skip  ~(tap by q.yak)
          |=  [=path =lobe]
          (~(has by q.bas) path)
        ::
        =/  cal=(map path lobe)
          %-  malt  ^-  (list [path lobe])
          %+  murn  ~(tap by q.bas)
          |=  [pax=path lob=lobe]
          ^-  (unit (pair path lobe))
          =+  a=(~(get by q.yak) pax)
          =+  b=(~(get by q.yuk) pax)
          ?.  ?&  ?=(^ a)
                  !=([~ lob] a)
                  =([~ lob] b)
              ==
            ~
          `[pax +.a]
        ::
        =/  can=(map path cage)
          %-  malt
          %+  murn  ~(tap by q.bas)
          |=  [=path =lobe]
          ^-  (unit [^path cage])
          =/  in-yak  (~(get by q.yak) path)
          ?~  in-yak
            ~
          ?:  =(lobe u.in-yak)
            ~
          =/  in-yuk  (~(get by q.yuk) path)
          ?~  in-yuk
            ~
          ?:  =(lobe u.in-yuk)
            ~
          ?:  =(u.in-yak u.in-yuk)
            ~
          `[path (diff-lobes lobe u.in-yak)]
        ::
        =/  old=(map path ~)
            %-  malt  ^-  (list [path ~])
            %+  murn  ~(tap by q.bas)
            |=  [pax=path lob=lobe]
            ?.  =(~ (~(get by q.yak) pax))
              ~
            (some pax ~)
        ::
        [new cal can old]
      ::
      ::  These can/should save their caches
      ::
      ++  lobe-to-cage
        |=  =lobe
        ^-  cage
        =^  =page  fod.dom
          %-  wrap:fusion
          (lobe-to-page:(ford:fusion static-ford-args) lobe)
        =^  =cage  fod.dom
          %-  wrap:fusion
          (page-to-cage:(ford:fusion static-ford-args) page)
        cage
      ::
      ++  get-dais
        |=  =mark
        ^-  dais
        =^  =dais  fod.dom
          %-  wrap:fusion
          (get-mark:(ford:fusion static-ford-args) mark)
        dais
      ::
      ::  Diff two files on bob-desk
      ::
      ++  diff-lobes
        |=  [=a=lobe =b=lobe]
        ^-  cage
        =/  a-cage  (lobe-to-cage a-lobe)
        =/  b-cage  (lobe-to-cage b-lobe)
        ?>  =(p.a-cage p.b-cage)
        =/  =dais  (get-dais p.a-cage)
        [form:dais (~(diff dais q.a-cage) q.b-cage)]
      ::
      ::  Merge diffs that are on the same file.
      ::
      ++  merge-conflicts
        |=  [ali-conflicts=(map path cage) bob-conflicts=(map path cage)]
        ^-  (map path (unit cage))
        %-  ~(urn by (~(int by ali-conflicts) bob-conflicts))
        |=  [=path *]
        ^-  (unit cage)
        =/  cal=cage  (~(got by ali-conflicts) path)
        =/  cob=cage  (~(got by bob-conflicts) path)
        =/  =mark
          =+  (slag (dec (lent path)) path)
          ?~(- %$ i.-)
        =/  =dais  (get-dais mark)
        =/  res=(unit (unit vase))  (~(join dais bunt:dais) q.cal q.cob)
        ?~  res
          `[form:dais q.cob]
        ?~  u.res
          ~
        `[form:dais u.u.res]
      ::
      ::  Apply the patches in bof to get the new merged content.
      ::
      ::  Gather all the changes between ali's and bob's commits and the
      ::  mergebase.  This is similar to the %meet of ++merge, except
      ::  where they touch the same file, we use the merged versions.
      ::
      ++  build
        |=  $:  ali=yaki
                bob=yaki
                bas=yaki
                dal=cane
                dob=cane
                bof=(map path (unit cage))
            ==
        ^-  (each (unit merge-result) [term tang])
        =/  both-patched=(map path cage)
          %-  malt
          %+  murn  ~(tap by bof)
          |=  [=path cay=(unit cage)]
          ^-  (unit [^path cage])
          ?~  cay
            ~
          :+  ~  path
          =+  (~(get by q.bas) path)
          ?~  -
            ~|  %mate-strange-diff-no-base
            !!
          =/  =cage  (lobe-to-cage u.-)
          =/  =dais  (get-dais p.cage)
          ?>  =(p.u.cay form.dais)
          :-  p.cage
          (~(pact dais q.cage) q.u.cay)
        =/  con=(map path *)                            ::  2-change conflict
          %-  molt
          %+  skim  ~(tap by bof)
          |=([pax=path cay=(unit cage)] ?=(~ cay))
        =/  cab=(map path lobe)                         ::  conflict base
          %-  ~(urn by con)
          |=  [pax=path *]
          (~(got by q.bas) pax)
        =.  con                                         ::  change+del conflict
          %-  ~(uni by con)
          %-  malt  ^-  (list [path *])
          %+  skim  ~(tap by old.dal)
          |=  [pax=path ~]
          ?:  (~(has by new.dob) pax)
            ~|  %strange-add-and-del
            !!
          (~(has by can.dob) pax)
        =.  con                                         ::  change+del conflict
          %-  ~(uni by con)
          %-  malt  ^-  (list [path *])
          %+  skim  ~(tap by old.dob)
          |=  [pax=path ~]
          ?:  (~(has by new.dal) pax)
            ~|  %strange-del-and-add
            !!
          (~(has by can.dal) pax)
        =.  con                                         ::  add+add conflict
          %-  ~(uni by con)
          %-  malt  ^-  (list [path *])
          %+  skip  ~(tap by (~(int by new.dal) new.dob))
          |=  [pax=path *]
          =((~(got by new.dal) pax) (~(got by new.dob) pax))
        ?:  &(?=(%mate germ) ?=(^ con))
          =+  (turn ~(tap by `(map path *)`con) |=([path *] >[+<-]<))
          [%| %mate-conflict -]
        =/  old=(map path lobe)                         ::  oldies but goodies
          %+  roll  ~(tap by (~(uni by old.dal) old.dob))
          =<  .(old q.bob)
          |=  [[pax=path ~] old=(map path lobe)]
          (~(del by old) pax)
        =/  [hot=(map path lobe) lat=(map lobe blob)]   ::  new content
          %+  roll  ~(tap by both-patched)
          |=  [[pax=path cay=cage] hat=(map path lobe) lat=(map lobe blob)]
          =/  =blob  [%direct (page-to-lobe [p q.q]:cay) [p q.q]:cay]
          :-  (~(put by hat) pax p.blob)
          ?:  (~(has by lat) p.blob)
            lat
          (~(put by lat) p.blob blob)
        =/  hat=(map path lobe)                         ::  all the content
          %-  ~(uni by old)
          %-  ~(uni by new.dal)
          %-  ~(uni by new.dob)
          %-  ~(uni by cal.dal)
          %-  ~(uni by cal.dob)
          %-  ~(uni by hot)
          cab
        =/  del=(map path ?)
            (~(run by (~(uni by old.dal) old.dob)) |=(~ %|))
        =/  new  &+[[r.bob r.ali ~] (~(run by hat) |=(=lobe |+lobe))]
        :*  %&  ~
            (silt (turn ~(tap by con) head))
            new
            lat
        ==
      --
    --
  ::
  ::  Find the most recent common ancestor(s).
  ::
  ::    For performance, this depends on +reachable-takos being
  ::    memoized.
  ::
  ++  find-merge-points
    |=  [=ali=yaki =bob=yaki]
    ^-  (set yaki)
    ::  Loop through ancestors breadth-first, lazily generating ancestry
    ::
    =/  ali-takos  (reachable-takos:ze r.ali-yaki)
    ::  Tako worklist
    ::
    =/  takos=(qeu tako)  [r.bob-yaki ~ ~]
    ::  Mergebase candidates.  Have proven they're common ancestors, but
    ::  not that they're a most recent
    ::
    =|  bases=(set tako)
    ::  Takos we've already checked or are in our worklist
    ::
    =|  done=(set tako)
    |-  ^-  (set yaki)
    =*  outer-loop  $
    ::  If we've finished our worklist, convert to yakis and return
    ::
    ?:  =(~ takos)
      (silt (turn ~(tap in bases) ~(got by hut.ran)))
    =^  =tako  takos  ~(get to takos)
    =.  done  (~(put in done) tako)
    ::  If this is a common ancestor, stop recursing through our
    ::  parentage.  Check if it's comparable to any existing candidate.
    ::
    ?:  (~(has in ali-takos) tako)
      =/  base-list  ~(tap in bases)
      |-  ^-  (set yaki)
      =*  bases-loop  $
      ?~  base-list
        ::  Proven it's not an ancestor of any previous candidate.
        ::  Remove all ancestors of new candidate and add it to the
        ::  candidate list.
        ::
        =.  bases
          =/  new-reachable  (reachable-takos:ze tako)
          (~(put in (~(dif in bases) new-reachable)) tako)
        outer-loop
      ::  If it's an ancestor of another candidate, this is not most
      ::  recent, so skip and try next in worklist.
      ::
      =/  base-reachable  (reachable-takos:ze i.base-list)
      ?:  (~(has in base-reachable) tako)
        outer-loop
      bases-loop(base-list t.base-list)
    ::  Append parents to list and recurse
    ::
    =/  bob-yaki  (~(got by hut.ran) tako)
    =/  new-candidates  (skip p.bob-yaki ~(has in done))
    %_  outer-loop
      done   (~(gas in done) new-candidates)
      takos  (~(gas to takos) new-candidates)
    ==
  ::
  ::  Update mime cache
  ::
  ++  checkout-mime
    |=  $:  =ford=args:ford:fusion
            deletes=(set path)
            changes=(set path)
        ==
    ^-  [(map path (unit mime)) ford-cache]
    =/  mim=(map path (unit mime))
      =/  dels=(list path)  ~(tap by deletes)
      |-  ^-  (map path (unit mime))
      ?~  dels
        ~
      (~(put by $(dels t.dels)) i.dels ~)
    =/  cans=(list path)  ~(tap by changes)
    |-  ^-  [(map path (unit mime)) ford-cache]
    ?~  cans
      [mim ford-cache.ford-args]
    =^  cage  ford-cache.ford-args
      ~|  mime-cast-fail+i.cans
      (wrap:fusion (cast-path:(ford:fusion ford-args) i.cans %mime))
    =^  mim  ford-cache.ford-args  $(cans t.cans)
    [(~(put by mim) i.cans `!<(mime q.cage)) ford-cache.ford-args]
  ::
  ::  Add or remove entries to the mime cache
  ::
  ++  apply-changes-to-mim
    |=  [mim=(map path mime) changes=(map path (unit mime))]
    ^-  (map path mime)
    =/  changes-l=(list [pax=path change=(unit mime)])
      ~(tap by changes)
    |-  ^-  (map path mime)
    ?~  changes-l
      mim
    ?~  change.i.changes-l
      $(changes-l t.changes-l, mim (~(del by mim) pax.i.changes-l))
    $(changes-l t.changes-l, mim (~(put by mim) [pax u.change]:i.changes-l))
  ::
  ::  Emit update to unix sync
  ::
  ++  ergo
    |=  mim=(map path (unit mime))
    ^+  ..park
    =/  must  (must-ergo her syd mon (turn ~(tap by mim) head))
    %-  emil
    %+  turn  ~(tap by must)
    |=  [pot=term len=@ud pak=(set path)]
    :*  (need hez)  %give  %ergo  pot
        %+  turn  ~(tap in pak)
        |=  pax=path
        [(slag len pax) (~(got by mim) pax)]
    ==
  ::
  ::  Output is a map of mount points to {length-of-mounted-path set-of-paths}.
  ::
  ++  must-ergo
    |=  [our=ship syd=desk mon=(map term beam) can=(list path)]
    ^-  (map term (pair @ud (set path)))
    %-  malt  ^-  (list (trel term @ud (set path)))
    %+  murn  ~(tap by mon)
    |=  [nam=term bem=beam]
    ^-  (unit (trel term @ud (set path)))
    =-  ?~(- ~ `[nam (lent s.bem) (silt `(list path)`-)])
    %+  skim  can
    |=  pax=path
    &(=(p.bem our) =(q.bem syd) =(s.bem (scag (lent s.bem) pax)))
  ::
  ::  Mount a beam to unix
  ::
  ++  mount
    |=  [pot=term =case =spur]
    ^+  ..mount
    =/  old-mon  (~(get by mon) pot)
    ?^  old-mon
      %-  (slog >%already-mounted< >u.old-mon< ~)
      ..mount
    =.  mon  (~(put by mon) pot [her syd case] spur)
    =/  =yaki  (~(got by hut.ran) (~(got by hit.dom) let.dom))
    =/  changes  (~(run by q.yaki) |=(=lobe |+lobe))
    =/  =args:ford:fusion
      [zuse:(need fer.dom) ank.dom ~ changes lat.ran fod.dom]
    =^  mim  ford-cache.args
      (checkout-mime args ~ ~(key by changes))
    =.  mim.dom  (apply-changes-to-mim mim.dom mim)
    =.  fod.dom  ford-cache.args
    (ergo mim)
  ::
  ::  Set permissions for a node.
  ::
  ++  perm
    |=  [pax=path rit=rite]
    ^+  +>
    =/  mis=(set @ta)
      %+  roll
        =-  ~(tap in -)
        ?-  -.rit
          %r    who:(fall red.rit *rule)
          %w    who:(fall wit.rit *rule)
          %rw   (~(uni in who:(fall red.rit *rule)) who:(fall wit.rit *rule))
        ==
      |=  [w=whom s=(set @ta)]
      ?:  |(?=(%& -.w) (~(has by cez) p.w))  s
      (~(put in s) p.w)
    ?^  mis
      ::  TODO remove this nasty hack
      ::
      ?.  ?=([[%a *] *] hen)
        +>.$
      =-  (emit hen %give %done `[%perm-fail [%leaf "No such group(s): {-}"]~])
      %+  roll  ~(tap in `(set @ta)`mis)
      |=  [g=@ta t=tape]
      ?~  t  (trip g)
      :(weld t ", " (trip g))
    ::  TODO remove this nasty hack
    ::
    =<  ?.  ?=([[%a *] *] hen)
          .
        (emit hen %give %done ~)
    ::
    ?-  -.rit
      %r    wake(per (put-perm per pax red.rit))
      %w    wake(pew (put-perm pew pax wit.rit))
      %rw   wake(per (put-perm per pax red.rit), pew (put-perm pew pax wit.rit))
    ==
  ::
  ++  put-perm
    |=  [pes=regs pax=path new=(unit rule)]
    ?~  new  (~(del by pes) pax)
    (~(put by pes) pax u.new)
  ::
  ::  Remove a group from all rules.
  ::
  ++  forget-crew
    |=  nom=@ta
    %=  +>
      per  (forget-crew-in nom per)
      pew  (forget-crew-in nom pew)
    ==
  ::
  ++  forget-crew-in
    |=  [nom=@ta pes=regs]
    %-  ~(run by pes)
    |=  r=rule
    r(who (~(del in who.r) |+nom))
  ::
  ::  Cancel a request.
  ::
  ::  For local requests, we just remove it from `qyx`.  For foreign requests,
  ::  we remove it from `ref` and tell the foreign ship to cancel as well.
  ::
  ++  cancel-request                                    ::  release request
    ^+  ..cancel-request
    =^  wos=(list wove)  qyx
      :_  (~(run by qyx) |=(a=(set duct) (~(del in a) hen)))
      %-  ~(rep by qyx)
      |=  [[a=wove b=(set duct)] c=(list wove)]
      ?.((~(has in b) hen) c [a c])
    ::
    ?~  ref
      =>  .(ref `(unit rind)`ref)             ::  XX TMI
      ?:  =(~ wos)  ..cancel-request                    ::  XX handle?
      |-  ^+  ..cancel-request
      ?~  wos  ..cancel-request
      =.  ..cancel-request  (run-if-future rove.i.wos |=(@da (best hen +<)))
      $(wos t.wos)
    ::
    ?~  nux=(~(get by fod.u.ref) hen)
      ..cancel-request(ref `(unit rind)`ref)  ::  XX TMI
    =:  fod.u.ref  (~(del by fod.u.ref) hen)
        bom.u.ref  (~(del by bom.u.ref) u.nux)
      ==
    %.  [hen her u.nux [syd ~]]
    send-over-ames(ref `(unit rind)`ref)      ::  XX TMI
  ::
  ::  Handles a request.
  ::
  ::  `%sing` requests are handled by ++aver.  `%next` requests are handled by
  ::  running ++aver at the given case, and then subsequent cases until we find
  ::  a case where the two results aren't equivalent.  If it hasn't happened
  ::  yet, we wait.  `%many` requests are handled by producing as much as we can
  ::  and then waiting if the subscription range extends into the future.
  ::
  ++  start-request
    |=  [for=(unit [ship @ud]) rav=rave]
    ^+  ..start-request
    =^  [new-sub=(unit rove) sub-results=(list sub-result)]  fod.dom
      (try-fill-sub for (rave-to-rove rav))
    =.  ..start-request  (send-sub-results sub-results [hen ~ ~])
    ?~  new-sub
      ..start-request
    (duce for u.new-sub)
  ::
  ::  Called when a foreign ship answers one of our requests.
  ::
  ::  If it's a `%many` request, process in +take-foreign-update
  ::
  ::  After updating ref (our request manager), we handle %x, %w, and %y
  ::  responses.  For %x, we call ++validate-x to validate the type of
  ::  the response.  For %y, we coerce the result to an arch.
  ::
  ++  take-foreign-answer                              ::  external change
    |=  [inx=@ud rut=(unit rand)]
    ^+  +>
    ?>  ?=(^ ref)
    =+  ruv=(~(get by bom.u.ref) inx)
    ?~  ruv  +>.$
    =/  rav=rave  rave.u.ruv
    ?:  ?=(%many -.rav)
      abet:(apex:(foreign-update inx) rut)
    ?~  rut
      ::  nothing here, so cache that
      ::
      %_    wake
          haw.u.ref
        ?.  ?=(%sing -.rav)  haw.u.ref
        (~(put by haw.u.ref) mood.rav ~)
      ==
    |^
    =/  result=(unit cage)  (validate u.rut)
    =/  =mood  [p.p q.p q]:u.rut
    =:  haw.u.ref  (~(put by haw.u.ref) mood result)
        bom.u.ref  (~(del by bom.u.ref) inx)
        fod.u.ref  (~(del by fod.u.ref) hen)
      ==
    wake
    ::  something here, so validate
    ::
    ++  validate
      |=  =rand
      ^-  (unit cage)
      ?-    p.p.rand
          %a  ~|  %no-big-ford-builds-across-network-for-now  !!
          %b  ~|  %i-guess-you-ought-to-build-your-own-marks  !!
          %c  ~|  %casts-should-be-compiled-on-your-own-ship  !!
          %d  ~|  %totally-temporary-error-please-replace-me  !!
          %p  ~|  %requesting-foreign-permissions-is-invalid  !!
          %r  ~|  %no-cages-please-they-are-just-way-too-big  !!
          %s  ~|  %please-dont-get-your-takos-over-a-network  !!
          %t  ~|  %requesting-foreign-directory-is-vaporware  !!
          %u  ~|  %prolly-poor-idea-to-get-rang-over-network  !!
          %v  ~|  %weird-shouldnt-get-v-request-from-network  !!
          %z  `(validate-z r.rand)
          %w  `(validate-w r.rand)
          %x  (validate-x [p.p q.p q r]:rand)
          %y  `[p.r.rand !>(;;(arch q.r.rand))]
      ==
    ::
    ::  Make sure the incoming data is a %w response
    ::
    ++  validate-w
      |=  =page
      ^-  cage
      :-  p.page
      ?+  p.page  ~|  %strange-w-over-nextwork  !!
        %cass  !>(;;(cass q.page))
        %null  [[%atom %n ~] ~]
        %nako  !>(~|([%molding [&1 &2 &3]:q.page] ;;(nako q.page)))
      ==
    ::
    ::  Make sure that incoming data is of the mark it claims to be.
    ::
    ++  validate-x
      |=  [car=care cas=case pax=path peg=page]
      ^-  (unit cage)
      =/  vale-result
        %-  mule  |.
        %-  wrap:fusion
        (page-to-cage:(ford:fusion static-ford-args) peg)
      ?:  ?=(%| -.vale-result)
        %-  (slog >%validate-x-failed< p.vale-result)
        ~
      `-.p.vale-result
    ::
    ::  Make sure the incoming data is a %z response
    ::
    ++  validate-z
      |=  =page
      ^-  cage
      ?>  ?=(%uvi p.page)
      :-  p.page
      !>(;;(@uvI q.page))
    --
  ::
  ::  Respond to backfill request
  ::
  ::  Maybe should verify the requester is allowed to access this blob?
  ::
  ++  give-backfill
    |=  =lobe
    ^+  ..give-backfill
    (emit hen %give %boon (~(got by lat.ran) lobe))
  ::
  ::  Ingest foreign update, requesting missing blobs if necessary
  ::
  ++  foreign-update
    |=  inx=@ud
    ?>  ?=(^ ref)
    =/  [sat=update-state lost=?]
      =/  ruv  (~(get by bom.u.ref) inx)
      ?~  ruv
        ~&  [%clay-foreign-update-lost her syd inx]
        [*update-state &]
      [u.ruv |]
    =/  done=?  |
    =.  hen  duct.sat
    |%
    ++  abet
      ^+  ..foreign-update
      ?:  lost
        ..foreign-update
      ?:  done
        =:  bom.u.ref  (~(del by bom.u.ref) inx)
            fod.u.ref  (~(del by fod.u.ref) hen)
          ==
        =<(?>(?=(^ ref) .) wake)
      =.  bom.u.ref  (~(put by bom.u.ref) inx sat)
      ..foreign-update
    ::
    ++  apex
      |=  rut=(unit rand)
      ^+  ..abet
      ?:  lost  ..abet
      ?~  rut
        =.  nako.sat  (~(put to nako.sat) ~)
        work
      ?>  ?=(%nako p.r.u.rut)
      =/  nako  ;;(nako q.r.u.rut)
      =/  missing  (missing-blobs nako)
      =.  need.sat  `(list lobe)`(welp need.sat ~(tap in missing))
      =.  nako.sat  (~(put to nako.sat) ~ nako)
      work
    ::
    ++  missing-blobs
      |=  =nako
      ^-  (set lobe)
      =/  yakis  ~(tap in lar.nako)
      |-  ^-  (set lobe)
      =*  yaki-loop  $
      ?~  yakis
        ~
      =/  lobes=(list [=path =lobe])  ~(tap by q.i.yakis)
      |-  ^-  (set lobe)
      =*  blob-loop  $
      ?~  lobes
        yaki-loop(yakis t.yakis)
      ?:  (~(has by lat.ran) lobe.i.lobes)
        blob-loop(lobes t.lobes)
      (~(put in blob-loop(lobes t.lobes)) lobe.i.lobes)
    ::
    ::  Receive backfill response
    ::
    ++  take-backfill
      |=  =blob
      ^+  ..abet
      ?:  lost  ..abet
      =?    need.sat
          ?&  ?=(%delta -.blob)
              !(~(has by lat.ran) q.q.blob)
              !(~(has by have.sat) q.q.blob)
          ==
        [q.q.blob need.sat]
      ::  We can't put a blob in lat.ran if its parent isn't already
      ::  there.  Unions are in reverse order so we don't overwrite
      ::  existing blobs.
      ::
      =.  ..abet
        ?:  &(?=(%delta -.blob) !(~(has by lat.ran) q.q.blob))
          ..abet(have.sat (~(uni by (malt [p.blob `^blob`blob] ~)) have.sat))
        ..abet(lat.ran (~(uni by (malt [p.blob blob] ~)) lat.ran))
      work(busy.sat |)
    ::
    ::  Fetch next blob
    ::
    ++  work
      ^+  ..abet
      ?:  busy.sat
        ..abet
      |-  ^+  ..abet
      ?:  =(~ need.sat)
        ::  NB: if you change to release nakos as we get enough blobs
        ::  for them instead of all at the end, you *must* store the
        ::  `lim` that should be applied after the nako is complete and
        ::  not use the one in the rave, since that will apply to the
        ::  end of subscription.
        ::
        =.  lat.ran  (~(uni by have.sat) lat.ran)
        |-  ^+  ..abet
        ?:  =(~ nako.sat)
          ..abet
        =^  next=(unit nako)  nako.sat  ~(get to nako.sat)
        ?~  next
          ..abet(done &)
        =.  ..abet  (apply-foreign-update u.next)
        =.  ..foreign-update  =<(?>(?=(^ ref) .) wake)
        $
      ?>  ?=(^ need.sat)
      ::  This is what removes an item from `need`.  This happens every
      ::  time we take a backfill response, but it could happen more than
      ::  once if we somehow got this data in the meantime (maybe from
      ::  another desk updating concurrently, or a previous update on this
      ::  same desk).
      ::
      ?:  ?|  (~(has by lat.ran) i.need.sat)
              (~(has by have.sat) i.need.sat)
          ==
        $(need.sat t.need.sat)
      ::  Otherwise, fetch the next blob
      ::
      =/  =fill  [%0 syd i.need.sat]
      =/  =wire  /back-index/(scot %p her)/[syd]/(scot %ud inx)
      =/  =path  [%backfill syd (scot %ud inx) ~]
      =.  ..foreign-update
        =<  ?>(?=(^ ref) .)
        (emit hen %pass wire %a %plea her %c path fill)
      ..abet(busy.sat &)
    ::
    ::  When we get a %w foreign update, store this in our state.
    ::
    ::  We get the commits and blobs from the nako and add them to our
    ::  object store, then we update the map of aeons to commits and the
    ::  latest aeon.
    ::
    ++  apply-foreign-update
      |=  =nako
      ^+  ..abet
      ::  hit: updated commit-hashes by @ud case
      ::  nut: new commit-hash/commit pairs
      ::  hut: updated commits by hash
      ::  nat: new blob-hash/blob pairs
      ::  lat: updated blobs by hash
      ::
      =/  hit  (~(uni by hit.dom) gar.nako)
      =/  nut  (turn ~(tap in lar.nako) |=(=yaki [r.yaki yaki]))
      =/  hut  (~(uni by (malt nut)) hut.ran)
      =/  nat  (turn ~(tap in bar.nako) |=(=blob [p.blob blob]))
      =/  lat  (~(uni by (malt nat)) lat.ran)
      ::  traverse updated state and sanity check
      ::
      =+  ~|  :*  %bad-foreign-update
                  [gar=gar.nako let=let.nako nut=(turn nut head) nat=(turn nat head)]
                  [hitdom=hit.dom letdom=let.dom]
              ==
        ?:  =(0 let.nako)
          ~
        =/  =aeon  1
        |-  ^-  ~
        =/  =tako
          ~|  [%missing-aeon aeon]  (~(got by hit) aeon)
        =/  =yaki
          ~|  [%missing-tako tako]  (~(got by hut) tako)
        =+  %+  turn
              ~(tap by q.yaki)
            |=  [=path =lobe]
            ~|  [%missing-blob path lobe]
            ?>  (~(has by lat) lobe)
            ~
        ?:  =(let.nako aeon)
          ~
        $(aeon +(aeon))
      ::  produce updated state
      ::
      =/  =rave  rave:(~(got by bom.u.ref) inx)
      ?>  ?=(%many -.rave)
      =:  let.dom   (max let.nako let.dom)
          hit.dom   hit
          hut.ran   hut
          lat.ran   lat
          ::  Is this correct?  Seeems like it should only go to `to` if
          ::  we've gotten all the way to the end.  Leaving this
          ::  behavior unchanged for now, but I believe it's wrong.
          ::
          lim       ?.(?=(%da -.to.moat.rave) lim p.to.moat.rave)
        ==
      ..abet
    --
  ::
  ::  fire function if request is in future
  ::
  ++  run-if-future
    |=  [rov=rove fun=$-(@da _.)]
    ^+  +>.$
    %+  fall
      %+  bind
        ^-  (unit @da)
        ?-    -.rov
            %sing
          ?.  ?=(%da -.case.mood.rov)  ~
          `p.case.mood.rov
        ::
            %next  ~
            %mult  ~
            %many
          %^  hunt  lth
            ?.  ?=(%da -.from.moat.rov)    ~
            ?.  (lth now p.from.moat.rov)  ~
            [~ p.from.moat.rov]
          ?.  ?=(%da -.to.moat.rov)  ~
          `(max now p.to.moat.rov)
        ==
      fun
    +>.$
  ::
  ++  rave-to-rove
    |=  rav=rave
    ^-  rove
    ?-  -.rav
      %sing  rav
      %next  [- mood ~ ~]:rav
      %mult  [- mool ~ ~ ~]:rav
      %many  [- track moat ~]:rav
    ==
  ::
  ++  rove-to-rave
    |=  rov=rove
    ^-  rave
    ?-  -.rov
      %sing  rov
      %next  [- mood]:rov
      %mult  [- mool]:rov
      %many  [- track moat]:rov
    ==
  ::
  ++  send-sub-results
    |=  [sub-results=(list sub-result) ducts=(set duct)]
    ^+  ..wake
    ?~  sub-results
      ..wake
    =.  ..wake
      ?-  -.i.sub-results
        %blab  (blab-all ducts +.i.sub-results)
        %bleb  (bleb-all ducts +.i.sub-results)
        %balk  (balk-all ducts +.i.sub-results)
        %blas  (blas-all ducts +.i.sub-results)
        %blub  (blub-all ducts +.i.sub-results)
      ==
    $(sub-results t.sub-results)
  ::
  ::  Loop through open subscriptions and check if we can fill any of
  ::  them.
  ::
  ++  wake
    ^+  .
    =/  old-subs=(list [=wove ducts=(set duct)])  ~(tap by qyx)
    =|  new-subs=(list [=wove ducts=(set duct)])
    |-  ^+  ..wake
    ?~  old-subs
      ::  install new subs
      ::
      ..wake(qyx (~(gas by *cult) new-subs))
    ?:  =(~ ducts.i.old-subs)
      ::  drop forgotten roves
      ::
      $(old-subs t.old-subs)
    =^  [new-sub=(unit rove) sub-results=(list sub-result)]  fod.dom
      (try-fill-sub wove.i.old-subs)
    =.  ..wake  (send-sub-results sub-results ducts.i.old-subs)
    =.  new-subs
      ?~  new-sub
        new-subs
      [[[for.wove.i.old-subs u.new-sub] ducts.i.old-subs] new-subs]
    $(old-subs t.old-subs)
  ::
  ::  Try to fill a subscription
  ::
  ++  try-fill-sub
    |=  [far=(unit [=ship ver=@ud]) rov=rove]
    ^-  [[new-sub=(unit rove) (list sub-result)] ford-cache]
    =/  for=(unit ship)  ?~(far ~ `ship.u.far)
    ?-    -.rov
        %sing
      =/  cache-value=(unit (unit cage))
        ?~(ref ~ (~(get by haw.u.ref) mood.rov))
      ?^  cache-value
        ::  if we have a result in our cache, produce it
        ::
        :_  fod.dom
        :-  ~
        ?~  u.cache-value
          [%blub ~]~
        [%blab mood.rov %& u.u.cache-value]~
      ::  else, check to see if rove is for an aeon we know
      ::
      =/  aeon=(unit aeon)  (case-to-aeon case.mood.rov)
      ?~  aeon
        [[`rov ~] fod.dom]
      ::  we have the appropriate aeon, so read in the data
      ::
      =^  value=(unit (unit (each cage lobe)))  fod.dom
        (read-at-aeon:ze for u.aeon mood.rov)
      ?~  value
        ::  We don't have the data directly, which is potentially
        ::  problematical.  How can we fetch the data?
        ::
        ?:  =(0 u.aeon)
          ~&  [%clay-sing-indirect-data-0 `path`[syd '0' path.mood.rov]]
          [[~ ~] fod.dom]
        ~&  [%clay-sing-indirect-data desk=syd mood=mood.rov aeon=u.aeon]
        [[`rov ~] fod.dom]
      ::  we have the data, so we produce the results
      ::
      [[~ [%balk u.value mood.rov]~] fod.dom]
    ::
    ::  %next is just %mult with one path, so we pretend %next = %mult here.
    ::
        ?(%next %mult)
      ::  because %mult requests need to wait on multiple files for each
      ::  revision that needs to be checked for changes, we keep two
      ::  cache maps.  {old} is the revision at {(dec aeon)}, {new} is
      ::  the revision at {aeon}.  if we have no {aeon} yet, that means
      ::  it was still unknown last time we checked.
      ::
      =*  vor  rov
      |^
      =/  rov=rove
        ?:  ?=(%mult -.vor)  vor
        :*  %mult
            [case [[care path] ~ ~]]:mood.vor
            aeon.vor
            [[[care.mood.vor path.mood.vor] cach.vor] ~ ~]
            ~
        ==
      ?>  ?=(%mult -.rov)
      ::  we will either respond or store the maybe updated request.
      ::
      =;  [res=(each (map mood (unit (each cage lobe))) rove) fod=ford-cache]
          :_  fod
          ?:  ?=(%& -.res)
            (respond p.res)
          (store p.res)
      ::  recurse here on next aeon if possible/needed.
      ::
      |-  ^-  [(each (map mood (unit (each cage lobe))) rove) ford-cache]
      ::  if we don't have an aeon yet, see if we have one now.
      ::
      ?~  aeon.rov
        =/  aeon=(unit aeon)  (case-to-aeon case.mool.rov)
        ::  if we still don't, wait.
        ::
        ?~  aeon  [|+rov fod.dom]
        ::  if we do, update the request and retry.
        ::
        $(aeon.rov `+(u.aeon), old-cach.rov ~, new-cach.rov ~)
      ::  if old isn't complete, try filling in the gaps.
      ::
      =^  o  fod.dom
        ?:  (complete old-cach.rov)
          [old-cach.rov fod.dom]
        (read-unknown mool.rov(case [%ud (dec u.aeon.rov)]) old-cach.rov)
      =.  old-cach.rov  o
      ::  if the next aeon we want to compare is in the future, wait again.
      ::
      =/  next-aeon=(unit aeon)  (case-to-aeon [%ud u.aeon.rov])
      ?~  next-aeon  [|+rov fod.dom]
      ::  if new isn't complete, try filling in the gaps.
      ::
      =^  n  fod.dom
        ?:  (complete new-cach.rov)
          [new-cach.rov fod.dom]
        (read-unknown mool.rov(case [%ud u.aeon.rov]) new-cach.rov)
      =.  new-cach.rov  n
      ::  if they're still not both complete, wait again.
      ::
      ?.  ?&  (complete old-cach.rov)
              (complete new-cach.rov)
          ==
        [|+rov fod.dom]
      ::  both complete, so check if anything has changed
      ::
      =/  changes=(map mood (unit (each cage lobe)))
        %+  roll  ~(tap by old-cach.rov)
        |=  $:  [[car=care pax=path] old-cach-value=cach]
                changes=(map mood (unit (each cage lobe)))
            ==
        =/  new-cach-value=cach  (~(got by new-cach.rov) car pax)
        ?<  |(?=(~ old-cach-value) ?=(~ new-cach-value))
        =/  new-entry=(unit (pair mood (unit (each cage lobe))))
          =/  =mood  [car [%ud u.aeon.rov] pax]
          ?~  u.old-cach-value
            ?~  u.new-cach-value
              ::  not added
              ::
              ~
            ::  added
            ::
            `[mood `u.u.new-cach-value]
          ?~  u.new-cach-value
            ::  deleted
            ::
            `[mood ~]
          ?:  (equivalent-data:ze u.u.new-cach-value u.u.old-cach-value)
            ::  unchanged
            ::
            ~
          ::  changed
          ::
          `[mood `u.u.new-cach-value]
        ::  if changed, save the change
        ::
        ?~  new-entry
          changes
        (~(put by changes) u.new-entry)
      ::  if there are any changes, send response. if none, move on to
      ::  next aeon.
      ::
      ?^  changes  [&+changes fod.dom]
      $(u.aeon.rov +(u.aeon.rov), new-cach.rov ~)
      ::
      ::  check again later
      ::
      ++  store
        |=  rov=rove
        ^-  [new-sub=(unit rove) (list sub-result)]
        =/  new-rove=rove
          ?>  ?=(%mult -.rov)
          ?:  ?=(%mult -.vor)  rov
          ?>  ?=([* ~ ~] old-cach.rov)
          =*  one  n.old-cach.rov
          [%next [care.p.one case.mool.rov path.p.one] aeon.rov q.one]
        [`new-rove ~]
      ::
      ::  send changes
      ::
      ++  respond
        |=  res=(map mood (unit (each cage lobe)))
        ^-  [new-sub=(unit rove) (list sub-result)]
        :-  ~
        ?:  ?=(%mult -.vor)
          [%blas ~(key by res)]~
        ?>  ?=([* ~ ~] res)
        ?~  q.n.res
          [%blub ~]~
        [%blab [p u.q]:n.res]~
      ::
      ::  no unknowns
      ::
      ++  complete
        |=  hav=(map (pair care path) cach)
        ?&  ?=(^ hav)
            (levy ~(tap by `(map (pair care path) cach)`hav) know)
        ==
      ::
      ::  know about file in cach
      ::
      ++  know  |=([(pair care path) c=cach] ?=(^ c))
      ::
      ::  fill in the blanks
      ::
      ++  read-unknown
        |=  [=mool hav=(map (pair care path) cach)]
        ^-  [_hav ford-cache]
        =?  hav  ?=(~ hav)
          %-  malt  ^-  (list (pair (pair care path) cach))
          %+  turn
            ~(tap in paths.mool)
          |=  [c=care p=path]
          ^-  [[care path] cach]
          [[c p] ~]
        |-  ^+  [hav fod.dom]
        ?~  hav  [hav fod.dom]
        =^  lef  fod.dom  $(hav l.hav)
        =.  l.hav  lef
        =^  rig  fod.dom  $(hav r.hav)
        =.  r.hav  rig
        =/  [[=care =path] =cach]  n.hav
        ?^  cach
          [hav fod.dom]
        =^  q  fod.dom  (aver for care case.mool path)
        =.  q.n.hav  q
        [hav fod.dom]
      --
    ::
        %many
      :_  fod.dom
      =/  from-aeon  (case-to-aeon from.moat.rov)
      ?~  from-aeon
        ::  haven't entered the relevant range, so do nothing
        ::
        [`rov ~]
      =/  to-aeon  (case-to-aeon to.moat.rov)
      =/  ver  ?~(far %1 ver.u.far)
      ?~  to-aeon
        ::  we're in the middle of the range, so produce what we can,
        ::  but don't end the subscription
        ::
        ::  update "from" case to the aeon after now
        ::
        =.  from.moat.rov
          [%ud +(let.dom)]
        :-  `rov
        =/  new-lobes=(map path lobe)
          (lobes-at-path:ze for let.dom path.moat.rov)
        ?:  =(lobes.rov new-lobes)
          ::  if no changes, don't produce results
          ::
          ~
        ::  else changes, so produce them
        ::
        [%bleb ver let.dom ?:(track.rov ~ `[u.from-aeon let.dom])]~
      ::  we're past the end of the range, so end subscription
      ::
      :-  ~
      =/  new-lobes=(map path lobe)
        (lobes-at-path:ze for u.to-aeon path.moat.rov)
      ::  if changed, give subscription result
      ::
      =/  bleb=(list sub-result)
        ?:  =(lobes.rov new-lobes)
          ~
        [%bleb ver +(u.from-aeon) ?:(track.rov ~ `[u.from-aeon u.to-aeon])]~
      ::  end subscription
      ::
      =/  blub=(list sub-result)
        [%blub ~]~
      (weld bleb blub)
    ==
  ::
  ::::::::::::::::::::::::::::::::::::::::::::::::::::::::::::::::::::::::::::
  ::
  ::  This core has no additional state, and the distinction exists purely for
  ::  documentation.  The overarching theme is that `++de` directly contains
  ::  logic for metadata about the desk, while `++ze` is composed primarily
  ::  of helper functions for manipulating the desk state (`++dome`) itself.
  ::  Functions include:
  ::
  ::  --  converting between cases, commit hashes, commits, content hashes,
  ::      and content
  ::  --  creating commits and content and adding them to the tree
  ::  --  finding which data needs to be sent over the network to keep the
  ::      other urbit up-to-date
  ::  --  reading from the file tree through different `++care` options
  ::  --  the `++me` core for merging.
  ::
  ::  The dome is composed of the following:
  ::
  ::  --  `ank` is the ankh, which is the file data itself.  An ankh is both
  ::      a possible file and a possible directory.  An ankh has both:
  ::      --  `fil`, a possible file, stored as both a cage and its hash
  ::      --  `dir`, a map of @ta to more ankhs.
  ::  --  `let` is the number of the most recent revision.
  ::  --  `hit` is a map of revision numbers to commit hashes.
  ::  --  `lab` is a map of labels to revision numbers.
  ::
  ::::::::::::::::::::::::::::::::::::::::::::::::::::::::::::::::::::::::::::
  ::
  ::
  ::  Other utility functions
  ::
  ++  ze
    |%
    ::  These convert between aeon (version number), tako (commit hash), yaki
    ::  (commit data structure), lobe (content hash), and blob (content).
    ::
    ::    XX the following are duplicated from the +state core
    ::
    ++  aeon-to-tako  ~(got by hit.dom)
    ++  aeon-to-yaki  |=(=aeon (tako-to-yaki (aeon-to-tako aeon)))
    ++  lobe-to-blob  ~(got by lat.ran)
    ++  tako-to-yaki  ~(got by hut.ran)
    ++  lobe-to-mark
      |=  a=lobe
      =>  (lobe-to-blob a)
      ?-  -
        %delta      p.q
        %direct     p.q
      ==
    ::
    ::  Checks whether two pieces of data (either cages or lobes) are the same.
    ::
    ++  equivalent-data
      |=  [one=(each cage lobe) two=(each cage lobe)]
      ^-  ?
      ?:  ?=(%& -.one)
        ?:  ?=(%& -.two)
          =([p q.q]:p.one [p q.q]:p.two)
        =(p.two (page-to-lobe [p q.q]:p.one))
      ?:  ?=(%& -.two)
        =(p.one (page-to-lobe [p q.q]:p.two))
      =(p.one p.two)
    ::
    ::  Gets a map of the data at the given path and all children of it.
    ::
    ++  lobes-at-path
      |=  [for=(unit ship) yon=aeon pax=path]
      ^-  (map path lobe)
      ?:  =(0 yon)  ~
      ::  we use %z for the check because it looks at all child paths.
      ?.  |(?=(~ for) (may-read u.for %z yon pax))  ~
      %-  malt
      %+  skim
        %~  tap  by
        =<  q
        %-  aeon-to-yaki
        yon
      |=  [p=path q=lobe]
      ?|  ?=(~ pax)
          ?&  !?=(~ p)
              =(-.pax -.p)
              $(p +.p, pax +.pax)
      ==  ==
    ::
    ::  Creates a nako of all the changes between a and b.
    ::
    ++  make-nako
      |=  [ver=@ud a=aeon b=aeon]
      ^-  nako
      :+  ?>  (lte b let.dom)
          |-
          ?:  =(b let.dom)
            hit.dom
          $(hit.dom (~(del by hit.dom) let.dom), let.dom (dec let.dom))
        b
      ?:  =(0 b)
        [~ ~]
      (data-twixt-takos =(0 ver) (~(get by hit.dom) a) (aeon-to-tako b))
    ::
    ::  Traverse parentage and find all ancestor hashes
    ::
    ++  reachable-takos                                 ::  reachable
      |=  p=tako
      ^-  (set tako)
      ~+
      =|  s=(set tako)
      |-  ^-  (set tako)
      =.  s  (~(put in s) p)
      =+  y=(tako-to-yaki p)
      |-  ^-  (set tako)
      ?~  p.y
        s
      ?:  (~(has in s) i.p.y)
        $(p.y t.p.y)
      =.  s  ^$(p i.p.y)
      $(p.y t.p.y)
    ::
    ::  Gets the data between two commit hashes, assuming the first is an
    ::  ancestor of the second.
    ::
    ::  Get all the takos before `a`, then get all takos before `b` except the
    ::  ones we found before `a`.  Then convert the takos to yakis and also get
    ::  all the data in all the yakis.
    ::
    ::  What happens if you run an %init merge on a desk that already
    ::  had a commit?
    ::
    ++  data-twixt-takos
      |=  [plops=? a=(unit tako) b=tako]
      ^-  [(set yaki) (set plop)]
      =+  old=?~(a ~ (reachable-takos u.a))
      =/  yal=(set tako)
          %-  silt
          %+  skip
            ~(tap in (reachable-takos b))
          |=(tak=tako (~(has in old) tak))
      :-  (silt (turn ~(tap in yal) tako-to-yaki))
      ?.  plops
        ~
      (silt (turn ~(tap in (new-lobes (new-lobes ~ old) yal)) lobe-to-blob))
    ::
    ::  Get all the lobes that are referenced in `a` except those that are
    ::  already in `b`.
    ::
    ++  new-lobes                                       ::  object hash set
      |=  [b=(set lobe) a=(set tako)]                   ::  that aren't in b
      ^-  (set lobe)
      %+  roll  ~(tap in a)
      |=  [tak=tako bar=(set lobe)]
      ^-  (set lobe)
      =+  yak=(tako-to-yaki tak)
      %+  roll  ~(tap by q.yak)
      =<  .(far bar)
      |=  [[path lob=lobe] far=(set lobe)]
      ^-  (set lobe)
      ?~  (~(has in b) lob)                             ::  don't need
        far
      =+  gar=(lobe-to-blob lob)
      ?-  -.gar
        %direct    (~(put in far) lob)
        %delta     (~(put in $(lob q.q.gar)) lob)
      ==
    ::
    ::  Probably can get rid of the cache checks because they happen in
    ::  ford
    ::
    ++  read-a
      !.
      |=  [=aeon =path]
      ^-  [(unit (unit (each cage lobe))) ford-cache]
      ?.  =(aeon let.dom)
        [~ fod.dom]
      =/  cached=(unit [=vase *])  (~(get by vases.fod.dom) path)
      ?^  cached
        :_(fod.dom [~ ~ %& %vase !>(vase.u.cached)])
      =/  x  (read-x aeon path)
      ?~  x
        [~ fod.dom]
      ?~  u.x
        [[~ ~] fod.dom]
      ::  should never happen at current aeon
      ?:  ?=(%| -.u.u.x)
        [~ fod.dom]
      =^  =vase  fod.dom
        %-  wrap:fusion
        (build-file:(ford:fusion static-ford-args) path)
      :_(fod.dom [~ ~ %& %vase !>(vase)])
    ::
    ++  read-b
      !.
      |=  [=aeon =path]
      ^-  [(unit (unit (each cage lobe))) ford-cache]
      ?.  =(aeon let.dom)
        [~ fod.dom]
      ?.  ?=([@ ~] path)
        [[~ ~] fod.dom]
      =/  cached=(unit [=dais *])  (~(get by marks.fod.dom) i.path)
      ?^  cached
        :_(fod.dom [~ ~ %& %dais !>(dais.u.cached)])
      =^  =dais  fod.dom
        %-  wrap:fusion
        (get-mark:(ford:fusion static-ford-args) i.path)
      :_(fod.dom [~ ~ %& %dais !>(dais)])
    ::
    ++  read-c
      !.
      |=  [=aeon =path]
      ^-  [(unit (unit (each cage lobe))) ford-cache]
      ?.  =(aeon let.dom)
        [~ fod.dom]
      ?.  ?=([@ @ ~] path)
        [[~ ~] fod.dom]
      =/  cached=(unit [=tube *])  (~(get by casts.fod.dom) [i i.t]:path)
      ?^  cached
        :_(fod.dom [~ ~ %& %tube !>(tube.u.cached)])
      =^  =tube  fod.dom
        %-  wrap:fusion
        (get-cast:(ford:fusion static-ford-args) [i i.t]:path)
      :_(fod.dom [~ ~ %& %tube !>(tube)])
    ::
    ::  Gets the permissions that apply to a particular node.
    ::
    ::  If the node has no permissions of its own, we use its parent's.
    ::  If no permissions have been set for the entire tree above the node,
    ::  we default to fully private (empty whitelist).
    ::
    ++  read-p
      |=  pax=path
      ^-  (unit (unit (each cage lobe)))
      =-  [~ ~ %& %noun !>(-)]
      :-  (read-p-in pax per.red)
      (read-p-in pax pew.red)
    ::
    ++  read-p-in
      |=  [pax=path pes=regs]
      ^-  dict
      =/  rul=(unit rule)  (~(get by pes) pax)
      ?^  rul
        :+  pax  mod.u.rul
        %-  ~(rep in who.u.rul)
        |=  [w=whom out=(pair (set ship) (map @ta crew))]
        ?:  ?=([%& @p] w)
          [(~(put in p.out) +.w) q.out]
        =/  cru=(unit crew)  (~(get by cez.ruf) +.w)
        ?~  cru  out
        [p.out (~(put by q.out) +.w u.cru)]
      ?~  pax  [/ %white ~ ~]
      $(pax (scag (dec (lent pax)) `path`pax))
    ::
    ++  may-read
      |=  [who=ship car=care yon=aeon pax=path]
      ^-  ?
      ?+  car
        (allowed-by who pax per.red)
      ::
          %p
        =(who our)
      ::
          ?(%y %z)
        =+  tak=(~(get by hit.dom) yon)
        ?~  tak  |
        =+  yak=(tako-to-yaki u.tak)
        =+  len=(lent pax)
        =-  (levy ~(tap in -) |=(p=path (allowed-by who p per.red)))
        %+  roll  ~(tap in (~(del in ~(key by q.yak)) pax))
        |=  [p=path s=(set path)]
        ?.  =(pax (scag len p))  s
        %-  ~(put in s)
        ?:  ?=(%z car)  p
        (scag +(len) p)
      ==
    ::
    ++  may-write
      |=  [w=ship p=path]
      (allowed-by w p pew.red)
    ::
    ++  allowed-by
      |=  [who=ship pax=path pes=regs]
      ^-  ?
      =/  rul=real  rul:(read-p-in pax pes)
      =/  in-list/?
        ?|  (~(has in p.who.rul) who)
          ::
            %-  ~(rep by q.who.rul)
            |=  [[@ta cru=crew] out=_|]
            ?:  out  &
            (~(has in cru) who)
        ==
      ?:  =(%black mod.rul)
        !in-list
      in-list
    ::  +content-hash: get hash of contents (%cz hash)
    ::
    ++  content-hash
      |=  [=yaki pax=path]
      ^-  @uvI
      =+  len=(lent pax)
      =/  descendants=(list (pair path lobe))
          %+  turn
            %+  skim  ~(tap by (~(del by q.yaki) pax))
            |=  [paf=path lob=lobe]
            =(pax (scag len paf))
          |=  [paf=path lob=lobe]
          [(slag len paf) lob]
      =+  us=(~(get by q.yaki) pax)
      ?:  &(?=(~ descendants) ?=(~ us))
        *@uvI
      %+  roll
        ^-  (list (pair path lobe))
        [[~ ?~(us *lobe u.us)] descendants]
      |=([[path lobe] @uvI] (shax (jam +<)))
    ::  +read-r: %x wrapped in a vase
    ::
    ++  read-r
      |=  [yon=aeon pax=path]
      ^-  (unit (unit cage))
      =/  x  (read-x yon pax)
      ?~  x    ~
      ?~  u.x  [~ ~]
      ?>  ?=(%& -.u.u.x)
      ``[p.p.u.u.x !>(q.p.u.u.x)]
    ::  +read-s: produce yaki or blob for given tako or lobe
    ::
    ++  read-s
      |=  [yon=aeon pax=path]
      ^-  (unit (unit cage))
      ?.  ?=([?(%yaki %blob %hash %cage %open %late %base) * *] pax)
        `~
      ?-    i.pax
          %yaki
        =/  yak=(unit yaki)  (~(get by hut.ran) (slav %uv i.t.pax))
        ?~  yak
          ~
        ``yaki+[-:!>(*yaki) u.yak]
      ::
          %blob
        =/  bol=(unit blob)  (~(get by lat.ran) (slav %uv i.t.pax))
        ?~  bol
          ~
        ``blob+[-:!>(*blob) u.bol]
      ::
          %hash
        =/  yak=(unit yaki)  (~(get by hut.ran) (slav %uv i.t.pax))
        ?~  yak
          ~
        ``uvi+[-:!>(*@uvI) (content-hash u.yak /)]
      ::
          %cage
        ::  should save ford cache
        ::
        =/  =lobe  (slav %uv i.t.pax)
        =^  =page  fod.dom
          %-  wrap:fusion
          (lobe-to-page:(ford:fusion static-ford-args) lobe)
        =^  =cage  fod.dom
          %-  wrap:fusion
          (page-to-cage:(ford:fusion static-ford-args) page)
        ``cage+[-:!>(*^cage) cage]
      ::
          %open
        ``open+!>(prelude:(ford:fusion static-ford-args))
      ::
          %late  !!  :: handled in +aver
          %base
        ?>  ?=(^ t.t.pax)
        :^  ~  ~  %uvs  !>
        ^-  (list @uv)
        =/  him  (slav %p i.t.pax)
        =/  other  dom:((de now rof hen ruf) him i.t.t.pax)
        ?:  =(0 let.other)
          ~
        =/  our-yaki  (~(got by hut.ran) (~(got by hit.dom) yon))
        =/  other-yaki  (~(got by hut.ran) (~(got by hit.other) let.other))
        %+  turn  ~(tap in (find-merge-points other-yaki our-yaki))
        |=  =yaki
        r.yaki
      ==
    ::  +read-t: produce the list of paths within a yaki with :pax as prefix
    ::
    ++  read-t
      |=  [yon=aeon pax=path]
      ^-  (unit (unit [%file-list (hypo (list path))]))
      ::  if asked for version 0, produce an empty list of files
      ::
      ?:  =(0 yon)
        ``[%file-list -:!>(*(list path)) *(list path)]
      ::  if asked for a future version, we don't have an answer
      ::
      ?~  tak=(~(get by hit.dom) yon)
        ~
      ::  look up the yaki snapshot based on the version
      ::
      =/  yak=yaki  (tako-to-yaki u.tak)
      ::  calculate the path length once outside the loop
      ::
      =/  path-length  (lent pax)
      ::
      :^  ~  ~  %file-list
      :-  -:!>(*(list path))
      ^-  (list path)
      ::  sort the matching paths alphabetically
      ::
      =-  (sort - aor)
      ::  traverse the filesystem, filtering for paths with :pax as prefix
      ::
      %+  skim  ~(tap in ~(key by q.yak))
      |=(paf=path =(pax (scag path-length paf)))
    ::
    ::  Checks for existence of a node at an aeon.
    ::
    ::  This checks for existence of content at the node, and does *not* look
    ::  at any of its children.
    ::
    ++  read-u
      |=  [yon=aeon pax=path]
      ^-  (unit (unit (each [%flag (hypo ?)] lobe)))
      ::  if asked for a future version, we don't have an answer
      ::
      ?~  tak=(~(get by hit.dom) yon)
        ~
      ::  look up the yaki snapshot based on the version
      ::
      =/  yak=yaki  (tako-to-yaki u.tak)
      ::  produce the result based on whether or not there's a file at :pax
      ::
      ``[%& %flag -:!>(*?) (~(has by q.yak) pax)]
    ::
    ::  Gets the dome (desk state) at a particular aeon.
    ::
    ::  For past aeons, we don't give an actual ankh in the dome, but the rest
    ::  of the data is legit. We also never send the mime cache over the wire.
    ::
    ++  read-v
      |=  [yon=aeon pax=path]
      ^-  (unit (unit [%dome (hypo dome:clay)]))
      ?:  (lth yon let.dom)
        :*  ~  ~  %dome  -:!>(*dome:clay)
            ^-  dome:clay
            :*  ank=`[[%ank-in-old-v-not-implemented *ankh] ~ ~]
                let=yon
                hit=(molt (skim ~(tap by hit.dom) |=([p=@ud *] (lte p yon))))
                lab=(molt (skim ~(tap by lab.dom) |=([* p=@ud] (lte p yon))))
        ==  ==
      ?:  (gth yon let.dom)
        ~
      ``[%dome -:!>(*dome:clay) [ank let hit lab]:dom]
    ::
    ::  Gets all cases refering to the same revision as the given case.
    ::
    ::  For the %da case, we give just the canonical timestamp of the revision.
    ::
    ++  read-w
      |=  cas=case
      ^-  (unit (unit (each cage lobe)))
      =+  aey=(case-to-aeon cas)
      ?~  aey  ~
      =-  [~ ~ %& %cass !>(-)]
      ^-  cass
      :-  u.aey
      ?:  =(0 u.aey)  `@da`0
      t:(aeon-to-yaki u.aey)
    ::
    ::  Get the data at a node.
    ::
    ::  If it's in our ankh (current state cache), we can just produce
    ::  the result.  Otherwise, we've got to look up the node at the
    ::  aeon to get the content hash, use that to find the blob, and use
    ::  the blob to get the data.  We also special-case the hoon mark
    ::  for bootstrapping purposes.
    ::
    ++  read-x
      |=  [yon=aeon pax=path]
      ^-  (unit (unit (each cage lobe)))
      ?:  =(0 yon)
        [~ ~]
      =+  tak=(~(get by hit.dom) yon)
      ?~  tak
        ~
      ?:  &(?=(~ ref) =(yon let.dom))
        :-  ~
        %+  bind
          fil.ank:(descend-path:(zu ank.dom) pax)
        |=(a=[p=lobe q=cage] [%& q.a])
      =+  yak=(tako-to-yaki u.tak)
      =+  lob=(~(get by q.yak) pax)
      ?~  lob
        [~ ~]
      =+  mar=(lobe-to-mark u.lob)
      ::  should convert any lobe to cage
      ::
      ?.  ?=(%hoon mar)
        [~ ~ %| u.lob]
      :^  ~  ~  %&
      :+  mar  [%atom %t ~]
      |-  ^-  @t                      ::  (urge cord) would be faster
      =+  bol=(lobe-to-blob u.lob)
      ?:  ?=(%direct -.bol)
        ;;(@t q.q.bol)
      ?>  ?=(%delta -.bol)
      =+  txt=$(u.lob q.q.bol)
      ?>  ?=(%txt-diff p.r.bol)
      =+  dif=;;((urge cord) q.r.bol)
      =,  format
      =+  pac=(of-wain (lurk:differ (to-wain (cat 3 txt '\0a')) dif))
      ?~  pac
        ''
      (end [3 (dec (met 3 pac))] pac)
    ::
    ::  Gets an arch (directory listing) at a node.
    ::
    ++  read-y
      |=  [yon=aeon pax=path]
      ^-  (unit (unit [%arch (hypo arch)]))
      ?:  =(0 yon)
        ``[%arch -:!>(*arch) *arch]
      =+  tak=(~(get by hit.dom) yon)
      ?~  tak
        ~
      =+  yak=(tako-to-yaki u.tak)
      =+  len=(lent pax)
      :^  ~  ~  %arch
      ::  ~&  cy+pax
      :-  -:!>(*arch)
      ^-  arch
      :-  (~(get by q.yak) pax)
      ^-  (map knot ~)
      %-  molt  ^-  (list (pair knot ~))
      %+  turn
        ^-  (list (pair path lobe))
        %+  skim  ~(tap by (~(del by q.yak) pax))
        |=  [paf=path lob=lobe]
        =(pax (scag len paf))
      |=  [paf=path lob=lobe]
      =+  pat=(slag len paf)
      [?>(?=(^ pat) i.pat) ~]
    ::
    ::  Gets a recursive hash of a node and all its children.
    ::
    ++  read-z
      |=  [yon=aeon pax=path]
      ^-  (unit (unit [%uvi (hypo @uvI)]))
      ?:  =(0 yon)
        ``uvi+[-:!>(*@uvI) *@uvI]
      =+  tak=(~(get by hit.dom) yon)
      ?~  tak
        ~
      [~ ~ %uvi -:!>(*@uvI) (content-hash (tako-to-yaki u.tak) pax)]
    ::
    ::  Get a value at an aeon.
    ::
    ::  Value can be either null, meaning we don't have it yet, [null null],
    ::  meaning we know it doesn't exist, or [null null (each cage lobe)],
    ::  meaning we either have the value directly or a content hash of the
    ::  value.
    ::
    ++  read-at-aeon                                    ::    read-at-aeon:ze
      |=  [for=(unit ship) yon=aeon mun=mood]           ::  seek and read
      ^-  [(unit (unit (each cage lobe))) ford-cache]
      =*  fod  fod.dom
      ?.  |(?=(~ for) (may-read u.for care.mun yon path.mun))
        [~ fod]
      ::  virtualize to catch and produce deterministic failures
      ::
      !.
      =-  ?:(?=(%& -<) p.- ((slog p.-) [[~ ~] fod]))
      %-  mule  |.
      ?-  care.mun
          %d
        :_  fod
        ::  XX this should only allow reads at the current date
        ::
        ?:  !=(our her)
          [~ ~]
        ?^  path.mun
          ~&(%no-cd-path [~ ~])
        [~ ~ %& %noun !>(~(key by dos.rom.ruf))]
      ::
        %a  (read-a yon path.mun)
        %b  (read-b yon path.mun)
        %c  (read-c yon path.mun)
        %p  :_(fod (read-p path.mun))
        %r  :_(fod (bind (read-r yon path.mun) (lift |=(a=cage [%& a]))))
        %s  :_(fod (bind (read-s yon path.mun) (lift |=(a=cage [%& a]))))
        %t  :_(fod (bind (read-t yon path.mun) (lift |=(a=cage [%& a]))))
        %u  :_(fod (read-u yon path.mun))
        %v  :_(fod (bind (read-v yon path.mun) (lift |=(a=cage [%& a]))))
        %w  :_(fod (read-w case.mun))
        %x  :_(fod (read-x yon path.mun))
        %y  :_(fod (bind (read-y yon path.mun) (lift |=(a=cage [%& a]))))
        %z  :_(fod (bind (read-z yon path.mun) (lift |=(a=cage [%& a]))))
      ==
    ::  Traverse an ankh.
    ::
    ++  zu                                              ::  filesystem
      |=  ank=ankh                                      ::  filesystem state
      =|  ram=path                                      ::  reverse path into
      |%
      ++  descend                                       ::  descend
        |=  lol=@ta
        ^+  +>
        =+  you=(~(get by dir.ank) lol)
        +>.$(ram [lol ram], ank ?~(you [~ ~] u.you))
      ::
      ++  descend-path                                  ::  descend recursively
        |=  way=path
        ^+  +>
        ?~(way +> $(way t.way, +> (descend i.way)))
      --
    --
  --
--
::::::::::::::::::::::::::::::::::::::::::::::::::::::::::::::::::::::::::::::
::              section 4cA, filesystem vane
::
::  This is the arvo interface vane.  Our formal state is a `++raft`, which
::  has five components:
::
::  --  `rom` is the state for all local desks.
::  --  `hoy` is the state for all foreign desks.
::  --  `ran` is the global, hash-addressed object store.
::  --  `mon` is the set of mount points in unix.
::  --  `hez` is the duct to the unix sync.
::
::::::::::::::::::::::::::::::::::::::::::::::::::::::::::::::::::::::::::::::
=|                                                    ::  instrument state
    $:  ver=%6                                        ::  vane version
        ruf=raft                                      ::  revision tree
    ==                                                ::
|=  [now=@da eny=@uvJ rof=roof]                       ::  current invocation
|%                                                    ::
++  call                                              ::  handle request
  |=  $:  hen=duct
          dud=(unit goof)
          wrapped-task=(hobo task)
      ==
  ^-  [(list move) _..^$]
  ::
  =/  req=task  ((harden task) wrapped-task)
  ::
  ::  XX handle error notifications
  ::
  ?^  dud
    [[[hen %slip %d %flog %crud [-.req tang.u.dud]] ~] ..^$]
  ::
  ?-    -.req
      %boat
    :_  ..^$
    [hen %give %hill (turn ~(tap by mon.ruf) head)]~
  ::
      %cred
    =.  cez.ruf
      ?~  cew.req  (~(del by cez.ruf) nom.req)
      (~(put by cez.ruf) nom.req cew.req)
    ::  wake all desks, a request may have been affected.
    =|  mos=(list move)
    =/  des  ~(tap in ~(key by dos.rom.ruf))
    |-
    ?~  des  [[[hen %give %done ~] mos] ..^^$]
    =/  den  ((de now rof hen ruf) our i.des)
    =^  mor  ruf
      =<  abet:wake
      ?:  ?=(^ cew.req)  den
      (forget-crew:den nom.req)
    $(des t.des, mos (weld mos mor))
  ::
      %crew
    [[hen %give %cruz cez.ruf]~ ..^$]
  ::
      %crow
    =/  des  ~(tap by dos.rom.ruf)
    =|  rus=(map desk [r=regs w=regs])
    |^
      ?~  des  [[hen %give %croz rus]~ ..^^$]
      =+  per=(filter-rules per.q.i.des)
      =+  pew=(filter-rules pew.q.i.des)
      =?  rus  |(?=(^ per) ?=(^ pew))
        (~(put by rus) p.i.des per pew)
      $(des t.des)
    ::
    ++  filter-rules
      |=  pes=regs
      ^+  pes
      =-  (~(gas in *regs) -)
      %+  skim  ~(tap by pes)
      |=  [p=path r=rule]
      (~(has in who.r) |+nom.req)
    --
  ::
      %drop
    ~&  %clay-idle
    [~ ..^$]
  ::
      %info
    ?:  ?=(%| -.dit.req)
      ~|  %labelling-not-implemented
      !!
    =/  [deletes=(set path) changes=(map path cage)]
      =/  =soba  p.dit.req
      =|  deletes=(set path)
      =|  changes=(map path cage)
      |-  ^+  [deletes changes]
      ?~  soba
        [deletes changes]
      ?-  -.q.i.soba
        %del  $(soba t.soba, deletes (~(put in deletes) p.i.soba))
        %ins  $(soba t.soba, changes (~(put by changes) [p p.q]:i.soba))
        %mut  $(soba t.soba, changes (~(put by changes) [p p.q]:i.soba))
        %dif  ~|(%dif-not-implemented !!)
      ==
    =^  mos  ruf
      =/  den  ((de now rof hen ruf) our des.req)
      abet:(info:den deletes changes)
    [mos ..^$]
  ::
      %init
    [~ ..^$(hun.rom.ruf hen)]
  ::
      %into
    =.  hez.ruf  `hen
    =+  bem=(~(get by mon.ruf) des.req)
    ?:  &(?=(~ bem) !=(%$ des.req))
      ~|([%bad-mount-point-from-unix des.req] !!)
    =/  bem=beam
        ?^  bem
          u.bem
        [[our %home %ud 1] ~]
    =/  dos  (~(get by dos.rom.ruf) q.bem)
    ?~  dos
      !!  ::  fire next in queue
    =^  mos  ruf
      =/  den  ((de now rof hen ruf) our q.bem)
      abet:(into:den s.bem all.req fis.req)
    [mos ..^$]
  ::
      %merg                                               ::  direct state up
    ?:  =(%$ des.req)
      ~&(%merg-no-desk !!)
    =^  mos  ruf
      =/  den  ((de now rof hen ruf) our des.req)
      abet:(start-merge:den her.req dem.req cas.req how.req)
    [mos ..^$]
  ::
      %mont
    =.  hez.ruf  ?^(hez.ruf hez.ruf `[[%$ %sync ~] ~])
    =^  mos  ruf
      =/  den  ((de now rof hen ruf) p.bem.req q.bem.req)
      abet:(mount:den pot.req r.bem.req s.bem.req)
    [mos ..^$]
  ::
      %dirk
    ?~  hez.ruf
      ~&  %no-sync-duct
      [~ ..^$]
    ?.  (~(has by mon.ruf) des.req)
      ~&  [%not-mounted des.req]
      [~ ..^$]
    [~[[u.hez.ruf %give %dirk des.req]] ..^$]
  ::
      %ogre
    ?~  hez.ruf
      ~&  %no-sync-duct
      [~ ..^$]
    =*  pot  pot.req
    ?@  pot
      ?.  (~(has by mon.ruf) pot)
        ~&  [%not-mounted pot]
        [~ ..^$]
      :_  ..^$(mon.ruf (~(del by mon.ruf) pot))
      [u.hez.ruf %give %ogre pot]~
    :_  %_    ..^$
            mon.ruf
          %-  molt
          %+  skip  ~(tap by mon.ruf)
          (corl (cury test pot) tail)
        ==
    %+  turn
      (skim ~(tap by mon.ruf) (corl (cury test pot) tail))
    |=  [pon=term bem=beam]
    [u.hez.ruf %give %ogre pon]
  ::
      %park
    =^  mos  ruf
      =/  den  ((de now rof hen ruf) our des.req)
      abet:(park:den | [yok ran]:req)
    [mos ..^$]
  ::
      %pork
    =/  [syd=desk =yoki]  (need pud.ruf)
    =.  pud.ruf  ~
    =^  mos  ruf
      =/  den  ((de now rof hen ruf) our syd)
      abet:(park:den & yoki *rang)
    [mos ..^$]
  ::
      %perm
    =^  mos  ruf
      =/  den  ((de now rof hen ruf) our des.req)
      abet:(perm:den pax.req rit.req)
    [mos ..^$]
  ::
      %trim  [~ ..^$]
  ::
      %vega
    ::  wake all desks, then send pending notifications
    ::
    =^  wake-moves  ..^$
      =/  desks=(list [=ship =desk])
        %+  welp
          (turn ~(tap by dos.rom.ruf) |=([=desk *] [our desk]))
        %-  zing
        %+  turn  ~(tap by hoy.ruf)
        |=  [=ship =rung]
        %+  turn  ~(tap by rus.rung)
        |=  [=desk *]
        [ship desk]
      |-  ^+  [*(list move) ..^^$]
      ?~  desks
        [~ ..^^$]
      =^  moves-1  ..^^$  $(desks t.desks)
      =^  moves-2  ruf  abet:wake:((de now rof hen ruf) [ship desk]:i.desks)
      [(weld moves-1 moves-2) ..^^$]
    [wake-moves ..^$]
  ::
      ?(%warp %werp)
    ::  capture whether this read is on behalf of another ship
    ::  for permissions enforcement
    ::
    =^  for  req
      ?:  ?=(%warp -.req)
        [~ req]
      ::  ?:  =(our who.req)
      ::    [~ [%warp wer.req rif.req]]
      :-  ?:(=(our who.req) ~ `[who.req -.rif.req])
      [%warp wer.req riff.rif.req]
    ::
    ?>  ?=(%warp -.req)
    =*  rif  rif.req
    =^  mos  ruf
      =/  den  ((de now rof hen ruf) wer.req p.rif)
      =<  abet
      ?~  q.rif
        cancel-request:den
      (start-request:den for u.q.rif)
    [mos ..^$]
  ::
      %plea
    =*  her  ship.req
    =*  pax  path.plea.req
    =*  res  payload.plea.req
    ::
    ?:  ?=([%backfill *] pax)
      =+  ;;(=fill res)
      =^  mos  ruf
        =/  den  ((de now rof hen ruf) our desk.fill)
        abet:(give-backfill:den lobe.fill)
      [[[hen %give %done ~] mos] ..^$]
    ?>  ?=([%question *] pax)
    =+  ryf=;;(riff-any res)
    :_  ..^$
    :~  [hen %give %done ~]
        =/  =wire
          [%foreign-warp (scot %p her) t.pax]
        [hen %pass wire %c %werp her our ryf]
    ==
  ==
::
++  load
  |=  old=[%6 raft]
  ..^$(ruf +.old)
::
++  scry                                              ::  inspect
  ^-  roon
  |=  [lyc=gang car=term bem=beam]
  ^-  (unit (unit cage))
  =*  ren  car
  =/  why=shop  &/p.bem
  =*  syd  q.bem
  =/  lot=coin  $/r.bem
  =*  tyl  s.bem
  ::
  ?.  ?=(%& -.why)  ~
  =*  his  p.why
  ?:  &(=(ren %$) =(tyl /whey))
    ``mass+!>(whey)
  ::  ~&  scry+[ren `path`[(scot %p his) syd ~(rent co lot) tyl]]
  ::  =-  ~&  %scry-done  -
  =+  luk=?.(?=(%$ -.lot) ~ ((soft case) p.lot))
  ?~  luk  [~ ~]
  ?:  =(%$ ren)
    [~ ~]
  =+  run=((soft care) ren)
  ?~  run  [~ ~]
  ::TODO  if it ever gets filled properly, pass in the full fur.
  ::
  =/  for=(unit ship)  ?~(lyc ~ ?~(u.lyc ~ `n.u.lyc))
  =/  den  ((de now rof [/scryduct ~] ruf) his syd)
  =/  result  (mule |.(-:(aver:den for u.run u.luk tyl)))
  ?:  ?=(%| -.result)
    %-  (slog >%clay-scry-fail< p.result)
    ~
  ?~  p.result               ~
  ?~  u.p.result             [~ ~]
  ::  should convert %| case to cage
  ::
  ?:  ?=(%& -.u.u.p.result)  ``p.u.u.p.result
  ~
::
::  We clear the ford cache by replacing it with its bunt as a literal.
::  This nests within +ford-cache without reference to +type, +hoon, or
::  anything else in the sample of cache objects.  Otherwise we would be
::  contravariant in the those types, which makes them harder to change.
::
++  stay
  :-  ver
  %=    ruf
      dos.rom
    %-  ~(run by dos.rom.ruf)
    |=  =dojo
    dojo(fod.dom [~ ~ ~])
  ::
      hoy
    %-  ~(run by hoy.ruf)
    |=  =rung
    %=    rung
        rus
      %-  ~(run by rus.rung)
      |=  =rede
      rede(fod.dom [~ ~ ~])
    ==
  ==
::
++  take                                              ::  accept response
  |=  [tea=wire hen=duct dud=(unit goof) hin=sign]
  ^+  [*(list move) ..^$]
  ?^  dud
    ~|(%clay-take-dud (mean tang.u.dud))
  ::
  ?:  ?=([%merge @ @ @ @ ~] tea)
    ?>  ?=(%writ +<.hin)
    =*  syd  i.t.tea
    =/  ali-ship  (slav %p i.t.t.tea)
    =*  ali-desk  i.t.t.t.tea
    =/  germ  (germ i.t.t.t.t.tea)
    =^  mos  ruf
      =/  den  ((de now rof hen ruf) our i.t.tea)
      abet:(merge:den ali-ship ali-desk germ p.hin)
    [mos ..^$]
  ::
  ?:  ?=([%foreign-warp *] tea)
    ?>  ?=(%writ +<.hin)
    :_  ..^$
    [hen %give %boon `(unit rand)`(bind `riot`p.hin rant-to-rand)]~
  ::
  ?:  ?=([%warp-index @ @ @ ~] tea)
    ?+    +<.hin  ~|  %clay-warp-index-strange  !!
        %done
      ?~  error.hin
        [~ ..^$]
      ::  TODO better error handling
      ::
      ~&  %clay-take-warp-index-error^our^tea^tag.u.error.hin
      %-  (slog tang.u.error.hin)
      [~ ..^$]
    ::
        %lost
      ~|  %clay-take-lost^our
      ::  TODO better error handling
      !!
    ::
        %boon
      =+  ;;  res=(unit rand)  payload.hin
      ::
      =/  her=ship   (slav %p i.t.tea)
      =/  =desk      (slav %tas i.t.t.tea)
      =/  index=@ud  (slav %ud i.t.t.t.tea)
      ::
      =^  mos  ruf
        =/  den  ((de now rof hen ruf) her desk)
        abet:(take-foreign-answer:den index res)
      [mos ..^$]
    ==
  ::
  ?:  ?=([%back-index @ @ @ ~] tea)
    ?+    +<.hin  ~|  %clay-backfill-index-strange  !!
        %done
      ?~  error.hin
        [~ ..^$]
      ::  TODO better error handling
      ::
      ~&  %clay-take-backfill-index-error^our^tea^tag.u.error.hin
      %-  (slog tang.u.error.hin)
      [~ ..^$]
    ::
        %lost
      ~|  %clay-take-backfill-lost^our
      ::  TODO better error handling
      !!
    ::
        %boon
      =+  ;;  =blob  payload.hin
      ::
      =/  her=ship   (slav %p i.t.tea)
      =/  =desk      (slav %tas i.t.t.tea)
      =/  index=@ud  (slav %ud i.t.t.t.tea)
      ::
      =^  mos  ruf
        =/  den  ((de now rof hen ruf) her desk)
        abet:abet:(take-backfill:(foreign-update:den index) blob)
      [mos ..^$]
    ==
  ::
  ?:  ?=([%sinks ~] tea)
    ?>  ?=(%public-keys +<.hin)
    ?.  ?=(%breach -.public-keys-result.hin)
      [~ ..^$]
    =/  who  who.public-keys-result.hin
    ?:  =(our who)
      [~ ..^$]
    ::  Cancel subscriptions
    ::
    =/  foreign-desk=(unit rung)
      (~(get by hoy.ruf) who)
    ?~  foreign-desk
      [~ ..^$]
    =/  cancel-ducts=(list duct)
      %-  zing  ^-  (list (list duct))
      %+  turn  ~(tap by rus.u.foreign-desk)
      |=  [=desk =rede]
      ^-  (list duct)  %-  zing  ^-  (list (list duct))
      %+  turn  ~(tap by qyx.rede)
      |=  [=wove ducts=(set duct)]
      ::  ~&  [%sunk-wove desk (print-wove wove) ducts]
      ~(tap in ducts)
    =/  cancel-moves=(list move)
      %+  turn  cancel-ducts
      |=(=duct [duct %slip %b %drip !>([%writ ~])])
    ::  delete local state of foreign desk
    ::
    =.  hoy.ruf  (~(del by hoy.ruf) who)
    [cancel-moves ..^$]
  ::
  ?-    -.+.hin
      %public-keys  ~|([%public-keys-raw tea] !!)
  ::
      %mere
    ?:  ?=(%& -.p.+.hin)
      ~&  'initial merge succeeded'
      [~ ..^$]
    ~>  %slog.
        :^  0  %rose  [" " "[" "]"]
        :^    leaf+"initial merge failed"
            leaf+"my most sincere apologies"
          >p.p.p.+.hin<
        q.p.p.+.hin
    [~ ..^$]
  ::
      %note  [[hen %give +.hin]~ ..^$]
      %wake
    ::  TODO: handle behn errors
    ::
    ?^  error.hin
      [[hen %slip %d %flog %crud %wake u.error.hin]~ ..^$]
    ::
    ?.  ?=([%tyme @ @ ~] tea)
      ~&  [%clay-strange-timer tea]
      [~ ..^$]
    =/  her  (slav %p i.t.tea)
    =/  syd  (slav %tas i.t.t.tea)
    =^  mos  ruf
      =/  den  ((de now rof hen ruf) her syd)
      abet:wake:den
    [mos ..^$]
  ::
      ::  handled in the wire dispatcher
      ::
      %boon  !!
      %lost  !!
      %writ
    %-  (slog leaf+"clay: strange writ (expected on upgrade to Fusion)" ~)
    [~ ..^$]
  ::
      %done
    ?~  error=error.hin
      [~ ..^$]
    %-  (slog >%clay-lost< >tag.u.error< tang.u.error)
    [~ ..^$]
  ==
::
++  rant-to-rand
  |=  rant
  ^-  rand
  [p q [p q.q]:r]
::  +whey: produce memory usage report
::
++  whey
  ^-  (list mass)
  =/  domestic
    %+  turn  (sort ~(tap by dos.rom.ruf) aor)
    |=  [=desk =dojo]
    :+  desk  %|
    :~  ankh+&+ank.dom.dojo
        mime+&+mim.dom.dojo
        ford-vases+&+vases.fod.dom.dojo
        ford-marks+&+marks.fod.dom.dojo
        ford-casts+&+casts.fod.dom.dojo
    ==
  :~  domestic+|+domestic
      foreign+&+hoy.ruf
      :+  %object-store  %|
      :~  commits+&+hut.ran.ruf
          blobs+&+lat.ran.ruf
      ==
  ==
--<|MERGE_RESOLUTION|>--- conflicted
+++ resolved
@@ -282,21 +282,21 @@
           $:  rus=(map desk rede)                       ::  neighbor desks
           ==
 ::
-+$  move  [p=duct q=(wind note gift)]              ::  local move
++$  move  [p=duct q=(wind note gift)]                   ::  local move
 +$  note                                                ::  out request $->
   $~  [%b %wait *@da]                                   ::
   $%  $:  %$                                            ::  to arvo
           $>(%what waif)                                ::
       ==                                                ::
       $:  %a                                            ::  to %ames
-          $>(%plea task:ames)                      ::
+          $>(%plea task:ames)                           ::
       ==                                                ::
       $:  %b                                            ::  to %behn
           $>  $?  %drip                                 ::
                   %rest                                 ::
                   %wait                                 ::
               ==                                        ::
-          task:behn                                ::
+          task:behn                                     ::
       ==                                                ::
       $:  %c                                            ::  to %clay
           $>  $?  %info                                 ::  internal edit
@@ -305,16 +305,16 @@
                   %warp                                 ::
                   %werp                                 ::
               ==                                        ::
-          task                                     ::
+          task                                          ::
       ==                                                ::
       $:  %d                                            ::  to %dill
-          $>(%flog task:dill)                      ::
+          $>(%flog task:dill)                           ::
       ==                                                ::
       $:  %g                                            ::  to %gall
-          $>(%deal task:gall)                      ::
+          $>(%deal task:gall)                           ::
       ==                                                ::
       $:  %j                                            ::  by %jael
-          $>(%public-keys task:jael)               ::
+          $>(%public-keys task:jael)                    ::
   ==  ==                                                ::
 +$  riot  (unit rant)                                   ::  response+complete
 +$  sign                                                ::  in result $<-
@@ -324,35 +324,21 @@
                   %done                                 ::  (n)ack
                   %lost                                 ::  lost boon
               ==                                        ::
-          gift:ames                                ::
+          gift:ames                                     ::
       ==                                                ::
-<<<<<<< HEAD
-      $:  %b                                            ::  by %behn
-          $%  $>(%wake gift:behn)                  ::  timer activate
-              $>(%writ gift)                       ::  XX %slip
-=======
       $:  %behn                                         ::
-          $%  $>(%wake gift:able:behn)                  ::  timer activate
-              $>(%writ gift:able)                       ::  XX %slip
->>>>>>> e60d599f
+          $%  $>(%wake gift:behn)                       ::  timer activate
+              $>(%writ gift)                            ::  XX %slip
       ==  ==                                            ::
       $:  %clay                                         ::
           $>  $?  %mere                                 ::
                   %note                                 ::
                   %writ                                 ::
               ==                                        ::
-          gift                                     ::
+          gift                                          ::
       ==                                                ::
-<<<<<<< HEAD
-      $:  %j                                            ::  by %jael
-          $>(%public-keys gift:jael)               ::
-      ==                                                ::
-      $:  @tas                                          ::  by any
-          $>(%crud vane-task)                           ::  XX strange
-=======
-      $:  %jael                                         ::s
-          $>(%public-keys gift:able:jael)               ::
->>>>>>> e60d599f
+      $:  %jael                                         ::
+          $>(%public-keys gift:jael)                    ::
   ==  ==                                                ::
 --  =>
 ~%  %clay-utilities  ..part  ~
