::  clay (4c), revision control
!:
::  The way to understand Clay is to take it section-by-section:
::
::  - Data structures.  You *must* start here; make sure you understand
::  the entire contents of +raft.
::
::  - Individual reads.  +aver is the entry point, follow it through
::  +read-at-aeon to understand each kind of read.
::
::  - Subscriptions.  +wake is the center of this mechanism; nothing
::  else responds to subscriptions.  +wake has no arguments, which means
::  every subscription response happens when something in Clay's *state*
::  has changed.  No edge-triggered responses.
::
::  - Receiving foreign data.  For individual requests, this is
::  +take-foreign-answer.  For sync requests (%many, which is %sing %v
::  for a foreign desk), this is +foreign-update.
::
::  - Ford.  +ford builds hoon files and gives files their types.
::  Read +build-file for the first, and +read-file is the second.
::
::  - Writing to a desk.  Every write to a desk goes through +park, read
::  it thoroughly.
::
::  - Merges.  Control flow starts at +start-merge, then +merge, but
::  everything is scaffolding for +merge-by-germ, which is the ideal of
::  a merge function: it takes two commits and a merge strategy and
::  produces a new commit.
::
::  - Tombstoning.  This is in +tomb.
::
::::::::::::::::::::::::::::::::::::::::::::::::::::::::::::::::::::::::::::::
::
::  Here are the structures.  `++raft` is the formal arvo state.  It's also
::  worth noting that many of the clay-related structures are defined in lull.
::
::::::::::::::::::::::::::::::::::::::::::::::::::::::::::::::::::::::::::::::
=/  bud
  ^~
  =/  zuse  !>(..zuse)
  :*  zuse=zuse
      nave=(slap zuse !,(*hoon nave:clay))
      cork=(slap zuse !,(*hoon cork))
      same=(slap zuse !,(*hoon same))
      mime=(slap zuse !,(*hoon mime))
      cass=(slap zuse !,(*hoon cass:clay))
  ==
::
|=  our=ship
=,  clay
=>  |%
+$  aeon  @ud                                           ::  version number
::
::  Part of ++mery, representing the set of changes between the mergebase and
::  one of the desks being merged.
::
::  --  `new` is the set of files in the new desk and not in the mergebase.
::  --  `cal` is the set of changes in the new desk from the mergebase except
::      for any that are also in the other new desk.
::  --  `can` is the set of changes in the new desk from the mergebase and that
::      are also in the other new desk (potential conflicts).
::  --  `old` is the set of files in the mergebase and not in the new desk.
::
+$  cane
  $:  new=(map path lobe)
      cal=(map path lobe)
      can=(map path cage)
      old=(map path ~)
  ==
::
::  Type of request.
::
::  %d produces a set of desks, %p gets file permissions, %t gets all paths
::  with the specified prefix, %u checks for existence, %v produces a ++dome
::  of all desk data, %w gets @ud and @da variants for the given case, %x
::  gets file contents, %y gets a directory listing, and %z gets a recursive
::  hash of the file contents and children.
::
:: ++  care  ?(%d %p %t %u %v %w %x %y %z)
::
::  Keeps track of subscribers.
::
::  A map of requests to a set of all the subscribers who should be notified
::  when the request is filled/updated.
::
+$  cult  (jug wove duct)
::
::  State for ongoing %fuse merges. `con` maintains the ordering,
::  `sto` stores the data needed to merge, and `bas` is the base
::  beak for the merge.
::
+$  melt  [bas=beak con=(list [beak germ]) sto=(map beak (unit dome:clay))]
::
::  Domestic desk state.
::
::  Includes subscriber list, dome (desk content), possible commit state (for
::  local changes), possible merge state (for incoming merges), and permissions.
::
+$  dojo
  $:  qyx=cult                                          ::  subscribers
      dom=dome                                          ::  desk state
      per=regs                                          ::  read perms per path
      pew=regs                                          ::  write perms per path
      fiz=melt                                          ::  state for mega merges
  ==
::
::  Desk state.
::
::  Includes a checked-out ankh with current content, most recent version, map
::  of all version numbers to commit hashes (commits are in hut.rang), and map
::  of labels to version numbers.
::
::  `mim` is a cache of the content in the directories that are mounted
::  to unix.  Often, we convert to/from mime without anything really
::  having changed; this lets us short-circuit that in some cases.
::  Whenever you give an `%ergo`, you must update this.
::
+$  dome
  $:  let=aeon                                          ::  top id
      hit=(map aeon tako)                               ::  versions by id
      lab=(map @tas aeon)                               ::  labels
      tom=(map tako norm)                               ::  tomb policies
      nor=norm                                          ::  default policy
      mim=(map path mime)                               ::  mime cache
      fod=flue                                          ::  ford cache
  ==                                                    ::
::
::  Commit state.
::
::  --  `del` is the paths we're deleting.
::  --  `ink` is the insertions of hoon files (short-circuited for
::      bootstrapping).
::  --  `ins` is all the other insertions.
::  --  `dif` is the diffs in `dig` applied to their files.
::  --  `mut` is the diffs between `muc` and the original files.
::
+$  dork                                                ::  diff work
  $:  del=(list path)                                   ::  deletes
      ink=(list (pair path cage))                       ::  hoon inserts
      ins=(list (pair path cage))                       ::  inserts
      dif=(list (trel path lobe cage))                  ::  changes
      mut=(list (trel path lobe cage))                  ::  mutations
  ==                                                    ::
::
::  Over-the-wire backfill request/response
::
+$  fill
  $%  [%0 =desk =lobe]
      [%1 =desk =lobe]
  ==
::
+$  fell
  $%  [%direct p=lobe q=page]
      [%delta p=lobe q=[p=mark q=lobe] r=page]
      [%dead p=lobe ~]
      [%1 peg=(unit page)]
  ==
::
::  Global ford cache
::
::    Refcount includes references from other items in the cache, and
::    from spills in each desk
::
::    This is optimized for minimizing the number of rebuilds, and given
::    that, minimizing the amount of memory used.  It is relatively slow
::    to lookup, because generating a cache key can be fairly slow (for
::    files, it requires parsing; for tubes, it even requires building
::    the marks).
::
+$  flow  (map leak [refs=@ud =soak])
::
::  Per-desk ford cache
::
::    Spill is the set of "roots" we have into the global ford cache.
::    We add a root for everything referenced directly or indirectly on
::    a desk, then invalidate them on commit only if their dependencies
::    change.
::
::    Sprig is a fast-lookup index over the global ford cache.  The only
::    goal is to make cache hits fast.
::
+$  flue  [spill=(set leak) sprig=(map mist [=leak =soak])]
::
::  Ford build without content.
::
+$  mist
  $%  [%file =path]
      [%nave =mark]
      [%dais =mark]
      [%cast =mars]
      [%tube =mars]
      [%vale =path]
      [%arch =path]
  ==
::
::  Ford build with content.
::
+$  pour
  $%  [%file =path]
      [%nave =mark]
      [%dais =mark]
      [%cast =mars]
      [%tube =mars]
      ::  leafs
      ::
      [%vale =path =lobe]
      [%arch =path =(map path lobe)]
  ==
::
::  Ford result.
::
+$  soak
  $%  [%cage =cage]
      [%vase =vase]
      [%arch dir=(map @ta vase)]
      [%dais =dais]
      [%tube =tube]
  ==
::
::  Ford cache key
::
::    This includes all build inputs, including transitive dependencies,
::    recursively.
::
+$  leak
  $~  [*pour ~]
  $:  =pour
      deps=(set leak)
  ==
::
::  New desk data.
::
::  Sent to other ships to update them about a particular desk.
::  Includes a map of all new aeons to hashes of their commits, the most
::  recent aeon, and sets of all new commits and data.  `bar` is always
::  empty now because we expect you to request any data you don't have
::  yet
::
+$  nako                                                ::  subscription state
  $:  gar=(map aeon tako)                               ::  new ids
      let=aeon                                          ::  next id
      lar=(set yaki)                                    ::  new commits
      bar=~                                             ::  new content
  ==                                                    ::
::
::
::  Formal vane state.
::
::  --  `rom` is our domestic state.
::  --  `hoy` is a collection of foreign ships where we know something about
::      their clay.
::  --  `ran` is the object store.
::  --  `mon` is a collection of mount points (mount point name to urbit
::      location).
::  --  `hez` is the unix duct that %ergo's should be sent to.
::  --  `cez` is a collection of named permission groups.
::  --  `pud` is an update that's waiting on a kernel upgrade
::
+$  raft                                                ::  filesystem
  $:  rom=room                                          ::  domestic
      hoy=(map ship rung)                               ::  foreign
      ran=rang                                          ::  hashes
      fad=flow                                          ::  ford cache
      mon=(map term beam)                               ::  mount points
      hez=(unit duct)                                   ::  sync duct
      cez=(map @ta crew)                                ::  permission groups
      pud=(unit [=desk =yoki])                          ::  pending update
  ==                                                    ::
::
::  Unvalidated response to a request.
::
::  Like a +$rant, but with a page of data rather than a cage of it.
::
+$  rand                                                ::  unvalidated rant
          $:  p=[p=care q=case r=@tas]                  ::  clade release book
              q=path                                    ::  spur
              r=page                                    ::  data
          ==                                            ::
::
::  Generic desk state.
::
::  --  `lim` is the most recent date we're confident we have all the
::      information for.  For local desks, this is always `now`.  For foreign
::      desks, this is the last time we got a full update from the foreign
::      urbit.
::  --  `ref` is a possible request manager.  For local desks, this is null.
::      For foreign desks, this keeps track of all pending foreign requests
::      plus a cache of the responses to previous requests.
::  --  `qyx` is the set of subscriptions, with listening ducts. These
::      subscriptions exist only until they've been filled.
::  --  `dom` is the actual state of the filetree.  Since this is used almost
::      exclusively in `++ze`, we describe it there.
::
+$  rede                                                ::  universal project
          $:  lim=@da                                   ::  complete to
              ref=(unit rind)                           ::  outgoing requests
              qyx=cult                                  ::  subscribers
              dom=dome                                  ::  revision state
              per=regs                                  ::  read perms per path
              pew=regs                                  ::  write perms per path
              fiz=melt                                  ::  domestic mega merges
          ==                                            ::
::
::  Foreign request manager.
::
::  When we send a request to a foreign ship, we keep track of it in here.  This
::  includes a request counter, a map of request numbers to requests, a reverse
::  map of requesters to request numbers, a simple cache of common %sing
::  requests, and a possible nako if we've received data from the other ship and
::  are in the process of validating it.
::
+$  rind                                                ::  request manager
  $:  nix=@ud                                           ::  request index
      bom=(map @ud update-state)                        ::  outstanding
      fod=(map duct @ud)                                ::  current requests
      haw=(map mood (unit cage))                        ::  simple cache
  ==                                                    ::
::
::  Active downloads
::
+$  update-state
  $:  =duct
      =rave
      need=(list lobe)
      nako=(qeu (unit nako))
      busy=_|
  ==
::
::  Domestic ship.
::
::  `hun` is the duct to dill, and `dos` is a collection of our desks.
::
+$  room                                                ::  fs per ship
          $:  hun=duct                                  ::  terminal duct
              dos=(map desk dojo)                       ::  native desk
          ==                                            ::
::
::  Stored request.
::
::  Like a +$rave but with caches of current versions for %next and %many.
::  Generally used when we store a request in our state somewhere.
::
::  TODO: remove lobes from %many
::
+$  cach  (unit (unit cage))                            ::  cached result
+$  wove  [for=(unit [=ship ver=@ud]) =rove]            ::  stored source + req
+$  rove                                                ::  stored request
          $%  [%sing =mood]                             ::  single request
              [%next =mood aeon=(unit aeon) =cach]      ::  next version of one
              $:  %mult                                 ::  next version of any
                  =mool                                 ::  original request
                  aeon=(unit aeon)                      ::  checking for change
                  old-cach=(map [=care =path] cach)     ::  old version
                  new-cach=(map [=care =path] cach)     ::  new version
              ==                                        ::
              [%many track=? =moat lobes=(map path lobe)] ::  change range
          ==                                            ::
::
::  Foreign desk data.
::
+$  rung
          $:  rus=(map desk rede)                       ::  neighbor desks
          ==
::
+$  card  (wind note gift)                              ::  local card
+$  move  [p=duct q=card]                               ::  local move
+$  note                                                ::  out request $->
  $~  [%b %wait *@da]                                   ::
  $%  $:  %$                                            ::  to arvo
          $>(%what waif)                                ::
      ==                                                ::
      $:  %a                                            ::  to %ames
          $>(%plea task:ames)                           ::
      ==                                                ::
      $:  %b                                            ::  to %behn
          $>  $?  %drip                                 ::
                  %rest                                 ::
                  %wait                                 ::
              ==                                        ::
          task:behn                                     ::
      ==                                                ::
      $:  %c                                            ::  to %clay
          $>  $?  %info                                 ::  internal edit
                  %merg                                 ::  merge desks
                  %fuse                                 ::  merge many
                  %park                                 ::
                  %perm                                 ::
                  %pork                                 ::
                  %warp                                 ::
                  %werp                                 ::
              ==                                        ::
          task                                          ::
      ==                                                ::
      $:  %d                                            ::  to %dill
          $>(%flog task:dill)                           ::
      ==                                                ::
      $:  %g                                            ::  to %gall
          $>  $?  %deal
                  %jolt
              ==
          task:gall
      ==                                                ::
      $:  %j                                            ::  by %jael
          $>(%public-keys task:jael)                    ::
  ==  ==                                                ::
+$  riot  (unit rant)                                   ::  response+complete
+$  sign                                                ::  in result $<-
  $~  [%behn %wake ~]                                   ::
  $%  $:  %ames                                         ::
          $>  $?  %boon                                 ::  response
                  %done                                 ::  (n)ack
                  %lost                                 ::  lost boon
              ==                                        ::
          gift:ames                                     ::
      ==                                                ::
      $:  %behn                                         ::
          $%  $>(%wake gift:behn)                       ::  timer activate
              $>(%writ gift)                            ::
      ==  ==                                            ::
      $:  %clay                                         ::
          $>  $?  %mere                                 ::
                  %note                                 ::
                  %writ                                 ::
              ==                                        ::
          gift                                          ::
      ==                                                ::
      $:  %gall
          $>  $?  %onto
                  %unto
              ==
          gift:gall
      ==
      $:  %jael                                         ::
          $>(%public-keys gift:jael)                    ::
  ==  ==                                                ::
--  =>
~%  %clay-utilities  ..part  ~
::  %utilities
::
|%
::  +sort-by-head: sorts alphabetically using the head of each element
::
++  sort-by-head
  |=([a=(pair path *) b=(pair path *)] (aor p.a p.b))
::
::  By convention: paf == (weld pax pat)
::
++  mode-to-commit
  |=  [hat=(map path lobe) pax=path all=? mod=mode]
  ^-  [deletes=(set path) changes=(map path cage)]
  =/  deletes
    %-  silt
    %+  turn
      ^-  (list path)
      %+  weld
        ^-  (list path)
        %+  murn  mod
        |=  [pat=path mim=(unit mime)]
        ^-  (unit path)
        ?^  mim
          ~
        `pat
      ^-  (list path)
      ?.  all
        ~
      =+  mad=(malt mod)
      =+  len=(lent pax)
      =/  descendants=(list path)
        %+  turn
          %+  skim  ~(tap by hat)
          |=  [paf=path lob=lobe]
          =(pax (scag len paf))
        |=  [paf=path lob=lobe]
        (slag len paf)
      %+  skim
        descendants
      |=  pat=path
      (~(has by mad) pat)
    |=  pat=path
    (weld pax pat)
  ::
  =/  changes
    %-  malt
    %+  murn  mod
    |=  [pat=path mim=(unit mime)]
    ^-  (unit [path cage])
    ?~  mim
      ~
    `[(weld pax pat) %mime !>(u.mim)]
  ::
  [deletes changes]
::
++  pour-to-mist
  |=  =pour
  ^-  mist
  ?+    -.pour  pour
      %vale  [%vale path.pour]
      %arch  [%arch path.pour]
  ==
::
++  fell-to-page
  |=  =fell
  ^-  (unit page)
  ?-  -.fell
    %dead    ~
    %direct  `q.fell
    %delta   ~
    %1       peg.fell
  ==
::
++  rave-to-rove
  |=  rav=rave
  ^-  rove
  ?-  -.rav
    %sing  rav
    %next  [- mood ~ ~]:rav
    %mult  [- mool ~ ~ ~]:rav
    %many  [- track moat ~]:rav
  ==
::
++  rove-to-rave
  |=  rov=rove
  ^-  rave
  ?-  -.rov
    %sing  rov
    %next  [- mood]:rov
    %mult  [- mool]:rov
    %many  [- track moat]:rov
  ==
--  =>
~%  %clay  +  ~
|%
::  Printable form of a wove; useful for debugging
::
++  print-wove
  |=  =wove
  :-  for.wove
  ?-  -.rove.wove
    %sing  [%sing mood.rove.wove]
    %next  [%next [mood aeon]:rove.wove]
    %mult  [%mult [mool aeon]:rove.wove]
    %many  [%many [track moat]:rove.wove]
  ==
::
::  Printable form of a cult; useful for debugging
::
++  print-cult
  |=  =cult
  %+  turn  ~(tap by cult)
  |=  [=wove ducts=(set duct)]
  [ducts (print-wove wove)]
::
++  fusion
  |%
  ::  +wrap: external wrapper
  ::
  ++  wrap
    |*  [* state:ford]
    [+<- +<+< +<+>-]  ::  [result cache.state flue]
  ::
  ++  with-face  |=([face=@tas =vase] vase(p [%face face p.vase]))
  ++  with-faces
    =|  res=(unit vase)
    |=  vaz=(list [face=@tas =vase])
    ^-  vase
    ?~  vaz  (need res)
    =/  faz  (with-face i.vaz)
    =.  res  `?~(res faz (slop faz u.res))
    $(vaz t.vaz)
  ::
  ++  ford
    =>  |%
        +$  state
          $:  cache=flow
              flue
              cycle=(set mist)
              drain=(map mist leak)
              stack=(list (set leak))
          ==
        +$  args
          $:  files=(map path (each page lobe))
              file-store=(map lobe page)
              cache=flow
              flue
          ==
        --
    |=  args
    ::  nub: internal mutable state for this computation
    ::
    =|  nub=state
    =.  cache.nub  cache
    =.  spill.nub  spill
    =.  sprig.nub  sprig
    |%
    ::  +read-file: retrieve marked, validated file contents at path
    ::
    ++  read-file
      |=  =path
      ^-  [cage state]
      ~|  %error-validating^path
      %-  soak-cage
      %+  gain-sprig  vale+path  |.
      ?^  got=(~(get by sprig.nub) vale+path)
        =?  stack.nub  ?=(^ stack.nub)
          stack.nub(i (~(put in i.stack.nub) leak.u.got))
        [soak.u.got nub]
      =.  stack.nub  [~ stack.nub]
      ?:  (~(has in cycle.nub) vale+path)
        ~|(cycle+vale+path^cycle.nub !!)
      =.  cycle.nub  (~(put in cycle.nub) vale+path)
      %+  gain-leak  vale+path
      |=  nob=state
      =.  nub  nob
      ::~>  %slog.0^leaf/"ford: read file {(spud path)}"
      =/  file
        ~|  %file-not-found^path
        (~(got by files) path)
      =/  page
        ?:  ?=(%& -.file)
          p.file
        ~|  %tombstoned-file^path^p.file
        (~(got by file-store) p.file)
      =^  =cage  nub  (validate-page path page)
      [[%cage cage] nub]
    ::
    ::  +build-nave: build a statically typed mark core
    ::
    ++  build-nave
      |=  mak=mark
      ^-  [vase state]
      ~|  %error-building-mark^mak
      %-  soak-vase
      %+  gain-sprig  nave+mak  |.
      =.  stack.nub  [~ stack.nub]
      ?:  (~(has in cycle.nub) nave+mak)
        ~|(cycle+nave+mak^cycle.nub !!)
      =.  cycle.nub  (~(put in cycle.nub) nave+mak)
      :: ~>  %slog.0^leaf/"ford: make mark {<mak>}"
      =^  cor=vase  nub  (build-fit %mar mak)
      =/  gad=vase  (slap cor limb/%grad)
      ?@  q.gad
        =+  !<(mok=mark gad)
        =^  deg=vase  nub  ^$(mak mok)
        =^  tub=vase  nub  (build-cast mak mok)
        =^  but=vase  nub  (build-cast mok mak)
        %+  gain-leak  nave+mak
        |=  nob=state
        =.  nub  nob
        :_  nub  :-  %vase
        ^-  vase  ::  vase of nave
        %+  slap
          (with-faces deg+deg tub+tub but+but cor+cor nave+nave.bud ~)
        !,  *hoon
        =/  typ  _+<.cor
        =/  dif  diff:deg
        ^-  (nave typ dif)
        |%
        ++  diff
          |=  [old=typ new=typ]
          ^-  dif
          (diff:deg (tub old) (tub new))
        ++  form  form:deg
        ++  join  join:deg
        ++  mash  mash:deg
        ++  pact
          |=  [v=typ d=dif]
          ^-  typ
          (but (pact:deg (tub v) d))
        ++  vale  noun:grab:cor
        --
      %+  gain-leak  nave+mak
      |=  nob=state
      =.  nub  nob
      :_  nub  :-  %vase
      ^-  vase  ::  vase of nave
      %+  slap  (slop (with-face cor+cor) zuse.bud)
      !,  *hoon
      =/  typ  _+<.cor
      =/  dif  _*diff:grad:cor
      ^-  (nave:clay typ dif)
      |%
      ++  diff  |=([old=typ new=typ] (diff:~(grad cor old) new))
      ++  form  form:grad:cor
      ++  join
        |=  [a=dif b=dif]
        ^-  (unit (unit dif))
        ?:  =(a b)
          ~
        `(join:grad:cor a b)
      ++  mash
        |=  [a=[=ship =desk =dif] b=[=ship =desk =dif]]
        ^-  (unit dif)
        ?:  =(dif.a dif.b)
          ~
        `(mash:grad:cor a b)
      ++  pact  |=([v=typ d=dif] (pact:~(grad cor v) d))
      ++  vale  noun:grab:cor
      --
    ::  +build-dais: build a dynamically typed mark definition
    ::
    ++  build-dais
      |=  mak=mark
      ^-  [dais state]
      ~|  %error-building-dais^mak
      %-  soak-dais
      %+  gain-sprig  dais+mak  |.
      =.  stack.nub  [~ stack.nub]
      ?:  (~(has in cycle.nub) dais+mak)
        ~|(cycle+dais+mak^cycle.nub !!)
      =.  cycle.nub  (~(put in cycle.nub) dais+mak)
      =^  nav=vase  nub  (build-nave mak)
      %+  gain-leak  dais+mak
      |=  nob=state
      =.  nub  nob
      ::~>  %slog.0^leaf/"ford: make dais {<mak>}"
      :_  nub  :-  %dais
      ^-  dais
      =>  [..zuse nav=nav]
      |_  sam=vase
      ++  diff
        |=  new=vase
        (slam (slap nav limb/%diff) (slop sam new))
      ++  form  !<(mark (slap nav limb/%form))
      ++  join
        |=  [a=vase b=vase]
        ^-  (unit (unit vase))
        =/  res=vase  (slam (slap nav limb/%join) (slop a b))
        ?~  q.res    ~
        ?~  +.q.res  [~ ~]
        ``(slap res !,(*hoon ?>(?=([~ ~ *] .) u.u)))
      ++  mash
        |=  [a=[=ship =desk diff=vase] b=[=ship =desk diff=vase]]
        ^-  (unit vase)
        =/  res=vase
          %+  slam  (slap nav limb/%mash)
          %+  slop
            :(slop =>([..zuse ship.a] !>(+)) =>([..zuse desk.a] !>(+)) diff.a)
          :(slop =>([..zuse ship.b] !>(+)) =>([..zuse desk.b] !>(+)) diff.b)
        ?~  q.res
          ~
        `(slap res !,(*hoon ?>((^ .) u)))
      ++  pact
        |=  diff=vase
        (slam (slap nav limb/%pact) (slop sam diff))
      ++  vale
        |:  noun=q:(slap nav !,(*hoon *vale))
        (slam (slap nav limb/%vale) noun/noun)
      --
    ::  +build-cast: produce gate to convert mark .a to, statically typed
    ::
    ++  build-cast
      |=  [a=mark b=mark]
      ^-  [vase state]
      ~|  error-building-cast+[a b]
      %-  soak-vase
      %+  gain-sprig  cast+a^b  |.
      =.  stack.nub  [~ stack.nub]
      ?:  =([%mime %hoon] [a b])
        :_(nub [%vase =>(..zuse !>(|=(m=mime q.q.m)))])
      ?:  (~(has in cycle.nub) cast+[a b])
        ~|(cycle+cast+[a b]^cycle.nub !!)
      ::  try +grow; is there a +grow core with a .b arm?
      ::
      :: ~>  %slog.0^leaf/"ford: make cast {<a>} -> {<b>}"
      =^  old=vase  nub  (build-fit %mar a)
      ?:  =/  ram  (mule |.((slap old !,(*hoon grow))))
          ?:  ?=(%| -.ram)  %.n
          =/  lab  (mule |.((slob b p.p.ram)))
          ?:  ?=(%| -.lab)  %.n
          p.lab
        ::  +grow core has .b arm; use that
        ::
        %+  gain-leak  cast+a^b
        |=  nob=state
        =.  nub  nob
        :_  nub  :-  %vase
        %+  slap  (with-faces cor+old ~)
        ^-  hoon
        :+  %brcl  !,(*hoon v=+<.cor)
        :+  %tsgl  limb/b
        !,(*hoon ~(grow cor v))
      ::  try direct +grab
      ::
      =^  new=vase  nub  (build-fit %mar b)
      =/  rab  (mule |.((slap new tsgl/[limb/a limb/%grab])))
      ?:  &(?=(%& -.rab) ?=(^ q.p.rab))
        %+  gain-leak  cast+a^b
        |=  nob=state
        =.  nub  nob
        :_(nub vase+p.rab)
      ::  try +jump
      ::
      =/  jum  (mule |.((slap old tsgl/[limb/b limb/%jump])))
      ?:  ?=(%& -.jum)
        (compose-casts a !<(mark p.jum) b)
      ?:  ?=(%& -.rab)
        (compose-casts a !<(mark p.rab) b)
      ?:  ?=(%noun b)
        %+  gain-leak  cast+a^b
        |=  nob=state
        =.  nub  nob
        :_(nub vase+same.bud)
      ~|(no-cast-from+[a b] !!)
    ::
    ++  compose-casts
      |=  [x=mark y=mark z=mark]
      ^-  [soak state]
      =^  uno=vase  nub  (build-cast x y)
      =^  dos=vase  nub  (build-cast y z)
      %+  gain-leak  cast+x^z
      |=  nob=state
      =.  nub  nob
      :_  nub  :-  %vase
      %+  slap
        (with-faces uno+uno dos+dos cork+=>([..zuse cork] !>(+)) ~)
      !,(*hoon (cork uno dos))
    ::  +build-tube: produce a $tube mark conversion gate from .a to .b
    ::
    ++  build-tube
      |=  [a=mark b=mark]
      ^-  [tube state]
      ~|  error-building-tube+[a b]
      %-  soak-tube
      %+  gain-sprig  tube+a^b  |.
      =.  stack.nub  [~ stack.nub]
      ?:  (~(has in cycle.nub) tube+[a b])
        ~|(cycle+tube+[a b]^cycle.nub !!)
      =^  gat=vase  nub  (build-cast a b)
      %+  gain-leak  tube+a^b
      |=  nob=state
      =.  nub  nob
      :: ~>  %slog.0^leaf/"ford: make tube {<a>} -> {<b>}"
      :_(nub [%tube =>([..zuse gat=gat] |=(v=vase (slam gat v)))])
    ::
    ++  validate-page
      |=  [=path =page]
      ^-  [cage state]
      ~|  validate-page-fail+path^from+p.page
      =/  mak=mark  (head (flop path))
      ?:  =(mak p.page)
        (page-to-cage page)
      =^  [mark vax=vase]  nub  (page-to-cage page)
      =^  =tube  nub  (build-tube p.page mak)
      :_(nub [mak (tube vax)])
    ::
    ++  page-to-cage
      |=  =page
      ^-  [cage state]
      ?:  =(%hoon p.page)
        :_(nub [%hoon [%atom %t ~] q.page])
      ?:  =(%mime p.page)
        :_(nub [%mime =>([..zuse ;;(mime q.page)] !>(+))])
      =^  =dais  nub  (build-dais p.page)
      :_(nub [p.page (vale:dais q.page)])
    ::
    ++  cast-path
      |=  [=path mak=mark]
      ^-  [cage state]
      =/  mok  (head (flop path))
      ~|  error-casting-path+[path mok mak]
      =^  cag=cage  nub  (read-file path)
      ?:  =(mok mak)
        [cag nub]
      =^  =tube  nub  (build-tube mok mak)
      ~|  error-running-cast+[path mok mak]
      :_(nub [mak (tube q.cag)])
    ::
    ++  run-pact
      |=  [old=page diff=page]
      ^-  [cage state]
      ?:  ?=(%hoon p.old)
        =/  txt=wain  (to-wain:format ;;(@t q.old))
        =+  ;;(dif=(urge cord) q.diff)
        =/  new=@t  (of-wain:format (lurk:differ txt dif))
        :_(nub [%hoon =>([..zuse new] !>(+))])
      =^  dys=dais  nub  (build-dais p.old)
      =^  syd=dais  nub  (build-dais p.diff)
      :_(nub [p.old (~(pact dys (vale:dys q.old)) (vale:syd q.diff))])
    ::
    ++  prelude
      |=  =path
      ^-  vase
      =^  cag=cage  nub  (read-file path)
      ?>  =(%hoon p.cag)
      =/  tex=tape  (trip !<(@t q.cag))
      =/  =pile  (parse-pile path tex)
      =.  hoon.pile  !,(*hoon .)
      =^  res=vase  nub  (run-prelude pile)
      res
    ::
    ++  build-dependency
      |=  dep=(each [dir=path fil=path] path)
      ^-  [vase state]
      =/  =path
        ?:(?=(%| -.dep) p.dep fil.p.dep)
      ~|  %error-building^path
      %-  soak-vase
      %+  gain-sprig  file+path  |.
      =.  stack.nub  [~ stack.nub]
      ~>  %slog.0^leaf/"ford: make file {(spud path)}"
      ?:  (~(has in cycle.nub) file+path)
        ~|(cycle+file+path^cycle.nub !!)
      =.  cycle.nub  (~(put in cycle.nub) file+path)
      =^  cag=cage  nub  (read-file path)
      ?>  =(%hoon p.cag)
      =/  tex=tape  (trip !<(@t q.cag))
      =/  =pile  (parse-pile path tex)
      =^  sut=vase  nub  (run-prelude pile)
      %+  gain-leak  file+path
      |=  nob=state
      =.  nub  nob
      =/  res=vase  (road |.((slap sut hoon.pile)))
      [[%vase res] nub]
    ::
    ++  build-file
      |=  =path
      (build-dependency |+path)
    ::  +build-directory: builds files in top level of a directory
    ::
    ::    this excludes files directly at /path/hoon,
    ::    instead only including files in the unix-style directory at /path,
    ::    such as /path/file/hoon, but not /path/more/file/hoon.
    ::
    ++  build-directory
      |=  =path
      ^-  [(map @ta vase) state]
      %-  soak-arch
      %+  gain-sprig  arch+path  |.
      %+  gain-leak  arch+path
      |=  nob=state
      =.  nub  nob
      =/  fiz=(list @ta)
        =/  len  (lent path)
        %+  murn  ~(tap by files)
        |=  [pax=^path *]
        ^-  (unit @ta)
        ?.  =(path (scag len pax))
          ~
        =/  pat  (slag len pax)
        ?:  ?=([@ %hoon ~] pat)
          `i.pat
        ~
      ::
      =|  rez=(map @ta vase)
      |-
      ?~  fiz
        [[%arch rez] nub]
      =*  nom=@ta    i.fiz
      =/  pax=^path  (weld path nom %hoon ~)
      =^  res  nub   (build-dependency &+[path pax])
      $(fiz t.fiz, rez (~(put by rez) nom res))
    ::
    ++  run-prelude
      |=  =pile
      =/  sut=vase  zuse.bud
      =^  sut=vase  nub  (run-tauts sut %sur sur.pile)
      =^  sut=vase  nub  (run-tauts sut %lib lib.pile)
      =^  sut=vase  nub  (run-raw sut raw.pile)
      =^  sut=vase  nub  (run-raz sut raz.pile)
      =^  sut=vase  nub  (run-maz sut maz.pile)
      =^  sut=vase  nub  (run-caz sut caz.pile)
      =^  sut=vase  nub  (run-bar sut bar.pile)
      [sut nub]
    ::
    ++  parse-pile
      |=  [pax=path tex=tape]
      ^-  pile
      =/  [=hair res=(unit [=pile =nail])]  ((pile-rule pax) [1 1] tex)
      ?^  res  pile.u.res
      %-  mean  %-  flop
      =/  lyn  p.hair
      =/  col  q.hair
      :~  leaf+"syntax error at [{<lyn>} {<col>}] in {<pax>}"
          leaf+(trip (snag (dec lyn) (to-wain:format (crip tex))))
          leaf+(runt [(dec col) '-'] "^")
      ==
    ::
    ++  pile-rule
      |=  pax=path
      %-  full
      %+  ifix
        :_  gay
        ::  parse optional /? and ignore
        ::
        ;~(plug gay (punt ;~(plug fas wut gap dem gap)))
      |^
      ;~  plug
        %+  cook  (bake zing (list (list taut)))
        %+  rune  hep
        (most ;~(plug com gaw) taut-rule)
      ::
        %+  cook  (bake zing (list (list taut)))
        %+  rune  lus
        (most ;~(plug com gaw) taut-rule)
      ::
        %+  rune  tis
        ;~(plug sym ;~(pfix gap stap))
      ::
        %+  rune  sig
        ;~((glue gap) sym wyde:vast stap)
      ::
        %+  rune  cen
        ;~(plug sym ;~(pfix gap ;~(pfix cen sym)))
      ::
        %+  rune  buc
        ;~  (glue gap)
          sym
          ;~(pfix cen sym)
          ;~(pfix cen sym)
        ==
      ::
        %+  rune  tar
        ;~  (glue gap)
          sym
          ;~(pfix cen sym)
          ;~(pfix stap)
        ==
      ::
        %+  stag  %tssg
        (most gap tall:(vang & pax))
      ==
      ::
      ++  pant
        |*  fel=^rule
        ;~(pose fel (easy ~))
      ::
      ++  mast
        |*  [bus=^rule fel=^rule]
        ;~(sfix (more bus fel) bus)
      ::
      ++  rune
        |*  [bus=^rule fel=^rule]
        %-  pant
        %+  mast  gap
        ;~(pfix fas bus gap fel)
      --
    ::
    ++  taut-rule
      %+  cook  |=(taut +<)
      ;~  pose
        (stag ~ ;~(pfix tar sym))
        ;~(plug (stag ~ sym) ;~(pfix tis sym))
        (cook |=(a=term [`a a]) sym)
      ==
    ::
    ++  run-tauts
      |=  [sut=vase wer=?(%lib %sur) taz=(list taut)]
      ^-  [vase state]
      ?~  taz  [sut nub]
      =^  pin=vase  nub  (build-fit wer pax.i.taz)
      =?  p.pin  ?=(^ face.i.taz)  [%face u.face.i.taz p.pin]
      $(sut (slop pin sut), taz t.taz)
    ::
    ++  run-raw
      |=  [sut=vase raw=(list [face=term =path])]
      ^-  [vase state]
      ?~  raw  [sut nub]
      =^  pin=vase  nub  (build-file (snoc path.i.raw %hoon))
      =.  p.pin  [%face face.i.raw p.pin]
      $(sut (slop pin sut), raw t.raw)
    ::
    ++  run-raz
      |=  [sut=vase raz=(list [face=term =spec =path])]
      ^-  [vase state]
      ?~  raz  [sut nub]
      =^  res=(map @ta vase)  nub
        (build-directory path.i.raz)
      =;  pin=vase
        =.  p.pin  [%face face.i.raz p.pin]
        $(sut (slop pin sut), raz t.raz)
      ::
      =/  =type  (~(play ut p.sut) [%kttr spec.i.raz])
      ::  ensure results nest in the specified type,
      ::  and produce a homogenous map containing that type.
      ::
      :-  %-  ~(play ut p.sut)
          [%kttr %make [%wing ~[%map]] ~[[%base %atom %ta] spec.i.raz]]
      |-
      ?~  res  ~
      ?.  (~(nest ut type) | p.q.n.res)
        ~|  [%nest-fail path.i.raz p.n.res]
        !!
      :-  [p.n.res q.q.n.res]
      [$(res l.res) $(res r.res)]
    ::
    ++  run-maz
      |=  [sut=vase maz=(list [face=term =mark])]
      ^-  [vase state]
      ?~  maz  [sut nub]
      =^  pin=vase  nub  (build-nave mark.i.maz)
      =.  p.pin  [%face face.i.maz p.pin]
      $(sut (slop pin sut), maz t.maz)
    ::
    ++  run-caz
      |=  [sut=vase caz=(list [face=term =mars])]
      ^-  [vase state]
      ?~  caz  [sut nub]
      =^  pin=vase  nub  (build-cast mars.i.caz)
      =.  p.pin  [%face face.i.caz p.pin]
      $(sut (slop pin sut), caz t.caz)
    ::
    ++  run-bar
      |=  [sut=vase bar=(list [face=term =mark =path])]
      ^-  [vase state]
      ?~  bar  [sut nub]
      =^  =cage  nub  (cast-path [path mark]:i.bar)
      =.  p.q.cage  [%face face.i.bar p.q.cage]
      $(sut (slop q.cage sut), bar t.bar)
    ::
    ::  +build-fit: build file at path, maybe converting '-'s to '/'s in path
    ::
    ++  build-fit
      |=  [pre=@tas pax=@tas]
      ^-  [vase state]
      (build-file (fit-path pre pax))
    ::
    ::  +fit-path: find path, maybe converting '-'s to '/'s
    ::
    ::    Try '-' before '/', applied left-to-right through the path,
    ::    e.g. 'a-foo/bar' takes precedence over 'a/foo-bar'.
    ::
    ++  fit-path
      |=  [pre=@tas pax=@tas]
      ^-  path
      =/  paz  (segments pax)
      |-  ^-  path
      ?~  paz  ~_(leaf/"clay: no files match /{(trip pre)}/{(trip pax)}/hoon" !!)
      =/  pux=path  pre^(snoc i.paz %hoon)
      ?:  (~(has by files) pux)
        pux
      $(paz t.paz)
    ::
    ++  all-fits
      |=  [=term suf=term]
      ^-  (list path)
      %+  turn  (segments suf)
      |=  seg=path
      [term (snoc seg %hoon)]
    ::
    ::  Gets a map of the data at the given path and all children of it.
    ::
    ::    i.e. +dip:of for a map, except doesn't shorten paths
    ::
    ++  dip-hat
      |=  pax=path
      ^-  (map path (each page lobe))
      %-  malt
      %+  skim  ~(tap by files)
      |=  [p=path *]
      ?|  ?=(~ pax)
          ?&  !?=(~ p)
              =(-.pax -.p)
              $(p +.p, pax +.pax)
      ==  ==
    ::
    ++  mist-to-pour
      |=  =mist
      ^-  pour
      ?+    -.mist  mist
          %vale
        :+  %vale  path.mist
        ~|  %file-not-found-mist^path.mist
        =/  lob  (~(got by files) path.mist)
        ?-  -.lob
          %&  (page-to-lobe p.lob)
          %|  p.lob
        ==
      ::
          %arch
        =/  dip  (dip-hat path.mist)
        :+  %arch  path.mist
        %-  ~(run by dip)
        |=  file=(each page lobe)
        ?-  -.file
          %&  (page-to-lobe p.file)
          %|  p.file
        ==
      ==
    ::
    ++  soak-cage  |=([s=soak n=state] ?>(?=(%cage -.s) [cage.s n]))
    ++  soak-vase  |=([s=soak n=state] ?>(?=(%vase -.s) [vase.s n]))
    ++  soak-dais  |=([s=soak n=state] ?>(?=(%dais -.s) [dais.s n]))
    ++  soak-tube  |=([s=soak n=state] ?>(?=(%tube -.s) [tube.s n]))
    ++  soak-arch  |=([s=soak n=state] ?>(?=(%arch -.s) [dir.s n]))
    ::
    ++  gain-sprig
      |=  [=mist next=(trap [soak state])]
      ^-  [soak state]
      ?~  got=(~(get by sprig.nub) mist)
        $:next
      =?  stack.nub  ?=(^ stack.nub)
        stack.nub(i (~(put in i.stack.nub) leak.u.got))
      [soak.u.got nub]
    ::
    ++  gain-leak
      |=  [=mist next=$-(state [soak state])]
      ^-  [soak state]
      =^  top=(set leak)  stack.nub  stack.nub
      =/  =leak  [(mist-to-pour mist) top]
      =.  cycle.nub  (~(del in cycle.nub) mist)
      =?  stack.nub  ?=(^ stack.nub)
        stack.nub(i (~(put in i.stack.nub) leak))
      =/  spilt  (~(has in spill.nub) leak)
      =^  =soak  nub
        ?^  got=(~(get by cache.nub) leak)
          =/  refs   ?:(spilt 0 1)
          ::  %-  =/  tape-1  "ford: cache {<pour.leak>}: adding {<refs>}"
          ::      =/  tape-2  ", giving {<(add refs refs.u.got)>}"
          ::      (slog leaf+(welp tape-1 tape-2) ~)
          =?  cache.nub  !=(0 refs)
            (~(put by cache.nub) leak [(add refs refs.u.got) soak.u.got])
          [soak.u.got nub]
        %-  (slog leaf+"ford: cache {<pour.leak>}: creating" ~)
        =^  =soak  nub  (next nub)
        =.  cache.nub  (~(put by cache.nub) leak [1 soak])
        ::  If we're creating a cache entry, add refs to our dependencies
        ::
        =/  deps  ~(tap in deps.leak)
        |-
        ?~  deps
          [soak nub]
        =/  got  (~(got by cache.nub) i.deps)
        ::  %-  =/  tape-1  "ford: cache {<pour.leak>} for {<pour.i.deps>}"
        ::      =/  tape-2  ": bumping to ref {<refs.got>}"
        ::      (slog leaf+(welp tape-1 tape-2) ~)
        =.  cache.nub  (~(put by cache.nub) i.deps got(refs +(refs.got)))
        $(deps t.deps)
      ?:  spilt
        [soak nub]
      ::  %-  (slog leaf+"ford: spilt: {<spilt>}" ~)
      =:  spill.nub  (~(put in spill.nub) leak)
          sprig.nub  (~(put by sprig.nub) mist leak soak)
        ==
      [soak nub]
    --
  ::
  ++  lose-leak
    |=  [fad=flow =leak]
    ^-  flow
    ?~  got=(~(get by fad) leak)
      %-  (slog leaf+"ford: lose missing leak {<leak>}" ~)
      fad
    ?:  (lth 1 refs.u.got)
      =/  tape  "ford: cache {<pour.leak>}: decrementing from {<refs.u.got>}"
      %-  (slog leaf+tape ~)
      =.  fad  (~(put by fad) leak u.got(refs (dec refs.u.got)))
      fad
    =+  ?.  =(0 refs.u.got)  ~
        ((slog leaf+"ford: lose zero leak {<leak>}" ~) ~)
    %-  (slog leaf+"ford: cache {<pour.leak>}: freeing" ~)
    =.  fad  (~(del by fad) leak)
    =/  leaks  ~(tap in deps.leak)
    |-  ^-  flow
    ?~  leaks
      fad
    =.  fad  ^$(leak i.leaks)
    $(leaks t.leaks)
  ::
  ++  lose-leaks
    |=  [fad=flow leaks=(set leak)]
    ^-  flow
    =/  leaks  ~(tap in leaks)
    |-
    ?~  leaks
      fad
    $(fad (lose-leak fad i.leaks), leaks t.leaks)
  --
::::::::::::::::::::::::::::::::::::::::::::::::::::::::::::::::::::::::::::::
::  section 4cA, filesystem logic
::
::  This core contains the main logic of clay.  Besides `++ze`, this directly
::  contains the logic for commiting new revisions (local urbits), managing
::  and notifying subscribers (reactivity), and pulling and validating content
::  (remote urbits).
::
::  The state includes:
::
::  --  local urbit `our`
::  --  current time `now`
::  --  current duct `hen`
::  --  scry handler `ski`
::  --  all vane state `++raft` (rarely used, except for the object store)
::  --  target urbit `her`
::  --  target desk `syd`
::
::  For local desks, `our` == `her` is one of the urbits on our pier.  For
::  foreign desks, `her` is the urbit the desk is on and `our` is the local
::  urbit that's managing the relationship with the foreign urbit.  Don't mix
::  up those two, or there will be wailing and gnashing of teeth.
::
::  While setting up `++de`, we check if `our` == `her`. If so, we get
::  the desk information from `dos.rom`.  Otherwise, we get the rung from
::  `hoy` and get the desk information from `rus` in there.  In either case,
::  we normalize the desk information to a `++rede`, which is all the
::  desk-specific data that we utilize in `++de`.  Because it's effectively
::  a part of the `++de` state, let's look at what we've got:
::
::  --  `lim` is the most recent date we're confident we have all the
::      information for.  For local desks, this is always `now`.  For foreign
::      desks, this is the last time we got a full update from the foreign
::      urbit.
::  --  `ref` is a possible request manager.  For local desks, this is null.
::      For foreign desks, this keeps track of all pending foreign requests
::      plus a cache of the responses to previous requests.
::  --  `qyx` is the set of subscriptions, with listening ducts. These
::      subscriptions exist only until they've been filled.
::  --  `dom` is the actual state of the filetree.  Since this is used almost
::      exclusively in `++ze`, we describe it there.
::
::::::::::::::::::::::::::::::::::::::::::::::::::::::::::::::::::::::::::::::
++  de                                                  ::  per desk
  |=  [now=@da rof=roof hen=duct raft]
  |=  [her=ship syd=desk]
  ::  NB: ruf=raft crashes in the compiler
  ::
  =*  ruf  |3.+6.^$
  ::
  =/  [mow=(list move) hun=(unit duct) rede]
      ?.  =(our her)
        ::  no duct, foreign +rede or default
        ::
        :+  ?:  (~(has by hoy.ruf) her)
              ~
            [hun.rom.ruf %pass /sinks %j %public-keys (silt her ~)]~
          ~
        =/  rus  rus:(~(gut by hoy.ruf) her *rung)
        %+  ~(gut by rus)  syd
        [lim=~2000.1.1 ref=`*rind qyx=~ dom=*dome per=~ pew=~ fiz=*melt]
      ::  administrative duct, domestic +rede
      ::
      :+  ~  `hun.rom.ruf
      =/  jod  (~(gut by dos.rom.ruf) syd *dojo)
      [lim=now ref=~ [qyx dom per pew fiz]:jod]
  ::
  =*  red=rede  ->+
  |%
  ++  abet                                              ::  resolve
    ^-  [(list move) raft]
    :-  (flop mow)
    ?.  =(our her)
      ::  save foreign +rede
      ::
      =/  run  (~(gut by hoy.ruf) her *rung)
      =/  rug  (~(put by rus.run) syd red)
      ruf(hoy (~(put by hoy.ruf) her run(rus rug)))
    ::  save domestic +room
    ::
    %=  ruf
      hun.rom  (need hun)
      dos.rom  (~(put by dos.rom.ruf) syd [qyx dom per pew fiz]:red)
    ==
  ::
  ::  Handle `%sing` requests
  ::
  ++  aver
    |=  [for=(unit ship) mun=mood]
    ^-  [(unit (unit cage)) _..park]
    =+  ezy=?~(ref ~ (~(get by haw.u.ref) mun))
    ?^  ezy
      [`u.ezy ..park]
    ?:  ?=([%s [%ud *] %late *] mun)
      :_  ..park
      ^-  (unit (unit cage))
      :+  ~  ~
      ^-  cage
      :-  %cass
      ?~  let.dom
        !>([0 *@da])
      !>([let.dom t:(~(got by hut.ran) (~(got by hit.dom) let.dom))])
    =+  nao=(case-to-aeon case.mun)
<<<<<<< HEAD
    ?~(nao [~ ..park] (read-at-aeon:ze for u.nao mun))
=======
    ?:  ?=([%s case %case ~] mun)
      ::  case existence check
      [``[%& %flag !>(!=(~ nao))] fod.dom.red]
    ?~(nao [~ fod.dom.red] (read-at-aeon:ze for u.nao mun))
>>>>>>> 71d4f72c
  ::
  ::  Queue a move.
  ::
  ++  emit
    |=  mof=move
    %_(+> mow [mof mow])
  ::
  ::  Queue a list of moves
  ::
  ++  emil
    |=  mof=(list move)
    %_(+> mow (weld (flop mof) mow))
  ::
  ::  Queue a list of moves, to be emitted before the rest
  ::
  ++  lime
    |=  mof=(list move)
    %_(+> mow (weld mow (flop mof)))
  ::
  ::  Set timer.
  ::
  ++  bait
    |=  [hen=duct tym=@da]
    (emit hen %pass /tyme/(scot %p her)/[syd] %b %wait tym)
  ::
  ::  Cancel timer.
  ::
  ++  best
    |=  [hen=duct tym=@da]
    (emit hen %pass /tyme/(scot %p her)/[syd] %b %rest tym)
  ::
  ::  Give %writ, or slip a drip if foreign desk
  ::
  ++  writ
    |=  res=(unit [=mood =cage])
    ^-  card
    =/  =riot
      ?~  res
        ~
      `[[care.mood case.mood syd] path.mood cage]:[u.res syd=syd]
    ?~  ref
      [%give %writ riot]
    [%slip %b %drip !>([%writ riot])]
  ::
  ++  case-to-date
    |=  =case
    ^-  @da
    ::  if the case is already a date, use it.
    ::
    ?:  ?=([%da *] case)
      p.case
    ::  translate other cases to dates
    ::
    =/  aey  (case-to-aeon-before lim case)
    ?~  aey  `@da`0
    ?:  =(0 u.aey)  `@da`0
    t:(aeon-to-yaki:ze u.aey)
  ::
  ++  case-to-aeon  (cury case-to-aeon-before lim)
  ::
  ::  Reduce a case to an aeon (version number)
  ::
  ::  We produce null if we can't yet reduce the case for whatever
  ::  resaon (usually either the time or aeon hasn't happened yet or
  ::  the label hasn't been created).
  ::
  ++  case-to-aeon-before
    |=  [lim=@da lok=case]
    ^-  (unit aeon)
    ?-    -.lok
        %tas  (~(get by lab.dom) p.lok)
        %ud   ?:((gth p.lok let.dom) ~ [~ p.lok])
        %da
      ?:  (gth p.lok lim)  ~
      |-  ^-  (unit aeon)
      ?:  =(0 let.dom)  [~ 0]                         ::  avoid underflow
      ?:  %+  gte  p.lok
          =<  t
          ~|  [%letdom let=let.dom hit=hit.dom hut=~(key by hut.ran)]
          ~|  [%getdom (~(get by hit.dom) let.dom)]
          %-  aeon-to-yaki:ze
          let.dom
        [~ let.dom]
      $(let.dom (dec let.dom))
    ==
  ::
  ::  Create a ford appropriate for the aeon
  ::
  ::  Don't forget to call +aeon-flow!
  ::
  ++  aeon-ford
    |=  yon=aeon
    %-  ford:fusion
    =/  files  (~(run by q:(aeon-to-yaki:ze yon)) |=(=lobe |+lobe))
    [files lat.ran fad ?:(=(yon let.dom) fod.dom [~ ~])]
  ::  Produce ford cache appropriate for the aeon
  ::
  ++  aeon-flow
    |*  [yon=aeon res=* fud=flow fod=flue]
    :-  res
    ^+  ..park
    ?:  &(?=(~ ref) =(let.dom yon))
      ..park(fad fud, fod.dom fod)
    :: if in the past, don't update ford cache, since any results have
    :: no roots
    ::
    ..park
  ::  Transfer a request to another ship's clay.
  ::
  ++  send-over-ames
    |=  [=duct =ship index=@ud =riff]
    ^+  +>
    ::
    =/  =desk  p.riff
    =/  =wire  /warp-index/(scot %p ship)/(scot %tas desk)/(scot %ud index)
    =/  =path  [%question desk (scot %ud index) ~]
    (emit duct %pass wire %a %plea ship %c path `riff-any`[%1 riff])
  ::
  ++  foreign-capable
    |=  =rave
    |^
    ?-    -.rave
        %many  &
        %sing  (good-care care.mood.rave)
        %next  (good-care care.mood.rave)
        %mult
      %-  ~(all in paths.mool.rave)
      |=  [=care =path]
      (good-care care)
    ==
    ::
    ++  good-care
      |=  =care
      (~(has in ^~((silt `(list ^care)`~[%u %w %x %y %z]))) care)
    --
  ::
  ::  Create a request that cannot be filled immediately.
  ::
  ::  If it's a local request, we just put in in `qyx`, setting a timer if it's
  ::  waiting for a particular time.  If it's a foreign request, we add it to
  ::  our request manager (ref, which is a ++rind) and make the request to the
  ::  foreign ship.
  ::
  ++  duce                                              ::  produce request
    |=  wov=wove
    ^+  +>
    =.  wov  (dedupe wov)
    =.  qyx  (~(put ju qyx) wov hen)
    ?~  ref
      (run-if-future rove.wov |=(@da (bait hen +<)))
    |-  ^+  +>+.$
    =/  =rave  (rove-to-rave rove.wov)
    =.  rave
      ?.  ?=([%sing %v *] rave)  rave
      [%many %| [%ud let.dom] case.mood.rave path.mood.rave]
    ::
    ?.  (foreign-capable rave)
      ~|([%clay-bad-foreign-request-care rave] !!)
    ::
    =+  inx=nix.u.ref
    =.  +>+.$
      =<  ?>(?=(^ ref) .)
      (send-over-ames hen her inx syd `rave)
    %=  +>+.$
      nix.u.ref  +(nix.u.ref)
      bom.u.ref  (~(put by bom.u.ref) inx [hen rave ~ ~ |])
      fod.u.ref  (~(put by fod.u.ref) hen inx)
    ==
  ::
  ::  If a similar request exists, switch to the existing request.
  ::
  ::  "Similar" requests are those %next and %many requests which are the same
  ::  up to starting case, but we're already after the starting case.  This
  ::  stacks later requests for something onto the same request so that they
  ::  all get filled at once.
  ::
  ++  dedupe                                            ::  find existing alias
    |=  wov=wove
    ^-  wove
    =;  won=(unit wove)  (fall won wov)
    =*  rov  rove.wov
    ?-    -.rov
        %sing  ~
        %next
      =+  aey=(case-to-aeon case.mood.rov)
      ?~  aey  ~
      %-  ~(rep in ~(key by qyx))
      |=  [haw=wove res=(unit wove)]
      ?^  res  res
      ?.  =(for.wov for.haw)  ~
      =*  hav  rove.haw
      =-  ?:(- `haw ~)
      ?&  ?=(%next -.hav)
          =(mood.hav mood.rov(case case.mood.hav))
        ::
          ::  only a match if this request is before
          ::  or at our starting case.
          =+  hay=(case-to-aeon case.mood.hav)
          ?~(hay | (lte u.hay u.aey))
      ==
    ::
        %mult
      =+  aey=(case-to-aeon case.mool.rov)
      ?~  aey  ~
      %-  ~(rep in ~(key by qyx))
      |=  [haw=wove res=(unit wove)]
      ?^  res  res
      ?.  =(for.wov for.haw)  ~
      =*  hav  rove.haw
      =-  ?:(- `haw ~)
      ?&  ?=(%mult -.hav)
          =(mool.hav mool.rov(case case.mool.hav))
        ::
          ::  only a match if this request is before
          ::  or at our starting case, and it has been
          ::  tested at least that far.
          =+  hay=(case-to-aeon case.mool.hav)
          ?&  ?=(^ hay)
              (lte u.hay u.aey)
              ?=(^ aeon.hav)
              (gte u.aeon.hav u.aey)
          ==
      ==
    ::
        %many
      =+  aey=(case-to-aeon from.moat.rov)
      ?~  aey  ~
      %-  ~(rep in ~(key by qyx))
      |=  [haw=wove res=(unit wove)]
      ?^  res  res
      ?.  =(for.wov for.haw)  ~
      =*  hav  rove.haw
      =-  ?:(- `haw ~)
      ?&  ?=(%many -.hav)
          =(hav rov(from.moat from.moat.hav))
        ::
          ::  only a match if this request is before
          ::  or at our starting case.
          =+  hay=(case-to-aeon from.moat.hav)
          ?~(hay | (lte u.hay u.aey))
      ==
    ==
  ::
  ++  set-norm
    |=  =norm
    =.  nor.dom  norm
    ..park
  ::
  ++  set-worn
    |=  [=tako =norm]
    ?:  &(=(our her) =(tako (aeon-to-tako:ze let.dom)))
      (mean leaf+"clay: can't set norm for current commit in {<syd>}" ~)
    =.  tom.dom  (~(put by tom.dom) tako norm)
    ..park
  ::
  ::  Attach label to aeon
  ::
  ++  label
    |=  [bel=@tas aey=(unit aeon)]
    ^+  ..park
    =/  yon  ?~(aey let.dom u.aey)
    =/  yen  (~(get by lab.dom) bel)  :: existing aeon?
    ::  no existing aeon is bound to this label
    ::
    ?~  yen
      =.  lab.dom  (~(put by lab.dom) bel yon)
      ..park
    ::  an aeon is bound to this label,
    ::  but it is the same as the existing one, so we no-op
    ::
    ?:  =(u.yen yon)
      ~&  "clay: tried to rebind existing label {<bel>} to equivalent aeon {<yon>}"
      ..park
    ::  an existing aeon bound to the label
    ::  that is distinct from the requested one.
    ::  rewriting would violate referential transparency
    ::
    ~|  %tried-to-rewrite-existing-label
    ~|  "requested aeon: {<yon>}, existing aeon: {<u.yen>}"
    !!
  ::
  ::  Porcelain commit
  ::
  ++  info
    |=  [deletes=(set path) changes=(map path cage)]
    ^+  ..park
    ?:  =(0 let.dom)
      ?>  ?=(~ deletes)
      =/  data=(map path (each page lobe))
        (~(run by changes) |=(=cage &+[p q.q]:cage))
      (park | &+[~ data] *rang)
    ::
    =/  parent-tako=tako  (aeon-to-tako:ze let.dom)
    =/  data=(map path (each page lobe))
      =/  parent-yaki  (tako-to-yaki:ze parent-tako)
      =/  after-deletes
        %-  ~(dif by q.parent-yaki)
        (malt (turn ~(tap in deletes) |=(=path [path *lobe])))
      =/  after=(map path (each page lobe))
        (~(run by after-deletes) |=(=lobe |+lobe))
      %-  ~(uni by after)
      ^-  (map path (each page lobe))
      (~(run by changes) |=(=cage &+[p q.q]:cage))
    ::
    =/  =yuki  [~[parent-tako] data]
    (park | &+yuki *rang)
  ::
  ::  Unix commit
  ::
  ++  into
    |=  [pax=path all=? mod=(list [pax=path mim=(unit mime)])]
    ^+  ..park
    ::  filter out unchanged, cached %mime values
    ::
    =.  mod
      %+  skip  mod
      |=  [pax=path mim=(unit mime)]
      ?~  mim
        |
      ?~  mum=(~(get by mim.dom) pax)
        |
      ::  TODO: check mimetype
      ::
      =(q.u.mim q.u.mum)
    =/  =yaki
      ?:  =(0 let.dom)
        *yaki
      (~(got by hut.ran) (~(got by hit.dom) let.dom))
    (info (mode-to-commit q.yaki pax all mod))
  ::
  ::  Plumbing commit
  ::
  ::    Guaranteed to finish in one event.
  ::
  ::    TODO: needs to check tako in rang
  ::
  ++  park
    =/  check-sane  |
    |^
    |=  [updated=? =yoki =rang]
    ^+  ..park
    =:  hut.ran  (~(uni by hut.rang) hut.ran)
        lat.ran  (~(uni by lat.rang) lat.ran)
      ==
    =/  new-data=(map path (each page lobe))
      ?-  -.yoki
        %&  q.p.yoki
        %|  (~(run by q.p.yoki) |=(=lobe |+lobe))
      ==
    ?.  %-  ~(all in new-data)  ::  use +all:in so we get the key
        |=  [=path tum=(each page lobe)]
        ?:  |(?=(%& -.tum) (~(has by lat.ran) p.tum))
          &
        (mean leaf/"clay: commit failed, file tombstoned: {<path>} {<`@uv`p.tum>}" ~)
      !!
    ::  find desk kelvin
    ::
    =/  kel=weft  (get-kelvin yoki)
    ?.  |(=(%base syd) =(kel [%zuse zuse]))
      ~>(%mean.|.(leaf/"clay: bad-kelvin, {<[need=zuse/zuse have=kel]>}") !!)
    ::
    =/  old-yaki
      ?:  =(0 let.dom)
        *yaki
      (aeon-to-yaki:ze let.dom)
    =/  [deletes=(set path) changes=(map path (each page lobe))]
      (get-changes q.old-yaki new-data)
    ~|  [from=let.dom deletes=deletes changes=~(key by changes)]
    ::
    ::  promote ford cache
    ::  promote and fill in mime cache
    ::
    =/  invalid  (~(uni in deletes) ~(key by changes))
    ?:  &(=(%base syd) !updated (~(any in invalid) is-kernel-path))
      (sys-update yoki new-data)
    ::
    ~?  (did-kernel-update invalid)  %clay-kernel-updated
    =?  updated  updated  (did-kernel-update invalid)
    =>  ?.  updated  .
        ~>(%slog.0^leaf/"clay: rebuilding {<syd>} after kernel update" .)
    ::  clear caches if zuse reloaded
    ::
    =/  old-fod  fod.dom
    =.  fod.dom
      ?:  updated  [~ ~]
      (promote-ford fod.dom invalid)
    =.  fad  (lose-leaks:fusion fad (~(dif in spill.old-fod) spill.fod.dom))
    =?  changes  updated  (changes-for-upgrade q.old-yaki deletes changes)
    ::
    =/  files
      =/  original=(map path (each page lobe))
        (~(run by q.old-yaki) |=(=lobe |+lobe))
      %-  ~(dif by (~(uni by original) changes))
      %-  ~(gas by *(map path (each page lobe)))
      (turn ~(tap in deletes) |=(=path [path |+*lobe]))
    =/  =args:ford:fusion  [files lat.ran fad fod.dom]
    ::
    =^  change-cages  args  (checkout-changes args changes)
    =/  sane-continuation  (sane-changes changes change-cages)
    =/  new-pages=(map lobe page)
      %-  malt
      %+  turn  ~(tap by change-cages)
      |=  [=path =lobe =cage]
      [lobe [p q.q]:cage]
    =/  data=(map path lobe)
      %-  ~(urn by new-data)
      |=  [=path value=(each page lobe)]
      ?-  -.value
        %|  p.value
        %&  lobe:(~(got by change-cages) path)
      ==
    ::  if we didn't change the data and it's not a merge commit, abort
    ::
    ::  very important to keep all permanent changes below this point
    ::
    ?:  &(=([r.old-yaki ~] p.p.yoki) =(data q.old-yaki))
      ..park
    =/  =yaki
      ?-  -.yoki
        %&  (make-yaki p.p.yoki data now)
        %|  ?>  =(data q.p.yoki)
            p.yoki
      ==
    =:  let.dom  +(let.dom)
        hit.dom  (~(put by hit.dom) +(let.dom) r.yaki)
        hut.ran  (~(put by hut.ran) r.yaki yaki)
        lat.ran  (~(uni by new-pages) lat.ran)
      ==
    =.  file-store.args  lat.ran
    ::
    =^  mim  args  (checkout-mime args deletes ~(key by changes))
    =.  mim.dom  (apply-changes-to-mim mim.dom mim)
    =.  fod.dom  [spill sprig]:args
    =.  fad      cache.args
    =.  ..park  (emil (print q.old-yaki data))
    wake:(ergo 0 mim)
    ::
    ::  +is-kernel-path: should changing .pax cause a kernel or vane reload?
    ::
    ++  is-kernel-path  |=(pax=path ?=([%sys *] pax))
    ::
    ++  did-kernel-update
      |=  invalid=(set path)
      ?.  |(=(%base syd) &(=(%home syd)))
        |
      %-  ~(any in invalid)
      |=(p=path &((is-kernel-path p) !?=([%sys %vane *] p)))
    ::  +get-kelvin: read the desk's kernel version from /sys/kelvin
    ::
    ++  get-kelvin
      |=  =yoki
      ^-  weft
      |^  ?-    -.yoki
              %|
            %-  lobe-to-weft
            ~>  %mean.(cat 3 'clay: missing /sys/kelvin on ' syd)
            ~|  ~(key by q.p.yoki)
            (~(got by q.p.yoki) /sys/kelvin)
          ::
              %&
            =/  fil=(each page lobe)
              ~>  %mean.(cat 3 'clay: missing /sys/kelvin on ' syd)
              ~|  ~(key by q.p.yoki)
              (~(got by q.p.yoki) /sys/kelvin)
            ?-    -.fil
                %&  (page-to-weft p.fil)
                %|  (lobe-to-weft p.fil)
            ==
          ==
      ::
      ++  lobe-to-weft
        |=  =lobe
        ^-  weft
        =/  peg=(unit page)  (~(get by lat.ran) lobe)
        ?~  peg  ~|([%sys-kelvin-tombstoned syd] !!)
        (page-to-weft u.peg)
      ::
      ++  page-to-weft
        |=  =page
        ^-  weft
        ?+    p.page  ~|(clay-bad-kelvin-mark/p.page !!)
            %kelvin  ;;(weft q.page)
            %mime
          =+  ;;(=mime q.page)
          !<(weft (slap !>(~) (ream q.q.mime)))
        ==
      --
    ::
    ::  Find which files changed or were deleted
    ::
    ++  get-changes
      |=  [old=(map path lobe) new=(map path (each page lobe))]
      ^-  [deletes=(set path) changes=(map path (each page lobe))]
      =/  old=(map path (each page lobe))
        (~(run by old) |=(=lobe |+lobe))
      :*  %-  silt  ^-  (list path)
          %+  murn  ~(tap by (~(uni by old) new))
          |=  [=path *]
          ^-  (unit ^path)
          =/  a  (~(get by new) path)
          =/  b  (~(get by old) path)
          ?:  |(=(a b) !=(~ a))
            ~
          `path
        ::
          %-  malt  ^-  (list [path (each page lobe)])
          %+  murn  ~(tap by (~(uni by old) new))
          |=  [=path *]
          ^-  (unit [^path (each page lobe)])
          =/  a  (~(get by new) path)
          =/  b  (~(get by old) path)
          ?:  |(=(a b) ?=(~ a))
            ~
          `[path u.a]
      ==
    ::  Find all files for full desk rebuild
    ::
    ++  changes-for-upgrade
      |=  $:  old=(map path lobe)
              deletes=(set path)
              changes=(map path (each page lobe))
          ==
      ^+  changes
      =.  old
        %+  roll  ~(tap in deletes)
        |=  [pax=path old=_old]
        (~(del by old) pax)
      =/  pre=_changes  (~(run by old) |=(lob=lobe |+lob))
      (~(uni by pre) changes)
    ::
    ++  promote-ford
      |=  [fod=flue invalid=(set path)]
      ^-  flue
      =/  old=(list leak)  ~(tap in spill.fod)
      =|  new=flue
      |-  ^-  flue
      ?~  old
        new
      =/  invalid
        |-  ^-  ?
        ?|  ?+    -.pour.i.old  %|
                %vale  (~(has in invalid) path.pour.i.old)
                %arch
              ::  TODO: overly conservative, should be only direct hoon
              ::  children
              ::
              =/  len  (lent path.pour.i.old)
              %-  ~(any in invalid)
              |=  =path
              =(path.pour.i.old (scag len path))
            ==
          ::
            =/  deps  ~(tap in deps.i.old)
            |-  ^-  ?
            ?~  deps
              %|
            ?|  ^$(i.old i.deps)
                $(deps t.deps)
            ==
        ==
      =?  new  !invalid
        :-  (~(put in spill.new) i.old)
        =/  =mist  (pour-to-mist pour.i.old)
        ?~  got=(~(get by sprig.fod) mist)
          sprig.new
        (~(put by sprig.new) mist u.got)
      $(old t.old)
    ::
    ++  page-to-cord
      |=  =page
      ^-  @t
      ?+  p.page  ~|([%sys-bad-mark p.page] !!)
        %hoon  ;;(@t q.page)
        %mime  q.q:;;(mime q.page)
      ==
    ::
    ++  lobe-to-cord
      |=  =lobe
      ^-  @t
      =/  peg=(unit page)  (~(get by lat.ran) lobe)
      ?~  peg
        ~|([%lobe-to-cord-tombstoned syd lobe] !!)
      ;;(@t q.u.peg)
    ::
    ::  Updated q.yaki
    ::
    ++  checkout-changes
      |=  [=ford=args:ford:fusion changes=(map path (each page lobe))]
      ^-  [(map path [=lobe =cage]) args:ford:fusion]
      %+  roll  `(list [path (each page lobe)])`~(tap by changes)
      |=  $:  [=path change=(each page lobe)]
              [built=(map path [lobe cage]) cache=_ford-args]
          ==
      ^+  [built ford-args]
      =.  ford-args  cache
      =/  [=cage fud=flow fod=flue]
        ::  ~>  %slog.[0 leaf/"clay: validating {(spud path)}"]
        %-  wrap:fusion
        (read-file:(ford:fusion ford-args) path)
      =.  cache.ford-args  fud
      =.  spill.ford-args  spill.fod
      =.  sprig.ford-args  sprig.fod
      =/  =lobe
        ?-  -.change
          %|  p.change
          ::  Don't use p.change.i.cans because that's before casting to
          ::  the correct mark.
          ::
          %&  (page-to-lobe [p q.q]:cage)
        ==
      [(~(put by built) path [lobe cage]) ford-args]
    ::
    ::  Print notification to console
    ::
    ++  print
      |=  [old=(map path lobe) new=(map path lobe)]
      ^-  (list move)
      =/  [deletes=(set path) upserts=(map path (each page lobe))]
        (get-changes old (~(run by new) |=(=lobe |+lobe)))
      =/  upsert-set  ~(key by upserts)
      =/  old-set     ~(key by old)
      =/  changes=(set path)    (~(int in upsert-set) old-set)
      =/  additions=(set path)  (~(dif in upsert-set) old-set)
      ?~  hun
        ~
      ?:  (lte let.dom 1)
        ~
      |^
      ;:  weld
        (paths-to-notes '-' deletes)
        (paths-to-notes ':' changes)
        (paths-to-notes '+' additions)
      ==
      ::
      ++  paths-to-notes
        |=  [prefix=@tD paths=(set path)]
        %+  turn  ~(tap in paths)
        |=  =path
        [u.hun %give %note prefix (path-to-tank path)]
      ::
      ++  path-to-tank
        |=  =path
        =/  pre=^path  ~[(scot %p our) syd (scot %ud let.dom)]
        :+  %rose  ["/" "/" ~]
        %+  turn  (weld pre path)
        |=  a=cord
        ^-  tank
        ?:  ((sane %ta) a)
          [%leaf (trip a)]
        [%leaf (dash:us (trip a) '\'' ~)]
      --
    ::
    ::  Check sanity
    ::
    ++  sane-changes
      |=  $:  changes=(map path (each page lobe))
              change-cages=(map path [lobe cage])
          ==
      ^-  (unit [(map path [lobe cage]) args:ford:fusion])
      ?.  check-sane
        ~
      =/  tak=(unit tako)  (~(get by hit.dom) let.dom)
      ?~  tak
        ~
      =/  =yaki  (~(got by hut.ran) u.tak)
      ::  Assert all pages hash to their lobe
      ::
      =/  foo
        %-  ~(urn by lat.ran)
        |=  [=lobe =page]
        =/  actual-lobe=^lobe  `@uv`(page-to-lobe page)
        ~|  [%bad-lobe have=lobe need=actual-lobe]
        ?>  =(lobe actual-lobe)
        ~
      ::  Assert we calculated the same change-cages w/o cache
      ::
      ::  ? remove deletes
      ::
      =/  all-changes=(map path (each page lobe))
        =/  original=(map path (each page lobe))
          (~(run by q.yaki) |=(=lobe |+lobe))
        (~(uni by original) changes)
      =/  =args:ford:fusion  [all-changes lat.ran ~ ~ ~]
      =^  all-change-cages  args  (checkout-changes args all-changes)
      =/  ccs=(list [=path =lobe =cage])  ~(tap by change-cages)
      |-  ^+  *sane-changes
      ?^  ccs
        ?.  =(`[lobe cage]:i.ccs (~(get by all-change-cages) path.i.ccs))
          ~|  not-same-cages+path.i.ccs
          !!
        $(ccs t.ccs)
      `[all-change-cages args]
    ::
    ::  Delay current update until sys update is complete
    ::
    ++  sys-update
      |=  $:  =yoki
              data=(map path (each page lobe))
          ==
      ^+  ..park
      ?>  =(~ pud)
      =.  pud  `[syd yoki]
      |^  %.  [hen %slip %c %pork ~]
          emit:(pass-what files)
      ::
      ++  files
        ^-  (list (pair path (cask)))
        %+  murn
          ~(tap by data)
        |=  [pax=path dat=(each page lobe)]
        ^-  (unit (pair path (cask)))
        =/  xap  (flop pax)
        ?>  ?=(^ xap)
        ?.  ?=(%hoon i.xap)  ~
        :^  ~  (flop t.xap)  %hoon
        ~|  [pax=pax p.dat]
        ?-  -.dat
          %&  (page-to-cord p.dat)
          %|  (lobe-to-cord p.dat)
        ==
      ::
      ++  pass-what
        |=  fil=(list (pair path (cask)))
        ^+  ..park
        (emit hen %pass /what %$ what/fil)
      --
    --
  ::
  ::  We always say we're merging from 'ali' to 'bob'.  The basic steps,
  ::  not all of which are always needed, are:
  ::
  ::  --  fetch ali's desk, async in case it's remote
  ::  --  diff ali's desk against the mergebase
  ::  --  diff bob's desk against the mergebase
  ::  --  merge the diffs
  ::  --  commit
  ::
  ++  start-merge
    |=  [=ali=ship =ali=desk =case =germ]
    ^+  ..start-merge
    =/  =wire  /merge/[syd]/(scot %p ali-ship)/[ali-desk]/[germ]
    (emit hen %pass wire %c %warp ali-ship ali-desk `[%sing %v case /])
  ::
  ++  make-melt
    |=  [bas=beak con=(list [beak germ])]
    ^-  melt
    :+  bas  con
    %-  ~(gas by *(map beak (unit dome:clay)))
    :-  [bas *(unit dome:clay)]
    (turn con |=(a=[beak germ] [-.a *(unit dome:clay)]))
  ::
  ++  start-fuse
    |=  [bas=beak con=(list [beak germ])]
    ^+  ..start-fuse
    =/  moves=(list move)
      %+  turn
        [[bas *germ] con]
      |=  [bec=beak germ]
      ^-  move
      =/  wir=wire  /fuse/[syd]/(scot %p p.bec)/[q.bec]/(scot r.bec)
      [hen %pass wir %c %warp p.bec q.bec `[%sing %v r.bec /]]
    ::
    ::  We also want to clear the state (fiz) associated with this
    ::  merge and print a warning if it's non trivial i.e. we're
    ::  starting a new fuse before the previous one terminated.
    ::
    =/  err=tang
      ?~  con.fiz
        ~
      =/  discarded=tang
        %+  turn
          ~(tap in sto.fiz)
        |=  [k=beak v=(unit dome:clay)]
        ^-  tank
        =/  received=tape  ?~(v "missing" "received")
        leaf+"{<(en-beam k ~)>} {received}"
      :_  discarded
      leaf+"fusing into {<syd>} from {<bas>} {<con>} - overwriting prior fuse"
    =.  fiz  (make-melt bas con)
    ((slog err) (emil moves))
  ::
  ++  take-fuse
    |^
    ::
    |=  [bec=beak =riot]
    ^+  ..take-fuse
    ?~  riot
      ::
      ::  By setting fiz to *melt the merge is aborted - any further
      ::  responses we get for the merge will cause take-fuse to crash
      ::
      =.  fiz  *melt
      =/  msg=tape  <(en-beam bec ~)>
      ((slog [leaf+"clay: fuse failed, missing {msg}"]~) ..take-fuse)
    ?.  (~(has by sto.fiz) bec)
      =/  msg=tape  <(en-beam bec ~)>
      ((slog [leaf+"clay: got strange fuse response {<msg>}"]~) ..take-fuse)
    =.  fiz
        :+  bas.fiz  con.fiz
        (~(put by sto.fiz) bec `!<(dome:clay q.r.u.riot))
    =/  all-done=flag
      %-  ~(all by sto.fiz)
      |=  res=(unit dome:clay)
      ^-  flag
      !=(res ~)
    ?.  all-done
      ..take-fuse
    =|  rag=rang
    =/  clean-state  ..take-fuse
    =/  initial-dome=dome:clay  (need (~(got by sto.fiz) bas.fiz))
    =/  next-yaki=yaki
      (~(got by hut.ran) (~(got by hit.initial-dome) let.initial-dome))
    =/  parents=(list tako)  ~[(~(got by hit.initial-dome) let.initial-dome)]
    =/  merges  con.fiz
    |-
    ^+  ..take-fuse
    ?~  merges
      =.  ..take-fuse  (done-fuse clean-state %& ~)
      (park | [%| next-yaki(p (flop parents))] rag)
    =/  [bec=beak g=germ]  i.merges
    =/  ali-dom=dome:clay  (need (~(got by sto.fiz) bec))
    =/  result  (merge-helper p.bec q.bec g ali-dom `next-yaki)
    ?-    -.result
        %|
      =/  failing-merge=tape  "{<bec>} {<g>}"
      (done-fuse clean-state %| %fuse-merge-failed leaf+failing-merge p.result)
    ::
        %&
      =/  merge-result=(unit merge-result)  +.result
      ?~  merge-result
        ::
        ::  This merge was a no-op, just continue
        ::
        $(merges t.merges)
      ?^  conflicts.u.merge-result
        ::
        :: If there are merge conflicts send the error and abort the merge
        ::
        (done-fuse clean-state %& conflicts.u.merge-result)
      =/  merged-yaki=yaki
        ?-    -.new.u.merge-result
            %|  +.new.u.merge-result
            %&
          ::
          ::  Convert the yuki to yaki
          ::
          =/  yuk=yuki  +.new.u.merge-result
          =/  lobes=(map path lobe)
            %-  ~(run by q.yuk)
            |=  val=(each page lobe)
            ^-  lobe
            ?-  -.val
              %&  (page-to-lobe +.val)
              %|  +.val
            ==
          (make-yaki p.yuk lobes now)
        ==
      %=  $
<<<<<<< HEAD
        next-yaki  merged-yaki
        merges     t.merges
        hut.ran    (~(put by hut.ran) r.merged-yaki merged-yaki)
        lat.rag    (~(uni by lat.u.merge-result) lat.rag)
        parents    [(~(got by hit.ali-dom) let.ali-dom) parents]
=======
        continuation-yaki  merged-yaki
        merges  t.merges
        hut.ran  (~(put by hut.ran) r.merged-yaki merged-yaki)
        lat.rag  (~(uni by lat.u.merge-result) lat.rag)
        lat.ran  (~(uni by lat.u.merge-result) lat.ran)
        parents  [(~(got by hit.ali-dom) let.ali-dom) parents]
>>>>>>> 71d4f72c
      ==
    ==
    ::  +done-fuse: restore state after a fuse is attempted, whether it
    ::  succeeds or fails.
    ::
    ++  done-fuse
      |=  [to-restore=_..take-fuse result=(each (set path) (pair term tang))]
      ^+  ..take-fuse
      =.  fiz.to-restore  *melt
      (done:to-restore result)
    --
  ::
  ++  done
    |=  result=(each (set path) (pair term tang))
    ^+  ..merge
    (emit hen %give %mere result)
  ::
  ++  merge
    |=  [=ali=ship =ali=desk =germ =riot]
    ^+  ..merge
    ?~  riot
      (done %| %ali-unavailable ~[>[ali-ship ali-desk germ]<])
    =/  ali-dome=dome:clay  !<(dome:clay q.r.u.riot)
    =/  result=(each (unit merge-result) (pair term tang))
      (merge-helper ali-ship ali-desk germ ali-dome ~)
    ?-    -.result
        %|  (done %| +.result)
        %&
      =/  mr=(unit merge-result)  +.result
      ?~  mr
        (done %& ~)
      =.  ..merge  (done %& conflicts.u.mr)
      (park | new.u.mr ~ lat.u.mr)
    ==
  ::
  +$  merge-result  [conflicts=(set path) new=yoki lat=(map lobe page)]
  ::
  ++  merge-helper
    |=  [=ali=ship =ali=desk =germ ali-dome=dome:clay next-yaki=(unit yaki)]
    ^-  (each (unit merge-result) [term tang])
    |^
    ^-  (each (unit merge-result) [term tang])
    =/  ali-yaki=yaki  (~(got by hut.ran) (~(got by hit.ali-dome) let.ali-dome))
    =/  bob-yaki=(unit yaki)
      ?~  next-yaki
        ?~  let.dom
          ~
        (~(get by hut.ran) (~(got by hit.dom) let.dom))
      next-yaki
    =/  res  (mule |.((merge-by-germ ali-yaki bob-yaki)))
    ?-  -.res
      %&  &+p.res
      %|  |+merge-failed+p.res
    ==
    ::
    ++  merge-by-germ
      |=  [=ali=yaki bob-yaki=(unit yaki)]
      ^-  (unit merge-result)
      ::
      ::  If this is an %init merge, we set the ali's commit to be
      ::  bob's.
      ::
      ?:  ?=(%init germ)
        ?>  ?=(~ bob-yaki)
        `[conflicts=~ new=|+ali-yaki lat=~]
      ::
      =/  bob-yaki  (need bob-yaki)
      |^
      ^-  (unit merge-result)
      ?-    germ
      ::
      ::  If this is a %only-this merge, we check to see if ali's and bob's
      ::  commits are the same, in which case we're done.
      ::  Otherwise, we create a new commit with bob's data plus ali and
      ::  bob as parents.
      ::
          %only-this
        ?:  =(r.ali-yaki r.bob-yaki)
          ~
        :*  ~
            conflicts=~
            new=&+[[r.bob-yaki r.ali-yaki ~] (to-yuki q.bob-yaki)]
            lat=~
        ==
      ::
      ::  If this is a %only-that merge, we check to see if ali's and bob's
      ::  commits are the same, in which case we're done.  Otherwise, we
      ::  create a new commit with ali's data plus ali and bob as
      ::  parents.
      ::
          %only-that
        ?:  =(r.ali-yaki r.bob-yaki)
          ~
        :*  ~
            conflicts=~
            new=&+[[r.bob-yaki r.ali-yaki ~] (to-yuki q.ali-yaki)]
            lat=~
        ==
      ::
      ::  Create a merge commit with exactly the contents of the
      ::  destination desk except take any files from the source commit
      ::  which are not in the destination desk.
      ::
          %take-this
        ?:  =(r.ali-yaki r.bob-yaki)
          ~
        =/  new-data  (~(uni by q.ali-yaki) q.bob-yaki)
        :*  ~
            conflicts=~
            new=&+[[r.bob-yaki r.ali-yaki ~] (to-yuki new-data)]
            lat=~
        ==
      ::
      ::  Create a merge commit with exactly the contents of the source
      ::  commit except preserve any files from the destination desk
      ::  which are not in the source commit.
      ::
          %take-that
        ?:  =(r.ali-yaki r.bob-yaki)
          ~
        =/  new-data  (~(uni by q.bob-yaki) q.ali-yaki)
        :*  ~
            conflicts=~
            new=&+[[r.bob-yaki r.ali-yaki ~] (to-yuki new-data)]
            lat=~
        ==
      ::
      ::  If this is a %fine merge, we check to see if ali's and bob's
      ::  commits are the same, in which case we're done.  Otherwise, we
      ::  check to see if ali's commit is in the ancestry of bob's, in
      ::  which case we're done.  Otherwise, we check to see if bob's
      ::  commit is in the ancestry of ali's.  If not, this is not a
      ::  fast-forward merge, so we error out.  If it is, we add ali's
      ::  commit to bob's desk and checkout.
      ::
          %fine
        ?:  =(r.ali-yaki r.bob-yaki)
          ~
        ?:  (~(has in (reachable-takos:ze r.bob-yaki)) r.ali-yaki)
          ~
        ?.  (~(has in (reachable-takos:ze r.ali-yaki)) r.bob-yaki)
          ~_  %bad-fine-merge
          ~|  "tried fast-forward but is not ancestor or descendant"
          !!
        `[conflicts=~ new=|+ali-yaki lat=~]
      ::
          ?(%meet %mate %meld %meet-this %meet-that)
        ?:  =(r.ali-yaki r.bob-yaki)
          ~
        ?:  (~(has in (reachable-takos:ze r.bob-yaki)) r.ali-yaki)
          ~
        ?:  (~(has in (reachable-takos:ze r.ali-yaki)) r.bob-yaki)
          $(germ %fine)
        =/  merge-points  (find-merge-points ali-yaki bob-yaki)
        ?~  merge-points
          ~_  %merge-no-merge-base
          ~|  "consider a %this or %that merge to get a mergebase"
          !!
        =/  merge-point=yaki  n.merge-points
        ?:  ?=(?(%mate %meld) germ)
          =/  ali-diffs=cane  (diff-base ali-yaki bob-yaki merge-point)
          =/  bob-diffs=cane  (diff-base bob-yaki ali-yaki merge-point)
          =/  bof=(map path (unit cage))
            (merge-conflicts can.ali-diffs can.bob-diffs)
          (build ali-yaki bob-yaki merge-point ali-diffs bob-diffs bof)
        =/  ali-diffs=cane  (calc-diffs ali-yaki merge-point)
        =/  bob-diffs=cane  (calc-diffs bob-yaki merge-point)
        =/  both-diffs=(map path *)
          %-  %~  int  by
              %-  ~(uni by `(map path *)`new.ali-diffs)
              %-  ~(uni by `(map path *)`cal.ali-diffs)
              %-  ~(uni by `(map path *)`can.ali-diffs)
              `(map path *)`old.ali-diffs
          %-  ~(uni by `(map path *)`new.bob-diffs)
          %-  ~(uni by `(map path *)`cal.bob-diffs)
          %-  ~(uni by `(map path *)`can.bob-diffs)
          `(map path *)`old.bob-diffs
        ?:  &(?=(%meet germ) !=(~ both-diffs))
          ~_  %meet-conflict
          ~|  [~(key by both-diffs) "consider a %mate merge"]
          !!
        =/  both-done=(map path lobe)
          |^
          ?-  germ
            %meet       ~
            %meet-this  (resolve (~(uni by new.bob-diffs) cal.bob-diffs))
            %meet-that  (resolve (~(uni by new.ali-diffs) cal.ali-diffs))
          ==
          ++  resolve
            |=  news=(map path lobe)
            %-  malt  ^-  (list [path lobe])
            %+  murn  ~(tap by both-diffs)
            |=  [=path *]
            ^-  (unit [^path lobe])
            =/  new  (~(get by news) path)
            ?~  new
              ~
            `[path u.new]
          --
        ::
        =/  deleted
          %-  ~(dif by (~(uni by old.ali-diffs) old.bob-diffs))
          (~(run by both-done) |=(* ~))
        =/  not-deleted=(map path lobe)
          %+  roll  ~(tap by deleted)
          =<  .(not-deleted q.merge-point)
          |=  [[pax=path ~] not-deleted=(map path lobe)]
          (~(del by not-deleted) pax)
        =/  hat=(map path lobe)
          %-  ~(uni by not-deleted)
          %-  ~(uni by new.ali-diffs)
          %-  ~(uni by new.bob-diffs)
          %-  ~(uni by cal.ali-diffs)
          cal.bob-diffs
        :*  ~
            conflicts=~
            new=&+[[r.bob-yaki r.ali-yaki ~] (to-yuki hat)]
            lat=~
        ==
      ==
      ::
      ++  to-yuki
        |=  m=(map path lobe)
        ^-  (map path (each page lobe))
        (~(run by m) |=(=lobe |+lobe))
      ::
      ::  The set of changes between the mergebase and one of the desks
      ::  being merged
      ::
      ::  --  `new` is the set of files in the new desk and not in the
      ::  mergebase.
      ::  --  `cal` is the set of changes in the new desk from the
      ::  mergebase except for any that are also in the other new desk.
      ::  --  `can` is the set of changes in the new desk from the
      ::  mergebase that are also in the other new desk (potential
      ::  conflicts).
      ::  --  `old` is the set of files in the mergebase and not in the
      ::  new desk.
      ::
      +$  cane
        $:  new=(map path lobe)
            cal=(map path lobe)
            can=(map path cage)
            old=(map path ~)
        ==
      ::
      ::  Calculate cane knowing there are no files changed by both
      ::  desks
      ::
      ++  calc-diffs
        |=  [hed=yaki bas=yaki]
        ^-  cane
        :*  %-  molt
            %+  skip  ~(tap by q.hed)
            |=  [pax=path lob=lobe]
            (~(has by q.bas) pax)
          ::
            %-  molt
            %+  skip  ~(tap by q.hed)
            |=  [pax=path lob=lobe]
            =+  (~(get by q.bas) pax)
            |(=(~ -) =([~ lob] -))
          ::
            ~
          ::
            %-  malt  ^-  (list [path ~])
            %+  murn  ~(tap by q.bas)
            |=  [pax=path lob=lobe]
            ^-  (unit (pair path ~))
            ?.  =(~ (~(get by q.hed) pax))
              ~
            `[pax ~]
        ==
      ::
      ::  Diff yak against bas where different from yuk
      ::
      ++  diff-base
        |=  [yak=yaki yuk=yaki bas=yaki]
        ^-  cane
        =/  new=(map path lobe)
          %-  malt
          %+  skip  ~(tap by q.yak)
          |=  [=path =lobe]
          (~(has by q.bas) path)
        ::
        =/  cal=(map path lobe)
          %-  malt  ^-  (list [path lobe])
          %+  murn  ~(tap by q.bas)
          |=  [pax=path lob=lobe]
          ^-  (unit (pair path lobe))
          =+  a=(~(get by q.yak) pax)
          =+  b=(~(get by q.yuk) pax)
          ?.  ?&  ?=(^ a)
                  !=([~ lob] a)
                  =([~ lob] b)
              ==
            ~
          `[pax +.a]
        ::
        =/  can=(map path cage)
          %-  malt
          %+  murn  ~(tap by q.bas)
          |=  [=path =lobe]
          ^-  (unit [^path cage])
          =/  in-yak  (~(get by q.yak) path)
          ?~  in-yak
            ~
          ?:  =(lobe u.in-yak)
            ~
          =/  in-yuk  (~(get by q.yuk) path)
          ?~  in-yuk
            ~
          ?:  =(lobe u.in-yuk)
            ~
          ?:  =(u.in-yak u.in-yuk)
            ~
          =/  cug=(unit cage)  (diff-lobes lobe u.in-yak)
          ?~  cug
            ~_  %tombstoned-mergebase
            ~|  path
            ~|  "consider a 2-way merge such as %only-this or %only-that"
            !!
          `[path u.cug]
        ::
        =/  old=(map path ~)
            %-  malt  ^-  (list [path ~])
            %+  murn  ~(tap by q.bas)
            |=  [pax=path lob=lobe]
            ?.  =(~ (~(get by q.yak) pax))
              ~
            (some pax ~)
        ::
        [new cal can old]
      ::
      ::  These can/should save their caches
      ::
      ++  lobe-to-cage
        |=  =lobe
        ^-  (unit cage)
        =/  peg=(unit page)  (~(get by lat.ran) lobe)
        ?~  peg
          ~
        =/  [=cage *]
          %-  wrap:fusion
          (page-to-cage:(aeon-ford let.dom) u.peg)
        `cage
      ::
      ++  get-dais
        |=  =mark
        ^-  dais
        =/  [=dais *]
          %-  wrap:fusion
          (build-dais:(aeon-ford let.dom) mark)
        dais
      ::
      ::  Diff two files on bob-desk
      ::
      ++  diff-lobes
        |=  [=a=lobe =b=lobe]
        ^-  (unit cage)
        =/  a-cage  (lobe-to-cage a-lobe)
        =/  b-cage  (lobe-to-cage b-lobe)
        ?:  |(?=(~ a-cage) ?=(~ b-cage))
          ~
        ?>  =(p.u.a-cage p.u.b-cage)
        =/  =dais  (get-dais p.u.a-cage)
        `[form:dais (~(diff dais q.u.a-cage) q.u.b-cage)]
      ::
      ::  Merge diffs that are on the same file.
      ::
      ++  merge-conflicts
        |=  [ali-conflicts=(map path cage) bob-conflicts=(map path cage)]
        ^-  (map path (unit cage))
        %-  ~(urn by (~(int by ali-conflicts) bob-conflicts))
        |=  [=path *]
        ^-  (unit cage)
        =/  cal=cage  (~(got by ali-conflicts) path)
        =/  cob=cage  (~(got by bob-conflicts) path)
        =/  =mark
          =+  (slag (dec (lent path)) path)
          ?~(- %$ i.-)
        =/  =dais  (get-dais mark)
        =/  res=(unit (unit vase))  (~(join dais *vale:dais) q.cal q.cob)
        ?~  res
          `[form:dais q.cob]
        ?~  u.res
          ~
        `[form:dais u.u.res]
      ::
      ::  Apply the patches in bof to get the new merged content.
      ::
      ::  Gather all the changes between ali's and bob's commits and the
      ::  mergebase.  This is similar to the %meet of ++merge, except
      ::  where they touch the same file, we use the merged versions.
      ::
      ++  build
        |=  $:  ali=yaki
                bob=yaki
                bas=yaki
                dal=cane
                dob=cane
                bof=(map path (unit cage))
            ==
        ^-  (unit merge-result)
        =/  both-patched=(map path cage)
          %-  malt
          %+  murn  ~(tap by bof)
          |=  [=path cay=(unit cage)]
          ^-  (unit [^path cage])
          ?~  cay
            ~
          :+  ~  path
          =+  (~(get by q.bas) path)
          ?~  -
            ~|  %mate-strange-diff-no-base
            !!
          ::  +need ok because we would have crashed in +diff-base
          ::
          =/  =cage  ~|([%build-need path] (need (lobe-to-cage u.-)))
          =/  =dais  (get-dais p.cage)
          ?>  =(p.u.cay form.dais)
          :-  p.cage
          (~(pact dais q.cage) q.u.cay)
        =/  con=(map path *)                            ::  2-change conflict
          %-  molt
          %+  skim  ~(tap by bof)
          |=([pax=path cay=(unit cage)] ?=(~ cay))
        =/  cab=(map path lobe)                         ::  conflict base
          %-  ~(urn by con)
          |=  [pax=path *]
          (~(got by q.bas) pax)
        =.  con                                         ::  change+del conflict
          %-  ~(uni by con)
          %-  malt  ^-  (list [path *])
          %+  skim  ~(tap by old.dal)
          |=  [pax=path ~]
          ?:  (~(has by new.dob) pax)
            ~|  %strange-add-and-del
            !!
          (~(has by can.dob) pax)
        =.  con                                         ::  change+del conflict
          %-  ~(uni by con)
          %-  malt  ^-  (list [path *])
          %+  skim  ~(tap by old.dob)
          |=  [pax=path ~]
          ?:  (~(has by new.dal) pax)
            ~|  %strange-del-and-add
            !!
          (~(has by can.dal) pax)
        =.  con                                         ::  add+add conflict
          %-  ~(uni by con)
          %-  malt  ^-  (list [path *])
          %+  skip  ~(tap by (~(int by new.dal) new.dob))
          |=  [pax=path *]
          =((~(got by new.dal) pax) (~(got by new.dob) pax))
        ?:  &(?=(%mate germ) ?=(^ con))
          =+  (turn ~(tap by `(map path *)`con) |=([path *] >[+<-]<))
          ~_  %mate-conflict
          ~|  (turn ~(tap by `(map path *)`con) |=([path *] +<-))
          !!
        =/  old=(map path lobe)                         ::  oldies but goodies
          %+  roll  ~(tap by (~(uni by old.dal) old.dob))
          =<  .(old q.bob)
          |=  [[pax=path ~] old=(map path lobe)]
          (~(del by old) pax)
        =/  [hot=(map path lobe) lat=(map lobe page)]   ::  new content
          %+  roll  ~(tap by both-patched)
          |=  [[pax=path cay=cage] hat=(map path lobe) lat=(map lobe page)]
          =/  =page  [p q.q]:cay
          =/  =lobe  (page-to-lobe page)
          :-  (~(put by hat) pax lobe)
          ?:  (~(has by lat) lobe)
            lat
          (~(uni by (malt [lobe page] ~)) lat)
        =/  hat=(map path lobe)                         ::  all the content
          %-  ~(uni by old)
          %-  ~(uni by new.dal)
          %-  ~(uni by new.dob)
          %-  ~(uni by cal.dal)
          %-  ~(uni by cal.dob)
          %-  ~(uni by hot)
          cab
        =/  del=(map path ?)
          (~(run by (~(uni by old.dal) old.dob)) |=(~ %|))
        =/  new  &+[[r.bob r.ali ~] (~(run by hat) |=(=lobe |+lobe))]
        :*  ~
            (silt (turn ~(tap by con) head))
            new
            lat
        ==
      --
    --
  ::
  ::  Find the most recent common ancestor(s).
  ::
  ::    For performance, this depends on +reachable-takos being
  ::    memoized.
  ::
  ++  find-merge-points
    |=  [=ali=yaki =bob=yaki]
    ^-  (set yaki)
    ::  Loop through ancestors breadth-first, lazily generating ancestry
    ::
    =/  ali-takos  (reachable-takos:ze r.ali-yaki)
    ::  Tako worklist
    ::
    =/  takos=(qeu tako)  [r.bob-yaki ~ ~]
    ::  Mergebase candidates.  Have proven they're common ancestors, but
    ::  not that they're a most recent
    ::
    =|  bases=(set tako)
    ::  Takos we've already checked or are in our worklist
    ::
    =|  done=(set tako)
    |-  ^-  (set yaki)
    =*  outer-loop  $
    ::  If we've finished our worklist, convert to yakis and return
    ::
    ?:  =(~ takos)
      (silt (turn ~(tap in bases) ~(got by hut.ran)))
    =^  =tako  takos  ~(get to takos)
    =.  done  (~(put in done) tako)
    ::  If this is a common ancestor, stop recursing through our
    ::  parentage.  Check if it's comparable to any existing candidate.
    ::
    ?:  (~(has in ali-takos) tako)
      =/  base-list  ~(tap in bases)
      |-  ^-  (set yaki)
      =*  bases-loop  $
      ?~  base-list
        ::  Proven it's not an ancestor of any previous candidate.
        ::  Remove all ancestors of new candidate and add it to the
        ::  candidate list.
        ::
        =.  bases
          =/  new-reachable  (reachable-takos:ze tako)
          (~(put in (~(dif in bases) new-reachable)) tako)
        outer-loop
      ::  If it's an ancestor of another candidate, this is not most
      ::  recent, so skip and try next in worklist.
      ::
      =/  base-reachable  (reachable-takos:ze i.base-list)
      ?:  (~(has in base-reachable) tako)
        outer-loop
      bases-loop(base-list t.base-list)
    ::  Append parents to list and recurse
    ::
    =/  bob-yaki  (~(got by hut.ran) tako)
    =/  new-candidates  (skip p.bob-yaki ~(has in done))
    %_  outer-loop
      done   (~(gas in done) new-candidates)
      takos  (~(gas to takos) new-candidates)
    ==
  ::
  ::  Update mime cache
  ::
  ++  checkout-mime
    |=  $:  =ford=args:ford:fusion
            deletes=(set path)
            changes=(set path)
        ==
    ^-  [(map path (unit mime)) args:ford:fusion]
    =/  mim=(map path (unit mime))
      =/  dels=(list path)  ~(tap by deletes)
      |-  ^-  (map path (unit mime))
      ?~  dels
        ~
      (~(put by $(dels t.dels)) i.dels ~)
    =/  cans=(list path)  ~(tap by changes)
    |-  ^-  [(map path (unit mime)) args:ford:fusion]
    ?~  cans
      [mim ford-args]
    =/  [=cage fud=flow fod=flue]
      ~|  mime-cast-fail+i.cans
      (wrap:fusion (cast-path:(ford:fusion ford-args) i.cans %mime))
    =.  cache.ford-args  fud
    =.  spill.ford-args  spill.fod
    =.  sprig.ford-args  sprig.fod
    =^  mim  ford-args  $(cans t.cans)
    [(~(put by mim) i.cans `!<(mime q.cage)) ford-args]
  ::
  ::  Add or remove entries to the mime cache
  ::
  ++  apply-changes-to-mim
    |=  [mim=(map path mime) changes=(map path (unit mime))]
    ^-  (map path mime)
    =/  changes-l=(list [pax=path change=(unit mime)])
      ~(tap by changes)
    |-  ^-  (map path mime)
    ?~  changes-l
      mim
    ?~  change.i.changes-l
      $(changes-l t.changes-l, mim (~(del by mim) pax.i.changes-l))
    $(changes-l t.changes-l, mim (~(put by mim) [pax u.change]:i.changes-l))
  ::
  ::  Emit update to unix sync
  ::
  ++  ergo
    |=  [yon=aeon mim=(map path (unit mime))]
    ^+  ..park
    =/  must  (must-ergo her syd yon mon (turn ~(tap by mim) head))
    %-  emil
    %+  turn  ~(tap by must)
    |=  [pot=term len=@ud pak=(set path)]
    :*  (need hez)  %give  %ergo  pot
        %+  turn  ~(tap in pak)
        |=  pax=path
        [(slag len pax) (~(got by mim) pax)]
    ==
  ::
  ::  Output is a map of mount points to {length-of-mounted-path set-of-paths}.
  ::
  ++  must-ergo
    |=  [our=ship syd=desk yon=aeon mon=(map term beam) can=(list path)]
    ^-  (map term (pair @ud (set path)))
    %-  malt  ^-  (list (trel term @ud (set path)))
    %+  murn  ~(tap by mon)
    |=  [nam=term bem=beam]
    ^-  (unit (trel term @ud (set path)))
    =-  ?~(- ~ `[nam (lent s.bem) (silt `(list path)`-)])
    %+  skim  can
    |=  pax=path
    &(=(p.bem our) =(q.bem syd) =(r.bem ud+yon) =(s.bem (scag (lent s.bem) pax)))
  ::
  ::  Mount a beam to unix
  ::
  ++  mount
    |=  [pot=term =case =spur]
    ^+  ..mount
    =/  old-mon  (~(get by mon) pot)
    ?^  old-mon
      %-  (slog >%already-mounted< >u.old-mon< ~)
      ..mount
    =/  yon  (case-to-aeon case)
    ?~  yon
      %-  (slog >%unknown-case< >[her syd case spur]< ~)
      ..mount
    =/  for-yon  ?:(=(let.dom u.yon) 0 u.yon)
    =.  mon
      (~(put by mon) pot [her syd ud+for-yon] spur)
    =/  =yaki  (~(got by hut.ran) (~(got by hit.dom) u.yon))
    =/  files  (~(run by q.yaki) |=(=lobe |+lobe))
    =/  =args:ford:fusion
      [files lat.ran fad ?:(=(yon let.dom) fod.dom [~ ~])]
    =^  mim  args
      (checkout-mime args ~ ~(key by files))
    =.  mim.dom  (apply-changes-to-mim mim.dom mim)
    (ergo for-yon mim)
  ::
  ::  Set permissions for a node.
  ::
  ++  perm
    |=  [pax=path rit=rite]
    ^+  +>
    =/  mis=(set @ta)
      %+  roll
        =-  ~(tap in -)
        ?-  -.rit
          %r    who:(fall red.rit *rule)
          %w    who:(fall wit.rit *rule)
          %rw   (~(uni in who:(fall red.rit *rule)) who:(fall wit.rit *rule))
        ==
      |=  [w=whom s=(set @ta)]
      ?:  |(?=(%& -.w) (~(has by cez) p.w))  s
      (~(put in s) p.w)
    ?^  mis
      ::  TODO remove this nasty hack
      ::
      ?.  ?=([[%a *] *] hen)
        +>.$
      =-  (emit hen %give %done `[%perm-fail [%leaf "No such group(s): {-}"]~])
      %+  roll  ~(tap in `(set @ta)`mis)
      |=  [g=@ta t=tape]
      ?~  t  (trip g)
      :(weld t ", " (trip g))
    ::  TODO remove this nasty hack
    ::
    =<  ?.  ?=([[%a *] *] hen)
          .
        (emit hen %give %done ~)
    ::
    ?-  -.rit
      %r    wake(per (put-perm per pax red.rit))
      %w    wake(pew (put-perm pew pax wit.rit))
      %rw   wake(per (put-perm per pax red.rit), pew (put-perm pew pax wit.rit))
    ==
  ::
  ++  put-perm
    |=  [pes=regs pax=path new=(unit rule)]
    ?~  new  (~(del by pes) pax)
    (~(put by pes) pax u.new)
  ::
  ::  Remove a group from all rules.
  ::
  ++  forget-crew
    |=  nom=@ta
    %=  +>
      per  (forget-crew-in nom per)
      pew  (forget-crew-in nom pew)
    ==
  ::
  ++  forget-crew-in
    |=  [nom=@ta pes=regs]
    %-  ~(run by pes)
    |=  r=rule
    r(who (~(del in who.r) |+nom))
  ::
  ::  Cancel a request.
  ::
  ::  For local requests, we just remove it from `qyx`.  For foreign requests,
  ::  we remove it from `ref` and tell the foreign ship to cancel as well.
  ::
  ++  cancel-request                                    ::  release request
    ^+  ..cancel-request
    =^  wos=(list wove)  qyx
      :_  (~(run by qyx) |=(a=(set duct) (~(del in a) hen)))
      %-  ~(rep by qyx)
      |=  [[a=wove b=(set duct)] c=(list wove)]
      ?:((~(has in b) hen) [a c] c)
    ::
    ?~  ref
      =>  .(ref `(unit rind)`ref)
      ?:  =(~ wos)  ..cancel-request          ::  TODO handle?
      |-  ^+  ..cancel-request
      ?~  wos  ..cancel-request
      =.  ..cancel-request  (run-if-future rove.i.wos |=(@da (best hen +<)))
      $(wos t.wos)
    ::
    ?~  nux=(~(get by fod.u.ref) hen)
      ..cancel-request(ref `(unit rind)`ref)
    =:  fod.u.ref  (~(del by fod.u.ref) hen)
        bom.u.ref  (~(del by bom.u.ref) u.nux)
      ==
    %.  [hen her u.nux [syd ~]]
    send-over-ames(ref `(unit rind)`ref)
  ::
  ::  Handles a request.
  ::
  ::  `%sing` requests are handled by ++aver.  `%next` requests are handled by
  ::  running ++aver at the given case, and then subsequent cases until we find
  ::  a case where the two results aren't equivalent.  If it hasn't happened
  ::  yet, we wait.  `%many` requests are handled by producing as much as we can
  ::  and then waiting if the subscription range extends into the future.
  ::
  ++  start-request
    |=  [for=(unit [ship @ud]) rav=rave]
    ^+  ..start-request
    ?:  &(?=(^ for) !(foreign-capable rav))
      ~&  [%bad-foreign-request-care from=for rav]
      ..start-request
    =^  [new-sub=(unit rove) cards=(list card)]  ..start-request
      (try-fill-sub for (rave-to-rove rav))
    =.  ..start-request  (send-cards cards [hen ~ ~])
    ?~  new-sub
      ..start-request
    (duce for u.new-sub)
  ::
  ::  Called when a foreign ship answers one of our requests.
  ::
  ::  If it's a `%many` request, process in +take-foreign-update
  ::
  ::  After updating ref (our request manager), we handle %x, %w, and %y
  ::  responses.  For %x, we call ++validate-x to validate the type of
  ::  the response.  For %y, we coerce the result to an arch.
  ::
  ++  take-foreign-answer                              ::  external change
    |=  [inx=@ud rut=(unit rand)]
    ^+  +>
    ?>  ?=(^ ref)
    =+  ruv=(~(get by bom.u.ref) inx)
    ?~  ruv  +>.$
    =/  rav=rave  rave.u.ruv
    ?:  ?=(%many -.rav)
      abet:(apex:(foreign-update inx) rut)
    ?~  rut
      ::  nothing here, so cache that
      ::
      %_    wake
          haw.u.ref
        ?.  ?=(%sing -.rav)  haw.u.ref
        (~(put by haw.u.ref) mood.rav ~)
      ==
    |^
    =/  result=(unit cage)  (validate u.rut)
    =/  =mood  [p.p q.p q]:u.rut
    =:  haw.u.ref  (~(put by haw.u.ref) mood result)
        bom.u.ref  (~(del by bom.u.ref) inx)
        fod.u.ref  (~(del by fod.u.ref) hen)
      ==
    wake
    ::  something here, so validate
    ::
    ++  validate
      |=  =rand
      ^-  (unit cage)
      ?-    p.p.rand
          %a  ~|  %no-big-ford-builds-across-network-for-now  !!
          %b  ~|  %i-guess-you-ought-to-build-your-own-marks  !!
          %c  ~|  %casts-should-be-compiled-on-your-own-ship  !!
          %d  ~|  %totally-temporary-error-please-replace-me  !!
          %e  ~|  %yes-naves-also-shouldnt-cross-the-network  !!
          %f  ~|  %even-static-casts-should-be-built-locally  !!
          %p  ~|  %requesting-foreign-permissions-is-invalid  !!
          %r  ~|  %no-cages-please-they-are-just-way-too-big  !!
          %s  ~|  %please-dont-get-your-takos-over-a-network  !!
          %t  ~|  %requesting-foreign-directory-is-vaporware  !!
          %v  ~|  %weird-shouldnt-get-v-request-from-network  !!
          %u  `(validate-u r.rand)
          %w  `(validate-w r.rand)
          %x  (validate-x [p.p q.p q r]:rand)
          %y  `[p.r.rand !>(;;(arch q.r.rand))]
          %z  `(validate-z r.rand)
      ==
    ::
    ::  Make sure the incoming data is a %u response
    ::
    ++  validate-u
      |=  =page
      ^-  cage
      ?>  ?=(%flag p.page)
      :-  p.page
      !>  ;;(? q.page)
    ::
    ::  Make sure the incoming data is a %w response
    ::
    ++  validate-w
      |=  =page
      ^-  cage
      :-  p.page
      ?+  p.page  ~|  %strange-w-over-nextwork  !!
        %cass  !>(;;(cass q.page))
        %null  [[%atom %n ~] ~]
        %nako  !>(~|([%molding [&1 &2 &3]:q.page] ;;(nako q.page)))
      ==
    ::
    ::  Make sure that incoming data is of the mark it claims to be.
    ::
    ++  validate-x
      |=  [car=care cas=case pax=path peg=page]
      ^-  (unit cage)
      =/  vale-result
        %-  mule  |.
        %-  wrap:fusion
        ::  Use %base's marks to validate, so we don't have to build the
        ::  foreign marks
        ::
        =/  base-dome  dom:(~(got by dos.rom) %base)
        =/  f  (%*(. aeon-ford dom base-dome) let.base-dome)
        (page-to-cage:f peg)
      ?:  ?=(%| -.vale-result)
        %-  (slog >%validate-x-failed< p.vale-result)
        ~
      `-.p.vale-result
    ::
    ::  Make sure the incoming data is a %z response
    ::
    ++  validate-z
      |=  =page
      ^-  cage
      ?>  ?=(%uvi p.page)
      :-  p.page
      !>  ;;(@uvI q.page)
    --
  ::
  ::  Respond to backfill request
  ::
  ::  Maybe should verify the requester is allowed to access this lobe?
  ::
  ++  give-backfill
    |=  [ver=?(%0 %1) =lobe]
    ^+  ..give-backfill
    =/  peg=(unit page)  (~(get by lat.ran) lobe)
    =/  res
      ?-  ver
        %0  ?~(peg ~ [%direct lobe u.peg])
        %1  [%1 peg]
      ==
    (emit hen %give %boon res)
  ::
  ::  Ingest foreign update, requesting missing lobes if necessary
  ::
  ++  foreign-update
    |=  inx=@ud
    ?>  ?=(^ ref)
    =/  [sat=update-state lost=?]
      =/  ruv  (~(get by bom.u.ref) inx)
      ?~  ruv
        ~&  [%clay-foreign-update-lost her syd inx]
        [*update-state &]
      [u.ruv |]
    =/  done=?  |
    =.  hen  duct.sat
    |%
    ++  abet
      ^+  ..foreign-update
      ?:  lost
        ..foreign-update
      ?:  done
        =:  bom.u.ref  (~(del by bom.u.ref) inx)
            fod.u.ref  (~(del by fod.u.ref) hen)
          ==
        =<(?>(?=(^ ref) .) wake)
      =.  bom.u.ref  (~(put by bom.u.ref) inx sat)
      ..foreign-update
    ::
    ++  apex
      |=  rut=(unit rand)
      ^+  ..abet
      ?:  lost  ..abet
      ?~  rut
        =.  nako.sat  (~(put to nako.sat) ~)
        work
      ?>  ?=(%nako p.r.u.rut)
      =/  nako  ;;(nako q.r.u.rut)
      =/  missing  (missing-lobes nako)
      =.  need.sat  (welp need.sat ~(tap in missing))
      =.  nako.sat  (~(put to nako.sat) ~ nako)
      work
    ::
    ++  missing-lobes
      |=  =nako
      ^-  (set lobe)
      =|  missing=(set lobe)
      =/  yakis  ~(tap in lar.nako)
      |-  ^-  (set lobe)
      =*  yaki-loop  $
      ?~  yakis
        missing
      =/  =norm  (~(gut by tom.dom) r.i.yakis nor.dom)
      =/  lobes=(list [=path =lobe])  ~(tap by q.i.yakis)
      |-  ^-  (set lobe)
      =*  lobe-loop  $
      ?~  lobes
        yaki-loop(yakis t.yakis)
      =?    missing
          ?&  !(~(has by lat.ran) lobe.i.lobes)
              !=([~ %|] (~(fit of norm) path.i.lobes))
          ==
        (~(put in missing) lobe.i.lobes)
      lobe-loop(lobes t.lobes)
    ::
    ::  Receive backfill response
    ::
    ++  take-backfill
      |=  =fell
      ^+  ..abet
      ?:  lost  ..abet
      =.  ..park  =>((take-fell fell) ?>(?=(^ ref) .))
      work(busy.sat |)
    ::
    ::  Fetch next lobe
    ::
    ++  work
      ^+  ..abet
      ?:  busy.sat
        ..abet
      |-  ^+  ..abet
      ?~  need.sat
        ::  NB: if you change to release nakos as we get enough lobes
        ::  for them instead of all at the end, you *must* store the
        ::  `lim` that should be applied after the nako is complete and
        ::  not use the one in the rave, since that will apply to the
        ::  end of subscription.
        ::
        |-  ^+  ..abet
        ?:  =(~ nako.sat)
          ..abet
        =^  next=(unit nako)  nako.sat  ~(get to nako.sat)
        ?~  next
          ..abet(done &)
        =.  ..abet  =>((apply-foreign-update u.next) ?>(?=(~ need.sat) .))
        =.  ..foreign-update  =<(?>(?=(^ ref) .) wake)
        $
      ::  This is what removes an item from `need`.  This happens every
      ::  time we take a backfill response, but it could happen more than
      ::  once if we somehow got this data in the meantime (maybe from
      ::  another desk updating concurrently, or a previous update on this
      ::  same desk).
      ?:  (~(has by lat.ran) i.need.sat)
        $(need.sat t.need.sat)
      (fetch i.need.sat)
    ::
    ++  fetch
      |=  =lobe
      ^+  ..abet
      ::  TODO: upgrade to %1 when most ships have upgaded
      ::
      =/  =fill  [%0 syd lobe]
      =/  =wire  /back-index/(scot %p her)/[syd]/(scot %ud inx)
      =/  =path  [%backfill syd (scot %ud inx) ~]
      =.  ..foreign-update
        =<  ?>(?=(^ ref) .)
        (emit hen %pass wire %a %plea her %c path fill)
      ..abet(busy.sat &)
    ::
    ::  When we get a %w foreign update, store this in our state.
    ::
    ::  We get the commits from the nako and add them to our object
    ::  store, then we update the map of aeons to commits and the latest
    ::  aeon.
    ::
    ++  apply-foreign-update
      |=  =nako
      ^+  ..abet
      ::  hit: updated commit-hashes by @ud case
      ::  nut: new commit-hash/commit pairs
      ::  hut: updated commits by hash
      ::
      =/  hit  (~(uni by hit.dom) gar.nako)
      =/  nut  (turn ~(tap in lar.nako) |=(=yaki [r.yaki yaki]))
      =/  hut  (~(uni by (malt nut)) hut.ran)
      ::  traverse updated state and sanity check
      ::
      =+  ~|  :*  %bad-foreign-update
                  [gar=gar.nako let=let.nako nut=(turn nut head)]
                  [hitdom=hit.dom letdom=let.dom]
              ==
        ?:  =(0 let.nako)
          ~
        =/  =aeon  1
        |-  ^-  ~
        =/  =tako
          ~|  [%missing-aeon aeon]  (~(got by hit) aeon)
        =/  =yaki
          ~|  [%missing-tako tako]  (~(got by hut) tako)
        ?:  =(let.nako aeon)
          ~
        $(aeon +(aeon))
      ::  produce updated state
      ::
      =/  =rave  rave:(~(got by bom.u.ref) inx)
      ?>  ?=(%many -.rave)
      =:  let.dom   (max let.nako let.dom)
          hit.dom   hit
          hut.ran   hut
          ::  Is this correct?  Seeems like it should only go to `to` if
          ::  we've gotten all the way to the end.  Leaving this
          ::  behavior unchanged for now, but I believe it's wrong.
          ::
          lim       ?.(?=(%da -.to.moat.rave) lim p.to.moat.rave)
        ==
      ..abet
    --
  ::
  ++  seek
    |=  =cash
    ^+  ..park
    ?>  ?=(^ ref)
    =/  =tako
      ?:  ?=(%tako -.cash)
        p.cash
      (aeon-to-tako:ze (need (case-to-aeon cash)))
    =/  =yaki  (tako-to-yaki:ze tako)
    =/  lobes=(list lobe)
      %+  murn  ~(tap by q.yaki)
      |=  [=path =lobe]
      ?:  (~(has by lat.ran) lobe)
        ~
      `lobe
    %-  emil
    %+  turn  lobes
    |=  =lobe
    ::  TODO: upgrade to %1 when most ships have upgaded
    ::
    =/  =fill  [%0 syd lobe]
    =/  =wire  /seek/(scot %p her)/[syd]
    =/  =path  [%backfill syd ~]
    [hen %pass wire %a %plea her %c path fill]
  ::
  ++  take-fell
    |=  =fell
    ^+  ..park
    ?>  ?=(^ ref)
    =/  peg=(unit page)  (fell-to-page fell)
    =?  lat.ran  ?=(^ peg)
      (~(uni by (malt [(page-to-lobe u.peg) u.peg] ~)) lat.ran)
    ..park
  ::
  ::  fire function if request is in future
  ::
  ++  run-if-future
    |=  [rov=rove fun=$-(@da _.)]
    ^+  +>.$
    =/  date=(unit @da)
      ?-    -.rov
          %sing
        ?.  ?=(%da -.case.mood.rov)  ~
        `p.case.mood.rov
      ::
          %next  ~
          %mult  ~
          %many
        %^  hunt  lth
          ?.  ?=(%da -.from.moat.rov)    ~
          ?.  (lth now p.from.moat.rov)  ~
          [~ p.from.moat.rov]
        ?.  ?=(%da -.to.moat.rov)  ~
        `(max now p.to.moat.rov)
      ==
    ?~  date
      +>.$
    (fun u.date)
  ::
  ++  send-cards
    |=  [cards=(list card) ducts=(set duct)]
    ^+  ..wake
    %-  emil
    %-  zing
    %+  turn  cards
    |=  =card
    %+  turn  ~(tap by ducts)
    |=  =duct
    [duct card]
  ::
  ::  Loop through open subscriptions and check if we can fill any of
  ::  them.
  ::
  ++  wake
    ^+  .
    =/  subs=(list [=wove ducts=(set duct)])  ~(tap by qyx)
    =|  qux=cult
    |-  ^+  ..wake
    ?~  subs
      ..wake(qyx qux)
    ?:  =(~ ducts.i.subs)
      $(subs t.subs)
    =^  [new-sub=(unit rove) cards=(list card)]  ..park
      (try-fill-sub wove.i.subs)
    =.  ..wake  (send-cards cards ducts.i.subs)
    =?  qux  ?=(^ new-sub)
      =/  =wove  [for.wove.i.subs u.new-sub]
      %+  ~(put by qux)  wove
      (~(uni in ducts.i.subs) (~(get ju qux) wove))
    $(subs t.subs)
  ::
  ::  Try to fill a subscription
  ::
  ++  try-fill-sub
    |=  [far=(unit [=ship ver=@ud]) rov=rove]
    ^-  [[(unit rove) (list card)] _..park]
    =/  for=(unit ship)  ?~(far ~ `ship.u.far)
    ?-    -.rov
        %sing
      =/  cache-value=(unit (unit cage))
        ?~(ref ~ (~(get by haw.u.ref) mood.rov))
      ?^  cache-value
        ::  if we have a result in our cache, produce it
        ::
        :_  ..park  :-  ~  :_  ~
        (writ ?~(u.cache-value ~ `[mood.rov u.u.cache-value]))
      ::  else, check to see if rove is for an aeon we know
      ::
      =/  aeon=(unit aeon)  (case-to-aeon case.mood.rov)
      ?~  aeon
        [[`rov ~] ..park]
      ::  we have the appropriate aeon, so read in the data
      ::
      =^  value=(unit (unit cage))  ..park
        (read-at-aeon:ze for u.aeon mood.rov)
      ?~  value
        ::  we don't have the data directly.  how can we fetch it?
        ::
        ?:  =(0 u.aeon)
          ~&  [%clay-sing-indirect-data-0 `path`[syd '0' path.mood.rov]]
          [[~ ~] ..park]
        ~&  [%clay-sing-indirect-data desk=syd mood=mood.rov aeon=u.aeon]
        [[`rov ~] ..park]
      ::  we have the data, so produce the results
      ::
      :_  ..park  :-  ~  :_  ~
      %-  writ
      ?~  u.value
        ~
      `[mood.rov u.u.value]
    ::
    ::  %next is just %mult with one path, so we pretend %next = %mult here.
    ::
        ?(%next %mult)
      ::  because %mult requests need to wait on multiple files for each
      ::  revision that needs to be checked for changes, we keep two
      ::  cache maps.  {old} is the revision at {(dec aeon)}, {new} is
      ::  the revision at {aeon}.  if we have no {aeon} yet, that means
      ::  it was still unknown last time we checked.
      ::
      =*  vor  rov
      |^
      =/  rov=rove
        ?:  ?=(%mult -.vor)  vor
        :*  %mult
            [case [[care path] ~ ~]]:mood.vor
            aeon.vor
            [[[care.mood.vor path.mood.vor] cach.vor] ~ ~]
            ~
        ==
      ?>  ?=(%mult -.rov)
      ::  recurse here on next aeon if possible/needed.
      ::
      |-
      ::  if we don't have an aeon yet, see if we have one now.
      ::
      ?~  aeon.rov
        =/  aeon=(unit aeon)  (case-to-aeon case.mool.rov)
        ::  if we still don't, wait.
        ::
        ?~  aeon  [(store rov) ..park]
        ::  if we do, update the request and retry.
        ::
        $(aeon.rov `+(u.aeon), old-cach.rov ~, new-cach.rov ~)
      ::  if old isn't complete, try filling in the gaps.
      ::
      =^  o  ..park
        ?:  (complete old-cach.rov)
          [old-cach.rov ..park]
        (read-unknown mool.rov(case [%ud (dec u.aeon.rov)]) old-cach.rov)
      =.  old-cach.rov  o
      ::  if the next aeon we want to compare is in the future, wait again.
      ::
      =/  next-aeon=(unit aeon)  (case-to-aeon [%ud u.aeon.rov])
      ?~  next-aeon  [(store rov) ..park]
      ::  if new isn't complete, try filling in the gaps.
      ::
      =^  n  ..park
        ?:  (complete new-cach.rov)
          [new-cach.rov ..park]
        (read-unknown mool.rov(case [%ud u.aeon.rov]) new-cach.rov)
      =.  new-cach.rov  n
      ::  if new still isn't complete, wait again.
      ::
      ?.  (complete new-cach.rov)
        [(store rov) ..park]
      ::  if old not complete, give a result (possible false positive).
      ::
      ?:  !(complete old-cach.rov)
        :_  ..park
        %-  respond
        %-  malt
        %+  murn  ~(tap in paths.mool.rov)
        |=  [=care =path]
        ^-  (unit [mood (unit cage)])
        =/  cached  (~(get by new-cach.rov) [care path])
        ?.  ?=([~ ~ *] cached)
          %-  (slog 'clay: strange new-cache' >[care path cached]< ~)
          ~
        `u=[[care [%ud let.dom] path] u.u.cached]
      ::  both complete, so check if anything has changed
      ::
      =/  changes=(map mood (unit cage))
        %+  roll  ~(tap by old-cach.rov)
        |=  $:  [[car=care pax=path] old-cach=cach]
                changes=(map mood (unit cage))
            ==
        =/  new-cach=cach  (~(got by new-cach.rov) car pax)
        ?<  |(?=(~ old-cach) ?=(~ new-cach))
        =/  new-entry=(unit (pair mood (unit cage)))
          =/  =mood  [car [%ud u.aeon.rov] pax]
          ?~  u.new-cach
            ::  if new does not exist, always notify
            ::
            `[mood ~]
          ?~  u.old-cach
            ::  added
            ::
            `[mood `u.u.new-cach]
          ?:  =([p q.q]:u.u.new-cach [p q.q]:u.u.old-cach)
            ::  unchanged
            ::
            ~
          ::  changed
          ::
          `[mood `u.u.new-cach]
        ::  if changed, save the change
        ::
        ?~  new-entry
          changes
        (~(put by changes) u.new-entry)
      ::  if there are any changes, send response. if none, move on to
      ::  next aeon.
      ::
      ?^  changes  [(respond changes) ..park]
      $(u.aeon.rov +(u.aeon.rov), new-cach.rov ~)
      ::
      ::  check again later
      ::
      ++  store
        |=  rov=rove
        ^-  [(unit rove) (list card)]
        =/  new-rove=rove
          ?>  ?=(%mult -.rov)
          ?:  ?=(%mult -.vor)  rov
          ?>  ?=([* ~ ~] old-cach.rov)
          =*  one  n.old-cach.rov
          [%next [care.p.one case.mool.rov path.p.one] aeon.rov q.one]
        [`new-rove ~]
      ::
      ::  send changes
      ::
      ++  respond
        |=  res=(map mood (unit cage))
        ^-  [(unit rove) (list card)]
        :-  ~
        ?:  ?=(%mult -.vor)
          :_  ~
          =/  moods  ~(key by res)
          =/  cas
            ?>  ?=(^ moods)
            [%da (case-to-date case.n.moods)]
          =/  res
            (~(run in moods) |=(m=mood [care.m path.m]))
          =/  gift  [%wris cas res]
          ?:  ?=(^ ref)
            [%slip %b %drip !>(gift)]
          [%give gift]
        ?>  ?=([* ~ ~] res)
        :_  ~
        %-  writ
        ?~  q.n.res
          ~
        `[p u.q]:n.res
      ::
      ::  no unknowns
      ::
      ++  complete
        |=  hav=(map (pair care path) cach)
        ?&  !=(~ hav)
            (levy ~(tap by hav) know)
        ==
      ::
      ::  know about file in cach
      ::
      ++  know  |=([(pair care path) c=cach] ?=(^ c))
      ::
      ::  fill in the blanks
      ::
      ++  read-unknown
        |=  [=mool hav=(map (pair care path) cach)]
        ^-  [_hav _..park]
        =?  hav  ?=(~ hav)
          %-  malt  ^-  (list (pair (pair care path) cach))
          %+  turn
            ~(tap in paths.mool)
          |=  [c=care p=path]
          ^-  [[care path] cach]
          [[c p] ~]
        |-  ^+  [hav ..park]
        ?~  hav  [hav ..park]
        =^  lef  ..park  $(hav l.hav)
        =.  l.hav  lef
        =^  rig  ..park  $(hav r.hav)
        =.  r.hav  rig
        =/  [[=care =path] =cach]  n.hav
        ?^  cach
          [hav ..park]
        =^  q  ..park  (aver for care case.mool path)
        =.  q.n.hav  q
        [hav ..park]
      --
    ::
        %many
      :_  ..park
      =/  from-aeon  (case-to-aeon from.moat.rov)
      ?~  from-aeon
        ::  haven't entered the relevant range, so do nothing
        ::
        [`rov ~]
      =/  to-aeon  (case-to-aeon to.moat.rov)
      ::  TODO: shouldn't skip if tracking
      ::
      =/  up-to  ?~(to-aeon let.dom u.to-aeon)
      =/  ver  ?~(far %1 ver.u.far)
      =.  from.moat.rov  [%ud +(let.dom)]
      =/  =card
        =/  =cage
          ?:  track.rov
            [%null [%atom %n ~] ~]
          [%nako !>((make-nako:ze ver u.from-aeon up-to))]
        (writ ~ [%w ud+let.dom /] cage)
      ?~  to-aeon
        ::  we're in the middle of the range, so produce what we can,
        ::  but don't end the subscription
        ::
        [`rov card ~]
      ::  we're past the end of the range, so end subscription
      ::
      [~ [card (writ ~) ~]]
    ==
  ::
  ::::::::::::::::::::::::::::::::::::::::::::::::::::::::::::::::::::::::::::
  ::
  ::  This core has no additional state, and the distinction exists purely for
  ::  documentation.  The overarching theme is that `++de` directly contains
  ::  logic for metadata about the desk, while `++ze` is composed primarily
  ::  of helper functions for manipulating the desk state (`++dome`) itself.
  ::  Functions include:
  ::
  ::  --  converting between cases, commit hashes, commits, content hashes,
  ::      and content
  ::  --  creating commits and content and adding them to the tree
  ::  --  finding which data needs to be sent over the network to keep the
  ::      other urbit up-to-date
  ::  --  reading from the file tree through different `++care` options
  ::  --  the `++me` core for merging.
  ::
  ::  The dome is composed of the following:
  ::
  ::  --  `let` is the number of the most recent revision.
  ::  --  `hit` is a map of revision numbers to commit hashes.
  ::  --  `lab` is a map of labels to revision numbers.
  ::
  ::::::::::::::::::::::::::::::::::::::::::::::::::::::::::::::::::::::::::::
  ::
  ::
  ::  Other utility functions
  ::
  ++  ze
    |%
    ::  These convert between aeon (version number), tako (commit hash),
    ::  and yaki (commit data structure)
    ::
    ++  aeon-to-tako  ~(got by hit.dom)
    ++  aeon-to-yaki  |=(=aeon (tako-to-yaki (aeon-to-tako aeon)))
    ++  tako-to-yaki  ~(got by hut.ran)
    ::
    ::  Creates a nako of all the changes between a and b.
    ::
    ++  make-nako
      |=  [ver=@ud a=aeon b=aeon]
      ^-  nako
      :+  ?>  (lte b let.dom)
          |-
          ?:  =(b let.dom)
            hit.dom
          ::  del everything after b
          $(hit.dom (~(del by hit.dom) let.dom), let.dom (dec let.dom))
        b
      ?:  =(0 b)
        [~ ~]
      =/  excludes=(set tako)
          =|  acc=(set tako)
          =/  lower=@ud  1
          |-
          ::  a should be excluded, so wait until we're past it
          ?:  (gte lower +(a))
            acc
          =/  res=(set tako)  (reachable-takos (~(got by hit.dom) lower))
          $(acc (~(uni in acc) res), lower +(lower))
      =/  includes=(set tako)
          =|  acc=(set tako)
          =/  upper=@ud  b
          |-
          ?:  (lte upper a)
            acc
          =/  res=(set tako)  (reachable-takos (~(got by hit.dom) upper))
          $(acc (~(uni in acc) res), upper (dec upper))
      [(~(run in (~(dif in includes) excludes)) tako-to-yaki) ~]
    ::  Traverse parentage and find all ancestor hashes
    ::
    ++  reachable-takos                                 ::  reachable
      |=  p=tako
      ^-  (set tako)
      ~+
      =|  s=(set tako)
      |-  ^-  (set tako)
      =.  s  (~(put in s) p)
      =+  y=(tako-to-yaki p)
      |-  ^-  (set tako)
      ?~  p.y
        s
      ?:  (~(has in s) i.p.y)
        $(p.y t.p.y)
      =.  s  ^$(p i.p.y)
      $(p.y t.p.y)
    ::
    ++  read-a
      !.
      |=  [=aeon =path]
      ^-  [(unit (unit cage)) _..park]
      =^  =vase  ..park
        ~_  leaf/"clay: %a build failed {<[syd aeon path]>}"
        %+  aeon-flow  aeon
        %-  wrap:fusion
        (build-file:(aeon-ford aeon) path)
      :_(..park [~ ~ %vase !>(vase)])
    ::
    ++  read-b
      !.
      |=  [=aeon =path]
      ^-  [(unit (unit cage)) _..park]
      ?.  ?=([@ ~] path)
        [[~ ~] ..park]
      =^  =dais  ..park
        %+  aeon-flow  aeon
        %-  wrap:fusion
        (build-dais:(aeon-ford aeon) i.path)
      :_(..park [~ ~ %dais !>(dais)])
    ::
    ++  read-c
      !.
      |=  [=aeon =path]
      ^-  [(unit (unit cage)) _..park]
      ?.  ?=([@ @ ~] path)
        [[~ ~] ..park]
      =^  =tube  ..park
        %+  aeon-flow  aeon
        %-  wrap:fusion
        (build-tube:(aeon-ford aeon) [i i.t]:path)
      :_(..park [~ ~ %tube !>(tube)])
    ::
    ++  read-e
      !.
      |=  [=aeon =path]
      ^-  [(unit (unit cage)) _..park]
      ?.  ?=([@ ~] path)
        [[~ ~] ..park]
      =^  =vase  ..park
        %+  aeon-flow  aeon
        %-  wrap:fusion
        (build-nave:(aeon-ford aeon) i.path)
      :_(..park [~ ~ %nave vase])
    ::
    ++  read-f
      !.
      |=  [=aeon =path]
      ^-  [(unit (unit cage)) _..park]
      ?.  ?=([@ @ ~] path)
        [[~ ~] ..park]
      =^  =vase  ..park
        %+  aeon-flow  aeon
        %-  wrap:fusion
        (build-cast:(aeon-ford aeon) [i i.t]:path)
      :_(..park [~ ~ %cast vase])
    ::
    ::  XX move to +read-buc
    ::
    ++  read-d
      !.
      |=  [=aeon =path]
      ^-  (unit (unit cage))
      ?.  =(our her)
        [~ ~]
      ?^  path
        ~&(%no-cd-path [~ ~])
      [~ ~ %noun !>(~(key by dos.rom.ruf))]
    ::
    ::  Gets the permissions that apply to a particular node.
    ::
    ::  If the node has no permissions of its own, we use its parent's.
    ::  If no permissions have been set for the entire tree above the node,
    ::  we default to fully private (empty whitelist).
    ::
    ++  read-p
      |=  pax=path
      ^-  (unit (unit cage))
      =-  [~ ~ %noun !>(-)]
      :-  (read-p-in pax per.red)
      (read-p-in pax pew.red)
    ::
    ++  read-p-in
      |=  [pax=path pes=regs]
      ^-  dict
      =/  rul=(unit rule)  (~(get by pes) pax)
      ?^  rul
        :+  pax  mod.u.rul
        %-  ~(rep in who.u.rul)
        |=  [w=whom out=(pair (set ship) (map @ta crew))]
        ?:  ?=([%& @p] w)
          [(~(put in p.out) +.w) q.out]
        =/  cru=(unit crew)  (~(get by cez.ruf) +.w)
        ?~  cru  out
        [p.out (~(put by q.out) +.w u.cru)]
      ?~  pax  [/ %white ~ ~]
      $(pax (scag (dec (lent pax)) `path`pax))
    ::
    ++  may-read
      |=  [who=ship car=care yon=aeon pax=path]
      ^-  ?
      ?+  car
        (allowed-by who pax per.red)
      ::
          %p
        =(who our)
      ::
          ?(%y %z)
        =+  tak=(~(get by hit.dom) yon)
        ?~  tak  |
        =+  yak=(tako-to-yaki u.tak)
        =+  len=(lent pax)
        =-  (levy ~(tap in -) |=(p=path (allowed-by who p per.red)))
        %+  roll  ~(tap in (~(del in ~(key by q.yak)) pax))
        |=  [p=path s=(set path)]
        ?.  =(pax (scag len p))  s
        %-  ~(put in s)
        ?:  ?=(%z car)  p
        (scag +(len) p)
      ==
    ::
    ++  may-write
      |=  [w=ship p=path]
      (allowed-by w p pew.red)
    ::
    ++  allowed-by
      |=  [who=ship pax=path pes=regs]
      ^-  ?
      =/  rul=real  rul:(read-p-in pax pes)
      =/  in-list/?
        ?|  (~(has in p.who.rul) who)
          ::
            %-  ~(rep by q.who.rul)
            |=  [[@ta cru=crew] out=_|]
            ?:  out  &
            (~(has in cru) who)
        ==
      ?:  =(%black mod.rul)
        !in-list
      in-list
    ::  +content-hash: get hash of contents (%cz hash)
    ::
    ++  content-hash
      |=  [=yaki pax=path]
      ^-  @uvI
      =+  len=(lent pax)
      =/  descendants=(list (pair path lobe))
          %+  turn
            %+  skim  ~(tap by (~(del by q.yaki) pax))
            |=  [paf=path lob=lobe]
            =(pax (scag len paf))
          |=  [paf=path lob=lobe]
          [(slag len paf) lob]
      =+  us=(~(get by q.yaki) pax)
      ?:  &(?=(~ descendants) ?=(~ us))
        *@uvI
      %+  roll
        ^-  (list (pair path lobe))
        [[~ ?~(us *lobe u.us)] descendants]
      |=([[path lobe] @uvI] (shax (jam +<)))
    ::  +read-r: %x wrapped in a vase
    ::
    ++  read-r
      |=  [yon=aeon pax=path]
      ^-  [(unit (unit cage)) _..park]
      =^  x  ..park  (read-x yon pax)
      :_  ..park
      ?~  x    ~
      ?~  u.x  [~ ~]
      ``[p.u.u.x !>(q.u.u.x)]
    ::  +read-s: produce miscellaneous
    ::
    ++  read-s
      |=  [yon=aeon pax=path]
      ^-  (unit (unit cage))
<<<<<<< HEAD
      ?.  ?=([?(%tako %yaki %blob %hash %cage %open %late %base) * *] pax)
        `~
      ?-    i.pax
          %tako  ``tako+[-:!>(*tako) (aeon-to-tako:ze yon)]
=======
      ?.  ?=([?(%tako %yaki %blob %hash %cage %open %late %base %base-tako %case) * *] pax)
        `~
      ?-    i.pax
          %tako
        =/  tak=(unit tako)  (~(get by hit.dom) yon)
        ?~  tak
          ~
        ``tako+[-:!>(*tako) u.tak]
      ::
>>>>>>> 71d4f72c
          %yaki
        =/  yak=(unit yaki)  (~(get by hut.ran) (slav %uv i.t.pax))
        ?~  yak
          ~
        ``yaki+[-:!>(*yaki) u.yak]
      ::
          %blob
        =/  peg=(unit page)  (~(get by lat.ran) (slav %uv i.t.pax))
        ?~  peg
          ~
        ``blob+[-:!>(*page) u.peg]
      ::
          %hash
        =/  yak=(unit yaki)  (~(get by hut.ran) (slav %uv i.t.pax))
        ?~  yak
          ~
        ``uvi+[-:!>(*@uvI) (content-hash u.yak /)]
      ::
          %cage
        ::  should save ford cache
        ::
        =/  =lobe  (slav %uv i.t.pax)
        =/  peg=(unit page)  (~(get by lat.ran) lobe)
        ?~  peg
          ~
        =/  [=cage *]
          %-  wrap:fusion
          (page-to-cage:(aeon-ford yon) u.peg)
        ``cage+[-:!>(*^cage) cage]
      ::
          %open  ``open+!>(prelude:(aeon-ford yon))
          %late  !!  :: handled in +aver
          %case  !!  :: handled in +aver
          %base-tako
        ::  XX this ignores the given beak
        ::  maybe move to +aver?
        ?>  ?=(^ t.t.pax)
        :^  ~  ~  %uvs  !>
        ^-  (list @uv)
        =/  tako-a  (slav %uv i.t.pax)
        =/  tako-b  (slav %uv i.t.t.pax)
        =/  yaki-a  (~(got by hut.ran) tako-a)
        =/  yaki-b  (~(got by hut.ran) tako-b)
        %+  turn    ~(tap in (find-merge-points yaki-a yaki-b))
        |=  =yaki
        r.yaki
      ::
          %base
        ?>  ?=(^ t.t.pax)
        :^  ~  ~  %uvs  !>
        ^-  (list @uv)
        =/  him  (slav %p i.t.pax)
        =/  other  dom:((de now rof hen ruf) him i.t.t.pax)
        ?:  =(0 let.other)
          ~
        =/  our-yaki  (~(got by hut.ran) (~(got by hit.dom) yon))
        =/  other-yaki  (~(got by hut.ran) (~(got by hit.other) let.other))
        %+  turn  ~(tap in (find-merge-points other-yaki our-yaki))
        |=  =yaki
        r.yaki
      ==
    ::  +read-t: produce the list of paths within a yaki with :pax as prefix
    ::
    ++  read-t
      |=  [yon=aeon pax=path]
      ^-  (unit (unit [%file-list (hypo (list path))]))
      ::  if asked for version 0, produce an empty list of files
      ::
      ?:  =(0 yon)
        ``[%file-list -:!>(*(list path)) *(list path)]
      ::  if asked for a future version, we don't have an answer
      ::
      ?~  tak=(~(get by hit.dom) yon)
        ~
      ::  look up the yaki snapshot based on the version
      ::
      =/  yak=yaki  (tako-to-yaki u.tak)
      ::  calculate the path length once outside the loop
      ::
      =/  path-length  (lent pax)
      ::
      :^  ~  ~  %file-list
      :-  -:!>(*(list path))
      ^-  (list path)
      ::  sort the matching paths alphabetically
      ::
      =-  (sort - aor)
      ::  traverse the filesystem, filtering for paths with :pax as prefix
      ::
      %+  skim  ~(tap in ~(key by q.yak))
      |=(paf=path =(pax (scag path-length paf)))
    ::
    ::  Checks for existence of a node at an aeon.
    ::
    ::  This checks for existence of content at the node, and does *not* look
    ::  at any of its children.
    ::
    ++  read-u
      |=  [yon=aeon pax=path]
      ^-  (unit (unit [%flag (hypo ?)]))
      ::  if asked for version 0, that never exists, so always give false
      ::
      ?:  =(0 yon)
        ``[%flag -:!>(*?) |]
      ::  if asked for a future version, we don't have an answer
      ::
      ?~  tak=(~(get by hit.dom) yon)
        ~
      ::  look up the yaki snapshot based on the version
      ::
      =/  yak=yaki  (tako-to-yaki u.tak)
      ::  produce the result based on whether or not there's a file at :pax
      ::
      ``[%flag -:!>(*?) (~(has by q.yak) pax)]
    ::
    ::  Gets the dome (desk state) at a particular aeon.
    ::
    ++  read-v
      |=  [yon=aeon pax=path]
      ^-  (unit (unit [%dome (hypo dome:clay)]))
      ?:  (lth yon let.dom)
        :*  ~  ~  %dome  -:!>(*dome:clay)
            ^-  dome:clay
            :*  let=yon
                hit=(molt (skim ~(tap by hit.dom) |=([p=@ud *] (lte p yon))))
                lab=(molt (skim ~(tap by lab.dom) |=([* p=@ud] (lte p yon))))
        ==  ==
      ?:  (gth yon let.dom)
        ~
      ``[%dome -:!>(*dome:clay) [let hit lab]:dom]
    ::
    ::  Gets all cases refering to the same revision as the given case.
    ::
    ::  For the %da case, we give just the canonical timestamp of the revision.
    ::
    ++  read-w
      |=  yon=aeon
      ^-  (unit (unit cage))
      =-  [~ ~ %cass !>(-)]
      ^-  cass
      :-  yon
      ?:  =(0 yon)  `@da`0
      t:(aeon-to-yaki yon)
    ::
    ::  Get the data at a node.
    ::
    ::  Use ford to read the file.  Note this special-cases the hoon
    ::  mark for bootstrapping purposes.
    ::
    ++  read-x
      |=  [yon=aeon pax=path]
      ^-  [(unit (unit cage)) _..park]
      ?:  =(0 yon)
        [[~ ~] ..park]
      =+  tak=(~(get by hit.dom) yon)
      ?~  tak
        [~ ..park]
      =+  yak=(tako-to-yaki u.tak)
      =+  lob=(~(get by q.yak) pax)
      ?~  lob
        [[~ ~] ..park]
      =/  peg=(unit page)  (~(get by lat.ran) u.lob)
      ::  if tombstoned, nothing to return
      ::
      ?~  peg
        [~ ..park]
      ::  should convert any lobe to cage
      ::
      =^  =cage  ..park
        %+  aeon-flow  yon
        %-  wrap:fusion
        (page-to-cage:(aeon-ford yon) u.peg)
      [``cage ..park]
    ::
    ::  Gets an arch (directory listing) at a node.
    ::
    ++  read-y
      |=  [yon=aeon pax=path]
      ^-  (unit (unit [%arch (hypo arch)]))
      ?:  =(0 yon)
        ``[%arch -:!>(*arch) *arch]
      =+  tak=(~(get by hit.dom) yon)
      ?~  tak
        ~
      =+  yak=(tako-to-yaki u.tak)
      =+  len=(lent pax)
      :^  ~  ~  %arch
      ::  ~&  cy+pax
      :-  -:!>(*arch)
      ^-  arch
      :-  (~(get by q.yak) pax)
      ^-  (map knot ~)
      %-  molt  ^-  (list (pair knot ~))
      %+  turn
        ^-  (list (pair path lobe))
        %+  skim  ~(tap by (~(del by q.yak) pax))
        |=  [paf=path lob=lobe]
        =(pax (scag len paf))
      |=  [paf=path lob=lobe]
      =+  pat=(slag len paf)
      [?>(?=(^ pat) i.pat) ~]
    ::
    ::  Gets a recursive hash of a node and all its children.
    ::
    ++  read-z
      |=  [yon=aeon pax=path]
      ^-  (unit (unit [%uvi (hypo @uvI)]))
      ?:  =(0 yon)
        ``uvi+[-:!>(*@uvI) *@uvI]
      =+  tak=(~(get by hit.dom) yon)
      ?~  tak
        ~
      [~ ~ %uvi [%atom %'uvI' ~] (content-hash (tako-to-yaki u.tak) pax)]
    ::
    ::  Get a value at an aeon.
    ::
    ::  Value can be either null, meaning we don't have it yet, [null null],
    ::  meaning we know it doesn't exist, or [null null cage],
    ::  meaning we either have the value directly or a content hash of the
    ::  value.
    ::
    ++  read-at-aeon                                    ::    read-at-aeon:ze
      |=  [for=(unit ship) yon=aeon mun=mood]           ::  seek and read
      ^-  [(unit (unit cage)) _..park]
      ?.  |(?=(~ for) (may-read u.for care.mun yon path.mun))
        [~ ..park]
      ::  virtualize to catch and produce deterministic failures
      ::
      !:
      |^  =/  res  (mule |.(read))
          ?:  ?=(%& -.res)  p.res
          %.  [[~ ~] ..park]
          (slog leaf+"clay: read-at-aeon fail {<[desk=syd mun]>}" p.res)
      ::
      ++  read
        ^-  [(unit (unit cage)) _..park]
        ?-  care.mun
          %a  (read-a yon path.mun)
          %b  (read-b yon path.mun)
          %c  (read-c yon path.mun)
          %d  [(read-d yon path.mun) ..park]
          %e  (read-e yon path.mun)
          %f  (read-f yon path.mun)
          %p  [(read-p path.mun) ..park]
          %r  (read-r yon path.mun)
          %s  [(read-s yon path.mun) ..park]
          %t  [(read-t yon path.mun) ..park]
          %u  [(read-u yon path.mun) ..park]
          %v  [(read-v yon path.mun) ..park]
          %w  [(read-w yon) ..park]
          %x  (read-x yon path.mun)
          %y  [(read-y yon path.mun) ..park]
          %z  [(read-z yon path.mun) ..park]
        ==
      --
    --
  --
--
::::::::::::::::::::::::::::::::::::::::::::::::::::::::::::::::::::::::::::::
::              section 4cA, filesystem vane
::
::  This is the arvo interface vane.  Our formal state is a `++raft`, which
::  has five components:
::
::  --  `rom` is the state for all local desks.
::  --  `hoy` is the state for all foreign desks.
::  --  `ran` is the global, hash-addressed object store.
::  --  `mon` is the set of mount points in unix.
::  --  `hez` is the duct to the unix sync.
::
::::::::::::::::::::::::::::::::::::::::::::::::::::::::::::::::::::::::::::::
=|                                                    ::  instrument state
    $:  ver=%11                                       ::  vane version
        ruf=raft                                      ::  revision tree
    ==                                                ::
|=  [now=@da eny=@uvJ rof=roof]                       ::  current invocation
~%  %clay-top  ..part  ~
|%                                                    ::
++  call                                              ::  handle request
  ~/  %clay-call
  |=  $:  hen=duct
          dud=(unit goof)
          wrapped-task=(hobo task)
      ==
  ^-  [(list move) _..^$]
  ::
  =/  req=task  ((harden task) wrapped-task)
  ::
  ::  TODO handle error notifications
  ::
  ?^  dud
    [[[hen %slip %d %flog %crud [-.req tang.u.dud]] ~] ..^$]
  ::
  ?-    -.req
      %boat
    :_  ..^$
    [hen %give %hill (turn ~(tap by mon.ruf) head)]~
  ::
      %cred
    =.  cez.ruf
      ?~  cew.req  (~(del by cez.ruf) nom.req)
      (~(put by cez.ruf) nom.req cew.req)
    ::  wake all desks, a request may have been affected.
    =|  mos=(list move)
    =/  des  ~(tap in ~(key by dos.rom.ruf))
    |-
    ?~  des  [[[hen %give %done ~] mos] ..^^$]
    =/  den  ((de now rof hen ruf) our i.des)
    =^  mor  ruf
      =<  abet:wake
      ?:  ?=(^ cew.req)  den
      (forget-crew:den nom.req)
    $(des t.des, mos (weld mos mor))
  ::
      %crew
    [[hen %give %cruz cez.ruf]~ ..^$]
  ::
      %crow
    =/  des  ~(tap by dos.rom.ruf)
    =|  rus=(map desk [r=regs w=regs])
    |^
      ?~  des  [[hen %give %croz rus]~ ..^^$]
      =+  per=(filter-rules per.q.i.des)
      =+  pew=(filter-rules pew.q.i.des)
      =?  rus  |(?=(^ per) ?=(^ pew))
        (~(put by rus) p.i.des per pew)
      $(des t.des)
    ::
    ++  filter-rules
      |=  pes=regs
      ^+  pes
      =-  (~(gas in *regs) -)
      %+  skim  ~(tap by pes)
      |=  [p=path r=rule]
      (~(has in who.r) |+nom.req)
    --
  ::
      %drop
    ~&  %clay-idle
    [~ ..^$]
  ::
      %info
    ?:  ?=(%| -.dit.req)
      =/  bel=@tas         p.dit.req
      =/  aey=(unit aeon)  q.dit.req
      =^  mos  ruf
        =/  den  ((de now rof hen ruf) our des.req)
        abet:(label:den bel aey)
      [mos ..^$]
    =/  [deletes=(set path) changes=(map path cage)]
      =/  =soba  p.dit.req
      =|  deletes=(set path)
      =|  changes=(map path cage)
      |-  ^+  [deletes changes]
      ?~  soba
        [deletes changes]
      ?-  -.q.i.soba
        %del  $(soba t.soba, deletes (~(put in deletes) p.i.soba))
        %ins  $(soba t.soba, changes (~(put by changes) [p p.q]:i.soba))
        %mut  $(soba t.soba, changes (~(put by changes) [p p.q]:i.soba))
        %dif  ~|(%dif-not-implemented !!)
      ==
    =^  mos  ruf
      =/  den  ((de now rof hen ruf) our des.req)
      abet:(info:den deletes changes)
    [mos ..^$]
  ::
      %init
    [~ ..^$(hun.rom.ruf hen)]
  ::
      %into
    =.  hez.ruf  `hen
    =+  bem=(~(get by mon.ruf) des.req)
    ?:  &(?=(~ bem) !=(%$ des.req))
      ~|([%bad-mount-point-from-unix des.req] !!)
    =/  bem=beam
        ?^  bem
          u.bem
        [[our %base %ud 1] ~]  ::  TODO: remove this fallback?
    =/  dos  (~(get by dos.rom.ruf) q.bem)
    ?~  dos
      !!  ::  fire next in queue
    =^  mos  ruf
      =/  den  ((de now rof hen ruf) our q.bem)
      abet:(into:den s.bem all.req fis.req)
    [mos ..^$]
  ::
      %merg                                               ::  direct state up
    ?:  =(%$ des.req)
      ~&(%merg-no-desk !!)
    =^  mos  ruf
      =/  den  ((de now rof hen ruf) our des.req)
      abet:(start-merge:den her.req dem.req cas.req how.req)
    [mos ..^$]
  ::
      %fuse
    ?:  =(%$ des.req)
      ~&(%fuse-no-desk !!)
    =^  mos  ruf
      =/  den  ((de now rof hen ruf) our des.req)
      abet:(start-fuse:den bas.req con.req)
    [mos ..^$]
  ::
      %mont
    =.  hez.ruf  ?^(hez.ruf hez.ruf `[[%$ %sync ~] ~])
    =^  mos  ruf
      =/  den  ((de now rof hen ruf) p.bem.req q.bem.req)
      abet:(mount:den pot.req r.bem.req s.bem.req)
    [mos ..^$]
  ::
      %dirk
    ?~  hez.ruf
      ~&  %no-sync-duct
      [~ ..^$]
    ?.  (~(has by mon.ruf) des.req)
      ~&  [%not-mounted des.req]
      [~ ..^$]
    [~[[u.hez.ruf %give %dirk des.req]] ..^$]
  ::
      %ogre
    ?~  hez.ruf
      ~&  %no-sync-duct
      [~ ..^$]
    =*  pot  pot.req
    ?@  pot
      ?.  (~(has by mon.ruf) pot)
        ~&  [%not-mounted pot]
        [~ ..^$]
      :_  ..^$(mon.ruf (~(del by mon.ruf) pot))
      [u.hez.ruf %give %ogre pot]~
    :_  %_    ..^$
            mon.ruf
          %-  molt
          %+  skip  ~(tap by mon.ruf)
          (corl (cury test pot) tail)
        ==
    %+  turn
      (skim ~(tap by mon.ruf) (corl (cury test pot) tail))
    |=  [pon=term bem=beam]
    [u.hez.ruf %give %ogre pon]
  ::
      %park
    =^  mos  ruf
      =/  den  ((de now rof hen ruf) our des.req)
      abet:(park:den | [yok ran]:req)
    [mos ..^$]
  ::
      %pork
    =/  [syd=desk =yoki]  (need pud.ruf)
    =.  pud.ruf  ~
    =^  mos  ruf
      =/  den  ((de now rof hen ruf) our syd)
      abet:(park:den & yoki *rang)
    [mos ..^$]
  ::
      %perm
    =^  mos  ruf
      =/  den  ((de now rof hen ruf) our des.req)
      abet:(perm:den pax.req rit.req)
    [mos ..^$]
  ::
      %tomb  (tomb-clue:tomb hen clue.req)
      %trim  [~ ..^$]
  ::
      %vega
    ::  wake all desks, then send pending notifications
    ::
    =^  wake-moves  ..^$
      =/  desks=(list [=ship =desk])
        %+  welp
          (turn ~(tap by dos.rom.ruf) |=([=desk *] [our desk]))
        %-  zing
        %+  turn  ~(tap by hoy.ruf)
        |=  [=ship =rung]
        %+  turn  ~(tap by rus.rung)
        |=  [=desk *]
        [ship desk]
      |-  ^+  [*(list move) ..^^$]
      ?~  desks
        [~ ..^^$]
      =^  moves-1  ..^^$  $(desks t.desks)
      =^  moves-2  ruf  abet:wake:((de now rof hen ruf) [ship desk]:i.desks)
      [(weld moves-1 moves-2) ..^^$]
    [wake-moves ..^$]
  ::
      ?(%warp %werp)
    ::  capture whether this read is on behalf of another ship
    ::  for permissions enforcement
    ::
    =^  for  req
      ?:  ?=(%warp -.req)
        [~ req]
      ::  ?:  =(our who.req)
      ::    [~ [%warp wer.req rif.req]]
      :-  ?:(=(our who.req) ~ `[who.req -.rif.req])
      [%warp wer.req riff.rif.req]
    ::
    ?>  ?=(%warp -.req)
    =*  rif  rif.req
    =^  mos  ruf
      =/  den  ((de now rof hen ruf) wer.req p.rif)
      =<  abet
      ?~  q.rif
        cancel-request:den
      (start-request:den for u.q.rif)
    [mos ..^$]
  ::
      %plea
    =*  her  ship.req
    =*  pax  path.plea.req
    =*  res  payload.plea.req
    ::
    ?:  ?=([%backfill *] pax)
      =+  ;;(=fill res)
      =^  mos  ruf
        =/  den  ((de now rof hen ruf) our desk.fill)
        abet:(give-backfill:den -.fill lobe.fill)
      [[[hen %give %done ~] mos] ..^$]
    ?>  ?=([%question *] pax)
    =+  ryf=;;(riff-any res)
    :_  ..^$
    :~  [hen %give %done ~]
        =/  =wire
          [%foreign-warp (scot %p her) t.pax]
        [hen %pass wire %c %werp her our ryf]
    ==
  ==
::
++  load
  =>  |%
      +$  raft-any
        $%  [%11 raft-11]
            [%10 raft-10]
            [%9 raft-9]
            [%8 raft-8]
            [%7 raft-7]
            [%6 raft-6]
        ==
      +$  raft-11  raft
      +$  raft-10
        $:  rom=room-10
            hoy=(map ship rung-10)
            ran=rang-10
            mon=(map term beam)
            hez=(unit duct)
            cez=(map @ta crew)
            pud=(unit [=desk =yoki])
            dist-upgraded=_|
        ==
      +$  rang-10
        $:  hut=(map tako yaki)
            lat=(map lobe blob-10)
        ==
      +$  blob-10
        $%  [%delta p=lobe q=[p=mark q=lobe] r=page]
            [%direct p=lobe q=page]
            [%dead p=lobe ~]
        ==
      +$  room-10
        $:  hun=duct
            dos=(map desk dojo-10)
        ==
      +$  dojo-10
        $:  qyx=cult-10
            dom=dome-10
            per=regs
            pew=regs
            fiz=melt-10
        ==
      +$  dome-10
        $:  ank=ankh-10
            let=aeon
            hit=(map aeon tako)
            lab=(map @tas aeon)
            mim=(map path mime)
            fod=*
        ==
      +$  ankh-10  (axal [p=lobe q=cage])
      +$  rung-10
        $:  rus=(map desk rede-10)
        ==
      +$  rede-10
        $:  lim=@da
            ref=(unit rind-10)
            qyx=cult-10
            dom=dome-10
            per=regs
            pew=regs
            fiz=melt-10
        ==
      +$  rind-10
        $:  nix=@ud
            bom=(map @ud update-state-10)
            fod=(map duct @ud)
            haw=(map mood (unit cage))
        ==
      +$  update-state-10
        $:  =duct
            =rave
            have=(map lobe blob-10)
            need=(list lobe)
            nako=(qeu (unit nako-10))
            busy=_|
        ==
      +$  nako-10
        $:  gar=(map aeon tako)
            let=aeon
            lar=(set yaki)
            bar=(set blob-10)
        ==
      +$  melt-10
        [bas=beak con=(list [beak germ]) sto=(map beak (unit dome-clay-10))]
      +$  dome-clay-10
        $:  ank=ankh-10
            let=@ud
            hit=(map @ud tako)
            lab=(map @tas @ud)
        ==
      +$  cult-10  (jug wove-10 duct)
      +$  wove-10  [for=(unit [=ship ver=@ud]) =rove-10]
      +$  rove-10
        $%  [%sing =mood]
            [%next =mood aeon=(unit aeon) =cach-10]
            $:  %mult
                =mool
                aeon=(unit aeon)
                old-cach=(map [=care =path] cach-10)
                new-cach=(map [=care =path] cach-10)
            ==
            [%many track=? =moat lobes=(map path lobe)]
        ==
      +$  cach-10  (unit (unit (each cage lobe)))
      +$  raft-9
        $:  rom=room-10
            hoy=(map ship rung-10)
            ran=rang-10
            mon=(map term beam)
            hez=(unit duct)
            cez=(map @ta crew)
            pud=(unit [=desk =yoki])
        ==
      +$  raft-8
        $:  rom=room-8
            hoy=(map ship rung-8)
            ran=rang-10
            mon=(map term beam)
            hez=(unit duct)
            cez=(map @ta crew)
            pud=(unit [=desk =yoki])
        ==
      +$  room-8
        $:  hun=duct
            dos=(map desk dojo-8)
        ==
      +$  rung-8
        $:  rus=(map desk rede-8)
        ==
      +$  dojo-8
        $:  qyx=cult-10
            dom=dome-8
            per=regs
            pew=regs
            fiz=melt-10
        ==
      +$  dome-8
        $:  ank=ankh-10
            let=aeon
            hit=(map aeon tako)
            lab=(map @tas aeon)
            mim=(map path mime)
            fod=*
            fer=*  ::  reef cache, obsolete
        ==
      +$  rede-8
        $:  lim=@da
            ref=(unit rind-10)
            qyx=cult-10
            dom=dome-8
            per=regs
            pew=regs
            fiz=melt-10
        ==
      +$  raft-7
        $:  rom=room-7
            hoy=(map ship rung-7)
            ran=rang-10
            mon=(map term beam)
            hez=(unit duct)
            cez=(map @ta crew)
            pud=(unit [=desk =yoki])
        ==
      +$  room-7
        $:  hun=duct
            dos=(map desk dojo-7)
        ==
      +$  rung-7
        $:  rus=(map desk rede-7)
        ==
      +$  dojo-7
        $:  qyx=cult-10
            dom=dome-8
            per=regs
            pew=regs
        ==
      +$  rede-7
        $:  lim=@da
            ref=(unit rind-10)
            qyx=cult-10
            dom=dome-8
            per=regs
            pew=regs
        ==
      +$  raft-6
        $:  rom=room-6
            hoy=(map ship rung-6)
            ran=rang-10
            mon=(map term beam)
            hez=(unit duct)
            cez=(map @ta crew)
            pud=(unit [=desk =yoki])
        ==                                              ::
      +$  room-6  [hun=duct dos=(map desk dojo-6)]
      +$  dojo-6
        $:  qyx=cult-10
            dom=dome-6
            per=regs
            pew=regs
        ==
      +$  dome-6
        $:  ank=ankh-10
            let=aeon
            hit=(map aeon tako)
            lab=(map @tas aeon)
            mim=(map path mime)
            fod=*
            fer=*
        ==
      +$  rung-6
        $:  rus=(map desk rede-6)
        ==
      +$  rede-6
        $:  lim=@da
            ref=(unit rind-10)
            qyx=cult-10
            dom=dome-6
            per=regs
            pew=regs
        ==
      --
  |=  old=raft-any
  |^
  =?  old  ?=(%6 -.old)  7+(raft-6-to-7 +.old)
  =?  old  ?=(%7 -.old)  8+(raft-7-to-8 +.old)
  =?  old  ?=(%8 -.old)  9+(raft-8-to-9 +.old)
  =?  old  ?=(%9 -.old)  10+(raft-9-to-10 +.old)
  =?  old  ?=(%10 -.old)  11+(raft-10-to-11 +.old)
  ?>  ?=(%11 -.old)
  ..^^$(ruf +.old)
  ::  +raft-6-to-7: delete stale ford caches (they could all be invalid)
  ::
  ++  raft-6-to-7
    |=  raf=raft-6
    ^-  raft-7
    %=    raf
        dos.rom
      %-  ~(run by dos.rom.raf)
      |=  doj=dojo-6
      ^-  dojo-7
      doj(fod.dom **)
    ::
        hoy
      %-  ~(run by hoy.raf)
      |=  =rung-6
      %-  ~(run by rus.rung-6)
      |=  =rede-6
      rede-6(dom dom.rede-6(fod **))
    ==
  ::  +raft-7-to-8: create bunted melts in each dojo/rede
  ::
  ++  raft-7-to-8
    |=  raf=raft-7
    ^-  raft-8
    %=    raf
        dos.rom
      %-  ~(run by dos.rom.raf)
      |=  doj=dojo-7
      ^-  dojo-8
      [qyx.doj dom.doj per.doj pew.doj *melt-10]
    ::
        hoy
      %-  ~(run by hoy.raf)
      |=  =rung-7
      %-  ~(run by rus.rung-7)
      |=  r=rede-7
      ^-  rede-8
      [lim.r ref.r qyx.r dom.r per.r pew.r *melt-10]
    ==
  ::  +raft-8-to-9: remove reef cache
  ::
  ++  raft-8-to-9
    |=  raf=raft-8
    ^-  raft-9
    %=    raf
        dos.rom
      %-  ~(run by dos.rom.raf)
      |=  =dojo-8
      ^-  dojo-10
      =/  dom  dom.dojo-8
      dojo-8(dom [ank.dom let.dom hit.dom lab.dom mim.dom *flow])
    ::
        hoy
      %-  ~(run by hoy.raf)
      |=  =rung-8
      %-  ~(run by rus.rung-8)
      |=  =rede-8
      ^-  rede-10
      =/  dom  dom.rede-8
      rede-8(dom [ank.dom let.dom hit.dom lab.dom mim.dom *flow])
    ==
  ::  +raft-9-to-10: add .dist-upgraded
  ++  raft-9-to-10
    |=  raf=raft-9
    ^-  raft-10
    raf(pud [pud.raf dist-upgraded=|])
  ::
  ::  +raft-10-to-11:
  ::
  ::    add tom and nor to dome
  ::    remove parent-mark from delta blobs
  ::    change blobs to pages
  ::    remove have from update-state
  ::    remove bar from nako
  ::    remove ankh
  ::    set cases in mon to ud+0
  ::    add fad
  ::    change fod type in dom
  ::
  ::
  ++  raft-10-to-11
    |=  raf=raft-10
    |^
    ^-  raft-11
    %=    raf
        dos.rom
      %-  ~(run by dos.rom.raf)
      |=  =dojo-10
      ^-  dojo
      %=    dojo-10
          fiz  *melt
          qyx  (cult-10-to-cult qyx.dojo-10)
          dom
        :*  let.dom.dojo-10
            hit.dom.dojo-10
            lab.dom.dojo-10
            ~
            *norm
            mim.dom.dojo-10
            ~
            ~
        ==
      ==
    ::
        hoy
      %-  ~(run by hoy.raf)
      |=  =rung-10
      %-  ~(run by rus.rung-10)
      |=  =rede-10
      ^-  rede
      %=    rede-10
          fiz     *melt
          qyx     (cult-10-to-cult qyx.rede-10)
          dom
        :*  let.dom.rede-10
            hit.dom.rede-10
            lab.dom.rede-10
            ~
            *norm
            mim.dom.rede-10
            ~
            ~
        ==
      ::
          ref
        ?~  ref.rede-10
          ~
        %=    ref.rede-10
            bom.u
          %-  ~(run by bom.u.ref.rede-10)
          |=  =update-state-10
          %=    update-state-10
              |2
            %=    |3.update-state-10
                nako
              %-  ~(gas to *(qeu (unit nako)))
              %+  turn  ~(tap to nako.update-state-10)
              |=  nak=(unit nako-10)
              ?~  nak  ~
              `u.nak(bar ~)
            ==
          ==
        ==
      ==
    ::
        lat.ran
      %-  ~(gas by *(map lobe page))
      %+  murn  ~(tap by lat.ran.raf)
      |=  [=lobe =blob-10]
      ^-  (unit [^lobe page])
      ?-  -.blob-10
        %delta   ((slog 'clay: tombstoning delta!' ~) ~)
        %dead    ~
        %direct  `[lobe q.blob-10]
      ==
    ::
        |3
      :-  *flow
      %=  |3.raf
        mon  (~(run by mon.raf) |=(=beam beam(r ud+0)))
        |3   pud.raf
      ==
    ==
    ::
    ++  cult-10-to-cult
      |=  qyx=cult-10
      ^-  cult
      =/  qux=(list [=wove-10 ducts=(set duct)])  ~(tap by qyx)
      %-  malt
      |-  ^-  (list [wove (set duct)])
      ?~  qux
        ~
      :_  $(qux t.qux)
      %=    i.qux
          rove-10.wove-10
        ?-    -.rove-10.wove-10.i.qux
            %sing  rove-10.wove-10.i.qux
            %many  rove-10.wove-10.i.qux
            %next
          %=  rove-10.wove-10.i.qux
            cach-10  (cach-10-to-cach cach-10.rove-10.wove-10.i.qux)
          ==
        ::
            %mult
          %=  rove-10.wove-10.i.qux
            old-cach  (caches-10-to-caches old-cach.rove-10.wove-10.i.qux)
            new-cach  (caches-10-to-caches new-cach.rove-10.wove-10.i.qux)
          ==
        ==
      ==
    ::
    ++  cach-10-to-cach
      |=  =cach-10
      ^-  cach
      ?~  cach-10
        ~
      ?~  u.cach-10
        [~ ~]
      ?-  -.u.u.cach-10
        %&  ``p.u.u.cach-10
        %|  ~
      ==
    ::
    ++  caches-10-to-caches
      |=  caches-10=(map [=care =path] cach-10)
      ^-  (map [=care =path] cach)
      (~(run by caches-10) cach-10-to-cach)
    --
  --
::
++  scry                                              ::  inspect
  ~/  %clay-scry
  ^-  roon
  |=  [lyc=gang car=term bem=beam]
  ^-  (unit (unit cage))
  |^
  =*  ren  car
  =/  why=shop  &/p.bem
  =*  syd  q.bem
  =/  lot=coin  $/r.bem
  =*  tyl  s.bem
  ::
  ?.  ?=(%& -.why)  ~
  =*  his  p.why
  ?:  &(=(ren %$) =(tyl /whey))
    ``mass+!>(whey)
  ::  ~&  scry+[ren `path`[(scot %p his) syd ~(rent co lot) tyl]]
  ::  =-  ~&  %scry-done  -
  =+  luk=?.(?=(%$ -.lot) ~ ((soft case) p.lot))
  ?~  luk  [~ ~]
  ?:  =(%$ ren)
    [~ ~]
  =+  run=((soft care) ren)
  ?~  run  [~ ~]
  ::TODO  if it ever gets filled properly, pass in the full fur.
  ::
  =/  for=(unit ship)  ?~(lyc ~ ?~(u.lyc ~ `n.u.lyc))
  ?:  &(=(our his) =(%x ren) =(%$ syd) =([%da now] u.luk))
    (read-buc u.run tyl)
  =/  den  ((de now rof [/scryduct ~] ruf) his syd)
  =/  result  (mule |.(-:(aver:den for u.run u.luk tyl)))
  ?:  ?=(%| -.result)
    %-  (slog >%clay-scry-fail< p.result)
    ~
  p.result
  ::
  ++  read-buc
    |=  [=care =path]
    ^-  (unit (unit cage))
    ?~  path
      ~
    ?+    i.path  ~
        %sweep  ``[%sweep !>(sweep)]
        %rang   ``[%rang !>(ran.ruf)]
        %domes
      =/  domes
        %-  ~(gas by *cone)
        %+  turn  ~(tap by dos.rom.ruf)
        |=  [=desk =dojo]
        [[our desk] [let hit lab]:dom.dojo]
      =.  domes
        %-  ~(uni by domes)
        %-  ~(gas by *cone)
        ^-  (list [[ship desk] dome:clay])
        %-  zing
        ^-  (list (list [[ship desk] dome:clay]))
        %+  turn  ~(tap by hoy.ruf)
        |=  [=ship =rung]
        ^-  (list [[^ship desk] dome:clay])
        %+  turn  ~(tap by rus.rung)
        |=  [=desk =rede]
        [[ship desk] [let hit lab]:dom.rede]
      ``[%domes !>(`cone`domes)]
    ==
  ::
  ::  Check for refcount errors
  ::
  ++  sweep
    ^-  (list [need=@ud have=@ud leak])
    =/  marked=(map leak [need=@ud have=@ud])
      (~(run by fad.ruf) |=([refs=@ud *] [0 refs]))
    =.  marked
      =/  items=(list [=leak *])  ~(tap by fad.ruf)
      |-  ^+  marked
      ?~  items
        marked
      =/  deps  ~(tap in deps.leak.i.items)
      |-  ^+  marked
      ?~  deps
        ^$(items t.items)
      =.  marked
        %+  ~(put by marked)  i.deps
        =/  gut  (~(gut by marked) i.deps [0 0])
        [+(-.gut) +.gut]
      $(deps t.deps)
    ::
    =/  spills=(list (set leak))
      %+  welp
        %+  turn  ~(tap by dos.rom.ruf)
        |=  [* =dojo]
        spill.fod.dom.dojo
      %-  zing
      %+  turn  ~(tap by hoy.ruf)
      |=  [* =rung]
      %+  turn  ~(tap by rus.rung)
      |=  [* =rede]
      spill.fod.dom.rede
    ::
    =.  marked
      |-
      ?~  spills
        marked
      =/  leaks  ~(tap in i.spills)
      |-
      ?~  leaks
        ^$(spills t.spills)
      =.  marked
        %+  ~(put by marked)  i.leaks
        =/  gut  (~(gut by marked) i.leaks [0 0])
        [+(-.gut) +.gut]
      $(leaks t.leaks)
    ::
    %+  murn  ~(tap by marked)
    |=  [=leak need=@ud have=@ud]
    ?:  =(need have)
      ~
    `u=[need have leak]
  --
::
::  We clear the ford cache by replacing it with its bunt as a literal.
::  This nests within +flow without reference to +type, +hoon, or
::  anything else in the sample of cache objects.  Otherwise we would be
::  contravariant in the those types, which makes them harder to change.
::
++  stay
  :-  ver
  %=    ruf
      fad  ~
      dos.rom
    %-  ~(run by dos.rom.ruf)
    |=  =dojo
    dojo(fod.dom `flue`[~ ~])
  ::
      hoy
    %-  ~(run by hoy.ruf)
    |=  =rung
    %=    rung
        rus
      %-  ~(run by rus.rung)
      |=  =rede
      rede(fod.dom `flue`[~ ~])
    ==
  ==
::
++  take                                              ::  accept response
  ~/  %clay-take
  |=  [tea=wire hen=duct dud=(unit goof) hin=sign]
  ^+  [*(list move) ..^$]
  ?^  dud
    ~|(%clay-take-dud (mean tang.u.dud))
  ?:  ?=([%dist *] tea)
    ?:  ?=(%onto +<.hin)
      [~ ..^$]
    ?>  ?=(%unto +<.hin)
    ?>  ?=(%poke-ack -.p.hin)
    ?~  p.p.hin
      [~ ..^$]
    =+  ((slog 'clay: dist migration failed' u.p.p.hin) ~)
    !!
  ::
  ?:  ?=([%merge @ @ @ @ ~] tea)
    ?>  ?=(%writ +<.hin)
    =*  syd  i.t.tea
    =/  ali-ship  (slav %p i.t.t.tea)
    =*  ali-desk  i.t.t.t.tea
    =/  germ  (germ i.t.t.t.t.tea)
    =^  mos  ruf
      =/  den  ((de now rof hen ruf) our i.t.tea)
      abet:(merge:den ali-ship ali-desk germ p.hin)
    [mos ..^$]
  ::
  ?:  ?=([%fuse @ @ @ @ ~] tea)
    ?>  ?=(%writ +<.hin)
    =*  syd  i.t.tea
    =/  ali-ship=@p  (slav %p i.t.t.tea)
    =*  ali-desk=desk  i.t.t.t.tea
    =/  ali-case  (rash i.t.t.t.t.tea nuck:so)
    ?>  ?=([%$ *] ali-case)
    =^  mos  ruf
      =/  den  ((de now rof hen ruf) our i.t.tea)
      abet:(take-fuse:den [ali-ship ali-desk (case +.ali-case)] p.hin)
    [mos ..^$]
  ::
  ?:  ?=([%foreign-warp *] tea)
    ?>  ?=(%writ +<.hin)
    :_  ..^$
    [hen %give %boon `(unit rand)`(bind `riot`p.hin rant-to-rand)]~
  ::
  ?:  ?=([%warp-index @ @ @ ~] tea)
    ?+    +<.hin  ~|  %clay-warp-index-strange  !!
        %done
      ?~  error.hin
        [~ ..^$]
      ::  TODO better error handling
      ::
      ~&  %clay-take-warp-index-error^our^tea^tag.u.error.hin
      %-  (slog tang.u.error.hin)
      [~ ..^$]
    ::
        %lost
      %-  (slog leaf+"clay: lost warp from {<tea>}" ~)
      [~ ..^$]
    ::
        %boon
      =+  ;;  res=(unit rand)  payload.hin
      ::
      =/  her=ship   (slav %p i.t.tea)
      =/  =desk      (slav %tas i.t.t.tea)
      =/  index=@ud  (slav %ud i.t.t.t.tea)
      ::
      =^  mos  ruf
        =/  den  ((de now rof hen ruf) her desk)
        abet:(take-foreign-answer:den index res)
      [mos ..^$]
    ==
  ::
  ?:  ?=([%back-index @ @ @ ~] tea)
    ?+    +<.hin  ~|  %clay-backfill-index-strange  !!
        %done
      ?~  error.hin
        [~ ..^$]
      ::  TODO better error handling
      ::
      ~&  %clay-take-backfill-index-error^our^tea^tag.u.error.hin
      %-  (slog tang.u.error.hin)
      [~ ..^$]
    ::
        %lost
      %-  (slog leaf+"clay: lost backfill from {<tea>}" ~)
      [~ ..^$]
    ::
        %boon
      =+  ;;  =fell  payload.hin
      ::
      =/  her=ship   (slav %p i.t.tea)
      =/  =desk      (slav %tas i.t.t.tea)
      =/  index=@ud  (slav %ud i.t.t.t.tea)
      ::
      =^  mos  ruf
        =/  den  ((de now rof hen ruf) her desk)
        abet:abet:(take-backfill:(foreign-update:den index) fell)
      [mos ..^$]
    ==
  ::
  ?:  ?=([%seek @ @ ~] tea)
    ?+    +<.hin  ~|  %clay-seek-strange  !!
        %done
      ?~  error.hin
        [~ ..^$]
      %-  (slog leaf+"clay: seek nack from {<tea>}" u.error.hin)
      [~ ..^$]
    ::
        %lost
      %-  (slog leaf+"clay: lost boon from {<tea>}" ~)
      [~ ..^$]
    ::
        %boon
      =+  ;;  =fell  payload.hin
      ::
      =/  her=ship  (slav %p i.t.tea)
      =/  =desk     (slav %tas i.t.t.tea)
      =^  mos  ruf
        =/  den  ((de now rof hen ruf) her desk)
        abet:(take-fell:den fell)
      [mos ..^$]
    ==
  ::
  ?:  ?=([%sinks ~] tea)
    ?>  ?=(%public-keys +<.hin)
    ?.  ?=(%breach -.public-keys-result.hin)
      [~ ..^$]
    =/  who  who.public-keys-result.hin
    ?:  =(our who)
      [~ ..^$]
    ::  Cancel subscriptions
    ::
    =/  foreign-desk=(unit rung)
      (~(get by hoy.ruf) who)
    ?~  foreign-desk
      [~ ..^$]
    =/  cancel-ducts=(list duct)
      %-  zing  ^-  (list (list duct))
      %+  turn  ~(tap by rus.u.foreign-desk)
      |=  [=desk =rede]
      ^-  (list duct)  %-  zing  ^-  (list (list duct))
      %+  turn  ~(tap by qyx.rede)
      |=  [=wove ducts=(set duct)]
      ::  ~&  [%sunk-wove desk (print-wove wove) ducts]
      ~(tap in ducts)
    =/  cancel-moves=(list move)
      %+  turn  cancel-ducts
      |=(=duct [duct %slip %b %drip !>([%writ ~])])
    ::  delete local state of foreign desk
    ::
    =.  hoy.ruf  (~(del by hoy.ruf) who)
    [cancel-moves ..^$]
  ::
  ?-    -.+.hin
      %public-keys  ~|([%public-keys-raw tea] !!)
  ::
      %mere
    ?:  ?=(%& -.p.+.hin)
      ~&  'initial merge succeeded'
      [~ ..^$]
    ~>  %slog.
        :^  0  %rose  [" " "[" "]"]
        :^    leaf+"initial merge failed"
            leaf+"my most sincere apologies"
          >p.p.p.+.hin<
        q.p.p.+.hin
    [~ ..^$]
  ::
      %note  [[hen %give +.hin]~ ..^$]
      %wake
    ::  TODO: handle behn errors
    ::
    ?^  error.hin
      [[hen %slip %d %flog %crud %wake u.error.hin]~ ..^$]
    ::
    ?.  ?=([%tyme @ @ ~] tea)
      ~&  [%clay-strange-timer tea]
      [~ ..^$]
    =/  her  (slav %p i.t.tea)
    =/  syd  (slav %tas i.t.t.tea)
    =^  mos  ruf
      =/  den  ((de now rof hen ruf) her syd)
      abet:wake:den
    [mos ..^$]
  ::
      ::  handled in the wire dispatcher
      ::
      %boon  !!
      %lost  !!
      %onto  !!
      %unto  !!
      %writ
    %-  (slog leaf+"clay: strange writ (expected on upgrade to Fusion)" ~)
    [~ ..^$]
  ::
      %done
    ?~  error=error.hin
      [~ ..^$]
    %-  (slog >%clay-lost< >tag.u.error< tang.u.error)
    [~ ..^$]
  ==
::
++  rant-to-rand
  |=  rant
  ^-  rand
  [p q [p q.q]:r]
::  +whey: produce memory usage report
::
++  whey
  ^-  (list mass)
  =/  domestic
    %+  turn  (sort ~(tap by dos.rom.ruf) aor)
    |=  [=desk =dojo]
    :+  desk  %|
    :~  mime+&+mim.dom.dojo
        flue+&+fod.dom.dojo
        dome+&+dom.dojo
    ==
  :~  domestic+|+domestic
      foreign+&+hoy.ruf
      ford-cache+&+fad.ruf
      :+  %object-store  %|
      :~  commits+&+hut.ran.ruf
          pages+&+lat.ran.ruf
      ==
  ==
::
++  tomb
  |%
  ::  +tomb-clue: safely remove objects
  ::
  ++  tomb-clue
    |=  [=duct =clue]
    ^-  [(list move) _..^$]
    ?-    -.clue
        %lobe  `(tomb-lobe lobe.clue &)
        %all
      =/  lobes=(list [=lobe =page])  ~(tap by lat.ran.ruf)
      |-
      ?~  lobes
        `..^^$
      =.  ..^^$  (tomb-lobe lobe.i.lobes &)
      $(lobes t.lobes)
    ::
        %pick  pick
        %norm
      =^  mos  ruf
        =/  den  ((de now rof duct ruf) ship.clue desk.clue)
        abet:(set-norm:den norm.clue)
      [mos ..^$]
    ::
        %worn
      =^  mos  ruf
        =/  den  ((de now rof duct ruf) ship.clue desk.clue)
        abet:(set-worn:den tako.clue norm.clue)
      [mos ..^$]
    ::
        %seek
      =^  mos  ruf
        =/  den  ((de now rof duct ruf) ship.clue desk.clue)
        abet:(seek:den cash.clue)
      [mos ..^$]
    ==
  ::  +tomb-lobe: remove specific lobe
  ::
  ++  tomb-lobe
    |=  [lob=lobe veb=?]
    ^+  ..^$
    =/  peg=(unit page)  (~(get by lat.ran.ruf) lob)
    ?~  peg
      (noop veb leaf+"clay: file already tombstoned" ~)
    ::
    =/  used=(unit beam)
      =/  desks=(list [=desk =dojo])  ~(tap by dos.rom.ruf)
      |-
      =*  desk-loop  $
      ?~  desks
        ~
      ?:  =(0 let.dom.dojo.i.desks)
        desk-loop(desks t.desks)
      =/  =yaki
        %-  ~(got by hut.ran.ruf)
        %-  ~(got by hit.dom.dojo.i.desks)
        let.dom.dojo.i.desks
      =/  paths=(list [=path =lobe])  ~(tap by q.yaki)
      |-
      =*  path-loop  $
      ?~  paths
        desk-loop(desks t.desks)
      ?:  =(lob lobe.i.paths)
        `[[our desk.i.desks ud+let.dom.dojo.i.desks] path.i.paths]
      path-loop(paths t.paths)
    ::
    ?^  used
      (noop veb leaf+"clay: file used in {<(en-beam u.used)>}" ~)
    ::
    =.  lat.ran.ruf  (~(del by lat.ran.ruf) lob)
    (noop veb leaf+"clay: file successfully tombstoned" ~)
  ::
  ++  noop
    |=  [veb=? =tang]
    ?.  veb
      ..^$
    ((slog tang) ..^$)
  ::
  ++  draw-raft
    ^-  (set [norm yaki])
    =/  room-yakis
      =/  rooms=(list [=desk =dojo])  ~(tap by dos.rom.ruf)
      |-  ^-  (set [norm yaki])
      ?~  rooms
        ~
      (~(uni in $(rooms t.rooms)) (draw-dome dom.dojo.i.rooms))
    =/  rung-yakis
      =/  rungs=(list [=ship =rung])  ~(tap by hoy.ruf)
      |-  ^-  (set [norm yaki])
      ?~  rungs
        ~
      %-  ~(uni in $(rungs t.rungs))
      =/  redes=(list [=desk =rede])  ~(tap by rus.rung.i.rungs)
      |-  ^-  (set [norm yaki])
      ?~  redes
        ~
      (~(uni in $(redes t.redes)) (draw-dome dom.rede.i.redes))
    (~(uni in room-yakis) rung-yakis)
  ::
  ++  draw-dome
    |=  =dome
    ^-  (set [norm yaki])
    =/  =aeon  1
    |-  ^-  (set [norm yaki])
    ?:  (lth let.dome aeon)
      ~
    =/  =tako  (~(got by hit.dome) aeon)
    =/  yakis=(set [norm yaki])
      ?.  =(let.dome aeon)
        ~
      [[*norm (~(got by hut.ran.ruf) tako)] ~ ~]
    %-  ~(uni in yakis)
    %-  ~(uni in (draw-tako tom.dome nor.dome tako))
    $(aeon +(aeon))
  ::
  ++  draw-tako
    |=  [tom=(map tako norm) nor=norm =tako]
    ^-  (set [norm yaki])
    ~+
    =/  =norm  (~(gut by tom) tako nor)
    =/  =yaki  (~(got by hut.ran.ruf) tako)
    =/  takos
      |-  ^-  (set [^norm ^yaki])
      ?~  p.yaki
        ~
      (~(uni in $(p.yaki t.p.yaki)) ^$(tako i.p.yaki))
    (~(put in takos) norm yaki)
  ::
  ::  +pick: copying gc based on norms
  ::
  ++  pick
    =|  lat=(map lobe page)
    =|  sen=(set [norm (map path lobe)])
    |^
    =.  ..pick-raft  pick-raft
    =.  lat.ran.ruf  lat
    `..^$
    ::
    ++  pick-raft
      ^+  ..pick-raft
      =/  yakis=(list [=norm =yaki])  ~(tap in draw-raft)
      |-  ^+  ..pick-raft
      ?~  yakis
        ..pick-raft
      ::  ~&  >  [%picking [norm r.yaki]:i.yakis]
      $(yakis t.yakis, ..pick-raft (pick-yaki i.yakis))
    ::
    ::  NB: recurring tree-wise with the `sen` cache provides
    ::  approximately a 100x speedup on a mainnet moon in 4/2022
    ::
    ++  pick-yaki
      |=  [=norm =yaki]
      ^+  ..pick-raft
      |-  ^+  ..pick-raft
      ?~  q.yaki
        ..pick-raft
      ?:  (~(has in sen) norm q.yaki)
        ..pick-raft
      =.  sen  (~(put in sen) norm q.yaki)
      =/  peg=(unit page)  (~(get by lat.ran.ruf) q.n.q.yaki)
      ::  ~&  >>  [%picking-lobe ?=(^ peg) +:(~(fit of norm) p.n.q.yaki) n.q.yaki]
      =?  lat  &(?=(^ peg) !=([~ %|] +:(~(fit of norm) p.n.q.yaki)))
        (~(uni by `(map lobe page)`[[q.n.q.yaki u.peg] ~ ~]) lat)
      =.  ..pick-raft  $(q.yaki l.q.yaki)
      $(q.yaki r.q.yaki)
    --
  --
--<|MERGE_RESOLUTION|>--- conflicted
+++ resolved
@@ -1369,14 +1369,10 @@
         !>([0 *@da])
       !>([let.dom t:(~(got by hut.ran) (~(got by hit.dom) let.dom))])
     =+  nao=(case-to-aeon case.mun)
-<<<<<<< HEAD
-    ?~(nao [~ ..park] (read-at-aeon:ze for u.nao mun))
-=======
     ?:  ?=([%s case %case ~] mun)
       ::  case existence check
-      [``[%& %flag !>(!=(~ nao))] fod.dom.red]
-    ?~(nao [~ fod.dom.red] (read-at-aeon:ze for u.nao mun))
->>>>>>> 71d4f72c
+      [``[%flag !>(!=(~ nao))] ..park]
+    ?~(nao [~ ..park] (read-at-aeon:ze for u.nao mun))
   ::
   ::  Queue a move.
   ::
@@ -2235,20 +2231,12 @@
           (make-yaki p.yuk lobes now)
         ==
       %=  $
-<<<<<<< HEAD
         next-yaki  merged-yaki
         merges     t.merges
         hut.ran    (~(put by hut.ran) r.merged-yaki merged-yaki)
         lat.rag    (~(uni by lat.u.merge-result) lat.rag)
+        lat.ran    (~(uni by lat.u.merge-result) lat.ran)
         parents    [(~(got by hit.ali-dom) let.ali-dom) parents]
-=======
-        continuation-yaki  merged-yaki
-        merges  t.merges
-        hut.ran  (~(put by hut.ran) r.merged-yaki merged-yaki)
-        lat.rag  (~(uni by lat.u.merge-result) lat.rag)
-        lat.ran  (~(uni by lat.u.merge-result) lat.ran)
-        parents  [(~(got by hit.ali-dom) let.ali-dom) parents]
->>>>>>> 71d4f72c
       ==
     ==
     ::  +done-fuse: restore state after a fuse is attempted, whether it
@@ -3898,22 +3886,15 @@
     ++  read-s
       |=  [yon=aeon pax=path]
       ^-  (unit (unit cage))
-<<<<<<< HEAD
-      ?.  ?=([?(%tako %yaki %blob %hash %cage %open %late %base) * *] pax)
+      ?.  ?=([@ * *] pax)
         `~
-      ?-    i.pax
-          %tako  ``tako+[-:!>(*tako) (aeon-to-tako:ze yon)]
-=======
-      ?.  ?=([?(%tako %yaki %blob %hash %cage %open %late %base %base-tako %case) * *] pax)
-        `~
-      ?-    i.pax
+      ?+    i.pax  `~
           %tako
         =/  tak=(unit tako)  (~(get by hit.dom) yon)
         ?~  tak
           ~
         ``tako+[-:!>(*tako) u.tak]
       ::
->>>>>>> 71d4f72c
           %yaki
         =/  yak=(unit yaki)  (~(get by hut.ran) (slav %uv i.t.pax))
         ?~  yak
