::  clay (4c), revision control
!:
::  This is split in three top-level sections:  structure definitions, main
::  logic, and arvo interface.
::
::::::::::::::::::::::::::::::::::::::::::::::::::::::::::::::::::::::::::::::
::
::  Here are the structures.  `++raft` is the formal arvo state.  It's also
::  worth noting that many of the clay-related structures are defined in zuse.
::
::::::::::::::::::::::::::::::::::::::::::::::::::::::::::::::::::::::::::::::
|=  our=ship
=,  clay
=>  |%
+$  aeon  @ud                                           ::  version number
::
::  Recursive structure of a desk's data.
::
::  We keep an ankh only for the current version of local desks.  Everywhere
::  else we store it as (map path lobe).
::
+$  ankh                                                ::  expanded node
  $~  [~ ~]
  $:  fil=(unit [p=lobe q=cage])                        ::  file
      dir=(map @ta ankh)                                ::  folders
  ==                                                    ::
::
::  Part of ++mery, representing the set of changes between the mergebase and
::  one of the desks being merged.
::
::  --  `new` is the set of files in the new desk and not in the mergebase.
::  --  `cal` is the set of changes in the new desk from the mergebase except
::      for any that are also in the other new desk.
::  --  `can` is the set of changes in the new desk from the mergebase and that
::      are also in the other new desk (potential conflicts).
::  --  `old` is the set of files in the mergebase and not in the new desk.
::
+$  cane
  $:  new=(map path lobe)
      cal=(map path lobe)
      can=(map path cage)
      old=(map path ~)
  ==
::
::  Type of request.
::
::  %d produces a set of desks, %p gets file permissions, %t gets all paths
::  with the specified prefix, %u checks for existence, %v produces a ++dome
::  of all desk data, %w gets @ud and @da variants for the given case, %x
::  gets file contents, %y gets a directory listing, and %z gets a recursive
::  hash of the file contents and children.
::
:: ++  care  ?(%d %p %t %u %v %w %x %y %z)
::
::  Keeps track of subscribers.
::
::  A map of requests to a set of all the subscribers who should be notified
::  when the request is filled/updated.
::
+$  cult  (jug wove duct)
::
::  Domestic desk state.
::
::  Includes subscriber list, dome (desk content), possible commit state (for
::  local changes), possible merge state (for incoming merges), and permissions.
::
+$  dojo
  $:  qyx=cult                                          ::  subscribers
      dom=dome                                          ::  desk state
      per=regs                                          ::  read perms per path
      pew=regs                                          ::  write perms per path
  ==
::
::  Desk state.
::
::  Includes a checked-out ankh with current content, most recent version, map
::  of all version numbers to commit hashes (commits are in hut.rang), and map
::  of labels to version numbers.
::
::  `mim` is a cache of the content in the directories that are mounted
::  to unix.  Often, we convert to/from mime without anything really
::  having changed; this lets us short-circuit that in some cases.
::  Whenever you give an `%ergo`, you must update this.
::
+$  dome
  $:  ank=ankh                                          ::  state
      let=aeon                                          ::  top id
      hit=(map aeon tako)                               ::  versions by id
      lab=(map @tas aeon)                               ::  labels
      mim=(map path mime)                               ::  mime cache
      fod=ford-cache                                    ::  ford cache
      fer=(unit reef-cache)                             ::  reef cache
  ==                                                    ::
::
::  Commit state.
::
::  --  `del` is the paths we're deleting.
::  --  `ink` is the insertions of hoon files (short-circuited for
::      bootstrapping).
::  --  `ins` is all the other insertions.
::  --  `dif` is the diffs in `dig` applied to their files.
::  --  `mut` is the diffs between `muc` and the original files.
::
+$  dork                                                ::  diff work
  $:  del=(list path)                                   ::  deletes
      ink=(list (pair path cage))                       ::  hoon inserts
      ins=(list (pair path cage))                       ::  inserts
      dif=(list (trel path lobe cage))                  ::  changes
      mut=(list (trel path lobe cage))                  ::  mutations
  ==                                                    ::
::
::  Over-the-wire backfill request
::
+$  fill
  $%  [%0 =desk =lobe]
  ==
::
::  Ford cache
::
+$  ford-cache
  $:  files=(map path [res=vase dez=(set path)])
      naves=(map mark [res=vase dez=(set path)])
      marks=(map mark [res=dais dez=(set path)])
      casts=(map mars [res=vase dez=(set path)])
      tubes=(map mars [res=tube dez=(set path)])
  ==
::  $reef-cache: built system files
::
+$  reef-cache
  $:  hoon=vase
      arvo=vase
      lull=vase
      zuse=vase
  ==
::
::  Hash of a blob, for lookup in the object store (lat.ran)
::
+$  lobe  @uvI                                          ::  blob ref
::
::  New desk data.
::
::  Sent to other ships to update them about a particular desk.  Includes a map
::  of all new aeons to hashes of their commits, the most recent aeon, and sets
::  of all new commits and data.
::
+$  nako                                                ::  subscription state
  $:  gar=(map aeon tako)                               ::  new ids
      let=aeon                                          ::  next id
      lar=(set yaki)                                    ::  new commits
      bar=(set plop)                                    ::  new content
  ==                                                    ::
::
::  Formal vane state.
::
::  --  `rom` is our domestic state.
::  --  `hoy` is a collection of foreign ships where we know something about
::      their clay.
::  --  `ran` is the object store.
::  --  `mon` is a collection of mount points (mount point name to urbit
::      location).
::  --  `hez` is the unix duct that %ergo's should be sent to.
::  --  `cez` is a collection of named permission groups.
::  --  `pud` is an update that's waiting on a kernel upgrade
::
+$  raft                                                ::  filesystem
  $:  rom=room                                          ::  domestic
      hoy=(map ship rung)                               ::  foreign
      ran=rang                                          ::  hashes
      mon=(map term beam)                               ::  mount points
      hez=(unit duct)                                   ::  sync duct
      cez=(map @ta crew)                                ::  permission groups
      pud=(unit [=desk =yoki])                          ::  pending update
  ==                                                    ::
::
::  Object store.
::
::  Maps of commit hashes to commits and content hashes to content.
::
+$  rang                                                ::
  $:  hut=(map tako yaki)                               ::
      lat=(map lobe blob)                               ::
  ==                                                    ::
::
::  Unvalidated response to a request.
::
::  Like a +$rant, but with a page of data rather than a cage of it.
::
+$  rand                                                ::  unvalidated rant
          $:  p=[p=care q=case r=@tas]                  ::  clade release book
              q=path                                    ::  spur
              r=page                                    ::  data
          ==                                            ::
::
::  Generic desk state.
::
::  --  `lim` is the most recent date we're confident we have all the
::      information for.  For local desks, this is always `now`.  For foreign
::      desks, this is the last time we got a full update from the foreign
::      urbit.
::  --  `ref` is a possible request manager.  For local desks, this is null.
::      For foreign desks, this keeps track of all pending foreign requests
::      plus a cache of the responses to previous requests.
::  --  `qyx` is the set of subscriptions, with listening ducts. These
::      subscriptions exist only until they've been filled.
::  --  `dom` is the actual state of the filetree.  Since this is used almost
::      exclusively in `++ze`, we describe it there.
::
+$  rede                                                ::  universal project
          $:  lim=@da                                   ::  complete to
              ref=(unit rind)                           ::  outgoing requests
              qyx=cult                                  ::  subscribers
              dom=dome                                  ::  revision state
              per=regs                                  ::  read perms per path
              pew=regs                                  ::  write perms per path
          ==                                            ::
::
::  Foreign request manager.
::
::  When we send a request to a foreign ship, we keep track of it in here.  This
::  includes a request counter, a map of request numbers to requests, a reverse
::  map of requesters to request numbers, a simple cache of common %sing
::  requests, and a possible nako if we've received data from the other ship and
::  are in the process of validating it.
::
+$  rind                                                ::  request manager
  $:  nix=@ud                                           ::  request index
      bom=(map @ud update-state)                        ::  outstanding
      fod=(map duct @ud)                                ::  current requests
      haw=(map mood (unit cage))                        ::  simple cache
  ==                                                    ::
::
::  Active downloads
::
+$  update-state
  $:  =duct
      =rave
      have=(map lobe blob)
      need=(list lobe)
      nako=(qeu (unit nako))
      busy=_|
  ==
::
::  Result of a subscription
::
+$  sub-result
  $%  [%blab =mood data=(each cage lobe)]
      [%bleb ver=@ud ins=@ud range=(unit (pair aeon aeon))]
      [%balk cage=(unit (each cage lobe)) =mood]
      [%blas moods=(set mood)]
      [%blub ~]
  ==
::
::  Domestic ship.
::
::  `hun` is the duct to dill, and `dos` is a collection of our desks.
::
+$  room                                                ::  fs per ship
          $:  hun=duct                                  ::  terminal duct
              dos=(map desk dojo)                       ::  native desk
          ==                                            ::
::
::  Stored request.
::
::  Like a +$rave but with caches of current versions for %next and %many.
::  Generally used when we store a request in our state somewhere.
::
+$  cach  (unit (unit (each cage lobe)))                ::  cached result
+$  wove  [for=(unit [=ship ver=@ud]) =rove]            ::  stored source + req
+$  rove                                                ::  stored request
          $%  [%sing =mood]                             ::  single request
              [%next =mood aeon=(unit aeon) =cach]      ::  next version of one
              $:  %mult                                 ::  next version of any
                  =mool                                 ::  original request
                  aeon=(unit aeon)                      ::  checking for change
                  old-cach=(map [=care =path] cach)     ::  old version
                  new-cach=(map [=care =path] cach)     ::  new version
              ==                                        ::
              [%many track=? =moat lobes=(map path lobe)] ::  change range
          ==                                            ::
::
::  Foreign desk data.
::
+$  rung
          $:  rus=(map desk rede)                       ::  neighbor desks
          ==
::
+$  move  [p=duct q=(wind note gift)]                   ::  local move
+$  note                                                ::  out request $->
  $~  [%b %wait *@da]                                   ::
  $%  $:  %$                                            ::  to arvo
          $>(%what waif)                                ::
      ==                                                ::
      $:  %a                                            ::  to %ames
          $>(%plea task:ames)                           ::
      ==                                                ::
      $:  %b                                            ::  to %behn
          $>  $?  %drip                                 ::
                  %rest                                 ::
                  %wait                                 ::
              ==                                        ::
          task:behn                                     ::
      ==                                                ::
      $:  %c                                            ::  to %clay
          $>  $?  %info                                 ::  internal edit
                  %merg                                 ::  merge desks
                  %pork                                 ::
                  %warp                                 ::
                  %werp                                 ::
              ==                                        ::
          task                                          ::
      ==                                                ::
      $:  %d                                            ::  to %dill
          $>(%flog task:dill)                           ::
      ==                                                ::
      $:  %g                                            ::  to %gall
          $>(%deal task:gall)                           ::
      ==                                                ::
      $:  %j                                            ::  by %jael
          $>(%public-keys task:jael)                    ::
  ==  ==                                                ::
+$  riot  (unit rant)                                   ::  response+complete
+$  sign                                                ::  in result $<-
  $~  [%behn %wake ~]                                   ::
  $%  $:  %ames                                         ::
          $>  $?  %boon                                 ::  response
                  %done                                 ::  (n)ack
                  %lost                                 ::  lost boon
              ==                                        ::
          gift:ames                                     ::
      ==                                                ::
      $:  %behn                                         ::
          $%  $>(%wake gift:behn)                       ::  timer activate
              $>(%writ gift)                            ::  XX %slip
      ==  ==                                            ::
      $:  %clay                                         ::
          $>  $?  %mere                                 ::
                  %note                                 ::
                  %writ                                 ::
              ==                                        ::
          gift                                          ::
      ==                                                ::
      $:  %jael                                         ::
          $>(%public-keys gift:jael)                    ::
  ==  ==                                                ::
--  =>
~%  %clay-utilities  ..part  ~
::  %utilities
::
|%
::  +sort-by-head: sorts alphabetically using the head of each element
::
++  sort-by-head
  |=([a=(pair path *) b=(pair path *)] (aor p.a p.b))
::
::  By convention: paf == (weld pax pat)
::
++  mode-to-commit
  |=  [hat=(map path lobe) pax=path all=? mod=mode]
  ^-  [deletes=(set path) changes=(map path cage)]
  =/  deletes
    %-  silt
    %+  turn
      ^-  (list path)
      %+  weld
        ^-  (list path)
        %+  murn  mod
        |=  [pat=path mim=(unit mime)]
        ^-  (unit path)
        ?^  mim
          ~
        `pat
      ^-  (list path)
      ?.  all
        ~
      =+  mad=(malt mod)
      =+  len=(lent pax)
      =/  descendants=(list path)
        %+  turn
          %+  skim  ~(tap by hat)
          |=  [paf=path lob=lobe]
          =(pax (scag len paf))
        |=  [paf=path lob=lobe]
        (slag len paf)
      %+  skim
        descendants
      |=  pat=path
      (~(has by mad) pat)
    |=  pat=path
    (weld pax pat)
  ::
  =/  changes
    %-  malt
    %+  murn  mod
    |=  [pat=path mim=(unit mime)]
    ^-  (unit [path cage])
    ?~  mim
      ~
    `[(weld pax pat) %mime !>(u.mim)]
  ::
  [deletes changes]
--  =>
~%  %clay  +  ~
|%
::  Printable form of a wove; useful for debugging
::
++  print-wove
  |=  =wove
  :-  for.wove
  ?-  -.rove.wove
    %sing  [%sing mood.rove.wove]
    %next  [%next [mood aeon]:rove.wove]
    %mult  [%mult [mool aeon]:rove.wove]
    %many  [%many [track moat]:rove.wove]
  ==
::
::  Printable form of a cult; useful for debugging
::
++  print-cult
  |=  =cult
  %+  turn  ~(tap by cult)
  |=  [=wove ducts=(set duct)]
  [ducts (print-wove wove)]
::
++  fusion
  =>
  |%
  ::  +an: $ankh interface door
  ::
  ++  an
    |_  nak=ankh
    ::  +get: produce file at path
    ::
    ++  get
      |=  =path
      ^-  (unit cage)
      ?~  path
        ?~  fil.nak
          ~
        `q.u.fil.nak
      ?~  kid=(~(get by dir.nak) i.path)
        ~
      $(nak u.kid, path t.path)
    --
  ++  with-face  |=([face=@tas =vase] vase(p [%face face p.vase]))
  ++  with-faces
    =|  res=(unit vase)
    |=  vaz=(list [face=@tas =vase])
    ^-  vase
    ?~  vaz  (need res)
    =/  faz  (with-face i.vaz)
    =.  res  `?~(res faz (slop faz u.res))
    $(vaz t.vaz)
  --
  |%
  ::  +wrap: external wrapper
  ::
  ++  wrap
    |*  [* state:ford]
    [+<- +<+>-]  ::  cache.state
  ::
  ++  ford
    !.
    =>  |%
        +$  build
          $%  [%file =path]
              [%mark =mark]
              [%dais =mark]
              [%cast =mars]
              [%tube =mars]
              [%vale =path]
          ==
        +$  state
          $:  baked=(map path cage)
              cache=ford-cache
              stack=(list (set path))
              cycle=(set build)
          ==
        +$  args
          $:  bud=vase
              =ankh
              deletes=(set path)
              changes=(map path (each page lobe))
              file-store=(map lobe blob)
              =ford-cache
          ==
        --
    |=  args
    ::  nub: internal mutable state for this computation
    ::
    =|  nub=state
    =.  cache.nub  ford-cache
    |%
    ::  +pop-stack: pop build stack, copying deps downward
    ::
    ++  pop-stack
      ^-  [(set path) _stack.nub]
      =^  top=(set path)  stack.nub  stack.nub
      =?  stack.nub  ?=(^ stack.nub)
        stack.nub(i (~(uni in i.stack.nub) top))
      [top stack.nub]
    ::  +read-file: retrieve marked, validated file contents at path
    ::
    ++  read-file
      |=  =path
      ^-  [cage state]
      ~|  %error-validating^path
      ?^  got=(~(get by baked.nub) path)
        [u.got nub]
      =;  [res=cage bun=state]
        =.  nub  bun
        =.  baked.nub  (~(put by baked.nub) path res)
        [res nub]
      ?:  (~(has in cycle.nub) vale+path)
        ~|(cycle+vale+path^stack.nub !!)
      =.  cycle.nub  (~(put in cycle.nub) vale+path)
      ?^  change=(~(get by changes) path)
        =^  page  nub
          ?:  ?=(%& -.u.change)
            [p.u.change nub]
          ~|  %ugly-lobe^p.u.change^path
          (lobe-to-page p.u.change)
        =^  cage  nub  (validate-page path page)
        [cage nub]
      ?<  (~(has in deletes) path)
      ~|  %file-not-found^path
      :_(nub (need (~(get an ankh) path)))
    ::  +build-nave: build a statically typed mark core
    ::
    ++  build-nave
      |=  mak=mark
      ^-  [vase state]
      ~|  %error-building-mark^mak
      ?^  got=(~(get by naves.cache.nub) mak)
        =?  stack.nub  ?=(^ stack.nub)
          stack.nub(i (~(uni in i.stack.nub) dez.u.got))
        [res.u.got nub]
      ?:  (~(has in cycle.nub) mark+mak)
        ~|(cycle+mark+mak^stack.nub !!)
      =.  cycle.nub  (~(put in cycle.nub) mark+mak)
      =.  stack.nub  [~ stack.nub]
      =;  res=[=vase nub=state]
        =.  nub  nub.res
        =^  top  stack.nub  pop-stack
        =.  naves.cache.nub  (~(put by naves.cache.nub) mak [vase.res top])
        [vase.res nub]
      =^  cor=vase  nub  (build-fit %mar mak)
      =/  gad=vase  (slap cor limb/%grad)
      ?@  q.gad
        =+  !<(mok=mark gad)
        =^  deg=vase  nub  $(mak mok)
        =^  tub=vase  nub  (build-cast mak mok)
        =^  but=vase  nub  (build-cast mok mak)
        :_  nub
        ^-  vase  ::  vase of nave
        %+  slap
          (with-faces deg+deg tub+tub but+but cor+cor nave+!>(nave) ~)
        !,  *hoon
        =/  typ  _+<.cor
        =/  dif  diff:deg
        ^-  (nave typ dif)
        |%
        ++  bunt  +<.cor
        ++  diff
          |=  [old=typ new=typ]
          ^-  dif
          (diff:deg (tub old) (tub new))
        ++  form  form:deg
        ++  join  join:deg
        ++  mash  mash:deg
        ++  pact
          |=  [v=typ d=dif]
          ^-  typ
          (but (pact:deg (tub v) d))
        ++  vale  noun:grab:cor
        --
      :_  nub
      ^-  vase  ::  vase of nave
      %+  slap  (slop (with-face cor+cor) bud)
      !,  *hoon
      =/  typ  _+<.cor
      =/  dif  _*diff:grad:cor
      ^-  (nave:clay typ dif)
      |%
      ++  bunt  +<.cor
      ++  diff  |=([old=typ new=typ] (diff:~(grad cor old) new))
      ++  form  form:grad:cor
      ++  join
        |=  [a=dif b=dif]
        ^-  (unit (unit dif))
        ?:  =(a b)
          ~
        `(join:grad:cor a b)
      ++  mash
        |=  [a=[=ship =desk =dif] b=[=ship =desk =dif]]
        ^-  (unit dif)
        ?:  =(dif.a dif.b)
          ~
        `(mash:grad:cor a b)
      ++  pact  |=([v=typ d=dif] (pact:~(grad cor v) d))
      ++  vale  noun:grab:cor
      --
    ::  +build-dais: build a dynamically typed mark definition
    ::
    ++  build-dais
      |=  mak=mark
      ^-  [dais state]
      ~|  %error-building-dais^mak
      ?^  got=(~(get by marks.cache.nub) mak)
        =?  stack.nub  ?=(^ stack.nub)
          stack.nub(i (~(uni in i.stack.nub) dez.u.got))
        [res.u.got nub]
      ?:  (~(has in cycle.nub) dais+mak)
        ~|(cycle+dais+mak^stack.nub !!)
      =.  cycle.nub  (~(put in cycle.nub) dais+mak)
      =.  stack.nub  [~ stack.nub]
      =;  res=[=dais nub=state]
        =.  nub  nub.res
        =^  top  stack.nub  pop-stack
        =.  marks.cache.nub  (~(put by marks.cache.nub) mak [dais.res top])
        [dais.res nub]
      =^  nav=vase  nub  (build-nave mak)
      :_  nub
      ^-  dais
      |_  sam=vase
      ++  bunt  (slap nav limb/%bunt)
      ++  diff
        |=  new=vase
        (slam (slap nav limb/%diff) (slop sam new))
      ++  form  !<(mark (slap nav limb/%form))
      ++  join
        |=  [a=vase b=vase]
        ^-  (unit (unit vase))
        =/  res=vase  (slam (slap nav limb/%join) (slop a b))
        ?~  q.res    ~
        ?~  +.q.res  [~ ~]
        ``(slap res !,(*hoon ?>(?=([~ ~ *] .) u.u)))
      ++  mash
        |=  [a=[=ship =desk diff=vase] b=[=ship =desk diff=vase]]
        ^-  (unit vase)
        =/  res=vase
          %+  slam  (slap nav limb/%mash)
          %+  slop
            :(slop !>(ship.a) !>(desk.a) diff.a)
          :(slop !>(ship.b) !>(desk.b) diff.b)
        ?~  q.res
          ~
        `(slap res !,(*hoon ?>((^ .) u)))
      ++  pact
        |=  diff=vase
        (slam (slap nav limb/%pact) (slop sam diff))
      ++  vale
        |=  =noun
        (slam (slap nav limb/%vale) noun/noun)
      --
    ::  +build-cast: produce gate to convert mark .a to, statically typed
    ::
    ++  build-cast
      |=  [a=mark b=mark]
      ^-  [vase state]
      ~|  error-building-cast+[a b]
      ?:  =([%mime %hoon] [a b])
        :_(nub !>(|=(m=mime q.q.m)))
      ?^  got=(~(get by casts.cache.nub) [a b])
        =?  stack.nub  ?=(^ stack.nub)
          stack.nub(i (~(uni in i.stack.nub) dez.u.got))
        [res.u.got nub]
      ?:  (~(has in cycle.nub) cast+[a b])
        ~|(cycle+cast+[a b]^stack.nub !!)
      =.  stack.nub  [~ stack.nub]
      =;  res=[=vase nub=state]
        =.  nub  nub.res
        =^  top  stack.nub  pop-stack
        =.  casts.cache.nub  (~(put by casts.cache.nub) [a b] [vase.res top])
        [vase.res nub]
      ::  try +grow; is there a +grow core with a .b arm?
      ::
      =^  old=vase  nub  (build-fit %mar a)
      ?:  =/  ram  (mule |.((slap old !,(*hoon grow))))
          ?:  ?=(%| -.ram)  %.n
          =/  lab  (mule |.((slob b p.p.ram)))
          ?:  ?=(%| -.lab)  %.n
          p.lab
        ::  +grow core has .b arm; use that
        ::
        :_  nub
        %+  slap  (with-faces cor+old ~)
        ^-  hoon
        :+  %brcl  !,(*hoon v=+<.cor)
        :+  %tsgl  limb/b
        !,(*hoon ~(grow cor v))
      ::  try direct +grab
      ::
      =^  new=vase  nub  (build-fit %mar b)
      =/  rab  (mule |.((slap new tsgl/[limb/a limb/%grab])))
      ?:  &(?=(%& -.rab) ?=(^ q.p.rab))
        :_(nub p.rab)
      ::  try +jump
      ::
      =/  jum  (mule |.((slap old tsgl/[limb/b limb/%jump])))
      ?:  ?=(%& -.jum)
        (compose-casts a !<(mark p.jum) b)
      ?:  ?=(%& -.rab)
        (compose-casts a !<(mark p.rab) b)
      ~|(no-cast-from+[a b] !!)
    ::
    ++  compose-casts
      |=  [x=mark y=mark z=mark]
      ^-  [vase state]
      =^  uno=vase  nub  (build-cast x y)
      =^  dos=vase  nub  (build-cast y z)
      :_  nub
      %+  slap
        (with-faces uno+uno dos+dos cork+!>(cork) ~)
      !,(*hoon (cork uno dos))
    ::  +build-tube: produce a $tube mark conversion gate from .a to .b
    ::
    ++  build-tube
      |=  [a=mark b=mark]
      ^-  [tube state]
      ~|  error-building-tube+[a b]
      ?^  got=(~(get by tubes.cache.nub) [a b])
        =?  stack.nub  ?=(^ stack.nub)
          stack.nub(i (~(uni in i.stack.nub) dez.u.got))
        [res.u.got nub]
      ?:  (~(has in cycle.nub) tube+[a b])
        ~|(cycle+tube+[a b]^stack.nub !!)
      =.  stack.nub  [~ stack.nub]
      =;  res=[=tube nub=state]
        =.  nub  nub.res
        =^  top  stack.nub  pop-stack
        =.  tubes.cache.nub  (~(put by tubes.cache.nub) [a b] [tube.res top])
        [tube.res nub]
      =^  gat=vase  nub  (build-cast a b)
      :_(nub |=(v=vase (slam gat v)))
    ::
    ++  lobe-to-page
      |=  =lobe
      ^-  [page state]
      =/  =blob  (~(got by file-store) lobe)
      |-  ^-  [page state]
      ?-    -.blob
          %direct  [q.blob nub]
          %delta
        =/  [[=mark =parent=^lobe] diff=page]  [q r]:blob
        =^  parent-page  nub  $(blob (~(got by file-store) parent-lobe))
        =^  =cage  nub  (run-pact parent-page diff)
        [[p q.q]:cage nub]
      ==
    ::
    ++  validate-page
      |=  [=path =page]
      ^-  [cage state]
      ~|  validate-page-fail+path^from+p.page
      =/  mak=mark  (head (flop path))
      ?:  =(mak p.page)
        (page-to-cage page)
      =^  [mark vax=vase]  nub  (page-to-cage page)
      =^  =tube  nub  (build-tube p.page mak)
      :_(nub [mak (tube vax)])
    ::
    ++  page-to-cage
      |=  =page
      ^-  [cage state]
      ?:  =(%hoon p.page)
        :_(nub [%hoon -:!>(*@t) q.page])
      ?:  =(%mime p.page)
        :_(nub [%mime !>(;;(mime q.page))])
      =^  =dais  nub  (build-dais p.page)
      :_(nub [p.page (vale:dais q.page)])
    ::
    ++  cast-path
      |=  [=path mak=mark]
      ^-  [cage state]
      =/  mok  (head (flop path))
      ~|  error-casting-path+[path mok mak]
      =^  cag=cage  nub  (read-file path)
      ?:  =(mok mak)
        [cag nub]
      =^  =tube  nub  (build-tube mok mak)
      ~|  error-running-cast+[path mok mak]
      :_(nub [mak (tube q.cag)])
    ::
    ++  run-pact
      |=  [old=page diff=page]
      ^-  [cage state]
      ?:  ?=(%hoon p.old)
        =/  txt=wain  (to-wain:format ;;(@t q.old))
        =+  ;;(dif=(urge cord) q.diff)
        =/  new=@t  (of-wain:format (lurk:differ txt dif))
        :_(nub [%hoon !>(new)])
      =^  dys=dais  nub  (build-dais p.old)
      =^  syd=dais  nub  (build-dais p.diff)
      :_(nub [p.old (~(pact dys (vale:dys q.old)) (vale:syd q.diff))])
    ::
    ++  prelude
      |=  =path
      ^-  vase
      =^  cag=cage  nub  (read-file path)
      ?>  =(%hoon p.cag)
      =/  tex=tape  (trip !<(@t q.cag))
      =/  =pile  (parse-pile path tex)
      =.  hoon.pile  !,(*hoon .)
      =^  res=vase  nub  (run-pile pile)
      res
    ::
    ++  build-file
      |=  =path
      ^-  [vase state]
      ~|  %error-building^path
      ?^  got=(~(get by files.cache.nub) path)
        =?  stack.nub  ?=(^ stack.nub)
          stack.nub(i (~(uni in i.stack.nub) dez.u.got))
        [res.u.got nub]
      ?:  (~(has in cycle.nub) file+path)
        ~|(cycle+file+path^stack.nub !!)
      =.  cycle.nub  (~(put in cycle.nub) file+path)
      =.  stack.nub  [(sy path ~) stack.nub]
      =^  cag=cage  nub  (read-file path)
      ?>  =(%hoon p.cag)
      =/  tex=tape  (trip !<(@t q.cag))
      =/  =pile  (parse-pile path tex)
      =^  res=vase  nub  (run-pile pile)
      =^  top  stack.nub  pop-stack
      =.  files.cache.nub  (~(put by files.cache.nub) path [res top])
      [res nub]
    ::
    ++  run-pile
      |=  =pile
      =^  sut=vase  nub  (run-tauts bud %sur sur.pile)
      =^  sut=vase  nub  (run-tauts sut %lib lib.pile)
      =^  sut=vase  nub  (run-raw sut raw.pile)
      =^  sut=vase  nub  (run-maz sut maz.pile)
      =^  sut=vase  nub  (run-caz sut caz.pile)
      =^  sut=vase  nub  (run-bar sut bar.pile)
      =/  res=vase  (road |.((slap sut hoon.pile)))
      [res nub]
    ::
    ++  parse-pile
      |=  [pax=path tex=tape]
      ^-  pile
      =/  [=hair res=(unit [=pile =nail])]  ((pile-rule pax) [1 1] tex)
      ?^  res  pile.u.res
      %-  mean  %-  flop
      =/  lyn  p.hair
      =/  col  q.hair
      :~  leaf+"syntax error at [{<lyn>} {<col>}] in {<pax>}"
          leaf+(trip (snag (dec lyn) (to-wain:format (crip tex))))
          leaf+(runt [(dec col) '-'] "^")
      ==
    ::
    ++  pile-rule
      |=  pax=path
      %-  full
      %+  ifix
        :_  gay
        ::  parse optional /? and ignore
        ::
        ;~(plug gay (punt ;~(plug fas wut gap dem gap)))
      |^
      ;~  plug
        %+  cook  (bake zing (list (list taut)))
        %+  rune  hep
        (most ;~(plug com gaw) taut-rule)
<<<<<<< HEAD
      ::
        %+  cook  (bake zing (list (list taut)))
        %+  rune  lus
        (most ;~(plug com gaw) taut-rule)
      ::
        %+  rune  tis
        ;~(plug sym ;~(pfix gap fas (more fas urs:ab)))
      ::
        %+  rune  cen
        ;~(plug sym ;~(pfix gap ;~(pfix cen sym)))
      ::
        %+  rune  buc
        ;~  (glue gap)
          sym
          ;~(pfix cen sym)
          ;~(pfix cen sym)
        ==
      ::
=======
      ::
        %+  cook  (bake zing (list (list taut)))
        %+  rune  lus
        (most ;~(plug com gaw) taut-rule)
      ::
        %+  rune  tis
        ;~(plug sym ;~(pfix gap fas (more fas urs:ab)))
      ::
>>>>>>> ed3d5a23
        %+  rune  tar
        ;~  (glue gap)
          sym
          ;~(pfix cen sym)
          ;~(pfix fas (more fas urs:ab))
        ==
      ::
        %+  stag  %tssg
        (most gap tall:(vang & pax))
      ==
      ::
      ++  pant
        |*  fel=^rule
        ;~(pose fel (easy ~))
      ::
      ++  mast
        |*  [bus=^rule fel=^rule]
        ;~(sfix (more bus fel) bus)
      ::
      ++  rune
        |*  [bus=^rule fel=^rule]
        %-  pant
        %+  mast  gap
        ;~(pfix fas bus gap fel)
      --
    ::
    ++  taut-rule
      %+  cook  |=(taut +<)
      ;~  pose
        (stag ~ ;~(pfix tar sym))
        ;~(plug (stag ~ sym) ;~(pfix tis sym))
        (cook |=(a=term [`a a]) sym)
      ==
    ::
    ++  run-tauts
      |=  [sut=vase wer=?(%lib %sur) taz=(list taut)]
      ^-  [vase state]
      ?~  taz  [sut nub]
      =^  pin=vase  nub  (build-fit wer pax.i.taz)
      =?  p.pin  ?=(^ face.i.taz)  [%face u.face.i.taz p.pin]
      $(sut (slop pin sut), taz t.taz)
    ::
    ++  run-raw
      |=  [sut=vase raw=(list [face=term =path])]
      ^-  [vase state]
      ?~  raw  [sut nub]
      =^  pin=vase  nub  (build-file (snoc path.i.raw %hoon))
      =.  p.pin  [%face face.i.raw p.pin]
      $(sut (slop pin sut), raw t.raw)
    ::
    ++  run-maz
      |=  [sut=vase maz=(list [face=term =mark])]
      ^-  [vase state]
      ?~  maz  [sut nub]
      =^  pin=vase  nub  (build-nave mark.i.maz)
      =.  p.pin  [%face face.i.maz p.pin]
      $(sut (slop pin sut), maz t.maz)
    ::
    ++  run-caz
      |=  [sut=vase caz=(list [face=term =mars])]
      ^-  [vase state]
      ?~  caz  [sut nub]
      =^  pin=vase  nub  (build-cast mars.i.caz)
      =.  p.pin  [%face face.i.caz p.pin]
      $(sut (slop pin sut), caz t.caz)
    ::
    ++  run-bar
      |=  [sut=vase bar=(list [face=term =mark =path])]
      ^-  [vase state]
      ?~  bar  [sut nub]
      =^  =cage  nub  (cast-path [path mark]:i.bar)
      =.  p.q.cage  [%face face.i.bar p.q.cage]
      $(sut (slop q.cage sut), bar t.bar)
    ::
    ::  +build-fit: build file at path, maybe converting '-'s to '/'s in path
    ::
    ++  build-fit
      |=  [pre=@tas pax=@tas]
      ^-  [vase state]
      (build-file (fit-path pre pax))
    ::
    ::  +fit-path: find path, maybe converting '-'s to '/'s
    ::
    ::    Try '-' before '/', applied left-to-right through the path,
    ::    e.g. 'a-foo/bar' takes precedence over 'a/foo-bar'.
    ::
    ++  fit-path
      |=  [pre=@tas pax=@tas]
      ^-  path
      =/  paz  (segments pax)
      |-  ^-  path
      ?~  paz  ~|(no-file+pre^pax !!)
      =/  pux=path  pre^(snoc i.paz %hoon)
      ?:  (~(has in deletes) pux)
        $(paz t.paz)
      ?:  (~(has by changes) pux)
        pux
      ?^  (~(get an ankh) pux)
        pux
      $(paz t.paz)
    --
  --
::::::::::::::::::::::::::::::::::::::::::::::::::::::::::::::::::::::::::::::
::  section 4cA, filesystem logic
::
::  This core contains the main logic of clay.  Besides `++ze`, this directly
::  contains the logic for commiting new revisions (local urbits), managing
::  and notifying subscribers (reactivity), and pulling and validating content
::  (remote urbits).
::
::  The state includes:
::
::  --  local urbit `our`
::  --  current time `now`
::  --  current duct `hen`
::  --  scry handler `ski`
::  --  all vane state `++raft` (rarely used, except for the object store)
::  --  target urbit `her`
::  --  target desk `syd`
::
::  For local desks, `our` == `her` is one of the urbits on our pier.  For
::  foreign desks, `her` is the urbit the desk is on and `our` is the local
::  urbit that's managing the relationship with the foreign urbit.  Don't mix
::  up those two, or there will be wailing and gnashing of teeth.
::
::  While setting up `++de`, we check if `our` == `her`. If so, we get
::  the desk information from `dos.rom`.  Otherwise, we get the rung from
::  `hoy` and get the desk information from `rus` in there.  In either case,
::  we normalize the desk information to a `++rede`, which is all the
::  desk-specific data that we utilize in `++de`.  Because it's effectively
::  a part of the `++de` state, let's look at what we've got:
::
::  --  `lim` is the most recent date we're confident we have all the
::      information for.  For local desks, this is always `now`.  For foreign
::      desks, this is the last time we got a full update from the foreign
::      urbit.
::  --  `ref` is a possible request manager.  For local desks, this is null.
::      For foreign desks, this keeps track of all pending foreign requests
::      plus a cache of the responses to previous requests.
::  --  `qyx` is the set of subscriptions, with listening ducts. These
::      subscriptions exist only until they've been filled.
::  --  `dom` is the actual state of the filetree.  Since this is used almost
::      exclusively in `++ze`, we describe it there.
::
::::::::::::::::::::::::::::::::::::::::::::::::::::::::::::::::::::::::::::::
++  de                                                  ::  per desk
  |=  [now=@da rof=roof hen=duct raft]
  |=  [her=ship syd=desk]
  ::  XX ruf=raft crashes in the compiler
  ::
  =*  ruf  |3.+6.^$
  ::
  =/  [mow=(list move) hun=(unit duct) rede]
      ?.  =(our her)
        ::  no duct, foreign +rede or default
        ::
        :+  ?:  (~(has by hoy.ruf) her)
              ~
            [hun.rom.ruf %pass /sinks %j %public-keys (silt her ~)]~
          ~
        =/  rus  rus:(~(gut by hoy.ruf) her *rung)
        %+  ~(gut by rus)  syd
        [lim=~2000.1.1 ref=`*rind qyx=~ dom=*dome per=~ pew=~]
      ::  administrative duct, domestic +rede
      ::
      :+  ~  `hun.rom.ruf
      =/  jod  (~(gut by dos.rom.ruf) syd *dojo)
      [lim=now ref=~ [qyx dom per pew]:jod]
  ::
  =*  red=rede  ->+
  |%
  ++  abet                                              ::  resolve
    ^-  [(list move) raft]
    :-  (flop mow)
    ?.  =(our her)
      ::  save foreign +rede
      ::
      =/  run  (~(gut by hoy.ruf) her *rung)
      =/  rug  (~(put by rus.run) syd red)
      ruf(hoy (~(put by hoy.ruf) her run(rus rug)))
    ::  save domestic +room
    ::
    %=  ruf
      hun.rom  (need hun)
      dos.rom  (~(put by dos.rom.ruf) syd [qyx dom per pew]:red)
    ==
  ::
  ::  Handle `%sing` requests
  ::
  ++  aver
    |=  [for=(unit ship) mun=mood]
    ^-  [(unit (unit (each cage lobe))) ford-cache]
    =+  ezy=?~(ref ~ (~(get by haw.u.ref) mun))
    ?^  ezy
      :_(fod.dom.red `(bind u.ezy |=(a=cage [%& a])))
    ?:  ?=([%s [%ud *] %late *] mun)
      :_  fod.dom.red
      ^-  (unit (unit (each cage lobe)))
      :^  ~  ~  %&
      ^-  cage
      :-  %cass
      ?~  let.dom
        !>([0 *@da])
      !>([let.dom t:(~(got by hut.ran) (~(got by hit.dom) let.dom))])
    =+  nao=(case-to-aeon case.mun)
    ?~(nao [~ fod.dom.red] (read-at-aeon:ze for u.nao mun))
  ::
  ::  Queue a move.
  ::
  ++  emit
    |=  mof=move
    %_(+> mow [mof mow])
  ::
  ::  Queue a list of moves
  ::
  ++  emil
    |=  mof=(list move)
    %_(+> mow (weld (flop mof) mow))
  ::
  ::  Produce either null or a result along a subscription.
  ::
  ::  Producing null means subscription has been completed or cancelled.
  ::
  ++  balk
    |=  [hen=duct cay=(unit (each cage lobe)) mun=mood]
    ^+  +>
    ?~  cay  (blub hen)
    (blab hen mun u.cay)
  ::
  ::  Set timer.
  ::
  ++  bait
    |=  [hen=duct tym=@da]
    (emit hen %pass /tyme/(scot %p her)/[syd] %b %wait tym)
  ::
  ::  Cancel timer.
  ::
  ++  best
    |=  [hen=duct tym=@da]
    (emit hen %pass /tyme/(scot %p her)/[syd] %b %rest tym)
  ::
  ::  Give subscription result.
  ::
  ::  Result can be either a direct result (cage) or a lobe of a result.  In
  ::  the latter case we fetch the data at the lobe and produce that.
  ::
  ++  blab
    |=  [hen=duct mun=mood dat=(each cage lobe)]
    ^+  +>
    =^  =cage  fod.dom
      ?:  ?=(%& -.dat)
        [p.dat fod.dom]
      =^  =page  fod.dom
        %-  wrap:fusion
        (lobe-to-page:(ford:fusion static-ford-args) p.dat)
      =^  =cage  fod.dom
        %-  wrap:fusion
        (page-to-cage:(ford:fusion static-ford-args) page)
      [cage fod.dom]
    =/  gift  [%writ ~ [care.mun case.mun syd] path.mun cage]
    ?:  ?=(^ ref)
      (emit hen %slip %b %drip !>(gift))
    (emit hen %give gift)
  ::
  ++  case-to-date
    |=  =case
    ^-  @da
    ::  if the case is already a date, use it.
    ::
    ?:  ?=([%da *] case)
      p.case
    ::  translate other cases to dates
    ::
    =/  aey  (case-to-aeon-before lim case)
    ?~  aey  `@da`0
    ?:  =(0 u.aey)  `@da`0
    t:(aeon-to-yaki:ze u.aey)
  ::
  ++  case-to-aeon  (cury case-to-aeon-before lim)
  ::
  ::  Reduce a case to an aeon (version number)
  ::
  ::  We produce null if we can't yet reduce the case for whatever
  ::  resaon (usually either the time or aeon hasn't happened yet or
  ::  the label hasn't been created).
  ::
  ++  case-to-aeon-before
    |=  [lim=@da lok=case]
    ^-  (unit aeon)
    ?-    -.lok
        %da
      ?:  (gth p.lok lim)  ~
      |-  ^-  (unit aeon)
      ?:  =(0 let.dom)  [~ 0]                         ::  avoid underflow
      ?:  %+  gte  p.lok
          =<  t
          ~|  [%letdom let=let.dom hit=hit.dom hut=~(key by hut.ran)]
          ~|  [%getdom (~(get by hit.dom) let.dom)]
          %-  aeon-to-yaki:ze
          let.dom
        [~ let.dom]
      $(let.dom (dec let.dom))
    ::
        %tas  (~(get by lab.dom) p.lok)
        %ud   ?:((gth p.lok let.dom) ~ [~ p.lok])
    ==
  ::
  ++  blas
    |=  [hen=duct das=(set mood)]
    ^+  +>
    ?>  ?=(^ das)
    ::  translate the case to a date
    ::
    =/  cas  [%da (case-to-date case.n.das)]
    =/  res
      (~(run in `(set mood)`das) |=(m=mood [care.m path.m]))
    =/  gift  [%wris cas res]
    ?:  ?=(^ ref)
      (emit hen %slip %b %drip !>(gift))
    (emit hen %give gift)
  ::
  ::  Give next step in a subscription.
  ::
  ++  bleb
    |=  [hen=duct ver=@ud ins=@ud hip=(unit (pair aeon aeon))]
    ^+  +>
    %^  blab  hen  [%w [%ud ins] ~]
    :-  %&
    ?~  hip
      [%null [%atom %n ~] ~]
    [%nako !>((make-nako:ze ver u.hip))]
  ::
  ::  Tell subscriber that subscription is done.
  ::
  ++  blub
    |=  hen=duct
    ?:  ?=(^ ref)
      (emit hen %slip %b %drip !>([%writ ~]))
    (emit hen %give %writ ~)
  ::
  ::  Lifts a function so that a single result can be fanned out over a set of
  ::  subscriber ducts.
  ::
  ::  Thus, `((duct-lift func) subs arg)` runs `(func sub arg)` for each `sub`
  ::  in `subs`.
  ::
  ++  duct-lift
    |*  send=_|=([duct *] ..duct-lift)
    |=  [a=(set duct) arg=_+<+.send]  ^+  ..duct-lift
    =+  all=~(tap by a)
    |-  ^+  ..duct-lift
    ?~  all  ..duct-lift
    =.  +>.send  ..duct-lift
    $(all t.all, duct-lift (send i.all arg))
  ::
  ++  blub-all  (duct-lift |=([a=duct ~] (blub a)))
  ++  blab-all  (duct-lift blab)
  ++  blas-all  (duct-lift blas)
  ++  balk-all  (duct-lift balk)
  ++  bleb-all  (duct-lift bleb)
  ::
  ++  static-ford-args
    [zuse:(need fer.dom) ank.dom ~ ~ lat.ran fod.dom]
  ::
  ::  Transfer a request to another ship's clay.
  ::
  ++  send-over-ames
    |=  [=duct =ship index=@ud =riff]
    ^+  +>
    ::
    =/  =desk  p.riff
    =/  =wire  /warp-index/(scot %p ship)/(scot %tas desk)/(scot %ud index)
    =/  =path  [%question desk (scot %ud index) ~]
    (emit duct %pass wire %a %plea ship %c path `riff-any`[%1 riff])
  ::
  ::  Create a request that cannot be filled immediately.
  ::
  ::  If it's a local request, we just put in in `qyx`, setting a timer if it's
  ::  waiting for a particular time.  If it's a foreign request, we add it to
  ::  our request manager (ref, which is a ++rind) and make the request to the
  ::  foreign ship.
  ::
  ++  duce                                              ::  produce request
    |=  wov=wove
    ^+  +>
    =.  wov  (dedupe wov)
    =.  qyx  (~(put ju qyx) wov hen)
    ?~  ref
      (run-if-future rove.wov |=(@da (bait hen +<)))
    |-  ^+  +>+.$
    =/  =rave  (rove-to-rave rove.wov)
    =.  rave
      ?.  ?=([%sing %v *] rave)  rave
      [%many %| [%ud let.dom] case.mood.rave path.mood.rave]
    =+  inx=nix.u.ref
    =.  +>+.$
      =<  ?>(?=(^ ref) .)
      (send-over-ames hen her inx syd `rave)
    %=  +>+.$
      nix.u.ref  +(nix.u.ref)
      bom.u.ref  (~(put by bom.u.ref) inx [hen rave ~ ~ ~ |])
      fod.u.ref  (~(put by fod.u.ref) hen inx)
    ==
  ::
  ::  If a similar request exists, switch to the existing request.
  ::
  ::  "Similar" requests are those %next and %many requests which are the same
  ::  up to starting case, but we're already after the starting case.  This
  ::  stacks later requests for something onto the same request so that they
  ::  all get filled at once.
  ::
  ++  dedupe                                            ::  find existing alias
    |=  wov=wove
    ^-  wove
    =;  won=(unit wove)  (fall won wov)
    =*  rov  rove.wov
    ?-    -.rov
        %sing  ~
        %next
      =+  aey=(case-to-aeon case.mood.rov)
      ?~  aey  ~
      %-  ~(rep in ~(key by qyx))
      |=  [haw=wove res=(unit wove)]
      ?^  res  res
      ?.  =(for.wov for.haw)  ~
      =*  hav  rove.haw
      =-  ?:(- `haw ~)
      ?&  ?=(%next -.hav)
          =(mood.hav mood.rov(case case.mood.hav))
        ::
          ::  only a match if this request is before
          ::  or at our starting case.
          =+  hay=(case-to-aeon case.mood.hav)
          ?~(hay | (lte u.hay u.aey))
      ==
    ::
        %mult
      =+  aey=(case-to-aeon case.mool.rov)
      ?~  aey  ~
      %-  ~(rep in ~(key by qyx))
      |=  [haw=wove res=(unit wove)]
      ?^  res  res
      ?.  =(for.wov for.haw)  ~
      =*  hav  rove.haw
      =-  ?:(- `haw ~)
      ?&  ?=(%mult -.hav)
          =(mool.hav mool.rov(case case.mool.hav))
        ::
          ::  only a match if this request is before
          ::  or at our starting case, and it has been
          ::  tested at least that far.
          =+  hay=(case-to-aeon case.mool.hav)
          ?&  ?=(^ hay)
              (lte u.hay u.aey)
              ?=(^ aeon.hav)
              (gte u.aeon.hav u.aey)
          ==
      ==
    ::
        %many
      =+  aey=(case-to-aeon from.moat.rov)
      ?~  aey  ~
      %-  ~(rep in ~(key by qyx))
      |=  [haw=wove res=(unit wove)]
      ?^  res  res
      ?.  =(for.wov for.haw)  ~
      =*  hav  rove.haw
      =-  ?:(- `haw ~)
      ?&  ?=(%many -.hav)
          =(hav rov(from.moat from.moat.hav))
        ::
          ::  only a match if this request is before
          ::  or at our starting case.
          =+  hay=(case-to-aeon from.moat.hav)
          ?~(hay | (lte u.hay u.aey))
      ==
    ==
  ::
  ::  Porcelain commit
  ::
  ++  info
    |=  [deletes=(set path) changes=(map path cage)]
    ^+  ..park
    ?:  =(0 let.dom)
      ?>  ?=(~ deletes)
      =/  data=(map path (each page lobe))
        (~(run by changes) |=(=cage &+[p q.q]:cage))
      (park | &+[~ data] *rang)
    ::
    =/  parent-tako=tako  (aeon-to-tako:ze let.dom)
    =/  data=(map path (each page lobe))
      =/  parent-yaki  (tako-to-yaki:ze parent-tako)
      =/  after-deletes
        %-  ~(dif by q.parent-yaki)
        (malt (turn ~(tap in deletes) |=(=path [path *lobe])))
      =/  after=(map path (each page lobe))
        (~(run by after-deletes) |=(=lobe |+lobe))
      %-  ~(uni by after)
      ^-  (map path (each page lobe))
      (~(run by changes) |=(=cage &+[p q.q]:cage))
    ::
    =/  =yuki  [~[parent-tako] data]
    (park | &+yuki *rang)
  ::
  ::  Unix commit
  ::
  ++  into
    |=  [pax=path all=? mod=(list [pax=path mim=(unit mime)])]
    ^+  ..park
    ::  filter out unchanged, cached %mime values
    ::
    =.  mod
      %+  skip  mod
      |=  [pax=path mim=(unit mime)]
      ?~  mim
        |
      ?~  mum=(~(get by mim.dom) pax)
        |
      ::  TODO: check mimetype
      ::
      =(q.u.mim q.u.mum)
    =/  =yaki
      ?:  =(0 let.dom)
        *yaki
      (~(got by hut.ran) (~(got by hit.dom) let.dom))
    (info (mode-to-commit q.yaki pax all mod))
  ::
  ::  Plumbing commit
  ::
  ::    Guaranteed to finish in one event.
  ::
  ::    XX  needs to check that head is ancestor of tako
  ::    XX  needs to check tako in rang
  ::    XX  needs to check that commit doesn't have same date
  ::
  ++  park
    =/  check-sane  |
    |^
    |=  [updated=? =yoki =rang]
    ^+  ..park
    =:  hut.ran  (~(uni by hut.rang) hut.ran)
        lat.ran  (~(uni by lat.rang) lat.ran)
      ==
    =/  new-data=(map path (each page lobe))
      ?-  -.yoki
        %&  q.p.yoki
        %|  (~(run by q.p.yoki) |=(=lobe |+lobe))
      ==
    =/  old-yaki
      ?:  =(0 let.dom)
        *yaki
      (aeon-to-yaki:ze let.dom)
    =/  [deletes=(set path) changes=(map path (each page lobe))]
      (get-changes q.old-yaki new-data)
    ~|  [from=let.dom deletes=deletes changes=~(key by changes)]
    ::
    ::  promote ford cache
    ::  promote and fill in ankh
    ::  promote and fill in mime cache
    ::
    ?:  &(=(%home syd) !updated)
      (sys-update yoki new-data)
    ::  clear caches if zuse reloaded
    ::
    =/  is-zuse-new=?  (need-reef-update changes)
    =.  fod.dom
      ?:  is-zuse-new
        *ford-cache
      (promote-ford fod.dom deletes ~(key by changes))
    =.  fer.dom  `(build-reef fer.dom ~(key by changes) new-data)
    =?  ank.dom  is-zuse-new  *ankh
    =?  changes  is-zuse-new
      (changes-for-upgrade q.old-yaki deletes changes)
    ::
    =/  =args:ford:fusion
      [zuse:(need fer.dom) ank.dom deletes changes lat.ran fod.dom]
    ::
    =^  change-cages  ford-cache.args
      (checkout-changes args changes)
    =/  sane-continuation  (sane-changes changes change-cages)
    =/  new-blobs=(map lobe blob)
      %-  malt
      %+  turn  ~(tap by change-cages)
      |=  [=path =lobe =cage]
      [lobe %direct lobe [p q.q]:cage]
    =/  data=(map path lobe)
      %-  ~(urn by new-data)
      |=  [=path value=(each page lobe)]
      ?-  -.value
        %|  p.value
        %&  lobe:(~(got by change-cages) path)
      ==
    ::  if we didn't change the data and it's not a merge commit, abort
    ::
    ::  very important to keep all permanent changes below this point
    ::
    ?:  &(=([r.old-yaki ~] p.p.yoki) =(data q.old-yaki))
      ..park
    =/  =yaki
      ?-  -.yoki
        %&  (make-yaki p.p.yoki data now)
        %|  ?>  =(data q.p.yoki)
            p.yoki
      ==
    =:  let.dom  +(let.dom)
        hit.dom  (~(put by hit.dom) +(let.dom) r.yaki)
        hut.ran  (~(put by hut.ran) r.yaki yaki)
        lat.ran  (~(uni by new-blobs) lat.ran)
      ==
    =.  file-store.args  lat.ran
    ::
    =^  ankh  ford-cache.args
      (checkout-ankh args deletes change-cages ank.dom)
    =/  null  (sane-ankh sane-continuation ankh)
    =.  ankh.args  ankh
    =.  ank.dom  ankh
    =^  mim  ford-cache.args
      (checkout-mime args deletes ~(key by changes))
    =.  mim.dom  (apply-changes-to-mim mim.dom mim)
    =.  fod.dom  ford-cache.args
    =.  ..park  (emil (print q.old-yaki data))
    ::
    wake:(ergo mim)
    ::
    ::  Find which files changed or were deleted
    ::
    ++  get-changes
      |=  [old=(map path lobe) new=(map path (each page lobe))]
      ^-  [deletes=(set path) changes=(map path (each page lobe))]
      =/  old=(map path (each page lobe))
        (~(run by old) |=(=lobe |+lobe))
      :*  %-  silt  ^-  (list path)
          %+  murn  ~(tap by (~(uni by old) new))
          |=  [=path *]
          ^-  (unit ^path)
          =/  a  (~(get by new) path)
          =/  b  (~(get by old) path)
          ?:  |(=(a b) !=(~ a))
            ~
          `path
        ::
          %-  malt  ^-  (list [path (each page lobe)])
          %+  murn  ~(tap by (~(uni by old) new))
          |=  [=path *]
          ^-  (unit [^path (each page lobe)])
          =/  a  (~(get by new) path)
          =/  b  (~(get by old) path)
          ?:  |(=(a b) ?=(~ a))
            ~
          `[path u.a]
      ==
    ::  Find all files for full desk rebuild
    ::
    ++  changes-for-upgrade
      |=  $:  old=(map path lobe)
              deletes=(set path)
              changes=(map path (each page lobe))
          ==
      ^+  changes
      =.  old
        %+  roll  ~(tap in deletes)
        |=  [pax=path old=_old]
        (~(del by old) pax)
      =/  pre=_changes  (~(run by old) |=(lob=lobe |+lob))
      (~(uni by pre) changes)
    ::
    ::  Keep any parts of the ford cache whose dependencies didn't change
    ::
    ::    Make sure to invalidate any paths whose '-'s or '/'s could be
    ::    converted in an import; i.e. /mar, /lib, and /sur hoon files.
    ::
    ++  promote-ford
      |=  [=ford-cache deletes=(set path) changes=(set path)]
      ^+  ford-cache
      =/  invalid=(set path)  (~(uni in deletes) changes)
      =.  invalid
        %-  ~(gas in invalid)
        %-  zing
        %+  turn  ~(tap in invalid)
        |=  pax=path
        ^-  (list path)
        =/  xap=path  (flop pax)
        ?.  &(=(%hoon (head xap)) ?=([?(%mar %sur %lib) @ @ *] pax))
          ~
        =-  (turn - |=(suf=path [i.pax (snoc suf %hoon)]))
        %-  segments
        %-  crip
        =/  xup  (tail xap)                ::  lose %hoon extension
        =/  pux  (tail (flop xup))         ::  lose static prefix
        %+  turn  (tail (spud pux))        ::  lose leading '/'
        |=(c=@tD `@tD`?:(=('/' c) '-' c))  ::  convert '/' to '-'
      ::
      :*  ((invalidate path vase) files.ford-cache invalid)
          ((invalidate mark vase) naves.ford-cache invalid)
          ((invalidate mark dais) marks.ford-cache invalid)
          ((invalidate mars vase) casts.ford-cache invalid)
          ((invalidate mars tube) tubes.ford-cache invalid)
      ==
    ::
    ++  invalidate
      |*  [key=mold value=mold]
      |=  [cache=(map key [value dez=(set path)]) invalid=(set path)]
      =/  builds=(list [key value dez=(set path)])  ~(tap by cache)
      |-  ^+  cache
      ?~  builds
        ~
      ?:  ?=(^ (~(int in dez.i.builds) invalid))
        $(builds t.builds)
      (~(put by $(builds t.builds)) i.builds)
    ::
    ++  build-reef
      =>  |%
          +$  reef-step
            ::  vary: source or dependencies changed
            ::  deep: source and dependencies match kernel
            ::
            [vary=? deep=?]
          --
      ::
      |=  $:  fer=(unit reef-cache)
              invalid=(set path)
              data=(map path (each page lobe))
          ==
      |^  ^-  reef-cache
          =/  [tep=reef-step ref=reef-cache]
            ?^  fer
              [[vary=| deep=&] u.fer]
            [[vary=& deep=&] *reef-cache]
          ::
          =^  hon  tep  (build tep /sys/hoon hoon.ref !>(**) !,(*hoon ..ride))
          =^  rav  tep  (build tep /sys/arvo arvo.ref hon !,(*hoon ..part))
          =^  lul  tep  (build tep /sys/lull lull.ref rav !,(*hoon .))
          =^  zus  tep  (build tep /sys/zuse zuse.ref lul !,(*hoon .))
          [hon rav lul zus]
      ::
      ++  build
        |=  [tep=reef-step pax=path pre=vase sub=vase pro=hoon]
        ^-  (pair vase reef-step)
        =/  ful  (weld pax /hoon)
        ?.  ?|  vary.tep
                (~(has in invalid) ful)
            ==
          [pre tep]
        =.  vary.tep  &
        =/  src  (path-to-cord data ful)
        ::
        ?:  &(deep.tep (deep pax src))
          [(slap !>(..zuse) pro) tep]
        ::
        =/  nam=term  ?.(?=([@ta @ta *] pax) %$ i.t.pax)
        ~>  %slog.0^leaf+"clay: building %{(trip nam)} on %{(trip syd)}"
        =/  gen
          ~_  leaf+"%{(trip nam)}-parse-fail"
          (rain ful src)
        ~_  leaf+"%{(trip nam)}-compile-fail"
        [(slap (slap sub gen) pro) tep(deep |)]
      ::
      ++  deep
        |=  [pax=path src=cord]
        ^-  ?
        =/  dat  (rof `[our ~ ~] $/[[our $/da/now] mod/fat/pax])
        ?:  |(?=(~ dat) ?=(~ u.dat))  |
        =/  nod  !<((axal (cask)) q.u.u.dat)
        &(?=(^ fil.nod) ?=(%hoon p.u.fil.nod) =(src q.u.fil.nod))
      --
    ::
    ++  page-to-cord
      |=  =page
      ^-  @t
      ?+  p.page  ~|([%sys-bad-mark p.page] !!)
        %hoon  ;;(@t q.page)
        %mime  q.q:;;(mime q.page)
      ==
    ::
    ++  path-to-hoon
      |=  [data=(map path (each page lobe)) =path]
      (rain path (path-to-cord data path))
    ::
    ++  path-to-cord
      |=  [data=(map path (each page lobe)) =path]
      ^-  @t
      =/  datum  (~(got by data) path)
      ?-  -.datum
        %&  (page-to-cord p.datum)
        %|  (lobe-to-cord p.datum)
      ==
    ::
    ++  lobe-to-cord
      |=  =lobe
      ^-  @t
      =-  ?:(?=(%& -<) p.- (of-wain:format p.-))
      |-  ^-  (each @t wain)
      =/  =blob  (~(got by lat.ran) lobe)
      ?-    -.blob
          %direct  [%& ;;(@t q.q.blob)]
          %delta
        :-  %|
        %+  lurk:differ
          =-  ?:(?=(%| -<) p.- (to-wain:format p.-))
          $(lobe q.q.blob)
        ;;((urge cord) q.r.blob)
      ==
    ::
    ::  Updated q.yaki
    ::
    ++  checkout-changes
      |=  [=ford=args:ford:fusion changes=(map path (each page lobe))]
      =/  cans=(list [=path change=(each page lobe)])  ~(tap by changes)
      |-  ^-  [(map path [=lobe =cage]) ford-cache]
      ?~  cans
        [~ ford-cache.ford-args]
      =^  cage  ford-cache.ford-args
        ::  ~>  %slog.[0 leaf+"clay: validating {(spud path.i.cans)}"]
        %-  wrap:fusion
        (read-file:(ford:fusion ford-args) path.i.cans)
      =/  =lobe
        ?-  -.change.i.cans
          %|  p.change.i.cans
          ::  Don't use p.change.i.cans because that's before casting to
          ::  the correct mark.
          ::
          %&  (page-to-lobe [p q.q]:cage)
        ==
      =^  so-far  ford-cache.ford-args  $(cans t.cans)
      [(~(put by so-far) path.i.cans lobe cage) ford-cache.ford-args]
    ::
    ::  Update ankh
    ::
    ++  checkout-ankh
      |=  $:  =ford=args:ford:fusion
              deletes=(set path)
              changes=(map path [lobe cage])
              =ankh
          ==
      ^+  [ankh ford-cache.ford-args]
      ::  Delete
      ::
      =.  ankh
        =/  dels  ~(tap in deletes)
        |-  ^-  ^ankh
        =*  outer-loop  $
        ?~  dels
          ankh
        =.  ankh
          |-  ^-  ^ankh
          =*  inner-loop  $
          ?~  i.dels
            ankh(fil ~)
          %=    ankh
              dir
            %+  ~(put by dir.ankh)  i.i.dels
            %=  inner-loop
              i.dels  t.i.dels
              ankh    (~(gut by dir.ankh) i.i.dels *^ankh)
            ==
          ==
        outer-loop(dels t.dels)
      ::  Add/change
      ::
      =/  cans=(list [=path =lobe =cage])  ~(tap by changes)
      |-  ^+  [ankh ford-cache.ford-args]
      =*  outer-loop  $
      ?~  cans
        [ankh ford-cache.ford-args]
      =^  new-ankh  ford-cache.ford-args
        |-  ^+  [ankh ford-cache.ford-args]
        =*  inner-loop  $
        ?^  path.i.cans
          =^  child-ankh  ford-cache.ford-args
            %=  inner-loop
              path.i.cans  t.path.i.cans
              ankh         (~(gut by dir.ankh) i.path.i.cans *^ankh)
            ==
          :-  ankh(dir (~(put by dir.ankh) i.path.i.cans child-ankh))
          ford-cache.ford-args
        [ankh(fil `[lobe.i.cans cage.i.cans]) ford-cache.ford-args]
      =.  ankh  new-ankh
      outer-loop(cans t.cans)
    ::
    ::  Print notification to console
    ::
    ++  print
      |=  [old=(map path lobe) new=(map path lobe)]
      ^-  (list move)
      =/  [deletes=(set path) upserts=(map path (each page lobe))]
        (get-changes old (~(run by new) |=(=lobe |+lobe)))
      =/  upsert-set  ~(key by upserts)
      =/  old-set     ~(key by old)
      =/  changes=(set path)    (~(int in upsert-set) old-set)
      =/  additions=(set path)  (~(dif in upsert-set) old-set)
      ?~  hun
        ~
      ?:  (lte let.dom 1)
        ~
      |^
      ;:  weld
        (paths-to-notes '-' deletes)
        (paths-to-notes ':' changes)
        (paths-to-notes '+' additions)
      ==
      ::
      ++  paths-to-notes
        |=  [prefix=@tD paths=(set path)]
        %+  turn  ~(tap in paths)
        |=  =path
        [u.hun %give %note prefix (path-to-tank path)]
      ::
      ++  path-to-tank
        |=  =path
        =/  pre=^path  ~[(scot %p our) syd (scot %ud let.dom)]
        :+  %rose  ["/" "/" ~]
        %+  turn  (weld pre path)
        |=  a=cord
        ^-  tank
        ?:  ((sane %ta) a)
          [%leaf (trip a)]
        [%leaf (dash:us (trip a) '\'' ~)]
      --
    ::
    ::  Check sanity
    ::
    ++  sane-changes
      |=  $:  changes=(map path (each page lobe))
              change-cages=(map path [lobe cage])
          ==
      ^-  (unit [(map path [lobe cage]) args:ford:fusion])
      ?.  check-sane
        ~
      =/  tak=(unit tako)  (~(get by hit.dom) let.dom)
      ?~  tak
        ~
      =/  =yaki  (~(got by hut.ran) u.tak)
      ::  Assert all blobs hash to their lobe
      ::
      =/  foo
        %-  ~(urn by lat.ran)
        |=  [=lobe =blob]
        ?:  ?=(%delta -.blob)
          ~
        =/  actual-lobe=^lobe  `@uv`(page-to-lobe q.blob)
        ~|  [lobe p.blob actual-lobe]
        ?>  &(=(lobe p.blob) =(lobe actual-lobe))
        ~
      ::  Assert we calculated the same change-cages w/o cache
      ::
      ::  XX remove deletes
      ::
      =/  all-changes=(map path (each page lobe))
        =/  original=(map path (each page lobe))
          (~(run by q.yaki) |=(=lobe |+lobe))
        (~(uni by original) changes)
      =/  =args:ford:fusion
        [zuse:(need fer.dom) *ankh ~ all-changes lat.ran *ford-cache]
      =^  all-change-cages  ford-cache.args
        (checkout-changes args all-changes)
      =/  ccs=(list [=path =lobe =cage])  ~(tap by change-cages)
      |-  ^+  *sane-changes
      ?^  ccs
        ?.  =(`[lobe cage]:i.ccs (~(get by all-change-cages) path.i.ccs))
          ~|  not-same-cages+path.i.ccs
          !!
        $(ccs t.ccs)
      `[all-change-cages args]
    ::
    ++  sane-ankh
      |=  $:  $=  cont
              (unit [all-changes=(map path [lobe cage]) =ford=args:ford:fusion])
              =test=ankh
          ==
      ?.  check-sane
        ~
      ::  Assert all new lobes are reachable.
      ::
      ::  Needs to run after dome is updated
      ::
      =/  tak=(unit tako)  (~(get by hit.dom) let.dom)
      ?~  tak
        ~
      =/  =yaki  (~(got by hut.ran) u.tak)
      =/  files=(list [=path =lobe])  ~(tap by q.yaki)
      |-  ^+  *sane-ankh
      ?^  files
        ?.  (~(has by lat.ran) lobe.i.files)
          ~|  missing-lobe=[path lobe]
          !!
        $(files t.files)
      ::
      ::  Assert we can rebuild the ankh
      ::
      ?~  cont
        ~
      =+  u.cont
      =^  ankh  ford-cache.ford-args
        (checkout-ankh ford-args ~ all-changes *ankh)
      =|  =path
      |-  ^-  ~
      =*  loop  $
      =/  fil   (bind fil.ankh |=([=lobe =cage] [lobe p.cage q.q.cage]))
      =/  test  (bind fil.ankh |=([=lobe =cage] [lobe p.cage q.q.cage]))
      ?.  =(fil test)
        ~|  [%not-same-file path ?=(~ fil.ankh) ?=(~ fil.test-ankh)]
        ~|  ?~(fil.ankh ~ [[p p.q]:u.fil.ankh `@uv`(page-to-lobe [p q.q]:q.u.fil.ankh)])
        ~|  ?~(fil.test-ankh ~ [[p p.q]:u.fil.test-ankh `@uv`(page-to-lobe [p q.q]:q.u.fil.test-ankh)])
        !!
      ?.  =(~(key by dir.ankh) ~(key by dir.test-ankh))
        ~|  [%not-same-children path ~(key by dir.ankh) ~(key by dir.test-ankh)]
        !!
      =<  ~
      %+  turn  ~(tap by dir.ankh)
      |=  [=@ta =child=^ankh]
      ~|  sane-ankh=[path ta]
      %=  loop
        path       (snoc path ta)
        ankh       child-ankh
        test-ankh  (~(got by dir.test-ankh) ta)
      ==
    ::
    ::  Find reef dependency changes
    ::
    ++  need-reef-update
      |=  changes=(map path (each page lobe))
      ^-  ?
      %+  lien  ~(tap by changes)
      |=  [=path *]
      ?|  =(/sys/hoon/hoon path)
          =(/sys/arvo/hoon path)
          =(/sys/lull/hoon path)
          =(/sys/zuse/hoon path)
      ==
    ::
    ::  Delay current update until sys update is complete
    ::
    ++  sys-update
      |=  $:  =yoki
              data=(map path (each page lobe))
          ==
      ^+  ..park
      ?>  =(~ pud)
      =.  pud  `[syd yoki]
      |^  %.  [hen %slip %c %pork ~]
          emit:(pass-what files)
      ::
      ++  files
        ^-  (list (pair path (cask)))
        %+  murn
          ~(tap by data)
        |=  [pax=path dat=(each page lobe)]
        ^-  (unit (pair path (cask)))
        =/  xap  (flop pax)
        ?>  ?=(^ xap)
        ?.  ?=(%hoon i.xap)  ~
        :^  ~  (flop t.xap)  %hoon
        ?-  -.dat
          %&  (page-to-cord p.dat)
          %|  (lobe-to-cord p.dat)
        ==
      ::
      ++  pass-what
        |=  fil=(list (pair path (cask)))
        ^+  ..park
        (emit hen %pass /what %$ what/fil)
      --
    --
  ::
  ::  We always say we're merging from 'ali' to 'bob'.  The basic steps,
  ::  not all of which are always needed, are:
  ::
  ::  --  fetch ali's desk, async in case it's remote
  ::  --  diff ali's desk against the mergebase
  ::  --  diff bob's desk against the mergebase
  ::  --  merge the diffs
  ::  --  commit
  ::
  ++  start-merge
    |=  [=ali=ship =ali=desk =case =germ]
    ^+  ..start-merge
    =/  =wire  /merge/[syd]/(scot %p ali-ship)/[ali-desk]/[germ]
    (emit hen %pass wire %c %warp ali-ship ali-desk `[%sing %v case /])
  ::
  ++  merge
    |=  [=ali=ship =ali=desk =germ =riot]
    ^+  ..merge
    |^
    ?~  riot
      (done %| %ali-unavailable >[ali-ship ali-desk germ]< ~)
    =/  ali-dome=dome:clay  !<(dome:clay q.r.u.riot)
    =/  ali-yaki=yaki  (~(got by hut.ran) (~(got by hit.ali-dome) let.ali-dome))
    =/  bob-yaki=(unit yaki)
      ?~  let.dom
        ~
      (~(get by hut.ran) (~(got by hit.dom) let.dom))
    =/  merge-result  (merge-by-germ ali-yaki bob-yaki)
    ?:  ?=(%| -.merge-result)
      (done %| p.merge-result)
    ?~  p.merge-result
      (done %& ~)
    =.  ..merge  (done %& conflicts.u.p.merge-result)
    (park | new.u.p.merge-result ~ lat.u.p.merge-result)
    ::
    ++  done
      |=  result=(each (set path) (pair term tang))
      ^+  ..merge
      (emit hen %give %mere result)
    ::
    +$  merge-result  [conflicts=(set path) new=yoki lat=(map lobe blob)]
    ++  merge-by-germ
      |=  [=ali=yaki bob-yaki=(unit yaki)]
      ^-  (each (unit merge-result) [term tang])
      ::
      ::  If this is an %init merge, we set the ali's commit to be
      ::  bob's.
      ::
      ?:  ?=(%init germ)
        ?>  ?=(~ bob-yaki)
        &+`[conflicts=~ new=|+ali-yaki lat=~]
      ::
      =/  bob-yaki  (need bob-yaki)
      |^
      ^-  (each (unit merge-result) [term tang])
      ?-    germ
      ::
      ::  If this is a %only-this merge, we check to see if ali's and bob's
      ::  commits are the same, in which case we're done.  Otherwise, we
      ::  check to see if ali's commit is in the ancestry of bob's, in
      ::  which case we're done.  Otherwise, we create a new commit with
      ::  bob's data plus ali and bob as parents.
      ::
          %only-this
        ?:  =(r.ali-yaki r.bob-yaki)
          &+~
        ?:  (~(has in (reachable-takos:ze r.bob-yaki)) r.ali-yaki)
          &+~
        :*  %&  ~
            conflicts=~
            new=&+[[r.bob-yaki r.ali-yaki ~] (to-yuki q.bob-yaki)]
            lat=~
        ==
      ::
      ::  If this is a %only-that merge, we check to see if ali's and bob's
      ::  commits are the same, in which case we're done.  Otherwise, we
      ::  create a new commit with ali's data plus ali and bob as
      ::  parents.
      ::
          %only-that
        ?:  =(r.ali-yaki r.bob-yaki)
          &+~
        :*  %&  ~
            conflicts=~
            new=&+[[r.bob-yaki r.ali-yaki ~] (to-yuki q.ali-yaki)]
            lat=~
        ==
      ::
      ::  Create a merge commit with exactly the contents of the
      ::  destination desk except take any files from the source commit
      ::  which are not in the destination desk.
      ::
          %take-this
        ?:  =(r.ali-yaki r.bob-yaki)
          &+~
        ?:  (~(has in (reachable-takos:ze r.bob-yaki)) r.ali-yaki)
          &+~
        =/  new-data  (~(uni by q.ali-yaki) q.bob-yaki)
        :*  %&  ~
            conflicts=~
            new=&+[[r.bob-yaki r.ali-yaki ~] (to-yuki new-data)]
            lat=~
        ==
      ::
      ::  Create a merge commit with exactly the contents of the source
      ::  commit except preserve any files from the destination desk
      ::  which are not in the source commit.
      ::
          %take-that
        ?:  =(r.ali-yaki r.bob-yaki)
          &+~
        =/  new-data  (~(uni by q.bob-yaki) q.ali-yaki)
        :*  %&  ~
            conflicts=~
            new=&+[[r.bob-yaki r.ali-yaki ~] (to-yuki new-data)]
            lat=~
        ==
      ::
      ::  If this is a %fine merge, we check to see if ali's and bob's
      ::  commits are the same, in which case we're done.  Otherwise, we
      ::  check to see if ali's commit is in the ancestry of bob's, in
      ::  which case we're done.  Otherwise, we check to see if bob's
      ::  commit is in the ancestry of ali's.  If not, this is not a
      ::  fast-forward merge, so we error out.  If it is, we add ali's
      ::  commit to bob's desk and checkout.
      ::
          %fine
        ?:  =(r.ali-yaki r.bob-yaki)
          &+~
        ?:  (~(has in (reachable-takos:ze r.bob-yaki)) r.ali-yaki)
          &+~
        ?.  (~(has in (reachable-takos:ze r.ali-yaki)) r.bob-yaki)
          :~  %|  %bad-fine-merge
              leaf+"tried fast-forward but is not ancestor or descendant"
          ==
        &+`[conflicts=~ new=|+ali-yaki lat=~]
      ::
          ?(%meet %mate %meld %meet-this %meet-that)
        ?:  =(r.ali-yaki r.bob-yaki)
          &+~
        ?:  (~(has in (reachable-takos:ze r.bob-yaki)) r.ali-yaki)
          &+~
        ?:  (~(has in (reachable-takos:ze r.ali-yaki)) r.bob-yaki)
          $(germ %fine)
        =/  merge-points  (find-merge-points ali-yaki bob-yaki)
        ?~  merge-points
          :~  %|  %merge-no-merge-base
              leaf+"consider a %this or %that merge to get a mergebase"
          ==
        =/  merge-point=yaki  n.merge-points
        ?:  ?=(?(%mate %meld) germ)
          =/  ali-diffs=cane  (diff-base ali-yaki bob-yaki merge-point)
          =/  bob-diffs=cane  (diff-base bob-yaki ali-yaki merge-point)
          =/  bof=(map path (unit cage))
            (merge-conflicts can.ali-diffs can.bob-diffs)
          (build ali-yaki bob-yaki merge-point ali-diffs bob-diffs bof)
        =/  ali-diffs=cane  (calc-diffs ali-yaki merge-point)
        =/  bob-diffs=cane  (calc-diffs bob-yaki merge-point)
        =/  both-diffs=(map path *)
          %-  %~  int  by
              %-  ~(uni by `(map path *)`new.ali-diffs)
              %-  ~(uni by `(map path *)`cal.ali-diffs)
              %-  ~(uni by `(map path *)`can.ali-diffs)
              `(map path *)`old.ali-diffs
          %-  ~(uni by `(map path *)`new.bob-diffs)
          %-  ~(uni by `(map path *)`cal.bob-diffs)
          %-  ~(uni by `(map path *)`can.bob-diffs)
          `(map path *)`old.bob-diffs
        ?:  &(?=(%meet germ) !=(~ both-diffs))
          :~  %|  %meet-conflict
            >~(key by both-diffs)<
            leaf+"consider a %mate merge"
          ==
        =/  both-done=(map path lobe)
          |^
          ?-  germ
            %meet       ~
            %meet-this  (resolve (~(uni by new.bob-diffs) cal.bob-diffs))
            %meet-that  (resolve (~(uni by new.ali-diffs) cal.ali-diffs))
          ==
          ++  resolve
            |=  news=(map path lobe)
            %-  malt  ^-  (list [path lobe])
            %+  murn  ~(tap by both-diffs)
            |=  [=path *]
            ^-  (unit [^path lobe])
            =/  new  (~(get by news) path)
            ?~  new
              ~
            `[path u.new]
          --
        ::
        =/  deleted
          %-  ~(dif by (~(uni by old.ali-diffs) old.bob-diffs))
          (~(run by both-done) |=(* ~))
        =/  not-deleted=(map path lobe)
          %+  roll  ~(tap by deleted)
          =<  .(not-deleted q.merge-point)
          |=  [[pax=path ~] not-deleted=(map path lobe)]
          (~(del by not-deleted) pax)
        =/  hat=(map path lobe)
          %-  ~(uni by not-deleted)
          %-  ~(uni by new.ali-diffs)
          %-  ~(uni by new.bob-diffs)
          %-  ~(uni by cal.ali-diffs)
          cal.bob-diffs
        :*  %&  ~
            conflicts=~
            new=&+[[r.bob-yaki r.ali-yaki ~] (to-yuki hat)]
            lat=~
        ==
      ==
      ::
      ++  to-yuki
        |=  m=(map path lobe)
        ^-  (map path (each page lobe))
        (~(run by m) |=(=lobe |+lobe))
      ::
      ::  The set of changes between the mergebase and one of the desks
      ::  being merged
      ::
      ::  --  `new` is the set of files in the new desk and not in the
      ::  mergebase.
      ::  --  `cal` is the set of changes in the new desk from the
      ::  mergebase except for any that are also in the other new desk.
      ::  --  `can` is the set of changes in the new desk from the
      ::  mergebase that are also in the other new desk (potential
      ::  conflicts).
      ::  --  `old` is the set of files in the mergebase and not in the
      ::  new desk.
      ::
      +$  cane
        $:  new=(map path lobe)
            cal=(map path lobe)
            can=(map path cage)
            old=(map path ~)
        ==
      ::
      ::  Calculate cane knowing there are no files changed by both
      ::  desks
      ::
      ++  calc-diffs
        |=  [hed=yaki bas=yaki]
        ^-  cane
        :*  %-  molt
            %+  skip  ~(tap by q.hed)
            |=  [pax=path lob=lobe]
            (~(has by q.bas) pax)
          ::
            %-  molt
            %+  skip  ~(tap by q.hed)
            |=  [pax=path lob=lobe]
            =+  (~(get by q.bas) pax)
            |(=(~ -) =([~ lob] -))
          ::
            ~
          ::
            %-  malt  ^-  (list [path ~])
            %+  murn  ~(tap by q.bas)
            |=  [pax=path lob=lobe]
            ^-  (unit (pair path ~))
            ?.  =(~ (~(get by q.hed) pax))
              ~
            `[pax ~]
        ==
      ::
      ::  Diff yak against bas where different from yuk
      ::
      ++  diff-base
        |=  [yak=yaki yuk=yaki bas=yaki]
        ^-  cane
        =/  new=(map path lobe)
          %-  malt
          %+  skip  ~(tap by q.yak)
          |=  [=path =lobe]
          (~(has by q.bas) path)
        ::
        =/  cal=(map path lobe)
          %-  malt  ^-  (list [path lobe])
          %+  murn  ~(tap by q.bas)
          |=  [pax=path lob=lobe]
          ^-  (unit (pair path lobe))
          =+  a=(~(get by q.yak) pax)
          =+  b=(~(get by q.yuk) pax)
          ?.  ?&  ?=(^ a)
                  !=([~ lob] a)
                  =([~ lob] b)
              ==
            ~
          `[pax +.a]
        ::
        =/  can=(map path cage)
          %-  malt
          %+  murn  ~(tap by q.bas)
          |=  [=path =lobe]
          ^-  (unit [^path cage])
          =/  in-yak  (~(get by q.yak) path)
          ?~  in-yak
            ~
          ?:  =(lobe u.in-yak)
            ~
          =/  in-yuk  (~(get by q.yuk) path)
          ?~  in-yuk
            ~
          ?:  =(lobe u.in-yuk)
            ~
          ?:  =(u.in-yak u.in-yuk)
            ~
          `[path (diff-lobes lobe u.in-yak)]
        ::
        =/  old=(map path ~)
            %-  malt  ^-  (list [path ~])
            %+  murn  ~(tap by q.bas)
            |=  [pax=path lob=lobe]
            ?.  =(~ (~(get by q.yak) pax))
              ~
            (some pax ~)
        ::
        [new cal can old]
      ::
      ::  These can/should save their caches
      ::
      ++  lobe-to-cage
        |=  =lobe
        ^-  cage
        =^  =page  fod.dom
          %-  wrap:fusion
          (lobe-to-page:(ford:fusion static-ford-args) lobe)
        =^  =cage  fod.dom
          %-  wrap:fusion
          (page-to-cage:(ford:fusion static-ford-args) page)
        cage
      ::
      ++  get-dais
        |=  =mark
        ^-  dais
        =^  =dais  fod.dom
          %-  wrap:fusion
          (build-dais:(ford:fusion static-ford-args) mark)
        dais
      ::
      ::  Diff two files on bob-desk
      ::
      ++  diff-lobes
        |=  [=a=lobe =b=lobe]
        ^-  cage
        =/  a-cage  (lobe-to-cage a-lobe)
        =/  b-cage  (lobe-to-cage b-lobe)
        ?>  =(p.a-cage p.b-cage)
        =/  =dais  (get-dais p.a-cage)
        [form:dais (~(diff dais q.a-cage) q.b-cage)]
      ::
      ::  Merge diffs that are on the same file.
      ::
      ++  merge-conflicts
        |=  [ali-conflicts=(map path cage) bob-conflicts=(map path cage)]
        ^-  (map path (unit cage))
        %-  ~(urn by (~(int by ali-conflicts) bob-conflicts))
        |=  [=path *]
        ^-  (unit cage)
        =/  cal=cage  (~(got by ali-conflicts) path)
        =/  cob=cage  (~(got by bob-conflicts) path)
        =/  =mark
          =+  (slag (dec (lent path)) path)
          ?~(- %$ i.-)
        =/  =dais  (get-dais mark)
        =/  res=(unit (unit vase))  (~(join dais bunt:dais) q.cal q.cob)
        ?~  res
          `[form:dais q.cob]
        ?~  u.res
          ~
        `[form:dais u.u.res]
      ::
      ::  Apply the patches in bof to get the new merged content.
      ::
      ::  Gather all the changes between ali's and bob's commits and the
      ::  mergebase.  This is similar to the %meet of ++merge, except
      ::  where they touch the same file, we use the merged versions.
      ::
      ++  build
        |=  $:  ali=yaki
                bob=yaki
                bas=yaki
                dal=cane
                dob=cane
                bof=(map path (unit cage))
            ==
        ^-  (each (unit merge-result) [term tang])
        =/  both-patched=(map path cage)
          %-  malt
          %+  murn  ~(tap by bof)
          |=  [=path cay=(unit cage)]
          ^-  (unit [^path cage])
          ?~  cay
            ~
          :+  ~  path
          =+  (~(get by q.bas) path)
          ?~  -
            ~|  %mate-strange-diff-no-base
            !!
          =/  =cage  (lobe-to-cage u.-)
          =/  =dais  (get-dais p.cage)
          ?>  =(p.u.cay form.dais)
          :-  p.cage
          (~(pact dais q.cage) q.u.cay)
        =/  con=(map path *)                            ::  2-change conflict
          %-  molt
          %+  skim  ~(tap by bof)
          |=([pax=path cay=(unit cage)] ?=(~ cay))
        =/  cab=(map path lobe)                         ::  conflict base
          %-  ~(urn by con)
          |=  [pax=path *]
          (~(got by q.bas) pax)
        =.  con                                         ::  change+del conflict
          %-  ~(uni by con)
          %-  malt  ^-  (list [path *])
          %+  skim  ~(tap by old.dal)
          |=  [pax=path ~]
          ?:  (~(has by new.dob) pax)
            ~|  %strange-add-and-del
            !!
          (~(has by can.dob) pax)
        =.  con                                         ::  change+del conflict
          %-  ~(uni by con)
          %-  malt  ^-  (list [path *])
          %+  skim  ~(tap by old.dob)
          |=  [pax=path ~]
          ?:  (~(has by new.dal) pax)
            ~|  %strange-del-and-add
            !!
          (~(has by can.dal) pax)
        =.  con                                         ::  add+add conflict
          %-  ~(uni by con)
          %-  malt  ^-  (list [path *])
          %+  skip  ~(tap by (~(int by new.dal) new.dob))
          |=  [pax=path *]
          =((~(got by new.dal) pax) (~(got by new.dob) pax))
        ?:  &(?=(%mate germ) ?=(^ con))
          =+  (turn ~(tap by `(map path *)`con) |=([path *] >[+<-]<))
          [%| %mate-conflict -]
        =/  old=(map path lobe)                         ::  oldies but goodies
          %+  roll  ~(tap by (~(uni by old.dal) old.dob))
          =<  .(old q.bob)
          |=  [[pax=path ~] old=(map path lobe)]
          (~(del by old) pax)
        =/  [hot=(map path lobe) lat=(map lobe blob)]   ::  new content
          %+  roll  ~(tap by both-patched)
          |=  [[pax=path cay=cage] hat=(map path lobe) lat=(map lobe blob)]
          =/  =blob  [%direct (page-to-lobe [p q.q]:cay) [p q.q]:cay]
          :-  (~(put by hat) pax p.blob)
          ?:  (~(has by lat) p.blob)
            lat
          (~(put by lat) p.blob blob)
        =/  hat=(map path lobe)                         ::  all the content
          %-  ~(uni by old)
          %-  ~(uni by new.dal)
          %-  ~(uni by new.dob)
          %-  ~(uni by cal.dal)
          %-  ~(uni by cal.dob)
          %-  ~(uni by hot)
          cab
        =/  del=(map path ?)
            (~(run by (~(uni by old.dal) old.dob)) |=(~ %|))
        =/  new  &+[[r.bob r.ali ~] (~(run by hat) |=(=lobe |+lobe))]
        :*  %&  ~
            (silt (turn ~(tap by con) head))
            new
            lat
        ==
      --
    --
  ::
  ::  Find the most recent common ancestor(s).
  ::
  ::    For performance, this depends on +reachable-takos being
  ::    memoized.
  ::
  ++  find-merge-points
    |=  [=ali=yaki =bob=yaki]
    ^-  (set yaki)
    ::  Loop through ancestors breadth-first, lazily generating ancestry
    ::
    =/  ali-takos  (reachable-takos:ze r.ali-yaki)
    ::  Tako worklist
    ::
    =/  takos=(qeu tako)  [r.bob-yaki ~ ~]
    ::  Mergebase candidates.  Have proven they're common ancestors, but
    ::  not that they're a most recent
    ::
    =|  bases=(set tako)
    ::  Takos we've already checked or are in our worklist
    ::
    =|  done=(set tako)
    |-  ^-  (set yaki)
    =*  outer-loop  $
    ::  If we've finished our worklist, convert to yakis and return
    ::
    ?:  =(~ takos)
      (silt (turn ~(tap in bases) ~(got by hut.ran)))
    =^  =tako  takos  ~(get to takos)
    =.  done  (~(put in done) tako)
    ::  If this is a common ancestor, stop recursing through our
    ::  parentage.  Check if it's comparable to any existing candidate.
    ::
    ?:  (~(has in ali-takos) tako)
      =/  base-list  ~(tap in bases)
      |-  ^-  (set yaki)
      =*  bases-loop  $
      ?~  base-list
        ::  Proven it's not an ancestor of any previous candidate.
        ::  Remove all ancestors of new candidate and add it to the
        ::  candidate list.
        ::
        =.  bases
          =/  new-reachable  (reachable-takos:ze tako)
          (~(put in (~(dif in bases) new-reachable)) tako)
        outer-loop
      ::  If it's an ancestor of another candidate, this is not most
      ::  recent, so skip and try next in worklist.
      ::
      =/  base-reachable  (reachable-takos:ze i.base-list)
      ?:  (~(has in base-reachable) tako)
        outer-loop
      bases-loop(base-list t.base-list)
    ::  Append parents to list and recurse
    ::
    =/  bob-yaki  (~(got by hut.ran) tako)
    =/  new-candidates  (skip p.bob-yaki ~(has in done))
    %_  outer-loop
      done   (~(gas in done) new-candidates)
      takos  (~(gas to takos) new-candidates)
    ==
  ::
  ::  Update mime cache
  ::
  ++  checkout-mime
    |=  $:  =ford=args:ford:fusion
            deletes=(set path)
            changes=(set path)
        ==
    ^-  [(map path (unit mime)) ford-cache]
    =/  mim=(map path (unit mime))
      =/  dels=(list path)  ~(tap by deletes)
      |-  ^-  (map path (unit mime))
      ?~  dels
        ~
      (~(put by $(dels t.dels)) i.dels ~)
    =/  cans=(list path)  ~(tap by changes)
    |-  ^-  [(map path (unit mime)) ford-cache]
    ?~  cans
      [mim ford-cache.ford-args]
    =^  cage  ford-cache.ford-args
      ~|  mime-cast-fail+i.cans
      (wrap:fusion (cast-path:(ford:fusion ford-args) i.cans %mime))
    =^  mim  ford-cache.ford-args  $(cans t.cans)
    [(~(put by mim) i.cans `!<(mime q.cage)) ford-cache.ford-args]
  ::
  ::  Add or remove entries to the mime cache
  ::
  ++  apply-changes-to-mim
    |=  [mim=(map path mime) changes=(map path (unit mime))]
    ^-  (map path mime)
    =/  changes-l=(list [pax=path change=(unit mime)])
      ~(tap by changes)
    |-  ^-  (map path mime)
    ?~  changes-l
      mim
    ?~  change.i.changes-l
      $(changes-l t.changes-l, mim (~(del by mim) pax.i.changes-l))
    $(changes-l t.changes-l, mim (~(put by mim) [pax u.change]:i.changes-l))
  ::
  ::  Emit update to unix sync
  ::
  ++  ergo
    |=  mim=(map path (unit mime))
    ^+  ..park
    =/  must  (must-ergo her syd mon (turn ~(tap by mim) head))
    %-  emil
    %+  turn  ~(tap by must)
    |=  [pot=term len=@ud pak=(set path)]
    :*  (need hez)  %give  %ergo  pot
        %+  turn  ~(tap in pak)
        |=  pax=path
        [(slag len pax) (~(got by mim) pax)]
    ==
  ::
  ::  Output is a map of mount points to {length-of-mounted-path set-of-paths}.
  ::
  ++  must-ergo
    |=  [our=ship syd=desk mon=(map term beam) can=(list path)]
    ^-  (map term (pair @ud (set path)))
    %-  malt  ^-  (list (trel term @ud (set path)))
    %+  murn  ~(tap by mon)
    |=  [nam=term bem=beam]
    ^-  (unit (trel term @ud (set path)))
    =-  ?~(- ~ `[nam (lent s.bem) (silt `(list path)`-)])
    %+  skim  can
    |=  pax=path
    &(=(p.bem our) =(q.bem syd) =(s.bem (scag (lent s.bem) pax)))
  ::
  ::  Mount a beam to unix
  ::
  ++  mount
    |=  [pot=term =case =spur]
    ^+  ..mount
    =/  old-mon  (~(get by mon) pot)
    ?^  old-mon
      %-  (slog >%already-mounted< >u.old-mon< ~)
      ..mount
    =.  mon  (~(put by mon) pot [her syd case] spur)
    =/  =yaki  (~(got by hut.ran) (~(got by hit.dom) let.dom))
    =/  changes  (~(run by q.yaki) |=(=lobe |+lobe))
    =/  =args:ford:fusion
      [zuse:(need fer.dom) ank.dom ~ changes lat.ran fod.dom]
    =^  mim  ford-cache.args
      (checkout-mime args ~ ~(key by changes))
    =.  mim.dom  (apply-changes-to-mim mim.dom mim)
    =.  fod.dom  ford-cache.args
    (ergo mim)
  ::
  ::  Set permissions for a node.
  ::
  ++  perm
    |=  [pax=path rit=rite]
    ^+  +>
    =/  mis=(set @ta)
      %+  roll
        =-  ~(tap in -)
        ?-  -.rit
          %r    who:(fall red.rit *rule)
          %w    who:(fall wit.rit *rule)
          %rw   (~(uni in who:(fall red.rit *rule)) who:(fall wit.rit *rule))
        ==
      |=  [w=whom s=(set @ta)]
      ?:  |(?=(%& -.w) (~(has by cez) p.w))  s
      (~(put in s) p.w)
    ?^  mis
      ::  TODO remove this nasty hack
      ::
      ?.  ?=([[%a *] *] hen)
        +>.$
      =-  (emit hen %give %done `[%perm-fail [%leaf "No such group(s): {-}"]~])
      %+  roll  ~(tap in `(set @ta)`mis)
      |=  [g=@ta t=tape]
      ?~  t  (trip g)
      :(weld t ", " (trip g))
    ::  TODO remove this nasty hack
    ::
    =<  ?.  ?=([[%a *] *] hen)
          .
        (emit hen %give %done ~)
    ::
    ?-  -.rit
      %r    wake(per (put-perm per pax red.rit))
      %w    wake(pew (put-perm pew pax wit.rit))
      %rw   wake(per (put-perm per pax red.rit), pew (put-perm pew pax wit.rit))
    ==
  ::
  ++  put-perm
    |=  [pes=regs pax=path new=(unit rule)]
    ?~  new  (~(del by pes) pax)
    (~(put by pes) pax u.new)
  ::
  ::  Remove a group from all rules.
  ::
  ++  forget-crew
    |=  nom=@ta
    %=  +>
      per  (forget-crew-in nom per)
      pew  (forget-crew-in nom pew)
    ==
  ::
  ++  forget-crew-in
    |=  [nom=@ta pes=regs]
    %-  ~(run by pes)
    |=  r=rule
    r(who (~(del in who.r) |+nom))
  ::
  ::  Cancel a request.
  ::
  ::  For local requests, we just remove it from `qyx`.  For foreign requests,
  ::  we remove it from `ref` and tell the foreign ship to cancel as well.
  ::
  ++  cancel-request                                    ::  release request
    ^+  ..cancel-request
    =^  wos=(list wove)  qyx
      :_  (~(run by qyx) |=(a=(set duct) (~(del in a) hen)))
      %-  ~(rep by qyx)
      |=  [[a=wove b=(set duct)] c=(list wove)]
      ?.((~(has in b) hen) c [a c])
    ::
    ?~  ref
      =>  .(ref `(unit rind)`ref)             ::  XX TMI
      ?:  =(~ wos)  ..cancel-request                    ::  XX handle?
      |-  ^+  ..cancel-request
      ?~  wos  ..cancel-request
      =.  ..cancel-request  (run-if-future rove.i.wos |=(@da (best hen +<)))
      $(wos t.wos)
    ::
    ?~  nux=(~(get by fod.u.ref) hen)
      ..cancel-request(ref `(unit rind)`ref)  ::  XX TMI
    =:  fod.u.ref  (~(del by fod.u.ref) hen)
        bom.u.ref  (~(del by bom.u.ref) u.nux)
      ==
    %.  [hen her u.nux [syd ~]]
    send-over-ames(ref `(unit rind)`ref)      ::  XX TMI
  ::
  ::  Handles a request.
  ::
  ::  `%sing` requests are handled by ++aver.  `%next` requests are handled by
  ::  running ++aver at the given case, and then subsequent cases until we find
  ::  a case where the two results aren't equivalent.  If it hasn't happened
  ::  yet, we wait.  `%many` requests are handled by producing as much as we can
  ::  and then waiting if the subscription range extends into the future.
  ::
  ++  start-request
    |=  [for=(unit [ship @ud]) rav=rave]
    ^+  ..start-request
    =^  [new-sub=(unit rove) sub-results=(list sub-result)]  fod.dom
      (try-fill-sub for (rave-to-rove rav))
    =.  ..start-request  (send-sub-results sub-results [hen ~ ~])
    ?~  new-sub
      ..start-request
    (duce for u.new-sub)
  ::
  ::  Called when a foreign ship answers one of our requests.
  ::
  ::  If it's a `%many` request, process in +take-foreign-update
  ::
  ::  After updating ref (our request manager), we handle %x, %w, and %y
  ::  responses.  For %x, we call ++validate-x to validate the type of
  ::  the response.  For %y, we coerce the result to an arch.
  ::
  ++  take-foreign-answer                              ::  external change
    |=  [inx=@ud rut=(unit rand)]
    ^+  +>
    ?>  ?=(^ ref)
    =+  ruv=(~(get by bom.u.ref) inx)
    ?~  ruv  +>.$
    =/  rav=rave  rave.u.ruv
    ?:  ?=(%many -.rav)
      abet:(apex:(foreign-update inx) rut)
    ?~  rut
      ::  nothing here, so cache that
      ::
      %_    wake
          haw.u.ref
        ?.  ?=(%sing -.rav)  haw.u.ref
        (~(put by haw.u.ref) mood.rav ~)
      ==
    |^
    =/  result=(unit cage)  (validate u.rut)
    =/  =mood  [p.p q.p q]:u.rut
    =:  haw.u.ref  (~(put by haw.u.ref) mood result)
        bom.u.ref  (~(del by bom.u.ref) inx)
        fod.u.ref  (~(del by fod.u.ref) hen)
      ==
    wake
    ::  something here, so validate
    ::
    ++  validate
      |=  =rand
      ^-  (unit cage)
      ?-    p.p.rand
          %a  ~|  %no-big-ford-builds-across-network-for-now  !!
          %b  ~|  %i-guess-you-ought-to-build-your-own-marks  !!
          %c  ~|  %casts-should-be-compiled-on-your-own-ship  !!
          %d  ~|  %totally-temporary-error-please-replace-me  !!
          %p  ~|  %requesting-foreign-permissions-is-invalid  !!
          %r  ~|  %no-cages-please-they-are-just-way-too-big  !!
          %s  ~|  %please-dont-get-your-takos-over-a-network  !!
          %t  ~|  %requesting-foreign-directory-is-vaporware  !!
          %u  ~|  %prolly-poor-idea-to-get-rang-over-network  !!
          %v  ~|  %weird-shouldnt-get-v-request-from-network  !!
          %z  `(validate-z r.rand)
          %w  `(validate-w r.rand)
          %x  (validate-x [p.p q.p q r]:rand)
          %y  `[p.r.rand !>(;;(arch q.r.rand))]
      ==
    ::
    ::  Make sure the incoming data is a %w response
    ::
    ++  validate-w
      |=  =page
      ^-  cage
      :-  p.page
      ?+  p.page  ~|  %strange-w-over-nextwork  !!
        %cass  !>(;;(cass q.page))
        %null  [[%atom %n ~] ~]
        %nako  !>(~|([%molding [&1 &2 &3]:q.page] ;;(nako q.page)))
      ==
    ::
    ::  Make sure that incoming data is of the mark it claims to be.
    ::
    ++  validate-x
      |=  [car=care cas=case pax=path peg=page]
      ^-  (unit cage)
      =/  vale-result
        %-  mule  |.
        %-  wrap:fusion
        (page-to-cage:(ford:fusion static-ford-args) peg)
      ?:  ?=(%| -.vale-result)
        %-  (slog >%validate-x-failed< p.vale-result)
        ~
      `-.p.vale-result
    ::
    ::  Make sure the incoming data is a %z response
    ::
    ++  validate-z
      |=  =page
      ^-  cage
      ?>  ?=(%uvi p.page)
      :-  p.page
      !>(;;(@uvI q.page))
    --
  ::
  ::  Respond to backfill request
  ::
  ::  Maybe should verify the requester is allowed to access this blob?
  ::
  ++  give-backfill
    |=  =lobe
    ^+  ..give-backfill
    (emit hen %give %boon (~(got by lat.ran) lobe))
  ::
  ::  Ingest foreign update, requesting missing blobs if necessary
  ::
  ++  foreign-update
    |=  inx=@ud
    ?>  ?=(^ ref)
    =/  [sat=update-state lost=?]
      =/  ruv  (~(get by bom.u.ref) inx)
      ?~  ruv
        ~&  [%clay-foreign-update-lost her syd inx]
        [*update-state &]
      [u.ruv |]
    =/  done=?  |
    =.  hen  duct.sat
    |%
    ++  abet
      ^+  ..foreign-update
      ?:  lost
        ..foreign-update
      ?:  done
        =:  bom.u.ref  (~(del by bom.u.ref) inx)
            fod.u.ref  (~(del by fod.u.ref) hen)
          ==
        =<(?>(?=(^ ref) .) wake)
      =.  bom.u.ref  (~(put by bom.u.ref) inx sat)
      ..foreign-update
    ::
    ++  apex
      |=  rut=(unit rand)
      ^+  ..abet
      ?:  lost  ..abet
      ?~  rut
        =.  nako.sat  (~(put to nako.sat) ~)
        work
      ?>  ?=(%nako p.r.u.rut)
      =/  nako  ;;(nako q.r.u.rut)
      =/  missing  (missing-blobs nako)
      =.  need.sat  `(list lobe)`(welp need.sat ~(tap in missing))
      =.  nako.sat  (~(put to nako.sat) ~ nako)
      work
    ::
    ++  missing-blobs
      |=  =nako
      ^-  (set lobe)
      =/  yakis  ~(tap in lar.nako)
      |-  ^-  (set lobe)
      =*  yaki-loop  $
      ?~  yakis
        ~
      =/  lobes=(list [=path =lobe])  ~(tap by q.i.yakis)
      |-  ^-  (set lobe)
      =*  blob-loop  $
      ?~  lobes
        yaki-loop(yakis t.yakis)
      ?:  (~(has by lat.ran) lobe.i.lobes)
        blob-loop(lobes t.lobes)
      (~(put in blob-loop(lobes t.lobes)) lobe.i.lobes)
    ::
    ::  Receive backfill response
    ::
    ++  take-backfill
      |=  =blob
      ^+  ..abet
      ?:  lost  ..abet
      =?    need.sat
          ?&  ?=(%delta -.blob)
              !(~(has by lat.ran) q.q.blob)
              !(~(has by have.sat) q.q.blob)
          ==
        [q.q.blob need.sat]
      ::  We can't put a blob in lat.ran if its parent isn't already
      ::  there.  Unions are in reverse order so we don't overwrite
      ::  existing blobs.
      ::
      =.  ..abet
        ?:  &(?=(%delta -.blob) !(~(has by lat.ran) q.q.blob))
          ..abet(have.sat (~(uni by (malt [p.blob `^blob`blob] ~)) have.sat))
        ..abet(lat.ran (~(uni by (malt [p.blob blob] ~)) lat.ran))
      work(busy.sat |)
    ::
    ::  Fetch next blob
    ::
    ++  work
      ^+  ..abet
      ?:  busy.sat
        ..abet
      |-  ^+  ..abet
      ?:  =(~ need.sat)
        ::  NB: if you change to release nakos as we get enough blobs
        ::  for them instead of all at the end, you *must* store the
        ::  `lim` that should be applied after the nako is complete and
        ::  not use the one in the rave, since that will apply to the
        ::  end of subscription.
        ::
        =.  lat.ran  (~(uni by have.sat) lat.ran)
        |-  ^+  ..abet
        ?:  =(~ nako.sat)
          ..abet
        =^  next=(unit nako)  nako.sat  ~(get to nako.sat)
        ?~  next
          ..abet(done &)
        =.  ..abet  (apply-foreign-update u.next)
        =.  ..foreign-update  =<(?>(?=(^ ref) .) wake)
        $
      ?>  ?=(^ need.sat)
      ::  This is what removes an item from `need`.  This happens every
      ::  time we take a backfill response, but it could happen more than
      ::  once if we somehow got this data in the meantime (maybe from
      ::  another desk updating concurrently, or a previous update on this
      ::  same desk).
      ::
      ?:  ?|  (~(has by lat.ran) i.need.sat)
              (~(has by have.sat) i.need.sat)
          ==
        $(need.sat t.need.sat)
      ::  Otherwise, fetch the next blob
      ::
      =/  =fill  [%0 syd i.need.sat]
      =/  =wire  /back-index/(scot %p her)/[syd]/(scot %ud inx)
      =/  =path  [%backfill syd (scot %ud inx) ~]
      =.  ..foreign-update
        =<  ?>(?=(^ ref) .)
        (emit hen %pass wire %a %plea her %c path fill)
      ..abet(busy.sat &)
    ::
    ::  When we get a %w foreign update, store this in our state.
    ::
    ::  We get the commits and blobs from the nako and add them to our
    ::  object store, then we update the map of aeons to commits and the
    ::  latest aeon.
    ::
    ++  apply-foreign-update
      |=  =nako
      ^+  ..abet
      ::  hit: updated commit-hashes by @ud case
      ::  nut: new commit-hash/commit pairs
      ::  hut: updated commits by hash
      ::  nat: new blob-hash/blob pairs
      ::  lat: updated blobs by hash
      ::
      =/  hit  (~(uni by hit.dom) gar.nako)
      =/  nut  (turn ~(tap in lar.nako) |=(=yaki [r.yaki yaki]))
      =/  hut  (~(uni by (malt nut)) hut.ran)
      =/  nat  (turn ~(tap in bar.nako) |=(=blob [p.blob blob]))
      =/  lat  (~(uni by (malt nat)) lat.ran)
      ::  traverse updated state and sanity check
      ::
      =+  ~|  :*  %bad-foreign-update
                  [gar=gar.nako let=let.nako nut=(turn nut head) nat=(turn nat head)]
                  [hitdom=hit.dom letdom=let.dom]
              ==
        ?:  =(0 let.nako)
          ~
        =/  =aeon  1
        |-  ^-  ~
        =/  =tako
          ~|  [%missing-aeon aeon]  (~(got by hit) aeon)
        =/  =yaki
          ~|  [%missing-tako tako]  (~(got by hut) tako)
        =+  %+  turn
              ~(tap by q.yaki)
            |=  [=path =lobe]
            ~|  [%missing-blob path lobe]
            ?>  (~(has by lat) lobe)
            ~
        ?:  =(let.nako aeon)
          ~
        $(aeon +(aeon))
      ::  produce updated state
      ::
      =/  =rave  rave:(~(got by bom.u.ref) inx)
      ?>  ?=(%many -.rave)
      =:  let.dom   (max let.nako let.dom)
          hit.dom   hit
          hut.ran   hut
          lat.ran   lat
          ::  Is this correct?  Seeems like it should only go to `to` if
          ::  we've gotten all the way to the end.  Leaving this
          ::  behavior unchanged for now, but I believe it's wrong.
          ::
          lim       ?.(?=(%da -.to.moat.rave) lim p.to.moat.rave)
        ==
      ..abet
    --
  ::
  ::  fire function if request is in future
  ::
  ++  run-if-future
    |=  [rov=rove fun=$-(@da _.)]
    ^+  +>.$
    %+  fall
      %+  bind
        ^-  (unit @da)
        ?-    -.rov
            %sing
          ?.  ?=(%da -.case.mood.rov)  ~
          `p.case.mood.rov
        ::
            %next  ~
            %mult  ~
            %many
          %^  hunt  lth
            ?.  ?=(%da -.from.moat.rov)    ~
            ?.  (lth now p.from.moat.rov)  ~
            [~ p.from.moat.rov]
          ?.  ?=(%da -.to.moat.rov)  ~
          `(max now p.to.moat.rov)
        ==
      fun
    +>.$
  ::
  ++  rave-to-rove
    |=  rav=rave
    ^-  rove
    ?-  -.rav
      %sing  rav
      %next  [- mood ~ ~]:rav
      %mult  [- mool ~ ~ ~]:rav
      %many  [- track moat ~]:rav
    ==
  ::
  ++  rove-to-rave
    |=  rov=rove
    ^-  rave
    ?-  -.rov
      %sing  rov
      %next  [- mood]:rov
      %mult  [- mool]:rov
      %many  [- track moat]:rov
    ==
  ::
  ++  send-sub-results
    |=  [sub-results=(list sub-result) ducts=(set duct)]
    ^+  ..wake
    ?~  sub-results
      ..wake
    =.  ..wake
      ?-  -.i.sub-results
        %blab  (blab-all ducts +.i.sub-results)
        %bleb  (bleb-all ducts +.i.sub-results)
        %balk  (balk-all ducts +.i.sub-results)
        %blas  (blas-all ducts +.i.sub-results)
        %blub  (blub-all ducts +.i.sub-results)
      ==
    $(sub-results t.sub-results)
  ::
  ::  Loop through open subscriptions and check if we can fill any of
  ::  them.
  ::
  ++  wake
    ^+  .
    =/  old-subs=(list [=wove ducts=(set duct)])  ~(tap by qyx)
    =|  new-subs=(list [=wove ducts=(set duct)])
    |-  ^+  ..wake
    ?~  old-subs
      ::  install new subs
      ::
      ..wake(qyx (~(gas by *cult) new-subs))
    ?:  =(~ ducts.i.old-subs)
      ::  drop forgotten roves
      ::
      $(old-subs t.old-subs)
    =^  [new-sub=(unit rove) sub-results=(list sub-result)]  fod.dom
      (try-fill-sub wove.i.old-subs)
    =.  ..wake  (send-sub-results sub-results ducts.i.old-subs)
    =.  new-subs
      ?~  new-sub
        new-subs
      [[[for.wove.i.old-subs u.new-sub] ducts.i.old-subs] new-subs]
    $(old-subs t.old-subs)
  ::
  ::  Try to fill a subscription
  ::
  ++  try-fill-sub
    |=  [far=(unit [=ship ver=@ud]) rov=rove]
    ^-  [[new-sub=(unit rove) (list sub-result)] ford-cache]
    =/  for=(unit ship)  ?~(far ~ `ship.u.far)
    ?-    -.rov
        %sing
      =/  cache-value=(unit (unit cage))
        ?~(ref ~ (~(get by haw.u.ref) mood.rov))
      ?^  cache-value
        ::  if we have a result in our cache, produce it
        ::
        :_  fod.dom
        :-  ~
        ?~  u.cache-value
          [%blub ~]~
        [%blab mood.rov %& u.u.cache-value]~
      ::  else, check to see if rove is for an aeon we know
      ::
      =/  aeon=(unit aeon)  (case-to-aeon case.mood.rov)
      ?~  aeon
        [[`rov ~] fod.dom]
      ::  we have the appropriate aeon, so read in the data
      ::
      =^  value=(unit (unit (each cage lobe)))  fod.dom
        (read-at-aeon:ze for u.aeon mood.rov)
      ?~  value
        ::  We don't have the data directly, which is potentially
        ::  problematical.  How can we fetch the data?
        ::
        ?:  =(0 u.aeon)
          ~&  [%clay-sing-indirect-data-0 `path`[syd '0' path.mood.rov]]
          [[~ ~] fod.dom]
        ~&  [%clay-sing-indirect-data desk=syd mood=mood.rov aeon=u.aeon]
        [[`rov ~] fod.dom]
      ::  we have the data, so we produce the results
      ::
      [[~ [%balk u.value mood.rov]~] fod.dom]
    ::
    ::  %next is just %mult with one path, so we pretend %next = %mult here.
    ::
        ?(%next %mult)
      ::  because %mult requests need to wait on multiple files for each
      ::  revision that needs to be checked for changes, we keep two
      ::  cache maps.  {old} is the revision at {(dec aeon)}, {new} is
      ::  the revision at {aeon}.  if we have no {aeon} yet, that means
      ::  it was still unknown last time we checked.
      ::
      =*  vor  rov
      |^
      =/  rov=rove
        ?:  ?=(%mult -.vor)  vor
        :*  %mult
            [case [[care path] ~ ~]]:mood.vor
            aeon.vor
            [[[care.mood.vor path.mood.vor] cach.vor] ~ ~]
            ~
        ==
      ?>  ?=(%mult -.rov)
      ::  we will either respond or store the maybe updated request.
      ::
      =;  [res=(each (map mood (unit (each cage lobe))) rove) fod=ford-cache]
          :_  fod
          ?:  ?=(%& -.res)
            (respond p.res)
          (store p.res)
      ::  recurse here on next aeon if possible/needed.
      ::
      |-  ^-  [(each (map mood (unit (each cage lobe))) rove) ford-cache]
      ::  if we don't have an aeon yet, see if we have one now.
      ::
      ?~  aeon.rov
        =/  aeon=(unit aeon)  (case-to-aeon case.mool.rov)
        ::  if we still don't, wait.
        ::
        ?~  aeon  [|+rov fod.dom]
        ::  if we do, update the request and retry.
        ::
        $(aeon.rov `+(u.aeon), old-cach.rov ~, new-cach.rov ~)
      ::  if old isn't complete, try filling in the gaps.
      ::
      =^  o  fod.dom
        ?:  (complete old-cach.rov)
          [old-cach.rov fod.dom]
        (read-unknown mool.rov(case [%ud (dec u.aeon.rov)]) old-cach.rov)
      =.  old-cach.rov  o
      ::  if the next aeon we want to compare is in the future, wait again.
      ::
      =/  next-aeon=(unit aeon)  (case-to-aeon [%ud u.aeon.rov])
      ?~  next-aeon  [|+rov fod.dom]
      ::  if new isn't complete, try filling in the gaps.
      ::
      =^  n  fod.dom
        ?:  (complete new-cach.rov)
          [new-cach.rov fod.dom]
        (read-unknown mool.rov(case [%ud u.aeon.rov]) new-cach.rov)
      =.  new-cach.rov  n
      ::  if they're still not both complete, wait again.
      ::
      ?.  ?&  (complete old-cach.rov)
              (complete new-cach.rov)
          ==
        [|+rov fod.dom]
      ::  both complete, so check if anything has changed
      ::
      =/  changes=(map mood (unit (each cage lobe)))
        %+  roll  ~(tap by old-cach.rov)
        |=  $:  [[car=care pax=path] old-cach-value=cach]
                changes=(map mood (unit (each cage lobe)))
            ==
        =/  new-cach-value=cach  (~(got by new-cach.rov) car pax)
        ?<  |(?=(~ old-cach-value) ?=(~ new-cach-value))
        =/  new-entry=(unit (pair mood (unit (each cage lobe))))
          =/  =mood  [car [%ud u.aeon.rov] pax]
          ?~  u.old-cach-value
            ?~  u.new-cach-value
              ::  not added
              ::
              ~
            ::  added
            ::
            `[mood `u.u.new-cach-value]
          ?~  u.new-cach-value
            ::  deleted
            ::
            `[mood ~]
          ?:  (equivalent-data:ze u.u.new-cach-value u.u.old-cach-value)
            ::  unchanged
            ::
            ~
          ::  changed
          ::
          `[mood `u.u.new-cach-value]
        ::  if changed, save the change
        ::
        ?~  new-entry
          changes
        (~(put by changes) u.new-entry)
      ::  if there are any changes, send response. if none, move on to
      ::  next aeon.
      ::
      ?^  changes  [&+changes fod.dom]
      $(u.aeon.rov +(u.aeon.rov), new-cach.rov ~)
      ::
      ::  check again later
      ::
      ++  store
        |=  rov=rove
        ^-  [new-sub=(unit rove) (list sub-result)]
        =/  new-rove=rove
          ?>  ?=(%mult -.rov)
          ?:  ?=(%mult -.vor)  rov
          ?>  ?=([* ~ ~] old-cach.rov)
          =*  one  n.old-cach.rov
          [%next [care.p.one case.mool.rov path.p.one] aeon.rov q.one]
        [`new-rove ~]
      ::
      ::  send changes
      ::
      ++  respond
        |=  res=(map mood (unit (each cage lobe)))
        ^-  [new-sub=(unit rove) (list sub-result)]
        :-  ~
        ?:  ?=(%mult -.vor)
          [%blas ~(key by res)]~
        ?>  ?=([* ~ ~] res)
        ?~  q.n.res
          [%blub ~]~
        [%blab [p u.q]:n.res]~
      ::
      ::  no unknowns
      ::
      ++  complete
        |=  hav=(map (pair care path) cach)
        ?&  ?=(^ hav)
            (levy ~(tap by `(map (pair care path) cach)`hav) know)
        ==
      ::
      ::  know about file in cach
      ::
      ++  know  |=([(pair care path) c=cach] ?=(^ c))
      ::
      ::  fill in the blanks
      ::
      ++  read-unknown
        |=  [=mool hav=(map (pair care path) cach)]
        ^-  [_hav ford-cache]
        =?  hav  ?=(~ hav)
          %-  malt  ^-  (list (pair (pair care path) cach))
          %+  turn
            ~(tap in paths.mool)
          |=  [c=care p=path]
          ^-  [[care path] cach]
          [[c p] ~]
        |-  ^+  [hav fod.dom]
        ?~  hav  [hav fod.dom]
        =^  lef  fod.dom  $(hav l.hav)
        =.  l.hav  lef
        =^  rig  fod.dom  $(hav r.hav)
        =.  r.hav  rig
        =/  [[=care =path] =cach]  n.hav
        ?^  cach
          [hav fod.dom]
        =^  q  fod.dom  (aver for care case.mool path)
        =.  q.n.hav  q
        [hav fod.dom]
      --
    ::
        %many
      :_  fod.dom
      =/  from-aeon  (case-to-aeon from.moat.rov)
      ?~  from-aeon
        ::  haven't entered the relevant range, so do nothing
        ::
        [`rov ~]
      =/  to-aeon  (case-to-aeon to.moat.rov)
      =/  ver  ?~(far %1 ver.u.far)
      ?~  to-aeon
        ::  we're in the middle of the range, so produce what we can,
        ::  but don't end the subscription
        ::
        ::  update "from" case to the aeon after now
        ::
        =.  from.moat.rov
          [%ud +(let.dom)]
        :-  `rov
        =/  new-lobes=(map path lobe)
          (lobes-at-path:ze for let.dom path.moat.rov)
        ?:  =(lobes.rov new-lobes)
          ::  if no changes, don't produce results
          ::
          ~
        ::  else changes, so produce them
        ::
        [%bleb ver let.dom ?:(track.rov ~ `[u.from-aeon let.dom])]~
      ::  we're past the end of the range, so end subscription
      ::
      :-  ~
      =/  new-lobes=(map path lobe)
        (lobes-at-path:ze for u.to-aeon path.moat.rov)
      ::  if changed, give subscription result
      ::
      =/  bleb=(list sub-result)
        ?:  =(lobes.rov new-lobes)
          ~
        [%bleb ver +(u.from-aeon) ?:(track.rov ~ `[u.from-aeon u.to-aeon])]~
      ::  end subscription
      ::
      =/  blub=(list sub-result)
        [%blub ~]~
      (weld bleb blub)
    ==
  ::
  ::::::::::::::::::::::::::::::::::::::::::::::::::::::::::::::::::::::::::::
  ::
  ::  This core has no additional state, and the distinction exists purely for
  ::  documentation.  The overarching theme is that `++de` directly contains
  ::  logic for metadata about the desk, while `++ze` is composed primarily
  ::  of helper functions for manipulating the desk state (`++dome`) itself.
  ::  Functions include:
  ::
  ::  --  converting between cases, commit hashes, commits, content hashes,
  ::      and content
  ::  --  creating commits and content and adding them to the tree
  ::  --  finding which data needs to be sent over the network to keep the
  ::      other urbit up-to-date
  ::  --  reading from the file tree through different `++care` options
  ::  --  the `++me` core for merging.
  ::
  ::  The dome is composed of the following:
  ::
  ::  --  `ank` is the ankh, which is the file data itself.  An ankh is both
  ::      a possible file and a possible directory.  An ankh has both:
  ::      --  `fil`, a possible file, stored as both a cage and its hash
  ::      --  `dir`, a map of @ta to more ankhs.
  ::  --  `let` is the number of the most recent revision.
  ::  --  `hit` is a map of revision numbers to commit hashes.
  ::  --  `lab` is a map of labels to revision numbers.
  ::
  ::::::::::::::::::::::::::::::::::::::::::::::::::::::::::::::::::::::::::::
  ::
  ::
  ::  Other utility functions
  ::
  ++  ze
    |%
    ::  These convert between aeon (version number), tako (commit hash), yaki
    ::  (commit data structure), lobe (content hash), and blob (content).
    ::
    ::    XX the following are duplicated from the +state core
    ::
    ++  aeon-to-tako  ~(got by hit.dom)
    ++  aeon-to-yaki  |=(=aeon (tako-to-yaki (aeon-to-tako aeon)))
    ++  lobe-to-blob  ~(got by lat.ran)
    ++  tako-to-yaki  ~(got by hut.ran)
    ++  lobe-to-mark
      |=  a=lobe
      =>  (lobe-to-blob a)
      ?-  -
        %delta      p.q
        %direct     p.q
      ==
    ::
    ::  Checks whether two pieces of data (either cages or lobes) are the same.
    ::
    ++  equivalent-data
      |=  [one=(each cage lobe) two=(each cage lobe)]
      ^-  ?
      ?:  ?=(%& -.one)
        ?:  ?=(%& -.two)
          =([p q.q]:p.one [p q.q]:p.two)
        =(p.two (page-to-lobe [p q.q]:p.one))
      ?:  ?=(%& -.two)
        =(p.one (page-to-lobe [p q.q]:p.two))
      =(p.one p.two)
    ::
    ::  Gets a map of the data at the given path and all children of it.
    ::
    ++  lobes-at-path
      |=  [for=(unit ship) yon=aeon pax=path]
      ^-  (map path lobe)
      ?:  =(0 yon)  ~
      ::  we use %z for the check because it looks at all child paths.
      ?.  |(?=(~ for) (may-read u.for %z yon pax))  ~
      %-  malt
      %+  skim
        %~  tap  by
        =<  q
        %-  aeon-to-yaki
        yon
      |=  [p=path q=lobe]
      ?|  ?=(~ pax)
          ?&  !?=(~ p)
              =(-.pax -.p)
              $(p +.p, pax +.pax)
      ==  ==
    ::
    ::  Creates a nako of all the changes between a and b.
    ::
    ++  make-nako
      |=  [ver=@ud a=aeon b=aeon]
      ^-  nako
      :+  ?>  (lte b let.dom)
          |-
          ?:  =(b let.dom)
            hit.dom
          $(hit.dom (~(del by hit.dom) let.dom), let.dom (dec let.dom))
        b
      ?:  =(0 b)
        [~ ~]
      (data-twixt-takos =(0 ver) (~(get by hit.dom) a) (aeon-to-tako b))
    ::
    ::  Traverse parentage and find all ancestor hashes
    ::
    ++  reachable-takos                                 ::  reachable
      |=  p=tako
      ^-  (set tako)
      ~+
      =|  s=(set tako)
      |-  ^-  (set tako)
      =.  s  (~(put in s) p)
      =+  y=(tako-to-yaki p)
      |-  ^-  (set tako)
      ?~  p.y
        s
      ?:  (~(has in s) i.p.y)
        $(p.y t.p.y)
      =.  s  ^$(p i.p.y)
      $(p.y t.p.y)
    ::
    ::  Gets the data between two commit hashes, assuming the first is an
    ::  ancestor of the second.
    ::
    ::  Get all the takos before `a`, then get all takos before `b` except the
    ::  ones we found before `a`.  Then convert the takos to yakis and also get
    ::  all the data in all the yakis.
    ::
    ::  What happens if you run an %init merge on a desk that already
    ::  had a commit?
    ::
    ++  data-twixt-takos
      |=  [plops=? a=(unit tako) b=tako]
      ^-  [(set yaki) (set plop)]
      =+  old=?~(a ~ (reachable-takos u.a))
      =/  yal=(set tako)
          %-  silt
          %+  skip
            ~(tap in (reachable-takos b))
          |=(tak=tako (~(has in old) tak))
      :-  (silt (turn ~(tap in yal) tako-to-yaki))
      ?.  plops
        ~
      (silt (turn ~(tap in (new-lobes (new-lobes ~ old) yal)) lobe-to-blob))
    ::
    ::  Get all the lobes that are referenced in `a` except those that are
    ::  already in `b`.
    ::
    ++  new-lobes                                       ::  object hash set
      |=  [b=(set lobe) a=(set tako)]                   ::  that aren't in b
      ^-  (set lobe)
      %+  roll  ~(tap in a)
      |=  [tak=tako bar=(set lobe)]
      ^-  (set lobe)
      =+  yak=(tako-to-yaki tak)
      %+  roll  ~(tap by q.yak)
      =<  .(far bar)
      |=  [[path lob=lobe] far=(set lobe)]
      ^-  (set lobe)
      ?~  (~(has in b) lob)                             ::  don't need
        far
      =+  gar=(lobe-to-blob lob)
      ?-  -.gar
        %direct    (~(put in far) lob)
        %delta     (~(put in $(lob q.q.gar)) lob)
      ==
    ::
    ::  Probably can get rid of the cache checks because they happen in
    ::  ford
    ::
    ++  read-a
      !.
      |=  [=aeon =path]
      ^-  [(unit (unit (each cage lobe))) ford-cache]
      ?.  =(aeon let.dom)
        [~ fod.dom]
      =/  cached=(unit [=vase *])  (~(get by files.fod.dom) path)
      ?^  cached
        :_(fod.dom [~ ~ %& %vase !>(vase.u.cached)])
      =/  x  (read-x aeon path)
      ?~  x
        [~ fod.dom]
      ?~  u.x
        [[~ ~] fod.dom]
      ::  should never happen at current aeon
      ?:  ?=(%| -.u.u.x)
        [~ fod.dom]
      =^  =vase  fod.dom
        %-  wrap:fusion
        (build-file:(ford:fusion static-ford-args) path)
      :_(fod.dom [~ ~ %& %vase !>(vase)])
    ::
    ++  read-b
      !.
      |=  [=aeon =path]
      ^-  [(unit (unit (each cage lobe))) ford-cache]
      ?.  =(aeon let.dom)
        [~ fod.dom]
      ?.  ?=([@ ~] path)
        [[~ ~] fod.dom]
      =/  cached=(unit [=dais *])  (~(get by marks.fod.dom) i.path)
      ?^  cached
        :_(fod.dom [~ ~ %& %dais !>(dais.u.cached)])
      =^  =dais  fod.dom
        %-  wrap:fusion
        (build-dais:(ford:fusion static-ford-args) i.path)
      :_(fod.dom [~ ~ %& %dais !>(dais)])
    ::
    ++  read-c
      !.
      |=  [=aeon =path]
      ^-  [(unit (unit (each cage lobe))) ford-cache]
      ?.  =(aeon let.dom)
        [~ fod.dom]
      ?.  ?=([@ @ ~] path)
        [[~ ~] fod.dom]
      =/  cached=(unit [=tube *])  (~(get by tubes.fod.dom) [i i.t]:path)
      ?^  cached
        :_(fod.dom [~ ~ %& %tube !>(tube.u.cached)])
      =^  =tube  fod.dom
        %-  wrap:fusion
        (build-tube:(ford:fusion static-ford-args) [i i.t]:path)
      :_(fod.dom [~ ~ %& %tube !>(tube)])
    ::
    ::  Gets the permissions that apply to a particular node.
    ::
    ::  If the node has no permissions of its own, we use its parent's.
    ::  If no permissions have been set for the entire tree above the node,
    ::  we default to fully private (empty whitelist).
    ::
    ++  read-p
      |=  pax=path
      ^-  (unit (unit (each cage lobe)))
      =-  [~ ~ %& %noun !>(-)]
      :-  (read-p-in pax per.red)
      (read-p-in pax pew.red)
    ::
    ++  read-p-in
      |=  [pax=path pes=regs]
      ^-  dict
      =/  rul=(unit rule)  (~(get by pes) pax)
      ?^  rul
        :+  pax  mod.u.rul
        %-  ~(rep in who.u.rul)
        |=  [w=whom out=(pair (set ship) (map @ta crew))]
        ?:  ?=([%& @p] w)
          [(~(put in p.out) +.w) q.out]
        =/  cru=(unit crew)  (~(get by cez.ruf) +.w)
        ?~  cru  out
        [p.out (~(put by q.out) +.w u.cru)]
      ?~  pax  [/ %white ~ ~]
      $(pax (scag (dec (lent pax)) `path`pax))
    ::
    ++  may-read
      |=  [who=ship car=care yon=aeon pax=path]
      ^-  ?
      ?+  car
        (allowed-by who pax per.red)
      ::
          %p
        =(who our)
      ::
          ?(%y %z)
        =+  tak=(~(get by hit.dom) yon)
        ?~  tak  |
        =+  yak=(tako-to-yaki u.tak)
        =+  len=(lent pax)
        =-  (levy ~(tap in -) |=(p=path (allowed-by who p per.red)))
        %+  roll  ~(tap in (~(del in ~(key by q.yak)) pax))
        |=  [p=path s=(set path)]
        ?.  =(pax (scag len p))  s
        %-  ~(put in s)
        ?:  ?=(%z car)  p
        (scag +(len) p)
      ==
    ::
    ++  may-write
      |=  [w=ship p=path]
      (allowed-by w p pew.red)
    ::
    ++  allowed-by
      |=  [who=ship pax=path pes=regs]
      ^-  ?
      =/  rul=real  rul:(read-p-in pax pes)
      =/  in-list/?
        ?|  (~(has in p.who.rul) who)
          ::
            %-  ~(rep by q.who.rul)
            |=  [[@ta cru=crew] out=_|]
            ?:  out  &
            (~(has in cru) who)
        ==
      ?:  =(%black mod.rul)
        !in-list
      in-list
    ::  +content-hash: get hash of contents (%cz hash)
    ::
    ++  content-hash
      |=  [=yaki pax=path]
      ^-  @uvI
      =+  len=(lent pax)
      =/  descendants=(list (pair path lobe))
          %+  turn
            %+  skim  ~(tap by (~(del by q.yaki) pax))
            |=  [paf=path lob=lobe]
            =(pax (scag len paf))
          |=  [paf=path lob=lobe]
          [(slag len paf) lob]
      =+  us=(~(get by q.yaki) pax)
      ?:  &(?=(~ descendants) ?=(~ us))
        *@uvI
      %+  roll
        ^-  (list (pair path lobe))
        [[~ ?~(us *lobe u.us)] descendants]
      |=([[path lobe] @uvI] (shax (jam +<)))
    ::  +read-r: %x wrapped in a vase
    ::
    ++  read-r
      |=  [yon=aeon pax=path]
      ^-  (unit (unit cage))
      =/  x  (read-x yon pax)
      ?~  x    ~
      ?~  u.x  [~ ~]
      ?>  ?=(%& -.u.u.x)
      ``[p.p.u.u.x !>(q.p.u.u.x)]
    ::  +read-s: produce yaki or blob for given tako or lobe
    ::
    ++  read-s
      |=  [yon=aeon pax=path]
      ^-  (unit (unit cage))
      ?.  ?=([?(%yaki %blob %hash %cage %open %late %base) * *] pax)
        `~
      ?-    i.pax
          %yaki
        =/  yak=(unit yaki)  (~(get by hut.ran) (slav %uv i.t.pax))
        ?~  yak
          ~
        ``yaki+[-:!>(*yaki) u.yak]
      ::
          %blob
        =/  bol=(unit blob)  (~(get by lat.ran) (slav %uv i.t.pax))
        ?~  bol
          ~
        ``blob+[-:!>(*blob) u.bol]
      ::
          %hash
        =/  yak=(unit yaki)  (~(get by hut.ran) (slav %uv i.t.pax))
        ?~  yak
          ~
        ``uvi+[-:!>(*@uvI) (content-hash u.yak /)]
      ::
          %cage
        ::  should save ford cache
        ::
        =/  =lobe  (slav %uv i.t.pax)
        =^  =page  fod.dom
          %-  wrap:fusion
          (lobe-to-page:(ford:fusion static-ford-args) lobe)
        =^  =cage  fod.dom
          %-  wrap:fusion
          (page-to-cage:(ford:fusion static-ford-args) page)
        ``cage+[-:!>(*^cage) cage]
      ::
          %open
        ``open+!>(prelude:(ford:fusion static-ford-args))
      ::
          %late  !!  :: handled in +aver
          %base
        ?>  ?=(^ t.t.pax)
        :^  ~  ~  %uvs  !>
        ^-  (list @uv)
        =/  him  (slav %p i.t.pax)
        =/  other  dom:((de now rof hen ruf) him i.t.t.pax)
        ?:  =(0 let.other)
          ~
        =/  our-yaki  (~(got by hut.ran) (~(got by hit.dom) yon))
        =/  other-yaki  (~(got by hut.ran) (~(got by hit.other) let.other))
        %+  turn  ~(tap in (find-merge-points other-yaki our-yaki))
        |=  =yaki
        r.yaki
      ==
    ::  +read-t: produce the list of paths within a yaki with :pax as prefix
    ::
    ++  read-t
      |=  [yon=aeon pax=path]
      ^-  (unit (unit [%file-list (hypo (list path))]))
      ::  if asked for version 0, produce an empty list of files
      ::
      ?:  =(0 yon)
        ``[%file-list -:!>(*(list path)) *(list path)]
      ::  if asked for a future version, we don't have an answer
      ::
      ?~  tak=(~(get by hit.dom) yon)
        ~
      ::  look up the yaki snapshot based on the version
      ::
      =/  yak=yaki  (tako-to-yaki u.tak)
      ::  calculate the path length once outside the loop
      ::
      =/  path-length  (lent pax)
      ::
      :^  ~  ~  %file-list
      :-  -:!>(*(list path))
      ^-  (list path)
      ::  sort the matching paths alphabetically
      ::
      =-  (sort - aor)
      ::  traverse the filesystem, filtering for paths with :pax as prefix
      ::
      %+  skim  ~(tap in ~(key by q.yak))
      |=(paf=path =(pax (scag path-length paf)))
    ::
    ::  Checks for existence of a node at an aeon.
    ::
    ::  This checks for existence of content at the node, and does *not* look
    ::  at any of its children.
    ::
    ++  read-u
      |=  [yon=aeon pax=path]
      ^-  (unit (unit (each [%flag (hypo ?)] lobe)))
      ::  if asked for a future version, we don't have an answer
      ::
      ?~  tak=(~(get by hit.dom) yon)
        ~
      ::  look up the yaki snapshot based on the version
      ::
      =/  yak=yaki  (tako-to-yaki u.tak)
      ::  produce the result based on whether or not there's a file at :pax
      ::
      ``[%& %flag -:!>(*?) (~(has by q.yak) pax)]
    ::
    ::  Gets the dome (desk state) at a particular aeon.
    ::
    ::  For past aeons, we don't give an actual ankh in the dome, but the rest
    ::  of the data is legit. We also never send the mime cache over the wire.
    ::
    ++  read-v
      |=  [yon=aeon pax=path]
      ^-  (unit (unit [%dome (hypo dome:clay)]))
      ?:  (lth yon let.dom)
        :*  ~  ~  %dome  -:!>(*dome:clay)
            ^-  dome:clay
            :*  ank=`[[%ank-in-old-v-not-implemented *ankh] ~ ~]
                let=yon
                hit=(molt (skim ~(tap by hit.dom) |=([p=@ud *] (lte p yon))))
                lab=(molt (skim ~(tap by lab.dom) |=([* p=@ud] (lte p yon))))
        ==  ==
      ?:  (gth yon let.dom)
        ~
      ``[%dome -:!>(*dome:clay) [ank let hit lab]:dom]
    ::
    ::  Gets all cases refering to the same revision as the given case.
    ::
    ::  For the %da case, we give just the canonical timestamp of the revision.
    ::
    ++  read-w
      |=  cas=case
      ^-  (unit (unit (each cage lobe)))
      =+  aey=(case-to-aeon cas)
      ?~  aey  ~
      =-  [~ ~ %& %cass !>(-)]
      ^-  cass
      :-  u.aey
      ?:  =(0 u.aey)  `@da`0
      t:(aeon-to-yaki u.aey)
    ::
    ::  Get the data at a node.
    ::
    ::  If it's in our ankh (current state cache), we can just produce
    ::  the result.  Otherwise, we've got to look up the node at the
    ::  aeon to get the content hash, use that to find the blob, and use
    ::  the blob to get the data.  We also special-case the hoon mark
    ::  for bootstrapping purposes.
    ::
    ++  read-x
      |=  [yon=aeon pax=path]
      ^-  (unit (unit (each cage lobe)))
      ?:  =(0 yon)
        [~ ~]
      =+  tak=(~(get by hit.dom) yon)
      ?~  tak
        ~
      ?:  &(?=(~ ref) =(yon let.dom))
        :-  ~
        %+  bind
          fil.ank:(descend-path:(zu ank.dom) pax)
        |=(a=[p=lobe q=cage] [%& q.a])
      =+  yak=(tako-to-yaki u.tak)
      =+  lob=(~(get by q.yak) pax)
      ?~  lob
        [~ ~]
      =+  mar=(lobe-to-mark u.lob)
      ::  should convert any lobe to cage
      ::
      ?.  ?=(%hoon mar)
        [~ ~ %| u.lob]
      :^  ~  ~  %&
      :+  mar  [%atom %t ~]
      |-  ^-  @t                      ::  (urge cord) would be faster
      =+  bol=(lobe-to-blob u.lob)
      ?:  ?=(%direct -.bol)
        ;;(@t q.q.bol)
      ?>  ?=(%delta -.bol)
      =+  txt=$(u.lob q.q.bol)
      ?>  ?=(%txt-diff p.r.bol)
      =+  dif=;;((urge cord) q.r.bol)
      =,  format
      =+  pac=(of-wain (lurk:differ (to-wain (cat 3 txt '\0a')) dif))
      ?~  pac
        ''
      (end [3 (dec (met 3 pac))] pac)
    ::
    ::  Gets an arch (directory listing) at a node.
    ::
    ++  read-y
      |=  [yon=aeon pax=path]
      ^-  (unit (unit [%arch (hypo arch)]))
      ?:  =(0 yon)
        ``[%arch -:!>(*arch) *arch]
      =+  tak=(~(get by hit.dom) yon)
      ?~  tak
        ~
      =+  yak=(tako-to-yaki u.tak)
      =+  len=(lent pax)
      :^  ~  ~  %arch
      ::  ~&  cy+pax
      :-  -:!>(*arch)
      ^-  arch
      :-  (~(get by q.yak) pax)
      ^-  (map knot ~)
      %-  molt  ^-  (list (pair knot ~))
      %+  turn
        ^-  (list (pair path lobe))
        %+  skim  ~(tap by (~(del by q.yak) pax))
        |=  [paf=path lob=lobe]
        =(pax (scag len paf))
      |=  [paf=path lob=lobe]
      =+  pat=(slag len paf)
      [?>(?=(^ pat) i.pat) ~]
    ::
    ::  Gets a recursive hash of a node and all its children.
    ::
    ++  read-z
      |=  [yon=aeon pax=path]
      ^-  (unit (unit [%uvi (hypo @uvI)]))
      ?:  =(0 yon)
        ``uvi+[-:!>(*@uvI) *@uvI]
      =+  tak=(~(get by hit.dom) yon)
      ?~  tak
        ~
      [~ ~ %uvi -:!>(*@uvI) (content-hash (tako-to-yaki u.tak) pax)]
    ::
    ::  Get a value at an aeon.
    ::
    ::  Value can be either null, meaning we don't have it yet, [null null],
    ::  meaning we know it doesn't exist, or [null null (each cage lobe)],
    ::  meaning we either have the value directly or a content hash of the
    ::  value.
    ::
    ++  read-at-aeon                                    ::    read-at-aeon:ze
      |=  [for=(unit ship) yon=aeon mun=mood]           ::  seek and read
      ^-  [(unit (unit (each cage lobe))) ford-cache]
      =*  fod  fod.dom
      ?.  |(?=(~ for) (may-read u.for care.mun yon path.mun))
        [~ fod]
      ::  virtualize to catch and produce deterministic failures
      ::
      !.
      =-  ?:  ?=(%& -<)  p.-
          ((slog leaf+"gall: read-at-aeon fail {<mun>}" p.-) [[~ ~] fod])
      %-  mule  |.
      ?-  care.mun
          %d
        :_  fod
        ::  XX this should only allow reads at the current date
        ::
        ?:  !=(our her)
          [~ ~]
        ?^  path.mun
          ~&(%no-cd-path [~ ~])
        [~ ~ %& %noun !>(~(key by dos.rom.ruf))]
      ::
        %a  (read-a yon path.mun)
        %b  (read-b yon path.mun)
        %c  (read-c yon path.mun)
        %p  :_(fod (read-p path.mun))
        %r  :_(fod (bind (read-r yon path.mun) (lift |=(a=cage [%& a]))))
        %s  :_(fod (bind (read-s yon path.mun) (lift |=(a=cage [%& a]))))
        %t  :_(fod (bind (read-t yon path.mun) (lift |=(a=cage [%& a]))))
        %u  :_(fod (read-u yon path.mun))
        %v  :_(fod (bind (read-v yon path.mun) (lift |=(a=cage [%& a]))))
        %w  :_(fod (read-w case.mun))
        %x  :_(fod (read-x yon path.mun))
        %y  :_(fod (bind (read-y yon path.mun) (lift |=(a=cage [%& a]))))
        %z  :_(fod (bind (read-z yon path.mun) (lift |=(a=cage [%& a]))))
      ==
    ::  Traverse an ankh.
    ::
    ++  zu                                              ::  filesystem
      |=  ank=ankh                                      ::  filesystem state
      =|  ram=path                                      ::  reverse path into
      |%
      ++  descend                                       ::  descend
        |=  lol=@ta
        ^+  +>
        =+  you=(~(get by dir.ank) lol)
        +>.$(ram [lol ram], ank ?~(you [~ ~] u.you))
      ::
      ++  descend-path                                  ::  descend recursively
        |=  way=path
        ^+  +>
        ?~(way +> $(way t.way, +> (descend i.way)))
      --
    --
  --
--
::::::::::::::::::::::::::::::::::::::::::::::::::::::::::::::::::::::::::::::
::              section 4cA, filesystem vane
::
::  This is the arvo interface vane.  Our formal state is a `++raft`, which
::  has five components:
::
::  --  `rom` is the state for all local desks.
::  --  `hoy` is the state for all foreign desks.
::  --  `ran` is the global, hash-addressed object store.
::  --  `mon` is the set of mount points in unix.
::  --  `hez` is the duct to the unix sync.
::
::::::::::::::::::::::::::::::::::::::::::::::::::::::::::::::::::::::::::::::
=|                                                    ::  instrument state
    $:  ver=%7                                        ::  vane version
        ruf=raft                                      ::  revision tree
    ==                                                ::
|=  [now=@da eny=@uvJ rof=roof]                       ::  current invocation
|%                                                    ::
++  call                                              ::  handle request
  |=  $:  hen=duct
          dud=(unit goof)
          wrapped-task=(hobo task)
      ==
  ^-  [(list move) _..^$]
  ::
  =/  req=task  ((harden task) wrapped-task)
  ::
  ::  XX handle error notifications
  ::
  ?^  dud
    [[[hen %slip %d %flog %crud [-.req tang.u.dud]] ~] ..^$]
  ::
  ?-    -.req
      %boat
    :_  ..^$
    [hen %give %hill (turn ~(tap by mon.ruf) head)]~
  ::
      %cred
    =.  cez.ruf
      ?~  cew.req  (~(del by cez.ruf) nom.req)
      (~(put by cez.ruf) nom.req cew.req)
    ::  wake all desks, a request may have been affected.
    =|  mos=(list move)
    =/  des  ~(tap in ~(key by dos.rom.ruf))
    |-
    ?~  des  [[[hen %give %done ~] mos] ..^^$]
    =/  den  ((de now rof hen ruf) our i.des)
    =^  mor  ruf
      =<  abet:wake
      ?:  ?=(^ cew.req)  den
      (forget-crew:den nom.req)
    $(des t.des, mos (weld mos mor))
  ::
      %crew
    [[hen %give %cruz cez.ruf]~ ..^$]
  ::
      %crow
    =/  des  ~(tap by dos.rom.ruf)
    =|  rus=(map desk [r=regs w=regs])
    |^
      ?~  des  [[hen %give %croz rus]~ ..^^$]
      =+  per=(filter-rules per.q.i.des)
      =+  pew=(filter-rules pew.q.i.des)
      =?  rus  |(?=(^ per) ?=(^ pew))
        (~(put by rus) p.i.des per pew)
      $(des t.des)
    ::
    ++  filter-rules
      |=  pes=regs
      ^+  pes
      =-  (~(gas in *regs) -)
      %+  skim  ~(tap by pes)
      |=  [p=path r=rule]
      (~(has in who.r) |+nom.req)
    --
  ::
      %drop
    ~&  %clay-idle
    [~ ..^$]
  ::
      %info
    ?:  ?=(%| -.dit.req)
      ~|  %labelling-not-implemented
      !!
    =/  [deletes=(set path) changes=(map path cage)]
      =/  =soba  p.dit.req
      =|  deletes=(set path)
      =|  changes=(map path cage)
      |-  ^+  [deletes changes]
      ?~  soba
        [deletes changes]
      ?-  -.q.i.soba
        %del  $(soba t.soba, deletes (~(put in deletes) p.i.soba))
        %ins  $(soba t.soba, changes (~(put by changes) [p p.q]:i.soba))
        %mut  $(soba t.soba, changes (~(put by changes) [p p.q]:i.soba))
        %dif  ~|(%dif-not-implemented !!)
      ==
    =^  mos  ruf
      =/  den  ((de now rof hen ruf) our des.req)
      abet:(info:den deletes changes)
    [mos ..^$]
  ::
      %init
    [~ ..^$(hun.rom.ruf hen)]
  ::
      %into
    =.  hez.ruf  `hen
    =+  bem=(~(get by mon.ruf) des.req)
    ?:  &(?=(~ bem) !=(%$ des.req))
      ~|([%bad-mount-point-from-unix des.req] !!)
    =/  bem=beam
        ?^  bem
          u.bem
        [[our %home %ud 1] ~]
    =/  dos  (~(get by dos.rom.ruf) q.bem)
    ?~  dos
      !!  ::  fire next in queue
    =^  mos  ruf
      =/  den  ((de now rof hen ruf) our q.bem)
      abet:(into:den s.bem all.req fis.req)
    [mos ..^$]
  ::
      %merg                                               ::  direct state up
    ?:  =(%$ des.req)
      ~&(%merg-no-desk !!)
    =^  mos  ruf
      =/  den  ((de now rof hen ruf) our des.req)
      abet:(start-merge:den her.req dem.req cas.req how.req)
    [mos ..^$]
  ::
      %mont
    =.  hez.ruf  ?^(hez.ruf hez.ruf `[[%$ %sync ~] ~])
    =^  mos  ruf
      =/  den  ((de now rof hen ruf) p.bem.req q.bem.req)
      abet:(mount:den pot.req r.bem.req s.bem.req)
    [mos ..^$]
  ::
      %dirk
    ?~  hez.ruf
      ~&  %no-sync-duct
      [~ ..^$]
    ?.  (~(has by mon.ruf) des.req)
      ~&  [%not-mounted des.req]
      [~ ..^$]
    [~[[u.hez.ruf %give %dirk des.req]] ..^$]
  ::
      %ogre
    ?~  hez.ruf
      ~&  %no-sync-duct
      [~ ..^$]
    =*  pot  pot.req
    ?@  pot
      ?.  (~(has by mon.ruf) pot)
        ~&  [%not-mounted pot]
        [~ ..^$]
      :_  ..^$(mon.ruf (~(del by mon.ruf) pot))
      [u.hez.ruf %give %ogre pot]~
    :_  %_    ..^$
            mon.ruf
          %-  molt
          %+  skip  ~(tap by mon.ruf)
          (corl (cury test pot) tail)
        ==
    %+  turn
      (skim ~(tap by mon.ruf) (corl (cury test pot) tail))
    |=  [pon=term bem=beam]
    [u.hez.ruf %give %ogre pon]
  ::
      %park
    =^  mos  ruf
      =/  den  ((de now rof hen ruf) our des.req)
      abet:(park:den | [yok ran]:req)
    [mos ..^$]
  ::
      %pork
    =/  [syd=desk =yoki]  (need pud.ruf)
    =.  pud.ruf  ~
    =^  mos  ruf
      =/  den  ((de now rof hen ruf) our syd)
      abet:(park:den & yoki *rang)
    [mos ..^$]
  ::
      %perm
    =^  mos  ruf
      =/  den  ((de now rof hen ruf) our des.req)
      abet:(perm:den pax.req rit.req)
    [mos ..^$]
  ::
      %trim  [~ ..^$]
  ::
      %vega
    ::  wake all desks, then send pending notifications
    ::
    =^  wake-moves  ..^$
      =/  desks=(list [=ship =desk])
        %+  welp
          (turn ~(tap by dos.rom.ruf) |=([=desk *] [our desk]))
        %-  zing
        %+  turn  ~(tap by hoy.ruf)
        |=  [=ship =rung]
        %+  turn  ~(tap by rus.rung)
        |=  [=desk *]
        [ship desk]
      |-  ^+  [*(list move) ..^^$]
      ?~  desks
        [~ ..^^$]
      =^  moves-1  ..^^$  $(desks t.desks)
      =^  moves-2  ruf  abet:wake:((de now rof hen ruf) [ship desk]:i.desks)
      [(weld moves-1 moves-2) ..^^$]
    [wake-moves ..^$]
  ::
      ?(%warp %werp)
    ::  capture whether this read is on behalf of another ship
    ::  for permissions enforcement
    ::
    =^  for  req
      ?:  ?=(%warp -.req)
        [~ req]
      ::  ?:  =(our who.req)
      ::    [~ [%warp wer.req rif.req]]
      :-  ?:(=(our who.req) ~ `[who.req -.rif.req])
      [%warp wer.req riff.rif.req]
    ::
    ?>  ?=(%warp -.req)
    =*  rif  rif.req
    =^  mos  ruf
      =/  den  ((de now rof hen ruf) wer.req p.rif)
      =<  abet
      ?~  q.rif
        cancel-request:den
      (start-request:den for u.q.rif)
    [mos ..^$]
  ::
      %plea
    =*  her  ship.req
    =*  pax  path.plea.req
    =*  res  payload.plea.req
    ::
    ?:  ?=([%backfill *] pax)
      =+  ;;(=fill res)
      =^  mos  ruf
        =/  den  ((de now rof hen ruf) our desk.fill)
        abet:(give-backfill:den lobe.fill)
      [[[hen %give %done ~] mos] ..^$]
    ?>  ?=([%question *] pax)
    =+  ryf=;;(riff-any res)
    :_  ..^$
    :~  [hen %give %done ~]
        =/  =wire
          [%foreign-warp (scot %p her) t.pax]
        [hen %pass wire %c %werp her our ryf]
    ==
  ==
::
++  load
  =>  |%
      +$  raft-any
        $%  [%7 raft-7]
            [%6 raft-6]
        ==
      +$  raft-7  raft
      +$  dojo-7  dojo
      +$  ford-cache-7  ford-cache
      +$  raft-6
        $:  rom=room-6                                  ::  domestic
            hoy=(map ship rung)                         ::  foreign
            ran=rang                                    ::  hashes
            mon=(map term beam)                         ::  mount points
            hez=(unit duct)                             ::  sync duct
            cez=(map @ta crew)                          ::  permission groups
            pud=(unit [=desk =yoki])                    ::  pending update
        ==                                              ::
      +$  room-6  [hun=duct dos=(map desk dojo-6)]
      +$  dojo-6
        $:  qyx=cult                                    ::  subscribers
            dom=dome-6                                  ::  desk state
            per=regs                                    ::  read perms per path
            pew=regs                                    ::  write perms per path
        ==
      +$  dome-6
        $:  ank=ankh                                    ::  state
            let=aeon                                    ::  top id
            hit=(map aeon tako)                         ::  versions by id
            lab=(map @tas aeon)                         ::  labels
            mim=(map path mime)                         ::  mime cache
            fod=ford-cache-6                            ::  ford cache
            fer=(unit reef-cache)                       ::  reef cache
        ==
      +$  ford-cache-6  *                               ::  discard old cache
      --
  |=  old=raft-any
  |^
  =?  old  ?=(%6 -.old)  7+(raft-6-to-7 +.old)
  ?>  ?=(%7 -.old)
  ..^$(ruf +.old)
  ::  +raft-6-to-7: delete stale ford caches (they could all be invalid)
  ::
  ++  raft-6-to-7
    |=  raf=raft-6
    ^-  raft-7
    %=    raf
        dos.rom
      %-  ~(run by dos.rom.raf)
      |=  doj=dojo-6
      ^-  dojo-7
      doj(fod.dom *ford-cache-7)
    ==
  --
::
++  scry                                              ::  inspect
  ^-  roon
  |=  [lyc=gang car=term bem=beam]
  ^-  (unit (unit cage))
  =*  ren  car
  =/  why=shop  &/p.bem
  =*  syd  q.bem
  =/  lot=coin  $/r.bem
  =*  tyl  s.bem
  ::
  ?.  ?=(%& -.why)  ~
  =*  his  p.why
  ?:  &(=(ren %$) =(tyl /whey))
    ``mass+!>(whey)
  ::  ~&  scry+[ren `path`[(scot %p his) syd ~(rent co lot) tyl]]
  ::  =-  ~&  %scry-done  -
  =+  luk=?.(?=(%$ -.lot) ~ ((soft case) p.lot))
  ?~  luk  [~ ~]
  ?:  =(%$ ren)
    [~ ~]
  =+  run=((soft care) ren)
  ?~  run  [~ ~]
  ::TODO  if it ever gets filled properly, pass in the full fur.
  ::
  =/  for=(unit ship)  ?~(lyc ~ ?~(u.lyc ~ `n.u.lyc))
  =/  den  ((de now rof [/scryduct ~] ruf) his syd)
  =/  result  (mule |.(-:(aver:den for u.run u.luk tyl)))
  ?:  ?=(%| -.result)
    %-  (slog >%clay-scry-fail< p.result)
    ~
  ?~  p.result               ~
  ?~  u.p.result             [~ ~]
  ::  should convert %| case to cage
  ::
  ?:  ?=(%& -.u.u.p.result)  ``p.u.u.p.result
  ~
::
::  We clear the ford cache by replacing it with its bunt as a literal.
::  This nests within +ford-cache without reference to +type, +hoon, or
::  anything else in the sample of cache objects.  Otherwise we would be
::  contravariant in the those types, which makes them harder to change.
::
++  stay
  :-  ver
  %=    ruf
      dos.rom
    %-  ~(run by dos.rom.ruf)
    |=  =dojo
    dojo(fod.dom [~ ~ ~ ~ ~])
  ::
      hoy
    %-  ~(run by hoy.ruf)
    |=  =rung
    %=    rung
        rus
      %-  ~(run by rus.rung)
      |=  =rede
      rede(fod.dom [~ ~ ~ ~ ~])
    ==
  ==
::
++  take                                              ::  accept response
  |=  [tea=wire hen=duct dud=(unit goof) hin=sign]
  ^+  [*(list move) ..^$]
  ?^  dud
    ~|(%clay-take-dud (mean tang.u.dud))
  ::
  ?:  ?=([%merge @ @ @ @ ~] tea)
    ?>  ?=(%writ +<.hin)
    =*  syd  i.t.tea
    =/  ali-ship  (slav %p i.t.t.tea)
    =*  ali-desk  i.t.t.t.tea
    =/  germ  (germ i.t.t.t.t.tea)
    =^  mos  ruf
      =/  den  ((de now rof hen ruf) our i.t.tea)
      abet:(merge:den ali-ship ali-desk germ p.hin)
    [mos ..^$]
  ::
  ?:  ?=([%foreign-warp *] tea)
    ?>  ?=(%writ +<.hin)
    :_  ..^$
    [hen %give %boon `(unit rand)`(bind `riot`p.hin rant-to-rand)]~
  ::
  ?:  ?=([%warp-index @ @ @ ~] tea)
    ?+    +<.hin  ~|  %clay-warp-index-strange  !!
        %done
      ?~  error.hin
        [~ ..^$]
      ::  TODO better error handling
      ::
      ~&  %clay-take-warp-index-error^our^tea^tag.u.error.hin
      %-  (slog tang.u.error.hin)
      [~ ..^$]
    ::
        %lost
      ~|  %clay-take-lost^our
      ::  TODO better error handling
      !!
    ::
        %boon
      =+  ;;  res=(unit rand)  payload.hin
      ::
      =/  her=ship   (slav %p i.t.tea)
      =/  =desk      (slav %tas i.t.t.tea)
      =/  index=@ud  (slav %ud i.t.t.t.tea)
      ::
      =^  mos  ruf
        =/  den  ((de now rof hen ruf) her desk)
        abet:(take-foreign-answer:den index res)
      [mos ..^$]
    ==
  ::
  ?:  ?=([%back-index @ @ @ ~] tea)
    ?+    +<.hin  ~|  %clay-backfill-index-strange  !!
        %done
      ?~  error.hin
        [~ ..^$]
      ::  TODO better error handling
      ::
      ~&  %clay-take-backfill-index-error^our^tea^tag.u.error.hin
      %-  (slog tang.u.error.hin)
      [~ ..^$]
    ::
        %lost
      ~|  %clay-take-backfill-lost^our
      ::  TODO better error handling
      !!
    ::
        %boon
      =+  ;;  =blob  payload.hin
      ::
      =/  her=ship   (slav %p i.t.tea)
      =/  =desk      (slav %tas i.t.t.tea)
      =/  index=@ud  (slav %ud i.t.t.t.tea)
      ::
      =^  mos  ruf
        =/  den  ((de now rof hen ruf) her desk)
        abet:abet:(take-backfill:(foreign-update:den index) blob)
      [mos ..^$]
    ==
  ::
  ?:  ?=([%sinks ~] tea)
    ?>  ?=(%public-keys +<.hin)
    ?.  ?=(%breach -.public-keys-result.hin)
      [~ ..^$]
    =/  who  who.public-keys-result.hin
    ?:  =(our who)
      [~ ..^$]
    ::  Cancel subscriptions
    ::
    =/  foreign-desk=(unit rung)
      (~(get by hoy.ruf) who)
    ?~  foreign-desk
      [~ ..^$]
    =/  cancel-ducts=(list duct)
      %-  zing  ^-  (list (list duct))
      %+  turn  ~(tap by rus.u.foreign-desk)
      |=  [=desk =rede]
      ^-  (list duct)  %-  zing  ^-  (list (list duct))
      %+  turn  ~(tap by qyx.rede)
      |=  [=wove ducts=(set duct)]
      ::  ~&  [%sunk-wove desk (print-wove wove) ducts]
      ~(tap in ducts)
    =/  cancel-moves=(list move)
      %+  turn  cancel-ducts
      |=(=duct [duct %slip %b %drip !>([%writ ~])])
    ::  delete local state of foreign desk
    ::
    =.  hoy.ruf  (~(del by hoy.ruf) who)
    [cancel-moves ..^$]
  ::
  ?-    -.+.hin
      %public-keys  ~|([%public-keys-raw tea] !!)
  ::
      %mere
    ?:  ?=(%& -.p.+.hin)
      ~&  'initial merge succeeded'
      [~ ..^$]
    ~>  %slog.
        :^  0  %rose  [" " "[" "]"]
        :^    leaf+"initial merge failed"
            leaf+"my most sincere apologies"
          >p.p.p.+.hin<
        q.p.p.+.hin
    [~ ..^$]
  ::
      %note  [[hen %give +.hin]~ ..^$]
      %wake
    ::  TODO: handle behn errors
    ::
    ?^  error.hin
      [[hen %slip %d %flog %crud %wake u.error.hin]~ ..^$]
    ::
    ?.  ?=([%tyme @ @ ~] tea)
      ~&  [%clay-strange-timer tea]
      [~ ..^$]
    =/  her  (slav %p i.t.tea)
    =/  syd  (slav %tas i.t.t.tea)
    =^  mos  ruf
      =/  den  ((de now rof hen ruf) her syd)
      abet:wake:den
    [mos ..^$]
  ::
      ::  handled in the wire dispatcher
      ::
      %boon  !!
      %lost  !!
      %writ
    %-  (slog leaf+"clay: strange writ (expected on upgrade to Fusion)" ~)
    [~ ..^$]
  ::
      %done
    ?~  error=error.hin
      [~ ..^$]
    %-  (slog >%clay-lost< >tag.u.error< tang.u.error)
    [~ ..^$]
  ==
::
++  rant-to-rand
  |=  rant
  ^-  rand
  [p q [p q.q]:r]
::  +whey: produce memory usage report
::
++  whey
  ^-  (list mass)
  =/  domestic
    %+  turn  (sort ~(tap by dos.rom.ruf) aor)
    |=  [=desk =dojo]
    :+  desk  %|
    :~  ankh+&+ank.dom.dojo
        mime+&+mim.dom.dojo
        ford-files+&+files.fod.dom.dojo
        ford-naves+&+naves.fod.dom.dojo
        ford-marks+&+marks.fod.dom.dojo
        ford-casts+&+casts.fod.dom.dojo
        ford-tubes+&+tubes.fod.dom.dojo
    ==
  :~  domestic+|+domestic
      foreign+&+hoy.ruf
      :+  %object-store  %|
      :~  commits+&+hut.ran.ruf
          blobs+&+lat.ran.ruf
      ==
  ==
--<|MERGE_RESOLUTION|>--- conflicted
+++ resolved
@@ -861,7 +861,6 @@
         %+  cook  (bake zing (list (list taut)))
         %+  rune  hep
         (most ;~(plug com gaw) taut-rule)
-<<<<<<< HEAD
       ::
         %+  cook  (bake zing (list (list taut)))
         %+  rune  lus
@@ -880,16 +879,6 @@
           ;~(pfix cen sym)
         ==
       ::
-=======
-      ::
-        %+  cook  (bake zing (list (list taut)))
-        %+  rune  lus
-        (most ;~(plug com gaw) taut-rule)
-      ::
-        %+  rune  tis
-        ;~(plug sym ;~(pfix gap fas (more fas urs:ab)))
-      ::
->>>>>>> ed3d5a23
         %+  rune  tar
         ;~  (glue gap)
           sym
