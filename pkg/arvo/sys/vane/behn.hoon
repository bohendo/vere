--- conflicted
+++ resolved
@@ -378,6 +378,13 @@
 ++  scry
   |=  [fur=(unit (set monk)) ren=@tas why=shop syd=desk lot=coin tyl=path]
   ^-  (unit (unit cage))
+  ::TODO  don't special-case whey scry
+  ::
+  ?:  &(=(ren %$) =(tyl /whey))
+    =/  maz=(list mass)
+      :~  timers+&+timers.state
+      ==
+    ``mass+!>(maz)
   ::  only respond for the local identity, %$ desk, current timestamp
   ::
   ?.  ?&  =(&+our why)
@@ -385,7 +392,6 @@
           =(%$ syd)
       ==
     ~
-<<<<<<< HEAD
   ::  /bx/debug/timers  (list [@da duct])  all timers and their ducts
   ::  /bx/timers        (list @da)         all timer timestamps
   ::  /bx/timers/next   (unit @da)         the very next timer to fire
@@ -396,16 +402,6 @@
       [%debug %timers ~]
     :^  ~  ~  %noun
     !>  ^-  (list [@da duct])
-=======
-  ?:  &(=(ren %$) =(tyl /whey))
-    =/  maz=(list mass)
-      :~  timers+&+timers.state
-      ==
-    ``mass+!>(maz)
-  ?.  ?=(%timers syd)
-    [~ ~]
-  =/  tiz=(list [@da duct])
->>>>>>> f4c34c75
     %-  zing
     %+  turn  (tap:timer-map timers)
     |=  [date=@da q=(qeu duct)]
