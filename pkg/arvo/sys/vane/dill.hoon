!:
::  dill (4d), terminal handling
::
|=  our=ship
=,  dill
=>  |%                                                  ::  interface tiles
+$  gill  (pair ship term)                              ::  general contact
--                                                      ::
=>  |%                                                  ::  console protocol
+$  axle                                                ::
  $:  %4  ::TODO  replace ducts with session ids        ::
      hey=(unit duct)                                   ::  default duct
      dug=(map duct axon)                               ::  conversations
      eye=(jug duct duct)                               ::  outside listeners
      lit=?                                             ::  boot in lite mode
      $=  veb                                           ::  vane verbosities
      $~  (~(put by *(map @tas log-level)) %hole %soft) ::  quiet packet crashes
      (map @tas log-level)                              ::
  ==                                                    ::
+$  axon                                                ::  dill per duct
  $:  ram=term                                          ::  console program
      tem=(unit (list dill-belt))                       ::  pending, reverse
      wid=_80                                           ::  terminal width
      pos=@ud                                           ::  cursor position
      see=$%([%lin (list @c)] [%klr stub])              ::  current line
  ==                                                    ::
+$  log-level  ?(%hush %soft %loud)                     ::  none, line, full
--  =>                                                  ::
|%                                                      ::  protocol outward
+$  mess                                                ::
  $%  [%dill-belt p=(hypo dill-belt)]                   ::
  ==                                                    ::
+$  move  [p=duct q=(wind note gift)]              ::  local move
+$  note                                                ::  out request $->
  $~  [%d %verb ~]                                      ::
  $%  $:  %$                                            ::
          $>(?(%verb %whey) waif)                       ::
      ==                                                ::
      $:  %c                                            ::
          $>  $?  %merg                                 ::  merge desks
                  %perm                                 ::  change permissions
                  %warp                                 ::  wait for clay hack
              ==                                        ::
          task:clay                                ::
      ==                                                ::
      $:  %d                                            ::
          $>  $?  %crud                                 ::
                  %heft                                 ::
                  %text                                 ::
                  %verb                                 ::
              ==                                        ::
          task:dill                                ::
      ==                                                ::
      $:  %g                                            ::
          $>  $?  %conf                                 ::
                  %deal                                 ::
                  %goad                                 ::
              ==                                        ::
          task:gall                                ::
      ==                                                ::
      $:  %j                                            ::
          $>  $?  %dawn                                 ::
                  %fake                                 ::
              ==                                        ::
          task:jael                                ::
  ==  ==                                                ::
+$  sign                                                ::  in result $<-
<<<<<<< HEAD
  $~  [%d %blit ~]                                      ::
  $%  $:  %b                                            ::
          $%  $>(%writ gift:clay)                  ::  XX %slip
              $>(%mere gift:clay)                  ::  XX %slip
=======
  $~  [%dill %blit ~]                                   ::
  $%  $:  %behn                                         ::
          $%  $>(%writ gift:able:clay)                  ::  XX %slip
              $>(%mere gift:able:clay)                  ::  XX %slip
>>>>>>> e60d599f
      ==  ==                                            ::
      $:  %clay                                         ::
          $>  $?  %mere                                 ::
                  %note                                 ::
                  %writ                                 ::
              ==                                        ::
          gift:clay                                ::
      ==                                                ::
<<<<<<< HEAD
      $:  %d                                            ::
          $>(%blit gift:dill)                      ::
=======
      $:  %dill                                         ::
          $>(%blit gift:able:dill)                      ::
>>>>>>> e60d599f
      ==                                                ::
      $:  %gall                                         ::
          $>  $?  %onto                                 ::
                  %unto                                 ::
              ==                                        ::
          gift:gall                                ::
  ==  ==                                                ::
::::::::                                                ::  dill tiles
--
=|  all=axle
|=  [now=@da eny=@uvJ rof=roof]                         ::  current invocation
=>  ~%  %dill  ..part  ~
    |%
    ++  as                                              ::  per cause
      =|  moz=(list move)
      |_  [hen=duct axon]
      ++  abet                                          ::  resolve
        ^-  [(list move) axle]
        [(flop moz) all(dug (~(put by dug.all) hen +<+))]
      ::
      ++  call                                          ::  receive input
        |=  kyz=task
        ^+  +>
        ?+    -.kyz  ~&  [%strange-kiss -.kyz]  +>
          %flow  +>
          %harm  +>
          %hail  (send %hey ~)
          %belt  (send `dill-belt`p.kyz)
          %text  (from %out (tuba p.kyz))
          %crud  ::  (send `dill-belt`[%cru p.kyz q.kyz])
                 (crud p.kyz q.kyz)
          %blew  (send %rez p.p.kyz q.p.kyz)
          %heft  (pass /whey %$ whey/~)
          %meld  (dump kyz)
          %pack  (dump kyz)
          %crop  (dump trim+p.kyz)
          %verb  (pass /verb %$ kyz)
        ==
      ::
      ++  crud
        |=  [err=@tas tac=(list tank)]
        ::  unknown errors default to %loud
        ::
        =/  lev=log-level  (~(gut by veb.all) err %loud)
        ::  apply log level for this error tag
        ::
        =/  =wall
          ?-  lev
            %hush  ~
            %soft  ~["crud: %{(trip err)} event failed"]
            %loud  :-  "crud: %{(trip err)} event failed"
                   %-  zing
                   %+  turn  (flop tac)
                   |=(a=tank (~(win re a) [0 wid]))
          ==
        |-  ^+  +>.^$
        ?~  wall  +>.^$
        $(wall t.wall, +>.^$ (from %out (tuba i.wall)))
      ::
      ++  dump                                          ::  pass down to hey
        |=  git=gift
        ?>  ?=(^ hey.all)
        +>(moz [[u.hey.all %give git] moz])
      ::
      ++  done                                          ::  return gift
        |=  git=gift
        =-  +>.$(moz (weld - moz))
        %+  turn
          :-  hen
          ~(tap in (~(get ju eye.all) hen))
        |=(=duct [duct %give git])
      ::
      ++  deal                                          ::  pass to %gall
        |=  [=wire =deal:gall]
        (pass wire [%g %deal [our our] ram deal])
      ::
      ++  pass                                          ::  pass note
        |=  [=wire =note]
        +>(moz :_(moz [hen %pass wire note]))
      ::
      ++  from                                          ::  receive blit
        |=  bit=dill-blit
        ^+  +>
        ?:  ?=(%mor -.bit)
          |-  ^+  +>.^$
          ?~  p.bit  +>.^$
          $(p.bit t.p.bit, +>.^$ ^$(bit i.p.bit))
        ?:  ?=(%out -.bit)
          %+  done  %blit
          :~  [%lin p.bit]
              [%mor ~]
              see
              [%hop pos]
          ==
        ?:  ?=(%klr -.bit)
          %+  done  %blit
          :~  [%klr p.bit]
              [%mor ~]
              see
              [%hop pos]
          ==
        ?:  ?=(%pro -.bit)
          =.  see  [%lin p.bit]
          (done %blit [see [%hop pos] ~])
        ?:  ?=(%pom -.bit)
          ::NOTE  treat "styled prompt" without style as plain prompt,
          ::      to allow rendering by older runtimes
          ::TODO  remove me once v0.10.9+ has high/guaranteed adoption
          ::
          ?:  (levy p.bit (cork head |*(s=stye =(*stye s))))
            $(bit [%pro (zing (turn p.bit tail))])
          =.  see  [%klr p.bit]
          (done %blit [see [%hop pos] ~])
        ?:  ?=(%hop -.bit)
          (done(pos p.bit) %blit [bit ~])
        ?:  ?=(%qit -.bit)
          (dump %logo ~)
        (done %blit [bit ~])
      ::  XX move
      ::
      ++  sein
        ^-  ship
        =/  dat=(unit (unit cage))
          (rof `[our ~ ~] j/[[our sein/da/now] /(scot %p our)])
        ;;(ship q.q:(need (need dat)))
      ::
      ++  init                                          ::  initialize
        (pass /merg/home [%c %merg %kids our %home da+now %init])
      ::
      ++  mere                                          ::  continue init
        ^+  .
        =/  myt  (flop (fall tem ~))
        =/  can  (clan:title our)
        =.  tem  ~
        =.  +>  (pass / %g %conf ram)
        =?  +>  ?=(?(%earl %duke %king) can)
          (ota sein %kids)
        ::  make kids desk publicly readable, so syncs work.
        ::
        =.  +>  (show %kids)
        =.  +>  hood-set-boot-apps
        =.  +>  peer
        |-  ^+  +>+
        ?~  myt  +>+
        $(myt t.myt, +>+ (send i.myt))
      ::
      ++  into                                          ::  preinitialize
        |=  gyl=(list gill)
        =.  tem  `(turn gyl |=(a=gill [%yow a]))
        (pass / [%c %warp our %home `[%sing %y [%ud 1] /]])
      ::
      ++  send                                          ::  send action
        |=  bet=dill-belt
        ^+  +>
        ?^  tem
          +>(tem `[bet u.tem])
        (deal / [%poke [%dill-belt -:!>(bet) bet]])
      ::
      ++  hood-set-boot-apps
        (deal / [%poke %drum-set-boot-apps !>(lit.all)])
      ::
      ++  peer
        (deal / [%watch /drum])
      ::
      ++  show                                          ::  permit reads on desk
        |=  des=desk
        (pass /show [%c %perm des / r+`[%black ~]])
      ::
      ++  ota
        |=  syn=[ship desk]
        (deal /sync %poke %kiln-ota !>(`syn))
      ::
      ++  take                                          ::  receive
        |=  [tea=wire sih=sign]
        ^+  +>
        ?-    sih
            [%gall %onto *]
          ::  ~&  [%take-gall-onto +>.sih]
          ?-  -.+>.sih
            %|  (crud %onto p.p.+>.sih)
            %&  (done %blit [%lin (tuba "{<p.p.sih>}")]~)
          ==
        ::
            [%gall %unto *]
          ::  ~&  [%take-gall-unto +>.sih]
          ?-  -.+>.sih
            %poke-ack   ?~(p.p.+>.sih +>.$ (crud %coup u.p.p.+>.sih))
            %kick       peer
            %watch-ack  ?~  p.p.+>.sih
                          +>.$
                        (dump:(crud %reap u.p.p.+>.sih) %logo ~)
            %fact       (from ;;(dill-blit q:`vase`+>+>.sih))
          ==
        ::
            [%clay %note *]
          (from %out (tuba p.sih ' ' ~(ram re q.sih)))
        ::
            [?(%behn %clay) %writ *]
          init
        ::
            [?(%behn %clay) %mere *]
          ?:  ?=(%& -.p.sih)
            mere
          (mean >%dill-mere-fail< >p.p.p.sih< q.p.p.sih)
        ::
            [%dill %blit *]
          (done +.sih)
        ==
      --
    ::
    ++  ax                                              ::  make ++as
      |=  hen=duct
      ^-  (unit _as)
      =/  nux  (~(get by dug.all) hen)
      ?~  nux  ~
      (some ~(. as hen u.nux))
    --
|%                                                      ::  poke+peek pattern
++  call                                                ::  handle request
  |=  $:  hen=duct
          dud=(unit goof)
          wrapped-task=(hobo task)
      ==
  ^+  [*(list move) ..^$]
  ~|  wrapped-task
  =/  task=task  ((harden task) wrapped-task)
  ::
  ::  error notifications "downcast" to %crud
  ::
  =?  task  ?=(^ dud)
    ~|  %crud-in-crud
    ?<  ?=(%crud -.task)
    [%crud -.task tang.u.dud]
  ::
  ::  the boot event passes thru %dill for initial duct distribution
  ::
  ?:  ?=(%boot -.task)
    ?>  ?=(?(%dawn %fake) -.p.task)
    ?>  =(~ hey.all)
    =.  hey.all  `hen
    =/  boot
      ((soft $>($?(%dawn %fake) task:jael)) p.task)
    ?~  boot
      ~&  %dill-no-boot
      ~&  p.task
      ~|  invalid-boot-event+hen  !!
    =.  lit.all  lit.task
    [[hen %pass / %j u.boot]~ ..^$]
  ::  we are subsequently initialized.
  ::
  ?:  ?=(%init -.task)
    ?>  =(~ dug.all)
    ::  configure new terminal, setup :hood and %clay
    ::
    =*  duc  (need hey.all)
    =/  app  %hood
    =/  see  (tuba "<awaiting {(trip app)}, this may take a minute>")
    =/  zon=axon  [app input=[~ ~] width=80 cursor=(lent see) lin+see]
    ::
    =^  moz  all  abet:(~(into as duc zon) ~)
    [moz ..^$]
  ::  %flog tasks are unwrapped and sent back to us on our default duct
  ::
  ?:  ?=(%flog -.task)
    ?~  hey.all
      [~ ..^$]
    ::  this lets lib/helm send %heft a la |mass
    ::
    =?  p.task  ?=([%crud %hax-heft ~] p.task)  [%heft ~]
    ::
    $(hen u.hey.all, wrapped-task p.task)
  ::  %vega and %trim notifications come in on an unfamiliar duct
  ::
  ?:  ?=(?(%trim %vega) -.task)
    [~ ..^$]
  ::  %knob sets a verbosity level for an error tag
  ::
  ?:  ?=(%knob -.task)
    =.  veb.all  (~(put by veb.all) tag.task level.task)
    [~ ..^$]
  ::
  ?:  ?=(%view -.task)
    ::  crash on viewing non-existent session
    ::
    ~|  [%no-session session.task]
    ?>  =(~ session.task)
    =/  session  (need hey.all)
    =/  =axon    (~(got by dug.all) session)
    ::  register the viewer and send them the prompt line
    ::
    :-  [hen %give %blit [see.axon]~]~
    ..^$(eye.all (~(put ju eye.all) session hen))
  ::
  ?:  ?=(%flee -.task)
    :-  ~
    ~|  [%no-session session.task]
    ?>  =(~ session.task)
    =/  session  (need hey.all)
    ..^$(eye.all (~(del ju eye.all) session hen))
  ::
  =/  nus  (ax hen)
  =?  nus  &(?=(~ nus) ?=(^ hey.all))
    ::TODO  allow specifying target session in task
    (ax u.hey.all)
  ?~  nus
    ::  :hen is an unrecognized duct
    ::  could be before %boot (or %boot failed)
    ::
    ~&  [%dill-call-no-flow hen -.task]
    =/  tan  ?:(?=(%crud -.task) q.task ~)
    [((slog (flop tan)) ~) ..^$]
  ::
  =^  moz  all  abet:(call:u.nus task)
  [moz ..^$]
::
++  load                                                ::  import old state
  |=  old=axle
  ..^$(all old)
::
++  scry
  ^-  roon
  |=  [lyc=gang car=term bem=beam]
  ^-  (unit (unit cage))
  =*  ren  car
  =*  why=shop  &/p.bem
  =*  syd  q.bem
  =*  lot=coin  $/r.bem
  =*  tyl  s.bem
  ::
  ?.  ?=(%& -.why)  ~
  =*  his  p.why
  ::TODO  don't special-case whey scry
  ::
  ?:  &(=(ren %$) =(tyl /whey))
    =/  maz=(list mass)
      :~  hey+&+hey.all
          dug+&+dug.all
      ==
    ``mass+!>(maz)
  ::  only respond for the local identity, %$ desk, current timestamp
  ::
  ?.  ?&  =(&+our why)
          =([%$ %da now] lot)
          =(%$ syd)
      ==
    ~
  ::  /dx/sessions//line    blit    current line (prompt) of default session
  ::  /dx/sessions//cursor  @ud     current cursor position of default session
  ::TODO  support asking for specific sessions once session ids are real
  ::
  ?.  ?=(%x ren)  ~
  ?+  tyl  ~
      [%sessions %$ *]
    ?~  hey.all                                [~ ~]
    ?~  session=(~(get by dug.all) u.hey.all)  [~ ~]
    ?+  t.t.tyl  ~
      [%line ~]    ``blit+!>(`blit`see.u.session)
      [%cursor ~]  ``atom+!>(pos.u.session)
    ==
  ==
::
++  stay  all
::
++  take                                                ::  process move
  |=  [tea=wire hen=duct dud=(unit goof) hin=sign]
  ^+  [*(list move) ..^$]
  ?^  dud
    ~|(%dill-take-dud (mean tang.u.dud))
  ::
  =/  nus  (ax hen)
  ?~  nus
    ::  :hen is an unrecognized duct
    ::  could be before %boot (or %boot failed)
    ::
    ~&  [%dill-take-no-flow hen -.hin +<.hin]
    [~ ..^$]
  =^  moz  all  abet:(take:u.nus tea hin)
  [moz ..^$]
--<|MERGE_RESOLUTION|>--- conflicted
+++ resolved
@@ -30,7 +30,7 @@
 +$  mess                                                ::
   $%  [%dill-belt p=(hypo dill-belt)]                   ::
   ==                                                    ::
-+$  move  [p=duct q=(wind note gift)]              ::  local move
++$  move  [p=duct q=(wind note gift)]                   ::  local move
 +$  note                                                ::  out request $->
   $~  [%d %verb ~]                                      ::
   $%  $:  %$                                            ::
@@ -41,7 +41,7 @@
                   %perm                                 ::  change permissions
                   %warp                                 ::  wait for clay hack
               ==                                        ::
-          task:clay                                ::
+          task:clay                                     ::
       ==                                                ::
       $:  %d                                            ::
           $>  $?  %crud                                 ::
@@ -49,54 +49,42 @@
                   %text                                 ::
                   %verb                                 ::
               ==                                        ::
-          task:dill                                ::
+          task:dill                                     ::
       ==                                                ::
       $:  %g                                            ::
           $>  $?  %conf                                 ::
                   %deal                                 ::
                   %goad                                 ::
               ==                                        ::
-          task:gall                                ::
+          task:gall                                     ::
       ==                                                ::
       $:  %j                                            ::
           $>  $?  %dawn                                 ::
                   %fake                                 ::
               ==                                        ::
-          task:jael                                ::
+          task:jael                                     ::
   ==  ==                                                ::
 +$  sign                                                ::  in result $<-
-<<<<<<< HEAD
-  $~  [%d %blit ~]                                      ::
-  $%  $:  %b                                            ::
-          $%  $>(%writ gift:clay)                  ::  XX %slip
-              $>(%mere gift:clay)                  ::  XX %slip
-=======
   $~  [%dill %blit ~]                                   ::
   $%  $:  %behn                                         ::
-          $%  $>(%writ gift:able:clay)                  ::  XX %slip
-              $>(%mere gift:able:clay)                  ::  XX %slip
->>>>>>> e60d599f
+          $%  $>(%writ gift:clay)                       ::  XX %slip
+              $>(%mere gift:clay)                       ::  XX %slip
       ==  ==                                            ::
       $:  %clay                                         ::
           $>  $?  %mere                                 ::
                   %note                                 ::
                   %writ                                 ::
               ==                                        ::
-          gift:clay                                ::
-      ==                                                ::
-<<<<<<< HEAD
-      $:  %d                                            ::
-          $>(%blit gift:dill)                      ::
-=======
+          gift:clay                                     ::
+      ==                                                ::
       $:  %dill                                         ::
-          $>(%blit gift:able:dill)                      ::
->>>>>>> e60d599f
+          $>(%blit gift:dill)                           ::
       ==                                                ::
       $:  %gall                                         ::
           $>  $?  %onto                                 ::
                   %unto                                 ::
               ==                                        ::
-          gift:gall                                ::
+          gift:gall                                     ::
   ==  ==                                                ::
 ::::::::                                                ::  dill tiles
 --
