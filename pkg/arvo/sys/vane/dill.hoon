--- conflicted
+++ resolved
@@ -277,19 +277,10 @@
         ::
             [%gall %unto *]
           ::  ~&  [%take-gall-unto +>.sih]
-<<<<<<< HEAD
-          ?-  -.+>.sih
-            %raw-fact   !!
-            %poke-ack   ?~(p.p.+>.sih +>.$ (crud %coup u.p.p.+>.sih))
-            %kick       drum-watch
-            %watch-ack  ?~  p.p.+>.sih
-                          +>.$
-                        (dump:(crud %reap u.p.p.+>.sih) %logo ~)
-            %fact       (from ;;(dill-blit q:`vase`+>+>.sih))
-=======
           ?-    -.+>.sih
+              %raw-fact   !!
+              %kick       drum-watch
               %poke-ack   ?~(p.p.+>.sih +>.$ (crud %coup u.p.p.+>.sih))
-              %kick       peer
               %watch-ack
             ?~  p.p.+>.sih
               +>.$
@@ -299,7 +290,6 @@
             ?.  ?=(%dill-blit p.cage.p.+>.sih)
               +>.$
             (from ;;(dill-blit q.q.cage.p.+>.sih))
->>>>>>> 3fc5db75
           ==
         ::
             [%clay %note *]
