--- conflicted
+++ resolved
@@ -1334,28 +1334,15 @@
         %keep  `%f
         %kill  `%f
         %look  `%j
-<<<<<<< HEAD
-        %listen  `%k
-=======
         %listen  `%j
->>>>>>> da287907
         %merg  `%c
         %mont  `%c
-<<<<<<< HEAD
-        %new-event  `%k
-=======
         %moon  `%j
->>>>>>> da287907
         %nuke  `%a
         %ogre  `%c
         %perm  `%c
         %rest  `%b
-<<<<<<< HEAD
-        %snap  `%j
-        %sources  `%k
-=======
         %rekey  `%j
->>>>>>> da287907
         %wait  `%b
         %want  `%a
         %warp  `%c
