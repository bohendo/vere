--- conflicted
+++ resolved
@@ -62,10 +62,6 @@
 +$  message                                             ::  message to her jael
   $%  [%nuke whos=(set ship)]                           ::  cancel trackers
       [%public-keys whos=(set ship)]                    ::  view ethereum events
-<<<<<<< HEAD
-=======
-      [%public-keys-result =public-keys-result]         ::
->>>>>>> f30e1d99
   ==                                                    ::
 +$  message-result
   $%  [%public-keys-result =public-keys-result]         ::  public keys boon
@@ -809,13 +805,6 @@
         |-  ^+  ..feel
         ?~  pointl
           ..feel
-<<<<<<< HEAD
-        =.  ..feel
-          %+  public-keys-give
-            (subscribers-on-ship who.i.pointl)
-          [%full (my i.pointl ~)]
-        $(pointl t.pointl)
-=======
         ::  if changing rift upward, then signal a breach
         ::
         =?    ..feel
@@ -834,7 +823,6 @@
         ::  we calculate our own breaches based on our local state
         ::
         ..feel
->>>>>>> f30e1d99
       =*  who  who.public-keys-result
       =/  a-diff=diff:point  diff.public-keys-result
       =/  maybe-point  (~(get by pos.zim) who)
