--- conflicted
+++ resolved
@@ -78,16 +78,16 @@
 +$  note                                                ::  out request $->
   $~  [%a %plea *ship *plea:ames]                       ::
   $%  $:  %a                                            ::    to %ames
-          $>(%plea task:ames)                      ::  send request message
+          $>(%plea task:ames)                           ::  send request message
       ==                                                ::
       $:  %b                                            ::    to %behn
-          $>(%wait task:behn)                      ::  set timer
+          $>(%wait task:behn)                           ::  set timer
       ==                                                ::
       $:  %e                                            ::    to %eyre
           [%code-changed ~]                             ::  notify code changed
       ==                                                ::
       $:  %g                                            ::    to %gall
-          $>(%deal task:gall)                      ::  talk to app
+          $>(%deal task:gall)                           ::  talk to app
       ==                                                ::
       $:  %j                                            ::    to self
           $>(%listen task)                              ::  set ethereum source
@@ -97,25 +97,14 @@
   ==  ==  ==                                            ::
 ::                                                      ::
 +$  sign                                                ::  in result $<-
-<<<<<<< HEAD
-  $~  [%a %done ~]                                      ::
-  $%  $:  %a                                            ::
-          $%  $>(%boon gift:ames)                  ::  message response
-              $>(%done gift:ames)                  ::  message (n)ack
-              $>(%lost gift:ames)                  ::  lost boon
-      ==  ==                                            ::
-      $:  %b                                            ::
-          $>(%wake gift:behn)                      ::
-=======
   $~  [%behn %wake ~]                                   ::
   $%  $:  %ames                                         ::
-          $%  $>(%boon gift:able:ames)                  ::  message response
-              $>(%done gift:able:ames)                  ::  message (n)ack
-              $>(%lost gift:able:ames)                  ::  lost boon
+          $%  $>(%boon gift:ames)                       ::  message response
+              $>(%done gift:ames)                       ::  message (n)ack
+              $>(%lost gift:ames)                       ::  lost boon
       ==  ==                                            ::
       $:  %behn                                         ::
-          $>(%wake gift:able:behn)                      ::
->>>>>>> e60d599f
+          $>(%wake gift:behn)                           ::
       ==                                                ::
       $:  %gall                                         ::
           $>  $?  %onto                                 ::
