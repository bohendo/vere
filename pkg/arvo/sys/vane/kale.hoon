!:                                                      ::  /vane/kale
::                                                      ::  %reference/0
!?  150
::
::
::  %kale: secrets and promises.
::
::  todo:
::
::    - communication with other vanes:
::      - actually use %behn for expiring secrets
::      - report %ames propagation errors to user
::
::    - nice features:
::      - scry namespace
::      - task for converting invites to tickets
::
|=  pit/vase
=,  pki:kale
=,  able:kale
=,  crypto
=,  kale
=,  ethereum
=,  rpc
=,  azimuth
=,  point=point:able:kale
::                                                      ::::
::::                    # models                        ::  data structures
  ::                                                    ::::
::  the %kale state comes in two parts: absolute
::  and relative.
::
::  ++state-relative is subjective, denormalized and
::  derived.  it consists of all the state we need to
::  manage subscriptions efficiently.
::
=>  |%
+$  state                                               ::  all vane state
  $:  ver=$0                                            ::  vane version
      pki=state-pki                                     ::  
      etn=state-eth-node                                ::  eth connection state
      sap=state-snapshots                               ::  state snapshots
  ==                                                    ::
+$  state-pki                                           ::  urbit metadata
  $:  $=  own                                           ::  vault (vein)
        $:  yen=(set duct)                              ::  trackers
            sig=(unit oath)                             ::  for a moon
            tuf=(list turf)                             ::  domains
            boq=@ud                                     ::  boot block
            nod=(unit purl:eyre)                        ::  eth gateway
            fak=_|                                      ::  fake keys
            lyf=life                                    ::  version
            jaw=(map life ring)                         ::  private keys
        ==                                              ::
      $=  zim                                           ::  public
        $:  yen=(jug duct ship)                         ::  trackers
            ney=(jug ship duct)                         ::  reverse trackers
            dns=dnses                                   ::  on-chain dns state
            pos=(map ship point)                        ::  on-chain ship state
        ==                                              ::
  ==                                                    ::
+$  state-snapshots                                     ::  rewind points
  $:  interval=_100                                     ::  block interval
      max-count=_10                                     ::  max snaps
      count=@ud                                         ::  length of snaps
      last-block=@ud                                    ::  number of last snap
      snaps=(qeu [block-number=@ud snap=snapshot])      ::  old states
  ==                                                    ::
+$  message                                             ::  message to her kale
  $%  [%nuke whos=(set ship)]                           ::  cancel trackers
      [%public-keys whos=(set ship)]                    ::  view ethereum events
<<<<<<< HEAD
  ==                                                    ::
+$  message-response                                    ::  kale ames response
  $%  [%public-keys-result =vent-result]                ::  tmp workaround
=======
      [%public-keys-result =public-keys-result]         ::  tmp workaround
>>>>>>> 82bf90df
  ==                                                    ::
+$  card                                                ::  i/o action
  (wind note gift)                                      ::
::                                                      ::
+$  move                                                ::  output
  [p=duct q=card]                                       ::
::                                                      ::
+$  note                                                ::  out request $->
  $~  [%a %plea *ship *plea:ames]                       ::
  $%  $:  %a                                            ::    to %ames
          $>(%plea task:able:ames)                      ::  send request message
      ==                                                ::
      $:  %k                                            ::    to self
          $>(%listen task)                                ::  set ethereum source
      ==                                                ::
      $:  @tas                                          ::
  $%  $>(%init vane-task)                               ::  report install
  ==  ==  ==                                            ::
::                                                      ::
+$  sign                                                ::  in result $<-
  $~  [%a %done ~]                                      ::
  $%  [%a $>(%boon gift:able:ames)]                     ::  message response
      [%a $>(%done gift:able:ames)]                     ::  message (n)ack
  ==                                                    ::
--  ::
::                                                      ::::
::::                    # light                         ::  light cores
  ::                                                    ::::
=>  |%
::                                                      ::  ++ez
::::                    ## ethereum^light               ::  wallet algebra
  ::                                                    ::::
++  ez
  ::  simple ethereum-related utility arms.
  ::
  |%
  ::
  ::  +order-events: sort changes by block and log numbers
  ::
  ++  order-events
    |=  loz=(list (pair event-id diff-azimuth))
    ^+  loz
    %+  sort  loz
    ::  sort by block number, then by event log number,
    ::TODO  then by diff priority.
    |=  [[[b1=@ud l1=@ud] *] [[b2=@ud l2=@ud] *]]
    ?.  =(b1 b2)  (lth b1 b2)
    ?.  =(l1 l2)  (lth l1 l2)
    &
  --
--
::                                                      ::::
::::                    #  heavy                        ::  heavy engines
  ::                                                    ::::
=>  |%
::                                                      ::  ++of
::::                    ## main^heavy                   ::  main engine
  ::                                                    ::::
++  of
  ::  this core handles all top-level %kale semantics,
  ::  changing state and recording moves.
  ::
  ::  logically we could nest the ++su core within it, but
  ::  we keep them separated for clarity.  the ++curd and
  ::  ++cure arms complete relative and absolute effects,
  ::  respectively, at the top level.
  ::
  ::  XX doc
  ::
  ::  a general pattern here is that we use the ++et core
  ::  to generate absolute effects (++change), then invoke
  ::  ++su to calculate the derived effect of these changes.
  ::
  ::  for ethereum-related events, this is preceded by
  ::  invocation of ++et, which produces ethereum-level
  ::  changes (++chain). these get turned into absolute
  ::  effects by ++cute.
  ::
  ::  arvo issues: should be merged with the top-level
  ::  vane interface when that gets cleaned up a bit.
  ::
  =|  moz/(list move)
  =|  $:  $:  ::  our: identity
              ::  now: current time
              ::  eny: unique entropy
              ::
              our=ship
              now=@da
              eny=@uvJ
          ==
          ::  all vane state
          ::
          state
      ==
  ::  lex: all durable state
  ::  moz: pending actions
  ::
  =*  lex  ->
  |%
  ::                                                    ::  ++abet:of
  ++  abet                                              ::  resolve
    [(flop moz) lex]
  ::                                                    ::  ++sein:of
  ++  sein                                              ::  sponsor
    |=  who=ship
    ^-  ship
    ::  XX save %dawn sponsor in .own.sub, check there
    ::
    =/  pot  (~(get by pos.zim.pki) who)
    ?:  ?&  ?=(^ pot)
            ?=(^ sponsor.u.pot)
        ==
      u.sponsor.u.pot
    (^sein:title who)
  ::                                                    ::  ++saxo:of
  ++  saxo                                              ::  sponsorship chain
    |=  who/ship
    ^-  (list ship)
    =/  dad  (sein who)
    [who ?:(=(who dad) ~ $(who dad))]
  ::                                                    ::  ++call:of
  ++  call                                              ::  invoke
    |=  $:  ::  hen: event cause
            ::  tac: event data
            ::
            hen/duct
            tac/task
        ==
    ^+  +>
    ?-    -.tac
    ::
    ::  boot from keys
    ::    $:  $dawn
    ::        =seed
    ::        spon=ship
    ::        czar=(map ship [=life =pass])
    ::        turf=(list turf)}
    ::        bloq=@ud
    ::        node=purl
    ::    ==
    ::
        %dawn
      ::  single-homed
      ::
      ?>  =(our who.seed.tac)
      ::  save our boot block
      ::
      =.  boq.own.pki  bloq.tac
      ::  save our ethereum gateway (required for galaxies)
      ::
      =.  nod.own.pki  node.tac
      ::  save our parent signature (only for moons)
      ::
      =.  sig.own.pki  sig.seed.tac
      ::  if we're given a snapshot, restore it
      ::
      =.  +>.$
        ?~  snap.tac  +>.$
        (restore-snap hen u.snap.tac |)
      ::  load our initial public key, overriding snapshot
      ::
      =.  pos.zim.pki
        =/  cub  (nol:nu:crub:crypto key.seed.tac)
        %+  ~(put by pos.zim.pki)
          our
        [1 lyf.seed.tac (my [lyf.seed.tac [1 pub:ex:cub]] ~) `spon.tac]
      ::  our initial private key
      ::
      =.  lyf.own.pki  lyf.seed.tac
      =.  jaw.own.pki  (my [lyf.seed.tac key.seed.tac] ~)
      ::  XX save sponsor in .own.pki
      ::  XX reconcile with .dns.eth
      ::  set initial domains
      ::
      =.  tuf.own.pki  turf.tac
      ::  our initial galaxy table as a +map from +life to +public
      ::
      =/  diffs=(list [=ship =diff:point])
        %~  tap  by
        %-  ~(run by czar.tac)
        |=  [=a=life =a=pass]
        ^-  diff:point
        [%keys [*life 0 *pass] [a-life 1 a-pass]]
      =.  +>.$
        |-  ^+  +>.^$
        ?~  diffs
          +>.^$
        =.  +>.^$
          %-  curd  =<  abet
          %-  public-keys:~(feel su hen our pki etn sap)
          [%diff ship diff]:i.diffs
        $(diffs t.diffs)
      ::
      =.  moz
        %+  weld  moz
        ::  order is crucial!
        ::
        ::    %dill must init after %gall
        ::    the %give init (for unix) must be after %dill init
        ::    %kale init must be deferred (makes http requests)
        ::
        ^-  (list move)
        :~  [hen %give %init our]
            [hen %slip %e %init our]
            [hen %slip %d %init our]
            [hen %slip %g %init our]
            [hen %slip %c %init our]
            [hen %slip %a %init our]
        ==
      +>.$
    ::
    ::  boot fake
    ::    [%fake =ship]
    ::
        %fake
      ::  single-homed
      ::
      ?>  =(our ship.tac)
      ::  fake keys are deterministically derived from the ship
      ::
      =/  cub  (pit:nu:crub:crypto 512 our)
      ::  save our parent signature (only for moons)
      ::
      ::    XX move logic to zuse
      ::
      =.  sig.own.pki
        ?.  ?=(%earl (clan:title our))
          ~
        =/  yig  (pit:nu:crub:crypto 512 (^sein:title our))
        [~ (sign:as:yig (shaf %earl (sham our 1 pub:ex:cub)))]
      ::  our initial public key
      ::
      =.  pos.zim.pki
        %+  ~(put by pos.zim.pki)
          our
        [rift=1 life=1 (my [`@ud`1 [`life`1 pub:ex:cub]] ~) `(^sein:title our)]
      ::  our private key
      ::
      ::    Private key updates are disallowed for fake ships,
      ::    so we do this first.
      ::
      =.  lyf.own.pki  1
      =.  jaw.own.pki  (my [1 sec:ex:cub] ~)
      ::  set the fake bit
      ::
      =.  fak.own.pki  &
      ::  initialize other vanes per the usual procedure
      ::
      ::    Except for ourselves!
      ::
      =.  moz
        %+  weld  moz
        ^-  (list move)
        :~  [hen %give %init our]
            [hen %slip %e %init our]
            [hen %slip %d %init our]
            [hen %slip %g %init our]
            [hen %slip %c %init our]
            [hen %slip %a %init our]
        ==
      +>.$
    ::
    ::  set ethereum source
    ::    [%listen whos=(set ship) =source]
    ::
        %listen
      ~&  [%kale-listen whos source]:tac
      %-  curd  =<  abet
      (sources:~(feel su hen our pki etn sap) [whos source]:tac)
    ::
    ::  cancel all trackers from duct
    ::    {$nuke whos=(set ship)}
    ::
        $nuke
      =/  ships=(list ship)
        %~  tap  in
        %-  ~(int in whos.tac)
        (~(get ju yen.zim.pki) hen)
      =.  ney.zim.pki
        |-  ^-  (jug ship duct)
        ?~  ships
          ney.zim.pki
        (~(del ju $(ships t.ships)) i.ships hen)
      =.  yen.zim.pki
        |-  ^-  (jug duct ship)
        ?~  ships
          yen.zim.pki
        (~(del ju $(ships t.ships)) hen i.ships)
      ?^  whos.tac
        +>.$
      %_  +>.$
        yen.own.pki  (~(del in yen.own.pki) hen)
        yen.etn      (~(del in yen.etn) hen)
      ==
    ::
    ::  watch public keys
    ::    [%public-keys ships=(set ship)]
    ::
        %public-keys
      %-  curd  =<  abet
      (~(public-keys ~(feed su hen our pki etn sap) hen) ships.tac)
    ::
    ::  seen after breach
    ::    [%meet our=ship who=ship]
    ::
        %meet
      ::  XX what do
      ~&  %meet-kale
      +>.$
    ::
    ::  restore snapshot
    ::    [%snap snap=snapshot kick=?]
        %snap
      (restore-snap hen snap.tac kick.tac)
    ::
    ::  sources subscription
    ::    [%sources ~]
    ::
        %sources
      ~&  [%kale-sources]
      (curd abet:~(sources ~(feed su hen our pki etn sap) hen))
    ::
    ::  XX should be a subscription
    ::  XX reconcile with .dns.eth
    ::  request domains
    ::    [%turf ~]
    ::
        %turf
      ::  ships with real keys must have domains,
      ::  those with fake keys must not
      ::
      ?<  =(fak.own.pki ?=(^ tuf.own.pki))
      +>.$(moz [[hen %give %turf tuf.own.pki] moz])
    ::
    ::  Update from app
    ::    [%new-event =ship =udiff:point]
    ::
        %new-event
      ~&  [%kale-new-event ship udiff]:tac
      %-  curd  =<  abet
      (~(new-event su hen our pki etn sap) ship.tac udiff.tac)
    ::
    ::  learn of kernel upgrade
    ::    [%vega ~]
    ::
        %vega
      +>.$
    ::
    ::  watch private keys
    ::    {$private-keys $~}
    ::
        %private-keys
      (curd abet:~(private-keys ~(feed su hen our pki etn sap) hen))
    ::
        %wegh
      %_    +>
          moz
        :_  moz
        ^-  move
        :^  hen  %give  %mass
        ^-  mass
        :+  %kale  %|
        :~  pki+&+pki
            etn+&+etn
            sap+&+sap
            dot+&+lex
        ==
      ==
    ::
    ::  authenticated remote request
    ::    [%plea =ship =plea:ames]
    ::
        %plea
      =*  her  ship.tac
      =/  mes  (message payload.plea.tac)
      ?-    -.mes
      ::
      ::  cancel trackers
      ::    [%nuke whos=(set ship)]
      ::
          %nuke
        =.  moz  [[hen %give %done ~] moz]
        $(tac mes)
      ::
      ::  view ethereum events
      ::    [%public-keys whos=(set ship)]
      ::
          %public-keys
        =.  moz  [[hen %give %done ~] moz]
        $(tac mes)
<<<<<<< HEAD
=======
      ::
      ::  receive keys result
      ::    [%public-keys-result =public-keys-result]
      ::
          %public-keys-result
        =.  moz  [[hen %give %mack ~] moz]
        %-  curd  =<  abet
        (public-keys:~(feel su hen our pki etn sap) public-keys-result.mes)
>>>>>>> 82bf90df
      ==
    ::
    ::  rewind to snapshot
    ::    {$wind p/@ud}
    ::
        %wind
      (wind hen p.tac)
    ==
  ::
  ++  take
    |=  [tea=wire hen=duct hin=sign]
    ^+  +>
    ?>  ?=([@ *] tea)
    =*  wir  t.tea
    ?-    hin
        [%a %done *]
      ?~  error.hin  +>.$
      ~&  [%kale-ames-nack u.error.hin]
      ~_  tang.u.error.hin
      ::TODO  fail:et
      +>.$
    ::
        [%a %boon *]
      =.  moz  [[hen %give %done ~] moz]
      =+  ;;  =message-response  payload.hin
      (call hen %vent-update vent-result.message-response)
    ==
  ::                                                    ::  ++curd:of
  ++  curd                                              ::  relative moves
    |=  $:  moz/(list move)
            pki/state-pki
            etn/state-eth-node
            sap/state-snapshots
        ==
    +>(pki pki, etn etn, sap sap, moz (weld (flop moz) ^moz))
  ::                                                    ::  ++wind:of
  ++  wind                                              ::  rewind to snap
    |=  [hen=duct block=@ud]
    ^+  +>
    ::  XX  what do
    !!
  ::                                                    ::  ++restore-block:of
  ++  restore-block                                     ::  rewind before block
    |=  [hen=duct block=@ud]
    !!
    ::  %+  cute  hen  =<  abet
    ::  XX
    ::  (~(restore-block et hen our now sub.lex etn.lex sap.lex) block)
  ::                                                    ::  ++restore-snap:of
  ++  restore-snap                                      ::  restore snapshot
    |=  [hen=duct snap=snapshot look=?]
    !!
    ::  %+  cute  hen  =<  abet
    ::  XX
    ::  %-  ~(restore-snap et hen our now sub.lex etn.lex sap.lex)
    ::  [snap look]
  --
::                                                      ::  ++su
::::                    ## relative^heavy               ::  subjective engine
  ::                                                    ::::
++  su
      ::  the ++su core handles all derived state,
      ::  subscriptions, and actions.
      ::
      ::  ++feed:su registers subscriptions.
      ::
      ::  ++feel:su checks if a ++change should notify
      ::  any subscribers.
      ::
  =|  moz=(list move)
  =|  $:  hen=duct
          our=ship
          state-pki
          state-eth-node
          state-snapshots
      ==
  ::  moz: moves in reverse order
  ::  pki: relative urbit state
  ::
  =*  pki  ->+<
  =*  etn  ->+>-
  =*  sap  ->+>+
  |%
  ++  this-su  .
  ::                                                    ::  ++abet:su
  ++  abet                                              ::  resolve
    [(flop moz) pki etn sap]
  ::                                                    ::  ++exec:su
  ++  emit
    |=  =move
    +>.$(moz [move moz])
  ::
  ++  exec                                              ::  mass gift
    |=  {yen/(set duct) cad/card}
    =/  noy  ~(tap in yen)
    |-  ^+  this-su
    ?~  noy  this-su
    $(noy t.noy, moz [[i.noy cad] moz])
  ::
  ++  public-keys-give
    |=  [yen=(set duct) =public-keys-result]
    =+  yez=~(tap in yen)
    |-  ^+  this-su
    ?~  yez  this-su
    =*  d  i.yez
    =.  this-su
<<<<<<< HEAD
      ::  TODO: stop looking at the duct
      ::
      ?.  ?=([[%a *] *] d)
        (emit d %give %public-keys vent-result)
      (emit d %give %boon %public-keys-result vent-result)
=======
      ?.  ?=([[%a @ @ *] *] d)
        %-  emit
        [d %give %public-keys public-keys-result]
      =/  our  (slav %p i.t.i.d)
      =/  who  (slav %p i.t.t.i.d)
      =/  =message  [%public-keys-result public-keys-result]
      %-  emit
      :^    d
          %pass
        /public-keys-result
      ^-  note
      [%a %want who /k/public-keys-result message]
>>>>>>> 82bf90df
    $(yez t.yez)
  ::
  ++  get-source
    |=  who=@p
    ^-  source
    =/  ship-source  (~(get by ship-sources.etn) who)
    ?^  ship-source
      (~(got by sources) u.ship-source)
    ?:  =((clan:title who) %earl)
      [%& (^sein:title who)]
    (~(got by sources) default-source.etn)
  ::
  ++  get-source-id
    |=  =source
    ^-  [source-id _this-su]
    =/  source-reverse  (~(get by sources-reverse) source)
    ?^  source-reverse
      [u.source-reverse this-su]
    :-  top-source-id.etn
    %_  this-su
      top-source-id.etn    +(top-source-id.etn)
      sources.etn          (~(put by sources) top-source-id.etn source)
      sources-reverse.etn  (~(put by sources-reverse) source top-source-id.etn)
    ==
  ::
  ++  new-event
    |=  [=a=ship =a=udiff:point]
    ^+  this-su
    =/  a-point=point      (~(gut by pos.zim.pki) a-ship *point)
    =/  a-diff=diff:point  (udiff-to-diff:point a-udiff a-point)
    (public-keys:feel %diff a-ship a-diff)
  ::
  ++  extract-snap                                      ::  extract rewind point
    ^-  snapshot
    ~
  ::                                                    ::  ++feed:su
  ++  feed                                              ::  subscribe to view
    |_  ::  hen: subscription source
        ::
        hen/duct
    ::
    ++  public-keys
      |=  whos=(set ship)
      ?:  fak.own.pki
        (public-keys:fake whos)
      =.  ney.zim
        =/  whol=(list ship)  ~(tap in whos)
        |-  ^-  (jug ship duct)
        ?~  whol
          ney.zim
        (~(put ju $(whol t.whol)) i.whol hen)
      =/  =public-keys-result
        :-  %full
        ?:  =(~ whos)
          pos.zim
        %-  my  ^-  (list (pair ship point))
        %+  murn
          ~(tap in whos)
        |=  who=ship
        ^-  (unit (pair ship point))
        =/  pub  (~(get by pos.zim) who)
        ?~  pub  ~
        ?:  =(0 life.u.pub)  ~
        `[who u.pub]
      =.  yen.zim
        %-  ~(gas ju yen.zim)
        %+  turn  ~(tap in whos)
        |=  who=ship
        [hen who]
      =.  ..feed  (public-keys-give (sy hen ~) public-keys-result)
      ..feed
    ::
    ++  private-keys                                            ::  private keys
      %_  ..feed
        moz      [[hen %give %private-keys [lyf jaw]:own] moz]
        yen.own  (~(put in yen.own) hen)
      ==
    ::
    ++  sources
      %_  ..feed
          yen.etn  (~(put in yen.etn) hen)
          moz
        %-  welp  :_  moz
        %+  turn
          ~(tap by ship-sources-reverse.etn)
        |=  [=source-id whos=(set ship)]
        [hen %give %source whos (~(got by sources.etn) source-id)]
      ==
    ::                                                  ::  ++fake:feed:su
    ++  fake                                            ::  fake subs and state
      ?>  fak.own.pki
      |%
      ++  public-keys
        |=  whos=(set ship)
        =/  whol=(list ship)  ~(tap in whos)
        =/  passes
          |-  ^-  (list [who=ship =pass])
          ?~  whol
            ~
          =/  cub  (pit:nu:crub:crypto 512 i.whol)
          :-  [i.whol pub:ex:cub]
          $(whol t.whol)
        =/  points=(list (pair ship point))
          %+  turn  passes
          |=  [who=ship =pass]
          ^-  [who=ship =point]
          [who [rift=1 life=1 (my [1 1 pass] ~) `(^sein:title who)]]
        =.  moz  [[hen %give %public-keys %full (my points)] moz]
        ..feel
      --
    --
  ::                                                    ::  ++feel:su
  ++  feel                                              ::  update tracker
    |%
    ::                                                  ::  ++pubs:feel:su
    ++  public-keys
      |=  =public-keys-result
      ^+  ..feel
      ?:  ?=(%full -.public-keys-result)
        =.  pos.zim  (~(uni by pos.zim) points.public-keys-result)
        =/  pointl=(list [who=ship =point])
          ~(tap by points.public-keys-result)
        |-  ^+  ..feel
        ?~  pointl
          ..feel
        %+  public-keys-give
          (~(get ju ney.zim) who.i.pointl)
        [%full (my i.pointl ~)]
      =*  who  who.public-keys-result
      =/  a-diff=diff:point  diff.public-keys-result
      =/  maybe-point  (~(get by pos.zim) who)
      =/  =point  (fall maybe-point *point)
      =.  point
        ?-  -.a-diff
            %spon
          point(sponsor to.a-diff)
        ::
            %rift
          point(rift to.a-diff)
        ::
            %keys
          %_  point
              life  life.to.a-diff
              keys
            %+  ~(put by keys.point)
              life.to.a-diff
            [crypto-suite pass]:to.a-diff
          ==
        ==
      =.  pos.zim  (~(put by pos.zim) who point)
      %+  public-keys-give
        (~(get ju ney.zim) who)
      ?~  maybe-point
        [%full (my [who point]~)]
      [%diff who a-diff]
    ::                                                  ::  ++vein:feel:su
    ++  private-keys                                    ::  kick private keys
      |=  [=life =ring]
      ^+  ..feel
      ?:  &(=(lyf.own life) =((~(get by jaw.own) life) `ring))
        ..feel
      =.  lyf.own  life
      =.  jaw.own  (~(put by jaw.own) life ring)
      (exec yen.own [%give %private-keys lyf.own jaw.own])
    ::
    ++  sources
      |=  [whos=(set ship) =source]
      ^+  ..feel
      ?:  ?=(%& -.source)
        =/  send-message
          |=  =message
          [hen %pass /public-keys %a %plea p.source %k /public-keys message]
        =.  ..feel
          (emit (send-message %nuke whos))
        (emit (send-message %public-keys whos))
      =^  =source-id  this-su  (get-source-id source)
      =.  ..feed
        ?~  whos
          ..feed(default-source.etn source-id)
        =/  whol=(list ship)  ~(tap in `(set ship)`whos)
        =.  ship-sources.etn
          |-  ^-  (map ship ^source-id)
          ?~  whol
            ship-sources.etn
          (~(put by $(whol t.whol)) i.whol source-id)
        =.  ship-sources-reverse
          %-  ~(gas ju ship-sources-reverse)
          (turn whol |=(=ship [source-id ship]))
        ..feed
      (exec yen.etn [%give %source whos source])
    --
  ::                                                    ::  ++meet:su
  ++  meet                                              ::  seen after breach
    |=  [who=ship =life =pass]
    ::  XX rethink meet
    ^+  +>
    !!
  --
--
::                                                      ::::
::::                    #  vane                         ::  interface
  ::                                                    ::::
::
::  lex: all durable %kale state
::
=|  lex/state
|=  $:  ::
        ::  our: identity
        ::  now: current time
        ::  eny: unique entropy
        ::  ski: namespace resolver
        ::
        our=ship
        now=@da
        eny=@uvJ
        ski=sley
    ==
^?
|%
::                                                      ::  ++call
++  call                                                ::  request
  |=  $:  ::  hen: cause of this event
          ::  hic: event data
          ::
          hen/duct
          hic/(hypo (hobo task:able))
      ==
  ^-  [(list move) _..^$]
  =/  =task:able
    ?.  ?=($soft -.q.hic)
      q.hic
    (task:able p.q.hic)
  =^  did  lex
    abet:(~(call of [our now eny] lex) hen task)
  [did ..^$]
::                                                      ::  ++load
++  load                                                ::  upgrade
  |=  $:  ::  old: previous state
          ::
          old/*
          ::  old/state
      ==
  ^+  ..^$
  ..^$
  ::  ..^$(lex old)
::                                                      ::  ++scry
++  scry                                                ::  inspect
  |=  $:  ::  fur: event security
          ::  ren: access mode
          ::  why: owner
          ::  syd: desk (branch)
          ::  lot: case (version)
          ::  tyl: rest of path
          ::
          fur/(unit (set monk))
          ren/@tas
          why/shop
          syd/desk
          lot/coin
          tyl/spur
      ==
  ^-  (unit (unit cage))
  ::  XX review for security, stability, cases other than now
  ::
  ?.  =(lot [%$ %da now])  ~
  ?.  =(%$ ren)  [~ ~]
  ?+    syd
      ~
  ::
      %code
    ?.  ?=([@ ~] tyl)  [~ ~]
    ?.  =([%& our] why)
      [~ ~]
    =/  who  (slaw %p i.tyl)
    ?~  who  [~ ~]
    =/  sec  (~(got by jaw.own.pki.lex) lyf.own.pki.lex)
    =/  cub  (nol:nu:crub:crypto sec)
    ::  XX use pac:ex:cub?
    ::
    ``[%noun !>((end 6 1 (shaf %pass (shax sec:ex:cub))))]
  ::
      %life
    ?.  ?=([@ ~] tyl)  [~ ~]
    ?.  =([%& our] why)
      [~ ~]
    =/  who  (slaw %p i.tyl)
    ?~  who  [~ ~]
    ::  fake ships always have life=1
    ::
    ?:  fak.own.pki.lex
      ``[%atom !>(1)]
    ?:  =(u.who p.why)
      ``[%atom !>(lyf.own.pki.lex)]
    =/  pub  (~(get by pos.zim.pki.lex) u.who)
    ?~  pub  ~
    ``[%atom !>(life.u.pub)]
  ::
      %rift
    ?.  ?=([@ ~] tyl)  [~ ~]
    ?.  =([%& our] why)
      [~ ~]
    =/  who  (slaw %p i.tyl)
    ?~  who  [~ ~]
    ::  fake ships always have rift=1
    ::
    ?:  fak.own.pki.lex
      ``[%atom !>(1)]
    =/  pos  (~(get by pos.zim.pki.lex) u.who)
    ?~  pos  ~
    ``[%atom !>(rift.u.pos)]
  ::
      %deed
    ?.  ?=([@ @ ~] tyl)  [~ ~]
    ?.  &(?=(%& -.why) =(p.why our))
      [~ ~]
    =/  who  (slaw %p i.tyl)
    =/  lyf  (slaw %ud i.t.tyl)
    ?~  who  [~ ~]
    ?~  lyf  [~ ~]
    =/  rac  (clan:title u.who)
    ::
    ?:  ?=(%pawn rac)
      ?.  =(u.who p.why)
        [~ ~]
      ?.  =(1 u.lyf)
        [~ ~]
      =/  sec  (~(got by jaw.own.pki.lex) u.lyf)
      =/  cub  (nol:nu:crub:crypto sec)
      =/  sig  (sign:as:cub (shaf %self (sham [u.who 1 pub:ex:cub])))
      :^  ~  ~  %noun
      !>  [1 pub:ex:cub `sig]
    ::
    ?:  ?=(%earl rac)
      ?.  =(u.who p.why)
        [~ ~]
      ?:  (gth u.lyf lyf.own.pki.lex)
        ~
      ?:  (lth u.lyf lyf.own.pki.lex)
        [~ ~]
      =/  sec  (~(got by jaw.own.pki.lex) u.lyf)
      =/  cub  (nol:nu:crub:crypto sec)
      :^  ~  ~  %noun
      !>  [u.lyf pub:ex:cub sig.own.pki.lex]
    ::
    =/  pub  (~(get by pos.zim.pki.lex) u.who)
    ?~  pub
      ~
    ?:  (gth u.lyf life.u.pub)
      ~
    =/  pas  (~(get by keys.u.pub) u.lyf)
    ?~  pas
      ~
    :^  ~  ~  %noun
    !>  [u.lyf pass.u.pas ~]
  ::
      %earl
    ?.  ?=([@ @ @ ~] tyl)  [~ ~]
    ?.  =([%& our] why)
      [~ ~]
    =/  who  (slaw %p i.tyl)
    =/  lyf  (slaw %ud i.t.tyl)
    =/  pub  (slaw %ux i.t.t.tyl)
    ?~  who  [~ ~]
    ?~  lyf  [~ ~]
    ?~  pub  [~ ~]
    ?:  (gth u.lyf lyf.own.pki.lex)
      ~
    ?:  (lth u.lyf lyf.own.pki.lex)
      [~ ~]
    :: XX check that who/lyf hasn't been booted
    ::
    =/  sec  (~(got by jaw.own.pki.lex) u.lyf)
    =/  cub  (nol:nu:crub:crypto sec)
    =/  sig  (sign:as:cub (shaf %earl (sham u.who u.lyf u.pub)))
    ``[%atom !>(sig)]
  ::
      %sein
    ?.  ?=([@ ~] tyl)  [~ ~]
    ?.  =([%& our] why)
      [~ ~]
    =/  who  (slaw %p i.tyl)
    ?~  who  [~ ~]
    :^  ~  ~  %atom
    !>  ^-  ship
    (~(sein of [our now eny] lex) u.who)
  ::
      %saxo
    ?.  ?=([@ ~] tyl)  [~ ~]
    ?.  =([%& our] why)
      [~ ~]
    =/  who  (slaw %p i.tyl)
    ?~  who  [~ ~]
    :^  ~  ~  %noun
    !>  ^-  (list ship)
    (~(saxo of [our now eny] lex) u.who)
  ::
      %sources
    ?.  ?=(~ tyl)  [~ ~]
    :^  ~  ~  %noun  !>
    etn.lex
  ::
      %snap
    ?.  ?=(~ tyl)  [~ ~]
    ?:  =(~ snaps.sap.lex)
      `~
    :^  ~  ~  %noun  !>
    |-  ^-  snapshot
    =^  snap=[@ud snap=snapshot]  snaps.sap.lex
      ~(get to snaps.sap.lex)
    ?:  =(~ snaps.sap.lex)
      snap.snap
    $
  ::
      %turf
    ?.  ?=(~ tyl)  [~ ~]
    [~ ~ %noun !>(tuf.own.pki.lex)]
  ==
::                                                      ::  ++stay
++  stay                                                ::  preserve
  lex
::                                                      ::  ++take
++  take                                                ::  accept
  |=  $:  ::  tea: order
          ::  hen: cause
          ::  hin: result
          ::
          tea/wire
          hen/duct
          hin/(hypo sign)
      ==
  ^-  [(list move) _..^$]
  =^  did  lex  abet:(~(take of [our now eny] lex) tea hen q.hin)
  [did ..^$]
--<|MERGE_RESOLUTION|>--- conflicted
+++ resolved
@@ -69,14 +69,10 @@
 +$  message                                             ::  message to her kale
   $%  [%nuke whos=(set ship)]                           ::  cancel trackers
       [%public-keys whos=(set ship)]                    ::  view ethereum events
-<<<<<<< HEAD
   ==                                                    ::
-+$  message-response                                    ::  kale ames response
-  $%  [%public-keys-result =vent-result]                ::  tmp workaround
-=======
-      [%public-keys-result =public-keys-result]         ::  tmp workaround
->>>>>>> 82bf90df
-  ==                                                    ::
++$  message-response                                    ::  response from her kale
+  $%  [%public-keys-result =public-keys-result]         ::  %public-keys response
+  ==
 +$  card                                                ::  i/o action
   (wind note gift)                                      ::
 ::                                                      ::
@@ -466,17 +462,6 @@
           %public-keys
         =.  moz  [[hen %give %done ~] moz]
         $(tac mes)
-<<<<<<< HEAD
-=======
-      ::
-      ::  receive keys result
-      ::    [%public-keys-result =public-keys-result]
-      ::
-          %public-keys-result
-        =.  moz  [[hen %give %mack ~] moz]
-        %-  curd  =<  abet
-        (public-keys:~(feel su hen our pki etn sap) public-keys-result.mes)
->>>>>>> 82bf90df
       ==
     ::
     ::  rewind to snapshot
@@ -501,8 +486,11 @@
     ::
         [%a %boon *]
       =.  moz  [[hen %give %done ~] moz]
-      =+  ;;  =message-response  payload.hin
-      (call hen %vent-update vent-result.message-response)
+      =+  ;;  res=message-response  payload.hin
+      ?>  ?=(%public-keys-result -.res)
+      ::
+      %-  curd  =<  abet
+      (public-keys:~(feel su hen our pki etn sap) public-keys-result.res)
     ==
   ::                                                    ::  ++curd:of
   ++  curd                                              ::  relative moves
@@ -583,26 +571,11 @@
     ?~  yez  this-su
     =*  d  i.yez
     =.  this-su
-<<<<<<< HEAD
       ::  TODO: stop looking at the duct
       ::
       ?.  ?=([[%a *] *] d)
-        (emit d %give %public-keys vent-result)
-      (emit d %give %boon %public-keys-result vent-result)
-=======
-      ?.  ?=([[%a @ @ *] *] d)
-        %-  emit
-        [d %give %public-keys public-keys-result]
-      =/  our  (slav %p i.t.i.d)
-      =/  who  (slav %p i.t.t.i.d)
-      =/  =message  [%public-keys-result public-keys-result]
-      %-  emit
-      :^    d
-          %pass
-        /public-keys-result
-      ^-  note
-      [%a %want who /k/public-keys-result message]
->>>>>>> 82bf90df
+        (emit d %give %public-keys public-keys-result)
+      (emit d %give %boon %public-keys-result public-keys-result)
     $(yez t.yez)
   ::
   ++  get-source
