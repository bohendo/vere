--- conflicted
+++ resolved
@@ -599,10 +599,7 @@
       %jilt  (on-jilt:event-core ship.task)
       %sift  (on-sift:event-core ships.task)
       %spew  (on-spew:event-core veb.task)
-<<<<<<< HEAD
-=======
       %stir  (on-stir:event-core arg.task)
->>>>>>> 18e396cf
       %trim  on-trim:event-core
       %vega  on-vega:event-core
       %plea  (on-plea:event-core [ship plea]:task)
@@ -1384,23 +1381,6 @@
     ^+  event-core
     ::
     (emit unix-duct.ames-state %give %turf turfs)
-<<<<<<< HEAD
-=======
-  ::  +on-wegh: produce memory usage report
-  ::
-  ++  on-wegh
-    ^+  event-core
-    ::
-    =+  [known alien]=(skid ~(val by peers.ames-state) |=(^ =(%known +<-)))
-    ::
-    %-  emit
-    :^  duct  %give  %mass
-    :+  %ames  %|
-    :~  peers-known+&+known
-        peers-alien+&+alien
-        dot+&+ames-state
-    ==
->>>>>>> 18e396cf
   ::  +on-born: handle unix process restart
   ::
   ++  on-born
@@ -1418,7 +1398,6 @@
   ::  +on-vega: handle kernel reload
   ::  +on-trim: handle request to free memory
   ::
-  ++  on-trim  event-core
   ++  on-vega  event-core
   ++  on-trim  event-core
   ::  +enqueue-alien-todo: helper to enqueue a pending request
