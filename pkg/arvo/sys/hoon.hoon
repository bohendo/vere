::
::::    /sys/hoon                                       ::
  ::                                                    ::
=<  ride
=>  %141  =>
::                                                      ::
::::    0: version stub                                 ::
  ::                                                    ::
~%  %k.141  ~  ~                                        ::
|%
++  hoon-version  141
--  =>
~%  %one  +  ~
::  #  %base
::
::    basic mathematical operations
|%
::  #  %math
::    unsigned arithmetic
+|  %math
++  add
  ~/  %add
  ::  unsigned addition
  ::
  ::  a: augend
  ::  b: addend
  |=  [a=@ b=@]
  ::  sum
  ^-  @
  ?:  =(0 a)  b
  $(a (dec a), b +(b))
::
++  dec
  ~/  %dec
  ::  unsigned decrement by one.
  |=  a=@
  ~_  leaf+"decrement-underflow"
  ?<  =(0 a)
  =+  b=0
  ::  decremented integer
  |-  ^-  @
  ?:  =(a +(b))  b
  $(b +(b))
::
++  div
  ~/  %div
  ::  unsigned divide
  ::
  ::  a: dividend
  ::  b: divisor
  |:  [a=`@`1 b=`@`1]
  ::  quotient
  ^-  @
  ~_  leaf+"divide-by-zero"
  ?<  =(0 b)
  =+  c=0
  |-
  ?:  (lth a b)  c
  $(a (sub a b), c +(c))
::
++  dvr
  ~/  %dvr
  ::  unsigned divide with remainder
  ::
  ::  a: dividend
  ::  b: divisor
  |=  [a=@ b=@]
  ::  p: quotient
  ::  q: remainder
  ^-  [p=@ q=@]
  [(div a b) (mod a b)]
::
++  gte
  ~/  %gte
  ::    unsigned greater than or equals
  ::
  ::  returns whether {a >= b}.
  ::
  ::  a: left hand operand (todo: name)
  ::  b: right hand operand
  |=  [a=@ b=@]
  ::  greater than or equal to?
  ^-  ?
  !(lth a b)
::
++  gth
  ~/  %gth
  ::    unsigned greater than
  ::
  ::  returns whether {a > b}
  ::
  ::  a: left hand operand (todo: name)
  ::  b: right hand operand
  |=  [a=@ b=@]
  ::  greater than?
  ^-  ?
  !(lte a b)
::
++  lte
  ~/  %lte
  ::    unsigned less than or equals
  ::
  ::  returns whether {a >= b}.
  ::
  ::  a: left hand operand (todo: name)
  ::  b: right hand operand
  |=  [a=@ b=@]
  ::  less than or equal to?
  |(=(a b) (lth a b))
::
++  lth
  ~/  %lth
  ::    unsigned less than
  ::
  ::  a: left hand operand (todo: name)
  ::  b: right hand operand
  |=  [a=@ b=@]
  ::  less than?
  ^-  ?
  ?&  !=(a b)
      |-
      ?|  =(0 a)
          ?&  !=(0 b)
              $(a (dec a), b (dec b))
  ==  ==  ==
::
++  max
  ~/  %max
  ::  unsigned maximum
  |=  [a=@ b=@]
  ::  the maximum
  ^-  @
  ?:  (gth a b)  a
  b
::
++  min
  ~/  %min
  ::  unsigned minimum
  |=  [a=@ b=@]
  ::  the minimum
  ^-  @
  ?:  (lth a b)  a
  b
::
++  mod
  ~/  %mod
  ::  unsigned modulus
  ::
  ::  a: dividend
  ::  b: divisor
  |:  [a=`@`1 b=`@`1]
  ::  the remainder
  ^-  @
  ?<  =(0 b)
  (sub a (mul b (div a b)))
::
++  mul
  ~/  %mul
  ::  unsigned multiplication
  ::
  ::  a: multiplicand
  ::  b: multiplier
  |:  [a=`@`1 b=`@`1]
  ::  product
  ^-  @
  =+  c=0
  |-
  ?:  =(0 a)  c
  $(a (dec a), c (add b c))
::
++  sub
  ~/  %sub
  ::  unsigned subtraction
  ::
  ::  a: minuend
  ::  b: subtrahend
  |=  [a=@ b=@]
  ~_  leaf+"subtract-underflow"
  ::  difference
  ^-  @
  ?:  =(0 b)  a
  $(a (dec a), b (dec b))
::
::  #  %tree
::
::    tree addressing
+|  %tree
++  cap
  ~/  %cap
  ::    tree head
  ::
  ::  tests whether an `a` is in the head or tail of a noun. produces %2 if it
  ::  is within the head, or %3 if it is within the tail.
  |=  a=@
  ^-  ?(%2 %3)
  ?-  a
    %2        %2
    %3        %3
    ?(%0 %1)  !!
    *         $(a (div a 2))
  ==
::
++  mas
  ~/  %mas
  ::    axis within head/tail
  ::
  ::  computes the axis of `a` within either the head or tail of a noun
  ::  (depends whether `a` lies within the the head or tail).
  |=  a=@
  ^-  @
  ?-  a
    ?(%2 %3)  1
    ?(%0 %1)  !!
    *         (add (mod a 2) (mul $(a (div a 2)) 2))
  ==
::
++  peg
  ~/  %peg
  ::    axis within axis
  ::
  ::  computes the axis of {b} within axis {a}.
  |=  [a=@ b=@]
  ?<  =(0 a)
  ::  a composed axis
  ^-  @
  ?-  b
    %1  a
    %2  (mul a 2)
    %3  +((mul a 2))
    *   (add (mod b 2) (mul $(b (div b 2)) 2))
  ==
::                                                      ::
::::  2n: functional hacks                              ::
  ::                                                    ::
  ::
++  aftr  |*(a=$-(* *) |*(b=$-(* *) (pair b a)))        ::  pair after
++  cork  |*([a=$-(* *) b=$-(* *)] (corl b a))          ::  compose forward
++  corl                                                ::  compose backwards
  |*  [a=$-(* *) b=$-(* *)]
  =<  +:|.((a (b)))      ::  type check
  =+  c=+<.b
  |@  ++  $  (a (b c))
  --
::
++  cury                                                ::  curry left
  |*  [a=$-(^ *) b=*]
  =+  c=+<+.a
  |@  ++  $  (a b c)
  --
::
++  curr                                                ::  curry right
  |*  [a=$-(^ *) c=*]
  =+  b=+<+.a
  |@  ++  $  (a b c)
  --
::
++  fore  |*(a=$-(* *) |*(b=$-(* *) (pair a b)))        ::  pair before
::
++  head  |*(^ ,:+<-)                                   ::  get head
++  same  |*(* +<)                                      ::  identity
::
++  tail  |*(^ ,:+<+)                                   ::  get tail
++  test  |=(^ =(+<- +<+))                              ::  equality
::
++  lead  |*(* |*(* [+>+< +<]))                          ::  put head
++  late  |*(* |*(* [+< +>+<]))                          ::  put tail
::
::  #  %containers
::
::    the most basic of data types
+|  %containers
+$  bloq
  ::    blocksize
  ::
  ::  a blocksize is the power of 2 size of an atom. ie, 3 is a byte as 2^3 is
  ::  8 bits.
  @
::
++  each
  |$  [this that]
  ::    either {a} or {b}, defaulting to {a}.
  ::
  ::  mold generator: produces a discriminated fork between two types,
  ::  defaulting to {a}.
  ::
  $%  [%| p=that]
      [%& p=this]
  ==
::
+$  gate
  ::    function
  ::
  ::  a core with one arm, `$`--the empty name--which transforms a sample noun
  ::  into a product noun. If used dryly as a type, the subject must have a
  ::  sample type of `*`.
  $-(* *)
::
++  list
  |$  [item]
  ::    null-terminated list
  ::
  ::  mold generator: produces a mold of a null-terminated list of the
  ::  homogeneous type {a}.
  ::
  $@(~ [i=item t=(list item)])
::
++  lone
  |$  [item]
  ::    single item tuple
  ::
  ::  mold generator: puts the face of `p` on the passed in mold.
  ::
  p=item
::
++  lest
  |$  [item]
  ::    null-terminated non-empty list
  ::
  ::  mold generator: produces a mold of a null-terminated list of the
  ::  homogeneous type {a} with at least one element.
  [i=item t=(list item)]
::
+$  mold
  ::    normalizing gate
  ::
  ::  a gate that accepts any noun, and validates its shape, producing the
  ::  input if it fits or a default value if it doesn't.
  ::
  ::  examples: * @ud ,[p=time q=?(%a %b)]
  $~(* $-(* *))
::
++  pair
  |$  [head tail]
  ::    dual tuple
  ::
  ::  mold generator: produces a tuple of the two types passed in.
  ::
  ::  a: first type, labeled {p}
  ::  b: second type, labeled {q}
  ::
  [p=head q=tail]
::
++  pole
  |$  [item]
  ::    faceless list
  ::
  ::  like ++list, but without the faces {i} and {t}.
  ::
  $@(~ [item (pole item)])
::
++  qual
  |$  [first second third fourth]
  ::    quadruple tuple
  ::
  ::  mold generator: produces a tuple of the four types passed in.
  ::
  [p=first q=second r=third s=fourth]
::
++  quip
  |$  [item state]
  ::    pair of list of first and second
  ::
  ::  a common pattern in hoon code is to return a ++list of changes, along with
  ::  a new state.
  ::
  ::  a: type of list item
  ::  b: type of returned state
  ::
  [(list item) state]
::
++  trap
  |$  [product]
  ::    a core with one arm `$`
  ::
  _|?($:product)
::
++  tree
  |$  [node]
  ::    tree mold generator
  ::
  ::  a `++tree` can be empty, or contain a node of a type and
  ::  left/right sub `++tree` of the same type. pretty-printed with `{}`.
  ::
  $@(~ [n=node l=(tree node) r=(tree node)])
::
++  trel
  |$  [first second third]
  ::    triple tuple
  ::
  ::  mold generator: produces a tuple of the three types passed in.
  ::
  [p=first q=second r=third]
::
++  unit
  |$  [item]
  ::    maybe
  ::
  ::  mold generator: either `~` or `[~ u=a]` where `a` is the
  ::  type that was passed in.
  ::
  $@(~ [~ u=item])
--  =>
::                                                      ::
::::  2: layer two                                      ::
  ::                                                    ::
  ::    2a: unit logic                                  ::
  ::    2b: list logic                                  ::
  ::    2c: bit arithmetic                              ::
  ::    2d: bit logic                                   ::
  ::    2e: insecure hashing                            ::
  ::    2f: noun ordering                               ::
  ::    2g: unsigned powers                             ::
  ::    2h: set logic                                   ::
  ::    2i: map logic                                   ::
  ::    2j: jar and jug logic                           ::
  ::    2k: queue logic                                 ::
  ::    2l: container from container                    ::
  ::    2m: container from noun                         ::
  ::    2n: functional hacks                            ::
  ::    2o: normalizing containers                      ::
  ::    2p: serialization                               ::
  ::    2q: molds and mold builders                     ::
  ::
~%  %two  +  ~
|%
::                                                      ::
::::  2a: unit logic                                    ::
  ::                                                    ::
  ::    biff, bind, bond, both, clap, drop,             ::
  ::    fall, flit, lift, mate, need, some              ::
  ::
++  biff                                                ::  apply
  |*  [a=(unit) b=$-(* (unit))]
  ?~  a  ~
  (b u.a)
::
++  bind                                                ::  argue
  |*  [a=(unit) b=gate]
  ?~  a  ~
  [~ u=(b u.a)]
::
++  bond                                                ::  replace
  |*  a=(trap)
  |*  b=(unit)
  ?~  b  $:a
  u.b
::
++  both                                                ::  all the above
  |*  [a=(unit) b=(unit)]
  ?~  a  ~
  ?~  b  ~
  [~ u=[u.a u.b]]
::
++  clap                                                ::  combine
  |*  [a=(unit) b=(unit) c=_=>(~ |=(^ +<-))]
  ?~  a  b
  ?~  b  a
  [~ u=(c u.a u.b)]
::
++  clef                                                ::  compose
  |*  [a=(unit) b=(unit) c=_=>(~ |=(^ `+<-))]
  ?~  a  ~
  ?~  b  ~
  (c u.a u.b)
::
++  drop                                                ::  enlist
  |*  a=(unit)
  ?~  a  ~
  [i=u.a t=~]
::
++  fall                                                ::  default
  |*  [a=(unit) b=*]
  ?~(a b u.a)
::
++  flit                                                ::  make filter
  |*  a=$-(* ?)
  |*  b=*
  ?.((a b) ~ [~ u=b])
::
++  hunt                                                ::  first of units
  |*  [ord=$-(^ ?) a=(unit) b=(unit)]
  ^-  %-  unit
      $?  _?>(?=(^ a) u.a)
          _?>(?=(^ b) u.b)
      ==
  ?~  a  b
  ?~  b  a
  ?:((ord u.a u.b) a b)
::
++  lift                                                ::  lift mold (fmap)
  |*  a=mold                                            ::  flipped
  |*  b=(unit)                                          ::  curried
  (bind b a)                                            ::  bind
::
++  mate                                                ::  choose
  |*  [a=(unit) b=(unit)]
  ?~  b  a
  ?~  a  b
  ?.(=(u.a u.b) ~>(%mean.'mate' !!) a)
::
++  need                                                ::  demand
  ~/  %need
  |*  a=(unit)
  ?~  a  ~>(%mean.'need' !!)
  u.a
::
++  some                                                ::  lift (pure)
  |*  a=*
  [~ u=a]
::
::::  2b: list logic                                    ::
  ::                                                    ::
  ::                                                    ::
::
::  +snoc: append an element to the end of a list
::
++  snoc
  |*  [a=(list) b=*]
  (weld a ^+(a [b]~))
::
++  fand                                                ::  all indices
  ~/  %fand
  |=  [nedl=(list) hstk=(list)]
  =|  i=@ud
  =|  fnd=(list @ud)
  |-  ^+  fnd
  =+  [n=nedl h=hstk]
  |-
  ?:  |(?=(~ n) ?=(~ h))
    (flop fnd)
  ?:  =(i.n i.h)
    ?~  t.n
      ^$(i +(i), hstk +.hstk, fnd [i fnd])
    $(n t.n, h t.h)
  ^$(i +(i), hstk +.hstk)
::
++  find                                                ::  first index
  ~/  %find
  |=  [nedl=(list) hstk=(list)]
  =|  i=@ud
  |-   ^-  (unit @ud)
  =+  [n=nedl h=hstk]
  |-
  ?:  |(?=(~ n) ?=(~ h))
     ~
  ?:  =(i.n i.h)
    ?~  t.n
      `i
    $(n t.n, h t.h)
  ^$(i +(i), hstk +.hstk)
::
++  flop                                                ::  reverse
  ~/  %flop
  |*  a=(list)
  =>  .(a (homo a))
  ^+  a
  =+  b=`_a`~
  |-
  ?~  a  b
  $(a t.a, b [i.a b])
::
++  gulf                                                ::  range inclusive
  |=  [a=@ b=@]
  ?>  (lte a b)
  |-  ^-  (list @)
  ?:(=(a +(b)) ~ [a $(a +(a))])
::
++  homo                                                ::  homogenize
  |*  a=(list)
  ^+  =<  $
    |@  ++  $  ?:(*? ~ [i=(snag 0 a) t=$])
    --
  a
::  +join: construct a new list, placing .sep between every pair in .lit
::
++  join
  |*  [sep=* lit=(list)]
  =.  sep  `_?>(?=(^ lit) i.lit)`sep
  ?~  lit  ~
  =|  out=(list _?>(?=(^ lit) i.lit))
  |-  ^+  out
  ?~  t.lit
    (flop [i.lit out])
  $(out [sep i.lit out], lit t.lit)
::
::  +bake: convert wet gate to dry gate by specifying argument mold
::
++  bake
  |*  [f=gate a=mold]
  |=  arg=a
  (f arg)
::
++  lent                                                ::  length
  ~/  %lent
  |=  a=(list)
  ^-  @
  =+  b=0
  |-
  ?~  a  b
  $(a t.a, b +(b))
::
++  levy
  ~/  %levy                                             ::  all of
  |*  [a=(list) b=$-(* ?)]
  |-  ^-  ?
  ?~  a  &
  ?.  (b i.a)  |
  $(a t.a)
::
++  lien                                                ::  some of
  ~/  %lien
  |*  [a=(list) b=$-(* ?)]
  |-  ^-  ?
  ?~  a  |
  ?:  (b i.a)  &
  $(a t.a)
::
++  limo                                                ::  listify
  |*  a=*
  ^+  =<  $
    |@  ++  $  ?~(a ~ ?:(*? [i=-.a t=$] $(a +.a)))
    --
  a
::
++  murn                                                ::  maybe transform
  ~/  %murn
  |*  [a=(list) b=$-(* (unit))]
  =>  .(a (homo a))
  |-  ^-  (list _?>(?=(^ a) (need (b i.a))))
  ?~  a  ~
  =/  c  (b i.a)
  ?~  c  $(a t.a)
  [+.c $(a t.a)]
::
++  oust                                                ::  remove
  ~/  %oust
  |*  [[a=@ b=@] c=(list)]
  (weld (scag +<-< c) (slag (add +<-< +<->) c))
::
++  reap                                                ::  replicate
  ~/  %reap
  |*  [a=@ b=*]
  |-  ^-  (list _b)
  ?~  a  ~
  [b $(a (dec a))]
::
++  rear                                                ::  last item of list
  ~/  %rear
  |*  a=(list)
  ^-  _?>(?=(^ a) i.a)
  ?>  ?=(^ a)
  ?:  =(~ t.a)  i.a  ::NOTE  avoiding tmi
  $(a t.a)
::
++  reel                                                ::  right fold
  ~/  %reel
  |*  [a=(list) b=_=>(~ |=([* *] +<+))]
  |-  ^+  ,.+<+.b
  ?~  a
    +<+.b
  (b i.a $(a t.a))
::
++  roll                                                ::  left fold
  ~/  %roll
  |*  [a=(list) b=_=>(~ |=([* *] +<+))]
  |-  ^+  ,.+<+.b
  ?~  a
    +<+.b
  $(a t.a, b b(+<+ (b i.a +<+.b)))
::
++  scag                                                ::  prefix
  ~/  %scag
  |*  [a=@ b=(list)]
  |-  ^+  b
  ?:  |(?=(~ b) =(0 a))  ~
  [i.b $(b t.b, a (dec a))]
::
++  skid                                                ::  separate
  ~/  %skid
  |*  [a=(list) b=$-(* ?)]
  |-  ^+  [p=a q=a]
  ?~  a  [~ ~]
  =+  c=$(a t.a)
  ?:((b i.a) [[i.a p.c] q.c] [p.c [i.a q.c]])
::
++  skim                                                ::  only
  ~/  %skim
  |*  [a=(list) b=$-(* ?)]
  |-
  ^+  a
  ?~  a  ~
  ?:((b i.a) [i.a $(a t.a)] $(a t.a))
::
++  skip                                                ::  except
  ~/  %skip
  |*  [a=(list) b=$-(* ?)]
  |-
  ^+  a
  ?~  a  ~
  ?:((b i.a) $(a t.a) [i.a $(a t.a)])
::
++  slag                                                ::  suffix
  ~/  %slag
  |*  [a=@ b=(list)]
  |-  ^+  b
  ?:  =(0 a)  b
  ?~  b  ~
  $(b t.b, a (dec a))
::
++  snag                                                ::  index
  ~/  %snag
  |*  [a=@ b=(list)]
  |-  ^+  ?>(?=(^ b) i.b)
  ?~  b
    ~_  leaf+"snag-fail"
    !!
  ?:  =(0 a)  i.b
  $(b t.b, a (dec a))
::
++  snip                                                ::  drop tail off list
  ~/  %snip
  |*  a=(list)
  ^+  a
  ?~  a  ~
  ?:  =(~ t.a)  ~
  [i.a $(a t.a)]
::
++  sort  !.                                            ::  quicksort
  ~/  %sort
  |*  [a=(list) b=$-([* *] ?)]
  =>  .(a ^.(homo a))
  |-  ^+  a
  ?~  a  ~
  =+  s=(skid t.a |:(c=i.a (b c i.a)))
  %+  weld
    $(a p.s)
  ^+  t.a
  [i.a $(a q.s)]
::
++  spin                                                ::  stateful turn
  ::
  ::  a: list
  ::  b: state
  ::  c: gate from list-item and state to product and new state
  ~/  %spin
  |*  [a=(list) b=* c=_|=(^ [** +<+])]
  =>  .(c `$-([_?>(?=(^ a) i.a) _b] [_-:(c) _b])`c)
  =/  acc=(list _-:(c))  ~
  ::  transformed list and updated state
  |-  ^-  (pair _acc _b)
  ?~  a
    [(flop acc) b]
  =^  res  b  (c i.a b)
  $(acc [res acc], a t.a)
::
++  spun                                                ::  internal spin
  ::
  ::  a: list
  ::  b: gate from list-item and state to product and new state
  ~/  %spun
  |*  [a=(list) b=_|=(^ [** +<+])]
  ::  transformed list
  p:(spin a +<+.b b)
::
++  swag                                                ::  slice
  |*  [[a=@ b=@] c=(list)]
  (scag +<-> (slag +<-< c))
::  +turn: transform each value of list :a using the function :b
::
++  turn
  ~/  %turn
  |*  [a=(list) b=gate]
  =>  .(a (homo a))
  ^-  (list _?>(?=(^ a) (b i.a)))
  |-
  ?~  a  ~
  [i=(b i.a) t=$(a t.a)]
::
++  weld                                                ::  concatenate
  ~/  %weld
  |*  [a=(list) b=(list)]
  =>  .(a ^.(homo a), b ^.(homo b))
  |-  ^+  b
  ?~  a  b
  [i.a $(a t.a)]
::
++  snap                                               ::  replace item
  ~/  %snap
  |*  [a=(list) b=@ c=*]
  ^+  a
  (weld (scag b a) [c (slag +(b) a)])
::
++  into                                               ::  insert item
  ~/  %into
  |*  [a=(list) b=@ c=*]
  ^+  a
  (weld (scag b a) [c (slag b a)])
::
++  welp                                                ::  faceless weld
  ~/  %welp
  =|  [* *]
  |@
  ++  $
    ?~  +<-
      +<-(. +<+)
    +<-(+ $(+<- +<->))
  --
::
++  zing                                                ::  promote
  ~/  %zing
  =|  *
  |@
  ++  $
    ?~  +<
      +<
    (welp +<- $(+< +<+))
  --
::                                                      ::
::::  2c: bit arithmetic                                ::
  ::                                                    ::
  ::
++  bex                                                 ::  binary exponent
  ~/  %bex
  |=  a=@
  ^-  @
  ?:  =(0 a)  1
  (mul 2 $(a (dec a)))
::
++  can                                                 ::  assemble
  ~/  %can
  |=  [a=bloq b=(list [p=@u q=@])]
  ^-  @
  ?~  b  0
  (add (end a p.i.b q.i.b) (lsh a p.i.b $(b t.b)))
::
++  cat                                                 ::  concatenate
  ~/  %cat
  |=  [a=bloq b=@ c=@]
  (add (lsh a (met a b) c) b)
::
++  cut                                                 ::  slice
  ~/  %cut
  |=  [a=bloq [b=@u c=@u] d=@]
  (end a c (rsh a b d))
::
++  end                                                 ::  tail
  ~/  %end
  |=  [a=bloq b=@u c=@]
  (mod c (bex (mul (bex a) b)))
::
++  fil                                                 ::  fill bloqstream
  |=  [a=bloq b=@u c=@]
  =+  n=0
  =+  d=c
  |-  ^-  @
  ?:  =(n b)
    (rsh a 1 d)
  $(d (add c (lsh a 1 d)), n +(n))
::
++  lsh                                                 ::  left-shift
  ~/  %lsh
  |=  [a=bloq b=@u c=@]
  (mul (bex (mul (bex a) b)) c)
::
++  met                                                 ::  measure
  ~/  %met
  |=  [a=bloq b=@]
  ^-  @
  =+  c=0
  |-
  ?:  =(0 b)  c
  $(b (rsh a 1 b), c +(c))
::
++  rap                                                 ::  assemble nonzero
  ~/  %rap
  |=  [a=bloq b=(list @)]
  ^-  @
  =+  ~  ::REMOVEME jet dashboard bump
  ?~  b  0
  (cat a i.b $(b t.b))
::
++  rep                                                 ::  assemble single
  ~/  %rep
  |=  [a=bloq b=(list @)]
  ^-  @
  =+  c=0
  |-
  ?~  b  0
  (add (lsh a c (end a 1 i.b)) $(c +(c), b t.b))
::
++  repn
  ~/  %repn
  |=  [bits=@ud x=(list @)]
  =|  c=@ud
  |-  ^-  @
  ?~  x  0
  (add (lsh 0 (mul bits c) (end 0 bits i.x)) $(c +(c), x t.x))
::
++  rev
  ::  reverses block order, accounting for leading zeroes
  ::
  ::  boz: block size
  ::  len: size of dat, in boz
  ::  dat: data to flip
  ~/  %rev
  |=  [boz=bloq len=@ud dat=@]
  ^-  @
  =.  dat  (end boz len dat)
  %^  lsh  boz
    (sub len (met boz dat))
  (swp boz dat)
::
::  Like `rip` but produces n-bit blocks instead of 2^n bit blocks.
::
++  ripn
  ~/  %ripn
  |=  [bits=@ud x=@]
  ^-  (list @)
  ?:  =(0 x)  ~
  [(end 0 bits x) $(x (rsh 0 bits x))]
::
++  rip                                                 ::  disassemble
  ~/  %rip
  |=  [=bloq x=@]
  ^-  (list @)
  ?:  =(0 x)  ~
  [(end bloq 1 x) $(x (rsh bloq 1 x))]
::
++  rsh                                                 ::  right-shift
  ~/  %rsh
  |=  [a=bloq b=@u c=@]
  (div c (bex (mul (bex a) b)))
::
++  swp                                                 ::  naive rev bloq order
  ~/  %swp
  |=  [a=bloq b=@]
  (rep a (flop (rip a b)))
::
++  xeb                                                 ::  binary logarithm
  ~/  %xeb
  |=  a=@
  ^-  @
  (met 0 a)
::
++  fe                                                  ::  modulo bloq
  |_  a=bloq
  ++  dif                                               ::  difference
    |=([b=@ c=@] (sit (sub (add out (sit b)) (sit c))))
  ++  inv  |=(b=@ (sub (dec out) (sit b)))              ::  inverse
  ++  net  |=  b=@  ^-  @                               ::  flip byte endianness
           =>  .(b (sit b))
           ?:  (lte a 3)
             b
           =+  c=(dec a)
           %+  con
             (lsh c 1 $(a c, b (cut c [0 1] b)))
           $(a c, b (cut c [1 1] b))
  ++  out  (bex (bex a))                                ::  mod value
  ++  rol  |=  [b=bloq c=@ d=@]  ^-  @                  ::  roll left
           =+  e=(sit d)
           =+  f=(bex (sub a b))
           =+  g=(mod c f)
           (sit (con (lsh b g e) (rsh b (sub f g) e)))
  ++  ror  |=  [b=bloq c=@ d=@]  ^-  @                  ::  roll right
           =+  e=(sit d)
           =+  f=(bex (sub a b))
           =+  g=(mod c f)
           (sit (con (rsh b g e) (lsh b (sub f g) e)))
  ++  sum  |=([b=@ c=@] (sit (add b c)))                ::  wrapping add
  ++  sit  |=(b=@ (end a 1 b))                          ::  enforce modulo
  --
::                                                      ::
::::  2d: bit logic                                     ::
  ::                                                    ::
  ::
++  con                                                 ::  binary or
  ~/  %con
  |=  [a=@ b=@]
  =+  [c=0 d=0]
  |-  ^-  @
  ?:  ?&(=(0 a) =(0 b))  d
  %=  $
    a   (rsh 0 1 a)
    b   (rsh 0 1 b)
    c   +(c)
    d   %+  add  d
          %^  lsh  0  c
          ?&  =(0 (end 0 1 a))
              =(0 (end 0 1 b))
          ==
  ==
::
++  dis                                                 ::  binary and
  ~/  %dis
  |=  [a=@ b=@]
  =|  [c=@ d=@]
  |-  ^-  @
  ?:  ?|(=(0 a) =(0 b))  d
  %=  $
    a   (rsh 0 1 a)
    b   (rsh 0 1 b)
    c   +(c)
    d   %+  add  d
          %^  lsh  0  c
          ?|  =(0 (end 0 1 a))
              =(0 (end 0 1 b))
          ==
  ==
::
++  mix                                                 ::  binary xor
  ~/  %mix
  |=  [a=@ b=@]
  ^-  @
  =+  [c=0 d=0]
  |-
  ?:  ?&(=(0 a) =(0 b))  d
  %=  $
    a   (rsh 0 1 a)
    b   (rsh 0 1 b)
    c   +(c)
    d   (add d (lsh 0 c =((end 0 1 a) (end 0 1 b))))
  ==
::
++  not  |=  [a=bloq b=@ c=@]                           ::  binary not (sized)
  (mix c (dec (bex (mul b (bex a)))))
::                                                      ::
::::  2e: insecure hashing                              ::
  ::                                                    ::
  ::
++  muk                                                 ::  standard murmur3
  ~%  %muk  ..muk  ~
  =+  ~(. fe 5)
  |=  [syd=@ len=@ key=@]
  =.  syd      (end 5 1 syd)
  =/  pad      (sub len (met 3 key))
  =/  data     (weld (rip 3 key) (reap pad 0))
  =/  nblocks  (div len 4)  ::  intentionally off-by-one
  =/  h1  syd
  =+  [c1=0xcc9e.2d51 c2=0x1b87.3593]
  =/  blocks  (rip 5 key)
  =/  i  nblocks
  =.  h1  =/  hi  h1  |-
    ?:  =(0 i)  hi
    =/  k1  (snag (sub nblocks i) blocks)  ::  negative array index
    =.  k1  (sit (mul k1 c1))
    =.  k1  (rol 0 15 k1)
    =.  k1  (sit (mul k1 c2))
    =.  hi  (mix hi k1)
    =.  hi  (rol 0 13 hi)
    =.  hi  (sum (sit (mul hi 5)) 0xe654.6b64)
    $(i (dec i))
  =/  tail  (slag (mul 4 nblocks) data)
  =/  k1    0
  =/  tlen  (dis len 3)
  =.  h1
    ?+  tlen  h1  ::  fallthrough switch
      %3  =.  k1  (mix k1 (lsh 0 16 (snag 2 tail)))
          =.  k1  (mix k1 (lsh 0 8 (snag 1 tail)))
          =.  k1  (mix k1 (snag 0 tail))
          =.  k1  (sit (mul k1 c1))
          =.  k1  (rol 0 15 k1)
          =.  k1  (sit (mul k1 c2))
          (mix h1 k1)
      %2  =.  k1  (mix k1 (lsh 0 8 (snag 1 tail)))
          =.  k1  (mix k1 (snag 0 tail))
          =.  k1  (sit (mul k1 c1))
          =.  k1  (rol 0 15 k1)
          =.  k1  (sit (mul k1 c2))
          (mix h1 k1)
      %1  =.  k1  (mix k1 (snag 0 tail))
          =.  k1  (sit (mul k1 c1))
          =.  k1  (rol 0 15 k1)
          =.  k1  (sit (mul k1 c2))
          (mix h1 k1)
    ==
  =.  h1  (mix h1 len)
  |^  (fmix32 h1)
  ++  fmix32
    |=  h=@
    =.  h  (mix h (rsh 0 16 h))
    =.  h  (sit (mul h 0x85eb.ca6b))
    =.  h  (mix h (rsh 0 13 h))
    =.  h  (sit (mul h 0xc2b2.ae35))
    =.  h  (mix h (rsh 0 16 h))
    h
  --
::
++  mug                                                 ::  mug with murmur3
  ~/  %mug
  |=  a=*
  |^  ?@  a  (mum 0xcafe.babe 0x7fff a)
      =/  b  (cat 5 $(a -.a) $(a +.a))
      (mum 0xdead.beef 0xfffe b)
  ::
  ++  mum
    |=  [syd=@uxF fal=@F key=@]
    =/  wyd  (met 3 key)
    =|  i=@ud
    |-  ^-  @F
    ?:  =(8 i)  fal
    =/  haz=@F  (muk syd wyd key)
    =/  ham=@F  (mix (rsh 0 31 haz) (end 0 31 haz))
    ?.(=(0 ham) ham $(i +(i), syd +(syd)))
  --
::                                                      ::
::::  2f: noun ordering                                 ::
  ::                                                    ::
  ::    aor, dor, gor, mor                              ::
  ::
::  +aor: alphabetical order
::
::    Orders atoms before cells, and atoms in ascending LSB order.
::
++  aor
  ~/  %aor
  |=  [a=* b=*]
  ^-  ?
  ?:  =(a b)  &
  ?.  ?=(@ a)
    ?:  ?=(@ b)  |
    ?:  =(-.a -.b)
      $(a +.a, b +.b)
    $(a -.a, b -.b)
  ?.  ?=(@ b)  &
  |-
  =+  [c=(end 3 1 a) d=(end 3 1 b)]
  ?:  =(c d)
    $(a (rsh 3 1 a), b (rsh 3 1 b))
  (lth c d)
::  +dor: depth order
::
::    Orders in ascending tree depth.
::
++  dor
  ~/  %dor
  |=  [a=* b=*]
  ^-  ?
  ?:  =(a b)  &
  ?.  ?=(@ a)
    ?:  ?=(@ b)  |
    ?:  =(-.a -.b)
      $(a +.a, b +.b)
    $(a -.a, b -.b)
  ?.  ?=(@ b)  &
  (lth a b)
::  +gor: mug order
::
::    Orders in ascending +mug hash order, collisions fall back to +dor.
::
++  gor
  ~/  %gor
  |=  [a=* b=*]
  ^-  ?
  =+  [c=(mug a) d=(mug b)]
  ?:  =(c d)
    (dor a b)
  (lth c d)
::  +mor: (more) mug order
::
::    Orders in ascending double +mug hash order, collisions fall back to +dor.
::
++  mor
  ~/  %mor
  |=  [a=* b=*]
  ^-  ?
  =+  [c=(mug (mug a)) d=(mug (mug b))]
  ?:  =(c d)
    (dor a b)
  (lth c d)
::                                                      ::
::::                                                    ::
  ::  2g: unsigned powers                               ::
  ::                                                    ::
  ::
++  pow                                                 ::  unsigned exponent
  ~/  %pow
  |=  [a=@ b=@]
  ?:  =(b 0)  1
  |-  ?:  =(b 1)  a
  =+  c=$(b (div b 2))
  =+  d=(mul c c)
  ?~  (dis b 1)  d  (mul d a)
::
++  sqt                                                 ::  unsigned sqrt/rem
  ~/  %sqt
  |=  a=@  ^-  [p=@ q=@]
  ?~  a  [0 0]
  =+  [q=(div (dec (xeb a)) 2) r=0]
  =-  [-.b (sub a +.b)]
  ^=  b  |-
  =+  s=(add r (bex q))
  =+  t=(mul s s)
  ?:  =(q 0)
    ?:((lte t a) [s t] [r (mul r r)])
  ?:  (lte t a)
    $(r s, q (dec q))
  $(q (dec q))
::                                                      ::
::::                                                    ::
  ::                                                    ::
  ::  2h: set logic                                     ::
  ::                                                    ::
  ::
++  in                                                  ::  set engine
  ~/  %in
  =|  a=(tree)  :: (set)
  |@
  ++  all                                               ::  logical AND
    ~/  %all
    |*  b=$-(* ?)
    |-  ^-  ?
    ?~  a
      &
    ?&((b n.a) $(a l.a) $(a r.a))
  ::
  ++  any                                               ::  logical OR
    ~/  %any
    |*  b=$-(* ?)
    |-  ^-  ?
    ?~  a
      |
    ?|((b n.a) $(a l.a) $(a r.a))
  ::
  ++  apt                                               ::  check correctness
    =<  $
    ~/  %apt
    =|  [l=(unit) r=(unit)]
    |.  ^-  ?
    ?~  a   &
    ?&  ?~(l & (gor n.a u.l))
        ?~(r & (gor u.r n.a))
        ?~(l.a & ?&((mor n.a n.l.a) $(a l.a, l `n.a)))
        ?~(r.a & ?&((mor n.a n.r.a) $(a r.a, r `n.a)))
    ==
  ::
  ++  bif                                               ::  splits a by b
    ~/  %bif
    |*  b=*
    ^+  [l=a r=a]
    =<  +
    |-  ^+  a
    ?~  a
      [b ~ ~]
    ?:  =(b n.a)
      a
    ?:  (gor b n.a)
      =+  c=$(a l.a)
      ?>  ?=(^ c)
      c(r a(l r.c))
    =+  c=$(a r.a)
    ?>  ?=(^ c)
    c(l a(r l.c))
  ::
  ++  del                                               ::  b without any a
    ~/  %del
    |*  b=*
    |-  ^+  a
    ?~  a
      ~
    ?.  =(b n.a)
      ?:  (gor b n.a)
        a(l $(a l.a))
      a(r $(a r.a))
    |-  ^-  [$?(~ _a)]
    ?~  l.a  r.a
    ?~  r.a  l.a
    ?:  (mor n.l.a n.r.a)
      l.a(r $(l.a r.l.a))
    r.a(l $(r.a l.r.a))
  ::
  ++  dif                                               ::  difference
    ~/  %dif
    =+  b=a
    |@
    ++  $
      |-  ^+  a
      ?~  b
        a
      =+  c=(bif n.b)
      ?>  ?=(^ c)
      =+  d=$(a l.c, b l.b)
      =+  e=$(a r.c, b r.b)
      |-  ^-  [$?(~ _a)]
      ?~  d  e
      ?~  e  d
      ?:  (mor n.d n.e)
        d(r $(d r.d))
      e(l $(e l.e))
    --
  ::
  ++  dig                                               ::  axis of a in b
    |=  b=*
    =+  c=1
    |-  ^-  (unit @)
    ?~  a  ~
    ?:  =(b n.a)  [~ u=(peg c 2)]
    ?:  (gor b n.a)
      $(a l.a, c (peg c 6))
    $(a r.a, c (peg c 7))
  ::
  ++  gas                                               ::  concatenate
    ~/  %gas
    |=  b=(list _?>(?=(^ a) n.a))
    |-  ^+  a
    ?~  b
      a
    $(b t.b, a (put i.b))
  ::  +has: does :b exist in :a?
  ::
  ++  has
    ~/  %has
    |*  b=*
    ^-  ?
    ::  wrap extracted item type in a unit because bunting fails
    ::
    ::    If we used the real item type of _?^(a n.a !!) as the sample type,
    ::    then hoon would bunt it to create the default sample for the gate.
    ::
    ::    However, bunting that expression fails if :a is ~. If we wrap it
    ::    in a unit, the bunted unit doesn't include the bunted item type.
    ::
    ::    This way we can ensure type safety of :b without needing to perform
    ::    this failing bunt. It's a hack.
    ::
    %.  [~ b]
    |=  b=(unit _?>(?=(^ a) n.a))
    =>  .(b ?>(?=(^ b) u.b))
    |-  ^-  ?
    ?~  a
      |
    ?:  =(b n.a)
      &
    ?:  (gor b n.a)
      $(a l.a)
    $(a r.a)
  ::
  ++  int                                               ::  intersection
    ~/  %int
    =+  b=a
    |@
    ++  $
      |-  ^+  a
      ?~  b
        ~
      ?~  a
        ~
      ?.  (mor n.a n.b)
        $(a b, b a)
      ?:  =(n.b n.a)
        a(l $(a l.a, b l.b), r $(a r.a, b r.b))
      ?:  (gor n.b n.a)
        %-  uni(a $(a l.a, r.b ~))  $(b r.b)
      %-  uni(a $(a r.a, l.b ~))  $(b l.b)
    --
  ::
  ++  put                                               ::  puts b in a, sorted
    ~/  %put
    |*  b=*
    |-  ^+  a
    ?~  a
      [b ~ ~]
    ?:  =(b n.a)
      a
    ?:  (gor b n.a)
      =+  c=$(a l.a)
      ?>  ?=(^ c)
      ?:  (mor n.a n.c)
        a(l c)
      c(r a(l r.c))
    =+  c=$(a r.a)
    ?>  ?=(^ c)
    ?:  (mor n.a n.c)
      a(r c)
    c(l a(r l.c))
  ::
  ++  rep                                               ::  reduce to product
    ~/  %rep
    |*  b=_=>(~ |=([* *] +<+))
    |-
    ?~  a  +<+.b
    $(a r.a, +<+.b $(a l.a, +<+.b (b n.a +<+.b)))
  ::
  ++  run                                               ::  apply gate to values
    ~/  %run
    |*  b=gate
    =+  c=`(set _?>(?=(^ a) (b n.a)))`~
    |-  ?~  a  c
    =.  c  (~(put in c) (b n.a))
    =.  c  $(a l.a, c c)
    $(a r.a, c c)
  ::
  ++  tap                                               ::  convert to list
    =<  $
    ~/  %tap
    =+  b=`(list _?>(?=(^ a) n.a))`~
    |.  ^+  b
    ?~  a
      b
    $(a r.a, b [n.a $(a l.a)])
  ::
  ++  uni                                               ::  union
    ~/  %uni
    =+  b=a
    |@
    ++  $
      ?:  =(a b)  a
      |-  ^+  a
      ?~  b
        a
      ?~  a
        b
      ?:  =(n.b n.a)
        b(l $(a l.a, b l.b), r $(a r.a, b r.b))
      ?:  (mor n.a n.b)
        ?:  (gor n.b n.a)
          $(l.a $(a l.a, r.b ~), b r.b)
        $(r.a $(a r.a, l.b ~), b l.b)
      ?:  (gor n.a n.b)
        $(l.b $(b l.b, r.a ~), a r.a)
      $(r.b $(b r.b, l.a ~), a l.a)
    --
  ::
  ++  wyt                                               ::  size of set
    =<  $
    ~%  %wyt  +  ~
    |.  ^-  @
    ?~(a 0 +((add $(a l.a) $(a r.a))))
  --
::                                                      ::
::::  2i: map logic                                     ::
  ::                                                    ::
  ::
++  by                                                  ::  map engine
  ~/  %by
  =|  a=(tree (pair))  ::  (map)
  =*  node  ?>(?=(^ a) n.a)
  |@
  ++  all                                               ::  logical AND
    ~/  %all
    |*  b=$-(* ?)
    |-  ^-  ?
    ?~  a
      &
    ?&((b q.n.a) $(a l.a) $(a r.a))
  ::
  ++  any                                               ::  logical OR
    ~/  %any
    |*  b=$-(* ?)
    |-  ^-  ?
    ?~  a
      |
    ?|((b q.n.a) $(a l.a) $(a r.a))
  ::
  ++  bif                                               ::  splits a by b
    ~/  %bif
    |*  [b=* c=*]
    ^+  [l=a r=a]
    =<  +
    |-  ^+  a
    ?~  a
      [[b c] ~ ~]
    ?:  =(b p.n.a)
      ?:  =(c q.n.a)
        a
      a(n [b c])
    ?:  (gor b p.n.a)
      =+  d=$(a l.a)
      ?>  ?=(^ d)
      d(r a(l r.d))
    =+  d=$(a r.a)
    ?>  ?=(^ d)
    d(l a(r l.d))
  ::
  ++  del                                               ::  delete at key b
    ~/  %del
    |*  b=*
    |-  ^+  a
    ?~  a
      ~
    ?.  =(b p.n.a)
      ?:  (gor b p.n.a)
        a(l $(a l.a))
      a(r $(a r.a))
    |-  ^-  [$?(~ _a)]
    ?~  l.a  r.a
    ?~  r.a  l.a
    ?:  (mor p.n.l.a p.n.r.a)
      l.a(r $(l.a r.l.a))
    r.a(l $(r.a l.r.a))
  ::
  ++  dif                                               ::  difference
    ~/  %dif
    =+  b=a
    |@
    ++  $
      |-  ^+  a
      ?~  b
        a
      =+  c=(bif p.n.b q.n.b)
      ?>  ?=(^ c)
      =+  d=$(a l.c, b l.b)
      =+  e=$(a r.c, b r.b)
      |-  ^-  [$?(~ _a)]
      ?~  d  e
      ?~  e  d
      ?:  (mor p.n.d p.n.e)
        d(r $(d r.d))
      e(l $(e l.e))
    --
  ::
  ++  dig                                               ::  axis of b key
    |=  b=*
    =+  c=1
    |-  ^-  (unit @)
    ?~  a  ~
    ?:  =(b p.n.a)  [~ u=(peg c 2)]
    ?:  (gor b p.n.a)
      $(a l.a, c (peg c 6))
    $(a r.a, c (peg c 7))
  ::
  ++  apt                                               ::  check correctness
    =<  $
    ~/  %apt
    =|  [l=(unit) r=(unit)]
    |.  ^-  ?
    ?~  a   &
    ?&  ?~(l & &((gor p.n.a u.l) !=(p.n.a u.l)))
        ?~(r & &((gor u.r p.n.a) !=(u.r p.n.a)))
        ?~  l.a   &
        &((mor p.n.a p.n.l.a) !=(p.n.a p.n.l.a) $(a l.a, l `p.n.a))
        ?~  r.a   &
        &((mor p.n.a p.n.r.a) !=(p.n.a p.n.r.a) $(a r.a, r `p.n.a))
    ==
  ::
  ++  gas                                               ::  concatenate
    ~/  %gas
    |*  b=(list [p=* q=*])
    =>  .(b `(list _?>(?=(^ a) n.a))`b)
    |-  ^+  a
    ?~  b
      a
    $(b t.b, a (put p.i.b q.i.b))
  ::
  ++  get                                               ::  grab value by key
    ~/  %get
    |*  b=*
    =>  .(b `_?>(?=(^ a) p.n.a)`b)
    |-  ^-  (unit _?>(?=(^ a) q.n.a))
    ?~  a
      ~
    ?:  =(b p.n.a)
      (some q.n.a)
    ?:  (gor b p.n.a)
      $(a l.a)
    $(a r.a)
  ::
  ++  got                                               ::  need value by key
    |*  b=*
    (need (get b))
  ::
  ++  gut                                               ::  fall value by key
    |*  [b=* c=*]
    (fall (get b) c)
  ::
  ++  has                                               ::  key existence check
    ~/  %has
    |*  b=*
    !=(~ (get b))
  ::
  ++  int                                               ::  intersection
    ~/  %int
    =+  b=a
    |@
    ++  $
      |-  ^+  a
      ?~  b
        ~
      ?~  a
        ~
      ?:  (mor p.n.a p.n.b)
        ?:  =(p.n.b p.n.a)
          b(l $(a l.a, b l.b), r $(a r.a, b r.b))
        ?:  (gor p.n.b p.n.a)
          %-  uni(a $(a l.a, r.b ~))  $(b r.b)
        %-  uni(a $(a r.a, l.b ~))  $(b l.b)
      ?:  =(p.n.a p.n.b)
        b(l $(b l.b, a l.a), r $(b r.b, a r.a))
      ?:  (gor p.n.a p.n.b)
        %-  uni(a $(b l.b, r.a ~))  $(a r.a)
      %-  uni(a $(b r.b, l.a ~))  $(a l.a)
    --
  ::
  ++  jab
    ~/  %jab
    |*  [key=_?>(?=(^ a) p.n.a) fun=$-(_?>(?=(^ a) q.n.a) _?>(?=(^ a) q.n.a))]
    ^+  a
    ::
    ?~  a  !!
    ::
    ?:  =(key p.n.a)
      a(q.n (fun q.n.a))
    ::
    ?:  (gor key p.n.a)
      a(l $(a l.a))
    ::
    a(r $(a r.a))
  ::
  ++  mar                                               ::  add with validation
    |*  [b=* c=(unit *)]
    ?~  c
      (del b)
    (put b u.c)
  ::
  ++  put                                               ::  adds key-value pair
    ~/  %put
    |*  [b=* c=*]
    |-  ^+  a
    ?~  a
      [[b c] ~ ~]
    ?:  =(b p.n.a)
      ?:  =(c q.n.a)
        a
      a(n [b c])
    ?:  (gor b p.n.a)
      =+  d=$(a l.a)
      ?>  ?=(^ d)
      ?:  (mor p.n.a p.n.d)
        a(l d)
      d(r a(l r.d))
    =+  d=$(a r.a)
    ?>  ?=(^ d)
    ?:  (mor p.n.a p.n.d)
      a(r d)
    d(l a(r l.d))
  ::
  ++  rep                                               ::  reduce to product
    ~/  %rep
    |*  b=_=>(~ |=([* *] +<+))
    |-
    ?~  a  +<+.b
    $(a r.a, +<+.b $(a l.a, +<+.b (b n.a +<+.b)))
  ::
  ++  rib                                               ::  transform + product
    |*  [b=* c=gate]
    |-  ^+  [b a]
    ?~  a  [b ~]
    =+  d=(c n.a b)
    =.  n.a  +.d
    =+  e=$(a l.a, b -.d)
    =+  f=$(a r.a, b -.e)
    [-.f a(l +.e, r +.f)]
  ::
  ++  run                                               ::  apply gate to values
    ~/  %run
    |*  b=gate
    |-
    ?~  a  a
    [n=[p=p.n.a q=(b q.n.a)] l=$(a l.a) r=$(a r.a)]
  ::
  ++  rut                                               ::  apply gate to nodes
    |*  b=gate
    |-
    ?~  a  a
    [n=[p=p.n.a q=(b p.n.a q.n.a)] l=$(a l.a) r=$(a r.a)]
  ::
  ++  tap                                               ::  listify pairs
    =<  $
    ~/  %tap
    =+  b=`(list _?>(?=(^ a) n.a))`~
    |.  ^+  b
    ?~  a
      b
    $(a r.a, b [n.a $(a l.a)])
  ::
  ++  uni                                               ::  union, merge
    ~/  %uni
    =+  b=a
    |@
    ++  $
      |-  ^+  a
      ?~  b
        a
      ?~  a
        b
      ?:  =(p.n.b p.n.a)
        b(l $(a l.a, b l.b), r $(a r.a, b r.b))
      ?:  (mor p.n.a p.n.b)
        ?:  (gor p.n.b p.n.a)
          $(l.a $(a l.a, r.b ~), b r.b)
        $(r.a $(a r.a, l.b ~), b l.b)
      ?:  (gor p.n.a p.n.b)
        $(l.b $(b l.b, r.a ~), a r.a)
      $(r.b $(b r.b, l.a ~), a l.a)
    --
  ::
  ++  uno                                               ::  general union
    =+  b=a
    |@
    ++  $
      |=  meg=$-([_p:node _q:node _q:node] _q:node)
      |-  ^+  a
      ?~  b
        a
      ?~  a
        b
      ?:  =(p.n.b p.n.a)
        :+  [p.n.a (meg p.n.a q.n.a q.n.b)]
          $(b l.b, a l.a)
        $(b r.b, a r.a)
      ?:  (mor p.n.a p.n.b)
        ?:  (gor p.n.b p.n.a)
          $(l.a $(a l.a, r.b ~), b r.b)
        $(r.a $(a r.a, l.b ~), b l.b)
      ?:  (gor p.n.a p.n.b)
        $(l.b $(b l.b, r.a ~), a r.a)
      $(r.b $(b r.b, l.a ~), a l.a)
    --
  ::
  ::
  ++  urn                                               ::  apply gate to nodes
    ~/  %urn
    |*  b=$-([* *] *)
    |-
    ?~  a  ~
    a(n n.a(q (b p.n.a q.n.a)), l $(a l.a), r $(a r.a))
  ::
  ++  wyt                                               ::  depth of map
    =<  $
    ~%  %wyt  +  ~
    |.  ^-  @
    ?~(a 0 +((add $(a l.a) $(a r.a))))
  ::
  ++  key                                               ::  set of keys
    =<  $
    ~/  %key
    =+  b=`(set _?>(?=(^ a) p.n.a))`~
    |.  ^+  b
    ?~  a   b
    $(a r.a, b $(a l.a, b (~(put in b) p.n.a)))
  ::
  ++  val                                               ::  list of vals
    =+  b=`(list _?>(?=(^ a) q.n.a))`~
    |-  ^+  b
    ?~  a   b
    $(a r.a, b [q.n.a $(a l.a)])
  --
::                                                      ::
::::  2j: jar and jug logic                             ::
  ::                                                    ::
  ::
++  ja                                                  ::  jar engine
  =|  a=(tree (pair * (list)))  ::  (jar)
  |@
  ++  get                                               ::  gets list by key
    |*  b=*
    =+  c=(~(get by a) b)
    ?~(c ~ u.c)
  ::
  ++  add                                               ::  adds key-list pair
    |*  [b=* c=*]
    =+  d=(get b)
    (~(put by a) b [c d])
  --
++  ju                                                  ::  jug engine
  =|  a=(tree (pair * (tree)))  ::  (jug)
  |@
  ++  del                                               ::  del key-set pair
    |*  [b=* c=*]
    ^+  a
    =+  d=(get b)
    =+  e=(~(del in d) c)
    ?~  e
      (~(del by a) b)
    (~(put by a) b e)
  ::
  ++  gas                                               ::  concatenate
    |*  b=(list [p=* q=*])
    =>  .(b `(list _?>(?=([[* ^] ^] a) [p=p q=n.q]:n.a))`b)
    |-  ^+  a
    ?~  b
      a
    $(b t.b, a (put p.i.b q.i.b))
  ::
  ++  get                                               ::  gets set by key
    |*  b=*
    =+  c=(~(get by a) b)
    ?~(c ~ u.c)
  ::
  ++  has                                               ::  existence check
    |*  [b=* c=*]
    ^-  ?
    (~(has in (get b)) c)
  ::
  ++  put                                               ::  add key-set pair
    |*  [b=* c=*]
    ^+  a
    =+  d=(get b)
    (~(put by a) b (~(put in d) c))
  --
::                                                      ::
::::  2k: queue logic                                   ::
  ::                                                    ::
  ::
++  to                                                  ::  queue engine
  =|  a=(tree)  ::  (qeu)
  |@
  ++  apt                                               ::  check correctness
    |-  ^-  ?
    ?~  a  &
    ?&  ?~(l.a & ?&((mor n.a n.l.a) $(a l.a)))
        ?~(r.a & ?&((mor n.a n.r.a) $(a r.a)))
    ==
  ::
  ++  bal
    |-  ^+  a
    ?~  a  ~
    ?.  |(?=(~ l.a) (mor n.a n.l.a))
      $(a l.a(r $(a a(l r.l.a))))
    ?.  |(?=(~ r.a) (mor n.a n.r.a))
      $(a r.a(l $(a a(r l.r.a))))
    a
  ::
  ++  dep                                               ::  max depth of queue
    |-  ^-  @
    ?~  a  0
    +((max $(a l.a) $(a r.a)))
  ::
  ++  gas                                               ::  insert list to que
    |=  b=(list _?>(?=(^ a) n.a))
    |-  ^+  a
    ?~(b a $(b t.b, a (put i.b)))
  ::
  ++  get                                               ::  head-rest pair
    |-  ^+  ?>(?=(^ a) [p=n.a q=*(tree _n.a)])
    ?~  a
      !!
    ?~  r.a
      [n.a l.a]
    =+  b=$(a r.a)
    :-  p.b
    ?:  |(?=(~ q.b) (mor n.a n.q.b))
      a(r q.b)
    a(n n.q.b, l a(r l.q.b), r r.q.b)
  ::
  ++  nip                                               ::  removes root
    |-  ^+  a
    ?~  a  ~
    ?~  l.a  r.a
    ?~  r.a  l.a
    ?:  (mor n.l.a n.r.a)
      l.a(r $(l.a r.l.a))
    r.a(l $(r.a l.r.a))
  ::
  ++  nap                                               ::  removes root
    ?>  ?=(^ a)
    ?:  =(~ l.a)  r.a
    =+  b=get(a l.a)
    bal(n.a p.b, l.a q.b)
  ::
  ++  put                                               ::  insert new tail
    |*  b=*
    |-  ^+  a
    ?~  a
      [b ~ ~]
    bal(l.a $(a l.a))
  ::
  ++  tap                                               ::  adds list to end
    =+  b=`(list _?>(?=(^ a) n.a))`~
    |-  ^+  b
    =+  0                                               ::  hack for jet match
    ?~  a
      b
    $(a r.a, b [n.a $(a l.a)])
  ::
  ++  top                                               ::  produces head
    |-  ^-  (unit _?>(?=(^ a) n.a))
    ?~  a  ~
    ?~(r.a [~ n.a] $(a r.a))
  --
::
::::  2o: containers                                    ::
  ::                                                    ::
  ::
++  jar  |$  [key value]  (map key (list value))        ::  map of lists
++  jug  |$  [key value]  (map key (set value))         ::  map of sets
::
++  map
  |$  [key value]                                       ::  table
  $|  (tree (pair key value))
  |=(a=(tree (pair)) ~(apt by a))
::
++  qeu
  |$  [item]                                            ::  queue
  $|  (tree item)
  |=(a=(tree) ~(apt to a))
::
++  set
  |$  [item]                                            ::  set
  $|  (tree item)
  |=(a=(tree) ~(apt in a))
::
::::  2l: container from container                      ::
  ::                                                    ::
  ::
++  malt                                                ::  map from list
  |*  a=(list)
  (molt `(list [p=_-<.a q=_->.a])`a)
::
++  molt                                                ::  map from pair list
  |*  a=(list (pair))  ::  ^-  =,(i.-.a (map _p _q))
  (~(gas by `(tree [p=_p.i.-.a q=_q.i.-.a])`~) a)
::
++  silt                                                ::  set from list
  |*  a=(list)  ::  ^-  (set _i.-.a)
  =+  b=*(tree _?>(?=(^ a) i.a))
  (~(gas in b) a)
::                                                      ::
::::  2m: container from noun                           ::
  ::                                                    ::
  ::
++  ly                                                  ::  list from raw noun
  le:nl
::
++  my                                                  ::  map from raw noun
  my:nl
::
++  sy                                                  ::  set from raw noun
  si:nl
::
++  nl
  |%
  ::                                                    ::
  ++  le                                                ::  construct list
    |*  a=(list)
    ^+  =<  $
      |@  ++  $  ?:(*? ~ [i=(snag 0 a) t=$])
      --
    a
  ::                                                    ::
  ++  my                                                ::  construct map
    |*  a=(list (pair))
    =>  .(a ^+((le a) a))
    (~(gas by `(map _p.i.-.a _q.i.-.a)`~) a)
  ::                                                    ::
  ++  si                                                ::  construct set
    |*  a=(list)
    =>  .(a ^+((le a) a))
    (~(gas in `(set _i.-.a)`~) a)
  ::                                                    ::
  ++  snag                                              ::  index
    |*  [a=@ b=(list)]
    ?~  b
      ~_  leaf+"snag-fail"
      !!
    ?:  =(0 a)  i.b
    $(b t.b, a (dec a))
  ::                                                    ::
  ++  weld                                              ::  concatenate
    |*  [a=(list) b=(list)]
    =>  .(a ^+((le a) a), b ^+((le b) b))
    =+  42
    |-
    ?~  a  b
    [i=i.a t=$(a t.a)]
  --
::
::::  2q: molds and mold builders                       ::
  ::                                                    ::
  ::
+$  axis  @                                             ::  tree address
+$  bean  ?                                             ::  0=&=yes, 1=|=no
+$  flag  ?
+$  char  @t                                            ::  UTF8 byte
+$  cord  @t                                            ::  UTF8, LSB first
+$  byts  [wid=@ud dat=@]                               ::  bytes, MSB first
+$  date  [[a=? y=@ud] m=@ud t=tarp]                    ::  parsed date
+$  knot  @ta                                           ::  ASCII text
+$  noun  *                                             ::  any noun
+$  path  (list knot)                                   ::  like unix path
+$  stud                                                ::  standard name
          $@  mark=@tas                                 ::  auth=urbit
          $:  auth=@tas                                 ::  standards authority
              type=path                                 ::  standard label
          ==                                            ::
+$  tang  (list tank)                                   ::  bottom-first error
::
::  $tank: formatted print tree
::
::    just a cord, or
::    %leaf: just a tape
::    %palm: backstep list
::           flat-mid, open, flat-open, flat-close
::    %rose: flat list
::           flat-mid, open, close
::
+$  tank
  $~  leaf/~
  $@  cord
  $%  [%leaf p=tape]
      [%palm p=(qual tape tape tape tape) q=(list tank)]
      [%rose p=(trel tape tape tape) q=(list tank)]
  ==
::
+$  tape  (list @tD)                                    ::  utf8 string as list
+$  tour  (list @c)                                     ::  utf32 clusters
+$  tarp  [d=@ud h=@ud m=@ud s=@ud f=(list @ux)]        ::  parsed time
+$  term  @tas                                          ::  ascii symbol
+$  wain  (list cord)                                   ::  text lines
+$  wall  (list tape)                                   ::  text lines
::
::::  2p: serialization                                 ::
  ::                                                    ::
  ::
++  cue                                                 ::  unpack
  ~/  %cue
  |=  a=@
  ^-  *
  =+  b=0
  =+  m=`(map @ *)`~
  =<  q
  |-  ^-  [p=@ q=* r=(map @ *)]
  ?:  =(0 (cut 0 [b 1] a))
    =+  c=(rub +(b) a)
    [+(p.c) q.c (~(put by m) b q.c)]
  =+  c=(add 2 b)
  ?:  =(0 (cut 0 [+(b) 1] a))
    =+  u=$(b c)
    =+  v=$(b (add p.u c), m r.u)
    =+  w=[q.u q.v]
    [(add 2 (add p.u p.v)) w (~(put by r.v) b w)]
  =+  d=(rub c a)
  [(add 2 p.d) (need (~(get by m) q.d)) m]
::
++  jam                                                 ::  pack
  ~/  %jam
  |=  a=*
  ^-  @
  =+  b=0
  =+  m=`(map * @)`~
  =<  q
  |-  ^-  [p=@ q=@ r=(map * @)]
  =+  c=(~(get by m) a)
  ?~  c
    =>  .(m (~(put by m) a b))
    ?:  ?=(@ a)
      =+  d=(mat a)
      [(add 1 p.d) (lsh 0 1 q.d) m]
    =>  .(b (add 2 b))
    =+  d=$(a -.a)
    =+  e=$(a +.a, b (add b p.d), m r.d)
    [(add 2 (add p.d p.e)) (mix 1 (lsh 0 2 (cat 0 q.d q.e))) r.e]
  ?:  ?&(?=(@ a) (lte (met 0 a) (met 0 u.c)))
    =+  d=(mat a)
    [(add 1 p.d) (lsh 0 1 q.d) m]
  =+  d=(mat u.c)
  [(add 2 p.d) (mix 3 (lsh 0 2 q.d)) m]
::
++  mat                                                 ::  length-encode
  ~/  %mat
  |=  a=@
  ^-  [p=@ q=@]
  ?:  =(0 a)
    [1 1]
  =+  b=(met 0 a)
  =+  c=(met 0 b)
  :-  (add (add c c) b)
  (cat 0 (bex c) (mix (end 0 (dec c) b) (lsh 0 (dec c) a)))
::
++  rub                                                 ::  length-decode
  ~/  %rub
  |=  [a=@ b=@]
  ^-  [p=@ q=@]
  =+  ^=  c
      =+  [c=0 m=(met 0 b)]
      |-  ?<  (gth c m)
      ?.  =(0 (cut 0 [(add a c) 1] b))
        c
      $(c +(c))
  ?:  =(0 c)
    [1 0]
  =+  d=(add a +(c))
  =+  e=(add (bex (dec c)) (cut 0 [d (dec c)] b))
  [(add (add c c) e) (cut 0 [(add d (dec c)) e] b)]
::
++  fn  ::  float, infinity, or NaN
        ::  s=sign, e=exponent, a=arithmetic form
        ::  (-1)^s * a * 2^e
        $%  [%f s=? e=@s a=@u]
            [%i s=?]
            [%n ~]
        ==
::
++  dn  ::  decimal float, infinity, or NaN
        ::  (-1)^s * a * 10^e
        $%  [%d s=? e=@s a=@u]
            [%i s=?]
            [%n ~]
        ==
::
++  rn  ::  parsed decimal float
        ::
        $%  [%d a=? b=[c=@ [d=@ e=@] f=? i=@]]
            [%i a=?]
            [%n ~]
        ==
--  =>
::                                                      ::
::::  3: layer three                                    ::
  ::                                                    ::
  ::    3a: signed and modular ints                     ::
  ::    3b: floating point                              ::
  ::    3c: urbit time                                  ::
  ::    3d: SHA hash family                             ::
  ::    3e: (reserved)                                  ::
  ::    3f: scrambling                                  ::
  ::    3g: molds and mold builders                     ::
  ::                                                    ::
~%  %tri  +
  ==
    %year  year
    %yore  yore
    %ob    ob
  ==
|%
::
::::  3a: signed and modular ints                       ::
  ::                                                    ::
  ::
++  egcd                                                ::  schneier's egcd
  |=  [a=@ b=@]
  =+  si
  =+  [c=(sun a) d=(sun b)]
  =+  [u=[c=(sun 1) d=--0] v=[c=--0 d=(sun 1)]]
  |-  ^-  [d=@ u=@s v=@s]
  ?:  =(--0 c)
    [(abs d) d.u d.v]
  ::  ?>  ?&  =(c (sum (pro (sun a) c.u) (pro (sun b) c.v)))
  ::          =(d (sum (pro (sun a) d.u) (pro (sun b) d.v)))
  ::      ==
  =+  q=(fra d c)
  %=  $
    c  (dif d (pro q c))
    d  c
    u  [(dif d.u (pro q c.u)) c.u]
    v  [(dif d.v (pro q c.v)) c.v]
  ==
::
++  fo                                                  ::  modulo prime
  ^|
  |_  a=@
  ++  dif
    |=  [b=@ c=@]
    (sit (sub (add a b) (sit c)))
  ::
  ++  exp
    |=  [b=@ c=@]
    ?:  =(0 b)
      1
    =+  d=$(b (rsh 0 1 b))
    =+  e=(pro d d)
    ?:(=(0 (end 0 1 b)) e (pro c e))
  ::
  ++  fra
    |=  [b=@ c=@]
    (pro b (inv c))
  ::
  ++  inv
    |=  b=@
    =+  c=(dul:si u:(egcd b a) a)
    c
  ::
  ++  pro
    |=  [b=@ c=@]
    (sit (mul b c))
  ::
  ++  sit
    |=  b=@
    (mod b a)
  ::
  ++  sum
    |=  [b=@ c=@]
    (sit (add b c))
  --
::
++  si                                                  ::  signed integer
  ^?
  |%
  ++  abs  |=(a=@s (add (end 0 1 a) (rsh 0 1 a)))       ::  absolute value
  ++  dif  |=  [a=@s b=@s]                              ::  subtraction
           (sum a (new !(syn b) (abs b)))
  ++  dul  |=  [a=@s b=@]                               ::  modulus
           =+(c=(old a) ?:(-.c (mod +.c b) (sub b +.c)))
  ++  fra  |=  [a=@s b=@s]                              ::  divide
           (new =(0 (mix (syn a) (syn b))) (div (abs a) (abs b)))
  ++  new  |=  [a=? b=@]                                ::  [sign value] to @s
           `@s`?:(a (mul 2 b) ?:(=(0 b) 0 +((mul 2 (dec b)))))
  ++  old  |=(a=@s [(syn a) (abs a)])                   ::  [sign value]
  ++  pro  |=  [a=@s b=@s]                              ::  multiplication
           (new =(0 (mix (syn a) (syn b))) (mul (abs a) (abs b)))
  ++  rem  |=([a=@s b=@s] (dif a (pro b (fra a b))))    ::  remainder
  ++  sum  |=  [a=@s b=@s]                              ::  addition
           =+  [c=(old a) d=(old b)]
           ?:  -.c
             ?:  -.d
               (new & (add +.c +.d))
             ?:  (gte +.c +.d)
               (new & (sub +.c +.d))
             (new | (sub +.d +.c))
           ?:  -.d
             ?:  (gte +.c +.d)
               (new | (sub +.c +.d))
             (new & (sub +.d +.c))
           (new | (add +.c +.d))
  ++  sun  |=(a=@u (mul 2 a))                           ::  @u to @s
  ++  syn  |=(a=@s =(0 (end 0 1 a)))                    ::  sign test
  ++  cmp  |=  [a=@s b=@s]                              ::  compare
           ^-  @s
           ?:  =(a b)
             --0
           ?:  (syn a)
             ?:  (syn b)
               ?:  (gth a b)
                 --1
               -1
             --1
          ?:  (syn b)
            -1
          ?:  (gth a b)
            -1
          --1
  --
::                                                      ::
::::  3b: floating point                                ::
  ::                                                    ::
  ::
::
++  fl                                                  ::  arb. precision fp
  =/  [[p=@u v=@s w=@u] r=$?(%n %u %d %z %a) d=$?(%d %f %i)]
    [[113 -16.494 32.765] %n %d]
  ::  p=precision:     number of bits in arithmetic form; must be at least 2
  ::  v=min exponent:  minimum value of e
  ::  w=width:         max - min value of e, 0 is fixed point
  ::  r=rounding mode: nearest (ties to even), up, down, to zero, away from zero
  ::  d=behavior:      return denormals, flush denormals to zero,
  ::                   infinite exponent range
  =>
    ~%  %cofl  +>  ~
    ::  internal functions; mostly operating on [e=@s a=@u], in other words
    ::  positive numbers. many of these error out if a=0.
    |%
    ++  rou
      |=  [a=[e=@s a=@u]]  ^-  fn  (rau a &)
    ::
    ++  rau
      |=  [a=[e=@s a=@u] t=?]  ^-  fn
      ?-  r
        %z  (lug %fl a t)  %d  (lug %fl a t)
        %a  (lug %ce a t)  %u  (lug %ce a t)
        %n  (lug %ne a t)
      ==
    ::
    ++  add                                             ::  add; exact if e
      |=  [a=[e=@s a=@u] b=[e=@s a=@u] e=?]  ^-  fn
      =+  q=(dif:si e.a e.b)
      |-  ?.  (syn:si q)  $(b a, a b, q +(q))           ::  a has larger exp
      ?:  e
        [%f & e.b (^add (lsh 0 (abs:si q) a.a) a.b)]
      =+  [ma=(met 0 a.a) mb=(met 0 a.b)]
      =+  ^=  w  %+  dif:si  e.a  %-  sun:si            ::  expanded exp of a
        ?:  (gth prc ma)  (^sub prc ma)  0
      =+  ^=  x  %+  sum:si  e.b  (sun:si mb)           ::  highest exp for b
      ?:  =((cmp:si w x) --1)                           ::  don't need to add
        ?-  r
          %z  (lug %fl a &)  %d  (lug %fl a &)
          %a  (lug %lg a &)  %u  (lug %lg a &)
          %n  (lug %na a &)
        ==
      (rou [e.b (^add (lsh 0 (abs:si q) a.a) a.b)])
    ::
    ++  sub                                             ::  subtract; exact if e
      |=  [a=[e=@s a=@u] b=[e=@s a=@u] e=?]  ^-  fn
      =+  q=(dif:si e.a e.b)
      |-  ?.  (syn:si q)
        (fli $(b a, a b, q +(q), r swr))
      =+  [ma=(met 0 a.a) mb=(met 0 a.b)]
      =+  ^=  w  %+  dif:si  e.a  %-  sun:si
        ?:  (gth prc ma)  (^sub prc ma)  0
      =+  ^=  x  %+  sum:si  e.b  (sun:si +(mb))
      ?:  &(!e =((cmp:si w x) --1))
        ?-  r
          %z  (lug %sm a &)  %d  (lug %sm a &)
          %a  (lug %ce a &)  %u  (lug %ce a &)
          %n  (lug %nt a &)
        ==
      =+  j=(lsh 0 (abs:si q) a.a)
      |-  ?.  (gte j a.b)
        (fli $(a.b j, j a.b, r swr))
      =+  i=(^sub j a.b)
      ?~  i  [%f & zer]
      ?:  e  [%f & e.b i]  (rou [e.b i])
    ::
    ++  mul                                             ::  multiply
      |=  [a=[e=@s a=@u] b=[e=@s a=@u]]  ^-  fn
      (rou (sum:si e.a e.b) (^mul a.a a.b))
    ::
    ++  div                                             ::  divide
      |=  [a=[e=@s a=@u] b=[e=@s a=@u]]  ^-  fn
      =+  [ma=(met 0 a.a) mb=(met 0 a.b)]
      =+  v=(dif:si (sun:si ma) (sun:si +((^add mb prc))))
      =.  a  ?:  (syn:si v)  a
      a(e (sum:si v e.a), a (lsh 0 (abs:si v) a.a))
      =+  [j=(dif:si e.a e.b) q=(dvr a.a a.b)]
      (rau [j p.q] =(q.q 0))
    ::
    ++  sqt                                             ::  square root
      |=  [a=[e=@s a=@u]]  ^-  fn
      =.  a
        =+  [w=(met 0 a.a) x=(^mul +(prc) 2)]
        =+  ?:((^lth w x) (^sub x w) 0)
        =+  ?:  =((dis - 1) (dis (abs:si e.a) 1))  -
          (^add - 1)
        a(e (dif:si e.a (sun:si -)), a (lsh 0 - a.a))
      =+  [y=(^sqt a.a) z=(fra:si e.a --2)]
      (rau [z p.y] =(q.y 0))
    ::
    ++  lth                                             ::  less-than
      |=  [a=[e=@s a=@u] b=[e=@s a=@u]]  ^-  ?
      ?:  =(e.a e.b)  (^lth a.a a.b)
      =+  c=(cmp:si (ibl a) (ibl b))
      ?:  =(c -1)  &  ?:  =(c --1)  |
      ?:  =((cmp:si e.a e.b) -1)
        (^lth (rsh 0 (abs:si (dif:si e.a e.b)) a.a) a.b)
      (^lth (lsh 0 (abs:si (dif:si e.a e.b)) a.a) a.b)
    ::
    ++  equ                                             ::  equals
      |=  [a=[e=@s a=@u] b=[e=@s a=@u]]  ^-  ?
      ?.  =((ibl a) (ibl b))  |
      ?:  =((cmp:si e.a e.b) -1)
        =((lsh 0 (abs:si (dif:si e.a e.b)) a.b) a.a)
      =((lsh 0 (abs:si (dif:si e.a e.b)) a.a) a.b)
    ::
    ::  integer binary logarithm: 2^ibl(a) <= |a| < 2^(ibl(a)+1)
    ++  ibl
      |=  [a=[e=@s a=@u]]  ^-  @s
      (sum:si (sun:si (dec (met 0 a.a))) e.a)
    ::
    ::  change to a representation where a.a is odd
    ::  every fn has a unique representation of this kind
    ++  uni
      |=  [a=[e=@s a=@u]]
      |-  ?:  =((end 0 1 a.a) 1)  a
      $(a.a (rsh 0 1 a.a), e.a (sum:si e.a --1))
    ::
    ::  expands to either full precision or to denormalized
    ++  xpd
      |=  [a=[e=@s a=@u]]
      =+  ma=(met 0 a.a)
      ?:  (gte ma prc)  a
      =+  ?:  =(den %i)  (^sub prc ma)
          =+  ^=  q
            =+  w=(dif:si e.a emn)
            ?:  (syn:si w)  (abs:si w)  0
          (min q (^sub prc ma))
      a(e (dif:si e.a (sun:si -)), a (lsh 0 - a.a))
    ::
    ::  central rounding mechanism
    ::  can perform: floor, ceiling, smaller, larger,
    ::               nearest (round ties to: even, away from 0, toward 0)
    ::  s is sticky bit: represents a value less than ulp(a) = 2^(e.a)
    ::
    ++  lug
      ~/  %lug
      |=  [t=$?(%fl %ce %sm %lg %ne %na %nt) a=[e=@s a=@u] s=?]  ^-  fn
      ?<  =(a.a 0)
      =-
        ?.  =(den %f)  -                                ::  flush denormals
        ?.  ?=([%f *] -)  -
        ?:  =((met 0 ->+>) prc)  -  [%f & zer]
      ::
      =+  m=(met 0 a.a)
      ?>  |(s (gth m prc))                              ::  require precision
      =+  ^=  q  %+  max
          ?:  (gth m prc)  (^sub m prc)  0              ::  reduce precision
        %-  abs:si  ?:  =(den %i)  --0                  ::  enforce min. exp
        ?:  =((cmp:si e.a emn) -1)  (dif:si emn e.a)  --0
      =^  b  a  :-  (end 0 q a.a)
        a(e (sum:si e.a (sun:si q)), a (rsh 0 q a.a))
      ::
      ?~  a.a
        ?<  =(den %i)
        ?-  t
          %fl  [%f & zer]
          %sm  [%f & zer]
          %ce  [%f & spd]
          %lg  [%f & spd]
          %ne  ?:  s  [%f & ?:((lte b (bex (dec q))) zer spd)]
               [%f & ?:((^lth b (bex (dec q))) zer spd)]
          %nt  ?:  s  [%f & ?:((lte b (bex (dec q))) zer spd)]
               [%f & ?:((^lth b (bex (dec q))) zer spd)]
          %na  [%f & ?:((^lth b (bex (dec q))) zer spd)]
        ==
      ::
      =.  a  (xpd a)
      ::
      =.  a
        ?-  t
          %fl  a
          %lg  a(a +(a.a))
          %sm  ?.  &(=(b 0) s)  a
               ?:  &(=(e.a emn) !=(den %i))  a(a (dec a.a))
               =+  y=(dec (^mul a.a 2))
               ?.  (lte (met 0 y) prc)  a(a (dec a.a))
               [(dif:si e.a --1) y]
          %ce  ?:  &(=(b 0) s)  a  a(a +(a.a))
          %ne  ?~  b  a
               =+  y=(bex (dec q))
               ?:  &(=(b y) s)                          ::  round halfs to even
                 ?~  (dis a.a 1)  a  a(a +(a.a))
               ?:  (^lth b y)  a  a(a +(a.a))
          %na  ?~  b  a
               =+  y=(bex (dec q))
               ?:  (^lth b y)  a  a(a +(a.a))
          %nt  ?~  b  a
               =+  y=(bex (dec q))
               ?:  =(b y)  ?:  s  a  a(a +(a.a))
               ?:  (^lth b y)  a  a(a +(a.a))
        ==
      ::
      =.  a  ?.  =((met 0 a.a) +(prc))  a
        a(a (rsh 0 1 a.a), e (sum:si e.a --1))
      ?~  a.a  [%f & zer]
      ::
      ?:  =(den %i)  [%f & a]
      ?:  =((cmp:si emx e.a) -1)  [%i &]  [%f & a]      ::  enforce max. exp
    ::
    ++  drg                                             ::  dragon4; get
      ~/  %drg                                          ::  printable decimal;
      |=  [a=[e=@s a=@u]]  ^-  [@s @u]                  ::  guaranteed accurate
      ?<  =(a.a 0)                                      ::  for rounded floats
      =.  a  (xpd a)
      =+  r=(lsh 0 ?:((syn:si e.a) (abs:si e.a) 0) a.a)
      =+  s=(lsh 0 ?.((syn:si e.a) (abs:si e.a) 0) 1)
      =+  mn=(lsh 0 ?:((syn:si e.a) (abs:si e.a) 0) 1)
      =+  mp=mn
      =>  ?.
            ?&  =(a.a (bex (dec prc)))                  ::  if next smallest
                |(!=(e.a emn) =(den %i))                ::  float is half ULP,
            ==                                          ::  tighten lower bound
          .
        %=  .
          mp  (lsh 0 1 mp)
          r  (lsh 0 1 r)
          s  (lsh 0 1 s)
        ==
      =+  [k=--0 q=(^div (^add s 9) 10)]
      |-  ?:  (^lth r q)
        %=  $
          k  (dif:si k --1)
          r  (^mul r 10)
          mn  (^mul mn 10)
          mp  (^mul mp 10)
        ==
      |-  ?:  (gte (^add (^mul r 2) mp) (^mul s 2))
        $(s (^mul s 10), k (sum:si k --1))
      =+  [u=0 o=0]
      |-                                                ::  r/s+o = a*10^-k
      =+  v=(dvr (^mul r 10) s)
      =>  %=  .
          k  (dif:si k --1)
          u  p.v
          r  q.v
          mn  (^mul mn 10)
          mp  (^mul mp 10)
        ==
      =+  l=(^lth (^mul r 2) mn)                        ::  in lower bound
      =+  ^=  h                                         ::  in upper bound
        ?|  (^lth (^mul s 2) mp)
            (gth (^mul r 2) (^sub (^mul s 2) mp))
        ==
      ?:  &(!l !h)
        $(o (^add (^mul o 10) u))
      =+  q=&(h |(!l (gth (^mul r 2) s)))
      =.  o  (^add (^mul o 10) ?:(q +(u) u))
      [k o]
    ::
    ++  toj                                             ::  round to integer
      |=  [a=[e=@s a=@u]]  ^-  fn
      ?.  =((cmp:si e.a --0) -1)  [%f & a]
      =+  x=(abs:si e.a)
      =+  y=(rsh 0 x a.a)
      ?:  |(=(r %d) =(r %z))  [%f & --0 y]
      =+  z=(end 0 x a.a)
      ?:  |(=(r %u) =(r %a))  [%f & --0 ?~(z y +(y))]
      =+  i=(bex (dec x))
      ?:  &(=(z i) =((dis y 1) 0))  [%f & --0 y]
      ?:  (^lth z i)  [%f & --0 y]  [%f & --0 +(y)]
    ::
    ++  ned                                             ::  require ?=([%f *] a)
      |=  [a=fn]  ^-  [%f s=? e=@s a=@u]
      ?:  ?=([%f *] a)  a
      ~_  leaf+"need-float"
      !!
    ::
    ++  shf                                             ::  a * 2^b; no rounding
      |=  [a=fn b=@s]
      ?:  |(?=([%n *] a) ?=([%i *] a))  a
      a(e (sum:si e.a b))
    ::
    ++  fli                                             ::  flip sign
      |=  [a=fn]  ^-  fn
      ?-(-.a %f a(s !s.a), %i a(s !s.a), %n a)
    ::
    ++  swr  ?+(r r %d %u, %u %d)                       ::  flipped rounding
    ++  prc  ?>((gth p 1) p)                            ::  force >= 2 precision
    ++  den  d                                          ::  denorm+flush+inf exp
    ++  emn  v                                          ::  minimum exponent
    ++  emx  (sum:si emn (sun:si w))                    ::  maximum exponent
    ++  spd  [e=emn a=1]                                ::  smallest denormal
    ++  spn  [e=emn a=(bex (dec prc))]                  ::  smallest normal
    ++  lfn  [e=emx a=(fil 0 prc 1)]                    ::  largest
    ++  lfe  (sum:si emx (sun:si prc))                  ::  2^lfe is > than all
    ++  zer  [e=--0 a=0]
    --
  |%
  ++  rou                                               ::  round
    |=  [a=fn]  ^-  fn
    ?.  ?=([%f *] a)  a
    ?~  a.a  [%f s.a zer]
    ?:  s.a  (^rou +>.a)
    =.(r swr (fli (^rou +>.a)))
  ::
  ++  syn                                               ::  get sign
    |=  [a=fn]  ^-  ?
    ?-(-.a %f s.a, %i s.a, %n &)
  ::
  ++  abs                                               ::  absolute value
    |=  [a=fn]  ^-  fn
    ?:  ?=([%f *] a)  [%f & e.a a.a]
    ?:  ?=([%i *] a)  [%i &]  [%n ~]
  ::
  ++  add                                               ::  add
    |=  [a=fn b=fn]  ^-  fn
    ?:  |(?=([%n *] a) ?=([%n *] b))  [%n ~]
    ?:  |(?=([%i *] a) ?=([%i *] b))
      ?:  &(?=([%i *] a) ?=([%i *] b))
        ?:  =(a b)  a  [%n ~]
      ?:  ?=([%i *] a)  a  b
    ?:  |(=(a.a 0) =(a.b 0))
      ?.  &(=(a.a 0) =(a.b 0))  %-  rou  ?~(a.a b a)
      [%f ?:(=(r %d) &(s.a s.b) |(s.a s.b)) zer]
    %-  |=  [a=fn]
        ?.  ?=([%f *] a)  a
        ?.  =(a.a 0)  a
        [%f !=(r %d) zer]
    ?:  =(s.a s.b)
      ?:  s.a  (^add +>.a +>.b |)
      =.(r swr (fli (^add +>.a +>.b |)))
    ?:  s.a  (^sub +>.a +>.b |)
    (^sub +>.b +>.a |)
  ::
  ++  ead                                               ::  exact add
    |=  [a=fn b=fn]  ^-  fn
    ?:  |(?=([%n *] a) ?=([%n *] b))  [%n ~]
    ?:  |(?=([%i *] a) ?=([%i *] b))
      ?:  &(?=([%i *] a) ?=([%i *] b))
        ?:  =(a b)  a  [%n ~]
      ?:  ?=([%i *] a)  a  b
    ?:  |(=(a.a 0) =(a.b 0))
      ?.  &(=(a.a 0) =(a.b 0))  ?~(a.a b a)
      [%f ?:(=(r %d) &(s.a s.b) |(s.a s.b)) zer]
    %-  |=  [a=fn]
        ?.  ?=([%f *] a)  a
        ?.  =(a.a 0)  a
        [%f !=(r %d) zer]
    ?:  =(s.a s.b)
      ?:  s.a  (^add +>.a +>.b &)
      (fli (^add +>.a +>.b &))
    ?:  s.a  (^sub +>.a +>.b &)
    (^sub +>.b +>.a &)
  ::
  ++  sub                                               ::  subtract
    |=  [a=fn b=fn]  ^-  fn  (add a (fli b))
  ::
  ++  mul                                               ::  multiply
    |=  [a=fn b=fn]  ^-  fn
    ?:  |(?=([%n *] a) ?=([%n *] b))  [%n ~]
    ?:  ?=([%i *] a)
      ?:  ?=([%i *] b)
        [%i =(s.a s.b)]
      ?:  =(a.b 0)  [%n ~]  [%i =(s.a s.b)]
    ?:  ?=([%i *] b)
      ?:  =(a.a 0)  [%n ~]  [%i =(s.a s.b)]
    ?:  |(=(a.a 0) =(a.b 0))  [%f =(s.a s.b) zer]
    ?:  =(s.a s.b)  (^mul +>.a +>.b)
    =.(r swr (fli (^mul +>.a +>.b)))
  ::
  ++  emu                                               ::  exact multiply
    |=  [a=fn b=fn]  ^-  fn
    ?:  |(?=([%n *] a) ?=([%n *] b))  [%n ~]
    ?:  ?=([%i *] a)
      ?:  ?=([%i *] b)
        [%i =(s.a s.b)]
      ?:  =(a.b 0)  [%n ~]  [%i =(s.a s.b)]
    ?:  ?=([%i *] b)
      ?:  =(a.a 0)  [%n ~]  [%i =(s.a s.b)]
    ?:  |(=(a.a 0) =(a.b 0))  [%f =(s.a s.b) zer]
    [%f =(s.a s.b) (sum:si e.a e.b) (^^mul a.a a.b)]
  ::
  ++  div                                               ::  divide
    |=  [a=fn b=fn]  ^-  fn
    ?:  |(?=([%n *] a) ?=([%n *] b))  [%n ~]
    ?:  ?=([%i *] a)
      ?:  ?=([%i *] b)  [%n ~]  [%i =(s.a s.b)]
    ?:  ?=([%i *] b)  [%f =(s.a s.b) zer]
    ?:  =(a.a 0)  ?:  =(a.b 0)  [%n ~]  [%f =(s.a s.b) zer]
    ?:  =(a.b 0)  [%i =(s.a s.b)]
    ?:  =(s.a s.b)  (^div +>.a +>.b)
    =.(r swr (fli (^div +>.a +>.b)))
  ::
  ++  fma                                               ::  fused multiply-add
    |=  [a=fn b=fn c=fn]  ^-  fn                        ::  (a * b) + c
    (add (emu a b) c)
  ::
  ++  sqt                                               ::  square root
    |=  [a=fn]  ^-  fn
    ?:  ?=([%n *] a)  [%n ~]
    ?:  ?=([%i *] a)  ?:(s.a a [%n ~])
    ?~  a.a  [%f s.a zer]
    ?:  s.a  (^sqt +>.a)  [%n ~]
  ::
  ++  inv                                               ::  inverse
    |=  [a=fn]  ^-  fn
    (div [%f & --0 1] a)
  ::
  ++  sun                                               ::  uns integer to float
    |=  [a=@u]  ^-  fn
    (rou [%f & --0 a])
  ::
  ++  san                                               ::  sgn integer to float
    |=  [a=@s]  ^-  fn
    =+  b=(old:si a)
    (rou [%f -.b --0 +.b])
  ::
  ::  comparisons return ~ in the event of a NaN
  ++  lth                                               ::  less-than
    |=  [a=fn b=fn]  ^-  (unit ?)
    ?:  |(?=([%n *] a) ?=([%n *] b))  ~  :-  ~
    ?:  =(a b)  |
    ?:  ?=([%i *] a)  !s.a  ?:  ?=([%i *] b)  s.b
    ?:  |(=(a.a 0) =(a.b 0))
      ?:  &(=(a.a 0) =(a.b 0))  |
      ?:  =(a.a 0)  s.b  !s.a
    ?:  !=(s.a s.b)  s.b
    ?:  s.a  (^lth +>.a +>.b)  (^lth +>.b +>.a)
  ::
  ++  lte                                               ::  less-equal
    |=  [a=fn b=fn]  ^-  (unit ?)
    %+  bind  (lth b a)  |=  a=?  !a
  ::
  ++  equ                                               ::  equal
    |=  [a=fn b=fn]  ^-  (unit ?)
    ?:  |(?=([%n *] a) ?=([%n *] b))  ~  :-  ~
    ?:  =(a b)  &
    ?:  |(?=([%i *] a) ?=([%i *] b))  |
    ?:  |(=(a.a 0) =(a.b 0))
      ?:  &(=(a.a 0) =(a.b 0))  &  |
    ?:  |(=(e.a e.b) !=(s.a s.b))  |
    (^equ +>.a +>.b)
  ::
  ++  gte                                               ::  greater-equal
    |=  [a=fn b=fn]  ^-  (unit ?)  (lte b a)
  ::
  ++  gth                                               ::  greater-than
    |=  [a=fn b=fn]  ^-  (unit ?)  (lth b a)
  ::
  ++  drg                                               ::  float to decimal
    |=  [a=fn]  ^-  dn
    ?:  ?=([%n *] a)  [%n ~]
    ?:  ?=([%i *] a)  [%i s.a]
    ?~  a.a  [%d s.a --0 0]
    [%d s.a (^drg +>.a)]
  ::
  ++  grd                                               ::  decimal to float
    |=  [a=dn]  ^-  fn
    ?:  ?=([%n *] a)  [%n ~]
    ?:  ?=([%i *] a)  [%i s.a]
    =>  .(r %n)
    =+  q=(abs:si e.a)
    ?:  (syn:si e.a)
      (mul [%f s.a --0 a.a] [%f & e.a (pow 5 q)])
    (div [%f s.a --0 a.a] [%f & (sun:si q) (pow 5 q)])
  ::
  ++  toi                                               ::  round to integer @s
    |=  [a=fn]  ^-  (unit @s)
    =+  b=(toj a)
    ?.  ?=([%f *] b)  ~  :-  ~
    =+  c=(^^mul (bex (abs:si e.b)) a.b)
    (new:si s.b c)
  ::
  ++  toj                                               ::  round to integer fn
    |=  [a=fn]  ^-  fn
    ?.  ?=([%f *] a)  a
    ?~  a.a  [%f s.a zer]
    ?:  s.a  (^toj +>.a)
    =.(r swr (fli (^toj +>.a)))
  --
::
++  ff                                                  ::  ieee 754 format fp
  |_  [[w=@u p=@u b=@s] r=$?(%n %u %d %z %a)]
  ::  this core has no use outside of the functionality
  ::  provided to ++rd, ++rs, ++rq, and ++rh
  ::
  ::  w=width:         bits in exponent field
  ::  p=precision:     bits in fraction field
  ::  b=bias:          added to exponent when storing
  ::  r=rounding mode: same as in ++fl
  ::
  ++  sb  (bex (^add w p))                              ::  sign bit
  ++  me  (dif:si (dif:si --1 b) (sun:si p))            ::  minimum exponent
  ::
  ++  pa
    %*(. fl p +(p), v me, w (^sub (bex w) 3), d %d, r r)
  ::
  ++  sea                                               ::  @r to fn
    |=  [a=@r]  ^-  fn
    =+  [f=(cut 0 [0 p] a) e=(cut 0 [p w] a)]
    =+  s=(sig a)
    ?:  =(e 0)
      ?:  =(f 0)  [%f s --0 0]  [%f s me f]
    ?:  =(e (fil 0 w 1))
      ?:  =(f 0)  [%i s]  [%n ~]
    =+  q=:(sum:si (sun:si e) me -1)
    =+  r=(^add f (bex p))
    [%f s q r]
  ::
  ++  bit  |=  [a=fn]  (bif (rou:pa a))                 ::  fn to @r w+ rounding
  ::
  ++  bif                                               ::  fn to @r no rounding
    |=  [a=fn]  ^-  @r
    ?:  ?=([%i *] a)
      =+  q=(lsh 0 p (fil 0 w 1))
      ?:  s.a  q  (^add q sb)
    ?:  ?=([%n *] a)  (lsh 0 (dec p) (fil 0 +(w) 1))
    ?~  a.a  ?:  s.a  `@r`0  sb
    =+  ma=(met 0 a.a)
    ?.  =(ma +(p))
      ?>  =(e.a me)
      ?>  (^lth ma +(p))
      ?:  s.a  `@r`a.a  (^add a.a sb)
    =+  q=(sum:si (dif:si e.a me) --1)
    =+  r=(^add (lsh 0 p (abs:si q)) (end 0 p a.a))
    ?:  s.a  r  (^add r sb)
  ::
  ++  sig                                               ::  get sign
    |=  [a=@r]  ^-  ?
    =(0 (cut 0 [(^add p w) 1] a))
  ::
  ++  exp                                               ::  get exponent
    |=  [a=@r]  ^-  @s
    (dif:si (sun:si (cut 0 [p w] a)) b)
  ::
  ++  add                                               ::  add
    |=  [a=@r b=@r]
    (bif (add:pa (sea a) (sea b)))
  ::
  ++  sub                                               ::  subtract
    |=  [a=@r b=@r]
    (bif (sub:pa (sea a) (sea b)))
  ::
  ++  mul                                               ::  multiply
    |=  [a=@r b=@r]
    (bif (mul:pa (sea a) (sea b)))
  ::
  ++  div                                               ::  divide
    |=  [a=@r b=@r]
    (bif (div:pa (sea a) (sea b)))
  ::
  ++  fma                                               ::  fused multiply-add
    |=  [a=@r b=@r c=@r]
    (bif (fma:pa (sea a) (sea b) (sea c)))
  ::
  ++  sqt                                               ::  square root
    |=  [a=@r]
    (bif (sqt:pa (sea a)))
  ::
  ++  lth                                               ::  less-than
    |=  [a=@r b=@r]  (fall (lth:pa (sea a) (sea b)) |)
  ++  lte                                               ::  less-equals
    |=  [a=@r b=@r]  (fall (lte:pa (sea a) (sea b)) |)
  ++  equ                                               ::  equals
    |=  [a=@r b=@r]  (fall (equ:pa (sea a) (sea b)) |)
  ++  gte                                               ::  greater-equals
    |=  [a=@r b=@r]  (fall (gte:pa (sea a) (sea b)) |)
  ++  gth                                               ::  greater-than
    |=  [a=@r b=@r]  (fall (gth:pa (sea a) (sea b)) |)
  ++  sun                                               ::  uns integer to @r
    |=  [a=@u]  (bit [%f & --0 a])
  ++  san                                               ::  signed integer to @r
    |=  [a=@s]  (bit [%f (syn:si a) --0 (abs:si a)])
  ++  toi                                               ::  round to integer
    |=  [a=@r]  (toi:pa (sea a))
  ++  drg                                               ::  @r to decimal float
    |=  [a=@r]  (drg:pa (sea a))
  ++  grd                                               ::  decimal float to @r
    |=  [a=dn]  (bif (grd:pa a))
  --
::
++  rlyd  |=  a=@rd  ^-  dn  (drg:rd a)                 ::  prep @rd for print
++  rlys  |=  a=@rs  ^-  dn  (drg:rs a)                 ::  prep @rs for print
++  rlyh  |=  a=@rh  ^-  dn  (drg:rh a)                 ::  prep @rh for print
++  rlyq  |=  a=@rq  ^-  dn  (drg:rq a)                 ::  prep @rq for print
++  ryld  |=  a=dn  ^-  @rd  (grd:rd a)                 ::  finish parsing @rd
++  ryls  |=  a=dn  ^-  @rs  (grd:rs a)                 ::  finish parsing @rs
++  rylh  |=  a=dn  ^-  @rh  (grd:rh a)                 ::  finish parsing @rh
++  rylq  |=  a=dn  ^-  @rq  (grd:rq a)                 ::  finish parsing @rq
::
++  rd                                                  ::  double precision fp
  ^|
  ~%  %rd  +>  ~
  |_  r=$?(%n %u %d %z)
  ::  round to nearest, round up, round down, round to zero
  ::
  ++  ma
    %*(. ff w 11, p 52, b --1.023, r r)
  ::
  ++  sea                                               ::  @rd to fn
    |=  [a=@rd]  (sea:ma a)
  ::
  ++  bit                                               ::  fn to @rd
    |=  [a=fn]  ^-  @rd  (bit:ma a)
  ::
  ++  add  ~/  %add                                     ::  add
    |=  [a=@rd b=@rd]  ^-  @rd
    ~_  leaf+"rd-fail"
    (add:ma a b)
  ::
  ++  sub  ~/  %sub                                     ::  subtract
    |=  [a=@rd b=@rd]  ^-  @rd
    ~_  leaf+"rd-fail"
    (sub:ma a b)
  ::
  ++  mul  ~/  %mul                                     ::  multiply
    |=  [a=@rd b=@rd]  ^-  @rd
    ~_  leaf+"rd-fail"
    (mul:ma a b)
  ::
  ++  div  ~/  %div                                     ::  divide
    |=  [a=@rd b=@rd]  ^-  @rd
    ~_  leaf+"rd-fail"
    (div:ma a b)
  ::
  ++  fma  ~/  %fma                                     ::  fused multiply-add
    |=  [a=@rd b=@rd c=@rd]  ^-  @rd
    ~_  leaf+"rd-fail"
    (fma:ma a b c)
  ::
  ++  sqt  ~/  %sqt                                     ::  square root
    |=  [a=@rd]  ^-  @rd  ~_  leaf+"rd-fail"
    (sqt:ma a)
  ::
  ++  lth  ~/  %lth                                     ::  less-than
    |=  [a=@rd b=@rd]
    ~_  leaf+"rd-fail"
    (lth:ma a b)
  ::
  ++  lte  ~/  %lte                                     ::  less-equals
    |=  [a=@rd b=@rd]
    ~_  leaf+"rd-fail"
    (lte:ma a b)
  ::
  ++  equ  ~/  %equ                                     ::  equals
    |=  [a=@rd b=@rd]
    ~_  leaf+"rd-fail"
    (equ:ma a b)
  ::
  ++  gte  ~/  %gte                                     ::  greater-equals
    |=  [a=@rd b=@rd]
    ~_  leaf+"rd-fail"
    (gte:ma a b)
  ::
  ++  gth  ~/  %gth                                     ::  greater-than
    |=  [a=@rd b=@rd]
    ~_  leaf+"rd-fail"
    (gth:ma a b)
  ::
  ++  sun  |=  [a=@u]  ^-  @rd  (sun:ma a)              ::  uns integer to @rd
  ++  san  |=  [a=@s]  ^-  @rd  (san:ma a)              ::  sgn integer to @rd
  ++  sig  |=  [a=@rd]  ^-  ?  (sig:ma a)               ::  get sign
  ++  exp  |=  [a=@rd]  ^-  @s  (exp:ma a)              ::  get exponent
  ++  toi  |=  [a=@rd]  ^-  (unit @s)  (toi:ma a)       ::  round to integer
  ++  drg  |=  [a=@rd]  ^-  dn  (drg:ma a)              ::  @rd to decimal float
  ++  grd  |=  [a=dn]  ^-  @rd  (grd:ma a)              ::  decimal float to @rd
  --
::
++  rs                                                  ::  single precision fp
  ~%  %rs  +>  ~
  ^|
  |_  r=$?(%n %u %d %z)
  ::  round to nearest, round up, round down, round to zero
  ::
  ++  ma
    %*(. ff w 8, p 23, b --127, r r)
  ::
  ++  sea                                               ::  @rs to fn
    |=  [a=@rs]  (sea:ma a)
  ::
  ++  bit                                               ::  fn to @rs
    |=  [a=fn]  ^-  @rs  (bit:ma a)
  ::
  ++  add  ~/  %add                                     ::  add
    |=  [a=@rs b=@rs]  ^-  @rs
    ~_  leaf+"rs-fail"
    (add:ma a b)
  ::
  ++  sub  ~/  %sub                                     ::  subtract
    |=  [a=@rs b=@rs]  ^-  @rs
    ~_  leaf+"rs-fail"
    (sub:ma a b)
  ::
  ++  mul  ~/  %mul                                     ::  multiply
    |=  [a=@rs b=@rs]  ^-  @rs
    ~_  leaf+"rs-fail"
    (mul:ma a b)
  ::
  ++  div  ~/  %div                                     ::  divide
    |=  [a=@rs b=@rs]  ^-  @rs
    ~_  leaf+"rs-fail"
    (div:ma a b)
  ::
  ++  fma  ~/  %fma                                     ::  fused multiply-add
    |=  [a=@rs b=@rs c=@rs]  ^-  @rs
    ~_  leaf+"rs-fail"
    (fma:ma a b c)
  ::
  ++  sqt  ~/  %sqt                                     ::  square root
    |=  [a=@rs]  ^-  @rs
    ~_  leaf+"rs-fail"
    (sqt:ma a)
  ::
  ++  lth  ~/  %lth                                     ::  less-than
    |=  [a=@rs b=@rs]
    ~_  leaf+"rs-fail"
    (lth:ma a b)
  ::
  ++  lte  ~/  %lte                                     ::  less-equals
    |=  [a=@rs b=@rs]
    ~_  leaf+"rs-fail"
    (lte:ma a b)
  ::
  ++  equ  ~/  %equ                                     ::  equals
    |=  [a=@rs b=@rs]
    ~_  leaf+"rs-fail"
    (equ:ma a b)
  ::
  ++  gte  ~/  %gte                                     ::  greater-equals
    |=  [a=@rs b=@rs]
    ~_  leaf+"rs-fail"
    (gte:ma a b)
  ::
  ++  gth  ~/  %gth                                     ::  greater-than
    |=  [a=@rs b=@rs]
    ~_  leaf+"rs-fail"
    (gth:ma a b)
  ::
  ++  sun  |=  [a=@u]  ^-  @rs  (sun:ma a)              ::  uns integer to @rs
  ++  san  |=  [a=@s]  ^-  @rs  (san:ma a)              ::  sgn integer to @rs
  ++  sig  |=  [a=@rs]  ^-  ?  (sig:ma a)               ::  get sign
  ++  exp  |=  [a=@rs]  ^-  @s  (exp:ma a)              ::  get exponent
  ++  toi  |=  [a=@rs]  ^-  (unit @s)  (toi:ma a)       ::  round to integer
  ++  drg  |=  [a=@rs]  ^-  dn  (drg:ma a)              ::  @rs to decimal float
  ++  grd  |=  [a=dn]  ^-  @rs  (grd:ma a)              ::  decimal float to @rs
  --
::
++  rq                                                  ::  quad precision fp
  ~%  %rq  +>  ~
  ^|
  |_  r=$?(%n %u %d %z)
  ::  round to nearest, round up, round down, round to zero
  ::
  ++  ma
    %*(. ff w 15, p 112, b --16.383, r r)
  ::
  ++  sea                                               ::  @rq to fn
    |=  [a=@rq]  (sea:ma a)
  ::
  ++  bit                                               ::  fn to @rq
    |=  [a=fn]  ^-  @rq  (bit:ma a)
  ::
  ++  add  ~/  %add                                     ::  add
    |=  [a=@rq b=@rq]  ^-  @rq
    ~_  leaf+"rq-fail"
    (add:ma a b)
  ::
  ++  sub  ~/  %sub                                     ::  subtract
    |=  [a=@rq b=@rq]  ^-  @rq
    ~_  leaf+"rq-fail"
    (sub:ma a b)
  ::
  ++  mul  ~/  %mul                                     ::  multiply
    |=  [a=@rq b=@rq]  ^-  @rq
    ~_  leaf+"rq-fail"
    (mul:ma a b)
  ::
  ++  div  ~/  %div                                     ::  divide
    |=  [a=@rq b=@rq]  ^-  @rq
    ~_  leaf+"rq-fail"
    (div:ma a b)
  ::
  ++  fma  ~/  %fma                                     ::  fused multiply-add
    |=  [a=@rq b=@rq c=@rq]  ^-  @rq
    ~_  leaf+"rq-fail"
    (fma:ma a b c)
  ::
  ++  sqt  ~/  %sqt                                     ::  square root
    |=  [a=@rq]  ^-  @rq
    ~_  leaf+"rq-fail"
    (sqt:ma a)
  ::
  ++  lth  ~/  %lth                                     ::  less-than
    |=  [a=@rq b=@rq]
    ~_  leaf+"rq-fail"
    (lth:ma a b)
  ::
  ++  lte  ~/  %lte                                     ::  less-equals
    |=  [a=@rq b=@rq]
    ~_  leaf+"rq-fail"
    (lte:ma a b)
  ::
  ++  equ  ~/  %equ                                     ::  equals
    |=  [a=@rq b=@rq]
    ~_  leaf+"rq-fail"
    (equ:ma a b)
  ::
  ++  gte  ~/  %gte                                     ::  greater-equals
    |=  [a=@rq b=@rq]
    ~_  leaf+"rq-fail"
    (gte:ma a b)
  ::
  ++  gth  ~/  %gth                                     ::  greater-than
    |=  [a=@rq b=@rq]
    ~_  leaf+"rq-fail"
    (gth:ma a b)
  ::
  ++  sun  |=  [a=@u]  ^-  @rq  (sun:ma a)              ::  uns integer to @rq
  ++  san  |=  [a=@s]  ^-  @rq  (san:ma a)              ::  sgn integer to @rq
  ++  sig  |=  [a=@rq]  ^-  ?  (sig:ma a)               ::  get sign
  ++  exp  |=  [a=@rq]  ^-  @s  (exp:ma a)              ::  get exponent
  ++  toi  |=  [a=@rq]  ^-  (unit @s)  (toi:ma a)       ::  round to integer
  ++  drg  |=  [a=@rq]  ^-  dn  (drg:ma a)              ::  @rq to decimal float
  ++  grd  |=  [a=dn]  ^-  @rq  (grd:ma a)              ::  decimal float to @rq
  --
::
++  rh                                                  ::  half precision fp
  ~%  %rh  +>  ~
  ^|
  |_  r=$?(%n %u %d %z)
  ::  round to nearest, round up, round down, round to zero
  ::
  ++  ma
    %*(. ff w 5, p 10, b --15, r r)
  ::
  ++  sea                                               ::  @rh to fn
    |=  [a=@rh]  (sea:ma a)
  ::
  ++  bit                                               ::  fn to @rh
    |=  [a=fn]  ^-  @rh  (bit:ma a)
  ::
  ++  add  ~/  %add                                     ::  add
    |=  [a=@rh b=@rh]  ^-  @rh
    ~_  leaf+"rh-fail"
    (add:ma a b)
  ::
  ++  sub  ~/  %sub                                     ::  subtract
    |=  [a=@rh b=@rh]  ^-  @rh
    ~_  leaf+"rh-fail"
    (sub:ma a b)
  ::
  ++  mul  ~/  %mul                                     ::  multiply
    |=  [a=@rh b=@rh]  ^-  @rh
    ~_  leaf+"rh-fail"
    (mul:ma a b)
  ::
  ++  div  ~/  %div                                     ::  divide
    |=  [a=@rh b=@rh]  ^-  @rh
    ~_  leaf+"rh-fail"
    (div:ma a b)
  ::
  ++  fma  ~/  %fma                                     ::  fused multiply-add
    |=  [a=@rh b=@rh c=@rh]  ^-  @rh
    ~_  leaf+"rh-fail"
    (fma:ma a b c)
  ::
  ++  sqt  ~/  %sqt                                     ::  square root
    |=  [a=@rh]  ^-  @rh
    ~_  leaf+"rh-fail"
    (sqt:ma a)
  ::
  ++  lth  ~/  %lth                                     ::  less-than
    |=  [a=@rh b=@rh]
    ~_  leaf+"rh-fail"
    (lth:ma a b)
  ::
  ++  lte  ~/  %lte                                     ::  less-equals
    |=  [a=@rh b=@rh]
    ~_  leaf+"rh-fail"
    (lte:ma a b)
  ::
  ++  equ  ~/  %equ                                     ::  equals
    |=  [a=@rh b=@rh]
    ~_  leaf+"rh-fail"
    (equ:ma a b)
  ::
  ++  gte  ~/  %gte                                     ::  greater-equals
    |=  [a=@rh b=@rh]
    ~_  leaf+"rh-fail"
    (gte:ma a b)
  ::
  ++  gth  ~/  %gth                                     ::  greater-than
    |=  [a=@rh b=@rh]
    ~_  leaf+"rh-fail"
    (gth:ma a b)
  ::
  ++  tos                                               ::  @rh to @rs
    |=  [a=@rh]  (bit:rs (sea a))
  ::
  ++  fos                                               ::  @rs to @rh
    |=  [a=@rs]  (bit (sea:rs a))
  ::
  ++  sun  |=  [a=@u]  ^-  @rh  (sun:ma a)              ::  uns integer to @rh
  ++  san  |=  [a=@s]  ^-  @rh  (san:ma a)              ::  sgn integer to @rh
  ++  sig  |=  [a=@rh]  ^-  ?  (sig:ma a)               ::  get sign
  ++  exp  |=  [a=@rh]  ^-  @s  (exp:ma a)              ::  get exponent
  ++  toi  |=  [a=@rh]  ^-  (unit @s)  (toi:ma a)       ::  round to integer
  ++  drg  |=  [a=@rh]  ^-  dn  (drg:ma a)              ::  @rh to decimal float
  ++  grd  |=  [a=dn]  ^-  @rh  (grd:ma a)              ::  decimal float to @rh
  --
::    3c: urbit time                                    ::
::::                                                    ::
  ::  year, yore, yell, yule, yall, yawn, yelp, yo      ::
  ::
++  year                                                ::  date to @d
  |=  det=date
  ^-  @da
  =+  ^=  yer
      ?:  a.det
        (add 292.277.024.400 y.det)
      (sub 292.277.024.400 (dec y.det))
  =+  day=(yawn yer m.det d.t.det)
  (yule day h.t.det m.t.det s.t.det f.t.det)
::
++  yore                                                ::  @d to date
  |=  now=@da
  ^-  date
  =+  rip=(yell now)
  =+  ger=(yall d.rip)
  :-  ?:  (gth y.ger 292.277.024.400)
        [a=& y=(sub y.ger 292.277.024.400)]
      [a=| y=+((sub 292.277.024.400 y.ger))]
  [m.ger d.ger h.rip m.rip s.rip f.rip]
::
++  yell                                                ::  tarp from @d
  |=  now=@d
  ^-  tarp
  =+  sec=(rsh 6 1 now)
  =+  ^=  fan
      =+  [muc=4 raw=(end 6 1 now)]
      |-  ^-  (list @ux)
      ?:  |(=(0 raw) =(0 muc))
        ~
      =>  .(muc (dec muc))
      [(cut 4 [muc 1] raw) $(raw (end 4 muc raw))]
  =+  day=(div sec day:yo)
  =>  .(sec (mod sec day:yo))
  =+  hor=(div sec hor:yo)
  =>  .(sec (mod sec hor:yo))
  =+  mit=(div sec mit:yo)
  =>  .(sec (mod sec mit:yo))
  [day hor mit sec fan]
::
++  yule                                                ::  time atom
  |=  rip=tarp
  ^-  @d
  =+  ^=  sec  ;:  add
                 (mul d.rip day:yo)
                 (mul h.rip hor:yo)
                 (mul m.rip mit:yo)
                 s.rip
               ==
  =+  ^=  fac  =+  muc=4
               |-  ^-  @
               ?~  f.rip
                 0
               =>  .(muc (dec muc))
               (add (lsh 4 muc i.f.rip) $(f.rip t.f.rip))
  (con (lsh 6 1 sec) fac)
::
++  yall                                                ::  day / to day of year
  |=  day=@ud
  ^-  [y=@ud m=@ud d=@ud]
  =+  [era=0 cet=0 lep=*?]
  =>  .(era (div day era:yo), day (mod day era:yo))
  =>  ^+  .
      ?:  (lth day +(cet:yo))
        .(lep &, cet 0)
      =>  .(lep |, cet 1, day (sub day +(cet:yo)))
      .(cet (add cet (div day cet:yo)), day (mod day cet:yo))
  =+  yer=(add (mul 400 era) (mul 100 cet))
  |-  ^-  [y=@ud m=@ud d=@ud]
  =+  dis=?:(lep 366 365)
  ?.  (lth day dis)
    =+  ner=+(yer)
    $(yer ner, day (sub day dis), lep =(0 (end 0 2 ner)))
  |-  ^-  [y=@ud m=@ud d=@ud]
  =+  [mot=0 cah=?:(lep moy:yo moh:yo)]
  |-  ^-  [y=@ud m=@ud d=@ud]
  =+  zis=(snag mot cah)
  ?:  (lth day zis)
    [yer +(mot) +(day)]
  $(mot +(mot), day (sub day zis))
::
++  yawn                                                ::  days since Jesus
  |=  [yer=@ud mot=@ud day=@ud]
  ^-  @ud
  =>  .(mot (dec mot), day (dec day))
  =>  ^+  .
      %=    .
          day
        =+  cah=?:((yelp yer) moy:yo moh:yo)
        |-  ^-  @ud
        ?:  =(0 mot)
          day
        $(mot (dec mot), cah (slag 1 cah), day (add day (snag 0 cah)))
      ==
  |-  ^-  @ud
  ?.  =(0 (mod yer 4))
    =+  ney=(dec yer)
    $(yer ney, day (add day ?:((yelp ney) 366 365)))
  ?.  =(0 (mod yer 100))
    =+  nef=(sub yer 4)
    $(yer nef, day (add day ?:((yelp nef) 1.461 1.460)))
  ?.  =(0 (mod yer 400))
    =+  nec=(sub yer 100)
    $(yer nec, day (add day ?:((yelp nec) 36.525 36.524)))
  (add day (mul (div yer 400) (add 1 (mul 4 36.524))))
::
++  yelp                                                ::  leap year
  |=  yer=@ud  ^-  ?
  &(=(0 (mod yer 4)) |(!=(0 (mod yer 100)) =(0 (mod yer 400))))
::
++  yo                                                  ::  time constants
  |%  ++  cet  36.524                 ::  (add 24 (mul 100 365))
      ++  day  86.400                 ::  (mul 24 hor)
      ++  era  146.097                ::  (add 1 (mul 4 cet))
      ++  hor  3.600                  ::  (mul 60 mit)
      ++  jes  106.751.991.084.417    ::  (mul 730.692.561 era)
      ++  mit  60
      ++  moh  `(list @ud)`[31 28 31 30 31 30 31 31 30 31 30 31 ~]
      ++  moy  `(list @ud)`[31 29 31 30 31 30 31 31 30 31 30 31 ~]
      ++  qad  126.144.001            ::  (add 1 (mul 4 yer))
      ++  yer  31.536.000             ::  (mul 365 day)
  --
::                                                      ::
::::  3d: SHA hash family                               ::
  ::                                                    ::
  ::
++  shad  |=(ruz=@ (shax (shax ruz)))                   ::  double sha-256
++  shaf                                                ::  half sha-256
  |=  [sal=@ ruz=@]
  =+  haz=(shas sal ruz)
  (mix (end 7 1 haz) (rsh 7 1 haz))
::
++  sham                                                ::  128bit noun hash
  |=  yux=*  ^-  @uvH  ^-  @
  ?@  yux
    (shaf %mash yux)
  (shaf %sham (jam yux))
::
++  shas                                                ::  salted hash
  ~/  %shas
  |=  [sal=@ ruz=@]
  (shax (mix sal (shax ruz)))
::
++  shax                                                ::  sha-256
  ~/  %shax
  |=  ruz=@  ^-  @
  (shay [(met 3 ruz) ruz])
::
++  shay                                                ::  sha-256 with length
  ~/  %shay
  |=  [len=@u ruz=@]  ^-  @
  =>  .(ruz (cut 3 [0 len] ruz))
  =+  [few==>(fe .(a 5)) wac=|=([a=@ b=@] (cut 5 [a 1] b))]
  =+  [sum=sum.few ror=ror.few net=net.few inv=inv.few]
  =+  ral=(lsh 0 3 len)
  =+  ^=  ful
      %+  can  0
      :~  [ral ruz]
          [8 128]
          [(mod (sub 960 (mod (add 8 ral) 512)) 512) 0]
          [64 (~(net fe 6) ral)]
      ==
  =+  lex=(met 9 ful)
  =+  ^=  kbx  0xc671.78f2.bef9.a3f7.a450.6ceb.90be.fffa.
                 8cc7.0208.84c8.7814.78a5.636f.748f.82ee.
                 682e.6ff3.5b9c.ca4f.4ed8.aa4a.391c.0cb3.
                 34b0.bcb5.2748.774c.1e37.6c08.19a4.c116.
                 106a.a070.f40e.3585.d699.0624.d192.e819.
                 c76c.51a3.c24b.8b70.a81a.664b.a2bf.e8a1.
                 9272.2c85.81c2.c92e.766a.0abb.650a.7354.
                 5338.0d13.4d2c.6dfc.2e1b.2138.27b7.0a85.
                 1429.2967.06ca.6351.d5a7.9147.c6e0.0bf3.
                 bf59.7fc7.b003.27c8.a831.c66d.983e.5152.
                 76f9.88da.5cb0.a9dc.4a74.84aa.2de9.2c6f.
                 240c.a1cc.0fc1.9dc6.efbe.4786.e49b.69c1.
                 c19b.f174.9bdc.06a7.80de.b1fe.72be.5d74.
                 550c.7dc3.2431.85be.1283.5b01.d807.aa98.
                 ab1c.5ed5.923f.82a4.59f1.11f1.3956.c25b.
                 e9b5.dba5.b5c0.fbcf.7137.4491.428a.2f98
  =+  ^=  hax  0x5be0.cd19.1f83.d9ab.9b05.688c.510e.527f.
                 a54f.f53a.3c6e.f372.bb67.ae85.6a09.e667
  =+  i=0
  |-  ^-  @
  ?:  =(i lex)
    (rep 5 (turn (rip 5 hax) net))
  =+  ^=  wox
      =+  dux=(cut 9 [i 1] ful)
      =+  wox=(rep 5 (turn (rip 5 dux) net))
      =+  j=16
      |-  ^-  @
      ?:  =(64 j)
        wox
      =+  :*  l=(wac (sub j 15) wox)
              m=(wac (sub j 2) wox)
              n=(wac (sub j 16) wox)
              o=(wac (sub j 7) wox)
          ==
      =+  x=:(mix (ror 0 7 l) (ror 0 18 l) (rsh 0 3 l))
      =+  y=:(mix (ror 0 17 m) (ror 0 19 m) (rsh 0 10 m))
      =+  z=:(sum n x o y)
      $(wox (con (lsh 5 j z) wox), j +(j))
  =+  j=0
  =+  :*  a=(wac 0 hax)
          b=(wac 1 hax)
          c=(wac 2 hax)
          d=(wac 3 hax)
          e=(wac 4 hax)
          f=(wac 5 hax)
          g=(wac 6 hax)
          h=(wac 7 hax)
      ==
  |-  ^-  @
  ?:  =(64 j)
    %=  ^$
      i  +(i)
      hax  %+  rep  5
           :~  (sum a (wac 0 hax))
               (sum b (wac 1 hax))
               (sum c (wac 2 hax))
               (sum d (wac 3 hax))
               (sum e (wac 4 hax))
               (sum f (wac 5 hax))
               (sum g (wac 6 hax))
               (sum h (wac 7 hax))
           ==
    ==
  =+  l=:(mix (ror 0 2 a) (ror 0 13 a) (ror 0 22 a))    ::  s0
  =+  m=:(mix (dis a b) (dis a c) (dis b c))            ::  maj
  =+  n=(sum l m)                                       ::  t2
  =+  o=:(mix (ror 0 6 e) (ror 0 11 e) (ror 0 25 e))    ::  s1
  =+  p=(mix (dis e f) (dis (inv e) g))                 ::  ch
  =+  q=:(sum h o p (wac j kbx) (wac j wox))            ::  t1
  $(j +(j), a (sum q n), b a, c b, d c, e (sum d q), f e, g f, h g)
::
++  shaw                                                ::  hash to nbits
  |=  [sal=@ len=@ ruz=@]
  (~(raw og (shas sal (mix len ruz))) len)
::
++  shaz                                                ::  sha-512
  |=  ruz=@  ^-  @
  (shal [(met 3 ruz) ruz])
::
++  shal                                                ::  sha-512 with length
  ~/  %shal
  |=  [len=@ ruz=@]  ^-  @
  =>  .(ruz (cut 3 [0 len] ruz))
  =+  [few==>(fe .(a 6)) wac=|=([a=@ b=@] (cut 6 [a 1] b))]
  =+  [sum=sum.few ror=ror.few net=net.few inv=inv.few]
  =+  ral=(lsh 0 3 len)
  =+  ^=  ful
      %+  can  0
      :~  [ral ruz]
          [8 128]
          [(mod (sub 1.920 (mod (add 8 ral) 1.024)) 1.024) 0]
          [128 (~(net fe 7) ral)]
      ==
  =+  lex=(met 10 ful)
  =+  ^=  kbx  0x6c44.198c.4a47.5817.5fcb.6fab.3ad6.faec.
                 597f.299c.fc65.7e2a.4cc5.d4be.cb3e.42b6.
                 431d.67c4.9c10.0d4c.3c9e.be0a.15c9.bebc.
                 32ca.ab7b.40c7.2493.28db.77f5.2304.7d84.
                 1b71.0b35.131c.471b.113f.9804.bef9.0dae.
                 0a63.7dc5.a2c8.98a6.06f0.67aa.7217.6fba.
                 f57d.4f7f.ee6e.d178.eada.7dd6.cde0.eb1e.
                 d186.b8c7.21c0.c207.ca27.3ece.ea26.619c.
                 c671.78f2.e372.532b.bef9.a3f7.b2c6.7915.
                 a450.6ceb.de82.bde9.90be.fffa.2363.1e28.
                 8cc7.0208.1a64.39ec.84c8.7814.a1f0.ab72.
                 78a5.636f.4317.2f60.748f.82ee.5def.b2fc.
                 682e.6ff3.d6b2.b8a3.5b9c.ca4f.7763.e373.
                 4ed8.aa4a.e341.8acb.391c.0cb3.c5c9.5a63.
                 34b0.bcb5.e19b.48a8.2748.774c.df8e.eb99.
                 1e37.6c08.5141.ab53.19a4.c116.b8d2.d0c8.
                 106a.a070.32bb.d1b8.f40e.3585.5771.202a.
                 d699.0624.5565.a910.d192.e819.d6ef.5218.
                 c76c.51a3.0654.be30.c24b.8b70.d0f8.9791.
                 a81a.664b.bc42.3001.a2bf.e8a1.4cf1.0364.
                 9272.2c85.1482.353b.81c2.c92e.47ed.aee6.
                 766a.0abb.3c77.b2a8.650a.7354.8baf.63de.
                 5338.0d13.9d95.b3df.4d2c.6dfc.5ac4.2aed.
                 2e1b.2138.5c26.c926.27b7.0a85.46d2.2ffc.
                 1429.2967.0a0e.6e70.06ca.6351.e003.826f.
                 d5a7.9147.930a.a725.c6e0.0bf3.3da8.8fc2.
                 bf59.7fc7.beef.0ee4.b003.27c8.98fb.213f.
                 a831.c66d.2db4.3210.983e.5152.ee66.dfab.
                 76f9.88da.8311.53b5.5cb0.a9dc.bd41.fbd4.
                 4a74.84aa.6ea6.e483.2de9.2c6f.592b.0275.
                 240c.a1cc.77ac.9c65.0fc1.9dc6.8b8c.d5b5.
                 efbe.4786.384f.25e3.e49b.69c1.9ef1.4ad2.
                 c19b.f174.cf69.2694.9bdc.06a7.25c7.1235.
                 80de.b1fe.3b16.96b1.72be.5d74.f27b.896f.
                 550c.7dc3.d5ff.b4e2.2431.85be.4ee4.b28c.
                 1283.5b01.4570.6fbe.d807.aa98.a303.0242.
                 ab1c.5ed5.da6d.8118.923f.82a4.af19.4f9b.
                 59f1.11f1.b605.d019.3956.c25b.f348.b538.
                 e9b5.dba5.8189.dbbc.b5c0.fbcf.ec4d.3b2f.
                 7137.4491.23ef.65cd.428a.2f98.d728.ae22
  =+  ^=  hax  0x5be0.cd19.137e.2179.1f83.d9ab.fb41.bd6b.
                 9b05.688c.2b3e.6c1f.510e.527f.ade6.82d1.
                 a54f.f53a.5f1d.36f1.3c6e.f372.fe94.f82b.
                 bb67.ae85.84ca.a73b.6a09.e667.f3bc.c908
  =+  i=0
  |-  ^-  @
  ?:  =(i lex)
    (rep 6 (turn (rip 6 hax) net))
  =+  ^=  wox
      =+  dux=(cut 10 [i 1] ful)
      =+  wox=(rep 6 (turn (rip 6 dux) net))
      =+  j=16
      |-  ^-  @
      ?:  =(80 j)
        wox
      =+  :*  l=(wac (sub j 15) wox)
              m=(wac (sub j 2) wox)
              n=(wac (sub j 16) wox)
              o=(wac (sub j 7) wox)
          ==
      =+  x=:(mix (ror 0 1 l) (ror 0 8 l) (rsh 0 7 l))
      =+  y=:(mix (ror 0 19 m) (ror 0 61 m) (rsh 0 6 m))
      =+  z=:(sum n x o y)
      $(wox (con (lsh 6 j z) wox), j +(j))
  =+  j=0
  =+  :*  a=(wac 0 hax)
          b=(wac 1 hax)
          c=(wac 2 hax)
          d=(wac 3 hax)
          e=(wac 4 hax)
          f=(wac 5 hax)
          g=(wac 6 hax)
          h=(wac 7 hax)
      ==
  |-  ^-  @
  ?:  =(80 j)
    %=  ^$
      i  +(i)
      hax  %+  rep  6
           :~  (sum a (wac 0 hax))
               (sum b (wac 1 hax))
               (sum c (wac 2 hax))
               (sum d (wac 3 hax))
               (sum e (wac 4 hax))
               (sum f (wac 5 hax))
               (sum g (wac 6 hax))
               (sum h (wac 7 hax))
           ==
    ==
  =+  l=:(mix (ror 0 28 a) (ror 0 34 a) (ror 0 39 a))   ::  S0
  =+  m=:(mix (dis a b) (dis a c) (dis b c))            ::  maj
  =+  n=(sum l m)                                       ::  t2
  =+  o=:(mix (ror 0 14 e) (ror 0 18 e) (ror 0 41 e))   ::  S1
  =+  p=(mix (dis e f) (dis (inv e) g))                 ::  ch
  =+  q=:(sum h o p (wac j kbx) (wac j wox))            ::  t1
  $(j +(j), a (sum q n), b a, c b, d c, e (sum d q), f e, g f, h g)
::
++  shan                                                ::  sha-1 (deprecated)
  |=  ruz=@
  =+  [few==>(fe .(a 5)) wac=|=([a=@ b=@] (cut 5 [a 1] b))]
  =+  [sum=sum.few ror=ror.few rol=rol.few net=net.few inv=inv.few]
  =+  ral=(lsh 0 3 (met 3 ruz))
  =+  ^=  ful
      %+  can  0
      :~  [ral ruz]
          [8 128]
          [(mod (sub 960 (mod (add 8 ral) 512)) 512) 0]
          [64 (~(net fe 6) ral)]
      ==
  =+  lex=(met 9 ful)
  =+  kbx=0xca62.c1d6.8f1b.bcdc.6ed9.eba1.5a82.7999
  =+  hax=0xc3d2.e1f0.1032.5476.98ba.dcfe.efcd.ab89.6745.2301
  =+  i=0
  |-
  ?:  =(i lex)
    (rep 5 (flop (rip 5 hax)))
  =+  ^=  wox
      =+  dux=(cut 9 [i 1] ful)
      =+  wox=(rep 5 (turn (rip 5 dux) net))
      =+  j=16
      |-  ^-  @
      ?:  =(80 j)
        wox
      =+  :*  l=(wac (sub j 3) wox)
              m=(wac (sub j 8) wox)
              n=(wac (sub j 14) wox)
              o=(wac (sub j 16) wox)
          ==
      =+  z=(rol 0 1 :(mix l m n o))
      $(wox (con (lsh 5 j z) wox), j +(j))
  =+  j=0
  =+  :*  a=(wac 0 hax)
          b=(wac 1 hax)
          c=(wac 2 hax)
          d=(wac 3 hax)
          e=(wac 4 hax)
      ==
  |-  ^-  @
  ?:  =(80 j)
    %=  ^$
      i  +(i)
      hax  %+  rep  5
           :~
               (sum a (wac 0 hax))
               (sum b (wac 1 hax))
               (sum c (wac 2 hax))
               (sum d (wac 3 hax))
               (sum e (wac 4 hax))
           ==
    ==
  =+  fx=(con (dis b c) (dis (not 5 1 b) d))
  =+  fy=:(mix b c d)
  =+  fz=:(con (dis b c) (dis b d) (dis c d))
  =+  ^=  tem
      ?:  &((gte j 0) (lte j 19))
        :(sum (rol 0 5 a) fx e (wac 0 kbx) (wac j wox))
      ?:  &((gte j 20) (lte j 39))
        :(sum (rol 0 5 a) fy e (wac 1 kbx) (wac j wox))
      ?:  &((gte j 40) (lte j 59))
        :(sum (rol 0 5 a) fz e (wac 2 kbx) (wac j wox))
      :(sum (rol 0 5 a) fy e (wac 3 kbx) (wac j wox))
  $(j +(j), a tem, b a, c (rol 0 30 b), d c, e d)
::
++  og                                                  ::  shax-powered rng
  ~/  %og
  |_  a=@
  ++  rad                                               ::  random in range
    |=  b=@  ^-  @
    ~_  leaf+"rad-zero"
    ?<  =(0 b)
    =+  c=(raw (met 0 b))
    ?:((lth c b) c $(a +(a)))
  ::
  ++  rads                                              ::  random continuation
    |=  b=@
    =+  r=(rad b)
    [r +>.$(a (shas %og-s (mix a r)))]
  ::
  ++  raw                                               ::  random bits
    ~/  %raw
    |=  b=@  ^-  @
    %+  can
      0
    =+  c=(shas %og-a (mix b a))
    |-  ^-  (list [@ @])
    ?:  =(0 b)
      ~
    =+  d=(shas %og-b (mix b (mix a c)))
    ?:  (lth b 256)
      [[b (end 0 b d)] ~]
    [[256 d] $(c d, b (sub b 256))]
  ::
  ++  raws                                              ::  random bits
    |=  b=@                                             ::  continuation
    =+  r=(raw b)
    [r +>.$(a (shas %og-s (mix a r)))]
  --
::
++  sha                                                 ::  correct byte-order
  ~%  %sha  ..sha  ~
  =>  |%
      ++  flin  |=(a=@ (swp 3 a))                       ::  flip input
      ++  flim  |=(byts [wid (rev 3 wid dat)])          ::  flip input w= length
      ++  flip  |=(w=@u (cury (cury rev 3) w))          ::  flip output of size
      ++  meet  |=(a=@ [(met 3 a) a])                   ::  measure input size
      --
  |%
  ::
  ::  use with @
  ::
  ++  sha-1     (cork meet sha-1l)
  ++  sha-256   :(cork flin shax (flip 32))
  ++  sha-512   :(cork flin shaz (flip 64))
  ::
  ::  use with byts
  ::
  ++  sha-256l  :(cork flim shay (flip 32))
  ++  sha-512l  :(cork flim shal (flip 64))
  ::
  ++  sha-1l
    ~/  %sha1
    |=  byts
    ^-  @
    =+  [few==>(fe .(a 5)) wac=|=([a=@ b=@] (cut 5 [a 1] b))]
    =+  [sum=sum.few ror=ror.few rol=rol.few net=net.few inv=inv.few]
    =+  ral=(lsh 0 3 wid)
    =+  ^=  ful
        %+  can  0
        :~  [ral (rev 3 wid dat)]
            [8 128]
            [(mod (sub 960 (mod (add 8 ral) 512)) 512) 0]
            [64 (~(net fe 6) ral)]
        ==
    =+  lex=(met 9 ful)
    =+  kbx=0xca62.c1d6.8f1b.bcdc.6ed9.eba1.5a82.7999
    =+  hax=0xc3d2.e1f0.1032.5476.98ba.dcfe.efcd.ab89.6745.2301
    =+  i=0
    |-
    ?:  =(i lex)
      (rep 5 (flop (rip 5 hax)))
    =+  ^=  wox
        =+  dux=(cut 9 [i 1] ful)
        =+  wox=(rep 5 (turn (rip 5 dux) net))
        =+  j=16
        |-  ^-  @
        ?:  =(80 j)
          wox
        =+  :*  l=(wac (sub j 3) wox)
                m=(wac (sub j 8) wox)
                n=(wac (sub j 14) wox)
                o=(wac (sub j 16) wox)
            ==
        =+  z=(rol 0 1 :(mix l m n o))
        $(wox (con (lsh 5 j z) wox), j +(j))
    =+  j=0
    =+  :*  a=(wac 0 hax)
            b=(wac 1 hax)
            c=(wac 2 hax)
            d=(wac 3 hax)
            e=(wac 4 hax)
        ==
    |-  ^-  @
    ?:  =(80 j)
      %=  ^$
        i  +(i)
        hax  %+  rep  5
             :~
                 (sum a (wac 0 hax))
                 (sum b (wac 1 hax))
                 (sum c (wac 2 hax))
                 (sum d (wac 3 hax))
                 (sum e (wac 4 hax))
             ==
      ==
    =+  fx=(con (dis b c) (dis (not 5 1 b) d))
    =+  fy=:(mix b c d)
    =+  fz=:(con (dis b c) (dis b d) (dis c d))
    =+  ^=  tem
        ?:  &((gte j 0) (lte j 19))
          :(sum (rol 0 5 a) fx e (wac 0 kbx) (wac j wox))
        ?:  &((gte j 20) (lte j 39))
          :(sum (rol 0 5 a) fy e (wac 1 kbx) (wac j wox))
        ?:  &((gte j 40) (lte j 59))
          :(sum (rol 0 5 a) fz e (wac 2 kbx) (wac j wox))
        :(sum (rol 0 5 a) fy e (wac 3 kbx) (wac j wox))
    $(j +(j), a tem, b a, c (rol 0 30 b), d c, e d)
  --
::                                                      ::
::::  3e: AES encryption  (XX removed)                  ::
  ::                                                    ::
  ::
::                                                      ::
::::  3f: scrambling                                    ::
  ::                                                    ::
  ::    ob                                              ::
  ::
++  un                                                  ::  =(x (wred (wren x)))
  |%
  ++  wren                                              ::  conceal structure
    |=  pyn=@  ^-  @
    =+  len=(met 3 pyn)
    ?:  =(0 len)
      0
    =>  .(len (dec len))
    =+  mig=(zaft (xafo len (cut 3 [len 1] pyn)))
    %+  can  3
    %-  flop  ^-  (list [@ @])
    :-  [1 mig]
    |-  ^-  (list [@ @])
    ?:  =(0 len)
      ~
    =>  .(len (dec len))
    =+  mog=(zyft :(mix mig (end 3 1 len) (cut 3 [len 1] pyn)))
    [[1 mog] $(mig mog)]
  ::
  ++  wred                                              ::  restore structure
    |=  cry=@  ^-  @
    =+  len=(met 3 cry)
    ?:  =(0 len)
      0
    =>  .(len (dec len))
    =+  mig=(cut 3 [len 1] cry)
    %+  can  3
    %-  flop  ^-  (list [@ @])
    :-  [1 (xaro len (zart mig))]
    |-  ^-  (list [@ @])
    ?:  =(0 len)
      ~
    =>  .(len (dec len))
    =+  mog=(cut 3 [len 1] cry)
    [[1 :(mix mig (end 3 1 len) (zyrt mog))] $(mig mog)]
  ::
  ++  xafo  |=([a=@ b=@] +((mod (add (dec b) a) 255)))
  ++  xaro  |=([a=@ b=@] +((mod (add (dec b) (sub 255 (mod a 255))) 255)))
  ::
  ++  zaft                                              ::  forward 255-sbox
    |=  a=@D
    =+  ^=  b
        0xcc.75bc.86c8.2fb1.9a42.f0b3.79a0.92ca.21f6.1e41.cde5.fcc0.
        7e85.51ae.1005.c72d.1246.07e8.7c64.a914.8d69.d9f4.59c2.8038.
        1f4a.dca2.6fdf.66f9.f561.a12e.5a16.f7b0.a39f.364e.cb70.7318.
        1de1.ad31.63d1.abd4.db68.6a33.134d.a760.edee.5434.493a.e323.
        930d.8f3d.3562.bb81.0b24.43cf.bea5.a6eb.52b4.0229.06b2.6704.
        78c9.45ec.d75e.58af.c577.b7b9.c40e.017d.90c3.87f8.96fa.1153.
        0372.7f30.1c32.ac83.ff17.c6e4.d36d.6b55.e2ce.8c71.8a5b.b6f3.
        9d4b.eab5.8b3c.e7f2.a8fe.9574.5de0.bf20.3f15.9784.9939.5f9c.
        e609.564f.d8a4.b825.9819.94aa.2c08.8e4c.9b22.477a.2840.3ed6.
        3750.6ef1.44dd.89ef.6576.d00a.fbda.9ed2.3b6c.7b0c.bde9.2ade.
        5c88.c182.481a.1b0f.2bfd.d591.2726.57ba
    (cut 3 [(dec a) 1] b)
  ::
  ++  zart                                              ::  reverse 255-sbox
    |=  a=@D
    =+  ^=  b
        0x68.4f07.ea1c.73c9.75c2.efc8.d559.5125.f621.a7a8.8591.5613.
        dd52.40eb.65a2.60b7.4bcb.1123.ceb0.1bd6.3c84.2906.b164.19b3.
        1e95.5fec.ffbc.f187.fbe2.6680.7c77.d30e.e94a.9414.fd9a.017d.
        3a7e.5a55.8ff5.8bf9.c181.e5b6.6ab2.35da.50aa.9293.3bc0.cdc6.
        f3bf.1a58.4130.f844.3846.744e.36a0.f205.789e.32d8.5e54.5c22.
        0f76.fce7.4569.0d99.d26e.e879.dc16.2df4.887f.1ffe.4dba.6f5d.
        bbcc.2663.1762.aed7.af8a.ca20.dbb4.9bc7.a942.834c.105b.c4d4.
        8202.3e61.a671.90e6.273d.bdab.3157.cfa4.0c2e.df86.2496.f7ed.
        2b48.2a9d.5318.a343.d128.be9c.a5ad.6bb5.6dfa.c5e1.3408.128d.
        2c04.0339.97a1.2ff0.49d0.eeb8.6c0a.0b37.b967.c347.d9ac.e072.
        e409.7b9f.1598.1d3f.33de.8ce3.8970.8e7a
    (cut 3 [(dec a) 1] b)
  ::
  ++  zyft                                              ::  forward 256-sbox
    |=  a=@D
    =+  ^=  b
        0xbb49.b71f.b881.b402.17e4.6b86.69b5.1647.115f.dddb.7ca5.
          8371.4bd5.19a9.b092.605d.0d9b.e030.a0cc.78ba.5706.4d2d.
          986a.768c.f8e8.c4c7.2f1c.effe.3cae.01c0.253e.65d3.3872.
          ce0e.7a74.8ac6.daac.7e5c.6479.44ec.4143.3d20.4af0.ee6c.
          c828.deca.0377.249f.ffcd.7b4f.eb7d.66f2.8951.042e.595a.
          8e13.f9c3.a79a.f788.6199.9391.7fab.6200.4ce5.0758.e2f1.
          7594.c945.d218.4248.afa1.e61a.54fb.1482.bea4.96a2.3473.
          63c2.e7cb.155b.120a.4ed7.bfd8.b31b.4008.f329.fca3.5380.
          9556.0cb2.8722.2bea.e96e.3ac5.d1bc.10e3.2c52.a62a.b1d6.
          35aa.d05e.f6a8.0f3b.31ed.559d.09ad.f585.6d21.fd1d.8d67.
          370b.26f4.70c1.b923.4684.6fbd.cf8b.5036.0539.9cdc.d93f.
          9068.1edf.8f33.b632.d427.97fa.9ee1
    (cut 3 [a 1] b)
  ::
  ++  zyrt                                              ::  reverse 256-sbox
    |=  a=@D
    =+  ^=  b
        0x9fc8.2753.6e02.8fcf.8b35.2b20.5598.7caa.c9a9.30b0.9b48.
          47ce.6371.80f6.407d.00dd.0aa5.ed10.ecb7.0f5a.5c3a.e605.
          c077.4337.17bd.9eda.62a4.79a7.ccb8.44cd.8e64.1ec4.5b6b.
          1842.ffd8.1dfb.fd07.f2f9.594c.3be3.73c6.2cb6.8438.e434.
          8d3d.ea6a.5268.72db.a001.2e11.de8c.88d3.0369.4f7a.87e2.
          860d.0991.25d0.16b9.978a.4bf4.2a1a.e96c.fa50.85b5.9aeb.
          9dbb.b2d9.a2d1.7bba.66be.e81f.1946.29a8.f5d2.f30c.2499.
          c1b3.6583.89e1.ee36.e0b4.6092.937e.d74e.2f6f.513e.9615.
          9c5d.d581.e7ab.fe74.f01b.78b1.ae75.af57.0ec2.adc7.3245.
          12bf.2314.3967.0806.31dc.cb94.d43f.493c.54a6.0421.c3a1.
          1c4a.28ac.fc0b.26ca.5870.e576.f7f1.616d.905f.ef41.33bc.
          df4d.225e.2d56.7fd6.1395.a3f8.c582
    (cut 3 [a 1] b)
  --
::
++  ob
  ~%  %ob  ..ob
    ==
      %fein  fein
      %fynd  fynd
    ==
  |%
  ::
  ::  +fein: conceal structure, v3.
  ::
  ::    +fein conceals planet-sized atoms.  The idea is that it should not be
  ::    trivial to tell which planet a star has spawned under.
  ::
  ++  fein
    ~/  %fein
    |=  pyn=@  ^-  @
    ?:  &((gte pyn 0x1.0000) (lte pyn 0xffff.ffff))
      (add 0x1.0000 (feis (sub pyn 0x1.0000)))
    ?:  &((gte pyn 0x1.0000.0000) (lte pyn 0xffff.ffff.ffff.ffff))
      =/  lo  (dis pyn 0xffff.ffff)
      =/  hi  (dis pyn 0xffff.ffff.0000.0000)
      %+  con  hi
      $(pyn lo)
    pyn
  ::
  ::  +fynd: restore structure, v3.
  ::
  ::    Restores obfuscated values that have been enciphered with +fein.
  ::
  ++  fynd
    ~/  %fynd
    |=  cry=@  ^-  @
    ?:  &((gte cry 0x1.0000) (lte cry 0xffff.ffff))
      (add 0x1.0000 (tail (sub cry 0x1.0000)))
    ?:  &((gte cry 0x1.0000.0000) (lte cry 0xffff.ffff.ffff.ffff))
      =/  lo  (dis cry 0xffff.ffff)
      =/  hi  (dis cry 0xffff.ffff.0000.0000)
      %+  con  hi
      $(cry lo)
    cry
  ::  +feis: a four-round generalised Feistel cipher over the domain
  ::         [0, 2^32 - 2^16 - 1].
  ::
  ::    See: Black & Rogaway (2002), Ciphers for arbitrary finite domains.
  ::
  ++  feis
    |=  m=@
    ^-  @
    (fee 4 0xffff 0x1.0000 (mul 0xffff 0x1.0000) eff m)
  ::
  ::  +tail: reverse +feis.
  ::
  ++  tail
    |=  m=@
    ^-  @
    (feen 4 0xffff 0x1.0000 (mul 0xffff 0x1.0000) eff m)
  ::
  ::  +fee: "Fe" in B&R (2002).
  ::
  ::    A Feistel cipher given the following parameters:
  ::
  ::    r:    number of Feistel rounds
  ::    a, b: parameters such that ab >= k
  ::    k:    value such that the domain of the cipher is [0, k - 1]
  ::    prf:  a gate denoting a family of pseudorandom functions indexed by
  ::          its first argument and taking its second argument as input
  ::    m:    an input value in the domain [0, k - 1]
  ::
  ++  fee
    |=  [r=@ a=@ b=@ k=@ prf=$-([j=@ r=@] @) m=@]
    ^-  @
    =/  c  (fe r a b prf m)
    ?:  (lth c k)
      c
    (fe r a b prf c)
  ::
  ::  +feen: "Fe^-1" in B&R (2002).
  ::
  ::    Reverses a Feistel cipher constructed with parameters as described in
  ::    +fee.
  ::
  ++  feen
    |=  [r=@ a=@ b=@ k=@ prf=$-([j=@ r=@] @) m=@]
    ^-  @
    =/  c  (fen r a b prf m)
    ?:  (lth c k)
      c
    (fen r a b prf c)
  ::
  ::  +fe:  "fe" in B&R (2002).
  ::
  ::    An internal function to +fee.
  ::
  ::    Note that this implementation differs slightly from the reference paper
  ::    to support some legacy behaviour.  See urbit/arvo#1105.
  ::
  ++  fe
    |=  [r=@ a=@ b=@ prf=$-([j=@ r=@] @) m=@]
    =/  j  1
    =/  ell  (mod m a)
    =/  arr  (div m a)
    |-  ^-  @
    ::
    ?:  (gth j r)
      ?.  =((mod r 2) 0)
        (add (mul arr a) ell)
      ::
      :: Note that +fe differs from B&R (2002)'s "fe" below, as a previous
      :: implementation of this cipher contained a bug such that certain inputs
      :: could encipher to the same output.
      ::
      :: To correct these problem cases while also preserving the cipher's
      :: legacy behaviour on most inputs, we check for a problem case (which
      :: occurs when 'arr' is equal to 'a') and, if detected, use an alternate
      :: permutation instead.
      ::
      ?:  =(arr a)
        (add (mul arr a) ell)
      (add (mul ell a) arr)
    ::
    =/  f  (prf (sub j 1) arr)
    ::
    =/  tmp
      ?.  =((mod j 2) 0)
        (mod (add f ell) a)
      (mod (add f ell) b)
    ::
    $(j +(j), ell arr, arr tmp)
  ::
  ::  +fen:  "fe^-1" in B&R (2002).
  ::
  ::    Note that this implementation differs slightly from the reference paper
  ::    to support some legacy behaviour.  See urbit/arvo#1105.
  ::
  ++  fen
    |=  [r=@ a=@ b=@ prf=$-([j=@ r=@] @) m=@]
    =/  j  r
    ::
    =/  ahh
      ?.  =((mod r 2) 0)
        (div m a)
      (mod m a)
    ::
    =/  ale
      ?.  =((mod r 2) 0)
        (mod m a)
      (div m a)
    ::
    :: Similar to the comment in +fe, +fen differs from B&R (2002)'s "fe^-1"
    :: here in order to preserve the legacy cipher's behaviour on most inputs.
    ::
    :: Here problem cases can be identified by 'ahh' equating with 'a'; we
    :: correct those cases by swapping the values of 'ahh' and 'ale'.
    ::
    =/  ell
      ?:  =(ale a)
        ahh
      ale
    ::
    =/  arr
      ?:  =(ale a)
        ale
      ahh
    ::
    |-  ^-  @
    ?:  (lth j 1)
      (add (mul arr a) ell)
    =/  f  (prf (sub j 1) ell)
    ::
    ::  Note that there is a slight deviation here to avoid dealing with
    ::  negative values.  We add 'a' or 'b' to arr as appropriate and reduce
    ::  'f' modulo the same number before performing subtraction.
    ::
    =/  tmp
      ?.  =((mod j 2) 0)
        (mod (sub (add arr a) (mod f a)) a)
      (mod (sub (add arr b) (mod f b)) b)
    ::
    $(j (sub j 1), ell tmp, arr ell)
  ::
  ::  +eff: a murmur3-based pseudorandom function.  'F' in B&R (2002).
  ::
  ++  eff
    |=  [j=@ r=@]
    ^-  @
    (muk (snag j raku) 2 r)
  ::
  ::  +raku: seeds for eff.
  ::
  ++  raku
    ^-  (list @ux)
    :~  0xb76d.5eed
        0xee28.1300
        0x85bc.ae01
        0x4b38.7af7
    ==
  ::
  --
::
::::  3g: molds and mold builders
  ::
+$  coin  $~  [%$ %ud 0]                                ::  print format
          $%  [%$ p=dime]                               ::
              [%blob p=*]                               ::
              [%many p=(list coin)]                     ::
          ==                                            ::
+$  dime  [p=@ta q=@]                                   ::
+$  edge  [p=hair q=(unit [p=* q=nail])]                ::  parsing output
+$  hair  [p=@ud q=@ud]                                 ::  parsing trace
++  like  |*  a=$-(* *)                                 ::  generic edge
          |:  b=`*`[(hair) ~]                           ::
          :-  p=(hair -.b)                              ::
          ^=  q                                         ::
          ?@  +.b  ~                                    ::
          :-  ~                                         ::
          u=[p=(a +>-.b) q=[p=(hair -.b) q=(tape +.b)]] ::
+$  nail  [p=hair q=tape]                               ::  parsing input
+$  pint  [p=[p=@ q=@] q=[p=@ q=@]]                     ::  line+column range
+$  rule  _|:($:nail $:edge)                            ::  parsing rule
+$  spot  [p=path q=pint]                               ::  range in file
+$  tone  $%  [%0 product=*]                            ::  success
              [%1 block=*]                              ::  single block
              [%2 trace=(list [@ta *])]                 ::  error report
          ==                                            ::
+$  toon  $%  [%0 p=*]                                  ::  success
              [%1 p=*]                                  ::  block
              [%2 p=(list tank)]                        ::  stack trace
          ==                                            ::
++  wonk  =+  veq=$:edge                                ::  product from edge
          |@  ++  $  ?~(q.veq !! p.u.q.veq)             ::
          --                                            ::
--  =>
::                                                      ::
::::  4: layer four                                     ::
  ::                                                    ::
  ::    4a: exotic bases                                ::
  ::    4b: text processing                             ::
  ::    4c: tank printer                                ::
  ::    4d: parsing (tracing)                           ::
  ::    4e: parsing (combinators)                       ::
  ::    4f: parsing (rule builders)                     ::
  ::    4g: parsing (outside caller)                    ::
  ::    4h: parsing (ascii glyphs)                      ::
  ::    4i: parsing (useful idioms)                     ::
  ::    4j: parsing (bases and base digits)             ::
  ::    4k: atom printing                               ::
  ::    4l: atom parsing                                ::
  ::    4m: formatting functions                        ::
  ::    4n: virtualization                              ::
  ::    4o: molds and mold builders                     ::
  ::
~%    %qua
    +
  ==
    %mure  mure
    %mute  mute
    %show  show
  ==
|%
::
::::  4a: exotic bases
  ::
++  po                                                  ::  phonetic base
  ~/  %po
  =+  :-  ^=  sis                                       ::  prefix syllables
      'dozmarbinwansamlitsighidfidlissogdirwacsabwissib\
      /rigsoldopmodfoglidhopdardorlorhodfolrintogsilmir\
      /holpaslacrovlivdalsatlibtabhanticpidtorbolfosdot\
      /losdilforpilramtirwintadbicdifrocwidbisdasmidlop\
      /rilnardapmolsanlocnovsitnidtipsicropwitnatpanmin\
      /ritpodmottamtolsavposnapnopsomfinfonbanmorworsip\
      /ronnorbotwicsocwatdolmagpicdavbidbaltimtasmallig\
      /sivtagpadsaldivdactansidfabtarmonranniswolmispal\
      /lasdismaprabtobrollatlonnodnavfignomnibpagsopral\
      /bilhaddocridmocpacravripfaltodtiltinhapmicfanpat\
      /taclabmogsimsonpinlomrictapfirhasbosbatpochactid\
      /havsaplindibhosdabbitbarracparloddosbortochilmac\
      /tomdigfilfasmithobharmighinradmashalraglagfadtop\
      /mophabnilnosmilfopfamdatnoldinhatnacrisfotribhoc\
      /nimlarfitwalrapsarnalmoslandondanladdovrivbacpol\
      /laptalpitnambonrostonfodponsovnocsorlavmatmipfip'
      ^=  dex                                           ::  suffix syllables
      'zodnecbudwessevpersutletfulpensytdurwepserwylsun\
      /rypsyxdyrnuphebpeglupdepdysputlughecryttyvsydnex\
      /lunmeplutseppesdelsulpedtemledtulmetwenbynhexfeb\
      /pyldulhetmevruttylwydtepbesdexsefwycburderneppur\
      /rysrebdennutsubpetrulsynregtydsupsemwynrecmegnet\
      /secmulnymtevwebsummutnyxrextebfushepbenmuswyxsym\
      /selrucdecwexsyrwetdylmynmesdetbetbeltuxtugmyrpel\
      /syptermebsetdutdegtexsurfeltudnuxruxrenwytnubmed\
      /lytdusnebrumtynseglyxpunresredfunrevrefmectedrus\
      /bexlebduxrynnumpyxrygryxfeptyrtustyclegnemfermer\
      /tenlusnussyltecmexpubrymtucfyllepdebbermughuttun\
      /bylsudpemdevlurdefbusbeprunmelpexdytbyttyplevmyl\
      /wedducfurfexnulluclennerlexrupnedlecrydlydfenwel\
      /nydhusrelrudneshesfetdesretdunlernyrsebhulryllud\
      /remlysfynwerrycsugnysnyllyndyndemluxfedsedbecmun\
      /lyrtesmudnytbyrsenwegfyrmurtelreptegpecnelnevfes'
  |%
  ++  ins  ~/  %ins                                     ::  parse prefix
           |=  a=@tas
           =+  b=0
           |-  ^-  (unit @)
           ?:(=(256 b) ~ ?:(=(a (tos b)) [~ b] $(b +(b))))
  ++  ind  ~/  %ind                                     ::  parse suffix
           |=  a=@tas
           =+  b=0
           |-  ^-  (unit @)
           ?:(=(256 b) ~ ?:(=(a (tod b)) [~ b] $(b +(b))))
  ++  tos  ~/  %tos                                     ::  fetch prefix
           |=(a=@ ?>((lth a 256) (cut 3 [(mul 3 a) 3] sis)))
  ++  tod  ~/  %tod                                     ::  fetch suffix
           |=(a=@ ?>((lth a 256) (cut 3 [(mul 3 a) 3] dex)))
  --
::
++  fa                                                  ::  base58check
  =+  key='123456789ABCDEFGHJKLMNPQRSTUVWXYZabcdefghijkmnopqrstuvwxyz'
  =/  yek=@ux  ~+
      =-  yek:(roll (rip 3 key) -)
      =+  [a=*char b=*@ yek=`@ux`(fil 3 256 0xff)]
      |.
      [+(b) (mix yek (lsh 3 `@u`a (~(inv fe 3) b)))]
  |%
  ++  cha  |=(a=char `(unit @uF)`=+(b=(cut 3 [`@`a 1] yek) ?:(=(b 0xff) ~ `b)))
  ++  tok
    |=  a=@ux  ^-  @ux
    =+  b=(pad a)
    =-  (~(net fe 5) (end 3 4 (shay 32 -)))
    (shay (add b (met 3 a)) (lsh 3 b (swp 3 a)))
  ::
  ++  pad  |=(a=@ =+(b=(met 3 a) ?:((gte b 21) 0 (sub 21 b))))
  ++  enc  |=(a=@ux `@ux`(mix (lsh 3 4 a) (tok a)))
  ++  den
    |=  a=@ux  ^-  (unit @ux)
    =+  b=(rsh 3 4 a)
    ?.  =((tok b) (end 3 4 a))
      ~
    `b
  --
::
::::  4b: text processing
  ::
++  at                                                  ::  basic printing
  |_  a=@
  ++  r
    ?:  ?&  (gte (met 3 a) 2)
            |-
            ?:  =(0 a)
              &
            =+  vis=(end 3 1 a)
            ?&  ?|(=('-' vis) ?&((gte vis 'a') (lte vis 'z')))
                $(a (rsh 3 1 a))
            ==
        ==
      rtam
    ?:  (lte (met 3 a) 2)
      rud
    rux
  ::
  ++  rf    `tape`[?-(a %& '&', %| '|', * !!) ~]
  ++  rn    `tape`[?>(=(0 a) '~') ~]
  ++  rt    `tape`['\'' (weld (mesc (trip a)) `tape`['\'' ~])]
  ++  rta   rt
  ++  rtam  `tape`['%' (trip a)]
  ++  rub   `tape`['0' 'b' (rum 2 ~ |=(b=@ (add '0' b)))]
  ++  rud   (rum 10 ~ |=(b=@ (add '0' b)))
  ++  rum
    |=  [b=@ c=tape d=$-(@ @)]
    ^-  tape
    ?:  =(0 a)
      [(d 0) c]
    =+  e=0
    |-  ^-  tape
    ?:  =(0 a)
      c
    =+  f=&(!=(0 e) =(0 (mod e ?:(=(10 b) 3 4))))
    %=  $
      a  (div a b)
      c  [(d (mod a b)) ?:(f [?:(=(10 b) ',' '-') c] c)]
      e  +(e)
    ==
  ::
  ++  rup
    =+  b=(met 3 a)
    ^-  tape
    :-  '-'
    |-  ^-  tape
    ?:  (gth (met 5 a) 1)
      %+  weld
        $(a (rsh 5 1 a), b (sub b 4))
      `tape`['-' '-' $(a (end 5 1 a), b 4)]
    ?:  =(0 b)
      ['~' ~]
    ?:  (lte b 1)
      (trip (tos:po a))
    |-  ^-  tape
    ?:  =(2 b)
      =+  c=(rsh 3 1 a)
      =+  d=(end 3 1 a)
      (weld (trip (tod:po c)) (trip (tos:po (mix c d))))
    =+  c=(rsh 3 2 a)
    =+  d=(end 3 2 a)
    (weld ^$(a c, b (met 3 c)) `tape`['-' $(a (mix c d), b 2)])
  ::
  ++  ruv
    ^-  tape
    :+  '0'
      'v'
    %^    rum
        64
      ~
    |=  b=@
    ?:  =(63 b)
      '+'
    ?:  =(62 b)
      '-'
    ?:((lth b 26) (add 65 b) ?:((lth b 52) (add 71 b) (sub b 4)))
  ::
  ++  rux  `tape`['0' 'x' (rum 16 ~ |=(b=@ (add b ?:((lth b 10) 48 87))))]
  --
++  cass                                                ::  lowercase
  |=  vib=tape
  ^-  tape
  (turn vib |=(a=@ ?.(&((gte a 'A') (lte a 'Z')) a (add 32 a))))
::
++  cuss                                                ::  uppercase
  |=  vib=tape
  ^-  tape
  (turn vib |=(a=@ ?.(&((gte a 'a') (lte a 'z')) a (sub a 32))))
::
++  crip  |=(a=tape `@t`(rap 3 a))                      ::  tape to cord
::
++  mesc                                                ::  ctrl code escape
  |=  vib=tape
  ^-  tape
  ?~  vib
    ~
  ?:  =('\\' i.vib)
    ['\\' '\\' $(vib t.vib)]
  ?:  ?|((gth i.vib 126) (lth i.vib 32) =(`@`39 i.vib))
    ['\\' (welp ~(rux at i.vib) '/' $(vib t.vib))]
  [i.vib $(vib t.vib)]
::
++  runt                                                ::  prepend repeatedly
  |=  [[a=@ b=@] c=tape]
  ^-  tape
  ?:  =(0 a)
    c
  [b $(a (dec a))]
::
++  sand                                                ::  atom sanity
  |=  a=@ta
  (flit (sane a))
::
++  sane                                                ::  atom sanity
  |=  a=@ta
  |=  b=@  ^-  ?
  ?.  =(%t (end 3 1 a))
    ::  XX more and better sanity
    ::
    &
  =+  [inx=0 len=(met 3 b)]
  ?:  =(%tas a)
    |-  ^-  ?
    ?:  =(inx len)  &
    =+  cur=(cut 3 [inx 1] b)
    ?&  ?|  &((gte cur 'a') (lte cur 'z'))
            &(=('-' cur) !=(0 inx) !=(len inx))
            &(&((gte cur '0') (lte cur '9')) !=(0 inx))
        ==
        $(inx +(inx))
    ==
  ?:  =(%ta a)
    |-  ^-  ?
    ?:  =(inx len)  &
    =+  cur=(cut 3 [inx 1] b)
    ?&  ?|  &((gte cur 'a') (lte cur 'z'))
            &((gte cur '0') (lte cur '9'))
            |(=('-' cur) =('~' cur) =('_' cur) =('.' cur))
        ==
        $(inx +(inx))
    ==
  |-  ^-  ?
  ?:  =(0 b)  &
  =+  cur=(end 3 1 b)
  ?:  &((lth cur 32) !=(10 cur))  |
  =+  len=(teff cur)
  ?&  |(=(1 len) =+(i=1 |-(|(=(i len) &((gte (cut 3 [i 1] b) 128) $(i +(i)))))))
      $(b (rsh 3 len b))
  ==
::
++  ruth                                                ::  biblical sanity
  |=  [a=@ta b=*]
  ^-  @
  ?^  b  !!
  ::  ?.  ((sane a) b)  !!
  b
::
++  trim                                                ::  tape split
  |=  [a=@ b=tape]
  ^-  [p=tape q=tape]
  ?~  b
    [~ ~]
  ?:  =(0 a)
    [~ b]
  =+  c=$(a (dec a), b t.b)
  [[i.b p.c] q.c]
::
++  trip                                                ::  cord to tape
  ~/  %trip
  |=  a=@  ^-  tape
  ?:  =(0 (met 3 a))
    ~
  [^-(@ta (end 3 1 a)) $(a (rsh 3 1 a))]
::
++  teff                                                ::  length utf8
  |=  a=@t  ^-  @
  =+  b=(end 3 1 a)
  ?:  =(0 b)
    ?>(=(`@`0 a) 0)
  ?>  |((gte b 32) =(10 b))
  ?:((lte b 127) 1 ?:((lte b 223) 2 ?:((lte b 239) 3 4)))
::
++  taft                                                ::  utf8 to utf32
  |=  a=@t
  ^-  @c
  %+  rap  5
  |-  ^-  (list @c)
  =+  b=(teff a)
  ?:  =(0 b)  ~
  =+  ^=  c
      %+  can  0
      %+  turn
        ^-  (list [p=@ q=@])
        ?+  b  !!
          %1  [[0 7] ~]
          %2  [[8 6] [0 5] ~]
          %3  [[16 6] [8 6] [0 4] ~]
          %4  [[24 6] [16 6] [8 6] [0 3] ~]
        ==
      |=([p=@ q=@] [q (cut 0 [p q] a)])
  ?>  =((tuft c) (end 3 b a))
  [c $(a (rsh 3 b a))]
::
++  tuba                                                ::  utf8 to utf32 tape
  |=  a=tape
  ^-  (list @c)
  (rip 5 (taft (rap 3 a)))                              ::  XX horrible
::
++  tufa                                                ::  utf32 to utf8 tape
  |=  a=(list @c)
  ^-  tape
  ?~  a  ""
  (weld (rip 3 (tuft i.a)) $(a t.a))
::
++  tuft                                                ::  utf32 to utf8 text
  |=  a=@c
  ^-  @t
  %+  rap  3
  |-  ^-  (list @)
  ?:  =(`@`0 a)
    ~
  =+  b=(end 5 1 a)
  =+  c=$(a (rsh 5 1 a))
  ?:  (lte b 0x7f)
    [b c]
  ?:  (lte b 0x7ff)
    :*  (mix 0b1100.0000 (cut 0 [6 5] b))
        (mix 0b1000.0000 (end 0 6 b))
        c
    ==
  ?:  (lte b 0xffff)
    :*  (mix 0b1110.0000 (cut 0 [12 4] b))
        (mix 0b1000.0000 (cut 0 [6 6] b))
        (mix 0b1000.0000 (end 0 6 b))
        c
    ==
  :*  (mix 0b1111.0000 (cut 0 [18 3] b))
      (mix 0b1000.0000 (cut 0 [12 6] b))
      (mix 0b1000.0000 (cut 0 [6 6] b))
      (mix 0b1000.0000 (end 0 6 b))
      c
  ==
::
++  wack                                                ::  knot escape
  |=  a=@ta
  ^-  @ta
  =+  b=(rip 3 a)
  %+  rap  3
  |-  ^-  tape
  ?~  b
    ~
  ?:  =('~' i.b)  ['~' '~' $(b t.b)]
  ?:  =('_' i.b)  ['~' '-' $(b t.b)]
  [i.b $(b t.b)]
::
++  wick                                                ::  knot unescape
  |=  a=@
  ^-  (unit @ta)
  =+  b=(rip 3 a)
  =-  ?^(b ~ (some (rap 3 (flop c))))
  =|  c=tape
  |-  ^-  [b=tape c=tape]
  ?~  b  [~ c]
  ?.  =('~' i.b)
    $(b t.b, c [i.b c])
  ?~  t.b  [b ~]
  ?-  i.t.b
    %'~'  $(b t.t.b, c ['~' c])
    %'-'  $(b t.t.b, c ['_' c])
    @     [b ~]
  ==
::
++  woad                                                ::  cord unescape
  |=  a=@ta
  ^-  @t
  %+  rap  3
  |-  ^-  (list @)
  ?:  =(`@`0 a)
    ~
  =+  b=(end 3 1 a)
  =+  c=(rsh 3 1 a)
  ?:  =('.' b)
    [' ' $(a c)]
  ?.  =('~' b)
    [b $(a c)]
  =>  .(b (end 3 1 c), c (rsh 3 1 c))
  ?+  b  =-  (weld (rip 3 (tuft p.d)) $(a q.d))
         ^=  d
         =+  d=0
         |-  ^-  [p=@ q=@]
         ?:  =('.' b)
           [d c]
         ?<  =(0 c)
         %=    $
            b  (end 3 1 c)
            c  (rsh 3 1 c)
            d  %+  add  (mul 16 d)
               %+  sub  b
               ?:  &((gte b '0') (lte b '9'))  48
               ?>(&((gte b 'a') (lte b 'z')) 87)
         ==
    %'.'  ['.' $(a c)]
    %'~'  ['~' $(a c)]
  ==
::
++  wood                                                ::  cord escape
  |=  a=@t
  ^-  @ta
  %+  rap  3
  |-  ^-  (list @)
  ?:  =(`@`0 a)
    ~
  =+  b=(teff a)
  =+  c=(taft (end 3 b a))
  =+  d=$(a (rsh 3 b a))
  ?:  ?|  &((gte c 'a') (lte c 'z'))
          &((gte c '0') (lte c '9'))
          =(`@`'-' c)
      ==
    [c d]
  ?+  c
    :-  '~'
    =+  e=(met 2 c)
    |-  ^-  tape
    ?:  =(0 e)
      ['.' d]
    =.  e  (dec e)
    =+  f=(rsh 2 e c)
    [(add ?:((lte f 9) 48 87) f) $(c (end 2 e c))]
  ::
    %' '  ['.' d]
    %'.'  ['~' '.' d]
    %'~'  ['~' '~' d]
  ==
::
::::  4c: tank printer
  ::
++  wash                                                ::  render tank at width
  |=  [[tab=@ edg=@] tac=tank]  ^-  wall
  (~(win re tac) tab edg)
::
::  |re: tank renderer
::
++  re
  |_  tac=tank
  ::  +ram: render a tank to one line (flat)
  ::
  ++  ram
    ^-  tape
    ?@  tac
      (trip tac)
    ?-    -.tac
        %leaf  p.tac
    ::
    ::  flat %palm rendered as %rose with welded openers
    ::
        %palm
      =*  mid  p.p.tac
      =*  for  (weld q.p.tac r.p.tac)
      =*  end  s.p.tac
      ram(tac [%rose [mid for end] q.tac])
    ::
    ::  flat %rose rendered with open/mid/close
    ::
        %rose
      =*  mid  p.p.tac
      =*  for  q.p.tac
      =*  end  r.p.tac
      =*  lit  q.tac
      %+  weld
        for
      |-  ^-  tape
      ?~  lit
        end
      %+  weld
        ram(tac i.lit)
      =*  voz  $(lit t.lit)
      ?~(t.lit voz (weld mid voz))
    ==
  ::  +win: render a tank to multiple lines (tall)
  ::
  ::    indented by .tab, soft-wrapped at .edg
  ::
  ++  win
    |=  [tab=@ud edg=@ud]
    ::  output stack
    ::
    =|  lug=wall
    |^  ^-  wall
        ?@  tac
          (rig (trip tac))
        ?-    -.tac
            %leaf  (rig p.tac)
        ::
            %palm
          =/  hom  ram
          ?:  (lte (lent hom) (sub edg tab))
            (rig hom)
          ::
          =*  for  q.p.tac
          =*  lit  q.tac
          ?~  lit
            (rig for)
          ?~  t.lit
            =:  tab  (add 2 tab)
                lug  $(tac i.lit)
              ==
            (rig for)
          ::
          =>  .(lit `(list tank)`lit)
          =/  lyn  (mul 2 (lent lit))
          =.  lug
            |-  ^-  wall
            ?~  lit
              lug
            =/  nyl  (sub lyn 2)
            %=  ^$
              tac  i.lit
              tab  (add tab nyl)
              lug  $(lit t.lit, lyn nyl)
            ==
          (wig for)
        ::
            %rose
          =/  hom  ram
          ?:  (lte (lent hom) (sub edg tab))
            (rig hom)
          ::
          =*  for  q.p.tac
          =*  end  r.p.tac
          =*  lit  q.tac
          =.  lug
            |-  ^-  wall
            ?~  lit
              ?~(end lug (rig end))
            %=  ^$
              tac  i.lit
              tab  (mod (add 2 tab) (mul 2 (div edg 3)))
              lug  $(lit t.lit)
            ==
          ?~(for lug (wig for))
        ==
    ::  +rig: indent tape and cons with output stack
    ::
    ++  rig
      |=  hom=tape
      ^-  wall
      [(runt [tab ' '] hom) lug]
    ::  +wig: indent tape and cons with output stack
    ::
    ::    joined with the top line if whitespace/indentation allow
    ::
    ++  wig
      |=  hom=tape
      ^-  wall
      ?~  lug
        (rig hom)
      =/  wug  :(add 1 tab (lent hom))
      ?.  =+  mir=i.lug
          |-  ^-  ?
          ?~  mir  |
          ?|  =(0 wug)
              ?&(=(' ' i.mir) $(mir t.mir, wug (dec wug)))
          ==
        (rig hom)       :: ^ XX regular form?
      :_  t.lug
      %+  runt  [tab ' ']
      (weld hom `tape`[' ' (slag wug i.lug)])
    --
  --
++  show                                                ::  XX deprecated!
  |=  vem=*
  |^  ^-  tank
      ?:  ?=(@ vem)
        [%leaf (mesc (trip vem))]
      ?-    vem
          [s=~ c=*]
        [%leaf '\'' (weld (mesc (tape +.vem)) `tape`['\'' ~])]
      ::
          [s=%a c=@]        [%leaf (mesc (trip c.vem))]
          [s=%b c=*]        (shop c.vem |=(a=@ ~(rub at a)))
          [s=[%c p=@] c=*]
        :+  %palm
          [['.' ~] ['-' ~] ~ ~]
        [[%leaf (mesc (trip p.s.vem))] $(vem c.vem) ~]
      ::
          [s=%d c=*]        (shop c.vem |=(a=@ ~(rud at a)))
          [s=%k c=*]        (tank c.vem)
          [s=%h c=*]
        :+  %rose
          [['/' ~] ['/' ~] ~]
        =+  yol=((list @ta) c.vem)
        (turn yol |=(a=@ta [%leaf (trip a)]))
      ::
          [s=%l c=*]        (shol c.vem)
          [s=%o c=*]
        %=    $
            vem
          :-  [%m '%h::[%d %d].[%d %d]>']
          [-.c.vem +<-.c.vem +<+.c.vem +>-.c.vem +>+.c.vem ~]
        ==
      ::
          [s=%p c=*]        (shop c.vem |=(a=@ ~(rup at a)))
          [s=%q c=*]        (shop c.vem |=(a=@ ~(r at a)))
          [s=%r c=*]        $(vem [[%r ' ' '{' '}'] c.vem])
          [s=%t c=*]        (shop c.vem |=(a=@ ~(rt at a)))
          [s=%v c=*]        (shop c.vem |=(a=@ ~(ruv at a)))
          [s=%x c=*]        (shop c.vem |=(a=@ ~(rux at a)))
          [s=[%m p=@] c=*]  (shep p.s.vem c.vem)
          [s=[%r p=@] c=*]
        $(vem [[%r ' ' (cut 3 [0 1] p.s.vem) (cut 3 [1 1] p.s.vem)] c.vem])
      ::
          [s=[%r p=@ q=@ r=@] c=*]
        :+  %rose
          :*  p=(mesc (trip p.s.vem))
              q=(mesc (trip q.s.vem))
              r=(mesc (trip r.s.vem))
          ==
        |-  ^-  (list tank)
        ?@  c.vem
          ~
        [^$(vem -.c.vem) $(c.vem +.c.vem)]
      ::
          [s=%z c=*]        $(vem [[%r %$ %$ %$] c.vem])
          *                 !!
      ==
  ++  shep
    |=  [fom=@ gar=*]
    ^-  tank
    =+  l=(met 3 fom)
    =+  i=0
    :-  %leaf
    |-  ^-  tape
    ?:  (gte i l)
      ~
    =+  c=(cut 3 [i 1] fom)
    ?.  =(37 c)
      (weld (mesc [c ~]) $(i +(i)))
    =+  d=(cut 3 [+(i) 1] fom)
    ?.  .?(gar)
      ['\\' '#' $(i (add 2 i))]
    (weld ~(ram re (show d -.gar)) $(i (add 2 i), gar +.gar))
  ::
  ++  shop
    |=  [aug=* vel=$-(a=@ tape)]
    ^-  tank
    ?:  ?=(@ aug)
      [%leaf (vel aug)]
    :+  %rose
      [[' ' ~] ['[' ~] [']' ~]]
    =>  .(aug `*`aug)
    |-  ^-  (list tank)
    ?:  ?=(@ aug)
      [^$ ~]
    [^$(aug -.aug) $(aug +.aug)]
  ::
  ++  shol
    |=  lim=*
    :+  %rose
      [['.' ~] ~ ~]
    |-    ^-  (list tank)
    ?:  ?=(@ lim)  ~
    :_  $(lim +.lim)
    ?+  -.lim  (show '#')
        ~   (show '$')
        c=@  (show c.lim)
        [%& %1]  (show '.')
        [%& c=@]
      [%leaf '+' ~(rud at c.lim)]
    ::
        [%| @ ~]  (show ',')
        [%| n=@ ~ c=@]
      [%leaf (weld (reap n.lim '^') ?~(c.lim "$" (trip c.lim)))]
    ==
  --
::
::::  4d: parsing (tracing)
  ::
++  last  |=  [zyc=hair naz=hair]                       ::  farther trace
          ^-  hair
          ?:  =(p.zyc p.naz)
            ?:((gth q.zyc q.naz) zyc naz)
          ?:((gth p.zyc p.naz) zyc naz)
::
++  lust  |=  [weq=char naz=hair]                       ::  detect newline
          ^-  hair
          ?:(=(`@`10 weq) [+(p.naz) 1] [p.naz +(q.naz)])
::
::::  4e: parsing (combinators)
  ::
++  bend                                                ::  conditional comp
  ~/  %bend
  =+  raq=|*([a=* b=*] [~ u=[a b]])
  |@
  ++  $
    ~/  %fun
    |*  [vex=edge sab=rule]
    ?~  q.vex
      vex
    =+  yit=(sab q.u.q.vex)
    =+  yur=(last p.vex p.yit)
    ?~  q.yit
      [p=yur q=q.vex]
    =+  vux=(raq p.u.q.vex p.u.q.yit)
    ?~  vux
      [p=yur q=q.vex]
    [p=yur q=[~ u=[p=u.vux q=q.u.q.yit]]]
  --
::
++  comp
  ~/  %comp
  =+  raq=|*([a=* b=*] [a b])                           ::  arbitrary compose
  |@
  ++  $
    ~/  %fun
    |*  [vex=edge sab=rule]
    ~!  +<
    ?~  q.vex
      vex
    =+  yit=(sab q.u.q.vex)
    =+  yur=(last p.vex p.yit)
    ?~  q.yit
      [p=yur q=q.yit]
    [p=yur q=[~ u=[p=(raq p.u.q.vex p.u.q.yit) q=q.u.q.yit]]]
  --
::
++  fail  |=(tub=nail [p=p.tub q=~])                    ::  never parse
++  glue                                                ::  add rule
  ~/  %glue
  |*  bus=rule
  ~/  %fun
  |*  [vex=edge sab=rule]
  (plug vex ;~(pfix bus sab))
::
++  less                                                ::  no first and second
  |*  [vex=edge sab=rule]
  ?~  q.vex
    =+  roq=(sab)
    [p=(last p.vex p.roq) q=q.roq]
  (fail +<.sab)
::
++  pfix                                                ::  discard first rule
  ~/  %pfix
  |*  sam=[vex=edge sab=rule]
  %.  sam
  (comp |*([a=* b=*] b))
::
++  plug                                                ::  first then second
  ~/  %plug
  |*  [vex=edge sab=rule]
  ?~  q.vex
    vex
  =+  yit=(sab q.u.q.vex)
  =+  yur=(last p.vex p.yit)
  ?~  q.yit
    [p=yur q=q.yit]
  [p=yur q=[~ u=[p=[p.u.q.vex p.u.q.yit] q=q.u.q.yit]]]
::
++  pose                                                ::  first or second
  ~/  %pose
  |*  [vex=edge sab=rule]
  ?~  q.vex
    =+  roq=(sab)
    [p=(last p.vex p.roq) q=q.roq]
  vex
::
++  simu                                                ::  first and second
  |*  [vex=edge sab=rule]
  ?~  q.vex
    vex
  =+  roq=(sab)
  roq
::
++  sfix                                                ::  discard second rule
  ~/  %sfix
  |*  sam=[vex=edge sab=rule]
  %.  sam
  (comp |*([a=* b=*] a))
::
::::  4f: parsing (rule builders)
  ::
++  bass                                                ::  leftmost base
  |*  [wuc=@ tyd=rule]
  %+  cook
    |=  waq=(list @)
    %+  roll
      waq
    =|([p=@ q=@] |.((add p (mul wuc q))))
  tyd
::
++  boss                                                ::  rightmost base
  |*  [wuc=@ tyd=rule]
  %+  cook
    |=  waq=(list @)
    %+  reel
      waq
    =|([p=@ q=@] |.((add p (mul wuc q))))
  tyd
::
++  cold                                                ::  replace w+ constant
  ~/  %cold
  |*  [cus=* sef=rule]
  ~/  %fun
  |=  tub=nail
  =+  vex=(sef tub)
  ?~  q.vex
    vex
  [p=p.vex q=[~ u=[p=cus q=q.u.q.vex]]]
::
++  cook                                                ::  apply gate
  ~/  %cook
  |*  [poq=gate sef=rule]
  ~/  %fun
  |=  tub=nail
  =+  vex=(sef tub)
  ?~  q.vex
    vex
  [p=p.vex q=[~ u=[p=(poq p.u.q.vex) q=q.u.q.vex]]]
::
++  easy                                                ::  always parse
  ~/  %easy
  |*  huf=*
  ~/  %fun
  |=  tub=nail
  ^-  (like _huf)
  [p=p.tub q=[~ u=[p=huf q=tub]]]
::
++  fuss
  |=  [sic=@t non=@t]
  ;~(pose (cold %& (jest sic)) (cold %| (jest non)))
::
++  full                                                ::  has to fully parse
  |*  sef=rule
  |=  tub=nail
  =+  vex=(sef tub)
  ?~(q.vex vex ?:(=(~ q.q.u.q.vex) vex [p=p.vex q=~]))
::
++  funk                                                ::  add to tape first
  |*  [pre=tape sef=rule]
  |=  tub=nail
  (sef p.tub (weld pre q.tub))
::
++  here                                                ::  place-based apply
  ~/  %here
  =+  [hez=|=([a=pint b=*] [a b]) sef=*rule]
  |@
  ++  $
    ~/  %fun
    |=  tub=nail
    =+  vex=(sef tub)
    ?~  q.vex
      vex
    [p=p.vex q=[~ u=[p=(hez [p.tub p.q.u.q.vex] p.u.q.vex) q=q.u.q.vex]]]
  --
::
++  inde  |*  sef=rule                                  :: indentation block
  |=  nail  ^+  (sef)
  =+  [har tap]=[p q]:+<
  =+  lev=(fil 3 (dec q.har) ' ')
  =+  eol=(just `@t`10)
  =+  =-  roq=((star ;~(pose prn ;~(sfix eol (jest lev)) -)) har tap)
      ;~(simu ;~(plug eol eol) eol)
  ?~  q.roq  roq
  =+  vex=(sef har(q 1) p.u.q.roq)
  =+  fur=p.vex(q (add (dec q.har) q.p.vex))
  ?~  q.vex  vex(p fur)
  =-  vex(p fur, u.q -)
  :+  &3.vex
    &4.vex(q.p (add (dec q.har) q.p.&4.vex))
  =+  res=|4.vex
  |-  ?~  res  |4.roq
  ?.  =(10 -.res)  [-.res $(res +.res)]
  (welp [`@t`10 (trip lev)] $(res +.res))
::
++  ifix
  |*  [fel=[rule rule] hof=rule]
  ~!  +<
  ~!  +<:-.fel
  ~!  +<:+.fel
  ;~(pfix -.fel ;~(sfix hof +.fel))
::
++  jest                                                ::  match a cord
  |=  daf=@t
  |=  tub=nail
  =+  fad=daf
  |-  ^-  (like @t)
  ?:  =(`@`0 daf)
    [p=p.tub q=[~ u=[p=fad q=tub]]]
  ?:  |(?=(~ q.tub) !=((end 3 1 daf) i.q.tub))
    (fail tub)
  $(p.tub (lust i.q.tub p.tub), q.tub t.q.tub, daf (rsh 3 1 daf))
::
++  just                                                ::  XX redundant, jest
  ~/  %just                                             ::  match a char
  |=  daf=char
  ~/  %fun
  |=  tub=nail
  ^-  (like char)
  ?~  q.tub
    (fail tub)
  ?.  =(daf i.q.tub)
    (fail tub)
  (next tub)
::
++  knee                                                ::  callbacks
  =|  [gar=* sef=_|.(*rule)]
  |@  ++  $
        |=  tub=nail
        ^-  (like _gar)
        ((sef) tub)
  --
::
++  mask                                                ::  match char in set
  ~/  %mask
  |=  bud=(list char)
  ~/  %fun
  |=  tub=nail
  ^-  (like char)
  ?~  q.tub
    (fail tub)
  ?.  (lien bud |=(a=char =(i.q.tub a)))
    (fail tub)
  (next tub)
::
++  more                                                ::  separated, *
  |*  [bus=rule fel=rule]
  ;~(pose (most bus fel) (easy ~))
::
++  most                                                ::  separated, +
  |*  [bus=rule fel=rule]
  ;~(plug fel (star ;~(pfix bus fel)))
::
++  next                                                ::  consume a char
  |=  tub=nail
  ^-  (like char)
  ?~  q.tub
    (fail tub)
  =+  zac=(lust i.q.tub p.tub)
  [zac [~ i.q.tub [zac t.q.tub]]]
::
++  perk                                                ::  parse cube fork
  |*  a=(pole @tas)
  ?~  a  fail
  ;~  pose
    (cold -.a (jest -.a))
    $(a +.a)
  ==
::
++  pick                                                ::  rule for ++each
  |*  [a=rule b=rule]
  ;~  pose
    (stag %& a)
    (stag %| b)
  ==
++  plus  |*(fel=rule ;~(plug fel (star fel)))          ::
++  punt  |*([a=rule] ;~(pose (stag ~ a) (easy ~)))     ::
++  sear                                                ::  conditional cook
  |*  [pyq=$-(* (unit)) sef=rule]
  |=  tub=nail
  =+  vex=(sef tub)
  ?~  q.vex
    vex
  =+  gey=(pyq p.u.q.vex)
  ?~  gey
    [p=p.vex q=~]
  [p=p.vex q=[~ u=[p=u.gey q=q.u.q.vex]]]
::
++  shim                                                ::  match char in range
  ~/  %shim
  |=  [les=@ mos=@]
  ~/  %fun
  |=  tub=nail
  ^-  (like char)
  ?~  q.tub
    (fail tub)
  ?.  ?&((gte i.q.tub les) (lte i.q.tub mos))
    (fail tub)
  (next tub)
::
++  stag                                                ::  add a label
  ~/  %stag
  |*  [gob=* sef=rule]
  ~/  %fun
  |=  tub=nail
  =+  vex=(sef tub)
  ?~  q.vex
    vex
  [p=p.vex q=[~ u=[p=[gob p.u.q.vex] q=q.u.q.vex]]]
::
++  stet                                                ::
  |*  leh=(list [?(@ [@ @]) rule])
  |-
  ?~  leh
    ~
  [i=[p=-.i.leh q=+.i.leh] t=$(leh t.leh)]
::
++  stew                                                ::  switch by first char
  ~/  %stew
  |*  leh=(list [p=?(@ [@ @]) q=rule])                  ::  char+range keys
  =+  ^=  wor                                           ::  range complete lth
      |=  [ort=?(@ [@ @]) wan=?(@ [@ @])]
      ?@  ort
        ?@(wan (lth ort wan) (lth ort -.wan))
      ?@(wan (lth +.ort wan) (lth +.ort -.wan))
  =+  ^=  hel                                           ::  build parser map
      =+  hel=`(tree _?>(?=(^ leh) i.leh))`~
      |-  ^+  hel
      ?~  leh
        ~
      =+  yal=$(leh t.leh)
      |-  ^+  hel
      ?~  yal
        [i.leh ~ ~]
      ?:  (wor p.i.leh p.n.yal)
        =+  nuc=$(yal l.yal)
        ?>  ?=(^ nuc)
        ?:  (mor p.n.yal p.n.nuc)
          [n.yal nuc r.yal]
        [n.nuc l.nuc [n.yal r.nuc r.yal]]
      =+  nuc=$(yal r.yal)
      ?>  ?=(^ nuc)
      ?:  (mor p.n.yal p.n.nuc)
        [n.yal l.yal nuc]
      [n.nuc [n.yal l.yal l.nuc] r.nuc]
  ~%  %fun  ..^$  ~
  |=  tub=nail
  ?~  q.tub
    (fail tub)
  |-
  ?~  hel
    (fail tub)
  ?:  ?@  p.n.hel
        =(p.n.hel i.q.tub)
      ?&((gte i.q.tub -.p.n.hel) (lte i.q.tub +.p.n.hel))
    ::  (q.n.hel [(lust i.q.tub p.tub) t.q.tub])
    (q.n.hel tub)
  ?:  (wor i.q.tub p.n.hel)
    $(hel l.hel)
  $(hel r.hel)
::
++  slug                                                ::
  |*  raq=_=>(~ |*([a=* b=*] [a b]))
  |*  [bus=rule fel=rule]
  ;~((comp raq) fel (stir +<+.raq raq ;~(pfix bus fel)))
::
++  star                                                ::  0 or more times
  |*  fel=rule
  (stir `(list _(wonk *fel))`~ |*([a=* b=*] [a b]) fel)
::
++  stir
  ~/  %stir
  |*  [rud=* raq=_=>(~ |*([a=* b=*] [a b])) fel=rule]
  ~/  %fun
  |=  tub=nail
  ^-  (like _rud)
  ::
  ::  lef: successful interim parse results (per .fel)
  ::  wag: initial accumulator (.rud in .tub at farthest success)
  ::
  =+  ^=  [lef wag]
    =|  lef=(list _(fel tub))
    |-  ^-  [_lef (pair hair [~ u=(pair _rud nail)])]
    =+  vex=(fel tub)
    ?~  q.vex
      :-  lef
      [p.vex [~ rud tub]]
    $(lef [vex lef], tub q.u.q.vex)
  ::
  ::  fold .lef into .wag, combining results with .raq
  ::
  %+  roll  lef
  |=  _[vex=(fel tub) wag=wag]  :: q.vex is always (some)
  ^+  wag
  :-  (last p.vex p.wag)
  [~ (raq p.u.+.q.vex p.u.q.wag) q.u.q.wag]
::
++  stun                                                ::  parse several times
  ~/  %stun
  |*  [lig=[@ @] fel=rule]
  |=  tub=nail
  ^-  (like (list _(wonk (fel))))
  ?:  =(0 +.lig)
    [p.tub [~ ~ tub]]
  =+  vex=(fel tub)
  ?~  q.vex
    ?:  =(0 -.lig)
      [p.vex [~ ~ tub]]
    vex
  =+  ^=  wag  %=  $
                 -.lig  ?:(=(0 -.lig) 0 (dec -.lig))
                 +.lig  ?:(=(0 +.lig) 0 (dec +.lig))
                 tub  q.u.q.vex
               ==
  ?~  q.wag
    wag
  [p.wag [~ [p.u.q.vex p.u.q.wag] q.u.q.wag]]
::
::::  4g: parsing (outside caller)
  ::
++  rash  |*([naf=@ sab=rule] (scan (trip naf) sab))
++  rose  |*  [los=tape sab=rule]
          =+  vex=(sab [[1 1] los])
          =+  len=(lent los)
          ?.  =(+(len) q.p.vex)  [%| p=(dec q.p.vex)]
          ?~  q.vex
            [%& p=~]
          [%& p=[~ u=p.u.q.vex]]
++  rush  |*([naf=@ sab=rule] (rust (trip naf) sab))
++  rust  |*  [los=tape sab=rule]
          =+  vex=((full sab) [[1 1] los])
          ?~(q.vex ~ [~ u=p.u.q.vex])
++  scan  |*  [los=tape sab=rule]
          =+  vex=((full sab) [[1 1] los])
          ?~  q.vex
            ~_  (show [%m '{%d %d}'] p.p.vex q.p.vex ~)
            ~_(leaf+"syntax error" !!)
          p.u.q.vex
::
::::  4h: parsing (ascii glyphs)
  ::
++  ace  (just ' ')                                     ::  spACE
++  bar  (just '|')                                     ::  vertical BAR
++  bas  (just '\\')                                    ::  Back Slash (escaped)
++  buc  (just '$')                                     ::  dollars BUCks
++  cab  (just '_')                                     ::  CABoose
++  cen  (just '%')                                     ::  perCENt
++  col  (just ':')                                     ::  COLon
++  com  (just ',')                                     ::  COMma
++  doq  (just '"')                                     ::  Double Quote
++  dot  (just '.')                                     ::  dot dot dot ...
++  fas  (just '/')                                     ::  Forward Slash
++  gal  (just '<')                                     ::  Greater Left
++  gar  (just '>')                                     ::  Greater Right
++  hax  (just '#')                                     ::  Hash
++  hep  (just '-')                                     ::  HyPhen
++  kel  (just '{')                                     ::  Curly Left
++  ker  (just '}')                                     ::  Curly Right
++  ket  (just '^')                                     ::  CareT
++  lus  (just '+')                                     ::  pLUS
++  mic  (just ';')                                     ::  seMIColon
++  pal  (just '(')                                     ::  Paren Left
++  pam  (just '&')                                     ::  AMPersand pampersand
++  par  (just ')')                                     ::  Paren Right
++  pat  (just '@')                                     ::  AT pat
++  sel  (just '[')                                     ::  Square Left
++  ser  (just ']')                                     ::  Square Right
++  sig  (just '~')                                     ::  SIGnature squiggle
++  soq  (just '\'')                                    ::  Single Quote
++  tar  (just '*')                                     ::  sTAR
++  tic  (just '`')                                     ::  backTiCk
++  tis  (just '=')                                     ::  'tis tis, it is
++  wut  (just '?')                                     ::  wut, what?
++  zap  (just '!')                                     ::  zap! bang! crash!!
::
::::  4i: parsing (useful idioms)
  ::
++  alf  ;~(pose low hig)                               ::  alphabetic
++  aln  ;~(pose low hig nud)                           ::  alphanumeric
++  alp  ;~(pose low hig nud hep)                       ::  alphanumeric and -
++  bet  ;~(pose (cold 2 hep) (cold 3 lus))             ::  axis syntax - +
++  bin  (bass 2 (most gon but))                        ::  binary to atom
++  but  (cook |=(a=@ (sub a '0')) (shim '0' '1'))      ::  binary digit
++  cit  (cook |=(a=@ (sub a '0')) (shim '0' '7'))      ::  octal digit
++  dem  (bass 10 (most gon dit))                       ::  decimal to atom
++  dit  (cook |=(a=@ (sub a '0')) (shim '0' '9'))      ::  decimal digit
++  dog  ;~(plug dot gay)                               ::  .  number separator
++  dof  ;~(plug hep gay)                               ::  - @q separator
++  doh  ;~(plug ;~(plug hep hep) gay)                  ::  --  phon separator
++  dun  (cold ~ ;~(plug hep hep))                      ::  -- (stop) to ~
++  duz  (cold ~ ;~(plug tis tis))                      ::  == (stet) to ~
++  gah  (mask [`@`10 ' ' ~])                           ::  newline or ace
++  gap  (cold ~ ;~(plug gaq (star ;~(pose vul gah))))  ::  plural space
++  gaq  ;~  pose                                       ::  end of line
             (just `@`10)
             ;~(plug gah ;~(pose gah vul))
             vul
         ==
++  gaw  (cold ~ (star ;~(pose vul gah)))               ::  classic white
++  gay  ;~(pose gap (easy ~))                          ::
++  gon  ;~(pose ;~(plug bas gay fas) (easy ~))         ::  long numbers \ /
++  gul  ;~(pose (cold 2 gal) (cold 3 gar))             ::  axis syntax < >
++  hex  (bass 16 (most gon hit))                       ::  hex to atom
++  hig  (shim 'A' 'Z')                                 ::  uppercase
++  hit  ;~  pose                                       ::  hex digits
           dit
           (cook |=(a=char (sub a 87)) (shim 'a' 'f'))
           (cook |=(a=char (sub a 55)) (shim 'A' 'F'))
         ==
++  iny                                                 :: indentation block
  |*  sef=rule
  |=  nail  ^+  (sef)
  =+  [har tap]=[p q]:+<
  =+  lev=(fil 3 (dec q.har) ' ')
  =+  eol=(just `@t`10)
  =+  =-  roq=((star ;~(pose prn ;~(sfix eol (jest lev)) -)) har tap)
      ;~(simu ;~(plug eol eol) eol)
  ?~  q.roq  roq
  =+  vex=(sef har(q 1) p.u.q.roq)
  =+  fur=p.vex(q (add (dec q.har) q.p.vex))
  ?~  q.vex  vex(p fur)
  =-  vex(p fur, u.q -)
  :+  &3.vex
    &4.vex(q.p (add (dec q.har) q.p.&4.vex))
  =+  res=|4.vex
  |-  ?~  res  |4.roq
  ?.  =(10 -.res)  [-.res $(res +.res)]
  (welp [`@t`10 (trip lev)] $(res +.res))
::
++  low  (shim 'a' 'z')                                 ::  lowercase
++  mes  %+  cook                                       ::  hexbyte
           |=([a=@ b=@] (add (mul 16 a) b))
         ;~(plug hit hit)
++  nix  (boss 256 (star ;~(pose aln cab)))             ::
++  nud  (shim '0' '9')                                 ::  numeric
++  prn  ;~(less (just `@`127) (shim 32 256))           ::  non-control
++  qat  ;~  pose                                       ::  chars in blockcord
             prn
             ;~(less ;~(plug (just `@`10) soz) (just `@`10))
         ==
++  qit  ;~  pose                                       ::  chars in a cord
             ;~(less bas soq prn)
             ;~(pfix bas ;~(pose bas soq mes))          ::  escape chars
         ==
++  qut  ;~  simu  soq                                  ::  cord
           ;~  pose
             ;~  less  soz
               (ifix [soq soq] (boss 256 (more gon qit)))
             ==
             =+  hed=;~(pose ;~(plug (plus ace) vul) (just '\0a'))
             %-  iny  %+  ifix
               :-  ;~(plug soz hed)
               ;~(plug (just '\0a') soz)
             (boss 256 (star qat))
           ==
         ==
++  soz  ;~(plug soq soq soq)                           ::  delimiting '''
++  sym                                                 ::  symbol
  %+  cook
    |=(a=tape (rap 3 ^-((list @) a)))
  ;~(plug low (star ;~(pose nud low hep)))
::
++  mixed-case-symbol
  %+  cook
    |=(a=tape (rap 3 ^-((list @) a)))
  ;~(plug alf (star alp))
::
++  ven  ;~  (comp |=([a=@ b=@] (peg a b)))             ::  +>- axis syntax
           bet
           =+  hom=`?`|
           |=  tub=nail
           ^-  (like @)
           =+  vex=?:(hom (bet tub) (gul tub))
           ?~  q.vex
             [p.tub [~ 1 tub]]
           =+  wag=$(p.tub p.vex, hom !hom, tub q.u.q.vex)
           ?>  ?=(^ q.wag)
           [p.wag [~ (peg p.u.q.vex p.u.q.wag) q.u.q.wag]]
         ==
++  vit                                                 ::  base64 digit
  ;~  pose
    (cook |=(a=@ (sub a 65)) (shim 'A' 'Z'))
    (cook |=(a=@ (sub a 71)) (shim 'a' 'z'))
    (cook |=(a=@ (add a 4)) (shim '0' '9'))
    (cold 62 (just '-'))
    (cold 63 (just '+'))
  ==
++  vul  %+  cold   ~                                   ::  comments
         ;~  plug  col  col
           (star prn)
           (just `@`10)
         ==
::
::::  4j: parsing (bases and base digits)
  ::
++  ab
  |%
  ++  bix  (bass 16 (stun [2 2] six))
  ++  fem  (sear |=(a=@ (cha:fa a)) aln)
  ++  haf  (bass 256 ;~(plug tep tiq (easy ~)))
  ++  hef  %+  sear  |=(a=@ ?:(=(a 0) ~ (some a)))
           %+  bass  256
           ;~(plug tip tiq (easy ~))
  ++  hif  (bass 256 ;~(plug tip tiq (easy ~)))
  ++  hof  (bass 0x1.0000 ;~(plug hef (stun [1 3] ;~(pfix hep hif))))
  ++  huf  (bass 0x1.0000 ;~(plug hef (stun [0 3] ;~(pfix hep hif))))
  ++  hyf  (bass 0x1.0000 ;~(plug hif (stun [3 3] ;~(pfix hep hif))))
  ++  pev  (bass 32 ;~(plug sev (stun [0 4] siv)))
  ++  pew  (bass 64 ;~(plug sew (stun [0 4] siw)))
  ++  piv  (bass 32 (stun [5 5] siv))
  ++  piw  (bass 64 (stun [5 5] siw))
  ++  qeb  (bass 2 ;~(plug seb (stun [0 3] sib)))
  ++  qex  (bass 16 ;~(plug sex (stun [0 3] hit)))
  ++  qib  (bass 2 (stun [4 4] sib))
  ++  qix  (bass 16 (stun [4 4] six))
  ++  seb  (cold 1 (just '1'))
  ++  sed  (cook |=(a=@ (sub a '0')) (shim '1' '9'))
  ++  sev  ;~(pose sed sov)
  ++  sew  ;~(pose sed sow)
  ++  sex  ;~(pose sed sox)
  ++  sib  (cook |=(a=@ (sub a '0')) (shim '0' '1'))
  ++  sid  (cook |=(a=@ (sub a '0')) (shim '0' '9'))
  ++  siv  ;~(pose sid sov)
  ++  siw  ;~(pose sid sow)
  ++  six  ;~(pose sid sox)
  ++  sov  (cook |=(a=@ (sub a 87)) (shim 'a' 'v'))
  ++  sow  ;~  pose
             (cook |=(a=@ (sub a 87)) (shim 'a' 'z'))
             (cook |=(a=@ (sub a 29)) (shim 'A' 'Z'))
             (cold 62 (just '-'))
             (cold 63 (just '~'))
           ==
  ++  sox  (cook |=(a=@ (sub a 87)) (shim 'a' 'f'))
  ++  ted  (bass 10 ;~(plug sed (stun [0 2] sid)))
  ++  tep  (sear |=(a=@ ?:(=(a 'doz') ~ (ins:po a))) til)
  ++  tip  (sear |=(a=@ (ins:po a)) til)
  ++  tiq  (sear |=(a=@ (ind:po a)) til)
  ++  tid  (bass 10 (stun [3 3] sid))
  ++  til  (boss 256 (stun [3 3] low))
  ++  urs  %+  cook
             |=(a=tape (rap 3 ^-((list @) a)))
           (star ;~(pose nud low hep dot sig cab))
  ++  urt  %+  cook
             |=(a=tape (rap 3 ^-((list @) a)))
           (star ;~(pose nud low hep dot sig))
  ++  urx  %+  cook
             |=(a=tape (rap 3 ^-((list @) a)))
           %-  star
           ;~  pose
             nud
             low
             hep
             cab
             (cold ' ' dot)
             (cook tuft (ifix [sig dot] hex))
             ;~(pfix sig ;~(pose sig dot))
           ==
  ++  voy  ;~(pfix bas ;~(pose bas soq bix))
  --
++  ag
  |%
  ++  ape  |*(fel=rule ;~(pose (cold 0 (just '0')) fel))
  ++  bay  (ape (bass 16 ;~(plug qeb:ab (star ;~(pfix dog qib:ab)))))
  ++  bip  =+  tod=(ape qex:ab)
           (bass 0x1.0000 ;~(plug tod (stun [7 7] ;~(pfix dog tod))))
  ++  dem  (ape (bass 1.000 ;~(plug ted:ab (star ;~(pfix dog tid:ab)))))
  ++  dim  (ape dip)
  ++  dip  (bass 10 ;~(plug sed:ab (star sid:ab)))
  ++  dum  (bass 10 (plus sid:ab))
  ++  fed  %+  cook  fynd:ob
           ;~  pose
             %+  bass  0x1.0000.0000.0000.0000          ::  oversized
               ;~  plug
                 huf:ab
                 (plus ;~(pfix doh hyf:ab))
               ==
             hof:ab                                     ::  planet or moon
             haf:ab                                     ::  star
             tiq:ab                                     ::  galaxy
           ==
  ++  feq  %+  cook  |=(a=(list @) (rep 4 (flop a)))
           ;~  plug
             ;~(pose hif:ab tiq:ab)
             (star ;~(pfix dof hif:ab))
           ==
  ++  fim  (sear den:fa (bass 58 (plus fem:ab)))
  ++  hex  (ape (bass 0x1.0000 ;~(plug qex:ab (star ;~(pfix dog qix:ab)))))
  ++  lip  =+  tod=(ape ted:ab)
           (bass 256 ;~(plug tod (stun [3 3] ;~(pfix dog tod))))
  ++  mot  ;~  pose
             ;~  pfix
               (just '1')
               (cook |=(a=@ (add 10 (sub a '0'))) (shim '0' '2'))
             ==
             sed:ab
           ==
  ++  viz  (ape (bass 0x200.0000 ;~(plug pev:ab (star ;~(pfix dog piv:ab)))))
  ++  vum  (bass 32 (plus siv:ab))
  ++  wiz  (ape (bass 0x4000.0000 ;~(plug pew:ab (star ;~(pfix dog piw:ab)))))
  --
++  mu
  |_  [top=@ bot=@]
  ++  zag  [p=(end 4 1 (add top bot)) q=bot]
  ++  zig  [p=(end 4 1 (add top (sub 0x1.0000 bot))) q=bot]
  ++  zug  (mix (lsh 4 1 top) bot)
  --
++  ne
  |_  tig=@
  ++  c  (cut 3 [tig 1] key:fa)
  ++  d  (add tig '0')
  ++  x  ?:((gte tig 10) (add tig 87) d)
  ++  v  ?:((gte tig 10) (add tig 87) d)
  ++  w  ?:(=(tig 63) '~' ?:(=(tig 62) '-' ?:((gte tig 36) (add tig 29) x)))
  --
::
::::  4k: atom printing
  ::
++  co
  ~%  %co  ..co  ~
  =<  |_  lot=coin
      ++  rear  |=(rom=tape rend(rep rom))
      ++  rent  `@ta`(rap 3 rend)
      ++  rend
        ^-  tape
        ?:  ?=(%blob -.lot)
          ['~' '0' ((v-co 1) (jam p.lot))]
        ?:  ?=(%many -.lot)
          :-  '.'
          |-  ^-  tape
          ?~   p.lot
            ['_' '_' rep]
          ['_' (weld (trip (wack rent(lot i.p.lot))) $(p.lot t.p.lot))]
        =+  [yed=(end 3 1 p.p.lot) hay=(cut 3 [1 1] p.p.lot)]
        |-  ^-  tape
        ?+    yed  (z-co q.p.lot)
            %c   ['~' '-' (weld (rip 3 (wood (tuft q.p.lot))) rep)]
            %d
          ?+    hay  (z-co q.p.lot)
              %a
            =+  yod=(yore q.p.lot)
            =?  rep  ?=(^ f.t.yod)  ['.' (s-co f.t.yod)]
            =?  rep  ?&  ?=(^ f.t.yod)
                         !|(=(0 h.t.yod) =(0 m.t.yod) =(0 s.t.yod))
                     ==
              =.  rep  ['.' (y-co s.t.yod)]
              =.  rep  ['.' (y-co m.t.yod)]
              ['.' '.' (y-co h.t.yod)]
            =.  rep  ['.' (a-co d.t.yod)]
            =.  rep  ['.' (a-co m.yod)]
            =?  rep  !a.yod  ['-' rep]
            ['~' (a-co y.yod)]
          ::
              %r
            =+  yug=(yell q.p.lot)
            =?  rep  ?=(^ f.yug)  ['.' (s-co f.yug)]
            :-  '~'
            ?:  &(=(0 d.yug) =(0 m.yug) =(0 h.yug) =(0 s.yug))
              ['s' '0' rep]
            =?  rep  !=(0 s.yug)  ['.' 's' (a-co s.yug)]
            =?  rep  !=(0 m.yug)  ['.' 'm' (a-co m.yug)]
            =?  rep  !=(0 h.yug)  ['.' 'h' (a-co h.yug)]
            =?  rep  !=(0 d.yug)  ['.' 'd' (a-co d.yug)]
            +.rep
          ==
        ::
            %f
          ?:  =(& q.p.lot)
            ['.' 'y' rep]
          ?:(=(| q.p.lot) ['.' 'n' rep] (z-co q.p.lot))
        ::
            %n   ['~' rep]
            %i
          ?+  hay  (z-co q.p.lot)
            %f  ((ro-co [3 10 4] |=(a=@ ~(d ne a))) q.p.lot)
            %s  ((ro-co [4 16 8] |=(a=@ ~(x ne a))) q.p.lot)
          ==
        ::
            %p
          =+  sxz=(fein:ob q.p.lot)
          =+  dyx=(met 3 sxz)
          :-  '~'
          ?:  (lte dyx 1)
            (weld (trip (tod:po sxz)) rep)
          =+  dyy=(met 4 sxz)
          =|  imp=@ud
          |-  ^-  tape
          ?:  =(imp dyy)
            rep
          %=  $
            imp  +(imp)
            rep  =/  log  (cut 4 [imp 1] sxz)
                 ;:  weld
                   (trip (tos:po (rsh 3 1 log)))
                   (trip (tod:po (end 3 1 log)))
                   ?:(=((mod imp 4) 0) ?:(=(imp 0) "" "--") "-")
                   rep
          ==     ==
        ::
            %q
          :+  '.'  '~'
          =;  res=(pair ? tape)
            (weld q.res rep)
          %+  roll
            =*  val  q.p.lot
            ?:(=(0 val) ~[0] (rip 3 val))
          |=  [q=@ s=? r=tape]
          :-  !s
          %+  weld
           (trip (?:(s tod:po tos:po) q))
          ?.(&(s !=(r "")) r ['-' r])
        ::
            %r
          ?+  hay  (z-co q.p.lot)
            %d  ['.' '~' (r-co (rlyd q.p.lot))]
            %h  ['.' '~' '~' (r-co (rlyh q.p.lot))]
            %q  ['.' '~' '~' '~' (r-co (rlyq q.p.lot))]
            %s  ['.' (r-co (rlys q.p.lot))]
          ==
        ::
            %u
          ?:  ?=(%c hay)
            %+  welp  ['0' 'c' (reap (pad:fa q.p.lot) '1')]
            (c-co (enc:fa q.p.lot))
          ::
          =;  gam=(pair tape tape)
            (weld p.gam ?:(=(0 q.p.lot) `tape`['0' ~] q.gam))
          ?+  hay  [~ ((ox-co [10 3] |=(a=@ ~(d ne a))) q.p.lot)]
            %b  [['0' 'b' ~] ((ox-co [2 4] |=(a=@ ~(d ne a))) q.p.lot)]
            %i  [['0' 'i' ~] ((d-co 1) q.p.lot)]
            %x  [['0' 'x' ~] ((ox-co [16 4] |=(a=@ ~(x ne a))) q.p.lot)]
            %v  [['0' 'v' ~] ((ox-co [32 5] |=(a=@ ~(x ne a))) q.p.lot)]
            %w  [['0' 'w' ~] ((ox-co [64 5] |=(a=@ ~(w ne a))) q.p.lot)]
          ==
        ::
            %s
          %+  weld
            ?:((syn:si q.p.lot) "--" "-")
          $(yed 'u', q.p.lot (abs:si q.p.lot))
        ::
            %t
          ?:  =('a' hay)
            ?:  =('s' (cut 3 [2 1] p.p.lot))
              (weld (rip 3 q.p.lot) rep)
            ['~' '.' (weld (rip 3 q.p.lot) rep)]
          ['~' '~' (weld (rip 3 (wood q.p.lot)) rep)]
        ==
      --
  =|  rep=tape
  =<  |%
      ::  rendering idioms, output zero-padded to minimum lengths
      ::
      ::  +a-co: decimal
      ::  +c-co: base58check
      ::  +d-co: decimal, takes minimum output digits
      ::  +r-co: floating point
      ::  +s-co: list of '.'-prefixed base16, 4 digit minimum
      ::  +v-co: base32, takes minimum output digits
      ::  +w-co: base64, takes minimum output digits
      ::  +x-co: base16, takes minimum output digits
      ::  +y-co: decimal, 2 digit minimum
      ::  +z-co: '0x'-prefixed base16
      ::
      ++  a-co  |=(dat=@ ((d-co 1) dat))
      ++  c-co  (em-co [58 1] |=([? b=@ c=tape] [~(c ne b) c]))
      ++  d-co  |=(min=@ (em-co [10 min] |=([? b=@ c=tape] [~(d ne b) c])))
      ::
      ++  r-co
        |=  a=dn
        ?:  ?=([%i *] a)  (weld ?:(s.a "inf" "-inf") rep)
        ?:  ?=([%n *] a)  (weld "nan" rep)
        =/  f=(pair tape @)
          %.  a.a
          %+  ed-co(rep ~)  [10 1]
          |=([a=? b=@ c=tape] [~(d ne b) ?.(a c ['.' c])])
        =.  e.a  (sum:si e.a (sun:si (dec q.f)))
        =/  res
          %+  weld  p.f
          ?~  e.a
            rep
          %+  weld  ?:((syn:si e.a) "e" "e-")
          ((d-co 1) (abs:si e.a))
        ?:(s.a res ['-' res])
      ::
      ++  s-co
        |=  esc=(list @)  ^-  tape
        ?~  esc  rep
        ['.' =>(.(rep $(esc t.esc)) ((x-co 4) i.esc))]
      ::
      ++  v-co  |=(min=@ (em-co [32 min] |=([? b=@ c=tape] [~(v ne b) c])))
      ++  w-co  |=(min=@ (em-co [64 min] |=([? b=@ c=tape] [~(w ne b) c])))
      ++  x-co  |=(min=@ (em-co [16 min] |=([? b=@ c=tape] [~(x ne b) c])))
      ++  y-co  |=(dat=@ ((d-co 2) dat))
      ++  z-co  |=(dat=@ `tape`['0' 'x' ((x-co 1) dat)])
      --
  |%
  ::  +em-co: format in numeric base
  ::
  ::  in .bas, format .min digits of .hol with .par
  ::
  ::    - .hol is processed least-significant digit first
  ::    - all available digits in .hol will be processed, but
  ::      .min digits can exceed the number available in .hol
  ::    - .par handles all accumulated output on each call,
  ::      and can edit it, prepend or append digits, &c
  ::    - until .hol is exhausted, .par's sample is [| digit output],
  ::      subsequently, it's [& 0 output]
  ::
  ++  em-co
    |=  [[bas=@ min=@] par=$-([? @ tape] tape)]
    |=  hol=@
    ^-  tape
    ?:  &(=(0 hol) =(0 min))
      rep
    =/  [dar=@ rad=@]  (dvr hol bas)
    %=  $
      min  ?:(=(0 min) 0 (dec min))
      hol  dar
      rep  (par =(0 dar) rad rep)
    ==
  ::
  ::  +ed-co: format in numeric base, with output length
  ::
  ::    - like +em-co, but .par's sample will be [| digit output]
  ::      on the first call, regardless of the available digits in .hol
  ::    - used only for @r* floats
  ::
  ++  ed-co
    |=  [[bas=@ min=@] par=$-([? @ tape] tape)]
    =|  [fir=? cou=@ud]
    |=  hol=@
    ^-  [tape @]
    ?:  &(=(0 hol) =(0 min))
      [rep cou]
    =/  [dar=@ rad=@]  (dvr hol bas)
    %=  $
      min  ?:(=(0 min) 0 (dec min))
      hol  dar
      rep  (par &(=(0 dar) !fir) rad rep)
      fir  |
      cou  +(cou)
    ==
  ::
  ::  +ox-co: format '.'-separated digit sequences in numeric base
  ::
  ::  in .bas, format each digit of .hol with .dug,
  ::  with '.' separators every .gop digits.
  ::
  ::    - .hol is processed least-significant digit first
  ::    - .dug handles individual digits, output is prepended
  ::    - every segment but the last is zero-padded to .gop
  ::
  ++  ox-co
    |=  [[bas=@ gop=@] dug=$-(@ @)]
    %+  em-co
      [(pow bas gop) 0]
    |=  [top=? seg=@ res=tape]
    %+  weld
      ?:(top ~ `tape`['.' ~])
    %.  seg
    %+  em-co(rep res)
      [bas ?:(top 0 gop)]
    |=([? b=@ c=tape] [(dug b) c])
  ::
  ::  +ro-co: format '.'-prefixed bloqs in numeric base
  ::
  ::  in .bas, for .buz bloqs 0 to .dop, format at least one
  ::  digit of .hol, prefixed with '.'
  ::
  ::    - used only for @i* addresses
  ::
  ++  ro-co
    |=  [[buz=@ bas=@ dop=@] dug=$-(@ @)]
    |=  hol=@
    ^-  tape
    ?:  =(0 dop)
      rep
    :-  '.'
    =/  pod  (dec dop)
    %.  (cut buz [pod 1] hol)
    %+  em-co(rep $(dop pod))
      [bas 1]
    |=([? b=@ c=tape] [(dug b) c])
  --
::
::::  4l: atom parsing
  ::
++  so
  ~%  %so  +  ~
  |%
  ++  bisk
    ~+
    ;~  pose
      ;~  pfix  (just '0')
        ;~  pose
          (stag %ub ;~(pfix (just 'b') bay:ag))
          (stag %uc ;~(pfix (just 'c') fim:ag))
          (stag %ui ;~(pfix (just 'i') dim:ag))
          (stag %ux ;~(pfix (just 'x') hex:ag))
          (stag %uv ;~(pfix (just 'v') viz:ag))
          (stag %uw ;~(pfix (just 'w') wiz:ag))
        ==
      ==
      (stag %ud dem:ag)
    ==
  ++  crub
    ~+
    ;~  pose
      (cook |=(det=date `dime`[%da (year det)]) when)
    ::
      %+  cook
        |=  [a=(list [p=?(%d %h %m %s) q=@]) b=(list @)]
        =+  rop=`tarp`[0 0 0 0 b]
        |-  ^-  dime
        ?~  a
          [%dr (yule rop)]
        ?-  p.i.a
          %d  $(a t.a, d.rop (add q.i.a d.rop))
          %h  $(a t.a, h.rop (add q.i.a h.rop))
          %m  $(a t.a, m.rop (add q.i.a m.rop))
          %s  $(a t.a, s.rop (add q.i.a s.rop))
        ==
      ;~  plug
        %+  most
          dot
        ;~  pose
          ;~(pfix (just 'd') (stag %d dim:ag))
          ;~(pfix (just 'h') (stag %h dim:ag))
          ;~(pfix (just 'm') (stag %m dim:ag))
          ;~(pfix (just 's') (stag %s dim:ag))
        ==
        ;~(pose ;~(pfix ;~(plug dot dot) (most dot qix:ab)) (easy ~))
      ==
    ::
      (stag %p fed:ag)
      ;~(pfix dot (stag %ta urs:ab))
      ;~(pfix sig (stag %t urx:ab))
      ;~(pfix hep (stag %c (cook taft urx:ab)))
    ==
  ++  nuck
    ~/  %nuck  |=  a=nail  %.  a
    %+  knee  *coin  |.  ~+
    %-  stew
    ^.  stet  ^.  limo
    :~  :-  ['a' 'z']  (cook |=(a=@ta [%$ %tas a]) sym)
        :-  ['0' '9']  (stag %$ bisk)
        :-  '-'        (stag %$ tash)
        :-  '.'        ;~(pfix dot perd)
        :-  '~'        ;~(pfix sig ;~(pose twid (easy [%$ %n 0])))
    ==
  ++  nusk
    ~+
    :(sear |=(a=@ta (rush a nuck)) wick urt:ab)
  ++  perd
    ~+
    ;~  pose
      (stag %$ zust)
      (stag %many (ifix [cab ;~(plug cab cab)] (more cab nusk)))
    ==
  ++  royl
    ~+
    ;~  pose
      (stag %rh royl-rh)
      (stag %rq royl-rq)
      (stag %rd royl-rd)
      (stag %rs royl-rs)
    ==
  ::
  ++  royl-rh  (cook rylh ;~(pfix ;~(plug sig sig) (cook royl-cell royl-rn)))
  ++  royl-rq  (cook rylq ;~(pfix ;~(plug sig sig sig) (cook royl-cell royl-rn)))
  ++  royl-rd  (cook ryld ;~(pfix sig (cook royl-cell royl-rn)))
  ++  royl-rs  (cook ryls (cook royl-cell royl-rn))
  ::
  ++  royl-rn
    =/  moo
      |=  a=tape
      :-  (lent a)
      (scan a (bass 10 (plus sid:ab)))
    ;~  pose
      ;~  plug
        (easy %d)
        ;~(pose (cold | hep) (easy &))
        ;~  plug  dim:ag
          ;~  pose
            ;~(pfix dot (cook moo (plus (shim '0' '9'))))
            (easy [0 0])
          ==
          ;~  pose
            ;~  pfix
              (just 'e')
              ;~(plug ;~(pose (cold | hep) (easy &)) dim:ag)
            ==
            (easy [& 0])
          ==
        ==
      ==
      ::
      ;~  plug
        (easy %i)
        ;~  sfix
          ;~(pose (cold | hep) (easy &))
          (jest 'inf')
        ==
      ==
      ::
      ;~  plug
        (easy %n)
        (cold ~ (jest 'nan'))
      ==
    ==
  ::
  ++  royl-cell
    |=  rn
    ^-  dn
    ?.  ?=([%d *] +<)  +<
    =+  ^=  h
      (dif:si (new:si f.b i.b) (sun:si d.b))
    [%d a h (add (mul c.b (pow 10 d.b)) e.b)]
  ::
  ++  tash
    ~+
    =+  ^=  neg
        |=  [syn=? mol=dime]  ^-  dime
        ?>  =('u' (end 3 1 p.mol))
        [(cat 3 's' (rsh 3 1 p.mol)) (new:si syn q.mol)]
    ;~  pfix  hep
      ;~  pose
        (cook |=(a=dime (neg | a)) bisk)
        ;~(pfix hep (cook |=(a=dime (neg & a)) bisk))
      ==
    ==
  ::
  ++  twid
    ~+
    ;~  pose
      %+  stag  %blob
      %+  sear
        ::  XX use +mole once available
        ::
        |=(a=@ `(unit)`=/(b (mule |.((cue a))) ?-(-.b %| ~, %& `p.b)))
      ;~(pfix (just '0') vum:ag)
    ::
      (stag %$ crub)
    ==
  ::
  ++  when
    ~+
    ;~  plug
      %+  cook
        |=([a=@ b=?] [b a])
      ;~(plug dim:ag ;~(pose (cold | hep) (easy &)))
      ;~(pfix dot mot:ag)   ::  month
      ;~(pfix dot dip:ag)   ::  day
      ;~  pose
        ;~  pfix
          ;~(plug dot dot)
          ;~  plug
            dum:ag
            ;~(pfix dot dum:ag)
            ;~(pfix dot dum:ag)
            ;~(pose ;~(pfix ;~(plug dot dot) (most dot qix:ab)) (easy ~))
          ==
        ==
        (easy [0 0 0 ~])
      ==
    ==
  ::
  ++  zust
    ~+
    ;~  pose
      (stag %is bip:ag)
      (stag %if lip:ag)
      royl
      (stag %f ;~(pose (cold & (just 'y')) (cold | (just 'n'))))
      (stag %q ;~(pfix sig feq:ag))
    ==
  --
::
::::  4m: formatting functions
  ::
++  scot
  ~/  %scot
  |=(mol=dime ~(rent co %$ mol))
++  scow
  ~/  %scow
  |=(mol=dime ~(rend co %$ mol))
++  slat  |=(mod=@tas |=(txt=@ta (slaw mod txt)))
++  slav  |=([mod=@tas txt=@ta] (need (slaw mod txt)))
++  slaw
  ~/  %slaw
  |=  [mod=@tas txt=@ta]
  ^-  (unit @)
  ?+    mod
      ::  slow fallback case to the full slay
      ::
      =+  con=(slay txt)
      ?.(&(?=([~ %$ @ @] con) =(p.p.u.con mod)) ~ [~ q.p.u.con])
  ::
      %da
    (rush txt ;~(pfix sig (cook year when:so)))
  ::
      %p
    (rush txt ;~(pfix sig fed:ag))
  ::
      %ud
    (rush txt dem:ag)
  ::
      %ux
    (rush txt ;~(pfix (jest '0x') hex:ag))
  ::
      %uv
    (rush txt ;~(pfix (jest '0v') viz:ag))
  ::
      %ta
    (rush txt ;~(pfix ;~(plug sig dot) urs:ab))
  ::
      %tas
    (rush txt sym)
  ==
::
++  slay
  |=  txt=@ta  ^-  (unit coin)
  =+  ^=  vex
      ?:  (gth 0x7fff.ffff txt)                         ::  XX  petty cache
        ~+  ((full nuck:so) [[1 1] (trip txt)])
      ((full nuck:so) [[1 1] (trip txt)])
  ?~  q.vex
    ~
  [~ p.u.q.vex]
::
++  smyt                                                ::  pretty print path
  |=  bon=path  ^-  tank
  :+  %rose  [['/' ~] ['/' ~] ~]
  (turn bon |=(a=@ [%leaf (trip a)]))
::
++  spat  |=(pax=path (crip (spud pax)))                ::  render path to cord
++  spud  |=(pax=path ~(ram re (smyt pax)))             ::  render path to tape
++  stab                                                ::  parse cord to path
  =+  fel=;~(pfix fas (more fas urs:ab))
  |=(zep=@t `path`(rash zep fel))
::
::::  4n: virtualization
  ::
::  +mack: untyped, scry-less, unitary virtualization
::
++  mack
  |=  [sub=* fol=*]
  ^-  (unit)
  =/  ton  (mink [sub fol] |~(^ ~))
  ?.(?=(%0 -.ton) ~ `product.ton)
::  +mink: raw virtual nock
::
++  mink  !.
  ~/  %mink
  |=  $:  [subject=* formula=*]
          scry=$-(^ (unit (unit)))
      ==
  =|  trace=(list [@ta *])
  |^  ^-  tone
      ?+  formula  [%2 trace]
          [^ *]
        =/  head  $(formula -.formula)
        ?.  ?=(%0 -.head)  head
        =/  tail  $(formula +.formula)
        ?.  ?=(%0 -.tail)  tail
        [%0 product.head product.tail]
      ::
          [%0 axis=@]
        =/  part  (frag axis.formula subject)
        ?~  part  [%2 trace]
        [%0 u.part]
      ::
          [%1 constant=*]
        [%0 constant.formula]
      ::
          [%2 subject=* formula=*]
        =/  subject  $(formula subject.formula)
        ?.  ?=(%0 -.subject)  subject
        =/  formula  $(formula formula.formula)
        ?.  ?=(%0 -.formula)  formula
        %=  $
          subject  product.subject
          formula  product.formula
        ==
      ::
          [%3 argument=*]
        =/  argument  $(formula argument.formula)
        ?.  ?=(%0 -.argument)  argument
        [%0 .?(product.argument)]
      ::
          [%4 argument=*]
        =/  argument  $(formula argument.formula)
        ?.  ?=(%0 -.argument)  argument
        ?^  product.argument  [%2 trace]
        [%0 .+(product.argument)]
      ::
          [%5 a=* b=*]
        =/  a  $(formula a.formula)
        ?.  ?=(%0 -.a)  a
        =/  b  $(formula b.formula)
        ?.  ?=(%0 -.b)  b
        [%0 =(product.a product.b)]
      ::
          [%6 test=* yes=* no=*]
        =/  result  $(formula test.formula)
        ?.  ?=(%0 -.result)  result
        ?+  product.result
              [%2 trace]
          %&  $(formula yes.formula)
          %|  $(formula no.formula)
        ==
      ::
          [%7 subject=* next=*]
        =/  subject  $(formula subject.formula)
        ?.  ?=(%0 -.subject)  subject
        %=  $
          subject  product.subject
          formula  next.formula
        ==
      ::
          [%8 head=* next=*]
        =/  head  $(formula head.formula)
        ?.  ?=(%0 -.head)  head
        %=  $
          subject  [product.head subject]
          formula  next.formula
        ==
      ::
          [%9 axis=@ core=*]
        =/  core  $(formula core.formula)
        ?.  ?=(%0 -.core)  core
        =/  arm  (frag axis.formula product.core)
        ?~  arm  [%2 trace]
        %=  $
          subject  product.core
          formula  u.arm
        ==
      ::
          [%10 [axis=@ value=*] target=*]
        ?:  =(0 axis.formula)  [%2 trace]
        =/  target  $(formula target.formula)
        ?.  ?=(%0 -.target)  target
        =/  value  $(formula value.formula)
        ?.  ?=(%0 -.value)  value
        =/  mutant=(unit *)
          (edit axis.formula product.target product.value)
        ?~  mutant  [%2 trace]
        [%0 u.mutant]
      ::
          [%11 tag=@ next=*]
        =/  next  $(formula next.formula)
        ?.  ?=(%0 -.next)  next
        :-  %0
        .*  subject
        [11 tag.formula 1 product.next]
      ::
          [%11 [tag=@ clue=*] next=*]
        =/  clue  $(formula clue.formula)
        ?.  ?=(%0 -.clue)  clue
        =/  next
          =?    trace
              ?=(?(%hunk %hand %lose %mean %spot) tag.formula)
            [[tag.formula product.clue] trace]
          $(formula next.formula)
        ?.  ?=(%0 -.next)  next
        :-  %0
        .*  subject
        [11 [tag.formula 1 product.clue] 1 product.next]
      ::
          [%12 ref=* path=*]
        =/  ref  $(formula ref.formula)
        ?.  ?=(%0 -.ref)  ref
        =/  path  $(formula path.formula)
        ?.  ?=(%0 -.path)  path
        =/  result  (scry product.ref product.path)
        ?~  result
          [%1 product.path]
        ?~  u.result
          [%2 [%hunk product.ref product.path] trace]
        [%0 u.u.result]
      ==
  ::
  ++  frag
    |=  [axis=@ noun=*]
    ^-  (unit)
    ?:  =(0 axis)  ~
    |-  ^-  (unit)
    ?:  =(1 axis)  `noun
    ?@  noun  ~
    =/  pick  (cap axis)
    %=  $
      axis  (mas axis)
      noun  ?-(pick %2 -.noun, %3 +.noun)
    ==
  ::
  ++  edit
    |=  [axis=@ target=* value=*]
    ^-  (unit)
    ?:  =(1 axis)  `value
    ?@  target  ~
    =/  pick  (cap axis)
    =/  mutant
      %=  $
        axis    (mas axis)
        target  ?-(pick %2 -.target, %3 +.target)
      ==
    ?~  mutant  ~
    ?-  pick
      %2  `[u.mutant +.target]
      %3  `[-.target u.mutant]
    ==
  --
::  +mock: virtual nock
::
++  mock
  |=  [[sub=* fol=*] gul=$-(^ (unit (unit)))]
  (mook (mink [sub fol] gul))
::  +mook: convert %tone to %toon, rendering stack frames
::
++  mook
  |=  ton=tone
  ^-  toon
  ?.  ?=([%2 *] ton)
    ton
  |^  [%2 (turn skip rend)]
  ::
  ++  skip
    ^+  trace.ton
    =/  yel  (lent trace.ton)
    ?.  (gth yel 1.024)  trace.ton
    %+  weld
      (scag 512 trace.ton)
    ^+  trace.ton
    :_  (slag (sub yel 512) trace.ton)
    :-  %lose
    (crip "[skipped {(scow %ud (sub yel 1.024))} frames]")
  ::
  ::  +rend: raw stack frame to tank
  ::
  ::    $%  [%hunk ref=* path]            ::  failed scry ([~ ~])
  ::        [%lose cord]                  ::  skipped frames
  ::        [%hand *]                     ::  mug any
  ::        [%mean $@(cord (trap tank))]  ::  ~_ et al
  ::        [%spot spot]                  ::  source location
  ::    ==
  ::
  ++  rend
    |=  [tag=@ta dat=*]
    ^-  tank
    ?+    tag
    ::
      leaf+"mook.{(rip 3 tag)}"
    ::
        %hunk
      ?@  dat  leaf+"mook.hunk"
      =/  sof=(unit path)  ((soft path) +.dat)
      ?~  sof  leaf+"mook.hunk"
      (smyt u.sof)
    ::
        %lose
      ?^  dat  leaf+"mook.lose"
      leaf+(rip 3 dat)
    ::
        %hand
      leaf+(scow %p (mug dat))
    ::
        %mean
      ?@  dat  leaf+(rip 3 dat)
      =/  mac  (mack dat -.dat)
      ?~  mac  leaf+"####"
      =/  sof  ((soft tank) u.mac)
      ?~  sof  leaf+"mook.mean"
      u.sof
    ::
        %spot
      =/  sof=(unit spot)  ((soft spot) dat)
      ?~  sof  leaf+"mook.spot"
      :+  %rose  [":" ~ ~]
      :~  (smyt p.u.sof)
          =*  l   p.q.u.sof
          =*  r   q.q.u.sof
          =/  ud  |=(a=@u (scow %ud a))
          leaf+"<[{(ud p.l)} {(ud q.l)}].[{(ud p.r)} {(ud q.r)}]>"
      ==
    ==
  --
::  +mole: typed unitary virtual
::
++  mole
  ~/  %mole
  |*  tap=(trap)
  ^-  (unit _$:tap)
  =/  mur  (mure tap)
  ?~(mur ~ `$:tap)
::  +mong: virtual slam
::
++  mong
  |=  [[gat=* sam=*] gul=$-(^ (unit (unit)))]
  ^-  toon
  ?.  ?=([* ^] gat)  [%2 ~]
  (mock [gat(+< sam) %9 2 %0 1] gul)
::  +mule: typed virtual
::
++  mule
  ~/  %mule
  |*  tap=(trap)
  =/  mud  (mute tap)
  ?-  -.mud
    %&  [%& p=$:tap]
    %|  [%| p=p.mud]
  ==
::  +mure: untyped unitary virtual
::
++  mure
  |=  tap=(trap)
  ^-  (unit)
  =/  ton  (mink [tap %9 2 %0 1] |=((pair) ``.*(~ [%12 1+p 1+q])))
  ?.(?=(%0 -.ton) ~ `product.ton)
::  +mute: untyped virtual
::
++  mute
  |=  tap=(trap)
  ^-  (each * (list tank))
  =/  ton  (mock [tap %9 2 %0 1] |=((pair) ``.*(~ [%12 1+p 1+q])))
  ?-  -.ton
    %0  [%& p.ton]
  ::
    %1  =/  sof=(unit path)  ((soft path) p.ton)
        [%| ?~(sof leaf+"mute.hunk" (smyt u.sof)) ~]
  ::
    %2  [%| p.ton]
  ==
::  +slum: slam a gate on a sample using raw nock, untyped
::
++  slum
  ~/  %slum
  |=  [gat=* sam=*]
  ^-  *
  .*(gat [%9 2 %10 [6 %1 sam] %0 1])
::  +soft: virtual clam
::
++  soft
  |*  han=$-(* *)
  |=(fud=* (mole |.((han fud))))
::
::::  4o: molds and mold builders
  ::
+$  abel  typo                                          ::  original sin: type
+$  alas  (list (pair term hoon))                       ::  alias list
+$  atom  @                                             ::  just an atom
+$  aura  @ta                                           ::  atom format
+$  base                                                ::  base mold
  $@  $?  %noun                                         ::  any noun
          %cell                                         ::  any cell
          %flag                                         ::  loobean
          %null                                         ::  ~ == 0
          %void                                         ::  empty set
      ==                                                ::
  [%atom p=aura]                                        ::  atom
::
+$  woof  $@(@ [~ p=hoon])                              ::  simple embed
+$  chum  $?  lef=term                                  ::  jet name
              [std=term kel=@]                          ::  kelvin version
              [ven=term pro=term kel=@]                 ::  vendor and product
              [ven=term pro=term ver=@ kel=@]           ::  all of the above
          ==                                            ::
+$  coil  $:  p=garb                                    ::  name, wet=dry, vary
              q=type                                    ::  context
              r=(pair seminoun (map term tome))         ::  chapters
          ==                                            ::
+$  garb  (trel (unit term) poly vair)                  ::  core
+$  poly  ?(%wet %dry)                                  ::  polarity
+$  foot  $%  [%dry p=hoon]                             ::  dry arm, geometric
              [%wet p=hoon]                             ::  wet arm, generic
          ==                                            ::
+$  link                                                ::  lexical segment
          $%  [%chat p=term]                            ::  |chapter
              [%cone p=aura q=atom]                     ::  %constant
              [%frag p=term]                            ::  .leg
              [%funk p=term]                            ::  +arm
          ==                                            ::
+$  crib  [summary=cord details=(list sect)]            ::
+$  help  [links=(list link) =crib]                     ::  documentation
+$  limb  $@  term                                      ::  wing element
          $%  [%& p=axis]                               ::  by geometry
              [%| p=@ud q=(unit term)]                  ::  by name
          ==                                            ::
            ::  XX more and better sanity
            ::
+$  null  ~                                             ::  null, nil, etc
+$  onyx  (list (pair type foot))                       ::  arm activation
+$  opal                                                ::  limb match
          $%  [%& p=type]                               ::  leg
              [%| p=axis q=(set [p=type q=foot])]       ::  arm
          ==                                            ::
+$  pica  (pair ? cord)                                 ::  & prose, | code
+$  palo  (pair vein opal)                              ::  wing trace, match
+$  plat                                                ::
          $?  %hoon                                     ::
              %type                                     ::
              %nock                                     ::
              %tank                                     ::
          ==                                            ::
+$  pock  (pair axis nock)                              ::  changes
+$  port  (each palo (pair type nock))                  ::  successful match
+$  spec                                                ::  structure definition
          $~  [%base %null]                             ::
          $%  [%base p=base]                            ::  base type
              [%dbug p=spot q=spec]                     ::  set debug
              [%leaf p=term q=@]                        ::  constant atom
              [%like p=wing q=(list wing)]              ::  reference
              [%loop p=term]                            ::  hygienic reference
              [%made p=(pair term (list term)) q=spec]  ::  annotate synthetic
              [%make p=hoon q=(list spec)]              ::  composed spec
              [%name p=term q=spec]                     ::  annotate simple
              [%over p=wing q=spec]                     ::  relative to subject
          ::                                            ::
              [%bcgr p=spec q=spec]                     ::  $>, filter: require
              [%bcbc p=spec q=(map term spec)]          ::  $$, recursion
              [%bcbr p=spec q=hoon]                     ::  $|, verify
              [%bccb p=hoon]                            ::  $_, example
              [%bccl p=[i=spec t=(list spec)]]          ::  $:, tuple
              [%bccn p=[i=spec t=(list spec)]]          ::  $%, head pick
              [%bcdt p=spec q=(map term spec)]          ::  $., read-write core
              [%bcgl p=spec q=spec]                     ::  $<, filter: exclude
              [%bchp p=spec q=spec]                     ::  $-, function core
              [%bckt p=spec q=spec]                     ::  $^, cons pick
              [%bcls p=stud q=spec]                     ::  $+, standard
              [%bcfs p=spec q=(map term spec)]          ::  $/, write-only core
              [%bcmc p=hoon]                            ::  $;, manual
              [%bcpm p=spec q=hoon]                     ::  $&, repair
              [%bcsg p=hoon q=spec]                     ::  $~, default
              [%bctc p=spec q=(map term spec)]          ::  $`, read-only core
              [%bcts p=skin q=spec]                     ::  $=, name
              [%bcpt p=spec q=spec]                     ::  $@, atom pick
              [%bcwt p=[i=spec t=(list spec)]]          ::  $?, full pick
              [%bczp p=spec q=(map term spec)]          ::  $!, opaque core
          ==                                            ::
+$  tent                                                ::  model builder
          $%  [%| p=wing q=tent r=(list spec)]          ::  ~(p q r...)
              [%& p=(list wing)]                        ::  a.b:c.d
          ==                                            ::
+$  tiki                                                ::  test case
          $%  [%& p=(unit term) q=wing]                 ::  simple wing
              [%| p=(unit term) q=hoon]                 ::  named wing
          ==                                            ::
+$  skin                                                ::  texture
          $@  =term                                     ::  name/~[term %none]
          $%  [%base =base]                             ::  base match
              [%cell =skin =skin]                       ::  pair
              [%dbug =spot =skin]                       ::  trace
              [%leaf =aura =atom]                       ::  atomic constant
              [%help =help =skin]                       ::  describe
              [%name =term =skin]                       ::  apply label
              [%over =wing =skin]                       ::  relative to
              [%spec =spec =skin]                       ::  cast to
              [%wash depth=@ud]                         ::  strip faces
          ==                                            ::
+$  tome  (pair what (map term hoon))                   ::  core chapter
+$  tope                                                ::  topographic type
  $@  $?  %&                                            ::  cell or atom
          %|                                            ::  atom
      ==                                                ::
  (pair tope tope)                                      ::  cell
++  hoot                                                ::  hoon tools
  |%
  +$  beer  $@(char [~ p=hoon])                    ::  simple embed
  +$  mane  $@(@tas [@tas @tas])                    ::  XML name+space
  +$  manx  $~([[%$ ~] ~] [g=marx c=marl])          ::  dynamic XML node
  +$  marl  (list tuna)                             ::  dynamic XML nodes
  +$  mart  (list [n=mane v=(list beer)])           ::  dynamic XML attrs
  +$  marx  $~([%$ ~] [n=mane a=mart])              ::  dynamic XML tag
  +$  mare  (each manx marl)                        ::  node or nodes
  +$  maru  (each tuna marl)                        ::  interp or nodes
  +$  tuna                                          ::  maybe interpolation
      $~  [[%$ ~] ~]
      $^  manx
      $:  ?(%tape %manx %marl %call)
          p=hoon
      ==
  --                                                    ::
+$  hoon                                                ::
  $~  [%zpzp ~]
  $^  [p=hoon q=hoon]                                   ::
  $%                                                    ::
    [%$ p=axis]                                         ::  simple leg
  ::                                                    ::
    [%base p=base]                                      ::  base spec
    [%bust p=base]                                      ::  bunt base
    [%dbug p=spot q=hoon]                               ::  debug info in trace
    [%eror p=tape]                                      ::  assembly error
    [%hand p=type q=nock]                               ::  premade result
    [%note p=note q=hoon]                               ::  annotate
    [%fits p=hoon q=wing]                               ::  underlying ?=
    [%knit p=(list woof)]                               ::  assemble string
    [%leaf p=(pair term @)]                             ::  symbol spec
    [%limb p=term]                                      ::  take limb
    [%lost p=hoon]                                      ::  not to be taken
    [%rock p=term q=*]                                  ::  fixed constant
    [%sand p=term q=*]                                  ::  unfixed constant
    [%tell p=(list hoon)]                               ::  render as tape
    [%tune p=$@(term tune)]                             ::  minimal face
    [%wing p=wing]                                      ::  take wing
    [%yell p=(list hoon)]                               ::  render as tank
    [%xray p=manx:hoot]                                 ::  ;foo; templating
  ::                                            ::::::  cores
    [%brbc sample=(lest term) body=spec]                ::  |$
    [%brcb p=spec q=alas r=(map term tome)]             ::  |_
    [%brcl p=hoon q=hoon]                               ::  |:
    [%brcn p=(unit term) q=(map term tome)]             ::  |%
    [%brdt p=hoon]                                      ::  |.
    [%brkt p=hoon q=(map term tome)]                    ::  |^
    [%brhp p=hoon]                                      ::  |-
    [%brsg p=spec q=hoon]                               ::  |~
    [%brtr p=spec q=hoon]                               ::  |*
    [%brts p=spec q=hoon]                               ::  |=
    [%brpt p=(unit term) q=(map term tome)]             ::  |@
    [%brwt p=hoon]                                      ::  |?
  ::                                            ::::::  tuples
    [%clcb p=hoon q=hoon]                               ::  :_ [q p]
    [%clkt p=hoon q=hoon r=hoon s=hoon]                 ::  :^ [p q r s]
    [%clhp p=hoon q=hoon]                               ::  :- [p q]
    [%clls p=hoon q=hoon r=hoon]                        ::  :+ [p q r]
    [%clsg p=(list hoon)]                               ::  :~ [p ~]
    [%cltr p=(list hoon)]                               ::  :* p as a tuple
  ::                                            ::::::  invocations
    [%cncb p=wing q=(list (pair wing hoon))]            ::  %_
    [%cndt p=hoon q=hoon]                               ::  %.
    [%cnhp p=hoon q=hoon]                               ::  %-
    [%cncl p=hoon q=(list hoon)]                        ::  %:
    [%cntr p=wing q=hoon r=(list (pair wing hoon))]     ::  %*
    [%cnkt p=hoon q=hoon r=hoon s=hoon]                 ::  %^
    [%cnls p=hoon q=hoon r=hoon]                        ::  %+
    [%cnsg p=wing q=hoon r=(list hoon)]                 ::  %~
    [%cnts p=wing q=(list (pair wing hoon))]            ::  %=
  ::                                            ::::::  nock
    [%dtkt p=spec q=hoon]                               ::  .^  nock 11
    [%dtls p=hoon]                                      ::  .+  nock 4
    [%dttr p=hoon q=hoon]                               ::  .*  nock 2
    [%dtts p=hoon q=hoon]                               ::  .=  nock 5
    [%dtwt p=hoon]                                      ::  .?  nock 3
  ::                                            ::::::  type conversion
<<<<<<< HEAD
    [%ktbr p=hoon]                                      ::  ^|  contravariant
    [%ktcn p=hoon]                                      ::  ^%  enter test mode
    [%ktdt p=hoon q=hoon]                               ::  ^.  self-cast
    [%ktls p=hoon q=hoon]                               ::  ^+  expression cast
    [%kthp p=spec q=hoon]                               ::  ^-  structure cast
    [%ktpm p=hoon]                                      ::  ^&  covariant
    [%ktsg p=hoon]                                      ::  ^~  constant
    [%ktts p=skin q=hoon]                               ::  ^=  label
    [%ktwt p=hoon]                                      ::  ^?  bivariant
    [%kttr p=spec]                                      ::  ^*  example
    [%ktcl p=spec]                                      ::  ^:  filter
=======
    {$ktbr p/hoon}                                      ::  ^|  contravariant
    {$ktdt p/hoon q/hoon}                               ::  ^.  self-cast
    {$ktls p/hoon q/hoon}                               ::  ^+  expression cast
    {$kthp p/spec q/hoon}                               ::  ^-  structure cast
    {$ktpm p/hoon}                                      ::  ^&  covariant
    {$ktsg p/hoon}                                      ::  ^~  constant
    {$ktts p/skin q/hoon}                               ::  ^=  label
    {$ktwt p/hoon}                                      ::  ^?  bivariant
    {$kttr p/spec}                                      ::  ^*  example
    {$ktcl p/spec}                                      ::  ^:  filter
>>>>>>> 3b4beded
  ::                                            ::::::  hints
    [%sgbr p=hoon q=hoon]                               ::  ~|  sell on trace
    [%sgcb p=hoon q=hoon]                               ::  ~_  tank on trace
    [%sgcn p=chum q=hoon r=tyre s=hoon]                 ::  ~%  general jet hint
    [%sgfs p=chum q=hoon]                               ::  ~/  function j-hint
    [%sggl p=$@(term [p=term q=hoon]) q=hoon]           ::  ~<  backward hint
    [%sggr p=$@(term [p=term q=hoon]) q=hoon]           ::  ~>  forward hint
    [%sgbc p=term q=hoon]                               ::  ~$  profiler hit
    [%sgls p=@ q=hoon]                                  ::  ~+  cache=memoize
    [%sgpm p=@ud q=hoon r=hoon]                         ::  ~&  printf=priority
    [%sgts p=hoon q=hoon]                               ::  ~=  don't duplicate
    [%sgwt p=@ud q=hoon r=hoon s=hoon]                  ::  ~?  tested printf
    [%sgzp p=hoon q=hoon]                               ::  ~!  type on trace
  ::                                            ::::::  miscellaneous
    [%mcts p=marl:hoot]                                 ::  ;=  list templating
    [%mccl p=hoon q=(list hoon)]                        ::  ;:  binary to nary
    [%mcfs p=hoon]                                      ::  ;/  [%$ [%$ p ~] ~]
    [%mcgl p=spec q=hoon r=hoon s=hoon]                 ::  ;<  bind
    [%mcsg p=hoon q=(list hoon)]                        ::  ;~  kleisli arrow
    [%mcmc p=spec q=hoon]                               ::  ;;  normalize
  ::                                            ::::::  compositions
    [%tsbr p=spec q=hoon]                               ::  =|  push bunt
    [%tscl p=(list (pair wing hoon)) q=hoon]            ::  =:  q w= p changes
    [%tsfs p=skin q=hoon r=hoon]                        ::  =/  typed variable
    [%tsmc p=skin q=hoon r=hoon]                        ::  =;  =/(q p r)
    [%tsdt p=wing q=hoon r=hoon]                        ::  =.  r with p as q
    [%tswt p=wing q=hoon r=hoon s=hoon]                 ::  =?  conditional =.
    [%tsgl p=hoon q=hoon]                               ::  =<  =>(q p)
    [%tshp p=hoon q=hoon]                               ::  =-  =+(q p)
    [%tsgr p=hoon q=hoon]                               ::  =>  q w=subject p
    [%tskt p=skin q=wing r=hoon s=hoon]                 ::  =^  state machine
    [%tsls p=hoon q=hoon]                               ::  =+  q w=[p subject]
    [%tssg p=(list hoon)]                               ::  =~  hoon stack
    [%tstr p=(pair term (unit spec)) q=hoon r=hoon]     ::  =*  new style
    [%tscm p=hoon q=hoon]                               ::  =,  overload p in q
  ::                                            ::::::  conditionals
    [%wtbr p=(list hoon)]                               ::  ?|  loobean or
    [%wthp p=wing q=(list (pair spec hoon))]            ::  ?-  pick case in q
    [%wtcl p=hoon q=hoon r=hoon]                        ::  ?:  if=then=else
    [%wtdt p=hoon q=hoon r=hoon]                        ::  ?.  ?:(p r q)
    [%wtkt p=wing q=hoon r=hoon]                        ::  ?^  if p is a cell
    [%wtgl p=hoon q=hoon]                               ::  ?<  ?:(p !! q)
    [%wtgr p=hoon q=hoon]                               ::  ?>  ?:(p q !!)
    [%wtls p=wing q=hoon r=(list (pair spec hoon))]     ::  ?+  ?-  w=default
    [%wtpm p=(list hoon)]                               ::  ?&  loobean and
    [%wtpt p=wing q=hoon r=hoon]                        ::  ?@  if p is atom
    [%wtsg p=wing q=hoon r=hoon]                        ::  ?~  if p is null
    [%wthx p=skin q=wing]                               ::  ?#  if q matches p
    [%wtts p=spec q=wing]                               ::  ?=  if q matches p
    [%wtzp p=hoon]                                      ::  ?!  loobean not
  ::                                            ::::::  special
    [%zpcm p=hoon q=hoon]                               ::  !,
    [%zpgr p=hoon]                                      ::  !>
    [%zpgl p=spec q=hoon]                               ::  !<
    [%zpmc p=hoon q=hoon]                               ::  !;
    [%zpts p=hoon]                                      ::  !=
    [%zppt p=(list wing) q=hoon r=hoon]                 ::  !@
    [%zpwt p=$@(p=@ [p=@ q=@]) q=hoon]                  ::  !?
    [%zpzp ~]                                           ::  !!
  ==                                                    ::
+$  tyre  (list [p=term q=hoon])                        ::
+$  tyke  (list (unit hoon))                            ::
::                                                      ::::::  virtual nock
+$  nock  $^  [p=nock q=nock]                           ::  autocons
          $%  [%1 p=*]                                  ::  constant
              [%2 p=nock q=nock]                        ::  compose
              [%3 p=nock]                               ::  cell test
              [%4 p=nock]                               ::  increment
              [%5 p=nock q=nock]                        ::  equality test
              [%6 p=nock q=nock r=nock]                 ::  if, then, else
              [%7 p=nock q=nock]                        ::  serial compose
              [%8 p=nock q=nock]                        ::  push onto subject
              [%9 p=@ q=nock]                           ::  select arm and fire
              [%10 p=[p=@ q=nock] q=nock]               ::  edit
              [%11 p=$@(@ [p=@ q=nock]) q=nock]         ::  hint
              [%12 p=nock q=nock]                       ::  grab data from sky
              [%0 p=@]                                  ::  axis select
          ==                                            ::
+$  note                                                ::  type annotation
          $%  [%help p=help]                            ::  documentation
              [%know p=stud]                            ::  global standard
              [%made p=term q=(unit (list wing))]       ::  structure
          ==                                            ::
+$  type  $~  %noun                                     ::
          $@  $?  %noun                                 ::  any nouns
                  %void                                 ::  no noun
              ==                                        ::
          $%  [%atom p=term q=(unit @)]                 ::  atom / constant
              [%cell p=type q=type]                     ::  ordered pair
              [%core p=type q=coil]                     ::  object
              [%face p=$@(term tune) q=type]            ::  namespace
              [%fork p=(set type)]                      ::  union
              [%hint p=(pair type note) q=type]         ::  annotation
              [%hold p=type q=hoon]                     ::  lazy evaluation
          ==                                            ::
+$  tony                                                ::  ++tone done right
          $%  [%0 p=tine q=*]                           ::  success
              [%1 p=(set)]                              ::  blocks
              [%2 p=(list [@ta *])]                     ::  error ~_s
          ==                                            ::
+$  tine                                                ::  partial noun
          $@  ~                                         ::  open
          $%  [%& p=tine q=tine]                        ::  half-blocked
              [%| p=(set)]                              ::  fully blocked
          ==                                            ::
+$  tool  $@(term tune)                                 ::  type decoration
+$  tune                                                ::  complex
          $~  [~ ~]                                     ::
          $:  p=(map term (unit hoon))                  ::  aliases
              q=(list hoon)                             ::  bridges
          ==                                            ::
+$  typo  type                                          ::  old type
+$  vase  [p=type q=*]                                  ::  type-value pair
+$  vise  [p=typo q=*]                                  ::  old vase
+$  vial  ?(%read %rite %both %free)                    ::  co/contra/in/bi
+$  vair  ?(%gold %iron %lead %zinc)                    ::  in/contra/bi/co
+$  vein  (list (unit axis))                            ::  search trace
+$  sect  (list pica)                                   ::  paragraph
+$  whit                                                ::
          $:  lab=(unit term)                           ::  label
              boy=(unit (pair cord (list sect)))        ::  body
              def=(map term (pair cord (list sect)))    ::  definitions
              use=(set term)                            ::  defs used
          ==                                            ::
+$  what  (unit (pair cord (list sect)))                ::  help slogan/section
+$  wing  (list limb)                                   ::  search path
+$  worm                                                ::  compiler cache
  $:  nes=(set ^)                                       ::  ++nest
      pay=(map (pair type hoon) type)                   ::  ++play
      mit=(map (pair type hoon) (pair type nock))       ::  ++mint
  ==                                                    ::
::
::  +block: abstract identity of resource awaited
::
+$  block
  path
::
::  +result: internal interpreter result
::
+$  result
  $@(~ seminoun)
::
::  +thunk: fragment constructor
::
+$  thunk
  $-(@ud (unit noun))
::
::  +seminoun:
::
+$  seminoun
  ::  partial noun; blocked subtrees are ~
  ::
  $~  [[%full ~] ~]
  [mask=stencil data=noun]
::
::  +stencil: noun knowledge map
::
+$  stencil
  $%  ::
      ::  %half: noun has partial block substructure
      ::
      [%half left=stencil rite=stencil]
      ::
      ::  %full: noun is either fully complete, or fully blocked
      ::
      [%full blocks=(set block)]
      ::
      ::  %lazy: noun can be generated from virtual subtree
      ::
      [%lazy fragment=axis resolve=thunk]
  ==
::
+$  output
  ::  ~: interpreter stopped
  ::
  %-  unit
  $%  ::
      ::  %done: output is complete
      ::
      [%done p=noun]
      ::
      ::  %wait: output is waiting for resources
      ::
      [%wait p=(list block)]
  ==
:: profiling
+$  doss
  $:  mon=moan                                          ::  sample count
      hit=(map term @ud)                                ::  hit points
      cut=(map path hump)                               ::  cut points
  ==
+$  moan                                                ::  sample metric
  $:  fun=@ud                                           ::  samples in C
      noc=@ud                                           ::  samples in nock
      glu=@ud                                           ::  samples in glue
      mal=@ud                                           ::  samples in alloc
      far=@ud                                           ::  samples in frag
      coy=@ud                                           ::  samples in copy
      euq=@ud                                           ::  samples in equal
  ==                                                    ::
::
+$  hump
  $:  mon=moan                                          ::  sample count
      out=(map path @ud)                                ::  calls out of
      inn=(map path @ud)                                ::  calls into
  ==
--
::                                                      ::
::::  5: layer five                                     ::
  ::                                                    ::
  ::    5a: compiler utilities                          ::
  ::    5b: macro expansion                             ::
  ::    5c: compiler backend and prettyprinter          ::
  ::    5d: parser                                      ::
  ::    5e: caching compiler                            ::
  ::    5f: molds and mold builders                     ::
  ::    5g: profiling support (XX remove)               ::
  ::
~%    %pen
    +
  ==
    %ap    ap
    %ut    ut
  ==
|%
::
::::  5aa: new partial nock interpreter
  ::
++  musk  !.                                            ::  nock with block set
  |%
  ++  abet
    ::  simplify raw result
    ::
    |=  $:  ::  noy: raw result
            ::
            noy=result
        ==
    ^-  output
    ::  propagate stop
    ::
    ?~  noy  ~
    :-  ~
    ::  merge all blocking sets
    ::
    =/  blocks  (squash mask.noy)
    ?:  =(~ blocks)
      ::  no blocks, data is complete
      ::
      done/data.noy
    ::  reduce block set to block list
    ::
    wait/~(tap in blocks)
  ::
  ++  araw
    ::  execute nock on partial subject
    ::
    |=  $:  ::  bus: subject, a partial noun
            ::  fol: formula, a complete noun
            ::
            bus=seminoun
            fol=noun
        ==
    ::  interpreter loop
    ::
    |-  ^-  result
    ?@  fol
      ::  bad formula, stop
      ::
      ~
    ?:  ?=(^ -.fol)
      ::  hed: interpret head
      ::
      =+  hed=$(fol -.fol)
      ::  propagate stop
      ::
      ?~  hed  ~
      ::  tal: interpret tail
      ::
      =+  tal=$(fol +.fol)
      ::  propagate stop
      ::
      ?~  tal  ~
      ::  combine
      ::
      (combine hed tal)
    ?+    fol
    ::  bad formula; stop
    ::
        ~
    ::  0; fragment
    ::
        [%0 b=@]
      ::  if bad axis, stop
      ::
      ?:  =(0 b.fol)  ~
      ::  reduce to fragment
      ::
      (fragment b.fol bus)
    ::
    ::  1; constant
    ::
        [%1 b=*]
      ::  constant is complete
      ::
      [full/~ b.fol]
    ::
    ::  2; recursion
    ::
        [%2 b=* c=*]
      ::  require complete formula
      ::
      %+  require
        ::  compute formula with current subject
        ::
        $(fol c.fol)
      |=  ::  ryf: next formula
          ::
          ryf=noun
      ::  lub: next subject
      ::
      =+  lub=^$(fol b.fol)
      ::  propagate stop
      ::
      ?~  lub  ~
      ::  recurse
      ::
      ^$(fol ryf, bus lub)
    ::
    ::  3; probe
    ::
        [%3 b=*]
      %+  require
        $(fol b.fol)
      |=  ::  fig: probe input
          ::
          fig=noun
      ::  yes if cell, no if atom
      ::
      [full/~ .?(fig)]
    ::
    ::  4; increment
    ::
        [%4 b=*]
      %+  require
        $(fol b.fol)
      |=  ::  fig: increment input
          ::
          fig=noun
      ::  stop for cells, increment for atoms
      ::
      ?^(fig ~ [full/~ +(fig)])
    ::
    ::  5; compare
    ::
        [%5 b=* c=*]
      %+  require
        $(fol b.fol)
      |=  ::  hed: left input
          ::
          hed=noun
      %+  require
        ^$(fol c.fol)
      |=  ::  tal: right input
          ::
          tal=noun
      [full/~ =(hed tal)]
    ::
    ::  6; if-then-else
    ::
        [%6 b=* c=* d=*]
      ::  semantic expansion
      ::
      %+  require
        $(fol b.fol)
      |=  ::  fig: boolean
          ::
          fig=noun
      ::  apply proper booleans
      ::
      ?:  =(& fig)  ^$(fol c.fol)
      ?:  =(| fig)  ^$(fol d.fol)
      ::  stop on bad test
      ::
      ~
    ::
    ::  7; composition
    ::
        [%7 b=* c=*]
      ::  one: input
      ::
      =+  one=$(fol b.fol)
      ::  propagate stop
      ::
      ?~  one  ~
      ::  complete composition
      ::
      $(fol c.fol, bus one)
    ::
    ::  8; introduction
    ::
        [%8 b=* c=*]
      ::  one: input
      ::
      =+  one=$(fol b.fol)
      ::  propagate stop
      ::
      ?~  one  ~
      ::  complete introduction
      ::
      $(fol c.fol, bus (combine one bus))
    ::
    ::  9; invocation
    ::
        [%9 b=* c=*]
      ::  semantic expansion
      ::
      ?^  b.fol  ~
      ::  one: core
      ::
      =+  one=$(fol c.fol)
      ::  propagate stop
      ::
      ?~  one  ~
      ::  if core is constant
      ::
      ?:  ?=([[%full ~] *] one)
        ::  then call virtual nock directly
        ::
        =+  (mack data.one [%9 b.fol %0 1])
        ::  propagate stop
        ::
        ?~  -  ~
        ::  produce result
        ::
        [[%full ~] u.-]
      ::  else complete call
      ::
      %+  require
        ::  retrieve formula
        ::
        (fragment b.fol one)
      ::  continue
      ::
      |=(noun ^$(bus one, fol +<))
    ::
    ::  10; edit
    ::
        [%10 [b=@ c=*] d=*]
      ::  tar:  target of edit
      ::
      =+  tar=$(fol d.fol)
      ::  propagate stop
      ::
      ?~  tar  ~
      ::  inn:  inner value
      ::
      =+  inn=$(fol c.fol)
      ::  propagate stop
      ::
      ?~  inn  ~
      (mutate b.fol inn tar)
    ::
    ::  11; static hint
    ::
        [%11 @ c=*]
      ::  ignore hint
      ::
      $(fol c.fol)
    ::
    ::  11; dynamic hint
    ::
        [%11 [b=* c=*] d=*]
      ::  noy: dynamic hint
      ::
      =+  noy=$(fol c.fol)
      ::  propagate stop
      ::
      ?~  noy  ~
      ::  if hint is a fully computed trace
      ::
      ?:  &(?=(%spot b.fol) ?=([[%full ~] *] noy))
        ::  compute within trace
        ::
        ~_((show %o +.noy) $(fol d.fol))
      ::  else ignore hint
      ::
      $(fol d.fol)
    ==
  ::
  ++  apex
    ::  execute nock on partial subject
    ::
    |=  $:  ::  bus: subject, a partial noun
            ::  fol: formula, a complete noun
            ::
            bus=seminoun
            fol=noun
        ==
    ~+
    ^-  output
    ::  simplify result
    ::
    (abet (araw bus fol))
  ::
  ++  combine
    ::  combine a pair of seminouns
    ::
    |=  $:  ::  hed: head of pair
            ::  tal: tail of pair
            ::
            hed=seminoun
            tal=seminoun
        ==
    ^-  seminoun
    ?.  ?&  &(?=(%full -.mask.hed) ?=(%full -.mask.tal))
            =(=(~ blocks.mask.hed) =(~ blocks.mask.tal))
        ==
      ::  default merge
      ::
      [half/[mask.hed mask.tal] [data.hed data.tal]]
    ::  both sides total
    ::
    ?:  =(~ blocks.mask.hed)
      ::  both sides are complete
      ::
      [full/~ data.hed data.tal]
    ::  both sides are blocked
    ::
    [full/(~(uni in blocks.mask.hed) blocks.mask.tal) ~]
  ::
  ++  complete
    ::  complete any laziness
    ::
    |=  bus=seminoun
    ^-  seminoun
    ?-  -.mask.bus
      %full  bus
      %lazy  ::  fragment 1 is the whole thing
             ::
             ?:  =(1 fragment.mask.bus)
               ::  blocked; we can't get fragment 1 while compiling it
               ::
               [[%full [~ ~ ~]] ~]
             ::  execute thunk
             ::
             =+  (resolve.mask.bus fragment.mask.bus)
             ::  if product is nil
             ::
             ?~  -
               ::  then blocked
               ::
               [[%full [~ ~ ~]] ~]
             ::  else use value
             ::
             [[%full ~] u.-]
      %half  ::  recursive descent
             ::
             %+  combine
               $(bus [left.mask.bus -.data.bus])
             $(bus [rite.mask.bus +.data.bus])
    ==
  ::
  ++  fragment
    ::  seek to an axis in a seminoun
    ::
    |=  $:  ::  axe: tree address of subtree
            ::  bus: partial noun
            ::
            axe=axis
            bus=seminoun
        ==
    ^-  result
    ::  1 is the root
    ::
    ?:  =(1 axe)  bus
    ::  now: top of axis (2 or 3)
    ::  lat: rest of axis
    ::
    =+  [now=(cap axe) lat=(mas axe)]
    ?-  -.mask.bus
      %lazy  ::  propagate laziness
             ::
             bus(fragment.mask (peg fragment.mask.bus axe))
    ::
      %full  ::  if fully blocked, produce self
             ::
             ?^  blocks.mask.bus  bus
             ::  descending into atom, stop
             ::
             ?@  data.bus  ~
             ::  descend into complete cell
             ::
             $(axe lat, bus [full/~ ?:(=(2 now) -.data.bus +.data.bus)])
    ::
      %half  ::  descend into partial cell
             ::
             %=  $
               axe  lat
               bus  ?:  =(2 now)
                      [left.mask.bus -.data.bus]
                    [rite.mask.bus +.data.bus]
    ==       ==
  ::
  ++  mutate
    ::  change a single axis in a seminoun
    ::
    |=  $:  ::  axe: axis within big to change
            ::  lit: (little) seminoun to insert within big at axe
            ::  big: seminoun to mutate
            ::
            axe=@
            lit=seminoun
            big=seminoun
        ==
    ^-  result
    ::  stop on zero axis
    ::
    ?~  axe  ~
    ::  edit root of big means discard it
    ::
    ?:  =(1 axe)  lit
    ::  decompose axis into path of head-tail
    ::
    |-  ^-  result
    ?:  =(2 axe)
      ::  mutate head of cell
      ::
      =+  tal=(fragment 3 big)
      ::  propagate stop
      ::
      ?~  tal  ~
      (combine lit tal)
    ?:  =(3 axe)
      ::  mutate tail of cell
      ::
      =+  hed=(fragment 2 big)
      ::  propagate stop
      ::
      ?~  hed  ~
      (combine hed lit)
    ::  deeper axis: keep one side of big and
    ::  recurse into the other with smaller axe
    ::
    =+  mor=(mas axe)
    =+  hed=(fragment 2 big)
    ::  propagate stop
    ::
    ?~  hed  ~
    =+  tal=(fragment 3 big)
    ::  propagate stop
    ::
    ?~  tal  ~
    ?:  =(2 (cap axe))
      ::  recurse into the head
      ::
      =+  mut=$(big hed, axe mor)
      ::  propagate stop
      ::
      ?~  mut  ~
      (combine mut tal)
    ::  recurse into the tail
    ::
    =+  mut=$(big tal, axe mor)
    ::  propagate stop
    ::
    ?~  mut  ~
    (combine hed mut)
  ::
  ++  require
    ::  require complete intermediate step
    ::
    |=  $:  noy=result
            yen=$-(* result)
        ==
    ^-  result
    ::  propagate stop
    ::
    ?~  noy  ~
    ::  suppress laziness
    ::
    =/  bus=seminoun  (complete noy)
    ?<  ?=(%lazy -.mask.bus)
    ::  if partial block, squash blocks and stop
    ::
    ?:  ?=(%half -.mask.bus)  [full/(squash mask.bus) ~]
    ::  if full block, propagate block
    ::
    ?:  ?=(^ blocks.mask.bus)  [mask.bus ~]
    ::  otherwise use complete noun
    ::
    (yen data.bus)
  ::
  ++  squash
    ::  convert stencil to block set
    ::
    |=  tyn=stencil
    ^-  (set block)
    ?-  -.tyn
      %lazy  $(tyn -:(complete tyn ~))
      %full  blocks.tyn
      %half  (~(uni in $(tyn left.tyn)) $(tyn rite.tyn))
    ==
  --
::
::::  5a: compiler utilities
  ::
++  bool  `type`(fork [%atom %f `0] [%atom %f `1] ~)    ::  make loobean
++  cell                                                ::  make %cell type
  ~/  %cell
  |=  [hed=type tal=type]
  ^-  type
  ?:(=(%void hed) %void ?:(=(%void tal) %void [%cell hed tal]))
::
++  core                                                ::  make %core type
  ~/  %core
  |=  [pac=type con=coil]
  ^-  type
  ?:(=(%void pac) %void [%core pac con])
::
++  hint
  |=  [p=(pair type note) q=type]
  ^-  type
  ?:  =(%void q)  %void
  ?:  =(%noun q)  %noun
  [%hint p q]
::
++  face                                                ::  make %face type
  ~/  %face
  |=  [giz=$@(term tune) der=type]
  ^-  type
  ?:  =(%void der)
    %void
  [%face giz der]
::
++  fork                                                ::  make %fork type
  ~/  %fork
  |=  yed=(list type)
  =|  lez=(set type)
  |-  ^-  type
  ?~  yed
    ?~  lez  %void
    ?:  ?=([* ~ ~] lez)  n.lez
    [%fork lez]
  %=    $
      yed  t.yed
      lez
    ?:  =(%void i.yed)  lez
    ?:  ?=([%fork *] i.yed)  (~(uni in lez) p.i.yed)
    (~(put in lez) i.yed)
  ==
::
++  cove                                                ::  extract [0 *] axis
  |=  nug=nock
  ?-    nug
      [%0 *]   p.nug
      [%11 *]  $(nug q.nug)
      *        ~_(leaf+"cove" !!)
  ==
++  comb                                                ::  combine two formulas
  ~/  %comb
  |=  [mal=nock buz=nock]
  ^-  nock
  ?:  ?&(?=([%0 *] mal) !=(0 p.mal))
    ?:  ?&(?=([%0 *] buz) !=(0 p.buz))
      [%0 (peg p.mal p.buz)]
    ?:  ?=([%2 [%0 *] [%0 *]] buz)
      [%2 [%0 (peg p.mal p.p.buz)] [%0 (peg p.mal p.q.buz)]]
    [%7 mal buz]
  ?:  ?=([^ [%0 %1]] mal)
    [%8 p.mal buz]
  ?:  =([%0 %1] buz)
    mal
  [%7 mal buz]
::
++  cond                                                ::  ?:  compile
  ~/  %cond
  |=  [pex=nock yom=nock woq=nock]
  ^-  nock
  ?-  pex
    [%1 %0]  yom
    [%1 %1]  woq
    *        [%6 pex yom woq]
  ==
::
++  cons                                                ::  make formula cell
  ~/  %cons
  |=  [vur=nock sed=nock]
  ^-  nock
  ::  this optimization can remove crashes which are essential
  ::
  ::  ?:  ?=([[%0 *] [%0 *]] +<)
  ::  ?:  ?&(=(+(p.vur) p.sed) =((div p.vur 2) (div p.sed 2)))
  ::    [%0 (div p.vur 2)]
  ::  [vur sed]
  ?:  ?=([[%1 *] [%1 *]] +<)
    [%1 p.vur p.sed]
  [vur sed]
::
++  fitz                                                ::  odor compatibility
  ~/  %fitz
  |=  [yaz=term wix=term]
  =+  ^=  fiz
      |=  mot=@ta  ^-  [p=@ q=@ta]
      =+  len=(met 3 mot)
      ?:  =(0 len)
        [0 %$]
      =+  tyl=(rsh 3 (dec len) mot)
      ?:  &((gte tyl 'A') (lte tyl 'Z'))
        [(sub tyl 64) (end 3 (dec len) mot)]
      [0 mot]
  =+  [yoz=(fiz yaz) wux=(fiz wix)]
  ?&  ?|  =(0 p.yoz)
          =(0 p.wux)
          &(!=(0 p.wux) (lte p.wux p.yoz))
      ==
      |-  ?|  =(%$ p.yoz)
              =(%$ p.wux)
              ?&  =((end 3 1 p.yoz) (end 3 1 p.wux))
                  $(p.yoz (rsh 3 1 p.yoz), p.wux (rsh 3 1 p.wux))
              ==
          ==
  ==
::
++  flan                                                ::  loobean  &
  ~/  %flan
  |=  [bos=nock nif=nock]
  ^-  nock
  ?:  =(bos nif)  bos
  ?:  =([%0 0] bos)  nif
  ?:  =([%0 0] nif)  bos
  ?-    bos
      [%1 %1]   bos
      [%1 %0]   nif
      *
    ?-    nif
        [%1 %1]   nif
        [%1 %0]   bos
        *       [%6 bos nif [%1 1]]
    ==
  ==
::
++  flip                                                ::  loobean negation
  ~/  %flip
  |=  dyr=nock
  ?:  =([%0 0] dyr)  dyr
  [%6 dyr [%1 1] [%1 0]]
::
++  flor                                                ::  loobean  |
  ~/  %flor
  |=  [bos=nock nif=nock]
  ^-  nock
  ?:  =(bos nif)  bos
  ?:  =([%0 0] bos)  nif
  ?:  =([%0 0] nif)  bos
  ?-  bos
      [%1 %1]   nif
      [%1 %0]   bos
      *
    ?-  nif
        [%1 %1]   bos
        [%1 %0]   nif
        *         [%6 bos [%1 0] nif]
    ==
  ==
::
++  hike
  ~/  %hike
  |=  [a=axis pac=(list (pair axis nock))]
  |^  =/  rel=(map axis nock)  (roll pac insert)
      =/  ord=(list axis)      (sort ~(tap in ~(key by rel)) gth)
      |-  ^-  nock
      ?~  ord
        [%0 a]
      =/  b=axis  i.ord
      =/  c=nock  (~(got by rel) b)
      =/  d=nock  $(ord t.ord)
      [%10 [b c] d]
  ::
  ++  contains
    |=  [container=axis contained=axis]
    ^-  ?
    =/  big=@    (met 0 container)
    =/  small=@  (met 0 contained)
    ?:  (lte small big)  |
    =/  dif=@  (sub small big)
    =(container (rsh 0 dif contained))
  ::
  ++  parent
    |=  a=axis
    `axis`(rsh 0 1 a)
  ::
  ++  sibling
    |=  a=axis
    ^-  axis
    ?~  (mod a 2)
      +(a)
    (dec a)
  ::
  ++  insert
    |=  [e=[axe=axis fol=nock] n=(map axis nock)]
    ^-  (map axis nock)
    ?:  =/  a=axis  axe.e
        |-  ^-  ?
        ?:  =(1 a)  |
        ?:  (~(has by n) a)
          &
        $(a (parent a))
      ::  parent already in
      n
    =.  n
      ::  remove children
      %+  roll  ~(tap by n)
      |=  [[axe=axis fol=nock] m=_n]
      ?.  (contains axe.e axe)  m
      (~(del by m) axe)
    =/  sib  (sibling axe.e)
    =/  un   (~(get by n) sib)
    ?~  un   (~(put by n) axe.e fol.e)
    ::  replace sibling with parent
    %=  $
      n  (~(del by n) sib)
      e  :-  (parent sib)
         ?:  (gth sib axe.e)
           (cons fol.e u.un)
         (cons u.un fol.e)
    ==
  --
::
++  jock
  |=  rad=?
  |=  lot=coin  ^-  hoon
  ?-    -.lot
      ~
    ?:(rad [%rock p.lot] [%sand p.lot])
  ::
      %blob
    ?:  rad
      [%rock %$ p.lot]
    ?@(p.lot [%sand %$ p.lot] [$(p.lot -.p.lot) $(p.lot +.p.lot)])
  ::
      %many
    [%cltr (turn p.lot |=(a=coin ^$(lot a)))]
  ==
::
++  look
  ~/  %look
  |=  [cog=term dab=(map term hoon)]
  =+  axe=1
  |-  ^-  (unit [p=axis q=hoon])
  ?-  dab
      ~  ~
  ::
      [* ~ ~]
    ?:(=(cog p.n.dab) [~ axe q.n.dab] ~)
  ::
      [* ~ *]
    ?:  =(cog p.n.dab)
      [~ (peg axe 2) q.n.dab]
    ?:  (gor cog p.n.dab)
      ~
    $(axe (peg axe 3), dab r.dab)
  ::
      [* * ~]
    ?:  =(cog p.n.dab)
      [~ (peg axe 2) q.n.dab]
    ?:  (gor cog p.n.dab)
      $(axe (peg axe 3), dab l.dab)
    ~
  ::
      [* * *]
    ?:  =(cog p.n.dab)
      [~ (peg axe 2) q.n.dab]
    ?:  (gor cog p.n.dab)
      $(axe (peg axe 6), dab l.dab)
    $(axe (peg axe 7), dab r.dab)
  ==
::
++  loot
  ~/  %loot
  |=  [cog=term dom=(map term tome)]
  =+  axe=1
  |-  ^-  (unit [p=axis q=hoon])
  ?-  dom
      ~  ~
  ::
      [* ~ ~]
    %+  bind  (look cog q.q.n.dom)
    |=((pair axis hoon) [(peg axe p) q])
  ::
      [* ~ *]
    =+  yep=(look cog q.q.n.dom)
    ?^  yep
      [~ (peg (peg axe 2) p.u.yep) q.u.yep]
    $(axe (peg axe 3), dom r.dom)
  ::
      [* * ~]
    =+  yep=(look cog q.q.n.dom)
    ?^  yep
      [~ (peg (peg axe 2) p.u.yep) q.u.yep]
    $(axe (peg axe 3), dom l.dom)
  ::
      [* * *]
    =+  yep=(look cog q.q.n.dom)
    ?^  yep
      [~ (peg (peg axe 2) p.u.yep) q.u.yep]
    =+  pey=$(axe (peg axe 6), dom l.dom)
    ?^  pey  pey
    $(axe (peg axe 7), dom r.dom)
  ==
::
::::  5b: macro expansion
  ::
++  ah                                                  ::  tiki engine
  |_  tik=tiki
  ++  blue
    |=  gen=hoon
    ^-  hoon
    ?.  &(?=(%| -.tik) ?=(~ p.tik))  gen
    [%tsgr [%$ 3] gen]
  ::
  ++  teal
    |=  mod=spec
    ^-  spec
    ?:  ?=(%& -.tik)  mod
    [%over [%& 3]~ mod]
  ::
  ++  tele
    |=  syn=skin
    ^-  skin
    ?:  ?=(%& -.tik)  syn
    [%over [%& 3]~ syn]
  ::
  ++  gray
    |=  gen=hoon
    ^-  hoon
    ?-  -.tik
      %&  ?~(p.tik gen [%tstr [u.p.tik ~] [%wing q.tik] gen])
      %|  [%tsls ?~(p.tik q.tik [%ktts u.p.tik q.tik]) gen]
    ==
  ::
  ++  puce
    ^-  wing
    ?-  -.tik
      %&  ?~(p.tik q.tik [u.p.tik ~])
      %|  [[%& 2] ~]
    ==
  ::
  ++  wthp  |=  opt=(list (pair spec hoon))
            %+  gray  %wthp
            [puce (turn opt |=([a=spec b=hoon] [a (blue b)]))]
  ++  wtkt  |=([sic=hoon non=hoon] (gray [%wtkt puce (blue sic) (blue non)]))
  ++  wtls  |=  [gen=hoon opt=(list (pair spec hoon))]
            %+  gray  %wtls
            [puce (blue gen) (turn opt |=([a=spec b=hoon] [a (blue b)]))]
  ++  wtpt  |=([sic=hoon non=hoon] (gray [%wtpt puce (blue sic) (blue non)]))
  ++  wtsg  |=([sic=hoon non=hoon] (gray [%wtsg puce (blue sic) (blue non)]))
  ++  wthx  |=(syn=skin (gray [%wthx (tele syn) puce]))
  ++  wtts  |=(mod=spec (gray [%wtts (teal mod) puce]))
  --
::
++  ax
  =+  :*  ::  dom: axis to home
          ::  hay: wing to home
          ::  cox: hygienic context
          ::  bug: debug annotations
          ::  def: default expression
          ::
          dom=`axis`1
          hay=*wing
          cox=*(map term spec)
          bug=*(list spot)
          nut=*(unit note)
          def=*(unit hoon)
      ==
<<<<<<< HEAD
  |_  [fab=? mod=spec]
=======
  |_  mod=spec
>>>>>>> 3b4beded
  ::
  ++  autoname
    ::  derive name from spec
    ::
    |-  ^-  (unit term)
    ?-  -.mod
      %base  ?.(?=([%atom *] p.mod) ~ ?:(=(%$ p.p.mod) `%atom `p.p.mod))
      %dbug  $(mod q.mod)
      %leaf  `p.mod
      %loop  `p.mod
      %like  ?~(p.mod ~ ?^(i.p.mod ?:(?=(%& -.i.p.mod) ~ q.i.p.mod) `i.p.mod))
      %make  ~(name ap p.mod)
      %made  $(mod q.mod)
      %over  $(mod q.mod)
      %name  $(mod q.mod)
    ::
      %bcbc  $(mod p.mod)
      %bcbr  $(mod p.mod)
      %bccb  ~(name ap p.mod)
      %bccl  $(mod i.p.mod)
      %bccn  $(mod i.p.mod)
      %bcdt  ~
      %bcgl  $(mod q.mod)
      %bcgr  $(mod q.mod)
      %bchp  $(mod p.mod)
      %bckt  $(mod q.mod)
      %bcls  $(mod q.mod)
      %bcfs  ~
      %bcmc  ~(name ap p.mod)
      %bcpm  $(mod p.mod)
      %bcsg  $(mod q.mod)
      %bctc  ~
      %bcts  $(mod q.mod)
      %bcpt  $(mod q.mod)
      %bcwt  $(mod i.p.mod)
      %bczp  ~
    ==
  ++  hint
    |=  not=note
    ^+  +>
    ?>(?=(~ nut) +>.$(nut `not))
  ::
  ++  function
    ::  construct a function example
    ::
    |=  [fun=spec arg=spec]
    ^-  hoon
    ::  minimal context as subject
    ::
    :+  %tsgr
      ::  context is example of both specs
      ::
      [example:clear(mod fun) example:clear(mod arg)]
    ::  produce an %iron (contravariant) core
    ::
    :-  %ktbr
    ::  make an actual gate
    ::
    :+  %brcl
      [%$ 2]
    [%$ 15]
  ::
  ++  interface
    ::  construct a core example
    ::
    |=  [variance=vair payload=spec arms=(map term spec)]
    ^-  hoon
    ::  attach proper variance control
    ::
    =-  ?-  variance
          %gold  -
          %lead  [%ktwt -]
          %zinc  [%ktpm -]
          %iron  [%ktbr -]
        ==
    ^-  hoon
    :+  %tsgr  example:clear(mod payload)
    :+  %brcn  ~
    =-  [[%$ ~ -] ~ ~]
    %-  ~(gas by *(map term hoon))
    %+  turn
      ~(tap by arms)
    |=  [=term =spec]
    ::
    ::  note that we *don't* make arm specs in an interface
    ::  hygienic -- we leave them in context, to support
    ::  maximum programmer flexibility
    ::
    [term example:clear(mod spec)]
  ::
  ++  home
    ::  express a hoon against the original subject
    ::
    |=  gen=hoon
    ^-  hoon
    =/  ,wing
        ?:  =(1 dom)
          hay
        (weld hay `wing`[[%& dom] ~])
    ?~  -  gen
    [%tsgr [%wing -] gen]
  ::
  ++  clear
    ::  clear annotations
    ^+  .
    .(bug ~, def ~, nut ~)
  ::
  ++  basal
    ::  example base case
    ::
    |=  bas=base
    ?-    bas
    ::
        [%atom *]
      ::  we may want sped
      ::
      [%sand p.bas ?:(=(%da p.bas) ~2000.1.1 0)]
    ::
        %noun
      ::  raw nock produces noun type
      ::
      =+([%rock %$ 0] [%ktls [%dttr - - [%rock %$ 1]] -])
    ::
        %cell
      ::  reduce to pair of nouns
      ::
      =+($(bas %noun) [- -])
    ::
        %flag
      ::  comparison produces boolean type
      ::
      =+([%rock %$ 0] [%ktls [%dtts - -] -])
    ::
        %null
      [%rock %n 0]
    ::
        %void
      [%zpzp ~]
    ==
  ::
  ++  unfold
    |=  [fun=hoon arg=(list spec)]
    ^-  hoon
    [%cncl fun (turn arg |=(spec ktcl/+<))]
  ::
  ++  unreel
    |=  [one=wing res=(list wing)]
    ^-  hoon
    ?~(res [%wing one] [%tsgl [%wing one] $(one i.res, res t.res)])
  ::
  ++  descend
    ::  record an axis to original subject
    ::
    |=  axe=axis
    +>(dom (peg axe dom))
  ::
  ++  decorate
    ::  apply documentation to expression
    ::
    |=  gen=hoon
    ^-  hoon
    =-  ?~(nut - [%note u.nut -])
    ^-  hoon
    |-  ^-  hoon
    ?~(bug gen [%dbug i.bug $(bug t.bug)])
  ::
  ++  pieces
    ::  enumerate tuple wings
    ::
    |=  =(list term)
    ^-  (^list wing)
    (turn list |=(=term `wing`[term ~]))
  ::
  ++  spore
    ::  build default sample
    ::
    ^-  hoon
    ::  sample is always typeless
    ::
    :+  %ktls
      [%bust %noun]
    ::  consume debugging context
    ::
    %-  decorate
    ::  use home as subject
    ::
    %-  home
    ::  if default is set, use it
    ::
    ?^  def  u.def
    ::  else map structure to expression
    ::
    ~+
    |-  ^-  hoon
    ?-  mod
      [%base *]  ?:(=(%void p.mod) [%rock %n 0] (basal p.mod))
      [%bcbc *]  ::  track hygienic recursion points lexically
                 ::
                 %=  $
                   mod  p.mod
                   cox  ::  merge lexically and don't forget %$
                        ::
                        (~(put by ^+(cox (~(uni by cox) q.mod))) %$ p.mod)
                 ==
      [%dbug *]  [%dbug p.mod $(mod q.mod)]
      [%leaf *]  [%rock p.mod q.mod]
      [%loop *]  ~|([%loop p.mod] $(mod (~(got by cox) p.mod)))
      [%like *]  $(mod bcmc/(unreel p.mod q.mod))
      [%made *]  $(mod q.mod)
      [%make *]  $(mod bcmc/(unfold p.mod q.mod))
      [%name *]  $(mod q.mod)
      [%over *]  $(hay p.mod, mod q.mod)
    ::
      [%bcbr *]  $(mod p.mod)
      [%bccb *]  [%rock %n 0]
      [%bccl *]  |-  ^-  hoon
                 ?~  t.p.mod  ^$(mod i.p.mod)
                 :-  ^$(mod i.p.mod)
                 $(i.p.mod i.t.p.mod, t.p.mod t.t.p.mod)
      [%bccn *]  ::  use last entry
                 ::
                 |-  ^-  hoon
                 ?~  t.p.mod  ^$(mod i.p.mod)
                 $(i.p.mod i.t.p.mod, t.p.mod t.t.p.mod)
      [%bchp *]  ::  see under %bccb
                 ::
                 [%rock %n 0]
      [%bcgl *]  $(mod q.mod)
      [%bcgr *]  $(mod q.mod)
      [%bckt *]  $(mod q.mod)
      [%bcls *]  $(mod q.mod)
      [%bcmc *]  ::  borrow sample
                 ::
                 [%tsgl [%$ 6] p.mod]
      [%bcpm *]  $(mod p.mod)
      [%bcsg *]  [%kthp q.mod p.mod]
      [%bcts *]  [%ktts p.mod $(mod q.mod)]
      [%bcpt *]  $(mod p.mod)
      [%bcwt *]  ::  use last entry
                 ::
                 |-  ^-  hoon
                 ?~  t.p.mod  ^$(mod i.p.mod)
                 $(i.p.mod i.t.p.mod, t.p.mod t.t.p.mod)
      [%bcdt *]  [%rock %n 0]
      [%bcfs *]  [%rock %n 0]
      [%bctc *]  [%rock %n 0]
      [%bczp *]  [%rock %n 0]
    ==
  ::
  ++  example
    ::  produce a correctly typed default instance
    ::
    ~+
    ^-  hoon
    ?+  mod
      ::  in the general case, make and analyze a spore
      ::
      :+  %tsls
        spore
      ~(relative analyze:(descend 3) 2)
    ::
      [%base *]  (decorate (basal p.mod))
      [%dbug *]  example(mod q.mod, bug [p.mod bug])
      [%leaf *]  (decorate [%rock p.mod q.mod])
      [%like *]  example(mod bcmc/(unreel p.mod q.mod))
      [%loop *]  [%limb p.mod]
      [%made *]  example(mod q.mod, nut `made/[p.p.mod `(pieces q.p.mod)])
      [%make *]  example(mod bcmc/(unfold p.mod q.mod))
      [%name *]  example(mod q.mod, nut `made/[p.mod ~])
      [%over *]  example(hay p.mod, mod q.mod)
    ::
      [%bccb *]  (decorate (home p.mod))
      [%bccl *]  %-  decorate
                 |-  ^-  hoon
                 ?~  t.p.mod
                   example:clear(mod i.p.mod)
                 :-  example:clear(mod i.p.mod)
                 example:clear(i.p.mod i.t.p.mod, t.p.mod t.t.p.mod)
      [%bchp *]  (decorate (function:clear p.mod q.mod))
      [%bcmc *]  (decorate (home [%tsgl [%limb %$] p.mod]))
      [%bcsg *]  [%ktls example(mod q.mod) (home p.mod)]
      [%bcls *]  (decorate example(mod q.mod))
      [%bcts *]  (decorate [%ktts p.mod example:clear(mod q.mod)])
      [%bcdt *]  (decorate (home (interface %gold p.mod q.mod)))
      [%bcfs *]  (decorate (home (interface %iron p.mod q.mod)))
      [%bczp *]  (decorate (home (interface %lead p.mod q.mod)))
      [%bctc *]  (decorate (home (interface %zinc p.mod q.mod)))
    ==
  ::
  ++  factory
    ::  make a normalizing gate (mold)
    ::
    ^-  hoon
    ::  process annotations outside construct, to catch default
    ::
    ?:  ?=(%dbug -.mod)  factory(mod q.mod, bug [p.mod bug])
    ?:  ?=(%bcsg -.mod)  factory(mod q.mod, def `[%kthp q.mod p.mod])
    ^-  hoon
    ::  if we recognize an indirection
    ::
    ?:  &(=(~ def) ?=(?(%bcmc %like %loop %make) -.mod))
      ::  then short-circuit it
      ::
      %-  decorate
      %-  home
      ?-  -.mod
        %bcmc  p.mod
        %like  (unreel p.mod q.mod)
        %loop  [%limb p.mod]
        %make  (unfold p.mod q.mod)
      ==
    ::  else build a gate
    ::
    :+  %brcl
      [%ktsg spore]
    ~(relative analyze:(descend 7) 6)
  ::
  ++  analyze
    ::  normalize a fragment of the subject
    ::
    |_  $:  ::  axe: axis to fragment
            ::
            axe=axis
        ==
    ++  basic
      |=  bas=base
      ^-  hoon
      ?-    bas
          [%atom *]
        :+  %ktls  example
        ^-  hoon
        :^    %zppt
            [[[%| 0 `%ruth] ~] ~]
          [%cnls [%limb %ruth] [%sand %ta p.bas] fetch]
        [%wtpt fetch-wing fetch [%zpzp ~]]
      ::
          %cell
        :+  %ktls  example
        =+  fetch-wing
        :-  [%wing [[%& %2] -]]
            [%wing [[%& %3] -]]
      ::
          %flag
        :^    %wtcl
            [%dtts [%rock %$ &] [%$ axe]]
          [%rock %f &]
        :+  %wtgr
          [%dtts [%rock %$ |] [%$ axe]]
        [%rock %f |]
      ::
          %noun
        fetch
      ::
          %null
        :+  %wtgr
          [%dtts [%bust %noun] [%$ axe]]
        [%rock %n ~]
      :::
          %void
        [%zpzp ~]
      ==
    ++  clear
      .(..analyze ^clear)
    ::
    ++  fetch
      ::  load the fragment
      ::
      ^-  hoon
      [%$ axe]
    ::
    ++  fetch-wing
      ::  load, as a wing
      ::
      ^-  wing
      [[%& axe] ~]
    ::
    ++  choice
      ::  match full models, by trying them
      ::
      |=  $:  ::  one: first option
              ::  rep: other options
              ::
              one=spec
              rep=(list spec)
          ==
      ^-  hoon
      ::  if no other choices, construct head
      ::
      ?~  rep  relative:clear(mod one)
      ::  build test
      ::
      :^    %wtcl
          ::  if we fit the type of this choice
          ::
          [%fits example:clear(mod one) fetch-wing]
        ::  build with this choice
        ::
        relative:clear(mod one)
      ::  continue through loop
      ::
      $(one i.rep, rep t.rep)
    ::
    ++  switch
      |=  $:  ::  one: first format
              ::  two: more formats
              ::
              one=spec
              rep=(list spec)
          ==
      |-  ^-  hoon
      ::  if no other choices, construct head
      ::
      ?~  rep  relative:clear(mod one)
      ::  fin: loop completion
      ::
      =/  fin=hoon  $(one i.rep, rep t.rep)
      ::  interrogate this instance
      ::
      :^    %wtcl
          ::  test if the head matches this wing
          ::
          :+  %fits
            [%tsgl [%$ 2] example:clear(mod one)]
          fetch-wing(axe (peg axe 2))
        ::  if so, use this form
        ::
        relative:clear(mod one)
      ::  continue in the loop
      ::
      fin
    ::
    ++  relative
      ::  local constructor
      ::
      ~+
      ^-  hoon
      ?-    mod
      ::
      ::  base
      ::
          [%base *]
        (decorate (basic:clear p.mod))
      ::
      ::  debug
      ::
          [%dbug *]
        relative(mod q.mod, bug [p.mod bug])
      ::
      ::  constant
      ::
          [%leaf *]
        %-  decorate
        :+  %wtgr
          [%dtts fetch [%rock %$ q.mod]]
        [%rock p.mod q.mod]
      ::
      ::  composite
      ::
          [%make *]
        relative(mod bcmc/(unfold p.mod q.mod))
      ::
      ::  indirect
      ::
          [%like *]
        relative(mod bcmc/(unreel p.mod q.mod))
      ::
      ::  loop
      ::
          [%loop *]
        (decorate [%cnhp [%limb p.mod] fetch])
      ::
      ::  simple named structure
      ::
          [%name *]
        relative(mod q.mod, nut `made/[p.mod ~])
      ::
      ::  synthetic named structure
      ::
          [%made *]
        relative(mod q.mod, nut `made/[p.p.mod `(pieces q.p.mod)])
      ::
      ::  subjective
      ::
          [%over *]
        relative(hay p.mod, mod q.mod)
      ::
      ::  recursive, $$
      ::
          [%bcbc *]
        ::
        ::  apply semantically
        ::
        :+  %brkt
          relative(mod p.mod, dom (peg 3 dom))
        =-  [[%$ ~ -] ~ ~]
        %-  ~(gas by *(map term hoon))
        ^-  (list (pair term hoon))
        %+  turn
          ~(tap by q.mod)
        |=  [=term =spec]
        [term relative(mod spec, dom (peg 3 dom))]
      ::
      ::  normalize, $&
      ::
          [%bcpm *]
        ::  push the raw result
        ::
        :+  %tsls  relative(mod p.mod)
        ::  push repair function
        ::
        :+  %tsls
          [%tsgr $/3 q.mod]
        ::  push repaired product
        ::
        :+  %tsls
          [%cnhp $/2 $/6]
        ::  sanity-check repaired product
        ::
        :+  %wtgr
          ::  either
          ::
          :~  %wtbr
              ::  the repair did not change anything
              ::
              [%dtts $/14 $/2]
              ::  when we fix it again, it stays fixed
              ::
              [%dtts $/2 [%cnhp $/6 $/2]]
          ==
        $/2
      ::
      ::  verify, $|
      ::
          [%bcbr *]
        ^-  hoon
        ::  push the raw product
        ::
        :+  %tsls  relative(mod p.mod)
        ^-  hoon
        ::  assert
        ::
        :+  %wtgr
          ::  run the verifier
          ::
          [%cnhp [%tsgr $/3 q.mod] $/2]
        ::  produce verified product
        ::
        $/2
      ::
      ::  special, $_
      ::
          [%bccb *]
        (decorate (home p.mod))
      ::
      ::  switch, $%
      ::
          [%bccn *]
        (decorate (switch i.p.mod t.p.mod))
      ::
      ::  tuple, $:
      ::
          [%bccl *]
        %-  decorate
        |-  ^-  hoon
        ?~  t.p.mod
          relative:clear(mod i.p.mod)
        :-  relative:clear(mod i.p.mod, axe (peg axe 2))
        %=  relative
          i.p.mod  i.t.p.mod
          t.p.mod  t.t.p.mod
          axe      (peg axe 3)
        ==
      ::
      ::  exclude, $<
      ::
          [%bcgl *]
        :+  %tsls
          relative:clear(mod q.mod)
        :+  %wtgl
          [%wtts [%over ~[&/3] p.mod] ~[&/4]]
        $/2
      ::
      ::  require, $>
      ::
          [%bcgr *]
        :+  %tsls
          relative:clear(mod q.mod)
        :+  %wtgr
          [%wtts [%over ~[&/3] p.mod] ~[&/4]]
        $/2
      ::
      ::  function
      ::
          [%bchp *]
        %-  decorate
        =/  fun  (function:clear p.mod q.mod)
        ?^  def
          [%ktls fun u.def]
        fun
      ::
      ::  bridge, $^
      ::
          [%bckt *]
        %-  decorate
        :^    %wtcl
            [%dtwt fetch(axe (peg axe 2))]
          relative:clear(mod p.mod)
        relative:clear(mod q.mod)
      ::
      ::  synthesis, $;
      ::
          [%bcmc *]
        (decorate [%cncl (home p.mod) fetch ~])
      ::
      ::  default
      ::
          [%bcsg *]
        relative(mod q.mod, def `[%kthp q.mod p.mod])
      ::
      ::  choice, $?
      ::
          [%bcwt *]
        (decorate (choice i.p.mod t.p.mod))
      ::
      ::  name, $=
      ::
          [%bcts *]
        [%ktts p.mod relative(mod q.mod)]
      ::
      ::  branch, $@
      ::
          [%bcpt *]
        %-  decorate
        :^    %wtcl
            [%dtwt fetch]
          relative:clear(mod q.mod)
        relative:clear(mod p.mod)
      ::
        [%bcls *]  relative(mod q.mod)
        [%bcdt *]  (decorate (home (interface %gold p.mod q.mod)))
        [%bcfs *]  (decorate (home (interface %iron p.mod q.mod)))
        [%bczp *]  (decorate (home (interface %lead p.mod q.mod)))
        [%bctc *]  (decorate (home (interface %zinc p.mod q.mod)))
      ==
    --
  --
::
++  ap                                                  ::  hoon engine
  ~%    %ap
      +>+
    ==
      %open  open
      %rake  rake
    ==
<<<<<<< HEAD
  =+  fab=`?`&
  |_  gen=hoon
=======
  |_  gen/hoon
>>>>>>> 3b4beded
  ::
  ++  grip
    |=  =skin
    =|  rel=wing
    |-  ^-  hoon
    ?-    skin
        @
      [%tsgl [%tune skin] gen]
        [%base *]
      ?:  ?=(%noun base.skin)
        gen
      [%kthp skin gen]
    ::
        [%cell *]
      =+  haf=~(half ap gen)
      ?^  haf
        :-  $(skin skin.skin, gen p.u.haf)
        $(skin ^skin.skin, gen q.u.haf)
      :+  %tsls
        gen
      :-  $(skin skin.skin, gen [%$ 4])
      $(skin ^skin.skin, gen [%$ 5])
    ::
        [%dbug *]
      [%dbug spot.skin $(skin skin.skin)]
    ::
        [%leaf *]
      [%kthp skin gen]
    ::
        [%help *]
      [%note [%help help.skin] $(skin skin.skin)]
    ::
        [%name *]
      [%tsgl [%tune term.skin] $(skin skin.skin)]
    ::
        [%over *]
      $(skin skin.skin, rel (weld wing.skin rel))
    ::
        [%spec *]
      :+  %kthp
        ?~(rel spec.skin [%over rel spec.skin])
      $(skin skin.skin)
    ::
        [%wash *]
      :+  %tsgl
        :-  %wing
        |-  ^-  wing
        ?:  =(0 depth.skin)  ~
        [[%| 0 ~] $(depth.skin (dec depth.skin))]
      gen
    ==
  ::
  ++  name
    |-  ^-  (unit term)
    ?+  gen  ~
      [%wing *]  ?~  p.gen  ~
                 ?^  i.p.gen
                   ?:(?=(%& -.i.p.gen) ~ q.i.p.gen)
                 `i.p.gen
      [%limb *]  `p.gen
      [%dbug *]  $(gen ~(open ap gen))
      [%tsgl *]  $(gen ~(open ap gen))
      [%tsgr *]  $(gen q.gen)
    ==
  ::
  ++  feck
    |-  ^-  (unit term)
    ?-  gen
      [%sand %tas @]  [~ q.gen]
      [%dbug *]       $(gen q.gen)
      *               ~
    ==
  ::
  ::  not used at present; see comment at %csng in ++open
::::
::++  hail
::  |=  axe=axis
::  =|  air=(list (pair wing hoon))
::  |-  ^+  air
::  =+  hav=half
::  ?~  hav  [[[[%| 0 ~] [%& axe] ~] gen] air]
::  $(gen p.u.hav, axe (peg axe 2), air $(gen q.u.hav, axe (peg axe 3)))
::
  ++  half
    |-  ^-  (unit (pair hoon hoon))
    ?+  gen  ~
      [^ *]       `[p.gen q.gen]
      [%dbug *]   $(gen q.gen)
      [%clcb *]   `[q.gen p.gen]
      [%clhp *]   `[p.gen q.gen]
      [%clkt *]   `[p.gen %clls q.gen r.gen s.gen]
      [%clsg *]   ?~(p.gen ~ `[i.p.gen %clsg t.p.gen])
      [%cltr *]   ?~  p.gen  ~
                  ?~(t.p.gen $(gen i.p.gen) `[i.p.gen %cltr t.p.gen])
    ==
::::
  ::  +flay: hoon to skin
  ::
  ++  flay
    |-  ^-  (unit skin)
    ?+    gen
      =+(open ?:(=(- gen) ~ $(gen -)))
    ::
        [^ *]
      =+  [$(gen p.gen) $(gen q.gen)]
      ?~(-< ~ ?~(-> ~ `[%cell -<+ ->+]))
    ::
        [%base *]
      `gen
    ::
        [%rock *]
      ?@(q.gen `[%leaf p.gen q.gen] ~)
    ::
        [%cnts [@ ~] ~]
      `i.p.gen
    ::
        [%tsgr *]
      %+  biff  reek(gen p.gen)
      |=  =wing
      (bind ^$(gen q.gen) |=(=skin [%over wing skin]))
    ::
        [%limb @]
      `p.gen
    ::
      ::  [%rock *]
      ::  [%spec %leaf q.gen q.gen]
    ::
        [%note [%help *] *]
      (bind $(gen q.gen) |=(=skin [%help p.p.gen skin]))
    ::
        [%wing *]
      ?:  ?=([@ ~] p.gen)
        `i.p.gen
      =/  depth  0
      |-  ^-  (unit skin)
      ?~  p.gen  `[%wash depth]
      ?.  =([%| 0 ~] i.p.gen)  ~
      $(p.gen t.p.gen)
    ::
        [%kttr *]
      `[%spec p.gen %base %noun]
    ::
        [%ktts *]
      %+  biff  $(gen q.gen)
      |=  =skin
      ?@  p.gen  `[%name p.gen skin]
      ?.  ?=([%name @ [%base %noun]] p.gen)  ~
      `[%name term.p.gen skin]
    ==
  ::
  ++  open
    ^-  hoon
    ?-    gen
        [~ *]     [%cnts [[%& p.gen] ~] ~]
    ::
<<<<<<< HEAD
        [%base *]  ~(factory ax fab `spec`gen)
        [%bust *]  ~(example ax fab %base p.gen)
        [%ktcl *]  ~(factory ax fab p.gen)
        [%dbug *]   q.gen
        [%eror *]  ~>(%slog.[0 leaf=p.gen] !!)
=======
        {$base *}  ~(factory ax `spec`gen)
        {$bust *}  ~(example ax %base p.gen)
        {$ktcl *}  ~(factory ax p.gen)
        {$dbug *}   q.gen
        {$eror *}  ~>(%slog.[0 leaf/p.gen] !!)
>>>>>>> 3b4beded
    ::
        [%knit *]                                       ::
      :+  %tsgr  [%ktts %v %$ 1]                        ::  =>  v=.
      :-  %brhp                                         ::  |-
      :+  %ktls                                         ::  ^+
        :-  %brhp                                       ::  |-
        :^    %wtcl                                     ::  ?:
            [%bust %flag]                               ::  ?
          [%bust %null]                                 ::  ~
        :-  [%ktts %i [%sand 'tD' *@]]                  ::  :-  i=~~
        [%ktts %t [%limb %$]]                           ::  t=$
      |-  ^-  hoon                                      ::
      ?~  p.gen                                         ::
        [%bust %null]                                   ::  ~
      =+  res=$(p.gen t.p.gen)                          ::
      ^-  hoon                                          ::
      ?@  i.p.gen                                       ::
        [[%sand 'tD' i.p.gen] res]                      ::  [~~{i.p.gen} {res}]
      :+  %tsls                                         ::
        :-  :+  %ktts                                   ::  ^=
              %a                                        ::  a
            :+  %ktls                                   ::  ^+
              [%limb %$]                                ::  $
            [%tsgr [%limb %v] p.i.p.gen]                ::  =>(v {p.i.p.gen})
        [%ktts %b res]                                  ::  b=[res]
      ^-  hoon                                          ::
      :-  %brhp                                         ::  |-
      :^    %wtpt                                       ::  ?@
          [%a ~]                                        ::  a
        [%limb %b]                                      ::  b
      :-  [%tsgl [%$ 2] [%limb %a]]                     ::  :-  -.a
      :+  %cnts                                         ::  %=
        [%$ ~]                                          ::  $
      [[[%a ~] [%tsgl [%$ 3] [%limb %a]]] ~]            ::  a  +.a
    ::
<<<<<<< HEAD
        [%leaf *]  ~(factory ax fab `spec`gen)
        [%limb *]  [%cnts [p.gen ~] ~]
        [%tell *]  [%cncl [%limb %noah] [%zpgr [%cltr p.gen]] ~]
        [%wing *]  [%cnts p.gen ~]
        [%yell *]  [%cncl [%limb %cain] [%zpgr [%cltr p.gen]] ~]
        [%note *]  q.gen
=======
        {$leaf *}  ~(factory ax `spec`gen)
        {$limb *}  [%cnts [p.gen ~] ~]
        {$tell *}  [%cncl [%limb %noah] [%zpgr [%cltr p.gen]] ~]
        {$wing *}  [%cnts p.gen ~]
        {$yell *}  [%cncl [%limb %cain] [%zpgr [%cltr p.gen]] ~]
        {$note *}  q.gen
>>>>>>> 3b4beded
    ::
        [%brbc *]  =-  ?~  -  !!
                       [%brtr [%bccl -] [%ktcl body.gen]]
                   %+  turn  `(list term)`sample.gen
                   |=  =term
                   ^-  spec
                   =/  tar  [%base %noun]
                   [%bcts term [%bcsg tar [%bchp tar tar]]]
        [%brcb *]  :+  %tsls  [%kttr p.gen]
                   :+  %brcn  ~
                   %-  ~(run by r.gen)
                   |=  =tome
                   :-  p.tome
                   %-  ~(run by q.tome)
                   |=  =hoon
                   ?~  q.gen  hoon
                   [%tstr [p.i.q.gen ~] q.i.q.gen $(q.gen t.q.gen)]
        [%brcl *]  [%tsls p.gen [%brdt q.gen]]
        [%brdt *]  :+  %brcn  ~
                   =-  [[%$ ~ -] ~ ~]
                   (~(put by *(map term hoon)) %$ p.gen)
        [%brkt *]  :+  %tsgl  [%limb %$]
                   :+  %brcn  ~
                   =+  zil=(~(get by q.gen) %$)
                   ?~  zil
                     %+  ~(put by q.gen)  %$
                     [*what [[%$ p.gen] ~ ~]]
                   %+  ~(put by q.gen)  %$
                   [p.u.zil (~(put by q.u.zil) %$ p.gen)]
        [%brhp *]  [%tsgl [%limb %$] [%brdt p.gen]]
        [%brsg *]  [%ktbr [%brts p.gen q.gen]]
        [%brtr *]  :+  %tsls  [%kttr p.gen]
                   :+  %brpt  ~
                   =-  [[%$ ~ -] ~ ~]
                   (~(put by *(map term hoon)) %$ q.gen)
        [%brts *]  :+  %brcb  p.gen
                   =-  [~ [[%$ ~ -] ~ ~]]
                   (~(put by *(map term hoon)) %$ q.gen)
        [%brwt *]  [%ktwt %brdt p.gen]
    ::
        [%clkt *]  [p.gen q.gen r.gen s.gen]
        [%clls *]  [p.gen q.gen r.gen]
        [%clcb *]  [q.gen p.gen]
        [%clhp *]  [p.gen q.gen]
        [%clsg *]
      |-  ^-  hoon
      ?~  p.gen
        [%rock %n ~]
      [i.p.gen $(p.gen t.p.gen)]
    ::
        [%cltr *]
      |-  ^-  hoon
      ?~  p.gen
        [%zpzp ~]
      ?~  t.p.gen
        i.p.gen
      [i.p.gen $(p.gen t.p.gen)]
    ::
<<<<<<< HEAD
        [%kttr *]  [%ktsg ~(example ax fab p.gen)]
        [%cncb *]  [%ktls [%wing p.gen] %cnts p.gen q.gen]
        [%cndt *]  [%cncl q.gen [p.gen ~]]
        [%cnkt *]  [%cncl p.gen q.gen r.gen s.gen ~]
        [%cnls *]  [%cncl p.gen q.gen r.gen ~]
        [%cnhp *]  [%cncl p.gen q.gen ~]
=======
        {$kttr *}  [%ktsg ~(example ax p.gen)]
        {$cncb *}  [%ktls [%wing p.gen] %cnts p.gen q.gen]
        {$cndt *}  [%cncl q.gen [p.gen ~]]
        {$cnkt *}  [%cncl p.gen q.gen r.gen s.gen ~]
        {$cnls *}  [%cncl p.gen q.gen r.gen ~]
        {$cnhp *}  [%cncl p.gen q.gen ~]
>>>>>>> 3b4beded
        ::  this probably should work, but doesn't
        ::
        ::  [%cncl *]  [%cntr [%$ ~] p.gen [[[[%& 6] ~] [%cltr q.gen]] ~]]
        [%cncl *]  [%cnsg [%$ ~] p.gen q.gen]
        [%cnsg *]
      ::  this complex matching system is a leftover from the old
      ::  "electroplating" era.  %cnsg should be removed and replaced
      ::  with the commented-out %cncl above.  but something is broken.
      ::
      :^  %cntr  p.gen  q.gen
      =+  axe=6
      |-  ^-  (list [wing hoon])
      ?~  r.gen  ~
      ?~  t.r.gen  [[[[%| 0 ~] [%& axe] ~] i.r.gen] ~]
      :-  [[[%| 0 ~] [%& (peg axe 2)] ~] i.r.gen]
      $(axe (peg axe 3), r.gen t.r.gen)
    ::
        [%cntr *]
      ?:  =(~ r.gen)
        [%tsgr q.gen [%wing p.gen]]
      :+  %tsls
        q.gen
      :+  %cnts
        (weld p.gen `wing`[[%& 2] ~])
      (turn r.gen |=([p=wing q=hoon] [p [%tsgr [%$ 3] q]]))
    ::
<<<<<<< HEAD
        [%ktdt *]  [%ktls [%cncl p.gen q.gen ~] q.gen]
        [%kthp *]  [%ktls ~(example ax fab p.gen) q.gen]
        [%ktts *]  (grip(gen q.gen) p.gen)
=======
        {$ktdt *}  [%ktls [%cncl p.gen q.gen ~] q.gen]
        {$kthp *}  [%ktls ~(example ax p.gen) q.gen]
        {$ktts *}  (grip(gen q.gen) p.gen)
>>>>>>> 3b4beded
    ::
        [%sgbr *]
      :+  %sggr
        :-  %mean
        =+  fek=~(feck ap p.gen)
        ?^  fek  [%rock %tas u.fek]
        [%brdt [%cncl [%limb %cain] [%zpgr [%tsgr [%$ 3] p.gen]] ~]]
      q.gen
    ::
        [%sgcb *]  [%sggr [%mean [%brdt p.gen]] q.gen]
        [%sgcn *]
      :+  %sggl
        :-  %fast
        :-  %clls
        :+  [%rock %$ p.gen]
          [%zpts q.gen]
        :-  %clsg
        =+  nob=`(list hoon)`~
        |-  ^-  (list hoon)
        ?~  r.gen
          nob
        [[[%rock %$ p.i.r.gen] [%zpts q.i.r.gen]] $(r.gen t.r.gen)]
      s.gen
    ::
        [%sgfs *]  [%sgcn p.gen [%$ 7] ~ q.gen]
        [%sggl *]  [%tsgl [%sggr p.gen [%$ 1]] q.gen]
        [%sgbc *]  [%sggr [%live [%rock %$ p.gen]] q.gen]
        [%sgls *]  [%sggr [%memo %rock %$ p.gen] q.gen]
        [%sgpm *]
      :+  %sggr
        [%slog [%sand %$ p.gen] [%cncl [%limb %cain] [%zpgr q.gen] ~]]
      r.gen
    ::
        [%sgts *]  [%sggr [%germ p.gen] q.gen]
        [%sgwt *]
      :+  %tsls  [%wtdt q.gen [%bust %null] [[%bust %null] r.gen]]
      :^  %wtsg  [%& 2]~
        [%tsgr [%$ 3] s.gen]
      [%sgpm p.gen [%$ 5] [%tsgr [%$ 3] s.gen]]
    ::
        [%mcts *]
      |-
      ?~  p.gen  [%bust %null]
      ?-  -.i.p.gen
        ^      [[%xray i.p.gen] $(p.gen t.p.gen)]
        %manx  [p.i.p.gen $(p.gen t.p.gen)]
        %tape  [[%mcfs p.i.p.gen] $(p.gen t.p.gen)]
        %call  [%cncl p.i.p.gen [$(p.gen t.p.gen)]~]
        %marl  =-  [%cndt [p.i.p.gen $(p.gen t.p.gen)] -]
               ^-  hoon
               :+  %tsbr  [%base %cell]
               :+  %brpt  ~
               ^-  (map term tome)
               =-  [[%$ ~ -] ~ ~]
               ^-  (map term hoon)
               :_  [~ ~]
               =+  sug=[[%& 12] ~]
               :-  %$
               :^  %wtsg  sug
                 [%cnts sug [[[[%& 1] ~] [%$ 13]] ~]]
               [%cnts sug [[[[%& 3] ~] [%cnts [%$ ~] [[sug [%$ 25]] ~]]] ~]]
      ==
    ::
        [%mccl *]
      ?-    q.gen
          ~      [%zpzp ~]
          [* ~]  i.q.gen
          ^
        :+  %tsls
          p.gen
        =+  yex=`(list hoon)`q.gen
        |-  ^-  hoon
        ?-  yex
          [* ~]  [%tsgr [%$ 3] i.yex]
          [* ^]   [%cncl [%$ 2] [%tsgr [%$ 3] i.yex] $(yex t.yex) ~]
          ~      !!
        ==
      ==
    ::
        [%mcfs *]  =+(zoy=[%rock %ta %$] [%clsg [zoy [%clsg [zoy p.gen] ~]] ~])
        [%mcgl *]
      :^    %cnls
          :+  %cnhp
            q.gen
          [%ktcl p.gen]
        r.gen
      :+  %brts
        p.gen
      s.gen
    ::
        [%mcsg *]                                       ::                  ;~
      |-  ^-  hoon
      ?-  q.gen
          ~      ~_(leaf+"open-mcsg" !!)
          ^
        :+  %tsgr  [%ktts %v %$ 1]                      ::  =>  v=.
        |-  ^-  hoon                                    ::
        ?:  ?=(~ t.q.gen)                               ::
          [%tsgr [%limb %v] i.q.gen]                    ::  =>(v {i.q.gen})
        :+  %tsls  [%ktts %a $(q.gen t.q.gen)]          ::  =+  ^=  a
        :+  %tsls                                       ::    {$(q.gen t.q.gen)}
          [%ktts %b [%tsgr [%limb %v] i.q.gen]]         ::  =+  ^=  b
        :+  %tsls                                       ::    =>(v {i.q.gen})
          :+  %ktts  %c                                 ::  =+  c=,.+6.b
          :+  %tsgl                                     ::
            [%wing [%| 0 ~] [%& 6] ~]                   ::
          [%limb %b]                                    ::
        :-  %brdt                                       ::  |.
        :^    %cnls                                     ::  %+
            [%tsgr [%limb %v] p.gen]                    ::      =>(v {p.gen})
          [%cncl [%limb %b] [%limb %c] ~]               ::    (b c)
        :+  %cnts  [%a ~]                               ::  a(,.+6 c)
        [[[[%| 0 ~] [%& 6] ~] [%limb %c]] ~]            ::
      ==                                                ::
    ::
<<<<<<< HEAD
        [%mcmc *]                                       ::                  ;;
      [%cnhp ~(factory ax fab p.gen) q.gen]
    ::
        [%tsbr *]
      [%tsls ~(example ax fab p.gen) q.gen]
=======
        {$mcmc *}                                       ::                  ;;
      [%cnhp ~(factory ax p.gen) q.gen]
    ::
        {$tsbr *}
      [%tsls ~(example ax p.gen) q.gen]
>>>>>>> 3b4beded
    ::
        [%tstr *]
      :+  %tsgl
        r.gen
      [%tune [[p.p.gen ~ ?~(q.p.gen q.gen [%kthp u.q.p.gen q.gen])] ~ ~] ~]
    ::
        [%tscl *]
      [%tsgr [%cncb [[%& 1] ~] p.gen] q.gen]
    ::
        [%tsfs *]
      [%tsls [%ktts p.gen q.gen] r.gen]
    ::
        [%tsmc *]  [%tsfs p.gen r.gen q.gen]
        [%tsdt *]
      [%tsgr [%cncb [[%& 1] ~] [[p.gen q.gen] ~]] r.gen]
        [%tswt *]                                       ::                  =?
      [%tsdt p.gen [%wtcl q.gen r.gen [%wing p.gen]] s.gen]
    ::
        [%tskt *]                                       ::                  =^
      =+  wuy=(weld q.gen `wing`[%v ~])                 ::
      :+  %tsgr  [%ktts %v %$ 1]                        ::  =>  v=.
      :+  %tsls  [%ktts %a %tsgr [%limb %v] r.gen]      ::  =+  a==>(v \r.gen)
      :^  %tsdt  wuy  [%tsgl [%$ 3] [%limb %a]]
      :+  %tsgr  :-  :+  %ktts  [%over [%v ~] p.gen]
                     [%tsgl [%$ 2] [%limb %a]]
                 [%limb %v]
      s.gen
    ::
        [%tsgl *]  [%tsgr q.gen p.gen]
        [%tsls *]  [%tsgr [p.gen [%$ 1]] q.gen]
        [%tshp *]  [%tsls q.gen p.gen]
        [%tssg *]
      |-  ^-  hoon
      ?~  p.gen    [%$ 1]
      ?~  t.p.gen  i.p.gen
      [%tsgr i.p.gen $(p.gen t.p.gen)]
    ::
        [%wtbr *]
      |-
      ?~(p.gen [%rock %f 1] [%wtcl i.p.gen [%rock %f 0] $(p.gen t.p.gen)])
    ::
        [%wtdt *]   [%wtcl p.gen r.gen q.gen]
        [%wtgl *]   [%wtcl p.gen [%zpzp ~] q.gen]
        [%wtgr *]   [%wtcl p.gen q.gen [%zpzp ~]]
        [%wtkt *]   [%wtcl [%wtts [%base %atom %$] p.gen] r.gen q.gen]
    ::
        [%wthp *]
      |-
      ?~  q.gen
        [%lost [%wing p.gen]]
      :^    %wtcl
          [%wtts p.i.q.gen p.gen]
        q.i.q.gen
      $(q.gen t.q.gen)
    ::
        [%wtls *]
      [%wthp p.gen (weld r.gen `_r.gen`[[[%base %noun] q.gen] ~])]
    ::
        [%wtpm *]
      |-
      ?~(p.gen [%rock %f 0] [%wtcl i.p.gen $(p.gen t.p.gen) [%rock %f 1]])
    ::
        [%xray *]
      |^  :-  [(open-mane n.g.p.gen) %clsg (turn a.g.p.gen open-mart)]
          [%mcts c.p.gen]
      ::
      ++  open-mane
        |=  a=mane:hoot
        ?@(a [%rock %tas a] [[%rock %tas -.a] [%rock %tas +.a]])
      ::
      ++  open-mart
        |=  [n=mane:hoot v=(list beer:hoot)]
        [(open-mane n) %knit v]
      --
    ::
<<<<<<< HEAD
        [%wtpt *]   [%wtcl [%wtts [%base %atom %$] p.gen] q.gen r.gen]
        [%wtsg *]   [%wtcl [%wtts [%base %null] p.gen] q.gen r.gen]
        [%wtts *]   [%fits ~(example ax fab p.gen) q.gen]
        [%wtzp *]   [%wtcl p.gen [%rock %f 1] [%rock %f 0]]
        [%zpgr *]
=======
        {$wtpt *}   [%wtcl [%wtts [%base %atom %$] p.gen] q.gen r.gen]
        {$wtsg *}   [%wtcl [%wtts [%base %null] p.gen] q.gen r.gen]
        {$wtts *}   [%fits ~(example ax p.gen) q.gen]
        {$wtzp *}   [%wtcl p.gen [%rock %f 1] [%rock %f 0]]
        {$zpgr *}
>>>>>>> 3b4beded
      [%cncl [%limb %onan] [%zpmc [%kttr [%bcmc %limb %abel]] p.gen] ~]
    ::
        [%zpwt *]
      ?:  ?:  ?=(@ p.gen)
            (lte hoon-version p.gen)
          &((lte hoon-version p.p.gen) (gte hoon-version q.p.gen))
        q.gen
      ~_(leaf+"hoon-version" !!)
    ::
        *           gen
    ==
  ::
  ++  rake  ~>(%mean.'rake-hoon' (need reek))
  ++  reek
    ^-  (unit wing)
    ?+  gen  ~
      [~ *]        `[[%& p.gen] ~]
      [%limb *]     `[p.gen ~]
      [%wing *]     `p.gen
      [%cnts * ~]  `p.gen
      [%dbug *]     reek(gen q.gen)
    ==
  ++  rusk
    ^-  term
    =+  wig=rake
    ?.  ?=([@ ~] wig)
      ~>(%mean.'rusk-hoon' !!)
    i.wig
  --
::
::::  5c: compiler backend and prettyprinter
  ::
++  ut
  ~%    %ut
      +>+
    ==
      %ar     ar
      %fan    fan
      %rib    rib
      %vet    vet
      %blow   blow
      %burp   burp
      %busk   busk
      %buss   buss
      %crop   crop
      %duck   duck
      %dune   dune
      %dunk   dunk
      %epla   epla
      %emin   emin
      %emul   emul
      %feel   feel
      %felt   felt
      %fine   fine
      %fire   fire
      %fish   fish
      %fond   fond
      %fund   fund
      %funk   funk
      %fuse   fuse
      %gain   gain
      %lose   lose
      %mile   mile
      %mine   mine
      %mint   mint
      %moot   moot
      %mull   mull
      %nest   nest
      %peel   peel
      %play   play
      %peek   peek
      %repo   repo
      %rest   rest
      %tack   tack
      %toss   toss
      %wrap   wrap
    ==
  =+  :*  fan=*(set [type hoon])
          rib=*(set [type type hoon])
          vet=`?`&
      ==
  =+  sut=`type`%noun
  |%
  ++  clip
    |=  ref=type
    ?>  ?|(!vet (nest(sut ref) & sut))
    ref
  ::
  ::  +ar: texture engine
  ::
  ++  ar  !:
    ~%    %ar
        +>
      ==
        %fish  fish
        %gain  gain
        %lose  lose
      ==
    |_  [ref=type =skin]
    ::
    ::  =fish: make a $nock that tests a .ref at .axis for .skin
    ::
    ++  fish
      |=  =axis
      ^-  nock
      ?@  skin  [%1 &]
      ?-    -.skin
      ::
          %base
        ?-  base.skin
          %cell      $(skin [%cell [%base %noun] [%base %noun]])
          %flag      ?:  (~(nest ut bool) | ref)
                       [%1 &]
                     %+  flan
                       $(skin [%base %atom %$])
                     %+  flor
                       [%5 [%0 axis] [%1 &]]
                     [%5 [%0 axis] [%1 |]]
          %noun      [%1 &]
          %null      $(skin [%leaf %n ~])
          %void      [%1 |]
          [%atom *]  ?:  (~(nest ut [%atom %$ ~]) | ref)
                       [%1 &]
                     ?:  (~(nest ut [%cell %noun %noun]) | ref)
                       [%1 |]
                     (flip [%3 %0 axis])
        ==
      ::
          %cell
        ?:  (~(nest ut [%atom %$ ~]) | ref)  [%1 |]
        %+  flan
          ?:  (~(nest ut [%cell %noun %noun]) | ref)
            [%1 &]
          [%3 %0 axis]
        %+  flan
          $(ref (peek(sut ref) %free 2), skin skin.skin)
        $(ref (peek(sut ref) %free 3), skin ^skin.skin)
      ::
          %leaf
        ?:  (~(nest ut [%atom %$ `atom.skin]) | ref)
          [%1 &]
        [%5 [%1 atom.skin] [%0 axis]]
      ::
          %dbug  $(skin skin.skin)
          %help  $(skin skin.skin)
          %name  $(skin skin.skin)
          %over  $(skin skin.skin)
          %spec  $(skin skin.skin)
          %wash  [%1 1]
      ==
    ::
    ::  -gain: make a $type by restricting .ref to .skin
    ::
    ++  gain
      |-  ^-  type
      ?@  skin  [%face skin ref]
      ?-    -.skin
      ::
          %base
        ?-    base.skin
            %cell      $(skin [%cell [%base %noun] [%base %noun]])
            %flag      (fork $(skin [%leaf %f &]) $(skin [%leaf %f |]) ~)
            %null      $(skin [%leaf %n ~])
            %void      %void
            %noun      ?:((~(nest ut %void) | ref) %void ref)
            [%atom *]
          =|  gil=(set type)
          |-  ^-  type
          ?-    ref
            %void      %void
            %noun      [%atom p.base.skin ~]
            [%atom *]  ?.  (fitz p.base.skin p.ref)
                          ~>(%mean.'atom-mismatch' !!)
                       :+  %atom
                         (max p.base.skin p.ref)
                       q.ref
            [%cell *]  %void
            [%core *]  %void
            [%face *]  (face p.ref $(ref q.ref))
            [%fork *]  (fork (turn ~(tap in p.ref) |=(=type ^$(ref type))))
            [%hint *]  (hint p.ref $(ref q.ref))
            [%hold *]  ?:  (~(has in gil) ref)  %void
                       $(gil (~(put in gil) ref), ref repo(sut ref))
          ==
        ==
      ::
          %cell
        =|  gil=(set type)
        |-  ^-  type
        ?-    ref
            %void      %void
            %noun      [%cell %noun %noun]
            [%atom *]  %void
            [%cell *]  =+  ^$(skin skin.skin, ref p.ref)
                       ?:  =(%void -)  %void
                       (cell - ^$(skin ^skin.skin, ref q.ref))
            [%core *]  =+  ^$(skin skin.skin, ref p.ref)
                       ?:  =(%void -)  %void
                       ?.  =(%noun ^skin.skin)
                         (cell - ^$(skin ^skin.skin, ref %noun))
                       [%core - q.ref]
            [%face *]  (face p.ref $(ref q.ref))
            [%fork *]  (fork (turn ~(tap in p.ref) |=(=type ^$(ref type))))
            [%hint *]  (hint p.ref $(ref q.ref))
            [%hold *]  ?:  (~(has in gil) ref)  %void
                       $(gil (~(put in gil) ref), ref repo(sut ref))
        ==
      ::
          %leaf
        =|  gil=(set type)
        |-  ^-  type
        ?-  ref
          %void      %void
          %noun      [%atom aura.skin `atom.skin]
          [%atom *]  ?:  &(?=(^ q.ref) !=(atom.skin u.q.ref))
                       %void
                     ?.  (fitz aura.skin p.ref)
                        ~>(%mean.'atom-mismatch' !!)
                     :+  %atom
                       (max aura.skin p.ref)
                     `atom.skin
          [%cell *]  %void
          [%core *]  %void
          [%face *]  (face p.ref $(ref q.ref))
          [%fork *]  (fork (turn ~(tap in p.ref) |=(=type ^$(ref type))))
          [%hint *]  (hint p.ref $(ref q.ref))
          [%hold *]  ?:  (~(has in gil) ref)  %void
                     $(gil (~(put in gil) ref), ref repo(sut ref))
        ==
      ::
          %dbug  $(skin skin.skin)
          %help  (hint [sut %help help.skin] $(skin skin.skin))
          %name  (face term.skin $(skin skin.skin))
          %over  $(skin skin.skin, sut (~(play ut sut) %wing wing.skin))
          %spec  =/  yon  $(skin skin.skin)
                 =/  hit  (~(play ut sut) ~(example ax spec.skin))
                 ?>  (~(nest ut hit) & yon)
                 hit
          %wash  =-  $(ref (~(play ut ref) -))
                 :-  %wing
                 |-  ^-  wing
                 ?:  =(0 depth.skin)  ~
                 [[%| 0 ~] $(depth.skin (dec depth.skin))]
      ==
    ::
    ::  -lose: make a $type by restricting .ref to exclude .skin
    ::
    ++  lose
      |-  ^-  type
      ?@  skin  [%face skin ref]
      ?-    -.skin
      ::
          %base
        ?-    base.skin
            %cell      $(skin [%cell [%base %noun] [%base %noun]])
            %flag      $(skin [%base %atom %f])
            %null      $(skin [%leaf %n ~])
            %void      ref
            %noun      %void
            [%atom *]
          =|  gil=(set type)
          |-  ^-  type
          ?-    ref
            %void      %void
            %noun      [%cell %noun %noun]
            [%atom *]  %void
            [%cell *]  ref
            [%core *]  ref
            [%face *]  (face p.ref $(ref q.ref))
            [%fork *]  (fork (turn ~(tap in p.ref) |=(=type ^$(ref type))))
            [%hint *]  (hint p.ref $(ref q.ref))
            [%hold *]  ?:  (~(has in gil) ref)  %void
                       $(gil (~(put in gil) ref), ref repo(sut ref))
          ==
        ==
      ::
          %cell
        =|  gil=(set type)
        |-  ^-  type
        ?-    ref
            %void      %void
            %noun      [%atom %$ ~]
            [%atom *]  ref
            [%cell *]  =+  ^$(skin skin.skin, ref p.ref)
                       ?:  =(%void -)  %void
                       (cell - ^$(skin ^skin.skin, ref q.ref))
            [%core *]  =+  ^$(skin skin.skin, ref p.ref)
                       ?:  =(%void -)  %void
                       ?.  =(%noun ^skin.skin)
                         (cell - ^$(skin ^skin.skin, ref %noun))
                       [%core - q.ref]
            [%face *]  (face p.ref $(ref q.ref))
            [%fork *]  (fork (turn ~(tap in p.ref) |=(=type ^$(ref type))))
            [%hint *]  (hint p.ref $(ref q.ref))
            [%hold *]  ?:  (~(has in gil) ref)  %void
                       $(gil (~(put in gil) ref), ref repo(sut ref))
        ==
      ::
          %leaf
        =|  gil=(set type)
        |-  ^-  type
        ?-  ref
          %void      %void
          %noun      %noun
          [%atom *]  ?:  =(q.ref `atom.skin)
                       %void
                     ref
          [%cell *]  ref
          [%core *]  ref
          [%face *]  (face p.ref $(ref q.ref))
          [%fork *]  (fork (turn ~(tap in p.ref) |=(=type ^$(ref type))))
          [%hint *]  (hint p.ref $(ref q.ref))
          [%hold *]  ?:  (~(has in gil) ref)  %void
                     $(gil (~(put in gil) ref), ref repo(sut ref))
        ==
      ::
          %dbug  $(skin skin.skin)
          %help  $(skin skin.skin)
          %name  $(skin skin.skin)
          %over  $(skin skin.skin)
          %spec  $(skin skin.skin)
          %wash  ref
      ==
    --
  ::
<<<<<<< HEAD
  ++  bleu
    |=  [gol=type gen=hoon]
    ^-  [type nock]
    =+  pro=(mint gol gen)
    =+  jon=(apex:musk bran q.pro)
    ?:  |(?=(~ jon) ?=(%wait -.u.jon))
      ?:  &(!fab vet)
        ~&  %bleu-fail
        !!
      [p.pro q.pro]
    [p.pro %1 p.u.jon]
  ::
=======
>>>>>>> 3b4beded
  ++  blow
    |=  [gol=type gen=hoon]
    ^-  [type nock]
    =+  pro=(mint gol gen)
    =+  jon=(apex:musk bran q.pro)
    ?:  |(?=(~ jon) ?=(%wait -.u.jon))
      [p.pro q.pro]
    [p.pro %1 p.u.jon]
  ::
  ++  bran
    ~+
    =+  gil=*(set type)
    |-  ~+  ^-  seminoun:musk
    ?-    sut
      %noun      [full/[~ ~ ~] ~]
      %void      [full/[~ ~ ~] ~]
      [%atom *]  ?~(q.sut [full/[~ ~ ~] ~] [full/~ u.q.sut])
      [%cell *]  (combine:musk $(sut p.sut) $(sut q.sut))
      [%core *]  %+  combine:musk
                   p.r.q.sut
                 $(sut p.sut)
      [%face *]  $(sut repo)
      [%fork *]  [full/[~ ~ ~] ~]
      [%hint *]  $(sut repo)
      [%hold *]  ?:  (~(has in gil) sut)
                   [full/[~ ~ ~] ~]
                 $(sut repo, gil (~(put in gil) sut))
    ==
  ::
  ++  burp
    ::  expel undigested seminouns
    ::
    ^-  type
    ~+
    ~=  sut
    ?+  sut      sut
      [%cell *]  [%cell burp(sut p.sut) burp(sut q.sut)]
      [%core *]  :+  %core
                   burp(sut p.sut)
                 :*  p.q.sut
                     burp(sut q.q.sut)
                     :_  q.r.q.sut
                     ?:  ?=([[%full ~] *] p.r.q.sut)
                       p.r.q.sut
                     [[%full ~ ~ ~] ~]
                  ==
      [%face *]  [%face p.sut burp(sut q.sut)]
      [%fork *]  [%fork (~(run in p.sut) |=(type burp(sut +<)))]
      [%hint *]  (hint p.sut burp(sut q.sut))
      [%hold *]  [%hold burp(sut p.sut) q.sut]
    ==
  ::
  ++  busk
    ~/  %busk
    |=  gen=hoon
    ^-  type
    [%face [~ [gen ~]] sut]
  ::
  ++  buss
    ~/  %buss
    |=  [cog=term gen=hoon]
    ^-  type
    [%face [[[cog ~ gen] ~ ~] ~] sut]
  ::
  ++  crop
    ~/  %crop
    |=  ref=type
    =+  bix=*(set [type type])
    =<  dext
    |%
    ++  dext
      ^-  type
      ~_  leaf+"crop"
      ::  ~_  (dunk 'dext: sut')
      ::  ~_  (dunk(sut ref) 'dext: ref')
      ?:  |(=(sut ref) =(%noun ref))
        %void
      ?:  =(%void ref)
        sut
      ?-    sut
          [%atom *]
        ?+  ref      sint
          [%atom *]  ?^  q.sut
                       ?^(q.ref ?:(=(q.ref q.sut) %void sut) %void)
                     ?^(q.ref sut %void)
          [%cell *]  sut
        ==
      ::
          [%cell *]
        ?+  ref      sint
          [%atom *]  sut
          [%cell *]  ?.  (nest(sut p.ref) | p.sut)  sut
                     (cell p.sut dext(sut q.sut, ref q.ref))
        ==
      ::
          [%core *]  ?:(?=(?([%atom *] [%cell *]) ref) sut sint)
          [%face *]  (face p.sut dext(sut q.sut))
          [%fork *]  (fork (turn ~(tap in p.sut) |=(type dext(sut +<))))
          [%hint *]  (hint p.sut dext(sut q.sut))
          [%hold *]  ?<  (~(has in bix) [sut ref])
                     dext(sut repo, bix (~(put in bix) [sut ref]))
          %noun      dext(sut repo)
          %void      %void
      ==
    ::
    ++  sint
      ^-  type
      ?+    ref    !!
        [%core *]  sut
        [%face *]  dext(ref repo(sut ref))
        [%fork *]  =+  yed=~(tap in p.ref)
                   |-  ^-  type
                   ?~  yed  sut
                   $(yed t.yed, sut dext(ref i.yed))
        [%hint *]  dext(ref repo(sut ref))
        [%hold *]  dext(ref repo(sut ref))
      ==
    --
  ::
  ++  cool
    |=  [pol=? hyp=wing ref=type]
    ^-  type
    =+  fid=(find %both hyp)
    ?-  -.fid
      %|  sut
      %&  =<  q
          %+  take  p.p.fid
          |=(a=type ?:(pol (fuse(sut a) ref) (crop(sut a) ref)))
    ==
  ::
  ++  duck  ^-(tank ~(duck us sut))
  ++  dune  |.(duck)
  ++  dunk
    |=  paz=term  ^-  tank
    :+  %palm
      [['.' ~] ['-' ~] ~ ~]
    [[%leaf (mesc (trip paz))] duck ~]
  ::
  ++  elbo
    |=  [lop=palo rig=(list (pair wing hoon))]
    ^-  type
    ?:  ?=(%& -.q.lop)
      |-  ^-  type
      ?~  rig
        p.q.lop
      =+  zil=(play q.i.rig)
      =+  dar=(tack(sut p.q.lop) p.i.rig zil)
      %=  $
        rig      t.rig
        p.q.lop  q.dar
      ==
    =+  hag=~(tap in q.q.lop)
    %-  fire
    |-  ^+  hag
    ?~  rig
      hag
    =+  zil=(play q.i.rig)
    =+  dix=(toss p.i.rig zil hag)
    %=  $
      rig  t.rig
      hag  q.dix
    ==
  ::
  ++  ergo
    |=  [lop=palo rig=(list (pair wing hoon))]
    ^-  (pair type nock)
    =+  axe=(tend p.lop)
    =|  hej=(list (pair axis nock))
    ?:  ?=(%& -.q.lop)
      =-  [p.- (hike axe q.-)]
      |-  ^-  (pair type (list (pair axis nock)))
      ?~  rig
        [p.q.lop hej]
      =+  zil=(mint %noun q.i.rig)
      =+  dar=(tack(sut p.q.lop) p.i.rig p.zil)
      %=  $
        rig      t.rig
        p.q.lop  q.dar
        hej      [[p.dar q.zil] hej]
      ==
    =+  hag=~(tap in q.q.lop)
    =-  [(fire p.-) [%9 p.q.lop (hike axe q.-)]]
    |-  ^-  (pair (list (pair type foot)) (list (pair axis nock)))
    ?~  rig
      [hag hej]
    =+  zil=(mint %noun q.i.rig)
    =+  dix=(toss p.i.rig p.zil hag)
    %=  $
      rig  t.rig
      hag  q.dix
      hej  [[p.dix q.zil] hej]
    ==
  ::
  ++  endo
    |=  [lop=(pair palo palo) dox=type rig=(list (pair wing hoon))]
    ^-  (pair type type)
    ?:  ?=(%& -.q.p.lop)
      ?>  ?=(%& -.q.q.lop)
      |-  ^-  (pair type type)
      ?~  rig
        [p.q.p.lop p.q.q.lop]
      =+  zil=(mull %noun dox q.i.rig)
      =+  ^=  dar
          :-  p=(tack(sut p.q.p.lop) p.i.rig p.zil)
              q=(tack(sut p.q.q.lop) p.i.rig q.zil)
      ?>  =(p.p.dar p.q.dar)
      %=  $
        rig        t.rig
        p.q.p.lop  q.p.dar
        p.q.q.lop  q.q.dar
      ==
    ?>  ?=(%| -.q.q.lop)
    ?>  =(p.q.p.lop p.q.q.lop)
    =+  hag=[p=~(tap in q.q.p.lop) q=~(tap in q.q.q.lop)]
    =-  [(fire p.-) (fire(vet |) q.-)]
    |-  ^-  (pair (list (pair type foot)) (list (pair type foot)))
    ?~  rig
      hag
    =+  zil=(mull %noun dox q.i.rig)
    =+  ^=  dix
        :-  p=(toss p.i.rig p.zil p.hag)
            q=(toss p.i.rig q.zil q.hag)
    ?>  =(p.p.dix p.q.dix)
    %=  $
      rig  t.rig
      hag  [q.p.dix q.q.dix]
    ==
  ::
  ++  ad
    |%
    ++  arc
      |%
      ++  deft                                          ::  generic
        |%
        ++  bath  *                                     ::  leg match type
        ++  claw  *                                     ::  arm match type
        ++  form  |*([* *] p=+<-)                       ::  attach build state
        ++  skin  |*(p=* p)                             ::  reveal build state
        ++  meat  |*(p=* p)                             ::  remove build state
        --
      ++  make                                          ::  for mint
        |%
        ++  bath  type                                  ::  leg match type
        ++  claw  onyx                                  ::  arm
        ++  form  |*([* *] [p=+<- q=+<+])               ::
        ++  skin  |*([p=* q=*] q)                       ::  unwrap baggage
        ++  meat  |*([p=* q=*] p)                       ::  unwrap filling
        --
      --
    ++  def
      =+  deft:arc
      |@  ++  $
      =>  +<
      |%
      ++  pord  |*(* (form +< *nock))                   ::  wrap mint formula
      ++  rosh  |*(* (form +< *(list pock)))            ::  wrap mint changes
      ++  fleg  _(pord $:bath)                          ::  legmatch + code
      ++  fram  _(pord $:claw)                          ::  armmatch +
      ++  foat  _(rosh $:bath)                          ::  leg with changes
      ++  fult  _(rosh $:claw)                          ::  arm with changes
      --  --
    ::
    ++  lib
      |%
      ++  deft
        =>  (def deft:arc)
        |%
        ++  halp  ^|(|:($:hoon $:fleg))
        ++  vant
          |%  ++  trep  ^|(|:($:,[bath wing bath] $:,[axis bath]))
              ++  tasp  ^|(|:($:,[[axis bath] fleg foat] $:foat))
              ++  tyle  ^|(|:($:foat $:foat))
          --
        ++  vunt
          |%  ++  trep  ^|(|:($:,[claw wing bath] $:,[axis claw]))
              ++  tasp  ^|(|:($:,[[axis claw] fleg fult] $:fult))
              ++  tyle  ^|(|:($:fult $:foat))
        --  --
      ::
      ++  make
        =>  (def make:arc)
        |%
        ++  halp  |~  a=hoon
                  ^-  fleg
                  (mint %noun a)
        ++  vant
          |%  ++  trep  |:  $:,[a=type b=wing c=type]
                        ^-  [axis type]
                        (tack(sut a) b c)
              ++  tasp  |:  $:,[a=(pair axis type) b=fleg c=foat]
                        ^-  foat
                        [q.a [[p.a (skin b)] (skin c)]]
              ++  tyle  |:($:foat +<)
          --
        ++  vunt
          |%  ++  trep  |:  $:,[a=claw b=wing c=bath]
                        ^-  (pair axis claw)
                        (toss b c a)
              ++  tasp  |:  $:,[a=(pair axis claw) b=fleg c=fult]
                        ^-  fult
                        [q.a [[p.a (skin b)] (skin c)]]
              ++  tyle  |:  $:fult
                        ^-  foat
                        [(fire +<-) +<+]
      --  --  --
    ::
    ++  bin
      =+  deft:lib
      |@  ++  $
      =>  +<
      |%
      ++  rame
        =>  vant  |%
            ++  clom  bath
            ++  chog  fleg
            ++  ceut  foat
        --
      ++  gelp
        =>  vunt  |%
            ++  clom  claw
            ++  chog  fram
            ++  ceut  fult
        --
      ++  ecbo  (ecco rame)
      ++  eclo  (ecco gelp)
      ++  ecco
        =+  rame
        |@  ++  $
        =>  +<
        |:  $:,[rum=clom rig=(list (pair wing hoon))]
        ^-  foat
        %-  tyle
        |-  ^-  ceut
        ?~  rig  (rosh rum)
        =+  mor=$(rig t.rig)
        =+  zil=(halp q.i.rig)
        =+  dar=(trep (meat mor) p.i.rig (meat zil))
        (tasp dar zil mor)
      --  --  --  --
  ::
  ++  oc
    =+  inc=(bin:ad)
    |@  ++  $
    =>  inc
    |%
    ++  echo
      |:  $:,[rum=bath rig=(list (pair wing hoon))]
      (ecbo rum rig)
    ::
    ++  ecmo
      |:  $:,[hag=claw rig=(list (pair wing hoon))]
      (eclo hag rig)
    --  --
  ::
  ++  etco
    |=  [lop=palo rig=(list (pair wing hoon))]
    ^-  (pair type nock)
    =+  cin=(oc (bin:ad make:lib:ad))
    =.  rig  (flop rig)         ::  XX this unbreaks, void order in devulc
    =+  axe=(tend p.lop)
    ?:  ?=(%& -.q.lop)
      =-  [p.- (hike axe q.-)]
      (echo:cin p.q.lop rig)
    =-  [p.- [%9 p.q.lop (hike axe q.-)]]
    (ecmo:cin ~(tap in q.q.lop) rig)
  ::
  ++  et
    |_  [hyp=wing rig=(list (pair wing hoon))]
    ::
    ++  play
      ^-  type
      =+  lug=(find %read hyp)
      ?:  ?=(%| -.lug)  ~>(%mean.'hoon' ?>(?=(~ rig) p.p.lug))
      (elbo p.lug rig)
    ::
    ++  mint
      |=  gol=type
      ^-  (pair type nock)
      =+  lug=(find %read hyp)
      ?:  ?=(%| -.lug)  ~>(%mean.'hoon' ?>(?=(~ rig) p.lug))
      =-  ?>(?|(!vet (nest(sut gol) & p.-)) -)
      (etco p.lug rig)
    ::
    ++  mull
      |=  [gol=type dox=type]
      ^-  [type type]
      =+  lug=[p=(find %read hyp) q=(find(sut dox) %read hyp)]
      ?:  ?=(%| -.p.lug)
        ?>   &(?=(%| -.q.lug) ?=(~ rig))
        [p.p.p.lug p.p.q.lug]
      ?>  ?=(%& -.q.lug)
      =-  ?>(?|(!vet (nest(sut gol) & p.-)) -)
      (endo [p.p.lug p.q.lug] dox rig)
    --
  ::
  ++  epla
    ~/  %epla
    |=  [hyp=wing rig=(list (pair wing hoon))]
    ^-  type
    ~(play et hyp rig)
  ::
  ++  emin
    ~/  %emin
    |=  [gol=type hyp=wing rig=(list (pair wing hoon))]
    ^-  (pair type nock)
    (~(mint et hyp rig) gol)
  ::
  ++  emul
    ~/  %emul
    |=  [gol=type dox=type hyp=wing rig=(list (pair wing hoon))]
    ^-  (pair type type)
    (~(mull et hyp rig) gol dox)
  ::
  ++  felt  !!
  ::                                                    ::
  ++  feel                                              ::  detect existence
    |=  rot=(list wing)
    ^-  ?
    =.  rot  (flop rot)
    |-  ^-  ?
    ?~  rot  &
    =/  yep  (fond %free i.rot)
    ?~  yep  |
    ?-    -.yep
      %&  %=  $
            rot  t.rot
            sut  p:(fine %& p.yep)
          ==
      %|  ?-  -.p.yep
            %&  |
            %|  %=  $
                  rot  t.rot
                  sut  p:(fine %| p.p.yep)
                ==
    ==    ==
  ::
  ++  fond
    ~/  %fond
    |=  [way=vial hyp=wing]
    =>  |%
        ++  pony                                        ::  raw match
                  $@  ~                                 ::  void
                  %+  each                              ::  natural/abnormal
                    palo                                ::  arm or leg
                  %+  each                              ::  abnormal
                    @ud                                 ::  unmatched
                  (pair type nock)                      ::  synthetic
        --
    ^-  pony
    ?~  hyp
      [%& ~ %& sut]
    =+  mor=$(hyp t.hyp)
    ?-    -.mor
        %|
      ?-    -.p.mor
          %&  mor
          %|
        =+  fex=(mint(sut p.p.p.mor) %noun [%wing i.hyp ~])
        [%| %| p.fex (comb q.p.p.mor q.fex)]
      ==
    ::
        %&
      =.  sut
        =*  lap  q.p.mor
        ?-  -.lap
          %&  p.lap
          %|  (fork (turn ~(tap in q.lap) head))
        ==
      =>  :_  +
          :*  axe=`axis`1
              lon=p.p.mor
              heg=?^(i.hyp i.hyp [%| p=0 q=(some i.hyp)])
          ==
      ?:  ?=(%& -.heg)
        [%& [`p.heg lon] %& (peek way p.heg)]
      =|  gil=(set type)
      =<  $
      |%  ++  here  ?:  =(0 p.heg)
                      [%& [~ `axe lon] %& sut]
                    [%| %& (dec p.heg)]
          ++  lose  [%| %& p.heg]
          ++  stop  ?~(q.heg here lose)
          ++  twin  |=  [hax=pony yor=pony]
                    ^-  pony
                    ~_  leaf+"find-fork"
                    ?:  =(hax yor)  hax
                    ?~  hax  yor
                    ?~  yor  hax
                    ?:  ?=(%| -.hax)
                      ?>  ?&  ?=(%| -.yor)
                              ?=(%| -.p.hax)
                              ?=(%| -.p.yor)
                              =(q.p.p.hax q.p.p.yor)
                          ==
                      :+  %|
                        %|
                      [(fork p.p.p.hax p.p.p.yor ~) q.p.p.hax]
                    ?>  ?=(%& -.yor)
                    ?>  =(p.p.hax p.p.yor)
                    ?:  &(?=(%& -.q.p.hax) ?=(%& -.q.p.yor))
                      :+  %&  p.p.hax
                      [%& (fork p.q.p.hax p.q.p.yor ~)]
                    ?>  &(?=(%| -.q.p.hax) ?=(%| -.q.p.yor))
                    ?>  =(p.q.p.hax p.q.p.yor)
                    =+  wal=(~(uni in q.q.p.hax) q.q.p.yor)
                    :+  %&  p.p.hax
                    [%| p.q.p.hax wal]
          ++  $
            ^-  pony
            ?-    sut
                %void       ~
                %noun       stop
                [%atom *]   stop
                [%cell *]
              ?~  q.heg  here
              =+  taf=$(axe (peg axe 2), sut p.sut)
              ?~  taf  ~
              ?:  |(?=(%& -.taf) ?=(%| -.p.taf))
                taf
              $(axe (peg axe 3), p.heg p.p.taf, sut q.sut)
            ::
                [%core *]
              ?~  q.heg  here
              =^  zem  p.heg
                  =+  zem=(loot u.q.heg q.r.q.sut)
                  ?~  zem  [~ p.heg]
                  ?:(=(0 p.heg) [zem 0] [~ (dec p.heg)])
              ?^  zem
                :+  %&
                  [`axe lon]
                =/  zut  ^-  foot
                         ?-  q.p.q.sut
                           %wet  [%wet q.u.zem]
                           %dry  [%dry q.u.zem]
                         ==
                [%| (peg 2 p.u.zem) [[sut zut] ~ ~]]
              =+  pec=(peel way r.p.q.sut)
              ?.  sam.pec  lose
              ?:  con.pec  $(sut p.sut, axe (peg axe 3))
              $(sut (peek(sut p.sut) way 2), axe (peg axe 6))
            ::
                [%hint *]
              $(sut repo)
            ::
                [%face *]
              ?:  ?=(~ q.heg)  here(sut q.sut)
              =*  zot  p.sut
              ?@  zot
                ?:(=(u.q.heg zot) here(sut q.sut) lose)
              =<  main
              |%
              ++  main
                ^-  pony
                =+  tyr=(~(get by p.zot) u.q.heg)
                ?~  tyr
                  next
                ?~  u.tyr
                  $(sut q.sut, lon [~ lon], p.heg +(p.heg))
                ?.  =(0 p.heg)
                  next(p.heg (dec p.heg))
                =+  tor=(fund way u.u.tyr)
                ?-  -.tor
                  %&  [%& (weld p.p.tor `vein`[~ `axe lon]) q.p.tor]
                  %|  [%| %| p.p.tor (comb [%0 axe] q.p.tor)]
                ==
              ++  next
                |-  ^-  pony
                ?~  q.zot
                  ^$(sut q.sut, lon [~ lon])
                =+  tiv=(mint(sut q.sut) %noun i.q.zot)
                =+  fid=^$(sut p.tiv, lon ~, axe 1, gil ~)
                ?~  fid  ~
                ?:  ?=([%| %& *] fid)
                  $(q.zot t.q.zot, p.heg p.p.fid)
                =/  vat=(pair type nock)
                    ?-    -.fid
                      %&  (fine %& p.fid)
                      %|  (fine %| p.p.fid)
                    ==
                [%| %| p.vat (comb (comb [%0 axe] q.tiv) q.vat)]
              --
            ::
                [%fork *]
              =+  wiz=(turn ~(tap in p.sut) |=(a=type ^$(sut a)))
              ?~  wiz  ~
              |-  ^-  pony
              ?~  t.wiz  i.wiz
              (twin i.wiz $(wiz t.wiz))
            ::
                [%hold *]
              ?:  (~(has in gil) sut)
                ~
              $(gil (~(put in gil) sut), sut repo)
            ==
      --
    ==
  ::
  ++  find
    ~/  %find
    |=  [way=vial hyp=wing]
    ^-  port
    ~_  (show [%c %find] %l hyp)
    =-  ?@  -  !!
        ?-    -<
          %&  [%& p.-]
          %|  ?-  -.p.-
                %|  [%| p.p.-]
                %&  !!
        ==    ==
    (fond way hyp)
  ::
  ++  fund
    ~/  %fund
    |=  [way=vial gen=hoon]
    ^-  port
    =+  hup=~(reek ap gen)
    ?~  hup
      [%| (mint %noun gen)]
    (find way u.hup)
  ::
  ++  fine
    ~/  %fine
    |=  tor=port
    ^-  (pair type nock)
    ?-  -.tor
      %|  p.tor
      %&  =+  axe=(tend p.p.tor)
          ?-  -.q.p.tor
            %&  [`type`p.q.p.tor %0 axe]
            %|  [(fire ~(tap in q.q.p.tor)) [%9 p.q.p.tor %0 axe]]
    ==    ==
  ::
  ++  fire
    |=  hag=(list [p=type q=foot])
    ^-  type
    ?:  ?=([[* [%wet ~ %1]] ~] hag)
      p.i.hag
    %-  fork
    %+  turn
      hag.$
    |=  [p=type q=foot]
    ?.  ?=([%core *] p)
      ~_  (dunk %fire-type)
      ~_  leaf+"expected-fork-to-be-core"
      ~_  (dunk(sut p) %fork-type)
      ~>(%mean.'fire-core' !!)
    :-  %hold
    =+  dox=[%core q.q.p q.p(r.p %gold)]
    ?:  ?=(%dry -.q)
      ::  ~_  (dunk(sut [%cell q.q.p p.p]) %fire-dry)
      ?>  ?|(!vet (nest(sut q.q.p) & p.p))
      [dox p.q]
    ?>  ?=(%wet -.q)
    ::  ~_  (dunk(sut [%cell q.q.p p.p]) %fire-wet)
    =.  p.p  (redo(sut p.p) q.q.p)
    ?>  ?|  !vet
            (~(has in rib) [sut dox p.q])
            !=(** (mull(sut p, rib (~(put in rib) sut dox p.q)) %noun dox p.q))
        ==
    [p p.q]
  ::
  ++  fish
    ~/  %fish
    |=  axe=axis
    =+  vot=*(set type)
    |-  ^-  nock
    ?-  sut
        %void       [%1 1]
        %noun       [%1 0]
        [%atom *]   ?~  q.sut
                      (flip [%3 %0 axe])
                    [%5 [%1 u.q.sut] [%0 axe]]
        [%cell *]
      %+  flan
        [%3 %0 axe]
      (flan $(sut p.sut, axe (peg axe 2)) $(sut q.sut, axe (peg axe 3)))
    ::
        [%core *]   ~>(%mean.'fish-core' !!)
        [%face *]   $(sut q.sut)
        [%fork *]   =+  yed=~(tap in p.sut)
                    |-  ^-  nock
                    ?~(yed [%1 1] (flor ^$(sut i.yed) $(yed t.yed)))
        [%hint *]   $(sut q.sut)
        [%hold *]
      ?:  (~(has in vot) sut)
        ~>(%mean.'fish-loop' !!)
      =>  %=(. vot (~(put in vot) sut))
      $(sut repo)
    ==
  ::
  ++  fuse
    ~/  %fuse
    |=  ref=type
    =+  bix=*(set [type type])
    |-  ^-  type
    ?:  ?|(=(sut ref) =(%noun ref))
      sut
    ?-    sut
        [%atom *]
      ?-    ref
          [%atom *]   =+  foc=?:((fitz p.ref p.sut) p.sut p.ref)
                      ?^  q.sut
                        ?^  q.ref
                          ?:  =(q.sut q.ref)
                            [%atom foc q.sut]
                          %void
                        [%atom foc q.sut]
                      [%atom foc q.ref]
          [%cell *]   %void
          *           $(sut ref, ref sut)
      ==
        [%cell *]
      ?-  ref
        [%cell *]   (cell $(sut p.sut, ref p.ref) $(sut q.sut, ref q.ref))
        *           $(sut ref, ref sut)
      ==
    ::
        [%core *]  $(sut repo)
        [%face *]  (face p.sut $(sut q.sut))
        [%fork *]  (fork (turn ~(tap in p.sut) |=(type ^$(sut +<))))
        [%hint *]  (hint p.sut $(sut q.sut))
        [%hold *]
      ?:  (~(has in bix) [sut ref])
        ~>(%mean.'fuse-loop' !!)
      $(sut repo, bix (~(put in bix) [sut ref]))
    ::
        %noun       ref
        %void       %void
    ==
  ::
  ++  gain
    ~/  %gain
    |=  gen=hoon  ^-  type
    (chip & gen)
  ::
  ++  hemp
    ::  generate formula from foot
    ::
    |=  [hud=poly gol=type gen=hoon]
    ^-  nock
    ~+
    =+  %hemp-141
    ?-  hud
      %dry  q:(mint gol gen)
      %wet  q:(mint(vet |) gol gen)
    ==
  ::
  ++  laze
    ::  produce lazy core generator for static execution
    ::
    |=  [nym=(unit term) hud=poly dom=(map term tome)]
    ~+
    ^-  seminoun
    =+  %hemp-141
    ::  tal: map from battery axis to foot
    ::
    =;  tal=(map @ud hoon)
      ::  produce lazy battery
      ::
      :_  ~
      :+  %lazy  1
      |=  axe=@ud
      ^-  (unit noun)
      %+  bind  (~(get by tal) axe)
      |=  gen=hoon
      %.  [hud %noun gen]
      hemp(sut (core sut [nym hud %gold] sut [[%lazy 1 ..^$] ~] dom))
    ::
    %-  ~(gas by *(map @ud hoon))
    =|  yeb=(list (pair @ud hoon))
    =+  axe=1
    |^  ?-  dom
          ~        yeb
          [* ~ ~]  (chapter q.q.n.dom)
          [* * ~]  %=  $
                     dom  l.dom
                     axe  (peg axe 3)
                     yeb  (chapter(axe (peg axe 2)) q.q.n.dom)
                   ==
          [* ~ *]  %=  $
                     dom  r.dom
                     axe  (peg axe 3)
                     yeb  (chapter(axe (peg axe 2)) q.q.n.dom)
                   ==
          [* * *]  %=  $
                     dom  r.dom
                     axe  (peg axe 7)
                     yeb  %=  $
                            dom  l.dom
                            axe  (peg axe 6)
                            yeb  (chapter(axe (peg axe 2)) q.q.n.dom)
        ==         ==     ==
    ++  chapter
      |=  dab=(map term hoon)
      ^+  yeb
      ?-  dab
        ~        yeb
        [* ~ ~]  [[axe q.n.dab] yeb]
        [* * ~]  %=  $
                   dab  l.dab
                   axe  (peg axe 3)
                   yeb  [[(peg axe 2) q.n.dab] yeb]
                 ==
        [* ~ *]  %=  $
                   dab  r.dab
                   axe  (peg axe 3)
                   yeb  [[(peg axe 2) q.n.dab] yeb]
                 ==
        [* * *]  %=  $
                   dab  r.dab
                   axe  (peg axe 7)
                   yeb  %=  $
                          dab  l.dab
                          axe  (peg axe 6)
                          yeb  [[(peg axe 2) q.n.dab] yeb]
      ==         ==     ==
    --
  ::
  ++  lose
    ~/  %lose
    |=  gen=hoon  ^-  type
    (chip | gen)
  ::
  ++  chip
    ~/  %chip
<<<<<<< HEAD
    |=  [how=? gen=hoon]  ^-  type
    ?:  ?=([%wtts *] gen)
      (cool how q.gen (play ~(example ax fab p.gen)))
    ?:  ?=([%wthx *] gen)
=======
    |=  {how/? gen/hoon}  ^-  type
    ?:  ?=({$wtts *} gen)
      (cool how q.gen (play ~(example ax p.gen)))
    ?:  ?=({$wthx *} gen)
>>>>>>> 3b4beded
      =+  (play %wing q.gen)
      ~>  %slog.[0 [%leaf "chipping"]]
      ?:  how
        =-  ~>  %slog.[0 (dunk(sut +<) 'chip: gain: ref')]
            ~>  %slog.[0 (dunk(sut -) 'chip: gain: gain')]
            -
        ~(gain ar - p.gen)
      ~(lose ar - p.gen)
    ?:  ?&(how ?=([%wtpm *] gen))
      |-(?~(p.gen sut $(p.gen t.p.gen, sut ^$(gen i.p.gen))))
    ?:  ?&(!how ?=([%wtbr *] gen))
      |-(?~(p.gen sut $(p.gen t.p.gen, sut ^$(gen i.p.gen))))
    =+  neg=~(open ap gen)
    ?:(=(neg gen) sut $(gen neg))
  ::
  ++  bake
    |=  [dox=type hud=poly dab=(map term hoon)]
    ^-  *
    ?:  ?=(~ dab)
      ~
    =+  ^=  dov
        ::  this seems wrong but it's actually right
        ::
        ?-  hud
          %dry  (mull %noun dox q.n.dab)
          %wet  ~
        ==
    ?-  dab
      [* ~ ~]  dov
      [* ~ *]  [dov $(dab r.dab)]
      [* * ~]  [dov $(dab l.dab)]
      [* * *]  [dov $(dab l.dab) $(dab r.dab)]
    ==
  ::
  ++  balk
    |=  [dox=type hud=poly dom=(map term tome)]
    ^-  *
    ?:  ?=(~ dom)
      ~
    =+  dov=(bake dox hud q.q.n.dom)
    ?-    dom
      [* ~ ~]   dov
      [* ~ *]   [dov $(dom r.dom)]
      [* * ~]   [dov $(dom l.dom)]
      [* * *]   [dov $(dom l.dom) $(dom r.dom)]
    ==
  ::
  ++  mile
    ::  mull all chapters and feet in a core
    ::
    |=  [dox=type mel=vair nym=(unit term) hud=poly dom=(map term tome)]
    ^-  (pair type type)
    =+  yet=(core sut [nym hud %gold] sut (laze nym hud dom) dom)
    =+  hum=(core dox [nym hud %gold] dox (laze nym hud dom) dom)
    =+  (balk(sut yet) hum hud dom)
    [yet hum]
  ::
  ++  mine
    ::  mint all chapters and feet in a core
    ::
    |=  [gol=type mel=vair nym=(unit term) hud=poly dom=(map term tome)]
    ^-  (pair type nock)
    |^
    =/  log  (chapters-check (core-check gol))
    =/  dog  (get-tomes log)
    =-  :_  [%1 dez]
        (core sut [nym hud mel] sut [[%full ~] dez] dom)
    ^=  dez
    =.  sut  (core sut [nym hud %gold] sut (laze nym hud dom) dom)
    |-  ^-  ?(~ ^)
    ?:  ?=(~ dom)
      ~
    =/  dov=?(~ ^)
      =/  dab=(map term hoon)  q.q.n.dom
      =/  dag  (arms-check dab (get-arms dog p.n.dom))
      |-  ^-  ?(~ ^)
      ?:  ?=(~ dab)
        ~
      =/  gog  (get-arm-type log dag p.n.dab)
      =+  vad=(hemp hud gog q.n.dab)
      ?-    dab
        [* ~ ~]   vad
        [* ~ *]   [vad $(dab r.dab)]
        [* * ~]   [vad $(dab l.dab)]
        [* * *]   [vad $(dab l.dab) $(dab r.dab)]
      ==
    ?-    dom
      [* ~ ~]   dov
      [* ~ *]   [dov $(dom r.dom)]
      [* * ~]   [dov $(dom l.dom)]
      [* * *]   [dov $(dom l.dom) $(dom r.dom)]
    ==
    ::
    ::  all the below arms are used for gol checking and should have no
    ::  effect other than giving more specific errors
    ::
    ::  all the possible types we could be expecting.
    ::
    +$  gol-type
      $~  %noun
      $@  %noun
      $%  [%cell p=type q=type]
          [%core p=type q=coil]
          [%fork p=(set gol-type)]
      ==
    ::  check that we're looking for a core
    ::
    ++  core-check
      |=  log=type
      |-  ^-  gol-type
      ?+    log  $(log repo(sut log))
          %noun      (nice log &)
          %void      (nice %noun |)
          [%atom *]  (nice %noun |)
          [%cell *]  (nice log (nest(sut p.log) & %noun))
          [%core *]  (nice log(r.p.q %gold) &)
          [%fork *]
        =/  tys  ~(tap in p.log)
        :-  %fork
        |-  ^-  (set gol-type)
        ?~  tys
          ~
        =/  a  ^$(log i.tys)
        =/  b  $(tys t.tys)
        (~(put in b) a)
      ==
    ::  check we have the expected number of chapters
    ::
    ++  chapters-check
      |=  log=gol-type
      |-  ^-  gol-type
      ?-    log
          %noun      (nice log &)
          [%cell *]  (nice log &)
          [%core *]  ~_  leaf+"core-number-of-chapters"
                     (nice log =(~(wyt by dom) ~(wyt by q.r.q.log)))
          [%fork *]
        =/  tys  ~(tap in p.log)
        |-  ^-  gol-type
        ?~  tys
          log
        =/  a  ^$(log i.tys)
        =/  b  $(tys t.tys)
        log
      ==
    ::  get map of tomes if exists
    ::
    ++  get-tomes
      |=  log=gol-type
      ^-  (unit (map term tome))
      ?-    log
          %noun      ~
          [%cell *]  ~
          [%fork *]  ~  ::  maybe could be more aggressive
          [%core *]  `q.r.q.log
      ==
    ::  get arms in tome
    ::
    ++  get-arms
      |=  [dog=(unit (map term tome)) nam=term]
      ^-  (unit (map term hoon))
      %+  bind  dog
      |=  a=(map term tome)
      ~_  leaf+"unexpcted-chapter.{(trip nam)}"
      q:(~(got by a) nam)
    ::  check we have the expected number of arms
    ::
    ++  arms-check
      |=  [dab=(map term hoon) dag=(unit (map term hoon))]
      ?~  dag
        dag
      =/  a
        =/  exp  ~(wyt by u.dag)
        =/  hav  ~(wyt by dab)
        ~_  =/  expt  (scow %ud exp)
            =/  havt  (scow %ud hav)
            leaf+"core-number-of-arms.exp={expt}.hav={havt}"
        ~_  =/  missing  ~(tap in (~(dif in ~(key by u.dag)) ~(key by dab)))
            leaf+"missing.{<missing>}"
        ~_  =/  extra  ~(tap in (~(dif in ~(key by dab)) ~(key by u.dag)))
            leaf+"extra.{<extra>}"
        ~_  =/  have  ~(tap in ~(key by dab))
            leaf+"have.{<have>}"
        (nice dag =(exp hav))
      a
    ::  get expected type of this arm
    ::
    ++  get-arm-type
      |=  [log=gol-type dag=(unit (map term hoon)) nam=term]
      ^-  type
      %-  fall  :_  %noun
      %+  bind  dag
      |=  a=(map term hoon)
      =/  gen=hoon
        ~_  leaf+"unexpected-arm.{(trip nam)}"
        (~(got by a) nam)
      (play(sut log) gen)
    ::
    ++  nice
      |*  [typ=* gud=?]
      ?:  gud
        typ
      ~_  leaf+"core-nice"
      !!
    --
  ::
  ++  mint
    ~/  %mint
    |=  [gol=type gen=hoon]
    ^-  [p=type q=nock]
    ::~&  %pure-mint
    |^  ^-  [p=type q=nock]
    ?:  ?&(=(%void sut) !?=([%dbug *] gen))
      ?.  |(!vet ?=([%lost *] gen) ?=([%zpzp *] gen))
        ~>(%mean.'mint-vain' !!)
      [%void %0 0]
    ?-    gen
    ::
        [^ *]
      =+  hed=$(gen p.gen, gol %noun)
      =+  tal=$(gen q.gen, gol %noun)
      [(nice (cell p.hed p.tal)) (cons q.hed q.tal)]
    ::
<<<<<<< HEAD
        [%ktcn *]  $(fab |, gen p.gen)
        [%brcn *]  (grow %gold p.gen %dry [%$ 1] q.gen)
        [%brpt *]  (grow %gold p.gen %wet [%$ 1] q.gen)
=======
        {$brcn *}  (grow %gold p.gen %dry [%$ 1] q.gen)
        {$brpt *}  (grow %gold p.gen %wet [%$ 1] q.gen)
>>>>>>> 3b4beded
    ::
        [%cnts *]  (~(mint et p.gen q.gen) gol)
    ::
        [%dtkt *]
      =+  nef=$(gen [%kttr p.gen])
      [p.nef [%12 [%1 %151 p.nef] q:$(gen q.gen, gol %noun)]]
    ::
        [%dtls *]  [(nice [%atom %$ ~]) [%4 q:$(gen p.gen, gol [%atom %$ ~])]]
        [%sand *]  [(nice (play gen)) [%1 q.gen]]
        [%rock *]  [(nice (play gen)) [%1 q.gen]]
    ::
        [%dttr *]
      [(nice %noun) [%2 q:$(gen p.gen, gol %noun) q:$(gen q.gen, gol %noun)]]
    ::
        [%dtts *]
      =+  [one two]=[$(gen p.gen, gol %noun) $(gen q.gen, gol %noun)]
      [(nice bool) [%5 q:$(gen p.gen, gol %noun) q:$(gen q.gen, gol %noun)]]
    ::
        [%dtwt *]  [(nice bool) [%3 q:$(gen p.gen, gol %noun)]]
        [%hand *]  [p.gen q.gen]
        [%ktbr *]  =+(vat=$(gen p.gen) [(nice (wrap(sut p.vat) %iron)) q.vat])
    ::
        [%ktls *]
      =+(hif=(nice (play p.gen)) [hif q:$(gen q.gen, gol hif)])
    ::
        [%ktpm *]  =+(vat=$(gen p.gen) [(nice (wrap(sut p.vat) %zinc)) q.vat])
        [%ktsg *]  (blow gol p.gen)
        [%tune *]  [(face p.gen sut) [%0 %1]]
        [%ktwt *]  =+(vat=$(gen p.gen) [(nice (wrap(sut p.vat) %lead)) q.vat])
    ::
        [%note *]
      =+  hum=$(gen q.gen)
      [(hint [sut p.gen] p.hum) q.hum]
    ::
        [%sgzp *]  ~_(duck(sut (play p.gen)) $(gen q.gen))
        [%sggr *]
      =+  hum=$(gen q.gen)
      :: ?:  &(huz !?=(%|(@ [?(%sgcn %sgls) ^]) p.gen))
      ::  hum
      :-  p.hum
      :+  %11
        ?-    p.gen
            @   p.gen
            ^   [p.p.gen q:$(gen q.p.gen, gol %noun)]
        ==
      q.hum
    ::
        [%tsgr *]
      =+  fid=$(gen p.gen, gol %noun)
      =+  dov=$(sut p.fid, gen q.gen)
      [p.dov (comb q.fid q.dov)]
    ::
        [%tscm *]
      $(gen q.gen, sut (busk p.gen))
    ::
        [%wtcl *]
      =+  nor=$(gen p.gen, gol bool)
      =+  fex=(gain p.gen)
      =+  wux=(lose p.gen)
      =+  ^=  duy
          ?:  =(%void fex)
            ?:(=(%void wux) [%0 0] [%1 1])
          ?:(=(%void wux) [%1 0] q.nor)
      =+  hiq=$(sut fex, gen q.gen)
      =+  ran=$(sut wux, gen r.gen)
      [(fork p.hiq p.ran ~) (cond duy q.hiq q.ran)]
    ::
        [%wthx *]
      :-  (nice bool)
      =+  fid=(find %read [[%& 1] q.gen])
      ~>  %mean.'mint-fragment'
      ?>  &(?=(%& -.fid) ?=(%& -.q.p.fid))
      (~(fish ar `type`p.q.p.fid `skin`p.gen) (tend p.p.fid))
    ::
        [%fits *]
      :-  (nice bool)
      =+  ref=(play p.gen)
      =+  fid=(find %read q.gen)
      ~|  [%test q.gen]
      |-  ^-  nock
      ?-  -.fid
        %&  ?-  -.q.p.fid
              %&  (fish(sut ref) (tend p.p.fid))
              %|  $(fid [%| (fine fid)])
            ==
        %|  [%7 q.p.fid (fish(sut ref) 1)]
      ==
    ::
        [%dbug *]
      ~_  (show %o p.gen)
      =+  hum=$(gen q.gen)
      [p.hum [%11 [%spot %1 p.gen] q.hum]]
    ::
        [%zpcm *]   [(nice (play p.gen)) [%1 q.gen]]    ::  XX validate!
        [%lost *]
      ?:  vet
        ~_  (dunk(sut (play p.gen)) 'lost')
        ~>(%mean.'mint-lost' !!)
      [%void [%0 0]]
    ::
        [%zpmc *]
      =+  vos=$(gol %noun, gen q.gen)
      =+  ref=p:$(gol %noun, gen p.gen)
      [(nice (cell ref p.vos)) (cons [%1 burp(sut p.vos)] q.vos)]
    ::
        [%zpgl *]
      =/  typ  (nice (play [%kttr p.gen]))
      =/  val
        =<  q
        %_    $
            gol  %noun
            gen
          :^    %wtcl
              :+  %cncl  [%limb %levi]
              :~  [%tsgr [%zpgr [%kttr p.gen]] [%$ 2]]
                  [%tsgr q.gen [%$ 2]]
              ==
            [%tsgr q.gen [%$ 3]]
          [%zpzp ~]
        ==
      [typ val]
    ::
        [%zpts *]   [(nice %noun) [%1 q:$(vet |, gen p.gen)]]
        [%zppt *]   ?:((feel p.gen) $(gen q.gen) $(gen r.gen))
    ::
        [%zpzp ~]  [%void [%0 0]]
        *
      =+  doz=~(open ap gen)
      ?:  =(doz gen)
        ~_  (show [%c 'hoon'] [%q gen])
        ~>(%mean.'mint-open' !!)
      $(gen doz)
    ==
    ::
    ++  nice
      |=  typ=type
      ~_  leaf+"mint-nice"
      ?>  ?|(!vet (nest(sut gol) & typ))
      typ
    ::
    ++  grow
      |=  [mel=vair nym=(unit term) hud=poly ruf=hoon dom=(map term tome)]
      ^-  [p=type q=nock]
      =+  dan=^$(gen ruf, gol %noun)
      =+  pul=(mine gol mel nym hud dom)
      [(nice p.pul) (cons q.pul q.dan)]
    --
  ::
  ++  moot
    =+  gil=*(set type)
    |-  ^-  ?
    ?-  sut
      [%atom *]  |
      [%cell *]  |($(sut p.sut) $(sut q.sut))
      [%core *]  $(sut p.sut)
      [%face *]  $(sut q.sut)
      [%fork *]  (levy ~(tap in p.sut) |=(type ^$(sut +<)))
      [%hint *]  $(sut q.sut)
      [%hold *]  |((~(has in gil) sut) $(gil (~(put in gil) sut), sut repo))
      %noun      |
      %void      &
    ==
  ::
  ++  mull
    ~/  %mull
    |=  [gol=type dox=type gen=hoon]
    |^  ^-  [p=type q=type]
    ?:  =(%void sut)
      ~>(%mean.'mull-none' !!)
    ?-    gen
    ::
        [^ *]
      =+  hed=$(gen p.gen, gol %noun)
      =+  tal=$(gen q.gen, gol %noun)
      [(nice (cell p.hed p.tal)) (cell q.hed q.tal)]
    ::
<<<<<<< HEAD
        [%ktcn *]  $(fab |, gen p.gen)
        [%brcn *]  (grow %gold p.gen %dry [%$ 1] q.gen)
        [%brpt *]  (grow %gold p.gen %wet [%$ 1] q.gen)
        [%cnts *]  (~(mull et p.gen q.gen) gol dox)
        [%dtkt *]  =+($(gen q.gen, gol %noun) $(gen [%kttr p.gen]))
        [%dtls *]  =+($(gen p.gen, gol [%atom %$ ~]) (beth [%atom %$ ~]))
        [%sand *]  (beth (play gen))
        [%rock *]  (beth (play gen))
=======
        {$brcn *}  (grow %gold p.gen %dry [%$ 1] q.gen)
        {$brpt *}  (grow %gold p.gen %wet [%$ 1] q.gen)
        {$cnts *}  (~(mull et p.gen q.gen) gol dox)
        {$dtkt *}  =+($(gen q.gen, gol %noun) $(gen [%kttr p.gen]))
        {$dtls *}  =+($(gen p.gen, gol [%atom %$ ~]) (beth [%atom %$ ~]))
        {$sand *}  (beth (play gen))
        {$rock *}  (beth (play gen))
>>>>>>> 3b4beded
    ::
        [%dttr *]
      =+([$(gen p.gen, gol %noun) $(gen q.gen, gol %noun)] (beth %noun))
    ::
        [%dtts *]
      =+([$(gen p.gen, gol %noun) $(gen q.gen, gol %noun)] (beth bool))
    ::
        [%dtwt *]  =+($(gen p.gen, gol %noun) (beth bool)) ::  XX  =|
        [%hand *]  [p.gen p.gen]
        [%ktbr *]
      =+(vat=$(gen p.gen) [(wrap(sut p.vat) %iron) (wrap(sut q.vat) %iron)])
    ::
        [%ktls *]
      =+  hif=[p=(nice (play p.gen)) q=(play(sut dox) p.gen)]
      =+($(gen q.gen, gol p.hif) hif)
    ::
        [%ktpm *]
      =+(vat=$(gen p.gen) [(wrap(sut p.vat) %zinc) (wrap(sut q.vat) %zinc)])
    ::
        [%tune *]
      [(face p.gen sut) (face p.gen dox)]
    ::
        [%ktwt *]
      =+(vat=$(gen p.gen) [(wrap(sut p.vat) %lead) (wrap(sut q.vat) %lead)])
    ::
        [%note *]
      =+  vat=$(gen q.gen)
      [(hint [sut p.gen] p.vat) (hint [dox p.gen] q.vat)]
    ::
        [%ktsg *]  $(gen p.gen)
        [%sgzp *]  ~_(duck(sut (play p.gen)) $(gen q.gen))
        [%sggr *]  $(gen q.gen)
        [%tsgr *]
      =+  lem=$(gen p.gen, gol %noun)
      $(gen q.gen, sut p.lem, dox q.lem)
    ::
        [%tscm *]
      =/  boc  (busk p.gen)
      =/  nuf  (busk(sut dox) p.gen)
      $(gen q.gen, sut boc, dox nuf)
    ::
        [%wtcl *]
      =+  nor=$(gen p.gen, gol bool)
      =+  ^=  hiq  ^-  [p=type q=type]
          =+  fex=[p=(gain p.gen) q=(gain(sut dox) p.gen)]
          ?:  =(%void p.fex)
            :-  %void
            ?:  =(%void q.fex)
              %void
            ~>(%mean.'if-z' (play(sut q.fex) q.gen))
          ?:  =(%void q.fex)
            ~>(%mean.'mull-bonk-b' !!)
          $(sut p.fex, dox q.fex, gen q.gen)
      =+  ^=  ran  ^-  [p=type q=type]
          =+  wux=[p=(lose p.gen) q=(lose(sut dox) p.gen)]
          ?:  =(%void p.wux)
            :-  %void
            ?:  =(%void q.wux)
              %void
            ~>(%mean.'if-a' (play(sut q.wux) r.gen))
          ?:  =(%void q.wux)
            ~>(%mean.'mull-bonk-c' !!)
          $(sut p.wux, dox q.wux, gen r.gen)
      [(nice (fork p.hiq p.ran ~)) (fork q.hiq q.ran ~)]
    ::
        [%fits *]
      =+  waz=[p=(play p.gen) q=(play(sut dox) p.gen)]
      =+  ^=  syx  :-  p=(cove q:(mint %noun [%wing q.gen]))
                   q=(cove q:(mint(sut dox) %noun [%wing q.gen]))
      =+  pov=[p=(fish(sut p.waz) p.syx) q=(fish(sut q.waz) q.syx)]
      ?.  &(=(p.syx q.syx) =(p.pov q.pov))
        ~>(%mean.'mull-bonk-a' !!)
      (beth bool)
    ::
        [%wthx *]
      ~>  %mean.'mull-bonk-x'
      =+  :-  =+  (find %read [[%& 1] q.gen])
              ?>  &(?=(%& -.-) ?=(%& -.q.p.-))
              new=[type=p.q.p.- axis=(tend p.p.-)]
          =+  (find(sut dox) %read [%& 1] q.gen)
          ?>  &(?=(%& -.-) ?=(%& -.q.p.-))
          old=[type=p.q.p.- axis=(tend p.p.-)]
      ?>  =(axis.old axis.new)
      ?>  (nest(sut type.old) & type.new)
      (beth bool)
    ::
        [%dbug *]  ~_((show %o p.gen) $(gen q.gen))
        [%zpcm *]  [(nice (play p.gen)) (play(sut dox) p.gen)]
        [%lost *]
      ?:  vet
        ::  ~_  (dunk(sut (play p.gen)) 'also')
        ~>(%mean.'mull-skip' !!)
      (beth %void)
    ::
        [%zpts *]  (beth %noun)
    ::
        [%zpmc *]
      =+  vos=$(gol %noun, gen q.gen)       ::  XX validate!
      [(nice (cell (play p.gen) p.vos)) (cell (play(sut dox) p.gen) q.vos)]
    ::
        [%zpgl *]
      ::  XX is this right?
      (beth (play [%kttr p.gen]))
    ::
        [%zppt *]
      =+  [(feel p.gen) (feel(sut dox) p.gen)]
      ?.  =(-< ->)
        ~>(%mean.'mull-bonk-f' !!)
      ?:  -<
        $(gen q.gen)
      $(gen r.gen)
    ::
        [%zpzp *]  (beth %void)
        *
      =+  doz=~(open ap gen)
      ?:  =(doz gen)
        ~_  (show [%c 'hoon'] [%q gen])
        ~>(%mean.'mull-open' !!)
      $(gen doz)
    ==
    ::
    ++  beth
      |=  typ=type
      [(nice typ) typ]
    ::
    ++  nice
      |=  typ=type
      ::  ~_  (dunk(sut gol) 'need')
      ::  ~_  (dunk(sut typ) 'have')
      ~_  leaf+"mull-nice"
      ?>  ?|(!vet (nest(sut gol) & typ))
      typ
    ::
    ++  grow
      |=  [mel=vair nym=(unit term) hud=poly ruf=hoon dom=(map term tome)]
      ::  make al
      ~_  leaf+"mull-grow"
      ^-  [p=type q=type]
      =+  dan=^$(gen ruf, gol %noun)
      =+  yaz=(mile(sut p.dan) q.dan mel nym hud dom)
      [(nice p.yaz) q.yaz]
    --
  ++  meet  |=(ref=type &((nest | ref) (nest(sut ref) | sut)))
  ::                                                    ::
  ++  miss                                              ::  nonintersection
    |=  $:  ::  ref: symmetric type
            ::
            ref=type
        ==
    ::  intersection of sut and ref is empty
    ::
    ^-  ?
    =|  gil=(set (set type))
    =<  dext
    |%
    ++  dext
      ^-  ?
      ::
      ?:  =(ref sut)
        (nest(sut %void) | sut)
      ?-  sut
        %void      &
        %noun      (nest(sut %void) | ref)
        [%atom *]  sint
        [%cell *]  sint
        [%core *]  sint(sut [%cell %noun %noun])
        [%fork *]  %+  levy  ~(tap in p.sut)
                   |=(type dext(sut +<))
        [%face *]  dext(sut q.sut)
        [%hint *]  dext(sut q.sut)
        [%hold *]  =+  (~(gas in *(set type)) `(list type)`[sut ref ~])
                   ?:  (~(has in gil) -)
                      &
                   %=  dext
                     sut  repo
                     gil  (~(put in gil) -)
      ==           ==
    ++  sint
      ?+  ref      dext(sut ref, ref sut)
        [%atom *]  ?.  ?=([%atom *] sut)  &
                   ?&  ?=(^ q.ref)
                       ?=(^ q.sut)
                       !=(q.ref q.sut)
                   ==
        [%cell *]  ?.  ?=([%cell *] sut)  &
                   ?|  dext(sut p.sut, ref p.ref)
                       dext(sut q.sut, ref q.ref)
      ==           ==
    --
  ++  mite  |=(ref=type |((nest | ref) (nest(sut ref) & sut)))
  ++  nest
    ~/  %nest
    |=  [tel=? ref=type]
    =|  $:  seg=(set type)                              ::  degenerate sut
            reg=(set type)                              ::  degenerate ref
            gil=(set [p=type q=type])                   ::  assume nest
        ==
    =<  dext
    ~%  %nest-in  ..$  ~
    |%
    ++  deem
      |=  [mel=vair ram=vair]
      ^-  ?
      ?.  |(=(mel ram) =(%lead mel) =(%gold ram))  |
      ?-  mel
        %lead  &
        %gold  meet
        %iron  dext(sut (peek(sut ref) %rite 2), ref (peek %rite 2))
        %zinc  dext(sut (peek %read 2), ref (peek(sut ref) %read 2))
      ==
    ::
    ++  deep
      |=  $:  dom=(map term tome)
              vim=(map term tome)
          ==
      ^-  ?
      ?:  ?=(~ dom)  =(vim ~)
      ?:  ?=(~ vim)  |
      ?&  =(p.n.dom p.n.vim)
          $(dom l.dom, vim l.vim)
          $(dom r.dom, vim r.vim)
      ::
          =+  [dab hem]=[q.q.n.dom q.q.n.vim]
          |-  ^-  ?
          ?:  ?=(~ dab)  =(hem ~)
          ?:  ?=(~ hem)  |
          ?&  =(p.n.dab p.n.hem)
              $(dab l.dab, hem l.hem)
              $(dab r.dab, hem r.hem)
              %=  dext
                sut  (play q.n.dab)
                ref  (play(sut ref) q.n.hem)
      ==  ==  ==
    ::
    ++  dext
      =<  $
      ~%  %nest-dext  +  ~
      |.
      ^-  ?
      =-  ?:  -  &
          ?.  tel  |
          ~_  (dunk %need)
          ~_  (dunk(sut ref) %have)
          ~>  %mean.'nest-fail'
          !!
      ?:  =(sut ref)  &
      ?-  sut
        %void      sint
        %noun      &
        [%atom *]  ?.  ?=([%atom *] ref)  sint
                   ?&  (fitz p.sut p.ref)
                       |(?=(~ q.sut) =(q.sut q.ref))
                   ==
        [%cell *]  ?.  ?=([%cell *] ref)  sint
                   ?&  dext(sut p.sut, ref p.ref, seg ~, reg ~)
                       dext(sut q.sut, ref q.ref, seg ~, reg ~)
                   ==
        [%core *]  ?.  ?=([%core *] ref)  sint
                   ?:  =(q.sut q.ref)  dext(sut p.sut, ref p.ref)
                   ?&  =(q.p.q.sut q.p.q.ref)  ::  same wet/dry
                       meet(sut q.q.sut, ref p.sut)
                       dext(sut q.q.ref, ref p.ref)
                       (deem(sut q.q.sut, ref q.q.ref) r.p.q.sut r.p.q.ref)
                       ?:  =(%wet q.p.q.sut)  =(q.r.q.sut q.r.q.ref)
                       ?|  (~(has in gil) [sut ref])
                           %.  [q.r.q.sut q.r.q.ref]
                           %=  deep
                             gil  (~(put in gil) [sut ref])
                             sut  sut(p q.q.sut, r.p.q %gold)
                             ref  ref(p q.q.ref, r.p.q %gold)
                       ==  ==
                   ==
        [%face *]  dext(sut q.sut)
        [%fork *]  ?.  ?=(?([%atom *] %noun [%cell *] [%core *]) ref)  sint
                   (lien ~(tap in p.sut) |=(type dext(tel |, sut +<)))
        [%hint *]  dext(sut q.sut)
        [%hold *]  ?:  (~(has in seg) sut)  |
                   ?:  (~(has in gil) [sut ref])  &
                   %=  dext
                     sut  repo
                     seg  (~(put in seg) sut)
                     gil  (~(put in gil) [sut ref])
      ==           ==
    ::
    ++  meet  &(dext dext(sut ref, ref sut))
    ++  sint
      ^-  ?
      ?-  ref
        %noun       |
        %void       &
        [%atom *]   |
        [%cell *]   |
        [%core *]   dext(ref repo(sut ref))
        [%face *]   dext(ref q.ref)
        [%fork *]   (levy ~(tap in p.ref) |=(type dext(ref +<)))
        [%hint *]   dext(ref q.ref)
        [%hold *]   ?:  (~(has in reg) ref)  &
                    ?:  (~(has in gil) [sut ref])  &
                    %=  dext
                      ref  repo(sut ref)
                      reg  (~(put in reg) ref)
                      gil  (~(put in gil) [sut ref])
      ==            ==
    --
  ::
  ++  peek
    ~/  %peek
    |=  [way=?(%read %rite %both %free) axe=axis]
    ^-  type
    ?:  =(1 axe)
      sut
    =+  [now=(cap axe) lat=(mas axe)]
    =+  gil=*(set type)
    |-  ^-  type
    ?-    sut
        [%atom *]   %void
        [%cell *]   ?:(=(2 now) ^$(sut p.sut, axe lat) ^$(sut q.sut, axe lat))
        [%core *]
      ?.  =(3 now)  %noun
      =+  pec=(peel way r.p.q.sut)
      =/  tow
        ?:  =(1 lat)  1
        (cap lat)
      %=    ^$
          axe  lat
          sut
        ?:  ?|  =([& &] pec)
                &(sam.pec =(tow 2))
                &(con.pec =(tow 3))
            ==
          p.sut
        ~_  leaf+"payload-block"
        ?.  =(way %read)  !!
        %+  cell
          ?.(sam.pec %noun ^$(sut p.sut, axe 2))
        ?.(con.pec %noun ^$(sut p.sut, axe 3))
      ==
    ::
        [%fork *]   (fork (turn ~(tap in p.sut) |=(type ^$(sut +<))))
        [%hold *]
      ?:  (~(has in gil) sut)
        %void
      $(gil (~(put in gil) sut), sut repo)
    ::
        %void       %void
        %noun       %noun
        *           $(sut repo)
    ==
  ::
  ++  peel
    |=  [way=vial met=?(%gold %iron %lead %zinc)]
    ^-  [sam=? con=?]
    ?:  ?=(%gold met)  [& &]
    ?-  way
      %both  [| |]
      %free  [& &]
      %read  [?=(%zinc met) |]
      %rite  [?=(%iron met) |]
    ==
  ::
  ++  play
    ~/  %play
    =>  .(vet |)
    |=  gen=hoon
    ^-  type
    ?-  gen
<<<<<<< HEAD
      [^ *]      (cell $(gen p.gen) $(gen q.gen))
      [%ktcn *]  $(fab |, gen p.gen)
      [%brcn *]  (core sut [p.gen %dry %gold] sut *seminoun q.gen)
      [%brpt *]  (core sut [p.gen %wet %gold] sut *seminoun q.gen)
      [%cnts *]  ~(play et p.gen q.gen)
      [%dtkt *]  $(gen [%kttr p.gen])
      [%dtls *]  [%atom %$ ~]
      [%rock *]  |-  ^-  type
=======
      {^ *}      (cell $(gen p.gen) $(gen q.gen))
      {$brcn *}  (core sut [p.gen %dry %gold] sut *seminoun q.gen)
      {$brpt *}  (core sut [p.gen %wet %gold] sut *seminoun q.gen)
      {$cnts *}  ~(play et p.gen q.gen)
      {$dtkt *}  $(gen [%kttr p.gen])
      {$dtls *}  [%atom %$ ~]
      {$rock *}  |-  ^-  type
>>>>>>> 3b4beded
                 ?@  q.gen  [%atom p.gen `q.gen]
                 [%cell $(q.gen -.q.gen) $(q.gen +.q.gen)]
      [%sand *]  ?@  q.gen
                   ?:  =(%n p.gen)  ?>(=(0 q.gen) [%atom p.gen `q.gen])
                   ?:  =(%f p.gen)  ?>((lte q.gen 1) bool)
                   [%atom p.gen ~]
                 $(-.gen %rock)
      [%tune *]  (face p.gen sut)
      [%dttr *]  %noun
      [%dtts *]  bool
      [%dtwt *]  bool
      [%hand *]  p.gen
      [%ktbr *]  (wrap(sut $(gen p.gen)) %iron)
      [%ktls *]  $(gen p.gen)
      [%ktpm *]  (wrap(sut $(gen p.gen)) %zinc)
      [%ktsg *]  $(gen p.gen)
      [%ktwt *]  (wrap(sut $(gen p.gen)) %lead)
      [%note *]  (hint [sut p.gen] $(gen q.gen))
      [%sgzp *]  ~_(duck(sut ^$(gen p.gen)) $(gen q.gen))
      [%sggr *]  $(gen q.gen)
      [%tsgr *]  $(gen q.gen, sut $(gen p.gen))
      [%tscm *]  $(gen q.gen, sut (busk p.gen))
      [%wtcl *]  =+  [fex=(gain p.gen) wux=(lose p.gen)]
                 %-  fork  :~
                   ?:(=(%void fex) %void $(sut fex, gen q.gen))
                   ?:(=(%void wux) %void $(sut wux, gen r.gen))
                 ==
      [%fits *]  bool
      [%wthx *]  bool
      [%dbug *]  ~_((show %o p.gen) $(gen q.gen))
      [%zpcm *]  $(gen p.gen)
      [%lost *]  %void
      [%zpmc *]  (cell $(gen p.gen) $(gen q.gen))
      [%zpgl *]  (play [%kttr p.gen])
      [%zpts *]  %noun
      [%zppt *]  ?:((feel p.gen) $(gen q.gen) $(gen r.gen))
      [%zpzp *]  %void
      *          =+  doz=~(open ap gen)
                 ?:  =(doz gen)
                   ~_  (show [%c 'hoon'] [%q gen])
                   ~>  %mean.'play-open'
                   !!
                 $(gen doz)
    ==
  ::                                                    ::
  ++  redo                                              ::  refurbish faces
    |=  $:  ::  ref: raw payload
            ::
            ref=type
        ==
    ::  :type: subject refurbished to reference namespace
    ::
    ^-  type
    ::  hos: subject tool stack
    ::  wec: reference tool stack set
    ::  gil: repetition set
    ::
    =|  hos=(list tool)
    =/  wec=(set (list tool))  [~ ~ ~]
    =|  gil=(set (pair type type))
    =<  ::  errors imply subject/reference mismatch
        ::
        ~|  %redo-match
        ::  reduce by subject
        ::
        dext
    |%
    ::                                                  ::
    ++  dear                                            ::  resolve tool stack
      ::  :(unit (list tool)): unified tool stack
      ::
      ^-  (unit (list tool))
      ::  empty implies void
      ::
      ?~  wec  `~
      ::  any reference faces must be clear
      ::
      ?.  ?=([* ~ ~] wec)
        ~&  [%dear-many wec]
        ~
      :-  ~
      ::  har: single reference tool stack
      ::
      =/  har  n.wec
      ::  len: lengths of [sut ref] face stacks
      ::
      =/  len  [p q]=[(lent hos) (lent har)]
      ::  lip: length of sut-ref face stack overlap
      ::
      ::      AB
      ::       BC
      ::
      ::    +lip is (lent B), where +hay is forward AB
      ::    and +liv is forward BC (stack BA and CB).
      ::
      ::    overlap is a weird corner case.  +lip is
      ::    almost always 0.  brute force is fine.
      ::
      =/  lip
        =|  lup=(unit @ud)
        =|  lip=@ud
        |-  ^-  @ud
        ?:  |((gth lip p.len) (gth lip q.len))
          (fall lup 0)
        ::  lep: overlap candidate: suffix of subject face stack
        ::
        =/  lep  (slag (sub p.len lip) hos)
        ::  lap: overlap candidate: prefix of reference face stack
        ::
        =/  lap  (scag lip har)
        ::  save any match and continue
        ::
        $(lip +(lip), lup ?.(=(lep lap) lup `lip))
      ::  ~&  [har+har hos+hos len+len lip+lip]
      ::  produce combined face stack (forward ABC, stack CBA)
      ::
      (weld hos (slag lip har))
    ::                                                  ::
    ++  dext                                            ::  subject traverse
      ::  :type: refurbished subject
      ::
      ^-  type
      ::  check for trivial cases
      ::
      ?:  ?|  =(sut ref)
              ?=(?(%noun %void [?(%atom %core) *]) ref)
          ==
        done
      ::  ~_  (dunk 'redo: dext: sut')
      ::  ~_  (dunk(sut ref) 'redo: dext: ref')
      ?-    sut
          ?(%noun %void [?(%atom %core) *])
        ::  reduce reference and reassemble leaf
        ::
        done:(sint &)
      ::
          [%cell *]
        ::  reduce reference to match subject
        ::
        =>  (sint &)
        ?>  ?=([%cell *] sut)
        ::  leaf with possible recursive descent
        ::
        %=    done
            sut
          ::  clear face stacks for descent
          ::
          =:  hos  ~
              wec  [~ ~ ~]
            ==
          ::  descend into cell
          ::
          :+  %cell
            dext(sut p.sut, ref (peek(sut ref) %free 2))
          dext(sut q.sut, ref (peek(sut ref) %free 3))
        ==
      ::
          [%face *]
        ::  push face on subject stack, and descend
        ::
        dext(hos [p.sut hos], sut q.sut)
      ::
          [%hint *]
        ::  work through hint
        ::
        (hint p.sut dext(sut q.sut))
      ::
          [%fork *]
        ::  reconstruct each case in fork
        ::
        (fork (turn ~(tap in p.sut) |=(type dext(sut +<))))
      ::
          [%hold *]
        ::  reduce to hard
        ::
        =>  (sint |)
        ?>  ?=([%hold *] sut)
        ?:  (~(has in fan) [p.sut q.sut])
          ::  repo loop; redo depends on its own product
          ::
          done:(sint &)
        ?:  (~(has in gil) [sut ref])
          ::  type recursion, stop renaming
          ::
          done:(sint |)
        ::  restore unchanged holds
        ::
        =+  repo
        =-  ?:(=(- +<) sut -)
        dext(sut -, gil (~(put in gil) sut ref))
      ==
    ::                                                  ::
    ++  done                                            ::  complete assembly
      ^-  type
      ::  :type: subject refurbished
      ::
      ::  lov: combined face stack
      ::
      =/  lov
          =/  lov  dear
          ?~  lov
            ::  ~_  (dunk 'redo: dear: sut')
            ::  ~_  (dunk(sut ref) 'redo: dear: ref')
            ~&  [%wec wec]
            !!
          (need lov)
      ::  recompose faces
      ::
      |-  ^-  type
      ?~  lov  sut
      $(lov t.lov, sut (face i.lov sut))
    ::                                                  ::
    ++  sint                                            ::  reduce by reference
      |=  $:  ::  hod: expand holds
              ::
              hod=?
          ==
      ::  ::.: reference with face/fork/hold reduced
      ::
      ^+  .
      ::  =-  ~>  %slog.[0 (dunk 'sint: sut')]
      ::      ~>  %slog.[0 (dunk(sut ref) 'sint: ref')]
      ::      ~>  %slog.[0 (dunk(sut =>(- ref)) 'sint: pro')]
      ::      -
      ?+    ref  .
          [%hint *]  $(ref q.ref)
          [%face *]
        ::  extend all stacks in set
        ::
        %=  $
          ref  q.ref
          wec  (~(run in wec) |=((list tool) [p.ref +<]))
        ==
      ::
          [%fork *]
        ::  reconstruct all relevant cases
        ::
        =-  ::  ~>  %slog.[0 (dunk 'fork: sut')]
            ::  ~>  %slog.[0 (dunk(sut ref) 'fork: ref')]
            ::  ~>  %slog.[0 (dunk(sut (fork ->)) 'fork: pro')]
            +(wec -<, ref (fork ->))
        =/  moy  ~(tap in p.ref)
        |-  ^-  (pair (set (list tool)) (list type))
        ?~  moy  [~ ~]
        ::  head recurse
        ::
        =/  mor  $(moy t.moy)
        ::  prune reference cases outside subject
        ::
        ?:  (miss i.moy)  mor
        ::  unify all cases
        ::
        =/  dis  ^$(ref i.moy)
        [(~(uni in p.mor) wec.dis) [ref.dis q.mor]]
      ::
          [%hold *]
        ?.  hod  .
        $(ref repo(sut ref))
      ==
    --
  ::
  ++  repo
    ^-  type
    ?-  sut
      [%core *]   [%cell %noun p.sut]
      [%face *]   q.sut
      [%hint *]   q.sut
      [%hold *]   (rest [[p.sut q.sut] ~])
      %noun       (fork [%atom %$ ~] [%cell %noun %noun] ~)
      *           ~>(%mean.'repo-fltt' !!)
    ==
  ::
  ++  rest
    ~/  %rest
    |=  leg=(list [p=type q=hoon])
    ^-  type
    ?:  (lien leg |=([p=type q=hoon] (~(has in fan) [p q])))
      ~>(%mean.'rest-loop' !!)
    =>  .(fan (~(gas in fan) leg))
    %-  fork
    %~  tap  in
    %-  ~(gas in *(set type))
    (turn leg |=([p=type q=hoon] (play(sut p) q)))
  ::
  ++  take
    |=  [vit=vein duz=$-(type type)]
    ^-  (pair axis type)
    :-  (tend vit)
    =.  vit  (flop vit)
    |-  ^-  type
    ?~  vit  (duz sut)
    ?~  i.vit
      |-  ^-  type
      ?+  sut      ^$(vit t.vit)
        [%face *]  (face p.sut ^$(vit t.vit, sut q.sut))
        [%hint *]  (hint p.sut ^$(sut q.sut))
        [%fork *]  (fork (turn ~(tap in p.sut) |=(type ^$(sut +<))))
        [%hold *]  $(sut repo)
      ==
    =+  vil=*(set type)
    |-  ^-  type
    ?:  =(1 u.i.vit)
      ^$(vit t.vit)
    =+  [now lat]=(cap u.i.vit)^(mas u.i.vit)
    ?-  sut
      %noun      $(sut [%cell %noun %noun])
      %void      %void
      [%atom *]  %void
      [%cell *]  ?:  =(2 now)
                   (cell $(sut p.sut, u.i.vit lat) q.sut)
                  (cell p.sut $(sut q.sut, u.i.vit lat))
      [%core *]  ?:  =(2 now)
                   $(sut repo)
                 (core $(sut p.sut, u.i.vit lat) q.sut)
      [%face *]  (face p.sut $(sut q.sut))
      [%fork *]  (fork (turn ~(tap in p.sut) |=(type ^$(sut +<))))
      [%hint *]  (hint p.sut $(sut q.sut))
      [%hold *]  ?:  (~(has in vil) sut)
                   %void
                 $(sut repo, vil (~(put in vil) sut))
    ==
  ::
  ++  tack
    |=  [hyp=wing mur=type]
    ~_  (show [%c %tack] %l hyp)
    =+  fid=(find %rite hyp)
    ?>  ?=(%& -.fid)
    (take p.p.fid |=(type mur))
  ::
  ++  tend
    |=  vit=vein
    ^-  axis
    ?~(vit 1 (peg $(vit t.vit) ?~(i.vit 1 u.i.vit)))
  ::
  ++  toss
    ~/  %toss
    |=  [hyp=wing mur=type men=(list [p=type q=foot])]
    ^-  [p=axis q=(list [p=type q=foot])]
    =-  [(need p.wib) q.wib]
    ^=  wib
    |-  ^-  [p=(unit axis) q=(list [p=type q=foot])]
    ?~  men
      [*(unit axis) ~]
    =+  geq=(tack(sut p.i.men) hyp mur)
    =+  mox=$(men t.men)
    [(mate p.mox `_p.mox`[~ p.geq]) [[q.geq q.i.men] q.mox]]
  ::
  ++  wrap
    ~/  %wrap
    |=  yoz=?(%lead %iron %zinc)
    ~_  leaf+"wrap"
    ^-  type
    ?+  sut  sut
      [%cell *]  (cell $(sut p.sut) $(sut q.sut))
      [%core *]  ?>(|(=(%gold r.p.q.sut) =(%lead yoz)) sut(r.p.q yoz))
      [%face *]  (face p.sut $(sut q.sut))
      [%fork *]  (fork (turn ~(tap in p.sut) |=(type ^$(sut +<))))
      [%hint *]  (hint p.sut $(sut q.sut))
      [%hold *]  $(sut repo)
    ==
  --
++  us                                                  ::  prettyprinter
  =>  |%
      +$  cape  [p=(map @ud wine) q=wine]               ::
      +$  wine                                          ::
                $@  $?  %noun                           ::
                        %path                           ::
                        %type                           ::
                        %void                           ::
                        %wall                           ::
                        %wool                           ::
                        %yarn                           ::
                    ==                                  ::
                $%  [%mato p=term]                      ::
                    [%core p=(list @ta) q=wine]         ::
                    [%face p=term q=wine]               ::
                    [%list p=term q=wine]               ::
                    [%pear p=term q=@]                  ::
                    [%bcwt p=(list wine)]               ::
                    [%plot p=(list wine)]               ::
                    [%stop p=@ud]                       ::
                    [%tree p=term q=wine]               ::
                    [%unit p=term q=wine]               ::
                ==                                      ::
      --
  |_  sut=type
  ++  dash
    |=  [mil=tape lim=char lam=tape]
    ^-  tape
    =/  esc  (~(gas in *(set @tD)) lam)
    :-  lim
    |-  ^-  tape
    ?~  mil  [lim ~]
    ?:  ?|  =(lim i.mil)
            =('\\' i.mil)
            (~(has in esc) i.mil)
        ==
      ['\\' i.mil $(mil t.mil)]
    ?:  (lte ' ' i.mil)
      [i.mil $(mil t.mil)]
    ['\\' ~(x ne (rsh 2 1 i.mil)) ~(x ne (end 2 1 i.mil)) $(mil t.mil)]
  ::
  ++  deal  |=(lum=* (dish dole lum))
  ++  dial
    |=  ham=cape
    =+  gid=*(set @ud)
    =<  `tank`-:$
    |%
    ++  many
      |=  haz=(list wine)
      ^-  [(list tank) (set @ud)]
      ?~  haz  [~ gid]
      =^  mor  gid  $(haz t.haz)
      =^  dis  gid  ^$(q.ham i.haz)
      [[dis mor] gid]
    ::
    ++  $
      ^-  [tank (set @ud)]
      ?-    q.ham
          %noun      :_(gid [%leaf '*' ~])
          %path      :_(gid [%leaf '/' ~])
          %type      :_(gid [%leaf '#' 't' ~])
          %void      :_(gid [%leaf '#' '!' ~])
          %wool      :_(gid [%leaf '*' '"' '"' ~])
          %wall      :_(gid [%leaf '*' '\'' '\'' ~])
          %yarn      :_(gid [%leaf '"' '"' ~])
          [%mato *]  :_(gid [%leaf '@' (trip p.q.ham)])
          [%core *]
        =^  cox  gid  $(q.ham q.q.ham)
        :_  gid
        :+  %rose
          [[' ' ~] ['<' ~] ['>' ~]]
        |-  ^-  (list tank)
        ?~  p.q.ham  [cox ~]
        [[%leaf (rip 3 i.p.q.ham)] $(p.q.ham t.p.q.ham)]
      ::
          [%face *]
        =^  cox  gid  $(q.ham q.q.ham)
        :_(gid [%palm [['=' ~] ~ ~ ~] [%leaf (trip p.q.ham)] cox ~])
      ::
          [%list *]
        =^  cox  gid  $(q.ham q.q.ham)
        :_(gid [%rose [" " (weld (trip p.q.ham) "(") ")"] cox ~])
      ::
          [%bcwt *]
        =^  coz  gid  (many p.q.ham)
        :_(gid [%rose [[' ' ~] ['?' '(' ~] [')' ~]] coz])
      ::
          [%plot *]
        =^  coz  gid  (many p.q.ham)
        :_(gid [%rose [[' ' ~] ['[' ~] [']' ~]] coz])
      ::
          [%pear *]
        :_(gid [%leaf '%' ~(rend co [%$ p.q.ham q.q.ham])])
      ::
          [%stop *]
        =+  num=~(rend co [%$ %ud p.q.ham])
        ?:  (~(has in gid) p.q.ham)
          :_(gid [%leaf '#' num])
        =^  cox  gid
            %=  $
              gid    (~(put in gid) p.q.ham)
              q.ham  (~(got by p.ham) p.q.ham)
            ==
        :_(gid [%palm [['.' ~] ~ ~ ~] [%leaf ['^' '#' num]] cox ~])
      ::
          [%tree *]
        =^  cox  gid  $(q.ham q.q.ham)
        :_(gid [%rose [" " (weld (trip p.q.ham) "(") ")"] cox ~])
      ::
          [%unit *]
        =^  cox  gid  $(q.ham q.q.ham)
        :_(gid [%rose [" " (weld (trip p.q.ham) "(") ")"] cox ~])
      ==
    --
  ::
  ++  dish  !:
    |=  [ham=cape lum=*]  ^-  tank
    ~|  [%dish-h ?@(q.ham q.ham -.q.ham)]
    ~|  [%lump lum]
    ~|  [%ham ham]
    %-  need
    =|  gil=(set [@ud *])
    |-  ^-  (unit tank)
    ?-    q.ham
        %noun
      %=    $
          q.ham
        ?:  ?=(@ lum)
          [%mato %$]
        :-  %plot
        |-  ^-  (list wine)
        [%noun ?:(?=(@ +.lum) [[%mato %$] ~] $(lum +.lum))]
      ==
    ::
        %path
      :-  ~
      :+  %rose
        [['/' ~] ['/' ~] ~]
      |-  ^-  (list tank)
      ?~  lum  ~
      ?@  lum  !!
      ?>  ?=(@ -.lum)
      [[%leaf (rip 3 -.lum)] $(lum +.lum)]
    ::
        %type
      =+  tyr=|.((dial dole))
      =+  vol=tyr(sut lum)
      =+  cis=;;(tank .*(vol [%9 2 %0 1]))
      :^  ~   %palm
        [~ ~ ~ ~]
      [[%leaf '#' 't' '/' ~] cis ~]
    ::
        %wall
      :-  ~
      :+  %rose
        [[' ' ~] ['<' '|' ~] ['|' '>' ~]]
      |-  ^-  (list tank)
      ?~  lum  ~
      ?@  lum  !!
      [[%leaf (trip ;;(@ -.lum))] $(lum +.lum)]
    ::
        %wool
      :-  ~
      :+  %rose
        [[' ' ~] ['<' '<' ~] ['>' '>' ~]]
      |-  ^-  (list tank)
      ?~  lum  ~
      ?@  lum  !!
      [(need ^$(q.ham %yarn, lum -.lum)) $(lum +.lum)]
    ::
        %yarn
      [~ %leaf (dash (tape lum) '"' "\{")]
    ::
        %void
      ~
    ::
        [%mato *]
      ?.  ?=(@ lum)
        ~
      :+  ~
        %leaf
      ?+    (rash p.q.ham ;~(sfix (cook crip (star low)) (star hig)))
          ~(rend co [%$ p.q.ham lum])
        %$    ~(rend co [%$ %ud lum])
        %t    (dash (rip 3 lum) '\'' ~)
        %tas  ['%' ?.(=(0 lum) (rip 3 lum) ['$' ~])]
      ==
    ::
        [%core *]
      ::  XX  needs rethinking for core metal
      ::  ?.  ?=(^ lum)  ~
      ::  =>  .(lum `*`lum)
      ::  =-  ?~(tok ~ [~ %rose [[' ' ~] ['<' ~] ['>' ~]] u.tok])
      ::  ^=  tok
      ::  |-  ^-  (unit (list tank))
      ::  ?~  p.q.ham
      ::    =+  den=^$(q.ham q.q.ham)
      ::    ?~(den ~ [~ u.den ~])
      ::  =+  mur=$(p.q.ham t.p.q.ham, lum +.lum)
      ::  ?~(mur ~ [~ [[%leaf (rip 3 i.p.q.ham)] u.mur]])
      [~ (dial ham)]
    ::
        [%face *]
      =+  wal=$(q.ham q.q.ham)
      ?~  wal
        ~
      [~ %palm [['=' ~] ~ ~ ~] [%leaf (trip p.q.ham)] u.wal ~]
    ::
        [%list *]
      ?:  =(~ lum)
        [~ %leaf '~' ~]
      =-  ?~  tok
            ~
          [~ %rose [[' ' ~] ['~' '[' ~] [']' ~]] u.tok]
      ^=  tok
      |-  ^-  (unit (list tank))
      ?:  ?=(@ lum)
        ?.(=(~ lum) ~ [~ ~])
      =+  [for=^$(q.ham q.q.ham, lum -.lum) aft=$(lum +.lum)]
      ?.  &(?=(^ for) ?=(^ aft))
        ~
      [~ u.for u.aft]
    ::
        [%bcwt *]
      |-  ^-  (unit tank)
      ?~  p.q.ham
        ~
      =+  wal=^$(q.ham i.p.q.ham)
      ?~  wal
        $(p.q.ham t.p.q.ham)
      wal
    ::
        [%plot *]
      =-  ?~  tok
            ~
          [~ %rose [[' ' ~] ['[' ~] [']' ~]] u.tok]
      ^=  tok
      |-  ^-  (unit (list tank))
      ?~  p.q.ham
        ~
      ?:  ?=([* ~] p.q.ham)
        =+  wal=^$(q.ham i.p.q.ham)
        ?~(wal ~ [~ [u.wal ~]])
      ?@  lum
        ~
      =+  gim=^$(q.ham i.p.q.ham, lum -.lum)
      ?~  gim
        ~
      =+  myd=$(p.q.ham t.p.q.ham, lum +.lum)
      ?~  myd
        ~
      [~ u.gim u.myd]
    ::
        [%pear *]
      ?.  =(lum q.q.ham)
        ~
      =.  p.q.ham
        (rash p.q.ham ;~(sfix (cook crip (star low)) (star hig)))
      =+  fox=$(q.ham [%mato p.q.ham])
      ?>  ?=([~ %leaf ^] fox)
      ?:  ?=(?(%n %tas) p.q.ham)
        fox
      [~ %leaf '%' p.u.fox]
    ::
        [%stop *]
      ?:  (~(has in gil) [p.q.ham lum])  ~
      =+  kep=(~(get by p.ham) p.q.ham)
      ?~  kep
        ~|([%stop-loss p.q.ham] !!)
      $(gil (~(put in gil) [p.q.ham lum]), q.ham u.kep)
    ::
        [%tree *]
      =-  ?~  tok
            ~
          [~ %rose [[' ' ~] ['{' ~] ['}' ~]] u.tok]
      ^=  tok
      =+  tuk=*(list tank)
      |-  ^-  (unit (list tank))
      ?:  =(~ lum)
        [~ tuk]
      ?.  ?=([n=* l=* r=*] lum)
        ~
      =+  rol=$(lum r.lum)
      ?~  rol
        ~
      =+  tim=^$(q.ham q.q.ham, lum n.lum)
      ?~  tim
        ~
      $(lum l.lum, tuk [u.tim u.rol])
    ::
        [%unit *]
      ?@  lum
        ?.(=(~ lum) ~ [~ %leaf '~' ~])
      ?.  =(~ -.lum)
        ~
      =+  wal=$(q.ham q.q.ham, lum +.lum)
      ?~  wal
        ~
      [~ %rose [[' ' ~] ['[' ~] [']' ~]] [%leaf '~' ~] u.wal ~]
    ==
  ::
  ++  doge
    |=  ham=cape
    =-  ?+  woz  woz
          [%list * [%mato %'ta']]  %path
          [%list * [%mato %'t']]   %wall
          [%list * [%mato %'tD']]  %yarn
          [%list * %yarn]          %wool
        ==
    ^=  woz
    ^-  wine
    ?.  ?=([%stop *] q.ham)
      ?:  ?&  ?=  [%bcwt [%pear %n %0] [%plot [%pear %n %0] [%face *] ~] ~]
                q.ham
              =(1 (met 3 p.i.t.p.i.t.p.q.ham))
          ==
        [%unit =<([p q] i.t.p.i.t.p.q.ham)]
      q.ham
    =+  may=(~(get by p.ham) p.q.ham)
    ?~  may
      q.ham
    =+  nul=[%pear %n 0]
    ?.  ?&  ?=([%bcwt *] u.may)
            ?=([* * ~] p.u.may)
            |(=(nul i.p.u.may) =(nul i.t.p.u.may))
        ==
      q.ham
    =+  din=?:(=(nul i.p.u.may) i.t.p.u.may i.p.u.may)
    ?:  ?&  ?=([%plot [%face *] [%face * %stop *] ~] din)
            =(p.q.ham p.q.i.t.p.din)
            =(1 (met 3 p.i.p.din))
            =(1 (met 3 p.i.t.p.din))
        ==
      :+  %list
        (cat 3 p.i.p.din p.i.t.p.din)
      q.i.p.din
    ?:  ?&  ?=  $:  %plot
                    [%face *]
                    [%face * %stop *]
                    [[%face * %stop *] ~]
                ==
                din
            =(p.q.ham p.q.i.t.p.din)
            =(p.q.ham p.q.i.t.t.p.din)
            =(1 (met 3 p.i.p.din))
            =(1 (met 3 p.i.t.p.din))
            =(1 (met 3 p.i.t.t.p.din))
        ==
      :+  %tree
        %^    cat
            3
          p.i.p.din
        (cat 3 p.i.t.p.din p.i.t.t.p.din)
      q.i.p.din
    q.ham
  ::
  ++  dole
    ^-  cape
    =+  gil=*(set type)
    =+  dex=[p=*(map type @) q=*(map @ wine)]
    =<  [q.p q]
    |-  ^-  [p=[p=(map type @) q=(map @ wine)] q=wine]
    =-  [p.tez (doge q.p.tez q.tez)]
    ^=  tez
    ^-  [p=[p=(map type @) q=(map @ wine)] q=wine]
    ?:  (~(meet ut sut) -:!>(*type))
      [dex %type]
    ?-    sut
        %noun      [dex sut]
        %void      [dex sut]
        [%atom *]  [dex ?~(q.sut [%mato p.sut] [%pear p.sut u.q.sut])]
        [%cell *]
      =+  hin=$(sut p.sut)
      =+  yon=$(dex p.hin, sut q.sut)
      :-  p.yon
      :-  %plot
      ?:(?=([%plot *] q.yon) [q.hin p.q.yon] [q.hin q.yon ~])
    ::
        [%core *]
      =+  yad=$(sut p.sut)
      :-  p.yad
      =+  ^=  doy  ^-  [p=(list @ta) q=wine]
          ?:  ?=([%core *] q.yad)
            [p.q.yad q.q.yad]
          [~ q.yad]
      :-  %core
      :_  q.doy
      :_  p.doy
      %^  cat  3
        %~  rent  co
        :+  %$  %ud
        %-  ~(rep by (~(run by q.r.q.sut) |=(tome ~(wyt by q.+<))))
        |=([[@ a=@u] b=@u] (add a b))
      %^  cat  3
        ?-(r.p.q.sut %gold '.', %iron '|', %lead '?', %zinc '&')
      =+  gum=(mug q.r.q.sut)
      %+  can  3
      :~  [1 (add 'a' (mod gum 26))]
          [1 (add 'a' (mod (div gum 26) 26))]
          [1 (add 'a' (mod (div gum 676) 26))]
      ==
    ::
        [%hint *]
      $(sut q.sut)
    ::
        [%face *]
      =+  yad=$(sut q.sut)
      ?^(p.sut yad [p.yad [%face p.sut q.yad]])
    ::
        [%fork *]
      =+  yed=(sort ~(tap in p.sut) aor)
      =-  [p [%bcwt q]]
      |-  ^-  [p=[p=(map type @) q=(map @ wine)] q=(list wine)]
      ?~  yed
        [dex ~]
      =+  mor=$(yed t.yed)
      =+  dis=^$(dex p.mor, sut i.yed)
      [p.dis q.dis q.mor]
    ::
        [%hold *]
      =+  hey=(~(get by p.dex) sut)
      ?^  hey
        [dex [%stop u.hey]]
      ?:  (~(has in gil) sut)
        =+  dyr=+(~(wyt by p.dex))
        [[(~(put by p.dex) sut dyr) q.dex] [%stop dyr]]
      =+  rom=$(gil (~(put in gil) sut), sut ~(repo ut sut))
      =+  rey=(~(get by p.p.rom) sut)
      ?~  rey
        rom
      [[p.p.rom (~(put by q.p.rom) u.rey q.rom)] [%stop u.rey]]
    ==
  ::
  ++  duck  (dial dole)
  --
++  cain  sell                                          ::  $-(vase tank)
++  noah  text                                          ::  $-(vase tape)
++  onan  seer                                          ::  $-(vise vase)
++  levi                                                ::  $-([type type] ?)
  |=  [a=type b=type]
  (~(nest ut a) & b)
::
++  text                                                ::  tape pretty-print
  |=  vax=vase  ^-  tape
  ~(ram re (sell vax))
::
++  seem  |=(toy=typo `type`toy)                        ::  promote typo
++  seer  |=(vix=vise `vase`vix)                        ::  promote vise
::
::  +sell Pretty-print a vase to a tank using `deal`.
::
++  sell
  ~/  %sell
  |=  vax=vase
  ^-  tank
  ~|  %sell
  (~(deal us p.vax) q.vax)
::
::  +skol  $-(type tank) using `duck`.
::
++  skol
  |=  typ=type
  ^-  tank
  ~(duck ut typ)
::
++  slam                                                ::  slam a gate
  |=  [gat=vase sam=vase]  ^-  vase
  =+  :-  ^=  typ  ^-  type
          [%cell p.gat p.sam]
      ^=  gen  ^-  hoon
      [%cnsg [%$ ~] [%$ 2] [%$ 3] ~]
  =+  gun=(~(mint ut typ) %noun gen)
  [p.gun (slum q.gat q.sam)]
::
::  +slab: states whether you can access an arm in a type.
::
::  -- way: the access type ($vial): read, write, or read-and-write.
::  The fourth case of $vial, %free, is not permitted because it would
::  allow you to discover "private" information about a type,
::  information which you could not make use of in (law-abiding) hoon anyway.
::
++  slab                                                ::  test if contains
  |=  [way=?(%read %rite %both) cog=@tas typ=type]
  ?=  [%& *]
  (~(fond ut typ) way ~[cog])
::
++  slap
  |=  [vax=vase gen=hoon]  ^-  vase                     ::  untyped vase .*
  =+  gun=(~(mint ut p.vax) %noun gen)
  [p.gun .*(q.vax q.gun)]
::
++  slog                                                ::  deify printf
  =|  pri=@                                             ::  priority level
  |=  a=tang  ^+  same                                  ::  .=  ~&(%a 1)
  ?~(a same ~>(%slog.[pri i.a] $(a t.a)))               ::  ((slog ~[>%a<]) 1)
::                                                      ::
++  mean                                                ::  crash with trace
  |=  a=tang
  ^+  !!
  ?~  a  !!
  ~_(i.a $(a t.a))
::
++  road
  |*  =(trap *)
  ^+  $:trap
  =/  res  (mule trap)
  ?-  -.res
    %&  p.res
    %|  (mean p.res)
  ==
::
++  slew                                                ::  get axis in vase
  |=  [axe=@ vax=vase]  ^-  (unit vase)
  ?.  |-  ^-  ?
      ?:  =(1 axe)  &
      ?.  ?=(^ q.vax)  |
      $(axe (mas axe), q.vax .*(q.vax [0 (cap axe)]))
    ~
  `[(~(peek ut p.vax) %free axe) .*(q.vax [0 axe])]
::
++  slim                                                ::  identical to seer?
  |=  old=vise  ^-  vase
  old
::
++  slit                                                ::  type of slam
  |=  [gat=type sam=type]
  ?>  (~(nest ut (~(peek ut gat) %free 6)) & sam)
  (~(play ut [%cell gat sam]) [%cnsg [%$ ~] [%$ 2] [%$ 3] ~])
::
++  slob                                                ::  superficial arm
  |=  [cog=@tas typ=type]
  ^-  ?
  ?+  typ  |
      [%hold *]  $(typ ~(repo ut typ))
      [%hint *]  $(typ ~(repo ut typ))
      [%core *]
    |-  ^-  ?
    ?~  q.r.q.typ  |
    ?|  (~(has by q.q.n.q.r.q.typ) cog)
        $(q.r.q.typ l.q.r.q.typ)
        $(q.r.q.typ r.q.r.q.typ)
    ==
  ==
::
++  sloe                                                ::  get arms in core
  |=  typ=type
  ^-  (list term)
  ?+    typ  ~
      [%hold *]  $(typ ~(repo ut typ))
      [%hint *]  $(typ ~(repo ut typ))
      [%core *]
    %-  zing
    %+  turn  ~(tap by q.r.q.typ)
      |=  [* b=tome]
    %+  turn  ~(tap by q.b)
      |=  [a=term *]
    a
  ==
::
++  slop                                                ::  cons two vases
  |=  [hed=vase tal=vase]
  ^-  vase
  [[%cell p.hed p.tal] [q.hed q.tal]]
::
++  slot                                                ::  got axis in vase
  |=  [axe=@ vax=vase]  ^-  vase
  [(~(peek ut p.vax) %free axe) .*(q.vax [0 axe])]
::
++  slym                                                ::  slam w+o sample-type
  |=  [gat=vase sam=*]  ^-  vase
  (slap gat(+<.q sam) [%limb %$])
::
++  sped                                                ::  reconstruct type
  |=  vax=vase
  ^-  vase
  :_  q.vax
  ?@  q.vax  (~(fuse ut p.vax) [%atom %$ ~])
  ?@  -.q.vax
    ^=  typ
    %-  ~(play ut p.vax)
    [%wtgr [%wtts [%leaf %tas -.q.vax] [%& 2]~] [%$ 1]]
  (~(fuse ut p.vax) [%cell %noun %noun])
::
::::  5d: parser
  ::
++  vang                                                ::  set ++vast params
  |=  [bug=? wer=path]                                  ::  bug: debug mode
  %*(. vast bug bug, wer wer)                           ::  wer: where we are
::
++  vast                                                ::  main parsing core
  =+  [bug=`?`| wer=*path]
  |%
  ++  gash  %+  cook                                    ::  parse path
              |=  a=(list tyke)  ^-  tyke
              ?~(a ~ (weld i.a $(a t.a)))
            (more fas limp)
  ++  gasp  ;~  pose                                    ::  parse =path= etc.
              %+  cook
                |=([a=tyke b=tyke c=tyke] :(weld a b c))
              ;~  plug
                (cook |=(a=(list) (turn a |=(b=* ~))) (star tis))
                (cook |=(a=hoon [[~ a] ~]) hasp)
                (cook |=(a=(list) (turn a |=(b=* ~))) (star tis))
              ==
              (cook |=(a=(list) (turn a |=(b=* ~))) (plus tis))
            ==
  ++  glam  ~+((glue ace))
  ++  hasp  ;~  pose                                    ::  path element
              (ifix [sel ser] wide)
              (stag %cncl (ifix [pal par] (most ace wide)))
              (stag %sand (stag %tas (cold %$ buc)))
              (stag %sand (stag %t qut))
              %+  cook
                |=(a=coin [%sand ?:(?=([~ %tas *] a) %tas %ta) ~(rent co a)])
              nuck:so
            ==
  ++  limp  %+  cook
              |=  [a=(list) b=tyke]
              ?~  a  b
              $(a t.a, b [`[%sand %tas %$] b])
            ;~(plug (star fas) gasp)
  ++  mota  %+  cook
              |=([a=tape b=tape] (rap 3 (weld a b)))
            ;~(plug (star low) (star hig))
  ++  glom
    |=  [wit=whit taw=whit]
    ^-  whit
    :*  ?~(lab.wit lab.taw lab.wit)
        ?~(boy.wit boy.taw boy.wit)
        (~(uni by def.wit) def.taw)
        (~(uni in use.wit) use.taw)
    ==
  ++  docs
    |%
    ::
    ::  above core
    ::
    ++  apex
      ;~  plug
        =/  ron  (punt (indo noel))
        (punt (ifix [ron ron] (into head)))             ::  label
      ::
        =/  ron  (punt (indo null))
        (ifix [ron ron] (punt body))                    ::  body
      ::
        (cook malt (star fill))                         ::  definitions
        (easy ~)                                        ::  defs used (none)
      ==
    ::
    ::  backward line
    ::
    ++  apse
      ;~  pose
        %+  cook  |=([a=term b=cord] %*(. *whit def (my [a b ~] ~)))
        (exit fine)
      ::
        %+  cook  |=(a=cord %*(. *whit boy `[a ~]))
        (exit line)
      ::
        (easy *whit)
      ==
    ::
    ::
    ++  beer
      |=  $:  lab=(unit term)
              boy=(unit (pair cord (list sect)))
              def=(list (pair (pair term cord) (list sect)))
          ==
      ^-  whit
      =;  def  [lab boy (malt def) ~]
      (turn def |=([[a=term b=cord] c=(list sect)] [a [b c]]))
    ::
    ::
    ++  body
      ;~  pose
        ;~  plug                                        :: can duplicate ::
          (into ;~(pfix (punt ;~(plug null col gar step)) line))
          (easy ~)
        ==
        ;~  plug
          (into ;~(pfix step line))
          (rant text)
        ==
      ==
    ::
    ++  text  (pick line code)                          ::  text line
    ++  line  ;~(less ace (cook crip (star prn)))       ::  prose line
    ++  code  ;~(pfix step step (cook crip (star prn))) ::  code line
    ++  noel  ;~(plug (punt ;~(pfix step hax)) null)    ::  header padding
    ++  head  ;~(pfix hax step cen sym)                 ::  header line
    ++  null  (cold ~ (star ace))                       ::  blank line
    ++  fine                                            ::  definition line
      ;~  (glue ;~(plug col ace))
        sym
        (cook crip (star prn))
      ==
    ::
    ::
    ::  step: indent
    ::  into: :: and indent to end of line, consuming following space.
    ::  indo: :: to end of line, consuming following space.
    ::  exit: :: to end of line, not consuming following space.
    ::
    ++  step  ;~(plug ace ace)
    ++  into  |*(bod=rule (indo ;~(pfix step bod)))
    ::
    ++  indo
      |*  bod=rule
      ;~(pfix col gar ;~(sfix bod (just `@`10) (punt gap)))
    ::
    ++  exit
      |*  bod=rule
      ;~(pfix (star ace) col gal step bod)
    ::
    ::  fill: full definition
    ::
    ++  fill
      %+  cook  |=([[a=term b=cord] c=(list sect) (unit ~)] [a b c])
      ;~  plug
        (into fine)
        (rant ;~(pfix step text))
        (punt (indo null))
      ==
    ::
    ::  rant: series of sections.
    ::
    ++  rant
      |*  sec=rule
      %-  star
      ;~  pfix
        (indo null)
        (plus (into sec))
      ==
    --
  ::
  ++  plex                                              ::  reparse static path
    |=  gen=hoon  ^-  (unit path)
    ?:  ?=([%dbug *] gen)                               ::  unwrap %dbug
      $(gen q.gen)
    ?.  ?=([%clsg *] gen)  ~                            ::  require :~ hoon
    %+  reel  p.gen                                     ::  build using elements
    |=  [a=hoon b=_`(unit path)`[~ u=/]]                ::  starting from just /
    ?~  b  ~
    ?.  ?=([%sand ?(%ta %tas) @] a)  ~                  ::  /foo constants
    `[q.a u.b]
  ::
  ++  phax
    |=  ruw=(list (list woof))
    =+  [yun=*(list hoon) cah=*(list @)]
    =+  wod=|=([a=tape b=(list hoon)] ^+(b ?~(a b [[%mcfs %knit (flop a)] b])))
    |-  ^+  yun
    ?~  ruw
      (flop (wod cah yun))
    ?~  i.ruw  $(ruw t.ruw)
    ?@  i.i.ruw
      $(i.ruw t.i.ruw, cah [i.i.ruw cah])
    $(i.ruw t.i.ruw, cah ~, yun [p.i.i.ruw (wod cah yun)])
  ::
  ++  posh
    |=  [pre=(unit tyke) pof=(unit [p=@ud q=tyke])]
    ^-  (unit (list hoon))
    =-  ?^(- - ~&(%posh-fail -))
    =+  wom=(poof wer)
    %+  biff
      ?~  pre  `u=wom
      %+  bind  (poon wom u.pre)
      |=  moz=(list hoon)
      ?~(pof moz (weld moz (slag (lent u.pre) wom)))
    |=  yez=(list hoon)
    ?~  pof  `yez
    =+  zey=(flop yez)
    =+  [moz=(scag p.u.pof zey) gul=(slag p.u.pof zey)]
    =+  zom=(poon (flop moz) q.u.pof)
    ?~(zom ~ `(weld (flop gul) u.zom))
  ::
  ++  poof                                              ::  path -> (list hoon)
    |=(pax=path ^-((list hoon) (turn pax |=(a=@ta [%sand %ta a]))))
  ::
  ::  tyke is =foo== as ~[~ `foo ~ ~]
  ::  interpolate '=' path components
  ++  poon                                              ::  try to replace '='s
    |=  [pag=(list hoon) goo=tyke]                      ::    default to pag
    ^-  (unit (list hoon))                              ::    for null goo's
    ?~  goo  `~                                         ::  keep empty goo
    %+  both                                            ::  otherwise head comes
      ?^(i.goo i.goo ?~(pag ~ `u=i.pag))                ::    from goo or pag
    $(goo t.goo, pag ?~(pag ~ t.pag))                   ::  recurse on tails
  ::
  ++  poor
    %+  sear  posh
    ;~  plug
      (stag ~ gash)
      ;~(pose (stag ~ ;~(pfix cen porc)) (easy ~))
    ==
  ::
  ++  porc
    ;~  plug
      (cook |=(a=(list) (lent a)) (star cen))
      ;~(pfix fas gash)
    ==
  ::
  ++  rump
    %+  sear
      |=  [a=wing b=(unit hoon)]  ^-  (unit hoon)
      ?~(b [~ %wing a] ?.(?=([@ ~] a) ~ [~ [%rock %tas i.a] u.b]))
    ;~(plug rope ;~(pose (stag ~ wede) (easy ~)))
  ::
  ++  rood
    ;~  pfix  fas
      (stag %clsg poor)
    ==
  ::
  ++  rupl
    %+  cook
      |=  [a=? b=(list hoon) c=?]
      ?:  a
        ?:  c
          [%clsg [%clsg b] ~]
        [%clsg b]
      ?:  c
        [%clsg [%cltr b] ~]
      [%cltr b]
    ;~  plug
      ;~  pose
        (cold | (just '['))
        (cold & (jest '~['))
      ==
    ::
      ;~  pose
        (ifix [ace gap] (most gap tall))
        (most ace wide)
      ==
    ::
      ;~  pose
        (cold & (jest ']~'))
        (cold | (just ']'))
      ==
    ==
  ::
  ::
  ++  sail                                              ::  xml template
    |=  in-tall-form=?  =|  lin=?
    |%
    ::
    ++  apex                                            ::  product hoon
      %+  cook
        |=  tum=(each manx:hoot marl:hoot)  ^-  hoon
        ?-  -.tum
          %&  [%xray p.tum]
          %|  [%mcts p.tum]
        ==
      top-level
    ::
    ++  top-level                                       ::  entry-point
      ;~(pfix mic ?:(in-tall-form tall-top wide-top))
    ::
    ++  inline-embed                                    ::  brace interpolation
      %+  cook  |=(a=tuna:hoot a)
      ;~  pose
        ;~(pfix mic bracketed-elem(in-tall-form |))
        ;~(plug tuna-mode sump)
        (stag %tape sump)
      ==
    ::
    ++  script-or-style                                 ::  script or style
      %+  cook  |=(a=marx:hoot a)
      ;~  plug
        ;~(pose (jest %script) (jest %style))
        wide-attrs
      ==
    ::
    ++  tuna-mode                                       ::  xml node(s) kind
      ;~  pose
        (cold %tape hep)
        (cold %manx lus)
        (cold %marl tar)
        (cold %call cen)
      ==
    ::
    ++  wide-top                                        ::  wide outer top
      %+  knee  *(each manx:hoot marl:hoot)  |.  ~+
      ;~  pose
        (stag %| wide-quote)
        (stag %| wide-paren-elems)
        (stag %& ;~(plug tag-head wide-tail))
      ==
    ::
    ++  wide-inner-top                                  ::  wide inner top
      %+  knee  *(each tuna:hoot marl:hoot)  |.  ~+
      ;~  pose
        wide-top
        (stag %& ;~(plug tuna-mode wide))
      ==
    ::
    ++  wide-attrs                                      ::  wide attributes
      %+  cook  |=(a=(unit mart:hoot) (fall a ~))
      %-  punt
      %+  ifix  [pal par]
      %+  more  (jest ', ')
      ;~((glue ace) a-mane hopefully-quote)
    ::
    ++  wide-tail                                       ::  wide elements
      %+  cook  |=(a=marl:hoot a)
      ;~(pose ;~(pfix col wrapped-elems) (cold ~ mic) (easy ~))
    ::
    ++  wide-elems                                      ::  wide elements
      %+  cook  |=(a=marl:hoot a)
      %+  cook  join-tops
      (star ;~(pfix ace wide-inner-top))
    ::
    ++  wide-paren-elems                                ::  wide flow
      %+  cook  |=(a=marl:hoot a)
      %+  cook  join-tops
      (ifix [pal par] (more ace wide-inner-top))
    ::
    ::+|
    ::
    ++  drop-top
      |=  a=(each tuna:hoot marl:hoot)  ^-  marl:hoot
      ?-  -.a
        %&  [p.a]~
        %|  p.a
      ==
    ::
    ++  join-tops
      |=  a=(list (each tuna:hoot marl:hoot))  ^-  marl:hoot
      (zing (turn a drop-top))
    ::
    ::+|
    ::
    ++  wide-quote                                      ::  wide quote
      %+  cook  |=(a=marl:hoot a)
      ;~  pose
        ;~  less  (jest '"""')
          (ifix [doq doq] (cook collapse-chars quote-innards))
        ==
      ::
        %-  inde
        %+  ifix  [(jest '"""\0a') (jest '\0a"""')]
        (cook collapse-chars quote-innards(lin |))
      ==
    ::
    ++  quote-innards                                   ::  wide+tall flow
      %+  cook  |=(a=(list $@(@ tuna:hoot)) a)
      %-  star
      ;~  pose
        ;~(pfix bas ;~(pose (mask "-+*%;\{") bas doq bix:ab))
        inline-embed
        ;~(less bas kel ?:(in-tall-form fail doq) prn)
        ?:(lin fail ;~(less (jest '\0a"""') (just '\0a')))
      ==
    ::
    ++  bracketed-elem                                  ::  bracketed element
      %+  ifix  [kel ker]
      ;~(plug tag-head wide-elems)
    ::
    ++  wrapped-elems                                   ::  wrapped tuna
      %+  cook  |=(a=marl:hoot a)
      ;~  pose
        wide-paren-elems
        (cook |=(@t `marl`[;/((trip +<))]~) qut)
        (cook drop-top wide-top)
      ==
    ::
    ::+|
    ::
    ++  a-mane                                          ::  mane as hoon
      %+  cook
        |=  [a=@tas b=(unit @tas)]
        ?~(b a [a u.b])
      ;~  plug
        mixed-case-symbol
        ;~  pose
          %+  stag  ~
            ;~(pfix cab mixed-case-symbol)
          (easy ~)
        ==
      ==
    ::
    ++  en-class
      |=  a=(list [%class p=term])
      ^-  (unit [%class tape])
      ?~  a  ~
      %-  some
      :-  %class
      |-
      %+  welp  (trip p.i.a)
      ?~  t.a  ~
      [' ' $(a t.a)]
    ::
    ++  tag-head                                        ::  tag head
      %+  cook
        |=  [a=mane:hoot b=mart:hoot c=mart:hoot]
        ^-  marx:hoot
        [a (weld b c)]
      ;~  plug
        a-mane
      ::
        %+  cook
          |=  a=(list (unit [term (list beer:hoot)]))
          ^-  (list [term (list beer:hoot)])
          :: discard nulls
          (murn a same)
        ;~  plug
          (punt ;~(plug (cold %id hax) (cook trip sym)))
          (cook en-class (star ;~(plug (cold %class dot) sym)))
          (punt ;~(plug ;~(pose (cold %href fas) (cold %src pat)) soil))
          (easy ~)
        ==
      ::
        wide-attrs
      ==
    ::
    ::+|
    ::
    ++  tall-top                                        ::  tall top
      %+  knee  *(each manx:hoot marl:hoot)  |.  ~+
      ;~  pose
        (stag %| ;~(pfix (plus ace) (cook collapse-chars quote-innards)))
        (stag %& ;~(plug script-or-style script-style-tail))
        (stag %& tall-elem)
        (stag %| wide-quote)
        (stag %| ;~(pfix tis tall-tail))
        (stag %& ;~(pfix gar gap (stag [%div ~] cram)))
        (stag %| ;~(plug ;~((glue gap) tuna-mode tall) (easy ~)))
        (easy %| [;/("\0a")]~)
      ==
    ::
    ++  tall-attrs                                      ::  tall attributes
      %-  star
      ;~  pfix  ;~(plug gap tis)
        ;~((glue gap) a-mane hopefully-quote)
      ==
    ::
    ++  tall-elem                                       ::  tall preface
      %+  cook
        |=  [a=[p=mane:hoot q=mart:hoot] b=mart:hoot c=marl:hoot]
        ^-  manx:hoot
        [[p.a (weld q.a b)] c]
      ;~(plug tag-head tall-attrs tall-tail)
    ::
    ::+|
    ::
    ::REVIEW is there a better way to do this?
    ++  hopefully-quote                                 :: prefer "quote" form
      %+  cook  |=(a=(list beer:hoot) a)
      %+  cook  |=(a=hoon ?:(?=(%knit -.a) p.a [~ a]~))
      wide
    ::
    ++  script-style-tail                               ::  unescaped tall tail
      %+  cook  |=(a=marl:hoot a)
      %+  ifix  [gap ;~(plug gap duz)]
      %+  most  gap
      ;~  pfix  mic
        %+  cook  |=(a=tape ;/(a))
        ;~  pose
          ;~(pfix ace (star prn))
          (easy "\0a")
        ==
      ==
    ::
    ++  tall-tail                                       ::  tall tail
      ?>  in-tall-form
      %+  cook  |=(a=marl:hoot a)
      ;~  pose
        (cold ~ mic)
        ;~(pfix col wrapped-elems(in-tall-form |))
        ;~(pfix col ace (cook collapse-chars(in-tall-form |) quote-innards))
        (ifix [gap ;~(plug gap duz)] tall-kids)
      ==
    ::
    ++  tall-kids                                       ::  child elements
      %+  cook  join-tops
      ::  look for sail first, or markdown if not
      (most gap ;~(pose top-level (stag %| cram)))
    ::
    ++  collapse-chars                                  ::  group consec chars
      |=  reb=(list $@(@ tuna:hoot))
      ^-  marl:hoot
      =|  [sim=(list @) tuz=marl:hoot]
      |-  ^-  marl:hoot
      ?~  reb
        =.  sim
          ?.  in-tall-form   sim
          [10 |-(?~(sim sim ?:(=(32 i.sim) $(sim t.sim) sim)))]
        ?~(sim tuz [;/((flop sim)) tuz])
      ?@  i.reb
        $(reb t.reb, sim [i.reb sim])
      ?~  sim  [i.reb $(reb t.reb, sim ~)]
      [;/((flop sim)) i.reb $(reb t.reb, sim ~)]
    --
  ++  cram                                              ::  parse unmark
    =>  |%
        ++  item  (pair mite marl:hoot)                 ::  xml node generator
        ++  colm  @ud                                   ::  column
        ++  tarp  marl:hoot                             ::  node or generator
        ++  mite                                        ::  context
          $?  %down                                     ::  outer embed
              %lunt                                     ::  unordered list
              %lime                                     ::  list item
              %lord                                     ::  ordered list
              %poem                                     ::  verse
              %bloc                                     ::  blockquote
              %head                                     ::  heading
          ==                                            ::
        ++  trig                                        ::  line style
          $:  col=@ud                                   ::  start column
              sty=trig-style                            ::  style
          ==                                            ::
        ++  trig-style                                  ::  type of parsed line
          $%  $:  %end                                  ::  terminator
          $?  %done                                     ::  end of input
                  %stet                                 ::    == end of markdown
                  %dent                                 ::    outdent
              ==  ==                                    ::
              $:  %one                                  ::  leaf node
              $?  %rule                                 ::    --- horz rule
                  %fens                                 ::    ``` code fence
                  %expr                                 ::    ;sail expression
              ==  ==                                    ::
              [%new p=trig-new]                         ::  open container
              [%old %text]                              ::  anything else
          ==                                            ::
        ++  trig-new                                    ::  start a
          $?  %lite                                     ::    + line item
              %lint                                     ::    - line item
              %head                                     ::  # heading
              %bloc                                     ::  > block-quote
              %poem                                     ::    [ ]{8} poem
          ==                                            ::
        ++  graf                                        ::  paragraph element
          $%  [%bold p=(list graf)]                     ::  *bold*
              [%talc p=(list graf)]                     ::  _italics_
              [%quod p=(list graf)]                     ::  "double quote"
              [%code p=tape]                            ::  code literal
              [%text p=tape]                            ::  text symbol
              [%link p=(list graf) q=tape]              ::  URL
              [%mage p=tape q=tape]                     ::  image
              [%expr p=tuna:hoot]                       ::  interpolated hoon
          ==
        --
    =<  (non-empty:parse |=(nail `(like tarp)`~($ main +<)))
    |%
    ++  main
      ::
      ::  state of the parsing loop.  we maintain a construction
      ::  stack for elements and a line stack for lines in the
      ::  current block.  a blank line causes the current block
      ::  to be parsed and thrown in the current element.  when
      ::  the indent column retreats, the element stack rolls up.
      ::
      ::  verbose: debug printing enabled
      ::  err: error position
      ::  ind: outer and inner indent level
      ::  hac: stack of items under construction
      ::  cur: current item under construction
      ::  par: current "paragraph" being read in
      ::  [loc txt]: parsing state
      ::
      =/  verbose  &
      =|  err=(unit hair)
      =|  ind=[out=@ud inr=@ud]
      =|  hac=(list item)
      =/  cur=item  [%down ~]
      =|  par=(unit (pair hair wall))
      |_  [loc=hair txt=tape]
      ::
      ++  $                                           ::  resolve
        ^-  (like tarp)
        =>  line
        ::
        ::  if error position is set, produce error
        ?.  =(~ err)
          ~&  err+err
          [+.err ~]
        ::
        ::  all data was consumed
        =-  [loc `[- [loc txt]]]
        =>  close-par
        |-  ^-  tarp
        ::
        ::  fold all the way to top
        ?~  hac  cur-to-tarp
        $(..^$ close-item)
      ::
      ::+|
      ::
      ++  cur-indent
        ?-  p.cur
          %down  2
          %head  0
          %lunt  0
          %lime  2
          %lord  0
          %poem  8
          %bloc  2
        ==
      ::
      ++  back                                          ::  column retreat
        |=  luc=@ud
        ^+  +>
        ?:  (gte luc inr.ind)  +>
        ::
        ::  nex: next backward step that terminates this context
        =/  nex=@ud  cur-indent  ::  REVIEW code and poem blocks are
                                 ::  handled elsewhere
        ?:  (gth nex (sub inr.ind luc))
          ::
          ::  indenting pattern violation
          ~?  verbose  indent-pattern-violation+[p.cur nex inr.ind luc]
          ..^$(inr.ind luc, err `[p.loc luc])
        =.  ..^$  close-item
        $(inr.ind (sub inr.ind nex))
      ::
      ++  cur-to-tarp                                   ::  item to tarp
        ^-  tarp
        ?:  ?=(?(%down %head %expr) p.cur)
          (flop q.cur)
        =-  [[- ~] (flop q.cur)]~
        ?-  p.cur
          %lunt  %ul
          %lord  %ol
          %lime  %li
          %poem  %div ::REVIEW actual container element?
          %bloc  %blockquote
        ==
      ::
      ++  close-item  ^+  .                             ::  complete and pop
        ?~  hac  .
        %=  .
          hac  t.hac
          cur  [p.i.hac (weld cur-to-tarp q.i.hac)]
        ==
      ::
      ++  read-line                                     ::  capture raw line
        =|  lin=tape
        |-  ^+  [[lin *(unit _err)] +<.^$]  :: parsed tape and halt/error
        ::
        ::  no unterminated lines
        ?~  txt
          ~?  verbose  %unterminated-line
          [[~ ``loc] +<.^$]
        ?.  =(`@`10 i.txt)
          ?:  (gth inr.ind q.loc)
            ?.  =(' ' i.txt)
              ~?  verbose  expected-indent+[inr.ind loc txt]
              [[~ ``loc] +<.^$]
            $(txt t.txt, q.loc +(q.loc))
          ::
          ::  save byte and repeat
          $(txt t.txt, q.loc +(q.loc), lin [i.txt lin])
        =.  lin
        ::
        ::  trim trailing spaces
        |-  ^-  tape
          ?:  ?=([%' ' *] lin)
            $(lin t.lin)
          (flop lin)
          ::
        =/  eat-newline=nail  [[+(p.loc) 1] t.txt]
        =/  saw  look(+<.$ eat-newline)
        ::
        ?:  ?=([~ @ %end ?(%stet %dent)] saw)           ::  stop on == or dedent
          [[lin `~] +<.^$]
        [[lin ~] eat-newline]
      ::
      ++  look                                          ::  inspect line
        ^-  (unit trig)
        %+  bind  (wonk (look:parse loc txt))
        |=  a=trig  ^+  a
        ::
        ::  treat a non-terminator as a terminator
        ::  if it's outdented
        ?:  =(%end -.sty.a)  a
        ?:  (lth col.a out.ind)
          a(sty [%end %dent])
        a
      ::
      ++  close-par                                     ::  make block
        ^+  .
        ::
        ::  empty block, no action
        ?~  par  .
        ::
        ::  if block is verse
        ?:  ?=(%poem p.cur)
          ::
          ::  add break between stanzas
          =.  q.cur  ?~(q.cur q.cur [[[%br ~] ~] q.cur])
          =-  close-item(par ~, q.cur (weld - q.cur), inr.ind (sub inr.ind 8))
          %+  turn  q.u.par
          |=  tape  ^-  manx
          ::
          ::  each line is a paragraph
          :-  [%p ~]
          :_  ~
          ;/("{+<}\0a")
        ::
        ::  yex: block recomposed, with newlines
        =/  yex=tape
          %-  zing
          %+  turn  (flop q.u.par)
          |=  a=tape
          (runt [(dec inr.ind) ' '] "{a}\0a")
        ::
        ::  vex: parse of paragraph
        =/  vex=(like tarp)
          ::
          ::  either a one-line header or a paragraph
          %.  [p.u.par yex]
          ?:  ?=(%head p.cur)
            (full head:parse)
          (full para:parse)
        ::
        ::  if error, propagate correctly
        ?~  q.vex
          ~?  verbose  [%close-par p.cur yex]
          ..$(err `p.vex)
        ::
        ::  finish tag if it's a header
        =<  ?:(?=(%head p.cur) close-item ..$)
        ::
        ::  save good result, clear buffer
        ..$(par ~, q.cur (weld p.u.q.vex q.cur))
      ::
      ++  line  ^+  .                                   ::  body line loop
        ::
        ::  abort after first error
        ?:  !=(~ err)  .
        ::
        ::  saw: profile of this line
        =/  saw  look
        ~?  [debug=|]  [%look ind=ind saw=saw txt=txt]
        ::
        ::  if line is blank
        ?~  saw
          ::
          ::  break section
          =^  a=[tape fin=(unit _err)]  +<.$  read-line
          ?^  fin.a
            ..$(err u.fin.a)
          =>(close-par line)
        ::
        ::  line is not blank
        =>  .(saw u.saw)
        ::
        ::  if end of input, complete
        ?:  ?=(%end -.sty.saw)
          ..$(q.loc col.saw)
        ::
        =.  ind  ?~(out.ind [col.saw col.saw] ind)      ::  init indents
        ::
        ?:  ?|  ?=(~ par)                          :: if after a paragraph or
                ?&  ?=(?(%down %lime %bloc) p.cur)  :: unspaced new container
                    |(!=(%old -.sty.saw) (gth col.saw inr.ind))
            ==  ==
          =>  .(..$ close-par)
            ::
          ::  if column has retreated, adjust stack
          =.  ..$  (back col.saw)
            ::
          =^  col-ok  sty.saw
            ?+  (sub col.saw inr.ind)  [| sty.saw]      :: columns advanced
              %0  [& sty.saw]
              %8  [& %new %poem]
            ==
          ?.  col-ok
            ~?  verbose  [%columns-advanced col.saw inr.ind]
            ..$(err `[p.loc col.saw])
        ::
          =.  inr.ind  col.saw
      ::
          ::  unless adding a matching item, close lists
          =.  ..$
            ?:  ?|  &(?=(%lunt p.cur) !?=(%lint +.sty.saw))
                    &(?=(%lord p.cur) !?=(%lite +.sty.saw))
                ==
              close-item
            ..$
        ::
          =<  line(par `[loc ~])  ^+  ..$               ::  continue with para
          ?-    -.sty.saw
              %one  (read-one +.sty.saw)                ::  parse leaves
              %new  (open-item p.sty.saw)               ::  open containers
              %old  ..$                                 ::  just text
          ==
        ::
        ::
        ::- - - foo
        ::  detect bad block structure
        ?.  ::  first line of container is legal
            ?~  q.u.par  &
            ?-  p.cur
        ::
            ::  can't(/directly) contain text
              ?(%lord %lunt)  ~|(bad-leaf-container+p.cur !!)
        ::
            ::  only one line in a header
              %head  |
          ::
            ::  indented literals need to end with a blank line
              %poem  (gte col.saw inr.ind)
        ::
            ::  text tarps must continue aligned
              ?(%down %lunt %lime %lord %bloc)  =(col.saw inr.ind)
          ==
          ~?  verbose  bad-block-structure+[p.cur inr.ind col.saw]
          ..$(err `[p.loc col.saw])
        ::
        ::  accept line and maybe continue
        =^  a=[lin=tape fin=(unit _err)]  +<.$  read-line
        =.  par  par(q.u [lin.a q.u.par])
        ?^  fin.a  ..$(err u.fin.a)
        line
      ++  parse-block                                   ::  execute parser
        |=  fel=$-(nail (like tarp))  ^+  +>
        =/  vex=(like tarp)  (fel loc txt)
        ?~  q.vex
          ~?  verbose  [%parse-block txt]
          +>.$(err `p.vex)
        =+  [res loc txt]=u.q.vex
        %_  +>.$
          loc  loc
          txt  txt
          q.cur  (weld (flop `tarp`res) q.cur)          ::  prepend to the stack
        ==
      ::
      ++  read-one                                      ::  read %one item
        |=  sty=?(%expr %rule %fens)  ^+  +>
        ?-  sty
          %expr  (parse-block expr:parse)
          %rule  (parse-block hrul:parse)
          %fens  (parse-block (fens:parse inr.ind))
        ==
      ::
      ++  open-item                                     ::  enter list/quote
        |=  saw=trig-new
        =<  +>.$:apex
        |%
        ++  apex  ^+  .                                 ::  open container
          ?-  saw
            %poem  (push %poem)                         ::  verse literal
            %head  (push %head)                         ::  heading
            %bloc  (entr %bloc)                         ::  blockquote line
            %lint  (lent %lunt)                         ::  unordered list
            %lite  (lent %lord)                         ::  ordered list
          ==
        ::
        ++  push                                        ::  push context
          |=(mite +>(hac [cur hac], cur [+< ~]))
        ::
        ++  entr                                        ::  enter container
          |=  typ=mite
          ^+  +>
          ::
          ::  indent by 2
          =.  inr.ind  (add 2 inr.ind)
          ::
          ::  "parse" marker
          =.  txt  (slag (sub inr.ind q.loc) txt)
          =.  q.loc  inr.ind
          ::
          (push typ)
        ::
        ++  lent                                        ::  list entry
          |=  ord=?(%lord %lunt)
          ^+  +>
          =>  ?:(=(ord p.cur) +>.$ (push ord))          ::  push list if new
          (entr %lime)
        --
      --
    ::
    ++  parse                                           ::  individual parsers
      |%
      ++  look                                          ::  classify line
        %+  cook  |=(a=(unit trig) a)
        ;~  pfix  (star ace)
          %+  here                                      ::  report indent
            |=([a=pint b=?(~ trig-style)] ?~(b ~ `[q.p.a b]))
          ;~  pose
            (cold ~ (just `@`10))                       ::  blank line
          ::
            (full (easy [%end %done]))                  ::  end of input
            (cold [%end %stet] duz)                     ::  == end of markdown
          ::
            (cold [%one %rule] ;~(plug hep hep hep))    ::  --- horizontal ruler
            (cold [%one %fens] ;~(plug tic tic tic))    ::  ``` code fence
            (cold [%one %expr] mic)                     ::  ;sail expression
          ::
            (cold [%new %head] ;~(plug (star hax) ace)) ::  # heading
            (cold [%new %lint] ;~(plug hep ace))        ::  - line item
            (cold [%new %lite] ;~(plug lus ace))        ::  + line item
            (cold [%new %bloc] ;~(plug gar ace))        ::  > block-quote
          ::
            (easy [%old %text])                         ::  anything else
          ==
        ==
      ::
      ::
      ++  calf                                          ::  cash but for tic tic
        |*  tem=rule
        %-  star
        ;~  pose
          ;~(pfix bas tem)
          ;~(less tem prn)
        ==
      ++  cash                                          ::  escaped fence
        |*  tem=rule
        %-  echo
        %-  star
        ;~  pose
          whit
          ;~(plug bas tem)
          ;~(less tem prn)
        ==
      ::
      ++  cool                                          ::  reparse
        |*  $:  ::  fex: primary parser
                ::  sab: secondary parser
                ::
                fex=rule
                sab=rule
            ==
        |=  [loc=hair txt=tape]
        ^+  *sab
        ::
        ::  vex: fenced span
        =/  vex=(like tape)  (fex loc txt)
        ?~  q.vex  vex
        ::
        ::  hav: reparse full fenced text
        =/  hav  ((full sab) [loc p.u.q.vex])
        ::
        ::  reparsed error position is always at start
        ?~  q.hav  [loc ~]
        ::
        ::  the complete type with the main product
        :-  p.vex
        `[p.u.q.hav q.u.q.vex]
      ::
      ::REVIEW surely there is a less hacky "first or after space" solution
      ++  easy-sol                                      ::  parse start of line
        |*  a=*
        |=  b=nail
        ?:  =(1 q.p.b)  ((easy a) b)
        (fail b)
      ::
      ++  echo                                          ::  hoon literal
        |*  sab=rule
        |=  [loc=hair txt=tape]
        ^-  (like tape)
        ::
        ::  vex: result of parsing wide hoon
        =/  vex  (sab loc txt)
        ::
        ::  use result of expression parser
        ?~  q.vex  vex
        =-  [p.vex `[- q.u.q.vex]]
        ::
        ::  but replace payload with bytes consumed
        |-  ^-  tape
        ?:  =(q.q.u.q.vex txt)  ~
        ?~  txt  ~
        [i.txt $(txt +.txt)]
      ::
      ++  non-empty
        |*  a=rule
        |=  tub=nail  ^+  (a)
        =/  vex  (a tub)
        ~!  vex
        ?~  q.vex  vex
        ?.  =(tub q.u.q.vex)  vex
        (fail tub)
      ::
      ::
      ++  word                                          ::  tarp parser
        %+  knee  *(list graf)  |.  ~+
        %+  cook
          |=  a=$%(graf [%list (list graf)])
          ^-  (list graf)
          ?:(?=(%list -.a) +.a [a ~])
        ;~  pose
        ::
        ::  ordinary word
        ::
          %+  stag  %text
          ;~(plug ;~(pose low hig) (star ;~(pose nud low hig hep)))
        ::
        ::  naked \escape
        ::
          (stag %text ;~(pfix bas (cook trip ;~(less ace prn))))
        ::
        ::  trailing \ to add <br>
        ::
          (stag %expr (cold [[%br ~] ~] ;~(plug bas (just '\0a'))))
        ::
        ::  *bold literal*
        ::
          (stag %bold (ifix [tar tar] (cool (cash tar) werk)))
        ::
        ::  _italic literal_
        ::
          (stag %talc (ifix [cab cab] (cool (cash cab) werk)))
        ::
        ::  "quoted text"
        ::
          (stag %quod (ifix [doq doq] (cool (cash doq) werk)))
        ::
        ::  `classic markdown quote`
        ::
          (stag %code (ifix [tic tic] (calf tic)))
        ::
        ::  ++arm, +$arm, +*arm, ++arm:core, ...
        ::
          %+  stag  %code
          ;~  plug
            lus  ;~(pose lus buc tar)
            low  (star ;~(pose nud low hep col))
          ==
        ::
        ::  [arbitrary *content*](url)
        ::
          %+  stag  %link
          ;~  (glue (punt whit))
            (ifix [sel ser] (cool (cash ser) werk))
            (ifix [pal par] (cash par))
          ==
        ::
        ::  ![alt text](url)
        ::
          %+  stag  %mage
          ;~  pfix  zap
            ;~  (glue (punt whit))
              (ifix [sel ser] (cash ser))
              (ifix [pal par] (cash par))
            ==
          ==
        ::
        ::  #hoon
        ::
          %+  stag  %list
          ;~  plug
            (stag %text ;~(pose (cold " " whit) (easy-sol ~)))
            (stag %code ;~(pfix hax (echo wide)))
            ;~(simu whit (easy ~))
          ==
        ::
        ::  direct hoon constant
        ::
          %+  stag  %list
          ;~  plug
            (stag %text ;~(pose (cold " " whit) (easy-sol ~)))
          ::
            %+  stag  %code
            %-  echo
            ;~  pose
              ::REVIEW just copy in 0x... parsers directly?
              ;~(simu ;~(plug (just '0') alp) bisk:so)
            ::
              tash:so
              ;~(pfix dot perd:so)
              ;~(pfix sig ;~(pose twid:so (easy [%$ %n 0])))
              ;~(pfix cen ;~(pose sym buc pam bar qut nuck:so))
            ==
          ::
            ;~(simu whit (easy ~))
          ==
        ::
        ::  whitespace
        ::
          (stag %text (cold " " whit))
        ::
        ::  {interpolated} sail
        ::
          (stag %expr inline-embed:(sail |))
        ::
        ::  just a byte
        ::
          (stag %text (cook trip ;~(less ace prn)))
        ==
      ::
      ++  werk  (cook zing (star word))                 ::  indefinite tarp
      ::
      ++  down                                          ::  parse inline tarp
        %+  knee  *tarp  |.  ~+
        =-  (cook - werk)
        ::
        ::  collect raw tarp into xml tags
        |=  gaf=(list graf)
        ^-  tarp
        =<  main
        |%
        ++  main
          ^-  tarp
          ?~  gaf  ~
          ?.  ?=(%text -.i.gaf)
            (weld (item i.gaf) $(gaf t.gaf))
          ::
          ::  fip: accumulate text blocks
          =/  fip=(list tape)  [p.i.gaf]~
          |-  ^-  tarp
          ?~  t.gaf  [;/((zing (flop fip))) ~]
          ?.  ?=(%text -.i.t.gaf)
            [;/((zing (flop fip))) ^$(gaf t.gaf)]
          $(gaf t.gaf, fip :_(fip p.i.t.gaf))
        ::
        ++  item
          |=  nex=graf
          ^-  tarp  ::CHECK can be tuna:hoot?
          ?-  -.nex
            %text  !!  :: handled separately
            %expr  [p.nex]~
            %bold  [[%b ~] ^$(gaf p.nex)]~
            %talc  [[%i ~] ^$(gaf p.nex)]~
            %code  [[%code ~] ;/(p.nex) ~]~
            %quod  ::
                   ::  smart quotes
                   %=    ^$
                       gaf
                     :-  [%text (tufa ~-~201c. ~)]
                     %+  weld  p.nex
                     `(list graf)`[%text (tufa ~-~201d. ~)]~
                   ==
            %link  [[%a [%href q.nex] ~] ^$(gaf p.nex)]~
            %mage  [[%img [%src q.nex] ?~(p.nex ~ [%alt p.nex]~)] ~]~
          ==
        --
      ::
      ++  hrul                                          ::  empty besides fence
        %+  cold  [[%hr ~] ~]~
        ;~(plug (star ace) hep hep hep (star hep) (just '\0a'))
      ::
      ++  tics
        ;~(plug tic tic tic (just '\0a'))
      ::
      ++  fens
        |=  col=@u  ~+
        =/  ind  (stun [(dec col) (dec col)] ace)
        =/  ind-tics  ;~(plug ind tics)
        %+  cook  |=(txt=tape `tarp`[[%pre ~] ;/(txt) ~]~)
        ::
        ::  leading outdent is ok since container may
        ::  have already been parsed and consumed
        %+  ifix  [;~(plug (star ace) tics) ind-tics]
        %^  stir  ""  |=([a=tape b=tape] "{a}\0a{b}")
        ;~  pose
          %+  ifix  [ind (just '\0a')]
          ;~(less tics (star prn))
        ::
          (cold "" ;~(plug (star ace) (just '\0a')))
        ==
      ::
      ++  para                                          ::  paragraph
        %+  cook
          |=(a=tarp ?~(a ~ [[%p ~] a]~))
        ;~(pfix (punt whit) down)
      ::
      ++  expr                                          ::  expression
        =>  (sail &)                                    ::  tall-form
        %+  ifix  [(star ace) ;~(simu gap (easy))]      ::  look-ahead for gap
        (cook drop-top top-level)                       ::  list of tags
        ::
      ::
      ++  whit                                          ::  whitespace
        (cold ' ' (plus ;~(pose (just ' ') (just '\0a'))))
      ::
      ++  head                                          ::  parse heading
        %+  cook
          |=  [haxes=tape kids=tarp]  ^-  tarp
          =/  tag  (crip 'h' <(lent haxes)>)            ::  e.g. ### -> %h3
          =/  id  (contents-to-id kids)
          [[tag [%id id]~] kids]~
        ::
        ;~(pfix (star ace) ;~((glue whit) (stun [1 6] hax) down))
      ::
      ++  contents-to-id                                ::  # text into elem id
        |=  a=(list tuna:hoot)  ^-  tape
        =;  raw=tape
          %+  turn  raw
          |=  @tD
          ^-  @tD
          ?:  ?|  &((gte +< 'a') (lte +< 'z'))
                  &((gte +< '0') (lte +< '9'))
              ==
            +<
          ?:  &((gte +< 'A') (lte +< 'Z'))
            (add 32 +<)
          '-'
        ::
        ::  collect all text in header tarp
        |-  ^-  tape
        ?~  a  ~
        %+  weld
          ^-  tape
          ?-    i.a
              [[%$ [%$ *] ~] ~]                       ::  text node contents
            (murn v.i.a.g.i.a |=(a=beer:hoot ?^(a ~ (some a))))
              [^ *]  $(a c.i.a)                         ::  concatenate children
              [@ *]  ~                                  ::  ignore interpolation
          ==
        $(a t.a)
      --
    --
  ::
  ++  scad
    %+  knee  *spec  |.  ~+
    %-  stew
    ^.  stet  ^.  limo
    :~
      :-  '_'
        ;~(pfix cab (stag %bccb wide))
      :-  ','
        ;~(pfix com (stag %bcmc wide))
      :-  '$'
        (stag %like (most col rope))
      :-  '%'
        ;~  pose
          ;~  pfix  cen
            ;~  pose
              (stag %leaf (stag %tas (cold %$ buc)))
              (stag %leaf (stag %f (cold & pam)))
              (stag %leaf (stag %f (cold | bar)))
              (stag %leaf (stag %t qut))
              (stag %leaf (sear |=(a=coin ?:(?=(%$ -.a) (some +.a) ~)) nuck:so))
            ==
          ==
        ==
      :-  '('
        %+  cook  |=(spec +<)
        %+  stag  %make
        %+  ifix  [pal par]
        ;~  plug
          wide
          ;~(pose ;~(pfix ace (most ace wyde)) (easy ~))
        ==
      :-  '['
        (stag %bccl (ifix [sel ser] (most ace wyde)))
      :-  '*'
        (cold [%base %noun] tar)
      :-  '/'
        ;~(pfix fas (stag %loop ;~(pose (cold %$ buc) sym)))
      :-  '@'
        ;~(pfix pat (stag %base (stag %atom mota)))
      :-  '?'
        ;~  pose
          %+  stag  %bcwt
          ;~(pfix wut (ifix [pal par] (most ace wyde)))
        ::
          (cold [%base %flag] wut)
        ==
      :-  '~'
        (cold [%base %null] sig)
      :-  '!'
        (cold [%base %void] ;~(plug zap zap))
      :-  '^'
        ;~  pose
          (stag %like (most col rope))
          (cold [%base %cell] ket)
        ==
      :-  '='
        ;~  pfix  tis
          %+  sear
            |=  [=(unit term) =spec]
            %+  bind
              ~(autoname ax spec)
            |=  =term
            =*  name  ?~(unit term (cat 3 u.unit (cat 3 '-' term)))
            [%bcts name spec]
          ;~  pose
            ;~(plug (stag ~ ;~(sfix sym tis)) wyde)
            (stag ~ wyde)
          ==
        ==
      :-  ['a' 'z']
        ;~  pose
          (stag %bcts ;~(plug sym ;~(pfix tis wyde)))
          (stag %like (most col rope))
        ==
    ==
  ::
  ++  scat
    %+  knee  *hoon  |.  ~+
    %-  stew
    ^.  stet  ^.  limo
    :~
      :-  ','
        ;~  pose
          (stag %ktcl ;~(pfix com wyde))
          (stag %wing rope)
        ==
      :-  '!'
        ;~  pose
          (stag %wtzp ;~(pfix zap wide))
          (stag %zpzp (cold ~ ;~(plug zap zap)))
        ==
      :-  '_'
        ;~(pfix cab (stag %ktcl (stag %bccb wide)))
      :-  '$'
        ;~  pose
          ;~  pfix  buc
            ;~  pose
              ::  XX: these are all obsolete in hoon 142
              ::
              (stag %leaf (stag %tas (cold %$ buc)))
              (stag %leaf (stag %t qut))
              (stag %leaf (sear |=(a=coin ?:(?=(%$ -.a) (some +.a) ~)) nuck:so))
            ==
          ==
          rump
        ==
      :-  '%'
        ;~  pfix  cen
          ;~  pose
            (stag %clsg (sear |~([a=@ud b=tyke] (posh ~ ~ a b)) porc))
            (stag %rock (stag %tas (cold %$ buc)))
            (stag %rock (stag %f (cold & pam)))
            (stag %rock (stag %f (cold | bar)))
            (stag %rock (stag %t qut))
            (cook (jock &) nuck:so)
            (stag %clsg (sear |=(a=(list) (posh ~ ~ (lent a) ~)) (star cen)))
          ==
        ==
      :-  '&'
        ;~  pose
          (cook |=(a=wing [%cnts a ~]) rope)
          (stag %wtpm ;~(pfix pam (ifix [pal par] (most ace wide))))
          ;~(plug (stag %rock (stag %f (cold & pam))) wede)
          (stag %sand (stag %f (cold & pam)))
        ==
      :-  '\''
        (stag %sand (stag %t qut))
      :-  '('
        (stag %cncl (ifix [pal par] (most ace wide)))
      :-  '*'
        ;~  pose
          (stag %kttr ;~(pfix tar wyde))
          (cold [%base %noun] tar)
        ==
      :-  '@'
        ;~(pfix pat (stag %base (stag %atom mota)))
      :-  '+'
        ;~  pose
          (stag %dtls ;~(pfix lus (ifix [pal par] wide)))
        ::
          %+  cook
            |=  a=(list (list woof))
            :-  %mcfs
            [%knit |-(^-((list woof) ?~(a ~ (weld i.a $(a t.a)))))]
          (most dog ;~(pfix lus soil))
        ::
          (cook |=(a=wing [%cnts a ~]) rope)
        ==
      :-  '-'
        ;~  pose
          (stag %sand tash:so)
        ::
          %+  cook
            |=  a=(list (list woof))
            [%clsg (phax a)]
          (most dog ;~(pfix hep soil))
        ::
          (cook |=(a=wing [%cnts a ~]) rope)
        ==
      :-  '.'
        ;~  pose
          (cook (jock |) ;~(pfix dot perd:so))
          (cook |=(a=wing [%cnts a ~]) rope)
        ==
      :-  ['0' '9']
        %+  cook
          |=  [a=dime b=(unit hoon)]
          ?~(b [%sand a] [[%rock a] u.b])
        ;~(plug bisk:so (punt wede))
      :-  ':'
        ;~  pfix  col
          ;~  pose
            (stag %mccl (ifix [pal par] (most ace wide)))
            ;~(pfix fas (stag %mcfs wide))
          ==
        ==
      :-  '='
        ;~  pfix  tis
          ;~  pose
            (stag %dtts (ifix [pal par] ;~(glam wide wide)))
          ::
            %+  sear
              ::  mainly used for +skin formation
              ::
              |=  =spec
              ^-  (unit hoon)
              %+  bind  ~(autoname ax spec)
              |=(=term `hoon`[%ktts term %kttr spec])
            wyde
          ==
        ==
      :-  '?'
        ;~  pose
          %+  stag  %ktcl
          (stag %bcwt ;~(pfix wut (ifix [pal par] (most ace wyde))))
        ::
          (cold [%base %flag] wut)
        ==
      :-  '['
        rupl
      :-  '^'
        ;~  pose
          (stag %wing rope)
          (cold [%base %cell] ket)
        ==
      :-  '`'
        ;~  pfix  tic
          ;~  pose
            %+  cook
              |=([a=@ta b=hoon] [%ktls [%sand a 0] [%ktls [%sand %$ 0] b]])
            ;~(pfix pat ;~(plug mota ;~(pfix tic wide)))
            ;~  pfix  tar
              (stag %kthp (stag [%base %noun] ;~(pfix tic wide)))
            ==
            (stag %kthp ;~(plug wyde ;~(pfix tic wide)))
            (stag %ktls ;~(pfix lus ;~(plug wide ;~(pfix tic wide))))
            (cook |=(a=hoon [[%rock %n ~] a]) wide)
          ==
        ==
      :-  '"'
        %+  cook
          |=  a=(list (list woof))
          [%knit |-(^-((list woof) ?~(a ~ (weld i.a $(a t.a)))))]
        (most dog soil)
      :-  ['a' 'z']
        rump
      :-  '|'
        ;~  pose
          (cook |=(a=wing [%cnts a ~]) rope)
          (stag %wtbr ;~(pfix bar (ifix [pal par] (most ace wide))))
          ;~(plug (stag %rock (stag %f (cold | bar))) wede)
          (stag %sand (stag %f (cold | bar)))
        ==
      :-  '~'
        ;~  pose
          rupl
        ::
          ;~  pfix  sig
            ;~  pose
              (stag %clsg (ifix [sel ser] (most ace wide)))
            ::
              %+  stag  %cnsg
              %+  ifix
                [pal par]
              ;~(glam rope wide (most ace wide))
            ::
              (cook (jock |) twid:so)
              (stag [%bust %null] wede)
              (easy [%bust %null])
            ==
          ==
        ==
      :-  '/'
        rood
      :-  '<'
        (ifix [gal gar] (stag %tell (most ace wide)))
      :-  '>'
        (ifix [gar gal] (stag %yell (most ace wide)))
    ==
  ++  soil
    ;~  pose
      ;~  less  (jest '"""')
        %+  ifix  [doq doq]
        %-  star
        ;~  pose
          ;~(pfix bas ;~(pose bas doq kel bix:ab))
          ;~(less doq bas kel prn)
          (stag ~ sump)
        ==
      ==
    ::
      %-  iny  %+  ifix
        [(jest '"""\0a') (jest '\0a"""')]
      %-  star
      ;~  pose
        ;~(pfix bas ;~(pose bas kel bix:ab))
        ;~(less bas kel prn)
        ;~(less (jest '\0a"""') (just `@`10))
        (stag ~ sump)
      ==
    ==
  ++  sump  (ifix [kel ker] (stag %cltr (most ace wide)))
  ++  norm                                              ::  rune regular form
    |=  tol=?
    |%
    ++  structure
      %-  stew
      ^.  stet  ^.  limo
      :~  :-  '$'
            ;~  pfix  buc
              %-  stew
              ^.  stet  ^.  limo
              :~  [':' (rune col %bccl exqs)]
                  ['%' (rune cen %bccn exqs)]
                  ['<' (rune gal %bcgl exqb)]
                  ['>' (rune gar %bcgr exqb)]
                  ['^' (rune ket %bckt exqb)]
                  ['~' (rune sig %bcsg exqd)]
                  ['|' (rune bar %bcbr exqc)]
                  ['&' (rune pam %bcpm exqc)]
                  ['@' (rune pat %bcpt exqb)]
                  ['_' (rune cab %bccb expa)]
                  ['-' (rune hep %bchp exqb)]
                  ['=' (rune tis %bcts exqg)]
                  ['?' (rune wut %bcwt exqs)]
                  [';' (rune mic %bcmc expa)]
              ==
            ==
        :-  '%'
          ;~  pfix  cen
            %-  stew
            ^.  stet  ^.  limo
            :~  :-  '^'
                %+  cook
                  |=  [%cnkt a=hoon b=spec c=spec d=spec]
                  [%make a b c d ~]
                (rune ket %cnkt exqy)
            ::
                :-  '+'
                %+  cook
                  |=  [%cnls a=hoon b=spec c=spec]
                  [%make a b c ~]
                (rune lus %cnls exqx)
            ::
                :-  '-'
                %+  cook
                  |=  [%cnhp a=hoon b=spec]
                  [%make a b ~]
                (rune hep %cnhp exqd)
            ::
                :-  ':'
                %+  cook
                  |=  [%cncl a=hoon b=(list spec)]
                  [%make a b]
                (rune col %cncl exqz)
            ==
          ==
      ==
    ++  expression
      %-  stew
      ^.  stet  ^.  limo
      :~  :-  '|'
            ;~  pfix  bar
              %-  stew
              ^.  stet  ^.  limo
              :~  ['_' (rune cab %brcb exqr)]
                  ['%' (runo cen %brcn ~ expe)]
                  ['@' (runo pat %brpt ~ expe)]
                  [':' (rune col %brcl expb)]
                  ['.' (rune dot %brdt expa)]
                  ['-' (rune hep %brhp expa)]
                  ['^' (rune ket %brkt expx)]
                  ['~' (rune sig %brsg exqc)]
                  ['*' (rune tar %brtr exqc)]
                  ['=' (rune tis %brts exqc)]
                  ['?' (rune wut %brwt expa)]
                  ['$' (rune buc %brbc exqe)]
              ==
            ==
          :-  '$'
            ;~  pfix  buc
              %-  stew
              ^.  stet  ^.  limo
              :~  ['@' (stag %ktcl (rune pat %bcpt exqb))]
                  ['_' (stag %ktcl (rune cab %bccb expa))]
                  [':' (stag %ktcl (rune col %bccl exqs))]
                  ['%' (stag %ktcl (rune cen %bccn exqs))]
                  ['<' (stag %ktcl (rune gal %bcgl exqb))]
                  ['>' (stag %ktcl (rune gar %bcgr exqb))]
                  ['|' (stag %ktcl (rune bar %bcbr exqc))]
                  ['&' (stag %ktcl (rune pam %bcpm exqc))]
                  ['^' (stag %ktcl (rune ket %bckt exqb))]
                  ['~' (stag %ktcl (rune sig %bcsg exqd))]
                  ['-' (stag %ktcl (rune hep %bchp exqb))]
                  ['=' (stag %ktcl (rune tis %bcts exqg))]
                  ['?' (stag %ktcl (rune wut %bcwt exqs))]
                  ['.' (rune dot %kttr exqa)]
                  [',' (rune com %ktcl exqa)]
              ==
            ==
          :-  '%'
            ;~  pfix  cen
              %-  stew
              ^.  stet  ^.  limo
              :~  ['_' (rune cab %cncb exph)]
                  ['.' (rune dot %cndt expb)]
                  ['^' (rune ket %cnkt expd)]
                  ['+' (rune lus %cnls expc)]
                  ['-' (rune hep %cnhp expb)]
                  [':' (rune col %cncl expi)]
                  ['~' (rune sig %cnsg expn)]
                  ['*' (rune tar %cntr expm)]
                  ['=' (rune tis %cnts exph)]
              ==
            ==
          :-  ':'
            ;~  pfix  col
              %-  stew
              ^.  stet  ^.  limo
              :~  ['_' (rune cab %clcb expb)]
                  ['^' (rune ket %clkt expd)]
                  ['+' (rune lus %clls expc)]
                  ['-' (rune hep %clhp expb)]
                  ['~' (rune sig %clsg exps)]
                  ['*' (rune tar %cltr exps)]
              ==
            ==
          :-  '.'
            ;~  pfix  dot
              %-  stew
              ^.  stet  ^.  limo
              :~  ['+' (rune lus %dtls expa)]
                  ['*' (rune tar %dttr expb)]
                  ['=' (rune tis %dtts expb)]
                  ['?' (rune wut %dtwt expa)]
                  ['^' (rune ket %dtkt exqn)]
              ==
            ==
          :-  '^'
            ;~  pfix  ket
              %-  stew
              ^.  stet  ^.  limo
              :~  ['|' (rune bar %ktbr expa)]
                  ['.' (rune dot %ktdt expb)]
                  ['-' (rune hep %kthp exqc)]
                  ['+' (rune lus %ktls expb)]
                  ['&' (rune pam %ktpm expa)]
                  ['~' (rune sig %ktsg expa)]
                  ['=' (rune tis %ktts expj)]
                  ['?' (rune wut %ktwt expa)]
                  ['*' (rune tar %kttr exqa)]
                  [':' (rune col %ktcl exqa)]
              ==
            ==
          :-  '~'
            ;~  pfix  sig
              %-  stew
              ^.  stet  ^.  limo
              :~  ['|' (rune bar %sgbr expb)]
                  ['$' (rune buc %sgbc expf)]
                  ['_' (rune cab %sgcb expb)]
                  ['%' (rune cen %sgcn hind)]
                  ['/' (rune fas %sgfs hine)]
                  ['<' (rune gal %sggl hinb)]
                  ['>' (rune gar %sggr hinb)]
                  ['+' (rune lus %sgls hinc)]
                  ['&' (rune pam %sgpm hinf)]
                  ['?' (rune wut %sgwt hing)]
                  ['=' (rune tis %sgts expb)]
                  ['!' (rune zap %sgzp expb)]
              ==
            ==
          :-  ';'
            ;~  pfix  mic
              %-  stew
              ^.  stet  ^.  limo
              :~  [':' (rune col %mccl expi)]
                  ['/' (rune fas %mcfs expa)]
                  ['<' (rune gal %mcgl exp1)]
                  ['~' (rune sig %mcsg expi)]
                  [';' (rune mic %mcmc exqc)]
              ==
            ==
          :-  '='
            ;~  pfix  tis
              %-  stew
              ^.  stet  ^.  limo
              :~  ['|' (rune bar %tsbr exqc)]
                  ['.' (rune dot %tsdt expq)]
                  ['?' (rune wut %tswt expw)]
                  ['^' (rune ket %tskt expt)]
                  [':' (rune col %tscl expp)]
                  ['/' (rune fas %tsfs expo)]
                  [';' (rune mic %tsmc expo)]
                  ['<' (rune gal %tsgl expb)]
                  ['>' (rune gar %tsgr expb)]
                  ['-' (rune hep %tshp expb)]
                  ['*' (rune tar %tstr expg)]
                  [',' (rune com %tscm expb)]
                  ['+' (rune lus %tsls expb)]
                  ['~' (rune sig %tssg expi)]
              ==
            ==
          :-  '?'
            ;~  pfix  wut
              %-  stew
              ^.  stet  ^.  limo
              :~  ['|' (rune bar %wtbr exps)]
                  [':' (rune col %wtcl expc)]
                  ['.' (rune dot %wtdt expc)]
                  ['<' (rune gal %wtgl expb)]
                  ['>' (rune gar %wtgr expb)]
                  ['-' ;~(pfix hep (toad txhp))]
                  ['^' ;~(pfix ket (toad tkkt))]
                  ['=' ;~(pfix tis (toad txts))]
                  ['#' ;~(pfix hax (toad txhx))]
                  ['+' ;~(pfix lus (toad txls))]
                  ['&' (rune pam %wtpm exps)]
                  ['@' ;~(pfix pat (toad tkvt))]
                  ['~' ;~(pfix sig (toad tksg))]
                  ['!' (rune zap %wtzp expa)]
              ==
            ==
          :-  '!'
            ;~  pfix  zap
              %-  stew
              ^.  stet  ^.  limo
              :~  [':' ;~(pfix col (toad expz))]
                  ['.' ;~(pfix dot (toad |.(loaf(bug |))))]
                  [',' (rune com %zpcm expb)]
                  [';' (rune mic %zpmc expb)]
                  ['>' (rune gar %zpgr expa)]
                  ['<' (rune gal %zpgl exqc)]
                  ['@' (rune pat %zppt expy)]
                  ['=' (rune tis %zpts expa)]
                  ['?' (rune wut %zpwt hinh)]
              ==
            ==
      ==
    ::
    ++  boog  !:                                        ::  core arms
      %+  knee  [p=*term q=*hoon]  |.  ~+
      ;~  pose
        ;~  pfix  (jest '++')
          ;~  plug
            ;~(pfix gap ;~(pose (cold %$ buc) sym))
            ;~(pfix gap loaf)
          ==
        ==
      ::
        %+  cook
          |=  [b=term d=spec]
          [b [%ktcl [%name b d]]]
        ;~  pfix  (jest '+$')
          ;~  plug
            ;~(pfix gap sym)
            ;~(pfix gap loan)
          ==
        ==
      ::
        %+  cook
          |=  [b=term c=(list term) e=spec]
          ^-  [term hoon]
          :-  b
          :+  %brtr
            :-  %bccl
            =-  ?>(?=(^ -) -)
            ::  for each .term in .c, produce $=(term $~(* $-(* *)))
            ::  ie {term}=mold
            ::
            %+  turn  c
            |=  =term
            ^-  spec
            =/  tar  [%base %noun]
            [%bcts term [%bcsg tar [%bchp tar tar]]]
          [%ktcl [%made [b c] e]]
        ;~  pfix  (jest '+*')
          ;~  plug
            ;~(pfix gap sym)
            ;~(pfix gap (ifix [sel ser] (most ace sym)))
            ;~(pfix gap loan)
          ==
        ==
      ==
   ::  parses a or [a b c] or a  b  c  ==
   ++  lynx
      =/  wid  (ifix [sel ser] (most ace sym))
      =/  tal
        ;~  sfix
          (most gap sym)
          ;~(plug gap duz)
        ==
      =/  one
        %-  cook  :_  sym
        |=  a=term
        `(list term)`~[a]
      %-  cook
      :_  ;~(pose (runq wid tal) one)
      ::  lestify
      |=  a=(list term)
      ?~(a !! a)
    ++  whap  !:                                        ::  chapter
      %+  cook
        |=  a=(list (pair term hoon))
        |-  ^-  (map term hoon)
        ?~  a  ~
        =+  $(a t.a)
        %+  ~(put by -)
          p.i.a
        ?:  (~(has by -) p.i.a)
          [%eror (weld "duplicate arm: +" (trip p.i.a))]
        q.i.a
      (most muck boog)
    ::
    ++  whip                                            ::  chapter declare
      ;~  plug
        (ifix [cen gap] sym)
        whap
      ==
    ::
    ++  wasp                                            ::  $brcb aliases
      ;~  pose
        %+  ifix
          [;~(plug lus tar muck) muck]
        (most muck ;~(gunk sym loaf))
      ::
        (easy ~)
      ==
    ::
    ++  wisp  !:                                        ::  core tail
      ?.  tol  fail
      %+  cook
        |=  a=(list (pair term (map term hoon)))
        ^-  (map term tome)
        =<  p
        |-  ^-  (pair (map term tome) (map term hoon))
        ?~  a  [~ ~]
        =/  mor  $(a t.a)
        =.  q.i.a
          %-  ~(urn by q.i.a)
          |=  b=(pair term hoon)  ^+  +.b
          ?.  (~(has by q.mor) p.b)  +.b
          [%eror (weld "duplicate arm: +" (trip p.b))]
        :_  (~(uni by q.mor) q.i.a)
        %+  ~(put by p.mor)
          p.i.a
        :-  *what
        ?.  (~(has by p.mor) p.i.a)
          q.i.a
        [[%$ [%eror (weld "duplicate chapter: |" (trip p.i.a))]] ~ ~]
      ::
      ;~  pose
        dun
        ;~  sfix
          ;~  pose
            (most muck ;~(pfix (jest '+|') ;~(pfix gap whip)))
            ;~(plug (stag %$ whap) (easy ~))
          ==
          gap
          dun
        ==
      ==
    ::
    ++  toad                                            ::  untrap parser exp
      =+  har=expa
      |@  ++  $
            =+  dur=(ifix [pal par] $:har(tol |))
            ?:(tol ;~(pose ;~(pfix gap $:har(tol &)) dur) dur)
      --
    ::
    ++  rune                                            ::  build rune
      =+  [dif=*rule tuq=** har=expa]
      |@  ++  $
            ;~(pfix dif (stag tuq (toad har)))
      --
    ::
    ++  runo                                            ::  rune plus
      =+  [dif=*rule hil=** tuq=** har=expa]
      |@  ++  $
            ;~(pfix dif (stag hil (stag tuq (toad har))))
      --
    ++  runq                                            ::  wide or tall if tol
      |*  [wid=rule tal=rule]                           ::  else wide
      ?.  tol
        wid
      ;~(pose wid tal)
    ::
    ++  glop  ~+((glue mash))                           ::  separated by space
    ++  gunk  ~+((glue muck))                           ::  separated list
    ++  butt  |*  zor=rule                              ::  closing == if tall
              ?:(tol ;~(sfix zor ;~(plug gap duz)) zor)
    ++  ulva  |*  zor=rule                              ::  closing -- and tall
              ?.(tol fail ;~(sfix zor ;~(plug gap dun)))
    ++  hank  (most muck loaf)                          ::  gapped hoons
    ++  hunk  (most muck loan)                          ::  gapped specs
    ++  lore  (sear |=(=hoon ~(flay ap hoon)) loaf)     ::  skin
    ++  loaf  ?:(tol tall wide)                         ::  tall/wide hoon
    ++  loan  ?:(tol till wyde)                         ::  tall/wide spec
    ++  lomp  ;~(plug sym (punt ;~(pfix tis wyde)))     ::  typeable name
    ++  mash  ?:(tol gap ;~(plug com ace))              ::  list separator
    ++  muck  ?:(tol gap ace)                           ::  general separator
    ++  teak  %+  knee  *tiki  |.  ~+                   ::  wing or hoon
              =+  ^=  gub
                  |=  [a=term b=$%([%& p=wing] [%| p=hoon])]
                  ^-  tiki
                  ?-(-.b %& [%& [~ a] p.b], %| [%| [~ a] p.b])
              =+  ^=  wyp
                  ;~  pose
                     %+  cook  gub
                     ;~  plug
                       sym
                       ;~(pfix tis ;~(pose (stag %& rope) (stag %| wide)))
                     ==
                  ::
                     (stag %& (stag ~ rope))
                     (stag %| (stag ~ wide))
                  ==
              ?.  tol  wyp
              ;~  pose
                wyp
              ::
                ;~  pfix
                  ;~(plug ket tis gap)
                  %+  cook  gub
                  ;~  plug
                    sym
                    ;~(pfix gap ;~(pose (stag %& rope) (stag %| tall)))
                  ==
                ==
              ::
                (stag %| (stag ~ tall))
              ==
    ++  rack  (most mash ;~(gunk loaf loaf))            ::  list [hoon hoon]
    ++  ruck  (most mash ;~(gunk loan loaf))            ::  list [spec hoon]
    ++  rick  (most mash ;~(gunk rope loaf))            ::  list [wing hoon]
    ::
    ::    hoon contents
    ::
    ++  expa  |.(loaf)                                  ::  one hoon
    ++  expb  |.(;~(gunk loaf loaf))                    ::  two hoons
    ++  expc  |.(;~(gunk loaf loaf loaf))               ::  three hoons
    ++  expd  |.(;~(gunk loaf loaf loaf loaf))          ::  four hoons
    ++  expe  |.(wisp)                                  ::  core tail
    ++  expf  |.(;~(gunk ;~(pfix cen sym) loaf))        ::  %term and hoon
    ++  expg  |.(;~(gunk lomp loaf loaf))               ::  term/spec, two hoons
    ++  exph  |.((butt ;~(gunk rope rick)))             ::  wing, [spec hoon]s
    ++  expi  |.((butt ;~(gunk loaf hank)))             ::  one or more hoons
    ++  expj  |.(;~(gunk lore loaf))                    ::  skin and hoon
    ++  expk  |.(;~(gunk loaf ;~(plug loaf (easy ~))))  ::  list of two hoons
    ++  expl  |.(;~(gunk sym loaf loaf))                ::  term, two hoons
    ++  expm  |.((butt ;~(gunk rope loaf rick)))        ::  several [spec hoon]s
    ++  expn  |.  ;~  gunk  rope  loaf                  ::  wing, hoon,
                    ;~(plug loaf (easy ~))              ::  list of one hoon
                  ==                                    ::
    ++  expo  |.(;~(gunk wise loaf loaf))               ::  =;
    ++  expp  |.(;~(gunk (butt rick) loaf))             ::  [wing hoon]s, hoon
    ++  expq  |.(;~(gunk rope loaf loaf))               ::  wing and two hoons
    ++  expr  |.(;~(gunk loaf wisp))                    ::  hoon and core tail
    ++  exps  |.((butt hank))                           ::  closed gapped hoons
    ++  expt  |.(;~(gunk wise rope loaf loaf))          ::  =^
    ++  expu  |.(;~(gunk rope loaf (butt hank)))        ::  wing, hoon, hoons
    ++  expv  |.((butt rick))                           ::  just changes
    ++  expw  |.(;~(gunk rope loaf loaf loaf))          ::  wing and three hoons
    ++  expx  |.(;~(gunk loaf wisp))                    ::  hoon and core tail
    ++  expy  |.(;~(gunk ropa loaf loaf))               ::  wings and two hoons
    ++  expz  |.(loaf(bug &))                           ::  hoon with tracing
    ++  exp1  |.(;~(gunk loan loaf loaf loaf))          ::  spec and three hoons
    ::    spec contents
    ::
    ++  exqa  |.(loan)                                  ::  one hoon
    ++  exqb  |.(;~(gunk loan loan))                    ::  two specs
    ++  exqc  |.(;~(gunk loan loaf))                    ::  spec then hoon
    ++  exqd  |.(;~(gunk loaf loan))                    ::  hoon then spec
    ++  exqe  |.(;~(gunk lynx loan))                    ::  list of names then spec
    ++  exqs  |.((butt hunk))                           ::  closed gapped specs
    ++  exqg  |.(;~(gunk sym loan))                     ::  term and spec
    ++  exqk  |.(;~(gunk loaf ;~(plug loan (easy ~))))  ::  hoon with one spec
    ++  exqr  |.(;~(gunk loan ;~(plug wasp wisp)))      ::  spec/aliases?/tail
    ++  exqn  |.(;~(gunk loan (stag %cltr (butt hank))))::  autoconsed hoons
    ++  exqw  |.(;~(gunk loaf loan))                    ::  hoon and spec
    ++  exqx  |.(;~(gunk loaf loan loan))               ::  hoon, two specs
    ++  exqy  |.(;~(gunk loaf loan loan loan))          ::  hoon, three specs
    ++  exqz  |.(;~(gunk loaf (butt hunk)))             ::  hoon, n specs
    ::
    ::    tiki expansion for %wt runes
    ::
    ++  txhp  |.  %+  cook  |=  [a=tiki b=(list (pair spec hoon))]
                            (~(wthp ah a) b)
                  (butt ;~(gunk teak ruck))
    ++  tkkt  |.  %+  cook  |=  [a=tiki b=hoon c=hoon]
                            (~(wtkt ah a) b c)
                  ;~(gunk teak loaf loaf)
    ++  txls  |.  %+  cook  |=  [a=tiki b=hoon c=(list (pair spec hoon))]
                            (~(wtls ah a) b c)
                  (butt ;~(gunk teak loaf ruck))
    ++  tkvt  |.  %+  cook  |=  [a=tiki b=hoon c=hoon]
                            (~(wtpt ah a) b c)
                  ;~(gunk teak loaf loaf)
    ++  tksg  |.  %+  cook  |=  [a=tiki b=hoon c=hoon]
                            (~(wtsg ah a) b c)
                  ;~(gunk teak loaf loaf)
    ++  txts  |.  %+  cook  |=  [a=spec b=tiki]
                            (~(wtts ah b) a)
                  ;~(gunk loan teak)
    ++  txhx  |.  %+  cook  |=  [a=skin b=tiki]
                            (~(wthx ah b) a)
                  ;~(gunk lore teak)
    ::
    ::    hint syntax
    ::
    ++  hinb  |.(;~(gunk bont loaf))                    ::  hint and hoon
    ++  hinc  |.                                        ::  optional =en, hoon
              ;~(pose ;~(gunk bony loaf) (stag ~ loaf)) ::
    ++  hind  |.(;~(gunk bonk loaf bonz loaf))          ::  jet hoon "bon"s hoon
    ++  hine  |.(;~(gunk bonk loaf))                    ::  jet-hint and hoon
    ++  hinf  |.                                        ::  0-3 >s, two hoons
      ;~  pose
        ;~(gunk (cook lent (stun [1 3] gar)) loaf loaf)
        (stag 0 ;~(gunk loaf loaf))
      ==
    ++  hing  |.                                        ::  0-3 >s, three hoons
      ;~  pose
        ;~(gunk (cook lent (stun [1 3] gar)) loaf loaf loaf)
        (stag 0 ;~(gunk loaf loaf loaf))
      ==
    ++  bonk                                            ::  jet signature
      ;~  pfix  cen
        ;~  pose
          ;~(plug sym ;~(pfix col ;~(plug sym ;~(pfix dot ;~(pfix dot dem)))))
          ;~(plug sym ;~(pfix col ;~(plug sym ;~(pfix dot dem))))
          ;~(plug sym ;~(pfix dot dem))
          sym
        ==
      ==
    ++  hinh  |.                                        ::  1/2 numbers, hoon
        ;~  gunk
          ;~  pose
            dem
            (ifix [sel ser] ;~(plug dem ;~(pfix ace dem)))
          ==
          loaf
        ==
    ++  bont  ;~  (bend)                                ::  term, optional hoon
                ;~(pfix cen sym)
                ;~(pfix dot ;~(pose wide ;~(pfix muck loaf)))
              ==
    ++  bony  (cook |=(a=(list) (lent a)) (plus tis))   ::  base 1 =en count
    ++  bonz                                            ::  term-labelled hoons
      ;~  pose
        (cold ~ sig)
        %+  ifix
          ?:(tol [;~(plug duz gap) ;~(plug gap duz)] [pal par])
        (more mash ;~(gunk ;~(pfix cen sym) loaf))
      ==
    --
  ::
  ++  lang                                              ::  lung sample
    $:  ros=hoon
        $=  vil
        $%  [%tis p=hoon]
            [%col p=hoon]
            [%ket p=hoon]
            [%lit p=(list (pair wing hoon))]
        ==
    ==
  ::
  ++  lung
    ~+
    %-  bend
    |:  $:lang
    ^-  (unit hoon)
    ?-    -.vil
      %col  ?:(=([%base %flag] ros) ~ [~ %tsgl ros p.vil])
      %lit  (bind ~(reek ap ros) |=(hyp=wing [%cnts hyp p.vil]))
      %ket  [~ ros p.vil]
      %tis  =+  rud=~(flay ap ros)
            ?~(rud ~ `[%ktts u.rud p.vil])
    ==
  ::
  ++  long
    %+  knee  *hoon  |.  ~+
    ;~  lung
      scat
      ;~  pose
        ;~(plug (cold %tis tis) wide)
        ;~(plug (cold %col col) wide)
        ;~(plug (cold %ket ket) wide)
        ;~  plug
          (easy %lit)
          (ifix [pal par] lobo)
        ==
      ==
    ==
  ::
  ++  lobo  (most ;~(plug com ace) ;~(glam rope wide))
  ++  loon  (most ;~(plug com ace) ;~(glam wide wide))
  ++  lute                                              ::  tall [] noun
    ~+
    %+  cook  |=(hoon +<)
    %+  stag  %cltr
    %+  ifix
      [;~(plug sel gap) ;~(plug gap ser)]
    (most gap tall)
  ::
  ++  ropa  (most col rope)
  ++  rope                                              ::  wing form
    %+  knee  *wing
    |.  ~+
    %+  (slug |=([a=limb b=wing] [a b]))
      dot
    ;~  pose
      (cold [%| 0 ~] com)
      %+  cook
        |=([a=(list) b=term] ?~(a b [%| (lent a) `b]))
      ;~(plug (star ket) ;~(pose sym (cold %$ buc)))
    ::
      %+  cook
        |=(a=axis [%& a])
      ;~  pose
        ;~(pfix lus dim:ag)
        ;~(pfix pam (cook |=(a=@ ?:(=(0 a) 0 (mul 2 +($(a (dec a)))))) dim:ag))
        ;~(pfix bar (cook |=(a=@ ?:(=(0 a) 1 +((mul 2 $(a (dec a)))))) dim:ag))
        ven
        (cold 1 dot)
      ==
    ==
  ::
  ++  wise
    ;~  pose
      ;~  pfix  tis
        %+  sear
          |=  =spec
          ^-  (unit skin)
          %+  bind  ~(autoname ax spec)
          |=  =term
          [%name term %spec spec %base %noun]
        wyde
      ==
    ::
      %+  cook
        |=  [=term =(unit spec)]
        ^-  skin
        ?~  unit
          term
        [%name term %spec u.unit %base %noun]
      ;~  plug  sym
        (punt ;~(pfix ;~(pose fas tis) wyde))
      ==
    ::
      %+  cook
        |=  =spec
        ^-  skin
        [%spec spec %base %noun]
      wyde
    ==
  ++  tall                                              ::  full tall form
    %+  knee  *hoon
    |.(~+((wart ;~(pose expression:(norm &) long lute apex:(sail &)))))
  ++  till                                              ::  mold tall form
    %+  knee  *spec
    |.(~+((wert ;~(pose structure:(norm &) scad))))
  ++  wede                                              ::  wide bulb
    ::  XX: lus deprecated
    ::
    ;~(pfix ;~(pose lus fas) wide)
  ++  wide                                              ::  full wide form
    %+  knee  *hoon
    |.(~+((wart ;~(pose expression:(norm |) long apex:(sail |)))))
  ++  wyde                                              ::  mold wide form
    %+  knee  *spec
    |.(~+((wert ;~(pose structure:(norm |) scad))))
  ++  wart
    |*  zor=rule
    %+  here
      |=  [a=pint b=hoon]
      ?:(bug [%dbug [wer a] b] b)
    zor
  ++  wert
    |*  zor=rule
    %+  here
      |=  [a=pint b=spec]
      ?:(bug [%dbug [wer a] b] b)
    zor
  --
::
++  vest
  ~/  %vest
  |=  tub=nail
  ^-  (like hoon)
  %.  tub
  %-  full
  (ifix [gay gay] tall:vast)
::
++  vice
  |=  txt=@ta
  ^-  hoon
  (rash txt wide:vast)
::
++  make                                                ::  compile cord to nock
  |=  txt=@
  q:(~(mint ut %noun) %noun (ream txt))
::
++  rain                                                ::  parse with % path
  |=  [bon=path txt=@]
  ^-  hoon
  =+  vaz=vast
  ~|  bon
  (scan (trip txt) (full (ifix [gay gay] tall:vaz(wer bon))))
::
++  ream                                                ::  parse cord to hoon
  |=  txt=@
  ^-  hoon
  (rash txt vest)
::
++  reck                                                ::  parse hoon file
  |=  bon=path
  (rain bon .^(@t %cx (weld bon `path`[%hoon ~])))
::
++  ride                                                ::  end-to-end compiler
  |=  [typ=type txt=@]
  ^-  (pair type nock)
  ~>  %slog.[0 leaf/"ride: parsing"]
  =/  gen  (ream txt)
  ~>  %slog.[0 leaf/"ride: compiling"]
  ~<  %slog.[0 leaf/"ride: compiled"]
  (~(mint ut typ) %noun gen)
::
::::  5e: caching compiler
  ::
++  wa                                                  ::  cached compile
  |_  worm
  ++  nell  |=(ref=type (nest [%cell %noun %noun] ref)) ::  nest in cell
  ++  nest                                              ::  nest:ut, cached
    |=  [sut=type ref=type]
    ^-  [? worm]
    ?:  (~(has in nes) [sut ref])  [& +>+<]
    ?.  (~(nest ut sut) | ref)
      ~&  %nest-failed
      =+  foo=(skol ref)
      =+  bar=(skol sut)
      ~&  %nest-need
      ~>  %slog.[0 bar]
      ~&  %nest-have
      ~>  %slog.[0 foo]
      [| +>+<.$]
    [& +>+<(nes (~(put in nes) [sut ref]))]
  ::
  ++  call                                              ::  call gate
    |=  [vax=vase nam=term som=(each vase ^)]
    ^-  [vase worm]
    =^  duf  +>+<.$  (open vax nam som)
    (slap duf [%limb %$])
  ::
  ++  open                                              ::  assemble door
    |=  [vax=vase nam=term som=(each vase ^)]
    ^-  [vase worm]
    =*  key  [%cncb [[%& 2] ~] [[[%& 6] ~] [%$ 3]] ~]
    =^  dor  +>+<.$  (slap vax [%limb nam])
    =^  mes  +>+<.$  (slot 6 dor)
    =^  hip  +>+<.$
      ?-  -.som
         %&  (nest p.mes p.p.som)
         %|  (nets p.mes -.p.som)
      ==
    ?>  hip
    [[p.dor q.dor(+6 +7.som)] +>+<.$]
  ::
  ++  neat                                              ::  type compliance
    |=  [typ=type som=(each vase ^)]
    ^-  worm
    =^  hip  +>+<.$
      ?-  -.som
        %&  (nest typ p.p.som)
        %|  (nets typ -.p.som)
      ==
    ?>  hip
    +>+<.$
  ::
  ++  nets                                              ::  typeless nest
    |=  [sut=* ref=*]
    ^-  [? worm]
    ?:  (~(has in nes) [sut ref])  [& +>+<]
    =+  gat=|=([a=type b=type] (~(nest ut a) | b))
    ?.  (? (slum gat [sut ref]))
      ~&  %nets-failed
      =+  tag=`*`skol
      =+  foo=(tank (slum tag ref))
      =+  bar=(tank (slum tag sut))
      ~&  %nets-need
      ~>  %slog.[0 bar]
      ~&  %nets-have
      ~>  %slog.[0 foo]
      [| +>+<.$]
    [& +>+<.$(nes (~(put in nes) [sut ref]))]
  ::  +play: +play:ut, cached
  ::
  ++  play
    |=  [sut=type gen=hoon]
    ^-  [type worm]
    =+  old=(~(get by pay) [sut gen])
    ?^  old  [u.old +>+<.$]
    =+  new=(~(play ut sut) gen)
    [new +>+<.$(pay (~(put by pay) [sut gen] new))]
  ::  +mint: +mint:ut to noun, cached
  ::
  ++  mint
    |=  [sut=type gen=hoon]
    ^-  [(pair type nock) worm]
    =+  old=(~(get by mit) [sut gen])
    ?^  old  [u.old +>+<.$]
    =+  new=(~(mint ut sut) %noun gen)
    [new +>+<.$(mit (~(put by mit) [sut gen] new))]
  ::  +slam: +slam:ut, cached
  ::
  ++  slam
    |=  [gat=vase sam=vase]
    =/  sut=type  [%cell p.gat p.sam]
    =/  gen=hoon  [%cnsg [%$ ~] [%$ 2] [%$ 3] ~]
    =^  new=type  +>+<.$  (play sut gen)
    [[new (slum q.gat q.sam)] +>+<.$]
  ::  +slap: +slap:ut, cached
  ::
  ++  slap
    |=  [vax=vase gen=hoon]
    ^-  [vase worm]
    =^  gun  +>+<  (mint p.vax gen)
    [[p.gun .*(q.vax q.gun)] +>+<.$]
  ::  +slot: +slot:ut, cached
  ::
  ++  slot
    |=  [axe=@ vax=vase]
    ^-  [vase worm]
    =^  gun  +>+<  (mint p.vax [%$ axe])
    [[p.gun .*(q.vax [0 axe])] +>+<.$]
  ::  +slym: +slym:ut, cached
  ::
  ++  slym
    |=  [gat=vase sam=*]
    ^-  [vase worm]
    (slap gat(+<.q sam) [%limb %$])
  ::
  ++  sped                                              ::  specialize vase
    |=  vax=vase
    ^-  [vase worm]
    =+  ^=  gen  ^-  hoon
      ?@  q.vax    [%wtts [%base [%atom %$]] [%& 1]~]
      ?@  -.q.vax  [%wtts [%leaf %tas -.q.vax] [%& 2]~]
      [%wtts [%base %cell] [%& 1]~]
    =^  typ  +>+<.$  (play p.vax [%wtgr gen [%$ 1]])
    [[typ q.vax] +>+<.$]
  ::
  ++  spot                                              ::  slot then sped
    |=  [axe=@ vax=vase]
    ^-  [vase worm]
    =^  xav  +>+<  (slot axe vax)
    (sped xav)
  ::
  ++  stop                                              ::  sped then slot
    |=  [axe=@ vax=vase]
    ^-  [vase worm]
    =^  xav  +>+<  (sped vax)
    (slot axe xav)
  --
::
::::  5f: molds and mold builders
  ::
+$  mane  $@(@tas [@tas @tas])                          ::  XML name+space
+$  manx  $~([[%$ ~] ~] [g=marx c=marl])                ::  dynamic XML node
+$  marl  (list manx)                                   ::  XML node list
+$  mars  [t=[n=%$ a=[i=[n=%$ v=tape] t=~]] c=~]        ::  XML cdata
+$  mart  (list [n=mane v=tape])                        ::  XML attributes
+$  marx  $~([%$ ~] [n=mane a=mart])                    ::  dynamic XML tag
+$  mite  (list @ta)                                    ::  mime type
+$  monk  (each ship [p=@tas q=@ta])                    ::  general identity
+$  pass  @                                             ::  public key
+$  ring  @                                             ::  private key
+$  ship  @p                                            ::  network identity
+$  shop  (each ship (list @ta))                        ::  urbit/dns identity
+$  spur  path                                          ::  ship desk case spur
+$  time  @da                                           ::  galactic time
::
::::  5g: profiling support (XX move)
  ::
::
++  pi-heck
    |=  [nam=@tas day=doss]
    ^-  doss
    =+  lam=(~(get by hit.day) nam)
    day(hit (~(put by hit.day) nam ?~(lam 1 +(u.lam))))
::
++  pi-noon                                             ::  sample trace
  |=  [mot=term paz=(list path) day=doss]
  =|  lax=(unit path)
  |-  ^-  doss
  ?~  paz  day(mon (pi-mope mot mon.day))
  %=    $
      paz  t.paz
      lax  `i.paz
      cut.day
    %+  ~(put by cut.day)  i.paz
    ^-  hump
    =+  nax=`(unit path)`?~(t.paz ~ `i.t.paz)
    =+  hup=`hump`=+(hup=(~(get by cut.day) i.paz) ?^(hup u.hup [*moan ~ ~]))
    :+  (pi-mope mot mon.hup)
      ?~  lax  out.hup
      =+  hag=(~(get by out.hup) u.lax)
      (~(put by out.hup) u.lax ?~(hag 1 +(u.hag)))
    ?~  nax  inn.hup
    =+  hag=(~(get by inn.hup) u.nax)
    (~(put by inn.hup) u.nax ?~(hag 1 +(u.hag)))
  ==
++  pi-mope                                             ::  add sample
  |=  [mot=term mon=moan]
  ?+  mot  mon
    %fun  mon(fun +(fun.mon))
    %noc  mon(noc +(noc.mon))
    %glu  mon(glu +(glu.mon))
    %mal  mon(mal +(mal.mon))
    %far  mon(far +(far.mon))
    %coy  mon(coy +(coy.mon))
    %euq  mon(euq +(euq.mon))
  ==
++  pi-moth                                             ::  count sample
  |=  mon=moan  ^-  @ud
  :(add fun.mon noc.mon glu.mon mal.mon far.mon coy.mon euq.mon)
::
++  pi-mumm                                             ::  print sample
  |=  mon=moan  ^-  tape
  =+  tot=(pi-moth mon)
  ;:  welp
    ^-  tape
    ?:  =(0 noc.mon)  ~
    (welp (scow %ud (div (mul 100 noc.mon) tot)) "n ")
  ::
    ^-  tape
    ?:  =(0 fun.mon)  ~
    (welp (scow %ud (div (mul 100 fun.mon) tot)) "c ")
  ::
    ^-  tape
    ?:  =(0 glu.mon)  ~
    (welp (scow %ud (div (mul 100 glu.mon) tot)) "g ")
  ::
    ^-  tape
    ?:  =(0 mal.mon)  ~
    (welp (scow %ud (div (mul 100 mal.mon) tot)) "m ")
  ::
    ^-  tape
    ?:  =(0 far.mon)  ~
    (welp (scow %ud (div (mul 100 far.mon) tot)) "f ")
  ::
    ^-  tape
    ?:  =(0 coy.mon)  ~
    (welp (scow %ud (div (mul 100 coy.mon) tot)) "y ")
  ::
    ^-  tape
    ?:  =(0 euq.mon)  ~
    (welp (scow %ud (div (mul 100 euq.mon) tot)) "e ")
  ==
::
++  pi-tell                                             ::  produce dump
  |=  day=doss
  ^-  (list tape)
  ?:  =(day *doss)  ~
  =+  tot=(pi-moth mon.day)
  ;:  welp
    [(welp "events: " (pi-mumm mon.day)) ~]
  ::
    %+  turn
      %+  sort  ~(tap by hit.day)
      |=  [a=[* @] b=[* @]]
      (lth +.a +.b)
    |=  [nam=term num=@ud]
    :(welp (trip nam) ": " (scow %ud num))
    ["" ~]
  ::
    %-  zing
    ^-  (list (list tape))
    %+  turn
      %+  sort  ~(tap by cut.day)
      |=  [one=(pair path hump) two=(pair path hump)]
      (gth (pi-moth mon.q.one) (pi-moth mon.q.two))
    |=  [pax=path hup=hump]
    =+  ott=(pi-moth mon.hup)
    ;:  welp
      [(welp "label: " (spud pax)) ~]
      [(welp "price: " (scow %ud (div (mul 100 ott) tot))) ~]
      [(welp "shape: " (pi-mumm mon.hup)) ~]
    ::
      ?:  =(~ out.hup)  ~
      :-  "into:"
      %+  turn
        %+  sort  ~(tap by out.hup)
        |=([[* a=@ud] [* b=@ud]] (gth a b))
      |=  [pax=path num=@ud]
      ^-  tape
      :(welp "  " (spud pax) ": " (scow %ud num))
    ::
      ?:  =(~ inn.hup)  ~
      :-  "from:"
      %+  turn
        %+  sort  ~(tap by inn.hup)
        |=([[* a=@ud] [* b=@ud]] (gth a b))
      |=  [pax=path num=@ud]
      ^-  tape
      :(welp "  " (spud pax) ": " (scow %ud num))
    ::
      ["" ~]
      ~
    ==
  ==
--<|MERGE_RESOLUTION|>--- conflicted
+++ resolved
@@ -6457,9 +6457,7 @@
     [%dtts p=hoon q=hoon]                               ::  .=  nock 5
     [%dtwt p=hoon]                                      ::  .?  nock 3
   ::                                            ::::::  type conversion
-<<<<<<< HEAD
     [%ktbr p=hoon]                                      ::  ^|  contravariant
-    [%ktcn p=hoon]                                      ::  ^%  enter test mode
     [%ktdt p=hoon q=hoon]                               ::  ^.  self-cast
     [%ktls p=hoon q=hoon]                               ::  ^+  expression cast
     [%kthp p=spec q=hoon]                               ::  ^-  structure cast
@@ -6469,18 +6467,6 @@
     [%ktwt p=hoon]                                      ::  ^?  bivariant
     [%kttr p=spec]                                      ::  ^*  example
     [%ktcl p=spec]                                      ::  ^:  filter
-=======
-    {$ktbr p/hoon}                                      ::  ^|  contravariant
-    {$ktdt p/hoon q/hoon}                               ::  ^.  self-cast
-    {$ktls p/hoon q/hoon}                               ::  ^+  expression cast
-    {$kthp p/spec q/hoon}                               ::  ^-  structure cast
-    {$ktpm p/hoon}                                      ::  ^&  covariant
-    {$ktsg p/hoon}                                      ::  ^~  constant
-    {$ktts p/skin q/hoon}                               ::  ^=  label
-    {$ktwt p/hoon}                                      ::  ^?  bivariant
-    {$kttr p/spec}                                      ::  ^*  example
-    {$ktcl p/spec}                                      ::  ^:  filter
->>>>>>> 3b4beded
   ::                                            ::::::  hints
     [%sgbr p=hoon q=hoon]                               ::  ~|  sell on trace
     [%sgcb p=hoon q=hoon]                               ::  ~_  tank on trace
@@ -7555,11 +7541,7 @@
           nut=*(unit note)
           def=*(unit hoon)
       ==
-<<<<<<< HEAD
-  |_  [fab=? mod=spec]
-=======
   |_  mod=spec
->>>>>>> 3b4beded
   ::
   ++  autoname
     ::  derive name from spec
@@ -8214,12 +8196,7 @@
       %open  open
       %rake  rake
     ==
-<<<<<<< HEAD
-  =+  fab=`?`&
   |_  gen=hoon
-=======
-  |_  gen/hoon
->>>>>>> 3b4beded
   ::
   ++  grip
     |=  =skin
@@ -8375,19 +8352,11 @@
     ?-    gen
         [~ *]     [%cnts [[%& p.gen] ~] ~]
     ::
-<<<<<<< HEAD
-        [%base *]  ~(factory ax fab `spec`gen)
-        [%bust *]  ~(example ax fab %base p.gen)
-        [%ktcl *]  ~(factory ax fab p.gen)
+        [%base *]  ~(factory ax `spec`gen)
+        [%bust *]  ~(example ax %base p.gen)
+        [%ktcl *]  ~(factory ax p.gen)
         [%dbug *]   q.gen
         [%eror *]  ~>(%slog.[0 leaf=p.gen] !!)
-=======
-        {$base *}  ~(factory ax `spec`gen)
-        {$bust *}  ~(example ax %base p.gen)
-        {$ktcl *}  ~(factory ax p.gen)
-        {$dbug *}   q.gen
-        {$eror *}  ~>(%slog.[0 leaf/p.gen] !!)
->>>>>>> 3b4beded
     ::
         [%knit *]                                       ::
       :+  %tsgr  [%ktts %v %$ 1]                        ::  =>  v=.
@@ -8423,21 +8392,12 @@
         [%$ ~]                                          ::  $
       [[[%a ~] [%tsgl [%$ 3] [%limb %a]]] ~]            ::  a  +.a
     ::
-<<<<<<< HEAD
-        [%leaf *]  ~(factory ax fab `spec`gen)
+        [%leaf *]  ~(factory ax `spec`gen)
         [%limb *]  [%cnts [p.gen ~] ~]
         [%tell *]  [%cncl [%limb %noah] [%zpgr [%cltr p.gen]] ~]
         [%wing *]  [%cnts p.gen ~]
         [%yell *]  [%cncl [%limb %cain] [%zpgr [%cltr p.gen]] ~]
         [%note *]  q.gen
-=======
-        {$leaf *}  ~(factory ax `spec`gen)
-        {$limb *}  [%cnts [p.gen ~] ~]
-        {$tell *}  [%cncl [%limb %noah] [%zpgr [%cltr p.gen]] ~]
-        {$wing *}  [%cnts p.gen ~]
-        {$yell *}  [%cncl [%limb %cain] [%zpgr [%cltr p.gen]] ~]
-        {$note *}  q.gen
->>>>>>> 3b4beded
     ::
         [%brbc *]  =-  ?~  -  !!
                        [%brtr [%bccl -] [%ktcl body.gen]]
@@ -8496,21 +8456,12 @@
         i.p.gen
       [i.p.gen $(p.gen t.p.gen)]
     ::
-<<<<<<< HEAD
-        [%kttr *]  [%ktsg ~(example ax fab p.gen)]
+        [%kttr *]  [%ktsg ~(example ax p.gen)]
         [%cncb *]  [%ktls [%wing p.gen] %cnts p.gen q.gen]
         [%cndt *]  [%cncl q.gen [p.gen ~]]
         [%cnkt *]  [%cncl p.gen q.gen r.gen s.gen ~]
         [%cnls *]  [%cncl p.gen q.gen r.gen ~]
         [%cnhp *]  [%cncl p.gen q.gen ~]
-=======
-        {$kttr *}  [%ktsg ~(example ax p.gen)]
-        {$cncb *}  [%ktls [%wing p.gen] %cnts p.gen q.gen]
-        {$cndt *}  [%cncl q.gen [p.gen ~]]
-        {$cnkt *}  [%cncl p.gen q.gen r.gen s.gen ~]
-        {$cnls *}  [%cncl p.gen q.gen r.gen ~]
-        {$cnhp *}  [%cncl p.gen q.gen ~]
->>>>>>> 3b4beded
         ::  this probably should work, but doesn't
         ::
         ::  [%cncl *]  [%cntr [%$ ~] p.gen [[[[%& 6] ~] [%cltr q.gen]] ~]]
@@ -8537,15 +8488,9 @@
         (weld p.gen `wing`[[%& 2] ~])
       (turn r.gen |=([p=wing q=hoon] [p [%tsgr [%$ 3] q]]))
     ::
-<<<<<<< HEAD
         [%ktdt *]  [%ktls [%cncl p.gen q.gen ~] q.gen]
-        [%kthp *]  [%ktls ~(example ax fab p.gen) q.gen]
+        [%kthp *]  [%ktls ~(example ax p.gen) q.gen]
         [%ktts *]  (grip(gen q.gen) p.gen)
-=======
-        {$ktdt *}  [%ktls [%cncl p.gen q.gen ~] q.gen]
-        {$kthp *}  [%ktls ~(example ax p.gen) q.gen]
-        {$ktts *}  (grip(gen q.gen) p.gen)
->>>>>>> 3b4beded
     ::
         [%sgbr *]
       :+  %sggr
@@ -8661,19 +8606,11 @@
         [[[[%| 0 ~] [%& 6] ~] [%limb %c]] ~]            ::
       ==                                                ::
     ::
-<<<<<<< HEAD
         [%mcmc *]                                       ::                  ;;
-      [%cnhp ~(factory ax fab p.gen) q.gen]
+      [%cnhp ~(factory ax p.gen) q.gen]
     ::
         [%tsbr *]
-      [%tsls ~(example ax fab p.gen) q.gen]
-=======
-        {$mcmc *}                                       ::                  ;;
-      [%cnhp ~(factory ax p.gen) q.gen]
-    ::
-        {$tsbr *}
       [%tsls ~(example ax p.gen) q.gen]
->>>>>>> 3b4beded
     ::
         [%tstr *]
       :+  %tsgl
@@ -8749,19 +8686,11 @@
         [(open-mane n) %knit v]
       --
     ::
-<<<<<<< HEAD
         [%wtpt *]   [%wtcl [%wtts [%base %atom %$] p.gen] q.gen r.gen]
         [%wtsg *]   [%wtcl [%wtts [%base %null] p.gen] q.gen r.gen]
-        [%wtts *]   [%fits ~(example ax fab p.gen) q.gen]
+        [%wtts *]   [%fits ~(example ax p.gen) q.gen]
         [%wtzp *]   [%wtcl p.gen [%rock %f 1] [%rock %f 0]]
         [%zpgr *]
-=======
-        {$wtpt *}   [%wtcl [%wtts [%base %atom %$] p.gen] q.gen r.gen]
-        {$wtsg *}   [%wtcl [%wtts [%base %null] p.gen] q.gen r.gen]
-        {$wtts *}   [%fits ~(example ax p.gen) q.gen]
-        {$wtzp *}   [%wtcl p.gen [%rock %f 1] [%rock %f 0]]
-        {$zpgr *}
->>>>>>> 3b4beded
       [%cncl [%limb %onan] [%zpmc [%kttr [%bcmc %limb %abel]] p.gen] ~]
     ::
         [%zpwt *]
@@ -9087,21 +9016,6 @@
       ==
     --
   ::
-<<<<<<< HEAD
-  ++  bleu
-    |=  [gol=type gen=hoon]
-    ^-  [type nock]
-    =+  pro=(mint gol gen)
-    =+  jon=(apex:musk bran q.pro)
-    ?:  |(?=(~ jon) ?=(%wait -.u.jon))
-      ?:  &(!fab vet)
-        ~&  %bleu-fail
-        !!
-      [p.pro q.pro]
-    [p.pro %1 p.u.jon]
-  ::
-=======
->>>>>>> 3b4beded
   ++  blow
     |=  [gol=type gen=hoon]
     ^-  [type nock]
@@ -9927,17 +9841,10 @@
   ::
   ++  chip
     ~/  %chip
-<<<<<<< HEAD
     |=  [how=? gen=hoon]  ^-  type
     ?:  ?=([%wtts *] gen)
-      (cool how q.gen (play ~(example ax fab p.gen)))
+      (cool how q.gen (play ~(example ax p.gen)))
     ?:  ?=([%wthx *] gen)
-=======
-    |=  {how/? gen/hoon}  ^-  type
-    ?:  ?=({$wtts *} gen)
-      (cool how q.gen (play ~(example ax p.gen)))
-    ?:  ?=({$wthx *} gen)
->>>>>>> 3b4beded
       =+  (play %wing q.gen)
       ~>  %slog.[0 [%leaf "chipping"]]
       ?:  how
@@ -10161,14 +10068,8 @@
       =+  tal=$(gen q.gen, gol %noun)
       [(nice (cell p.hed p.tal)) (cons q.hed q.tal)]
     ::
-<<<<<<< HEAD
-        [%ktcn *]  $(fab |, gen p.gen)
         [%brcn *]  (grow %gold p.gen %dry [%$ 1] q.gen)
         [%brpt *]  (grow %gold p.gen %wet [%$ 1] q.gen)
-=======
-        {$brcn *}  (grow %gold p.gen %dry [%$ 1] q.gen)
-        {$brpt *}  (grow %gold p.gen %wet [%$ 1] q.gen)
->>>>>>> 3b4beded
     ::
         [%cnts *]  (~(mint et p.gen q.gen) gol)
     ::
@@ -10345,8 +10246,6 @@
       =+  tal=$(gen q.gen, gol %noun)
       [(nice (cell p.hed p.tal)) (cell q.hed q.tal)]
     ::
-<<<<<<< HEAD
-        [%ktcn *]  $(fab |, gen p.gen)
         [%brcn *]  (grow %gold p.gen %dry [%$ 1] q.gen)
         [%brpt *]  (grow %gold p.gen %wet [%$ 1] q.gen)
         [%cnts *]  (~(mull et p.gen q.gen) gol dox)
@@ -10354,15 +10253,6 @@
         [%dtls *]  =+($(gen p.gen, gol [%atom %$ ~]) (beth [%atom %$ ~]))
         [%sand *]  (beth (play gen))
         [%rock *]  (beth (play gen))
-=======
-        {$brcn *}  (grow %gold p.gen %dry [%$ 1] q.gen)
-        {$brpt *}  (grow %gold p.gen %wet [%$ 1] q.gen)
-        {$cnts *}  (~(mull et p.gen q.gen) gol dox)
-        {$dtkt *}  =+($(gen q.gen, gol %noun) $(gen [%kttr p.gen]))
-        {$dtls *}  =+($(gen p.gen, gol [%atom %$ ~]) (beth [%atom %$ ~]))
-        {$sand *}  (beth (play gen))
-        {$rock *}  (beth (play gen))
->>>>>>> 3b4beded
     ::
         [%dttr *]
       =+([$(gen p.gen, gol %noun) $(gen q.gen, gol %noun)] (beth %noun))
@@ -10729,24 +10619,13 @@
     |=  gen=hoon
     ^-  type
     ?-  gen
-<<<<<<< HEAD
       [^ *]      (cell $(gen p.gen) $(gen q.gen))
-      [%ktcn *]  $(fab |, gen p.gen)
       [%brcn *]  (core sut [p.gen %dry %gold] sut *seminoun q.gen)
       [%brpt *]  (core sut [p.gen %wet %gold] sut *seminoun q.gen)
       [%cnts *]  ~(play et p.gen q.gen)
       [%dtkt *]  $(gen [%kttr p.gen])
       [%dtls *]  [%atom %$ ~]
       [%rock *]  |-  ^-  type
-=======
-      {^ *}      (cell $(gen p.gen) $(gen q.gen))
-      {$brcn *}  (core sut [p.gen %dry %gold] sut *seminoun q.gen)
-      {$brpt *}  (core sut [p.gen %wet %gold] sut *seminoun q.gen)
-      {$cnts *}  ~(play et p.gen q.gen)
-      {$dtkt *}  $(gen [%kttr p.gen])
-      {$dtls *}  [%atom %$ ~]
-      {$rock *}  |-  ^-  type
->>>>>>> 3b4beded
                  ?@  q.gen  [%atom p.gen `q.gen]
                  [%cell $(q.gen -.q.gen) $(q.gen +.q.gen)]
       [%sand *]  ?@  q.gen
