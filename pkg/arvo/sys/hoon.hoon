::
::::    /sys/hoon                                       ::
  ::                                                    ::
=<  ride
=>  %141  =>
::                                                      ::
::::    0: version stub                                 ::
  ::                                                    ::
~%  %k.141  ~  ~                                        ::
|%
++  hoon-version  141
--  =>
~%  %one  +  ~
::  #  %base
::
::    basic mathematical operations
|%
::  #  %math
::    unsigned arithmetic
+|  %math
++  add
  ~/  %add
  ::  unsigned addition
  ::
  ::  a: augend
  ::  b: addend
  |=  [a=@ b=@]
  ::  sum
  ^-  @
  ?:  =(0 a)  b
  $(a (dec a), b +(b))
::
++  dec
  ~/  %dec
  ::  unsigned decrement by one.
  |=  a=@
  ~_  leaf+"decrement-underflow"
  ?<  =(0 a)
  =+  b=0
  ::  decremented integer
  |-  ^-  @
  ?:  =(a +(b))  b
  $(b +(b))
::
++  div
  ~/  %div
  ::  unsigned divide
  ::
  ::  a: dividend
  ::  b: divisor
  |:  [a=`@`1 b=`@`1]
  ::  quotient
  ^-  @
  ~_  leaf+"divide-by-zero"
  ?<  =(0 b)
  =+  c=0
  |-
  ?:  (lth a b)  c
  $(a (sub a b), c +(c))
::
++  dvr
  ~/  %dvr
  ::  unsigned divide with remainder
  ::
  ::  a: dividend
  ::  b: divisor
  |=  [a=@ b=@]
  ::  p: quotient
  ::  q: remainder
  ^-  [p=@ q=@]
  [(div a b) (mod a b)]
::
++  gte
  ~/  %gte
  ::    unsigned greater than or equals
  ::
  ::  returns whether {a >= b}.
  ::
  ::  a: left hand operand (todo: name)
  ::  b: right hand operand
  |=  [a=@ b=@]
  ::  greater than or equal to?
  ^-  ?
  !(lth a b)
::
++  gth
  ~/  %gth
  ::    unsigned greater than
  ::
  ::  returns whether {a > b}
  ::
  ::  a: left hand operand (todo: name)
  ::  b: right hand operand
  |=  [a=@ b=@]
  ::  greater than?
  ^-  ?
  !(lte a b)
::
++  lte
  ~/  %lte
  ::    unsigned less than or equals
  ::
  ::  returns whether {a >= b}.
  ::
  ::  a: left hand operand (todo: name)
  ::  b: right hand operand
  |=  [a=@ b=@]
  ::  less than or equal to?
  |(=(a b) (lth a b))
::
++  lth
  ~/  %lth
  ::    unsigned less than
  ::
  ::  a: left hand operand (todo: name)
  ::  b: right hand operand
  |=  [a=@ b=@]
  ::  less than?
  ^-  ?
  ?&  !=(a b)
      |-
      ?|  =(0 a)
          ?&  !=(0 b)
              $(a (dec a), b (dec b))
  ==  ==  ==
::
++  max
  ~/  %max
  ::  unsigned maximum
  |=  [a=@ b=@]
  ::  the maximum
  ^-  @
  ?:  (gth a b)  a
  b
::
++  min
  ~/  %min
  ::  unsigned minimum
  |=  [a=@ b=@]
  ::  the minimum
  ^-  @
  ?:  (lth a b)  a
  b
::
++  mod
  ~/  %mod
  ::  unsigned modulus
  ::
  ::  a: dividend
  ::  b: divisor
  |:  [a=`@`1 b=`@`1]
  ::  the remainder
  ^-  @
  ?<  =(0 b)
  (sub a (mul b (div a b)))
::
++  mul
  ~/  %mul
  ::  unsigned multiplication
  ::
  ::  a: multiplicand
  ::  b: multiplier
  |:  [a=`@`1 b=`@`1]
  ::  product
  ^-  @
  =+  c=0
  |-
  ?:  =(0 a)  c
  $(a (dec a), c (add b c))
::
++  sub
  ~/  %sub
  ::  unsigned subtraction
  ::
  ::  a: minuend
  ::  b: subtrahend
  |=  [a=@ b=@]
  ~_  leaf+"subtract-underflow"
  ::  difference
  ^-  @
  ?:  =(0 b)  a
  $(a (dec a), b (dec b))
::
::  #  %tree
::
::    tree addressing
+|  %tree
++  cap
  ~/  %cap
  ::    tree head
  ::
  ::  tests whether an `a` is in the head or tail of a noun. produces %2 if it
  ::  is within the head, or %3 if it is within the tail.
  |=  a=@
  ^-  ?($2 $3)
  ?-  a
    $2        %2
    $3        %3
    ?($0 $1)  !!
    *         $(a (div a 2))
  ==
::
++  mas
  ~/  %mas
  ::    axis within head/tail
  ::
  ::  computes the axis of `a` within either the head or tail of a noun
  ::  (depends whether `a` lies within the the head or tail).
  |=  a=@
  ^-  @
  ?-  a
    ?(%2 %3)  1
    ?(%0 %1)  !!
    *         (add (mod a 2) (mul $(a (div a 2)) 2))
  ==
::
++  peg
  ~/  %peg
  ::    axis within axis
  ::
  ::  computes the axis of {b} within axis {a}.
  |=  [a=@ b=@]
  ?<  =(0 a)
  ::  a composed axis
  ^-  @
  ?-  b
    $1  a
    $2  (mul a 2)
    $3  +((mul a 2))
    *   (add (mod b 2) (mul $(b (div b 2)) 2))
  ==
::                                                      ::
::::  2n: functional hacks                              ::
  ::                                                    ::
  ::
++  aftr  |*(a/$-(* *) |*(b/$-(* *) (pair b a)))        ::  pair after
++  cork  |*({a/$-(* *) b/$-(* *)} (corl b a))          ::  compose forward
++  corl                                                ::  compose backwards
  |*  {a/$-(* *) b/$-(* *)}
  =<  +:|.((a (b)))      ::  type check
  =+  c=+<.b
  |@  ++  $  (a (b c))
  --
::
++  cury                                                ::  curry left
  |*  {a/$-(^ *) b/*}
  =+  c=+<+.a
  |@  ++  $  (a b c)
  --
::
++  curr                                                ::  curry right
  |*  {a/$-(^ *) c/*}
  =+  b=+<+.a
  |@  ++  $  (a b c)
  --
::
++  fore  |*(a/$-(* *) |*(b/$-(* *) (pair a b)))        ::  pair before
::
++  head  |*(^ ,:+<-)                                   ::  get head
++  same  |*(* +<)                                      ::  identity
::
++  tail  |*(^ ,:+<+)                                   ::  get tail
++  test  |=(^ =(+<- +<+))                              ::  equality
::
++  lead  |*(* |*(* [+>+< +<]))                          ::  put head
++  late  |*(* |*(* [+< +>+<]))                          ::  put tail
::
::  #  %containers
::
::    the most basic of data types
+|  %containers
++  bloq
  ::    blocksize
  ::
  ::  a blocksize is the power of 2 size of an atom. ie, 3 is a byte as 2^3 is
  ::  8 bits.
  @
::
++  each
  |$  [this that]
  ::    either {a} or {b}, defaulting to {a}.
  ::
  ::  mold generator: produces a discriminated fork between two types,
  ::  defaulting to {a}.
  ::
  $%  [%| p=that]
      [%& p=this]
  ==
::
++  gate
  ::    function
  ::
  ::  a core with one arm, `$`--the empty name--which transforms a sample noun
  ::  into a product noun. If used dryly as a type, the subject must have a
  ::  sample type of `*`.
  $-(* *)
::
++  list
  |$  [item]
  ::    null-terminated list
  ::
  ::  mold generator: produces a mold of a null-terminated list of the
  ::  homogeneous type {a}.
  ::
  $@(~ [i=item t=(list item)])
::
++  lone
  |$  [item]
  ::    single item tuple
  ::
  ::  mold generator: puts the face of `p` on the passed in mold.
  ::
  p=item
::
++  lest
  |$  [item]
  ::    null-terminated non-empty list
  ::
  ::  mold generator: produces a mold of a null-terminated list of the
  ::  homogeneous type {a} with at least one element.
  [i/item t/(list item)]
::
++  mold
  ::    normalizing gate
  ::
  ::  a gate that accepts any noun, and validates its shape, producing the
  ::  input if it fits or a default value if it doesn't.
  ::
  ::  examples: * @ud ,[p=time q=?(%a %b)]
  $~(* $-(* *))
::
++  pair
  |$  [head tail]
  ::    dual tuple
  ::
  ::  mold generator: produces a tuple of the two types passed in.
  ::
  ::  a: first type, labeled {p}
  ::  b: second type, labeled {q}
  ::
  [p=head q=tail]
::
++  pole
  |$  [item]
  ::    faceless list
  ::
  ::  like ++list, but without the faces {i} and {t}.
  ::
  $@(~ [item (pole item)])
::
++  qual
  |$  [first second third fourth]
  ::    quadruple tuple
  ::
  ::  mold generator: produces a tuple of the four types passed in.
  ::
  [p=first q=second r=third s=fourth]
::
++  quip
  |$  [item state]
  ::    pair of list of first and second
  ::
  ::  a common pattern in hoon code is to return a ++list of changes, along with
  ::  a new state.
  ::
  ::  a: type of list item
  ::  b: type of returned state
  ::
  [(list item) state]
::
++  trap
  |$  [product]
  ::    a core with one arm `$`
  ::
  _|?($:product)
::
++  tree
  |$  [node]
  ::    tree mold generator
  ::
  ::  a `++tree` can be empty, or contain a node of a type and
  ::  left/right sub `++tree` of the same type. pretty-printed with `{}`.
  ::
  $@(~ [n=node l=(tree node) r=(tree node)])
::
++  trel
  |$  [first second third]
  ::    triple tuple
  ::
  ::  mold generator: produces a tuple of the three types passed in.
  ::
  [p=first q=second r=third]
::
++  unit
  |$  [item]
  ::    maybe
  ::
  ::  mold generator: either `~` or `[~ u=a]` where `a` is the
  ::  type that was passed in.
  ::
  $@(~ [~ u=item])
--  =>
::                                                      ::
::::  2: layer two                                      ::
  ::                                                    ::
  ::    2a: unit logic                                  ::
  ::    2b: list logic                                  ::
  ::    2c: bit arithmetic                              ::
  ::    2d: bit logic                                   ::
  ::    2e: insecure hashing                            ::
  ::    2f: noun ordering                               ::
  ::    2g: unsigned powers                             ::
  ::    2h: set logic                                   ::
  ::    2i: map logic                                   ::
  ::    2j: jar and jug logic                           ::
  ::    2k: queue logic                                 ::
  ::    2l: container from container                    ::
  ::    2m: container from noun                         ::
  ::    2n: functional hacks                            ::
  ::    2o: normalizing containers                      ::
  ::    2p: serialization                               ::
  ::    2q: molds and mold builders                     ::
  ::
~%  %two  +  ~
|%
::                                                      ::
::::  2a: unit logic                                    ::
  ::                                                    ::
  ::    biff, bind, bond, both, clap, drop,             ::
  ::    fall, flit, lift, mate, need, some              ::
  ::
++  biff                                                ::  apply
  |*  {a/(unit) b/$-(* (unit))}
  ?~  a  ~
  (b u.a)
::
++  bind                                                ::  argue
  |*  {a/(unit) b/gate}
  ?~  a  ~
  [~ u=(b u.a)]
::
++  bond                                                ::  replace
  |*  a/(trap)
  |*  b/(unit)
  ?~  b  $:a
  u.b
::
++  both                                                ::  all the above
  |*  {a/(unit) b/(unit)}
  ?~  a  ~
  ?~  b  ~
  [~ u=[u.a u.b]]
::
++  clap                                                ::  combine
  |*  {a/(unit) b/(unit) c/_=>(~ |=(^ +<-))}
  ?~  a  b
  ?~  b  a
  [~ u=(c u.a u.b)]
::
++  clef                                                ::  compose
  |*  {a/(unit) b/(unit) c/_=>(~ |=(^ `+<-))}
  ?~  a  ~
  ?~  b  ~
  (c u.a u.b)
::
++  drop                                                ::  enlist
  |*  a/(unit)
  ?~  a  ~
  [i=u.a t=~]
::
++  fall                                                ::  default
  |*  {a/(unit) b/*}
  ?~(a b u.a)
::
++  flit                                                ::  make filter
  |*  a/$-(* ?)
  |*  b/*
  ?.((a b) ~ [~ u=b])
::
++  hunt                                                ::  first of units
  |*  [ord=$-(^ ?) a=(unit) b=(unit)]
  ^-  %-  unit
      $?  _?>(?=(^ a) u.a)
          _?>(?=(^ b) u.b)
      ==
  ?~  a  b
  ?~  b  a
  ?:((ord u.a u.b) a b)
::
++  lift                                                ::  lift mold (fmap)
  |*  a/mold                                            ::  flipped
  |*  b/(unit)                                          ::  curried
  (bind b a)                                            ::  bind
::
++  mate                                                ::  choose
  |*  {a/(unit) b/(unit)}
  ?~  b  a
  ?~  a  b
  ?.(=(u.a u.b) ~>(%mean.'mate' !!) a)
::
++  need                                                ::  demand
  ~/  %need
  |*  a/(unit)
  ?~  a  ~>(%mean.'need' !!)
  u.a
::
++  some                                                ::  lift (pure)
  |*  a/*
  [~ u=a]
::
::::  2b: list logic                                    ::
  ::                                                    ::
  ::                                                    ::
::
::  +snoc: append an element to the end of a list
::
++  snoc
  |*  [a/(list) b/*]
  (weld a ^+(a [b]~))
::
++  fand                                                ::  all indices
  ~/  %fand
  |=  {nedl/(list) hstk/(list)}
  =|  i/@ud
  =|  fnd/(list @ud)
  |-  ^+  fnd
  =+  [n=nedl h=hstk]
  |-
  ?:  |(?=(~ n) ?=(~ h))
    (flop fnd)
  ?:  =(i.n i.h)
    ?~  t.n
      ^$(i +(i), hstk +.hstk, fnd [i fnd])
    $(n t.n, h t.h)
  ^$(i +(i), hstk +.hstk)
::
++  find                                                ::  first index
  ~/  %find
  |=  {nedl/(list) hstk/(list)}
  =|  i/@ud
  |-   ^-  (unit @ud)
  =+  [n=nedl h=hstk]
  |-
  ?:  |(?=(~ n) ?=(~ h))
     ~
  ?:  =(i.n i.h)
    ?~  t.n
      `i
    $(n t.n, h t.h)
  ^$(i +(i), hstk +.hstk)
::
++  flop                                                ::  reverse
  ~/  %flop
  |*  a/(list)
  =>  .(a (homo a))
  ^+  a
  =+  b=`_a`~
  |-
  ?~  a  b
  $(a t.a, b [i.a b])
::
++  gulf                                                ::  range inclusive
  |=  {a/@ b/@}
  ?>  (lte a b)
  |-  ^-  (list @)
  ?:(=(a +(b)) ~ [a $(a +(a))])
::
++  homo                                                ::  homogenize
  |*  a/(list)
  ^+  =<  $
    |@  ++  $  ?:(*? ~ [i=(snag 0 a) t=$])
    --
  a
::  +join: construct a new list, placing .sep between every pair in .lit
::
++  join
  |*  [sep=* lit=(list)]
  =.  sep  `_?>(?=(^ lit) i.lit)`sep
  ?~  lit  ~
  =|  out=(list _?>(?=(^ lit) i.lit))
  |-  ^+  out
  ?~  t.lit
    (flop [i.lit out])
  $(out [sep i.lit out], lit t.lit)
::
::  +bake: convert wet gate to dry gate by specifying argument mold
::
++  bake
  |*  [f=gate a=mold]
  |=  arg=a
  (f arg)
::
++  lent                                                ::  length
  ~/  %lent
  |=  a/(list)
  ^-  @
  =+  b=0
  |-
  ?~  a  b
  $(a t.a, b +(b))
::
++  levy
  ~/  %levy                                             ::  all of
  |*  {a/(list) b/$-(* ?)}
  |-  ^-  ?
  ?~  a  &
  ?.  (b i.a)  |
  $(a t.a)
::
++  lien                                                ::  some of
  ~/  %lien
  |*  {a/(list) b/$-(* ?)}
  |-  ^-  ?
  ?~  a  |
  ?:  (b i.a)  &
  $(a t.a)
::
++  limo                                                ::  listify
  |*  a/*
  ^+  =<  $
    |@  ++  $  ?~(a ~ ?:(*? [i=-.a t=$] $(a +.a)))
    --
  a
::
++  murn                                                ::  maybe transform
  ~/  %murn
  |*  {a/(list) b/$-(* (unit))}
  =>  .(a (homo a))
  |-  ^-  (list _?>(?=(^ a) (need (b i.a))))
  ?~  a  ~
  =/  c  (b i.a)
  ?~  c  $(a t.a)
  [+.c $(a t.a)]
::
++  oust                                                ::  remove
  ~/  %oust
  |*  {{a/@ b/@} c/(list)}
  (weld (scag +<-< c) (slag (add +<-< +<->) c))
::
++  reap                                                ::  replicate
  ~/  %reap
  |*  {a/@ b/*}
  |-  ^-  (list _b)
  ?~  a  ~
  [b $(a (dec a))]
::
++  reel                                                ::  right fold
  ~/  %reel
  |*  {a/(list) b/_=>(~ |=({* *} +<+))}
  |-  ^+  ,.+<+.b
  ?~  a
    +<+.b
  (b i.a $(a t.a))
::
++  roll                                                ::  left fold
  ~/  %roll
  |*  {a/(list) b/_=>(~ |=({* *} +<+))}
  |-  ^+  ,.+<+.b
  ?~  a
    +<+.b
  $(a t.a, b b(+<+ (b i.a +<+.b)))
::
++  scag                                                ::  prefix
  ~/  %scag
  |*  {a/@ b/(list)}
  |-  ^+  b
  ?:  |(?=(~ b) =(0 a))  ~
  [i.b $(b t.b, a (dec a))]
::
++  skid                                                ::  separate
  ~/  %skid
  |*  {a/(list) b/$-(* ?)}
  |-  ^+  [p=a q=a]
  ?~  a  [~ ~]
  =+  c=$(a t.a)
  ?:((b i.a) [[i.a p.c] q.c] [p.c [i.a q.c]])
::
++  skim                                                ::  only
  ~/  %skim
  |*  {a/(list) b/$-(* ?)}
  |-
  ^+  a
  ?~  a  ~
  ?:((b i.a) [i.a $(a t.a)] $(a t.a))
::
++  skip                                                ::  except
  ~/  %skip
  |*  {a/(list) b/$-(* ?)}
  |-
  ^+  a
  ?~  a  ~
  ?:((b i.a) $(a t.a) [i.a $(a t.a)])
::
++  slag                                                ::  suffix
  ~/  %slag
  |*  {a/@ b/(list)}
  |-  ^+  b
  ?:  =(0 a)  b
  ?~  b  ~
  $(b t.b, a (dec a))
::
++  snag                                                ::  index
  ~/  %snag
  |*  {a/@ b/(list)}
  |-  ^+  ?>(?=(^ b) i.b)
  ?~  b
    ~_  leaf+"snag-fail"
    !!
  ?:  =(0 a)  i.b
  $(b t.b, a (dec a))
::
++  sort  !.                                            ::  quicksort
  ~/  %sort
  |*  {a/(list) b/$-({* *} ?)}
  =>  .(a ^.(homo a))
  |-  ^+  a
  ?~  a  ~
  =+  s=(skid t.a |:(c=i.a (b c i.a)))
  %+  weld
    $(a p.s)
  ^+  t.a
  [i.a $(a q.s)]
::
++  spin                                                ::  stateful turn
  ::
  ::  a: list
  ::  b: state
  ::  c: gate from list-item and state to product and new state
  ~/  %spin
  |*  [a=(list) b=* c=_|=(^ [** +<+])]
  =>  .(c `$-([_?>(?=(^ a) i.a) _b] [_-:(c) _b])`c)
  =/  acc=(list _-:(c))  ~
  ::  transformed list and updated state
  |-  ^-  (pair _acc _b)
  ?~  a
    [(flop acc) b]
  =^  res  b  (c i.a b)
  $(acc [res acc], a t.a)
::
++  spun                                                ::  internal spin
  ::
  ::  a: list
  ::  b: gate from list-item and state to product and new state
  ~/  %spun
  |*  [a=(list) b=_|=(^ [** +<+])]
  ::  transformed list
  p:(spin a +<+.b b)
::
++  swag                                                ::  slice
  |*  {{a/@ b/@} c/(list)}
  (scag +<-> (slag +<-< c))
::  +turn: transform each value of list :a using the function :b
::
++  turn
  ~/  %turn
  |*  [a=(list) b=gate]
  =>  .(a (homo a))
  ^-  (list _?>(?=(^ a) (b i.a)))
  |-
  ?~  a  ~
  [i=(b i.a) t=$(a t.a)]
::
++  weld                                                ::  concatenate
  ~/  %weld
  |*  {a/(list) b/(list)}
  =>  .(a ^.(homo a), b ^.(homo b))
  |-  ^+  b
  ?~  a  b
  [i.a $(a t.a)]
::
++  snap                                               ::  replace item
  ~/  %snap
  |*  [a=(list) b=@ c=*]
  ^+  a
  (weld (scag b a) [c (slag +(b) a)])
::
++  into                                               ::  insert item
  ~/  %into
  |*  [a=(list) b=@ c=*]
  ^+  a
  (weld (scag b a) [c (slag b a)])
::
++  welp                                                ::  faceless weld
  ~/  %welp
  =|  {* *}
  |@
  ++  $
    ?~  +<-
      +<-(. +<+)
    +<-(+ $(+<- +<->))
  --
::
++  zing                                                ::  promote
  ~/  %zing
  =|  *
  |@
  ++  $
    ?~  +<
      +<
    (welp +<- $(+< +<+))
  --
::                                                      ::
::::  2c: bit arithmetic                                ::
  ::                                                    ::
  ::
++  bex                                                 ::  binary exponent
  ~/  %bex
  |=  a/@
  ^-  @
  ?:  =(0 a)  1
  (mul 2 $(a (dec a)))
::
++  can                                                 ::  assemble
  ~/  %can
  |=  {a/bloq b/(list {p/@u q/@})}
  ^-  @
  ?~  b  0
  (add (end a p.i.b q.i.b) (lsh a p.i.b $(b t.b)))
::
++  cat                                                 ::  concatenate
  ~/  %cat
  |=  {a/bloq b/@ c/@}
  (add (lsh a (met a b) c) b)
::
++  cut                                                 ::  slice
  ~/  %cut
  |=  {a/bloq {b/@u c/@u} d/@}
  (end a c (rsh a b d))
::
++  end                                                 ::  tail
  ~/  %end
  |=  {a/bloq b/@u c/@}
  (mod c (bex (mul (bex a) b)))
::
++  fil                                                 ::  fill bloqstream
  |=  {a/bloq b/@u c/@}
  =+  n=0
  =+  d=c
  |-  ^-  @
  ?:  =(n b)
    (rsh a 1 d)
  $(d (add c (lsh a 1 d)), n +(n))
::
++  lsh                                                 ::  left-shift
  ~/  %lsh
  |=  {a/bloq b/@u c/@}
  (mul (bex (mul (bex a) b)) c)
::
++  met                                                 ::  measure
  ~/  %met
  |=  {a/bloq b/@}
  ^-  @
  =+  c=0
  |-
  ?:  =(0 b)  c
  $(b (rsh a 1 b), c +(c))
::
++  rap                                                 ::  assemble nonzero
  ~/  %rap
  |=  {a/bloq b/(list @)}
  ^-  @
  =+  ~  ::REMOVEME jet dashboard bump
  ?~  b  0
  (cat a i.b $(b t.b))
::
++  rep                                                 ::  assemble single
  ~/  %rep
  |=  {a/bloq b/(list @)}
  ^-  @
  =+  c=0
  |-
  ?~  b  0
  (add (lsh a c (end a 1 i.b)) $(c +(c), b t.b))
::
++  repn
  ~/  %repn
  |=  [bits=@ud x=(list @)]
  =|  c=@ud
  |-  ^-  @
  ?~  x  0
  (add (lsh 0 (mul bits c) (end 0 bits i.x)) $(c +(c), x t.x))
::
++  rev
  ::  reverses block order, accounting for leading zeroes
  ::
  ::  boz: block size
  ::  len: size of dat, in boz
  ::  dat: data to flip
  ~/  %rev
  |=  [boz=bloq len=@ud dat=@]
  ^-  @
  =.  dat  (end boz len dat)
  %^  lsh  boz
    (sub len (met boz dat))
  (swp boz dat)
::
::  Like `rip` but produces n-bit blocks instead of 2^n bit blocks.
::
++  ripn
  ~/  %ripn
  |=  {bits=@ud x=@}
  ^-  (list @)
  ?:  =(0 x)  ~
  [(end 0 bits x) $(x (rsh 0 bits x))]
::
++  rip                                                 ::  disassemble
  ~/  %rip
  |=  {=bloq x=@}
  ^-  (list @)
  ?:  =(0 x)  ~
  [(end bloq 1 x) $(x (rsh bloq 1 x))]
::
++  rsh                                                 ::  right-shift
  ~/  %rsh
  |=  {a/bloq b/@u c/@}
  (div c (bex (mul (bex a) b)))
::
++  swp                                                 ::  naive rev bloq order
  ~/  %swp
  |=  {a/bloq b/@}
  (rep a (flop (rip a b)))
::
++  xeb                                                 ::  binary logarithm
  ~/  %xeb
  |=  a/@
  ^-  @
  (met 0 a)
::
++  fe                                                  ::  modulo bloq
  |_  a/bloq
  ++  dif                                               ::  difference
    |=({b/@ c/@} (sit (sub (add out (sit b)) (sit c))))
  ++  inv  |=(b/@ (sub (dec out) (sit b)))              ::  inverse
  ++  net  |=  b/@  ^-  @                               ::  flip byte endianness
           =>  .(b (sit b))
           ?:  (lte a 3)
             b
           =+  c=(dec a)
           %+  con
             (lsh c 1 $(a c, b (cut c [0 1] b)))
           $(a c, b (cut c [1 1] b))
  ++  out  (bex (bex a))                                ::  mod value
  ++  rol  |=  {b/bloq c/@ d/@}  ^-  @                  ::  roll left
           =+  e=(sit d)
           =+  f=(bex (sub a b))
           =+  g=(mod c f)
           (sit (con (lsh b g e) (rsh b (sub f g) e)))
  ++  ror  |=  {b/bloq c/@ d/@}  ^-  @                  ::  roll right
           =+  e=(sit d)
           =+  f=(bex (sub a b))
           =+  g=(mod c f)
           (sit (con (rsh b g e) (lsh b (sub f g) e)))
  ++  sum  |=({b/@ c/@} (sit (add b c)))                ::  wrapping add
  ++  sit  |=(b/@ (end a 1 b))                          ::  enforce modulo
  --
::                                                      ::
::::  2d: bit logic                                     ::
  ::                                                    ::
  ::
++  con                                                 ::  binary or
  ~/  %con
  |=  {a/@ b/@}
  =+  [c=0 d=0]
  |-  ^-  @
  ?:  ?&(=(0 a) =(0 b))  d
  %=  $
    a   (rsh 0 1 a)
    b   (rsh 0 1 b)
    c   +(c)
    d   %+  add  d
          %^  lsh  0  c
          ?&  =(0 (end 0 1 a))
              =(0 (end 0 1 b))
          ==
  ==
::
++  dis                                                 ::  binary and
  ~/  %dis
  |=  {a/@ b/@}
  =|  {c/@ d/@}
  |-  ^-  @
  ?:  ?|(=(0 a) =(0 b))  d
  %=  $
    a   (rsh 0 1 a)
    b   (rsh 0 1 b)
    c   +(c)
    d   %+  add  d
          %^  lsh  0  c
          ?|  =(0 (end 0 1 a))
              =(0 (end 0 1 b))
          ==
  ==
::
++  mix                                                 ::  binary xor
  ~/  %mix
  |=  {a/@ b/@}
  ^-  @
  =+  [c=0 d=0]
  |-
  ?:  ?&(=(0 a) =(0 b))  d
  %=  $
    a   (rsh 0 1 a)
    b   (rsh 0 1 b)
    c   +(c)
    d   (add d (lsh 0 c =((end 0 1 a) (end 0 1 b))))
  ==
::
++  not  |=  {a/bloq b/@ c/@}                           ::  binary not (sized)
  (mix c (dec (bex (mul b (bex a)))))
::                                                      ::
::::  2e: insecure hashing                              ::
  ::                                                    ::
  ::
++  muk                                                 ::  standard murmur3
  ~%  %muk  ..muk  ~
  =+  ~(. fe 5)
  |=  {syd/@ len/@ key/@}
  ?>  &((lte (met 5 syd) 1) (lte (met 0 len) 31))
  =/  pad      (sub len (met 3 key))
  =/  data     (weld (rip 3 key) (reap pad 0))
  =/  nblocks  (div len 4)  ::  intentionally off-by-one
  =/  h1  syd
  =+  [c1=0xcc9e.2d51 c2=0x1b87.3593]
  =/  blocks  (rip 5 key)
  =/  i  nblocks
  =.  h1  =/  hi  h1  |-
    ?:  =(0 i)  hi
    =/  k1  (snag (sub nblocks i) blocks)  ::  negative array index
    =.  k1  (sit (mul k1 c1))
    =.  k1  (rol 0 15 k1)
    =.  k1  (sit (mul k1 c2))
    =.  hi  (mix hi k1)
    =.  hi  (rol 0 13 hi)
    =.  hi  (sum (sit (mul hi 5)) 0xe654.6b64)
    $(i (dec i))
  =/  tail  (slag (mul 4 nblocks) data)
  =/  k1    0
  =/  tlen  (dis len 3)
  =.  h1
    ?+  tlen  h1  ::  fallthrough switch
      $3  =.  k1  (mix k1 (lsh 0 16 (snag 2 tail)))
          =.  k1  (mix k1 (lsh 0 8 (snag 1 tail)))
          =.  k1  (mix k1 (snag 0 tail))
          =.  k1  (sit (mul k1 c1))
          =.  k1  (rol 0 15 k1)
          =.  k1  (sit (mul k1 c2))
          (mix h1 k1)
      $2  =.  k1  (mix k1 (lsh 0 8 (snag 1 tail)))
          =.  k1  (mix k1 (snag 0 tail))
          =.  k1  (sit (mul k1 c1))
          =.  k1  (rol 0 15 k1)
          =.  k1  (sit (mul k1 c2))
          (mix h1 k1)
      $1  =.  k1  (mix k1 (snag 0 tail))
          =.  k1  (sit (mul k1 c1))
          =.  k1  (rol 0 15 k1)
          =.  k1  (sit (mul k1 c2))
          (mix h1 k1)
    ==
  =.  h1  (mix h1 len)
  |^  (fmix32 h1)
  ++  fmix32
    |=  h/@
    =.  h  (mix h (rsh 0 16 h))
    =.  h  (sit (mul h 0x85eb.ca6b))
    =.  h  (mix h (rsh 0 13 h))
    =.  h  (sit (mul h 0xc2b2.ae35))
    =.  h  (mix h (rsh 0 16 h))
    h
  --
::
++  mug                                                 ::  mug with murmur3
  ~/  %mug
  |=  a/*
  |^  (trim ?@(a a (mix $(a -.a) (mix 0x7fff.ffff $(a +.a)))))
  ++  trim                                              ::  31-bit nonzero
    |=  key/@
    =+  syd=0xcafe.babe
    |-  ^-  @
    =+  haz=(muk syd (met 3 key) key)
    =+  ham=(mix (rsh 0 31 haz) (end 0 31 haz))
    ?.(=(0 ham) ham $(syd +(syd)))
  --
::                                                      ::
::::  2f: noun ordering                                 ::
  ::                                                    ::
  ::    aor, dor, gor, mor                              ::
  ::
::  +aor: alphabetical order
::
::    Orders atoms before cells, and atoms in ascending LSB order.
::
++  aor
  ~/  %aor
  |=  {a/* b/*}
  ^-  ?
  ?:  =(a b)  &
  ?.  ?=(@ a)
    ?:  ?=(@ b)  |
    ?:  =(-.a -.b)
      $(a +.a, b +.b)
    $(a -.a, b -.b)
  ?.  ?=(@ b)  &
  |-
  =+  [c=(end 3 1 a) d=(end 3 1 b)]
  ?:  =(c d)
    $(a (rsh 3 1 a), b (rsh 3 1 b))
  (lth c d)
::  +dor: depth order
::
::    Orders in ascending tree depth.
::
++  dor
  ~/  %dor
  |=  {a/* b/*}
  ^-  ?
  ?:  =(a b)  &
  ?.  ?=(@ a)
    ?:  ?=(@ b)  |
    ?:  =(-.a -.b)
      $(a +.a, b +.b)
    $(a -.a, b -.b)
  ?.  ?=(@ b)  &
  (lth a b)
::  +gor: mug order
::
::    Orders in ascending +mug hash order, collisions fall back to +dor.
::
++  gor
  ~/  %gor
  |=  {a/* b/*}
  ^-  ?
  =+  [c=(mug a) d=(mug b)]
  ?:  =(c d)
    (dor a b)
  (lth c d)
::  +mor: (more) mug order
::
::    Orders in ascending double +mug hash order, collisions fall back to +dor.
::
++  mor
  ~/  %mor
  |=  {a/* b/*}
  ^-  ?
  =+  [c=(mug (mug a)) d=(mug (mug b))]
  ?:  =(c d)
    (dor a b)
  (lth c d)
::                                                      ::
::::                                                    ::
  ::  2g: unsigned powers                               ::
  ::                                                    ::
  ::
++  pow                                                 ::  unsigned exponent
  ~/  %pow
  |=  {a/@ b/@}
  ?:  =(b 0)  1
  |-  ?:  =(b 1)  a
  =+  c=$(b (div b 2))
  =+  d=(mul c c)
  ?~  (dis b 1)  d  (mul d a)
::
++  sqt                                                 ::  unsigned sqrt/rem
  ~/  %sqt
  |=  a/@  ^-  {p/@ q/@}
  ?~  a  [0 0]
  =+  [q=(div (dec (xeb a)) 2) r=0]
  =-  [-.b (sub a +.b)]
  ^=  b  |-
  =+  s=(add r (bex q))
  =+  t=(mul s s)
  ?:  =(q 0)
    ?:((lte t a) [s t] [r (mul r r)])
  ?:  (lte t a)
    $(r s, q (dec q))
  $(q (dec q))
::                                                      ::
::::                                                    ::
  ::                                                    ::
  ::  2h: set logic                                     ::
  ::                                                    ::
  ::
++  in                                                  ::  set engine
  ~/  %in
  =|  a/(tree)  :: (set)
  |@
  ++  all                                               ::  logical AND
    ~/  %all
    |*  b/$-(* ?)
    |-  ^-  ?
    ?~  a
      &
    ?&((b n.a) $(a l.a) $(a r.a))
  ::
  ++  any                                               ::  logical OR
    ~/  %any
    |*  b/$-(* ?)
    |-  ^-  ?
    ?~  a
      |
    ?|((b n.a) $(a l.a) $(a r.a))
  ::
  ++  apt                                               ::  check correctness
    =<  $
    ~/  %apt
    =|  {l/(unit) r/(unit)}
    |.  ^-  ?
    ?~  a   &
    ?&  ?~(l & (gor n.a u.l))
        ?~(r & (gor u.r n.a))
        ?~(l.a & ?&((mor n.a n.l.a) $(a l.a, l `n.a)))
        ?~(r.a & ?&((mor n.a n.r.a) $(a r.a, r `n.a)))
    ==
  ::
  ++  bif                                               ::  splits a by b
    ~/  %bif
    |*  b/*
    ^+  [l=a r=a]
    =<  +
    |-  ^+  a
    ?~  a
      [b ~ ~]
    ?:  =(b n.a)
      a
    ?:  (gor b n.a)
      =+  c=$(a l.a)
      ?>  ?=(^ c)
      c(r a(l r.c))
    =+  c=$(a r.a)
    ?>  ?=(^ c)
    c(l a(r l.c))
  ::
  ++  del                                               ::  b without any a
    ~/  %del
    |*  b/*
    |-  ^+  a
    ?~  a
      ~
    ?.  =(b n.a)
      ?:  (gor b n.a)
        a(l $(a l.a))
      a(r $(a r.a))
    |-  ^-  {$?(~ _a)}
    ?~  l.a  r.a
    ?~  r.a  l.a
    ?:  (mor n.l.a n.r.a)
      l.a(r $(l.a r.l.a))
    r.a(l $(r.a l.r.a))
  ::
  ++  dif                                               ::  difference
    ~/  %dif
    =+  b=a
    |@
    ++  $
      |-  ^+  a
      ?~  b
        a
      =+  c=(bif n.b)
      ?>  ?=(^ c)
      =+  d=$(a l.c, b l.b)
      =+  e=$(a r.c, b r.b)
      |-  ^-  {$?(~ _a)}
      ?~  d  e
      ?~  e  d
      ?:  (mor n.d n.e)
        d(r $(d r.d))
      e(l $(e l.e))
    --
  ::
  ++  dig                                               ::  axis of a in b
    |=  b/*
    =+  c=1
    |-  ^-  (unit @)
    ?~  a  ~
    ?:  =(b n.a)  [~ u=(peg c 2)]
    ?:  (gor b n.a)
      $(a l.a, c (peg c 6))
    $(a r.a, c (peg c 7))
  ::
  ++  gas                                               ::  concatenate
    ~/  %gas
    |=  b/(list _?>(?=(^ a) n.a))
    |-  ^+  a
    ?~  b
      a
    $(b t.b, a (put i.b))
  ::  +has: does :b exist in :a?
  ::
  ++  has
    ~/  %has
    |*  b=*
    ^-  ?
    ::  wrap extracted item type in a unit because bunting fails
    ::
    ::    If we used the real item type of _?^(a n.a !!) as the sample type,
    ::    then hoon would bunt it to create the default sample for the gate.
    ::
    ::    However, bunting that expression fails if :a is ~. If we wrap it
    ::    in a unit, the bunted unit doesn't include the bunted item type.
    ::
    ::    This way we can ensure type safety of :b without needing to perform
    ::    this failing bunt. It's a hack.
    ::
    %.  [~ b]
    |=  b=(unit _?>(?=(^ a) n.a))
    =>  .(b ?>(?=(^ b) u.b))
    |-  ^-  ?
    ?~  a
      |
    ?:  =(b n.a)
      &
    ?:  (gor b n.a)
      $(a l.a)
    $(a r.a)
  ::
  ++  int                                               ::  intersection
    ~/  %int
    =+  b=a
    |@
    ++  $
      |-  ^+  a
      ?~  b
        ~
      ?~  a
        ~
      ?.  (mor n.a n.b)
        $(a b, b a)
      ?:  =(n.b n.a)
        a(l $(a l.a, b l.b), r $(a r.a, b r.b))
      ?:  (gor n.b n.a)
        %-  uni(a $(a l.a, r.b ~))  $(b r.b)
      %-  uni(a $(a r.a, l.b ~))  $(b l.b)
    --
  ::
  ++  put                                               ::  puts b in a, sorted
    ~/  %put
    |*  b/*
    |-  ^+  a
    ?~  a
      [b ~ ~]
    ?:  =(b n.a)
      a
    ?:  (gor b n.a)
      =+  c=$(a l.a)
      ?>  ?=(^ c)
      ?:  (mor n.a n.c)
        a(l c)
      c(r a(l r.c))
    =+  c=$(a r.a)
    ?>  ?=(^ c)
    ?:  (mor n.a n.c)
      a(r c)
    c(l a(r l.c))
  ::
  ++  rep                                               ::  reduce to product
    ~/  %rep
    |*  b/_=>(~ |=({* *} +<+))
    |-
    ?~  a  +<+.b
    $(a r.a, +<+.b $(a l.a, +<+.b (b n.a +<+.b)))
  ::
  ++  run                                               ::  apply gate to values
    ~/  %run
    |*  b/gate
    =+  c=`(set _?>(?=(^ a) (b n.a)))`~
    |-  ?~  a  c
    =.  c  (~(put in c) (b n.a))
    =.  c  $(a l.a, c c)
    $(a r.a, c c)
  ::
  ++  tap                                               ::  convert to list
    =<  $
    ~/  %tap
    =+  b=`(list _?>(?=(^ a) n.a))`~
    |.  ^+  b
    ?~  a
      b
    $(a r.a, b [n.a $(a l.a)])
  ::
  ++  uni                                               ::  union
    ~/  %uni
    =+  b=a
    |@
    ++  $
      ?:  =(a b)  a
      |-  ^+  a
      ?~  b
        a
      ?~  a
        b
      ?:  =(n.b n.a)
        b(l $(a l.a, b l.b), r $(a r.a, b r.b))
      ?:  (mor n.a n.b)
        ?:  (gor n.b n.a)
          $(l.a $(a l.a, r.b ~), b r.b)
        $(r.a $(a r.a, l.b ~), b l.b)
      ?:  (gor n.a n.b)
        $(l.b $(b l.b, r.a ~), a r.a)
      $(r.b $(b r.b, l.a ~), a l.a)
    --
  ::
  ++  wyt                                               ::  size of set
    =<  $
    ~%  %wyt  +  ~
    |.  ^-  @
    ?~(a 0 +((add $(a l.a) $(a r.a))))
  --
::                                                      ::
::::  2i: map logic                                     ::
  ::                                                    ::
  ::
++  by                                                  ::  map engine
  ~/  %by
  =|  a/(tree (pair))  ::  (map)
  =*  node  ?>(?=(^ a) n.a)
  |@
  ++  all                                               ::  logical AND
    ~/  %all
    |*  b/$-(* ?)
    |-  ^-  ?
    ?~  a
      &
    ?&((b q.n.a) $(a l.a) $(a r.a))
  ::
  ++  any                                               ::  logical OR
    ~/  %any
    |*  b/$-(* ?)
    |-  ^-  ?
    ?~  a
      |
    ?|((b q.n.a) $(a l.a) $(a r.a))
  ::
  ++  bif                                               ::  splits a by b
    ~/  %bif
    |*  {b/* c/*}
    ^+  [l=a r=a]
    =<  +
    |-  ^+  a
    ?~  a
      [[b c] ~ ~]
    ?:  =(b p.n.a)
      ?:  =(c q.n.a)
        a
      a(n [b c])
    ?:  (gor b p.n.a)
      =+  d=$(a l.a)
      ?>  ?=(^ d)
      d(r a(l r.d))
    =+  d=$(a r.a)
    ?>  ?=(^ d)
    d(l a(r l.d))
  ::
  ++  del                                               ::  delete at key b
    ~/  %del
    |*  b/*
    |-  ^+  a
    ?~  a
      ~
    ?.  =(b p.n.a)
      ?:  (gor b p.n.a)
        a(l $(a l.a))
      a(r $(a r.a))
    |-  ^-  {$?(~ _a)}
    ?~  l.a  r.a
    ?~  r.a  l.a
    ?:  (mor p.n.l.a p.n.r.a)
      l.a(r $(l.a r.l.a))
    r.a(l $(r.a l.r.a))
  ::
  ++  dif                                               ::  difference
    ~/  %dif
    =+  b=a
    |@
    ++  $
      |-  ^+  a
      ?~  b
        a
      =+  c=(bif p.n.b q.n.b)
      ?>  ?=(^ c)
      =+  d=$(a l.c, b l.b)
      =+  e=$(a r.c, b r.b)
      |-  ^-  {$?(~ _a)}
      ?~  d  e
      ?~  e  d
      ?:  (mor p.n.d p.n.e)
        d(r $(d r.d))
      e(l $(e l.e))
    --
  ::
  ++  dig                                               ::  axis of b key
    |=  b/*
    =+  c=1
    |-  ^-  (unit @)
    ?~  a  ~
    ?:  =(b p.n.a)  [~ u=(peg c 2)]
    ?:  (gor b p.n.a)
      $(a l.a, c (peg c 6))
    $(a r.a, c (peg c 7))
  ::
  ++  apt                                               ::  check correctness
    =<  $
    ~/  %apt
    =|  {l/(unit) r/(unit)}
    |.  ^-  ?
    ?~  a   &
    ?&  ?~(l & &((gor p.n.a u.l) !=(p.n.a u.l)))
        ?~(r & &((gor u.r p.n.a) !=(u.r p.n.a)))
        ?~  l.a   &
        &((mor p.n.a p.n.l.a) !=(p.n.a p.n.l.a) $(a l.a, l `p.n.a))
        ?~  r.a   &
        &((mor p.n.a p.n.r.a) !=(p.n.a p.n.r.a) $(a r.a, r `p.n.a))
    ==
  ::
  ++  gas                                               ::  concatenate
    ~/  %gas
    |*  b/(list {p/* q/*})
    =>  .(b `(list _?>(?=(^ a) n.a))`b)
    |-  ^+  a
    ?~  b
      a
    $(b t.b, a (put p.i.b q.i.b))
  ::
  ++  get                                               ::  grab value by key
    ~/  %get
    |*  b=*
    =>  .(b `_?>(?=(^ a) p.n.a)`b)
    |-  ^-  (unit _?>(?=(^ a) q.n.a))
    ?~  a
      ~
    ?:  =(b p.n.a)
      (some q.n.a)
    ?:  (gor b p.n.a)
      $(a l.a)
    $(a r.a)
  ::
  ++  got                                               ::  need value by key
    |*  b/*
    (need (get b))
  ::
  ++  gut                                               ::  fall value by key
    |*  [b=* c=*]
    (fall (get b) c)
  ::
  ++  has                                               ::  key existence check
    ~/  %has
    |*  b/*
    !=(~ (get b))
  ::
  ++  int                                               ::  intersection
    ~/  %int
    =+  b=a
    |@
    ++  $
      |-  ^+  a
      ?~  b
        ~
      ?~  a
        ~
      ?:  (mor p.n.a p.n.b)
        ?:  =(p.n.b p.n.a)
          b(l $(a l.a, b l.b), r $(a r.a, b r.b))
        ?:  (gor p.n.b p.n.a)
          %-  uni(a $(a l.a, r.b ~))  $(b r.b)
        %-  uni(a $(a r.a, l.b ~))  $(b l.b)
      ?:  =(p.n.a p.n.b)
        b(l $(b l.b, a l.a), r $(b r.b, a r.a))
      ?:  (gor p.n.a p.n.b)
        %-  uni(a $(b l.b, r.a ~))  $(a r.a)
      %-  uni(a $(b r.b, l.a ~))  $(a l.a)
    --
  ::
  ++  jab
    ~/  %jab
    |*  [key=_?>(?=(^ a) p.n.a) fun=$-(_?>(?=(^ a) q.n.a) _?>(?=(^ a) q.n.a))]
    ^+  a
    ::
    ?~  a  !!
    ::
    ?:  =(key p.n.a)
      a(q.n (fun q.n.a))
    ::
    ?:  (gor key p.n.a)
      a(l $(a l.a))
    ::
    a(r $(a r.a))
  ::
  ++  mar                                               ::  add with validation
    |*  {b/* c/(unit *)}
    ?~  c
      (del b)
    (put b u.c)
  ::
  ++  put                                               ::  adds key-value pair
    ~/  %put
    |*  {b/* c/*}
    |-  ^+  a
    ?~  a
      [[b c] ~ ~]
    ?:  =(b p.n.a)
      ?:  =(c q.n.a)
        a
      a(n [b c])
    ?:  (gor b p.n.a)
      =+  d=$(a l.a)
      ?>  ?=(^ d)
      ?:  (mor p.n.a p.n.d)
        a(l d)
      d(r a(l r.d))
    =+  d=$(a r.a)
    ?>  ?=(^ d)
    ?:  (mor p.n.a p.n.d)
      a(r d)
    d(l a(r l.d))
  ::
  ++  rep                                               ::  reduce to product
    ~/  %rep
    |*  b/_=>(~ |=({* *} +<+))
    |-
    ?~  a  +<+.b
    $(a r.a, +<+.b $(a l.a, +<+.b (b n.a +<+.b)))
  ::
  ++  rib                                               ::  transform + product
    |*  {b/* c/gate}
    |-  ^+  [b a]
    ?~  a  [b ~]
    =+  d=(c n.a b)
    =.  n.a  +.d
    =+  e=$(a l.a, b -.d)
    =+  f=$(a r.a, b -.e)
    [-.f a(l +.e, r +.f)]
  ::
  ++  run                                               ::  apply gate to values
    ~/  %run
    |*  b/gate
    |-
    ?~  a  a
    [n=[p=p.n.a q=(b q.n.a)] l=$(a l.a) r=$(a r.a)]
  ::
  ++  rut                                               ::  apply gate to nodes
    |*  b/gate
    |-
    ?~  a  a
    [n=[p=p.n.a q=(b p.n.a q.n.a)] l=$(a l.a) r=$(a r.a)]
  ::
  ++  tap                                               ::  listify pairs
    =<  $
    ~/  %tap
    =+  b=`(list _?>(?=(^ a) n.a))`~
    |.  ^+  b
    ?~  a
      b
    $(a r.a, b [n.a $(a l.a)])
  ::
  ++  uni                                               ::  union, merge
    ~/  %uni
    =+  b=a
    |@
    ++  $
      |-  ^+  a
      ?~  b
        a
      ?~  a
        b
      ?:  =(p.n.b p.n.a)
        b(l $(a l.a, b l.b), r $(a r.a, b r.b))
      ?:  (mor p.n.a p.n.b)
        ?:  (gor p.n.b p.n.a)
          $(l.a $(a l.a, r.b ~), b r.b)
        $(r.a $(a r.a, l.b ~), b l.b)
      ?:  (gor p.n.a p.n.b)
        $(l.b $(b l.b, r.a ~), a r.a)
      $(r.b $(b r.b, l.a ~), a l.a)
    --
  ::
  ++  uno                                               ::  general union
    =+  b=a
    |@
    ++  $
      |=  meg/$-({_p:node _q:node _q:node} _q:node)
      |-  ^+  a
      ?~  b
        a
      ?~  a
        b
      ?:  =(p.n.b p.n.a)
        :+  [p.n.a (meg p.n.a q.n.a q.n.b)]
          $(b l.b, a l.a)
        $(b r.b, a r.a)
      ?:  (mor p.n.a p.n.b)
        ?:  (gor p.n.b p.n.a)
          $(l.a $(a l.a, r.b ~), b r.b)
        $(r.a $(a r.a, l.b ~), b l.b)
      ?:  (gor p.n.a p.n.b)
        $(l.b $(b l.b, r.a ~), a r.a)
      $(r.b $(b r.b, l.a ~), a l.a)
    --
  ::
  ::
  ++  urn                                               ::  apply gate to nodes
    ~/  %urn
    |*  b/$-({* *} *)
    |-
    ?~  a  ~
    a(n n.a(q (b p.n.a q.n.a)), l $(a l.a), r $(a r.a))
  ::
  ++  wyt                                               ::  depth of map
    =<  $
    ~%  %wyt  +  ~
    |.  ^-  @
    ?~(a 0 +((add $(a l.a) $(a r.a))))
  ::
  ++  key                                               ::  set of keys
    =<  $
    ~/  %key
    =+  b=`(set _?>(?=(^ a) p.n.a))`~
    |.  ^+  b
    ?~  a   b
    $(a r.a, b $(a l.a, b (~(put in b) p.n.a)))
  ::
  ++  val                                               ::  list of vals
    =+  b=`(list _?>(?=(^ a) q.n.a))`~
    |-  ^+  b
    ?~  a   b
    $(a r.a, b [q.n.a $(a l.a)])
  --
::                                                      ::
::::  2j: jar and jug logic                             ::
  ::                                                    ::
  ::
++  ja                                                  ::  jar engine
  =|  a/(tree (pair * (list)))  ::  (jar)
  |@
  ++  get                                               ::  gets list by key
    |*  b/*
    =+  c=(~(get by a) b)
    ?~(c ~ u.c)
  ::
  ++  add                                               ::  adds key-list pair
    |*  {b/* c/*}
    =+  d=(get b)
    (~(put by a) b [c d])
  --
++  ju                                                  ::  jug engine
  =|  a/(tree (pair * (tree)))  ::  (jug)
  |@
  ++  del                                               ::  del key-set pair
    |*  {b/* c/*}
    ^+  a
    =+  d=(get b)
    =+  e=(~(del in d) c)
    ?~  e
      (~(del by a) b)
    (~(put by a) b e)
  ::
  ++  gas                                               ::  concatenate
    |*  b/(list {p/* q/*})
    =>  .(b `(list _?>(?=({{* ^} ^} a) [p=p q=n.q]:n.a))`b)
    |-  ^+  a
    ?~  b
      a
    $(b t.b, a (put p.i.b q.i.b))
  ::
  ++  get                                               ::  gets set by key
    |*  b/*
    =+  c=(~(get by a) b)
    ?~(c ~ u.c)
  ::
  ++  has                                               ::  existence check
    |*  {b/* c/*}
    ^-  ?
    (~(has in (get b)) c)
  ::
  ++  put                                               ::  add key-set pair
    |*  {b/* c/*}
    ^+  a
    =+  d=(get b)
    (~(put by a) b (~(put in d) c))
  --
::                                                      ::
::::  2k: queue logic                                   ::
  ::                                                    ::
  ::
++  to                                                  ::  queue engine
  =|  a/(tree)  ::  (qeu)
  |@
  ++  apt                                               ::  check correctness
    |-  ^-  ?
    ?~  a  &
    ?&  ?~(l.a & ?&((mor n.a n.l.a) $(a l.a)))
        ?~(r.a & ?&((mor n.a n.r.a) $(a r.a)))
    ==
  ::
  ++  bal
    |-  ^+  a
    ?~  a  ~
    ?.  |(?=(~ l.a) (mor n.a n.l.a))
      $(a l.a(r $(a a(l r.l.a))))
    ?.  |(?=(~ r.a) (mor n.a n.r.a))
      $(a r.a(l $(a a(r l.r.a))))
    a
  ::
  ++  dep                                               ::  max depth of queue
    |-  ^-  @
    ?~  a  0
    +((max $(a l.a) $(a r.a)))
  ::
  ++  gas                                               ::  insert list to que
    |=  b/(list _?>(?=(^ a) n.a))
    |-  ^+  a
    ?~(b a $(b t.b, a (put i.b)))
  ::
  ++  get                                               ::  head-rest pair
    |-  ^+  ?>(?=(^ a) [p=n.a q=*(tree _n.a)])
    ?~  a
      !!
    ?~  r.a
      [n.a l.a]
    =+  b=$(a r.a)
    :-  p.b
    ?:  |(?=(~ q.b) (mor n.a n.q.b))
      a(r q.b)
    a(n n.q.b, l a(r l.q.b), r r.q.b)
  ::
  ++  nip                                               ::  removes root
    |-  ^+  a
    ?~  a  ~
    ?~  l.a  r.a
    ?~  r.a  l.a
    ?:  (mor n.l.a n.r.a)
      l.a(r $(l.a r.l.a))
    r.a(l $(r.a l.r.a))
  ::
  ++  nap                                               ::  removes root
    ?>  ?=(^ a)
    ?:  =(~ l.a)  r.a
    =+  b=get(a l.a)
    bal(n.a p.b, l.a q.b)
  ::
  ++  put                                               ::  insert new tail
    |*  b/*
    |-  ^+  a
    ?~  a
      [b ~ ~]
    bal(l.a $(a l.a))
  ::
  ++  tap                                               ::  adds list to end
    =+  b=`(list _?>(?=(^ a) n.a))`~
    |-  ^+  b
    =+  0                                               ::  hack for jet match
    ?~  a
      b
    $(a r.a, b [n.a $(a l.a)])
  ::
  ++  top                                               ::  produces head
    |-  ^-  (unit _?>(?=(^ a) n.a))
    ?~  a  ~
    ?~(r.a [~ n.a] $(a r.a))
  --
::
::::  2o: containers                                    ::
  ::                                                    ::
  ::
++  jar  |$  [key value]  (map key (list value))        ::  map of lists
++  jug  |$  [key value]  (map key (set value))         ::  map of sets
::
++  map
  |$  [key value]                                       ::  table
  $|  (tree (pair key value))
  |=(a=(tree (pair)) ~(apt by a))
::
++  qeu
  |$  [item]                                            ::  queue
  $|  (tree item)
  |=(a=(tree) ~(apt to a))
::
++  set
  |$  [item]                                            ::  set
  $|  (tree item)
  |=(a=(tree) ~(apt in a))
::
::::  2l: container from container                      ::
  ::                                                    ::
  ::
++  malt                                                ::  map from list
  |*  a/(list)
  (molt `(list {p/_-<.a q/_->.a})`a)
::
++  molt                                                ::  map from pair list
  |*  a/(list (pair))  ::  ^-  =,(i.-.a (map _p _q))
  (~(gas by `(tree {p/_p.i.-.a q/_q.i.-.a})`~) a)
::
++  silt                                                ::  set from list
  |*  a/(list)  ::  ^-  (set _i.-.a)
  =+  b=*(tree _?>(?=(^ a) i.a))
  (~(gas in b) a)
::                                                      ::
::::  2m: container from noun                           ::
  ::                                                    ::
  ::
++  ly                                                  ::  list from raw noun
  le:nl
::
++  my                                                  ::  map from raw noun
  my:nl
::
++  sy                                                  ::  set from raw noun
  si:nl
::
++  nl
  |%
  ::                                                    ::
  ++  le                                                ::  construct list
    |*  a/(list)
    ^+  =<  $
      |@  ++  $  ?:(*? ~ [i=(snag 0 a) t=$])
      --
    a
  ::                                                    ::
  ++  my                                                ::  construct map
    |*  a/(list (pair))
    =>  .(a ^+((le a) a))
    (~(gas by `(map _p.i.-.a _q.i.-.a)`~) a)
  ::                                                    ::
  ++  si                                                ::  construct set
    |*  a/(list)
    =>  .(a ^+((le a) a))
    (~(gas in `(set _i.-.a)`~) a)
  ::                                                    ::
  ++  snag                                              ::  index
    |*  {a/@ b/(list)}
    ?~  b
      ~_  leaf+"snag-fail"
      !!
    ?:  =(0 a)  i.b
    $(b t.b, a (dec a))
  ::                                                    ::
  ++  weld                                              ::  concatenate
    |*  {a/(list) b/(list)}
    =>  .(a ^+((le a) a), b ^+((le b) b))
    =+  42
    |-
    ?~  a  b
    [i=i.a t=$(a t.a)]
  --
::
::::  2q: molds and mold builders                       ::
  ::                                                    ::
  ::
+$  axis  @                                             ::  tree address
+$  bean  ?                                             ::  0=&=yes, 1=|=no
+$  flag  ?
+$  char  @t                                            ::  UTF8 byte
+$  cord  @t                                            ::  UTF8, LSB first
+$  byts  [wid=@ud dat=@]                               ::  bytes, MSB first
+$  deco  ?($bl $br $un $~)                             ::  text decoration
+$  date  {{a/? y/@ud} m/@ud t/tarp}                    ::  parsed date
+$  knot  @ta                                           ::  ASCII text
+$  noun  *                                             ::  any noun
+$  path  (list knot)                                   ::  like unix path
+$  stud                                                ::  standard name
          $@  mark=@tas                                 ::  auth=urbit
          $:  auth=@tas                                 ::  standards authority
              type=path                                 ::  standard label
          ==                                            ::
+$  stub  (list (pair stye (list @c)))                  ::  styled unicode
+$  stye  (pair (set deco) (pair tint tint))            ::  decos/bg/fg
+$  styl                                                ::  cascading style
          %+  pair  (unit deco)                         ::
          (pair (unit tint) (unit tint))                ::
::                                                      ::
+$  styx  (list $@(@t (pair styl styx)))                ::  styled text
+$  tile  ::  XX: ?@(knot (pair styl knot))
          ::
          cord
+$  tint  ?($r $g $b $c $m $y $k $w $~)                 ::  text color
::
::  A `plum` is the intermediate representation for the pretty-printer. It
::  encodes hoon-shaped data with the least amount of structured needed
::  for formating.
::
::  A `plum` is either a
::
::  - `cord`: A simple cord
::  - `[%para *]`: A wrappable paragraph.
::  - `[%tree *]`: A formatted plum tree
::  - `[%sbrk *]`: An indication of a nested subexpression.
::
::  The formatter will use the tall mode unless:
::
::    - A plum has only a `wide` style.
::    - The plum is in `%sbrk` form and its subplum (`kid`), when
::      formatted in wide mode, can fit on a single line.
::
+$  plum
  $@  cord
  $%  [%para prefix=tile lines=(list @t)]
      [%tree fmt=plumfmt kids=(list plum)]
      [%sbrk kid=plum]
  ==
::
::  A `plumfmt` is a description of how to render a `plum`. A `plumfmt`
::  must include a `wide`, a `tall`, or both.
::
::  A `wide` is a description of how to render a plum in a single
::  line. The nested (`kids`) sub-plums will be interleaved with `delimit`
::  strings, and, if `enclose` is set, then the output will be enclosed
::  with `p.u.enclose` and `q.u.enclose`.
::
::  For example, to build a plumfmt for string literals, we could write:
::
::      [wide=[~ '' [~ '"' '"']] tall=~]
::
::  A `tall` is a description of how to render a plum across multiple
::  lines. The output will be prefixed by `intro`, suffixed by
::  `final.u.indef`, and each subplum prefixed by `sigil.u.indef`.
::
::  For example, to build a plumfmt for cores, we could write:
::
::      [wide=~ tall=`['' `['++' '--']]]
::
+$  plumfmt
  $:  wide=(unit [delimit=tile enclose=(unit (pair tile tile))])
      tall=(unit [intro=tile indef=(unit [sigil=tile final=tile])])
  ==
::
++  tang  (list tank)                                   ::  bottom-first error
++  tank  $~  [%leaf ~]                                 ::
          $%  {$leaf p/tape}                            ::  printing formats
              {$plum p/plum}                            ::
              $:  $palm                                 ::  backstep list
                  p/{p/tape q/tape r/tape s/tape}       ::
                  q/(list tank)                         ::
              ==                                        ::
              $:  $rose                                 ::  flat list
                  p/{p/tape q/tape r/tape}              ::  mid open close
                  q/(list tank)                         ::
              ==                                        ::
          ==                                            ::
++  tape  (list @tD)                                    ::  utf8 string as list
++  tour  (list @c)                                     ::  utf32 clusters
++  tarp  {d/@ud h/@ud m/@ud s/@ud f/(list @ux)}        ::  parsed time
++  term  @tas                                          ::  ascii symbol
++  wain  (list cord)                                   ::  text lines
++  wall  (list tape)                                   ::  text lines
::
::::  2p: serialization                                 ::
  ::                                                    ::
  ::
++  cue                                                 ::  unpack
  ~/  %cue
  |=  a/@
  ^-  *
  =+  b=0
  =+  m=`(map @ *)`~
  =<  q
  |-  ^-  {p/@ q/* r/(map @ *)}
  ?:  =(0 (cut 0 [b 1] a))
    =+  c=(rub +(b) a)
    [+(p.c) q.c (~(put by m) b q.c)]
  =+  c=(add 2 b)
  ?:  =(0 (cut 0 [+(b) 1] a))
    =+  u=$(b c)
    =+  v=$(b (add p.u c), m r.u)
    =+  w=[q.u q.v]
    [(add 2 (add p.u p.v)) w (~(put by r.v) b w)]
  =+  d=(rub c a)
  [(add 2 p.d) (need (~(get by m) q.d)) m]
::
++  jam                                                 ::  pack
  ~/  %jam
  |=  a/*
  ^-  @
  =+  b=0
  =+  m=`(map * @)`~
  =<  q
  |-  ^-  {p/@ q/@ r/(map * @)}
  =+  c=(~(get by m) a)
  ?~  c
    =>  .(m (~(put by m) a b))
    ?:  ?=(@ a)
      =+  d=(mat a)
      [(add 1 p.d) (lsh 0 1 q.d) m]
    =>  .(b (add 2 b))
    =+  d=$(a -.a)
    =+  e=$(a +.a, b (add b p.d), m r.d)
    [(add 2 (add p.d p.e)) (mix 1 (lsh 0 2 (cat 0 q.d q.e))) r.e]
  ?:  ?&(?=(@ a) (lte (met 0 a) (met 0 u.c)))
    =+  d=(mat a)
    [(add 1 p.d) (lsh 0 1 q.d) m]
  =+  d=(mat u.c)
  [(add 2 p.d) (mix 3 (lsh 0 2 q.d)) m]
::
++  mat                                                 ::  length-encode
  ~/  %mat
  |=  a/@
  ^-  {p/@ q/@}
  ?:  =(0 a)
    [1 1]
  =+  b=(met 0 a)
  =+  c=(met 0 b)
  :-  (add (add c c) b)
  (cat 0 (bex c) (mix (end 0 (dec c) b) (lsh 0 (dec c) a)))
::
++  rub                                                 ::  length-decode
  ~/  %rub
  |=  {a/@ b/@}
  ^-  {p/@ q/@}
  =+  ^=  c
      =+  [c=0 m=(met 0 b)]
      |-  ?<  (gth c m)
      ?.  =(0 (cut 0 [(add a c) 1] b))
        c
      $(c +(c))
  ?:  =(0 c)
    [1 0]
  =+  d=(add a +(c))
  =+  e=(add (bex (dec c)) (cut 0 [d (dec c)] b))
  [(add (add c c) e) (cut 0 [(add d (dec c)) e] b)]
::
++  fn  ::  float, infinity, or NaN
        ::  s=sign, e=exponent, a=arithmetic form
        ::  (-1)^s * a * 2^e
        $%  {$f s/? e/@s a/@u}
            {$i s/?}
            {$n ~}
        ==
::
++  dn  ::  decimal float, infinity, or NaN
        ::  (-1)^s * a * 10^e
        $%  {$d s/? e/@s a/@u}
            {$i s/?}
            {$n ~}
        ==
::
++  rn  ::  parsed decimal float
        ::
        $%  {$d a/? b/{c/@ {d/@ e/@} f/? i/@}}
            {$i a/?}
            {$n ~}
        ==
--  =>
::                                                      ::
::::  3: layer three                                    ::
  ::                                                    ::
  ::    3a: signed and modular ints                     ::
  ::    3b: floating point                              ::
  ::    3c: urbit time                                  ::
  ::    3d: SHA hash family                             ::
  ::    3e: (reserved)                                  ::
  ::    3f: scrambling                                  ::
  ::    3g: molds and mold builders                     ::
  ::                                                    ::
~%  %tri  +
  ==
    %year  year
    %yore  yore
    %ob    ob
  ==
|%
::
::::  3a: signed and modular ints                       ::
  ::                                                    ::
  ::
++  egcd                                                ::  schneier's egcd
  |=  {a/@ b/@}
  =+  si
  =+  [c=(sun a) d=(sun b)]
  =+  [u=[c=(sun 1) d=--0] v=[c=--0 d=(sun 1)]]
  |-  ^-  {d/@ u/@s v/@s}
  ?:  =(--0 c)
    [(abs d) d.u d.v]
  ::  ?>  ?&  =(c (sum (pro (sun a) c.u) (pro (sun b) c.v)))
  ::          =(d (sum (pro (sun a) d.u) (pro (sun b) d.v)))
  ::      ==
  =+  q=(fra d c)
  %=  $
    c  (dif d (pro q c))
    d  c
    u  [(dif d.u (pro q c.u)) c.u]
    v  [(dif d.v (pro q c.v)) c.v]
  ==
::
++  fo                                                  ::  modulo prime
  ^|
  |_  a/@
  ++  dif
    |=  {b/@ c/@}
    (sit (sub (add a b) (sit c)))
  ::
  ++  exp
    |=  {b/@ c/@}
    ?:  =(0 b)
      1
    =+  d=$(b (rsh 0 1 b))
    =+  e=(pro d d)
    ?:(=(0 (end 0 1 b)) e (pro c e))
  ::
  ++  fra
    |=  {b/@ c/@}
    (pro b (inv c))
  ::
  ++  inv
    |=  b/@
    =+  c=(dul:si u:(egcd b a) a)
    c
  ::
  ++  pro
    |=  {b/@ c/@}
    (sit (mul b c))
  ::
  ++  sit
    |=  b/@
    (mod b a)
  ::
  ++  sum
    |=  {b/@ c/@}
    (sit (add b c))
  --
::
++  si                                                  ::  signed integer
  ^?
  |%
  ++  abs  |=(a/@s (add (end 0 1 a) (rsh 0 1 a)))       ::  absolute value
  ++  dif  |=  {a/@s b/@s}                              ::  subtraction
           (sum a (new !(syn b) (abs b)))
  ++  dul  |=  {a/@s b/@}                               ::  modulus
           =+(c=(old a) ?:(-.c (mod +.c b) (sub b +.c)))
  ++  fra  |=  {a/@s b/@s}                              ::  divide
           (new =(0 (mix (syn a) (syn b))) (div (abs a) (abs b)))
  ++  new  |=  {a/? b/@}                                ::  [sign value] to @s
           `@s`?:(a (mul 2 b) ?:(=(0 b) 0 +((mul 2 (dec b)))))
  ++  old  |=(a/@s [(syn a) (abs a)])                   ::  [sign value]
  ++  pro  |=  {a/@s b/@s}                              ::  multiplication
           (new =(0 (mix (syn a) (syn b))) (mul (abs a) (abs b)))
  ++  rem  |=({a/@s b/@s} (dif a (pro b (fra a b))))    ::  remainder
  ++  sum  |=  {a/@s b/@s}                              ::  addition
           =+  [c=(old a) d=(old b)]
           ?:  -.c
             ?:  -.d
               (new & (add +.c +.d))
             ?:  (gte +.c +.d)
               (new & (sub +.c +.d))
             (new | (sub +.d +.c))
           ?:  -.d
             ?:  (gte +.c +.d)
               (new | (sub +.c +.d))
             (new & (sub +.d +.c))
           (new | (add +.c +.d))
  ++  sun  |=(a/@u (mul 2 a))                           ::  @u to @s
  ++  syn  |=(a/@s =(0 (end 0 1 a)))                    ::  sign test
  ++  cmp  |=  {a/@s b/@s}                              ::  compare
           ^-  @s
           ?:  =(a b)
             --0
           ?:  (syn a)
             ?:  (syn b)
               ?:  (gth a b)
                 --1
               -1
             --1
          ?:  (syn b)
            -1
          ?:  (gth a b)
            -1
          --1
  --
::                                                      ::
::::  3b: floating point                                ::
  ::                                                    ::
  ::
::
++  fl                                                  ::  arb. precision fp
  =/  {{p/@u v/@s w/@u} r/$?($n $u $d $z $a) d/$?($d $f $i)}
    [[113 -16.494 32.765] %n %d]
  ::  p=precision:     number of bits in arithmetic form; must be at least 2
  ::  v=min exponent:  minimum value of e
  ::  w=width:         max - min value of e, 0 is fixed point
  ::  r=rounding mode: nearest (ties to even), up, down, to zero, away from zero
  ::  d=behavior:      return denormals, flush denormals to zero,
  ::                   infinite exponent range
  =>
    ~%  %cofl  +>  ~
    ::  internal functions; mostly operating on {e/@s a/@u}, in other words
    ::  positive numbers. many of these error out if a=0.
    |%
    ++  rou
      |=  {a/{e/@s a/@u}}  ^-  fn  (rau a &)
    ::
    ++  rau
      |=  {a/{e/@s a/@u} t/?}  ^-  fn
      ?-  r
        $z  (lug %fl a t)  $d  (lug %fl a t)
        $a  (lug %ce a t)  $u  (lug %ce a t)
        $n  (lug %ne a t)
      ==
    ::
    ++  add                                             ::  add; exact if e
      |=  {a/{e/@s a/@u} b/{e/@s a/@u} e/?}  ^-  fn
      =+  q=(dif:si e.a e.b)
      |-  ?.  (syn:si q)  $(b a, a b, q +(q))           ::  a has larger exp
      ?:  e
        [%f & e.b (^add (lsh 0 (abs:si q) a.a) a.b)]
      =+  [ma=(met 0 a.a) mb=(met 0 a.b)]
      =+  ^=  w  %+  dif:si  e.a  %-  sun:si            ::  expanded exp of a
        ?:  (gth prc ma)  (^sub prc ma)  0
      =+  ^=  x  %+  sum:si  e.b  (sun:si mb)           ::  highest exp for b
      ?:  =((cmp:si w x) --1)                           ::  don't need to add
        ?-  r
          $z  (lug %fl a &)  $d  (lug %fl a &)
          $a  (lug %lg a &)  $u  (lug %lg a &)
          $n  (lug %na a &)
        ==
      (rou [e.b (^add (lsh 0 (abs:si q) a.a) a.b)])
    ::
    ++  sub                                             ::  subtract; exact if e
      |=  {a/{e/@s a/@u} b/{e/@s a/@u} e/?}  ^-  fn
      =+  q=(dif:si e.a e.b)
      |-  ?.  (syn:si q)
        (fli $(b a, a b, q +(q), r swr))
      =+  [ma=(met 0 a.a) mb=(met 0 a.b)]
      =+  ^=  w  %+  dif:si  e.a  %-  sun:si
        ?:  (gth prc ma)  (^sub prc ma)  0
      =+  ^=  x  %+  sum:si  e.b  (sun:si +(mb))
      ?:  &(!e =((cmp:si w x) --1))
        ?-  r
          $z  (lug %sm a &)  $d  (lug %sm a &)
          $a  (lug %ce a &)  $u  (lug %ce a &)
          $n  (lug %nt a &)
        ==
      =+  j=(lsh 0 (abs:si q) a.a)
      |-  ?.  (gte j a.b)
        (fli $(a.b j, j a.b, r swr))
      =+  i=(^sub j a.b)
      ?~  i  [%f & zer]
      ?:  e  [%f & e.b i]  (rou [e.b i])
    ::
    ++  mul                                             ::  multiply
      |=  {a/{e/@s a/@u} b/{e/@s a/@u}}  ^-  fn
      (rou (sum:si e.a e.b) (^mul a.a a.b))
    ::
    ++  div                                             ::  divide
      |=  {a/{e/@s a/@u} b/{e/@s a/@u}}  ^-  fn
      =+  [ma=(met 0 a.a) mb=(met 0 a.b)]
      =+  v=(dif:si (sun:si ma) (sun:si +((^add mb prc))))
      =.  a  ?:  (syn:si v)  a
      a(e (sum:si v e.a), a (lsh 0 (abs:si v) a.a))
      =+  [j=(dif:si e.a e.b) q=(dvr a.a a.b)]
      (rau [j p.q] =(q.q 0))
    ::
    ++  sqt                                             ::  square root
      |=  {a/{e/@s a/@u}}  ^-  fn
      =.  a
        =+  [w=(met 0 a.a) x=(^mul +(prc) 2)]
        =+  ?:((^lth w x) (^sub x w) 0)
        =+  ?:  =((dis - 1) (dis (abs:si e.a) 1))  -
          (^add - 1)
        a(e (dif:si e.a (sun:si -)), a (lsh 0 - a.a))
      =+  [y=(^sqt a.a) z=(fra:si e.a --2)]
      (rau [z p.y] =(q.y 0))
    ::
    ++  lth                                             ::  less-than
      |=  {a/{e/@s a/@u} b/{e/@s a/@u}}  ^-  ?
      ?:  =(e.a e.b)  (^lth a.a a.b)
      =+  c=(cmp:si (ibl a) (ibl b))
      ?:  =(c -1)  &  ?:  =(c --1)  |
      ?:  =((cmp:si e.a e.b) -1)
        (^lth (rsh 0 (abs:si (dif:si e.a e.b)) a.a) a.b)
      (^lth (lsh 0 (abs:si (dif:si e.a e.b)) a.a) a.b)
    ::
    ++  equ                                             ::  equals
      |=  {a/{e/@s a/@u} b/{e/@s a/@u}}  ^-  ?
      ?.  =((ibl a) (ibl b))  |
      ?:  =((cmp:si e.a e.b) -1)
        =((lsh 0 (abs:si (dif:si e.a e.b)) a.b) a.a)
      =((lsh 0 (abs:si (dif:si e.a e.b)) a.a) a.b)
    ::
    ::  integer binary logarithm: 2^ibl(a) <= |a| < 2^(ibl(a)+1)
    ++  ibl
      |=  {a/{e/@s a/@u}}  ^-  @s
      (sum:si (sun:si (dec (met 0 a.a))) e.a)
    ::
    ::  change to a representation where a.a is odd
    ::  every fn has a unique representation of this kind
    ++  uni
      |=  {a/{e/@s a/@u}}
      |-  ?:  =((end 0 1 a.a) 1)  a
      $(a.a (rsh 0 1 a.a), e.a (sum:si e.a --1))
    ::
    ::  expands to either full precision or to denormalized
    ++  xpd
      |=  {a/{e/@s a/@u}}
      =+  ma=(met 0 a.a)
      ?:  (gte ma prc)  a
      =+  ?:  =(den %i)  (^sub prc ma)
          =+  ^=  q
            =+  w=(dif:si e.a emn)
            ?:  (syn:si w)  (abs:si w)  0
          (min q (^sub prc ma))
      a(e (dif:si e.a (sun:si -)), a (lsh 0 - a.a))
    ::
    ::  central rounding mechanism
    ::  can perform: floor, ceiling, smaller, larger,
    ::               nearest (round ties to: even, away from 0, toward 0)
    ::  s is sticky bit: represents a value less than ulp(a) = 2^(e.a)
    ::
    ++  lug
      ~/  %lug
      |=  {t/$?($fl $ce $sm $lg $ne $na $nt) a/{e/@s a/@u} s/?}  ^-  fn
      ?<  =(a.a 0)
      =-
        ?.  =(den %f)  -                                ::  flush denormals
        ?.  ?=({$f *} -)  -
        ?:  =((met 0 ->+>) prc)  -  [%f & zer]
      ::
      =+  m=(met 0 a.a)
      ?>  |(s (gth m prc))                              ::  require precision
      =+  ^=  q  %+  max
          ?:  (gth m prc)  (^sub m prc)  0              ::  reduce precision
        %-  abs:si  ?:  =(den %i)  --0                  ::  enforce min. exp
        ?:  =((cmp:si e.a emn) -1)  (dif:si emn e.a)  --0
      =^  b  a  :-  (end 0 q a.a)
        a(e (sum:si e.a (sun:si q)), a (rsh 0 q a.a))
      ::
      ?~  a.a
        ?<  =(den %i)
        ?-  t
          $fl  [%f & zer]
          $sm  [%f & zer]
          $ce  [%f & spd]
          $lg  [%f & spd]
          $ne  ?:  s  [%f & ?:((lte b (bex (dec q))) zer spd)]
               [%f & ?:((^lth b (bex (dec q))) zer spd)]
          $nt  ?:  s  [%f & ?:((lte b (bex (dec q))) zer spd)]
               [%f & ?:((^lth b (bex (dec q))) zer spd)]
          $na  [%f & ?:((^lth b (bex (dec q))) zer spd)]
        ==
      ::
      =.  a  (xpd a)
      ::
      =.  a
        ?-  t
          $fl  a
          $lg  a(a +(a.a))
          $sm  ?.  &(=(b 0) s)  a
               ?:  &(=(e.a emn) !=(den %i))  a(a (dec a.a))
               =+  y=(dec (^mul a.a 2))
               ?.  (lte (met 0 y) prc)  a(a (dec a.a))
               [(dif:si e.a --1) y]
          $ce  ?:  &(=(b 0) s)  a  a(a +(a.a))
          $ne  ?~  b  a
               =+  y=(bex (dec q))
               ?:  &(=(b y) s)                          ::  round halfs to even
                 ?~  (dis a.a 1)  a  a(a +(a.a))
               ?:  (^lth b y)  a  a(a +(a.a))
          $na  ?~  b  a
               =+  y=(bex (dec q))
               ?:  (^lth b y)  a  a(a +(a.a))
          $nt  ?~  b  a
               =+  y=(bex (dec q))
               ?:  =(b y)  ?:  s  a  a(a +(a.a))
               ?:  (^lth b y)  a  a(a +(a.a))
        ==
      ::
      =.  a  ?.  =((met 0 a.a) +(prc))  a
        a(a (rsh 0 1 a.a), e (sum:si e.a --1))
      ?~  a.a  [%f & zer]
      ::
      ?:  =(den %i)  [%f & a]
      ?:  =((cmp:si emx e.a) -1)  [%i &]  [%f & a]      ::  enforce max. exp
    ::
    ++  drg                                             ::  dragon4; get
      ~/  %drg                                          ::  printable decimal;
      |=  {a/{e/@s a/@u}}  ^-  {@s @u}                  ::  guaranteed accurate
      ?<  =(a.a 0)                                      ::  for rounded floats
      =.  a  (xpd a)
      =+  r=(lsh 0 ?:((syn:si e.a) (abs:si e.a) 0) a.a)
      =+  s=(lsh 0 ?.((syn:si e.a) (abs:si e.a) 0) 1)
      =+  mn=(lsh 0 ?:((syn:si e.a) (abs:si e.a) 0) 1)
      =+  mp=mn
      =>  ?.
            ?&  =(a.a (bex (dec prc)))                  ::  if next smallest
                |(!=(e.a emn) =(den %i))                ::  float is half ULP,
            ==                                          ::  tighten lower bound
          .
        %=  .
          mp  (lsh 0 1 mp)
          r  (lsh 0 1 r)
          s  (lsh 0 1 s)
        ==
      =+  [k=--0 q=(^div (^add s 9) 10)]
      |-  ?:  (^lth r q)
        %=  $
          k  (dif:si k --1)
          r  (^mul r 10)
          mn  (^mul mn 10)
          mp  (^mul mp 10)
        ==
      |-  ?:  (gte (^add (^mul r 2) mp) (^mul s 2))
        $(s (^mul s 10), k (sum:si k --1))
      =+  [u=0 o=0]
      |-                                                ::  r/s+o = a*10^-k
      =+  v=(dvr (^mul r 10) s)
      =>  %=  .
          k  (dif:si k --1)
          u  p.v
          r  q.v
          mn  (^mul mn 10)
          mp  (^mul mp 10)
        ==
      =+  l=(^lth (^mul r 2) mn)                        ::  in lower bound
      =+  ^=  h                                         ::  in upper bound
        ?|  (^lth (^mul s 2) mp)
            (gth (^mul r 2) (^sub (^mul s 2) mp))
        ==
      ?:  &(!l !h)
        $(o (^add (^mul o 10) u))
      =+  q=&(h |(!l (gth (^mul r 2) s)))
      =.  o  (^add (^mul o 10) ?:(q +(u) u))
      [k o]
    ::
    ++  toj                                             ::  round to integer
      |=  {a/{e/@s a/@u}}  ^-  fn
      ?.  =((cmp:si e.a --0) -1)  [%f & a]
      =+  x=(abs:si e.a)
      =+  y=(rsh 0 x a.a)
      ?:  |(=(r %d) =(r %z))  [%f & --0 y]
      =+  z=(end 0 x a.a)
      ?:  |(=(r %u) =(r %a))  [%f & --0 ?~(z y +(y))]
      =+  i=(bex (dec x))
      ?:  &(=(z i) =((dis y 1) 0))  [%f & --0 y]
      ?:  (^lth z i)  [%f & --0 y]  [%f & --0 +(y)]
    ::
    ++  ned                                             ::  require ?=({$f *} a)
      |=  {a/fn}  ^-  {$f s/? e/@s a/@u}
      ?:  ?=({$f *} a)  a
      ~_  leaf+"need-float"
      !!
    ::
    ++  shf                                             ::  a * 2^b; no rounding
      |=  {a/fn b/@s}
      ?:  |(?=({$n *} a) ?=({$i *} a))  a
      a(e (sum:si e.a b))
    ::
    ++  fli                                             ::  flip sign
      |=  {a/fn}  ^-  fn
      ?-(-.a $f a(s !s.a), $i a(s !s.a), $n a)
    ::
    ++  swr  ?+(r r $d %u, $u %d)                       ::  flipped rounding
    ++  prc  ?>((gth p 1) p)                            ::  force >= 2 precision
    ++  den  d                                          ::  denorm+flush+inf exp
    ++  emn  v                                          ::  minimum exponent
    ++  emx  (sum:si emn (sun:si w))                    ::  maximum exponent
    ++  spd  [e=emn a=1]                                ::  smallest denormal
    ++  spn  [e=emn a=(bex (dec prc))]                  ::  smallest normal
    ++  lfn  [e=emx a=(fil 0 prc 1)]                    ::  largest
    ++  lfe  (sum:si emx (sun:si prc))                  ::  2^lfe is > than all
    ++  zer  [e=--0 a=0]
    --
  |%
  ++  rou                                               ::  round
    |=  {a/fn}  ^-  fn
    ?.  ?=({$f *} a)  a
    ?~  a.a  [%f s.a zer]
    ?:  s.a  (^rou +>.a)
    =.(r swr (fli (^rou +>.a)))
  ::
  ++  syn                                               ::  get sign
    |=  {a/fn}  ^-  ?
    ?-(-.a $f s.a, $i s.a, $n &)
  ::
  ++  abs                                               ::  absolute value
    |=  {a/fn}  ^-  fn
    ?:  ?=({$f *} a)  [%f & e.a a.a]
    ?:  ?=({$i *} a)  [%i &]  [%n ~]
  ::
  ++  add                                               ::  add
    |=  {a/fn b/fn}  ^-  fn
    ?:  |(?=({$n *} a) ?=({$n *} b))  [%n ~]
    ?:  |(?=({$i *} a) ?=({$i *} b))
      ?:  &(?=({$i *} a) ?=({$i *} b))
        ?:  =(a b)  a  [%n ~]
      ?:  ?=({$i *} a)  a  b
    ?:  |(=(a.a 0) =(a.b 0))
      ?.  &(=(a.a 0) =(a.b 0))  %-  rou  ?~(a.a b a)
      [%f ?:(=(r %d) &(s.a s.b) |(s.a s.b)) zer]
    %-  |=  {a/fn}
        ?.  ?=({$f *} a)  a
        ?.  =(a.a 0)  a
        [%f !=(r %d) zer]
    ?:  =(s.a s.b)
      ?:  s.a  (^add +>.a +>.b |)
      =.(r swr (fli (^add +>.a +>.b |)))
    ?:  s.a  (^sub +>.a +>.b |)
    (^sub +>.b +>.a |)
  ::
  ++  ead                                               ::  exact add
    |=  {a/fn b/fn}  ^-  fn
    ?:  |(?=({$n *} a) ?=({$n *} b))  [%n ~]
    ?:  |(?=({$i *} a) ?=({$i *} b))
      ?:  &(?=({$i *} a) ?=({$i *} b))
        ?:  =(a b)  a  [%n ~]
      ?:  ?=({$i *} a)  a  b
    ?:  |(=(a.a 0) =(a.b 0))
      ?.  &(=(a.a 0) =(a.b 0))  ?~(a.a b a)
      [%f ?:(=(r %d) &(s.a s.b) |(s.a s.b)) zer]
    %-  |=  {a/fn}
        ?.  ?=({$f *} a)  a
        ?.  =(a.a 0)  a
        [%f !=(r %d) zer]
    ?:  =(s.a s.b)
      ?:  s.a  (^add +>.a +>.b &)
      (fli (^add +>.a +>.b &))
    ?:  s.a  (^sub +>.a +>.b &)
    (^sub +>.b +>.a &)
  ::
  ++  sub                                               ::  subtract
    |=  {a/fn b/fn}  ^-  fn  (add a (fli b))
  ::
  ++  mul                                               ::  multiply
    |=  {a/fn b/fn}  ^-  fn
    ?:  |(?=({$n *} a) ?=({$n *} b))  [%n ~]
    ?:  ?=({$i *} a)
      ?:  ?=({$i *} b)
        [%i =(s.a s.b)]
      ?:  =(a.b 0)  [%n ~]  [%i =(s.a s.b)]
    ?:  ?=({$i *} b)
      ?:  =(a.a 0)  [%n ~]  [%i =(s.a s.b)]
    ?:  |(=(a.a 0) =(a.b 0))  [%f =(s.a s.b) zer]
    ?:  =(s.a s.b)  (^mul +>.a +>.b)
    =.(r swr (fli (^mul +>.a +>.b)))
  ::
  ++  emu                                               ::  exact multiply
    |=  {a/fn b/fn}  ^-  fn
    ?:  |(?=({$n *} a) ?=({$n *} b))  [%n ~]
    ?:  ?=({$i *} a)
      ?:  ?=({$i *} b)
        [%i =(s.a s.b)]
      ?:  =(a.b 0)  [%n ~]  [%i =(s.a s.b)]
    ?:  ?=({$i *} b)
      ?:  =(a.a 0)  [%n ~]  [%i =(s.a s.b)]
    ?:  |(=(a.a 0) =(a.b 0))  [%f =(s.a s.b) zer]
    [%f =(s.a s.b) (sum:si e.a e.b) (^^mul a.a a.b)]
  ::
  ++  div                                               ::  divide
    |=  {a/fn b/fn}  ^-  fn
    ?:  |(?=({$n *} a) ?=({$n *} b))  [%n ~]
    ?:  ?=({$i *} a)
      ?:  ?=({$i *} b)  [%n ~]  [%i =(s.a s.b)]
    ?:  ?=({$i *} b)  [%f =(s.a s.b) zer]
    ?:  =(a.a 0)  ?:  =(a.b 0)  [%n ~]  [%f =(s.a s.b) zer]
    ?:  =(a.b 0)  [%i =(s.a s.b)]
    ?:  =(s.a s.b)  (^div +>.a +>.b)
    =.(r swr (fli (^div +>.a +>.b)))
  ::
  ++  fma                                               ::  fused multiply-add
    |=  {a/fn b/fn c/fn}  ^-  fn                        ::  (a * b) + c
    (add (emu a b) c)
  ::
  ++  sqt                                               ::  square root
    |=  {a/fn}  ^-  fn
    ?:  ?=({$n *} a)  [%n ~]
    ?:  ?=({$i *} a)  ?:(s.a a [%n ~])
    ?~  a.a  [%f s.a zer]
    ?:  s.a  (^sqt +>.a)  [%n ~]
  ::
  ++  inv                                               ::  inverse
    |=  {a/fn}  ^-  fn
    (div [%f & --0 1] a)
  ::
  ++  sun                                               ::  uns integer to float
    |=  {a/@u}  ^-  fn
    (rou [%f & --0 a])
  ::
  ++  san                                               ::  sgn integer to float
    |=  {a/@s}  ^-  fn
    =+  b=(old:si a)
    (rou [%f -.b --0 +.b])
  ::
  ::  comparisons return ~ in the event of a NaN
  ++  lth                                               ::  less-than
    |=  {a/fn b/fn}  ^-  (unit ?)
    ?:  |(?=({$n *} a) ?=({$n *} b))  ~  :-  ~
    ?:  =(a b)  |
    ?:  ?=({$i *} a)  !s.a  ?:  ?=({$i *} b)  s.b
    ?:  |(=(a.a 0) =(a.b 0))
      ?:  &(=(a.a 0) =(a.b 0))  |
      ?:  =(a.a 0)  s.b  !s.a
    ?:  !=(s.a s.b)  s.b
    ?:  s.a  (^lth +>.a +>.b)  (^lth +>.b +>.a)
  ::
  ++  lte                                               ::  less-equal
    |=  {a/fn b/fn}  ^-  (unit ?)
    %+  bind  (lth b a)  |=  a/?  !a
  ::
  ++  equ                                               ::  equal
    |=  {a/fn b/fn}  ^-  (unit ?)
    ?:  |(?=({$n *} a) ?=({$n *} b))  ~  :-  ~
    ?:  =(a b)  &
    ?:  |(?=({$i *} a) ?=({$i *} b))  |
    ?:  |(=(a.a 0) =(a.b 0))
      ?:  &(=(a.a 0) =(a.b 0))  &  |
    ?:  |(=(e.a e.b) !=(s.a s.b))  |
    (^equ +>.a +>.b)
  ::
  ++  gte                                               ::  greater-equal
    |=  {a/fn b/fn}  ^-  (unit ?)  (lte b a)
  ::
  ++  gth                                               ::  greater-than
    |=  {a/fn b/fn}  ^-  (unit ?)  (lth b a)
  ::
  ++  drg                                               ::  float to decimal
    |=  {a/fn}  ^-  dn
    ?:  ?=({$n *} a)  [%n ~]
    ?:  ?=({$i *} a)  [%i s.a]
    ?~  a.a  [%d s.a --0 0]
    [%d s.a (^drg +>.a)]
  ::
  ++  grd                                               ::  decimal to float
    |=  {a/dn}  ^-  fn
    ?:  ?=({$n *} a)  [%n ~]
    ?:  ?=({$i *} a)  [%i s.a]
    =>  .(r %n)
    =+  q=(abs:si e.a)
    ?:  (syn:si e.a)
      (mul [%f s.a --0 a.a] [%f & e.a (pow 5 q)])
    (div [%f s.a --0 a.a] [%f & (sun:si q) (pow 5 q)])
  ::
  ++  toi                                               ::  round to integer @s
    |=  {a/fn}  ^-  (unit @s)
    =+  b=(toj a)
    ?.  ?=({$f *} b)  ~  :-  ~
    =+  c=(^^mul (bex (abs:si e.b)) a.b)
    (new:si s.b c)
  ::
  ++  toj                                               ::  round to integer fn
    |=  {a/fn}  ^-  fn
    ?.  ?=({$f *} a)  a
    ?~  a.a  [%f s.a zer]
    ?:  s.a  (^toj +>.a)
    =.(r swr (fli (^toj +>.a)))
  --
::
++  ff                                                  ::  ieee 754 format fp
  |_  {{w/@u p/@u b/@s} r/$?($n $u $d $z $a)}
  ::  this core has no use outside of the functionality
  ::  provided to ++rd, ++rs, ++rq, and ++rh
  ::
  ::  w=width:         bits in exponent field
  ::  p=precision:     bits in fraction field
  ::  b=bias:          added to exponent when storing
  ::  r=rounding mode: same as in ++fl
  ::
  ++  sb  (bex (^add w p))                              ::  sign bit
  ++  me  (dif:si (dif:si --1 b) (sun:si p))            ::  minimum exponent
  ::
  ++  pa
    %*(. fl p +(p), v me, w (^sub (bex w) 3), d %d, r r)
  ::
  ++  sea                                               ::  @r to fn
    |=  {a/@r}  ^-  fn
    =+  [f=(cut 0 [0 p] a) e=(cut 0 [p w] a)]
    =+  s=(sig a)
    ?:  =(e 0)
      ?:  =(f 0)  [%f s --0 0]  [%f s me f]
    ?:  =(e (fil 0 w 1))
      ?:  =(f 0)  [%i s]  [%n ~]
    =+  q=:(sum:si (sun:si e) me -1)
    =+  r=(^add f (bex p))
    [%f s q r]
  ::
  ++  bit  |=  {a/fn}  (bif (rou:pa a))                 ::  fn to @r w+ rounding
  ::
  ++  bif                                               ::  fn to @r no rounding
    |=  {a/fn}  ^-  @r
    ?:  ?=({$i *} a)
      =+  q=(lsh 0 p (fil 0 w 1))
      ?:  s.a  q  (^add q sb)
    ?:  ?=({$n *} a)  (lsh 0 (dec p) (fil 0 +(w) 1))
    ?~  a.a  ?:  s.a  `@r`0  sb
    =+  ma=(met 0 a.a)
    ?.  =(ma +(p))
      ?>  =(e.a me)
      ?>  (^lth ma +(p))
      ?:  s.a  `@r`a.a  (^add a.a sb)
    =+  q=(sum:si (dif:si e.a me) --1)
    =+  r=(^add (lsh 0 p (abs:si q)) (end 0 p a.a))
    ?:  s.a  r  (^add r sb)
  ::
  ++  sig                                               ::  get sign
    |=  {a/@r}  ^-  ?
    =(0 (cut 0 [(^add p w) 1] a))
  ::
  ++  exp                                               ::  get exponent
    |=  {a/@r}  ^-  @s
    (dif:si (sun:si (cut 0 [p w] a)) b)
  ::
  ++  add                                               ::  add
    |=  {a/@r b/@r}
    (bif (add:pa (sea a) (sea b)))
  ::
  ++  sub                                               ::  subtract
    |=  {a/@r b/@r}
    (bif (sub:pa (sea a) (sea b)))
  ::
  ++  mul                                               ::  multiply
    |=  {a/@r b/@r}
    (bif (mul:pa (sea a) (sea b)))
  ::
  ++  div                                               ::  divide
    |=  {a/@r b/@r}
    (bif (div:pa (sea a) (sea b)))
  ::
  ++  fma                                               ::  fused multiply-add
    |=  {a/@r b/@r c/@r}
    (bif (fma:pa (sea a) (sea b) (sea c)))
  ::
  ++  sqt                                               ::  square root
    |=  {a/@r}
    (bif (sqt:pa (sea a)))
  ::
  ++  lth                                               ::  less-than
    |=  {a/@r b/@r}  (fall (lth:pa (sea a) (sea b)) |)
  ++  lte                                               ::  less-equals
    |=  {a/@r b/@r}  (fall (lte:pa (sea a) (sea b)) |)
  ++  equ                                               ::  equals
    |=  {a/@r b/@r}  (fall (equ:pa (sea a) (sea b)) |)
  ++  gte                                               ::  greater-equals
    |=  {a/@r b/@r}  (fall (gte:pa (sea a) (sea b)) |)
  ++  gth                                               ::  greater-than
    |=  {a/@r b/@r}  (fall (gth:pa (sea a) (sea b)) |)
  ++  sun                                               ::  uns integer to @r
    |=  {a/@u}  (bit [%f & --0 a])
  ++  san                                               ::  signed integer to @r
    |=  {a/@s}  (bit [%f (syn:si a) --0 (abs:si a)])
  ++  toi                                               ::  round to integer
    |=  {a/@r}  (toi:pa (sea a))
  ++  drg                                               ::  @r to decimal float
    |=  {a/@r}  (drg:pa (sea a))
  ++  grd                                               ::  decimal float to @r
    |=  {a/dn}  (bif (grd:pa a))
  --
::
++  rlyd  |=  a/@rd  ^-  dn  (drg:rd a)                 ::  prep @rd for print
++  rlys  |=  a/@rs  ^-  dn  (drg:rs a)                 ::  prep @rs for print
++  rlyh  |=  a/@rh  ^-  dn  (drg:rh a)                 ::  prep @rh for print
++  rlyq  |=  a/@rq  ^-  dn  (drg:rq a)                 ::  prep @rq for print
++  ryld  |=  a/dn  ^-  @rd  (grd:rd a)                 ::  finish parsing @rd
++  ryls  |=  a/dn  ^-  @rs  (grd:rs a)                 ::  finish parsing @rs
++  rylh  |=  a/dn  ^-  @rh  (grd:rh a)                 ::  finish parsing @rh
++  rylq  |=  a/dn  ^-  @rq  (grd:rq a)                 ::  finish parsing @rq
::
++  rd                                                  ::  double precision fp
  ^|
  ~%  %rd  +>  ~
  |_  r/$?($n $u $d $z)
  ::  round to nearest, round up, round down, round to zero
  ::
  ++  ma
    %*(. ff w 11, p 52, b --1.023, r r)
  ::
  ++  sea                                               ::  @rd to fn
    |=  {a/@rd}  (sea:ma a)
  ::
  ++  bit                                               ::  fn to @rd
    |=  {a/fn}  ^-  @rd  (bit:ma a)
  ::
  ++  add  ~/  %add                                     ::  add
    |=  {a/@rd b/@rd}  ^-  @rd
    ~_  leaf+"rd-fail"
    (add:ma a b)
  ::
  ++  sub  ~/  %sub                                     ::  subtract
    |=  {a/@rd b/@rd}  ^-  @rd
    ~_  leaf+"rd-fail"
    (sub:ma a b)
  ::
  ++  mul  ~/  %mul                                     ::  multiply
    |=  {a/@rd b/@rd}  ^-  @rd
    ~_  leaf+"rd-fail"
    (mul:ma a b)
  ::
  ++  div  ~/  %div                                     ::  divide
    |=  {a/@rd b/@rd}  ^-  @rd
    ~_  leaf+"rd-fail"
    (div:ma a b)
  ::
  ++  fma  ~/  %fma                                     ::  fused multiply-add
    |=  {a/@rd b/@rd c/@rd}  ^-  @rd
    ~_  leaf+"rd-fail"
    (fma:ma a b c)
  ::
  ++  sqt  ~/  %sqt                                     ::  square root
    |=  {a/@rd}  ^-  @rd  ~_  leaf+"rd-fail"
    (sqt:ma a)
  ::
  ++  lth  ~/  %lth                                     ::  less-than
    |=  {a/@rd b/@rd}
    ~_  leaf+"rd-fail"
    (lth:ma a b)
  ::
  ++  lte  ~/  %lte                                     ::  less-equals
    |=  {a/@rd b/@rd}
    ~_  leaf+"rd-fail"
    (lte:ma a b)
  ::
  ++  equ  ~/  %equ                                     ::  equals
    |=  {a/@rd b/@rd}
    ~_  leaf+"rd-fail"
    (equ:ma a b)
  ::
  ++  gte  ~/  %gte                                     ::  greater-equals
    |=  {a/@rd b/@rd}
    ~_  leaf+"rd-fail"
    (gte:ma a b)
  ::
  ++  gth  ~/  %gth                                     ::  greater-than
    |=  {a/@rd b/@rd}
    ~_  leaf+"rd-fail"
    (gth:ma a b)
  ::
  ++  sun  |=  {a/@u}  ^-  @rd  (sun:ma a)              ::  uns integer to @rd
  ++  san  |=  {a/@s}  ^-  @rd  (san:ma a)              ::  sgn integer to @rd
  ++  sig  |=  {a/@rd}  ^-  ?  (sig:ma a)               ::  get sign
  ++  exp  |=  {a/@rd}  ^-  @s  (exp:ma a)              ::  get exponent
  ++  toi  |=  {a/@rd}  ^-  (unit @s)  (toi:ma a)       ::  round to integer
  ++  drg  |=  {a/@rd}  ^-  dn  (drg:ma a)              ::  @rd to decimal float
  ++  grd  |=  {a/dn}  ^-  @rd  (grd:ma a)              ::  decimal float to @rd
  --
::
++  rs                                                  ::  single precision fp
  ~%  %rs  +>  ~
  ^|
  |_  r/$?($n $u $d $z)
  ::  round to nearest, round up, round down, round to zero
  ::
  ++  ma
    %*(. ff w 8, p 23, b --127, r r)
  ::
  ++  sea                                               ::  @rs to fn
    |=  {a/@rs}  (sea:ma a)
  ::
  ++  bit                                               ::  fn to @rs
    |=  {a/fn}  ^-  @rs  (bit:ma a)
  ::
  ++  add  ~/  %add                                     ::  add
    |=  {a/@rs b/@rs}  ^-  @rs
    ~_  leaf+"rs-fail"
    (add:ma a b)
  ::
  ++  sub  ~/  %sub                                     ::  subtract
    |=  {a/@rs b/@rs}  ^-  @rs
    ~_  leaf+"rs-fail"
    (sub:ma a b)
  ::
  ++  mul  ~/  %mul                                     ::  multiply
    |=  {a/@rs b/@rs}  ^-  @rs
    ~_  leaf+"rs-fail"
    (mul:ma a b)
  ::
  ++  div  ~/  %div                                     ::  divide
    |=  {a/@rs b/@rs}  ^-  @rs
    ~_  leaf+"rs-fail"
    (div:ma a b)
  ::
  ++  fma  ~/  %fma                                     ::  fused multiply-add
    |=  {a/@rs b/@rs c/@rs}  ^-  @rs
    ~_  leaf+"rs-fail"
    (fma:ma a b c)
  ::
  ++  sqt  ~/  %sqt                                     ::  square root
    |=  {a/@rs}  ^-  @rs
    ~_  leaf+"rs-fail"
    (sqt:ma a)
  ::
  ++  lth  ~/  %lth                                     ::  less-than
    |=  {a/@rs b/@rs}
    ~_  leaf+"rs-fail"
    (lth:ma a b)
  ::
  ++  lte  ~/  %lte                                     ::  less-equals
    |=  {a/@rs b/@rs}
    ~_  leaf+"rs-fail"
    (lte:ma a b)
  ::
  ++  equ  ~/  %equ                                     ::  equals
    |=  {a/@rs b/@rs}
    ~_  leaf+"rs-fail"
    (equ:ma a b)
  ::
  ++  gte  ~/  %gte                                     ::  greater-equals
    |=  {a/@rs b/@rs}
    ~_  leaf+"rs-fail"
    (gte:ma a b)
  ::
  ++  gth  ~/  %gth                                     ::  greater-than
    |=  {a/@rs b/@rs}
    ~_  leaf+"rs-fail"
    (gth:ma a b)
  ::
  ++  sun  |=  {a/@u}  ^-  @rs  (sun:ma a)              ::  uns integer to @rs
  ++  san  |=  {a/@s}  ^-  @rs  (san:ma a)              ::  sgn integer to @rs
  ++  sig  |=  {a/@rs}  ^-  ?  (sig:ma a)               ::  get sign
  ++  exp  |=  {a/@rs}  ^-  @s  (exp:ma a)              ::  get exponent
  ++  toi  |=  {a/@rs}  ^-  (unit @s)  (toi:ma a)       ::  round to integer
  ++  drg  |=  {a/@rs}  ^-  dn  (drg:ma a)              ::  @rs to decimal float
  ++  grd  |=  {a/dn}  ^-  @rs  (grd:ma a)              ::  decimal float to @rs
  --
::
++  rq                                                  ::  quad precision fp
  ~%  %rq  +>  ~
  ^|
  |_  r/$?($n $u $d $z)
  ::  round to nearest, round up, round down, round to zero
  ::
  ++  ma
    %*(. ff w 15, p 112, b --16.383, r r)
  ::
  ++  sea                                               ::  @rq to fn
    |=  {a/@rq}  (sea:ma a)
  ::
  ++  bit                                               ::  fn to @rq
    |=  {a/fn}  ^-  @rq  (bit:ma a)
  ::
  ++  add  ~/  %add                                     ::  add
    |=  {a/@rq b/@rq}  ^-  @rq
    ~_  leaf+"rq-fail"
    (add:ma a b)
  ::
  ++  sub  ~/  %sub                                     ::  subtract
    |=  {a/@rq b/@rq}  ^-  @rq
    ~_  leaf+"rq-fail"
    (sub:ma a b)
  ::
  ++  mul  ~/  %mul                                     ::  multiply
    |=  {a/@rq b/@rq}  ^-  @rq
    ~_  leaf+"rq-fail"
    (mul:ma a b)
  ::
  ++  div  ~/  %div                                     ::  divide
    |=  {a/@rq b/@rq}  ^-  @rq
    ~_  leaf+"rq-fail"
    (div:ma a b)
  ::
  ++  fma  ~/  %fma                                     ::  fused multiply-add
    |=  {a/@rq b/@rq c/@rq}  ^-  @rq
    ~_  leaf+"rq-fail"
    (fma:ma a b c)
  ::
  ++  sqt  ~/  %sqt                                     ::  square root
    |=  {a/@rq}  ^-  @rq
    ~_  leaf+"rq-fail"
    (sqt:ma a)
  ::
  ++  lth  ~/  %lth                                     ::  less-than
    |=  {a/@rq b/@rq}
    ~_  leaf+"rq-fail"
    (lth:ma a b)
  ::
  ++  lte  ~/  %lte                                     ::  less-equals
    |=  {a/@rq b/@rq}
    ~_  leaf+"rq-fail"
    (lte:ma a b)
  ::
  ++  equ  ~/  %equ                                     ::  equals
    |=  {a/@rq b/@rq}
    ~_  leaf+"rq-fail"
    (equ:ma a b)
  ::
  ++  gte  ~/  %gte                                     ::  greater-equals
    |=  {a/@rq b/@rq}
    ~_  leaf+"rq-fail"
    (gte:ma a b)
  ::
  ++  gth  ~/  %gth                                     ::  greater-than
    |=  {a/@rq b/@rq}
    ~_  leaf+"rq-fail"
    (gth:ma a b)
  ::
  ++  sun  |=  {a/@u}  ^-  @rq  (sun:ma a)              ::  uns integer to @rq
  ++  san  |=  {a/@s}  ^-  @rq  (san:ma a)              ::  sgn integer to @rq
  ++  sig  |=  {a/@rq}  ^-  ?  (sig:ma a)               ::  get sign
  ++  exp  |=  {a/@rq}  ^-  @s  (exp:ma a)              ::  get exponent
  ++  toi  |=  {a/@rq}  ^-  (unit @s)  (toi:ma a)       ::  round to integer
  ++  drg  |=  {a/@rq}  ^-  dn  (drg:ma a)              ::  @rq to decimal float
  ++  grd  |=  {a/dn}  ^-  @rq  (grd:ma a)              ::  decimal float to @rq
  --
::
++  rh                                                  ::  half precision fp
  ~%  %rh  +>  ~
  ^|
  |_  r/$?($n $u $d $z)
  ::  round to nearest, round up, round down, round to zero
  ::
  ++  ma
    %*(. ff w 5, p 10, b --15, r r)
  ::
  ++  sea                                               ::  @rh to fn
    |=  {a/@rh}  (sea:ma a)
  ::
  ++  bit                                               ::  fn to @rh
    |=  {a/fn}  ^-  @rh  (bit:ma a)
  ::
  ++  add  ~/  %add                                     ::  add
    |=  {a/@rh b/@rh}  ^-  @rh
    ~_  leaf+"rh-fail"
    (add:ma a b)
  ::
  ++  sub  ~/  %sub                                     ::  subtract
    |=  {a/@rh b/@rh}  ^-  @rh
    ~_  leaf+"rh-fail"
    (sub:ma a b)
  ::
  ++  mul  ~/  %mul                                     ::  multiply
    |=  {a/@rh b/@rh}  ^-  @rh
    ~_  leaf+"rh-fail"
    (mul:ma a b)
  ::
  ++  div  ~/  %div                                     ::  divide
    |=  {a/@rh b/@rh}  ^-  @rh
    ~_  leaf+"rh-fail"
    (div:ma a b)
  ::
  ++  fma  ~/  %fma                                     ::  fused multiply-add
    |=  {a/@rh b/@rh c/@rh}  ^-  @rh
    ~_  leaf+"rh-fail"
    (fma:ma a b c)
  ::
  ++  sqt  ~/  %sqt                                     ::  square root
    |=  {a/@rh}  ^-  @rh
    ~_  leaf+"rh-fail"
    (sqt:ma a)
  ::
  ++  lth  ~/  %lth                                     ::  less-than
    |=  {a/@rh b/@rh}
    ~_  leaf+"rh-fail"
    (lth:ma a b)
  ::
  ++  lte  ~/  %lte                                     ::  less-equals
    |=  {a/@rh b/@rh}
    ~_  leaf+"rh-fail"
    (lte:ma a b)
  ::
  ++  equ  ~/  %equ                                     ::  equals
    |=  {a/@rh b/@rh}
    ~_  leaf+"rh-fail"
    (equ:ma a b)
  ::
  ++  gte  ~/  %gte                                     ::  greater-equals
    |=  {a/@rh b/@rh}
    ~_  leaf+"rh-fail"
    (gte:ma a b)
  ::
  ++  gth  ~/  %gth                                     ::  greater-than
    |=  {a/@rh b/@rh}
    ~_  leaf+"rh-fail"
    (gth:ma a b)
  ::
  ++  tos                                               ::  @rh to @rs
    |=  {a/@rh}  (bit:rs (sea a))
  ::
  ++  fos                                               ::  @rs to @rh
    |=  {a/@rs}  (bit (sea:rs a))
  ::
  ++  sun  |=  {a/@u}  ^-  @rh  (sun:ma a)              ::  uns integer to @rh
  ++  san  |=  {a/@s}  ^-  @rh  (san:ma a)              ::  sgn integer to @rh
  ++  sig  |=  {a/@rh}  ^-  ?  (sig:ma a)               ::  get sign
  ++  exp  |=  {a/@rh}  ^-  @s  (exp:ma a)              ::  get exponent
  ++  toi  |=  {a/@rh}  ^-  (unit @s)  (toi:ma a)       ::  round to integer
  ++  drg  |=  {a/@rh}  ^-  dn  (drg:ma a)              ::  @rh to decimal float
  ++  grd  |=  {a/dn}  ^-  @rh  (grd:ma a)              ::  decimal float to @rh
  --
::    3c: urbit time                                    ::
::::                                                    ::
  ::  year, yore, yell, yule, yall, yawn, yelp, yo      ::
  ::
++  year                                                ::  date to @d
  |=  det/date
  ^-  @da
  =+  ^=  yer
      ?:  a.det
        (add 292.277.024.400 y.det)
      (sub 292.277.024.400 (dec y.det))
  =+  day=(yawn yer m.det d.t.det)
  (yule day h.t.det m.t.det s.t.det f.t.det)
::
++  yore                                                ::  @d to date
  |=  now/@da
  ^-  date
  =+  rip=(yell now)
  =+  ger=(yall d.rip)
  :-  ?:  (gth y.ger 292.277.024.400)
        [a=& y=(sub y.ger 292.277.024.400)]
      [a=| y=+((sub 292.277.024.400 y.ger))]
  [m.ger d.ger h.rip m.rip s.rip f.rip]
::
++  yell                                                ::  tarp from @d
  |=  now/@d
  ^-  tarp
  =+  sec=(rsh 6 1 now)
  =+  ^=  fan
      =+  [muc=4 raw=(end 6 1 now)]
      |-  ^-  (list @ux)
      ?:  |(=(0 raw) =(0 muc))
        ~
      =>  .(muc (dec muc))
      [(cut 4 [muc 1] raw) $(raw (end 4 muc raw))]
  =+  day=(div sec day:yo)
  =>  .(sec (mod sec day:yo))
  =+  hor=(div sec hor:yo)
  =>  .(sec (mod sec hor:yo))
  =+  mit=(div sec mit:yo)
  =>  .(sec (mod sec mit:yo))
  [day hor mit sec fan]
::
++  yule                                                ::  time atom
  |=  rip/tarp
  ^-  @d
  =+  ^=  sec  ;:  add
                 (mul d.rip day:yo)
                 (mul h.rip hor:yo)
                 (mul m.rip mit:yo)
                 s.rip
               ==
  =+  ^=  fac  =+  muc=4
               |-  ^-  @
               ?~  f.rip
                 0
               =>  .(muc (dec muc))
               (add (lsh 4 muc i.f.rip) $(f.rip t.f.rip))
  (con (lsh 6 1 sec) fac)
::
++  yall                                                ::  day / to day of year
  |=  day/@ud
  ^-  {y/@ud m/@ud d/@ud}
  =+  [era=0 cet=0 lep=*?]
  =>  .(era (div day era:yo), day (mod day era:yo))
  =>  ^+  .
      ?:  (lth day +(cet:yo))
        .(lep &, cet 0)
      =>  .(lep |, cet 1, day (sub day +(cet:yo)))
      .(cet (add cet (div day cet:yo)), day (mod day cet:yo))
  =+  yer=(add (mul 400 era) (mul 100 cet))
  |-  ^-  {y/@ud m/@ud d/@ud}
  =+  dis=?:(lep 366 365)
  ?.  (lth day dis)
    =+  ner=+(yer)
    $(yer ner, day (sub day dis), lep =(0 (end 0 2 ner)))
  |-  ^-  {y/@ud m/@ud d/@ud}
  =+  [mot=0 cah=?:(lep moy:yo moh:yo)]
  |-  ^-  {y/@ud m/@ud d/@ud}
  =+  zis=(snag mot cah)
  ?:  (lth day zis)
    [yer +(mot) +(day)]
  $(mot +(mot), day (sub day zis))
::
++  yawn                                                ::  days since Jesus
  |=  {yer/@ud mot/@ud day/@ud}
  ^-  @ud
  =>  .(mot (dec mot), day (dec day))
  =>  ^+  .
      %=    .
          day
        =+  cah=?:((yelp yer) moy:yo moh:yo)
        |-  ^-  @ud
        ?:  =(0 mot)
          day
        $(mot (dec mot), cah (slag 1 cah), day (add day (snag 0 cah)))
      ==
  |-  ^-  @ud
  ?.  =(0 (mod yer 4))
    =+  ney=(dec yer)
    $(yer ney, day (add day ?:((yelp ney) 366 365)))
  ?.  =(0 (mod yer 100))
    =+  nef=(sub yer 4)
    $(yer nef, day (add day ?:((yelp nef) 1.461 1.460)))
  ?.  =(0 (mod yer 400))
    =+  nec=(sub yer 100)
    $(yer nec, day (add day ?:((yelp nec) 36.525 36.524)))
  (add day (mul (div yer 400) (add 1 (mul 4 36.524))))
::
++  yelp                                                ::  leap year
  |=  yer/@ud  ^-  ?
  &(=(0 (mod yer 4)) |(!=(0 (mod yer 100)) =(0 (mod yer 400))))
::
++  yo                                                  ::  time constants
  |%  ++  cet  36.524                 ::  (add 24 (mul 100 365))
      ++  day  86.400                 ::  (mul 24 hor)
      ++  era  146.097                ::  (add 1 (mul 4 cet))
      ++  hor  3.600                  ::  (mul 60 mit)
      ++  jes  106.751.991.084.417    ::  (mul 730.692.561 era)
      ++  mit  60
      ++  moh  `(list @ud)`[31 28 31 30 31 30 31 31 30 31 30 31 ~]
      ++  moy  `(list @ud)`[31 29 31 30 31 30 31 31 30 31 30 31 ~]
      ++  qad  126.144.001            ::  (add 1 (mul 4 yer))
      ++  yer  31.536.000             ::  (mul 365 day)
  --
::                                                      ::
::::  3d: SHA hash family                               ::
  ::                                                    ::
  ::
++  shad  |=(ruz/@ (shax (shax ruz)))                   ::  double sha-256
++  shaf                                                ::  half sha-256
  |=  {sal/@ ruz/@}
  =+  haz=(shas sal ruz)
  (mix (end 7 1 haz) (rsh 7 1 haz))
::
++  sham                                                ::  128bit noun hash
  |=  yux/*  ^-  @uvH  ^-  @
  ?@  yux
    (shaf %mash yux)
  (shaf %sham (jam yux))
::
++  shas                                                ::  salted hash
  ~/  %shas
  |=  {sal/@ ruz/@}
  (shax (mix sal (shax ruz)))
::
++  shax                                                ::  sha-256
  ~/  %shax
  |=  ruz/@  ^-  @
  (shay [(met 3 ruz) ruz])
::
++  shay                                                ::  sha-256 with length
  ~/  %shay
  |=  {len/@u ruz/@}  ^-  @
  =>  .(ruz (cut 3 [0 len] ruz))
  =+  [few==>(fe .(a 5)) wac=|=({a/@ b/@} (cut 5 [a 1] b))]
  =+  [sum=sum.few ror=ror.few net=net.few inv=inv.few]
  =+  ral=(lsh 0 3 len)
  =+  ^=  ful
      %+  can  0
      :~  [ral ruz]
          [8 128]
          [(mod (sub 960 (mod (add 8 ral) 512)) 512) 0]
          [64 (~(net fe 6) ral)]
      ==
  =+  lex=(met 9 ful)
  =+  ^=  kbx  0xc671.78f2.bef9.a3f7.a450.6ceb.90be.fffa.
                 8cc7.0208.84c8.7814.78a5.636f.748f.82ee.
                 682e.6ff3.5b9c.ca4f.4ed8.aa4a.391c.0cb3.
                 34b0.bcb5.2748.774c.1e37.6c08.19a4.c116.
                 106a.a070.f40e.3585.d699.0624.d192.e819.
                 c76c.51a3.c24b.8b70.a81a.664b.a2bf.e8a1.
                 9272.2c85.81c2.c92e.766a.0abb.650a.7354.
                 5338.0d13.4d2c.6dfc.2e1b.2138.27b7.0a85.
                 1429.2967.06ca.6351.d5a7.9147.c6e0.0bf3.
                 bf59.7fc7.b003.27c8.a831.c66d.983e.5152.
                 76f9.88da.5cb0.a9dc.4a74.84aa.2de9.2c6f.
                 240c.a1cc.0fc1.9dc6.efbe.4786.e49b.69c1.
                 c19b.f174.9bdc.06a7.80de.b1fe.72be.5d74.
                 550c.7dc3.2431.85be.1283.5b01.d807.aa98.
                 ab1c.5ed5.923f.82a4.59f1.11f1.3956.c25b.
                 e9b5.dba5.b5c0.fbcf.7137.4491.428a.2f98
  =+  ^=  hax  0x5be0.cd19.1f83.d9ab.9b05.688c.510e.527f.
                 a54f.f53a.3c6e.f372.bb67.ae85.6a09.e667
  =+  i=0
  |-  ^-  @
  ?:  =(i lex)
    (rep 5 (turn (rip 5 hax) net))
  =+  ^=  wox
      =+  dux=(cut 9 [i 1] ful)
      =+  wox=(rep 5 (turn (rip 5 dux) net))
      =+  j=16
      |-  ^-  @
      ?:  =(64 j)
        wox
      =+  :*  l=(wac (sub j 15) wox)
              m=(wac (sub j 2) wox)
              n=(wac (sub j 16) wox)
              o=(wac (sub j 7) wox)
          ==
      =+  x=:(mix (ror 0 7 l) (ror 0 18 l) (rsh 0 3 l))
      =+  y=:(mix (ror 0 17 m) (ror 0 19 m) (rsh 0 10 m))
      =+  z=:(sum n x o y)
      $(wox (con (lsh 5 j z) wox), j +(j))
  =+  j=0
  =+  :*  a=(wac 0 hax)
          b=(wac 1 hax)
          c=(wac 2 hax)
          d=(wac 3 hax)
          e=(wac 4 hax)
          f=(wac 5 hax)
          g=(wac 6 hax)
          h=(wac 7 hax)
      ==
  |-  ^-  @
  ?:  =(64 j)
    %=  ^$
      i  +(i)
      hax  %+  rep  5
           :~  (sum a (wac 0 hax))
               (sum b (wac 1 hax))
               (sum c (wac 2 hax))
               (sum d (wac 3 hax))
               (sum e (wac 4 hax))
               (sum f (wac 5 hax))
               (sum g (wac 6 hax))
               (sum h (wac 7 hax))
           ==
    ==
  =+  l=:(mix (ror 0 2 a) (ror 0 13 a) (ror 0 22 a))    ::  s0
  =+  m=:(mix (dis a b) (dis a c) (dis b c))            ::  maj
  =+  n=(sum l m)                                       ::  t2
  =+  o=:(mix (ror 0 6 e) (ror 0 11 e) (ror 0 25 e))    ::  s1
  =+  p=(mix (dis e f) (dis (inv e) g))                 ::  ch
  =+  q=:(sum h o p (wac j kbx) (wac j wox))            ::  t1
  $(j +(j), a (sum q n), b a, c b, d c, e (sum d q), f e, g f, h g)
::
++  shaw                                                ::  hash to nbits
  |=  {sal/@ len/@ ruz/@}
  (~(raw og (shas sal (mix len ruz))) len)
::
++  shaz                                                ::  sha-512
  |=  ruz/@  ^-  @
  (shal [(met 3 ruz) ruz])
::
++  shal                                                ::  sha-512 with length
  ~/  %shal
  |=  {len/@ ruz/@}  ^-  @
  =>  .(ruz (cut 3 [0 len] ruz))
  =+  [few==>(fe .(a 6)) wac=|=({a/@ b/@} (cut 6 [a 1] b))]
  =+  [sum=sum.few ror=ror.few net=net.few inv=inv.few]
  =+  ral=(lsh 0 3 len)
  =+  ^=  ful
      %+  can  0
      :~  [ral ruz]
          [8 128]
          [(mod (sub 1.920 (mod (add 8 ral) 1.024)) 1.024) 0]
          [128 (~(net fe 7) ral)]
      ==
  =+  lex=(met 10 ful)
  =+  ^=  kbx  0x6c44.198c.4a47.5817.5fcb.6fab.3ad6.faec.
                 597f.299c.fc65.7e2a.4cc5.d4be.cb3e.42b6.
                 431d.67c4.9c10.0d4c.3c9e.be0a.15c9.bebc.
                 32ca.ab7b.40c7.2493.28db.77f5.2304.7d84.
                 1b71.0b35.131c.471b.113f.9804.bef9.0dae.
                 0a63.7dc5.a2c8.98a6.06f0.67aa.7217.6fba.
                 f57d.4f7f.ee6e.d178.eada.7dd6.cde0.eb1e.
                 d186.b8c7.21c0.c207.ca27.3ece.ea26.619c.
                 c671.78f2.e372.532b.bef9.a3f7.b2c6.7915.
                 a450.6ceb.de82.bde9.90be.fffa.2363.1e28.
                 8cc7.0208.1a64.39ec.84c8.7814.a1f0.ab72.
                 78a5.636f.4317.2f60.748f.82ee.5def.b2fc.
                 682e.6ff3.d6b2.b8a3.5b9c.ca4f.7763.e373.
                 4ed8.aa4a.e341.8acb.391c.0cb3.c5c9.5a63.
                 34b0.bcb5.e19b.48a8.2748.774c.df8e.eb99.
                 1e37.6c08.5141.ab53.19a4.c116.b8d2.d0c8.
                 106a.a070.32bb.d1b8.f40e.3585.5771.202a.
                 d699.0624.5565.a910.d192.e819.d6ef.5218.
                 c76c.51a3.0654.be30.c24b.8b70.d0f8.9791.
                 a81a.664b.bc42.3001.a2bf.e8a1.4cf1.0364.
                 9272.2c85.1482.353b.81c2.c92e.47ed.aee6.
                 766a.0abb.3c77.b2a8.650a.7354.8baf.63de.
                 5338.0d13.9d95.b3df.4d2c.6dfc.5ac4.2aed.
                 2e1b.2138.5c26.c926.27b7.0a85.46d2.2ffc.
                 1429.2967.0a0e.6e70.06ca.6351.e003.826f.
                 d5a7.9147.930a.a725.c6e0.0bf3.3da8.8fc2.
                 bf59.7fc7.beef.0ee4.b003.27c8.98fb.213f.
                 a831.c66d.2db4.3210.983e.5152.ee66.dfab.
                 76f9.88da.8311.53b5.5cb0.a9dc.bd41.fbd4.
                 4a74.84aa.6ea6.e483.2de9.2c6f.592b.0275.
                 240c.a1cc.77ac.9c65.0fc1.9dc6.8b8c.d5b5.
                 efbe.4786.384f.25e3.e49b.69c1.9ef1.4ad2.
                 c19b.f174.cf69.2694.9bdc.06a7.25c7.1235.
                 80de.b1fe.3b16.96b1.72be.5d74.f27b.896f.
                 550c.7dc3.d5ff.b4e2.2431.85be.4ee4.b28c.
                 1283.5b01.4570.6fbe.d807.aa98.a303.0242.
                 ab1c.5ed5.da6d.8118.923f.82a4.af19.4f9b.
                 59f1.11f1.b605.d019.3956.c25b.f348.b538.
                 e9b5.dba5.8189.dbbc.b5c0.fbcf.ec4d.3b2f.
                 7137.4491.23ef.65cd.428a.2f98.d728.ae22
  =+  ^=  hax  0x5be0.cd19.137e.2179.1f83.d9ab.fb41.bd6b.
                 9b05.688c.2b3e.6c1f.510e.527f.ade6.82d1.
                 a54f.f53a.5f1d.36f1.3c6e.f372.fe94.f82b.
                 bb67.ae85.84ca.a73b.6a09.e667.f3bc.c908
  =+  i=0
  |-  ^-  @
  ?:  =(i lex)
    (rep 6 (turn (rip 6 hax) net))
  =+  ^=  wox
      =+  dux=(cut 10 [i 1] ful)
      =+  wox=(rep 6 (turn (rip 6 dux) net))
      =+  j=16
      |-  ^-  @
      ?:  =(80 j)
        wox
      =+  :*  l=(wac (sub j 15) wox)
              m=(wac (sub j 2) wox)
              n=(wac (sub j 16) wox)
              o=(wac (sub j 7) wox)
          ==
      =+  x=:(mix (ror 0 1 l) (ror 0 8 l) (rsh 0 7 l))
      =+  y=:(mix (ror 0 19 m) (ror 0 61 m) (rsh 0 6 m))
      =+  z=:(sum n x o y)
      $(wox (con (lsh 6 j z) wox), j +(j))
  =+  j=0
  =+  :*  a=(wac 0 hax)
          b=(wac 1 hax)
          c=(wac 2 hax)
          d=(wac 3 hax)
          e=(wac 4 hax)
          f=(wac 5 hax)
          g=(wac 6 hax)
          h=(wac 7 hax)
      ==
  |-  ^-  @
  ?:  =(80 j)
    %=  ^$
      i  +(i)
      hax  %+  rep  6
           :~  (sum a (wac 0 hax))
               (sum b (wac 1 hax))
               (sum c (wac 2 hax))
               (sum d (wac 3 hax))
               (sum e (wac 4 hax))
               (sum f (wac 5 hax))
               (sum g (wac 6 hax))
               (sum h (wac 7 hax))
           ==
    ==
  =+  l=:(mix (ror 0 28 a) (ror 0 34 a) (ror 0 39 a))   ::  S0
  =+  m=:(mix (dis a b) (dis a c) (dis b c))            ::  maj
  =+  n=(sum l m)                                       ::  t2
  =+  o=:(mix (ror 0 14 e) (ror 0 18 e) (ror 0 41 e))   ::  S1
  =+  p=(mix (dis e f) (dis (inv e) g))                 ::  ch
  =+  q=:(sum h o p (wac j kbx) (wac j wox))            ::  t1
  $(j +(j), a (sum q n), b a, c b, d c, e (sum d q), f e, g f, h g)
::
++  shan                                                ::  sha-1 (deprecated)
  |=  ruz/@
  =+  [few==>(fe .(a 5)) wac=|=({a/@ b/@} (cut 5 [a 1] b))]
  =+  [sum=sum.few ror=ror.few rol=rol.few net=net.few inv=inv.few]
  =+  ral=(lsh 0 3 (met 3 ruz))
  =+  ^=  ful
      %+  can  0
      :~  [ral ruz]
          [8 128]
          [(mod (sub 960 (mod (add 8 ral) 512)) 512) 0]
          [64 (~(net fe 6) ral)]
      ==
  =+  lex=(met 9 ful)
  =+  kbx=0xca62.c1d6.8f1b.bcdc.6ed9.eba1.5a82.7999
  =+  hax=0xc3d2.e1f0.1032.5476.98ba.dcfe.efcd.ab89.6745.2301
  =+  i=0
  |-
  ?:  =(i lex)
    (rep 5 (flop (rip 5 hax)))
  =+  ^=  wox
      =+  dux=(cut 9 [i 1] ful)
      =+  wox=(rep 5 (turn (rip 5 dux) net))
      =+  j=16
      |-  ^-  @
      ?:  =(80 j)
        wox
      =+  :*  l=(wac (sub j 3) wox)
              m=(wac (sub j 8) wox)
              n=(wac (sub j 14) wox)
              o=(wac (sub j 16) wox)
          ==
      =+  z=(rol 0 1 :(mix l m n o))
      $(wox (con (lsh 5 j z) wox), j +(j))
  =+  j=0
  =+  :*  a=(wac 0 hax)
          b=(wac 1 hax)
          c=(wac 2 hax)
          d=(wac 3 hax)
          e=(wac 4 hax)
      ==
  |-  ^-  @
  ?:  =(80 j)
    %=  ^$
      i  +(i)
      hax  %+  rep  5
           :~
               (sum a (wac 0 hax))
               (sum b (wac 1 hax))
               (sum c (wac 2 hax))
               (sum d (wac 3 hax))
               (sum e (wac 4 hax))
           ==
    ==
  =+  fx=(con (dis b c) (dis (not 5 1 b) d))
  =+  fy=:(mix b c d)
  =+  fz=:(con (dis b c) (dis b d) (dis c d))
  =+  ^=  tem
      ?:  &((gte j 0) (lte j 19))
        :(sum (rol 0 5 a) fx e (wac 0 kbx) (wac j wox))
      ?:  &((gte j 20) (lte j 39))
        :(sum (rol 0 5 a) fy e (wac 1 kbx) (wac j wox))
      ?:  &((gte j 40) (lte j 59))
        :(sum (rol 0 5 a) fz e (wac 2 kbx) (wac j wox))
      :(sum (rol 0 5 a) fy e (wac 3 kbx) (wac j wox))
  $(j +(j), a tem, b a, c (rol 0 30 b), d c, e d)
::
++  og                                                  ::  shax-powered rng
  ~/  %og
  |_  a/@
  ++  rad                                               ::  random in range
    |=  b/@  ^-  @
    ~_  leaf+"rad-zero"
    ?<  =(0 b)
    =+  c=(raw (met 0 b))
    ?:((lth c b) c $(a +(a)))
  ::
  ++  rads                                              ::  random continuation
    |=  b/@
    =+  r=(rad b)
    [r +>.$(a (shas %og-s (mix a r)))]
  ::
  ++  raw                                               ::  random bits
    ~/  %raw
    |=  b/@  ^-  @
    %+  can
      0
    =+  c=(shas %og-a (mix b a))
    |-  ^-  (list {@ @})
    ?:  =(0 b)
      ~
    =+  d=(shas %og-b (mix b (mix a c)))
    ?:  (lth b 256)
      [[b (end 0 b d)] ~]
    [[256 d] $(c d, b (sub b 256))]
  ::
  ++  raws                                              ::  random bits
    |=  b/@                                             ::  continuation
    =+  r=(raw b)
    [r +>.$(a (shas %og-s (mix a r)))]
  --
::
++  sha                                                 ::  correct byte-order
  ~%  %sha  ..sha  ~
  =>  |%
      ++  flin  |=(a=@ (swp 3 a))                       ::  flip input
      ++  flim  |=(byts [wid (rev 3 wid dat)])          ::  flip input w/ length
      ++  flip  |=(w=@u (cury (cury rev 3) w))          ::  flip output of size
      ++  meet  |=(a=@ [(met 3 a) a])                   ::  measure input size
      --
  |%
  ::
  ::  use with @
  ::
  ++  sha-1     (cork meet sha-1l)
  ++  sha-256   :(cork flin shax (flip 32))
  ++  sha-512   :(cork flin shaz (flip 64))
  ::
  ::  use with byts
  ::
  ++  sha-256l  :(cork flim shay (flip 32))
  ++  sha-512l  :(cork flim shal (flip 64))
  ::
  ++  sha-1l
    ~/  %sha1
    |=  byts
    ^-  @
    =+  [few==>(fe .(a 5)) wac=|=({a/@ b/@} (cut 5 [a 1] b))]
    =+  [sum=sum.few ror=ror.few rol=rol.few net=net.few inv=inv.few]
    =+  ral=(lsh 0 3 wid)
    =+  ^=  ful
        %+  can  0
        :~  [ral (rev 3 wid dat)]
            [8 128]
            [(mod (sub 960 (mod (add 8 ral) 512)) 512) 0]
            [64 (~(net fe 6) ral)]
        ==
    =+  lex=(met 9 ful)
    =+  kbx=0xca62.c1d6.8f1b.bcdc.6ed9.eba1.5a82.7999
    =+  hax=0xc3d2.e1f0.1032.5476.98ba.dcfe.efcd.ab89.6745.2301
    =+  i=0
    |-
    ?:  =(i lex)
      (rep 5 (flop (rip 5 hax)))
    =+  ^=  wox
        =+  dux=(cut 9 [i 1] ful)
        =+  wox=(rep 5 (turn (rip 5 dux) net))
        =+  j=16
        |-  ^-  @
        ?:  =(80 j)
          wox
        =+  :*  l=(wac (sub j 3) wox)
                m=(wac (sub j 8) wox)
                n=(wac (sub j 14) wox)
                o=(wac (sub j 16) wox)
            ==
        =+  z=(rol 0 1 :(mix l m n o))
        $(wox (con (lsh 5 j z) wox), j +(j))
    =+  j=0
    =+  :*  a=(wac 0 hax)
            b=(wac 1 hax)
            c=(wac 2 hax)
            d=(wac 3 hax)
            e=(wac 4 hax)
        ==
    |-  ^-  @
    ?:  =(80 j)
      %=  ^$
        i  +(i)
        hax  %+  rep  5
             :~
                 (sum a (wac 0 hax))
                 (sum b (wac 1 hax))
                 (sum c (wac 2 hax))
                 (sum d (wac 3 hax))
                 (sum e (wac 4 hax))
             ==
      ==
    =+  fx=(con (dis b c) (dis (not 5 1 b) d))
    =+  fy=:(mix b c d)
    =+  fz=:(con (dis b c) (dis b d) (dis c d))
    =+  ^=  tem
        ?:  &((gte j 0) (lte j 19))
          :(sum (rol 0 5 a) fx e (wac 0 kbx) (wac j wox))
        ?:  &((gte j 20) (lte j 39))
          :(sum (rol 0 5 a) fy e (wac 1 kbx) (wac j wox))
        ?:  &((gte j 40) (lte j 59))
          :(sum (rol 0 5 a) fz e (wac 2 kbx) (wac j wox))
        :(sum (rol 0 5 a) fy e (wac 3 kbx) (wac j wox))
    $(j +(j), a tem, b a, c (rol 0 30 b), d c, e d)
  --
::                                                      ::
::::  3e: AES encryption  (XX removed)                  ::
  ::                                                    ::
  ::
::                                                      ::
::::  3f: scrambling                                    ::
  ::                                                    ::
  ::    ob                                              ::
  ::
++  un                                                  ::  =(x (wred (wren x)))
  |%
  ++  wren                                              ::  conceal structure
    |=  pyn/@  ^-  @
    =+  len=(met 3 pyn)
    ?:  =(0 len)
      0
    =>  .(len (dec len))
    =+  mig=(zaft (xafo len (cut 3 [len 1] pyn)))
    %+  can  3
    %-  flop  ^-  (list {@ @})
    :-  [1 mig]
    |-  ^-  (list {@ @})
    ?:  =(0 len)
      ~
    =>  .(len (dec len))
    =+  mog=(zyft :(mix mig (end 3 1 len) (cut 3 [len 1] pyn)))
    [[1 mog] $(mig mog)]
  ::
  ++  wred                                              ::  restore structure
    |=  cry/@  ^-  @
    =+  len=(met 3 cry)
    ?:  =(0 len)
      0
    =>  .(len (dec len))
    =+  mig=(cut 3 [len 1] cry)
    %+  can  3
    %-  flop  ^-  (list {@ @})
    :-  [1 (xaro len (zart mig))]
    |-  ^-  (list {@ @})
    ?:  =(0 len)
      ~
    =>  .(len (dec len))
    =+  mog=(cut 3 [len 1] cry)
    [[1 :(mix mig (end 3 1 len) (zyrt mog))] $(mig mog)]
  ::
  ++  xafo  |=({a/@ b/@} +((mod (add (dec b) a) 255)))
  ++  xaro  |=({a/@ b/@} +((mod (add (dec b) (sub 255 (mod a 255))) 255)))
  ::
  ++  zaft                                              ::  forward 255-sbox
    |=  a/@D
    =+  ^=  b
        0xcc.75bc.86c8.2fb1.9a42.f0b3.79a0.92ca.21f6.1e41.cde5.fcc0.
        7e85.51ae.1005.c72d.1246.07e8.7c64.a914.8d69.d9f4.59c2.8038.
        1f4a.dca2.6fdf.66f9.f561.a12e.5a16.f7b0.a39f.364e.cb70.7318.
        1de1.ad31.63d1.abd4.db68.6a33.134d.a760.edee.5434.493a.e323.
        930d.8f3d.3562.bb81.0b24.43cf.bea5.a6eb.52b4.0229.06b2.6704.
        78c9.45ec.d75e.58af.c577.b7b9.c40e.017d.90c3.87f8.96fa.1153.
        0372.7f30.1c32.ac83.ff17.c6e4.d36d.6b55.e2ce.8c71.8a5b.b6f3.
        9d4b.eab5.8b3c.e7f2.a8fe.9574.5de0.bf20.3f15.9784.9939.5f9c.
        e609.564f.d8a4.b825.9819.94aa.2c08.8e4c.9b22.477a.2840.3ed6.
        3750.6ef1.44dd.89ef.6576.d00a.fbda.9ed2.3b6c.7b0c.bde9.2ade.
        5c88.c182.481a.1b0f.2bfd.d591.2726.57ba
    (cut 3 [(dec a) 1] b)
  ::
  ++  zart                                              ::  reverse 255-sbox
    |=  a/@D
    =+  ^=  b
        0x68.4f07.ea1c.73c9.75c2.efc8.d559.5125.f621.a7a8.8591.5613.
        dd52.40eb.65a2.60b7.4bcb.1123.ceb0.1bd6.3c84.2906.b164.19b3.
        1e95.5fec.ffbc.f187.fbe2.6680.7c77.d30e.e94a.9414.fd9a.017d.
        3a7e.5a55.8ff5.8bf9.c181.e5b6.6ab2.35da.50aa.9293.3bc0.cdc6.
        f3bf.1a58.4130.f844.3846.744e.36a0.f205.789e.32d8.5e54.5c22.
        0f76.fce7.4569.0d99.d26e.e879.dc16.2df4.887f.1ffe.4dba.6f5d.
        bbcc.2663.1762.aed7.af8a.ca20.dbb4.9bc7.a942.834c.105b.c4d4.
        8202.3e61.a671.90e6.273d.bdab.3157.cfa4.0c2e.df86.2496.f7ed.
        2b48.2a9d.5318.a343.d128.be9c.a5ad.6bb5.6dfa.c5e1.3408.128d.
        2c04.0339.97a1.2ff0.49d0.eeb8.6c0a.0b37.b967.c347.d9ac.e072.
        e409.7b9f.1598.1d3f.33de.8ce3.8970.8e7a
    (cut 3 [(dec a) 1] b)
  ::
  ++  zyft                                              ::  forward 256-sbox
    |=  a/@D
    =+  ^=  b
        0xbb49.b71f.b881.b402.17e4.6b86.69b5.1647.115f.dddb.7ca5.
          8371.4bd5.19a9.b092.605d.0d9b.e030.a0cc.78ba.5706.4d2d.
          986a.768c.f8e8.c4c7.2f1c.effe.3cae.01c0.253e.65d3.3872.
          ce0e.7a74.8ac6.daac.7e5c.6479.44ec.4143.3d20.4af0.ee6c.
          c828.deca.0377.249f.ffcd.7b4f.eb7d.66f2.8951.042e.595a.
          8e13.f9c3.a79a.f788.6199.9391.7fab.6200.4ce5.0758.e2f1.
          7594.c945.d218.4248.afa1.e61a.54fb.1482.bea4.96a2.3473.
          63c2.e7cb.155b.120a.4ed7.bfd8.b31b.4008.f329.fca3.5380.
          9556.0cb2.8722.2bea.e96e.3ac5.d1bc.10e3.2c52.a62a.b1d6.
          35aa.d05e.f6a8.0f3b.31ed.559d.09ad.f585.6d21.fd1d.8d67.
          370b.26f4.70c1.b923.4684.6fbd.cf8b.5036.0539.9cdc.d93f.
          9068.1edf.8f33.b632.d427.97fa.9ee1
    (cut 3 [a 1] b)
  ::
  ++  zyrt                                              ::  reverse 256-sbox
    |=  a/@D
    =+  ^=  b
        0x9fc8.2753.6e02.8fcf.8b35.2b20.5598.7caa.c9a9.30b0.9b48.
          47ce.6371.80f6.407d.00dd.0aa5.ed10.ecb7.0f5a.5c3a.e605.
          c077.4337.17bd.9eda.62a4.79a7.ccb8.44cd.8e64.1ec4.5b6b.
          1842.ffd8.1dfb.fd07.f2f9.594c.3be3.73c6.2cb6.8438.e434.
          8d3d.ea6a.5268.72db.a001.2e11.de8c.88d3.0369.4f7a.87e2.
          860d.0991.25d0.16b9.978a.4bf4.2a1a.e96c.fa50.85b5.9aeb.
          9dbb.b2d9.a2d1.7bba.66be.e81f.1946.29a8.f5d2.f30c.2499.
          c1b3.6583.89e1.ee36.e0b4.6092.937e.d74e.2f6f.513e.9615.
          9c5d.d581.e7ab.fe74.f01b.78b1.ae75.af57.0ec2.adc7.3245.
          12bf.2314.3967.0806.31dc.cb94.d43f.493c.54a6.0421.c3a1.
          1c4a.28ac.fc0b.26ca.5870.e576.f7f1.616d.905f.ef41.33bc.
          df4d.225e.2d56.7fd6.1395.a3f8.c582
    (cut 3 [a 1] b)
  --
::
++  ob
  ~%  %ob  ..ob
    ==
      %fein  fein
      %fynd  fynd
    ==
  |%
  ::
  ::  +fein: conceal structure, v3.
  ::
  ::    +fein conceals planet-sized atoms.  The idea is that it should not be
  ::    trivial to tell which planet a star has spawned under.
  ::
  ++  fein
    ~/  %fein
    |=  pyn/@  ^-  @
    ?:  &((gte pyn 0x1.0000) (lte pyn 0xffff.ffff))
      (add 0x1.0000 (feis (sub pyn 0x1.0000)))
    ?:  &((gte pyn 0x1.0000.0000) (lte pyn 0xffff.ffff.ffff.ffff))
      =/  lo  (dis pyn 0xffff.ffff)
      =/  hi  (dis pyn 0xffff.ffff.0000.0000)
      %+  con  hi
      $(pyn lo)
    pyn
  ::
  ::  +fynd: restore structure, v3.
  ::
  ::    Restores obfuscated values that have been enciphered with +fein.
  ::
  ++  fynd
    ~/  %fynd
    |=  cry/@  ^-  @
    ?:  &((gte cry 0x1.0000) (lte cry 0xffff.ffff))
      (add 0x1.0000 (tail (sub cry 0x1.0000)))
    ?:  &((gte cry 0x1.0000.0000) (lte cry 0xffff.ffff.ffff.ffff))
      =/  lo  (dis cry 0xffff.ffff)
      =/  hi  (dis cry 0xffff.ffff.0000.0000)
      %+  con  hi
      $(cry lo)
    cry
  ::  +feis: a four-round generalised Feistel cipher over the domain
  ::         [0, 2^32 - 2^16 - 1].
  ::
  ::    See: Black & Rogaway (2002), Ciphers for arbitrary finite domains.
  ::
  ++  feis
    |=  m=@
    ^-  @
    (fee 4 0xffff 0x1.0000 (mul 0xffff 0x1.0000) eff m)
  ::
  ::  +tail: reverse +feis.
  ::
  ++  tail
    |=  m=@
    ^-  @
    (feen 4 0xffff 0x1.0000 (mul 0xffff 0x1.0000) eff m)
  ::
  ::  +fee: "Fe" in B&R (2002).
  ::
  ::    A Feistel cipher given the following parameters:
  ::
  ::    r:    number of Feistel rounds
  ::    a, b: parameters such that ab >= k
  ::    k:    value such that the domain of the cipher is [0, k - 1]
  ::    prf:  a gate denoting a family of pseudorandom functions indexed by
  ::          its first argument and taking its second argument as input
  ::    m:    an input value in the domain [0, k - 1]
  ::
  ++  fee
    |=  [r=@ a=@ b=@ k=@ prf=$-([j=@ r=@] @) m=@]
    ^-  @
    =/  c  (fe r a b prf m)
    ?:  (lth c k)
      c
    (fe r a b prf c)
  ::
  ::  +feen: "Fe^-1" in B&R (2002).
  ::
  ::    Reverses a Feistel cipher constructed with parameters as described in
  ::    +fee.
  ::
  ++  feen
    |=  [r=@ a=@ b=@ k=@ prf=$-([j=@ r=@] @) m=@]
    ^-  @
    =/  c  (fen r a b prf m)
    ?:  (lth c k)
      c
    (fen r a b prf c)
  ::
  ::  +fe:  "fe" in B&R (2002).
  ::
  ::    An internal function to +fee.
  ::
  ::    Note that this implementation differs slightly from the reference paper
  ::    to support some legacy behaviour.  See urbit/arvo#1105.
  ::
  ++  fe
    |=  [r=@ a=@ b=@ prf=$-([j=@ r=@] @) m=@]
    =/  j  1
    =/  ell  (mod m a)
    =/  arr  (div m a)
    |-  ^-  @
    ::
    ?:  (gth j r)
      ?.  =((mod r 2) 0)
        (add (mul arr a) ell)
      ::
      :: Note that +fe differs from B&R (2002)'s "fe" below, as a previous
      :: implementation of this cipher contained a bug such that certain inputs
      :: could encipher to the same output.
      ::
      :: To correct these problem cases while also preserving the cipher's
      :: legacy behaviour on most inputs, we check for a problem case (which
      :: occurs when 'arr' is equal to 'a') and, if detected, use an alternate
      :: permutation instead.
      ::
      ?:  =(arr a)
        (add (mul arr a) ell)
      (add (mul ell a) arr)
    ::
    =/  f  (prf (sub j 1) arr)
    ::
    =/  tmp
      ?.  =((mod j 2) 0)
        (mod (add f ell) a)
      (mod (add f ell) b)
    ::
    $(j +(j), ell arr, arr tmp)
  ::
  ::  +fen:  "fe^-1" in B&R (2002).
  ::
  ::    Note that this implementation differs slightly from the reference paper
  ::    to support some legacy behaviour.  See urbit/arvo#1105.
  ::
  ++  fen
    |=  [r=@ a=@ b=@ prf=$-([j=@ r=@] @) m=@]
    =/  j  r
    ::
    =/  ahh
      ?.  =((mod r 2) 0)
        (div m a)
      (mod m a)
    ::
    =/  ale
      ?.  =((mod r 2) 0)
        (mod m a)
      (div m a)
    ::
    :: Similar to the comment in +fe, +fen differs from B&R (2002)'s "fe^-1"
    :: here in order to preserve the legacy cipher's behaviour on most inputs.
    ::
    :: Here problem cases can be identified by 'ahh' equating with 'a'; we
    :: correct those cases by swapping the values of 'ahh' and 'ale'.
    ::
    =/  ell
      ?:  =(ale a)
        ahh
      ale
    ::
    =/  arr
      ?:  =(ale a)
        ale
      ahh
    ::
    |-  ^-  @
    ?:  (lth j 1)
      (add (mul arr a) ell)
    =/  f  (prf (sub j 1) ell)
    ::
    ::  Note that there is a slight deviation here to avoid dealing with
    ::  negative values.  We add 'a' or 'b' to arr as appropriate and reduce
    ::  'f' modulo the same number before performing subtraction.
    ::
    =/  tmp
      ?.  =((mod j 2) 0)
        (mod (sub (add arr a) (mod f a)) a)
      (mod (sub (add arr b) (mod f b)) b)
    ::
    $(j (sub j 1), ell tmp, arr ell)
  ::
  ::  +eff: a murmur3-based pseudorandom function.  'F' in B&R (2002).
  ::
  ++  eff
    |=  [j=@ r=@]
    ^-  @
    (muk (snag j raku) 2 r)
  ::
  ::  +raku: seeds for eff.
  ::
  ++  raku
    ^-  (list @ux)
    :~  0xb76d.5eed
        0xee28.1300
        0x85bc.ae01
        0x4b38.7af7
    ==
  ::
  --
::
::::  3g: molds and mold builders
  ::
++  coin  $~  [%$ %ud 0]                                ::  print format
          $%  {$$ p/dime}                               ::
              {$blob p/*}                               ::
              {$many p/(list coin)}                     ::
          ==                                            ::
++  dime  {p/@ta q/@}                                   ::
++  edge  {p/hair q/(unit {p/* q/nail})}                ::  parsing output
++  hair  {p/@ud q/@ud}                                 ::  parsing trace
++  like  |*  a/$-(* *)                                 ::  generic edge
          |:  b=`*`[(hair) ~]                           ::
          :-  p=(hair -.b)                              ::
          ^=  q                                         ::
          ?@  +.b  ~                                    ::
          :-  ~                                         ::
          u=[p=(a +>-.b) q=[p=(hair -.b) q=(tape +.b)]] ::
++  nail  {p/hair q/tape}                               ::  parsing input
++  pint  {p/{p/@ q/@} q/{p/@ q/@}}                     ::  line+column range
++  rule  _|:($:nail $:edge)                            ::  parsing rule
++  spot  {p/path q/pint}                               ::  range in file
++  tone  $%  {$0 product/*}                            ::  success
              {$1 block/*}                              ::  single block
              {$2 trace/(list {@ta *})}                 ::  error report
          ==                                            ::
++  toon  $%  {$0 p/*}                                  ::  success
              {$1 p/*}                                  ::  block
              {$2 p/(list tank)}                        ::  stack trace
          ==                                            ::
++  wonk  =+  veq=$:edge                                ::  product from edge
          |@  ++  $  ?~(q.veq !! p.u.q.veq)             ::
          --                                            ::
--  =>
::                                                      ::
::::  4: layer four                                     ::
  ::                                                    ::
  ::    4a: exotic bases                                ::
  ::    4b: text processing                             ::
  ::    4c: tank printer                                ::
  ::    4d: parsing (tracing)                           ::
  ::    4e: parsing (combinators)                       ::
  ::    4f: parsing (rule builders)                     ::
  ::    4g: parsing (outside caller)                    ::
  ::    4h: parsing (ascii glyphs)                      ::
  ::    4i: parsing (useful idioms)                     ::
  ::    4j: parsing (bases and base digits)             ::
  ::    4k: atom printing                               ::
  ::    4l: atom parsing                                ::
  ::    4m: formatting functions                        ::
  ::    4n: virtualization                              ::
  ::    4o: molds and mold builders                     ::
  ::
~%    %qua
    +
  ==
    %mure  mure
    %mute  mute
    %show  show
  ==
|%
::
::::  4a: exotic bases
  ::
++  po                                                  ::  phonetic base
  ~/  %po
  =+  :-  ^=  sis                                       ::  prefix syllables
      'dozmarbinwansamlitsighidfidlissogdirwacsabwissib\
      /rigsoldopmodfoglidhopdardorlorhodfolrintogsilmir\
      /holpaslacrovlivdalsatlibtabhanticpidtorbolfosdot\
      /losdilforpilramtirwintadbicdifrocwidbisdasmidlop\
      /rilnardapmolsanlocnovsitnidtipsicropwitnatpanmin\
      /ritpodmottamtolsavposnapnopsomfinfonbanmorworsip\
      /ronnorbotwicsocwatdolmagpicdavbidbaltimtasmallig\
      /sivtagpadsaldivdactansidfabtarmonranniswolmispal\
      /lasdismaprabtobrollatlonnodnavfignomnibpagsopral\
      /bilhaddocridmocpacravripfaltodtiltinhapmicfanpat\
      /taclabmogsimsonpinlomrictapfirhasbosbatpochactid\
      /havsaplindibhosdabbitbarracparloddosbortochilmac\
      /tomdigfilfasmithobharmighinradmashalraglagfadtop\
      /mophabnilnosmilfopfamdatnoldinhatnacrisfotribhoc\
      /nimlarfitwalrapsarnalmoslandondanladdovrivbacpol\
      /laptalpitnambonrostonfodponsovnocsorlavmatmipfip'
      ^=  dex                                           ::  suffix syllables
      'zodnecbudwessevpersutletfulpensytdurwepserwylsun\
      /rypsyxdyrnuphebpeglupdepdysputlughecryttyvsydnex\
      /lunmeplutseppesdelsulpedtemledtulmetwenbynhexfeb\
      /pyldulhetmevruttylwydtepbesdexsefwycburderneppur\
      /rysrebdennutsubpetrulsynregtydsupsemwynrecmegnet\
      /secmulnymtevwebsummutnyxrextebfushepbenmuswyxsym\
      /selrucdecwexsyrwetdylmynmesdetbetbeltuxtugmyrpel\
      /syptermebsetdutdegtexsurfeltudnuxruxrenwytnubmed\
      /lytdusnebrumtynseglyxpunresredfunrevrefmectedrus\
      /bexlebduxrynnumpyxrygryxfeptyrtustyclegnemfermer\
      /tenlusnussyltecmexpubrymtucfyllepdebbermughuttun\
      /bylsudpemdevlurdefbusbeprunmelpexdytbyttyplevmyl\
      /wedducfurfexnulluclennerlexrupnedlecrydlydfenwel\
      /nydhusrelrudneshesfetdesretdunlernyrsebhulryllud\
      /remlysfynwerrycsugnysnyllyndyndemluxfedsedbecmun\
      /lyrtesmudnytbyrsenwegfyrmurtelreptegpecnelnevfes'
  |%
  ++  ins  ~/  %ins                                     ::  parse prefix
           |=  a/@tas
           =+  b=0
           |-  ^-  (unit @)
           ?:(=(256 b) ~ ?:(=(a (tos b)) [~ b] $(b +(b))))
  ++  ind  ~/  %ind                                     ::  parse suffix
           |=  a/@tas
           =+  b=0
           |-  ^-  (unit @)
           ?:(=(256 b) ~ ?:(=(a (tod b)) [~ b] $(b +(b))))
  ++  tos  ~/  %tos                                     ::  fetch prefix
           |=(a/@ ?>((lth a 256) (cut 3 [(mul 3 a) 3] sis)))
  ++  tod  ~/  %tod                                     ::  fetch suffix
           |=(a/@ ?>((lth a 256) (cut 3 [(mul 3 a) 3] dex)))
  --
::
++  fa                                                  ::  base58check
  =+  key='123456789ABCDEFGHJKLMNPQRSTUVWXYZabcdefghijkmnopqrstuvwxyz'
  =/  yek/@ux  ~+
      =-  yek:(roll (rip 3 key) -)
      =+  [a=*char b=*@ yek=`@ux`(fil 3 256 0xff)]
      |.
      [+(b) (mix yek (lsh 3 `@u`a (~(inv fe 3) b)))]
  |%
  ++  cha  |=(a/char `(unit @uF)`=+(b=(cut 3 [`@`a 1] yek) ?:(=(b 0xff) ~ `b)))
  ++  tok
    |=  a/@ux  ^-  @ux
    =+  b=(pad a)
    =-  (~(net fe 5) (end 3 4 (shay 32 -)))
    (shay (add b (met 3 a)) (lsh 3 b (swp 3 a)))
  ::
  ++  pad  |=(a/@ =+(b=(met 3 a) ?:((gte b 21) 0 (sub 21 b))))
  ++  enc  |=(a/@ux `@ux`(mix (lsh 3 4 a) (tok a)))
  ++  den
    |=  a/@ux  ^-  (unit @ux)
    =+  b=(rsh 3 4 a)
    ?.  =((tok b) (end 3 4 a))
      ~
    `b
  --
::
::::  4b: text processing
  ::
++  at                                                  ::  basic printing
  |_  a/@
  ++  r
    ?:  ?&  (gte (met 3 a) 2)
            |-
            ?:  =(0 a)
              &
            =+  vis=(end 3 1 a)
            ?&  ?|(=('-' vis) ?&((gte vis 'a') (lte vis 'z')))
                $(a (rsh 3 1 a))
            ==
        ==
      rtam
    ?:  (lte (met 3 a) 2)
      rud
    rux
  ::
  ++  rf    `tape`[?-(a %& '&', %| '|', * !!) ~]
  ++  rn    `tape`[?>(=(0 a) '~') ~]
  ++  rt    `tape`['\'' (weld (mesc (trip a)) `tape`['\'' ~])]
  ++  rta   rt
  ++  rtam  `tape`['%' (trip a)]
  ++  rub   `tape`['0' 'b' (rum 2 ~ |=(b/@ (add '0' b)))]
  ++  rud   (rum 10 ~ |=(b/@ (add '0' b)))
  ++  rum
    |=  {b/@ c/tape d/$-(@ @)}
    ^-  tape
    ?:  =(0 a)
      [(d 0) c]
    =+  e=0
    |-  ^-  tape
    ?:  =(0 a)
      c
    =+  f=&(!=(0 e) =(0 (mod e ?:(=(10 b) 3 4))))
    %=  $
      a  (div a b)
      c  [(d (mod a b)) ?:(f [?:(=(10 b) ',' '-') c] c)]
      e  +(e)
    ==
  ::
  ++  rup
    =+  b=(met 3 a)
    ^-  tape
    :-  '-'
    |-  ^-  tape
    ?:  (gth (met 5 a) 1)
      %+  weld
        $(a (rsh 5 1 a), b (sub b 4))
      `tape`['-' '-' $(a (end 5 1 a), b 4)]
    ?:  =(0 b)
      ['~' ~]
    ?:  (lte b 1)
      (trip (tos:po a))
    |-  ^-  tape
    ?:  =(2 b)
      =+  c=(rsh 3 1 a)
      =+  d=(end 3 1 a)
      (weld (trip (tod:po c)) (trip (tos:po (mix c d))))
    =+  c=(rsh 3 2 a)
    =+  d=(end 3 2 a)
    (weld ^$(a c, b (met 3 c)) `tape`['-' $(a (mix c d), b 2)])
  ::
  ++  ruv
    ^-  tape
    :+  '0'
      'v'
    %^    rum
        64
      ~
    |=  b/@
    ?:  =(63 b)
      '+'
    ?:  =(62 b)
      '-'
    ?:((lth b 26) (add 65 b) ?:((lth b 52) (add 71 b) (sub b 4)))
  ::
  ++  rux  `tape`['0' 'x' (rum 16 ~ |=(b/@ (add b ?:((lth b 10) 48 87))))]
  --
++  cass                                                ::  lowercase
  |=  vib/tape
  ^-  tape
  (turn vib |=(a/@ ?.(&((gte a 'A') (lte a 'Z')) a (add 32 a))))
::
++  cuss                                                ::  uppercase
  |=  vib/tape
  ^-  tape
  (turn vib |=(a/@ ?.(&((gte a 'a') (lte a 'z')) a (sub a 32))))
::
++  crip  |=(a/tape `@t`(rap 3 a))                      ::  tape to cord
::
++  mesc                                                ::  ctrl code escape
  |=  vib/tape
  ^-  tape
  ?~  vib
    ~
  ?:  =('\\' i.vib)
    ['\\' '\\' $(vib t.vib)]
  ?:  ?|((gth i.vib 126) (lth i.vib 32) =(`@`39 i.vib))
    ['\\' (welp ~(rux at i.vib) '/' $(vib t.vib))]
  [i.vib $(vib t.vib)]
::
++  runt                                                ::  prepend repeatedly
  |=  {{a/@ b/@} c/tape}
  ^-  tape
  ?:  =(0 a)
    c
  [b $(a (dec a))]
::
++  sand                                                ::  atom sanity
  |=  a/@ta
  (flit (sane a))
::
++  sane                                                ::  atom sanity
  |=  a/@ta
  |=  b/@  ^-  ?
  ?.  =(%t (end 3 1 a))
    ::  XX more and better sanity
    ::
    &
  =+  [inx=0 len=(met 3 b)]
  ?:  =(%tas a)
    |-  ^-  ?
    ?:  =(inx len)  &
    =+  cur=(cut 3 [inx 1] b)
    ?&  ?|  &((gte cur 'a') (lte cur 'z'))
            &(=('-' cur) !=(0 inx) !=(len inx))
            &(&((gte cur '0') (lte cur '9')) !=(0 inx))
        ==
        $(inx +(inx))
    ==
  ?:  =(%ta a)
    |-  ^-  ?
    ?:  =(inx len)  &
    =+  cur=(cut 3 [inx 1] b)
    ?&  ?|  &((gte cur 'a') (lte cur 'z'))
            &((gte cur '0') (lte cur '9'))
            |(=('-' cur) =('~' cur) =('_' cur) =('.' cur))
        ==
        $(inx +(inx))
    ==
  |-  ^-  ?
  ?:  =(0 b)  &
  =+  cur=(end 3 1 b)
  ?:  &((lth cur 32) !=(10 cur))  |
  =+  len=(teff cur)
  ?&  |(=(1 len) =+(i=1 |-(|(=(i len) &((gte (cut 3 [i 1] b) 128) $(i +(i)))))))
      $(b (rsh 3 len b))
  ==
::
++  ruth                                                ::  biblical sanity
  |=  {a/@ta b/*}
  ^-  @
  ?^  b  !!
  ::  ?.  ((sane a) b)  !!
  b
::
++  trim                                                ::  tape split
  |=  {a/@ b/tape}
  ^-  {p/tape q/tape}
  ?~  b
    [~ ~]
  ?:  =(0 a)
    [~ b]
  =+  c=$(a (dec a), b t.b)
  [[i.b p.c] q.c]
::
++  trip                                                ::  cord to tape
  ~/  %trip
  |=  a/@  ^-  tape
  ?:  =(0 (met 3 a))
    ~
  [^-(@ta (end 3 1 a)) $(a (rsh 3 1 a))]
::
++  teff                                                ::  length utf8
  |=  a/@t  ^-  @
  =+  b=(end 3 1 a)
  ?:  =(0 b)
    ?>(=(`@`0 a) 0)
  ?>  |((gte b 32) =(10 b))
  ?:((lte b 127) 1 ?:((lte b 223) 2 ?:((lte b 239) 3 4)))
::
++  taft                                                ::  utf8 to utf32
  |=  a/@t
  ^-  @c
  %+  rap  5
  |-  ^-  (list @c)
  =+  b=(teff a)
  ?:  =(0 b)  ~
  =+  ^=  c
      %+  can  0
      %+  turn
        ^-  (list {p/@ q/@})
        ?+  b  !!
          $1  [[0 7] ~]
          $2  [[8 6] [0 5] ~]
          $3  [[16 6] [8 6] [0 4] ~]
          $4  [[24 6] [16 6] [8 6] [0 3] ~]
        ==
      |=({p/@ q/@} [q (cut 0 [p q] a)])
  ?>  =((tuft c) (end 3 b a))
  [c $(a (rsh 3 b a))]
::
++  tuba                                                ::  utf8 to utf32 tape
  |=  a/tape
  ^-  (list @c)
  (rip 5 (taft (rap 3 a)))                              ::  XX horrible
::
++  tufa                                                ::  utf32 to utf8 tape
  |=  a/(list @c)
  ^-  tape
  ?~  a  ""
  (weld (rip 3 (tuft i.a)) $(a t.a))
::
++  tuft                                                ::  utf32 to utf8 text
  |=  a/@c
  ^-  @t
  %+  rap  3
  |-  ^-  (list @)
  ?:  =(`@`0 a)
    ~
  =+  b=(end 5 1 a)
  =+  c=$(a (rsh 5 1 a))
  ?:  (lte b 0x7f)
    [b c]
  ?:  (lte b 0x7ff)
    :*  (mix 0b1100.0000 (cut 0 [6 5] b))
        (mix 0b1000.0000 (end 0 6 b))
        c
    ==
  ?:  (lte b 0xffff)
    :*  (mix 0b1110.0000 (cut 0 [12 4] b))
        (mix 0b1000.0000 (cut 0 [6 6] b))
        (mix 0b1000.0000 (end 0 6 b))
        c
    ==
  :*  (mix 0b1111.0000 (cut 0 [18 3] b))
      (mix 0b1000.0000 (cut 0 [12 6] b))
      (mix 0b1000.0000 (cut 0 [6 6] b))
      (mix 0b1000.0000 (end 0 6 b))
      c
  ==
::
++  wack                                                ::  knot escape
  |=  a/@ta
  ^-  @ta
  =+  b=(rip 3 a)
  %+  rap  3
  |-  ^-  tape
  ?~  b
    ~
  ?:  =('~' i.b)  ['~' '~' $(b t.b)]
  ?:  =('_' i.b)  ['~' '-' $(b t.b)]
  [i.b $(b t.b)]
::
++  wick                                                ::  knot unescape
  |=  a/@
  ^-  (unit @ta)
  =+  b=(rip 3 a)
  =-  ?^(b ~ (some (rap 3 (flop c))))
  =|  c/tape
  |-  ^-  {b/tape c/tape}
  ?~  b  [~ c]
  ?.  =('~' i.b)
    $(b t.b, c [i.b c])
  ?~  t.b  [b ~]
  ?-  i.t.b
    $'~'  $(b t.t.b, c ['~' c])
    $'-'  $(b t.t.b, c ['_' c])
    @     [b ~]
  ==
::
++  woad                                                ::  cord unescape
  |=  a/@ta
  ^-  @t
  %+  rap  3
  |-  ^-  (list @)
  ?:  =(`@`0 a)
    ~
  =+  b=(end 3 1 a)
  =+  c=(rsh 3 1 a)
  ?:  =('.' b)
    [' ' $(a c)]
  ?.  =('~' b)
    [b $(a c)]
  =>  .(b (end 3 1 c), c (rsh 3 1 c))
  ?+  b  =-  (weld (rip 3 (tuft p.d)) $(a q.d))
         ^=  d
         =+  d=0
         |-  ^-  {p/@ q/@}
         ?:  =('.' b)
           [d c]
         ?<  =(0 c)
         %=    $
            b  (end 3 1 c)
            c  (rsh 3 1 c)
            d  %+  add  (mul 16 d)
               %+  sub  b
               ?:  &((gte b '0') (lte b '9'))  48
               ?>(&((gte b 'a') (lte b 'z')) 87)
         ==
    $'.'  ['.' $(a c)]
    $'~'  ['~' $(a c)]
  ==
::
++  wood                                                ::  cord escape
  |=  a/@t
  ^-  @ta
  %+  rap  3
  |-  ^-  (list @)
  ?:  =(`@`0 a)
    ~
  =+  b=(teff a)
  =+  c=(taft (end 3 b a))
  =+  d=$(a (rsh 3 b a))
  ?:  ?|  &((gte c 'a') (lte c 'z'))
          &((gte c '0') (lte c '9'))
          =(`@`'-' c)
      ==
    [c d]
  ?+  c
    :-  '~'
    =+  e=(met 2 c)
    |-  ^-  tape
    ?:  =(0 e)
      ['.' d]
    =.  e  (dec e)
    =+  f=(rsh 2 e c)
    [(add ?:((lte f 9) 48 87) f) $(c (end 2 e c))]
  ::
    $' '  ['.' d]
    $'.'  ['~' '.' d]
    $'~'  ['~' '~' d]
  ==
::
::::  4c: tank printer
  ::
++  wash                                                ::  render tank at width
  |=  {{tab/@ edg/@} tac/tank}  ^-  wall
  (~(win re tac) tab edg)
::
::  This library includes `plume`, the actual pretty printing logic,
::  and a handful of utilities for constructing plums.
::
::  Generally, you'll just use `plume` like this:
::
::    ~(plume tall plum)  ::  Pretty print `plum` in tall mode.
::    ~(plume flat plum)  ::  Pretty print `plum` in wide mode.
::
::  There is probably no reason to look at the utility routines unless
::  you are writing something to generate `plum`s.
::
::  This is the pretty-printer.  Use the `flat` arm to render a plum
::  into a single line and use the `tall` arm to get a nice multi-line
::  rendering that switches to wide mode if there's enough space.
::
::  For details about how this works and what exactly it does in various
::  cases, take a look at the docs for `plum`, `plumfmt`, and at the
::  docs on the arms of this door.
::
++  plume
  |_  =plum
  ::
  ::  An line, indented by `indent` spaces.
  ::
  +$  line  [indent=@ud text=tape]
  ::
  ::  An sequence of indented lines.
  ::
  +$  block  (list line)
  ::
  ::  +flat: print as a single line
  ::
  ++  flat
    ^-  wain
    text:linear
  ::
  ::  +tall: print as multiple lines
  ::
  ++  tall
    ^-  wain
    %+  turn  window
    |=  line
    (crip (runt [indent ' '] text))
  ::
  ::  +adjust: adjust lines to right
  ::
  ++  adjust
    |=  [tab=@ud =block]  ^-  ^block
    (turn block |=([@ud tape] [(add tab +<-) +<+]))
  ::
  ::  Prepend `n` spaces to a tape.
  ::
  ++  prepend-spaces
    |=  [n=@ t=tape]  ^-  tape
    (runt [n ' '] t)
  ::
  ::  +window: print as list of tabbed lines
  ::
  ++  window
    ^-  block
    ~+                                                  ::  for random access
    ?@  plum  [0 (trip plum)]~                          ::  trivial text
    ?-  -.plum
      ::
      ::  %para: Line-wrappable paragraph. This is a stub; it should
      ::  wrap text to 40 characters.
      ::
      %para
        [0 +:linear]~
      ::
      ::  %sbrk: nested subexpression
      ::
      ::  This is an opportunity to switch to wide mode. First, try
      ::  rendered in wide mode. If that's possible and the result
      ::  isn't too big, use that. Otherwise recurse into the subplum
      ::  without switching to wide mode.
      ::
      %sbrk
        =/  sub  kid.plum
        ?+    sub
            window(plum sub)
          [%tree *]
            =/  wideresult
              ?~(wide.fmt.sub ~ [~ u=linear])
            ?:  ?&(?=(^ wideresult) (lte length.u.wideresult 40))
              [0 text.u.wideresult]~
            window(plum sub)
        ==
      ::
      ::  %tree: Try to render a text tree in tall mode.
      ::
      ::  We want to render this in tall mode. First, verify that there
      ::  the plum has a tall render (if not, fall back to `linear`
      ::  formatting), then render all the subplums, and then render
      ::  them in one of three ways:
      ::
      ::  - If the `plumfmt` contains an `indef` and that indef has
      ::    no prefix, then this is a variable-arity rune with a
      ::    terminator: Use vertical formatting.
      ::
      ::  - If the `plumfmt` contains an `indef` and that indef DOES have
      ::    a prefix, then this is something that looks like a core: Use
      ::    `core-like` formatting.
      ::
      ::  - Otherwise, this is a rune with a fixed number of arguments
      ::    Render the subplums using backstep indentation.
      ::
      ::  There's also a special case where something has exactly one sub-plum.
      ::  where something has exactly one sub-block. For example, we
      ::  want this output:
      ::
      ::      |-
      ::      foo
      ::
      %tree
        ?~  tall.fmt.plum  [0 text:linear]~
        =/  prelude  (trip intro.u.tall.fmt.plum)
        |^  =/  blocks   (turn kids.plum |=(=^plum window(plum plum)))
            =/  prelude  (trip intro.u.tall.fmt.plum)
            ?~  indef.u.tall.fmt.plum
              ?:  =(1 (lent blocks))
                [[0 prelude] (zing blocks)]
              (backstep prelude blocks)
            =/  prefix  (trip sigil.u.indef.u.tall.fmt.plum)
            =/  finale  (trip final.u.indef.u.tall.fmt.plum)
            ?~  blocks  %+  weld
                          ?~(prelude ~ [0 prelude]~)
                        ?~(finale ~ [0 finale]~)
            ?~  prefix  (running prelude blocks finale)
            (core-like prelude prefix blocks finale)
        --
    ==
  ::
  ::  Render a plum in tall-mode using backstep indentation. Here,
  ::  we are rendering things that look something like this:
  ::
  ::      :+  foo
  ::        bar
  ::      baz
  ::
  ++  backstep
    |=  [prelude=tape blocks=(list block)]
    ^-  block
    %-  zing
    =/  nkids  (lent blocks)
    =/  idx  1
    |-  ^-  (list block)
    ?~  blocks  ~
    :_  $(blocks t.blocks, idx +(idx))
    ^-  block
    =/  indent  (mul 2 (sub nkids idx))
    ?.  =(1 idx)  (adjust indent i.blocks)
    (rune-inline-with-block prelude indent i.blocks)
  ::
  ::  To make things look a bit nicer, we want to put the first
  ::  sub-block on the same line as the rune. We want this:
  ::
  ::      :-  foo
  ::      baz
  ::
  ::  Instead of this:
  ::
  ::      :-
  ::          foo
  ::      baz
  ::
  ::  This handles the "foo" case.
  ::
  ++  rune-inline-with-block
    |=  [rune=tape indent=@ blk=block]
    ^-  block
    =.  indent  (max indent (add 2 (lent rune)))
    =.  blk     (adjust indent blk)
    ?~  rune  blk
    ?~  blk   [0 rune]~
    :_  t.blk
    :-  0
    %+  weld  rune
    =/  spaces-btwn  (sub indent.i.blk (lent rune))
    (prepend-spaces spaces-btwn text.i.blk)
  ::
  ::  Render a tall hoon with running indentation. Here, we are
  ::  rendering things that look sopmething like:
  ::
  ::      :~  foo
  ::          bar
  ::          baz
  ::      ==
  ::
  ::  So, there's basically three cases here: Either the prelude
  ::  is a rune, the prelude is empty, or prelude is some other
  ::  random-ass thing.
  ::
  ::  - If there is no prelude, then just combine all of the
  ::    sub-blocks together unaltered.
  ::  - If it's a rune (two-characters wide), then combine the
  ::    rune and the first line into one line (separated by two
  ::    spaces) and indent the rest of the lines by four spaces.
  ::  - If the rune is some other random-ass thing (has a length
  ::    that isn't 0 or 2), then render the prelude alone on the
  ::    first line and then combine the sub-blocks together,
  ::    all indented by another two spaces.
  ::
  ::  Regardless, if there's a finale, stick it on the end without
  ::  any indentation.
  ::
  ++  running
    |=  [prelude=tape blocks=(list block) finale=tape]
    ^-  block
    =/  result=block  (zing blocks)
    =.  result
      ?+    (lent prelude)
          [[0 prelude] (adjust 2 result)]         ::  unusual prelude
        %0                                        ::  empty prelude
          result
        %2                                        ::  rune prelude
          (rune-inline-with-block prelude 4 result)
      ==
    ?~  finale  result
    (snoc result [0 finale])
  ::
  ::  This renders sub-blocks where each sub-block needs to be
  ::  prefixed by some tape. For example:
  ::
  ::      |%
  ::      ++  foo
  ::        bar
  ::      ++  baz
  ::        qux
  ::      --
  ::
  ++  core-like
    |=  [prelude=tape prefix=tape blocks=(list block) finale=tape]
    ^-  block
    =/  clear  (add 2 (lent prefix))
    =/  result
      ^-  block
      %-  zing
      ^-  (list block)
      %+  turn  blocks
      |=  blk=block
      ^-  block
      ^+  +<
      =*  tab  ?~(blk 0 (sub clear (min clear indent.i.blk)))
      =.  blk  (adjust tab blk)
      ?~  blk  ~
      :_  t.blk
      :-  0
      %+  weld  prefix
      (runt [(sub indent.i.blk (lent prefix)) ' '] text.i.blk)
    =.  result
      ?~  finale  result
      (snoc result [0 finale])
    ?~  prelude  result
    [[0 prelude] result]
  ::
  ::  +linear: Render a plum onto a single line, even if it only has a
  ::  wide form.
  ::
  ++  linear
    ^-  [length=@ud text=tape]
    ~+                                                  ::  ~+ for random access
    ?@  plum  [(met 3 plum) (trip plum)]                ::  Just a cord.
    ?-  -.plum
      ::
      ::  This is already in wide mode, so %sbrk nodes don't matter here.
      ::
      %sbrk
        linear(plum kid.plum)
      ::
      ::  %para: To write a wrappable text paragraph to a single line,
      ::  we just combine all the lines into one, interspersing single
      ::  spaces chars.
      ::
      %para
        |-  ^-  [length=@ud text=tape]
        ?~  lines.plum  [0 ~]
        =/  next  $(lines.plum t.lines.plum)
        =/  this  [length=(met 3 i.lines.plum) text=(trip i.lines.plum)]
        :-  (add +(length.this) length.next)
        (weld text.this `tape`[' ' text.next])
      ::
      ::  Render a text tree to a single line.
      ::
      %tree
        |^  ^-  [length=@ud text=tape]
            ?~  wide.fmt.plum  (force-wide window)
            =/  body  (render-body delimit.u.wide.fmt.plum kids.plum)
            ?~  enclose.u.wide.fmt.plum  body
            (wrap-with-enclose u.enclose.u.wide.fmt.plum body)
        ::
        ::  Given a list of subplums and a delimiter, render all the
        ::  subplums onto a single line, and combine them into a single
        ::  string by interspersing the delimiter.
        ::
        ++  render-body
           |=  [delimit=cord kids=(list ^plum)]
           =/  stop  (trip delimit)
           |-  ^-  [length=@ud text=tape]
           ?~  kids  [0 ~]
           =/  next  $(kids t.kids)
           =/  this  linear(plum i.kids)
           ?~  text.next  this
           :-  :(add length.this (lent stop) length.next)
           :(weld text.this stop text.next)
        ::
        ::  Wrap a wide-form-rendered result with the `enclose`  cords
        ::  from its `plumefmt`.
        ::
        ++  wrap-with-enclose
          |=  [clamps=(pair cord cord) body=[length=@ text=tape]]
          ^-  [length=@ud text=tape]
          ::
          =/  close  [(trip -.clamps) (trip +.clamps)]
          :-  :(add length.body (lent -.close) (lent +.close))
          :(weld -.close text.body +.close)
        ::
        ::  Given the result of rendering a plum in tall form, combine
        ::  all the lines into one by separating each by two spaces.
        ::
        ++  force-wide
          |=  render=(list [@ud text=tape])
          ^-  [length=@ud text=tape]
          ::
          ?~  render  [0 ~]
          =/  next  (force-wide t.render)
          :-  :(add (lent text.i.render) 2 length.next)
          ?~(text.next text.i.render :(weld text.i.render "  " text.next))
        --
    ==
  --
::
::  Convenience function to build a `plumfmt` for a rune with a fixed
::  number of parameters.
::
++  fixed
  |=  rune=@ta
  ^-  plumfmt
  [wide=`[' ' `[(cat 3 +< '(') ')']] tall=`[+< ~]]
::
::  Same as `fixed` but only outputs in `tall` mode.
::
++  tall-fixed
  |=  rune=cord
  ^-  (unit [cord (unit [cord cord])])
  `[rune ~]
::
::  Convenience function to build a the `tall` part of a `plumfmt` for
::  a running-style rune (one that takes a variable number of parameters
::  and has a terminator).
::
++  tall-running
  |=  [rune=cord sigil=cord term=cord]
  ^-  (unit [cord (unit [cord cord])])
  `[rune `[sigil term]]
::
::  Convenience function for rendering a rune into a plum. This takes
::  a rune, an optional tall-form terminator, optionally a short-form (if
::  you don't supply a short-form, it'll just construct the standard
::  wide-form (e.g. "?~(x x ~)") for you, and a list of sub-plums.
::
++  rune
  |=  $:  rune=cord
          term=(unit cord)
          short=(unit [cord cord cord])
          kids=(list plum)
      ==
  ^.  plum
  |^  :-  %sbrk
      :+  %tree
        :-  (rune-wide-form rune short)
        ?~  term  (tall-fixed rune)
        (tall-running rune '' u.term)
      kids
  ::
  ::  If you just give this a rune, it'll build the standard wide-form.
  ::  Otherwise, it'll just use the one that you gave it.
  ::
  ++  rune-wide-form
    |=  [rune=cord short=(unit [fst=cord mid=cord lst=cord])]
    ^-  (unit (pair cord (unit [cord cord])))
    =*  fst  (cat 3 rune '(')
    =*  std  `[' ' `[fst ')']]
    ?~  short  std
    `[mid.u.short `[fst.u.short lst.u.short]]
  --
::
::  Just a helper function for constructing a wide-form %tree plum.
::
++  simple-wide
  |=  [init=cord sep=cord end=cord kids=(list plum)]
  ^-  plum
  =/  fmt=plumfmt  [wide=[~ sep [~ init end]] tall=~]
  [%tree fmt kids]
::
::  Convenience function that builds a plum for a subexpression. The
::  `%sbrk` tells the pretty-printer that this is a valid place to
::  switch from tall mode to wide mode.
::
++  subtree
  |=  [p=plumfmt q=(list plum)]
  ^-  plum
  [%sbrk [%tree p q]]
::
::  Convenience for generating plums that look like s-expressions. Useful
::  for quickly getting decent-looking debug output.
::
++  sexp
  |=  [sym=cord kids=(list plum)]
  ^-  plum
  =/  head=cord     (cat 3 '(' sym)
  =/  headspc=cord  (cat 3 head ' ')
  =/  symcol=cord  (cat 3 sym ':')
  =/  fmt=plumfmt   [[~ ' ' [~ headspc ')']] [~ symcol [~ '' '']]]
  ?~  kids  (cat 3 '(' (cat 3 sym ')'))
  [%sbrk [%tree fmt kids]]
::
++  re
  |_  tac/tank
  ++  ram
    ^-  tape
    ?-    -.tac
        $leaf  p.tac
        $plum  ~(flat plume p.tac)
        $palm  ram(tac [%rose [p.p.tac (weld q.p.tac r.p.tac) s.p.tac] q.tac])
        $rose
      %+  weld
        q.p.tac
      |-  ^-  tape
      ?~  q.tac
        r.p.tac
      =+  voz=$(q.tac t.q.tac)
      (weld ram(tac i.q.tac) ?~(t.q.tac voz (weld p.p.tac voz)))
    ==
  ::
  ++  ug                                                ::  horrible hack
    |%
    ++  ace                                             ::  strip ctrl chars
      |=  a=tape
      ^-  tape
      ?~  a  ~
      ?:  |((lth i.a 32) =(127 `@`i.a))
        $(a t.a)
      [i.a $(a t.a)]
    ::
    ++  act                                             ::  pretend tapes
      |=  tac=tank
      ^-  tank
      ?-  -.tac
        %leaf  [%leaf (hew p.tac)]
        %plum  tac    ::  XX consider
        %palm  :+  %palm
                 [(hew p.p.tac) (hew q.p.tac) (hew r.p.tac) (hew s.p.tac)]
               (turn q.tac act)
        %rose  :+  %rose
                 [(hew p.p.tac) (hew q.p.tac) (hew r.p.tac)]
               (turn q.tac act)
      ==
    ::
    ++  fix                                             ::  restore tapes
      |=  wol=wall
      %+  turn  wol
      |=(a=tape (tufa `(list @c)``(list @)`a))
    ::
    ++  hew                                             ::  pretend tape
      |=(a=tape `tape``(list @)`(tuba (ace a)))
    --
  ::
  ++  win
    |=  {tab/@ edg/@}
    =.  tac  (act:ug tac)
    %-  fix:ug
    =+  lug=`wall`~
    |^  |-  ^-  wall
        ?-    -.tac
            $leaf  (rig p.tac)
            $plum  (turn ~(tall plume p.tac) |=(=cord (trip cord)))
            $palm
          ?:  fit
            (rig ram)
          ?~  q.tac
            (rig q.p.tac)
          ?~  t.q.tac
            (rig(tab (add 2 tab), lug $(tac i.q.tac)) q.p.tac)
          =>  .(q.tac `(list tank)`q.tac)
          =+  lyn=(mul 2 (lent q.tac))
          =+  ^=  qyr
              |-  ^-  wall
              ?~  q.tac
                lug
              %=  ^$
                tac  i.q.tac
                tab  (add tab (sub lyn 2))
                lug  $(q.tac t.q.tac, lyn (sub lyn 2))
              ==
          (wig(lug qyr) q.p.tac)
        ::
            $rose
          ?:  fit
            (rig ram)
          =.  lug
            |-  ^-  wall
            ?~  q.tac
              ?:(=(~ r.p.tac) lug (rig r.p.tac))
            ^$(tac i.q.tac, lug $(q.tac t.q.tac), tab din)
          ?:  =(~ q.p.tac)
            lug
          (wig q.p.tac)
        ==
    ::
    ++  din  (mod (add 2 tab) (mul 2 (div edg 3)))
    ++  fit  (lte (lent ram) (sub edg tab))
    ++  rig
      |=  hom/tape
      ^-  wall
      ?:  (lte (lent hom) (sub edg tab))
        [(runt [tab ' '] hom) lug]
      =>  .(tab (add tab 2), edg (sub edg 2))
      =+  mut=(trim (sub edg tab) hom)
      :-  (runt [(sub tab 2) ' '] ['\\' '/' (weld p.mut `_hom`['\\' '/' ~])])
      =>  .(hom q.mut)
      |-
      ?~  hom
        :-  %+  runt
              [(sub tab 2) ' ']
            ['\\' '/' (runt [(sub edg tab) ' '] ['\\' '/' ~])]
        lug
      =>  .(mut (trim (sub edg tab) hom))
      [(runt [tab ' '] p.mut) $(hom q.mut)]
    ::
    ++  wig
      |=  hom/tape
      ^-  wall
      ?~  lug
        (rig hom)
      =+  lin=(lent hom)
      =+  wug=:(add 1 tab lin)
      ?.  =+  mir=i.lug
          |-  ?~  mir
                |
              ?|(=(0 wug) ?&(=(' ' i.mir) $(mir t.mir, wug (dec wug))))
        (rig hom)       :: ^ XX regular form?
      [(runt [tab ' '] (weld hom `tape`[' ' (slag wug i.lug)])) t.lug]
    --
  --
++  show                                                ::  XX deprecated!
  |=  vem/*
  |^  ^-  tank
      ?:  ?=(@ vem)
        [%leaf (mesc (trip vem))]
      ?-    vem
          {s/~ c/*}
        [%leaf '\'' (weld (mesc (tape +.vem)) `tape`['\'' ~])]
      ::
          {s/$a c/@}        [%leaf (mesc (trip c.vem))]
          {s/$b c/*}        (shop c.vem |=(a/@ ~(rub at a)))
          {s/{$c p/@} c/*}
        :+  %palm
          [['.' ~] ['-' ~] ~ ~]
        [[%leaf (mesc (trip p.s.vem))] $(vem c.vem) ~]
      ::
          {s/$d c/*}        (shop c.vem |=(a/@ ~(rud at a)))
          {s/$k c/*}        (tank c.vem)
          {s/$h c/*}
        :+  %rose
          [['/' ~] ['/' ~] ~]
        =+  yol=((list @ta) c.vem)
        (turn yol |=(a/@ta [%leaf (trip a)]))
      ::
          {s/$l c/*}        (shol c.vem)
          {s/$o c/*}
        %=    $
            vem
          :-  [%m '%h::[%d %d].[%d %d]>']
          [-.c.vem +<-.c.vem +<+.c.vem +>-.c.vem +>+.c.vem ~]
        ==
      ::
          {s/$p c/*}        (shop c.vem |=(a/@ ~(rup at a)))
          {s/$q c/*}        (shop c.vem |=(a/@ ~(r at a)))
          {s/$r c/*}        $(vem [[%r ' ' '{' '}'] c.vem])
          {s/$t c/*}        (shop c.vem |=(a/@ ~(rt at a)))
          {s/$v c/*}        (shop c.vem |=(a/@ ~(ruv at a)))
          {s/$x c/*}        (shop c.vem |=(a/@ ~(rux at a)))
          {s/{$m p/@} c/*}  (shep p.s.vem c.vem)
          {s/{$r p/@} c/*}
        $(vem [[%r ' ' (cut 3 [0 1] p.s.vem) (cut 3 [1 1] p.s.vem)] c.vem])
      ::
          {s/{$r p/@ q/@ r/@} c/*}
        :+  %rose
          :*  p=(mesc (trip p.s.vem))
              q=(mesc (trip q.s.vem))
              r=(mesc (trip r.s.vem))
          ==
        |-  ^-  (list tank)
        ?@  c.vem
          ~
        [^$(vem -.c.vem) $(c.vem +.c.vem)]
      ::
          {s/$z c/*}        $(vem [[%r %$ %$ %$] c.vem])
          *                 !!
      ==
  ++  shep
    |=  {fom/@ gar/*}
    ^-  tank
    =+  l=(met 3 fom)
    =+  i=0
    :-  %leaf
    |-  ^-  tape
    ?:  (gte i l)
      ~
    =+  c=(cut 3 [i 1] fom)
    ?.  =(37 c)
      (weld (mesc [c ~]) $(i +(i)))
    =+  d=(cut 3 [+(i) 1] fom)
    ?.  .?(gar)
      ['\\' '#' $(i (add 2 i))]
    (weld ~(ram re (show d -.gar)) $(i (add 2 i), gar +.gar))
  ::
  ++  shop
    |=  {aug/* vel/$-(a/@ tape)}
    ^-  tank
    ?:  ?=(@ aug)
      [%leaf (vel aug)]
    :+  %rose
      [[' ' ~] ['[' ~] [']' ~]]
    =>  .(aug `*`aug)
    |-  ^-  (list tank)
    ?:  ?=(@ aug)
      [^$ ~]
    [^$(aug -.aug) $(aug +.aug)]
  ::
  ++  shol
    |=  lim/*
    :+  %rose
      [['.' ~] ~ ~]
    |-    ^-  (list tank)
    ?:  ?=(@ lim)  ~
    :_  $(lim +.lim)
    ?+  -.lim  (show '#')
        ~   (show '$')
        c/@  (show c.lim)
        {%& $1}  (show '.')
        {%& c/@}
      [%leaf '+' ~(rud at c.lim)]
    ::
        {%| @ ~}  (show ',')
        {%| n/@ ~ c/@}
      [%leaf (weld (reap n.lim '^') ?~(c.lim "$" (trip c.lim)))]
    ==
  --
::
::::  4d: parsing (tracing)
  ::
++  last  |=  {zyc/hair naz/hair}                       ::  farther trace
          ^-  hair
          ?:  =(p.zyc p.naz)
            ?:((gth q.zyc q.naz) zyc naz)
          ?:((gth p.zyc p.naz) zyc naz)
::
++  lust  |=  {weq/char naz/hair}                       ::  detect newline
          ^-  hair
          ?:(=(`@`10 weq) [+(p.naz) 1] [p.naz +(q.naz)])
::
::::  4e: parsing (combinators)
  ::
++  bend                                                ::  conditional comp
  ~/  %bend
  =+  raq=|*({a/* b/*} [~ u=[a b]])
  |@
  ++  $
    ~/  %fun
    |*  {vex/edge sab/rule}
    ?~  q.vex
      vex
    =+  yit=(sab q.u.q.vex)
    =+  yur=(last p.vex p.yit)
    ?~  q.yit
      [p=yur q=q.vex]
    =+  vux=(raq p.u.q.vex p.u.q.yit)
    ?~  vux
      [p=yur q=q.vex]
    [p=yur q=[~ u=[p=u.vux q=q.u.q.yit]]]
  --
::
++  comp
  ~/  %comp
  =+  raq=|*({a/* b/*} [a b])                           ::  arbitrary compose
  |@
  ++  $
    ~/  %fun
    |*  {vex/edge sab/rule}
    ~!  +<
    ?~  q.vex
      vex
    =+  yit=(sab q.u.q.vex)
    =+  yur=(last p.vex p.yit)
    ?~  q.yit
      [p=yur q=q.yit]
    [p=yur q=[~ u=[p=(raq p.u.q.vex p.u.q.yit) q=q.u.q.yit]]]
  --
::
++  fail  |=(tub/nail [p=p.tub q=~])                    ::  never parse
++  glue                                                ::  add rule
  ~/  %glue
  |*  bus/rule
  ~/  %fun
  |*  {vex/edge sab/rule}
  (plug vex ;~(pfix bus sab))
::
++  less                                                ::  no first and second
  |*  {vex/edge sab/rule}
  ?~  q.vex
    =+  roq=(sab)
    [p=(last p.vex p.roq) q=q.roq]
  (fail +<.sab)
::
++  pfix                                                ::  discard first rule
  ~/  %pfix
  |*  sam={vex/edge sab/rule}
  %.  sam
  (comp |*({a/* b/*} b))
::
++  plug                                                ::  first then second
  ~/  %plug
  |*  {vex/edge sab/rule}
  ?~  q.vex
    vex
  =+  yit=(sab q.u.q.vex)
  =+  yur=(last p.vex p.yit)
  ?~  q.yit
    [p=yur q=q.yit]
  [p=yur q=[~ u=[p=[p.u.q.vex p.u.q.yit] q=q.u.q.yit]]]
::
++  pose                                                ::  first or second
  ~/  %pose
  |*  {vex/edge sab/rule}
  ?~  q.vex
    =+  roq=(sab)
    [p=(last p.vex p.roq) q=q.roq]
  vex
::
++  simu                                                ::  first and second
  |*  {vex/edge sab/rule}
  ?~  q.vex
    vex
  =+  roq=(sab)
  roq
::
++  sfix                                                ::  discard second rule
  ~/  %sfix
  |*  sam={vex/edge sab/rule}
  %.  sam
  (comp |*({a/* b/*} a))
::
::::  4f: parsing (rule builders)
  ::
++  bass                                                ::  leftmost base
  |*  {wuc/@ tyd/rule}
  %+  cook
    |=  waq/(list @)
    %+  roll
      waq
    =|({p/@ q/@} |.((add p (mul wuc q))))
  tyd
::
++  boss                                                ::  rightmost base
  |*  {wuc/@ tyd/rule}
  %+  cook
    |=  waq/(list @)
    %+  reel
      waq
    =|({p/@ q/@} |.((add p (mul wuc q))))
  tyd
::
++  cold                                                ::  replace w+ constant
  ~/  %cold
  |*  {cus/* sef/rule}
  ~/  %fun
  |=  tub/nail
  =+  vex=(sef tub)
  ?~  q.vex
    vex
  [p=p.vex q=[~ u=[p=cus q=q.u.q.vex]]]
::
++  cook                                                ::  apply gate
  ~/  %cook
  |*  {poq/gate sef/rule}
  ~/  %fun
  |=  tub/nail
  =+  vex=(sef tub)
  ?~  q.vex
    vex
  [p=p.vex q=[~ u=[p=(poq p.u.q.vex) q=q.u.q.vex]]]
::
++  easy                                                ::  always parse
  ~/  %easy
  |*  huf/*
  ~/  %fun
  |=  tub/nail
  ^-  (like _huf)
  [p=p.tub q=[~ u=[p=huf q=tub]]]
::
++  fuss
  |=  {sic/@t non/@t}
  ;~(pose (cold %& (jest sic)) (cold %| (jest non)))
::
++  full                                                ::  has to fully parse
  |*  sef/rule
  |=  tub/nail
  =+  vex=(sef tub)
  ?~(q.vex vex ?:(=(~ q.q.u.q.vex) vex [p=p.vex q=~]))
::
++  funk                                                ::  add to tape first
  |*  {pre/tape sef/rule}
  |=  tub/nail
  (sef p.tub (weld pre q.tub))
::
++  here                                                ::  place-based apply
  ~/  %here
  =+  [hez=|=({a/pint b/*} [a b]) sef=*rule]
  |@
  ++  $
    ~/  %fun
    |=  tub/nail
    =+  vex=(sef tub)
    ?~  q.vex
      vex
    [p=p.vex q=[~ u=[p=(hez [p.tub p.q.u.q.vex] p.u.q.vex) q=q.u.q.vex]]]
  --
::
++  inde  |*  sef/rule                                  :: indentation block
  |=  nail  ^+  (sef)
  =+  [har tap]=[p q]:+<
  =+  lev=(fil 3 (dec q.har) ' ')
  =+  eol=(just `@t`10)
  =+  =-  roq=((star ;~(pose prn ;~(sfix eol (jest lev)) -)) har tap)
      ;~(simu ;~(plug eol eol) eol)
  ?~  q.roq  roq
  =+  vex=(sef har(q 1) p.u.q.roq)
  =+  fur=p.vex(q (add (dec q.har) q.p.vex))
  ?~  q.vex  vex(p fur)
  =-  vex(p fur, u.q -)
  :+  &3.vex
    &4.vex(q.p (add (dec q.har) q.p.&4.vex))
  =+  res=|4.vex
  |-  ?~  res  |4.roq
  ?.  =(10 -.res)  [-.res $(res +.res)]
  (welp [`@t`10 (trip lev)] $(res +.res))
::
++  ifix
  |*  {fel/{rule rule} hof/rule}
  ~!  +<
  ~!  +<:-.fel
  ~!  +<:+.fel
  ;~(pfix -.fel ;~(sfix hof +.fel))
::
++  jest                                                ::  match a cord
  |=  daf/@t
  |=  tub/nail
  =+  fad=daf
  |-  ^-  (like @t)
  ?:  =(`@`0 daf)
    [p=p.tub q=[~ u=[p=fad q=tub]]]
  ?:  |(?=(~ q.tub) !=((end 3 1 daf) i.q.tub))
    (fail tub)
  $(p.tub (lust i.q.tub p.tub), q.tub t.q.tub, daf (rsh 3 1 daf))
::
++  just                                                ::  XX redundant, jest
  ~/  %just                                             ::  match a char
  |=  daf/char
  ~/  %fun
  |=  tub/nail
  ^-  (like char)
  ?~  q.tub
    (fail tub)
  ?.  =(daf i.q.tub)
    (fail tub)
  (next tub)
::
++  knee                                                ::  callbacks
  =|  {gar/* sef/_|.(*rule)}
  |@  ++  $
        |=  tub/nail
        ^-  (like _gar)
        ((sef) tub)
  --
::
++  mask                                                ::  match char in set
  ~/  %mask
  |=  bud/(list char)
  ~/  %fun
  |=  tub/nail
  ^-  (like char)
  ?~  q.tub
    (fail tub)
  ?.  (lien bud |=(a/char =(i.q.tub a)))
    (fail tub)
  (next tub)
::
++  more                                                ::  separated, *
  |*  {bus/rule fel/rule}
  ;~(pose (most bus fel) (easy ~))
::
++  most                                                ::  separated, +
  |*  {bus/rule fel/rule}
  ;~(plug fel (star ;~(pfix bus fel)))
::
++  next                                                ::  consume a char
  |=  tub/nail
  ^-  (like char)
  ?~  q.tub
    (fail tub)
  =+  zac=(lust i.q.tub p.tub)
  [zac [~ i.q.tub [zac t.q.tub]]]
::
++  perk                                                ::  parse cube fork
  |*  a/(pole @tas)
  ?~  a  fail
  ;~  pose
    (cold -.a (jest -.a))
    $(a +.a)
  ==
::
++  pick                                                ::  rule for ++each
  |*  {a/rule b/rule}
  ;~  pose
    (stag %& a)
    (stag %| b)
  ==
++  plus  |*(fel/rule ;~(plug fel (star fel)))          ::
++  punt  |*({a/rule} ;~(pose (stag ~ a) (easy ~)))     ::
++  sear                                                ::  conditional cook
  |*  {pyq/$-(* (unit)) sef/rule}
  |=  tub/nail
  =+  vex=(sef tub)
  ?~  q.vex
    vex
  =+  gey=(pyq p.u.q.vex)
  ?~  gey
    [p=p.vex q=~]
  [p=p.vex q=[~ u=[p=u.gey q=q.u.q.vex]]]
::
++  shim                                                ::  match char in range
  ~/  %shim
  |=  {les/@ mos/@}
  ~/  %fun
  |=  tub/nail
  ^-  (like char)
  ?~  q.tub
    (fail tub)
  ?.  ?&((gte i.q.tub les) (lte i.q.tub mos))
    (fail tub)
  (next tub)
::
++  stag                                                ::  add a label
  ~/  %stag
  |*  {gob/* sef/rule}
  ~/  %fun
  |=  tub/nail
  =+  vex=(sef tub)
  ?~  q.vex
    vex
  [p=p.vex q=[~ u=[p=[gob p.u.q.vex] q=q.u.q.vex]]]
::
++  stet                                                ::
  |*  leh/(list {?(@ {@ @}) rule})
  |-
  ?~  leh
    ~
  [i=[p=-.i.leh q=+.i.leh] t=$(leh t.leh)]
::
++  stew                                                ::  switch by first char
  ~/  %stew
  |*  leh/(list {p/?(@ {@ @}) q/rule})                  ::  char+range keys
  =+  ^=  wor                                           ::  range complete lth
      |=  {ort/?(@ {@ @}) wan/?(@ {@ @})}
      ?@  ort
        ?@(wan (lth ort wan) (lth ort -.wan))
      ?@(wan (lth +.ort wan) (lth +.ort -.wan))
  =+  ^=  hel                                           ::  build parser map
      =+  hel=`(tree _?>(?=(^ leh) i.leh))`~
      |-  ^+  hel
      ?~  leh
        ~
      =+  yal=$(leh t.leh)
      |-  ^+  hel
      ?~  yal
        [i.leh ~ ~]
      ?:  (wor p.i.leh p.n.yal)
        =+  nuc=$(yal l.yal)
        ?>  ?=(^ nuc)
        ?:  (mor p.n.yal p.n.nuc)
          [n.yal nuc r.yal]
        [n.nuc l.nuc [n.yal r.nuc r.yal]]
      =+  nuc=$(yal r.yal)
      ?>  ?=(^ nuc)
      ?:  (mor p.n.yal p.n.nuc)
        [n.yal l.yal nuc]
      [n.nuc [n.yal l.yal l.nuc] r.nuc]
  ~%  %fun  ..^$  ~
  |=  tub/nail
  ?~  q.tub
    (fail tub)
  |-
  ?~  hel
    (fail tub)
  ?:  ?@  p.n.hel
        =(p.n.hel i.q.tub)
      ?&((gte i.q.tub -.p.n.hel) (lte i.q.tub +.p.n.hel))
    ::  (q.n.hel [(lust i.q.tub p.tub) t.q.tub])
    (q.n.hel tub)
  ?:  (wor i.q.tub p.n.hel)
    $(hel l.hel)
  $(hel r.hel)
::
++  slug                                                ::
  |*  raq/_=>(~ |*({a/* b/*} [a b]))
  |*  {bus/rule fel/rule}
  ;~((comp raq) fel (stir +<+.raq raq ;~(pfix bus fel)))
::
++  star                                                ::  0 or more times
  |*  fel/rule
  (stir `(list _(wonk *fel))`~ |*({a/* b/*} [a b]) fel)
::
++  stir
  ~/  %stir
  |*  [rud=* raq=_=>(~ |*([a=* b=*] [a b])) fel=rule]
  ~/  %fun
  |=  tub=nail
  ^-  (like _rud)
  ::
  ::  lef: successful interim parse results (per .fel)
  ::  wag: initial accumulator (.rud in .tub at farthest success)
  ::
  =+  ^=  [lef wag]
    =|  lef=(list _(fel tub))
    |-  ^-  [_lef (pair hair [~ u=(pair _rud nail)])]
    =+  vex=(fel tub)
    ?~  q.vex
      :-  lef
      [p.vex [~ rud tub]]
    $(lef [vex lef], tub q.u.q.vex)
  ::
  ::  fold .lef into .wag, combining results with .raq
  ::
  %+  roll  lef
  |=  _[vex=(fel tub) wag=wag]  :: q.vex is always (some)
  ^+  wag
  :-  (last p.vex p.wag)
  [~ (raq p.u.+.q.vex p.u.q.wag) q.u.q.wag]
::
++  stun                                                ::  parse several times
  ~/  %stun
  |*  {lig/{@ @} fel/rule}
  |=  tub/nail
  ^-  (like (list _(wonk (fel))))
  ?:  =(0 +.lig)
    [p.tub [~ ~ tub]]
  =+  vex=(fel tub)
  ?~  q.vex
    ?:  =(0 -.lig)
      [p.vex [~ ~ tub]]
    vex
  =+  ^=  wag  %=  $
                 -.lig  ?:(=(0 -.lig) 0 (dec -.lig))
                 +.lig  ?:(=(0 +.lig) 0 (dec +.lig))
                 tub  q.u.q.vex
               ==
  ?~  q.wag
    wag
  [p.wag [~ [p.u.q.vex p.u.q.wag] q.u.q.wag]]
::
::::  4g: parsing (outside caller)
  ::
++  rash  |*({naf/@ sab/rule} (scan (trip naf) sab))
++  rose  |*  {los/tape sab/rule}
          =+  vex=(sab [[1 1] los])
          =+  len=(lent los)
          ?.  =(+(len) q.p.vex)  [%| p=(dec q.p.vex)]
          ?~  q.vex
            [%& p=~]
          [%& p=[~ u=p.u.q.vex]]
++  rush  |*({naf/@ sab/rule} (rust (trip naf) sab))
++  rust  |*  {los/tape sab/rule}
          =+  vex=((full sab) [[1 1] los])
          ?~(q.vex ~ [~ u=p.u.q.vex])
++  scan  |*  {los/tape sab/rule}
          =+  vex=((full sab) [[1 1] los])
          ?~  q.vex
            ~_  (show [%m '{%d %d}'] p.p.vex q.p.vex ~)
            ~_(leaf+"syntax error" !!)
          p.u.q.vex
::
::::  4h: parsing (ascii glyphs)
  ::
++  ace  (just ' ')                                     ::  spACE
++  bar  (just '|')                                     ::  vertical BAR
++  bas  (just '\\')                                    ::  Back Slash (escaped)
++  buc  (just '$')                                     ::  dollars BUCks
++  cab  (just '_')                                     ::  CABoose
++  cen  (just '%')                                     ::  perCENt
++  col  (just ':')                                     ::  COLon
++  com  (just ',')                                     ::  COMma
++  doq  (just '"')                                     ::  Double Quote
++  dot  (just '.')                                     ::  dot dot dot ...
++  fas  (just '/')                                     ::  Forward Slash
++  gal  (just '<')                                     ::  Greater Left
++  gar  (just '>')                                     ::  Greater Right
++  hax  (just '#')                                     ::  Hash
++  hep  (just '-')                                     ::  HyPhen
++  kel  (just '{')                                     ::  Curly Left
++  ker  (just '}')                                     ::  Curly Right
++  ket  (just '^')                                     ::  CareT
++  lus  (just '+')                                     ::  pLUS
++  mic  (just ';')                                     ::  seMIColon
++  pal  (just '(')                                     ::  Paren Left
++  pam  (just '&')                                     ::  AMPersand pampersand
++  par  (just ')')                                     ::  Paren Right
++  pat  (just '@')                                     ::  AT pat
++  sel  (just '[')                                     ::  Square Left
++  ser  (just ']')                                     ::  Square Right
++  sig  (just '~')                                     ::  SIGnature squiggle
++  soq  (just '\'')                                    ::  Single Quote
++  tar  (just '*')                                     ::  sTAR
++  tic  (just '`')                                     ::  backTiCk
++  tis  (just '=')                                     ::  'tis tis, it is
++  wut  (just '?')                                     ::  wut, what?
++  zap  (just '!')                                     ::  zap! bang! crash!!
::
++  ban  (just '>')   ::  XX deprecated, use gar
++  bat  (just '\\')  ::  XX deprecated, use bas
++  bus  (just '$')   ::  XX deprecated, use buc
++  lac  (just '[')   ::  XX deprecated, use sel
++  leb  (just '{')   ::  XX deprecated, use kel
++  led  (just '<')   ::  XX deprecated, use gal
++  lit  (just '(')   ::  XX deprecated, use pal
++  lob  (just '{')   ::  XX deprecated, use kel
++  net  (just '/')   ::  XX deprecated, use fas
++  pad  (just '&')   ::  XX deprecated, use pam
++  rac  (just ']')   ::  XX deprecated, use ser
++  reb  (just '}')   ::  XX deprecated, use ker
++  rit  (just ')')   ::  XX deprecated, use par
++  rob  (just '}')   ::  XX deprecated, use ker
++  say  (just '\'')  ::  XX deprecated, use soq
++  tec  (just '`')   ::  XX deprecated, use tic
++  toc  (just '"')   ::  XX deprecated, use doq
++  vat  (just '@')   ::  XX deprecated, use pat
++  yel  (just '"')   ::  XX deprecated, use doq
::
::::  4i: parsing (useful idioms)
  ::
++  alf  ;~(pose low hig)                               ::  alphabetic
++  aln  ;~(pose low hig nud)                           ::  alphanumeric
++  alp  ;~(pose low hig nud hep)                       ::  alphanumeric and -
++  bet  ;~(pose (cold 2 hep) (cold 3 lus))             ::  axis syntax - +
++  bin  (bass 2 (most gon but))                        ::  binary to atom
++  but  (cook |=(a/@ (sub a '0')) (shim '0' '1'))      ::  binary digit
++  cit  (cook |=(a/@ (sub a '0')) (shim '0' '7'))      ::  octal digit
++  dem  (bass 10 (most gon dit))                       ::  decimal to atom
++  dit  (cook |=(a/@ (sub a '0')) (shim '0' '9'))      ::  decimal digit
++  dog  ;~(plug dot gay)                               ::  .  number separator
++  dof  ;~(plug hep gay)                               ::  - @q separator
++  doh  ;~(plug ;~(plug hep hep) gay)                  ::  --  phon separator
++  dun  (cold ~ ;~(plug hep hep))                      ::  -- (stop) to ~
++  duz  (cold ~ ;~(plug tis tis))                      ::  == (stet) to ~
++  gah  (mask [`@`10 ' ' ~])                           ::  newline or ace
++  gap  (cold ~ ;~(plug gaq (star ;~(pose vul gah))))  ::  plural space
++  gaq  ;~  pose                                       ::  end of line
             (just `@`10)
             ;~(plug gah ;~(pose gah vul))
             vul
         ==
++  gaw  (cold ~ (star ;~(pose vul gah)))               ::  classic white
++  gay  ;~(pose gap (easy ~))                          ::
++  gon  ;~(pose ;~(plug bas gay fas) (easy ~))         ::  long numbers \ /
++  gul  ;~(pose (cold 2 gal) (cold 3 gar))             ::  axis syntax < >
++  hex  (bass 16 (most gon hit))                       ::  hex to atom
++  hig  (shim 'A' 'Z')                                 ::  uppercase
++  hit  ;~  pose                                       ::  hex digits
           dit
           (cook |=(a/char (sub a 87)) (shim 'a' 'f'))
           (cook |=(a/char (sub a 55)) (shim 'A' 'F'))
         ==
++  iny                                                 :: indentation block
  |*  sef/rule
  |=  nail  ^+  (sef)
  =+  [har tap]=[p q]:+<
  =+  lev=(fil 3 (dec q.har) ' ')
  =+  eol=(just `@t`10)
  =+  =-  roq=((star ;~(pose prn ;~(sfix eol (jest lev)) -)) har tap)
      ;~(simu ;~(plug eol eol) eol)
  ?~  q.roq  roq
  =+  vex=(sef har(q 1) p.u.q.roq)
  =+  fur=p.vex(q (add (dec q.har) q.p.vex))
  ?~  q.vex  vex(p fur)
  =-  vex(p fur, u.q -)
  :+  &3.vex
    &4.vex(q.p (add (dec q.har) q.p.&4.vex))
  =+  res=|4.vex
  |-  ?~  res  |4.roq
  ?.  =(10 -.res)  [-.res $(res +.res)]
  (welp [`@t`10 (trip lev)] $(res +.res))
::
++  low  (shim 'a' 'z')                                 ::  lowercase
++  mes  %+  cook                                       ::  hexbyte
           |=({a/@ b/@} (add (mul 16 a) b))
         ;~(plug hit hit)
++  nix  (boss 256 (star ;~(pose aln cab)))             ::
++  nud  (shim '0' '9')                                 ::  numeric
++  prn  ;~(less (just `@`127) (shim 32 256))           ::  non-control
++  qat  ;~  pose                                       ::  chars in blockcord
             prn
             ;~(less ;~(plug (just `@`10) soz) (just `@`10))
         ==
++  qit  ;~  pose                                       ::  chars in a cord
             ;~(less bas soq prn)
             ;~(pfix bas ;~(pose bas soq mes))          ::  escape chars
         ==
++  qut  ;~  simu  soq                                  ::  cord
           ;~  pose
             ;~  less  soz
               (ifix [soq soq] (boss 256 (more gon qit)))
             ==
             =+  hed=;~(pose ;~(plug (plus ace) vul) (just '\0a'))
             %-  iny  %+  ifix
               :-  ;~(plug soz hed)
               ;~(plug (just '\0a') soz)
             (boss 256 (star qat))
           ==
         ==
++  soz  ;~(plug soq soq soq)                           ::  delimiting '''
++  sym                                                 ::  symbol
  %+  cook
    |=(a/tape (rap 3 ^-((list @) a)))
  ;~(plug low (star ;~(pose nud low hep)))
::
++  mixed-case-symbol
  %+  cook
    |=(a/tape (rap 3 ^-((list @) a)))
  ;~(plug alf (star alp))
::
++  ven  ;~  (comp |=({a/@ b/@} (peg a b)))             ::  +>- axis syntax
           bet
           =+  hom=`?`|
           |=  tub/nail
           ^-  (like @)
           =+  vex=?:(hom (bet tub) (gul tub))
           ?~  q.vex
             [p.tub [~ 1 tub]]
           =+  wag=$(p.tub p.vex, hom !hom, tub q.u.q.vex)
           ?>  ?=(^ q.wag)
           [p.wag [~ (peg p.u.q.vex p.u.q.wag) q.u.q.wag]]
         ==
++  vit                                                 ::  base64 digit
  ;~  pose
    (cook |=(a/@ (sub a 65)) (shim 'A' 'Z'))
    (cook |=(a/@ (sub a 71)) (shim 'a' 'z'))
    (cook |=(a/@ (add a 4)) (shim '0' '9'))
    (cold 62 (just '-'))
    (cold 63 (just '+'))
  ==
++  vul  %+  cold   ~                                   ::  comments
         ;~  plug  col  col
           (star prn)
           (just `@`10)
         ==
::
::::  4j: parsing (bases and base digits)
  ::
++  ab
  |%
  ++  bix  (bass 16 (stun [2 2] six))
  ++  fem  (sear |=(a/@ (cha:fa a)) aln)
  ++  haf  (bass 256 ;~(plug tep tiq (easy ~)))
  ++  hef  %+  sear  |=(a/@ ?:(=(a 0) ~ (some a)))
           %+  bass  256
           ;~(plug tip tiq (easy ~))
  ++  hif  (bass 256 ;~(plug tip tiq (easy ~)))
  ++  hof  (bass 0x1.0000 ;~(plug hef (stun [1 3] ;~(pfix hep hif))))
  ++  huf  (bass 0x1.0000 ;~(plug hef (stun [0 3] ;~(pfix hep hif))))
  ++  hyf  (bass 0x1.0000 ;~(plug hif (stun [3 3] ;~(pfix hep hif))))
  ++  pev  (bass 32 ;~(plug sev (stun [0 4] siv)))
  ++  pew  (bass 64 ;~(plug sew (stun [0 4] siw)))
  ++  piv  (bass 32 (stun [5 5] siv))
  ++  piw  (bass 64 (stun [5 5] siw))
  ++  qeb  (bass 2 ;~(plug seb (stun [0 3] sib)))
  ++  qex  (bass 16 ;~(plug sex (stun [0 3] hit)))
  ++  qib  (bass 2 (stun [4 4] sib))
  ++  qix  (bass 16 (stun [4 4] six))
  ++  seb  (cold 1 (just '1'))
  ++  sed  (cook |=(a/@ (sub a '0')) (shim '1' '9'))
  ++  sev  ;~(pose sed sov)
  ++  sew  ;~(pose sed sow)
  ++  sex  ;~(pose sed sox)
  ++  sib  (cook |=(a/@ (sub a '0')) (shim '0' '1'))
  ++  sid  (cook |=(a/@ (sub a '0')) (shim '0' '9'))
  ++  siv  ;~(pose sid sov)
  ++  siw  ;~(pose sid sow)
  ++  six  ;~(pose sid sox)
  ++  sov  (cook |=(a/@ (sub a 87)) (shim 'a' 'v'))
  ++  sow  ;~  pose
             (cook |=(a/@ (sub a 87)) (shim 'a' 'z'))
             (cook |=(a/@ (sub a 29)) (shim 'A' 'Z'))
             (cold 62 (just '-'))
             (cold 63 (just '~'))
           ==
  ++  sox  (cook |=(a/@ (sub a 87)) (shim 'a' 'f'))
  ++  ted  (bass 10 ;~(plug sed (stun [0 2] sid)))
  ++  tep  (sear |=(a/@ ?:(=(a 'doz') ~ (ins:po a))) til)
  ++  tip  (sear |=(a/@ (ins:po a)) til)
  ++  tiq  (sear |=(a/@ (ind:po a)) til)
  ++  tid  (bass 10 (stun [3 3] sid))
  ++  til  (boss 256 (stun [3 3] low))
  ++  urs  %+  cook
             |=(a/tape (rap 3 ^-((list @) a)))
           (star ;~(pose nud low hep dot sig cab))
  ++  urt  %+  cook
             |=(a/tape (rap 3 ^-((list @) a)))
           (star ;~(pose nud low hep dot sig))
  ++  urx  %+  cook
             |=(a/tape (rap 3 ^-((list @) a)))
           %-  star
           ;~  pose
             nud
             low
             hep
             cab
             (cold ' ' dot)
             (cook tuft (ifix [sig dot] hex))
             ;~(pfix sig ;~(pose sig dot))
           ==
  ++  voy  ;~(pfix bas ;~(pose bas soq bix))
  --
++  ag
  |%
  ++  ape  |*(fel/rule ;~(pose (cold 0 (just '0')) fel))
  ++  bay  (ape (bass 16 ;~(plug qeb:ab (star ;~(pfix dog qib:ab)))))
  ++  bip  =+  tod=(ape qex:ab)
           (bass 0x1.0000 ;~(plug tod (stun [7 7] ;~(pfix dog tod))))
  ++  dem  (ape (bass 1.000 ;~(plug ted:ab (star ;~(pfix dog tid:ab)))))
  ++  dim  (ape dip)
  ++  dip  (bass 10 ;~(plug sed:ab (star sid:ab)))
  ++  dum  (bass 10 (plus sid:ab))
  ++  fed  %+  cook  fynd:ob
           ;~  pose
             %+  bass  0x1.0000.0000.0000.0000          ::  oversized
               ;~  plug
                 huf:ab
                 (plus ;~(pfix doh hyf:ab))
               ==
             hof:ab                                     ::  planet or moon
             haf:ab                                     ::  star
             tiq:ab                                     ::  galaxy
           ==
  ++  feq  %+  cook  |=(a=(list @) (rep 4 (flop a)))
           ;~  plug
             ;~(pose hif:ab tiq:ab)
             (star ;~(pfix dof hif:ab))
           ==
  ++  fim  (sear den:fa (bass 58 (plus fem:ab)))
  ++  hex  (ape (bass 0x1.0000 ;~(plug qex:ab (star ;~(pfix dog qix:ab)))))
  ++  lip  =+  tod=(ape ted:ab)
           (bass 256 ;~(plug tod (stun [3 3] ;~(pfix dog tod))))
  ++  mot  ;~  pose
             ;~  pfix
               (just '1')
               (cook |=(a/@ (add 10 (sub a '0'))) (shim '0' '2'))
             ==
             sed:ab
           ==
  ++  viz  (ape (bass 0x200.0000 ;~(plug pev:ab (star ;~(pfix dog piv:ab)))))
  ++  vum  (bass 32 (plus siv:ab))
  ++  wiz  (ape (bass 0x4000.0000 ;~(plug pew:ab (star ;~(pfix dog piw:ab)))))
  --
++  mu
  |_  {top/@ bot/@}
  ++  zag  [p=(end 4 1 (add top bot)) q=bot]
  ++  zig  [p=(end 4 1 (add top (sub 0x1.0000 bot))) q=bot]
  ++  zug  (mix (lsh 4 1 top) bot)
  --
++  ne
  |_  tig/@
  ++  c  (cut 3 [tig 1] key:fa)
  ++  d  (add tig '0')
  ++  x  ?:((gte tig 10) (add tig 87) d)
  ++  v  ?:((gte tig 10) (add tig 87) d)
  ++  w  ?:(=(tig 63) '~' ?:(=(tig 62) '-' ?:((gte tig 36) (add tig 29) x)))
  --
::
::::  4k: atom printing
  ::
++  co
  ~%  %co  ..co  ~
  =<  |_  lot/coin
      ++  rear  |=(rom/tape =>(.(rep rom) rend))
      ++  rent  `@ta`(rap 3 rend)
      ++  rend
        ^-  tape
        ?:  ?=($blob -.lot)
          ['~' '0' ((v-co 1) (jam p.lot))]
        ?:  ?=($many -.lot)
          :-  '.'
          |-  ^-  tape
          ?~   p.lot
            ['_' '_' rep]
          ['_' (weld (trip (wack rent(lot i.p.lot))) $(p.lot t.p.lot))]
        =+  [yed=(end 3 1 p.p.lot) hay=(cut 3 [1 1] p.p.lot)]
        |-  ^-  tape
        ?+    yed  (z-co q.p.lot)
            $c   ['~' '-' (weld (rip 3 (wood (tuft q.p.lot))) rep)]
            $d
          ?+    hay  (z-co q.p.lot)
              $a
            =+  yod=(yore q.p.lot)
            =>  ^+(. .(rep ?~(f.t.yod rep ['.' (s-co f.t.yod)])))
            =>  ^+  .
                %=    .
                    rep
                  ?:  &(=(~ f.t.yod) =(0 h.t.yod) =(0 m.t.yod) =(0 s.t.yod))
                    rep
                  =>  .(rep ['.' (y-co s.t.yod)])
                  =>  .(rep ['.' (y-co m.t.yod)])
                  ['.' '.' (y-co h.t.yod)]
                ==
            =>  .(rep ['.' (a-co d.t.yod)])
            =>  .(rep ['.' (a-co m.yod)])
            =>  .(rep ?:(a.yod rep ['-' rep]))
            ['~' (a-co y.yod)]
          ::
              $r
            =+  yug=(yell q.p.lot)
            =>  ^+(. .(rep ?~(f.yug rep ['.' (s-co f.yug)])))
            :-  '~'
            ?:  &(=(0 d.yug) =(0 m.yug) =(0 h.yug) =(0 s.yug))
              ['s' '0' rep]
            =>  ^+(. ?:(=(0 s.yug) . .(rep ['.' 's' (a-co s.yug)])))
            =>  ^+(. ?:(=(0 m.yug) . .(rep ['.' 'm' (a-co m.yug)])))
            =>  ^+(. ?:(=(0 h.yug) . .(rep ['.' 'h' (a-co h.yug)])))
            =>  ^+(. ?:(=(0 d.yug) . .(rep ['.' 'd' (a-co d.yug)])))
            +.rep
          ==
        ::
            $f
          ?:  =(& q.p.lot)
            ['.' 'y' rep]
          ?:(=(| q.p.lot) ['.' 'n' rep] (z-co q.p.lot))
        ::
            $n   ['~' rep]
            $i
          ?+  hay  (z-co q.p.lot)
            $f  ((ro-co [3 10 4] |=(a/@ ~(d ne a))) q.p.lot)
            $s  ((ro-co [4 16 8] |=(a/@ ~(x ne a))) q.p.lot)
          ==
        ::
            $p
          =+  sxz=(fein:ob q.p.lot)
          =+  dyx=(met 3 sxz)
          :-  '~'
          ?:  (lte dyx 1)
            (weld (trip (tod:po sxz)) rep)
          =+  dyy=(met 4 sxz)
          =+  imp=*@
          |-  ^-  tape
          ?:  =(imp dyy)
            rep
          %=  $
            sxz  (rsh 4 1 sxz)
            imp      +(imp)
            rep
              =+  log=(end 4 1 sxz)
              ;:  weld
                (trip (tos:po (rsh 3 1 log)))
                (trip (tod:po (end 3 1 log)))
                ?:(=((mod imp 4) 0) ?:(=(imp 0) "" "--") "-")
                rep
             ==
          ==
        ::
            $q
          =*  val  q.p.lot
          :+  '.'  '~'
          =-  =.(rep (weld - rep) rep)
          %-  tail
          %+  roll  ?:(=(0 val) ~[0] (rip 3 val))
          |=  [q=@ s=? r=tape]
          :-  !s
          ;:  weld
            (trip (?:(s tod:po tos:po) q))
            ?:(&(s !=(r "")) "-" ~)
            r
          ==
        ::
            $r
          ?+  hay  (z-co q.p.lot)
            $d  ['.' '~' (r-co (rlyd q.p.lot))]
            $h  ['.' '~' '~' (r-co (rlyh q.p.lot))]
            $q  ['.' '~' '~' '~' (r-co (rlyq q.p.lot))]
            $s  ['.' (r-co (rlys q.p.lot))]
          ==
        ::
            $u
          ?:  ?=($c hay)
            %+  welp  ['0' 'c' (reap (pad:fa q.p.lot) '1')]
            (c-co (enc:fa q.p.lot))
          =-  (weld p.gam ?:(=(0 q.p.lot) `tape`['0' ~] q.gam))
          ^=  gam  ^-  {p/tape q/tape}
          ?+  hay  [~ ((ox-co [10 3] |=(a/@ ~(d ne a))) q.p.lot)]
            $b  [['0' 'b' ~] ((ox-co [2 4] |=(a/@ ~(d ne a))) q.p.lot)]
            $i  [['0' 'i' ~] ((d-co 1) q.p.lot)]
            $x  [['0' 'x' ~] ((ox-co [16 4] |=(a/@ ~(x ne a))) q.p.lot)]
            $v  [['0' 'v' ~] ((ox-co [32 5] |=(a/@ ~(x ne a))) q.p.lot)]
            $w  [['0' 'w' ~] ((ox-co [64 5] |=(a/@ ~(w ne a))) q.p.lot)]
          ==
        ::
            $s
          %+  weld
            ?:((syn:si q.p.lot) "--" "-")
          $(yed 'u', q.p.lot (abs:si q.p.lot))
        ::
            $t
          ?:  =('a' hay)
            ?:  =('s' (cut 3 [2 1] p.p.lot))
              (weld (rip 3 q.p.lot) rep)
            ['~' '.' (weld (rip 3 q.p.lot) rep)]
          ['~' '~' (weld (rip 3 (wood q.p.lot)) rep)]
        ==
      --
  =+  rep=*tape
  =<  |%
      ++  a-co  |=(dat/@ ((d-co 1) dat))
      ++  c-co  (em-co [58 1] |=({? b/@ c/tape} [~(c ne b) c]))
      ++  d-co  |=(min/@ (em-co [10 min] |=({? b/@ c/tape} [~(d ne b) c])))
      ++  r-co
        |=  a/dn
        ?:  ?=({$i *} a)  (weld ?:(s.a "inf" "-inf") rep)
        ?:  ?=({$n *} a)  (weld "nan" rep)
        =+  ^=  e  %+  ed-co  [10 1]
          |=  {a/? b/@ c/tape}
          ?:  a  [~(d ne b) '.' c]
          [~(d ne b) c]
        =+  ^=  f
          =>(.(rep ~) (e a.a))
        =.  e.a  (sum:si e.a (sun:si (dec +.f)))
        =+  b=?:((syn:si e.a) "e" "e-")
        =>  .(rep ?~(e.a rep (weld b ((d-co 1) (abs:si e.a)))))
        =>  .(rep (weld -.f rep))
        ?:(s.a rep ['-' rep])
      ::
      ++  s-co
        |=  esc/(list @)  ^-  tape
        ?~  esc
          rep
        :-  '.'
        =>(.(rep $(esc t.esc)) ((x-co 4) i.esc))
      ::
      ++  v-co  |=(min/@ (em-co [32 min] |=({? b/@ c/tape} [~(v ne b) c])))
      ++  w-co  |=(min/@ (em-co [64 min] |=({? b/@ c/tape} [~(w ne b) c])))
      ++  x-co  |=(min/@ (em-co [16 min] |=({? b/@ c/tape} [~(x ne b) c])))
      ++  y-co  |=(dat/@ ((d-co 2) dat))
      ++  z-co  |=(dat/@ `tape`['0' 'x' ((x-co 1) dat)])
      --
  |%
  ++  em-co
    |=  {{bas/@ min/@} par/$-({? @ tape} tape)}
    |=  hol/@
    ^-  tape
    ?:  &(=(0 hol) =(0 min))
      rep
    =+  [rad=(mod hol bas) dar=(div hol bas)]
    %=  $
      min  ?:(=(0 min) 0 (dec min))
      hol  dar
      rep  (par =(0 dar) rad rep)
    ==
  ::
  ++  ed-co
    |=  {{bas/@ min/@} par/$-({? @ tape} tape)}
    =+  [fir=& cou=0]
    |=  hol/@
    ^-  {tape @}
    ?:  &(=(0 hol) =(0 min))
      [rep cou]
    =+  [rad=(mod hol bas) dar=(div hol bas)]
    %=  $
      min  ?:(=(0 min) 0 (dec min))
      hol  dar
      rep  (par &(=(0 dar) !fir) rad rep)
      fir  |
      cou  +(cou)
    ==
  ::
  ++  ox-co
    |=  {{bas/@ gop/@} dug/$-(@ @)}
    %+  em-co
      [|-(?:(=(0 gop) 1 (mul bas $(gop (dec gop))))) 0]
    |=  {top/? seg/@ res/tape}
    %+  weld
      ?:(top ~ `tape`['.' ~])
    %.  seg
    %+  em-co(rep res)
      [bas ?:(top 0 gop)]
    |=({? b/@ c/tape} [(dug b) c])
  ::
  ++  ro-co
    |=  {{buz/@ bas/@ dop/@} dug/$-(@ @)}
    |=  hol/@
    ^-  tape
    ?:  =(0 dop)
      rep
    =>  .(rep $(dop (dec dop)))
    :-  '.'
    %-  (em-co [bas 1] |=({? b/@ c/tape} [(dug b) c]))
    [(cut buz [(dec dop) 1] hol)]
  --
::
::::  4l: atom parsing
  ::
++  so
  ~%  %so  +  ~
  |%
  ++  bisk
    ~+
    ;~  pose
      ;~  pfix  (just '0')
        ;~  pose
          (stag %ub ;~(pfix (just 'b') bay:ag))
          (stag %uc ;~(pfix (just 'c') fim:ag))
          (stag %ui ;~(pfix (just 'i') dim:ag))
          (stag %ux ;~(pfix (just 'x') hex:ag))
          (stag %uv ;~(pfix (just 'v') viz:ag))
          (stag %uw ;~(pfix (just 'w') wiz:ag))
        ==
      ==
      (stag %ud dem:ag)
    ==
  ++  crub
    ~+
    ;~  pose
      (cook |=(det/date `dime`[%da (year det)]) when)
    ::
      %+  cook
        |=  {a/(list {p/?($d $h $m $s) q/@}) b/(list @)}
        =+  rop=`tarp`[0 0 0 0 b]
        |-  ^-  dime
        ?~  a
          [%dr (yule rop)]
        ?-  p.i.a
          $d  $(a t.a, d.rop (add q.i.a d.rop))
          $h  $(a t.a, h.rop (add q.i.a h.rop))
          $m  $(a t.a, m.rop (add q.i.a m.rop))
          $s  $(a t.a, s.rop (add q.i.a s.rop))
        ==
      ;~  plug
        %+  most
          dot
        ;~  pose
          ;~(pfix (just 'd') (stag %d dim:ag))
          ;~(pfix (just 'h') (stag %h dim:ag))
          ;~(pfix (just 'm') (stag %m dim:ag))
          ;~(pfix (just 's') (stag %s dim:ag))
        ==
        ;~(pose ;~(pfix ;~(plug dot dot) (most dot qix:ab)) (easy ~))
      ==
    ::
      (stag %p fed:ag)
      ;~(pfix dot (stag %ta urs:ab))
      ;~(pfix sig (stag %t urx:ab))
      ;~(pfix hep (stag %c (cook taft urx:ab)))
    ==
  ++  nuck
    ~/  %nuck  |=  a/nail  %.  a
    %+  knee  *coin  |.  ~+
    %-  stew
    ^.  stet  ^.  limo
    :~  :-  ['a' 'z']  (cook |=(a/@ta [%$ %tas a]) sym)
        :-  ['0' '9']  (stag %$ bisk)
        :-  '-'        (stag %$ tash)
        :-  '.'        ;~(pfix dot perd)
        :-  '~'        ;~(pfix sig ;~(pose twid (easy [%$ %n 0])))
    ==
  ++  nusk
    ~+
    :(sear |=(a/@ta (rush a nuck)) wick urt:ab)
  ++  perd
    ~+
    ;~  pose
      (stag %$ zust)
      (stag %many (ifix [cab ;~(plug cab cab)] (more cab nusk)))
    ==
  ++  royl
    ~+
    ;~  pose
      (stag %rh royl-rh)
      (stag %rq royl-rq)
      (stag %rd royl-rd)
      (stag %rs royl-rs)
    ==
  ::
  ++  royl-rh  (cook rylh ;~(pfix ;~(plug sig sig) (cook royl-cell royl-rn)))
  ++  royl-rq  (cook rylq ;~(pfix ;~(plug sig sig sig) (cook royl-cell royl-rn)))
  ++  royl-rd  (cook ryld ;~(pfix sig (cook royl-cell royl-rn)))
  ++  royl-rs  (cook ryls (cook royl-cell royl-rn))
  ::
  ++  royl-rn
    =/  moo
      |=  a=tape
      :-  (lent a)
      (scan a (bass 10 (plus sid:ab)))
    ;~  pose
      ;~  plug
        (easy %d)
        ;~(pose (cold | hep) (easy &))
        ;~  plug  dim:ag
          ;~  pose
            ;~(pfix dot (cook moo (plus (shim '0' '9'))))
            (easy [0 0])
          ==
          ;~  pose
            ;~  pfix
              (just 'e')
              ;~(plug ;~(pose (cold | hep) (easy &)) dim:ag)
            ==
            (easy [& 0])
          ==
        ==
      ==
      ::
      ;~  plug
        (easy %i)
        ;~  sfix
          ;~(pose (cold | hep) (easy &))
          (jest 'inf')
        ==
      ==
      ::
      ;~  plug
        (easy %n)
        (cold ~ (jest 'nan'))
      ==
    ==
  ::
  ++  royl-cell
    |=  rn
    ^-  dn
    ?.  ?=({$d *} +<)  +<
    =+  ^=  h
      (dif:si (new:si f.b i.b) (sun:si d.b))
    [%d a h (add (mul c.b (pow 10 d.b)) e.b)]
  ::
  ++  tash
    ~+
    =+  ^=  neg
        |=  {syn/? mol/dime}  ^-  dime
        ?>  =('u' (end 3 1 p.mol))
        [(cat 3 's' (rsh 3 1 p.mol)) (new:si syn q.mol)]
    ;~  pfix  hep
      ;~  pose
        (cook |=(a/dime (neg | a)) bisk)
        ;~(pfix hep (cook |=(a/dime (neg & a)) bisk))
      ==
    ==
  ::
  ++  twid
    ~+
    ;~  pose
      %+  stag  %blob
      %+  sear
        ::  XX use +mole once available
        ::
        |=(a=@ `(unit)`=/(b (mule |.((cue a))) ?-(-.b %| ~, %& `p.b)))
      ;~(pfix (just '0') vum:ag)
    ::
      (stag %$ crub)
    ==
  ::
  ++  when
    ~+
    ;~  plug
      %+  cook
        |=({a/@ b/?} [b a])
      ;~(plug dim:ag ;~(pose (cold | hep) (easy &)))
      ;~(pfix dot mot:ag)   ::  month
      ;~(pfix dot dip:ag)   ::  day
      ;~  pose
        ;~  pfix
          ;~(plug dot dot)
          ;~  plug
            dum:ag
            ;~(pfix dot dum:ag)
            ;~(pfix dot dum:ag)
            ;~(pose ;~(pfix ;~(plug dot dot) (most dot qix:ab)) (easy ~))
          ==
        ==
        (easy [0 0 0 ~])
      ==
    ==
  ::
  ++  zust
    ~+
    ;~  pose
      (stag %is bip:ag)
      (stag %if lip:ag)
      royl
      (stag %f ;~(pose (cold & (just 'y')) (cold | (just 'n'))))
      (stag %q ;~(pfix sig feq:ag))
    ==
  --
::
::::  4m: formatting functions
  ::
++  scot
  ~/  %scot
  |=(mol/dime ~(rent co %$ mol))
++  scow
  ~/  %scow
  |=(mol/dime ~(rend co %$ mol))
++  slat  |=(mod/@tas |=(txt/@ta (slaw mod txt)))
++  slav  |=({mod/@tas txt/@ta} (need (slaw mod txt)))
++  slaw
  ~/  %slaw
  |=  {mod/@tas txt/@ta}
  ^-  (unit @)
  ?+    mod
      ::  slow fallback case to the full slay
      ::
      =+  con=(slay txt)
      ?.(&(?=({~ $$ @ @} con) =(p.p.u.con mod)) ~ [~ q.p.u.con])
  ::
      %da
    (rush txt ;~(pfix sig (cook year when:so)))
  ::
      %p
    (rush txt ;~(pfix sig fed:ag))
  ::
      %ud
    (rush txt dem:ag)
  ::
      %ux
    (rush txt ;~(pfix (jest '0x') hex:ag))
  ::
      %uv
    (rush txt ;~(pfix (jest '0v') viz:ag))
  ::
      %ta
    (rush txt ;~(pfix ;~(plug sig dot) urs:ab))
  ::
      %tas
    (rush txt sym)
  ==
::
++  slay
  |=  txt/@ta  ^-  (unit coin)
  =+  ^=  vex
      ?:  (gth 0x7fff.ffff txt)                         ::  XX  petty cache
        ~+  ((full nuck:so) [[1 1] (trip txt)])
      ((full nuck:so) [[1 1] (trip txt)])
  ?~  q.vex
    ~
  [~ p.u.q.vex]
::
++  smyt                                                ::  pretty print path
  |=  bon/path  ^-  tank
  :+  %rose  [['/' ~] ['/' ~] ~]
  (turn bon |=(a/@ [%leaf (trip a)]))
::
++  spat  |=(pax/path (crip (spud pax)))                ::  render path to cord
++  spud  |=(pax/path ~(ram re (smyt pax)))             ::  render path to tape
++  stab                                                ::  parse cord to path
  =+  fel=;~(pfix fas (more fas urs:ab))
  |=(zep/@t `path`(rash zep fel))
::
::::  4n: virtualization
  ::
::  +mack: untyped, scry-less, unitary virtualization
::
++  mack
  |=  [sub=* fol=*]
  ^-  (unit)
  =/  ton  (mink [sub fol] |~(^ ~))
  ?.(?=(%0 -.ton) ~ `product.ton)
::  +mink: raw virtual nock
::
++  mink  !.
  ~/  %mink
  |=  $:  [subject=* formula=*]
          scry=$-(^ (unit (unit)))
      ==
  =|  trace=(list [@ta *])
  |^  ^-  tone
      ?+  formula  [%2 trace]
          [^ *]
        =/  head  $(formula -.formula)
        ?.  ?=(%0 -.head)  head
        =/  tail  $(formula +.formula)
        ?.  ?=(%0 -.tail)  tail
        [%0 product.head product.tail]
      ::
          [%0 axis=@]
        =/  part  (frag axis.formula subject)
        ?~  part  [%2 trace]
        [%0 u.part]
      ::
          [%1 constant=*]
        [%0 constant.formula]
      ::
          [%2 subject=* formula=*]
        =/  subject  $(formula subject.formula)
        ?.  ?=(%0 -.subject)  subject
        =/  formula  $(formula formula.formula)
        ?.  ?=(%0 -.formula)  formula
        %=  $
          subject  product.subject
          formula  product.formula
        ==
      ::
          [%3 argument=*]
        =/  argument  $(formula argument.formula)
        ?.  ?=(%0 -.argument)  argument
        [%0 .?(product.argument)]
      ::
          [%4 argument=*]
        =/  argument  $(formula argument.formula)
        ?.  ?=(%0 -.argument)  argument
        ?^  product.argument  [%2 trace]
        [%0 .+(product.argument)]
      ::
          [%5 a=* b=*]
        =/  a  $(formula a.formula)
        ?.  ?=(%0 -.a)  a
        =/  b  $(formula b.formula)
        ?.  ?=(%0 -.b)  b
        [%0 =(product.a product.b)]
      ::
          [%6 test=* yes=* no=*]
        =/  result  $(formula test.formula)
        ?.  ?=(%0 -.result)  result
        ?+  product.result
              [%2 trace]
          %&  $(formula yes.formula)
          %|  $(formula no.formula)
        ==
      ::
          [%7 subject=* next=*]
        =/  subject  $(formula subject.formula)
        ?.  ?=(%0 -.subject)  subject
        %=  $
          subject  product.subject
          formula  next.formula
        ==
      ::
          [%8 head=* next=*]
        =/  head  $(formula head.formula)
        ?.  ?=(%0 -.head)  head
        %=  $
          subject  [product.head subject]
          formula  next.formula
        ==
      ::
          [%9 axis=@ core=*]
        =/  core  $(formula core.formula)
        ?.  ?=(%0 -.core)  core
        =/  arm  (frag axis.formula product.core)
        ?~  arm  [%2 trace]
        %=  $
          subject  product.core
          formula  u.arm
        ==
      ::
          [%10 [axis=@ value=*] target=*]
        ?:  =(0 axis.formula)  [%2 trace]
        =/  target  $(formula target.formula)
        ?.  ?=(%0 -.target)  target
        =/  value  $(formula value.formula)
        ?.  ?=(%0 -.value)  value
        =/  mutant=(unit *)
          (edit axis.formula product.target product.value)
        ?~  mutant  [%2 trace]
        [%0 u.mutant]
      ::
          [%11 tag=@ next=*]
        =/  next  $(formula next.formula)
        ?.  ?=(%0 -.next)  next
        :-  %0
        .*  subject
        [11 tag.formula 1 product.next]
      ::
          [%11 [tag=@ clue=*] next=*]
        =/  clue  $(formula clue.formula)
        ?.  ?=(%0 -.clue)  clue
        =/  next
          =?    trace
              ?=(?(%hunk %hand %lose %mean %spot) tag.formula)
            [[tag.formula product.clue] trace]
          $(formula next.formula)
        ?.  ?=(%0 -.next)  next
        :-  %0
        .*  subject
        [11 [tag.formula 1 product.clue] 1 product.next]
      ::
          [%12 ref=* path=*]
        =/  ref  $(formula ref.formula)
        ?.  ?=(%0 -.ref)  ref
        =/  path  $(formula path.formula)
        ?.  ?=(%0 -.path)  path
        =/  result  (scry product.ref product.path)
        ?~  result
          [%1 product.path]
        ?~  u.result
          [%2 [%hunk product.ref product.path] trace]
        [%0 u.u.result]
      ==
  ::
  ++  frag
    |=  [axis=@ noun=*]
    ^-  (unit)
    ?:  =(0 axis)  ~
    |-  ^-  (unit)
    ?:  =(1 axis)  `noun
    ?@  noun  ~
    =/  pick  (cap axis)
    %=  $
      axis  (mas axis)
      noun  ?-(pick %2 -.noun, %3 +.noun)
    ==
  ::
  ++  edit
    |=  [axis=@ target=* value=*]
    ^-  (unit)
    ?:  =(1 axis)  `value
    ?@  target  ~
    =/  pick  (cap axis)
    =/  mutant
      %=  $
        axis    (mas axis)
        target  ?-(pick %2 -.target, %3 +.target)
      ==
    ?~  mutant  ~
    ?-  pick
      %2  `[u.mutant +.target]
      %3  `[-.target u.mutant]
    ==
  --
::  +mock: virtual nock
::
++  mock
  |=  [[sub=* fol=*] gul=$-(^ (unit (unit)))]
  (mook (mink [sub fol] gul))
::  +mook: convert $tone to $toon, rendering stack frames
::
++  mook
  |=  ton=tone
  ^-  toon
  ?.  ?=([%2 *] ton)
    ton
  |^  [%2 (turn skip rend)]
  ::
  ++  skip
    ^+  trace.ton
    =/  yel  (lent trace.ton)
    ?.  (gth yel 1.024)  trace.ton
    %+  weld
      (scag 512 trace.ton)
    ^+  trace.ton
    :_  (slag (sub yel 512) trace.ton)
    :-  %lose
    (crip "[skipped {(scow %ud (sub yel 1.024))} frames]")
  ::
  ::  +rend: raw stack frame to tank
  ::
  ::    $%  [%hunk ref=* path]            ::  failed scry ([~ ~])
  ::        [%lose cord]                  ::  skipped frames
  ::        [%hand *]                     ::  mug any
  ::        [%mean $@(cord (trap tank))]  ::  ~_ et al
  ::        [%spot spot]                  ::  source location
  ::    ==
  ::
  ++  rend
    |=  [tag=@ta dat=*]
    ^-  tank
    ?+    tag
    ::
      leaf+"mook.{(rip 3 tag)}"
    ::
        %hunk
      ?@  dat  leaf+"mook.hunk"
      =/  sof=(unit path)  ((soft path) +.dat)
      ?~  sof  leaf+"mook.hunk"
      (smyt u.sof)
    ::
        %lose
      ?^  dat  leaf+"mook.lose"
      leaf+(rip 3 dat)
    ::
        %hand
      leaf+(scow %p (mug dat))
    ::
        %mean
      ?@  dat  leaf+(rip 3 dat)
      =/  mac  (mack dat -.dat)
      ?~  mac  leaf+"####"
      =/  sof  ((soft tank) u.mac)
      ?~  sof  leaf+"mook.mean"
      u.sof
    ::
        %spot
      =/  sof=(unit spot)  ((soft spot) dat)
      ?~  sof  leaf+"mook.spot"
      :+  %rose  [":" ~ ~]
      :~  (smyt p.u.sof)
          =*  l   p.q.u.sof
          =*  r   q.q.u.sof
          =/  ud  |=(a=@u (scow %ud a))
          leaf+"<[{(ud p.l)} {(ud q.l)}].[{(ud p.r)} {(ud q.r)}]>"
      ==
    ==
  --
::  +mole: typed unitary virtual
::
++  mole
  ~/  %mole
  |*  tap=(trap)
  ^-  (unit _$:tap)
  =/  mur  (mure tap)
  ?~(mur ~ `$:tap)
::  +mong: virtual slam
::
++  mong
  |=  [[gat=* sam=*] gul=$-(^ (unit (unit)))]
  ^-  toon
  ?.  ?=([* ^] gat)  [%2 ~]
  (mock [gat(+< sam) %9 2 %0 1] gul)
::  +mule: typed virtual
::
++  mule
  ~/  %mule
  |*  tap=(trap)
  =/  mud  (mute tap)
  ?-  -.mud
    %&  [%& p=$:tap]
    %|  [%| p=p.mud]
  ==
::  +mure: untyped unitary virtual
::
++  mure
  |=  tap=(trap)
  ^-  (unit)
  =/  ton  (mink [tap %9 2 %0 1] |=((pair) ``.*(~ [%12 1+p 1+q])))
  ?.(?=(%0 -.ton) ~ `product.ton)
::  +mute: untyped virtual
::
++  mute
  |=  tap=(trap)
  ^-  (each * (list tank))
  =/  ton  (mock [tap %9 2 %0 1] |=((pair) ``.*(~ [%12 1+p 1+q])))
  ?-  -.ton
    %0  [%& p.ton]
  ::
    %1  =/  sof=(unit path)  ((soft path) p.ton)
        [%| ?~(sof leaf+"mute.hunk" (smyt u.sof)) ~]
  ::
    %2  [%| p.ton]
  ==
::  +slum: slam a gate on a sample using raw nock, untyped
::
++  slum
  ~/  %slum
  |=  [gat=* sam=*]
  ^-  *
  .*(gat [%9 2 %10 [6 %1 sam] %0 1])
::  +soft: virtual clam
::
++  soft
  |*  han=$-(* *)
  |=(fud=* (mole |.((han fud))))
::
::::  4o: molds and mold builders
  ::
+$  abel  typo                                          ::  original sin: type
+$  alas  (list (pair term hoon))                       ::  alias list
+$  atom  @                                             ::  just an atom
+$  aura  @ta                                           ::  atom format
+$  base                                                ::  base mold
  $@  $?  $noun                                         ::  any noun
          $cell                                         ::  any cell
          $flag                                         ::  loobean
          $null                                         ::  ~ == 0
          $void                                         ::  empty set
      ==                                                ::
  {$atom p/aura}                                        ::  atom
::
+$  woof  $@(@ {~ p/hoon})                              ::  simple embed
+$  chum  $?  lef/term                                  ::  jet name
              {std/term kel/@}                          ::  kelvin version
              {ven/term pro/term kel/@}                 ::  vendor and product
              {ven/term pro/term ver/@ kel/@}           ::  all of the above
          ==                                            ::
+$  coil  $:  p/garb                                    ::  name, wet/dry, vary
              q/type                                    ::  context
              r/(pair seminoun (map term tome))         ::  chapters
          ==                                            ::
+$  garb  (trel (unit term) poly vair)                  ::  core
+$  poly  ?(%wet %dry)                                  ::  polarity
+$  foot  $%  {$dry p/hoon}                             ::  dry arm, geometric
              {$wet p/hoon}                             ::  wet arm, generic
          ==                                            ::
+$  link                                                ::  lexical segment
          $%  [%chat p/term]                            ::  |chapter
              [%cone p/aura q/atom]                     ::  %constant
              [%frag p/term]                            ::  .leg
              [%funk p/term]                            ::  +arm
          ==                                            ::
+$  crib  [summary=cord details=(list sect)]            ::
+$  help  [links=(list link) =crib]                     ::  documentation
+$  limb  $@  term                                      ::  wing element
          $%  {%& p/axis}                               ::  by geometry
              {%| p/@ud q/(unit term)}                  ::  by name
          ==                                            ::
            ::  XX more and better sanity
            ::
+$  null  ~                                             ::  null, nil, etc
+$  onyx  (list (pair type foot))                       ::  arm activation
+$  opal                                                ::  limb match
          $%  {%& p/type}                               ::  leg
              {%| p/axis q/(set {p/type q/foot})}       ::  arm
          ==                                            ::
+$  pica  (pair ? cord)                                 ::  & prose, | code
+$  palo  (pair vein opal)                              ::  wing trace, match
+$  plat                                                ::
          $?  %hoon                                     ::
              %type                                     ::
              %nock                                     ::
              %tank                                     ::
          ==                                            ::
+$  pock  (pair axis nock)                              ::  changes
+$  port  (each palo (pair type nock))                  ::  successful match
+$  spec                                                ::  structure definition
          $~  [%base %null]                             ::
          $%  {$base p/base}                            ::  base type
              {$dbug p/spot q/spec}                     ::  set debug
              {$leaf p/term q/@}                        ::  constant atom
              {$like p/wing q/(list wing)}              ::  reference
              {$loop p/term}                            ::  hygienic reference
              {$made p/(pair term (list term)) q/spec}  ::  annotate synthetic
              {$make p/hoon q/(list spec)}              ::  composed spec
              {$name p/term q/spec}                     ::  annotate simple
              {$over p/wing q/spec}                     ::  relative to subject
          ::                                            ::
              {$bcgr p/spec q/spec}                     ::  $>, filter: require
              {$bcbc p/spec q/(map term spec)}          ::  $$, recursion
              {$bcbr p/spec q/hoon}                     ::  $|, verify
              {$bccb p/hoon}                            ::  $_, example
              {$bccl p/{i/spec t/(list spec)}}          ::  $:, tuple
              {$bccn p/{i/spec t/(list spec)}}          ::  $%, head pick
              {$bcdt p/spec q/(map term spec)}          ::  $., read-write core
              {$bcgl p/spec q/spec}                     ::  $<, filter: exclude
              {$bchp p/spec q/spec}                     ::  $-, function core
              {$bckt p/spec q/spec}                     ::  $^, cons pick
              {$bcls p/stud q/spec}                     ::  $+, standard
              {$bcfs p/spec q/(map term spec)}          ::  $/, write-only core
              {$bcmc p/hoon}                            ::  $;, manual
              {$bcpm p/spec q/hoon}                     ::  $&, repair
              {$bcsg p/hoon q/spec}                     ::  $~, default
              {$bctc p/spec q/(map term spec)}          ::  $`, read-only core
              {$bcts p/skin q/spec}                     ::  $=, name
              {$bcpt p/spec q/spec}                     ::  $@, atom pick
              {$bcwt p/{i/spec t/(list spec)}}          ::  $?, full pick
              {$bczp p/spec q/(map term spec)}          ::  $!, opaque core
          ==                                            ::
+$  tent                                                ::  model builder
          $%  {%| p/wing q/tent r/(list spec)}          ::  ~(p q r...)
              {%& p/(list wing)}                        ::  a.b:c.d
          ==                                            ::
+$  tiki                                                ::  test case
          $%  {%& p/(unit term) q/wing}                 ::  simple wing
              {%| p/(unit term) q/hoon}                 ::  named wing
          ==                                            ::
+$  skin                                                ::  texture
          $@  =term                                     ::  name/~[term %none]
          $%  [%base =base]                             ::  base match
              [%cell =skin =skin]                       ::  pair
              [%dbug =spot =skin]                       ::  trace
              [%leaf =aura =atom]                       ::  atomic constant
              [%help =help =skin]                       ::  describe
              [%name =term =skin]                       ::  apply label
              [%over =wing =skin]                       ::  relative to
              [%spec =spec =skin]                       ::  cast to
              [%wash depth=@ud]                         ::  strip faces
          ==                                            ::
+$  tome  (pair what (map term hoon))                   ::  core chapter
+$  tope                                                ::  topographic type
  $@  $?  %&                                            ::  cell or atom
          %|                                            ::  atom
      ==                                                ::
  (pair tope tope)                                      ::  cell
++  hoot                                                ::  hoon tools
  |%
  +$  beer  $@(char {~ p/hoon})                    ::  simple embed
  +$  mane  $@(@tas {@tas @tas})                    ::  XML name+space
  +$  manx  $~([[%$ ~] ~] {g/marx c/marl})          ::  dynamic XML node
  +$  marl  (list tuna)                             ::  dynamic XML nodes
  +$  mart  (list {n/mane v/(list beer)})           ::  dynamic XML attrs
  +$  marx  $~([%$ ~] {n/mane a/mart})              ::  dynamic XML tag
  +$  mare  (each manx marl)                        ::  node or nodes
  +$  maru  (each tuna marl)                        ::  interp or nodes
  +$  tuna                                          ::  maybe interpolation
      $~  [[%$ ~] ~]
      $^  manx
      $:  ?($tape $manx $marl $call)
          p/hoon
      ==
  --                                                    ::
+$  hoon                                                ::
  $~  [%zpzp ~]
  $^  {p/hoon q/hoon}                                   ::
  $%                                                    ::
    {$$ p/axis}                                         ::  simple leg
  ::                                                    ::
    {$base p/base}                                      ::  base spec
    {$bust p/base}                                      ::  bunt base
    {$dbug p/spot q/hoon}                               ::  debug info in trace
    {$eror p/tape}                                      ::  assembly error
    {$hand p/type q/nock}                               ::  premade result
    {$note p/note q/hoon}                               ::  annotate
    {$fits p/hoon q/wing}                               ::  underlying ?=
    {$knit p/(list woof)}                               ::  assemble string
    {$leaf p/(pair term @)}                             ::  symbol spec
    {$limb p/term}                                      ::  take limb
    {$lost p/hoon}                                      ::  not to be taken
    {$rock p/term q/*}                                  ::  fixed constant
    {$sand p/term q/*}                                  ::  unfixed constant
    {$tell p/(list hoon)}                               ::  render as tape
    {$tune p/$@(term tune)}                             ::  minimal face
    {$wing p/wing}                                      ::  take wing
    {$yell p/(list hoon)}                               ::  render as tank
    {$xray p/manx:hoot}                                 ::  ;foo; templating
  ::                                            ::::::  cores
    {$brbc sample/(lest term) body/spec}                ::  |$
    {$brcb p/spec q/alas r/(map term tome)}             ::  |_
    {$brcl p/hoon q/hoon}                               ::  |:
    {$brcn p/(unit term) q/(map term tome)}             ::  |%
    {$brdt p/hoon}                                      ::  |.
    {$brkt p/hoon q/(map term tome)}                    ::  |^
    {$brhp p/hoon}                                      ::  |-
    {$brsg p/spec q/hoon}                               ::  |~
    {$brtr p/spec q/hoon}                               ::  |*
    {$brts p/spec q/hoon}                               ::  |=
    {$brpt p/(unit term) q/(map term tome)}             ::  |@
    {$brwt p/hoon}                                      ::  |?
  ::                                            ::::::  tuples
    {$clcb p/hoon q/hoon}                               ::  :_ [q p]
    {$clkt p/hoon q/hoon r/hoon s/hoon}                 ::  :^ [p q r s]
    {$clhp p/hoon q/hoon}                               ::  :- [p q]
    {$clls p/hoon q/hoon r/hoon}                        ::  :+ [p q r]
    {$clsg p/(list hoon)}                               ::  :~ [p ~]
    {$cltr p/(list hoon)}                               ::  :* p as a tuple
  ::                                            ::::::  invocations
    {$cncb p/wing q/(list (pair wing hoon))}            ::  %_
    {$cndt p/hoon q/hoon}                               ::  %.
    {$cnhp p/hoon q/hoon}                               ::  %-
    {$cncl p/hoon q/(list hoon)}                        ::  %:
    {$cntr p/wing q/hoon r/(list (pair wing hoon))}     ::  %*
    {$cnkt p/hoon q/hoon r/hoon s/hoon}                 ::  %^
    {$cnls p/hoon q/hoon r/hoon}                        ::  %+
    {$cnsg p/wing q/hoon r/(list hoon)}                 ::  %~
    {$cnts p/wing q/(list (pair wing hoon))}            ::  %=
  ::                                            ::::::  nock
    {$dtkt p/spec q/hoon}                               ::  .^  nock 11
    {$dtls p/hoon}                                      ::  .+  nock 4
    {$dttr p/hoon q/hoon}                               ::  .*  nock 2
    {$dtts p/hoon q/hoon}                               ::  .=  nock 5
    {$dtwt p/hoon}                                      ::  .?  nock 3
  ::                                            ::::::  type conversion
    {$ktbr p/hoon}                                      ::  ^|  contravariant
    {$ktcn p/hoon}                                      ::  ^%  enter test mode
    {$ktdt p/hoon q/hoon}                               ::  ^.  self-cast
    {$ktls p/hoon q/hoon}                               ::  ^+  expression cast
    {$kthp p/spec q/hoon}                               ::  ^-  structure cast
    {$ktpm p/hoon}                                      ::  ^&  covariant
    {$ktsg p/hoon}                                      ::  ^~  constant
    {$ktts p/skin q/hoon}                               ::  ^=  label
    {$ktwt p/hoon}                                      ::  ^?  bivariant
    {$kttr p/spec}                                      ::  ^*  example
    {$ktcl p/spec}                                      ::  ^:  filter
  ::                                            ::::::  hints
    {$sgbr p/hoon q/hoon}                               ::  ~|  sell on trace
    {$sgcb p/hoon q/hoon}                               ::  ~_  tank on trace
    {$sgcn p/chum q/hoon r/tyre s/hoon}                 ::  ~%  general jet hint
    {$sgfs p/chum q/hoon}                               ::  ~/  function j-hint
    {$sggl p/$@(term {p/term q/hoon}) q/hoon}           ::  ~<  backward hint
    {$sggr p/$@(term {p/term q/hoon}) q/hoon}           ::  ~>  forward hint
    {$sgbc p/term q/hoon}                               ::  ~$  profiler hit
    {$sgls p/@ q/hoon}                                  ::  ~+  cache/memoize
    {$sgpm p/@ud q/hoon r/hoon}                         ::  ~&  printf/priority
    {$sgts p/hoon q/hoon}                               ::  ~=  don't duplicate
    {$sgwt p/@ud q/hoon r/hoon s/hoon}                  ::  ~?  tested printf
    {$sgzp p/hoon q/hoon}                               ::  ~!  type on trace
  ::                                            ::::::  miscellaneous
    {$mcts p/marl:hoot}                                 ::  ;=  list templating
    {$mccl p/hoon q/(list hoon)}                        ::  ;:  binary to nary
    {$mcfs p/hoon}                                      ::  ;/  [%$ [%$ p ~] ~]
    {$mcgl p/spec q/hoon r/hoon s/hoon}                 ::  ;<  bind
    {$mcsg p/hoon q/(list hoon)}                        ::  ;~  kleisli arrow
    {$mcmc p/spec q/hoon}                               ::  ;;  normalize
  ::                                            ::::::  compositions
    {$tsbr p/spec q/hoon}                               ::  =|  push bunt
    {$tscl p/(list (pair wing hoon)) q/hoon}            ::  =:  q w/ p changes
    {$tsfs p/skin q/hoon r/hoon}                        ::  =/  typed variable
    {$tsmc p/skin q/hoon r/hoon}                        ::  =;  =/(q p r)
    {$tsdt p/wing q/hoon r/hoon}                        ::  =.  r with p as q
    {$tswt p/wing q/hoon r/hoon s/hoon}                 ::  =?  conditional =.
    {$tsgl p/hoon q/hoon}                               ::  =<  =>(q p)
    {$tshp p/hoon q/hoon}                               ::  =-  =+(q p)
    {$tsgr p/hoon q/hoon}                               ::  =>  q w/subject p
    {$tskt p/skin q/wing r/hoon s/hoon}                 ::  =^  state machine
    {$tsls p/hoon q/hoon}                               ::  =+  q w/[p subject]
    {$tssg p/(list hoon)}                               ::  =~  hoon stack
    {$tstr p/(pair term (unit spec)) q/hoon r/hoon}     ::  =*  new style
    {$tscm p/hoon q/hoon}                               ::  =,  overload p in q
  ::                                            ::::::  conditionals
    {$wtbr p/(list hoon)}                               ::  ?|  loobean or
    {$wthp p/wing q/(list (pair spec hoon))}            ::  ?-  pick case in q
    {$wtcl p/hoon q/hoon r/hoon}                        ::  ?:  if/then/else
    {$wtdt p/hoon q/hoon r/hoon}                        ::  ?.  ?:(p r q)
    {$wtkt p/wing q/hoon r/hoon}                        ::  ?^  if p is a cell
    {$wtgl p/hoon q/hoon}                               ::  ?<  ?:(p !! q)
    {$wtgr p/hoon q/hoon}                               ::  ?>  ?:(p q !!)
    {$wtls p/wing q/hoon r/(list (pair spec hoon))}     ::  ?+  ?-  w/default
    {$wtpm p/(list hoon)}                               ::  ?&  loobean and
    {$wtpt p/wing q/hoon r/hoon}                        ::  ?@  if p is atom
    {$wtsg p/wing q/hoon r/hoon}                        ::  ?~  if p is null
    {$wthx p/skin q/wing}                               ::  ?#  if q matches p
    {$wtts p/spec q/wing}                               ::  ?=  if q matches p
    {$wtzp p/hoon}                                      ::  ?!  loobean not
  ::                                            ::::::  special
    {$zpcm p/hoon q/hoon}                               ::  !,
    {$zpgr p/hoon}                                      ::  !>
    {$zpgl p/spec q/hoon}                               ::  !<
    {$zpmc p/hoon q/hoon}                               ::  !;
    {$zpts p/hoon}                                      ::  !=
    {$zppt p/(list wing) q/hoon r/hoon}                 ::  !@
    {$zpwt p/$@(p/@ {p/@ q/@}) q/hoon}                  ::  !?
    {$zpzp ~}                                           ::  !!
  ==                                                    ::
+$  tyre  (list {p/term q/hoon})                        ::
+$  tyke  (list (unit hoon))                            ::
::                                                      ::::::  virtual nock
+$  nock  $^  {p/nock q/nock}                           ::  autocons
          $%  {$1 p/*}                                  ::  constant
              {$2 p/nock q/nock}                        ::  compose
              {$3 p/nock}                               ::  cell test
              {$4 p/nock}                               ::  increment
              {$5 p/nock q/nock}                        ::  equality test
              {$6 p/nock q/nock r/nock}                 ::  if, then, else
              {$7 p/nock q/nock}                        ::  serial compose
              {$8 p/nock q/nock}                        ::  push onto subject
              {$9 p/@ q/nock}                           ::  select arm and fire
              {$10 p/{p/@ q/nock} q/nock}               ::  edit
              {$11 p/$@(@ {p/@ q/nock}) q/nock}         ::  hint
              {$12 p/nock q/nock}                       ::  grab data from sky
              {$0 p/@}                                  ::  axis select
          ==                                            ::
+$  note                                                ::  type annotation
          $%  {$help p/help}                            ::  documentation
              {$know p/stud}                            ::  global standard
              {$made p/term q/(unit (list wing))}       ::  structure
          ==                                            ::
+$  type  $~  %noun                                     ::
          $@  $?  $noun                                 ::  any nouns
                  $void                                 ::  no noun
              ==                                        ::
          $%  {$atom p/term q/(unit @)}                 ::  atom / constant
              {$cell p/type q/type}                     ::  ordered pair
              {$core p/type q/coil}                     ::  object
              {$face p/$@(term tune) q/type}            ::  namespace
              {$fork p/(set type)}                      ::  union
              {$hint p/(pair type note) q/type}         ::  annotation
              {$hold p/type q/hoon}                     ::  lazy evaluation
          ==                                            ::
+$  tony                                                ::  ++tone done right
          $%  {$0 p/tine q/*}                           ::  success
              {$1 p/(set)}                              ::  blocks
              {$2 p/(list {@ta *})}                     ::  error ~_s
          ==                                            ::
+$  tine                                                ::  partial noun
          $@  ~                                         ::  open
          $%  {%& p/tine q/tine}                        ::  half-blocked
              {%| p/(set)}                              ::  fully blocked
          ==                                            ::
+$  tool  $@(term tune)                                 ::  type decoration
+$  tune                                                ::  complex
          $~  [~ ~]                                     ::
          $:  p/(map term (unit hoon))                  ::  aliases
              q/(list hoon)                             ::  bridges
          ==                                            ::
+$  typo  type                                          ::  old type
+$  vase  {p/type q/*}                                  ::  type-value pair
+$  vise  {p/typo q/*}                                  ::  old vase
+$  vial  ?($read $rite $both $free)                    ::  co/contra/in/bi
+$  vair  ?($gold $iron $lead $zinc)                    ::  in/contra/bi/co
+$  vein  (list (unit axis))                            ::  search trace
+$  sect  (list pica)                                   ::  paragraph
+$  whit                                                ::
          $:  lab/(unit term)                           ::  label
              boy/(unit (pair cord (list sect)))        ::  body
              def/(map term (pair cord (list sect)))    ::  definitions
              use/(set term)                            ::  defs used
          ==                                            ::
+$  what  (unit (pair cord (list sect)))                ::  help slogan/section
+$  wing  (list limb)                                   ::  search path
+$  worm                                                ::  compiler cache
  $:  nes/(set ^)                                       ::  ++nest
      pay/(map (pair type hoon) type)                   ::  ++play
      mit/(map (pair type hoon) (pair type nock))       ::  ++mint
  ==                                                    ::
::
::  +block: abstract identity of resource awaited
::
++  block
  path
::
::  +result: internal interpreter result
::
++  result
  $@(~ seminoun)
::
::  +thunk: fragment constructor
::
++  thunk
  $-(@ud (unit noun))
::
::  +seminoun:
::
++  seminoun
  ::  partial noun; blocked subtrees are ~
  ::
  $~  [[%full ~] ~]
  {mask/stencil data/noun}
::
::  +stencil: noun knowledge map
::
++  stencil
  $%  ::
      ::  %half: noun has partial block substructure
      ::
      [%half left=stencil rite=stencil]
      ::
      ::  %full: noun is either fully complete, or fully blocked
      ::
      [%full blocks=(set block)]
      ::
      ::  %lazy: noun can be generated from virtual subtree
      ::
      [%lazy fragment/axis resolve/thunk]
  ==
::
++  output
  ::  ~: interpreter stopped
  ::
  %-  unit
  $%  ::
      ::  %done: output is complete
      ::
      [%done p/noun]
      ::
      ::  %wait: output is waiting for resources
      ::
      [%wait p/(list block)]
  ==
:: profiling
++  doss
  $:  mon/moan                                          ::  sample count
      hit/(map term @ud)                                ::  hit points
      cut/(map path hump)                               ::  cut points
  ==
++  moan                                                ::  sample metric
  $:  fun/@ud                                           ::  samples in C
      noc/@ud                                           ::  samples in nock
      glu/@ud                                           ::  samples in glue
      mal/@ud                                           ::  samples in alloc
      far/@ud                                           ::  samples in frag
      coy/@ud                                           ::  samples in copy
      euq/@ud                                           ::  samples in equal
  ==                                                    ::
::
++  hump
  $:  mon/moan                                          ::  sample count
      out/(map path @ud)                                ::  calls out of
      inn/(map path @ud)                                ::  calls into
  ==
--
::                                                      ::
::::  5: layer five                                     ::
  ::                                                    ::
  ::    5a: compiler utilities                          ::
  ::    5b: macro expansion                             ::
  ::    5c: compiler backend and prettyprinter          ::
  ::    5d: parser                                      ::
  ::    5e: caching compiler                            ::
  ::    5f: molds and mold builders                     ::
  ::    5g: profiling support (XX remove)               ::
  ::
~%    %pen
    +
  ==
    %ap    ap
    %ut    ut
  ==
|%
::
::::  5aa: new partial nock interpreter
  ::
++  musk  !.                                            ::  nock with block set
  |%
  ++  abet
    ::  simplify raw result
    ::
    |=  $:  ::  noy: raw result
            ::
            noy/result
        ==
    ^-  output
    ::  propagate stop
    ::
    ?~  noy  ~
    :-  ~
    ::  merge all blocking sets
    ::
    =/  blocks  (squash mask.noy)
    ?:  =(~ blocks)
      ::  no blocks, data is complete
      ::
      done/data.noy
    ::  reduce block set to block list
    ::
    wait/~(tap in blocks)
  ::
  ++  araw
    ::  execute nock on partial subject
    ::
    |=  $:  ::  bus: subject, a partial noun
            ::  fol: formula, a complete noun
            ::
            bus/seminoun
            fol/noun
        ==
    ::  interpreter loop
    ::
    |-  ^-  result
    ?@  fol
      ::  bad formula, stop
      ::
      ~
    ?:  ?=(^ -.fol)
      ::  hed: interpret head
      ::
      =+  hed=$(fol -.fol)
      ::  propagate stop
      ::
      ?~  hed  ~
      ::  tal: interpret tail
      ::
      =+  tal=$(fol +.fol)
      ::  propagate stop
      ::
      ?~  tal  ~
      ::  combine
      ::
      (combine hed tal)
    ?+    fol
    ::  bad formula; stop
    ::
        ~
    ::  0; fragment
    ::
        {$0 b/@}
      ::  if bad axis, stop
      ::
      ?:  =(0 b.fol)  ~
      ::  reduce to fragment
      ::
      (fragment b.fol bus)
    ::
    ::  1; constant
    ::
        {$1 b/*}
      ::  constant is complete
      ::
      [full/~ b.fol]
    ::
    ::  2; recursion
    ::
        {$2 b/* c/*}
      ::  require complete formula
      ::
      %+  require
        ::  compute formula with current subject
        ::
        $(fol c.fol)
      |=  ::  ryf: next formula
          ::
          ryf/noun
      ::  lub: next subject
      ::
      =+  lub=^$(fol b.fol)
      ::  propagate stop
      ::
      ?~  lub  ~
      ::  recurse
      ::
      ^$(fol ryf, bus lub)
    ::
    ::  3; probe
    ::
        {$3 b/*}
      %+  require
        $(fol b.fol)
      |=  ::  fig: probe input
          ::
          fig/noun
      ::  yes if cell, no if atom
      ::
      [full/~ .?(fig)]
    ::
    ::  4; increment
    ::
        {$4 b/*}
      %+  require
        $(fol b.fol)
      |=  ::  fig: increment input
          ::
          fig/noun
      ::  stop for cells, increment for atoms
      ::
      ?^(fig ~ [full/~ +(fig)])
    ::
    ::  5; compare
    ::
        {$5 b/* c/*}
      %+  require
        $(fol b.fol)
      |=  ::  hed: left input
          ::
          hed/noun
      %+  require
        ^$(fol c.fol)
      |=  ::  tal: right input
          ::
          tal/noun
      [full/~ =(hed tal)]
    ::
    ::  6; if-then-else
    ::
        {$6 b/* c/* d/*}
      ::  semantic expansion
      ::
      %+  require
        $(fol b.fol)
      |=  ::  fig: boolean
          ::
          fig/noun
      ::  apply proper booleans
      ::
      ?:  =(& fig)  ^$(fol c.fol)
      ?:  =(| fig)  ^$(fol d.fol)
      ::  stop on bad test
      ::
      ~
    ::
    ::  7; composition
    ::
        {$7 b/* c/*}
      ::  one: input
      ::
      =+  one=$(fol b.fol)
      ::  propagate stop
      ::
      ?~  one  ~
      ::  complete composition
      ::
      $(fol c.fol, bus one)
    ::
    ::  8; introduction
    ::
        {$8 b/* c/*}
      ::  one: input
      ::
      =+  one=$(fol b.fol)
      ::  propagate stop
      ::
      ?~  one  ~
      ::  complete introduction
      ::
      $(fol c.fol, bus (combine one bus))
    ::
    ::  9; invocation
    ::
        {$9 b/* c/*}
      ::  semantic expansion
      ::
      ?^  b.fol  ~
      ::  one: core
      ::
      =+  one=$(fol c.fol)
      ::  propagate stop
      ::
      ?~  one  ~
      ::  if core is constant
      ::
      ?:  ?=([[%full ~] *] one)
        ::  then call virtual nock directly
        ::
        =+  (mack data.one [%9 b.fol %0 1])
        ::  propagate stop
        ::
        ?~  -  ~
        ::  produce result
        ::
        [[%full ~] u.-]
      ::  else complete call
      ::
      %+  require
        ::  retrieve formula
        ::
        (fragment b.fol one)
      ::  continue
      ::
      |=(noun ^$(bus one, fol +<))
    ::
    ::  10; edit
    ::
        {$10 {b/@ c/*} d/*}
      ::  tar:  target of edit
      ::
      =+  tar=$(fol d.fol)
      ::  propagate stop
      ::
      ?~  tar  ~
      ::  inn:  inner value
      ::
      =+  inn=$(fol c.fol)
      ::  propagate stop
      ::
      ?~  inn  ~
      (mutate b.fol inn tar)
    ::
    ::  11; static hint
    ::
        {$11 @ c/*}
      ::  ignore hint
      ::
      $(fol c.fol)
    ::
    ::  11; dynamic hint
    ::
        {$11 {b/* c/*} d/*}
      ::  noy: dynamic hint
      ::
      =+  noy=$(fol c.fol)
      ::  propagate stop
      ::
      ?~  noy  ~
      ::  if hint is a fully computed trace
      ::
      ?:  &(?=($spot b.fol) ?=([[%full ~] *] noy))
        ::  compute within trace
        ::
        ~_((show %o +.noy) $(fol d.fol))
      ::  else ignore hint
      ::
      $(fol d.fol)
    ==
  ::
  ++  apex
    ::  execute nock on partial subject
    ::
    |=  $:  ::  bus: subject, a partial noun
            ::  fol: formula, a complete noun
            ::
            bus/seminoun
            fol/noun
        ==
    ~+
    ^-  output
    ::  simplify result
    ::
    (abet (araw bus fol))
  ::
  ++  combine
    ::  combine a pair of seminouns
    ::
    |=  $:  ::  hed: head of pair
            ::  tal: tail of pair
            ::
            hed/seminoun
            tal/seminoun
        ==
    ^-  seminoun
    ?.  ?&  &(?=($full -.mask.hed) ?=($full -.mask.tal))
            =(=(~ blocks.mask.hed) =(~ blocks.mask.tal))
        ==
      ::  default merge
      ::
      [half/[mask.hed mask.tal] [data.hed data.tal]]
    ::  both sides total
    ::
    ?:  =(~ blocks.mask.hed)
      ::  both sides are complete
      ::
      [full/~ data.hed data.tal]
    ::  both sides are blocked
    ::
    [full/(~(uni in blocks.mask.hed) blocks.mask.tal) ~]
  ::
  ++  complete
    ::  complete any laziness
    ::
    |=  bus/seminoun
    ^-  seminoun
    ?-  -.mask.bus
      $full  bus
      $lazy  ::  fragment 1 is the whole thing
             ::
             ?:  =(1 fragment.mask.bus)
               ::  blocked; we can't get fragment 1 while compiling it
               ::
               [[%full [~ ~ ~]] ~]
             ::  execute thunk
             ::
             =+  (resolve.mask.bus fragment.mask.bus)
             ::  if product is nil
             ::
             ?~  -
               ::  then blocked
               ::
               [[%full [~ ~ ~]] ~]
             ::  else use value
             ::
             [[%full ~] u.-]
      $half  ::  recursive descent
             ::
             %+  combine
               $(bus [left.mask.bus -.data.bus])
             $(bus [rite.mask.bus +.data.bus])
    ==
  ::
  ++  fragment
    ::  seek to an axis in a seminoun
    ::
    |=  $:  ::  axe: tree address of subtree
            ::  bus: partial noun
            ::
            axe/axis
            bus/seminoun
        ==
    ^-  result
    ::  1 is the root
    ::
    ?:  =(1 axe)  bus
    ::  now: top of axis (2 or 3)
    ::  lat: rest of axis
    ::
    =+  [now=(cap axe) lat=(mas axe)]
    ?-  -.mask.bus
      %lazy  ::  propagate laziness
             ::
             bus(fragment.mask (peg fragment.mask.bus axe))
    ::
      %full  ::  if fully blocked, produce self
             ::
             ?^  blocks.mask.bus  bus
             ::  descending into atom, stop
             ::
             ?@  data.bus  ~
             ::  descend into complete cell
             ::
             $(axe lat, bus [full/~ ?:(=(2 now) -.data.bus +.data.bus)])
    ::
      %half  ::  descend into partial cell
             ::
             %=  $
               axe  lat
               bus  ?:  =(2 now)
                      [left.mask.bus -.data.bus]
                    [rite.mask.bus +.data.bus]
    ==       ==
  ::
  ++  mutate
    ::  change a single axis in a seminoun
    ::
    |=  $:  ::  axe: axis within big to change
            ::  lit: (little) seminoun to insert within big at axe
            ::  big: seminoun to mutate
            ::
            axe/@
            lit/seminoun
            big/seminoun
        ==
    ^-  result
    ::  stop on zero axis
    ::
    ?~  axe  ~
    ::  edit root of big means discard it
    ::
    ?:  =(1 axe)  lit
    ::  decompose axis into path of head-tail
    ::
    |-  ^-  result
    ?:  =(2 axe)
      ::  mutate head of cell
      ::
      =+  tal=(fragment 3 big)
      ::  propagate stop
      ::
      ?~  tal  ~
      (combine lit tal)
    ?:  =(3 axe)
      ::  mutate tail of cell
      ::
      =+  hed=(fragment 2 big)
      ::  propagate stop
      ::
      ?~  hed  ~
      (combine hed lit)
    ::  deeper axis: keep one side of big and
    ::  recurse into the other with smaller axe
    ::
    =+  mor=(mas axe)
    =+  hed=(fragment 2 big)
    ::  propagate stop
    ::
    ?~  hed  ~
    =+  tal=(fragment 3 big)
    ::  propagate stop
    ::
    ?~  tal  ~
    ?:  =(2 (cap axe))
      ::  recurse into the head
      ::
      =+  mut=$(big hed, axe mor)
      ::  propagate stop
      ::
      ?~  mut  ~
      (combine mut tal)
    ::  recurse into the tail
    ::
    =+  mut=$(big tal, axe mor)
    ::  propagate stop
    ::
    ?~  mut  ~
    (combine hed mut)
  ::
  ++  require
    ::  require complete intermediate step
    ::
    |=  $:  noy/result
            yen/$-(* result)
        ==
    ^-  result
    ::  propagate stop
    ::
    ?~  noy  ~
    ::  suppress laziness
    ::
    =/  bus/seminoun  (complete noy)
    ?<  ?=($lazy -.mask.bus)
    ::  if partial block, squash blocks and stop
    ::
    ?:  ?=($half -.mask.bus)  [full/(squash mask.bus) ~]
    ::  if full block, propagate block
    ::
    ?:  ?=(^ blocks.mask.bus)  [mask.bus ~]
    ::  otherwise use complete noun
    ::
    (yen data.bus)
  ::
  ++  squash
    ::  convert stencil to block set
    ::
    |=  tyn/stencil
    ^-  (set block)
    ?-  -.tyn
      $lazy  $(tyn -:(complete tyn ~))
      $full  blocks.tyn
      $half  (~(uni in $(tyn left.tyn)) $(tyn rite.tyn))
    ==
  --
::
::::  5a: compiler utilities
  ::
++  bool  `type`(fork [%atom %f `0] [%atom %f `1] ~)    ::  make loobean
++  cell                                                ::  make %cell type
  ~/  %cell
  |=  {hed/type tal/type}
  ^-  type
  ?:(=(%void hed) %void ?:(=(%void tal) %void [%cell hed tal]))
::
++  core                                                ::  make %core type
  ~/  %core
  |=  {pac/type con/coil}
  ^-  type
  ?:(=(%void pac) %void [%core pac con])
::
++  hint
  |=  {p/(pair type note) q/type}
  ^-  type
  ?:  =(%void q)  %void
  ?:  =(%noun q)  %noun
  [%hint p q]
::
++  face                                                ::  make %face type
  ~/  %face
  |=  {giz/$@(term tune) der/type}
  ^-  type
  ?:  =(%void der)
    %void
  [%face giz der]
::
++  fork                                                ::  make %fork type
  ~/  %fork
  |=  yed/(list type)
  =|  lez/(set type)
  |-  ^-  type
  ?~  yed
    ?~  lez  %void
    ?:  ?=({* ~ ~} lez)  n.lez
    [%fork lez]
  %=    $
      yed  t.yed
      lez
    ?:  =(%void i.yed)  lez
    ?:  ?=({$fork *} i.yed)  (~(uni in lez) p.i.yed)
    (~(put in lez) i.yed)
  ==
::
++  cove                                                ::  extract [0 *] axis
  |=  nug/nock
  ?-    nug
      {$0 *}   p.nug
      {$11 *}  $(nug q.nug)
      *        ~_(leaf+"cove" !!)
  ==
++  comb                                                ::  combine two formulas
  ~/  %comb
  |=  {mal/nock buz/nock}
  ^-  nock
  ?:  ?&(?=({$0 *} mal) !=(0 p.mal))
    ?:  ?&(?=({$0 *} buz) !=(0 p.buz))
      [%0 (peg p.mal p.buz)]
    ?:  ?=({$2 {$0 *} {$0 *}} buz)
      [%2 [%0 (peg p.mal p.p.buz)] [%0 (peg p.mal p.q.buz)]]
    [%7 mal buz]
  ?:  ?=({^ {$0 $1}} mal)
    [%8 p.mal buz]
  ?:  =([%0 %1] buz)
    mal
  [%7 mal buz]
::
++  cond                                                ::  ?:  compile
  ~/  %cond
  |=  {pex/nock yom/nock woq/nock}
  ^-  nock
  ?-  pex
    {$1 $0}  yom
    {$1 $1}  woq
    *        [%6 pex yom woq]
  ==
::
++  cons                                                ::  make formula cell
  ~/  %cons
  |=  {vur/nock sed/nock}
  ^-  nock
  ::  this optimization can remove crashes which are essential
  ::
  ::  ?:  ?=([[%0 *] [%0 *]] +<)
  ::  ?:  ?&(=(+(p.vur) p.sed) =((div p.vur 2) (div p.sed 2)))
  ::    [%0 (div p.vur 2)]
  ::  [vur sed]
  ?:  ?=({{$1 *} {$1 *}} +<)
    [%1 p.vur p.sed]
  [vur sed]
::
++  fitz                                                ::  odor compatibility
  ~/  %fitz
  |=  {yaz/term wix/term}
  =+  ^=  fiz
      |=  mot/@ta  ^-  {p/@ q/@ta}
      =+  len=(met 3 mot)
      ?:  =(0 len)
        [0 %$]
      =+  tyl=(rsh 3 (dec len) mot)
      ?:  &((gte tyl 'A') (lte tyl 'Z'))
        [(sub tyl 64) (end 3 (dec len) mot)]
      [0 mot]
  =+  [yoz=(fiz yaz) wux=(fiz wix)]
  ?&  ?|  =(0 p.yoz)
          =(0 p.wux)
          &(!=(0 p.wux) (lte p.wux p.yoz))
      ==
      |-  ?|  =(%$ p.yoz)
              =(%$ p.wux)
              ?&  =((end 3 1 p.yoz) (end 3 1 p.wux))
                  $(p.yoz (rsh 3 1 p.yoz), p.wux (rsh 3 1 p.wux))
              ==
          ==
  ==
::
++  flan                                                ::  loobean  &
  ~/  %flan
  |=  {bos/nock nif/nock}
  ^-  nock
  ?:  =(bos nif)  bos
  ?:  =([%0 0] bos)  nif
  ?:  =([%0 0] nif)  bos
  ?-    bos
      {$1 $1}   bos
      {$1 $0}   nif
      *
    ?-    nif
        {$1 $1}   nif
        {$1 $0}   bos
        *       [%6 bos nif [%1 1]]
    ==
  ==
::
++  flip                                                ::  loobean negation
  ~/  %flip
  |=  dyr/nock
  ?:  =([%0 0] dyr)  dyr
  [%6 dyr [%1 1] [%1 0]]
::
++  flor                                                ::  loobean  |
  ~/  %flor
  |=  {bos/nock nif/nock}
  ^-  nock
  ?:  =(bos nif)  bos
  ?:  =([%0 0] bos)  nif
  ?:  =([%0 0] nif)  bos
  ?-  bos
      {$1 $1}   nif
      {$1 $0}   bos
      *
    ?-  nif
        {$1 $1}   bos
        {$1 $0}   nif
        *         [%6 bos [%1 0] nif]
    ==
  ==
::
++  hike
  ~/  %hike
  |=  [a=axis pac=(list (pair axis nock))]
  |^  =/  rel=(map axis nock)  (roll pac insert)
      =/  ord=(list axis)      (sort ~(tap in ~(key by rel)) gth)
      |-  ^-  nock
      ?~  ord
        [%0 a]
      =/  b=axis  i.ord
      =/  c=nock  (~(got by rel) b)
      =/  d=nock  $(ord t.ord)
      [%10 [b c] d]
  ::
  ++  contains
    |=  [container=axis contained=axis]
    ^-  ?
    =/  big=@    (met 0 container)
    =/  small=@  (met 0 contained)
    ?:  (lte small big)  |
    =/  dif=@  (sub small big)
    =(container (rsh 0 dif contained))
  ::
  ++  parent
    |=  a=axis
    `axis`(rsh 0 1 a)
  ::
  ++  sibling
    |=  a=axis
    ^-  axis
    ?~  (mod a 2)
      +(a)
    (dec a)
  ::
  ++  insert
    |=  [e=[axe=axis fol=nock] n=(map axis nock)]
    ^-  (map axis nock)
    ?:  =/  a=axis  axe.e
        |-  ^-  ?
        ?:  =(1 a)  |
        ?:  (~(has by n) a)
          &
        $(a (parent a))
      ::  parent already in
      n
    =.  n
      ::  remove children
      %+  roll  ~(tap by n)
      |=  [[axe=axis fol=nock] m=_n]
      ?.  (contains axe.e axe)  m
      (~(del by m) axe)
    =/  sib  (sibling axe.e)
    =/  un   (~(get by n) sib)
    ?~  un   (~(put by n) axe.e fol.e)
    ::  replace sibling with parent
    %=  $
      n  (~(del by n) sib)
      e  :-  (parent sib)
         ?:  (gth sib axe.e)
           (cons fol.e u.un)
         (cons u.un fol.e)
    ==
  --
::
++  jock
  |=  rad/?
  |=  lot/coin  ^-  hoon
  ?-    -.lot
      ~
    ?:(rad [%rock p.lot] [%sand p.lot])
  ::
      $blob
    ?:  rad
      [%rock %$ p.lot]
    ?@(p.lot [%sand %$ p.lot] [$(p.lot -.p.lot) $(p.lot +.p.lot)])
  ::
      $many
    [%cltr (turn p.lot |=(a/coin ^$(lot a)))]
  ==
::
++  look
  ~/  %look
  |=  {cog/term dab/(map term hoon)}
  =+  axe=1
  |-  ^-  (unit {p/axis q/hoon})
  ?-  dab
      ~  ~
  ::
      {* ~ ~}
    ?:(=(cog p.n.dab) [~ axe q.n.dab] ~)
  ::
      {* ~ *}
    ?:  =(cog p.n.dab)
      [~ (peg axe 2) q.n.dab]
    ?:  (gor cog p.n.dab)
      ~
    $(axe (peg axe 3), dab r.dab)
  ::
      {* * ~}
    ?:  =(cog p.n.dab)
      [~ (peg axe 2) q.n.dab]
    ?:  (gor cog p.n.dab)
      $(axe (peg axe 3), dab l.dab)
    ~
  ::
      {* * *}
    ?:  =(cog p.n.dab)
      [~ (peg axe 2) q.n.dab]
    ?:  (gor cog p.n.dab)
      $(axe (peg axe 6), dab l.dab)
    $(axe (peg axe 7), dab r.dab)
  ==
::
++  loot
  ~/  %loot
  |=  {cog/term dom/(map term tome)}
  =+  axe=1
  |-  ^-  (unit {p/axis q/hoon})
  ?-  dom
      ~  ~
  ::
      {* ~ ~}
    %+  bind  (look cog q.q.n.dom)
    |=((pair axis hoon) [(peg axe p) q])
  ::
      {* ~ *}
    =+  yep=(look cog q.q.n.dom)
    ?^  yep
      [~ (peg (peg axe 2) p.u.yep) q.u.yep]
    $(axe (peg axe 3), dom r.dom)
  ::
      {* * ~}
    =+  yep=(look cog q.q.n.dom)
    ?^  yep
      [~ (peg (peg axe 2) p.u.yep) q.u.yep]
    $(axe (peg axe 3), dom l.dom)
  ::
      {* * *}
    =+  yep=(look cog q.q.n.dom)
    ?^  yep
      [~ (peg (peg axe 2) p.u.yep) q.u.yep]
    =+  pey=$(axe (peg axe 6), dom l.dom)
    ?^  pey  pey
    $(axe (peg axe 7), dom r.dom)
  ==
::
::::  5b: macro expansion
  ::
++  ah                                                  ::  tiki engine
  |_  tik/tiki
  ++  blue
    |=  gen/hoon
    ^-  hoon
    ?.  &(?=(%| -.tik) ?=(~ p.tik))  gen
    [%tsgr [%$ 3] gen]
  ::
  ++  teal
    |=  mod/spec
    ^-  spec
    ?:  ?=(%& -.tik)  mod
    [%over [%& 3]~ mod]
  ::
  ++  tele
    |=  syn/skin
    ^-  skin
    ?:  ?=(%& -.tik)  syn
    [%over [%& 3]~ syn]
  ::
  ++  gray
    |=  gen/hoon
    ^-  hoon
    ?-  -.tik
      %&  ?~(p.tik gen [%tstr [u.p.tik ~] [%wing q.tik] gen])
      %|  [%tsls ?~(p.tik q.tik [%ktts u.p.tik q.tik]) gen]
    ==
  ::
  ++  puce
    ^-  wing
    ?-  -.tik
      %&  ?~(p.tik q.tik [u.p.tik ~])
      %|  [[%& 2] ~]
    ==
  ::
  ++  wthp  |=  opt/(list (pair spec hoon))
            %+  gray  %wthp
            [puce (turn opt |=({a/spec b/hoon} [a (blue b)]))]
  ++  wtkt  |=({sic/hoon non/hoon} (gray [%wtkt puce (blue sic) (blue non)]))
  ++  wtls  |=  {gen/hoon opt/(list (pair spec hoon))}
            %+  gray  %wtls
            [puce (blue gen) (turn opt |=({a/spec b/hoon} [a (blue b)]))]
  ++  wtpt  |=({sic/hoon non/hoon} (gray [%wtpt puce (blue sic) (blue non)]))
  ++  wtsg  |=({sic/hoon non/hoon} (gray [%wtsg puce (blue sic) (blue non)]))
  ++  wthx  |=(syn/skin (gray [%wthx (tele syn) puce]))
  ++  wtts  |=(mod/spec (gray [%wtts (teal mod) puce]))
  --
::
++  ax
  =+  :*  ::  dom: axis to home
          ::  hay: wing to home
          ::  cox: hygienic context
          ::  bug: debug annotations
          ::  def: default expression
          ::
          dom=`axis`1
          hay=*wing
          cox=*(map term spec)
          bug=*(list spot)
          nut=*(unit note)
          def=*(unit hoon)
      ==
  |_  {fab/? mod/spec}
  ::
  ++  autoname
    ::  derive name from spec
    ::
    |-  ^-  (unit term)
    ?-  -.mod
      $base  ?.(?=([%atom *] p.mod) ~ ?:(=(%$ p.p.mod) `%atom `p.p.mod))
      $dbug  $(mod q.mod)
      $leaf  `p.mod
      $loop  `p.mod
      $like  ?~(p.mod ~ ?^(i.p.mod ?:(?=(%& -.i.p.mod) ~ q.i.p.mod) `i.p.mod))
      $make  ~(name ap p.mod)
      $made  $(mod q.mod)
      $over  $(mod q.mod)
      $name  $(mod q.mod)
    ::
      $bcbc  $(mod p.mod)
      $bcbr  $(mod p.mod)
      $bccb  ~(name ap p.mod)
      $bccl  $(mod i.p.mod)
      $bccn  $(mod i.p.mod)
      $bcdt  ~
      $bcgl  $(mod q.mod)
      $bcgr  $(mod q.mod)
      $bchp  $(mod p.mod)
      $bckt  $(mod q.mod)
      $bcls  $(mod q.mod)
      $bcfs  ~
      $bcmc  ~(name ap p.mod)
      $bcpm  $(mod p.mod)
      $bcsg  $(mod q.mod)
      $bctc  ~
      $bcts  $(mod q.mod)
      $bcpt  $(mod q.mod)
      $bcwt  $(mod i.p.mod)
      $bczp  ~
    ==
  ++  hint
    |=  not/note
    ^+  +>
    ?>(?=(~ nut) +>.$(nut `not))
  ::
  ++  function
    ::  construct a function example
    ::
    |=  {fun/spec arg/spec}
    ^-  hoon
    ::  minimal context as subject
    ::
    :+  %tsgr
      ::  context is example of both specs
      ::
      [example:clear(mod fun) example:clear(mod arg)]
    ::  produce an %iron (contravariant) core
    ::
    :-  %ktbr
    ::  make an actual gate
    ::
    :+  %brcl
      [%$ 2]
    [%$ 15]
  ::
  ++  interface
    ::  construct a core example
    ::
    |=  {variance/vair payload/spec arms/(map term spec)}
    ^-  hoon
    ::  attach proper variance control
    ::
    =-  ?-  variance
          %gold  -
          %lead  [%ktwt -]
          %zinc  [%ktpm -]
          %iron  [%ktbr -]
        ==
    ^-  hoon
    :+  %tsgr  example:clear(mod payload)
    :+  %brcn  ~
    =-  [[%$ ~ -] ~ ~]
    %-  ~(gas by *(map term hoon))
    %+  turn
      ~(tap by arms)
    |=  [=term =spec]
    ::
    ::  note that we *don't* make arm specs in an interface
    ::  hygienic -- we leave them in context, to support
    ::  maximum programmer flexibility
    ::
    [term example:clear(mod spec)]
  ::
  ++  home
    ::  express a hoon against the original subject
    ::
    |=  gen/hoon
    ^-  hoon
    =/  ,wing
        ?:  =(1 dom)
          hay
        (weld hay `wing`[[%& dom] ~])
    ?~  -  gen
    [%tsgr [%wing -] gen]
  ::
  ++  clear
    ::  clear annotations
    ^+  .
    .(bug ~, def ~, nut ~)
  ::
  ++  basal
    ::  example base case
    ::
    |=  bas/base
    ?-    bas
    ::
        {$atom *}
      ::  we may want sped
      ::
      [%sand p.bas ?:(=(%da p.bas) ~2000.1.1 0)]
    ::
        $noun
      ::  raw nock produces noun type
      ::
      =+([%rock %$ 0] [%ktls [%dttr - - [%rock %$ 1]] -])
    ::
        $cell
      ::  reduce to pair of nouns
      ::
      =+($(bas %noun) [- -])
    ::
        $flag
      ::  comparison produces boolean type
      ::
      =+([%rock %$ 0] [%ktls [%dtts - -] -])
    ::
        $null
      [%rock %n 0]
    ::
        $void
      [%zpzp ~]
    ==
  ::
  ++  unfold
    |=  [fun/hoon arg/(list spec)]
    ^-  hoon
    [%cncl fun (turn arg |=(spec ktcl/+<))]
  ::
  ++  unreel
    |=  [one/wing res/(list wing)]
    ^-  hoon
    ?~(res [%wing one] [%tsgl [%wing one] $(one i.res, res t.res)])
  ::
  ++  descend
    ::  record an axis to original subject
    ::
    |=  axe/axis
    +>(dom (peg axe dom))
  ::
  ++  decorate
    ::  apply documentation to expression
    ::
    |=  gen/hoon
    ^-  hoon
    =-  ?~(nut - [%note u.nut -])
    ^-  hoon
    |-  ^-  hoon
    ?~(bug gen [%dbug i.bug $(bug t.bug)])
  ::
  ++  pieces
    ::  enumerate tuple wings
    ::
    |=  =(list term)
    ^-  (^list wing)
    (turn list |=(=term `wing`[term ~]))
  ::
  ++  spore
    ::  build default sample
    ::
    ^-  hoon
    ::  sample is always typeless
    ::
    :+  %ktls
      [%bust %noun]
    ::  consume debugging context
    ::
    %-  decorate
    ::  use home as subject
    ::
    %-  home
    ::  if default is set, use it
    ::
    ?^  def  u.def
    ::  else map structure to expression
    ::
    ~+
    |-  ^-  hoon
    ?-  mod
      {$base *}  ?:(=(%void p.mod) [%rock %n 0] (basal p.mod))
      {$bcbc *}  ::  track hygienic recursion points lexically
                 ::
                 %=  $
                   mod  p.mod
                   cox  ::  merge lexically and don't forget %$
                        ::
                        (~(put by ^+(cox (~(uni by cox) q.mod))) %$ p.mod)
                 ==
      {$dbug *}  [%dbug p.mod $(mod q.mod)]
      {$leaf *}  [%rock p.mod q.mod]
      {$loop *}  ~|([%loop p.mod] $(mod (~(got by cox) p.mod)))
      {$like *}  $(mod bcmc/(unreel p.mod q.mod))
      {$made *}  $(mod q.mod)
      {$make *}  $(mod bcmc/(unfold p.mod q.mod))
      {$name *}  $(mod q.mod)
      {$over *}  $(hay p.mod, mod q.mod)
    ::
      {$bcbr *}  $(mod p.mod)
      {$bccb *}  [%rock %n 0]
      {$bccl *}  |-  ^-  hoon
                 ?~  t.p.mod  ^$(mod i.p.mod)
                 :-  ^$(mod i.p.mod)
                 $(i.p.mod i.t.p.mod, t.p.mod t.t.p.mod)
      {$bccn *}  ::  use last entry
                 ::
                 |-  ^-  hoon
                 ?~  t.p.mod  ^$(mod i.p.mod)
                 $(i.p.mod i.t.p.mod, t.p.mod t.t.p.mod)
      {$bchp *}  ::  see under %bccb
                 ::
                 [%rock %n 0]
      {$bcgl *}  $(mod q.mod)
      {$bcgr *}  $(mod q.mod)
      {$bckt *}  $(mod q.mod)
      {$bcls *}  $(mod q.mod)
      {$bcmc *}  ::  borrow sample
                 ::
                 [%tsgl [%$ 6] p.mod]
      {$bcpm *}  $(mod p.mod)
      {$bcsg *}  [%kthp q.mod p.mod]
      {$bcts *}  [%ktts p.mod $(mod q.mod)]
      {$bcpt *}  $(mod p.mod)
      {$bcwt *}  ::  use last entry
                 ::
                 |-  ^-  hoon
                 ?~  t.p.mod  ^$(mod i.p.mod)
                 $(i.p.mod i.t.p.mod, t.p.mod t.t.p.mod)
      {$bcdt *}  [%rock %n 0]
      {$bcfs *}  [%rock %n 0]
      {$bctc *}  [%rock %n 0]
      {$bczp *}  [%rock %n 0]
    ==
  ::
  ++  example
    ::  produce a correctly typed default instance
    ::
    ~+
    ^-  hoon
    ?+  mod
      ::  in the general case, make and analyze a spore
      ::
      :+  %tsls
        spore
      ~(relative analyze:(descend 3) 2)
    ::
      {$base *}  (decorate (basal p.mod))
      {$dbug *}  example(mod q.mod, bug [p.mod bug])
      {$leaf *}  (decorate [%rock p.mod q.mod])
      {$like *}  example(mod bcmc/(unreel p.mod q.mod))
      {$loop *}  [%limb p.mod]
      {$made *}  example(mod q.mod, nut `made/[p.p.mod `(pieces q.p.mod)])
      {$make *}  example(mod bcmc/(unfold p.mod q.mod))
      {$name *}  example(mod q.mod, nut `made/[p.mod ~])
      {$over *}  example(hay p.mod, mod q.mod)
    ::
      {$bccb *}  (decorate (home p.mod))
      {$bccl *}  %-  decorate
                 |-  ^-  hoon
                 ?~  t.p.mod
                   example:clear(mod i.p.mod)
                 :-  example:clear(mod i.p.mod)
                 example:clear(i.p.mod i.t.p.mod, t.p.mod t.t.p.mod)
      {$bchp *}  (decorate (function:clear p.mod q.mod))
      {$bcmc *}  (decorate (home [%tsgl [%limb %$] p.mod]))
      {$bcsg *}  [%ktls example(mod q.mod) (home p.mod)]
      {$bcls *}  (decorate example(mod q.mod))
      {$bcts *}  (decorate [%ktts p.mod example:clear(mod q.mod)])
      {$bcdt *}  (decorate (home (interface %gold p.mod q.mod)))
      {$bcfs *}  (decorate (home (interface %iron p.mod q.mod)))
      {$bczp *}  (decorate (home (interface %lead p.mod q.mod)))
      {$bctc *}  (decorate (home (interface %zinc p.mod q.mod)))
    ==
  ::
  ++  factory
    ::  make a normalizing gate (mold)
    ::
    ^-  hoon
    ::  process annotations outside construct, to catch default
    ::
    ?:  ?=($dbug -.mod)  factory(mod q.mod, bug [p.mod bug])
    ?:  ?=($bcsg -.mod)  factory(mod q.mod, def `[%kthp q.mod p.mod])
    ^-  hoon
    ::  if we recognize an indirection
    ::
    ?:  &(=(~ def) ?=(?(%bcmc %like %loop %make) -.mod))
      ::  then short-circuit it
      ::
      %-  decorate
      %-  home
      ?-  -.mod
        %bcmc  p.mod
        %like  (unreel p.mod q.mod)
        %loop  [%limb p.mod]
        %make  (unfold p.mod q.mod)
      ==
    ::  else build a gate
    ::
    :+  %brcl
      [%ktsg spore]
    ~(relative analyze:(descend 7) 6)
  ::
  ++  analyze
    ::  normalize a fragment of the subject
    ::
    |_  $:  ::  axe: axis to fragment
            ::
            axe/axis
        ==
    ++  basic
      |=  bas/base
      ^-  hoon
      ?-    bas
          {%atom *}
        :+  %ktls  example
        ^-  hoon
        :^    %zppt
            [[[%| 0 `%ruth] ~] ~]
          [%cnls [%limb %ruth] [%sand %ta p.bas] fetch]
        [%wtpt fetch-wing fetch [%zpzp ~]]
      ::
          $cell
        :+  %ktls  example
        =+  fetch-wing
        :-  [%wing [[%& %2] -]]
            [%wing [[%& %3] -]]
      ::
          $flag
        :^    %wtcl
            [%dtts [%rock %$ &] [%$ axe]]
          [%rock %f &]
        :+  %wtgr
          [%dtts [%rock %$ |] [%$ axe]]
        [%rock %f |]
      ::
          $noun
        fetch
      ::
          $null
        :+  %wtgr
          [%dtts [%bust %noun] [%$ axe]]
        [%rock %n ~]
      :::
          $void
        [%zpzp ~]
      ==
    ++  clear
      .(..analyze ^clear)
    ::
    ++  fetch
      ::  load the fragment
      ::
      ^-  hoon
      [%$ axe]
    ::
    ++  fetch-wing
      ::  load, as a wing
      ::
      ^-  wing
      [[%& axe] ~]
    ::
    ++  choice
      ::  match full models, by trying them
      ::
      |=  $:  ::  one: first option
              ::  rep: other options
              ::
              one/spec
              rep/(list spec)
          ==
      ^-  hoon
      ::  if no other choices, construct head
      ::
      ?~  rep  relative:clear(mod one)
      ::  build test
      ::
      :^    %wtcl
          ::  if we fit the type of this choice
          ::
          [%fits example:clear(mod one) fetch-wing]
        ::  build with this choice
        ::
        relative:clear(mod one)
      ::  continue through loop
      ::
      $(one i.rep, rep t.rep)
    ::
    ++  switch
      |=  $:  ::  one: first format
              ::  two: more formats
              ::
              one/spec
              rep/(list spec)
          ==
      |-  ^-  hoon
      ::  if no other choices, construct head
      ::
      ?~  rep  relative:clear(mod one)
      ::  fin: loop completion
      ::
      =/  fin/hoon  $(one i.rep, rep t.rep)
      ::  interrogate this instance
      ::
      :^    %wtcl
          ::  test if the head matches this wing
          ::
          :+  %fits
            [%tsgl [%$ 2] example:clear(mod one)]
          fetch-wing(axe (peg axe 2))
        ::  if so, use this form
        ::
        relative:clear(mod one)
      ::  continue in the loop
      ::
      fin
    ::
    ++  relative
      ::  local constructor
      ::
      ~+
      ^-  hoon
      ?-    mod
      ::
      ::  base
      ::
          {$base *}
        (decorate (basic:clear p.mod))
      ::
      ::  debug
      ::
          {$dbug *}
        relative(mod q.mod, bug [p.mod bug])
      ::
      ::  constant
      ::
          {$leaf *}
        %-  decorate
        :+  %wtgr
          [%dtts fetch [%rock %$ q.mod]]
        [%rock p.mod q.mod]
      ::
      ::  composite
      ::
          {$make *}
        relative(mod bcmc/(unfold p.mod q.mod))
      ::
      ::  indirect
      ::
          {$like *}
        relative(mod bcmc/(unreel p.mod q.mod))
      ::
      ::  loop
      ::
          {$loop *}
        (decorate [%cnhp [%limb p.mod] fetch])
      ::
      ::  simple named structure
      ::
          {$name *}
        relative(mod q.mod, nut `made/[p.mod ~])
      ::
      ::  synthetic named structure
      ::
          {$made *}
        relative(mod q.mod, nut `made/[p.p.mod `(pieces q.p.mod)])
      ::
      ::  subjective
      ::
          {$over *}
        relative(hay p.mod, mod q.mod)
      ::
      ::  recursive, $$
      ::
          {$bcbc *}
        ::
        ::  apply semantically
        ::
        :+  %brkt
          relative(mod p.mod, dom (peg 3 dom))
        =-  [[%$ ~ -] ~ ~]
        %-  ~(gas by *(map term hoon))
        ^-  (list (pair term hoon))
        %+  turn
          ~(tap by q.mod)
        |=  [=term =spec]
        [term relative(mod spec, dom (peg 3 dom))]
      ::
      ::  normalize, $&
      ::
          {$bcpm *}
        ::  push the raw result
        ::
        :+  %tsls  relative(mod p.mod)
        ::  push repair function
        ::
        :+  %tsls
          [%tsgr $/3 q.mod]
        ::  push repaired product
        ::
        :+  %tsls
          [%cnhp $/2 $/6]
        ::  sanity-check repaired product
        ::
        :+  %wtgr
          ::  either
          ::
          :~  %wtbr
              ::  the repair did not change anything
              ::
              [%dtts $/14 $/2]
              ::  when we fix it again, it stays fixed
              ::
              [%dtts $/2 [%cnhp $/6 $/2]]
          ==
        $/2
      ::
      ::  verify, $|
      ::
          {$bcbr *}
        ^-  hoon
        ::  push the raw product
        ::
        :+  %tsls  relative(mod p.mod)
        ^-  hoon
        ::  assert
        ::
        :+  %wtgr
          ::  run the verifier
          ::
          [%cnhp [%tsgr $/3 q.mod] $/2]
        ::  produce verified product
        ::
        $/2
      ::
      ::  special, $_
      ::
          {$bccb *}
        (decorate (home p.mod))
      ::
      ::  switch, $%
      ::
          {$bccn *}
        (decorate (switch i.p.mod t.p.mod))
      ::
      ::  tuple, $:
      ::
          {$bccl *}
        %-  decorate
        |-  ^-  hoon
        ?~  t.p.mod
          relative:clear(mod i.p.mod)
        :-  relative:clear(mod i.p.mod, axe (peg axe 2))
        %=  relative
          i.p.mod  i.t.p.mod
          t.p.mod  t.t.p.mod
          axe      (peg axe 3)
        ==
      ::
      ::  exclude, $<
      ::
          {$bcgl *}
        :+  %tsls
          relative:clear(mod q.mod)
        :+  %wtgl
          [%wtts [%over ~[&/3] p.mod] ~[&/4]]
        $/2
      ::
      ::  require, $>
      ::
          {$bcgr *}
        :+  %tsls
          relative:clear(mod q.mod)
        :+  %wtgr
          [%wtts [%over ~[&/3] p.mod] ~[&/4]]
        $/2
      ::
      ::  function
      ::
          {$bchp *}
        %-  decorate
        =/  fun  (function:clear p.mod q.mod)
        ?^  def
          [%ktls fun u.def]
        fun
      ::
      ::  bridge, $^
      ::
          {$bckt *}
        %-  decorate
        :^    %wtcl
            [%dtwt fetch(axe (peg axe 2))]
          relative:clear(mod p.mod)
        relative:clear(mod q.mod)
      ::
      ::  synthesis, $;
      ::
          {$bcmc *}
        (decorate [%cncl (home p.mod) fetch ~])
      ::
      ::  default
      ::
          {$bcsg *}
        relative(mod q.mod, def `[%kthp q.mod p.mod])
      ::
      ::  choice, $?
      ::
          {$bcwt *}
        (decorate (choice i.p.mod t.p.mod))
      ::
      ::  name, $=
      ::
          {$bcts *}
        [%ktts p.mod relative(mod q.mod)]
      ::
      ::  branch, $@
      ::
          {$bcpt *}
        %-  decorate
        :^    %wtcl
            [%dtwt fetch]
          relative:clear(mod q.mod)
        relative:clear(mod p.mod)
      ::
        {$bcls *}  relative(mod q.mod)
        {$bcdt *}  (decorate (home (interface %gold p.mod q.mod)))
        {$bcfs *}  (decorate (home (interface %iron p.mod q.mod)))
        {$bczp *}  (decorate (home (interface %lead p.mod q.mod)))
        {$bctc *}  (decorate (home (interface %zinc p.mod q.mod)))
      ==
    --
  --
::
++  ap                                                  ::  hoon engine
  ~%    %ap
      +>+
    ==
      %open  open
      %rake  rake
    ==
  =+  fab=`?`&
  |_  gen/hoon
  ::
  ++  grip
    |=  =skin
    =|  rel/wing
    |-  ^-  hoon
    ?-    skin
        @
      [%tsgl [%tune skin] gen]
        [%base *]
      ?:  ?=(%noun base.skin)
        gen
      [%kthp skin gen]
    ::
        [%cell *]
      =+  haf=~(half ap gen)
      ?^  haf
        :-  $(skin skin.skin, gen p.u.haf)
        $(skin ^skin.skin, gen q.u.haf)
      :+  %tsls
        gen
      :-  $(skin skin.skin, gen [%$ 4])
      $(skin ^skin.skin, gen [%$ 5])
    ::
        [%dbug *]
      [%dbug spot.skin $(skin skin.skin)]
    ::
        [%leaf *]
      [%kthp skin gen]
    ::
        [%help *]
      [%note [%help help.skin] $(skin skin.skin)]
    ::
        [%name *]
      [%tsgl [%tune term.skin] $(skin skin.skin)]
    ::
        [%over *]
      $(skin skin.skin, rel (weld wing.skin rel))
    ::
        [%spec *]
      :+  %kthp
        ?~(rel spec.skin [%over rel spec.skin])
      $(skin skin.skin)
    ::
        [%wash *]
      :+  %tsgl
        :-  %wing
        |-  ^-  wing
        ?:  =(0 depth.skin)  ~
        [[%| 0 ~] $(depth.skin (dec depth.skin))]
      gen
    ==
  ::
  ++  name
    |-  ^-  (unit term)
    ?+  gen  ~
      {$wing *}  ?~  p.gen  ~
                 ?^  i.p.gen
                   ?:(?=(%& -.i.p.gen) ~ q.i.p.gen)
                 `i.p.gen
      {$limb *}  `p.gen
      {$dbug *}  $(gen ~(open ap gen))
      {$tsgl *}  $(gen ~(open ap gen))
      {$tsgr *}  $(gen q.gen)
    ==
  ::
  ++  feck
    |-  ^-  (unit term)
    ?-  gen
      {$sand $tas @}  [~ q.gen]
      {$dbug *}       $(gen q.gen)
      *               ~
    ==
  ::
  ::  not used at present; see comment at $csng in ++open
::::
::++  hail
::  |=  axe/axis
::  =|  air/(list (pair wing hoon))
::  |-  ^+  air
::  =+  hav=half
::  ?~  hav  [[[[%| 0 ~] [%& axe] ~] gen] air]
::  $(gen p.u.hav, axe (peg axe 2), air $(gen q.u.hav, axe (peg axe 3)))
::
  ++  half
    |-  ^-  (unit (pair hoon hoon))
    ?+  gen  ~
      {^ *}       `[p.gen q.gen]
      {$dbug *}   $(gen q.gen)
      {$clcb *}   `[q.gen p.gen]
      {$clhp *}   `[p.gen q.gen]
      {$clkt *}   `[p.gen %clls q.gen r.gen s.gen]
      {$clsg *}   ?~(p.gen ~ `[i.p.gen %clsg t.p.gen])
      {$cltr *}   ?~  p.gen  ~
                  ?~(t.p.gen $(gen i.p.gen) `[i.p.gen %cltr t.p.gen])
    ==
::::
  ::  +flay: hoon to skin
  ::
  ++  flay
    |-  ^-  (unit skin)
    ?+    gen
      =+(open ?:(=(- gen) ~ $(gen -)))
    ::
        [^ *]
      =+  [$(gen p.gen) $(gen q.gen)]
      ?~(-< ~ ?~(-> ~ `[%cell -<+ ->+]))
    ::
        [%base *]
      `gen
    ::
        [%rock *]
      ?@(q.gen `[%leaf p.gen q.gen] ~)
    ::
        [%cnts [@ ~] ~]
      `i.p.gen
    ::
        [%tsgr *]
      %+  biff  reek(gen p.gen)
      |=  =wing
      (bind ^$(gen q.gen) |=(=skin [%over wing skin]))
    ::
        [%limb @]
      `p.gen
    ::
      ::  [%rock *]
      ::  [%spec %leaf q.gen q.gen]
    ::
        [%note [%help *] *]
      (bind $(gen q.gen) |=(=skin [%help p.p.gen skin]))
    ::
        [%wing *]
      ?:  ?=([@ ~] p.gen)
        `i.p.gen
      =/  depth  0
      |-  ^-  (unit skin)
      ?~  p.gen  `[%wash depth]
      ?.  =([%| 0 ~] i.p.gen)  ~
      $(p.gen t.p.gen)
    ::
        [%kttr *]
      `[%spec p.gen %base %noun]
    ::
        [%ktts *]
      %+  biff  $(gen q.gen)
      |=  =skin
      ?@  p.gen  `[%name p.gen skin]
      ?.  ?=([%name @ [%base %noun]] p.gen)  ~
      `[%name term.p.gen skin]
    ==
  ::
  ++  open
    ^-  hoon
    ?-    gen
        {~ *}     [%cnts [[%& p.gen] ~] ~]
    ::
        {$base *}  ~(factory ax fab `spec`gen)
        {$bust *}  ~(example ax fab %base p.gen)
        {$ktcl *}  ~(factory ax fab p.gen)
        {$dbug *}   q.gen
        {$eror *}  ~>(%slog.[0 leaf/p.gen] !!)
    ::
        {$knit *}                                       ::
      :+  %tsgr  [%ktts %v %$ 1]                        ::  =>  v=.
      :-  %brhp                                         ::  |-
      :+  %ktls                                         ::  ^+
        :-  %brhp                                       ::  |-
        :^    %wtcl                                     ::  ?:
            [%bust %flag]                               ::  ?
          [%bust %null]                                 ::  ~
        :-  [%ktts %i [%sand 'tD' *@]]                  ::  :-  i=~~
        [%ktts %t [%limb %$]]                           ::  t=$
      |-  ^-  hoon                                      ::
      ?~  p.gen                                         ::
        [%bust %null]                                   ::  ~
      =+  res=$(p.gen t.p.gen)                          ::
      ^-  hoon                                          ::
      ?@  i.p.gen                                       ::
        [[%sand 'tD' i.p.gen] res]                      ::  [~~{i.p.gen} {res}]
      :+  %tsls                                         ::
        :-  :+  %ktts                                   ::  ^=
              %a                                        ::  a
            :+  %ktls                                   ::  ^+
              [%limb %$]                                ::  $
            [%tsgr [%limb %v] p.i.p.gen]                ::  =>(v {p.i.p.gen})
        [%ktts %b res]                                  ::  b={res}
      ^-  hoon                                          ::
      :-  %brhp                                         ::  |-
      :^    %wtpt                                       ::  ?@
          [%a ~]                                        ::  a
        [%limb %b]                                      ::  b
      :-  [%tsgl [%$ 2] [%limb %a]]                     ::  :-  -.a
      :+  %cnts                                         ::  %=
        [%$ ~]                                          ::  $
      [[[%a ~] [%tsgl [%$ 3] [%limb %a]]] ~]            ::  a  +.a
    ::
        {$leaf *}  ~(factory ax fab `spec`gen)
        {$limb *}  [%cnts [p.gen ~] ~]
        {$tell *}  [%cncl [%limb %noah] [%zpgr [%cltr p.gen]] ~]
        {$wing *}  [%cnts p.gen ~]
        {$yell *}  [%cncl [%limb %cain] [%zpgr [%cltr p.gen]] ~]
        {$note *}  q.gen
    ::
        {$brbc *}  =-  ?~  -  !!
                       [%brtr [%bccl -] [%ktcl body.gen]]
                   %+  turn  `(list term)`sample.gen
                   |=  =term
                   ^-  spec
                   =/  tar  [%base %noun]
                   [%bcts term [%bcsg tar [%bchp tar tar]]]
        {$brcb *}  :+  %tsls  [%kttr p.gen]
                   :+  %brcn  ~
                   %-  ~(run by r.gen)
                   |=  =tome
                   :-  p.tome
                   %-  ~(run by q.tome)
                   |=  =hoon
                   ?~  q.gen  hoon
                   [%tstr [p.i.q.gen ~] q.i.q.gen $(q.gen t.q.gen)]
        {$brcl *}  [%tsls p.gen [%brdt q.gen]]
        {$brdt *}  :+  %brcn  ~
                   =-  [[%$ ~ -] ~ ~]
                   (~(put by *(map term hoon)) %$ p.gen)
        {$brkt *}  :+  %tsgl  [%limb %$]
                   :+  %brcn  ~
                   =+  zil=(~(get by q.gen) %$)
                   ?~  zil
                     %+  ~(put by q.gen)  %$
                     [*what [[%$ p.gen] ~ ~]]
                   %+  ~(put by q.gen)  %$
                   [p.u.zil (~(put by q.u.zil) %$ p.gen)]
        {$brhp *}  [%tsgl [%limb %$] [%brdt p.gen]]
        {$brsg *}  [%ktbr [%brts p.gen q.gen]]
        {$brtr *}  :+  %tsls  [%kttr p.gen]
                   :+  %brpt  ~
                   =-  [[%$ ~ -] ~ ~]
                   (~(put by *(map term hoon)) %$ q.gen)
        {$brts *}  :+  %brcb  p.gen
                   =-  [~ [[%$ ~ -] ~ ~]]
                   (~(put by *(map term hoon)) %$ q.gen)
        {$brwt *}  [%ktwt %brdt p.gen]
    ::
        {$clkt *}  [p.gen q.gen r.gen s.gen]
        {$clls *}  [p.gen q.gen r.gen]
        {$clcb *}  [q.gen p.gen]
        {$clhp *}  [p.gen q.gen]
        {$clsg *}
      |-  ^-  hoon
      ?~  p.gen
        [%rock %n ~]
      [i.p.gen $(p.gen t.p.gen)]
    ::
        {$cltr *}
      |-  ^-  hoon
      ?~  p.gen
        [%zpzp ~]
      ?~  t.p.gen
        i.p.gen
      [i.p.gen $(p.gen t.p.gen)]
    ::
        {$kttr *}  [%ktsg ~(example ax fab p.gen)]
        {$cncb *}  [%ktls [%wing p.gen] %cnts p.gen q.gen]
        {$cndt *}  [%cncl q.gen [p.gen ~]]
        {$cnkt *}  [%cncl p.gen q.gen r.gen s.gen ~]
        {$cnls *}  [%cncl p.gen q.gen r.gen ~]
        {$cnhp *}  [%cncl p.gen q.gen ~]
        ::  this probably should work, but doesn't
        ::
        ::  {$cncl *}  [%cntr [%$ ~] p.gen [[[[%& 6] ~] [%cltr q.gen]] ~]]
        {$cncl *}  [%cnsg [%$ ~] p.gen q.gen]
        {$cnsg *}
      ::  this complex matching system is a leftover from the old
      ::  "electroplating" era.  %cnsg should be removed and replaced
      ::  with the commented-out %cncl above.  but something is broken.
      ::
      :^  %cntr  p.gen  q.gen
      =+  axe=6
      |-  ^-  (list {wing hoon})
      ?~  r.gen  ~
      ?~  t.r.gen  [[[[%| 0 ~] [%& axe] ~] i.r.gen] ~]
      :-  [[[%| 0 ~] [%& (peg axe 2)] ~] i.r.gen]
      $(axe (peg axe 3), r.gen t.r.gen)
    ::
        {$cntr *}
      ?:  =(~ r.gen)
        [%tsgr q.gen [%wing p.gen]]
      :+  %tsls
        q.gen
      :+  %cnts
        (weld p.gen `wing`[[%& 2] ~])
      (turn r.gen |=({p/wing q/hoon} [p [%tsgr [%$ 3] q]]))
    ::
        {$ktdt *}  [%ktls [%cncl p.gen q.gen ~] q.gen]
        {$kthp *}  [%ktls ~(example ax fab p.gen) q.gen]
        {$ktts *}  (grip(gen q.gen) p.gen)
    ::
        {$sgbr *}
      :+  %sggr
        :-  %mean
        =+  fek=~(feck ap p.gen)
        ?^  fek  [%rock %tas u.fek]
        [%brdt [%cncl [%limb %cain] [%zpgr [%tsgr [%$ 3] p.gen]] ~]]
      q.gen
    ::
        {$sgcb *}  [%sggr [%mean [%brdt p.gen]] q.gen]
        {$sgcn *}
      :+  %sggl
        :-  %fast
        :-  %clls
        :+  [%rock %$ p.gen]
          [%zpts q.gen]
        :-  %clsg
        =+  nob=`(list hoon)`~
        |-  ^-  (list hoon)
        ?~  r.gen
          nob
        [[[%rock %$ p.i.r.gen] [%zpts q.i.r.gen]] $(r.gen t.r.gen)]
      s.gen
    ::
        {$sgfs *}  [%sgcn p.gen [%$ 7] ~ q.gen]
        {$sggl *}  [%tsgl [%sggr p.gen [%$ 1]] q.gen]
        {$sgbc *}  [%sggr [%live [%rock %$ p.gen]] q.gen]
        {$sgls *}  [%sggr [%memo %rock %$ p.gen] q.gen]
        {$sgpm *}
      :+  %sggr
        [%slog [%sand %$ p.gen] [%cncl [%limb %cain] [%zpgr q.gen] ~]]
      r.gen
    ::
        {$sgts *}  [%sggr [%germ p.gen] q.gen]
        {$sgwt *}
      :+  %tsls  [%wtdt q.gen [%bust %null] [[%bust %null] r.gen]]
      :^  %wtsg  [%& 2]~
        [%tsgr [%$ 3] s.gen]
      [%sgpm p.gen [%$ 5] [%tsgr [%$ 3] s.gen]]
    ::
        {$mcts *}
      |-
      ?~  p.gen  [%bust %null]
      ?-  -.i.p.gen
        ^      [[%xray i.p.gen] $(p.gen t.p.gen)]
        $manx  [p.i.p.gen $(p.gen t.p.gen)]
        $tape  [[%mcfs p.i.p.gen] $(p.gen t.p.gen)]
        $call  [%cncl p.i.p.gen [$(p.gen t.p.gen)]~]
        $marl  =-  [%cndt [p.i.p.gen $(p.gen t.p.gen)] -]
               ^-  hoon
               :+  %tsbr  [%base %cell]
               :+  %brpt  ~
               ^-  (map term tome)
               =-  [[%$ ~ -] ~ ~]
               ^-  (map term hoon)
               :_  [~ ~]
               =+  sug=[[%& 12] ~]
               :-  %$
               :^  %wtsg  sug
                 [%cnts sug [[[[%& 1] ~] [%$ 13]] ~]]
               [%cnts sug [[[[%& 3] ~] [%cnts [%$ ~] [[sug [%$ 25]] ~]]] ~]]
      ==
    ::
        {$mccl *}
      ?-    q.gen
          ~      [%zpzp ~]
          {* ~}  i.q.gen
          ^
        :+  %tsls
          p.gen
        =+  yex=`(list hoon)`q.gen
        |-  ^-  hoon
        ?-  yex
          {* ~}  [%tsgr [%$ 3] i.yex]
          {* ^}   [%cncl [%$ 2] [%tsgr [%$ 3] i.yex] $(yex t.yex) ~]
          ~      !!
        ==
      ==
    ::
        {$mcfs *}  =+(zoy=[%rock %ta %$] [%clsg [zoy [%clsg [zoy p.gen] ~]] ~])
        {$mcgl *}
      :^    %cnls
          :+  %cnhp
            q.gen
          [%ktcl p.gen]
        r.gen
      :+  %brts
        p.gen
      s.gen
    ::
        {$mcsg *}                                       ::                  ;~
      |-  ^-  hoon
      ?-  q.gen
          ~      ~_(leaf+"open-mcsg" !!)
          ^
        :+  %tsgr  [%ktts %v %$ 1]                      ::  =>  v=.
        |-  ^-  hoon                                    ::
        ?:  ?=(~ t.q.gen)                               ::
          [%tsgr [%limb %v] i.q.gen]                    ::  =>(v {i.q.gen})
        :+  %tsls  [%ktts %a $(q.gen t.q.gen)]          ::  =+  ^=  a
        :+  %tsls                                       ::    {$(q.gen t.q.gen)}
          [%ktts %b [%tsgr [%limb %v] i.q.gen]]         ::  =+  ^=  b
        :+  %tsls                                       ::    =>(v {i.q.gen})
          :+  %ktts  %c                                 ::  =+  c=,.+6.b
          :+  %tsgl                                     ::
            [%wing [%| 0 ~] [%& 6] ~]                   ::
          [%limb %b]                                    ::
        :-  %brdt                                       ::  |.
        :^    %cnls                                     ::  %+
            [%tsgr [%limb %v] p.gen]                    ::      =>(v {p.gen})
          [%cncl [%limb %b] [%limb %c] ~]               ::    (b c)
        :+  %cnts  [%a ~]                               ::  a(,.+6 c)
        [[[[%| 0 ~] [%& 6] ~] [%limb %c]] ~]            ::
      ==                                                ::
    ::
        {$mcmc *}                                       ::                  ;;
      [%cnhp ~(factory ax fab p.gen) q.gen]
    ::
        {$tsbr *}
      [%tsls ~(example ax fab p.gen) q.gen]
    ::
        {$tstr *}
      :+  %tsgl
        r.gen
      [%tune [[p.p.gen ~ ?~(q.p.gen q.gen [%kthp u.q.p.gen q.gen])] ~ ~] ~]
    ::
        {$tscl *}
      [%tsgr [%cncb [[%& 1] ~] p.gen] q.gen]
    ::
        {$tsfs *}
      [%tsls [%ktts p.gen q.gen] r.gen]
    ::
        {$tsmc *}  [%tsfs p.gen r.gen q.gen]
        {$tsdt *}
      [%tsgr [%cncb [[%& 1] ~] [[p.gen q.gen] ~]] r.gen]
        {$tswt *}                                       ::                  =?
      [%tsdt p.gen [%wtcl q.gen r.gen [%wing p.gen]] s.gen]
    ::
        {$tskt *}                                       ::                  =^
      =+  wuy=(weld q.gen `wing`[%v ~])                 ::
      :+  %tsgr  [%ktts %v %$ 1]                        ::  =>  v=.
      :+  %tsls  [%ktts %a %tsgr [%limb %v] r.gen]      ::  =+  a==>(v \r.gen)
      :^  %tsdt  wuy  [%tsgl [%$ 3] [%limb %a]]
      :+  %tsgr  :-  :+  %ktts  [%over [%v ~] p.gen]
                     [%tsgl [%$ 2] [%limb %a]]
                 [%limb %v]
      s.gen
    ::
        {$tsgl *}  [%tsgr q.gen p.gen]
        {$tsls *}  [%tsgr [p.gen [%$ 1]] q.gen]
        {$tshp *}  [%tsls q.gen p.gen]
        {$tssg *}
      |-  ^-  hoon
      ?~  p.gen    [%$ 1]
      ?~  t.p.gen  i.p.gen
      [%tsgr i.p.gen $(p.gen t.p.gen)]
    ::
        {$wtbr *}
      |-
      ?~(p.gen [%rock %f 1] [%wtcl i.p.gen [%rock %f 0] $(p.gen t.p.gen)])
    ::
        {$wtdt *}   [%wtcl p.gen r.gen q.gen]
        {$wtgl *}   [%wtcl p.gen [%zpzp ~] q.gen]
        {$wtgr *}   [%wtcl p.gen q.gen [%zpzp ~]]
        {$wtkt *}   [%wtcl [%wtts [%base %atom %$] p.gen] r.gen q.gen]
    ::
        {$wthp *}
      |-
      ?~  q.gen
        [%lost [%wing p.gen]]
      :^    %wtcl
          [%wtts p.i.q.gen p.gen]
        q.i.q.gen
      $(q.gen t.q.gen)
    ::
        {$wtls *}
      [%wthp p.gen (weld r.gen `_r.gen`[[[%base %noun] q.gen] ~])]
    ::
        {$wtpm *}
      |-
      ?~(p.gen [%rock %f 0] [%wtcl i.p.gen $(p.gen t.p.gen) [%rock %f 1]])
    ::
        {$xray *}
      |^  :-  [(open-mane n.g.p.gen) %clsg (turn a.g.p.gen open-mart)]
          [%mcts c.p.gen]
      ::
      ++  open-mane
        |=  a/mane:hoot
        ?@(a [%rock %tas a] [[%rock %tas -.a] [%rock %tas +.a]])
      ::
      ++  open-mart
        |=  {n/mane:hoot v/(list beer:hoot)}
        [(open-mane n) %knit v]
      --
    ::
        {$wtpt *}   [%wtcl [%wtts [%base %atom %$] p.gen] q.gen r.gen]
        {$wtsg *}   [%wtcl [%wtts [%base %null] p.gen] q.gen r.gen]
        {$wtts *}   [%fits ~(example ax fab p.gen) q.gen]
        {$wtzp *}   [%wtcl p.gen [%rock %f 1] [%rock %f 0]]
        {$zpgr *}
      [%cncl [%limb %onan] [%zpmc [%kttr [%bcmc %limb %abel]] p.gen] ~]
    ::
        {$zpwt *}
      ?:  ?:  ?=(@ p.gen)
            (lte hoon-version p.gen)
          &((lte hoon-version p.p.gen) (gte hoon-version q.p.gen))
        q.gen
      ~_(leaf+"hoon-version" !!)
    ::
        *           gen
    ==
  ::
  ++  rake  ~>(%mean.'rake-hoon' (need reek))
  ++  reek
    ^-  (unit wing)
    ?+  gen  ~
      {~ *}        `[[%& p.gen] ~]
      {$limb *}     `[p.gen ~]
      {$wing *}     `p.gen
      {$cnts * ~}  `p.gen
      {$dbug *}     reek(gen q.gen)
    ==
  ++  rusk
    ^-  term
    =+  wig=rake
    ?.  ?=({@ ~} wig)
      ~>(%mean.'rusk-hoon' !!)
    i.wig
  --
::
::::  5c: compiler backend and prettyprinter
  ::
++  ut
  ~%    %ut
      +>+
    ==
      %ar     ar
      %fan    fan
      %rib    rib
      %vet    vet
      %fab    fab
      %blow   blow
      %burp   burp
      %busk   busk
      %buss   buss
      %crop   crop
      %duck   duck
      %dune   dune
      %dunk   dunk
      %epla   epla
      %emin   emin
      %emul   emul
      %feel   feel
      %felt   felt
      %fine   fine
      %fire   fire
      %fish   fish
      %fond   fond
      %fund   fund
      %funk   funk
      %fuse   fuse
      %gain   gain
      %lose   lose
      %mile   mile
      %mine   mine
      %mint   mint
      %moot   moot
      %mull   mull
      %nest   nest
      %peel   peel
      %play   play
      %peek   peek
      %repo   repo
      %rest   rest
      %tack   tack
      %toss   toss
      %wrap   wrap
    ==
  =+  :*  fan=*(set {type hoon})
          rib=*(set {type type hoon})
          vet=`?`&
          fab=`?`&
      ==
  =+  sut=`type`%noun
  |%
  ++  clip
    |=  ref/type
    ?>  ?|(!vet (nest(sut ref) & sut))
    ref
  ::
  ::  +ar: texture engine
  ::
  ++  ar  !:
    ~%    %ar
        +>
      ==
        %fish  fish
        %gain  gain
        %lose  lose
      ==
    |_  [ref=type =skin]
    ::
    ::  =fish: make a $nock that tests a .ref at .axis for .skin
    ::
    ++  fish
      |=  =axis
      ^-  nock
      ?@  skin  [%1 &]
      ?-    -.skin
      ::
          %base
        ?-  base.skin
          %cell      $(skin [%cell [%base %noun] [%base %noun]])
          %flag      ?:  (~(nest ut bool) | ref)
                       [%1 &]
                     %+  flan
                       $(skin [%base %atom %$])
                     %+  flor
                       [%5 [%0 axis] [%1 &]]
                     [%5 [%0 axis] [%1 |]]
          %noun      [%1 &]
          %null      $(skin [%leaf %n ~])
          %void      [%1 |]
          [%atom *]  ?:  (~(nest ut [%atom %$ ~]) | ref)
                       [%1 &]
                     ?:  (~(nest ut [%cell %noun %noun]) | ref)
                       [%1 |]
                     (flip [%3 %0 axis])
        ==
      ::
          %cell
        ?:  (~(nest ut [%atom %$ ~]) | ref)  [%1 |]
        %+  flan
          ?:  (~(nest ut [%cell %noun %noun]) | ref)
            [%1 &]
          [%3 %0 axis]
        %+  flan
          $(ref (peek(sut ref) %free 2), skin skin.skin)
        $(ref (peek(sut ref) %free 3), skin ^skin.skin)
      ::
          %leaf
        ?:  (~(nest ut [%atom %$ `atom.skin]) | ref)
          [%1 &]
        [%5 [%1 atom.skin] [%0 axis]]
      ::
          %dbug  $(skin skin.skin)
          %help  $(skin skin.skin)
          %name  $(skin skin.skin)
          %over  $(skin skin.skin)
          %spec  $(skin skin.skin)
          %wash  [%1 1]
      ==
    ::
    ::  -gain: make a $type by restricting .ref to .skin
    ::
    ++  gain
      |-  ^-  type
      ?@  skin  [%face skin ref]
      ?-    -.skin
      ::
          %base
        ?-    base.skin
            %cell      $(skin [%cell [%base %noun] [%base %noun]])
            %flag      (fork $(skin [%leaf %f &]) $(skin [%leaf %f |]) ~)
            %null      $(skin [%leaf %n ~])
            %void      %void
            %noun      ?:((~(nest ut %void) | ref) %void ref)
            [%atom *]
          =|  gil=(set type)
          |-  ^-  type
          ?-    ref
            %void      %void
            %noun      [%atom p.base.skin ~]
            [%atom *]  ?.  (fitz p.base.skin p.ref)
                          ~>(%mean.'atom-mismatch' !!)
                       :+  %atom
                         (max p.base.skin p.ref)
                       q.ref
            [%cell *]  %void
            [%core *]  %void
            [%face *]  (face p.ref $(ref q.ref))
            [%fork *]  (fork (turn ~(tap in p.ref) |=(=type ^$(ref type))))
            [%hint *]  (hint p.ref $(ref q.ref))
            [%hold *]  ?:  (~(has in gil) ref)  %void
                       $(gil (~(put in gil) ref), ref repo(sut ref))
          ==
        ==
      ::
          %cell
        =|  gil=(set type)
        |-  ^-  type
        ?-    ref
            %void      %void
            %noun      [%cell %noun %noun]
            [%atom *]  %void
            [%cell *]  =+  ^$(skin skin.skin, ref p.ref)
                       ?:  =(%void -)  %void
                       (cell - ^$(skin ^skin.skin, ref q.ref))
            [%core *]  =+  ^$(skin skin.skin, ref p.ref)
                       ?:  =(%void -)  %void
                       ?.  =(%noun ^skin.skin)
                         (cell - ^$(skin ^skin.skin, ref %noun))
                       [%core - q.ref]
            [%face *]  (face p.ref $(ref q.ref))
            [%fork *]  (fork (turn ~(tap in p.ref) |=(=type ^$(ref type))))
            [%hint *]  (hint p.ref $(ref q.ref))
            [%hold *]  ?:  (~(has in gil) ref)  %void
                       $(gil (~(put in gil) ref), ref repo(sut ref))
        ==
      ::
          %leaf
        =|  gil=(set type)
        |-  ^-  type
        ?-  ref
          %void      %void
          %noun      [%atom aura.skin `atom.skin]
          [%atom *]  ?:  &(?=(^ q.ref) !=(atom.skin u.q.ref))
                       %void
                     ?.  (fitz aura.skin p.ref)
                        ~>(%mean.'atom-mismatch' !!)
                     :+  %atom
                       (max aura.skin p.ref)
                     `atom.skin
          [%cell *]  %void
          [%core *]  %void
          [%face *]  (face p.ref $(ref q.ref))
          [%fork *]  (fork (turn ~(tap in p.ref) |=(=type ^$(ref type))))
          [%hint *]  (hint p.ref $(ref q.ref))
          [%hold *]  ?:  (~(has in gil) ref)  %void
                     $(gil (~(put in gil) ref), ref repo(sut ref))
        ==
      ::
          %dbug  $(skin skin.skin)
          %help  (hint [sut %help help.skin] $(skin skin.skin))
          %name  (face term.skin $(skin skin.skin))
          %over  $(skin skin.skin, sut (~(play ut sut) %wing wing.skin))
          %spec  =/  yon  $(skin skin.skin)
                 =/  hit  (~(play ut sut) ~(example ax fab spec.skin))
                 ?>  (~(nest ut hit) & yon)
                 hit
          %wash  =-  $(ref (~(play ut ref) -))
                 :-  %wing
                 |-  ^-  wing
                 ?:  =(0 depth.skin)  ~
                 [[%| 0 ~] $(depth.skin (dec depth.skin))]
      ==
    ::
    ::  -lose: make a $type by restricting .ref to exclude .skin
    ::
    ++  lose
      |-  ^-  type
      ?@  skin  [%face skin ref]
      ?-    -.skin
      ::
          %base
        ?-    base.skin
            %cell      $(skin [%cell [%base %noun] [%base %noun]])
            %flag      $(skin [%base %atom %f])
            %null      $(skin [%leaf %n ~])
            %void      ref
            %noun      %void
            [%atom *]
          =|  gil=(set type)
          |-  ^-  type
          ?-    ref
            %void      %void
            %noun      [%cell %noun %noun]
            [%atom *]  %void
            [%cell *]  ref
            [%core *]  ref
            [%face *]  (face p.ref $(ref q.ref))
            [%fork *]  (fork (turn ~(tap in p.ref) |=(=type ^$(ref type))))
            [%hint *]  (hint p.ref $(ref q.ref))
            [%hold *]  ?:  (~(has in gil) ref)  %void
                       $(gil (~(put in gil) ref), ref repo(sut ref))
          ==
        ==
      ::
          %cell
        =|  gil=(set type)
        |-  ^-  type
        ?-    ref
            %void      %void
            %noun      [%atom %$ ~]
            [%atom *]  ref
            [%cell *]  =+  ^$(skin skin.skin, ref p.ref)
                       ?:  =(%void -)  %void
                       (cell - ^$(skin ^skin.skin, ref q.ref))
            [%core *]  =+  ^$(skin skin.skin, ref p.ref)
                       ?:  =(%void -)  %void
                       ?.  =(%noun ^skin.skin)
                         (cell - ^$(skin ^skin.skin, ref %noun))
                       [%core - q.ref]
            [%face *]  (face p.ref $(ref q.ref))
            [%fork *]  (fork (turn ~(tap in p.ref) |=(=type ^$(ref type))))
            [%hint *]  (hint p.ref $(ref q.ref))
            [%hold *]  ?:  (~(has in gil) ref)  %void
                       $(gil (~(put in gil) ref), ref repo(sut ref))
        ==
      ::
          %leaf
        =|  gil=(set type)
        |-  ^-  type
        ?-  ref
          %void      %void
          %noun      %noun
          [%atom *]  ?:  =(q.ref `atom.skin)
                       %void
                     ref
          [%cell *]  ref
          [%core *]  ref
          [%face *]  (face p.ref $(ref q.ref))
          [%fork *]  (fork (turn ~(tap in p.ref) |=(=type ^$(ref type))))
          [%hint *]  (hint p.ref $(ref q.ref))
          [%hold *]  ?:  (~(has in gil) ref)  %void
                     $(gil (~(put in gil) ref), ref repo(sut ref))
        ==
      ::
          %dbug  $(skin skin.skin)
          %help  $(skin skin.skin)
          %name  $(skin skin.skin)
          %over  $(skin skin.skin)
          %spec  $(skin skin.skin)
          %wash  ref
      ==
    --
  ::
  ++  bleu
    |=  {gol/type gen/hoon}
    ^-  {type nock}
    =+  pro=(mint gol gen)
    =+  jon=(apex:musk bran q.pro)
    ?:  |(?=(~ jon) ?=($wait -.u.jon))
      ?:  &(!fab vet)
        ~&  %bleu-fail
        !!
      [p.pro q.pro]
    [p.pro %1 p.u.jon]
  ::
  ++  blow
    |=  {gol/type gen/hoon}
    ^-  {type nock}
    =+  pro=(mint gol gen)
    =+  jon=(apex:musk bran q.pro)
    ?:  |(?=(~ jon) ?=($wait -.u.jon))
      [p.pro q.pro]
    [p.pro %1 p.u.jon]
  ::
  ++  bran
    ~+
    =+  gil=*(set type)
    |-  ~+  ^-  seminoun:musk
    ?-    sut
      $noun      [full/[~ ~ ~] ~]
      $void      [full/[~ ~ ~] ~]
      {$atom *}  ?~(q.sut [full/[~ ~ ~] ~] [full/~ u.q.sut])
      {$cell *}  (combine:musk $(sut p.sut) $(sut q.sut))
      {$core *}  %+  combine:musk
                   p.r.q.sut
                 $(sut p.sut)
      {$face *}  $(sut repo)
      {$fork *}  [full/[~ ~ ~] ~]
      {$hint *}  $(sut repo)
      {$hold *}  ?:  (~(has in gil) sut)
                   [full/[~ ~ ~] ~]
                 $(sut repo, gil (~(put in gil) sut))
    ==
  ::
  ++  burp
    ::  expel undigested seminouns
    ::
    ^-  type
    ~+
    ~=  sut
    ?+  sut      sut
      [%cell *]  [%cell burp(sut p.sut) burp(sut q.sut)]
      [%core *]  :+  %core
                   burp(sut p.sut)
                 :*  p.q.sut
                     burp(sut q.q.sut)
                     :_  q.r.q.sut
                     ?:  ?=([[%full ~] *] p.r.q.sut)
                       p.r.q.sut
                     [[%full ~ ~ ~] ~]
                  ==
      [%face *]  [%face p.sut burp(sut q.sut)]
      [%fork *]  [%fork (~(run in p.sut) |=(type burp(sut +<)))]
      [%hint *]  (hint p.sut burp(sut q.sut))
      [%hold *]  [%hold burp(sut p.sut) q.sut]
    ==
  ::
  ++  busk
    ~/  %busk
    |=  gen/hoon
    ^-  type
    [%face [~ [gen ~]] sut]
  ::
  ++  buss
    ~/  %buss
    |=  {cog/term gen/hoon}
    ^-  type
    [%face [[[cog ~ gen] ~ ~] ~] sut]
  ::
  ++  crop
    ~/  %crop
    |=  ref/type
    =+  bix=*(set {type type})
    =<  dext
    |%
    ++  dext
      ^-  type
      ~_  leaf+"crop"
      ::  ~_  (dunk 'dext: sut')
      ::  ~_  (dunk(sut ref) 'dext: ref')
      ?:  |(=(sut ref) =(%noun ref))
        %void
      ?:  =(%void ref)
        sut
      ?-    sut
          {$atom *}
        ?+  ref      sint
          {$atom *}  ?^  q.sut
                       ?^(q.ref ?:(=(q.ref q.sut) %void sut) %void)
                     ?^(q.ref sut %void)
          {$cell *}  sut
        ==
      ::
          {$cell *}
        ?+  ref      sint
          {$atom *}  sut
          {$cell *}  ?.  (nest(sut p.ref) | p.sut)  sut
                     (cell p.sut dext(sut q.sut, ref q.ref))
        ==
      ::
          {$core *}  ?:(?=(?({$atom *} {$cell *}) ref) sut sint)
          {$face *}  (face p.sut dext(sut q.sut))
          {$fork *}  (fork (turn ~(tap in p.sut) |=(type dext(sut +<))))
          {$hint *}  (hint p.sut dext(sut q.sut))
          {$hold *}  ?<  (~(has in bix) [sut ref])
                     dext(sut repo, bix (~(put in bix) [sut ref]))
          $noun      dext(sut repo)
          $void      %void
      ==
    ::
    ++  sint
      ^-  type
      ?+    ref    !!
        {$core *}  sut
        {$face *}  dext(ref repo(sut ref))
        {$fork *}  =+  yed=~(tap in p.ref)
                   |-  ^-  type
                   ?~  yed  sut
                   $(yed t.yed, sut dext(ref i.yed))
        {$hint *}  dext(ref repo(sut ref))
        {$hold *}  dext(ref repo(sut ref))
      ==
    --
  ::
  ++  cool
    |=  {pol/? hyp/wing ref/type}
    ^-  type
    =+  fid=(find %both hyp)
    ?-  -.fid
      %|  sut
      %&  =<  q
          %+  take  p.p.fid
          |=(a/type ?:(pol (fuse(sut a) ref) (crop(sut a) ref)))
    ==
  ::
  ++  duck  ^-(tank ~(duck us sut))
  ++  dune  |.(duck)
  ++  dunk
    |=  paz/term  ^-  tank
    :+  %palm
      [['.' ~] ['-' ~] ~ ~]
    [[%leaf (mesc (trip paz))] duck ~]
  ::
  ++  elbo
    |=  {lop/palo rig/(list (pair wing hoon))}
    ^-  type
    ?:  ?=(%& -.q.lop)
      |-  ^-  type
      ?~  rig
        p.q.lop
      =+  zil=(play q.i.rig)
      =+  dar=(tack(sut p.q.lop) p.i.rig zil)
      %=  $
        rig      t.rig
        p.q.lop  q.dar
      ==
    =+  hag=~(tap in q.q.lop)
    %-  fire
    |-  ^+  hag
    ?~  rig
      hag
    =+  zil=(play q.i.rig)
    =+  dix=(toss p.i.rig zil hag)
    %=  $
      rig  t.rig
      hag  q.dix
    ==
  ::
  ++  ergo
    |=  {lop/palo rig/(list (pair wing hoon))}
    ^-  (pair type nock)
    =+  axe=(tend p.lop)
    =|  hej/(list (pair axis nock))
    ?:  ?=(%& -.q.lop)
      =-  [p.- (hike axe q.-)]
      |-  ^-  (pair type (list (pair axis nock)))
      ?~  rig
        [p.q.lop hej]
      =+  zil=(mint %noun q.i.rig)
      =+  dar=(tack(sut p.q.lop) p.i.rig p.zil)
      %=  $
        rig      t.rig
        p.q.lop  q.dar
        hej      [[p.dar q.zil] hej]
      ==
    =+  hag=~(tap in q.q.lop)
    =-  [(fire p.-) [%9 p.q.lop (hike axe q.-)]]
    |-  ^-  (pair (list (pair type foot)) (list (pair axis nock)))
    ?~  rig
      [hag hej]
    =+  zil=(mint %noun q.i.rig)
    =+  dix=(toss p.i.rig p.zil hag)
    %=  $
      rig  t.rig
      hag  q.dix
      hej  [[p.dix q.zil] hej]
    ==
  ::
  ++  endo
    |=  {lop/(pair palo palo) dox/type rig/(list (pair wing hoon))}
    ^-  (pair type type)
    ?:  ?=(%& -.q.p.lop)
      ?>  ?=(%& -.q.q.lop)
      |-  ^-  (pair type type)
      ?~  rig
        [p.q.p.lop p.q.q.lop]
      =+  zil=(mull %noun dox q.i.rig)
      =+  ^=  dar
          :-  p=(tack(sut p.q.p.lop) p.i.rig p.zil)
              q=(tack(sut p.q.q.lop) p.i.rig q.zil)
      ?>  =(p.p.dar p.q.dar)
      %=  $
        rig        t.rig
        p.q.p.lop  q.p.dar
        p.q.q.lop  q.q.dar
      ==
    ?>  ?=(%| -.q.q.lop)
    ?>  =(p.q.p.lop p.q.q.lop)
    =+  hag=[p=~(tap in q.q.p.lop) q=~(tap in q.q.q.lop)]
    =-  [(fire p.-) (fire(vet |) q.-)]
    |-  ^-  (pair (list (pair type foot)) (list (pair type foot)))
    ?~  rig
      hag
    =+  zil=(mull %noun dox q.i.rig)
    =+  ^=  dix
        :-  p=(toss p.i.rig p.zil p.hag)
            q=(toss p.i.rig q.zil q.hag)
    ?>  =(p.p.dix p.q.dix)
    %=  $
      rig  t.rig
      hag  [q.p.dix q.q.dix]
    ==
  ::
  ++  ad
    |%
    ++  arc
      |%
      ++  deft                                          ::  generic
        |%
        ++  bath  *                                     ::  leg match type
        ++  claw  *                                     ::  arm match type
        ++  form  |*({* *} p=+<-)                       ::  attach build state
        ++  skin  |*(p/* p)                             ::  reveal build state
        ++  meat  |*(p/* p)                             ::  remove build state
        --
      ++  make                                          ::  for mint
        |%
        ++  bath  type                                  ::  leg match type
        ++  claw  onyx                                  ::  arm
        ++  form  |*({* *} [p=+<- q=+<+])               ::
        ++  skin  |*({p/* q/*} q)                       ::  unwrap baggage
        ++  meat  |*({p/* q/*} p)                       ::  unwrap filling
        --
      --
    ++  def
      =+  deft:arc
      |@  ++  $
      =>  +<
      |%
      ++  pord  |*(* (form +< *nock))                   ::  wrap mint formula
      ++  rosh  |*(* (form +< *(list pock)))            ::  wrap mint changes
      ++  fleg  _(pord $:bath)                          ::  legmatch + code
      ++  fram  _(pord $:claw)                          ::  armmatch +
      ++  foat  _(rosh $:bath)                          ::  leg with changes
      ++  fult  _(rosh $:claw)                          ::  arm with changes
      --  --
    ::
    ++  lib
      |%
      ++  deft
        =>  (def deft:arc)
        |%
        ++  halp  ^|(|:($:hoon $:fleg))
        ++  vant
          |%  ++  trep  ^|(|:($:{bath wing bath} $:{axis bath}))
              ++  tasp  ^|(|:($:{{axis bath} fleg foat} $:foat))
              ++  tyle  ^|(|:($:foat $:foat))
          --
        ++  vunt
          |%  ++  trep  ^|(|:($:{claw wing bath} $:{axis claw}))
              ++  tasp  ^|(|:($:{{axis claw} fleg fult} $:fult))
              ++  tyle  ^|(|:($:fult $:foat))
        --  --
      ::
      ++  make
        =>  (def make:arc)
        |%
        ++  halp  |~  a/hoon
                  ^-  fleg
                  (mint %noun a)
        ++  vant
          |%  ++  trep  |:  $:{a/type b/wing c/type}
                        ^-  {axis type}
                        (tack(sut a) b c)
              ++  tasp  |:  $:{a/(pair axis type) b/fleg c/foat}
                        ^-  foat
                        [q.a [[p.a (skin b)] (skin c)]]
              ++  tyle  |:($:foat +<)
          --
        ++  vunt
          |%  ++  trep  |:  $:{a/claw b/wing c/bath}
                        ^-  (pair axis claw)
                        (toss b c a)
              ++  tasp  |:  $:{a/(pair axis claw) b/fleg c/fult}
                        ^-  fult
                        [q.a [[p.a (skin b)] (skin c)]]
              ++  tyle  |:  $:fult
                        ^-  foat
                        [(fire +<-) +<+]
      --  --  --
    ::
    ++  bin
      =+  deft:lib
      |@  ++  $
      =>  +<
      |%
      ++  rame
        =>  vant  |%
            ++  clom  bath
            ++  chog  fleg
            ++  ceut  foat
        --
      ++  gelp
        =>  vunt  |%
            ++  clom  claw
            ++  chog  fram
            ++  ceut  fult
        --
      ++  ecbo  (ecco rame)
      ++  eclo  (ecco gelp)
      ++  ecco
        =+  rame
        |@  ++  $
        =>  +<
        |:  $:{rum/clom rig/(list (pair wing hoon))}
        ^-  foat
        %-  tyle
        |-  ^-  ceut
        ?~  rig  (rosh rum)
        =+  mor=$(rig t.rig)
        =+  zil=(halp q.i.rig)
        =+  dar=(trep (meat mor) p.i.rig (meat zil))
        (tasp dar zil mor)
      --  --  --  --
  ::
  ++  oc
    =+  inc=(bin:ad)
    |@  ++  $
    =>  inc
    |%
    ++  echo
      |:  $:{rum/bath rig/(list (pair wing hoon))}
      (ecbo rum rig)
    ::
    ++  ecmo
      |:  $:{hag/claw rig/(list (pair wing hoon))}
      (eclo hag rig)
    --  --
  ::
  ++  etco
    |=  {lop/palo rig/(list (pair wing hoon))}
    ^-  (pair type nock)
    =+  cin=(oc (bin:ad make:lib:ad))
    =.  rig  (flop rig)         ::  XX this unbreaks, void order in devulc
    =+  axe=(tend p.lop)
    ?:  ?=(%& -.q.lop)
      =-  [p.- (hike axe q.-)]
      (echo:cin p.q.lop rig)
    =-  [p.- [%9 p.q.lop (hike axe q.-)]]
    (ecmo:cin ~(tap in q.q.lop) rig)
  ::
  ++  et
    |_  {hyp/wing rig/(list (pair wing hoon))}
    ::
    ++  play
      ^-  type
      =+  lug=(find %read hyp)
      ?:  ?=(%| -.lug)  ~>(%mean.'hoon' ?>(?=(~ rig) p.p.lug))
      (elbo p.lug rig)
    ::
    ++  mint
      |=  gol/type
      ^-  (pair type nock)
      =+  lug=(find %read hyp)
      ?:  ?=(%| -.lug)  ~>(%mean.'hoon' ?>(?=(~ rig) p.lug))
      =-  ?>(?|(!vet (nest(sut gol) & p.-)) -)
      (etco p.lug rig)
    ::
    ++  mull
      |=  {gol/type dox/type}
      ^-  {type type}
      =+  lug=[p=(find %read hyp) q=(find(sut dox) %read hyp)]
      ?:  ?=(%| -.p.lug)
        ?>   &(?=(%| -.q.lug) ?=(~ rig))
        [p.p.p.lug p.p.q.lug]
      ?>  ?=(%& -.q.lug)
      =-  ?>(?|(!vet (nest(sut gol) & p.-)) -)
      (endo [p.p.lug p.q.lug] dox rig)
    --
  ::
  ++  epla
    ~/  %epla
    |=  {hyp/wing rig/(list (pair wing hoon))}
    ^-  type
    ~(play et hyp rig)
  ::
  ++  emin
    ~/  %emin
    |=  {gol/type hyp/wing rig/(list (pair wing hoon))}
    ^-  (pair type nock)
    (~(mint et hyp rig) gol)
  ::
  ++  emul
    ~/  %emul
    |=  {gol/type dox/type hyp/wing rig/(list (pair wing hoon))}
    ^-  (pair type type)
    (~(mull et hyp rig) gol dox)
  ::
  ++  felt  !!
  ::                                                    ::
  ++  feel                                              ::  detect existence
    |=  rot/(list wing)
    ^-  ?
    =.  rot  (flop rot)
    |-  ^-  ?
    ?~  rot  &
    =/  yep  (fond %free i.rot)
    ?~  yep  |
    ?-    -.yep
      %&  %=  $
            rot  t.rot
            sut  p:(fine %& p.yep)
          ==
      %|  ?-  -.p.yep
            %&  |
            %|  %=  $
                  rot  t.rot
                  sut  p:(fine %| p.p.yep)
                ==
    ==    ==
  ::
  ++  fond
    ~/  %fond
    |=  {way/vial hyp/wing}
    =>  |%
        ++  pony                                        ::  raw match
                  $@  ~                                 ::  void
                  %+  each                              ::  natural/abnormal
                    palo                                ::  arm or leg
                  %+  each                              ::  abnormal
                    @ud                                 ::  unmatched
                  (pair type nock)                      ::  synthetic
        --
    ^-  pony
    ?~  hyp
      [%& ~ %& sut]
    =+  mor=$(hyp t.hyp)
    ?-    -.mor
        %|
      ?-    -.p.mor
          %&  mor
          %|
        =+  fex=(mint(sut p.p.p.mor) %noun [%wing i.hyp ~])
        [%| %| p.fex (comb q.p.p.mor q.fex)]
      ==
    ::
        %&
      =.  sut
        =*  lap  q.p.mor
        ?-  -.lap
          %&  p.lap
          %|  (fork (turn ~(tap in q.lap) head))
        ==
      =>  :_  +
          :*  axe=`axis`1
              lon=p.p.mor
              heg=?^(i.hyp i.hyp [%| p=0 q=(some i.hyp)])
          ==
      ?:  ?=(%& -.heg)
        [%& [`p.heg lon] %& (peek way p.heg)]
      =|  gil/(set type)
      =<  $
      |%  ++  here  ?:  =(0 p.heg)
                      [%& [~ `axe lon] %& sut]
                    [%| %& (dec p.heg)]
          ++  lose  [%| %& p.heg]
          ++  stop  ?~(q.heg here lose)
          ++  twin  |=  {hax/pony yor/pony}
                    ^-  pony
                    ~_  leaf+"find-fork"
                    ?:  =(hax yor)  hax
                    ?~  hax  yor
                    ?~  yor  hax
                    ?:  ?=(%| -.hax)
                      ?>  ?&  ?=(%| -.yor)
                              ?=(%| -.p.hax)
                              ?=(%| -.p.yor)
                              =(q.p.p.hax q.p.p.yor)
                          ==
                      :+  %|
                        %|
                      [(fork p.p.p.hax p.p.p.yor ~) q.p.p.hax]
                    ?>  ?=(%& -.yor)
                    ?>  =(p.p.hax p.p.yor)
                    ?:  &(?=(%& -.q.p.hax) ?=(%& -.q.p.yor))
                      :+  %&  p.p.hax
                      [%& (fork p.q.p.hax p.q.p.yor ~)]
                    ?>  &(?=(%| -.q.p.hax) ?=(%| -.q.p.yor))
                    ?>  =(p.q.p.hax p.q.p.yor)
                    =+  wal=(~(uni in q.q.p.hax) q.q.p.yor)
                    :+  %&  p.p.hax
                    [%| p.q.p.hax wal]
          ++  $
            ^-  pony
            ?-    sut
                $void       ~
                $noun       stop
                {$atom *}   stop
                {$cell *}
              ?~  q.heg  here
              =+  taf=$(axe (peg axe 2), sut p.sut)
              ?~  taf  ~
              ?:  |(?=(%& -.taf) ?=(%| -.p.taf))
                taf
              $(axe (peg axe 3), p.heg p.p.taf, sut q.sut)
            ::
                {$core *}
              ?~  q.heg  here
              =^  zem  p.heg
                  =+  zem=(loot u.q.heg q.r.q.sut)
                  ?~  zem  [~ p.heg]
                  ?:(=(0 p.heg) [zem 0] [~ (dec p.heg)])
              ?^  zem
                :+  %&
                  [`axe lon]
                =/  zut  ^-  foot
                         ?-  q.p.q.sut
                           %wet  [%wet q.u.zem]
                           %dry  [%dry q.u.zem]
                         ==
                [%| (peg 2 p.u.zem) [[sut zut] ~ ~]]
              =+  pec=(peel way r.p.q.sut)
              ?.  sam.pec  lose
              ?:  con.pec  $(sut p.sut, axe (peg axe 3))
              $(sut (peek(sut p.sut) way 2), axe (peg axe 6))
            ::
                {$hint *}
              $(sut repo)
            ::
                {$face *}
              ?:  ?=(~ q.heg)  here(sut q.sut)
              =*  zot  p.sut
              ?@  zot
                ?:(=(u.q.heg zot) here(sut q.sut) lose)
              =<  main
              |%
              ++  main
                ^-  pony
                =+  tyr=(~(get by p.zot) u.q.heg)
                ?~  tyr
                  next
                ?~  u.tyr
                  $(sut q.sut, lon [~ lon], p.heg +(p.heg))
                ?.  =(0 p.heg)
                  next(p.heg (dec p.heg))
                =+  tor=(fund way u.u.tyr)
                ?-  -.tor
                  %&  [%& (weld p.p.tor `vein`[~ `axe lon]) q.p.tor]
                  %|  [%| %| p.p.tor (comb [%0 axe] q.p.tor)]
                ==
              ++  next
                |-  ^-  pony
                ?~  q.zot
                  ^$(sut q.sut, lon [~ lon])
                =+  tiv=(mint(sut q.sut) %noun i.q.zot)
                =+  fid=^$(sut p.tiv, lon ~, axe 1, gil ~)
                ?~  fid  ~
                ?:  ?=({%| %& *} fid)
                  $(q.zot t.q.zot, p.heg p.p.fid)
                =/  vat/(pair type nock)
                    ?-    -.fid
                      %&  (fine %& p.fid)
                      %|  (fine %| p.p.fid)
                    ==
                [%| %| p.vat (comb (comb [%0 axe] q.tiv) q.vat)]
              --
            ::
                {$fork *}
              =+  wiz=(turn ~(tap in p.sut) |=(a/type ^$(sut a)))
              ?~  wiz  ~
              |-  ^-  pony
              ?~  t.wiz  i.wiz
              (twin i.wiz $(wiz t.wiz))
            ::
                {$hold *}
              ?:  (~(has in gil) sut)
                ~
              $(gil (~(put in gil) sut), sut repo)
            ==
      --
    ==
  ::
  ++  find
    ~/  %find
    |=  {way/vial hyp/wing}
    ^-  port
    ~_  (show [%c %find] %l hyp)
    =-  ?@  -  !!
        ?-    -<
          %&  [%& p.-]
          %|  ?-  -.p.-
                %|  [%| p.p.-]
                %&  !!
        ==    ==
    (fond way hyp)
  ::
  ++  fund
    ~/  %fund
    |=  {way/vial gen/hoon}
    ^-  port
    =+  hup=~(reek ap gen)
    ?~  hup
      [%| (mint %noun gen)]
    (find way u.hup)
  ::
  ++  fine
    ~/  %fine
    |=  tor/port
    ^-  (pair type nock)
    ?-  -.tor
      %|  p.tor
      %&  =+  axe=(tend p.p.tor)
          ?-  -.q.p.tor
            %&  [`type`p.q.p.tor %0 axe]
            %|  [(fire ~(tap in q.q.p.tor)) [%9 p.q.p.tor %0 axe]]
    ==    ==
  ::
  ++  fire
    |=  hag/(list {p/type q/foot})
    ^-  type
    ?:  ?=({{* {$wet ~ $1}} ~} hag)
      p.i.hag
    %-  fork
    %+  turn
      hag.$
    |=  {p/type q/foot}
    ?.  ?=({$core *} p)
      ~_  (dunk %fire-type)
      ~_  leaf+"expected-fork-to-be-core"
      ~_  (dunk(sut p) %fork-type)
      ~>(%mean.'fire-core' !!)
    :-  %hold
    =+  dox=[%core q.q.p q.p(r.p %gold)]
    ?:  ?=($dry -.q)
      ::  ~_  (dunk(sut [%cell q.q.p p.p]) %fire-dry)
      ?>  ?|(!vet (nest(sut q.q.p) & p.p))
      [dox p.q]
    ?>  ?=($wet -.q)
    ::  ~_  (dunk(sut [%cell q.q.p p.p]) %fire-wet)
    ::  =.  p.p  ?:(fab p.p (redo(sut p.p) q.q.p))
    =.  p.p  (redo(sut p.p) q.q.p)
    ?>  ?|  !vet
            (~(has in rib) [sut dox p.q])
            !=(** (mull(sut p, rib (~(put in rib) sut dox p.q)) %noun dox p.q))
        ==
    [p p.q]
  ::
  ++  fish
    ~/  %fish
    |=  axe/axis
    =+  vot=*(set type)
    |-  ^-  nock
    ?-  sut
        $void       [%1 1]
        $noun       [%1 0]
        {$atom *}   ?~  q.sut
                      (flip [%3 %0 axe])
                    [%5 [%1 u.q.sut] [%0 axe]]
        {$cell *}
      %+  flan
        [%3 %0 axe]
      (flan $(sut p.sut, axe (peg axe 2)) $(sut q.sut, axe (peg axe 3)))
    ::
        {$core *}   ~>(%mean.'fish-core' !!)
        {$face *}   $(sut q.sut)
        {$fork *}   =+  yed=~(tap in p.sut)
                    |-  ^-  nock
                    ?~(yed [%1 1] (flor ^$(sut i.yed) $(yed t.yed)))
        {$hint *}   $(sut q.sut)
        {$hold *}
      ?:  (~(has in vot) sut)
        ~>(%mean.'fish-loop' !!)
      =>  %=(. vot (~(put in vot) sut))
      $(sut repo)
    ==
  ::
  ++  fuse
    ~/  %fuse
    |=  ref/type
    =+  bix=*(set {type type})
    |-  ^-  type
    ?:  ?|(=(sut ref) =(%noun ref))
      sut
    ?-    sut
        {$atom *}
      ?-    ref
          {$atom *}   =+  foc=?:((fitz p.ref p.sut) p.sut p.ref)
                      ?^  q.sut
                        ?^  q.ref
                          ?:  =(q.sut q.ref)
                            [%atom foc q.sut]
                          %void
                        [%atom foc q.sut]
                      [%atom foc q.ref]
          {$cell *}   %void
          *           $(sut ref, ref sut)
      ==
        {$cell *}
      ?-  ref
        {$cell *}   (cell $(sut p.sut, ref p.ref) $(sut q.sut, ref q.ref))
        *           $(sut ref, ref sut)
      ==
    ::
        {$core *}  $(sut repo)
        {$face *}  (face p.sut $(sut q.sut))
        {$fork *}  (fork (turn ~(tap in p.sut) |=(type ^$(sut +<))))
        {$hint *}  (hint p.sut $(sut q.sut))
        {$hold *}
      ?:  (~(has in bix) [sut ref])
        ~>(%mean.'fuse-loop' !!)
      $(sut repo, bix (~(put in bix) [sut ref]))
    ::
        $noun       ref
        $void       %void
    ==
  ::
  ++  gain
    ~/  %gain
    |=  gen/hoon  ^-  type
    (chip & gen)
  ::
  ++  hemp
    ::  generate formula from foot
    ::
    |=  [hud/poly gol/type gen/hoon]
    ^-  nock
    ~+
    =+  %hemp-141
    ?-  hud
      $dry  q:(mint gol gen)
      $wet  q:(mint(vet |) gol gen)
    ==
  ::
  ++  laze
    ::  produce lazy core generator for static execution
    ::
    |=  [nym=(unit term) hud=poly dom=(map term tome)]
    ::  only one layer of fabrication analysis
    ::
    =.  fab  &
    ~+
    ^-  seminoun
    =+  %hemp-141
    ::  tal: map from battery axis to foot
    ::
    =;  tal/(map @ud hoon)
      ::  produce lazy battery
      ::
      :_  ~
      :+  %lazy  1
      |=  axe/@ud
      ^-  (unit noun)
      %+  bind  (~(get by tal) axe)
      |=  gen/hoon
      %.  [hud %noun gen]
      hemp(sut (core sut [nym hud %gold] sut [[%lazy 1 ..^$] ~] dom))
    ::
    %-  ~(gas by *(map @ud hoon))
    =|  yeb/(list (pair @ud hoon))
    =+  axe=1
    |^  ?-  dom
          ~        yeb
          [* ~ ~]  (chapter q.q.n.dom)
          [* * ~]  %=  $
                     dom  l.dom
                     axe  (peg axe 3)
                     yeb  (chapter(axe (peg axe 2)) q.q.n.dom)
                   ==
          [* ~ *]  %=  $
                     dom  r.dom
                     axe  (peg axe 3)
                     yeb  (chapter(axe (peg axe 2)) q.q.n.dom)
                   ==
          [* * *]  %=  $
                     dom  r.dom
                     axe  (peg axe 7)
                     yeb  %=  $
                            dom  l.dom
                            axe  (peg axe 6)
                            yeb  (chapter(axe (peg axe 2)) q.q.n.dom)
        ==         ==     ==
    ++  chapter
      |=  dab/(map term hoon)
      ^+  yeb
      ?-  dab
        ~        yeb
        [* ~ ~]  [[axe q.n.dab] yeb]
        [* * ~]  %=  $
                   dab  l.dab
                   axe  (peg axe 3)
                   yeb  [[(peg axe 2) q.n.dab] yeb]
                 ==
        [* ~ *]  %=  $
                   dab  r.dab
                   axe  (peg axe 3)
                   yeb  [[(peg axe 2) q.n.dab] yeb]
                 ==
        [* * *]  %=  $
                   dab  r.dab
                   axe  (peg axe 7)
                   yeb  %=  $
                          dab  l.dab
                          axe  (peg axe 6)
                          yeb  [[(peg axe 2) q.n.dab] yeb]
      ==         ==     ==
    --
  ::
  ++  lose
    ~/  %lose
    |=  gen/hoon  ^-  type
    (chip | gen)
  ::
  ++  chip
    ~/  %chip
    |=  {how/? gen/hoon}  ^-  type
    ?:  ?=({$wtts *} gen)
      (cool how q.gen (play ~(example ax fab p.gen)))
    ?:  ?=({$wthx *} gen)
      =+  (play %wing q.gen)
      ~>  %slog.[0 [%leaf "chipping"]]
      ?:  how
        =-  ~>  %slog.[0 (dunk(sut +<) 'chip: gain: ref')]
            ~>  %slog.[0 (dunk(sut -) 'chip: gain: gain')]
            -
        ~(gain ar - p.gen)
      ~(lose ar - p.gen)
    ?:  ?&(how ?=({$wtpm *} gen))
      |-(?~(p.gen sut $(p.gen t.p.gen, sut ^$(gen i.p.gen))))
    ?:  ?&(!how ?=({$wtbr *} gen))
      |-(?~(p.gen sut $(p.gen t.p.gen, sut ^$(gen i.p.gen))))
    =+  neg=~(open ap gen)
    ?:(=(neg gen) sut $(gen neg))
  ::
  ++  bake
    |=  [dox/type hud/poly dab/(map term hoon)]
    ^-  *
    ?:  ?=(~ dab)
      ~
    =+  ^=  dov
        ::  this seems wrong but it's actually right
        ::
        ?-  hud
          $dry  (mull %noun dox q.n.dab)
          $wet  ~
        ==
    ?-  dab
      {* ~ ~}  dov
      {* ~ *}  [dov $(dab r.dab)]
      {* * ~}  [dov $(dab l.dab)]
      {* * *}  [dov $(dab l.dab) $(dab r.dab)]
    ==
  ::
  ++  balk
    |=  [dox/type hud/poly dom/(map term tome)]
    ^-  *
    ?:  ?=(~ dom)
      ~
    =+  dov=(bake dox hud q.q.n.dom)
    ?-    dom
      {* ~ ~}   dov
      {* ~ *}   [dov $(dom r.dom)]
      {* * ~}   [dov $(dom l.dom)]
      {* * *}   [dov $(dom l.dom) $(dom r.dom)]
    ==
  ::
  ++  mile
    ::  mull all chapters and feet in a core
    ::
    |=  [dox=type mel=vair nym=(unit term) hud=poly dom=(map term tome)]
    ^-  (pair type type)
    =+  yet=(core sut [nym hud %gold] sut (laze nym hud dom) dom)
    =+  hum=(core dox [nym hud %gold] dox (laze nym hud dom) dom)
    =+  (balk(sut yet) hum hud dom)
    [yet hum]
  ::
  ++  mine
    ::  mint all chapters and feet in a core
    ::
    |=  [gol/type mel/vair nym/(unit term) hud/poly dom/(map term tome)]
    ^-  (pair type nock)
    |^
    =/  log  (chapters-check (core-check gol))
    =/  dog  (get-tomes log)
    =-  :_  [%1 dez]
        (core sut [nym hud mel] sut [[%full ~] dez] dom)
    ^=  dez
    =.  sut  (core sut [nym hud %gold] sut (laze nym hud dom) dom)
    |-  ^-  ?(~ ^)
    ?:  ?=(~ dom)
      ~
    =/  dov/?(~ ^)
      =/  dab/(map term hoon)  q.q.n.dom
      =/  dag  (arms-check dab (get-arms dog p.n.dom))
      |-  ^-  ?(~ ^)
      ?:  ?=(~ dab)
        ~
      =/  gog  (get-arm-type log dag p.n.dab)
      =+  vad=(hemp hud gog q.n.dab)
      ?-    dab
        {* ~ ~}   vad
        {* ~ *}   [vad $(dab r.dab)]
        {* * ~}   [vad $(dab l.dab)]
        {* * *}   [vad $(dab l.dab) $(dab r.dab)]
      ==
    ?-    dom
      {* ~ ~}   dov
      {* ~ *}   [dov $(dom r.dom)]
      {* * ~}   [dov $(dom l.dom)]
      {* * *}   [dov $(dom l.dom) $(dom r.dom)]
    ==
    ::
    ::  all the below arms are used for gol checking and should have no
    ::  effect other than giving more specific errors
    ::
    ::  all the possible types we could be expecting.
    ::
    +$  gol-type
      $~  %noun
      $@  %noun
      $%  [%cell p=type q=type]
          [%core p=type q=coil]
          [%fork p=(set gol-type)]
      ==
    ::  check that we're looking for a core
    ::
    ++  core-check
      |=  log=type
      |-  ^-  gol-type
      ?+    log  $(log repo(sut log))
          %noun      (nice log &)
          %void      (nice %noun |)
          [%atom *]  (nice %noun |)
          [%cell *]  (nice log (nest(sut p.log) & %noun))
          [%core *]  (nice log(r.p.q %gold) &)
          [%fork *]
        =/  tys  ~(tap in p.log)
        :-  %fork
        |-  ^-  (set gol-type)
        ?~  tys
          ~
        =/  a  ^$(log i.tys)
        =/  b  $(tys t.tys)
        (~(put in b) a)
      ==
    ::  check we have the expected number of chapters
    ::
    ++  chapters-check
      |=  log=gol-type
      |-  ^-  gol-type
      ?-    log
          %noun      (nice log &)
          [%cell *]  (nice log &)
          [%core *]  ~_  leaf+"core-number-of-chapters"
                     (nice log =(~(wyt by dom) ~(wyt by q.r.q.log)))
          [%fork *]
        =/  tys  ~(tap in p.log)
        |-  ^-  gol-type
        ?~  tys
          log
        =/  a  ^$(log i.tys)
        =/  b  $(tys t.tys)
        log
      ==
    ::  get map of tomes if exists
    ::
    ++  get-tomes
      |=  log=gol-type
      ^-  (unit (map term tome))
      ?-    log
          %noun      ~
          [%cell *]  ~
          [%fork *]  ~  ::  maybe could be more aggressive
          [%core *]  `q.r.q.log
      ==
    ::  get arms in tome
    ::
    ++  get-arms
      |=  [dog=(unit (map term tome)) nam=term]
      ^-  (unit (map term hoon))
      %+  bind  dog
      |=  a/(map term tome)
      ~_  leaf+"unexpcted-chapter.{(trip nam)}"
      q:(~(got by a) nam)
    ::  check we have the expected number of arms
    ::
    ++  arms-check
      |=  [dab=(map term hoon) dag=(unit (map term hoon))]
      ?~  dag
        dag
      =/  a
        =/  exp  ~(wyt by u.dag)
        =/  hav  ~(wyt by dab)
        ~_  =/  expt  (scow %ud exp)
            =/  havt  (scow %ud hav)
            leaf+"core-number-of-arms.exp={expt}.hav={havt}"
        ~_  =/  missing  ~(tap in (~(dif in ~(key by u.dag)) ~(key by dab)))
            leaf+"missing.{<missing>}"
        ~_  =/  extra  ~(tap in (~(dif in ~(key by dab)) ~(key by u.dag)))
            leaf+"extra.{<extra>}"
        ~_  =/  have  ~(tap in ~(key by dab))
            leaf+"have.{<have>}"
        (nice dag =(exp hav))
      a
    ::  get expected type of this arm
    ::
    ++  get-arm-type
      |=  [log=gol-type dag=(unit (map term hoon)) nam=term]
      ^-  type
      %-  fall  :_  %noun
      %+  bind  dag
      |=  a=(map term hoon)
      =/  gen=hoon
        ~_  leaf+"unexpected-arm.{(trip nam)}"
        (~(got by a) nam)
      (play(sut log) gen)
    ::
    ++  nice
      |*  [typ=* gud=?]
      ?:  gud
        typ
      ~_  leaf+"core-nice"
      !!
    --
  ::
  ++  mint
    ~/  %mint
    |=  {gol/type gen/hoon}
    ^-  {p/type q/nock}
    ::~&  %pure-mint
    |^  ^-  {p/type q/nock}
    ?:  ?&(=(%void sut) !?=({$dbug *} gen))
      ?.  |(!vet ?=({$lost *} gen) ?=({$zpzp *} gen))
        ~>(%mean.'mint-vain' !!)
      [%void %0 0]
    ?-    gen
    ::
        {^ *}
      =+  hed=$(gen p.gen, gol %noun)
      =+  tal=$(gen q.gen, gol %noun)
      [(nice (cell p.hed p.tal)) (cons q.hed q.tal)]
    ::
        {$ktcn *}  $(fab |, gen p.gen)
        {$brcn *}  (grow %gold p.gen %dry [%$ 1] q.gen)
        {$brpt *}  (grow %gold p.gen %wet [%$ 1] q.gen)
    ::
        {$cnts *}  (~(mint et p.gen q.gen) gol)
    ::
        {$dtkt *}
      =+  nef=$(gen [%kttr p.gen])
      [p.nef [%12 [%1 %151 p.nef] q:$(gen q.gen, gol %noun)]]
    ::
        {$dtls *}  [(nice [%atom %$ ~]) [%4 q:$(gen p.gen, gol [%atom %$ ~])]]
        {$sand *}  [(nice (play gen)) [%1 q.gen]]
        {$rock *}  [(nice (play gen)) [%1 q.gen]]
    ::
        {$dttr *}
      [(nice %noun) [%2 q:$(gen p.gen, gol %noun) q:$(gen q.gen, gol %noun)]]
    ::
        {$dtts *}
      =+  [one two]=[$(gen p.gen, gol %noun) $(gen q.gen, gol %noun)]
      [(nice bool) [%5 q:$(gen p.gen, gol %noun) q:$(gen q.gen, gol %noun)]]
    ::
        {$dtwt *}  [(nice bool) [%3 q:$(gen p.gen, gol %noun)]]
        {$hand *}  [p.gen q.gen]
        {$ktbr *}  =+(vat=$(gen p.gen) [(nice (wrap(sut p.vat) %iron)) q.vat])
    ::
        {$ktls *}
      =+(hif=(nice (play p.gen)) [hif q:$(gen q.gen, gol hif)])
    ::
        {$ktpm *}  =+(vat=$(gen p.gen) [(nice (wrap(sut p.vat) %zinc)) q.vat])
        {$ktsg *}  (blow gol p.gen)
        {$tune *}  [(face p.gen sut) [%0 %1]]
        {$ktwt *}  =+(vat=$(gen p.gen) [(nice (wrap(sut p.vat) %lead)) q.vat])
    ::
        {$note *}
      =+  hum=$(gen q.gen)
      [(hint [sut p.gen] p.hum) q.hum]
    ::
        {$sgzp *}  ~_(duck(sut (play p.gen)) $(gen q.gen))
        {$sggr *}
      =+  hum=$(gen q.gen)
      :: ?:  &(huz !?=(%|(@ [?(%sgcn %sgls) ^]) p.gen))
      ::  hum
      :-  p.hum
      :+  %11
        ?-    p.gen
            @   p.gen
            ^   [p.p.gen q:$(gen q.p.gen, gol %noun)]
        ==
      q.hum
    ::
        {$tsgr *}
      =+  fid=$(gen p.gen, gol %noun)
      =+  dov=$(sut p.fid, gen q.gen)
      [p.dov (comb q.fid q.dov)]
    ::
        {$tscm *}
      $(gen q.gen, sut (busk p.gen))
    ::
        {$wtcl *}
      =+  nor=$(gen p.gen, gol bool)
      =+  fex=(gain p.gen)
      =+  wux=(lose p.gen)
      =+  ^=  duy
          ?:  =(%void fex)
            ?:(=(%void wux) [%0 0] [%1 1])
          ?:(=(%void wux) [%1 0] q.nor)
      =+  hiq=$(sut fex, gen q.gen)
      =+  ran=$(sut wux, gen r.gen)
      [(fork p.hiq p.ran ~) (cond duy q.hiq q.ran)]
    ::
        {$wthx *}
      :-  (nice bool)
      =+  fid=(find %read [[%& 1] q.gen])
      ~>  %mean.'mint-fragment'
      ?>  &(?=(%& -.fid) ?=(%& -.q.p.fid))
      (~(fish ar `type`p.q.p.fid `skin`p.gen) (tend p.p.fid))
    ::
        {$fits *}
      :-  (nice bool)
      =+  ref=(play p.gen)
      =+  fid=(find %read q.gen)
      ~|  [%test q.gen]
      |-  ^-  nock
      ?-  -.fid
        %&  ?-  -.q.p.fid
              %&  (fish(sut ref) (tend p.p.fid))
              %|  $(fid [%| (fine fid)])
            ==
        %|  [%7 q.p.fid (fish(sut ref) 1)]
      ==
    ::
        {$dbug *}
      ~_  (show %o p.gen)
      =+  hum=$(gen q.gen)
      [p.hum [%11 [%spot %1 p.gen] q.hum]]
    ::
        {$zpcm *}   [(nice (play p.gen)) [%1 q.gen]]    ::  XX validate!
        {$lost *}
      ?:  vet
        ~_  (dunk(sut (play p.gen)) 'lost')
        ~>(%mean.'mint-lost' !!)
      [%void [%0 0]]
    ::
        {$zpmc *}
      =+  vos=$(gol %noun, gen q.gen)
      =+  ref=p:$(gol %noun, gen p.gen)
      [(nice (cell ref p.vos)) (cons [%1 burp(sut p.vos)] q.vos)]
    ::
        {$zpgl *}
      =/  typ  (nice (play [%kttr p.gen]))
      =/  val
        =<  q
        %_    $
            gol  %noun
            gen
          :^    %wtcl
              :+  %cncl  [%limb %levi]
              :~  [%tsgr [%zpgr [%kttr p.gen]] [%$ 2]]
                  [%tsgr q.gen [%$ 2]]
              ==
            [%tsgr q.gen [%$ 3]]
          [%zpzp ~]
        ==
      [typ val]
    ::
        {$zpts *}   [(nice %noun) [%1 q:$(vet |, gen p.gen)]]
        {$zppt *}   ?:((feel p.gen) $(gen q.gen) $(gen r.gen))
    ::
        {$zpzp ~}  [%void [%0 0]]
        *
      =+  doz=~(open ap gen)
      ?:  =(doz gen)
        ~_  (show [%c 'hoon'] [%q gen])
        ~>(%mean.'mint-open' !!)
      $(gen doz)
    ==
    ::
    ++  nice
      |=  typ/type
      ~_  leaf+"mint-nice"
      ?>  ?|(!vet (nest(sut gol) & typ))
      typ
    ::
    ++  grow
      |=  {mel/vair nym/(unit term) hud/poly ruf/hoon dom/(map term tome)}
      ^-  {p/type q/nock}
      =+  dan=^$(gen ruf, gol %noun)
      =+  pul=(mine gol mel nym hud dom)
      [(nice p.pul) (cons q.pul q.dan)]
    --
  ::
  ++  moot
    =+  gil=*(set type)
    |-  ^-  ?
    ?-  sut
      {$atom *}  |
      {$cell *}  |($(sut p.sut) $(sut q.sut))
      {$core *}  $(sut p.sut)
      {$face *}  $(sut q.sut)
      {$fork *}  (levy ~(tap in p.sut) |=(type ^$(sut +<)))
      {$hint *}  $(sut q.sut)
      {$hold *}  |((~(has in gil) sut) $(gil (~(put in gil) sut), sut repo))
      $noun      |
      $void      &
    ==
  ::
  ++  mull
    ~/  %mull
    |=  {gol/type dox/type gen/hoon}
    |^  ^-  {p/type q/type}
    ?:  =(%void sut)
      ~>(%mean.'mull-none' !!)
    ?-    gen
    ::
        {^ *}
      =+  hed=$(gen p.gen, gol %noun)
      =+  tal=$(gen q.gen, gol %noun)
      [(nice (cell p.hed p.tal)) (cell q.hed q.tal)]
    ::
        {$ktcn *}  $(fab |, gen p.gen)
        {$brcn *}  (grow %gold p.gen %dry [%$ 1] q.gen)
        {$brpt *}  (grow %gold p.gen %wet [%$ 1] q.gen)
        {$cnts *}  (~(mull et p.gen q.gen) gol dox)
        {$dtkt *}  =+($(gen q.gen, gol %noun) $(gen [%kttr p.gen]))
        {$dtls *}  =+($(gen p.gen, gol [%atom %$ ~]) (beth [%atom %$ ~]))
        {$sand *}  (beth (play gen))
        {$rock *}  (beth (play gen))
    ::
        {$dttr *}
      =+([$(gen p.gen, gol %noun) $(gen q.gen, gol %noun)] (beth %noun))
    ::
        {$dtts *}
      =+([$(gen p.gen, gol %noun) $(gen q.gen, gol %noun)] (beth bool))
    ::
        {$dtwt *}  =+($(gen p.gen, gol %noun) (beth bool)) ::  XX  =|
        {$hand *}  [p.gen p.gen]
        {$ktbr *}
      =+(vat=$(gen p.gen) [(wrap(sut p.vat) %iron) (wrap(sut q.vat) %iron)])
    ::
        {$ktls *}
      =+  hif=[p=(nice (play p.gen)) q=(play(sut dox) p.gen)]
      =+($(gen q.gen, gol p.hif) hif)
    ::
        {$ktpm *}
      =+(vat=$(gen p.gen) [(wrap(sut p.vat) %zinc) (wrap(sut q.vat) %zinc)])
    ::
        {$tune *}
      [(face p.gen sut) (face p.gen dox)]
    ::
        {$ktwt *}
      =+(vat=$(gen p.gen) [(wrap(sut p.vat) %lead) (wrap(sut q.vat) %lead)])
    ::
        {$note *}
      =+  vat=$(gen q.gen)
      [(hint [sut p.gen] p.vat) (hint [dox p.gen] q.vat)]
    ::
        {$ktsg *}  $(gen p.gen)
        {$sgzp *}  ~_(duck(sut (play p.gen)) $(gen q.gen))
        {$sggr *}  $(gen q.gen)
        {$tsgr *}
      =+  lem=$(gen p.gen, gol %noun)
      $(gen q.gen, sut p.lem, dox q.lem)
    ::
        {$tscm *}
      =/  boc  (busk p.gen)
      =/  nuf  (busk(sut dox) p.gen)
      $(gen q.gen, sut boc, dox nuf)
    ::
        {$wtcl *}
      =+  nor=$(gen p.gen, gol bool)
      =+  ^=  hiq  ^-  {p/type q/type}
          =+  fex=[p=(gain p.gen) q=(gain(sut dox) p.gen)]
          ?:  =(%void p.fex)
            :-  %void
            ?:  =(%void q.fex)
              %void
            ~>(%mean.'if-z' (play(sut q.fex) q.gen))
          ?:  =(%void q.fex)
            ~>(%mean.'mull-bonk-b' !!)
          $(sut p.fex, dox q.fex, gen q.gen)
      =+  ^=  ran  ^-  {p/type q/type}
          =+  wux=[p=(lose p.gen) q=(lose(sut dox) p.gen)]
          ?:  =(%void p.wux)
            :-  %void
            ?:  =(%void q.wux)
              %void
            ~>(%mean.'if-a' (play(sut q.wux) r.gen))
          ?:  =(%void q.wux)
            ~>(%mean.'mull-bonk-c' !!)
          $(sut p.wux, dox q.wux, gen r.gen)
      [(nice (fork p.hiq p.ran ~)) (fork q.hiq q.ran ~)]
    ::
        {$fits *}
      =+  waz=[p=(play p.gen) q=(play(sut dox) p.gen)]
      =+  ^=  syx  :-  p=(cove q:(mint %noun [%wing q.gen]))
                   q=(cove q:(mint(sut dox) %noun [%wing q.gen]))
      =+  pov=[p=(fish(sut p.waz) p.syx) q=(fish(sut q.waz) q.syx)]
      ?.  &(=(p.syx q.syx) =(p.pov q.pov))
        ~>(%mean.'mull-bonk-a' !!)
      (beth bool)
    ::
        {$wthx *}
      ~>  %mean.'mull-bonk-x'
      =+  :-  =+  (find %read [[%& 1] q.gen])
              ?>  &(?=(%& -.-) ?=(%& -.q.p.-))
              new=[type=p.q.p.- axis=(tend p.p.-)]
          =+  (find(sut dox) %read [%& 1] q.gen)
          ?>  &(?=(%& -.-) ?=(%& -.q.p.-))
          old=[type=p.q.p.- axis=(tend p.p.-)]
      ?>  =(axis.old axis.new)
      ?>  (nest(sut type.old) & type.new)
      (beth bool)
    ::
        {$dbug *}  ~_((show %o p.gen) $(gen q.gen))
        {$zpcm *}  [(nice (play p.gen)) (play(sut dox) p.gen)]
        {$lost *}
      ?:  vet
        ::  ~_  (dunk(sut (play p.gen)) 'also')
        ~>(%mean.'mull-skip' !!)
      (beth %void)
    ::
        {$zpts *}  (beth %noun)
    ::
        {$zpmc *}
      =+  vos=$(gol %noun, gen q.gen)       ::  XX validate!
      [(nice (cell (play p.gen) p.vos)) (cell (play(sut dox) p.gen) q.vos)]
    ::
        {$zpgl *}
      ::  XX is this right?
      (beth (play [%kttr p.gen]))
    ::
        {$zppt *}
      =+  [(feel p.gen) (feel(sut dox) p.gen)]
      ?.  =(-< ->)
        ~>(%mean.'mull-bonk-f' !!)
      ?:  -<
        $(gen q.gen)
      $(gen r.gen)
    ::
        {$zpzp *}  (beth %void)
        *
      =+  doz=~(open ap gen)
      ?:  =(doz gen)
        ~_  (show [%c 'hoon'] [%q gen])
        ~>(%mean.'mull-open' !!)
      $(gen doz)
    ==
    ::
    ++  beth
      |=  typ/type
      [(nice typ) typ]
    ::
    ++  nice
      |=  typ/type
      ::  ~_  (dunk(sut gol) 'need')
      ::  ~_  (dunk(sut typ) 'have')
      ~_  leaf+"mull-nice"
      ?>  ?|(!vet (nest(sut gol) & typ))
      typ
    ::
    ++  grow
      |=  {mel/vair nym/(unit term) hud/poly ruf/hoon dom/(map term tome)}
      ::  make al
      ~_  leaf+"mull-grow"
      ^-  {p/type q/type}
      =+  dan=^$(gen ruf, gol %noun)
      =+  yaz=(mile(sut p.dan) q.dan mel nym hud dom)
      [(nice p.yaz) q.yaz]
    --
  ++  meet  |=(ref/type &((nest | ref) (nest(sut ref) | sut)))
  ::                                                    ::
  ++  miss                                              ::  nonintersection
    |=  $:  ::  ref: symmetric type
            ::
            ref/type
        ==
    ::  intersection of sut and ref is empty
    ::
    ^-  ?
    =|  gil/(set (set type))
    =<  dext
    |%
    ++  dext
      ^-  ?
      ::
      ?:  =(ref sut)
        (nest(sut %void) | sut)
      ?-  sut
        $void      &
        $noun      (nest(sut %void) | ref)
        {$atom *}  sint
        {$cell *}  sint
        {$core *}  sint(sut [%cell %noun %noun])
        {$fork *}  %+  levy  ~(tap in p.sut)
                   |=(type dext(sut +<))
        {$face *}  dext(sut q.sut)
        {$hint *}  dext(sut q.sut)
        {$hold *}  =+  (~(gas in *(set type)) `(list type)`[sut ref ~])
                   ?:  (~(has in gil) -)
                      &
                   %=  dext
                     sut  repo
                     gil  (~(put in gil) -)
      ==           ==
    ++  sint
      ?+  ref      dext(sut ref, ref sut)
        {$atom *}  ?.  ?=({$atom *} sut)  &
                   ?&  ?=(^ q.ref)
                       ?=(^ q.sut)
                       !=(q.ref q.sut)
                   ==
        {$cell *}  ?.  ?=({$cell *} sut)  &
                   ?|  dext(sut p.sut, ref p.ref)
                       dext(sut q.sut, ref q.ref)
      ==           ==
    --
  ++  mite  |=(ref/type |((nest | ref) (nest(sut ref) & sut)))
  ++  nest
    ~/  %nest
    |=  {tel/? ref/type}
    =|  $:  seg/(set type)                              ::  degenerate sut
            reg/(set type)                              ::  degenerate ref
            gil/(set {p/type q/type})                   ::  assume nest
        ==
    =<  dext
    ~%  %nest-in  ..$  ~
    |%
    ++  deem
      |=  {mel/vair ram/vair}
      ^-  ?
      ?.  |(=(mel ram) =(%lead mel) =(%gold ram))  |
      ?-  mel
        %lead  &
        %gold  meet
        %iron  dext(sut (peek(sut ref) %rite 2), ref (peek %rite 2))
        %zinc  dext(sut (peek %read 2), ref (peek(sut ref) %read 2))
      ==
    ::
    ++  deep
      |=  $:  dom/(map term tome)
              vim/(map term tome)
          ==
      ^-  ?
      ?:  ?=(~ dom)  =(vim ~)
      ?:  ?=(~ vim)  |
      ?&  =(p.n.dom p.n.vim)
          $(dom l.dom, vim l.vim)
          $(dom r.dom, vim r.vim)
      ::
          =+  [dab hem]=[q.q.n.dom q.q.n.vim]
          |-  ^-  ?
          ?:  ?=(~ dab)  =(hem ~)
          ?:  ?=(~ hem)  |
          ?&  =(p.n.dab p.n.hem)
              $(dab l.dab, hem l.hem)
              $(dab r.dab, hem r.hem)
              %=  dext
                sut  (play q.n.dab)
                ref  (play(sut ref) q.n.hem)
      ==  ==  ==
    ::
    ++  dext
      =<  $
      ~%  %nest-dext  +  ~
      |.
      ^-  ?
      =-  ?:  -  &
          ?.  tel  |
          ~_  (dunk %need)
          ~_  (dunk(sut ref) %have)
          ~>  %mean.'nest-fail'
          !!
      ?:  =(sut ref)  &
      ?-  sut
        $void      sint
        $noun      &
        {$atom *}  ?.  ?=({$atom *} ref)  sint
                   ?&  (fitz p.sut p.ref)
                       |(?=(~ q.sut) =(q.sut q.ref))
                   ==
        {$cell *}  ?.  ?=({$cell *} ref)  sint
                   ?&  dext(sut p.sut, ref p.ref, seg ~, reg ~)
                       dext(sut q.sut, ref q.ref, seg ~, reg ~)
                   ==
        {$core *}  ?.  ?=({$core *} ref)  sint
                   ?:  =(q.sut q.ref)  dext(sut p.sut, ref p.ref)
                   ?&  =(q.p.q.sut q.p.q.ref)  ::  same wet/dry
                       meet(sut q.q.sut, ref p.sut)
                       dext(sut q.q.ref, ref p.ref)
                       (deem(sut q.q.sut, ref q.q.ref) r.p.q.sut r.p.q.ref)
                       ?:  =(%wet q.p.q.sut)  =(q.r.q.sut q.r.q.ref)
                       ?|  (~(has in gil) [sut ref])
                           %.  [q.r.q.sut q.r.q.ref]
                           %=  deep
                             gil  (~(put in gil) [sut ref])
                             sut  sut(p q.q.sut, r.p.q %gold)
                             ref  ref(p q.q.ref, r.p.q %gold)
                       ==  ==
                   ==
        {$face *}  dext(sut q.sut)
        {$fork *}  ?.  ?=(?({$atom *} $noun {$cell *} {$core *}) ref)  sint
                   (lien ~(tap in p.sut) |=(type dext(tel |, sut +<)))
        {$hint *}  dext(sut q.sut)
        {$hold *}  ?:  (~(has in seg) sut)  |
                   ?:  (~(has in gil) [sut ref])  &
                   %=  dext
                     sut  repo
                     seg  (~(put in seg) sut)
                     gil  (~(put in gil) [sut ref])
      ==           ==
    ::
    ++  meet  &(dext dext(sut ref, ref sut))
    ++  sint
      ^-  ?
      ?-  ref
        $noun       |
        $void       &
        {$atom *}   |
        {$cell *}   |
        {$core *}   dext(ref repo(sut ref))
        {$face *}   dext(ref q.ref)
        {$fork *}   (levy ~(tap in p.ref) |=(type dext(ref +<)))
        {$hint *}   dext(ref q.ref)
        {$hold *}   ?:  (~(has in reg) ref)  &
                    ?:  (~(has in gil) [sut ref])  &
                    %=  dext
                      ref  repo(sut ref)
                      reg  (~(put in reg) ref)
                      gil  (~(put in gil) [sut ref])
      ==            ==
    --
  ::
  ++  peek
    ~/  %peek
    |=  {way/?($read $rite $both $free) axe/axis}
    ^-  type
    ?:  =(1 axe)
      sut
    =+  [now=(cap axe) lat=(mas axe)]
    =+  gil=*(set type)
    |-  ^-  type
    ?-    sut
        {$atom *}   %void
        {$cell *}   ?:(=(2 now) ^$(sut p.sut, axe lat) ^$(sut q.sut, axe lat))
        {$core *}
      ?.  =(3 now)  %noun
      =+  pec=(peel way r.p.q.sut)
      =/  tow
        ?:  =(1 lat)  1
        (cap lat)
      %=    ^$
          axe  lat
          sut
        ?:  ?|  =([& &] pec)
                &(sam.pec =(tow 2))
                &(con.pec =(tow 3))
            ==
          p.sut
        ~_  leaf+"payload-block"
        ?.  =(way %read)  !!
        %+  cell
          ?.(sam.pec %noun ^$(sut p.sut, axe 2))
        ?.(con.pec %noun ^$(sut p.sut, axe 3))
      ==
    ::
        {$fork *}   (fork (turn ~(tap in p.sut) |=(type ^$(sut +<))))
        {$hold *}
      ?:  (~(has in gil) sut)
        %void
      $(gil (~(put in gil) sut), sut repo)
    ::
        $void       %void
        $noun       %noun
        *           $(sut repo)
    ==
  ::
  ++  peel
    |=  {way/vial met/?($gold $iron $lead $zinc)}
    ^-  {sam/? con/?}
    ?:  ?=($gold met)  [& &]
    ?-  way
      $both  [| |]
      $free  [& &]
      $read  [?=($zinc met) |]
      $rite  [?=($iron met) |]
    ==
  ::
  ++  play
    ~/  %play
    =>  .(vet |)
    |=  gen/hoon
    ^-  type
    ?-  gen
      {^ *}      (cell $(gen p.gen) $(gen q.gen))
      {$ktcn *}  $(fab |, gen p.gen)
      {$brcn *}  (core sut [p.gen %dry %gold] sut *seminoun q.gen)
      {$brpt *}  (core sut [p.gen %wet %gold] sut *seminoun q.gen)
      {$cnts *}  ~(play et p.gen q.gen)
      {$dtkt *}  $(gen [%kttr p.gen])
      {$dtls *}  [%atom %$ ~]
      {$rock *}  |-  ^-  type
                 ?@  q.gen  [%atom p.gen `q.gen]
                 [%cell $(q.gen -.q.gen) $(q.gen +.q.gen)]
      {$sand *}  ?@  q.gen
                   ?:  =(%n p.gen)  ?>(=(0 q.gen) [%atom p.gen `q.gen])
                   ?:  =(%f p.gen)  ?>((lte q.gen 1) bool)
                   [%atom p.gen ~]
                 $(-.gen %rock)
      {$tune *}  (face p.gen sut)
      {$dttr *}  %noun
      {$dtts *}  bool
      {$dtwt *}  bool
      {$hand *}  p.gen
      {$ktbr *}  (wrap(sut $(gen p.gen)) %iron)
      {$ktls *}  $(gen p.gen)
      {$ktpm *}  (wrap(sut $(gen p.gen)) %zinc)
      {$ktsg *}  $(gen p.gen)
      {$ktwt *}  (wrap(sut $(gen p.gen)) %lead)
      {$note *}  (hint [sut p.gen] $(gen q.gen))
      {$sgzp *}  ~_(duck(sut ^$(gen p.gen)) $(gen q.gen))
      {$sggr *}  $(gen q.gen)
      {$tsgr *}  $(gen q.gen, sut $(gen p.gen))
      {$tscm *}  $(gen q.gen, sut (busk p.gen))
      {$wtcl *}  =+  [fex=(gain p.gen) wux=(lose p.gen)]
                 %-  fork  :~
                   ?:(=(%void fex) %void $(sut fex, gen q.gen))
                   ?:(=(%void wux) %void $(sut wux, gen r.gen))
                 ==
      {$fits *}  bool
      {$wthx *}  bool
      {$dbug *}  ~_((show %o p.gen) $(gen q.gen))
      {$zpcm *}  $(gen p.gen)
      {$lost *}  %void
      {$zpmc *}  (cell $(gen p.gen) $(gen q.gen))
      {$zpgl *}  (play [%kttr p.gen])
      {$zpts *}  %noun
      {$zppt *}  ?:((feel p.gen) $(gen q.gen) $(gen r.gen))
      {$zpzp *}  %void
      *          =+  doz=~(open ap gen)
                 ?:  =(doz gen)
                   ~_  (show [%c 'hoon'] [%q gen])
                   ~>  %mean.'play-open'
                   !!
                 $(gen doz)
    ==
  ::                                                    ::
  ++  redo                                              ::  refurbish faces
    |=  $:  ::  ref: raw payload
            ::
            ref/type
        ==
    ::  :type: subject refurbished to reference namespace
    ::
    ^-  type
    ::  hos: subject tool stack
    ::  wec: reference tool stack set
    ::  gil: repetition set
    ::
    =|  hos/(list tool)
    =/  wec/(set (list tool))  [~ ~ ~]
    =|  gil/(set (pair type type))
    =<  ::  errors imply subject/reference mismatch
        ::
        ~|  %redo-match
        ::  reduce by subject
        ::
        dext
    |%
    ::                                                  ::
    ++  dear                                            ::  resolve tool stack
      ::  :(unit (list tool)): unified tool stack
      ::
      ^-  (unit (list tool))
      ::  empty implies void
      ::
      ?~  wec  `~
      ::  any reference faces must be clear
      ::
      ?.  ?=({* ~ ~} wec)
        ~&  [%dear-many wec]
        ~
      :-  ~
      ::  har: single reference tool stack
      ::
      =/  har  n.wec
      ::  len: lengths of [sut ref] face stacks
      ::
      =/  len  [p q]=[(lent hos) (lent har)]
      ::  lip: length of sut-ref face stack overlap
      ::
      ::      AB
      ::       BC
      ::
      ::    +lip is (lent B), where +hay is forward AB
      ::    and +liv is forward BC (stack BA and CB).
      ::
      ::    overlap is a weird corner case.  +lip is
      ::    almost always 0.  brute force is fine.
      ::
      =/  lip
        =|  lup/(unit @ud)
        =|  lip/@ud
        |-  ^-  @ud
        ?:  |((gth lip p.len) (gth lip q.len))
          (fall lup 0)
        ::  lep: overlap candidate: suffix of subject face stack
        ::
        =/  lep  (slag (sub p.len lip) hos)
        ::  lap: overlap candidate: prefix of reference face stack
        ::
        =/  lap  (scag lip har)
        ::  save any match and continue
        ::
        $(lip +(lip), lup ?.(=(lep lap) lup `lip))
      ::  ~&  [har+har hos+hos len+len lip+lip]
      ::  produce combined face stack (forward ABC, stack CBA)
      ::
      (weld hos (slag lip har))
    ::                                                  ::
    ++  dext                                            ::  subject traverse
      ::  :type: refurbished subject
      ::
      ^-  type
      ::  check for trivial cases
      ::
      ?:  ?|  =(sut ref)
              ?=(?($noun $void {?($atom $core) *}) ref)
          ==
        done
      ::  ~_  (dunk 'redo: dext: sut')
      ::  ~_  (dunk(sut ref) 'redo: dext: ref')
      ?-    sut
          ?($noun $void {?($atom $core) *})
        ::  reduce reference and reassemble leaf
        ::
        done:(sint &)
      ::
          {$cell *}
        ::  reduce reference to match subject
        ::
        =>  (sint &)
        ?>  ?=({$cell *} sut)
        ::  leaf with possible recursive descent
        ::
        %=    done
            sut
          ::  clear face stacks for descent
          ::
          =:  hos  ~
              wec  [~ ~ ~]
            ==
          ::  descend into cell
          ::
          :+  %cell
            dext(sut p.sut, ref (peek(sut ref) %free 2))
          dext(sut q.sut, ref (peek(sut ref) %free 3))
        ==
      ::
          {$face *}
        ::  push face on subject stack, and descend
        ::
        dext(hos [p.sut hos], sut q.sut)
      ::
          {$hint *}
        ::  work through hint
        ::
        (hint p.sut dext(sut q.sut))
      ::
          {$fork *}
        ::  reconstruct each case in fork
        ::
        (fork (turn ~(tap in p.sut) |=(type dext(sut +<))))
      ::
          {$hold *}
        ::  reduce to hard
        ::
        =>  (sint |)
        ?>  ?=({$hold *} sut)
        ?:  (~(has in fan) [p.sut q.sut])
          ::  repo loop; redo depends on its own product
          ::
          done:(sint &)
        ?:  (~(has in gil) [sut ref])
          ::  type recursion, stop renaming
          ::
          done:(sint |)
        ::  restore unchanged holds
        ::
        =+  repo
        =-  ?:(=(- +<) sut -)
        dext(sut -, gil (~(put in gil) sut ref))
      ==
    ::                                                  ::
    ++  done                                            ::  complete assembly
      ^-  type
      ::  :type: subject refurbished
      ::
      ::  lov: combined face stack
      ::
      =/  lov
          =/  lov  dear
          ?~  lov
            ::  ~_  (dunk 'redo: dear: sut')
            ::  ~_  (dunk(sut ref) 'redo: dear: ref')
            ~&  [%wec wec]
            !!
          (need lov)
      ::  recompose faces
      ::
      |-  ^-  type
      ?~  lov  sut
      $(lov t.lov, sut (face i.lov sut))
    ::                                                  ::
    ++  sint                                            ::  reduce by reference
      |=  $:  ::  hod: expand holds
              ::
              hod/?
          ==
      ::  ::.: reference with face/fork/hold reduced
      ::
      ^+  .
      ::  =-  ~>  %slog.[0 (dunk 'sint: sut')]
      ::      ~>  %slog.[0 (dunk(sut ref) 'sint: ref')]
      ::      ~>  %slog.[0 (dunk(sut =>(- ref)) 'sint: pro')]
      ::      -
      ?+    ref  .
          {$hint *}  $(ref q.ref)
          {$face *}
        ::  extend all stacks in set
        ::
        %=  $
          ref  q.ref
          wec  (~(run in wec) |=((list tool) [p.ref +<]))
        ==
      ::
          {$fork *}
        ::  reconstruct all relevant cases
        ::
        =-  ::  ~>  %slog.[0 (dunk 'fork: sut')]
            ::  ~>  %slog.[0 (dunk(sut ref) 'fork: ref')]
            ::  ~>  %slog.[0 (dunk(sut (fork ->)) 'fork: pro')]
            +(wec -<, ref (fork ->))
        =/  moy  ~(tap in p.ref)
        |-  ^-  (pair (set (list tool)) (list type))
        ?~  moy  [~ ~]
        ::  head recurse
        ::
        =/  mor  $(moy t.moy)
        ::  prune reference cases outside subject
        ::
        ?:  (miss i.moy)  mor
        ::  unify all cases
        ::
        =/  dis  ^$(ref i.moy)
        [(~(uni in p.mor) wec.dis) [ref.dis q.mor]]
      ::
          {$hold *}
        ?.  hod  .
        $(ref repo(sut ref))
      ==
    --
  ::
  ++  repo
    ^-  type
    ?-  sut
      {$core *}   [%cell %noun p.sut]
      {$face *}   q.sut
      {$hint *}   q.sut
      {$hold *}   (rest [[p.sut q.sut] ~])
      $noun       (fork [%atom %$ ~] [%cell %noun %noun] ~)
      *           ~>(%mean.'repo-fltt' !!)
    ==
  ::
  ++  rest
    ~/  %rest
    |=  leg/(list {p/type q/hoon})
    ^-  type
    ?:  (lien leg |=({p/type q/hoon} (~(has in fan) [p q])))
      ~>(%mean.'rest-loop' !!)
    =>  .(fan (~(gas in fan) leg))
    %-  fork
    %~  tap  in
    %-  ~(gas in *(set type))
    (turn leg |=({p/type q/hoon} (play(sut p) q)))
  ::
  ++  take
    |=  {vit/vein duz/$-(type type)}
    ^-  (pair axis type)
    :-  (tend vit)
    =.  vit  (flop vit)
    |-  ^-  type
    ?~  vit  (duz sut)
    ?~  i.vit
      |-  ^-  type
      ?+  sut      ^$(vit t.vit)
        {$face *}  (face p.sut ^$(vit t.vit, sut q.sut))
        {$hint *}  (hint p.sut ^$(sut q.sut))
        {$fork *}  (fork (turn ~(tap in p.sut) |=(type ^$(sut +<))))
        {$hold *}  $(sut repo)
      ==
    =+  vil=*(set type)
    |-  ^-  type
    ?:  =(1 u.i.vit)
      ^$(vit t.vit)
    =+  [now lat]=(cap u.i.vit)^(mas u.i.vit)
    ?-  sut
      $noun      $(sut [%cell %noun %noun])
      $void      %void
      {$atom *}  %void
      {$cell *}  ?:  =(2 now)
                   (cell $(sut p.sut, u.i.vit lat) q.sut)
                  (cell p.sut $(sut q.sut, u.i.vit lat))
      {$core *}  ?:  =(2 now)
                   $(sut repo)
                 (core $(sut p.sut, u.i.vit lat) q.sut)
      {$face *}  (face p.sut $(sut q.sut))
      {$fork *}  (fork (turn ~(tap in p.sut) |=(type ^$(sut +<))))
      {$hint *}  (hint p.sut $(sut q.sut))
      {$hold *}  ?:  (~(has in vil) sut)
                   %void
                 $(sut repo, vil (~(put in vil) sut))
    ==
  ::
  ++  tack
    |=  {hyp/wing mur/type}
    ~_  (show [%c %tack] %l hyp)
    =+  fid=(find %rite hyp)
    ?>  ?=(%& -.fid)
    (take p.p.fid |=(type mur))
  ::
  ++  tend
    |=  vit/vein
    ^-  axis
    ?~(vit 1 (peg $(vit t.vit) ?~(i.vit 1 u.i.vit)))
  ::
  ++  toss
    ~/  %toss
    |=  {hyp/wing mur/type men/(list {p/type q/foot})}
    ^-  {p/axis q/(list {p/type q/foot})}
    =-  [(need p.wib) q.wib]
    ^=  wib
    |-  ^-  {p/(unit axis) q/(list {p/type q/foot})}
    ?~  men
      [*(unit axis) ~]
    =+  geq=(tack(sut p.i.men) hyp mur)
    =+  mox=$(men t.men)
    [(mate p.mox `_p.mox`[~ p.geq]) [[q.geq q.i.men] q.mox]]
  ::
  ++  wrap
    ~/  %wrap
    |=  yoz/?($lead $iron $zinc)
    ~_  leaf+"wrap"
    ^-  type
    ?+  sut  sut
      {$cell *}  (cell $(sut p.sut) $(sut q.sut))
      {$core *}  ?>(|(=(%gold r.p.q.sut) =(%lead yoz)) sut(r.p.q yoz))
      {$face *}  (face p.sut $(sut q.sut))
      {$fork *}  (fork (turn ~(tap in p.sut) |=(type ^$(sut +<))))
      {$hint *}  (hint p.sut $(sut q.sut))
      {$hold *}  $(sut repo)
    ==
  --
++  us                                                  ::  prettyprinter
  =>  |%
      ++  cape  {p/(map @ud wine) q/wine}               ::
      ++  wine                                          ::
                $@  $?  $noun                           ::
                        $path                           ::
                        $type                           ::
                        $void                           ::
                        $wall                           ::
                        $wool                           ::
                        $yarn                           ::
                    ==                                  ::
                $%  {$mato p/term}                      ::
                    {$core p/(list @ta) q/wine}         ::
                    {$face p/term q/wine}               ::
                    {$list p/term q/wine}               ::
                    {$pear p/term q/@}                  ::
                    {$bcwt p/(list wine)}               ::
                    {$plot p/(list wine)}               ::
                    {$stop p/@ud}                       ::
                    {$tree p/term q/wine}               ::
                    {$unit p/term q/wine}               ::
                ==                                      ::
      --
  |_  sut/type
  ++  dash
    |=  {mil/tape lim/char lam/tape}
    ^-  tape
    =/  esc  (~(gas in *(set @tD)) lam)
    :-  lim
    |-  ^-  tape
    ?~  mil  [lim ~]
    ?:  ?|  =(lim i.mil)
            =('\\' i.mil)
            (~(has in esc) i.mil)
        ==
      ['\\' i.mil $(mil t.mil)]
    ?:  (lte ' ' i.mil)
      [i.mil $(mil t.mil)]
    ['\\' ~(x ne (rsh 2 1 i.mil)) ~(x ne (end 2 1 i.mil)) $(mil t.mil)]
  ::
  ++  deal  |=(lum/* (dish dole lum))
  ++  dial
    |=  ham/cape
    =+  gid=*(set @ud)
    =<  `tank`-:$
    |%
    ++  many
      |=  haz/(list wine)
      ^-  {(list tank) (set @ud)}
      ?~  haz  [~ gid]
      =^  mor  gid  $(haz t.haz)
      =^  dis  gid  ^$(q.ham i.haz)
      [[dis mor] gid]
    ::
    ++  $
      ^-  {tank (set @ud)}
      ?-    q.ham
          $noun      :_(gid [%leaf '*' ~])
          $path      :_(gid [%leaf '/' ~])
          $type      :_(gid [%leaf '#' 't' ~])
          $void      :_(gid [%leaf '#' '!' ~])
          $wool      :_(gid [%leaf '*' '"' '"' ~])
          $wall      :_(gid [%leaf '*' '\'' '\'' ~])
          $yarn      :_(gid [%leaf '"' '"' ~])
          {$mato *}  :_(gid [%leaf '@' (trip p.q.ham)])
          {$core *}
        =^  cox  gid  $(q.ham q.q.ham)
        :_  gid
        :+  %rose
          [[' ' ~] ['<' ~] ['>' ~]]
        |-  ^-  (list tank)
        ?~  p.q.ham  [cox ~]
        [[%leaf (rip 3 i.p.q.ham)] $(p.q.ham t.p.q.ham)]
      ::
          {$face *}
        =^  cox  gid  $(q.ham q.q.ham)
        :_(gid [%palm [['=' ~] ~ ~ ~] [%leaf (trip p.q.ham)] cox ~])
      ::
          {$list *}
        =^  cox  gid  $(q.ham q.q.ham)
        :_(gid [%rose [" " (weld (trip p.q.ham) "(") ")"] cox ~])
      ::
          {$bcwt *}
        =^  coz  gid  (many p.q.ham)
        :_(gid [%rose [[' ' ~] ['?' '(' ~] [')' ~]] coz])
      ::
          {$plot *}
        =^  coz  gid  (many p.q.ham)
        :_(gid [%rose [[' ' ~] ['[' ~] [']' ~]] coz])
      ::
          {$pear *}
        :_(gid [%leaf '%' ~(rend co [%$ p.q.ham q.q.ham])])
      ::
          {$stop *}
        =+  num=~(rend co [%$ %ud p.q.ham])
        ?:  (~(has in gid) p.q.ham)
          :_(gid [%leaf '#' num])
        =^  cox  gid
            %=  $
              gid    (~(put in gid) p.q.ham)
              q.ham  (~(got by p.ham) p.q.ham)
            ==
        :_(gid [%palm [['.' ~] ~ ~ ~] [%leaf ['^' '#' num]] cox ~])
      ::
          {$tree *}
        =^  cox  gid  $(q.ham q.q.ham)
        :_(gid [%rose [" " (weld (trip p.q.ham) "(") ")"] cox ~])
      ::
          {$unit *}
        =^  cox  gid  $(q.ham q.q.ham)
        :_(gid [%rose [" " (weld (trip p.q.ham) "(") ")"] cox ~])
      ==
    --
  ::
  ++  dish  !:
    |=  {ham/cape lum/*}  ^-  tank
    ~|  [%dish-h ?@(q.ham q.ham -.q.ham)]
    ~|  [%lump lum]
    ~|  [%ham ham]
    %-  need
    =|  gil/(set {@ud *})
    |-  ^-  (unit tank)
    ?-    q.ham
        $noun
      %=    $
          q.ham
        ?:  ?=(@ lum)
          [%mato %$]
        :-  %plot
        |-  ^-  (list wine)
        [%noun ?:(?=(@ +.lum) [[%mato %$] ~] $(lum +.lum))]
      ==
    ::
        $path
      :-  ~
      :+  %rose
        [['/' ~] ['/' ~] ~]
      |-  ^-  (list tank)
      ?~  lum  ~
      ?@  lum  !!
      ?>  ?=(@ -.lum)
      [[%leaf (rip 3 -.lum)] $(lum +.lum)]
    ::
        $type
      =+  tyr=|.((dial dole))
      =+  vol=tyr(sut lum)
      =+  cis=;;(tank .*(vol [%9 2 %0 1]))
      :^  ~   %palm
        [~ ~ ~ ~]
      [[%leaf '#' 't' '/' ~] cis ~]
    ::
        $wall
      :-  ~
      :+  %rose
        [[' ' ~] ['<' '|' ~] ['|' '>' ~]]
      |-  ^-  (list tank)
      ?~  lum  ~
      ?@  lum  !!
      [[%leaf (trip ;;(@ -.lum))] $(lum +.lum)]
    ::
        $wool
      :-  ~
      :+  %rose
        [[' ' ~] ['<' '<' ~] ['>' '>' ~]]
      |-  ^-  (list tank)
      ?~  lum  ~
      ?@  lum  !!
      [(need ^$(q.ham %yarn, lum -.lum)) $(lum +.lum)]
    ::
        $yarn
      [~ %leaf (dash (tape lum) '"' "\{")]
    ::
        $void
      ~
    ::
        {$mato *}
      ?.  ?=(@ lum)
        ~
      :+  ~
        %leaf
      ?+    (rash p.q.ham ;~(sfix (cook crip (star low)) (star hig)))
          ~(rend co [%$ p.q.ham lum])
        $$    ~(rend co [%$ %ud lum])
        $t    (dash (rip 3 lum) '\'' ~)
        $tas  ['%' ?.(=(0 lum) (rip 3 lum) ['$' ~])]
      ==
    ::
        {$core *}
      ::  XX  needs rethinking for core metal
      ::  ?.  ?=(^ lum)  ~
      ::  =>  .(lum `*`lum)
      ::  =-  ?~(tok ~ [~ %rose [[' ' ~] ['<' ~] ['>' ~]] u.tok])
      ::  ^=  tok
      ::  |-  ^-  (unit (list tank))
      ::  ?~  p.q.ham
      ::    =+  den=^$(q.ham q.q.ham)
      ::    ?~(den ~ [~ u.den ~])
      ::  =+  mur=$(p.q.ham t.p.q.ham, lum +.lum)
      ::  ?~(mur ~ [~ [[%leaf (rip 3 i.p.q.ham)] u.mur]])
      [~ (dial ham)]
    ::
        {$face *}
      =+  wal=$(q.ham q.q.ham)
      ?~  wal
        ~
      [~ %palm [['=' ~] ~ ~ ~] [%leaf (trip p.q.ham)] u.wal ~]
    ::
        {$list *}
      ?:  =(~ lum)
        [~ %leaf '~' ~]
      =-  ?~  tok
            ~
          [~ %rose [[' ' ~] ['~' '[' ~] [']' ~]] u.tok]
      ^=  tok
      |-  ^-  (unit (list tank))
      ?:  ?=(@ lum)
        ?.(=(~ lum) ~ [~ ~])
      =+  [for=^$(q.ham q.q.ham, lum -.lum) aft=$(lum +.lum)]
      ?.  &(?=(^ for) ?=(^ aft))
        ~
      [~ u.for u.aft]
    ::
        {$bcwt *}
      |-  ^-  (unit tank)
      ?~  p.q.ham
        ~
      =+  wal=^$(q.ham i.p.q.ham)
      ?~  wal
        $(p.q.ham t.p.q.ham)
      wal
    ::
        {$plot *}
      =-  ?~  tok
            ~
          [~ %rose [[' ' ~] ['[' ~] [']' ~]] u.tok]
      ^=  tok
      |-  ^-  (unit (list tank))
      ?~  p.q.ham
        ~
      ?:  ?=({* ~} p.q.ham)
        =+  wal=^$(q.ham i.p.q.ham)
        ?~(wal ~ [~ [u.wal ~]])
      ?@  lum
        ~
      =+  gim=^$(q.ham i.p.q.ham, lum -.lum)
      ?~  gim
        ~
      =+  myd=$(p.q.ham t.p.q.ham, lum +.lum)
      ?~  myd
        ~
      [~ u.gim u.myd]
    ::
        {$pear *}
      ?.  =(lum q.q.ham)
        ~
      =.  p.q.ham
        (rash p.q.ham ;~(sfix (cook crip (star low)) (star hig)))
      =+  fox=$(q.ham [%mato p.q.ham])
      ?>  ?=({~ $leaf ^} fox)
      ?:  ?=(?($n $tas) p.q.ham)
        fox
      [~ %leaf '%' p.u.fox]
    ::
        {$stop *}
      ?:  (~(has in gil) [p.q.ham lum])  ~
      =+  kep=(~(get by p.ham) p.q.ham)
      ?~  kep
        ~|([%stop-loss p.q.ham] !!)
      $(gil (~(put in gil) [p.q.ham lum]), q.ham u.kep)
    ::
        {$tree *}
      =-  ?~  tok
            ~
          [~ %rose [[' ' ~] ['{' ~] ['}' ~]] u.tok]
      ^=  tok
      =+  tuk=*(list tank)
      |-  ^-  (unit (list tank))
      ?:  =(~ lum)
        [~ tuk]
      ?.  ?=({n/* l/* r/*} lum)
        ~
      =+  rol=$(lum r.lum)
      ?~  rol
        ~
      =+  tim=^$(q.ham q.q.ham, lum n.lum)
      ?~  tim
        ~
      $(lum l.lum, tuk [u.tim u.rol])
    ::
        {$unit *}
      ?@  lum
        ?.(=(~ lum) ~ [~ %leaf '~' ~])
      ?.  =(~ -.lum)
        ~
      =+  wal=$(q.ham q.q.ham, lum +.lum)
      ?~  wal
        ~
      [~ %rose [[' ' ~] ['[' ~] [']' ~]] [%leaf '~' ~] u.wal ~]
    ==
  ::
  ++  doge
    |=  ham/cape
    =-  ?+  woz  woz
          {$list * {$mato $'ta'}}  %path
          {$list * {$mato $'t'}}   %wall
          {$list * {$mato $'tD'}}  %yarn
          {$list * $yarn}          %wool
        ==
    ^=  woz
    ^-  wine
    ?.  ?=({$stop *} q.ham)
      ?:  ?&  ?=  {$bcwt {$pear $n $0} {$plot {$pear $n $0} {$face *} ~} ~}
                q.ham
              =(1 (met 3 p.i.t.p.i.t.p.q.ham))
          ==
        [%unit =<([p q] i.t.p.i.t.p.q.ham)]
      q.ham
    =+  may=(~(get by p.ham) p.q.ham)
    ?~  may
      q.ham
    =+  nul=[%pear %n 0]
    ?.  ?&  ?=({$bcwt *} u.may)
            ?=({* * ~} p.u.may)
            |(=(nul i.p.u.may) =(nul i.t.p.u.may))
        ==
      q.ham
    =+  din=?:(=(nul i.p.u.may) i.t.p.u.may i.p.u.may)
    ?:  ?&  ?=({$plot {$face *} {$face * $stop *} ~} din)
            =(p.q.ham p.q.i.t.p.din)
            =(1 (met 3 p.i.p.din))
            =(1 (met 3 p.i.t.p.din))
        ==
      :+  %list
        (cat 3 p.i.p.din p.i.t.p.din)
      q.i.p.din
    ?:  ?&  ?=  $:  $plot
                    {$face *}
                    {$face * $stop *}
                    {{$face * $stop *} ~}
                ==
                din
            =(p.q.ham p.q.i.t.p.din)
            =(p.q.ham p.q.i.t.t.p.din)
            =(1 (met 3 p.i.p.din))
            =(1 (met 3 p.i.t.p.din))
            =(1 (met 3 p.i.t.t.p.din))
        ==
      :+  %tree
        %^    cat
            3
          p.i.p.din
        (cat 3 p.i.t.p.din p.i.t.t.p.din)
      q.i.p.din
    q.ham
  ::
  ++  dole
    ^-  cape
    =+  gil=*(set type)
    =+  dex=[p=*(map type @) q=*(map @ wine)]
    =<  [q.p q]
    |-  ^-  {p/{p/(map type @) q/(map @ wine)} q/wine}
    =-  [p.tez (doge q.p.tez q.tez)]
    ^=  tez
    ^-  {p/{p/(map type @) q/(map @ wine)} q/wine}
    ?:  (~(meet ut sut) -:!>(*type))
      [dex %type]
    ?-    sut
        $noun      [dex sut]
        $void      [dex sut]
        {$atom *}  [dex ?~(q.sut [%mato p.sut] [%pear p.sut u.q.sut])]
        {$cell *}
      =+  hin=$(sut p.sut)
      =+  yon=$(dex p.hin, sut q.sut)
      :-  p.yon
      :-  %plot
      ?:(?=({$plot *} q.yon) [q.hin p.q.yon] [q.hin q.yon ~])
    ::
        {$core *}
      =+  yad=$(sut p.sut)
      :-  p.yad
      =+  ^=  doy  ^-  {p/(list @ta) q/wine}
          ?:  ?=({$core *} q.yad)
            [p.q.yad q.q.yad]
          [~ q.yad]
      :-  %core
      :_  q.doy
      :_  p.doy
      %^  cat  3
        %~  rent  co
        :+  %$  %ud
        %-  ~(rep by (~(run by q.r.q.sut) |=(tome ~(wyt by q.+<))))
        |=([[@ a=@u] b=@u] (add a b))
      %^  cat  3
        ?-(r.p.q.sut $gold '.', $iron '|', $lead '?', $zinc '&')
      =+  gum=(mug q.r.q.sut)
      %+  can  3
      :~  [1 (add 'a' (mod gum 26))]
          [1 (add 'a' (mod (div gum 26) 26))]
          [1 (add 'a' (mod (div gum 676) 26))]
      ==
    ::
        {$hint *}
      $(sut q.sut)
    ::
        {$face *}
      =+  yad=$(sut q.sut)
      ?^(p.sut yad [p.yad [%face p.sut q.yad]])
    ::
        {$fork *}
      =+  yed=(sort ~(tap in p.sut) aor)
      =-  [p [%bcwt q]]
      |-  ^-  {p/{p/(map type @) q/(map @ wine)} q/(list wine)}
      ?~  yed
        [dex ~]
      =+  mor=$(yed t.yed)
      =+  dis=^$(dex p.mor, sut i.yed)
      [p.dis q.dis q.mor]
    ::
        {$hold *}
      =+  hey=(~(get by p.dex) sut)
      ?^  hey
        [dex [%stop u.hey]]
      ?:  (~(has in gil) sut)
        =+  dyr=+(~(wyt by p.dex))
        [[(~(put by p.dex) sut dyr) q.dex] [%stop dyr]]
      =+  rom=$(gil (~(put in gil) sut), sut ~(repo ut sut))
      =+  rey=(~(get by p.p.rom) sut)
      ?~  rey
        rom
      [[p.p.rom (~(put by q.p.rom) u.rey q.rom)] [%stop u.rey]]
    ==
  ::
  ++  duck  (dial dole)
  --
++  cain  sell                                          ::  $-(vase tank)
++  noah  text                                          ::  $-(vase tape)
++  onan  seer                                          ::  $-(vise vase)
++  levi                                                ::  $-([type type] ?)
  |=  [a=type b=type]
  (~(nest ut a) & b)
::
++  text                                                ::  tape pretty-print
  |=  vax/vase  ^-  tape
  ~(ram re (sell vax))
::
++  seem  |=(toy/typo `type`toy)                        ::  promote typo
++  seer  |=(vix/vise `vase`vix)                        ::  promote vise
::
::  +sell Pretty-print a vase to a tank using `deal`.
::
++  sell
  ~/  %sell
  |=  vax/vase
  ^-  tank
  ~|  %sell
  (~(deal us p.vax) q.vax)
::
::  These are the public types for the `xray` library.  Analysing a type
::  yields an `ximage`, and everything else here is just some structure
::  within that.
::
::  `ximage`s can be printed as specs (hoon syntax for types), and can
::  be used to pretty-print typed data.
::
::  |%
::
::  An `xtable` is a graph of types referenced by the top-level type,
::  and the `root` `key` points to the node which corresponds to the
::  type under analysis.
::
+$  ximage  [root=xkey =xtable]
::
::  A `xkey` is just an identifier for a node in the xray graph.
::
+$  xkey  @
::
::  An `xtable` is the xray graph itself. It contains one node for for
::  the type that was analyzed and one node for every type referenced
::  within that type.
::
::  The `next` field is the the next available xkey (used when inserting
::  new xrays), `xrays` maps keys to graph nodes and `type-map` gives
::  the xkey corresponding to a type.
::
::  The `type-map` is basically just the reverse of the `xrays` map. It
::  doesn't contain any new information, but is needed for performance
::  reasons.
::
+$  xtable  [next=xkey xrays=(map xkey xray) =type=(map type xkey)]
::
::  An `xray` is a node in the `ximage` graph. It contains everything
::  we know about a certain `type`. `key` is its identifier in the graph,
::  `type` is the type that it's an xray of, and `xdat` is the basic
::  information we derived about the type.  The basic references to other
::  nodes are inside the `xdat` structure, though some of the other
::  fields may contain references as well.
::
::  - `xshape` is some more information about the xshape of data within
::     a cell.
::  - `xrole` expands on `xshape`, adding further information about the
::     xrole that a node has within a fork.
::  - `pats` is used for printing data: we want to know if this type
::    can be printed as a list, as json, as a tape literal, etc.
::  - `recipes` contains information about how a type was
::     constructed. It's used to get much nicer output when printing types.
::  - `studs` contains "standards names". I actually don't know what this is.
::  - `helps` contains all the documentation about a type.
::  - `loop` indicates whether or not a node references itself. The list
::    type is cyclical, for example. This is used when printing an
::    `ximage`.
::
+$  xray
  $:  =xkey
      =type
      xdat=(unit xdat)
      xrole=(unit xrole)
      pats=(unit xpat)
      studs=(set stud)
      recipes=(set recipe)
      helps=(set help)
      xshape=(unit xshape)
      loop=(unit ?)
  ==
::
::  - `%void` -- impossible to create.
::  - `%noun` -- could be any noun.
::  - `%atom` -- An atom of some aura, possibly constant
::  - `%cell` -- A cell with a head and a tail.
::  - `%core` -- A core, its garb, its context type, and the types of
::     each of its arms.
::  - `%face` -- A face on another type.
::  - `%fork` -- Could be one or more other types.
::  - `%pntr` -- This is an internal hack, it should never survive
::     analysis; ignore.
::
+$  xdat
  $@  ?(%noun %void)
  $%  [%atom =aura constant=(unit @)]
      [%cell head=xkey tail=xkey]
      [%core =garb xray=xkey batt=xbat]
      [%face face=$@(term tune) xray=xkey]
      [%fork =(set xkey)]
      [%pntr xray=xkey]
  ==
::
::  The basic xshape of a type:
::
::  - `%void` -- impossible to create.
::  - `%noun` -- could be any noun.
::  - `%atom` -- always some type of atom; never a cell
::  - `%cell` -- always some type of cell; never an atom.
::  - `%junc` -- is a fork of a cell type and an atom type.
::
+$  xshape  ?(%void %noun %atom %cell %junc)
::
::  A `xrole` is the of a type, including a more refined understanding
::  of what xrole it plays within a fork.
::
::  Nodes referenced within a `xrole` often do not actually exist in the
::  original type, since we need to reorganize forks in order to make
::  them more coherent.
::
::  - `%void` -- impossible to create.
::  - `%noun` -- could be any noun.
::  - `%atom` -- always some type of atom; never a cell
::  - `%constant` -- a cell type whose head is a constant atom.
::  - `%tall` -- a cell type whose head is an atom.
::  - `%wide` -- a cell type whose head is also a cell
::  - `%instance` -- a cell type whose head is a constant atom.
::  - `%option` -- a union of types which are all constant atoms.
::  - `%union` -- a union of types which are all instances (cells whose
::    head is a constant atom).
::  - `%junction` -- a union of an atom type and a cell type.
::  - `%conjunction` -- a union of two cell types, one of them %wide
::     and the other %tall.
::  - `%misjunction` -- any other union type. There's no efficient way
::    to tell which branch to take when analyzing a fork which is a
::    %misjunction, and the type is probably improperly constructed.
::
+$  xrole
  $@  $?  %void  %noun  %atom  %tall  %wide  ==
  $%  [%constant =atom]
      [%instance =atom]
      [%option =(map atom xkey)]
      [%union =(map atom xkey)]
      [%junction flat=xkey deep=xkey]
      [%conjunction wide=xkey tall=xkey]
      [%misjunction one=xkey two=xkey]
  ==
::
::  This is just a utility type, it encodes the "battery" structure
::  within a core.
::
::  It's a map from chapter names to the documentation and arms within
::  that chapter.
::
+$  xbat  (map term (pair what (map term xkey)))
::
::  A recipe tells us how a type was constructed.
::
::  - `%direct` is a simple type like `term`, or `xray`.
::  - `%synthetic` is a constructed type, like `(list @)`.
::
+$  recipe
  $%  [%direct =term]
      [%synthetic =term =(list xkey)]
  ==
::
::  A `xpat` is high-level information about the shape of a type. This
::  is used for printing data.
::
::  This is fairly heuristic. [%a %b %c ~] is recognized as a `path`,
::  `[3 ~[4 5 6]]` is recognized as a list, etc.
::
::  Most of the xpats have names that make their purpose obvious:
::  for example, the %tape xpat means that data of type type can be
::  printed as if it had the `tape` type. However, `%gear` and `%gate`
::  might not be entirely obvious.
::
::  - The %gear xpat is any core with a cell subject.
::  - The %gate xpat is a core that looks like a gate.
::
+$  xpat
  $@  ?(%hoon %manx %json %nock %path %plum %skin %spec %tape %tour %type %vase)
  $%  [%gate sample=xkey product=xkey]
      [%gear sample=xkey context=xkey batt=xbat]
      [%list item=xkey]
      [%tree item=xkey]
      [%unit item=xkey]
  ==
::
::  Left-fold over a list.
::
::  This is `roll`, but with explicit type parameters.
::
++  fold
   |*  [state=mold elem=mold]
   |=  [[st=state xs=(list elem)] f=$-([state elem] state)]
   ^-  state
   |-
   ?~  xs  st
   $(xs t.xs, st (f st i.xs))
::
::  This is basically a `mapM` over a list using the State monad.
::
::  Another way to think about this is that it is the same as `turn`,
::  except that a state variable `st` is threaded through the
::  execution. The list is processed from left to right.
::
::  This is `spin`, but with explicit type parameters.
::
++  traverse
  |*  [state=mold in=mold out=mold]
  |=  [[st=state xs=(list in)] f=$-([state in] [out state])]
  ^-  [(list out) state]
  ?~  xs  [~ st]
  =^  r   st  (f st i.xs)
  =^  rs  st  $(xs t.xs, st st)
  [[r rs] st]
::
::  `traverse` over a set.
::
++  traverse-set
  |*  [state=mold input=mold out=mold]
  |=  [[st=state xs=(set input)] f=$-([state input] [out state])]
  ^-  [(set out) state]
  ::
  =^  elems  st  ((traverse state input out) [st ~(tap in xs)] f)
  :_  st  (~(gas in *(set out)) elems)
::
::  `traverse` over a map, also passing the key to the folding function.
::
++  traverse-map
  |*  [state=mold key=mold in=mold out=mold]
  |=  [[st=state dict=(map key in)] f=$-([state key in] [out state])]
  ^-  [(map key out) state]
  ::
  =^  pairs=(list (pair key out))  st
    %+  (traverse state (pair key in) (pair key out))
      [st ~(tap by dict)]
    |=  [st=state k=key x=in]
    ^-  [(pair key out) state]
    =^  v  st  (f st k x)
    [[k v] st]
  ::
  :_  st
  (~(gas by *(map key out)) pairs)
::
::  Given a map, return its inverse: For each value, what are the set
::  of associated keys?
::
++  reverse-map
  |*  [key=mold val=mold]
  |=  tbl=(map key val)
  =/  init  *(map val (set key))
  ^-  _init
  %+  (fold _init (pair key val))
    [init ~(tap by tbl)]
  |=  [acc=_init k=key v=val]
  ^-  _init
  =/  mb-keys         (~(get by acc) v)
  =/  keys=(set key)  ?~(mb-keys ~ u.mb-keys)
  (~(put by acc) v (~(put in keys) k))
::
++  json                                                ::  normal json value
  $@  ~                                                 ::  null
  $%  {$a p/(list json)}                                ::  array
      {$b p/?}                                          ::  boolean
      {$o p/(map @t json)}                              ::  object
      {$n p/@ta}                                        ::  number
      {$s p/@t}                                         ::  string
  ==                                                    ::
::
::  +skol  $-(type tank) using `duck`.
::
++  skol
  |=  typ/type
  ^-  tank
  ~(duck ut typ)
::
++  slam                                                ::  slam a gate
  |=  {gat/vase sam/vase}  ^-  vase
  =+  :-  ^=  typ  ^-  type
          [%cell p.gat p.sam]
      ^=  gen  ^-  hoon
      [%cnsg [%$ ~] [%$ 2] [%$ 3] ~]
  =+  gun=(~(mint ut typ) %noun gen)
  [p.gun (slum q.gat q.sam)]
::
::  +slab: states whether you can access an arm in a type.
::
::  -- way: the access type ($vial): read, write, or read-and-write.
::  The fourth case of $vial, %free, is not permitted because it would
::  allow you to discover "private" information about a type,
::  information which you could not make use of in (law-abiding) hoon anyway.
::
++  slab                                                ::  test if contains
  |=  [way=?(%read %rite %both) cog=@tas typ=type]
  ?=  [%& *]
  (~(fond ut typ) way ~[cog])
::
++  slap
  |=  {vax/vase gen/hoon}  ^-  vase                     ::  untyped vase .*
  =+  gun=(~(mint ut p.vax) %noun gen)
  [p.gun .*(q.vax q.gun)]
::
++  slog                                                ::  deify printf
  =|  pri/@                                             ::  priority level
  |=  a/tang  ^+  same                                  ::  .=  ~&(%a 1)
  ?~(a same ~>(%slog.[pri i.a] $(a t.a)))               ::  ((slog ~[>%a<]) 1)
::                                                      ::
++  mean                                                ::  crash with trace
  |=  a/tang
  ^+  !!
  ?~  a  !!
  ~_(i.a $(a t.a))
::
++  road
  |*  =(trap *)
  ^+  $:trap
  =/  res  (mule trap)
  ?-  -.res
    %&  p.res
    %|  (mean p.res)
  ==
::
++  slew                                                ::  get axis in vase
  |=  {axe/@ vax/vase}  ^-  (unit vase)
  ?.  |-  ^-  ?
      ?:  =(1 axe)  &
      ?.  ?=(^ q.vax)  |
      $(axe (mas axe), q.vax .*(q.vax [0 (cap axe)]))
    ~
  `[(~(peek ut p.vax) %free axe) .*(q.vax [0 axe])]
::
++  slim                                                ::  identical to seer?
  |=  old/vise  ^-  vase
  old
::
++  slit                                                ::  type of slam
  |=  {gat/type sam/type}
  ?>  (~(nest ut (~(peek ut gat) %free 6)) & sam)
  (~(play ut [%cell gat sam]) [%cnsg [%$ ~] [%$ 2] [%$ 3] ~])
::
++  slob                                                ::  superficial arm
  |=  {cog/@tas typ/type}
  ^-  ?
  ?+  typ  |
      {$hold *}  $(typ ~(repo ut typ))
      {$hint *}  $(typ ~(repo ut typ))
      {$core *}
    |-  ^-  ?
    ?~  q.r.q.typ  |
    ?|  (~(has by q.q.n.q.r.q.typ) cog)
        $(q.r.q.typ l.q.r.q.typ)
        $(q.r.q.typ r.q.r.q.typ)
    ==
  ==
::
++  sloe                                                ::  get arms in core
  |=  typ/type
  ^-  (list term)
  ?+    typ  ~
      {$hold *}  $(typ ~(repo ut typ))
      {$hint *}  $(typ ~(repo ut typ))
      {$core *}
    %-  zing
    %+  turn  ~(tap by q.r.q.typ)
      |=  {* b/tome}
    %+  turn  ~(tap by q.b)
      |=  {a/term *}
    a
  ==
::
++  slop                                                ::  cons two vases
  |=  {hed/vase tal/vase}
  ^-  vase
  [[%cell p.hed p.tal] [q.hed q.tal]]
::
++  slot                                                ::  got axis in vase
  |=  {axe/@ vax/vase}  ^-  vase
  [(~(peek ut p.vax) %free axe) .*(q.vax [0 axe])]
::
++  slym                                                ::  slam w+o sample-type
  |=  {gat/vase sam/*}  ^-  vase
  (slap gat(+<.q sam) [%limb %$])
::
++  sped                                                ::  reconstruct type
  |=  vax/vase
  ^-  vase
  :_  q.vax
  ?@  q.vax  (~(fuse ut p.vax) [%atom %$ ~])
  ?@  -.q.vax
    ^=  typ
    %-  ~(play ut p.vax)
    [%wtgr [%wtts [%leaf %tas -.q.vax] [%& 2]~] [%$ 1]]
  (~(fuse ut p.vax) [%cell %noun %noun])
::
::::  5d: parser
  ::
++  vang                                                ::  set ++vast params
  |=  {bug/? wer/path}                                  ::  bug: debug mode
  %*(. vast bug bug, wer wer)                           ::  wer: where we are
::
++  vast                                                ::  main parsing core
  =+  [bug=`?`| wer=*path]
  |%
  ++  gash  %+  cook                                    ::  parse path
              |=  a/(list tyke)  ^-  tyke
              ?~(a ~ (weld i.a $(a t.a)))
            (more fas limp)
  ++  gasp  ;~  pose                                    ::  parse =path= etc.
              %+  cook
                |=({a/tyke b/tyke c/tyke} :(weld a b c))
              ;~  plug
                (cook |=(a/(list) (turn a |=(b/* ~))) (star tis))
                (cook |=(a/hoon [[~ a] ~]) hasp)
                (cook |=(a/(list) (turn a |=(b/* ~))) (star tis))
              ==
              (cook |=(a/(list) (turn a |=(b/* ~))) (plus tis))
            ==
  ++  glam  ~+((glue ace))
  ++  hasp  ;~  pose                                    ::  path element
              (ifix [sel ser] wide)
              (stag %cncl (ifix [pal par] (most ace wide)))
              (stag %sand (stag %tas (cold %$ buc)))
              (stag %sand (stag %t qut))
              %+  cook
                |=(a/coin [%sand ?:(?=({~ $tas *} a) %tas %ta) ~(rent co a)])
              nuck:so
            ==
  ++  limp  %+  cook
              |=  {a/(list) b/tyke}
              ?~  a  b
              $(a t.a, b [`[%sand %tas %$] b])
            ;~(plug (star fas) gasp)
  ++  mota  %+  cook
              |=({a/tape b/tape} (rap 3 (weld a b)))
            ;~(plug (star low) (star hig))
  ++  glom
    |=  {wit/whit taw/whit}
    ^-  whit
    :*  ?~(lab.wit lab.taw lab.wit)
        ?~(boy.wit boy.taw boy.wit)
        (~(uni by def.wit) def.taw)
        (~(uni in use.wit) use.taw)
    ==
  ++  docs
    |%
    ::
    ::  above core
    ::
    ++  apex
      ;~  plug
        =/  ron  (punt (indo noel))
        (punt (ifix [ron ron] (into head)))             ::  label
      ::
        =/  ron  (punt (indo null))
        (ifix [ron ron] (punt body))                    ::  body
      ::
        (cook malt (star fill))                         ::  definitions
        (easy ~)                                        ::  defs used (none)
      ==
    ::
    ::  backward line
    ::
    ++  apse
      ;~  pose
        %+  cook  |=({a/term b/cord} %*(. *whit def (my [a b ~] ~)))
        (exit fine)
      ::
        %+  cook  |=(a/cord %*(. *whit boy `[a ~]))
        (exit line)
      ::
        (easy *whit)
      ==
    ::
    ::
    ++  beer
      |=  $:  lab/(unit term)
              boy/(unit (pair cord (list sect)))
              def/(list (pair (pair term cord) (list sect)))
          ==
      ^-  whit
      =;  def  [lab boy (malt def) ~]
      (turn def |=({{a/term b/cord} c/(list sect)} [a [b c]]))
    ::
    ::
    ++  body
      ;~  pose
        ;~  plug                                        :: can duplicate ::
          (into ;~(pfix (punt ;~(plug null col gar step)) line))
          (easy ~)
        ==
        ;~  plug
          (into ;~(pfix step line))
          (rant text)
        ==
      ==
    ::
    ++  text  (pick line code)                          ::  text line
    ++  line  ;~(less ace (cook crip (star prn)))       ::  prose line
    ++  code  ;~(pfix step step (cook crip (star prn))) ::  code line
    ++  noel  ;~(plug (punt ;~(pfix step hax)) null)    ::  header padding
    ++  head  ;~(pfix hax step cen sym)                 ::  header line
    ++  null  (cold ~ (star ace))                       ::  blank line
    ++  fine                                            ::  definition line
      ;~  (glue ;~(plug col ace))
        sym
        (cook crip (star prn))
      ==
    ::
    ::
    ::  step: indent
    ::  into: :: and indent to end of line, consuming following space.
    ::  indo: :: to end of line, consuming following space.
    ::  exit: :: to end of line, not consuming following space.
    ::
    ++  step  ;~(plug ace ace)
    ++  into  |*(bod/rule (indo ;~(pfix step bod)))
    ::
    ++  indo
      |*  bod/rule
      ;~(pfix col gar ;~(sfix bod (just `@`10) (punt gap)))
    ::
    ++  exit
      |*  bod/rule
      ;~(pfix (star ace) col gal step bod)
    ::
    ::  fill: full definition
    ::
    ++  fill
      %+  cook  |=({{a/term b/cord} c/(list sect) (unit ~)} [a b c])
      ;~  plug
        (into fine)
        (rant ;~(pfix step text))
        (punt (indo null))
      ==
    ::
    ::  rant: series of sections.
    ::
    ++  rant
      |*  sec/rule
      %-  star
      ;~  pfix
        (indo null)
        (plus (into sec))
      ==
    --
  ::
  ++  plex                                              ::  reparse static path
    |=  gen/hoon  ^-  (unit path)
    ?:  ?=({$dbug *} gen)                               ::  unwrap $dbug
      $(gen q.gen)
    ?.  ?=({$clsg *} gen)  ~                            ::  require :~ hoon
    %+  reel  p.gen                                     ::  build using elements
    |=  {a/hoon b/_`(unit path)`[~ u=/]}                ::  starting from just /
    ?~  b  ~
    ?.  ?=({$sand ?($ta $tas) @} a)  ~                  ::  /foo constants
    `[q.a u.b]
  ::
  ++  phax
    |=  ruw/(list (list woof))
    =+  [yun=*(list hoon) cah=*(list @)]
    =+  wod=|=({a/tape b/(list hoon)} ^+(b ?~(a b [[%mcfs %knit (flop a)] b])))
    |-  ^+  yun
    ?~  ruw
      (flop (wod cah yun))
    ?~  i.ruw  $(ruw t.ruw)
    ?@  i.i.ruw
      $(i.ruw t.i.ruw, cah [i.i.ruw cah])
    $(i.ruw t.i.ruw, cah ~, yun [p.i.i.ruw (wod cah yun)])
  ::
  ++  posh
    |=  {pre/(unit tyke) pof/(unit {p/@ud q/tyke})}
    ^-  (unit (list hoon))
    =-  ?^(- - ~&(%posh-fail -))
    =+  wom=(poof wer)
    %+  biff
      ?~  pre  `u=wom
      %+  bind  (poon wom u.pre)
      |=  moz/(list hoon)
      ?~(pof moz (weld moz (slag (lent u.pre) wom)))
    |=  yez/(list hoon)
    ?~  pof  `yez
    =+  zey=(flop yez)
    =+  [moz=(scag p.u.pof zey) gul=(slag p.u.pof zey)]
    =+  zom=(poon (flop moz) q.u.pof)
    ?~(zom ~ `(weld (flop gul) u.zom))
  ::
  ++  poof                                              ::  path -> (list hoon)
    |=(pax/path ^-((list hoon) (turn pax |=(a/@ta [%sand %ta a]))))
  ::
  ::  tyke is =foo== as ~[~ `foo ~ ~]
  ::  interpolate '=' path components
  ++  poon                                              ::  try to replace '='s
    |=  {pag/(list hoon) goo/tyke}                      ::    default to pag
    ^-  (unit (list hoon))                              ::    for null goo's
    ?~  goo  `~                                         ::  keep empty goo
    %+  both                                            ::  otherwise head comes
      ?^(i.goo i.goo ?~(pag ~ `u=i.pag))                ::    from goo or pag
    $(goo t.goo, pag ?~(pag ~ t.pag))                   ::  recurse on tails
  ::
  ++  poor
    %+  sear  posh
    ;~  plug
      (stag ~ gash)
      ;~(pose (stag ~ ;~(pfix cen porc)) (easy ~))
    ==
  ::
  ++  porc
    ;~  plug
      (cook |=(a/(list) (lent a)) (star cen))
      ;~(pfix fas gash)
    ==
  ::
  ++  rump
    %+  sear
      |=  {a/wing b/(unit hoon)}  ^-  (unit hoon)
      ?~(b [~ %wing a] ?.(?=({@ ~} a) ~ [~ [%rock %tas i.a] u.b]))
    ;~(plug rope ;~(pose (stag ~ wede) (easy ~)))
  ::
  ++  rood
    ;~  pfix  fas
      (stag %clsg poor)
    ==
  ::
  ++  rupl
    %+  cook
      |=  {a/? b/(list hoon) c/?}
      ?:  a
        ?:  c
          [%clsg [%clsg b] ~]
        [%clsg b]
      ?:  c
        [%clsg [%cltr b] ~]
      [%cltr b]
    ;~  plug
      ;~  pose
        (cold | (just '['))
        (cold & (jest '~['))
      ==
    ::
      ;~  pose
        (ifix [ace gap] (most gap tall))
        (most ace wide)
      ==
    ::
      ;~  pose
        (cold & (jest ']~'))
        (cold | (just ']'))
      ==
    ==
  ::
  ::
  ++  sail                                              ::  xml template
    |=  in-tall-form/?  =|  lin/?
    |%
    ::
    ++  apex                                            ::  product hoon
      %+  cook
        |=  tum/(each manx:hoot marl:hoot)  ^-  hoon
        ?-  -.tum
          %&  [%xray p.tum]
          %|  [%mcts p.tum]
        ==
      top-level
    ::
    ++  top-level                                       ::  entry-point
      ;~(pfix mic ?:(in-tall-form tall-top wide-top))
    ::
    ++  inline-embed                                    ::  brace interpolation
      %+  cook  |=(a/tuna:hoot a)
      ;~  pose
        ;~(pfix mic bracketed-elem(in-tall-form |))
        ;~(plug tuna-mode sump)
        (stag %tape sump)
      ==
    ::
    ++  script-or-style                                 ::  script or style
      %+  cook  |=(a/marx:hoot a)
      ;~  plug
        ;~(pose (jest %script) (jest %style))
        wide-attrs
      ==
    ::
    ++  tuna-mode                                       ::  xml node(s) kind
      ;~  pose
        (cold %tape hep)
        (cold %manx lus)
        (cold %marl tar)
        (cold %call cen)
      ==
    ::
    ++  wide-top                                        ::  wide outer top
      %+  knee  *(each manx:hoot marl:hoot)  |.  ~+
      ;~  pose
        (stag %| wide-quote)
        (stag %| wide-paren-elems)
        (stag %& ;~(plug tag-head wide-tail))
      ==
    ::
    ++  wide-inner-top                                  ::  wide inner top
      %+  knee  *(each tuna:hoot marl:hoot)  |.  ~+
      ;~  pose
        wide-top
        (stag %& ;~(plug tuna-mode wide))
      ==
    ::
    ++  wide-attrs                                      ::  wide attributes
      %+  cook  |=(a/(unit mart:hoot) (fall a ~))
      %-  punt
      %+  ifix  [pal par]
      %+  more  (jest ', ')
      ;~((glue ace) a-mane hopefully-quote)
    ::
    ++  wide-tail                                       ::  wide elements
      %+  cook  |=(a/marl:hoot a)
      ;~(pose ;~(pfix col wrapped-elems) (cold ~ mic) (easy ~))
    ::
    ++  wide-elems                                      ::  wide elements
      %+  cook  |=(a/marl:hoot a)
      %+  cook  join-tops
      (star ;~(pfix ace wide-inner-top))
    ::
    ++  wide-paren-elems                                ::  wide flow
      %+  cook  |=(a/marl:hoot a)
      %+  cook  join-tops
      (ifix [pal par] (more ace wide-inner-top))
    ::
    ::+|
    ::
    ++  drop-top
      |=  a/(each tuna:hoot marl:hoot)  ^-  marl:hoot
      ?-  -.a
        %&  [p.a]~
        %|  p.a
      ==
    ::
    ++  join-tops
      |=  a/(list (each tuna:hoot marl:hoot))  ^-  marl:hoot
      (zing (turn a drop-top))
    ::
    ::+|
    ::
    ++  wide-quote                                      ::  wide quote
      %+  cook  |=(a/marl:hoot a)
      ;~  pose
        ;~  less  (jest '"""')
          (ifix [doq doq] (cook collapse-chars quote-innards))
        ==
      ::
        %-  inde
        %+  ifix  [(jest '"""\0a') (jest '\0a"""')]
        (cook collapse-chars quote-innards(lin |))
      ==
    ::
    ++  quote-innards                                   ::  wide+tall flow
      %+  cook  |=(a/(list $@(@ tuna:hoot)) a)
      %-  star
      ;~  pose
        ;~(pfix bas ;~(pose (mask "-+*%;\{") bas doq bix:ab))
        inline-embed
        ;~(less bas kel ?:(in-tall-form fail doq) prn)
        ?:(lin fail ;~(less (jest '\0a"""') (just '\0a')))
      ==
    ::
    ++  bracketed-elem                                  ::  bracketed element
      %+  ifix  [kel ker]
      ;~(plug tag-head wide-elems)
    ::
    ++  wrapped-elems                                   ::  wrapped tuna
      %+  cook  |=(a/marl:hoot a)
      ;~  pose
        wide-paren-elems
        (cook |=(@t `marl`[;/((trip +<))]~) qut)
        (cook drop-top wide-top)
      ==
    ::
    ::+|
    ::
    ++  a-mane                                          ::  mane as hoon
      %+  cook
        |=  {a/@tas b/(unit @tas)}
        ?~(b a [a u.b])
      ;~  plug
        mixed-case-symbol
        ;~  pose
          %+  stag  ~
            ;~(pfix cab mixed-case-symbol)
          (easy ~)
        ==
      ==
    ::
    ++  en-class
      |=  a/(list {$class p/term})
      ^-  (unit {$class tape})
      ?~  a  ~
      %-  some
      :-  %class
      |-
      %+  welp  (trip p.i.a)
      ?~  t.a  ~
      [' ' $(a t.a)]
    ::
    ++  tag-head                                        ::  tag head
      %+  cook
        |=  {a/mane:hoot b/mart:hoot c/mart:hoot}
        ^-  marx:hoot
        [a (weld b c)]
      ;~  plug
        a-mane
      ::
        %+  cook
          |=  a/(list (unit {term (list beer:hoot)}))
          ^-  (list {term (list beer:hoot)})
          :: discard nulls
          (murn a same)
        ;~  plug
          (punt ;~(plug (cold %id hax) (cook trip sym)))
          (cook en-class (star ;~(plug (cold %class dot) sym)))
          (punt ;~(plug ;~(pose (cold %href fas) (cold %src pat)) soil))
          (easy ~)
        ==
      ::
        wide-attrs
      ==
    ::
    ::+|
    ::
    ++  tall-top                                        ::  tall top
      %+  knee  *(each manx:hoot marl:hoot)  |.  ~+
      ;~  pose
        (stag %| ;~(pfix (plus ace) (cook collapse-chars quote-innards)))
        (stag %& ;~(plug script-or-style script-style-tail))
        (stag %& tall-elem)
        (stag %| wide-quote)
        (stag %| ;~(pfix tis tall-tail))
        (stag %& ;~(pfix gar gap (stag [%div ~] cram)))
        (stag %| ;~(plug ;~((glue gap) tuna-mode tall) (easy ~)))
        (easy %| [;/("\0a")]~)
      ==
    ::
    ++  tall-attrs                                      ::  tall attributes
      %-  star
      ;~  pfix  ;~(plug gap tis)
        ;~((glue gap) a-mane hopefully-quote)
      ==
    ::
    ++  tall-elem                                       ::  tall preface
      %+  cook
        |=  {a/{p/mane:hoot q/mart:hoot} b/mart:hoot c/marl:hoot}
        ^-  manx:hoot
        [[p.a (weld q.a b)] c]
      ;~(plug tag-head tall-attrs tall-tail)
    ::
    ::+|
    ::
    ::REVIEW is there a better way to do this?
    ++  hopefully-quote                                 :: prefer "quote" form
      %+  cook  |=(a/(list beer:hoot) a)
      %+  cook  |=(a/hoon ?:(?=($knit -.a) p.a [~ a]~))
      wide
    ::
    ++  script-style-tail                               ::  unescaped tall tail
      %+  cook  |=(a/marl:hoot a)
      %+  ifix  [gap ;~(plug gap duz)]
      %+  most  gap
      ;~  pfix  mic
        %+  cook  |=(a/tape ;/(a))
        ;~  pose
          ;~(pfix ace (star prn))
          (easy "\0a")
        ==
      ==
    ::
    ++  tall-tail                                       ::  tall tail
      ?>  in-tall-form
      %+  cook  |=(a/marl:hoot a)
      ;~  pose
        (cold ~ mic)
        ;~(pfix col wrapped-elems(in-tall-form |))
        ;~(pfix col ace (cook collapse-chars(in-tall-form |) quote-innards))
        (ifix [gap ;~(plug gap duz)] tall-kids)
      ==
    ::
    ++  tall-kids                                       ::  child elements
      %+  cook  join-tops
      ::  look for sail first, or markdown if not
      (most gap ;~(pose top-level (stag %| cram)))
    ::
    ++  collapse-chars                                  ::  group consec chars
      |=  reb/(list $@(@ tuna:hoot))
      ^-  marl:hoot
      =|  {sim/(list @) tuz/marl:hoot}
      |-  ^-  marl:hoot
      ?~  reb
        =.  sim
          ?.  in-tall-form   sim
          [10 |-(?~(sim sim ?:(=(32 i.sim) $(sim t.sim) sim)))]
        ?~(sim tuz [;/((flop sim)) tuz])
      ?@  i.reb
        $(reb t.reb, sim [i.reb sim])
      ?~  sim  [i.reb $(reb t.reb, sim ~)]
      [;/((flop sim)) i.reb $(reb t.reb, sim ~)]
    --
  ++  cram                                              ::  parse unmark
    =>  |%
        ++  item  (pair mite marl:hoot)                 ::  xml node generator
        ++  colm  @ud                                   ::  column
        ++  tarp  marl:hoot                             ::  node or generator
        ++  mite                                        ::  context
          $?  $down                                     ::  outer embed
              $lunt                                     ::  unordered list
              $lime                                     ::  list item
              $lord                                     ::  ordered list
              $poem                                     ::  verse
              $bloc                                     ::  blockquote
              $head                                     ::  heading
          ==                                            ::
        ++  trig                                        ::  line style
          $:  col/@ud                                   ::  start column
              sty/trig-style                            ::  style
          ==                                            ::
        ++  trig-style                                  ::  type of parsed line
          $%  $:  $end                                  ::  terminator
          $?  $done                                     ::  end of input
                  $stet                                 ::    == end of markdown
                  $dent                                 ::    outdent
              ==  ==                                    ::
              $:  $one                                  ::  leaf node
              $?  $rule                                 ::    --- horz rule
                  $fens                                 ::    ``` code fence
                  $expr                                 ::    ;sail expression
              ==  ==                                    ::
              {$new p/trig-new}                         ::  open container
              {$old $text}                              ::  anything else
          ==                                            ::
        ++  trig-new                                    ::  start a
          $?  $lite                                     ::    + line item
              $lint                                     ::    - line item
              $head                                     ::  # heading
              $bloc                                     ::  > block-quote
              $poem                                     ::    [ ]{8} poem
          ==                                            ::
        ++  graf                                        ::  paragraph element
          $%  {$bold p/(list graf)}                     ::  *bold*
              {$talc p/(list graf)}                     ::  _italics_
              {$quod p/(list graf)}                     ::  "double quote"
              {$code p/tape}                            ::  code literal
              {$text p/tape}                            ::  text symbol
              {$link p/(list graf) q/tape}              ::  URL
              {$mage p/tape q/tape}                     ::  image
              {$expr p/tuna:hoot}                       ::  interpolated hoon
          ==
        --
    =<  (non-empty:parse |=(nail `(like tarp)`~($ main +<)))
    |%
    ++  main
      ::
      ::  state of the parsing loop.  we maintain a construction
      ::  stack for elements and a line stack for lines in the
      ::  current block.  a blank line causes the current block
      ::  to be parsed and thrown in the current element.  when
      ::  the indent column retreats, the element stack rolls up.
      ::
      ::  verbose: debug printing enabled
      ::  err: error position
      ::  ind: outer and inner indent level
      ::  hac: stack of items under construction
      ::  cur: current item under construction
      ::  par: current "paragraph" being read in
      ::  [loc txt]: parsing state
      ::
      =/  verbose  &
      =|  err/(unit hair)
      =|  ind/{out/@ud inr/@ud}
      =|  hac/(list item)
      =/  cur/item  [%down ~]
      =|  par/(unit (pair hair wall))
      |_  {loc/hair txt/tape}
      ::
      ++  $                                           ::  resolve
        ^-  (like tarp)
        =>  line
        ::
        ::  if error position is set, produce error
        ?.  =(~ err)
          ~&  err+err
          [+.err ~]
        ::
        ::  all data was consumed
        =-  [loc `[- [loc txt]]]
        =>  close-par
        |-  ^-  tarp
        ::
        ::  fold all the way to top
        ?~  hac  cur-to-tarp
        $(..^$ close-item)
      ::
      ::+|
      ::
      ++  cur-indent
        ?-  p.cur
          $down  2
          $head  0
          $lunt  0
          $lime  2
          $lord  0
          $poem  8
          $bloc  2
        ==
      ::
      ++  back                                          ::  column retreat
        |=  luc/@ud
        ^+  +>
        ?:  (gte luc inr.ind)  +>
        ::
        ::  nex: next backward step that terminates this context
        =/  nex/@ud  cur-indent  ::  REVIEW code and poem blocks are
                                 ::  handled elsewhere
        ?:  (gth nex (sub inr.ind luc))
          ::
          ::  indenting pattern violation
          ~?  verbose  indent-pattern-violation+[p.cur nex inr.ind luc]
          ..^$(inr.ind luc, err `[p.loc luc])
        =.  ..^$  close-item
        $(inr.ind (sub inr.ind nex))
      ::
      ++  cur-to-tarp                                   ::  item to tarp
        ^-  tarp
        ?:  ?=(?($down $head $expr) p.cur)
          (flop q.cur)
        =-  [[- ~] (flop q.cur)]~
        ?-  p.cur
          $lunt  %ul
          $lord  %ol
          $lime  %li
          $poem  %div ::REVIEW actual container element?
          $bloc  %blockquote
        ==
      ::
      ++  close-item  ^+  .                             ::  complete and pop
        ?~  hac  .
        %=  .
          hac  t.hac
          cur  [p.i.hac (weld cur-to-tarp q.i.hac)]
        ==
      ::
      ++  read-line                                     ::  capture raw line
        =|  lin/tape
        |-  ^+  [[lin *(unit _err)] +<.^$]  :: parsed tape and halt/error
        ::
        ::  no unterminated lines
        ?~  txt
          ~?  verbose  %unterminated-line
          [[~ ``loc] +<.^$]
        ?.  =(`@`10 i.txt)
          ?:  (gth inr.ind q.loc)
            ?.  =(' ' i.txt)
              ~?  verbose  expected-indent+[inr.ind loc txt]
              [[~ ``loc] +<.^$]
            $(txt t.txt, q.loc +(q.loc))
          ::
          ::  save byte and repeat
          $(txt t.txt, q.loc +(q.loc), lin [i.txt lin])
        =.  lin
        ::
        ::  trim trailing spaces
        |-  ^-  tape
          ?:  ?=({$' ' *} lin)
            $(lin t.lin)
          (flop lin)
          ::
        =/  eat-newline/nail  [[+(p.loc) 1] t.txt]
        =/  saw  look(+<.$ eat-newline)
        ::
        ?:  ?=({~ @ $end ?($stet $dent)} saw)           ::  stop on == or dedent
          [[lin `~] +<.^$]
        [[lin ~] eat-newline]
      ::
      ++  look                                          ::  inspect line
        ^-  (unit trig)
        %+  bind  (wonk (look:parse loc txt))
        |=  a/trig  ^+  a
        ::
        ::  treat a non-terminator as a terminator
        ::  if it's outdented
        ?:  =(%end -.sty.a)  a
        ?:  (lth col.a out.ind)
          a(sty [%end %dent])
        a
      ::
      ++  close-par                                     ::  make block
        ^+  .
        ::
        ::  empty block, no action
        ?~  par  .
        ::
        ::  if block is verse
        ?:  ?=($poem p.cur)
          ::
          ::  add break between stanzas
          =.  q.cur  ?~(q.cur q.cur [[[%br ~] ~] q.cur])
          =-  close-item(par ~, q.cur (weld - q.cur), inr.ind (sub inr.ind 8))
          %+  turn  q.u.par
          |=  tape  ^-  manx
          ::
          ::  each line is a paragraph
          :-  [%p ~]
          :_  ~
          ;/("{+<}\0a")
        ::
        ::  yex: block recomposed, with newlines
        =/  yex/tape
          %-  zing
          %+  turn  (flop q.u.par)
          |=  a/tape
          (runt [(dec inr.ind) ' '] "{a}\0a")
        ::
        ::  vex: parse of paragraph
        =/  vex/(like tarp)
          ::
          ::  either a one-line header or a paragraph
          %.  [p.u.par yex]
          ?:  ?=($head p.cur)
            (full head:parse)
          (full para:parse)
        ::
        ::  if error, propagate correctly
        ?~  q.vex
          ~?  verbose  [%close-par p.cur yex]
          ..$(err `p.vex)
        ::
        ::  finish tag if it's a header
        =<  ?:(?=($head p.cur) close-item ..$)
        ::
        ::  save good result, clear buffer
        ..$(par ~, q.cur (weld p.u.q.vex q.cur))
      ::
      ++  line  ^+  .                                   ::  body line loop
        ::
        ::  abort after first error
        ?:  !=(~ err)  .
        ::
        ::  saw: profile of this line
        =/  saw  look
        ~?  [debug=|]  [%look ind=ind saw=saw txt=txt]
        ::
        ::  if line is blank
        ?~  saw
          ::
          ::  break section
          =^  a/{tape fin/(unit _err)}  +<.$  read-line
          ?^  fin.a
            ..$(err u.fin.a)
          =>(close-par line)
        ::
        ::  line is not blank
        =>  .(saw u.saw)
        ::
        ::  if end of input, complete
        ?:  ?=($end -.sty.saw)
          ..$(q.loc col.saw)
        ::
        =.  ind  ?~(out.ind [col.saw col.saw] ind)      ::  init indents
        ::
        ?:  ?|  ?=(~ par)                          :: if after a paragraph or
                ?&  ?=(?($down $lime $bloc) p.cur)  :: unspaced new container
                    |(!=(%old -.sty.saw) (gth col.saw inr.ind))
            ==  ==
          =>  .(..$ close-par)
            ::
          ::  if column has retreated, adjust stack
          =.  ..$  (back col.saw)
            ::
          =^  col-ok  sty.saw
            ?+  (sub col.saw inr.ind)  [| sty.saw]      :: columns advanced
              $0  [& sty.saw]
              $8  [& %new %poem]
            ==
          ?.  col-ok
            ~?  verbose  [%columns-advanced col.saw inr.ind]
            ..$(err `[p.loc col.saw])
        ::
          =.  inr.ind  col.saw
      ::
          ::  unless adding a matching item, close lists
          =.  ..$
            ?:  ?|  &(?=($lunt p.cur) !?=($lint +.sty.saw))
                    &(?=($lord p.cur) !?=($lite +.sty.saw))
                ==
              close-item
            ..$
        ::
          =<  line(par `[loc ~])  ^+  ..$               ::  continue with para
          ?-    -.sty.saw
              $one  (read-one +.sty.saw)                ::  parse leaves
              $new  (open-item p.sty.saw)               ::  open containers
              $old  ..$                                 ::  just text
          ==
        ::
        ::
        ::- - - foo
        ::  detect bad block structure
        ?.  ::  first line of container is legal
            ?~  q.u.par  &
            ?-  p.cur
        ::
            ::  can't(/directly) contain text
              ?($lord $lunt)  ~|(bad-leaf-container+p.cur !!)
        ::
            ::  only one line in a header
              $head  |
          ::
            ::  indented literals need to end with a blank line
              $poem  (gte col.saw inr.ind)
        ::
            ::  text tarps must continue aligned
              ?($down $lunt $lime $lord $bloc)  =(col.saw inr.ind)
          ==
          ~?  verbose  bad-block-structure+[p.cur inr.ind col.saw]
          ..$(err `[p.loc col.saw])
        ::
        ::  accept line and maybe continue
        =^  a/{lin/tape fin/(unit _err)}  +<.$  read-line
        =.  par  par(q.u [lin.a q.u.par])
        ?^  fin.a  ..$(err u.fin.a)
        line
      ++  parse-block                                   ::  execute parser
        |=  fel/$-(nail (like tarp))  ^+  +>
        =/  vex/(like tarp)  (fel loc txt)
        ?~  q.vex
          ~?  verbose  [%parse-block txt]
          +>.$(err `p.vex)
        =+  [res loc txt]=u.q.vex
        %_  +>.$
          loc  loc
          txt  txt
          q.cur  (weld (flop `tarp`res) q.cur)          ::  prepend to the stack
        ==
      ::
      ++  read-one                                      ::  read %one item
        |=  sty/?($expr $rule $fens)  ^+  +>
        ?-  sty
          $expr  (parse-block expr:parse)
          $rule  (parse-block hrul:parse)
          $fens  (parse-block (fens:parse inr.ind))
        ==
      ::
      ++  open-item                                     ::  enter list/quote
        |=  saw/trig-new
        =<  +>.$:apex
        |%
        ++  apex  ^+  .                                 ::  open container
          ?-  saw
            $poem  (push %poem)                         ::  verse literal
            $head  (push %head)                         ::  heading
            $bloc  (entr %bloc)                         ::  blockquote line
            $lint  (lent %lunt)                         ::  unordered list
            $lite  (lent %lord)                         ::  ordered list
          ==
        ::
        ++  push                                        ::  push context
          |=(mite +>(hac [cur hac], cur [+< ~]))
        ::
        ++  entr                                        ::  enter container
          |=  typ/mite
          ^+  +>
          ::
          ::  indent by 2
          =.  inr.ind  (add 2 inr.ind)
          ::
          ::  "parse" marker
          =.  txt  (slag (sub inr.ind q.loc) txt)
          =.  q.loc  inr.ind
          ::
          (push typ)
        ::
        ++  lent                                        ::  list entry
          |=  ord/?($lord $lunt)
          ^+  +>
          =>  ?:(=(ord p.cur) +>.$ (push ord))          ::  push list if new
          (entr %lime)
        --
      --
    ::
    ++  parse                                           ::  individual parsers
      |%
      ++  look                                          ::  classify line
        %+  cook  |=(a/(unit trig) a)
        ;~  pfix  (star ace)
          %+  here                                      ::  report indent
            |=({a/pint b/?(~ trig-style)} ?~(b ~ `[q.p.a b]))
          ;~  pose
            (cold ~ (just `@`10))                       ::  blank line
          ::
            (full (easy [%end %done]))                  ::  end of input
            (cold [%end %stet] duz)                     ::  == end of markdown
          ::
            (cold [%one %rule] ;~(plug hep hep hep))    ::  --- horizontal ruler
            (cold [%one %fens] ;~(plug tic tic tic))    ::  ``` code fence
            (cold [%one %expr] mic)                     ::  ;sail expression
          ::
            (cold [%new %head] ;~(plug (star hax) ace)) ::  # heading
            (cold [%new %lint] ;~(plug hep ace))        ::  - line item
            (cold [%new %lite] ;~(plug lus ace))        ::  + line item
            (cold [%new %bloc] ;~(plug gar ace))        ::  > block-quote
          ::
            (easy [%old %text])                         ::  anything else
          ==
        ==
      ::
      ::
      ++  calf                                          ::  cash but for tic tic
        |*  tem=rule
        %-  star
        ;~  pose
          ;~(pfix bas tem)
          ;~(less tem prn)
        ==
      ++  cash                                          ::  escaped fence
        |*  tem/rule
        %-  echo
        %-  star
        ;~  pose
          whit
          ;~(plug bas tem)
          ;~(less tem prn)
        ==
      ::
      ++  cool                                          ::  reparse
        |*  $:  ::  fex: primary parser
                ::  sab: secondary parser
                ::
                fex/rule
                sab/rule
            ==
        |=  {loc/hair txt/tape}
        ^+  *sab
        ::
        ::  vex: fenced span
        =/  vex/(like tape)  (fex loc txt)
        ?~  q.vex  vex
        ::
        ::  hav: reparse full fenced text
        =/  hav  ((full sab) [loc p.u.q.vex])
        ::
        ::  reparsed error position is always at start
        ?~  q.hav  [loc ~]
        ::
        ::  the complete type with the main product
        :-  p.vex
        `[p.u.q.hav q.u.q.vex]
      ::
      ::REVIEW surely there is a less hacky "first or after space" solution
      ++  easy-sol                                      ::  parse start of line
        |*  a/*
        |=  b/nail
        ?:  =(1 q.p.b)  ((easy a) b)
        (fail b)
      ::
      ++  echo                                          ::  hoon literal
        |*  sab/rule
        |=  {loc/hair txt/tape}
        ^-  (like tape)
        ::
        ::  vex: result of parsing wide hoon
        =/  vex  (sab loc txt)
        ::
        ::  use result of expression parser
        ?~  q.vex  vex
        =-  [p.vex `[- q.u.q.vex]]
        ::
        ::  but replace payload with bytes consumed
        |-  ^-  tape
        ?:  =(q.q.u.q.vex txt)  ~
        ?~  txt  ~
        [i.txt $(txt +.txt)]
      ::
      ++  non-empty
        |*  a/rule
        |=  tub/nail  ^+  (a)
        =/  vex  (a tub)
        ~!  vex
        ?~  q.vex  vex
        ?.  =(tub q.u.q.vex)  vex
        (fail tub)
      ::
      ::
      ++  word                                          ::  tarp parser
        %+  knee  *(list graf)  |.  ~+
        %+  cook
          |=  a/$%(graf [%list (list graf)])
          ^-  (list graf)
          ?:(?=(%list -.a) +.a [a ~])
        ;~  pose
        ::
        ::  ordinary word
        ::
          %+  stag  %text
          ;~(plug ;~(pose low hig) (star ;~(pose nud low hig hep)))
        ::
        ::  naked \escape
        ::
          (stag %text ;~(pfix bas (cook trip ;~(less ace prn))))
        ::
        ::  trailing \ to add <br>
        ::
          (stag %expr (cold [[%br ~] ~] ;~(plug bas (just '\0a'))))
        ::
        ::  *bold literal*
        ::
          (stag %bold (ifix [tar tar] (cool (cash tar) werk)))
        ::
        ::  _italic literal_
        ::
          (stag %talc (ifix [cab cab] (cool (cash cab) werk)))
        ::
        ::  "quoted text"
        ::
          (stag %quod (ifix [doq doq] (cool (cash doq) werk)))
        ::
        ::  `classic markdown quote`
        ::
          (stag %code (ifix [tic tic] (calf tic)))
        ::
        ::  ++arm, +-arm, +$arm, +*arm, ++arm:core, ...
        ::
          %+  stag  %code
          ;~  plug
            lus  ;~(pose lus hep buc tar)
            low  (star ;~(pose nud low hep col))
          ==
        ::
        ::  [arbitrary *content*](url)
        ::
          %+  stag  %link
          ;~  (glue (punt whit))
            (ifix [sel ser] (cool (cash ser) werk))
            (ifix [pal par] (cash par))
          ==
        ::
        ::  ![alt text](url)
        ::
          %+  stag  %mage
          ;~  pfix  zap
            ;~  (glue (punt whit))
              (ifix [sel ser] (cash ser))
              (ifix [pal par] (cash par))
            ==
          ==
        ::
        ::  #hoon
        ::
          %+  stag  %list
          ;~  plug
            (stag %text ;~(pose (cold " " whit) (easy-sol ~)))
            (stag %code ;~(pfix hax (echo wide)))
            ;~(simu whit (easy ~))
          ==
        ::
        ::  direct hoon constant
        ::
          %+  stag  %list
          ;~  plug
            (stag %text ;~(pose (cold " " whit) (easy-sol ~)))
          ::
            %+  stag  %code
            %-  echo
            ;~  pose
              ::REVIEW just copy in 0x... parsers directly?
              ;~(simu ;~(plug (just '0') alp) bisk:so)
            ::
              tash:so
              ;~(pfix dot perd:so)
              ;~(pfix sig ;~(pose twid:so (easy [%$ %n 0])))
              ;~(pfix cen ;~(pose sym buc pam bar qut nuck:so))
            ==
          ::
            ;~(simu whit (easy ~))
          ==
        ::
        ::  whitespace
        ::
          (stag %text (cold " " whit))
        ::
        ::  {interpolated} sail
        ::
          (stag %expr inline-embed:(sail |))
        ::
        ::  just a byte
        ::
          (stag %text (cook trip ;~(less ace prn)))
        ==
      ::
      ++  werk  (cook zing (star word))                 ::  indefinite tarp
      ::
      ++  down                                          ::  parse inline tarp
        %+  knee  *tarp  |.  ~+
        =-  (cook - werk)
        ::
        ::  collect raw tarp into xml tags
        |=  gaf/(list graf)
        ^-  tarp
        =<  main
        |%
        ++  main
          ^-  tarp
          ?~  gaf  ~
          ?.  ?=($text -.i.gaf)
            (weld (item i.gaf) $(gaf t.gaf))
          ::
          ::  fip: accumulate text blocks
          =/  fip/(list tape)  [p.i.gaf]~
          |-  ^-  tarp
          ?~  t.gaf  [;/((zing (flop fip))) ~]
          ?.  ?=($text -.i.t.gaf)
            [;/((zing (flop fip))) ^$(gaf t.gaf)]
          $(gaf t.gaf, fip :_(fip p.i.t.gaf))
        ::
        ++  item
          |=  nex/graf
          ^-  tarp  ::CHECK can be tuna:hoot?
          ?-  -.nex
            $text  !!  :: handled separately
            $expr  [p.nex]~
            $bold  [[%b ~] ^$(gaf p.nex)]~
            $talc  [[%i ~] ^$(gaf p.nex)]~
            $code  [[%code ~] ;/(p.nex) ~]~
            $quod  ::
                   ::  smart quotes
                   %=    ^$
                       gaf
                     :-  [%text (tufa ~-~201c. ~)]
                     %+  weld  p.nex
                     `(list graf)`[%text (tufa ~-~201d. ~)]~
                   ==
            $link  [[%a [%href q.nex] ~] ^$(gaf p.nex)]~
            $mage  [[%img [%src q.nex] ?~(p.nex ~ [%alt p.nex]~)] ~]~
          ==
        --
      ::
      ++  hrul                                          ::  empty besides fence
        %+  cold  [[%hr ~] ~]~
        ;~(plug (star ace) hep hep hep (star hep) (just '\0a'))
      ::
      ++  tics
        ;~(plug tic tic tic (just '\0a'))
      ::
      ++  fens
        |=  col/@u  ~+
        =/  ind  (stun [(dec col) (dec col)] ace)
        =/  ind-tics  ;~(plug ind tics)
        %+  cook  |=(txt/tape `tarp`[[%pre ~] ;/(txt) ~]~)
        ::
        ::  leading outdent is ok since container may
        ::  have already been parsed and consumed
        %+  ifix  [;~(plug (star ace) tics) ind-tics]
        %^  stir  ""  |=({a/tape b/tape} "{a}\0a{b}")
        ;~  pose
          %+  ifix  [ind (just '\0a')]
          ;~(less tics (star prn))
        ::
          (cold "" ;~(plug (star ace) (just '\0a')))
        ==
      ::
      ++  para                                          ::  paragraph
        %+  cook
          |=(a/tarp ?~(a ~ [[%p ~] a]~))
        ;~(pfix (punt whit) down)
      ::
      ++  expr                                          ::  expression
        =>  (sail &)                                    ::  tall-form
        %+  ifix  [(star ace) ;~(simu gap (easy))]      ::  look-ahead for gap
        (cook drop-top top-level)                       ::  list of tags
        ::
      ::
      ++  whit                                          ::  whitespace
        (cold ' ' (plus ;~(pose (just ' ') (just '\0a'))))
      ::
      ++  head                                          ::  parse heading
        %+  cook
          |=  {haxes/tape kids/tarp}  ^-  tarp
          =/  tag  (crip 'h' <(lent haxes)>)            ::  e.g. ### -> %h3
          =/  id  (contents-to-id kids)
          [[tag [%id id]~] kids]~
        ::
        ;~(pfix (star ace) ;~((glue whit) (stun [1 6] hax) down))
      ::
      ++  contents-to-id                                ::  # text into elem id
        |=  a/(list tuna:hoot)  ^-  tape
        =;  raw/tape
          %+  turn  raw
          |=  @tD
          ^-  @tD
          ?:  ?|  &((gte +< 'a') (lte +< 'z'))
                  &((gte +< '0') (lte +< '9'))
              ==
            +<
          ?:  &((gte +< 'A') (lte +< 'Z'))
            (add 32 +<)
          '-'
        ::
        ::  collect all text in header tarp
        |-  ^-  tape
        ?~  a  ~
        %+  weld
          ^-  tape
          ?-    i.a
              {{$$ {$$ *} ~} ~}                       ::  text node contents
            (murn v.i.a.g.i.a |=(a/beer:hoot ?^(a ~ (some a))))
              {^ *}  $(a c.i.a)                         ::  concatenate children
              {@ *}  ~                                  ::  ignore interpolation
          ==
        $(a t.a)
      --
    --
  ::
  ++  scad
    %+  knee  *spec  |.  ~+
    %-  stew
    ^.  stet  ^.  limo
    :~
      :-  '_'
        ;~(pfix cab (stag %bccb wide))
      :-  ','
        ;~(pfix com (stag %bcmc wide))
      :-  '$'
        ;~  pose
          ;~  pfix  buc
            ;~  pose
            ::  XX all three deprecated
            ::
              (stag %leaf (stag %tas (cold %$ buc)))
              (stag %leaf (stag %t qut))
              (stag %leaf (sear |=(a/coin ?:(?=($$ -.a) (some +.a) ~)) nuck:so))
            ==
          ==
          (stag %like (most col rope))
        ==
      :-  '%'
        ;~  pose
          ;~  pfix  cen
            ;~  pose
              (stag %leaf (stag %tas (cold %$ buc)))
              (stag %leaf (stag %f (cold & pam)))
              (stag %leaf (stag %f (cold | bar)))
              (stag %leaf (stag %t qut))
              (stag %leaf (sear |=(a/coin ?:(?=($$ -.a) (some +.a) ~)) nuck:so))
            ==
          ==
        ==
      :-  '('
        %+  cook  |=(spec +<)
        %+  stag  %make
        %+  ifix  [pal par]
        ;~  plug
          wide
          ;~(pose ;~(pfix ace (most ace wyde)) (easy ~))
        ==
      :-  '{'
        ::  XX deprecated
        ::
<<<<<<< HEAD
        (stag %bscl (ifix [kel ker] (most ace wyde)))
      :-  '['
        (stag %bscl (ifix [sel ser] (most ace wyde)))
=======
        (stag %bccl (ifix [kel ker] (most ace wyde)))
      :-  '['
        (stag %bccl (ifix [sel ser] (most ace wyde)))
>>>>>>> 1c83ad35
      :-  '*'
        (cold [%base %noun] tar)
      :-  '/'
        ;~(pfix fas (stag %loop ;~(pose (cold %$ buc) sym)))
      :-  '@'
        ;~(pfix pat (stag %base (stag %atom mota)))
      :-  '?'
        ;~  pose
<<<<<<< HEAD
          %+  stag  %bswt
=======
          %+  stag  %bcwt
>>>>>>> 1c83ad35
          ;~(pfix wut (ifix [pal par] (most ace wyde)))
        ::
          (cold [%base %flag] wut)
        ==
      :-  '~'
        (cold [%base %null] sig)
      :-  '!'
        (cold [%base %void] ;~(plug zap zap))
      :-  '^'
        ;~  pose
          (stag %like (most col rope))
          (cold [%base %cell] ket)
        ==
      :-  '='
        ;~  pfix  tis
          %+  sear
            |=  [=(unit term) =spec]
            %+  bind
              ~(autoname ax & spec)
            |=  =term
            =*  name  ?~(unit term (cat 3 u.unit (cat 3 '-' term)))
            [%bcts name spec]
          ;~  pose
            ;~(plug (stag ~ ;~(sfix sym tis)) wyde)
            (stag ~ wyde)
          ==
        ==
      :-  ['a' 'z']
        ;~  pose
<<<<<<< HEAD
          (stag %bsts ;~(plug sym ;~(pfix ;~(pose fas tis) wyde)))
=======
          (stag %bcts ;~(plug sym ;~(pfix ;~(pose fas tis) wyde)))
>>>>>>> 1c83ad35
          (stag %like (most col rope))
        ==
    ==
  ::
  ++  scat
    %+  knee  *hoon  |.  ~+
    %-  stew
    ^.  stet  ^.  limo
    :~
      :-  ','
        ;~  pose
          (stag %ktcl ;~(pfix com wyde))
          (stag %wing rope)
        ==
      :-  '!'
        ;~  pose
          (stag %wtzp ;~(pfix zap wide))
          (stag %zpzp (cold ~ ;~(plug zap zap)))
        ==
      :-  '_'
        ;~(pfix cab (stag %ktcl (stag %bccb wide)))
      :-  '$'
        ;~  pose
          ;~  pfix  buc
            ;~  pose
              ::  XX: these are all obsolete in hoon 142
              ::
              (stag %leaf (stag %tas (cold %$ buc)))
              (stag %leaf (stag %t qut))
              (stag %leaf (sear |=(a/coin ?:(?=($$ -.a) (some +.a) ~)) nuck:so))
            ==
          ==
          rump
        ==
      :-  '%'
        ;~  pfix  cen
          ;~  pose
            (stag %clsg (sear |~({a/@ud b/tyke} (posh ~ ~ a b)) porc))
            (stag %rock (stag %tas (cold %$ buc)))
            (stag %rock (stag %f (cold & pam)))
            (stag %rock (stag %f (cold | bar)))
            (stag %rock (stag %t qut))
            (cook (jock &) nuck:so)
            (stag %clsg (sear |=(a/(list) (posh ~ ~ (lent a) ~)) (star cen)))
          ==
        ==
      :-  '&'
        ;~  pose
          (cook |=(a/wing [%cnts a ~]) rope)
<<<<<<< HEAD
          (stag %wtpd ;~(pfix pam (ifix [pal par] (most ace wide))))
=======
          (stag %wtpm ;~(pfix pam (ifix [pal par] (most ace wide))))
>>>>>>> 1c83ad35
          ;~(plug (stag %rock (stag %f (cold & pam))) wede)
          (stag %sand (stag %f (cold & pam)))
        ==
      :-  '\''
        (stag %sand (stag %t qut))
      :-  '('
        (stag %cncl (ifix [pal par] (most ace wide)))
      :-  '{'
<<<<<<< HEAD
        (stag %ktcl (stag %bscl (ifix [kel ker] (most ace wyde))))
=======
        (stag %ktcl (stag %bccl (ifix [kel ker] (most ace wyde))))
>>>>>>> 1c83ad35
      :-  '*'
        ;~  pose
          (stag %kttr ;~(pfix tar wyde))
          (cold [%base %noun] tar)
        ==
      :-  '@'
        ;~(pfix pat (stag %base (stag %atom mota)))
      :-  '+'
        ;~  pose
          (stag %dtls ;~(pfix lus (ifix [pal par] wide)))
        ::
          %+  cook
            |=  a/(list (list woof))
            :-  %mcfs
            [%knit |-(^-((list woof) ?~(a ~ (weld i.a $(a t.a)))))]
          (most dog ;~(pfix lus soil))
        ::
          (cook |=(a/wing [%cnts a ~]) rope)
        ==
      :-  '-'
        ;~  pose
          (stag %sand tash:so)
        ::
          %+  cook
            |=  a/(list (list woof))
            [%clsg (phax a)]
          (most dog ;~(pfix hep soil))
        ::
          (cook |=(a/wing [%cnts a ~]) rope)
        ==
      :-  '.'
        ;~  pose
          (cook (jock |) ;~(pfix dot perd:so))
          (cook |=(a/wing [%cnts a ~]) rope)
        ==
      :-  ['0' '9']
        %+  cook
          |=  {a/dime b/(unit hoon)}
          ?~(b [%sand a] [[%rock a] u.b])
        ;~(plug bisk:so (punt wede))
      :-  ':'
        ;~  pfix  col
          ;~  pose
            (stag %mccl (ifix [pal par] (most ace wide)))
<<<<<<< HEAD
            ;~(pfix fas (stag %mcnt wide))
=======
            ;~(pfix fas (stag %mcfs wide))
>>>>>>> 1c83ad35
          ==
        ==
      :-  '='
        ;~  pfix  tis
          ;~  pose
            (stag %dtts (ifix [pal par] ;~(glam wide wide)))
          ::
            %+  sear
              ::  mainly used for +skin formation
              ::
              |=  =spec
              ^-  (unit hoon)
              %+  bind  ~(autoname ax & spec)
              |=(=term `hoon`[%ktts term %kttr spec])
            wyde
          ==
        ==
      :-  '?'
        ;~  pose
          %+  stag  %ktcl
<<<<<<< HEAD
          (stag %bswt ;~(pfix wut (ifix [pal par] (most ace wyde))))
=======
          (stag %bcwt ;~(pfix wut (ifix [pal par] (most ace wyde))))
>>>>>>> 1c83ad35
        ::
          (cold [%base %flag] wut)
        ==
      :-  '['
        rupl
      :-  '^'
        ;~  pose
          (stag %wing rope)
          (cold [%base %cell] ket)
        ==
      :-  '`'
        ;~  pfix  tic
          ;~  pose
            %+  cook
              |=({a/@ta b/hoon} [%ktls [%sand a 0] [%ktls [%sand %$ 0] b]])
            ;~(pfix pat ;~(plug mota ;~(pfix tic wide)))
            ;~  pfix  tar
              (stag %kthp (stag [%base %noun] ;~(pfix tic wide)))
            ==
            (stag %kthp ;~(plug wyde ;~(pfix tic wide)))
            (stag %ktls ;~(pfix lus ;~(plug wide ;~(pfix tic wide))))
            (cook |=(a/hoon [[%rock %n ~] a]) wide)
          ==
        ==
      :-  '"'
        %+  cook
          |=  a/(list (list woof))
          [%knit |-(^-((list woof) ?~(a ~ (weld i.a $(a t.a)))))]
        (most dog soil)
      :-  ['a' 'z']
        rump
      :-  '|'
        ;~  pose
          (cook |=(a/wing [%cnts a ~]) rope)
          (stag %wtbr ;~(pfix bar (ifix [pal par] (most ace wide))))
          ;~(plug (stag %rock (stag %f (cold | bar))) wede)
          (stag %sand (stag %f (cold | bar)))
        ==
      :-  '~'
        ;~  pose
          rupl
        ::
          ;~  pfix  sig
            ;~  pose
              (stag %clsg (ifix [sel ser] (most ace wide)))
            ::
              %+  stag  %cnsg
              %+  ifix
                [pal par]
              ;~(glam rope wide (most ace wide))
            ::
              (cook (jock |) twid:so)
              (stag [%bust %null] wede)
              (easy [%bust %null])
            ==
          ==
        ==
      :-  '/'
        rood
      :-  '<'
        (ifix [gal gar] (stag %tell (most ace wide)))
      :-  '>'
        (ifix [gar gal] (stag %yell (most ace wide)))
    ==
  ++  soil
    ;~  pose
      ;~  less  (jest '"""')
        %+  ifix  [doq doq]
        %-  star
        ;~  pose
          ;~(pfix bas ;~(pose bas doq kel bix:ab))
          ;~(less doq bas kel prn)
          (stag ~ sump)
        ==
      ==
    ::
      %-  iny  %+  ifix
        [(jest '"""\0a') (jest '\0a"""')]
      %-  star
      ;~  pose
        ;~(pfix bas ;~(pose bas kel bix:ab))
        ;~(less bas kel prn)
        ;~(less (jest '\0a"""') (just `@`10))
        (stag ~ sump)
      ==
    ==
  ++  sump  (ifix [kel ker] (stag %cltr (most ace wide)))
  ++  norm                                              ::  rune regular form
    |=  tol/?
    |%
    ++  structure
      %-  stew
      ^.  stet  ^.  limo
      :~  :-  '$'
            ;~  pfix  buc
              %-  stew
              ^.  stet  ^.  limo
<<<<<<< HEAD
              :~  [':' (rune col %bscl exqs)]
                  ['%' (rune cen %bscn exqs)]
                  ['<' (rune gal %bsld exqb)]
                  ['>' (rune gar %bsbn exqb)]
                  ['^' (rune ket %bskt exqb)]
                  ['~' (rune sig %bssg exqd)]
                  ['|' (rune bar %bsbr exqc)]
                  ['&' (rune pam %bspd exqc)]
                  ['@' (rune pat %bsvt exqb)]
                  ['_' (rune cab %bscb expa)]
                  ['-' (rune hep %bshp exqb)]
                  ['=' (rune tis %bsts exqg)]
                  ['?' (rune wut %bswt exqs)]
                  [';' (rune mic %bsmc expa)]
=======
              :~  [':' (rune col %bccl exqs)]
                  ['%' (rune cen %bccn exqs)]
                  ['<' (rune gal %bcgl exqb)]
                  ['>' (rune gar %bcgr exqb)]
                  ['^' (rune ket %bckt exqb)]
                  ['~' (rune sig %bcsg exqd)]
                  ['|' (rune bar %bcbr exqc)]
                  ['&' (rune pam %bcpm exqc)]
                  ['@' (rune pat %bcpt exqb)]
                  ['_' (rune cab %bccb expa)]
                  ['-' (rune hep %bchp exqb)]
                  ['=' (rune tis %bcts exqg)]
                  ['?' (rune wut %bcwt exqs)]
                  [';' (rune mic %bcmc expa)]
>>>>>>> 1c83ad35
              ==
            ==
        :-  '%'
          ;~  pfix  cen
            %-  stew
            ^.  stet  ^.  limo
            :~  :-  '^'
                %+  cook
                  |=  [%cnkt a/hoon b/spec c/spec d/spec]
                  [%make a b c d ~]
                (rune ket %cnkt exqy)
            ::
                :-  '+'
                %+  cook
                  |=  [%cnls a/hoon b/spec c/spec]
                  [%make a b c ~]
                (rune lus %cnls exqx)
            ::
                :-  '-'
                %+  cook
                  |=  [%cnhp a/hoon b/spec]
                  [%make a b ~]
                (rune hep %cnhp exqd)
            ::
                :-  ':'
                %+  cook
                  |=  [%cncl a/hoon b/(list spec)]
                  [%make a b]
                (rune col %cncl exqz)
            ==
          ==
      ==
    ++  expression
      %-  stew
      ^.  stet  ^.  limo
      :~  :-  '|'
            ;~  pfix  bar
              %-  stew
              ^.  stet  ^.  limo
              :~  ['_' (rune cab %brcb exqr)]
                  ['%' (runo cen %brcn ~ expe)]
<<<<<<< HEAD
                  ['@' (runo pat %brvt ~ expe)]
=======
                  ['@' (runo pat %brpt ~ expe)]
>>>>>>> 1c83ad35
                  [':' (rune col %brcl expb)]
                  ['.' (rune dot %brdt expa)]
                  ['-' (rune hep %brhp expa)]
                  ['^' (rune ket %brkt expx)]
                  ['~' (rune sig %brsg exqc)]
                  ['*' (rune tar %brtr exqc)]
                  ['=' (rune tis %brts exqc)]
                  ['?' (rune wut %brwt expa)]
<<<<<<< HEAD
                  ['$' (rune buc %brbs exqe)]
=======
                  ['$' (rune buc %brbc exqe)]
>>>>>>> 1c83ad35
              ==
            ==
          :-  '$'
            ;~  pfix  buc
              %-  stew
              ^.  stet  ^.  limo
<<<<<<< HEAD
              :~  ['@' (stag %ktcl (rune pat %bsvt exqb))]
                  ['_' (stag %ktcl (rune cab %bscb expa))]
                  [':' (stag %ktcl (rune col %bscl exqs))]
                  ['%' (stag %ktcl (rune cen %bscn exqs))]
                  ['<' (stag %ktcl (rune gal %bsld exqb))]
                  ['>' (stag %ktcl (rune gar %bsbn exqb))]
                  ['|' (stag %ktcl (rune bar %bsbr exqc))]
                  ['&' (stag %ktcl (rune pam %bspd exqc))]
                  ['^' (stag %ktcl (rune ket %bskt exqb))]
                  ['~' (stag %ktcl (rune sig %bssg exqd))]
                  ['-' (stag %ktcl (rune hep %bshp exqb))]
                  ['=' (stag %ktcl (rune tis %bsts exqg))]
                  ['?' (stag %ktcl (rune wut %bswt exqs))]
=======
              :~  ['@' (stag %ktcl (rune pat %bcpt exqb))]
                  ['_' (stag %ktcl (rune cab %bccb expa))]
                  [':' (stag %ktcl (rune col %bccl exqs))]
                  ['%' (stag %ktcl (rune cen %bccn exqs))]
                  ['<' (stag %ktcl (rune gal %bcgl exqb))]
                  ['>' (stag %ktcl (rune gar %bcgr exqb))]
                  ['|' (stag %ktcl (rune bar %bcbr exqc))]
                  ['&' (stag %ktcl (rune pam %bcpm exqc))]
                  ['^' (stag %ktcl (rune ket %bckt exqb))]
                  ['~' (stag %ktcl (rune sig %bcsg exqd))]
                  ['-' (stag %ktcl (rune hep %bchp exqb))]
                  ['=' (stag %ktcl (rune tis %bcts exqg))]
                  ['?' (stag %ktcl (rune wut %bcwt exqs))]
>>>>>>> 1c83ad35
                  ['.' (rune dot %kttr exqa)]
                  [',' (rune com %ktcl exqa)]
              ==
            ==
          :-  '%'
            ;~  pfix  cen
              %-  stew
              ^.  stet  ^.  limo
              :~  ['_' (rune cab %cncb exph)]
                  ['.' (rune dot %cndt expb)]
                  ['^' (rune ket %cnkt expd)]
                  ['+' (rune lus %cnls expc)]
                  ['-' (rune hep %cnhp expb)]
                  [':' (rune col %cncl expi)]
                  ['~' (rune sig %cnsg expn)]
                  ['*' (rune tar %cntr expm)]
                  ['=' (rune tis %cnts exph)]
              ==
            ==
          :-  ':'
            ;~  pfix  col
              %-  stew
              ^.  stet  ^.  limo
              :~  ['_' (rune cab %clcb expb)]
                  ['^' (rune ket %clkt expd)]
                  ['+' (rune lus %clls expc)]
                  ['-' (rune hep %clhp expb)]
                  ['~' (rune sig %clsg exps)]
                  ['*' (rune tar %cltr exps)]
              ==
            ==
          :-  '.'
            ;~  pfix  dot
              %-  stew
              ^.  stet  ^.  limo
              :~  ['+' (rune lus %dtls expa)]
                  ['*' (rune tar %dttr expb)]
                  ['=' (rune tis %dtts expb)]
                  ['?' (rune wut %dtwt expa)]
                  ['^' (rune ket %dtkt exqn)]
              ==
            ==
          :-  '^'
            ;~  pfix  ket
              %-  stew
              ^.  stet  ^.  limo
              :~  ['|' (rune bar %ktbr expa)]
                  ['.' (rune dot %ktdt expb)]
                  ['-' (rune hep %kthp exqc)]
                  ['+' (rune lus %ktls expb)]
<<<<<<< HEAD
                  ['&' (rune pam %ktpd expa)]
=======
                  ['&' (rune pam %ktpm expa)]
>>>>>>> 1c83ad35
                  ['~' (rune sig %ktsg expa)]
                  ['=' (rune tis %ktts expj)]
                  ['?' (rune wut %ktwt expa)]
                  ['%' (rune cen %ktcn expa)]
                  ['*' (rune tar %kttr exqa)]
                  [':' (rune col %ktcl exqa)]
              ==
            ==
          :-  '~'
            ;~  pfix  sig
              %-  stew
              ^.  stet  ^.  limo
              :~  ['|' (rune bar %sgbr expb)]
<<<<<<< HEAD
                  ['$' (rune buc %sgbs expf)]
                  ['_' (rune cab %sgcb expb)]
                  ['%' (rune cen %sgcn hind)]
                  ['/' (rune fas %sgnt hine)]
                  ['<' (rune gal %sgld hinb)]
                  ['>' (rune gar %sgbn hinb)]
                  ['+' (rune lus %sgls hinc)]
                  ['&' (rune pam %sgpd hinf)]
=======
                  ['$' (rune buc %sgbc expf)]
                  ['_' (rune cab %sgcb expb)]
                  ['%' (rune cen %sgcn hind)]
                  ['/' (rune fas %sgfs hine)]
                  ['<' (rune gal %sggl hinb)]
                  ['>' (rune gar %sggr hinb)]
                  ['+' (rune lus %sgls hinc)]
                  ['&' (rune pam %sgpm hinf)]
>>>>>>> 1c83ad35
                  ['?' (rune wut %sgwt hing)]
                  ['=' (rune tis %sgts expb)]
                  ['!' (rune zap %sgzp expb)]
              ==
            ==
          :-  ';'
            ;~  pfix  mic
              %-  stew
              ^.  stet  ^.  limo
              :~  [':' (rune col %mccl expi)]
<<<<<<< HEAD
                  ['/' (rune fas %mcnt expa)]
=======
                  ['/' (rune fas %mcfs expa)]
>>>>>>> 1c83ad35
                  ['<' (rune gal %mcgl exp1)]
                  ['~' (rune sig %mcsg expi)]
                  [';' (rune mic %mcmc exqc)]
              ==
            ==
          :-  '='
            ;~  pfix  tis
              %-  stew
              ^.  stet  ^.  limo
              :~  ['|' (rune bar %tsbr exqc)]
                  ['.' (rune dot %tsdt expq)]
                  ['?' (rune wut %tswt expw)]
                  ['^' (rune ket %tskt expt)]
                  [':' (rune col %tscl expp)]
<<<<<<< HEAD
                  ['/' (rune fas %tsnt expo)]
                  [';' (rune mic %tsmc expo)]
                  ['<' (rune gal %tsld expb)]
                  ['>' (rune gar %tsbn expb)]
=======
                  ['/' (rune fas %tsfs expo)]
                  [';' (rune mic %tsmc expo)]
                  ['<' (rune gal %tsgl expb)]
                  ['>' (rune gar %tsgr expb)]
>>>>>>> 1c83ad35
                  ['-' (rune hep %tshp expb)]
                  ['*' (rune tar %tstr expg)]
                  [',' (rune com %tscm expb)]
                  ['+' (rune lus %tsls expb)]
                  ['~' (rune sig %tssg expi)]
              ==
            ==
          :-  '?'
            ;~  pfix  wut
              %-  stew
              ^.  stet  ^.  limo
              :~  ['|' (rune bar %wtbr exps)]
                  [':' (rune col %wtcl expc)]
                  ['.' (rune dot %wtdt expc)]
<<<<<<< HEAD
                  ['<' (rune gal %wtld expb)]
                  ['>' (rune gar %wtbn expb)]
=======
                  ['<' (rune gal %wtgl expb)]
                  ['>' (rune gar %wtgr expb)]
>>>>>>> 1c83ad35
                  ['-' ;~(pfix hep (toad txhp))]
                  ['^' ;~(pfix ket (toad tkkt))]
                  ['=' ;~(pfix tis (toad txts))]
                  ['#' ;~(pfix hax (toad txhx))]
                  ['+' ;~(pfix lus (toad txls))]
<<<<<<< HEAD
                  ['&' (rune pam %wtpd exps)]
=======
                  ['&' (rune pam %wtpm exps)]
>>>>>>> 1c83ad35
                  ['@' ;~(pfix pat (toad tkvt))]
                  ['~' ;~(pfix sig (toad tksg))]
                  ['!' (rune zap %wtzp expa)]
              ==
            ==
          :-  '!'
            ;~  pfix  zap
              %-  stew
              ^.  stet  ^.  limo
              :~  [':' ;~(pfix col (toad expz))]
                  ['.' ;~(pfix dot (toad |.(loaf(bug |))))]
                  [',' (rune com %zpcm expb)]
                  [';' (rune mic %zpmc expb)]
<<<<<<< HEAD
                  ['>' (rune gar %zpbn expa)]
                  ['<' (rune gal %zpld exqc)]
                  ['@' (rune pat %zpvt expy)]
=======
                  ['>' (rune gar %zpgr expa)]
                  ['<' (rune gal %zpgl exqc)]
                  ['@' (rune pat %zppt expy)]
>>>>>>> 1c83ad35
                  ['=' (rune tis %zpts expa)]
                  ['?' (rune wut %zpwt hinh)]
              ==
            ==
      ==
    ::
    ++  boog  !:                                        ::  core arms
      %+  knee  [p=*term q=*hoon]  |.  ~+
      ;~  pose
        ;~  pfix  ;~  pose
                    (jest '++')
                    (jest '+-')   ::  XX deprecated
                  ==
          ;~  plug
            ;~(pfix gap ;~(pose (cold %$ buc) sym))
            ;~(pfix gap loaf)
          ==
        ==
      ::
        %+  cook
          |=  {b/term d/spec}
          [b [%ktcl [%name b d]]]
        ;~  pfix  ;~(pose (jest '+=') (jest '+$'))
          ;~  plug
            ;~(pfix gap sym)
            ;~(pfix gap loan)
          ==
        ==
      ::
        %+  cook
          |=  [b=term c=(list term) e=spec]
          ^-  [term hoon]
          :-  b
          :+  %brtr
            :-  %bccl
            =-  ?>(?=(^ -) -)
            ::  for each .term in .c, produce $=(term $~(* $-(* *)))
            ::  ie {term}=mold
            ::
            %+  turn  c
            |=  =term
            ^-  spec
            =/  tar  [%base %noun]
            [%bcts term [%bcsg tar [%bchp tar tar]]]
          [%ktcl [%made [b c] e]]
        ;~  pfix  (jest '+*')
          ;~  plug
            ;~(pfix gap sym)
            ;~(pfix gap (ifix [sel ser] (most ace sym)))
            ;~(pfix gap loan)
          ==
        ==
      ==
   ::  parses a or [a b c] or a  b  c  ==
   ++  lynx
      =/  wid  (ifix [sel ser] (most ace sym))
      =/  tal
        ;~  sfix
          (most gap sym)
          ;~(plug gap duz)
        ==
      =/  one
        %-  cook  :_  sym
        |=  a=term
        `(list term)`~[a]
      %-  cook
      :_  ;~(pose (runq wid tal) one)
      ::  lestify
      |=  a=(list term)
      ?~(a !! a)
    ++  whap  !:                                        ::  chapter
      %+  cook
        |=  a=(list (pair term hoon))
        |-  ^-  (map term hoon)
        ?~  a  ~
        =+  $(a t.a)
        %+  ~(put by -)
          p.i.a
        ?:  (~(has by -) p.i.a)
          [%eror (weld "duplicate arm: +" (trip p.i.a))]
        q.i.a
      (most muck boog)
    ::
    ++  whip                                            ::  chapter declare
      ;~  plug
        (ifix [cen gap] sym)
        whap
      ==
    ::
    ++  wasp                                            ::  $brcb aliases
      ;~  pose
        %+  ifix
          [;~(plug lus tar muck) muck]
        (most muck ;~(gunk sym loaf))
      ::
        (easy ~)
      ==
    ::
    ++  wisp  !:                                        ::  core tail
      ?.  tol  fail
      %+  cook
        |=  a=(list (pair term (map term hoon)))
        ^-  (map term tome)
        =<  p
        |-  ^-  (pair (map term tome) (map term hoon))
        ?~  a  [~ ~]
        =/  mor  $(a t.a)
        =.  q.i.a
          %-  ~(urn by q.i.a)
          |=  b=(pair term hoon)  ^+  +.b
          ?.  (~(has by q.mor) p.b)  +.b
          [%eror (weld "duplicate arm: +" (trip p.b))]
        :_  (~(uni by q.mor) q.i.a)
        %+  ~(put by p.mor)
          p.i.a
        :-  *what
        ?.  (~(has by p.mor) p.i.a)
          q.i.a
        [[%$ [%eror (weld "duplicate chapter: |" (trip p.i.a))]] ~ ~]
      ::
      ;~  pose
        dun
        ;~  sfix
          ;~  pose
            (most muck ;~(pfix (jest '+|') ;~(pfix gap whip)))
            ;~(plug (stag %$ whap) (easy ~))
          ==
          gap
          dun
        ==
      ==
    ::
    ++  toad                                            ::  untrap parser exp
      =+  har=expa
      |@  ++  $
            =+  dur=(ifix [pal par] $:har(tol |))
            ?:(tol ;~(pose ;~(pfix gap $:har(tol &)) dur) dur)
      --
    ::
    ++  rune                                            ::  build rune
      =+  [dif=*rule tuq=** har=expa]
      |@  ++  $
            ;~(pfix dif (stag tuq (toad har)))
      --
    ::
    ++  runo                                            ::  rune plus
      =+  [dif=*rule hil=** tuq=** har=expa]
      |@  ++  $
            ;~(pfix dif (stag hil (stag tuq (toad har))))
      --
    ++  runq                                            ::  wide or tall if tol
      |*  [wid/rule tal/rule]                           ::  else wide
      ?.  tol
        wid
      ;~(pose wid tal)
    ::
    ++  glop  ~+((glue mash))                           ::  separated by space
    ++  gunk  ~+((glue muck))                           ::  separated list
    ++  butt  |*  zor/rule                              ::  closing == if tall
              ?:(tol ;~(sfix zor ;~(plug gap duz)) zor)
    ++  ulva  |*  zor/rule                              ::  closing -- and tall
              ?.(tol fail ;~(sfix zor ;~(plug gap dun)))
    ++  hank  (most muck loaf)                          ::  gapped hoons
    ++  hunk  (most muck loan)                          ::  gapped specs
    ++  lore  (sear |=(=hoon ~(flay ap hoon)) loaf)     ::  skin
    ++  loaf  ?:(tol tall wide)                         ::  tall/wide hoon
    ++  loan  ?:(tol till wyde)                         ::  tall/wide spec
    ++  lomp  ;~(plug sym (punt ;~(pfix tis wyde)))     ::  typeable name
    ++  mash  ?:(tol gap ;~(plug com ace))              ::  list separator
    ++  muck  ?:(tol gap ace)                           ::  general separator
    ++  teak  %+  knee  *tiki  |.  ~+                   ::  wing or hoon
              =+  ^=  gub
                  |=  {a/term b/$%({%& p/wing} {%| p/hoon})}
                  ^-  tiki
                  ?-(-.b %& [%& [~ a] p.b], %| [%| [~ a] p.b])
              =+  ^=  wyp
                  ;~  pose
                     %+  cook  gub
                     ;~  plug
                       sym
                       ;~(pfix tis ;~(pose (stag %& rope) (stag %| wide)))
                     ==
                  ::
                     (stag %& (stag ~ rope))
                     (stag %| (stag ~ wide))
                  ==
              ?.  tol  wyp
              ;~  pose
                wyp
              ::
                ;~  pfix
                  ;~(plug ket tis gap)
                  %+  cook  gub
                  ;~  plug
                    sym
                    ;~(pfix gap ;~(pose (stag %& rope) (stag %| tall)))
                  ==
                ==
              ::
                (stag %| (stag ~ tall))
              ==
    ++  rack  (most mash ;~(gunk loaf loaf))            ::  list [hoon hoon]
    ++  ruck  (most mash ;~(gunk loan loaf))            ::  list [spec hoon]
    ++  rick  (most mash ;~(gunk rope loaf))            ::  list [wing hoon]
    ::
    ::    hoon contents
    ::
    ++  expa  |.(loaf)                                  ::  one hoon
    ++  expb  |.(;~(gunk loaf loaf))                    ::  two hoons
    ++  expc  |.(;~(gunk loaf loaf loaf))               ::  three hoons
    ++  expd  |.(;~(gunk loaf loaf loaf loaf))          ::  four hoons
    ++  expe  |.(wisp)                                  ::  core tail
    ++  expf  |.(;~(gunk ;~(pfix cen sym) loaf))        ::  %term and hoon
    ++  expg  |.(;~(gunk lomp loaf loaf))               ::  term/spec, two hoons
    ++  exph  |.((butt ;~(gunk rope rick)))             ::  wing, [spec hoon]s
    ++  expi  |.((butt ;~(gunk loaf hank)))             ::  one or more hoons
    ++  expj  |.(;~(gunk lore loaf))                    ::  skin and hoon
    ++  expk  |.(;~(gunk loaf ;~(plug loaf (easy ~))))  ::  list of two hoons
    ++  expl  |.(;~(gunk sym loaf loaf))                ::  term, two hoons
    ++  expm  |.((butt ;~(gunk rope loaf rick)))        ::  several [spec hoon]s
    ++  expn  |.  ;~  gunk  rope  loaf                  ::  wing, hoon,
                    ;~(plug loaf (easy ~))              ::  list of one hoon
                  ==                                    ::
    ++  expo  |.(;~(gunk wise loaf loaf))               ::  =;
    ++  expp  |.(;~(gunk (butt rick) loaf))             ::  [wing hoon]s, hoon
    ++  expq  |.(;~(gunk rope loaf loaf))               ::  wing and two hoons
    ++  expr  |.(;~(gunk loaf wisp))                    ::  hoon and core tail
    ++  exps  |.((butt hank))                           ::  closed gapped hoons
    ++  expt  |.(;~(gunk wise rope loaf loaf))          ::  =^
    ++  expu  |.(;~(gunk rope loaf (butt hank)))        ::  wing, hoon, hoons
    ++  expv  |.((butt rick))                           ::  just changes
    ++  expw  |.(;~(gunk rope loaf loaf loaf))          ::  wing and three hoons
    ++  expx  |.(;~(gunk loaf wisp))                    ::  hoon and core tail
    ++  expy  |.(;~(gunk ropa loaf loaf))               ::  wings and two hoons
    ++  expz  |.(loaf(bug &))                           ::  hoon with tracing
    ++  exp1  |.(;~(gunk loan loaf loaf loaf))          ::  spec and three hoons
    ::    spec contents
    ::
    ++  exqa  |.(loan)                                  ::  one hoon
    ++  exqb  |.(;~(gunk loan loan))                    ::  two specs
    ++  exqc  |.(;~(gunk loan loaf))                    ::  spec then hoon
    ++  exqd  |.(;~(gunk loaf loan))                    ::  hoon then spec
    ++  exqe  |.(;~(gunk lynx loan))                    ::  list of names then spec
    ++  exqs  |.((butt hunk))                           ::  closed gapped specs
    ++  exqg  |.(;~(gunk sym loan))                     ::  term and spec
    ++  exqk  |.(;~(gunk loaf ;~(plug loan (easy ~))))  ::  hoon with one spec
    ++  exqr  |.(;~(gunk loan ;~(plug wasp wisp)))      ::  spec/aliases?/tail
    ++  exqn  |.(;~(gunk loan (stag %cltr (butt hank))))::  autoconsed hoons
    ++  exqw  |.(;~(gunk loaf loan))                    ::  hoon and spec
    ++  exqx  |.(;~(gunk loaf loan loan))               ::  hoon, two specs
    ++  exqy  |.(;~(gunk loaf loan loan loan))          ::  hoon, three specs
    ++  exqz  |.(;~(gunk loaf (butt hunk)))             ::  hoon, n specs
    ::
    ::    tiki expansion for %wt runes
    ::
    ++  txhp  |.  %+  cook  |=  {a/tiki b/(list (pair spec hoon))}
                            (~(wthp ah a) b)
                  (butt ;~(gunk teak ruck))
    ++  tkkt  |.  %+  cook  |=  {a/tiki b/hoon c/hoon}
                            (~(wtkt ah a) b c)
                  ;~(gunk teak loaf loaf)
    ++  txls  |.  %+  cook  |=  {a/tiki b/hoon c/(list (pair spec hoon))}
                            (~(wtls ah a) b c)
                  (butt ;~(gunk teak loaf ruck))
    ++  tkvt  |.  %+  cook  |=  {a/tiki b/hoon c/hoon}
                            (~(wtpt ah a) b c)
                  ;~(gunk teak loaf loaf)
    ++  tksg  |.  %+  cook  |=  {a/tiki b/hoon c/hoon}
                            (~(wtsg ah a) b c)
                  ;~(gunk teak loaf loaf)
    ++  txts  |.  %+  cook  |=  {a/spec b/tiki}
                            (~(wtts ah b) a)
                  ;~(gunk loan teak)
    ++  txhx  |.  %+  cook  |=  {a/skin b/tiki}
                            (~(wthx ah b) a)
                  ;~(gunk lore teak)
    ::
    ::    hint syntax
    ::
    ++  hinb  |.(;~(gunk bont loaf))                    ::  hint and hoon
    ++  hinc  |.                                        ::  optional =en, hoon
              ;~(pose ;~(gunk bony loaf) (stag ~ loaf)) ::
    ++  hind  |.(;~(gunk bonk loaf bonz loaf))          ::  jet hoon "bon"s hoon
    ++  hine  |.(;~(gunk bonk loaf))                    ::  jet-hint and hoon
    ++  hinf  |.                                        ::  0-3 >s, two hoons
      ;~  pose
        ;~(gunk (cook lent (stun [1 3] gar)) loaf loaf)
        (stag 0 ;~(gunk loaf loaf))
      ==
    ++  hing  |.                                        ::  0-3 >s, three hoons
      ;~  pose
        ;~(gunk (cook lent (stun [1 3] gar)) loaf loaf loaf)
        (stag 0 ;~(gunk loaf loaf loaf))
      ==
    ++  bonk                                            ::  jet signature
      ;~  pfix  cen
        ;~  pose
          ;~(plug sym ;~(pfix col ;~(plug sym ;~(pfix dot ;~(pfix dot dem)))))
          ;~(plug sym ;~(pfix col ;~(plug sym ;~(pfix dot dem))))
          ;~(plug sym ;~(pfix dot dem))
          sym
        ==
      ==
    ++  hinh  |.                                        ::  1/2 numbers, hoon
        ;~  gunk
          ;~  pose
            dem
            (ifix [sel ser] ;~(plug dem ;~(pfix ace dem)))
          ==
          loaf
        ==
    ++  bont  ;~  (bend)                                ::  term, optional hoon
                ;~(pfix cen sym)
                ;~(pfix dot ;~(pose wide ;~(pfix muck loaf)))
              ==
    ++  bony  (cook |=(a/(list) (lent a)) (plus tis))   ::  base 1 =en count
    ++  bonz                                            ::  term-labelled hoons
      ;~  pose
        (cold ~ sig)
        %+  ifix
          ?:(tol [;~(plug duz gap) ;~(plug gap duz)] [pal par])
        (more mash ;~(gunk ;~(pfix cen sym) loaf))
      ==
    --
  ::
  ++  lang                                              ::  lung sample
    $:  ros/hoon
        $=  vil
        $%  {$tis p/hoon}
            {$col p/hoon}
            {$ket p/hoon}
            {$lit p/(list (pair wing hoon))}
        ==
    ==
  ::
  ++  lung
    ~+
    %-  bend
    |:  $:lang
    ^-  (unit hoon)
    ?-    -.vil
      $col  ?:(=([%base %flag] ros) ~ [~ %tsgl ros p.vil])
      $lit  (bind ~(reek ap ros) |=(hyp/wing [%cnts hyp p.vil]))
      $ket  [~ ros p.vil]
      $tis  =+  rud=~(flay ap ros)
            ?~(rud ~ `[%ktts u.rud p.vil])
    ==
  ::
  ++  long
    %+  knee  *hoon  |.  ~+
    ;~  lung
      scat
      ;~  pose
        ;~(plug (cold %tis tis) wide)
        ;~(plug (cold %col col) wide)
        ;~(plug (cold %ket ket) wide)
        ;~  plug
          (easy %lit)
          (ifix [pal par] lobo)
        ==
      ==
    ==
  ::
  ++  lobo  (most ;~(plug com ace) ;~(glam rope wide))
  ++  loon  (most ;~(plug com ace) ;~(glam wide wide))
  ++  lute                                              ::  tall [] noun
    ~+
    %+  cook  |=(hoon +<)
    %+  stag  %cltr
    %+  ifix
      [;~(plug sel gap) ;~(plug gap ser)]
    (most gap tall)
  ::
  ++  ropa  (most col rope)
  ++  rope                                              ::  wing form
    %+  knee  *wing
    |.  ~+
    %+  (slug |=({a/limb b/wing} [a b]))
      dot
    ;~  pose
      (cold [%| 0 ~] com)
      %+  cook
        |=({a/(list) b/term} ?~(a b [%| (lent a) `b]))
      ;~(plug (star ket) ;~(pose sym (cold %$ buc)))
    ::
      %+  cook
        |=(a/axis [%& a])
      ;~  pose
        ;~(pfix lus dim:ag)
        ;~(pfix pam (cook |=(a/@ ?:(=(0 a) 0 (mul 2 +($(a (dec a)))))) dim:ag))
        ;~(pfix bar (cook |=(a/@ ?:(=(0 a) 1 +((mul 2 $(a (dec a)))))) dim:ag))
        ven
        (cold 1 dot)
      ==
    ==
  ::
  ++  wise
    ;~  pose
      ;~  pfix  tis
        %+  sear
          |=  =spec
          ^-  (unit skin)
          %+  bind  ~(autoname ax & spec)
          |=  =term
          [%name term %spec spec %base %noun]
        wyde
      ==
    ::
      %+  cook
        |=  [=term =(unit spec)]
        ^-  skin
        ?~  unit
          term
        [%name term %spec u.unit %base %noun]
      ;~  plug  sym
        (punt ;~(pfix ;~(pose fas tis) wyde))
      ==
    ::
      %+  cook
        |=  =spec
        ^-  skin
        [%spec spec %base %noun]
      wyde
    ==
  ++  tall                                              ::  full tall form
    %+  knee  *hoon
    |.(~+((wart ;~(pose expression:(norm &) long lute apex:(sail &)))))
  ++  till                                              ::  mold tall form
    %+  knee  *spec
    |.(~+((wert ;~(pose structure:(norm &) scad))))
  ++  wede                                              ::  wide bulb
    ::  XX: lus deprecated
    ::
    ;~(pfix ;~(pose lus fas) wide)
  ++  wide                                              ::  full wide form
    %+  knee  *hoon
    |.(~+((wart ;~(pose expression:(norm |) long apex:(sail |)))))
  ++  wyde                                              ::  mold wide form
    %+  knee  *spec
    |.(~+((wert ;~(pose structure:(norm |) scad))))
  ++  wart
    |*  zor/rule
    %+  here
      |=  {a/pint b/hoon}
      ?:(bug [%dbug [wer a] b] b)
    zor
  ++  wert
    |*  zor/rule
    %+  here
      |=  {a/pint b/spec}
      ?:(bug [%dbug [wer a] b] b)
    zor
  --
::
++  vest
  ~/  %vest
  |=  tub/nail
  ^-  (like hoon)
  %.  tub
  %-  full
  (ifix [gay gay] tall:vast)
::
++  vice
  |=  txt/@ta
  ^-  hoon
  (rash txt wide:vast)
::
++  make                                                ::  compile cord to nock
  |=  txt/@
  q:(~(mint ut %noun) %noun (ream txt))
::
++  rain                                                ::  parse with % path
  |=  {bon/path txt/@}
  ^-  hoon
  =+  vaz=vast
  ~|  bon
  (scan (trip txt) (full (ifix [gay gay] tall:vaz(wer bon))))
::
++  ream                                                ::  parse cord to hoon
  |=  txt/@
  ^-  hoon
  (rash txt vest)
::
++  reck                                                ::  parse hoon file
  |=  bon/path
  (rain bon .^(@t %cx (weld bon `path`[%hoon ~])))
::
++  ride                                                ::  end-to-end compiler
  |=  {typ/type txt/@}
  ^-  (pair type nock)
  ~>  %slog.[0 leaf/"ride: parsing"]
  =/  gen  (ream txt)
  ~>  %slog.[0 leaf/"ride: compiling"]
  ~<  %slog.[0 leaf/"ride: compiled"]
  (~(mint ut typ) %noun gen)
::
::::  5e: caching compiler
  ::
++  wa                                                  ::  cached compile
  |_  worm
  ++  nell  |=(ref/type (nest [%cell %noun %noun] ref)) ::  nest in cell
  ++  nest                                              ::  nest:ut, cached
    |=  {sut/type ref/type}
    ^-  {? worm}
    ?:  (~(has in nes) [sut ref])  [& +>+<]
    ?.  (~(nest ut sut) | ref)
      ~&  %nest-failed
      =+  foo=(skol ref)
      =+  bar=(skol sut)
      ~&  %nest-need
      ~>  %slog.[0 bar]
      ~&  %nest-have
      ~>  %slog.[0 foo]
      [| +>+<.$]
    [& +>+<(nes (~(put in nes) [sut ref]))]
  ::
  ++  call                                              ::  call gate
    |=  {vax/vase nam/term som/(each vase ^)}
    ^-  {vase worm}
    =^  duf  +>+<.$  (open vax nam som)
    (slap duf [%limb %$])
  ::
  ++  open                                              ::  assemble door
    |=  {vax/vase nam/term som/(each vase ^)}
    ^-  {vase worm}
    =*  key  [%cncb [[%& 2] ~] [[[%& 6] ~] [%$ 3]] ~]
    =^  dor  +>+<.$  (slap vax [%limb nam])
    =^  mes  +>+<.$  (slot 6 dor)
    =^  hip  +>+<.$
      ?-  -.som
         %&  (nest p.mes p.p.som)
         %|  (nets p.mes -.p.som)
      ==
    ?>  hip
    [[p.dor q.dor(+6 +7.som)] +>+<.$]
  ::
  ++  neat                                              ::  type compliance
    |=  {typ/type som/(each vase ^)}
    ^-  worm
    =^  hip  +>+<.$
      ?-  -.som
        %&  (nest typ p.p.som)
        %|  (nets typ -.p.som)
      ==
    ?>  hip
    +>+<.$
  ::
  ++  nets                                              ::  typeless nest
    |=  {sut/* ref/*}
    ^-  {? worm}
    ?:  (~(has in nes) [sut ref])  [& +>+<]
    =+  gat=|=({a/type b/type} (~(nest ut a) | b))
    ?.  (? (slum gat [sut ref]))
      ~&  %nets-failed
      =+  tag=`*`skol
      =+  foo=(tank (slum tag ref))
      =+  bar=(tank (slum tag sut))
      ~&  %nets-need
      ~>  %slog.[0 bar]
      ~&  %nets-have
      ~>  %slog.[0 foo]
      [| +>+<.$]
    [& +>+<.$(nes (~(put in nes) [sut ref]))]
  ::  +play: +play:ut, cached
  ::
  ++  play
    |=  {sut/type gen/hoon}
    ^-  {type worm}
    =+  old=(~(get by pay) [sut gen])
    ?^  old  [u.old +>+<.$]
    =+  new=(~(play ut sut) gen)
    [new +>+<.$(pay (~(put by pay) [sut gen] new))]
  ::  +mint: +mint:ut to noun, cached
  ::
  ++  mint
    |=  {sut/type gen/hoon}
    ^-  {(pair type nock) worm}
    =+  old=(~(get by mit) [sut gen])
    ?^  old  [u.old +>+<.$]
    =+  new=(~(mint ut sut) %noun gen)
    [new +>+<.$(mit (~(put by mit) [sut gen] new))]
  ::  +slam: +slam:ut, cached
  ::
  ++  slam
    |=  [gat=vase sam=vase]
    =/  sut=type  [%cell p.gat p.sam]
    =/  gen=hoon  [%cnsg [%$ ~] [%$ 2] [%$ 3] ~]
    =^  new=type  +>+<.$  (play sut gen)
    [[new (slum q.gat q.sam)] +>+<.$]
  ::  +slap: +slap:ut, cached
  ::
  ++  slap
    |=  {vax/vase gen/hoon}
    ^-  {vase worm}
    =^  gun  +>+<  (mint p.vax gen)
    [[p.gun .*(q.vax q.gun)] +>+<.$]
  ::  +slot: +slot:ut, cached
  ::
  ++  slot
    |=  {axe/@ vax/vase}
    ^-  {vase worm}
    =^  gun  +>+<  (mint p.vax [%$ axe])
    [[p.gun .*(q.vax [0 axe])] +>+<.$]
  ::  +slym: +slym:ut, cached
  ::
  ++  slym
    |=  {gat/vase sam/*}
    ^-  [vase worm]
    (slap gat(+<.q sam) [%limb %$])
  ::
  ++  sped                                              ::  specialize vase
    |=  vax/vase
    ^-  {vase worm}
    =+  ^=  gen  ^-  hoon
      ?@  q.vax    [%wtts [%base [%atom %$]] [%& 1]~]
      ?@  -.q.vax  [%wtts [%leaf %tas -.q.vax] [%& 2]~]
      [%wtts [%base %cell] [%& 1]~]
    =^  typ  +>+<.$  (play p.vax [%wtgr gen [%$ 1]])
    [[typ q.vax] +>+<.$]
  ::
  ++  spot                                              ::  slot then sped
    |=  {axe/@ vax/vase}
    ^-  {vase worm}
    =^  xav  +>+<  (slot axe vax)
    (sped xav)
  ::
  ++  stop                                              ::  sped then slot
    |=  {axe/@ vax/vase}
    ^-  {vase worm}
    =^  xav  +>+<  (sped vax)
    (slot axe xav)
  --
::
::::  5f: molds and mold builders
  ::
++  mane  $@(@tas {@tas @tas})                          ::  XML name+space
++  manx  $~([[%$ ~] ~] {g/marx c/marl})                ::  dynamic XML node
++  marl  (list manx)                                   ::  XML node list
++  mars  {t/{n/$$ a/{i/{n/$$ v/tape} t/~}} c/~}        ::  XML cdata
++  mart  (list {n/mane v/tape})                        ::  XML attributes
++  marx  $~([%$ ~] {n/mane a/mart})                    ::  dynamic XML tag
++  mite  (list @ta)                                    ::  mime type
++  monk  (each ship {p/@tas q/@ta})                    ::  general identity
++  pass  @                                             ::  public key
++  ring  @                                             ::  private key
++  ship  @p                                            ::  network identity
++  shop  (each ship (list @ta))                        ::  urbit/dns identity
++  spur  path                                          ::  ship desk case spur
++  time  @da                                           ::  galactic time
::
::::  5g: profiling support (XX move)
  ::
::
++  pi-heck
    |=  {nam/@tas day/doss}
    ^-  doss
    =+  lam=(~(get by hit.day) nam)
    day(hit (~(put by hit.day) nam ?~(lam 1 +(u.lam))))
::
++  pi-noon                                             ::  sample trace
  |=  {mot/term paz/(list path) day/doss}
  =|  lax/(unit path)
  |-  ^-  doss
  ?~  paz  day(mon (pi-mope mot mon.day))
  %=    $
      paz  t.paz
      lax  `i.paz
      cut.day
    %+  ~(put by cut.day)  i.paz
    ^-  hump
    =+  nax=`(unit path)`?~(t.paz ~ `i.t.paz)
    =+  hup=`hump`=+(hup=(~(get by cut.day) i.paz) ?^(hup u.hup [*moan ~ ~]))
    :+  (pi-mope mot mon.hup)
      ?~  lax  out.hup
      =+  hag=(~(get by out.hup) u.lax)
      (~(put by out.hup) u.lax ?~(hag 1 +(u.hag)))
    ?~  nax  inn.hup
    =+  hag=(~(get by inn.hup) u.nax)
    (~(put by inn.hup) u.nax ?~(hag 1 +(u.hag)))
  ==
++  pi-mope                                             ::  add sample
  |=  {mot/term mon/moan}
  ?+  mot  mon
    $fun  mon(fun +(fun.mon))
    $noc  mon(noc +(noc.mon))
    $glu  mon(glu +(glu.mon))
    $mal  mon(mal +(mal.mon))
    $far  mon(far +(far.mon))
    $coy  mon(coy +(coy.mon))
    $euq  mon(euq +(euq.mon))
  ==
++  pi-moth                                             ::  count sample
  |=  mon/moan  ^-  @ud
  :(add fun.mon noc.mon glu.mon mal.mon far.mon coy.mon euq.mon)
::
++  pi-mumm                                             ::  print sample
  |=  mon/moan  ^-  tape
  =+  tot=(pi-moth mon)
  ;:  welp
    ^-  tape
    ?:  =(0 noc.mon)  ~
    (welp (scow %ud (div (mul 100 noc.mon) tot)) "n ")
  ::
    ^-  tape
    ?:  =(0 fun.mon)  ~
    (welp (scow %ud (div (mul 100 fun.mon) tot)) "c ")
  ::
    ^-  tape
    ?:  =(0 glu.mon)  ~
    (welp (scow %ud (div (mul 100 glu.mon) tot)) "g ")
  ::
    ^-  tape
    ?:  =(0 mal.mon)  ~
    (welp (scow %ud (div (mul 100 mal.mon) tot)) "m ")
  ::
    ^-  tape
    ?:  =(0 far.mon)  ~
    (welp (scow %ud (div (mul 100 far.mon) tot)) "f ")
  ::
    ^-  tape
    ?:  =(0 coy.mon)  ~
    (welp (scow %ud (div (mul 100 coy.mon) tot)) "y ")
  ::
    ^-  tape
    ?:  =(0 euq.mon)  ~
    (welp (scow %ud (div (mul 100 euq.mon) tot)) "e ")
  ==
::
++  pi-tell                                             ::  produce dump
  |=  day/doss
  ^-  (list tape)
  ?:  =(day *doss)  ~
  =+  tot=(pi-moth mon.day)
  ;:  welp
    [(welp "events: " (pi-mumm mon.day)) ~]
  ::
    %+  turn
      %+  sort  ~(tap by hit.day)
      |=  {a/{* @} b/{* @}}
      (lth +.a +.b)
    |=  {nam/term num/@ud}
    :(welp (trip nam) ": " (scow %ud num))
    ["" ~]
  ::
    %-  zing
    ^-  (list (list tape))
    %+  turn
      %+  sort  ~(tap by cut.day)
      |=  {one/(pair path hump) two/(pair path hump)}
      (gth (pi-moth mon.q.one) (pi-moth mon.q.two))
    |=  {pax/path hup/hump}
    =+  ott=(pi-moth mon.hup)
    ;:  welp
      [(welp "label: " (spud pax)) ~]
      [(welp "price: " (scow %ud (div (mul 100 ott) tot))) ~]
      [(welp "shape: " (pi-mumm mon.hup)) ~]
    ::
      ?:  =(~ out.hup)  ~
      :-  "into:"
      %+  turn
        %+  sort  ~(tap by out.hup)
        |=({{* a/@ud} {* b/@ud}} (gth a b))
      |=  {pax/path num/@ud}
      ^-  tape
      :(welp "  " (spud pax) ": " (scow %ud num))
    ::
      ?:  =(~ inn.hup)  ~
      :-  "from:"
      %+  turn
        %+  sort  ~(tap by inn.hup)
        |=({{* a/@ud} {* b/@ud}} (gth a b))
      |=  {pax/path num/@ud}
      ^-  tape
      :(welp "  " (spud pax) ": " (scow %ud num))
    ::
      ["" ~]
      ~
    ==
  ==
--<|MERGE_RESOLUTION|>--- conflicted
+++ resolved
@@ -5906,14 +5906,14 @@
   ::
 ++  co
   ~%  %co  ..co  ~
-  =<  |_  lot/coin
-      ++  rear  |=(rom/tape =>(.(rep rom) rend))
+  =<  |_  lot=coin
+      ++  rear  |=(rom=tape rend(rep rom))
       ++  rent  `@ta`(rap 3 rend)
       ++  rend
         ^-  tape
-        ?:  ?=($blob -.lot)
+        ?:  ?=(%blob -.lot)
           ['~' '0' ((v-co 1) (jam p.lot))]
-        ?:  ?=($many -.lot)
+        ?:  ?=(%many -.lot)
           :-  '.'
           |-  ^-  tape
           ?~   p.lot
@@ -5922,117 +5922,111 @@
         =+  [yed=(end 3 1 p.p.lot) hay=(cut 3 [1 1] p.p.lot)]
         |-  ^-  tape
         ?+    yed  (z-co q.p.lot)
-            $c   ['~' '-' (weld (rip 3 (wood (tuft q.p.lot))) rep)]
-            $d
+            %c   ['~' '-' (weld (rip 3 (wood (tuft q.p.lot))) rep)]
+            %d
           ?+    hay  (z-co q.p.lot)
-              $a
+              %a
             =+  yod=(yore q.p.lot)
-            =>  ^+(. .(rep ?~(f.t.yod rep ['.' (s-co f.t.yod)])))
-            =>  ^+  .
-                %=    .
-                    rep
-                  ?:  &(=(~ f.t.yod) =(0 h.t.yod) =(0 m.t.yod) =(0 s.t.yod))
-                    rep
-                  =>  .(rep ['.' (y-co s.t.yod)])
-                  =>  .(rep ['.' (y-co m.t.yod)])
-                  ['.' '.' (y-co h.t.yod)]
-                ==
-            =>  .(rep ['.' (a-co d.t.yod)])
-            =>  .(rep ['.' (a-co m.yod)])
-            =>  .(rep ?:(a.yod rep ['-' rep]))
+            =?  rep  ?=(^ f.t.yod)  ['.' (s-co f.t.yod)]
+            =?  rep  ?&  ?=(^ f.t.yod)
+                         !|(=(0 h.t.yod) =(0 m.t.yod) =(0 s.t.yod))
+                     ==
+              =.  rep  ['.' (y-co s.t.yod)]
+              =.  rep  ['.' (y-co m.t.yod)]
+              ['.' '.' (y-co h.t.yod)]
+            =.  rep  ['.' (a-co d.t.yod)]
+            =.  rep  ['.' (a-co m.yod)]
+            =?  rep  !a.yod  ['-' rep]
             ['~' (a-co y.yod)]
           ::
-              $r
+              %r
             =+  yug=(yell q.p.lot)
-            =>  ^+(. .(rep ?~(f.yug rep ['.' (s-co f.yug)])))
+            =?  rep  ?=(^ f.yug)  ['.' (s-co f.yug)]
             :-  '~'
             ?:  &(=(0 d.yug) =(0 m.yug) =(0 h.yug) =(0 s.yug))
               ['s' '0' rep]
-            =>  ^+(. ?:(=(0 s.yug) . .(rep ['.' 's' (a-co s.yug)])))
-            =>  ^+(. ?:(=(0 m.yug) . .(rep ['.' 'm' (a-co m.yug)])))
-            =>  ^+(. ?:(=(0 h.yug) . .(rep ['.' 'h' (a-co h.yug)])))
-            =>  ^+(. ?:(=(0 d.yug) . .(rep ['.' 'd' (a-co d.yug)])))
+            =?  rep  !=(0 s.yug)  ['.' 's' (a-co s.yug)]
+            =?  rep  !=(0 m.yug)  ['.' 'm' (a-co m.yug)]
+            =?  rep  !=(0 h.yug)  ['.' 'h' (a-co h.yug)]
+            =?  rep  !=(0 d.yug)  ['.' 'd' (a-co d.yug)]
             +.rep
           ==
         ::
-            $f
+            %f
           ?:  =(& q.p.lot)
             ['.' 'y' rep]
           ?:(=(| q.p.lot) ['.' 'n' rep] (z-co q.p.lot))
         ::
-            $n   ['~' rep]
-            $i
+            %n   ['~' rep]
+            %i
           ?+  hay  (z-co q.p.lot)
-            $f  ((ro-co [3 10 4] |=(a/@ ~(d ne a))) q.p.lot)
-            $s  ((ro-co [4 16 8] |=(a/@ ~(x ne a))) q.p.lot)
+            %f  ((ro-co [3 10 4] |=(a=@ ~(d ne a))) q.p.lot)
+            %s  ((ro-co [4 16 8] |=(a=@ ~(x ne a))) q.p.lot)
           ==
         ::
-            $p
+            %p
           =+  sxz=(fein:ob q.p.lot)
           =+  dyx=(met 3 sxz)
           :-  '~'
           ?:  (lte dyx 1)
             (weld (trip (tod:po sxz)) rep)
           =+  dyy=(met 4 sxz)
-          =+  imp=*@
+          =|  imp=@ud
           |-  ^-  tape
           ?:  =(imp dyy)
             rep
           %=  $
-            sxz  (rsh 4 1 sxz)
-            imp      +(imp)
-            rep
-              =+  log=(end 4 1 sxz)
-              ;:  weld
-                (trip (tos:po (rsh 3 1 log)))
-                (trip (tod:po (end 3 1 log)))
-                ?:(=((mod imp 4) 0) ?:(=(imp 0) "" "--") "-")
-                rep
-             ==
+            imp  +(imp)
+            rep  =/  log  (cut 4 [imp 1] sxz)
+                 ;:  weld
+                   (trip (tos:po (rsh 3 1 log)))
+                   (trip (tod:po (end 3 1 log)))
+                   ?:(=((mod imp 4) 0) ?:(=(imp 0) "" "--") "-")
+                   rep
+          ==     ==
+        ::
+            %q
+          :+  '.'  '~'
+          =;  res=(pair ? tape)
+            (weld q.res rep)
+          %+  roll
+            =*  val  q.p.lot
+            ?:(=(0 val) ~[0] (rip 3 val))
+          |=  [q=@ s=? r=tape]
+          :-  !s
+          %+  weld
+           (trip (?:(s tod:po tos:po) q))
+          ?.(&(s !=(r "")) r ['-' r])
+        ::
+            %r
+          ?+  hay  (z-co q.p.lot)
+            %d  ['.' '~' (r-co (rlyd q.p.lot))]
+            %h  ['.' '~' '~' (r-co (rlyh q.p.lot))]
+            %q  ['.' '~' '~' '~' (r-co (rlyq q.p.lot))]
+            %s  ['.' (r-co (rlys q.p.lot))]
           ==
         ::
-            $q
-          =*  val  q.p.lot
-          :+  '.'  '~'
-          =-  =.(rep (weld - rep) rep)
-          %-  tail
-          %+  roll  ?:(=(0 val) ~[0] (rip 3 val))
-          |=  [q=@ s=? r=tape]
-          :-  !s
-          ;:  weld
-            (trip (?:(s tod:po tos:po) q))
-            ?:(&(s !=(r "")) "-" ~)
-            r
+            %u
+          ?:  ?=(%c hay)
+            %+  welp  ['0' 'c' (reap (pad:fa q.p.lot) '1')]
+            (c-co (enc:fa q.p.lot))
+          ::
+          =;  gam=(pair tape tape)
+            (weld p.gam ?:(=(0 q.p.lot) `tape`['0' ~] q.gam))
+          ?+  hay  [~ ((ox-co [10 3] |=(a=@ ~(d ne a))) q.p.lot)]
+            %b  [['0' 'b' ~] ((ox-co [2 4] |=(a=@ ~(d ne a))) q.p.lot)]
+            %i  [['0' 'i' ~] ((d-co 1) q.p.lot)]
+            %x  [['0' 'x' ~] ((ox-co [16 4] |=(a=@ ~(x ne a))) q.p.lot)]
+            %v  [['0' 'v' ~] ((ox-co [32 5] |=(a=@ ~(x ne a))) q.p.lot)]
+            %w  [['0' 'w' ~] ((ox-co [64 5] |=(a=@ ~(w ne a))) q.p.lot)]
           ==
         ::
-            $r
-          ?+  hay  (z-co q.p.lot)
-            $d  ['.' '~' (r-co (rlyd q.p.lot))]
-            $h  ['.' '~' '~' (r-co (rlyh q.p.lot))]
-            $q  ['.' '~' '~' '~' (r-co (rlyq q.p.lot))]
-            $s  ['.' (r-co (rlys q.p.lot))]
-          ==
-        ::
-            $u
-          ?:  ?=($c hay)
-            %+  welp  ['0' 'c' (reap (pad:fa q.p.lot) '1')]
-            (c-co (enc:fa q.p.lot))
-          =-  (weld p.gam ?:(=(0 q.p.lot) `tape`['0' ~] q.gam))
-          ^=  gam  ^-  {p/tape q/tape}
-          ?+  hay  [~ ((ox-co [10 3] |=(a/@ ~(d ne a))) q.p.lot)]
-            $b  [['0' 'b' ~] ((ox-co [2 4] |=(a/@ ~(d ne a))) q.p.lot)]
-            $i  [['0' 'i' ~] ((d-co 1) q.p.lot)]
-            $x  [['0' 'x' ~] ((ox-co [16 4] |=(a/@ ~(x ne a))) q.p.lot)]
-            $v  [['0' 'v' ~] ((ox-co [32 5] |=(a/@ ~(x ne a))) q.p.lot)]
-            $w  [['0' 'w' ~] ((ox-co [64 5] |=(a/@ ~(w ne a))) q.p.lot)]
-          ==
-        ::
-            $s
+            %s
           %+  weld
             ?:((syn:si q.p.lot) "--" "-")
           $(yed 'u', q.p.lot (abs:si q.p.lot))
         ::
-            $t
+            %t
           ?:  =('a' hay)
             ?:  =('s' (cut 3 [2 1] p.p.lot))
               (weld (rip 3 q.p.lot) rep)
@@ -6040,62 +6034,93 @@
           ['~' '~' (weld (rip 3 (wood q.p.lot)) rep)]
         ==
       --
-  =+  rep=*tape
+  =|  rep=tape
   =<  |%
-      ++  a-co  |=(dat/@ ((d-co 1) dat))
-      ++  c-co  (em-co [58 1] |=({? b/@ c/tape} [~(c ne b) c]))
-      ++  d-co  |=(min/@ (em-co [10 min] |=({? b/@ c/tape} [~(d ne b) c])))
+      ::  rendering idioms, output zero-padded to minimum lengths
+      ::
+      ::  +a-co: decimal
+      ::  +c-co: base58check
+      ::  +d-co: decimal, takes minimum output digits
+      ::  +r-co: floating point
+      ::  +s-co: list of '.'-prefixed base16, 4 digit minimum
+      ::  +v-co: base32, takes minimum output digits
+      ::  +w-co: base64, takes minimum output digits
+      ::  +x-co: base16, takes minimum output digits
+      ::  +y-co: decimal, 2 digit minimum
+      ::  +z-co: '0x'-prefixed base16
+      ::
+      ++  a-co  |=(dat=@ ((d-co 1) dat))
+      ++  c-co  (em-co [58 1] |=([? b=@ c=tape] [~(c ne b) c]))
+      ++  d-co  |=(min=@ (em-co [10 min] |=([? b=@ c=tape] [~(d ne b) c])))
+      ::
       ++  r-co
-        |=  a/dn
-        ?:  ?=({$i *} a)  (weld ?:(s.a "inf" "-inf") rep)
-        ?:  ?=({$n *} a)  (weld "nan" rep)
-        =+  ^=  e  %+  ed-co  [10 1]
-          |=  {a/? b/@ c/tape}
-          ?:  a  [~(d ne b) '.' c]
-          [~(d ne b) c]
-        =+  ^=  f
-          =>(.(rep ~) (e a.a))
-        =.  e.a  (sum:si e.a (sun:si (dec +.f)))
-        =+  b=?:((syn:si e.a) "e" "e-")
-        =>  .(rep ?~(e.a rep (weld b ((d-co 1) (abs:si e.a)))))
-        =>  .(rep (weld -.f rep))
-        ?:(s.a rep ['-' rep])
+        |=  a=dn
+        ?:  ?=([%i *] a)  (weld ?:(s.a "inf" "-inf") rep)
+        ?:  ?=([%n *] a)  (weld "nan" rep)
+        =/  f=(pair tape @)
+          %.  a.a
+          %+  ed-co(rep ~)  [10 1]
+          |=([a=? b=@ c=tape] [~(d ne b) ?.(a c ['.' c])])
+        =.  e.a  (sum:si e.a (sun:si (dec q.f)))
+        =/  res
+          %+  weld  p.f
+          ?~  e.a
+            rep
+          %+  weld  ?:((syn:si e.a) "e" "e-")
+          ((d-co 1) (abs:si e.a))
+        ?:(s.a res ['-' res])
       ::
       ++  s-co
-        |=  esc/(list @)  ^-  tape
-        ?~  esc
-          rep
-        :-  '.'
-        =>(.(rep $(esc t.esc)) ((x-co 4) i.esc))
-      ::
-      ++  v-co  |=(min/@ (em-co [32 min] |=({? b/@ c/tape} [~(v ne b) c])))
-      ++  w-co  |=(min/@ (em-co [64 min] |=({? b/@ c/tape} [~(w ne b) c])))
-      ++  x-co  |=(min/@ (em-co [16 min] |=({? b/@ c/tape} [~(x ne b) c])))
-      ++  y-co  |=(dat/@ ((d-co 2) dat))
-      ++  z-co  |=(dat/@ `tape`['0' 'x' ((x-co 1) dat)])
+        |=  esc=(list @)  ^-  tape
+        ?~  esc  rep
+        ['.' =>(.(rep $(esc t.esc)) ((x-co 4) i.esc))]
+      ::
+      ++  v-co  |=(min=@ (em-co [32 min] |=([? b=@ c=tape] [~(v ne b) c])))
+      ++  w-co  |=(min=@ (em-co [64 min] |=([? b=@ c=tape] [~(w ne b) c])))
+      ++  x-co  |=(min=@ (em-co [16 min] |=([? b=@ c=tape] [~(x ne b) c])))
+      ++  y-co  |=(dat=@ ((d-co 2) dat))
+      ++  z-co  |=(dat=@ `tape`['0' 'x' ((x-co 1) dat)])
       --
   |%
+  ::  +em-co: format in numeric base
+  ::
+  ::  in .bas, format .min digits of .hol with .par
+  ::
+  ::    - .hol is processed least-significant digit first
+  ::    - all available digits in .hol will be processed, but
+  ::      .min digits can exceed the number available in .hol
+  ::    - .par handles all accumulated output on each call,
+  ::      and can edit it, prepend or append digits, &c
+  ::    - until .hol is exhausted, .par's sample is [| digit output],
+  ::      subsequently, it's [& 0 output]
+  ::
   ++  em-co
-    |=  {{bas/@ min/@} par/$-({? @ tape} tape)}
-    |=  hol/@
+    |=  [[bas=@ min=@] par=$-([? @ tape] tape)]
+    |=  hol=@
     ^-  tape
     ?:  &(=(0 hol) =(0 min))
       rep
-    =+  [rad=(mod hol bas) dar=(div hol bas)]
+    =/  [dar=@ rad=@]  (dvr hol bas)
     %=  $
       min  ?:(=(0 min) 0 (dec min))
       hol  dar
       rep  (par =(0 dar) rad rep)
     ==
   ::
+  ::  +ed-co: format in numeric base, with output length
+  ::
+  ::    - like +em-co, but .par's sample will be [| digit output]
+  ::      on the first call, regardless of the available digits in .hol
+  ::    - used only for @r* floats
+  ::
   ++  ed-co
-    |=  {{bas/@ min/@} par/$-({? @ tape} tape)}
-    =+  [fir=& cou=0]
-    |=  hol/@
-    ^-  {tape @}
+    |=  [[bas=@ min=@] par=$-([? @ tape] tape)]
+    =|  [fir=? cou=@ud]
+    |=  hol=@
+    ^-  [tape @]
     ?:  &(=(0 hol) =(0 min))
       [rep cou]
-    =+  [rad=(mod hol bas) dar=(div hol bas)]
+    =/  [dar=@ rad=@]  (dvr hol bas)
     %=  $
       min  ?:(=(0 min) 0 (dec min))
       hol  dar
@@ -6104,28 +6129,46 @@
       cou  +(cou)
     ==
   ::
+  ::  +ox-co: format '.'-separated digit sequences in numeric base
+  ::
+  ::  in .bas, format each digit of .hol with .dug,
+  ::  with '.' separators every .gop digits.
+  ::
+  ::    - .hol is processed least-significant digit first
+  ::    - .dug handles individual digits, output is prepended
+  ::    - every segment but the last is zero-padded to .gop
+  ::
   ++  ox-co
-    |=  {{bas/@ gop/@} dug/$-(@ @)}
+    |=  [[bas=@ gop=@] dug=$-(@ @)]
     %+  em-co
-      [|-(?:(=(0 gop) 1 (mul bas $(gop (dec gop))))) 0]
-    |=  {top/? seg/@ res/tape}
+      [(pow bas gop) 0]
+    |=  [top=? seg=@ res=tape]
     %+  weld
       ?:(top ~ `tape`['.' ~])
     %.  seg
     %+  em-co(rep res)
       [bas ?:(top 0 gop)]
-    |=({? b/@ c/tape} [(dug b) c])
+    |=([? b=@ c=tape] [(dug b) c])
+  ::
+  ::  +ro-co: format '.'-prefixed bloqs in numeric base
+  ::
+  ::  in .bas, for .buz bloqs 0 to .dop, format at least one
+  ::  digit of .hol, prefixed with '.'
+  ::
+  ::    - used only for @i* addresses
   ::
   ++  ro-co
-    |=  {{buz/@ bas/@ dop/@} dug/$-(@ @)}
-    |=  hol/@
+    |=  [[buz=@ bas=@ dop=@] dug=$-(@ @)]
+    |=  hol=@
     ^-  tape
     ?:  =(0 dop)
       rep
-    =>  .(rep $(dop (dec dop)))
     :-  '.'
-    %-  (em-co [bas 1] |=({? b/@ c/tape} [(dug b) c]))
-    [(cut buz [(dec dop) 1] hol)]
+    =/  pod  (dec dop)
+    %.  (cut buz [pod 1] hol)
+    %+  em-co(rep $(dop pod))
+      [bas 1]
+    |=([? b=@ c=tape] [(dug b) c])
   --
 ::
 ::::  4l: atom parsing
@@ -13543,15 +13586,9 @@
       :-  '{'
         ::  XX deprecated
         ::
-<<<<<<< HEAD
-        (stag %bscl (ifix [kel ker] (most ace wyde)))
-      :-  '['
-        (stag %bscl (ifix [sel ser] (most ace wyde)))
-=======
         (stag %bccl (ifix [kel ker] (most ace wyde)))
       :-  '['
         (stag %bccl (ifix [sel ser] (most ace wyde)))
->>>>>>> 1c83ad35
       :-  '*'
         (cold [%base %noun] tar)
       :-  '/'
@@ -13560,11 +13597,7 @@
         ;~(pfix pat (stag %base (stag %atom mota)))
       :-  '?'
         ;~  pose
-<<<<<<< HEAD
-          %+  stag  %bswt
-=======
           %+  stag  %bcwt
->>>>>>> 1c83ad35
           ;~(pfix wut (ifix [pal par] (most ace wyde)))
         ::
           (cold [%base %flag] wut)
@@ -13594,11 +13627,7 @@
         ==
       :-  ['a' 'z']
         ;~  pose
-<<<<<<< HEAD
-          (stag %bsts ;~(plug sym ;~(pfix ;~(pose fas tis) wyde)))
-=======
           (stag %bcts ;~(plug sym ;~(pfix ;~(pose fas tis) wyde)))
->>>>>>> 1c83ad35
           (stag %like (most col rope))
         ==
     ==
@@ -13648,11 +13677,7 @@
       :-  '&'
         ;~  pose
           (cook |=(a/wing [%cnts a ~]) rope)
-<<<<<<< HEAD
-          (stag %wtpd ;~(pfix pam (ifix [pal par] (most ace wide))))
-=======
           (stag %wtpm ;~(pfix pam (ifix [pal par] (most ace wide))))
->>>>>>> 1c83ad35
           ;~(plug (stag %rock (stag %f (cold & pam))) wede)
           (stag %sand (stag %f (cold & pam)))
         ==
@@ -13661,11 +13686,7 @@
       :-  '('
         (stag %cncl (ifix [pal par] (most ace wide)))
       :-  '{'
-<<<<<<< HEAD
-        (stag %ktcl (stag %bscl (ifix [kel ker] (most ace wyde))))
-=======
         (stag %ktcl (stag %bccl (ifix [kel ker] (most ace wyde))))
->>>>>>> 1c83ad35
       :-  '*'
         ;~  pose
           (stag %kttr ;~(pfix tar wyde))
@@ -13710,11 +13731,7 @@
         ;~  pfix  col
           ;~  pose
             (stag %mccl (ifix [pal par] (most ace wide)))
-<<<<<<< HEAD
-            ;~(pfix fas (stag %mcnt wide))
-=======
             ;~(pfix fas (stag %mcfs wide))
->>>>>>> 1c83ad35
           ==
         ==
       :-  '='
@@ -13735,11 +13752,7 @@
       :-  '?'
         ;~  pose
           %+  stag  %ktcl
-<<<<<<< HEAD
-          (stag %bswt ;~(pfix wut (ifix [pal par] (most ace wyde))))
-=======
           (stag %bcwt ;~(pfix wut (ifix [pal par] (most ace wyde))))
->>>>>>> 1c83ad35
         ::
           (cold [%base %flag] wut)
         ==
@@ -13837,22 +13850,6 @@
             ;~  pfix  buc
               %-  stew
               ^.  stet  ^.  limo
-<<<<<<< HEAD
-              :~  [':' (rune col %bscl exqs)]
-                  ['%' (rune cen %bscn exqs)]
-                  ['<' (rune gal %bsld exqb)]
-                  ['>' (rune gar %bsbn exqb)]
-                  ['^' (rune ket %bskt exqb)]
-                  ['~' (rune sig %bssg exqd)]
-                  ['|' (rune bar %bsbr exqc)]
-                  ['&' (rune pam %bspd exqc)]
-                  ['@' (rune pat %bsvt exqb)]
-                  ['_' (rune cab %bscb expa)]
-                  ['-' (rune hep %bshp exqb)]
-                  ['=' (rune tis %bsts exqg)]
-                  ['?' (rune wut %bswt exqs)]
-                  [';' (rune mic %bsmc expa)]
-=======
               :~  [':' (rune col %bccl exqs)]
                   ['%' (rune cen %bccn exqs)]
                   ['<' (rune gal %bcgl exqb)]
@@ -13867,7 +13864,6 @@
                   ['=' (rune tis %bcts exqg)]
                   ['?' (rune wut %bcwt exqs)]
                   [';' (rune mic %bcmc expa)]
->>>>>>> 1c83ad35
               ==
             ==
         :-  '%'
@@ -13909,11 +13905,7 @@
               ^.  stet  ^.  limo
               :~  ['_' (rune cab %brcb exqr)]
                   ['%' (runo cen %brcn ~ expe)]
-<<<<<<< HEAD
-                  ['@' (runo pat %brvt ~ expe)]
-=======
                   ['@' (runo pat %brpt ~ expe)]
->>>>>>> 1c83ad35
                   [':' (rune col %brcl expb)]
                   ['.' (rune dot %brdt expa)]
                   ['-' (rune hep %brhp expa)]
@@ -13922,32 +13914,13 @@
                   ['*' (rune tar %brtr exqc)]
                   ['=' (rune tis %brts exqc)]
                   ['?' (rune wut %brwt expa)]
-<<<<<<< HEAD
-                  ['$' (rune buc %brbs exqe)]
-=======
                   ['$' (rune buc %brbc exqe)]
->>>>>>> 1c83ad35
               ==
             ==
           :-  '$'
             ;~  pfix  buc
               %-  stew
               ^.  stet  ^.  limo
-<<<<<<< HEAD
-              :~  ['@' (stag %ktcl (rune pat %bsvt exqb))]
-                  ['_' (stag %ktcl (rune cab %bscb expa))]
-                  [':' (stag %ktcl (rune col %bscl exqs))]
-                  ['%' (stag %ktcl (rune cen %bscn exqs))]
-                  ['<' (stag %ktcl (rune gal %bsld exqb))]
-                  ['>' (stag %ktcl (rune gar %bsbn exqb))]
-                  ['|' (stag %ktcl (rune bar %bsbr exqc))]
-                  ['&' (stag %ktcl (rune pam %bspd exqc))]
-                  ['^' (stag %ktcl (rune ket %bskt exqb))]
-                  ['~' (stag %ktcl (rune sig %bssg exqd))]
-                  ['-' (stag %ktcl (rune hep %bshp exqb))]
-                  ['=' (stag %ktcl (rune tis %bsts exqg))]
-                  ['?' (stag %ktcl (rune wut %bswt exqs))]
-=======
               :~  ['@' (stag %ktcl (rune pat %bcpt exqb))]
                   ['_' (stag %ktcl (rune cab %bccb expa))]
                   [':' (stag %ktcl (rune col %bccl exqs))]
@@ -13961,7 +13934,6 @@
                   ['-' (stag %ktcl (rune hep %bchp exqb))]
                   ['=' (stag %ktcl (rune tis %bcts exqg))]
                   ['?' (stag %ktcl (rune wut %bcwt exqs))]
->>>>>>> 1c83ad35
                   ['.' (rune dot %kttr exqa)]
                   [',' (rune com %ktcl exqa)]
               ==
@@ -14012,11 +13984,7 @@
                   ['.' (rune dot %ktdt expb)]
                   ['-' (rune hep %kthp exqc)]
                   ['+' (rune lus %ktls expb)]
-<<<<<<< HEAD
-                  ['&' (rune pam %ktpd expa)]
-=======
                   ['&' (rune pam %ktpm expa)]
->>>>>>> 1c83ad35
                   ['~' (rune sig %ktsg expa)]
                   ['=' (rune tis %ktts expj)]
                   ['?' (rune wut %ktwt expa)]
@@ -14030,16 +13998,6 @@
               %-  stew
               ^.  stet  ^.  limo
               :~  ['|' (rune bar %sgbr expb)]
-<<<<<<< HEAD
-                  ['$' (rune buc %sgbs expf)]
-                  ['_' (rune cab %sgcb expb)]
-                  ['%' (rune cen %sgcn hind)]
-                  ['/' (rune fas %sgnt hine)]
-                  ['<' (rune gal %sgld hinb)]
-                  ['>' (rune gar %sgbn hinb)]
-                  ['+' (rune lus %sgls hinc)]
-                  ['&' (rune pam %sgpd hinf)]
-=======
                   ['$' (rune buc %sgbc expf)]
                   ['_' (rune cab %sgcb expb)]
                   ['%' (rune cen %sgcn hind)]
@@ -14048,7 +14006,6 @@
                   ['>' (rune gar %sggr hinb)]
                   ['+' (rune lus %sgls hinc)]
                   ['&' (rune pam %sgpm hinf)]
->>>>>>> 1c83ad35
                   ['?' (rune wut %sgwt hing)]
                   ['=' (rune tis %sgts expb)]
                   ['!' (rune zap %sgzp expb)]
@@ -14059,11 +14016,7 @@
               %-  stew
               ^.  stet  ^.  limo
               :~  [':' (rune col %mccl expi)]
-<<<<<<< HEAD
-                  ['/' (rune fas %mcnt expa)]
-=======
                   ['/' (rune fas %mcfs expa)]
->>>>>>> 1c83ad35
                   ['<' (rune gal %mcgl exp1)]
                   ['~' (rune sig %mcsg expi)]
                   [';' (rune mic %mcmc exqc)]
@@ -14078,17 +14031,10 @@
                   ['?' (rune wut %tswt expw)]
                   ['^' (rune ket %tskt expt)]
                   [':' (rune col %tscl expp)]
-<<<<<<< HEAD
-                  ['/' (rune fas %tsnt expo)]
-                  [';' (rune mic %tsmc expo)]
-                  ['<' (rune gal %tsld expb)]
-                  ['>' (rune gar %tsbn expb)]
-=======
                   ['/' (rune fas %tsfs expo)]
                   [';' (rune mic %tsmc expo)]
                   ['<' (rune gal %tsgl expb)]
                   ['>' (rune gar %tsgr expb)]
->>>>>>> 1c83ad35
                   ['-' (rune hep %tshp expb)]
                   ['*' (rune tar %tstr expg)]
                   [',' (rune com %tscm expb)]
@@ -14103,23 +14049,14 @@
               :~  ['|' (rune bar %wtbr exps)]
                   [':' (rune col %wtcl expc)]
                   ['.' (rune dot %wtdt expc)]
-<<<<<<< HEAD
-                  ['<' (rune gal %wtld expb)]
-                  ['>' (rune gar %wtbn expb)]
-=======
                   ['<' (rune gal %wtgl expb)]
                   ['>' (rune gar %wtgr expb)]
->>>>>>> 1c83ad35
                   ['-' ;~(pfix hep (toad txhp))]
                   ['^' ;~(pfix ket (toad tkkt))]
                   ['=' ;~(pfix tis (toad txts))]
                   ['#' ;~(pfix hax (toad txhx))]
                   ['+' ;~(pfix lus (toad txls))]
-<<<<<<< HEAD
-                  ['&' (rune pam %wtpd exps)]
-=======
                   ['&' (rune pam %wtpm exps)]
->>>>>>> 1c83ad35
                   ['@' ;~(pfix pat (toad tkvt))]
                   ['~' ;~(pfix sig (toad tksg))]
                   ['!' (rune zap %wtzp expa)]
@@ -14133,15 +14070,9 @@
                   ['.' ;~(pfix dot (toad |.(loaf(bug |))))]
                   [',' (rune com %zpcm expb)]
                   [';' (rune mic %zpmc expb)]
-<<<<<<< HEAD
-                  ['>' (rune gar %zpbn expa)]
-                  ['<' (rune gal %zpld exqc)]
-                  ['@' (rune pat %zpvt expy)]
-=======
                   ['>' (rune gar %zpgr expa)]
                   ['<' (rune gal %zpgl exqc)]
                   ['@' (rune pat %zppt expy)]
->>>>>>> 1c83ad35
                   ['=' (rune tis %zpts expa)]
                   ['?' (rune wut %zpwt hinh)]
               ==
