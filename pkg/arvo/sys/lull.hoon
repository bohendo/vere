--- conflicted
+++ resolved
@@ -859,11 +859,6 @@
     ==                                                  ::
   +$  norm  (axal ?)                                    ::  tombstone policy
   +$  open  $-(path vase)                               ::  get prelude
-<<<<<<< HEAD
-  +$  page  (cask *)                                    ::  untyped cage
-=======
-  +$  plop  blob                                        ::  unvalidated blob
->>>>>>> 71d4f72c
   +$  rang                                              ::  repository
     $:  hut=(map tako yaki)                             ::  changes
         lat=(map lobe page)                             ::  data
