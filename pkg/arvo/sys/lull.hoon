::  /sys/lull
::  %lull: arvo structures
::
=>  ..part
|%
++  lull  %329
::                                                      ::  ::
::::                                                    ::  ::  (1) models
  ::                                                    ::  ::
::  #  %misc
::
::  miscellaneous systems types
::+|
::  +capped-queue: a +qeu with a maximum number of entries
::
++  capped-queue
  |$  [item-type]
  $:  queue=(qeu item-type)
      size=@ud
      max-size=_64
  ==
::  +clock: polymorphic cache type for use with the clock replacement algorithm
::
::     The +by-clock core wraps interface arms for manipulating a mapping from
::     :key-type to :val-type. Detailed docs for this type can be found there.
::
++  clock
  |$  ::  key-type: mold of keys
      ::  val-type: mold of values
      ::
      [key-type val-type]
  $:  lookup=(map key-type [val=val-type fresh=@ud])
      queue=(qeu key-type)
      size=@ud
      max-size=_2.048
      depth=_1
  ==
::
+$  deco  ?(~ %bl %br %un)                              ::  text decoration
+$  json                                                ::  normal json value
  $@  ~                                                 ::  null
  $%  [%a p=(list json)]                                ::  array
      [%b p=?]                                          ::  boolean
      [%o p=(map @t json)]                              ::  object
      [%n p=@ta]                                        ::  number
      [%s p=@t]                                         ::  string
  ==                                                    ::
+$  life  @ud                                           ::  ship key revision
+$  rift  @ud                                           ::  ship continuity
+$  mime  (pair mite octs)                              ::  mimetyped data
+$  octs  (pair @ud @)                                  ::  octet-stream
+$  sock  (pair ship ship)                              ::  outgoing [our his]
+$  stub  (list (pair stye (list @c)))                  ::  styled unicode
+$  stye  (pair (set deco) (pair tint tint))            ::  decos/bg/fg
+$  styl  %+  pair  (unit deco)                         ::  cascading style
          (pair (unit tint) (unit tint))                ::
+$  styx  (list $@(@t (pair styl styx)))                ::  styled text
+$  tint  $@  ?(%r %g %b %c %m %y %k %w %~)             ::  text color
          [r=@uxD g=@uxD b=@uxD]                        ::  24bit true color
+$  turf  (list @t)                                     ::  domain, tld first
::                                                      ::::
::::                    ++ethereum-types                  ::  eth surs for jael
  ::                                                    ::::
++  ethereum-types
  |%
  ::  ethereum address, 20 bytes.
  ::
  ++  address  @ux
  ::  event location
  ::
  +$  event-id  [block=@ud log=@ud]
  ::
  ++  events  (set event-id)
  --
::                                                      ::::
::::                    ++azimuth-types                   ::  az surs for jael
  ::                                                    ::::
++  azimuth-types
  =,  ethereum-types
  |%
  ++  point
    $:  ::  ownership
        ::
        $=  own
        $:  owner=address
            management-proxy=address
            voting-proxy=address
            transfer-proxy=address
        ==
      ::
        ::  networking
        ::
        $=  net
        %-  unit
        $:  =life
            =pass
            continuity-number=@ud
            sponsor=[has=? who=@p]
            escape=(unit @p)
        ==
      ::
        ::  spawning
        ::
        $=  kid
        %-  unit
        $:  spawn-proxy=address
            spawned=(set @p)  ::TODO  sparse range, pile, see old jael ++py
        ==
    ==
  ::
  +$  dnses  [pri=@t sec=@t ter=@t]
  ::
  ++  diff-azimuth
    $%  [%point who=@p dif=diff-point]
        [%dns dnses]
    ==
  ::
  ++  diff-point
    $%  [%full new=point]                           ::
        [%owner new=address]                        ::  OwnerChanged
        [%activated who=@p]                         ::  Activated
        [%spawned who=@p]                           ::  Spawned
        [%keys =life =pass]                         ::  ChangedKeys
        [%continuity new=@ud]                       ::  BrokeContinuity
        [%sponsor new=[has=? who=@p]]               ::  EscapeAcc/LostSpons
        [%escape new=(unit @p)]                     ::  EscapeReq/Can
        [%management-proxy new=address]             ::  ChangedManagementPro
        [%voting-proxy new=address]                 ::  ChangedVotingProxy
        [%spawn-proxy new=address]                  ::  ChangedSpawnProxy
        [%transfer-proxy new=address]               ::  ChangedTransferProxy
    ==
  --
::  +vane-task: general tasks shared across vanes
::
+$  vane-task
  $~  [%born ~]
  $%  ::  i/o device replaced (reset state)
      ::
      [%born ~]
      ::  boot completed (XX legacy)
      ::
      [%init ~]
      ::  trim state (in response to memory pressure)
      ::
      [%trim p=@ud]
      ::  kernel upgraded
      ::
      [%vega ~]
      ::  receive message via %ames
      ::
      ::    TODO: move .vane from $plea to here
      ::
      [%plea =ship =plea:ames]
  ==
::                                                      ::::
::::                    ++http                          ::
  ::                                                    ::::
::  http: shared representations of http concepts
::
++  http  ^?
  |%
  ::  +header-list: an ordered list of http headers
  ::
  +$  header-list
    (list [key=@t value=@t])
  ::  +method: exhaustive list of http verbs
  ::
  +$  method
    $?  %'CONNECT'
        %'DELETE'
        %'GET'
        %'HEAD'
        %'OPTIONS'
        %'POST'
        %'PUT'
        %'TRACE'
    ==
  ::  +request: a single http request
  ::
  +$  request
    $:  ::  method: http method
        ::
        method=method
        ::  url: the url requested
        ::
        ::    The url is not escaped. There is no escape.
        ::
        url=@t
        ::  header-list: headers to pass with this request
        ::
        =header-list
        ::  body: optionally, data to send with this request
        ::
        body=(unit octs)
    ==
  ::  +response-header: the status code and header list on an http request
  ::
  ::    We separate these away from the body data because we may not wait for
  ::    the entire body before we send a %progress to the caller.
  ::
  +$  response-header
    $:  ::  status: http status code
        ::
        status-code=@ud
        ::  headers: http headers
        ::
        headers=header-list
    ==
  ::  +http-event: packetized http
  ::
  ::    Urbit treats Earth's HTTP servers as pipes, where Urbit sends or
  ::    receives one or more %http-events. The first of these will always be a
  ::    %start or an %error, and the last will always be %cancel or will have
  ::    :complete set to %.y to finish the connection.
  ::
  ::    Calculation of control headers such as 'Content-Length' or
  ::    'Transfer-Encoding' should be performed at a higher level; this structure
  ::    is merely for what gets sent to or received from Earth.
  ::
  +$  http-event
    $%  ::  %start: the first packet in a response
        ::
        $:  %start
            ::  response-header: first event information
            ::
            =response-header
            ::  data: data to pass to the pipe
            ::
            data=(unit octs)
            ::  whether this completes the request
            ::
            complete=?
        ==
        ::  %continue: every subsequent packet
        ::
        $:  %continue
            ::  data: data to pass to the pipe
            ::
            data=(unit octs)
            ::  complete: whether this completes the request
            ::
            complete=?
        ==
        ::  %cancel: represents unsuccessful termination
        ::
        [%cancel ~]
    ==
  ::  +get-header: returns the value for :header, if it exists in :header-list
  ::
  ++  get-header
    |=  [header=@t =header-list]
    ^-  (unit @t)
    ::
    ?~  header-list
      ~
    ::
    ?:  =(key.i.header-list header)
      `value.i.header-list
    ::
    $(header-list t.header-list)
  ::  +set-header: sets the value of an item in the header list
  ::
  ::    This adds to the end if it doesn't exist.
  ::
  ++  set-header
    |=  [header=@t value=@t =header-list]
    ^-  ^header-list
    ::
    ?~  header-list
      ::  we didn't encounter the value, add it to the end
      ::
      [[header value] ~]
    ::
    ?:  =(key.i.header-list header)
      [[header value] t.header-list]
    ::
    [i.header-list $(header-list t.header-list)]
  ::  +delete-header: removes the first instance of a header from the list
  ::
  ++  delete-header
    |=  [header=@t =header-list]
    ^-  ^header-list
    ::
    ?~  header-list
      ~
    ::  if we see it in the list, remove it
    ::
    ?:  =(key.i.header-list header)
      t.header-list
    ::
    [i.header-list $(header-list t.header-list)]
  ::  +unpack-header: parse header field values
  ::
  ++  unpack-header
    |^  |=  value=@t
        ^-  (unit (list (map @t @t)))
        (rust (cass (trip value)) values)
    ::
    ++  values
      %+  more
        (ifix [. .]:(star ;~(pose ace (just '\09'))) com)
      pairs
    ::
    ++  pairs
      %+  cook
        ~(gas by *(map @t @t))
      %+  most  (ifix [. .]:(star ace) mic)
      ;~(plug token ;~(pose ;~(pfix tis value) (easy '')))
    ::
    ++  value
      ;~(pose token quoted-string)
    ::
    ++  token                                         ::  7230 token
      %+  cook  crip
      ::NOTE  this is ptok:de-purl:html, but can't access that here
      %-  plus
      ;~  pose
        aln  zap  hax  buc  cen  pam  soq  tar  lus
        hep  dot  ket  cab  tic  bar  sig
      ==
    ::
    ++  quoted-string                                 ::  7230 quoted string
      %+  cook  crip
      %+  ifix  [. .]:;~(less (jest '\\"') doq)
      %-  star
      ;~  pose
        ;~(pfix bas ;~(pose (just '\09') ace prn))
        ;~(pose (just '\09') ;~(less (mask "\22\5c\7f") (shim 0x20 0xff)))
      ==
    --
  ::  +simple-payload: a simple, one event response used for generators
  ::
  +$  simple-payload
    $:  ::  response-header: status code, etc
        ::
        =response-header
        ::  data: the data returned as the body
        ::
        data=(unit octs)
    ==
  --
::                                                      ::::
::::                    ++ames                            ::  (1a) network
  ::                                                    ::::
++  ames  ^?
  |%
  ::  $task: job for ames
  ::
  ::    Messaging Tasks
  ::
  ::    %hear: packet from unix
  ::    %heed: track peer's responsiveness; gives %clog if slow
  ::    %jilt: stop tracking peer's responsiveness
  ::    %plea: request to send message
  ::
  ::    System and Lifecycle Tasks
  ::
  ::    %born: process restart notification
  ::    %init: vane boot
  ::    %prod: re-send a packet per flow, to all peers if .ships is ~
  ::    %sift: limit verbosity to .ships
  ::    %spew: set verbosity toggles
  ::    %trim: release memory
  ::    %vega: kernel reload notification
  ::
  +$  task
    $%  [%hear =lane =blob]
        [%heed =ship]
        [%jilt =ship]
        $>(%plea vane-task)
    ::
        $>(%born vane-task)
        $>(%init vane-task)
        [%prod ships=(list ship)]
        [%sift ships=(list ship)]
        [%spew veb=(list verb)]
        [%stir arg=@t]
        $>(%trim vane-task)
        $>(%vega vane-task)
    ==
  ::  $gift: effect from ames
  ::
  ::    Messaging Gifts
  ::
  ::    %boon: response message from remote ship
  ::    %clog: notify vane that %boon's to peer are backing up locally
  ::    %done: notify vane that peer (n)acked our message
  ::    %lost: notify vane that we crashed on %boon
  ::    %send: packet to unix
  ::
  ::    System and Lifecycle Gifts
  ::
  ::    %turf: domain report, relayed from jael
  ::
  +$  gift
    $%  [%boon payload=*]
        [%clog =ship]
        [%done error=(unit error)]
        [%lost ~]
        [%send =lane =blob]
    ::
        [%turf turfs=(list turf)]
    ==
  ::
  ::::                                                  ::  (1a2)
    ::
  ++  acru  $_  ^?                                      ::  asym cryptosuite
    |%                                                  ::  opaque object
    ++  as  ^?                                          ::  asym ops
      |%  ++  seal  |~([a=pass b=@] *@)                 ::  encrypt to a
          ++  sign  |~(a=@ *@)                          ::  certify as us
          ++  sure  |~(a=@ *(unit @))                   ::  authenticate from us
          ++  tear  |~([a=pass b=@] *(unit @))          ::  accept from a
      --  ::as                                          ::
    ++  de  |~([a=@ b=@] *(unit @))                     ::  symmetric de, soft
    ++  dy  |~([a=@ b=@] *@)                            ::  symmetric de, hard
    ++  en  |~([a=@ b=@] *@)                            ::  symmetric en
    ++  ex  ^?                                          ::  export
      |%  ++  fig  *@uvH                                ::  fingerprint
          ++  pac  *@uvG                                ::  default passcode
          ++  pub  *pass                                ::  public key
          ++  sec  *ring                                ::  private key
      --  ::ex                                          ::
    ++  nu  ^?                                          ::  reconstructors
      |%  ++  pit  |~([a=@ b=@] ^?(..nu))               ::  from [width seed]
          ++  nol  |~(a=ring ^?(..nu))                  ::  from ring
          ++  com  |~(a=pass ^?(..nu))                  ::  from pass
      --  ::nu                                          ::
    --  ::acru                                          ::
  ::  $address: opaque atomic transport address to or from unix
  ::
  +$  address  @uxaddress
  ::  $verb: verbosity flag for ames
  ::
  +$  verb  ?(%snd %rcv %odd %msg %ges %for %rot)
  ::  $blob: raw atom to or from unix, representing a packet
  ::
  +$  blob  @uxblob
  ::  $error: tagged diagnostic trace
  ::
  +$  error  [tag=@tas =tang]
  ::  $lane: ship transport address; either opaque $address or galaxy
  ::
  ::    The runtime knows how to look up galaxies, so we don't need to
  ::    know their transport addresses.
  ::
  +$  lane  (each @pC address)
  ::  $plea: application-level message, as a %pass
  ::
  ::    vane: destination vane on remote ship
  ::    path: internal route on the receiving ship
  ::    payload: semantic message contents
  ::
  +$  plea  [vane=@tas =path payload=*]
  ::
  :: +|  %atomics
  ::
  +$  bone           @udbone
  +$  fragment       @uwfragment
  +$  fragment-num   @udfragmentnum
  +$  message-blob   @udmessageblob
  +$  message-num    @udmessagenum
  +$  public-key     @uwpublickey
  +$  symmetric-key  @uwsymmetrickey
  ::
  :: +|  %kinetics
  ::  $ack: positive ack, nack packet, or nack trace
  ::
  +$  ack
    $%  [%ok ~]
        [%nack ~]
        [%naxplanation =error]
    ==
  ::
  :: +|  %statics
  ::  $ship-state: all we know about a peer
  ::
  ::    %alien: no PKI data, so enqueue actions to perform once we learn it
  ::    %known: we know their life and public keys, so we have a channel
  ::
  +$  ship-state
    $%  [%alien alien-agenda]
        [%known peer-state]
    ==
  ::  $alien-agenda: what to do when we learn a peer's life and keys
  ::
  ::    messages: pleas local vanes have asked us to send
  ::    packets: packets we've tried to send
  ::    heeds: local tracking requests; passed through into $peer-state
  ::
  +$  alien-agenda
    $:  messages=(list [=duct =plea])
        packets=(set =blob)
        heeds=(set duct)
    ==
  ::  $peer-state: state for a peer with known life and keys
  ::
  ::    route: transport-layer destination for packets to peer
  ::    qos: quality of service; connection status to peer
  ::    ossuary: bone<->duct mapper
  ::    snd: per-bone message pumps to send messages as fragments
  ::    rcv: per-bone message sinks to assemble messages from fragments
  ::    nax: unprocessed nacks (negative acknowledgments)
  ::         Each value is ~ when we've received the ack packet but not a
  ::         nack-trace, or an error when we've received a nack-trace but
  ::         not the ack packet.
  ::
  ::         When we hear a nack packet or an explanation, if there's no
  ::         entry in .nax, we make a new entry. Otherwise, if this new
  ::         information completes the packet+nack-trace, we remove the
  ::         entry and emit a nack to the local vane that asked us to send
  ::         the message.
  ::    heeds: listeners for %clog notifications
  ::
  +$  peer-state
    $:  $:  =symmetric-key
            =life
            =rift
            =public-key
            sponsor=ship
        ==
        route=(unit [direct=? =lane])
        =qos
        =ossuary
        snd=(map bone message-pump-state)
        rcv=(map bone message-sink-state)
        nax=(set [=bone =message-num])
        heeds=(set duct)
    ==
  ::  $qos: quality of service; how is our connection to a peer doing?
  ::
  ::    .last-contact: last time we heard from peer, or if %unborn, when
  ::    we first started tracking time
  ::
  +$  qos
    $~  [%unborn *@da]
    [?(%live %dead %unborn) last-contact=@da]
  ::  $ossuary: bone<->duct bijection and .next-bone to map to a duct
  ::
  ::    The first bone is 0. They increment by 4, since each flow includes
  ::    a bit for each message determining forward vs. backward and a
  ::    second bit for whether the message is on the normal flow or the
  ::    associated diagnostic flow (for naxplanations).
  ::
  ::    The least significant bit of a $bone is:
  ::    1 if "forward", i.e. we send %plea's on this flow, or
  ::    0 if "backward", i.e. we receive %plea's on this flow.
  ::
  ::    The second-least significant bit is 1 if the bone is a
  ::    naxplanation bone, and 0 otherwise.  Only naxplanation
  ::    messages can be sent on a naxplanation bone, as %boon's.
  ::
  +$  ossuary
    $:  =next=bone
        by-duct=(map duct bone)
        by-bone=(map bone duct)
    ==
  ::  $message-pump-state: persistent state for |message-pump
  ::
  ::    Messages queue up in |message-pump's .unsent-messages until they
  ::    can be packetized and fed into |packet-pump for sending.  When we
  ::    pop a message off .unsent-messages, we push as many fragments as
  ::    we can into |packet-pump, which sends every packet it eats.
  ::    Packets rejected by |packet-pump are placed in .unsent-fragments.
  ::
  ::    When we hear a packet ack, we send it to |packet-pump to be
  ::    removed from its queue of unacked packets.
  ::
  ::    When we hear a message ack (positive or negative), we treat that
  ::    as though all fragments have been acked.  If this message is not
  ::    .current, then this ack is for a future message and .current has
  ::    not yet been acked, so we place the ack in .queued-message-acks.
  ::
  ::    If we hear a message ack before we've sent all the fragments for
  ::    that message, clear .unsent-fragments and have |packet-pump delete
  ::    all sent fragments from the message. If this early message ack was
  ::    positive, print it out because it indicates the peer is not
  ::    behaving properly.
  ::
  ::    If the ack is for the current message, have |packet-pump delete
  ::    all packets from the message, give the message ack back
  ::    to the client vane, increment .current, and check if this next
  ::    message is in .queued-message-acks.  If it is, emit the message
  ::    (n)ack, increment .current, and check the next message.  Repeat
  ::    until .current is not fully acked.
  ::
  ::    The following equation is always true:
  ::    .next - .current == number of messages in flight
  ::
  ::    At the end of a task, |message-pump sends a %halt task to
  ::    |packet-pump, which can trigger a timer to be set or cleared based
  ::    on congestion control calculations. When the timer fires, it will
  ::    generally cause a packet to be re-sent.
  ::
  ::    Message sequence numbers start at 1 so that the first message will
  ::    be greater than .last-acked.message-sink-state on the receiver.
  ::
  ::    current: sequence number of earliest message sent or being sent
  ::    next: sequence number of next message to send
  ::    unsent-messages: messages to be sent after current message
  ::    unsent-fragments: fragments of current message waiting for sending
  ::    queued-message-acks: future message acks to be applied after current
  ::    packet-pump-state: state of corresponding |packet-pump
  ::
  +$  message-pump-state
    $:  current=_`message-num`1
        next=_`message-num`1
        unsent-messages=(qeu message-blob)
        unsent-fragments=(list static-fragment)
        queued-message-acks=(map message-num ack)
        =packet-pump-state
    ==
  +$  static-fragment
    $:  =message-num
        num-fragments=fragment-num
        =fragment-num
        =fragment
    ==
  ::  $packet-pump-state: persistent state for |packet-pump
  ::
  ::    next-wake: last timer we've set, or null
  ::    live: packets in flight; sent but not yet acked
  ::    metrics: congestion control information
  ::
  +$  packet-pump-state
    $:  next-wake=(unit @da)
        live=(tree [live-packet-key live-packet-val])
        metrics=pump-metrics
    ==
  ::  $pump-metrics: congestion control state for a |packet-pump
  ::
  ::    This is an Ames adaptation of TCP's Reno congestion control
  ::    algorithm.  The information signals and their responses are
  ::    identical to those of the "NewReno" variant of Reno; the
  ::    implementation differs because Ames acknowledgments differ from
  ::    TCP's, because this code uses functional data structures, and
  ::    because TCP's sequence numbers reset when a peer becomes
  ::    unresponsive, whereas Ames sequence numbers only change when a
  ::    ship breaches.
  ::
  ::    A deviation from Reno is +fast-resend-after-ack, which re-sends
  ::    timed-out packets when a peer starts responding again after a
  ::    period of unresponsiveness.
  ::
  ::    If .skips reaches 3, we perform a fast retransmit and fast
  ::    recovery.  This corresponds to Reno's handling of "three duplicate
  ::    acks".
  ::
  ::    rto: retransmission timeout
  ::    rtt: roundtrip time estimate, low-passed using EWMA
  ::    rttvar: mean deviation of .rtt, also low-passed with EWMA
  ::    num-live: how many packets sent, awaiting ack
  ::    ssthresh: slow-start threshold
  ::    cwnd: congestion window; max unacked packets
  ::
  +$  pump-metrics
    $:  rto=_~s1
        rtt=_~s1
        rttvar=_~s1
        ssthresh=_10.000
        cwnd=_1
        num-live=@ud
        counter=@ud
    ==
  +$  live-packet
    $:  key=live-packet-key
        val=live-packet-val
    ==
  +$  live-packet-key
    $:  =message-num
        =fragment-num
    ==
  +$  live-packet-val
    $:  packet-state
        num-fragments=fragment-num
        =fragment
    ==
  +$  packet-state
    $:  last-sent=@da
        retries=@ud
        skips=@ud
    ==
  ::  $message-sink-state: state of |message-sink to assemble messages
  ::
  ::    last-acked: highest $message-num we've fully acknowledged
  ::    last-heard: highest $message-num we've heard all fragments on
  ::    pending-vane-ack: heard but not processed by local vane
  ::    live-messages: partially received messages
  ::
  +$  message-sink-state
    $:  last-acked=message-num
        last-heard=message-num
        pending-vane-ack=(qeu [=message-num message=*])
        live-messages=(map message-num partial-rcv-message)
        nax=(set message-num)
    ==
  ::  $partial-rcv-message: message for which we've received some fragments
  ::
  ::    num-fragments: total number of fragments in this message
  ::    num-received: how many fragments we've received so far
  ::    fragments: fragments we've received, eventually producing a $message
  ::
  +$  partial-rcv-message
    $:  num-fragments=fragment-num
        num-received=fragment-num
        fragments=(map fragment-num fragment)
    ==
  ::
  --  ::ames
::                                                      ::::
::::                    ++behn                            ::  (1b) timekeeping
  ::                                                    ::::
++  behn  ^?
  |%
  +$  gift                                              ::  out result <-$
    $%  [%doze p=(unit @da)]                            ::  next alarm
        [%wake error=(unit tang)]                       ::  wakeup or failed
        [%meta p=vase]
        [%heck syn=sign-arvo]                           ::  response to %huck
    ==
  +$  task                                              ::  in request ->$
    $~  [%vega ~]                                       ::
    $%  $>(%born vane-task)                             ::  new unix process
        [%rest p=@da]                                   ::  cancel alarm
        [%drip p=vase]                                  ::  give in next event
        [%huck syn=sign-arvo]                           ::  give back
        $>(%trim vane-task)                             ::  trim state
        $>(%vega vane-task)                             ::  report upgrade
        [%wait p=@da]                                   ::  set alarm
        [%wake ~]                                       ::  timer activate
    ==
  --  ::behn
::                                                      ::::
::::                    ++clay                            ::  (1c) versioning
  ::                                                    ::::
++  clay  ^?
  |%
  +$  gift                                              ::  out result <-$
    $%  [%boon payload=*]                               ::  ames response
        [%croz rus=(map desk [r=regs w=regs])]          ::  rules for group
        [%cruz cez=(map @ta crew)]                      ::  permission groups
        [%dirk p=@tas]                                  ::  mark mount dirty
        [%ergo p=@tas q=mode]                           ::  version update
        [%hill p=(list @tas)]                           ::  mount points
        [%done error=(unit error:ames)]                 ::  ames message (n)ack
        [%mere p=(each (set path) (pair term tang))]    ::  merge result
        [%note p=@tD q=tank]                            ::  debug message
        [%ogre p=@tas]                                  ::  delete mount point
        [%rule red=dict wit=dict]                       ::  node r+w permissions
        [%writ p=riot]                                  ::  response
        [%wris p=[%da p=@da] q=(set (pair care path))]  ::  many changes
    ==                                                  ::
  +$  task                                              ::  in request ->$
    $~  [%vega ~]                                       ::
    $%  [%boat ~]                                       ::  pier rebooted
        [%cred nom=@ta cew=crew]                        ::  set permission group
        [%crew ~]                                       ::  permission groups
        [%crow nom=@ta]                                 ::  group usage
        [%drop des=desk]                                ::  cancel pending merge
        [%info des=desk dit=nori]                       ::  internal edit
        $>(%init vane-task)                             ::  report install
        [%into des=desk all=? fis=mode]                 ::  external edit
        $:  %merg                                       ::  merge desks
            des=desk                                    ::  target
            her=@p  dem=desk  cas=case                  ::  source
            how=germ                                    ::  method
        ==                                              ::
        $:  %fuse                                       ::  merge many
            des=desk                                    ::  target desk
            bas=beak                                    ::  base desk
            con=(list [beak germ])                      ::  merges
        ==                                              ::
        [%mont pot=term bem=beam]                       ::  mount to unix
        [%dirk pot=term]                                ::  mark mount dirty
        [%ogre pot=$@(term beam)]                       ::  delete mount point
        [%park des=desk yok=yoki ran=rang]              ::  synchronous commit
        [%perm des=desk pax=path rit=rite]              ::  change permissions
        [%pork ~]                                       ::  resume commit
<<<<<<< HEAD
        [%prep gap=(list page)]                         ::  prime blob store
=======
        [%stir arg=*]                                   ::  debug
        [%tomb =clue]                                   ::  tombstone specific
>>>>>>> ac5842fd
        $>(%trim vane-task)                             ::  trim state
        $>(%vega vane-task)                             ::  report upgrade
        [%warp wer=ship rif=riff]                       ::  internal file req
        [%werp who=ship wer=ship rif=riff-any]          ::  external file req
        $>(%plea vane-task)                             ::  ames request
    ==                                                  ::
  ::                                                    ::
  ::::                                                  ::  (1c2)
    ::                                                  ::
  +$  aeon  @ud                                         ::  version number
  +$  beam  [[p=ship q=desk r=case] s=path]             ::  global name
  +$  beak  [p=ship q=desk r=case]                      ::  path prefix
  +$  cable                                             ::  lib/sur/mark ref
    $:  face=(unit term)                                ::
        file-path=term                                  ::
    ==                                                  ::
  +$  care                                              ::  clay submode
    ?(%a %b %c %d %e %f %p %r %s %t %u %v %w %x %y %z)  ::
  +$  case                                              ::  ship desk case spur
    $%  [%da p=@da]                                     ::  date
        [%tas p=@tas]                                   ::  label
        [%ud p=@ud]                                     ::  number
    ==                                                  ::
  +$  cash                                              ::  case or tako
    $%  [%tako p=tako]                                  ::
        case                                            ::
    ==                                                  ::
  +$  cass  [ud=@ud da=@da]                             ::  cases for revision
  +$  clue                                              ::  murder weapon
    $%  [%lobe =lobe]                                   ::  specific lobe
        [%all ~]                                        ::  all safe targets
        [%pick ~]                                       ::  collect garbage
        [%norm =ship =desk =norm]                       ::  set default norm
        [%worn =ship =desk =tako =norm]                 ::  set commit norm
        [%seek =ship =desk =cash]                       ::  fetch source blobs
    ==                                                  ::
  +$  cone                                              ::  domes
    %+  map  [ship desk]                                ::
    [dome tom=(map tako norm) nor=norm]                 ::
  +$  crew  (set ship)                                  ::  permissions group
  +$  dict  [src=path rul=real]                         ::  effective permission
  +$  dome                                              ::  project state
    $:  let=@ud                                         ::  top id
        hit=(map @ud tako)                              ::  changes by id
        lab=(map @tas @ud)                              ::  labels
    ==                                                  ::
  +$  germ                                              ::  merge style
    $?  %init                                           ::  new desk
        %fine                                           ::  fast forward
        %meet                                           ::  orthogonal files
        %mate                                           ::  orthogonal changes
        %meld                                           ::  force merge
        %only-this                                      ::  ours with parents
        %only-that                                      ::  hers with parents
        %take-this                                      ::  ours unless absent
        %take-that                                      ::  hers unless absent
        %meet-this                                      ::  ours if conflict
        %meet-that                                      ::  hers if conflict
    ==                                                  ::
  +$  lobe  @uvI                                        ::  blob ref
  +$  miso                                              ::  file delta
    $%  [%del ~]                                        ::  delete
        [%ins p=cage]                                   ::  insert
        [%dif p=cage]                                   ::  mutate from diff
        [%mut p=cage]                                   ::  mutate from raw
    ==                                                  ::
  +$  misu                                              ::  computed delta
    $%  [%del ~]                                        ::  delete
        [%ins p=cage]                                   ::  insert
        [%dif p=lobe q=cage]                            ::  mutate from diff
    ==                                                  ::
  +$  mizu  [p=@u q=(map @ud tako) r=rang]              ::  new state
  +$  moar  [p=@ud q=@ud]                               ::  normal change range
  +$  moat  [from=case to=case =path]                   ::  change range
  +$  mode  (list [path (unit mime)])                   ::  external files
  +$  mood  [=care =case =path]                         ::  request in desk
  +$  mool  [=case paths=(set (pair care path))]        ::  requests in desk
  +$  nori                                              ::  repository action
    $%  [%& p=soba]                                     ::  delta
        [%| p=@tas q=(unit aeon)]                       ::  label
    ==                                                  ::
  +$  nuri                                              ::  repository action
    $%  [%& p=suba]                                     ::  delta
        [%| p=@tas]                                     ::  label
    ==                                                  ::
  +$  norm  (axal ?)                                    ::  tombstone policy
  +$  open  $-(path vase)                               ::  get prelude
  +$  page  ^page                                       ::  export for compat
  +$  rang                                              ::  repository
    $:  hut=(map tako yaki)                             ::  changes
        lat=(map lobe page)                             ::  data
    ==                                                  ::
  +$  rant                                              ::  response to request
    $:  p=[p=care q=case r=desk]                        ::  clade release book
        q=path                                          ::  spur
        r=cage                                          ::  data
    ==                                                  ::
  +$  rave                                              ::  general request
    $%  [%sing =mood]                                   ::  single request
        [%next =mood]                                   ::  await next version
        [%mult =mool]                                   ::  next version of any
        [%many track=? =moat]                           ::  track range
    ==                                                  ::
  +$  real                                              ::  resolved permissions
    $:  mod=?(%black %white)                            ::
        who=(pair (set ship) (map @ta crew))            ::
    ==                                                  ::
  +$  regs  (map path rule)                             ::  rules for paths
  +$  riff  [p=desk q=(unit rave)]                      ::  request+desist
  +$  riff-any                                          ::
    $%  [%1 =riff]                                      ::
    ==                                                  ::
  +$  rite                                              ::  new permissions
    $%  [%r red=(unit rule)]                            ::  for read
        [%w wit=(unit rule)]                            ::  for write
        [%rw red=(unit rule) wit=(unit rule)]           ::  for read and write
    ==                                                  ::
  +$  riot  (unit rant)                                 ::  response+complete
  +$  rule  [mod=?(%black %white) who=(set whom)]       ::  node permission
  +$  rump  [p=care q=case r=@tas s=path]               ::  relative path
  +$  saba  [p=ship q=@tas r=moar s=dome]               ::  patch+merge
  +$  soba  (list [p=path q=miso])                      ::  delta
  +$  suba  (list [p=path q=misu])                      ::  delta
  +$  tako  @uvI                                        ::  yaki ref
  +$  toro  [p=@ta q=nori]                              ::  general change
  ++  unce                                              ::  change part
    |*  a=mold                                          ::
    $%  [%& p=@ud]                                      ::  skip[copy]
        [%| p=(list a) q=(list a)]                      ::  p -> q[chunk]
    ==                                                  ::
  ++  urge  |*(a=mold (list (unce a)))                  ::  list change
  +$  whom  (each ship @ta)                             ::  ship or named crew
  +$  yoki  (each yuki yaki)                            ::  commit
  +$  yuki                                              ::  proto-commit
    $:  p=(list tako)                                   ::  parents
        q=(map path (each page lobe))                   ::  namespace
    ==                                                  ::
  +$  yaki                                              ::  commit
    $:  p=(list tako)                                   ::  parents
        q=(map path lobe)                               ::  namespace
        r=tako                                          ::  self-reference
        t=@da                                           ::  date
    ==                                                  ::
  ::
  ::  +page-to-lobe: hash a page to get a lobe.
  ::
  ++  page-to-lobe  |=(page (shax (jam +<)))
  ::
  ::  +make-yaki: make commit out of a list of parents, content, and date.
  ::
  ++  make-yaki
    |=  [p=(list tako) q=(map path lobe) t=@da]
    ^-  yaki
    =+  ^=  has
        %^  cat  7  (sham [%yaki (roll p add) q t])
        (sham [%tako (roll p add) q t])
    [p q has t]
  ::  $pile: preprocessed hoon source file
  ::
  ::    /-  sur-file            ::  surface imports from /sur
  ::    /+  lib-file            ::  library imports from /lib
  ::    /=  face  /path         ::  imports built hoon file at path
  ::    /~  face  type   /path  ::  imports built hoon files from directory
  ::    /%  face  %mark         ::  imports mark definition from /mar
  ::    /$  face  %from  %to    ::  imports mark converter from /mar
  ::    /*  face  %mark  /path  ::  unbuilt file imports, as mark
  ::
  +$  pile
    $:  sur=(list taut)
        lib=(list taut)
        raw=(list [face=term =path])
        raz=(list [face=term =spec =path])
        maz=(list [face=term =mark])
        caz=(list [face=term =mars])
        bar=(list [face=term =mark =path])
        =hoon
    ==
  ::  $taut: file import from /lib or /sur
  ::
  +$  taut  [face=(unit term) pax=term]
  ::  $mars: mark conversion request
  ::  $tube: mark conversion gate
  ::  $nave: typed mark core
  ::
  +$  mars  [a=mark b=mark]
  +$  tube  $-(vase vase)
  ++  nave
    |$  [typ dif]
    $_
    ^?
    |%
    ++  diff  |~([old=typ new=typ] *dif)
    ++  form  *mark
    ++  join  |~([a=dif b=dif] *(unit (unit dif)))
    ++  mash
      |~  [a=[ship desk dif] b=[ship desk dif]]
      *(unit dif)
    ++  pact  |~([typ dif] *typ)
    ++  vale  |~(noun *typ)
    --
  ::  $dais: processed mark core
  ::
  +$  dais
    $_  ^|
    |_  sam=vase
    ++  diff  |~(new=_sam *vase)
    ++  form  *mark
    ++  join  |~([a=vase b=vase] *(unit (unit vase)))
    ++  mash
      |~  [a=[ship desk diff=vase] b=[ship desk diff=vase]]
      *(unit vase)
    ++  pact  |~(diff=vase sam)
    ++  vale  |~(noun sam)
    --
  ::
  ++  get-fit
    |=  [bek=beak pre=@tas pax=@tas]
    ^-  (unit path)
    =/  paz  (segments pax)
    |-  ^-  (unit path)
    ?~  paz
      ~
    =/  puz=path  (snoc `path`[pre i.paz] %hoon)
    =+  .^(=arch cy+[(scot %p p.bek) q.bek (scot r.bek) puz])
    ?^  fil.arch
      `puz
    $(paz t.paz)
  ::  +segments: compute all paths from :path-part, replacing some `/`s with `-`s
  ::
  ::    For example, when passed a :path-part of 'foo-bar-baz',
  ::    the product will contain:
  ::    ```
  ::    dojo> (segments 'foo-bar-baz')
  ::    ~[/foo-bar-baz /foo-bar/baz /foo/bar-baz /foo/bar/baz]
  ::    ```
  ::
  ++  segments
    |=  suffix=@tas
    ^-  (list path)
    =/  parser
      (most hep (cook crip ;~(plug ;~(pose low nud) (star ;~(pose low nud)))))
    =/  torn=(list @tas)  (fall (rush suffix parser) ~[suffix])
    %-  flop
    |-  ^-  (list (list @tas))
    ?<  ?=(~ torn)
    ?:  ?=([@ ~] torn)
      ~[torn]
    %-  zing
    %+  turn  $(torn t.torn)
    |=  s=(list @tas)
    ^-  (list (list @tas))
    ?>  ?=(^ s)
    ~[[i.torn s] [(crip "{(trip i.torn)}-{(trip i.s)}") t.s]]
  --  ::clay
::                                                      ::::
::::                    ++dill                            ::  (1d) console
  ::                                                    ::::
++  dill  ^?
  |%
  +$  gift                                              ::  out result <-$
    $%  [%bbye ~]                                       ::  reset prompt
        [%blit p=(list blit)]                           ::  terminal output
        [%burl p=@t]                                    ::  activate url
        [%logo ~]                                       ::  logout
        [%meld ~]                                       ::  unify memory
        [%pack ~]                                       ::  compact memory
        [%trim p=@ud]                                   ::  trim kernel state
    ==                                                  ::
  +$  task                                              ::  in request ->$
    $~  [%vega ~]                                       ::
    $%  [%belt p=belt]                                  ::  terminal input
        [%blew p=blew]                                  ::  terminal config
        [%boot lit=? p=*]                               ::  weird %dill boot
        [%crop p=@ud]                                   ::  trim kernel state
        [%crud p=@tas q=(list tank)]                    ::  print error
        [%flee session=~]                               ::  unwatch session
        [%flog p=flog]                                  ::  wrapped error
        [%flow p=@tas q=(list gill:gall)]               ::  terminal config
        [%hail ~]                                       ::  terminal refresh
        [%heft ~]                                       ::  memory report
        [%hook ~]                                       ::  this term hung up
        [%harm ~]                                       ::  all terms hung up
        $>(%init vane-task)                             ::  after gall ready
        [%meld ~]                                       ::  unify memory
        [%noop ~]                                       ::  no operation
        [%pack ~]                                       ::  compact memory
        [%seat =desk]                                   ::  install desk
        [%talk p=tank]                                  ::
        [%text p=tape]                                  ::
        [%view session=~]                               ::  watch session blits
        $>(%trim vane-task)                             ::  trim state
        $>(%vega vane-task)                             ::  report upgrade
        [%verb ~]                                       ::  verbose mode
        [%knob tag=term level=?(%hush %soft %loud)]     ::  error verbosity
    ==                                                  ::
  ::
  ::::                                                  ::  (1d2)
    ::
  +$  blew  [p=@ud q=@ud]                               ::  columns rows
  +$  belt                                              ::  client input
    $?  bolt                                            ::  simple input
    $%  [%mod mod=?(%ctl %met %hyp) key=bolt]           ::  w/ modifier
        [%txt p=(list @c)]                              ::  utf32 text
        ::TODO  consider moving %hey, %rez, %yow here   ::
        ::TMP  forward backwards-compatibility          ::
        ::                                              ::
        [%ctl p=@c]                                     ::
        [%met p=@c]                                     ::
    ==  ==                                              ::
  +$  bolt                                              ::  simple input
    $@  @c                                              ::  simple keystroke
    $%  [%aro p=?(%d %l %r %u)]                         ::  arrow key
        [%bac ~]                                        ::  true backspace
        [%del ~]                                        ::  true delete
        [%hit r=@ud c=@ud]                              ::  mouse click
        [%ret ~]                                        ::  return
    ==                                                  ::
  +$  blit                                              ::  old blit
    $%  [%bel ~]                                        ::  make a noise
        [%clr ~]                                        ::  clear the screen
        [%hop p=@ud]                                    ::  set cursor position
        [%klr p=stub]                                   ::  set styled line
        [%lin p=(list @c)]                              ::  set current line
        [%mor ~]                                        ::  newline
        [%sag p=path q=*]                               ::  save to jamfile
        [%sav p=path q=@]                               ::  save to file
        [%url p=@t]                                     ::  activate url
    ==                                                  ::
  +$  dill-belt                                         ::  new belt
    $%  [%aro p=?(%d %l %r %u)]                         ::  arrow key
        [%bac ~]                                        ::  true backspace
        [%cru p=@tas q=(list tank)]                     ::  echo error
        [%ctl p=@]                                      ::  control-key
        [%del ~]                                        ::  true delete
        [%hey ~]                                        ::  refresh
        [%met p=@]                                      ::  meta-key
        [%ret ~]                                        ::  return
        [%rez p=@ud q=@ud]                              ::  resize, cols, rows
        [%txt p=(list @c)]                              ::  utf32 text
        [%yow p=gill:gall]                              ::  connect to app
    ==                                                  ::
  +$  dill-blit                                         ::  new blit
    $%  [%bel ~]                                        ::  make a noise
        [%clr ~]                                        ::  clear the screen
        [%hop p=@ud]                                    ::  set cursor position
        [%klr p=stub]                                   ::  styled text
        [%mor p=(list dill-blit)]                       ::  multiple blits
        [%pom p=stub]                                   ::  styled prompt
        [%pro p=(list @c)]                              ::  show as cursor+line
        [%qit ~]                                        ::  close console
        [%out p=(list @c)]                              ::  send output line
        [%sag p=path q=*]                               ::  save to jamfile
        [%sav p=path q=@]                               ::  save to file
        [%url p=@t]                                     ::  activate url
    ==                                                  ::
  +$  flog                                              ::  sent to %dill
    $%  [%crop p=@ud]                                   ::  trim kernel state
        [%crud p=@tas q=(list tank)]                    ::
        [%heft ~]                                       ::
        [%meld ~]                                       ::  unify memory
        [%pack ~]                                       ::  compact memory
        [%text p=tape]                                  ::
        [%verb ~]                                       ::  verbose mode
    ==                                                  ::
  --  ::dill
::                                                      ::::
::::                    ++eyre                            ::  (1e) http-server
  ::                                                    ::::
++  eyre  ^?
  |%
  +$  gift
    $%  ::  set-config: configures the external http server
        ::
        ::    TODO: We need to actually return a (map (unit @t) http-config)
        ::    so we can apply configurations on a per-site basis
        ::
        [%set-config =http-config]
        ::  response: response to an event from earth
        ::
        [%response =http-event:http]
        ::  response to a %connect or %serve
        ::
        ::    :accepted is whether :binding was valid. Duplicate bindings are
        ::    not allowed.
        ::
        [%bound accepted=? =binding]
    ==
  ::
  +$  task
    $~  [%vega ~]
    $%  ::  initializes ourselves with an identity
        ::
        $>(%init vane-task)
        ::  new unix process
        ::
        $>(%born vane-task)
        ::  trim state (in response to memory pressure)
        ::
        $>(%trim vane-task)
        ::  report upgrade
        ::
        $>(%vega vane-task)
        ::  notifies us of the ports of our live http servers
        ::
        [%live insecure=@ud secure=(unit @ud)]
        ::  update http configuration
        ::
        [%rule =http-rule]
        ::  starts handling an inbound http request
        ::
        [%request secure=? =address =request:http]
        ::  starts handling an backdoor http request
        ::
        [%request-local secure=? =address =request:http]
        ::  cancels a previous request
        ::
        [%cancel-request ~]
        ::  connects a binding to an app
        ::
        [%connect =binding app=term]
        ::  connects a binding to a generator
        ::
        [%serve =binding =generator]
        ::  disconnects a binding
        ::
        ::    This must be called with the same duct that made the binding in
        ::    the first place.
        ::
        [%disconnect =binding]
        ::  notifies us that web login code changed
        ::
        [%code-changed ~]
        ::  start responding positively to cors requests from origin
        ::
        [%approve-origin =origin]
        ::  start responding negatively to cors requests from origin
        ::
        [%reject-origin =origin]
    ==
  ::  +origin: request origin as specified in an Origin header
  ::
  +$  origin  @torigin
  ::  +cors-registry: origins categorized by approval status
  ::
  +$  cors-registry
    $:  requests=(set origin)
        approved=(set origin)
        rejected=(set origin)
    ==
  ::  +outstanding-connection: open http connections not fully complete:
  ::
  ::    This refers to outstanding connections where the connection to
  ::    outside is opened and we are currently waiting on an app to
  ::    produce the results.
  ::
  +$  outstanding-connection
    $:  ::  action: the action that had matched
        ::
        =action
        ::  inbound-request: the original request which caused this connection
        ::
        =inbound-request
        ::  response-header: set when we get our first %start
        ::
        response-header=(unit response-header:http)
        ::  bytes-sent: the total bytes sent in response
        ::
        bytes-sent=@ud
    ==
  ::  +authentication-state: state used in the login system
  ::
  +$  authentication-state
    $:  ::  sessions: a mapping of session cookies to session information
        ::
        sessions=(map @uv session)
    ==
  ::  +session: server side data about a session
  ::
  +$  session
    $:  ::  expiry-time: when this session expires
        ::
        ::    We check this server side, too, so we aren't relying on the browser
        ::    to properly handle cookie expiration as a security mechanism.
        ::
        expiry-time=@da
        ::  channels: channels opened by this session
        ::
        channels=(set @t)
        ::
        ::  TODO: We should add a system for individual capabilities; we should
        ::  mint some sort of long lived cookie for mobile apps which only has
        ::  access to a single application path.
    ==
  ::  channel-state: state used in the channel system
  ::
  +$  channel-state
    $:  ::  session: mapping between an arbitrary key to a channel
        ::
        session=(map @t channel)
        ::  by-duct: mapping from ducts to session key
        ::
        duct-to-key=(map duct @t)
    ==
  ::  +timer: a reference to a timer so we can cancel or update it.
  ::
  +$  timer
    $:  ::  date: time when the timer will fire
        ::
        date=@da
        ::  duct: duct that set the timer so we can cancel
        ::
        =duct
    ==
  ::  channel-event: unacknowledged channel event, vaseless sign
  ::
  +$  channel-event
    $%  $>(%poke-ack sign:agent:gall)
        $>(%watch-ack sign:agent:gall)
        $>(%kick sign:agent:gall)
        [%fact =mark =noun]
    ==
  ::  channel: connection to the browser
  ::
  ::    Channels are the main method where a webpage communicates with Gall
  ::    apps. Subscriptions and pokes are issues with PUT requests on a path,
  ::    while GET requests on that same path open a persistent EventSource
  ::    channel.
  ::
  ::    The EventSource API is a sequence number based API that browser provide
  ::    which allow the server to push individual events to the browser over a
  ::    connection held open. In case of reconnection, the browser will send a
  ::    'Last-Event-Id: ' header to the server; the server then resends all
  ::    events since then.
  ::
  +$  channel
    $:  ::  channel-state: expiration time or the duct currently listening
        ::
        ::    For each channel, there is at most one open EventSource
        ::    connection. A 400 is issues on duplicate attempts to connect to the
        ::    same channel. When an EventSource isn't connected, we set a timer
        ::    to reap the subscriptions. This timer shouldn't be too short
        ::    because the
        ::
        state=(each timer duct)
        ::  next-id: next sequence number to use
        ::
        next-id=@ud
        ::  last-ack: time of last client ack
        ::
        ::    used for clog calculations, in combination with :unacked
        ::
        last-ack=@da
        ::  events: unacknowledged events
        ::
        ::    We keep track of all events where we haven't received a
        ::    'Last-Event-Id: ' response from the client or a per-poke {'ack':
        ::    ...} call. When there's an active EventSource connection on this
        ::    channel, we send the event but we still add it to events because we
        ::    can't assume it got received until we get an acknowledgment.
        ::
        events=(qeu [id=@ud request-id=@ud =channel-event])
        ::  unacked: unacknowledged event counts by request-id
        ::
        ::    used for clog calculations, in combination with :last-ack
        ::
        unacked=(map @ud @ud)
        ::  subscriptions: gall subscriptions by request-id
        ::
        ::    We maintain a list of subscriptions so if a channel times out, we
        ::    can cancel all the subscriptions we've made.
        ::
        subscriptions=(map @ud [ship=@p app=term =path duc=duct])
        ::  heartbeat: sse heartbeat timer
        ::
        heartbeat=(unit timer)
    ==
  ::  +binding: A rule to match a path.
  ::
  ::    A +binding is a system unique mapping for a path to match. A +binding
  ::    must be system unique because we don't want two handlers for a path;
  ::    what happens if there are two different actions for [~ /]?
  ::
  +$  binding
    $:  ::  site: the site to match.
        ::
        ::    A ~ will match the Urbit's identity site (your.urbit.org). Any
        ::    other value will match a domain literal.
        ::
        site=(unit @t)
        ::  path: matches this prefix path
        ::
        ::    /~myapp will match /~myapp or /~myapp/longer/path
        ::
        path=(list @t)
    ==
  ::  +action: the action to take when a binding matches an incoming request
  ::
  +$  action
    $%  ::  dispatch to a generator
        ::
        [%gen =generator]
        ::  dispatch to an application
        ::
        [%app app=term]
        ::  internal authentication page
        ::
        [%authentication ~]
        ::  internal logout page
        ::
        [%logout ~]
        ::  gall channel system
        ::
        [%channel ~]
        ::  gall scry endpoint
        ::
        [%scry ~]
        ::  respond with the default file not found page
        ::
        [%four-oh-four ~]
    ==
  ::  +generator: a generator on the local ship that handles requests
  ::
  ::    This refers to a generator on the local ship, run with a set of
  ::    arguments. Since http requests are time sensitive, we require that the
  ::    generator be on the current ship.
  ::
  +$  generator
    $:  ::  desk: desk on current ship that contains the generator
        ::
        =desk
        ::  path: path on :desk to the generator's hoon file
        ::
        path=(list @t)
        ::  args: arguments passed to the gate
        ::
        args=*
    ==
  :: +http-config: full http-server configuration
  ::
  +$  http-config
    $:  :: secure: PEM-encoded RSA private key and cert or cert chain
        ::
        secure=(unit [key=wain cert=wain])
        :: proxy: reverse TCP proxy HTTP(s)
        ::
        proxy=_|
        :: log: keep HTTP(s) access logs
        ::
        log=?
        :: redirect: send 301 redirects to upgrade HTTP to HTTPS
        ::
        ::   Note: requires certificate.
        ::
        redirect=?
    ==
  :: +http-rule: update configuration
  ::
  +$  http-rule
    $%  :: %cert: set or clear certificate and keypair
        ::
        [%cert cert=(unit [key=wain cert=wain])]
        :: %turf: add or remove established dns binding
        ::
        [%turf action=?(%put %del) =turf]
    ==
  ::  +address: client IP address
  ::
  +$  address
    $%  [%ipv4 @if]
        [%ipv6 @is]
        ::  [%ames @p]
    ==
  ::  +inbound-request: +http-request and metadata
  ::
  +$  inbound-request
    $:  ::  authenticated: has a valid session cookie
        ::
        authenticated=?
        ::  secure: whether this request was encrypted (https)
        ::
        secure=?
        ::  address: the source address of this request
        ::
        =address
        ::  request: the http-request itself
        ::
        =request:http
    ==
  ::
  +$  cred                                              ::  credential
    $:  hut=hart                                        ::  client host
        aut=(jug @tas @t)                               ::  client identities
        orx=oryx                                        ::  CSRF secret
        acl=(unit @t)                                   ::  accept-language
        cip=(each @if @is)                              ::  client IP
        cum=(map @tas *)                                ::  custom dirt
    ==                                                  ::
  +$  epic                                              ::  FCGI parameters
    $:  qix=(map @t @t)                                 ::  query
        ced=cred                                        ::  client credentials
        bem=beam                                        ::  original path
    ==                                                  ::
  ::
  +$  hart  [p=? q=(unit @ud) r=host]                   ::  http sec+port+host
  +$  hate  [p=purl q=@p r=moth]                        ::  semi-cooked request
  +$  hiss  [p=purl q=moth]                             ::  outbound request
  +$  host  (each turf @if)                             ::  http host
  +$  hoke  %+  each  [%localhost ~]                    ::  local host
            ?(%.0.0.0.0 %.127.0.0.1)                    ::
  +$  httq                                              ::  raw http request
    $:  p=meth                                          ::  method
        q=@t                                            ::  unparsed url
        r=(list [p=@t q=@t])                            ::  headers
        s=(unit octs)                                   ::  body
    ==                                                  ::
  +$  httr  [p=@ud q=mess r=(unit octs)]                ::  raw http response
  +$  math  (map @t (list @t))                          ::  semiparsed headers
  +$  mess  (list [p=@t q=@t])                          ::  raw http headers
  +$  meth                                              ::  http methods
    $?  %conn                                           ::  CONNECT
        %delt                                           ::  DELETE
        %get                                            ::  GET
        %head                                           ::  HEAD
        %opts                                           ::  OPTIONS
        %post                                           ::  POST
        %put                                            ::  PUT
        %trac                                           ::  TRACE
    ==                                                  ::
  +$  moth  [p=meth q=math r=(unit octs)]               ::  http operation
  +$  oryx  @t                                          ::  CSRF secret
  +$  pork  [p=(unit @ta) q=(list @t)]                  ::  fully parsed url
  :: +prox: proxy notification
  ::
  ::   Used on both the proxy (ward) and upstream sides for
  ::   sending/receiving proxied-request notifications.
  ::
  +$  prox
    $:  :: por: tcp port
        ::
        por=@ud
        :: sek: secure?
        ::
        sek=?
        :: non: authentication nonce
        ::
        non=@uvJ
    ==
  +$  purf  (pair purl (unit @t))                       ::  url with fragment
  +$  purl  [p=hart q=pork r=quay]                      ::  parsed url
  +$  quay  (list [p=@t q=@t])                          ::  parsed url query
  ++  quer  |-($@(~ [p=@t q=@t t=$]))                   ::  query tree
  +$  quri                                              ::  request-uri
    $%  [%& p=purl]                                     ::  absolute
        [%| p=pork q=quay]                              ::  relative
    ==                                                  ::
  ::  +reserved: check if an ipv4 address is in a reserved range
  ::
  ++  reserved
    |=  a=@if
    ^-  ?
    =/  b  (flop (rip 3 a))
    ::  0.0.0.0/8 (software)
    ::
    ?.  ?=([@ @ @ @ ~] b)  &
    ?|  ::  10.0.0.0/8 (private)
        ::
        =(10 i.b)
        ::  100.64.0.0/10 (carrier-grade NAT)
        ::
        &(=(100 i.b) (gte i.t.b 64) (lte i.t.b 127))
        ::  127.0.0.0/8 (localhost)
        ::
        =(127 i.b)
        ::  169.254.0.0/16 (link-local)
        ::
        &(=(169 i.b) =(254 i.t.b))
        ::  172.16.0.0/12 (private)
        ::
        &(=(172 i.b) (gte i.t.b 16) (lte i.t.b 31))
        ::  192.0.0.0/24 (protocol assignment)
        ::
        &(=(192 i.b) =(0 i.t.b) =(0 i.t.t.b))
        ::  192.0.2.0/24 (documentation)
        ::
        &(=(192 i.b) =(0 i.t.b) =(2 i.t.t.b))
        ::  192.18.0.0/15 (reserved, benchmark)
        ::
        &(=(192 i.b) |(=(18 i.t.b) =(19 i.t.b)))
        ::  192.51.100.0/24 (documentation)
        ::
        &(=(192 i.b) =(51 i.t.b) =(100 i.t.t.b))
        ::  192.88.99.0/24 (reserved, ex-anycast)
        ::
        &(=(192 i.b) =(88 i.t.b) =(99 i.t.t.b))
        ::  192.168.0.0/16 (private)
        ::
        &(=(192 i.b) =(168 i.t.b))
        ::  203.0.113/24 (documentation)
        ::
        &(=(203 i.b) =(0 i.t.b) =(113 i.t.t.b))
        ::  224.0.0.0/8 (multicast)
        ::  240.0.0.0/4 (reserved, future)
        ::  255.255.255.255/32 (broadcast)
        ::
        (gte i.b 224)
    ==
  ::  +ipa: parse ip address
  ::
  ++  ipa
    ;~(pose (stag %ipv4 ip4) (stag %ipv6 ip6))
  ::  +ip4: parse ipv4 address
  ::
  ++  ip4
    =+  byt=(ape:ag ted:ab)
    (bass 256 ;~(plug byt (stun [3 3] ;~(pfix dot byt))))
  ::  +ip6: parse ipv6 address
  ::
  ++  ip6
    %+  bass  0x1.0000
    %+  sear
      |=  hexts=(list $@(@ [~ %zeros]))
      ^-  (unit (list @))
      ::  not every list of hextets is an ipv6 address
      ::
      =/  legit=?
        =+  l=(lent hexts)
        =+  c=|=(a=* ?=([~ %zeros] a))
        ?|  &((lth l 8) ?=([* ~] (skim hexts c)))
            &(=(8 l) !(lien hexts c))
        ==
      ?.  legit  ~
      %-  some
      ::  expand zeros
      ::
      %-  zing
      %+  turn  hexts
      |=  hext=$@(@ [~ %zeros])
      ?@  hext  [hext]~
      (reap (sub 9 (lent hexts)) 0)
    ::  parse hextets, producing cell for shorthand zeroes
    ::
    |^  %+  cook
          |=  [a=(list @) b=(list [~ %zeros]) c=(list @)]
          :(welp a b c)
        ;~  plug
          (more col het)
          (stun [0 1] cel)
          (more col het)
        ==
    ++  cel  (cold `%zeros ;~(plug col col))
    ++  het  (bass 16 (stun [1 4] six:ab))
    --
  ::
  +$  rout  [p=(list host) q=path r=oryx s=path]        ::  http route (new)
  +$  user  knot                                        ::  username
  --  ::eyre
::                                                      ::::
::::                    ++gall                            ::  (1g) extensions
  ::                                                    ::::
++  gall  ^?
  |%
  +$  gift                                              ::  outgoing result
    $%  [%boon payload=*]                               ::  ames response
        [%done error=(unit error:ames)]                 ::  ames message (n)ack
        [%onto p=(each suss tang)]                      ::  about agent
        [%unto p=unto]                                  ::
    ==                                                  ::
  +$  task                                              ::  incoming request
    $~  [%vega ~]                                       ::
    $%  [%deal p=sock q=term r=deal]                    ::  full transmission
        [%sear =ship]                                   ::  clear pending queues
        [%jolt =desk =dude]                             ::  (re)start agent
        [%idle =dude]                                   ::  suspend agent
        [%nuke =dude]                                   ::  delete agent
        $>(%init vane-task)                             ::  set owner
        $>(%trim vane-task)                             ::  trim state
        $>(%vega vane-task)                             ::  report upgrade
        $>(%plea vane-task)                             ::  network request
    ==                                                  ::
  +$  bitt  (map duct (pair ship path))                 ::  incoming subs
  +$  boat                                              ::  outgoing subs
    %+  map  [=wire =ship =term]                        ::
    [acked=? =path]                                     ::
  +$  bowl                                              ::  standard app state
          $:  $:  our=ship                              ::  host
                  src=ship                              ::  guest
                  dap=term                              ::  agent
              ==                                        ::
              $:  wex=boat                              ::  outgoing subs
                  sup=bitt                              ::  incoming subs
              ==                                        ::
              $:  act=@ud                               ::  change number
                  eny=@uvJ                              ::  entropy
                  now=@da                               ::  current time
                  byk=beak                              ::  load source
          ==  ==                                        ::
  +$  dude  term                                        ::  server identity
  +$  gill  (pair ship term)                            ::  general contact
  +$  scar                                              ::  opaque duct
    $:  p=@ud                                           ::  bone sequence
        q=(map duct bone)                               ::  by duct
        r=(map bone duct)                               ::  by bone
    ==                                                  ::
  +$  suss  (trel dude @tas @da)                        ::  config report
  +$  well  (pair desk term)                            ::
  +$  neat
    $%  [%arvo =note-arvo]
        [%agent [=ship name=term] =deal]
        [%pyre =tang]
    ==
  +$  deal
    $%  [%raw-poke =mark =noun]
        task:agent
    ==
  +$  unto
    $%  [%raw-fact =mark =noun]
        sign:agent
    ==
  ::
  ::  +agent: app core
  ::
  ++  agent
    =<  form
    |%
    +$  step  (quip card form)
    +$  card  (wind note gift)
    +$  note
      $%  [%agent [=ship name=term] =task]
          [%arvo note-arvo]
          [%pyre =tang]
      ==
    +$  task
      $%  [%watch =path]
          [%watch-as =mark =path]
          [%leave ~]
          [%poke =cage]
          [%poke-as =mark =cage]
      ==
    +$  gift
      $%  [%fact paths=(list path) =cage]
          [%kick paths=(list path) ship=(unit ship)]
          [%watch-ack p=(unit tang)]
          [%poke-ack p=(unit tang)]
      ==
    +$  sign
      $%  [%poke-ack p=(unit tang)]
          [%watch-ack p=(unit tang)]
          [%fact =cage]
          [%kick ~]
      ==
    ++  form
      $_  ^|
      |_  bowl
      ++  on-init
        *(quip card _^|(..on-init))
      ::
      ++  on-save
        *vase
      ::
      ++  on-load
        |~  old-state=vase
        *(quip card _^|(..on-init))
      ::
      ++  on-poke
        |~  [mark vase]
        *(quip card _^|(..on-init))
      ::
      ++  on-watch
        |~  path
        *(quip card _^|(..on-init))
      ::
      ++  on-leave
        |~  path
        *(quip card _^|(..on-init))
      ::
      ++  on-peek
        |~  path
        *(unit (unit cage))
      ::
      ++  on-agent
        |~  [wire sign]
        *(quip card _^|(..on-init))
      ::
      ++  on-arvo
        |~  [wire sign-arvo]
        *(quip card _^|(..on-init))
      ::
      ++  on-fail
        |~  [term tang]
        *(quip card _^|(..on-init))
      --
    --
  --  ::gall
::  %iris http-client interface
::
++  iris  ^?
  |%
  ::  +gift: effects the client can emit
  ::
  +$  gift
    $%  ::  %request: outbound http-request to earth
        ::
        ::    TODO: id is sort of wrong for this interface; the duct should
        ::    be enough to identify which request we're talking about?
        ::
        [%request id=@ud request=request:http]
        ::  %cancel-request: tell earth to cancel a previous %request
        ::
        [%cancel-request id=@ud]
        ::  %response: response to the caller
        ::
        [%http-response =client-response]
    ==
  ::
  +$  task
    $~  [%vega ~]
    $%  ::  system started up; reset open connections
        ::
        $>(%born vane-task)
        ::  trim state (in response to memory pressure)
        ::
        $>(%trim vane-task)
        ::  report upgrade
        ::
        $>(%vega vane-task)
        ::  fetches a remote resource
        ::
        [%request =request:http =outbound-config]
        ::  cancels a previous fetch
        ::
        [%cancel-request ~]
        ::  receives http data from outside
        ::
        [%receive id=@ud =http-event:http]
    ==
  ::  +client-response: one or more client responses given to the caller
  ::
  +$  client-response
    $%  ::  periodically sent as an update on the duct that sent %fetch
        ::
        $:  %progress
            ::  http-response-header: full transaction header
            ::
            ::    In case of a redirect chain, this is the target of the
            ::    final redirect.
            ::
            =response-header:http
            ::  bytes-read: bytes fetched so far
            ::
            bytes-read=@ud
            ::  expected-size: the total size if response had a content-length
            ::
            expected-size=(unit @ud)
            ::  incremental: data received since the last %http-progress
            ::
            incremental=(unit octs)
        ==
        ::  final response of a download, parsed as mime-data if successful
        ::
        [%finished =response-header:http full-file=(unit mime-data)]
        ::  canceled by the runtime system
        ::
        [%cancel ~]
    ==
  ::  mime-data: externally received but unvalidated mimed data
  ::
  +$  mime-data
    [type=@t data=octs]
  ::  +outbound-config: configuration for outbound http requests
  ::
  +$  outbound-config
    $:  ::  number of times to follow a 300 redirect before erroring
        ::
        ::    Common values for this will be 3 (the limit most browsers use), 5
        ::    (the limit recommended by the http standard), or 0 (let the
        ::    requester deal with 300 redirects).
        ::
        redirects=_5
        ::  number of times to retry before failing
        ::
        ::    When we retry, we'll automatically try to use the 'Range' header
        ::    to resume the download where we left off if we have the
        ::    'Accept-Range: bytes' in the original response.
        ::
        retries=_3
    ==
  ::  +to-httr: adapts to old eyre interface
  ::
  ++  to-httr
    |=  [header=response-header:http full-file=(unit mime-data)]
    ^-  httr:eyre
    ::
    =/  data=(unit octs)
      ?~(full-file ~ `data.u.full-file)
    ::
    [status-code.header headers.header data]
  --
::                                                      ::::
::::                    ++jael                          ::  (1h) security
  ::                                                    ::::
++  jael  ^?
  |%
  +$  public-keys-result
    $%  [%full points=(map ship point)]
        [%diff who=ship =diff:point]
        [%breach who=ship]
    ==
  ::                                                  ::
  +$  gift                                            ::  out result <-$
    $%  [%done error=(unit error:ames)]               ::  ames message (n)ack
        [%boon payload=*]                             ::  ames response
        [%private-keys =life vein=(map life ring)]    ::  private keys
        [%public-keys =public-keys-result]            ::  ethereum changes
        [%turf turf=(list turf)]                      ::  domains
    ==                                                ::
  ::  +feed: potential boot parameters
  ::
  +$  feed
    $^  [[%1 ~] who=ship kyz=(list [lyf=life key=ring])]
    seed
  ::  +seed: individual boot parameters
  ::
  +$  seed  [who=ship lyf=life key=ring sig=(unit oath:pki)]
  ::
  +$  task                                            ::  in request ->$
    $~  [%vega ~]                                     ::
    $%  [%dawn dawn-event]                            ::  boot from keys
        [%fake =ship]                                 ::  fake boot
        [%listen whos=(set ship) =source]             ::  set ethereum source
        ::TODO  %next for generating/putting new private key
        [%meet =ship =life =pass]                     ::  met after breach
        [%moon =ship =udiff:point]                    ::  register moon keys
        [%nuke whos=(set ship)]                       ::  cancel tracker from
        [%private-keys ~]                             ::  sub to privates
        [%public-keys ships=(set ship)]               ::  sub to publics
        [%rekey =life =ring]                          ::  update private keys
        [%resend ~]                                   ::  resend private key
        [%ruin ships=(set ship)]                      ::  pretend breach
        $>(%trim vane-task)                           ::  trim state
        [%turf ~]                                     ::  view domains
        $>(%vega vane-task)                           ::  report upgrade
        $>(%plea vane-task)                           ::  ames request
        [%step ~]                                     ::  reset web login code
    ==                                                ::
  ::
  +$  dawn-event
    $:  =seed
        spon=(list [=ship point:azimuth-types])
        czar=(map ship [=rift =life =pass])
        turf=(list turf)
        bloq=@ud
        node=(unit purl:eyre)
    ==
  ::
  ++  block
    =<  block
    |%
    +$  hash    @uxblockhash
    +$  number  @udblocknumber
    +$  id      [=hash =number]
    +$  block   [=id =parent=hash]
    --
  ::
  ::  Azimuth points form a groupoid, where the objects are all the
  ::  possible values of +point and the arrows are the possible values
  ::  of (list point-diff).  Composition of arrows is concatenation,
  ::  and you can apply the diffs to a +point with +apply.
  ::
  ::  It's simplest to consider +point as the coproduct of three
  ::  groupoids, Rift, Keys, and Sponsor.  Recall that the coproduct
  ::  of monoids is the free monoid (Kleene star) of the coproduct of
  ::  the underlying sets of the monoids.  The construction for
  ::  groupoids is similar.  Thus, the objects of the coproduct are
  ::  the product of the objects of the underlying groupoids.  The
  ::  arrows are a list of a sum of the diff types of the underlying
  ::  groupoids.  Given an arrow=(list diff), you can project to the
  ::  underlying arrows with +skim filtering on the head of each diff.
  ::
  ::  The identity element is ~.  Clearly, composing this with any
  ::  +diff gives the original +diff.  Since this is a category,
  ::  +compose must be associative (true, because concatenation is
  ::  associative).  This is a groupoid, so we must further have that
  ::  every +point-diff has an inverse.  These are given by the
  ::  +inverse operation.
  ::
  ++  point
    =<  point
    |%
    +$  point
      $:  =rift
          =life
          keys=(map life [crypto-suite=@ud =pass])
          sponsor=(unit @p)
      ==
    ::
    +$  key-update  [=life crypto-suite=@ud =pass]
    ::
    ::  Invertible diffs
    ::
    +$  diffs  (list diff)
    +$  diff
      $%  [%rift from=rift to=rift]
          [%keys from=key-update to=key-update]
          [%spon from=(unit @p) to=(unit @p)]
      ==
    ::
    ::  Non-invertible diffs
    ::
    +$  udiffs  (list [=ship =udiff])
    +$  udiff
      $:  =id:block
      $%  [%rift =rift boot=?]
          [%keys key-update boot=?]
          [%spon sponsor=(unit @p)]
          [%disavow ~]
      ==  ==
    ::
    ++  udiff-to-diff
      |=  [=a=udiff =a=point]
      ^-  (unit diff)
      ?-    +<.a-udiff
          %disavow  ~|(%udiff-to-diff-disavow !!)
          %spon     `[%spon sponsor.a-point sponsor.a-udiff]
          %rift
        ?.  (gth rift.a-udiff rift.a-point)
          ~
        ~?  &(!=(rift.a-udiff +(rift.a-point)) !boot.a-udiff)
          [%udiff-to-diff-skipped-rift a-udiff a-point]
        `[%rift rift.a-point rift.a-udiff]
      ::
          %keys
        ?.  (gth life.a-udiff life.a-point)
          ~
        ~?  &(!=(life.a-udiff +(life.a-point)) !boot.a-udiff)
          [%udiff-to-diff-skipped-life a-udiff a-point]
        :^  ~  %keys
          [life.a-point (~(gut by keys.a-point) life.a-point *[@ud pass])]
        [life crypto-suite pass]:a-udiff
      ==
    ::
    ++  inverse
      |=  diffs=(list diff)
      ^-  (list diff)
      %-  flop
      %+  turn  diffs
      |=  =diff
      ^-  ^diff
      ?-  -.diff
        %rift  [%rift to from]:diff
        %keys  [%keys to from]:diff
        %spon  [%spon to from]:diff
      ==
    ::
    ++  compose
      (bake weld ,[(list diff) (list diff)])
    ::
    ++  apply
      |=  [diffs=(list diff) =a=point]
      (roll diffs (apply-diff a-point))
    ::
    ++  apply-diff
      |=  a=point
      |:  [*=diff a-point=a]
      ^-  point
      ?-    -.diff
          %rift
        ?>  =(rift.a-point from.diff)
        a-point(rift to.diff)
      ::
          %keys
        ?>  =(life.a-point life.from.diff)
        ?>  =((~(get by keys.a-point) life.a-point) `+.from.diff)
        %_  a-point
          life  life.to.diff
          keys  (~(put by keys.a-point) life.to.diff +.to.diff)
        ==
      ::
          %spon
        ?>  =(sponsor.a-point from.diff)
        a-point(sponsor to.diff)
      ==
    --
  ::                                                    ::
  ::::                                                  ::
    ::                                                  ::
  +$  source  (each ship term)
  +$  source-id  @udsourceid
  ::
  ::  +state-eth-node: state of a connection to an ethereum node
  ::
  +$  state-eth-node                                    ::  node config + meta
    $:  top-source-id=source-id
        sources=(map source-id source)
        sources-reverse=(map source source-id)
        default-source=source-id
        ship-sources=(map ship source-id)
        ship-sources-reverse=(jug source-id ship)
    ==                                                  ::
  ::                                                    ::
  ::::                  ++pki:jael                      ::  (1h2) certificates
    ::                                                  ::::
  ++  pki  ^?
    |%
    ::TODO  update to fit azimuth-style keys
    ::  the urbit meta-certificate (++will) is a sequence
    ::  of certificates (++cert).  each cert in a will
    ::  revokes and replaces the previous cert.  the
    ::  version number of a ship is a ++life.
    ::
    ::  the deed contains an ++arms, a definition
    ::  of cosmetic identity; a semi-trusted parent,
    ::  which signs the initial certificate and provides
    ::  routing services; and a dirty bit.  if the dirty
    ::  bit is set, the new life of this ship may have
    ::  lost information that the old life had.
    ::
    +$  hand  @uvH                                      ::  128-bit hash
    +$  mind  [who=ship lyf=life]                       ::  key identifier
    +$  name  (pair @ta @t)                             ::  ascii / unicode
    +$  oath  @                                         ::  signature
    --  ::  pki
  --  ::  jael
::                                                      ::::
::::                    ++khan                            ::  (1i) threads
  ::                                                    ::::
++  khan  ^?
  |%
  +$  gift                                              ::  out result <-$
    $%  [%arow p=(avow cage)]                           ::  in-arvo result
        [%avow p=(avow page)]                           ::  external result
    ==                                                  ::
  +$  task                                              ::  in request ->$
    $~  [%vega ~]                                       ::
    $%  $>(%born vane-task)                             ::  new unix process
        [%done ~]                                       ::  socket closed
        ::  XX  mark ignored
        ::
        [%fard p=(fyrd cage)]                           ::  in-arvo thread
        [%fyrd p=(fyrd cast)]                           ::  external thread
        $>(%trim vane-task)                             ::  trim state
        $>(%vega vane-task)                             ::  report upgrade
    ==                                                  ::
  ::                                                    ::
  ++  avow  |$  [a]  (each a goof)                      ::  $fyrd result
  +$  bear  $@(desk beak)                               ::  partial $beak
  +$  cast  (pair mark page)                            ::  output mark + input
  ++  fyrd  |$  [a]  [=bear name=term args=a]           ::  thread run request
  --  ::khan
::
+$  gift-arvo                                           ::  out result <-$
  $~  [%doze ~]
  $%  gift:ames
      gift:behn
      gift:clay
      gift:dill
      gift:eyre
      gift:gall
      gift:iris
      gift:jael
      gift:khan
  ==
+$  task-arvo                                           ::  in request ->$
  $%  task:ames
      task:clay
      task:behn
      task:dill
      task:eyre
      task:gall
      task:iris
      task:jael
      task:khan
  ==
+$  note-arvo                                           ::  out request $->
  $~  [%b %wake ~]
  $%  [%a task:ames]
      [%b task:behn]
      [%c task:clay]
      [%d task:dill]
      [%e task:eyre]
      [%g task:gall]
      [%i task:iris]
      [%j task:jael]
      [%k task:khan]
      [%$ %whiz ~]
      [@tas %meta vase]
  ==
::  full vane names are required in vanes
::
+$  sign-arvo                                           ::  in result $<-
  $%  [%ames gift:ames]
      $:  %behn
          $%  gift:behn
              $>(%wris gift:clay)
              $>(%writ gift:clay)
              $>(%mere gift:clay)
              $>(%unto gift:gall)
          ==
      ==
      [%clay gift:clay]
      [%dill gift:dill]
      [%eyre gift:eyre]
      [%gall gift:gall]
      [%iris gift:iris]
      [%jael gift:jael]
      [%khan gift:khan]
  ==
::  $unix-task: input from unix
::
+$  unix-task                                           ::  input from unix
  $~  [%wake ~]
  $%  ::  %dill: keyboard input
      ::
      $>(%belt task:dill)
      ::  %dill: configure terminal (resized)
      ::
      $>(%blew task:dill)
      ::  %clay: new process
      ::
      $>(%boat task:clay)
      ::  %behn/%eyre/%iris: new process
      ::
      $>(%born vane-task)
      ::  %eyre: cancel request
      ::
      [%cancel-request ~]
      ::  %dill: reset terminal configuration
      ::
      $>(%hail task:dill)
      ::  %ames: hear packet
      ::
      $>(%hear task:ames)
      ::  %dill: hangup
      ::
      $>(%hook task:dill)
      ::  %clay: external edit
      ::
      $>(%into task:clay)
      ::  %clay: synchronous commit
      ::
      ::    TODO: make $yuki an option for %into?
      ::
      $>(%park task:clay)
      ::  %clay: load blob store
      ::
      $>(%prep task:clay)
      ::  %eyre: learn ports of live http servers
      ::
      $>(%live task:eyre)
      ::  %iris: hear (partial) http response
      ::
      $>(%receive task:iris)
      ::  %eyre: starts handling an inbound http request
      ::
      $>(%request task:eyre)
      ::  %eyre: starts handling an backdoor http request
      ::
      $>(%request-local task:eyre)
      ::  %behn: wakeup
      ::
      $>(%wake task:behn)
  ==
--  ::<|MERGE_RESOLUTION|>--- conflicted
+++ resolved
@@ -776,12 +776,9 @@
         [%park des=desk yok=yoki ran=rang]              ::  synchronous commit
         [%perm des=desk pax=path rit=rite]              ::  change permissions
         [%pork ~]                                       ::  resume commit
-<<<<<<< HEAD
         [%prep gap=(list page)]                         ::  prime blob store
-=======
         [%stir arg=*]                                   ::  debug
         [%tomb =clue]                                   ::  tombstone specific
->>>>>>> ac5842fd
         $>(%trim vane-task)                             ::  trim state
         $>(%vega vane-task)                             ::  report upgrade
         [%warp wer=ship rif=riff]                       ::  internal file req
