--- conflicted
+++ resolved
@@ -409,10 +409,7 @@
           $>(%init vane-task)
           [%sift ships=(list ship)]
           [%spew veb=(list verb)]
-<<<<<<< HEAD
-=======
           [%stir arg=@t]
->>>>>>> 18e396cf
           $>(%trim vane-task)
           $>(%vega vane-task)
       ==
@@ -1237,7 +1234,7 @@
   ::  +outstanding-connection: open http connections not fully complete:
   ::
   ::    This refers to outstanding connections where the connection to
-  ::    outside is opened and we are currently waiting on ford or an app to
+  ::    outside is opened and we are currently waiting on an app to
   ::    produce the results.
   ::
   +$  outstanding-connection
