::  /sys/zuse
::  %reference/1
::  %zuse: arvo library
::
::  %zuse is two nested cores: the first for models
::  (data structures), the second for engines (functions
::  or classes).
::
::  each of these stages is split into cores for each of
::  arvo's eight major vanes (kernel modules).  these are:
::
::      - %ames: networking         (rhymes with "games")
::      - %behn: scheduling         ("bane")
::      - %clay: revision control   ("play")
::      - %dill: console            ("pill")
::      - %eyre: http server        ("fair")
::      - %gall: application        ("ball")
::      - %iris: http client        ("virus")
::      - %jael: security           ("jail")
::
::  with %zuse in your core, the engines of any vane are
::  available at `engine:vane`.  the models (molds) are
::  available at `mold:^vane`.
::
::  every model or engine in %zuse is attached to some
::  vane, but any vane can use it (in its namespace),
::  as can any normal user-level code.
::
::  it's important to keep %zuse minimal.  models and
::  engines not used outside a vane should stay inside
::  that vane.
~%  %zuse  +>  ~
=>
::                                                      ::  ::
::::                                                    ::  ::  (1) models
  ::                                                    ::  ::
|%
::  #  %misc
::
::  miscellaneous systems types
::+|
++  ares  (unit {p/term q/(list tank)})                 ::  possible error
::  +capped-queue: a +qeu with a maximum number of entries
::
++  capped-queue
  |*  item-type=mold
  $:  queue=(qeu item-type)
      size=@ud
      max-size=_64
  ==
::  +clock: polymorphic cache type for use with the clock replacement algorithm
::
::     The +by-clock core wraps interface arms for manipulating a mapping from
::     :key-type to :val-type. Detailed docs for this type can be found there.
::
++  clock
  |*  $:  ::  key-type: mold of keys
          ::
          key-type=mold
          ::  val-type: mold of values
          ::
          val-type=mold
      ==
    $:  lookup=(map key-type [val=val-type fresh=@ud])
        queue=(qeu key-type)
        size=@ud
        max-size=_2.048
        depth=_1
    ==
::
++  coop  (unit ares)                                   ::  possible error
::  +disc: a desk on a ship; can be used as a beak that varies with time
::
+$  disc  [=ship =desk]
++  life  @ud                                           ::  ship key revision
++  rift  @ud                                           ::  ship continuity
++  mime  {p/mite q/octs}                               ::  mimetyped data
::
::
::    TODO: Rename to +mime once the current +mime and +mite are gone. The
::
++  octs  {p/@ud q/@t}                                  ::  octet-stream
++  sock  {p/ship q/ship}                               ::  outgoing [our his]
::+|
::
++  roof  (room vase)                                   ::  namespace
++  room                                                ::  either namespace
  |*  vase/mold                                         ::  vase or maze
  $-  $:  ref/*                                         ::  reference type
          lyc/(unit (set ship))                         ::  leakset
          car/term                                      ::  perspective
          bem/beam                                      ::  path
      ==                                                ::
  %-  unit                                              ::  ~: unknown
  %-  unit                                              ::  ~ ~: invalid
  (cask vase)                                           ::  marked cargo
::
++  turf  (list @t)                                     ::  domain, tld first
::                                                      ::
::::                      ++jstd                        ::  json standards structures
  ::                                                    ::::
++  jstd
  |%
  ++  rpc
    |%
    +$  request
      $:  id=@t
          method=@t
          params=request-params
      ==
    ::
    +$  request-params
      $%  [%list (list json)]
          [%object (list (pair @t json))]
      ==
    +$  response
      $~  [%fail *httr:eyre]
      $%  [%result id=@t res=json]
          [%error id=@t code=@t message=@t]  ::TODO  data?
          [%fail hit=httr:eyre]
          [%batch bas=(list response)]
      ==
    --
  --
::                                                      ::::
::::                      ++ethereum-types                ::  eth surs for jael
  ::                                                    ::::
++  ethereum-types
  |%
  ::  ethereum address, 20 bytes.
  ::
  ++  address  @ux
  ::  event location
  ::
  +=  event-id  [block=@ud log=@ud]
  ::
  ++  events  (set event-id)
  --
::                                                      ::::
::::                      ++azimuth-types                 ::  az surs for jael
  ::                                                    ::::
++  azimuth-types
  =,  ethereum-types
  |%
  ++  point
    $:  ::  ownership
        ::
        $=  own
        $:  owner=address
            management-proxy=address
            voting-proxy=address
            transfer-proxy=address
        ==
      ::
        ::  networking
        ::
        $=  net
        %-  unit
        $:  =life
            =pass
            continuity-number=@ud
            sponsor=[has=? who=@p]
            escape=(unit @p)
        ==
      ::
        ::  spawning
        ::
        $=  kid
        %-  unit
        $:  spawn-proxy=address
            spawned=(set @p)  ::TODO  sparse range, pile, see old jael ++py
        ==
    ==
  ::
  +=  dnses  [pri=@t sec=@t ter=@t]
  ::
  ++  diff-azimuth
    $%  [%point who=@p dif=diff-point]
        [%dns dnses]
    ==
  ::
  ++  diff-point
    $%  [%full new=point]                           ::
        [%owner new=address]                        ::  OwnerChanged
        [%activated who=@p]                         ::  Activated
        [%spawned who=@p]                           ::  Spawned
        [%keys =life =pass]                         ::  ChangedKeys
        [%continuity new=@ud]                       ::  BrokeContinuity
        [%sponsor new=[has=? who=@p]]               ::  EscapeAcc/LostSpons
        [%escape new=(unit @p)]                     ::  EscapeReq/Can
        [%management-proxy new=address]             ::  ChangedManagementPro
        [%voting-proxy new=address]                 ::  ChangedVotingProxy
        [%spawn-proxy new=address]                  ::  ChangedSpawnProxy
        [%transfer-proxy new=address]               ::  ChangedTransferProxy
    ==
  --
::  +vane-task: general tasks shared across vanes
::
+$  vane-task
  $~  [%born ~]
  $%  ::  i/o device replaced (reset state)
      ::
      [%born ~]
      ::  error report
      ::
      [%crud p=@tas q=(list tank)]
      ::  boot completed (XX legacy)
      ::
      [%init p=ship]
      ::  trim state (in response to memory pressure)
      ::
      [%trim p=@ud]
      ::  kernel upgraded
      ::
      [%vega ~]
      ::  receive message via %ames
      ::
      ::    TODO: move .vane from $plea to here
      ::
      [%plea =ship =plea:ames]
  ==
::                                                      ::::
::::                      ++http                        ::
  ::                                                    ::::
::  http: shared representations of http concepts
::
++  http  ^?
  |%
  ::  +header-list: an ordered list of http headers
  ::
  +$  header-list
    (list [key=@t value=@t])
  ::  +method: exhaustive list of http verbs
  ::
  +$  method
    $?  %'CONNECT'
        %'DELETE'
        %'GET'
        %'HEAD'
        %'OPTIONS'
        %'POST'
        %'PUT'
        %'TRACE'
    ==
  ::  +request: a single http request
  ::
  +$  request
    $:  ::  method: http method
        ::
        method=method
        ::  url: the url requested
        ::
        ::    The url is not escaped. There is no escape.
        ::
        url=@t
        ::  header-list: headers to pass with this request
        ::
        =header-list
        ::  body: optionally, data to send with this request
        ::
        body=(unit octs)
    ==
  ::  +response-header: the status code and header list on an http request
  ::
  ::    We separate these away from the body data because we may not wait for
  ::    the entire body before we send a %progress to the caller.
  ::
  +$  response-header
    $:  ::  status: http status code
        ::
        status-code=@ud
        ::  headers: http headers
        ::
        headers=header-list
    ==
  ::  +http-event: packetized http
  ::
  ::    Urbit treats Earth's HTTP servers as pipes, where Urbit sends or
  ::    receives one or more %http-events. The first of these will always be a
  ::    %start or an %error, and the last will always be %cancel or will have
  ::    :complete set to %.y to finish the connection.
  ::
  ::    Calculation of control headers such as 'Content-Length' or
  ::    'Transfer-Encoding' should be performed at a higher level; this structure
  ::    is merely for what gets sent to or received from Earth.
  ::
  +$  http-event
    $%  ::  %start: the first packet in a response
        ::
        $:  %start
            ::  response-header: first event information
            ::
            =response-header
            ::  data: data to pass to the pipe
            ::
            data=(unit octs)
            ::  whether this completes the request
            ::
            complete=?
        ==
        ::  %continue: every subsequent packet
        ::
        $:  %continue
            ::  data: data to pass to the pipe
            ::
            data=(unit octs)
            ::  complete: whether this completes the request
            ::
            complete=?
        ==
        ::  %cancel: represents unsuccessful termination
        ::
        [%cancel ~]
    ==
  ::  +get-header: returns the value for :header, if it exists in :header-list
  ::
  ++  get-header
    |=  [header=@t =header-list]
    ^-  (unit @t)
    ::
    ?~  header-list
      ~
    ::
    ?:  =(key.i.header-list header)
      `value.i.header-list
    ::
    $(header-list t.header-list)
  ::  +set-header: sets the value of an item in the header list
  ::
  ::    This adds to the end if it doesn't exist.
  ::
  ++  set-header
    |=  [header=@t value=@t =header-list]
    ^-  ^header-list
    ::
    ?~  header-list
      ::  we didn't encounter the value, add it to the end
      ::
      [[header value] ~]
    ::
    ?:  =(key.i.header-list header)
      [[header value] t.header-list]
    ::
    [i.header-list $(header-list t.header-list)]
  ::  +delete-header: removes the first instance of a header from the list
  ::
  ++  delete-header
    |=  [header=@t =header-list]
    ^-  ^header-list
    ::
    ?~  header-list
      ~
    ::  if we see it in the list, remove it
    ::
    ?:  =(key.i.header-list header)
      t.header-list
    ::
    [i.header-list $(header-list t.header-list)]
  ::  +unpack-header: parse header field values
  ::
  ++  unpack-header
    |^  |=  value=@t
        ^-  (unit (list (map @t @t)))
        (rust (cass (trip value)) values)
    ::
    ++  values
      %+  more
        (ifix [. .]:(star ;~(pose ace (just '\09'))) com)
      pairs
    ::
    ++  pairs
      %+  cook
        ~(gas by *(map @t @t))
      %+  more  (ifix [. .]:(star ace) mic)
      ;~(plug token ;~(pose ;~(pfix tis value) (easy '')))
    ::
    ++  value
      ;~(pose token quoted-string)
    ::
    ++  token                                         ::  7230 token
      %+  cook  crip
      ::NOTE  this is ptok:de-purl:html, but can't access that here
      %-  plus
      ;~  pose
        aln  zap  hax  bus  cen  pad  say  tar  lus
        hep  dot  ket  cab  tec  bar  sig
      ==
    ::
    ++  quoted-string                                 ::  7230 quoted string
      %+  cook  crip
      %+  ifix  [. .]:;~(less (jest '\\"') yel)
      %-  star
      ;~  pose
        ;~(pfix bat ;~(pose (just '\09') ace prn))
        ;~(pose (just '\09') ;~(less (mask "\22\5c\7f") (shim 0x20 0xff)))
      ==
    --
  ::  +simple-payload: a simple, one event response used for generators
  ::
  +$  simple-payload
    $:  ::  response-header: status code, etc
        ::
        =response-header
        ::  data: the data returned as the body
        ::
        data=(unit octs)
    ==
  --
::                                                      ::::
::::                      ++ames                          ::  (1a) network
  ::                                                    ::::
++  ames  ^?
  |%
  ::                                                    ::
  ::::                  ++able:ames                     ::  (1a1) arvo moves
    ::                                                  ::::
  ++  able  ^?
    |%
    ::  $task: job for ames
    ::
    ::    Messaging Tasks
    ::
    ::    %hear: packet from unix
    ::    %hole: report that packet handling crashed
    ::    %heed: track peer's responsiveness; gives %clog if slow
    ::    %jilt: stop tracking peer's responsiveness
    ::    %plea: request to send message
    ::
    ::    System and Lifecycle Tasks
    ::
    ::    %born: process restart notification
    ::    %crud: crash report
    ::    %init: vane boot
    ::    %sift: limit verbosity to .ships
    ::    %spew: set verbosity toggles
    ::    %trim: release memory
    ::    %vega: kernel reload notification
    ::
    +$  task
      $%  [%hear =lane =blob]
          [%hole =lane =blob]
          [%heed =ship]
          [%jilt =ship]
          $>(%plea vane-task)
      ::
          $>(%born vane-task)
          $>(%crud vane-task)
          $>(%init vane-task)
          [%sift ships=(list ship)]
          [%spew veb=(list verb)]
          [%stir arg=@t]
          $>(%trim vane-task)
          $>(%vega vane-task)
      ==
    ::  $gift: effect from ames
    ::
    ::    Messaging Gifts
    ::
    ::    %boon: response message from remote ship
    ::    %clog: notify vane that %boon's to peer are backing up locally
    ::    %done: notify vane that peer (n)acked our message
    ::    %lost: notify vane that we crashed on %boon
    ::    %send: packet to unix
    ::
    ::    System and Lifecycle Gifts
    ::
    ::    %turf: domain report, relayed from jael
    ::
    +$  gift
      $%  [%boon payload=*]
          [%clog =ship]
          [%done error=(unit error)]
          [%lost ~]
          [%send =lane =blob]
      ::
          [%turf turfs=(list turf)]
      ==
    --  ::able
  ::
  ::::                                                  ::  (1a2)
    ::
  ++  acru  $_  ^?                                      ::  asym cryptosuite
    |%                                                  ::  opaque object
    ++  as  ^?                                          ::  asym ops
      |%  ++  seal  |~({a/pass b/@} *@)                 ::  encrypt to a
          ++  sign  |~(a/@ *@)                          ::  certify as us
          ++  sure  |~(a/@ *(unit @))                   ::  authenticate from us
          ++  tear  |~({a/pass b/@} *(unit @))          ::  accept from a
      --  ::as                                          ::
    ++  de  |~({a/@ b/@} *(unit @))                     ::  symmetric de, soft
    ++  dy  |~({a/@ b/@} *@)                            ::  symmetric de, hard
    ++  en  |~({a/@ b/@} *@)                            ::  symmetric en
    ++  ex  ^?                                          ::  export
      |%  ++  fig  *@uvH                                ::  fingerprint
          ++  pac  *@uvG                                ::  default passcode
          ++  pub  *pass                                ::  public key
          ++  sec  *ring                                ::  private key
      --  ::ex                                          ::
    ++  nu  ^?                                          ::  reconstructors
      |%  ++  pit  |~({a/@ b/@} ^?(..nu))               ::  from [width seed]
          ++  nol  |~(a/ring ^?(..nu))                  ::  from ring
          ++  com  |~(a/pass ^?(..nu))                  ::  from pass
      --  ::nu                                          ::
    --  ::acru                                          ::
  ::  $address: opaque atomic transport address to or from unix
  ::
  +$  address  @uxaddress
  ::  $verb: verbosity flag for ames
  ::
  +$  verb  ?(%snd %rcv %odd %msg %ges %for %rot)
  ::  $blob: raw atom to or from unix, representing a packet
  ::
  +$  blob  @uxblob
  ::  $error: tagged diagnostic trace
  ::
  +$  error  [tag=@tas =tang]
  ::  $lane: ship transport address; either opaque $address or galaxy
  ::
  ::    The runtime knows how to look up galaxies, so we don't need to
  ::    know their transport addresses.
  ::
  +$  lane  (each @pC address)
  ::  $plea: application-level message, as a %pass
  ::
  ::    vane: destination vane on remote ship
  ::    path: internal route on the receiving ship
  ::    payload: semantic message contents
  ::
  +$  plea  [vane=@tas =path payload=*]
  ::
  :: +|  %atomics
  ::
  +$  bone           @udbone
  +$  fragment       @uwfragment
  +$  fragment-num   @udfragmentnum
  +$  message-blob   @udmessageblob
  +$  message-num    @udmessagenum
  +$  public-key     @uwpublickey
  +$  symmetric-key  @uwsymmetrickey
  ::
  :: +|  %kinetics
  ::  $ack: positive ack, nack packet, or nack trace
  ::
  +$  ack
    $%  [%ok ~]
        [%nack ~]
        [%naxplanation =error]
    ==
  ::
  :: +|  %statics
  ::  $ship-state: all we know about a peer
  ::
  ::    %alien: no PKI data, so enqueue actions to perform once we learn it
  ::    %known: we know their life and public keys, so we have a channel
  ::
  +$  ship-state
    $%  [%alien alien-agenda]
        [%known peer-state]
    ==
  ::  $alien-agenda: what to do when we learn a peer's life and keys
  ::
  ::    messages: pleas local vanes have asked us to send
  ::    packets: packets we've tried to send
  ::    heeds: local tracking requests; passed through into $peer-state
  ::
  +$  alien-agenda
    $:  messages=(list [=duct =plea])
        packets=(set =blob)
        heeds=(set duct)
    ==
  ::  $peer-state: state for a peer with known life and keys
  ::
  ::    route: transport-layer destination for packets to peer
  ::    qos: quality of service; connection status to peer
  ::    ossuary: bone<->duct mapper
  ::    snd: per-bone message pumps to send messages as fragments
  ::    rcv: per-bone message sinks to assemble messages from fragments
  ::    nax: unprocessed nacks (negative acknowledgments)
  ::         Each value is ~ when we've received the ack packet but not a
  ::         nack-trace, or an error when we've received a nack-trace but
  ::         not the ack packet.
  ::
  ::         When we hear a nack packet or an explanation, if there's no
  ::         entry in .nax, we make a new entry. Otherwise, if this new
  ::         information completes the packet+nack-trace, we remove the
  ::         entry and emit a nack to the local vane that asked us to send
  ::         the message.
  ::    heeds: listeners for %clog notifications
  ::
  +$  peer-state
    $:  $:  =symmetric-key
            =life
            =public-key
            sponsor=ship
        ==
        route=(unit [direct=? =lane])
        =qos
        =ossuary
        snd=(map bone message-pump-state)
        rcv=(map bone message-sink-state)
        nax=(set [=bone =message-num])
        heeds=(set duct)
    ==
  ::  $qos: quality of service; how is our connection to a peer doing?
  ::
  ::    .last-contact: last time we heard from peer, or if %unborn, when
  ::    we first started tracking time
  ::
  +$  qos
    $~  [%unborn *@da]
    [?(%live %dead %unborn) last-contact=@da]
  ::  $ossuary: bone<->duct bijection and .next-bone to map to a duct
  ::
  ::    The first bone is 0. They increment by 4, since each flow includes
  ::    a bit for each message determining forward vs. backward and a
  ::    second bit for whether the message is on the normal flow or the
  ::    associated diagnostic flow (for naxplanations).
  ::
  ::    The least significant bit of a $bone is:
  ::    1 if "forward", i.e. we send %plea's on this flow, or
  ::    0 if "backward", i.e. we receive %plea's on this flow.
  ::
  ::    The second-least significant bit is 1 if the bone is a
  ::    naxplanation bone, and 0 otherwise.  Only naxplanation
  ::    messages can be sent on a naxplanation bone, as %boon's.
  ::
  +$  ossuary
    $:  =next=bone
        by-duct=(map duct bone)
        by-bone=(map bone duct)
    ==
  ::  $message-pump-state: persistent state for |message-pump
  ::
  ::    Messages queue up in |message-pump's .unsent-messages until they
  ::    can be packetized and fed into |packet-pump for sending.  When we
  ::    pop a message off .unsent-messages, we push as many fragments as
  ::    we can into |packet-pump, which sends every packet it eats.
  ::    Packets rejected by |packet-pump are placed in .unsent-fragments.
  ::
  ::    When we hear a packet ack, we send it to |packet-pump to be
  ::    removed from its queue of unacked packets.
  ::
  ::    When we hear a message ack (positive or negative), we treat that
  ::    as though all fragments have been acked.  If this message is not
  ::    .current, then this ack is for a future message and .current has
  ::    not yet been acked, so we place the ack in .queued-message-acks.
  ::
  ::    If we hear a message ack before we've sent all the fragments for
  ::    that message, clear .unsent-fragments and have |packet-pump delete
  ::    all sent fragments from the message. If this early message ack was
  ::    positive, print it out because it indicates the peer is not
  ::    behaving properly.
  ::
  ::    If the ack is for the current message, have |packet-pump delete
  ::    all packets from the message, give the message ack back
  ::    to the client vane, increment .current, and check if this next
  ::    message is in .queued-message-acks.  If it is, emit the message
  ::    (n)ack, increment .current, and check the next message.  Repeat
  ::    until .current is not fully acked.
  ::
  ::    The following equation is always true:
  ::    .next - .current == number of messages in flight
  ::
  ::    At the end of a task, |message-pump sends a %halt task to
  ::    |packet-pump, which can trigger a timer to be set or cleared based
  ::    on congestion control calculations. When the timer fires, it will
  ::    generally cause a packet to be re-sent.
  ::
  ::    Message sequence numbers start at 1 so that the first message will
  ::    be greater than .last-acked.message-sink-state on the receiver.
  ::
  ::    current: sequence number of earliest message sent or being sent
  ::    next: sequence number of next message to send
  ::    unsent-messages: messages to be sent after current message
  ::    unsent-fragments: fragments of current message waiting for sending
  ::    queued-message-acks: future message acks to be applied after current
  ::    packet-pump-state: state of corresponding |packet-pump
  ::
  +$  message-pump-state
    $:  current=_`message-num`1
        next=_`message-num`1
        unsent-messages=(qeu message-blob)
        unsent-fragments=(list static-fragment)
        queued-message-acks=(map message-num ack)
        =packet-pump-state
    ==
  +$  static-fragment
    $:  =message-num
        num-fragments=fragment-num
        =fragment-num
        =fragment
    ==
  ::  $packet-pump-state: persistent state for |packet-pump
  ::
  ::    next-wake: last timer we've set, or null
  ::    live: packets in flight; sent but not yet acked
  ::    metrics: congestion control information
  ::
  +$  packet-pump-state
    $:  next-wake=(unit @da)
        live=(tree [live-packet-key live-packet-val])
        metrics=pump-metrics
    ==
  ::  $pump-metrics: congestion control state for a |packet-pump
  ::
  ::    This is an Ames adaptation of TCP's Reno congestion control
  ::    algorithm.  The information signals and their responses are
  ::    identical to those of the "NewReno" variant of Reno; the
  ::    implementation differs because Ames acknowledgments differ from
  ::    TCP's, because this code uses functional data structures, and
  ::    because TCP's sequence numbers reset when a peer becomes
  ::    unresponsive, whereas Ames sequence numbers only change when a
  ::    ship breaches.
  ::
  ::    A deviation from Reno is +fast-resend-after-ack, which re-sends
  ::    timed-out packets when a peer starts responding again after a
  ::    period of unresponsiveness.
  ::
  ::    If .skips reaches 3, we perform a fast retransmit and fast
  ::    recovery.  This corresponds to Reno's handling of "three duplicate
  ::    acks".
  ::
  ::    rto: retransmission timeout
  ::    rtt: roundtrip time estimate, low-passed using EWMA
  ::    rttvar: mean deviation of .rtt, also low-passed with EWMA
  ::    num-live: how many packets sent, awaiting ack
  ::    ssthresh: slow-start threshold
  ::    cwnd: congestion window; max unacked packets
  ::
  +$  pump-metrics
    $:  rto=_~s1
        rtt=_~s1
        rttvar=_~s1
        ssthresh=_10.000
        cwnd=_1
        num-live=@ud
        counter=@ud
    ==
  +$  live-packet
    $:  key=live-packet-key
        val=live-packet-val
    ==
  +$  live-packet-key
    $:  =message-num
        =fragment-num
    ==
  +$  live-packet-val
    $:  packet-state
        num-fragments=fragment-num
        =fragment
    ==
  +$  packet-state
    $:  last-sent=@da
        retries=@ud
        skips=@ud
    ==
  ::  $message-sink-state: state of |message-sink to assemble messages
  ::
  ::    last-acked: highest $message-num we've fully acknowledged
  ::    last-heard: highest $message-num we've heard all fragments on
  ::    pending-vane-ack: heard but not processed by local vane
  ::    live-messages: partially received messages
  ::
  +$  message-sink-state
    $:  last-acked=message-num
        last-heard=message-num
        pending-vane-ack=(qeu [=message-num message=*])
        live-messages=(map message-num partial-rcv-message)
        nax=(set message-num)
    ==
  ::  $partial-rcv-message: message for which we've received some fragments
  ::
  ::    num-fragments: total number of fragments in this message
  ::    num-received: how many fragments we've received so far
  ::    fragments: fragments we've received, eventually producing a $message
  ::
  +$  partial-rcv-message
    $:  num-fragments=fragment-num
        num-received=fragment-num
        fragments=(map fragment-num fragment)
    ==
  ::
  --  ::ames
::                                                      ::::
::::                    ++behn                            ::  (1b) timekeeping
  ::                                                    ::::
++  behn  ^?
  |%
  ::                                                    ::
  ::::                  ++able:behn                     ::  (1b1) arvo moves
    ::                                                  ::::
  ++  able  ^?
    |%
    ++  gift                                            ::  out result <-$
      $%  [%doze p=(unit @da)]                          ::  next alarm
          [%wake error=(unit tang)]                     ::  wakeup or failed
          [%meta p=vase]
      ==
    ++  task                                            ::  in request ->$
      $~  [%vega ~]                                     ::
      $%  $>(%born vane-task)                           ::  new unix process
          $>(%crud vane-task)                           ::  error with trace
          [%rest p=@da]                                 ::  cancel alarm
          [%drip p=vase]                                ::  give in next event
          [%huck p=vase]                                ::  give back
          $>(%trim vane-task)                           ::  trim state
          $>(%vega vane-task)                           ::  report upgrade
          [%wait p=@da]                                 ::  set alarm
          [%wake ~]                                     ::  timer activate
      ==
    --  ::able
  --  ::behn
::                                                      ::::
::::                    ++clay                            ::  (1c) versioning
  ::                                                    ::::
++  clay  ^?
  |%
  ::                                                    ::
  ::::                  ++able:clay                     ::  (1c1) arvo moves
    ::                                                  ::::
  ++  able  ^?
    |%
    ++  gift                                            ::  out result <-$
      $%  [%boon payload=*]                             ::  ames response
          {$croz rus/(map desk {r/regs w/regs})}        ::  rules for group
          {$cruz cez/(map @ta crew)}                    ::  permission groups
          {$dirk p/@tas}                                ::  mark mount dirty
          {$ergo p/@tas q/mode}                         ::  version update
          {$hill p/(list @tas)}                         ::  mount points
          [%done error=(unit error:ames)]               ::  ames message (n)ack
          {$mere p/(each (set path) (pair term tang))}  ::  merge result
          {$note p/@tD q/tank}                          ::  debug message
          {$ogre p/@tas}                                ::  delete mount point
          {$rule red/dict wit/dict}                     ::  node r+w permissions
          {$writ p/riot}                                ::  response
          {$wris p/{$da p/@da} q/(set (pair care path))}  ::  many changes
      ==                                                ::
    ++  task                                            ::  in request ->$
      $~  [%vega ~]                                     ::
      $%  {$boat ~}                                     ::  pier rebooted
          {$cred nom/@ta cew/crew}                      ::  set permission group
          {$crew ~}                                     ::  permission groups
          {$crow nom/@ta}                               ::  group usage
          $>(%crud vane-task)                           ::  error with trace
          {$drop des/desk}                              ::  cancel pending merge
          {$info des/desk dit/nori}                     ::  internal edit
          $>(%init vane-task)                           ::  report install
          {$into des/desk all/? fis/mode}               ::  external edit
          $:  $merg                                     ::  merge desks
              des/desk                                  ::  target
              her/@p  dem/desk  cas/case                ::  source
              how/germ                                  ::  method
          ==                                            ::
          {$mont pot/term bem/beam}                     ::  mount to unix
          {$dirk des/desk}                              ::  mark mount dirty
          {$ogre pot/$@(desk beam)}                     ::  delete mount point
          {$park des/desk yok/yoki ran/rang}            ::  synchronous commit
          {$perm des/desk pax/path rit/rite}            ::  change permissions
          {$pork ~}                                     ::  resume commit
          $>(%trim vane-task)                           ::  trim state
          $>(%vega vane-task)                           ::  report upgrade
          {$warp wer/ship rif/riff}                     ::  internal file req
          {$werp who/ship wer/ship rif/riff}            ::  external file req
          $>(%plea vane-task)                           ::  ames request
      ==                                                ::
    --  ::able
  ::
  ::::                                                  ::  (1c2)
    ::
  ++  aeon  @ud                                         ::  version number
  ++  ankh                                              ::  fs node (new)
    $~  [~ ~]
    $:  fil/(unit {p/lobe q/cage})                      ::  file
        dir/(map @ta ankh)                              ::  folders
    ==                                                  ::
  ++  beam  {{p/ship q/desk r/case} s/path}             ::  global name
  ++  beak  {p/ship q/desk r/case}                      ::  path prefix
  ++  blob                                              ::  fs blob
    $%  {$delta p/lobe q/{p/mark q/lobe} r/page}        ::  delta on q
        {$direct p/lobe q/page}                         ::  immediate
    ==                                                  ::
  ::  +cable: a reference to something on the filesystem
  ::    face: the face to wrap around the imported file
  ::    file-path: location in clay
  +$  cable
    $:  face=(unit term)
        file-path=term
    ==
  ++  care  ?($a $b $c $d $p $r $s $t $u $v $w $x $y $z)  ::  clay submode
  ++  case                                              ::  ship desk case spur
    $%  {$da p/@da}                                     ::  date
        {$tas p/@tas}                                   ::  label
        {$ud p/@ud}                                     ::  number
    ==                                                  ::
  ++  cass  {ud/@ud da/@da}                             ::  cases for revision
  ++  coop  (unit ares)                                 ::  e2e ack
  ++  crew  (set ship)                                  ::  permissions group
  ++  dict  {src/path rul/real}                         ::  effective permission
  ++  dome                                              ::  project state
    $:  ank/ankh                                        ::  state
        let/@ud                                         ::  top id
        hit/(map @ud tako)                              ::  changes by id
        lab/(map @tas @ud)                              ::  labels
    ==                                                  ::
  ++  germ                                              ::  merge style
    $?  $init                                           ::  new desk
        $this                                           ::  ours with parents
        $that                                           ::  hers with parents
        $fine                                           ::  fast forward
        $meet                                           ::  orthogonal files
        $mate                                           ::  orthogonal changes
        $meld                                           ::  force merge
    ==                                                  ::
  ++  khan                                              ::
    $~  [~ ~]
    $:  fil/(unit (unit cage))                          ::  see ++khan-to-soba
        dir/(unit (map @ta (unit khan)))                ::
    ==                                                  ::
  ++  lobe  @uvI                                        ::  blob ref
  ++  maki  {p/@ta q/@ta r/@ta s/path}                  ::
  ++  miso                                              ::  ankh delta
    $%  {$del ~}                                        ::  delete
        {$ins p/cage}                                   ::  insert
        {$dif p/cage}                                   ::  mutate from diff
        {$mut p/cage}                                   ::  mutate from raw
    ==                                                  ::
  ++  misu                                              ::  computed delta
    $%  {$del ~}                                        ::  delete
        {$ins p/cage}                                   ::  insert
        {$dif p/lobe q/cage}                            ::  mutate from diff
    ==                                                  ::
  ++  mizu  {p/@u q/(map @ud tako) r/rang}              ::  new state
  ++  moar  {p/@ud q/@ud}                               ::  normal change range
  +$  moat  [from=case to=case =path]                   ::  change range
  ++  mode  (list {path (unit mime)})                   ::  external files
  +$  mood  [=care =case =path]                         ::  request in desk
  +$  mool  [=case paths=(set (pair care path))]        ::  requests in desk
  ++  nori                                              ::  repository action
    $%  {%& p/soba}                                     ::  delta
        {%| p/@tas}                                     ::  label
    ==                                                  ::
  ++  nuri                                              ::  repository action
    $%  {%& p/suba}                                     ::  delta
        {%| p/@tas}                                     ::  label
    ==                                                  ::
  ++  open  $-(path vase)                               ::  get prelude
  ++  page  (cask *)                                    ::  untyped cage
  ++  plop  blob                                        ::  unvalidated blob
  ++  rang                                              ::  repository
    $:  hut/(map tako yaki)                             ::  changes
        lat/(map lobe blob)                             ::  data
    ==                                                  ::
  ++  rant                                              ::  response to request
    $:  p/{p/care q/case r/desk}                        ::  clade release book
        q/path                                          ::  spur
        r/cage                                          ::  data
    ==                                                  ::
  ++  rave                                              ::  general request
    $%  [%sing =mood]                                   ::  single request
        [%next =mood]                                   ::  await next version
        [%mult =mool]                                   ::  next version of any
        [%many track=? =moat]                           ::  track range
    ==                                                  ::
  ++  real                                              ::  resolved permissions
    $:  mod/?($black $white)                            ::
        who/(pair (set ship) (map @ta crew))            ::
    ==                                                  ::
  ++  regs  (map path rule)                             ::  rules for paths
  ++  riff  {p/desk q/(unit rave)}                      ::  request+desist
  ++  rite                                              ::  new permissions
    $%  {$r red/(unit rule)}                            ::  for read
        {$w wit/(unit rule)}                            ::  for write
        {$rw red/(unit rule) wit/(unit rule)}           ::  for read and write
    ==                                                  ::
  ++  riot  (unit rant)                                 ::  response+complete
  ++  rule  {mod/?($black $white) who/(set whom)}       ::  node permission
  ++  rump  {p/care q/case r/@tas s/path}               ::  relative path
  ++  saba  {p/ship q/@tas r/moar s/dome}               ::  patch+merge
  ++  soba  (list {p/path q/miso})                      ::  delta
  ++  suba  (list {p/path q/misu})                      ::  delta
  ++  tako  @                                           ::  yaki ref
  ++  toro  {p/@ta q/nori}                              ::  general change
  ++  unce                                              ::  change part
    |*  a/mold                                          ::
    $%  {%& p/@ud}                                      ::  skip[copy]
        {%| p/(list a) q/(list a)}                      ::  p -> q[chunk]
    ==                                                  ::
  ++  urge  |*(a/mold (list (unce a)))                  ::  list change
  ++  whom  (each ship @ta)                             ::  ship or named crew
  ++  yoki  (each yuki yaki)                            ::  commit
  ++  yuki                                              ::  proto-commit
    $:  p/(list tako)                                   ::  parents
        q/(map path (each page lobe))                   ::  namespace
    ==                                                  ::
  ++  yaki                                              ::  commit
    $:  p/(list tako)                                   ::  parents
        q/(map path lobe)                               ::  namespace
        r/tako                                          ::  self-reference
        t/@da                                           ::  date
    ==                                                  ::
  ::
  ::  +page-to-lobe: hash a page to get a lobe.
  ::
  ++  page-to-lobe  |=(page (shax (jam +<)))
  ::
  ::  +make-yaki: make commit out of a list of parents, content, and date.
  ::
  ++  make-yaki
    |=  {p/(list tako) q/(map path lobe) t/@da}
    ^-  yaki
    =+  ^=  has
        %^  cat  7  (sham [%yaki (roll p add) q t])
        (sham [%tako (roll p add) q t])
    [p q has t]
  ::  $pile: preprocessed hoon source file
  ::
  ::    /-  sur-file            ::  surface imports from /sur
  ::    /+  lib-file            ::  library imports from /lib
  ::    /=  face  /path         ::  imports built hoon file at path
  ::    /*  face  %mark  /path  ::  unbuilt file imports, as mark
  ::
  +$  pile
    $:  sur=(list taut)
        lib=(list taut)
        raw=(list [face=term =path])
        bar=(list [face=term =mark =path])
        =hoon
    ==
  ::  $taut: file import from /lib or /sur
  ::
  +$  taut  [face=(unit term) pax=term]
  ::  $mars: mark conversion request
  ::  $tube: mark conversion gate
  ::
  +$  mars  [a=mark b=mark]
  +$  tube  $-(vase vase)
  ::  $dais: processed mark core
  ::
  +$  dais
    $_  ^|
    |_  sam=vase
    ++  bunt  sam
    ++  diff  |~(new=_sam *vase)
    ++  form  *mark
    ++  join  |~([a=vase b=vase] *(unit (unit vase)))
    ++  mash
      |~  [a=[ship desk diff=vase] b=[ship desk diff=vase]]
      *(unit vase)
    ++  pact  |~(diff=vase sam)
    ++  vale  |~(noun sam)
    ++  volt  |~(noun sam)
    --
  ::
  ++  get-fit
    |=  [bek=beak pre=@tas pax=@tas]
    ^-  (unit path)
    =/  paz  (segments pax)
    |-  ^-  (unit path)
    ?~  paz
      ~
    =/  puz=path  (snoc `path`[pre i.paz] %hoon)
    =+  .^(=arch cy+[(scot %p p.bek) q.bek (scot r.bek) puz])
    ?^  fil.arch
      `puz
    $(paz t.paz)
  ::  +segments: compute all paths from :path-part, replacing some `/`s with `-`s
  ::
  ::    For example, when passed a :path-part of 'foo-bar-baz',
  ::    the product will contain:
  ::    ```
  ::    dojo> (segments 'foo-bar-baz')
  ::    ~[/foo-bar-baz /foo-bar/baz /foo/bar-baz /foo/bar/baz]
  ::    ```
  ::
  ++  segments
    |=  suffix=@tas
    ^-  (list path)
    =/  parser
      (most hep (cook crip ;~(plug low (star ;~(pose low nud)))))
    =/  torn=(list @tas)  (fall (rush suffix parser) ~[suffix])
    %-  flop
    |-  ^-  (list (list @tas))
    ?<  ?=(~ torn)
    ?:  ?=([@ ~] torn)
      ~[torn]
    %-  zing
    %+  turn  $(torn t.torn)
    |=  s=(list @tas)
    ^-  (list (list @tas))
    ?>  ?=(^ s)
    ~[[i.torn s] [(crip "{(trip i.torn)}-{(trip i.s)}") t.s]]
  --  ::clay
::                                                      ::::
::::                    ++dill                            ::  (1d) console
  ::                                                    ::::
++  dill  ^?
  |%
  ::                                                    ::
  ::::                  ++able:dill                     ::  (1d1) arvo moves
    ::                                                  ::::
  ++  able  ^?
    |%
    ++  gift                                            ::  out result <-$
      $%  {$bbye ~}                                     ::  reset prompt
          {$blit p/(list blit)}                         ::  terminal output
          {$burl p/@t}                                  ::  activate url
          {$init p/@p}                                  ::  set owner
          {$logo ~}                                     ::  logout
          [%lyra hoon=(unit @t) arvo=@t]                ::  upgrade kernel
          {$pack ~}                                     ::  compact memory
          {$veer p/@ta q/path r/@t}                     ::  install vane
          {$verb ~}                                     ::  verbose mode
          [%whey ~]                                     ::  memory report
      ==                                                ::
    ++  task                                            ::  in request ->$
      $~  [%vega ~]                                     ::
      $%  {$belt p/belt}                                ::  terminal input
          {$blew p/blew}                                ::  terminal config
          {$boot lit/? p/*}                             ::  weird %dill boot
          $>(%crud vane-task)                           ::  error with trace
          {$flog p/flog}                                ::  wrapped error
          {$flow p/@tas q/(list gill:gall)}             ::  terminal config
          {$hail ~}                                     ::  terminal refresh
          {$heft ~}                                     ::  memory report
          {$hook ~}                                     ::  this term hung up
          {$harm ~}                                     ::  all terms hung up
          $>(%init vane-task)                           ::  after gall ready
          [%lyra hoon=(unit @t) arvo=@t]                ::  upgrade kernel
          {$noop ~}                                     ::  no operation
          {$pack ~}                                     ::  compact memory
          {$talk p/tank}                                ::
          {$text p/tape}                                ::
          {$veer p/@ta q/path r/@t}                     ::  install vane
          $>(%trim vane-task)                           ::  trim state
          $>(%vega vane-task)                           ::  report upgrade
          {$verb ~}                                     ::  verbose mode
          [%knob tag=term level=?(%hush %soft %loud)]   ::  error verbosity
      ==                                                ::
    --  ::able
  ::
  ::::                                                  ::  (1d2)
    ::
  ++  blew  {p/@ud q/@ud}                               ::  columns rows
  ++  belt                                              ::  old belt
    $%  {$aro p/?($d $l $r $u)}                         ::  arrow key
        {$bac ~}                                        ::  true backspace
        {$ctl p/@c}                                     ::  control-key
        {$del ~}                                        ::  true delete
        {$met p/@c}                                     ::  meta-key
        {$ret ~}                                        ::  return
        {$txt p/(list @c)}                              ::  utf32 text
    ==                                                  ::
  ++  blit                                              ::  old blit
    $%  {$bel ~}                                        ::  make a noise
        {$clr ~}                                        ::  clear the screen
        {$hop p/@ud}                                    ::  set cursor position
        {$lin p/(list @c)}                              ::  set current line
        {$mor ~}                                        ::  newline
        {$sag p/path q/*}                               ::  save to jamfile
        {$sav p/path q/@}                               ::  save to file
        {$url p/@t}                                     ::  activate url
    ==                                                  ::
  ++  deco  ?(~ $bl $br $un)                            ::  text decoration
  ++  dill-belt                                         ::  new belt
    $%  {$aro p/?($d $l $r $u)}                         ::  arrow key
        {$bac ~}                                        ::  true backspace
        {$cru p/@tas q/(list tank)}                     ::  echo error
        {$ctl p/@}                                      ::  control-key
        {$del ~}                                        ::  true delete
        {$hey ~}                                        ::  refresh
        {$met p/@}                                      ::  meta-key
        {$ret ~}                                        ::  return
        {$rez p/@ud q/@ud}                              ::  resize, cols, rows
        {$txt p/(list @c)}                              ::  utf32 text
        {$yow p/gill:gall}                              ::  connect to app
    ==                                                  ::
  ++  dill-blit                                         ::  new blit
    $%  {$bel ~}                                        ::  make a noise
        {$clr ~}                                        ::  clear the screen
        {$hop p/@ud}                                    ::  set cursor position
        {$klr p/stub}                                   ::  styled text
        {$mor p/(list dill-blit)}                       ::  multiple blits
        {$pom p/stub}                                   ::  styled prompt
        {$pro p/(list @c)}                              ::  show as cursor+line
        {$qit ~}                                        ::  close console
        {$out p/(list @c)}                              ::  send output line
        {$sag p/path q/*}                               ::  save to jamfile
        {$sav p/path q/@}                               ::  save to file
        {$url p/@t}                                     ::  activate url
    ==                                                  ::
  ++  flog                                              ::  sent to %dill
    $%  {$crud p/@tas q/(list tank)}                    ::
        {$heft ~}                                       ::
        [%lyra hoon=(unit @t) arvo=@t]                  ::  upgrade kernel
        {$pack ~}                                       ::  compact memory
        {$text p/tape}                                  ::
        {$veer p/@ta q/path r/@t}                       ::  install vane
        {$verb ~}                                       ::  verbose mode
    ==                                                  ::
  --  ::dill
::                                                      ::::
::::                    ++eyre                            ::  (1e) http-server
  ::                                                    ::::
++  eyre  ^?
  |%
  ++  able
    |%
    ++  gift
      $%  ::  set-config: configures the external http server
          ::
          ::    TODO: We need to actually return a (map (unit @t) http-config)
          ::    so we can apply configurations on a per-site basis
          ::
          [%set-config =http-config]
          ::  response: response to an event from earth
          ::
          [%response =http-event:http]
          ::  response to a %connect or %serve
          ::
          ::    :accepted is whether :binding was valid. Duplicate bindings are
          ::    not allowed.
          ::
          [%bound accepted=? =binding]
      ==
    ::
    ++  task
      $~  [%vega ~]
      $%  ::  event failure notification
          ::
          $>(%crud vane-task)
          ::  initializes ourselves with an identity
          ::
          $>(%init vane-task)
          ::  new unix process
          ::
          $>(%born vane-task)
          ::  trim state (in response to memory pressure)
          ::
          $>(%trim vane-task)
          ::  report upgrade
          ::
          $>(%vega vane-task)
          ::  notifies us of the ports of our live http servers
          ::
          [%live insecure=@ud secure=(unit @ud)]
          ::  update http configuration
          ::
          [%rule =http-rule]
          ::  starts handling an inbound http request
          ::
          [%request secure=? =address =request:http]
          ::  starts handling an backdoor http request
          ::
          [%request-local secure=? =address =request:http]
          ::  cancels a previous request
          ::
          [%cancel-request ~]
          ::  connects a binding to an app
          ::
          [%connect =binding app=term]
          ::  connects a binding to a generator
          ::
          [%serve =binding =generator]
          ::  disconnects a binding
          ::
          ::    This must be called with the same duct that made the binding in
          ::    the first place.
          ::
          [%disconnect =binding]
      ==
    ::
    --
  ::  +outstanding-connection: open http connections not fully complete:
  ::
  ::    This refers to outstanding connections where the connection to
  ::    outside is opened and we are currently waiting on an app to
  ::    produce the results.
  ::
  +$  outstanding-connection
    $:  ::  action: the action that had matched
        ::
        =action
        ::  inbound-request: the original request which caused this connection
        ::
        =inbound-request
        ::  response-header: set when we get our first %start
        ::
        response-header=(unit response-header:http)
        ::  bytes-sent: the total bytes sent in response
        ::
        bytes-sent=@ud
    ==
  ::  +authentication-state: state used in the login system
  ::
  +$  authentication-state
    $:  ::  sessions: a mapping of session cookies to session information
        ::
        sessions=(map @uv session)
    ==
  ::  +session: server side data about a session
  ::
  +$  session
    $:  ::  expiry-time: when this session expires
        ::
        ::    We check this server side, too, so we aren't relying on the browser
        ::    to properly handle cookie expiration as a security mechanism.
        ::
        expiry-time=@da
        ::  channels: channels opened by this session
        ::
        channels=(set @t)
        ::
        ::  TODO: We should add a system for individual capabilities; we should
        ::  mint some sort of long lived cookie for mobile apps which only has
        ::  access to a single application path.
    ==
  ::  channel-state: state used in the channel system
  ::
  +$  channel-state
    $:  ::  session: mapping between an arbitrary key to a channel
        ::
        session=(map @t channel)
        ::  by-duct: mapping from ducts to session key
        ::
        duct-to-key=(map duct @t)
    ==
  ::  +timer: a reference to a timer so we can cancel or update it.
  ::
  +$  timer
    $:  ::  date: time when the timer will fire
        ::
        date=@da
        ::  duct: duct that set the timer so we can cancel
        ::
        =duct
    ==
  ::  channel: connection to the browser
  ::
  ::    Channels are the main method where a webpage communicates with Gall
  ::    apps. Subscriptions and pokes are issues with PUT requests on a path,
  ::    while GET requests on that same path open a persistent EventSource
  ::    channel.
  ::
  ::    The EventSource API is a sequence number based API that browser provide
  ::    which allow the server to push individual events to the browser over a
  ::    connection held open. In case of reconnection, the browser will send a
  ::    'Last-Event-Id: ' header to the server; the server then resends all
  ::    events since then.
  ::
  +$  channel
    $:  ::  channel-state: expiration time or the duct currently listening
        ::
        ::    For each channel, there is at most one open EventSource
        ::    connection. A 400 is issues on duplicate attempts to connect to the
        ::    same channel. When an EventSource isn't connected, we set a timer
        ::    to reap the subscriptions. This timer shouldn't be too short
        ::    because the
        ::
        state=(each timer duct)
        ::  next-id: next sequence number to use
        ::
        next-id=@ud
        ::  events: unacknowledged events
        ::
        ::    We keep track of all events where we haven't received a
        ::    'Last-Event-Id: ' response from the client or a per-poke {'ack':
        ::    ...} call. When there's an active EventSource connection on this
        ::    channel, we send the event but we still add it to events because we
        ::    can't assume it got received until we get an acknowledgment.
        ::
        events=(qeu [id=@ud lines=wall])
        ::  subscriptions: gall subscriptions
        ::
        ::    We maintain a list of subscriptions so if a channel times out, we
        ::    can cancel all the subscriptions we've made.
        ::
        subscriptions=(map wire [ship=@p app=term =path duc=duct])
        ::  heartbeat: sse heartbeat timer
        ::
        heartbeat=(unit timer)
    ==
  ::  +binding: A rule to match a path.
  ::
  ::    A +binding is a system unique mapping for a path to match. A +binding
  ::    must be system unique because we don't want two handlers for a path;
  ::    what happens if there are two different actions for [~ /]?
  ::
  +$  binding
    $:  ::  site: the site to match.
        ::
        ::    A ~ will match the Urbit's identity site (your.urbit.org). Any
        ::    other value will match a domain literal.
        ::
        site=(unit @t)
        ::  path: matches this prefix path
        ::
        ::    /~myapp will match /~myapp or /~myapp/longer/path
        ::
        path=(list @t)
    ==
  ::  +action: the action to take when a binding matches an incoming request
  ::
  +$  action
    $%  ::  dispatch to a generator
        ::
        [%gen =generator]
        ::  dispatch to an application
        ::
        [%app app=term]
        ::  internal authentication page
        ::
        [%authentication ~]
        ::  internal logout page
        ::
        [%logout ~]
        ::  gall channel system
        ::
        [%channel ~]
        ::  gall scry endpoint
        ::
        [%scry ~]
        ::  respond with the default file not found page
        ::
        [%four-oh-four ~]
    ==
  ::  +generator: a generator on the local ship that handles requests
  ::
  ::    This refers to a generator on the local ship, run with a set of
  ::    arguments. Since http requests are time sensitive, we require that the
  ::    generator be on the current ship.
  ::
  +$  generator
    $:  ::  desk: desk on current ship that contains the generator
        ::
        =desk
        ::  path: path on :desk to the generator's hoon file
        ::
        path=(list @t)
        ::  args: arguments passed to the gate
        ::
        args=*
    ==
  :: +http-config: full http-server configuration
  ::
  +$  http-config
    $:  :: secure: PEM-encoded RSA private key and cert or cert chain
        ::
        secure=(unit [key=wain cert=wain])
        :: proxy: reverse TCP proxy HTTP(s)
        ::
        proxy=_|
        :: log: keep HTTP(s) access logs
        ::
        log=?
        :: redirect: send 301 redirects to upgrade HTTP to HTTPS
        ::
        ::   Note: requires certificate.
        ::
        redirect=?
    ==
  :: +http-rule: update configuration
  ::
  +$  http-rule
    $%  :: %cert: set or clear certificate and keypair
        ::
        [%cert cert=(unit [key=wain cert=wain])]
        :: %turf: add or remove established dns binding
        ::
        [%turf action=?(%put %del) =turf]
    ==
  ::  +address: client IP address
  ::
  +$  address
    $%  [%ipv4 @if]
        [%ipv6 @is]
        ::  [%ames @p]
    ==
  ::  +inbound-request: +http-request and metadata
  ::
  +$  inbound-request
    $:  ::  authenticated: has a valid session cookie
        ::
        authenticated=?
        ::  secure: whether this request was encrypted (https)
        ::
        secure=?
        ::  address: the source address of this request
        ::
        =address
        ::  request: the http-request itself
        ::
        =request:http
    ==
  ::
  ++  cred                                              ::  credential
    $:  hut/hart                                        ::  client host
        aut/(jug @tas @t)                               ::  client identities
        orx/oryx                                        ::  CSRF secret
        acl/(unit @t)                                   ::  accept-language
        cip/(each @if @is)                              ::  client IP
        cum/(map @tas *)                                ::  custom dirt
    ==                                                  ::
  ++  epic                                              ::  FCGI parameters
    $:  qix/(map @t @t)                                 ::  query
        ced/cred                                        ::  client credentials
        bem/beam                                        ::  original path
    ==                                                  ::
  ::
  ++  hart  {p/? q/(unit @ud) r/host}                   ::  http sec+port+host
  ++  hate  {p/purl q/@p r/moth}                        ::  semi-cooked request
  ++  hiss  {p/purl q/moth}                             ::  outbound request
  ++  host  (each turf @if)                             ::  http host
  ++  hoke  %+  each   {$localhost ~}                  ::  local host
            ?($.0.0.0.0 $.127.0.0.1)                    ::
  ++  httq                                              ::  raw http request
    $:  p/meth                                          ::  method
        q/@t                                            ::  unparsed url
        r/(list {p/@t q/@t})                            ::  headers
        s/(unit octs)                                   ::  body
    ==                                                  ::
  ++  httr  {p/@ud q/mess r/(unit octs)}                ::  raw http response
  ++  math  (map @t (list @t))                          ::  semiparsed headers
  ++  mess  (list {p/@t q/@t})                          ::  raw http headers
  ++  meth                                              ::  http methods
    $?  $conn                                           ::  CONNECT
        $delt                                           ::  DELETE
        $get                                            ::  GET
        $head                                           ::  HEAD
        $opts                                           ::  OPTIONS
        $post                                           ::  POST
        $put                                            ::  PUT
        $trac                                           ::  TRACE
    ==                                                  ::
  ++  mite  (list @ta)                                  ::  mime type
  ++  moth  {p/meth q/math r/(unit octs)}               ::  http operation
  ++  octs  {p/@ud q/@t}                                ::  octet-stream
  ++  oryx  @t                                          ::  CSRF secret
  ++  pork  {p/(unit @ta) q/(list @t)}                  ::  fully parsed url
  :: +prox: proxy notification
  ::
  ::   Used on both the proxy (ward) and upstream sides for
  ::   sending/receiving proxied-request notifications.
  ::
  +=  prox
    $:  :: por: tcp port
        ::
        por=@ud
        :: sek: secure?
        ::
        sek=?
        :: non: authentication nonce
        ::
        non=@uvJ
    ==
  ++  purf  (pair purl (unit @t))                       ::  url with fragment
  ++  purl  {p/hart q/pork r/quay}                      ::  parsed url
  ++  quay  (list {p/@t q/@t})                          ::  parsed url query
  ++  quer  |-($@(~ {p/@t q/@t t/$}))                  ::  query tree
  ++  quri                                              ::  request-uri
    $%  {%& p/purl}                                     ::  absolute
        {%| p/pork q/quay}                              ::  relative
    ==                                                  ::
  ::  +reserved: check if an ipv4 address is in a reserved range
  ::
  ++  reserved
    |=  a=@if
    ^-  ?
    =/  b  (flop (rip 3 a))
    ::  0.0.0.0/8 (software)
    ::
    ?.  ?=([@ @ @ @ ~] b)  &
    ?|  ::  10.0.0.0/8 (private)
        ::
        =(10 i.b)
        ::  100.64.0.0/10 (carrier-grade NAT)
        ::
        &(=(100 i.b) (gte i.t.b 64) (lte i.t.b 127))
        ::  127.0.0.0/8 (localhost)
        ::
        =(127 i.b)
        ::  169.254.0.0/16 (link-local)
        ::
        &(=(169 i.b) =(254 i.t.b))
        ::  172.16.0.0/12 (private)
        ::
        &(=(172 i.b) (gte i.t.b 16) (lte i.t.b 31))
        ::  192.0.0.0/24 (protocol assignment)
        ::
        &(=(192 i.b) =(0 i.t.b) =(0 i.t.t.b))
        ::  192.0.2.0/24 (documentation)
        ::
        &(=(192 i.b) =(0 i.t.b) =(2 i.t.t.b))
        ::  192.18.0.0/15 (reserved, benchmark)
        ::
        &(=(192 i.b) |(=(18 i.t.b) =(19 i.t.b)))
        ::  192.51.100.0/24 (documentation)
        ::
        &(=(192 i.b) =(51 i.t.b) =(100 i.t.t.b))
        ::  192.88.99.0/24 (reserved, ex-anycast)
        ::
        &(=(192 i.b) =(88 i.t.b) =(99 i.t.t.b))
        ::  192.168.0.0/16 (private)
        ::
        &(=(192 i.b) =(168 i.t.b))
        ::  203.0.113/24 (documentation)
        ::
        &(=(203 i.b) =(0 i.t.b) =(113 i.t.t.b))
        ::  224.0.0.0/8 (multicast)
        ::  240.0.0.0/4 (reserved, future)
        ::  255.255.255.255/32 (broadcast)
        ::
        (gte i.b 224)
    ==
  ::  +ipa: parse ip address
<<<<<<< HEAD
  ::
  ++  ipa
    ;~(pose (stag %ipv4 ip4) (stag %ipv6 ip6))
  ::  +ip4: parse ipv4 address
  ::
  ++  ip4
    =+  byt=(ape:ag ted:ab)
    (bass 256 ;~(plug byt (stun [3 3] ;~(pfix dot byt))))
  ::  +ip6: parse ipv6 address
  ::
  ++  ip6
    %+  bass  0x1.0000
    %+  sear
      |=  hexts=(list $@(@ [~ %zeros]))
      ^-  (unit (list @))
      ::  not every list of hextets is an ipv6 address
      ::
      =/  legit=?
        =+  l=(lent hexts)
        =+  c=|=(a=* ?=([~ %zeros] a))
        ?|  &((lth l 8) ?=([* ~] (skim hexts c)))
            &(=(8 l) !(lien hexts c))
        ==
      ?.  legit  ~
      %-  some
      ::  expand zeros
      ::
      %-  zing
      %+  turn  hexts
      |=  hext=$@(@ [~ %zeros])
      ?@  hext  [hext]~
      (reap (sub 9 (lent hexts)) 0)
    ::  parse hextets, producing cell for shorthand zeroes
    ::
    |^  %+  cook
          |=  [a=(list @) b=(list [~ %zeros]) c=(list @)]
          :(welp a b c)
        ;~  plug
          (more col het)
          (stun [0 1] cel)
          (more col het)
        ==
    ++  cel  (cold `%zeros ;~(plug col col))
    ++  het  (bass 16 (stun [1 4] six:ab))
    --
  ::
  ++  rout  {p/(list host) q/path r/oryx s/path}        ::  http route (new)
  ++  user  knot                                        ::  username
  --  ::eyre
::                                                      ::::
::::                    ++ford                            ::  (1f) build
  ::                                                    ::::
::  |ford: build system vane interface
::
++  ford  ^?
  |%
  ::  |able:ford: ford's public +move interface
  ::
  ++  able  ^?
    |%
    ::  +task:able:ford: requests to ford
    ::
    +=  task
      $~  [%vega ~]
      $%  ::  %build: perform a build, either live or once
          ::
          $:  %build
              ::  live: whether we run this build live
              ::
              ::    A live build will subscribe to further updates and keep the
              ::    build around.
              ::
              live=?
              ::  plan: the schematic to build
              ::
              =schematic
          ==
          ::  %keep: reset cache sizes
          ::
          [%keep compiler-cache=@ud build-cache=@ud]
          ::  %kill: stop a build; send on same duct as original %build request
          ::
          [%kill ~]
          ::  trim state (in response to memory pressure)
          ::
          $>(%trim vane-task)
          ::  %vega: report kernel upgrade
          ::
          $>(%vega vane-task)
          ::  %wegh: produce memory usage information
          ::
          $>(%wegh vane-task)
          ::  %wipe: wipes stored builds
          ::
          [%wipe percent-to-remove=@ud]
      ==
    ::  +gift:able:ford: responses from ford
    ::
    +=  gift
      $%  ::  %mass: memory usage; response to %wegh +task
          ::
          [%mass p=mass]
          ::  %made: build result; response to %build +task
          ::
          $:  %made
              ::  date: formal date of the build
              ::
              date=@da
              ::  result: result of the build; either complete build, or error
              ::
              result=made-result
      ==  ==
    --
  ::  +made-result: the main payload for a %made +gift
  ::
  +=  made-result
    $%  ::  %complete: contains the result of the completed build
        ::
        [%complete =build-result]
        ::  %incomplete: couldn't finish build; contains error message
        ::
        [%incomplete =tang]
    ==
  ::  +disc: a desk on a ship; can be used as a beak that varies with time
  ::
  +=  disc  [=ship =desk]
  ::  +rail: a time-varying full path
=======
>>>>>>> 137e4428
  ::
  ++  ipa
    ;~(pose (stag %ipv4 ip4) (stag %ipv6 ip6))
  ::  +ip4: parse ipv4 address
  ::
  ++  ip4
    =+  byt=(ape:ag ted:ab)
    (bass 256 ;~(plug byt (stun [3 3] ;~(pfix dot byt))))
  ::  +ip6: parse ipv6 address
  ::
  ++  ip6
    %+  bass  0x1.0000
    %+  sear
      |=  hexts=(list $@(@ [~ %zeros]))
      ^-  (unit (list @))
      ::  not every list of hextets is an ipv6 address
      ::
      =/  legit=?
        =+  l=(lent hexts)
        =+  c=|=(a=* ?=([~ %zeros] a))
        ?|  &((lth l 8) ?=([* ~] (skim hexts c)))
            &(=(8 l) !(lien hexts c))
        ==
      ?.  legit  ~
      %-  some
      ::  expand zeros
      ::
      %-  zing
      %+  turn  hexts
      |=  hext=$@(@ [~ %zeros])
      ?@  hext  [hext]~
      (reap (sub 9 (lent hexts)) 0)
    ::  parse hextets, producing cell for shorthand zeroes
    ::
    |^  %+  cook
          |=  [a=(list @) b=(list [~ %zeros]) c=(list @)]
          :(welp a b c)
        ;~  plug
          (more col het)
          (stun [0 1] cel)
          (more col het)
        ==
    ++  cel  (cold `%zeros ;~(plug col col))
    ++  het  (bass 16 (stun [1 4] six:ab))
    --
  ::
  ++  rout  {p/(list host) q/path r/oryx s/path}        ::  http route (new)
  ++  user  knot                                        ::  username
  --  ::eyre
::                                                      ::::
::::                    ++gall                            ::  (1g) extensions
  ::                                                    ::::
++  gall  ^?
  |%
  ::                                                    ::
  ::::                  ++able:gall                     ::  (1g1) arvo moves
    ::                                                  ::::
  ++  able  ^?
    |%
    ++  gift                                            ::  outgoing result
      $%  [%boon payload=*]                             ::  ames response
          [%done error=(unit error:ames)]               ::  ames message (n)ack
          [%onto p=(each suss tang)]                    ::  about agent
          [%unto p=sign:agent]                          ::
      ==                                                ::
    ++  task                                            ::  incoming request
      $~  [%vega ~]                                     ::
      $%  [%conf dap=term]                              ::  start agent
          [$deal p=sock q=term r=deal]                  ::  full transmission
          [%goad force=? agent=(unit dude)]             ::  rebuild agent(s)
          [%sear =ship]                                 ::  clear pending queues
          $>(%init vane-task)                           ::  set owner
          $>(%trim vane-task)                           ::  trim state
          $>(%vega vane-task)                           ::  report upgrade
          $>(%plea vane-task)                           ::  network request
      ==                                                ::
    --  ::able
  ++  bitt  (map duct (pair ship path))                 ::  incoming subs
  ++  boat                                              ::  outgoing subs
    %+  map  ,[=wire =ship =term]                       ::
    ,[acked=? =path]                                    ::
  ++  bowl                                              ::  standard app state
          $:  $:  our=ship                              ::  host
                  src=ship                              ::  guest
                  dap=term                              ::  agent
              ==                                        ::
              $:  wex=boat                              ::  outgoing subs
                  sup=bitt                              ::  incoming subs
              ==                                        ::
              $:  act=@ud                               ::  change number
                  eny=@uvJ                              ::  entropy
                  now=@da                               ::  current time
                  byk=beak                              ::  load source
          ==  ==                                        ::
  ++  dude  term                                        ::  server identity
  ++  gill  (pair ship term)                            ::  general contact
  ++  scar                                              ::  opaque duct
    $:  p=@ud                                           ::  bone sequence
        q=(map duct bone)                               ::  by duct
        r=(map bone duct)                               ::  by bone
    ==                                                  ::
  ++  suss  (trel dude @tas @da)                        ::  config report
  ++  well  (pair desk term)                            ::
  ++  neat
    $%  [%arvo =note-arvo]
        [%agent [=ship name=term] =deal]
    ==
  +$  deal
    $%  [%raw-poke =mark =noun]
        task:agent
    ==
  ::
  ::  +agent: app core
  ::
  ++  agent
    =<  form
    |%
    +$  step  (quip card form)
    +$  card  (wind note gift)
    +$  note
      $%  [%arvo =note-arvo]
          [%agent [=ship name=term] =task]
      ==
    +$  task
      $%  [%watch =path]
          [%watch-as =mark =path]
          [%leave ~]
          [%poke =cage]
          [%poke-as =mark =cage]
      ==
    +$  gift
      $%  [%fact paths=(list path) =cage]
          [%kick paths=(list path) ship=(unit ship)]
          [%watch-ack p=(unit tang)]
          [%poke-ack p=(unit tang)]
      ==
    +$  sign
      $%  [%poke-ack p=(unit tang)]
          [%watch-ack p=(unit tang)]
          [%fact =cage]
          [%kick ~]
      ==
    ++  form
      $_  ^|
      |_  bowl
      ++  on-init
        *(quip card _^|(..on-init))
      ::
      ++  on-save
        *vase
      ::
      ++  on-load
        |~  old-state=vase
        *(quip card _^|(..on-init))
      ::
      ++  on-poke
        |~  [mark vase]
        *(quip card _^|(..on-init))
      ::
      ++  on-watch
        |~  path
        *(quip card _^|(..on-init))
      ::
      ++  on-leave
        |~  path
        *(quip card _^|(..on-init))
      ::
      ++  on-peek
        |~  path
        *(unit (unit cage))
      ::
      ++  on-agent
        |~  [wire sign]
        *(quip card _^|(..on-init))
      ::
      ++  on-arvo
        |~  [wire sign-arvo]
        *(quip card _^|(..on-init))
      ::
      ++  on-fail
        |~  [term tang]
        *(quip card _^|(..on-init))
      --
    --
  --  ::gall
::  %iris http-client interface
::
++  iris  ^?
  |%
  ++  able
    |%
    ::  +gift: effects the client can emit
    ::
    ++  gift
      $%  ::  %request: outbound http-request to earth
          ::
          ::    TODO: id is sort of wrong for this interface; the duct should
          ::    be enough to identify which request we're talking about?
          ::
          [%request id=@ud request=request:http]
          ::  %cancel-request: tell earth to cancel a previous %request
          ::
          [%cancel-request id=@ud]
          ::  %response: response to the caller
          ::
          [%http-response =client-response]
      ==
    ::
    ++  task
      $~  [%vega ~]
      $%  ::  event failure notification
          ::
          $>(%crud vane-task)
          ::  system started up; reset open connections
          ::
          $>(%born vane-task)
          ::  trim state (in response to memory pressure)
          ::
          $>(%trim vane-task)
          ::  report upgrade
          ::
          $>(%vega vane-task)
          ::  fetches a remote resource
          ::
          [%request =request:http =outbound-config]
          ::  cancels a previous fetch
          ::
          [%cancel-request ~]
          ::  receives http data from outside
          ::
          [%receive id=@ud =http-event:http]
      ==
    --
  ::  +client-response: one or more client responses given to the caller
  ::
  +$  client-response
    $%  ::  periodically sent as an update on the duct that sent %fetch
        ::
        $:  %progress
            ::  http-response-header: full transaction header
            ::
            ::    In case of a redirect chain, this is the target of the
            ::    final redirect.
            ::
            =response-header:http
            ::  bytes-read: bytes fetched so far
            ::
            bytes-read=@ud
            ::  expected-size: the total size if response had a content-length
            ::
            expected-size=(unit @ud)
            ::  incremental: data received since the last %http-progress
            ::
            incremental=(unit octs)
        ==
        ::  final response of a download, parsed as mime-data if successful
        ::
        [%finished =response-header:http full-file=(unit mime-data)]
        ::  canceled by the runtime system
        ::
        [%cancel ~]
    ==
  ::  mime-data: externally received but unvalidated mimed data
  ::
  +$  mime-data
    [type=@t data=octs]
  ::  +outbound-config: configuration for outbound http requests
  ::
  +$  outbound-config
    $:  ::  number of times to follow a 300 redirect before erroring
        ::
        ::    Common values for this will be 3 (the limit most browsers use), 5
        ::    (the limit recommended by the http standard), or 0 (let the
        ::    requester deal with 300 redirects).
        ::
        redirects=_5
        ::  number of times to retry before failing
        ::
        ::    When we retry, we'll automatically try to use the 'Range' header
        ::    to resume the download where we left off if we have the
        ::    'Accept-Range: bytes' in the original response.
        ::
        retries=_3
    ==
  ::  +to-httr: adapts to old eyre interface
  ::
  ++  to-httr
    |=  [header=response-header:http full-file=(unit mime-data)]
    ^-  httr:eyre
    ::
    =/  data=(unit octs)
      ?~(full-file ~ `data.u.full-file)
    ::
    [status-code.header headers.header data]
  --
::                                                      ::::
::::                    ++jael                          ::  (1h) security
  ::                                                    ::::
++  jael  ^?
  |%
  ::                                                    ::
  ::::                  ++able:jael                     ::  (1h1) arvo moves
    ::                                                  ::::
  ++  able  ^?
    =,  pki
    |%
    +$  public-keys-result
      $%  [%full points=(map ship point)]
          [%diff who=ship =diff:point]
          [%breach who=ship]
      ==
    ::                                                  ::
    ++  gift                                            ::  out result <-$
      $%  [%init p=ship]                                ::  report install unix
          [%done error=(unit error:ames)]               ::  ames message (n)ack
          [%boon payload=*]                             ::  ames response
          [%private-keys =life vein=(map life ring)]    ::  private keys
          [%public-keys =public-keys-result]            ::  ethereum changes
          [%turf turf=(list turf)]                      ::  domains
      ==                                                ::
    ::  +seed: private boot parameters
    ::
    +$  seed  [who=ship lyf=life key=ring sig=(unit oath:pki)]
    ::
    +=  task                                            ::  in request ->$
      $~  [%vega ~]                                     ::
      $%  [%dawn dawn-event]                            ::  boot from keys
          [%fake =ship]                                 ::  fake boot
          [%listen whos=(set ship) =source]             ::  set ethereum source
          ::TODO  %next for generating/putting new private key
          [%meet =ship =life =pass]                     ::  met after breach
          [%moon =ship =udiff:point]                    ::  register moon keys
          [%nuke whos=(set ship)]                       ::  cancel tracker from
          [%private-keys ~]                             ::  sub to privates
          [%public-keys ships=(set ship)]               ::  sub to publics
          [%rekey =life =ring]                          ::  update private keys
          $>(%trim vane-task)                           ::  trim state
          [%turf ~]                                     ::  view domains
          $>(%vega vane-task)                           ::  report upgrade
          $>(%plea vane-task)                           ::  ames request
      ==                                                ::
    ::
    +$  dawn-event
      $:  =seed
          spon=(list [=ship point:azimuth-types])
          czar=(map ship [=rift =life =pass])
          turf=(list turf)
          bloq=@ud
          node=(unit purl:eyre)
      ==
    ::
    ++  block
      =<  block
      |%
      +$  hash    @uxblockhash
      +$  number  @udblocknumber
      +$  id      [=hash =number]
      +$  block   [=id =parent=hash]
      --
    ::
    ::  Azimuth points form a groupoid, where the objects are all the
    ::  possible values of +point and the arrows are the possible values
    ::  of (list point-diff).  Composition of arrows is concatenation,
    ::  and you can apply the diffs to a +point with +apply.
    ::
    ::  It's simplest to consider +point as the coproduct of three
    ::  groupoids, Rift, Keys, and Sponsor.  Recall that the coproduct
    ::  of monoids is the free monoid (Kleene star) of the coproduct of
    ::  the underlying sets of the monoids.  The construction for
    ::  groupoids is similar.  Thus, the objects of the coproduct are
    ::  the product of the objects of the underlying groupoids.  The
    ::  arrows are a list of a sum of the diff types of the underlying
    ::  groupoids.  Given an arrow=(list diff), you can project to the
    ::  underlying arrows with +skim filtering on the head of each diff.
    ::
    ::  The identity element is ~.  Clearly, composing this with any
    ::  +diff gives the original +diff.  Since this is a category,
    ::  +compose must be associative (true, because concatenation is
    ::  associative).  This is a groupoid, so we must further have that
    ::  every +point-diff has an inverse.  These are given by the
    ::  +inverse operation.
    ::
    ++  point
      =<  point
      |%
      +$  point
        $:  =rift
            =life
            keys=(map life [crypto-suite=@ud =pass])
            sponsor=(unit @p)
        ==
      ::
      +$  key-update  [=life crypto-suite=@ud =pass]
      ::
      ::  Invertible diffs
      ::
      +$  diffs  (list diff)
      +$  diff
        $%  [%rift from=rift to=rift]
            [%keys from=key-update to=key-update]
            [%spon from=(unit @p) to=(unit @p)]
        ==
      ::
      ::  Non-invertible diffs
      ::
      +$  udiffs  (list [=ship =udiff])
      +$  udiff
        $:  =id:block
        $%  [%rift =rift]
            [%keys key-update]
            [%spon sponsor=(unit @p)]
            [%disavow ~]
        ==  ==
      ::
      ++  udiff-to-diff
        |=  [=a=udiff =a=point]
        ^-  (unit diff)
        ?-    +<.a-udiff
            %disavow  ~|(%udiff-to-diff-disavow !!)
            %spon     `[%spon sponsor.a-point sponsor.a-udiff]
            %rift
          ?.  (gth rift.a-udiff rift.a-point)
            ~
          ~?  !=(rift.a-udiff +(rift.a-point))
            [%udiff-to-diff-skipped-rift a-udiff a-point]
          `[%rift rift.a-point rift.a-udiff]
        ::
            %keys
          ?.  (gth life.a-udiff life.a-point)
            ~
          ~?  !=(life.a-udiff +(life.a-point))
            [%udiff-to-diff-skipped-life a-udiff a-point]
          :^  ~  %keys
            [life.a-point (~(gut by keys.a-point) life.a-point *[@ud pass])]
          [life crypto-suite pass]:a-udiff
        ==
      ::
      ++  inverse
        |=  diffs=(list diff)
        ^-  (list diff)
        %-  flop
        %+  turn  diffs
        |=  =diff
        ^-  ^diff
        ?-  -.diff
          %rift  [%rift to from]:diff
          %keys  [%keys to from]:diff
          %spon  [%spon to from]:diff
        ==
      ::
      ++  compose
        (bake weld ,[(list diff) (list diff)])
      ::
      ++  apply
        |=  [diffs=(list diff) =a=point]
        (roll diffs (apply-diff a-point))
      ::
      ++  apply-diff
        |=  a=point
        |:  [*=diff a-point=a]
        ^-  point
        ?-    -.diff
            %rift
          ?>  =(rift.a-point from.diff)
          a-point(rift to.diff)
        ::
            %keys
          ?>  =(life.a-point life.from.diff)
          ?>  =((~(get by keys.a-point) life.a-point) `+.from.diff)
          %_  a-point
            life  life.to.diff
            keys  (~(put by keys.a-point) life.to.diff +.to.diff)
          ==
        ::
            %spon
          ?>  =(sponsor.a-point from.diff)
          a-point(sponsor to.diff)
        ==
      --
    --                                                  ::
  ::                                                    ::
  ::::                                                  ::
    ::                                                  ::
  +$  source  (each ship term)
  +$  source-id  @udsourceid
  ::
  ::  +state-eth-node: state of a connection to an ethereum node
  ::
  +$  state-eth-node                                    ::  node config + meta
    $:  top-source-id=source-id
        sources=(map source-id source)
        sources-reverse=(map source source-id)
        default-source=source-id
        ship-sources=(map ship source-id)
        ship-sources-reverse=(jug source-id ship)
    ==                                                  ::
  ::                                                    ::
  ::::                  ++pki:jael                      ::  (1h2) certificates
    ::                                                  ::::
  ++  pki  ^?
    |%
    ::TODO  update to fit azimuth-style keys
    ::  the urbit meta-certificate (++will) is a sequence
    ::  of certificates (++cert).  each cert in a will
    ::  revokes and replaces the previous cert.  the
    ::  version number of a ship is a ++life.
    ::
    ::  the deed contains an ++arms, a definition
    ::  of cosmetic identity; a semi-trusted parent,
    ::  which signs the initial certificate and provides
    ::  routing services; and a dirty bit.  if the dirty
    ::  bit is set, the new life of this ship may have
    ::  lost information that the old life had.
    ::
    ++  hand  @uvH                                      ::  128-bit hash
    ++  mind  {who/ship lyf/life}                       ::  key identifier
    ++  name  (pair @ta @t)                             ::  ascii / unicode
    ++  oath  @                                         ::  signature
    --  ::  pki
  --  ::  jael
::
++  gift-arvo                                           ::  out result <-$
  $~  [%init ~zod]
  $%  gift:able:ames
      gift:able:behn
      gift:able:clay
      gift:able:dill
      gift:able:eyre
      gift:able:gall
      gift:able:iris
      gift:able:jael
  ==
++  task-arvo                                           ::  in request ->$
  $%  task:able:ames
      task:able:clay
      task:able:behn
      task:able:dill
      task:able:eyre
      task:able:gall
      task:able:iris
      task:able:jael
  ==
++  note-arvo                                           ::  out request $->
  $~  [%b %wake ~]
  $%  {$a task:able:ames}
      {$b task:able:behn}
      {$c task:able:clay}
      {$d task:able:dill}
      [%e task:able:eyre]
      {$g task:able:gall}
      [%i task:able:iris]
      {$j task:able:jael}
      {@tas $meta vase}
  ==
++  sign-arvo                                           ::  in result $<-
  $%  {$a gift:able:ames}
      $:  $b
          $%  gift:able:behn
              $>(%wris gift:able:clay)
              $>(%writ gift:able:clay)
              $>(%mere gift:able:clay)
              $>(%unto gift:able:gall)
          ==
      ==
      {$c gift:able:clay}
      {$d gift:able:dill}
      [%e gift:able:eyre]
      {$g gift:able:gall}
      [%i gift:able:iris]
      {$j gift:able:jael}
  ==
::  $unix-task: input from unix
::
+$  unix-task                                           ::  input from unix
  $~  [%wake ~]
  $%  ::  %dill: keyboard input
      ::
      $>(%belt task:able:dill)
      ::  %dill: configure terminal (resized)
      ::
      $>(%blew task:able:dill)
      ::  %clay: new process
      ::
      $>(%boat task:able:clay)
      ::  %behn/%eyre/%iris: new process
      ::
      $>(%born vane-task)
      ::  %eyre: cancel request
      ::
      [%cancel-request ~]
      ::  any vane: error report
      ::
      $>(%crud vane-task)
      ::  %dill: reset terminal configuration
      ::
      $>(%hail task:able:dill)
      ::  %ames: hear packet
      ::
      $>(%hear task:able:ames)
      ::  %dill: hangup
      ::
      $>(%hook task:able:dill)
      ::  %clay: external edit
      ::
      $>(%into task:able:clay)
      ::  %eyre: learn ports of live http servers
      ::
      $>(%live task:able:eyre)
      ::  %iris: hear (partial) http response
      ::
      $>(%receive task:able:iris)
      ::  %eyre: starts handling an inbound http request
      ::
      $>(%request task:able:eyre)
      ::  %eyre: starts handling an backdoor http request
      ::
      $>(%request-local task:able:eyre)
      ::  %behn: wakeup
      ::
      $>(%wake task:able:behn)
  ==
--  ::
::                                                      ::  ::
::::                                                    ::  ::  (2) engines
  ::                                                    ::  ::
|%
::                                                      ::::
::::                      ++number                      ::  (2a) number theory
  ::                                                    ::::
++  number  ^?
  |%
  ::                                                    ::  ++fu:number
  ++  fu                                                ::  modulo (mul p q)
    |=  a/{p/@ q/@}
    =+  b=?:(=([0 0] a) 0 (~(inv fo p.a) (~(sit fo p.a) q.a)))
    |%
    ::                                                  ::  ++dif:fu:number
    ++  dif                                             ::  subtract
      |=  {c/{@ @} d/{@ @}}
      [(~(dif fo p.a) -.c -.d) (~(dif fo q.a) +.c +.d)]
    ::                                                  ::  ++exp:fu:number
    ++  exp                                             ::  exponent
      |=  {c/@ d/{@ @}}
      :-  (~(exp fo p.a) (mod c (dec p.a)) -.d)
      (~(exp fo q.a) (mod c (dec q.a)) +.d)
    ::                                                  ::  ++out:fu:number
    ++  out                                             ::  garner's formula
      |=  c/{@ @}
      %+  add  +.c
      %+  mul  q.a
      %+  ~(pro fo p.a)  b
      (~(dif fo p.a) -.c (~(sit fo p.a) +.c))
    ::                                                  ::  ++pro:fu:number
    ++  pro                                             ::  multiply
      |=  {c/{@ @} d/{@ @}}
      [(~(pro fo p.a) -.c -.d) (~(pro fo q.a) +.c +.d)]
    ::                                                  ::  ++sum:fu:number
    ++  sum                                             ::  add
      |=  {c/{@ @} d/{@ @}}
      [(~(sum fo p.a) -.c -.d) (~(sum fo q.a) +.c +.d)]
    ::                                                  ::  ++sit:fu:number
    ++  sit                                             ::  represent
      |=  c/@
      [(mod c p.a) (mod c q.a)]
    --  ::fu
  ::                                                    ::  ++pram:number
  ++  pram                                              ::  rabin-miller
    |=  a/@  ^-  ?
    ?:  ?|  =(0 (end 0 1 a))
            =(1 a)
            =+  b=1
            |-  ^-  ?
            ?:  =(512 b)
              |
            ?|(=+(c=+((mul 2 b)) &(!=(a c) =(a (mul c (div a c))))) $(b +(b)))
        ==
      |
    =+  ^=  b
        =+  [s=(dec a) t=0]
        |-  ^-  {s/@ t/@}
        ?:  =(0 (end 0 1 s))
          $(s (rsh 0 1 s), t +(t))
        [s t]
    ?>  =((mul s.b (bex t.b)) (dec a))
    =+  c=0
    |-  ^-  ?
    ?:  =(c 64)
      &
    =+  d=(~(raw og (add c a)) (met 0 a))
    =+  e=(~(exp fo a) s.b d)
    ?&  ?|  =(1 e)
            =+  f=0
            |-  ^-  ?
            ?:  =(e (dec a))
              &
            ?:  =(f (dec t.b))
              |
            $(e (~(pro fo a) e e), f +(f))
        ==
        $(c +(c))
    ==
  ::                                                    ::  ++ramp:number
  ++  ramp                                              ::  make r-m prime
    |=  {a/@ b/(list @) c/@}  ^-  @ux                   ::  {bits snags seed}
    =>  .(c (shas %ramp c))
    =+  d=*@
    |-
    ?:  =((mul 100 a) d)
      ~|(%ar-ramp !!)
    =+  e=(~(raw og c) a)
    ?:  &((levy b |=(f/@ !=(1 (mod e f)))) (pram e))
      e
    $(c +(c), d (shax d))
  ::                                                    ::  ++curt:number
  ++  curt                                              ::  curve25519
    |=  {a/@ b/@}
    =>  %=    .
            +
          =>  +
          =+  =+  [p=486.662 q=(sub (bex 255) 19)]
              =+  fq=~(. fo q)
              [p=p q=q fq=fq]
          |%
          ::                                            ::  ++cla:curt:number
          ++  cla                                       ::
            |=  raw/@
            =+  low=(dis 248 (cut 3 [0 1] raw))
            =+  hih=(con 64 (dis 127 (cut 3 [31 1] raw)))
            =+  mid=(cut 3 [1 30] raw)
            (can 3 [[1 low] [30 mid] [1 hih] ~])
          ::                                            ::  ++sqr:curt:number
          ++  sqr                                       ::
            |=(a/@ (mul a a))
          ::                                            ::  ++inv:curt:number
          ++  inv                                       ::
            |=(a/@ (~(exp fo q) (sub q 2) a))
          ::                                            ::  ++cad:curt:number
          ++  cad                                       ::
            |=  {n/{x/@ z/@} m/{x/@ z/@} d/{x/@ z/@}}
            =+  ^=  xx
                ;:  mul  4  z.d
                  %-  sqr  %-  abs:si
                  %+  dif:si
                    (sun:si (mul x.m x.n))
                  (sun:si (mul z.m z.n))
                ==
            =+  ^=  zz
                ;:  mul  4  x.d
                  %-  sqr  %-  abs:si
                  %+  dif:si
                    (sun:si (mul x.m z.n))
                  (sun:si (mul z.m x.n))
                ==
            [(sit.fq xx) (sit.fq zz)]
          ::                                            ::  ++cub:curt:number
          ++  cub                                       ::
            |=  {x/@ z/@}
            =+  ^=  xx
                %+  mul
                  %-  sqr  %-  abs:si
                  (dif:si (sun:si x) (sun:si z))
                (sqr (add x z))
            =+  ^=  zz
                ;:  mul  4  x  z
                  :(add (sqr x) :(mul p x z) (sqr z))
                ==
            [(sit.fq xx) (sit.fq zz)]
          --  ::
        ==
    =+  one=[b 1]
    =+  i=253
    =+  r=one
    =+  s=(cub one)
    |-
    ?:  =(i 0)
      =+  x=(cub r)
      (sit.fq (mul -.x (inv +.x)))
    =+  m=(rsh 0 i a)
    ?:  =(0 (mod m 2))
       $(i (dec i), s (cad r s one), r (cub r))
    $(i (dec i), r (cad r s one), s (cub s))
  ::                                                    ::  ++ga:number
  ++  ga                                                ::  GF (bex p.a)
    |=  a/{p/@ q/@ r/@}                                 ::  dim poly gen
    =+  si=(bex p.a)
    =+  ma=(dec si)
    =>  |%
        ::                                              ::  ++dif:ga:number
        ++  dif                                         ::  add and sub
          |=  {b/@ c/@}
          ~|  [%dif-ga a]
          ?>  &((lth b si) (lth c si))
          (mix b c)
        ::                                              ::  ++dub:ga:number
        ++  dub                                         ::  mul by x
          |=  b/@
          ~|  [%dub-ga a]
          ?>  (lth b si)
          ?:  =(1 (cut 0 [(dec p.a) 1] b))
            (dif (sit q.a) (sit (lsh 0 1 b)))
          (lsh 0 1 b)
        ::                                              ::  ++pro:ga:number
        ++  pro                                         ::  slow multiply
          |=  {b/@ c/@}
          ?:  =(0 b)
            0
          ?:  =(1 (dis 1 b))
            (dif c $(b (rsh 0 1 b), c (dub c)))
          $(b (rsh 0 1 b), c (dub c))
        ::                                              ::  ++toe:ga:number
        ++  toe                                         ::  exp+log tables
          =+  ^=  nu
              |=  {b/@ c/@}
              ^-  (map @ @)
              =+  d=*(map @ @)
              |-
              ?:  =(0 c)
                d
              %=  $
                c  (dec c)
                d  (~(put by d) c b)
              ==
          =+  [p=(nu 0 (bex p.a)) q=(nu ma ma)]
          =+  [b=1 c=0]
          |-  ^-  {p/(map @ @) q/(map @ @)}
          ?:  =(ma c)
            [(~(put by p) c b) q]
          %=  $
            b  (pro r.a b)
            c  +(c)
            p  (~(put by p) c b)
            q  (~(put by q) b c)
          ==
        ::                                              ::  ++sit:ga:number
        ++  sit                                         ::  reduce
          |=  b/@
          (mod b (bex p.a))
        --  ::
    =+  toe
    |%
    ::                                                  ::  ++fra:ga:number
    ++  fra                                             ::  divide
      |=  {b/@ c/@}
      (pro b (inv c))
    ::                                                  ::  ++inv:ga:number
    ++  inv                                             ::  invert
      |=  b/@
      ~|  [%inv-ga a]
      =+  c=(~(get by q) b)
      ?~  c  !!
      =+  d=(~(get by p) (sub ma u.c))
      (need d)
    ::                                                  ::  ++pow:ga:number
    ++  pow                                             ::  exponent
      |=  {b/@ c/@}
      =+  [d=1 e=c f=0]
      |-
      ?:  =(p.a f)
        d
      ?:  =(1 (cut 0 [f 1] b))
        $(d (pro d e), e (pro e e), f +(f))
      $(e (pro e e), f +(f))
    ::                                                  ::  ++pro:ga:number
    ++  pro                                             ::  multiply
      |=  {b/@ c/@}
      ~|  [%pro-ga a]
      =+  d=(~(get by q) b)
      ?~  d  0
      =+  e=(~(get by q) c)
      ?~  e  0
      =+  f=(~(get by p) (mod (add u.d u.e) ma))
      (need f)
    --  ::ga
  --  ::number
::                                                      ::::
::::                      ++crypto                      ::  (2b) cryptography
  ::                                                    ::::
++  crypto  ^?
  =,  ames
  =,  number
  |%
  ::                                                    ::
  ::::                    ++aes:crypto                  ::  (2b1) aes, all sizes
    ::                                                  ::::
  ++  aes    !.
    ~%  %aes  ..is  ~
    |%
    ::                                                  ::  ++ahem:aes:crypto
    ++  ahem                                            ::  kernel state
      |=  {nnk/@ nnb/@ nnr/@}
      =>
        =+  =>  [gr=(ga 8 0x11b 3) few==>(fe .(a 5))]
            [pro=pro.gr dif=dif.gr pow=pow.gr ror=ror.few]
        =>  |%                                          ::
            ++  cipa  $_  ^?                            ::  AES params
              |%
              ++  co  *{p/@ q/@ r/@ s/@}                ::  column coefficients
              ++  ix  |~(a/@ *@)                        ::  key index
              ++  ro  *{p/@ q/@ r/@ s/@}                ::  row shifts
              ++  su  *@                                ::  s-box
              --  ::cipa
            --  ::
        |%
        ::                                              ::  ++pen:ahem:aes:
        ++  pen                                         ::  encrypt
          ^-  cipa
          |%
          ::                                            ::  ++co:pen:ahem:aes:
          ++  co                                        ::  column coefficients
            [0x2 0x3 1 1]
          ::                                            ::  ++ix:pen:ahem:aes:
          ++  ix                                        ::  key index
            |~(a/@ a)
          ::                                            ::  ++ro:pen:ahem:aes:
          ++  ro                                        ::  row shifts
            [0 1 2 3]
          ::                                            ::  ++su:pen:ahem:aes:
          ++  su                                        ::  s-box
            0x16bb.54b0.0f2d.9941.6842.e6bf.0d89.a18c.
              df28.55ce.e987.1e9b.948e.d969.1198.f8e1.
              9e1d.c186.b957.3561.0ef6.0348.66b5.3e70.
              8a8b.bd4b.1f74.dde8.c6b4.a61c.2e25.78ba.
              08ae.7a65.eaf4.566c.a94e.d58d.6d37.c8e7.
              79e4.9591.62ac.d3c2.5c24.0649.0a3a.32e0.
              db0b.5ede.14b8.ee46.8890.2a22.dc4f.8160.
              7319.5d64.3d7e.a7c4.1744.975f.ec13.0ccd.
              d2f3.ff10.21da.b6bc.f538.9d92.8f40.a351.
              a89f.3c50.7f02.f945.8533.4d43.fbaa.efd0.
              cf58.4c4a.39be.cb6a.5bb1.fc20.ed00.d153.
              842f.e329.b3d6.3b52.a05a.6e1b.1a2c.8309.
              75b2.27eb.e280.1207.9a05.9618.c323.c704.
              1531.d871.f1e5.a534.ccf7.3f36.2693.fdb7.
              c072.a49c.afa2.d4ad.f047.59fa.7dc9.82ca.
              76ab.d7fe.2b67.0130.c56f.6bf2.7b77.7c63
          --
        ::                                              ::  ++pin:ahem:aes:
        ++  pin                                         ::  decrypt
          ^-  cipa
          |%
          ::                                            ::  ++co:pin:ahem:aes:
          ++  co                                        ::  column coefficients
            [0xe 0xb 0xd 0x9]
          ::                                            ::  ++ix:pin:ahem:aes:
          ++  ix                                        ::  key index
            |~(a/@ (sub nnr a))
          ::                                            ::  ++ro:pin:ahem:aes:
          ++  ro                                        ::  row shifts
            [0 3 2 1]
          ::                                            ::  ++su:pin:ahem:aes:
          ++  su                                        ::  s-box
            0x7d0c.2155.6314.69e1.26d6.77ba.7e04.2b17.
              6199.5383.3cbb.ebc8.b0f5.2aae.4d3b.e0a0.
              ef9c.c993.9f7a.e52d.0d4a.b519.a97f.5160.
              5fec.8027.5910.12b1.31c7.0788.33a8.dd1f.
              f45a.cd78.fec0.db9a.2079.d2c6.4b3e.56fc.
              1bbe.18aa.0e62.b76f.89c5.291d.711a.f147.
              6edf.751c.e837.f9e2.8535.ade7.2274.ac96.
              73e6.b4f0.cecf.f297.eadc.674f.4111.913a.
              6b8a.1301.03bd.afc1.020f.3fca.8f1e.2cd0.
              0645.b3b8.0558.e4f7.0ad3.bc8c.00ab.d890.
              849d.8da7.5746.155e.dab9.edfd.5048.706c.
              92b6.655d.cc5c.a4d4.1698.6886.64f6.f872.
              25d1.8b6d.49a2.5b76.b224.d928.66a1.2e08.
              4ec3.fa42.0b95.4cee.3d23.c2a6.3294.7b54.
              cbe9.dec4.4443.8e34.87ff.2f9b.8239.e37c.
              fbd7.f381.9ea3.40bf.38a5.3630.d56a.0952
          --
        ::                                              ::  ++mcol:ahem:aes:
        ++  mcol                                        ::
          |=  {a/(list @) b/{p/@ q/@ r/@ s/@}}
          ^-  (list @)
          =+  c=[p=*@ q=*@ r=*@ s=*@]
          |-  ^-  (list @)
          ?~  a  ~
          =>  .(p.c (cut 3 [0 1] i.a))
          =>  .(q.c (cut 3 [1 1] i.a))
          =>  .(r.c (cut 3 [2 1] i.a))
          =>  .(s.c (cut 3 [3 1] i.a))
          :_  $(a t.a)
          %+  rep  3
          %+  turn
            %-  limo
            :~  [[p.c p.b] [q.c q.b] [r.c r.b] [s.c s.b]]
                [[p.c s.b] [q.c p.b] [r.c q.b] [s.c r.b]]
                [[p.c r.b] [q.c s.b] [r.c p.b] [s.c q.b]]
                [[p.c q.b] [q.c r.b] [r.c s.b] [s.c p.b]]
            ==
          |=  {a/{@ @} b/{@ @} c/{@ @} d/{@ @}}
          :(dif (pro a) (pro b) (pro c) (pro d))
        ::                                              ::  ++pode:ahem:aes:
        ++  pode                                        ::  explode to block
          |=  {a/bloq b/@ c/@}  ^-  (list @)
          =+  d=(rip a c)
          =+  m=(met a c)
          |-
          ?:  =(m b)
            d
          $(m +(m), d (weld d (limo [0 ~])))
        ::                                              ::  ++sube:ahem:aes:
        ++  sube                                        ::  s-box word
          |=  {a/@ b/@}  ^-  @
          (rep 3 (turn (pode 3 4 a) |=(c/@ (cut 3 [c 1] b))))
        --  ::
      |%
      ::                                                ::  ++be:ahem:aes:crypto
      ++  be                                            ::  block cipher
        |=  {a/? b/@ c/@H}  ^-  @uxH
        ~|  %be-aesc
        =>  %=    .
                +
              =>  +
              |%
              ::                                        ::  ++ankh:be:ahem:aes:
              ++  ankh                                  ::
                |=  {a/cipa b/@ c/@}
                (pode 5 nnb (cut 5 [(mul (ix.a b) nnb) nnb] c))
              ::                                        ::  ++sark:be:ahem:aes:
              ++  sark                                  ::
                |=  {c/(list @) d/(list @)}
                ^-  (list @)
                ?~  c  ~
                ?~  d  !!
                [(mix i.c i.d) $(c t.c, d t.d)]
              ::                                        ::  ++srow:be:ahem:aes:
              ++  srow                                  ::
                |=  {a/cipa b/(list @)}  ^-  (list @)
                =+  [c=0 d=~ e=ro.a]
                |-
                ?:  =(c nnb)
                  d
                :_  $(c +(c))
                %+  rep  3
                %+  turn
                  (limo [0 p.e] [1 q.e] [2 r.e] [3 s.e] ~)
                |=  {f/@ g/@}
                (cut 3 [f 1] (snag (mod (add g c) nnb) b))
              ::                                        ::  ++subs:be:ahem:aes:
              ++  subs                                  ::
                |=  {a/cipa b/(list @)}  ^-  (list @)
                ?~  b  ~
                [(sube i.b su.a) $(b t.b)]
              --
            ==
        =+  [d=?:(a pen pin) e=(pode 5 nnb c) f=1]
        =>  .(e (sark e (ankh d 0 b)))
        |-
        ?.  =(nnr f)
          =>  .(e (subs d e))
          =>  .(e (srow d e))
          =>  .(e (mcol e co.d))
          =>  .(e (sark e (ankh d f b)))
          $(f +(f))
        =>  .(e (subs d e))
        =>  .(e (srow d e))
        =>  .(e (sark e (ankh d nnr b)))
        (rep 5 e)
      ::                                                ::  ++ex:ahem:aes:crypto
      ++  ex                                            ::  key expand
        |=  a/@I  ^-  @
        =+  [b=a c=0 d=su:pen i=nnk]
        |-
        ?:  =(i (mul nnb +(nnr)))
          b
        =>  .(c (cut 5 [(dec i) 1] b))
        =>  ?:  =(0 (mod i nnk))
              =>  .(c (ror 3 1 c))
              =>  .(c (sube c d))
              .(c (mix c (pow (dec (div i nnk)) 2)))
            ?:  &((gth nnk 6) =(4 (mod i nnk)))
              .(c (sube c d))
            .
        =>  .(c (mix c (cut 5 [(sub i nnk) 1] b)))
        =>  .(b (can 5 [i b] [1 c] ~))
        $(i +(i))
      ::                                                ::  ++ix:ahem:aes:crypto
      ++  ix                                            ::  key expand, inv
        |=  a/@  ^-  @
        =+  [i=1 j=*@ b=*@ c=co:pin]
        |-
        ?:  =(nnr i)
          a
        =>  .(b (cut 7 [i 1] a))
        =>  .(b (rep 5 (mcol (pode 5 4 b) c)))
        =>  .(j (sub nnr i))
        %=    $
            i  +(i)
            a
          %+  can  7
          :~  [i (cut 7 [0 i] a)]
              [1 b]
              [j (cut 7 [+(i) j] a)]
          ==
        ==
      --
    ::                                                  ::  ++ecba:aes:crypto
    ++  ecba                                            ::  AES-128 ECB
      ~%  %ecba  +>  ~
      |_  key/@H
      ::                                                ::  ++en:ecba:aes:crypto
      ++  en                                            ::  encrypt
        ~/  %en
        |=  blk/@H  ^-  @uxH
        =+  (ahem 4 4 10)
        =:
          key  (~(net fe 7) key)
          blk  (~(net fe 7) blk)
        ==
        %-  ~(net fe 7)
        (be & (ex key) blk)
      ::                                                ::  ++de:ecba:aes:crypto
      ++  de                                            ::  decrypt
        ~/  %de
        |=  blk/@H  ^-  @uxH
        =+  (ahem 4 4 10)
        =:
          key  (~(net fe 7) key)
          blk  (~(net fe 7) blk)
        ==
        %-  ~(net fe 7)
        (be | (ix (ex key)) blk)
      --  ::ecba
    ::                                                  ::  ++ecbb:aes:crypto
    ++  ecbb                                            ::  AES-192 ECB
      ~%  %ecbb  +>  ~
      |_  key/@I
      ::                                                ::  ++en:ecbb:aes:crypto
      ++  en                                            ::  encrypt
        ~/  %en
        |=  blk/@H  ^-  @uxH
        =+  (ahem 6 4 12)
        =:
          key  (rsh 6 1 (~(net fe 8) key))
          blk  (~(net fe 7) blk)
        ==
        %-  ~(net fe 7)
        (be & (ex key) blk)
      ::                                                ::  ++de:ecbb:aes:crypto
      ++  de                                            ::  decrypt
        ~/  %de
        |=  blk/@H  ^-  @uxH
        =+  (ahem 6 4 12)
        =:
          key  (rsh 6 1 (~(net fe 8) key))
          blk  (~(net fe 7) blk)
        ==
        %-  ~(net fe 7)
        (be | (ix (ex key)) blk)
      --  ::ecbb
    ::                                                  ::  ++ecbc:aes:crypto
    ++  ecbc                                            ::  AES-256 ECB
      ~%  %ecbc  +>  ~
      |_  key/@I
      ::                                                ::  ++en:ecbc:aes:crypto
      ++  en                                            ::  encrypt
        ~/  %en
        |=  blk/@H  ^-  @uxH
        =+  (ahem 8 4 14)
        =:
          key  (~(net fe 8) key)
          blk  (~(net fe 7) blk)
        ==
        %-  ~(net fe 7)
        (be & (ex key) blk)
      ::                                                ::  ++de:ecbc:aes:crypto
      ++  de                                            ::  decrypt
        ~/  %de
        |=  blk/@H  ^-  @uxH
        =+  (ahem 8 4 14)
        =:
          key  (~(net fe 8) key)
          blk  (~(net fe 7) blk)
        ==
        %-  ~(net fe 7)
        (be | (ix (ex key)) blk)
      --  ::ecbc
    ::                                                  ::  ++cbca:aes:crypto
    ++  cbca                                            ::  AES-128 CBC
      ~%  %cbca  +>  ~
      |_  {key/@H prv/@H}
      ::                                                ::  ++en:cbca:aes:crypto
      ++  en                                            ::  encrypt
        ~/  %en
        |=  txt/@  ^-  @ux
        =+  pts=?:(=(txt 0) `(list @)`~[0] (flop (rip 7 txt)))
        =|  cts/(list @)
        %+  rep  7
        ::  logically, flop twice here
        |-  ^-  (list @)
        ?~  pts
          cts
        =+  cph=(~(en ecba key) (mix prv i.pts))
        %=  $
          cts  [cph cts]
          pts  t.pts
          prv  cph
        ==
      ::                                                ::  ++de:cbca:aes:crypto
      ++  de                                            ::  decrypt
        ~/  %de
        |=  txt/@  ^-  @ux
        =+  cts=?:(=(txt 0) `(list @)`~[0] (flop (rip 7 txt)))
        =|  pts/(list @)
        %+  rep  7
        ::  logically, flop twice here
        |-  ^-  (list @)
        ?~  cts
          pts
        =+  pln=(mix prv (~(de ecba key) i.cts))
        %=  $
          pts  [pln pts]
          cts  t.cts
          prv  i.cts
        ==
      --  ::cbca
    ::                                                  ::  ++cbcb:aes:crypto
    ++  cbcb                                            ::  AES-192 CBC
      ~%  %cbcb  +>  ~
      |_  {key/@I prv/@H}
      ::                                                ::  ++en:cbcb:aes:crypto
      ++  en                                            ::  encrypt
        ~/  %en
        |=  txt/@  ^-  @ux
        =+  pts=?:(=(txt 0) `(list @)`~[0] (flop (rip 7 txt)))
        =|  cts/(list @)
        %+  rep  7
        ::  logically, flop twice here
        |-  ^-  (list @)
        ?~  pts
          cts
        =+  cph=(~(en ecbb key) (mix prv i.pts))
        %=  $
          cts  [cph cts]
          pts  t.pts
          prv  cph
        ==
      ::                                                ::  ++de:cbcb:aes:crypto
      ++  de                                            ::  decrypt
        ~/  %de
        |=  txt/@  ^-  @ux
        =+  cts=?:(=(txt 0) `(list @)`~[0] (flop (rip 7 txt)))
        =|  pts/(list @)
        %+  rep  7
        ::  logically, flop twice here
        |-  ^-  (list @)
        ?~  cts
          pts
        =+  pln=(mix prv (~(de ecbb key) i.cts))
        %=  $
          pts  [pln pts]
          cts  t.cts
          prv  i.cts
        ==
      --  ::cbcb
    ::                                                  ::  ++cbcc:aes:crypto
    ++  cbcc                                            ::  AES-256 CBC
      ~%  %cbcc  +>  ~
      |_  {key/@I prv/@H}
      ::                                                ::  ++en:cbcc:aes:crypto
      ++  en                                            ::  encrypt
        ~/  %en
        |=  txt/@  ^-  @ux
        =+  pts=?:(=(txt 0) `(list @)`~[0] (flop (rip 7 txt)))
        =|  cts/(list @)
        %+  rep  7
        ::  logically, flop twice here
        |-  ^-  (list @)
        ?~  pts
          cts
        =+  cph=(~(en ecbc key) (mix prv i.pts))
        %=  $
          cts  [cph cts]
          pts  t.pts
          prv  cph
        ==
      ::                                                ::  ++de:cbcc:aes:crypto
      ++  de                                            ::  decrypt
        ~/  %de
        |=  txt/@  ^-  @ux
        =+  cts=?:(=(txt 0) `(list @)`~[0] (flop (rip 7 txt)))
        =|  pts/(list @)
        %+  rep  7
        ::  logically, flop twice here
        |-  ^-  (list @)
        ?~  cts
          pts
        =+  pln=(mix prv (~(de ecbc key) i.cts))
        %=  $
          pts  [pln pts]
          cts  t.cts
          prv  i.cts
        ==
      --  ::cbcc
    ::                                                  ::  ++inc:aes:crypto
    ++  inc                                             ::  inc. low bloq
      |=  {mod/bloq ctr/@H}
      ^-  @uxH
      =+  bqs=(rip mod ctr)
      ?~  bqs  0x1
      %+  rep  mod
      [(~(sum fe mod) i.bqs 1) t.bqs]
    ::                                                  ::  ++ctra:aes:crypto
    ++  ctra                                            ::  AES-128 CTR
      ~%  %ctra  +>  ~
      |_  {key/@H mod/bloq len/@ ctr/@H}
      ::                                                ::  ++en:ctra:aes:crypto
      ++  en                                            ::  encrypt
        ~/  %en
        |=  txt/@
        ^-  @ux
        =/  encrypt  ~(en ecba key)
        =/  blocks  (add (div len 16) ?:(=((^mod len 16) 0) 0 1))
        ?>  (gte len (met 3 txt))
        %+  mix  txt
        %^  rsh  3  (sub (mul 16 blocks) len)
        %+  rep  7
        =|  seed=(list @ux)
        |-  ^+  seed
        ?:  =(blocks 0)  seed
        %=  $
          seed    [(encrypt ctr) seed]
          ctr     (inc mod ctr)
          blocks  (dec blocks)
        ==
      ::                                                ::  ++de:ctra:aes:crypto
      ++  de                                            ::  decrypt
        en
      --  ::ctra
    ::                                                  ::  ++ctrb:aes:crypto
    ++  ctrb                                            ::  AES-192 CTR
      ~%  %ctrb  +>  ~
      |_  {key/@I mod/bloq len/@ ctr/@H}
      ::                                                ::  ++en:ctrb:aes:crypto
      ++  en
        ~/  %en
        |=  txt/@
        ^-  @ux
        =/  encrypt  ~(en ecbb key)
        =/  blocks  (add (div len 16) ?:(=((^mod len 16) 0) 0 1))
        ?>  (gte len (met 3 txt))
        %+  mix  txt
        %^  rsh  3  (sub (mul 16 blocks) len)
        %+  rep  7
        =|  seed=(list @ux)
        |-  ^+  seed
        ?:  =(blocks 0)  seed
        %=  $
          seed    [(encrypt ctr) seed]
          ctr     (inc mod ctr)
          blocks  (dec blocks)
        ==
      ::                                                ::  ++de:ctrb:aes:crypto
      ++  de                                            ::  decrypt
        en
      --  ::ctrb
    ::                                                  ::  ++ctrc:aes:crypto
    ++  ctrc                                            ::  AES-256 CTR
      ~%  %ctrc  +>  ~
      |_  {key/@I mod/bloq len/@ ctr/@H}
      ::                                                ::  ++en:ctrc:aes:crypto
      ++  en                                            ::  encrypt
        ~/  %en
        |=  txt/@
        ^-  @ux
        =/  encrypt  ~(en ecbc key)
        =/  blocks  (add (div len 16) ?:(=((^mod len 16) 0) 0 1))
        ?>  (gte len (met 3 txt))
        %+  mix  txt
        %^  rsh  3  (sub (mul 16 blocks) len)
        %+  rep  7
        =|  seed=(list @ux)
        |-  ^+  seed
        ?:  =(blocks 0)  seed
        %=  $
          seed    [(encrypt ctr) seed]
          ctr     (inc mod ctr)
          blocks  (dec blocks)
        ==
      ::                                                ::  ++de:ctrc:aes:crypto
      ++  de                                            ::  decrypt
        en
      --  ::ctrc
    ::                                                  ::  ++doub:aes:crypto
    ++  doub                                            ::  double 128-bit
      |=  ::  string mod finite
          ::
          str/@H
      ::
      ::  field (see spec)
      ::
      ^-  @uxH
      %-  ~(sit fe 7)
      ?.  =((xeb str) 128)
        (lsh 0 1 str)
      (mix 0x87 (lsh 0 1 str))
    ::                                                  ::  ++mpad:aes:crypto
    ++  mpad                                            ::
      |=  {oct/@ txt/@}
      ::
      ::  pad message to multiple of 128 bits
      ::  by appending 1, then 0s
      ::  the spec is unclear, but it must be octet based
      ::  to match the test vectors
      ::
      ^-  @ux
      =+  pad=(mod oct 16)
      ?:  =(pad 0)  0x8000.0000.0000.0000.0000.0000.0000.0000
      (lsh 3 (sub 15 pad) (mix 0x80 (lsh 3 1 txt)))
    ::                                                  ::  ++suba:aes:crypto
    ++  suba                                            ::  AES-128 subkeys
      |=  key/@H
      =+  l=(~(en ecba key) 0)
      =+  k1=(doub l)
      =+  k2=(doub k1)
      ^-  {@ux @ux}
      [k1 k2]
    ::                                                  ::  ++subb:aes:crypto
    ++  subb                                            ::  AES-192 subkeys
      |=  key/@I
      =+  l=(~(en ecbb key) 0)
      =+  k1=(doub l)
      =+  k2=(doub k1)
      ^-  {@ux @ux}
      [k1 k2]
    ::                                                  ::  ++subc:aes:crypto
    ++  subc                                            ::  AES-256 subkeys
      |=  key/@I
      =+  l=(~(en ecbc key) 0)
      =+  k1=(doub l)
      =+  k2=(doub k1)
      ^-  {@ux @ux}
      [k1 k2]
    ::                                                  ::  ++maca:aes:crypto
    ++  maca                                            ::  AES-128 CMAC
      ~/  %maca
      |=  {key/@H oct/(unit @) txt/@}
      ^-  @ux
      =+  [sub=(suba key) len=?~(oct (met 3 txt) u.oct)]
      =+  ^=  pdt
        ?:  &(=((mod len 16) 0) !=(len 0))
          [& txt]
        [| (mpad len txt)]
      =+  ^=  mac
        %-  ~(en cbca key 0)
        %+  mix  +.pdt
        ?-  -.pdt
          %&  -.sub
          %|  +.sub
        ==
      ::  spec says MSBs, LSBs match test vectors
      ::
      (~(sit fe 7) mac)
    ::                                                  ::  ++macb:aes:crypto
    ++  macb                                            ::  AES-192 CMAC
      ~/  %macb
      |=  {key/@I oct/(unit @) txt/@}
      ^-  @ux
      =+  [sub=(subb key) len=?~(oct (met 3 txt) u.oct)]
      =+  ^=  pdt
        ?:  &(=((mod len 16) 0) !=(len 0))
          [& txt]
        [| (mpad len txt)]
      =+  ^=  mac
        %-  ~(en cbcb key 0)
        %+  mix  +.pdt
        ?-  -.pdt
          %&  -.sub
          %|  +.sub
        ==
      ::  spec says MSBs, LSBs match test vectors
      ::
      (~(sit fe 7) mac)
    ::                                                  ::  ++macc:aes:crypto
    ++  macc                                            :: AES-256 CMAC
      ~/  %macc
      |=  {key/@I oct/(unit @) txt/@}
      ^-  @ux
      =+  [sub=(subc key) len=?~(oct (met 3 txt) u.oct)]
      =+  ^=  pdt
        ?:  &(=((mod len 16) 0) !=(len 0))
          [& txt]
        [| (mpad len txt)]
      =+  ^=  mac
        %-  ~(en cbcc key 0)
        %+  mix  +.pdt
        ?-  -.pdt
          %&  -.sub
          %|  +.sub
        ==
      ::  spec says MSBs, LSBs match test vectors
      ::
      (~(sit fe 7) mac)
    ::                                                  ::  ++s2va:aes:crypto
    ++  s2va                                            ::  AES-128 S2V
      ~/  %s2va
      |=  [key=@H ads=(list @)]
      ?~  ads  (maca key `16 0x1)
      =/  res  (maca key `16 0x0)
      %+  maca  key
      |-  ^-  [[~ @ud] @uxH]
      ?~  t.ads
        =/  wyt  (met 3 i.ads)
        ?:  (gte wyt 16)
          [`wyt (mix i.ads res)]
        [`16 (mix (doub res) (mpad wyt i.ads))]
      %=  $
        ads  t.ads
        res  (mix (doub res) (maca key ~ i.ads))
      ==
    ::                                                  ::  ++s2vb:aes:crypto
    ++  s2vb                                            ::  AES-192 S2V
      ~/  %s2vb
      |=  [key=@I ads=(list @)]
      ?~  ads  (macb key `16 0x1)
      =/  res  (macb key `16 0x0)
      %+  macb  key
      |-  ^-  [[~ @ud] @uxH]
      ?~  t.ads
        =/  wyt  (met 3 i.ads)
        ?:  (gte wyt 16)
          [`wyt (mix i.ads res)]
        [`16 (mix (doub res) (mpad wyt i.ads))]
      %=  $
        ads  t.ads
        res  (mix (doub res) (macb key ~ i.ads))
      ==
    ::                                                  ::  ++s2vc:aes:crypto
    ++  s2vc                                            ::  AES-256 S2V
      ~/  %s2vc
      |=  [key=@I ads=(list @)]
      ?~  ads  (macc key `16 0x1)
      =/  res  (macc key `16 0x0)
      %+  macc  key
      |-  ^-  [[~ @ud] @uxH]
      ?~  t.ads
        =/  wyt  (met 3 i.ads)
        ?:  (gte wyt 16)
          [`wyt (mix i.ads res)]
        [`16 (mix (doub res) (mpad wyt i.ads))]
      %=  $
        ads  t.ads
        res  (mix (doub res) (macc key ~ i.ads))
      ==
    ::                                                  ::  ++siva:aes:crypto
    ++  siva                                            ::  AES-128 SIV
      ~%  %siva  +>  ~
      |_  {key/@I vec/(list @)}
      ::                                                ::  ++en:siva:aes:crypto
      ++  en                                            ::  encrypt
        ~/  %en
        |=  txt/@
        ^-  (trel @uxH @ud @ux)
        =+  [k1=(rsh 7 1 key) k2=(end 7 1 key)]
        =+  iv=(s2va k1 (weld vec (limo ~[txt])))
        =+  len=(met 3 txt)
        =*  hib  (dis iv 0xffff.ffff.ffff.ffff.7fff.ffff.7fff.ffff)
        :+
          iv
          len
        (~(en ctra k2 7 len hib) txt)
      ::                                                ::  ++de:siva:aes:crypto
      ++  de                                            ::  decrypt
        ~/  %de
        |=  {iv/@H len/@ txt/@}
        ^-  (unit @ux)
        =+  [k1=(rsh 7 1 key) k2=(end 7 1 key)]
        =*  hib  (dis iv 0xffff.ffff.ffff.ffff.7fff.ffff.7fff.ffff)
        =+  ^=  pln
          (~(de ctra k2 7 len hib) txt)
        ?.  =((s2va k1 (weld vec (limo ~[pln]))) iv)
          ~
        `pln
      --  ::siva
    ::                                                  ::  ++sivb:aes:crypto
    ++  sivb                                            ::  AES-192 SIV
      ~%  %sivb  +>  ~
      |_  {key/@J vec/(list @)}
      ::                                                ::  ++en:sivb:aes:crypto
      ++  en                                            ::  encrypt
        ~/  %en
        |=  txt/@
        ^-  (trel @uxH @ud @ux)
        =+  [k1=(rsh 6 3 key) k2=(end 6 3 key)]
        =+  iv=(s2vb k1 (weld vec (limo ~[txt])))
        =*  hib  (dis iv 0xffff.ffff.ffff.ffff.7fff.ffff.7fff.ffff)
        =+  len=(met 3 txt)
        :+  iv
          len
        (~(en ctrb k2 7 len hib) txt)
      ::                                                ::  ++de:sivb:aes:crypto
      ++  de                                            ::  decrypt
        ~/  %de
        |=  {iv/@H len/@ txt/@}
        ^-  (unit @ux)
        =+  [k1=(rsh 6 3 key) k2=(end 6 3 key)]
        =*  hib  (dis iv 0xffff.ffff.ffff.ffff.7fff.ffff.7fff.ffff)
        =+  ^=  pln
          (~(de ctrb k2 7 len hib) txt)
        ?.  =((s2vb k1 (weld vec (limo ~[pln]))) iv)
          ~
        `pln
      --  ::sivb
    ::                                                  ::  ++sivc:aes:crypto
    ++  sivc                                            ::  AES-256 SIV
      ~%  %sivc  +>  ~
      |_  {key/@J vec/(list @)}
      ::                                                ::  ++en:sivc:aes:crypto
      ++  en                                            ::  encrypt
        ~/  %en
        |=  txt/@
        ^-  (trel @uxH @ud @ux)
        =+  [k1=(rsh 8 1 key) k2=(end 8 1 key)]
        =+  iv=(s2vc k1 (weld vec (limo ~[txt])))
        =*  hib  (dis iv 0xffff.ffff.ffff.ffff.7fff.ffff.7fff.ffff)
        =+  len=(met 3 txt)
        :+
          iv
          len
        (~(en ctrc k2 7 len hib) txt)
      ::                                                ::  ++de:sivc:aes:crypto
      ++  de                                            ::  decrypt
        ~/  %de
        |=  {iv/@H len/@ txt/@}
        ^-  (unit @ux)
        =+  [k1=(rsh 8 1 key) k2=(end 8 1 key)]
        =*  hib  (dis iv 0xffff.ffff.ffff.ffff.7fff.ffff.7fff.ffff)
        =+  ^=  pln
          (~(de ctrc k2 7 len hib) txt)
        ?.  =((s2vc k1 (weld vec (limo ~[pln]))) iv)
          ~
        `pln
      --  ::sivc
    --
  ::                                                    ::
  ::::                    ++ed:crypto                   ::  ed25519
    ::                                                  ::::
  ++  ed
    =>
      =+  =+  [b=256 q=(sub (bex 255) 19)]
          =+  fq=~(. fo q)
          =+  ^=  l
               %+  add
                 (bex 252)
               27.742.317.777.372.353.535.851.937.790.883.648.493
          =+  d=(dif.fq 0 (fra.fq 121.665 121.666))
          =+  ii=(exp.fq (div (dec q) 4) 2)
          [b=b q=q fq=fq l=l d=d ii=ii]
      ~%  %coed  ..is  ~
      |%
      ::                                                ::  ++norm:ed:crypto
      ++  norm                                          ::
        |=(x/@ ?:(=(0 (mod x 2)) x (sub q x)))
      ::                                                ::  ++xrec:ed:crypto
      ++  xrec                                          ::  recover x-coord
        |=  y/@  ^-  @
        =+  ^=  xx
            %+  mul  (dif.fq (mul y y) 1)
                     (inv.fq +(:(mul d y y)))
        =+  x=(exp.fq (div (add 3 q) 8) xx)
        ?:  !=(0 (dif.fq (mul x x) (sit.fq xx)))
          (norm (pro.fq x ii))
        (norm x)
      ::                                                ::  ++ward:ed:crypto
      ++  ward                                          ::  edwards multiply
        |=  {pp/{@ @} qq/{@ @}}  ^-  {@ @}
        =+  dp=:(pro.fq d -.pp -.qq +.pp +.qq)
        =+  ^=  xt
            %+  pro.fq
              %+  sum.fq
                (pro.fq -.pp +.qq)
              (pro.fq -.qq +.pp)
            (inv.fq (sum.fq 1 dp))
        =+  ^=  yt
            %+  pro.fq
              %+  sum.fq
                (pro.fq +.pp +.qq)
              (pro.fq -.pp -.qq)
            (inv.fq (dif.fq 1 dp))
        [xt yt]
      ::                                                ::  ++scam:ed:crypto
      ++  scam                                          ::  scalar multiply
        |=  {pp/{@ @} e/@}  ^-  {@ @}
        ?:  =(0 e)
          [0 1]
        =+  qq=$(e (div e 2))
        =>  .(qq (ward qq qq))
        ?:  =(1 (dis 1 e))
          (ward qq pp)
        qq
      ::                                                ::  ++etch:ed:crypto
      ++  etch                                          ::  encode point
        |=  pp/{@ @}  ^-  @
        (can 0 ~[[(sub b 1) +.pp] [1 (dis 1 -.pp)]])
      ::                                                ::  ++curv:ed:crypto
      ++  curv                                          ::  point on curve?
        |=  {x/@ y/@}  ^-  ?
        .=  0
            %+  dif.fq
              %+  sum.fq
                (pro.fq (sub q (sit.fq x)) x)
              (pro.fq y y)
            (sum.fq 1 :(pro.fq d x x y y))
      ::                                                ::  ++deco:ed:crypto
      ++  deco                                          ::  decode point
        |=  s/@  ^-  (unit {@ @})
        =+  y=(cut 0 [0 (dec b)] s)
        =+  si=(cut 0 [(dec b) 1] s)
        =+  x=(xrec y)
        =>  .(x ?:(!=(si (dis 1 x)) (sub q x) x))
        =+  pp=[x y]
        ?.  (curv pp)
          ~
        [~ pp]
      ::                                                ::  ++bb:ed:crypto
      ++  bb                                            ::
        =+  bby=(pro.fq 4 (inv.fq 5))
        [(xrec bby) bby]
      --  ::
    ~%  %ed  +  ~
    |%
    ::
    ++  point-add
      ~/  %point-add
      |=  [a-point=@udpoint b-point=@udpoint]
      ^-  @udpoint
      ::
      =/  a-point-decoded=[@ @]  (need (deco a-point))
      =/  b-point-decoded=[@ @]  (need (deco b-point))
      ::
      %-  etch
      (ward a-point-decoded b-point-decoded)
    ::
    ++  scalarmult
      ~/  %scalarmult
      |=  [a=@udscalar a-point=@udpoint]
      ^-  @udpoint
      ::
      =/  a-point-decoded=[@ @]  (need (deco a-point))
      ::
      %-  etch
      (scam a-point-decoded a)
    ::
    ++  scalarmult-base
      ~/  %scalarmult-base
      |=  scalar=@udscalar
      ^-  @udpoint
      %-  etch
      (scam bb scalar)
    ::
    ++  add-scalarmult-scalarmult-base
      ~/  %add-scalarmult-scalarmult-base
      |=  [a=@udscalar a-point=@udpoint b=@udscalar]
      ^-  @udpoint
      ::
      =/  a-point-decoded=[@ @]  (need (deco a-point))
      ::
      %-  etch
      %+  ward
        (scam bb b)
      (scam a-point-decoded a)
    ::
    ++  add-double-scalarmult
      ~/  %add-double-scalarmult
      |=  [a=@udscalar a-point=@udpoint b=@udscalar b-point=@udpoint]
      ^-  @udpoint
      ::
      =/  a-point-decoded=[@ @]  (need (deco a-point))
      =/  b-point-decoded=[@ @]  (need (deco b-point))
      ::
      %-  etch
      %+  ward
        (scam a-point-decoded a)
      (scam b-point-decoded b)
    ::                                                  ::  ++puck:ed:crypto
    ++  puck                                            ::  public key
      ~/  %puck
      |=  sk/@I  ^-  @
      ?:  (gth (met 3 sk) 32)  !!
      =+  h=(shal (rsh 0 3 b) sk)
      =+  ^=  a
          %+  add
            (bex (sub b 2))
          (lsh 0 3 (cut 0 [3 (sub b 5)] h))
      =+  aa=(scam bb a)
      (etch aa)
    ::                                                  ::  ++suck:ed:crypto
    ++  suck                                            ::  keypair from seed
      |=  se/@I  ^-  @uJ
      =+  pu=(puck se)
      (can 0 ~[[b se] [b pu]])
    ::                                                  ::  ++shar:ed:crypto
    ++  shar                                            ::  curve25519 secret
      ~/  %shar
      |=  {pub/@ sek/@}
      ^-  @ux
      =+  exp=(shal (rsh 0 3 b) (suck sek))
      =.  exp  (dis exp (can 0 ~[[3 0] [251 (fil 0 251 1)]]))
      =.  exp  (con exp (lsh 3 31 0b100.0000))
      =+  prv=(end 8 1 exp)
      =+  crv=(fra.fq (sum.fq 1 pub) (dif.fq 1 pub))
      (curt prv crv)
    ::                                                  ::  ++sign:ed:crypto
    ++  sign                                            ::  certify
      ~/  %sign
      |=  {m/@ se/@}  ^-  @
      =+  sk=(suck se)
      =+  pk=(cut 0 [b b] sk)
      =+  h=(shal (rsh 0 3 b) sk)
      =+  ^=  a
          %+  add
            (bex (sub b 2))
          (lsh 0 3 (cut 0 [3 (sub b 5)] h))
      =+  ^=  r
          =+  hm=(cut 0 [b b] h)
          =+  ^=  i
              %+  can  0
              :~  [b hm]
                  [(met 0 m) m]
              ==
          (shaz i)
      =+  rr=(scam bb r)
      =+  ^=  ss
          =+  er=(etch rr)
          =+  ^=  ha
              %+  can  0
              :~  [b er]
                  [b pk]
                  [(met 0 m) m]
              ==
          (~(sit fo l) (add r (mul (shaz ha) a)))
      (can 0 ~[[b (etch rr)] [b ss]])
    ::                                                  ::  ++veri:ed:crypto
    ++  veri                                            ::  validate
      ~/  %veri
      |=  {s/@ m/@ pk/@}  ^-  ?
      ?:  (gth (div b 4) (met 3 s))  |
      ?:  (gth (div b 8) (met 3 pk))  |
      =+  cb=(rsh 0 3 b)
      =+  rr=(deco (cut 0 [0 b] s))
      ?~  rr  |
      =+  aa=(deco pk)
      ?~  aa  |
      =+  ss=(cut 0 [b b] s)
      =+  ha=(can 3 ~[[cb (etch u.rr)] [cb pk] [(met 3 m) m]])
      =+  h=(shaz ha)
      =((scam bb ss) (ward u.rr (scam u.aa h)))
    --  ::ed
  ::                                                    ::
  ::::                    ++scr:crypto                  ::  (2b3) scrypt
    ::                                                  ::::
  ++  scr
    ~%  %scr  ..is  ~
    |%
    ::                                                  ::  ++sal:scr:crypto
    ++  sal                                             ::  salsa20 hash
      |=  {x/@ r/@}                                     ::  with r rounds
      ?>  =((mod r 2) 0)                                ::
      =+  few==>(fe .(a 5))
      =+  ^=  rot
        |=  {a/@ b/@}
        (mix (end 5 1 (lsh 0 a b)) (rsh 0 (sub 32 a) b))
      =+  ^=  lea
        |=  {a/@ b/@}
        (net:few (sum:few (net:few a) (net:few b)))
      =>  |%
          ::                                            ::  ++qr:sal:scr:crypto
          ++  qr                                        ::  quarterround
            |=  y/{@ @ @ @ ~}
            =+  zb=(mix &2.y (rot 7 (sum:few &1.y &4.y)))
            =+  zc=(mix &3.y (rot 9 (sum:few zb &1.y)))
            =+  zd=(mix &4.y (rot 13 (sum:few zc zb)))
            =+  za=(mix &1.y (rot 18 (sum:few zd zc)))
            ~[za zb zc zd]
          ::                                            ::  ++rr:sal:scr:crypto
          ++  rr                                        ::  rowround
            |=  {y/(list @)}
            =+  za=(qr ~[&1.y &2.y &3.y &4.y])
            =+  zb=(qr ~[&6.y &7.y &8.y &5.y])
            =+  zc=(qr ~[&11.y &12.y &9.y &10.y])
            =+  zd=(qr ~[&16.y &13.y &14.y &15.y])
            ^-  (list @)  :~
              &1.za  &2.za  &3.za  &4.za
              &4.zb  &1.zb  &2.zb  &3.zb
              &3.zc  &4.zc  &1.zc  &2.zc
              &2.zd  &3.zd  &4.zd  &1.zd  ==
          ::                                            ::  ++cr:sal:scr:crypto
          ++  cr                                        ::  columnround
            |=  {x/(list @)}
            =+  ya=(qr ~[&1.x &5.x &9.x &13.x])
            =+  yb=(qr ~[&6.x &10.x &14.x &2.x])
            =+  yc=(qr ~[&11.x &15.x &3.x &7.x])
            =+  yd=(qr ~[&16.x &4.x &8.x &12.x])
            ^-  (list @)  :~
              &1.ya  &4.yb  &3.yc  &2.yd
              &2.ya  &1.yb  &4.yc  &3.yd
              &3.ya  &2.yb  &1.yc  &4.yd
              &4.ya  &3.yb  &2.yc  &1.yd  ==
          ::                                            ::  ++dr:sal:scr:crypto
          ++  dr                                        ::  doubleround
            |=  {x/(list @)}
            (rr (cr x))
          ::                                            ::  ++al:sal:scr:crypto
          ++  al                                        ::  add two lists
            |=  {a/(list @) b/(list @)}
            |-  ^-  (list @)
            ?~  a  ~  ?~  b  ~
            [i=(sum:few -.a -.b) t=$(a +.a, b +.b)]
          --  ::
      =+  xw=(rpp 5 16 x)
      =+  ^=  ow  |-  ^-  (list @)
                  ?~  r  xw
                  $(xw (dr xw), r (sub r 2))
      (rep 5 (al xw ow))
    ::                                                  ::  ++rpp:scr:crypto
    ++  rpp                                             ::  rip+filler blocks
      |=  {a/bloq b/@ c/@}
      =+  q=(rip a c)
      =+  w=(lent q)
      ?.  =(w b)
        ?.  (lth w b)  (slag (sub w b) q)
        ^+  q  (weld q (reap (sub b (lent q)) 0))
      q
    ::                                                  ::  ++bls:scr:crypto
    ++  bls                                             ::  split to sublists
      |=  {a/@ b/(list @)}
      ?>  =((mod (lent b) a) 0)
      |-  ^-  (list (list @))
      ?~  b  ~
      [i=(scag a `(list @)`b) t=$(b (slag a `(list @)`b))]
    ::                                                  ::  ++slb:scr:crypto
    ++  slb                                             ::
      |=  {a/(list (list @))}
      |-  ^-  (list @)
      ?~  a  ~
      (weld `(list @)`-.a $(a +.a))
    ::                                                  ::  ++sbm:scr:crypto
    ++  sbm                                             ::  scryptBlockMix
      |=  {r/@ b/(list @)}
      ?>  =((lent b) (mul 2 r))
      =+  [x=(snag (dec (mul 2 r)) b) c=0]
      =|  {ya/(list @) yb/(list @)}
      |-  ^-  (list @)
      ?~  b  (flop (weld yb ya))
      =.  x  (sal (mix x -.b) 8)
      ?~  (mod c 2)
        $(c +(c), b +.b, ya [i=x t=ya])
      $(c +(c), b +.b, yb [i=x t=yb])
    ::                                                  ::  ++srm:scr:crypto
    ++  srm                                             ::  scryptROMix
      |=  {r/@ b/(list @) n/@}
      ?>  ?&  =((lent b) (mul 2 r))
              =(n (bex (dec (xeb n))))
              (lth n (bex (mul r 16)))
          ==
      =+  [v=*(list (list @)) c=0]
      =.  v
        |-  ^-  (list (list @))
        =+  w=(sbm r b)
        ?:  =(c n)  (flop v)
        $(c +(c), v [i=[b] t=v], b w)
      =+  x=(sbm r (snag (dec n) v))
      |-  ^-  (list @)
      ?:  =(c n)  x
      =+  q=(snag (dec (mul r 2)) x)
      =+  z=`(list @)`(snag (mod q n) v)
      =+  ^=  w  |-  ^-  (list @)
                 ?~  x  ~  ?~  z  ~
                 [i=(mix -.x -.z) t=$(x +.x, z +.z)]
      $(x (sbm r w), c +(c))
    ::                                                  ::  ++hmc:scr:crypto
    ++  hmc                                             ::  HMAC-SHA-256
      |=  {k/@ t/@}
      (hml k (met 3 k) t (met 3 t))
    ::                                                  ::  ++hml:scr:crypto
    ++  hml                                             ::  w+length
      |=  {k/@ kl/@ t/@ tl/@}
      =>  .(k (end 3 kl k), t (end 3 tl t))
      =+  b=64
      =?  k  (gth kl b)  (shay kl k)
      =+  ^=  q  %+  shay  (add b tl)
       (add (lsh 3 b t) (mix k (fil 3 b 0x36)))
      %+  shay  (add b 32)
      (add (lsh 3 b q) (mix k (fil 3 b 0x5c)))
    ::                                                  ::  ++pbk:scr:crypto
    ++  pbk                                             :: PBKDF2-HMAC-SHA256
      ~/  %pbk
      |=  {p/@ s/@ c/@ d/@}
      (pbl p (met 3 p) s (met 3 s) c d)
    ::                                                  ::  ++pbl:scr:crypto
    ++  pbl                                             ::  w+length
      ~/  %pbl
      |=  {p/@ pl/@ s/@ sl/@ c/@ d/@}
      =>  .(p (end 3 pl p), s (end 3 sl s))
      =+  h=32
      ::
      ::  max key length 1GB
      ::  max iterations 2^28
      ::
      ?>  ?&  (lte d (bex 30))
              (lte c (bex 28))
              !=(c 0)
          ==
      =+  ^=  l  ?~  (mod d h)
          (div d h)
        +((div d h))
      =+  r=(sub d (mul h (dec l)))
      =+  [t=0 j=1 k=1]
      =.  t  |-  ^-  @
        ?:  (gth j l)  t
        =+  u=(add s (lsh 3 sl (rep 3 (flop (rpp 3 4 j)))))
        =+  f=0  =.  f  |-  ^-  @
          ?:  (gth k c)  f
          =+  q=(hml p pl u ?:(=(k 1) (add sl 4) h))
          $(u q, f (mix f q), k +(k))
        $(t (add t (lsh 3 (mul (dec j) h) f)), j +(j))
      (end 3 d t)
    ::                                                  ::  ++hsh:scr:crypto
    ++  hsh                                             ::  scrypt
      ~/  %hsh
      |=  {p/@ s/@ n/@ r/@ z/@ d/@}
      (hsl p (met 3 p) s (met 3 s) n r z d)
    ::                                                  ::  ++hsl:scr:crypto
    ++  hsl                                             ::  w+length
      ~/  %hsl
      |=  {p/@ pl/@ s/@ sl/@ n/@ r/@ z/@ d/@}
      =|  v/(list (list @))
      =>  .(p (end 3 pl p), s (end 3 sl s))
      =+  u=(mul (mul 128 r) z)
      ::
      ::  n is power of 2; max 1GB memory
      ::
      ?>  ?&  =(n (bex (dec (xeb n))))
              !=(r 0)  !=(z 0)
              %+  lte
                  (mul (mul 128 r) (dec (add n z)))
                (bex 30)
              (lth pl (bex 31))
              (lth sl (bex 31))
          ==
      =+  ^=  b  =+  (rpp 3 u (pbl p pl s sl 1 u))
        %+  turn  (bls (mul 128 r) -)
        |=(a/(list @) (rpp 9 (mul 2 r) (rep 3 a)))
      ?>  =((lent b) z)
      =+  ^=  q
        =+  |-  ?~  b  (flop v)
            $(b +.b, v [i=(srm r -.b n) t=v])
        %+  turn  `(list (list @))`-
        |=(a/(list @) (rpp 3 (mul 128 r) (rep 9 a)))
      (pbl p pl (rep 3 (slb q)) u 1 d)
    ::                                                  ::  ++ypt:scr:crypto
    ++  ypt                                             ::  256bit {salt pass}
      |=  {s/@ p/@}
      ^-  @
      (hsh p s 16.384 8 1 256)
    --  ::scr
  ::                                                    ::
  ::::                    ++crub:crypto                 ::  (2b4) suite B, Ed
    ::                                                  ::::
  ++  crub  !:
    ^-  acru
    =|  {pub/{cry/@ sgn/@} sek/(unit {cry/@ sgn/@})}
    |%
    ::                                                  ::  ++as:crub:crypto
    ++  as                                              ::
      |%
      ::                                                ::  ++sign:as:crub:
      ++  sign                                          ::
        |=  msg=@
        ^-  @ux
        ?~  sek  ~|  %pubkey-only  !!
        (jam [(sign:ed msg sgn.u.sek) msg])
      ::                                                ::  ++sure:as:crub:
      ++  sure                                          ::
        |=  txt=@
        ^-  (unit @ux)
        =+  ;;({sig/@ msg/@} (cue txt))
        ?.  (veri:ed sig msg sgn.pub)  ~
        (some msg)
      ::                                                ::  ++seal:as:crub:
      ++  seal                                          ::
        |=  {bpk/pass msg/@}
        ^-  @ux
        ?~  sek  ~|  %pubkey-only  !!
        ?>  =('b' (end 3 1 bpk))
        =+  pk=(rsh 8 1 (rsh 3 1 bpk))
        =+  shar=(shax (shar:ed pk cry.u.sek))
        =+  smsg=(sign msg)
        (jam (~(en siva:aes shar ~) smsg))
      ::                                                ::  ++tear:as:crub:
      ++  tear                                          ::
        |=  {bpk/pass txt/@}
        ^-  (unit @ux)
        ?~  sek  ~|  %pubkey-only  !!
        ?>  =('b' (end 3 1 bpk))
        =+  pk=(rsh 8 1 (rsh 3 1 bpk))
        =+  shar=(shax (shar:ed pk cry.u.sek))
        =+  ;;({iv/@ len/@ cph/@} (cue txt))
        =+  try=(~(de siva:aes shar ~) iv len cph)
        ?~  try  ~
        (sure:as:(com:nu:crub bpk) u.try)
      --  ::as
    ::                                                  ::  ++de:crub:crypto
    ++  de                                              ::  decrypt
      |=  {key/@J txt/@}
      ^-  (unit @ux)
      =+  ;;({iv/@ len/@ cph/@} (cue txt))
      %^    ~(de sivc:aes (shaz key) ~)
          iv
        len
      cph
    ::                                                  ::  ++dy:crub:crypto
    ++  dy                                              ::  need decrypt
      |=  {key/@J cph/@}
      (need (de key cph))
    ::                                                  ::  ++en:crub:crypto
    ++  en                                              ::  encrypt
      |=  {key/@J msg/@}
      ^-  @ux
      (jam (~(en sivc:aes (shaz key) ~) msg))
    ::                                                  ::  ++ex:crub:crypto
    ++  ex                                              ::  extract
      |%
      ::                                                ::  ++fig:ex:crub:crypto
      ++  fig                                           ::  fingerprint
        ^-  @uvH
        (shaf %bfig pub)
      ::                                                ::  ++pac:ex:crub:crypto
      ++  pac                                           ::  private fingerprint
        ^-  @uvG
        ?~  sek  ~|  %pubkey-only  !!
        (end 6 1 (shaf %bcod sec))
      ::                                                ::  ++pub:ex:crub:crypto
      ++  pub                                           ::  public key
        ^-  pass
        (cat 3 'b' (cat 8 sgn.^pub cry.^pub))
      ::                                                ::  ++sec:ex:crub:crypto
      ++  sec                                           ::  private key
        ^-  ring
        ?~  sek  ~|  %pubkey-only  !!
        (cat 3 'B' (cat 8 sgn.u.sek cry.u.sek))
      --  ::ex
    ::                                                  ::  ++nu:crub:crypto
    ++  nu                                              ::
      |%
      ::                                                ::  ++pit:nu:crub:crypto
      ++  pit                                           ::  create keypair
        |=  {w/@ seed/@}
        =+  wid=(add (div w 8) ?:(=((mod w 8) 0) 0 1))
        =+  bits=(shal wid seed)
        =+  [c=(rsh 8 1 bits) s=(end 8 1 bits)]
        ..nu(pub [cry=(puck:ed c) sgn=(puck:ed s)], sek `[cry=c sgn=s])
      ::                                                ::  ++nol:nu:crub:crypto
      ++  nol                                           ::  activate secret
        |=  a/ring
        =+  [mag=(end 3 1 a) bod=(rsh 3 1 a)]
        ~|  %not-crub-seckey  ?>  =('B' mag)
        =+  [c=(rsh 8 1 bod) s=(end 8 1 bod)]
        ..nu(pub [cry=(puck:ed c) sgn=(puck:ed s)], sek `[cry=c sgn=s])
      ::                                                ::  ++com:nu:crub:crypto
      ++  com                                           ::  activate public
        |=  a/pass
        =+  [mag=(end 3 1 a) bod=(rsh 3 1 a)]
        ~|  %not-crub-pubkey  ?>  =('b' mag)
        ..nu(pub [cry=(rsh 8 1 bod) sgn=(end 8 1 bod)], sek ~)
      --  ::nu
    --  ::crub
  ::                                                    ::
  ::::                    ++crua:crypto                 ::  (2b5) suite B, RSA
    ::                                                  ::::
  ++  crua  !!
  ::                                                    ::
  ::::                    ++test:crypto                 ::  (2b6) test crypto
    ::                                                  ::::
  ++  test  ^?
    |%
    ::                                                  ::  ++trub:test:crypto
    ++  trub                                            ::  test crub
      |=  msg/@t
      ::
      ::  make acru cores
      ::
      =/  ali      (pit:nu:crub 512 (shaz 'Alice'))
      =/  ali-pub  (com:nu:crub pub:ex.ali)
      =/  bob      (pit:nu:crub 512 (shaz 'Robert'))
      =/  bob-pub  (com:nu:crub pub:ex.bob)
      ::
      ::  alice signs and encrypts a symmetric key to bob
      ::
      =/  secret-key  %-  shaz
          'Let there be no duplicity when taking a stand against him.'
      =/  signed-key   (sign:as.ali secret-key)
      =/  crypted-key  (seal:as.ali pub:ex.bob-pub signed-key)
      ::  bob decrypts and verifies
      =/  decrypt-key-attempt  (tear:as.bob pub:ex.ali-pub crypted-key)
      =/  decrypted-key    ~|  %decrypt-fail  (need decrypt-key-attempt)
      =/  verify-key-attempt   (sure:as.ali-pub decrypted-key)
      =/  verified-key     ~|  %verify-fail  (need verify-key-attempt)
      ::  bob encrypts with symmetric key
      =/  crypted-msg  (en.bob verified-key msg)
      ::  alice decrypts with same key
      `@t`(dy.ali secret-key crypted-msg)
    --  ::test
  ::                                                    ::
  ::::                    ++keccak:crypto               ::  (2b7) keccak family
    ::                                                  ::::
  ++  keccak
    |%
    ::
    ::  keccak
    ::
    ++  keccak-224  |=(a=octs (keccak 1.152 448 224 a))
    ++  keccak-256  |=(a=octs (keccak 1.088 512 256 a))
    ++  keccak-384  |=(a=octs (keccak 832 768 384 a))
    ++  keccak-512  |=(a=octs (keccak 576 1.024 512 a))
    ::
    ++  keccak  (cury (cury hash keccak-f) padding-keccak)
    ::
    ++  padding-keccak  (multirate-padding 0x1)
    ::
    ::  sha3
    ::
    ++  sha3-224  |=(a=octs (sha3 1.152 448 224 a))
    ++  sha3-256  |=(a=octs (sha3 1.088 512 256 a))
    ++  sha3-384  |=(a=octs (sha3 832 768 384 a))
    ++  sha3-512  |=(a=octs (sha3 576 1.024 512 a))
    ::
    ++  sha3  (cury (cury hash keccak-f) padding-sha3)
    ::
    ++  padding-sha3  (multirate-padding 0x6)
    ::
    ::  shake
    ::
    ++  shake-128  |=([o=@ud i=octs] (shake 1.344 256 o i))
    ++  shake-256  |=([o=@ud i=octs] (shake 1.088 512 o i))
    ::
    ++  shake  (cury (cury hash keccak-f) padding-shake)
    ::
    ++  padding-shake  (multirate-padding 0x1f)
    ::
    ::  rawshake
    ::
    ++  rawshake-128  |=([o=@ud i=octs] (rawshake 1.344 256 o i))
    ++  rawshake-256  |=([o=@ud i=octs] (rawshake 1.088 512 o i))
    ::
    ++  rawshake  (cury (cury hash keccak-f) padding-rawshake)
    ::
    ++  padding-rawshake  (multirate-padding 0x7)
    ::
    ::  core
    ::
    ++  hash
      ::  per:  permutation function with configurable width.
      ::  pad:  padding function.
      ::  rat:  bitrate, size in bits of blocks to operate on.
      ::  cap:  capacity, bits of sponge padding.
      ::  out:  length of desired output, in bits.
      ::  inp:  input to hash.
      |=  $:  per=$-(@ud $-(@ @))
              pad=$-([octs @ud] octs)
              rat=@ud
              cap=@ud
              out=@ud
              inp=octs
          ==
      ^-  @
      ::  urbit's little-endian to keccak's big-endian.
      =.  q.inp  (rev 3 inp)
      %.  [inp out]
      (sponge per pad rat cap)
    ::
    ::NOTE  if ++keccak ever needs to be made to operate
    ::      on bits rather than bytes, all that needs to
    ::      be done is updating the way this padding
    ::      function works. (and also "octs" -> "bits")
    ++  multirate-padding
      ::  dsb:  domain separation byte, reverse bit order.
      |=  dsb=@ux
      ?>  (lte dsb 0xff)
      |=  [inp=octs mut=@ud]
      ^-  octs
      =.  mut  (div mut 8)
      =+  pal=(sub mut (mod p.inp mut))
      =?  pal  =(pal 0)  mut
      =.  pal  (dec pal)
      :-  (add p.inp +(pal))
      ::  padding is provided in lane bit ordering,
      ::  ie, LSB = left.
      (cat 3 (con (lsh 3 pal dsb) 0x80) q.inp)
    ::
    ++  sponge
      ::  sponge construction
      ::
      ::  preperm:  permutation function with configurable width.
      ::  padding:  padding function.
      ::  bitrate:  size of blocks to operate on.
      ::  capacity:  sponge padding.
      |=  $:  preperm=$-(@ud $-(@ @))
              padding=$-([octs @ud] octs)
              bitrate=@ud
              capacity=@ud
          ==
      ::
      ::  preparing
      =+  bitrate-bytes=(div bitrate 8)
      =+  blockwidth=(add bitrate capacity)
      =+  permute=(preperm blockwidth)
      ::
      |=  [input=octs output=@ud]
      |^  ^-  @
        ::
        ::  padding
        =.  input  (padding input bitrate)
        ::
        ::  absorbing
        =/  pieces=(list @)
          ::  amount of bitrate-sized blocks.
          ?>  =(0 (mod p.input bitrate-bytes))
          =+  i=(div p.input bitrate-bytes)
          |-
          ?:  =(i 0)  ~
          :_  $(i (dec i))
          ::  get the bitrate-sized block of bytes
          ::  that ends with the byte at -.
          =-  (cut 3 [- bitrate-bytes] q.input)
          (mul (dec i) bitrate-bytes)
        =/  state=@
          ::  for every piece,
          %+  roll  pieces
          |=  [p=@ s=@]
          ::  pad with capacity,
          =.  p  (lsh 0 capacity p)
          ::  xor it into the state and permute it.
          (permute (mix s (bytes-to-lanes p)))
        ::
        ::  squeezing
        =|  res=@
        =|  len=@ud
        |-
        ::  append a bitrate-sized head of state to the
        ::  result.
        =.  res
          %+  con  (lsh 0 bitrate res)
          (rsh 0 capacity (lanes-to-bytes state))
        =.  len  (add len bitrate)
        ?:  (gte len output)
          ::  produce the requested bits of output.
          (rsh 0 (sub len output) res)
        $(res res, state (permute state))
      ::
      ++  bytes-to-lanes
        ::  flip byte order in blocks of 8 bytes.
        |=  a=@
        %+  can  6
        %+  turn  (rip 6 a)
        |=  b=@
        :-  1
        (lsh 3 (sub 8 (met 3 b)) (swp 3 b))
      ::
      ++  lanes-to-bytes
        ::  unflip byte order in blocks of 8 bytes.
        |=  a=@
        %+  can  6
        %+  turn
          =+  (rip 6 a)
          (weld - (reap (sub 25 (lent -)) 0x0))
        |=  a=@
        :-  1
        %+  can  3
        =-  (turn - |=(a=@ [1 a]))
        =+  (flop (rip 3 a))
        (weld (reap (sub 8 (lent -)) 0x0) -)
      --
    ::
    ++  keccak-f
      ::  keccak permutation function
      |=  [width=@ud]
      ::  assert valid blockwidth.
      ?>  =-  (~(has in -) width)
          (sy 25 50 100 200 400 800 1.600 ~)
      ::  assumes 5x5 lanes state, as is the keccak
      ::  standard.
      =+  size=5
      =+  lanes=(mul size size)
      =+  lane-bloq=(dec (xeb (div width lanes)))
      =+  lane-size=(bex lane-bloq)
      =+  rounds=(add 12 (mul 2 lane-bloq))
      |=  [input=@]
      ^-  @
      =*  a  input
      =+  round=0
      |^
        ?:  =(round rounds)  a
        ::
        ::  theta
        =/  c=@
          %+  roll  (gulf 0 (dec size))
          |=  [x=@ud c=@]
          %+  con  (lsh lane-bloq 1 c)
          %+  roll  (gulf 0 (dec size))
          |=  [y=@ud c=@]
          (mix c (get-lane x y a))
        =/  d=@
          %+  roll  (gulf 0 (dec size))
          |=  [x=@ud d=@]
          %+  con  (lsh lane-bloq 1 d)
          %+  mix
            =-  (get-word - size c)
            ?:(=(x 0) (dec size) (dec x))
          %^  ~(rol fe lane-bloq)  0  1
          (get-word (mod +(x) size) size c)
        =.  a
          %+  roll  (gulf 0 (dec lanes))
          |=  [i=@ud a=_a]
          %+  mix  a
          %^  lsh  lane-bloq
            (sub lanes +(i))
          (get-word i size d)
        ::
        ::  rho and pi
        =/  b=@
          %+  roll  (gulf 0 (dec lanes))
          |=  [i=@ b=@]
          =+  x=(mod i 5)
          =+  y=(div i 5)
          %+  con  b
          %^  lsh  lane-bloq
            %+  sub  lanes
            %+  add  +(y)
            %+  mul  size
            (mod (add (mul 2 x) (mul 3 y)) size)
          %^  ~(rol fe lane-bloq)  0
            (rotation-offset i)
          (get-word i lanes a)
        ::
        ::  chi
        =.  a
          %+  roll  (gulf 0 (dec lanes))
          |=  [i=@ud a=@]
          %+  con  (lsh lane-bloq 1 a)
          =+  x=(mod i 5)
          =+  y=(div i 5)
          %+  mix  (get-lane x y b)
          %+  dis
            =-  (get-lane - y b)
            (mod (add x 2) size)
          %^  not  lane-bloq  1
          (get-lane (mod +(x) size) y b)
        ::
        ::  iota
        =.  a
          =+  (round-constant round)
          (mix a (lsh lane-bloq (dec lanes) -))
        ::
        ::  next round
        $(round +(round))
      ::
      ++  get-lane
        ::  get the lane with coordinates
        |=  [x=@ud y=@ud a=@]
        =+  i=(add x (mul size y))
        (get-word i lanes a)
      ::
      ++  get-word
        ::  get word {n} from atom {a} of {m} words.
        |=  [n=@ud m=@ud a=@]
        (cut lane-bloq [(sub m +((mod n m))) 1] a)
      ::
      ++  round-constant
        |=  c=@ud
        =-  (snag (mod c 24) -)
        ^-  (list @ux)
        :~  0x1
            0x8082
            0x8000.0000.0000.808a
            0x8000.0000.8000.8000
            0x808b
            0x8000.0001
            0x8000.0000.8000.8081
            0x8000.0000.0000.8009
            0x8a
            0x88
            0x8000.8009
            0x8000.000a
            0x8000.808b
            0x8000.0000.0000.008b
            0x8000.0000.0000.8089
            0x8000.0000.0000.8003
            0x8000.0000.0000.8002
            0x8000.0000.0000.0080
            0x800a
            0x8000.0000.8000.000a
            0x8000.0000.8000.8081
            0x8000.0000.0000.8080
            0x8000.0001
            0x8000.0000.8000.8008
        ==
      ::
      ++  rotation-offset
        |=  x=@ud
        =-  (snag x -)
        ^-  (list @ud)
        :~   0   1  62  28  27
            36  44   6  55  20
             3  10  43  25  39
            41  45  15  21   8
            18   2  61  56  14
        ==
      --
    --  ::keccak
  ::                                                    ::
  ::::                    ++hmac:crypto                 ::  (2b8) hmac family
    ::                                                  ::::
  ++  hmac
    ~%  %hmac  ..is  ~
    =,  sha
    =>  |%
        ++  meet  |=([k=@ m=@] [[(met 3 k) k] [(met 3 m) m]])
        ++  flip  |=([k=@ m=@] [(swp 3 k) (swp 3 m)])
        --
    |%
    ::
    ::  use with @
    ::
    ++  hmac-sha1     (cork meet hmac-sha1l)
    ++  hmac-sha256   (cork meet hmac-sha256l)
    ++  hmac-sha512   (cork meet hmac-sha512l)
    ::
    ::  use with @t
    ::
    ++  hmac-sha1t    (cork flip hmac-sha1)
    ++  hmac-sha256t  (cork flip hmac-sha256)
    ++  hmac-sha512t  (cork flip hmac-sha512)
    ::
    ::  use with byts
    ::
    ++  hmac-sha1l    (cury hmac sha-1l 64 20)
    ++  hmac-sha256l  (cury hmac sha-256l 64 32)
    ++  hmac-sha512l  (cury hmac sha-512l 128 64)
    ::
    ::  main logic
    ::
    ++  hmac
      ~/  %hmac
      ::  boq: block size in bytes used by haj
      ::  out: bytes output by haj
      |*  [[haj=$-([@u @] @) boq=@u out=@u] key=byts msg=byts]
      ::  ensure key and message fit signaled lengths
      =.  dat.key  (end 3 wid.key dat.key)
      =.  dat.msg  (end 3 wid.msg dat.msg)
      ::  keys longer than block size are shortened by hashing
      =?  dat.key  (gth wid.key boq)  (haj wid.key dat.key)
      =?  wid.key  (gth wid.key boq)  out
      ::  keys shorter than block size are right-padded
      =?  dat.key  (lth wid.key boq)  (lsh 3 (sub boq wid.key) dat.key)
      ::  pad key, inner and outer
      =+  kip=(mix dat.key (fil 3 boq 0x36))
      =+  kop=(mix dat.key (fil 3 boq 0x5c))
      ::  append inner padding to message, then hash
      =+  (haj (add wid.msg boq) (add (lsh 3 wid.msg kip) dat.msg))
      ::  prepend outer padding to result, hash again
      (haj (add out boq) (add (lsh 3 out kop) -))
    --  ::  hmac
  ::                                                    ::
  ::::                    ++secp:crypto                 ::  (2b9) secp family
    ::                                                  ::::
  ++  secp
    ~%  %secp  ..is  ~
    |%
    +=  jaco  [x=@ y=@ z=@]                             ::  jacobian point
    +=  pont  [x=@ y=@]                                 ::  curve point
    ::
    ++  secp256k1
      %+  secp  32
      :*  p=0xffff.ffff.ffff.ffff.ffff.ffff.ffff.ffff.  ::  modulo
              ffff.ffff.ffff.ffff.ffff.fffe.ffff.fc2f
          a=0                                           ::  y^2=x^3+ax+b
          b=7
          ^=  g                                         ::  "prime" point
          :*  x=0x79be.667e.f9dc.bbac.55a0.6295.ce87.0b07.
                  029b.fcdb.2dce.28d9.59f2.815b.16f8.1798
              y=0x483a.da77.26a3.c465.5da4.fbfc.0e11.08a8.
                  fd17.b448.a685.5419.9c47.d08f.fb10.d4b8
          ==
          n=0xffff.ffff.ffff.ffff.ffff.ffff.ffff.fffe.  ::  prime order of g
              baae.dce6.af48.a03b.bfd2.5e8c.d036.4141
      ==
    ::
    ++  secp
      ~/  %secp
      |=  [w=@ p=@ a=@ b=@ g=pont n=@]  :: being passed in from above
      =/  p  ~(. fo p)
      =/  n  ~(. fo n)
      ~%  %helper  ..$  ~
      |%
      ++  compress-point
        ~/  %compress-point
        |=  pont
        ^-  @
        (can 3 ~[w^x 1^(add 0x2 (cut 0 [0 1] y))])
      ::
      ++  serialize-point
        ~/  %serialize-point
        |=  pont
        ^-  @
        (can 3 ~[w^y w^x 1^0x4])
      ::
      ++  decompress-point
        ~/  %decompress-point
        |=  dat=@
        ^-  pont
        =+  x=(end 3 w a)
        =+  y=:(add (pow x 3) (mul a x) b)
        =+  s=(rsh 3 32 dat)
        :-  x
        ?:  =(0x2 s)  y
        ?:  =(0x3 s)  y
        ~|  [`@ux`s `@ux`dat]
        !!
      ::
      ++  priv-to-pub                                   ::  get pub from priv
        ~/  %priv-to-pub
        |=  prv=@
        ^-  pont
        (jc-mul g prv)
      ::
      ++  make-k                                        ::  deterministic nonce
        ~/  %make-k
        =,  mimes:html
        |=  [has=@uvI prv=@]
        ^-  @
        =*  hmc  hmac-sha256l:hmac
        =/  v  (fil 3 w 1)
        =/  k  0
        =.  k  (hmc w^k (as-octs (can 3 [w has] [w prv] [1 0x0] [w v] ~)))
        =.  v  (hmc w^k w^v)
        =.  k  (hmc w^k (as-octs (can 3 [w has] [w prv] [1 0x1] [w v] ~)))
        =.  v  (hmc w^k w^v)
        (hmc w^k w^v)
      ::
      ++  ecdsa-raw-sign                                ::  generate signature
        ~/  %ecdsa-raw-sign
        |=  [has=@uvI prv=@]
        ^-  [v=@ r=@ s=@]
        =/  z  has
        =/  k  (make-k has prv)
        =+  [r y]=(jc-mul g k)
        =/  s  (pro.n `@`(inv.n k) `@`(sum.n z (mul r prv)))
        =/  big-s  (gte (mul 2 s) ^n)
        :*  v=(mix (end 0 1 y) ?:(big-s 1 0))
            r=r
            s=?.(big-s s (sub ^n s))
        ==
      ::
      ++  ecdsa-raw-recover                             ::  get pubkey from sig
        ~/  %ecdsa-raw-recover
        |=  [has=@uvI sig=[v=@ r=@ s=@]]
        ^-  pont
        ?>  (lte v.sig 7)
        =/  x  r.sig
        =/  ysq  (sum.p b (exp.p 3 x))               ::  omits A=0
        =/  bet  (exp.p (div +(^p) 4) ysq)
        =/  y  ?:(=(1 (end 0 1 (mix v.sig bet))) bet (dif.p 0 bet))
        ?>  =(0 (dif.p ysq (pro.p y y)))
        ?<  =(0 (sit.n r.sig))
        ?<  =(0 (sit.n s.sig))
        =/  gz  (mul:jc [x y 1]:g (dif.n 0 has))
        =/  xy  (mul:jc [x y 1] s.sig)
        =/  qr  (add:jc gz xy)
        (from:jc (mul:jc qr (inv.n r.sig)))
      ::
      ++  jc-mul                                        ::  point x scalar
        |=  [a=pont n=@]
        ^-  pont
        (from:jc (mul:jc (into:jc a) n))
      ::
      ++  jc-add                                        ::  add points
        |=  [a=pont b=pont]
        ^-  pont
        (from:jc (add:jc (into:jc a) (into:jc b)))
      ::
      ++  jc                                            ::  jacobian core
        |%
        ++  add                                         ::  addition
          |=  [a=jaco b=jaco]
          ^-  jaco
          ?:  =(0 y.a)  b
          ?:  =(0 y.b)  a
          =/  u1  :(pro.p x.a z.b z.b)
          =/  u2  :(pro.p x.b z.a z.a)
          =/  s1  :(pro.p y.a z.b z.b z.b)
          =/  s2  :(pro.p y.b z.a z.a z.a)
          ?:  =(u1 u2)
            ?.  =(s1 s2)
              [0 0 1]
            (dub a)
          =/  h  (dif.p u2 u1)
          =/  r  (dif.p s2 s1)
          =/  h2  (pro.p h h)
          =/  h3  (pro.p h2 h)
          =/  u1h2  (pro.p u1 h2)
          =/  nx  (dif.p (pro.p r r) :(sum.p h3 u1h2 u1h2))
          =/  ny  (dif.p (pro.p r (dif.p u1h2 nx)) (pro.p s1 h3))
          =/  nz  :(pro.p h z.a z.b)
          [nx ny nz]
        ::
        ++  dub                                         ::  double
          |=  a=jaco
          ^-  jaco
          ?:  =(0 y.a)
            [0 0 0]
          =/  ysq  (pro.p y.a y.a)
          =/  s  :(pro.p 4 x.a ysq)
          =/  m  :(pro.p 3 x.a x.a)                     ::  omits A=0
          =/  nx  (dif.p (pro.p m m) (sum.p s s))
          =/  ny  (dif.p (pro.p m (dif.p s nx)) :(pro.p 8 ysq ysq))
          =/  nz  :(pro.p 2 y.a z.a)
          [nx ny nz]
        ::
        ++  mul                                         :: jaco x scalar
          |=  [a=jaco n=@]
          ^-  jaco
          ?:  =(0 y.a)
            [0 0 1]
          ?:  =(0 n)
            [0 0 1]
          ?:  =(1 n)
            a
          ?:  (gte n ^^n)
            $(n (mod n ^^n))
          ?:  =(0 (mod n 2))
            (dub $(n (div n 2)))
          (add a (dub $(n (div n 2))))
        ::
        ++  from                                        :: jaco -> point
          |=  a=jaco
          ^-  pont
          =/  z  (inv.p z.a)
          [:(pro.p x.a z z) :(pro.p y.a z z z)]
        ::
        ++  into                                        :: point -> jaco
          |=  pont
          ^-  jaco
          [x y z=1]
        --
      --
    --
  ::
  ++  blake
    ~%  %blake  ..is  ~
    |%
    ::TODO  generalize for both blake2 variants
    ++  blake2b
      ~/  %blake2b
      |=  [msg=byts key=byts out=@ud]
      ^-  @
      ::  initialization vector
      =/  iv=@
        0x6a09.e667.f3bc.c908.
          bb67.ae85.84ca.a73b.
          3c6e.f372.fe94.f82b.
          a54f.f53a.5f1d.36f1.
          510e.527f.ade6.82d1.
          9b05.688c.2b3e.6c1f.
          1f83.d9ab.fb41.bd6b.
          5be0.cd19.137e.2179
      ::  per-round constants
      =/  sigma=(list (list @ud))
        :~
          :~   0   1   2   3   4   5   6   7   8   9  10  11  12  13  14  15  ==
          :~  14  10   4   8   9  15  13   6   1  12   0   2  11   7   5   3  ==
          :~  11   8  12   0   5   2  15  13  10  14   3   6   7   1   9   4  ==
          :~   7   9   3   1  13  12  11  14   2   6   5  10   4   0  15   8  ==
          :~   9   0   5   7   2   4  10  15  14   1  11  12   6   8   3  13  ==
          :~   2  12   6  10   0  11   8   3   4  13   7   5  15  14   1   9  ==
          :~  12   5   1  15  14  13   4  10   0   7   6   3   9   2   8  11  ==
          :~  13  11   7  14  12   1   3   9   5   0  15   4   8   6   2  10  ==
          :~   6  15  14   9  11   3   0   8  12   2  13   7   1   4  10   5  ==
          :~  10   2   8   4   7   6   1   5  15  11   9  14   3  12  13   0  ==
          :~   0   1   2   3   4   5   6   7   8   9  10  11  12  13  14  15  ==
          :~  14  10   4   8   9  15  13   6   1  12   0   2  11   7   5   3  ==
        ==
      =>  |%
          ++  get-word-list
            |=  [h=@ w=@ud]
            ^-  (list @)
            %-  flop
            =+  l=(rip 6 h)
            =-  (weld - l)
            (reap (sub w (lent l)) 0)
          ::
          ++  get-word
            |=  [h=@ i=@ud w=@ud]
            ^-  @
            %+  snag  i
            (get-word-list h w)
          ::
          ++  put-word
            |=  [h=@ i=@ud w=@ud d=@]
            ^-  @
            %+  rep  6
            =+  l=(get-word-list h w)
            %-  flop
            %+  weld  (scag i l)
            [d (slag +(i) l)]
          ::
          ++  mod-word
            |*  [h=@ i=@ud w=@ud g=$-(@ @)]
            (put-word h i w (g (get-word h i w)))
          ::
          ++  pad
            |=  [byts len=@ud]
            (lsh 3 (sub len wid) dat)
          ::
          ++  compress
            |=  [h=@ c=@ t=@ud l=?]
            ^-  @
            ::  set up local work vector
            =+  v=(add (lsh 6 8 h) iv)
            ::  xor the counter t into v
            =.  v
              %-  mod-word
              :^  v  12  16
              (cury mix (end 0 64 t))
            =.  v
              %-  mod-word
              :^  v  13  16
              (cury mix (rsh 0 64 t))
            ::  for the last block, invert v14
            =?  v  l
              %-  mod-word
              :^  v  14  16
              (cury mix 0xffff.ffff.ffff.ffff)
            ::  twelve rounds of message mixing
            =+  i=0
            =|  s=(list @)
            |^
              ?:  =(i 12)
                ::  xor upper and lower halves of v into state h
                =.  h  (mix h (rsh 6 8 v))
                (mix h (end 6 8 v))
              ::  select message mixing schedule and mix v
              =.  s  (snag (mod i 10) sigma)
              =.  v  (do-mix 0 4 8 12 0 1)
              =.  v  (do-mix 1 5 9 13 2 3)
              =.  v  (do-mix 2 6 10 14 4 5)
              =.  v  (do-mix 3 7 11 15 6 7)
              =.  v  (do-mix 0 5 10 15 8 9)
              =.  v  (do-mix 1 6 11 12 10 11)
              =.  v  (do-mix 2 7 8 13 12 13)
              =.  v  (do-mix 3 4 9 14 14 15)
              $(i +(i))
            ::
            ++  do-mix
              |=  [na=@ nb=@ nc=@ nd=@ nx=@ ny=@]
              ^-  @
              =-  =.  v  (put-word v na 16 a)
                  =.  v  (put-word v nb 16 b)
                  =.  v  (put-word v nc 16 c)
                         (put-word v nd 16 d)
              %-  b2mix
              :*  (get-word v na 16)
                  (get-word v nb 16)
                  (get-word v nc 16)
                  (get-word v nd 16)
                  (get-word c (snag nx s) 16)
                  (get-word c (snag ny s) 16)
              ==
            --
          ::
          ++  b2mix
            |=  [a=@ b=@ c=@ d=@ x=@ y=@]
            ^-  [a=@ b=@ c=@ d=@]
            =.  x  (rev 3 8 x)
            =.  y  (rev 3 8 y)
            =+  fed=~(. fe 6)
            =.  a  :(sum:fed a b x)
            =.  d  (ror:fed 0 32 (mix d a))
            =.  c  (sum:fed c d)
            =.  b  (ror:fed 0 24 (mix b c))
            =.  a  :(sum:fed a b y)
            =.  d  (ror:fed 0 16 (mix d a))
            =.  c  (sum:fed c d)
            =.  b  (ror:fed 0 63 (mix b c))
            [a b c d]
          --
      ::  ensure inputs adhere to contraints
      =.  out  (max 1 (min out 64))
      =.  wid.msg  (min wid.msg (bex 128))
      =.  wid.key  (min wid.key 64)
      =.  dat.msg  (end 3 wid.msg dat.msg)
      =.  dat.key  (end 3 wid.key dat.key)
      ::  initialize state vector
      =+  h=iv
      ::  mix key length and output length into h0
      =.  h
        %-  mod-word
        :^  h  0  8
        %+  cury  mix
        %+  add  0x101.0000
        (add (lsh 3 1 wid.key) out)
      ::  keep track of how much we've compressed
      =*  mes  dat.msg
      =+  com=0
      =+  rem=wid.msg
      ::  if we have a key, pad it and prepend to msg
      =?  mes  (gth wid.key 0)
        (can 3 ~[rem^mes 128^(pad key 128)])
      =?  rem  (gth wid.key 0)
        (add rem 128)
      |-
      ::  compress 128-byte chunks of the message
      ?:  (gth rem 128)
        =+  c=(cut 3 [(sub rem 128) 128] mes)
        =.  com   (add com 128)
        %_  $
          rem   (sub rem 128)
          h     (compress h c com |)
        ==
      ::  compress the final bytes of the msg
      =+  c=(cut 3 [0 rem] mes)
      =.  com  (add com rem)
      =.  c  (pad [rem c] 128)
      =.  h  (compress h c com &)
      ::  produce output of desired length
      %^  rsh  3  (sub 64 out)
      ::  do some word
      %+  rep  6
      %+  turn  (flop (gulf 0 7))
      |=  a=@
      (rev 3 8 (get-word h a 8))
    --  ::blake
  ::
  ++  argon2
    ~%  %argon  ..is  ~
    |%
    ::
    ::  structures
    ::
    +=  argon-type  ?(%d %i %id %u)
    ::
    ::  shorthands
    ::
    ++  argon2-urbit
      |=  out=@ud
      (argon2 out %u 0x13 4 512.000 1 *byts *byts)
    ::
    ::  argon2 proper
    ::
    ::  main argon2 operation
    ++  argon2
      ::  out:       desired output size in bytes
      ::  typ:       argon2 type
      ::  version:   argon2 version (0x10/v1.0 or 0x13/v1.3)
      ::  threads:   amount of threads/parallelism
      ::  mem-cost:  kb of memory to use
      ::  time-cost: iterations to run
      ::  key:       optional secret
      ::  extra:     optional arbitrary data
      |=  $:  out=@ud
              typ=argon-type
              version=@ux
            ::
              threads=@ud
              mem-cost=@ud
              time-cost=@ud
            ::
              key=byts
              extra=byts
          ==
      ^-  $-([msg=byts sat=byts] @)
      ::
      ::  check configuration sanity
      ::
      ?:  =(0 threads)
        ~|  %parallelism-must-be-above-zero
        !!
      ?:  =(0 time-cost)
        ~|  %time-cost-must-be-above-zero
        !!
      ?:  (lth mem-cost (mul 8 threads))
        ~|  :-  %memory-cost-must-be-at-least-threads
            [threads %times 8 (mul 8 threads)]
        !!
      ?.  |(=(0x10 version) =(0x13 version))
        ~|  [%unsupported-version version %want [0x10 0x13]]
        !!
      ::
      ::  calculate constants and initialize buffer
      ::
      ::  for each thread, there is a row in the buffer.
      ::  the amount of columns depends on the memory-cost.
      ::  columns are split into groups of four.
      ::  a single such quarter section of a row is a segment.
      ::
      ::  blocks:     (m_prime)
      ::  columns:    row length (q)
      ::  seg-length: segment length
      =/  blocks=@ud
        ::  round mem-cost down to the nearest multiple of 4*threads
        =+  (mul 4 threads)
        (mul (div mem-cost -) -)
      =+  columns=(div blocks threads)
      =+  seg-length=(div columns 4)
      ::
      =/  buffer=(list (list @))
        (reap threads (reap columns 0))
      ::
      ::  main function
      ::
      ::  msg: the main input
      ::  sat: optional salt
      ~%  %argon2  ..argon2  ~
      |=  [msg=byts sat=byts]
      ^-  @
      ?:  (lth wid.sat 8)
        ~|  [%min-salt-length-is-8 wid.sat]
        !!
      ::
      ::  h0: initial 64-byte block
      =/  h0=@
        =-  (blake2b:blake - 0^0 64)
        :-  :(add 40 wid.msg wid.sat wid.key wid.extra)
        %+  can  3
        =+  (cury (cury rev 3) 4)
        :~  (prep-wid extra)
            (prep-wid key)
            (prep-wid sat)
            (prep-wid msg)
            4^(- (type-to-num typ))
            4^(- version)
            4^(- time-cost)
            4^(- mem-cost)
            4^(- out)
            4^(- threads)
        ==
      ::
      ::  do time-cost passes over the buffer
      ::
      =+  t=0
      |-
      ?:  (lth t time-cost)
        ::
        ::  process all four segments in the columns...
        ::
        =+  s=0
        |-
        ?.  (lth s 4)  ^$(t +(t))
        ::
        ::  ...of every row/thread
        ::
        =+  r=0
        |-
        ?.  (lth r threads)  ^$(s +(s))
        =;  new=_buffer
          $(buffer new, r +(r))
        %-  fill-segment
        :*  buffer   h0
            t        s          r
            blocks   columns    seg-length
            threads  time-cost  typ         version
        ==
      ::
      ::  mix all rows together and hash the result
      ::
      =+  r=0
      =|  final=@
      |-
      ?:  =(r threads)
        (hash 1.024^final out)
      =-  $(final -, r +(r))
      %+  mix  final
      (snag (dec columns) (snag r buffer))
    ::
    ::  per-segment computation
    ++  fill-segment
      |=  $:  buffer=(list (list @))
              h0=@
            ::
              itn=@ud
              seg=@ud
              row=@ud
            ::
              blocks=@ud
              columns=@ud
              seg-length=@ud
            ::
              threads=@ud
              time-cost=@ud
              typ=argon-type
              version=@ux
          ==
      ::
      ::  fill-segment utilities
      ::
      =>  |%
          ++  put-word
            |=  [rob=(list @) i=@ud d=@]
            %+  weld  (scag i rob)
            [d (slag +(i) rob)]
          --
      ^+  buffer
      ::
      ::  rob:   row buffer to operate on
      ::  do-i:  whether to use prns from input rather than state
      ::  rands: prns generated from input, if we do-i
      =+  rob=(snag row buffer)
      =/  do-i=?
        ?|  ?=(%i typ)
            &(?=(%id typ) =(0 itn) (lte seg 1))
            &(?=(%u typ) =(0 itn) (lte seg 2))
        ==
      =/  rands=(list (pair @ @))
        ?.  do-i  ~
        ::
        ::  keep going until we have a list of :seg-length prn pairs
        ::
        =+  l=0
        =+  counter=1
        |-  ^-  (list (pair @ @))
        ?:  (gte l seg-length)  ~
        =-  (weld - $(counter +(counter), l (add l 128)))
        ::
        ::  generate pseudorandom block by compressing metadata
        ::
        =/  random-block=@
          %+  compress  0
          %+  compress  0
          %^  lsh  3  968
          %+  rep  6
          =+  (cury (cury rev 3) 8)
          :~  (- counter)
              (- (type-to-num typ))
              (- time-cost)
              (- blocks)
              (- seg)
              (- row)
              (- itn)
          ==
        ::
        ::  split the random-block into 64-bit sections,
        ::  then extract the first two 4-byte sections from each.
        ::
        %+  turn  (flop (rip 6 random-block))
        |=  a=@
        ^-  (pair @ @)
        :-  (rev 3 4 (rsh 5 1 a))
        (rev 3 4 (end 5 1 a))
      ::
      ::  iterate over the entire segment length
      ::
      =+  sin=0
      |-
      ::
      ::  when done, produce the updated buffer
      ::
      ?:  =(sin seg-length)
        %+  weld  (scag row buffer)
        [rob (slag +(row) buffer)]
      ::
      ::  col: current column to process
      =/  col=@ud
        (add (mul seg seg-length) sin)
      ::
      ::  first two columns are generated from h0
      ::
      ?:  &(=(0 itn) (lth col 2))
        =+  (app-num (app-num 64^h0 col) row)
        =+  (hash - 1.024)
        $(rob (put-word rob col -), sin +(sin))
      ::
      ::  c1, c2: prns for picking reference block
      =/  [c1=@ c2=@]
        ?:  do-i  (snag sin rands)
        =+  =-  (snag - rob)
            ?:  =(0 col)  (dec columns)
            (mod (dec col) columns)
        :-  (rev 3 4 (cut 3 [1.020 4] -))
        (rev 3 4 (cut 3 [1.016 4] -))
      ::
      ::  ref-row: reference block row
      =/  ref-row=@ud
        ?:  &(=(0 itn) =(0 seg))  row
        (mod c2 threads)
      ::
      ::  ref-col: reference block column
      =/  ref-col=@ud
        =-  (mod - columns)
        %+  add
          ::  starting index
          ?:  |(=(0 itn) =(3 seg))  0
          (mul +(seg) seg-length)
        ::  pseudorandom offset
        =-  %+  sub  (dec -)
            %^  rsh  0  32
            %+  mul  -
            (rsh 0 32 (mul c1 c1))
        ::  reference area size
        ?:  =(0 itn)
          ?:  |(=(0 seg) =(row ref-row))  (dec col)
          ?:  =(0 sin)  (dec (mul seg seg-length))
          (mul seg seg-length)
        =+  sul=(sub columns seg-length)
        ?:  =(ref-row row)   (dec (add sul sin))
        ?:  =(0 sin)  (dec sul)
        sul
      ::
      ::  compress the previous and reference block
      ::  to create the new block
      ::
      =/  new=@
        %+  compress
          =-  (snag - rob)
          ::  previous index, wrap-around
          ?:  =(0 col)  (dec columns)
          (mod (dec col) columns)
        ::  get reference block
        %+  snag  ref-col
        ?:  =(ref-row row)  rob
        (snag ref-row buffer)
      ::
      ::  starting from v1.3, we xor the new block in,
      ::  rather than directly overwriting the old block
      ::
      =?  new  &(!=(0 itn) =(0x13 version))
        (mix new (snag col rob))
      $(rob (put-word rob col new), sin +(sin))
    ::
    ::  compression function (g)
    ++  compress
      ::  x, y: assumed to be 1024 bytes
      |=  [x=@ y=@]
      ^-  @
      ::
      =+  r=(mix x y)
      =|  q=(list @)
      ::
      ::  iterate over rows of r to get q
      ::
      =+  i=0
      |-
      ?:  (lth i 8)
        =;  p=(list @)
          $(q (weld q p), i +(i))
        %-  permute
        =-  (weld (reap (sub 8 (lent -)) 0) -)
        %-  flop
        %+  rip  7
        (cut 10 [(sub 7 i) 1] r)
      ::
      ::  iterate over columns of q to get z
      ::
      =/  z=(list @)  (reap 64 0)
      =.  i  0
      |-
      ::
      ::  when done, assemble z and xor it with r
      ::
      ?.  (lth i 8)
        (mix (rep 7 (flop z)) r)
      ::
      ::  permute the column
      ::
      =/  out=(list @)
        %-  permute
        :~  (snag i q)
            (snag (add i 8) q)
            (snag (add i 16) q)
            (snag (add i 24) q)
            (snag (add i 32) q)
            (snag (add i 40) q)
            (snag (add i 48) q)
            (snag (add i 56) q)
        ==
      ::
      ::  put the result into z per column
      ::
      =+  j=0
      |-
      ?:  =(8 j)  ^$(i +(i))
      =-  $(z -, j +(j))
      =+  (add i (mul j 8))
      %+  weld  (scag - z)
      [(snag j out) (slag +(-) z)]
    ::
    ::  permutation function (p)
    ++  permute
      ::NOTE  this function really just takes and produces
      ::      8 values, but taking and producing them as
      ::      lists helps clean up the code significantly.
      |=  s=(list @)
      ?>  =(8 (lent s))
      ^-  (list @)
      ::
      ::  list inputs as 16 8-byte values
      ::
      =/  v=(list @)
        %-  zing
        ^-  (list (list @))
        %+  turn  s
        |=  a=@
        ::  rev for endianness
        =+  (rip 6 (rev 3 16 a))
        (weld - (reap (sub 2 (lent -)) 0))
      ::
      ::  do permutation rounds
      ::
      =.  v  (do-round v 0 4 8 12)
      =.  v  (do-round v 1 5 9 13)
      =.  v  (do-round v 2 6 10 14)
      =.  v  (do-round v 3 7 11 15)
      =.  v  (do-round v 0 5 10 15)
      =.  v  (do-round v 1 6 11 12)
      =.  v  (do-round v 2 7 8 13)
      =.  v  (do-round v 3 4 9 14)
      ::  rev for endianness
      =.  v  (turn v (cury (cury rev 3) 8))
      ::
      ::  cat v back together into 8 16-byte values
      ::
      %+  turn  (gulf 0 7)
      |=  i=@
      =+  (mul 2 i)
      (cat 6 (snag +(-) v) (snag - v))
    ::
    ::  perform a round and produce updated value list
    ++  do-round
      |=  [v=(list @) na=@ nb=@ nc=@ nd=@]
      ^+  v
      =>  |%
          ++  get-word
            |=  i=@ud
            (snag i v)
          ::
          ++  put-word
            |=  [i=@ud d=@]
            ^+  v
            %+  weld  (scag i v)
            [d (slag +(i) v)]
          --
      =-  =.  v  (put-word na a)
          =.  v  (put-word nb b)
          =.  v  (put-word nc c)
                 (put-word nd d)
      %-  round
      :*  (get-word na)
          (get-word nb)
          (get-word nc)
          (get-word nd)
      ==
    ::
    ::  perform a round (bg) and produce updated values
    ++  round
      |=  [a=@ b=@ c=@ d=@]
      ^-  [a=@ b=@ c=@ d=@]
      ::  operate on 64 bit words
      =+  fed=~(. fe 6)
      =*  sum  sum:fed
      =*  ror  ror:fed
      =+  end=(cury (cury end 5) 1)
      =.  a  :(sum a b :(mul 2 (end a) (end b)))
      =.  d  (ror 0 32 (mix d a))
      =.  c  :(sum c d :(mul 2 (end c) (end d)))
      =.  b  (ror 0 24 (mix b c))
      =.  a  :(sum a b :(mul 2 (end a) (end b)))
      =.  d  (ror 0 16 (mix d a))
      =.  c  :(sum c d :(mul 2 (end c) (end d)))
      =.  b  (ror 0 63 (mix b c))
      [a b c d]
    ::
    ::  argon2 wrapper around blake2b (h')
    ++  hash
      =,  blake
      |=  [byts out=@ud]
      ^-  @
      ::
      ::  msg: input with byte-length prepended
      =+  msg=(prep-num [wid dat] out)
      ::
      ::  if requested size is low enough, hash directly
      ::
      ?:  (lte out 64)
        (blake2b msg 0^0 out)
      ::
      ::  build up the result by hashing and re-hashing
      ::  the input message, adding the first 32 bytes
      ::  of the hash to the result, until we have the
      ::  desired output size.
      ::
      =+  tmp=(blake2b msg 0^0 64)
      =+  res=(rsh 3 32 tmp)
      =.  out  (sub out 32)
      |-
      ?:  (gth out 64)
        =.  tmp  (blake2b 64^tmp 0^0 64)
        =.  res  (add (lsh 3 32 res) (rsh 3 32 tmp))
        $(out (sub out 32))
      %+  add  (lsh 3 out res)
      (blake2b 64^tmp 0^0 out)
    ::
    ::  utilities
    ::
    ++  type-to-num
      |=  t=argon-type
      ?-  t
        %d    0
        %i    1
        %id   2
        %u   10
      ==
    ::
    ++  app-num
      |=  [byts num=@ud]
      ^-  byts
      :-  (add wid 4)
      %+  can  3
      ~[4^(rev 3 4 num) wid^dat]
    ::
    ++  prep-num
      |=  [byts num=@ud]
      ^-  byts
      :-  (add wid 4)
      %+  can  3
      ~[wid^dat 4^(rev 3 4 num)]
    ::
    ++  prep-wid
      |=  a=byts
      (prep-num a wid.a)
    --
  ::
  ++  ripemd
    ~%  %ripemd  ..is  ~
    |%
    ++  ripemd-160
      ~/  %ripemd160
      |=  byts
      ^-  @
      ::  we operate on bits rather than bytes
      =.  wid  (mul wid 8)
      ::  add padding
      =+  (md5-pad wid dat)
      ::  endianness
      =.  dat
        %+  rep  5
        %+  turn  (rip 5 dat)
        |=(a=@ (rev 3 4 a))
      =*  x  dat
      =+  blocks=(div wid 512)
      =+  fev=~(. fe 5)
      ::  initial register values
      =+  h0=0x6745.2301
      =+  h1=0xefcd.ab89
      =+  h2=0x98ba.dcfe
      =+  h3=0x1032.5476
      =+  h4=0xc3d2.e1f0
      ::  i: current block
      =+  [i=0 j=0]
      =+  *[a=@ b=@ c=@ d=@ e=@]       ::  a..e
      =+  *[aa=@ bb=@ cc=@ dd=@ ee=@]  ::  a'..e'
      |^
        ?:  =(i blocks)
          %+  rep  5
          %+  turn  `(list @)`~[h4 h3 h2 h1 h0]
          ::  endianness
          |=(h=@ (rev 3 4 h))
        =:  a  h0     aa  h0
            b  h1     bb  h1
            c  h2     cc  h2
            d  h3     dd  h3
            e  h4     ee  h4
        ==
        ::  j: current word
        =+  j=0
        |-
        ?:  =(j 80)
          %=  ^$
            i   +(i)
            h1  :(sum:fev h2 d ee)
            h2  :(sum:fev h3 e aa)
            h3  :(sum:fev h4 a bb)
            h4  :(sum:fev h0 b cc)
            h0  :(sum:fev h1 c dd)
          ==
        %=  $
          j  +(j)
        ::
          a   e
          b   (fn j a b c d e (get (r j)) (k j) (s j))
          c   b
          d   (rol 10 c)
          e   d
        ::
          aa  ee
          bb  (fn (sub 79 j) aa bb cc dd ee (get (rr j)) (kk j) (ss j))
          cc  bb
          dd  (rol 10 cc)
          ee  dd
        ==
      ::
      ++  get  ::  word from x in block i
        |=  j=@ud
        =+  (add (mul i 16) +(j))
        (cut 5 [(sub (mul blocks 16) -) 1] x)
      ::
      ++  fn
        |=  [j=@ud a=@ b=@ c=@ d=@ e=@ m=@ k=@ s=@]
        =-  (sum:fev (rol s :(sum:fev a m k -)) e)
        =.  j  (div j 16)
        ?:  =(0 j)  (mix (mix b c) d)
        ?:  =(1 j)  (con (dis b c) (dis (not 0 32 b) d))
        ?:  =(2 j)  (mix (con b (not 0 32 c)) d)
        ?:  =(3 j)  (con (dis b d) (dis c (not 0 32 d)))
        ?:  =(4 j)  (mix b (con c (not 0 32 d)))
        !!
      ::
      ++  rol  (cury rol:fev 0)
      ::
      ++  k
        |=  j=@ud
        =.  j  (div j 16)
        ?:  =(0 j)  0x0
        ?:  =(1 j)  0x5a82.7999
        ?:  =(2 j)  0x6ed9.eba1
        ?:  =(3 j)  0x8f1b.bcdc
        ?:  =(4 j)  0xa953.fd4e
        !!
      ::
      ++  kk  ::  k'
        |=  j=@ud
        =.  j  (div j 16)
        ?:  =(0 j)  0x50a2.8be6
        ?:  =(1 j)  0x5c4d.d124
        ?:  =(2 j)  0x6d70.3ef3
        ?:  =(3 j)  0x7a6d.76e9
        ?:  =(4 j)  0x0
        !!
      ::
      ++  r
        |=  j=@ud
        %+  snag  j
        ^-  (list @)
        :~  0  1  2  3  4  5  6  7  8  9  10  11  12  13  14  15
            7  4  13  1  10  6  15  3  12  0  9  5  2  14  11  8
            3  10  14  4  9  15  8  1  2  7  0  6  13  11  5  12
            1  9  11  10  0  8  12  4  13  3  7  15  14  5  6  2
            4  0  5  9  7  12  2  10  14  1  3  8  11  6  15  13
        ==
      ::
      ++  rr  ::  r'
        |=  j=@ud
        %+  snag  j
        ^-  (list @)
        :~  5  14  7  0  9  2  11  4  13  6  15  8  1  10  3  12
            6  11  3  7  0  13  5  10  14  15  8  12  4  9  1  2
            15  5  1  3  7  14  6  9  11  8  12  2  10  0  4  13
            8  6  4  1  3  11  15  0  5  12  2  13  9  7  10  14
            12  15  10  4  1  5  8  7  6  2  13  14  0  3  9  11
        ==
      ::
      ++  s
        |=  j=@ud
        %+  snag  j
        ^-  (list @)
        :~  11  14  15  12  5  8  7  9  11  13  14  15  6  7  9  8
            7  6  8  13  11  9  7  15  7  12  15  9  11  7  13  12
            11  13  6  7  14  9  13  15  14  8  13  6  5  12  7  5
            11  12  14  15  14  15  9  8  9  14  5  6  8  6  5  12
            9  15  5  11  6  8  13  12  5  12  13  14  11  8  5  6
        ==
      ::
      ++  ss  ::  s'
        |=  j=@ud
        %+  snag  j
        ^-  (list @)
        :~  8  9  9  11  13  15  15  5  7  7  8  11  14  14  12  6
            9  13  15  7  12  8  9  11  7  7  12  7  6  15  13  11
            9  7  15  11  8  6  6  14  12  13  5  14  13  13  7  5
            15  5  8  11  14  14  6  14  6  9  12  9  12  5  15  8
            8  5  12  9  12  5  14  6  8  13  6  5  15  13  11  11
        ==
      --
    ::
    ++  md5-pad
      |=  byts
      ^-  byts
      =+  (sub 511 (mod (add wid 64) 512))
      :-  :(add 64 +(-) wid)
      %+  can  0
      ~[64^(rev 3 8 wid) +(-)^(lsh 0 - 1) wid^dat]
    --
  ::
  ++  pbkdf
    =>  |%
        ++  meet  |=([p=@ s=@ c=@ d=@] [[(met 3 p) p] [(met 3 s) s] c d])
        ++  flip  |=  [p=byts s=byts c=@ d=@]
                  [wid.p^(rev 3 p) wid.s^(rev 3 s) c d]
        --
    |%
    ::
    ::  use with @
    ::
    ++  hmac-sha1     (cork meet hmac-sha1l)
    ++  hmac-sha256   (cork meet hmac-sha256l)
    ++  hmac-sha512   (cork meet hmac-sha512l)
    ::
    ::  use with @t
    ::
    ++  hmac-sha1t    (cork meet hmac-sha1d)
    ++  hmac-sha256t  (cork meet hmac-sha256d)
    ++  hmac-sha512t  (cork meet hmac-sha512d)
    ::
    ::  use with byts
    ::
    ++  hmac-sha1l    (cork flip hmac-sha1d)
    ++  hmac-sha256l  (cork flip hmac-sha256d)
    ++  hmac-sha512l  (cork flip hmac-sha512d)
    ::
    ::  main logic
    ::
    ++  hmac-sha1d    (cury pbkdf hmac-sha1l:hmac 20)
    ++  hmac-sha256d  (cury pbkdf hmac-sha256l:hmac 32)
    ++  hmac-sha512d  (cury pbkdf hmac-sha512l:hmac 64)
    ::
    ++  pbkdf
      ::TODO  jet me! ++hmac:hmac is an example
      |*  [[prf=$-([byts byts] @) out=@u] p=byts s=byts c=@ d=@]
      =>  .(dat.p (end 3 p), dat.s (end 3 s))
      ::
      ::  max key length 1GB
      ::  max iterations 2^28
      ::
      ~|  [%invalid-pbkdf-params c d]
      ?>  ?&  (lte d (bex 30))
              (lte c (bex 28))
              !=(c 0)
          ==
      =/  l
        ?~  (mod d out)
          (div d out)
        +((div d out))
      =+  r=(sub d (mul out (dec l)))
      =+  [t=0 j=1 k=1]
      =.  t
        |-  ^-  @
        ?:  (gth j l)  t
        =/  u
          %+  add  dat.s
          %^  lsh  3  wid.s
          %+  rep  3
          (flop (rpp:scr 3 4 j))
        =+  f=0
        =.  f
          |-  ^-  @
          ?:  (gth k c)  f
          =/  q
            %^  rev  3  out
            =+  ?:(=(k 1) (add wid.s 4) out)
            (prf [wid.p (rev 3 p)] [- (rev 3 - u)])
          $(u q, f (mix f q), k +(k))
        $(t (add t (lsh 3 (mul (dec j) out) f)), j +(j))
      (rev 3 d (end 3 d t))
    --
  --  ::crypto
::                                                      ::::
::::                      ++unity                       ::  (2c) unit promotion
  ::                                                    ::::
++  unity  ^?
  |%
  ::                                                    ::  ++drop-list:unity
  ++  drop-list                                         ::  collapse unit list
    |*  lut/(list (unit))
    ?.  |-  ^-  ?
        ?~(lut & ?~(i.lut | $(lut t.lut)))
      ~
    %-  some
    |-
    ?~  lut  ~
    [i=u:+.i.lut t=$(lut t.lut)]
  ::                                                    ::  ++drop-map:unity
  ++  drop-map                                          ::  collapse unit map
    |*  lum/(map term (unit))
    ?:  (~(rep by lum) |=({{@ a/(unit)} b/_|} |(b ?=(~ a))))
      ~
    (some (~(run by lum) need))
  ::                                                    ::  ++drop-pole:unity
  ++  drop-pole                                         ::  unit tuple
    |*  but/(pole (unit))
    ?~  but  !!
    ?~  +.but
      u:->.but
    [u:->.but (drop-pole +.but)]
  --
::                                                      ::::
::::                      ++format                      ::  (2d) common formats
  ::                                                    ::::
++  format  ^?
  |%
  ::                                                    ::  ++to-wain:format
  ++  to-wain                                           ::  atom to line list
    ~%  %lore  ..is  ~
    |=  lub/@
    =|  tez/(list @t)
    |-  ^+  tez
    =+  ^=  wor
      =+  [meg=0 i=0]
      |-  ^-  {meg/@ i/@ end/@f}
      =+  gam=(cut 3 [i 1] lub)
      ?:  =(0 gam)
        [meg i %.y]
      ?:  =(10 gam)
        [meg i %.n]
      $(meg (cat 3 meg gam), i +(i))
    ?:  end.wor
      (flop ^+(tez [meg.wor tez]))
    ?:  =(0 lub)  (flop tez)
    $(lub (rsh 3 +(i.wor) lub), tez [meg.wor tez])
  ::                                                    ::  ++of-wain:format
  ++  of-wain                                           ::  line list to atom
    |=  tez/(list @t)
    (rap 3 (join '\0a' tez))
  ::                                                    ::  ++of-wall:format
  ++  of-wall                                           ::  line list to tape
    |=  a/wall  ^-  tape
    ?~(a ~ "{i.a}\0a{$(a t.a)}")
  ::                                                    ::  ++en-beam:format
  ++  en-beam                                           ::  beam to path
    |=  bem/beam
    ^-  path
    [(scot %p p.bem) q.bem (scot r.bem) (flop s.bem)]
  ::                                                    ::  ++de-beam:format
  ++  de-beam                                           ::  parse path to beam
    |=  pax/path
    ^-  (unit beam)
    ?.  ?=({* * * *} pax)  ~
    %+  biff  (slaw %p i.pax)
    |=  who/ship
    %+  biff  (slaw %tas i.t.pax)
    |=  dex/desk
    %+  biff  (slay i.t.t.pax)
    |=  cis/coin
    ?.  ?=({$$ case} cis)  ~
    `(unit beam)`[~ [who dex `case`p.cis] (flop t.t.t.pax)]
  ::
  ++  json-rn                                           ::  json to rn parser
    %+  knee  *rn  |.
    ;~  plug
      (easy %d)
      ;~(pose (cold | hep) (easy &))
      ;~  plug  dim:ag
        ;~  pose
          ;~  pfix  dot
            %+  sear
              |=  a=tape
              =/  b  (rust a dum:ag)
              ?~  b  ~
              (some [(lent a) u.b])
            (plus (shim '0' '9'))
          ==
          (easy [0 0])
        ==
        ;~  pose
          ;~  pfix
            (mask "eE")
            ;~  plug
              ;~(pose (cold | hep) (cold & lus) (easy &))
              ;~  pose
                ;~(pfix (plus (just '0')) dim:ag)
                dim:ag
              ==
            ==
          ==
          (easy [& 0])
        ==
      ==
    ==
  ::                                                    ::  ++enjs:format
  ++  enjs  ^?                                          ::  json encoders
    |%
    ::                                                  ::  ++frond:enjs:format
    ++  frond                                           ::  object from k-v pair
      |=  {p/@t q/json}
      ^-  json
      [%o [[p q] ~ ~]]
    ::                                                  ::  ++pairs:enjs:format
    ++  pairs                                           ::  object from k-v list
      |=  a/(list {p/@t q/json})
      ^-  json
      [%o (~(gas by *(map @t json)) a)]
    ::                                                  ::  ++tape:enjs:format
    ++  tape                                            ::  string from tape
      |=  a/^tape
      ^-  json
      [%s (crip a)]
    ::                                                  ::  ++wall:enjs:format
    ++  wall                                            ::  string from wall
      |=  a/^wall
      ^-  json
      (tape (of-wall a))
    ::                                                  ::  ++ship:enjs:format
    ++  ship                                            ::  string from ship
      |=  a/^ship
      ^-  json
      (tape (slag 1 (scow %p a)))
    ::                                                  ::  ++numb:enjs:format
    ++  numb                                            ::  number from unsigned
      |=  a/@u
      ^-  json
      :-  %n
      ?:  =(0 a)  '0'
      %-  crip
      %-  flop
      |-  ^-  ^tape
      ?:(=(0 a) ~ [(add '0' (mod a 10)) $(a (div a 10))])
    ::                                                  ::  ++time:enjs:format
    ++  time                                            ::  ms timestamp
      |=  a/^time
      =-  (numb (div (mul - 1.000) ~s1))
      (add (div ~s1 2.000) (sub a ~1970.1.1))
    ::                                                  ::  ++path:enjs:format
    ++  path                                            ::  string from path
      |=  a=^path
      ^-  json
      [%s (spat a)]
    ::                                                  ::  ++tank:enjs:format
    ++  tank                                            ::  tank as string arr
      |=  a=^tank
      ^-  json
      [%a (turn (wash [0 80] a) tape)]
    --  ::enjs
  ::                                                    ::  ++dejs:format
  ++  dejs                                              ::  json reparser
    =>  |%  ++  grub  *                                 ::  result
            ++  fist  $-(json grub)                     ::  reparser instance
        --  ::
    |%
    ::                                                  ::  ++ar:dejs:format
    ++  ar                                              ::  array as list
      |*  wit/fist
      |=  jon/json  ^-  (list _(wit *json))
      ?>  ?=({$a *} jon)
      (turn p.jon wit)
    ::                                                  ::  ++as:dejs:format
    ++  as                                              ::  array as set
      |*  a=fist
      (cu ~(gas in *(set _$:a)) (ar a))
    ::                                                  ::  ++at:dejs:format
    ++  at                                              ::  array as tuple
      |*  wil/(pole fist)
      |=  jon/json
      ?>  ?=({$a *} jon)
      ((at-raw wil) p.jon)
    ::                                                  ::  ++at-raw:dejs:format
    ++  at-raw                                          ::  array as tuple
      |*  wil/(pole fist)
      |=  jol/(list json)
      ?~  jol  !!
      ?-    wil                                         :: mint-vain on empty
          :: {wit/* t/*}
          {* t/*}
        =>  .(wil [wit *]=wil)
        ?~  t.wil  ?^(t.jol !! (wit.wil i.jol))
        [(wit.wil i.jol) ((at-raw t.wil) t.jol)]
      ==
    ::                                                  ::  ++bo:dejs:format
    ++  bo                                              ::  boolean
      |=(jon/json ?>(?=({$b *} jon) p.jon))
    ::                                                  ::  ++bu:dejs:format
    ++  bu                                              ::  boolean not
      |=(jon/json ?>(?=({$b *} jon) !p.jon))
    ::                                                  ::  ++ci:dejs:format
    ++  ci                                              ::  maybe transform
      |*  {poq/gate wit/fist}
      |=  jon/json
      (need (poq (wit jon)))
    ::                                                  ::  ++cu:dejs:format
    ++  cu                                              ::  transform
      |*  {poq/gate wit/fist}
      |=  jon/json
      (poq (wit jon))
    ::                                                  ::  ++di:dejs:format
    ++  di                                              ::  millisecond date
      %+  cu
        |=  a/@u  ^-  @da
        (add ~1970.1.1 (div (mul ~s1 a) 1.000))
      ni
    ::                                                  ::  ++mu:dejs:format
    ++  mu                                              ::  true unit
      |*  wit/fist
      |=  jon/json
      ?~(jon ~ (some (wit jon)))
    ::                                                  ::  ++ne:dejs:format
    ++  ne                                              ::  number as real
      |=  jon/json
      ^-  @rd
      ?>  ?=([%n *] jon)
      (rash p.jon (cook ryld (cook royl-cell:^so json-rn)))
    ::                                                  ::  ++ni:dejs:format
    ++  ni                                              ::  number as integer
      |=  jon/json
      ?>  ?=({$n *} jon)
      (rash p.jon dem)
    ::                                                  ::  ++no:dejs:format
    ++  no                                              ::  number as cord
      |=(jon/json ?>(?=({$n *} jon) p.jon))
    ::                                                  ::  ++of:dejs:format
    ++  of                                              ::  object as frond
      |*  wer/(pole {cord fist})
      |=  jon/json
      ?>  ?=({$o {@ *} $~ $~} jon)
      |-
      ?-    wer                                         :: mint-vain on empty
          :: {{key/@t wit/*} t/*}
          {{key/@t *} t/*}
        =>  .(wer [[* wit] *]=wer)
        ?:  =(key.wer p.n.p.jon)
          [key.wer ~|(key+key.wer (wit.wer q.n.p.jon))]
        ?~  t.wer  ~|(bad-key+p.n.p.jon !!)
        ((of t.wer) jon)
      ==
    ::                                                  ::  ++ot:dejs:format
    ++  ot                                              ::  object as tuple
      |*  wer/(pole {cord fist})
      |=  jon/json
      ?>  ?=({$o *} jon)
      ((ot-raw wer) p.jon)
    ::                                                  ::  ++ot-raw:dejs:format
    ++  ot-raw                                          ::  object as tuple
      |*  wer/(pole {cord fist})
      |=  jom/(map @t json)
      ?-    wer                                         :: mint-vain on empty
          :: {{key/@t wit/*} t/*}
          {{key/@t *} t/*}
        =>  .(wer [[* wit] *]=wer)
        =/  ten  ~|(key+key.wer (wit.wer (~(got by jom) key.wer)))
        ?~(t.wer ten [ten ((ot-raw t.wer) jom)])
      ==
    ::
    ++  ou                                              ::  object of units
      |*  wer/(pole {cord fist})
      |=  jon/json
      ?>  ?=({$o *} jon)
      ((ou-raw wer) p.jon)
    ::                                                  ::  ++ou-raw:dejs:format
    ++  ou-raw                                          ::  object of units
      |*  wer/(pole {cord fist})
      |=  jom/(map @t json)
      ?-    wer                                         :: mint-vain on empty
          :: {{key/@t wit/*} t/*}
          {{key/@t *} t/*}
        =>  .(wer [[* wit] *]=wer)
        =/  ten  ~|(key+key.wer (wit.wer (~(get by jom) key.wer)))
        ?~(t.wer ten [ten ((ou-raw t.wer) jom)])
      ==
    ::                                                  ::  ++om:dejs:format
    ++  om                                              ::  object as map
      |*  wit/fist
      |=  jon/json
      ?>  ?=({$o *} jon)
      (~(run by p.jon) wit)
    ::                                                  ::  ++op:dejs:format
    ++  op                                              ::  parse keys of map
      |*  {fel/rule wit/fist}
      |=  jon/json  ^-  (map _(wonk *fel) _*wit)
      =/  jom  ((om wit) jon)
      %-  malt
      %+  turn  ~(tap by jom)
      |*  {a/cord b/*}
      =>  .(+< [a b]=+<)
      [(rash a fel) b]
    ::                                                  ::  ++pa:dejs:format
    ++  pa                                              ::  string as path
      (su ;~(pfix net (more net urs:ab)))
    ::                                                  ::  ++pe:dejs:format
    ++  pe                                              ::  prefix
      |*  {pre/* wit/fist}
      (cu |*(* [pre +<]) wit)
    ::                                                  ::  ++sa:dejs:format
    ++  sa                                              ::  string as tape
      |=(jon/json ?>(?=({$s *} jon) (trip p.jon)))
    ::                                                  ::  ++se:dejs:format
    ++  se                                              ::  string as aura
      |=  aur=@tas
      |=  jon=json
      ?>(?=([%s *] jon) (slav aur p.jon))
    ::                                                  ::  ++so:dejs:format
    ++  so                                              ::  string as cord
      |=(jon/json ?>(?=({$s *} jon) p.jon))
    ::                                                  ::  ++su:dejs:format
    ++  su                                              ::  parse string
      |*  sab/rule
      |=  jon/json  ^+  (wonk *sab)
      ?>  ?=({$s *} jon)
      (rash p.jon sab)
    ::                                                  ::  ++uf:dejs:format
    ++  uf                                              ::  unit fall
      |*  [def/* wit/fist]
      |=  jon/(unit json)
      ?~(jon def (wit u.jon))
    ::                                                  ::  ++un:dejs:format
    ++  un                                              ::  unit need
      |*  wit/fist
      |=  jon/(unit json)
      (wit (need jon))
    ::                                                  ::  ++ul:dejs:format
    ++  ul                                              ::  null
      |=(jon/json ?~(jon ~ !!))
    ::
    ++  za                                              ::  full unit pole
      |*  pod/(pole (unit))
      ?~  pod  &
      ?~  -.pod  |
      (za +.pod)
    ::
    ++  zl                                              ::  collapse unit list
      |*  lut/(list (unit))
      ?.  |-  ^-  ?
          ?~(lut & ?~(i.lut | $(lut t.lut)))
        ~
      %-  some
      |-
      ?~  lut  ~
      [i=u:+.i.lut t=$(lut t.lut)]
    ::
    ++  zp                                              ::  unit tuple
      |*  but/(pole (unit))
      ?~  but  !!
      ?~  +.but
        u:->.but
      [u:->.but (zp +.but)]
    ::
    ++  zm                                              ::  collapse unit map
      |*  lum/(map term (unit))
      ?:  (~(rep by lum) |=({{@ a/(unit)} b/_|} |(b ?=(~ a))))
        ~
      (some (~(run by lum) need))
    --  ::dejs
  ::                                                    ::  ++dejs-soft:format
  ++  dejs-soft                                         ::  json reparse to unit
    =,  unity
    =>  |%  ++  grub  (unit *)                          ::  result
            ++  fist  $-(json grub)                     ::  reparser instance
        --  ::
    ::
    ::  XX: this is old code that replaced a rewritten dejs.
    ::      the rewritten dejs rest-looped with ++redo.  the old
    ::      code is still in revision control -- revise and replace.
    ::
    |%
    ++  ar                                              ::  array as list
      |*  wit/fist
      |=  jon/json
      ?.  ?=({$a *} jon)  ~
      %-  zl
      |-
      ?~  p.jon  ~
      [i=(wit i.p.jon) t=$(p.jon t.p.jon)]
    ::
    ++  at                                              ::  array as tuple
      |*  wil/(pole fist)
      |=  jon/json
      ?.  ?=({$a *} jon)  ~
      ?.  =((lent wil) (lent p.jon))  ~
      =+  raw=((at-raw wil) p.jon)
      ?.((za raw) ~ (some (zp raw)))
    ::
    ++  at-raw                                          ::  array as tuple
      |*  wil/(pole fist)
      |=  jol/(list json)
      ?~  wil  ~
      :-  ?~(jol ~ (-.wil i.jol))
      ((at-raw +.wil) ?~(jol ~ t.jol))
    ::
    ++  bo                                              ::  boolean
      |=(jon/json ?.(?=({$b *} jon) ~ [~ u=p.jon]))
    ::
    ++  bu                                              ::  boolean not
      |=(jon/json ?.(?=({$b *} jon) ~ [~ u=!p.jon]))
    ::
    ++  ci                                              ::  maybe transform
      |*  {poq/gate wit/fist}
      |=  jon/json
      (biff (wit jon) poq)
    ::
    ++  cu                                              ::  transform
      |*  {poq/gate wit/fist}
      |=  jon/json
      (bind (wit jon) poq)
    ::
    ++  da                                              ::  UTC date
      |=  jon/json
      ?.  ?=({$s *} jon)  ~
      (bind (stud:chrono:userlib p.jon) |=(a/date (year a)))
    ::
    ++  di                                              ::  millisecond date
      %+  cu
        |=  a/@u  ^-  @da
        (add ~1970.1.1 (div (mul ~s1 a) 1.000))
      ni
    ::
    ++  mu                                              ::  true unit
      |*  wit/fist
      |=  jon/json
      ?~(jon (some ~) (bind (wit jon) some))
    ::
    ++  ne                                              ::  number as real
      |=  jon/json
      ^-  (unit @rd)
      ?.  ?=([%n *] jon)  ~
      (rush p.jon (cook ryld (cook royl-cell:^so json-rn)))
    ::
    ++  ni                                              ::  number as integer
      |=  jon/json
      ?.  ?=({$n *} jon)  ~
      (rush p.jon dem)
    ::
    ++  no                                              ::  number as cord
      |=  jon/json
      ?.  ?=({$n *} jon)  ~
      (some p.jon)
    ::
    ++  of                                              ::  object as frond
      |*  wer/(pole {cord fist})
      |=  jon/json
      ?.  ?=({$o {@ *} ~ ~} jon)  ~
      |-
      ?~  wer  ~
      ?:  =(-.-.wer p.n.p.jon)
        ((pe -.-.wer +.-.wer) q.n.p.jon)
      ((of +.wer) jon)
    ::
    ++  ot                                              ::  object as tuple
      |*  wer/(pole {cord fist})
      |=  jon/json
      ?.  ?=({$o *} jon)  ~
      =+  raw=((ot-raw wer) p.jon)
      ?.((za raw) ~ (some (zp raw)))
    ::
    ++  ot-raw                                          ::  object as tuple
      |*  wer/(pole {cord fist})
      |=  jom/(map @t json)
      ?~  wer  ~
      =+  ten=(~(get by jom) -.-.wer)
      [?~(ten ~ (+.-.wer u.ten)) ((ot-raw +.wer) jom)]
    ::
    ++  om                                              ::  object as map
      |*  wit/fist
      |=  jon/json
      ?.  ?=({$o *} jon)  ~
      (zm (~(run by p.jon) wit))
    ::
    ++  op                                              ::  parse keys of map
      |*  {fel/rule wit/fist}
      %+  cu
        |=  a/(list (pair _(wonk *fel) _(need *wit)))
        (my:nl a)
      %-  ci  :_  (om wit)
      |=  a/(map cord _(need *wit))
      ^-  (unit (list _[(wonk *fel) (need *wit)]))
      %-  zl
      %+  turn  ~(tap by a)
      |=  {a/cord b/_(need *wit)}
      =+  nit=(rush a fel)
      ?~  nit  ~
      (some [u.nit b])
    ::
    ++  pe                                              ::  prefix
      |*  {pre/* wit/fist}
      (cu |*(* [pre +<]) wit)
    ::
    ++  sa                                              ::  string as tape
      |=  jon/json
      ?.(?=({$s *} jon) ~ (some (trip p.jon)))
    ::
    ++  so                                              ::  string as cord
      |=  jon/json
      ?.(?=({$s *} jon) ~ (some p.jon))
    ::
    ++  su                                              ::  parse string
      |*  sab/rule
      |=  jon/json
      ?.  ?=({$s *} jon)  ~
      (rush p.jon sab)
    ::
    ++  ul  |=(jon/json ?~(jon (some ~) ~))             ::  null
    ++  za                                              ::  full unit pole
      |*  pod/(pole (unit))
      ?~  pod  &
      ?~  -.pod  |
      (za +.pod)
    ::
    ++  zl                                              ::  collapse unit list
      |*  lut/(list (unit))
      ?.  |-  ^-  ?
          ?~(lut & ?~(i.lut | $(lut t.lut)))
        ~
      %-  some
      |-
      ?~  lut  ~
      [i=u:+.i.lut t=$(lut t.lut)]
    ::
    ++  zp                                              ::  unit tuple
      |*  but/(pole (unit))
      ?~  but  !!
      ?~  +.but
        u:->.but
      [u:->.but (zp +.but)]
    ::
    ++  zm                                              ::  collapse unit map
      |*  lum/(map term (unit))
      ?:  (~(rep by lum) |=({{@ a/(unit)} b/_|} |(b ?=(~ a))))
        ~
      (some (~(run by lum) need))
    --  ::dejs-soft
  --
::                                                      ::
::::                      ++differ                      ::  (2d) hunt-mcilroy
  ::                                                    ::::
++  differ  ^?
  =,  clay
  =,  format
  |%
  ::                                                    ::  ++berk:differ
  ++  berk                                              ::  invert diff patch
    |*  bur/(urge)
    |-  ^+  bur
    ?~  bur  ~
    :_  $(bur t.bur)
    ?-  -.i.bur
      %&  i.bur
      %|  [%| q.i.bur p.i.bur]
    ==
  ::                                                    ::  ++loss:differ
  ++  loss                                              ::  longest subsequence
    ~%  %loss  ..is  ~
    |*  {hel/(list) hev/(list)}
    |-  ^+  hev
    =+  ^=  sev
        =+  [inx=0 sev=*(map _i.-.hev (list @ud))]
        |-  ^+  sev
        ?~  hev  sev
        =+  guy=(~(get by sev) i.hev)
        %=  $
          hev  t.hev
          inx  +(inx)
          sev  (~(put by sev) i.hev [inx ?~(guy ~ u.guy)])
        ==
    =|  gox/{p/@ud q/(map @ud {p/@ud q/_hev})}
    =<  abet
    =<  main
    |%
    ::                                                  ::  ++abet:loss:differ
    ++  abet                                            ::  subsequence
      ^+  hev
      ?:  =(0 p.gox)  ~
      (flop q:(need (~(get by q.gox) (dec p.gox))))
    ::                                                  ::  ++hink:loss:differ
    ++  hink                                            ::  extend fits top
      |=  {inx/@ud goy/@ud}  ^-  ?
      ?|  =(p.gox inx)
          (lth goy p:(need (~(get by q.gox) inx)))
      ==
    ::                                                  ::  ++lonk:loss:differ
    ++  lonk                                            ::  extend fits bottom
      |=  {inx/@ud goy/@ud}  ^-  ?
      ?|  =(0 inx)
          (gth goy p:(need (~(get by q.gox) (dec inx))))
      ==
    ::                                                  ::  ++luna:loss:differ
    ++  luna                                            ::  extend
      |=  {inx/@ud goy/@ud}
      ^+  +>
      %_    +>.$
          gox
        :-  ?:(=(inx p.gox) +(p.gox) p.gox)
        %+  ~(put by q.gox)  inx
        :+  goy
          (snag goy hev)
        ?:(=(0 inx) ~ q:(need (~(get by q.gox) (dec inx))))
      ==
    ::                                                  ::  ++merg:loss:differ
    ++  merg                                            ::  merge all matches
      |=  gay/(list @ud)
      ^+  +>
      =+  ^=  zes
          =+  [inx=0 zes=*(list {p/@ud q/@ud})]
          |-  ^+  zes
          ?:  |(?=(~ gay) (gth inx p.gox))  zes
          ?.  (lonk inx i.gay)  $(gay t.gay)
          ?.  (hink inx i.gay)  $(inx +(inx))
          $(inx +(inx), gay t.gay, zes [[inx i.gay] zes])
      |-  ^+  +>.^$
      ?~(zes +>.^$ $(zes t.zes, +>.^$ (luna i.zes)))
    ::                                                  ::  ++main:loss:differ
    ++  main                                            ::
      =+  hol=hel
      |-  ^+  +>
      ?~  hol  +>
      =+  guy=(~(get by sev) i.hol)
      $(hol t.hol, +> (merg (flop `(list @ud)`?~(guy ~ u.guy))))
    --  ::
  ::                                                    ::  ++lurk:differ
  ++  lurk                                              ::  apply list patch
    |*  {hel/(list) rug/(urge)}
    ^+  hel
    =+  war=`_hel`~
    |-  ^+  hel
    ?~  rug  (flop war)
    ?-    -.i.rug
        %&
      %=   $
        rug  t.rug
        hel  (slag p.i.rug hel)
        war  (weld (flop (scag p.i.rug hel)) war)
      ==
    ::
        %|
      %=  $
        rug  t.rug
        hel  =+  gur=(flop p.i.rug)
             |-  ^+  hel
             ?~  gur  hel
             ?>(&(?=(^ hel) =(i.gur i.hel)) $(hel t.hel, gur t.gur))
        war  (weld q.i.rug war)
      ==
    ==
  ::                                                    ::  ++lusk:differ
  ++  lusk                                              ::  lcs to list patch
    |*  {hel/(list) hev/(list) lcs/(list)}
    =+  ^=  rag
        ^-  {$%({%& p/@ud} {%| p/_lcs q/_lcs})}
        [%& 0]
    =>  .(rag [p=rag q=*(list _rag)])
    =<  abet  =<  main
    |%
    ::                                                  ::  ++abet:lusk:differ
    ++  abet                                            ::
      =?  q.rag  !=([& 0] p.rag)  [p.rag q.rag]
      (flop q.rag)
    ::                                                  ::  ++done:lusk:differ
    ++  done                                            ::
      |=  new/_p.rag
      ^+  rag
      ?-  -.p.rag
        %|   ?-  -.new
              %|  [[%| (weld p.new p.p.rag) (weld q.new q.p.rag)] q.rag]
              %&  [new [p.rag q.rag]]
            ==
        %&   ?-  -.new
              %|  [new ?:(=(0 p.p.rag) q.rag [p.rag q.rag])]
              %&  [[%& (add p.p.rag p.new)] q.rag]
            ==
      ==
    ::                                                  ::  ++main:lusk:differ
    ++  main                                            ::
      |-  ^+  +
      ?~  hel
        ?~  hev
          ?>(?=(~ lcs) +)
        $(hev t.hev, rag (done %| ~ [i.hev ~]))
      ?~  hev
        $(hel t.hel, rag (done %| [i.hel ~] ~))
      ?~  lcs
        +(rag (done %| (flop hel) (flop hev)))
      ?:  =(i.hel i.lcs)
        ?:  =(i.hev i.lcs)
          $(lcs t.lcs, hel t.hel, hev t.hev, rag (done %& 1))
        $(hev t.hev, rag (done %| ~ [i.hev ~]))
      ?:  =(i.hev i.lcs)
        $(hel t.hel, rag (done %| [i.hel ~] ~))
      $(hel t.hel, hev t.hev, rag (done %| [i.hel ~] [i.hev ~]))
    --  ::
  --  ::differ
::                                                      ::
::::                      ++html                        ::  (2e) text encodings
  ::                                                    ::::
++  html  ^?  ::  XX rename to web-txt
  =,  eyre
  |%
  ::                                                    ::
  ::::                    ++mimes:html                  ::  (2e1) MIME
    ::                                                  ::::
  ++  mimes  ^?
    |%
    ::                                                  ::  ++as-octs:mimes:html
    ++  as-octs                                         ::  atom to octstream
      |=  tam/@  ^-  octs
      [(met 3 tam) tam]
    ::                                                  ::  ++as-octt:mimes:html
    ++  as-octt                                         ::  tape to octstream
      |=  tep/tape  ^-  octs
      (as-octs (rap 3 tep))
    ::                                                  ::  ++en-mite:mimes:html
    ++  en-mite                                         ::  mime type to text
      |=  myn/mite
      %-  crip
      |-  ^-  tape
      ?~  myn  ~
      ?:  =(~ t.myn)  (trip i.myn)
      (weld (trip i.myn) `tape`['/' $(myn t.myn)])
    ::                                                  ::  ++en-base64:mimes:
    ++  en-base64                                       ::  encode base64
      |=  tig/@
      ^-  tape
      =+  poc=(~(dif fo 3) 0 (met 3 tig))
      =+  pad=(lsh 3 poc (swp 3 tig))
      =+  ^=  cha
      'ABCDEFGHIJKLMNOPQRSTUVWXYZabcdefghijklmnopqrstuvwxyz0123456789+/'
      =+  ^=  sif
          |-  ^-  tape
          ?~  pad
            ~
          =+  d=(end 0 6 pad)
          [(cut 3 [d 1] cha) $(pad (rsh 0 6 pad))]
      (weld (flop (slag poc sif)) (reap poc '='))
    ::                                                  ::  ++de-base64:mimes:
    ++  de-base64                                       ::  decode base64
      =-  |=(a/cord (rash a fel))
      =<  fel=(cook |~(a/@ `@t`(swp 3 a)) (bass 64 .))
      =-  (cook welp ;~(plug (plus siw) (stun 0^2 (cold %0 tis))))
      ^=  siw
      ;~  pose
         (cook |=(a/@ (sub a 'A')) (shim 'A' 'Z'))
         (cook |=(a/@ (sub a 'G')) (shim 'a' 'z'))
         (cook |=(a/@ (add a 4)) (shim '0' '9'))
         (cold 62 (just '+'))
         (cold 63 (just '/'))
       ==
    ::
    ++  en-base58
      |=  dat=@
      =/  cha
        '123456789ABCDEFGHJKLMNPQRSTUVWXYZabcdefghijkmnopqrstuvwxyz'
      %-  flop
      |-  ^-  tape
      ?:  =(0 dat)  ~
      :-  (cut 3 [(mod dat 58) 1] cha)
      $(dat (div dat 58))
    ::
    ++  de-base58
      |=  t=tape
      =-  (scan t (bass 58 (plus -)))
      ;~  pose
        (cook |=(a=@ (sub a 56)) (shim 'A' 'H'))
        (cook |=(a=@ (sub a 57)) (shim 'J' 'N'))
        (cook |=(a=@ (sub a 58)) (shim 'P' 'Z'))
        (cook |=(a=@ (sub a 64)) (shim 'a' 'k'))
        (cook |=(a=@ (sub a 65)) (shim 'm' 'z'))
        (cook |=(a=@ (sub a 49)) (shim '1' '9'))
      ==
    --  ::mimes
  ::                                                    ::  ++en-json:html
  ++  en-json                                           ::  print json
    |^  |=(val/json (apex val ""))
    ::                                                  ::  ++apex:en-json:html
    ++  apex
      |=  {val/json rez/tape}
      ^-  tape
      ?~  val  (weld "null" rez)
      ?-    -.val
          $a
        :-  '['
        =.  rez  [']' rez]
        !.
        ?~  p.val  rez
        |-
        ?~  t.p.val  ^$(val i.p.val)
        ^$(val i.p.val, rez [',' $(p.val t.p.val)])
     ::
          $b  (weld ?:(p.val "true" "false") rez)
          $n  (weld (trip p.val) rez)
          $s
        :-  '"'
        =.  rez  ['"' rez]
        =+  viz=(trip p.val)
        !.
        |-  ^-  tape
        ?~  viz  rez
        =+  hed=(jesc i.viz)
        ?:  ?=({@ ~} hed)
          [i.hed $(viz t.viz)]
        (weld hed $(viz t.viz))
     ::
          $o
        :-  '{'
        =.  rez  ['}' rez]
        =+  viz=~(tap by p.val)
        ?~  viz  rez
        !.
        |-  ^+  rez
        ?~  t.viz  ^$(val [%s p.i.viz], rez [':' ^$(val q.i.viz)])
        =.  rez  [',' $(viz t.viz)]
        ^$(val [%s p.i.viz], rez [':' ^$(val q.i.viz)])
      ==
    ::                                                  ::  ++jesc:en-json:html
    ++  jesc                                            ::  escaped
      =+  utf=|=(a/@ ['\\' 'u' ((x-co 4):co a)])
      |=  a/@  ^-  tape
      ?+  a  ?:((gth a 0x1f) [a ~] (utf a))
        $10  "\\n"
        $34  "\\\""
        $92  "\\\\"
      ==
    --  ::en-json
  ::                                                    ::  ++de-json:html
  ++  de-json                                           ::  parse JSON
    =<  |=(a/cord `(unit json)`(rush a apex))
    |%
    ::                                                  ::  ++abox:de-json:html
    ++  abox                                            ::  array
      %+  stag  %a
      (ifix [lac (wish rac)] (more (wish com) apex))
    ::                                                  ::  ++apex:de-json:html
    ++  apex                                            ::  any value
      %+  knee  *json  |.  ~+
      %+  ifix  [spac spac]
      ;~  pose
        (cold ~ (jest 'null'))
        (stag %b bool)
        (stag %s stri)
        (cook |=(s/tape [%n p=(rap 3 s)]) numb)
        abox
        obox
      ==
    ::                                                  ::  ++bool:de-json:html
    ++  bool                                            ::  boolean
      ;~  pose
        (cold & (jest 'true'))
        (cold | (jest 'false'))
      ==
    ::                                                  ::  ++digs:de-json:html
    ++  digs                                            ::  digits
      (star (shim '0' '9'))
    ::                                                  ::  ++esca:de-json:html
    ++  esca                                            ::  escaped character
      ;~  pfix  bas
        =*  loo
          =*  lip
            ^-  (list (pair @t @))
            [b+8 t+9 n+10 f+12 r+13 ~]
          =*  wow  `(map @t @)`(malt lip)
          (sear ~(get by wow) low)
        =*  tuf  ;~(pfix (just 'u') (cook tuft qix:ab))
        ;~(pose yel net say bas loo tuf)
      ==
    ::                                                  ::  ++expo:de-json:html
    ++  expo                                            ::  exponent
      ;~  (comp twel)
        (piec (mask "eE"))
        (mayb (piec (mask "+-")))
        digs
      ==
    ::                                                  ::  ++frac:de-json:html
    ++  frac                                            ::  fraction
      ;~(plug dot digs)
    ::                                                  ::  ++jcha:de-json:html
    ++  jcha                                            ::  string character
      ;~(pose ;~(less yel bas prn) esca)
    ::                                                  ::  ++mayb:de-json:html
    ++  mayb                                            ::  optional
      |*(bus/rule ;~(pose bus (easy ~)))
    ::                                                  ::  ++numb:de-json:html
    ++  numb                                            ::  number
      ;~  (comp twel)
        (mayb (piec hep))
        ;~  pose
          (piec (just '0'))
          ;~(plug (shim '1' '9') digs)
        ==
        (mayb frac)
        (mayb expo)
      ==
    ::                                                  ::  ++obje:de-json:html
    ++  obje                                            ::  object list
      %+  ifix  [(wish leb) (wish reb)]
      (more (wish com) pear)
    ::                                                  ::  ++obox:de-json:html
    ++  obox                                            ::  object
      (stag %o (cook malt obje))
    ::                                                  ::  ++pear:de-json:html
    ++  pear                                            ::  key-value
      ;~(plug ;~(sfix (wish stri) (wish col)) apex)
    ::                                                  ::  ++piec:de-json:html
    ++  piec                                            ::  listify
      |*  bus/rule
      (cook |=(a/@ [a ~]) bus)
    ::                                                  ::  ++stri:de-json:html
    ++  stri                                            ::  string
      (cook crip (ifix [yel yel] (star jcha)))
    ::                                                  ::  ++tops:de-json:html
    ++  tops                                            ::  strict value
      ;~(pose abox obox)
    ::                                                  ::  ++spac:de-json:html
    ++  spac                                            ::  whitespace
      (star (mask [`@`9 `@`10 `@`13 ' ' ~]))
    ::                                                  ::  ++twel:de-json:html
    ++  twel                                            ::  tape weld
      |=({a/tape b/tape} (weld a b))
    ::                                                  ::  ++wish:de-json:html
    ++  wish                                            ::  with whitespace
      |*(sef/rule ;~(pfix spac sef))
    --  ::de-json
  ::                                                    ::  ++en-xml:html
  ++  en-xml                                            ::  xml printer
    =<  |=(a/manx `tape`(apex a ~))
    |_  _[unq=`?`| cot=`?`|]
    ::                                                  ::  ++apex:en-xml:html
    ++  apex                                            ::  top level
      |=  {mex/manx rez/tape}
      ^-  tape
      ?:  ?=({$$ {{$$ *} ~}} g.mex)
        (escp v.i.a.g.mex rez)
      =+  man=`mane`n.g.mex
      =.  unq  |(unq =(%script man) =(%style man))
      =+  tam=(name man)
      =+  att=`mart`a.g.mex
      :-  '<'
      %+  welp  tam
      =-  ?~(att rez [' ' (attr att rez)])
      ^-  rez/tape
      ?:  &(?=(~ c.mex) |(cot ?^(man | (clot man))))
        [' ' '/' '>' rez]
      :-  '>'
      (many c.mex :(weld "</" tam ">" rez))
    ::                                                  ::  ++attr:en-xml:html
    ++  attr                                            ::  attributes to tape
      |=  {tat/mart rez/tape}
      ^-  tape
      ?~  tat  rez
      =.  rez  $(tat t.tat)
      ;:  weld
        (name n.i.tat)
        "=\""
        (escp(unq |) v.i.tat '"' ?~(t.tat rez [' ' rez]))
      ==
    ::                                                  ::  ++escp:en-xml:html
    ++  escp                                            ::  escape for xml
      |=  {tex/tape rez/tape}
      ?:  unq
        (weld tex rez)
      =+  xet=`tape`(flop tex)
      !.
      |-  ^-  tape
      ?~  xet  rez
      %=    $
        xet  t.xet
        rez  ?-  i.xet
               $34  ['&' 'q' 'u' 'o' 't' ';' rez]
               $38  ['&' 'a' 'm' 'p' ';' rez]
               $39  ['&' '#' '3' '9' ';' rez]
               $60  ['&' 'l' 't' ';' rez]
               $62  ['&' 'g' 't' ';' rez]
               *    [i.xet rez]
             ==
      ==
    ::                                                  ::  ++many:en-xml:html
    ++  many                                            ::  nodelist to tape
      |=  {lix/(list manx) rez/tape}
      |-  ^-  tape
      ?~  lix  rez
      (apex i.lix $(lix t.lix))
    ::                                                  ::  ++name:en-xml:html
    ++  name                                            ::  name to tape
      |=  man/mane  ^-  tape
      ?@  man  (trip man)
      (weld (trip -.man) `tape`[':' (trip +.man)])
    ::                                                  ::  ++clot:en-xml:html
    ++  clot  ~+                                        ::  self-closing tags
      %~  has  in
      %-  silt  ^-  (list term)  :~
        %area  %base  %br  %col  %command  %embed  %hr  %img  %inputt
        %keygen  %link  %meta  %param     %source   %track  %wbr
      ==
    --  ::en-xml
  ::                                                    ::  ++de-xml:html
  ++  de-xml                                            ::  xml parser
    =<  |=(a/cord (rush a apex))
    |_  ent/_`(map term @t)`[[%apos '\''] ~ ~]
    ::                                                  ::  ++apex:de-xml:html
    ++  apex                                            ::  top level
      =+  spa=;~(pose comt whit)
      %+  knee  *manx  |.  ~+
      %+  ifix  [(star spa) (star spa)]
      ;~  pose
        %+  sear  |=({a/marx b/marl c/mane} ?.(=(c n.a) ~ (some [a b])))
          ;~(plug head many tail)
        empt
      ==
    ::                                                  ::  ++attr:de-xml:html
    ++  attr                                            ::  attributes
      %+  knee  *mart  |.  ~+
      %-  star
      ;~  plug
        ;~(pfix (plus whit) name)
        ;~  pose
          %+  ifix
            :_  yel
            ;~(plug (ifix [. .]:(star whit) tis) yel)
          (star ;~(less yel escp))
        ::
          %+  ifix
            :_  say
            ;~(plug (ifix [. .]:(star whit) tis) say)
          (star ;~(less say escp))
        ::
          (easy ~)
        ==
      ==
    ::                                                  ::  ++cdat:de-xml:html
    ++  cdat                                            ::  CDATA section
      %+  cook
        |=(a/tape ^-(mars ;/(a)))
      %+  ifix
        [(jest '<![CDATA[') (jest ']]>')]
      %-  star
      ;~(less (jest ']]>') next)
    ::                                                  ::  ++chrd:de-xml:html
    ++  chrd                                            ::  character data
      %+  cook  |=(a/tape ^-(mars ;/(a)))
      (plus ;~(less yel ;~(pose (just `@`10) escp)))
    ::                                                  ::  ++comt:de-xml:html
    ++  comt                                            ::  comments
      =-  (ifix [(jest '<!--') (jest '-->')] (star -))
      ;~  pose
        ;~(less hep prn)
        whit
        ;~(less (jest '-->') hep)
      ==
    ::                                                  ::  ++escp:de-xml:html
    ++  escp                                            ::
      ;~(pose ;~(less led ban pad prn) enty)
    ::                                                  ::  ++enty:de-xml:html
    ++  enty                                            ::  entity
      %+  ifix  pad^mic
      ;~  pose
        =+  def=^+(ent (my:nl [%gt '>'] [%lt '<'] [%amp '&'] [%quot '"'] ~))
        %+  sear  ~(get by (~(uni by def) ent))
        (cook crip ;~(plug alf (stun 1^31 aln)))
        %+  cook  |=(a/@c ?:((gth a 0x10.ffff) '�' (tuft a)))
        =<  ;~(pfix hax ;~(pose - +))
        :-  (bass 10 (stun 1^8 dit))
        (bass 16 ;~(pfix (mask "xX") (stun 1^8 hit)))
      ==
    ::                                                  ::  ++empt:de-xml:html
    ++  empt                                            ::  self-closing tag
      %+  ifix  [gal (jest '/>')]
      ;~(plug ;~(plug name attr) (cold ~ (star whit)))
    ::                                                  ::  ++head:de-xml:html
    ++  head                                            ::  opening tag
      (ifix [gal ban] ;~(plug name attr))
    ::                                                  ::  ++many:de-xml:html
    ++  many                                            ::  contents
      ;~(pfix (star comt) (star ;~(sfix ;~(pose apex chrd cdat) (star comt))))
    ::                                                  ::  ++name:de-xml:html
    ++  name                                            ::  tag name
      =+  ^=  chx
          %+  cook  crip
          ;~  plug
              ;~(pose cab alf)
              (star ;~(pose cab dot alp))
          ==
      ;~(pose ;~(plug ;~(sfix chx col) chx) chx)
    ::                                                  ::  ++tail:de-xml:html
    ++  tail                                            ::  closing tag
      (ifix [(jest '</') ban] name)
    ::                                                  ::  ++whit:de-xml:html
    ++  whit                                            ::  whitespace
      (mask ~[' ' `@`0x9 `@`0xa])
    --  ::de-xml
  ::                                                    ::  ++en-urlt:html
  ++  en-urlt                                           ::  url encode
    |=  tep/tape
    ^-  tape
    %-  zing
    %+  turn  tep
    |=  tap/char
    =+  xen=|=(tig/@ ?:((gte tig 10) (add tig 55) (add tig '0')))
    ?:  ?|  &((gte tap 'a') (lte tap 'z'))
            &((gte tap 'A') (lte tap 'Z'))
            &((gte tap '0') (lte tap '9'))
            =('.' tap)
            =('-' tap)
            =('~' tap)
            =('_' tap)
        ==
      [tap ~]
    ['%' (xen (rsh 0 4 tap)) (xen (end 0 4 tap)) ~]
  ::                                                    ::  ++de-urlt:html
  ++  de-urlt                                           ::  url decode
    |=  tep/tape
    ^-  (unit tape)
    ?~  tep  [~ ~]
    ?:  =('%' i.tep)
      ?.  ?=({@ @ *} t.tep)  ~
      =+  nag=(mix i.t.tep (lsh 3 1 i.t.t.tep))
      =+  val=(rush nag hex:ag)
      ?~  val  ~
      =+  nex=$(tep t.t.t.tep)
      ?~(nex ~ [~ [`@`u.val u.nex]])
    =+  nex=$(tep t.tep)
    ?~(nex ~ [~ i.tep u.nex])
  ::                                                    ::  ++en-purl:html
  ++  en-purl                                           ::  print purl
    =<  |=(pul/purl `tape`(apex %& pul))
    |%
    ::                                                  ::  ++apex:en-purl:html
    ++  apex                                            ::
      |=  qur/quri  ^-  tape
      ?-  -.qur
        %&  (weld (head p.p.qur) `tape`$(qur [%| +.p.qur]))
        %|  ['/' (weld (body p.qur) (tail q.qur))]
      ==
    ::                                                  ::  ++apix:en-purl:html
    ++  apix                                            ::  purf to tape
      |=  purf
      (weld (apex %& p) ?~(q "" `tape`['#' (trip u.q)]))
    ::                                                  ::  ++body:en-purl:html
    ++  body                                            ::
      |=  pok/pork  ^-  tape
      ?~  q.pok  ~
      |-
      =+  seg=(en-urlt (trip i.q.pok))
      ?~  t.q.pok
        ?~(p.pok seg (welp seg '.' (trip u.p.pok)))
      (welp seg '/' $(q.pok t.q.pok))
    ::                                                  ::  ++head:en-purl:html
    ++  head                                            ::
      |=  har/hart
      ^-  tape
      ;:  weld
        ?:(&(p.har !?=(hoke r.har)) "https://" "http://")
      ::
        ?-  -.r.har
          %|  (trip (rsh 3 1 (scot %if p.r.har)))
          %&  =+  rit=(flop p.r.har)
              |-  ^-  tape
              ?~  rit  ~
              (weld (trip i.rit) ?~(t.rit "" `tape`['.' $(rit t.rit)]))
        ==
      ::
        ?~(q.har ~ `tape`[':' ((d-co:co 1) u.q.har)])
      ==
    ::                                                  ::  ++tail:en-purl:html
    ++  tail                                            ::
      |=  kay/quay
      ^-  tape
      ?:  =(~ kay)  ~
      :-  '?'
      |-  ^-  tape
      ?~  kay  ~
      ;:  welp
        (en-urlt (trip p.i.kay))
        ?~(q.i.kay ~ ['=' (en-urlt (trip q.i.kay))])
        ?~(t.kay ~ `tape`['&' $(kay t.kay)])
      ==
    --  ::
  ::                                                    ::  ++de-purl:html
  ++  de-purl                                           ::  url+header parser
    =<  |=(a/cord `(unit purl)`(rush a auri))
    |%
    ::                                                  ::  ++deft:de-purl:html
    ++  deft                                            ::  parse url extension
      |=  rax/(list @t)
      |-  ^-  pork
      ?~  rax
        [~ ~]
      ?^  t.rax
        [p.pok [ire q.pok]]:[pok=$(rax t.rax) ire=i.rax]
      =/  raf/(like term)
          =>  |=(a/@ ((sand %tas) (crip (flop (trip a)))))
          (;~(sfix (sear . sym) dot) [1^1 (flop (trip i.rax))])
      ?~  q.raf
        [~ [i.rax ~]]
      =+  `{ext/term {@ @} fyl/tape}`u.q.raf
      :-  `ext
      ?:(=(~ fyl) ~ [(crip (flop fyl)) ~])
    ::                                                  ::  ++apat:de-purl:html
    ++  apat                                            ::  2396 abs_path
      %+  cook  deft
      ;~(pfix net (more net smeg))
    ::                                                  ::  ++aurf:de-purl:html
    ++  aurf                                            ::  2396 with fragment
      %+  cook  |~(a/purf a)
      ;~(plug auri (punt ;~(pfix hax (cook crip (star pque)))))
    ::                                                  ::  ++auri:de-purl:html
    ++  auri                                            ::  2396 URL
      ;~  plug
        ;~(plug htts thor)
        ;~(plug ;~(pose apat (easy *pork)) yque)
      ==
    ::                                                  ::  ++auru:de-purl:html
    ++  auru                                            ::  2396 with maybe user
      %+  cook
        |=  $:  a/{p/? q/(unit user) r/{(unit @ud) host}}
                b/{pork quay}
            ==
        ^-  (pair (unit user) purl)
        [q.a [[p.a r.a] b]]
      ::
      ;~  plug
        ;~(plug htts (punt ;~(sfix urt:ab vat)) thor)
        ;~(plug ;~(pose apat (easy *pork)) yque)
      ==
    ::                                                  ::  ++htts:de-purl:html
    ++  htts                                            ::  scheme
      %+  sear  ~(get by (malt `(list (pair term ?))`[http+| https+& ~]))
      ;~(sfix scem ;~(plug col net net))
    ::                                                  ::  ++cock:de-purl:html
    ++  cock                                            ::  cookie
      %+  most  ;~(plug mic ace)
      ;~(plug toke ;~(pfix tis tosk))
    ::                                                  ::  ++dlab:de-purl:html
    ++  dlab                                            ::  2396 domainlabel
      %+  sear
        |=  a/@ta
        ?.(=('-' (rsh 3 (dec (met 3 a)) a)) [~ u=a] ~)
      %+  cook  |=(a/tape (crip (cass a)))
      ;~(plug aln (star alp))
    ::                                                  ::  ++fque:de-purl:html
    ++  fque                                            ::  normal query field
      (cook crip (plus pquo))
    ::                                                  ::  ++fquu:de-purl:html
    ++  fquu                                            ::  optional query field
      (cook crip (star pquo))
    ::                                                  ::  ++pcar:de-purl:html
    ++  pcar                                            ::  2396 path char
      ;~(pose pure pesc psub col vat)
    ::                                                  ::  ++pcok:de-purl:html
    ++  pcok                                            ::  cookie char
      ;~(less bas mic com yel prn)
    ::                                                  ::  ++pesc:de-purl:html
    ++  pesc                                            ::  2396 escaped
      ;~(pfix cen mes)
    ::                                                  ::  ++pold:de-purl:html
    ++  pold                                            ::
      (cold ' ' (just '+'))
    ::                                                  ::  ++pque:de-purl:html
    ++  pque                                            ::  3986 query char
      ;~(pose pcar net wut)
    ::                                                  ::  ++pquo:de-purl:html
    ++  pquo                                            ::  normal query char
      ;~(pose pure pesc pold net wut col com)
    ::                                                  ::  ++pure:de-purl:html
    ++  pure                                            ::  2396 unreserved
      ;~(pose aln hep dot cab sig)
    ::                                                  ::  ++psub:de-purl:html
    ++  psub                                            ::  3986 sub-delims
      ;~  pose
        zap  bus  pad  say  lit  rit
        tar  lus  com  mic  tis
      ==
    ::                                                  ::  ++ptok:de-purl:html
    ++  ptok                                            ::  2616 token
      ;~  pose
        aln  zap  hax  bus  cen  pad  say  tar  lus
        hep  dot  ket  cab  tec  bar  sig
      ==
    ::                                                  ::  ++scem:de-purl:html
    ++  scem                                            ::  2396 scheme
      %+  cook  |=(a/tape (crip (cass a)))
      ;~(plug alf (star ;~(pose aln lus hep dot)))
    ::                                                  ::  ++smeg:de-purl:html
    ++  smeg                                            ::  2396 segment
      (cook crip (star pcar))
    ::                                                  ::  ++tock:de-purl:html
    ++  tock                                            ::  6265 raw value
      (cook crip (plus pcok))
    ::                                                  ::  ++tosk:de-purl:html
    ++  tosk                                            ::  6265 quoted value
      ;~(pose tock (ifix [yel yel] tock))
    ::                                                  ::  ++toke:de-purl:html
    ++  toke                                            ::  2616 token
      (cook crip (plus ptok))
    ::                                                  ::  ++thor:de-purl:html
    ++  thor                                            ::  2396 host+port
      %+  cook  |*({* *} [+<+ +<-])
      ;~  plug
        thos
        ;~((bend) (easy ~) ;~(pfix col dim:ag))
      ==
    ::                                                  ::  ++thos:de-purl:html
    ++  thos                                            ::  2396 host, no local
      ;~  plug
        ;~  pose
          %+  stag  %&
          %+  sear                                      ::  LL parser weak here
            |=  a/(list @t)
            =+  b=(flop a)
            ?>  ?=(^ b)
            =+  c=(end 3 1 i.b)
            ?.(&((gte c 'a') (lte c 'z')) ~ [~ u=b])
          (most dot dlab)
        ::
          %+  stag  %|
          =+  tod=(ape:ag ted:ab)
          %+  bass  256
          ;~(plug tod (stun [3 3] ;~(pfix dot tod)))
        ==
      ==
    ::                                                  ::  ++yque:de-purl:html
    ++  yque                                            ::  query ending
      ;~  pose
        ;~(pfix wut yquy)
        (easy ~)
      ==
    ::                                                  ::  ++yquy:de-purl:html
    ++  yquy                                            ::  query
      ;~  pose
        ::  proper query
        ::
        %+  more
          ;~(pose pad mic)
        ;~(plug fque ;~(pose ;~(pfix tis fquu) (easy '')))
        ::
        ::  funky query
        ::
        %+  cook
          |=(a/tape [[%$ (crip a)] ~])
        (star pque)
      ==
    ::                                                  ::  ++zest:de-purl:html
    ++  zest                                            ::  2616 request-uri
      ;~  pose
        (stag %& (cook |=(a/purl a) auri))
        (stag %| ;~(plug apat yque))
      ==
    --  ::de-purl
  ::  +en-turf: encode +turf as a TLD-last domain string
  ::
  ++  en-turf
    |=  =turf
    ^-  @t
    (rap 3 (flop (join '.' turf)))
  ::  +de-turf: parse a TLD-last domain string into a TLD first +turf
  ::
  ++  de-turf
    |=  host=@t
    ^-  (unit turf)
    %+  rush  host
    %+  sear
      |=  =host:eyre
      ?.(?=(%& -.host) ~ (some p.host))
    thos:de-purl:html
  ::
  ::  MOVEME
  ::                                                    ::  ++fuel:html
  ++  fuel                                              ::  parse urbit fcgi
      |=  {bem/beam ced/noun:cred quy/quer}
      ^-  epic
      =+  qix=|-(`quay`?~(quy quy [[p q]:quy $(quy t.quy)]))
      [(malt qix) ;;(cred ced) bem]
  ::
  ++  hiss-to-request
    |=  =hiss
    ^-  request:http
    ::
    :*  ?-  p.q.hiss
          %conn  %'CONNECT'
          %delt  %'DELETE'
          %get   %'GET'
          %head  %'HEAD'
          %opts  %'OPTIONS'
          %post  %'POST'
          %put   %'PUT'
          %trac  %'TRACE'
        ==
    ::
      (crip (en-purl:html p.hiss))
    ::
      ^-  header-list:http
      ~!  q.q.hiss
      %+  turn  ~(tap by q.q.hiss)
      |=  [a=@t b=(list @t)]
      ^-  [@t @t]
      ?>  ?=(^ b)
      [a i.b]
    ::
      r.q.hiss
    ==
  --  ::  html
::                                                      ::
::::                      ++wired                       ::  wire formatting
  ::                                                    ::::
++  wired  ^?
  |%
  ::
  ++  auld                                              ::  ++auld:wired
    |=  sky/roof                                        ::  old style namespace
    ^-  slyt
    |=  {ref/* raw/*}
    =+  pux=((soft path) raw)
    ?~  pux  ~
    ?.  ?=({@ @ @ @ *} u.pux)  ~
    =+  :*  hyr=(slay i.u.pux)
            fal=(slay i.t.u.pux)
            dyc=(slay i.t.t.u.pux)
            ved=(slay i.t.t.t.u.pux)
            tyl=t.t.t.t.u.pux
        ==
    ?.  ?=({~ $$ $tas @} hyr)  ~
    ?.  ?=({~ $$ $p @} fal)  ~
    ?.  ?=({~ $$ $tas @} dyc)  ~
    ?.  ?=(^ ved)  ~
    =+  ron=q.p.u.hyr
    =+  bed=[[q.p.u.fal q.p.u.dyc (case p.u.ved)] (flop tyl)]
    =+  bop=(sky ref ~ ron bed)
    ?~  bop  ~
    ?~  u.bop  [~ ~]
    [~ ~ +.q.u.u.bop]
  ::                                                    ::  ++dray:wired
  ++  dray                                              ::  load tuple in path
    ::
    ::  .=  ~[p=~.ack q=~.~sarnel r=~..y]
    ::  (dray ~[p=%tas q=%p r=%f] %ack ~sarnel &)
    ::
    =-  |*  {a/{@tas (pole @tas)} b/*}  ^-  (paf a)
        =>  .(b `,(tup -.a +.a)`b)
        ?~  +.a  [(scot -.a b) ~]
        [(scot -.a -.b) `,(paf +.a)`(..$ +.a +.b)]
    :-  paf=|*(a/(pole) ?~(a $~ {(odo:raid ,-.a(. %ta)) ,(..$ +.a)}))
    ^=  tup
    |*  {a/@tas b/(pole @tas)}
    =+  c=(odo:raid a)
    ?~(b c {c (..$ ,-.b ,+.b)})
  ::                                                    ::  ++raid:wired
  ++  raid                                              ::  demand path odors
    ::
    ::  .=  [p=%ack q=~sarnel r=&]
    ::  (raid /ack/~sarnel+.y p=%tas q=%p r=%f ~)
    ::
    =-  |*  {a/path b/{@tas (pole @tas)}}
        =*  fog  (odo -.b)
        ?~  +.b  `fog`(slav -.b -.a)
        [`fog`(slav -.b -.a) (..$ +.a +.b)]
    ^=  odo
    |*  a/@tas
    |=  b/*
    =-  a(, (- b))                  ::  preserve face
    ?+  a   @
      $c  @c  $da  @da  $dr  @dr  $f   @f   $if  @if  $is  @is  $p   @p
      $u  @u  $uc  @uc  $ub  @ub  $ui  @ui  $ux  @ux  $uv  @uv  $uw  @uw
      $s  @s  $t   @t   $ta  @ta  $tas  @tas
    ==
::  ::                                                    ::  ++read:wired
::  ++  read                                              ::  parse odored path
::    =<  |*({a/path b/{@tas (pole @tas)}} ((+> b) a))
::    |*  b/{@tas (pole @tas)}
::    |=  a/path
::    ?~  a  ~
::    =+  hed=(slaw -.b i.a)
::    =*  fog  (odo:raid -.b)
::    ?~  +.b
::      ^-  (unit fog)
::      ?^(+.a ~ hed)
::    ^-  (unit {fog _(need *(..^$ +.b))})
::    (both hed ((..^$ +.b) +.a))
  --  ::wired
::                                                      ::
::::                      ++title                       ::  (2j) namespace
  ::                                                    ::::
++  title
  =>  |%
      ::                                                ::  ++clan:title
      ++  clan                                          ::  ship to rank
        |=  who=ship
        ^-  rank
        =/  wid  (met 3 who)
        ?:  (lte wid 1)   %czar
        ?:  =(2 wid)      %king
        ?:  (lte wid 4)   %duke
        ?:  (lte wid 8)   %earl
        ?>  (lte wid 16)  %pawn
      ::                                                ::  ++rank:title
      +$  rank  ?(%czar %king %duke %earl %pawn)        ::  ship width class
      ::                                                ::  ++name:title
      ++  name                                          ::  identity
        |=  who=ship
        ^-  ship
        ?.  ?=(%earl (clan who))  who
        (sein who)
      ::                                                ::  ++saxo:title
      ++  saxo                                          ::  autocanon
        |=  who=ship
        ^-  (list ship)
        =/  dad  (sein who)
        [who ?:(=(who dad) ~ $(who dad))]
      ::                                                ::  ++sein:title
      ++  sein                                          ::  autoboss
        |=  who=ship
        ^-  ship
        =/  mir  (clan who)
        ?-  mir
          $czar  who
          $king  (end 3 1 who)
          $duke  (end 4 1 who)
          $earl  (end 5 1 who)
          $pawn  (end 4 1 who)
        ==
      --
  |%
  ::                                                    ::  ++cite:title
  ++  cite                                              ::  render ship
    |=  who/@p
    ^-  tape
    =+  kind=(clan who)
    =+  name=(scow %p who)
    ?:  =(%earl kind)
      :(weld "~" (swag [15 6] name) "^" (swag [22 6] name))
    ?:  =(%pawn kind)
      :(weld (swag [0 7] name) "_" (swag [51 6] name))
    name
  ::                                                    ::  ++saxo:title
  ++  saxo                                              ::  autocanon
    |=  [our=ship now=@da who=ship]
    .^  (list ship)
        %j
        /(scot %p our)/saxo/(scot %da now)/(scot %p who)
    ==
  ::                                                    ::  ++sein:title
  ++  sein                                              ::  autoboss
    |=  [our=ship now=@da who=ship]
    .^  ship
        %j
        /(scot %p our)/sein/(scot %da now)/(scot %p who)
    ==
  ::                                                    ::  ++team:title
  ++  team                                              ::  our / our moon
    |=  [our=ship who=ship]
    ^-  ?
    ?|  =(our who)
        &(?=($earl (clan who)) =(our (^sein who)))
    ==
  --  ::title
::                                                      ::
::::                      ++milly                       ::  (2k) milliseconds
  ::                                                    ::::
++  milly  ^|
  |_  now/@da
  ::                                                    ::  ++around:milly
  ++  around                                            ::  relative msec
    |=  wen/@da
    ^-  @tas
    ?:  =(wen now)  %now
    ?:  (gth wen now)
      (cat 3 (scot %ud (msec (sub wen now))) %ms)
    (cat 3 '-' $(now wen, wen now))
  ::
  ++  about                                             ::  ++about:milly
    |=  wun/(unit @da)                                  ::  unit relative msec
    ^-  @tas
    ?~(wun %no (around u.wun))
  ::                                                    ::  ++mill:milly
  ++  mill                                              ::  msec diff
    |=  one/@dr
    ^-  @tas
    ?:  =(`@`0 one)  '0ms'
    (cat 3 (scot %ud (msec one)) %ms)
  ::                                                    ::  ++msec:milly
  ++  msec                                              ::  @dr to @ud ms
    |=(a/@dr `@ud`(div a (div ~s1 1.000)))
  ::                                                    ::  ++mull:milly
  ++  mull                                              ::  unit msec diff
    |=  une/(unit @dr)
    ^-  @tas
    ?~(une %no (mill u.une))
  --
::
::::
  ::
++  contain  ^?
  |%
  ::  +by-clock: interface core for a cache using the clock replacement algorithm
  ::
  ::    Presents an interface for a mapping, but somewhat specialized, and with
  ::    stateful accessors. The clock's :depth parameter is used as the maximum
  ::    freshness that an entry can have. The standard clock algorithm has a depth
  ::    of 1, meaning that a single sweep of the arm will delete the entry. For
  ::    more scan resistance, :depth can be set to a higher number.
  ::
  ::    Internally, :clock maintains a :lookup of type
  ::    `(map key-type [val=val-type fresh=@ud])`, where :depth.clock is the
  ::    maximum value of :fresh. Looking up a key increments its freshness, and a
  ::    sweep of the clock arm decrements its freshness.
  ::
  ::    The clock arm is stored as :queue, which is a `(qeu key-type)`. The head
  ::    of the queue represents the position of the clock arm. New entries are
  ::    inserted at the tail of the queue. When the clock arm sweeps, it
  ::    pops the head off the queue. If the :fresh of the head's entry in :lookup
  ::    is 0, remove the entry from the mapping and replace it with the new entry.
  ::    Otherwise, decrement the entry's freshness, put it back at the tail of
  ::    the queue, and pop the next head off the queue and try again.
  ::
  ::    Cache entries must be immutable: a key cannot be overwritten with a new
  ::    value. This property is enforced for entries currently stored in the
  ::    cache, but it is not enforced for previously deleted entries, since we
  ::    no longer remember what that key's value was supposed to be.
  ::
  ++  by-clock
    |*  [key-type=mold val-type=mold]
    |_  clock=(clock key-type val-type)
    ::  +get: looks up a key, marking it as fresh
    ::
    ++  get
      |=  key=key-type
      ^-  [(unit val-type) _clock]
      ::
      =+  maybe-got=(~(get by lookup.clock) key)
      ?~  maybe-got
        [~ clock]
      ::
      =.  clock  (freshen key)
      ::
      [`val.u.maybe-got clock]
    ::  +put: add a new cache entry, possibly removing an old one
    ::
    ++  put
      |=  [key=key-type val=val-type]
      ^+  clock
      ::  do nothing if our size is 0 so we don't decrement-underflow
      ::
      ?:  =(0 max-size.clock)
        clock
      ::  no overwrite allowed, but allow duplicate puts
      ::
      ?^  existing=(~(get by lookup.clock) key)
        ::  val must not change
        ::
        ?>  =(val val.u.existing)
        ::
        (freshen key)
      ::
      =?  clock  =(max-size.clock size.clock)
        evict
      ::
      %_  clock
        size    +(size.clock)
        lookup  (~(put by lookup.clock) key [val 1])
        queue   (~(put to queue.clock) key)
      ==
    ::  +freshen: increment the protection level on an entry
    ::
    ++  freshen
      |=  key=key-type
      ^+  clock
      %_    clock
          lookup
        %+  ~(jab by lookup.clock)  key
        |=  entry=[val=val-type fresh=@ud]
        entry(fresh (min +(fresh.entry) depth.clock))
      ==
    ::  +resize: changes the maximum size, removing entries if needed
    ::
    ++  resize
      |=  new-max=@ud
      ^+  clock
      ::
      =.  max-size.clock  new-max
      ::
      ?:  (gte new-max size.clock)
        clock
      ::
      (trim (sub size.clock new-max))
    ::  +evict: remove an entry from the cache
    ::
    ++  evict
      ^+  clock
      ::
      =.  size.clock  (dec size.clock)
      ::
      |-
      ^+  clock
      ::
      =^  old-key  queue.clock  ~(get to queue.clock)
      =/  old-entry  (~(got by lookup.clock) old-key)
      ::
      ?:  =(0 fresh.old-entry)
        clock(lookup (~(del by lookup.clock) old-key))
      ::
      %_    $
          lookup.clock
        (~(put by lookup.clock) old-key old-entry(fresh (dec fresh.old-entry)))
      ::
          queue.clock
        (~(put to queue.clock) old-key)
      ==
    ::  +trim: remove :count entries from the cache
    ::
    ++  trim
      |=  count=@ud
      ^+  clock
      ?:  =(0 count)
        clock
      $(count (dec count), clock evict)
    ::  +purge: removes all cache entries
    ::
    ++  purge
      ^+  clock
      %_  clock
        lookup  ~
        queue   ~
        size    0
      ==
    --
  ::  +to-capped-queue: interface door for +capped-queue
  ::
  ::    Provides a queue of a limited size where pushing additional items will
  ::    force pop the items at the front of the queue.
  ::
  ++  to-capped-queue
    |*  item-type=mold
    |_  queue=(capped-queue item-type)
    ::  +put: enqueue :item, possibly popping and producing an old item
    ::
    ++  put
      |=  item=item-type
      ^-  [(unit item-type) _queue]
      ::   are we already at max capacity?
      ::
      ?.  =(size.queue max-size.queue)
        ::  we're below max capacity, so push and increment size
        ::
        =.  queue.queue  (~(put to queue.queue) item)
        =.  size.queue   +(size.queue)
        ::
        [~ queue]
      ::  max is zero, the oldest item to return is the one which just went in.
      ::
      ?:  =(~ queue.queue)
        [`item queue]
      ::  we're at max capacity, so pop before pushing; size is unchanged
      ::
      =^  oldest  queue.queue  ~(get to queue.queue)
      =.  queue.queue          (~(put to queue.queue) item)
      ::
      [`oldest queue]
    ::  +get: pop an item off the queue, adjusting size
    ::
    ++  get
      ^-  [item-type _queue]
      ::
      =.  size.queue           (dec size.queue)
      =^  oldest  queue.queue  ~(get to queue.queue)
      ::
      [oldest queue]
    ::  change the :max-size of the queue, popping items if necessary
    ::
    ++  resize
      =|  pops=(list item-type)
      |=  new-max=@ud
      ^+  [pops queue]
      ::  we're not overfull, so no need to pop off more items
      ::
      ?:  (gte new-max size.queue)
        [(flop pops) queue(max-size new-max)]
      ::  we're above capacity; pop an item off and recurse
      ::
      =^  oldest  queue  get
      ::
      $(pops [oldest pops])
    --
  --
::  $mk-item: constructor for +ordered-map item type
::
++  mk-item  |$  [key val]  [key=key val=val]
::  +ordered-map: treap with user-specified horizontal order
::
::    Conceptually smaller items go on the left, so the item with the
::    smallest key can be popped off the head. If $key is `@` and
::    .compare is +lte, then the numerically smallest item is the head.
::
++  ordered-map
  |*  [key=mold val=mold]
  =>  |%
      +$  item  (mk-item key val)
      --
  ::  +compare: item comparator for horizontal order
  ::
  |=  compare=$-([key key] ?)
  |%
  ::  +check-balance: verify horizontal and vertical orderings
  ::
  ++  check-balance
    =|  [l=(unit key) r=(unit key)]
    |=  a=(tree item)
    ^-  ?
    ::  empty tree is valid
    ::
    ?~  a  %.y
    ::  nonempty trees must maintain several criteria
    ::
    ?&  ::  if .n.a is left of .u.l, assert horizontal comparator
        ::
        ?~(l %.y (compare key.n.a u.l))
        ::  if .n.a is right of .u.r, assert horizontal comparator
        ::
        ?~(r %.y (compare u.r key.n.a))
        ::  if .a is not leftmost element, assert vertical order between
        ::  .l.a and .n.a and recurse to the left with .n.a as right
        ::  neighbor
        ::
        ?~(l.a %.y &((mor key.n.a key.n.l.a) $(a l.a, l `key.n.a)))
        ::  if .a is not rightmost element, assert vertical order
        ::  between .r.a and .n.a and recurse to the right with .n.a as
        ::  left neighbor
        ::
        ?~(r.a %.y &((mor key.n.a key.n.r.a) $(a r.a, r `key.n.a)))
    ==
  ::  +put: ordered item insert
  ::
  ++  put
    |=  [a=(tree item) =key =val]
    ^-  (tree item)
    ::  base case: replace null with single-item tree
    ::
    ?~  a  [n=[key val] l=~ r=~]
    ::  base case: overwrite existing .key with new .val
    ::
    ?:  =(key.n.a key)  a(val.n val)
    ::  if item goes on left, recurse left then rebalance vertical order
    ::
    ?:  (compare key key.n.a)
      =/  l  $(a l.a)
      ?>  ?=(^ l)
      ?:  (mor key.n.a key.n.l)
        a(l l)
      l(r a(l r.l))
    ::  item goes on right; recurse right then rebalance vertical order
    ::
    =/  r  $(a r.a)
    ?>  ?=(^ r)
    ?:  (mor key.n.a key.n.r)
      a(r r)
    r(l a(r l.r))
  ::  +peek: produce head (smallest item) or null
  ::
  ++  peek
    |=  a=(tree item)
    ^-  (unit item)
    ::
    ?~  a    ~
    ?~  l.a  `n.a
    $(a l.a)
  ::  +pop: produce .head (smallest item) and .rest or crash if empty
  ::
  ++  pop
    |=  a=(tree item)
    ^-  [head=item rest=(tree item)]
    ::
    ?~  a    !!
    ?~  l.a  [n.a r.a]
    ::
    =/  l  $(a l.a)
    :-  head.l
    ::  load .rest.l back into .a and rebalance
    ::
    ?:  |(?=(~ rest.l) (mor key.n.a key.n.rest.l))
      a(l rest.l)
    rest.l(r a(r r.rest.l))
  ::  +del: delete .key from .a if it exists, producing value iff deleted
  ::
  ++  del
    |=  [a=(tree item) =key]
    ^-  [(unit val) (tree item)]
    ::
    ?~  a  [~ ~]
    ::  we found .key at the root; delete and rebalance
    ::
    ?:  =(key key.n.a)
      [`val.n.a (nip a)]
    ::  recurse left or right to find .key
    ::
    ?:  (compare key key.n.a)
      =+  [found lef]=$(a l.a)
      [found a(l lef)]
    =+  [found rig]=$(a r.a)
    [found a(r rig)]
  ::  +nip: remove root; for internal use
  ::
  ++  nip
    |=  a=(tree item)
    ^-  (tree item)
    ::
    ?>  ?=(^ a)
    ::  delete .n.a; merge and balance .l.a and .r.a
    ::
    |-  ^-  (tree item)
    ?~  l.a  r.a
    ?~  r.a  l.a
    ?:  (mor key.n.l.a key.n.r.a)
      l.a(r $(l.a r.l.a))
    r.a(l $(r.a l.r.a))
  ::  +traverse: stateful partial inorder traversal
  ::
  ::    Mutates .state on each run of .f.  Starts at .start key, or if
  ::    .start is ~, starts at the head (item with smallest key).  Stops
  ::    when .f produces .stop=%.y.  Traverses from smaller to larger
  ::    keys.  Each run of .f can replace an item's value or delete the
  ::    item.
  ::
  ++  traverse
    |*  state=mold
    |=  $:  a=(tree item)
            =state
            f=$-([state item] [(unit val) ? state])
        ==
    ^+  [state a]
    ::  acc: accumulator
    ::
    ::    .stop: set to %.y by .f when done traversing
    ::    .state: threaded through each run of .f and produced by +abet
    ::
    =/  acc  [stop=`?`%.n state=state]
    =<  abet  =<  main
    |%
    ++  abet  [state.acc a]
    ::  +main: main recursive loop; performs a partial inorder traversal
    ::
    ++  main
      ^+  .
      ::  stop if empty or we've been told to stop
      ::
      ?~  a  .
      ?:  stop.acc  .
      ::  inorder traversal: left -> node -> right, until .f sets .stop
      ::
      =>  left
      ?:  stop.acc  .
      =>  node
      ?:  stop.acc  .
      right
    ::  +node: run .f on .n.a, updating .a, .state, and .stop
    ::
    ++  node
      ^+  .
      ::  run .f on node, updating .stop.acc and .state.acc
      ::
      =^  res  acc
        ?>  ?=(^ a)
        (f state.acc n.a)
      ::  apply update to .a from .f's product
      ::
      =.  a
        ::  if .f requested node deletion, merge and balance .l.a and .r.a
        ::
        ?~  res  (nip a)
        ::  we kept the node; replace its .val; order is unchanged
        ::
        ?>  ?=(^ a)
        a(val.n u.res)
      ::
      ..node
    ::  +left: recurse on left subtree, copying mutant back into .l.a
    ::
    ++  left
      ^+  .
      ?~  a  .
      =/  lef  main(a l.a)
      lef(a a(l a.lef))
    ::  +right: recurse on right subtree, copying mutant back into .r.a
    ::
    ++  right
      ^+  .
      ?~  a  .
      =/  rig  main(a r.a)
      rig(a a(r a.rig))
    --
  ::  +tap: convert to list, smallest to largest
  ::
  ++  tap
    |=  a=(tree item)
    ^-  (list item)
    ::
    =|  b=(list item)
    |-  ^+  b
    ?~  a  b
    ::
    $(a l.a, b [n.a $(a r.a)])
  ::  +gas: put a list of items
  ::
  ++  gas
    |=  [a=(tree item) b=(list item)]
    ^-  (tree item)
    ::
    ?~  b  a
    $(b t.b, a (put a i.b))
  ::  +uni: unify two ordered maps
  ::
  ::    .b takes precedence over .a if keys overlap.
  ::
  ++  uni
    |=  [a=(tree item) b=(tree item)]
    ^-  (tree item)
    ::
    ?~  b  a
    ?~  a  b
    ?:  =(key.n.a key.n.b)
      ::
      [n=n.b l=$(a l.a, b l.b) r=$(a r.a, b r.b)]
    ::
    ?:  (mor key.n.a key.n.b)
      ::
      ?:  (compare key.n.b key.n.a)
        $(l.a $(a l.a, r.b ~), b r.b)
      $(r.a $(a r.a, l.b ~), b l.b)
    ::
    ?:  (compare key.n.a key.n.b)
      $(l.b $(b l.b, r.a ~), a r.a)
    $(r.b $(b r.b, l.a ~), a l.a)
  --
::                                                      ::
::::                      ++userlib                     ::  (2u) non-vane utils
  ::                                                    ::::
++  userlib  ^?
  |%
  ::                                                    ::
  ::::                    ++chrono:userlib              ::  (2uB) time
    ::                                                  ::::
  ++  chrono  ^?
    |%
    ::  +from-unix: unix timestamp to @da
    ::
    ++  from-unix
      |=  timestamp=@ud
      ^-  @da
      %+  add  ~1970.1.1
      (mul timestamp ~s1)
    ::                                                  ::  ++dawn:chrono:
    ++  dawn                                            ::  Jan 1 weekday
      |=  yer/@ud
      =+  yet=(sub yer 1)
      %-  mod  :_  7
      ;:  add
        1
        (mul 5 (mod yet 4))
        (mul 4 (mod yet 100))
        (mul 6 (mod yet 400))
      ==
    ::                                                  ::  ++daws:chrono:
    ++  daws                                            ::  date weekday
      |=  yed/date
      %-  mod  :_  7
      %+  add
        (dawn y.yed)
      (sub (yawn [y.yed m.yed d.t.yed]) (yawn y.yed 1 1))
    ::                                                  ::  ++deal:chrono:
    ++  deal                                            ::  to leap sec time
      |=  yer/@da
      =+  n=0
      =+  yud=(yore yer)
      |-  ^-  date
      ?:  (gte yer (add (snag n lef:yu) ~s1))
        (yore (year yud(s.t (add n s.t.yud))))
      ?:  &((gte yer (snag n lef:yu)) (lth yer (add (snag n lef:yu) ~s1)))
        yud(s.t (add +(n) s.t.yud))
      ?:  =(+(n) (lent lef:yu))
        (yore (year yud(s.t (add +(n) s.t.yud))))
      $(n +(n))
    ::                                                  ::  ++lead:chrono:
    ++  lead                                            ::  from leap sec time
      |=  ley/date
      =+  ler=(year ley)
      =+  n=0
      |-  ^-  @da
      =+  led=(sub ler (mul n ~s1))
      ?:  (gte ler (add (snag n les:yu) ~s1))
        led
      ?:  &((gte ler (snag n les:yu)) (lth ler (add (snag n les:yu) ~s1)))
        ?:  =(s.t.ley 60)
          (sub led ~s1)
        led
      ?:  =(+(n) (lent les:yu))
        (sub led ~s1)
      $(n +(n))
    ::                                                  ::  ++dust:chrono:
    ++  dust                                            ::  print UTC format
      |=  yed/date
      ^-  tape
      =+  wey=(daws yed)
      =/  num  (d-co:co 1)  :: print as decimal without dots
      =/  pik  |=({n/@u t/wall} `tape`(scag 3 (snag n t)))
      ::
      "{(pik wey wik:yu)}, ".
      "{(num d.t.yed)} {(pik (dec m.yed) mon:yu)} {(num y.yed)} ".
      "{(num h.t.yed)}:{(num m.t.yed)}:{(num s.t.yed)} +0000"
    ::                                                  ::  ++stud:chrono:
    ++  stud                                            ::  parse UTC format
      =<  |=  a/cord                                    ::  expose parsers
          %+  biff  (rush a (more sepa elem))
          |=  b/(list _(wonk *elem))  ^-  (unit date)
          =-  ?.((za:dejs:format -) ~ (some (zp:dejs:format -)))
          ^+  =+  [*date u=unit]
              *{(u _[a y]) (u _m) (u _d.t) (u _+.t) ~}
          :~
              |-(?~(b ~ ?.(?=($y -.i.b) $(b t.b) `+.i.b)))
              |-(?~(b ~ ?.(?=($m -.i.b) $(b t.b) `+.i.b)))
              |-(?~(b ~ ?.(?=($d -.i.b) $(b t.b) `+.i.b)))
              |-(?~(b ~ ?.(?=($t -.i.b) $(b t.b) `+.i.b)))
          ==
      |%
      ::                                                ::  ++snug:stud:chrono:
      ++  snug                                          ::  position in list
        |=  a/(list tape)
        |=  b/tape
        =+  [pos=1 len=(lent b)]
        |-  ^-  (unit @u)
        ?~  a  ~
        ?:  =(b (scag len i.a))
          `pos
        $(pos +(pos), a t.a)
      ::                                                ::  ++sepa:stud:chrono:
      ++  sepa                                          ::  separator
        ;~(pose ;~(plug com (star ace)) (plus ace))
      ::                                                ::  ++elem:stud:chrono:
      ++  elem                                          ::  date element
        ;~  pose
          (stag %t t)  (stag %y y)  (stag %m m)  (stag %d d)
          (stag %w w)  (stag %z z)
        ==
      ::                                                ::  ++y:stud:chrono:
      ++  y                                             ::  year
        (stag %& (bass 10 (stun 3^4 dit)))
      ::                                                ::  ++m:stud:chrono:
      ++  m                                             ::  month
        (sear (snug mon:yu) (plus alf))
      ::                                                ::  ++d:stud:chrono:
      ++  d                                             ::  day
        (bass 10 (stun 1^2 dit))
      ::                                                ::  ++t:stud:chrono:
      ++  t                                             ::  hours:minutes:secs
        %+  cook  |=({h/@u @ m/@u @ s/@u} ~[h m s])
        ;~(plug d col d col d)
      ::
      ::  XX day of week is currently unchecked, and
      ::  timezone outright ignored.
      ::                                                ::  ++w:stud:chrono:
      ++  w                                             ::  day of week
        (sear (snug wik:yu) (plus alf))
      ::                                                ::  ++z:stud:chrono:
      ++  z                                             ::  time zone
        ;~(plug (mask "-+") dd dd)
      ::                                                ::  ++dd:stud:chrono:
      ++  dd                                            ::  two digits
        (bass 10 (stun 2^2 dit))
      --  ::
    ::                                                  ::  ++unt:chrono:userlib
    ++  unt                                             ::  Urbit to Unix time
      |=  a/@
      (div (sub a ~1970.1.1) ~s1)
    ::                                                  ::  ++yu:chrono:userlib
    ++  yu                                              ::  UTC format constants
      |%
      ::                                                ::  ++mon:yu:chrono:
      ++  mon                                           ::  months
        ^-  (list tape)
        :~  "January"  "February"  "March"  "April"  "May"  "June"  "July"
            "August"  "September"  "October"  "November"  "December"
        ==
      ::                                                ::  ++wik:yu:chrono:
      ++  wik                                           ::  weeks
        ^-  (list tape)
        :~  "Sunday"  "Monday"  "Tuesday"  "Wednesday"  "Thursday"
            "Friday"  "Saturday"
        ==
      ::                                                ::  ++lef:yu:chrono:
      ++  lef                                           ::  leapsecond dates
        ^-  (list @da)
        :~  ~2016.12.31..23.59.59   ~2015.6.30..23.59.59
            ~2012.6.30..23.59.59    ~2008.12.31..23.59.58
            ~2005.12.31..23.59.57   ~1998.12.31..23.59.56
            ~1997.6.30..23.59.55    ~1995.12.31..23.59.54
            ~1994.6.30..23.59.53    ~1993.6.30..23.59.52
            ~1992.6.30..23.59.51    ~1990.12.31..23.59.50
            ~1989.12.31..23.59.49   ~1987.12.31..23.59.48
            ~1985.6.30..23.59.47    ~1983.6.30..23.59.46
            ~1982.6.30..23.59.45    ~1981.6.30..23.59.44
            ~1979.12.31..23.59.43   ~1978.12.31..23.59.42
            ~1977.12.31..23.59.41   ~1976.12.31..23.59.40
            ~1975.12.31..23.59.39   ~1974.12.31..23.59.38
            ~1973.12.31..23.59.37   ~1972.12.31..23.59.36
            ~1972.6.30..23.59.35
        ==
      ::
      ::  +les:yu:chrono: leapsecond days
      ::
      ::    https://www.ietf.org/timezones/data/leap-seconds.list
      ::
      ++  les
        ^-  (list @da)
        :~  ~2017.1.1  ~2015.7.1  ~2012.7.1  ~2009.1.1  ~2006.1.1  ~1999.1.1
            ~1997.7.1  ~1996.1.1  ~1994.7.1  ~1993.7.1  ~1992.7.1  ~1991.1.1
            ~1990.1.1  ~1988.1.1  ~1985.7.1  ~1983.7.1  ~1982.7.1  ~1981.7.1
            ~1980.1.1  ~1979.1.1  ~1978.1.1  ~1977.1.1  ~1976.1.1  ~1975.1.1
            ~1974.1.1  ~1973.1.1  ~1972.7.1
        ==
      --  ::yu
    --  ::chrono
  ::                                                    ::
  ::::                    ++space:userlib               ::  (2uC) file utils
    ::                                                  ::::
  ++  space  ^?
    =,  clay
    |%
    ::                                                  ::  ++feel:space:userlib
    ++  feel                                            ::  simple file write
      |=  {pax/path val/cage}
      ^-  miso
      =+  dir=.^(arch %cy pax)
      ?~  fil.dir  [%ins val]
      [%mut val]
    ::                                                  ::  ++file:space:userlib
    ++  file                                            ::  simple file load
      |=  pax/path
      ^-  (unit)
      =+  dir=.^(arch %cy pax)
      ?~(fil.dir ~ [~ .^(* %cx pax)])
    ::                                                  ::  ++foal:space:userlib
    ++  foal                                            ::  high-level write
      |=  {pax/path val/cage}
      ^-  toro
      ?>  ?=({* * * *} pax)
      [i.t.pax [%& [[[t.t.t.pax (feel pax val)] ~]]]]
    ::                                                  ::  ++fray:space:userlib
    ++  fray                                            ::  high-level delete
      |=  pax/path
      ^-  toro
      ?>  ?=({* * * *} pax)
      [i.t.pax [%& [[[t.t.t.pax [%del ~]] ~]]]]
    ::                                                  ::  ++furl:space:userlib
    ++  furl                                            ::  unify changes
      |=  {one/toro two/toro}
      ^-  toro
      ~|  %furl
      ?>  ?&  =(p.one p.two)                            ::  same path
              &(?=(%& -.q.one) ?=(%& -.q.two))          ::  both deltas
          ==
      [p.one [%& (weld p.q.one p.q.two)]]
    --  ::space
  ::                                                    ::
  ::::                  ++unix:userlib                  ::  (2uD) unix line-list
    ::                                                  ::::
  ++  unix  ^?
    |%
    ::                                                  ::  ++lune:unix:userlib
    ++  lune                                            ::  cord by unix line
      ~%  %lune  ..is  ~
      |=  txt/@t
      ?~  txt
        ^-  (list @t)  ~
      =+  [byt=(rip 3 txt) len=(met 3 txt)]
      =|  {lin/(list @t) off/@}
      ^-  (list @t)
      %-  flop
      |-  ^+  lin
      ?:  =(off len)
        ~|  %noeol  !!
      ?:  =((snag off byt) 10)
        ?:  =(+(off) len)
          [(rep 3 (scag off byt)) lin]
        %=  $
          lin  [(rep 3 (scag off byt)) lin]
          byt  (slag +(off) byt)
          len  (sub len +(off))
          off  0
        ==
      $(off +(off))
    ::                                                  ::  ++nule:unix:userlib
    ++  nule                                            ::  lines to unix cord
      ~%  %nule  ..is  ~
      |=  lin/(list @t)
      ^-  @t
      %+  can  3
      %+  turn  lin
      |=  t/@t
      [+((met 3 t)) (cat 3 t 10)]
    --
  ::                                                    ::
  ::::                    ++scanf:userlib               ::  (2uF) exterpolation
    ::                                                  ::::
  ++  scanf
    =<  |*  {tape (pole _;/(*{$^(rule tape)}))}         ::  formatted scan
        =>  .(+< [a b]=+<)
        (scan a (parsf b))
    |%
    ::                                                  ::  ++parsf:scanf:
    ++  parsf                                           ::  make parser from:
      |*  a/(pole _;/(*{$^(rule tape)}))                ::  ;"chars{rule}chars"
      =-  (cook - (boil (norm a)))
      |*  (list)
      ?~  +<  ~
      ?~  t  i
      [i $(+< t)]
    ::
    ::  .=  (boil ~[[& dim] [| ", "] [& dim]]:ag)
    ::  ;~(plug dim ;~(pfix com ace ;~(plug dim (easy)))):ag
    ::
    ::                                                  ::  ++boil:scanf:userlib
    ++  boil                                            ::
      |*  (list (each rule tape))
      ?~  +<  (easy ~)
      ?:  ?=(%| -.i)  ;~(pfix (jest (crip p.i)) $(+< t))
      %+  cook  |*({* *} [i t]=+<)
      ;~(plug p.i $(+< t))
    ::
    ::  .=  (norm [;"{n}, {n}"]:n=dim:ag)  ~[[& dim] [| ", "] [& dim]]:ag
    ::
    ::                                                  ::  ++norm:scanf:userlib
    ++  norm                                            ::
      |*  (pole _;/(*{$^(rule tape)}))
      ?~  +<  ~
      =>  .(+< [i=+<- t=+<+])
      :_  t=$(+< t)
      =+  rul=->->.i
      ^=  i
      ?~  rul     [%| p=rul]
      ?~  +.rul   [%| p=rul]
      ?@  &2.rul  [%| p=;;(tape rul)]
      [%& p=rul]
    --  ::scanf
  --
::  +harden: coerce %soft $hobo or pass-through
::
++  harden
  |*  task=mold
  |=  wrapped=(hobo task)
  ^-  task
  ?.  ?=(%soft -.wrapped)
    wrapped
  ;;(task +.wrapped)
::
++  zuse  %309                                          ::  hoon+zuse kelvin
::                                                      ::
::::                      ++azimuth                     ::  (2az) azimuth
  ::                                                    ::::
++  azimuth
  !:
  =*  address  address:rpc:ethereum
  ::  types
  ::
  =>  =>  [azimuth-types ethereum-types .]
      |%
      ++  complete-ship
        $:  state=point
            history=(list diff-point)  ::TODO  maybe block/event nr?  ::  newest first
            keys=(map life pass)
        ==
      ::
      ++  fleet  (map @p complete-ship)
      ::
      ++  eth-type
        |%
        ++  point
          :~  [%bytes-n 32]   ::  encryptionKey
              [%bytes-n 32]   ::  authenticationKey
              %bool           ::  hasSponsor
              %bool           ::  active
              %bool           ::  escapeRequested
              %uint           ::  sponsor
              %uint           ::  escapeRequestedTo
              %uint           ::  cryptoSuiteVersion
              %uint           ::  keyRevisionNumber
              %uint           ::  continuityNumber
          ==
        ++  deed
          :~  %address        ::  owner
              %address        ::  managementProxy
              %address        ::  spawnProxy
              %address        ::  votingProxy
              %address        ::  transferProxy
          ==
        --
      ::
      ++  eth-noun
        |%
        ++  point
          $:  encryption-key=octs
              authentication-key=octs
              has-sponsor=?
              active=?
              escape-requested=?
              sponsor=@ud
              escape-to=@ud
              crypto-suite=@ud
              key-revision=@ud
              continuity-number=@ud
          ==
        ++  deed
          $:  owner=address
              management-proxy=address
              spawn-proxy=address
              voting-proxy=address
              transfer-proxy=address
          ==
        --
      ::
      ++  function
        |%
        ++  azimuth
          $%  [%points who=@p]
              [%rights who=@p]
              [%get-spawned who=@p]
              [%dns-domains ind=@ud]
          ==
        --
      ::
      ::  #  diffs
      ::
      ++  update
        $%  [%full ships=(map ship point) dns=dnses heard=events]
            [%difs dis=(list (pair event-id diff-azimuth))]
        ==
      ::
      ::  #  constants
      ::
      ::  contract addresses
      ++  contracts  mainnet-contracts
      ++  mainnet-contracts
        |%
        ::  azimuth: data contract
        ::
        ++  azimuth
          0x223c.067f.8cf2.8ae1.73ee.5caf.ea60.ca44.c335.fecb
        ::
        ++  ecliptic
          0x6ac0.7b7c.4601.b5ce.11de.8dfe.6335.b871.c7c4.dd4d
        ::
        ++  linear-star-release
          0x86cd.9cd0.992f.0423.1751.e376.1de4.5cec.ea5d.1801
        ::
        ++  conditional-star-release
          0x8c24.1098.c3d3.498f.e126.1421.633f.d579.86d7.4aea
        ::
        ++  delegated-sending
          0xf790.8ab1.f1e3.52f8.3c5e.bc75.051c.0565.aeae.a5fb
        ::
        ::  launch: block number of azimuth deploy
        ::
        ++  launch  6.784.800
        ::
        ::  public: block number of azimuth becoming independent
        ::
        ++  public  7.033.765
        --
      ::
      ::  Testnet contract addresses
      ::
      ++  ropsten-contracts
        |%
        ++  azimuth
          0x308a.b6a6.024c.f198.b57e.008d.0ac9.ad02.1988.6579
        ::
        ++  ecliptic
          0x8b9f.86a2.8921.d9c7.05b3.113a.755f.b979.e1bd.1bce
        ::
        ++  linear-star-release
          0x1f8e.dd03.1ee4.1474.0aed.b39b.84fb.8f2f.66ca.422f
        ::
        ++  conditional-star-release
          0x0
        ::
        ++  delegated-sending
          0x3e8c.a510.354b.c2fd.bbd6.1502.52d9.3105.c9c2.7bbe
        ::
        ++  launch  4.601.630
        ++  public  launch
        --
      ::
        ::  ++  azimuth  0x863d.9c2e.5c4c.1335.96cf.ac29.d552.55f0.d0f8.6381  ::  local bridge
      ::  hashes of ship event signatures
      ++  azimuth-events
        |%
        ::
        ::  OwnerChanged(uint32,address)
        ++  owner-changed
          0x16d0.f539.d49c.6cad.822b.767a.9445.bfb1.
            cf7e.a6f2.a6c2.b120.a7ea.4cc7.660d.8fda
        ::
        ::  Activated(uint32)
        ++  activated
          0xe74c.0380.9d07.69e1.b1f7.06cc.8414.258c.
            d1f3.b6fe.020c.d15d.0165.c210.ba50.3a0f
        ::
        ::  Spawned(uint32,uint32)
        ++  spawned
          0xb2d3.a6e7.a339.f5c8.ff96.265e.2f03.a010.
            a854.1070.f374.4a24.7090.9644.1508.1546
        ::
        ::  EscapeRequested(uint32,uint32)
        ++  escape-requested
          0xb4d4.850b.8f21.8218.141c.5665.cba3.79e5.
            3e9b.b015.b51e.8d93.4be7.0210.aead.874a
        ::
        ::  EscapeCanceled(uint32,uint32)
        ++  escape-canceled
          0xd653.bb0e.0bb7.ce83.93e6.24d9.8fbf.17cd.
            a590.2c83.28ed.0cd0.9988.f368.90d9.932a
        ::
        ::  EscapeAccepted(uint32,uint32)
        ++  escape-accepted
          0x7e44.7c9b.1bda.4b17.4b07.96e1.00bf.7f34.
            ebf3.6dbb.7fe6.6549.0b1b.fce6.246a.9da5
        ::
        ::  LostSponsor(uint32,uint32)
        ++  lost-sponsor
          0xd770.4f9a.2519.3dbd.0b0c.b4a8.09fe.ffff.
            a7f1.9d1a.ae88.17a7.1346.c194.4482.10d5
        ::
        ::  ChangedKeys(uint32,bytes32,bytes32,uint32,uint32)
        ++  changed-keys
          0xaa10.e7a0.117d.4323.f1d9.9d63.0ec1.69be.
            bb3a.988e.8957.70e3.5198.7e01.ff54.23d5
        ::
        ::  BrokeContinuity(uint32,uint32)
        ++  broke-continuity
          0x2929.4799.f1c2.1a37.ef83.8e15.f79d.d91b.
            cee2.df99.d63c.d1c1.8ac9.68b1.2951.4e6e
        ::
        ::  ChangedSpawnProxy(uint32,address)
        ++  changed-spawn-proxy
          0x9027.36af.7b3c.efe1.0d9e.840a.ed0d.687e.
            35c8.4095.122b.2505.1a20.ead8.866f.006d
        ::
        ::  ChangedTransferProxy(uint32,address)
        ++  changed-transfer-proxy
          0xcfe3.69b7.197e.7f0c.f067.93ae.2472.a9b1.
            3583.fecb.ed2f.78df.a14d.1f10.796b.847c
        ::
        ::  ChangedManagementProxy(uint32,address)
        ++  changed-management-proxy
          0xab9c.9327.cffd.2acc.168f.afed.be06.139f.
            5f55.cb84.c761.df05.e051.1c25.1e2e.e9bf
        ::
        ::  ChangedVotingProxy(uint32,address)
        ++  changed-voting-proxy
          0xcbd6.269e.c714.57f2.c7b1.a227.74f2.46f6.
            c5a2.eae3.795e.d730.0db5.1768.0c61.c805
        ::
        ::  ChangedDns(string,string,string)
        ++  changed-dns
          0xfafd.04ad.e1da.ae2e.1fdb.0fc1.cc6a.899f.
            d424.063e.d5c9.2120.e67e.0730.53b9.4898
        --
      --
  ::
  ::  logic
  ::
  |%
  ++  pass-from-eth
    |=  [enc=octs aut=octs sut=@ud]
    ^-  pass
    %^  cat  3  'b'
    ?.  &(=(1 sut) =(p.enc 32) =(p.aut 32))
      (cat 8 0 0)
    (cat 8 q.aut q.enc)
  ::
  ++  point-from-eth
    |=  [who=@p point:eth-noun deed:eth-noun]
    ^-  point
    ::
    ::  ownership
    ::
    :+  :*  owner
            management-proxy
            voting-proxy
            transfer-proxy
        ==
      ::
      ::  network state
      ::
      ?.  active  ~
      :-  ~
      :*  key-revision
        ::
          (pass-from-eth encryption-key authentication-key crypto-suite)
        ::
          continuity-number
        ::
          [has-sponsor `@p`sponsor]
        ::
          ?.  escape-requested  ~
          ``@p`escape-to
      ==
    ::
    ::  spawn state
    ::
    ?.  ?=(?(%czar %king) (clan:title who))  ~
    :-  ~
    :*  spawn-proxy
        ~  ::TODO  call getSpawned to fill this
    ==
  ::
  ++  event-log-to-point-diff
    =,  azimuth-events
    =,  abi:ethereum
    |=  log=event-log:rpc:ethereum
    ^-  (unit (pair ship diff-point))
    ~?  ?=(~ mined.log)  %processing-unmined-event
    ::
    ?:  =(i.topics.log owner-changed)
      =/  [who=@ wer=address]
          (decode-topics t.topics.log ~[%uint %address])
      `[who %owner wer]
    ::
    ?:  =(i.topics.log activated)
      =/  who=@
        (decode-topics t.topics.log ~[%uint])
      `[who %activated who]
    ::
    ?:  =(i.topics.log spawned)
      =/  [pre=@ who=@]
          (decode-topics t.topics.log ~[%uint %uint])
      `[pre %spawned who]
    ::
    ?:  =(i.topics.log escape-requested)
      =/  [who=@ wer=@]
          (decode-topics t.topics.log ~[%uint %uint])
      `[who %escape `wer]
    ::
    ?:  =(i.topics.log escape-canceled)
      =/  who=@  (decode-topics t.topics.log ~[%uint])
      `[who %escape ~]
    ::
    ?:  =(i.topics.log escape-accepted)
      =/  [who=@ wer=@]
          (decode-topics t.topics.log ~[%uint %uint])
      `[who %sponsor & wer]
    ::
    ?:  =(i.topics.log lost-sponsor)
      =/  [who=@ pos=@]
          (decode-topics t.topics.log ~[%uint %uint])
      `[who %sponsor | pos]
    ::
    ?:  =(i.topics.log changed-keys)
      =/  who=@  (decode-topics t.topics.log ~[%uint])
      =/  [enc=octs aut=octs sut=@ud rev=@ud]
          %+  decode-results  data.log
          ~[[%bytes-n 32] [%bytes-n 32] %uint %uint]
      `[who %keys rev (pass-from-eth enc aut sut)]
    ::
    ?:  =(i.topics.log broke-continuity)
      =/  who=@  (decode-topics t.topics.log ~[%uint])
      =/  num=@  (decode-results data.log ~[%uint])
      `[who %continuity num]
    ::
    ?:  =(i.topics.log changed-management-proxy)
      =/  [who=@ sox=address]
          (decode-topics t.topics.log ~[%uint %address])
      `[who %management-proxy sox]
    ::
    ?:  =(i.topics.log changed-voting-proxy)
      =/  [who=@ tox=address]
          (decode-topics t.topics.log ~[%uint %address])
      `[who %voting-proxy tox]
    ::
    ?:  =(i.topics.log changed-spawn-proxy)
      =/  [who=@ sox=address]
          (decode-topics t.topics.log ~[%uint %address])
      `[who %spawn-proxy sox]
    ::
    ?:  =(i.topics.log changed-transfer-proxy)
      =/  [who=@ tox=address]
          (decode-topics t.topics.log ~[%uint %address])
      `[who %transfer-proxy tox]
    ::
    ::  warn about unimplemented events, but ignore
    ::  the ones we know are harmless.
    ~?  ?!  .=  i.topics.log
            ::  OwnershipTransferred(address,address)
            0x8be0.079c.5316.5914.1344.cd1f.d0a4.f284.
              1949.7f97.22a3.daaf.e3b4.186f.6b64.57e0
      [%unimplemented-event i.topics.log]
    ~
  ::
  ++  apply-point-diff
    |=  [pot=point dif=diff-point]
    ^-  point
    ?-  -.dif
      %full             new.dif
    ::
        %activated
      %_  pot
        net  `[0 0 0 &^(^sein:title who.dif) ~]
        kid  ?.  ?=(?(%czar %king) (clan:title who.dif))  ~
             `[0x0 ~]
      ==
    ::
    ::  ownership
    ::
      %owner           pot(owner.own new.dif)
      %transfer-proxy  pot(transfer-proxy.own new.dif)
      %management-proxy  pot(management-proxy.own new.dif)
      %voting-proxy      pot(voting-proxy.own new.dif)
    ::
    ::  networking
    ::
        ?(%keys %continuity %sponsor %escape)
      ?>  ?=(^ net.pot)
      ?-  -.dif
          %keys
        pot(life.u.net life.dif, pass.u.net pass.dif)
      ::
          %sponsor
        %=  pot
          sponsor.u.net  new.dif
          escape.u.net   ?:(has.new.dif ~ escape.u.net.pot)
        ==
      ::
        %continuity  pot(continuity-number.u.net new.dif)
        %escape      pot(escape.u.net new.dif)
      ==
    ::
    ::  spawning
    ::
        ?(%spawned %spawn-proxy)
      ?>  ?=(^ kid.pot)
      ?-  -.dif
          %spawned
        =-  pot(spawned.u.kid -)
        (~(put in spawned.u.kid.pot) who.dif)
      ::
        %spawn-proxy  pot(spawn-proxy.u.kid new.dif)
      ==
    ==
  ::
  ++  parse-id
    |=  id=@t
    ^-  azimuth:function
    |^
      ~|  id
      %+  rash  id
      ;~  pose
        (function %points 'points' shipname)
        (function %get-spawned 'getSpawned' shipname)
        (function %dns-domains 'dnsDomains' dem:ag)
      ==
    ::
    ++  function
      |*  [tag=@tas fun=@t rul=rule]
      ;~(plug (cold tag (jest fun)) (ifix [lit rit] rul))
    ::
    ++  shipname
      ;~(pfix sig fed:ag)
    --
  ::
  ++  function-to-call
    |%
    ++  azimuth
      |=  cal=azimuth:function
      ^-  [id=@t dat=call-data:rpc:ethereum]
      ?-  -.cal
          %points
        :-  (crip "points({(scow %p who.cal)})")
        ['points(uint32)' ~[uint+`@`who.cal]]
      ::
          %rights
        :-  (crip "rights({(scow %p who.cal)})")
        ['rights(uint32)' ~[uint+`@`who.cal]]
      ::
          %get-spawned
        :-  (crip "getSpawned({(scow %p who.cal)})")
        ['getSpawned(uint32)' ~[uint+`@`who.cal]]
      ::
          %dns-domains
        :-  (crip "dnsDomains({(scow %ud ind.cal)})")
        ['dnsDomains(uint256)' ~[uint+ind.cal]]
      ==
    --
  --
::                                                      ::
::::                      ++ethereum                    ::  (2eth) ethereum
  ::                                                    ::::
++  ethereum
  !:
  =>  [ethereum-types .]
  |%
  ::  deriving and using ethereum keys
  ::
  ++  key
    |%
    ++  address-from-pub
      =,  keccak:crypto
      |=  pub=@
      %^  end  3  20
      %+  keccak-256  64
      (rev 3 64 pub)
    ::
    ++  address-from-prv
      (cork pub-from-prv address-from-pub)
    ::
    ++  pub-from-prv
      =,  secp256k1:secp:crypto
      |=  prv=@
      %-  serialize-point
      (priv-to-pub prv)
    ::
    ++  sign-transaction
      =,  crypto
      |=  [tx=transaction:rpc pk=@]
      ^-  @ux
      ::  hash the raw transaction data
      =/  hash=@
        =/  dat=@
          %-  encode-atoms:rlp
          ::  with v=chain-id, r=0, s=0
          tx(chain-id [chain-id.tx 0 0 ~])
        =+  wid=(met 3 dat)
        %-  keccak-256:keccak
        [wid (rev 3 wid dat)]
      ::  sign transaction hash with private key
      =+  (ecdsa-raw-sign:secp256k1:secp hash pk)
      ::  complete transaction is raw data, with r and s
      ::  taken from the signature, and v as per eip-155
      %-  encode-atoms:rlp
      tx(chain-id [:(add (mul chain-id.tx 2) 35 v) r s ~])
    --
  ::
  ::  rlp en/decoding
  ::NOTE  https://github.com/ethereum/wiki/wiki/RLP
  ::
  ++  rlp
    |%
    ::NOTE  rlp encoding doesn't really care about leading zeroes,
    ::      but because we need to disinguish between no-bytes zero
    ::      and one-byte zero (and also empty list) we end up with
    ::      this awful type...
    +$  item
      $%  [%l l=(list item)]
          [%b b=byts]
      ==
    ::  +encode-atoms: encode list of atoms as a %l of %b items
    ::
    ++  encode-atoms
      |=  l=(list @)
      ^-  @
      %+  encode  %l
      %+  turn  l
      |=(a=@ b+[(met 3 a) a])
    ::
    ++  encode
      |=  in=item
      |^  ^-  @
          ?-  -.in
              %b
            ?:  &(=(1 wid.b.in) (lte dat.b.in 0x7f))
              dat.b.in
            =-  (can 3 ~[b.in [(met 3 -) -]])
            (encode-length wid.b.in 0x80)
          ::
              %l
            =/  out=@
              %+  roll  l.in
              |=  [ni=item en=@]
              (cat 3 (encode ni) en)
            %^  cat  3  out
            (encode-length (met 3 out) 0xc0)
          ==
      ::
      ++  encode-length
        |=  [len=@ off=@]
        ?:  (lth len 56)  (add len off)
        =-  (cat 3 len -)
        :(add (met 3 len) off 55)
      --
    ::  +decode-atoms: decode expecting a %l of %b items, producing atoms within
    ::
    ++  decode-atoms
      |=  dat=@
      ^-  (list @)
      =/  i=item  (decode dat)
      ~|  [%unexpected-data i]
      ?>  ?=(%l -.i)
      %+  turn  l.i
      |=  i=item
      ~|  [%unexpected-list i]
      ?>  ?=(%b -.i)
      dat.b.i
    ::
    ++  decode
      |=  dat=@
      ^-  item
      =/  bytes=(list @)  (flop (rip 3 dat))
      =?  bytes  ?=(~ bytes)  ~[0]
      |^  item:decode-head
      ::
      ++  decode-head
        ^-  [done=@ud =item]
        ?~  bytes
          ~|  %rlp-unexpected-end
          !!
        =*  byt  i.bytes
        ::  byte in 0x00-0x79 range encodes itself
        ::
        ?:  (lte byt 0x79)
          :-  1
          [%b 1^byt]
        ::  byte in 0x80-0xb7 range encodes string length
        ::
        ?:  (lte byt 0xb7)
          =+  len=(sub byt 0x80)
          :-  +(len)
          :-  %b
          len^(get-value 1 len)
        ::  byte in 0xb8-0xbf range encodes string length length
        ::
        ?:  (lte byt 0xbf)
          =+  led=(sub byt 0xb7)
          =+  len=(get-value 1 led)
          :-  (add +(led) len)
          :-  %b
          len^(get-value +(led) len)
        ::  byte in 0xc0-f7 range encodes list length
        ::
        ?:  (lte byt 0xf7)
          =+  len=(sub byt 0xc0)
          :-  +(len)
          :-  %l
          %.  len
          decode-list(bytes (slag 1 `(list @)`bytes))
        ::  byte in 0xf8-ff range encodes list length length
        ::
        ?:  (lte byt 0xff)
          =+  led=(sub byt 0xf7)
          =+  len=(get-value 1 led)
          :-  (add +(led) len)
          :-  %l
          %.  len
          decode-list(bytes (slag +(led) `(list @)`bytes))
        ~|  [%rip-not-bloq-3 `@ux`byt]
        !!
      ::
      ++  decode-list
        |=  rem=@ud
        ^-  (list item)
        ?:  =(0 rem)  ~
        =+  ^-  [don=@ud =item]  ::TODO  =/
          decode-head
        :-  item
        %=  $
          rem    (sub rem don)
          bytes  (slag don bytes)
        ==
      ::
      ++  get-value
        |=  [at=@ud to=@ud]
        ^-  @
        (rep 3 (flop (swag [at to] bytes)))
      --
    --
  ::
  ::  abi en/decoding
  ::NOTE  https://solidity.readthedocs.io/en/develop/abi-spec.html
  ::
  ++  abi
    =>  |%
        ::  solidity types. integer bitsizes ignored
        ++  etyp
          $@  $?  ::  static
                  %address  %bool
                  %int      %uint
                  %real     %ureal
                  ::  dynamic
                  %bytes    %string
              ==
          $%  ::  static
              [%bytes-n n=@ud]
              ::  dynamic
              [%array-n t=etyp n=@ud]
              [%array t=etyp]
          ==
        ::
        ::  solidity-style typed data. integer bitsizes ignored
        ++  data
          $%  [%address p=address]
              [%string p=tape]
              [%bool p=?]
              [%int p=@sd]
              [%uint p=@ud]
              [%real p=@rs]
              [%ureal p=@urs]
              [%array-n p=(list data)]
              [%array p=(list data)]
              [%bytes-n p=octs]  ::TODO  just @, because context knows length?
              [%bytes p=octs]
          ==
        --
    =,  mimes:html
    |%
    ::  encoding
    ::
    ++  encode-args
      ::  encode list of arguments.
      ::
      |=  das=(list data)
      ^-  tape
      (encode-data [%array-n das])
    ::
    ++  encode-data
      ::  encode typed data into ABI bytestring.
      ::
      |=  dat=data
      ^-  tape
      ?+  -.dat
        ~|  [%unsupported-type -.dat]
        !!
      ::
          %array-n
        ::  enc(X) = head(X[0]) ... head(X[k-1]) tail(X[0]) ... tail(X[k-1])
        ::  where head and tail are defined for X[i] being of a static type as
        ::  head(X[i]) = enc(X[i]) and tail(X[i]) = "" (the empty string), or as
        ::  head(X[i]) = enc(len( head(X[0])..head(X[k-1])
        ::                        tail(X[0])..tail(X[i-1]) ))
        ::  and tail(X[i]) = enc(X[i]) otherwise.
        ::
        ::  so: if it's a static type, data goes in the head. if it's a dynamic
        ::  type, a reference goes into the head and data goes into the tail.
        ::
        ::  in the head, we first put a placeholder where references need to go.
        =+  hol=(reap 64 'x')
        =/  hes=(list tape)
          %+  turn  p.dat
          |=  d=data
          ?.  (is-dynamic-type d)  ^$(dat d)
          hol
        =/  tas=(list tape)
          %+  turn  p.dat
          |=  d=data
          ?.  (is-dynamic-type d)  ""
          ^$(dat d)
        ::  once we know the head and tail, we can fill in the references in head.
        =-  (weld nes `tape`(zing tas))
        ^-  [@ud nes=tape]
        =+  led=(lent (zing hes))
        %+  roll  hes
        |=  [t=tape i=@ud nes=tape]
        :-  +(i)
        ::  if no reference needed, just put the data.
        ?.  =(t hol)  (weld nes t)
        ::  calculate byte offset of data we need to reference.
        =/  ofs/@ud
          =-  (div - 2)       ::  two hex digits per byte.
          %+  add  led        ::  count head, and
          %-  lent  %-  zing  ::  count all tail data
          (scag i tas)        ::  preceding ours.
        =+  ref=^$(dat [%uint ofs])
        ::  shouldn't hit this unless we're sending over 2gb of data?
        ~|  [%weird-ref-lent (lent ref)]
        ?>  =((lent ref) (lent hol))
        (weld nes ref)
      ::
          %array  ::  where X has k elements (k is assumed to be of type uint256):
        ::  enc(X) = enc(k) enc([X[1], ..., X[k]])
        ::  i.e. it is encoded as if it were an array of static size k, prefixed
        ::  with the number of elements.
        %+  weld  $(dat [%uint (lent p.dat)])
        $(dat [%array-n p.dat])
      ::
          %bytes-n
        ::  enc(X) is the sequence of bytes in X padded with zero-bytes to a
        ::  length of 32.
        ::  Note that for any X, len(enc(X)) is a multiple of 32.
        ~|  [%bytes-n-too-long max=32 actual=p.p.dat]
        ?>  (lte p.p.dat 32)
        (pad-to-multiple (render-hex-bytes p.dat) 64 %right)
      ::
          %bytes  ::  of length k (which is assumed to be of type uint256)
        ::  enc(X) = enc(k) pad_right(X), i.e. the number of bytes is encoded as a
        ::  uint256 followed by the actual value of X as a byte sequence, followed
        ::  by the minimum number of zero-bytes such that len(enc(X)) is a
        ::  multiple of 32.
        %+  weld  $(dat [%uint p.p.dat])
        (pad-to-multiple (render-hex-bytes p.dat) 64 %right)
      ::
          %string
        ::  enc(X) = enc(enc_utf8(X)), i.e. X is utf-8 encoded and this value is
        ::  interpreted as of bytes type and encoded further. Note that the length
        ::  used in this subsequent encoding is the number of bytes of the utf-8
        ::  encoded string, not its number of characters.
        $(dat [%bytes (lent p.dat) (swp 3 (crip p.dat))])
      ::
          %uint
        ::  enc(X) is the big-endian encoding of X, padded on the higher-order
        ::  (left) side with zero-bytes such that the length is a multiple of 32
        ::  bytes.
        (pad-to-multiple (render-hex-bytes (as-octs p.dat)) 64 %left)
      ::
          %bool
        ::  as in the uint8 case, where 1 is used for true and 0 for false
        $(dat [%uint ?:(p.dat 1 0)])
      ::
          %address
        ::  as in the uint160 case
        $(dat [%uint `@ud`p.dat])
      ==
    ::
    ++  is-dynamic-type
      |=  a=data
      ?.  ?=(%array-n -.a)
        ?=(?(%string %bytes %array) -.a)
      &(!=((lent p.a) 0) (lien p.a is-dynamic-type))
    ::
    ::  decoding
    ::
    ++  decode-topics  decode-arguments
    ::
    ++  decode-results
      ::  rex:  string of hex bytes with leading 0x.
      |*  [rex=@t tys=(list etyp)]
      =-  (decode-arguments - tys)
      %+  turn  (rip 9 (rsh 3 2 rex))
      (curr rash hex)
    ::
    ++  decode-arguments
      |*  [wos=(list @) tys=(list etyp)]
      =/  wos=(list @)  wos  ::  get rid of tmi
      =|  win=@ud
      =<  (decode-from 0 tys)
      |%
      ++  decode-from
        |*  [win=@ud tys=(list etyp)]
        ?~  tys  !!
        =-  ?~  t.tys  dat
            [dat $(win nin, tys t.tys)]
        (decode-one win ~[i.tys])
      ::
      ++  decode-one
        ::NOTE  we take (list etyp) even though we only operate on
        ::      a single etyp as a workaround for urbit/arvo#673
        |*  [win=@ud tys=(list etyp)]
        =-  [nin dat]=-  ::NOTE  ^= regular form broken
        ?~  tys  !!
        =*  typ  i.tys
        =+  wor=(snag win wos)
        ?+  typ
          ~|  [%unsupported-type typ]
          !!
        ::
            ?(%address %bool %uint)  ::  %int %real %ureal
          :-  +(win)
          ?-  typ
            %address  `@ux`wor
            %uint     `@ud`wor
            %bool     =(1 wor)
          ==
        ::
            %string
          =+  $(tys ~[%bytes])
          [nin (trip (swp 3 q.dat))]
        ::
            %bytes
          :-  +(win)
          ::  find the word index of the actual data.
          =/  lic=@ud  (div wor 32)
          ::  learn the bytelength of the data.
          =/  len=@ud  (snag lic wos)
          (decode-bytes-n +(lic) len)
        ::
            [%bytes-n *]
          :-  (add win +((div (dec n.typ) 32)))
          (decode-bytes-n win n.typ)
        ::
            [%array *]
          :-  +(win)
          ::  find the word index of the actual data.
          =.  win  (div wor 32)
          ::  read the elements from their location.
          %-  tail
          %^  decode-array-n  ~[t.typ]  +(win)
          (snag win wos)
        ::
            [%array-n *]
          (decode-array-n ~[t.typ] win n.typ)
        ==
      ::
      ++  decode-bytes-n
        |=  [fro=@ud bys=@ud]
        ^-  octs
        ::  parse {bys} bytes from {fro}.
        :-  bys
        %^  rsh  3
          =+  (mod bys 32)
          ?:(=(0 -) - (sub 32 -))
        %+  rep  8
        %-  flop
        =-  (swag [fro -] wos)
        +((div (dec bys) 32))
      ::
      ++  decode-array-n
        ::NOTE  we take (list etyp) even though we only operate on
        ::      a single etyp as a workaround for urbit/arvo#673
        ::NOTE  careful! produces lists without type info
        =|  res=(list)
        |*  [tys=(list etyp) fro=@ud len=@ud]
        ^-  [@ud (list)]
        ?~  tys  !!
        ?:  =(len 0)  [fro (flop `(list)`res)]
        =+  (decode-one fro ~[i.tys])  ::  [nin=@ud dat=*]
        $(res ^+(res [dat res]), fro nin, len (dec len))
      --
    --
  ::
  ::  communicating with rpc nodes
  ::NOTE  https://github.com/ethereum/wiki/wiki/JSON-RPC
  ::
  ++  rpc
    ::  types
    ::
    =>  =,  abi
        =,  format
        |%
        ::  raw call data
        ++  call-data
          $:  function=@t
              arguments=(list data)
          ==
        ::
        ::  raw transaction data
        +$  transaction
          $:  nonce=@ud
              gas-price=@ud
              gas=@ud
              to=address
              value=@ud
              data=@ux
              chain-id=@ux
          ==
        ::
        ::  ethereum json rpc api
        ::
        ::  supported requests.
        ++  request
          $%  [%eth-block-number ~]
              [%eth-call cal=call deb=block]
              $:  %eth-new-filter
                  fro=(unit block)
                  tob=(unit block)
                  adr=(list address)
                  top=(list ?(@ux (list @ux)))
              ==
              [%eth-get-block-by-number bon=@ud txs=?]
              [%eth-get-filter-logs fid=@ud]
              $:  %eth-get-logs
                  fro=(unit block)
                  tob=(unit block)
                  adr=(list address)
                  top=(list ?(@ux (list @ux)))
              ==
              $:  %eth-get-logs-by-hash
                  has=@
                  adr=(list address)
                  top=(list ?(@ux (list @ux)))
              ==
              [%eth-get-filter-changes fid=@ud]
              [%eth-get-transaction-count adr=address =block]
              [%eth-get-transaction-receipt txh=@ux]
              [%eth-send-raw-transaction dat=@ux]
          ==
        ::
        ::TODO  clean up & actually use
        ++  response
          $%  ::TODO
              [%eth-new-filter fid=@ud]
              [%eth-get-filter-logs los=(list event-log)]
              [%eth-get-logs los=(list event-log)]
              [%eth-get-logs-by-hash los=(list event-log)]
              [%eth-got-filter-changes los=(list event-log)]
              [%eth-transaction-hash haz=@ux]
          ==
        ::
        ++  event-log
          $:  ::  null for pending logs
              $=  mined  %-  unit
              $:  log-index=@ud
                  transaction-index=@ud
                  transaction-hash=@ux
                  block-number=@ud
                  block-hash=@ux
                  removed=?
              ==
            ::
              address=@ux
              data=@t
              ::  event data
              ::
              ::    For standard events, the first topic is the event signature
              ::    hash. For anonymous events, the first topic is the first
              ::    indexed argument.
              ::    Note that this does not support the "anonymous event with
              ::    zero topics" case. This has dubious usability, and using
              ::    +lest instead of +list saves a lot of ?~ checks.
              ::
              topics=(lest @ux)
          ==
        ::
        ::  data for eth_call.
        ++  call
          $:  from=(unit address)
              to=address
              gas=(unit @ud)
              gas-price=(unit @ud)
              value=(unit @ud)
              data=tape
          ==
        ::
        ::  minimum data needed to construct a read call
        ++  proto-read-request
          $:  id=(unit @t)
              to=address
              call-data
          ==
        ::
        ::  block to operate on.
        ++  block
          $%  [%number n=@ud]
              [%label l=?(%earliest %latest %pending)]
          ==
        --
    ::
    ::  logic
    ::
    |%
    ++  encode-call
      |=  call-data
      ^-  tape
      ::TODO  should this check to see if the data matches the function signature?
      =-  :(weld "0x" - (encode-args arguments))
      %+  scag  8
      %+  render-hex-bytes  32
      %-  keccak-256:keccak:crypto
      (as-octs:mimes:html function)
    ::
    ::  building requests
    ::
    ++  json-request
      =,  eyre
      |=  [url=purl jon=json]
      ^-  hiss
      :^  url  %post
        %-  ~(gas in *math)
        ~['Content-Type'^['application/json']~]
      (some (as-octt (en-json:html jon)))
    ::  +light-json-request: like json-request, but for %l
    ::
    ::    TODO: Exorcising +purl from our system is a much longer term effort;
    ::    get the current output types for now.
    ::
    ++  light-json-request
      |=  [url=purl:eyre jon=json]
      ^-  request:http
      ::
      :*  %'POST'
          (crip (en-purl:html url))
          ~[['content-type' 'application/json']]
          (some (as-octt (en-json:html jon)))
      ==
    ::
    ++  batch-read-request
      |=  req=(list proto-read-request)
      ^-  json
      a+(turn req read-request)
    ::
    ++  read-request
      |=  proto-read-request
      ^-  json
      %+  request-to-json  id
      :+  %eth-call
        ^-  call
        [~ to ~ ~ ~ `tape`(encode-call function arguments)]
      [%label %latest]
    ::
    ++  request-to-json
      =,  enjs:format
      |=  [riq=(unit @t) req=request]
      ^-  json
      %-  pairs
      =;  r=[met=@t pas=(list json)]
        ::TODO  should use request-to-json:rpc:jstd,
        ::      and probably (fall riq -.req)
        :*  jsonrpc+s+'2.0'
            method+s+met.r
            params+a+pas.r
            ::TODO  would just jamming the req noun for id be a bad idea?
            ?~  riq  ~
            [id+s+u.riq]~
        ==
      ?-  -.req
          %eth-block-number
        ['eth_blockNumber' ~]
      ::
          %eth-call
        :-  'eth_call'
        :~  (eth-call-to-json cal.req)
            (block-to-json deb.req)
        ==
      ::
          %eth-new-filter
        :-  'eth_newFilter'
        :_  ~
        :-  %o  %-  ~(gas by *(map @t json))
        =-  (murn - same)
        ^-  (list (unit (pair @t json)))
        :~  ?~  fro.req  ~
            `['fromBlock' (block-to-json u.fro.req)]
          ::
            ?~  tob.req  ~
            `['toBlock' (block-to-json u.tob.req)]
          ::
            ::TODO  fucking tmi
            ?:  =(0 (lent adr.req))  ~
            :+  ~  'address'
            ?:  =(1 (lent adr.req))  (tape (address-to-hex (snag 0 adr.req)))
            :-  %a
            (turn adr.req (cork address-to-hex tape))
          ::
            ?~  top.req  ~
            :+  ~  'topics'
            (topics-to-json top.req)
        ==
      ::
          %eth-get-block-by-number
        :-  'eth_getBlockByNumber'
        :~  (tape (num-to-hex bon.req))
            b+txs.req
        ==
      ::
          %eth-get-filter-logs
        ['eth_getFilterLogs' (tape (num-to-hex fid.req)) ~]
      ::
          %eth-get-logs
        :-  'eth_getLogs'
        :_  ~
        :-  %o  %-  ~(gas by *(map @t json))
        =-  (murn - same)
        ^-  (list (unit (pair @t json)))
        :~  ?~  fro.req  ~
            `['fromBlock' (block-to-json u.fro.req)]
          ::
            ?~  tob.req  ~
            `['toBlock' (block-to-json u.tob.req)]
          ::
            ?:  =(0 (lent adr.req))  ~
            :+  ~  'address'
            ?:  =(1 (lent adr.req))  (tape (address-to-hex (snag 0 adr.req)))
            :-  %a
            (turn adr.req (cork address-to-hex tape))
          ::
            ?~  top.req  ~
            :+  ~  'topics'
            (topics-to-json top.req)
        ==
      ::
          %eth-get-logs-by-hash
        :-  'eth_getLogs'
        :_  ~  :-  %o
        %-  ~(gas by *(map @t json))
        =-  (murn - same)
        ^-  (list (unit (pair @t json)))
        :~  `['blockHash' (tape (transaction-to-hex has.req))]
          ::
            ?:  =(0 (lent adr.req))  ~
            :+  ~  'address'
            ?:  =(1 (lent adr.req))  (tape (address-to-hex (snag 0 adr.req)))
            :-  %a
            (turn adr.req (cork address-to-hex tape))
          ::
            ?~  top.req  ~
            :+  ~  'topics'
            (topics-to-json top.req)
        ==
      ::
          %eth-get-filter-changes
        ['eth_getFilterChanges' (tape (num-to-hex fid.req)) ~]
      ::
          %eth-get-transaction-count
        :-  'eth_getTransactionCount'
        :~  (tape (address-to-hex adr.req))
            (block-to-json block.req)
        ==
      ::
          %eth-get-transaction-receipt
        ['eth_getTransactionReceipt' (tape (transaction-to-hex txh.req)) ~]
      ::
          %eth-send-raw-transaction
        ['eth_sendRawTransaction' (tape (num-to-hex dat.req)) ~]
      ==
    ::
    ++  eth-call-to-json
      =,  enjs:format
      |=  cal=call
      ^-  json
      :-  %o  %-  ~(gas by *(map @t json))
      =-  (murn - same)
      ^-  (list (unit (pair @t json)))
      :~  ?~  from.cal  ~
          `['from' (tape (address-to-hex u.from.cal))]
        ::
          `['to' (tape (address-to-hex to.cal))]
        ::
          ?~  gas.cal  ~
          `['gas' (tape (num-to-hex u.gas.cal))]
        ::
          ?~  gas-price.cal  ~
          `['gasPrice' (tape (num-to-hex u.gas-price.cal))]
        ::
          ?~  value.cal  ~
          `['value' (tape (num-to-hex u.value.cal))]
        ::
          ?~  data.cal  ~
          `['data' (tape data.cal)]
      ==
    ::
    ++  block-to-json
      |=  dob=block
      ^-  json
      ?-  -.dob
        %number   s+(crip '0' 'x' ((x-co:co 1) n.dob))
        %label    s+l.dob
      ==
    ::
    ++  topics-to-json
      |=  tos=(list ?(@ux (list @ux)))
      ^-  json
      :-  %a
      =/  ttj
        ;:  cork
          (cury render-hex-bytes 32)
          prefix-hex
          tape:enjs:format
        ==
      %+  turn  tos
      |=  t=?(@ (list @))
      ?@  t
        ?:  =(0 t)  ~
        (ttj `@`t)
      a+(turn t ttj)
    ::
    ::  parsing responses
    ::
    ::TODO  ++  parse-response  |=  json  ^-  response
    ::
    ++  parse-hex-result
      |=  j=json
      ^-  @
      ?>  ?=(%s -.j)
      (hex-to-num p.j)
    ::
    ++  parse-eth-new-filter-res  parse-hex-result
    ::
    ++  parse-eth-block-number  parse-hex-result
    ::
    ++  parse-transaction-hash  parse-hex-result
    ::
    ++  parse-eth-get-transaction-count  parse-hex-result
    ::
    ++  parse-event-logs
      (ar:dejs:format parse-event-log)
    ::
    ++  parse-event-log
      =,  dejs:format
      |=  log=json
      ^-  event-log
      =-  ((ot -) log)
      :~  =-  ['logIndex'^(cu - (mu so))]
          |=  li=(unit @t)
          ?~  li  ~
          =-  `((ou -) log)  ::TODO  not sure if elegant or hacky.
          :~  'logIndex'^(un (cu hex-to-num so))
              'transactionIndex'^(un (cu hex-to-num so))
              'transactionHash'^(un (cu hex-to-num so))
              'blockNumber'^(un (cu hex-to-num so))
              'blockHash'^(un (cu hex-to-num so))
              'removed'^(uf | bo)
          ==
        ::
          address+(cu hex-to-num so)
          data+so
        ::
          =-  topics+(cu - (ar so))
          |=  r=(list @t)
          ^-  (lest @ux)
          ?>  ?=([@t *] r)
          :-  (hex-to-num i.r)
          (turn t.r hex-to-num)
      ==
    --
  ::
  ::  utilities
  ::TODO  give them better homes!
  ::
  ++  num-to-hex
    |=  n=@
    ^-  tape
    %-  prefix-hex
    ?:  =(0 n)
      "0"
    %-  render-hex-bytes
    (as-octs:mimes:html n)
  ::
  ++  address-to-hex
    |=  a=address
    ^-  tape
    %-  prefix-hex
    (render-hex-bytes 20 `@`a)
  ::
  ++  transaction-to-hex
    |=  h=@
    ^-  tape
    %-  prefix-hex
    (render-hex-bytes 32 h)
  ::
  ++  prefix-hex
    |=  a=tape
    ^-  tape
    ['0' 'x' a]
  ::
  ++  render-hex-bytes
    ::  atom to string of hex bytes without 0x prefix and dots.
    |=  a=octs
    ^-  tape
    ((x-co:co (mul 2 p.a)) q.a)
  ::
  ++  pad-to-multiple
    |=  [wat=tape mof=@ud wer=?(%left %right)]
    ^-  tape
    =+  len=(lent wat)
    ?:  =(0 len)  (reap mof '0')
    =+  mad=(mod len mof)
    ?:  =(0 mad)  wat
    =+  tad=(reap (sub mof mad) '0')
    %-  weld
    ?:(?=(%left wer) [tad wat] [wat tad])
  ::
  ++  hex-to-num
    |=  a=@t
    (rash (rsh 3 2 a) hex)
  --
::
::  |jstd: json standard library
::
++  jstd
  =,  ^jstd
  |%
  ++  rpc
    =,  ^rpc
    |%
    ++  request-to-hiss
      |=  [url=purl:eyre req=request]
      ^-  hiss:eyre
      :-  url
      :+  %post
        %-  ~(gas in *math:eyre)
        ~['Content-Type'^['application/json']~]
      %-  some
      %-  as-octt:mimes:html
      (en-json:html (request-to-json req))
    ::
    ++  request-to-json
      |=  request
      ^-  json
      %-  pairs:enjs:format
      :~  jsonrpc+s+'0.2'
          id+s+id
          method+s+method
        ::
          :-  %params
          ^-  json
          ?-  -.params
            %list     [%a +.params]
            %object   [%o (~(gas by *(map @t json)) +.params)]
          ==
      ==
    --
  --
::
::  |dawn: pre-boot request/response de/serialization and validation
::
++  dawn
  =>  |%
      ::  +live: public network state of a ship
      ::
      +$  live  (unit [=life breach=?])
      --
  |%
  :: +come:dawn: mine a comet under a star
  ::
  ::    Randomly generates comet addresses until we find one whose parent is
  ::    in the list of supplied stars. Errors if any supplied ship
  ::    is not a star.
  ::
  ++  come
    |=  [tar=(list ship) eny=@uvJ]
    ::
    =|  stars=(set ship)
    =.  stars
      |-  ^+  stars
      ?~  tar  stars
      ::
      ~|  [%come-not-king i.tar]
      ?>  ?=(%king (clan:title i.tar))
      $(tar t.tar, stars (~(put in stars) i.tar))
    ::
    |-  ^-  seed:able:jael
    =/  cub=acru:ames  (pit:nu:crub:crypto 512 eny)
    =/  who=ship  `@`fig:ex:cub
    ?:  (~(has in stars) (^sein:title who))
      [who 1 sec:ex:cub ~]
    $(eny +(eny))
  ::  |give:dawn: produce requests for pre-boot validation
  ::
  ++  give
    =,  rpc:ethereum
    =,  abi:ethereum
    =/  tract  azimuth:contracts:azimuth
    |%
    ::  +bloq:give:dawn: Eth RPC for latest block number
    ::
    ++  bloq
      ^-  octs
      %-  as-octt:mimes:html
      %-  en-json:html
      %+  request-to-json
        `~.0
      [%eth-block-number ~]
    ::  +czar:give:dawn: Eth RPC for galaxy table
    ::
    ++  czar
      |=  boq=@ud
      ^-  octs
      %-  as-octt:mimes:html
      %-  en-json:html
      :-  %a
      %+  turn  (gulf 0 255)
      |=  gal=@
      %+  request-to-json
        `(cat 3 'gal-' (scot %ud gal))
      :+  %eth-call
        =-  [from=~ to=tract gas=~ price=~ value=~ data=-]
        (encode-call 'points(uint32)' [%uint gal]~)
      [%number boq]
    ::  +point:give:dawn: Eth RPC for ship's contract state
    ::
    ++  point
      |=  [boq=@ud who=ship]
      ^-  octs
      %-  as-octt:mimes:html
      %-  en-json:html
      %+  request-to-json
        `~.0
      :+  %eth-call
        =-  [from=~ to=tract gas=~ price=~ value=~ data=-]
        (encode-call 'points(uint32)' [%uint `@`who]~)
      [%number boq]
    ::  +turf:give:dawn: Eth RPC for network domains
    ::
    ++  turf
      |=  boq=@ud
      ^-  octs
      %-  as-octt:mimes:html
      %-  en-json:html
      :-  %a
      %+  turn  (gulf 0 2)
      |=  idx=@
      %+  request-to-json
        `(cat 3 'turf-' (scot %ud idx))
      :+  %eth-call
        =-  [from=~ to=tract gas=~ price=~ value=~ data=-]
        (encode-call 'dnsDomains(uint256)' [%uint idx]~)
      [%number boq]
    --
  ::  |take:dawn: parse responses for pre-boot validation
  ::
  ++  take
    =,  abi:ethereum
    =,  rpc:ethereum
    =,  azimuth
    =,  dejs-soft:format
    |%
    ::  +bloq:take:dawn: parse block number
    ::
    ++  bloq
      |=  rep=octs
      ^-  (unit @ud)
      =/  jon=(unit json)  (de-json:html q.rep)
      ?~  jon
        ~&([%bloq-take-dawn %invalid-json] ~)
      =/  res=(unit cord)  ((ot result+so ~) u.jon)
      ?~  res
        ~&([%bloq-take-dawn %invalid-response rep] ~)
      =/  out
        %-  mule  |.
        (hex-to-num:ethereum u.res)
      ?:  ?=(%& -.out)
        (some p.out)
      ~&([%bloq-take-dawn %invalid-block-number] ~)
    ::  +czar:take:dawn: parse galaxy table
    ::
    ++  czar
      |=  rep=octs
      ^-  (unit (map ship [=rift =life =pass]))
      =/  jon=(unit json)  (de-json:html q.rep)
      ?~  jon
        ~&([%czar-take-dawn %invalid-json] ~)
      =/  res=(unit (list [@t @t]))
        ((ar (ot id+so result+so ~)) u.jon)
      ?~  res
        ~&([%czar-take-dawn %invalid-response rep] ~)
      =/  dat=(unit (list [who=@p point:azimuth-types]))
        =-  ?:(?=(%| -.out) ~ (some p.out))
        ^=  out  %-  mule  |.
        %+  turn  u.res
        |=  [id=@t result=@t]
        ^-  [who=ship point:azimuth-types]
        =/  who  `@p`(slav %ud (rsh 3 4 id))
        :-  who
        %+  point-from-eth
          who
        :_  *deed:eth-noun
        %+  decode-results
          result
        point:eth-type
      ?~  dat
        ~&([%bloq-take-dawn %invalid-galaxy-table] ~)
      :-  ~
      %+  roll  u.dat
      |=  $:  [who=ship =point:azimuth-types]
              kyz=(map ship [=rift =life =pass])
          ==
      ^+  kyz
      ?~  net.point
        kyz
      (~(put by kyz) who [continuity-number life pass]:u.net.point)
    ::  +point:take:dawn: parse ship's contract state
    ::
    ++  point
      |=  [who=ship rep=octs]
      ^-  (unit point:azimuth)
      =/  jon=(unit json)  (de-json:html q.rep)
      ?~  jon
        ~&([%point-take-dawn %invalid-json] ~)
      =/  res=(unit cord)  ((ot result+so ~) u.jon)
      ?~  res
        ~&([%point-take-dawn %invalid-response rep] ~)
      ~?  =(u.res '0x')
        :-  'bad result from node; is azimuth address correct?'
        azimuth:contracts
      =/  out
        %-  mule  |.
        %+  point-from-eth
          who
        :_  *deed:eth-noun  ::TODO  call rights to fill
        (decode-results u.res point:eth-type)
      ?:  ?=(%& -.out)
        (some p.out)
      ~&([%point-take-dawn %invalid-point] ~)
    ::  +turf:take:dawn: parse network domains
    ::
    ++  turf
      |=  rep=octs
      ^-  (unit (list ^turf))
      =/  jon=(unit json)  (de-json:html q.rep)
      ?~  jon
        ~&([%turf-take-dawn %invalid-json] ~)
      =/  res=(unit (list [@t @t]))
        ((ar (ot id+so result+so ~)) u.jon)
      ?~  res
        ~&([%turf-take-dawn %invalid-response rep] ~)
      =/  dat=(unit (list (pair @ud ^turf)))
        =-  ?:(?=(%| -.out) ~ (some p.out))
        ^=  out  %-  mule  |.
        %+  turn  u.res
        |=  [id=@t result=@t]
        ^-  (pair @ud ^turf)
        :-  (slav %ud (rsh 3 5 id))
        =/  dom=tape
          (decode-results result [%string]~)
        =/  hot=host:eyre
          (scan dom thos:de-purl:html)
        ?>(?=(%& -.hot) p.hot)
      ?~  dat
        ~&([%turf-take-dawn %invalid-domains] ~)
      :-  ~
      =*  dom  u.dat
      :: sort by id, ascending, removing duplicates
      ::
      =|  tuf=(map ^turf @ud)
      |-  ^-  (list ^turf)
      ?~  dom
        %+  turn
          %+  sort  ~(tap by tuf)
          |=([a=(pair ^turf @ud) b=(pair ^turf @ud)] (lth q.a q.b))
        head
      =?  tuf  !(~(has by tuf) q.i.dom)
        (~(put by tuf) q.i.dom p.i.dom)
      $(dom t.dom)
    --
  ::  +veri:dawn: validate keys, life, discontinuity, &c
  ::
  ++  veri
    |=  [=seed:able:jael =point:azimuth =live]
    ^-  (unit error=term)
    =/  rac  (clan:title who.seed)
    =/  cub  (nol:nu:crub:crypto key.seed)
    ?-  rac
        %pawn
      ::  a comet address is the fingerprint of the keypair
      ::
      ?.  =(who.seed `@`fig:ex:cub)
        `%key-mismatch
      ::  a comet can never be breached
      ::
      ?^  live
        `%already-booted
      ::  a comet can never be re-keyed
      ::
      ?.  ?=(%1 lyf.seed)
        `%invalid-life
      ~
    ::
        %earl
      ~
    ::
        *
      ::  on-chain ships must be launched
      ::
      ?~  net.point
        `%not-keyed
      =*  net  u.net.point
      ::  boot keys must match the contract
      ::
      ?.  =(pub:ex:cub pass.net)
        ~&  [%key-mismatch pub:ex:cub pass.net]
        `%key-mismatch
      ::  life must match the contract
      ::
      ?.  =(lyf.seed life.net)
        `%life-mismatch
      ::  the boot life must be greater than and discontinuous with
      ::  the last seen life (per the sponsor)
      ::
      ?:  ?&  ?=(^ live)
              ?|  ?=(%| breach.u.live)
                  (lte life.net life.u.live)
          ==  ==
        `%already-booted
      ::  produce the sponsor for vere
      ::
      ~?  !has.sponsor.net
        [%no-sponsorship-guarantees-from who.sponsor.net]
      ~
    ==
  ::  +sponsor:dawn: retreive sponsor from point
  ::
  ++  sponsor
    |=  [who=ship =point:azimuth]
    ^-  (each ship error=term)
    ?-    (clan:title who)
        %pawn  [%& (^sein:title who)]
        %earl  [%& (^sein:title who)]
        %czar  [%& (^sein:title who)]
        *
      ?~  net.point
        [%| %not-booted]
      ?.  has.sponsor.u.net.point
        [%| %no-sponsor]
      [%& who.sponsor.u.net.point]
    ==
  --
--  ::<|MERGE_RESOLUTION|>--- conflicted
+++ resolved
@@ -1612,136 +1612,6 @@
         (gte i.b 224)
     ==
   ::  +ipa: parse ip address
-<<<<<<< HEAD
-  ::
-  ++  ipa
-    ;~(pose (stag %ipv4 ip4) (stag %ipv6 ip6))
-  ::  +ip4: parse ipv4 address
-  ::
-  ++  ip4
-    =+  byt=(ape:ag ted:ab)
-    (bass 256 ;~(plug byt (stun [3 3] ;~(pfix dot byt))))
-  ::  +ip6: parse ipv6 address
-  ::
-  ++  ip6
-    %+  bass  0x1.0000
-    %+  sear
-      |=  hexts=(list $@(@ [~ %zeros]))
-      ^-  (unit (list @))
-      ::  not every list of hextets is an ipv6 address
-      ::
-      =/  legit=?
-        =+  l=(lent hexts)
-        =+  c=|=(a=* ?=([~ %zeros] a))
-        ?|  &((lth l 8) ?=([* ~] (skim hexts c)))
-            &(=(8 l) !(lien hexts c))
-        ==
-      ?.  legit  ~
-      %-  some
-      ::  expand zeros
-      ::
-      %-  zing
-      %+  turn  hexts
-      |=  hext=$@(@ [~ %zeros])
-      ?@  hext  [hext]~
-      (reap (sub 9 (lent hexts)) 0)
-    ::  parse hextets, producing cell for shorthand zeroes
-    ::
-    |^  %+  cook
-          |=  [a=(list @) b=(list [~ %zeros]) c=(list @)]
-          :(welp a b c)
-        ;~  plug
-          (more col het)
-          (stun [0 1] cel)
-          (more col het)
-        ==
-    ++  cel  (cold `%zeros ;~(plug col col))
-    ++  het  (bass 16 (stun [1 4] six:ab))
-    --
-  ::
-  ++  rout  {p/(list host) q/path r/oryx s/path}        ::  http route (new)
-  ++  user  knot                                        ::  username
-  --  ::eyre
-::                                                      ::::
-::::                    ++ford                            ::  (1f) build
-  ::                                                    ::::
-::  |ford: build system vane interface
-::
-++  ford  ^?
-  |%
-  ::  |able:ford: ford's public +move interface
-  ::
-  ++  able  ^?
-    |%
-    ::  +task:able:ford: requests to ford
-    ::
-    +=  task
-      $~  [%vega ~]
-      $%  ::  %build: perform a build, either live or once
-          ::
-          $:  %build
-              ::  live: whether we run this build live
-              ::
-              ::    A live build will subscribe to further updates and keep the
-              ::    build around.
-              ::
-              live=?
-              ::  plan: the schematic to build
-              ::
-              =schematic
-          ==
-          ::  %keep: reset cache sizes
-          ::
-          [%keep compiler-cache=@ud build-cache=@ud]
-          ::  %kill: stop a build; send on same duct as original %build request
-          ::
-          [%kill ~]
-          ::  trim state (in response to memory pressure)
-          ::
-          $>(%trim vane-task)
-          ::  %vega: report kernel upgrade
-          ::
-          $>(%vega vane-task)
-          ::  %wegh: produce memory usage information
-          ::
-          $>(%wegh vane-task)
-          ::  %wipe: wipes stored builds
-          ::
-          [%wipe percent-to-remove=@ud]
-      ==
-    ::  +gift:able:ford: responses from ford
-    ::
-    +=  gift
-      $%  ::  %mass: memory usage; response to %wegh +task
-          ::
-          [%mass p=mass]
-          ::  %made: build result; response to %build +task
-          ::
-          $:  %made
-              ::  date: formal date of the build
-              ::
-              date=@da
-              ::  result: result of the build; either complete build, or error
-              ::
-              result=made-result
-      ==  ==
-    --
-  ::  +made-result: the main payload for a %made +gift
-  ::
-  +=  made-result
-    $%  ::  %complete: contains the result of the completed build
-        ::
-        [%complete =build-result]
-        ::  %incomplete: couldn't finish build; contains error message
-        ::
-        [%incomplete =tang]
-    ==
-  ::  +disc: a desk on a ship; can be used as a beak that varies with time
-  ::
-  +=  disc  [=ship =desk]
-  ::  +rail: a time-varying full path
-=======
->>>>>>> 137e4428
   ::
   ++  ipa
     ;~(pose (stag %ipv4 ip4) (stag %ipv6 ip6))
