::                                                      ::  /van/zuse
::                                                      ::  %reference/1
::  %zuse: arvo library.
::
::  %zuse is two nested cores: the first for models
::  (data structures), the second for engines (functions
::  or classes).
::
::  each of these stages is split into cores for each of
::  arvo's eight major vanes (kernel modules).  these are:
::
::      - %ames: networking         (rhymes with "games")
::      - %behn: scheduling         ("bane")
::      - %clay: revision control   ("play")
::      - %dill: console            ("pill")
::      - %eyre: web                ("fair")
::      - %ford: build              ("lord")
::      - %gall: application        ("ball")
::      - %jael: security           ("jail")
::
::  with %zuse in your core, the engines of any vane are
::  available at `engine:vane`.  the models (molds) are
::  available at `mold:^vane`.
::
::  every model or engine in %zuse is attached to some
::  vane, but any vane can use it (in its namespace),
::  as can any normal user-level code.
::
::  it's important to keep %zuse minimal.  models and
::  engines not used outside a vane should stay inside
::  that vane.
~%  %zuse  +>  ~
=>
::                                                      ::  ::
::::                                                    ::  ::  (1) models
  ::                                                    ::  ::
|%
::  #  %misc
::
::  miscellaneous systems types
::+|
++  ares  (unit {p/term q/(list tank)})                 ::  possible error
::  +capped-queue: a +qeu with a maximum number of entries
::
++  capped-queue
  |*  item-type=mold
  $:  queue=(qeu item-type)
      size=@ud
      max-size=_64
  ==
::  +clock: polymorphic cache type for use with the clock replacement algorithm
::
::     The +by-clock core wraps interface arms for manipulating a mapping from
::     :key-type to :val-type. Detailed docs for this type can be found there.
::
++  clock
  |*  $:  ::  key-type: mold of keys
          ::
          key-type=mold
          ::  val-type: mold of values
          ::
          val-type=mold
      ==
    $:  lookup=(map key-type [val=val-type fresh=@ud])
        queue=(qeu key-type)
        size=@ud
        max-size=_2.048
        depth=_1
    ==
::
++  coop  (unit ares)                                   ::  possible error
++  life  @ud                                           ::  ship key revision
++  rift  @ud                                           ::  ship continuity
++  mime  {p/mite q/octs}                               ::  mimetyped data
::
::
::    TODO: Rename to +mime once the current +mime and +mite are gone. The
::
++  octs  {p/@ud q/@t}                                  ::  octet-stream
++  sock  {p/ship q/ship}                               ::  outgoing [our his]
::+|
::
++  roof  (room vase)                                   ::  namespace
++  room                                                ::  either namespace
  |*  vase/mold                                         ::  vase or maze
  $-  $:  ref/*                                         ::  reference type
          lyc/(unit (set ship))                         ::  leakset
          car/term                                      ::  perspective
          bem/beam                                      ::  path
      ==                                                ::
  %-  unit                                              ::  ~: unknown
  %-  unit                                              ::  ~ ~: invalid
  (cask vase)                                           ::  marked cargo
::
++  turf  (list @t)                                     ::  domain, tld first
::                                                      ::
::::                      ++jstd                        ::  json standards structures
  ::                                                    ::::
++  jstd
  |%
  ++  rpc
    |%
    +$  request
      $:  id=@t
          method=@t
          params=request-params
      ==
    ::
    +$  request-params
      $%  [%list (list json)]
          [%object (list (pair @t json))]
      ==
    +$  response
      $~  [%fail *httr:eyre]
      $%  [%result id=@t res=json]
          [%error id=@t code=@t message=@t]  ::TODO  data?
          [%fail hit=httr:eyre]
          [%batch bas=(list response)]
      ==
    --
  --
::                                                      ::::
::::                      ++ethereum-types                ::  eth surs for jael
  ::                                                    ::::
++  ethereum-types
  |%
  ::  ethereum address, 20 bytes.
  ::
  ++  address  @ux
  ::  event location
  ::
  +=  event-id  [block=@ud log=@ud]
  ::
  ++  events  (set event-id)
  --
::                                                      ::::
::::                      ++azimuth-types                 ::  az surs for jael
  ::                                                    ::::
++  azimuth-types
  =,  ethereum-types
  |%
  ++  point
    $:  ::  ownership
        ::
        $=  own
        $:  owner=address
            management-proxy=address
            voting-proxy=address
            transfer-proxy=address
        ==
      ::
        ::  networking
        ::
        $=  net
        %-  unit
        $:  =life
            =pass
            continuity-number=@ud
            sponsor=[has=? who=@p]
            escape=(unit @p)
        ==
      ::
        ::  spawning
        ::
        $=  kid
        %-  unit
        $:  spawn-proxy=address
            spawned=(set @p)  ::TODO  sparse range, pile, see old jael ++py
        ==
    ==
  ::
  +=  dnses  [pri=@t sec=@t ter=@t]
  ::
  ++  diff-azimuth
    $%  [%point who=@p dif=diff-point]
        [%dns dnses]
    ==
  ::
  ++  diff-point
    $%  [%full new=point]                           ::
        [%owner new=address]                        ::  OwnerChanged
        [%activated who=@p]                         ::  Activated
        [%spawned who=@p]                           ::  Spawned
        [%keys =life =pass]                         ::  ChangedKeys
        [%continuity new=@ud]                       ::  BrokeContinuity
        [%sponsor new=[has=? who=@p]]               ::  EscapeAcc/LostSpons
        [%escape new=(unit @p)]                     ::  EscapeReq/Can
        [%management-proxy new=address]             ::  ChangedManagementPro
        [%voting-proxy new=address]                 ::  ChangedVotingProxy
        [%spawn-proxy new=address]                  ::  ChangedSpawnProxy
        [%transfer-proxy new=address]               ::  ChangedTransferProxy
    ==
  --
::  +vane-task: general tasks shared across vanes
::
+$  vane-task
  $%  ::  i/o device replaced (reset state)
      ::
      [%born ~]
      ::  error report
      ::
      [%crud p=@tas q=(list tank)]
      ::  boot completed (XX legacy)
      ::
      [%init p=ship]
      ::  kernel upgraded
      ::
      [%vega ~]
      ::  produce labeled state (for memory measurement)
      ::
      [%wegh ~]
      ::  receive message via %ames
      ::
      [%west p=ship q=path r=*]
  ==
::                                                      ::::
::::                      ++http                        ::
  ::                                                    ::::
::  http: shared representations of http concepts
::
++  http  ^?
  |%
  ::  +header-list: an ordered list of http headers
  ::
  +$  header-list
    (list [key=@t value=@t])
  ::  +method: exhaustive list of http verbs
  ::
  +$  method
    $?  %'CONNECT'
        %'DELETE'
        %'GET'
        %'HEAD'
        %'OPTIONS'
        %'POST'
        %'PUT'
        %'TRACE'
    ==
  ::  +request: a single http request
  ::
  +$  request
    $:  ::  method: http method
        ::
        method=method
        ::  url: the url requested
        ::
        ::    The url is not escaped. There is no escape.
        ::
        url=@t
        ::  header-list: headers to pass with this request
        ::
        =header-list
        ::  body: optionally, data to send with this request
        ::
        body=(unit octs)
    ==
  ::  +response-header: the status code and header list on an http request
  ::
  ::    We separate these away from the body data because we may not wait for
  ::    the entire body before we send a %progress to the caller.
  ::
  +$  response-header
    $:  ::  status: http status code
        ::
        status-code=@ud
        ::  headers: http headers
        ::
        headers=header-list
    ==
  ::  +http-event: packetized http
  ::
  ::    Urbit treats Earth's HTTP servers as pipes, where Urbit sends or
  ::    receives one or more %http-events. The first of these will always be a
  ::    %start or an %error, and the last will always be %cancel or will have
  ::    :complete set to %.y to finish the connection.
  ::
  ::    Calculation of control headers such as 'Content-Length' or
  ::    'Transfer-Encoding' should be performed at a higher level; this structure
  ::    is merely for what gets sent to or received from Earth.
  ::
  +$  http-event
    $%  ::  %start: the first packet in a response
        ::
        $:  %start
            ::  response-header: first event information
            ::
            =response-header
            ::  data: data to pass to the pipe
            ::
            data=(unit octs)
            ::  whether this completes the request
            ::
            complete=?
        ==
        ::  %continue: every subsequent packet
        ::
        $:  %continue
            ::  data: data to pass to the pipe
            ::
            data=(unit octs)
            ::  complete: whether this completes the request
            ::
            complete=?
        ==
        ::  %cancel: represents unsuccessful termination
        ::
        [%cancel ~]
    ==
  ::  +get-header: returns the value for :header, if it exists in :header-list
  ::
  ++  get-header
    |=  [header=@t =header-list]
    ^-  (unit @t)
    ::
    ?~  header-list
      ~
    ::
    ?:  =(key.i.header-list header)
      `value.i.header-list
    ::
    $(header-list t.header-list)
  ::  +set-header: sets the value of an item in the header list
  ::
  ::    This adds to the end if it doesn't exist.
  ::
  ++  set-header
    |=  [header=@t value=@t =header-list]
    ^-  ^header-list
    ::
    ?~  header-list
      ::  we didn't encounter the value, add it to the end
      ::
      [[header value] ~]
    ::
    ?:  =(key.i.header-list header)
      [[header value] t.header-list]
    ::
    [i.header-list $(header-list t.header-list)]
  ::  +delete-header: removes the first instance of a header from the list
  ::
  ++  delete-header
    |=  [header=@t =header-list]
    ^-  ^header-list
    ::
    ?~  header-list
      ~
    ::  if we see it in the list, remove it
    ::
    ?:  =(key.i.header-list header)
      t.header-list
    ::
    [i.header-list $(header-list t.header-list)]
  ::  +simple-payload: a simple, one event response used for generators
  ::
  +$  simple-payload
    $:  ::  response-header: status code, etc
        ::
        =response-header
        ::  data: the data returned as the body
        ::
        data=(unit octs)
    ==
  --
::                                                      ::::
::::                      ++ames                          ::  (1a) network
  ::                                                    ::::
++  ames  ^?
  |%
  ::                                                    ::
  ::::                  ++able:ames                     ::  (1a1) arvo moves
    ::                                                  ::::
  ++  able  ^?
    |%
    ++  gift                                            ::  out result <-$
      $%  {$mack p/(unit tang)}                         ::  acknowledgement
          {$mass p/mass}                                ::  memory usage
          {$send p/lane q/@}                            ::  transmit packet
          {$turf p/(list turf)}                         ::  bind to domains
          $>(%west vane-task)                           ::  for the outside
          {$woot p/ship q/coop}                         ::  reaction message
      ==                                                ::
    ++  task                                            ::  in request ->$
      $~  [%vega ~]                                     ::
      $%  {$barn ~}                                     ::  new unix process
          {$bonk ~}                                     ::  reset the timer
          $>(%crud vane-task)                           ::  error with trace
          {$hear p/lane q/@}                            ::  receive packet
          {$halo p/lane q/@ r/ares}                     ::  hole with trace
          {$hole p/lane q/@}                            ::  packet failed
          $>(%init vane-task)                           ::  report install
          {$kick p/@da}                                 ::  wake up
          {$nuke p/@p}                                  ::  toggle auto-block
          $>(%vega vane-task)                           ::  report upgrade
          {$wake ~}                                     ::  timer activate
          $>(%wegh vane-task)                           ::  report memory
          $>(%west vane-task)                           ::  network request
          {$want p/ship q/path r/*}                     ::  forward message
      ==                                                ::
    --  ::able
  ::
  ::::                                                  ::  (1a2)
    ::
  ++  acru  $_  ^?                                      ::  asym cryptosuite
    |%                                                  ::  opaque object
    ++  as  ^?                                          ::  asym ops
      |%  ++  seal  |~({a/pass b/@} *@)                 ::  encrypt to a
          ++  sign  |~(a/@ *@)                          ::  certify as us
          ++  sure  |~(a/@ *(unit @))                   ::  authenticate from us
          ++  tear  |~({a/pass b/@} *(unit @))          ::  accept from a
      --  ::as                                          ::
    ++  de  |~({a/@ b/@} *(unit @))                     ::  symmetric de, soft
    ++  dy  |~({a/@ b/@} *@)                            ::  symmetric de, hard
    ++  en  |~({a/@ b/@} *@)                            ::  symmetric en
    ++  ex  ^?                                          ::  export
      |%  ++  fig  *@uvH                                ::  fingerprint
          ++  pac  *@uvG                                ::  default passcode
          ++  pub  *pass                                ::  public key
          ++  sec  *ring                                ::  private key
      --  ::ex                                          ::
    ++  nu  ^?                                          ::  reconstructors
      |%  ++  pit  |~({a/@ b/@} ^?(..nu))               ::  from [width seed]
          ++  nol  |~(a/ring ^?(..nu))                  ::  from ring
          ++  com  |~(a/pass ^?(..nu))                  ::  from pass
      --  ::nu                                          ::
    --  ::acru                                          ::
  ++  bait  {p/skin q/@ud r/dove}                       ::  fmt nrecvd spec
  ++  bath                                              ::  convo per client
    $:  sop/shed                                        ::  not stalled
        raz/(map path race)                             ::  statements inbound
        ryl/(map path rill)                             ::  statements outbound
    ==                                                  ::
  ++  boon                                              ::  fort output
    $%  [%beer p=ship]                                  ::  request public keys
        [%bock ~]                                       ::  bind to domains
        [%brew ~]                                       ::  request domains
        [%cake p=ship q=soap r=coop s=duct]             ::  e2e message result
        [%mead p=lane q=rock]                           ::  accept packet
        [%milk p=ship q=soap r=*]                       ::  e2e pass message
        [%ouzo p=lane q=rock]                           ::  transmit packet
        [%pito p=@da]                                   ::  timeout
        [%raki p=ship q=life r=pass]                    ::  neighbor'd
        [%sake ~]                                       ::  our private keys
        [%wine p=ship q=tape]                           ::  notify user
    ==                                                  ::
  ++  cake  {p/sock q/skin r/@}                         ::  top level packet
  ++  cape                                              ::  end-to-end result
    $?  $good                                           ::  delivered
        $dead                                           ::  rejected
    ==                                                  ::
  ++  clot                                              ::  symmetric record
    $:  yed/(unit {p/hand q/code})                      ::  outbound
        heg/(map hand code)                             ::  proposed
        qim/(map hand code)                             ::  inbound
    ==                                                  ::
  ++  code  @uvI                                        ::  symmetric key
  ++  corn                                              ::  flow by server
    $:  nys/(map flap bait)                             ::  packets incoming
        olz/(map flap cape)                             ::  packets completed
        wab/(map ship bath)                             ::  relationship
    ==                                                  ::
  +$  deed  [=life =pass oath=(unit oath:pki:jael)]     ::  life/pub/sig
  ++  dore                                              ::  foreign contact
    $:  wod/road                                        ::  connection to
        caq/clot                                        ::  symmetric key state
    ==                                                  ::
  ++  dove  {p/@ud q/(map @ud @)}                       ::  count hash 13-blocks
  ++  flap  @uvH                                        ::  network packet id
  ++  flow                                              ::  packet connection
    $:  rtt/@dr                                         ::  decaying avg rtt
        wid/@ud                                         ::  logical wdow msgs
    ==                                                  ::
  ++  fort                                              ::  formal state
    $:  $1                                              ::  version
        gad/duct                                        ::  client interface
        tim/(unit @da)                                  ::  pending timer
        tuf/(list turf)                                 ::  domains
        hop/@da                                         ::  network boot date
        bad/(set @p)                                    ::  bad ships
        ton/town                                        ::  security
        zac/corn                                        ::  flows by server
    ==                                                  ::
  ++  hand  @uvH                                        ::  128-bit hash
  ++  lane                                              ::  packet route
    $%  {$if p/@da q/@ud r/@if}                         ::  IP4/public UDP/addr
        {$is p/@ud q/(unit lane) r/@is}                 ::  IPv6 w+alternates
        {$ix p/@da q/@ud r/@if}                         ::  IPv4 provisional
    ==                                                  ::
  ++  meal                                              ::  payload
    $%  {$back p/coop q/flap r/@dr}                     ::  ack
        {$bond p/path q/@ud r/*}                        ::  message
        {$carp p/@ q/@ud r/@ud s/flap t/@}              ::  skin+inx+cnt+hash
        {$fore p/ship q/(unit lane) r/@}                ::  forwarded packet
    ==                                                  ::
  ++  name  {p/@t q/(unit @t) r/(unit @t) s/@t}         ::  first mid+nick last
  ++  putt                                              ::  outgoing message
    $:  ski/snow                                        ::  sequence acked+sent
        wyv/(list rock)                                 ::  packet list XX gear
    ==                                                  ::
  ++  race                                              ::  inbound stream
    $:  did/@ud                                         ::  filled sequence
        dod/?                                           ::  not processing
        bum/(map @ud ares)                              ::  nacks
        mis/(map @ud {p/cape q/lane r/flap s/(unit)})   ::  misordered
    ==                                                  ::
  ++  rill                                              ::  outbound stream
    $:  sed/@ud                                         ::  sent
        san/(map @ud duct)                              ::  outstanding
    ==                                                  ::
  ++  road                                              ::  secured oneway route
    $:  exp/@da                                         ::  expiration date
        lun/(unit lane)                                 ::  route to friend
        lew/(unit deed)                                 ::  deed of friend
    ==                                                  ::
  ++  rock  @uvO                                        ::  packet
  ++  shed                                              ::  packet flow
    $:  $:  rtt/@dr                                     ::  smoothed rtt
            rto/@dr                                     ::  retransmit timeout
            rtn/(unit @da)                              ::  next timeout
            rue/(unit @da)                              ::  last heard from
        ==                                              ::
        $:  nus/@ud                                     ::  number sent
            nif/@ud                                     ::  number live
            nep/@ud                                     ::  next expected
            caw/@ud                                     ::  logical window
            cag/@ud                                     ::  congest thresh
        ==                                              ::
        $:  diq/(map flap @ud)                          ::  packets sent
            pyz/(map soup @ud)                          ::  message+unacked
            puq/(qeu {p/@ud q/soul})                    ::  packet queue
        ==                                              ::
    ==                                                  ::
  ++  skin  ?($none $open $fast $full)                  ::  encoding stem
  ++  snow  {p/@ud q/@ud r/(set @ud)}                   ::  window exceptions
  ++  soap  {p/{p/life q/life} q/path r/@ud}            ::  statement id
  ++  soup  {p/path q/@ud}                              ::  new statement id
  ++  soul                                              ::  packet in travel
    $:  gom/soup                                        ::  message identity
        nux/@ud                                         ::  xmission count
        liv/?                                           ::  deemed live
        lys/@da                                         ::  last sent
        pac/rock                                        ::  packet data
    ==                                                  ::
  ++  town                                              ::  all security state
    $:  any/@                                           ::  entropy
        val/wund                                        ::  private keys
        law/deed                                        ::  server deed
        seh/(map hand {p/ship q/@da})                   ::  key cache
        hoc/(map ship dore)                             ::  neighborhood
    ==                                                  ::
  ++  wund  (list {p/life q/ring r/acru})               ::  secrets in action
  --  ::ames
::                                                      ::::
::::                    ++behn                            ::  (1b) timekeeping
  ::                                                    ::::
++  behn  ^?
  |%
  ::                                                    ::
  ::::                  ++able:behn                     ::  (1b1) arvo moves
    ::                                                  ::::
  ++  able  ^?
    |%
    ++  gift                                            ::  out result <-$
      $%  [%doze p=(unit @da)]                          ::  next alarm
          [%mass p=mass]                                ::  memory usage
          [%wake error=(unit tang)]                     ::  wakeup or failed
          [%meta p=vase]
      ==
    ++  task                                            ::  in request ->$
      $~  [%vega ~]                                     ::
      $%  $>(%born vane-task)                           ::  new unix process
          $>(%crud vane-task)                           ::  error with trace
          [%rest p=@da]                                 ::  cancel alarm
          [%drip p=vase]                                ::  give in next event
          $>(%vega vane-task)                           ::  report upgrade
          [%wait p=@da]                                 ::  set alarm
          [%wake ~]                                     ::  timer activate
          $>(%wegh vane-task)                           ::  report memory
      ==
    --  ::able
  --  ::behn
::                                                      ::::
::::                    ++clay                            ::  (1c) versioning
  ::                                                    ::::
++  clay  ^?
  |%
  ::                                                    ::
  ::::                  ++able:clay                     ::  (1c1) arvo moves
    ::                                                  ::::
  ++  able  ^?
    |%
    ++  gift                                            ::  out result <-$
      $%  {$croz rus/(map desk {r/regs w/regs})}        ::  rules for group
          {$cruz cez/(map @ta crew)}                    ::  permission groups
          {$dirk p/@tas}                                ::  mark mount dirty
          {$ergo p/@tas q/mode}                         ::  version update
          {$hill p/(list @tas)}                         ::  mount points
          {$mack p/(unit tang)}                         ::  ack
          {$mass p/mass}                                ::  memory usage
          {$mere p/(each (set path) (pair term tang))}  ::  merge result
          {$note p/@tD q/tank}                          ::  debug message
          {$ogre p/@tas}                                ::  delete mount point
          {$rule red/dict wit/dict}                     ::  node r+w permissions
          {$send p/lane:ames q/@}                       ::  transmit packet
          {$writ p/riot}                                ::  response
          {$wris p/{$da p/@da} q/(set (pair care path))}  ::  many changes
      ==                                                ::
    ++  task                                            ::  in request ->$
      $~  [%vega ~]                                     ::
      $%  {$boat ~}                                     ::  pier rebooted
          {$cred nom/@ta cew/crew}                      ::  set permission group
          {$crew ~}                                     ::  permission groups
          {$crow nom/@ta}                               ::  group usage
          $>(%crud vane-task)                           ::  error with trace
          {$drop des/desk}                              ::  cancel pending merge
          {$info des/desk dit/nori}                     ::  internal edit
          $>(%init vane-task)                           ::  report install
          {$into des/desk all/? fis/mode}               ::  external edit
          $:  $merg                                     ::  merge desks
              des/desk                                  ::  target
              her/@p  dem/desk  cas/case                ::  source
              how/germ                                  ::  method
          ==                                            ::
          {$mont des/desk bem/beam}                     ::  mount to unix
          {$dirk des/desk}                              ::  mark mount dirty
          {$ogre pot/$@(desk beam)}                     ::  delete mount point
          {$perm des/desk pax/path rit/rite}            ::  change permissions
          $>(%vega vane-task)                           ::  report upgrade
          {$warp wer/ship rif/riff}                     ::  internal file req
          {$werp who/ship wer/ship rif/riff}            ::  external file req
          $>(%wegh vane-task)                           ::  report memory
          $>(%west vane-task)                           ::  network request
      ==                                                ::
    --  ::able
  ::
  ::::                                                  ::  (1c2)
    ::
  ++  aeon  @ud                                         ::  version number
  ++  ankh                                              ::  fs node (new)
    $~  [~ ~]
    $:  fil/(unit {p/lobe q/cage})                      ::  file
        dir/(map @ta ankh)                              ::  folders
    ==                                                  ::
  ++  beam  {{p/ship q/desk r/case} s/path}             ::  global name
  ++  beak  {p/ship q/desk r/case}                      ::  path prefix
  ++  blob                                              ::  fs blob
    $%  {$delta p/lobe q/{p/mark q/lobe} r/page}        ::  delta on q
        {$direct p/lobe q/page}                         ::  immediate
    ==                                                  ::
  ++  care  ?($d $p $t $u $v $w $x $y $z)               ::  clay submode
  ++  case                                              ::  ship desk case spur
    $%  {$da p/@da}                                     ::  date
        {$tas p/@tas}                                   ::  label
        {$ud p/@ud}                                     ::  number
    ==                                                  ::
  ++  cass  {ud/@ud da/@da}                             ::  cases for revision
  ++  coop  (unit ares)                                 ::  e2e ack
  ++  crew  (set ship)                                  ::  permissions group
  ++  dict  {src/path rul/real}                         ::  effective permission
  ++  dome                                              ::  project state
    $:  ank/ankh                                        ::  state
        let/@ud                                         ::  top id
        hit/(map @ud tako)                              ::  changes by id
        lab/(map @tas @ud)                              ::  labels
    ==                                                  ::
  ++  germ                                              ::  merge style
    $?  $init                                           ::  new desk
        $this                                           ::  ours with parents
        $that                                           ::  hers with parents
        $fine                                           ::  fast forward
        $meet                                           ::  orthogonal files
        $mate                                           ::  orthogonal changes
        $meld                                           ::  force merge
    ==                                                  ::
  ++  khan                                              ::
    $~  [~ ~]
    $:  fil/(unit (unit cage))                          ::  see ++khan-to-soba
        dir/(unit (map @ta (unit khan)))                ::
    ==                                                  ::
  ++  lobe  @uvI                                        ::  blob ref
  ++  maki  {p/@ta q/@ta r/@ta s/path}                  ::
  ++  miso                                              ::  ankh delta
    $%  {$del ~}                                        ::  delete
        {$ins p/cage}                                   ::  insert
        {$dif p/cage}                                   ::  mutate from diff
        {$mut p/cage}                                   ::  mutate from raw
    ==                                                  ::
  ++  misu                                              ::  computed delta
    $%  {$del ~}                                        ::  delete
        {$ins p/cage}                                   ::  insert
        {$dif p/lobe q/cage}                            ::  mutate from diff
    ==                                                  ::
  ++  mizu  {p/@u q/(map @ud tako) r/rang}              ::  new state
  ++  moar  {p/@ud q/@ud}                               ::  normal change range
  +$  moat  [from=case to=case =path]                   ::  change range
  ++  mode  (list {path (unit mime)})                   ::  external files
  +$  mood  [=care =case =path]                         ::  request in desk
  +$  mool  [=case paths=(set (pair care path))]        ::  requests in desk
  ++  nori                                              ::  repository action
    $%  {%& p/soba}                                     ::  delta
        {%| p/@tas}                                     ::  label
    ==                                                  ::
  ++  nuri                                              ::  repository action
    $%  {%& p/suba}                                     ::  delta
        {%| p/@tas}                                     ::  label
    ==                                                  ::
  ++  page  (cask *)                                    ::  untyped cage
  ++  plop  blob                                        ::  unvalidated blob
  ++  rang                                              ::  repository
    $:  hut/(map tako yaki)                             ::  changes
        lat/(map lobe blob)                             ::  data
    ==                                                  ::
  ++  rant                                              ::  response to request
    $:  p/{p/care q/case r/desk}                        ::  clade release book
        q/path                                          ::  spur
        r/cage                                          ::  data
    ==                                                  ::
  ++  rave                                              ::  general request
    $%  [%sing =mood]                                   ::  single request
        [%next =mood]                                   ::  await next version
        [%mult =mool]                                   ::  next version of any
        [%many track=? =moat]                           ::  track range
    ==                                                  ::
  ++  real                                              ::  resolved permissions
    $:  mod/?($black $white)                            ::
        who/(pair (set ship) (map @ta crew))            ::
    ==                                                  ::
  ++  regs  (map path rule)                             ::  rules for paths
  ++  riff  {p/desk q/(unit rave)}                      ::  request+desist
  ++  rite                                              ::  new permissions
    $%  {$r red/(unit rule)}                            ::  for read
        {$w wit/(unit rule)}                            ::  for write
        {$rw red/(unit rule) wit/(unit rule)}           ::  for read and write
    ==                                                  ::
  ++  riot  (unit rant)                                 ::  response+complete
  ++  rule  {mod/?($black $white) who/(set whom)}       ::  node permission
  ++  rump  {p/care q/case r/@tas s/path}               ::  relative path
  ++  saba  {p/ship q/@tas r/moar s/dome}               ::  patch+merge
  ++  soba  (list {p/path q/miso})                      ::  delta
  ++  suba  (list {p/path q/misu})                      ::  delta
  ++  tako  @                                           ::  yaki ref
  ++  toro  {p/@ta q/nori}                              ::  general change
  ++  unce                                              ::  change part
    |*  a/mold                                          ::
    $%  {%& p/@ud}                                      ::  skip[copy]
        {%| p/(list a) q/(list a)}                      ::  p -> q[chunk]
    ==                                                  ::
  ++  urge  |*(a/mold (list (unce a)))                  ::  list change
  ++  whom  (each ship @ta)                             ::  ship or named crew
  ++  yaki                                              ::  commit
    $:  p/(list tako)                                   ::  parents
        q/(map path lobe)                               ::  namespace
        r/tako                                          ::  self-reference
        t/@da                                           ::  date
    ==                                                  ::
  --  ::clay
::                                                      ::::
::::                    ++dill                            ::  (1d) console
  ::                                                    ::::
++  dill  ^?
  |%
  ::                                                    ::
  ::::                  ++able:dill                     ::  (1d1) arvo moves
    ::                                                  ::::
  ++  able  ^?
    |%
    ++  gift                                            ::  out result <-$
      $%  {$bbye ~}                                     ::  reset prompt
          {$blit p/(list blit)}                         ::  terminal output
          {$burl p/@t}                                  ::  activate url
          {$init p/@p}                                  ::  set owner
          {$logo ~}                                     ::  logout
          {$lyra p/@t q/@t}                             ::  upgrade kernel
          {$mass p/mass}                                ::  memory usage
          {$send p/lane:ames q/@}                       ::  transmit packet
          {$veer p/@ta q/path r/@t}                     ::  install vane
          {$verb ~}                                     ::  verbose mode
      ==                                                ::
    ++  task                                            ::  in request ->$
      $~  [%vega ~]                                     ::
      $%  {$belt p/belt}                                ::  terminal input
          {$blew p/blew}                                ::  terminal config
          {$boot p/*}                                   ::  weird %dill boot
          $>(%crud vane-task)                           ::  error with trace
          {$flog p/flog}                                ::  wrapped error
          {$flow p/@tas q/(list gill:gall)}             ::  terminal config
          {$hail ~}                                     ::  terminal refresh
          {$heft ~}                                     ::  memory report
          {$hook ~}                                     ::  this term hung up
          {$harm ~}                                     ::  all terms hung up
          $>(%init vane-task)                           ::  after gall ready
          {$lyra p/@t q/@t}                             ::  upgrade kernel
          {$noop ~}                                     ::  no operation
          {$talk p/tank}                                ::
          {$text p/tape}                                ::
          {$veer p/@ta q/path r/@t}                     ::  install vane
          $>(%vega vane-task)                           ::  report upgrade
          {$verb ~}                                     ::  verbose mode
      ==                                                ::
    --  ::able
  ::
  ::::                                                  ::  (1d2)
    ::
  ++  blew  {p/@ud q/@ud}                               ::  columns rows
  ++  belt                                              ::  old belt
    $%  {$aro p/?($d $l $r $u)}                         ::  arrow key
        {$bac ~}                                        ::  true backspace
        {$ctl p/@c}                                     ::  control-key
        {$del ~}                                        ::  true delete
        {$met p/@c}                                     ::  meta-key
        {$ret ~}                                        ::  return
        {$txt p/(list @c)}                              ::  utf32 text
    ==                                                  ::
  ++  blit                                              ::  old blit
    $%  {$bel ~}                                        ::  make a noise
        {$clr ~}                                        ::  clear the screen
        {$hop p/@ud}                                    ::  set cursor position
        {$lin p/(list @c)}                              ::  set current line
        {$mor ~}                                        ::  newline
        {$sag p/path q/*}                               ::  save to jamfile
        {$sav p/path q/@}                               ::  save to file
        {$url p/@t}                                     ::  activate url
    ==                                                  ::
  ++  deco  ?(~ $bl $br $un)                            ::  text decoration
  ++  dill-belt                                         ::  new belt
    $%  {$aro p/?($d $l $r $u)}                         ::  arrow key
        {$bac ~}                                        ::  true backspace
        {$cru p/@tas q/(list tank)}                     ::  echo error
        {$ctl p/@}                                      ::  control-key
        {$del ~}                                        ::  true delete
        {$hey ~}                                        ::  refresh
        {$met p/@}                                      ::  meta-key
        {$ret ~}                                        ::  return
        {$rez p/@ud q/@ud}                              ::  resize, cols, rows
        {$txt p/(list @c)}                              ::  utf32 text
        {$yow p/gill:gall}                              ::  connect to app
    ==                                                  ::
  ++  dill-blit                                         ::  new blit
    $%  {$bel ~}                                        ::  make a noise
        {$clr ~}                                        ::  clear the screen
        {$hop p/@ud}                                    ::  set cursor position
        {$klr p/stub}                                   ::  styled text
        {$mor p/(list dill-blit)}                       ::  multiple blits
        {$pom p/stub}                                   ::  styled prompt
        {$pro p/(list @c)}                              ::  show as cursor+line
        {$qit ~}                                        ::  close console
        {$out p/(list @c)}                              ::  send output line
        {$sag p/path q/*}                               ::  save to jamfile
        {$sav p/path q/@}                               ::  save to file
        {$url p/@t}                                     ::  activate url
    ==                                                  ::
  ++  flog                                              ::  sent to %dill
    $%  {$crud p/@tas q/(list tank)}                    ::
        {$heft ~}                                       ::
        {$lyra p/@t q/@t}                               ::  upgrade kernel
        {$text p/tape}                                  ::
        {$veer p/@ta q/path r/@t}                       ::  install vane
        {$verb ~}                                       ::  verbose mode
    ==                                                  ::
  --  ::dill
::                                                      ::::
::::                    ++eyre                            ::  (1e) http-server
  ::                                                    ::::
++  eyre  ^?
  |%
  ++  able
    |%
    ++  gift
      $%  ::  set-config: configures the external http server
          ::
          ::    TODO: We need to actually return a (map (unit @t) http-config)
          ::    so we can apply configurations on a per-site basis
          ::
          [%set-config =http-config]
          ::  response: response to an event from earth
          ::
          [%response =http-event:http]
          ::  response to a %connect or %serve
          ::
          ::    :accepted is whether :binding was valid. Duplicate bindings are
          ::    not allowed.
          ::
          [%bound accepted=? =binding]
          ::  memory usage report
          ::
          [%mass p=mass]
      ==
    ::
    ++  task
      $~  [%vega ~]
      $%  ::  event failure notification
          ::
          $>(%crud vane-task)
          ::  initializes ourselves with an identity
          ::
          $>(%init vane-task)
          ::  new unix process
          ::
          $>(%born vane-task)
          ::  report upgrade
          ::
          $>(%vega vane-task)
          ::  notifies us of the ports of our live http servers
          ::
          [%live insecure=@ud secure=(unit @ud)]
          ::  update http configuration
          ::
          [%rule =http-rule]
          ::  starts handling an inbound http request
          ::
          [%request secure=? =address =request:http]
          ::  starts handling an backdoor http request
          ::
          [%request-local secure=? =address =request:http]
          ::  cancels a previous request
          ::
          [%cancel-request ~]
          ::  connects a binding to an app
          ::
          [%connect =binding app=term]
          ::  connects a binding to a generator
          ::
          [%serve =binding =generator]
          ::  disconnects a binding
          ::
          ::    This must be called with the same duct that made the binding in
          ::    the first place.
          ::
          [%disconnect =binding]
          ::  memory usage request
          ::
          $>(%wegh vane-task)
      ==
    ::
    --
  ::  +binding: A rule to match a path.
  ::
  ::    A +binding is a system unique mapping for a path to match. A +binding
  ::    must be system unique because we don't want two handlers for a path;
  ::    what happens if there are two different actions for [~ /]?
  ::
  +$  binding
    $:  ::  site: the site to match.
        ::
        ::    A ~ will match the Urbit's identity site (your.urbit.org). Any
        ::    other value will match a domain literal.
        ::
        site=(unit @t)
        ::  path: matches this prefix path
        ::
        ::    /~myapp will match /~myapp or /~myapp/longer/path
        ::
        path=(list @t)
    ==
  ::  +generator: a generator on the local ship that handles requests
  ::
  ::    This refers to a generator on the local ship, run with a set of
  ::    arguments. Since http requests are time sensitive, we require that the
  ::    generator be on the current ship.
  ::
  +$  generator
    $:  ::  desk: desk on current ship that contains the generator
        ::
        =desk
        ::  path: path on :desk to the generator's hoon file
        ::
        path=(list @t)
        ::  args: arguments passed to the gate
        ::
        args=*
    ==
  :: +http-config: full http-server configuration
  ::
  +$  http-config
    $:  :: secure: PEM-encoded RSA private key and cert or cert chain
        ::
        secure=(unit [key=wain cert=wain])
        :: proxy: reverse TCP proxy HTTP(s)
        ::
        proxy=_|
        :: log: keep HTTP(s) access logs
        ::
        log=?
        :: redirect: send 301 redirects to upgrade HTTP to HTTPS
        ::
        ::   Note: requires certificate.
        ::
        redirect=?
    ==
  :: +http-rule: update configuration
  ::
  +$  http-rule
    $%  :: %cert: set or clear certificate and keypair
        ::
        [%cert cert=(unit [key=wain cert=wain])]
        :: %turf: add or remove established dns binding
        ::
        [%turf action=?(%put %del) =turf]
    ==
  ::  +address: client IP address
  ::
  +$  address
    $%  [%ipv4 @if]
        [%ipv6 @is]
        ::  [%ames @p]
    ==
  ::  +inbound-request: +http-request and metadata
  ::
  +$  inbound-request
    $:  ::  authenticated: has a valid session cookie
        ::
        authenticated=?
        ::  secure: whether this request was encrypted (https)
        ::
        secure=?
        ::  address: the source address of this request
        ::
        =address
        ::  request: the http-request itself
        ::
        =request:http
    ==
  ::
  ++  cred                                              ::  credential
    $:  hut/hart                                        ::  client host
        aut/(jug @tas @t)                               ::  client identities
        orx/oryx                                        ::  CSRF secret
        acl/(unit @t)                                   ::  accept-language
        cip/(each @if @is)                              ::  client IP
        cum/(map @tas *)                                ::  custom dirt
    ==                                                  ::
  ++  epic                                              ::  FCGI parameters
    $:  qix/(map @t @t)                                 ::  query
        ced/cred                                        ::  client credentials
        bem/beam                                        ::  original path
    ==                                                  ::
  ::
  ++  hart  {p/? q/(unit @ud) r/host}                   ::  http sec+port+host
  ++  hate  {p/purl q/@p r/moth}                        ::  semi-cooked request
  ++  hiss  {p/purl q/moth}                             ::  outbound request
  ++  host  (each turf @if)                             ::  http host
  ++  hoke  %+  each   {$localhost ~}                  ::  local host
            ?($.0.0.0.0 $.127.0.0.1)                    ::
  ++  httq                                              ::  raw http request
    $:  p/meth                                          ::  method
        q/@t                                            ::  unparsed url
        r/(list {p/@t q/@t})                            ::  headers
        s/(unit octs)                                   ::  body
    ==                                                  ::
  ++  httr  {p/@ud q/mess r/(unit octs)}                ::  raw http response
  ++  math  (map @t (list @t))                          ::  semiparsed headers
  ++  mess  (list {p/@t q/@t})                          ::  raw http headers
  ++  meth                                              ::  http methods
    $?  $conn                                           ::  CONNECT
        $delt                                           ::  DELETE
        $get                                            ::  GET
        $head                                           ::  HEAD
        $opts                                           ::  OPTIONS
        $post                                           ::  POST
        $put                                            ::  PUT
        $trac                                           ::  TRACE
    ==                                                  ::
  ++  mite  (list @ta)                                  ::  mime type
  ++  moth  {p/meth q/math r/(unit octs)}               ::  http operation
  ++  octs  {p/@ud q/@t}                                ::  octet-stream
  ++  oryx  @t                                          ::  CSRF secret
  ++  pork  {p/(unit @ta) q/(list @t)}                  ::  fully parsed url
  :: +prox: proxy notification
  ::
  ::   Used on both the proxy (ward) and upstream sides for
  ::   sending/receiving proxied-request notifications.
  ::
  +=  prox
    $:  :: por: tcp port
        ::
        por=@ud
        :: sek: secure?
        ::
        sek=?
        :: non: authentication nonce
        ::
        non=@uvJ
    ==
  ++  purf  (pair purl (unit @t))                       ::  url with fragment
  ++  purl  {p/hart q/pork r/quay}                      ::  parsed url
  ++  quay  (list {p/@t q/@t})                          ::  parsed url query
  ++  quer  |-($@(~ {p/@t q/@t t/$}))                  ::  query tree
  ++  quri                                              ::  request-uri
    $%  {%& p/purl}                                     ::  absolute
        {%| p/pork q/quay}                              ::  relative
    ==                                                  ::
  ::  +reserved: check if an ipv4 address is in a reserved range
  ::
  ++  reserved
    |=  a=@if
    ^-  ?
    =/  b  (flop (rip 3 a))
    ::  0.0.0.0/8 (software)
    ::
    ?.  ?=([@ @ @ @ ~] b)  &
    ?|  ::  10.0.0.0/8 (private)
        ::
        =(10 i.b)
        ::  100.64.0.0/10 (carrier-grade NAT)
        ::
        &(=(100 i.b) (gte i.t.b 64) (lte i.t.b 127))
        ::  127.0.0.0/8 (localhost)
        ::
        =(127 i.b)
        ::  169.254.0.0/16 (link-local)
        ::
        &(=(169 i.b) =(254 i.t.b))
        ::  172.16.0.0/12 (private)
        ::
        &(=(172 i.b) (gte i.t.b 16) (lte i.t.b 31))
        ::  192.0.0.0/24 (protocol assignment)
        ::
        &(=(192 i.b) =(0 i.t.b) =(0 i.t.t.b))
        ::  192.0.2.0/24 (documentation)
        ::
        &(=(192 i.b) =(0 i.t.b) =(2 i.t.t.b))
        ::  192.18.0.0/15 (reserved, benchmark)
        ::
        &(=(192 i.b) |(=(18 i.t.b) =(19 i.t.b)))
        ::  192.51.100.0/24 (documentation)
        ::
        &(=(192 i.b) =(51 i.t.b) =(100 i.t.t.b))
        ::  192.88.99.0/24 (reserved, ex-anycast)
        ::
        &(=(192 i.b) =(88 i.t.b) =(99 i.t.t.b))
        ::  192.168.0.0/16 (private)
        ::
        &(=(192 i.b) =(168 i.t.b))
        ::  203.0.113/24 (documentation)
        ::
        &(=(203 i.b) =(0 i.t.b) =(113 i.t.t.b))
        ::  224.0.0.0/8 (multicast)
        ::  240.0.0.0/4 (reserved, future)
        ::  255.255.255.255/32 (broadcast)
        ::
        (gte i.b 224)
    ==
  ++  rout  {p/(list host) q/path r/oryx s/path}        ::  http route (new)
  ++  user  knot                                        ::  username
  --  ::eyre
::                                                      ::::
::::                    ++ford                            ::  (1f) build
  ::                                                    ::::
::  |ford: build system vane interface
::
++  ford  ^?
  |%
  ::  |able:ford: ford's public +move interface
  ::
  ++  able  ^?
    |%
    ::  +task:able:ford: requests to ford
    ::
    +=  task
      $~  [%vega ~]
      $%  ::  %build: perform a build, either live or once
          ::
          $:  %build
              ::  live: whether we run this build live
              ::
              ::    A live build will subscribe to further updates and keep the
              ::    build around.
              ::
              live=?
              ::  plan: the schematic to build
              ::
              =schematic
          ==
          ::  %keep: reset cache sizes
          ::
          [%keep compiler-cache=@ud build-cache=@ud]
          ::  %kill: stop a build; send on same duct as original %build request
          ::
          [%kill ~]
          ::  %vega: report kernel upgrade
          ::
          $>(%vega vane-task)
          ::  %wegh: produce memory usage information
          ::
          $>(%wegh vane-task)
          ::  %wipe: wipes stored builds
          ::
          [%wipe percent-to-remove=@ud]
      ==
    ::  +gift:able:ford: responses from ford
    ::
    +=  gift
      $%  ::  %mass: memory usage; response to %wegh +task
          ::
          [%mass p=mass]
          ::  %made: build result; response to %build +task
          ::
          $:  %made
              ::  date: formal date of the build
              ::
              date=@da
              ::  result: result of the build; either complete build, or error
              ::
              result=made-result
      ==  ==
    --
  ::  +made-result: the main payload for a %made +gift
  ::
  +=  made-result
    $%  ::  %complete: contains the result of the completed build
        ::
        [%complete =build-result]
        ::  %incomplete: couldn't finish build; contains error message
        ::
        [%incomplete =tang]
    ==
  ::  +disc: a desk on a ship; can be used as a beak that varies with time
  ::
  +=  disc  [=ship =desk]
  ::  +rail: a time-varying full path
  ::
  ::    This can be thought of as a +beam without a +case, which is what
  ::    would specify the time. :spur is flopped just like the +spur in a +beam.
  ::
  +=  rail  [=disc =spur]
  ::  +resource: time-varying dependency on a value from the urbit namespace
  ::
  +=  resource
    $:  ::  vane which we are querying
        ::
        vane=%c
        ::  type of request
        ::
        ::    TODO: care:clay should be cleaned up in zuse as it is a general
        ::    type, not a clay specific one.
        ::
        care=care:clay
        ::  path on which to depend, missing time, which will be filled in
        ::
        =rail
    ==
  ::  +build-result: the referentially transparent result of a +build
  ::
  ::    A +build produces either an error or a result. A result is a tagged
  ::    union of the various kinds of datatypes a build can produce. The tag
  ::    represents the sub-type of +schematic that produced the result.
  ::
  +=  build-result
    $%  ::  %error: the build produced an error whose description is :message
        ::
        [%error message=tang]
        ::  %success: result of successful +build, tagged by +schematic sub-type
        ::
        $:  %success
            $^  [head=build-result tail=build-result]
            $%  [%$ =cage]
                [%alts =build-result]
                [%bake =cage]
                [%bunt =cage]
                [%call =vase]
                [%cast =cage]
                [%core =vase]
                [%diff =cage]
                [%hood =scaffold]
                [%join =cage]
                [%list results=(list build-result)]
                [%mash =cage]
                [%mute =cage]
                [%pact =cage]
                [%path =rail]
                [%plan =vase]
                [%reef =vase]
                [%ride =vase]
                [%scry =cage]
                [%slim [=type =nock]]
                [%slit =type]
                [%vale =cage]
                [%volt =cage]
                [%walk results=(list mark-action)]
    ==  ==  ==
  ::  +mark-action: represents a single mark conversion step
  ::
  ::    In mark conversion, we want to convert from :source to :target. We also
  ::    need to keep track of what type of conversion this is. If %grab, we
  ::    want to use the definitions in the :target mark. If %grow, we want to
  ::    use the :source mark.
  ::
  +=  mark-action  [type=?(%grow %grab) source=term target=term]
  ::
  ::  +schematic: plan for building
  ::
  ++  schematic
    ::    If the head of the +schematic is a pair, it's an auto-cons
    ::    schematic. Its result will be the pair of results of its
    ::    sub-schematics.
    ::
    $^  [head=schematic tail=schematic]
    ::
    $%  ::  %$: literal value. Produces its input unchanged.
        ::
        $:  %$
            ::  literal: the value to be produced by the build
            ::
            literal=cage
        ==
        ::  %pin: pins a sub-schematic to a date
        ::
        ::    There is a difference between live builds and once builds. In
        ::    live builds, we produce results over and over again and aren't
        ::    pinned to a specifc time. In once builds, we want to specify a
        ::    specific date, which we apply recursively to any sub-schematics
        ::    contained within :schematic.
        ::
        ::    If a build has a %pin at the top level, we consider it to be a
        ::    once build. Otherwise, we consider it to be a live build. We do
        ::    this so schematics which depend on the result of a once build can
        ::    be cached, giving the client explicit control over the caching
        ::    behaviour.
        ::
        $:  %pin
            ::  date: time at which to perform the build
            ::
            date=@da
            ::  schematic: wrapped schematic of pinned time
            ::
            =schematic
        ==
        ::  %alts: alternative build choices
        ::
        ::    Try each choice in :choices, in order; accept the first one that
        ::    succeeds. Note that the result inherits the dependencies of all
        ::    failed schematics, as well as the successful one.
        ::
        $:  %alts
            ::  choices: list of build options to try
            ::
            choices=(list schematic)
        ==
        ::  %bake: run a file through a renderer
        ::
        $:  %bake
            ::  renderer: name of renderer; also its file path in ren/
            ::
            renderer=term
            ::  query-string: the query string of the renderer's http path
            ::
            query-string=coin
            ::  path-to-render: full path of file to render
            ::
            path-to-render=rail
        ==
        ::  %bunt: produce the default value for a mark
        ::
        $:  %bunt
            ::  disc where in clay to load the mark from
            ::
            =disc
            ::  mark: name of mark; also its file path in mar/
            ::
            mark=term
        ==
        ::  %call: call a gate on a sample
        ::
        $:  %call
            ::  gate: schematic whose result is a gate
            ::
            gate=schematic
            ::  sample:  schematic whose result will be the gate's sample
            ::
            sample=schematic
        ==
        ::  %cast: cast the result of a schematic through a mark
        ::
        $:  %cast
            ::  disc where in clay to load the mark from
            ::
            =disc
            ::  mark: name of mark; also its file path in ren/
            ::
            mark=term
            ::  input: schematic whose result will be run through the mark
            ::
            input=schematic
        ==
        ::  %core: build a hoon program from a source file
        ::
        $:  %core
            ::  source-path: clay path from which to load hoon source
            ::
            source-path=rail
        ==
        ::  %diff: produce marked diff from :first to :second
        ::
        $:  %diff
            ::  disc where in clay to load the mark from
            ::
            =disc
            ::  old: schematic producing data to be used as diff starting point
            ::
            start=schematic
            ::  new: schematic producing data to be used as diff ending point
            ::
            end=schematic
        ==
        ::  %dude: wrap a failure's error message with an extra message
        ::
        $:  %dude
            ::  error: a trap producing an error message to wrap the original
            ::
            error=tank
            ::  attempt: the schematic to try, whose error we wrap, if any
            ::
            attempt=schematic
        ==
        ::  %hood: create a +hood from a hoon source file
        ::
        $:  %hood
            ::  source-path: clay path from which to load hoon source
            ::
            source-path=rail
        ==
        ::  %join: merge two diffs into one diff; produces `~` if conflicts
        ::
        $:  %join
            ::  disc where in clay to load the mark from
            ::
            =disc
            ::  mark: name of the mark to use for diffs; also file path in mar/
            ::
            mark=term
            ::  first: schematic producing first diff
            ::
            first=schematic
            ::  second: schematic producing second diff
            ::
            second=schematic
        ==
        ::  %list: performs a list of schematics, returns a list of +builds-results
        ::
        $:  %list
            ::  schematics: list of builds to perform
            ::
            schematics=(list schematic)
        ==
        ::  %mash: force a merge, annotating any conflicts
        ::
        $:  %mash
            ::  disc where in clay to load the mark from
            ::
            =disc
            ::  mark: name of mark used in diffs; also file path in mar/
            ::
            mark=term
            ::  first: marked schematic producing first diff
            ::
            first=[=disc mark=term =schematic]
            ::  second: marked schematic producing second diff
            ::
            second=[=disc mark=term =schematic]
        ==
        ::  %mute: mutate a noun by replacing its wings with new values
        ::
        $:  %mute
            ::  subject: schematic producing the noun to mutate
            ::
            subject=schematic
            ::  mutations: axes and schematics to produce their new contents
            ::
            mutations=(list (pair wing schematic))
        ==
        ::  %pact: patch a marked noun by applying a diff
        ::
        $:  %pact
            ::  disc where in clay to load marks from
            ::
            =disc
            ::  start: schematic producing a noun to be patched
            ::
            start=schematic
            ::  diff: schematic producing the diff to apply to :start
            ::
            diff=schematic
        ==
        ::  %path: resolve a path with `-`s to a path with `/`s
        ::
        ::    Resolve +raw-path to a path containing a file, replacing
        ::    any `-`s in the path with `/`s if no file exists at the
        ::    original path. Produces an error if multiple files match,
        ::    e.g. a/b/c and a/b-c, or a/b/c and a-b/c.
        ::
        $:  %path
            ::  disc: the +disc forming the base of the path to be resolved
            ::
            =disc
            ::  prefix: path prefix under which to resolve :raw-path, e.g. lib
            ::
            prefix=@tas
            ::  raw-path: the file path to be resolved
            ::
            raw-path=@tas
        ==
        ::  %plan: build a hoon program from a preprocessed source file
        ::
        $:  %plan
            ::  path-to-render: the clay path of a file being rendered
            ::
            ::    TODO: Once we've really implemented this, write the
            ::    documentation. (This is the path that starts out as the path
            ::    of the hoon source which generated the scaffold, but can be
            ::    changed with `/:`.)
            ::
            path-to-render=rail
            ::  query-string: the query string of the http request
            ::
            query-string=coin
            ::  scaffold: preprocessed hoon source and imports
            ::
            =scaffold
        ==
        ::  %reef: produce a hoon+zuse kernel. used internally for caching
        ::
        $:  %reef
            ::  disc: location of sys/hoon/hoon and sys/zuse/hoon
            ::
            =disc
        ==
        ::  %ride: eval hoon as formula with result of a schematic as subject
        ::
        $:  %ride
            ::  formula: a hoon to be evaluated against a subject
            ::
            formula=hoon
            ::  subject: a schematic whose result will be used as subject
            ::
            subject=schematic
        ==
        ::  %same: the identity function
        ::
        ::    Functionally used to "unpin" a build for caching reasons. If you
        ::    run a %pin build, it is treated as a once build and is therefore
        ::    not cached. Wrapping the %pin schematic in a %same schematic
        ::    converts it to a live build, which will be cached due to live
        ::    build subscription semantics.
        ::
        $:  %same
            ::  schematic that we evaluate to
            ::
            =schematic
        ==
        ::  %scry: lookup a value from the urbit namespace
        ::
        $:  %scry
            ::  resource: a namespace request, with unspecified time
            ::
            ::    Schematics can only be resolved when specifying a time,
            ::    which will convert this +resource into a +scry-request.
            ::
            =resource
        ==
        ::  %slim: compile a hoon against a subject type
        ::
        $:  %slim
            ::  compile-time subject type for the :formula
            ::
            subject-type=type
            ::  formula: a +hoon to be compiled to (pair type nock)
            ::
            formula=hoon
        ==
        ::  %slit: get type of gate product
        ::
        $:  %slit
            ::  gate: a vase containing a gate
            ::
            gate=vase
            ::  sample: a vase containing the :gate's sample
            ::
            sample=vase
        ==
        ::  %vale: coerce a noun to a mark, validated
        ::
        $:  %vale
            ::  disc where in clay to load the mark from
            ::
            =disc
            ::  mark: name of mark to use; also file path in mar/
            ::
            mark=term
            ::  input: the noun to be converted using the mark
            ::
            input=*
        ==
        ::  %volt: coerce a noun to a mark, unsafe
        ::
        $:  %volt
            ::  disc where in clay to load the mark from
            ::
            =disc
            ::  mark: name of mark to use; also file path in mar/
            ::
            mark=term
            ::  input: the noun to be converted using the mark
            ::
            input=*
        ==
        ::  %walk: finds a mark conversion path between two marks
        ::
        $:  %walk
            ::  disc in clay to load the marks from
            ::
            =disc
            ::  source: the original mark type
            ::
            source=term
            ::  target: the destination mark type
            ::
            target=term
        ==
    ==
  ::
  ::  +scaffold: program construction in progress
  ::
  ::    A source file with all its imports and requirements, which will be
  ::    built and combined into one final product.
  ::
  +=  scaffold
    $:  ::  source-rail: the file this scaffold was parsed from
        ::
        source-rail=rail
        ::  zuse-version: the kelvin version of the standard library
        ::
        zuse-version=@ud
        ::  structures: files from %/sur which are included
        ::
        structures=(list cable)
        ::  libraries: files from %/lib which are included
        ::
        libraries=(list cable)
        ::  cranes: a list of resources to transform and include
        ::
        cranes=(list crane)
        ::  sources: hoon sources, either parsed or on the filesystem
        ::
        sources=(list hoon)
    ==
  ::  +cable: a reference to something on the filesystem
  ::
  +=  cable
    $:  ::  face: the face to wrap around the imported file
        ::
        face=(unit term)
        ::  file-path: location in clay
        ::
        file-path=term
    ==
  ::  +truss: late-bound path
  ::
  ::    TODO: the +tyke data structure should be rethought, possibly as part
  ::    of this effort since it is actually a `(list (unit hoon))`, when it
  ::    only represents @tas. It should be a structure which explicitly
  ::    represents a path with holes that need to be filled in.
  ::
  +=  truss
    $:  pre=(unit tyke)
        pof=(unit [p=@ud q=tyke])
    ==
  ::  +crane: parsed rune used to include and transform resources
  ::
  ::    Cranes lifting cranes lifting cranes!
  ::
  ::    A recursive tree of Ford directives that specifies instructions for
  ::    including and transforming resources from the Urbit namespace.
  ::
  +=  crane
    $%  $:  ::  %fssg: `/~` hoon literal
            ::
            ::    `/~ <hoon>` produces a crane that evaluates arbitrary hoon.
            ::
            %fssg
            =hoon
        ==
        $:  ::  %fsbc: `/$` process query string
            ::
            ::    `/$` will call a gate with the query string supplied to this
            ::    build. If no query string, this errors.
            ::
            %fsbc
            =hoon
        ==
        $:  ::  %fsbr: `/|` first of many options that succeeds
            ::
            ::    `/|` takes a series of cranes and produces the first one
            ::    (left-to-right) that succeeds. If none succeed, it produces
            ::    stack traces from all of its arguments.
            ::
            %fsbr
            ::  choices: cranes to try
            ::
            choices=(list crane)
        ==
        $:  ::  %fsts: `/=` wrap a face around a crane
            ::
            ::    /= runs a crane (usually produced by another ford rune), takes
            ::    the result of that crane, and wraps a face around it.
            ::
            %fsts
            ::  face: face to apply
            ::
            face=term
            ::  crane: internal build step
            ::
            =crane
        ==
        $:  ::  %fsdt: `/.` null-terminated list
            ::
            ::    Produce a null-terminated list from a sequence of cranes,
            ::    terminated by a `==`.
            ::
            %fsdt
            ::  items: cranes to evaluate
            ::
            items=(list crane)
        ==
        $:  ::  %fscm: `/,` switch by path
            ::
            ::    `/,` is a switch statement, which picks a branch to evaluate
            ::    based on whether the current path matches the path in the
            ::    switch statement. Takes a sequence of pairs of (path, crane)
            ::    terminated by a `==`.
            ::
            %fscm
            ::  cases: produces evaluated crane of first +spur match
            ::
            cases=(list (pair spur crane))
        ==
        $:  ::  %fspm: `/&` pass through a series of marks
            ::
            ::    `/&` passes a crane through multiple marks, right-to-left.
            ::
            %fspm
            ::  marks: marks to apply to :crane, in reverse order
            ::
            marks=(list mark)
            =crane
        ==
        $:  ::  %fscb: `/_` run a crane on each file in the current directory
            ::
            ::    `/_` takes a crane as an argument. It produces a new crane
            ::    representing the result of mapping the supplied crane over the
            ::    list of files in the current directory. The keys in the
            ::    resulting map are the basenames of the files in the directory,
            ::    and each value is the result of running that crane on the
            ::    contents of the file.
            ::
            %fscb
            =crane
        ==
        $:  ::  %fssm: `/;` operate on
            ::
            ::    `/;` takes a hoon and a crane. The hoon should evaluate to a
            ::    gate, which is then called with the result of the crane as its
            ::    sample.
            ::
            %fssm
            =hoon
            =crane
        ==
        $:  ::  %fscl: `/:` evaluate at path
            ::
            ::    `/:` takes a path and a +crane, and evaluates the crane with
            ::    the current path set to the supplied path.
            ::
            %fscl
            ::  path: late bound path to be resolved relative to current beak
            ::
            ::    This becomes current path of :crane
            ::
            path=truss
            =crane
        ==
        $:  ::  %fskt: `/^` cast
            ::
            ::    `/^` takes a +mold and a +crane, and casts the result of the
            ::    crane to the mold.
            ::
            %fskt
            ::  mold: evaluates to a mold to be applied to :crane
            ::
            =spec
            =crane
        ==
        $:  ::  %fstr: `/*` run :crane on all files with current path as prefix
            ::
            %fstr
            =crane
        ==
        $:  ::  %fszp: `/!mark/` evaluate as hoon, then pass through mark
            ::
            %fszp
            =mark
        ==
        $:  ::  %fszy: `/mark/` passes current path through :mark
            ::
            %fszy
            =mark
    ==  ==
  ::  +result-to-cage: extract a +cage from a +build-result
  ::
  ++  result-to-cage
    |=  result=build-result
    ^-  cage
    ?:  ?=(%error -.result)
      [%tang !>(message.result)]
    ?-    -.+.result
        ^      [%noun (slop q:$(result head.result) q:$(result tail.result))]
        %$     cage.result
        %alts  $(result build-result.result)
        %bake  cage.result
        %bunt  cage.result
        %call  [%noun vase.result]
        %cast  cage.result
        %core  [%noun vase.result]
        %diff  cage.result
        %hood  [%noun !>(scaffold.result)]
        %join  cage.result
        %list  [%noun -:!>(*(list cage)) (turn results.result result-to-cage)]
        %mash  cage.result
        %mute  cage.result
        %pact  cage.result
        %path  [%noun !>(rail.result)]
        %plan  [%noun vase.result]
        %reef  [%noun vase.result]
        %ride  [%noun vase.result]
        %scry  cage.result
        %slim  [%noun !>([type nock]:result)]
        %slit  [%noun !>(type.result)]
        %vale  cage.result
        %volt  cage.result
        %walk  [%noun !>(results.result)]
    ==
  ::  +result-as-error: extracts a tang out of a made-result
  ::
  ++  made-result-as-error
    |=  result=made-result
    ^-  tang
    ?:  ?=([%incomplete *] result)
      tang.result
    ?:  ?=([%complete %error *] result)
      message.build-result.result
    ~
  --
::                                                      ::::
::::                    ++gall                            ::  (1g) extensions
  ::                                                    ::::
++  gall  ^?
  |%
  ::                                                    ::
  ::::                  ++able:gall                     ::  (1g1) arvo moves
    ::                                                  ::::
  ++  able  ^?
    |%
    ++  gift                                            ::  outgoing result
      $%  {$mass p/mass}                                ::  memory usage
          {$onto p/(each suss tang)}                    ::  about agent
          {$rend p/path q/*}                            ::  network request
          {$unto p/cuft}                                ::
          {$mack p/(unit tang)}                         ::  message ack
      ==                                                ::
    ++  task                                            ::  incoming request
      $~  [%vega ~]                                     ::
      $%  {$conf p/dock q/culm}                         ::  configure app
          $>(%init vane-task)                           ::  set owner
          {$deal p/sock q/cush}                         ::  full transmission
          $>(%vega vane-task)                           ::  report upgrade
          $>(%west vane-task)                           ::  network request
          [%wash ~]                                     ::  clear caches
          $>(%wegh vane-task)                           ::  report memory
      ==                                                ::
    --  ::able
  ++  bitt  (map bone (pair ship path))                 ::  incoming subs
  ++  boat                                              ::  outgoing subs
    %+  map  (pair bone wire)                           ::
    (trel bean ship path)                               ::
  ++  bowl                                              ::  standard app state
          $:  $:  our/ship                              ::  host
                  src/ship                              ::  guest
                  dap/term                              ::  agent
              ==                                        ::
              $:  wex/boat                              ::  outgoing subs
                  sup/bitt                              ::  incoming subs
              ==                                        ::
              $:  ost/bone                              ::  opaque cause
                  act/@ud                               ::  change number
                  eny/@uvJ                              ::  entropy
                  now/@da                               ::  current time
                  byk/beak                              ::  load source
          ==  ==                                        ::
  ++  club                                              ::  agent action
    $%  {$peel p/mark q/path}                           ::  translated peer
        {$peer p/path}                                  ::  subscribe
        {$poke p/cage}                                  ::  apply
        {$puff p/mark q/noun}                           ::  unchecked poke
        {$pull ~}                                      ::  unsubscribe
        {$punk p/mark q/cage}                           ::  translated poke
        {$pump ~}                                      ::  pump yes+no
        {$peer-not p/tang}                              ::  poison pill peer
    ==                                                  ::
  ++  cuft                                              ::  internal gift
    $%  {$coup p/(unit tang)}                           ::  poke result
        {$diff p/cage}                                  ::  subscription output
        {$quit ~}                                      ::  close subscription
        {$reap p/(unit tang)}                           ::  peer result
        [%http-response =http-event:http]              ::  serve http result
    ==                                                  ::
  ++  culm                                              ::  config action
    $%  {$load p/scup}                                  ::  load+reload
    ::  {$kick ~}                                      ::  restart everything
    ::  {$stop ~}                                      ::  toggle suspend
    ::  {$wipe ~}                                      ::  destroy all state
    ==                                                  ::
  ++  cush  (pair term club)                            ::  internal task
  ++  dude  term                                        ::  server identity
  ++  gill  (pair ship term)                            ::  general contact
  ++  scar                                              ::  opaque duct
    $:  p/@ud                                           ::  bone sequence
        q/(map duct bone)                               ::  by duct
        r/(map bone duct)                               ::  by bone
    ==                                                  ::
  ++  scup  (pair ship desk)                            ::  autoupdate
  ++  suss  (trel dude @tas @da)                        ::  config report
  ++  well  (pair desk term)                            ::
  --  ::gall
::  %iris http-client interface
::
++  iris  ^?
  |%
  ++  able
    |%
    ::  +gift: effects the client can emit
    ::
    ++  gift
      $%  ::  %request: outbound http-request to earth
          ::
          ::    TODO: id is sort of wrong for this interface; the duct should
          ::    be enough to identify which request we're talking about?
          ::
          [%request id=@ud request=request:http]
          ::  %cancel-request: tell earth to cancel a previous %request
          ::
          [%cancel-request id=@ud]
          ::  %response: response to the caller
          ::
          [%http-response =client-response]
          ::  memory usage report
          ::
          [%mass p=mass]
      ==
    ::
    ++  task
      $~  [%vega ~]
      $%  ::  event failure notification
          ::
          $>(%crud vane-task)
          ::  system started up; reset open connections
          ::
          $>(%born vane-task)
          ::  report upgrade
          ::
          $>(%vega vane-task)
          ::  fetches a remote resource
          ::
          [%request =request:http =outbound-config]
          ::  cancels a previous fetch
          ::
          [%cancel-request ~]
          ::  receives http data from outside
          ::
          [%receive id=@ud =http-event:http]
          ::  memory usage request
          ::
          $>(%wegh vane-task)
      ==
    --
  ::  +client-response: one or more client responses given to the caller
  ::
  +$  client-response
    $%  ::  periodically sent as an update on the duct that sent %fetch
        ::
        $:  %progress
            ::  http-response-header: full transaction header
            ::
            ::    In case of a redirect chain, this is the target of the
            ::    final redirect.
            ::
            =response-header:http
            ::  bytes-read: bytes fetched so far
            ::
            bytes-read=@ud
            ::  expected-size: the total size if response had a content-length
            ::
            expected-size=(unit @ud)
            ::  incremental: data received since the last %http-progress
            ::
            incremental=(unit octs)
        ==
        ::  final response of a download, parsed as mime-data if successful
        ::
        [%finished =response-header:http full-file=(unit mime-data)]
        ::  canceled by the runtime system
        ::
        [%cancel ~]
    ==
  ::  mime-data: externally received but unvalidated mimed data
  ::
  +$  mime-data
    [type=@t data=octs]
  ::  +outbound-config: configuration for outbound http requests
  ::
  +$  outbound-config
    $:  ::  number of times to follow a 300 redirect before erroring
        ::
        ::    Common values for this will be 3 (the limit most browsers use), 5
        ::    (the limit recommended by the http standard), or 0 (let the
        ::    requester deal with 300 redirects).
        ::
        redirects=_5
        ::  number of times to retry before failing
        ::
        ::    When we retry, we'll automatically try to use the 'Range' header
        ::    to resume the download where we left off if we have the
        ::    'Accept-Range: bytes' in the original response.
        ::
        retries=_3
    ==
  ::  +to-httr: adapts to old eyre interface
  ::
  ++  to-httr
    |=  [header=response-header:http full-file=(unit mime-data)]
    ^-  httr:eyre
    ::
    =/  data=(unit octs)
      ?~(full-file ~ `data.u.full-file)
    ::
    [status-code.header headers.header data]
  --
::                                                      ::::
::::                    ++jael                          ::  (1h) security
  ::                                                    ::::
++  jael  ^?
  |%
  ::                                                    ::
  ::::                  ++able:jael                     ::  (1h1) arvo moves
    ::                                                  ::::
  ++  able  ^?
    =,  pki
    |%
    +$  public-keys-result
      $%  [%full points=(map ship point)]
          [%diff who=ship =diff:point]
      ==
    ::                                                  ::
    ++  gift                                            ::  out result <-$
      $%  [%init p=ship]                                ::  report install unix
          [%mass p=mass]                                ::  memory usage report
          [%mack p=(unit tang)]                         ::  message n/ack
          [%turf turf=(list turf)]                      ::  domains
          [%private-keys =life vein=(map life ring)]    ::  private keys
          [%public-keys =public-keys-result]            ::  ethereum changes
      ==                                                ::
    ::  +seed: private boot parameters
    ::
    +$  seed  [who=ship lyf=life key=ring sig=(unit oath:pki)]
    ::
    +=  task                                            ::  in request ->$
      $~  [%vega ~]                                     ::
      $%  $:  %dawn                                     ::  boot from keys
              =seed:able:jael                           ::    identity params
              spon=[=ship point:azimuth-types]          ::    sponsor
              czar=(map ship [=rift =life =pass])       ::    galaxy table
              turf=(list turf)                          ::    domains
              bloq=@ud                                  ::    block number
              node=(unit purl:eyre)                     ::    gateway url
          ==                                            ::
          [%fake =ship]                                 ::  fake boot
          [%listen whos=(set ship) =source]             ::  set ethereum source
          ::TODO  %next for generating/putting new private key
          [%meet =ship =life =pass]                     ::  met after breach
          [%moon =ship =udiff:point]                    ::  register moon keys
          [%nuke whos=(set ship)]                       ::  cancel tracker from
          [%private-keys ~]                             ::  sub to privates
          [%public-keys ships=(set ship)]               ::  sub to publics
          [%rekey =life =ring]                          ::  update private keys
          [%turf ~]                                     ::  view domains
          $>(%vega vane-task)                           ::  report upgrade
          $>(%wegh vane-task)                           ::  memory usage request
          $>(%west vane-task)                           ::  remote request
      ==                                                ::
    ::
    ++  block
      =<  block
      |%
      +$  hash    @uxblockhash
      +$  number  @udblocknumber
      +$  id      [=hash =number]
      +$  block   [=id =parent=hash]
      --
    ::
    ::  Azimuth points form a groupoid, where the objects are all the
    ::  possible values of +point and the arrows are the possible values
    ::  of (list point-diff).  Composition of arrows is concatenation,
    ::  and you can apply the diffs to a +point with +apply.
    ::
    ::  It's simplest to consider +point as the coproduct of three
    ::  groupoids, Rift, Keys, and Sponsor.  Recall that the coproduct
    ::  of monoids is the free monoid (Kleene star) of the coproduct of
    ::  the underlying sets of the monoids.  The construction for
    ::  groupoids is similar.  Thus, the objects of the coproduct are
    ::  the product of the objects of the underlying groupoids.  The
    ::  arrows are a list of a sum of the diff types of the underlying
    ::  groupoids.  Given an arrow=(list diff), you can project to the
    ::  underlying arrows with +skim filtering on the head of each diff.
    ::
    ::  The identity element is ~.  Clearly, composing this with any
    ::  +diff gives the original +diff.  Since this is a category,
    ::  +compose must be associative (true, because concatenation is
    ::  associative).  This is a groupoid, so we must further have that
    ::  every +point-diff has an inverse.  These are given by the
    ::  +inverse operation.
    ::
    ++  point
      =<  point
      |%
      +$  point
        $:  =rift
            =life
            keys=(map life [crypto-suite=@ud =pass])
            sponsor=(unit @p)
        ==
      ::
      +$  key-update  [=life crypto-suite=@ud =pass]
      ::
      ::  Invertible diffs
      ::
      +$  diffs  (list diff)
      +$  diff
        $%  [%rift from=rift to=rift]
            [%keys from=key-update to=key-update]
            [%spon from=(unit @p) to=(unit @p)]
        ==
      ::
      ::  Non-invertible diffs
      ::
      +$  udiffs  (list [=ship =udiff])
      +$  udiff
        $:  =id:block
        $%  [%rift =rift]
            [%keys key-update]
            [%spon sponsor=(unit @p)]
            [%disavow ~]
        ==  ==
      ::
      ++  udiff-to-diff
        |=  [=a=udiff =a=point]
<<<<<<< HEAD
        ^-  diff
        ?-    +<.a-udiff
            %disavow  ~|(%udiff-to-diff-disavow !!)
            %rift     [%rift rift.a-point rift.a-udiff]
            %spon     [%spon sponsor.a-point sponsor.a-udiff]
            %keys
          :+  %keys
=======
        ^-  (unit diff)
        ?-    +<.a-udiff
            %disavow  ~|(%udiff-to-diff-disavow !!)
            %spon     `[%spon sponsor.a-point sponsor.a-udiff]
            %rift
          ?:  =(rift.a-udiff +(rift.a-point))
            `[%rift rift.a-point rift.a-udiff]
          ~
        ::
            %keys
          :^  ~  %keys
>>>>>>> da287907
            [life.a-point (~(gut by keys.a-point) life.a-point *[@ud pass])]
          [life crypto-suite pass]:a-udiff
        ==
      ::
      ++  inverse
        |=  diffs=(list diff)
        ^-  (list diff)
        %-  flop
        %+  turn  diffs
        |=  =diff
        ^-  ^diff
        ?-  -.diff
          %rift  [%rift to from]:diff
          %keys  [%keys to from]:diff
          %spon  [%spon to from]:diff
        ==
      ::
      ++  compose
        (bake weld ,[(list diff) (list diff)])
      ::
      ++  apply
        |=  [diffs=(list diff) =a=point]
        (roll diffs (apply-diff a-point))
      ::
      ++  apply-diff
        |=  a=point
        |:  [*=diff a-point=a]
        ^-  point
        ?-    -.diff
            %rift
          ?>  =(rift.a-point from.diff)
          a-point(rift to.diff)
        ::
            %keys
          ?>  =(life.a-point life.from.diff)
          ?>  =((~(get by keys.a-point) life.a-point) `+.from.diff)
          %_  a-point
            life  life.to.diff
            keys  (~(put by keys.a-point) life.to.diff +.to.diff)
          ==
        ::
            %spon
          ?>  =(sponsor.a-point from.diff)
          a-point(sponsor to.diff)
        ==
      --
<<<<<<< HEAD
    ::
    +$  public-keys-result
      $%  [%full points=(map ship point)]
          [%diff who=ship =diff:point]
      ==
    ::                                                  ::
    ++  gift                                            ::  out result <-$
      $%  [%init p=ship]                                ::  report install unix
          [%mass p=mass]                                ::  memory usage report
          [%mack p=(unit tang)]                         ::  message n/ack
          [%source whos=(set ship) src=source]          ::
          [%turf turf=(list turf)]                      ::  domains
          [%private-keys =life vein=(map life ring)]    ::  private keys
          [%public-keys =public-keys-result]            ::  ethereum changes
      ==                                                ::
    ::  +seed: private boot parameters
    ::
    +$  seed  [who=ship lyf=life key=ring sig=(unit oath:pki)]
    ::
    +=  task                                            ::  in request ->$
      $~  [%vega ~]                                     ::
      $%  $:  %dawn                                     ::  boot from keys
              =seed:able:kale                           ::    identity params
              spon=ship                                 ::    sponsor
              czar=(map ship [=life =pass])             ::    galaxy table
              turf=(list turf)                          ::    domains
              bloq=@ud                                  ::    block number
              node=(unit purl:eyre)                     ::    gateway url
              snap=(unit snapshot)                      ::    head start
          ==                                            ::
          [%fake =ship]                                 ::  fake boot
          [%listen whos=(set ship) =source]             ::  set ethereum source
          ::TODO  %next for generating/putting new private key
          [%nuke whos=(set ship)]                       ::  cancel tracker from
          [%private-keys ~]                             ::  sub to privates
          [%public-keys ships=(set ship)]               ::  sub to publics
          [%sources ~]
          [%meet =ship =life =pass]                     ::  met after breach
          [%snap snap=snapshot kick=?]                  ::  load snapshot
          [%turf ~]                                     ::  view domains
          [%new-event =ship =udiff:point]               ::  update from app
          $>(%vega vane-task)                           ::  report upgrade
          $>(%wegh vane-task)                           ::  memory usage request
          $>(%west vane-task)                           ::  remote request
          [%wind p=@ud]                                 ::  rewind before block
      ==                                                ::
=======
>>>>>>> da287907
    --                                                  ::
  ::                                                    ::
  ::::                                                  ::
    ::                                                  ::
  +$  source  (each ship term)
  +$  source-id  @udsourceid
  ::
  ::  +state-eth-node: state of a connection to an ethereum node
  ::
  +$  state-eth-node                                    ::  node config + meta
    $:  top-source-id=source-id
        sources=(map source-id source)
        sources-reverse=(map source source-id)
        default-source=source-id
        ship-sources=(map ship source-id)
        ship-sources-reverse=(jug source-id ship)
    ==                                                  ::
  ::                                                    ::
  ::::                  ++pki:jael                      ::  (1h2) certificates
    ::                                                  ::::
  ++  pki  ^?
    |%
    ::TODO  update to fit azimuth-style keys
    ::  the urbit meta-certificate (++will) is a sequence
    ::  of certificates (++cert).  each cert in a will
    ::  revokes and replaces the previous cert.  the
    ::  version number of a ship is a ++life.
    ::
    ::  the deed contains an ++arms, a definition
    ::  of cosmetic identity; a semi-trusted parent,
    ::  which signs the initial certificate and provides
    ::  routing services; and a dirty bit.  if the dirty
    ::  bit is set, the new life of this ship may have
    ::  lost information that the old life had.
    ::
    ++  hand  @uvH                                      ::  128-bit hash
    ++  mind  {who/ship lyf/life}                       ::  key identifier
    ++  name  (pair @ta @t)                             ::  ascii / unicode
    ++  oath  @                                         ::  signature
    --  ::  pki
  --  ::  jael
::                                                      ::::
::::                    ++xmas                            ::  (1i) new network
  ::                                                    ::::
++  xmas  ^?
  ::                                                    ::
  ::::                  ++able:xmas                     ::  (1i1) arvo moves
    ::                                                  ::::
  |%
  ++  able  ^?
    |%
    ++  gift                                            ::
      $%  {$east p/*}                                   ::  response message
          {$home p/lane q/@}                            ::  process forward
          {$send p/lane q/@}                            ::  send packet
          {$rest p/coop}                                ::  acknowledgment
      ==                                                ::
    ++  task                                            ::  in request ->$
      $%  {$hear p/lane q/@}                            ::
          {$mess p/ship q/path r/*}                     ::  send message
          {$wake ~}                                     ::
      ==                                                ::
    ++  card                                            ::  out cards
      $%  {$west p/ship q/path r/*}                     ::  network request
      ==                                                ::
    ++  sign                                            ::  in response $-<
      $:  $g                                            ::
          $%  {$rend p/path q/*}                        ::  network request
              {$mack p/(unit tang)}                     ::  message ack
      ==  ==                                            ::
    ++  note                                            ::  out request $->
      $%  {$c $west p/ship q/path r/*}                  ::  to %clay
          {$e $west p/ship q/path r/*}                  ::  to %eyre
          {$g $west p/ship q/path r/*}                  ::  to %gall
          $:  $j                                        ::  to %jael
              $%  {$line p/ship q/@da r/code}           ::
                  {$link p/ship q/@da r/code}           ::
                  {$veil p/ship}                        ::
                  {$west p/ship q/path r/*}             ::  to %gall
      ==  ==  ==                                        ::
    --  ::  able
  ::
  ::::                                                  ::  (1i2)
    ::
  ++  code  @uvI                                        ::  symmetric key
  ++  lane                                              ::  packet route
    $%  {$if p/@da q/@ud r/@if}                         ::  IP4/public UDP/addr
        {$is p/@ud q/(unit lane) r/@is}                 ::  IPv6 w+alternates
        {$ix p/@da q/@ud r/@if}                         ::  IPv4 provisional
    ==                                                  ::
  --  ::xmas
--  ::
::                                                      ::  ::
::::                                                    ::  ::  (2) engines
  ::                                                    ::  ::
|%
::                                                      ::::
::::                      ++number                      ::  (2a) number theory
  ::                                                    ::::
++  number  ^?
  |%
  ::                                                    ::  ++fu:number
  ++  fu                                                ::  modulo (mul p q)
    |=  a/{p/@ q/@}
    =+  b=?:(=([0 0] a) 0 (~(inv fo p.a) (~(sit fo p.a) q.a)))
    |%
    ::                                                  ::  ++dif:fu:number
    ++  dif                                             ::  subtract
      |=  {c/{@ @} d/{@ @}}
      [(~(dif fo p.a) -.c -.d) (~(dif fo q.a) +.c +.d)]
    ::                                                  ::  ++exp:fu:number
    ++  exp                                             ::  exponent
      |=  {c/@ d/{@ @}}
      :-  (~(exp fo p.a) (mod c (dec p.a)) -.d)
      (~(exp fo q.a) (mod c (dec q.a)) +.d)
    ::                                                  ::  ++out:fu:number
    ++  out                                             ::  garner's formula
      |=  c/{@ @}
      %+  add  +.c
      %+  mul  q.a
      %+  ~(pro fo p.a)  b
      (~(dif fo p.a) -.c (~(sit fo p.a) +.c))
    ::                                                  ::  ++pro:fu:number
    ++  pro                                             ::  multiply
      |=  {c/{@ @} d/{@ @}}
      [(~(pro fo p.a) -.c -.d) (~(pro fo q.a) +.c +.d)]
    ::                                                  ::  ++sum:fu:number
    ++  sum                                             ::  add
      |=  {c/{@ @} d/{@ @}}
      [(~(sum fo p.a) -.c -.d) (~(sum fo q.a) +.c +.d)]
    ::                                                  ::  ++sit:fu:number
    ++  sit                                             ::  represent
      |=  c/@
      [(mod c p.a) (mod c q.a)]
    --  ::fu
  ::                                                    ::  ++pram:number
  ++  pram                                              ::  rabin-miller
    |=  a/@  ^-  ?
    ?:  ?|  =(0 (end 0 1 a))
            =(1 a)
            =+  b=1
            |-  ^-  ?
            ?:  =(512 b)
              |
            ?|(=+(c=+((mul 2 b)) &(!=(a c) =(a (mul c (div a c))))) $(b +(b)))
        ==
      |
    =+  ^=  b
        =+  [s=(dec a) t=0]
        |-  ^-  {s/@ t/@}
        ?:  =(0 (end 0 1 s))
          $(s (rsh 0 1 s), t +(t))
        [s t]
    ?>  =((mul s.b (bex t.b)) (dec a))
    =+  c=0
    |-  ^-  ?
    ?:  =(c 64)
      &
    =+  d=(~(raw og (add c a)) (met 0 a))
    =+  e=(~(exp fo a) s.b d)
    ?&  ?|  =(1 e)
            =+  f=0
            |-  ^-  ?
            ?:  =(e (dec a))
              &
            ?:  =(f (dec t.b))
              |
            $(e (~(pro fo a) e e), f +(f))
        ==
        $(c +(c))
    ==
  ::                                                    ::  ++ramp:number
  ++  ramp                                              ::  make r-m prime
    |=  {a/@ b/(list @) c/@}  ^-  @ux                   ::  {bits snags seed}
    =>  .(c (shas %ramp c))
    =+  d=*@
    |-
    ?:  =((mul 100 a) d)
      ~|(%ar-ramp !!)
    =+  e=(~(raw og c) a)
    ?:  &((levy b |=(f/@ !=(1 (mod e f)))) (pram e))
      e
    $(c +(c), d (shax d))
  ::                                                    ::  ++curt:number
  ++  curt                                              ::  curve25519
    |=  {a/@ b/@}
    =>  %=    .
            +
          =>  +
          =+  =+  [p=486.662 q=(sub (bex 255) 19)]
              =+  fq=~(. fo q)
              [p=p q=q fq=fq]
          |%
          ::                                            ::  ++cla:curt:number
          ++  cla                                       ::
            |=  raw/@
            =+  low=(dis 248 (cut 3 [0 1] raw))
            =+  hih=(con 64 (dis 127 (cut 3 [31 1] raw)))
            =+  mid=(cut 3 [1 30] raw)
            (can 3 [[1 low] [30 mid] [1 hih] ~])
          ::                                            ::  ++sqr:curt:number
          ++  sqr                                       ::
            |=(a/@ (mul a a))
          ::                                            ::  ++inv:curt:number
          ++  inv                                       ::
            |=(a/@ (~(exp fo q) (sub q 2) a))
          ::                                            ::  ++cad:curt:number
          ++  cad                                       ::
            |=  {n/{x/@ z/@} m/{x/@ z/@} d/{x/@ z/@}}
            =+  ^=  xx
                ;:  mul  4  z.d
                  %-  sqr  %-  abs:si
                  %+  dif:si
                    (sun:si (mul x.m x.n))
                  (sun:si (mul z.m z.n))
                ==
            =+  ^=  zz
                ;:  mul  4  x.d
                  %-  sqr  %-  abs:si
                  %+  dif:si
                    (sun:si (mul x.m z.n))
                  (sun:si (mul z.m x.n))
                ==
            [(sit.fq xx) (sit.fq zz)]
          ::                                            ::  ++cub:curt:number
          ++  cub                                       ::
            |=  {x/@ z/@}
            =+  ^=  xx
                %+  mul
                  %-  sqr  %-  abs:si
                  (dif:si (sun:si x) (sun:si z))
                (sqr (add x z))
            =+  ^=  zz
                ;:  mul  4  x  z
                  :(add (sqr x) :(mul p x z) (sqr z))
                ==
            [(sit.fq xx) (sit.fq zz)]
          --  ::
        ==
    =+  one=[b 1]
    =+  i=253
    =+  r=one
    =+  s=(cub one)
    |-
    ?:  =(i 0)
      =+  x=(cub r)
      (sit.fq (mul -.x (inv +.x)))
    =+  m=(rsh 0 i a)
    ?:  =(0 (mod m 2))
       $(i (dec i), s (cad r s one), r (cub r))
    $(i (dec i), r (cad r s one), s (cub s))
  ::                                                    ::  ++ga:number
  ++  ga                                                ::  GF (bex p.a)
    |=  a/{p/@ q/@ r/@}                                 ::  dim poly gen
    =+  si=(bex p.a)
    =+  ma=(dec si)
    =>  |%
        ::                                              ::  ++dif:ga:number
        ++  dif                                         ::  add and sub
          |=  {b/@ c/@}
          ~|  [%dif-ga a]
          ?>  &((lth b si) (lth c si))
          (mix b c)
        ::                                              ::  ++dub:ga:number
        ++  dub                                         ::  mul by x
          |=  b/@
          ~|  [%dub-ga a]
          ?>  (lth b si)
          ?:  =(1 (cut 0 [(dec p.a) 1] b))
            (dif (sit q.a) (sit (lsh 0 1 b)))
          (lsh 0 1 b)
        ::                                              ::  ++pro:ga:number
        ++  pro                                         ::  slow multiply
          |=  {b/@ c/@}
          ?:  =(0 b)
            0
          ?:  =(1 (dis 1 b))
            (dif c $(b (rsh 0 1 b), c (dub c)))
          $(b (rsh 0 1 b), c (dub c))
        ::                                              ::  ++toe:ga:number
        ++  toe                                         ::  exp+log tables
          =+  ^=  nu
              |=  {b/@ c/@}
              ^-  (map @ @)
              =+  d=*(map @ @)
              |-
              ?:  =(0 c)
                d
              %=  $
                c  (dec c)
                d  (~(put by d) c b)
              ==
          =+  [p=(nu 0 (bex p.a)) q=(nu ma ma)]
          =+  [b=1 c=0]
          |-  ^-  {p/(map @ @) q/(map @ @)}
          ?:  =(ma c)
            [(~(put by p) c b) q]
          %=  $
            b  (pro r.a b)
            c  +(c)
            p  (~(put by p) c b)
            q  (~(put by q) b c)
          ==
        ::                                              ::  ++sit:ga:number
        ++  sit                                         ::  reduce
          |=  b/@
          (mod b (bex p.a))
        --  ::
    =+  toe
    |%
    ::                                                  ::  ++fra:ga:number
    ++  fra                                             ::  divide
      |=  {b/@ c/@}
      (pro b (inv c))
    ::                                                  ::  ++inv:ga:number
    ++  inv                                             ::  invert
      |=  b/@
      ~|  [%inv-ga a]
      =+  c=(~(get by q) b)
      ?~  c  !!
      =+  d=(~(get by p) (sub ma u.c))
      (need d)
    ::                                                  ::  ++pow:ga:number
    ++  pow                                             ::  exponent
      |=  {b/@ c/@}
      =+  [d=1 e=c f=0]
      |-
      ?:  =(p.a f)
        d
      ?:  =(1 (cut 0 [f 1] b))
        $(d (pro d e), e (pro e e), f +(f))
      $(e (pro e e), f +(f))
    ::                                                  ::  ++pro:ga:number
    ++  pro                                             ::  multiply
      |=  {b/@ c/@}
      ~|  [%pro-ga a]
      =+  d=(~(get by q) b)
      ?~  d  0
      =+  e=(~(get by q) c)
      ?~  e  0
      =+  f=(~(get by p) (mod (add u.d u.e) ma))
      (need f)
    --  ::ga
  --  ::number
::                                                      ::::
::::                      ++crypto                      ::  (2b) cryptography
  ::                                                    ::::
++  crypto  ^?
  =,  ames
  =,  number
  |%
  ::                                                    ::
  ::::                    ++aes:crypto                  ::  (2b1) aes, all sizes
    ::                                                  ::::
  ++  aes    !.
    ~%  %aes  ..is  ~
    |%
    ::                                                  ::  ++ahem:aes:crypto
    ++  ahem                                            ::  kernel state
      |=  {nnk/@ nnb/@ nnr/@}
      =>
        =+  =>  [gr=(ga 8 0x11b 3) few==>(fe .(a 5))]
            [pro=pro.gr dif=dif.gr pow=pow.gr ror=ror.few]
        =>  |%                                          ::
            ++  cipa  $_  ^?                            ::  AES params
              |%
              ++  co  *{p/@ q/@ r/@ s/@}                ::  column coefficients
              ++  ix  |~(a/@ *@)                        ::  key index
              ++  ro  *{p/@ q/@ r/@ s/@}                ::  row shifts
              ++  su  *@                                ::  s-box
              --  ::cipa
            --  ::
        |%
        ::                                              ::  ++pen:ahem:aes:
        ++  pen                                         ::  encrypt
          ^-  cipa
          |%
          ::                                            ::  ++co:pen:ahem:aes:
          ++  co                                        ::  column coefficients
            [0x2 0x3 1 1]
          ::                                            ::  ++ix:pen:ahem:aes:
          ++  ix                                        ::  key index
            |~(a/@ a)
          ::                                            ::  ++ro:pen:ahem:aes:
          ++  ro                                        ::  row shifts
            [0 1 2 3]
          ::                                            ::  ++su:pen:ahem:aes:
          ++  su                                        ::  s-box
            0x16bb.54b0.0f2d.9941.6842.e6bf.0d89.a18c.
              df28.55ce.e987.1e9b.948e.d969.1198.f8e1.
              9e1d.c186.b957.3561.0ef6.0348.66b5.3e70.
              8a8b.bd4b.1f74.dde8.c6b4.a61c.2e25.78ba.
              08ae.7a65.eaf4.566c.a94e.d58d.6d37.c8e7.
              79e4.9591.62ac.d3c2.5c24.0649.0a3a.32e0.
              db0b.5ede.14b8.ee46.8890.2a22.dc4f.8160.
              7319.5d64.3d7e.a7c4.1744.975f.ec13.0ccd.
              d2f3.ff10.21da.b6bc.f538.9d92.8f40.a351.
              a89f.3c50.7f02.f945.8533.4d43.fbaa.efd0.
              cf58.4c4a.39be.cb6a.5bb1.fc20.ed00.d153.
              842f.e329.b3d6.3b52.a05a.6e1b.1a2c.8309.
              75b2.27eb.e280.1207.9a05.9618.c323.c704.
              1531.d871.f1e5.a534.ccf7.3f36.2693.fdb7.
              c072.a49c.afa2.d4ad.f047.59fa.7dc9.82ca.
              76ab.d7fe.2b67.0130.c56f.6bf2.7b77.7c63
          --
        ::                                              ::  ++pin:ahem:aes:
        ++  pin                                         ::  decrypt
          ^-  cipa
          |%
          ::                                            ::  ++co:pin:ahem:aes:
          ++  co                                        ::  column coefficients
            [0xe 0xb 0xd 0x9]
          ::                                            ::  ++ix:pin:ahem:aes:
          ++  ix                                        ::  key index
            |~(a/@ (sub nnr a))
          ::                                            ::  ++ro:pin:ahem:aes:
          ++  ro                                        ::  row shifts
            [0 3 2 1]
          ::                                            ::  ++su:pin:ahem:aes:
          ++  su                                        ::  s-box
            0x7d0c.2155.6314.69e1.26d6.77ba.7e04.2b17.
              6199.5383.3cbb.ebc8.b0f5.2aae.4d3b.e0a0.
              ef9c.c993.9f7a.e52d.0d4a.b519.a97f.5160.
              5fec.8027.5910.12b1.31c7.0788.33a8.dd1f.
              f45a.cd78.fec0.db9a.2079.d2c6.4b3e.56fc.
              1bbe.18aa.0e62.b76f.89c5.291d.711a.f147.
              6edf.751c.e837.f9e2.8535.ade7.2274.ac96.
              73e6.b4f0.cecf.f297.eadc.674f.4111.913a.
              6b8a.1301.03bd.afc1.020f.3fca.8f1e.2cd0.
              0645.b3b8.0558.e4f7.0ad3.bc8c.00ab.d890.
              849d.8da7.5746.155e.dab9.edfd.5048.706c.
              92b6.655d.cc5c.a4d4.1698.6886.64f6.f872.
              25d1.8b6d.49a2.5b76.b224.d928.66a1.2e08.
              4ec3.fa42.0b95.4cee.3d23.c2a6.3294.7b54.
              cbe9.dec4.4443.8e34.87ff.2f9b.8239.e37c.
              fbd7.f381.9ea3.40bf.38a5.3630.d56a.0952
          --
        ::                                              ::  ++mcol:ahem:aes:
        ++  mcol                                        ::
          |=  {a/(list @) b/{p/@ q/@ r/@ s/@}}
          ^-  (list @)
          =+  c=[p=*@ q=*@ r=*@ s=*@]
          |-  ^-  (list @)
          ?~  a  ~
          =>  .(p.c (cut 3 [0 1] i.a))
          =>  .(q.c (cut 3 [1 1] i.a))
          =>  .(r.c (cut 3 [2 1] i.a))
          =>  .(s.c (cut 3 [3 1] i.a))
          :_  $(a t.a)
          %+  rep  3
          %+  turn
            %-  limo
            :~  [[p.c p.b] [q.c q.b] [r.c r.b] [s.c s.b]]
                [[p.c s.b] [q.c p.b] [r.c q.b] [s.c r.b]]
                [[p.c r.b] [q.c s.b] [r.c p.b] [s.c q.b]]
                [[p.c q.b] [q.c r.b] [r.c s.b] [s.c p.b]]
            ==
          |=  {a/{@ @} b/{@ @} c/{@ @} d/{@ @}}
          :(dif (pro a) (pro b) (pro c) (pro d))
        ::                                              ::  ++pode:ahem:aes:
        ++  pode                                        ::  explode to block
          |=  {a/bloq b/@ c/@}  ^-  (list @)
          =+  d=(rip a c)
          =+  m=(met a c)
          |-
          ?:  =(m b)
            d
          $(m +(m), d (weld d (limo [0 ~])))
        ::                                              ::  ++sube:ahem:aes:
        ++  sube                                        ::  s-box word
          |=  {a/@ b/@}  ^-  @
          (rep 3 (turn (pode 3 4 a) |=(c/@ (cut 3 [c 1] b))))
        --  ::
      |%
      ::                                                ::  ++be:ahem:aes:crypto
      ++  be                                            ::  block cipher
        |=  {a/? b/@ c/@H}  ^-  @uxH
        ~|  %be-aesc
        =>  %=    .
                +
              =>  +
              |%
              ::                                        ::  ++ankh:be:ahem:aes:
              ++  ankh                                  ::
                |=  {a/cipa b/@ c/@}
                (pode 5 nnb (cut 5 [(mul (ix.a b) nnb) nnb] c))
              ::                                        ::  ++sark:be:ahem:aes:
              ++  sark                                  ::
                |=  {c/(list @) d/(list @)}
                ^-  (list @)
                ?~  c  ~
                ?~  d  !!
                [(mix i.c i.d) $(c t.c, d t.d)]
              ::                                        ::  ++srow:be:ahem:aes:
              ++  srow                                  ::
                |=  {a/cipa b/(list @)}  ^-  (list @)
                =+  [c=0 d=~ e=ro.a]
                |-
                ?:  =(c nnb)
                  d
                :_  $(c +(c))
                %+  rep  3
                %+  turn
                  (limo [0 p.e] [1 q.e] [2 r.e] [3 s.e] ~)
                |=  {f/@ g/@}
                (cut 3 [f 1] (snag (mod (add g c) nnb) b))
              ::                                        ::  ++subs:be:ahem:aes:
              ++  subs                                  ::
                |=  {a/cipa b/(list @)}  ^-  (list @)
                ?~  b  ~
                [(sube i.b su.a) $(b t.b)]
              --
            ==
        =+  [d=?:(a pen pin) e=(pode 5 nnb c) f=1]
        =>  .(e (sark e (ankh d 0 b)))
        |-
        ?.  =(nnr f)
          =>  .(e (subs d e))
          =>  .(e (srow d e))
          =>  .(e (mcol e co.d))
          =>  .(e (sark e (ankh d f b)))
          $(f +(f))
        =>  .(e (subs d e))
        =>  .(e (srow d e))
        =>  .(e (sark e (ankh d nnr b)))
        (rep 5 e)
      ::                                                ::  ++ex:ahem:aes:crypto
      ++  ex                                            ::  key expand
        |=  a/@I  ^-  @
        =+  [b=a c=0 d=su:pen i=nnk]
        |-
        ?:  =(i (mul nnb +(nnr)))
          b
        =>  .(c (cut 5 [(dec i) 1] b))
        =>  ?:  =(0 (mod i nnk))
              =>  .(c (ror 3 1 c))
              =>  .(c (sube c d))
              .(c (mix c (pow (dec (div i nnk)) 2)))
            ?:  &((gth nnk 6) =(4 (mod i nnk)))
              .(c (sube c d))
            .
        =>  .(c (mix c (cut 5 [(sub i nnk) 1] b)))
        =>  .(b (can 5 [i b] [1 c] ~))
        $(i +(i))
      ::                                                ::  ++ix:ahem:aes:crypto
      ++  ix                                            ::  key expand, inv
        |=  a/@  ^-  @
        =+  [i=1 j=*@ b=*@ c=co:pin]
        |-
        ?:  =(nnr i)
          a
        =>  .(b (cut 7 [i 1] a))
        =>  .(b (rep 5 (mcol (pode 5 4 b) c)))
        =>  .(j (sub nnr i))
        %=    $
            i  +(i)
            a
          %+  can  7
          :~  [i (cut 7 [0 i] a)]
              [1 b]
              [j (cut 7 [+(i) j] a)]
          ==
        ==
      --
    ::                                                  ::  ++ecba:aes:crypto
    ++  ecba                                            ::  AES-128 ECB
      ~%  %ecba  +>  ~
      |_  key/@H
      ::                                                ::  ++en:ecba:aes:crypto
      ++  en                                            ::  encrypt
        ~/  %en
        |=  blk/@H  ^-  @uxH
        =+  (ahem 4 4 10)
        =:
          key  (~(net fe 7) key)
          blk  (~(net fe 7) blk)
        ==
        %-  ~(net fe 7)
        (be & (ex key) blk)
      ::                                                ::  ++de:ecba:aes:crypto
      ++  de                                            ::  decrypt
        ~/  %de
        |=  blk/@H  ^-  @uxH
        =+  (ahem 4 4 10)
        =:
          key  (~(net fe 7) key)
          blk  (~(net fe 7) blk)
        ==
        %-  ~(net fe 7)
        (be | (ix (ex key)) blk)
      --  ::ecba
    ::                                                  ::  ++ecbb:aes:crypto
    ++  ecbb                                            ::  AES-192 ECB
      ~%  %ecbb  +>  ~
      |_  key/@I
      ::                                                ::  ++en:ecbb:aes:crypto
      ++  en                                            ::  encrypt
        ~/  %en
        |=  blk/@H  ^-  @uxH
        =+  (ahem 6 4 12)
        =:
          key  (rsh 6 1 (~(net fe 8) key))
          blk  (~(net fe 7) blk)
        ==
        %-  ~(net fe 7)
        (be & (ex key) blk)
      ::                                                ::  ++de:ecbb:aes:crypto
      ++  de                                            ::  decrypt
        ~/  %de
        |=  blk/@H  ^-  @uxH
        =+  (ahem 6 4 12)
        =:
          key  (rsh 6 1 (~(net fe 8) key))
          blk  (~(net fe 7) blk)
        ==
        %-  ~(net fe 7)
        (be | (ix (ex key)) blk)
      --  ::ecbb
    ::                                                  ::  ++ecbc:aes:crypto
    ++  ecbc                                            ::  AES-256 ECB
      ~%  %ecbc  +>  ~
      |_  key/@I
      ::                                                ::  ++en:ecbc:aes:crypto
      ++  en                                            ::  encrypt
        ~/  %en
        |=  blk/@H  ^-  @uxH
        =+  (ahem 8 4 14)
        =:
          key  (~(net fe 8) key)
          blk  (~(net fe 7) blk)
        ==
        %-  ~(net fe 7)
        (be & (ex key) blk)
      ::                                                ::  ++de:ecbc:aes:crypto
      ++  de                                            ::  decrypt
        ~/  %de
        |=  blk/@H  ^-  @uxH
        =+  (ahem 8 4 14)
        =:
          key  (~(net fe 8) key)
          blk  (~(net fe 7) blk)
        ==
        %-  ~(net fe 7)
        (be | (ix (ex key)) blk)
      --  ::ecbc
    ::                                                  ::  ++cbca:aes:crypto
    ++  cbca                                            ::  AES-128 CBC
      ~%  %cbca  +>  ~
      |_  {key/@H prv/@H}
      ::                                                ::  ++en:cbca:aes:crypto
      ++  en                                            ::  encrypt
        ~/  %en
        |=  txt/@  ^-  @ux
        =+  pts=?:(=(txt 0) `(list @)`~[0] (flop (rip 7 txt)))
        =|  cts/(list @)
        %+  rep  7
        ::  logically, flop twice here
        |-  ^-  (list @)
        ?~  pts
          cts
        =+  cph=(~(en ecba key) (mix prv i.pts))
        %=  $
          cts  [cph cts]
          pts  t.pts
          prv  cph
        ==
      ::                                                ::  ++de:cbca:aes:crypto
      ++  de                                            ::  decrypt
        ~/  %de
        |=  txt/@  ^-  @ux
        =+  cts=?:(=(txt 0) `(list @)`~[0] (flop (rip 7 txt)))
        =|  pts/(list @)
        %+  rep  7
        ::  logically, flop twice here
        |-  ^-  (list @)
        ?~  cts
          pts
        =+  pln=(mix prv (~(de ecba key) i.cts))
        %=  $
          pts  [pln pts]
          cts  t.cts
          prv  i.cts
        ==
      --  ::cbca
    ::                                                  ::  ++cbcb:aes:crypto
    ++  cbcb                                            ::  AES-192 CBC
      ~%  %cbcb  +>  ~
      |_  {key/@I prv/@H}
      ::                                                ::  ++en:cbcb:aes:crypto
      ++  en                                            ::  encrypt
        ~/  %en
        |=  txt/@  ^-  @ux
        =+  pts=?:(=(txt 0) `(list @)`~[0] (flop (rip 7 txt)))
        =|  cts/(list @)
        %+  rep  7
        ::  logically, flop twice here
        |-  ^-  (list @)
        ?~  pts
          cts
        =+  cph=(~(en ecbb key) (mix prv i.pts))
        %=  $
          cts  [cph cts]
          pts  t.pts
          prv  cph
        ==
      ::                                                ::  ++de:cbcb:aes:crypto
      ++  de                                            ::  decrypt
        ~/  %de
        |=  txt/@  ^-  @ux
        =+  cts=?:(=(txt 0) `(list @)`~[0] (flop (rip 7 txt)))
        =|  pts/(list @)
        %+  rep  7
        ::  logically, flop twice here
        |-  ^-  (list @)
        ?~  cts
          pts
        =+  pln=(mix prv (~(de ecbb key) i.cts))
        %=  $
          pts  [pln pts]
          cts  t.cts
          prv  i.cts
        ==
      --  ::cbcb
    ::                                                  ::  ++cbcc:aes:crypto
    ++  cbcc                                            ::  AES-256 CBC
      ~%  %cbcc  +>  ~
      |_  {key/@I prv/@H}
      ::                                                ::  ++en:cbcc:aes:crypto
      ++  en                                            ::  encrypt
        ~/  %en
        |=  txt/@  ^-  @ux
        =+  pts=?:(=(txt 0) `(list @)`~[0] (flop (rip 7 txt)))
        =|  cts/(list @)
        %+  rep  7
        ::  logically, flop twice here
        |-  ^-  (list @)
        ?~  pts
          cts
        =+  cph=(~(en ecbc key) (mix prv i.pts))
        %=  $
          cts  [cph cts]
          pts  t.pts
          prv  cph
        ==
      ::                                                ::  ++de:cbcc:aes:crypto
      ++  de                                            ::  decrypt
        ~/  %de
        |=  txt/@  ^-  @ux
        =+  cts=?:(=(txt 0) `(list @)`~[0] (flop (rip 7 txt)))
        =|  pts/(list @)
        %+  rep  7
        ::  logically, flop twice here
        |-  ^-  (list @)
        ?~  cts
          pts
        =+  pln=(mix prv (~(de ecbc key) i.cts))
        %=  $
          pts  [pln pts]
          cts  t.cts
          prv  i.cts
        ==
      --  ::cbcc
    ::                                                  ::  ++inc:aes:crypto
    ++  inc                                             ::  inc. low bloq
      |=  {mod/bloq ctr/@H}
      ^-  @uxH
      =+  bqs=(rip mod ctr)
      ?~  bqs  0x1
      %+  rep  mod
      [(~(sum fe mod) i.bqs 1) t.bqs]
    ::                                                  ::  ++ctra:aes:crypto
    ++  ctra                                            ::  AES-128 CTR
      ~%  %ctra  +>  ~
      |_  {key/@H mod/bloq len/@ ctr/@H}
      ::                                                ::  ++en:ctra:aes:crypto
      ++  en                                            ::  encrypt
        ~/  %en
        |=  txt/@
        ^-  @ux
        =/  encrypt  ~(en ecba key)
        =/  blocks  (add (div len 16) ?:(=((^mod len 16) 0) 0 1))
        ?>  (gte len (met 3 txt))
        %+  mix  txt
        %^  rsh  3  (sub (mul 16 blocks) len)
        %+  rep  7
        =|  seed=(list @ux)
        |-  ^+  seed
        ?:  =(blocks 0)  seed
        %=  $
          seed    [(encrypt ctr) seed]
          ctr     (inc mod ctr)
          blocks  (dec blocks)
        ==
      ::                                                ::  ++de:ctra:aes:crypto
      ++  de                                            ::  decrypt
        en
      --  ::ctra
    ::                                                  ::  ++ctrb:aes:crypto
    ++  ctrb                                            ::  AES-192 CTR
      ~%  %ctrb  +>  ~
      |_  {key/@I mod/bloq len/@ ctr/@H}
      ::                                                ::  ++en:ctrb:aes:crypto
      ++  en
        ~/  %en
        |=  txt/@
        ^-  @ux
        =/  encrypt  ~(en ecbb key)
        =/  blocks  (add (div len 16) ?:(=((^mod len 16) 0) 0 1))
        ?>  (gte len (met 3 txt))
        %+  mix  txt
        %^  rsh  3  (sub (mul 16 blocks) len)
        %+  rep  7
        =|  seed=(list @ux)
        |-  ^+  seed
        ?:  =(blocks 0)  seed
        %=  $
          seed    [(encrypt ctr) seed]
          ctr     (inc mod ctr)
          blocks  (dec blocks)
        ==
      ::                                                ::  ++de:ctrb:aes:crypto
      ++  de                                            ::  decrypt
        en
      --  ::ctrb
    ::                                                  ::  ++ctrc:aes:crypto
    ++  ctrc                                            ::  AES-256 CTR
      ~%  %ctrc  +>  ~
      |_  {key/@I mod/bloq len/@ ctr/@H}
      ::                                                ::  ++en:ctrc:aes:crypto
      ++  en                                            ::  encrypt
        ~/  %en
        |=  txt/@
        ^-  @ux
        =/  encrypt  ~(en ecbc key)
        =/  blocks  (add (div len 16) ?:(=((^mod len 16) 0) 0 1))
        ?>  (gte len (met 3 txt))
        %+  mix  txt
        %^  rsh  3  (sub (mul 16 blocks) len)
        %+  rep  7
        =|  seed=(list @ux)
        |-  ^+  seed
        ?:  =(blocks 0)  seed
        %=  $
          seed    [(encrypt ctr) seed]
          ctr     (inc mod ctr)
          blocks  (dec blocks)
        ==
      ::                                                ::  ++de:ctrc:aes:crypto
      ++  de                                            ::  decrypt
        en
      --  ::ctrc
    ::                                                  ::  ++doub:aes:crypto
    ++  doub                                            ::  double 128-bit
      |=  ::  string mod finite
          ::
          str/@H
      ::
      ::  field (see spec)
      ::
      ^-  @uxH
      %-  ~(sit fe 7)
      ?.  =((xeb str) 128)
        (lsh 0 1 str)
      (mix 0x87 (lsh 0 1 str))
    ::                                                  ::  ++mpad:aes:crypto
    ++  mpad                                            ::
      |=  {oct/@ txt/@}
      ::
      ::  pad message to multiple of 128 bits
      ::  by appending 1, then 0s
      ::  the spec is unclear, but it must be octet based
      ::  to match the test vectors
      ::
      ^-  @ux
      =+  pad=(mod oct 16)
      ?:  =(pad 0)  0x8000.0000.0000.0000.0000.0000.0000.0000
      (lsh 3 (sub 15 pad) (mix 0x80 (lsh 3 1 txt)))
    ::                                                  ::  ++suba:aes:crypto
    ++  suba                                            ::  AES-128 subkeys
      |=  key/@H
      =+  l=(~(en ecba key) 0)
      =+  k1=(doub l)
      =+  k2=(doub k1)
      ^-  {@ux @ux}
      [k1 k2]
    ::                                                  ::  ++subb:aes:crypto
    ++  subb                                            ::  AES-192 subkeys
      |=  key/@I
      =+  l=(~(en ecbb key) 0)
      =+  k1=(doub l)
      =+  k2=(doub k1)
      ^-  {@ux @ux}
      [k1 k2]
    ::                                                  ::  ++subc:aes:crypto
    ++  subc                                            ::  AES-256 subkeys
      |=  key/@I
      =+  l=(~(en ecbc key) 0)
      =+  k1=(doub l)
      =+  k2=(doub k1)
      ^-  {@ux @ux}
      [k1 k2]
    ::                                                  ::  ++maca:aes:crypto
    ++  maca                                            ::  AES-128 CMAC
      ~/  %maca
      |=  {key/@H oct/(unit @) txt/@}
      ^-  @ux
      =+  [sub=(suba key) len=?~(oct (met 3 txt) u.oct)]
      =+  ^=  pdt
        ?:  &(=((mod len 16) 0) !=(len 0))
          [& txt]
        [| (mpad len txt)]
      =+  ^=  mac
        %-  ~(en cbca key 0)
        %+  mix  +.pdt
        ?-  -.pdt
          %&  -.sub
          %|  +.sub
        ==
      ::  spec says MSBs, LSBs match test vectors
      ::
      (~(sit fe 7) mac)
    ::                                                  ::  ++macb:aes:crypto
    ++  macb                                            ::  AES-192 CMAC
      ~/  %macb
      |=  {key/@I oct/(unit @) txt/@}
      ^-  @ux
      =+  [sub=(subb key) len=?~(oct (met 3 txt) u.oct)]
      =+  ^=  pdt
        ?:  &(=((mod len 16) 0) !=(len 0))
          [& txt]
        [| (mpad len txt)]
      =+  ^=  mac
        %-  ~(en cbcb key 0)
        %+  mix  +.pdt
        ?-  -.pdt
          %&  -.sub
          %|  +.sub
        ==
      ::  spec says MSBs, LSBs match test vectors
      ::
      (~(sit fe 7) mac)
    ::                                                  ::  ++macc:aes:crypto
    ++  macc                                            :: AES-256 CMAC
      ~/  %macc
      |=  {key/@I oct/(unit @) txt/@}
      ^-  @ux
      =+  [sub=(subc key) len=?~(oct (met 3 txt) u.oct)]
      =+  ^=  pdt
        ?:  &(=((mod len 16) 0) !=(len 0))
          [& txt]
        [| (mpad len txt)]
      =+  ^=  mac
        %-  ~(en cbcc key 0)
        %+  mix  +.pdt
        ?-  -.pdt
          %&  -.sub
          %|  +.sub
        ==
      ::  spec says MSBs, LSBs match test vectors
      ::
      (~(sit fe 7) mac)
    ::                                                  ::  ++s2va:aes:crypto
    ++  s2va                                            ::  AES-128 S2V
      ~/  %s2va
      |=  {key/@H ads/(list @)}
      =+  res=(maca key `16 0x0)
      %^  maca  key  ~
      |-  ^-  @uxH
      ?~  ads  (maca key `16 0x1)
      ?~  t.ads
        ?:  (gte (xeb i.ads) 128)
          (mix i.ads res)
        %+  mix
          (doub res)
          (mpad (met 3 i.ads) i.ads)
      %=  $
        res  %+  mix
               (doub res)
               (maca key ~ i.ads)
        ads  t.ads
      ==
    ::                                                  ::  ++s2vb:aes:crypto
    ++  s2vb                                            ::  AES-192 S2V
      ~/  %s2vb
      |=  {key/@I ads/(list @)}
      =+  res=(macb key `16 0x0)
      %^  macb  key  ~
      |-  ^-  @uxH
      ?~  ads  (macb key `16 0x1)
      ?~  t.ads
        ?:  (gte (xeb i.ads) 128)
          (mix i.ads res)
        %+  mix
          (doub res)
          (mpad (met 3 i.ads) i.ads)
      %=  $
        res  %+  mix
               (doub res)
               (macb key ~ i.ads)
        ads  t.ads
      ==
    ::                                                  ::  ++s2vc:aes:crypto
    ++  s2vc                                            ::  AES-256 S2V
      ~/  %s2vc
      |=  {key/@I ads/(list @)}
      =+  res=(macc key `16 0x0)
      %^  macc  key  ~
      |-  ^-  @uxH
      ?~  ads  (macc key `16 0x1)
      ?~  t.ads
        ?:  (gte (xeb i.ads) 128)
          (mix i.ads res)
        %+  mix
          (doub res)
          (mpad (met 3 i.ads) i.ads)
      %=  $
        res  %+  mix
               (doub res)
               (macc key ~ i.ads)
        ads  t.ads
      ==
    ::                                                  ::  ++siva:aes:crypto
    ++  siva                                            ::  AES-128 SIV
      ~%  %siva  +>  ~
      |_  {key/@I vec/(list @)}
      ::                                                ::  ++en:siva:aes:crypto
      ++  en                                            ::  encrypt
        ~/  %en
        |=  txt/@
        ^-  (trel @uxH @ud @ux)
        =+  [k1=(rsh 7 1 key) k2=(end 7 1 key)]
        =+  iv=(s2va k1 (weld vec (limo ~[txt])))
        =+  len=(met 3 txt)
        =*  hib  (dis iv 0xffff.ffff.ffff.ffff.7fff.ffff.7fff.ffff)
        :+
          iv
          len
        (~(en ctra k2 7 len hib) txt)
      ::                                                ::  ++de:siva:aes:crypto
      ++  de                                            ::  decrypt
        ~/  %de
        |=  {iv/@H len/@ txt/@}
        ^-  (unit @ux)
        =+  [k1=(rsh 7 1 key) k2=(end 7 1 key)]
        =*  hib  (dis iv 0xffff.ffff.ffff.ffff.7fff.ffff.7fff.ffff)
        =+  ^=  pln
          (~(de ctra k2 7 len hib) txt)
        ?.  =((s2va k1 (weld vec (limo ~[pln]))) iv)
          ~
        `pln
      --  ::siva
    ::                                                  ::  ++sivb:aes:crypto
    ++  sivb                                            ::  AES-192 SIV
      ~%  %sivb  +>  ~
      |_  {key/@J vec/(list @)}
      ::                                                ::  ++en:sivb:aes:crypto
      ++  en                                            ::  encrypt
        ~/  %en
        |=  txt/@
        ^-  (trel @uxH @ud @ux)
        =+  [k1=(rsh 5 3 key) k2=(end 5 3 key)]
        =+  iv=(s2vb k1 (weld vec (limo ~[txt])))
        =*  hib  (dis iv 0xffff.ffff.ffff.ffff.7fff.ffff.7fff.ffff)
        =+  len=(met 3 txt)
        :+  iv
          len
        (~(en ctrb k2 7 len hib) txt)
      ::                                                ::  ++de:sivb:aes:crypto
      ++  de                                            ::  decrypt
        ~/  %de
        |=  {iv/@H len/@ txt/@}
        ^-  (unit @ux)
        =+  [k1=(rsh 5 3 key) k2=(end 5 3 key)]
        =*  hib  (dis iv 0xffff.ffff.ffff.ffff.7fff.ffff.7fff.ffff)
        =+  ^=  pln
          (~(de ctrb k2 7 len hib) txt)
        ?.  =((s2vb k1 (weld vec (limo ~[pln]))) iv)
          ~
        `pln
      --  ::sivb
    ::                                                  ::  ++sivc:aes:crypto
    ++  sivc                                            ::  AES-256 SIV
      ~%  %sivc  +>  ~
      |_  {key/@J vec/(list @)}
      ::                                                ::  ++en:sivc:aes:crypto
      ++  en                                            ::  encrypt
        ~/  %en
        |=  txt/@
        ^-  (trel @uxH @ud @ux)
        =+  [k1=(rsh 8 1 key) k2=(end 8 1 key)]
        =+  iv=(s2vc k1 (weld vec (limo ~[txt])))
        =*  hib  (dis iv 0xffff.ffff.ffff.ffff.7fff.ffff.7fff.ffff)
        =+  len=(met 3 txt)
        :+
          iv
          len
        (~(en ctrc k2 7 len hib) txt)
      ::                                                ::  ++de:sivc:aes:crypto
      ++  de                                            ::  decrypt
        ~/  %de
        |=  {iv/@H len/@ txt/@}
        ^-  (unit @ux)
        =+  [k1=(rsh 8 1 key) k2=(end 8 1 key)]
        =*  hib  (dis iv 0xffff.ffff.ffff.ffff.7fff.ffff.7fff.ffff)
        =+  ^=  pln
          (~(de ctrc k2 7 len hib) txt)
        ?.  =((s2vc k1 (weld vec (limo ~[pln]))) iv)
          ~
        `pln
      --  ::sivc
    --
  ::                                                    ::
  ::::                    ++ed:crypto                   ::  ed25519
    ::                                                  ::::
  ++  ed
    =>
      =+  =+  [b=256 q=(sub (bex 255) 19)]
          =+  fq=~(. fo q)
          =+  ^=  l
               %+  add
                 (bex 252)
               27.742.317.777.372.353.535.851.937.790.883.648.493
          =+  d=(dif.fq 0 (fra.fq 121.665 121.666))
          =+  ii=(exp.fq (div (dec q) 4) 2)
          [b=b q=q fq=fq l=l d=d ii=ii]
      ~%  %coed  ..is  ~
      |%
      ::                                                ::  ++norm:ed:crypto
      ++  norm                                          ::
        |=(x/@ ?:(=(0 (mod x 2)) x (sub q x)))
      ::                                                ::  ++xrec:ed:crypto
      ++  xrec                                          ::  recover x-coord
        |=  y/@  ^-  @
        =+  ^=  xx
            %+  mul  (dif.fq (mul y y) 1)
                     (inv.fq +(:(mul d y y)))
        =+  x=(exp.fq (div (add 3 q) 8) xx)
        ?:  !=(0 (dif.fq (mul x x) (sit.fq xx)))
          (norm (pro.fq x ii))
        (norm x)
      ::                                                ::  ++ward:ed:crypto
      ++  ward                                          ::  edwards multiply
        |=  {pp/{@ @} qq/{@ @}}  ^-  {@ @}
        =+  dp=:(pro.fq d -.pp -.qq +.pp +.qq)
        =+  ^=  xt
            %+  pro.fq
              %+  sum.fq
                (pro.fq -.pp +.qq)
              (pro.fq -.qq +.pp)
            (inv.fq (sum.fq 1 dp))
        =+  ^=  yt
            %+  pro.fq
              %+  sum.fq
                (pro.fq +.pp +.qq)
              (pro.fq -.pp -.qq)
            (inv.fq (dif.fq 1 dp))
        [xt yt]
      ::                                                ::  ++scam:ed:crypto
      ++  scam                                          ::  scalar multiply
        |=  {pp/{@ @} e/@}  ^-  {@ @}
        ?:  =(0 e)
          [0 1]
        =+  qq=$(e (div e 2))
        =>  .(qq (ward qq qq))
        ?:  =(1 (dis 1 e))
          (ward qq pp)
        qq
      ::                                                ::  ++etch:ed:crypto
      ++  etch                                          ::  encode point
        |=  pp/{@ @}  ^-  @
        (can 0 ~[[(sub b 1) +.pp] [1 (dis 1 -.pp)]])
      ::                                                ::  ++curv:ed:crypto
      ++  curv                                          ::  point on curve?
        |=  {x/@ y/@}  ^-  ?
        .=  0
            %+  dif.fq
              %+  sum.fq
                (pro.fq (sub q (sit.fq x)) x)
              (pro.fq y y)
            (sum.fq 1 :(pro.fq d x x y y))
      ::                                                ::  ++deco:ed:crypto
      ++  deco                                          ::  decode point
        |=  s/@  ^-  (unit {@ @})
        =+  y=(cut 0 [0 (dec b)] s)
        =+  si=(cut 0 [(dec b) 1] s)
        =+  x=(xrec y)
        =>  .(x ?:(!=(si (dis 1 x)) (sub q x) x))
        =+  pp=[x y]
        ?.  (curv pp)
          ~
        [~ pp]
      ::                                                ::  ++bb:ed:crypto
      ++  bb                                            ::
        =+  bby=(pro.fq 4 (inv.fq 5))
        [(xrec bby) bby]
      --  ::
    ~%  %ed  +  ~
    |%
    ::
    ++  point-add
      ~/  %point-add
      |=  [a-point=@udpoint b-point=@udpoint]
      ^-  @udpoint
      ::
      =/  a-point-decoded=[@ @]  (need (deco a-point))
      =/  b-point-decoded=[@ @]  (need (deco b-point))
      ::
      %-  etch
      (ward a-point-decoded b-point-decoded)
    ::
    ++  scalarmult
      ~/  %scalarmult
      |=  [a=@udscalar a-point=@udpoint]
      ^-  @udpoint
      ::
      =/  a-point-decoded=[@ @]  (need (deco a-point))
      ::
      %-  etch
      (scam a-point-decoded a)
    ::
    ++  scalarmult-base
      ~/  %scalarmult-base
      |=  scalar=@udscalar
      ^-  @udpoint
      %-  etch
      (scam bb scalar)
    ::
    ++  add-scalarmult-scalarmult-base
      ~/  %add-scalarmult-scalarmult-base
      |=  [a=@udscalar a-point=@udpoint b=@udscalar]
      ^-  @udpoint
      ::
      =/  a-point-decoded=[@ @]  (need (deco a-point))
      ::
      %-  etch
      %+  ward
        (scam bb b)
      (scam a-point-decoded a)
    ::
    ++  add-double-scalarmult
      ~/  %add-double-scalarmult
      |=  [a=@udscalar a-point=@udpoint b=@udscalar b-point=@udpoint]
      ^-  @udpoint
      ::
      =/  a-point-decoded=[@ @]  (need (deco a-point))
      =/  b-point-decoded=[@ @]  (need (deco b-point))
      ::
      %-  etch
      %+  ward
        (scam a-point-decoded a)
      (scam b-point-decoded b)
    ::                                                  ::  ++puck:ed:crypto
    ++  puck                                            ::  public key
      ~/  %puck
      |=  sk/@I  ^-  @
      ?:  (gth (met 3 sk) 32)  !!
      =+  h=(shal (rsh 0 3 b) sk)
      =+  ^=  a
          %+  add
            (bex (sub b 2))
          (lsh 0 3 (cut 0 [3 (sub b 5)] h))
      =+  aa=(scam bb a)
      (etch aa)
    ::                                                  ::  ++suck:ed:crypto
    ++  suck                                            ::  keypair from seed
      |=  se/@I  ^-  @uJ
      =+  pu=(puck se)
      (can 0 ~[[b se] [b pu]])
    ::                                                  ::  ++shar:ed:crypto
    ++  shar                                            ::  curve25519 secret
      ~/  %shar
      |=  {pub/@ sek/@}
      ^-  @ux
      =+  exp=(shal (rsh 0 3 b) (suck sek))
      =.  exp  (dis exp (can 0 ~[[3 0] [251 (fil 0 251 1)]]))
      =.  exp  (con exp (lsh 3 31 0b100.0000))
      =+  prv=(end 8 1 exp)
      =+  crv=(fra.fq (sum.fq 1 pub) (dif.fq 1 pub))
      (curt prv crv)
    ::                                                  ::  ++sign:ed:crypto
    ++  sign                                            ::  certify
      ~/  %sign
      |=  {m/@ se/@}  ^-  @
      =+  sk=(suck se)
      =+  pk=(cut 0 [b b] sk)
      =+  h=(shal (rsh 0 3 b) sk)
      =+  ^=  a
          %+  add
            (bex (sub b 2))
          (lsh 0 3 (cut 0 [3 (sub b 5)] h))
      =+  ^=  r
          =+  hm=(cut 0 [b b] h)
          =+  ^=  i
              %+  can  0
              :~  [b hm]
                  [(met 0 m) m]
              ==
          (shaz i)
      =+  rr=(scam bb r)
      =+  ^=  ss
          =+  er=(etch rr)
          =+  ^=  ha
              %+  can  0
              :~  [b er]
                  [b pk]
                  [(met 0 m) m]
              ==
          (~(sit fo l) (add r (mul (shaz ha) a)))
      (can 0 ~[[b (etch rr)] [b ss]])
    ::                                                  ::  ++veri:ed:crypto
    ++  veri                                            ::  validate
      ~/  %veri
      |=  {s/@ m/@ pk/@}  ^-  ?
      ?:  (gth (div b 4) (met 3 s))  |
      ?:  (gth (div b 8) (met 3 pk))  |
      =+  cb=(rsh 0 3 b)
      =+  rr=(deco (cut 0 [0 b] s))
      ?~  rr  |
      =+  aa=(deco pk)
      ?~  aa  |
      =+  ss=(cut 0 [b b] s)
      =+  ha=(can 3 ~[[cb (etch u.rr)] [cb pk] [(met 3 m) m]])
      =+  h=(shaz ha)
      =((scam bb ss) (ward u.rr (scam u.aa h)))
    --  ::ed
  ::                                                    ::
  ::::                    ++scr:crypto                  ::  (2b3) scrypt
    ::                                                  ::::
  ++  scr
    ~%  %scr  ..is  ~
    |%
    ::                                                  ::  ++sal:scr:crypto
    ++  sal                                             ::  salsa20 hash
      |=  {x/@ r/@}                                     ::  with r rounds
      ?>  =((mod r 2) 0)                                ::
      =+  few==>(fe .(a 5))
      =+  ^=  rot
        |=  {a/@ b/@}
        (mix (end 5 1 (lsh 0 a b)) (rsh 0 (sub 32 a) b))
      =+  ^=  lea
        |=  {a/@ b/@}
        (net:few (sum:few (net:few a) (net:few b)))
      =>  |%
          ::                                            ::  ++qr:sal:scr:crypto
          ++  qr                                        ::  quarterround
            |=  y/{@ @ @ @ ~}
            =+  zb=(mix &2.y (rot 7 (sum:few &1.y &4.y)))
            =+  zc=(mix &3.y (rot 9 (sum:few zb &1.y)))
            =+  zd=(mix &4.y (rot 13 (sum:few zc zb)))
            =+  za=(mix &1.y (rot 18 (sum:few zd zc)))
            ~[za zb zc zd]
          ::                                            ::  ++rr:sal:scr:crypto
          ++  rr                                        ::  rowround
            |=  {y/(list @)}
            =+  za=(qr ~[&1.y &2.y &3.y &4.y])
            =+  zb=(qr ~[&6.y &7.y &8.y &5.y])
            =+  zc=(qr ~[&11.y &12.y &9.y &10.y])
            =+  zd=(qr ~[&16.y &13.y &14.y &15.y])
            ^-  (list @)  :~
              &1.za  &2.za  &3.za  &4.za
              &4.zb  &1.zb  &2.zb  &3.zb
              &3.zc  &4.zc  &1.zc  &2.zc
              &2.zd  &3.zd  &4.zd  &1.zd  ==
          ::                                            ::  ++cr:sal:scr:crypto
          ++  cr                                        ::  columnround
            |=  {x/(list @)}
            =+  ya=(qr ~[&1.x &5.x &9.x &13.x])
            =+  yb=(qr ~[&6.x &10.x &14.x &2.x])
            =+  yc=(qr ~[&11.x &15.x &3.x &7.x])
            =+  yd=(qr ~[&16.x &4.x &8.x &12.x])
            ^-  (list @)  :~
              &1.ya  &4.yb  &3.yc  &2.yd
              &2.ya  &1.yb  &4.yc  &3.yd
              &3.ya  &2.yb  &1.yc  &4.yd
              &4.ya  &3.yb  &2.yc  &1.yd  ==
          ::                                            ::  ++dr:sal:scr:crypto
          ++  dr                                        ::  doubleround
            |=  {x/(list @)}
            (rr (cr x))
          ::                                            ::  ++al:sal:scr:crypto
          ++  al                                        ::  add two lists
            |=  {a/(list @) b/(list @)}
            |-  ^-  (list @)
            ?~  a  ~  ?~  b  ~
            [i=(sum:few -.a -.b) t=$(a +.a, b +.b)]
          --  ::
      =+  xw=(rpp 5 16 x)
      =+  ^=  ow  |-  ^-  (list @)
                  ?~  r  xw
                  $(xw (dr xw), r (sub r 2))
      (rep 5 (al xw ow))
    ::                                                  ::  ++rpp:scr:crypto
    ++  rpp                                             ::  rip+filler blocks
      |=  {a/bloq b/@ c/@}
      =+  q=(rip a c)
      =+  w=(lent q)
      ?.  =(w b)
        ?.  (lth w b)  (slag (sub w b) q)
        ^+  q  (weld q (reap (sub b (lent q)) 0))
      q
    ::                                                  ::  ++bls:scr:crypto
    ++  bls                                             ::  split to sublists
      |=  {a/@ b/(list @)}
      ?>  =((mod (lent b) a) 0)
      |-  ^-  (list (list @))
      ?~  b  ~
      [i=(scag a `(list @)`b) t=$(b (slag a `(list @)`b))]
    ::                                                  ::  ++slb:scr:crypto
    ++  slb                                             ::
      |=  {a/(list (list @))}
      |-  ^-  (list @)
      ?~  a  ~
      (weld `(list @)`-.a $(a +.a))
    ::                                                  ::  ++sbm:scr:crypto
    ++  sbm                                             ::  scryptBlockMix
      |=  {r/@ b/(list @)}
      ?>  =((lent b) (mul 2 r))
      =+  [x=(snag (dec (mul 2 r)) b) c=0]
      =|  {ya/(list @) yb/(list @)}
      |-  ^-  (list @)
      ?~  b  (flop (weld yb ya))
      =.  x  (sal (mix x -.b) 8)
      ?~  (mod c 2)
        $(c +(c), b +.b, ya [i=x t=ya])
      $(c +(c), b +.b, yb [i=x t=yb])
    ::                                                  ::  ++srm:scr:crypto
    ++  srm                                             ::  scryptROMix
      |=  {r/@ b/(list @) n/@}
      ?>  ?&  =((lent b) (mul 2 r))
              =(n (bex (dec (xeb n))))
              (lth n (bex (mul r 16)))
          ==
      =+  [v=*(list (list @)) c=0]
      =.  v
        |-  ^-  (list (list @))
        =+  w=(sbm r b)
        ?:  =(c n)  (flop v)
        $(c +(c), v [i=[b] t=v], b w)
      =+  x=(sbm r (snag (dec n) v))
      |-  ^-  (list @)
      ?:  =(c n)  x
      =+  q=(snag (dec (mul r 2)) x)
      =+  z=`(list @)`(snag (mod q n) v)
      =+  ^=  w  |-  ^-  (list @)
                 ?~  x  ~  ?~  z  ~
                 [i=(mix -.x -.z) t=$(x +.x, z +.z)]
      $(x (sbm r w), c +(c))
    ::                                                  ::  ++hmc:scr:crypto
    ++  hmc                                             ::  HMAC-SHA-256
      |=  {k/@ t/@}
      (hml k (met 3 k) t (met 3 t))
    ::                                                  ::  ++hml:scr:crypto
    ++  hml                                             ::  w+length
      |=  {k/@ kl/@ t/@ tl/@}
      =>  .(k (end 3 kl k), t (end 3 tl t))
      =+  b=64
      =?  k  (gth kl b)  (shay kl k)
      =+  ^=  q  %+  shay  (add b tl)
       (add (lsh 3 b t) (mix k (fil 3 b 0x36)))
      %+  shay  (add b 32)
      (add (lsh 3 b q) (mix k (fil 3 b 0x5c)))
    ::                                                  ::  ++pbk:scr:crypto
    ++  pbk                                             :: PBKDF2-HMAC-SHA256
      ~/  %pbk
      |=  {p/@ s/@ c/@ d/@}
      (pbl p (met 3 p) s (met 3 s) c d)
    ::                                                  ::  ++pbl:scr:crypto
    ++  pbl                                             ::  w+length
      ~/  %pbl
      |=  {p/@ pl/@ s/@ sl/@ c/@ d/@}
      =>  .(p (end 3 pl p), s (end 3 sl s))
      =+  h=32
      ::
      ::  max key length 1GB
      ::  max iterations 2^28
      ::
      ?>  ?&  (lte d (bex 30))
              (lte c (bex 28))
              !=(c 0)
          ==
      =+  ^=  l  ?~  (mod d h)
          (div d h)
        +((div d h))
      =+  r=(sub d (mul h (dec l)))
      =+  [t=0 j=1 k=1]
      =.  t  |-  ^-  @
        ?:  (gth j l)  t
        =+  u=(add s (lsh 3 sl (rep 3 (flop (rpp 3 4 j)))))
        =+  f=0  =.  f  |-  ^-  @
          ?:  (gth k c)  f
          =+  q=(hml p pl u ?:(=(k 1) (add sl 4) h))
          $(u q, f (mix f q), k +(k))
        $(t (add t (lsh 3 (mul (dec j) h) f)), j +(j))
      (end 3 d t)
    ::                                                  ::  ++hsh:scr:crypto
    ++  hsh                                             ::  scrypt
      ~/  %hsh
      |=  {p/@ s/@ n/@ r/@ z/@ d/@}
      (hsl p (met 3 p) s (met 3 s) n r z d)
    ::                                                  ::  ++hsl:scr:crypto
    ++  hsl                                             ::  w+length
      ~/  %hsl
      |=  {p/@ pl/@ s/@ sl/@ n/@ r/@ z/@ d/@}
      =|  v/(list (list @))
      =>  .(p (end 3 pl p), s (end 3 sl s))
      =+  u=(mul (mul 128 r) z)
      ::
      ::  n is power of 2; max 1GB memory
      ::
      ?>  ?&  =(n (bex (dec (xeb n))))
              !=(r 0)  !=(z 0)
              %+  lte
                  (mul (mul 128 r) (dec (add n z)))
                (bex 30)
              (lth pl (bex 31))
              (lth sl (bex 31))
          ==
      =+  ^=  b  =+  (rpp 3 u (pbl p pl s sl 1 u))
        %+  turn  (bls (mul 128 r) -)
        |=(a/(list @) (rpp 9 (mul 2 r) (rep 3 a)))
      ?>  =((lent b) z)
      =+  ^=  q
        =+  |-  ?~  b  (flop v)
            $(b +.b, v [i=(srm r -.b n) t=v])
        %+  turn  `(list (list @))`-
        |=(a/(list @) (rpp 3 (mul 128 r) (rep 9 a)))
      (pbl p pl (rep 3 (slb q)) u 1 d)
    ::                                                  ::  ++ypt:scr:crypto
    ++  ypt                                             ::  256bit {salt pass}
      |=  {s/@ p/@}
      ^-  @
      (hsh p s 16.384 8 1 256)
    --  ::scr
  ::                                                    ::
  ::::                    ++crub:crypto                 ::  (2b4) suite B, Ed
    ::                                                  ::::
  ++  crub  !:
    ^-  acru
    =|  {pub/{cry/@ sgn/@} sek/(unit {cry/@ sgn/@})}
    |%
    ::                                                  ::  ++as:crub:crypto
    ++  as                                              ::
      |%
      ::                                                ::  ++sign:as:crub:
      ++  sign                                          ::
        |=  msg=@
        ^-  @ux
        ?~  sek  ~|  %pubkey-only  !!
        (jam [(sign:ed msg sgn.u.sek) msg])
      ::                                                ::  ++sure:as:crub:
      ++  sure                                          ::
        |=  txt=@
        ^-  (unit @ux)
        =+  ;;({sig/@ msg/@} (cue txt))
        ?.  (veri:ed sig msg sgn.pub)  ~
        (some msg)
      ::                                                ::  ++seal:as:crub:
      ++  seal                                          ::
        |=  {bpk/pass msg/@}
        ^-  @ux
        ?~  sek  ~|  %pubkey-only  !!
        ?>  =('b' (end 3 1 bpk))
        =+  pk=(rsh 8 1 (rsh 3 1 bpk))
        =+  shar=(shax (shar:ed pk cry.u.sek))
        =+  smsg=(sign msg)
        (jam (~(en siva:aes shar ~) smsg))
      ::                                                ::  ++tear:as:crub:
      ++  tear                                          ::
        |=  {bpk/pass txt/@}
        ^-  (unit @ux)
        ?~  sek  ~|  %pubkey-only  !!
        ?>  =('b' (end 3 1 bpk))
        =+  pk=(rsh 8 1 (rsh 3 1 bpk))
        =+  shar=(shax (shar:ed pk cry.u.sek))
        =+  ;;({iv/@ len/@ cph/@} (cue txt))
        =+  try=(~(de siva:aes shar ~) iv len cph)
        ?~  try  ~
        (sure:as:(com:nu:crub bpk) u.try)
      --  ::as
    ::                                                  ::  ++de:crub:crypto
    ++  de                                              ::  decrypt
      |=  {key/@J txt/@}
      ^-  (unit @ux)
      =+  ;;({iv/@ len/@ cph/@} (cue txt))
      %^    ~(de sivc:aes (shaz key) ~)
          iv
        len
      cph
    ::                                                  ::  ++dy:crub:crypto
    ++  dy                                              ::  need decrypt
      |=  {key/@J cph/@}
      (need (de key cph))
    ::                                                  ::  ++en:crub:crypto
    ++  en                                              ::  encrypt
      |=  {key/@J msg/@}
      ^-  @ux
      (jam (~(en sivc:aes (shaz key) ~) msg))
    ::                                                  ::  ++ex:crub:crypto
    ++  ex                                              ::  extract
      |%
      ::                                                ::  ++fig:ex:crub:crypto
      ++  fig                                           ::  fingerprint
        ^-  @uvH
        (shaf %bfig pub)
      ::                                                ::  ++pac:ex:crub:crypto
      ++  pac                                           ::  private fingerprint
        ^-  @uvG
        ?~  sek  ~|  %pubkey-only  !!
        (end 6 1 (shaf %bcod sec))
      ::                                                ::  ++pub:ex:crub:crypto
      ++  pub                                           ::  public key
        ^-  pass
        (cat 3 'b' (cat 8 sgn.^pub cry.^pub))
      ::                                                ::  ++sec:ex:crub:crypto
      ++  sec                                           ::  private key
        ^-  ring
        ?~  sek  ~|  %pubkey-only  !!
        (cat 3 'B' (cat 8 sgn.u.sek cry.u.sek))
      --  ::ex
    ::                                                  ::  ++nu:crub:crypto
    ++  nu                                              ::
      |%
      ::                                                ::  ++pit:nu:crub:crypto
      ++  pit                                           ::  create keypair
        |=  {w/@ seed/@}
        =+  wid=(add (div w 8) ?:(=((mod w 8) 0) 0 1))
        =+  bits=(shal wid seed)
        =+  [c=(rsh 8 1 bits) s=(end 8 1 bits)]
        ..nu(pub [cry=(puck:ed c) sgn=(puck:ed s)], sek `[cry=c sgn=s])
      ::                                                ::  ++nol:nu:crub:crypto
      ++  nol                                           ::  activate secret
        |=  a/ring
        =+  [mag=(end 3 1 a) bod=(rsh 3 1 a)]
        ~|  %not-crub-seckey  ?>  =('B' mag)
        =+  [c=(rsh 8 1 bod) s=(end 8 1 bod)]
        ..nu(pub [cry=(puck:ed c) sgn=(puck:ed s)], sek `[cry=c sgn=s])
      ::                                                ::  ++com:nu:crub:crypto
      ++  com                                           ::  activate public
        |=  a/pass
        =+  [mag=(end 3 1 a) bod=(rsh 3 1 a)]
        ~|  %not-crub-pubkey  ?>  =('b' mag)
        ..nu(pub [cry=(rsh 8 1 bod) sgn=(end 8 1 bod)], sek ~)
      --  ::nu
    --  ::crub
  ::                                                    ::
  ::::                    ++crua:crypto                 ::  (2b5) suite B, RSA
    ::                                                  ::::
  ++  crua  !!
  ::                                                    ::
  ::::                    ++test:crypto                 ::  (2b6) test crypto
    ::                                                  ::::
  ++  test  ^?
    |%
    ::                                                  ::  ++trub:test:crypto
    ++  trub                                            ::  test crub
      |=  msg/@t
      ::
      ::  make acru cores
      ::
      =/  ali      (pit:nu:crub 512 (shaz 'Alice'))
      =/  ali-pub  (com:nu:crub pub:ex.ali)
      =/  bob      (pit:nu:crub 512 (shaz 'Robert'))
      =/  bob-pub  (com:nu:crub pub:ex.bob)
      ::
      ::  alice signs and encrypts a symmetric key to bob
      ::
      =/  secret-key  %-  shaz
          'Let there be no duplicity when taking a stand against him.'
      =/  signed-key   (sign:as.ali secret-key)
      =/  crypted-key  (seal:as.ali pub:ex.bob-pub signed-key)
      ::  bob decrypts and verifies
      =/  decrypt-key-attempt  (tear:as.bob pub:ex.ali-pub crypted-key)
      =/  decrypted-key    ~|  %decrypt-fail  (need decrypt-key-attempt)
      =/  verify-key-attempt   (sure:as.ali-pub decrypted-key)
      =/  verified-key     ~|  %verify-fail  (need verify-key-attempt)
      ::  bob encrypts with symmetric key
      =/  crypted-msg  (en.bob verified-key msg)
      ::  alice decrypts with same key
      `@t`(dy.ali secret-key crypted-msg)
    --  ::test
  ::                                                    ::
  ::::                    ++keccak:crypto               ::  (2b7) keccak family
    ::                                                  ::::
  ++  keccak
    |%
    ::
    ::  keccak
    ::
    ++  keccak-224  |=(a=octs (keccak 1.152 448 224 a))
    ++  keccak-256  |=(a=octs (keccak 1.088 512 256 a))
    ++  keccak-384  |=(a=octs (keccak 832 768 384 a))
    ++  keccak-512  |=(a=octs (keccak 576 1.024 512 a))
    ::
    ++  keccak  (cury (cury hash keccak-f) padding-keccak)
    ::
    ++  padding-keccak  (multirate-padding 0x1)
    ::
    ::  sha3
    ::
    ++  sha3-224  |=(a=octs (sha3 1.152 448 224 a))
    ++  sha3-256  |=(a=octs (sha3 1.088 512 256 a))
    ++  sha3-384  |=(a=octs (sha3 832 768 384 a))
    ++  sha3-512  |=(a=octs (sha3 576 1.024 512 a))
    ::
    ++  sha3  (cury (cury hash keccak-f) padding-sha3)
    ::
    ++  padding-sha3  (multirate-padding 0x6)
    ::
    ::  shake
    ::
    ++  shake-128  |=([o=@ud i=octs] (shake 1.344 256 o i))
    ++  shake-256  |=([o=@ud i=octs] (shake 1.088 512 o i))
    ::
    ++  shake  (cury (cury hash keccak-f) padding-shake)
    ::
    ++  padding-shake  (multirate-padding 0x1f)
    ::
    ::  rawshake
    ::
    ++  rawshake-128  |=([o=@ud i=octs] (rawshake 1.344 256 o i))
    ++  rawshake-256  |=([o=@ud i=octs] (rawshake 1.088 512 o i))
    ::
    ++  rawshake  (cury (cury hash keccak-f) padding-rawshake)
    ::
    ++  padding-rawshake  (multirate-padding 0x7)
    ::
    ::  core
    ::
    ++  hash
      ::  per:  permutation function with configurable width.
      ::  pad:  padding function.
      ::  rat:  bitrate, size in bits of blocks to operate on.
      ::  cap:  capacity, bits of sponge padding.
      ::  out:  length of desired output, in bits.
      ::  inp:  input to hash.
      |=  $:  per=$-(@ud $-(@ @))
              pad=$-([octs @ud] octs)
              rat=@ud
              cap=@ud
              out=@ud
              inp=octs
          ==
      ^-  @
      ::  urbit's little-endian to keccak's big-endian.
      =.  q.inp  (rev 3 inp)
      %.  [inp out]
      (sponge per pad rat cap)
    ::
    ::NOTE  if ++keccak ever needs to be made to operate
    ::      on bits rather than bytes, all that needs to
    ::      be done is updating the way this padding
    ::      function works. (and also "octs" -> "bits")
    ++  multirate-padding
      ::  dsb:  domain separation byte, reverse bit order.
      |=  dsb=@ux
      ?>  (lte dsb 0xff)
      |=  [inp=octs mut=@ud]
      ^-  octs
      =.  mut  (div mut 8)
      =+  pal=(sub mut (mod p.inp mut))
      =?  pal  =(pal 0)  mut
      =.  pal  (dec pal)
      :-  (add p.inp +(pal))
      ::  padding is provided in lane bit ordering,
      ::  ie, LSB = left.
      (cat 3 (con (lsh 3 pal dsb) 0x80) q.inp)
    ::
    ++  sponge
      ::  sponge construction
      ::
      ::  preperm:  permutation function with configurable width.
      ::  padding:  padding function.
      ::  bitrate:  size of blocks to operate on.
      ::  capacity:  sponge padding.
      |=  $:  preperm=$-(@ud $-(@ @))
              padding=$-([octs @ud] octs)
              bitrate=@ud
              capacity=@ud
          ==
      ::
      ::  preparing
      =+  bitrate-bytes=(div bitrate 8)
      =+  blockwidth=(add bitrate capacity)
      =+  permute=(preperm blockwidth)
      ::
      |=  [input=octs output=@ud]
      |^  ^-  @
        ::
        ::  padding
        =.  input  (padding input bitrate)
        ::
        ::  absorbing
        =/  pieces=(list @)
          ::  amount of bitrate-sized blocks.
          ?>  =(0 (mod p.input bitrate-bytes))
          =+  i=(div p.input bitrate-bytes)
          |-
          ?:  =(i 0)  ~
          :_  $(i (dec i))
          ::  get the bitrate-sized block of bytes
          ::  that ends with the byte at -.
          =-  (cut 3 [- bitrate-bytes] q.input)
          (mul (dec i) bitrate-bytes)
        =/  state=@
          ::  for every piece,
          %+  roll  pieces
          |=  [p=@ s=@]
          ::  pad with capacity,
          =.  p  (lsh 0 capacity p)
          ::  xor it into the state and permute it.
          (permute (mix s (bytes-to-lanes p)))
        ::
        ::  squeezing
        =|  res=@
        =|  len=@ud
        |-
        ::  append a bitrate-sized head of state to the
        ::  result.
        =.  res
          %+  con  (lsh 0 bitrate res)
          (rsh 0 capacity (lanes-to-bytes state))
        =.  len  (add len bitrate)
        ?:  (gte len output)
          ::  produce the requested bits of output.
          (rsh 0 (sub len output) res)
        $(res res, state (permute state))
      ::
      ++  bytes-to-lanes
        ::  flip byte order in blocks of 8 bytes.
        |=  a=@
        %+  can  6
        %+  turn  (rip 6 a)
        |=  b=@
        :-  1
        (lsh 3 (sub 8 (met 3 b)) (swp 3 b))
      ::
      ++  lanes-to-bytes
        ::  unflip byte order in blocks of 8 bytes.
        |=  a=@
        %+  can  6
        %+  turn
          =+  (rip 6 a)
          (weld - (reap (sub 25 (lent -)) 0x0))
        |=  a=@
        :-  1
        %+  can  3
        =-  (turn - |=(a=@ [1 a]))
        =+  (flop (rip 3 a))
        (weld (reap (sub 8 (lent -)) 0x0) -)
      --
    ::
    ++  keccak-f
      ::  keccak permutation function
      |=  [width=@ud]
      ::  assert valid blockwidth.
      ?>  =-  (~(has in -) width)
          (sy 25 50 100 200 400 800 1.600 ~)
      ::  assumes 5x5 lanes state, as is the keccak
      ::  standard.
      =+  size=5
      =+  lanes=(mul size size)
      =+  lane-bloq=(dec (xeb (div width lanes)))
      =+  lane-size=(bex lane-bloq)
      =+  rounds=(add 12 (mul 2 lane-bloq))
      |=  [input=@]
      ^-  @
      =*  a  input
      =+  round=0
      |^
        ?:  =(round rounds)  a
        ::
        ::  theta
        =/  c=@
          %+  roll  (gulf 0 (dec size))
          |=  [x=@ud c=@]
          %+  con  (lsh lane-bloq 1 c)
          %+  roll  (gulf 0 (dec size))
          |=  [y=@ud c=@]
          (mix c (get-lane x y a))
        =/  d=@
          %+  roll  (gulf 0 (dec size))
          |=  [x=@ud d=@]
          %+  con  (lsh lane-bloq 1 d)
          %+  mix
            =-  (get-word - size c)
            ?:(=(x 0) (dec size) (dec x))
          %^  ~(rol fe lane-bloq)  0  1
          (get-word (mod +(x) size) size c)
        =.  a
          %+  roll  (gulf 0 (dec lanes))
          |=  [i=@ud a=_a]
          %+  mix  a
          %^  lsh  lane-bloq
            (sub lanes +(i))
          (get-word i size d)
        ::
        ::  rho and pi
        =/  b=@
          %+  roll  (gulf 0 (dec lanes))
          |=  [i=@ b=@]
          =+  x=(mod i 5)
          =+  y=(div i 5)
          %+  con  b
          %^  lsh  lane-bloq
            %+  sub  lanes
            %+  add  +(y)
            %+  mul  size
            (mod (add (mul 2 x) (mul 3 y)) size)
          %^  ~(rol fe lane-bloq)  0
            (rotation-offset i)
          (get-word i lanes a)
        ::
        ::  chi
        =.  a
          %+  roll  (gulf 0 (dec lanes))
          |=  [i=@ud a=@]
          %+  con  (lsh lane-bloq 1 a)
          =+  x=(mod i 5)
          =+  y=(div i 5)
          %+  mix  (get-lane x y b)
          %+  dis
            =-  (get-lane - y b)
            (mod (add x 2) size)
          %^  not  lane-bloq  1
          (get-lane (mod +(x) size) y b)
        ::
        ::  iota
        =.  a
          =+  (round-constant round)
          (mix a (lsh lane-bloq (dec lanes) -))
        ::
        ::  next round
        $(round +(round))
      ::
      ++  get-lane
        ::  get the lane with coordinates
        |=  [x=@ud y=@ud a=@]
        =+  i=(add x (mul size y))
        (get-word i lanes a)
      ::
      ++  get-word
        ::  get word {n} from atom {a} of {m} words.
        |=  [n=@ud m=@ud a=@]
        (cut lane-bloq [(sub m +((mod n m))) 1] a)
      ::
      ++  round-constant
        |=  c=@ud
        =-  (snag (mod c 24) -)
        ^-  (list @ux)
        :~  0x1
            0x8082
            0x8000.0000.0000.808a
            0x8000.0000.8000.8000
            0x808b
            0x8000.0001
            0x8000.0000.8000.8081
            0x8000.0000.0000.8009
            0x8a
            0x88
            0x8000.8009
            0x8000.000a
            0x8000.808b
            0x8000.0000.0000.008b
            0x8000.0000.0000.8089
            0x8000.0000.0000.8003
            0x8000.0000.0000.8002
            0x8000.0000.0000.0080
            0x800a
            0x8000.0000.8000.000a
            0x8000.0000.8000.8081
            0x8000.0000.0000.8080
            0x8000.0001
            0x8000.0000.8000.8008
        ==
      ::
      ++  rotation-offset
        |=  x=@ud
        =-  (snag x -)
        ^-  (list @ud)
        :~   0   1  62  28  27
            36  44   6  55  20
             3  10  43  25  39
            41  45  15  21   8
            18   2  61  56  14
        ==
      --
    --  ::keccak
  ::                                                    ::
  ::::                    ++hmac:crypto                 ::  (2b8) hmac family
    ::                                                  ::::
  ++  hmac
    ~%  %hmac  ..is  ~
    =,  sha
    =>  |%
        ++  meet  |=([k=@ m=@] [[(met 3 k) k] [(met 3 m) m]])
        ++  flip  |=([k=@ m=@] [(swp 3 k) (swp 3 m)])
        --
    |%
    ::
    ::  use with @
    ::
    ++  hmac-sha1     (cork meet hmac-sha1l)
    ++  hmac-sha256   (cork meet hmac-sha256l)
    ++  hmac-sha512   (cork meet hmac-sha512l)
    ::
    ::  use with @t
    ::
    ++  hmac-sha1t    (cork flip hmac-sha1)
    ++  hmac-sha256t  (cork flip hmac-sha256)
    ++  hmac-sha512t  (cork flip hmac-sha512)
    ::
    ::  use with byts
    ::
    ++  hmac-sha1l    (cury hmac sha-1l 64 20)
    ++  hmac-sha256l  (cury hmac sha-256l 64 32)
    ++  hmac-sha512l  (cury hmac sha-512l 128 64)
    ::
    ::  main logic
    ::
    ++  hmac
      ~/  %hmac
      ::  boq: block size in bytes used by haj
      ::  out: bytes output by haj
      |*  [[haj=$-([@u @] @) boq=@u out=@u] key=byts msg=byts]
      ::  ensure key and message fit signaled lengths
      =.  dat.key  (end 3 wid.key dat.key)
      =.  dat.msg  (end 3 wid.msg dat.msg)
      ::  keys longer than block size are shortened by hashing
      =?  dat.key  (gth wid.key boq)  (haj wid.key dat.key)
      =?  wid.key  (gth wid.key boq)  out
      ::  keys shorter than block size are right-padded
      =?  dat.key  (lth wid.key boq)  (lsh 3 (sub boq wid.key) dat.key)
      ::  pad key, inner and outer
      =+  kip=(mix dat.key (fil 3 boq 0x36))
      =+  kop=(mix dat.key (fil 3 boq 0x5c))
      ::  append inner padding to message, then hash
      =+  (haj (add wid.msg boq) (add (lsh 3 wid.msg kip) dat.msg))
      ::  prepend outer padding to result, hash again
      (haj (add out boq) (add (lsh 3 out kop) -))
    --  ::  hmac
  ::                                                    ::
  ::::                    ++secp:crypto                 ::  (2b9) secp family
    ::                                                  ::::
  ++  secp
    ~%  %secp  ..is  ~
    |%
    +=  jaco  [x=@ y=@ z=@]                             ::  jacobian point
    +=  pont  [x=@ y=@]                                 ::  curve point
    ::
    ++  secp256k1
      %+  secp  32
      :*  p=0xffff.ffff.ffff.ffff.ffff.ffff.ffff.ffff.  ::  modulo
              ffff.ffff.ffff.ffff.ffff.fffe.ffff.fc2f
          a=0                                           ::  y^2=x^3+ax+b
          b=7
          ^=  g                                         ::  "prime" point
          :*  x=0x79be.667e.f9dc.bbac.55a0.6295.ce87.0b07.
                  029b.fcdb.2dce.28d9.59f2.815b.16f8.1798
              y=0x483a.da77.26a3.c465.5da4.fbfc.0e11.08a8.
                  fd17.b448.a685.5419.9c47.d08f.fb10.d4b8
          ==
          n=0xffff.ffff.ffff.ffff.ffff.ffff.ffff.fffe.  ::  prime order of g
              baae.dce6.af48.a03b.bfd2.5e8c.d036.4141
      ==
    ::
    ++  secp
      ~/  %secp
      |=  [w=@ p=@ a=@ b=@ g=pont n=@]  :: being passed in from above
      =/  p  ~(. fo p)
      =/  n  ~(. fo n)
      ~%  %helper  ..$  ~
      |%
      ++  compress-point
        ~/  %compress-point
        |=  pont
        ^-  @
        (can 3 ~[w^x 1^(add 0x2 (cut 0 [0 1] y))])
      ::
      ++  serialize-point
        ~/  %serialize-point
        |=  pont
        ^-  @
        (can 3 ~[w^y w^x 1^0x4])
      ::
      ++  decompress-point
        ~/  %decompress-point
        |=  dat=@
        ^-  pont
        =+  x=(end 3 w a)
        =+  y=:(add (pow x 3) (mul a x) b)
        =+  s=(rsh 3 32 dat)
        :-  x
        ?:  =(0x2 s)  y
        ?:  =(0x3 s)  y
        ~|  [`@ux`s `@ux`dat]
        !!
      ::
      ++  priv-to-pub                                   ::  get pub from priv
        ~/  %priv-to-pub
        |=  prv=@
        ^-  pont
        (jc-mul g prv)
      ::
      ++  make-k                                        ::  deterministic nonce
        ~/  %make-k
        =,  mimes:html
        |=  [has=@uvI prv=@]
        ^-  @
        =*  hmc  hmac-sha256l:hmac
        =/  v  (fil 3 w 1)
        =/  k  0
        =.  k  (hmc w^k (as-octs (can 3 [w has] [w prv] [1 0x0] [w v] ~)))
        =.  v  (hmc w^k w^v)
        =.  k  (hmc w^k (as-octs (can 3 [w has] [w prv] [1 0x1] [w v] ~)))
        =.  v  (hmc w^k w^v)
        (hmc w^k w^v)
      ::
      ++  ecdsa-raw-sign                                ::  generate signature
        ~/  %ecdsa-raw-sign
        |=  [has=@uvI prv=@]
        ^-  [v=@ r=@ s=@]
        =/  z  has
        =/  k  (make-k has prv)
        =+  [r y]=(jc-mul g k)
        =/  s  (pro.n `@`(inv.n k) `@`(sum.n z (mul r prv)))
        =/  big-s  (gte (mul 2 s) ^n)
        :*  v=(mix (end 0 1 y) ?:(big-s 1 0))
            r=r
            s=?.(big-s s (sub ^n s))
        ==
      ::
      ++  ecdsa-raw-recover                             ::  get pubkey from sig
        ~/  %ecdsa-raw-recover
        |=  [has=@uvI sig=[v=@ r=@ s=@]]
        ^-  pont
        ?>  (lte v.sig 7)
        =/  x  r.sig
        =/  ysq  (sum.p b (exp.p 3 x))               ::  omits A=0
        =/  bet  (exp.p (div +(^p) 4) ysq)
        =/  y  ?:(=(1 (end 0 1 (mix v.sig bet))) bet (dif.p 0 bet))
        ?>  =(0 (dif.p ysq (pro.p y y)))
        ?<  =(0 (sit.n r.sig))
        ?<  =(0 (sit.n s.sig))
        =/  gz  (mul:jc [x y 1]:g (dif.n 0 has))
        =/  xy  (mul:jc [x y 1] s.sig)
        =/  qr  (add:jc gz xy)
        (from:jc (mul:jc qr (inv.n r.sig)))
      ::
      ++  jc-mul                                        ::  point x scalar
        |=  [a=pont n=@]
        ^-  pont
        (from:jc (mul:jc (into:jc a) n))
      ::
      ++  jc-add                                        ::  add points
        |=  [a=pont b=pont]
        ^-  pont
        (from:jc (add:jc (into:jc a) (into:jc b)))
      ::
      ++  jc                                            ::  jacobian core
        |%
        ++  add                                         ::  addition
          |=  [a=jaco b=jaco]
          ^-  jaco
          ?:  =(0 y.a)  b
          ?:  =(0 y.b)  a
          =/  u1  :(pro.p x.a z.b z.b)
          =/  u2  :(pro.p x.b z.a z.a)
          =/  s1  :(pro.p y.a z.b z.b z.b)
          =/  s2  :(pro.p y.b z.a z.a z.a)
          ?:  =(u1 u2)
            ?.  =(s1 s2)
              [0 0 1]
            (dub a)
          =/  h  (dif.p u2 u1)
          =/  r  (dif.p s2 s1)
          =/  h2  (pro.p h h)
          =/  h3  (pro.p h2 h)
          =/  u1h2  (pro.p u1 h2)
          =/  nx  (dif.p (pro.p r r) :(sum.p h3 u1h2 u1h2))
          =/  ny  (dif.p (pro.p r (dif.p u1h2 nx)) (pro.p s1 h3))
          =/  nz  :(pro.p h z.a z.b)
          [nx ny nz]
        ::
        ++  dub                                         ::  double
          |=  a=jaco
          ^-  jaco
          ?:  =(0 y.a)
            [0 0 0]
          =/  ysq  (pro.p y.a y.a)
          =/  s  :(pro.p 4 x.a ysq)
          =/  m  :(pro.p 3 x.a x.a)                     ::  omits A=0
          =/  nx  (dif.p (pro.p m m) (sum.p s s))
          =/  ny  (dif.p (pro.p m (dif.p s nx)) :(pro.p 8 ysq ysq))
          =/  nz  :(pro.p 2 y.a z.a)
          [nx ny nz]
        ::
        ++  mul                                         :: jaco x scalar
          |=  [a=jaco n=@]
          ^-  jaco
          ?:  =(0 y.a)
            [0 0 1]
          ?:  =(0 n)
            [0 0 1]
          ?:  =(1 n)
            a
          ?:  (gte n ^^n)
            $(n (mod n ^^n))
          ?:  =(0 (mod n 2))
            (dub $(n (div n 2)))
          (add a (dub $(n (div n 2))))
        ::
        ++  from                                        :: jaco -> point
          |=  a=jaco
          ^-  pont
          =/  z  (inv.p z.a)
          [:(pro.p x.a z z) :(pro.p y.a z z z)]
        ::
        ++  into                                        :: point -> jaco
          |=  pont
          ^-  jaco
          [x y z=1]
        --
      --
    --
  ::
  ++  blake
    ~%  %blake  ..is  ~
    |%
    ::TODO  generalize for both blake2 variants
    ++  blake2b
      ~/  %blake2b
      |=  [msg=byts key=byts out=@ud]
      ^-  @
      ::  initialization vector
      =/  iv=@
        0x6a09.e667.f3bc.c908.
          bb67.ae85.84ca.a73b.
          3c6e.f372.fe94.f82b.
          a54f.f53a.5f1d.36f1.
          510e.527f.ade6.82d1.
          9b05.688c.2b3e.6c1f.
          1f83.d9ab.fb41.bd6b.
          5be0.cd19.137e.2179
      ::  per-round constants
      =/  sigma=(list (list @ud))
        :~
          :~   0   1   2   3   4   5   6   7   8   9  10  11  12  13  14  15  ==
          :~  14  10   4   8   9  15  13   6   1  12   0   2  11   7   5   3  ==
          :~  11   8  12   0   5   2  15  13  10  14   3   6   7   1   9   4  ==
          :~   7   9   3   1  13  12  11  14   2   6   5  10   4   0  15   8  ==
          :~   9   0   5   7   2   4  10  15  14   1  11  12   6   8   3  13  ==
          :~   2  12   6  10   0  11   8   3   4  13   7   5  15  14   1   9  ==
          :~  12   5   1  15  14  13   4  10   0   7   6   3   9   2   8  11  ==
          :~  13  11   7  14  12   1   3   9   5   0  15   4   8   6   2  10  ==
          :~   6  15  14   9  11   3   0   8  12   2  13   7   1   4  10   5  ==
          :~  10   2   8   4   7   6   1   5  15  11   9  14   3  12  13   0  ==
          :~   0   1   2   3   4   5   6   7   8   9  10  11  12  13  14  15  ==
          :~  14  10   4   8   9  15  13   6   1  12   0   2  11   7   5   3  ==
        ==
      =>  |%
          ++  get-word-list
            |=  [h=@ w=@ud]
            ^-  (list @)
            %-  flop
            =+  l=(rip 6 h)
            =-  (weld - l)
            (reap (sub w (lent l)) 0)
          ::
          ++  get-word
            |=  [h=@ i=@ud w=@ud]
            ^-  @
            %+  snag  i
            (get-word-list h w)
          ::
          ++  put-word
            |=  [h=@ i=@ud w=@ud d=@]
            ^-  @
            %+  rep  6
            =+  l=(get-word-list h w)
            %-  flop
            %+  weld  (scag i l)
            [d (slag +(i) l)]
          ::
          ++  mod-word
            |*  [h=@ i=@ud w=@ud g=$-(@ @)]
            (put-word h i w (g (get-word h i w)))
          ::
          ++  pad
            |=  [byts len=@ud]
            (lsh 3 (sub len wid) dat)
          ::
          ++  compress
            |=  [h=@ c=@ t=@ud l=?]
            ^-  @
            ::  set up local work vector
            =+  v=(add (lsh 6 8 h) iv)
            ::  xor the counter t into v
            =.  v
              %-  mod-word
              :^  v  12  16
              (cury mix (end 0 64 t))
            =.  v
              %-  mod-word
              :^  v  13  16
              (cury mix (rsh 0 64 t))
            ::  for the last block, invert v14
            =?  v  l
              %-  mod-word
              :^  v  14  16
              (cury mix 0xffff.ffff.ffff.ffff)
            ::  twelve rounds of message mixing
            =+  i=0
            =|  s=(list @)
            |^
              ?:  =(i 12)
                ::  xor upper and lower halves of v into state h
                =.  h  (mix h (rsh 6 8 v))
                (mix h (end 6 8 v))
              ::  select message mixing schedule and mix v
              =.  s  (snag (mod i 10) sigma)
              =.  v  (do-mix 0 4 8 12 0 1)
              =.  v  (do-mix 1 5 9 13 2 3)
              =.  v  (do-mix 2 6 10 14 4 5)
              =.  v  (do-mix 3 7 11 15 6 7)
              =.  v  (do-mix 0 5 10 15 8 9)
              =.  v  (do-mix 1 6 11 12 10 11)
              =.  v  (do-mix 2 7 8 13 12 13)
              =.  v  (do-mix 3 4 9 14 14 15)
              $(i +(i))
            ::
            ++  do-mix
              |=  [na=@ nb=@ nc=@ nd=@ nx=@ ny=@]
              ^-  @
              =-  =.  v  (put-word v na 16 a)
                  =.  v  (put-word v nb 16 b)
                  =.  v  (put-word v nc 16 c)
                         (put-word v nd 16 d)
              %-  b2mix
              :*  (get-word v na 16)
                  (get-word v nb 16)
                  (get-word v nc 16)
                  (get-word v nd 16)
                  (get-word c (snag nx s) 16)
                  (get-word c (snag ny s) 16)
              ==
            --
          ::
          ++  b2mix
            |=  [a=@ b=@ c=@ d=@ x=@ y=@]
            ^-  [a=@ b=@ c=@ d=@]
            =.  x  (rev 3 8 x)
            =.  y  (rev 3 8 y)
            =+  fed=~(. fe 6)
            =.  a  :(sum:fed a b x)
            =.  d  (ror:fed 0 32 (mix d a))
            =.  c  (sum:fed c d)
            =.  b  (ror:fed 0 24 (mix b c))
            =.  a  :(sum:fed a b y)
            =.  d  (ror:fed 0 16 (mix d a))
            =.  c  (sum:fed c d)
            =.  b  (ror:fed 0 63 (mix b c))
            [a b c d]
          --
      ::  ensure inputs adhere to contraints
      =.  out  (max 1 (min out 64))
      =.  wid.msg  (min wid.msg (bex 128))
      =.  wid.key  (min wid.key 64)
      =.  dat.msg  (end 3 wid.msg dat.msg)
      =.  dat.key  (end 3 wid.key dat.key)
      ::  initialize state vector
      =+  h=iv
      ::  mix key length and output length into h0
      =.  h
        %-  mod-word
        :^  h  0  8
        %+  cury  mix
        %+  add  0x101.0000
        (add (lsh 3 1 wid.key) out)
      ::  keep track of how much we've compressed
      =*  mes  dat.msg
      =+  com=0
      =+  rem=wid.msg
      ::  if we have a key, pad it and prepend to msg
      =?  mes  (gth wid.key 0)
        (can 3 ~[rem^mes 128^(pad key 128)])
      =?  rem  (gth wid.key 0)
        (add rem 128)
      |-
      ::  compress 128-byte chunks of the message
      ?:  (gth rem 128)
        =+  c=(cut 3 [(sub rem 128) 128] mes)
        =.  com   (add com 128)
        %_  $
          rem   (sub rem 128)
          h     (compress h c com |)
        ==
      ::  compress the final bytes of the msg
      =+  c=(cut 3 [0 rem] mes)
      =.  com  (add com rem)
      =.  c  (pad [rem c] 128)
      =.  h  (compress h c com &)
      ::  produce output of desired length
      %^  rsh  3  (sub 64 out)
      ::  do some word
      %+  rep  6
      %+  turn  (flop (gulf 0 7))
      |=  a=@
      (rev 3 8 (get-word h a 8))
    --  ::blake
  ::
  ++  argon2
    ~%  %argon  ..is  ~
    |%
    ::
    ::  structures
    ::
    +=  argon-type  ?(%d %i %id %u)
    ::
    ::  shorthands
    ::
    ++  argon2-urbit
      |=  out=@ud
      (argon2 out %u 0x13 4 512.000 1 *byts *byts)
    ::
    ::  argon2 proper
    ::
    ::  main argon2 operation
    ++  argon2
      ::  out:       desired output size in bytes
      ::  typ:       argon2 type
      ::  version:   argon2 version (0x10/v1.0 or 0x13/v1.3)
      ::  threads:   amount of threads/parallelism
      ::  mem-cost:  kb of memory to use
      ::  time-cost: iterations to run
      ::  key:       optional secret
      ::  extra:     optional arbitrary data
      |=  $:  out=@ud
              typ=argon-type
              version=@ux
            ::
              threads=@ud
              mem-cost=@ud
              time-cost=@ud
            ::
              key=byts
              extra=byts
          ==
      ^-  $-([msg=byts sat=byts] @)
      ::
      ::  check configuration sanity
      ::
      ?:  =(0 threads)
        ~|  %parallelism-must-be-above-zero
        !!
      ?:  =(0 time-cost)
        ~|  %time-cost-must-be-above-zero
        !!
      ?:  (lth mem-cost (mul 8 threads))
        ~|  :-  %memory-cost-must-be-at-least-threads
            [threads %times 8 (mul 8 threads)]
        !!
      ?.  |(=(0x10 version) =(0x13 version))
        ~|  [%unsupported-version version %want [0x10 0x13]]
        !!
      ::
      ::  calculate constants and initialize buffer
      ::
      ::  for each thread, there is a row in the buffer.
      ::  the amount of columns depends on the memory-cost.
      ::  columns are split into groups of four.
      ::  a single such quarter section of a row is a segment.
      ::
      ::  blocks:     (m_prime)
      ::  columns:    row length (q)
      ::  seg-length: segment length
      =/  blocks=@ud
        ::  round mem-cost down to the nearest multiple of 4*threads
        =+  (mul 4 threads)
        (mul (div mem-cost -) -)
      =+  columns=(div blocks threads)
      =+  seg-length=(div columns 4)
      ::
      =/  buffer=(list (list @))
        (reap threads (reap columns 0))
      ::
      ::  main function
      ::
      ::  msg: the main input
      ::  sat: optional salt
      ~%  %argon2  ..argon2  ~
      |=  [msg=byts sat=byts]
      ^-  @
      ?:  (lth wid.sat 8)
        ~|  [%min-salt-length-is-8 wid.sat]
        !!
      ::
      ::  h0: initial 64-byte block
      =/  h0=@
        =-  (blake2b:blake - 0^0 64)
        :-  :(add 40 wid.msg wid.sat wid.key wid.extra)
        %+  can  3
        =+  (cury (cury rev 3) 4)
        :~  (prep-wid extra)
            (prep-wid key)
            (prep-wid sat)
            (prep-wid msg)
            4^(- (type-to-num typ))
            4^(- version)
            4^(- time-cost)
            4^(- mem-cost)
            4^(- out)
            4^(- threads)
        ==
      ::
      ::  do time-cost passes over the buffer
      ::
      =+  t=0
      |-
      ?:  (lth t time-cost)
        ::
        ::  process all four segments in the columns...
        ::
        =+  s=0
        |-
        ?.  (lth s 4)  ^$(t +(t))
        ::
        ::  ...of every row/thread
        ::
        =+  r=0
        |-
        ?.  (lth r threads)  ^$(s +(s))
        =;  new=_buffer
          $(buffer new, r +(r))
        %-  fill-segment
        :*  buffer   h0
            t        s          r
            blocks   columns    seg-length
            threads  time-cost  typ         version
        ==
      ::
      ::  mix all rows together and hash the result
      ::
      =+  r=0
      =|  final=@
      |-
      ?:  =(r threads)
        (hash 1.024^final out)
      =-  $(final -, r +(r))
      %+  mix  final
      (snag (dec columns) (snag r buffer))
    ::
    ::  per-segment computation
    ++  fill-segment
      |=  $:  buffer=(list (list @))
              h0=@
            ::
              itn=@ud
              seg=@ud
              row=@ud
            ::
              blocks=@ud
              columns=@ud
              seg-length=@ud
            ::
              threads=@ud
              time-cost=@ud
              typ=argon-type
              version=@ux
          ==
      ::
      ::  fill-segment utilities
      ::
      =>  |%
          ++  put-word
            |=  [rob=(list @) i=@ud d=@]
            %+  weld  (scag i rob)
            [d (slag +(i) rob)]
          --
      ^+  buffer
      ::
      ::  rob:   row buffer to operate on
      ::  do-i:  whether to use prns from input rather than state
      ::  rands: prns generated from input, if we do-i
      =+  rob=(snag row buffer)
      =/  do-i=?
        ?|  ?=(%i typ)
            &(?=(%id typ) =(0 itn) (lte seg 1))
            &(?=(%u typ) =(0 itn) (lte seg 2))
        ==
      =/  rands=(list (pair @ @))
        ?.  do-i  ~
        ::
        ::  keep going until we have a list of :seg-length prn pairs
        ::
        =+  l=0
        =+  counter=1
        |-  ^-  (list (pair @ @))
        ?:  (gte l seg-length)  ~
        =-  (weld - $(counter +(counter), l (add l 128)))
        ::
        ::  generate pseudorandom block by compressing metadata
        ::
        =/  random-block=@
          %+  compress  0
          %+  compress  0
          %^  lsh  3  968
          %+  rep  6
          =+  (cury (cury rev 3) 8)
          :~  (- counter)
              (- (type-to-num typ))
              (- time-cost)
              (- blocks)
              (- seg)
              (- row)
              (- itn)
          ==
        ::
        ::  split the random-block into 64-bit sections,
        ::  then extract the first two 4-byte sections from each.
        ::
        %+  turn  (flop (rip 6 random-block))
        |=  a=@
        ^-  (pair @ @)
        :-  (rev 3 4 (rsh 5 1 a))
        (rev 3 4 (end 5 1 a))
      ::
      ::  iterate over the entire segment length
      ::
      =+  sin=0
      |-
      ::
      ::  when done, produce the updated buffer
      ::
      ?:  =(sin seg-length)
        %+  weld  (scag row buffer)
        [rob (slag +(row) buffer)]
      ::
      ::  col: current column to process
      =/  col=@ud
        (add (mul seg seg-length) sin)
      ::
      ::  first two columns are generated from h0
      ::
      ?:  &(=(0 itn) (lth col 2))
        =+  (app-num (app-num 64^h0 col) row)
        =+  (hash - 1.024)
        $(rob (put-word rob col -), sin +(sin))
      ::
      ::  c1, c2: prns for picking reference block
      =+  ^-  [c1=@ c2=@]  ::TODO  =/ w/o face
        ?:  do-i  (snag sin rands)
        =+  =-  (snag - rob)
            ?:  =(0 col)  (dec columns)
            (mod (dec col) columns)
        :-  (rev 3 4 (cut 3 [1.020 4] -))
        (rev 3 4 (cut 3 [1.016 4] -))
      ::
      ::  ref-row: reference block row
      =/  ref-row=@ud
        ?:  &(=(0 itn) =(0 seg))  row
        (mod c2 threads)
      ::
      ::  ref-col: reference block column
      =/  ref-col=@ud
        =-  (mod - columns)
        %+  add
          ::  starting index
          ?:  |(=(0 itn) =(3 seg))  0
          (mul +(seg) seg-length)
        ::  pseudorandom offset
        =-  %+  sub  (dec -)
            %^  rsh  0  32
            %+  mul  -
            (rsh 0 32 (mul c1 c1))
        ::  reference area size
        ?:  =(0 itn)
          ?:  |(=(0 seg) =(row ref-row))  (dec col)
          ?:  =(0 sin)  (dec (mul seg seg-length))
          (mul seg seg-length)
        =+  sul=(sub columns seg-length)
        ?:  =(ref-row row)   (dec (add sul sin))
        ?:  =(0 sin)  (dec sul)
        sul
      ::
      ::  compress the previous and reference block
      ::  to create the new block
      ::
      =/  new=@
        %+  compress
          =-  (snag - rob)
          ::  previous index, wrap-around
          ?:  =(0 col)  (dec columns)
          (mod (dec col) columns)
        ::  get reference block
        %+  snag  ref-col
        ?:  =(ref-row row)  rob
        (snag ref-row buffer)
      ::
      ::  starting from v1.3, we xor the new block in,
      ::  rather than directly overwriting the old block
      ::
      =?  new  &(!=(0 itn) =(0x13 version))
        (mix new (snag col rob))
      $(rob (put-word rob col new), sin +(sin))
    ::
    ::  compression function (g)
    ++  compress
      ::  x, y: assumed to be 1024 bytes
      |=  [x=@ y=@]
      ^-  @
      ::
      =+  r=(mix x y)
      =|  q=(list @)
      ::
      ::  iterate over rows of r to get q
      ::
      =+  i=0
      |-
      ?:  (lth i 8)
        =;  p=(list @)
          $(q (weld q p), i +(i))
        %-  permute
        =-  (weld (reap (sub 8 (lent -)) 0) -)
        %-  flop
        %+  rip  7
        (cut 10 [(sub 7 i) 1] r)
      ::
      ::  iterate over columns of q to get z
      ::
      =/  z=(list @)  (reap 64 0)
      =.  i  0
      |-
      ::
      ::  when done, assemble z and xor it with r
      ::
      ?.  (lth i 8)
        (mix (rep 7 (flop z)) r)
      ::
      ::  permute the column
      ::
      =/  out=(list @)
        %-  permute
        :~  (snag i q)
            (snag (add i 8) q)
            (snag (add i 16) q)
            (snag (add i 24) q)
            (snag (add i 32) q)
            (snag (add i 40) q)
            (snag (add i 48) q)
            (snag (add i 56) q)
        ==
      ::
      ::  put the result into z per column
      ::
      =+  j=0
      |-
      ?:  =(8 j)  ^$(i +(i))
      =-  $(z -, j +(j))
      =+  (add i (mul j 8))
      %+  weld  (scag - z)
      [(snag j out) (slag +(-) z)]
    ::
    ::  permutation function (p)
    ++  permute
      ::NOTE  this function really just takes and produces
      ::      8 values, but taking and producing them as
      ::      lists helps clean up the code significantly.
      |=  s=(list @)
      ?>  =(8 (lent s))
      ^-  (list @)
      ::
      ::  list inputs as 16 8-byte values
      ::
      =/  v=(list @)
        %-  zing
        ^-  (list (list @))
        %+  turn  s
        |=  a=@
        ::  rev for endianness
        =+  (rip 6 (rev 3 16 a))
        (weld - (reap (sub 2 (lent -)) 0))
      ::
      ::  do permutation rounds
      ::
      =.  v  (do-round v 0 4 8 12)
      =.  v  (do-round v 1 5 9 13)
      =.  v  (do-round v 2 6 10 14)
      =.  v  (do-round v 3 7 11 15)
      =.  v  (do-round v 0 5 10 15)
      =.  v  (do-round v 1 6 11 12)
      =.  v  (do-round v 2 7 8 13)
      =.  v  (do-round v 3 4 9 14)
      ::  rev for endianness
      =.  v  (turn v (cury (cury rev 3) 8))
      ::
      ::  cat v back together into 8 16-byte values
      ::
      %+  turn  (gulf 0 7)
      |=  i=@
      =+  (mul 2 i)
      (cat 6 (snag +(-) v) (snag - v))
    ::
    ::  perform a round and produce updated value list
    ++  do-round
      |=  [v=(list @) na=@ nb=@ nc=@ nd=@]
      ^+  v
      =>  |%
          ++  get-word
            |=  i=@ud
            (snag i v)
          ::
          ++  put-word
            |=  [i=@ud d=@]
            ^+  v
            %+  weld  (scag i v)
            [d (slag +(i) v)]
          --
      =-  =.  v  (put-word na a)
          =.  v  (put-word nb b)
          =.  v  (put-word nc c)
                 (put-word nd d)
      %-  round
      :*  (get-word na)
          (get-word nb)
          (get-word nc)
          (get-word nd)
      ==
    ::
    ::  perform a round (bg) and produce updated values
    ++  round
      |=  [a=@ b=@ c=@ d=@]
      ^-  [a=@ b=@ c=@ d=@]
      ::  operate on 64 bit words
      =+  fed=~(. fe 6)
      =*  sum  sum:fed
      =*  ror  ror:fed
      =+  end=(cury (cury end 5) 1)
      =.  a  :(sum a b :(mul 2 (end a) (end b)))
      =.  d  (ror 0 32 (mix d a))
      =.  c  :(sum c d :(mul 2 (end c) (end d)))
      =.  b  (ror 0 24 (mix b c))
      =.  a  :(sum a b :(mul 2 (end a) (end b)))
      =.  d  (ror 0 16 (mix d a))
      =.  c  :(sum c d :(mul 2 (end c) (end d)))
      =.  b  (ror 0 63 (mix b c))
      [a b c d]
    ::
    ::  argon2 wrapper around blake2b (h')
    ++  hash
      =,  blake
      |=  [byts out=@ud]
      ^-  @
      ::
      ::  msg: input with byte-length prepended
      =+  msg=(prep-num [wid dat] out)
      ::
      ::  if requested size is low enough, hash directly
      ::
      ?:  (lte out 64)
        (blake2b msg 0^0 out)
      ::
      ::  build up the result by hashing and re-hashing
      ::  the input message, adding the first 32 bytes
      ::  of the hash to the result, until we have the
      ::  desired output size.
      ::
      =+  tmp=(blake2b msg 0^0 64)
      =+  res=(rsh 3 32 tmp)
      =.  out  (sub out 32)
      |-
      ?:  (gth out 64)
        =.  tmp  (blake2b 64^tmp 0^0 64)
        =.  res  (add (lsh 3 32 res) (rsh 3 32 tmp))
        $(out (sub out 32))
      %+  add  (lsh 3 out res)
      (blake2b 64^tmp 0^0 out)
    ::
    ::  utilities
    ::
    ++  type-to-num
      |=  t=argon-type
      ?-  t
        %d    0
        %i    1
        %id   2
        %u   10
      ==
    ::
    ++  app-num
      |=  [byts num=@ud]
      ^-  byts
      :-  (add wid 4)
      %+  can  3
      ~[4^(rev 3 4 num) wid^dat]
    ::
    ++  prep-num
      |=  [byts num=@ud]
      ^-  byts
      :-  (add wid 4)
      %+  can  3
      ~[wid^dat 4^(rev 3 4 num)]
    ::
    ++  prep-wid
      |=  a=byts
      (prep-num a wid.a)
    --
  ::
  ++  ripemd
    ~%  %ripemd  ..is  ~
    |%
    ++  ripemd-160
      ~/  %ripemd160
      |=  byts
      ^-  @
      ::  we operate on bits rather than bytes
      =.  wid  (mul wid 8)
      ::  add padding
      =+  (md5-pad wid dat)
      ::  endianness
      =.  dat
        %+  rep  5
        %+  turn  (rip 5 dat)
        |=(a=@ (rev 3 4 a))
      =*  x  dat
      =+  blocks=(div wid 512)
      =+  fev=~(. fe 5)
      ::  initial register values
      =+  h0=0x6745.2301
      =+  h1=0xefcd.ab89
      =+  h2=0x98ba.dcfe
      =+  h3=0x1032.5476
      =+  h4=0xc3d2.e1f0
      ::  i: current block
      =+  [i=0 j=0]
      =+  *[a=@ b=@ c=@ d=@ e=@]       ::  a..e
      =+  *[aa=@ bb=@ cc=@ dd=@ ee=@]  ::  a'..e'
      |^
        ?:  =(i blocks)
          %+  rep  5
          %+  turn  `(list @)`~[h4 h3 h2 h1 h0]
          ::  endianness
          |=(h=@ (rev 3 4 h))
        =:  a  h0     aa  h0
            b  h1     bb  h1
            c  h2     cc  h2
            d  h3     dd  h3
            e  h4     ee  h4
        ==
        ::  j: current word
        =+  j=0
        |-
        ?:  =(j 80)
          %=  ^$
            i   +(i)
            h1  :(sum:fev h2 d ee)
            h2  :(sum:fev h3 e aa)
            h3  :(sum:fev h4 a bb)
            h4  :(sum:fev h0 b cc)
            h0  :(sum:fev h1 c dd)
          ==
        %=  $
          j  +(j)
        ::
          a   e
          b   (fn j a b c d e (get (r j)) (k j) (s j))
          c   b
          d   (rol 10 c)
          e   d
        ::
          aa  ee
          bb  (fn (sub 79 j) aa bb cc dd ee (get (rr j)) (kk j) (ss j))
          cc  bb
          dd  (rol 10 cc)
          ee  dd
        ==
      ::
      ++  get  ::  word from x in block i
        |=  j=@ud
        =+  (add (mul i 16) +(j))
        (cut 5 [(sub (mul blocks 16) -) 1] x)
      ::
      ++  fn
        |=  [j=@ud a=@ b=@ c=@ d=@ e=@ m=@ k=@ s=@]
        =-  (sum:fev (rol s :(sum:fev a m k -)) e)
        =.  j  (div j 16)
        ?:  =(0 j)  (mix (mix b c) d)
        ?:  =(1 j)  (con (dis b c) (dis (not 0 32 b) d))
        ?:  =(2 j)  (mix (con b (not 0 32 c)) d)
        ?:  =(3 j)  (con (dis b d) (dis c (not 0 32 d)))
        ?:  =(4 j)  (mix b (con c (not 0 32 d)))
        !!
      ::
      ++  rol  (cury rol:fev 0)
      ::
      ++  k
        |=  j=@ud
        =.  j  (div j 16)
        ?:  =(0 j)  0x0
        ?:  =(1 j)  0x5a82.7999
        ?:  =(2 j)  0x6ed9.eba1
        ?:  =(3 j)  0x8f1b.bcdc
        ?:  =(4 j)  0xa953.fd4e
        !!
      ::
      ++  kk  ::  k'
        |=  j=@ud
        =.  j  (div j 16)
        ?:  =(0 j)  0x50a2.8be6
        ?:  =(1 j)  0x5c4d.d124
        ?:  =(2 j)  0x6d70.3ef3
        ?:  =(3 j)  0x7a6d.76e9
        ?:  =(4 j)  0x0
        !!
      ::
      ++  r
        |=  j=@ud
        %+  snag  j
        ^-  (list @)
        :~  0  1  2  3  4  5  6  7  8  9  10  11  12  13  14  15
            7  4  13  1  10  6  15  3  12  0  9  5  2  14  11  8
            3  10  14  4  9  15  8  1  2  7  0  6  13  11  5  12
            1  9  11  10  0  8  12  4  13  3  7  15  14  5  6  2
            4  0  5  9  7  12  2  10  14  1  3  8  11  6  15  13
        ==
      ::
      ++  rr  ::  r'
        |=  j=@ud
        %+  snag  j
        ^-  (list @)
        :~  5  14  7  0  9  2  11  4  13  6  15  8  1  10  3  12
            6  11  3  7  0  13  5  10  14  15  8  12  4  9  1  2
            15  5  1  3  7  14  6  9  11  8  12  2  10  0  4  13
            8  6  4  1  3  11  15  0  5  12  2  13  9  7  10  14
            12  15  10  4  1  5  8  7  6  2  13  14  0  3  9  11
        ==
      ::
      ++  s
        |=  j=@ud
        %+  snag  j
        ^-  (list @)
        :~  11  14  15  12  5  8  7  9  11  13  14  15  6  7  9  8
            7  6  8  13  11  9  7  15  7  12  15  9  11  7  13  12
            11  13  6  7  14  9  13  15  14  8  13  6  5  12  7  5
            11  12  14  15  14  15  9  8  9  14  5  6  8  6  5  12
            9  15  5  11  6  8  13  12  5  12  13  14  11  8  5  6
        ==
      ::
      ++  ss  ::  s'
        |=  j=@ud
        %+  snag  j
        ^-  (list @)
        :~  8  9  9  11  13  15  15  5  7  7  8  11  14  14  12  6
            9  13  15  7  12  8  9  11  7  7  12  7  6  15  13  11
            9  7  15  11  8  6  6  14  12  13  5  14  13  13  7  5
            15  5  8  11  14  14  6  14  6  9  12  9  12  5  15  8
            8  5  12  9  12  5  14  6  8  13  6  5  15  13  11  11
        ==
      --
    ::
    ++  md5-pad
      |=  byts
      ^-  byts
      =+  (sub 511 (mod (add wid 64) 512))
      :-  :(add 64 +(-) wid)
      %+  can  0
      ~[64^(rev 3 8 wid) +(-)^(lsh 0 - 1) wid^dat]
    --
  ::
  ++  pbkdf
    =>  |%
        ++  meet  |=([p=@ s=@ c=@ d=@] [[(met 3 p) p] [(met 3 s) s] c d])
        ++  flip  |=  [p=byts s=byts c=@ d=@]
                  [wid.p^(rev 3 p) wid.s^(rev 3 s) c d]
        --
    |%
    ::
    ::  use with @
    ::
    ++  hmac-sha1     (cork meet hmac-sha1l)
    ++  hmac-sha256   (cork meet hmac-sha256l)
    ++  hmac-sha512   (cork meet hmac-sha512l)
    ::
    ::  use with @t
    ::
    ++  hmac-sha1t    (cork meet hmac-sha1d)
    ++  hmac-sha256t  (cork meet hmac-sha256d)
    ++  hmac-sha512t  (cork meet hmac-sha512d)
    ::
    ::  use with byts
    ::
    ++  hmac-sha1l    (cork flip hmac-sha1d)
    ++  hmac-sha256l  (cork flip hmac-sha256d)
    ++  hmac-sha512l  (cork flip hmac-sha512d)
    ::
    ::  main logic
    ::
    ++  hmac-sha1d    (cury pbkdf hmac-sha1l:hmac 20)
    ++  hmac-sha256d  (cury pbkdf hmac-sha256l:hmac 32)
    ++  hmac-sha512d  (cury pbkdf hmac-sha512l:hmac 64)
    ::
    ++  pbkdf
      ::TODO  jet me! ++hmac:hmac is an example
      |*  [[prf=$-([byts byts] @) out=@u] p=byts s=byts c=@ d=@]
      =>  .(dat.p (end 3 p), dat.s (end 3 s))
      ::
      ::  max key length 1GB
      ::  max iterations 2^28
      ::
      ~|  [%invalid-pbkdf-params c d]
      ?>  ?&  (lte d (bex 30))
              (lte c (bex 28))
              !=(c 0)
          ==
      =/  l
        ?~  (mod d out)
          (div d out)
        +((div d out))
      =+  r=(sub d (mul out (dec l)))
      =+  [t=0 j=1 k=1]
      =.  t
        |-  ^-  @
        ?:  (gth j l)  t
        =/  u
          %+  add  dat.s
          %^  lsh  3  wid.s
          %+  rep  3
          (flop (rpp:scr 3 4 j))
        =+  f=0
        =.  f
          |-  ^-  @
          ?:  (gth k c)  f
          =/  q
            %^  rev  3  out
            =+  ?:(=(k 1) (add wid.s 4) out)
            (prf [wid.p (rev 3 p)] [- (rev 3 - u)])
          $(u q, f (mix f q), k +(k))
        $(t (add t (lsh 3 (mul (dec j) out) f)), j +(j))
      (rev 3 d (end 3 d t))
    --
  --  ::crypto
::                                                      ::::
::::                      ++unity                       ::  (2c) unit promotion
  ::                                                    ::::
++  unity  ^?
  |%
  ::                                                    ::  ++drop-list:unity
  ++  drop-list                                         ::  collapse unit list
    |*  lut/(list (unit))
    ?.  |-  ^-  ?
        ?~(lut & ?~(i.lut | $(lut t.lut)))
      ~
    %-  some
    |-
    ?~  lut  ~
    [i=u:+.i.lut t=$(lut t.lut)]
  ::                                                    ::  ++drop-map:unity
  ++  drop-map                                          ::  collapse unit map
    |*  lum/(map term (unit))
    ?:  (~(rep by lum) |=({{@ a/(unit)} b/_|} |(b ?=(~ a))))
      ~
    (some (~(run by lum) need))
  ::                                                    ::  ++drop-pole:unity
  ++  drop-pole                                         ::  unit tuple
    |*  but/(pole (unit))
    ?~  but  !!
    ?~  +.but
      u:->.but
    [u:->.but (drop-pole +.but)]
  --
::                                                      ::::
::::                      ++format                      ::  (2d) common formats
  ::                                                    ::::
++  format  ^?
  |%
  ::                                                    ::  ++to-wain:format
  ++  to-wain                                           ::  atom to line list
    ~%  %lore  ..is  ~
    |=  lub/@
    =|  tez/(list @t)
    |-  ^+  tez
    =+  ^=  wor
      =+  [meg=0 i=0]
      |-  ^-  {meg/@ i/@ end/@f}
      =+  gam=(cut 3 [i 1] lub)
      ?:  =(0 gam)
        [meg i %.y]
      ?:  =(10 gam)
        [meg i %.n]
      $(meg (cat 3 meg gam), i +(i))
    ?:  end.wor
      (flop ^+(tez [meg.wor tez]))
    ?:  =(0 lub)  (flop tez)
    $(lub (rsh 3 +(i.wor) lub), tez [meg.wor tez])
  ::                                                    ::  ++of-wain:format
  ++  of-wain                                           ::  line list to atom
    |=  tez/(list @t)
    =|  {our/@ i/@ud}
    |-  ^-  @
    ?~  tez
      our
    ?:  =(%$ i.tez)
      $(i +(i), tez t.tez, our (cat 3 our 10))
    ?:  =(0 i)
      $(i +(i), tez t.tez, our i.tez)
    $(i +(i), tez t.tez, our (cat 3 (cat 3 our 10) i.tez))
  ::                                                    ::  ++of-wall:format
  ++  of-wall                                           ::  line list to tape
    |=  a/wall  ^-  tape
    ?~(a ~ "{i.a}\0a{$(a t.a)}")
  ::                                                    ::  ++en-beam:format
  ++  en-beam                                           ::  beam to path
    |=  bem/beam
    ^-  path
    [(scot %p p.bem) q.bem (scot r.bem) (flop s.bem)]
  ::                                                    ::  ++de-beam:format
  ++  de-beam                                           ::  parse path to beam
    |=  pax/path
    ^-  (unit beam)
    ?.  ?=({* * * *} pax)  ~
    %+  biff  (slaw %p i.pax)
    |=  who/ship
    %+  biff  (slaw %tas i.t.pax)
    |=  dex/desk
    %+  biff  (slay i.t.t.pax)
    |=  cis/coin
    ?.  ?=({$$ case} cis)  ~
    `(unit beam)`[~ [who dex `case`p.cis] (flop t.t.t.pax)]
  ::                                                    ::  ++enjs:format
  ++  enjs  ^?                                          ::  json encoders
    |%
    ::                                                  ::  ++frond:enjs:format
    ++  frond                                           ::  object from k-v pair
      |=  {p/@t q/json}
      ^-  json
      [%o [[p q] ~ ~]]
    ::                                                  ::  ++pairs:enjs:format
    ++  pairs                                           ::  object from k-v list
      |=  a/(list {p/@t q/json})
      ^-  json
      [%o (~(gas by *(map @t json)) a)]
    ::                                                  ::  ++tape:enjs:format
    ++  tape                                            ::  string from tape
      |=  a/^tape
      ^-  json
      [%s (crip a)]
    ::                                                  ::  ++wall:enjs:format
    ++  wall                                            ::  string from wall
      |=  a/^wall
      ^-  json
      (tape (of-wall a))
    ::                                                  ::  ++ship:enjs:format
    ++  ship                                            ::  string from ship
      |=  a/^ship
      ^-  json
      (tape (slag 1 (scow %p a)))
    ::                                                  ::  ++numb:enjs:format
    ++  numb                                            ::  number from unsigned
      |=  a/@u
      ^-  json
      :-  %n
      ?:  =(0 a)  '0'
      %-  crip
      %-  flop
      |-  ^-  ^tape
      ?:(=(0 a) ~ [(add '0' (mod a 10)) $(a (div a 10))])
    ::                                                  ::  ++time:enjs:format
    ++  time                                            ::  ms timestamp
      |=  a/^time
      =-  (numb (div (mul - 1.000) ~s1))
      (add (div ~s1 2.000) (sub a ~1970.1.1))
    --  ::enjs
  ::                                                    ::  ++dejs:format
  ++  dejs                                              ::  json reparser
    =>  |%  ++  grub  *                                 ::  result
            ++  fist  $-(json grub)                     ::  reparser instance
        --  ::
    |%
    ::                                                  ::  ++ar:dejs:format
    ++  ar                                              ::  array as list
      |*  wit/fist
      |=  jon/json  ^-  (list _(wit *json))
      ?>  ?=({$a *} jon)
      (turn p.jon wit)
    ::                                                  ::  ++at:dejs:format
    ++  at                                              ::  array as tuple
      |*  wil/(pole fist)
      |=  jon/json
      ?>  ?=({$a *} jon)
      ((at-raw wil) p.jon)
    ::                                                  ::  ++at-raw:dejs:format
    ++  at-raw                                          ::  array as tuple
      |*  wil/(pole fist)
      |=  jol/(list json)
      ?~  jol  !!
      ?-    wil                                         :: mint-vain on empty
          :: {wit/* t/*}
          {* t/*}
        =>  .(wil [wit *]=wil)
        ?~  t.wil  ?^(t.jol !! (wit.wil i.jol))
        [(wit.wil i.jol) ((at-raw t.wil) t.jol)]
      ==
    ::                                                  ::  ++bo:dejs:format
    ++  bo                                              ::  boolean
      |=(jon/json ?>(?=({$b *} jon) p.jon))
    ::                                                  ::  ++bu:dejs:format
    ++  bu                                              ::  boolean not
      |=(jon/json ?>(?=({$b *} jon) !p.jon))
    ::                                                  ::  ++ci:dejs:format
    ++  ci                                              ::  maybe transform
      |*  {poq/gate wit/fist}
      |=  jon/json
      (need (poq (wit jon)))
    ::                                                  ::  ++cu:dejs:format
    ++  cu                                              ::  transform
      |*  {poq/gate wit/fist}
      |=  jon/json
      (poq (wit jon))
    ::                                                  ::  ++di:dejs:format
    ++  di                                              ::  millisecond date
      %+  cu
        |=  a/@u  ^-  @da
        (add ~1970.1.1 (div (mul ~s1 a) 1.000))
      ni
    ::                                                  ::  ++mu:dejs:format
    ++  mu                                              ::  true unit
      |*  wit/fist
      |=  jon/json
      ?~(jon ~ (some (wit jon)))
    ::                                                  ::  ++ne:dejs:format
    ++  ne                                              ::  number as real
      |=  jon/json
      ^-  (unit @rd)
      ::  please implement me, it's not that hard!
      !!
    ::                                                  ::  ++ni:dejs:format
    ++  ni                                              ::  number as integer
      |=  jon/json
      ?>  ?=({$n *} jon)
      (rash p.jon dem)
    ::                                                  ::  ++no:dejs:format
    ++  no                                              ::  number as cord
      |=(jon/json ?>(?=({$n *} jon) p.jon))
    ::                                                  ::  ++of:dejs:format
    ++  of                                              ::  object as frond
      |*  wer/(pole {cord fist})
      |=  jon/json
      ?>  ?=({$o {@ *} $~ $~} jon)
      |-
      ?-    wer                                         :: mint-vain on empty
          :: {{key/@t wit/*} t/*}
          {{key/@t *} t/*}
        =>  .(wer [[* wit] *]=wer)
        ?:  =(key.wer p.n.p.jon)
          [key.wer ~|(key+key.wer (wit.wer q.n.p.jon))]
        ?~  t.wer  ~|(bad-key+p.n.p.jon !!)
        ((of t.wer) jon)
      ==
    ::                                                  ::  ++ot:dejs:format
    ++  ot                                              ::  object as tuple
      |*  wer/(pole {cord fist})
      |=  jon/json
      ?>  ?=({$o *} jon)
      ((ot-raw wer) p.jon)
    ::                                                  ::  ++ot-raw:dejs:format
    ++  ot-raw                                          ::  object as tuple
      |*  wer/(pole {cord fist})
      |=  jom/(map @t json)
      ?-    wer                                         :: mint-vain on empty
          :: {{key/@t wit/*} t/*}
          {{key/@t *} t/*}
        =>  .(wer [[* wit] *]=wer)
        =/  ten  ~|(key+key.wer (wit.wer (~(got by jom) key.wer)))
        ?~(t.wer ten [ten ((ot-raw t.wer) jom)])
      ==
    ::
    ++  ou                                              ::  object of units
      |*  wer/(pole {cord fist})
      |=  jon/json
      ?>  ?=({$o *} jon)
      ((ou-raw wer) p.jon)
    ::                                                  ::  ++ou-raw:dejs:format
    ++  ou-raw                                          ::  object of units
      |*  wer/(pole {cord fist})
      |=  jom/(map @t json)
      ?-    wer                                         :: mint-vain on empty
          :: {{key/@t wit/*} t/*}
          {{key/@t *} t/*}
        =>  .(wer [[* wit] *]=wer)
        =/  ten  ~|(key+key.wer (wit.wer (~(get by jom) key.wer)))
        ?~(t.wer ten [ten ((ou-raw t.wer) jom)])
      ==
    ::                                                  ::  ++om:dejs:format
    ++  om                                              ::  object as map
      |*  wit/fist
      |=  jon/json
      ?>  ?=({$o *} jon)
      (~(run by p.jon) wit)
    ::                                                  ::  ++op:dejs:format
    ++  op                                              ::  parse keys of map
      |*  {fel/rule wit/fist}
      |=  jon/json  ^-  (map _(wonk *fel) _*wit)
      =/  jom  ((om wit) jon)
      %-  malt
      %+  turn  ~(tap by jom)
      |*  {a/cord b/*}
      =>  .(+< [a b]=+<)
      [(rash a fel) b]
    ::                                                  ::  ++pe:dejs:format
    ++  pe                                              ::  prefix
      |*  {pre/* wit/fist}
      (cu |*(* [pre +<]) wit)
    ::                                                  ::  ++sa:dejs:format
    ++  sa                                              ::  string as tape
      |=(jon/json ?>(?=({$s *} jon) (trip p.jon)))
    ::                                                  ::  ++so:dejs:format
    ++  so                                              ::  string as cord
      |=(jon/json ?>(?=({$s *} jon) p.jon))
    ::                                                  ::  ++su:dejs:format
    ++  su                                              ::  parse string
      |*  sab/rule
      |=  jon/json  ^+  (wonk *sab)
      ?>  ?=({$s *} jon)
      (rash p.jon sab)
    ::                                                  ::  ++uf:dejs:format
    ++  uf                                              ::  unit fall
      |*  [def/* wit/fist]
      |=  jon/(unit json)
      ?~(jon def (wit u.jon))
    ::                                                  ::  ++un:dejs:format
    ++  un                                              ::  unit need
      |*  wit/fist
      |=  jon/(unit json)
      (wit (need jon))
    ::                                                  ::  ++ul:dejs:format
    ++  ul                                              ::  null
      |=(jon/json ?~(jon ~ !!))
    ::
    ++  za                                              ::  full unit pole
      |*  pod/(pole (unit))
      ?~  pod  &
      ?~  -.pod  |
      (za +.pod)
    ::
    ++  zl                                              ::  collapse unit list
      |*  lut/(list (unit))
      ?.  |-  ^-  ?
          ?~(lut & ?~(i.lut | $(lut t.lut)))
        ~
      %-  some
      |-
      ?~  lut  ~
      [i=u:+.i.lut t=$(lut t.lut)]
    ::
    ++  zp                                              ::  unit tuple
      |*  but/(pole (unit))
      ?~  but  !!
      ?~  +.but
        u:->.but
      [u:->.but (zp +.but)]
    ::
    ++  zm                                              ::  collapse unit map
      |*  lum/(map term (unit))
      ?:  (~(rep by lum) |=({{@ a/(unit)} b/_|} |(b ?=(~ a))))
        ~
      (some (~(run by lum) need))
    --  ::dejs
  ::                                                    ::  ++dejs-soft:format
  ++  dejs-soft                                         ::  json reparse to unit
    =,  unity
    =>  |%  ++  grub  (unit *)                          ::  result
            ++  fist  $-(json grub)                     ::  reparser instance
        --  ::
    ::
    ::  XX: this is old code that replaced a rewritten dejs.
    ::      the rewritten dejs rest-looped with ++redo.  the old
    ::      code is still in revision control -- revise and replace.
    ::
    |%
    ++  ar                                              ::  array as list
      |*  wit/fist
      |=  jon/json
      ?.  ?=({$a *} jon)  ~
      %-  zl
      |-
      ?~  p.jon  ~
      [i=(wit i.p.jon) t=$(p.jon t.p.jon)]
    ::
    ++  at                                              ::  array as tuple
      |*  wil/(pole fist)
      |=  jon/json
      ?.  ?=({$a *} jon)  ~
      =+  raw=((at-raw wil) p.jon)
      ?.((za raw) ~ (some (zp raw)))
    ::
    ++  at-raw                                          ::  array as tuple
      |*  wil/(pole fist)
      |=  jol/(list json)
      ?~  wil  ~
      :-  ?~(jol ~ (-.wil i.jol))
      ((at-raw +.wil) ?~(jol ~ t.jol))
    ::
    ++  bo                                              ::  boolean
      |=(jon/json ?.(?=({$b *} jon) ~ [~ u=p.jon]))
    ::
    ++  bu                                              ::  boolean not
      |=(jon/json ?.(?=({$b *} jon) ~ [~ u=!p.jon]))
    ::
    ++  ci                                              ::  maybe transform
      |*  {poq/gate wit/fist}
      |=  jon/json
      (biff (wit jon) poq)
    ::
    ++  cu                                              ::  transform
      |*  {poq/gate wit/fist}
      |=  jon/json
      (bind (wit jon) poq)
    ::
    ++  da                                              ::  UTC date
      |=  jon/json
      ?.  ?=({$s *} jon)  ~
      (bind (stud:chrono:userlib p.jon) |=(a/date (year a)))
    ::
    ++  di                                              ::  millisecond date
      %+  cu
        |=  a/@u  ^-  @da
        (add ~1970.1.1 (div (mul ~s1 a) 1.000))
      ni
    ::
    ++  mu                                              ::  true unit
      |*  wit/fist
      |=  jon/json
      ?~(jon (some ~) (bind (wit jon) some))
    ::
    ++  ne                                              ::  number as real
      |=  jon/json
      ^-  (unit @rd)
      !!
    ::
    ++  ni                                              ::  number as integer
      |=  jon/json
      ?.  ?=({$n *} jon)  ~
      (rush p.jon dem)
    ::
    ++  no                                              ::  number as cord
      |=  jon/json
      ?.  ?=({$n *} jon)  ~
      (some p.jon)
    ::
    ++  of                                              ::  object as frond
      |*  wer/(pole {cord fist})
      |=  jon/json
      ?.  ?=({$o {@ *} ~ ~} jon)  ~
      |-
      ?~  wer  ~
      ?:  =(-.-.wer p.n.p.jon)
        ((pe -.-.wer +.-.wer) q.n.p.jon)
      ((of +.wer) jon)
    ::
    ++  ot                                              ::  object as tuple
      |*  wer/(pole {cord fist})
      |=  jon/json
      ?.  ?=({$o *} jon)  ~
      =+  raw=((ot-raw wer) p.jon)
      ?.((za raw) ~ (some (zp raw)))
    ::
    ++  ot-raw                                          ::  object as tuple
      |*  wer/(pole {cord fist})
      |=  jom/(map @t json)
      ?~  wer  ~
      =+  ten=(~(get by jom) -.-.wer)
      [?~(ten ~ (+.-.wer u.ten)) ((ot-raw +.wer) jom)]
    ::
    ++  om                                              ::  object as map
      |*  wit/fist
      |=  jon/json
      ?.  ?=({$o *} jon)  ~
      (zm (~(run by p.jon) wit))
    ::
    ++  op                                              ::  parse keys of map
      |*  {fel/rule wit/fist}
      %+  cu
        |=  a/(list (pair _(wonk *fel) _(need *wit)))
        (my:nl a)
      %-  ci  :_  (om wit)
      |=  a/(map cord _(need *wit))
      ^-  (unit (list _[(wonk *fel) (need *wit)]))
      %-  zl
      %+  turn  ~(tap by a)
      |=  {a/cord b/_(need *wit)}
      =+  nit=(rush a fel)
      ?~  nit  ~
      (some [u.nit b])
    ::
    ++  pe                                              ::  prefix
      |*  {pre/* wit/fist}
      (cu |*(* [pre +<]) wit)
    ::
    ++  sa                                              ::  string as tape
      |=  jon/json
      ?.(?=({$s *} jon) ~ (some (trip p.jon)))
    ::
    ++  so                                              ::  string as cord
      |=  jon/json
      ?.(?=({$s *} jon) ~ (some p.jon))
    ::
    ++  su                                              ::  parse string
      |*  sab/rule
      |=  jon/json
      ?.  ?=({$s *} jon)  ~
      (rush p.jon sab)
    ::
    ++  ul  |=(jon/json ?~(jon (some ~) ~))             ::  null
    ++  za                                              ::  full unit pole
      |*  pod/(pole (unit))
      ?~  pod  &
      ?~  -.pod  |
      (za +.pod)
    ::
    ++  zl                                              ::  collapse unit list
      |*  lut/(list (unit))
      ?.  |-  ^-  ?
          ?~(lut & ?~(i.lut | $(lut t.lut)))
        ~
      %-  some
      |-
      ?~  lut  ~
      [i=u:+.i.lut t=$(lut t.lut)]
    ::
    ++  zp                                              ::  unit tuple
      |*  but/(pole (unit))
      ?~  but  !!
      ?~  +.but
        u:->.but
      [u:->.but (zp +.but)]
    ::
    ++  zm                                              ::  collapse unit map
      |*  lum/(map term (unit))
      ?:  (~(rep by lum) |=({{@ a/(unit)} b/_|} |(b ?=(~ a))))
        ~
      (some (~(run by lum) need))
    --  ::dejs-soft
  --
::                                                      ::
::::                      ++differ                      ::  (2d) hunt-mcilroy
  ::                                                    ::::
++  differ  ^?
  =,  clay
  =,  format
  |%
  ::                                                    ::  ++berk:differ
  ++  berk                                              ::  invert diff patch
    |*  bur/(urge)
    |-  ^+  bur
    ?~  bur  ~
    :_  $(bur t.bur)
    ?-  -.i.bur
      %&  i.bur
      %|  [%| q.i.bur p.i.bur]
    ==
  ::                                                    ::  ++loss:differ
  ++  loss                                              ::  longest subsequence
    ~%  %loss  ..is  ~
    |*  {hel/(list) hev/(list)}
    |-  ^+  hev
    =+  ^=  sev
        =+  [inx=0 sev=*(map _i.-.hev (list @ud))]
        |-  ^+  sev
        ?~  hev  sev
        =+  guy=(~(get by sev) i.hev)
        %=  $
          hev  t.hev
          inx  +(inx)
          sev  (~(put by sev) i.hev [inx ?~(guy ~ u.guy)])
        ==
    =|  gox/{p/@ud q/(map @ud {p/@ud q/_hev})}
    =<  abet
    =<  main
    |%
    ::                                                  ::  ++abet:loss:differ
    ++  abet                                            ::  subsequence
      ^+  hev
      ?:  =(0 p.gox)  ~
      (flop q:(need (~(get by q.gox) (dec p.gox))))
    ::                                                  ::  ++hink:loss:differ
    ++  hink                                            ::  extend fits top
      |=  {inx/@ud goy/@ud}  ^-  ?
      ?|  =(p.gox inx)
          (lth goy p:(need (~(get by q.gox) inx)))
      ==
    ::                                                  ::  ++lonk:loss:differ
    ++  lonk                                            ::  extend fits bottom
      |=  {inx/@ud goy/@ud}  ^-  ?
      ?|  =(0 inx)
          (gth goy p:(need (~(get by q.gox) (dec inx))))
      ==
    ::                                                  ::  ++luna:loss:differ
    ++  luna                                            ::  extend
      |=  {inx/@ud goy/@ud}
      ^+  +>
      %_    +>.$
          gox
        :-  ?:(=(inx p.gox) +(p.gox) p.gox)
        %+  ~(put by q.gox)  inx
        :+  goy
          (snag goy hev)
        ?:(=(0 inx) ~ q:(need (~(get by q.gox) (dec inx))))
      ==
    ::                                                  ::  ++merg:loss:differ
    ++  merg                                            ::  merge all matches
      |=  gay/(list @ud)
      ^+  +>
      =+  ^=  zes
          =+  [inx=0 zes=*(list {p/@ud q/@ud})]
          |-  ^+  zes
          ?:  |(?=(~ gay) (gth inx p.gox))  zes
          ?.  (lonk inx i.gay)  $(gay t.gay)
          ?.  (hink inx i.gay)  $(inx +(inx))
          $(inx +(inx), gay t.gay, zes [[inx i.gay] zes])
      |-  ^+  +>.^$
      ?~(zes +>.^$ $(zes t.zes, +>.^$ (luna i.zes)))
    ::                                                  ::  ++main:loss:differ
    ++  main                                            ::
      =+  hol=hel
      |-  ^+  +>
      ?~  hol  +>
      =+  guy=(~(get by sev) i.hol)
      $(hol t.hol, +> (merg (flop `(list @ud)`?~(guy ~ u.guy))))
    --  ::
  ::                                                    ::  ++lurk:differ
  ++  lurk                                              ::  apply list patch
    |*  {hel/(list) rug/(urge)}
    ^+  hel
    =+  war=`_hel`~
    |-  ^+  hel
    ?~  rug  (flop war)
    ?-    -.i.rug
        %&
      %=   $
        rug  t.rug
        hel  (slag p.i.rug hel)
        war  (weld (flop (scag p.i.rug hel)) war)
      ==
    ::
        %|
      %=  $
        rug  t.rug
        hel  =+  gur=(flop p.i.rug)
             |-  ^+  hel
             ?~  gur  hel
             ?>(&(?=(^ hel) =(i.gur i.hel)) $(hel t.hel, gur t.gur))
        war  (weld q.i.rug war)
      ==
    ==
  ::                                                    ::  ++lusk:differ
  ++  lusk                                              ::  lcs to list patch
    |*  {hel/(list) hev/(list) lcs/(list)}
    =+  ^=  rag
        ^-  {$%({%& p/@ud} {%| p/_lcs q/_lcs})}
        [%& 0]
    =>  .(rag [p=rag q=*(list _rag)])
    =<  abet  =<  main
    |%
    ::                                                  ::  ++abet:lusk:differ
    ++  abet                                            ::
      =?  q.rag  !=([& 0] p.rag)  [p.rag q.rag]
      (flop q.rag)
    ::                                                  ::  ++done:lusk:differ
    ++  done                                            ::
      |=  new/_p.rag
      ^+  rag
      ?-  -.p.rag
        %|   ?-  -.new
              %|  [[%| (weld p.new p.p.rag) (weld q.new q.p.rag)] q.rag]
              %&  [new [p.rag q.rag]]
            ==
        %&   ?-  -.new
              %|  [new ?:(=(0 p.p.rag) q.rag [p.rag q.rag])]
              %&  [[%& (add p.p.rag p.new)] q.rag]
            ==
      ==
    ::                                                  ::  ++main:lusk:differ
    ++  main                                            ::
      |-  ^+  +
      ?~  hel
        ?~  hev
          ?>(?=(~ lcs) +)
        $(hev t.hev, rag (done %| ~ [i.hev ~]))
      ?~  hev
        $(hel t.hel, rag (done %| [i.hel ~] ~))
      ?~  lcs
        +(rag (done %| (flop hel) (flop hev)))
      ?:  =(i.hel i.lcs)
        ?:  =(i.hev i.lcs)
          $(lcs t.lcs, hel t.hel, hev t.hev, rag (done %& 1))
        $(hev t.hev, rag (done %| ~ [i.hev ~]))
      ?:  =(i.hev i.lcs)
        $(hel t.hel, rag (done %| [i.hel ~] ~))
      $(hel t.hel, hev t.hev, rag (done %| [i.hel ~] [i.hev ~]))
    --  ::
  --  ::differ
::                                                      ::
::::                      ++html                        ::  (2e) text encodings
  ::                                                    ::::
++  html  ^?  ::  XX rename to web-txt
  =,  eyre
  |%
  ::                                                    ::
  ::::                    ++mimes:html                  ::  (2e1) MIME
    ::                                                  ::::
  ++  mimes  ^?
    |%
    ::                                                  ::  ++as-octs:mimes:html
    ++  as-octs                                         ::  atom to octstream
      |=  tam/@  ^-  octs
      [(met 3 tam) tam]
    ::                                                  ::  ++as-octt:mimes:html
    ++  as-octt                                         ::  tape to octstream
      |=  tep/tape  ^-  octs
      (as-octs (rap 3 tep))
    ::                                                  ::  ++en-mite:mimes:html
    ++  en-mite                                         ::  mime type to text
      |=  myn/mite
      %-  crip
      |-  ^-  tape
      ?~  myn  ~
      ?:  =(~ t.myn)  (trip i.myn)
      (weld (trip i.myn) `tape`['/' $(myn t.myn)])
    ::                                                  ::  ++en-base64:mimes:
    ++  en-base64                                       ::  encode base64
      |=  tig/@
      ^-  tape
      =+  poc=(~(dif fo 3) 0 (met 3 tig))
      =+  pad=(lsh 3 poc (swp 3 tig))
      =+  ^=  cha
      'ABCDEFGHIJKLMNOPQRSTUVWXYZabcdefghijklmnopqrstuvwxyz0123456789+/'
      =+  ^=  sif
          |-  ^-  tape
          ?~  pad
            ~
          =+  d=(end 0 6 pad)
          [(cut 3 [d 1] cha) $(pad (rsh 0 6 pad))]
      (weld (flop (slag poc sif)) (reap poc '='))
    ::                                                  ::  ++de-base64:mimes:
    ++  de-base64                                       ::  decode base64
      =-  |=(a/cord (rash a fel))
      =<  fel=(cook |~(a/@ `@t`(swp 3 a)) (bass 64 .))
      =-  (cook welp ;~(plug (plus siw) (stun 0^2 (cold %0 tis))))
      ^=  siw
      ;~  pose
         (cook |=(a/@ (sub a 'A')) (shim 'A' 'Z'))
         (cook |=(a/@ (sub a 'G')) (shim 'a' 'z'))
         (cook |=(a/@ (add a 4)) (shim '0' '9'))
         (cold 62 (just '+'))
         (cold 63 (just '/'))
       ==
    ::
    ++  en-base58
      |=  dat=@
      =/  cha
        '123456789ABCDEFGHJKLMNPQRSTUVWXYZabcdefghijkmnopqrstuvwxyz'
      %-  flop
      |-  ^-  tape
      ?:  =(0 dat)  ~
      :-  (cut 3 [(mod dat 58) 1] cha)
      $(dat (div dat 58))
    ::
    ++  de-base58
      |=  t=tape
      =-  (scan t (bass 58 (plus -)))
      ;~  pose
        (cook |=(a=@ (sub a 56)) (shim 'A' 'H'))
        (cook |=(a=@ (sub a 57)) (shim 'J' 'N'))
        (cook |=(a=@ (sub a 58)) (shim 'P' 'Z'))
        (cook |=(a=@ (sub a 64)) (shim 'a' 'k'))
        (cook |=(a=@ (sub a 65)) (shim 'm' 'z'))
        (cook |=(a=@ (sub a 49)) (shim '1' '9'))
      ==
    --  ::mimes
  ::                                                    ::  ++en-json:html
  ++  en-json                                           ::  print json
    |^  |=(val/json (apex val ""))
    ::                                                  ::  ++apex:en-json:html
    ++  apex
      |=  {val/json rez/tape}
      ^-  tape
      ?~  val  (weld "null" rez)
      ?-    -.val
          $a
        :-  '['
        =.  rez  [']' rez]
        !.
        ?~  p.val  rez
        |-
        ?~  t.p.val  ^$(val i.p.val)
        ^$(val i.p.val, rez [',' $(p.val t.p.val)])
     ::
          $b  (weld ?:(p.val "true" "false") rez)
          $n  (weld (trip p.val) rez)
          $s
        :-  '"'
        =.  rez  ['"' rez]
        =+  viz=(trip p.val)
        !.
        |-  ^-  tape
        ?~  viz  rez
        =+  hed=(jesc i.viz)
        ?:  ?=({@ ~} hed)
          [i.hed $(viz t.viz)]
        (weld hed $(viz t.viz))
     ::
          $o
        :-  '{'
        =.  rez  ['}' rez]
        =+  viz=~(tap by p.val)
        ?~  viz  rez
        !.
        |-  ^+  rez
        ?~  t.viz  ^$(val [%s p.i.viz], rez [':' ^$(val q.i.viz)])
        =.  rez  [',' $(viz t.viz)]
        ^$(val [%s p.i.viz], rez [':' ^$(val q.i.viz)])
      ==
    ::                                                  ::  ++jesc:en-json:html
    ++  jesc                                            ::  escaped
      =+  utf=|=(a/@ ['\\' 'u' ((x-co 4):co a)])
      |=  a/@  ^-  tape
      ?+  a  ?:((gth a 0x1f) [a ~] (utf a))
        $10  "\\n"
        $34  "\\\""
        $92  "\\\\"
      ==
    --  ::en-json
  ::                                                    ::  ++de-json:html
  ++  de-json                                           ::  parse JSON
    =<  |=(a/cord `(unit json)`(rush a apex))
    |%
    ::                                                  ::  ++abox:de-json:html
    ++  abox                                            ::  array
      %+  stag  %a
      (ifix [lac (wish rac)] (more (wish com) apex))
    ::                                                  ::  ++apex:de-json:html
    ++  apex                                            ::  any value
      %+  knee  *json  |.  ~+
      %+  ifix  [spac spac]
      ;~  pose
        (cold ~ (jest 'null'))
        (stag %b bool)
        (stag %s stri)
        (cook |=(s/tape [%n p=(rap 3 s)]) numb)
        abox
        obox
      ==
    ::                                                  ::  ++bool:de-json:html
    ++  bool                                            ::  boolean
      ;~  pose
        (cold & (jest 'true'))
        (cold | (jest 'false'))
      ==
    ::                                                  ::  ++digs:de-json:html
    ++  digs                                            ::  digits
      (star (shim '0' '9'))
    ::                                                  ::  ++esca:de-json:html
    ++  esca                                            ::  escaped character
      ;~  pfix  bas
        =*  loo
          =*  lip
            ^-  (list (pair @t @))
            [b+8 t+9 n+10 f+12 r+13 ~]
          =*  wow  `(map @t @)`(malt lip)
          (sear ~(get by wow) low)
        =*  tuf  ;~(pfix (just 'u') (cook tuft qix:ab))
        ;~(pose yel net say bas loo tuf)
      ==
    ::                                                  ::  ++expo:de-json:html
    ++  expo                                            ::  exponent
      ;~  (comp twel)
        (piec (mask "eE"))
        (mayb (piec (mask "+-")))
        digs
      ==
    ::                                                  ::  ++frac:de-json:html
    ++  frac                                            ::  fraction
      ;~(plug dot digs)
    ::                                                  ::  ++jcha:de-json:html
    ++  jcha                                            ::  string character
      ;~(pose ;~(less yel bas prn) esca)
    ::                                                  ::  ++mayb:de-json:html
    ++  mayb                                            ::  optional
      |*(bus/rule ;~(pose bus (easy ~)))
    ::                                                  ::  ++numb:de-json:html
    ++  numb                                            ::  number
      ;~  (comp twel)
        (mayb (piec hep))
        ;~  pose
          (piec (just '0'))
          ;~(plug (shim '1' '9') digs)
        ==
        (mayb frac)
        (mayb expo)
      ==
    ::                                                  ::  ++obje:de-json:html
    ++  obje                                            ::  object list
      %+  ifix  [(wish leb) (wish reb)]
      (more (wish com) pear)
    ::                                                  ::  ++obox:de-json:html
    ++  obox                                            ::  object
      (stag %o (cook malt obje))
    ::                                                  ::  ++pear:de-json:html
    ++  pear                                            ::  key-value
      ;~(plug ;~(sfix (wish stri) (wish col)) apex)
    ::                                                  ::  ++piec:de-json:html
    ++  piec                                            ::  listify
      |*  bus/rule
      (cook |=(a/@ [a ~]) bus)
    ::                                                  ::  ++stri:de-json:html
    ++  stri                                            ::  string
      (cook crip (ifix [yel yel] (star jcha)))
    ::                                                  ::  ++tops:de-json:html
    ++  tops                                            ::  strict value
      ;~(pose abox obox)
    ::                                                  ::  ++spac:de-json:html
    ++  spac                                            ::  whitespace
      (star (mask [`@`9 `@`10 `@`13 ' ' ~]))
    ::                                                  ::  ++twel:de-json:html
    ++  twel                                            ::  tape weld
      |=({a/tape b/tape} (weld a b))
    ::                                                  ::  ++wish:de-json:html
    ++  wish                                            ::  with whitespace
      |*(sef/rule ;~(pfix spac sef))
    --  ::de-json
  ::                                                    ::  ++en-xml:html
  ++  en-xml                                            ::  xml printer
    =<  |=(a/manx `tape`(apex a ~))
    |_  _[unq=`?`| cot=`?`|]
    ::                                                  ::  ++apex:en-xml:html
    ++  apex                                            ::  top level
      |=  {mex/manx rez/tape}
      ^-  tape
      ?:  ?=({$$ {{$$ *} ~}} g.mex)
        (escp v.i.a.g.mex rez)
      =+  man=`mane`n.g.mex
      =.  unq  |(unq =(%script man) =(%style man))
      =+  tam=(name man)
      =+  att=`mart`a.g.mex
      :-  '<'
      %+  welp  tam
      =-  ?~(att rez [' ' (attr att rez)])
      ^-  rez/tape
      ?:  &(?=(~ c.mex) |(cot ?^(man | (clot man))))
        [' ' '/' '>' rez]
      :-  '>'
      (many c.mex :(weld "</" tam ">" rez))
    ::                                                  ::  ++attr:en-xml:html
    ++  attr                                            ::  attributes to tape
      |=  {tat/mart rez/tape}
      ^-  tape
      ?~  tat  rez
      =.  rez  $(tat t.tat)
      ;:  weld
        (name n.i.tat)
        "=\""
        (escp(unq |) v.i.tat '"' ?~(t.tat rez [' ' rez]))
      ==
    ::                                                  ::  ++escp:en-xml:html
    ++  escp                                            ::  escape for xml
      |=  {tex/tape rez/tape}
      ?:  unq
        (weld tex rez)
      =+  xet=`tape`(flop tex)
      !.
      |-  ^-  tape
      ?~  xet  rez
      %=    $
        xet  t.xet
        rez  ?-  i.xet
               $34  ['&' 'q' 'u' 'o' 't' ';' rez]
               $38  ['&' 'a' 'm' 'p' ';' rez]
               $39  ['&' '#' '3' '9' ';' rez]
               $60  ['&' 'l' 't' ';' rez]
               $62  ['&' 'g' 't' ';' rez]
               *    [i.xet rez]
             ==
      ==
    ::                                                  ::  ++many:en-xml:html
    ++  many                                            ::  nodelist to tape
      |=  {lix/(list manx) rez/tape}
      |-  ^-  tape
      ?~  lix  rez
      (apex i.lix $(lix t.lix))
    ::                                                  ::  ++name:en-xml:html
    ++  name                                            ::  name to tape
      |=  man/mane  ^-  tape
      ?@  man  (trip man)
      (weld (trip -.man) `tape`[':' (trip +.man)])
    ::                                                  ::  ++clot:en-xml:html
    ++  clot  ~+                                        ::  self-closing tags
      %~  has  in
      %-  silt  ^-  (list term)  :~
        %area  %base  %br  %col  %command  %embed  %hr  %img  %inputt
        %keygen  %link  %meta  %param     %source   %track  %wbr
      ==
    --  ::en-xml
  ::                                                    ::  ++de-xml:html
  ++  de-xml                                            ::  xml parser
    =<  |=(a/cord (rush a apex))
    |_  ent/_`(map term @t)`[[%apos '\''] ~ ~]
    ::                                                  ::  ++apex:de-xml:html
    ++  apex                                            ::  top level
      =+  spa=;~(pose comt whit)
      %+  knee  *manx  |.  ~+
      %+  ifix  [(star spa) (star spa)]
      ;~  pose
        %+  sear  |=({a/marx b/marl c/mane} ?.(=(c n.a) ~ (some [a b])))
          ;~(plug head many tail)
        empt
      ==
    ::                                                  ::  ++attr:de-xml:html
    ++  attr                                            ::  attributes
      %+  knee  *mart  |.  ~+
      %-  star
      ;~  plug
        ;~(pfix (plus whit) name)
        ;~  pose
          (ifix [;~(plug tis yel) yel] (star ;~(less yel escp)))
          (ifix [;~(plug tis say) say] (star ;~(less say escp)))
          (easy ~)
        ==
      ==
    ::                                                  ::  ++chrd:de-xml:html
    ++  chrd                                            ::  character data
      %+  cook  |=(a/tape ^-(mars ;/(a)))
      (plus ;~(less yel ;~(pose (just `@`10) escp)))
    ::                                                  ::  ++comt:de-xml:html
    ++  comt                                            ::  comments
      =-  (ifix [(jest '<!--') (jest '-->')] (star -))
      ;~  pose
        ;~(less hep prn)
        whit
        ;~(less (jest '-->') hep)
      ==
    ::                                                  ::  ++escp:de-xml:html
    ++  escp                                            ::
      ;~(pose ;~(less led ban pad prn) enty)
    ::                                                  ::  ++enty:de-xml:html
    ++  enty                                            ::  entity
      %+  ifix  pad^mic
      ;~  pose
        =+  def=^+(ent (my:nl [%gt '>'] [%lt '<'] [%amp '&'] [%quot '"'] ~))
        %+  sear  ~(get by (~(uni by def) ent))
        (cook crip ;~(plug alf (stun 1^31 aln)))
        %+  cook  |=(a/@c ?:((gth a 0x10.ffff) '�' (tuft a)))
        =<  ;~(pfix hax ;~(pose - +))
        :-  (bass 10 (stun 1^8 dit))
        (bass 16 ;~(pfix (mask "xX") (stun 1^8 hit)))
      ==
    ::                                                  ::  ++empt:de-xml:html
    ++  empt                                            ::  self-closing tag
      %+  ifix  [gal (jest '/>')]
      ;~(plug ;~(plug name attr) (cold ~ (star whit)))
    ::                                                  ::  ++head:de-xml:html
    ++  head                                            ::  opening tag
      (ifix [gal ban] ;~(plug name attr))
    ::                                                  ::  ++many:de-xml:html
    ++  many                                            ::  contents
      (more (star comt) ;~(pose apex chrd))
    ::                                                  ::  ++name:de-xml:html
    ++  name                                            ::  tag name
      =+  ^=  chx
          %+  cook  crip
          ;~  plug
              ;~(pose cab alf)
              (star ;~(pose cab dot alp))
          ==
      ;~(pose ;~(plug ;~(sfix chx col) chx) chx)
    ::                                                  ::  ++tail:de-xml:html
    ++  tail                                            ::  closing tag
      (ifix [(jest '</') ban] name)
    ::                                                  ::  ++whit:de-xml:html
    ++  whit                                            ::  whitespace
      (mask ~[' ' `@`0x9 `@`0xa])
    --  ::de-xml
  ::                                                    ::  ++en-urlt:html
  ++  en-urlt                                           ::  url encode
    |=  tep/tape
    ^-  tape
    %-  zing
    %+  turn  tep
    |=  tap/char
    =+  xen=|=(tig/@ ?:((gte tig 10) (add tig 55) (add tig '0')))
    ?:  ?|  &((gte tap 'a') (lte tap 'z'))
            &((gte tap 'A') (lte tap 'Z'))
            &((gte tap '0') (lte tap '9'))
            =('.' tap)
            =('-' tap)
            =('~' tap)
            =('_' tap)
        ==
      [tap ~]
    ['%' (xen (rsh 0 4 tap)) (xen (end 0 4 tap)) ~]
  ::                                                    ::  ++de-urlt:html
  ++  de-urlt                                           ::  url decode
    |=  tep/tape
    ^-  (unit tape)
    ?~  tep  [~ ~]
    ?:  =('%' i.tep)
      ?.  ?=({@ @ *} t.tep)  ~
      =+  nag=(mix i.t.tep (lsh 3 1 i.t.t.tep))
      =+  val=(rush nag hex:ag)
      ?~  val  ~
      =+  nex=$(tep t.t.t.tep)
      ?~(nex ~ [~ [`@`u.val u.nex]])
    =+  nex=$(tep t.tep)
    ?~(nex ~ [~ i.tep u.nex])
  ::                                                    ::  ++en-purl:html
  ++  en-purl                                           ::  print purl
    =<  |=(pul/purl `tape`(apex %& pul))
    |%
    ::                                                  ::  ++apex:en-purl:html
    ++  apex                                            ::
      |=  qur/quri  ^-  tape
      ?-  -.qur
        %&  (weld (head p.p.qur) `tape`$(qur [%| +.p.qur]))
        %|  ['/' (weld (body p.qur) (tail q.qur))]
      ==
    ::                                                  ::  ++apix:en-purl:html
    ++  apix                                            ::  purf to tape
      |=  purf
      (weld (apex %& p) ?~(q "" `tape`['#' (trip u.q)]))
    ::                                                  ::  ++body:en-purl:html
    ++  body                                            ::
      |=  pok/pork  ^-  tape
      ?~  q.pok  ~
      |-
      =+  seg=(en-urlt (trip i.q.pok))
      ?~  t.q.pok
        ?~(p.pok seg (welp seg '.' (trip u.p.pok)))
      (welp seg '/' $(q.pok t.q.pok))
    ::                                                  ::  ++head:en-purl:html
    ++  head                                            ::
      |=  har/hart
      ^-  tape
      ;:  weld
        ?:(&(p.har !?=(hoke r.har)) "https://" "http://")
      ::
        ?-  -.r.har
          %|  (trip (rsh 3 1 (scot %if p.r.har)))
          %&  =+  rit=(flop p.r.har)
              |-  ^-  tape
              ?~  rit  ~
              (weld (trip i.rit) ?~(t.rit "" `tape`['.' $(rit t.rit)]))
        ==
      ::
        ?~(q.har ~ `tape`[':' ((d-co:co 1) u.q.har)])
      ==
    ::                                                  ::  ++tail:en-purl:html
    ++  tail                                            ::
      |=  kay/quay
      ^-  tape
      ?:  =(~ kay)  ~
      :-  '?'
      |-  ^-  tape
      ?~  kay  ~
      ;:  welp
        (en-urlt (trip p.i.kay))
        ?~(q.i.kay ~ ['=' (en-urlt (trip q.i.kay))])
        ?~(t.kay ~ `tape`['&' $(kay t.kay)])
      ==
    --  ::
  ::                                                    ::  ++de-purl:html
  ++  de-purl                                           ::  url+header parser
    =<  |=(a/cord `(unit purl)`(rush a auri))
    |%
    ::                                                  ::  ++deft:de-purl:html
    ++  deft                                            ::  parse url extension
      |=  rax/(list @t)
      |-  ^-  pork
      ?~  rax
        [~ ~]
      ?^  t.rax
        [p.pok [ire q.pok]]:[pok=$(rax t.rax) ire=i.rax]
      =+  ^-  raf/(like term)
          =>  |=(a/@ ((sand %tas) (crip (flop (trip a)))))
          (;~(sfix (sear . sym) dot) [1^1 (flop (trip i.rax))])
      ?~  q.raf
        [~ [i.rax ~]]
      =+  `{ext/term {@ @} fyl/tape}`u.q.raf
      :-  `ext
      ?:(=(~ fyl) ~ [(crip (flop fyl)) ~])
    ::                                                  ::  ++apat:de-purl:html
    ++  apat                                            ::  2396 abs_path
      %+  cook  deft
      (ifix [net ;~(pose net (easy ~))] (more net smeg))
    ::                                                  ::  ++aurf:de-purl:html
    ++  aurf                                            ::  2396 with fragment
      %+  cook  |~(a/purf a)
      ;~(plug auri (punt ;~(pfix hax (cook crip (star pque)))))
    ::                                                  ::  ++auri:de-purl:html
    ++  auri                                            ::  2396 URL
      ;~  plug
        ;~(plug htts thor)
        ;~(plug ;~(pose apat (easy *pork)) yque)
      ==
    ::                                                  ::  ++auru:de-purl:html
    ++  auru                                            ::  2396 with maybe user
      %+  cook
        |=  $:  a/{p/? q/(unit user) r/{(unit @ud) host}}
                b/{pork quay}
            ==
        ^-  (pair (unit user) purl)
        [q.a [[p.a r.a] b]]
      ::
      ;~  plug
        ;~(plug htts (punt ;~(sfix urt:ab vat)) thor)
        ;~(plug ;~(pose apat (easy *pork)) yque)
      ==
    ::                                                  ::  ++htts:de-purl:html
    ++  htts                                            ::  scheme
      %+  sear  ~(get by (malt `(list (pair term ?))`[http+| https+& ~]))
      ;~(sfix scem ;~(plug col net net))
    ::                                                  ::  ++cock:de-purl:html
    ++  cock                                            ::  cookie
      %+  most  ;~(plug mic ace)
      ;~(plug toke ;~(pfix tis tosk))
    ::                                                  ::  ++dlab:de-purl:html
    ++  dlab                                            ::  2396 domainlabel
      %+  sear
        |=  a/@ta
        ?.(=('-' (rsh 3 (dec (met 3 a)) a)) [~ u=a] ~)
      %+  cook  |=(a/tape (crip (cass a)))
      ;~(plug aln (star alp))
    ::                                                  ::  ++fque:de-purl:html
    ++  fque                                            ::  normal query field
      (cook crip (plus pquo))
    ::                                                  ::  ++fquu:de-purl:html
    ++  fquu                                            ::  optional query field
      (cook crip (star pquo))
    ::                                                  ::  ++pcar:de-purl:html
    ++  pcar                                            ::  2396 path char
      ;~(pose pure pesc psub col vat)
    ::                                                  ::  ++pcok:de-purl:html
    ++  pcok                                            ::  cookie char
      ;~(less bas mic com yel prn)
    ::                                                  ::  ++pesc:de-purl:html
    ++  pesc                                            ::  2396 escaped
      ;~(pfix cen mes)
    ::                                                  ::  ++pold:de-purl:html
    ++  pold                                            ::
      (cold ' ' (just '+'))
    ::                                                  ::  ++pque:de-purl:html
    ++  pque                                            ::  3986 query char
      ;~(pose pcar net wut)
    ::                                                  ::  ++pquo:de-purl:html
    ++  pquo                                            ::  normal query char
      ;~(pose pure pesc pold net wut col)
    ::                                                  ::  ++pure:de-purl:html
    ++  pure                                            ::  2396 unreserved
      ;~(pose aln hep dot cab sig)
    ::                                                  ::  ++psub:de-purl:html
    ++  psub                                            ::  3986 sub-delims
      ;~  pose
        zap  bus  pad  say  lit  rit
        tar  lus  com  mic  tis
      ==
    ::                                                  ::  ++ptok:de-purl:html
    ++  ptok                                            ::  2616 token
      ;~  pose
        aln  zap  hax  bus  cen  pad  say  tar  lus
        hep  dot  ket  cab  tec  bar  sig
      ==
    ::                                                  ::  ++scem:de-purl:html
    ++  scem                                            ::  2396 scheme
      %+  cook  |=(a/tape (crip (cass a)))
      ;~(plug alf (star ;~(pose aln lus hep dot)))
    ::                                                  ::  ++smeg:de-purl:html
    ++  smeg                                            ::  2396 segment
      (cook crip (plus pcar))
    ::                                                  ::  ++tock:de-purl:html
    ++  tock                                            ::  6265 raw value
      (cook crip (plus pcok))
    ::                                                  ::  ++tosk:de-purl:html
    ++  tosk                                            ::  6265 quoted value
      ;~(pose tock (ifix [yel yel] tock))
    ::                                                  ::  ++toke:de-purl:html
    ++  toke                                            ::  2616 token
      (cook crip (plus ptok))
    ::                                                  ::  ++thor:de-purl:html
    ++  thor                                            ::  2396 host+port
      %+  cook  |*({* *} [+<+ +<-])
      ;~  plug
        thos
        ;~((bend) (easy ~) ;~(pfix col dim:ag))
      ==
    ::                                                  ::  ++thos:de-purl:html
    ++  thos                                            ::  2396 host, no local
      ;~  plug
        ;~  pose
          %+  stag  %&
          %+  sear                                      ::  LL parser weak here
            |=  a/(list @t)
            =+  b=(flop a)
            ?>  ?=(^ b)
            =+  c=(end 3 1 i.b)
            ?.(&((gte c 'a') (lte c 'z')) ~ [~ u=b])
          (most dot dlab)
        ::
          %+  stag  %|
          =+  tod=(ape:ag ted:ab)
          %+  bass  256
          ;~(plug tod (stun [3 3] ;~(pfix dot tod)))
        ==
      ==
    ::                                                  ::  ++yque:de-purl:html
    ++  yque                                            ::  query ending
      ;~  pose
        ;~(pfix wut yquy)
        (easy ~)
      ==
    ::                                                  ::  ++yquy:de-purl:html
    ++  yquy                                            ::  query
      ;~  pose
        ::  proper query
        ::
        %+  more
          ;~(pose pad mic)
        ;~(plug fque ;~(pose ;~(pfix tis fquu) (easy '')))
        ::
        ::  funky query
        ::
        %+  cook
          |=(a/tape [[%$ (crip a)] ~])
        (star pque)
      ==
    ::                                                  ::  ++zest:de-purl:html
    ++  zest                                            ::  2616 request-uri
      ;~  pose
        (stag %& (cook |=(a/purl a) auri))
        (stag %| ;~(plug apat yque))
      ==
    --  ::de-purl
  ::  +en-turf: encode +turf as a TLD-last domain string
  ::
  ++  en-turf
    |=  =turf
    ^-  @t
    (rap 3 (flop (join '.' turf)))
  ::  +de-turf: parse a TLD-last domain string into a TLD first +turf
  ::
  ++  de-turf
    |=  host=@t
    ^-  (unit turf)
    %+  rush  host
    %+  sear
      |=  =host:eyre
      ?.(?=(%& -.host) ~ (some p.host))
    thos:de-purl:html
  ::
  ::  MOVEME
  ::                                                    ::  ++fuel:html
  ++  fuel                                              ::  parse urbit fcgi
      |=  {bem/beam ced/noun:cred quy/quer}
      ^-  epic
      =+  qix=|-(`quay`?~(quy quy [[p q]:quy $(quy t.quy)]))
      [(malt qix) ;;(cred ced) bem]
  ::
  ++  hiss-to-request
    |=  =hiss
    ^-  request:http
    ::
    :*  ?-  p.q.hiss
          %conn  %'CONNECT'
          %delt  %'DELETE'
          %get   %'GET'
          %head  %'HEAD'
          %opts  %'OPTIONS'
          %post  %'POST'
          %put   %'PUT'
          %trac  %'TRACE'
        ==
    ::
      (crip (en-purl:html p.hiss))
    ::
      ^-  header-list:http
      ~!  q.q.hiss
      %+  turn  ~(tap by q.q.hiss)
      |=  [a=@t b=(list @t)]
      ^-  [@t @t]
      ?>  ?=(^ b)
      [a i.b]
    ::
      r.q.hiss
    ==
  --  ::eyre
::                                                      ::
::::                      ++wired                       ::  wire formatting
  ::                                                    ::::
++  wired  ^?
  |%
  ::
  ++  auld                                              ::  ++auld:wired
    |=  sky/roof                                        ::  old style namespace
    ^-  slyt
    |=  {ref/* raw/*}
    =+  pux=((soft path) raw)
    ?~  pux  ~
    ?.  ?=({@ @ @ @ *} u.pux)  ~
    =+  :*  hyr=(slay i.u.pux)
            fal=(slay i.t.u.pux)
            dyc=(slay i.t.t.u.pux)
            ved=(slay i.t.t.t.u.pux)
            tyl=t.t.t.t.u.pux
        ==
    ?.  ?=({~ $$ $tas @} hyr)  ~
    ?.  ?=({~ $$ $p @} fal)  ~
    ?.  ?=({~ $$ $tas @} dyc)  ~
    ?.  ?=(^ ved)  ~
    =+  ron=q.p.u.hyr
    =+  bed=[[q.p.u.fal q.p.u.dyc (case p.u.ved)] (flop tyl)]
    =+  bop=(sky ref ~ ron bed)
    ?~  bop  ~
    ?~  u.bop  [~ ~]
    [~ ~ +.q.u.u.bop]
  ::                                                    ::  ++dray:wired
  ++  dray                                              ::  load tuple in path
    ::
    ::  .=  ~[p=~.ack q=~.~sarnel r=~..y]
    ::  (dray ~[p=%tas q=%p r=%f] %ack ~sarnel &)
    ::
    =-  |*  {a/{@tas (pole @tas)} b/*}  ^-  (paf a)
        =>  .(b `,(tup -.a +.a)`b)
        ?~  +.a  [(scot -.a b) ~]
        [(scot -.a -.b) `,(paf +.a)`(..$ +.a +.b)]
    :-  paf=|*(a/(pole) ?~(a $~ {(odo:raid ,-.a(. %ta)) ,(..$ +.a)}))
    ^=  tup
    |*  {a/@tas b/(pole @tas)}
    =+  c=(odo:raid a)
    ?~(b c {c (..$ ,-.b ,+.b)})
  ::                                                    ::  ++raid:wired
  ++  raid                                              ::  demand path odors
    ::
    ::  .=  [p=%ack q=~sarnel r=&]
    ::  (raid /ack/~sarnel+.y p=%tas q=%p r=%f ~)
    ::
    =-  |*  {a/path b/{@tas (pole @tas)}}
        =*  fog  (odo -.b)
        ?~  +.b  `fog`(slav -.b -.a)
        [`fog`(slav -.b -.a) (..$ +.a +.b)]
    ^=  odo
    |*  a/@tas
    |=  b/*
    =-  a(, (- b))                  ::  preserve face
    ?+  a   @
      $c  @c  $da  @da  $dr  @dr  $f   @f   $if  @if  $is  @is  $p   @p
      $u  @u  $uc  @uc  $ub  @ub  $ui  @ui  $ux  @ux  $uv  @uv  $uw  @uw
      $s  @s  $t   @t   $ta  @ta  $tas  @tas
    ==
::  ::                                                    ::  ++read:wired
::  ++  read                                              ::  parse odored path
::    =<  |*({a/path b/{@tas (pole @tas)}} ((+> b) a))
::    |*  b/{@tas (pole @tas)}
::    |=  a/path
::    ?~  a  ~
::    =+  hed=(slaw -.b i.a)
::    =*  fog  (odo:raid -.b)
::    ?~  +.b
::      ^-  (unit fog)
::      ?^(+.a ~ hed)
::    ^-  (unit {fog _(need *(..^$ +.b))})
::    (both hed ((..^$ +.b) +.a))
  --  ::wired
::                                                      ::
::::                      ++title                       ::  (2j) namespace
  ::                                                    ::::
++  title
  =>  |%
      ::                                                ::  ++clan:title
      ++  clan                                          ::  ship to rank
        |=  who=ship
        ^-  rank
        =/  wid  (met 3 who)
        ?:  (lte wid 1)   %czar
        ?:  =(2 wid)      %king
        ?:  (lte wid 4)   %duke
        ?:  (lte wid 8)   %earl
        ?>  (lte wid 16)  %pawn
      ::                                                ::  ++rank:title
      +$  rank  ?(%czar %king %duke %earl %pawn)        ::  ship width class
      ::                                                ::  ++saxo:title
      ++  saxo                                          ::  autocanon
        |=  who=ship
        ^-  (list ship)
        =/  dad  (sein who)
        [who ?:(=(who dad) ~ $(who dad))]
      ::                                                ::  ++sein:title
      ++  sein                                          ::  autoboss
        |=  who=ship
        ^-  ship
        =/  mir  (clan who)
        ?-  mir
          $czar  who
          $king  (end 3 1 who)
          $duke  (end 4 1 who)
          $earl  (end 5 1 who)
          $pawn  (end 4 1 who)
        ==
      --
  |%
  ::                                                    ::  ++cite:title
  ++  cite                                              ::  render ship
    |=  who/@p
    ^-  tape
    =+  kind=(clan who)
    =+  name=(scow %p who)
    ?:  =(%earl kind)
      :(weld "~" (swag [15 6] name) "^" (swag [22 6] name))
    ?:  =(%pawn kind)
      :(weld (swag [0 7] name) "_" (swag [51 6] name))
    name
  ::                                                    ::  ++saxo:title
  ++  saxo                                              ::  autocanon
    |=  [our=ship now=@da who=ship]
    .^  (list ship)
        %j
        /(scot %p our)/saxo/(scot %da now)/(scot %p who)
    ==
  ::                                                    ::  ++sein:title
  ++  sein                                              ::  autoboss
    |=  [our=ship now=@da who=ship]
    .^  ship
        %j
        /(scot %p our)/sein/(scot %da now)/(scot %p who)
    ==
  ::                                                    ::  ++team:title
  ++  team                                              ::  our / our moon
    |=  [our=ship who=ship]
    ^-  ?
    ?|  =(our who)
        &(?=($earl (clan who)) =(our (^sein who)))
    ==
  --  ::title
::                                                      ::
::::                      ++milly                       ::  (2k) milliseconds
  ::                                                    ::::
++  milly  ^|
  |_  now/@da
  ::                                                    ::  ++around:milly
  ++  around                                            ::  relative msec
    |=  wen/@da
    ^-  @tas
    ?:  =(wen now)  %now
    ?:  (gth wen now)
      (cat 3 (scot %ud (msec (sub wen now))) %ms)
    (cat 3 '-' $(now wen, wen now))
  ::
  ++  about                                             ::  ++about:milly
    |=  wun/(unit @da)                                  ::  unit relative msec
    ^-  @tas
    ?~(wun %no (around u.wun))
  ::                                                    ::  ++mill:milly
  ++  mill                                              ::  msec diff
    |=  one/@dr
    ^-  @tas
    ?:  =(`@`0 one)  '0ms'
    (cat 3 (scot %ud (msec one)) %ms)
  ::                                                    ::  ++msec:milly
  ++  msec                                              ::  @dr to @ud ms
    |=(a/@dr `@ud`(div a (div ~s1 1.000)))
  ::                                                    ::  ++mull:milly
  ++  mull                                              ::  unit msec diff
    |=  une/(unit @dr)
    ^-  @tas
    ?~(une %no (mill u.une))
  --
::
::::
  ::
++  contain  ^?
  |%
  ::  +by-clock: interface core for a cache using the clock replacement algorithm
  ::
  ::    Presents an interface for a mapping, but somewhat specialized, and with
  ::    stateful accessors. The clock's :depth parameter is used as the maximum
  ::    freshness that an entry can have. The standard clock algorithm has a depth
  ::    of 1, meaning that a single sweep of the arm will delete the entry. For
  ::    more scan resistance, :depth can be set to a higher number.
  ::
  ::    Internally, :clock maintains a :lookup of type
  ::    `(map key-type [val=val-type fresh=@ud])`, where :depth.clock is the
  ::    maximum value of :fresh. Looking up a key increments its freshness, and a
  ::    sweep of the clock arm decrements its freshness.
  ::
  ::    The clock arm is stored as :queue, which is a `(qeu key-type)`. The head
  ::    of the queue represents the position of the clock arm. New entries are
  ::    inserted at the tail of the queue. When the clock arm sweeps, it
  ::    pops the head off the queue. If the :fresh of the head's entry in :lookup
  ::    is 0, remove the entry from the mapping and replace it with the new entry.
  ::    Otherwise, decrement the entry's freshness, put it back at the tail of
  ::    the queue, and pop the next head off the queue and try again.
  ::
  ::    Cache entries must be immutable: a key cannot be overwritten with a new
  ::    value. This property is enforced for entries currently stored in the
  ::    cache, but it is not enforced for previously deleted entries, since we
  ::    no longer remember what that key's value was supposed to be.
  ::
  ++  by-clock
    |*  [key-type=mold val-type=mold]
    |_  clock=(clock key-type val-type)
    ::  +get: looks up a key, marking it as fresh
    ::
    ++  get
      |=  key=key-type
      ^-  [(unit val-type) _clock]
      ::
      =+  maybe-got=(~(get by lookup.clock) key)
      ?~  maybe-got
        [~ clock]
      ::
      =.  clock  (freshen key)
      ::
      [`val.u.maybe-got clock]
    ::  +put: add a new cache entry, possibly removing an old one
    ::
    ++  put
      |=  [key=key-type val=val-type]
      ^+  clock
      ::  do nothing if our size is 0 so we don't decrement-underflow
      ::
      ?:  =(0 max-size.clock)
        clock
      ::  no overwrite allowed, but allow duplicate puts
      ::
      ?^  existing=(~(get by lookup.clock) key)
        ::  val must not change
        ::
        ?>  =(val val.u.existing)
        ::
        (freshen key)
      ::
      =?  clock  =(max-size.clock size.clock)
        evict
      ::
      %_  clock
        size    +(size.clock)
        lookup  (~(put by lookup.clock) key [val 1])
        queue   (~(put to queue.clock) key)
      ==
    ::  +freshen: increment the protection level on an entry
    ::
    ++  freshen
      |=  key=key-type
      ^+  clock
      %_    clock
          lookup
        %+  ~(jab by lookup.clock)  key
        |=  entry=[val=val-type fresh=@ud]
        entry(fresh (min +(fresh.entry) depth.clock))
      ==
    ::  +resize: changes the maximum size, removing entries if needed
    ::
    ++  resize
      |=  new-max=@ud
      ^+  clock
      ::
      =.  max-size.clock  new-max
      ::
      ?:  (gte new-max size.clock)
        clock
      ::
      (trim (sub size.clock new-max))
    ::  +evict: remove an entry from the cache
    ::
    ++  evict
      ^+  clock
      ::
      =.  size.clock  (dec size.clock)
      ::
      |-
      ^+  clock
      ::
      =^  old-key  queue.clock  ~(get to queue.clock)
      =/  old-entry  (~(got by lookup.clock) old-key)
      ::
      ?:  =(0 fresh.old-entry)
        clock(lookup (~(del by lookup.clock) old-key))
      ::
      %_    $
          lookup.clock
        (~(put by lookup.clock) old-key old-entry(fresh (dec fresh.old-entry)))
      ::
          queue.clock
        (~(put to queue.clock) old-key)
      ==
    ::  +trim: remove :count entries from the cache
    ::
    ++  trim
      |=  count=@ud
      ^+  clock
      ?:  =(0 count)
        clock
      $(count (dec count), clock evict)
    ::  +purge: removes all cache entries
    ::
    ++  purge
      ^+  clock
      %_  clock
        lookup  ~
        queue   ~
        size    0
      ==
    --
  ::  +to-capped-queue: interface door for +capped-queue
  ::
  ::    Provides a queue of a limited size where pushing additional items will
  ::    force pop the items at the front of the queue.
  ::
  ++  to-capped-queue
    |*  item-type=mold
    |_  queue=(capped-queue item-type)
    ::  +put: enqueue :item, possibly popping and producing an old item
    ::
    ++  put
      |=  item=item-type
      ^-  [(unit item-type) _queue]
      ::   are we already at max capacity?
      ::
      ?.  =(size.queue max-size.queue)
        ::  we're below max capacity, so push and increment size
        ::
        =.  queue.queue  (~(put to queue.queue) item)
        =.  size.queue   +(size.queue)
        ::
        [~ queue]
      ::  max is zero, the oldest item to return is the one which just went in.
      ::
      ?:  =(~ queue.queue)
        [`item queue]
      ::  we're at max capacity, so pop before pushing; size is unchanged
      ::
      =^  oldest  queue.queue  ~(get to queue.queue)
      =.  queue.queue          (~(put to queue.queue) item)
      ::
      [`oldest queue]
    ::  +get: pop an item off the queue, adjusting size
    ::
    ++  get
      ^-  [item-type _queue]
      ::
      =.  size.queue           (dec size.queue)
      =^  oldest  queue.queue  ~(get to queue.queue)
      ::
      [oldest queue]
    ::  change the :max-size of the queue, popping items if necessary
    ::
    ++  resize
      =|  pops=(list item-type)
      |=  new-max=@ud
      ^+  [pops queue]
      ::  we're not overfull, so no need to pop off more items
      ::
      ?:  (gte new-max size.queue)
        [(flop pops) queue(max-size new-max)]
      ::  we're above capacity; pop an item off and recurse
      ::
      =^  oldest  queue  get
      ::
      $(pops [oldest pops])
    --
  --
::                                                      ::
::::                      ++userlib                     ::  (2u) non-vane utils
  ::                                                    ::::
++  userlib  ^?
  |%
  ::                                                    ::
  ::::                    ++chrono:userlib              ::  (2uB) time
    ::                                                  ::::
  ++  chrono  ^?
    |%
    ::  +from-unix: unix timestamp to @da
    ::
    ++  from-unix
      |=  timestamp=@ud
      ^-  @da
      %+  add  ~1970.1.1
      (mul timestamp ~s1)
    ::                                                  ::  ++dawn:chrono:
    ++  dawn                                            ::  Jan 1 weekday
      |=  yer/@ud
      =+  yet=(sub yer 1)
      %-  mod  :_  7
      ;:  add
        1
        (mul 5 (mod yet 4))
        (mul 4 (mod yet 100))
        (mul 6 (mod yet 400))
      ==
    ::                                                  ::  ++daws:chrono:
    ++  daws                                            ::  date weekday
      |=  yed/date
      %-  mod  :_  7
      %+  add
        (dawn y.yed)
      (sub (yawn [y.yed m.yed d.t.yed]) (yawn y.yed 1 1))
    ::                                                  ::  ++deal:chrono:
    ++  deal                                            ::  to leap sec time
      |=  yer/@da
      =+  n=0
      =+  yud=(yore yer)
      |-  ^-  date
      ?:  (gte yer (add (snag n lef:yu) ~s1))
        (yore (year yud(s.t (add n s.t.yud))))
      ?:  &((gte yer (snag n lef:yu)) (lth yer (add (snag n lef:yu) ~s1)))
        yud(s.t (add +(n) s.t.yud))
      ?:  =(+(n) (lent lef:yu))
        (yore (year yud(s.t (add +(n) s.t.yud))))
      $(n +(n))
    ::                                                  ::  ++lead:chrono:
    ++  lead                                            ::  from leap sec time
      |=  ley/date
      =+  ler=(year ley)
      =+  n=0
      |-  ^-  @da
      =+  led=(sub ler (mul n ~s1))
      ?:  (gte ler (add (snag n les:yu) ~s1))
        led
      ?:  &((gte ler (snag n les:yu)) (lth ler (add (snag n les:yu) ~s1)))
        ?:  =(s.t.ley 60)
          (sub led ~s1)
        led
      ?:  =(+(n) (lent les:yu))
        (sub led ~s1)
      $(n +(n))
    ::                                                  ::  ++dust:chrono:
    ++  dust                                            ::  print UTC format
      |=  yed/date
      ^-  tape
      =+  wey=(daws yed)
      =/  num  (d-co:co 1)  :: print as decimal without dots
      =/  pik  |=({n/@u t/wall} `tape`(scag 3 (snag n t)))
      ::
      "{(pik wey wik:yu)}, ".
      "{(num d.t.yed)} {(pik (dec m.yed) mon:yu)} {(num y.yed)} ".
      "{(num h.t.yed)}:{(num m.t.yed)}:{(num s.t.yed)} +0000"
    ::                                                  ::  ++stud:chrono:
    ++  stud                                            ::  parse UTC format
      =<  |=  a/cord                                    ::  expose parsers
          %+  biff  (rush a (more sepa elem))
          |=  b/(list _(wonk *elem))  ^-  (unit date)
          =-  ?.((za:dejs:format -) ~ (some (zp:dejs:format -)))
          ^+  =+  [*date u=unit]
              *{(u _[a y]) (u _m) (u _d.t) (u _+.t) ~}
          :~
              |-(?~(b ~ ?.(?=($y -.i.b) $(b t.b) `+.i.b)))
              |-(?~(b ~ ?.(?=($m -.i.b) $(b t.b) `+.i.b)))
              |-(?~(b ~ ?.(?=($d -.i.b) $(b t.b) `+.i.b)))
              |-(?~(b ~ ?.(?=($t -.i.b) $(b t.b) `+.i.b)))
          ==
      |%
      ::                                                ::  ++snug:stud:chrono:
      ++  snug                                          ::  position in list
        |=  a/(list tape)
        |=  b/tape
        =+  [pos=1 len=(lent b)]
        |-  ^-  (unit @u)
        ?~  a  ~
        ?:  =(b (scag len i.a))
          `pos
        $(pos +(pos), a t.a)
      ::                                                ::  ++sepa:stud:chrono:
      ++  sepa                                          ::  separator
        ;~(pose ;~(plug com (star ace)) (plus ace))
      ::                                                ::  ++elem:stud:chrono:
      ++  elem                                          ::  date element
        ;~  pose
          (stag %t t)  (stag %y y)  (stag %m m)  (stag %d d)
          (stag %w w)  (stag %z z)
        ==
      ::                                                ::  ++y:stud:chrono:
      ++  y                                             ::  year
        (stag %& (bass 10 (stun 3^4 dit)))
      ::                                                ::  ++m:stud:chrono:
      ++  m                                             ::  month
        (sear (snug mon:yu) (plus alf))
      ::                                                ::  ++d:stud:chrono:
      ++  d                                             ::  day
        (bass 10 (stun 1^2 dit))
      ::                                                ::  ++t:stud:chrono:
      ++  t                                             ::  hours:minutes:secs
        %+  cook  |=({h/@u @ m/@u @ s/@u} ~[h m s])
        ;~(plug d col d col d)
      ::
      ::  XX day of week is currently unchecked, and
      ::  timezone outright ignored.
      ::                                                ::  ++w:stud:chrono:
      ++  w                                             ::  day of week
        (sear (snug wik:yu) (plus alf))
      ::                                                ::  ++z:stud:chrono:
      ++  z                                             ::  time zone
        ;~(plug (mask "-+") dd dd)
      ::                                                ::  ++dd:stud:chrono:
      ++  dd                                            ::  two digits
        (bass 10 (stun 2^2 dit))
      --  ::
    ::                                                  ::  ++unt:chrono:userlib
    ++  unt                                             ::  Urbit to Unix time
      |=  a/@
      (div (sub a ~1970.1.1) ~s1)
    ::                                                  ::  ++yu:chrono:userlib
    ++  yu                                              ::  UTC format constants
      |%
      ::                                                ::  ++mon:yu:chrono:
      ++  mon                                           ::  months
        ^-  (list tape)
        :~  "January"  "February"  "March"  "April"  "May"  "June"  "July"
            "August"  "September"  "October"  "November"  "December"
        ==
      ::                                                ::  ++wik:yu:chrono:
      ++  wik                                           ::  weeks
        ^-  (list tape)
        :~  "Sunday"  "Monday"  "Tuesday"  "Wednesday"  "Thursday"
            "Friday"  "Saturday"
        ==
      ::                                                ::  ++lef:yu:chrono:
      ++  lef                                           ::  leapsecond dates
        ^-  (list @da)
        :~  ~2016.12.31..23.59.59   ~2015.6.30..23.59.59
            ~2012.6.30..23.59.59    ~2008.12.31..23.59.58
            ~2005.12.31..23.59.57   ~1998.12.31..23.59.56
            ~1997.6.30..23.59.55    ~1995.12.31..23.59.54
            ~1994.6.30..23.59.53    ~1993.6.30..23.59.52
            ~1992.6.30..23.59.51    ~1990.12.31..23.59.50
            ~1989.12.31..23.59.49   ~1987.12.31..23.59.48
            ~1985.6.30..23.59.47    ~1983.6.30..23.59.46
            ~1982.6.30..23.59.45    ~1981.6.30..23.59.44
            ~1979.12.31..23.59.43   ~1978.12.31..23.59.42
            ~1977.12.31..23.59.41   ~1976.12.31..23.59.40
            ~1975.12.31..23.59.39   ~1974.12.31..23.59.38
            ~1973.12.31..23.59.37   ~1972.12.31..23.59.36
            ~1972.6.30..23.59.35
        ==
      ::
      ::  +les:yu:chrono: leapsecond days
      ::
      ::    https://www.ietf.org/timezones/data/leap-seconds.list
      ::
      ++  les
        ^-  (list @da)
        :~  ~2017.1.1  ~2015.7.1  ~2012.7.1  ~2009.1.1  ~2006.1.1  ~1999.1.1
            ~1997.7.1  ~1996.1.1  ~1994.7.1  ~1993.7.1  ~1992.7.1  ~1991.1.1
            ~1990.1.1  ~1988.1.1  ~1985.7.1  ~1983.7.1  ~1982.7.1  ~1981.7.1
            ~1980.1.1  ~1979.1.1  ~1978.1.1  ~1977.1.1  ~1976.1.1  ~1975.1.1
            ~1974.1.1  ~1973.1.1  ~1972.7.1
        ==
      --  ::yu
    --  ::chrono
  ::                                                    ::
  ::::                    ++space:userlib               ::  (2uC) file utils
    ::                                                  ::::
  ++  space  ^?
    =,  clay
    |%
    ::                                                  ::  ++feel:space:userlib
    ++  feel                                            ::  simple file write
      |=  {pax/path val/cage}
      ^-  miso
      =+  dir=.^(arch %cy pax)
      ?~  fil.dir  [%ins val]
      [%mut val]
    ::                                                  ::  ++file:space:userlib
    ++  file                                            ::  simple file load
      |=  pax/path
      ^-  (unit)
      =+  dir=.^(arch %cy pax)
      ?~(fil.dir ~ [~ .^(* %cx pax)])
    ::                                                  ::  ++foal:space:userlib
    ++  foal                                            ::  high-level write
      |=  {pax/path val/cage}
      ^-  toro
      ?>  ?=({* * * *} pax)
      [i.t.pax [%& [[[t.t.t.pax (feel pax val)] ~]]]]
    ::                                                  ::  ++fray:space:userlib
    ++  fray                                            ::  high-level delete
      |=  pax/path
      ^-  toro
      ?>  ?=({* * * *} pax)
      [i.t.pax [%& [[[t.t.t.pax [%del ~]] ~]]]]
    ::                                                  ::  ++furl:space:userlib
    ++  furl                                            ::  unify changes
      |=  {one/toro two/toro}
      ^-  toro
      ~|  %furl
      ?>  ?&  =(p.one p.two)                            ::  same path
              &(?=(%& -.q.one) ?=(%& -.q.two))          ::  both deltas
          ==
      [p.one [%& (weld p.q.one p.q.two)]]
    --  ::space
  ::                                                    ::
  ::::                  ++unix:userlib                  ::  (2uD) unix line-list
    ::                                                  ::::
  ++  unix  ^?
    |%
    ::                                                  ::  ++lune:unix:userlib
    ++  lune                                            ::  cord by unix line
      ~%  %lune  ..is  ~
      |=  txt/@t
      ?~  txt
        ^-  (list @t)  ~
      =+  [byt=(rip 3 txt) len=(met 3 txt)]
      =|  {lin/(list @t) off/@}
      ^-  (list @t)
      %-  flop
      |-  ^+  lin
      ?:  =(off len)
        ~|  %noeol  !!
      ?:  =((snag off byt) 10)
        ?:  =(+(off) len)
          [(rep 3 (scag off byt)) lin]
        %=  $
          lin  [(rep 3 (scag off byt)) lin]
          byt  (slag +(off) byt)
          len  (sub len +(off))
          off  0
        ==
      $(off +(off))
    ::                                                  ::  ++nule:unix:userlib
    ++  nule                                            ::  lines to unix cord
      ~%  %nule  ..is  ~
      |=  lin/(list @t)
      ^-  @t
      %+  can  3
      %+  turn  lin
      |=  t/@t
      [+((met 3 t)) (cat 3 t 10)]
    --
  ::                                                    ::
  ::::                    ++scanf:userlib               ::  (2uF) exterpolation
    ::                                                  ::::
  ++  scanf
    =<  |*  {tape (pole _;/(*{$^(rule tape)}))}         ::  formatted scan
        =>  .(+< [a b]=+<)
        (scan a (parsf b))
    |%
    ::                                                  ::  ++parsf:scanf:
    ++  parsf                                           ::  make parser from:
      |*  a/(pole _;/(*{$^(rule tape)}))                ::  ;"chars{rule}chars"
      =-  (cook - (boil (norm a)))
      |*  (list)
      ?~  +<  ~
      ?~  t  i
      [i $(+< t)]
    ::
    ::  .=  (boil ~[[& dim] [| ", "] [& dim]]:ag)
    ::  ;~(plug dim ;~(pfix com ace ;~(plug dim (easy)))):ag
    ::
    ::                                                  ::  ++boil:scanf:userlib
    ++  boil                                            ::
      |*  (list (each rule tape))
      ?~  +<  (easy ~)
      ?:  ?=(%| -.i)  ;~(pfix (jest (crip p.i)) $(+< t))
      %+  cook  |*({* *} [i t]=+<)
      ;~(plug p.i $(+< t))
    ::
    ::  .=  (norm [;"{n}, {n}"]:n=dim:ag)  ~[[& dim] [| ", "] [& dim]]:ag
    ::
    ::                                                  ::  ++norm:scanf:userlib
    ++  norm                                            ::
      |*  (pole _;/(*{$^(rule tape)}))
      ?~  +<  ~
      =>  .(+< [i=+<- t=+<+])
      :_  t=$(+< t)
      =+  rul=->->.i
      ^=  i
      ?~  rul     [%| p=rul]
      ?~  +.rul   [%| p=rul]
      ?@  &2.rul  [%| p=;;(tape rul)]
      [%& p=rul]
    --  ::scanf
  ::                                                    ::
  ::::                    ++pubsub:userlib              ::  (2uG) application
    ::                                                  ::::
  ++  pubsub  ^?
    =,  gall
    |%
    ::                                                  ::  ++pale:pubsub:
    ++  pale                                            ::  filter peers
      |=  {hid/bowl fun/$-(sink ?)}
      (skim ~(tap by sup.hid) fun)
    ::                                                  ::  ++prix:pubsub:
    ++  prix                                            ::  filter gate
      |=  pax/path  |=  sink  ^-  ?
      ?~  pax  &  ?~  r.+<  |
      &(=(i.pax i.r.+<) $(pax t.pax, r.+< t.r.+<))
    ::                                                  ::  ++prey:pubsub:
    ++  prey                                            ::  prefix
      |=({pax/path hid/bowl} (pale hid (prix pax)))
    --  ::pubsub
  --
::
++  zuse  %309                                          ::  hoon+zuse kelvin
++  gift-arvo                                           ::  out result <-$
  $~  [%init ~zod]
  $%  gift:able:ames
      gift:able:behn
      gift:able:clay
      gift:able:dill
      gift:able:eyre
      gift:able:ford
      gift:able:gall
      gift:able:iris
      gift:able:jael
  ==
++  task-arvo                                           ::  in request ->$
  $%  task:able:ames
      task:able:clay
      task:able:behn
      task:able:dill
      task:able:iris
      task:able:ford
      task:able:gall
      task:able:eyre
      task:able:jael
  ==
++  note-arvo                                           ::  out request $->
  $~  [%a %wake ~]
  $%  {$a task:able:ames}
      {$b task:able:behn}
      {$c task:able:clay}
      {$d task:able:dill}
      [%e task:able:eyre]
      {$f task:able:ford}
      {$g task:able:gall}
      [%i task:able:iris]
      {$j task:able:jael}
      {@tas $meta vase}
  ==
++  sign-arvo                                           ::  in result $<-
  $%  {$a gift:able:ames}
      $:  $b
          $%  gift:able:behn
              [%writ riot:clay]
          ==
      ==
      {$c gift:able:clay}
      {$d gift:able:dill}
      {$f gift:able:ford}
      [%e gift:able:eyre]
      {$g gift:able:gall}
      [%i gift:able:iris]
      {$j gift:able:jael}
      {$k gift:able:kale}
  ==
::
+$  unix-task                                           ::  input from unix
  $~  [%wake ~]
  $%  ::  %ames: new process
      ::
      $>(%barn task:able:ames)
      ::  %dill: keyboard input
      ::
      $>(%belt task:able:dill)
      ::  %dill: configure terminal (resized)
      ::
      $>(%blew task:able:dill)
      ::  %clay: new process
      ::
      $>(%boat task:able:clay)
      ::  %behn/%eyre/%iris: new process
      ::
      $>(%born vane-task)
      ::  %eyre: cancel request
      ::
      [%cancel-request ~]
      ::  any vane: error report
      ::
      $>(%crud vane-task)
      ::  %dill: reset terminal configuration
      ::
      $>(%hail task:able:dill)
      ::  %ames: hear packet
      ::
      $>(%hear task:able:ames)
      ::  %dill: hangup
      ::
      $>(%hook task:able:dill)
      ::  %clay: external edit
      ::
      $>(%into task:able:clay)
      ::  %eyre: learn ports of live http servers
      ::
      $>(%live task:able:eyre)
      ::  %iris: hear (partial) http response
      ::
      $>(%receive task:able:iris)
      ::  %eyre: starts handling an inbound http request
      ::
      $>(%request task:able:eyre)
      ::  %eyre: starts handling an backdoor http request
      ::
      $>(%request-local task:able:eyre)
      ::  %behn: wakeup
      ::
      $>(%wake task:able:behn)
      ::  %ames: send message
      ::
      $>(%want task:able:ames)
  ==
::                                                      ::
::::                      ++azimuth                     ::  (2az) azimuth
  ::                                                    ::::
++  azimuth
  !:
  =*  address  address:rpc:ethereum
  ::  types
  ::
  =>  =>  [azimuth-types ethereum-types .]
      |%
      ++  complete-ship
        $:  state=point
            history=(list diff-point)  ::TODO  maybe block/event nr?  ::  newest first
            keys=(map life pass)
        ==
      ::
      ++  fleet  (map @p complete-ship)
      ::
      ++  eth-type
        |%
        ++  point
          :~  [%bytes-n 32]   ::  encryptionKey
              [%bytes-n 32]   ::  authenticationKey
              %bool           ::  hasSponsor
              %bool           ::  active
              %bool           ::  escapeRequested
              %uint           ::  sponsor
              %uint           ::  escapeRequestedTo
              %uint           ::  cryptoSuiteVersion
              %uint           ::  keyRevisionNumber
              %uint           ::  continuityNumber
          ==
        ++  deed
          :~  %address        ::  owner
              %address        ::  managementProxy
              %address        ::  spawnProxy
              %address        ::  votingProxy
              %address        ::  transferProxy
          ==
        --
      ::
      ++  eth-noun
        |%
        ++  point
          $:  encryption-key=octs
              authentication-key=octs
              has-sponsor=?
              active=?
              escape-requested=?
              sponsor=@ud
              escape-to=@ud
              crypto-suite=@ud
              key-revision=@ud
              continuity-number=@ud
          ==
        ++  deed
          $:  owner=address
              management-proxy=address
              spawn-proxy=address
              voting-proxy=address
              transfer-proxy=address
          ==
        --
      ::
      ++  function
        |%
        ++  azimuth
          $%  [%points who=@p]
              [%rights who=@p]
              [%get-spawned who=@p]
              [%dns-domains ind=@ud]
          ==
        --
      ::
      ::  #  diffs
      ::
      ++  update
        $%  [%full ships=(map ship point) dns=dnses heard=events]
            [%difs dis=(list (pair event-id diff-azimuth))]
        ==
      ::
      ::  #  constants
      ::
      ::  contract addresses
      ++  contracts  mainnet-contracts
      ++  mainnet-contracts
        |%
        ::  azimuth: data contract
        ::
        ++  azimuth
          0x223c.067f.8cf2.8ae1.73ee.5caf.ea60.ca44.c335.fecb
        ::
        ++  linear-star-release
          0x86cd.9cd0.992f.0423.1751.e376.1de4.5cec.ea5d.1801
        ::
        ++  conditional-star-release
          0x8c24.1098.c3d3.498f.e126.1421.633f.d579.86d7.4aea
        ::
        ::  launch: block number of azimuth deploy
        ::
        ++  launch  6.784.800
        ::
        ::  public: block number of azimuth becoming independent
        ::
        ++  public  7.033.765
        --
      ::
      ::  Testnet contract addresses
      ::
      ++  ropsten-contracts
        |%
        ++  azimuth
          0x308a.b6a6.024c.f198.b57e.008d.0ac9.ad02.1988.6579
        ::
        ++  launch  4.601.630
        --
      ::
        ::  ++  azimuth  0x863d.9c2e.5c4c.1335.96cf.ac29.d552.55f0.d0f8.6381  ::  local bridge
      ::  hashes of ship event signatures
      ++  azimuth-events
        |%
        ::
        ::  OwnerChanged(uint32,address)
        ++  owner-changed
          0x16d0.f539.d49c.6cad.822b.767a.9445.bfb1.
            cf7e.a6f2.a6c2.b120.a7ea.4cc7.660d.8fda
        ::
        ::  Activated(uint32)
        ++  activated
          0xe74c.0380.9d07.69e1.b1f7.06cc.8414.258c.
            d1f3.b6fe.020c.d15d.0165.c210.ba50.3a0f
        ::
        ::  Spawned(uint32,uint32)
        ++  spawned
          0xb2d3.a6e7.a339.f5c8.ff96.265e.2f03.a010.
            a854.1070.f374.4a24.7090.9644.1508.1546
        ::
        ::  EscapeRequested(uint32,uint32)
        ++  escape-requested
          0xb4d4.850b.8f21.8218.141c.5665.cba3.79e5.
            3e9b.b015.b51e.8d93.4be7.0210.aead.874a
        ::
        ::  EscapeCanceled(uint32,uint32)
        ++  escape-canceled
          0xd653.bb0e.0bb7.ce83.93e6.24d9.8fbf.17cd.
            a590.2c83.28ed.0cd0.9988.f368.90d9.932a
        ::
        ::  EscapeAccepted(uint32,uint32)
        ++  escape-accepted
          0x7e44.7c9b.1bda.4b17.4b07.96e1.00bf.7f34.
            ebf3.6dbb.7fe6.6549.0b1b.fce6.246a.9da5
        ::
        ::  LostSponsor(uint32,uint32)
        ++  lost-sponsor
          0xd770.4f9a.2519.3dbd.0b0c.b4a8.09fe.ffff.
            a7f1.9d1a.ae88.17a7.1346.c194.4482.10d5
        ::
        ::  ChangedKeys(uint32,bytes32,bytes32,uint32,uint32)
        ++  changed-keys
          0xaa10.e7a0.117d.4323.f1d9.9d63.0ec1.69be.
            bb3a.988e.8957.70e3.5198.7e01.ff54.23d5
        ::
        ::  BrokeContinuity(uint32,uint32)
        ++  broke-continuity
          0x2929.4799.f1c2.1a37.ef83.8e15.f79d.d91b.
            cee2.df99.d63c.d1c1.8ac9.68b1.2951.4e6e
        ::
        ::  ChangedSpawnProxy(uint32,address)
        ++  changed-spawn-proxy
          0x9027.36af.7b3c.efe1.0d9e.840a.ed0d.687e.
            35c8.4095.122b.2505.1a20.ead8.866f.006d
        ::
        ::  ChangedTransferProxy(uint32,address)
        ++  changed-transfer-proxy
          0xcfe3.69b7.197e.7f0c.f067.93ae.2472.a9b1.
            3583.fecb.ed2f.78df.a14d.1f10.796b.847c
        ::
        ::  ChangedManagementProxy(uint32,address)
        ++  changed-management-proxy
          0xab9c.9327.cffd.2acc.168f.afed.be06.139f.
            5f55.cb84.c761.df05.e051.1c25.1e2e.e9bf
        ::
        ::  ChangedVotingProxy(uint32,address)
        ++  changed-voting-proxy
          0xcbd6.269e.c714.57f2.c7b1.a227.74f2.46f6.
            c5a2.eae3.795e.d730.0db5.1768.0c61.c805
        ::
        ::  ChangedDns(string,string,string)
        ++  changed-dns
          0xfafd.04ad.e1da.ae2e.1fdb.0fc1.cc6a.899f.
            d424.063e.d5c9.2120.e67e.0730.53b9.4898
        --
      --
  ::
  ::  logic
  ::
  |%
  ++  pass-from-eth
    |=  [enc=octs aut=octs sut=@ud]
    ^-  pass
    %^  cat  3  'b'
    ?.  &(=(1 sut) =(p.enc 32) =(p.aut 32))
      (cat 8 0 0)
    (cat 8 q.aut q.enc)
  ::
  ++  point-from-eth
    |=  [who=@p point:eth-noun deed:eth-noun]
    ^-  point
    ::
    ::  ownership
    ::
    :+  :*  owner
            management-proxy
            voting-proxy
            transfer-proxy
        ==
      ::
      ::  network state
      ::
      ?.  active  ~
      :-  ~
      :*  key-revision
        ::
          (pass-from-eth encryption-key authentication-key crypto-suite)
        ::
          continuity-number
        ::
          [has-sponsor `@p`sponsor]
        ::
          ?.  escape-requested  ~
          ``@p`escape-to
      ==
    ::
    ::  spawn state
    ::
    ?.  ?=(?(%czar %king) (clan:title who))  ~
    :-  ~
    :*  spawn-proxy
        ~  ::TODO  call getSpawned to fill this
    ==
  ::
  ++  event-log-to-point-diff
    =,  azimuth-events
    =,  abi:ethereum
    |=  log=event-log:rpc:ethereum
    ^-  (unit (pair ship diff-point))
    ~?  ?=(~ mined.log)  %processing-unmined-event
    ::
    ?:  =(i.topics.log owner-changed)
      =+  ^-  [who=@ wer=address]
          (decode-topics t.topics.log ~[%uint %address])
      `[who %owner wer]
    ::
    ?:  =(i.topics.log activated)
      =/  who=@
        (decode-topics t.topics.log ~[%uint])
      `[who %activated who]
    ::
    ?:  =(i.topics.log spawned)
      =+  ^-  [pre=@ who=@]
          (decode-topics t.topics.log ~[%uint %uint])
      `[pre %spawned who]
    ::
    ?:  =(i.topics.log escape-requested)
      =+  ^-  [who=@ wer=@]
          (decode-topics t.topics.log ~[%uint %uint])
      `[who %escape `wer]
    ::
    ?:  =(i.topics.log escape-canceled)
      =/  who=@  (decode-topics t.topics.log ~[%uint])
      `[who %escape ~]
    ::
    ?:  =(i.topics.log escape-accepted)
      =+  ^-  [who=@ wer=@]
          (decode-topics t.topics.log ~[%uint %uint])
      `[who %sponsor & wer]
    ::
    ?:  =(i.topics.log lost-sponsor)
      =+  ^-  [who=@ pos=@]
          (decode-topics t.topics.log ~[%uint %uint])
      `[who %sponsor | pos]
    ::
    ?:  =(i.topics.log changed-keys)
      =/  who=@  (decode-topics t.topics.log ~[%uint])
      =+  ^-  [enc=octs aut=octs sut=@ud rev=@ud]
          %+  decode-results  data.log
          ~[[%bytes-n 32] [%bytes-n 32] %uint %uint]
      `[who %keys rev (pass-from-eth enc aut sut)]
    ::
    ?:  =(i.topics.log broke-continuity)
      =/  who=@  (decode-topics t.topics.log ~[%uint])
      =/  num=@  (decode-results data.log ~[%uint])
      `[who %continuity num]
    ::
    ?:  =(i.topics.log changed-management-proxy)
      =+  ^-  [who=@ sox=address]
          (decode-topics t.topics.log ~[%uint %address])
      `[who %management-proxy sox]
    ::
    ?:  =(i.topics.log changed-voting-proxy)
      =+  ^-  [who=@ tox=address]
          (decode-topics t.topics.log ~[%uint %address])
      `[who %voting-proxy tox]
    ::
    ?:  =(i.topics.log changed-spawn-proxy)
      =+  ^-  [who=@ sox=address]
          (decode-topics t.topics.log ~[%uint %address])
      `[who %spawn-proxy sox]
    ::
    ?:  =(i.topics.log changed-transfer-proxy)
      =+  ^-  [who=@ tox=address]
          (decode-topics t.topics.log ~[%uint %address])
      `[who %transfer-proxy tox]
    ::
    ::  warn about unimplemented events, but ignore
    ::  the ones we know are harmless.
    ~?  ?!  .=  i.topics.log
            ::  OwnershipTransferred(address,address)
            0x8be0.079c.5316.5914.1344.cd1f.d0a4.f284.
              1949.7f97.22a3.daaf.e3b4.186f.6b64.57e0
      [%unimplemented-event i.topics.log]
    ~
  ::
  ++  apply-point-diff
    |=  [pot=point dif=diff-point]
    ^-  point
    ?-  -.dif
      %full             new.dif
    ::
        %activated
      %_  pot
        net  `[0 0 0 &^(^sein:title who.dif) ~]
        kid  ?.  ?=(?(%czar %king) (clan:title who.dif))  ~
             `[0x0 ~]
      ==
    ::
    ::  ownership
    ::
      %owner           pot(owner.own new.dif)
      %transfer-proxy  pot(transfer-proxy.own new.dif)
      %management-proxy  pot(management-proxy.own new.dif)
      %voting-proxy      pot(voting-proxy.own new.dif)
    ::
    ::  networking
    ::
        ?(%keys %continuity %sponsor %escape)
      ?>  ?=(^ net.pot)
      ?-  -.dif
          %keys
        pot(life.u.net life.dif, pass.u.net pass.dif)
      ::
          %sponsor
        %=  pot
          sponsor.u.net  new.dif
          escape.u.net   ?:(has.new.dif ~ escape.u.net.pot)
        ==
      ::
        %continuity  pot(continuity-number.u.net new.dif)
        %escape      pot(escape.u.net new.dif)
      ==
    ::
    ::  spawning
    ::
        ?(%spawned %spawn-proxy)
      ?>  ?=(^ kid.pot)
      ?-  -.dif
          %spawned
        =-  pot(spawned.u.kid -)
        (~(put in spawned.u.kid.pot) who.dif)
      ::
        %spawn-proxy  pot(spawn-proxy.u.kid new.dif)
      ==
    ==
  ::
  ++  parse-id
    |=  id=@t
    ^-  azimuth:function
    |^
      ~|  id
      %+  rash  id
      ;~  pose
        (function %points 'points' shipname)
        (function %get-spawned 'getSpawned' shipname)
        (function %dns-domains 'dnsDomains' dem:ag)
      ==
    ::
    ++  function
      |*  [tag=@tas fun=@t rul=rule]
      ;~(plug (cold tag (jest fun)) (ifix [lit rit] rul))
    ::
    ++  shipname
      ;~(pfix sig fed:ag)
    --
  ::
  ++  function-to-call
    |%
    ++  azimuth
      |=  cal=azimuth:function
      ^-  [id=@t dat=call-data:rpc:ethereum]
      ?-  -.cal
          %points
        :-  (crip "points({(scow %p who.cal)})")
        ['points(uint32)' ~[uint+`@`who.cal]]
      ::
          %rights
        :-  (crip "rights({(scow %p who.cal)})")
        ['rights(uint32)' ~[uint+`@`who.cal]]
      ::
          %get-spawned
        :-  (crip "getSpawned({(scow %p who.cal)})")
        ['getSpawned(uint32)' ~[uint+`@`who.cal]]
      ::
          %dns-domains
        :-  (crip "dnsDomains({(scow %ud ind.cal)})")
        ['dnsDomains(uint256)' ~[uint+ind.cal]]
      ==
    --
  --
::                                                      ::
::::                      ++ethereum                    ::  (2eth) ethereum
  ::                                                    ::::
++  ethereum
  !:
  =>  [ethereum-types .]
  |%
  ::  deriving and using ethereum keys
  ::
  ++  key
    |%
    ++  address-from-pub
      =,  keccak:crypto
      |=  pub=@
      %^  end  3  20
      %+  keccak-256  64
      (rev 3 64 pub)
    ::
    ++  address-from-prv
      (cork pub-from-prv address-from-pub)
    ::
    ++  pub-from-prv
      =,  secp256k1:secp:crypto
      |=  prv=@
      %-  serialize-point
      (priv-to-pub prv)
    ::
    ++  sign-transaction
      =,  crypto
      |=  [tx=transaction:rpc pk=@]
      ^-  @ux
      ::  hash the raw transaction data
      =/  hash=@
        =/  dat=@
          %-  encode-atoms:rlp
          ::  with v=chain-id, r=0, s=0
          tx(chain-id [chain-id.tx 0 0 ~])
        =+  wid=(met 3 dat)
        %-  keccak-256:keccak
        [wid (rev 3 wid dat)]
      ::  sign transaction hash with private key
      =+  (ecdsa-raw-sign:secp256k1:secp hash pk)
      ::  complete transaction is raw data, with r and s
      ::  taken from the signature, and v as per eip-155
      %-  encode-atoms:rlp
      tx(chain-id [:(add (mul chain-id.tx 2) 35 v) r s ~])
    --
  ::
  ::  rlp en/decoding
  ::NOTE  https://github.com/ethereum/wiki/wiki/RLP
  ::
  ++  rlp
    |%
    ::NOTE  rlp encoding doesn't really care about leading zeroes,
    ::      but because we need to disinguish between no-bytes zero
    ::      and one-byte zero (and also empty list) we end up with
    ::      this awful type...
    +$  item
      $%  [%l l=(list item)]
          [%b b=byts]
      ==
    ::
    ::  treat atoms as list of items
    ++  encode-atoms
      |=  l=(list @)
      %+  encode  %l
      %+  turn  l
      |=(a=@ b+[(met 3 a) a])
    ::
    ++  encode
      |=  in=item
      ^-  @
      ?-  -.in
          %b
        ?:  &(=(1 wid.b.in) (lth dat.b.in 0x80))
          dat.b.in
        %^  cat  3  dat.b.in
        ::TODO  unsure if this should pass wid or (met 3 dat)...
        (encode-length wid.b.in 0x80)
      ::
          %l
        =/  out=@
          %+  roll  l.in
          |=  [ni=item en=@]
          (cat 3 (encode ni) en)
        %^  cat  3  out
        (encode-length (met 3 out) 0xc0)
      ==
    ::
    ++  encode-length
      |=  [len=@ off=@]
      ?:  (lth len 56)  (add len off)
      =-  (cat 3 len -)
      :(add (met 3 len) off 55)
    ::
    ::TODO  decode
    ::
    --
  ::
  ::  abi en/decoding
  ::NOTE  https://solidity.readthedocs.io/en/develop/abi-spec.html
  ::
  ++  abi
    =>  |%
        ::  solidity types. integer bitsizes ignored
        ++  etyp
          $%  ::  static
              %address  %bool
              %int      %uint
              %real     %ureal
              [%bytes-n n=@ud]
              ::  dynamic
              [%array-n t=etyp n=@ud]
              [%array t=etyp]
              %bytes    %string
          ==
        ::
        ::  solidity-style typed data. integer bitsizes ignored
        ++  data
          $%  [%address p=address]
              [%string p=tape]
              [%bool p=?]
              [%int p=@sd]
              [%uint p=@ud]
              [%real p=@rs]
              [%ureal p=@urs]
              [%array-n p=(list data)]
              [%array p=(list data)]
              [%bytes-n p=octs]  ::TODO  just @, because context knows length?
              [%bytes p=octs]
          ==
        --
    =,  mimes:html
    |%
    ::  encoding
    ::
    ++  encode-args
      ::  encode list of arguments.
      ::
      |=  das=(list data)
      ^-  tape
      (encode-data [%array-n das])
    ::
    ++  encode-data
      ::  encode typed data into ABI bytestring.
      ::
      |=  dat=data
      ^-  tape
      ?+  -.dat
        ~|  [%unsupported-type -.dat]
        !!
      ::
          %array-n
        ::  enc(X) = head(X[0]) ... head(X[k-1]) tail(X[0]) ... tail(X[k-1])
        ::  where head and tail are defined for X[i] being of a static type as
        ::  head(X[i]) = enc(X[i]) and tail(X[i]) = "" (the empty string), or as
        ::  head(X[i]) = enc(len( head(X[0])..head(X[k-1])
        ::                        tail(X[0])..tail(X[i-1]) ))
        ::  and tail(X[i]) = enc(X[i]) otherwise.
        ::
        ::  so: if it's a static type, data goes in the head. if it's a dynamic
        ::  type, a reference goes into the head and data goes into the tail.
        ::
        ::  in the head, we first put a placeholder where references need to go.
        =+  hol=(reap 64 'x')
        =/  hes=(list tape)
          %+  turn  p.dat
          |=  d=data
          ?.  (is-dynamic-type d)  ^$(dat d)
          hol
        =/  tas=(list tape)
          %+  turn  p.dat
          |=  d=data
          ?.  (is-dynamic-type d)  ""
          ^$(dat d)
        ::  once we know the head and tail, we can fill in the references in head.
        =-  (weld nes `tape`(zing tas))
        ^-  [@ud nes=tape]
        =+  led=(lent (zing hes))
        %+  roll  hes
        |=  [t=tape i=@ud nes=tape]
        :-  +(i)
        ::  if no reference needed, just put the data.
        ?.  =(t hol)  (weld nes t)
        ::  calculate byte offset of data we need to reference.
        =/  ofs/@ud
          =-  (div - 2)       ::  two hex digits per byte.
          %+  add  led        ::  count head, and
          %-  lent  %-  zing  ::  count all tail data
          (scag i tas)        ::  preceding ours.
        =+  ref=^$(dat [%uint ofs])
        ::  shouldn't hit this unless we're sending over 2gb of data?
        ~|  [%weird-ref-lent (lent ref)]
        ?>  =((lent ref) (lent hol))
        (weld nes ref)
      ::
          %array  ::  where X has k elements (k is assumed to be of type uint256):
        ::  enc(X) = enc(k) enc([X[1], ..., X[k]])
        ::  i.e. it is encoded as if it were an array of static size k, prefixed
        ::  with the number of elements.
        %+  weld  $(dat [%uint (lent p.dat)])
        $(dat [%array-n p.dat])
      ::
          %bytes-n
        ::  enc(X) is the sequence of bytes in X padded with zero-bytes to a
        ::  length of 32.
        ::  Note that for any X, len(enc(X)) is a multiple of 32.
        ~|  [%bytes-n-too-long max=32 actual=p.p.dat]
        ?>  (lte p.p.dat 32)
        (pad-to-multiple (render-hex-bytes p.dat) 64 %right)
      ::
          %bytes  ::  of length k (which is assumed to be of type uint256)
        ::  enc(X) = enc(k) pad_right(X), i.e. the number of bytes is encoded as a
        ::  uint256 followed by the actual value of X as a byte sequence, followed
        ::  by the minimum number of zero-bytes such that len(enc(X)) is a
        ::  multiple of 32.
        %+  weld  $(dat [%uint p.p.dat])
        (pad-to-multiple (render-hex-bytes p.dat) 64 %right)
      ::
          %string
        ::  enc(X) = enc(enc_utf8(X)), i.e. X is utf-8 encoded and this value is
        ::  interpreted as of bytes type and encoded further. Note that the length
        ::  used in this subsequent encoding is the number of bytes of the utf-8
        ::  encoded string, not its number of characters.
        $(dat [%bytes (lent p.dat) (swp 3 (crip p.dat))])
      ::
          %uint
        ::  enc(X) is the big-endian encoding of X, padded on the higher-order
        ::  (left) side with zero-bytes such that the length is a multiple of 32
        ::  bytes.
        (pad-to-multiple (render-hex-bytes (as-octs p.dat)) 64 %left)
      ::
          %bool
        ::  as in the uint8 case, where 1 is used for true and 0 for false
        $(dat [%uint ?:(p.dat 1 0)])
      ::
          %address
        ::  as in the uint160 case
        $(dat [%uint `@ud`p.dat])
      ==
    ::
    ++  is-dynamic-type
      |=  a=data
      ?.  ?=(%array-n -.a)
        ?=(?(%string %bytes %array) -.a)
      &(!=((lent p.a) 0) (lien p.a is-dynamic-type))
    ::
    ::  decoding
    ::
    ++  decode-topics  decode-arguments
    ::
    ++  decode-results
      ::  rex:  string of hex bytes with leading 0x.
      |*  [rex=@t tys=(list etyp)]
      =-  (decode-arguments - tys)
      %+  turn  (rip 9 (rsh 3 2 rex))
      (curr rash hex)
    ::
    ++  decode-arguments
      |*  [wos=(list @) tys=(list etyp)]
      =/  wos=(list @)  wos  ::  get rid of tmi
      =|  win=@ud
      =<  (decode-from 0 tys)
      |%
      ++  decode-from
        |*  [win=@ud tys=(list etyp)]
        ?~  tys  !!
        =-  ?~  t.tys  dat
            [dat $(win nin, tys t.tys)]
        (decode-one win ~[i.tys])
      ::
      ++  decode-one
        ::NOTE  we take (list etyp) even though we only operate on
        ::      a single etyp as a workaround for urbit/arvo#673
        |*  [win=@ud tys=(list etyp)]
        =-  [nin dat]=-  ::NOTE  ^= regular form broken
        ?~  tys  !!
        =*  typ  i.tys
        =+  wor=(snag win wos)
        ?+  typ
          ~|  [%unsupported-type typ]
          !!
        ::
            ?(%address %bool %uint)  ::  %int %real %ureal
          :-  +(win)
          ?-  typ
            %address  `@ux`wor
            %uint     `@ud`wor
            %bool     =(1 wor)
          ==
        ::
            %string
          =+  $(tys ~[%bytes])
          [nin (trip (swp 3 q.dat))]
        ::
            %bytes
          :-  +(win)
          ::  find the word index of the actual data.
          =/  lic=@ud  (div wor 32)
          ::  learn the bytelength of the data.
          =/  len=@ud  (snag lic wos)
          (decode-bytes-n +(lic) len)
        ::
            [%bytes-n *]
          :-  (add win +((div (dec n.typ) 32)))
          (decode-bytes-n win n.typ)
        ::
            [%array *]
          :-  +(win)
          ::  find the word index of the actual data.
          =.  win  (div wor 32)
          ::  read the elements from their location.
          %-  tail
          %^  decode-array-n  ~[t.typ]  +(win)
          (snag win wos)
        ::
            [%array-n *]
          (decode-array-n ~[t.typ] win n.typ)
        ==
      ::
      ++  decode-bytes-n
        |=  [fro=@ud bys=@ud]
        ^-  octs
        ::  parse {bys} bytes from {fro}.
        :-  bys
        %^  rsh  3
          =+  (mod bys 32)
          ?:(=(0 -) - (sub 32 -))
        %+  rep  8
        %-  flop
        =-  (swag [fro -] wos)
        +((div (dec bys) 32))
      ::
      ++  decode-array-n
        ::NOTE  we take (list etyp) even though we only operate on
        ::      a single etyp as a workaround for urbit/arvo#673
        ::NOTE  careful! produces lists without type info
        =|  res=(list)
        |*  [tys=(list etyp) fro=@ud len=@ud]
        ^-  [@ud (list)]
        ?~  tys  !!
        ?:  =(len 0)  [fro (flop `(list)`res)]
        =+  (decode-one fro ~[i.tys])  ::  [nin=@ud dat=*]
        $(res ^+(res [dat res]), fro nin, len (dec len))
      --
    --
  ::
  ::  communicating with rpc nodes
  ::NOTE  https://github.com/ethereum/wiki/wiki/JSON-RPC
  ::
  ++  rpc
    ::  types
    ::
    =>  =,  abi
        =,  format
        |%
        ::  raw call data
        ++  call-data
          $:  function=@t
              arguments=(list data)
          ==
        ::
        ::  raw transaction data
        +$  transaction
          $:  nonce=@ud
              gas-price=@ud
              gas=@ud
              to=address
              value=@ud
              data=@ux
              chain-id=@ux
          ==
        ::
        ::  ethereum json rpc api
        ::
        ::  supported requests.
        ++  request
          $%  [%eth-block-number ~]
              [%eth-call cal=call deb=block]
              $:  %eth-new-filter
                  fro=(unit block)
                  tob=(unit block)
                  adr=(list address)
                  top=(list ?(@ux (list @ux)))
              ==
              [%eth-get-block-by-number bon=@ud txs=?]
              [%eth-get-filter-logs fid=@ud]
              $:  %eth-get-logs
                  fro=(unit block)
                  tob=(unit block)
                  adr=(list address)
                  top=(list ?(@ux (list @ux)))
              ==
              $:  %eth-get-logs-by-hash
                  has=@
                  adr=(list address)
                  top=(list ?(@ux (list @ux)))
              ==
              [%eth-get-filter-changes fid=@ud]
              [%eth-get-transaction-count adr=address]
              [%eth-get-transaction-receipt txh=@ux]
              [%eth-send-raw-transaction dat=@ux]
          ==
        ::
        ::TODO  clean up & actually use
        ++  response
          $%  ::TODO
              [%eth-new-filter fid=@ud]
              [%eth-get-filter-logs los=(list event-log)]
              [%eth-get-logs los=(list event-log)]
              [%eth-get-logs-by-hash los=(list event-log)]
              [%eth-got-filter-changes los=(list event-log)]
              [%eth-transaction-hash haz=@ux]
          ==
        ::
        ++  event-log
          $:  ::  null for pending logs
              $=  mined  %-  unit
              $:  log-index=@ud
                  transaction-index=@ud
                  transaction-hash=@ux
                  block-number=@ud
                  block-hash=@ux
                  removed=?
              ==
            ::
              address=@ux
              data=@t
              ::  event data
              ::
              ::    For standard events, the first topic is the event signature
              ::    hash. For anonymous events, the first topic is the first
              ::    indexed argument.
              ::    Note that this does not support the "anonymous event with
              ::    zero topics" case. This has dubious usability, and using
              ::    +lest instead of +list saves a lot of ?~ checks.
              ::
              topics=(lest @ux)
          ==
        ::
        ::  data for eth_call.
        ++  call
          $:  from=(unit address)
              to=address
              gas=(unit @ud)
              gas-price=(unit @ud)
              value=(unit @ud)
              data=tape
          ==
        ::
        ::  minimum data needed to construct a read call
        ++  proto-read-request
          $:  id=(unit @t)
              to=address
              call-data
          ==
        ::
        ::  block to operate on.
        ++  block
          $%  [%number n=@ud]
              [%label l=?(%earliest %latest %pending)]
          ==
        --
    ::
    ::  logic
    ::
    |%
    ++  encode-call
      |=  call-data
      ^-  tape
      ::TODO  should this check to see if the data matches the function signature?
      =-  :(weld "0x" - (encode-args arguments))
      %+  scag  8
      %+  render-hex-bytes  32
      %-  keccak-256:keccak:crypto
      (as-octs:mimes:html function)
    ::
    ::  building requests
    ::
    ++  json-request
      =,  eyre
      |=  [url=purl jon=json]
      ^-  hiss
      :^  url  %post
        %-  ~(gas in *math)
        ~['Content-Type'^['application/json']~]
      (some (as-octt (en-json:html jon)))
    ::  +light-json-request: like json-request, but for %l
    ::
    ::    TODO: Exorcising +purl from our system is a much longer term effort;
    ::    get the current output types for now.
    ::
    ++  light-json-request
      |=  [url=purl:eyre jon=json]
      ^-  request:http
      ::
      :*  %'POST'
          (crip (en-purl:html url))
          ~[['content-type' 'application/json']]
          (some (as-octt (en-json:html jon)))
      ==
    ::
    ++  batch-read-request
      |=  req=(list proto-read-request)
      ^-  json
      a+(turn req read-request)
    ::
    ++  read-request
      |=  proto-read-request
      ^-  json
      %+  request-to-json  id
      :+  %eth-call
        ^-  call
        [~ to ~ ~ ~ `tape`(encode-call function arguments)]
      [%label %latest]
    ::
    ++  request-to-json
      =,  enjs:format
      |=  [riq=(unit @t) req=request]
      ^-  json
      %-  pairs
      =;  r=[met=@t pas=(list json)]
        ::TODO  should use request-to-json:rpc:jstd,
        ::      and probably (fall riq -.req)
        :*  jsonrpc+s+'2.0'
            method+s+met.r
            params+a+pas.r
            ::TODO  would just jamming the req noun for id be a bad idea?
            ?~  riq  ~
            [id+s+u.riq]~
        ==
      ?-  -.req
          %eth-block-number
        ['eth_blockNumber' ~]
      ::
          %eth-call
        :-  'eth_call'
        :~  (eth-call-to-json cal.req)
            (block-to-json deb.req)
        ==
      ::
          %eth-new-filter
        :-  'eth_newFilter'
        :_  ~
        :-  %o  %-  ~(gas by *(map @t json))
        =-  (murn - same)
        ^-  (list (unit (pair @t json)))
        :~  ?~  fro.req  ~
            `['fromBlock' (block-to-json u.fro.req)]
          ::
            ?~  tob.req  ~
            `['toBlock' (block-to-json u.tob.req)]
          ::
            ::TODO  fucking tmi
            ?:  =(0 (lent adr.req))  ~
            :+  ~  'address'
            ?:  =(1 (lent adr.req))  (tape (address-to-hex (snag 0 adr.req)))
            :-  %a
            (turn adr.req (cork address-to-hex tape))
          ::
            ?~  top.req  ~
            :+  ~  'topics'
            (topics-to-json top.req)
        ==
      ::
          %eth-get-block-by-number
        :-  'eth_getBlockByNumber'
        :~  (tape (num-to-hex bon.req))
            b+txs.req
        ==
      ::
          %eth-get-filter-logs
        ['eth_getFilterLogs' (tape (num-to-hex fid.req)) ~]
      ::
          %eth-get-logs
        :-  'eth_getLogs'
        :_  ~
        :-  %o  %-  ~(gas by *(map @t json))
        =-  (murn - same)
        ^-  (list (unit (pair @t json)))
        :~  ?~  fro.req  ~
            `['fromBlock' (block-to-json u.fro.req)]
          ::
            ?~  tob.req  ~
            `['toBlock' (block-to-json u.tob.req)]
          ::
            ?:  =(0 (lent adr.req))  ~
            :+  ~  'address'
            ?:  =(1 (lent adr.req))  (tape (address-to-hex (snag 0 adr.req)))
            :-  %a
            (turn adr.req (cork address-to-hex tape))
          ::
            ?~  top.req  ~
            :+  ~  'topics'
            (topics-to-json top.req)
        ==
      ::
          %eth-get-logs-by-hash
        :-  'eth_getLogs'
        :_  ~  :-  %o
        %-  ~(gas by *(map @t json))
        =-  (murn - same)
        ^-  (list (unit (pair @t json)))
        :~  `['blockHash' (tape (transaction-to-hex has.req))]
          ::
            ?:  =(0 (lent adr.req))  ~
            :+  ~  'address'
            ?:  =(1 (lent adr.req))  (tape (address-to-hex (snag 0 adr.req)))
            :-  %a
            (turn adr.req (cork address-to-hex tape))
          ::
            ?~  top.req  ~
            :+  ~  'topics'
            (topics-to-json top.req)
        ==
      ::
          %eth-get-filter-changes
        ['eth_getFilterChanges' (tape (num-to-hex fid.req)) ~]
      ::
          %eth-get-transaction-count
        ['eth_getTransactionCount' (tape (address-to-hex adr.req)) ~]
      ::
          %eth-get-transaction-receipt
        ['eth_getTransactionReceipt' (tape (transaction-to-hex txh.req)) ~]
      ::
          %eth-send-raw-transaction
        ['eth_sendRawTransaction' (tape (num-to-hex dat.req)) ~]
      ==
    ::
    ++  eth-call-to-json
      =,  enjs:format
      |=  cal=call
      ^-  json
      :-  %o  %-  ~(gas by *(map @t json))
      =-  (murn - same)
      ^-  (list (unit (pair @t json)))
      :~  ?~  from.cal  ~
          `['from' (tape (address-to-hex u.from.cal))]
        ::
          `['to' (tape (address-to-hex to.cal))]
        ::
          ?~  gas.cal  ~
          `['gas' (tape (num-to-hex u.gas.cal))]
        ::
          ?~  gas-price.cal  ~
          `['gasPrice' (tape (num-to-hex u.gas-price.cal))]
        ::
          ?~  value.cal  ~
          `['value' (tape (num-to-hex u.value.cal))]
        ::
          ?~  data.cal  ~
          `['data' (tape data.cal)]
      ==
    ::
    ++  block-to-json
      |=  dob=block
      ^-  json
      ?-  -.dob
        %number   s+(crip '0' 'x' ((x-co:co 1) n.dob))
        %label    s+l.dob
      ==
    ::
    ++  topics-to-json
      |=  tos=(list ?(@ux (list @ux)))
      ^-  json
      :-  %a
      =/  ttj
        ;:  cork
          (cury render-hex-bytes 32)
          prefix-hex
          tape:enjs:format
        ==
      %+  turn  tos
      |=  t=?(@ (list @))
      ?@  t
        ?:  =(0 t)  ~
        (ttj `@`t)
      a+(turn t ttj)
    ::
    ::  parsing responses
    ::
    ::TODO  ++  parse-response  |=  json  ^-  response
    ::
    ++  parse-hex-result
      |=  j=json
      ^-  @
      ?>  ?=(%s -.j)
      (hex-to-num p.j)
    ::
    ++  parse-eth-new-filter-res  parse-hex-result
    ::
    ++  parse-eth-block-number  parse-hex-result
    ::
    ++  parse-transaction-hash  parse-hex-result
    ::
    ++  parse-event-logs
      (ar:dejs:format parse-event-log)
    ::
    ++  parse-event-log
      =,  dejs:format
      |=  log=json
      ^-  event-log
      =-  ((ot -) log)
      :~  =-  ['logIndex'^(cu - (mu so))]
          |=  li=(unit @t)
          ?~  li  ~
          =-  `((ou -) log)  ::TODO  not sure if elegant or hacky.
          :~  'logIndex'^(un (cu hex-to-num so))
              'transactionIndex'^(un (cu hex-to-num so))
              'transactionHash'^(un (cu hex-to-num so))
              'blockNumber'^(un (cu hex-to-num so))
              'blockHash'^(un (cu hex-to-num so))
              'removed'^(uf | bo)
          ==
        ::
          address+(cu hex-to-num so)
          data+so
        ::
          =-  topics+(cu - (ar so))
          |=  r=(list @t)
          ^-  (lest @ux)
          ?>  ?=([@t *] r)
          :-  (hex-to-num i.r)
          (turn t.r hex-to-num)
      ==
    --
  ::
  ::  utilities
  ::TODO  give them better homes!
  ::
  ++  num-to-hex
    |=  n=@
    ^-  tape
    %-  prefix-hex
    ?:  =(0 n)
      "0"
    %-  render-hex-bytes
    (as-octs:mimes:html n)
  ::
  ++  address-to-hex
    |=  a=address
    ^-  tape
    %-  prefix-hex
    (render-hex-bytes 20 `@`a)
  ::
  ++  transaction-to-hex
    |=  h=@
    ^-  tape
    %-  prefix-hex
    (render-hex-bytes 32 h)
  ::
  ++  prefix-hex
    |=  a=tape
    ^-  tape
    ['0' 'x' a]
  ::
  ++  render-hex-bytes
    ::  atom to string of hex bytes without 0x prefix and dots.
    |=  a=octs
    ^-  tape
    ((x-co:co (mul 2 p.a)) q.a)
  ::
  ++  pad-to-multiple
    |=  [wat=tape mof=@ud wer=?(%left %right)]
    ^-  tape
    =+  len=(lent wat)
    ?:  =(0 len)  (reap mof '0')
    =+  mad=(mod len mof)
    ?:  =(0 mad)  wat
    =+  tad=(reap (sub mof mad) '0')
    %-  weld
    ?:(?=(%left wer) [tad wat] [wat tad])
  ::
  ++  hex-to-num
    |=  a=@t
    (rash (rsh 3 2 a) hex)
  --
::
::  |jstd: json standard library
::
++  jstd
  =,  ^jstd
  |%
  ++  rpc
    =,  ^rpc
    |%
    ++  request-to-hiss
      |=  [url=purl:eyre req=request]
      ^-  hiss:eyre
      :-  url
      :+  %post
        %-  ~(gas in *math:eyre)
        ~['Content-Type'^['application/json']~]
      %-  some
      %-  as-octt:mimes:html
      (en-json:html (request-to-json req))
    ::
    ++  request-to-json
      |=  request
      ^-  json
      %-  pairs:enjs:format
      :~  jsonrpc+s+'0.2'
          id+s+id
          method+s+method
        ::
          :-  %params
          ^-  json
          ?-  -.params
            %list     [%a +.params]
            %object   [%o (~(gas by *(map @t json)) +.params)]
          ==
      ==
    --
  --
::
::  |dawn: pre-boot request/response de/serialization and validation
::
++  dawn
  =>  |%
      ::  +live: public network state of a ship
      ::
      +$  live  (unit [=life breach=?])
      --
  |%
  :: +come:dawn: mine a comet under a star
  ::
  ::    Randomly generates comet addresses until we find one whose parent is
  ::    in the list of supplied stars. Errors if any supplied ship
  ::    is not a star.
  ::
  ++  come
    |=  [tar=(list ship) eny=@uvJ]
    ::
    =|  stars=(set ship)
    =.  stars
      |-  ^+  stars
      ?~  tar  stars
      ::
      ~|  [%come-not-king i.tar]
      ?>  ?=(%king (clan:title i.tar))
      $(tar t.tar, stars (~(put in stars) i.tar))
    ::
    |-  ^-  seed:able:jael
    =/  cub=acru:ames  (pit:nu:crub:crypto 512 eny)
    =/  who=ship  `@`fig:ex:cub
    ?:  (~(has in stars) (^sein:title who))
      [who 1 sec:ex:cub ~]
    $(eny +(eny))
  ::  |give:dawn: produce requests for pre-boot validation
  ::
  ++  give
    =,  rpc:ethereum
    =,  abi:ethereum
    =/  tract  azimuth:contracts:azimuth
    |%
    ::  +bloq:give:dawn: Eth RPC for latest block number
    ::
    ++  bloq
      ^-  octs
      %-  as-octt:mimes:html
      %-  en-json:html
      %+  request-to-json
        `~.0
      [%eth-block-number ~]
    ::  +czar:give:dawn: Eth RPC for galaxy table
    ::
    ++  czar
      |=  boq=@ud
      ^-  octs
      %-  as-octt:mimes:html
      %-  en-json:html
      :-  %a
      %+  turn  (gulf 0 255)
      |=  gal=@
      %+  request-to-json
        `(cat 3 'gal-' (scot %ud gal))
      :+  %eth-call
        =-  [from=~ to=tract gas=~ price=~ value=~ data=-]
        (encode-call 'points(uint32)' [%uint gal]~)
      [%number boq]
    ::  +point:give:dawn: Eth RPC for ship's contract state
    ::
    ++  point
      |=  [boq=@ud who=ship]
      ^-  octs
      %-  as-octt:mimes:html
      %-  en-json:html
      %+  request-to-json
        `~.0
      :+  %eth-call
        =-  [from=~ to=tract gas=~ price=~ value=~ data=-]
        (encode-call 'points(uint32)' [%uint `@`who]~)
      [%number boq]
    ::  +turf:give:dawn: Eth RPC for network domains
    ::
    ++  turf
      |=  boq=@ud
      ^-  octs
      %-  as-octt:mimes:html
      %-  en-json:html
      :-  %a
      %+  turn  (gulf 0 2)
      |=  idx=@
      %+  request-to-json
        `(cat 3 'turf-' (scot %ud idx))
      :+  %eth-call
        =-  [from=~ to=tract gas=~ price=~ value=~ data=-]
        (encode-call 'dnsDomains(uint256)' [%uint idx]~)
      [%number boq]
    --
  ::  |take:dawn: parse responses for pre-boot validation
  ::
  ++  take
    =,  abi:ethereum
    =,  rpc:ethereum
    =,  azimuth
    =,  dejs-soft:format
    |%
    ::  +bloq:take:dawn: parse block number
    ::
    ++  bloq
      |=  rep=octs
      ^-  (unit @ud)
      =/  jon=(unit json)  (de-json:html q.rep)
      ?~  jon
        ~&([%bloq-take-dawn %invalid-json] ~)
      =/  res=(unit cord)  ((ot result+so ~) u.jon)
      ?~  res
        ~&([%bloq-take-dawn %invalid-response rep] ~)
      =/  out
        %-  mule  |.
        (hex-to-num:ethereum u.res)
      ?:  ?=(%& -.out)
        (some p.out)
      ~&([%bloq-take-dawn %invalid-block-number] ~)
    ::  +czar:take:dawn: parse galaxy table
    ::
    ++  czar
      |=  rep=octs
      ^-  (unit (map ship [=rift =life =pass]))
      =/  jon=(unit json)  (de-json:html q.rep)
      ?~  jon
        ~&([%czar-take-dawn %invalid-json] ~)
      =/  res=(unit (list [@t @t]))
        ((ar (ot id+so result+so ~)) u.jon)
      ?~  res
        ~&([%czar-take-dawn %invalid-response rep] ~)
      =/  dat=(unit (list [who=@p point:azimuth-types]))
        =-  ?:(?=(%| -.out) ~ (some p.out))
        ^=  out  %-  mule  |.
        %+  turn  u.res
        |=  [id=@t result=@t]
        ^-  [who=ship point:azimuth-types]
        =/  who  `@p`(slav %ud (rsh 3 4 id))
        :-  who
        %+  point-from-eth
          who
        :_  *deed:eth-noun
        %+  decode-results
          result
        point:eth-type
      ?~  dat
        ~&([%bloq-take-dawn %invalid-galaxy-table] ~)
      :-  ~
      %+  roll  u.dat
      |=  $:  [who=ship =point:azimuth-types]
              kyz=(map ship [=rift =life =pass])
          ==
      ^+  kyz
      ?~  net.point
        kyz
      (~(put by kyz) who [continuity-number life pass]:u.net.point)
    ::  +point:take:dawn: parse ship's contract state
    ::
    ++  point
      |=  [who=ship rep=octs]
      ^-  (unit point:azimuth)
      =/  jon=(unit json)  (de-json:html q.rep)
      ?~  jon
        ~&([%point-take-dawn %invalid-json] ~)
      =/  res=(unit cord)  ((ot result+so ~) u.jon)
      ?~  res
        ~&([%point-take-dawn %invalid-response rep] ~)
      ~?  =(u.res '0x')
        :-  'bad result from node; is azimuth address correct?'
        azimuth:contracts
      =/  out
        %-  mule  |.
        %+  point-from-eth
          who
        :_  *deed:eth-noun  ::TODO  call rights to fill
        (decode-results u.res point:eth-type)
      ?:  ?=(%& -.out)
        (some p.out)
      ~&([%point-take-dawn %invalid-point] ~)
    ::  +turf:take:dawn: parse network domains
    ::
    ++  turf
      |=  rep=octs
      ^-  (unit (list ^turf))
      =/  jon=(unit json)  (de-json:html q.rep)
      ?~  jon
        ~&([%turf-take-dawn %invalid-json] ~)
      =/  res=(unit (list [@t @t]))
        ((ar (ot id+so result+so ~)) u.jon)
      ?~  res
        ~&([%turf-take-dawn %invalid-response rep] ~)
      =/  dat=(unit (list (pair @ud ^turf)))
        =-  ?:(?=(%| -.out) ~ (some p.out))
        ^=  out  %-  mule  |.
        %+  turn  u.res
        |=  [id=@t result=@t]
        ^-  (pair @ud ^turf)
        :-  (slav %ud (rsh 3 5 id))
        =/  dom=tape
          (decode-results result [%string]~)
        =/  hot=host:eyre
          (scan dom thos:de-purl:html)
        ?>(?=(%& -.hot) p.hot)
      ?~  dat
        ~&([%turf-take-dawn %invalid-domains] ~)
      :-  ~
      =*  dom  u.dat
      :: sort by id, ascending, removing duplicates
      ::
      =|  tuf=(map ^turf @ud)
      |-  ^-  (list ^turf)
      ?~  dom
        %+  turn
          %+  sort  ~(tap by tuf)
          |=([a=(pair ^turf @ud) b=(pair ^turf @ud)] (lth q.a q.b))
        head
      =?  tuf  !(~(has by tuf) q.i.dom)
        (~(put by tuf) q.i.dom p.i.dom)
      $(dom t.dom)
    --
  ::  +veri:dawn: validate keys, life, discontinuity, &c
  ::
  ++  veri
    |=  [=seed:able:jael =point:azimuth =live]
    ^-  (each sponsor=ship error=term)
    =/  rac  (clan:title who.seed)
    =/  cub  (nol:nu:crub:crypto key.seed)
    ?-  rac
        %pawn
      ::  a comet address is the fingerprint of the keypair
      ::
      ?.  =(who.seed `@`fig:ex:cub)
        [%| %key-mismatch]
      ::  a comet can never be breached
      ::
      ?^  live
        [%| %already-booted]
      ::  a comet can never be re-keyed
      ::
      ?.  ?=(%1 lyf.seed)
        [%| %invalid-life]
      [%& (^sein:title who.seed)]
    ::
        %earl
      ::  the parent must be launched
      ::
      ?~  net.point
        [%| %parent-not-keyed]
      [%& (^sein:title who.seed)]
    ::
        *
      ::  on-chain ships must be launched
      ::
      ?~  net.point
        [%| %not-keyed]
      =*  net  u.net.point
      ::  boot keys must match the contract
      ::
      ?.  =(pub:ex:cub pass.net)
        ~&  [%key-mismatch pub:ex:cub pass.net]
        [%| %key-mismatch]
      ::  life must match the contract
      ::
      ?.  =(lyf.seed life.net)
        [%| %life-mismatch]
      ::  the boot life must be greater than and discontinuous with
      ::  the last seen life (per the sponsor)
      ::
      ?:  ?&  ?=(^ live)
              ?|  ?=(%| breach.u.live)
                  (lte life.net life.u.live)
          ==  ==
        [%| %already-booted]
      ::  produce the sponsor for vere
      ::
      ~?  !has.sponsor.net
        [%no-sponsorship-guarantees-from who.sponsor.net]
      [%& who.sponsor.net]
    ==
  --
--  ::<|MERGE_RESOLUTION|>--- conflicted
+++ resolved
@@ -2160,15 +2160,6 @@
       ::
       ++  udiff-to-diff
         |=  [=a=udiff =a=point]
-<<<<<<< HEAD
-        ^-  diff
-        ?-    +<.a-udiff
-            %disavow  ~|(%udiff-to-diff-disavow !!)
-            %rift     [%rift rift.a-point rift.a-udiff]
-            %spon     [%spon sponsor.a-point sponsor.a-udiff]
-            %keys
-          :+  %keys
-=======
         ^-  (unit diff)
         ?-    +<.a-udiff
             %disavow  ~|(%udiff-to-diff-disavow !!)
@@ -2180,7 +2171,6 @@
         ::
             %keys
           :^  ~  %keys
->>>>>>> da287907
             [life.a-point (~(gut by keys.a-point) life.a-point *[@ud pass])]
           [life crypto-suite pass]:a-udiff
         ==
@@ -2227,55 +2217,6 @@
           a-point(sponsor to.diff)
         ==
       --
-<<<<<<< HEAD
-    ::
-    +$  public-keys-result
-      $%  [%full points=(map ship point)]
-          [%diff who=ship =diff:point]
-      ==
-    ::                                                  ::
-    ++  gift                                            ::  out result <-$
-      $%  [%init p=ship]                                ::  report install unix
-          [%mass p=mass]                                ::  memory usage report
-          [%mack p=(unit tang)]                         ::  message n/ack
-          [%source whos=(set ship) src=source]          ::
-          [%turf turf=(list turf)]                      ::  domains
-          [%private-keys =life vein=(map life ring)]    ::  private keys
-          [%public-keys =public-keys-result]            ::  ethereum changes
-      ==                                                ::
-    ::  +seed: private boot parameters
-    ::
-    +$  seed  [who=ship lyf=life key=ring sig=(unit oath:pki)]
-    ::
-    +=  task                                            ::  in request ->$
-      $~  [%vega ~]                                     ::
-      $%  $:  %dawn                                     ::  boot from keys
-              =seed:able:kale                           ::    identity params
-              spon=ship                                 ::    sponsor
-              czar=(map ship [=life =pass])             ::    galaxy table
-              turf=(list turf)                          ::    domains
-              bloq=@ud                                  ::    block number
-              node=(unit purl:eyre)                     ::    gateway url
-              snap=(unit snapshot)                      ::    head start
-          ==                                            ::
-          [%fake =ship]                                 ::  fake boot
-          [%listen whos=(set ship) =source]             ::  set ethereum source
-          ::TODO  %next for generating/putting new private key
-          [%nuke whos=(set ship)]                       ::  cancel tracker from
-          [%private-keys ~]                             ::  sub to privates
-          [%public-keys ships=(set ship)]               ::  sub to publics
-          [%sources ~]
-          [%meet =ship =life =pass]                     ::  met after breach
-          [%snap snap=snapshot kick=?]                  ::  load snapshot
-          [%turf ~]                                     ::  view domains
-          [%new-event =ship =udiff:point]               ::  update from app
-          $>(%vega vane-task)                           ::  report upgrade
-          $>(%wegh vane-task)                           ::  memory usage request
-          $>(%west vane-task)                           ::  remote request
-          [%wind p=@ud]                                 ::  rewind before block
-      ==                                                ::
-=======
->>>>>>> da287907
     --                                                  ::
   ::                                                    ::
   ::::                                                  ::
@@ -7523,7 +7464,6 @@
       {$g gift:able:gall}
       [%i gift:able:iris]
       {$j gift:able:jael}
-      {$k gift:able:kale}
   ==
 ::
 +$  unix-task                                           ::  input from unix
