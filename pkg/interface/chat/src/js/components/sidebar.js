--- conflicted
+++ resolved
@@ -71,14 +71,9 @@
       });
 
     return (
-<<<<<<< HEAD
-      <div className="h-100-minus-96-s h-100 w-100 overflow-x-hidden flex flex-column relative z1">
-        <div className="overflow-y-auto pb9 h-100">
-=======
-      <div className={`h-100-minus-96-s h-100 w-100 overflow-x-hidden flex 
+      <div className={`h-100-minus-96-s h-100 w-100 overflow-x-hidden flex
       bg-black-d flex-column relative z1`}>
         <div className="overflow-y-auto h-100">
->>>>>>> 4143b006
           {sidebarInvites}
           {sidebarItems}
         </div>
