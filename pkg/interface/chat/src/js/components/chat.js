--- conflicted
+++ resolved
@@ -302,12 +302,14 @@
         <div
           className="overflow-y-scroll bg-white bg-gray0-d pt3 pb2 flex flex-column-reverse"
           style={{ height: "100%", resize: "vertical" }}
+          onScroll={this.onScroll}
         >
           <div
             ref={el => {
               this.scrollElement = el;
             }}></div>
           {(
+            props.chatSynced &&
             !(props.station in props.chatSynced) &&
             (messages.length > 0)
           ) ? (
@@ -320,7 +322,7 @@
           {messageElements}
         </div>
       )}
-    }
+  }
 
   render() {
     const { props, state } = this;
@@ -380,31 +382,7 @@
             api={props.api}
           />
         </div>
-<<<<<<< HEAD
         {this.chatWindow()}
-=======
-        <div
-          className="overflow-y-scroll bg-white bg-gray0-d pt3 pb2 flex flex-column-reverse"
-          style={{ height: "100%", resize: "vertical" }}
-          onScroll={this.onScroll}>
-          <div
-            ref={el => {
-              this.scrollElement = el;
-            }}></div>
-            { (
-                props.chatSynced &&
-                !(props.station in props.chatSynced) &&
-                (messages.length > 0)
-              ) ? (
-                  <ResubscribeElement
-                    api={props.api}
-                    host={props.match.params.ship}
-                    station={props.station} />
-                ) : (<div/>)
-            }
-            {messageElements}
-        </div>
->>>>>>> 18878727
         <ChatInput
           api={props.api}
           numMsgs={lastMsgNum}
