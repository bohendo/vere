--- conflicted
+++ resolved
@@ -284,7 +284,7 @@
 
     if (navigator.userAgent.includes("Firefox")) {
       return (
-        <div className="overflow-y-scroll h-100" onScroll={this.onScroll} ref={e => { this.scrollContainer = e; }}>
+        <div className="relative overflow-y-scroll h-100" onScroll={this.onScroll} ref={e => { this.scrollContainer = e; }}>
           <div
             className="bg-white bg-gray0-d pt3 pb2 flex flex-column-reverse"
             style={{ resize: "vertical" }}
@@ -311,7 +311,7 @@
     else {
       return (
         <div
-          className="overflow-y-scroll bg-white bg-gray0-d pt3 pb2 flex flex-column-reverse"
+          className="overflow-y-scroll bg-white bg-gray0-d pt3 pb2 flex flex-column-reverse relative"
           style={{ height: "100%", resize: "vertical" }}
           onScroll={this.onScroll}
         >
@@ -393,30 +393,7 @@
             api={props.api}
           />
         </div>
-<<<<<<< HEAD
-        <div
-          className="overflow-y-scroll bg-white bg-gray0-d pt3 pb2 flex flex-column-reverse relative"
-          style={{ height: "100%", resize: "vertical" }}
-          onScroll={this.onScroll}>
-          <div
-            ref={el => {
-              this.scrollElement = el;
-            }}></div>
-            { (
-                !(props.station in props.chatSynced) &&
-                (messages.length > 0)
-              ) ? (
-                  <ResubscribeElement
-                    api={props.api}
-                    host={props.match.params.ship}
-                    station={props.station} />
-                ) : (<div/>)
-            }
-            {messageElements}
-        </div>
-=======
         {this.chatWindow()}
->>>>>>> 39c707e5
         <ChatInput
           api={props.api}
           numMsgs={lastMsgNum}
