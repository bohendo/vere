--- conflicted
+++ resolved
@@ -29,13 +29,8 @@
             ? "h-100"
             : "h-100-minus-48-m h-100-minus-48-l h-100-minus-48-xl")}>
           <div className={
-<<<<<<< HEAD
-              `fl h-100 br b--gray4 overflow-x-hidden
+              `fl h-100 br b--gray4 b--gray2-d overflow-x-hidden
               flex-basis-full-s flex-basis-300-m flex-basis-300-l
-=======
-              `fl h-100 br b--gray4 b--gray2-d overflow-x-hidden 
-              flex-basis-full-s flex-basis-300-m flex-basis-300-l 
->>>>>>> 4143b006
               flex-basis-300-xl ` +
               sidebarHide + " " +
               sidebarHideOnMobile
