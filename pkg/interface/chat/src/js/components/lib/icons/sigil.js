--- conflicted
+++ resolved
@@ -38,12 +38,8 @@
             patp: props.ship,
             renderer: reactRenderer,
             size: props.size,
-<<<<<<< HEAD
-            colors: [props.color, foreground]
-=======
-            colors: [props.color, "white"],
+            colors: [props.color, foreground],
             class: props.svgClass
->>>>>>> 8968190e
           })}
         </div>
       );
