--- conflicted
+++ resolved
@@ -305,18 +305,12 @@
         }}>
           <Sigil ship={window.ship} size={32} />
         </div>
-<<<<<<< HEAD
         <div className="fr h-100 flex" style={{ flexGrow: 1 }}>
           <textarea
             className={'ml2 mt2 mr2 bn ' +
               this.getSpeechStyle(state.messageType, state.clipboard)
             }
-            style={{ flexGrow: 1, resize: 'none' }}
-=======
-        <div className="fr h-100 flex" style={{ flexGrow: 1, height: 40 }}>
-          <input className="ml2 bn"
-            style={{ flexGrow: 1, height: 40 }}
->>>>>>> 6111a1f8
+            style={{ flexGrow: 1, height: 40, resize: 'none' }}
             ref={this.textareaRef}
             placeholder={props.placeholder}
             value={state.message}
