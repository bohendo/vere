import React, { Component } from 'react';
import _ from 'lodash';
import moment from 'moment';
<<<<<<< HEAD
import { UnControlled as CodeEditor } from 'react-codemirror2';
=======
import cn from 'classnames';
import { UnControlled as CodeEditor } from 'react-codemirror2';
import CodeMirror from 'codemirror';
>>>>>>> 5b9887ca

import 'codemirror/mode/markdown/markdown';
import 'codemirror/addon/display/placeholder';

import { Sigil } from '/components/lib/icons/sigil';
import { ShipSearch } from '/components/lib/ship-search';

<<<<<<< HEAD
import { uxToHex } from '/lib/util';
=======
import { uxToHex, hexToRgba } from '/lib/util';
>>>>>>> 5b9887ca

const MARKDOWN_CONFIG = {
  name: 'markdown',
  tokenTypeOverrides: {
    header: 'presentation',
    quote: 'presentation',
    list1: 'presentation',
    list2: 'presentation',
    list3: 'presentation',
    hr: 'presentation',
    image: 'presentation',
    imageAltText: 'presentation',
    imageMarker: 'presentation',
    formatting: 'presentation',
    linkInline: 'presentation',
    linkEmail: 'presentation',
    linkText: 'presentation',
    linkHref: 'presentation'
  }
};
<<<<<<< HEAD
=======

function ChatInputSuggestion({ ship, contacts, selected, onSelect }) {
  const contact = contacts[ship];
  let color = '#000000';
  let sigilClass = 'v-mid mix-blend-diff';
  let nickname;
  const nameStyle = {};
  const isSelected = ship === selected;
  if (contact) {
    const hex = uxToHex(contact.color);
    color = `#${hex}`;
    nameStyle.color = hexToRgba(hex, .7);
    nameStyle.textShadow = '0px 0px 0px #000';
    nameStyle.filter = 'contrast(1.3) saturate(1.5)';
    sigilClass = 'v-mid';
    nickname = contact.nickname;
  }

  return (
    <div
      onClick={() => onSelect(ship)}
      className={cn(
        'f8 pv1 ph3 pointer hover-bg-gray1-d hover-bg-gray4 relative flex items-center',
        {
          'white-d bg-gray0-d bg-white': !isSelected,
          'black-d bg-gray1-d bg-gray4': isSelected
        }
      )}
      key={ship}
    >
      <Sigil
        ship={'~' + ship}
        size={24}
        color={color}
        classes={sigilClass}
      />
      { nickname && (
        <p style={nameStyle} className="dib ml4 b" >{nickname}</p>)
      }
      <div className="mono gray2 ml4">
        {'~' + ship}
      </div>
      <p className="nowrap ml4">
        {status}
      </p>
    </div>
  );
}

function ChatInputSuggestions({ suggestions, onSelect, selected, contacts }) {
  return (
    <div
      style={{
        bottom: '90%',
        left: '48px'
      }}
      className={
        'absolute black white-d bg-white bg-gray0-d ' +
        'w7 pv3 z-1 mt1 ba b--gray1-d b--gray4'
      }
    >
      {suggestions.map(ship =>
        (<ChatInputSuggestion
           onSelect={onSelect}
           key={ship}
           selected={selected}
           contacts={contacts}
           ship={ship}
         />)
      )}
    </div>
  );
}
>>>>>>> 5b9887ca

export class ChatInput extends Component {
  constructor(props) {
    super(props);

    this.state = {
      message: '',
      patpSearch: null
    };

    this.textareaRef = React.createRef();

    this.messageSubmit = this.messageSubmit.bind(this);
    this.messageChange = this.messageChange.bind(this);

    this.patpAutocomplete = this.patpAutocomplete.bind(this);
    this.completePatp = this.completePatp.bind(this);
    this.clearSearch = this.clearSearch.bind(this);

    this.toggleCode = this.toggleCode.bind(this);

    this.editor = null;

    // perf testing:
    /* let closure = () => {
      let x = 0;
      for (var i = 0; i < 30; i++) {
        x++;
        props.api.chat.message(
          props.station,
          `~${window.ship}`,
          Date.now(),
          {
            text: `${x}`
          }
        );
      }
      setTimeout(closure, 1000);
    };
    this.closure = closure.bind(this);*/

    moment.updateLocale('en', {
        relativeTime : {
            past: function(input) {
              return input === 'just now'
                ? input
                : input + ' ago';
            },
            s  : 'just now',
            future: 'in %s',
            ss : '%d sec',
            m:  'a minute',
            mm: '%d min',
            h:  'an hr',
            hh: '%d hrs',
            d:  'a day',
            dd: '%d days',
            M:  'a month',
            MM: '%d months',
            y:  'a year',
            yy: '%d years'
        }
    });
  }

  nextAutocompleteSuggestion(backward = false) {
    const { patpSuggestions } = this.state;
    let idx = patpSuggestions.findIndex(s => s === this.state.selectedSuggestion);

    idx = backward ? idx - 1 : idx + 1;
    idx = idx % patpSuggestions.length;
    if(idx < 0) {
      idx = patpSuggestions.length - 1;
    }

    this.setState({ selectedSuggestion: patpSuggestions[idx] });
  }

<<<<<<< HEAD
  patpAutocomplete(message) {
    const match = /~([a-zA-Z\-]*)$/.exec(message);

    if (!match ) {
      this.setState({ patpSearch: null });
      return;
    }
    this.setState({ patpSearch: match[1].toLowerCase() });
=======
  patpAutocomplete(message, fresh = false) {
    const match = /~([a-zA-Z\-]*)$/.exec(message);

    if (!match ) {
      this.setState({ patpSuggestions: [] });
      return;
    }

    const needle = match[1].toLowerCase();

    const matchString = (hay) => {
      hay = hay.toLowerCase();

      return hay.startsWith(needle)
        || _.some(_.words(hay), s => s.startsWith(needle));
    };

    const contacts = _.chain(this.props.contacts)
      .defaultTo({})
      .map((details, ship) => ({ ...details, ship }))
      .filter(({ nickname, ship }) => matchString(nickname) || matchString(ship))
      .map('ship')
      .value();

    const suggestions = _.chain(this.props.envelopes)
      .defaultTo([])
      .map('author')
      .uniq()
      .reverse()
      .filter(matchString)
      .union(contacts)
      .filter(s => s.length < 28) // exclude comets
      .take(5)
      .value();

    const newState = {
      patpSuggestions: suggestions,
      selectedSuggestion: suggestions[0]
    };

    this.setState(newState);
>>>>>>> 5b9887ca
  }

  clearSearch() {
    this.setState({
<<<<<<< HEAD
      patpSearch: null
=======
      patpSuggestions: []
>>>>>>> 5b9887ca
    });
  }

  completePatp(suggestion) {
    if(!this.editor) {
      return;
    }
    const newMessage = this.editor.getValue().replace(
        /[a-zA-Z\-]*$/,
        suggestion
      );
    this.editor.setValue(newMessage);
    const lastRow = this.editor.lastLine();
    const lastCol = this.editor.getLineHandle(lastRow).text.length;
    this.editor.setCursor(lastRow, lastCol);
    this.setState({
      patpSearch: null
    });
  }

  messageChange(editor, data, value) {
<<<<<<< HEAD
    const { patpSearch } = this.state;
    if(patpSearch !== null) {
=======
    const { patpSuggestions } = this.state;
    if(patpSuggestions.length !== 0) {
>>>>>>> 5b9887ca
      this.patpAutocomplete(value, false);
    }
  }

  getLetterType(letter) {
    if (letter.startsWith('/me')) {
      letter = letter.slice(3);
      // remove insignificant leading whitespace.
      // aces might be relevant to style.
      while (letter[0] === '\n') {
        letter = letter.slice(1);
      }

      return {
        me: letter
      };
    } else if (this.isUrl(letter)) {
       return {
        url: letter
      };
    } else {
      return {
        text: letter
      };
    }
  }

  isUrl(string) {
    try {
      const websiteTest = new RegExp(String(/((\w+:\/\/)[-a-zA-Z0-9:@;?&=\/%\+\.\*!'\(\),\$_\{\}\^~\[\]`#|]+)/.source)
      );
      return websiteTest.test(string);
    } catch (e) {
      return false;
    }
  }

  messageSubmit() {
    if(!this.editor) {
      return;
    }
    const { props, state } = this;
    const editorMessage = this.editor.getValue();

    if (editorMessage === '') {
      return;
    }

    if(state.code) {
      props.api.chat.message(props.station, `~${window.ship}`, Date.now(), {
        code: {
          expression: editorMessage,
          output: undefined
        }
      });
      this.editor.setValue('');
      return;
    }
    let message = [];
    editorMessage.split(' ').map((each) => {
      if (this.isUrl(each)) {
        if (message.length > 0) {
          message = message.join(' ');
          message = this.getLetterType(message);
          props.api.chat.message(
            props.station,
            `~${window.ship}`,
            Date.now(),
            message
          );
          message = [];
        }
        const URL = this.getLetterType(each);
        props.api.chat.message(
          props.station,
          `~${window.ship}`,
          Date.now(),
          URL
        );
      } else {
        return message.push(each);
      }
    });

    if (message.length > 0) {
      message = message.join(' ');
      message = this.getLetterType(message);
      props.api.chat.message(
        props.station,
        `~${window.ship}`,
        Date.now(),
        message
      );
      message = [];
    }

    // perf:
    // setTimeout(this.closure, 2000);

    this.editor.setValue('');
  }

  toggleCode() {
    if(this.state.code) {
      this.setState({ code: false });
      this.editor.setOption('mode', MARKDOWN_CONFIG);
      this.editor.setOption('placeholder', this.props.placeholder);
    } else {
      this.setState({ code: true });
      this.editor.setOption('mode', null);
      this.editor.setOption('placeholder', 'Code...');
    }
    const value = this.editor.getValue();

    // Force redraw of placeholder
    if(value.length === 0) {
      this.editor.setValue(' ');
      this.editor.setValue('');
    }
  }

  render() {
    const { props, state } = this;

    const color = props.ownerContact
      ? uxToHex(props.ownerContact.color) : '000000';

    const sigilClass = props.ownerContact
      ? '' : 'mix-blend-diff';

    const candidates = _.chain(this.props.envelopes)
      .defaultTo([])
      .map('author')
      .uniq()
      .reverse()
      .value();

    const codeTheme = state.code ? ' code' : '';

    const options = {
      mode: MARKDOWN_CONFIG,
      theme: 'tlon' + codeTheme,
      lineNumbers: false,
      lineWrapping: true,
      scrollbarStyle: 'native',
      cursorHeight: 0.85,
      placeholder: state.code ? 'Code...' : props.placeholder,
      extraKeys: {
        Tab: cm =>
<<<<<<< HEAD
          this.patpAutocomplete(cm.getValue(), true),
        'Enter': cm =>
            this.messageSubmit(),
        'Shift-3': cm =>
          this.toggleCode()
=======
          completeActive
            ? this.nextAutocompleteSuggestion()
            : this.patpAutocomplete(cm.getValue(), true),
        'Shift-Tab': cm =>
          completeActive
            ? this.nextAutocompleteSuggestion(true)
            : CodeMirror.Pass,
        'Up': cm =>
          completeActive
            ? this.nextAutocompleteSuggestion(true)
            : CodeMirror.Pass,
        'Escape': cm =>
          completeActive
            ? this.clearSuggestions(true)
            : CodeMirror.Pass,
        'Down': cm =>
          completeActive
            ?  this.nextAutocompleteSuggestion()
            :  CodeMirror.Pass,
        'Enter': cm =>
          completeActive
            ? this.completePatp(state.selectedSuggestion)
            : this.messageSubmit(),
        'Shift-3': cm =>
          cm.getValue().length === 0
            ? this.toggleCode()
            : CodeMirror.Pass
>>>>>>> 5b9887ca
      }
    };

    return (
      <div className="pa3 cf flex black white-d bt b--gray4 b--gray1-d bg-white bg-gray0-d relative"
      style={{ flexGrow: 1 }}
      >
<<<<<<< HEAD
        <ShipSearch
          popover
          onSelect={this.completePatp}
          onClear={this.clearSearch}
          contacts={props.contacts}
          candidates={candidates}
          searchTerm={this.state.patpSearch}
          cm={this.editor}
        />
=======
        {state.patpSuggestions.length !== 0 && (
          <ChatInputSuggestions
            onSelect={this.completePatp}
            suggestions={state.patpSuggestions}
            selected={state.selectedSuggestion}
            contacts={props.contacts}
          />
        )}
>>>>>>> 5b9887ca

        <div
          className="fl"
          style={{
            marginTop: 6,
            flexBasis: 24,
            height: 24
          }}
        >
          <Sigil
            ship={window.ship}
            size={24}
            color={`#${color}`}
            classes={sigilClass}
          />
        </div>
        <div
          className="fr h-100 flex bg-gray0-d lh-copy pl2 w-100 items-center"
          style={{ flexGrow: 1, maxHeight: '224px', width: 'calc(100% - 48px)' }}
        >
          <CodeEditor
            options={options}
            editorDidMount={(editor) => {
 this.editor = editor;
}}
            onChange={(e, d, v) => this.messageChange(e, d, v)}
          />
        </div>
        <div style={{ height: '24px', width: '24px', flexBasis: 24, marginTop: 6 }}>
          <img
            style={{ filter: state.code && 'invert(100%)', height: '100%', width: '100%' }}
            onClick={this.toggleCode}
            src="/~chat/img/CodeEval.png"
            className="contrast-10-d bg-white bg-none-d"
          />

        </div>

      </div>
    );
  }
}<|MERGE_RESOLUTION|>--- conflicted
+++ resolved
@@ -1,13 +1,7 @@
 import React, { Component } from 'react';
 import _ from 'lodash';
 import moment from 'moment';
-<<<<<<< HEAD
 import { UnControlled as CodeEditor } from 'react-codemirror2';
-=======
-import cn from 'classnames';
-import { UnControlled as CodeEditor } from 'react-codemirror2';
-import CodeMirror from 'codemirror';
->>>>>>> 5b9887ca
 
 import 'codemirror/mode/markdown/markdown';
 import 'codemirror/addon/display/placeholder';
@@ -15,11 +9,7 @@
 import { Sigil } from '/components/lib/icons/sigil';
 import { ShipSearch } from '/components/lib/ship-search';
 
-<<<<<<< HEAD
 import { uxToHex } from '/lib/util';
-=======
-import { uxToHex, hexToRgba } from '/lib/util';
->>>>>>> 5b9887ca
 
 const MARKDOWN_CONFIG = {
   name: 'markdown',
@@ -40,82 +30,7 @@
     linkHref: 'presentation'
   }
 };
-<<<<<<< HEAD
-=======
-
-function ChatInputSuggestion({ ship, contacts, selected, onSelect }) {
-  const contact = contacts[ship];
-  let color = '#000000';
-  let sigilClass = 'v-mid mix-blend-diff';
-  let nickname;
-  const nameStyle = {};
-  const isSelected = ship === selected;
-  if (contact) {
-    const hex = uxToHex(contact.color);
-    color = `#${hex}`;
-    nameStyle.color = hexToRgba(hex, .7);
-    nameStyle.textShadow = '0px 0px 0px #000';
-    nameStyle.filter = 'contrast(1.3) saturate(1.5)';
-    sigilClass = 'v-mid';
-    nickname = contact.nickname;
-  }
-
-  return (
-    <div
-      onClick={() => onSelect(ship)}
-      className={cn(
-        'f8 pv1 ph3 pointer hover-bg-gray1-d hover-bg-gray4 relative flex items-center',
-        {
-          'white-d bg-gray0-d bg-white': !isSelected,
-          'black-d bg-gray1-d bg-gray4': isSelected
-        }
-      )}
-      key={ship}
-    >
-      <Sigil
-        ship={'~' + ship}
-        size={24}
-        color={color}
-        classes={sigilClass}
-      />
-      { nickname && (
-        <p style={nameStyle} className="dib ml4 b" >{nickname}</p>)
-      }
-      <div className="mono gray2 ml4">
-        {'~' + ship}
-      </div>
-      <p className="nowrap ml4">
-        {status}
-      </p>
-    </div>
-  );
-}
-
-function ChatInputSuggestions({ suggestions, onSelect, selected, contacts }) {
-  return (
-    <div
-      style={{
-        bottom: '90%',
-        left: '48px'
-      }}
-      className={
-        'absolute black white-d bg-white bg-gray0-d ' +
-        'w7 pv3 z-1 mt1 ba b--gray1-d b--gray4'
-      }
-    >
-      {suggestions.map(ship =>
-        (<ChatInputSuggestion
-           onSelect={onSelect}
-           key={ship}
-           selected={selected}
-           contacts={contacts}
-           ship={ship}
-         />)
-      )}
-    </div>
-  );
-}
->>>>>>> 5b9887ca
+
 
 export class ChatInput extends Component {
   constructor(props) {
@@ -194,7 +109,6 @@
     this.setState({ selectedSuggestion: patpSuggestions[idx] });
   }
 
-<<<<<<< HEAD
   patpAutocomplete(message) {
     const match = /~([a-zA-Z\-]*)$/.exec(message);
 
@@ -203,58 +117,12 @@
       return;
     }
     this.setState({ patpSearch: match[1].toLowerCase() });
-=======
-  patpAutocomplete(message, fresh = false) {
-    const match = /~([a-zA-Z\-]*)$/.exec(message);
-
-    if (!match ) {
-      this.setState({ patpSuggestions: [] });
-      return;
-    }
-
-    const needle = match[1].toLowerCase();
-
-    const matchString = (hay) => {
-      hay = hay.toLowerCase();
-
-      return hay.startsWith(needle)
-        || _.some(_.words(hay), s => s.startsWith(needle));
-    };
-
-    const contacts = _.chain(this.props.contacts)
-      .defaultTo({})
-      .map((details, ship) => ({ ...details, ship }))
-      .filter(({ nickname, ship }) => matchString(nickname) || matchString(ship))
-      .map('ship')
-      .value();
-
-    const suggestions = _.chain(this.props.envelopes)
-      .defaultTo([])
-      .map('author')
-      .uniq()
-      .reverse()
-      .filter(matchString)
-      .union(contacts)
-      .filter(s => s.length < 28) // exclude comets
-      .take(5)
-      .value();
-
-    const newState = {
-      patpSuggestions: suggestions,
-      selectedSuggestion: suggestions[0]
-    };
-
-    this.setState(newState);
->>>>>>> 5b9887ca
+
   }
 
   clearSearch() {
     this.setState({
-<<<<<<< HEAD
       patpSearch: null
-=======
-      patpSuggestions: []
->>>>>>> 5b9887ca
     });
   }
 
@@ -276,13 +144,8 @@
   }
 
   messageChange(editor, data, value) {
-<<<<<<< HEAD
     const { patpSearch } = this.state;
     if(patpSearch !== null) {
-=======
-    const { patpSuggestions } = this.state;
-    if(patpSuggestions.length !== 0) {
->>>>>>> 5b9887ca
       this.patpAutocomplete(value, false);
     }
   }
@@ -432,41 +295,11 @@
       placeholder: state.code ? 'Code...' : props.placeholder,
       extraKeys: {
         Tab: cm =>
-<<<<<<< HEAD
           this.patpAutocomplete(cm.getValue(), true),
         'Enter': cm =>
             this.messageSubmit(),
         'Shift-3': cm =>
           this.toggleCode()
-=======
-          completeActive
-            ? this.nextAutocompleteSuggestion()
-            : this.patpAutocomplete(cm.getValue(), true),
-        'Shift-Tab': cm =>
-          completeActive
-            ? this.nextAutocompleteSuggestion(true)
-            : CodeMirror.Pass,
-        'Up': cm =>
-          completeActive
-            ? this.nextAutocompleteSuggestion(true)
-            : CodeMirror.Pass,
-        'Escape': cm =>
-          completeActive
-            ? this.clearSuggestions(true)
-            : CodeMirror.Pass,
-        'Down': cm =>
-          completeActive
-            ?  this.nextAutocompleteSuggestion()
-            :  CodeMirror.Pass,
-        'Enter': cm =>
-          completeActive
-            ? this.completePatp(state.selectedSuggestion)
-            : this.messageSubmit(),
-        'Shift-3': cm =>
-          cm.getValue().length === 0
-            ? this.toggleCode()
-            : CodeMirror.Pass
->>>>>>> 5b9887ca
       }
     };
 
@@ -474,7 +307,6 @@
       <div className="pa3 cf flex black white-d bt b--gray4 b--gray1-d bg-white bg-gray0-d relative"
       style={{ flexGrow: 1 }}
       >
-<<<<<<< HEAD
         <ShipSearch
           popover
           onSelect={this.completePatp}
@@ -484,17 +316,6 @@
           searchTerm={this.state.patpSearch}
           cm={this.editor}
         />
-=======
-        {state.patpSuggestions.length !== 0 && (
-          <ChatInputSuggestions
-            onSelect={this.completePatp}
-            suggestions={state.patpSuggestions}
-            selected={state.selectedSuggestion}
-            contacts={props.contacts}
-          />
-        )}
->>>>>>> 5b9887ca
-
         <div
           className="fl"
           style={{
