--- conflicted
+++ resolved
@@ -344,14 +344,11 @@
             options={options}
             editorDidMount={(editor) => {
             this.editor = editor;
-<<<<<<< HEAD
             if (!/Android|webOS|iPhone|iPad|iPod|BlackBerry/i.test(
                 navigator.userAgent
               )) {
               editor.focus();
               }
-=======
->>>>>>> cf6ef751
             }}
             onChange={(e, d, v) => this.messageChange(e, d, v)}
           />
