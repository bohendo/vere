--- conflicted
+++ resolved
@@ -192,7 +192,7 @@
     }
 
     return (
-      <div className={`h-100 w-100 w-50-l w-50-xl pa3 pt2 overflow-x-hidden 
+      <div className={`h-100 w-100 w-50-l w-50-xl pa3 pt2 overflow-x-hidden
       bg-black-d white-d flex flex-column`}>
         <div className="w-100 dn-m dn-l dn-xl inter pt1 pb6 f8">
           <Link to="/~chat/">{"⟵ All Chats"}</Link>
@@ -203,13 +203,8 @@
           <p className="f9 gray2 db mb4">
           Lowercase alphanumeric characters, dashes, and slashes only
           </p>
-<<<<<<< HEAD
           <textarea
-            className="f7 ba b--gray3 pa3 db w-100"
-=======
-          <textarea 
             className="f7 ba b--gray3 b--gray2-d bg-black-d white-d pa3 db w-100"
->>>>>>> 4143b006
             placeholder="secret-chat"
             rows={1}
             style={{
