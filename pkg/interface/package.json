{
  "name": "interface",
  "version": "1.0.0",
  "description": "",
  "main": "index.js",
  "dependencies": {
    "@babel/runtime": "^7.10.5",
    "@reach/disclosure": "^0.10.5",
    "@reach/menu-button": "^0.10.5",
    "@reach/tabs": "^0.10.5",
    "@tlon/indigo-light": "^1.0.3",
<<<<<<< HEAD
    "@tlon/indigo-react": "github:liam-fitzgerald/indigo-react#lf/1.1.17",
=======
    "@tlon/indigo-react": "1.2.6",
>>>>>>> 1e86da80
    "aws-sdk": "^2.726.0",
    "classnames": "^2.2.6",
    "codemirror": "^5.55.0",
    "css-loader": "^3.5.3",
    "formik": "^2.1.4",
    "lodash": "^4.17.15",
    "markdown-to-jsx": "^6.11.4",
    "moment": "^2.20.1",
    "mousetrap": "^1.6.5",
    "mousetrap-global-bind": "^1.1.0",
    "oembed-parser": "^1.4.1",
    "prop-types": "^15.7.2",
    "react": "^16.5.2",
    "react-codemirror2": "^6.0.1",
    "react-dnd-html5-backend": "^11.1.3",
    "react-dnd-multi-backend": "^6.0.2",
    "react-dnd-touch-backend": "^11.1.3",
    "react-dom": "^16.8.6",
    "react-helmet": "^6.1.0",
    "react-markdown": "^4.3.1",
    "react-oembed-container": "^1.0.0",
    "react-router-dom": "^5.0.0",
    "react-virtuoso": "^0.20.0",
    "remark-disable-tokenizers": "^1.0.24",
    "style-loader": "^1.2.1",
    "styled-components": "^5.1.0",
    "styled-system": "^5.1.5",
    "suncalc": "^1.8.0",
    "urbit-ob": "^5.0.0",
    "urbit-sigil-js": "^1.3.2",
    "yup": "^0.29.3",
    "normalize-wheel": "1.0.1"
  },
  "devDependencies": {
    "@babel/core": "^7.9.0",
    "@babel/plugin-proposal-class-properties": "^7.8.3",
    "@babel/plugin-proposal-object-rest-spread": "^7.9.5",
    "@babel/plugin-proposal-optional-chaining": "^7.9.0",
    "@babel/plugin-transform-runtime": "^7.10.5",
    "@babel/preset-env": "^7.9.5",
    "@babel/preset-react": "^7.9.4",
    "@babel/preset-typescript": "^7.10.1",
    "@types/lodash": "^4.14.155",
    "@types/react": "^16.9.38",
    "@types/react-dom": "^16.9.8",
    "@types/react-router-dom": "^5.1.5",
    "@types/styled-components": "^5.1.2",
    "@types/styled-system": "^5.1.10",
    "@typescript-eslint/eslint-plugin": "^3.8.0",
    "@typescript-eslint/parser": "^3.8.0",
    "babel-eslint": "^10.1.0",
    "babel-loader": "^8.1.0",
    "babel-plugin-root-import": "^6.5.0",
    "clean-webpack-plugin": "^3.0.0",
    "cross-env": "^7.0.2",
    "eslint": "^6.8.0",
    "eslint-plugin-react": "^7.19.0",
    "file-loader": "^6.0.0",
    "html-webpack-plugin": "^4.2.0",
    "react-dnd": "^11.1.3",
    "react-hot-loader": "^4.12.21",
    "sass": "^1.26.5",
    "sass-loader": "^8.0.2",
    "typescript": "^3.9.7",
    "webpack": "^4.43.0",
    "webpack-cli": "^3.3.11",
    "webpack-dev-server": "^3.10.3"
  },
  "scripts": {
    "lint": "eslint ./src/**/*.{js,ts,tsx}",
    "lint-file": "eslint",
    "tsc": "tsc",
    "tsc:watch": "tsc --watch",
    "build:dev": "cross-env NODE_ENV=development webpack --config config/webpack.dev.js",
    "build:prod": "cross-env NODE_ENV=production webpack --config config/webpack.prod.js",
    "start": "webpack-dev-server --config config/webpack.dev.js",
    "test": "echo \"Error: no test specified\" && exit 1"
  },
  "author": "",
  "license": "MIT"
}<|MERGE_RESOLUTION|>--- conflicted
+++ resolved
@@ -9,11 +9,7 @@
     "@reach/menu-button": "^0.10.5",
     "@reach/tabs": "^0.10.5",
     "@tlon/indigo-light": "^1.0.3",
-<<<<<<< HEAD
-    "@tlon/indigo-react": "github:liam-fitzgerald/indigo-react#lf/1.1.17",
-=======
     "@tlon/indigo-react": "1.2.6",
->>>>>>> 1e86da80
     "aws-sdk": "^2.726.0",
     "classnames": "^2.2.6",
     "codemirror": "^5.55.0",
