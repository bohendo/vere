import React, { Component } from "react";
import { GroupFilter } from "./group-filter";
import { Sigil } from "/components/lib/icons/sigil";

export class HeaderBar extends Component {
  render() {
    let popout = window.location.href.includes("popout/")
      ? "dn" : "dn db-m db-l db-xl";

<<<<<<< HEAD
    // let spinner = !!this.props.spinner
    //   ? this.props.spinner : false;

    // let spinnerClasses = "";

    // if (spinner === true) {
    //   spinnerClasses = "spin-active";
    // }

    let invites = (this.props.invites && this.props.invites["/contacts"])
      ? this.props.invites["/contacts"]
=======
    let invites = (this.props.invites && this.props.invites.contacts)
      ? this.props.invites.contacts
>>>>>>> 506df1cc
      : {};

    return (
      <div
        className={
          "bg-white bg-gray0-d w-100 justify-between relative tc pt3 " + popout
        }
        style={{ height: 45 }}>
        <div className="fl lh-copy absolute left-0" style={{ top: 8 }}>
          <a href="/~groups/me" className="dib v-top">
            <Sigil
              ship={"~" + window.ship}
              classes="v-mid mix-blend-diff"
              size={16}
              color={"#000000"}
            />
          </a>
          <GroupFilter invites={invites} associations={this.props.associations} />
          <span className="dib f9 v-mid gray2 ml1 mr1 c-default inter">/</span>
          <a
            className="dib f9 v-mid inter ml2"
            href="/"
            style={{ top: 14 }}>
            ⟵</a> <p className="dib f9 v-mid inter ml2 white-d">Links</p>
        </div>
      </div>
    );
  }
}<|MERGE_RESOLUTION|>--- conflicted
+++ resolved
@@ -7,22 +7,8 @@
     let popout = window.location.href.includes("popout/")
       ? "dn" : "dn db-m db-l db-xl";
 
-<<<<<<< HEAD
-    // let spinner = !!this.props.spinner
-    //   ? this.props.spinner : false;
-
-    // let spinnerClasses = "";
-
-    // if (spinner === true) {
-    //   spinnerClasses = "spin-active";
-    // }
-
     let invites = (this.props.invites && this.props.invites["/contacts"])
       ? this.props.invites["/contacts"]
-=======
-    let invites = (this.props.invites && this.props.invites.contacts)
-      ? this.props.invites.contacts
->>>>>>> 506df1cc
       : {};
 
     return (
