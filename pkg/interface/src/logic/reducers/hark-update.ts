import {
  Notifications,
  NotifIndex,
  NotificationGraphConfig,
  GroupNotificationsConfig,
  UnreadStats,
  Timebox
} from '@urbit/api';
import { makePatDa } from '~/logic/lib/util';
import _ from 'lodash';
import { StoreState } from '../store/type';
import { BigIntOrderedMap } from '../lib/BigIntOrderedMap';
<<<<<<< HEAD
import useHarkState, { HarkState } from '../state/hark';
import { compose } from 'lodash/fp';
import { reduceState } from '../state/base';
=======
import bigInt, {BigInteger} from 'big-integer';
>>>>>>> 211ae0ce

export const HarkReducer = (json: any) => {
  const data = _.get(json, 'harkUpdate', false);
  if (data) {
<<<<<<< HEAD
    reduce(data);
=======
    reduce(data, state);
    calculateCount(state);
>>>>>>> 211ae0ce
  }
  const graphHookData = _.get(json, 'hark-graph-hook-update', false);
  if (graphHookData) {
    reduceState<HarkState, any>(useHarkState, graphHookData, [
      graphInitial,
      graphIgnore,
      graphListen,
      graphWatchSelf,
      graphMentions,
    ]);
  }
  const groupHookData = _.get(json, 'hark-group-hook-update', false);
  if (groupHookData) {
    reduceState<HarkState, any>(useHarkState, groupHookData, [
      groupInitial,
      groupListen,
      groupIgnore,
    ]);
  }
};

<<<<<<< HEAD
function reduce(data) {
  reduceState<HarkState, any>(useHarkState, data, [
    unread,
    read,
    archive,
    timebox,
    more,
    dnd,
    added,
    unreads,
    readEach,
    readSince,
    unreadSince,
    unreadEach,
    seenIndex,
    removeGraph,
    readAll,
  ]);
}

function groupInitial(json: any, state: HarkState): HarkState {
=======
function calculateCount(state: HarkState) {
  let count = 0;
  _.forEach(state.unreads.graph, (graphs) => {
    _.forEach(graphs, graph => {
      count += (graph?.notifications || []).length;
    });
  });
  _.forEach(state.unreads.group, group => {
    count += (group?.notifications || []).length;
  })
  state.notificationsCount = count;
}

function groupInitial(json: any, state: HarkState) {
>>>>>>> 211ae0ce
  const data = _.get(json, 'initial', false);
  if (data) {
    state.notificationsGroupConfig = data;
  }
  return state;
}

function graphInitial(json: any, state: HarkState): HarkState {
  const data = _.get(json, 'initial', false);
  if (data) {
    state.notificationsGraphConfig = data;
  }
  return state;
}

function graphListen(json: any, state: HarkState): HarkState {
  const data = _.get(json, 'listen', false);
  if (data) {
    state.notificationsGraphConfig.watching = [
      ...state.notificationsGraphConfig.watching,
      data
    ];
  }
  return state;
}

function graphIgnore(json: any, state: HarkState): HarkState {
  const data = _.get(json, 'ignore', false);
  if (data) {
    state.notificationsGraphConfig.watching = state.notificationsGraphConfig.watching.filter(
      ({ graph, index }) => !(graph === data.graph && index === data.index)
    );
  }
  return state;
}

function groupListen(json: any, state: HarkState): HarkState {
  const data = _.get(json, 'listen', false);
  if (data) {
    state.notificationsGroupConfig = [...state.notificationsGroupConfig, data];
  }
  return state;
}

function groupIgnore(json: any, state: HarkState): HarkState {
  const data = _.get(json, 'ignore', false);
  if (data) {
    state.notificationsGroupConfig = state.notificationsGroupConfig.filter(
      n => n !== data
    );
  }
  return state;
}

function graphMentions(json: any, state: HarkState): HarkState {
  const data = _.get(json, 'set-mentions', undefined);
  if (!_.isUndefined(data)) {
    state.notificationsGraphConfig.mentions = data;
  }
  return state;
}

function graphWatchSelf(json: any, state: HarkState): HarkState {
  const data = _.get(json, 'set-watch-on-self', undefined);
  if (!_.isUndefined(data)) {
    state.notificationsGraphConfig.watchOnSelf = data;
  }
  return state;
}

function readAll(json: any, state: HarkState): HarkState {
  const data = _.get(json, 'read-all');
  if(data) { 
    state = clearState(state);
  }
  return state;
}

function removeGraph(json: any, state: HarkState): HarkState {
  const data = _.get(json, 'remove-graph');
  if(data) {
    delete state.unreads.graph[data];
  }
  return state;
}

function seenIndex(json: any, state: HarkState): HarkState {
  const data = _.get(json, 'seen-index');
  if(data) {
    state = updateNotificationStats(state, data.index, 'last', () => data.time);
  }
  return state;
}

function readEach(json: any, state: HarkState): HarkState {
  const data = _.get(json, 'read-each');
  if (data) {
    state = updateUnreads(state, data.index, u => u.delete(data.target));
  }
  return state;
}

function readSince(json: any, state: HarkState): HarkState {
  const data = _.get(json, 'read-count');
  if(data) {
    state = updateUnreadCount(state, data, () => 0);
  }
  return state;
}

function unreadSince(json: any, state: HarkState): HarkState {
  const data = _.get(json, 'unread-count');
  if(data) {
    state = updateUnreadCount(state, data.index, u => u + 1);
  }
  return state;
}

function unreadEach(json: any, state: HarkState): HarkState {
  const data = _.get(json, 'unread-each');
  if(data) {
    state = updateUnreads(state, data.index, us => us.add(data.target));
  }
  return state;
}

function unreads(json: any, state: HarkState): HarkState {
  const data = _.get(json, 'unreads');
  if(data) {
    data.forEach(({ index, stats }) => {
      const { unreads, notifications, last } = stats;
<<<<<<< HEAD
      state = updateNotificationStats(state, index, 'notifications', x => x + notifications);
      state = updateNotificationStats(state, index, 'last', () => last);
=======
      console.log(notifications);
      _.each(notifications, ({ time, index }) => {
        addNotificationToUnread(state, index, makePatDa(time));
      });
>>>>>>> 211ae0ce
      if('count' in unreads) {
        state = updateUnreadCount(state, index, (u = 0) => u + unreads.count);
      } else {
        state = updateUnreads(state, index, s => new Set());
        unreads.each.forEach((u: string) => {
          state = updateUnreads(state, index, s => s.add(u));
        });
      }
    });
  }
  return state;
}

function clearState(state: HarkState): HarkState {
  const initialState = {
    notifications: new BigIntOrderedMap<Timebox>(),
    archivedNotifications: new BigIntOrderedMap<Timebox>(),
    notificationsGroupConfig: [],
    notificationsGraphConfig: {
      watchOnSelf: false,
      mentions: false,
      watching: []
    },
    unreads: {
      graph: {},
      group: {}
    },
    notificationsCount: 0
  };

  Object.keys(initialState).forEach((key) => {
    state[key] = initialState[key];
  });
  return state;
}

function updateUnreadCount(state: HarkState, index: NotifIndex, count: (c: number) => number): HarkState {
  if(!('graph' in index)) {
    return state;
  }
  const property = [index.graph.graph, index.graph.index, 'unreads'];
  const curr = _.get(state.unreads.graph, property, 0);
  const newCount = count(curr);
  _.set(state.unreads.graph, property, newCount);
  return state;
}

function updateUnreads(state: HarkState, index: NotifIndex, f: (us: Set<string>) => void): HarkState {
  if(!('graph' in index)) {
    return state;
  }
  let unreads = _.get(state.unreads.graph, [index.graph.graph, index.graph.index, 'unreads'], new Set<string>());
  f(unreads);

  _.set(state.unreads.graph, [index.graph.graph, index.graph.index, 'unreads'], unreads);
  return state;
}

<<<<<<< HEAD
function updateNotificationStats(state: HarkState, index: NotifIndex, statField: 'notifications' | 'unreads' | 'last', f: (x: number) => number): HarkState {
  if(statField === 'notifications') {
    state.notificationsCount = f(state.notificationsCount);
  }
  if ('graph' in index) {
    const curr = _.get(state.unreads.graph, [index.graph.graph, index.graph.index, statField], 0);
    _.set(state.unreads.graph, [index.graph.graph, index.graph.index, statField], f(curr));
  } else if('group' in index) {
    const curr = _.get(state.unreads.group, [index.group, statField], 0);
    _.set(state.unreads.group, [index.group, statField], f(curr));
  }
  return state;
=======
function addNotificationToUnread(state: HarkState, index: NotifIndex, time: BigInteger) {
  if('graph' in index) {
    const path = [index.graph.graph, index.graph.index, 'notifications'];
    const curr = _.get(state.unreads.graph, path, []);
    _.set(state.unreads.graph, path,
      [
        ...curr.filter(c => !(c.time.eq(time) && notifIdxEqual(c.index, index))),
        { time, index}
      ]
    );
  } else if ('group' in index) {
    const path = [index.group.group, 'notifications'];
    const curr = _.get(state.unreads.group, path, []);
    _.set(state.unreads.group, path,
      [
        ...curr.filter(c => !(c.time.eq(time) && notifIdxEqual(c.index, index))),
        { time, index}
      ]
    );
  }
}

function removeNotificationFromUnread(state: HarkState, index: NotifIndex, time: BigInteger) {
  if('graph' in index) {
    const path = [index.graph.graph, index.graph.index, 'notifications'];
    const curr = _.get(state.unreads.graph, path, []);
    _.set(state.unreads.graph, path,
      curr.filter(c => !(c.time.eq(time) && notifIdxEqual(c.index, index))),
    );
  } else if ('group' in index) {
    const path = [index.group.group, 'notifications'];
    const curr = _.get(state.unreads.group, path, []);
    _.set(state.unreads.group, path,
      curr.filter(c => !(c.time.eq(time) && notifIdxEqual(c.index, index))),
    );
  }
}

function updateNotificationStats(state: HarkState, index: NotifIndex, statField: 'unreads' | 'last', f: (x: number) => number) {

    if('graph' in index) {
      const curr = _.get(state.unreads.graph, [index.graph.graph, index.graph.index, statField], 0);
      _.set(state.unreads.graph, [index.graph.graph, index.graph.index, statField], f(curr));
    } else if('group' in index) {
      const curr = _.get(state.unreads.group, [index.group.group, statField], 0);
      _.set(state.unreads.group, [index.group.group, statField], f(curr));
    }
>>>>>>> 211ae0ce
}

function added(json: any, state: HarkState): HarkState {
  const data = _.get(json, 'added', false);
  if (data) {
    const { index, notification } = data;
    const time = makePatDa(data.time);
    const timebox = state.notifications.get(time) || [];
    addNotificationToUnread(state, index, time);

    const arrIdx = timebox.findIndex(idxNotif =>
      notifIdxEqual(index, idxNotif.index)
    );
    if (arrIdx !== -1) {
<<<<<<< HEAD
      if (timebox[arrIdx]?.notification?.read) {
        state = updateNotificationStats(state, index, 'notifications', x => x+1);
=======
      if(timebox[arrIdx]?.notification?.read) {
>>>>>>> 211ae0ce
      }
      timebox[arrIdx] = { index, notification };
      state.notifications.set(time, timebox);
    } else {
<<<<<<< HEAD
      state = updateNotificationStats(state, index, 'notifications', x => x+1);
=======
>>>>>>> 211ae0ce
      state.notifications.set(time, [...timebox, { index, notification }]);
    }
  }
  return state;
}

const dnd = (json: any, state: HarkState): HarkState => {
  const data = _.get(json, 'set-dnd', undefined);
  if (!_.isUndefined(data)) {
    state.doNotDisturb = data;
  }
  return state;
};

const timebox = (json: any, state: HarkState): HarkState => {
  const data = _.get(json, 'timebox', false);
  if (data) {
    const time = makePatDa(data.time);
    if (!data.archive) {
      state.notifications.set(time, data.notifications);
    }
  }
  return state;
};

function more(json: any, state: HarkState): HarkState {
  const data = _.get(json, 'more', false);
  if (data) {
    _.forEach(data, d => reduce(d));
  }
  return state;
}

function notifIdxEqual(a: NotifIndex, b: NotifIndex) {
  if ('graph' in a && 'graph' in b) {
    return (
      a.graph.graph === b.graph.graph &&
      a.graph.group === b.graph.group &&
      a.graph.module === b.graph.module &&
      a.graph.description === b.graph.description
    );
  } else if ('group' in a && 'group' in b) {
    return (
      a.group.group === b.group.group &&
      a.group.description === b.group.description
    );
  }
  return false;
}

function setRead(
  time: string,
  index: NotifIndex,
  read: boolean,
  state: HarkState
): HarkState {
  const patDa = makePatDa(time);
  const timebox = state.notifications.get(patDa);
  if (_.isNull(timebox)) {
    console.warn('Modifying nonexistent timebox');
    return state;
  }
  const arrIdx = timebox.findIndex(idxNotif =>
    notifIdxEqual(index, idxNotif.index)
  );
  if (arrIdx === -1) {
    console.warn('Modifying nonexistent index');
    return state;
  }
  timebox[arrIdx].notification.read = read;
  state.notifications.set(patDa, timebox);
  return state;
}

function read(json: any, state: HarkState): HarkState {
  const data = _.get(json, 'read-note', false);
  if (data) {
    const { time, index } = data;
<<<<<<< HEAD
    state = updateNotificationStats(state, index, 'notifications', x => x-1);
=======
    removeNotificationFromUnread(state, index, makePatDa(time));
>>>>>>> 211ae0ce
    setRead(time, index, true, state);
  }
  return state;
}

function unread(json: any, state: HarkState): HarkState {
  const data = _.get(json, 'unread-note', false);
  if (data) {
    const { time, index } = data;
<<<<<<< HEAD
    state = updateNotificationStats(state, index, 'notifications', x => x+1);
=======
    addNotificationToUnread(state, index, makePatDa(time));
>>>>>>> 211ae0ce
    setRead(time, index, false, state);
  }
  return state;
}

function archive(json: any, state: HarkState): HarkState {
  const data = _.get(json, 'archive', false);
  if (data) {
    const { index } = data;
    removeNotificationFromUnread(state, index, makePatDa(data.time))
    const time = makePatDa(data.time);
    const timebox = state.notifications.get(time);
    if (!timebox) {
      console.warn('Modifying nonexistent timebox');
      return state;
    }
    const [archived, unarchived] = _.partition(timebox, idxNotif =>
      notifIdxEqual(index, idxNotif.index)
    );
    if(unarchived.length === 0) {
      console.log('deleting entire timebox');
      state.notifications.delete(time);
    } else {
      state.notifications.set(time, unarchived);
    }
<<<<<<< HEAD
    const newlyRead = archived.filter(x => !x.notification.read).length;
    state = updateNotificationStats(state, index, 'notifications', x => x - newlyRead);
=======
>>>>>>> 211ae0ce
  }
  return state;
}<|MERGE_RESOLUTION|>--- conflicted
+++ resolved
@@ -8,25 +8,16 @@
 } from '@urbit/api';
 import { makePatDa } from '~/logic/lib/util';
 import _ from 'lodash';
-import { StoreState } from '../store/type';
 import { BigIntOrderedMap } from '../lib/BigIntOrderedMap';
-<<<<<<< HEAD
 import useHarkState, { HarkState } from '../state/hark';
 import { compose } from 'lodash/fp';
 import { reduceState } from '../state/base';
-=======
 import bigInt, {BigInteger} from 'big-integer';
->>>>>>> 211ae0ce
 
 export const HarkReducer = (json: any) => {
   const data = _.get(json, 'harkUpdate', false);
   if (data) {
-<<<<<<< HEAD
     reduce(data);
-=======
-    reduce(data, state);
-    calculateCount(state);
->>>>>>> 211ae0ce
   }
   const graphHookData = _.get(json, 'hark-graph-hook-update', false);
   if (graphHookData) {
@@ -48,7 +39,6 @@
   }
 };
 
-<<<<<<< HEAD
 function reduce(data) {
   reduceState<HarkState, any>(useHarkState, data, [
     unread,
@@ -66,11 +56,10 @@
     seenIndex,
     removeGraph,
     readAll,
+    calculateCount
   ]);
 }
 
-function groupInitial(json: any, state: HarkState): HarkState {
-=======
 function calculateCount(state: HarkState) {
   let count = 0;
   _.forEach(state.unreads.graph, (graphs) => {
@@ -82,10 +71,10 @@
     count += (group?.notifications || []).length;
   })
   state.notificationsCount = count;
-}
-
-function groupInitial(json: any, state: HarkState) {
->>>>>>> 211ae0ce
+  return state;
+}
+
+function groupInitial(json: any, state: HarkState): HarkState {
   const data = _.get(json, 'initial', false);
   if (data) {
     state.notificationsGroupConfig = data;
@@ -217,15 +206,10 @@
   if(data) {
     data.forEach(({ index, stats }) => {
       const { unreads, notifications, last } = stats;
-<<<<<<< HEAD
-      state = updateNotificationStats(state, index, 'notifications', x => x + notifications);
-      state = updateNotificationStats(state, index, 'last', () => last);
-=======
-      console.log(notifications);
+      updateNotificationStats(state, index, 'last', () => last);
       _.each(notifications, ({ time, index }) => {
         addNotificationToUnread(state, index, makePatDa(time));
       });
->>>>>>> 211ae0ce
       if('count' in unreads) {
         state = updateUnreadCount(state, index, (u = 0) => u + unreads.count);
       } else {
@@ -284,20 +268,6 @@
   return state;
 }
 
-<<<<<<< HEAD
-function updateNotificationStats(state: HarkState, index: NotifIndex, statField: 'notifications' | 'unreads' | 'last', f: (x: number) => number): HarkState {
-  if(statField === 'notifications') {
-    state.notificationsCount = f(state.notificationsCount);
-  }
-  if ('graph' in index) {
-    const curr = _.get(state.unreads.graph, [index.graph.graph, index.graph.index, statField], 0);
-    _.set(state.unreads.graph, [index.graph.graph, index.graph.index, statField], f(curr));
-  } else if('group' in index) {
-    const curr = _.get(state.unreads.group, [index.group, statField], 0);
-    _.set(state.unreads.group, [index.group, statField], f(curr));
-  }
-  return state;
-=======
 function addNotificationToUnread(state: HarkState, index: NotifIndex, time: BigInteger) {
   if('graph' in index) {
     const path = [index.graph.graph, index.graph.index, 'notifications'];
@@ -345,7 +315,6 @@
       const curr = _.get(state.unreads.group, [index.group.group, statField], 0);
       _.set(state.unreads.group, [index.group.group, statField], f(curr));
     }
->>>>>>> 211ae0ce
 }
 
 function added(json: any, state: HarkState): HarkState {
@@ -360,20 +329,9 @@
       notifIdxEqual(index, idxNotif.index)
     );
     if (arrIdx !== -1) {
-<<<<<<< HEAD
-      if (timebox[arrIdx]?.notification?.read) {
-        state = updateNotificationStats(state, index, 'notifications', x => x+1);
-=======
-      if(timebox[arrIdx]?.notification?.read) {
->>>>>>> 211ae0ce
-      }
       timebox[arrIdx] = { index, notification };
       state.notifications.set(time, timebox);
     } else {
-<<<<<<< HEAD
-      state = updateNotificationStats(state, index, 'notifications', x => x+1);
-=======
->>>>>>> 211ae0ce
       state.notifications.set(time, [...timebox, { index, notification }]);
     }
   }
@@ -452,11 +410,7 @@
   const data = _.get(json, 'read-note', false);
   if (data) {
     const { time, index } = data;
-<<<<<<< HEAD
-    state = updateNotificationStats(state, index, 'notifications', x => x-1);
-=======
     removeNotificationFromUnread(state, index, makePatDa(time));
->>>>>>> 211ae0ce
     setRead(time, index, true, state);
   }
   return state;
@@ -466,11 +420,7 @@
   const data = _.get(json, 'unread-note', false);
   if (data) {
     const { time, index } = data;
-<<<<<<< HEAD
-    state = updateNotificationStats(state, index, 'notifications', x => x+1);
-=======
     addNotificationToUnread(state, index, makePatDa(time));
->>>>>>> 211ae0ce
     setRead(time, index, false, state);
   }
   return state;
@@ -496,11 +446,6 @@
     } else {
       state.notifications.set(time, unarchived);
     }
-<<<<<<< HEAD
-    const newlyRead = archived.filter(x => !x.notification.read).length;
-    state = updateNotificationStats(state, index, 'notifications', x => x - newlyRead);
-=======
->>>>>>> 211ae0ce
   }
   return state;
 }