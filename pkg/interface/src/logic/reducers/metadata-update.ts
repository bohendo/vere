--- conflicted
+++ resolved
@@ -37,26 +37,8 @@
 const associations = (json: MetadataUpdate, state: MetadataState): MetadataState => {
   const data = _.get(json, 'associations', false);
   if (data) {
-<<<<<<< HEAD
-    const metadata = state.associations;
-    Object.keys(data).forEach((key) => {
-      const val = data[key];
-      const appName = val['app-name'];
-      const rid = val.resource;
-      if (!(appName in metadata)) {
-        metadata[appName] = {};
-      }
-      if (!(rid in metadata[appName])) {
-        metadata[appName][rid] = {};
-      }
-      metadata[appName][rid] = val;
-    });
-
-    state.associations = metadata;
+    state.associations = normalizeAssociations(data);
     state.loaded = true;
-=======
-    state.associations = normalizeAssociations(data);
->>>>>>> d606ba61
   }
   return state;
 };
