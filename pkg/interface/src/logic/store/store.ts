import _ from 'lodash';

import BaseStore from './base';
import InviteReducer from '../reducers/invite-update';
import MetadataReducer from '../reducers/metadata-update';
import LocalReducer from '../reducers/local';

import { StoreState } from './type';
import { Timebox } from '@urbit/api';
import { Cage } from '~/types/cage';
import S3Reducer from '../reducers/s3-update';
import { GraphReducer } from '../reducers/graph-update';
import { HarkReducer } from '../reducers/hark-update';
import { ContactReducer } from '../reducers/contact-update';
import GroupReducer from '../reducers/group-update';
import LaunchReducer from '../reducers/launch-update';
import ConnectionReducer from '../reducers/connection';
import SettingsReducer from '../reducers/settings-update';
import { OrderedMap } from '../lib/OrderedMap';
import { BigIntOrderedMap } from '../lib/BigIntOrderedMap';
import { GroupViewReducer } from '../reducers/group-view';

export default class GlobalStore extends BaseStore<StoreState> {
  inviteReducer = new InviteReducer();
  metadataReducer = new MetadataReducer();
  localReducer = new LocalReducer();
  s3Reducer = new S3Reducer();
  groupReducer = new GroupReducer();
  launchReducer = new LaunchReducer();
  connReducer = new ConnectionReducer();
  settingsReducer = new SettingsReducer();

  pastActions: Record<string, any> = {}

  constructor() {
    super();
    (window as any).debugStore = this.debugStore.bind(this);
  }

  debugStore(tag: string, ...stateKeys: string[]) {
    console.log(this.pastActions[tag]);
    console.log(_.pick(this.state, stateKeys));
  }

  rehydrate() {
    this.localReducer.rehydrate(this.state);
  }

  dehydrate() {
    this.localReducer.dehydrate(this.state);
  }

  initialState(): StoreState {
    return {
      connection: 'connected',
      baseHash: null,
      invites: {},
      associations: {
        groups: {},
        graph: {}
      },
      groups: {},
      groupKeys: new Set(),
      graphs: {},
      graphKeys: new Set(),
      launch: {
        firstTime: false,
        tileOrdering: [],
        tiles: {}
      },
      weather: {},
      userLocation: null,
      s3: {
        configuration: {
          buckets: new Set(),
          currentBucket: ''
        },
        credentials: null
      },
      notifications: new BigIntOrderedMap<Timebox>(),
      archivedNotifications: new BigIntOrderedMap<Timebox>(),
      notificationsGroupConfig: [],
      notificationsGraphConfig: {
        watchOnSelf: false,
        mentions: false,
        watching: []
      },
      unreads: {
        graph: {},
        group: {}
      },
      notificationsCount: 0,
      settings: {},
      pendingJoin: {}
    };
  }

  reduce(data: Cage, state: StoreState) {
    //  debug shim
    const tag = Object.keys(data)[0];
    const oldActions = this.pastActions[tag] || [];
    this.pastActions[tag] = [data[tag], ...oldActions.slice(0,14)];

    this.inviteReducer.reduce(data);
    this.metadataReducer.reduce(data);
    this.localReducer.reduce(data, this.state);
    this.s3Reducer.reduce(data);
    this.groupReducer.reduce(data);
    this.launchReducer.reduce(data);
    this.connReducer.reduce(data, this.state);
<<<<<<< HEAD
    GraphReducer(data);
    HarkReducer(data);
    ContactReducer(data);
    this.settingsReducer.reduce(data, this.state);
=======
    GraphReducer(data, this.state);
    HarkReducer(data, this.state);
    ContactReducer(data, this.state);
    this.settingsReducer.reduce(data);
>>>>>>> ca6d50da
    GroupViewReducer(data, this.state);
  }
}<|MERGE_RESOLUTION|>--- conflicted
+++ resolved
@@ -108,17 +108,10 @@
     this.groupReducer.reduce(data);
     this.launchReducer.reduce(data);
     this.connReducer.reduce(data, this.state);
-<<<<<<< HEAD
     GraphReducer(data);
     HarkReducer(data);
     ContactReducer(data);
-    this.settingsReducer.reduce(data, this.state);
-=======
-    GraphReducer(data, this.state);
-    HarkReducer(data, this.state);
-    ContactReducer(data, this.state);
     this.settingsReducer.reduce(data);
->>>>>>> ca6d50da
     GroupViewReducer(data, this.state);
   }
 }