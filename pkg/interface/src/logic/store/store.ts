--- conflicted
+++ resolved
@@ -94,12 +94,8 @@
       },
       notificationsCount: 0,
       settings: {},
-<<<<<<< HEAD
       pendingJoin: {},
       pendingIndices: {}
-=======
-      pendingJoin: {}
->>>>>>> 71788e06
     };
   }
 
