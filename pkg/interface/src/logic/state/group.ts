--- conflicted
+++ resolved
@@ -1,20 +1,12 @@
-<<<<<<< HEAD
-import { Path, JoinRequests, Group } from "@urbit/api";
-=======
 import { Path, JoinRequests, Association, Group } from "@urbit/api";
->>>>>>> 8d455eea
 
 import { BaseState, createState } from "./base";
 import {useCallback} from "react";
 
 export interface GroupState extends BaseState<GroupState> {
-<<<<<<< HEAD
-  groups: { [rid: string]: Group; };
-=======
   groups: {
     [group: string]: Group;
   }
->>>>>>> 8d455eea
   pendingJoin: JoinRequests;
 };
 
