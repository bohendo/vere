import produce from "immer";
import { compose } from "lodash/fp";
import create, { State, UseStore } from "zustand";
import { persist, devtools } from "zustand/middleware";


export const stateSetter = <StateType>(
  fn: (state: StateType) => void,
  set
): void => {
  // fn = (state: StateType) => {
  //   // TODO this is a stub for the store debugging
  //   fn(state);
  // }
  return set(fn);
  // TODO we want to use the below, but it makes everything read-only
  return set(produce(fn));
};

export const reduceState = <
  StateType extends BaseState<StateType>,
  UpdateType
>(
  state: UseStore<StateType>,
  data: UpdateType,
  reducers: ((data: UpdateType, state: StateType) => StateType)[]
): void => {
  const oldState = state.getState();
  const reducer = compose(reducers.map(reducer => reducer.bind(reducer, data)));
  const newState = reducer(oldState);
  state.getState().set(state => state = newState);
};

export let stateStorageKeys: string[] = [];

export const stateStorageKey = (stateName: string) => {
  stateName = `Landscape${stateName}State`;
  stateStorageKeys = [...new Set([...stateStorageKeys, stateName])];
  return stateName;
};

(window as any).clearStates = () => {
  stateStorageKeys.forEach(key => {
    localStorage.removeItem(key);
  });
}

export interface BaseState<StateType> extends State {
  set: (fn: (state: StateType) => void) => void;
}

export const createState = <StateType extends BaseState<any>>(
  name: string,
  properties: Omit<StateType, 'set'>,
  blacklist: string[] = []
<<<<<<< HEAD
): UseStore<StateType> => {
  const storageKey = stateStorageKey(name);

  return create(devtools(persist((set, get) => ({
    // TODO why does this typing break?
    set: fn => stateSetter(fn, set),
    ...properties
  }), {
    blacklist,
    name: storageKey,
    version: 1, // TODO version these according to base hash
  }), storageKey));
}
=======
): UseStore<StateType> => create(persist((set, get) => ({
  // TODO why does this typing break?
  set: fn => stateSetter(fn, set),
  ...properties
}), {
  blacklist,
  name: stateStorageKey(name),
  version: process.env.LANDSCAPE_SHORTHASH
}));
>>>>>>> 16712981
<|MERGE_RESOLUTION|>--- conflicted
+++ resolved
@@ -53,21 +53,6 @@
   name: string,
   properties: Omit<StateType, 'set'>,
   blacklist: string[] = []
-<<<<<<< HEAD
-): UseStore<StateType> => {
-  const storageKey = stateStorageKey(name);
-
-  return create(devtools(persist((set, get) => ({
-    // TODO why does this typing break?
-    set: fn => stateSetter(fn, set),
-    ...properties
-  }), {
-    blacklist,
-    name: storageKey,
-    version: 1, // TODO version these according to base hash
-  }), storageKey));
-}
-=======
 ): UseStore<StateType> => create(persist((set, get) => ({
   // TODO why does this typing break?
   set: fn => stateSetter(fn, set),
@@ -76,5 +61,4 @@
   blacklist,
   name: stateStorageKey(name),
   version: process.env.LANDSCAPE_SHORTHASH
-}));
->>>>>>> 16712981
+}));