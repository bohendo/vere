--- conflicted
+++ resolved
@@ -10,12 +10,8 @@
   weather: WeatherState | null | Record<string, never> | boolean,
   userLocation: string | null;
   baseHash: string | null;
-<<<<<<< HEAD
   runtimeLag: boolean;
 };
-=======
-}
->>>>>>> eedef4ea
 
 const useLaunchState = createState<LaunchState>('Launch', {
   firstTime: true,
