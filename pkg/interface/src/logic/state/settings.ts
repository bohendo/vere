--- conflicted
+++ resolved
@@ -1,15 +1,8 @@
 import f from 'lodash/fp';
-<<<<<<< HEAD
-import { RemoteContentPolicy, LeapCategories, leapCategories } from "~/types/local-update";
-import { useShortcut as usePlainShortcut } from '~/logic/lib/shortcutContext';
-import { BaseState, createState } from '~/logic/state/base';
-import {useCallback} from 'react';
-=======
 import { RemoteContentPolicy, LeapCategories, leapCategories } from '~/types/local-update';
 import { useShortcut as usePlainShortcut } from '~/logic/lib/shortcutContext';
 import { BaseState, createState } from '~/logic/state/base';
 import { useCallback } from 'react';
->>>>>>> 9487ec16
 
 export interface ShortcutMapping {
   cycleForward: string;
@@ -18,10 +11,6 @@
   navBack: string;
   hideSidebar: string;
 }
-<<<<<<< HEAD
-
-=======
->>>>>>> 9487ec16
 
 export interface SettingsState extends BaseState<SettingsState> {
   display: {
@@ -86,11 +75,7 @@
   keyboard: {
     cycleForward: 'ctrl+\'',
     cycleBack: 'ctrl+;',
-<<<<<<< HEAD
-    navForward: 'ctrl+[',
-=======
     navForward: 'ctrl+]',
->>>>>>> 9487ec16
     navBack: 'ctrl+[',
     hideSidebar: 'ctrl+\\'
   }
