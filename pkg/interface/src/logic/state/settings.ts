--- conflicted
+++ resolved
@@ -16,12 +16,7 @@
 import { useCallback } from 'react';
 import { reduceUpdate } from '../reducers/settings-update';
 import airlock from '~/logic/api';
-<<<<<<< HEAD
-import { getDeskSettings, putEntry, Value } from '@urbit/api';
-=======
-import { Contact, getDeskSettings, Value } from '@urbit/api';
-import { putEntry } from '@urbit/api/settings';
->>>>>>> 06e5c596
+import { Contact, getDeskSettings, putEntry, Value } from '@urbit/api';
 
 export interface ShortcutMapping {
   cycleForward: string;
