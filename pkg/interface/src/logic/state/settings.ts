import f from 'lodash/fp';
<<<<<<< HEAD
import { RemoteContentPolicy, LeapCategories, leapCategories } from "~/types/local-update";
import { useShortcut as usePlainShortcut } from '~/logic/lib/shortcutContext';
import { BaseState, createState } from '~/logic/state/base';
import {useCallback} from 'react';

export interface ShortcutMapping {
  cycleForward: string;
  cycleBack: string;
  navForward: string;
  navBack: string;
  hideSidebar: string;
}
=======
import { RemoteContentPolicy, LeapCategories, leapCategories } from '~/types/local-update';
import { useShortcut as usePlainShortcut } from '~/logic/lib/shortcutContext';
import { BaseState, createState } from '~/logic/state/base';
import { useCallback } from 'react';
>>>>>>> 9487ec16

export interface ShortcutMapping {
  cycleForward: string;
  cycleBack: string;
  navForward: string;
  navBack: string;
  hideSidebar: string;
}

export interface SettingsState extends BaseState<SettingsState> {
  display: {
    backgroundType: 'none' | 'url' | 'color';
    background?: string;
    dark: boolean;
    theme: 'light' | 'dark' | 'auto';
  };
  calm: {
    hideNicknames: boolean;
    hideAvatars: boolean;
    hideUnreads: boolean;
    hideGroups: boolean;
    hideUtilities: boolean;
  };
  keyboard: ShortcutMapping;
  remoteContentPolicy: RemoteContentPolicy;
  leap: {
    categories: LeapCategories[];
  };
  tutorial: {
    seen: boolean;
    joined?: number;
  };
}

export const selectSettingsState =
<K extends keyof SettingsState>(keys: K[]) => f.pick<SettingsState, K>(keys);

export const selectCalmState = (s: SettingsState) => s.calm;

export const selectDisplayState = (s: SettingsState) => s.display;

// @ts-ignore investigate zustand types
const useSettingsState = createState<SettingsState>('Settings', {
  display: {
    backgroundType: 'none',
    background: undefined,
    dark: false,
    theme: 'auto'
  },
  calm: {
    hideNicknames: false,
    hideAvatars: false,
    hideUnreads: false,
    hideGroups: false,
    hideUtilities: false
  },
  remoteContentPolicy: {
    imageShown: true,
    oembedShown: true,
    audioShown: true,
    videoShown: true
  },
  leap: {
    categories: leapCategories
  },
  tutorial: {
    seen: true,
    joined: undefined
  },
  keyboard: {
    cycleForward: 'ctrl+\'',
    cycleBack: 'ctrl+;',
<<<<<<< HEAD
    navForward: 'ctrl+[',
=======
    navForward: 'ctrl+]',
>>>>>>> 9487ec16
    navBack: 'ctrl+[',
    hideSidebar: 'ctrl+\\'
  }
});

export function useShortcut<T extends keyof ShortcutMapping>(name: T, cb: (e: KeyboardEvent) => void) {
  const key = useSettingsState(useCallback(s => s.keyboard[name], [name]));
  return usePlainShortcut(key, cb);
}

export default useSettingsState;<|MERGE_RESOLUTION|>--- conflicted
+++ resolved
@@ -1,23 +1,8 @@
 import f from 'lodash/fp';
-<<<<<<< HEAD
-import { RemoteContentPolicy, LeapCategories, leapCategories } from "~/types/local-update";
-import { useShortcut as usePlainShortcut } from '~/logic/lib/shortcutContext';
-import { BaseState, createState } from '~/logic/state/base';
-import {useCallback} from 'react';
-
-export interface ShortcutMapping {
-  cycleForward: string;
-  cycleBack: string;
-  navForward: string;
-  navBack: string;
-  hideSidebar: string;
-}
-=======
 import { RemoteContentPolicy, LeapCategories, leapCategories } from '~/types/local-update';
 import { useShortcut as usePlainShortcut } from '~/logic/lib/shortcutContext';
 import { BaseState, createState } from '~/logic/state/base';
 import { useCallback } from 'react';
->>>>>>> 9487ec16
 
 export interface ShortcutMapping {
   cycleForward: string;
@@ -90,11 +75,7 @@
   keyboard: {
     cycleForward: 'ctrl+\'',
     cycleBack: 'ctrl+;',
-<<<<<<< HEAD
-    navForward: 'ctrl+[',
-=======
     navForward: 'ctrl+]',
->>>>>>> 9487ec16
     navBack: 'ctrl+[',
     hideSidebar: 'ctrl+\\'
   }
