--- conflicted
+++ resolved
@@ -540,7 +540,6 @@
   return undefined;
 }
 
-<<<<<<< HEAD
 export async function jsonFetch<T>(info: RequestInfo, init?: RequestInit): Promise<T> {
   const res = await fetch(info, init);
   if(!res.ok) {
@@ -548,8 +547,8 @@
   }
   const data = await res.json();
   return data as T;
-=======
+}
+
 export function clone<T>(a: T) {
   return JSON.parse(JSON.stringify(a)) as T;
->>>>>>> 1d9407af
 }