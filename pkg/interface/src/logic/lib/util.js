import _ from 'lodash';

export const MOBILE_BROWSER_REGEX = /Android|webOS|iPhone|iPad|iPod|BlackBerry/i;

export function clamp(x,min,max) {
  return Math.max(min, Math.min(max, x));
}

// color is a #000000 color
export function adjustHex(color, amount) {
  const res = _.chain(color.slice(1))
    .split('').chunk(2) // get individual color channels
    .map(c => parseInt(c.join(''), 16)) // as hex
    .map(c => clamp(c + amount, 0, 255).toString(16)) // adjust
    .join('').value();
  return `#${res}`;
}


export function resourceAsPath(resource) {
  const { name, ship } = resource;
  return `/ship/~${ship}/${name}`;
}

export function uuid() {
  let str = '0v';
  str += Math.ceil(Math.random()*8)+'.';
  for (let i = 0; i < 5; i++) {
    let _str = Math.ceil(Math.random()*10000000).toString(32);
    _str = ('00000'+_str).substr(-5,5);
    str += _str+'.';
  }

  return str.slice(0,-1);
}

/*
  Goes from:
    ~2018.7.17..23.15.09..5be5    // urbit @da
  To:
    (javascript Date object)
*/
export function daToDate(st) {
  const dub = function(n) {
    return parseInt(n) < 10 ? '0' + parseInt(n) : n.toString();
  };
  const da = st.split('..');
  const bigEnd = da[0].split('.');
  const lilEnd = da[1].split('.');
  const ds = `${bigEnd[0].slice(1)}-${dub(bigEnd[1])}-${dub(bigEnd[2])}T${dub(lilEnd[0])}:${dub(lilEnd[1])}:${dub(lilEnd[2])}Z`;
  return new Date(ds);
}

/*
  Goes from:
    (javascript Date object)
  To:
    ~2018.7.17..23.15.09..5be5    // urbit @da
*/

export function dateToDa(d, mil) {
  const fil = function(n) {
    return n >= 10 ? n : '0' + n;
  };
  return (
    `~${d.getUTCFullYear()}.` +
    `${(d.getUTCMonth() + 1)}.` +
    `${fil(d.getUTCDate())}..` +
    `${fil(d.getUTCHours())}.` +
    `${fil(d.getUTCMinutes())}.` +
    `${fil(d.getUTCSeconds())}` +
    `${mil ? '..0000' : ''}`
  );
}

export function deSig(ship) {
  if(!ship) {
    return null;
  }
  return ship.replace('~', '');
}

export function uxToHex(ux) {
  if (ux.length > 2 && ux.substr(0,2) === '0x') {
    const value = ux.substr(2).replace('.', '').padStart(6, '0');
    return value;
  }

  const value = ux.replace('.', '').padStart(6, '0');
  return value;
}

export function hexToUx(hex) {
   const ux = _.chain(hex.split(''))
     .chunk(4)
     .map(x => _.dropWhile(x, y => y === 0).join(''))
     .join('.');
   return `0x${ux}`;
}

export function writeText(str) {
  return new Promise(((resolve, reject) => {
    const range = document.createRange();
    range.selectNodeContents(document.body);
    document.getSelection().addRange(range);

    let success = false;
    function listener(e) {
      e.clipboardData.setData('text/plain', str);
      e.preventDefault();
      success = true;
    }
    document.addEventListener('copy', listener);
    document.execCommand('copy');
    document.removeEventListener('copy', listener);

    document.getSelection().removeAllRanges();

    success ? resolve() : reject();
  })).catch((error) => {
    console.error(error);
  });;
};

// trim patps to match dojo, chat-cli
export function cite(ship) {
  let patp = ship, shortened = '';
  if (patp === null || patp === '') {
    return null;
  }
  if (patp.startsWith('~')) {
    patp = patp.substr(1);
  }
  // comet
  if (patp.length === 56) {
    shortened = '~' + patp.slice(0, 6) + '_' + patp.slice(50, 56);
    return shortened;
  }
  // moon
  if (patp.length === 27) {
    shortened = '~' + patp.slice(14, 20) + '^' + patp.slice(21, 27);
    return shortened;
  }
  return `~${patp}`;
}

export function alphabeticalOrder(a,b) {
  return a.toLowerCase().localeCompare(b.toLowerCase());
}

//  TODO: deprecated
export function alphabetiseAssociations(associations) {
  const result = {};
  Object.keys(associations).sort((a, b) => {
    let aName = a.substr(1);
    let bName = b.substr(1);
    if (associations[a].metadata && associations[a].metadata.title) {
      aName = associations[a].metadata.title !== ''
        ? associations[a].metadata.title
        : a.substr(1);
    }
    if (associations[b].metadata && associations[b].metadata.title) {
      bName = associations[b].metadata.title !== ''
        ? associations[b].metadata.title
        : b.substr(1);
    }
    return alphabeticalOrder(aName,bName);
  }).map((each) => {
    result[each] = associations[each];
  });
  return result;
}

// encode the string into @ta-safe format, using logic from +wood.
// for example, 'some Chars!' becomes '~.some.~43.hars~21.'
//
export function stringToTa(string) {
  let out = '';
  for (let i = 0; i < string.length; i++) {
    const char = string[i];
    let add = '';
    switch (char) {
      case ' ':
        add = '.';
        break;
      case '.':
        add = '~.';
        break;
      case '~':
        add = '~~';
        break;
      default:
        const charCode = string.charCodeAt(i);
        if (
          (charCode >= 97 && charCode <= 122) || // a-z
          (charCode >= 48 && charCode <= 57)  || // 0-9
          char === '-'
        ) {
          add = char;
        } else {
          // TODO behavior for unicode doesn't match +wood's,
          //     but we can probably get away with that for now.
          add = '~' + charCode.toString(16) + '.';
        }
    }
    out = out + add;
  }
  return '~.' + out;
}

export function amOwnerOfGroup(groupPath) {
  if (!groupPath)
return false;
  const groupOwner = /(\/~)?\/~([a-z-]{3,})\/.*/.exec(groupPath)[2];
  return window.ship === groupOwner;
}

export function getContactDetails(contact) {
  const member = !contact;
  contact = contact || {
    nickname: '',
    avatar: null,
    color: '0x0'
  };
  const nickname = contact.nickname || '';
  const color = uxToHex(contact.color || '0x0');
  const avatar = contact.avatar || null;
  return { nickname, color, member, avatar };
}

export function stringToSymbol(str) {
  let result = '';
  for (let i = 0; i < str.length; i++) {
    const n = str.charCodeAt(i);
    if (((n >= 97) && (n <= 122)) ||
      ((n >= 48) && (n <= 57))) {
      result += str[i];
    } else if ((n >= 65) && (n <= 90)) {
      result += String.fromCharCode(n + 32);
    } else {
      result += '-';
    }
  }
  result = result.replace(/^[\-\d]+|\-+/g, '-');
  result = result.replace(/^\-+|\-+$/g, '');
  if (result === '') {
    return dateToDa(new Date());
  }
  return result;
}
<<<<<<< HEAD

export function scrollIsAtTop(container) {
  if (
    (navigator.userAgent.includes("Safari") &&
      navigator.userAgent.includes("Chrome")) ||
    navigator.userAgent.includes("Firefox")
  ) {
    return container.scrollTop === 0;
  } else if (navigator.userAgent.includes("Safari")) {
    return (
      container.scrollHeight + Math.round(container.scrollTop) <=
      container.clientHeight + 10
    );
  } else {
    return false;
  }
}

export function scrollIsAtBottom(container) {
  if (
    (navigator.userAgent.includes("Safari") &&
      navigator.userAgent.includes("Chrome")) ||
    navigator.userAgent.includes("Firefox")
  ) {
    return (
      container.scrollHeight - Math.round(container.scrollTop) <=
      container.clientHeight + 10
    );
  } else if (navigator.userAgent.includes("Safari")) {
    return container.scrollTop === 0;
  } else {
    return false;
  }
}

/**
 * Formats a numbers as a `@ud` inserting dot where needed
 */
export function numToUd(num) {
  return _.chain(num.toString())
    .split('')
    .reverse()
    .chunk(3)
    .reverse()
    .map(s => s.join('')).join('.')
    .value();
}
=======
>>>>>>> 8a1c6f62
<|MERGE_RESOLUTION|>--- conflicted
+++ resolved
@@ -248,7 +248,6 @@
   }
   return result;
 }
-<<<<<<< HEAD
 
 export function scrollIsAtTop(container) {
   if (
@@ -295,6 +294,4 @@
     .reverse()
     .map(s => s.join('')).join('.')
     .value();
-}
-=======
->>>>>>> 8a1c6f62
+}