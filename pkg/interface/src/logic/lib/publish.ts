<<<<<<< HEAD
import { Content, GraphNode, Post } from '@urbit/api';
=======
import { Content, GraphNode, Post, TextContent } from '@urbit/api';
>>>>>>> 7834adcf
import BigIntOrderedMap from '@urbit/api/lib/BigIntOrderedMap';
import bigInt, { BigInteger } from 'big-integer';
import { buntPost } from '~/logic/lib/post';
import { unixToDa } from '~/logic/lib/util';
import tokenizeMessage from './tokenizeMessage';

export function newPost(
  title: string,
  body: string
): [BigInteger, any] {
  const now = Date.now();
  const nowDa = unixToDa(now);
  const root: Post = {
    author: `~${window.ship}`,
    index: '/' + nowDa.toString(),
    'time-sent': now,
    contents: [],
    hash: null,
    signatures: []
  };

  const tokenisedBody = tokenizeMessage(body);

  const revContainer: Post = { ...root, index: root.index + '/1' };
  const commentsContainer = { ...root, index: root.index + '/2' };

  const firstRevision: Post = {
    ...revContainer,
    index: revContainer.index + '/1',
    contents: [{ text: title }, ...tokenisedBody]
  };

  const nodes = {
    [root.index]: {
      post: root,
      children: {
          1: {
            post: revContainer,
            children: {
              1: {
                post: firstRevision,
                children: null
              }
            }
          },
          2: {
            post: commentsContainer,
            children: null
          }
      }
    }
  };

  return [nowDa, nodes];
}

export function editPost(rev: number, noteId: BigInteger, title: string, body: string) {
  const now = Date.now();
  const tokenisedBody = tokenizeMessage(body);
  const newRev: Post = {
    author: `~${window.ship}`,
    index: `/${noteId.toString()}/1/${rev}`,
    'time-sent': now,
    contents: [{ text: title }, ...tokenisedBody],
    hash: null,
    signatures: []
  };
  const nodes = {
    [newRev.index]: {
      post: newRev,
      children: null
    }
  };

  return nodes;
}

export function getLatestRevision(node: GraphNode): [number, string, string, Post] {
  const empty = [1, '', '', buntPost()] as [number, string, string, Post];
  const revs = node.children?.get(bigInt(1));
  if(!revs) {
    return empty;
  }
  let revNum, rev;
  if (revs?.children !== null) {
    [revNum, rev] = [...revs.children][0];
  }
  if (!rev) {
    return empty;
  }
  const title = rev.post.contents[0];
  const body = rev.post.contents.slice(1);
  return [revNum.toJSNumber(), title.text, body, rev.post];
}

export function getLatestCommentRevision(node: GraphNode): [number, Post] {
  const empty = [1, buntPost()] as [number, Post];
  const childSize = node?.children?.size ?? 0;
  if (childSize <= 0) {
    return empty;
  }
  let revNum, rev;
  if (node?.children !== null) {
    [revNum, rev] = [...node.children][0];
  }
  if (!rev) {
    return empty;
  }
  return [revNum.toJSNumber(), rev.post];
}

export function getComments(node: GraphNode): GraphNode {
  const comments = node.children?.get(bigInt(2));
  if(!comments) {
    return { post: buntPost(), children: new BigIntOrderedMap() };
  }
  return comments;
}

<<<<<<< HEAD
export function getSnippet(body: string | Content[]) {
  const firstContent = Object.values(body[0])[0];
=======
export function getSnippet(body: Content[]) {
  const firstContent = body
    .filter((c: Content): c is TextContent => 'text' in c).map(c => c.text)[0] ?? '';
>>>>>>> 7834adcf
  const newlineIdx = firstContent.indexOf('\n', 2);
  const end = newlineIdx > -1 ? newlineIdx : firstContent.length;
  const start = firstContent.substr(0, end);

  return (start === firstContent || firstContent.startsWith('![')) ? start : `${start}...`;
}<|MERGE_RESOLUTION|>--- conflicted
+++ resolved
@@ -1,8 +1,4 @@
-<<<<<<< HEAD
-import { Content, GraphNode, Post } from '@urbit/api';
-=======
 import { Content, GraphNode, Post, TextContent } from '@urbit/api';
->>>>>>> 7834adcf
 import BigIntOrderedMap from '@urbit/api/lib/BigIntOrderedMap';
 import bigInt, { BigInteger } from 'big-integer';
 import { buntPost } from '~/logic/lib/post';
@@ -122,14 +118,9 @@
   return comments;
 }
 
-<<<<<<< HEAD
-export function getSnippet(body: string | Content[]) {
-  const firstContent = Object.values(body[0])[0];
-=======
 export function getSnippet(body: Content[]) {
   const firstContent = body
     .filter((c: Content): c is TextContent => 'text' in c).map(c => c.text)[0] ?? '';
->>>>>>> 7834adcf
   const newlineIdx = firstContent.indexOf('\n', 2);
   const end = newlineIdx > -1 ? newlineIdx : firstContent.length;
   const start = firstContent.substr(0, end);
