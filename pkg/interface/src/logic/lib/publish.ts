--- conflicted
+++ resolved
@@ -3,12 +3,7 @@
 import bigInt, { BigInteger } from 'big-integer';
 import { buntPost } from '~/logic/lib/post';
 import { unixToDa } from '~/logic/lib/util';
-<<<<<<< HEAD
-import { BigIntOrderedMap } from './BigIntOrderedMap';
-import bigInt, { BigInteger } from 'big-integer';
-import tokenizeMessage from './tokenizeMessage';
-=======
->>>>>>> f0365e6a
+//import tokenizeMessage from './tokenizeMessage';
 
 export function newPost(
   title: string,
@@ -85,12 +80,7 @@
   return nodes;
 }
 
-<<<<<<< HEAD
-export function getLatestRevision(node: GraphNode): [number, string, any, Post] {
-  const revs = node.children.get(bigInt(1));
-=======
 export function getLatestRevision(node: GraphNode): [number, string, string, Post] {
->>>>>>> f0365e6a
   const empty = [1, '', '', buntPost()] as [number, string, string, Post];
   const revs = node.children?.get(bigInt(1));
   if(!revs) {
