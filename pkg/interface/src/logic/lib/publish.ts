--- conflicted
+++ resolved
@@ -73,12 +73,8 @@
 }
 
 export function getLatestRevision(node: GraphNode): [number, string, string, Post] {
-<<<<<<< HEAD
-=======
+  const empty = [1, '', '', buntPost()] as [number, string, string, Post];
   const revs = node.children?.get(bigInt(1));
->>>>>>> 4b6f390a
-  const empty = [1, '', '', buntPost()] as [number, string, string, Post];
-  const revs = node.children.get(bigInt(1));
   if(!revs) {
     return empty;
   }
