--- conflicted
+++ resolved
@@ -122,19 +122,7 @@
     });
   }
 
-<<<<<<< HEAD
   addPost(ship: Patp, name: string, post: Post) {
-=======
-  removeGraph(ship: Patp, name: string) {
-    return this.storeAction({
-      'remove-graph': {
-        resource: { ship, name }
-      }
-    });
-  }
-
-  addPost(ship: Patp, name: string, post: Object) {
->>>>>>> fccaffa0
     let nodes = {};
     const resource = { ship, name };
     nodes[post.index] = {
@@ -142,11 +130,7 @@
       children: { empty: null }
     };
 
-<<<<<<< HEAD
     return this.hookAction(ship, {
-=======
-    return this.storeAction({
->>>>>>> fccaffa0
       'add-nodes': {
         resource,
         nodes
@@ -155,11 +139,7 @@
   }
 
   addNodes(ship: Patp, name: string, nodes: Object) {
-<<<<<<< HEAD
     this.hookAction(ship, {
-=======
-    return this.storeAction({
->>>>>>> fccaffa0
       'add-nodes': {
         resource: { ship, name },
         nodes
@@ -168,11 +148,7 @@
   }
 
   removeNodes(ship: Patp, name: string, indices: string[]) {
-<<<<<<< HEAD
     return this.hookAction(ship, {
-=======
-    return this.storeAction({
->>>>>>> fccaffa0
       'remove-nodes': {
         resource: { ship, name },
         indices
@@ -216,13 +192,8 @@
       });
   }
 
-<<<<<<< HEAD
   getGraphSubset(ship: string, resource: string, start: string, end: string) {
-    this.scry<any>(
-=======
-  getGraphSubset(ship: string, resource: string, start: string, end: start) {
     return this.scry<any>(
->>>>>>> fccaffa0
       'graph-store',
       `/graph-subset/${ship}/${resource}/${end}/${start}`
     ).then((subset) => {
