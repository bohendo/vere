import { Inbox, Envelope } from '../types/chat-update';
import { ChatHookUpdate } from '../types/chat-hook-update';
import { Path } from '../types/noun';
import { Invites } from '../types/invite-update';
<<<<<<< HEAD
import { SelectedGroup, BackgroundConfig } from '../types/local-update';
=======
>>>>>>> d5cc0c9d
import { Associations } from '../types/metadata-update';
import { Rolodex } from '../types/contact-update';
import { Notebooks } from '../types/publish-update';
import { Groups } from '../types/group-update';
import { S3State } from '../types/s3-update';
import { Permissions } from '../types/permission-update';
import { LaunchState, WeatherState } from '../types/launch-update';
import { LinkComments, LinkCollections, LinkSeen } from '../types/link-update';
import { ConnectionStatus } from '../types/connection';

export interface StoreState {
  // local state
  sidebarShown: boolean;
  omniboxShown: boolean;
  dark: boolean;
  connection: ConnectionStatus;
  baseHash: string | null;
  background: BackgroundConfig;
  hideAvatars: boolean;
  hideNicknames: boolean;
  // invite state
  invites: Invites;
  // metadata state
  associations: Associations;
  // contact state
  contacts: Rolodex;
  // groups state
  groups: Groups;
  groupKeys: Set<Path>;
  permissions: Permissions;
  s3: S3State;


  // App specific states
  //  launch state
  launch: LaunchState;
  weather: WeatherState | {} | null;
  userLocation: string | null;

  //  links state
  linksSeen: LinkSeen;
  linkListening: Set<Path>;
  links: LinkCollections;
  linkComments: LinkComments;

  // publish state
  notebooks: Notebooks;

  // Chat state
  chatInitialized: boolean;
  chatSynced: ChatHookUpdate | null;
  inbox: Inbox;
  pendingMessages: Map<Path, Envelope[]>;
}<|MERGE_RESOLUTION|>--- conflicted
+++ resolved
@@ -2,10 +2,7 @@
 import { ChatHookUpdate } from '../types/chat-hook-update';
 import { Path } from '../types/noun';
 import { Invites } from '../types/invite-update';
-<<<<<<< HEAD
-import { SelectedGroup, BackgroundConfig } from '../types/local-update';
-=======
->>>>>>> d5cc0c9d
+import { BackgroundConfig } from '../types/local-update';
 import { Associations } from '../types/metadata-update';
 import { Rolodex } from '../types/contact-update';
 import { Notebooks } from '../types/publish-update';
