import React, { Component } from 'react';
import { Link } from 'react-router-dom';
import { Spinner } from '../../../../components/Spinner';
import { GroupView } from '../../../../components/Group';
<<<<<<< HEAD
import { deSig, uxToHex } from '../../../../lib/util';
=======
import { deSig, uxToHex, writeText } from '../../../../lib/util';
>>>>>>> c96705e7


export class GroupDetail extends Component {
  constructor(props) {
    super(props);
    this.state = {
      title: '',
      description: '',
      awaiting: false,
      type: 'Editing'
    };
    this.changeTitle = this.changeTitle.bind(this);
    this.changeDescription = this.changeDescription.bind(this);
  }

  componentDidMount() {
    const { props } = this;
    if (props.association.metadata) {
      this.setState({
        title: props.association.metadata.title,
        description: props.association.metadata.description
      });
    }
  }

  componentDidUpdate(prevProps) {
    const { props } = this;
    if (prevProps !== this.props) {
      if (props.association.metadata) {
        this.setState({
          title: props.association.metadata.title,
          description: props.association.metadata.description
        });
      }
    }
  }

  changeTitle(event) {
    this.setState({ title: event.target.value });
  }

  changeDescription(event) {
    this.setState({ description: event.target.value });
  }

  renderDetail() {
    const { props } = this;

    const responsiveClass =
      props.activeDrawer === 'detail' ? 'db ' : 'dn db-ns ';

    let channelList = [];

    Object.keys(props.associations).filter((app) => {
      return app !== 'contacts';
    }).map((app) => {
      Object.keys(props.associations[app]).filter((channel) => {
        return props.associations[app][channel]['group-path'] === props.association['group-path'];
      })
      .map((channel) => {
        const channelObj = props.associations[app][channel];
        const title =
        channelObj.metadata?.title || channelObj['app-path'] || '';

        const color = uxToHex(channelObj.metadata?.color) || '000000';
        const channelPath = channelObj['app-path'];
        const link = `/~${app}/join${channelPath}`;
        return(
          channelList.push({
            title: title,
            color: color,
            app: app.charAt(0).toUpperCase() + app.slice(1),
            link: link
          })
        );
      });
    });

    const isEmpty = (Boolean(channelList.length === 0));

    if (channelList.length === 0) {
      channelList = <div />;
    } else {
      channelList = channelList.sort((a, b) => {
        return a.title.toLowerCase().localeCompare(b.title.toLowerCase());
      }).map((each) => {
        const overlay = {
          r: parseInt(each.color.slice(0, 2), 16),
          g: parseInt(each.color.slice(2, 4), 16),
          b: parseInt(each.color.slice(4, 6), 16)
        };

        return (
          <li key={each.link} className="f9 list flex pv1 w-100">
            <div className="ba" style={{
              borderColor: `#${each.color}`,
              backgroundColor: `rgba(${overlay.r}, ${overlay.g}, ${overlay.b}, 0.25)`
            }}
            >
              <img
                src={`/~landscape/img/${each.app}.png`}
                className="dib invert-d pa1 v-mid"
                style={{ height: 26, width: 26 }}
              />
            </div>
              <div className="flex flex-column flex-auto">
                <p className="f9 inter ml2 w-100">{each.title}</p>
                <p className="f9 inter mt2 ml2 w-100">
                  <span className="f9 di mr2 inter">{each.app}</span>
                  <Link className="f9 di green2" to={each.link}>
                    Open
              </Link>
                </p>
              </div>
            </li>
        );
      });
    }

    let backLink = props.location.pathname;
    backLink = backLink.slice(0, props.location.pathname.indexOf('/detail'));

    const emptyGroup = (
      <div className={isEmpty ? 'dt w-100 h-100' : 'dn'}>
        <p className="gray2 f9 tc v-mid dtc">
          This group has no channels. To add a channel, invite this group using any application.
        </p>
      </div>
    );

    let title = props.path.substr(1);
    let description = '';
    if (props.association?.metadata) {
      title = (props.association.metadata.title !== '')
        ? props.association.metadata.title
        : props.path.substr(1);
      description = (props.association.metadata.description !== '')
        ? props.association.metadata.description
        : '';
    }

    return (
      <div className={'relative h-100 w-100 bg-white bg-gray0-d white-d pa4 '
        + responsiveClass +
        ((isEmpty) ? 'overflow-hidden' : 'overflow-x-hidden')}
      >
        <div className="pb4 f8 db dn-m dn-l dn-xl">
          <Link to={backLink}>⟵ Contacts</Link>
        </div>
        <div className="w-100 lh-copy">
          <Link
            className="absolute right-1 f9"
            to={'/~groups/settings' + props.path}
          >Group Settings</Link>
          <p className="f9 mw5 mw3-m mw4-l">{title}</p>
          <p className="f9 gray2">{description}</p>
          <p className="f9">
            {props.group.members.size + ' participant' +
             ((props.group.members.size === 1) ? '' : 's')}
          </p>
        </div>
        <p className={'gray2 f9 mb2 pt6 ' + (isEmpty ? 'dn' : '')}>Group Channels</p>
        {emptyGroup}
        {channelList}
      </div>
    );
  }

  renderSettings() {
    const { props } = this;

<<<<<<< HEAD
    const { group, association } = props; 
=======
    const { group, association } = props;
>>>>>>> c96705e7

    const groupOwner = (deSig(props.match.params.ship) === window.ship);

    const deleteButtonClasses = (groupOwner) ? 'b--red2 red2 pointer bg-gray0-d' : 'b--gray3 gray3 bg-gray0-d c-default';

    const tags = [
      { description: 'Admin', tag: 'admin', addDescription: 'Make Admin' },
      { description: 'Moderator', tag: 'moderator', addDescription: 'Make Moderator' },
      { description: 'Janitor', tag: 'janitor', addDescription: 'Make Janitor' }
    ];

<<<<<<< HEAD
=======
    let shortcode = <div />;

    if (group?.policy?.open) {
      shortcode = <div className="mt4">
        <p className="f9 mt4 lh-copy">Share</p>
        <p className="f9 gray2 mb2">Share a shortcode to join this group</p>
        <div className="relative w-100 flex"
          style={{ maxWidth: '29rem' }}
        >
          <input
            className="f8 mono ba b--gray3 b--gray2-d bg-gray0-d white-d pa3 db w-100 flex-auto mr3"
            disabled={true}
            value={props.path.substr(6)}
          />
          <span className="lh-solid f8 pointer absolute pa3 inter"
            style={{ right: 12, top: 1 }}
            ref="copy"
            onClick={() => {
              writeText(props.path.substr(6));
              this.refs.copy.innerText = 'Copied';
            }}
          >
            Copy
              </span>
        </div>
      </div>;
    }
>>>>>>> c96705e7
    return (
      <div className="pa4 w-100 h-100 white-d overflow-y-auto">
        <div className="f8 f9-m f9-l f9-xl w-100">
          <Link to={'/~groups/detail' + props.path}>{'⟵ Channels'}</Link>
        </div>
<<<<<<< HEAD
=======
        {shortcode}
>>>>>>> c96705e7
      { group && <GroupView permissions className="mt6" resourcePath={props.path} group={group} tags={tags} api={props.api} /> }
        <div className={(groupOwner) ? '' : 'o-30'}>
          <p className="f9 mt3 lh-copy">Rename</p>
          <p className="f9 gray2 mb2">Change the name of this group</p>
          <div className="relative w-100 flex"
          style={{ maxWidth: '29rem' }}
          >
            <input
              className={'f9 ba b--gray3 b--gray2-d bg-gray0-d white-d ' +
              'focus-b--black focus-b--white-d pa3 db w-100 flex-auto mr3'}
              value={this.state.title}
              disabled={!groupOwner}
              onChange={this.changeTitle}
              onBlur={() => {
                if (groupOwner) {
                  this.setState({ awaiting: true }, (() => {
                    props.api.metadata.metadataAdd(
                      'contacts',
                      association['app-path'],
                      association['group-path'],
                      this.state.title,
                      association.metadata.description,
                      association.metadata['date-created'],
                      uxToHex(association.metadata.color)
                    ).then(() => {
                      this.setState({ awaiting: false });
                    });
                  }));
                }
              }}
            />
          </div>
          <p className="f9 mt3 lh-copy">Change description</p>
          <p className="f9 gray2 mb2">Change the description of this group</p>
          <div className="relative w-100 flex"
            style={{ maxWidth: '29rem' }}
          >
            <input
              className={'f9 ba b--gray3 b--gray2-d bg-gray0-d white-d ' +
                'focus-b--black focus-b--white-d pa3 db w-100 flex-auto mr3'}
              value={this.state.description}
              disabled={!groupOwner}
              onChange={this.changeDescription}
              onBlur={() => {
                if (groupOwner) {
                  this.setState({ awaiting: true }, (() => {
                    props.api.metadata.metadataAdd(
                      'contacts',
                      association['app-path'],
                      association['group-path'],
                      association.metadata.title,
                      this.state.description,
                      association.metadata['date-created'],
                      uxToHex(association.metadata.color)
                    ).then(() => {
                      this.setState({ awaiting: false });
                    });
                  }));
                }
              }}
            />
          </div>
          <p className="f9 mt3 lh-copy">Delete Group</p>
          <p className="f9 gray2 mb2">
          Permanently delete this group. All current members will no longer see this group.
          </p>
          <a className={'dib f9 ba pa2 ' + deleteButtonClasses}
          onClick={() => {
            if (groupOwner) {
              this.setState({ awaiting: true, type: 'Deleting' }, (() => {
                props.api.contacts.delete(props.path).then(() => {
                  props.history.push('/~groups');
                });
              }));
            }
          }}
          >Delete this group</a>
        </div>
        <Spinner awaiting={this.state.awaiting} text={`${this.state.type} group...`} classes="pa2 ba absolute right-1 bottom-1 b--gray1-d" />
      </div>
    );
  }

  render() {
    const render = (this.props.settings)
      ? this.renderSettings() : this.renderDetail();

    return render;
  }
}

export default GroupDetail;<|MERGE_RESOLUTION|>--- conflicted
+++ resolved
@@ -2,12 +2,7 @@
 import { Link } from 'react-router-dom';
 import { Spinner } from '../../../../components/Spinner';
 import { GroupView } from '../../../../components/Group';
-<<<<<<< HEAD
-import { deSig, uxToHex } from '../../../../lib/util';
-=======
 import { deSig, uxToHex, writeText } from '../../../../lib/util';
->>>>>>> c96705e7
-
 
 export class GroupDetail extends Component {
   constructor(props) {
@@ -178,11 +173,7 @@
   renderSettings() {
     const { props } = this;
 
-<<<<<<< HEAD
-    const { group, association } = props; 
-=======
     const { group, association } = props;
->>>>>>> c96705e7
 
     const groupOwner = (deSig(props.match.params.ship) === window.ship);
 
@@ -194,8 +185,6 @@
       { description: 'Janitor', tag: 'janitor', addDescription: 'Make Janitor' }
     ];
 
-<<<<<<< HEAD
-=======
     let shortcode = <div />;
 
     if (group?.policy?.open) {
@@ -223,16 +212,12 @@
         </div>
       </div>;
     }
->>>>>>> c96705e7
     return (
       <div className="pa4 w-100 h-100 white-d overflow-y-auto">
         <div className="f8 f9-m f9-l f9-xl w-100">
           <Link to={'/~groups/detail' + props.path}>{'⟵ Channels'}</Link>
         </div>
-<<<<<<< HEAD
-=======
         {shortcode}
->>>>>>> c96705e7
       { group && <GroupView permissions className="mt6" resourcePath={props.path} group={group} tags={tags} api={props.api} /> }
         <div className={(groupOwner) ? '' : 'o-30'}>
           <p className="f9 mt3 lh-copy">Rename</p>
