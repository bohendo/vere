--- conflicted
+++ resolved
@@ -16,51 +16,6 @@
 
     this.submit = this.submit.bind(this);
     this.toggleCode = this.toggleCode.bind(this);
-<<<<<<< HEAD
-=======
-
-    this.editor = null;
-
-    moment.updateLocale('en', {
-        relativeTime : {
-            past: function(input) {
-              return input === 'just now'
-                ? input
-                : input + ' ago';
-            },
-            s  : 'just now',
-            future: 'in %s',
-            ss : '%d sec',
-            m:  'a minute',
-            mm: '%d min',
-            h:  'an hr',
-            hh: '%d hrs',
-            d:  'a day',
-            dd: '%d days',
-            M:  'a month',
-            MM: '%d months',
-            y:  'a year',
-            yy: '%d years'
-        }
-    });
-  }
-
-  componentWillUnmount() {
-    this.props.onUnmount(this.state.message);
-  }
-
-  nextAutocompleteSuggestion(backward = false) {
-    const { patpSuggestions } = this.state;
-    let idx = patpSuggestions.findIndex(s => s === this.state.selectedSuggestion);
-
-    idx = backward ? idx - 1 : idx + 1;
-    idx = idx % patpSuggestions.length;
-    if(idx < 0) {
-      idx = patpSuggestions.length - 1;
-    }
-
-    this.setState({ selectedSuggestion: patpSuggestions[idx] });
->>>>>>> 59d6d4a3
   }
 
   uploadSuccess(url) {
@@ -135,37 +90,14 @@
     }
 
     let message = [];
-<<<<<<< HEAD
-    text.split(' ').map((each) => {
-      if (this.isUrl(each)) {
-        if (message.length > 0) {
-          message = message.join(' ');
-          message = this.getLetterType(message);
-          props.api.chat.message(
-            props.station,
-            `~${window.ship}`,
-            Date.now(),
-            message
-          );
-          message = [];
-        }
-        const url = this.getLetterType(each);
-        props.api.chat.message(
-          props.station,
-          `~${window.ship}`,
-          Date.now(),
-          url
-        );
-=======
     let isInCodeBlock = false;
     let endOfCodeBlock = false;
-    editorMessage.split(/\r?\n/).forEach((line) => {
+    text.split(/\r?\n/).forEach((line) => {
       // A line of backticks enters and exits a codeblock
       if (line.startsWith('```')) {
         // But we need to check if we've ended a codeblock
         endOfCodeBlock = isInCodeBlock;
         isInCodeBlock = (!isInCodeBlock);
->>>>>>> 59d6d4a3
       } else {
         endOfCodeBlock = false;
       }
@@ -225,63 +157,6 @@
       );
       message = [];
     }
-<<<<<<< HEAD
-=======
-
-    // perf testing:
-    /*let closure = () => {
-      let x = 0;
-      for (var i = 0; i < 30; i++) {
-        x++;
-        props.api.chat.message(
-          props.station,
-          `~${window.ship}`,
-          Date.now(),
-          {
-            text: `${x}`
-          }
-        );
-      }
-      setTimeout(closure, 1000);
-    };
-    this.closure = closure.bind(this);
-    setTimeout(this.closure, 2000);*/
-
-    this.editor.setValue('');
-  }
-
-  toggleCode() {
-    if(this.state.code) {
-      this.setState({ code: false });
-      this.editor.setOption('mode', MARKDOWN_CONFIG);
-      this.editor.setOption('placeholder', this.props.placeholder);
-    } else {
-      this.setState({ code: true });
-      this.editor.setOption('mode', null);
-      this.editor.setOption('placeholder', 'Code...');
-    }
-    const value = this.editor.getValue();
-
-    // Force redraw of placeholder
-    if(value.length === 0) {
-      this.editor.setValue(' ');
-      this.editor.setValue('');
-    }
-  }
-
-  uploadSuccess(url) {
-    const { props } = this;
-    props.api.chat.message(
-      props.station,
-      `~${window.ship}`,
-      Date.now(),
-      { url }
-    );
-  }
-
-  uploadError(error) {
-    //  no-op for now
->>>>>>> 59d6d4a3
   }
 
   render() {
