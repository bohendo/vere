--- conflicted
+++ resolved
@@ -3,7 +3,6 @@
 import ChatEditor from './chat-editor';
 import { S3Upload } from './s3-upload';
 import { uxToHex } from '../../../../lib/util';
-
 
 
 const URL_REGEX = new RegExp(String(/^((\w+:\/\/)[-a-zA-Z0-9:@;?&=\/%\+\.\*!'\(\),\$_\{\}\^~\[\]`#|]+)/.source));
@@ -91,19 +90,12 @@
       return;
     }
 
-<<<<<<< HEAD
+    let messages = [];
     let message = [];
     let isInCodeBlock = false;
     let endOfCodeBlock = false;
     text.split(/\r?\n/).forEach((line) => {
-=======
-    let messages = []; // Users can send one or more messages on submit, depending on message content
-    let message = [];
-    let isInCodeBlock = false;
-    let endOfCodeBlock = false;
-    editorMessage.split(/\r?\n/).forEach((line) => {
       message.push('\n');
->>>>>>> f75e24a9
       // A line of backticks enters and exits a codeblock
       if (line.startsWith('```')) {
         // But we need to check if we've ended a codeblock
@@ -148,8 +140,6 @@
       // Add any remaining message
       messages.push(message);
     }
-<<<<<<< HEAD
-=======
 
     messages.forEach((message) => {
       if (message.length > 0) {
@@ -216,7 +206,6 @@
 
   uploadError(error) {
     //  no-op for now
->>>>>>> f75e24a9
   }
 
   render() {
