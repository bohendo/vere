--- conflicted
+++ resolved
@@ -87,13 +87,8 @@
             <p className={`v-mid f9 gray2 dib mr3 c-default`}>
               <span
                 className={
-<<<<<<< HEAD
-                  'pointer ' +
+                  'mw5 dib truncate pointer ' +
                   ((contact.nickname && !hideNicknames) || state.copied ? null : 'mono')
-=======
-                  'mw5 dib truncate pointer ' +
-                  (contact.nickname || state.copied ? '' : 'mono')
->>>>>>> be5377d0
                 }
                 onClick={() => {
                   writeText(props.msg.author);
