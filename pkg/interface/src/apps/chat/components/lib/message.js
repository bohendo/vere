--- conflicted
+++ resolved
@@ -17,11 +17,7 @@
       props.renderSigil ? 'hh:mm a' : 'hh:mm'
     );
 
-<<<<<<< HEAD
-  renderWithSigil(timestamp) {
-    const { props, state } = this;
-    const { hideNicknames, hideAvatars } = props;
-=======
+
   return (
     <div className={containerClass}
          style={{
@@ -45,7 +41,6 @@
 };
 
 const renderWithSigil = (props, timestamp) => {
->>>>>>> d5cc0c9d
     const paddingTop = props.paddingTop ? { 'paddingTop': '6px' } : '';
     const datestamp =
       '~' + moment.unix(props.msg.when / 1000).format('YYYY.M.D');
@@ -84,13 +79,8 @@
             <p className={`v-mid f9 gray2 dib mr3 c-default`}>
               <span
                 className={
-<<<<<<< HEAD
-                  'mw5 dib truncate pointer ' +
-                  ((contact.nickname && !hideNicknames) || state.copied ? null : 'mono')
-=======
                   'mw5 db truncate pointer ' +
                   (contact.nickname ? '' : 'mono')
->>>>>>> d5cc0c9d
                 }
                 onClick={() => {
                   writeText(props.msg.author);
