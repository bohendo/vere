--- conflicted
+++ resolved
@@ -13,11 +13,7 @@
       idName: '',
       groups: [],
       ships: [],
-<<<<<<< HEAD
-      privacy: 'open',
-=======
       privacy: 'invite',
->>>>>>> c96705e7
       idError: false,
       allowHistory: true,
       createGroup: false,
@@ -27,11 +23,6 @@
     this.titleChange = this.titleChange.bind(this);
     this.descriptionChange = this.descriptionChange.bind(this);
     this.setInvite = this.setInvite.bind(this);
-<<<<<<< HEAD
-    this.createGroupChange = this.createGroupChange.bind(this);
-    this.privacyChange = this.privacyChange.bind(this);
-=======
->>>>>>> c96705e7
   }
 
   componentDidUpdate(prevProps, prevState) {
@@ -67,37 +58,6 @@
     });
   }
 
-<<<<<<< HEAD
-  createGroupChange(event) {
-    if (event.target.checked) {
-      this.setState({
-        createGroup: Boolean(event.target.checked)
-      });
-    } else {
-      this.setState({
-        createGroup: Boolean(event.target.checked)
-      });
-    }
-  }
-
-  privacyChange(event) {
-    if (event.target.checked) {
-      this.setState({
-        privacy: 'open'
-      });
-    } else {
-      this.setState({
-        privacy: 'invite'
-      });
-    }
-  }
-
-  allowHistoryChange(event) {
-    this.setState({ allowHistory: Boolean(event.target.checked) });
-  }
-
-=======
->>>>>>> c96705e7
   onClickCreate() {
     const { props, state } = this;
     const grouped = (this.state.createGroup || (this.state.groups.length > 0));
@@ -120,27 +80,6 @@
     }
 
     const aud = state.ships.map(mem => `~${deSig(mem.trim())}`);
-<<<<<<< HEAD
-    aud.forEach((mem) => {
-      if (!urbitOb.isValidPatp(mem)) {
-        isValid = false;
-      }
-    });
-
-    if(state.ships.length === 1 && state.privacy === 'invite' && !state.createGroup) {
-      props.history.push(`/~chat/new/dm/${aud[0]}`);
-    }
-
-    if (!isValid) {
-      this.setState({
-        inviteError: true,
-        idError: false,
-        success: false
-      });
-      return;
-    }
-=======
->>>>>>> c96705e7
 
     if (this.textarea) {
       this.textarea.value = '';
@@ -155,17 +94,7 @@
       ships: [],
       awaiting: true
     }, () => {
-<<<<<<< HEAD
-      // if we want a "proper group" that can be managed from the contacts UI,
-      // we make a path of the form /~zod/cool-group
-      // if not, we make a path of the form /~/~zod/free-chat
-      let appPath = `/~${window.ship}${station}`;
-      // if (!state.createGroup && state.groups.length === 0) {
-      //   appPath = `/~${appPath}`;
-      // }
-=======
       const appPath = `/~${window.ship}${station}`;
->>>>>>> c96705e7
       let groupPath = `/ship${appPath}`;
       if (state.groups.length > 0) {
         groupPath = state.groups[0];
@@ -189,16 +118,6 @@
 
   render() {
     const { props, state } = this;
-<<<<<<< HEAD
-    let privacySwitchClasses = (state.privacy === 'invite')
-      ? 'relative checked bg-green2 br3 h1 toggle v-mid z-0'
-      : 'relative bg-gray4 bg-gray1-d br3 h1 toggle v-mid z-0';
-
-    const createGroupClasses = state.createGroup
-      ? 'relative checked bg-green2 br3 h1 toggle v-mid z-0'
-      : 'relative bg-gray4 bg-gray1-d br3 h1 toggle v-mid z-0';
-=======
->>>>>>> c96705e7
 
     const createClasses = state.idName
       ? 'pointer db f9 green2 bg-gray0-d ba pv3 ph4 b--green2 mt4'
@@ -217,27 +136,6 @@
       );
     }
 
-<<<<<<< HEAD
-    let createGroupToggle = <div />;
-    if (state.groups.length === 0) {
-      createGroupToggle = (
-        <div className="mv7">
-          <input
-            type="checkbox"
-            style={{ WebkitAppearance: 'none', width: 28 }}
-            className={createGroupClasses}
-            onChange={this.createGroupChange}
-          />
-          <span className="dib f9 white-d inter ml3">Create Group</span>
-          <p className="f9 gray2 pt1" style={{ paddingLeft: 40 }}>
-            Participants will share this group across applications
-          </p>
-        </div>
-      );
-    }
-
-=======
->>>>>>> c96705e7
     return (
       <div
         className={
@@ -295,22 +193,6 @@
             }}
             setInvite={this.setInvite}
           />
-<<<<<<< HEAD
-          {createGroupToggle}
-          <div className="mv7">
-            <input
-              type="checkbox"
-              style={{ WebkitAppearance: 'none', width: 28 }}
-              className={privacySwitchClasses}
-              onChange={this.privacyChange}
-            />
-            <span className="dib f9 white-d inter ml3">Private</span>
-            <p className="f9 gray2 pt1" style={{ paddingLeft: 40 }}>
-              Users will have to be invited to join
-            </p>
-          </div>
-=======
->>>>>>> c96705e7
           <button
             onClick={this.onClickCreate.bind(this)}
             className={createClasses}
