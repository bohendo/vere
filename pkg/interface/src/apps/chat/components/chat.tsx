import React, { Component, Fragment } from "react";
import moment from "moment";

import { Link, RouteComponentProps } from "react-router-dom";

import { ChatWindow } from './lib/chat-window';
import { ChatHeader } from './lib/chat-header';
import { ChatInput } from "./lib/chat-input";
import { deSig } from "../../../lib/util";
import { ChatHookUpdate } from "../../../types/chat-hook-update";
import ChatApi from "../../../api/chat";
import { Inbox, Envelope } from "../../../types/chat-update";
import { Contacts } from "../../../types/contact-update";
import { Path, Patp } from "../../../types/noun";
import GlobalApi from "../../../api/global";
import { Association } from "../../../types/metadata-update";
import {Group} from "../../../types/group-update";


type ChatScreenProps = RouteComponentProps<{
  ship: Patp;
  station: string;
}> & {
  chatSynced: ChatHookUpdate;
  station: any;
  association: Association;
  api: GlobalApi;
  read: number;
  length: number;
  inbox: Inbox;
  contacts: Contacts;
  group: Group;
  pendingMessages: Map<Path, Envelope[]>;
  s3: any;
  popout: boolean;
  sidebarShown: boolean;
  chatInitialized: boolean;
  envelopes: Envelope[];
  hideAvatars: boolean;
  hideNicknames: boolean;
};

interface ChatScreenState {
  messages: Map<string, string>;
}

export class ChatScreen extends Component<ChatScreenProps, ChatScreenState> {
  lastNumPending = 0;
  activityTimeout: NodeJS.Timeout | null = null;

  constructor(props) {
    super(props);

    this.state = {
      messages: new Map(),
    };

    moment.updateLocale("en", {
      calendar: {
        sameDay: "[Today]",
        nextDay: "[Tomorrow]",
        nextWeek: "dddd",
        lastDay: "[Yesterday]",
        lastWeek: "[Last] dddd",
        sameElse: "DD/MM/YYYY",
      },
    });
  }

<<<<<<< HEAD
  componentDidMount() {
    document.addEventListener("mousemove", this.handleActivity, false);
    document.addEventListener("mousedown", this.handleActivity, false);
    document.addEventListener("keypress", this.handleActivity, false);
    document.addEventListener("touchmove", this.handleActivity, false);
    this.activityTimeout = setTimeout(this.setInactive, ACTIVITY_TIMEOUT);
  }

  componentWillUnmount() {
    document.removeEventListener("mousemove", this.handleActivity, false);
    document.removeEventListener("mousedown", this.handleActivity, false);
    document.removeEventListener("keypress", this.handleActivity, false);
    document.removeEventListener("touchmove", this.handleActivity, false);
    if (this.activityTimeout) {
      clearTimeout(this.activityTimeout);
    }
  }

  handleActivity() {
    if (!this.state.active) {
      this.setState({ active: true });
    }

    if (this.activityTimeout) {
      clearTimeout(this.activityTimeout);
    }

    this.activityTimeout = setTimeout(this.setInactive, ACTIVITY_TIMEOUT);
  }

  setInactive() {
    this.activityTimeout = null;
    this.setState({ active: false, scrollLocked: true });
  }

  receivedNewChat() {
    const { props } = this;
    this.hasAskedForMessages = false;

    this.unreadMarker = null;
    this.scrolledToMarker = false;

    this.setState({ read: props.read });

    const unread = props.length - props.read;
    const unreadUnloaded = unread - props.envelopes.length;
    const excessUnread = unreadUnloaded > MAX_BACKLOG_SIZE;

    if (!excessUnread && unreadUnloaded + 20 > DEFAULT_BACKLOG_SIZE) {
      this.askForMessages(unreadUnloaded + 20);
    } else {
      this.askForMessages(DEFAULT_BACKLOG_SIZE);
    }

    if (excessUnread || props.read === props.length) {
      this.scrolledToMarker = true;
      this.setState(
        {
          scrollLocked: false,
        },
        () => {
          this.scrollToBottom();
        }
      );
    } else {
      this.setState({ scrollLocked: true, numPages: Math.ceil(unread / 100) });
    }
  }

  componentDidUpdate(prevProps, prevState) {
    const { props, state } = this;

    if (
      prevProps.match.params.station !== props.match.params.station ||
      prevProps.match.params.ship !== props.match.params.ship
    ) {
      this.receivedNewChat();
    } else if (
      props.chatInitialized &&
      !(props.station in props.inbox) &&
      Boolean(props.chatSynced) &&
      !(props.station in props.chatSynced)
    ) {
      props.history.push("/~chat");
    } else if (props.envelopes.length >= prevProps.envelopes.length + 10) {
      this.hasAskedForMessages = false;
    } else if (
      props.length !== prevProps.length &&
      prevProps.length === prevState.read &&
      state.active
    ) {
      this.setState({ read: props.length });
      this.props.api.chat.read(this.props.station);
    }

    if (!prevProps.chatInitialized && props.chatInitialized) {
      this.receivedNewChat();
    }

    if (
      props.length !== prevProps.length ||
      props.envelopes.length !== prevProps.envelopes.length ||
      getNumPending(props) !== this.lastNumPending ||
      state.numPages !== prevState.numPages
    ) {
      this.scrollToBottom();
      if (navigator.userAgent.includes("Firefox")) {
        this.recalculateScrollTop();
      }

      this.lastNumPending = getNumPending(props);
    }
  }

  askForMessages(size) {
    const { props, state } = this;

    if (
      props.envelopes.length >= props.length ||
      this.hasAskedForMessages ||
      props.length <= 0
    ) {
      return;
    }

    const start =
      props.length - props.envelopes[props.envelopes.length - 1].number;
    if (start > 0) {
      const end = start + size < props.length ? start + size : props.length;
      this.hasAskedForMessages = true;
      props.api.chat.fetchMessages(start + 1, end, props.station);
    }
  }

  scrollToBottom() {
    if (!this.state.scrollLocked && this.scrollElement) {
      this.scrollElement.scrollIntoView();
    }
  }

  // Restore chat position on FF when new messages come in
  recalculateScrollTop() {
    const { lastScrollHeight } = this.state;
    if (!this.scrollContainer || !lastScrollHeight) {
      return;
    }

    const target = this.scrollContainer;
    const newScrollTop = this.scrollContainer.scrollHeight - lastScrollHeight;
    if (target.scrollTop !== 0 || newScrollTop === target.scrollTop) {
      return;
    }
    target.scrollTop = target.scrollHeight - lastScrollHeight;
  }

  onScroll(e) {
    if (scrollIsAtTop(e.target)) {
      // Save scroll position for FF
      if (navigator.userAgent.includes("Firefox")) {
        this.setState({
          lastScrollHeight: e.target.scrollHeight,
        });
      }
      this.setState(
        {
          numPages: this.state.numPages + 1,
          scrollLocked: true,
        },
        () => {
          this.askForMessages(DEFAULT_BACKLOG_SIZE);
        }
      );
    } else if (scrollIsAtBottom(e.target)) {
      this.dismissUnread();
      this.setState({
        numPages: 1,
        scrollLocked: false,
      });
    }
  }

  setUnreadMarker(ref) {
    if (ref && !this.scrolledToMarker) {
      this.setState({ scrollLocked: true }, () => {
        ref.scrollIntoView({ block: "center" });
        if (ref.offsetParent && scrollIsAtBottom(ref.offsetParent)) {
          this.dismissUnread();
          this.setState({
            numPages: 1,
            scrollLocked: false,
          });
        }
      });
      this.scrolledToMarker = true;
    }
    this.unreadMarker = ref;
  }

  dismissUnread() {
    this.props.api.chat.read(this.props.station);
  }

  chatWindow(unread) {
    // Replace with just the "not Firefox" implementation
    // when Firefox #1042151 is patched.

    const { props, state } = this;

    let messages: IMessage[] = props.envelopes.slice(0);
    const lastMsgNum = messages.length > 0 ? messages.length : 0;

    if (messages.length > 100 * state.numPages) {
      messages = messages.slice(0, 100 * state.numPages);
    }

    const pendingMessages: IMessage[] = (
      props.pendingMessages.get(props.station) || []
    ).map((value) => ({ ...value, pending: true }));

    if(unread !== 0) {
      unread += pendingMessages.length;
    }

    messages = pendingMessages.concat(messages);

    const messageElements = messages.map((msg, i) => {
      // Render sigil if previous message is not by the same sender
      const aut = ["author"];
      const renderSigil =
        _.get(messages[i + 1], aut) !== _.get(msg, aut, msg.author);
      const paddingTop = renderSigil;
      const paddingBot =
        _.get(messages[i - 1], aut) !== _.get(msg, aut, msg.author);

      const when = ["when"];
      const dayBreak =
        moment(_.get(messages[i + 1], when)).format("YYYY.MM.DD") !==
        moment(_.get(messages[i], when)).format("YYYY.MM.DD");

      const messageElem = (
        <Message
          key={msg.uid}
          msg={msg}
          contacts={props.contacts}
          renderSigil={renderSigil}
          paddingTop={paddingTop}
          paddingBot={paddingBot}
          pending={Boolean(msg.pending)}
          group={props.group}
          association={props.association}
          hideAvatars={props.hideAvatars}
          hideNicknames={props.hideNicknames}
        />
      );
      if (unread > 0 && i === unread - 1) {
        return (
          <Fragment key={msg.uid}>
            {messageElem}
            <div
              ref={this.setUnreadMarker}
              className="mv2 green2 flex items-center f9"
            >
              <hr className="dn-s ma0 w2 b--green2 bt-0" />
              <p className="mh4">New messages below</p>
              <hr className="ma0 flex-grow-1 b--green2 bt-0" />
              {dayBreak && (
                <p className="gray2 mh4">
                  {moment(_.get(messages[i], when)).calendar()}
                </p>
              )}
              <hr
                style={{ width: "calc(50% - 48px)" }}
                className="b--green2 ma0 bt-0"
              />
            </div>
          </Fragment>
        );
      } else if (dayBreak) {
        return (
          <Fragment key={msg.uid}>
            {messageElem}
            <div
              className="pv3 gray2 b--gray2 flex items-center justify-center f9 "
            >
              <p>{moment(_.get(messages[i], when)).calendar()}</p>
            </div>
          </Fragment>
        );
      } else {
        return messageElem;
      }
    });

    if (navigator.userAgent.includes("Firefox")) {
      return (
        <div
          className="relative overflow-y-scroll h-100"
          onScroll={this.onScroll}
          ref={(e) => {
            this.scrollContainer = e;
          }}
        >
          <div
            className="bg-white bg-gray0-d pt3 pb2 flex flex-column-reverse"
            style={{ resize: "vertical" }}
          >
            <div
              ref={(el) => {
                this.scrollElement = el;
              }}
            ></div>
            {props.chatInitialized && !(props.station in props.inbox) && (
              <BacklogElement />
            )}
            {props.chatSynced &&
            !(props.station in props.chatSynced) &&
            messages.length > 0 ? (
              <ResubscribeElement
                api={props.api}
                host={props.match.params.ship}
                station={props.station}
              />
            ) : (
              <div />
            )}
            {messageElements}
          </div>
        </div>
      );
    } else {
      return (
        <div
          className="overflow-y-scroll bg-white bg-gray0-d pt3 pb2 flex flex-column-reverse relative"
          style={{ height: "100%", resize: "vertical" }}
          onScroll={this.onScroll}
        >
          <div
            ref={(el) => {
              this.scrollElement = el;
            }}
          ></div>
          {props.chatInitialized && !(props.station in props.inbox) && (
            <BacklogElement />
          )}
          {props.chatSynced &&
          !(props.station in props.chatSynced) &&
          messages.length > 0 ? (
            <ResubscribeElement
              api={props.api}
              host={props.match.params.ship}
              station={props.station}
            />
          ) : (
            <div />
          )}
          {messageElements}
        </div>
      );
    }
  }

=======
>>>>>>> d5cc0c9d
  render() {
    const { props, state } = this;

    const lastMsgNum = props.envelopes.length > 0 ? props.envelopes.length : 0;
    const ownerContact =
      window.ship in props.contacts ? props.contacts[window.ship] : false;

    const pendingMessages = (props.pendingMessages.get(props.station) || [])
      .map((value) => ({
        ...value,
        pending: true
      }));

    const isChatMissing =
      props.chatInitialized &&
      !(props.station in props.inbox) &&
      props.chatSynced &&
      !(props.station in props.chatSynced);

    const isChatLoading =
      props.chatInitialized &&
      !(props.station in props.inbox) &&
      props.chatSynced &&
      (props.station in props.chatSynced);

    const isChatUnsynced =
      props.chatSynced &&
      !(props.station in props.chatSynced) &&
      props.envelopes.length > 0;
    
    const unreadCount = props.length - props.read;
    const unreadMsg = unreadCount > 0 && props.envelopes[unreadCount - 1];

    return (
      <div
        key={props.station}
        className="h-100 w-100 overflow-hidden flex flex-column relative">
        <ChatHeader
          match={props.match}
          location={props.location}
          api={props.api}
          group={props.group}
          association={props.association}
          station={props.station}
          sidebarShown={props.sidebarShown}
          popout={props.popout} />
        <ChatWindow
          isChatMissing={isChatMissing}
          isChatLoading={isChatLoading}
          isChatUnsynced={isChatUnsynced}
          unreadCount={unreadCount}
          unreadMsg={unreadMsg}
          pendingMessages={pendingMessages}
          messages={props.envelopes}
          length={props.length}
          contacts={props.contacts}
          association={props.association}
          group={props.group}
          ship={props.match.params.ship}
          station={props.station}
          api={props.api} />
        <ChatInput
          api={props.api}
          numMsgs={lastMsgNum}
          station={props.station}
          owner={deSig(props.match.params.ship)}
          ownerContact={ownerContact}
          envelopes={props.envelopes}
          contacts={props.contacts}
          onUnmount={(msg: string) => this.setState({
            messages: this.state.messages.set(props.station, msg)
          })}
          s3={props.s3}
          placeholder="Message..."
          message={this.state.messages.get(props.station) || ""}
        />
      </div>
    );
  }
}<|MERGE_RESOLUTION|>--- conflicted
+++ resolved
@@ -67,370 +67,6 @@
     });
   }
 
-<<<<<<< HEAD
-  componentDidMount() {
-    document.addEventListener("mousemove", this.handleActivity, false);
-    document.addEventListener("mousedown", this.handleActivity, false);
-    document.addEventListener("keypress", this.handleActivity, false);
-    document.addEventListener("touchmove", this.handleActivity, false);
-    this.activityTimeout = setTimeout(this.setInactive, ACTIVITY_TIMEOUT);
-  }
-
-  componentWillUnmount() {
-    document.removeEventListener("mousemove", this.handleActivity, false);
-    document.removeEventListener("mousedown", this.handleActivity, false);
-    document.removeEventListener("keypress", this.handleActivity, false);
-    document.removeEventListener("touchmove", this.handleActivity, false);
-    if (this.activityTimeout) {
-      clearTimeout(this.activityTimeout);
-    }
-  }
-
-  handleActivity() {
-    if (!this.state.active) {
-      this.setState({ active: true });
-    }
-
-    if (this.activityTimeout) {
-      clearTimeout(this.activityTimeout);
-    }
-
-    this.activityTimeout = setTimeout(this.setInactive, ACTIVITY_TIMEOUT);
-  }
-
-  setInactive() {
-    this.activityTimeout = null;
-    this.setState({ active: false, scrollLocked: true });
-  }
-
-  receivedNewChat() {
-    const { props } = this;
-    this.hasAskedForMessages = false;
-
-    this.unreadMarker = null;
-    this.scrolledToMarker = false;
-
-    this.setState({ read: props.read });
-
-    const unread = props.length - props.read;
-    const unreadUnloaded = unread - props.envelopes.length;
-    const excessUnread = unreadUnloaded > MAX_BACKLOG_SIZE;
-
-    if (!excessUnread && unreadUnloaded + 20 > DEFAULT_BACKLOG_SIZE) {
-      this.askForMessages(unreadUnloaded + 20);
-    } else {
-      this.askForMessages(DEFAULT_BACKLOG_SIZE);
-    }
-
-    if (excessUnread || props.read === props.length) {
-      this.scrolledToMarker = true;
-      this.setState(
-        {
-          scrollLocked: false,
-        },
-        () => {
-          this.scrollToBottom();
-        }
-      );
-    } else {
-      this.setState({ scrollLocked: true, numPages: Math.ceil(unread / 100) });
-    }
-  }
-
-  componentDidUpdate(prevProps, prevState) {
-    const { props, state } = this;
-
-    if (
-      prevProps.match.params.station !== props.match.params.station ||
-      prevProps.match.params.ship !== props.match.params.ship
-    ) {
-      this.receivedNewChat();
-    } else if (
-      props.chatInitialized &&
-      !(props.station in props.inbox) &&
-      Boolean(props.chatSynced) &&
-      !(props.station in props.chatSynced)
-    ) {
-      props.history.push("/~chat");
-    } else if (props.envelopes.length >= prevProps.envelopes.length + 10) {
-      this.hasAskedForMessages = false;
-    } else if (
-      props.length !== prevProps.length &&
-      prevProps.length === prevState.read &&
-      state.active
-    ) {
-      this.setState({ read: props.length });
-      this.props.api.chat.read(this.props.station);
-    }
-
-    if (!prevProps.chatInitialized && props.chatInitialized) {
-      this.receivedNewChat();
-    }
-
-    if (
-      props.length !== prevProps.length ||
-      props.envelopes.length !== prevProps.envelopes.length ||
-      getNumPending(props) !== this.lastNumPending ||
-      state.numPages !== prevState.numPages
-    ) {
-      this.scrollToBottom();
-      if (navigator.userAgent.includes("Firefox")) {
-        this.recalculateScrollTop();
-      }
-
-      this.lastNumPending = getNumPending(props);
-    }
-  }
-
-  askForMessages(size) {
-    const { props, state } = this;
-
-    if (
-      props.envelopes.length >= props.length ||
-      this.hasAskedForMessages ||
-      props.length <= 0
-    ) {
-      return;
-    }
-
-    const start =
-      props.length - props.envelopes[props.envelopes.length - 1].number;
-    if (start > 0) {
-      const end = start + size < props.length ? start + size : props.length;
-      this.hasAskedForMessages = true;
-      props.api.chat.fetchMessages(start + 1, end, props.station);
-    }
-  }
-
-  scrollToBottom() {
-    if (!this.state.scrollLocked && this.scrollElement) {
-      this.scrollElement.scrollIntoView();
-    }
-  }
-
-  // Restore chat position on FF when new messages come in
-  recalculateScrollTop() {
-    const { lastScrollHeight } = this.state;
-    if (!this.scrollContainer || !lastScrollHeight) {
-      return;
-    }
-
-    const target = this.scrollContainer;
-    const newScrollTop = this.scrollContainer.scrollHeight - lastScrollHeight;
-    if (target.scrollTop !== 0 || newScrollTop === target.scrollTop) {
-      return;
-    }
-    target.scrollTop = target.scrollHeight - lastScrollHeight;
-  }
-
-  onScroll(e) {
-    if (scrollIsAtTop(e.target)) {
-      // Save scroll position for FF
-      if (navigator.userAgent.includes("Firefox")) {
-        this.setState({
-          lastScrollHeight: e.target.scrollHeight,
-        });
-      }
-      this.setState(
-        {
-          numPages: this.state.numPages + 1,
-          scrollLocked: true,
-        },
-        () => {
-          this.askForMessages(DEFAULT_BACKLOG_SIZE);
-        }
-      );
-    } else if (scrollIsAtBottom(e.target)) {
-      this.dismissUnread();
-      this.setState({
-        numPages: 1,
-        scrollLocked: false,
-      });
-    }
-  }
-
-  setUnreadMarker(ref) {
-    if (ref && !this.scrolledToMarker) {
-      this.setState({ scrollLocked: true }, () => {
-        ref.scrollIntoView({ block: "center" });
-        if (ref.offsetParent && scrollIsAtBottom(ref.offsetParent)) {
-          this.dismissUnread();
-          this.setState({
-            numPages: 1,
-            scrollLocked: false,
-          });
-        }
-      });
-      this.scrolledToMarker = true;
-    }
-    this.unreadMarker = ref;
-  }
-
-  dismissUnread() {
-    this.props.api.chat.read(this.props.station);
-  }
-
-  chatWindow(unread) {
-    // Replace with just the "not Firefox" implementation
-    // when Firefox #1042151 is patched.
-
-    const { props, state } = this;
-
-    let messages: IMessage[] = props.envelopes.slice(0);
-    const lastMsgNum = messages.length > 0 ? messages.length : 0;
-
-    if (messages.length > 100 * state.numPages) {
-      messages = messages.slice(0, 100 * state.numPages);
-    }
-
-    const pendingMessages: IMessage[] = (
-      props.pendingMessages.get(props.station) || []
-    ).map((value) => ({ ...value, pending: true }));
-
-    if(unread !== 0) {
-      unread += pendingMessages.length;
-    }
-
-    messages = pendingMessages.concat(messages);
-
-    const messageElements = messages.map((msg, i) => {
-      // Render sigil if previous message is not by the same sender
-      const aut = ["author"];
-      const renderSigil =
-        _.get(messages[i + 1], aut) !== _.get(msg, aut, msg.author);
-      const paddingTop = renderSigil;
-      const paddingBot =
-        _.get(messages[i - 1], aut) !== _.get(msg, aut, msg.author);
-
-      const when = ["when"];
-      const dayBreak =
-        moment(_.get(messages[i + 1], when)).format("YYYY.MM.DD") !==
-        moment(_.get(messages[i], when)).format("YYYY.MM.DD");
-
-      const messageElem = (
-        <Message
-          key={msg.uid}
-          msg={msg}
-          contacts={props.contacts}
-          renderSigil={renderSigil}
-          paddingTop={paddingTop}
-          paddingBot={paddingBot}
-          pending={Boolean(msg.pending)}
-          group={props.group}
-          association={props.association}
-          hideAvatars={props.hideAvatars}
-          hideNicknames={props.hideNicknames}
-        />
-      );
-      if (unread > 0 && i === unread - 1) {
-        return (
-          <Fragment key={msg.uid}>
-            {messageElem}
-            <div
-              ref={this.setUnreadMarker}
-              className="mv2 green2 flex items-center f9"
-            >
-              <hr className="dn-s ma0 w2 b--green2 bt-0" />
-              <p className="mh4">New messages below</p>
-              <hr className="ma0 flex-grow-1 b--green2 bt-0" />
-              {dayBreak && (
-                <p className="gray2 mh4">
-                  {moment(_.get(messages[i], when)).calendar()}
-                </p>
-              )}
-              <hr
-                style={{ width: "calc(50% - 48px)" }}
-                className="b--green2 ma0 bt-0"
-              />
-            </div>
-          </Fragment>
-        );
-      } else if (dayBreak) {
-        return (
-          <Fragment key={msg.uid}>
-            {messageElem}
-            <div
-              className="pv3 gray2 b--gray2 flex items-center justify-center f9 "
-            >
-              <p>{moment(_.get(messages[i], when)).calendar()}</p>
-            </div>
-          </Fragment>
-        );
-      } else {
-        return messageElem;
-      }
-    });
-
-    if (navigator.userAgent.includes("Firefox")) {
-      return (
-        <div
-          className="relative overflow-y-scroll h-100"
-          onScroll={this.onScroll}
-          ref={(e) => {
-            this.scrollContainer = e;
-          }}
-        >
-          <div
-            className="bg-white bg-gray0-d pt3 pb2 flex flex-column-reverse"
-            style={{ resize: "vertical" }}
-          >
-            <div
-              ref={(el) => {
-                this.scrollElement = el;
-              }}
-            ></div>
-            {props.chatInitialized && !(props.station in props.inbox) && (
-              <BacklogElement />
-            )}
-            {props.chatSynced &&
-            !(props.station in props.chatSynced) &&
-            messages.length > 0 ? (
-              <ResubscribeElement
-                api={props.api}
-                host={props.match.params.ship}
-                station={props.station}
-              />
-            ) : (
-              <div />
-            )}
-            {messageElements}
-          </div>
-        </div>
-      );
-    } else {
-      return (
-        <div
-          className="overflow-y-scroll bg-white bg-gray0-d pt3 pb2 flex flex-column-reverse relative"
-          style={{ height: "100%", resize: "vertical" }}
-          onScroll={this.onScroll}
-        >
-          <div
-            ref={(el) => {
-              this.scrollElement = el;
-            }}
-          ></div>
-          {props.chatInitialized && !(props.station in props.inbox) && (
-            <BacklogElement />
-          )}
-          {props.chatSynced &&
-          !(props.station in props.chatSynced) &&
-          messages.length > 0 ? (
-            <ResubscribeElement
-              api={props.api}
-              host={props.match.params.ship}
-              station={props.station}
-            />
-          ) : (
-            <div />
-          )}
-          {messageElements}
-        </div>
-      );
-    }
-  }
-
-=======
->>>>>>> d5cc0c9d
   render() {
     const { props, state } = this;
 
