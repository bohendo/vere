--- conflicted
+++ resolved
@@ -3,11 +3,7 @@
 import * as React from 'react';
 import { BrowserRouter as Router, Route, withRouter, Switch } from 'react-router-dom';
 import styled, { ThemeProvider, createGlobalStyle } from 'styled-components';
-<<<<<<< HEAD
- 
-=======
 
->>>>>>> c96705e7
 import './css/indigo-static.css';
 import './css/fonts.css';
 import { light, dark, inverted, paperDark } from '@tlon/indigo-react';
@@ -72,14 +68,9 @@
     this.themeWatcher = window.matchMedia('(prefers-color-scheme: dark)');
     this.api.local.setDark(this.themeWatcher.matches);
     this.themeWatcher.addListener(this.updateTheme);
-<<<<<<< HEAD
-  }
-  
-=======
     this.api.local.getBaseHash();
   }
 
->>>>>>> c96705e7
   componentWillUnmount() {
     this.themeWatcher.removeListener(this.updateTheme);
   }
