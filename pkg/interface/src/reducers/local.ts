--- conflicted
+++ resolved
@@ -3,11 +3,7 @@
 import { Cage } from '../types/cage';
 import { LocalUpdate } from '../types/local-update';
 
-<<<<<<< HEAD
-type LocalState = Pick<StoreState, 'sidebarShown' | 'selectedGroups' | 'dark'>;
-=======
-type LocalState = Pick<StoreState, 'sidebarShown' | 'selectedGroups' | 'baseHash'>;
->>>>>>> 4b61dfc8
+type LocalState = Pick<StoreState, 'sidebarShown' | 'selectedGroups' | 'dark' | 'baseHash'>;
 
 export default class LocalReducer<S extends LocalState> {
     reduce(json: Cage, state: S) {
@@ -15,11 +11,8 @@
         if (data) {
             this.sidebarToggle(data, state);
             this.setSelected(data, state);
-<<<<<<< HEAD
             this.setDark(data, state);
-=======
             this.baseHash(data, state);
->>>>>>> 4b61dfc8
         }
     }
     baseHash(obj: LocalUpdate, state: S) {
