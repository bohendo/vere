import { PatpNoSig } from '@urbit/api';
import useHarkState from '~/logic/state/hark';

declare global {
  interface Window {
    ship: PatpNoSig;
<<<<<<< HEAD
    hark: typeof useHarkState.getState;
=======
    desk: string;
>>>>>>> 61ebff69
  }
}<|MERGE_RESOLUTION|>--- conflicted
+++ resolved
@@ -4,10 +4,7 @@
 declare global {
   interface Window {
     ship: PatpNoSig;
-<<<<<<< HEAD
+    desk: string;
     hark: typeof useHarkState.getState;
-=======
-    desk: string;
->>>>>>> 61ebff69
   }
 }