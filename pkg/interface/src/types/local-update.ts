--- conflicted
+++ resolved
@@ -1,15 +1,11 @@
 export type LocalUpdate =
   LocalUpdateSidebarToggle
 | LocalUpdateSetDark
-<<<<<<< HEAD
 | LocalUpdateBaseHash
 | LocalUpdateBackgroundConfig
 | LocalUpdateHideAvatars
-| LocalUpdateHideNicknames;
-=======
-| LocalUpdateSetOmniboxShown
-| LocalUpdateBaseHash;
->>>>>>> d5cc0c9d
+| LocalUpdateHideNicknames
+| LocalUpdateSetOmniboxShown;
 
 interface LocalUpdateSidebarToggle {
   sidebarToggle: boolean;
@@ -23,7 +19,6 @@
   baseHash: string;
 }
 
-<<<<<<< HEAD
 interface LocalUpdateBackgroundConfig {
   backgroundConfig: BackgroundConfig;
 }
@@ -48,10 +43,6 @@
   color: string;
 }
 
-
-export type SelectedGroup = [Path, string];
-=======
 interface LocalUpdateSetOmniboxShown {
   omniboxShown: boolean;
-}
->>>>>>> d5cc0c9d
+}