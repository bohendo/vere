import React, { ReactNode, useState, useEffect, useCallback } from "react";

import { Button, LoadingSpinner } from "@tlon/indigo-react";
import { useFormikContext } from "formik";

import { useStatelessAsyncClickable } from "~/logic/lib/useStatelessAsyncClickable";

interface AsyncButtonProps {
  children: ReactNode;
  name: string;
  onClick: (e: React.MouseEvent) => Promise<void>;
}

export function StatelessAsyncButton({
  children,
  onClick,
  name = "",
  ...rest
}: AsyncButtonProps & Parameters<typeof Button>[0]) {
  const {
    onClick: handleClick,
    buttonState: state,
  } = useStatelessAsyncClickable(onClick, name);

  return (
    <Button onClick={handleClick} {...rest}>
      {state === "error" ? (
        "Error"
      ) : state === "loading" ? (
        <LoadingSpinner
<<<<<<< HEAD
          foreground={
            rest.primary ? "white" : rest.destructive ? "red" : "black"
          }
          background="transparent"
=======
          foreground={rest.primary ? "white" : "black"}
          background="gray"
>>>>>>> 9d5645f8
        />
      ) : state === "success" ? (
        "Done"
      ) : (
        children
      )}
    </Button>
  );
}<|MERGE_RESOLUTION|>--- conflicted
+++ resolved
@@ -28,15 +28,10 @@
         "Error"
       ) : state === "loading" ? (
         <LoadingSpinner
-<<<<<<< HEAD
           foreground={
             rest.primary ? "white" : rest.destructive ? "red" : "black"
           }
-          background="transparent"
-=======
-          foreground={rest.primary ? "white" : "black"}
           background="gray"
->>>>>>> 9d5645f8
         />
       ) : state === "success" ? (
         "Done"
