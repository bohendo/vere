--- conflicted
+++ resolved
@@ -9,10 +9,7 @@
 import { GraphNode, LocalUpdateRemoteContentPolicy, Unreads, Association } from '~/types';
 import { createPost, createBlankNodeWithChildPost } from '~/logic/api/graph';
 import { getLatestCommentRevision } from '~/logic/lib/publish';
-<<<<<<< HEAD
-=======
 import { LocalUpdateRemoteContentPolicy, Group } from '~/types';
->>>>>>> 8ce03131
 import { scanForMentions } from '~/logic/lib/graph';
 import { getUnreadCount } from '~/logic/lib/hark';
 
@@ -32,11 +29,7 @@
 }
 
 export function Comments(props: CommentsProps) {
-<<<<<<< HEAD
-const { association, comments, ship, name, api, history } = props;
-=======
-  const { comments, ship, name, api, baseUrl, history, group } = props;
->>>>>>> 8ce03131
+  const { association, comments, ship, name, api, history, baseUrl, group } = props;
 
   const onSubmit = async (
     { comment },
