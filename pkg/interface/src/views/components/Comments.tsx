--- conflicted
+++ resolved
@@ -134,12 +134,8 @@
   }, [comments.post?.index, association.resource]);
 
   const unreads = useHarkState(state => state.unreads);
-<<<<<<< HEAD
-  const readCount = children.length - getUnreadCount(unreads, association.resource);
-=======
   const harkPath = toHarkPath(association.resource, parentIndex);
   const readCount = children.length - getUnreadCount(unreads, harkPath);
->>>>>>> 61ebff69
 
   const canComment = isWriter(group, association.resource, window.ship) || association.metadata.vip === 'reader-comments';
 
