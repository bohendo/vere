import React, { useEffect } from 'react';
import bigInt from 'big-integer';
import { Col } from '@tlon/indigo-react';
import { CommentItem } from './CommentItem';
import CommentInput from './CommentInput';
import { Contacts } from '~/types/contact-update';
import GlobalApi from '~/logic/api/global';
import { FormikHelpers } from 'formik';
import { Group, GraphNode, Association } from '~/types';
import { createPost, createBlankNodeWithChildPost } from '~/logic/api/graph';
import { getLatestCommentRevision } from '~/logic/lib/publish';
import tokenizeMessage from '~/logic/lib/tokenizeMessage';
import { getUnreadCount } from '~/logic/lib/hark';
<<<<<<< HEAD
import {PropFunc} from '~/types/util';
=======
import {isWriter} from '~/logic/lib/group';
>>>>>>> 4c6329bb

interface CommentsProps {
  comments: GraphNode;
  association: Association;
  name: string;
  ship: string;
  editCommentId: string;
  baseUrl: string;
  contacts: Contacts;
  api: GlobalApi;
  group: Group;
}

export function Comments(props: CommentsProps & PropFunc<typeof Col>) {
  const { 
    association,
    comments,
    ship,
    name,
    editCommentId,
    api,
    history,
    baseUrl,
    group,
    ...rest
  } = props;

  const onSubmit = async (
    { comment },
    actions: FormikHelpers<{ comment: string }>
  ) => {
    try {
      const content = tokenizeMessage(comment);
      const node = createBlankNodeWithChildPost(
        comments?.post?.index,
        '1',
        content
      );
      await api.graph.addNode(ship, name, node);
      actions.resetForm();
      actions.setStatus({ success: null });
    } catch (e) {
      console.error(e);
      actions.setStatus({ error: e.message });
    }
  };

  const onEdit = async (
    { comment },
    actions: FormikHelpers<{ comment: string }>
  ) => {
    try {
      const commentNode = comments.children.get(bigInt(editCommentId))!;
      const [idx, _] = getLatestCommentRevision(commentNode);

      const content = tokenizeMessage(comment);
      const post = createPost(
        content,
        commentNode.post.index,
        parseInt(idx + 1, 10)
      );
      await api.graph.addPost(ship, name, post);
      history.push(baseUrl);
    } catch (e) {
      console.error(e);
      actions.setStatus({ error: e.message });
    }
  };

  let commentContent = null;
  if (editCommentId) {
    const commentNode = comments.children.get(bigInt(editCommentId));
    const [_, post] = getLatestCommentRevision(commentNode);
    commentContent = post.contents.reduce((val, curr) => {
      if ('text' in curr) {
        val = val + curr.text;
      } else if ('mention' in curr) {
        val = val + `~${curr.mention}`;
      } else if ('url' in curr) {
        val = val + curr.url;
      } else if ('code' in curr) {
        val = val + curr.code.expression;
      }
      return val;
    }, '');
  }
  const parentIndex = `/${comments?.post.index.slice(1).split('/')[0]}`;

  const children = Array.from(comments.children);


  useEffect(() => {
    return () => {
      api.hark.markCountAsRead(association, parentIndex, 'comment')
    };
  }, [comments.post.index])


  const readCount = children.length - getUnreadCount(props?.unreads, association.resource, parentIndex);

  const canComment = isWriter(group, association.resource) || association.metadata.vip === 'reader-comments';

  return (
<<<<<<< HEAD
    <Col {...rest}>
      {( !editCommentId ? <CommentInput onSubmit={onSubmit} /> : null )}
      {( !!editCommentId ? (
=======
    <Col>
      {( !props.editCommentId && canComment ? <CommentInput onSubmit={onSubmit} /> : null )}
      {( !!props.editCommentId ? (
>>>>>>> 4c6329bb
        <CommentInput
          onSubmit={onEdit}
          label='Edit Comment'
          loadingText='Editing...'
          initial={commentContent}
        />
      ) : null )}
      {children.reverse()
        .map(([idx, comment], i) => {
          return (
            <CommentItem
              comment={comment}
              key={idx.toString()}
              contacts={props.contacts}
              api={api}
              name={name}
              ship={ship}
              unread={i >= readCount}
              baseUrl={props.baseUrl}
              group={group}
              pending={idx.toString() === editCommentId}
            />
          );
      })}
    </Col>
  );
}

export default Comments;<|MERGE_RESOLUTION|>--- conflicted
+++ resolved
@@ -11,11 +11,8 @@
 import { getLatestCommentRevision } from '~/logic/lib/publish';
 import tokenizeMessage from '~/logic/lib/tokenizeMessage';
 import { getUnreadCount } from '~/logic/lib/hark';
-<<<<<<< HEAD
-import {PropFunc} from '~/types/util';
-=======
-import {isWriter} from '~/logic/lib/group';
->>>>>>> 4c6329bb
+import { PropFunc } from '~/types/util';
+import { isWriter } from '~/logic/lib/group';
 
 interface CommentsProps {
   comments: GraphNode;
@@ -30,7 +27,7 @@
 }
 
 export function Comments(props: CommentsProps & PropFunc<typeof Col>) {
-  const { 
+  const {
     association,
     comments,
     ship,
@@ -106,28 +103,20 @@
 
   const children = Array.from(comments.children);
 
-
   useEffect(() => {
     return () => {
-      api.hark.markCountAsRead(association, parentIndex, 'comment')
+      api.hark.markCountAsRead(association, parentIndex, 'comment');
     };
-  }, [comments.post.index])
-
+  }, [comments.post.index]);
 
   const readCount = children.length - getUnreadCount(props?.unreads, association.resource, parentIndex);
 
   const canComment = isWriter(group, association.resource) || association.metadata.vip === 'reader-comments';
 
   return (
-<<<<<<< HEAD
     <Col {...rest}>
-      {( !editCommentId ? <CommentInput onSubmit={onSubmit} /> : null )}
-      {( !!editCommentId ? (
-=======
-    <Col>
       {( !props.editCommentId && canComment ? <CommentInput onSubmit={onSubmit} /> : null )}
-      {( !!props.editCommentId ? (
->>>>>>> 4c6329bb
+      {( props.editCommentId ? (
         <CommentInput
           onSubmit={onEdit}
           label='Edit Comment'
