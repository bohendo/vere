--- conflicted
+++ resolved
@@ -50,10 +50,8 @@
   onStartReached?(): void;
   onEndReached?(): void;
   size: number;
-<<<<<<< HEAD
   pendingSize: number;
   totalSize: number;
-=======
   /**
    * Average height of a single rendered item
    *
@@ -61,7 +59,6 @@
    * This is used primarily to calculate how many items should be onscreen. If
    * size is variable, err on the lower side.
    */
->>>>>>> 73d26a4f
   averageHeight: number;
   /**
    * The offset to begin rendering at, on load.
