--- conflicted
+++ resolved
@@ -104,13 +104,10 @@
           fontWeight={showNickname ? '500' : '400'}
           mr={showNickname ? 0 : '2px'}
           mt={showNickname ? 0 : '0px'}
-<<<<<<< HEAD
           overflow="hidden"
           textOverflow="ellipsis"
           whiteSpace="nowrap"
-=======
           title={showNickname ? cite(ship) : contact?.nickname}
->>>>>>> ff702a8c
           onClick={doCopy}
         >
           {copyDisplay}
