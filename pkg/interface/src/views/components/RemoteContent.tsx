import React, { PureComponent, Fragment } from 'react';
import { LocalUpdateRemoteContentPolicy } from "~/types/local-update";
import { BaseAnchor, BaseImage, Box, Button, Text } from '@tlon/indigo-react';
import { hasProvider } from 'oembed-parser';
import EmbedContainer from 'react-oembed-container';
import { memoize } from 'lodash';

interface RemoteContentProps {
  url: string;
  text?: string;
  remoteContentPolicy: LocalUpdateRemoteContentPolicy;
  unfold?: boolean;
  renderUrl?: boolean;
  imageProps?: any;
  audioProps?: any;
  videoProps?: any;
  oembedProps?: any;
  textProps?: any;
  style?: any;
  onLoad?(): void;
}

interface RemoteContentState {
  unfold: boolean;
  embed: any | undefined;
}

const IMAGE_REGEX = new RegExp(/(jpg|img|png|gif|tiff|jpeg|webp|webm|svg)$/i);
const AUDIO_REGEX = new RegExp(/(mp3|wav|ogg)$/i);
const VIDEO_REGEX = new RegExp(/(mov|mp4|ogv)$/i);

export default class RemoteContent extends PureComponent<RemoteContentProps, RemoteContentState> {
  private fetchController: AbortController | undefined;
  constructor(props) {
    super(props);
    this.state = {
      unfold: props.unfold || false,
      embed: undefined
    };
    this.unfoldEmbed = this.unfoldEmbed.bind(this);
    this.loadOembed = this.loadOembed.bind(this);
    this.wrapInLink = this.wrapInLink.bind(this);
  }

  componentWillUnmount() {
    if (this.fetchController) {
      this.fetchController.abort();
    }
  }

  unfoldEmbed(event: Event) {
    event.stopPropagation();
    let unfoldState = this.state.unfold;
    unfoldState = !unfoldState;
    this.setState({ unfold: unfoldState });
    setTimeout(this.props.onLoad, 500);
  }

  loadOembed() {
    this.fetchController = new AbortController();
    fetch(`https://noembed.com/embed?url=${this.props.url}`, {
      signal: this.fetchController.signal
    })
    .then(response => response.clone().json())
    .then((result) => {
      this.setState({ embed: result });
    }).catch((error) => {
      if (error.name === 'AbortError') return;
      this.setState({ embed: 'error' });
    });
  }

  wrapInLink(contents) {
    const { style } = this.props;
    return (<BaseAnchor
      href={this.props.url}
<<<<<<< HEAD
      flexShrink={0}
      style={{ color: 'inherit', textDecoration: 'none' }}
=======
      style={{ color: 'inherit', textDecoration: 'none', ...style }}
>>>>>>> 8ce03131
      className={`word-break-all ${(typeof contents === 'string') ? 'bb' : ''}`}
      target="_blank"
      width="100%"
      rel="noopener noreferrer"
    >
      {contents}
    </BaseAnchor>);
  }

  render() {
    const {
      remoteContentPolicy,
      url,
      text,
      unfold = false,
      renderUrl = true,
      imageProps = {},
      audioProps = {},
      videoProps = {},
      oembedProps = {},
      textProps = {},
      style = {},
      onLoad = () => {},
      ...props
    } = this.props;
    const isImage = IMAGE_REGEX.test(url);
    const isAudio = AUDIO_REGEX.test(url);
    const isVideo = VIDEO_REGEX.test(url);
    const isOembed = hasProvider(url);

    if (isImage && remoteContentPolicy.imageShown) {
      return this.wrapInLink(
        <BaseImage
          flexShrink={0}
          src={url}
          style={style}
          onLoad={onLoad}
          {...imageProps}
          {...props}
        />
      );
    } else if (isAudio && remoteContentPolicy.audioShown) {
      return (
        <>
          {renderUrl
            ? this.wrapInLink(<Text {...textProps}>{text || url}</Text>)
            : null}
          <audio
            controls
            className="db"
            src={url}
            style={style}
            {...audioProps}
            {...props}
          />
        </>
      );
    } else if (isVideo && remoteContentPolicy.videoShown) {
      return (
        <>
          {renderUrl
            ? this.wrapInLink(<Text {...textProps}>{text || url}</Text>)
            : null}
          <video
            controls
            className="db"
            src={url}
            style={style}
            onLoad={onLoad}
            {...videoProps}
            {...props}
          />
        </>
      );
    } else if (isOembed && remoteContentPolicy.oembedShown) {
      if (!this.state.embed || this.state.embed?.html === '') {
        this.loadOembed();
      }

      return (
        <Fragment>
          {renderUrl
            ? this.wrapInLink(<Text {...textProps}>{(this.state.embed && this.state.embed.title)
              ? this.state.embed.title
              : (text || url)}</Text>)
            : null}
          {this.state.embed !== 'error' && this.state.embed?.html && !unfold ? <Button
            display='inline-flex'
            border={1}
            height={3}
            ml={1}
            onClick={this.unfoldEmbed}
            flexShrink={0}
            style={{ cursor: 'pointer' }}
          >
            {this.state.unfold ? 'collapse' : 'expand'}
          </Button> : null}
          <Box
            mb='2'
            width='100%'
            flexShrink={0}
            display={this.state.unfold ? 'block' : 'none'}
            className='embed-container'
            style={style}
            flexShrink={0}
            onLoad={onLoad}
            {...oembedProps}
            {...props}
          >
            {this.state.embed && this.state.embed.html && this.state.unfold
            ? <EmbedContainer markup={this.state.embed.html}>
              <div dangerouslySetInnerHTML={{__html: this.state.embed.html}}></div>
            </EmbedContainer>
            : null}
          </Box>
        </Fragment>
      );
    } else {
      return renderUrl
        ? this.wrapInLink(<Text {...textProps}>{text || url}</Text>) 
        : null;
    }
  }
}<|MERGE_RESOLUTION|>--- conflicted
+++ resolved
@@ -74,12 +74,8 @@
     const { style } = this.props;
     return (<BaseAnchor
       href={this.props.url}
-<<<<<<< HEAD
       flexShrink={0}
-      style={{ color: 'inherit', textDecoration: 'none' }}
-=======
       style={{ color: 'inherit', textDecoration: 'none', ...style }}
->>>>>>> 8ce03131
       className={`word-break-all ${(typeof contents === 'string') ? 'bb' : ''}`}
       target="_blank"
       width="100%"
