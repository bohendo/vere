import React, { useMemo, useRef, useCallback, useEffect, useState } from 'react';
import { useLocation, useHistory } from 'react-router-dom';
import * as ob from 'urbit-ob';
import Mousetrap from 'mousetrap';

import { Box, Row, Text } from '@tlon/indigo-react';
import { Associations, Contacts, Groups, Invites } from '@urbit/api';

import makeIndex from '~/logic/lib/omnibox';
import OmniboxInput from './OmniboxInput';
import OmniboxResult from './OmniboxResult';
import useLocalState, { withLocalState, selectLocalState } from '~/logic/state/local';
import { deSig } from '~/logic/lib/util';

import defaultApps from '~/logic/lib/default-apps';
<<<<<<< HEAD
import {Associations, Contacts, Groups, Tile, Invites} from '~/types';
import {useOutsideClick} from '~/logic/lib/useOutsideClick';
import {Portal} from '../Portal';
import useSettingsState, {SettingsState} from '~/logic/state/settings';
=======
import { useOutsideClick } from '~/logic/lib/useOutsideClick';
import { Portal } from '../Portal';
import { Tile } from '~/types';
>>>>>>> 390a17b7

interface OmniboxProps {
  associations: Associations;
  contacts: Contacts;
  groups: Groups;
  tiles: {
    [app: string]: Tile;
  };
  show: boolean;
  toggle: () => void;
  notifications: number;
  invites: Invites;
}

const SEARCHED_CATEGORIES = ['ships', 'other', 'commands', 'groups', 'subscriptions', 'apps'];
const settingsSel = (s: SettingsState) => s.leap;

export function Omnibox(props: OmniboxProps) {
  const location = useLocation();
  const history = useHistory();
<<<<<<< HEAD
  //const { hideLeapCats } = useLocalState(localSelector);
  const leapConfig = useSettingsState(settingsSel);
  const omniboxRef = useRef<HTMLDivElement | null>(null)
=======
  const omniboxRef = useRef<HTMLDivElement | null>(null);
>>>>>>> 390a17b7
  const inputRef = useRef<HTMLInputElement | null>(null);

  const [query, setQuery] = useState('');
  const [selected, setSelected] = useState<[] | [string, string]>([]);

  const contacts = useMemo(() => {
    const maybeShip = `~${deSig(query)}`;
    return ob.isValidPatp(maybeShip)
      ? { ...props.contacts, [maybeShip]: {} }
      : props.contacts;
  }, [props.contacts, query]);

<<<<<<< HEAD
  const selectedGroup =  useMemo(
    () => location.pathname.startsWith('/~landscape/ship/') 
      ? '/' + location.pathname.split('/').slice(2,5).join('/') 
      : null,
    [location.pathname]
  );

  const index = useMemo(() => {
=======
  const index = useMemo(() => {
    const selectedGroup = location.pathname.startsWith('/~landscape/ship/')
      ? '/' + location.pathname.split('/').slice(2,5).join('/')
      : null;
>>>>>>> 390a17b7
    return makeIndex(
      contacts,
      props.associations,
      props.tiles,
      selectedGroup,
      props.groups,
      leapConfig,
    );
  }, [
    selectedGroup,
    leapConfig,
    contacts,
    props.associations,
    props.groups,
    props.tiles
  ]);

  const onOutsideClick = useCallback(() => {
    props.show && props.toggle();
  }, [props.show, props.toggle]);

  useOutsideClick(omniboxRef, onOutsideClick);

  //  handle omnibox show
  useEffect(() => {
    if(!props.show) {
      return;
    }
    Mousetrap.bind('escape', props.toggle);
    const touchstart = new Event('touchstart');
    inputRef?.current?.input?.dispatchEvent(touchstart);
    inputRef?.current?.input?.focus();
    return () => {
      Mousetrap.unbind('escape');
      setQuery('');
    };
  }, [props.show]);

  const initialResults = useMemo(() => {
    return new Map(SEARCHED_CATEGORIES.map((category) => {
     if (category === 'other') {
        return ['other', index.get('other')];
     }
     return [category, []];
    }));
  }, [index]);

  const results = useMemo(() => {
    if(query.length <= 1) {
      return initialResults;
    }
    const q = query.toLowerCase();
    const resultsMap = new Map();
    SEARCHED_CATEGORIES.map((category) => {
      const categoryIndex = index.get(category);
      resultsMap.set(category,
        categoryIndex.filter((result) => {
          return (
            result.title.toLowerCase().includes(q) ||
            result.link.toLowerCase().includes(q) ||
            result.app.toLowerCase().includes(q) ||
            (result.host !== null ? result.host.toLowerCase().includes(q) : false)
          );
        })
      );
    });
    return resultsMap;
  }, [query, index]);

  const navigate = useCallback((app: string, link: string) => {
    props.toggle();
    if (defaultApps.includes(app.toLowerCase())
        || app === 'profile'
        || app === 'messages'
        || app === 'Links'
        || app === 'Terminal'
        || app === 'home'
        || app === 'inbox') {
      history.push(link);
    } else {
      window.location.href = link;
    }
  }, [history, props.toggle]);

  const setPreviousSelected = useCallback(() => {
    const flattenedResults = Array.from(results.values()).flat();
    const totalLength = flattenedResults.length;
    if (selected.length) {
      const currentIndex = flattenedResults.indexOf(
        ...flattenedResults.filter((e) => {
          return e.link === selected[1];
        })
      );
      if (currentIndex > 0) {
        const { app, link } = flattenedResults[currentIndex - 1];
        setSelected([app, link]);
      } else {
        const { app, link } = flattenedResults[totalLength - 1];
        setSelected([app, link]);
      }
    } else {
      const { app, link } = flattenedResults[totalLength - 1];
      setSelected([app, link]);
    }
  }, [results, selected]);

  const setNextSelected = useCallback(() => {
    const flattenedResults = Array.from(results.values()).flat();
    if (selected.length) {
      const currentIndex = flattenedResults.indexOf(
        ...flattenedResults.filter((e) => {
          return e.link === selected[1];
        })
      );
      if (currentIndex < flattenedResults.length - 1) {
        const { app, link } = flattenedResults[currentIndex + 1];
        setSelected([app, link]);
      } else {
        const { app, link } = flattenedResults[0];
        setSelected([app, link]);
      }
    } else {
      const { app, link } = flattenedResults[0];
      setSelected([app, link]);
    }
  }, [selected, results]);

  const control = useCallback((evt) => {
    if (evt.key === 'Escape') {
      if (query.length > 0) {
        setQuery('');
        return;
      } else if (props.show) {
        props.toggle();
        return;
      }
    }
    if (
      evt.key === 'ArrowUp' ||
      (evt.shiftKey && evt.key === 'Tab')) {
        evt.preventDefault();
      setPreviousSelected();
      return;
    }
    if (evt.key === 'ArrowDown' || evt.key === 'Tab') {
      evt.preventDefault();
      setNextSelected();
      return;
    }
    if (evt.key === 'Enter') {
      evt.preventDefault();
      if (selected.length) {
        navigate(selected[0], selected[1]);
      } else if (Array.from(results.values()).flat().length === 0) {
        return;
      } else {
        navigate(
          Array.from(results.values()).flat()[0].app,
          Array.from(results.values()).flat()[0].link);
      }
    }
  }, [
    props.toggle,
    selected,
    navigate,
    query,
    props.show,
    results,
    setPreviousSelected,
    setNextSelected
  ]);

  useEffect(() => {
    const flattenedResultLinks = Array.from(results.values())
      .flat()
      .map(result => [result.app, result.link]);
    if (!flattenedResultLinks.includes(selected)) {
      setSelected(flattenedResultLinks[0] || []);
    }
  }, [results]);

  const search = useCallback((event) => {
    setQuery(event.target.value);
  }, []);

  const renderResults = useCallback(() => {
    return <Box
            maxHeight={['200px', '400px']}
            overflowY="auto"
            overflowX="hidden"
            borderBottomLeftRadius='2'
            borderBottomRightRadius='2'
           >
      {SEARCHED_CATEGORIES
        .map(category => Object({ category, categoryResults: results.get(category) }))
        .filter(category => category.categoryResults.length > 0)
        .map(({ category, categoryResults }, i) => {
          const categoryTitle = (category === 'other')
            ? null : <Row pl='2' height='5' alignItems='center' bg='washedGray'><Text gray bold>{category.charAt(0).toUpperCase() + category.slice(1)}</Text></Row>;
          const sel = selected?.length ? selected[1] : '';
          return (<Box key={i} width='max(50vw, 300px)' maxWidth='600px'>
            {categoryTitle}
            {categoryResults.map((result, i2) => (
              <OmniboxResult
                key={i2}
                icon={result.app}
                text={result.title}
                subtext={result.host}
                link={result.link}
                navigate={() => navigate(result.app, result.link)}
                selected={sel}
                invites={props.invites}
                notifications={props.notifications}
                contacts={props.contacts}
              />
            ))}
          </Box>
        );
      })
      }
    </Box>;
  }, [results, navigate, selected, props.contacts, props.notifications, props.invites]);

  return (
    <Portal>
        <Box
          backgroundColor='scales.black30'
          width='100%'
          height='100%'
          position='absolute'
          top='0'
          right='0'
          zIndex={11}
          display={props.show ? 'block' : 'none'}
        >
          <Row justifyContent='center'>
            <Box
              mt={['10vh', '20vh']}
              width='max(50vw, 300px)'
              maxWidth='600px'
              borderRadius='2'
              backgroundColor='white'
              ref={(el) => {
 omniboxRef.current = el;
}}
            >
              <OmniboxInput
                ref={(el) => {
 inputRef.current = el;
}}
                control={e => control(e)}
                search={search}
                query={query}
              />
              {renderResults()}
            </Box>
          </Row>
        </Box>
      </Portal>
    );
  }

export default withLocalState(Omnibox, ['toggleOmnibox', 'omniboxShown']);<|MERGE_RESOLUTION|>--- conflicted
+++ resolved
@@ -9,20 +9,13 @@
 import makeIndex from '~/logic/lib/omnibox';
 import OmniboxInput from './OmniboxInput';
 import OmniboxResult from './OmniboxResult';
-import useLocalState, { withLocalState, selectLocalState } from '~/logic/state/local';
 import { deSig } from '~/logic/lib/util';
 
 import defaultApps from '~/logic/lib/default-apps';
-<<<<<<< HEAD
-import {Associations, Contacts, Groups, Tile, Invites} from '~/types';
 import {useOutsideClick} from '~/logic/lib/useOutsideClick';
 import {Portal} from '../Portal';
 import useSettingsState, {SettingsState} from '~/logic/state/settings';
-=======
-import { useOutsideClick } from '~/logic/lib/useOutsideClick';
-import { Portal } from '../Portal';
 import { Tile } from '~/types';
->>>>>>> 390a17b7
 
 interface OmniboxProps {
   associations: Associations;
@@ -43,13 +36,8 @@
 export function Omnibox(props: OmniboxProps) {
   const location = useLocation();
   const history = useHistory();
-<<<<<<< HEAD
-  //const { hideLeapCats } = useLocalState(localSelector);
   const leapConfig = useSettingsState(settingsSel);
   const omniboxRef = useRef<HTMLDivElement | null>(null)
-=======
-  const omniboxRef = useRef<HTMLDivElement | null>(null);
->>>>>>> 390a17b7
   const inputRef = useRef<HTMLInputElement | null>(null);
 
   const [query, setQuery] = useState('');
@@ -62,7 +50,6 @@
       : props.contacts;
   }, [props.contacts, query]);
 
-<<<<<<< HEAD
   const selectedGroup =  useMemo(
     () => location.pathname.startsWith('/~landscape/ship/') 
       ? '/' + location.pathname.split('/').slice(2,5).join('/') 
@@ -71,12 +58,6 @@
   );
 
   const index = useMemo(() => {
-=======
-  const index = useMemo(() => {
-    const selectedGroup = location.pathname.startsWith('/~landscape/ship/')
-      ? '/' + location.pathname.split('/').slice(2,5).join('/')
-      : null;
->>>>>>> 390a17b7
     return makeIndex(
       contacts,
       props.associations,
