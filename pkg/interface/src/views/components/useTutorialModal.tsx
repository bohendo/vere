<<<<<<< HEAD
import { useEffect, MutableRefObject } from "react";
import { TutorialProgress } from "~/types";
import useLocalState, { selectLocalState } from "~/logic/state/local";
=======
import { useEffect } from 'react';
import { TutorialProgress } from '@urbit/api';
import useLocalState, { selectLocalState } from '~/logic/state/local';
>>>>>>> e9a9863b

const localSelector = selectLocalState(['tutorialProgress', 'setTutorialRef']);

export function useTutorialModal(
  onProgress: TutorialProgress,
  show: boolean,
  anchorRef: MutableRefObject<HTMLElement | null>
) {
  const { tutorialProgress, setTutorialRef } = useLocalState(localSelector);

  useEffect(() => {
    if (show && (onProgress === tutorialProgress) && anchorRef?.current) {
      setTutorialRef(anchorRef.current);
    }

    return () => {
      console.log(tutorialProgress);
    }
  }, [tutorialProgress, show, anchorRef]);

  return show && onProgress === tutorialProgress;
}<|MERGE_RESOLUTION|>--- conflicted
+++ resolved
@@ -1,12 +1,6 @@
-<<<<<<< HEAD
 import { useEffect, MutableRefObject } from "react";
-import { TutorialProgress } from "~/types";
+import { TutorialProgress } from "@urbit/api";
 import useLocalState, { selectLocalState } from "~/logic/state/local";
-=======
-import { useEffect } from 'react';
-import { TutorialProgress } from '@urbit/api';
-import useLocalState, { selectLocalState } from '~/logic/state/local';
->>>>>>> e9a9863b
 
 const localSelector = selectLocalState(['tutorialProgress', 'setTutorialRef']);
 
