--- conflicted
+++ resolved
@@ -40,15 +40,6 @@
             {metaKey}/
           </Text>
         </StatusBarItem>
-<<<<<<< HEAD
-=======
-        <StatusBarItem
-          onClick={() => props.history.push('/~groups')}
-          badge={Object.keys(invites).length > 0}>
-          <Icon icon='Groups' color='transparent' stroke='black'/>
-          <Text display={["none", "inline"]} ml={2}>Groups</Text>
-        </StatusBarItem>
->>>>>>> 5b9da641
         <ReconnectButton
           connection={props.connection}
           subscription={props.subscription}
