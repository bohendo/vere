import _ from 'lodash';
import {
    Box, Col,
    ErrorLabel, Label,
    Row,
    StatelessTextInput as Input
} from '@tlon/indigo-react';
import { useField } from 'formik';
<<<<<<< HEAD
import React, { FormEvent, useState, useEffect } from 'react';
import { hexToUx } from '~/logic/lib/util';
import { uxToHex } from '@urbit/api';
=======
import React, { useState, useEffect, ChangeEvent, useMemo } from 'react';
import { uxToHex, hexToUx } from '@urbit/api';
import styled from 'styled-components';
>>>>>>> 04246b9c

export type ColorInputProps = Parameters<typeof Col>[0] & {
  id: string;
  label?: string;
  placeholder?: string;
  disabled?: boolean;
};

const COLOR_REGEX = /^(\d|[a-f]|[A-F]){6}$/;

function isValidHex(color: string): boolean {
  return COLOR_REGEX.test(color);
}

function parseIncomingColor(value: string): string {
  if (!value)
    return '';

  const isUx = value.startsWith('0x');
  return isUx ? uxToHex(value) : value.replace('#', '');
}

const ClickInput = styled(Input)`
  cursor: pointer;
`;

export function ColorInput(props: ColorInputProps) {
  const { id, placeholder, label, caption, disabled, ...rest } = props;
  const [{ value }, meta, { setValue, setTouched }] = useField(id);
  const [field, setField] = useState(parseIncomingColor(value));

  const update = (value: string) => {
    const normalizedValue = value.trim().replace(/[^a-f\d]/gi, '').slice(0,6);
    setField(normalizedValue);
  };

  const onText = (e: ChangeEvent<HTMLInputElement>) => update(e.target.value);

  const pickerChange = useMemo(() => _.debounce(update, 300), []);

  const updateField = useMemo(() => _.debounce((field: string) => {
    const newValue = hexToUx(field);
    setValue(newValue);
    setTouched(true);
  }, 100), []);

  useEffect(() => {
    if (isValidHex(field)) {
      updateField(field);
    }
  }, [field]);

  useEffect(() => {
    const parsedColor = parseIncomingColor(value);

    if (parsedColor !== field) {
      update(parsedColor);
    }
  }, [value]);

  const isValid = isValidHex(field);

  return (
    <Box display='flex' flexDirection='column' {...rest}>
      <Label htmlFor={id}>{label}</Label>
      {caption ? (
        <Label mt={2} gray>
          {caption}
        </Label>
      ) : null}
      <Row mt={2} alignItems='flex-end' maxWidth="120px">
        <Input
          id={id}
          borderTopRightRadius={0}
          borderBottomRightRadius={0}
          onBlur={onText}
          onChange={onText}
          value={field}
          disabled={disabled || false}
          borderRight={0}
          placeholder={placeholder}
        />
        <Box
          borderBottomRightRadius={1}
          borderTopRightRadius={1}
          border={1}
          borderColor='lightGray'
          width='32px'
          alignSelf='stretch'
          bg={isValid ? `#${field}` : 'transparent'}
        >
          <ClickInput
            width='100%'
            height='100%'
            alignSelf='stretch'
            disabled={disabled || false}
            type='color'
            value={`#${isValid ? field : uxToHex(value)}`}
            opacity={0}
            overflow='hidden'
            onChange={(e: ChangeEvent<HTMLInputElement>) => pickerChange(e.target.value)}
          />
        </Box>
      </Row>
      <ErrorLabel mt={2} hasError={Boolean(meta.touched && meta.error)}>
        {meta.error}
      </ErrorLabel>
    </Box>
  );
}<|MERGE_RESOLUTION|>--- conflicted
+++ resolved
@@ -6,15 +6,9 @@
     StatelessTextInput as Input
 } from '@tlon/indigo-react';
 import { useField } from 'formik';
-<<<<<<< HEAD
-import React, { FormEvent, useState, useEffect } from 'react';
-import { hexToUx } from '~/logic/lib/util';
-import { uxToHex } from '@urbit/api';
-=======
 import React, { useState, useEffect, ChangeEvent, useMemo } from 'react';
 import { uxToHex, hexToUx } from '@urbit/api';
 import styled from 'styled-components';
->>>>>>> 04246b9c
 
 export type ColorInputProps = Parameters<typeof Col>[0] & {
   id: string;
