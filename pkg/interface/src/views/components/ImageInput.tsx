import React, { useRef, useCallback, ReactElement } from 'react';
import { useField } from 'formik';

import {
  Box,
  StatelessTextInput as Input,
  Row,
  Button,
  Label,
  ErrorLabel,
  BaseInput
} from '@tlon/indigo-react';

import { StorageState } from '~/types';
import useStorage from '~/logic/lib/useStorage';

type ImageInputProps = Parameters<typeof Box>[0] & {
  id: string;
  label: string;
<<<<<<< HEAD
=======
  storage: StorageState;
>>>>>>> 72445f34
  placeholder?: string;
};

export function ImageInput(props: ImageInputProps): ReactElement {
<<<<<<< HEAD
  const { id, label, caption, placeholder } = props;

  const { uploadDefault, canUpload, uploading } = useS3();
=======
  const { id, label, storage, caption, placeholder } = props;

  const { uploadDefault, canUpload, uploading } = useStorage(storage);
>>>>>>> 72445f34

  const [field, meta, { setValue, setError }] = useField(id);

  const ref = useRef<HTMLInputElement | null>(null);

  const onImageUpload = useCallback(async () => {
    const file = ref.current?.files?.item(0);

    if (!file || !canUpload) {
      return;
    }
    try {
      const url = await uploadDefault(file);
      setValue(url);
    } catch (e) {
      setError(e.message);
    }
  }, [ref.current, uploadDefault, canUpload, setValue]);

  const onClick = useCallback(() => {
    ref.current?.click();
  }, [ref]);

  return (
    <Box display="flex" flexDirection="column" {...props}>
      <Label htmlFor={id}>{label}</Label>
      {caption ? (
        <Label mt="2" gray>
          {caption}
        </Label>
      ) : null}
      <Row mt="2" alignItems="flex-end">
        <Input
          type={'text'}
          hasError={meta.touched && meta.error !== undefined}
          placeholder={placeholder}
          {...field}
        />
        {canUpload && (
          <>
            <Button
              type="button"
              ml={1}
              border={1}
              borderColor="lightGray"
              onClick={onClick}
              flexShrink={0}
            >
              {uploading ? 'Uploading' : 'Upload'}
            </Button>
            <BaseInput
              style={{ display: 'none' }}
              type="file"
              id="fileElement"
              ref={ref}
              accept="image/*"
              onChange={onImageUpload}
            />
          </>
        )}
      </Row>
      <ErrorLabel mt="2" hasError={Boolean(meta.touched && meta.error)}>
        {meta.error}
      </ErrorLabel>
    </Box>
  );
}<|MERGE_RESOLUTION|>--- conflicted
+++ resolved
@@ -17,23 +17,13 @@
 type ImageInputProps = Parameters<typeof Box>[0] & {
   id: string;
   label: string;
-<<<<<<< HEAD
-=======
-  storage: StorageState;
->>>>>>> 72445f34
   placeholder?: string;
 };
 
 export function ImageInput(props: ImageInputProps): ReactElement {
-<<<<<<< HEAD
   const { id, label, caption, placeholder } = props;
 
-  const { uploadDefault, canUpload, uploading } = useS3();
-=======
-  const { id, label, storage, caption, placeholder } = props;
-
-  const { uploadDefault, canUpload, uploading } = useStorage(storage);
->>>>>>> 72445f34
+  const { uploadDefault, canUpload, uploading } = useStorage();
 
   const [field, meta, { setValue, setError }] = useField(id);
 
