import React, { useRef, useCallback, ReactElement } from 'react';
import { useField } from 'formik';

import {
  Box,
  StatelessTextInput as Input,
  Row,
  Button,
  Label,
  ErrorLabel,
  BaseInput
<<<<<<< HEAD
} from "@tlon/indigo-react";
import { useField } from "formik";
import { StorageState } from "~/types/storage-state";
import useStorage from "~/logic/lib/useStorage";
=======
} from '@tlon/indigo-react';

import { S3State } from '~/types/s3-update';
import useS3 from '~/logic/lib/useS3';
>>>>>>> 7d451a37

type ImageInputProps = Parameters<typeof Box>[0] & {
  id: string;
  label: string;
  storage: StorageState;
  placeholder?: string;
};

<<<<<<< HEAD
export function ImageInput(props: ImageInputProps) {
  const { id, label, storage, caption, placeholder, ...rest } = props;
=======
export function ImageInput(props: ImageInputProps): ReactElement {
  const { id, label, s3, caption, placeholder } = props;
>>>>>>> 7d451a37

  const { uploadDefault, canUpload, uploading } = useStorage(storage);

  const [field, meta, { setValue, setError }] = useField(id);

  const ref = useRef<HTMLInputElement | null>(null);

  const onImageUpload = useCallback(async () => {
    const file = ref.current?.files?.item(0);

    if (!file || !canUpload) {
      return;
    }
    try {
      const url = await uploadDefault(file);
      setValue(url);
    } catch (e) {
      setError(e.message);
    }
  }, [ref.current, uploadDefault, canUpload, setValue]);

  const onClick = useCallback(() => {
    ref.current?.click();
  }, [ref]);

  return (
    <Box display="flex" flexDirection="column" {...props}>
      <Label htmlFor={id}>{label}</Label>
      {caption ? (
        <Label mt="2" gray>
          {caption}
        </Label>
      ) : null}
      <Row mt="2" alignItems="flex-end">
        <Input
          type={'text'}
          hasError={meta.touched && meta.error !== undefined}
          placeholder={placeholder}
          {...field}
        />
        {canUpload && (
          <>
            <Button
              type="button"
              ml={1}
              border={1}
              borderColor="lightGray"
              onClick={onClick}
              flexShrink={0}
            >
              {uploading ? 'Uploading' : 'Upload'}
            </Button>
            <BaseInput
              style={{ display: 'none' }}
              type="file"
              id="fileElement"
              ref={ref}
              accept="image/*"
              onChange={onImageUpload}
            />
          </>
        )}
      </Row>
      <ErrorLabel mt="2" hasError={Boolean(meta.touched && meta.error)}>
        {meta.error}
      </ErrorLabel>
    </Box>
  );
}<|MERGE_RESOLUTION|>--- conflicted
+++ resolved
@@ -9,17 +9,10 @@
   Label,
   ErrorLabel,
   BaseInput
-<<<<<<< HEAD
-} from "@tlon/indigo-react";
-import { useField } from "formik";
-import { StorageState } from "~/types/storage-state";
-import useStorage from "~/logic/lib/useStorage";
-=======
 } from '@tlon/indigo-react';
 
-import { S3State } from '~/types/s3-update';
-import useS3 from '~/logic/lib/useS3';
->>>>>>> 7d451a37
+import { StorageState } from '~/types';
+import useStorage from '~/logic/lib/useStorage';
 
 type ImageInputProps = Parameters<typeof Box>[0] & {
   id: string;
@@ -28,13 +21,8 @@
   placeholder?: string;
 };
 
-<<<<<<< HEAD
-export function ImageInput(props: ImageInputProps) {
-  const { id, label, storage, caption, placeholder, ...rest } = props;
-=======
 export function ImageInput(props: ImageInputProps): ReactElement {
-  const { id, label, s3, caption, placeholder } = props;
->>>>>>> 7d451a37
+  const { id, label, storage, caption, placeholder } = props;
 
   const { uploadDefault, canUpload, uploading } = useStorage(storage);
 
