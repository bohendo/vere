import React from 'react';
import { Box, Text } from '@tlon/indigo-react';

const ReconnectButton = ({ connection, subscription }) => {
  const connectedStatus = connection || 'connected';
  const reconnect = subscription.restart.bind(subscription);
  if (connectedStatus === 'disconnected') {
    return (
      <>
      <Box
        ml={2}
        px={2}
        py={1}
        display='inline-block'
        color='red'
        bg="white"
        border={1}
        verticalAlign="middle"
        lineHeight='0'
        borderRadius={2}
        style={{ cursor: 'pointer' }}
        onClick={reconnect}>
        <Text color='red'>Reconnect ↻</Text>
      </Box>
      </>
    );
    } else if (connectedStatus === 'reconnecting') {
      return (
        <>
        <Box
          ml={2}
          px={2}
          py={1}
<<<<<<< HEAD
          lineHeight="min"
          bg='white'
=======
          lineHeight="0"
          verticalAlign="middle"
>>>>>>> 7acb2da3
          display='inline-block'
          color='yellow'
          border={1}
          borderRadius={2}>
          <Text color='yellow'>Reconnecting</Text>
        </Box>
        </>
      );
      } else {
        return null;
      }
    };

export default ReconnectButton;<|MERGE_RESOLUTION|>--- conflicted
+++ resolved
@@ -31,13 +31,9 @@
           ml={2}
           px={2}
           py={1}
-<<<<<<< HEAD
-          lineHeight="min"
           bg='white'
-=======
           lineHeight="0"
           verticalAlign="middle"
->>>>>>> 7acb2da3
           display='inline-block'
           color='yellow'
           border={1}
