--- conflicted
+++ resolved
@@ -1,10 +1,5 @@
 import { Action, Box, Col, Icon, Row, Text } from '@tlon/indigo-react';
-<<<<<<< HEAD
-import { Group, removePosts, roleForShip } from '@urbit/api';
-import { GraphNode } from '@urbit/api/graph';
-=======
-import { GraphNode, Group, removePosts } from '@urbit/api';
->>>>>>> 06a2e5e1
+import { GraphNode, Group, removePosts, roleForShip } from '@urbit/api';
 import bigInt from 'big-integer';
 import React, { useCallback, useEffect, useRef } from 'react';
 import { getPermalinkForGraph } from '~/logic/lib/permalinks';
