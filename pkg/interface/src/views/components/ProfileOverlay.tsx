<<<<<<< HEAD
import React, { useCallback, useEffect, useRef, useState, useMemo, ReactNode } from 'react';
=======
import {
  BaseImage, Box,

  BoxProps,

  Center, Col,

  Icon, Row,

  Text
} from '@tlon/indigo-react';
>>>>>>> 4fc803ca
import { uxToHex } from '@urbit/api';
import _ from 'lodash';
import React, { ReactNode, useCallback, useEffect, useMemo, useRef, useState } from 'react';
import { useHistory } from 'react-router-dom';
import VisibilitySensor from 'react-visibility-sensor';
import styled from 'styled-components';
import { getRelativePosition } from '~/logic/lib/relativePosition';
import { Sigil } from '~/logic/lib/sigil';
<<<<<<< HEAD

import {
  Box,
  Row,
  Col,
  Text,
  BaseImage,
  Icon,
  BoxProps,
  Center
} from '@tlon/indigo-react';
import RichText from './RichText';
import { ProfileStatus } from './ProfileStatus';
import useSettingsState from '~/logic/state/settings';
import { useOutsideClick } from '~/logic/lib/useOutsideClick';
import { useCopy } from '~/logic/lib/useCopy';
import { useContact } from '~/logic/state/contact';
import { useHistory } from 'react-router-dom';
import { Portal } from './Portal';
import { getRelativePosition } from '~/logic/lib/relativePosition';
=======
import { useCopy } from '~/logic/lib/useCopy';
import { useOutsideClick } from '~/logic/lib/useOutsideClick';
import { cite, useShowNickname } from '~/logic/lib/util';
import { useContact } from '~/logic/state/contact';
import useSettingsState from '~/logic/state/settings';
import { Portal } from './Portal';
import { ProfileStatus } from './ProfileStatus';
import RichText from './RichText';
>>>>>>> 4fc803ca

export const OVERLAY_HEIGHT = 250;
const FixedOverlay = styled(Col)`
  position: fixed;
  -webkit-transition: all 0.1s ease-out;
  -moz-transition: all 0.1s ease-out;
  -o-transition: all 0.1s ease-out;
  transition: all 0.1s ease-out;
`;

type ProfileOverlayProps = BoxProps & {
  ship: string;
  api: any;
  children: ReactNode;
  color?: string;
};

const ProfileOverlay = (props: ProfileOverlayProps) => {
  const {
    ship,
    children,
    ...rest
  } = props;
  const [open, _setOpen] = useState(false);
  const [coords, setCoords] = useState({});
  const [visible, setVisible] = useState(false);
  const history = useHistory();
  const outerRef = useRef<HTMLDivElement>(null);
  const innerRef = useRef<HTMLDivElement>(null);
  const hideAvatars = useSettingsState(state => state.calm.hideAvatars);
  const hideNicknames = useSettingsState(state => state.calm.hideNicknames);
  const isOwn = useMemo(() => window.ship === ship, [ship]);
  const { copyDisplay, doCopy, didCopy } = useCopy(`~${ship}`);

  const contact = useContact(`~${ship}`);
  const color = `#${uxToHex(contact?.color ?? '0x0')}`;
  const showNickname = useShowNickname(contact, hideNicknames);

  const setClosed = useCallback(() => {
    _setOpen(false);
  }, [_setOpen]);

  const setOpen = useCallback(() => {
    _setOpen(true);
  }, [_setOpen]);

  useEffect(() => {
    if(!visible) {
      setClosed();
    }
  }, [visible]);

  useOutsideClick(innerRef, setClosed);

  useEffect(() => {
    if(!open) {
      return () => {};
    }
    function _updateCoords() {
      if(outerRef.current) {
        const outer = outerRef.current;
        const { left, right, top } = outer.getBoundingClientRect();
        const spaceAtTop = top > 300;
        const spaceAtRight = right > 300 || right > left;
        setCoords(getRelativePosition(
          outer,
          spaceAtRight ? 'left' : 'right',
          spaceAtTop ? 'bottom' : 'top',
          -1* outer.clientWidth,
          -1 * outer.clientHeight
        ));
      }
    }
    const updateCoords = _.throttle(_updateCoords, 25);
    updateCoords();
    const interval = setInterval(updateCoords, 300);
    window.addEventListener('scroll', updateCoords);
    return () => {
      clearInterval(interval);
      window.removeEventListener('scroll', updateCoords);
    };
  }, [open]);

  const img =
    contact?.avatar && !hideAvatars ? (
      <BaseImage
        referrerPolicy='no-referrer'
        display='inline-block'
        style={{ objectFit: 'cover' }}
        src={contact.avatar}
        height={60}
        width={60}
        borderRadius={2}
      />
    ) : (
      <Box size={60} borderRadius={2} backgroundColor={color}>
        <Center height={60}>
          <Sigil ship={ship} size={32} color={color} />
        </Center>
      </Box>
    );

  return (
    <Box ref={outerRef} {...rest} onClick={setOpen} cursor="pointer">
      <VisibilitySensor onChange={setVisible}>
        {children}
      </VisibilitySensor>
  { open && (
    <Portal>
      <FixedOverlay
        ref={innerRef}
        {...coords}
        backgroundColor='white'
        color='washedGray'
        border={1}
        borderRadius={2}
        borderColor='lightGray'
        boxShadow='0px 0px 0px 3px'
        zIndex={3}
        fontSize='0'
        height='250px'
        width='250px'
        padding={3}
        justifyContent='center'
      >
        <Row color='black' padding={3} position='absolute' top={0} left={0}>
           {!isOwn && (
             <Icon
               icon='Chat'
               size={16}
               cursor='pointer'
               onClick={() => history.push(`/~landscape/dm/${ship}`)}
             />
           )}
         </Row>
        <Box
          alignSelf='center'
          height='72px'
          cursor='pointer'
          onClick={() => history.push(`/~profile/~${ship}`)}
          overflow='hidden'
          borderRadius={2}
        >
          {img}
        </Box>
        <Col
          position='absolute'
          overflow='hidden'
          minWidth='0'
          width='100%'
          padding={3}
          bottom={0}
          left={0}
        >
          <Row width='100%'>
            <Text
              fontWeight='600'
              mono={!showNickname}
              textOverflow='ellipsis'
              overflow='hidden'
              whiteSpace='pre'
              marginBottom='0'
              cursor='pointer'
              display={didCopy ? 'none' : 'block'}
              onClick={doCopy}
            >
              {showNickname ? contact?.nickname : cite(ship)}
            </Text>
            <Text
              fontWeight='600'
              marginBottom='0'
            >
              {copyDisplay}
            </Text>
          </Row>
          {isOwn ? (
            <ProfileStatus
              api={props.api}
              ship={`~${ship}`}
              contact={contact}
            />
          ) : (
            <RichText
              display='inline-block'
              width='100%'
              minWidth='0'
              textOverflow='ellipsis'
              overflow='hidden'
              whiteSpace='pre'
              marginBottom='0'
              disableRemoteContent
              gray
              title={contact?.status ? contact.status : ''}
            >
              {contact?.status ? contact.status : ''}
            </RichText>
          )}
        </Col>
      </FixedOverlay>
    </Portal>
    )}
  </Box>
  );
};

export default ProfileOverlay;<|MERGE_RESOLUTION|>--- conflicted
+++ resolved
@@ -1,28 +1,12 @@
-<<<<<<< HEAD
 import React, { useCallback, useEffect, useRef, useState, useMemo, ReactNode } from 'react';
-=======
-import {
-  BaseImage, Box,
-
-  BoxProps,
-
-  Center, Col,
-
-  Icon, Row,
-
-  Text
-} from '@tlon/indigo-react';
->>>>>>> 4fc803ca
-import { uxToHex } from '@urbit/api';
+import { uxToHex, cite } from '@urbit/api';
+import { useShowNickname } from '~/logic/lib/util';
 import _ from 'lodash';
-import React, { ReactNode, useCallback, useEffect, useMemo, useRef, useState } from 'react';
 import { useHistory } from 'react-router-dom';
 import VisibilitySensor from 'react-visibility-sensor';
 import styled from 'styled-components';
 import { getRelativePosition } from '~/logic/lib/relativePosition';
 import { Sigil } from '~/logic/lib/sigil';
-<<<<<<< HEAD
-
 import {
   Box,
   Row,
@@ -39,19 +23,7 @@
 import { useOutsideClick } from '~/logic/lib/useOutsideClick';
 import { useCopy } from '~/logic/lib/useCopy';
 import { useContact } from '~/logic/state/contact';
-import { useHistory } from 'react-router-dom';
 import { Portal } from './Portal';
-import { getRelativePosition } from '~/logic/lib/relativePosition';
-=======
-import { useCopy } from '~/logic/lib/useCopy';
-import { useOutsideClick } from '~/logic/lib/useOutsideClick';
-import { cite, useShowNickname } from '~/logic/lib/util';
-import { useContact } from '~/logic/state/contact';
-import useSettingsState from '~/logic/state/settings';
-import { Portal } from './Portal';
-import { ProfileStatus } from './ProfileStatus';
-import RichText from './RichText';
->>>>>>> 4fc803ca
 
 export const OVERLAY_HEIGHT = 250;
 const FixedOverlay = styled(Col)`
