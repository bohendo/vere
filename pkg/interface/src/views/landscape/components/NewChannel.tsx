import {
  Box,

  Col, ManagedTextInputField as Input,

  Text
} from '@tlon/indigo-react';
import { Form, Formik } from 'formik';
import _ from 'lodash';
import React, { ReactElement } from 'react';
import { useHistory } from 'react-router-dom';
import * as Yup from 'yup';
import GlobalApi from '~/logic/api/global';
import { resourceFromPath } from '~/logic/lib/group';
import { useWaitForProps } from '~/logic/lib/useWaitForProps';
<<<<<<< HEAD
import {
  ShipSearch,
  shipSearchSchemaInGroup,
  shipSearchSchema
} from '~/views/components/ShipSearch';
import { IconRadio } from '~/views/components/IconRadio';
import {
  ChannelWriteFieldSchema,
  ChannelWritePerms
} from './ChannelWritePerms';
import { Workspace } from '~/types/workspace';
import useGroupState from '~/logic/state/group';
=======
import { deSig, parentPath, stringToSymbol } from '~/logic/lib/util';
import useGroupState from '~/logic/state/group';
import { Workspace } from '~/types/workspace';
import { AsyncButton } from '~/views/components/AsyncButton';
import { FormError } from '~/views/components/FormError';
import { IconRadio } from '~/views/components/IconRadio';
import { ShipSearch, shipSearchSchema, shipSearchSchemaInGroup } from '~/views/components/ShipSearch';
import { ChannelWriteFieldSchema, ChannelWritePerms } from './ChannelWritePerms';
>>>>>>> 6515396f

type FormSchema = {
  name: string;
  description: string;
  ships: string[];
  moduleType: 'chat' | 'publish' | 'link';
} & ChannelWriteFieldSchema;

const formSchema = (members?: string[]) =>
  Yup.object({
    name: Yup.string(),
    description: Yup.string(),
    ships: Yup.array(Yup.string()),
    moduleType: Yup.string().required('Must choose channel type'),
    writers: members ? shipSearchSchemaInGroup(members) : shipSearchSchema,
    writePerms: Yup.string()
  });

type NewChannelProps = {
  api: GlobalApi;
  group?: string;
  workspace: Workspace;
  baseUrl?: string;
  existingMembers: string[];
} & PropFunc<typeof Col>;

export function NewChannel(props: NewChannelProps): ReactElement {
  const history = useHistory();
  const { api, group, workspace, existingMembers, ...rest } = props;
  const groups = useGroupState(state => state.groups);
  const waiter = useWaitForProps({ groups }, 5000);

  const onSubmit = async (values: FormSchema, actions) => {
    const name = values.name ? values.name : values.moduleType;
    const resId: string =
      stringToSymbol(values.name) +
      (workspace?.type !== 'messages'
        ? `-${Math.floor(Math.random() * 10000)}`
        : '');
    try {
      let { description, moduleType, ships, writers } = values;
      ships = ships.filter(e => e !== '');
      if (workspace?.type === 'messages' && ships.length === 1) {
        return history.push(`/~landscape/dm/${deSig(ships[0])}`);
      }
      if (group) {
        await api.graph.createManagedGraph(
          resId,
          name,
          description,
          group,
          moduleType
        );
        const tag = {
          app: 'graph',
          resource: `/ship/~${window.ship}/${resId}`,
          tag: 'writers'
        };

        const resource = resourceFromPath(group);
        writers = _.compact(writers).map(s => `~${s}`);
        const us = `~${window.ship}`;
        if (values.writePerms === 'self') {
          await api.groups.addTag(resource, tag, [us]);
        } else if (values.writePerms === 'subset') {
          writers.push(us);
          await api.groups.addTag(resource, tag, writers);
        }
      } else {
        await api.graph.createUnmanagedGraph(
          resId,
          name,
          description,
          { invite: { pending: ships.map(s => `~${deSig(s)}`) } },
          moduleType
        );
      }

      if (!group) {
        await waiter(p =>
          Boolean(p.groups?.[`/ship/~${window.ship}/${resId}`])
        );
      }
      actions.setStatus({ success: null });
<<<<<<< HEAD
      const resourceUrl = location.pathname.includes('/messages')
        ? '/~landscape/messages'
        : parentPath(location.pathname);
=======
      const resourceUrl = (location.pathname.includes('/messages')) ? '/~landscape/messages' : parentPath(location.pathname);
>>>>>>> 6515396f
      history.push(
        `${resourceUrl}/resource/${moduleType}/ship/~${window.ship}/${resId}`
      );
    } catch (e) {
      console.error(e);
      actions.setStatus({ error: 'Channel creation failed' });
    }
  };

  const members = group ? Array.from(groups[group]?.members) : undefined;

  return (
    <Col
      overflowY='auto'
      p={3}
      backgroundColor='white'
      {...rest}
    >
      <Box
        pb='3'
        display={workspace?.type === 'messages' ? 'none' : ['block', 'none']}
        onClick={() => history.push(props?.baseUrl ?? '/')}
      >
        <Text>{'<- Back'}</Text>
      </Box>
      <Box>
        <Text fontSize={2} bold>
          {workspace?.type === 'messages' && existingMembers ? 'New Group ' : null}
          {workspace?.type === 'messages' ? 'Direct Message' : 'New Channel'}
        </Text>
      </Box>
      <Formik
        validationSchema={formSchema(members)}
        initialValues={{
          moduleType: workspace?.type === 'home' ? 'publish' : 'chat',
          name: '',
          description: '',
          group: '',
          ships: existingMembers ? [...existingMembers] : [],
          writePerms: 'everyone',
          writers: []
        }}
        onSubmit={onSubmit}
      >
        <Form>
          <Col maxWidth='348px' gapY='4'>
            <Col
              pt={4}
              gapY='2'
              display={workspace?.type === 'messages' ? 'none' : 'flex'}
            >
              <Box fontSize='1' color='black' mb={2}>
                Channel Type
              </Box>
              <IconRadio
                display={!(workspace?.type === 'home') ? 'flex' : 'none'}
                icon='Chat'
                label='Chat'
                id='chat'
                name='moduleType'
              />
              <IconRadio
                icon='Notebook'
                label='Notebook'
                id='publish'
                name='moduleType'
              />
              <IconRadio
                icon='Collection'
                label='Collection'
                id='link'
                name='moduleType'
              />
            </Col>
            <Input
              display={workspace?.type === 'messages' ? 'none' : 'flex'}
              id='name'
              label='Name'
              caption='Provide a name for your channel'
              placeholder='eg. My Channel'
            />
            <Input
              display={workspace?.type === 'messages' ? 'none' : 'flex'}
              id='description'
              label='Description'
              caption="What's your channel about?"
              placeholder='Channel description'
            />
            {workspace?.type === 'home' || workspace?.type === 'messages' ? (
              <ShipSearch id='ships' label='Invitees' />
            ) : (
              <ChannelWritePerms />
            )}
            <Box justifySelf='start'>
              <AsyncButton
                primary
                loadingText='Creating...'
                type='submit'
                border
              >
                Create
              </AsyncButton>
            </Box>
            <FormError message='Channel creation failed' />
          </Col>
        </Form>
      </Formik>
    </Col>
  );
}<|MERGE_RESOLUTION|>--- conflicted
+++ resolved
@@ -13,20 +13,6 @@
 import GlobalApi from '~/logic/api/global';
 import { resourceFromPath } from '~/logic/lib/group';
 import { useWaitForProps } from '~/logic/lib/useWaitForProps';
-<<<<<<< HEAD
-import {
-  ShipSearch,
-  shipSearchSchemaInGroup,
-  shipSearchSchema
-} from '~/views/components/ShipSearch';
-import { IconRadio } from '~/views/components/IconRadio';
-import {
-  ChannelWriteFieldSchema,
-  ChannelWritePerms
-} from './ChannelWritePerms';
-import { Workspace } from '~/types/workspace';
-import useGroupState from '~/logic/state/group';
-=======
 import { deSig, parentPath, stringToSymbol } from '~/logic/lib/util';
 import useGroupState from '~/logic/state/group';
 import { Workspace } from '~/types/workspace';
@@ -35,7 +21,6 @@
 import { IconRadio } from '~/views/components/IconRadio';
 import { ShipSearch, shipSearchSchema, shipSearchSchemaInGroup } from '~/views/components/ShipSearch';
 import { ChannelWriteFieldSchema, ChannelWritePerms } from './ChannelWritePerms';
->>>>>>> 6515396f
 
 type FormSchema = {
   name: string;
@@ -120,13 +105,9 @@
         );
       }
       actions.setStatus({ success: null });
-<<<<<<< HEAD
       const resourceUrl = location.pathname.includes('/messages')
         ? '/~landscape/messages'
         : parentPath(location.pathname);
-=======
-      const resourceUrl = (location.pathname.includes('/messages')) ? '/~landscape/messages' : parentPath(location.pathname);
->>>>>>> 6515396f
       history.push(
         `${resourceUrl}/resource/${moduleType}/ship/~${window.ship}/${resId}`
       );
