import React from 'react';
import _ from 'lodash';
import * as Yup from 'yup';
import {
  Label,
  ManagedToggleSwitchField as Checkbox,
  Box,
  Col,
  Text
} from '@tlon/indigo-react';
import { Formik, Form } from 'formik';
import { PermVariation, Association, Group, Groups, Rolodex } from '@urbit/api';
import { shipSearchSchemaInGroup } from '~/views/components/ShipSearch';
import GlobalApi from '~/logic/api/global';
import { resourceFromPath } from '~/logic/lib/group';
import { FormSubmit } from '~/views/components/FormSubmit';
import { ChannelWritePerms } from '../ChannelWritePerms';

function PermissionsSummary(props: {
  writersSize: number;
  vip: PermVariation;
}) {
  const { writersSize, vip } = props;

  const description =
    writersSize === 0
      ? 'Currently, all members of the group can write to this channel'
      : `Currently, only ${writersSize} ship${
          writersSize > 1 ? 's' : ''
        } can write to this channel`;

  const vipDescription =
    vip === 'reader-comments' && writersSize !== 0
      ? '. All ships may comment'
      : '';

  return (
    <Box
      p="2"
      border="1"
      borderColor="lightBlue"
      borderRadius="1"
      backgroundColor="washedBlue"
    >
      <Text>
        {description}
        {vipDescription}
      </Text>
    </Box>
  );
}

interface GraphPermissionsProps {
  association: Association;
  group: Group;
  api: GlobalApi;
}

interface FormSchema {
  writePerms: 'self' | 'everyone' | 'subset';
  writers: string[];
  readerComments: boolean;
}

const formSchema = (members: string[]) => {
  return Yup.object({
    writePerms: Yup.string(),
    writers: shipSearchSchemaInGroup(members),
    readerComments: Yup.boolean()
  });
};

export function GraphPermissions(props: GraphPermissionsProps) {
  const { api, group, association } = props;

  const writers = _.get(
    group?.tags,
    ['graph', association.resource, 'writers'],
    new Set()
  );

  let [, , hostShip] = association.resource.split('/');
  hostShip = hostShip.slice(1);

  const writePerms =
    writers.size === 0
      ? ('everyone' as const)
      : writers.size === 1 && writers.has(hostShip)
      ? ('self' as const)
      : ('subset' as const);

  const readerComments = association.metadata.vip === 'reader-comments';

  const initialValues = {
    writePerms,
    writers: Array.from(writers)
      .filter(x => x !== hostShip),
    readerComments: association.metadata.vip === 'reader-comments'
  };

  const onSubmit = async (values: FormSchema, actions) => {
    values.writers = _.map(_.compact(values.writers), x => `~${x}`);
    const resource = resourceFromPath(association.group);
    const tag = {
      app: 'graph',
      resource: association.resource,
      tag: 'writers'
    };
    const allWriters = Array.from(writers).map(w => `~${w}`);
    if (values.readerComments !== readerComments) {
      await api.metadata.update(association, {
        vip: values.readerComments ? 'reader-comments' : ''
      });
    }

    if (values.writePerms === 'everyone') {
      if (writePerms === 'everyone') {
        actions.setStatus({ success: null });
        return;
      }
      await api.groups.removeTag(resource, tag, allWriters);
    } else if (values.writePerms === 'self') {
      if (writePerms === 'self') {
        actions.setStatus({ success: null });
        return;
      }
      const promises: Promise<any>[] = [];
      allWriters.length > 0 &&
        promises.push(api.groups.removeTag(resource, tag, allWriters));
      promises.push(api.groups.addTag(resource, tag, [`~${hostShip}`]));
      await Promise.all(promises);
      actions.setStatus({ success: null });
    } else if (values.writePerms === 'subset') {
      const toRemove = _.difference(allWriters, values.writers);

      const toAdd = [
        ..._.difference(values.writers, allWriters),
        `~${hostShip}`
      ];

      const promises: Promise<any>[] = [];
      toRemove.length > 0 &&
        promises.push(api.groups.removeTag(resource, tag, toRemove));
      toAdd.length > 0 &&
        promises.push(api.groups.addTag(resource, tag, toAdd));
      await Promise.all(promises);

      actions.setStatus({ success: null });
    }
  };

  const schema = formSchema(Array.from(group?.members ?? []));

  return (
    <Formik
      validationSchema={schema}
      initialValues={initialValues}
      onSubmit={onSubmit}
    >
      <Form style={{ display: 'contents' }}>
        <Col mt="4" flexShrink={0} gapY="5">
          <Col gapY="1" mt="0">
            <Text id="permissions" fontWeight="bold" fontSize="2">
              Permissions
            </Text>
            <Text gray>
              Add or remove read/write privileges to this channel. Group admins
              can always write to a channel
            </Text>
          </Col>
          <Col>
            <Label mb="2">Permissions Summary</Label>
            <PermissionsSummary
              writersSize={writers.size}
              vip={association.metadata.vip}
            />
          </Col>
<<<<<<< HEAD
          <ChannelWritePerms contacts={props.contacts} groups={props.groups} />
          { ( association.metadata &&
              'graph' in association.metadata.config &&
              association.metadata.config.graph !== 'chat'
            )
            && (
=======
          <ChannelWritePerms />
          {association.metadata.module !== 'chat' && (
>>>>>>> a7150007
            <Checkbox
              id="readerComments"
              label="Allow readers to comment"
              caption="If enabled, all members of the group can comment on this channel"
            />
          )}
          <FormSubmit>Update Permissions</FormSubmit>
        </Col>
      </Form>
    </Formik>
  );
}<|MERGE_RESOLUTION|>--- conflicted
+++ resolved
@@ -175,17 +175,12 @@
               vip={association.metadata.vip}
             />
           </Col>
-<<<<<<< HEAD
-          <ChannelWritePerms contacts={props.contacts} groups={props.groups} />
+          <ChannelWritePerms />
           { ( association.metadata &&
               'graph' in association.metadata.config &&
               association.metadata.config.graph !== 'chat'
             )
             && (
-=======
-          <ChannelWritePerms />
-          {association.metadata.module !== 'chat' && (
->>>>>>> a7150007
             <Checkbox
               id="readerComments"
               label="Allow readers to comment"
