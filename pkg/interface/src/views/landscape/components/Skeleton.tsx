--- conflicted
+++ resolved
@@ -1,26 +1,14 @@
-<<<<<<< HEAD
 import React, { Children, ReactElement, ReactNode, useCallback, useMemo, useState } from 'react';
-
-import { Groups, Graphs, Invites, Rolodex, Path, AppName } from '@urbit/api';
-import { Associations } from '@urbit/api/metadata';
-
 import { Sidebar } from './Sidebar/Sidebar';
-=======
 import { AppName } from '@urbit/api';
-import React, { ReactElement, ReactNode, useMemo } from 'react';
->>>>>>> eedef4ea
 import GlobalApi from '~/logic/api/global';
 import useGraphState from '~/logic/state/graph';
 import useHarkState from '~/logic/state/hark';
 import { Workspace } from '~/types/workspace';
 import { Body } from '~/views/components/Body';
 import ErrorBoundary from '~/views/components/ErrorBoundary';
-<<<<<<< HEAD
 import { useShortcut } from '~/logic/state/settings';
-=======
 import { useGraphModule } from './Sidebar/Apps';
-import { Sidebar } from './Sidebar/Sidebar';
->>>>>>> eedef4ea
 
 interface SkeletonProps {
   children: ReactNode;
