--- conflicted
+++ resolved
@@ -29,12 +29,7 @@
 import { Dropdown } from '~/views/components/Dropdown';
 import GlobalApi from '~/logic/api/global';
 import { StatelessAsyncAction } from '~/views/components/StatelessAsyncAction';
-<<<<<<< HEAD
-import styled from 'styled-components';
 import useSettingsState, { selectCalmState } from '~/logic/state/settings';
-=======
-import useLocalState from '~/logic/state/local';
->>>>>>> 390a17b7
 
 const TruncText = styled(Text)`
   white-space: nowrap;
@@ -84,13 +79,14 @@
 
 const emptyContact = (patp: string, pending: boolean): Participant => ({
   nickname: '',
-  email: '',
-  phone: '',
+  bio: '',
+  status: '',
   color: '',
   avatar: null,
-  notes: '',
-  website: '',
+  cover: null,
+  groups: [],
   patp,
+  'last-updated': 0,
   pending
 });
 
