import React from 'react';
import { Formik, Form, FormikHelpers } from 'formik';
import * as Yup from 'yup';

import {
  Box,
  ManagedTextInputField as Input,
  ManagedToggleSwitchField as Checkbox,
  Col,
  Text
} from '@tlon/indigo-react';
import { Enc } from '@urbit/api';
import { Group, GroupPolicy } from '@urbit/api/groups';
import { Association } from '@urbit/api/metadata';

import { AsyncButton } from '~/views/components/AsyncButton';
import { FormError } from '~/views/components/FormError';
import GlobalApi from '~/logic/api/global';
import { resourceFromPath, roleForShip } from '~/logic/lib/group';
import { ColorInput } from '~/views/components/ColorInput';
import { useHistory } from 'react-router-dom';
import { uxToHex } from '~/logic/lib/util';
import { ImageInput } from '~/views/components/ImageInput';
import { StorageState } from '~/types';

interface FormSchema {
  title: string;
  description: string;
  color: string;
  isPrivate: boolean;
  picture: string;
  adminMetadata: boolean;
}

const formSchema = Yup.object({
  title: Yup.string().required('Group must have a name'),
  description: Yup.string(),
  color: Yup.string(),
  isPrivate: Yup.boolean(),
  adminMetadata: Yup.boolean()
});

interface GroupAdminSettingsProps {
  group: Group;
  association: Association;
  api: GlobalApi;
<<<<<<< HEAD
}

export function GroupAdminSettings(props: GroupAdminSettingsProps) {
  const { group, association } = props;
=======
  storage: StorageState;
}

export function GroupAdminSettings(props: GroupAdminSettingsProps) {
  const { group, association, storage } = props;
>>>>>>> 72445f34
  const { metadata } = association;
  const history = useHistory();
  const currentPrivate = 'invite' in props.group.policy;
  const initialValues: FormSchema = {
    title: metadata?.title,
    description: metadata?.description,
    color: metadata?.color,
    picture: metadata?.picture,
    isPrivate: currentPrivate,
    adminMetadata: metadata.vip !== 'member-metadata'
  };

  const onSubmit = async (
    values: FormSchema,
    actions: FormikHelpers<FormSchema>
  ) => {
    try {
      const { title, description, picture, color, isPrivate, adminMetadata } = values;
      const uxColor = uxToHex(color);
      const vip = adminMetadata ? '' : 'member-metadata';
      await props.api.metadata.update(props.association, {
        title,
        description,
        picture,
        color: uxColor,
        vip
      });
      if (isPrivate !== currentPrivate) {
        const resource = resourceFromPath(props.association.group);
        const newPolicy: Enc<GroupPolicy> = isPrivate
          ? { invite: { pending: [] } }
          : { open: { banRanks: [], banned: [] } };
        const diff = { replace: newPolicy };
        await props.api.groups.changePolicy(resource, diff);
      }

      actions.setStatus({ success: null });
    } catch (e) {
      console.log(e);
      actions.setStatus({ error: e.message });
    }
  };

  const disabled =
    resourceFromPath(association.group).ship.slice(1) !== window.ship &&
    roleForShip(group, window.ship) !== 'admin';
  if(disabled)
return null;

  return (
    <Formik
      validationSchema={formSchema}
      initialValues={initialValues}
      onSubmit={onSubmit}
    >
      <Form>
        <Box p="4" id="group-details"><Text fontWeight="600" fontSize="2">Group Details</Text></Box>
        <Col pb="4" px="4" maxWidth="384px" gapY={4}>
          <Input
            id="title"
            label="Group Name"
            caption="The name for your group to be called by"
            disabled={disabled}
          />
          <Input
            id="description"
            label="Group Description"
            caption="The description of your group"
            disabled={disabled}
          />
          <ColorInput
            id="color"
            label="Group color"
            caption="A color to represent your group"
            disabled={disabled}
          />
          <ImageInput
            id="picture"
            label="Group picture"
            caption="A picture for your group"
            placeholder="Enter URL"
            disabled={disabled}
<<<<<<< HEAD
=======
            storage={storage}
>>>>>>> 72445f34
          />
          <Checkbox
            id="isPrivate"
            label="Private group"
            caption="If enabled, users must be invited to join the group"
            disabled={disabled}
          />
          <Checkbox
            id="adminMetadata"
            label="Restrict channel adding to admins"
            caption="If enabled, users must be an admin to add a channel to the group"
            disabled={disabled}
          />

          <AsyncButton
            disabled={disabled}
            primary
            loadingText="Updating.."
            border
          >
            Save
          </AsyncButton>
          <FormError message="Failed to update settings" />
        </Col>
      </Form>
    </Formik>
  );
}<|MERGE_RESOLUTION|>--- conflicted
+++ resolved
@@ -44,18 +44,10 @@
   group: Group;
   association: Association;
   api: GlobalApi;
-<<<<<<< HEAD
 }
 
 export function GroupAdminSettings(props: GroupAdminSettingsProps) {
   const { group, association } = props;
-=======
-  storage: StorageState;
-}
-
-export function GroupAdminSettings(props: GroupAdminSettingsProps) {
-  const { group, association, storage } = props;
->>>>>>> 72445f34
   const { metadata } = association;
   const history = useHistory();
   const currentPrivate = 'invite' in props.group.policy;
@@ -138,10 +130,6 @@
             caption="A picture for your group"
             placeholder="Enter URL"
             disabled={disabled}
-<<<<<<< HEAD
-=======
-            storage={storage}
->>>>>>> 72445f34
           />
           <Checkbox
             id="isPrivate"
