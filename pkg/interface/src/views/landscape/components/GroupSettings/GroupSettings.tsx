import React, { useCallback } from 'react';

import { Box, Col, Button, Text } from '@tlon/indigo-react';
import { Group } from '@urbit/api/groups';
import { Association, Associations } from '@urbit/api/metadata';
import { GroupNotificationsConfig } from '@urbit/api';

import GlobalApi from '~/logic/api/global';
import { GroupAdminSettings } from './Admin';
import { GroupPersonalSettings } from './Personal';
import { GroupChannelSettings } from './Channels';
import { useHistory } from 'react-router-dom';
import { resourceFromPath, roleForShip } from '~/logic/lib/group';
import { StorageState } from '~/types';

const Section = ({ children }) => (
  <Box boxShadow="inset 0px 1px 0px rgba(0, 0, 0, 0.2)">{children}</Box>
);

interface GroupSettingsProps {
  group: Group;
  association: Association;
  api: GlobalApi;
<<<<<<< HEAD
=======
  notificationsGroupConfig: GroupNotificationsConfig;
  storage: StorageState;
>>>>>>> 72445f34
  baseUrl: string;
}
export function GroupSettings(props: GroupSettingsProps) {
  const history = useHistory();

  const linkRelative = useCallback(
    (url: string) =>
      useCallback(() => history.push(`${props.baseUrl}${url}`), [url]),
    [history, props.baseUrl]
  );

  const isAdmin =
    resourceFromPath(props.association.group).ship.slice(1) === window.ship ||
    roleForShip(props.group, window.ship) === 'admin';

  return (
    <Box height="100%" overflowY="auto">
      <Col>
        <GroupPersonalSettings {...props} />
        <Section>
          <Col p="4" maxWidth="384px">
            <Text fontSize="2" fontWeight="600">
              Participants
            </Text>
            <Text gray>View list of all group participants and statuses</Text>
            <Button primary mt="4" onClick={linkRelative('/participants')}>View List</Button>
          </Col>
        </Section>
        { isAdmin && (
          <>
            <Section>
              <GroupAdminSettings {...props} />
            </Section>
            <Section>
              <GroupChannelSettings {...props} />
            </Section>
          </>
        )}
      </Col>
    </Box>
  );
}<|MERGE_RESOLUTION|>--- conflicted
+++ resolved
@@ -21,11 +21,6 @@
   group: Group;
   association: Association;
   api: GlobalApi;
-<<<<<<< HEAD
-=======
-  notificationsGroupConfig: GroupNotificationsConfig;
-  storage: StorageState;
->>>>>>> 72445f34
   baseUrl: string;
 }
 export function GroupSettings(props: GroupSettingsProps) {
