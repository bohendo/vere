--- conflicted
+++ resolved
@@ -1,16 +1,3 @@
-<<<<<<< HEAD
-import React from 'react';
-import { Box, Col, Row, Text, BaseLabel, Label } from '@tlon/indigo-react';
-import { Association, resourceFromPath, Group, PermVariation } from '@urbit/api';
-import GlobalApi from '~/logic/api/global';
-import { Formik, Form, FormikHelpers } from 'formik';
-import {
-  GroupFeedPermsInput
-} from '../Home/Post/GroupFeedPerms';
-import { FormSubmit } from '~/views/components/FormSubmit';
-import { StatelessAsyncToggle } from '~/views/components/StatelessAsyncToggle';
-import useMetadataState from '~/logic/state/metadata';
-=======
 import { BaseLabel, Col, Label, Text } from '@tlon/indigo-react';
 import { Association, Group, PermVariation, resourceFromPath } from '@urbit/api';
 import { Form, Formik, FormikHelpers } from 'formik';
@@ -22,7 +9,6 @@
 import {
   GroupFeedPermsInput
 } from '../Home/Post/GroupFeedPerms';
->>>>>>> 4fc803ca
 
 interface FormSchema {
   permissions: PermVariation;
@@ -46,16 +32,11 @@
   }
   const feedAssoc = useMetadataState(s => s.associations.graph[feedResource]);
   const isEnabled = Boolean(feedResource);
-<<<<<<< HEAD
-
-  const vip = feedAssoc?.metadata?.vip || '';
-=======
 
   const associations = useMetadataState(state => state.associations);
   const feedMetadata = associations?.graph[feedResource];
 
   const vip = feedAssoc?.metadata?.vip || ' ';
->>>>>>> 4fc803ca
   const toggleFeed = async (actions: any) => {
     if (isEnabled) {
       await api.graph.disableGroupFeed(resource);
