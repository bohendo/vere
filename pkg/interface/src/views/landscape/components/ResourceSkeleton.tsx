--- conflicted
+++ resolved
@@ -30,13 +30,8 @@
 };
 
 export function ResourceSkeleton(props: ResourceSkeletonProps): ReactElement {
-<<<<<<< HEAD
-  const { association, baseUrl, children, groups } = props;
+  const { association, baseUrl, children } = props;
   const app = association?.metadata?.config?.graph || association['app-name'];
-=======
-  const { association, baseUrl, children } = props;
-  const app = association?.metadata?.module || association['app-name'];
->>>>>>> a7150007
   const rid = association.resource;
   const groups = useGroupState(state => state.groups);
   const group = groups[association.group];
