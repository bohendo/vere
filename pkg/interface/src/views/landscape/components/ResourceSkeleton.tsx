--- conflicted
+++ resolved
@@ -90,11 +90,7 @@
     <Text
       mono={urbitOb.isValidPatp(title)}
       fontSize='2'
-<<<<<<< HEAD
-      fontWeight='700'
-=======
       fontWeight='600'
->>>>>>> 8d455eea
       textOverflow='ellipsis'
       overflow='hidden'
       whiteSpace='nowrap'
@@ -145,11 +141,7 @@
   if (actRef) {
     actionsWidth = actRef.clientWidth;
   }
-<<<<<<< HEAD
-  
-=======
 
->>>>>>> 8d455eea
   return (
     <Col width='100%' height='100%' overflow='hidden'>
       <Box
@@ -158,11 +150,7 @@
         py='2'
         px='2'
         borderBottom={1}
-<<<<<<< HEAD
-        borderBottomColor='washedGray'
-=======
         borderBottomColor='lightGray'
->>>>>>> 8d455eea
         display='flex'
         justifyContent='space-between'
         alignItems='center'
