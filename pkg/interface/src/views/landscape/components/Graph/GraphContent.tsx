--- conflicted
+++ resolved
@@ -228,15 +228,7 @@
     ) : (
       <H4 display="block">{children}</H4>
     );
-<<<<<<< HEAD
-  return (
-    <Box {...rest} mt={2} mb={4}>
-      {inner}
-    </Box>
-  );
-=======
   return <Box {...rest}>{inner}</Box>;
->>>>>>> 9d790dd3
 };
 
 const renderers = {
@@ -269,11 +261,7 @@
   },
   emphasis: ({ children }) => {
     return (
-<<<<<<< HEAD
-    <Text fontStyle="italic" fontSize={1} lineHeight={'20px'}>
-=======
-      <Text fontStyle="italic" fontSize="1" lineHeight="tall">
->>>>>>> 9d790dd3
+      <Text fontStyle="italic" fontSize={1} lineHeight="tall">
         {children}
       </Text>
     );
@@ -290,12 +278,8 @@
         borderLeft="1px solid"
         color="black"
         paddingLeft={2}
-<<<<<<< HEAD
         py={1}
-        mb={1} 
-=======
-        mb="1"
->>>>>>> 9d790dd3
+        mb={1}
       >
         {children}
       </Text>
@@ -303,11 +287,7 @@
   },
   paragraph: ({ children }) => {
     return (
-<<<<<<< HEAD
-      <Text fontSize={1} lineHeight={'20px'}>
-=======
-      <Text fontSize="1" lineHeight="tall">
->>>>>>> 9d790dd3
+      <Text fontSize={1} lineHeight="tall">
         {children}
       </Text>
     );
