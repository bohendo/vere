import { AppAssociations } from '@urbit/api';
import React, { ReactElement } from 'react';
<<<<<<< HEAD
import { Associations, AppAssociations, Groups, Rolodex, Graph, UnreadStats } from '@urbit/api';
import { patp, patp2dec } from 'urbit-ob';

import { alphabeticalOrder } from '~/logic/lib/util';
import { SidebarAppConfigs, SidebarListConfig, SidebarSort } from './types';
import { SidebarAssociationItem, SidebarDmItem } from './SidebarItem';
import { Workspace } from '~/types/workspace';
import useMetadataState from '~/logic/state/metadata';
import {useInbox} from '~/logic/state/graph';
import useHarkState from '~/logic/state/hark';
=======
import { alphabeticalOrder } from '~/logic/lib/util';
import useMetadataState from '~/logic/state/metadata';
import { Workspace } from '~/types/workspace';
import { SidebarItem } from './SidebarItem';
import { SidebarAppConfigs, SidebarListConfig, SidebarSort } from './types';
>>>>>>> 1628b0f5

function sidebarSort(
  associations: AppAssociations,
  apps: SidebarAppConfigs,
  inboxUnreads: Record<string, UnreadStats>
): Record<SidebarSort, (a: string, b: string) => number> {
  const alphabetical = (a: string, b: string) => {
    const aAssoc = associations[a];
    const bAssoc = associations[b];
    const aTitle = aAssoc?.metadata?.title || b;
    const bTitle = bAssoc?.metadata?.title || b;

    return alphabeticalOrder(aTitle, bTitle);
  };

  const lastUpdated = (a: string, b: string) => {
    const aAssoc = associations[a];
    const bAssoc = associations[b];
    const aAppName = aAssoc?.['app-name'];
    const bAppName = bAssoc?.['app-name'];

    const aUpdated = a.startsWith('~') 
      ?  (inboxUnreads?.[`/${patp2dec(a)}`]?.last)
      :  apps[aAppName]?.lastUpdated(a) || 0;
    const bUpdated = b.startsWith('~')
      ?  (inboxUnreads?.[`/${patp2dec(b)}`]?.last || 0)
      :  apps[bAppName]?.lastUpdated(b) || 0;

    return bUpdated - aUpdated || alphabetical(a, b);
  };

  return {
    asc: alphabetical,
    lastUpdated
  };
}


function getItems(associations: Associations, workspace: Workspace, inbox: Graph) {
   const filtered = Object.keys(associations.graph).filter((a) => {
      const assoc = associations.graph[a];
      if (workspace?.type === 'messages') {
        return (
          !(assoc.group in associations.groups) &&
          'graph' in assoc.metadata.config &&
          assoc.metadata.config.graph === 'chat'
        );
      } else {
        return group ? (
          assoc.group === group &&
          !assoc.metadata.hidden
        ) : (
          !(assoc.group in associationState.groups) &&
          'graph' in assoc.metadata.config &&
          assoc.metadata.config.graph !== 'chat' &&
          !assoc.metadata.hidden
        );
      }
   });
  const direct: string[] = workspace.type !== 'messages' ? []
    : inbox.keys().map(x => patp(x.toJSNumber()))

  return [...filtered, ...direct];

}

export function SidebarList(props: {
  apps: SidebarAppConfigs;
  config: SidebarListConfig;
  baseUrl: string;
  group?: string;
  selected?: string;
  workspace: Workspace;
}): ReactElement {
  const { selected, group, config, workspace } = props;
  const associations = useMetadataState(state => state.associations);
  const inbox = useInbox();
  const unreads = useHarkState(s => s.unreads.graph?.[`/ship/~${window.ship}/dm-inbox`]);


  const ordered = getItems(associations, workspace, inbox)
    .sort(sidebarSort(associations, props.apps, unreads)[config.sortBy]);

  return (
    <>
      {ordered.map((pathOrShip) => {
        
        return pathOrShip.startsWith('/') ? (
          <SidebarAssociationItem
            key={pathOrShip}
            path={pathOrShip}
            selected={pathOrShip === selected}
            association={associations[pathOrShip]}
            apps={props.apps}
            hideUnjoined={config.hideUnjoined}
            workspace={workspace}
          />
          ) : (
            <SidebarDmItem
              key={pathOrShip}
              ship={pathOrShip}
              workspace={workspace}
              selected={pathOrShip === selected}
            />

          );
      })}
    </>
  );
}<|MERGE_RESOLUTION|>--- conflicted
+++ resolved
@@ -1,23 +1,14 @@
-import { AppAssociations } from '@urbit/api';
 import React, { ReactElement } from 'react';
-<<<<<<< HEAD
-import { Associations, AppAssociations, Groups, Rolodex, Graph, UnreadStats } from '@urbit/api';
+import { AppAssociations, Associations, Graph, UnreadStats } from '@urbit/api';
 import { patp, patp2dec } from 'urbit-ob';
 
-import { alphabeticalOrder } from '~/logic/lib/util';
-import { SidebarAppConfigs, SidebarListConfig, SidebarSort } from './types';
 import { SidebarAssociationItem, SidebarDmItem } from './SidebarItem';
-import { Workspace } from '~/types/workspace';
 import useMetadataState from '~/logic/state/metadata';
 import {useInbox} from '~/logic/state/graph';
 import useHarkState from '~/logic/state/hark';
-=======
 import { alphabeticalOrder } from '~/logic/lib/util';
-import useMetadataState from '~/logic/state/metadata';
 import { Workspace } from '~/types/workspace';
-import { SidebarItem } from './SidebarItem';
 import { SidebarAppConfigs, SidebarListConfig, SidebarSort } from './types';
->>>>>>> 1628b0f5
 
 function sidebarSort(
   associations: AppAssociations,
@@ -58,19 +49,27 @@
 
 function getItems(associations: Associations, workspace: Workspace, inbox: Graph) {
    const filtered = Object.keys(associations.graph).filter((a) => {
-      const assoc = associations.graph[a];
+     const assoc = associations.graph[a];
+     if(!('graph' in assoc.metadata.config)) {
+       return false;
+    }
       if (workspace?.type === 'messages') {
         return (
           !(assoc.group in associations.groups) &&
-          'graph' in assoc.metadata.config &&
           assoc.metadata.config.graph === 'chat'
         );
+      } else if (workspace?.type === 'home') {
+        return (
+          !(assoc.group in associations.groups) &&
+          assoc.metadata.config.graph !== 'chat'
+        );
       } else {
+        const group = workspace.group;
         return group ? (
           assoc.group === group &&
           !assoc.metadata.hidden
         ) : (
-          !(assoc.group in associationState.groups) &&
+          !(assoc.group in associations.groups) &&
           'graph' in assoc.metadata.config &&
           assoc.metadata.config.graph !== 'chat' &&
           !assoc.metadata.hidden
@@ -99,7 +98,7 @@
 
 
   const ordered = getItems(associations, workspace, inbox)
-    .sort(sidebarSort(associations, props.apps, unreads)[config.sortBy]);
+    .sort(sidebarSort(associations.graph, props.apps, unreads)[config.sortBy]);
 
   return (
     <>
