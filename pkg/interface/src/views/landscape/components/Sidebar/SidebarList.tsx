--- conflicted
+++ resolved
@@ -1,25 +1,14 @@
-<<<<<<< HEAD
-import React, { ReactElement } from 'react';
+import React, { ReactElement, useCallback } from 'react';
 import { AppAssociations, Associations, Graph, UnreadStats } from '@urbit/api';
 import { patp, patp2dec } from 'urbit-ob';
 
 import { SidebarAssociationItem, SidebarDmItem } from './SidebarItem';
-import useMetadataState from '~/logic/state/metadata';
-import {useInbox} from '~/logic/state/graph';
+import useGraphState, {useInbox} from '~/logic/state/graph';
 import useHarkState from '~/logic/state/hark';
-import { alphabeticalOrder } from '~/logic/lib/util';
-import { Workspace } from '~/types/workspace';
-=======
-import React, { ReactElement, useCallback, useEffect } from 'react';
-import { AppAssociations, Groups, Rolodex } from '@urbit/api';
-
 import { alphabeticalOrder, getResourcePath, modulo } from '~/logic/lib/util';
->>>>>>> e5514b13
 import { SidebarAppConfigs, SidebarListConfig, SidebarSort } from './types';
-import { SidebarItem } from './SidebarItem';
 import { Workspace } from '~/types/workspace';
 import useMetadataState from '~/logic/state/metadata';
-import useGraphState from '~/logic/state/graph';
 import {useHistory} from 'react-router';
 import { useShortcut } from '~/logic/state/settings';
 
@@ -58,22 +47,6 @@
     lastUpdated
   };
 }
-
-<<<<<<< HEAD
-=======
-export function SidebarList(props: {
-  apps: SidebarAppConfigs;
-  config: SidebarListConfig;
-  baseUrl: string;
-  group?: string;
-  selected?: string;
-  workspace: Workspace;
-}): ReactElement {
-  const { selected, group, config, workspace } = props;
-  const associationState = useMetadataState(state => state.associations);
-  const graphKeys = useGraphState(s => s.graphKeys);
-  const associations = { ...associationState.graph };
->>>>>>> e5514b13
 
 function getItems(associations: Associations, workspace: Workspace, inbox: Graph) {
    const filtered = Object.keys(associations.graph).filter((a) => {
@@ -123,6 +96,7 @@
   const associations = useMetadataState(state => state.associations);
   const inbox = useInbox();
   const unreads = useHarkState(s => s.unreads.graph?.[`/ship/~${window.ship}/dm-inbox`]);
+  const graphKeys = useGraphState(s => s.graphKeys);
 
 
   const ordered = getItems(associations, workspace, inbox)
