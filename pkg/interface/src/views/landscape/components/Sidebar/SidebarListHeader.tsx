--- conflicted
+++ resolved
@@ -42,18 +42,10 @@
   const groups = useGroupState(state => state.groups);
 
   const groupPath = getGroupFromWorkspace(props.workspace);
-<<<<<<< HEAD
-  const role = groupPath && props.groups?.[groupPath] ? roleForShip(props.groups[groupPath], window.ship) : undefined;
-
-  const metadata = props.associations.groups?.[groupPath].metadata;
-  const memberMetadata =
-    groupPath ? metadata?.vip === 'member-metadata' : false;
-=======
   const role = groupPath && groups?.[groupPath] ? roleForShip(groups[groupPath], window.ship) : undefined;
   const associations = useMetadataState(state => state.associations);
   const memberMetadata =
     groupPath ? associations.groups?.[groupPath].metadata.vip === 'member-metadata' : false;
->>>>>>> a7150007
 
   const isAdmin = memberMetadata || (role === 'admin') || (props.workspace?.type === 'home') || (props.workspace?.type === 'messages');
 
