import React, { useRef, useCallback, ReactElement } from 'react';
import { Route, Switch, RouteComponentProps, Link } from 'react-router-dom';
import { Box,  Col, Text } from '@tlon/indigo-react';

import { GroupNotificationsConfig, Associations } from '@urbit/api';
import { Contacts, Contact } from '@urbit/api/contacts';
import { Group } from '@urbit/api/groups';
import { Association } from '@urbit/api/metadata';

import GlobalApi from '~/logic/api/global';
import { GroupSettings } from './GroupSettings/GroupSettings';
import { Participants } from './Participants';
import { useHashLink } from '~/logic/lib/useHashLink';
import { DeleteGroup } from './DeleteGroup';
import { resourceFromPath } from '~/logic/lib/group';
import { ModalOverlay } from '~/views/components/ModalOverlay';
import { SidebarItem } from '~/views/landscape/components/SidebarItem';
import { StorageState } from '~/types';

export function PopoverRoutes(
  props: {
    baseUrl: string;
    group: Group;
    association: Association;
<<<<<<< HEAD
=======
    associations: Associations;
    storage: StorageState;
>>>>>>> 72445f34
    api: GlobalApi;
    notificationsGroupConfig: GroupNotificationsConfig;
    rootIdentity: Contact;
  } & RouteComponentProps
): ReactElement {
  const relativeUrl = (url: string) => `${props.baseUrl}/popover${url}`;
  const innerRef = useRef(null);

  const onDismiss = useCallback(() => {
    props.history.push(props.baseUrl);
  }, [props.history.push, props.baseUrl]);

  useHashLink();

  const groupSize = props.group.members.size;

  const owner = resourceFromPath(props.association.group).ship.slice(1) === window.ship;

  const admin = props.group?.tags?.role?.admin.has(window.ship) || false;

  return (
    <Switch>
      <Route
        path={[relativeUrl('/:view'), relativeUrl('')]}
        render={(routeProps) => {
          const { view } = routeProps.match.params;
          return (
            <ModalOverlay
              spacing={[3,5,7]}
              ref={innerRef}
              border={1}
              borderColor="washedGray"
              borderRadius={1}
              width="100%"
              height="100%"
              bg="white"
              dismiss={onDismiss}
            >
              <Box
                display="grid"
                gridTemplateRows={['32px 1fr', '100%']}
                gridTemplateColumns={['100%', '250px 1fr']}
                height="100%"
                width="100%"
              >
                <Col
                  display={view ? ['none', 'flex'] : 'flex'}
                  borderRight={1}
                  borderRightColor="washedGray"
                >
                  <Text my="4" mx="3" fontWeight="600" fontSize="2">Group Settings</Text>
                  <Col gapY="2">
                    <Text my="1" mx="3" gray>Group</Text>
                    <SidebarItem
                      icon="Inbox"
                      to={relativeUrl('/settings#notifications')}
                      text="Notifications"
                    />
                    <SidebarItem
                      icon="Users"
                      to={relativeUrl('/participants')}
                      text="Participants"
                      selected={view === 'participants'}
                    ><Text gray>{groupSize}</Text>
                    </SidebarItem>
                    { admin && (
                      <>
                        <Box pt="3" mb="1" mx="3">
                          <Text gray>Administration</Text>
                        </Box>
                        <SidebarItem
                          icon="Groups"
                          to={relativeUrl('/settings#group-details')}
                          text="Group Details"
                        />
                        <SidebarItem
                          icon="Spaces"
                          to={relativeUrl('/settings#channels')}
                          text="Channel Management"
                        />
                      </>
                    )}
                    <DeleteGroup owner={owner} api={props.api} association={props.association} />
                  </Col>
                </Col>
                <Box
                  gridArea={'1 / 1 / 2 / 2'}
                  p={2}
                  display={['auto', 'none']}
                >
                  <Link to={view ? relativeUrl('') : props.baseUrl}>
                    <Text>{'<- Back'}</Text>
                  </Link>
                </Box>
                <Box overflow="hidden">
                  {view === 'settings' && (
                    <GroupSettings
                      baseUrl={`${props.baseUrl}/popover`}
                      group={props.group}
                      association={props.association}
                      api={props.api}
<<<<<<< HEAD
=======
                      notificationsGroupConfig={props.notificationsGroupConfig}
                      associations={props.associations}
                      storage={props.storage}
>>>>>>> 72445f34
                    />
                  )}
                  {view === 'participants' && (
                    <Participants
                      group={props.group}
                      association={props.association}
                      api={props.api}
                    />
                  )}
                </Box>
              </Box>
            </ModalOverlay>
          );
        }}
      />
    </Switch>
  );
}<|MERGE_RESOLUTION|>--- conflicted
+++ resolved
@@ -22,11 +22,6 @@
     baseUrl: string;
     group: Group;
     association: Association;
-<<<<<<< HEAD
-=======
-    associations: Associations;
-    storage: StorageState;
->>>>>>> 72445f34
     api: GlobalApi;
     notificationsGroupConfig: GroupNotificationsConfig;
     rootIdentity: Contact;
@@ -128,12 +123,6 @@
                       group={props.group}
                       association={props.association}
                       api={props.api}
-<<<<<<< HEAD
-=======
-                      notificationsGroupConfig={props.notificationsGroupConfig}
-                      associations={props.associations}
-                      storage={props.storage}
->>>>>>> 72445f34
                     />
                   )}
                   {view === 'participants' && (
