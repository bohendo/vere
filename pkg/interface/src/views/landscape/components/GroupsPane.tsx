import { AppName } from '@urbit/api';
import _ from 'lodash';
import React, { useCallback, useEffect } from 'react';
import Helmet from 'react-helmet';
import {
  Route,
  RouteComponentProps, Switch
} from 'react-router-dom';
<<<<<<< HEAD
=======
import GlobalApi from '~/logic/api/global';
import { useShortcut } from '~/logic/state/settings';
>>>>>>> 179046c9
import { useLocalStorageState } from '~/logic/lib/useLocalStorageState';
import { getGroupFromWorkspace } from '~/logic/lib/workspace';
import useGroupState from '~/logic/state/group';
import useHarkState from '~/logic/state/hark';
import useMetadataState from '~/logic/state/metadata';
import { DmResource } from '~/views/apps/chat/DmResource';
import { StoreState } from '~/logic/store/type';
import { Workspace } from '~/types/workspace';
import '~/views/apps/links/css/custom.css';
import '~/views/apps/publish/css/custom.css';
import { Loading } from '~/views/components/Loading';
import { UnjoinedResource } from '~/views/components/UnjoinedResource';
import { EmptyGroupHome } from './Home/EmptyGroupHome';
import { GroupHome } from './Home/GroupHome';
import { InvitePopover } from './InvitePopover';
import { NewChannel } from './NewChannel';
import { PopoverRoutes } from './PopoverRoutes';
import { Resource } from './Resource';
import { Skeleton } from './Skeleton';

type GroupsPaneProps = StoreState & {
  baseUrl: string;
  workspace: Workspace;
};

export function GroupsPane(props: GroupsPaneProps) {
  const { baseUrl, workspace } = props;
  const associations = useMetadataState(state => state.associations);
  const notificationsCount = useHarkState(state => state.notificationsCount);

  const relativePath = (path: string) => baseUrl + path;
  const groupPath = getGroupFromWorkspace(workspace);
  const groups = useGroupState(state => state.groups);

  useShortcut('readGroup', useCallback(() => {
    if(groupPath) {
      api.hark.readGroup(groupPath);
    }
  }, [groupPath, api]));

  const groupAssociation =
    (groupPath && associations.groups[groupPath]) || undefined;
  const group = (groupPath && groups[groupPath]) || undefined;
  const [recentGroups, setRecentGroups] = useLocalStorageState<string[]>(
    'recent-groups',
    []
  );

  useEffect(() => {
    if (workspace.type !== 'group') {
      return;
    }
    return () => {
      setRecentGroups(gs => _.uniq([workspace.group, ...gs]));
    };
  }, [workspace]);

  if (!(associations && (groupPath ? groupPath in groups : true))) {
    return null;
  }

  const popovers = (routeProps: RouteComponentProps, baseUrl: string) =>
     ( <>
        {groupPath && ( <PopoverRoutes
          association={groupAssociation!}
          group={group!}

          {...routeProps}
          baseUrl={baseUrl}
                        />)}
        <InvitePopover
          association={groupAssociation!}
          baseUrl={baseUrl}
          workspace={workspace}
        />
      </>
    );

  return (
    <Switch>
      <Route
        path={relativePath('/dm/:ship')}
        render={({ match }) => {
          const { ship } = match.params as Record<string, string>;

          return (
            <Skeleton
              mobileHide
              recentGroups={recentGroups}
              selected={ship}
              {...props}
              baseUrl={match.path}
            > <DmResource ship={ship} />

            </Skeleton>

          );
        }}
      />
      <Route
        path={[relativePath('/resource/:app/(ship)?/:host/:name')]}
        render={(routeProps) => {
          const { app, host, name } = routeProps.match.params as Record<
            string,
            string
          >;

          const appName = app as AppName;

          const resource = `/ship/${host}/${name}`;
          const association = associations.graph[resource];
          const resourceUrl = `${baseUrl}/resource/${app}${resource}`;

          if (!association) {
            return <Loading />;
          }

          return (
            <Skeleton
              mobileHide
              recentGroups={recentGroups}
              selected={resource}
              selectedApp={appName}
              {...props}
              baseUrl={resourceUrl}
            >
              <Resource
                {...props}
                association={association}
                baseUrl={baseUrl}
              />
              {popovers(routeProps, resourceUrl)}
            </Skeleton>
          );
        }}
      />
      <Route
        path={relativePath('/join/:app/(ship)?/:host/:name')}
        render={(routeProps) => {
          const { app, host, name } = routeProps.match.params;
          const appPath = `/ship/${host}/${name}`;
          const association = associations.graph[appPath];
          const resourceUrl = `${baseUrl}/join/${app}${appPath}`;
          let title = groupAssociation?.metadata?.title ?? 'Landscape';

          if (!association) {
            return <Loading />;
          }

          title += ` - ${association.metadata.title}`;
          return (
            <>
              <Helmet defer={false}>
                <title>{notificationsCount ? `(${String(notificationsCount)}) ` : ''}{ title }</title>
              </Helmet>
              <Skeleton
                recentGroups={recentGroups}
                mobileHide
                selected={appPath}
                {...props}
                baseUrl={baseUrl}
              >
                <UnjoinedResource
                  baseUrl={baseUrl}
                  association={association}
                />
                {popovers(routeProps, resourceUrl)}
              </Skeleton>
            </>
          );
        }}
      />
      <Route
        path={relativePath('/new')}
        render={(routeProps) => {
          return (
            <Skeleton mobileHide recentGroups={recentGroups} {...props} baseUrl={baseUrl}>
              <NewChannel
                {...routeProps}
                baseUrl={baseUrl}
                group={groupPath}
                workspace={workspace}
              />
              {popovers(routeProps, baseUrl)}
            </Skeleton>
          );
        }}
      />
      <Route
        path={[relativePath('/'), relativePath('/feed+')]}
        render={(routeProps) => {
          const shouldHideSidebar =
            routeProps.location.pathname.includes('/feed');
          const title = groupAssociation?.metadata?.title ?? 'Landscape';
          return (
            <>
              <Helmet defer={false}>
                <title>
                  {notificationsCount ? `(${String(notificationsCount)}) ` : ''}
                  { title }
                </title>
              </Helmet>
              <Skeleton
                {...props}
                mobileHide={shouldHideSidebar}
                recentGroups={recentGroups}
                baseUrl={baseUrl}
              >
                { workspace.type === 'group' ? (
                  <GroupHome
                    baseUrl={baseUrl}
                    groupPath={groupPath}
                  />
                  ) : (
                    <EmptyGroupHome
                      associations={associations}
                    />
                )}
               {popovers(routeProps, baseUrl)}
              </Skeleton>
            </>
          );
        }}
      />
    </Switch>
  );
}<|MERGE_RESOLUTION|>--- conflicted
+++ resolved
@@ -1,4 +1,4 @@
-import { AppName } from '@urbit/api';
+import { AppName, readGroup } from '@urbit/api';
 import _ from 'lodash';
 import React, { useCallback, useEffect } from 'react';
 import Helmet from 'react-helmet';
@@ -6,11 +6,7 @@
   Route,
   RouteComponentProps, Switch
 } from 'react-router-dom';
-<<<<<<< HEAD
-=======
-import GlobalApi from '~/logic/api/global';
 import { useShortcut } from '~/logic/state/settings';
->>>>>>> 179046c9
 import { useLocalStorageState } from '~/logic/lib/useLocalStorageState';
 import { getGroupFromWorkspace } from '~/logic/lib/workspace';
 import useGroupState from '~/logic/state/group';
@@ -30,6 +26,7 @@
 import { PopoverRoutes } from './PopoverRoutes';
 import { Resource } from './Resource';
 import { Skeleton } from './Skeleton';
+import airlock from '~/logic/api';
 
 type GroupsPaneProps = StoreState & {
   baseUrl: string;
@@ -47,9 +44,9 @@
 
   useShortcut('readGroup', useCallback(() => {
     if(groupPath) {
-      api.hark.readGroup(groupPath);
+      airlock.poke(readGroup(groupPath));
     }
-  }, [groupPath, api]));
+  }, [groupPath]));
 
   const groupAssociation =
     (groupPath && associations.groups[groupPath]) || undefined;
