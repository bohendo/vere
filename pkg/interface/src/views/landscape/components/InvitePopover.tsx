import React, { useCallback, useRef, useMemo } from "react";
import _ from 'lodash';
import { Switch, Route, useHistory } from "react-router-dom";
import { Formik, Form } from "formik";
import * as Yup from 'yup';
import {
  ManagedTextInputField as Input,
  Box,
  Text,
  Col,
  Button,
  Row
} from "@tlon/indigo-react";

import { ShipSearch } from "~/views/components/ShipSearch";
import { Association } from "~/types/metadata-update";
import { AsyncButton } from "~/views/components/AsyncButton";
import { useOutsideClick } from "~/logic/lib/useOutsideClick";
import { FormError } from "~/views/components/FormError";
import { resourceFromPath } from "~/logic/lib/group";
import GlobalApi from "~/logic/api/global";
import { Groups, Rolodex, Workspace } from "~/types";
import { deSig } from "~/logic/lib/util";

interface InvitePopoverProps {
  baseUrl: string;
  association: Association;
  groups: Groups;
  contacts: Rolodex;
  api: GlobalApi;
  workspace: Workspace;
}

interface FormSchema {
  emails: string[];
  description: string;
  ships: string[];
}

const formSchema = Yup.object({
  emails: Yup.array(Yup.string().email("Invalid email")),
  ships: Yup.array(Yup.string()).min(1, "Must invite at least one ship")
});

export function InvitePopover(props: InvitePopoverProps) {
  const { baseUrl, api, association } = props;

  const relativePath = (p: string) => baseUrl + p;
  const { title } = association?.metadata || "";
  const innerRef = useRef(null);
  const history = useHistory();

  const onOutsideClick = useCallback(() => {
    history.push(props.baseUrl);
  }, [history.push, props.baseUrl]);
  useOutsideClick(innerRef, onOutsideClick);

<<<<<<< HEAD
  const onSubmit = async ({ ships, emails }: { ships: string[] }, actions) => {
=======
  const onSubmit = async ({ ships, description }: FormSchema, actions) => {
    if(props.workspace.type === 'home') {
      history.push(`/~landscape/dm/${deSig(ships[0])}`);
      return;
    }
>>>>>>> ac759b7d
    //  TODO: how to invite via email?
    try {
      const { ship, name }  = resourceFromPath(association.group);
      await api.groups.invite(
        ship, name, 
        _.compact(ships).map(s => `~${deSig(s)}`),
        description
      );

      actions.setStatus({ success: null });
      onOutsideClick();
    } catch (e) {
      console.error(e);
      actions.setStatus({ error: e.message });
    }
  };

  const initialValues: FormSchema = { ships: [], emails: [], description: '' };


  return (
    <Switch>
      <Route path={[relativePath("/invites")]}>
        <Box
          display="flex"
          justifyContent="center"
          alignItems="center"
          bg="scales.black30"
          left="0px"
          top="0px"
          width="100vw"
          height="100vh"
          zIndex={4}
          position="fixed"
        >
          <Box
            ref={innerRef}
            border={1}
            borderColor="washedGray"
            borderRadius={1}
            maxHeight="472px"
            width="100%"
            maxWidth="380px"
            mx={[4,0]}
            bg="white"
          >
            <Formik
              initialValues={initialValues}
              onSubmit={onSubmit}
              validationSchema={formSchema}
              validateOnBlur
            >
              <Form>
                <Col gapY="3" pt={3} px={3}>
                  <Box>
                    <Text>Invite to </Text>
                    <Text fontWeight="800">{title}</Text>
                  </Box>
                  <ShipSearch
                    groups={props.groups}
                    contacts={props.contacts}
                    id="ships"
                    label=""
                    autoFocus
                  />
                  <Input
                    id="description"
                    label="Enter a message for the invite"
                  />
                  <FormError message="Failed to invite" />
                  {/* <ChipInput
                    id="emails"
                    label="Invite via Email"
                    caption="Send an Urbit ID and invite them to this group"
                    placeholder="name@example.com"
                    breakOnSpace
                  /> */}
                </Col>
                <Row
                  justifyContent="flex-end"
                  p={3}
                >
                  <AsyncButton
                    border={0}
                    primary
                    loadingText="Inviting..."
                  >
                    Send
                  </AsyncButton>
                </Row>
              </Form>
            </Formik>
          </Box>
        </Box>
      </Route>
    </Switch>
  );
}<|MERGE_RESOLUTION|>--- conflicted
+++ resolved
@@ -55,20 +55,12 @@
   }, [history.push, props.baseUrl]);
   useOutsideClick(innerRef, onOutsideClick);
 
-<<<<<<< HEAD
-  const onSubmit = async ({ ships, emails }: { ships: string[] }, actions) => {
-=======
   const onSubmit = async ({ ships, description }: FormSchema, actions) => {
-    if(props.workspace.type === 'home') {
-      history.push(`/~landscape/dm/${deSig(ships[0])}`);
-      return;
-    }
->>>>>>> ac759b7d
     //  TODO: how to invite via email?
     try {
       const { ship, name }  = resourceFromPath(association.group);
       await api.groups.invite(
-        ship, name, 
+        ship, name,
         _.compact(ships).map(s => `~${deSig(s)}`),
         description
       );
