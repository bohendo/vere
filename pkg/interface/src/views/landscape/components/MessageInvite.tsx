--- conflicted
+++ resolved
@@ -1,10 +1,5 @@
 import { Box, Col, Text } from '@tlon/indigo-react';
-<<<<<<< HEAD
-import { resourceFromPath } from '@urbit/api';
-import { invite } from '@urbit/api/groups';
-=======
-import { invite } from '@urbit/api';
->>>>>>> 06a2e5e1
+import { invite, resourceFromPath } from '@urbit/api';
 import { Form, Formik } from 'formik';
 import _ from 'lodash';
 import React from 'react';
