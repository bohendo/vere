import { Box } from '@tlon/indigo-react';
import { GroupConfig, resourceFromPath } from '@urbit/api';
import React from 'react';
import { Route } from 'react-router-dom';
import useGroupState from '~/logic/state/group';
import useMetadataState from '~/logic/state/metadata';
import { AddFeedBanner } from './AddFeedBanner';
import { EmptyGroupHome } from './EmptyGroupHome';
import { EnableGroupFeed } from './EnableGroupFeed';
import { GroupFeed } from './GroupFeed';
<<<<<<< HEAD
import {getFeedPath} from '~/logic/lib/util';
=======
import { GroupFlatFeed } from './GroupFlatFeed';

>>>>>>> 45790436

function GroupHome(props) {
  const {
    api,
    groupPath,
    baseUrl
  } = props;

  const { ship } = resourceFromPath(groupPath);

  const associations = useMetadataState(state => state.associations);
  const groups = useGroupState(state => state.groups);

  const association = associations?.groups[groupPath];

  const feedPath = getFeedPath(association);

  const askFeedBanner = feedPath === undefined;

  const isFeedEnabled = !!feedPath;

  const graphMetadata = associations?.graph[feedPath]?.metadata;

  return (
    <Box width="100%" height="100%" overflow="hidden">
      <Route path={`${baseUrl}/enable`}
        render={() => {
          return (
            <EnableGroupFeed
              groupPath={groupPath}
              baseUrl={baseUrl}
              api={api}
            />
          );
        }}
      />
      { askFeedBanner ? (
        <AddFeedBanner
          api={api}
          groupPath={groupPath}
          baseUrl={baseUrl}
          group={groups[groupPath]}
        />
      ) : null }
      <Route path={`${baseUrl}/feed`}>
<<<<<<< HEAD
        <GroupFeed
          graphPath={feedPath}
          groupPath={groupPath}
          vip={graphMetadata?.vip || ''}
          api={api}
          baseUrl={baseUrl}
        />
=======
        { (graphMetadata?.vip === 'admin-feed') ? (
            <GroupFeed
              graphPath={graphPath}
              groupPath={groupPath}
              vip={graphMetadata?.vip || ''}
              api={api}
              baseUrl={baseUrl}
            />
          ) : (
            <GroupFlatFeed
              graphPath={graphPath}
              groupPath={groupPath}
              vip={graphMetadata?.vip || ''}
              api={api}
              baseUrl={baseUrl}
            />
          )
        }
>>>>>>> 45790436
      </Route>
      <Route path={baseUrl} exact>
        <EmptyGroupHome
          groups={groups}
          associations={associations}
          groupPath={groupPath}
        />
      </Route>
    </Box>
  );
}

export { GroupHome };<|MERGE_RESOLUTION|>--- conflicted
+++ resolved
@@ -1,5 +1,4 @@
 import { Box } from '@tlon/indigo-react';
-import { GroupConfig, resourceFromPath } from '@urbit/api';
 import React from 'react';
 import { Route } from 'react-router-dom';
 import useGroupState from '~/logic/state/group';
@@ -8,12 +7,8 @@
 import { EmptyGroupHome } from './EmptyGroupHome';
 import { EnableGroupFeed } from './EnableGroupFeed';
 import { GroupFeed } from './GroupFeed';
-<<<<<<< HEAD
-import {getFeedPath} from '~/logic/lib/util';
-=======
+import { getFeedPath } from '~/logic/lib/util';
 import { GroupFlatFeed } from './GroupFlatFeed';
-
->>>>>>> 45790436
 
 function GroupHome(props) {
   const {
@@ -21,8 +16,6 @@
     groupPath,
     baseUrl
   } = props;
-
-  const { ship } = resourceFromPath(groupPath);
 
   const associations = useMetadataState(state => state.associations);
   const groups = useGroupState(state => state.groups);
@@ -32,8 +25,6 @@
   const feedPath = getFeedPath(association);
 
   const askFeedBanner = feedPath === undefined;
-
-  const isFeedEnabled = !!feedPath;
 
   const graphMetadata = associations?.graph[feedPath]?.metadata;
 
@@ -59,18 +50,9 @@
         />
       ) : null }
       <Route path={`${baseUrl}/feed`}>
-<<<<<<< HEAD
-        <GroupFeed
-          graphPath={feedPath}
-          groupPath={groupPath}
-          vip={graphMetadata?.vip || ''}
-          api={api}
-          baseUrl={baseUrl}
-        />
-=======
         { (graphMetadata?.vip === 'admin-feed') ? (
             <GroupFeed
-              graphPath={graphPath}
+              graphPath={feedPath}
               groupPath={groupPath}
               vip={graphMetadata?.vip || ''}
               api={api}
@@ -78,7 +60,7 @@
             />
           ) : (
             <GroupFlatFeed
-              graphPath={graphPath}
+              graphPath={feedPath}
               groupPath={groupPath}
               vip={graphMetadata?.vip || ''}
               api={api}
@@ -86,7 +68,6 @@
             />
           )
         }
->>>>>>> 45790436
       </Route>
       <Route path={baseUrl} exact>
         <EmptyGroupHome
