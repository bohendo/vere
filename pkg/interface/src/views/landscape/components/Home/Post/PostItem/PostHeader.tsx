--- conflicted
+++ resolved
@@ -1,9 +1,5 @@
 import { Action, Col, Icon, Row } from '@tlon/indigo-react';
-<<<<<<< HEAD
-import { Association, Post, resourceFromPath } from '@urbit/api';
-=======
-import { Association, Post, removePosts } from '@urbit/api';
->>>>>>> 06a2e5e1
+import { Association, Post, removePosts, resourceFromPath } from '@urbit/api';
 import React, { ReactElement } from 'react';
 import { getPermalinkForGraph } from '~/logic/lib/permalinks';
 import { useCopy } from '~/logic/lib/useCopy';
