import React, { Component } from 'react';

import { Link } from 'react-router-dom';
import { InviteSearch, Invites } from '~/views/components/InviteSearch';
import { Spinner } from '~/views/components/Spinner';
import { Toggle } from '~/views/components/toggle';
import { RouteComponentProps } from 'react-router-dom';

import { Groups, GroupPolicy } from '~/types/group-update';
import { Rolodex } from '~/types/contact-update';
import GlobalApi from '~/logic/api/global';
<<<<<<< HEAD
import { Patp, PatpNoSig, Enc } from '~/types/noun';
import {Body} from '~/views/components/Body';
=======
import { Enc } from '~/types/noun';
>>>>>>> 5b9da641

type NewScreenProps = Pick<RouteComponentProps, 'history'> & {
  groups: Groups;
  contacts: Rolodex;
  api: GlobalApi;
};

type TextChange = React.ChangeEvent<HTMLTextAreaElement | HTMLInputElement>;
type BooleanChange = React.ChangeEvent<HTMLInputElement>;

interface NewScreenState {
  groupName: string;
  title: string;
  description: string;
  invites: Invites;
  privacy: boolean;
  groupNameError: boolean;
  awaiting: boolean;
}

export class NewScreen extends Component<NewScreenProps, NewScreenState> {
  constructor(props) {
    super(props);

    this.state = {
      groupName: '',
      title: '',
      description: '',
      invites: { ships: [], groups: [] },
      privacy: false,
      // color: '',
      groupNameError: false,
      awaiting: false,
    };

    this.groupNameChange = this.groupNameChange.bind(this);
    this.descriptionChange = this.descriptionChange.bind(this);
    this.invChange = this.invChange.bind(this);
    this.groupPrivacyChange = this.groupPrivacyChange.bind(this);
  }

  groupNameChange(event: TextChange) {
    const asciiSafe = event.target.value
      .toLowerCase()
      .replace(/[^a-z0-9_-]/g, '-');
    this.setState({
      groupName: asciiSafe,
      title: event.target.value,
    });
  }

  descriptionChange(event: TextChange) {
    this.setState({ description: event.target.value });
  }

  invChange(value: Invites) {
    this.setState({
      invites: value,
    });
  }

  groupPrivacyChange(event: BooleanChange) {
    this.setState({
      privacy: event.target.checked,
    });
  }

  onClickCreate() {
    const { props, state } = this;

    if (!state.groupName) {
      this.setState({
        groupNameError: true,
      });
      return;
    }

    const aud = state.invites.ships.map((ship) => `~${ship}`);

    const policy: Enc<GroupPolicy> = state.privacy
      ? {
          invite: {
            pending: aud,
          },
        }
      : {
          open: {
            banRanks: [],
            banned: [],
          },
        };

    const groupName = this.state.groupName.trim();
    this.setState(
      {
        invites: { ships: [], groups: [] },
        awaiting: true,
      },
      () => {
        props.api.contacts
          .create(groupName, policy, this.state.title, this.state.description)
          .then(() => {
            this.setState({ awaiting: false });
            props.history.push(
              `/~groups/ship/~${window.ship}/${groupName}`
            );
          });
      }
    );
  }

  render() {
    let groupNameErrElem = <span />;
    if (this.state.groupNameError) {
      groupNameErrElem = (
        <span className='f9 inter red2 ml3 mt1 db'>
          Group must have a name.
        </span>
      );
    }

    return (
      <Body>
      <div className='h-100 w-100 mw6 pa3 pt4 overflow-x-hidden bg-gray0-d white-d flex flex-column'>
        <div className='w-100 dn-m dn-l dn-xl inter pt1 pb6 f8'>
          <Link to='/~groups/'>{'⟵ All Groups'}</Link>
        </div>
        <div className='w-100 mb4 pr6 pr0-l pr0-xl'>
          <h2 className='f8'>Create New Group</h2>
          <h2 className='f8 pt6'>Group Name</h2>
          <textarea
            className={
              'f7 ba b--gray3 b--gray2-d bg-gray0-d white-d pa3 db w-100 mt2 ' +
              'focus-b--black focus-b--white-d'
            }
            rows={1}
            placeholder='Jazz Maximalists Research Unit'
            style={{
              resize: 'none',
              height: 48,
              paddingTop: 14,
            }}
            onChange={this.groupNameChange}
          />
          {groupNameErrElem}
          <h2 className='f8 pt6'>
            Description <span className='gray2'>(Optional)</span>
          </h2>
          <textarea
            className={
              'f7 ba b--gray3 b--gray2-d bg-gray0-d white-d pa3 db w-100 mt2 ' +
              'focus-b--black focus-b--white-d'
            }
            rows={1}
            placeholder='Two trumpeters and a microphone'
            style={{
              resize: 'none',
              height: 48,
              paddingTop: 14,
            }}
            onChange={this.descriptionChange}
          />
          <div className='mv7'>
            <Toggle
            boolean={this.state.privacy}
            change={this.groupPrivacyChange}
            />
            <span className='dib f9 white-d inter ml3'>Private Group</span>
            <p className='f9 gray2 pt1' style={{ paddingLeft: 40 }}>
              If private, new members must be invited
            </p>
          </div>
          {this.state.privacy && (
            <>
              <h2 className='f8 pt6'>
                Invite <span className='gray2'>(Optional)</span>
              </h2>
              <p className='f9 gray2 lh-copy'>
                Selected ships will be invited to your group
              </p>
              <div className='relative pb6 mt2'>
                <InviteSearch
                  groups={{}}
                  contacts={this.props.contacts}
                  groupResults={false}
                  shipResults={true}
                  invites={this.state.invites}
                  setInvite={this.invChange}
                />
              </div>
            </>
          )}
          <button
            onClick={this.onClickCreate.bind(this)}
            className='f9 ba pa2 b--green2 green2 pointer bg-transparent'
          >
            Start Group
          </button>
          <Link to='/'>
            <button className='f9 ml3 ba pa2 b--black pointer bg-transparent b--white-d white-d'>
              Cancel
            </button>
          </Link>
          <Spinner
            awaiting={this.state.awaiting}
            classes='mt4'
            text='Creating group...'
          />
        </div>
      </div>
    </Body>
    );
  }
}<|MERGE_RESOLUTION|>--- conflicted
+++ resolved
@@ -9,12 +9,8 @@
 import { Groups, GroupPolicy } from '~/types/group-update';
 import { Rolodex } from '~/types/contact-update';
 import GlobalApi from '~/logic/api/global';
-<<<<<<< HEAD
 import { Patp, PatpNoSig, Enc } from '~/types/noun';
 import {Body} from '~/views/components/Body';
-=======
-import { Enc } from '~/types/noun';
->>>>>>> 5b9da641
 
 type NewScreenProps = Pick<RouteComponentProps, 'history'> & {
   groups: Groups;
