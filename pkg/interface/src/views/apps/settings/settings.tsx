import { Box, Col, Text } from '@tlon/indigo-react';
import React, { ReactNode, useEffect } from 'react';
import Helmet from 'react-helmet';
import { useLocation } from 'react-router-dom';
import useHarkState from '~/logic/state/hark';
import { PropFunc } from '~/types';
import { SidebarItem as BaseSidebarItem } from '~/views/landscape/components/SidebarItem';
import { CalmPrefs } from './components/lib/CalmPref';
import DebugPane from './components/lib/Debug';
import DisplayForm from './components/lib/DisplayForm';
import { LeapSettings } from './components/lib/LeapSettings';
import { NotificationPreferences } from './components/lib/NotificationPref';
import S3Form from './components/lib/S3Form';
import SecuritySettings from './components/lib/Security';
<<<<<<< HEAD
import {DmSettings} from './components/lib/DmSettings';
=======
import ShortcutSettings from './components/lib/ShortcutSettings';
>>>>>>> e5514b13

export const Skeleton = (props: { children: ReactNode }) => (
  <Box height='100%' width='100%' px={[0, 3]} pb={[0, 3]} borderRadius={1}>
    <Box
      display='grid'
      gridTemplateColumns={[
        '100%',
        'minmax(150px, 1fr) 3fr',
        'minmax(250px, 1fr) 4fr'
      ]}
      gridTemplateRows='100%'
      height='100%'
      width='100%'
      borderRadius={2}
      bg='white'
      border={1}
      borderColor='lightGray'
    >
      {props.children}
    </Box>
  </Box>
);

type ProvSideProps = 'to' | 'selected';
type BaseProps = PropFunc<typeof BaseSidebarItem>;
function SidebarItem(props: { hash: string } & Omit<BaseProps, ProvSideProps>) {
  const { hash, icon, text, ...rest } = props;

  const to = `/~settings#${hash}`;

  const location = useLocation();
  const selected = location.hash.slice(1) === hash;

  return (
    <BaseSidebarItem
      {...rest}
      icon={icon}
      text={text}
      to={to}
      selected={selected}
    />
  );
}

function SettingsItem(props: { children: ReactNode }) {
  const { children } = props;

  return (
    <Box borderBottom={1} borderBottomColor='lightGray'>
      {children}
    </Box>
  );
}

export default function SettingsScreen(props: any) {
  const location = useLocation();
  const hash = location.hash.slice(1);
  const notificationsCount = useHarkState(state => state.notificationsCount);

  useEffect(() => {
    const debugShower = (event) => {
      if (hash)
return;
      if (event.key === '~') {
        window.location.hash = 'debug';
      }
    };
    document.addEventListener('keyup', debugShower);

    return () => {
      document.removeEventListener('keyup', debugShower);
    };
  }, [hash]);

  return (
    <>
      <Helmet defer={false}>
        <title>{ notificationsCount ? `(${String(notificationsCount) }) `: '' }Landscape - Settings</title>
      </Helmet>
      <Skeleton>
        <Col
          height='100%'
          borderRight={1}
          borderRightColor='lightGray'
          display={hash === '' ? 'flex' : ['none', 'flex']}
          width='100%'
          overflowY='auto'
        >
          <Text display='block' mt={4} mb={3} mx={3} fontSize={2} fontWeight='700'>
            System Preferences
          </Text>
          <Col>
            <SidebarItem
              icon='Notifications'
              text='Notifications'
              hash='notifications'
            />
            <SidebarItem icon='Image' text='Display' hash='display' />
            <SidebarItem icon='Upload' text='Remote Storage' hash='s3' />
            <SidebarItem icon='LeapArrow' text='Leap' hash='leap' />
            <SidebarItem icon='Messages' text='Direct Messages' hash='dm' />
            <SidebarItem icon='Node' text='CalmEngine' hash='calm' />
            <SidebarItem icon='Keyboard' text='Shortcuts' hash='shortcuts' />
            <SidebarItem
              icon='Locked'
              text='Devices + Security'
              hash='security'
            />
          </Col>
        </Col>
        <Col flexGrow={1} overflowY='auto'>
          <SettingsItem>
            {hash === 'notifications' && (
              <NotificationPreferences
                {...props}
                graphConfig={props.notificationsGraphConfig}
              />
            )}
            {hash === 'display' && <DisplayForm api={props.api} />}
<<<<<<< HEAD
            {hash === 'dm' && <DmSettings api={props.api} />}
=======
            {hash === 'shortcuts' && <ShortcutSettings api={props.api} />}
>>>>>>> e5514b13
            {hash === 's3' && <S3Form api={props.api} />}
            {hash === 'leap' && <LeapSettings api={props.api} />}
            {hash === 'calm' && <CalmPrefs api={props.api} />}
            {hash === 'security' && <SecuritySettings api={props.api} />}
            {hash === 'debug' && <DebugPane />}
          </SettingsItem>
        </Col>
      </Skeleton>
    </>
  );
}<|MERGE_RESOLUTION|>--- conflicted
+++ resolved
@@ -12,11 +12,8 @@
 import { NotificationPreferences } from './components/lib/NotificationPref';
 import S3Form from './components/lib/S3Form';
 import SecuritySettings from './components/lib/Security';
-<<<<<<< HEAD
 import {DmSettings} from './components/lib/DmSettings';
-=======
 import ShortcutSettings from './components/lib/ShortcutSettings';
->>>>>>> e5514b13
 
 export const Skeleton = (props: { children: ReactNode }) => (
   <Box height='100%' width='100%' px={[0, 3]} pb={[0, 3]} borderRadius={1}>
@@ -136,11 +133,8 @@
               />
             )}
             {hash === 'display' && <DisplayForm api={props.api} />}
-<<<<<<< HEAD
             {hash === 'dm' && <DmSettings api={props.api} />}
-=======
             {hash === 'shortcuts' && <ShortcutSettings api={props.api} />}
->>>>>>> e5514b13
             {hash === 's3' && <S3Form api={props.api} />}
             {hash === 'leap' && <LeapSettings api={props.api} />}
             {hash === 'calm' && <CalmPrefs api={props.api} />}
