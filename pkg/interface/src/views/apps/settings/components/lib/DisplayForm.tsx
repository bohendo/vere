import React from "react";

import {
  Col,
  Text,
  Label,
  ManagedRadioButtonField as Radio
} from "@tlon/indigo-react";
import { Formik, Form } from "formik";
import * as Yup from "yup";

<<<<<<< HEAD
import GlobalApi from "~/logic/api/global";
import { uxToHex } from "~/logic/lib/util";
import { S3State, BackgroundConfig } from "~/types";
import { BackgroundPicker, BgType } from "./BackgroundPicker";
import useSettingsState, { SettingsState, selectSettingsState } from "~/logic/state/settings";
import {AsyncButton} from "~/views/components/AsyncButton";
import { BackButton } from "./BackButton";
=======
import GlobalApi from '~/logic/api/global';
import { uxToHex } from '~/logic/lib/util';
import { BackgroundConfig } from '@urbit/api';
import { StorageState } from '~/types';
import { BackgroundPicker, BgType } from './BackgroundPicker';
import useLocalState, { LocalState } from '~/logic/state/local';
>>>>>>> 9c9446d7

const formSchema = Yup.object().shape({
  bgType: Yup.string()
    .oneOf(["none", "color", "url"], "invalid")
    .required("Required"),
  background: Yup.string(),
  theme: Yup.string()
    .oneOf(["light", "dark", "auto"])
    .required("Required")
});

interface FormSchema {
  bgType: BgType;
  bgColor: string | undefined;
  bgUrl: string | undefined;
  theme: string;
}

interface DisplayFormProps {
  api: GlobalApi;
  storage: StorageState;
}

const settingsSel = selectSettingsState(["display"]);

export default function DisplayForm(props: DisplayFormProps) {
  const { api, storage } = props;

  const {
    display: {
      background,
      backgroundType,
      theme
    }
  } = useSettingsState(settingsSel);


  let bgColor, bgUrl;
  if (backgroundType === "url") {
    bgUrl = background;
  }
  if (backgroundType === "color") {
    bgColor = background;
  }
  const bgType = backgroundType || "none";

  return (
    <Formik
      validationSchema={formSchema}
      initialValues={
        {
          bgType: backgroundType,
          bgColor: bgColor || "",
          bgUrl,
          theme
        } as FormSchema
      }
      onSubmit={async (values, actions) => {
        let promises = [] as Promise<any>[];
        promises.push(api.settings.putEntry('display', 'backgroundType', values.bgType));
        promises.push(
          api.settings.putEntry('display', 'background',
            values.bgType === "color"
            ? `#${uxToHex(values.bgColor || "0x0")}`
            : values.bgType === "url"
            ? values.bgUrl || ""
            : false
          ));

        promises.push(api.settings.putEntry('display', 'theme', values.theme));
        await Promise.all(promises);

        actions.setStatus({ success: null });

      }}
    >
      {(props) => (
        <Form>
          <BackButton/>
          <Col p="5" pt="4" gapY="5">
              <Col gapY="1" mt="0">
              <Text color="black" fontSize={2} fontWeight="medium">
                Display Preferences
              </Text>
              <Text gray>
                Customize visual interfaces across your Landscape
              </Text>
            </Col>
            <BackgroundPicker
              bgType={props.values.bgType}
              bgUrl={props.values.bgUrl}
              api={api}
              storage={storage}
            />
            <Label>Theme</Label>
            <Radio name="theme" id="light" label="Light"/>
            <Radio name="theme" id="dark" label="Dark" />
            <Radio name="theme" id="auto" label="Auto" />
            <AsyncButton primary width="fit-content" type="submit">
              Save
            </AsyncButton>
          </Col>
        </Form>
      )}
    </Formik>
  );
}<|MERGE_RESOLUTION|>--- conflicted
+++ resolved
@@ -9,22 +9,13 @@
 import { Formik, Form } from "formik";
 import * as Yup from "yup";
 
-<<<<<<< HEAD
 import GlobalApi from "~/logic/api/global";
 import { uxToHex } from "~/logic/lib/util";
-import { S3State, BackgroundConfig } from "~/types";
+import { S3State, BackgroundConfig, StorageState } from "~/types";
 import { BackgroundPicker, BgType } from "./BackgroundPicker";
 import useSettingsState, { SettingsState, selectSettingsState } from "~/logic/state/settings";
 import {AsyncButton} from "~/views/components/AsyncButton";
 import { BackButton } from "./BackButton";
-=======
-import GlobalApi from '~/logic/api/global';
-import { uxToHex } from '~/logic/lib/util';
-import { BackgroundConfig } from '@urbit/api';
-import { StorageState } from '~/types';
-import { BackgroundPicker, BgType } from './BackgroundPicker';
-import useLocalState, { LocalState } from '~/logic/state/local';
->>>>>>> 9c9446d7
 
 const formSchema = Yup.object().shape({
   bgType: Yup.string()
