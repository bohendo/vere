--- conflicted
+++ resolved
@@ -7,17 +7,10 @@
   ManagedRadioButtonField as Radio,
 } from '@tlon/indigo-react';
 
-<<<<<<< HEAD
-import GlobalApi from "~/logic/api/global";
-import { StorageState } from "~/types";
-import { ImageInput } from "~/views/components/ImageInput";
-import {ColorInput} from "~/views/components/ColorInput";
-=======
 import GlobalApi from '~/logic/api/global';
 import { ImageInput } from '~/views/components/ImageInput';
 import { ColorInput } from '~/views/components/ColorInput';
-import { S3State } from '~/types/s3-update';
->>>>>>> 7d451a37
+import { StorageState } from '~/types';
 
 export type BgType = 'none' | 'url' | 'color';
 
@@ -25,23 +18,13 @@
   bgType,
   bgUrl,
   api,
-<<<<<<< HEAD
-  storage,
-=======
-  s3
->>>>>>> 7d451a37
+  storage
 }: {
   bgType: BgType;
   bgUrl?: string;
   api: GlobalApi;
-<<<<<<< HEAD
   storage: StorageState;
 }) {
-
-=======
-  s3: S3State;
-}): ReactElement {
->>>>>>> 7d451a37
   const rowSpace = { my: 0, alignItems: 'center' };
   const radioProps = { my: 4, mr: 4, name: 'bgType' };
   return (
