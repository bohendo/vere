import React, { useEffect } from "react";
import { RouteComponentProps, Route, Switch } from "react-router-dom";
import GlobalApi from "~/logic/api/global";
import {
  Association,
  Associations,
  Graphs,
  Groups,
  Contacts,
  Rolodex,
  LocalUpdateRemoteContentPolicy,
<<<<<<< HEAD
  Unreads
=======
  S3State
>>>>>>> 5992a2aa
} from "~/types";
import { Center, LoadingSpinner } from "@tlon/indigo-react";
import { Notebook as INotebook } from "~/types/publish-update";
import bigInt, { BigInteger } from 'big-integer';

import Notebook from "./Notebook";
import NewPost from "./new-post";
import { NoteRoutes } from './NoteRoutes';



interface NotebookRoutesProps {
  api: GlobalApi;
  ship: string;
  book: string;
  graphs: Graphs;
  notebookContacts: Contacts;
  unreads: Unreads;
  contacts: Rolodex;
  groups: Groups;
  baseUrl: string;
  rootUrl: string;
  hideAvatars: boolean;
  hideNicknames: boolean;
  association: Association;
  remoteContentPolicy: LocalUpdateRemoteContentPolicy;
  associations: Associations;
  s3: S3State;
}

export function NotebookRoutes(
  props: NotebookRoutesProps & RouteComponentProps
) {
  const { ship, book, api, notebookContacts, baseUrl, rootUrl, groups } = props;

  useEffect(() => {
    ship && book && api.graph.getGraph(ship, book);
  }, [ship, book]);

  const graph = props.graphs[`${ship.slice(1)}/${book}`];

  const group = groups?.[props.association?.['group-path']];


  const relativePath = (path: string) => `${baseUrl}${path}`;
  return (
    <Switch>
      <Route
        path={baseUrl}
        exact
        render={(routeProps) => {
          if (!graph) {
            return <Center height="100%"><LoadingSpinner /></Center>;
          }
          return <Notebook
            {...props}
            graph={graph}
            contacts={notebookContacts}
            association={props.association}
            rootUrl={rootUrl}
            baseUrl={baseUrl} />;
      }}
      />
      <Route
        path={relativePath("/new")}
        render={(routeProps) => (
          <NewPost
            {...routeProps}
            api={api}
            book={book}
            ship={ship}
            association={props.association}
            graph={graph}
            baseUrl={baseUrl}
            s3={props.s3}
          />
        )}
      />
      <Route
        path={relativePath("/note/:noteId")}
        render={(routeProps) => {
          const { noteId } = routeProps.match.params;
          const noteIdNum = bigInt(noteId);

          if(!graph) {
            return <Center height="100%"><LoadingSpinner /></Center>;
          }
          const note = graph.get(noteIdNum);
          if(!note) {
            return <Center height="100%"><LoadingSpinner /></Center>;
          }
          const noteUrl = `${baseUrl}/note/${noteId}`;
          return (
            <NoteRoutes
              rootUrl={baseUrl}
              baseUrl={noteUrl}
              api={api}
              book={book}
              ship={ship}
              note={note}
              notebook={graph}
              unreads={props.unreads}
              noteId={noteIdNum}
              contacts={notebookContacts}
              association={props.association}
              hideAvatars={props.hideAvatars}
              hideNicknames={props.hideNicknames}
              remoteContentPolicy={props.remoteContentPolicy}
<<<<<<< HEAD
              group={group}
=======
              s3={props.s3}
>>>>>>> 5992a2aa
              {...routeProps}
            />
          );
        }}
      />
    </Switch>
  );
}<|MERGE_RESOLUTION|>--- conflicted
+++ resolved
@@ -9,11 +9,8 @@
   Contacts,
   Rolodex,
   LocalUpdateRemoteContentPolicy,
-<<<<<<< HEAD
-  Unreads
-=======
+  Unreads,
   S3State
->>>>>>> 5992a2aa
 } from "~/types";
 import { Center, LoadingSpinner } from "@tlon/indigo-react";
 import { Notebook as INotebook } from "~/types/publish-update";
@@ -122,11 +119,8 @@
               hideAvatars={props.hideAvatars}
               hideNicknames={props.hideNicknames}
               remoteContentPolicy={props.remoteContentPolicy}
-<<<<<<< HEAD
               group={group}
-=======
               s3={props.s3}
->>>>>>> 5992a2aa
               {...routeProps}
             />
           );
