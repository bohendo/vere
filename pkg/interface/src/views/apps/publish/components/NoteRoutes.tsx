--- conflicted
+++ resolved
@@ -6,18 +6,8 @@
 import Note from './Note';
 import { EditPost } from './EditPost';
 
-<<<<<<< HEAD
-import {
-  GraphNode,
-  Graph,
-  Contacts,
-  Association,
-  StorageState,
-  Group
-} from "~/types";
-=======
-import { GraphNode, Graph, Contacts, Association, S3State, Group } from '@urbit/api';
->>>>>>> 7d451a37
+import { GraphNode, Graph, Contacts, Association, Group } from '@urbit/api';
+import { StorageState } from '~/types';
 
 interface NoteRoutesProps {
   ship: string;
