import React from 'react';
import { Route, Switch } from 'react-router-dom';

import GlobalApi from '~/logic/api/global';
import { RouteComponentProps } from 'react-router-dom';
import Note from './Note';
import { EditPost } from './EditPost';

import { GraphNode, Graph, Contacts, Association, Group } from '@urbit/api';
import { StorageState } from '~/types';

interface NoteRoutesProps {
  ship: string;
  book: string;
  note: GraphNode;
  noteId: number;
  notebook: Graph;
  api: GlobalApi;
  association: Association;
  baseUrl?: string;
  rootUrl?: string;
<<<<<<< HEAD
  group: Group
=======
  group: Group;
  storage: StorageState;
>>>>>>> 72445f34
}

export function NoteRoutes(props: NoteRoutesProps & RouteComponentProps) {
  const baseUrl = props.baseUrl || '/~404';
  const rootUrl = props.rootUrl || '/~404';

  const relativePath = (path: string) => `${baseUrl}${path}`;
  return (
    <Switch>
      <Route
        exact
        path={relativePath('/edit')}
        render={routeProps => <EditPost {...routeProps} {...props} />}
      />
      <Route
        path={relativePath('/:commentId?')}
        render={routeProps =>
          <Note
            baseUrl={baseUrl}
            {...props}
            {...routeProps}
            rootUrl={rootUrl}
          />
        }
      />
    </Switch>
  );
}<|MERGE_RESOLUTION|>--- conflicted
+++ resolved
@@ -19,12 +19,7 @@
   association: Association;
   baseUrl?: string;
   rootUrl?: string;
-<<<<<<< HEAD
   group: Group
-=======
-  group: Group;
-  storage: StorageState;
->>>>>>> 72445f34
 }
 
 export function NoteRoutes(props: NoteRoutesProps & RouteComponentProps) {
