--- conflicted
+++ resolved
@@ -6,11 +6,7 @@
 import Note from "./Note";
 import { EditPost } from "./EditPost";
 
-<<<<<<< HEAD
-import { GraphNode, Graph, Contacts, LocalUpdateRemoteContentPolicy, Association, Group } from "~/types";
-=======
-import { GraphNode, Graph, Contacts, LocalUpdateRemoteContentPolicy, Group, S3State } from "~/types";
->>>>>>> 5992a2aa
+import { GraphNode, Graph, Contacts, LocalUpdateRemoteContentPolicy, Association, S3State, Group } from "~/types";
 
 interface NoteRoutesProps {
   ship: string;
@@ -26,11 +22,8 @@
   association: Association;
   baseUrl?: string;
   rootUrl?: string;
-<<<<<<< HEAD
   group: Group;
-=======
   s3: S3State;
->>>>>>> 5992a2aa
 }
 
 export function NoteRoutes(props: NoteRoutesProps & RouteComponentProps) {
