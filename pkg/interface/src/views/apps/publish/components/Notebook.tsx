<<<<<<< HEAD
import React, { PureComponent } from "react";
import { Link, RouteComponentProps, Route, Switch } from "react-router-dom";
import { NotebookPosts } from "./NotebookPosts";
import { roleForShip } from "~/logic/lib/group";
import { Box, Button, Text, Row, Col } from "@tlon/indigo-react";
import { Groups } from "~/types/group-update";
import { Contacts, Rolodex } from "~/types/contact-update";
import GlobalApi from "~/logic/api/global";
import styled from "styled-components";
import { Associations, Graph, Association, Unreads } from "~/types";
import { deSig } from "~/logic/lib/util";
import { StatelessAsyncButton } from "~/views/components/StatelessAsyncButton";
=======
import React from 'react';
import { Link, RouteComponentProps } from 'react-router-dom';
import { NotebookPosts } from './NotebookPosts';
import { Box, Button, Text, Row, Col } from '@tlon/indigo-react';
import { Groups } from '~/types/group-update';
import { Contacts, Rolodex } from '~/types/contact-update';
import GlobalApi from '~/logic/api/global';
import { Associations, Graph, Association } from '~/types';
>>>>>>> 8ce03131

interface NotebookProps {
  api: GlobalApi;
  ship: string;
  book: string;
  graph: Graph;
  notebookContacts: Contacts;
  association: Association;
  associations: Associations;
  contacts: Rolodex;
  groups: Groups;
  hideNicknames: boolean;
  hideAvatars: boolean;
  baseUrl: string;
  rootUrl: string;
<<<<<<< HEAD
  unreads: Unreads;
=======
>>>>>>> 8ce03131
}

interface NotebookState {
  isUnsubscribing: boolean;
  tab: string;
}

export function Notebook(props: NotebookProps & RouteComponentProps) {
  const {
    ship,
    book,
    notebookContacts,
    groups,
    hideNicknames,
    hideAvatars,
    association,
    graph
  } = props;
  const { metadata } = association;

  const group = groups[association?.['group-path']];
  if (!group) {
    return null; // Waitin on groups to populate
  }

  const relativePath = (p: string) => props.baseUrl + p;

  const contact = notebookContacts?.[ship];
  const isOwn = `~${window.ship}` === ship;
  let isWriter = true;

  if (group.tags?.publish?.[`writers-${book}`]) {
    isWriter = isOwn || group.tags?.publish?.[`writers-${book}`]?.has(window.ship);
  }

  const showNickname = contact?.nickname && !hideNicknames;

  return (
    <Col gapY="4" pt={4} mx="auto" px={3} maxWidth="768px">
      <Row justifyContent="space-between">
        <Box>
          <Text display='block'>{metadata?.title}</Text>
          <Text color="lightGray">by </Text>
          <Text fontFamily={showNickname ? 'sans' : 'mono'}>
            {showNickname ? contact?.nickname : ship}
          </Text>
        </Box>
        {isWriter && (
          <Link to={relativePath('/new')}>
            <Button primary style={{ cursor: 'pointer' }}>
              New Post
            </Button>
          </Link>
        )}
      </Row>
      <Box borderBottom="1" borderBottomColor="washedGray" />
      <NotebookPosts
        graph={graph}
        host={ship}
        book={book}
        contacts={notebookContacts ? notebookContacts : {}}
        hideNicknames={hideNicknames}
<<<<<<< HEAD
        unreads={props.unreads}
=======
        hideAvatars={hideAvatars}
>>>>>>> 8ce03131
        baseUrl={props.baseUrl}
        api={props.api}
        group={group}
      />
    </Col>
  );
}

export default Notebook;<|MERGE_RESOLUTION|>--- conflicted
+++ resolved
@@ -1,26 +1,13 @@
-<<<<<<< HEAD
 import React, { PureComponent } from "react";
 import { Link, RouteComponentProps, Route, Switch } from "react-router-dom";
 import { NotebookPosts } from "./NotebookPosts";
 import { roleForShip } from "~/logic/lib/group";
 import { Box, Button, Text, Row, Col } from "@tlon/indigo-react";
-import { Groups } from "~/types/group-update";
-import { Contacts, Rolodex } from "~/types/contact-update";
 import GlobalApi from "~/logic/api/global";
 import styled from "styled-components";
-import { Associations, Graph, Association, Unreads } from "~/types";
+import { Contacts, Rolodex, Groups, Associations, Graph, Association, Unreads } from "~/types";
 import { deSig } from "~/logic/lib/util";
 import { StatelessAsyncButton } from "~/views/components/StatelessAsyncButton";
-=======
-import React from 'react';
-import { Link, RouteComponentProps } from 'react-router-dom';
-import { NotebookPosts } from './NotebookPosts';
-import { Box, Button, Text, Row, Col } from '@tlon/indigo-react';
-import { Groups } from '~/types/group-update';
-import { Contacts, Rolodex } from '~/types/contact-update';
-import GlobalApi from '~/logic/api/global';
-import { Associations, Graph, Association } from '~/types';
->>>>>>> 8ce03131
 
 interface NotebookProps {
   api: GlobalApi;
@@ -36,10 +23,7 @@
   hideAvatars: boolean;
   baseUrl: string;
   rootUrl: string;
-<<<<<<< HEAD
   unreads: Unreads;
-=======
->>>>>>> 8ce03131
 }
 
 interface NotebookState {
@@ -102,11 +86,8 @@
         book={book}
         contacts={notebookContacts ? notebookContacts : {}}
         hideNicknames={hideNicknames}
-<<<<<<< HEAD
         unreads={props.unreads}
-=======
         hideAvatars={hideAvatars}
->>>>>>> 8ce03131
         baseUrl={props.baseUrl}
         api={props.api}
         group={group}
