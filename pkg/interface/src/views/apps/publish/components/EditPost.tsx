import React, { ReactElement } from 'react';
import _ from 'lodash';
<<<<<<< HEAD
import { PostFormSchema, PostForm } from "./NoteForm";
import { FormikHelpers } from "formik";
import GlobalApi from "~/logic/api/global";
import { RouteComponentProps, useLocation } from "react-router-dom";
import { GraphNode, TextContent, Association, StorageState } from "~/types";
import { getLatestRevision, editPost } from "~/logic/lib/publish";
import {useWaitForProps} from "~/logic/lib/useWaitForProps";
=======
import { FormikHelpers } from 'formik';
import { RouteComponentProps, useLocation } from 'react-router-dom';

import { GraphNode } from '@urbit/api';

import { PostFormSchema, PostForm } from './NoteForm';
import GlobalApi from '~/logic/api/global';
import { getLatestRevision, editPost } from '~/logic/lib/publish';
import { useWaitForProps } from '~/logic/lib/useWaitForProps';
import { S3State } from '~/types';

>>>>>>> 7d451a37
interface EditPostProps {
  ship: string;
  noteId: number;
  note: GraphNode;
  api: GlobalApi;
  book: string;
  storage: StorageState;
}

<<<<<<< HEAD
export function EditPost(props: EditPostProps & RouteComponentProps) {
  const { note, book, noteId, api, ship, history, storage } = props;
=======
export function EditPost(props: EditPostProps & RouteComponentProps): ReactElement {
  const { note, book, noteId, api, ship, history, s3 } = props;
>>>>>>> 7d451a37
  const [revNum, title, body] = getLatestRevision(note);
  const location = useLocation();

  const waiter = useWaitForProps(props);
  const initial: PostFormSchema = {
    title,
    body
  };

  const onSubmit = async (
    values: PostFormSchema,
    actions: FormikHelpers<PostFormSchema>
  ): Promise<void> => {
    const { title, body } = values;
    try {
      const newRev = revNum + 1;
      const nodes = editPost(newRev, noteId, title, body);
      await api.graph.addNodes(ship, book, nodes);
      await waiter((p) => {
        const [rev] = getLatestRevision(p.note);
        return rev === newRev;
      });
      const noteUrl = _.dropRight(location.pathname.split('/'), 1).join('/');
      history.push(noteUrl);
    } catch (e) {
      console.error(e);
      actions.setStatus({ error: 'Failed to edit notebook' });
    }
  };

  return (
    <PostForm
      initial={initial}
      cancel
      history={history}
      onSubmit={onSubmit}
      storage={storage}
      submitLabel="Update"
      loadingText="Updating..."
    />
  );
}<|MERGE_RESOLUTION|>--- conflicted
+++ resolved
@@ -1,14 +1,5 @@
 import React, { ReactElement } from 'react';
 import _ from 'lodash';
-<<<<<<< HEAD
-import { PostFormSchema, PostForm } from "./NoteForm";
-import { FormikHelpers } from "formik";
-import GlobalApi from "~/logic/api/global";
-import { RouteComponentProps, useLocation } from "react-router-dom";
-import { GraphNode, TextContent, Association, StorageState } from "~/types";
-import { getLatestRevision, editPost } from "~/logic/lib/publish";
-import {useWaitForProps} from "~/logic/lib/useWaitForProps";
-=======
 import { FormikHelpers } from 'formik';
 import { RouteComponentProps, useLocation } from 'react-router-dom';
 
@@ -18,9 +9,8 @@
 import GlobalApi from '~/logic/api/global';
 import { getLatestRevision, editPost } from '~/logic/lib/publish';
 import { useWaitForProps } from '~/logic/lib/useWaitForProps';
-import { S3State } from '~/types';
+import { StorageState } from '~/types';
 
->>>>>>> 7d451a37
 interface EditPostProps {
   ship: string;
   noteId: number;
@@ -30,13 +20,8 @@
   storage: StorageState;
 }
 
-<<<<<<< HEAD
-export function EditPost(props: EditPostProps & RouteComponentProps) {
+export function EditPost(props: EditPostProps & RouteComponentProps): ReactElement {
   const { note, book, noteId, api, ship, history, storage } = props;
-=======
-export function EditPost(props: EditPostProps & RouteComponentProps): ReactElement {
-  const { note, book, noteId, api, ship, history, s3 } = props;
->>>>>>> 7d451a37
   const [revNum, title, body] = getLatestRevision(note);
   const location = useLocation();
 
