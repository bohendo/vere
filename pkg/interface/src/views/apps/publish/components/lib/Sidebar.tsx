--- conflicted
+++ resolved
@@ -54,11 +54,7 @@
     ))
     .value();
 
-<<<<<<< HEAD
-  const display = props.path ? ["none", "block"] : "block";
-=======
   const display = props.hidden ? ['none', 'block'] : 'block';
->>>>>>> 84494fcd
 
   return (
     <Col
