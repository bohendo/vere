--- conflicted
+++ resolved
@@ -1,16 +1,12 @@
 import React, { Component } from 'react';
 import { GroupView } from '~/views/components/Group';
 import { resourceFromPath, roleForShip } from '~/logic/lib/group';
-import {Notebook} from '~/types/publish-update';
 import GlobalApi from '~/logic/api/global';
 import {Groups} from '~/types/group-update';
 import {Associations, Association} from '~/types/metadata-update';
 import {Rolodex} from '~/types/contact-update';
-<<<<<<< HEAD
 import {GraphNode} from '~/types/graph-update';
-=======
 import {Box, Button} from '@tlon/indigo-react';
->>>>>>> a2adf735
 
 interface SubscribersProps {
   api: GlobalApi;
@@ -78,11 +74,8 @@
     if(!group) {
       return null;
     }
-<<<<<<< HEAD
-=======
 
     const role = roleForShip(group, window.ship)
->>>>>>> a2adf735
 
     return (
       <Box>
