import React, { useState, useEffect } from "react";
import { Box, Text, Col } from "@tlon/indigo-react";
import ReactMarkdown from "react-markdown";
import { Link, RouteComponentProps } from "react-router-dom";
import { Spinner } from "~/views/components/Spinner";
import { Comments } from "./Comments";
import { NoteNavigation } from "./NoteNavigation";
import GlobalApi from "~/logic/api/global";
import { Author } from "./Author";
<<<<<<< HEAD
import { Contacts, GraphNode, Graph} from "~/types";
=======
import { LocalUpdateRemoteContentPolicy } from "~/types";
>>>>>>> a2adf735

interface NoteProps {
  ship: string;
  book: string;
  note: GraphNode;
  notebook: Graph;
  contacts: Contacts;
  api: GlobalApi;
  hideAvatars: boolean;
  hideNicknames: boolean;
  remoteContentPolicy: LocalUpdateRemoteContentPolicy;
}

export function Note(props: NoteProps & RouteComponentProps) {
  const [deleting, setDeleting] = useState(false);
  const { contacts, ship, notebook, book, api, note } = props;

  const baseUrl = `/~publish/notebook/ship/${props.ship}/${props.book}`;

  const deletePost = async () => {
    setDeleting(true);
    const indices = [note.post.index]
    await api.graph.removeNodes(ship, book, indices);
    props.history.push(baseUrl);
  };

  const comments = note?.children
  const file = note?.post?.contents[1]?.text || "";
  const newfile = file ? file.slice(file.indexOf(";>") + 2) : "";

  const noteId = parseInt(note.post.index.split('/')[1], 10);

  let adminLinks: JSX.Element | null = null;
  if (window.ship === note?.post?.author) {
    adminLinks = (
      <Box display="inline-block">
        <Text
          className="dib f9 red2 ml2 pointer"
          color="red"
          ml={2}
          onClick={deletePost}
          css={{ cursor: "pointer" }}
        >
          Delete
        </Text>
      </Box>
    );
  }

  return (
    <Box
      my={3}
      display="grid"
      gridTemplateColumns="1fr"
      gridAutoRows="min-content"
      maxWidth="500px"
      width="100%"
      gridRowGap={4}
      mx="auto"
    >
      <Link to={baseUrl}>
        <Text>{"<- Notebook Index"}</Text>
      </Link>
      <Col>
        <Text display="block" mb={2}>{note?.post?.contents[0]?.text || ""}</Text>
        <Box display="flex">
          <Author
            hideNicknames={props.hideNicknames}
            hideAvatars={props.hideAvatars}
            ship={note?.post?.author}
            contacts={contacts}
            date={note?.post?.["time-sent"]}
          />
          <Text ml={2}>{adminLinks}</Text>
        </Box>
      </Col>
      <Box color="black" className="md" style={{ overflowWrap: "break-word" }}>
        <ReactMarkdown source={newfile} linkTarget={"_blank"} />
      </Box>
      <NoteNavigation
        notebook={notebook}
        noteId={noteId}
        ship={props.ship}
        book={props.book}
      />
<<<<<<< HEAD
      <Comments
        ship={ship}
        book={props.book}
        note={props.note}
        comments={comments}
        contacts={props.contacts}
        api={props.api}
        hideNicknames={props.hideNicknames}
        hideAvatars={props.hideAvatars}
      />
=======
      {notebook.comments && (
        <Comments
          ship={ship}
          book={props.book}
          noteId={props.noteId}
          note={props.note}
          comments={comments}
          numComments={props.note["num-comments"]}
          contacts={props.contacts}
          api={props.api}
          hideNicknames={props.hideNicknames}
          hideAvatars={props.hideAvatars}
          remoteContentPolicy={props.remoteContentPolicy}
        />
      )}
>>>>>>> a2adf735
      <Spinner
        text="Deleting post..."
        awaiting={deleting}
        classes="absolute bottom-1 right-1 ba b--gray1-d pa2"
      />
    </Box>
  );
}

export default Note;<|MERGE_RESOLUTION|>--- conflicted
+++ resolved
@@ -7,11 +7,7 @@
 import { NoteNavigation } from "./NoteNavigation";
 import GlobalApi from "~/logic/api/global";
 import { Author } from "./Author";
-<<<<<<< HEAD
-import { Contacts, GraphNode, Graph} from "~/types";
-=======
-import { LocalUpdateRemoteContentPolicy } from "~/types";
->>>>>>> a2adf735
+import { Contacts, GraphNode, Graph, LocalUpdateRemoteContentPolicy } from "~/types";
 
 interface NoteProps {
   ship: string;
@@ -97,7 +93,6 @@
         ship={props.ship}
         book={props.book}
       />
-<<<<<<< HEAD
       <Comments
         ship={ship}
         book={props.book}
@@ -107,24 +102,8 @@
         api={props.api}
         hideNicknames={props.hideNicknames}
         hideAvatars={props.hideAvatars}
+        remoteContentPolicy={props.remoteContentPolicy}
       />
-=======
-      {notebook.comments && (
-        <Comments
-          ship={ship}
-          book={props.book}
-          noteId={props.noteId}
-          note={props.note}
-          comments={comments}
-          numComments={props.note["num-comments"]}
-          contacts={props.contacts}
-          api={props.api}
-          hideNicknames={props.hideNicknames}
-          hideAvatars={props.hideAvatars}
-          remoteContentPolicy={props.remoteContentPolicy}
-        />
-      )}
->>>>>>> a2adf735
       <Spinner
         text="Deleting post..."
         awaiting={deleting}
