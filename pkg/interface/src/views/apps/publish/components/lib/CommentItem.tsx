import React, { useState } from "react";
import CommentInput from "./CommentInput";
import { Comment, NoteId } from "~/types/publish-update";
import { Contacts } from "~/types/contact-update";
import GlobalApi from "~/logic/api/global";
import { Box, Row } from "@tlon/indigo-react";
import styled from "styled-components";
import { Author } from "./Author";
<<<<<<< HEAD
import {GraphNode, TextContent} from "~/types/graph-update";
=======
import tokenizeMessage from '~/logic/lib/tokenizeMessage';
import RichText from '~/views/components/RichText';
>>>>>>> a2adf735

const ClickBox = styled(Box)`
  cursor: pointer;
  padding-left: ${p => p.theme.space[2]}px;
`;

interface CommentItemProps {
  pending?: boolean;
  comment: GraphNode;
  contacts: Contacts;
  book: string;
  ship: string;
  api: GlobalApi;
  hideNicknames: boolean;
  hideAvatars: boolean;
}

export function CommentItem(props: CommentItemProps) {
<<<<<<< HEAD
  const { ship, contacts, book, api } = props;
  const [editing, setEditing] = useState<boolean>(false);
  const commentData = props.comment?.post;
  const comment = commentData.contents[0] as TextContent;
  const content = comment.text.split("\n").map((line, i) => {
    return (
      <Text mb="2" key={i}>
        {line}
      </Text>
    );
  });
=======
  const { ship, contacts, book, note, api, remoteContentPolicy } = props;
  const [editing, setEditing] = useState<boolean>(false);
  const commentPath = Object.keys(props.comment)[0];
  const commentData = props.comment[commentPath];
  const content = tokenizeMessage(commentData.content).flat().join(' ');
>>>>>>> a2adf735

  const disabled = props.pending || window.ship !== commentData.author;

  const onDelete = async () => {
    await api.graph.removeNodes(ship, book, [commentData?.index]);
  };

  return (
    <Box mb={4} opacity={commentData?.pending ? "60%" : "100%"}>
      <Row bg="white" my={3}>
        <Author
          showImage
          contacts={contacts}
          ship={commentData?.author}
          date={commentData["date-created"]}
          hideAvatars={props.hideAvatars}
          hideNicknames={props.hideNicknames}
        >
          {!disabled && (
            <>
              <ClickBox color="red" onClick={onDelete}>
                Delete
              </ClickBox>
            </>
          )}
        </Author>
      </Row>
      <Box mb={2}>
<<<<<<< HEAD
        {!editing && content}
=======
        {editing
          ? <CommentInput
            onSubmit={onUpdate}
            initial={commentData.content}
            label="Update"
          />
        : <RichText className="f9 white-d" remoteContentPolicy={remoteContentPolicy}>{content}</RichText>}
>>>>>>> a2adf735
      </Box>
    </Box>
  );
}

export default CommentItem;<|MERGE_RESOLUTION|>--- conflicted
+++ resolved
@@ -6,12 +6,10 @@
 import { Box, Row } from "@tlon/indigo-react";
 import styled from "styled-components";
 import { Author } from "./Author";
-<<<<<<< HEAD
 import {GraphNode, TextContent} from "~/types/graph-update";
-=======
 import tokenizeMessage from '~/logic/lib/tokenizeMessage';
 import RichText from '~/views/components/RichText';
->>>>>>> a2adf735
+import {LocalUpdateRemoteContentPolicy} from "~/types";
 
 const ClickBox = styled(Box)`
   cursor: pointer;
@@ -27,28 +25,15 @@
   api: GlobalApi;
   hideNicknames: boolean;
   hideAvatars: boolean;
+  remoteContentPolicy: LocalUpdateRemoteContentPolicy;
 }
 
 export function CommentItem(props: CommentItemProps) {
-<<<<<<< HEAD
-  const { ship, contacts, book, api } = props;
-  const [editing, setEditing] = useState<boolean>(false);
+  const { ship, contacts, book, api, remoteContentPolicy } = props;
   const commentData = props.comment?.post;
   const comment = commentData.contents[0] as TextContent;
-  const content = comment.text.split("\n").map((line, i) => {
-    return (
-      <Text mb="2" key={i}>
-        {line}
-      </Text>
-    );
-  });
-=======
-  const { ship, contacts, book, note, api, remoteContentPolicy } = props;
-  const [editing, setEditing] = useState<boolean>(false);
-  const commentPath = Object.keys(props.comment)[0];
-  const commentData = props.comment[commentPath];
-  const content = tokenizeMessage(commentData.content).flat().join(' ');
->>>>>>> a2adf735
+
+  const content = tokenizeMessage(comment.text).flat().join(' ');
 
   const disabled = props.pending || window.ship !== commentData.author;
 
@@ -77,17 +62,7 @@
         </Author>
       </Row>
       <Box mb={2}>
-<<<<<<< HEAD
-        {!editing && content}
-=======
-        {editing
-          ? <CommentInput
-            onSubmit={onUpdate}
-            initial={commentData.content}
-            label="Update"
-          />
-        : <RichText className="f9 white-d" remoteContentPolicy={remoteContentPolicy}>{content}</RichText>}
->>>>>>> a2adf735
+        <RichText className="f9 white-d" remoteContentPolicy={remoteContentPolicy}>{content}</RichText>
       </Box>
     </Box>
   );
