--- conflicted
+++ resolved
@@ -107,13 +107,8 @@
         date={comment.post?.['time-sent']}
         group={group}
       />
-<<<<<<< HEAD
       <Box pl="44px" pt='1'>
-        <GraphContentWide
-=======
-      <Box p="2">
         <GraphContent
->>>>>>> 44f37d00
           api={api}
           transcluded={transcluded}
           contents={comment.post.contents}
@@ -187,16 +182,12 @@
   commentsCount?: number;
   group: Group;
 }) {
-<<<<<<< HEAD
-  const { transcluded, commentsCount, post, group, api } = props;
-=======
-  const { transcluded, post, group, api } = props;
+  const { transcluded, post, group, commentsCount, api } = props;
 
   if (typeof post === 'string') {
     return <Text gray>This post has been deleted.</Text>
   }
 
->>>>>>> 44f37d00
   return (
     <Col>
       <Author
