import React, { useRef, useCallback, useEffect, useMemo } from "react";
import { Col } from "@tlon/indigo-react";
import bigInt from 'big-integer';
import {
  Association,
  Graph,
  Contacts,
  Unreads,
  LocalUpdateRemoteContentPolicy,
  Group,
  Rolodex,
  S3State,
} from "~/types";
import GlobalApi from "~/logic/api/global";
import VirtualScroller from "~/views/components/VirtualScroller";
import { LinkItem } from "./components/LinkItem";
import LinkSubmit from "./components/LinkSubmit";

interface LinkWindowProps {
  association: Association;
  contacts: Rolodex;
  resource: string;
  graph: Graph;
  unreads: Unreads;
  hideNicknames: boolean;
  hideAvatars: boolean;
  baseUrl: string;
  group: Group;
  path: string;
  api: GlobalApi;
  s3: S3State;
}
export function LinkWindow(props: LinkWindowProps) {
  const { graph, api, association } = props;
  const loadedNewest = useRef(true);
  const loadedOldest = useRef(false);
  const virtualList = useRef<VirtualScroller>();
  const fetchLinks = useCallback(
    async (newer: boolean) => {
      /* stubbed, should we generalize the display of graphs in virtualscroller? */
    }, []
  );

  useEffect(() => {
    const list = virtualList?.current;
    if(!list) return;
    list.calculateVisibleItems();
  }, [graph.size]);

  const first = graph.peekLargest()?.[0];
<<<<<<< HEAD

  const [,,ship, name] = association.resource.split('/');
=======
  const [,,ship, name] = association['app-path'].split('/');
>>>>>>> ddb0592b

    const style = useMemo(() =>
    ({
      height: "100%",
      width: "100%",
      display: 'flex',
      flexDirection: 'column',
      alignItems: 'center'
    }), []);

  if (!first) {
    return (
        <Col key={0} mx="auto" mt="4" maxWidth="768px" width="100%" flexShrink={0} px={3}>
            <LinkSubmit s3={props.s3} name={name} ship={ship.slice(1)} api={api} />
        </Col>
    );
  }

  return (
    <VirtualScroller
      ref={(l) => (virtualList.current = l ?? undefined)}
      origin="top"
      style={style}
      onStartReached={() => {}}
      onScroll={() => {}}
      data={graph}
      size={graph.size}
      renderer={({ index, measure, scrollWindow }) => {
        const node = graph.get(index);
        const post = node?.post;
        if (!node || !post) return null;
        const linkProps = {
          ...props,
          node,
          measure,
          key: index.toString()
        };
        if(index.eq(first ?? bigInt.zero)) {
          return (
            <>
            <Col key={index.toString()} mx="auto" mt="4" maxWidth="768px" width="100%" flexShrink={0} px={3}>
              <LinkSubmit s3={props.s3} name={name} ship={ship.slice(1)} api={api} />
            </Col>
              <LinkItem {...linkProps} />
            </>
          )
        }
        return <LinkItem {...linkProps} />;
      }}
      loadRows={fetchLinks}
    />
  );
}<|MERGE_RESOLUTION|>--- conflicted
+++ resolved
@@ -48,12 +48,8 @@
   }, [graph.size]);
 
   const first = graph.peekLargest()?.[0];
-<<<<<<< HEAD
 
   const [,,ship, name] = association.resource.split('/');
-=======
-  const [,,ship, name] = association['app-path'].split('/');
->>>>>>> ddb0592b
 
     const style = useMemo(() =>
     ({
