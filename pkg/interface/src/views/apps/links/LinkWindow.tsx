--- conflicted
+++ resolved
@@ -66,6 +66,7 @@
       return (
         <React.Fragment key={index.toString()}>
           <Col
+            ref={ref}
             key={index.toString()}
             mx="auto"
             mt="4"
@@ -80,7 +81,6 @@
               api={api}
             />
           </Col>
-<<<<<<< HEAD
           { typeof post !== 'string' && <LinkItem {...linkProps} /> }
         </React.Fragment>
       );
@@ -89,18 +89,12 @@
     if (typeof post === 'string') {
       return null;
     }
-    return <LinkItem key={index.toString()} {...linkProps} />;
-  };
-=======
-          <LinkItem ref={ref} {...linkProps} />
-        </React.Fragment>
-      );
-    }
-    return <Box ref={ref}>
-      <LinkItem ref={ref} key={index.toString()} {...linkProps} />;
-    </Box>
+    return (
+      <Box ref={ref}>
+        <LinkItem key={index.toString()} {...linkProps} />;
+      </Box>
+    );
   });
->>>>>>> 4b6f390a
 
   render() {
     const { graph, api, association } = this.props;
