--- conflicted
+++ resolved
@@ -31,17 +31,6 @@
   api: GlobalApi;
   storage: StorageState;
 }
-<<<<<<< HEAD
-export function LinkWindow(props: LinkWindowProps) {
-  const { graph, api, association, pendingSize } = props;
-  const fetchLinks = useCallback(
-    async (newer: boolean) => {
-      return true;
-      /* stubbed, should we generalize the display of graphs in virtualscroller? */
-    }, []
-  );
-=======
->>>>>>> 73d26a4f
 
 const style = {
   height: "100%",
@@ -100,7 +89,7 @@
   };
 
   render() {
-    const { graph, api, association, storage } = this.props;
+    const { graph, api, association, storage, pendingSize } = this.props;
     const first = graph.peekLargest()?.[0];
     const [, , ship, name] = association.resource.split("/");
     if (!first) {
@@ -140,50 +129,11 @@
           data={graph}
           averageHeight={100}
           size={graph.size}
+          pendingSize={pendingSize}
           renderer={this.renderItem}
           loadRows={this.fetchLinks}
         />
       </Col>
     );
   }
-<<<<<<< HEAD
-
-  return (
-    <Col width="100%" height="100%" position="relative">
-    <VirtualScroller
-      origin="top"
-      style={style}
-      onStartReached={() => {}}
-      onScroll={() => {}}
-      data={graph}
-      averageHeight={100}
-      size={graph.size}
-      pendingSize={pendingSize}
-      renderer={({ index, scrollWindow }) => {
-        const node = graph.get(index);
-        const post = node?.post;
-        if (!node || !post)
-return null;
-        const linkProps = {
-          ...props,
-          node,
-        };
-        if(canWrite && index.eq(first ?? bigInt.zero)) {
-          return (
-            <React.Fragment key={index.toString()}>
-            <Col key={index.toString()} mx="auto" mt="4" maxWidth="768px" width="100%" flexShrink={0} px={3}>
-              <LinkSubmit s3={props.s3} name={name} ship={ship.slice(1)} api={api} />
-            </Col>
-              <LinkItem {...linkProps} />
-            </React.Fragment>
-          );
-        }
-        return <LinkItem key={index.toString()} {...linkProps} />;
-      }}
-      loadRows={fetchLinks}
-    />
-    </Col>
-  );
-=======
->>>>>>> 73d26a4f
 }