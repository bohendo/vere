--- conflicted
+++ resolved
@@ -132,7 +132,6 @@
       <Col height='100%' width='100' overflowX='hidden'>
         <Box width='100%' display={['block', 'none']} pt='4' pb='6' pl='3' fontSize='1' height='1rem'>
           <Link to="/~link">{'⟵ All Collections'}</Link>
-<<<<<<< HEAD
         </Box>
         <Row
           pl='12px'
@@ -143,19 +142,6 @@
           overflowX={['scroll', 'auto']}
           height='48px'
         >
-=======
-        </div>
-        <Box
-          pl='12px'
-          pt='2'
-          display='flex'
-          position='relative'
-          overflowX={['scroll', 'auto']}
-          flexShrink='0'
-          borderBottom='1px solid'
-          borderColor='washedGray'
-          height='48px'>
->>>>>>> 5b9da641
           <SidebarSwitcher
             sidebarShown={this.props.sidebarShown}
             api={this.props.api}
@@ -174,15 +160,9 @@
             location={props.location}
             settings={`/~link/${props.resourcePath}/settings`}
           />
-<<<<<<< HEAD
           </Row>
         <Box width='100' pl='3' mt='3'>
           <Text display='block' fontSize='1' pb='2'>Collection Settings</Text>
-=======
-          </Box>
-        <div className="w-100 pl3 mt4 cf">
-          <h2 className="f8 pb2">Collection Settings</h2>
->>>>>>> 5b9da641
           {this.renderRemove()}
           {this.renderDelete()}
           <MetadataSettings
