import { BaseInput, Box, Button, LoadingSpinner, Text } from '@tlon/indigo-react';
import { hasProvider } from 'oembed-parser';
<<<<<<< HEAD
import React, { useCallback, useEffect, useState } from 'react';
=======
import React, { useCallback, useState, DragEvent, useEffect } from 'react';
import GlobalApi from '~/logic/api/global';
>>>>>>> 179046c9
import { createPost } from '~/logic/api/graph';
import { parsePermalink, permalinkToReference } from '~/logic/lib/permalinks';
import { useFileDrag } from '~/logic/lib/useDrag';
import useStorage from '~/logic/lib/useStorage';
import SubmitDragger from '~/views/components/SubmitDragger';
import useGraphState from '~/logic/state/graph';

interface LinkSubmitProps {
  name: string;
  ship: string;
  parentIndex?: any;
}

const LinkSubmit = (props: LinkSubmitProps) => {
  const { canUpload, uploadDefault, uploading, promptUpload } =
    useStorage();
  const addPost = useGraphState(s => s.addPost);

  const [submitFocused, setSubmitFocused] = useState(false);
  const [urlFocused, setUrlFocused] = useState(false);
  const [linkValue, setLinkValue] = useState('');
  const [linkTitle, setLinkTitle] = useState('');
  const [disabled, setDisabled] = useState(false);
  const [linkValid, setLinkValid] = useState(false);

<<<<<<< HEAD
  const doPost = () => {
    const url = linkValue;
    const text = linkTitle ? linkTitle : linkValue;
    const contents = url.startsWith('web+urbitgraph:/')
      ?  [{ text }, permalinkToReference(parsePermalink(url)!)]
      :  [{ text }, { url }];

    setDisabled(true);
    const parentIndex = props.parentIndex || '';
    const post = createPost(contents, parentIndex);

    addPost(
      `~${props.ship}`,
      props.name,
      post
    );
    setDisabled(false);
    setLinkValue('');
    setLinkTitle('');
    setLinkValid(false);
  };

=======
>>>>>>> 179046c9
  const validateLink = (link) => {
    const URLparser = new RegExp(
      /((?:([\w\d\.-]+)\:\/\/?){1}(?:(www)\.?){0,1}(((?:[\w\d-]+\.)*)([\w\d-]+\.[\w\d]+))){1}(?:\:(\d+)){0,1}((\/(?:(?:[^\/\s\?]+\/)*))(?:([^\?\/\s#]+?(?:.[^\?\s]+){0,1}){0,1}(?:\?([^\s#]+)){0,1})){0,1}(?:#([^#\s]+)){0,1}/
    );

    let linkValid = URLparser.test(link);

    if (!linkValid) {
      linkValid = URLparser.test(`http://${link}`);
      if (linkValid) {
        link = `http://${link}`;
        setLinkValue(link);
      }
    }
    if(link.startsWith('web+urbitgraph://')) {
      const permalink = parsePermalink(link);
      if(!permalink) {
        setLinkValid(false);
        return;
      }
    }

    if (linkValid) {
      if (hasProvider(linkValue)) {
        fetch(`https://noembed.com/embed?url=${linkValue}`)
          .then(response => response.json())
          .then((result) => {
            if (result.title && !linkTitle) {
              setLinkTitle(result.title);
            }
          }).catch((error) => { /* noop*/ });
      } else if (!linkTitle) {
        setLinkTitle(decodeURIComponent(link
          .split('/')
          .pop()
          .split('.')
          .slice(0, -1)
          .join('.')
          .replace('_', ' ')
          .replace(/\d{4}\.\d{1,2}\.\d{2}\.\.\d{2}\.\d{2}\.\d{2}-/, '')
        ));
      }
    }
    return link;
  };

  useEffect(() => {
    setLinkValid(validateLink(linkValue));
  }, [linkValue]);

  const doPost = () => {
    const url = linkValue;
    const text = linkTitle ? linkTitle : linkValue;
    const contents = url.startsWith('web+urbitgraph:/')
      ?  [{ text }, permalinkToReference(parsePermalink(url)!)]
      :  [{ text }, { url }];

    setDisabled(true);
    const parentIndex = props.parentIndex || '';
    const post = createPost(contents, parentIndex);

    props.api.graph.addPost(
      `~${props.ship}`,
      props.name,
      post
    ).then(() => {
      setDisabled(false);
      setLinkValue('');
      setLinkTitle('');
      setLinkValid(false);
    });
  };

  const onFileDrag = useCallback(
    (files: FileList | File[], e: DragEvent): void => {
      if (!canUpload) {
        return;
      }
      uploadDefault(files[0]).then(setLinkValue);
    },
    [uploadDefault, canUpload]
  );

  const { bind, dragging } = useFileDrag(onFileDrag);

<<<<<<< HEAD
  const onLinkChange = () => {
    const link = validateLink(linkValue);
    setLinkValid(link);
  };

  useEffect(onLinkChange, [linkValue]);

=======
>>>>>>> 179046c9
  const onPaste = useCallback(
    (event: ClipboardEvent) => {
      if (!event.clipboardData || !event.clipboardData.files.length) {
        return;
      }
      event.preventDefault();
      event.stopPropagation();
      uploadDefault(event.clipboardData.files[0]).then(setLinkValue);
    }, [setLinkValue, uploadDefault]
  );

  const onKeyPress = (e) => {
    if (e.key === 'Enter') {
      e.preventDefault();
      doPost();
    }
  };

  const placeholder = <Text
    gray
    position="absolute"
    px={2}
    pt={2}
    style={{ pointerEvents: 'none' }}
                      >{canUpload
    ? <>
      Drop or{' '}
      <Text
        cursor='pointer'
        color='blue'
        style={{ pointerEvents: 'all' }}
        onClick={() => promptUpload().then(setLinkValue)}
      >upload</Text>
      {' '}a file, or paste a link here
      </>
    : 'Paste a link here'
    }</Text>;

  return (
    <>
    {/* @ts-ignore archaic event type mismatch */}
      <Box
        flexShrink={0}
        position='relative'
        border='1px solid'
        borderColor={submitFocused ? 'black' : 'lightGray'}
        width='100%'
        borderRadius={2}
        {...bind}
      >
        {uploading && <Box
          display="flex"
          width="100%"
          height="100%"
          position="absolute"
          left={0}
          right={0}
          bg="white"
          zIndex={9}
          alignItems="center"
          justifyContent="center"
                      >
          <LoadingSpinner />
        </Box>}
        {dragging && <SubmitDragger />}
        <Box position='relative'>
          {!(linkValue || urlFocused || disabled) && placeholder}
          <BaseInput
            type="url"
            pl={2}
            width="100%"
            py={2}
            color="black"
            backgroundColor="transparent"
            onChange={e => setLinkValue(e.target.value)}
            onBlur={() => [setUrlFocused(false), setSubmitFocused(false)]}
            onFocus={() => [setUrlFocused(true), setSubmitFocused(true)]}
            spellCheck="false"
            // @ts-ignore archaic event type mismatch error
            onPaste={onPaste}
            onKeyPress={onKeyPress}
            value={linkValue}
          />
        </Box>
        <BaseInput
          type="text"
          pl={2}
          backgroundColor="transparent"
          width="100%"
          color="black"
          fontSize={1}
          style={{
            resize: 'none',
            height: 40
          }}
          placeholder="Provide a title"
          onChange={e => setLinkTitle(e.target.value)}
          onBlur={() => setSubmitFocused(false)}
          onFocus={() => setSubmitFocused(true)}
          spellCheck="false"
          onKeyPress={onKeyPress}
          value={linkTitle}
        />
      </Box>
      <Box mt={2} mb={4}>
        <Button
          primary
          flexShrink={0}
          disabled={!linkValid || disabled}
          onClick={doPost}
        >Post link</Button>
      </Box>
    </>
  );
};

export default LinkSubmit;<|MERGE_RESOLUTION|>--- conflicted
+++ resolved
@@ -1,11 +1,6 @@
 import { BaseInput, Box, Button, LoadingSpinner, Text } from '@tlon/indigo-react';
 import { hasProvider } from 'oembed-parser';
-<<<<<<< HEAD
-import React, { useCallback, useEffect, useState } from 'react';
-=======
 import React, { useCallback, useState, DragEvent, useEffect } from 'react';
-import GlobalApi from '~/logic/api/global';
->>>>>>> 179046c9
 import { createPost } from '~/logic/api/graph';
 import { parsePermalink, permalinkToReference } from '~/logic/lib/permalinks';
 import { useFileDrag } from '~/logic/lib/useDrag';
@@ -31,7 +26,6 @@
   const [disabled, setDisabled] = useState(false);
   const [linkValid, setLinkValid] = useState(false);
 
-<<<<<<< HEAD
   const doPost = () => {
     const url = linkValue;
     const text = linkTitle ? linkTitle : linkValue;
@@ -54,8 +48,6 @@
     setLinkValid(false);
   };
 
-=======
->>>>>>> 179046c9
   const validateLink = (link) => {
     const URLparser = new RegExp(
       /((?:([\w\d\.-]+)\:\/\/?){1}(?:(www)\.?){0,1}(((?:[\w\d-]+\.)*)([\w\d-]+\.[\w\d]+))){1}(?:\:(\d+)){0,1}((\/(?:(?:[^\/\s\?]+\/)*))(?:([^\?\/\s#]+?(?:.[^\?\s]+){0,1}){0,1}(?:\?([^\s#]+)){0,1})){0,1}(?:#([^#\s]+)){0,1}/
@@ -106,29 +98,6 @@
     setLinkValid(validateLink(linkValue));
   }, [linkValue]);
 
-  const doPost = () => {
-    const url = linkValue;
-    const text = linkTitle ? linkTitle : linkValue;
-    const contents = url.startsWith('web+urbitgraph:/')
-      ?  [{ text }, permalinkToReference(parsePermalink(url)!)]
-      :  [{ text }, { url }];
-
-    setDisabled(true);
-    const parentIndex = props.parentIndex || '';
-    const post = createPost(contents, parentIndex);
-
-    props.api.graph.addPost(
-      `~${props.ship}`,
-      props.name,
-      post
-    ).then(() => {
-      setDisabled(false);
-      setLinkValue('');
-      setLinkTitle('');
-      setLinkValid(false);
-    });
-  };
-
   const onFileDrag = useCallback(
     (files: FileList | File[], e: DragEvent): void => {
       if (!canUpload) {
@@ -141,7 +110,6 @@
 
   const { bind, dragging } = useFileDrag(onFileDrag);
 
-<<<<<<< HEAD
   const onLinkChange = () => {
     const link = validateLink(linkValue);
     setLinkValid(link);
@@ -149,8 +117,6 @@
 
   useEffect(onLinkChange, [linkValue]);
 
-=======
->>>>>>> 179046c9
   const onPaste = useCallback(
     (event: ClipboardEvent) => {
       if (!event.clipboardData || !event.clipboardData.files.length) {
