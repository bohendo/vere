--- conflicted
+++ resolved
@@ -1,18 +1,10 @@
 import React, { Component, useEffect } from "react";
 
-<<<<<<< HEAD
-import { TabBar } from "~/views/components/chat-link-tabbar";
-import { SidebarSwitcher } from "~/views/components/SidebarSwitch";
-import { Link } from "react-router-dom";
-import { LinkItem } from "./lib/link-item";
-import { LinkSubmit } from "./lib/link-submit";
-=======
 import { TabBar } from '~/views/components/chat-link-tabbar';
 import { SidebarSwitcher } from '~/views/components/SidebarSwitch';
 import { Link } from 'react-router-dom';
 import { LinkItem } from './lib/link-item';
 import LinkSubmit from './lib/link-submit';
->>>>>>> 1e86da80
 
 import { getContactDetails } from "~/logic/lib/util";
 
@@ -53,18 +45,12 @@
         <SidebarSwitcher
           sidebarShown={props.sidebarShown}
           popout={props.popout}
-<<<<<<< HEAD
-          api={props.api}
-        />
-        <h2 className="white-d dib f9 fw4 lh-solid v-top pt2">{title}</h2>
-=======
           api={props.api} />
         <h2
           className="dib f9 fw4 pt2 lh-solid v-top black white-d"
           style={{ width: 'max-content' }}>
           {title}
         </h2>
->>>>>>> 1e86da80
         <TabBar
           location={props.location}
           popout={props.popout}
@@ -75,21 +61,6 @@
       <div className="w-100 mt6 flex justify-center overflow-y-scroll ph4 pb4">
         <div className="w-100 mw7">
           <div className="flex">
-<<<<<<< HEAD
-            <LinkSubmit name={props.name} ship={props.ship} api={props.api} />
-          </div>
-          {Array.from(props.graph.values()).map((node) => {
-            return (
-              <LinkItem
-                resource={resource}
-                node={node}
-                nickname={props.metadata.nickname}
-                hideAvatars={props.hideAvatars}
-                hideNicknames={props.hideNicknames}
-              />
-            );
-          })}
-=======
             <LinkSubmit
               name={props.name}
               ship={props.ship}
@@ -113,7 +84,6 @@
               );
             })
           }
->>>>>>> 1e86da80
         </div>
       </div>
     </div>
