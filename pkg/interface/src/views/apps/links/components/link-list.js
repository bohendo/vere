--- conflicted
+++ resolved
@@ -35,16 +35,6 @@
       >
         <Link to="/~link">{"⟵ All Channels"}</Link>
       </div>
-<<<<<<< HEAD
-      <div
-        className={
-          "pl4 pt2 flex relative overflow-x-scroll" +
-          "overflow-x-auto-l overflow-x-auto-xl flex-shrink-0" +
-          "bb b--gray4 b--gray1-d bg-gray0-d"
-        }
-        style={{ height: 48 }}
-      >
-=======
       <Box
         pl='12px'
         pt='2'
@@ -55,7 +45,6 @@
         borderBottom='1px solid'
         borderColor='washedGray'
         height='48px'>
->>>>>>> 5b9da641
         <SidebarSwitcher
           sidebarShown={props.sidebarShown}
           api={props.api} />
