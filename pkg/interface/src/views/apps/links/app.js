import React, { Component } from 'react';
import { Switch, Route } from 'react-router-dom';
import Helmet from 'react-helmet';

import _ from 'lodash';

import './css/custom.css';

import { Skeleton } from './components/skeleton';
import { NewScreen } from './components/new';
import { SettingsScreen } from './components/settings';
import { MessageScreen } from './components/lib/message-screen';
import { LinkList } from './components/link-list';
import { LinkDetail } from './components/link-detail';

import {
  makeRoutePath,
  amOwnerOfGroup,
  base64urlDecode
} from '~/logic/lib/util';

export class LinksApp extends Component {
  componentDidMount() {
    // preload spinner asset
    new Image().src = '/~landscape/img/Spinner.png';

    this.props.subscription.startApp('graph');
    if (!this.props.sidebarShown) {
      this.props.api.local.sidebarToggle();
    }
  }

  componentWillUnmount() {
    this.props.subscription.stopApp('graph');
  }

  render() {
    const { props } = this;
    const contacts = props.contacts ? props.contacts : {};
    const groups = props.groups ? props.groups : {};
    const associations = props.associations ? props.associations : { link: {}, contacts: {} };
    const graphKeys = props.graphKeys || new Set([]);
    const graphs = props.graphs || {};

    const invites = props.invites ?
      props.invites : {};

<<<<<<< HEAD
    const { api, sidebarShown, hideAvatars, hideNicknames } = this.props;
=======
    const listening = props.linkListening;
    const { api, sidebarShown, hideAvatars, hideNicknames, s3, remoteContentPolicy } = this.props;
>>>>>>> 0211cdd7

    return (
      <>
        <Helmet defer={false}>
          <title>OS1 - Links</title>
        </Helmet>
        <Switch>
          <Route exact path="/~link"
            render={ (props) => {
              return (
                <Skeleton
                  active="collections"
                  associations={associations}
                  invites={invites}
                  groups={groups}
                  rightPanelHide={true}
                  sidebarShown={sidebarShown}
                  api={api}
                  graphKeys={graphKeys}>
                  <MessageScreen text="Select or create a collection to begin." />
                </Skeleton>
              );
            }}
          />
          <Route exact path="/~link/new"
            render={(props) => {
              return (
                <Skeleton
                  associations={associations}
                  invites={invites}
                  groups={groups}
                  sidebarShown={sidebarShown}
                  api={api}
                  graphKeys={graphKeys}>
                  <NewScreen
                    api={api}
                    {...props}
                  />
                </Skeleton>
              );
            }}
          />
          <Route exact path="/~link/join/:ship/:name"
            render={ (props) => {
              const resource =
                `${props.match.params.ship}/${props.match.params.name}`;

              const autoJoin = () => {
                try {
                  // TODO: graph join
                  props.history.push(`/~link/${resource}`);
                } catch(err) {
                  setTimeout(autoJoin, 2000);
                }
              };
              autoJoin();
            }}
          />
          <Route exact path="/~link/(popout)?/:ship/:name/settings"
            render={ (props) => {
              const resourcePath = 
                `${props.match.params.ship}/${props.match.params.name}`;
              const popout = props.match.url.includes('/popout/');
              const resource =
                associations.link[resourcePath] ?
                  associations.link[resourcePath] : { metadata: {} };

              const contactDetails = contacts[resource['group-path']] || {};
              const group = groups[resource['group-path']] || new Set([]);
              const amOwner = amOwnerOfGroup(resource['group-path']);

              return (
                <Skeleton
                  associations={associations}
                  invites={invites}
                  groups={groups}
                  selected={resourcePath}
                  sidebarShown={sidebarShown}
                  popout={popout}
                  graphKeys={graphKeys}
                  api={api}>
                  <SettingsScreen
                    sidebarShown={sidebarShown}
                    resource={resource}
                    contacts={contacts}
                    contactDetails={contactDetails}
                    graphResource={graphKeys.has(resourcePath)}
                    group={group}
                    amOwner={amOwner}
                    resourcePath={resourcePath}
                    popout={popout}
                    api={api}
                    {...props} />
                </Skeleton>
              );
            }}
          />
          <Route exact path="/~link/(popout)?/:ship/:name"
            render={ (props) => {
              const resourcePath = 
                `${props.match.params.ship}/${props.match.params.name}`;
              const resource =
                associations.link[resourcePath] ?
                  associations.link[resourcePath] : { metadata: {} };
              const contactDetails = contacts[resource['group-path']] || {};
              const popout = props.match.url.includes('/popout/');
              const graph = graphs[resourcePath] || null;

              if (!graph) {
                api.graph.getGraph(
                  `~${props.match.params.ship}`,
                  props.match.params.name
                );
              }

              return (
                <Skeleton
                  associations={associations}
                  invites={invites}
                  groups={groups}
                  selected={resourcePath}
                  sidebarShown={sidebarShown}
                  sidebarHideMobile={true}
                  popout={popout}
                  api={api}
                  graphKeys={graphKeys}>
                  <LinkList
                    {...props}
                    api={api}
                    graph={graph}
                    popout={popout}
                    metadata={resource.metadata}
                    contacts={contactDetails}
                    hideAvatars={hideAvatars}
                    hideNicknames={hideNicknames}
                    sidebarShown={sidebarShown}
                    ship={props.match.params.ship}
                    name={props.match.params.name}
                  />
                </Skeleton>
              );
            }}
          />
          <Route exact path="/~link/(popout)?/:ship/:name/:index"
            render={ (props) => {
              const resourcePath = 
                `${props.match.params.ship}/${props.match.params.name}`;
              const resource =
                associations.link[resourcePath] ?
                  associations.link[resourcePath] : { metadata: {} };
              const popout = props.match.url.includes('/popout/');
              const contactDetails = contacts[resource['group-path']] || {};

              console.log(props.match.params.index.split('-'));

              const indexArr = props.match.params.index.split('-');
              const graph = graphs[resourcePath] || null;

              if (indexArr.length <= 1) {
                return <div>Malformed URL</div>;
              }

              const index = parseInt(indexArr[1], 10);
              const node = !!graph ? graph.get(index) : null;

<<<<<<< HEAD
              if (!graph) { 
                api.graph.getGraph(
                  `~${props.match.params.ship}`,
                  props.match.params.name
=======
                return (
                  <Skeleton
                    associations={associations}
                    invites={invites}
                    groups={groups}
                    selected={resourcePath}
                    sidebarShown={sidebarShown}
                    sidebarHideMobile={true}
                    popout={popout}
                    links={links}
                    listening={listening}
                    api={api}
                  >
                    <Links
                    {...props}
                    contacts={contactDetails}
                    links={channelLinks}
                    comments={channelComments}
                    seen={channelSeen}
                    page={page}
                    resourcePath={resourcePath}
                    resource={resource}
                    amOwner={amOwner}
                    popout={popout}
                    sidebarShown={sidebarShown}
                    api={api}
                    hideNicknames={hideNicknames}
                    hideAvatars={hideAvatars}
                    s3={s3}
                  />
                  </Skeleton>
>>>>>>> 0211cdd7
                );
              }
              
              return (
                <Skeleton
                  associations={associations}
                  invites={invites}
                  groups={groups}
                  selected={resourcePath}
                  sidebarShown={sidebarShown}
                  sidebarHideMobile={true}
                  popout={popout}
                  graphKeys={graphKeys}
                  api={api}>
                  <LinkDetail
                    {...props}
                    node={node}
                    ship={props.match.params.ship}
                    name={props.match.params.name}
                    resource={resource}
                    contacts={contactDetails}
                    popout={popout}
                    sidebarShown={sidebarShown}
                    api={api}
                    hideAvatars={hideAvatars}
<<<<<<< HEAD
                    hideNicknames={hideNicknames} />
                </Skeleton>
              );
            }}
          />
=======
                    hideNicknames={hideNicknames}
                    remoteContentPolicy={remoteContentPolicy}
                    />
                  </Skeleton>
                );
              }}
            />
>>>>>>> 0211cdd7
        </Switch>
      </>
    );
  }
}

export default LinksApp;<|MERGE_RESOLUTION|>--- conflicted
+++ resolved
@@ -18,6 +18,7 @@
   amOwnerOfGroup,
   base64urlDecode
 } from '~/logic/lib/util';
+
 
 export class LinksApp extends Component {
   componentDidMount() {
@@ -45,12 +46,7 @@
     const invites = props.invites ?
       props.invites : {};
 
-<<<<<<< HEAD
-    const { api, sidebarShown, hideAvatars, hideNicknames } = this.props;
-=======
-    const listening = props.linkListening;
     const { api, sidebarShown, hideAvatars, hideNicknames, s3, remoteContentPolicy } = this.props;
->>>>>>> 0211cdd7
 
     return (
       <>
@@ -216,44 +212,10 @@
               const index = parseInt(indexArr[1], 10);
               const node = !!graph ? graph.get(index) : null;
 
-<<<<<<< HEAD
               if (!graph) { 
                 api.graph.getGraph(
                   `~${props.match.params.ship}`,
                   props.match.params.name
-=======
-                return (
-                  <Skeleton
-                    associations={associations}
-                    invites={invites}
-                    groups={groups}
-                    selected={resourcePath}
-                    sidebarShown={sidebarShown}
-                    sidebarHideMobile={true}
-                    popout={popout}
-                    links={links}
-                    listening={listening}
-                    api={api}
-                  >
-                    <Links
-                    {...props}
-                    contacts={contactDetails}
-                    links={channelLinks}
-                    comments={channelComments}
-                    seen={channelSeen}
-                    page={page}
-                    resourcePath={resourcePath}
-                    resource={resource}
-                    amOwner={amOwner}
-                    popout={popout}
-                    sidebarShown={sidebarShown}
-                    api={api}
-                    hideNicknames={hideNicknames}
-                    hideAvatars={hideAvatars}
-                    s3={s3}
-                  />
-                  </Skeleton>
->>>>>>> 0211cdd7
                 );
               }
               
@@ -279,21 +241,12 @@
                     sidebarShown={sidebarShown}
                     api={api}
                     hideAvatars={hideAvatars}
-<<<<<<< HEAD
-                    hideNicknames={hideNicknames} />
-                </Skeleton>
-              );
-            }}
-          />
-=======
                     hideNicknames={hideNicknames}
-                    remoteContentPolicy={remoteContentPolicy}
-                    />
-                  </Skeleton>
-                );
-              }}
-            />
->>>>>>> 0211cdd7
+                    remoteContentPolicy={remoteContentPolicy} />
+                </Skeleton>
+              );
+            }}
+          />
         </Switch>
       </>
     );
