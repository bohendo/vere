--- conflicted
+++ resolved
@@ -10,11 +10,8 @@
 
 import { LinkItem } from "./components/LinkItem";
 import LinkSubmit from "./components/LinkSubmit";
-<<<<<<< HEAD
 import { LinkPreview } from "./components/link-preview";
 import { LinkWindow } from "./LinkWindow";
-=======
->>>>>>> ced3d7a0
 import { Comments } from "~/views/components/Comments";
 
 import "./css/custom.css";
@@ -74,46 +71,18 @@
                 <Col width="100%" flexShrink='0'>
                   <LinkSubmit s3={s3} name={name} ship={ship.slice(1)} api={api} />
                 </Col>
-<<<<<<< HEAD
                 <LinkWindow
                   association={resource}
                   contacts={contacts}
-                  key={date.toString()}
                   resource={resourcePath}
                   graph={graph}
                   unreads={unreads}
-                  nickname={contact?.nickname}
-                  hideAvatars={hideAvatars}
-                  hideNicknames={hideNicknames}
-                  remoteContentPolicy={remoteContentPolicy}
                   baseUrl={resourceUrl}
                   group={group}
                   path={resource["group-path"]}
                   api={api}
                   mb={3}
                 />
-=======
-                {Array.from(graph).map(([date, node]) => {
-                  const contact = contactDetails[node.post.author];
-                  return (
-                    <LinkItem
-                      association={resource}
-                      contacts={contacts}
-                      key={date.toString()}
-                      resource={resourcePath}
-                      node={node}
-                      contacts={contactDetails}
-                      unreads={unreads}
-                      nickname={contact?.nickname}
-                      baseUrl={resourceUrl}
-                      group={group}
-                      path={resource["group-path"]}
-                      api={api}
-                      mb={3}
-                    />
->>>>>>> ced3d7a0
-                  );
-                })}
               </Col>
             );
           }}
