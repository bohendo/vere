--- conflicted
+++ resolved
@@ -65,11 +65,7 @@
           render={(props) => {
             return (
               <LinkWindow
-<<<<<<< HEAD
-=======
                 key={rid}
-                s3={s3}
->>>>>>> 44cf0f4d
                 association={resource}
                 resource={resourcePath}
                 graph={graph}
