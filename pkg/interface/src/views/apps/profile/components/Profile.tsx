import React, { ReactElement, useEffect, useRef, useState } from 'react';
import { useHistory } from 'react-router-dom';

import {
  Center,
  Box,
  Row,
  BaseImage,
  Text
<<<<<<< HEAD
} from '@tlon/indigo-react';
=======
} from "@tlon/indigo-react";
import RichText from '~/views/components/RichText'
import useLocalState from "~/logic/state/local";
import { useHistory } from "react-router-dom";
import {useTutorialModal} from "~/views/components/useTutorialModal";
>>>>>>> c56af887

import { Sigil } from '~/logic/lib/sigil';
import { ViewProfile } from './ViewProfile';
import { EditProfile } from './EditProfile';
import { SetStatusBarModal } from '~/views/components/SetStatusBarModal';
import { uxToHex } from '~/logic/lib/util';
import useLocalState from '~/logic/state/local';
import { useTutorialModal } from '~/views/components/useTutorialModal';

export function Profile(props: any): ReactElement {
  const { hideAvatars } = useLocalState(({ hideAvatars }) => ({
    hideAvatars
  }));
  const history = useHistory();

  if (!props.ship) {
    return null;
  }
  const { contact, nackedContacts, hasLoaded, isPublic, isEdit, ship } = props;
  const nacked = nackedContacts.has(ship);

  useEffect(() => {
    if(hasLoaded && !contact && !nacked) {
      props.api.contacts.retrieve(ship);
    }
  }, [hasLoaded, contact]);

  const hexColor = contact?.color ? `#${uxToHex(contact.color)}` : '#000000';
  const cover = (contact?.cover)
    ? <BaseImage src={contact.cover} width='100%' height='100%' style={{ objectFit: 'cover' }} />
    : <Box display="block" width='100%' height='100%' backgroundColor='washedGray' />;

  const image = (!hideAvatars && contact?.avatar)
    ? <BaseImage src={contact.avatar} width='100%' height='100%' style={{ objectFit: 'cover' }} />
    : <Sigil padding={24} ship={ship} size={128} color={hexColor} />;

  const anchorRef = useRef<HTMLElement | null>(null);

  useTutorialModal('profile', ship === `~${window.ship}`, anchorRef.current);

  return (
    <Center
      p={[0,4]}
      height="100%"
      width="100%"
    >

      <Box
        ref={anchorRef}
        maxWidth="600px"
        width="100%"
      >
        <Row alignItems="center" justifyContent="space-between">
          <Row>
          {ship === `~${window.ship}` ? (
            <>
            <Text
              py='2'
              cursor='pointer'
              onClick={() => {
 history.push(`/~profile/${ship}/edit`);
}}
            >
              Edit Profile
            </Text>
              <SetStatusBarModal
                py='2'
                ml='3'
                api={props.api}
                ship={`~${window.ship}`}
                contact={contact}
              />
              </>
          ) : null}
<<<<<<< HEAD
          <Text maxWidth='18rem' overflowX='hidden'
textOverflow="ellipsis"
            whiteSpace="nowrap"
            overflow="hidden" display="inline-block"
verticalAlign="middle"
          >{contact?.status ?? ''}</Text>
=======
          </Row>
          <RichText mb='0' py='2' disableRemoteContent maxWidth='18rem' overflowX='hidden' textOverflow="ellipsis"
            whiteSpace="nowrap"
            overflow="hidden" display="inline-block" verticalAlign="middle">{contact?.status ?? ""}</RichText>
>>>>>>> c56af887
        </Row>
        <Row  width="100%" height="300px">
          {cover}
        </Row>
        <Row
          pb={2}
          alignItems="center"
          width="100%"
        >
          <Center width="100%" marginTop="-48px">
            <Box height='128px' width='128px' borderRadius="2" overflow="hidden">
              {image}
            </Box>
          </Center>
        </Row>
        { isEdit ? (
          <EditProfile
            ship={ship}
            contact={contact}
            s3={props.s3}
            api={props.api}
            groups={props.groups}
            associations={props.associations}
            isPublic={isPublic}
          />
        ) : (
          <ViewProfile
            api={props.api}
            nacked={nacked}
            ship={ship}
            contact={contact}
            isPublic={isPublic}
            groups={props.groups}
            associations={props.associations}
          />
        ) }
      </Box>
    </Center>
  );
}<|MERGE_RESOLUTION|>--- conflicted
+++ resolved
@@ -7,22 +7,15 @@
   Row,
   BaseImage,
   Text
-<<<<<<< HEAD
-} from '@tlon/indigo-react';
-=======
 } from "@tlon/indigo-react";
+
 import RichText from '~/views/components/RichText'
 import useLocalState from "~/logic/state/local";
-import { useHistory } from "react-router-dom";
-import {useTutorialModal} from "~/views/components/useTutorialModal";
->>>>>>> c56af887
-
 import { Sigil } from '~/logic/lib/sigil';
 import { ViewProfile } from './ViewProfile';
 import { EditProfile } from './EditProfile';
 import { SetStatusBarModal } from '~/views/components/SetStatusBarModal';
 import { uxToHex } from '~/logic/lib/util';
-import useLocalState from '~/logic/state/local';
 import { useTutorialModal } from '~/views/components/useTutorialModal';
 
 export function Profile(props: any): ReactElement {
@@ -90,19 +83,10 @@
               />
               </>
           ) : null}
-<<<<<<< HEAD
-          <Text maxWidth='18rem' overflowX='hidden'
-textOverflow="ellipsis"
-            whiteSpace="nowrap"
-            overflow="hidden" display="inline-block"
-verticalAlign="middle"
-          >{contact?.status ?? ''}</Text>
-=======
           </Row>
           <RichText mb='0' py='2' disableRemoteContent maxWidth='18rem' overflowX='hidden' textOverflow="ellipsis"
             whiteSpace="nowrap"
             overflow="hidden" display="inline-block" verticalAlign="middle">{contact?.status ?? ""}</RichText>
->>>>>>> c56af887
         </Row>
         <Row  width="100%" height="300px">
           {cover}
