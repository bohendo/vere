import React from 'react';
import _ from 'lodash';
import { useHistory } from 'react-router-dom';
<<<<<<< HEAD
import { Center, Box, Text, Row, Col } from '@tlon/indigo-react';
import RichText from '~/views/components/RichText';
import { GroupLink } from '~/views/components/GroupLink';
import { lengthOrder } from '~/logic/lib/util';
import useLocalState from '~/logic/state/local';
import {
  ProfileHeader,
  ProfileControls,
  ProfileOwnControls,
  ProfileStatus,
  ProfileImages
} from './Profile';
=======

import {
  Center,
  Box,
  Text,
  Row,
  Col,
} from "@tlon/indigo-react";
import RichText from "~/views/components/RichText";
import {GroupLink} from "~/views/components/GroupLink";
import {lengthOrder} from "~/logic/lib/util";
import useSettingsState, {selectCalmState} from "~/logic/state/settings";

>>>>>>> 71788e06

export function ViewProfile(props: any) {
  const history = useHistory();
  const { hideNicknames } = useSettingsState(selectCalmState);
  const { api, contact, nacked, isPublic, ship, associations, groups } = props;

  return (
    <>
      <ProfileHeader>
        <ProfileControls>
          <ProfileOwnControls
            ship={ship}
            isPublic={isPublic}
            contact={contact}
            api={props.api}
          />
          <ProfileStatus contact={contact} />
        </ProfileControls>
        <ProfileImages contact={contact} />
      </ProfileHeader>
      <Row pb={2} alignItems='center' width='100%'>
        <Center width='100%'>
          <Text>
            {!hideNicknames && contact?.nickname ? contact.nickname : ''}
          </Text>
        </Center>
      </Row>
      <Row pb={2} alignItems='center' width='100%'>
        <Center width='100%'>
          <Text mono color='darkGray'>
            {ship}
          </Text>
        </Center>
      </Row>
      <Col pb={2} alignItems='center' justifyContent='center' width='100%'>
        <Center flexDirection='column' maxWidth='32rem'>
          <RichText width='100%' disableRemoteContent>
            {contact?.bio ? contact.bio : ''}
          </RichText>
        </Center>
      </Col>
      {(contact?.groups || []).length > 0 && (
        <Col gapY='3' mb='3' mt='6' alignItems='flex-start'>
          <Text gray>Pinned Groups</Text>
          <Col>
            {contact?.groups.sort(lengthOrder).map((g) => (
              <GroupLink
                api={api}
                resource={g}
                groups={groups}
                associations={associations}
                measure={() => {}}
              />
            ))}
          </Col>
        </Col>
      )}

      {nacked || (!isPublic && ship === `~${window.ship}`) ? (
        <Box
          height='200px'
          borderRadius={1}
          bg='white'
          border={1}
          borderColor='washedGray'
        >
          <Center height='100%'>
            <Text mono pr={1} color='gray'>
              {ship}
            </Text>
            <Text color='gray'>remains private</Text>
          </Center>
        </Box>
      ) : null}
    </>
  );
}<|MERGE_RESOLUTION|>--- conflicted
+++ resolved
@@ -1,9 +1,10 @@
 import React from 'react';
 import _ from 'lodash';
 import { useHistory } from 'react-router-dom';
-<<<<<<< HEAD
 import { Center, Box, Text, Row, Col } from '@tlon/indigo-react';
 import RichText from '~/views/components/RichText';
+import useSettingsState, { selectCalmState } from '~/logic/state/settings';
+import { Sigil } from '~/logic/lib/sigil';
 import { GroupLink } from '~/views/components/GroupLink';
 import { lengthOrder } from '~/logic/lib/util';
 import useLocalState from '~/logic/state/local';
@@ -14,21 +15,6 @@
   ProfileStatus,
   ProfileImages
 } from './Profile';
-=======
-
-import {
-  Center,
-  Box,
-  Text,
-  Row,
-  Col,
-} from "@tlon/indigo-react";
-import RichText from "~/views/components/RichText";
-import {GroupLink} from "~/views/components/GroupLink";
-import {lengthOrder} from "~/logic/lib/util";
-import useSettingsState, {selectCalmState} from "~/logic/state/settings";
-
->>>>>>> 71788e06
 
 export function ViewProfile(props: any) {
   const history = useHistory();
