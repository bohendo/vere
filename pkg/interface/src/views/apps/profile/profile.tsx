--- conflicted
+++ resolved
@@ -9,39 +9,6 @@
 import { Profile } from "./components/Profile";
 import useLocalState from "~/logic/state/local";
 
-<<<<<<< HEAD
-=======
-const SidebarItem = ({ children, view, current }) => {
-  const selected = current === view;
-  const icon = (view) => {
-    switch(view) {
-    case 'identity':
-      return 'Smiley';
-    case 'settings':
-      return 'Adjust';
-    default:
-      return 'Circle'
-    }
-  }
-  return (
-    <Link to={`/~profile/${view}`}>
-      <Row
-        alignItems="center"
-        verticalAlign="middle"
-        py={1}
-        px={3}
-        backgroundColor={selected ? "washedGray" : "white"}
-      >
-        <Icon mr={2} display="inline-block" icon={icon(view)} color='black' />
-        <Text color='black'>
-          {children}
-        </Text>
-      </Row>
-    </Link>
-  );
-};
-
->>>>>>> 8f3afbd0
 export default function ProfileScreen(props: any) {
   const { dark } = props;
   const hideAvatars = useLocalState(state => state.hideAvatars);
@@ -67,60 +34,11 @@
             <Box
               height="100%"
               width="100%"
-<<<<<<< HEAD
-=======
-              display="grid"
-              gridTemplateColumns={["100%", "250px 1fr"]}
-              gridTemplateRows={["48px 1fr", "1fr"]}
->>>>>>> 8f3afbd0
               borderRadius={1}
               bg="white"
               border={1}
               borderColor="washedGray"
             >
-<<<<<<< HEAD
-=======
-              <Col
-                display={!view ? "flex" : ["none", "flex"]}
-                alignItems="center"
-                borderRight={1}
-                borderColor="washedGray"
-              >
-                <Box width="100%" borderBottom={1} borderBottomColor="washedGray">
-                  <Box
-                    mx="auto"
-                    bg={sigilColor}
-                    borderRadius={8}
-                    my={4}
-                    height={160}
-                    width={160}
-                    display="flex"
-                    justifyContent="center"
-                    alignItems="center"
-                  >
-                    {image}
-                  </Box>
-                </Box>
-                <Box width="100%" py={3} zIndex='2'>
-                  <SidebarItem current={view} view="identity">
-                    Your Identity
-                  </SidebarItem>
-                  <SidebarItem current={view} view="settings">
-                    Ship Settings
-                  </SidebarItem>
-                </Box>
-              </Col>
-              <Box
-                display={!view ? "none" : ["flex", "none"]}
-                alignItems="center"
-                px={3}
-                borderBottom={1}
-                fontSize='0'
-                borderBottomColor="washedGray"
-              >
-                <Link to="/~profile">{"<- Back"}</Link>
-              </Box>
->>>>>>> 8f3afbd0
               <Box overflowY="auto" flexGrow={1}>
                 <Profile
                   ship={ship}
