--- conflicted
+++ resolved
@@ -26,7 +26,6 @@
           const isPublic = props.isContactPublic;
           const contact = props.contacts?.[ship];
 
-<<<<<<< HEAD
           return (
             <Box height='100%' px={[0, 3]} pb={[0, 3]} borderRadius={2}>
               <Box
@@ -47,39 +46,12 @@
                     groups={props.groups}
                     contact={contact}
                     api={props.api}
-                    s3={props.s3}
+                    storage={props.storage}
                     isEdit={isEdit}
                     isPublic={isPublic}
                     nackedContacts={props.nackedContacts}
                   />
                 </Box>
-=======
-        return (
-          <Box height="100%" px={[0, 3]} pb={[0, 3]} borderRadius={1}>
-            <Box
-              height="100%"
-              width="100%"
-              borderRadius={1}
-              bg="white"
-              border={1}
-              borderColor="washedGray"
-              overflowY="auto"
-              flexGrow
-            >
-              <Box>
-                <Profile
-                  ship={ship}
-                  hasLoaded={Object.keys(props.contacts).length !== 0}
-                  associations={props.associations}
-                  groups={props.groups}
-                  contact={contact}
-                  api={props.api}
-                  storage={props.storage}
-                  isEdit={isEdit}
-                  isPublic={isPublic}
-                  nackedContacts={props.nackedContacts}
-                />
->>>>>>> 9c9446d7
               </Box>
             </Box>
           );
