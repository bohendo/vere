/* eslint-disable max-lines-per-function */
import { Box, Icon, Row, Text } from '@tlon/indigo-react';
import React, { ReactElement } from 'react';
import { Helmet } from 'react-helmet';
import { Route } from 'react-router-dom';
import styled from 'styled-components';
import useHarkState from '~/logic/state/hark';
import useSettingsState, { selectCalmState } from '~/logic/state/settings';
import { JoinGroup } from '~/views/landscape/components/JoinGroup';
import { NewGroup } from '~/views/landscape/components/NewGroup';
import Groups from './components/Groups';
import ModalButton from './components/ModalButton';
import Tiles from './components/tiles';
import Tile from './components/tiles/tile';
import { Invite } from './components/Invite';
import './css/custom.css';
<<<<<<< HEAD
import { join, joinGraph } from '@urbit/api';
import airlock from '~/logic/api';
=======
>>>>>>> 06e5c596

const ScrollbarLessBox = styled(Box)`
  scrollbar-width: none !important;

  ::-webkit-scrollbar {
    display: none;
  }
`;

interface LaunchAppProps {
  connection: string;
}

export const LaunchApp = (props: LaunchAppProps): ReactElement | null => {
  const notificationsCount = useHarkState(state => state.notificationsCount);
  const calmState = useSettingsState(selectCalmState);
  const { hideUtilities, hideGroups } = calmState;

  return (
    <>
      <Helmet defer={false}>
        <title>{ notificationsCount ? `(${String(notificationsCount) }) `: '' }Groups</title>
      </Helmet>
      <Route path="/invites/:app/:uid">
        <Invite />
      </Route>
      <ScrollbarLessBox height='100%' overflowY='scroll' display="flex" flexDirection="column">
        <Box
          mx={2}
          display='grid'
          gridTemplateColumns='repeat(auto-fill, minmax(128px, 1fr))'
          gridGap={3}
          p={2}
          pt={0}
        >
        {!hideUtilities && <>
          <Tile
            bg="white"
            color="scales.black20"
            to="/~landscape/home"
            p={0}
          >
            <Box
              p={2}
              height='100%'
              width='100%'
              bg='scales.black20'
              border={1}
              borderColor="lightGray"
            >
              <Row alignItems='center'>
                <Icon
                  color="black"
                  icon="Home"
                />
                <Text ml={2} mt='1px' color="black">My Channels</Text>
              </Row>
            </Box>
          </Tile>
          <Tiles />
          <ModalButton
            icon="Plus"
            bg="washedGray"
            color="black"
            text="New Group"
            style={{ gridColumnStart: 1 }}
          >
            <NewGroup />
          </ModalButton>
          <ModalButton
            icon="BootNode"
            bg="washedGray"
            color="black"
            text="Join Group"
          >
            {dismiss => <JoinGroup dismiss={dismiss} />}
          </ModalButton>
          </>}
          {!hideGroups &&
            (<Groups />)
          }
        </Box>
      </ScrollbarLessBox>
    </>
  );
};

export default LaunchApp;<|MERGE_RESOLUTION|>--- conflicted
+++ resolved
@@ -14,11 +14,6 @@
 import Tile from './components/tiles/tile';
 import { Invite } from './components/Invite';
 import './css/custom.css';
-<<<<<<< HEAD
-import { join, joinGraph } from '@urbit/api';
-import airlock from '~/logic/api';
-=======
->>>>>>> 06e5c596
 
 const ScrollbarLessBox = styled(Box)`
   scrollbar-width: none !important;
