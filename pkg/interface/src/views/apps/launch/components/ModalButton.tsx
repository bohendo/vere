--- conflicted
+++ resolved
@@ -16,44 +16,9 @@
 
   return (
     <>
-<<<<<<< HEAD
       {modal}
-      <Box
+      <Button
         onClick={showModal}
-=======
-      {modalShown && (
-        <Box
-          backgroundColor='scales.black30'
-          left="0px"
-          top="0px"
-          width="100%"
-          height="100%"
-          zIndex={4}
-          position="fixed"
-          display="flex"
-          justifyContent="center"
-          alignItems="center"
-          onClick={() => setModalShown(false)}
-        >
-          <Box
-            maxWidth="500px"
-            width="100%"
-            bg="white"
-            borderRadius={2}
-            border={[0, 1]}
-            borderColor={["washedGray", "washedGray"]}
-            onClick={e => e.stopPropagation()}
-            display="flex"
-            alignItems="stretch"
-            flexDirection="column"
-          >
-            {props.children}
-          </Box>
-        </Box>
-      )}
-      <Button
-        onClick={() => setModalShown(true)}
->>>>>>> ddb0592b
         display="flex"
         alignItems="center"
         cursor="pointer"
