--- conflicted
+++ resolved
@@ -5,14 +5,9 @@
 import { Box } from "@tlon/indigo-react";
 
 export default class Tile extends React.Component {
-  render() {
-<<<<<<< HEAD
-    const { to, href, p, ...props } = this.props;
-    
-=======
-    const { bg, to, p, ...props } = this.props;
+  render() { 
+    const { bg, to, href, p, ...props } = this.props;
 
->>>>>>> 9d5645f8
     let childElement = (
       <Box p={typeof p === 'undefined' ? 2 : p} width="100%" height="100%">
         {props.children}
@@ -20,18 +15,12 @@
     );
 
     if (to) {
-<<<<<<< HEAD
-      childElement= (<Link to={to}>{childElement}</Link>);
-    } else if (href) {
-      childElement= (<a href={href}>{childElement}</a>);
-=======
       if (routeList.indexOf(to) !== -1 || to === '/~landscape/home' || to === '/~profile') {
         childElement= (<Link to={to}>{childElement}</Link>);
       } else {
         childElement= (<a href={to}>{childElement}</a>);
       }
 
->>>>>>> 9d5645f8
     }
       
 
