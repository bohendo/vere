import React, { useState, useMemo, useEffect } from 'react';
import styled from 'styled-components';
import { useHistory } from 'react-router-dom';
import f from 'lodash/fp';
import _ from 'lodash';

import { Col, Button, Box, Row, Icon, Text } from '@tlon/indigo-react';

import './css/custom.css';

import Tiles from './components/tiles';
import Tile from './components/tiles/tile';
import Groups from './components/Groups';
import ModalButton from './components/ModalButton';
import { StatelessAsyncButton } from '~/views/components/StatelessAsyncButton';
import { writeText } from '~/logic/lib/util';
import { useModal } from "~/logic/lib/useModal";
import { NewGroup } from "~/views/landscape/components/NewGroup";
import { JoinGroup } from "~/views/landscape/components/JoinGroup";
import { Helmet } from 'react-helmet';
import useLocalState from "~/logic/state/local";
import { useWaitForProps } from '~/logic/lib/useWaitForProps';
import { useQuery } from "~/logic/lib/useQuery";
import {
  hasTutorialGroup,
  TUTORIAL_GROUP,
  TUTORIAL_HOST,
  TUTORIAL_BOOK,
  TUTORIAL_CHAT,
  TUTORIAL_LINKS
} from '~/logic/lib/tutorialModal';

const ScrollbarLessBox = styled(Box)`
  scrollbar-width: none !important;

  ::-webkit-scrollbar {
    display: none;
  }
`;

const tutSelector = f.pick(['tutorialProgress', 'nextTutStep', 'hideGroups']);

export default function LaunchApp(props) {
  const history = useHistory();
  const [hashText, setHashText] = useState(props.baseHash);
  const hashBox = (
    <Box
      position={["relative", "absolute"]}
      left="0"
      bottom="0"
      backgroundColor="white"
      ml={3}
      mb={3}
      borderRadius={2}
      overflow='hidden'
      fontSize={0}
      cursor="pointer"
      onClick={() => {
        writeText(props.baseHash);
        setHashText('copied');
        setTimeout(() => {
          setHashText(props.baseHash);
        }, 2000);
      }}
    >
      <Box backgroundColor="washedGray" p={2}>
        <Text mono bold>{hashText || props.baseHash}</Text>
      </Box>
    </Box>
  );

  const { query } = useQuery();

  useEffect(() => {
    if(query.get('tutorial')) {
      if(hasTutorialGroup(props)) {
        nextTutStep();
      } else {
        showModal();
      }
    }
  }, [query]);

  const { tutorialProgress, nextTutStep, hideGroups } = useLocalState(tutSelector);

  const waiter = useWaitForProps(props);

  const { modal, showModal } = useModal({
    position: 'relative',
    maxWidth: '350px',
    modal: (dismiss) => {
      const onDismiss = (e) => {
        e.stopPropagation();
        props.api.settings.putEntry('tutorial', 'seen', true);
        dismiss();
      };
      const onContinue = async (e) => {
        e.stopPropagation();
        if(!hasTutorialGroup(props)) {
          await props.api.groups.join(TUTORIAL_HOST, TUTORIAL_GROUP);
          await waiter(hasTutorialGroup);
          await Promise.all(
            [TUTORIAL_BOOK, TUTORIAL_CHAT, TUTORIAL_LINKS].map(graph =>
              props.api.graph.join(TUTORIAL_HOST, graph)));

          await waiter(p => {
            return `/ship/${TUTORIAL_HOST}/${TUTORIAL_CHAT}` in p.associations.graph &&
                  `/ship/${TUTORIAL_HOST}/${TUTORIAL_BOOK}` in p.associations.graph &&
                  `/ship/${TUTORIAL_HOST}/${TUTORIAL_LINKS}` in p.associations.graph;
          });
        }
        nextTutStep();
        dismiss();
      }
      return (
      <Col maxWidth="350px" gapY="2" p="3">
        <Box position="absolute" left="-16px" top="-16px">
          <Icon width="32px" height="32px" color="blue" display="block" icon="LargeBullet" />
        </Box>
        <Text lineHeight="tall" fontWeight="medium">Welcome</Text>
        <Text lineHeight="tall">
          You have been invited to use Landscape, an interface to chat
          and interact with communities
          <br />
          Would you like a tour of Landscape?
        </Text>
        <Row gapX="2" justifyContent="flex-end">
          <Button backgroundColor="washedGray" onClick={onDismiss}>Skip</Button>
          <StatelessAsyncButton primary onClick={onContinue}>
            Yes
          </StatelessAsyncButton>
        </Row>
      </Col>
    )}
  });
  const hasLoaded = useMemo(() => Object.keys(props.contacts).length > 0, [props.contacts]);

  useEffect(() => {
    const seenTutorial = _.get(props.settings, ['tutorial', 'seen'], true);
    if(hasLoaded && !seenTutorial && tutorialProgress === 'hidden') {
      showModal();
    }
  }, [props.settings, hasLoaded]);

  return (
    <>
      <Helmet defer={false}>
        <title>{ props.notificationsCount ? `(${String(props.notificationsCount) }) `: '' }Landscape</title>
      </Helmet>
      <ScrollbarLessBox height='100%' overflowY='scroll' display="flex" flexDirection="column">
        {modal}
        <Box
          mx='2'
          display='grid'
          gridTemplateColumns='repeat(auto-fill, minmax(128px, 1fr))'
          gridGap={3}
          p={2}
          pt={0}
        >
          <Tile
            bg="white"
            color="scales.black20"
            to="/~landscape/home"
            p={0}
          >
            <Box p={2} height='100%' width='100%' bg='scales.black20'>
              <Row alignItems='center'>
                <Icon
                  color="black"
                  icon="Home"
                />
                <Text ml="2" mt='1px' color="black">My Channels</Text>
              </Row>
            </Box>
          </Tile>
          <Tiles
            tiles={props.launch.tiles}
            tileOrdering={props.launch.tileOrdering}
            api={props.api}
            location={props.userLocation}
            weather={props.weather}
          />
          <ModalButton
            icon="Plus"
            bg="washedGray"
            color="black"
            text="New Group"
            style={{ gridColumnStart: 1 }}
          >
            <NewGroup {...props} />
          </ModalButton>
          <ModalButton
            icon="Boot"
            bg="washedGray"
            color="black"
            text="Join Group"
          >
            <JoinGroup {...props} />
          </ModalButton>
<<<<<<< HEAD
          {!hideGroups && 
            (<Groups unreads={props.unreads} groups={props.groups} associations={props.associations} />)
          }
=======

          <Groups unreads={props.unreads} groups={props.groups} associations={props.associations} />
>>>>>>> b5d5e32c
        </Box>
        <Box alignSelf="flex-start" display={["block", "none"]}>{hashBox}</Box>
      </ScrollbarLessBox>
      <Box display={["none", "block"]}>{hashBox}</Box>
    </>
  );
}<|MERGE_RESOLUTION|>--- conflicted
+++ resolved
@@ -197,14 +197,9 @@
           >
             <JoinGroup {...props} />
           </ModalButton>
-<<<<<<< HEAD
-          {!hideGroups && 
+          {!hideGroups &&
             (<Groups unreads={props.unreads} groups={props.groups} associations={props.associations} />)
           }
-=======
-
-          <Groups unreads={props.unreads} groups={props.groups} associations={props.associations} />
->>>>>>> b5d5e32c
         </Box>
         <Box alignSelf="flex-start" display={["block", "none"]}>{hashBox}</Box>
       </ScrollbarLessBox>
