import React, { useState, useMemo, useEffect } from 'react';
import styled from 'styled-components';
import { useHistory } from 'react-router-dom';
import f from 'lodash/fp';
import _ from 'lodash';

import { Col, Button, Box, Row, Icon, Text } from '@tlon/indigo-react';

import './css/custom.css';
import useContactState from '~/logic/state/contacts';
import Tiles from './components/tiles';
import Tile from './components/tiles/tile';
import Groups from './components/Groups';
import ModalButton from './components/ModalButton';
import { StatelessAsyncButton } from '~/views/components/StatelessAsyncButton';
import { writeText } from '~/logic/lib/util';
import { useModal } from "~/logic/lib/useModal";
import { NewGroup } from "~/views/landscape/components/NewGroup";
import { JoinGroup } from "~/views/landscape/components/JoinGroup";
import { Helmet } from 'react-helmet';
import useLocalState from "~/logic/state/local";
import useHarkState from '~/logic/state/hark';
import { useWaitForProps } from '~/logic/lib/useWaitForProps';
import { useQuery } from "~/logic/lib/useQuery";
import {
  hasTutorialGroup,
  TUTORIAL_GROUP,
  TUTORIAL_HOST,
  TUTORIAL_BOOK,
  TUTORIAL_CHAT,
  TUTORIAL_LINKS
} from '~/logic/lib/tutorialModal';
import useSettingsState, { selectCalmState } from '~/logic/state/settings';


const ScrollbarLessBox = styled(Box)`
  scrollbar-width: none !important;

  ::-webkit-scrollbar {
    display: none;
  }
`;

const tutSelector = f.pick(['tutorialProgress', 'nextTutStep', 'hideGroups']);

export default function LaunchApp(props) {
  const [hashText, setHashText] = useState(props.baseHash);
  const hashBox = (
    <Box
      position={["relative", "absolute"]}
      left="0"
      bottom="0"
      backgroundColor="white"
      ml={3}
      mb={3}
      borderRadius={2}
      overflow='hidden'
      fontSize={0}
      cursor="pointer"
      onClick={() => {
        writeText(props.baseHash);
        setHashText('copied');
        setTimeout(() => {
          setHashText(props.baseHash);
        }, 2000);
      }}
    >
      <Box backgroundColor="washedGray" p={2}>
        <Text mono bold>{hashText || props.baseHash}</Text>
      </Box>
    </Box>
  );

  const { query } = useQuery();

  useEffect(() => {
    if(query.get('tutorial')) {
      if(hasTutorialGroup(props)) {
        nextTutStep();
      } else {
        showModal();
      }
    }
  }, [query]);

  const { tutorialProgress, nextTutStep } = useLocalState(tutSelector);
  let { hideGroups } = useLocalState(tutSelector);
  !hideGroups ? { hideGroups } = useSettingsState(selectCalmState) : null;

  const waiter = useWaitForProps(props);

  const { modal, showModal } = useModal({
    position: 'relative',
    maxWidth: '350px',
    modal: (dismiss) => {
      const onDismiss = (e) => {
        e.stopPropagation();
        props.api.settings.putEntry('tutorial', 'seen', true);
        dismiss();
      };
      const onContinue = async (e) => {
        e.stopPropagation();
        if(!hasTutorialGroup(props)) {
          await props.api.groups.join(TUTORIAL_HOST, TUTORIAL_GROUP);
          await waiter(hasTutorialGroup);
          await Promise.all(
            [TUTORIAL_BOOK, TUTORIAL_CHAT, TUTORIAL_LINKS].map(graph =>
              props.api.graph.join(TUTORIAL_HOST, graph)));

          await waiter(p => {
            return `/ship/${TUTORIAL_HOST}/${TUTORIAL_CHAT}` in p.associations.graph &&
                  `/ship/${TUTORIAL_HOST}/${TUTORIAL_BOOK}` in p.associations.graph &&
                  `/ship/${TUTORIAL_HOST}/${TUTORIAL_LINKS}` in p.associations.graph;
          });
        }
        nextTutStep();
        dismiss();
      }
      return (
      <Col maxWidth="350px" gapY="2" p="3">
        <Box position="absolute" left="-16px" top="-16px">
          <Icon width="32px" height="32px" color="blue" display="block" icon="LargeBullet" />
        </Box>
        <Text lineHeight="tall" fontWeight="medium">Welcome</Text>
        <Text lineHeight="tall">
          You have been invited to use Landscape, an interface to chat
          and interact with communities
          <br />
          Would you like a tour of Landscape?
        </Text>
        <Row gapX="2" justifyContent="flex-end">
          <Button backgroundColor="washedGray" onClick={onDismiss}>Skip</Button>
          <StatelessAsyncButton primary onClick={onContinue}>
            Yes
          </StatelessAsyncButton>
        </Row>
      </Col>
    )}
  });
  const contacts = useContactState(state => state.contacts);
  const hasLoaded = useMemo(() => Object.keys(contacts).length > 0, [contacts]);

  const notificationsCount = useHarkState(state => state.notificationsCount);

  useEffect(() => {
    const seenTutorial = _.get(props.settings, ['tutorial', 'seen'], true);
    if(hasLoaded && !seenTutorial && tutorialProgress === 'hidden') {
      showModal();
    }
  }, [props.settings, hasLoaded]);

  return (
    <>
      <Helmet defer={false}>
        <title>{ notificationsCount ? `(${String(notificationsCount) }) `: '' }Landscape</title>
      </Helmet>
      <ScrollbarLessBox height='100%' overflowY='scroll' display="flex" flexDirection="column">
        {modal}
        <Box
          mx='2'
          display='grid'
          gridTemplateColumns='repeat(auto-fill, minmax(128px, 1fr))'
          gridGap={3}
          p={2}
          pt={0}
        >
          <Tile
            bg="white"
            color="scales.black20"
            to="/~landscape/home"
            p={0}
          >
            <Box p={2} height='100%' width='100%' bg='scales.black20'>
              <Row alignItems='center'>
                <Icon
                  color="black"
                  icon="Home"
                />
                <Text ml="2" mt='1px' color="black">My Channels</Text>
              </Row>
            </Box>
          </Tile>
          <Tiles
            api={props.api}
          />
          <ModalButton
            icon="Plus"
            bg="washedGray"
            color="black"
            text="New Group"
            style={{ gridColumnStart: 1 }}
          >
            <NewGroup {...props} />
          </ModalButton>
          <ModalButton
            icon="Boot"
            bg="washedGray"
            color="black"
            text="Join Group"
          >
            <JoinGroup {...props} />
          </ModalButton>
<<<<<<< HEAD

          <Groups />
=======
          {!hideGroups &&
            (<Groups unreads={props.unreads} groups={props.groups} associations={props.associations} />)
          }
>>>>>>> ca6d50da
        </Box>
        <Box alignSelf="flex-start" display={["block", "none"]}>{hashBox}</Box>
      </ScrollbarLessBox>
      <Box display={["none", "block"]}>{hashBox}</Box>
    </>
  );
}<|MERGE_RESOLUTION|>--- conflicted
+++ resolved
@@ -200,14 +200,9 @@
           >
             <JoinGroup {...props} />
           </ModalButton>
-<<<<<<< HEAD
-
-          <Groups />
-=======
           {!hideGroups &&
-            (<Groups unreads={props.unreads} groups={props.groups} associations={props.associations} />)
+            (<Groups />)
           }
->>>>>>> ca6d50da
         </Box>
         <Box alignSelf="flex-start" display={["block", "none"]}>{hashBox}</Box>
       </ScrollbarLessBox>
