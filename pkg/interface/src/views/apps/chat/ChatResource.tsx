--- conflicted
+++ resolved
@@ -11,11 +11,8 @@
 import GlobalApi from '~/logic/api/global';
 import SubmitDragger from '~/views/components/SubmitDragger';
 import { useLocalStorageState } from '~/logic/lib/useLocalStorageState';
-<<<<<<< HEAD
-import {Loading} from '~/views/components/Loading';
-=======
+import { Loading } from '~/views/components/Loading';
 import useS3 from '~/logic/lib/useS3';
->>>>>>> 5992a2aa
 
 type ChatResourceProps = StoreState & {
   association: Association;
@@ -38,7 +35,6 @@
   const [,, owner, name] = station.split('/');
   const ourContact = contacts?.[window.ship];
 
-<<<<<<< HEAD
   const chatInput = useRef<ChatInput>();
 
   useEffect(() => {
@@ -48,19 +44,17 @@
   }, [station]);
 
   const onFileDrag = useCallback(
-    (files: FileList) => {
+    (files: FileList | File[]) => {
       if (!chatInput.current) {
         return;
       }
       chatInput.current?.uploadFiles(files);
     },
-    [chatInput?.current]
+    [chatInput.current]
   );
 
   const { bind, dragging } = useFileDrag(onFileDrag);
 
-=======
->>>>>>> 5992a2aa
   const [unsent, setUnsent] = useLocalStorageState<Record<string, string>>(
     'chat-unsent',
     {}
@@ -74,18 +68,6 @@
   const clearUnsent = useCallback(
     () => setUnsent(s => _.omit(s, station)),
     [station]
-  );
-
-  const chatInput = useRef<ChatInput>();
-
-  const onFileDrag = useCallback(
-    (files: FileList | File[]) => {
-      if (!chatInput.current) {
-        return;
-      }
-      chatInput.current.uploadFiles(files);
-    },
-    [chatInput.current]
   );
 
   const { bind, dragging } = useFileDrag(onFileDrag);
