<<<<<<< HEAD
import React, { useEffect, useCallback, useState, useMemo } from "react";
=======
import React, { useEffect, useCallback, useRef, useState } from "react";
>>>>>>> ddb0592b
import f from "lodash/fp";
import _ from "lodash";
import { Icon, Col, Row, Box, Text, Anchor, Rule, Center } from "@tlon/indigo-react";
import moment from "moment";
import { Notifications, Rolodex, Timebox, IndexedNotification, Groups, GroupNotificationsConfig, NotificationGraphConfig } from "~/types";
import { MOMENT_CALENDAR_DATE, daToUnix, resourceAsPath } from "~/logic/lib/util";
import { BigInteger } from "big-integer";
import GlobalApi from "~/logic/api/global";
import { Notification } from "./notification";
import { Associations } from "~/types";
<<<<<<< HEAD
import { cite } from '~/logic/lib/util';
import { InviteItem } from '~/views/components/Invite';
import { useWaitForProps } from "~/logic/lib/useWaitForProps";
import { useHistory } from "react-router-dom";
import {useModal} from "~/logic/lib/useModal";
import {JoinGroup} from "~/views/landscape/components/JoinGroup";
=======
import {Invites} from "./invites";
import {useLazyScroll} from "~/logic/lib/useLazyScroll";
>>>>>>> ddb0592b

type DatedTimebox = [BigInteger, Timebox];

function filterNotification(associations: Associations, groups: string[]) {
  if (groups.length === 0) {
    return () => true;
  }
  return (n: IndexedNotification) => {
    if ("graph" in n.index) {
      const { group } = n.index.graph;
      return groups.findIndex((g) => group === g) !== -1;
    } else if ("group" in n.index) {
      const { group } = n.index.group;
      return groups.findIndex((g) => group === g) !== -1;
    } 
    return true;
  };
}

export default function Inbox(props: {
  notifications: Notifications;
  archive: Notifications;
  groups: Groups;
  showArchive?: boolean;
  api: GlobalApi;
  associations: Associations;
  contacts: Rolodex;
  filter: string[];
  invites: any;
  notificationsGroupConfig: GroupNotificationsConfig;
  notificationsGraphConfig: NotificationGraphConfig;
}) {
  const { api, associations, invites } = props;
  useEffect(() => {
    let seen = false;
    setTimeout(() => {
      seen = true;
    }, 3000);
    return () => {
      if (seen) {
        api.hark.seen();
      }
    };
  }, []);

  const notifications =
    Array.from(props.showArchive ? props.archive : props.notifications) || [];
  
  const calendar = {
    ...MOMENT_CALENDAR_DATE, sameDay: function (now) {
      if (this.subtract(6, 'hours').isBefore(now)) {
        return "[Earlier Today]";
      } else {
        return MOMENT_CALENDAR_DATE.sameDay;
      }
    }
  };

  let notificationsByDay = f.flow(
    f.map<DatedTimebox, DatedTimebox>(([date, nots]) => [
      date,
      nots.filter(filterNotification(associations, props.filter)),
    ]),
    f.groupBy<DatedTimebox>(([d]) => {
      const date = moment(daToUnix(d));
      if (moment().subtract(6, 'hours').isBefore(date)) {
        return 'latest';
      } else {
        return date.format("YYYYMMDD");
      }
    }),
  )(notifications);

  const notificationsByDayMap = new Map<string, DatedTimebox[]>(
    Object.keys(notificationsByDay).map(timebox => {
      return [timebox, notificationsByDay[timebox]];
    })
  );

  const scrollRef = useRef(null);

<<<<<<< HEAD
  const [joining, setJoining] = useState<[string, string] | null>(null);

  const { modal, showModal } = useModal(
    { modal: useCallback(
      (dismiss) => (
        <JoinGroup
          groups={props.groups}
          contacts={props.contacts}
          api={props.api}
          autojoin={joining?.[0]?.slice(6)} 
          inviteUid={joining?.[1]}
        />
        ),
      [props.contacts, props.groups, props.api, joining]
  )})

  const joinGroup = useCallback((group: string, uid: string) => {
    setJoining([group, uid]);
    showModal();
  }, [setJoining, showModal]);

  const acceptInvite = (app: string, uid: string) => async (invite) => {
    const resource = {
      ship: `~${invite.resource.ship}`,
      name: invite.resource.name
    };

    const resourcePath = resourceAsPath(invite.resource);
    if(app === 'contacts') {
      joinGroup(resourcePath, uid);
    } else if ( app === 'chat') {
      await api.invite.accept(app, uid);
      history.push(`/~landscape/home/resource/chat${resourcePath.slice(5)}`);
    } else if ( app === 'graph') {
      await api.invite.accept(app, uid);
      history.push(`/~graph/join${resourcePath}`);
    }
  };




  const inviteItems = (invites, api) => {
    const returned = [];
    Object.keys(invites).map((appKey) => {
      const app = invites[appKey];
      Object.keys(app).map((uid) => {
        const invite = app[uid];
        const inviteItem =
          <InviteItem
            key={uid}
            invite={invite}
            onAccept={acceptInvite(appKey, uid)}
            onDecline={() => api.invite.decline(appKey, uid)}
          />;
        returned.push(inviteItem);
      });
    });
    return returned;
  };

  return (
    <Col position="relative" height="100%" overflowY="auto" onScroll={onScroll} >
      {modal}
      <Col zIndex={4} gapY={2} bg="white" top="0px" position="sticky" flexShrink={0}>
        {inviteItems(invites, api)}
      </Col>
      {[...notificationsByDay.keys()].map((day, index) => {
        const timeboxes = notificationsByDay.get(day);
=======
  const loadMore = useCallback(async () => {
    return api.hark.getMore();
  }, [api]);

  const loadedAll = useLazyScroll(scrollRef, 0.2, loadMore);


  return (
    <Col ref={scrollRef} position="relative" height="100%" overflowY="auto">
      <Invites invites={invites} api={api} associations={associations} />
      {[...notificationsByDayMap.keys()].sort().reverse().map((day, index) => {
        const timeboxes = notificationsByDayMap.get(day)!;
>>>>>>> ddb0592b
        return timeboxes.length > 0 && (
          <DaySection
            key={day}
            label={day === 'latest' ? 'Today' : moment(day).calendar(null, calendar)}
            timeboxes={timeboxes}
            contacts={props.contacts}
            archive={!!props.showArchive}
            associations={props.associations}
            api={api}
            groups={props.groups}
            graphConfig={props.notificationsGraphConfig}
            groupConfig={props.notificationsGroupConfig}
          />
        );
      })}
      {loadedAll && (
        <Center mt="2" borderTop={notifications.length !== 0 ? 1 : 0} borderTopColor="washedGray" width="100%" height="96px">
          <Text gray fontSize="1">No more notifications</Text>
        </Center>
      )}
    </Col>
  );
}

function sortTimeboxes([a]: DatedTimebox, [b]: DatedTimebox) {
  return b.subtract(a);
}

function sortIndexedNotification(
  { notification: a }: IndexedNotification,
  { notification: b }: IndexedNotification
) {
  return b.time - a.time;
}

function DaySection({
  label,
  contacts,
  groups,
  archive,
  timeboxes,
  associations,
  api,
  groupConfig,
  graphConfig,
}) {
  
  const lent = timeboxes.map(([,nots]) => nots.length).reduce(f.add, 0);
  if (lent === 0 || timeboxes.length === 0) {
    return null;
  }

  return (
    <>
      <Box position="sticky" zIndex={3} top="-1px" bg="white">
        <Box p="2" bg="scales.black05">
          <Text>
            {label}
          </Text>
        </Box>
      </Box>
      {_.map(timeboxes.sort(sortTimeboxes), ([date, nots], i: number) =>
        _.map(nots.sort(sortIndexedNotification), (not, j: number) => (
          <React.Fragment key={j}>
            {(i !== 0 || j !== 0) && (
              <Box flexShrink={0} height="4px" bg="scales.black05" />
            )}
            <Notification
              graphConfig={graphConfig}
              groupConfig={groupConfig}
              api={api}
              associations={associations}
              notification={not}
              archived={archive}
              contacts={contacts}
              groups={groups}
              time={date}
            />
          </React.Fragment>
        ))
      )}
    </>
  );
}<|MERGE_RESOLUTION|>--- conflicted
+++ resolved
@@ -1,8 +1,4 @@
-<<<<<<< HEAD
-import React, { useEffect, useCallback, useState, useMemo } from "react";
-=======
 import React, { useEffect, useCallback, useRef, useState } from "react";
->>>>>>> ddb0592b
 import f from "lodash/fp";
 import _ from "lodash";
 import { Icon, Col, Row, Box, Text, Anchor, Rule, Center } from "@tlon/indigo-react";
@@ -13,17 +9,14 @@
 import GlobalApi from "~/logic/api/global";
 import { Notification } from "./notification";
 import { Associations } from "~/types";
-<<<<<<< HEAD
 import { cite } from '~/logic/lib/util';
 import { InviteItem } from '~/views/components/Invite';
 import { useWaitForProps } from "~/logic/lib/useWaitForProps";
 import { useHistory } from "react-router-dom";
 import {useModal} from "~/logic/lib/useModal";
 import {JoinGroup} from "~/views/landscape/components/JoinGroup";
-=======
 import {Invites} from "./invites";
 import {useLazyScroll} from "~/logic/lib/useLazyScroll";
->>>>>>> ddb0592b
 
 type DatedTimebox = [BigInteger, Timebox];
 
@@ -38,7 +31,7 @@
     } else if ("group" in n.index) {
       const { group } = n.index.group;
       return groups.findIndex((g) => group === g) !== -1;
-    } 
+    }
     return true;
   };
 }
@@ -71,7 +64,7 @@
 
   const notifications =
     Array.from(props.showArchive ? props.archive : props.notifications) || [];
-  
+
   const calendar = {
     ...MOMENT_CALENDAR_DATE, sameDay: function (now) {
       if (this.subtract(6, 'hours').isBefore(now)) {
@@ -105,7 +98,6 @@
 
   const scrollRef = useRef(null);
 
-<<<<<<< HEAD
   const [joining, setJoining] = useState<[string, string] | null>(null);
 
   const { modal, showModal } = useModal(
@@ -115,7 +107,7 @@
           groups={props.groups}
           contacts={props.contacts}
           api={props.api}
-          autojoin={joining?.[0]?.slice(6)} 
+          autojoin={joining?.[0]?.slice(6)}
           inviteUid={joining?.[1]}
         />
         ),
@@ -167,15 +159,6 @@
     return returned;
   };
 
-  return (
-    <Col position="relative" height="100%" overflowY="auto" onScroll={onScroll} >
-      {modal}
-      <Col zIndex={4} gapY={2} bg="white" top="0px" position="sticky" flexShrink={0}>
-        {inviteItems(invites, api)}
-      </Col>
-      {[...notificationsByDay.keys()].map((day, index) => {
-        const timeboxes = notificationsByDay.get(day);
-=======
   const loadMore = useCallback(async () => {
     return api.hark.getMore();
   }, [api]);
@@ -185,10 +168,10 @@
 
   return (
     <Col ref={scrollRef} position="relative" height="100%" overflowY="auto">
+      {modal}
       <Invites invites={invites} api={api} associations={associations} />
       {[...notificationsByDayMap.keys()].sort().reverse().map((day, index) => {
         const timeboxes = notificationsByDayMap.get(day)!;
->>>>>>> ddb0592b
         return timeboxes.length > 0 && (
           <DaySection
             key={day}
@@ -235,7 +218,7 @@
   groupConfig,
   graphConfig,
 }) {
-  
+
   const lent = timeboxes.map(([,nots]) => nots.length).reduce(f.add, 0);
   if (lent === 0 || timeboxes.length === 0) {
     return null;
