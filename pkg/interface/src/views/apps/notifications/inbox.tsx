import React, { useEffect, useCallback, useRef, useState } from "react";
import f from "lodash/fp";
import _ from "lodash";
<<<<<<< HEAD
import { Icon, Col, Row, Box, Text, Anchor, Rule, Center, LoadingSpinner } from "@tlon/indigo-react";
=======
import { Icon, Col, Center, Row, Box, Text, Anchor, Rule } from "@tlon/indigo-react";
>>>>>>> 4c6329bb
import moment from "moment";
import { Notifications, Rolodex, Timebox, IndexedNotification, Groups, joinProgress, JoinRequests, GroupNotificationsConfig, NotificationGraphConfig } from "~/types";
import { MOMENT_CALENDAR_DATE, daToUnix, resourceAsPath } from "~/logic/lib/util";
import { BigInteger } from "big-integer";
import GlobalApi from "~/logic/api/global";
import { Notification } from "./notification";
import { Associations } from "~/types";
import { InviteItem } from '~/views/components/Invite';
import { useWaitForProps } from "~/logic/lib/useWaitForProps";
import { useHistory } from "react-router-dom";
import {useModal} from "~/logic/lib/useModal";
import {JoinGroup} from "~/views/landscape/components/JoinGroup";
import {JoiningStatus} from "./joining";
import {Invites} from "./invites";
import {useLazyScroll} from "~/logic/lib/useLazyScroll";

type DatedTimebox = [BigInteger, Timebox];

function filterNotification(associations: Associations, groups: string[]) {
  if (groups.length === 0) {
    return () => true;
  }
  return (n: IndexedNotification) => {
    if ("graph" in n.index) {
      const { group } = n.index.graph;
      return groups.findIndex((g) => group === g) !== -1;
    } else if ("group" in n.index) {
      const { group } = n.index.group;
      return groups.findIndex((g) => group === g) !== -1;
    }
    return true;
  };
}

export default function Inbox(props: {
  notifications: Notifications;
  notificationsSize: number;
  archive: Notifications;
  groups: Groups;
  showArchive?: boolean;
  api: GlobalApi;
  associations: Associations;
  contacts: Rolodex;
  filter: string[];
  invites: any;
  pendingJoin: JoinRequests;
  notificationsGroupConfig: GroupNotificationsConfig;
  notificationsGraphConfig: NotificationGraphConfig;
}) {
  const { api, associations, invites } = props;
  useEffect(() => {
    let seen = false;
    setTimeout(() => {
      seen = true;
    }, 3000);
    return () => {
      if (seen) {
        api.hark.seen();
      }
    };
  }, []);

  const notifications =
    Array.from(props.showArchive ? props.archive : props.notifications) || [];

  const calendar = {
    ...MOMENT_CALENDAR_DATE, sameDay: function (now) {
      if (this.subtract(6, 'hours').isBefore(now)) {
        return "[Earlier Today]";
      } else {
        return MOMENT_CALENDAR_DATE.sameDay;
      }
    }
  };

  let notificationsByDay = f.flow(
    f.map<DatedTimebox, DatedTimebox>(([date, nots]) => [
      date,
      nots.filter(filterNotification(associations, props.filter)),
    ]),
    f.groupBy<DatedTimebox>(([d]) => {
      const date = moment(daToUnix(d));
      if (moment().subtract(6, 'hours').isBefore(date)) {
        return 'latest';
      } else {
        return date.format("YYYYMMDD");
      }
    }),
  )(notifications);

  const notificationsByDayMap = new Map<string, DatedTimebox[]>(
    Object.keys(notificationsByDay).map(timebox => {
      return [timebox, notificationsByDay[timebox]];
    })
  );

  const scrollRef = useRef(null);

  const loadMore = useCallback(async () => {
    return api.hark.getMore();
  }, [api]);

  const { isDone, isLoading } = useLazyScroll(
    scrollRef, 
    0.2,
    _.flatten(notifications).length,
    loadMore
  );


  return (
    <Col ref={scrollRef} position="relative" height="100%" overflowY="auto">
      <Invites groups={props.groups} pendingJoin={props.pendingJoin} invites={invites} api={api} associations={associations} />
      {[...notificationsByDayMap.keys()].sort().reverse().map((day, index) => {
        const timeboxes = notificationsByDayMap.get(day)!;
        return timeboxes.length > 0 && (
          <DaySection
            key={day}
            label={day === 'latest' ? 'Today' : moment(day).calendar(null, calendar)}
            timeboxes={timeboxes}
            contacts={props.contacts}
            archive={!!props.showArchive}
            associations={props.associations}
            api={api}
            groups={props.groups}
            graphConfig={props.notificationsGraphConfig}
            groupConfig={props.notificationsGroupConfig}
          />
        );
      })}
      {isDone && (
        <Center mt="2" borderTop={notifications.length !== 0 ? 1 : 0} borderTopColor="washedGray" width="100%" height="96px">
          <Text gray fontSize="1">No more notifications</Text>
        </Center>
    )}
      {isLoading && (
        <Center mt="2" borderTop={notifications.length !== 0 ? 1 : 0} borderTopColor="washedGray" width="100%" height="96px">
          <LoadingSpinner />
        </Center>
      )}
   
    </Col>
  );
}

function sortTimeboxes([a]: DatedTimebox, [b]: DatedTimebox) {
  return b.subtract(a);
}

function sortIndexedNotification(
  { notification: a }: IndexedNotification,
  { notification: b }: IndexedNotification
) {
  return b.time - a.time;
}

function DaySection({
  label,
  contacts,
  groups,
  archive,
  timeboxes,
  associations,
  api,
  groupConfig,
  graphConfig,
}) {

  const lent = timeboxes.map(([,nots]) => nots.length).reduce(f.add, 0);
  if (lent === 0 || timeboxes.length === 0) {
    return null;
  }

  return (
    <>
      <Box position="sticky" zIndex={3} top="-1px" bg="white">
        <Box p="2" bg="scales.black05">
          <Text>
            {label}
          </Text>
        </Box>
      </Box>
      {_.map(timeboxes.sort(sortTimeboxes), ([date, nots], i: number) =>
        _.map(nots.sort(sortIndexedNotification), (not, j: number) => (
          <React.Fragment key={j}>
            {(i !== 0 || j !== 0) && (
              <Box flexShrink={0} height="4px" bg="scales.black05" />
            )}
            <Notification
              graphConfig={graphConfig}
              groupConfig={groupConfig}
              api={api}
              associations={associations}
              notification={not}
              archived={archive}
              contacts={contacts}
              groups={groups}
              time={date}
            />
          </React.Fragment>
        ))
      )}
    </>
  );
}<|MERGE_RESOLUTION|>--- conflicted
+++ resolved
@@ -1,11 +1,7 @@
 import React, { useEffect, useCallback, useRef, useState } from "react";
 import f from "lodash/fp";
 import _ from "lodash";
-<<<<<<< HEAD
-import { Icon, Col, Row, Box, Text, Anchor, Rule, Center, LoadingSpinner } from "@tlon/indigo-react";
-=======
-import { Icon, Col, Center, Row, Box, Text, Anchor, Rule } from "@tlon/indigo-react";
->>>>>>> 4c6329bb
+import { Icon, Col, Center, Row, Box, Text, Anchor, Rule, LoadingSpinner } from "@tlon/indigo-react";
 import moment from "moment";
 import { Notifications, Rolodex, Timebox, IndexedNotification, Groups, joinProgress, JoinRequests, GroupNotificationsConfig, NotificationGraphConfig } from "~/types";
 import { MOMENT_CALENDAR_DATE, daToUnix, resourceAsPath } from "~/logic/lib/util";
