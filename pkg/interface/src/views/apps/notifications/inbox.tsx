--- conflicted
+++ resolved
@@ -116,11 +116,7 @@
   );
 
   return (
-<<<<<<< HEAD
     <Col p={1} ref={scrollRef} position="relative" height="100%" overflowY="auto" overflowX="hidden">
-=======
-    <Col p="1" ref={scrollRef} position="relative" height="100%" overflowY="auto" overflowX="hidden">
-
       {runtimeLag && (
         <Box bg="yellow" borderRadius={2} p={2} m={2}>
           <Icon verticalAlign="middle" mr={2} icon="Tutorial" />
@@ -129,8 +125,6 @@
           </Text>
         </Box>
       )}
-
->>>>>>> d4c4db1e
       <Invites pendingJoin={props.pendingJoin} api={api} />
       {[...notificationsByDayMap.keys()].sort().reverse().map((day, index) => {
         const timeboxes = notificationsByDayMap.get(day)!;
