--- conflicted
+++ resolved
@@ -10,21 +10,6 @@
   GraphNotificationContents,
   Associations,
   Rolodex,
-<<<<<<< HEAD
-  Groups,
-} from "~/types";
-import { Header } from "./header";
-import { cite, deSig, pluralize } from "~/logic/lib/util";
-import { Sigil } from "~/logic/lib/sigil";
-import RichText from "~/views/components/RichText";
-import GlobalApi from "~/logic/api/global";
-import ReactMarkdown from "react-markdown";
-import { getSnippet } from "~/logic/lib/publish";
-import styled from "styled-components";
-import {MentionText} from "~/views/components/MentionText";
-import ChatMessage, {MessageWithoutSigil} from "../chat/components/ChatMessage";
-import Timestamp from "~/views/components/Timestamp";
-=======
   Groups
 } from '@urbit/api';
 
@@ -35,7 +20,6 @@
 import { getSnippet } from '~/logic/lib/publish';
 import { MentionText } from '~/views/components/MentionText';
 import { MessageWithoutSigil } from '../chat/components/ChatMessage';
->>>>>>> 34d8e226
 
 function getGraphModuleIcon(module: string): string {
   if (module === 'link') {
@@ -227,13 +211,7 @@
           <Text mono title={author}>
             {cite(author)}
           </Text>
-<<<<<<< HEAD
           <Timestamp stamp={moment(time)} date={false} ml={2} />
-=======
-          <Text ml="2" gray>
-            {moment(time).format('HH:mm')}
-          </Text>
->>>>>>> 34d8e226
         </Row>}
         <Row width="100%" p="1" flexDirection="column">
           <GraphNodeContent
