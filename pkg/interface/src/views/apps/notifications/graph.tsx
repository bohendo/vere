--- conflicted
+++ resolved
@@ -6,9 +6,7 @@
 import { Link, useHistory } from 'react-router-dom';
 import styled from 'styled-components';
 import GlobalApi from '~/logic/api/global';
-import {
-  isDm, pluralize
-} from '~/logic/lib/util';
+import { pluralize } from '~/logic/lib/util';
 import useGroupState from '~/logic/state/group';
 import {
   useAssocForGraph,
@@ -144,13 +142,8 @@
     }
     return graphUrl;
   } else if (mod === 'post') {
-<<<<<<< HEAD
-    return `/~landscape${groupPath}/feed${index}`;
-  } 
-=======
     return `/~landscape${groupPath}/feed/thread${index}`;
   }
->>>>>>> 45790436
   return '';
 }
 
@@ -245,8 +238,8 @@
     dm,
     singleAuthor
   );
-  const groupAssociation = useAssocForGroup(association?.group ?? "");
-  const groups = useGroupState((state) => state.groups);
+  const groupAssociation = useAssocForGroup(association?.group ?? '');
+  const groups = useGroupState(state => state.groups);
 
   const onClick = useCallback(() => {
     if(dm) {
