--- conflicted
+++ resolved
@@ -30,10 +30,6 @@
     mentions: graphConfig.mentions,
     watchOnSelf: graphConfig.watchOnSelf,
     dnd,
-<<<<<<< HEAD
-=======
-    watching: graphConfig.watching
->>>>>>> 390a17b7
   };
 
   const onSubmit = useCallback(
