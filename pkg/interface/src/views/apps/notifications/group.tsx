--- conflicted
+++ resolved
@@ -4,7 +4,6 @@
   GroupNotifIndex,
   GroupUpdate
 } from '@urbit/api';
-import bigInt from 'big-integer';
 import _ from 'lodash';
 import React, { ReactElement } from 'react';
 import { useAssocForGroup } from '~/logic/state/metadata';
@@ -35,10 +34,6 @@
   index: GroupNotifIndex;
   contents: GroupNotificationContents;
   time: number;
-<<<<<<< HEAD
-=======
-  timebox: bigInt.BigInteger;
->>>>>>> 00e4e7c5
 }
 
 export function GroupNotification(props: GroupNotificationProps): ReactElement {
