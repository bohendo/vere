import dark from '@tlon/indigo-dark';
import light from '@tlon/indigo-light';
import Mousetrap from 'mousetrap';
import shallow from 'zustand/shallow';
import 'mousetrap-global-bind';
import * as React from 'react';
import Helmet from 'react-helmet';
import 'react-hot-loader';
import { hot } from 'react-hot-loader/root';
import { BrowserRouter as Router, withRouter } from 'react-router-dom';
import styled, { ThemeProvider } from 'styled-components';
import gcpManager from '~/logic/lib/gcpManager';
import { favicon, svgDataURL } from '~/logic/lib/util';
import withState from '~/logic/lib/withState';
import useContactState from '~/logic/state/contact';
import useLocalState from '~/logic/state/local';
import useSettingsState from '~/logic/state/settings';
import useGraphState from '~/logic/state/graph';
import { ShortcutContextProvider } from '~/logic/lib/shortcutContext';

import ErrorBoundary from '~/views/components/ErrorBoundary';
import { TutorialModal } from '~/views/landscape/components/TutorialModal';
import './apps/chat/css/custom.css';
import Omnibox from './components/leap/Omnibox';
import StatusBar from './components/StatusBar';
import './css/fonts.css';
import './css/indigo-static.css';
import { Content } from './landscape/components/Content';
import './landscape/css/custom.css';
import { bootstrapApi } from '~/logic/api/bootstrap';
import useLaunchState from '../logic/state/launch';

const Root = withState(styled.div`
  font-family: ${p => p.theme.fonts.sans};
  height: 100%;
  width: 100%;
  padding: 0;
  margin: 0;
  ${p => p.display.backgroundType === 'url' ? `
    background-image: url('${p.display.background}');
    background-size: cover;
    ` : p.display.backgroundType === 'color' ? `
    background-color: ${p.display.background};
    ` : `background-color: ${p.theme.colors.white};`
  }
  display: flex;
  flex-flow: column nowrap;
  touch-action: none;

  * {
    scrollbar-width: thin;
    scrollbar-color: ${ p => p.theme.colors.gray } transparent;
  }

  /* Works on Chrome/Edge/Safari */
  *::-webkit-scrollbar {
    width: 6px;
    height: 6px;
  }
  *::-webkit-scrollbar-track {
    background: transparent;
  }
  *::-webkit-scrollbar-thumb {
    background-color: ${ p => p.theme.colors.gray };
    border-radius: 1rem;
    border: 0px solid transparent;
  }
`, [
  [useSettingsState, ['display']]
]);

const StatusBarWithRouter = withRouter(StatusBar);
class App extends React.Component {
  constructor(props) {
    super(props);
    this.ship = window.ship;

    this.updateTheme = this.updateTheme.bind(this);
    this.updateMobile = this.updateMobile.bind(this);
  }

  componentDidMount() {
    bootstrapApi();
    this.props.getShallowChildren(`~${window.ship}`, 'dm-inbox');
    const theme = this.getTheme();
    setTimeout(() => {
      // Something about how the store works doesn't like changing it
      // before the app has actually rendered, hence the timeout.
      this.themeWatcher = window.matchMedia('(prefers-color-scheme: dark)');
      this.mobileWatcher = window.matchMedia(`(max-width: ${theme.breakpoints[0]})`);
      this.smallWatcher = window.matchMedia(`(min-width: ${theme.breakpoints[0]})`);
      this.mediumWatcher = window.matchMedia(`(min-width: ${theme.breakpoints[1]})`);
      this.largeWatcher = window.matchMedia(`(min-width: ${theme.breakpoints[2]})`);
      // TODO: addListener is deprecated, but safari 13 requires it
      this.themeWatcher.addListener(this.updateTheme);
      this.mobileWatcher.addListener(this.updateMobile);
      this.smallWatcher.addListener(this.updateSmall);
      this.mediumWatcher.addListener(this.updateMedium);
      this.largeWatcher.addListener(this.updateLarge);

      this.updateMobile(this.mobileWatcher);
      this.updateSmall(this.updateSmall);
      this.updateTheme(this.themeWatcher);
      this.updateMedium(this.mediumWatcher);
      this.updateLarge(this.largeWatcher);
    }, 500);
    this.props.getBaseHash();
    this.props.getRuntimeLag();  // TODO  consider polling periodically
    this.props.getAll();
    gcpManager.start();
    Mousetrap.bindGlobal(['command+/', 'ctrl+/'], (e) => {
      e.preventDefault();
      e.stopImmediatePropagation();
      this.props.toggleOmnibox();
    });
  }

  componentWillUnmount() {
    this.themeWatcher.removeListener(this.updateTheme);
    this.mobileWatcher.removeListener(this.updateMobile);
    this.smallWatcher.removeListener(this.updateSmall);
    this.mediumWatcher.removeListener(this.updateMedium);
    this.largeWatcher.removeListener(this.updateLarge);
  }

  updateTheme(e) {
    this.props.set((state) => {
      state.dark = e.matches;
    });
  }

  updateMobile(e) {
    this.props.set((state) => {
      state.mobile = e.matches;
    });
  }

  updateSmall = (e) => {
    this.props.set((state) => {
      state.breaks.sm = e.matches;
    });
  }

  updateMedium = (e) => {
    this.props.set((state) => {
      state.breaks.md = e.matches;
    });
  }

  updateLarge = (e) => {
    this.props.set((state) => {
      state.breaks.lg = e.matches;
    });
  }

  getTheme() {
    const { props } = this;
    return ((props.dark && props?.display?.theme == 'auto') ||
      props?.display?.theme == 'dark'
    ) ? dark : light;
  }

  render() {
    const theme = this.getTheme();

    const { ourContact } = this.props;
    return (
      <ThemeProvider theme={theme}>
        <ShortcutContextProvider>
        <Helmet>
          {window.ship.length < 14
            ? <link rel="icon" type="image/svg+xml" href={svgDataURL(favicon())} />
            : null}
        </Helmet>
        <Root>
<<<<<<< HEAD
          <Router basename="/apps/landscape/">
=======
          <Router basename="/apps/landscape">
>>>>>>> 038784b0
            <TutorialModal />
            <ErrorBoundary>
              <StatusBarWithRouter
                props={this.props}
                ourContact={ourContact}
                connection={'foo'}
                subscription={this.subscription}
                ship={this.ship}
              />
            </ErrorBoundary>
            <ErrorBoundary>
              <Omnibox
                show={this.props.omniboxShown}
                toggle={this.props.toggleOmnibox}
              />
            </ErrorBoundary>
            <ErrorBoundary>
              <Content
                ship={this.ship}
                subscription={this.subscription}
                connection={'aa'}
              />
            </ErrorBoundary>
          </Router>
        </Root>
        <div id="portal-root" />
        </ShortcutContextProvider>
      </ThemeProvider>
    );
  }
}
const WarmApp = process.env.NODE_ENV === 'production' ? App : hot(App);

const selContacts = s => s.contacts[`~${window.ship}`];
const selLocal = s => [s.set, s.omniboxShown, s.toggleOmnibox, s.dark];
const selSettings = s => [s.display, s.getAll];
const selGraph = s => s.getShallowChildren;
const selLaunch = s => [s.getRuntimeLag, s.getBaseHash];

const WithApp = React.forwardRef((props, ref) => {
  const ourContact = useContactState(selContacts);
  const [display, getAll] = useSettingsState(selSettings, shallow);
  const [setLocal, omniboxShown, toggleOmnibox, dark] = useLocalState(selLocal);
  const getShallowChildren = useGraphState(selGraph);
  const [getRuntimeLag, getBaseHash] = useLaunchState(selLaunch, shallow);

  return (
    <WarmApp
      ref={ref}
      ourContact={ourContact}
      display={display}
      getAll={getAll}
      set={setLocal}
      dark={dark}
      getShallowChildren={getShallowChildren}
      getRuntimeLag={getRuntimeLag}
      getBaseHash={getBaseHash}
      toggleOmnibox={toggleOmnibox}
      omniboxShown={omniboxShown}
    />
  );
});

WarmApp.whyDidYouRender = true;

export default WithApp;
<|MERGE_RESOLUTION|>--- conflicted
+++ resolved
@@ -173,11 +173,7 @@
             : null}
         </Helmet>
         <Root>
-<<<<<<< HEAD
-          <Router basename="/apps/landscape/">
-=======
           <Router basename="/apps/landscape">
->>>>>>> 038784b0
             <TutorialModal />
             <ErrorBoundary>
               <StatusBarWithRouter
