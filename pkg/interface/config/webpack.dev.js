--- conflicted
+++ resolved
@@ -8,37 +8,6 @@
 
 const GIT_DESC = execSync('git describe --always', { encoding: 'utf8' }).trim();
 
-<<<<<<< HEAD
-class UrbitShipPlugin {
-  constructor(urbitrc) {
-    this.piers = urbitrc.URBIT_PIERS;
-    this.herb = urbitrc.herb || false;
-  }
-
-  apply(compiler) {
-    compiler.hooks.afterEmit.tapPromise(
-      'UrbitShipPlugin',
-      async (compilation) => {
-        // uncomment to copy into all piers
-        //
-        // return Promise.all(this.piers.map(pier => {
-        //   const dst = path.resolve(pier, 'app/landscape/js/index.js');
-        //   copyFile(src, dst).then(() => {
-        //     if(!this.herb) {
-        //       return;
-        //     }
-        //     pier = pier.split('/');
-        //     const desk = pier.pop();
-        //     return exec(`herb -p hood -d '+hood/commit %${desk}' ${pier.join('/')}`);
-        //   });
-        // }));
-      }
-    );
-  }
-}
-
-=======
->>>>>>> 038784b0
 let devServer = {
   contentBase: path.join(__dirname, '../dist'),
   hot: true,
@@ -55,14 +24,7 @@
   devServer = {
     ...devServer,
     index: 'index.html',
-<<<<<<< HEAD
     proxy: [
-      // '/~landscape/js/serviceworker.js': {
-      //   target: 'http://localhost:9000',
-      //   pathRewrite: (req, path) => {
-      //     return '/serviceworker.js'
-      //   }
-      // },
       {
         context: (path) => {
           console.log(path);
@@ -76,19 +38,6 @@
         router
      }
     ]
-=======
-    proxy: [{
-      changeOrigin: true,
-      target: urbitrc.URL,
-      router,
-      context: (path) => {
-        if(path === '/apps/landscape/desk.js') {
-          return true;
-        }
-        return !path.startsWith('/apps/landscape');
-      }
-    }]
->>>>>>> 038784b0
   };
 }
 
@@ -151,11 +100,7 @@
 
     // new CleanWebpackPlugin(),
     new HtmlWebpackPlugin({
-<<<<<<< HEAD
-      title: 'Hot Module Replacement',
-=======
       title: 'Landscape',
->>>>>>> 038784b0
       template: './public/index.html'
     })
   ],
@@ -166,11 +111,7 @@
     },
     chunkFilename: '[name].js',
     path: path.resolve(__dirname, '../dist'),
-<<<<<<< HEAD
-    publicPath: '/apps/landscape',
-=======
     publicPath: '/apps/landscape/',
->>>>>>> 038784b0
     globalObject: 'this'
   },
   optimization: {
