#!/usr/bin/env bash

set -euo pipefail

URBIT_VERSION="$(cat ./version)"

# we require pkg-config metadata to statically link these
#
pkgc_deps="     \
  libcurl       \
  libh2o        \
  liburcrypt-0  \
  libuv         \
  openssl       \
"

deps="          \
  ent           \
  gmp           \
  lmdb          \
  murmur3       \
  pthread       \
  sigsegv       \
  softfloat3    \
"

headers="       \
  ca-bundle.h   \
  ivory.h       \
"

echo '#pragma once' >include/config.h

defmacro () {
  echo "#define $1 $2" >>include/config.h
}

defmacro URBIT_VERSION "\"$URBIT_VERSION\""

opt_debug=
opt_static=

while test $# != 0
do
  case $1 in
  --enable-debug)
    opt_debug=1
    ;;
  --disable-debug)
    opt_debug=
    ;;
  --enable-static)
    opt_static=1
    ;;
  --enable-shared)
    opt_static=
    ;;
  --disable-static)
    opt_static=
    ;;
  --disable-shared)
    opt_static=1
    ;;
  *)
    echo "unrecognized option: $1"
    ;;
  esac
  shift
done


if [ -n "${opt_static-}" ]
then
  CFLAGS="${CFLAGS-} -static"
fi

[ -n "${MEMORY_DEBUG-}" ]     && defmacro U3_MEMORY_DEBUG 1
[ -n "${MEMORY_LOG-}" ]       && defmacro U3_MEMORY_LOG 1
[ -n "${CPU_DEBUG-}" ]        && defmacro U3_CPU_DEBUG 1
[ -n "${EVENT_TIME_DEBUG-}" ] && defmacro U3_EVENT_TIME_DEBUG 1

if [ -n "${HOST-}" ]
then os=$(sed 's$^[^-]*-\([^-]*\)-.*$\1$' <<< "$HOST")
     cpu=$(sed 's$-.*$$' <<< ${HOST})
else os=$(uname -s)
     cpu=$(uname -m)
fi

case $(tr A-Z a-z <<< $cpu) in
  unknown)
     defmacro U3_OS_ENDIAN_little 1
     ;;
  i386)
     defmacro U3_OS_ENDIAN_little 1
     ;;
  i686)
     defmacro U3_OS_ENDIAN_little 1
     ;;
  x86_64)
     defmacro U3_OS_ENDIAN_little 1
     ;;
  aarch64)
     defmacro U3_OS_ENDIAN_little 1
     defmacro U3_CPU_aarch64 1
     ;;
  *)
     echo "Unknown or unsupported CPU: '$cpu'" >&2
     exit 1
     ;;
esac

# TODO Determine if the target cpu is little or big endian.
case $(tr A-Z a-z <<< $os) in
  *mingw*)
     if [ -z "${opt_static-}" ]
     then
        echo mingw builds are static-only
        exit 1
     fi

     # ensure required mingw packages are installed
     mpkgs=(cmake curl gcc jq make)
     pacman -S --needed autoconf automake-wrapper libtool patch ${mpkgs[@]/#/mingw-w64-x86_64-}

     . compat/poor-mans-nix-shell.sh mingw
     compat/create-include-files.sh 'stat -c %s' /etc/pki/ca-trust/extracted/openssl/ca-bundle.trust.crt

     defmacro U3_OS_mingw 1

     deps="${deps/sigsegv}"
     compat="${compat-} mingw"
     ;;
  m1brew)
     # ensure required packages are installed
     brew install -q autoconf automake bash cmake coreutils gmp jq libsigsegv libtool libuv openssl pkgconfig

     if (( ${BASH_VERSION%%.*} < 5 ))
     then
       echo Running bash version $BASH_VERSION is too low, please restart bash to use freshly installed one
       exit 1
     fi

     # for some reason pkg-config does not pick up openssl
     export PKG_CONFIG_PATH="$(brew --prefix openssl)/lib/pkgconfig:${PKG_CONFIG_PATH-}"

     . compat/poor-mans-nix-shell.sh m1brew
     compat/create-include-files.sh 'stat -f %z' /etc/ssl/cert.pem

     defmacro U3_OS_osx 1

     compat="${compat-} posix m1brew"
     ;;
  *linux*)
     defmacro U3_OS_linux 1
     defmacro U3_OS_PROF 1
     ;;
  *darwin*)
     defmacro U3_OS_osx 1
     defmacro U3_OS_PROF 1
     ;;
  *apple*)
     defmacro U3_OS_osx 1
     defmacro U3_OS_PROF 1
     ;;
  *freebsd*)
     defmacro U3_OS_bsd 1
     deps="$deps kvm" # XX use new compat.mk pattern
     ;;
  *openbsd*)
     defmacro U3_OS_bsd 1
     ;;
  *)
     echo "Unknown or unsupported OS: '$os'" >&2
     exit 1
     ;;
esac

PKG_CONFIG="${PKG_CONFIG-pkg-config}"

if [ -n "${opt_static-}" ]
then
  PKG_CONFIG="$PKG_CONFIG --static"
fi

CFLAGS="${CFLAGS-} $($PKG_CONFIG --cflags $pkgc_deps)"
LDFLAGS="${LDFLAGS-} $($PKG_CONFIG --libs $pkgc_deps)"

for dep in $deps; do
  LDFLAGS="${LDFLAGS-} -l$dep"
done

for header in $headers; do
  CFLAGS="${CFLAGS-} -I$header"
done

compat="${compat-posix}"
for citem in $compat; do
   CFLAGS="${CFLAGS-} -Icompat/$citem"
done

cat >config.mk <<EOF
<<<<<<< HEAD
CFLAGS  := ${CFLAGS-} -funsigned-char -ffast-math -std=gnu99 -Wno-format-zero-length
=======
CFLAGS  := $CFLAGS -funsigned-char -ffast-math -fcommon -std=gnu99
>>>>>>> 39419b84
LDFLAGS := $LDFLAGS
CC      := ${CC-cc}
compat  := $compat
debug   := $opt_debug
EOF

echo == config.mk == >&2
cat config.mk >&2

echo == include/config.h == >&2
cat include/config.h >&2<|MERGE_RESOLUTION|>--- conflicted
+++ resolved
@@ -199,11 +199,7 @@
 done
 
 cat >config.mk <<EOF
-<<<<<<< HEAD
-CFLAGS  := ${CFLAGS-} -funsigned-char -ffast-math -std=gnu99 -Wno-format-zero-length
-=======
-CFLAGS  := $CFLAGS -funsigned-char -ffast-math -fcommon -std=gnu99
->>>>>>> 39419b84
+CFLAGS  := $CFLAGS -funsigned-char -ffast-math -fcommon -std=gnu99 -Wno-format-zero-length
 LDFLAGS := $LDFLAGS
 CC      := ${CC-cc}
 compat  := $compat
