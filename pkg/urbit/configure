#!/usr/bin/env bash

set -euo pipefail

URBIT_VERSION="$(cat ./version)"

# we require pkg-config metadata to statically link these
#
pkgc_deps="     \
  libcurl       \
  libh2o        \
  liburcrypt-0  \
  libuv         \
  openssl       \
"

deps="          \
  ent           \
  gmp           \
  lmdb          \
  murmur3       \
  pthread       \
  sigsegv       \
  softfloat3    \
"

headers="       \
  ca-bundle.h   \
  ivory.h       \
"

echo '#pragma once' >include/config.h

defmacro () {
  echo "#define $1 $2" >>include/config.h
}

defmacro URBIT_VERSION "\"$URBIT_VERSION\""

opt_debug=
opt_static=

while test $# != 0
do
  case $1 in
  --enable-debug)
    opt_debug=1
    ;;
  --disable-debug)
    opt_debug=
    ;;
  --enable-static)
    opt_static=1
    ;;
  --enable-shared)
    opt_static=
    ;;
  --disable-static)
    opt_static=
    ;;
  --disable-shared)
    opt_static=1
    ;;
  *)
    echo "unrecognized option: $1"
    ;;
  esac
  shift
done


if [ -n "${opt_static-}" ]
then
  CFLAGS="${CFLAGS-} -static"
fi

[ -n "${MEMORY_DEBUG-}" ]     && defmacro U3_MEMORY_DEBUG 1
[ -n "${MEMORY_LOG-}" ]       && defmacro U3_MEMORY_LOG 1
[ -n "${CPU_DEBUG-}" ]        && defmacro U3_CPU_DEBUG 1
[ -n "${EVENT_TIME_DEBUG-}" ] && defmacro U3_EVENT_TIME_DEBUG 1

if [ -n "${HOST-}" ]
then os=$(sed 's$^[^-]*-\([^-]*\)-.*$\1$' <<< "$HOST")
     cpu=$(sed 's$-.*$$' <<< ${HOST})
else os=$(uname -s)
     cpu=$(uname -m)
fi

case $(tr A-Z a-z <<< $cpu) in
  unknown)
     defmacro U3_OS_ENDIAN_little 1
     ;;
  i386)
     defmacro U3_OS_ENDIAN_little 1
     ;;
  i686)
     defmacro U3_OS_ENDIAN_little 1
     ;;
  x86_64)
     defmacro U3_OS_ENDIAN_little 1
     ;;
  aarch64)
     defmacro U3_OS_ENDIAN_little 1
     defmacro U3_CPU_aarch64 1
     ;;
  *)
     echo "Unknown or unsupported CPU: '$cpu'" >&2
     exit 1
     ;;
esac

# TODO Determine if the target cpu is little or big endian.
case $(tr A-Z a-z <<< $os) in
  *mingw*)
     if [ -z "${opt_static-}" ]
     then
        echo mingw builds are static-only
        exit 1
     fi

     # ensure required mingw packages are installed
     mpkgs=(cmake curl gcc jq make)
     pacman -S --needed autoconf automake-wrapper libtool patch ${mpkgs[@]/#/mingw-w64-x86_64-}

     . compat/poor-mans-nix-shell.sh mingw
     compat/create-include-files.sh 'stat -c %s' /etc/pki/ca-trust/extracted/openssl/ca-bundle.trust.crt

     defmacro U3_OS_mingw 1

     deps="${deps/sigsegv}"
     compat="${compat-} mingw"
     ;;
  m1brew)
     # ensure required packages are installed
     brew install -q autoconf automake bash cmake coreutils gmp jq libsigsegv libtool libuv openssl pkgconfig

     if (( ${BASH_VERSION%%.*} < 5 ))
     then
       echo Running bash version $BASH_VERSION is too low, please restart bash to use freshly installed one
       exit 1
     fi

     # for some reason pkg-config does not pick up openssl
     export PKG_CONFIG_PATH="$(brew --prefix openssl)/lib/pkgconfig:${PKG_CONFIG_PATH-}"

     . compat/poor-mans-nix-shell.sh m1brew
     compat/create-include-files.sh 'stat -f %z' /etc/ssl/cert.pem

     defmacro U3_OS_osx 1

     compat="${compat-} posix m1brew"
     ;;
  *linux*)
     defmacro U3_OS_linux 1
     defmacro U3_OS_PROF 1
     ;;
  *darwin*)
     defmacro U3_OS_osx 1
     defmacro U3_OS_PROF 1
     ;;
  *apple*)
     defmacro U3_OS_osx 1
     defmacro U3_OS_PROF 1
     ;;
  *freebsd*)
     defmacro U3_OS_bsd 1
     deps="$deps kvm" # XX use new compat.mk pattern
     ;;
  *openbsd*)
     defmacro U3_OS_bsd 1
     ;;
  *)
     echo "Unknown or unsupported OS: '$os'" >&2
     exit 1
     ;;
esac

PKG_CONFIG="${PKG_CONFIG-pkg-config}"

if [ -n "${opt_static-}" ]
then
  PKG_CONFIG="$PKG_CONFIG --static"
fi

CFLAGS="${CFLAGS-} $($PKG_CONFIG --cflags $pkgc_deps)"
LDFLAGS="${LDFLAGS-} $($PKG_CONFIG --libs $pkgc_deps)"

for dep in $deps; do
  LDFLAGS="${LDFLAGS-} -l$dep"
done

for header in $headers; do
  CFLAGS="${CFLAGS-} -I$header"
done

compat="${compat-posix}"
for citem in $compat; do
   CFLAGS="${CFLAGS-} -Icompat/$citem"
done

cat >config.mk <<EOF
<<<<<<< HEAD
CFLAGS  := ${CFLAGS-} -funsigned-char -ffast-math -std=gnu99 -Wno-format-zero-length
=======
CFLAGS  := $CFLAGS -funsigned-char -ffast-math -fcommon -std=gnu99
>>>>>>> c28c3e04
LDFLAGS := $LDFLAGS
CC      := ${CC-cc}
compat  := $compat
debug   := $opt_debug
EOF

echo == config.mk == >&2
cat config.mk >&2

echo == include/config.h == >&2
cat include/config.h >&2<|MERGE_RESOLUTION|>--- conflicted
+++ resolved
@@ -199,11 +199,7 @@
 done
 
 cat >config.mk <<EOF
-<<<<<<< HEAD
-CFLAGS  := ${CFLAGS-} -funsigned-char -ffast-math -std=gnu99 -Wno-format-zero-length
-=======
-CFLAGS  := $CFLAGS -funsigned-char -ffast-math -fcommon -std=gnu99
->>>>>>> c28c3e04
+CFLAGS  := $CFLAGS -funsigned-char -ffast-math -fcommon -std=gnu99 -Wno-format-zero-length
 LDFLAGS := $LDFLAGS
 CC      := ${CC-cc}
 compat  := $compat
