--- conflicted
+++ resolved
@@ -2,11 +2,7 @@
 
 set -e
 
-<<<<<<< HEAD
-URBIT_VERSION="0.9.0.rc-4"
-=======
 URBIT_VERSION="0.9.2"
->>>>>>> 5d039ead
 
 deps="                                                                    \
   curl gmp sigsegv argon2 ed25519 ent h2o scrypt sni uv murmur3 secp256k1 \
