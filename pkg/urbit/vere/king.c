/* vere/daemon.c
**
** the main loop of the daemon process
*/
#include "all.h"
#include "vere/vere.h"
#include "ur/ur.h"
#include <curl/curl.h>
#include <uv.h>

#include "ivory.h"

//  stash config flags for worker
//
static c3_w sag_w;

/*
::  skeleton client->king protocol
::
|%
::  +doom: daemon command
::
::    Should require auth to the daemon itself
::
+$  doom
  $%  ::  boot
      ::
      ::  p: boot procedure
      ::  q: pill specifier
      ::  r: path to pier
      ::
      [%boot p=boot q=pill r=@t]
      ::  end the daemon
      ::
      ::    XX not implemented
      ::
      [%exit ~]
      ::  acquire a pier
      ::
      ::    XX used for restart, may not be right
      ::
      [%pier p=(unit @t)]
      ::  admin ship actions
      ::
      ::    XX not implemented
      ::
      [%root p=ship q=wyrd]
  ==
::  +boot: boot procedures
::
+$  boot
  $%  ::  mine a comet
      ::
      ::  p: optionally under a specific star
      ::
      [%come p=(unit ship)]
      ::  boot with real keys
      ::
      ::    And perform pre-boot validation, retrieve snapshot, etc.
      ::
      [%dawn p=seed]
      ::  boot with fake keys
      ::
      ::  p: identity
      ::
      [%fake p=ship]
  ==
::  +pill: boot-sequence ingredients
::
::    p: jammed pill
::    q: optional %into ovum overriding that of .p
::
+$  pill  [p=@ q=(unit ovum)]
--
*/

void _king_doom(u3_noun doom);
  void _king_boot(u3_noun boot);
    void _king_come(u3_noun star, u3_noun pill, u3_noun path);
    void _king_dawn(u3_noun seed, u3_noun pill, u3_noun path);
    void _king_fake(u3_noun ship, u3_noun pill, u3_noun path);
  void _king_pier(u3_noun pier);

/* _king_defy_fate(): invalid fate
*/
void
_king_defy_fate()
{
  exit(1);
}

/* _king_doom(): doom parser
*/
void
_king_doom(u3_noun doom)
{
  u3_noun load;
  void (*next)(u3_noun);

  c3_assert(_(u3a_is_cell(doom)));
  c3_assert(_(u3a_is_cat(u3h(doom))));

  switch ( u3h(doom) ) {
    case c3__boot:
      next = _king_boot;
      break;
    case c3__pier:
      next = _king_pier;
      break;
    default:
      _king_defy_fate();
  }

  load = u3k(u3t(doom));
  u3z(doom);
  next(load);
}

/* _king_boot(): boot parser
*/
void
_king_boot(u3_noun bul)
{
  u3_noun boot, pill, path;
  void (*next)(u3_noun, u3_noun, u3_noun);

  c3_assert(_(u3a_is_cell(bul)));
  u3x_trel(bul, &boot, &pill, &path);
  c3_assert(_(u3a_is_cat(u3h(boot))));

  switch ( u3h(boot) ) {
    case c3__fake: {
      next = _king_fake;
      break;
    }
    case c3__come: {
      next = _king_come;
      break;
    }
    case c3__dawn: {
      next = _king_dawn;
      break;
    }
    default:
      return _king_defy_fate();
  }

  next(u3k(u3t(boot)), u3k(pill), u3k(path));
  u3z(bul);
}

/* _king_fake(): boot with fake keys
*/
void
_king_fake(u3_noun ship, u3_noun pill, u3_noun path)
{
  //  XX link properly
  //
  u3_noun vent = u3nc(c3__fake, u3k(ship));
  u3K.pir_u    = u3_pier_boot(sag_w, ship, vent, pill, path, u3_none);
}

/* _king_come(): mine a comet under star (unit)
**
**   XX revise to exclude star argument
*/
void
_king_come(u3_noun star, u3_noun pill, u3_noun path)
{
  _king_dawn(u3_dawn_come(), pill, path);
}

static void
_king_slog(u3_noun hod)
{
  u3_pier_tank(0, 0, u3k(u3t(hod)));
  u3z(hod);
}

/* _king_dawn(): boot from keys, validating
*/
void
_king_dawn(u3_noun feed, u3_noun pill, u3_noun path)
{
  // enable ivory slog printfs
  //
  u3C.slog_f = _king_slog;

  u3_noun ship = ( c3y == u3a_is_cell(u3h(feed)) )
                 ? u3h(u3t(feed))
                 : u3h(feed);
  u3_noun vent = u3_dawn_vent(u3k(ship), u3k(feed));
  //  XX link properly
  //
<<<<<<< HEAD
  //NOTE  +slav is safe because _boothack_key already verified it
  u3_noun ship = u3dc("slav", 'p', u3i_string(u3_Host.ops_u.who_c));
  u3_noun vent = u3_dawn_vent(u3k(ship), u3k(feed));
  u3K.pir_u    = u3_pier_boot(sag_w, ship, vent, pill, path, feed);
=======
  u3K.pir_u    = u3_pier_boot(sag_w, u3k(ship), vent, pill, path, feed);
>>>>>>> c095c370

  // disable ivory slog printfs
  //
  u3C.slog_f = 0;
}

/* _king_pier(): pier parser
*/
void
_king_pier(u3_noun pier)
{
  if ( (c3n == u3du(pier)) ||
       (c3n == u3ud(u3t(pier))) ) {
    u3m_p("daemon: invalid pier", pier);
    exit(1);
  }

  u3K.pir_u = u3_pier_stay(sag_w, u3k(u3t(pier)));
  u3z(pier);
}

/* _king_curl_alloc(): allocate a response buffer for curl
**  XX deduplicate with dawn.c
*/
static size_t
_king_curl_alloc(void* dat_v, size_t uni_t, size_t mem_t, void* buf_v)
{
  uv_buf_t* buf_u = buf_v;

  size_t siz_t = uni_t * mem_t;
  buf_u->base = c3_realloc(buf_u->base, 1 + siz_t + buf_u->len);

  memcpy(buf_u->base + buf_u->len, dat_v, siz_t);
  buf_u->len += siz_t;
  buf_u->base[buf_u->len] = 0;

  return siz_t;
}

/* _king_get_atom(): HTTP GET url_c, produce the response body as an atom.
**  XX deduplicate with dawn.c
*/
static u3_noun
_king_get_atom(c3_c* url_c)
{
  CURL *curl;
  CURLcode result;
  long cod_l;

  uv_buf_t buf_u = uv_buf_init(c3_malloc(1), 0);

  if ( !(curl = curl_easy_init()) ) {
    u3l_log("failed to initialize libcurl\n");
    exit(1);
  }

  u3K.ssl_curl_f(curl);
  curl_easy_setopt(curl, CURLOPT_URL, url_c);
  curl_easy_setopt(curl, CURLOPT_WRITEFUNCTION, _king_curl_alloc);
  curl_easy_setopt(curl, CURLOPT_WRITEDATA, (void*)&buf_u);

  result = curl_easy_perform(curl);
  curl_easy_getinfo(curl, CURLINFO_RESPONSE_CODE, &cod_l);

  //  XX retry?
  //
  if ( CURLE_OK != result ) {
    u3l_log("failed to fetch %s: %s\n",
            url_c, curl_easy_strerror(result));
    u3_king_bail();
    exit(1);
  }
  if ( 300 <= cod_l ) {
    u3l_log("error fetching %s: HTTP %ld\n", url_c, cod_l);
    u3_king_bail();
    exit(1);
  }

  curl_easy_cleanup(curl);

  {
    u3_noun pro = u3i_bytes(buf_u.len, (const c3_y*)buf_u.base);

    c3_free(buf_u.base);

    return pro;
  }
}

/* _get_cmd_output(): Run a shell command and capture its output.
   Exits with an error if the command fails or produces no output.
   The 'out_c' parameter should be an array of sufficient length to hold
   the command's output, up to a max of len_c characters.
*/
static void
_get_cmd_output(c3_c *cmd_c, c3_c *out_c, c3_w len_c)
{
  FILE *fp = popen(cmd_c, "r");
  if ( NULL == fp ) {
    u3l_log("'%s' failed\n", cmd_c);
    exit(1);
  }

  if ( NULL == fgets(out_c, len_c, fp) ) {
    u3l_log("'%s' produced no output\n", cmd_c);
    exit(1);
  }

  pclose(fp);
}

/* _arvo_hash(): get a shortened hash of the last git commit
   that modified the sys/ directory in arvo.
   hax_c must be an array with length >= 11.
*/
static void
_arvo_hash(c3_c *out_c, c3_c *arv_c)
{
  c3_c cmd_c[2048];

  sprintf(cmd_c, "git -C %s log -1 HEAD --format=%%H -- sys/", arv_c);
  _get_cmd_output(cmd_c, out_c, 11);

  out_c[10] = 0;  //  end with null-byte
}

/* _git_pill_url(): produce a URL from which to download a pill
   based on the location of an arvo git repository.
*/
static void
_git_pill_url(c3_c *out_c, c3_c *arv_c)
{
  c3_c hax_c[11];

  assert(NULL != arv_c);

  if ( 0 != system("which git >> /dev/null") ) {
    u3l_log("boot: could not find git executable\r\n");
    exit(1);
  }

  _arvo_hash(hax_c, arv_c);
  sprintf(out_c, "https://bootstrap.urbit.org/git-%s.pill", hax_c);
}

/* _boothack_pill(): parse CLI pill arguments into +pill specifier
*/
static u3_noun
_boothack_pill(void)
{
  u3_noun arv = u3_nul;
  u3_noun pil;

  if ( 0 != u3_Host.ops_u.pil_c ) {
    u3l_log("boot: loading pill %s\r\n", u3_Host.ops_u.pil_c);
    pil = u3m_file(u3_Host.ops_u.pil_c);
  }
  else {
    c3_c url_c[2048];

    if ( (c3y == u3_Host.ops_u.git) &&
       (0 != u3_Host.ops_u.arv_c) )
    {
      _git_pill_url(url_c, u3_Host.ops_u.arv_c);
    }
    else {
      c3_assert( 0 != u3_Host.ops_u.url_c );
      strcpy(url_c, u3_Host.ops_u.url_c);
    }

    u3l_log("boot: downloading pill %s\r\n", url_c);
    pil = _king_get_atom(url_c);
  }

  if ( 0 != u3_Host.ops_u.arv_c ) {
    u3l_log("boot: preparing filesystem from %s\r\n",
            u3_Host.ops_u.arv_c);
    arv = u3nc(u3_nul, u3_unix_initial_into_card(u3_Host.ops_u.arv_c));
  }

  return u3nc(pil, arv);
}

/* _boothack_key(): parse a private key file or value
*/
static u3_noun
_boothack_key(u3_noun kef)
{
  u3_noun seed;
  u3_weak ship = u3_none;

  {
    u3_noun des = u3dc("slaw", c3__uw, u3k(kef));

    if ( u3_nul == des ) {
      c3_c* kef_c = u3r_string(kef);
      u3l_log("dawn: invalid private keys: %s\r\n", kef_c);
      c3_free(kef_c);
      exit(1);
    }

    //  +feed:able:jael: keyfile
    //
    u3_noun pro = u3m_soft(0, u3ke_cue, u3k(u3t(des)));
    if ( u3_blip != u3h(pro) ) {
      u3l_log("dawn: unable to cue keyfile\r\n");
      exit(1);
    }
    seed = u3k(u3t(pro));
    u3z(pro);

    //  if it's a single seed, we can trivially sanity-check early
    //
    if ( c3y == u3ud(u3h(seed)) ) {
      //  local reference, not counted
      //
      ship = u3h(seed);
    }

    u3z(des);
    u3z(kef);
  }

  if ( 0 != u3_Host.ops_u.who_c ) {
    u3_noun woh = u3i_string(u3_Host.ops_u.who_c);
    u3_noun whu = u3dc("slaw", 'p', u3k(woh));

    if ( u3_nul == whu ) {
      u3l_log("dawn: invalid ship specified with -w %s\r\n",
              u3_Host.ops_u.who_c);
      exit(1);
    }

    if ( (u3_none != ship) &&
         (c3n == u3r_sing(ship, u3t(whu))) )
    {
      u3_noun how = u3dc("scot", 'p', u3k(ship));
      c3_c* how_c = u3r_string(u3k(how));
      u3l_log("dawn: mismatch between -w %s and -K %s\r\n",
              u3_Host.ops_u.who_c, how_c);

      u3z(how);
      c3_free(how_c);
      exit(1);
    }

    u3z(woh);
    u3z(whu);
  }

  return seed;
}

/* _boothack_doom(): parse CLI arguments into $doom
*/
static u3_noun
_boothack_doom(void)
{
  u3_noun pax = u3i_string(u3_Host.dir_c);
  u3_noun bot;

  if ( c3n == u3_Host.ops_u.nuu ) {
    return u3nt(c3__pier, u3_nul, pax);
  }
  else if ( 0 != u3_Host.ops_u.fak_c ) {
    u3_noun fak = u3i_string(u3_Host.ops_u.fak_c);
    u3_noun whu = u3dc("slaw", 'p', u3k(fak));

    if ( u3_nul == whu ) {
      u3l_log("boot: malformed -F ship %s\r\n", u3_Host.ops_u.fak_c);
      exit(1);
    }

    bot = u3nc(c3__fake, u3k(u3t(whu)));

    u3z(whu);
    u3z(fak);
  }
  else if ( 0 != u3_Host.ops_u.who_c ) {
    u3_noun kef;

    if ( 0 != u3_Host.ops_u.key_c ) {
      kef = u3m_file(u3_Host.ops_u.key_c);

      // handle trailing newline
      //
      {
        c3_c* key_c = u3r_string(kef);
        c3_w  len_w = strlen(key_c);

        if (len_w && (key_c[len_w - 1] == '\n')) {
          key_c[len_w - 1] = '\0';
          u3z(kef);
          kef = u3i_string(key_c);
        }

        c3_free(key_c);
      }
    }
    else if ( 0 != u3_Host.ops_u.gen_c ) {
      kef = u3i_string(u3_Host.ops_u.gen_c);
    }
    else {
      u3l_log("boot: must specify a key with -k or -G\r\n");
      exit(1);
    }

    bot = u3nc(c3__dawn, _boothack_key(kef));
  }
  else {
    //  XX allow parent star to be specified?
    //
    bot = u3nc(c3__come, u3_nul);
  }

  return u3nq(c3__boot, bot, _boothack_pill(), pax);
}

/* _king_sign_init(): initialize daemon signal handlers
*/
static void
_king_sign_init(void)
{
  //  gracefully shutdown on SIGTERM
  //
  {
    u3_usig* sig_u;

    sig_u = c3_malloc(sizeof(u3_usig));
    uv_signal_init(u3L, &sig_u->sil_u);

    sig_u->num_i = SIGTERM;
    sig_u->nex_u = u3_Host.sig_u;
    u3_Host.sig_u = sig_u;
  }

  //  forward SIGINT to worker
  //
  {
    u3_usig* sig_u;

    sig_u = c3_malloc(sizeof(u3_usig));
    uv_signal_init(u3L, &sig_u->sil_u);

    sig_u->num_i = SIGINT;
    sig_u->nex_u = u3_Host.sig_u;
    u3_Host.sig_u = sig_u;
  }

  //  inject new dimensions after terminal resize
  //
  {
    u3_usig* sig_u;

    sig_u = c3_malloc(sizeof(u3_usig));
    uv_signal_init(u3L, &sig_u->sil_u);

    sig_u->num_i = SIGWINCH;
    sig_u->nex_u = u3_Host.sig_u;
    u3_Host.sig_u = sig_u;
  }

  //  handle SIGINFO (if available)
  //
#ifdef SIGINFO
  {
    u3_usig* sig_u;

    sig_u = c3_malloc(sizeof(u3_usig));
    uv_signal_init(u3L, &sig_u->sil_u);

    sig_u->num_i = SIGINFO;
    sig_u->nex_u = u3_Host.sig_u;
    u3_Host.sig_u = sig_u;
  }
#endif

  //  handle SIGUSR1 (fallback for SIGINFO)
  //
  {
    u3_usig* sig_u;

    sig_u = c3_malloc(sizeof(u3_usig));
    uv_signal_init(u3L, &sig_u->sil_u);

    sig_u->num_i = SIGUSR1;
    sig_u->nex_u = u3_Host.sig_u;
    u3_Host.sig_u = sig_u;
  }
}

/* _king_sign_cb: signal callback.
*/
static void
_king_sign_cb(uv_signal_t* sil_u, c3_i num_i)
{
  switch ( num_i ) {
    default: {
      u3l_log("\r\nmysterious signal %d\r\n", num_i);
      break;
    }

    case SIGTERM: {
      u3_king_exit();
      break;
    }

    case SIGINT: {
      u3l_log("\r\ninterrupt\r\n");
      u3_term_ef_ctlc();

      #if defined(U3_OS_mingw)
      PulseEvent(u3_Host.cev_u);
      #endif
      break;
    }

    case SIGWINCH: {
      u3_term_ef_winc();
      break;
    }

    //  fallthru if defined
    //
#ifdef SIGINFO
    case SIGINFO:
#endif
    case SIGUSR1: {
      u3_king_info();
      break;
    }
  }
}

/* _king_sign_move(): enable daemon signal handlers
*/
static void
_king_sign_move(void)
{
  u3_usig* sig_u;

  for ( sig_u = u3_Host.sig_u; sig_u; sig_u = sig_u->nex_u ) {
    uv_signal_start(&sig_u->sil_u, _king_sign_cb, sig_u->num_i);
  }
}

/* _king_sign_hold(): disable daemon signal handlers
*/
static void
_king_sign_hold(void)
{
  u3_usig* sig_u;

  for ( sig_u = u3_Host.sig_u; sig_u; sig_u = sig_u->nex_u ) {
    uv_signal_stop(&sig_u->sil_u);
  }
}

/* _king_sign_close(): dispose daemon signal handlers
*/
static void
_king_sign_close(void)
{
  u3_usig* sig_u;

  for ( sig_u = u3_Host.sig_u; sig_u; sig_u = sig_u->nex_u ) {
    uv_close((uv_handle_t*)&sig_u->sil_u, (uv_close_cb)free);
  }
}
/* _boothack_cb(): setup pier via message as if from client.
*/
void
_boothack_cb(uv_timer_t* tim_u)
{
  _king_doom(_boothack_doom());
}

/* _king_loop_init(): stuff that comes before the event loop
*/
void
_king_loop_init()
{
  //  initialize terminal/logging
  //
  u3_term_log_init();

  //  start signal handlers
  //
  _king_sign_init();
  _king_sign_move();

  //  async "boothack"
  // /
  uv_timer_start(&u3K.tim_u, _boothack_cb, 0, 0);
}

/* _king_loop_exit(): cleanup after event loop
*/
void
_king_loop_exit()
{
}

static void
_king_boot_ivory(void)
{
  c3_d  len_d;
  c3_y* byt_y;

  if ( u3_Host.ops_u.lit_c ) {
    if ( c3n == u3u_mmap_read("lite", u3_Host.ops_u.lit_c, &len_d, &byt_y) ) {
      u3l_log("lite: unable to load ivory pill at %s\n",
              u3_Host.ops_u.lit_c);
      exit(1);
    }
  }
  else {
    len_d = u3_Ivory_pill_len;
    byt_y = u3_Ivory_pill;
  }

  {
    u3_cue_xeno* sil_u = u3s_cue_xeno_init_with(ur_fib27, ur_fib28);
    u3_weak        pil;

    if ( u3_none == (pil = u3s_cue_xeno_with(sil_u, len_d, byt_y)) ) {
      u3l_log("lite: unable to cue ivory pill\r\n");
      exit(1);
    }

    u3s_cue_xeno_done(sil_u);

    if ( c3n == u3v_boot_lite(pil)) {
      u3l_log("lite: boot failed\r\n");
      exit(1);
    }
  }

  if ( u3_Host.ops_u.lit_c ) {
    if ( c3n == u3u_munmap(len_d, byt_y) ) {
      u3l_log("lite: unable to unmap ivory pill at %s\n",
              u3_Host.ops_u.lit_c);
      exit(1);
    }
  }
}

/* u3_king_commence(): start the daemon
*/
void
u3_king_commence()
{
  u3_Host.lup_u = uv_default_loop();

  //  initialize top-level timer
  //
  uv_timer_init(u3L, &u3K.tim_u);

  //  start up a "fast-compile" arvo for internal use only
  //  (with hashboard and sample-profiling always disabled)
  //
  sag_w = u3C.wag_w;
  u3C.wag_w |= u3o_hashless;
  u3C.wag_w &= ~u3o_debug_cpu;

  //  wire up signal controls
  //
  u3C.sign_hold_f = _king_sign_hold;
  u3C.sign_move_f = _king_sign_move;

  //  Ignore SIGPIPE signals.
  #ifndef U3_OS_mingw
  {
    struct sigaction sig_s = {{0}};
    sigemptyset(&(sig_s.sa_mask));
    sig_s.sa_handler = SIG_IGN;
    sigaction(SIGPIPE, &sig_s, 0);
  }
  #endif

  //  boot the ivory pill
  //
  _king_boot_ivory();

  //  disable core dumps (due to lmdb size)
  //
  #ifndef U3_OS_mingw
  {
    struct rlimit rlm;

    getrlimit(RLIMIT_CORE, &rlm);
    rlm.rlim_cur = 0;

    if ( 0 != setrlimit(RLIMIT_CORE, &rlm) ) {
      u3l_log("king: unable to disable core dumps: %s\r\n", strerror(errno));
      exit(1);
    }
  }
  #endif

  //  run the loop
  //
  _king_loop_init();
  uv_run(u3L, UV_RUN_DEFAULT);
  _king_loop_exit();
  u3m_stop();
}

/* u3_king_stub(): get the One Pier for unreconstructed code.
*/
u3_pier*
u3_king_stub(void)
{
  if ( !u3K.pir_u ) {
    c3_assert(!"king: no pier");
  }
  else {
    return u3K.pir_u;
  }
}

/* _king_forall(): run on all piers
*/
static void
_king_forall(void (*pir_f)(u3_pier*))
{
  u3_pier* pir_u = u3K.pir_u;

  while ( pir_u ) {
    pir_f(pir_u);
    pir_u = pir_u->nex_u;
  }
}

/* u3_king_info(): print status info.
*/
void
u3_king_info(void)
{
  _king_forall(u3_pier_info);
}

/* _king_forall_unlink(): run on all piers, unlinking from king.
*/
static void
_king_forall_unlink(void (*pir_f)(u3_pier*))
{
  u3_pier* pir_u = u3K.pir_u;

  while ( u3K.pir_u ) {
    u3_pier* pir_u = u3K.pir_u;
    u3K.pir_u = pir_u->nex_u;
    pir_f(pir_u);
  }
}

/* _king_done_cb():
*/
static void
_king_done_cb(uv_handle_t* han_u)
{
  if( UV_EBUSY == uv_loop_close(u3L) ) {
    //  XX uncomment to debug
    //
    // fprintf(stderr, "\r\nking: open libuv handles\r\n");
    // uv_print_all_handles(u3L, stderr);
    // fprintf(stderr, "\r\nking: force shutdown\r\n");

    uv_stop(u3L);
  }
}

/* u3_king_done(): all piers closed. s/b callback
*/
void
u3_king_done(void)
{
  uv_handle_t* han_u = (uv_handle_t*)&u3K.tim_u;

  //  XX hack, if pier's are still linked, we're not actually done
  //
  if ( !u3K.pir_u && !uv_is_closing(han_u) ) {
    uv_close((uv_handle_t*)&u3K.tim_u, _king_done_cb);
    _king_sign_close();

    u3_term_log_exit();
    fflush(stdout);
  }
}

/* u3_king_exit(): shutdown gracefully
*/
void
u3_king_exit(void)
{
  _king_forall(u3_pier_exit);
}

/* u3_king_bail(): immediately shutdown.
*/
void
u3_king_bail(void)
{
  _king_forall_unlink(u3_pier_bail);
  _king_loop_exit();
  u3_king_done();
  exit(1);
}

/* u3_king_grab(): gc the daemon
*/
void
u3_king_grab(void* vod_p)
{
  c3_w tot_w = 0;
  FILE* fil_u;

  c3_assert( u3R == &(u3H->rod_u) );

#ifdef U3_MEMORY_LOG
  {
    //  XX date will not match up with that of the worker
    //
    u3_noun wen = u3dc("scot", c3__da, u3k(u3A->now));
    c3_c* wen_c = u3r_string(wen);

    c3_c nam_c[2048];
    snprintf(nam_c, 2048, "%s/.urb/put/mass", u3_king_stub()->pax_c);

    struct stat st;
    if ( -1 == stat(nam_c, &st) ) {
      mkdir(nam_c, 0700);
    }

    c3_c man_c[2048];
    snprintf(man_c, 2048, "%s/%s-daemon.txt", nam_c, wen_c);

    fil_u = fopen(man_c, "w");
    fprintf(fil_u, "%s\r\n", wen_c);

    c3_free(wen_c);
    u3z(wen);
  }
#else
  {
    fil_u = u3_term_io_hija();
    fprintf(fil_u, "measuring daemon:\r\n");
  }
#endif

  tot_w += u3m_mark(fil_u);
  tot_w += u3_pier_mark(fil_u);

  u3a_print_memory(fil_u, "total marked", tot_w);
  u3a_print_memory(fil_u, "sweep", u3a_sweep());

#ifdef U3_MEMORY_LOG
  {
    fclose(fil_u);
  }
#else
  {
    u3_term_io_loja(0);
  }
#endif
}<|MERGE_RESOLUTION|>--- conflicted
+++ resolved
@@ -192,14 +192,7 @@
   u3_noun vent = u3_dawn_vent(u3k(ship), u3k(feed));
   //  XX link properly
   //
-<<<<<<< HEAD
-  //NOTE  +slav is safe because _boothack_key already verified it
-  u3_noun ship = u3dc("slav", 'p', u3i_string(u3_Host.ops_u.who_c));
-  u3_noun vent = u3_dawn_vent(u3k(ship), u3k(feed));
-  u3K.pir_u    = u3_pier_boot(sag_w, ship, vent, pill, path, feed);
-=======
   u3K.pir_u    = u3_pier_boot(sag_w, u3k(ship), vent, pill, path, feed);
->>>>>>> c095c370
 
   // disable ivory slog printfs
   //
