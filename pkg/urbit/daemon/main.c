/* vere/main.c
**
*/
#define U3_GLOBAL
#define C3_GLOBAL
#include "all.h"
#include "rsignal.h"
#include <vere/serf.h>
#include "vere/vere.h"
#if !defined(U3_OS_mingw)
#include <sigsegv.h>
#endif
#include <openssl/conf.h>
#include <openssl/engine.h>
#include <openssl/err.h>
#include <openssl/ssl.h>
#include <h2o.h>
#include <curl/curl.h>
#include <vere/db/lmdb.h>
#include <getopt.h>
#include <libgen.h>

#include "ca-bundle.h"
#include "whereami.h"

//  serf module state
//
static u3_serf        u3V;             //  one serf per process
static u3_moat      inn_u;             //  input stream
static u3_mojo      out_u;             //  output stream
static u3_cue_xeno* sil_u;             //  cue handle

#undef SERF_TRACE_JAM
#undef SERF_TRACE_CUE

/* Require unsigned char
 */
STATIC_ASSERT(( 0 == CHAR_MIN && UCHAR_MAX == CHAR_MAX ),
              "unsigned char required");

/* _main_self_path(): get binary self-path.
*/
static void
_main_self_path(void)
{
  c3_c* pat_c;
  c3_i  len_i, pat_i;

  if ( 0 < (len_i = wai_getExecutablePath(NULL, 0, &pat_i)) ) {
    pat_c = c3_malloc( 1 + len_i );
    wai_getExecutablePath(pat_c, len_i, &pat_i);
    pat_c[len_i] = 0;

    u3_Host.dem_c = pat_c;
  }
  else {
    fprintf(stderr, "unable to get binary self path\r\n");
    exit(1);

    //  XX continue?
    //
    // u3_Host.dem_c = strdup(bin_c);
  }
}

/* _main_readw(): parse a word from a string.
*/
static u3_noun
_main_readw(const c3_c* str_c, c3_w max_w, c3_w* out_w)
{
  c3_c* end_c;
  c3_w  par_w = strtoul(str_c, &end_c, 0);

  if ( *str_c != '\0' && *end_c == '\0' && par_w < max_w ) {
    *out_w = par_w;
    return c3y;
  }
  else return c3n;
}

/* _main_presig(): prefix optional sig.
*/
c3_c*
_main_presig(c3_c* txt_c)
{
  c3_c* new_c = c3_malloc(2 + strlen(txt_c));

  if ( '~' == *txt_c ) {
    strcpy(new_c, txt_c);
  } else {
    new_c[0] = '~';
    strcpy(new_c + 1, txt_c);
  }
  return new_c;
}

/* _main_repath(): canonicalize path, using dirname if needed.
*/
c3_c*
_main_repath(c3_c* pax_c)
{
  c3_c* rel_c;
  c3_c* fas_c;
  c3_c* dir_c;
  c3_w  len_w;
  c3_i  wit_i;

  c3_assert(pax_c);
  if ( 0 != (rel_c = realpath(pax_c, 0)) ) {
    return rel_c;
  }
  fas_c = strrchr(pax_c, '/');
  if ( !fas_c ) {
    c3_c rec_c[2048];

    wit_i = snprintf(rec_c, sizeof(rec_c), "./%s", pax_c);
    c3_assert(sizeof(rec_c) > wit_i);
    return _main_repath(rec_c);
  }
  c3_assert(u3_unix_cane(fas_c + 1));
  *fas_c = 0;
  dir_c = realpath(pax_c, 0);
  *fas_c = '/';
  if ( 0 == dir_c ) {
    return 0;
  }
  len_w = strlen(dir_c) + strlen(fas_c) + 1;
  rel_c = c3_malloc(len_w);
  wit_i = snprintf(rel_c, len_w, "%s%s", dir_c, fas_c);
  c3_assert(len_w == wit_i + 1);
  c3_free(dir_c);
  return rel_c;
}

<<<<<<< HEAD
/* _main_add_prop(): add a boot prop to u3_Host.ops_u.vex_u.
*/
u3_even*
_main_add_prop(c3_i kin_i, c3_c* loc_c)
{
  u3_even* nex_u = c3_calloc(sizeof(*nex_u));
  nex_u->kin_i = kin_i;
  nex_u->loc_c = loc_c;  //  XX _main_repath whereappropriate?
  nex_u->pre_u = u3_Host.ops_u.vex_u;
  u3_Host.ops_u.vex_u = nex_u;
  return nex_u;
}

/* _main_getopt(): extract option map from command line.
=======
/* _main_init(): initialize globals
>>>>>>> ac5842fd
*/
static void
_main_init(void)
{
  u3_Host.nex_o = c3n;
  u3_Host.pep_o = c3n;

  u3_Host.ops_u.abo = c3n;
  u3_Host.ops_u.dem = c3n;
  u3_Host.ops_u.dry = c3n;
  u3_Host.ops_u.gab = c3n;
  u3_Host.ops_u.git = c3n;

  //  always disable hashboard
  //  XX temporary, remove once hashes are added
  //
  u3_Host.ops_u.has = c3y;

  u3_Host.ops_u.net = c3y;
  u3_Host.ops_u.lit = c3n;
  u3_Host.ops_u.nuu = c3n;
  u3_Host.ops_u.pro = c3n;
  u3_Host.ops_u.qui = c3n;
  u3_Host.ops_u.rep = c3n;
  u3_Host.ops_u.tem = c3n;
  u3_Host.ops_u.tex = c3n;
  u3_Host.ops_u.tra = c3n;
  u3_Host.ops_u.veb = c3n;
  u3_Host.ops_u.puf_c = "jam";
  u3_Host.ops_u.hap_w = 50000;
  u3_Host.ops_u.kno_w = DefaultKernel;
}

/* _main_pier_run(): get pier from binary path (argv[0]), if appropriate
*/
static c3_c*
_main_pier_run(c3_c* bin_c)
{
  c3_c* dir_c = 0;
  c3_w  bin_w = strlen(bin_c);
  c3_w  len_w = strlen(U3_BIN_ALIAS);

  //  no args, argv[0] == $pier/.run
  //
  if (  (len_w <= bin_w)
     && (0 == strcmp(bin_c + (bin_w - len_w), U3_BIN_ALIAS)) )
  {
    bin_c = strdup(bin_c); // dirname can modify
    dir_c = _main_repath(dirname(bin_c));
    c3_free(bin_c);
  }

  return dir_c;
}

/* _main_getopt(): extract option map from command line.
*/
static u3_noun
_main_getopt(c3_i argc, c3_c** argv)
{
  c3_i ch_i, lid_i;
  c3_w arg_w;

  static struct option lop_u[] = {
    { "arvo",                required_argument, NULL, 'A' },
    { "abort",               no_argument,       NULL, 'a' },
    { "bootstrap",           required_argument, NULL, 'B' },
    { "http-ip",             required_argument, NULL, 'b' },
    { "memo-cache-limit",    required_argument, NULL, 'C' },
    { "pier",                required_argument, NULL, 'c' },
    { "replay",              no_argument,       NULL, 'D' },
    { "daemon",              no_argument,       NULL, 'd' },
    { "ethereum",            required_argument, NULL, 'e' },
    { "fake",                required_argument, NULL, 'F' },
    { "key-string",          required_argument, NULL, 'G' },
    { "gc",                  no_argument,       NULL, 'g' },
    { "dns-root",            required_argument, NULL, 'H' },
    { "inject",              required_argument, NULL, 'I' },
    { "import",              required_argument, NULL, 'i' },
    { "ivory-pill",          required_argument, NULL, 'J' },
    { "json-trace",          no_argument,       NULL, 'j' },
    { "kernel-stage",        required_argument, NULL, 'K' },
    { "key-file",            required_argument, NULL, 'k' },
    { "local",               no_argument,       NULL, 'L' },
    { "lite-boot",           no_argument,       NULL, 'l' },
    { "replay-to",           required_argument, NULL, 'n' },
    { "profile",             no_argument,       NULL, 'P' },
    { "ames-port",           required_argument, NULL, 'p' },
    { "http-port",           required_argument, NULL, c3__http },
    { "https-port",          required_argument, NULL, c3__htls },
    { "no-conn",             no_argument,       NULL, c3__noco },
    { "no-dock",             no_argument,       NULL, c3__nodo },
    { "quiet",               no_argument,       NULL, 'q' },
    { "versions",            no_argument,       NULL, 'R' },
    { "skip-battery-hashes", no_argument,       NULL, 'S' },
    { "autoselect-pill",     no_argument,       NULL, 's' },
    { "no-tty",              no_argument,       NULL, 't' },
    { "bootstrap-url",       required_argument, NULL, 'u' },
    { "verbose",             no_argument,       NULL, 'v' },
    { "name",                required_argument, NULL, 'w' },
    { "scry",                required_argument, NULL, 'X' },
    { "exit",                no_argument,       NULL, 'x' },
    { "scry-into",           required_argument, NULL, 'Y' },
    { "scry-format",         required_argument, NULL, 'Z' },
    //
    { "prop-file",           required_argument, NULL, 1 },
    { "prop-url",            required_argument, NULL, 2 },
    { "prop-name",           required_argument, NULL, 3 },
    //
    { NULL, 0, NULL, 0 },
  };

  while ( -1 != (ch_i=getopt_long(argc, argv,
                 "A:B:C:DF:G:H:I:J:K:LPRSX:Y:Z:ab:cde:gi:jk:ln:p:qstu:vw:x",
                 lop_u, &lid_i)) )
  {
    switch ( ch_i ) {
      case 1: case 2: case 3: {  //  prop-*
        _main_add_prop(ch_i, strdup(optarg));
        break;
      }
      case 'X': {
        u3_Host.ops_u.pek_c = strdup(optarg);
        break;
      }
      case 'Y': {
        u3_Host.ops_u.puk_c = strdup(optarg);
        break;
      }
      case 'Z': {
        u3_Host.ops_u.puf_c = strdup(optarg);
        break;
      }
      case 'J': {
        u3_Host.ops_u.lit_c = _main_repath(optarg);
        break;
      }
      case 'B': {
        u3_Host.ops_u.pil_c = _main_repath(optarg);
        break;
      }
      case 'b': {
        u3_Host.ops_u.bin_c = strdup(optarg);
        break;
      }
      case 'G': {
        u3_Host.ops_u.gen_c = strdup(optarg);
        break;
      }
      case 'A': {
        u3_Host.ops_u.arv_c = _main_repath(optarg);
        break;
      }
      case 'H': {
        u3_Host.ops_u.dns_c = strdup(optarg);
        break;
      }
      case 'I': {
        u3_Host.ops_u.jin_c = _main_repath(optarg);
        break;
      }
      case 'C': {
        if ( c3n == _main_readw(optarg, 1000000000, &u3_Host.ops_u.hap_w) ) {
          return c3n;
        }
        break;
      }
      case 'e': {
        u3_Host.ops_u.eth_c = strdup(optarg);
        break;
      }
      case 'F': {
        u3_Host.ops_u.fak_c = _main_presig(optarg);
        u3_Host.ops_u.net   = c3n;
        break;
      }
      case 'w': {
        u3_Host.ops_u.who_c = _main_presig(optarg);
        u3_Host.ops_u.nuu = c3y;
        break;
      }
      case 'u': {
        u3_Host.ops_u.url_c = strdup(optarg);
        break;
      }
      case 'x': {
        u3_Host.ops_u.tex = c3y;
        break;
      }
      case 'K': {
        if ( c3n == _main_readw(optarg, 256, &u3_Host.ops_u.kno_w) ) {
          return c3n;
        }
        break;
      }
      case 'k': {
        u3_Host.ops_u.key_c = _main_repath(optarg);
        break;
      }
      case 'n': {
        u3_Host.ops_u.til_c = strdup(optarg);
        break;
      }
      case 'p': {
        if ( c3n == _main_readw(optarg, 65536, &arg_w) ) {
          return c3n;
        } else u3_Host.ops_u.por_s = arg_w;
        break;
      }
      case c3__http: {
        if ( c3n == _main_readw(optarg, 65536, &arg_w) ) {
          return c3n;
        } else u3_Host.ops_u.per_s = arg_w;
        break;
      }
      case c3__htls: {
        if ( c3n == _main_readw(optarg, 65536, &arg_w) ) {
          return c3n;
        } else u3_Host.ops_u.pes_s = arg_w;
        break;
      }
      case c3__noco: {
        u3_Host.ops_u.con = c3n;
        break;
      }
      case c3__nodo: {
        u3_Host.ops_u.doc = c3n;
        break;
      }
      case 'R': {
        u3_Host.ops_u.rep = c3y;
        return c3y;
      }
      case 'i': {
        u3_Host.ops_u.imp_c = _main_repath(optarg);
        break;
      }
      case 'L': { u3_Host.ops_u.net = c3n; break; }
      case 'l': { u3_Host.ops_u.lit = c3y; break; }
      case 'j': { u3_Host.ops_u.tra = c3y; break; }
      case 'a': { u3_Host.ops_u.abo = c3y; break; }
      case 'c': { u3_Host.ops_u.nuu = c3y; break; }
      case 'd': { u3_Host.ops_u.dem = c3y; break; }
      case 'g': { u3_Host.ops_u.gab = c3y; break; }
      case 'P': { u3_Host.ops_u.pro = c3y; break; }
      case 'D': { u3_Host.ops_u.dry = c3y; break; }
      case 'q': { u3_Host.ops_u.qui = c3y; break; }
      case 'v': { u3_Host.ops_u.veb = c3y; break; }
      case 's': { u3_Host.ops_u.git = c3y; break; }
      case 'S': { u3_Host.ops_u.has = c3y; break; }
      case 't': { u3_Host.ops_u.tem = c3y; break; }
      case '?': default: {
        return c3n;
      }
    }
  }

#if !defined(U3_OS_PROF)
  if (u3_Host.ops_u.pro == c3y) {
    fprintf(stderr, "profiling isn't yet supported on your OS\r\n");
    return c3n;
  }
#endif

  if ( 0 != u3_Host.ops_u.fak_c ) {
    if ( 28 < strlen(u3_Host.ops_u.fak_c) ) {
      fprintf(stderr, "fake comets are disallowed\r\n");
      return c3n;
    }

    u3_Host.ops_u.who_c = strdup(u3_Host.ops_u.fak_c);
    u3_Host.ops_u.has = c3y;  /* no battery hashing on fake ships. */
    u3_Host.ops_u.net = c3n;  /* no networking on fake ships. */
    u3_Host.ops_u.nuu = c3y;
  }

  if ( argc != (optind + 1) ) {
    if ( u3_Host.ops_u.who_c != 0 ) {
      u3_Host.dir_c = strdup(1 + u3_Host.ops_u.who_c);
    }
    //  no trailing positional arg, argv[0] != $pier/.run, invalid command
    //
    else  if ( !(u3_Host.dir_c = _main_pier_run(argv[0])) ) {
      return c3n;
    }
  }
  else {
    {
      c3_c* ash_c;

      if ( (ash_c = strrchr(argv[optind], '/')) && (ash_c[1] == 0) ) {
        *ash_c = 0;
      }
    }

    u3_Host.dir_c = _main_repath(argv[optind]);
  }

  //  daemon mode (-d) implies disabling terminal assumptions (-t)
  //
  if ( c3y == u3_Host.ops_u.dem ) {
    u3_Host.ops_u.tem = c3y;
  }

  //  make -c optional, catch invalid boot of existing pier
  //
  {
    struct stat s;
    if ( 0 != stat(u3_Host.dir_c, &s) ) {
      if ( c3n == u3_Host.ops_u.nuu ) {
        u3_Host.ops_u.nuu = c3y;
      }
    }
    else if ( c3y == u3_Host.ops_u.nuu ) {
      fprintf(stderr, "tried to create, but %s already exists\n", u3_Host.dir_c);
      fprintf(stderr, "normal usage: %s %s\n", argv[0], u3_Host.dir_c);
      exit(1);
    }
    else if ( 0 != access(u3_Host.dir_c, W_OK) ) {
      fprintf(stderr, "urbit: write permissions are required for %s\n", u3_Host.dir_c);
      exit(1);
    }
  }

  if ( u3_Host.ops_u.gen_c != 0 && u3_Host.ops_u.nuu == c3n ) {
    fprintf(stderr, "-G only makes sense when bootstrapping a new instance\n");
    return c3n;
  }

  if ( u3_Host.ops_u.nuu != c3y && u3_Host.ops_u.who_c != 0) {
    fprintf(stderr, "-w only makes sense when creating a new ship\n");
    return c3n;
  }

  if ( u3_Host.ops_u.nuu != c3y && u3_Host.ops_u.pil_c != 0) {
    fprintf(stderr, "-B only makes sense when creating a new ship\n");
    return c3n;
  }

  struct sockaddr_in t;
  if ( u3_Host.ops_u.bin_c != 0 && inet_pton(AF_INET, u3_Host.ops_u.bin_c, &t.sin_addr) == 0 ) {
    fprintf(stderr, "-b invalid IP address\n");
    return c3n;
  }

  if ( u3_Host.ops_u.nuu != c3y && u3_Host.ops_u.dns_c != 0) {
    fprintf(stderr, "-H only makes sense when bootstrapping a new instance\n");
    return c3n;
  }

  if ( u3_Host.ops_u.nuu != c3y && u3_Host.ops_u.pil_c != 0) {
    fprintf(stderr, "-B only makes sense when bootstrapping a new instance\n");
    return c3n;
  }

  if ( u3_Host.ops_u.nuu != c3y && u3_Host.ops_u.key_c != 0) {
    fprintf(stderr, "-k only makes sense when bootstrapping a new instance\n");
    return c3n;
  }

  if ( u3_Host.ops_u.nuu != c3y && u3_Host.ops_u.url_c != 0 ) {
    fprintf(stderr, "-u only makes sense when bootstrapping a new instance\n");
    return c3n;
  }

  if ( u3_Host.ops_u.url_c != 0 && u3_Host.ops_u.pil_c != 0 ) {
    fprintf(stderr, "-B and -u cannot be used together\n");
    return c3n;
  }
  else if ( u3_Host.ops_u.nuu == c3y
           && u3_Host.ops_u.url_c == 0
           && u3_Host.ops_u.git == c3n ) {
    u3_Host.ops_u.url_c =
      "https://bootstrap.urbit.org/props/" URBIT_VERSION "/brass.pill";

    //  if we're not in lite mode, and we didn't specify a pill
    //  include the default props
    //
    if (  !u3_Host.ops_u.pil_c
       && (c3n == u3_Host.ops_u.lit) )
    {
      _main_add_prop(3, "garden");
      _main_add_prop(3, "landscape");
      _main_add_prop(3, "webterm");
      _main_add_prop(3, "bitcoin");
    }
  }
  else if ( u3_Host.ops_u.nuu == c3y
           && u3_Host.ops_u.url_c == 0
           && u3_Host.ops_u.arv_c == 0 ) {

    fprintf(stderr, "-s only makes sense with -A\n");
    return c3n;
  }

  if ( u3_Host.ops_u.pil_c != 0 ) {
    struct stat s;
    if ( stat(u3_Host.ops_u.pil_c, &s) != 0 ) {
      fprintf(stderr, "pill %s not found\n", u3_Host.ops_u.pil_c);
      return c3n;
    }
  }

  if ( u3_Host.ops_u.vex_u != 0 ) {
    struct stat s;
    u3_even* vex_u = u3_Host.ops_u.vex_u;
    while ( vex_u != 0 ) {
      if ( vex_u->kin_i == 1 && stat(vex_u->loc_c, &s) != 0 ) {
        fprintf(stderr, "events file %s not found\n", vex_u->loc_c);
        return c3n;
      }
      vex_u = vex_u->pre_u;
    }
  }

  if ( u3_Host.ops_u.key_c != 0 ) {
    struct stat s;
    if ( stat(u3_Host.ops_u.key_c, &s) != 0 ) {
      fprintf(stderr, "keyfile %s not found\n", u3_Host.ops_u.key_c);
      return c3n;
    }
  }

  return c3y;
}

/* _cert_store: decoded CA certificates
 */
static STACK_OF(X509_INFO)* _cert_store;

/* _setup_cert_store(): decodes embedded CA certificates
 */
static void
_setup_cert_store()
{
  BIO* cbio = BIO_new_mem_buf(include_ca_bundle_crt, include_ca_bundle_crt_len);
  if ( !cbio || !(_cert_store = PEM_X509_INFO_read_bio(cbio, NULL, NULL, NULL)) ) {
    u3l_log("boot: failed to decode embedded CA certificates\r\n");
    exit(1);
  }

  BIO_free(cbio);
}

/* _setup_ssl_x509(): adds embedded CA certificates to a X509_STORE
 */
static void
_setup_ssl_x509(void* arg)
{
  X509_STORE* cts = arg;
  int i;
  for ( i = 0; i < sk_X509_INFO_num(_cert_store); i++ ) {
    X509_INFO *itmp = sk_X509_INFO_value(_cert_store, i);
    if(itmp->x509) {
      X509_STORE_add_cert(cts, itmp->x509);
    }
    if(itmp->crl) {
      X509_STORE_add_crl(cts, itmp->crl);
    }
  }
}

/* _curl_ssl_ctx_cb(): curl SSL context callback
 */
static CURLcode
_curl_ssl_ctx_cb(CURL* curl, SSL_CTX* sslctx, void* param)
{
  X509_STORE* cts = SSL_CTX_get_cert_store(sslctx);
  if (!cts || !_cert_store)
    return CURLE_ABORTED_BY_CALLBACK;

  _setup_ssl_x509(cts);
  return CURLE_OK;
}

/* _setup_ssl_curl(): adds embedded CA certificates to a curl context
 */
static void
_setup_ssl_curl(void* arg)
{
  CURL* curl = arg;
  curl_easy_setopt(curl, CURLOPT_CAINFO, NULL);
  curl_easy_setopt(curl, CURLOPT_CAPATH, NULL);
  curl_easy_setopt(curl, CURLOPT_SSL_CTX_FUNCTION, _curl_ssl_ctx_cb);
}

/* _cw_usage(): print utility usage.
*/
static void
_cw_usage(c3_c* bin_c)
{
  c3_c *use_c[] = {
    "utilities:\n",
    "  %s cram %.*s              jam state:\n",
    "  %s dock %.*s              copy binary:\n",
    "  %s grab %.*s              measure memory usage:\n",
    "  %s info %.*s              print pier info:\n",
    "  %s meld %.*s              deduplicate snapshot:\n",
    "  %s pack %.*s              defragment snapshot:\n",
    "  %s prep %.*s              prepare for upgrade:\n",
    "  %s next %.*s              request upgrade:\n",
    "  %s queu %.*s<at-event>    cue state:\n",
    "  %s vere ARGS <output dir>    download binary:\n",
    "\n  run as a 'serf':\n",
    "    %s serf <pier> <key> <flags> <cache-size> <at-event>"
#ifdef U3_OS_mingw
    " <ctrlc-handle>"
#endif
    "\n",
    0
  };

  c3_c* d = _main_pier_run(bin_c);
  c3_i  i;

  for ( i=0; use_c[i]; i++ ) {
    fprintf(stderr, use_c[i], bin_c, d ? 0 : 7, "<pier> ");
  }

  c3_free(d);
}

/* u3_ve_usage(): print usage and exit.
*/
static void
u3_ve_usage(c3_i argc, c3_c** argv)
{
  c3_c *use_c[] = {
    "Urbit: a personal server operating function\n",
    "https://urbit.org\n",
    "Version " URBIT_VERSION "\n",
    "\n",
    "Usage: %s [options...] ship_name\n",
    "where ship_name is a @p phonetic representation of an urbit address\n",
    "without the leading '~', and options is some subset of the following:\n",
    "\n",
    "-A, --arvo DIR                Use dir for initial clay sync\n",
    "-a, --abort                   Abort aggressively\n",
    "-B, --bootstrap PILL          Bootstrap from this pill\n",
    "-b, --http-ip IP              Bind HTTP server to this IP address\n",
    "-C, --memo-cache-limit LIMIT  Set memo cache max size; 0 means uncapped\n",
    "-c, --pier PIER               Create a new urbit in pier/\n",
    "-D, --replay                  Recompute from events\n",
    "-d, --daemon                  Daemon mode; implies -t\n",
    "-e, --ethereum URL            Ethereum gateway\n",
    "-F, --fake SHIP               Fake keys; also disables networking\n",
    "-G, --key-string STRING       Private key string (@uw, see also -k)\n"
    "-g, --gc                      Set GC flag\n",
    "-I, --inject FILE             Inject event from jamfile\n",
    "-i, --import FILE             Import pier state from jamfile\n",
    "-J, --ivory-pill PILL         Use custom ivory pill\n",
    "-j, --json-trace              Create json trace file in .urb/put/trace\n",
    "-K, --kernel-stage STAGE      Start at Hoon kernel version stage\n",
    "-k, --key-file KEYS           Private key file (see also -G)\n",
    "-L, --local                   Local networking only\n",
    "-l, --lite-boot               Most-minimal startup\n",
    "-n, --replay-to NUMBER        Replay up to event\n",
    "-P, --profile                 Profiling\n",
    "-p, --ames-port PORT          Set the ames port to bind to\n",
    "    --http-port PORT          Set the http port to bind to\n",
    "    --https-port PORT         Set the https port to bind to\n",
    "-q, --quiet                   Quiet\n",
    "-R, --versions                Report urbit build info\n",
    "-S, --skip-battery-hashes     Disable battery hashing\n",
    // XX find a way to re-enable
    // "-s, --autoselect-pill      Pill URL from arvo git hash\n",
    "-t, --no-tty                  Disable terminal/tty assumptions\n",
    "-u, --bootstrap-url URL       URL from which to download pill\n",
    "-v, --verbose                 Verbose\n",
    "-w, --name NAME               Boot as ~name\n",
    "-X, --scry PATH               Scry, write to file, then exit\n",
    "-x, --exit                    Exit immediately\n",
    "-Y, --scry-into FILE          Optional name of file (for -X)\n",
    "-Z, --scry-format FORMAT      Optional file format ('jam', or aura, for -X)\n",
    "    --no-conn                 Do not run control plane\n",
    "    --no-dock                 Skip binary \"docking\" on boot\n",
    "\n",
    "Development Usage:\n",
    "   To create a development ship, use a fakezod:\n",
    "   %s -F zod -A /path/to/arvo/folder -B /path/to/pill -c zod\n",
    "\n",
    "   For more information about developing on urbit, see:\n",
    "   https://github.com/urbit/urbit/blob/master/CONTRIBUTING.md\n",
    "\n",
    "Simple Usage: \n",
    "   %s -c <my-comet> to create a comet (anonymous urbit)\n",
    "   %s -w <my-planet> -k <my-key-file> if you own a planet\n",
    "   %s <my-planet or my-comet> to restart an existing urbit\n",
    0
  };

  c3_i i;
  for ( i=0; use_c[i]; i++ ) {
    fprintf(stderr, use_c[i], argv[0]);
  }
  _cw_usage(argv[0]);
  exit(1);
}

#if 0
/* u3_ve_panic(): panic and exit.
*/
static void
u3_ve_panic(c3_i argc, c3_c** argv)
{
  fprintf(stderr, "%s: gross system failure\n", argv[0]);
  exit(1);
}
#endif

/* u3_ve_sysopt(): apply option map to system state.
*/
static void
u3_ve_sysopt()
{
  u3_Local = strdup(u3_Host.dir_c);
}

static void
report(void)
{
  printf("urbit %s\n", URBIT_VERSION);
  printf("gmp: %s\n", gmp_version);
#if !defined(U3_OS_mingw)
  printf("sigsegv: %d.%d\n",
         (libsigsegv_version >> 8) & 0xff,
         libsigsegv_version & 0xff);
#endif
  printf("openssl: %s\n", SSLeay_version(SSLEAY_VERSION));
  printf("libuv: %s\n", uv_version_string());
  printf("libh2o: %d.%d.%d\n",
         H2O_LIBRARY_VERSION_MAJOR,
         H2O_LIBRARY_VERSION_MINOR,
         H2O_LIBRARY_VERSION_PATCH);
  printf("lmdb: %d.%d.%d\n",
         MDB_VERSION_MAJOR,
         MDB_VERSION_MINOR,
         MDB_VERSION_PATCH);
  printf("curl: %d.%d.%d\n",
         LIBCURL_VERSION_MAJOR,
         LIBCURL_VERSION_MINOR,
         LIBCURL_VERSION_PATCH);
}

/* _stop_exit(): exit immediately.
*/
static void
_stop_exit(c3_i int_i)
{
  //  explicit fprintf to avoid allocation in u3l_log
  //
  fprintf(stderr, "\r\n[received keyboard stop signal, exiting]\r\n");
  u3_king_bail();
}

/* _stop_on_boot_completed_cb(): exit gracefully after boot is complete
*/
static void
_stop_on_boot_completed_cb()
{
  u3_king_exit();
}

/* _cw_serf_fail(): failure stub.
*/
static void
_cw_serf_fail(void* ptr_v, ssize_t err_i, const c3_c* err_c)
{
  if ( UV_EOF == err_i ) {
    fprintf(stderr, "serf: pier unexpectedly shut down\r\n");
  }
  else {
    fprintf(stderr, "serf: pier error: %s\r\n", err_c);
  }

  exit(1);
}

/* _cw_serf_send(): send plea back to daemon.
*/
static void
_cw_serf_send(u3_noun pel)
{
  c3_d  len_d;
  c3_y* byt_y;

#ifdef SERF_TRACE_JAM
  u3t_event_trace("serf ipc jam", 'B');
#endif

  u3s_jam_xeno(pel, &len_d, &byt_y);

#ifdef SERF_TRACE_JAM
  u3t_event_trace("serf ipc jam", 'E');
#endif

  u3_newt_send(&out_u, len_d, byt_y);
  u3z(pel);
}

/* _cw_serf_send_slog(): send hint output (hod is [priority tank]).
*/
static void
_cw_serf_send_slog(u3_noun hod)
{
  _cw_serf_send(u3nc(c3__slog, hod));
}

/* _cw_serf_send_stdr(): send stderr output (%flog)
*/
static void
_cw_serf_send_stdr(c3_c* str_c)
{
  _cw_serf_send(u3nc(c3__flog, u3i_string(str_c)));
}


/* _cw_serf_step_trace(): initialize or rotate trace file.
*/
static void
_cw_serf_step_trace(void)
{
  if ( u3C.wag_w & u3o_trace ) {
    if ( u3_Host.tra_u.con_w == 0  && u3_Host.tra_u.fun_w == 0 ) {
      u3t_trace_open(u3V.dir_c);
    }
    else if ( u3_Host.tra_u.con_w >= 100000 ) {
      u3t_trace_close();
      u3t_trace_open(u3V.dir_c);
    }
  }
}

/* _cw_serf_writ(): process a command from the king.
*/
static void
_cw_serf_writ(void* vod_p, c3_d len_d, c3_y* byt_y)
{
  u3_weak jar;
  u3_noun ret;

  _cw_serf_step_trace();

#ifdef SERF_TRACE_CUE
  u3t_event_trace("serf ipc cue", 'B');
#endif

  jar = u3s_cue_xeno_with(sil_u, len_d, byt_y);

#ifdef SERF_TRACE_CUE
  u3t_event_trace("serf ipc cue", 'E');
#endif

  if (  (u3_none == jar)
     || (c3n == u3_serf_writ(&u3V, jar, &ret)) )
  {
    _cw_serf_fail(0, -1, "bad jar");
  }
  else {
    _cw_serf_send(ret);

    //  all references must now be counted, and all roots recorded
    //
    u3_serf_post(&u3V);
  }
}

/* _cw_serf_stdio(): fix up std io handles
*/
static void
_cw_serf_stdio(c3_i* inn_i, c3_i* out_i)
{
  //  the serf is spawned with [FD 0] = events and [FD 1] = effects
  //  we dup [FD 0 & 1] so we don't accidently use them for something else
  //  we replace [FD 0] (stdin) with a fd pointing to /dev/null
  //  we replace [FD 1] (stdout) with a dup of [FD 2] (stderr)
  //
  c3_i nul_i = c3_open(c3_dev_null, O_RDWR, 0);

  *inn_i = dup(0);
  *out_i = dup(1);

  dup2(nul_i, 0);
  dup2(2, 1);

  close(nul_i);

  //  set stream I/O to unbuffered because it's now a pipe not a console
  //
  setvbuf(stdout, NULL, _IONBF, 0);
  setvbuf(stderr, NULL, _IONBF, 0);
}

/* _cw_serf_stdio(): cleanup on serf exit.
*/
static void
_cw_serf_exit(void)
{
  u3s_cue_xeno_done(sil_u);
  u3t_trace_close();
}

/* _cw_init_io(): initialize i/o streams.
*/
static void
_cw_init_io(uv_loop_t* lup_u)
{
  //  mars is spawned with [FD 0] = events and [FD 1] = effects
  //  we dup [FD 0 & 1] so we don't accidently use them for something else
  //  we replace [FD 0] (stdin) with a fd pointing to /dev/null
  //  we replace [FD 1] (stdout) with a dup of [FD 2] (stderr)
  //
  c3_i nul_i = c3_open(c3_dev_null, O_RDWR, 0);
  c3_i inn_i = dup(0);
  c3_i out_i = dup(1);

  dup2(nul_i, 0);
  dup2(2, 1);

  close(nul_i);

  //  set stream I/O to unbuffered because it's now a pipe not a console
  //
  setvbuf(stdout, NULL, _IONBF, 0);
  setvbuf(stderr, NULL, _IONBF, 0);

  //  Ignore SIGPIPE signals.
  //
#ifndef U3_OS_mingw
  {
    struct sigaction sig_s = {{0}};
    sigemptyset(&(sig_s.sa_mask));
    sig_s.sa_handler = SIG_IGN;
    sigaction(SIGPIPE, &sig_s, 0);
  }
#endif

  //  configure pipe to daemon process
  //
  {
    c3_i err_i;
    err_i = uv_timer_init(lup_u, &inn_u.tim_u);
    c3_assert(!err_i);
    err_i = uv_pipe_init(lup_u, &inn_u.pyp_u, 0);
    c3_assert(!err_i);
    uv_pipe_open(&inn_u.pyp_u, inn_i);
    err_i = uv_pipe_init(lup_u, &out_u.pyp_u, 0);
    c3_assert(!err_i);
    uv_pipe_open(&out_u.pyp_u, out_i);

    uv_stream_set_blocking((uv_stream_t*)&out_u.pyp_u, 1);
  }
}

#ifdef U3_OS_mingw
/* _cw_intr_win_cb(): invoked when urth signals ctrl-c.
*/
static void
_cw_intr_win_cb(PVOID param, BOOLEAN timedOut)
{
  rsignal_raise(SIGINT);
}

/* _cw_intr_win(): initialize ctrl-c handling.
*/
static void
_cw_intr_win(c3_c* han_c)
{
  HANDLE h;
  if ( 1 != sscanf(han_c, "%" PRIu64, &h) ) {
    fprintf(stderr, "mars: ctrl-c event: bad handle %s: %s\r\n",
            han_c, strerror(errno));
  }
  else {
    if ( !RegisterWaitForSingleObject(&h, h, _cw_intr_win_cb,
                                      NULL, INFINITE, 0) )
    {
      fprintf(stderr,
        "mars: ctrl-c event: RegisterWaitForSingleObject(%u) failed (%d)\r\n",
        h, GetLastError());
    }
  }
}
#endif

/* _cw_serf_commence(): initialize and run serf
*/
static void
_cw_serf_commence(c3_i argc, c3_c* argv[])
{
#ifdef U3_OS_mingw
  if ( 8 > argc ) {
#else
  if ( 7 > argc ) {
#endif
    fprintf(stderr, "serf: missing args\n");
    exit(1);
  }

  c3_d       eve_d = 0;
  uv_loop_t* lup_u = u3_Host.lup_u = uv_default_loop();
  c3_c*      dir_c = argv[2];
  c3_c*      key_c = argv[3]; // XX use passkey
  c3_c*      wag_c = argv[4];
  c3_c*      hap_c = argv[5];
  c3_c*      eve_c = argv[6];
#ifdef U3_OS_mingw
  c3_c*      han_c = argv[7];
  _cw_intr_win(han_c);
#endif

  _cw_init_io(lup_u);

  memset(&u3V, 0, sizeof(u3V));
  memset(&u3_Host.tra_u, 0, sizeof(u3_Host.tra_u));

  //  load passkey
  //
  //    XX and then ... use passkey
  //
  {
    sscanf(key_c, "%" PRIx64 ":%" PRIx64 ":%" PRIx64 ":%" PRIx64,
                  &u3V.key_d[0],
                  &u3V.key_d[1],
                  &u3V.key_d[2],
                  &u3V.key_d[3]);
  }

  //  load runtime config
  //
  {
    sscanf(wag_c, "%" SCNu32, &u3C.wag_w);
    sscanf(hap_c, "%" SCNu32, &u3_Host.ops_u.hap_w);

    if ( 1 != sscanf(eve_c, "%" PRIu64, &eve_d) ) {
      fprintf(stderr, "serf: rock: invalid number '%s'\r\n", argv[4]);
    }
  }

  sil_u = u3s_cue_xeno_init();

  //  set up writing
  //
  out_u.ptr_v = &u3V;
  out_u.bal_f = _cw_serf_fail;

  //  set up reading
  //
  inn_u.ptr_v = &u3V;
  inn_u.pok_f = _cw_serf_writ;
  inn_u.bal_f = _cw_serf_fail;

  //  setup loom
  //
  {
    u3V.dir_c = strdup(dir_c);
    u3V.sen_d = u3V.dun_d = u3m_boot(dir_c);

    if ( eve_d ) {
      //  XX need not be fatal, need a u3m_reboot equivalent
      //  XX can spuriously fail do to corrupt memory-image checkpoint,
      //  need a u3m_half_boot equivalent
      //  workaround is to delete/move the checkpoint in case of corruption
      //
      if ( c3n == u3u_uncram(u3V.dir_c, eve_d) ) {
        fprintf(stderr, "serf (%" PRIu64 "): rock load failed\r\n", eve_d);
        exit(1);
      }
    }
  }

  //  set up logging
  //
  //    XX must be after u3m_boot due to u3l_log
  //
  {
    u3C.stderr_log_f = _cw_serf_send_stdr;
    u3C.slog_f = _cw_serf_send_slog;
  }

  u3V.xit_f = _cw_serf_exit;

#if defined(SERF_TRACE_JAM) || defined(SERF_TRACE_CUE)
  u3t_trace_open(u3V.dir_c);
#endif

  //  start serf
  //
  {
    _cw_serf_send(u3_serf_init(&u3V));
  }

  //  start reading
  //
  u3_newt_read_sync(&inn_u);

  //  enter loop
  //
  uv_run(lup_u, UV_RUN_DEFAULT);
  u3m_stop();
}

/* _cw_disk_init(): open event log
*/
static u3_disk*
_cw_disk_init(c3_c* dir_c)
{
  u3_disk_cb cb_u = {0};
  u3_disk*  log_u = u3_disk_init(dir_c, cb_u);

  if ( !log_u ) {
    fprintf(stderr, "unable to open event log\n");
    exit(1);
  }

  return log_u;
}

/* _cw_dock(): copy binary into pier
*/
static void
_cw_dock(c3_i argc, c3_c* argv[])
{
  switch ( argc ) {
    case 2: {
      if ( !(u3_Host.dir_c = _main_pier_run(argv[0])) ) {
        fprintf(stderr, "unable to find pier\r\n");
        exit (1);
      }
    } break;

    case 3: {
      u3_Host.dir_c = argv[2];
    } break;

    default: {
      fprintf(stderr, "invalid command\r\n");
      exit(1);
    } break;
  }

  _main_self_path();

  u3_king_dock(U3_VERE_PACE);
}

/* _cw_info(): print pier info
*/
static void
_cw_info(c3_i argc, c3_c* argv[])
{
  switch ( argc ) {
    case 2: {
      if ( !(u3_Host.dir_c = _main_pier_run(argv[0])) ) {
        fprintf(stderr, "unable to find pier\r\n");
        exit (1);
      }
    } break;

    case 3: {
      u3_Host.dir_c = argv[2];
    } break;

    default: {
      fprintf(stderr, "invalid command\r\n");
      exit(1);
    } break;
  }

  c3_d     eve_d = u3m_boot(u3_Host.dir_c);
  u3_disk* log_u = _cw_disk_init(u3_Host.dir_c);

  fprintf(stderr, "\r\nurbit: %s at event %" PRIu64 "\r\n",
                  u3_Host.dir_c, eve_d);

  u3_disk_slog(log_u);
  printf("\n");
  u3_lmdb_stat(log_u->mdb_u, stdout);
  u3_disk_exit(log_u);

  u3m_stop();
}

/* _cw_grab(): gc pier.
*/
static void
_cw_grab(c3_i argc, c3_c* argv[])
{
  switch ( argc ) {
    case 2: {
      if ( !(u3_Host.dir_c = _main_pier_run(argv[0])) ) {
        fprintf(stderr, "unable to find pier\r\n");
        exit (1);
      }
    } break;

    case 3: {
      u3_Host.dir_c = argv[2];
    } break;

    default: {
      fprintf(stderr, "invalid command\r\n");
      exit(1);
    } break;
  }

  u3m_boot(u3_Host.dir_c);
  u3C.wag_w |= u3o_hashless;
  u3_serf_grab();
  u3m_stop();
}

/* _cw_cram(): jam persistent state (rock), and exit.
*/
static void
_cw_cram(c3_i argc, c3_c* argv[])
{
  switch ( argc ) {
    case 2: {
      if ( !(u3_Host.dir_c = _main_pier_run(argv[0])) ) {
        fprintf(stderr, "unable to find pier\r\n");
        exit (1);
      }
    } break;

    case 3: {
      u3_Host.dir_c = argv[2];
    } break;

    default: {
      fprintf(stderr, "invalid command\r\n");
      exit(1);
    } break;
  }

  c3_d     eve_d = u3m_boot(u3_Host.dir_c);
  u3_disk* log_u = _cw_disk_init(u3_Host.dir_c); // XX s/b try_aquire lock
  c3_o  ret_o;

  fprintf(stderr, "urbit: cram: preparing\r\n");

  if ( c3n == (ret_o = u3u_cram(u3_Host.dir_c, eve_d)) ) {
    fprintf(stderr, "urbit: cram: unable to jam state\r\n");
  }
  else {
    fprintf(stderr, "urbit: cram: rock saved at event %" PRIu64 "\r\n", eve_d);
  }

  //  save even on failure, as we just did all the work of deduplication
  //
  u3e_save();
  u3_disk_exit(log_u);

  if ( c3n == ret_o ) {
    exit(1);
  }

  u3m_stop();
}

/* _cw_queu(): cue rock, save, and exit.
*/
static void
_cw_queu(c3_i argc, c3_c* argv[])
{
  c3_c* eve_c;
  c3_d  eve_d;

  switch ( argc ) {
    case 3: {
      if ( !(u3_Host.dir_c = _main_pier_run(argv[0])) ) {
        fprintf(stderr, "unable to find pier\r\n");
        exit (1);
      }
      eve_c = argv[2];
    } break;

    case 4: {
      u3_Host.dir_c = argv[2];
      eve_c         = argv[3];
    } break;

    default: {
      fprintf(stderr, "invalid command\r\n");
      exit(1);
    } break;
  }

  if ( 1 != sscanf(eve_c, "%" PRIu64 "", &eve_d) ) {
    fprintf(stderr, "urbit: queu: invalid number '%s'\r\n", eve_c);
    exit(1);
  }
  else {
    u3_disk* log_u = _cw_disk_init(u3_Host.dir_c); // XX s/b try_aquire lock

    fprintf(stderr, "urbit: queu: preparing\r\n");

    u3m_boot(u3_Host.dir_c);

    //  XX can spuriously fail do to corrupt memory-image checkpoint,
    //  need a u3m_half_boot equivalent
    //  workaround is to delete/move the checkpoint in case of corruption
    //
    if ( c3n == u3u_uncram(u3_Host.dir_c, eve_d) ) {
      fprintf(stderr, "urbit: queu: failed\r\n");
      exit(1);
    }

    u3e_save();
    u3_disk_exit(log_u);

    fprintf(stderr, "urbit: queu: rock loaded at event %" PRIu64 "\r\n", eve_d);
    u3m_stop();
  }
}

/* _cw_uniq(): deduplicate persistent nouns
*/
static void
_cw_meld(c3_i argc, c3_c* argv[])
{
  switch ( argc ) {
    case 2: {
      if ( !(u3_Host.dir_c = _main_pier_run(argv[0])) ) {
        fprintf(stderr, "unable to find pier\r\n");
        exit (1);
      }
    } break;

    case 3: {
      u3_Host.dir_c = argv[2];
    } break;

    default: {
      fprintf(stderr, "invalid command\r\n");
      exit(1);
    } break;
  }

  u3_disk* log_u = _cw_disk_init(u3_Host.dir_c); // XX s/b try_aquire lock
  c3_w     pre_w;

  u3C.wag_w |= u3o_hashless;
  u3m_boot(u3_Host.dir_c);

  pre_w = u3a_open(u3R);
  u3u_meld();
  u3a_print_memory(stderr, "urbit: meld: gained", (u3a_open(u3R) - pre_w));

  u3e_save();
  u3_disk_exit(log_u);
  u3m_stop();
}

/* _cw_next(): request upgrade
*/
static void
_cw_next(c3_i argc, c3_c* argv[])
{
  c3_i ch_i, lid_i;
  c3_w arg_w;

  static struct option lop_u[] = {
    { "arch",                required_argument, NULL, 'a' },
    { NULL, 0, NULL, 0 }
  };

  u3_Host.dir_c = _main_pier_run(argv[0]);

  while ( -1 != (ch_i=getopt_long(argc, argv, "a:", lop_u, &lid_i)) ) {
    switch ( ch_i ) {
      case 'a': {
        u3_Host.arc_c = strdup(optarg);
      } break;

      case '?': {
        exit(1);
      } break;
    }
  }

  //  argv[optind] is always "next"
  //

  if ( !u3_Host.dir_c ) {
    if ( optind + 1 < argc ) {
      u3_Host.dir_c = argv[optind + 1];
    }
    else {
      fprintf(stderr, "invalid command, pier required\r\n");
      exit(1);
    }

    optind++;
  }

  if ( optind + 1 != argc ) {
    fprintf(stderr, "invalid command\r\n");
    exit(1);
  }

  u3_Host.pep_o = c3y;
  u3_Host.nex_o = c3y;
}

/* _cw_pack(): compact memory, save, and exit.
*/
static void
_cw_pack(c3_i argc, c3_c* argv[])
{
  switch ( argc ) {
    case 2: {
      if ( !(u3_Host.dir_c = _main_pier_run(argv[0])) ) {
        fprintf(stderr, "unable to find pier\r\n");
        exit (1);
      }
    } break;

    case 3: {
      u3_Host.dir_c = argv[2];
    } break;

    default: {
      fprintf(stderr, "invalid command\r\n");
      exit(1);
    } break;
  }

  u3_disk* log_u = _cw_disk_init(u3_Host.dir_c); // XX s/b try_aquire lock

  u3m_boot(u3_Host.dir_c);
  u3a_print_memory(stderr, "urbit: pack: gained", u3m_pack());

  u3e_save();
  u3_disk_exit(log_u);
  u3m_stop();
}

/* _cw_prep(): prepare for upgrade
*/
static void
_cw_prep(c3_i argc, c3_c* argv[])
{
  switch ( argc ) {
    case 2: {
      if ( !(u3_Host.dir_c = _main_pier_run(argv[0])) ) {
        fprintf(stderr, "unable to find pier\r\n");
        exit (1);
      }
    } break;

    case 3: {
      u3_Host.dir_c = argv[2];
    } break;

    default: {
      fprintf(stderr, "invalid command\r\n");
      exit(1);
    } break;
  }

  u3_Host.pep_o = c3y;
}

/* _cw_vere(): download vere
*/
static void
_cw_vere(c3_i argc, c3_c* argv[])
{
  c3_c* pac_c = "live";
  c3_c* arc_c = 0;
  c3_c* ver_c = 0;
  c3_c* dir_c;

  c3_i ch_i, lid_i;
  c3_w arg_w;

  static struct option lop_u[] = {
    { "arch",                required_argument, NULL, 'a' },
    { "pace",             required_argument, NULL, 'p' },
    { "version",             required_argument, NULL, 'v' },
    { NULL, 0, NULL, 0 }
  };

  while ( -1 != (ch_i=getopt_long(argc, argv, "a:p:v:", lop_u, &lid_i)) ) {
    switch ( ch_i ) {
      case 'a': {
        arc_c = strdup(optarg);
      } break;

      case 'p': {
        pac_c = strdup(optarg);
      } break;

      case 'v': {
        ver_c = strdup(optarg);
      } break;

      case '?': {
        exit(1);
      } break;
    }
  }

  //  argv[optind] is always "vere"/"fetch-vere"
  //

  if ( optind + 1 < argc ) {
    dir_c = argv[optind + 1];
    optind++;
  }
  else {
    fprintf(stderr, "invalid command, output directory required\r\n");
    exit(1);
  }

  if ( optind + 1 != argc ) {
    fprintf(stderr, "invalid command\r\n");
    exit(1);
  }

  if ( !arc_c ) {
#ifdef U3_OS_ARCH
    arc_c = U3_OS_ARCH;
#else
    fprintf(stderr, "unknown architecture, --arch required\r\n");
    exit(1);
#endif
  }

  //  Initialize OpenSSL for client and server
  //
  {
    SSL_library_init();
    SSL_load_error_strings();
  }

  //  initialize curl
  //
  if ( 0 != curl_global_init(CURL_GLOBAL_DEFAULT) ) {
    u3l_log("boot: curl initialization failed\r\n");
    exit(1);
  }

  _setup_cert_store();
  u3K.ssl_curl_f = _setup_ssl_curl;
  u3K.ssl_x509_f = _setup_ssl_x509;

  if ( !ver_c ) {
    switch ( u3_king_next(pac_c, &ver_c) ) {
      case -2: {
        fprintf(stderr, "vere: unable to check for next version\n");
        exit(1);
      } break;

      case -1: {
        fprintf(stderr, "you're already running it!\n");
        exit(0);
      } break;

      case 0: {
        fprintf(stderr, "vere: next (%%%s): %s\n", pac_c, ver_c);
      } break;

      default: c3_assert(0);
    }
  }


  if ( u3_king_vere(pac_c, ver_c, arc_c, dir_c, 0) ) {
    u3l_log("vere: download failed\r\n");
    exit(1);
  }

  u3l_log("vere: download succeeded\r\n");
}

/* _cw_utils(): "worker" utilities and "serf" entrypoint
*/
static c3_i
_cw_utils(c3_i argc, c3_c* argv[])
{
  //  utility commands and positional arguments, by analogy
  //
  //    $@  ~                                             ::  usage
  //    $%  [%cram dir=@t]                                ::  jam state
  //        [%dock dir=@t]                                ::  copy binary
  //        [?(%grab %mass) dir=@t]                       ::  gc
  //        [%info dir=@t]                                ::  print
  //        [%meld dir=@t]                                ::  deduplicate
  //        [?(%next %upgrade) dir=@t]                    ::  upgrade
  //        [%pack dir=@t]                                ::  defragment
  //        [%prep dir=@t]                                ::  prep upgrade
  //        [%queu dir=@t eve=@ud]                        ::  cue state
  //        [?(%vere %fetch-vere) dir=@t]                 ::  download vere
  //    ::                                                ::    ipc:
  //        [%serf dir=@t key=@t wag=@t hap=@ud eve=@ud]  ::  compute
  //    ==
  //
  //    NB: don't print to anything other than stderr;
  //    other streams may be used for ipc.
  //
  c3_m mot_m = 0;

  if ( 2 <= argc ) {
    if ( 4 == strlen(argv[1]) ) {
      c3_c* s = argv[1];
      mot_m = c3_s4(s[0], s[1], s[2], s[3]);
    }
    else if ( 0 == strcmp(argv[1], "upgrade") ) {
      mot_m = c3__next;
    }
    else if ( 0 == strcmp(argv[1], "fetch-vere") ) {
      mot_m = c3__vere;
    }
  }

  switch ( mot_m ) {
    case c3__cram: _cw_cram(argc, argv); return 1;
    case c3__dock: _cw_dock(argc, argv); return 1;

    case c3__mass:
    case c3__grab: _cw_grab(argc, argv); return 1;

    case c3__info: _cw_info(argc, argv); return 1;
    case c3__meld: _cw_meld(argc, argv); return 1;
    case c3__next: _cw_next(argc, argv); return 2; // continue on
    case c3__pack: _cw_pack(argc, argv); return 1;
    case c3__prep: _cw_prep(argc, argv); return 2; // continue on
    case c3__queu: _cw_queu(argc, argv); return 1;
    case c3__vere: _cw_vere(argc, argv); return 1;

    case c3__serf: _cw_serf_commence(argc, argv); return 1;
  }

  return 0;
}

c3_i
main(c3_i   argc,
     c3_c** argv)
{
  if ( argc <= 0 ) {
    fprintf(stderr, "nice try, fbi\r\n");
    exit(1);
  }

  _main_init();

  c3_c* bin_c = strdup(argv[0]);

  //  parse for subcommands
  //
  switch ( _cw_utils(argc, argv) ) {
    default: c3_assert(0);

    //  no matching subcommand, parse arguments
    //
    case 0: {
      if ( c3n == _main_getopt(argc, argv) ) {
        u3_ve_usage(argc, argv);
        return 1;
      }
    } break;

    //  ran subcommand
    case 1: {
      return 0;
    }

    //  found subcommand, continue
    //
    case 2: break;
  }

  _main_self_path();

  //  XX add argument
  //
  if ( !u3_Host.wrk_c ) {
    u3_Host.wrk_c = bin_c;
  }
  else {
    c3_free(bin_c);
  }

  if ( c3y == u3_Host.ops_u.dem ) {
    //  In daemon mode, run the urbit as a background process, but don't
    //  exit from the parent process until the ship is finished booting.
    //
    u3_daemon_init();
  }

  if ( c3y == u3_Host.ops_u.rep ) {
    report();
    return 0;
  }

  if ( c3y == u3_Host.ops_u.tex ) {
    u3_Host.bot_f = _stop_on_boot_completed_cb;
  }

#if 0
  if ( 0 == getuid() ) {
    chroot(u3_Host.dir_c);
    u3_Host.dir_c = "/";
  }
#endif
  u3_ve_sysopt();

  //  Block profiling signal, which should be delivered to exactly one thread.
  //
  //    XX review, may be unnecessary due to similar in u3m_init()
  //
#if defined(U3_OS_PROF)
  if ( _(u3_Host.ops_u.pro) ) {
    sigset_t set;

    sigemptyset(&set);
    sigaddset(&set, SIGPROF);
    if ( 0 != pthread_sigmask(SIG_BLOCK, &set, NULL) ) {
      u3l_log("boot: thread mask SIGPROF: %s\r\n", strerror(errno));
      exit(1);
    }
  }
#endif

  #if !defined(U3_OS_mingw)
  //  Handle SIGTSTP as if it was SIGTERM.
  //
  //    Configured here using signal() so as to be immediately available.
  //
  signal(SIGTSTP, _stop_exit);
  #endif

  printf("~\n");
  //  printf("welcome.\n");
  printf("urbit %s\n", URBIT_VERSION);
  printf("boot: home is %s\n", u3_Host.dir_c);
  // printf("vere: hostname is %s\n", u3_Host.ops_u.nam_c);

  if ( c3y == u3_Host.ops_u.dem ) {
    printf("boot: running as daemon\n");
  }

  //  Instantiate process globals.
  {
    /*  Boot the image and checkpoint.  Set flags.
    */
    {
      /*  Set pier directory.
      */
      u3C.dir_c = u3_Host.dir_c;

      /*  Logging that doesn't interfere with console output.
      */
      u3C.stderr_log_f = u3_term_io_log;

      /*  Set GC flag.
      */
      if ( _(u3_Host.ops_u.gab) ) {
        u3C.wag_w |= u3o_debug_ram;
      }

      /*  Set profile flag.
      */
      if ( _(u3_Host.ops_u.pro) ) {
        u3C.wag_w |= u3o_debug_cpu;
      }

      /*  Set verbose flag.
      */
      if ( _(u3_Host.ops_u.veb) ) {
        u3C.wag_w |= u3o_verbose;
      }

      /*  Set quiet flag.
      */
      if ( _(u3_Host.ops_u.qui) ) {
        u3C.wag_w |= u3o_quiet;
      }

      /*  Set dry-run flag.
      **
      **    XX also exit immediately?
      */
      if ( _(u3_Host.ops_u.dry) ) {
        u3C.wag_w |= u3o_dryrun;
      }

      /*  Set hashboard flag
      */
      if ( _(u3_Host.ops_u.has) ) {
        u3C.wag_w |= u3o_hashless;
      }

      /*  Set tracing flag
      */
      if ( _(u3_Host.ops_u.tra) ) {
        u3C.wag_w |= u3o_trace;
        u3_Host.tra_u.nid_w = 0;
        u3_Host.tra_u.fil_u = NULL;
        u3_Host.tra_u.con_w = 0;
        u3_Host.tra_u.fun_w = 0;
      }
    }

#ifdef U3_OS_mingw
    //  Initialize event used to transmit Ctrl-C to worker process
    //
    {
      SECURITY_ATTRIBUTES sa = {sizeof(sa), NULL, TRUE};
      if ( NULL == (u3_Host.cev_u = CreateEvent(&sa, FALSE, FALSE, NULL)) ) {
        u3l_log("boot: failed to create Ctrl-C event: %d\r\n", GetLastError());
        exit(1);
      }
    }
#endif

    //  starting u3m configures OpenSSL memory functions, so we must do it
    //  before any OpenSSL allocations
    //
    u3m_boot_lite();

    //  Initialize OpenSSL for client and server
    //
    {
      SSL_library_init();
      SSL_load_error_strings();
    }

    //  initialize curl
    //
    if ( 0 != curl_global_init(CURL_GLOBAL_DEFAULT) ) {
      u3l_log("boot: curl initialization failed\r\n");
      exit(1);
    }

    _setup_cert_store();
    u3K.ssl_curl_f = _setup_ssl_curl;
    u3K.ssl_x509_f = _setup_ssl_x509;

    u3_king_commence();

    //  uninitialize curl
    //
    curl_global_cleanup();

    //  uninitialize OpenSSL
    //
    //    see https://wiki.openssl.org/index.php/Library_Initialization
    //
    {
      ENGINE_cleanup();
      CONF_modules_unload(1);
      EVP_cleanup();
      CRYPTO_cleanup_all_ex_data();
      SSL_COMP_free_compression_methods();
      ERR_free_strings();
    }
  }

  return 0;
}<|MERGE_RESOLUTION|>--- conflicted
+++ resolved
@@ -5,8 +5,8 @@
 #define C3_GLOBAL
 #include "all.h"
 #include "rsignal.h"
-#include <vere/serf.h>
 #include "vere/vere.h"
+#include <vere/mars.h>
 #if !defined(U3_OS_mingw)
 #include <sigsegv.h>
 #endif
@@ -23,15 +23,8 @@
 #include "ca-bundle.h"
 #include "whereami.h"
 
-//  serf module state
-//
-static u3_serf        u3V;             //  one serf per process
 static u3_moat      inn_u;             //  input stream
 static u3_mojo      out_u;             //  output stream
-static u3_cue_xeno* sil_u;             //  cue handle
-
-#undef SERF_TRACE_JAM
-#undef SERF_TRACE_CUE
 
 /* Require unsigned char
  */
@@ -132,7 +125,6 @@
   return rel_c;
 }
 
-<<<<<<< HEAD
 /* _main_add_prop(): add a boot prop to u3_Host.ops_u.vex_u.
 */
 u3_even*
@@ -146,10 +138,7 @@
   return nex_u;
 }
 
-/* _main_getopt(): extract option map from command line.
-=======
 /* _main_init(): initialize globals
->>>>>>> ac5842fd
 */
 static void
 _main_init(void)
@@ -653,8 +642,11 @@
     "  %s next %.*s              request upgrade:\n",
     "  %s queu %.*s<at-event>    cue state:\n",
     "  %s vere ARGS <output dir>    download binary:\n",
-    "\n  run as a 'serf':\n",
-    "    %s serf <pier> <key> <flags> <cache-size> <at-event>"
+    "\nmars, ipc:\n",
+    "  boot a pier:\n",
+    "    %s boot <pier> <key> <flags> <cache-size>\n",
+    "  run a pier:\n",
+    "    %s work <pier> <key> <flags> <cache-size> <replay-to>"
 #ifdef U3_OS_mingw
     " <ctrlc-handle>"
 #endif
@@ -813,143 +805,49 @@
   u3_king_exit();
 }
 
-/* _cw_serf_fail(): failure stub.
-*/
-static void
-_cw_serf_fail(void* ptr_v, ssize_t err_i, const c3_c* err_c)
+/* _cw_io_fail(): failure stub.
+*/
+static void
+_cw_io_fail(void* ptr_v, ssize_t err_i, const c3_c* err_c)
 {
   if ( UV_EOF == err_i ) {
-    fprintf(stderr, "serf: pier unexpectedly shut down\r\n");
+    fprintf(stderr, "mars: urth unexpectedly shut down\r\n");
   }
   else {
-    fprintf(stderr, "serf: pier error: %s\r\n", err_c);
+    fprintf(stderr, "mars: ipc error: %s\r\n", err_c);
   }
 
   exit(1);
 }
 
-/* _cw_serf_send(): send plea back to daemon.
-*/
-static void
-_cw_serf_send(u3_noun pel)
+/* _cw_io_send(): send plea back to daemon.
+*/
+static void
+_cw_io_send(u3_noun pel)
 {
   c3_d  len_d;
   c3_y* byt_y;
 
-#ifdef SERF_TRACE_JAM
-  u3t_event_trace("serf ipc jam", 'B');
-#endif
-
   u3s_jam_xeno(pel, &len_d, &byt_y);
-
-#ifdef SERF_TRACE_JAM
-  u3t_event_trace("serf ipc jam", 'E');
-#endif
-
   u3_newt_send(&out_u, len_d, byt_y);
+
   u3z(pel);
 }
 
-/* _cw_serf_send_slog(): send hint output (hod is [priority tank]).
-*/
-static void
-_cw_serf_send_slog(u3_noun hod)
-{
-  _cw_serf_send(u3nc(c3__slog, hod));
-}
-
-/* _cw_serf_send_stdr(): send stderr output (%flog)
-*/
-static void
-_cw_serf_send_stdr(c3_c* str_c)
-{
-  _cw_serf_send(u3nc(c3__flog, u3i_string(str_c)));
-}
-
-
-/* _cw_serf_step_trace(): initialize or rotate trace file.
-*/
-static void
-_cw_serf_step_trace(void)
-{
-  if ( u3C.wag_w & u3o_trace ) {
-    if ( u3_Host.tra_u.con_w == 0  && u3_Host.tra_u.fun_w == 0 ) {
-      u3t_trace_open(u3V.dir_c);
-    }
-    else if ( u3_Host.tra_u.con_w >= 100000 ) {
-      u3t_trace_close();
-      u3t_trace_open(u3V.dir_c);
-    }
-  }
-}
-
-/* _cw_serf_writ(): process a command from the king.
-*/
-static void
-_cw_serf_writ(void* vod_p, c3_d len_d, c3_y* byt_y)
-{
-  u3_weak jar;
-  u3_noun ret;
-
-  _cw_serf_step_trace();
-
-#ifdef SERF_TRACE_CUE
-  u3t_event_trace("serf ipc cue", 'B');
-#endif
-
-  jar = u3s_cue_xeno_with(sil_u, len_d, byt_y);
-
-#ifdef SERF_TRACE_CUE
-  u3t_event_trace("serf ipc cue", 'E');
-#endif
-
-  if (  (u3_none == jar)
-     || (c3n == u3_serf_writ(&u3V, jar, &ret)) )
-  {
-    _cw_serf_fail(0, -1, "bad jar");
-  }
-  else {
-    _cw_serf_send(ret);
-
-    //  all references must now be counted, and all roots recorded
-    //
-    u3_serf_post(&u3V);
-  }
-}
-
-/* _cw_serf_stdio(): fix up std io handles
-*/
-static void
-_cw_serf_stdio(c3_i* inn_i, c3_i* out_i)
-{
-  //  the serf is spawned with [FD 0] = events and [FD 1] = effects
-  //  we dup [FD 0 & 1] so we don't accidently use them for something else
-  //  we replace [FD 0] (stdin) with a fd pointing to /dev/null
-  //  we replace [FD 1] (stdout) with a dup of [FD 2] (stderr)
-  //
-  c3_i nul_i = c3_open(c3_dev_null, O_RDWR, 0);
-
-  *inn_i = dup(0);
-  *out_i = dup(1);
-
-  dup2(nul_i, 0);
-  dup2(2, 1);
-
-  close(nul_i);
-
-  //  set stream I/O to unbuffered because it's now a pipe not a console
-  //
-  setvbuf(stdout, NULL, _IONBF, 0);
-  setvbuf(stderr, NULL, _IONBF, 0);
-}
-
-/* _cw_serf_stdio(): cleanup on serf exit.
-*/
-static void
-_cw_serf_exit(void)
-{
-  u3s_cue_xeno_done(sil_u);
-  u3t_trace_close();
+/* _cw_io_send_slog(): send hint output (hod is [priority tank]).
+*/
+static void
+_cw_io_send_slog(u3_noun hod)
+{
+  _cw_io_send(u3nc(c3__slog, hod));
+}
+
+/* _cw_io_send_stdr(): send stderr output (%flog)
+*/
+static void
+_cw_io_send_stdr(c3_c* str_c)
+{
+  _cw_io_send(u3nc(c3__flog, u3i_string(str_c)));
 }
 
 /* _cw_init_io(): initialize i/o streams.
@@ -1035,130 +933,12 @@
 }
 #endif
 
-/* _cw_serf_commence(): initialize and run serf
-*/
-static void
-_cw_serf_commence(c3_i argc, c3_c* argv[])
-{
-#ifdef U3_OS_mingw
-  if ( 8 > argc ) {
-#else
-  if ( 7 > argc ) {
-#endif
-    fprintf(stderr, "serf: missing args\n");
-    exit(1);
-  }
-
-  c3_d       eve_d = 0;
-  uv_loop_t* lup_u = u3_Host.lup_u = uv_default_loop();
-  c3_c*      dir_c = argv[2];
-  c3_c*      key_c = argv[3]; // XX use passkey
-  c3_c*      wag_c = argv[4];
-  c3_c*      hap_c = argv[5];
-  c3_c*      eve_c = argv[6];
-#ifdef U3_OS_mingw
-  c3_c*      han_c = argv[7];
-  _cw_intr_win(han_c);
-#endif
-
-  _cw_init_io(lup_u);
-
-  memset(&u3V, 0, sizeof(u3V));
-  memset(&u3_Host.tra_u, 0, sizeof(u3_Host.tra_u));
-
-  //  load passkey
-  //
-  //    XX and then ... use passkey
-  //
-  {
-    sscanf(key_c, "%" PRIx64 ":%" PRIx64 ":%" PRIx64 ":%" PRIx64,
-                  &u3V.key_d[0],
-                  &u3V.key_d[1],
-                  &u3V.key_d[2],
-                  &u3V.key_d[3]);
-  }
-
-  //  load runtime config
-  //
-  {
-    sscanf(wag_c, "%" SCNu32, &u3C.wag_w);
-    sscanf(hap_c, "%" SCNu32, &u3_Host.ops_u.hap_w);
-
-    if ( 1 != sscanf(eve_c, "%" PRIu64, &eve_d) ) {
-      fprintf(stderr, "serf: rock: invalid number '%s'\r\n", argv[4]);
-    }
-  }
-
-  sil_u = u3s_cue_xeno_init();
-
-  //  set up writing
-  //
-  out_u.ptr_v = &u3V;
-  out_u.bal_f = _cw_serf_fail;
-
-  //  set up reading
-  //
-  inn_u.ptr_v = &u3V;
-  inn_u.pok_f = _cw_serf_writ;
-  inn_u.bal_f = _cw_serf_fail;
-
-  //  setup loom
-  //
-  {
-    u3V.dir_c = strdup(dir_c);
-    u3V.sen_d = u3V.dun_d = u3m_boot(dir_c);
-
-    if ( eve_d ) {
-      //  XX need not be fatal, need a u3m_reboot equivalent
-      //  XX can spuriously fail do to corrupt memory-image checkpoint,
-      //  need a u3m_half_boot equivalent
-      //  workaround is to delete/move the checkpoint in case of corruption
-      //
-      if ( c3n == u3u_uncram(u3V.dir_c, eve_d) ) {
-        fprintf(stderr, "serf (%" PRIu64 "): rock load failed\r\n", eve_d);
-        exit(1);
-      }
-    }
-  }
-
-  //  set up logging
-  //
-  //    XX must be after u3m_boot due to u3l_log
-  //
-  {
-    u3C.stderr_log_f = _cw_serf_send_stdr;
-    u3C.slog_f = _cw_serf_send_slog;
-  }
-
-  u3V.xit_f = _cw_serf_exit;
-
-#if defined(SERF_TRACE_JAM) || defined(SERF_TRACE_CUE)
-  u3t_trace_open(u3V.dir_c);
-#endif
-
-  //  start serf
-  //
-  {
-    _cw_serf_send(u3_serf_init(&u3V));
-  }
-
-  //  start reading
-  //
-  u3_newt_read_sync(&inn_u);
-
-  //  enter loop
-  //
-  uv_run(lup_u, UV_RUN_DEFAULT);
-  u3m_stop();
-}
-
 /* _cw_disk_init(): open event log
 */
 static u3_disk*
 _cw_disk_init(c3_c* dir_c)
 {
-  u3_disk_cb cb_u = {0};
-  u3_disk*  log_u = u3_disk_init(dir_c, cb_u);
+  u3_disk* log_u = u3_disk_init(dir_c);
 
   if ( !log_u ) {
     fprintf(stderr, "unable to open event log\n");
@@ -1258,7 +1038,7 @@
 
   u3m_boot(u3_Host.dir_c);
   u3C.wag_w |= u3o_hashless;
-  u3_serf_grab();
+  u3_mars_grab();
   u3m_stop();
 }
 
@@ -1627,7 +1407,190 @@
   u3l_log("vere: download succeeded\r\n");
 }
 
-/* _cw_utils(): "worker" utilities and "serf" entrypoint
+/* _cw_boot_writ(): process boot command
+*/
+static c3_o
+_cw_boot_writ(void* vod_p, c3_d len_d, c3_y* byt_y)
+{
+  u3_weak jar = u3s_cue_xeno(len_d, byt_y);
+
+  u3_noun com;
+
+  if (  (u3_none == jar)
+     || (c3n == u3r_p(jar, c3__boot, &com)) )
+  {
+    fprintf(stderr, "boot: parse fail\r\n");
+    exit(1);
+  }
+  else {
+    u3k(com);
+    u3z(jar);
+
+    //  XX get [dir_c] from elsewhere
+    //
+    if ( c3n == u3_mars_boot(u3P.dir_c, com) ) {
+      fprintf(stderr, "boot: fail\r\n");
+      exit(1);
+    }
+  }
+
+  exit(0);
+
+  return c3y;
+}
+
+/* _cw_boot(): initialize, await boot msg.
+*/
+static void
+_cw_boot(c3_i argc, c3_c* argv[])
+{
+  if ( 4 > argc ) {
+    fprintf(stderr, "boot: missing args\r\n");
+    exit(1);
+  }
+
+  uv_loop_t* lup_u = u3_Host.lup_u = uv_default_loop();
+  c3_c*      dir_c = argv[0];
+  c3_c*      key_c = argv[1]; // XX use passkey
+  c3_c*      wag_c = argv[2];
+  c3_c*      hap_c = argv[3];
+
+  //  XX windows ctrl-c?
+
+  _cw_init_io(lup_u);
+
+  fprintf(stderr, "boot: %s\r\n", dir_c);
+
+  //  load runtime config
+  //
+  {
+    memset(&u3_Host.tra_u, 0, sizeof(u3_Host.tra_u));
+    sscanf(wag_c, "%" SCNu32, &u3C.wag_w);
+    sscanf(hap_c, "%" SCNu32, &u3_Host.ops_u.hap_w);
+  }
+
+  //  set up stdio read/write callbacks
+  //
+  inn_u.ptr_v = 0;
+  inn_u.pok_f = _cw_boot_writ;
+  inn_u.bal_f = _cw_io_fail;
+  out_u.ptr_v = 0;
+  out_u.bal_f = _cw_io_fail;
+
+  //  setup loom
+  //
+  //    XX s/b explicitly initialization, not maybe-restore
+  //
+  u3m_boot(dir_c);
+
+  //  set up logging
+  //
+  //    XX must be after u3m_boot due to u3l_log
+  //
+  {
+    u3C.stderr_log_f = _cw_io_send_stdr;
+    u3C.slog_f = _cw_io_send_slog;
+  }
+
+  //  start reading
+  //
+  u3_newt_read(&inn_u);
+
+  //  enter loop
+  //
+  uv_run(lup_u, UV_RUN_DEFAULT);
+  u3m_stop();
+}
+
+/* _cw_work(): resume and run; replay and start event processing
+*/
+static void
+_cw_work(c3_i argc, c3_c* argv[])
+{
+#ifdef U3_OS_mingw
+  if ( 6 > argc ) {
+#else
+  if ( 5 > argc ) {
+#endif
+    fprintf(stderr, "work: missing args\n");
+    exit(1);
+  }
+
+  c3_d       eve_d = 0;
+  uv_loop_t* lup_u = u3_Host.lup_u = uv_default_loop();
+  c3_c*      dir_c = argv[0];
+  c3_c*      key_c = argv[1]; // XX use passkey
+  c3_c*      wag_c = argv[2];
+  c3_c*      hap_c = argv[3];
+  c3_c*      eve_c = argv[4];
+#ifdef U3_OS_mingw
+  c3_c*      han_c = argv[5];
+  _cw_intr_win(han_c);
+#endif
+
+  _cw_init_io(lup_u);
+
+  fprintf(stderr, "work: %s\r\n", dir_c);
+
+  //  load runtime config
+  //
+  {
+    memset(&u3_Host.tra_u, 0, sizeof(u3_Host.tra_u));
+    sscanf(wag_c, "%" SCNu32, &u3C.wag_w);
+    sscanf(hap_c, "%" SCNu32, &u3_Host.ops_u.hap_w);
+
+    if ( 1 != sscanf(eve_c, "%" PRIu64 "", &eve_d) ) {
+      fprintf(stderr, "mars: replay-to invalid: '%s'\r\n", eve_c);
+    }
+  }
+
+  //  setup loom XX strdup?
+  //
+  u3m_boot(dir_c);
+
+  //  set up logging
+  //
+  //    XX must be after u3m_boot due to u3l_log
+  //
+  {
+    u3C.stderr_log_f = _cw_io_send_stdr;
+    u3C.slog_f = _cw_io_send_slog;
+  }
+
+  //  setup mars
+  //
+  {
+    //  XX set exit cb
+    //
+    u3_mars* mar_u = u3_mars_init(dir_c, &inn_u, &out_u, eve_d);
+
+    if ( !mar_u ) {
+      fprintf(stderr, "mars: init failed\r\n");
+      //  XX cleanup, exit codes
+      //
+      exit(1);
+    }
+
+    //  set up stdio read/write callbacks
+    //
+    inn_u.ptr_v = mar_u;
+    inn_u.pok_f = (u3_moor_poke)u3_mars_kick;
+    inn_u.bal_f = _cw_io_fail; // XX cleanup
+    out_u.ptr_v = mar_u;
+    out_u.bal_f = _cw_io_fail; // XX cleanup
+  }
+
+  //  start reading
+  //
+  u3_newt_read(&inn_u);
+
+  //  enter loop
+  //
+  uv_run(lup_u, UV_RUN_DEFAULT);
+  u3m_stop();
+}
+
+/* _cw_utils(): "worker" utilities and mars-process entrypoints
 */
 static c3_i
 _cw_utils(c3_i argc, c3_c* argv[])
@@ -1646,7 +1609,8 @@
   //        [%queu dir=@t eve=@ud]                        ::  cue state
   //        [?(%vere %fetch-vere) dir=@t]                 ::  download vere
   //    ::                                                ::    ipc:
-  //        [%serf dir=@t key=@t wag=@t hap=@ud eve=@ud]  ::  compute
+  //        [%boot dir=@t key=@t wag=@t hap=@ud]          ::  boot
+  //        [%work dir=@t key=@t wag=@t hap=@ud eve=@ud]  ::  run
   //    ==
   //
   //    NB: don't print to anything other than stderr;
@@ -1682,7 +1646,8 @@
     case c3__queu: _cw_queu(argc, argv); return 1;
     case c3__vere: _cw_vere(argc, argv); return 1;
 
-    case c3__serf: _cw_serf_commence(argc, argv); return 1;
+    case c3__boot: _cw_boot(argc - 2, argv + 2); return 1;
+    case c3__work: _cw_work(argc - 2, argv + 2); return 1;
   }
 
   return 0;
