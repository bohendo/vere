--- conflicted
+++ resolved
@@ -94,11 +94,7 @@
   u3_Host.ops_u.kno_w = DefaultKernel;
 
   while ( -1 != (ch_i=getopt(argc, argv,
-<<<<<<< HEAD
-                 "G:J:B:K:A:H:I:w:u:e:E:f:F:k:m:p:LjabcCdgqstvxPDRS")) )
-=======
                  "G:J:B:K:A:H:I:w:u:e:E:f:F:k:p:LjabcCdgqsvxPDRS")) )
->>>>>>> c5c619e9
   {
     switch ( ch_i ) {
       case 'J': {
