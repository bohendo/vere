--- conflicted
+++ resolved
@@ -55,7 +55,6 @@
   return new_c;
 }
 
-<<<<<<< HEAD
 /* _main_repath(): canonicalize path, using dirname if needed.
 */
 c3_c*
@@ -92,7 +91,8 @@
   c3_assert(len_w == wit_i + 1);
   c3_free(dir_c);
   return rel_c;
-=======
+}
+
 /* _main_add_prop(): add a boot prop to u3_Host.ops_u.vex_u.
 */
 u3_even*
@@ -100,11 +100,10 @@
 {
   u3_even* nex_u = c3_calloc(sizeof(*nex_u));
   nex_u->kin_i = kin_i;
-  nex_u->loc_c = loc_c;
+  nex_u->loc_c = loc_c;  //  XX _main_repath whereappropriate?
   nex_u->pre_u = u3_Host.ops_u.vex_u;
   u3_Host.ops_u.vex_u = nex_u;
   return nex_u;
->>>>>>> f14abb30
 }
 
 /* _main_getopt(): extract option map from command line.
@@ -178,23 +177,16 @@
     { "exit",                no_argument,       NULL, 'x' },
     { "scry-into",           required_argument, NULL, 'Y' },
     { "scry-format",         required_argument, NULL, 'Z' },
-<<<<<<< HEAD
-=======
     //
     { "prop-file",           required_argument, NULL, 1 },
     { "prop-url",            required_argument, NULL, 2 },
     { "prop-name",           required_argument, NULL, 3 },
     //
->>>>>>> f14abb30
     { NULL, 0, NULL, 0 },
   };
 
   while ( -1 != (ch_i=getopt_long(argc, argv,
-<<<<<<< HEAD
                  "A:B:C:DF:G:H:I:J:K:LPRSX:Y:Z:ab:cde:gi:jk:ln:p:qr:stu:vw:x",
-=======
-                 "X:Y:G:J:B:b:K:A:H:I:C:w:u:e:F:k:n:p:r:i:Z:LljacdgqstvxPDRS",
->>>>>>> f14abb30
                  lop_u, &lid_i)) )
   {
     switch ( ch_i ) {
