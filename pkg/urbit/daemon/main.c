/* vere/main.c
**
*/
#define U3_GLOBAL
#define C3_GLOBAL
#include "all.h"
#include "vere/vere.h"
#if !defined(U3_OS_mingw)
#include <sigsegv.h>
#endif
#include <openssl/conf.h>
#include <openssl/engine.h>
#include <openssl/err.h>
#include <openssl/ssl.h>
#include <h2o.h>
#include <curl/curl.h>
#include <argon2.h>
#include <vere/db/lmdb.h>

#include "ca-bundle.h"

/* Require unsigned char
 */
STATIC_ASSERT(( 0 == CHAR_MIN && UCHAR_MAX == CHAR_MAX ),
              "unsigned char required");

/* _main_readw(): parse a word from a string.
*/
static u3_noun
_main_readw(const c3_c* str_c, c3_w max_w, c3_w* out_w)
{
  c3_c* end_c;
  c3_w  par_w = strtoul(str_c, &end_c, 0);

  if ( *str_c != '\0' && *end_c == '\0' && par_w < max_w ) {
    *out_w = par_w;
    return c3y;
  }
  else return c3n;
}

/* _main_presig(): prefix optional sig.
*/
c3_c*
_main_presig(c3_c* txt_c)
{
  c3_c* new_c = c3_malloc(2 + strlen(txt_c));

  if ( '~' == *txt_c ) {
    strcpy(new_c, txt_c);
  } else {
    new_c[0] = '~';
    strcpy(new_c + 1, txt_c);
  }
  return new_c;
}

/* _main_getopt(): extract option map from command line.
*/
static u3_noun
_main_getopt(c3_i argc, c3_c** argv)
{
  c3_i ch_i;
  c3_w arg_w;

  u3_Host.ops_u.abo = c3n;
  u3_Host.ops_u.dem = c3n;
  u3_Host.ops_u.dry = c3n;
  u3_Host.ops_u.gab = c3n;
  u3_Host.ops_u.git = c3n;

  //  always disable hashboard
  //  XX temporary, remove once hashes are added
  //
  u3_Host.ops_u.has = c3y;

  u3_Host.ops_u.net = c3y;
  u3_Host.ops_u.lit = c3n;
  u3_Host.ops_u.nuu = c3n;
  u3_Host.ops_u.pro = c3n;
  u3_Host.ops_u.qui = c3n;
  u3_Host.ops_u.rep = c3n;
  u3_Host.ops_u.tem = c3n;
  u3_Host.ops_u.tex = c3n;
  u3_Host.ops_u.tra = c3n;
  u3_Host.ops_u.veb = c3n;
  u3_Host.ops_u.puf_c = "jam";
  u3_Host.ops_u.hap_w = 50000;
  u3_Host.ops_u.kno_w = DefaultKernel;

  while ( -1 != (ch_i=getopt(argc, argv,
                 "X:Y:G:J:B:b:K:A:H:I:C:w:u:e:F:k:n:p:r:i:Z:LljacdgqstvxPDRS")) )
  {
    switch ( ch_i ) {
      case 'X': {
        u3_Host.ops_u.pek_c = strdup(optarg);
        break;
      }
      case 'Y': {
        u3_Host.ops_u.puk_c = strdup(optarg);
        break;
      }
      case 'Z': {
        u3_Host.ops_u.puf_c = strdup(optarg);
        break;
      }
      case 'J': {
        u3_Host.ops_u.lit_c = strdup(optarg);
        break;
      }
      case 'B': {
        u3_Host.ops_u.pil_c = strdup(optarg);
        break;
      }
      case 'b': {
        u3_Host.ops_u.bin_c = strdup(optarg);
        break;
      }
      case 'G': {
        u3_Host.ops_u.gen_c = strdup(optarg);
        break;
      }
      case 'A': {
        u3_Host.ops_u.arv_c = strdup(optarg);
        break;
      }
      case 'H': {
        u3_Host.ops_u.dns_c = strdup(optarg);
        break;
      }
      case 'I': {
        u3_Host.ops_u.jin_c = strdup(optarg);
        break;
      }
      case 'C': {
        if ( c3n == _main_readw(optarg, 1000000000, &u3_Host.ops_u.hap_w) ) {
          return c3n;
        }
        break;
      }
      case 'e': {
        u3_Host.ops_u.eth_c = strdup(optarg);
        break;
      }
      case 'F': {
        u3_Host.ops_u.fak_c = _main_presig(optarg);
        u3_Host.ops_u.net   = c3n;
        break;
      }
      case 'w': {
        u3_Host.ops_u.who_c = _main_presig(optarg);
        u3_Host.ops_u.nuu = c3y;
        break;
      }
      case 'u': {
        u3_Host.ops_u.url_c = strdup(optarg);
        break;
      }
      case 'x': {
        u3_Host.ops_u.tex = c3y;
        break;
      }
      case 'K': {
        if ( c3n == _main_readw(optarg, 256, &u3_Host.ops_u.kno_w) ) {
          return c3n;
        }
        break;
      }
      case 'k': {
        u3_Host.ops_u.key_c = strdup(optarg);
        break;
      }
      case 'n': {
        u3_Host.ops_u.til_c = strdup(optarg);
        break;
      }
      case 'p': {
        if ( c3n == _main_readw(optarg, 65536, &arg_w) ) {
          return c3n;
        } else u3_Host.ops_u.por_s = arg_w;
        break;
      }
      case 'R': {
        u3_Host.ops_u.rep = c3y;
        return c3y;
      }
      case 'r': {
        u3_Host.ops_u.roc_c = strdup(optarg);
        break;
      }
      case 'i': {
        u3_Host.ops_u.imp_c = strdup(optarg);
        break;
      }
      case 'L': { u3_Host.ops_u.net = c3n; break; }
      case 'l': { u3_Host.ops_u.lit = c3y; break; }
      case 'j': { u3_Host.ops_u.tra = c3y; break; }
      case 'a': { u3_Host.ops_u.abo = c3y; break; }
      case 'c': { u3_Host.ops_u.nuu = c3y; break; }
      case 'd': { u3_Host.ops_u.dem = c3y; break; }
      case 'g': { u3_Host.ops_u.gab = c3y; break; }
      case 'P': { u3_Host.ops_u.pro = c3y; break; }
      case 'D': { u3_Host.ops_u.dry = c3y; break; }
      case 'q': { u3_Host.ops_u.qui = c3y; break; }
      case 'v': { u3_Host.ops_u.veb = c3y; break; }
      case 's': { u3_Host.ops_u.git = c3y; break; }
      case 'S': { u3_Host.ops_u.has = c3y; break; }
      case 't': { u3_Host.ops_u.tem = c3y; break; }
      case '?': default: {
        return c3n;
      }
    }
  }

#if !defined(U3_OS_PROF)
  if (u3_Host.ops_u.pro == c3y) {
    fprintf(stderr, "profiling isn't yet supported on your OS\r\n");
    return c3n;
  }
#endif

  if ( 0 != u3_Host.ops_u.fak_c ) {
    if ( 28 < strlen(u3_Host.ops_u.fak_c) ) {
      fprintf(stderr, "fake comets are disallowed\r\n");
      return c3n;
    }

    u3_Host.ops_u.who_c = strdup(u3_Host.ops_u.fak_c);
    u3_Host.ops_u.has = c3y;  /* no battery hashing on fake ships. */
    u3_Host.ops_u.net = c3n;  /* no networking on fake ships. */
    u3_Host.ops_u.nuu = c3y;
  }

  if ( argc != (optind + 1) ) {
    if ( u3_Host.ops_u.who_c != 0 ) {
      u3_Host.dir_c = strdup(1 + u3_Host.ops_u.who_c);
    }
    else {
      //  XX not sure how this might be reachable
      return c3n;
    }
  }
  else {
    {
      c3_c* ash_c;

      if ( (ash_c = strrchr(argv[optind], '/')) && (ash_c[1] == 0) ) {
        *ash_c = 0;
      }
    }

    u3_Host.dir_c = strdup(argv[optind]);
  }

  //  daemon mode (-d) implies disabling terminal assumptions (-t)
  //
  if ( c3y == u3_Host.ops_u.dem ) {
    u3_Host.ops_u.tem = c3y;
  }

  //  make -c optional, catch invalid boot of existing pier
  //
  {
    struct stat s;
    if ( 0 != stat(u3_Host.dir_c, &s) ) {
      if ( c3n == u3_Host.ops_u.nuu ) {
        u3_Host.ops_u.nuu = c3y;
      }
    }
    else if ( c3y == u3_Host.ops_u.nuu ) {
      fprintf(stderr, "tried to create, but %s already exists\n", u3_Host.dir_c);
      fprintf(stderr, "normal usage: %s %s\n", argv[0], u3_Host.dir_c);
      exit(1);
    }
    else if ( 0 != access(u3_Host.dir_c, W_OK) ) {
      fprintf(stderr, "urbit: write permissions are required for %s\n", u3_Host.dir_c);
      exit(1);
    }
  }

  c3_t imp_t = ((0 != u3_Host.ops_u.who_c) &&
                (4 == strlen(u3_Host.ops_u.who_c)));

  if ( u3_Host.ops_u.gen_c != 0 && u3_Host.ops_u.nuu == c3n ) {
    fprintf(stderr, "-G only makes sense when bootstrapping a new instance\n");
    return c3n;
  }

  if ( u3_Host.ops_u.nuu != c3y && u3_Host.ops_u.who_c != 0) {
    fprintf(stderr, "-w only makes sense when creating a new ship\n");
    return c3n;
  }

  if ( u3_Host.ops_u.nuu != c3y && u3_Host.ops_u.pil_c != 0) {
    fprintf(stderr, "-B only makes sense when creating a new ship\n");
    return c3n;
  }

  struct sockaddr_in t;
  if ( u3_Host.ops_u.bin_c != 0 && inet_pton(AF_INET, u3_Host.ops_u.bin_c, &t.sin_addr) == 0 ) {
    fprintf(stderr, "-b invalid IP address\n");
    return c3n;
  }

  if ( u3_Host.ops_u.nuu != c3y && u3_Host.ops_u.dns_c != 0) {
    fprintf(stderr, "-H only makes sense when bootstrapping a new instance\n");
    return c3n;
  }

  if ( u3_Host.ops_u.nuu != c3y && u3_Host.ops_u.pil_c != 0) {
    fprintf(stderr, "-B only makes sense when bootstrapping a new instance\n");
    return c3n;
  }

  if ( u3_Host.ops_u.nuu != c3y && u3_Host.ops_u.key_c != 0) {
    fprintf(stderr, "-k only makes sense when bootstrapping a new instance\n");
    return c3n;
  }

  if ( u3_Host.ops_u.nuu != c3y && u3_Host.ops_u.url_c != 0 ) {
    fprintf(stderr, "-u only makes sense when bootstrapping a new instance\n");
    return c3n;
  }

  if ( u3_Host.ops_u.eth_c == 0 && imp_t ) {
    u3_Host.ops_u.eth_c = "http://eth-mainnet.urbit.org:8545";
  }

  if ( u3_Host.ops_u.url_c != 0 && u3_Host.ops_u.pil_c != 0 ) {
    fprintf(stderr, "-B and -u cannot be used together\n");
    return c3n;
  }
  else if ( u3_Host.ops_u.nuu == c3y
           && u3_Host.ops_u.url_c == 0
           && u3_Host.ops_u.git == c3n ) {
    u3_Host.ops_u.url_c =
      "https://bootstrap.urbit.org/urbit-v" URBIT_VERSION ".pill";
  }
  else if ( u3_Host.ops_u.nuu == c3y
           && u3_Host.ops_u.url_c == 0
           && u3_Host.ops_u.arv_c == 0 ) {

    fprintf(stderr, "-s only makes sense with -A\n");
    return c3n;
  }

  if ( u3_Host.ops_u.pil_c != 0 ) {
    struct stat s;
    if ( stat(u3_Host.ops_u.pil_c, &s) != 0 ) {
      fprintf(stderr, "pill %s not found\n", u3_Host.ops_u.pil_c);
      return c3n;
    }
  }

  if ( u3_Host.ops_u.key_c != 0 ) {
    struct stat s;
    if ( stat(u3_Host.ops_u.key_c, &s) != 0 ) {
      fprintf(stderr, "keyfile %s not found\n", u3_Host.ops_u.key_c);
      return c3n;
    }
  }

  return c3y;
}

/* _cert_store: decoded CA certificates
 */
static STACK_OF(X509_INFO)* _cert_store;

/* _setup_cert_store(): decodes embedded CA certificates
 */
static void
_setup_cert_store()
{
  BIO* cbio = BIO_new_mem_buf(include_ca_bundle_crt, include_ca_bundle_crt_len);
  if ( !cbio || !(_cert_store = PEM_X509_INFO_read_bio(cbio, NULL, NULL, NULL)) ) {
    u3l_log("boot: failed to decode embedded CA certificates\r\n");
    exit(1);
  }

  BIO_free(cbio);
}

/* _setup_ssl_x509(): adds embedded CA certificates to a X509_STORE
 */
static void
_setup_ssl_x509(void* arg)
{
  X509_STORE* cts = arg;
  int i;
  for ( i = 0; i < sk_X509_INFO_num(_cert_store); i++ ) {
    X509_INFO *itmp = sk_X509_INFO_value(_cert_store, i);
    if(itmp->x509) {
      X509_STORE_add_cert(cts, itmp->x509);
    }
    if(itmp->crl) {
      X509_STORE_add_crl(cts, itmp->crl);
    }
  }
}

/* _curl_ssl_ctx_cb(): curl SSL context callback
 */
static CURLcode
_curl_ssl_ctx_cb(CURL* curl, SSL_CTX* sslctx, void* param)
{
  X509_STORE* cts = SSL_CTX_get_cert_store(sslctx);
  if (!cts || !_cert_store)
    return CURLE_ABORTED_BY_CALLBACK;

  _setup_ssl_x509(cts);
  return CURLE_OK;
}

/* _setup_ssl_curl(): adds embedded CA certificates to a curl context
 */
static void
_setup_ssl_curl(void* arg)
{
  CURL* curl = arg;
  curl_easy_setopt(curl, CURLOPT_CAINFO, NULL);
  curl_easy_setopt(curl, CURLOPT_CAPATH, NULL);
  curl_easy_setopt(curl, CURLOPT_SSL_CTX_FUNCTION, _curl_ssl_ctx_cb);
}


/* u3_ve_usage(): print usage and exit.
*/
static void
u3_ve_usage(c3_i argc, c3_c** argv)
{
  c3_c *use_c[] = {
    "Urbit: a personal server operating function\n",
    "https://urbit.org\n",
    "Version " URBIT_VERSION "\n",
    "\n",
    "Usage: %s [options...] ship_name\n",
    "where ship_name is a @p phonetic representation of an urbit address\n",
    "without the leading '~', and options is some subset of the following:\n",
    "\n",
    "-A dir        Use dir for initial clay sync\n",
    "-B pill       Bootstrap from this pill\n",
    "-b ip         Bind HTTP server to this IP address\n",
    "-C limit      Set memo cache max size; 0 means uncapped\n",
    "-c pier       Create a new urbit in pier/\n",
    "-D            Recompute from events\n",
    "-d            Daemon mode; implies -t\n",
    "-e url        Ethereum gateway\n",
    "-F ship       Fake keys; also disables networking\n",
    "-g            Set GC flag\n",
    "-i jam_file   import pier state\n",
    "-j            Create json trace file in .urb/put/trace\n",
    "-K stage      Start at Hoon kernel version stage\n",
    "-k keys       Private key file\n",
    "-L            local networking only\n",
    "-P            Profiling\n",
    "-p ames_port  Set the ames port to bind to\n",
    "-q            Quiet\n",
    "-R            Report urbit build info\n",
    "-S            Disable battery hashing\n",
    // XX find a way to re-enable
    // "-s            Pill URL from arvo git hash\n",
    "-t            Disable terminal/tty assumptions\n",
    "-u url        URL from which to download pill\n",
    "-v            Verbose\n",
    "-w name       Boot as ~name\n",
    "-X path       Scry, write to file, then exit\n"
    "-x            Exit immediately\n",
    "-Y file       Optional name of file (for -X and -o)\n"
    "-Z format     Optional file format ('jam', or aura, for -X)\n"
    "\n",
    "Development Usage:\n",
    "   To create a development ship, use a fakezod:\n",
    "   %s -F zod -A /path/to/arvo/folder -B /path/to/pill -c zod\n",
    "\n",
    "   For more information about developing on urbit, see:\n",
    "   https://github.com/urbit/urbit/blob/master/CONTRIBUTING.md\n",
    "\n",
    "Simple Usage: \n",
    "   %s -c <my-comet> to create a comet (anonymous urbit)\n",
    "   %s -w <my-planet> -k <my-key-file> if you own a planet\n",
    "   %s <my-planet or my-comet> to restart an existing urbit\n",
    0
  };

  c3_i i;
  for ( i=0; use_c[i]; i++ ) {
    fprintf(stderr, use_c[i], argv[0]);
  }
  exit(1);
}

#if 0
/* u3_ve_panic(): panic and exit.
*/
static void
u3_ve_panic(c3_i argc, c3_c** argv)
{
  fprintf(stderr, "%s: gross system failure\n", argv[0]);
  exit(1);
}
#endif

/* u3_ve_sysopt(): apply option map to system state.
*/
static void
u3_ve_sysopt()
{
  u3_Local = strdup(u3_Host.dir_c);
}

static void
report(void)
{
  printf("urbit %s\n", URBIT_VERSION);
  printf("gmp: %s\n", gmp_version);
#if !defined(U3_OS_mingw)
  printf("sigsegv: %d.%d\n",
         (libsigsegv_version >> 8) & 0xff,
         libsigsegv_version & 0xff);
#endif
  printf("openssl: %s\n", SSLeay_version(SSLEAY_VERSION));
  printf("libuv: %s\n", uv_version_string());
  printf("libh2o: %d.%d.%d\n",
         H2O_LIBRARY_VERSION_MAJOR,
         H2O_LIBRARY_VERSION_MINOR,
         H2O_LIBRARY_VERSION_PATCH);
  printf("lmdb: %d.%d.%d\n",
         MDB_VERSION_MAJOR,
         MDB_VERSION_MINOR,
         MDB_VERSION_PATCH);
  printf("curl: %d.%d.%d\n",
         LIBCURL_VERSION_MAJOR,
         LIBCURL_VERSION_MINOR,
         LIBCURL_VERSION_PATCH);
  printf("argon2: 0x%x\n", ARGON2_VERSION_NUMBER);
}

/* _stop_exit(): exit immediately.
*/
static void
_stop_exit(c3_i int_i)
{
  //  explicit fprintf to avoid allocation in u3l_log
  //
  fprintf(stderr, "\r\n[received keyboard stop signal, exiting]\r\n");
  u3_king_bail();
}

/* _stop_on_boot_completed_cb(): exit gracefully after boot is complete
*/
static void
_stop_on_boot_completed_cb()
{
  u3_king_exit();
}

static c3_i
_debug_db_stats(const c3_c* dir_c)
{
#if defined(U3_CPU_aarch64) && defined(U3_OS_linux)
  const size_t siz_i = 64424509440;
#else
  const size_t siz_i = 1099511627776;
#endif

  c3_c* log_c = c3_malloc(10 + strlen(dir_c));

  strcpy(log_c, dir_c);
  strcat(log_c, "/.urb/log");

  MDB_env* mdb_u = u3_lmdb_init(log_c, siz_i);

  if ( mdb_u ) {
    u3_lmdb_stat(mdb_u, stdout);
    u3_lmdb_exit(mdb_u);
    return 0;
  }
  else {
    return 1;
  }
}

c3_i
main(c3_i   argc,
     c3_c** argv)
{
  //  Parse options.
  //
  if ( c3n == _main_getopt(argc, argv) ) {
    if (  (3 == argc)
       && (0 == strcmp("db-info", argv[1])) )
    {
      return _debug_db_stats(argv[2]);
    }

    u3_ve_usage(argc, argv);
    return 1;
  }

  //  Set `u3_Host.wrk_c` to the worker executable path.
  c3_i urbit_exe_len = strlen(argv[0]);
  c3_i worker_exe_len = 1 + urbit_exe_len + strlen("-worker");
  u3_Host.wrk_c = c3_malloc(worker_exe_len);
  #if defined(U3_OS_mingw)
  if ( urbit_exe_len >= 4 && !strcmp(argv[0] + urbit_exe_len - 4, ".exe")) {
    snprintf(u3_Host.wrk_c, worker_exe_len, "%.*s-worker.exe", urbit_exe_len - 4, argv[0]);
  } else {
    snprintf(u3_Host.wrk_c, worker_exe_len, "%s-worker", argv[0]);
  }
  #else
  snprintf(u3_Host.wrk_c, worker_exe_len, "%s-worker", argv[0]);
  #endif

  if ( c3y == u3_Host.ops_u.dem ) {
    //  In daemon mode, run the urbit as a background process, but don't
    //  exit from the parent process until the ship is finished booting.
    //
    u3_daemon_init();
  }

  if ( c3y == u3_Host.ops_u.rep ) {
    report();
    return 0;
  }

  if ( c3y == u3_Host.ops_u.tex ) {
    u3_Host.bot_f = _stop_on_boot_completed_cb;
  }

#if 0
  if ( 0 == getuid() ) {
    chroot(u3_Host.dir_c);
    u3_Host.dir_c = "/";
  }
#endif
  u3_ve_sysopt();

  //  Block profiling signal, which should be delivered to exactly one thread.
  //
  //    XX review, may be unnecessary due to similar in u3m_init()
  //
#if defined(U3_OS_PROF)
  if ( _(u3_Host.ops_u.pro) ) {
    sigset_t set;

    sigemptyset(&set);
    sigaddset(&set, SIGPROF);
    if ( 0 != pthread_sigmask(SIG_BLOCK, &set, NULL) ) {
      u3l_log("boot: thread mask SIGPROF: %s\r\n", strerror(errno));
      exit(1);
    }
  }
#endif

  #if !defined(U3_OS_mingw)
  //  Handle SIGTSTP as if it was SIGTERM.
  //
  //    Configured here using signal() so as to be immediately available.
  //
  signal(SIGTSTP, _stop_exit);
  #endif

  printf("~\n");
  //  printf("welcome.\n");
  printf("urbit %s\n", URBIT_VERSION);

  // prints the absolute path of the pier
  //
  c3_c* abs_c = realpath(u3_Host.dir_c, 0);

  // if the ship is being booted, we use realpath(). Otherwise, we use getcwd()
  // with a memory-allocation loop
  //
  if (abs_c == NULL) {
    c3_i mprint_i = 1000;
    abs_c = c3_malloc(mprint_i);

    // allocates more memory as needed if the path is too large
    //
    while ( abs_c != getcwd(abs_c, mprint_i) ) {
      c3_free(abs_c);
      mprint_i *= 2;
      abs_c = c3_malloc(mprint_i);
    }
    printf("boot: home is %s/%s\n", abs_c, u3_Host.dir_c);
    c3_free(abs_c);
  } else {
    printf("boot: home is %s\n", abs_c);
    c3_free(abs_c);
  }
  // printf("vere: hostname is %s\n", u3_Host.ops_u.nam_c);

  if ( c3y == u3_Host.ops_u.dem ) {
    printf("boot: running as daemon\n");
  }

  //  Instantiate process globals.
  {
    /*  Boot the image and checkpoint.  Set flags.
    */
    {
      /*  Set pier directory.
      */
      u3C.dir_c = u3_Host.dir_c;

      /*  Logging that doesn't interfere with console output.
      */
      u3C.stderr_log_f = u3_term_io_log;

      /*  Set GC flag.
      */
      if ( _(u3_Host.ops_u.gab) ) {
        u3C.wag_w |= u3o_debug_ram;
      }

      /*  Set profile flag.
      */
      if ( _(u3_Host.ops_u.pro) ) {
        u3C.wag_w |= u3o_debug_cpu;
      }

      /*  Set verbose flag.
      */
      if ( _(u3_Host.ops_u.veb) ) {
        u3C.wag_w |= u3o_verbose;
      }

      /*  Set quiet flag.
      */
      if ( _(u3_Host.ops_u.qui) ) {
        u3C.wag_w |= u3o_quiet;
      }

      /*  Set dry-run flag.
      **
      **    XX also exit immediately?
      */
      if ( _(u3_Host.ops_u.dry) ) {
        u3C.wag_w |= u3o_dryrun;
      }

      /*  Set hashboard flag
      */
      if ( _(u3_Host.ops_u.has) ) {
        u3C.wag_w |= u3o_hashless;
      }

      /*  Set tracing flag
      */
      if ( _(u3_Host.ops_u.tra) ) {
        u3C.wag_w |= u3o_trace;
        u3_Host.tra_u.nid_w = 0;
        u3_Host.tra_u.fil_u = NULL;
        u3_Host.tra_u.con_w = 0;
        u3_Host.tra_u.fun_w = 0;
      }
    }

<<<<<<< HEAD
    #if defined(U3_OS_mingw)
    //  Initialize event used to transmit Ctrl-C to worker process
    //
    {
      SECURITY_ATTRIBUTES sa = {sizeof(sa), NULL, TRUE};
      if ( NULL == (u3_Host.cev_u = CreateEvent(&sa, FALSE, FALSE, NULL)) ) {
        u3l_log("boot: failed to create Ctrl-C event: %d\r\n", GetLastError());
        exit(1);
      }
    }
    #endif
=======
    // starting u3m configures OpenSSL memory functions, so we must do it
    // before any OpenSSL allocations
    u3m_boot_lite();
>>>>>>> eb12cb03

    //  Initialize OpenSSL for client and server
    //
    {
      SSL_library_init();
      SSL_load_error_strings();
    }

    //  initialize curl
    //
    if ( 0 != curl_global_init(CURL_GLOBAL_DEFAULT) ) {
      u3l_log("boot: curl initialization failed\r\n");
      exit(1);
    }

    _setup_cert_store();
    u3K.ssl_curl_f = _setup_ssl_curl;
    u3K.ssl_x509_f = _setup_ssl_x509;

    u3_king_commence();

    //  uninitialize curl
    //
    curl_global_cleanup();

    //  uninitialize OpenSSL
    //
    //    see https://wiki.openssl.org/index.php/Library_Initialization
    //
    {
      ENGINE_cleanup();
      CONF_modules_unload(1);
      EVP_cleanup();
      CRYPTO_cleanup_all_ex_data();
      SSL_COMP_free_compression_methods();
      ERR_free_strings();
    }
  }

  return 0;
}<|MERGE_RESOLUTION|>--- conflicted
+++ resolved
@@ -757,7 +757,6 @@
       }
     }
 
-<<<<<<< HEAD
     #if defined(U3_OS_mingw)
     //  Initialize event used to transmit Ctrl-C to worker process
     //
@@ -769,11 +768,11 @@
       }
     }
     #endif
-=======
-    // starting u3m configures OpenSSL memory functions, so we must do it
-    // before any OpenSSL allocations
+
+    //  starting u3m configures OpenSSL memory functions, so we must do it
+    //  before any OpenSSL allocations
+    // 
     u3m_boot_lite();
->>>>>>> eb12cb03
 
     //  Initialize OpenSSL for client and server
     //
