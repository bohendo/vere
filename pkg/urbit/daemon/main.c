/* vere/main.c
**
*/
#include <fcntl.h>
#include <sys/ioctl.h>
#include <sys/stat.h>
#include <sys/wait.h>
#include <limits.h>
#include <uv.h>
#include <sigsegv.h>
#include <stdlib.h>
#include <termios.h>
#include <dirent.h>
#include <openssl/conf.h>
#include <openssl/engine.h>
#include <openssl/err.h>
#include <openssl/ssl.h>
#include <h2o.h>
#include <curl/curl.h>
#include <argon2.h>
#include <lmdb.h>

#define U3_GLOBAL
#define C3_GLOBAL
#include "all.h"
#include "vere/vere.h"

#include "ca-bundle.h"

/* Require unsigned char
 */
STATIC_ASSERT(( 0 == CHAR_MIN && UCHAR_MAX == CHAR_MAX ),
              "unsigned char required");

/* _main_readw(): parse a word from a string.
*/
static u3_noun
_main_readw(const c3_c* str_c, c3_w max_w, c3_w* out_w)
{
  c3_c* end_c;
  c3_w  par_w = strtoul(str_c, &end_c, 0);

  if ( *str_c != '\0' && *end_c == '\0' && par_w < max_w ) {
    *out_w = par_w;
    return c3y;
  }
  else return c3n;
}

/* _main_presig(): prefix optional sig.
*/
c3_c*
_main_presig(c3_c* txt_c)
{
  c3_c* new_c = c3_malloc(2 + strlen(txt_c));

  if ( '~' == *txt_c ) {
    strcpy(new_c, txt_c);
  } else {
    new_c[0] = '~';
    strcpy(new_c + 1, txt_c);
  }
  return new_c;
}

/* _main_getopt(): extract option map from command line.
*/
static u3_noun
_main_getopt(c3_i argc, c3_c** argv)
{
  c3_i ch_i;
  c3_w arg_w;

  u3_Host.ops_u.abo = c3n;
  u3_Host.ops_u.dem = c3n;
  u3_Host.ops_u.dry = c3n;
  u3_Host.ops_u.gab = c3n;
  u3_Host.ops_u.git = c3n;

  //  always disable hashboard
  //  XX temporary, remove once hashes are added
  //
  u3_Host.ops_u.has = c3y;

  u3_Host.ops_u.net = c3y;
  u3_Host.ops_u.lit = c3n;
  u3_Host.ops_u.nuu = c3n;
  u3_Host.ops_u.pro = c3n;
  u3_Host.ops_u.qui = c3n;
  u3_Host.ops_u.rep = c3n;
  u3_Host.ops_u.tem = c3n;
  u3_Host.ops_u.tex = c3n;
  u3_Host.ops_u.tra = c3n;
  u3_Host.ops_u.veb = c3n;
  u3_Host.ops_u.hap_w = 50000;
  u3_Host.ops_u.kno_w = DefaultKernel;

  while ( -1 != (ch_i=getopt(argc, argv,
<<<<<<< HEAD
                 "X:Y:G:J:B:K:A:H:I:w:u:e:F:k:n:p:r:LljacdgqstvxPDRS")) )
=======
                 "G:J:B:K:A:H:I:C:w:u:e:F:k:p:LljacdgqstvxPDRS")) )
>>>>>>> b383979b
  {
    switch ( ch_i ) {
      case 'X': {
        u3_Host.ops_u.pek_c = strdup(optarg);
        break;
      }
      case 'Y': {
        u3_Host.ops_u.puk_c = strdup(optarg);
        break;
      }
      case 'J': {
        u3_Host.ops_u.lit_c = strdup(optarg);
        break;
      }
      case 'B': {
        u3_Host.ops_u.pil_c = strdup(optarg);
        break;
      }
      case 'G': {
        u3_Host.ops_u.gen_c = strdup(optarg);
        break;
      }
      case 'A': {
        u3_Host.ops_u.arv_c = strdup(optarg);
        break;
      }
      case 'H': {
        u3_Host.ops_u.dns_c = strdup(optarg);
        break;
      }
      case 'I': {
        u3_Host.ops_u.jin_c = strdup(optarg);
        break;
      }
      case 'C': {
        if ( c3n == _main_readw(optarg, 1000000000, &u3_Host.ops_u.hap_w) ) {
          return c3n;
        }
        break;
      }
      case 'e': {
        u3_Host.ops_u.eth_c = strdup(optarg);
        break;
      }
      case 'F': {
        u3_Host.ops_u.fak_c = _main_presig(optarg);
        u3_Host.ops_u.net   = c3n;
        break;
      }
      case 'w': {
        u3_Host.ops_u.who_c = _main_presig(optarg);
        u3_Host.ops_u.nuu = c3y;
        break;
      }
      case 'u': {
        u3_Host.ops_u.url_c = strdup(optarg);
        break;
      }
      case 'x': {
        u3_Host.ops_u.tex = c3y;
        break;
      }
      case 'K': {
        if ( c3n == _main_readw(optarg, 256, &u3_Host.ops_u.kno_w) ) {
          return c3n;
        }
        break;
      }
      case 'k': {
        u3_Host.ops_u.key_c = strdup(optarg);
        break;
      }
      case 'n': {
        u3_Host.ops_u.til_c = strdup(optarg);
        break;
      }
      case 'p': {
        if ( c3n == _main_readw(optarg, 65536, &arg_w) ) {
          return c3n;
        } else u3_Host.ops_u.por_s = arg_w;
        break;
      }
      case 'R': {
        u3_Host.ops_u.rep = c3y;
        return c3y;
      }
      case 'r': {
        u3_Host.ops_u.roc_c = strdup(optarg);
        break;
      }
      case 'L': { u3_Host.ops_u.net = c3n; break; }
      case 'l': { u3_Host.ops_u.lit = c3y; break; }
      case 'j': { u3_Host.ops_u.tra = c3y; break; }
      case 'a': { u3_Host.ops_u.abo = c3y; break; }
      case 'c': { u3_Host.ops_u.nuu = c3y; break; }
      case 'd': { u3_Host.ops_u.dem = c3y; break; }
      case 'g': { u3_Host.ops_u.gab = c3y; break; }
      case 'P': { u3_Host.ops_u.pro = c3y; break; }
      case 'D': { u3_Host.ops_u.dry = c3y; break; }
      case 'q': { u3_Host.ops_u.qui = c3y; break; }
      case 'v': { u3_Host.ops_u.veb = c3y; break; }
      case 's': { u3_Host.ops_u.git = c3y; break; }
      case 'S': { u3_Host.ops_u.has = c3y; break; }
      case 't': { u3_Host.ops_u.tem = c3y; break; }
      case '?': default: {
        return c3n;
      }
    }
  }

#if defined(U3_OS_bsd)
  if (u3_Host.ops_u.pro == c3y) {
    fprintf(stderr, "profiling isn't yet supported on BSD\r\n");
    return c3n;
  }
#endif

  if ( 0 != u3_Host.ops_u.fak_c ) {
    if ( 28 < strlen(u3_Host.ops_u.fak_c) ) {
      fprintf(stderr, "fake comets are disallowed\r\n");
      return c3n;
    }

    u3_Host.ops_u.who_c = strdup(u3_Host.ops_u.fak_c);
    u3_Host.ops_u.has = c3y;  /* no battery hashing on fake ships. */
    u3_Host.ops_u.net = c3n;  /* no networking on fake ships. */
    u3_Host.ops_u.nuu = c3y;
  }

  if ( argc != (optind + 1) ) {
    if ( u3_Host.ops_u.who_c != 0 ) {
      u3_Host.dir_c = strdup(1 + u3_Host.ops_u.who_c);
    }
    else {
      //  XX not sure how this might be reachable
      return c3n;
    }
  }
  else {
    {
      c3_c* ash_c;

      if ( (ash_c = strrchr(argv[optind], '/')) && (ash_c[1] == 0) ) {
        *ash_c = 0;
      }
    }

    u3_Host.dir_c = strdup(argv[optind]);
  }

  //  daemon mode (-d) implies disabling terminal assumptions (-t)
  //
  if ( c3y == u3_Host.ops_u.dem ) {
    u3_Host.ops_u.tem = c3y;
  }

  //  make -c optional, catch invalid boot of existing pier
  //
  {
    struct stat s;
    if ( 0 != stat(u3_Host.dir_c, &s) ) {
      if ( c3n == u3_Host.ops_u.nuu ) {
        u3_Host.ops_u.nuu = c3y;
      }
    }
    else if ( c3y == u3_Host.ops_u.nuu ) {
      fprintf(stderr, "tried to create, but %s already exists\n", u3_Host.dir_c);
      fprintf(stderr, "normal usage: %s %s\n", argv[0], u3_Host.dir_c);
      exit(1);
    }
    else if ( 0 != access(u3_Host.dir_c, W_OK) ) {
      fprintf(stderr, "urbit: write permissions are required for %s\n", u3_Host.dir_c);
      exit(1);
    }
  }

  c3_t imp_t = ((0 != u3_Host.ops_u.who_c) &&
                (4 == strlen(u3_Host.ops_u.who_c)));

  if ( u3_Host.ops_u.gen_c != 0 && u3_Host.ops_u.nuu == c3n ) {
    fprintf(stderr, "-G only makes sense when bootstrapping a new instance\n");
    return c3n;
  }

  if ( u3_Host.ops_u.nuu != c3y && u3_Host.ops_u.who_c != 0) {
    fprintf(stderr, "-w only makes sense when creating a new ship\n");
    return c3n;
  }

  if ( u3_Host.ops_u.nuu != c3y && u3_Host.ops_u.pil_c != 0) {
    fprintf(stderr, "-B only makes sense when creating a new ship\n");
    return c3n;
  }

  if ( u3_Host.ops_u.nuu != c3y && u3_Host.ops_u.dns_c != 0) {
    fprintf(stderr, "-H only makes sense when bootstrapping a new instance\n");
    return c3n;
  }

  if ( u3_Host.ops_u.nuu != c3y && u3_Host.ops_u.pil_c != 0) {
    fprintf(stderr, "-B only makes sense when bootstrapping a new instance\n");
    return c3n;
  }

  if ( u3_Host.ops_u.nuu != c3y && u3_Host.ops_u.key_c != 0) {
    fprintf(stderr, "-k only makes sense when bootstrapping a new instance\n");
    return c3n;
  }

  if ( u3_Host.ops_u.nuu != c3y && u3_Host.ops_u.url_c != 0 ) {
    fprintf(stderr, "-u only makes sense when bootstrapping a new instance\n");
    return c3n;
  }

  if ( u3_Host.ops_u.eth_c == 0 && imp_t ) {
    u3_Host.ops_u.eth_c = "http://eth-mainnet.urbit.org:8545";
  }

  if ( u3_Host.ops_u.url_c != 0 && u3_Host.ops_u.pil_c != 0 ) {
    fprintf(stderr, "-B and -u cannot be used together\n");
    return c3n;
  }
  else if ( u3_Host.ops_u.nuu == c3y
           && u3_Host.ops_u.url_c == 0
           && u3_Host.ops_u.git == c3n ) {
    u3_Host.ops_u.url_c =
      "https://bootstrap.urbit.org/urbit-v" URBIT_VERSION ".pill";
  }
  else if ( u3_Host.ops_u.nuu == c3y
           && u3_Host.ops_u.url_c == 0
           && u3_Host.ops_u.arv_c == 0 ) {

    fprintf(stderr, "-s only makes sense with -A\n");
    return c3n;
  }

  if ( u3_Host.ops_u.pil_c != 0 ) {
    struct stat s;
    if ( stat(u3_Host.ops_u.pil_c, &s) != 0 ) {
      fprintf(stderr, "pill %s not found\n", u3_Host.ops_u.pil_c);
      return c3n;
    }
  }

  if ( u3_Host.ops_u.key_c != 0 ) {
    struct stat s;
    if ( stat(u3_Host.ops_u.key_c, &s) != 0 ) {
      fprintf(stderr, "keyfile %s not found\n", u3_Host.ops_u.key_c);
      return c3n;
    }
  }

  return c3y;
}

/* _setup_cert_store: writes our embedded certificate database to a temp file
 */
static void
_setup_cert_store(char* tmp_cert_file_name)
{
  errno = 0;
  int fd = mkstemp(tmp_cert_file_name);
  if (fd < 1) {
    printf("boot: failed to write local ssl temporary certificate store: %s\n",
           strerror(errno));
    exit(1);
  }

  if (-1 == write(fd, include_ca_bundle_crt, include_ca_bundle_crt_len)) {
    printf("boot: failed to write local ssl temporary certificate store: %s\n",
           strerror(errno));
    exit(1);
  }

  setenv("SSL_CERT_FILE", tmp_cert_file_name, 1);
}


/* u3_ve_usage(): print usage and exit.
*/
static void
u3_ve_usage(c3_i argc, c3_c** argv)
{
  c3_c *use_c[] = {
    "Urbit: a personal server operating function\n",
    "https://urbit.org\n",
    "Version " URBIT_VERSION "\n",
    "\n",
    "Usage: %s [options...] ship_name\n",
    "where ship_name is a @p phonetic representation of an urbit address\n",
    "without the leading '~', and options is some subset of the following:\n",
    "\n",
    "-A dir        Use dir for initial clay sync\n",
    "-B pill       Bootstrap from this pill\n",
    "-C limit      Set memo cache max size; 0 means uncapped\n",
    "-c pier       Create a new urbit in pier/\n",
    "-D            Recompute from events\n",
    "-d            Daemon mode; implies -t\n",
    "-e url        Ethereum gateway\n",
    "-F ship       Fake keys; also disables networking\n",
    "-g            Set GC flag\n",
    "-j file       Create json trace file\n",
    "-K stage      Start at Hoon kernel version stage\n",
    "-k keys       Private key file\n",
    "-L            local networking only\n",
    "-P            Profiling\n",
    "-p ames_port  Set the ames port to bind to\n",
    "-q            Quiet\n",
    "-R            Report urbit build info\n",
    "-S            Disable battery hashing\n",
    // XX find a way to re-enable
    // "-s            Pill URL from arvo git hash\n",
    "-t            Disable terminal/tty assumptions\n",
    "-u url        URL from which to download pill\n",
    "-v            Verbose\n",
    "-w name       Boot as ~name\n",
    "-X path       Scry, jam to file, then exit\n"
    "-x            Exit immediately\n",
    "-Y file       Optional name of jamfile (for -X)\n"
    "\n",
    "Development Usage:\n",
    "   To create a development ship, use a fakezod:\n",
    "   %s -F zod -A /path/to/arvo/folder -B /path/to/pill -c zod\n",
    "\n",
    "   For more information about developing on urbit, see:\n",
    "   https://github.com/urbit/urbit/blob/master/CONTRIBUTING.md\n",
    "\n",
    "Simple Usage: \n",
    "   %s -c <my-comet> to create a comet (anonymous urbit)\n",
    "   %s -w <my-planet> -k <my-key-file> if you own a planet\n",
    "   %s <my-planet or my-comet> to restart an existing urbit\n",
    0
  };

  c3_i i;
  for ( i=0; use_c[i]; i++ ) {
    fprintf(stderr, use_c[i], argv[0]);
  }
  exit(1);
}

#if 0
/* u3_ve_panic(): panic and exit.
*/
static void
u3_ve_panic(c3_i argc, c3_c** argv)
{
  fprintf(stderr, "%s: gross system failure\n", argv[0]);
  exit(1);
}
#endif

/* u3_ve_sysopt(): apply option map to system state.
*/
static void
u3_ve_sysopt()
{
  u3_Local = strdup(u3_Host.dir_c);
}

static void
report(void)
{
  printf("urbit %s\n", URBIT_VERSION);
  printf("gmp: %s\n", gmp_version);
  printf("sigsegv: %d.%d\n",
         (libsigsegv_version >> 8) & 0xff,
         libsigsegv_version & 0xff);
  printf("openssl: %s\n", SSLeay_version(SSLEAY_VERSION));
  printf("libuv: %s\n", uv_version_string());
  printf("libh2o: %d.%d.%d\n",
         H2O_LIBRARY_VERSION_MAJOR,
         H2O_LIBRARY_VERSION_MINOR,
         H2O_LIBRARY_VERSION_PATCH);
  printf("lmdb: %d.%d.%d\n",
         MDB_VERSION_MAJOR,
         MDB_VERSION_MINOR,
         MDB_VERSION_PATCH);
  printf("curl: %d.%d.%d\n",
         LIBCURL_VERSION_MAJOR,
         LIBCURL_VERSION_MINOR,
         LIBCURL_VERSION_PATCH);
  printf("argon2: 0x%x\n", ARGON2_VERSION_NUMBER);
}

/* _stop_exit(): exit immediately.
*/
static void
_stop_exit(c3_i int_i)
{
  //  explicit fprintf to avoid allocation in u3l_log
  //
  fprintf(stderr, "\r\n[received keyboard stop signal, exiting]\r\n");
  u3_king_bail();
}

/*
  This is set to the the write-end of a pipe when Urbit is started in
  daemon mode. It's meant to be used as a signal to the parent process
  that the child process has finished booting.
*/
static c3_i _child_process_booted_signal_fd = -1;

/*
  This should be called whenever the ship has been booted enough to
  handle commands from automation code. Specifically, once the Eyre's
  `chis` interface is up and running.

  In daemon mode, this signals to the parent process that it can
  exit. Otherwise, it does nothing.

  Once we've sent a signal with `write`, we close the file descriptor
  and overwrite the global to make it impossible to accidentally do
  this twice.
*/
static void _on_boot_completed_cb() {
  c3_c buf[2] = {0,0};

  if ( -1 == _child_process_booted_signal_fd ) {
    return;
  }

  if ( 0 == write(_child_process_booted_signal_fd, buf, 1) ) {
    c3_assert(!"_on_boot_completed_cb: Can't write to parent FD");
  }

  close(_child_process_booted_signal_fd);
  _child_process_booted_signal_fd = -1;
}

/*
  In daemon mode, run the urbit as a background process, but don't
  exit from the parent process until the ship is finished booting.

  We use a pipe to communicate between the child and the parent. The
  parent waits for the child to write something to the pipe and
  then exits. If the pipe is closed with nothing written to it, get
  the exit status from the child process and also exit with that status.

  We want the child to write to the pipe once it's booted, so we put
  `_on_boot_completed_cb` into `u3_Host.bot_f`, which is NULL in
  non-daemon mode. That gets called once the `chis` service is
  available.

  In both processes, we are good fork() citizens, and close all unused
  file descriptors. Closing `pipefd[1]` in the parent process is
  especially important, since the pipe needs to be closed if the child
  process dies. When the pipe is closed, the read fails, and that's
  how we know that something went wrong.

  There are some edge cases around `WEXITSTATUS` that are not handled
  here, but I don't think it matters.
*/
static void
_fork_into_background_process()
{
  c3_i pipefd[2];

  if ( 0 != pipe(pipefd) ) {
    c3_assert(!"Failed to create pipe");
  }

  pid_t childpid = fork();

  if ( 0 == childpid ) {
    close(pipefd[0]);
    _child_process_booted_signal_fd = pipefd[1];
    u3_Host.bot_f = _on_boot_completed_cb;
    return;
  }

  close(pipefd[1]);
  close(0);
  close(1);
  close(2);

  c3_c buf[2] = {0,0};
  if ( 1 == read(pipefd[0], buf, 1) ) {
    exit(0);
  }

  c3_i status;
  wait(&status);
  exit(WEXITSTATUS(status));
}

/* _stop_on_boot_completed_cb(): exit gracefully after boot is complete
*/
static void
_stop_on_boot_completed_cb()
{
  u3_king_exit();
}

c3_i
main(c3_i   argc,
     c3_c** argv)
{
  //  Parse options.
  //
  if ( c3n == _main_getopt(argc, argv) ) {
    u3_ve_usage(argc, argv);
    return 1;
  }

  //  Set `u3_Host.wrk_c` to the worker executable path.
  c3_i worker_exe_len = 1 + strlen(argv[0]) + strlen("-worker");
  u3_Host.wrk_c = c3_malloc(worker_exe_len);
  snprintf(u3_Host.wrk_c, worker_exe_len, "%s-worker", argv[0]);

  if ( c3y == u3_Host.ops_u.dem ) {
    _fork_into_background_process();
  }

  if ( c3y == u3_Host.ops_u.rep ) {
    report();
    return 0;
  }

  if ( c3y == u3_Host.ops_u.tex ) {
    u3_Host.bot_f = _stop_on_boot_completed_cb;
  }

#if 0
  if ( 0 == getuid() ) {
    chroot(u3_Host.dir_c);
    u3_Host.dir_c = "/";
  }
#endif
  u3_ve_sysopt();

  //  Block profiling signal, which should be delivered to exactly one thread.
  //
  //    XX review, may be unnecessary due to similar in u3m_init()
  //
  if ( _(u3_Host.ops_u.pro) ) {
    sigset_t set;

    sigemptyset(&set);
    sigaddset(&set, SIGPROF);
    if ( 0 != pthread_sigmask(SIG_BLOCK, &set, NULL) ) {
      u3l_log("boot: thread mask SIGPROF: %s\r\n", strerror(errno));
      exit(1);
    }
  }

  //  Handle SIGTSTP as if it was SIGTERM.
  //
  //    Configured here using signal() so as to be immediately available.
  //
  signal(SIGTSTP, _stop_exit);

  printf("~\n");
  //  printf("welcome.\n");
  printf("urbit %s\n", URBIT_VERSION);

  // prints the absolute path of the pier
  //
  c3_c* abs_c = realpath(u3_Host.dir_c, 0);

  // if the ship is being booted, we use realpath(). Otherwise, we use getcwd()
  // with a memory-allocation loop
  //
  if (abs_c == NULL) {
    c3_i mprint_i = 1000;
    abs_c = c3_malloc(mprint_i);

    // allocates more memory as needed if the path is too large
    //
    while ( abs_c != getcwd(abs_c, mprint_i) ) {
      c3_free(abs_c);
      mprint_i *= 2;
      abs_c = c3_malloc(mprint_i);
    }
    printf("boot: home is %s/%s\n", abs_c, u3_Host.dir_c);
    c3_free(abs_c);
  } else {
    printf("boot: home is %s\n", abs_c);
    c3_free(abs_c);
  }
  // printf("vere: hostname is %s\n", u3_Host.ops_u.nam_c);

  u3K.certs_c = strdup("/tmp/urbit-ca-cert-XXXXXX");
  _setup_cert_store(u3K.certs_c);

  if ( c3y == u3_Host.ops_u.dem ) {
    printf("boot: running as daemon\n");
  }

  //  Instantiate process globals.
  {
    /*  Boot the image and checkpoint.  Set flags.
    */
    {
      /*  Set pier directory.
      */
      u3C.dir_c = u3_Host.dir_c;

      /*  Logging that doesn't interfere with console output.
      */
      u3C.stderr_log_f = u3_term_io_log;

      /*  Set GC flag.
      */
      if ( _(u3_Host.ops_u.gab) ) {
        u3C.wag_w |= u3o_debug_ram;
      }

      /*  Set profile flag.
      */
      if ( _(u3_Host.ops_u.pro) ) {
        u3C.wag_w |= u3o_debug_cpu;
      }

      /*  Set verbose flag.
      */
      if ( _(u3_Host.ops_u.veb) ) {
        u3C.wag_w |= u3o_verbose;
      }

      /*  Set quiet flag.
      */
      if ( _(u3_Host.ops_u.qui) ) {
        u3C.wag_w |= u3o_quiet;
      }

      /*  Set dry-run flag.
      **
      **    XX also exit immediately?
      */
      if ( _(u3_Host.ops_u.dry) ) {
        u3C.wag_w |= u3o_dryrun;
      }

      /*  Set hashboard flag
      */
      if ( _(u3_Host.ops_u.has) ) {
        u3C.wag_w |= u3o_hashless;
      }

      /*  Set tracing flag
      */
      if ( _(u3_Host.ops_u.tra) ) {
        u3C.wag_w |= u3o_trace;
        u3_Host.tra_u.nid_w = 0;
        u3_Host.tra_u.fil_u = NULL;
        u3_Host.tra_u.con_w = 0;
        u3_Host.tra_u.fun_w = 0;
      }
    }

    //  Initialize OpenSSL for client and server
    //
    {
      SSL_library_init();
      SSL_load_error_strings();
    }

    //  initialize curl
    //
    if ( 0 != curl_global_init(CURL_GLOBAL_DEFAULT) ) {
      u3l_log("boot: curl initialization failed\r\n");
      exit(1);
    }

    u3_king_commence();

    //  uninitialize curl
    //
    curl_global_cleanup();

    //  uninitialize OpenSSL
    //
    //    see https://wiki.openssl.org/index.php/Library_Initialization
    //
    {
      ENGINE_cleanup();
      CONF_modules_unload(1);
      EVP_cleanup();
      CRYPTO_cleanup_all_ex_data();
      SSL_COMP_free_compression_methods();
      ERR_free_strings();
    }
  }

  return 0;
}<|MERGE_RESOLUTION|>--- conflicted
+++ resolved
@@ -96,11 +96,7 @@
   u3_Host.ops_u.kno_w = DefaultKernel;
 
   while ( -1 != (ch_i=getopt(argc, argv,
-<<<<<<< HEAD
-                 "X:Y:G:J:B:K:A:H:I:w:u:e:F:k:n:p:r:LljacdgqstvxPDRS")) )
-=======
-                 "G:J:B:K:A:H:I:C:w:u:e:F:k:p:LljacdgqstvxPDRS")) )
->>>>>>> b383979b
+                 "X:Y:G:J:B:K:A:H:I:C:w:u:e:F:k:n:p:r:LljacdgqstvxPDRS")) )
   {
     switch ( ch_i ) {
       case 'X': {
