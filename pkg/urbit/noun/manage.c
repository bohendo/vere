--- conflicted
+++ resolved
@@ -98,18 +98,6 @@
 }
 #endif
 
-<<<<<<< HEAD
-static void _write(int  fd,  const  void  *buf,  size_t count)
-{
-  if (count != write(fd,  buf, count)){
-    u3l_log("write failed");
-    c3_assert(0);
-  }
-}
-
-
-=======
->>>>>>> 1628b0f5
 /* _cm_emergency(): write emergency text to stderr, never failing.
 */
 static void
