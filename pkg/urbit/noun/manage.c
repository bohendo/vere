/* n/m.c
**
*/
#include "all.h"
#include "rsignal.h"
#include "vere/vere.h"
#include <errno.h>
#include <fcntl.h>
#include <sys/stat.h>
#include <ctype.h>
#include <openssl/crypto.h>
#include <urcrypt.h>

//  XX stack-overflow recovery should be gated by -a
//
#undef NO_OVERFLOW

      /* (u3_noun)setjmp(u3R->esc.buf): setjmp within road.
      */
#if 0
        c3_o
        u3m_trap(void);
#else
#       define u3m_trap() (u3_noun)(_setjmp(u3R->esc.buf))
#endif

      /* u3m_signal(): treat a nock-level exception as a signal interrupt.
      */
        void
        u3m_signal(u3_noun sig_l);

      /* u3m_dump(): dump the current road to stderr.
      */
        void
        u3m_dump(void);

      /* u3m_fall(): return to parent road.
      */
        void
        u3m_fall(void);

      /* u3m_leap(): in u3R, create a new road within the existing one.
      */
        void
        u3m_leap(c3_w pad_w);

      /* u3m_golf(): record cap length for u3m_flog().
      */
        c3_w
        u3m_golf(void);

      /* u3m_flog(): pop the cap.
      **
      **    A common sequence for inner allocation is:
      **
      **    c3_w gof_w = u3m_golf();
      **    u3m_leap();
      **    //  allocate some inner stuff...
      **    u3m_fall();
      **    //  inner stuff is still valid, but on cap
      **    u3m_flog(gof_w);
      **
      ** u3m_flog(0) simply clears the cap.
      */
        void
        u3m_flog(c3_w gof_w);

      /* u3m_soft_top(): top-level safety wrapper.
      */
        u3_noun
        u3m_soft_top(c3_w    mil_w,                     //  timer ms
                     c3_w    pad_w,                     //  base memory pad
                     u3_funk fun_f,
                     u3_noun   arg);


//  u3m_signal uses restricted functionality signals for compatibility reasons:
//  some platforms may not provide true POSIX asynchronous signals and their
//  compat layer will then implement this restricted functionality subset.
//  u3m_signal never needs to interrupt I/O operations, its signal handlers
//  do not manipulate signals, do not modify shared state, and always either
//  return or longjmp.
//
static rsignal_jmpbuf u3_Signal;

#if !defined(U3_OS_mingw)
#include <sigsegv.h>

#ifndef SIGSTKSZ
# define SIGSTKSZ 16384
#endif
#ifndef NO_OVERFLOW
static uint8_t Sigstk[SIGSTKSZ];
#endif
#endif

#if 0
/* _cm_punt(): crudely print trace.
*/
static void
_cm_punt(u3_noun tax)
{
  u3_noun xat;

  for ( xat = tax; xat; xat = u3t(xat) ) {
    u3m_p("&", u3h(xat));
  }
}
#endif

/* _cm_emergency(): write emergency text to stderr, never failing.
*/
static void
_cm_emergency(c3_c* cap_c, c3_l sig_l)
{
  c3_i ret_i;

  ret_i = write(2, "\r\n", 2);
  ret_i = write(2, cap_c, strlen(cap_c));

  if ( sig_l ) {
    ret_i = write(2, ": ", 2);
    ret_i = write(2, &sig_l, 4);
  }

  ret_i = write(2, "\r\n", 2);
}

static void _cm_overflow(void *arg1, void *arg2, void *arg3)
{
  (void)(arg1);
  (void)(arg2);
  (void)(arg3);
  u3m_signal(c3__over);
}

/* _cm_signal_handle(): handle a signal in general.
*/
static void
_cm_signal_handle(c3_l sig_l)
{
#ifndef U3_OS_mingw
  if ( c3__over == sig_l ) {
#ifndef NO_OVERFLOW
    sigsegv_leave_handler(_cm_overflow, NULL, NULL, NULL);
#endif
  } else
#endif
  {
    u3m_signal(sig_l);
  }
}

#ifndef NO_OVERFLOW
static void
#ifndef U3_OS_mingw
_cm_signal_handle_over(int emergency, stackoverflow_context_t scp)
#else
_cm_signal_handle_over(int x)
#endif
{
  _cm_signal_handle(c3__over);
}
#endif

static void
_cm_signal_handle_term(int x)
{
  //  Ignore if we are using base memory from work memory, very rare.
  //
  if ( (0 != u3H->rod_u.kid_p) && (&(u3H->rod_u) == u3R) ) {
    _cm_emergency("ignored", c3__term);
  }
  else {
    _cm_signal_handle(c3__term);
  }
}

static void
_cm_signal_handle_intr(int x)
{
  //  Interrupt: stop work.  Ignore if not working, or (rarely) using base.
  //
  if ( &(u3H->rod_u) == u3R ) {
    _cm_emergency("ignored", c3__intr);
  }
  else {
    _cm_signal_handle(c3__intr);
  }
}

static void
_cm_signal_handle_alrm(int x)
{
  _cm_signal_handle(c3__alrm);
}

/* _cm_signal_reset(): reset top road after signal longjmp.
*/
static void
_cm_signal_reset(void)
{
  u3R = &u3H->rod_u;
  u3R->cap_p = u3R->mat_p;
  u3R->ear_p = 0;
  u3R->kid_p = 0;
}

#if 0
/* _cm_stack_recover(): recover stack trace, with lacunae.
*/
static u3_noun
_cm_stack_recover(u3a_road* rod_u)
{
  c3_w len_w;

  len_w = 0;
  {
    u3_noun tax = rod_u->bug.tax;

    while ( tax ) {
      len_w++;
      tax = u3t(tax);
    }

    if ( len_w < 4096 ) {
      return u3a_take(rod_u->bug.tax);
    }
    else {
      u3_noun beg, fin;
      c3_w i_w;

      tax = rod_u->bug.tax;
      beg = u3_nul;
      for ( i_w = 0; i_w < 2048; i_w++ ) {
        beg = u3nc(u3a_take(u3h(tax)), beg);
        tax = u3t(tax);
      }
      beg = u3kb_flop(beg);

      for ( i_w = 0; i_w < (len_w - 4096); i_w++ ) {
        tax = u3t(tax);
      }
      fin = u3nc(u3nc(c3__lose, c3__over), u3a_take(tax));

      return u3kb_weld(beg, fin);
    }
  }
}
#endif

/* _cm_stack_unwind(): unwind to the top level, preserving all frames.
*/
static u3_noun
_cm_stack_unwind(void)
{
  u3_noun tax;

  while ( u3R != &(u3H->rod_u) ) {
    u3_noun yat = u3m_love(u3R->bug.tax);

    u3R->bug.tax = u3kb_weld(yat, u3R->bug.tax);
  }
  tax = u3R->bug.tax;

  u3R->bug.tax = 0;
  return tax;
}

/* _cm_signal_recover(): recover from a deep signal, after longjmp.  Free arg.
*/
static u3_noun
_cm_signal_recover(c3_l sig_l, u3_noun arg)
{
  u3_noun tax;

  //  Unlikely to be set, but it can be made to happen.
  //
  tax = u3H->rod_u.bug.tax;
  u3H->rod_u.bug.tax = 0;

  if ( &(u3H->rod_u) == u3R ) {
    //  A top-level crash - rather odd.  We should GC.
    //
    _cm_emergency("recover: top", sig_l);
    u3C.wag_w |= u3o_check_corrupt;

    //  Reset the top road - the problem could be a fat cap.
    //
    _cm_signal_reset();

    if ( (c3__meme == sig_l) && (u3a_open(u3R) <= 256) ) {
      // Out of memory at the top level.  Error becomes c3__full,
      // and we release the emergency buffer.  To continue work,
      // we need to readjust the image, eg, migrate to 64 bit.
      //
      u3z(u3R->bug.mer);
      u3R->bug.mer = 0;
      sig_l = c3__full;
    }
    return u3nt(3, sig_l, tax);
  }
  else {
    u3_noun pro;

    //  A signal was generated while we were within Nock.
    //
    _cm_emergency("recover: dig", sig_l);

#if 0
    //  Descend to the innermost trace, collecting stack.
    //
    {
      u3a_road* rod_u;

      u3R = &(u3H->rod_u);
      rod_u = u3R;

      while ( rod_u->kid_p ) {
#if 0
        u3l_log("collecting %d frames\r\n",
              u3kb_lent((u3to(u3_road, rod_u->kid_p)->bug.tax));
#endif
        tax = u3kb_weld(_cm_stack_recover(u3to(u3_road, rod_u->kid_p)), tax);
        rod_u = u3to(u3_road, rod_u->kid_p);
      }
    }
#else
    tax = _cm_stack_unwind();
#endif
    pro = u3nt(3, sig_l, tax);
    _cm_signal_reset();

    u3z(arg);
    return pro;
  }
}

/* _cm_signal_deep(): start deep processing; set timer for [mil_w] or 0.
*/
static void
_cm_signal_deep(c3_w mil_w)
{
  //  disable outer system signal handling
  //
  if ( 0 != u3C.sign_hold_f ) {
    u3C.sign_hold_f();
  }

#ifndef NO_OVERFLOW
#ifndef U3_OS_mingw
  stackoverflow_install_handler(_cm_signal_handle_over, Sigstk, SIGSTKSZ);
#else
  rsignal_install_handler(SIGSTK, _cm_signal_handle_over);
#endif
#endif
  rsignal_install_handler(SIGINT, _cm_signal_handle_intr);
  rsignal_install_handler(SIGTERM, _cm_signal_handle_term);

  // Provide a little emergency memory, for use in case things
  // go utterly haywire.
  //
  if ( 0 == u3H->rod_u.bug.mer ) {
    u3H->rod_u.bug.mer = u3i_string(
      "emergency buffer with sufficient space to cons the trace and bail"
    );
  }

  if ( mil_w ) {
    struct itimerval itm_u;

    timerclear(&itm_u.it_interval);
    itm_u.it_value.tv_sec  = (mil_w / 1000);
    itm_u.it_value.tv_usec = 1000 * (mil_w % 1000);

    if ( rsignal_setitimer(ITIMER_VIRTUAL, &itm_u, 0) ) {
      u3l_log("loom: set timer failed %s\r\n", strerror(errno));
    }
    else {
      rsignal_install_handler(SIGVTALRM, _cm_signal_handle_alrm);
    }
  }

  u3t_boot();
}

/* _cm_signal_done():
*/
static void
_cm_signal_done()
{
  rsignal_deinstall_handler(SIGINT);
  rsignal_deinstall_handler(SIGTERM);
  rsignal_deinstall_handler(SIGVTALRM);

#ifndef NO_OVERFLOW
#ifndef U3_OS_mingw
  stackoverflow_deinstall_handler();
#else
  rsignal_deinstall_handler(SIGSTK);
#endif
#endif
  {
    struct itimerval itm_u;

    timerclear(&itm_u.it_interval);
    timerclear(&itm_u.it_value);

    if ( rsignal_setitimer(ITIMER_VIRTUAL, &itm_u, 0) ) {
      u3l_log("loom: clear timer failed %s\r\n", strerror(errno));
    }
  }

  //  restore outer system signal handling
  //
  if ( 0 != u3C.sign_move_f ) {
    u3C.sign_move_f();
  }

  u3t_boff();
}

/* u3m_signal(): treat a nock-level exception as a signal interrupt.
*/
void
u3m_signal(u3_noun sig_l)
{
  rsignal_longjmp(u3_Signal, sig_l);
}

/* u3m_file(): load file, as atom, or bail.
*/
u3_noun
u3m_file(c3_c* pas_c)
{
  struct stat buf_b;
  c3_i        fid_i = c3_open(pas_c, O_RDONLY, 0644);
  c3_w        fln_w, red_w;
  c3_y*       pad_y;

  if ( (fid_i < 0) || (fstat(fid_i, &buf_b) < 0) ) {
    u3l_log("%s: %s\r\n", pas_c, strerror(errno));
    return u3m_bail(c3__fail);
  }
  fln_w = buf_b.st_size;
  pad_y = c3_malloc(buf_b.st_size);

  red_w = read(fid_i, pad_y, fln_w);
  close(fid_i);

  if ( fln_w != red_w ) {
    c3_free(pad_y);
    return u3m_bail(c3__fail);
  }
  else {
    u3_noun pad = u3i_bytes(fln_w, (c3_y *)pad_y);
    c3_free(pad_y);

    return pad;
  }
}

/* u3m_mark(): mark all nouns in the road.
*/
c3_w
u3m_mark(FILE* fil_u)
{
  c3_w tot_w = 0;
  tot_w += u3v_mark(fil_u);
  tot_w += u3j_mark(fil_u);
  tot_w += u3n_mark(fil_u);
  tot_w += u3a_mark_road(fil_u);
  return tot_w;
}

/* _pave_parts(): build internal tables.
*/
static void
_pave_parts(void)
{
  u3R->cax.har_p = u3h_new_cache(u3_Host.ops_u.hap_w);
  u3R->jed.war_p = u3h_new();
  u3R->jed.cod_p = u3h_new();
  u3R->jed.han_p = u3h_new();
  u3R->jed.bas_p = u3h_new();
  u3R->byc.har_p = u3h_new();
}

/* _pave_road(): initialize road boundaries
*/
static u3_road*
_pave_road(c3_w* rut_w, c3_w* mat_w, c3_w* cap_w, c3_w siz_w)
{
  u3_road* rod_u = (void*) mat_w;

  //  enable in case of corruption
  //
  // memset(mem_w, 0, 4 * len_w);
  memset(rod_u, 0, 4 * siz_w);

  //  the top and bottom of the heap are initially the same
  //
  rod_u->rut_p = u3of(c3_w, rut_w);
  rod_u->hat_p = u3of(c3_w, rut_w);


  rod_u->mat_p = u3of(c3_w, mat_w);  //  stack bottom
  rod_u->cap_p = u3of(c3_w, cap_w);  //  stack top

  return rod_u;
}

/* _pave_north(): calculate boundaries and initialize north road.
*/
static u3_road*
_pave_north(c3_w* mem_w, c3_w siz_w, c3_w len_w)
{
  //  in a north road, the heap is low and the stack is high
  //
  //    the heap starts at the base memory pointer [mem_w];
  //    the stack starts at the end of the memory segment,
  //    minus space for the road structure [siz_w]
  //
  c3_w* rut_w = mem_w;
  c3_w* mat_w = ((mem_w + len_w) - siz_w);
  c3_w* cap_w = mat_w;

  return _pave_road(rut_w, mat_w, cap_w, siz_w);
}

/* _pave_south(): calculate boundaries and initialize south road.
*/
static u3_road*
_pave_south(c3_w* mem_w, c3_w siz_w, c3_w len_w)
{
  //  in a south road, the heap is high and the stack is low
  //
  //    the heap starts at the end of the memory segment;
  //    the stack starts at the base memory pointer [mem_w],
  //    and ends after the space for the road structure [siz_w]
  //
  c3_w* rut_w = (mem_w + len_w);
  c3_w* mat_w = mem_w;
  c3_w* cap_w = mat_w + siz_w;

  return _pave_road(rut_w, mat_w, cap_w, siz_w);
}

/* _pave_home(): initialize pristine home road.
*/
static void
_pave_home(void)
{
  c3_w* mem_w = u3_Loom + 1;
  c3_w  siz_w = c3_wiseof(u3v_home);
  c3_w  len_w = u3C.wor_i - 1;

  u3H = (void *)_pave_north(mem_w, siz_w, len_w);
  u3H->ver_w = u3v_version;
  u3R = &u3H->rod_u;

  _pave_parts();
}

STATIC_ASSERT( ((c3_wiseof(u3v_home) * 4) == sizeof(u3v_home)),
               "home road alignment" );

/* _find_home(): in restored image, point to home road.
*/
static void
_find_home(void)
{
  //  NB: the home road is always north
  //
  c3_w* mem_w = u3_Loom + 1;
  c3_w  siz_w = c3_wiseof(u3v_home);
  c3_w  len_w = u3C.wor_i - 1;

  {
    c3_w ver_w = *((mem_w + len_w) - 1);

    if ( u3v_version != ver_w ) {
      fprintf(stderr, "loom: checkpoint version mismatch: "
                      "have %u, need %u\r\n",
                      ver_w,
                      u3v_version);
      abort();
    }
  }

  u3H = (void *)((mem_w + len_w) - siz_w);
  u3R = &u3H->rod_u;

  //  this looks risky, but there are no legitimate scenarios
  //  where it's wrong
  //
<<<<<<< HEAD
  u3R->cap_p = u3R->mat_p = u3C.wor_i - c3_wiseof(*u3H);
=======
  u3R->cap_p = u3R->mat_p = u3a_words - c3_wiseof(*u3H);
>>>>>>> 12196d11
}

/* u3m_pave(): instantiate or activate image.
*/
void
u3m_pave(c3_o nuu_o)
{
  if ( c3y == nuu_o ) {
    _pave_home();
  }
  else {
    _find_home();
  }
}

#if 0
/* u3m_clear(): clear all allocated data in road.
*/
void
u3m_clear(void)
{
  u3h_free(u3R->cax.har_p);
  u3j_free();
  u3n_free();
}

void
u3m_dump(void)
{
  c3_w hat_w;
  c3_w fre_w = 0;
  c3_w i_w;

  hat_w = _(u3a_is_north(u3R)) ? u3R->hat_w - u3R->rut_w
                                : u3R->rut_w - u3R->hat_w;

  for ( i_w = 0; i_w < u3_cc_fbox_no; i_w++ ) {
    u3a_fbox* fre_u = u3R->all.fre_u[i_w];

    while ( fre_u ) {
      fre_w += fre_u->box_u.siz_w;
      fre_u = fre_u->nex_u;
    }
  }
  u3l_log("dump: hat_w %x, fre_w %x, allocated %x\n",
          hat_w, fre_w, (hat_w - fre_w));

  if ( 0 != (hat_w - fre_w) ) {
    c3_w* box_w = _(u3a_is_north(u3R)) ? u3R->rut_w : u3R->hat_w;
    c3_w  mem_w = 0;

    while ( box_w < (_(u3a_is_north(u3R)) ? u3R->hat_w : u3R->rut_w) ) {
      u3a_box* box_u = (void *)box_w;

      if ( 0 != box_u->use_w ) {
#ifdef U3_MEMORY_DEBUG
        // u3l_log("live %d words, code %x\n", box_u->siz_w, box_u->cod_w);
#endif
        mem_w += box_u->siz_w;
      }
      box_w += box_u->siz_w;
    }

    u3l_log("second count: %x\n", mem_w);
  }
}
#endif

/* u3m_bail(): bail out.  Does not return.
**
**  Bail motes:
**
**    %evil               ::  erroneous cryptography
**    %exit               ::  semantic failure
**    %oops               ::  assertion failure
**    %intr               ::  interrupt
**    %fail               ::  computability failure
**    %over               ::  stack overflow (a kind of %fail)
**    %meme               ::  out of memory
**
**  These are equivalents of the full exception noun, the error ball:
**
**    $%  [%0 success]
**        [%1 paths]
**        [%2 trace]
**        [%3 code trace]
**    ==
**
**  XX several of these abort() calls should be gated by -a
*/
c3_i
u3m_bail(u3_noun how)
{
  if ( &(u3H->rod_u) == u3R ) {
    //  XX set exit code
    //
    fprintf(stderr, "home: bailing out\r\n");
    abort();
  }

  //  printf some metadata
  //
  switch ( how ) {
    case c3__evil:
    case c3__exit: break;

    default: {
      if ( _(u3ud(how)) ) {
        c3_c str_c[5];

        str_c[0] = ((how >>  0) & 0xff);
        str_c[1] = ((how >>  8) & 0xff);
        str_c[2] = ((how >> 16) & 0xff);
        str_c[3] = ((how >> 24) & 0xff);
        str_c[4] = 0;
        fprintf(stderr, "\r\nbail: %s\r\n", str_c);
      }
      else if ( 1 != u3h(how) ) {
        c3_assert(_(u3ud(u3h(how))));
        fprintf(stderr, "\r\nbail: %d\r\n", u3h(how));
      }
    }
  }

  //  intercept fatal errors
  //
  switch ( how ) {
    case c3__foul:
    case c3__oops: {
      //  XX set exit code
      //
      fprintf(stderr, "bailing out\r\n");
      abort();
    }
  }

  if ( &(u3H->rod_u) == u3R ) {
    //  For top-level errors, which shouldn't happen often, we have no
    //  choice but to use the signal process; and we require the flat
    //  form of how.
    //
    //    XX JB: these seem unrecoverable, at least wrt memory management,
    //    so they've been disabled above for now
    //
    c3_assert(_(u3a_is_cat(how)));
    u3m_signal(how);
  }

  //  release the emergency buffer, ensuring space for cells
  //
  u3z(u3R->bug.mer);
  u3R->bug.mer = 0;

  /* Reconstruct a correct error ball.
  */
  if ( _(u3ud(how)) ) {
    switch ( how ) {
      case c3__exit: {
        how = u3nc(2, u3R->bug.tax);
      } break;

      default: {
        how = u3nt(3, how, u3R->bug.tax);
      } break;
    }
  }

  /* Longjmp, with an underscore.
  */
  _longjmp(u3R->esc.buf, how);
}

int c3_cooked() { return u3m_bail(c3__oops); }

/* u3m_error(): bail out with %exit, ct_pushing error.
*/
c3_i
u3m_error(c3_c* str_c)
{
  u3t_mean(u3i_string(str_c));
  return u3m_bail(c3__exit);
}

/* u3m_leap(): in u3R, create a new road within the existing one.
*/
void
u3m_leap(c3_w pad_w)
{
  c3_w     len_w;
  u3_road* rod_u;

  /* Measure the pad - we'll need it.
  */
  {
#if 0
    if ( pad_w < u3R->all.fre_w ) {
      pad_w = 0;
    }
    else {
      pad_w -= u3R->all.fre_w;
    }
#endif
    if ( (pad_w + c3_wiseof(u3a_road)) >= u3a_open(u3R) ) {
      u3m_bail(c3__meme);
    }
    len_w = u3a_open(u3R) - (pad_w + c3_wiseof(u3a_road));
  }

  /* Allocate a region on the cap.
  */
  {
    u3p(c3_w) bot_p;

    if ( c3y == u3a_is_north(u3R) ) {
      bot_p = (u3R->cap_p - len_w);
      u3R->cap_p -= len_w;

      rod_u = _pave_south(u3a_into(bot_p), c3_wiseof(u3a_road), len_w);
      u3e_ward(rod_u->cap_p, rod_u->hat_p);
#if 0
      fprintf(stderr, "leap: from north %p (cap 0x%x), to south %p\r\n",
              u3R,
              u3R->cap_p + len_w,
              rod_u);
#endif
    }
    else {
      bot_p = u3R->cap_p;
      u3R->cap_p += len_w;

      rod_u = _pave_north(u3a_into(bot_p), c3_wiseof(u3a_road), len_w);
      u3e_ward(rod_u->hat_p, rod_u->cap_p);
#if 0
      fprintf(stderr, "leap: from south %p (cap 0x%x), to north %p\r\n",
              u3R,
              u3R->cap_p - len_w,
              rod_u);
#endif
    }
  }

  /* Attach the new road to its parents.
  */
  {
    c3_assert(0 == u3R->kid_p);
    rod_u->par_p = u3of(u3_road, u3R);
    u3R->kid_p = u3of(u3_road, rod_u);
  }

  /* Set up the new road.
  */
  {
    u3R = rod_u;
    _pave_parts();
  }
#ifdef U3_MEMORY_DEBUG
  rod_u->all.fre_w = 0;
#endif
}

void
_print_diff(c3_c* cap_c, c3_w a, c3_w b)
{
  c3_w diff = a<b ? b-a : a-b;
  u3a_print_memory(stderr, cap_c, diff);
}

/* u3m_fall(): in u3R, return an inner road to its parent.
*/
void
u3m_fall()
{
  c3_assert(0 != u3R->par_p);

#if 0
  /*  If you're printing a lot of these you need to change
   *  u3a_print_memory from fprintf to u3l_log
  */
  fprintf(stderr, "fall: from %s %p, to %s %p (cap 0x%x, was 0x%x)\r\n",
          _(u3a_is_north(u3R)) ? "north" : "south",
          u3R,
          _(u3a_is_north(u3to(u3_road, u3R->par_p))) ? "north" : "south",
          u3to(u3_road, u3R->par_p),
          u3R->hat_p,
          u3R->rut_p);
  _print_diff("unused free", u3R->hat_p, u3R->cap_p);
  _print_diff("freeing", u3R->rut_p, u3R->hat_p);
  _print_diff("stack", u3R->cap_p, u3R->mat_p);
  static c3_w wat_w = 500000000;
  if (u3to(u3_road, u3R->par_p) == &u3H->rod_u) {
    wat_w = 500000000;
  }
  else {
    wat_w = c3_min(wat_w,
                   u3R->hat_p < u3R->cap_p ?
                     u3R->cap_p - u3R->hat_p :
                     u3R->hat_p - u3R->cap_p);
  }
  u3a_print_memory(stderr, "low water mark", wat_w);

#endif

  u3to(u3_road, u3R->par_p)->pro.nox_d += u3R->pro.nox_d;
  u3to(u3_road, u3R->par_p)->pro.cel_d += u3R->pro.cel_d;

  /* The new cap is the old hat - it's as simple as that.
  */
  u3to(u3_road, u3R->par_p)->cap_p = u3R->hat_p;

  /* And, we're back home.
  */
  u3R = u3to(u3_road, u3R->par_p);
  u3R->kid_p = 0;
}

/* u3m_hate(): new, integrated leap mechanism (enter).
*/
void
u3m_hate(c3_w pad_w)
{
  c3_assert(0 == u3R->ear_p);

  u3R->ear_p = u3R->cap_p;
  u3m_leap(pad_w);

  u3R->bug.mer = u3i_string(
    "emergency buffer with sufficient space to cons the trace and bail"
  );
}

/* u3m_love(): return product from leap.
*/
u3_noun
u3m_love(u3_noun pro)
{
  //  save cache pointers from current road
  //
  u3p(u3h_root) byc_p = u3R->byc.har_p;
  u3a_jets      jed_u = u3R->jed;

  //  fallback to parent road (child heap on parent's stack)
  //
  u3m_fall();

  //  copy product and caches off our stack
  //
  pro   = u3a_take(pro);
  jed_u = u3j_take(jed_u);
  byc_p = u3n_take(byc_p);

  //  pop the stack
  //
  u3R->cap_p = u3R->ear_p;
  u3R->ear_p = 0;

  //  integrate junior caches
  //
  u3j_reap(jed_u);
  u3n_reap(byc_p);

  return pro;
}

/* u3m_golf(): record cap_p length for u3m_flog().
*/
c3_w
u3m_golf(void)
{
  if ( c3y == u3a_is_north(u3R) ) {
    return u3R->mat_p - u3R->cap_p;
  }
  else {
    return u3R->cap_p - u3R->mat_p;
  }
}

/* u3m_flog(): reset cap_p.
*/
void
u3m_flog(c3_w gof_w)
{
  //  Enable memsets in case of memory corruption.
  //
  if ( c3y == u3a_is_north(u3R) ) {
    u3_post bot_p = (u3R->mat_p - gof_w);
    // c3_w  len_w = (bot_w - u3R->cap_w);

    // memset(u3R->cap_w, 0, 4 * len_w);
    u3R->cap_p = bot_p;
  }
  else {
    u3_post bot_p = u3R->mat_p + gof_w;
    // c3_w  len_w = (u3R->cap_w - bot_w);

    // memset(bot_w, 0, 4 * len_w);   //
    u3R->cap_p = bot_p;
  }
}

/* u3m_water(): produce watermarks.
*/
void
u3m_water(c3_w* low_w, c3_w* hig_w)
{
  c3_assert(u3R == &u3H->rod_u);

  *low_w = u3a_heap(u3R);
  *hig_w = u3a_temp(u3R) + c3_wiseof(u3v_home);
}

/* u3m_soft_top(): top-level safety wrapper.
*/
u3_noun
u3m_soft_top(c3_w    mil_w,                     //  timer ms
             c3_w    pad_w,                     //  base memory pad
             u3_funk fun_f,
             u3_noun   arg)
{
  u3_noun why, pro;
  c3_l    sig_l;

  /* Enter internal signal regime.
  */
  _cm_signal_deep(mil_w);

  if ( 0 != (sig_l = rsignal_setjmp(u3_Signal)) ) {
    //  reinitialize trace state
    //
    u3t_init();

    //  return to blank state
    //
    _cm_signal_done();

    //  recover memory state from the top down
    //
    return _cm_signal_recover(sig_l, arg);
  }

  /* Record the cap, and leap.
  */
  u3m_hate(pad_w);

  /* Trap for ordinary nock exceptions.
  */
  if ( 0 == (why = (u3_noun)_setjmp(u3R->esc.buf)) ) {
    pro = fun_f(arg);

    /* Make sure the inner routine did not create garbage.
    */
    if ( u3C.wag_w & u3o_debug_ram ) {
#ifdef U3_CPU_DEBUG
      if ( u3R->all.max_w > 1000000 ) {
        u3a_print_memory(stderr, "execute: top", u3R->all.max_w);
      }
#endif
      u3m_grab(pro, u3_none);
    }

    /* Revert to external signal regime.
    */
    _cm_signal_done();

    /* Produce success, on the old road.
    */
    pro = u3nc(0, u3m_love(pro));
  }
  else {
    /* Overload the error result.
    */
    pro = u3m_love(why);
  }

  /* Revert to external signal regime.
  */
  _cm_signal_done();

  /* Free the argument.
  */
  u3z(arg);

  /* Return the product.
  */
  return pro;
}

/* u3m_soft_sure(): top-level call assumed correct.
*/
u3_noun
u3m_soft_sure(u3_funk fun_f, u3_noun arg)
{
  u3_noun pro, pru = u3m_soft_top(0, (1 << 18), fun_f, arg);

  c3_assert(_(u3du(pru)));
  pro = u3k(u3t(pru));
  u3z(pru);

  return pro;
}

/* u3m_soft_slam: top-level call.
*/
u3_noun _cm_slam(u3_noun arg) { return u3n_slam_on(u3h(arg), u3t(arg)); }
u3_noun
u3m_soft_slam(u3_noun gat, u3_noun sam)
{
  return u3m_soft_sure(_cm_slam, u3nc(gat, sam));
}

/* u3m_soft_nock: top-level nock.
*/
u3_noun _cm_nock(u3_noun arg) { return u3n_nock_on(u3h(arg), u3t(arg)); }
u3_noun
u3m_soft_nock(u3_noun bus, u3_noun fol)
{
  return u3m_soft_sure(_cm_nock, u3nc(bus, fol));
}

/* u3m_soft_run(): descend into virtualization context.
*/
u3_noun
u3m_soft_run(u3_noun gul,
             u3_funq fun_f,
             u3_noun aga,
             u3_noun agb)
{
  u3_noun why = 0, pro;

  /* Record the cap, and leap.
  */
  u3m_hate(1 << 18);

  /* Configure the new road.
  */
  {
    u3R->ski.gul = u3nc(gul, u3to(u3_road, u3R->par_p)->ski.gul);
    u3R->pro.don = u3to(u3_road, u3R->par_p)->pro.don;
    u3R->pro.trace = u3to(u3_road, u3R->par_p)->pro.trace;
    u3R->bug.tax = 0;
  }
  u3t_on(coy_o);

  /* Trap for exceptions.
  */
  if ( 0 == (why = (u3_noun)_setjmp(u3R->esc.buf)) ) {
    u3t_off(coy_o);
    pro = fun_f(aga, agb);

#ifdef U3_CPU_DEBUG
    if ( u3R->all.max_w > 1000000 ) {
      u3a_print_memory(stderr, "execute: run", u3R->all.max_w);
    }
#endif

    /* Today you can't run -g without memory debug, but you should be
     * able to.
    */
#ifdef U3_MEMORY_DEBUG
    if ( u3C.wag_w & u3o_debug_ram ) {
      u3m_grab(pro, u3_none);
    }
#endif

    /* Produce success, on the old road.
    */
    pro = u3nc(0, u3m_love(pro));
  }
  else {
    u3t_init();

    /* Produce - or fall again.
    */
    {
      c3_assert(_(u3du(why)));
      switch ( u3h(why) ) {
        default: c3_assert(0); return 0;

        case 0: {                             //  unusual: bail with success.
          pro = u3m_love(why);
        } break;

        case 1: {                             //  blocking request
          pro = u3m_love(why);
        } break;

        case 2: {                             //  true exit
          pro = u3m_love(why);
        } break;

        case 3: {                             //  failure; rebail w/trace
          u3_noun yod = u3m_love(u3t(why));

          u3m_bail
            (u3nt(3,
                  u3a_take(u3h(yod)),
                  u3kb_weld(u3t(yod), u3k(u3R->bug.tax))));
        } break;

        case 4: {                             //  meta-bail
          u3m_bail(u3m_love(u3t(why)));
        } break;
      }
    }
  }

  /* Release the arguments.
  */
  {
    u3z(gul);
    u3z(aga);
    u3z(agb);
  }

  /* Return the product.
  */
  return pro;
}

/* u3m_soft_esc(): namespace lookup.  Produces direct result.
*/
u3_noun
u3m_soft_esc(u3_noun ref, u3_noun sam)
{
  u3_noun why, gul, pro;

  /* Assert preconditions.
  */
  {
    c3_assert(0 != u3R->ski.gul);
    gul = u3h(u3R->ski.gul);
  }

  /* Record the cap, and leap.
  */
  u3m_hate(1 << 18);

  /* Configure the new road.
  */
  {
    u3R->ski.gul = u3t(u3to(u3_road, u3R->par_p)->ski.gul);
    u3R->pro.don = u3to(u3_road, u3R->par_p)->pro.don;
    u3R->pro.trace = u3to(u3_road, u3R->par_p)->pro.trace;
    u3R->bug.tax = 0;
  }

  /* Trap for exceptions.
  */
  if ( 0 == (why = (u3_noun)_setjmp(u3R->esc.buf)) ) {
    pro = u3n_slam_on(gul, u3nc(ref, sam));

    /* Fall back to the old road, leaving temporary memory intact.
    */
    pro = u3m_love(pro);
  }
  else {
    u3t_init();

    /* Push the error back up to the calling context - not the run we
    ** are in, but the caller of the run, matching pure nock semantics.
    */
    u3m_bail(u3nc(4, u3m_love(why)));
  }

  /* Release the sample.  Note that we used it above, but in a junior
  ** road, so its refcount is intact.
  */
  u3z(ref);
  u3z(sam);

  /* Return the product.
  */
  return pro;
}

/* u3m_grab(): garbage-collect the world, plus extra roots.
*/
void
u3m_grab(u3_noun som, ...)   // terminate with u3_none
{
  // u3h_free(u3R->cax.har_p);
  // u3R->cax.har_p = u3h_new();

  u3m_mark(0);
  {
    va_list vap;
    u3_noun tur;

    va_start(vap, som);

    if ( som != u3_none ) {
      u3a_mark_noun(som);

      while ( u3_none != (tur = va_arg(vap, u3_noun)) ) {
        u3a_mark_noun(tur);
      }
    }
    va_end(vap);
  }
  u3a_sweep();
}

/* u3m_soft(): top-level wrapper.
**
** Produces [0 product] or [%error (list tank)], top last.
*/
u3_noun
u3m_soft(c3_w    mil_w,
         u3_funk fun_f,
         u3_noun   arg)
{
  u3_noun why;

  why = u3m_soft_top(mil_w, (1 << 20), fun_f, arg);   // 2MB pad

  if ( 0 == u3h(why) ) {
    return why;
  }
  else {
    u3_noun tax, cod, pro;

    switch ( u3h(why) ) {
      case 2: {
        cod = c3__exit;
        tax = u3t(why);
      } break;

      case 3: {
        cod = u3h(u3t(why));
        tax = u3t(u3t(why));
      } break;

      //  don't use .^ at the top level!
      //
      default: {
        u3m_p("invalid mot", u3h(why));
        c3_assert(0);
      }
    }

    //  don't call +mook if we have no kernel
    //
    //    This is required to soft the boot sequence.
    //
    if ( 0 == u3A->roc ) {
      while ( u3_nul != tax ) {
        u3_noun dat, mot, val;
        u3x_cell(tax, &dat, &tax);

        if ( c3y == u3r_cell(dat, &mot, &val) ) {
          if ( c3__spot == mot ) {
            u3m_p("tax", val);
          }
          else if (  (c3__mean == mot)
                  && (c3y == u3a_is_atom(val)) )
          {
            u3m_p("men", val);
          }
          else {
            u3m_p("mot", mot);
          }
        }
      }

      pro = u3nc(u3k(cod), u3_nul);
    }
    //  %evil leaves no trace
    //
    else if ( c3__evil == cod ) {
      pro = u3nc(u3k(cod), u3_nul);
    }
    else {
      u3_noun mok = u3dc("mook", 2, u3k(tax));
      pro = u3nc(u3k(cod), u3k(u3t(mok)));
      u3z(mok);
    }

    u3z(why);
    return pro;
  }
}

/* _cm_is_tas(): yes iff som (RETAIN) is @tas.
*/
static c3_o
_cm_is_tas(u3_atom som, c3_w len_w)
{
  c3_w i_w;

  for ( i_w = 0; i_w < len_w; i_w++ ) {
    c3_c c_c = u3r_byte(i_w, som);

    if ( islower(c_c) ||
        (isdigit(c_c) && (0 != i_w) && ((len_w - 1) != i_w))
        || '-' == c_c )
    {
      continue;
    }
    return c3n;
  }
  return c3y;
}

/* _cm_is_ta(): yes iff som (RETAIN) is @ta.
*/
static c3_o
_cm_is_ta(u3_noun som, c3_w len_w)
{
  c3_w i_w;

  for ( i_w = 0; i_w < len_w; i_w++ ) {
    c3_c c_c = u3r_byte(i_w, som);

    if ( (c_c < 32) || (c_c > 127) ) {
      return c3n;
    }
  }
  return c3y;
}

/* _cm_hex(): hex byte.
*/
c3_y _cm_hex(c3_y c_y)
{
  if ( c_y < 10 )
    return '0' + c_y;
  else return 'a' + (c_y - 10);
}

/* _cm_in_pretty: measure/cut prettyprint.
*/
static c3_w
_cm_in_pretty(u3_noun som, c3_o sel_o, c3_c* str_c)
{
  if ( _(u3du(som)) ) {
    c3_w sel_w, one_w, two_w;

    sel_w = 0;
    if ( _(sel_o) ) {
      if ( str_c ) { *(str_c++) = '['; }
      sel_w += 1;
    }

    one_w = _cm_in_pretty(u3h(som), c3y, str_c);
    if ( str_c ) {
      str_c += one_w;
      *(str_c++) = ' ';
    }
    two_w = _cm_in_pretty(u3t(som), c3n, str_c);
    if ( str_c ) { str_c += two_w; }

    if ( _(sel_o) ) {
      if ( str_c ) { *(str_c++) = ']'; }
      sel_w += 1;
    }
    return one_w + two_w + 1 + sel_w;
  }
  else {
    if ( som < 65536 ) {
      c3_c buf_c[6];
      c3_w len_w;

      snprintf(buf_c, 6, "%d", som);
      len_w = strlen(buf_c);

      if ( str_c ) { strcpy(str_c, buf_c); str_c += len_w; }
      return len_w;
    }
    else {
      c3_w len_w = u3r_met(3, som);

      if ( _(_cm_is_tas(som, len_w)) ) {
        c3_w len_w = u3r_met(3, som);

        if ( str_c ) {
          *(str_c++) = '%';
          u3r_bytes(0, len_w, (c3_y *)str_c, som);
          str_c += len_w;
        }
        return len_w + 1;
      }
      else if ( _(_cm_is_ta(som, len_w)) ) {
        if ( str_c ) {
          *(str_c++) = '\'';
          u3r_bytes(0, len_w, (c3_y *)str_c, som);
          str_c += len_w;
          *(str_c++) = '\'';
        }
        return len_w + 2;
      }
      else {
        c3_w len_w = u3r_met(3, som);
        c3_c *buf_c = c3_malloc(2 + (2 * len_w) + 1);
        c3_w i_w = 0;
        c3_w a_w = 0;

        buf_c[a_w++] = '0';
        buf_c[a_w++] = 'x';

        for ( i_w = 0; i_w < len_w; i_w++ ) {
          c3_y c_y = u3r_byte(len_w - (i_w + 1), som);

          if ( (i_w == 0) && (c_y <= 0xf) ) {
            buf_c[a_w++] = _cm_hex(c_y);
          } else {
            buf_c[a_w++] = _cm_hex(c_y >> 4);
            buf_c[a_w++] = _cm_hex(c_y & 0xf);
          }
        }
        buf_c[a_w] = 0;
        len_w = a_w;

        if ( str_c ) { strcpy(str_c, buf_c); str_c += len_w; }

        c3_free(buf_c);
        return len_w;
      }
    }
  }
}

/* u3m_pretty(): dumb prettyprint to string.
*/
c3_c*
u3m_pretty(u3_noun som)
{
  c3_w len_w = _cm_in_pretty(som, c3y, 0);
  c3_c* pre_c = c3_malloc(len_w + 1);

  _cm_in_pretty(som, c3y, pre_c);
  pre_c[len_w] = 0;
  return pre_c;
}

/*  _cm_in_pretty_path: measure/cut prettyprint.
 *
 *  Modeled after _cm_in_pretty(), the backend to u3m_p(), but with the
 *  assumption that we're always displaying a path.
 */
static c3_w
_cm_in_pretty_path(u3_noun som, c3_c* str_c)
{
  if ( _(u3du(som)) ) {
    c3_w sel_w, one_w, two_w;
    if ( str_c ) {
      *(str_c++) = '/';
    }
    sel_w = 1;

    one_w = _cm_in_pretty_path(u3h(som), str_c);
    if ( str_c ) {
      str_c += one_w;
    }

    two_w = _cm_in_pretty_path(u3t(som), str_c);
    if ( str_c ) {
      str_c += two_w;
    }

    return sel_w + one_w + two_w;
  }
  else {
    c3_w len_w = u3r_met(3, som);
    if ( str_c && len_w ) {
      u3r_bytes(0, len_w, (c3_y *)str_c, som);
      str_c += len_w;
    }
    return len_w;
  }
}

/* u3m_pretty_path(): prettyprint a path to string.
*/
c3_c*
u3m_pretty_path(u3_noun som)
{
  c3_w len_w = _cm_in_pretty_path(som, NULL);
  c3_c* pre_c = c3_malloc(len_w + 1);

  _cm_in_pretty_path(som, pre_c);
  pre_c[len_w] = 0;
  return pre_c;
}

/* u3m_p(): dumb print with caption.
*/
void
u3m_p(const c3_c* cap_c, u3_noun som)
{
  c3_c* pre_c = u3m_pretty(som);

  u3l_log("%s: %s\r\n", cap_c, pre_c);
  c3_free(pre_c);
}

/* u3m_tape(): dump a tape to stdout.
*/
void
u3m_tape(u3_noun tep)
{
  u3_noun tap = tep;

  while ( u3_nul != tap ) {
    c3_c car_c;

    if ( u3h(tap) >= 127 ) {
      car_c = '?';
    } else car_c = u3h(tap);

    putc(car_c, stdout);
    tap = u3t(tap);
  }
  u3z(tep);
}

/* u3m_wall(): dump a wall to stdout.
*/
void
u3m_wall(u3_noun wol)
{
  u3_noun wal = wol;

  while ( u3_nul != wal ) {
    u3m_tape(u3k(u3h(wal)));

    putc(13, stdout);
    putc(10, stdout);

    wal = u3t(wal);
  }
  u3z(wol);
}

/* _cm_limits(): set up global modes and limits.
*/
static void
_cm_limits(void)
{
# ifdef U3_OS_mingw
  //  Windows doesn't have rlimits. Default maximum thread
  //  stack size is set in the executable file header.
# else
  struct rlimit rlm;

  //  Moar stack.
  //
  {
    c3_assert( 0 == getrlimit(RLIMIT_STACK, &rlm) );

    rlm.rlim_cur = c3_min(rlm.rlim_max, (65536 << 10));

    if ( 0 != setrlimit(RLIMIT_STACK, &rlm) ) {
      u3l_log("boot: stack size: %s\r\n", strerror(errno));
      exit(1);
    }
  }

  //  Moar filez.
  //
  {
    getrlimit(RLIMIT_NOFILE, &rlm);

  #ifdef U3_OS_osx
    rlm.rlim_cur = c3_min(OPEN_MAX, rlm.rlim_max);
  #else
    rlm.rlim_cur = rlm.rlim_max;
  #endif

    //  no exit, not a critical limit
    //
    if ( 0 != setrlimit(RLIMIT_NOFILE, &rlm) ) {
      u3l_log("boot: open file limit: %s\r\n", strerror(errno));
    }
  }

  // Moar core.
  //
# ifndef ASAN_ENABLED
  {
    getrlimit(RLIMIT_CORE, &rlm);
    rlm.rlim_cur = RLIM_INFINITY;

    //  no exit, not a critical limit
    //
    if ( 0 != setrlimit(RLIMIT_CORE, &rlm) ) {
      u3l_log("boot: core limit: %s\r\n", strerror(errno));
    }
  }
# endif
# endif
}

/* _cm_signals(): set up interrupts, etc.
*/
static void
_cm_signals(void)
{
# if defined(U3_OS_mingw)
  //  vere using libsigsegv on MingW is very slow, because libsigsegv
  //  works by installing a top-level SEH unhandled exception filter.
  //  The top-level filter runs only after Windows walks the whole stack,
  //  looking up registered exception filters for every stack frame, and
  //  finds no filter to handle the exception.
  //  Instead of libsigsegv, all vere functions register a SEH exception
  //  filter (see compat/mingw/seh_handler.c) that handles both memory
  //  access and stack overflow exceptions. It calls u3e_fault directly.
# else
  if ( 0 != sigsegv_install_handler(u3e_fault) ) {
    u3l_log("boot: sigsegv install failed\n");
    exit(1);
  }
# endif

# if defined(U3_OS_PROF)
  //  Block SIGPROF, so that if/when we reactivate it on the
  //  main thread for profiling, we won't get hits in parallel
  //  on other threads.
  if ( u3C.wag_w & u3o_debug_cpu ) {
    sigset_t set;

    sigemptyset(&set);
    sigaddset(&set, SIGPROF);

    if ( 0 != pthread_sigmask(SIG_BLOCK, &set, NULL) ) {
      u3l_log("boot: thread mask SIGPROF: %s\r\n", strerror(errno));
      exit(1);
    }
  }
# endif
}

/* _cm_malloc_ssl(): openssl-shaped malloc
*/
static void*
_cm_malloc_ssl(size_t len_i
#if OPENSSL_VERSION_NUMBER >= 0x10100000L
               , const char* file, int line
#endif
               )
{
  return u3a_malloc(len_i);
}

/* _cm_realloc_ssl(): openssl-shaped realloc.
*/
static void*
_cm_realloc_ssl(void* lag_v, size_t len_i
#if OPENSSL_VERSION_NUMBER >= 0x10100000L
                , const char* file, int line
#endif
                )
{
  return u3a_realloc(lag_v, len_i);
}

/* _cm_free_ssl(): openssl-shaped free.
*/
static void
_cm_free_ssl(void* tox_v
#if OPENSSL_VERSION_NUMBER >= 0x10100000L
             , const char* file, int line
#endif
             )
{
  return u3a_free(tox_v);
}

extern void u3je_secp_init(void);

/* _cm_crypto(): initialize openssl and crypto jets.
*/
static void
_cm_crypto()
{
  /* Initialize OpenSSL with loom allocation functions. */
  if ( 0 == CRYPTO_set_mem_functions(&_cm_malloc_ssl,
                                     &_cm_realloc_ssl,
                                     &_cm_free_ssl) ) {
    u3l_log("%s\r\n", "openssl initialization failed");
    abort();
  }

  u3je_secp_init();
}

/* _cm_realloc2(): gmp-shaped realloc.
*/
static void*
_cm_realloc2(void* lag_v, size_t old_i, size_t new_i)
{
  return u3a_realloc(lag_v, new_i);
}

/* _cm_free2(): gmp-shaped free.
*/
static void
_cm_free2(void* tox_v, size_t siz_i)
{
  return u3a_free(tox_v);
}

/* u3m_init(): start the environment.
*/
void
u3m_init(size_t len_i)
{
  _cm_limits();
  _cm_signals();
  _cm_crypto();

  //  make sure GMP uses our malloc.
  //
  mp_set_memory_functions(u3a_malloc, _cm_realloc2, _cm_free2);

  //  make sure that [len_i] is a fully-addressible non-zero power of two.
  //
  if (  !len_i
     || (len_i & (len_i - 1))
     || (len_i < (1 << (u3a_page + 2)))
     || (len_i > u3a_bytes) )
  {
    u3l_log("loom: bad size: %zu\r\n", len_i);
    exit(1);
  }

  // map at fixed address.
  //
  {
    void* map_v = mmap((void *)u3_Loom,
                       len_i,
                       (PROT_READ | PROT_WRITE),
                       (MAP_ANON | MAP_FIXED | MAP_PRIVATE),
                       -1, 0);

    if ( -1 == (c3_ps)map_v ) {
      map_v = mmap((void *)0,
                   len_i,
                   (PROT_READ | PROT_WRITE),
                   (MAP_ANON | MAP_PRIVATE),
                   -1, 0);

      u3l_log("boot: mapping %zuMB failed\r\n", len_i >> 20);
      u3l_log("see urbit.org/using/install/#about-swap-space"
              " for adding swap space\r\n");
      if ( -1 != (c3_ps)map_v ) {
        u3l_log("if porting to a new platform, try U3_OS_LoomBase %p\r\n",
                map_v);
      }
      exit(1);
    }

    u3C.wor_i = len_i >> 2;
    u3l_log("loom: mapped %zuMB\r\n", len_i >> 20);
  }
}

extern void u3je_secp_stop(void);

/* u3m_stop(): graceful shutdown cleanup.
*/
void
u3m_stop()
{
  u3je_secp_stop();
}

/* u3m_boot(): start the u3 system. return next event, starting from 1.
*/
c3_d
u3m_boot(c3_c* dir_c)
{
  c3_o nuu_o;

  /* Activate the loom.
  */
  u3m_init(u3a_bytes);

  /* Activate the storage system.
  */
  nuu_o = u3e_live(c3n, dir_c);

  /* Activate tracing.
  */
  u3C.slog_f = 0;
  u3C.sign_hold_f = 0;
  u3C.sign_move_f = 0;
  u3t_init();

  /* Construct or activate the allocator.
  */
  u3m_pave(nuu_o);

  /* Place the guard page.
  */
  u3e_init();

  /* Initialize the jet system.
  */
  {
    c3_w len_w = u3j_boot(nuu_o);
    u3l_log("boot: installed %d jets\r\n", len_w);
  }

  /* Reactivate jets on old kernel.
  */
  if ( c3n == nuu_o ) {
    u3j_ream();
    u3n_ream();
    return u3A->eve_d;
  }
  else {
  /* Basic initialization.
  */
    memset(u3A, 0, sizeof(*u3A));
    return 0;
  }
}

/* u3m_boot_lite(): start without checkpointing.
*/
c3_d
u3m_boot_lite(void)
{
  /* Activate the loom.
  */
  u3m_init(u3a_bytes);

  /* Activate tracing.
  */
  u3C.slog_f = 0;
  u3C.sign_hold_f = 0;
  u3C.sign_move_f = 0;
  u3t_init();

  /* Construct or activate the allocator.
  */
  u3m_pave(c3y);

  /* Place the guard page.
  */
  u3e_init();

  /* Initialize the jet system.
  */
  u3j_boot(c3y);

  /* Basic initialization.
  */
  memset(u3A, 0, sizeof(*u3A));
  return 0;
}

/* u3m_reclaim: clear persistent caches to reclaim memory
*/
void
u3m_reclaim(void)
{
  u3v_reclaim();
  u3j_reclaim();
  u3n_reclaim();
  u3a_reclaim();
}

/* _cm_pack_rewrite(): trace through arena, rewriting pointers.
*/
static void
_cm_pack_rewrite(void)
{
  //  XX fix u3a_rewrit* to support south roads
  //
  c3_assert( &(u3H->rod_u) == u3R );

  //  NB: these implementations must be kept in sync with u3m_reclaim();
  //  anything not reclaimed must be rewritable
  //
  u3v_rewrite_compact();
  u3j_rewrite_compact();
  u3n_rewrite_compact();
  u3a_rewrite_compact();
}

/* u3m_pack: compact (defragment) memory.
*/
c3_w
u3m_pack(void)
{
  c3_w pre_w = u3a_open(u3R);

  //  reclaim first, to free space, and discard anything we can't/don't rewrite
  //
  u3m_reclaim();

  //  sweep the heap, finding and saving new locations
  //
  u3a_pack_seek(u3R);

  //  trace roots, rewriting inner pointers
  //
  _cm_pack_rewrite();

  //  sweep the heap, relocating objects to their new locations
  //
  u3a_pack_move(u3R);

  return (u3a_open(u3R) - pre_w);
}<|MERGE_RESOLUTION|>--- conflicted
+++ resolved
@@ -594,11 +594,7 @@
   //  this looks risky, but there are no legitimate scenarios
   //  where it's wrong
   //
-<<<<<<< HEAD
   u3R->cap_p = u3R->mat_p = u3C.wor_i - c3_wiseof(*u3H);
-=======
-  u3R->cap_p = u3R->mat_p = u3a_words - c3_wiseof(*u3H);
->>>>>>> 12196d11
 }
 
 /* u3m_pave(): instantiate or activate image.
