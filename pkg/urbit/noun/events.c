--- conflicted
+++ resolved
@@ -836,25 +836,21 @@
   c3_w    siz_w = pag_siz_i;
 
   if ( -1 == lseek(img_u->fid_i, 0, SEEK_SET) ) {
-    fprintf(stderr, "loom: image blit seek 0: %s\r\n", strerror(errno));
+    fprintf(stderr, "loom: image (%s) blit seek 0: %s\r\n",
+                    img_u->nam_c, strerror(errno));
     c3_assert(0);
   }
 
   for ( i_w = 0; i_w < img_u->pgs_w; i_w++ ) {
-<<<<<<< HEAD
-    if ( -1 == read(img_u->fid_i, ptr_w, siz_w) ) {
-      fprintf(stderr, "loom: image (%s) blit read: %s\r\n",
-                      img_u->nam_c, strerror(errno));
-=======
     if ( siz_w != (ret_i = read(img_u->fid_i, ptr_w, siz_w)) ) {
       if ( 0 < ret_i ) {
-        fprintf(stderr, "loom: image blit partial read: %zu\r\n",
-                        (size_t)ret_i);
+        fprintf(stderr, "loom: image (%s) blit partial read: %zu\r\n",
+                        img_u->nam_c, (size_t)ret_i);
       }
       else {
-        fprintf(stderr, "loom: image blit read: %s\r\n", strerror(errno));
-      }
->>>>>>> 12196d11
+        fprintf(stderr, "loom: image (%s) blit read: %s\r\n",
+                        img_u->nam_c, strerror(errno));
+      }
       c3_assert(0);
     }
 
@@ -892,20 +888,15 @@
   for ( i_w=0; i_w < img_u->pgs_w; i_w++ ) {
     c3_w mem_w, fil_w;
 
-<<<<<<< HEAD
-    if ( -1 == read(img_u->fid_i, buf_w, pag_siz_i) ) {
-      fprintf(stderr, "loom: image (%s) fine read: %s\r\n",
-                      img_u->nam_c,
-                      strerror(errno));
-=======
     if ( pag_siz_i != (ret_i = read(img_u->fid_i, buf_w, pag_siz_i)) ) {
       if ( 0 < ret_i ) {
-        fprintf(stderr, "loom: image fine partial read: %zu\r\n", (size_t)ret_i);
+        fprintf(stderr, "loom: image (%s) fine partial read: %zu\r\n",
+                        img_u->nam_c, (size_t)ret_i);
       }
       else {
-        fprintf(stderr, "loom: image fine read: %s\r\n", strerror(errno));
-      }
->>>>>>> 12196d11
+        fprintf(stderr, "loom: image (%s) fine read: %s\r\n",
+                        img_u->nam_c, strerror(errno));
+      }
       c3_assert(0);
     }
     mem_w = u3r_mug_words(ptr_w, pag_wiz_i);
@@ -957,45 +948,32 @@
     c3_w mem_w[pag_wiz_i];
     c3_w off_w = i_w;
 
-<<<<<<< HEAD
-    if ( -1 == read(fom_u->fid_i, mem_w, pag_siz_i) ) {
-      fprintf(stderr, "loom: image (%s) copy read: %s\r\n",
-                      fom_u->nam_c,
-                      strerror(errno));
-=======
     if ( pag_siz_i != (ret_i = read(fom_u->fid_i, mem_w, pag_siz_i)) ) {
       if ( 0 < ret_i ) {
-        fprintf(stderr, "loom: image copy partial read: %zu\r\n",
-                        (size_t)ret_i);
+        fprintf(stderr, "loom: image (%s) copy partial read: %zu\r\n",
+                        fom_u->nam_c, (size_t)ret_i);
       }
       else {
-        fprintf(stderr, "loom: image copy read: %s\r\n", strerror(errno));
-      }
->>>>>>> 12196d11
+        fprintf(stderr, "loom: image (%s) copy read: %s\r\n",
+                        fom_u->nam_c, strerror(errno));
+      }
       return c3n;
     }
     else {
       if ( -1 == lseek(tou_u->fid_i, (off_w << (u3a_page + 2)), SEEK_SET) ) {
         fprintf(stderr, "loom: image (%s) copy seek: %s\r\n",
-                        tou_u->nam_c,
-                        strerror(errno));
+                        tou_u->nam_c, strerror(errno));
         return c3n;
       }
-<<<<<<< HEAD
-      if ( -1 == write(tou_u->fid_i, mem_w, pag_siz_i) ) {
-        fprintf(stderr, "loom: image (%s) copy write: %s\r\n",
-                        tou_u->nam_c,
-                        strerror(errno));
-=======
       if ( pag_siz_i != (ret_i = write(tou_u->fid_i, mem_w, pag_siz_i)) ) {
         if ( 0 < ret_i ) {
-          fprintf(stderr, "loom: image copy partial write: %zu\r\n",
-                          (size_t)ret_i);
+          fprintf(stderr, "loom: image (%s) copy partial write: %zu\r\n",
+                          tou_u->nam_c, (size_t)ret_i);
         }
         else {
-          fprintf(stderr, "loom: image copy write: %s\r\n", strerror(errno));
+          fprintf(stderr, "loom: image (%s) copy write: %s\r\n",
+                          tou_u->nam_c, strerror(errno));
         }
->>>>>>> 12196d11
         return c3n;
       }
     }
@@ -1169,13 +1147,9 @@
         _ce_patch_delete();
       }
 
-<<<<<<< HEAD
-      if ( u3P.nor_u.pgs_w + u3P.sou_u.pgs_w >= u3P.pag_w ) {
-=======
       //  detect snapshots from a larger loom
       //
       if ( (u3P.nor_u.pgs_w + u3P.sou_u.pgs_w + 1) >= u3a_pages ) {
->>>>>>> 12196d11
         fprintf(stderr, "boot: snapshot too big for loom\r\n");
         exit(1);
       }
@@ -1221,17 +1195,13 @@
 {
   //  NB: u3e_save() will reinstate protection flags
   //
-<<<<<<< HEAD
   if ( 0 != mprotect((void *)u3_Loom,
                      u3C.wor_i << 2,
                      (PROT_READ | PROT_WRITE)) )
   {
-=======
-  if ( 0 != mprotect((void *)u3_Loom, u3a_bytes, (PROT_READ | PROT_WRITE)) ) {
     //  XX confirm recoverable errors
     //
     fprintf(stderr, "loom: yolo: %s\r\n", strerror(errno));
->>>>>>> 12196d11
     return c3n;
   }
 
