/* g/j.c
**
*/
#include "all.h"

#if defined(U3_OS_osx)
#include <CommonCrypto/CommonDigest.h>
#else
#include <openssl/sha.h>
#endif

/**  Data structures.
**/

/* _cj_hank: cached hook information.
 */
typedef struct {
  u3_weak  hax;                     //  axis of hooked inner core
  u3j_site sit_u;                   //  call-site data
} _cj_hank;

/**  Functions.
**/

/* _cj_count(): count and link dashboard entries.
*/
static c3_w
_cj_count(u3j_core* par_u, u3j_core* dev_u)
{
  c3_w len_l = 0;
  c3_w i_w;

  if ( dev_u ) {
    for ( i_w = 0; 0 != dev_u[i_w].cos_c; i_w++ ) {
      u3j_core* kid_u = &dev_u[i_w];

      if ( par_u ) {
        kid_u->par_u = par_u;
      }
      len_l += _cj_count(kid_u, kid_u->dev_u);
    }
  }
  return 1 + len_l;
}

/* _cj_core_loc(): location noun from u3j_core.
 */
static u3_noun
_cj_core_loc(u3_noun pel, u3j_core* cop_u)
{
  c3_w    i_w;
  u3_noun nam = u3i_string(cop_u->cos_c),
          huc = u3_nul,
          pat;

  if ( cop_u->huc_u ) {
    for ( i_w = 0; 0 != cop_u->huc_u[i_w].nam_c; ++i_w ) {
      u3j_hood* huc_u = &(cop_u->huc_u[i_w]);
      u3_noun   fol   = ( c3n == huc_u->kic_o )
                      ? u3nc(0, huc_u->axe_l)
                      : u3nt(9, huc_u->axe_l, u3nc(0,
                            (0 == huc_u->sax_l) ? 1 : huc_u->sax_l));
      huc = u3kdb_put(huc, u3i_string(huc_u->nam_c), fol);
    }
  }

  pat = ( 0 == cop_u->axe_l )
      ? u3nt(c3y, c3y, pel)
      : ( (3 == cop_u->axe_l) && (c3y == u3h(u3h(pel))) )
      ? u3nt(c3y, c3n, pel)
      : u3nt(c3n, cop_u->axe_l, pel);

  return u3nt(pat, nam, huc);
}

/* _cj_hash(): noun from pasted-in battery hash
 */
static u3_noun
_cj_hash(c3_c* has_c)
{
  c3_w i_w, len_w = strlen(has_c);
  if ( 64 != len_w ) {
    u3l_log("bash not 64 characters: %s\r\n", has_c);
    c3_assert(0);
  }
  c3_assert( 64 == len_w );
  c3_y dig_y[32];
  for ( i_w = 0; i_w < 64; ) {
    c3_y hi_y  = has_c[i_w++],
         lo_y  = has_c[i_w++],
         hid_y = hi_y >= 'a' ? (hi_y - 'a') + 10 : hi_y - '0',
         lod_y = lo_y >= 'a' ? (lo_y - 'a') + 10 : lo_y - '0';
    dig_y[32-(i_w>>1)] = hid_y << 4 | lod_y;
  }
  u3_noun pro = u3i_bytes(32, dig_y);
  return pro;
}

// in the jam jet file
c3_w* u3qe_jam_buf(u3_noun, c3_w* bit_w);

/* _cj_bash(): battery hash. RETAIN.
 */
static u3_noun
_cj_bash(u3_noun bat)
{
  if ( u3C.wag_w & u3o_hashless ) {
    return u3_nul;
  }

  u3_weak pro;
  u3a_road* rod_u = u3R;
  while ( 1 ) {
    pro = u3h_get(rod_u->jed.bas_p, bat);

    if ( u3_none != pro ) {
      break;
    }

    if ( rod_u->par_p ) {
      rod_u = u3to(u3_road, rod_u->par_p);
    }
    else {
      c3_w    bit_w, met_w;
      c3_w*   wor_w;
      c3_y*   fat_y;
      c3_y    dig_y[32];

      wor_w = u3qe_jam_buf(bat, &bit_w);
      met_w = bit_w >> 3;
      if ( bit_w != met_w << 3 ) {
        ++met_w;
      }
      // assume little-endian
      fat_y = (c3_y*) wor_w;
#if defined(U3_OS_osx)
      CC_SHA256_CTX ctx_h;

      CC_SHA256_Init(&ctx_h);
      CC_SHA256_Update(&ctx_h, fat_y, met_w);
      CC_SHA256_Final(dig_y, &ctx_h);
#else
      SHA256_CTX ctx_h;

      SHA256_Init(&ctx_h);
      SHA256_Update(&ctx_h, fat_y, met_w);
      SHA256_Final(dig_y, &ctx_h);
#endif
      pro = u3i_bytes(32, dig_y);
      u3h_put(u3R->jed.bas_p, bat, u3k(pro));
      u3a_wfree(wor_w);
      break;
    }
  }
  return pro;
}

/* _cj_mine_par_old(): register hooks and parent location within existing
 *                     axis in ancestor list or u3_none.
 */
static u3_weak
_cj_mine_par_old(u3_noun lan, u3_noun axe, u3_noun pel, u3_noun loc)
{
  u3_noun par;
  u3_weak pro;

  if ( u3_nul == lan ) {
    pro = u3_none;
    u3z(axe); u3z(pel); u3z(loc);
  }
  else if ( c3y == u3r_sing(axe, u3h(par = u3h(lan))) ) {
    u3_noun lol = u3kdb_put(u3k(u3t(par)), pel, loc),
            rap = u3nc(axe, lol);
    pro = u3nc(rap, u3k(u3t(lan)));
  }
  else {
    u3_weak nex = _cj_mine_par_old(u3k(u3t(lan)), axe, pel, loc);
    if ( u3_none == nex ) {
      pro = u3_none;
    }
    else {
      pro = u3nc(u3k(par), nex);
    }
  }

  u3z(lan);
  return pro;
}

/* _cj_mine_par_new(): insert ancestor within lan at sorted index.
 */
static u3_noun
_cj_mine_par_new(u3_noun lan, u3_noun axe, u3_noun pel, u3_noun loc)
{
  u3_weak pro;

  if ( (u3_nul == lan) || (c3y == u3qa_lth(axe, u3h(u3h(lan)))) ) {
    u3_noun par = u3nc(axe, u3kdb_put(u3_nul, pel, loc));
    pro = u3nc(par, lan);
  }
  else {
    pro = u3nc(u3k(u3h(lan)),
                _cj_mine_par_new(u3k(u3t(lan)), axe, pel, loc));
    u3z(lan);
  }

  return pro;
}

/* _cj_mine_par(): register a location as an ancestor
 *                 in a list of ancestors.
 */
static u3_noun
_cj_mine_par(u3_noun lan, u3_noun axe, u3_noun pel, u3_noun loc)
{
  u3_weak old = _cj_mine_par_old(u3k(lan), u3k(axe), u3k(pel), u3k(loc));
  if ( u3_none != old ) {
    u3z(lan); u3z(axe); u3z(pel); u3z(loc);
    return old;
  }
  else {
    return _cj_mine_par_new(lan, axe, pel, loc);
  }
}


/* _cj_gust(): add location to registry.
*/
static u3_noun
_cj_gust(u3_weak reg, u3_noun axe, u3_noun pel, u3_noun loc)
{
  u3_noun ger;
  if ( u3_none == reg ) {
    reg = u3nc(u3_nul, u3_nul);
  }

  ger = ( 0 == axe )
      ? u3nc(u3kdb_put(u3k(u3h(reg)), pel, loc), u3k(u3t(reg)))
      : u3nc(u3k(u3h(reg)), _cj_mine_par(u3k(u3t(reg)), axe, pel, loc));

  u3z(reg);
  return ger;
}

/* _cj_axis(): axis from formula, or 0.  `fol` is RETAINED.
*/
static c3_l
_cj_axis(u3_noun fol)
{
  u3_noun p_fol, q_fol, r_fol;

  while ( _(u3du(fol)) && (11 == u3h(fol)) )
    { fol = u3t(u3t(fol)); }

  if ( !_(u3r_trel(fol, &p_fol, &q_fol, &r_fol)) ) {
    if ( !_(u3r_cell(fol, &p_fol, &q_fol)) ||
         (0 != p_fol) ||
         (!_(u3a_is_cat(q_fol))) )
    {
      u3l_log("axis: bad a\r\n");
      return 0;
    }
    return q_fol;
  }
  else {
    if ( 9 != p_fol )
      { u3l_log("axis: bad b\r\n"); return 0; }
    if ( !_(u3a_is_cat(q_fol)) )
      { u3l_log("axis: bad c\r\n"); return 0; }
    if ( !_(u3du(r_fol)) || (0 != u3h(r_fol)) || (1 != u3t(r_fol)) )
      { u3l_log("axis: bad d\r\n"); return 0; }

    return q_fol;
  }
}

/* _cj_warm_hump(): generate axis-to-arm map.  RETAIN.
*/
static u3_noun
_cj_warm_hump(c3_l jax_l, u3_noun huc)
{
  u3_noun     hap = u3_nul;
  u3j_core* cop_u;

  /* Compute axes of all correctly declared arms.
  */
  if ( jax_l && (cop_u = &u3D.ray_u[jax_l])->arm_u ) {
    u3j_harm* jet_u;
    c3_l        i_l;

    for ( i_l = 0; (jet_u = &cop_u->arm_u[i_l])->fcs_c; i_l++ ) {
      c3_l axe_l = 0;

      if ( '.' == *(jet_u->fcs_c) ) {
        c3_d axe_d = 0;

        if ( (1 != sscanf(jet_u->fcs_c+1, "%" SCNu64, &axe_d)) ||
             axe_d >> 32ULL ||
             ((1 << 31) & (axe_l = (c3_w)axe_d)) ||
             (axe_l < 2) )
        {
          u3l_log("jets: activate: bad fcs %s\r\n", jet_u->fcs_c);
        }
      }
      else {
        u3_noun nam = u3i_string(jet_u->fcs_c);
        u3_noun fol = u3kdb_get(u3k(huc), nam);

        if ( u3_none == fol ) {
          u3l_log("jets: activate: bad fcs %s\r\n", jet_u->fcs_c);
        }
        else {
          axe_l = _cj_axis(fol);
          u3z(fol);
        }
      }
      if ( 0 != axe_l ) {
        hap = u3kdb_put(hap, axe_l, i_l);
      }
    }
  }
  return hap;
}

/* _cj_install(): install dashboard entries.
*/
static c3_w
_cj_install(u3j_core* ray_u, c3_w jax_l, u3_noun pel, u3_noun lab, u3j_core* dev_u)
{
  c3_w i_w;
  c3_assert(u3R == &(u3H->rod_u));

  if ( dev_u ) {
    for ( i_w = 0; 0 != dev_u[i_w].cos_c; i_w++ ) {
      u3j_core* kid_u = &dev_u[i_w];
      u3_noun   loc   = _cj_core_loc(u3k(pel), kid_u),
                bal   = u3nc(u3k(u3h(u3t(loc))), u3k(lab));

      kid_u->jax_l   = jax_l;
      ray_u[jax_l] = *kid_u;

      if ( kid_u->bas_u ) {
        c3_w j_w;
        for ( j_w = 0; 0 != kid_u->bas_u[j_w]; j_w++ ) {
          u3_noun key = _cj_hash(kid_u->bas_u[j_w]),
                  hot = u3h_get(u3R->jed.hot_p, key),
                  old = ( u3_none == hot ) ? u3_none : u3k(u3h(hot)),
                  reg = _cj_gust(old, kid_u->axe_l, u3k(pel), u3k(loc)),
                  huc = u3t(u3t(loc)),
                  hap = _cj_warm_hump(jax_l, huc),
                  toh = u3nq(reg, jax_l, hap, u3k(bal));

          u3h_put(u3R->jed.hot_p, key, toh);
          u3z(key); u3z(hot);
        }
      }

      jax_l = _cj_install(ray_u, ++jax_l, loc, bal, kid_u->dev_u);
    }
  }
  u3z(pel);
  u3z(lab);
  return jax_l;
}

#if 0
/* _cj_by_gut(): (~(get by a) b), unifying; RETAINS a, b, AND result.
*/
static u3_weak
_cj_by_gut(u3_noun a, u3_noun b)
{
  if ( u3_nul == a ) {
    return u3_none;
  }
  else {
    u3_noun l_a, n_a, r_a;
    u3_noun pn_a, qn_a;

    u3x_trel(a, &n_a, &l_a, &r_a);
    u3x_cell(n_a, &pn_a, &qn_a);
    {
      if ( (c3y == u3r_sing(b, pn_a)) ) {
        return qn_a;
      }
      else {
        if ( c3y == u3qc_gor(b, pn_a) ) {
          return _cj_by_gut(l_a, b);
        }
        else return _cj_by_gut(r_a, b);
      }
    }
  }
}
#endif

/* _cj_chum(): decode chum as string.
*/
static c3_c*
_cj_chum(u3_noun chu)
{
  if ( _(u3ud(chu)) ) {
    return u3r_string(chu);
  }
  else {
    u3_noun h_chu = u3h(chu);
    u3_noun t_chu = u3t(chu);

    if ( !_(u3a_is_cat(t_chu)) ) {
      return 0;
    } else {
      c3_c* h_chu_c = u3r_string(h_chu);
      c3_c  buf[33];

      memset(buf, 0, 33);
      snprintf(buf, 32, "%s%d", h_chu_c, t_chu);

      free(h_chu_c);
      return strdup(buf);
    }
  }
}

/* _cj_je_fsck: fsck:je, or none.
*/
static u3_noun
_cj_je_fsck(u3_noun clu)
{
  u3_noun     p_clu, q_clu, r_clu;
  u3_noun     huk;
  c3_c*       nam_c;
  c3_l        axe_l;

  if ( c3n == u3r_trel(clu, &p_clu, &q_clu, &r_clu) ) {
    u3z(clu); return u3_none;
  }
  if ( 0 == (nam_c = _cj_chum(p_clu)) ) {
    u3z(clu); return u3_none;
  }
  while ( _(u3du(q_clu)) && (11 == u3h(q_clu)) ) {
    q_clu = u3t(u3t(q_clu));
  }
  if ( !_(u3du(q_clu)) ) {
    u3z(clu); free(nam_c); return u3_none;
  }

  if ( (1 == u3h(q_clu)) && (0 == u3t(q_clu)) ) {
    axe_l = 0;
  }
  else {
    if ( (0 != u3h(q_clu)) || !_(u3a_is_cat(axe_l = u3t(q_clu))) ) {
      u3z(clu); free(nam_c); return u3_none;
    }
  }

  {
    huk = 0;

    while ( _(u3du(r_clu)) ) {
      u3_noun ir_clu, tr_clu, pir_clu, qir_clu;

      if ( (c3n == u3r_cell(r_clu, &ir_clu, &tr_clu)) ||
           (c3n == u3r_cell(ir_clu, &pir_clu, &qir_clu)) ||
           (c3n == u3ud(pir_clu)) )
      {
        u3z(huk); u3z(clu); free(nam_c); return u3_none;
      }
      huk = u3kdb_put(huk, u3k(pir_clu), u3k(qir_clu));
      r_clu = tr_clu;
    }
  }
  u3z(clu);

  {
    u3_noun pro = u3nt(u3i_string(nam_c), axe_l, huk);
    free(nam_c);
    return pro;
  }
}

/* _cj_find_cold(): search cold state for `bat`s [bash registry].
 *                  RETAIN.
 */
static u3_weak
_cj_find_cold(u3_noun bat)
{
  u3a_road* rod_u = u3R;

  while ( 1 ) {
    u3_weak bar = u3h_gut(rod_u->jed.cod_p, bat);

    if ( u3_none != bar ) {
      return bar;
    }

    if ( rod_u->par_p ) {
      rod_u = u3to(u3_road, rod_u->par_p);
    }
    else return u3_none;
  }
}

/* _cj_find_warm(): search warm state for `loc`s activation.
 *                  RETAIN.
 */
static u3_weak
_cj_find_warm(u3_noun loc)
{
  u3a_road* rod_u = u3R;

  while ( 1 ) {
    u3_weak ank = u3h_gut(rod_u->jed.war_p, loc);

    if ( u3_none != ank ) {
      return ank;
    }

    if ( rod_u->par_p ) {
      rod_u = u3to(u3_road, rod_u->par_p);
    }
    else return u3_none;
  }
}

static u3_weak _cj_spot(u3_noun cor, u3_weak* bas);

/* _cj_reg_find(): locate core within registry. RETAIN.
 */
static u3_weak
_cj_reg_find(u3_noun reg, u3_noun cor)
{
  u3_noun rut = u3h(reg),
          pas = u3t(reg),
          rum = u3qdb_get(rut, u3t(cor));
  if ( u3_nul != rum ) {
    u3_noun loc = u3k(u3t(rum));
    u3z(rum);
    return loc;
  }
  else {
    while ( u3_nul != pas ) {
      u3_noun pap = u3h(pas),
              axe = u3h(pap),
              lol = u3t(pap);
      u3_weak par = u3r_at(axe, cor),
              pel;
      if ( u3_none != par ) {
        pel = _cj_spot(par, NULL);
        if ( u3_none != pel ) {
          u3_noun nit = u3qdb_get(lol, pel);
          u3z(pel);
          if ( u3_nul != nit ) {
            u3_noun loc = u3k(u3t(nit));
            u3z(nit);
            return loc;
          }
        }
      }
      pas = u3t(pas);
    }
    return u3_none;
  }
}

/* _cj_jit(): generate arbitrary warm jet-associated data.  RETAIN.
*/
static u3_noun
_cj_jit(c3_l jax_l, u3_noun bat)
{
  return u3_nul;
}

/* _cj_loc_axe(): axis-within-core from location (0 for root). RETAIN.
 */
static u3_noun
_cj_loc_axe(u3_noun loc)
{
  u3_noun pat = u3h(loc);
  return ( c3n == u3h(pat) )
    ? u3k(u3h(u3t(pat)))
    : (c3y == u3h(u3t(pat))) ? 0 : 3;
}

/* _cj_loc_pel(): parent location (or root noun, if root) of loc. RETAIN.
 */
static u3_noun
_cj_loc_pel(u3_noun loc)
{
  return u3k(u3t(u3t(u3h(loc))));
}

/* _cj_spot_cold(): spot, cold dashboard only. *bar is set to
 *                  the [bash registry] found for battery. RETAIN.
 */
static u3_weak
_cj_spot_cold(u3_noun cor, u3_weak* bar)
{
  *bar = _cj_find_cold(u3h(cor));
  if ( u3_none == *bar ) {
    return u3_none;
  }
  else {
    return _cj_reg_find(u3t(*bar), cor);
  }
}

/* _cj_spot_hot(): try to locate core by hot dashboard. if found,
 *                 the activation (warm state) is returned and the
 *                 location is produced at *loc. RETAIN.
 */
static u3_weak
_cj_spot_hot(u3_noun cor, u3_noun bas, u3_noun* loc)
{
  u3_noun bat = u3h(cor);
  u3_weak act = u3_none,
          hot = u3h_get(u3H->rod_u.jed.hot_p, bas);
  if ( u3_none != hot ) {
    u3_noun reg, jax, hap, bal;
    c3_l    jax_l;
    u3x_qual(hot, &reg, &jax, &hap, &bal);
    jax_l = (c3_l) jax;
    if ( u3_none != (*loc = _cj_reg_find(reg, cor)) ) {
      act = u3nq(jax_l, u3k(hap), u3k(bal), _cj_jit(jax_l, bat));
    }
    u3z(hot);
  }
  return act;
}

/* _cj_spot(): find location of cor. expensive. RETAIN.
 *             bas is complicated to make it easy to cache bashes.
 *             you can safely ignore it by passing NULL. Otherwise,
 *             if it points to u3_none, and no location is found,
 *             a bash will be PRODUCED there. if it contains a bash,
 *             that will be used instead of calling _cj_bash.
 */
static u3_weak
_cj_spot(u3_noun cor, u3_weak* bas)
{
  u3_weak bak = u3_none,
          bar = u3_none,
          reg = u3_none,
          loc = _cj_spot_cold(cor, &bar);

  if ( NULL == bas ) {
    bas = &bak;
  }

  if ( u3_none != bar ) {
    if ( (u3_none == *bas) ) {
      *bas = u3k(u3h(bar));
    }
    reg = u3k(u3t(bar));
    u3z(bar);
  }

  if ( u3_none == loc ) {
    if ( u3_none == *bas ) {
      *bas = _cj_bash(u3h(cor));
    }

    if ( !(u3C.wag_w & u3o_hashless) ) {
      u3_weak act = _cj_spot_hot(cor, *bas, &loc);
      if ( u3_none != act ) {
        reg = _cj_gust(reg, _cj_loc_axe(loc), _cj_loc_pel(loc), u3k(loc));
        u3h_put(u3R->jed.cod_p, u3h(cor), u3nc(u3k(*bas), u3k(reg)));
        /* caution: could overwrites old value, debug batteries etc.
        **          old value contains old _cj_jit (from different
        **          battery). if we change jit to (map battery *),
        **          will need to merge with that map here.
        */
        u3h_put(u3R->jed.war_p, loc, act);
      }
    }
  }
  if ( u3_none != bak ) {
    u3z(bak);
  }
  if ( u3_none != reg ) {
    u3z(reg);
  }
  return loc;
}

/* _cj_cast(): create a u3j_fink that can be used to efficiently verify
 *             that another core is located where this one is. RETAIN.
 */
static u3p(u3j_fink)
_cj_cast(u3_noun cor, u3_noun loc)
{
  c3_w     i_w = 0;
  u3_noun  j, par, bat, dyn, pax,
           rev = u3_nul,
           pat = u3h(loc);
  u3j_fink* fin_u;

  while ( c3n == u3h(pat) ) {
    bat = u3h(cor);
    dyn = u3t(pat);
    pax = u3h(dyn);
    loc = u3t(dyn);
    pat = u3h(loc);
    rev = u3nc(u3nc(u3k(bat), u3k(pax)), rev);
    // pax already known-valid
    cor = u3r_at(pax, cor);
    ++i_w;
  }

  fin_u = u3a_walloc(c3_wiseof(u3j_fink) +
                     (i_w * c3_wiseof(u3j_fist)));
  fin_u->len_w = i_w;
  fin_u->sat   = u3k(cor);
  for ( j = rev; i_w-- > 0; j = u3t(j) ) {
    u3j_fist* fis_u = &(fin_u->fis_u[i_w]);
    par        = u3h(j);
    fis_u->bat = u3k(u3h(par));
    fis_u->pax = u3k(u3t(par));
  }
  u3z(rev);
  c3_assert( u3_nul == j );

  return u3of(u3j_fink, fin_u);
}

/* _cj_fine(): check that a core matches a u3j_fink. RETAIN.
 */
static c3_o
_cj_fine(u3_noun cor, u3p(u3j_fink) fin_p)
{
  u3j_fink* fin_u = u3to(u3j_fink, fin_p);
  c3_w i_w;
  for ( i_w = 0; i_w < fin_u->len_w; ++i_w ) {
    u3j_fist* fis_u = &(fin_u->fis_u[i_w]);
    if ( c3n == u3r_sing(fis_u->bat, u3h(cor)) ) {
      return c3n;
    }
    else {
      cor = u3r_at(fis_u->pax, cor);
    }
  }
  return u3r_sing(fin_u->sat, cor);
}

/* _cj_nail(): resolve hot state for arm at axis within cores located
 *             at loc. a label will be PRODUCED at *lab, unconditionally.
 *             Arguments are RETAINED. Return value is yes if a jet driver
 *             is present.
 */
static c3_o
_cj_nail(u3_noun loc, u3_noun axe,
         u3_noun* lab, u3j_core** cop_u, u3j_harm** ham_u)
{
  c3_o ret_o;
  u3_noun jax, hap, bal, jit;
  u3_weak act;
  act = _cj_find_warm(loc);
  c3_assert(u3_none != act);
  u3x_qual(act, &jax, &hap, &bal, &jit);

  *lab = u3k(bal);
  if ( 0 == jax ) {
    ret_o = c3n;
  }
  else {
    u3_weak inx = u3kdb_get(u3k(hap), u3k(axe));
    if ( u3_none == inx ) {
      ret_o = c3n;
    }
    else {
      c3_l jax_l = jax,
           inx_l = inx;
      *cop_u = &(u3D.ray_u[jax_l]);
      *ham_u = &((*cop_u)->arm_u[inx_l]);
      ret_o = c3y;
    }
  }

  u3z(act);
  return ret_o;
}

/* _cj_hot_mean(): in parent, declare a core.  RETAINS.
*/
static c3_l
_cj_hot_mean(c3_l par_l, u3_noun nam)
{
  u3j_core* par_u;
  u3j_core* dev_u;

  if ( 0 != par_l ) {
    par_u = &u3D.ray_u[par_l];
    dev_u = par_u->dev_u;
  }
    else {
    par_u = 0;
    dev_u = u3D.dev_u;
  }

  {
    c3_w i_l = 0;
    u3j_core* cop_u;

    while ( (cop_u = &dev_u[i_l])->cos_c ) {
      if ( _(u3r_sing_c(cop_u->cos_c, nam)) ) {
#if 0
        u3l_log("hot: bound jet %d/%s/%s/\r\n",
                        cop_u->jax_l,
                        cop_u->cos_c,
                        par_u ? par_u->cos_c : "~");
#endif
        return cop_u->jax_l;
      }
      i_l++;
    }
  }
  return 0;
}

/* u3j_boot(): initialize jet system.
*/
c3_w
u3j_boot(c3_o nuu_o)
{
  c3_assert(u3R == &(u3H->rod_u));

  u3D.len_l =_cj_count(0, u3D.dev_u);
  u3D.all_l = (2 * u3D.len_l) + 1024;     //  horrid heuristic

  u3D.ray_u = (u3j_core*) malloc(u3D.all_l * sizeof(u3j_core));
  memset(u3D.ray_u, 0, (u3D.all_l * sizeof(u3j_core)));

  if ( c3n == nuu_o ) {
    u3h_free(u3R->jed.hot_p);
  }
  u3R->jed.hot_p = u3h_new();
<<<<<<< HEAD
  jax_l = _cj_install(u3D.ray_u, 1, (c3_l) (long long) u3D.dev_u[0].par_u, u3_nul, u3D.dev_u);
  u3l_log("boot: installed %d jets\r\n", jax_l);
=======

  return _cj_install(u3D.ray_u, 1,
                     (c3_l) (long long) u3D.dev_u[0].par_u,
                     u3_nul,
                     u3D.dev_u);
>>>>>>> d6c01fc2
}

/* _cj_soft(): kick softly by arm axis.
*/
static u3_noun
_cj_soft(u3_noun cor, u3_noun axe)
{
  u3_noun arm = u3x_at(axe, cor);

  return u3n_nock_on(cor, u3k(arm));
}

  void
  find_error(u3_noun cor,
             u3_noun old,
             u3_noun new);

/* _cj_kick_z(): try to kick by jet.  If no kick, produce u3_none.
**
** `cor` is RETAINED iff there is no kick, TRANSFERRED if one.
** `axe` is RETAINED.
*/
static u3_weak
_cj_kick_z(u3_noun cor, u3j_core* cop_u, u3j_harm* ham_u, u3_atom axe)
{
  if ( 0 == ham_u->fun_f ) {
    return u3_none;
  }

  if ( !_(ham_u->liv) ) {
    return u3_none;
  }
  else {
#ifdef U3_MEMORY_DEBUG
    c3_w cod_w;

    {
      char soc_c[5];

      memset(soc_c, 0, 5);
      strncpy(soc_c, cop_u->cos_c, 4);
      soc_c[4] = 0;
      cod_w = u3i_string(soc_c);
      cod_w = u3a_lush(cod_w);
    }
#endif

    if ( _(ham_u->ice) ) {
      u3_weak pro = ham_u->fun_f(cor);

#ifdef U3_MEMORY_DEBUG
      u3a_lop(cod_w);
#endif
      if ( u3_none != pro ) {
        u3z(cor);
        return pro;
      }
    }
    else {
      u3_weak pro, ame;

      ham_u->ice = c3y;
      pro = ham_u->fun_f(cor);
      ham_u->ice = c3n;

#ifdef U3_MEMORY_DEBUG
      u3a_lop(cod_w);
#endif
      if ( u3_none == pro ) {
        u3z(cor);
        return pro;
      }
      ham_u->liv = c3n;
      ame = _cj_soft(cor, axe);
      ham_u->liv = c3y;

      if ( c3n == u3r_sing(ame, pro) ) {
        u3l_log("test: %s %s: mismatch: good %x, bad %x\r\n",
               cop_u->cos_c,
               (!strcmp(".2", ham_u->fcs_c)) ? "$" : ham_u->fcs_c,
               u3r_mug(ame),
               u3r_mug(pro));
        ham_u->liv = c3n;

        c3_assert(0);
        return u3m_bail(c3__fail);
      }
      else {

#if 1
        u3l_log("test: %s %s\r\n",
               cop_u->cos_c,
               (!strcmp(".2", ham_u->fcs_c)) ? "$" : ham_u->fcs_c);
#endif
        u3z(ame);
        return pro;
      }
    }
    return u3_none;
  }
}

/* _cj_hook_in(): execute hook from core, or fail.
*/
static u3_noun
_cj_hook_in(u3_noun     cor,
            const c3_c* tam_c,
            c3_o        jet_o)
{
  u3_weak   loc, col;
  u3_noun   roc, tem, got, pat, nam, huc;

  if ( c3n == u3du(cor) ) {
    return u3m_bail(c3__fail);
  }

  loc = _cj_spot(cor, NULL);
  if ( u3_none == loc ) {
    return u3m_bail(c3__fail);
  }

  tem = u3i_string(tam_c);
  while ( 1 ) {
    u3x_trel(loc, &pat, &nam, &huc);
    got = u3qdb_get(huc, tem);
    if ( u3_nul != got ) {
      c3_l axe_l;
      u3_noun pro, fol;
      u3j_core* cop_u;

      u3z(tem);
      fol = u3k(u3t(got));
      u3z(got);
      axe_l = _cj_axis(fol);
      if ( 0 == axe_l ) {
        u3t_off(glu_o);
        pro = u3n_nock_on(cor, fol);
        u3t_on(glu_o);
      }
      else {
        c3_l jax_l, inx_l;
        u3_noun hap, act;

        u3z(fol);
        act   = _cj_find_warm(loc);
        jax_l = u3h(act);
        hap   = u3h(u3t(act));
        cop_u = &u3D.ray_u[jax_l];

        //  Tricky: the above case would work here too, but would
        //  disable jet_o and create some infinite recursions.
        //
        u3t_off(glu_o);
        if ( (c3n == jet_o) ||
             (u3_none == (inx_l = u3kdb_get(u3k(hap), axe_l))) ||
             (u3_none == (pro = _cj_kick_z(cor,
                                           cop_u,
                                           &cop_u->arm_u[inx_l],
                                           axe_l))) ) {
          pro = u3n_nock_on(cor, u3k(u3x_at(axe_l, cor)));
        }
        u3t_on(glu_o);
        u3z(act);
      }
      u3z(loc);
      return pro;
    }
    else if ( c3n == u3h(pat) ) {
      u3_noun dyn = u3t(pat),
              axe = u3h(dyn),
              pel = u3t(dyn);
      // axe already known-valid
      roc = u3k(u3r_at(axe, cor));
      u3z(cor);
      cor = roc;
      col = u3k(pel);
      u3z(loc);
      loc = col;
    }
    else {
      u3_noun sat = u3t(pat);
      if ( c3y == u3h(sat) ) {
        return u3m_bail(c3__fail);
      }
      else {
        col = u3k(u3t(sat));
        u3z(loc);
        loc = col;
        roc = u3k(u3t(cor));
        u3z(cor);
        cor = roc;
      }
    }
  }
}

/* u3j_soft(): execute soft hook.
*/
u3_noun
u3j_soft(u3_noun cor,
         const c3_c* tam_c)
{
  u3_noun pro;
  u3t_on(glu_o);
  pro = _cj_hook_in(cor, tam_c, c3n);
  u3t_off(glu_o);
  return pro;
}

/* u3j_hook(): execute hook from core, or fail.
*/
u3_noun
u3j_hook(u3_noun     cor,
         const c3_c* tam_c)
{
  u3_noun pro;
  u3t_on(glu_o);
  pro = _cj_hook_in(cor, tam_c, c3y);
  u3t_off(glu_o);
  return pro;
}

/* _cj_prog(): stop tracing glu and find a nock program
 */
static u3p(u3n_prog)
_cj_prog(u3_weak loc, u3_noun fol)
{
  u3p(u3n_prog) pog_p;
  u3t_off(glu_o);
  pog_p = u3n_find((loc == u3_none ? u3_nul : loc), fol);
  u3t_on(glu_o);
  return pog_p;
}

/* cj_hank_find(): find cached hook information, keyed by arbitrary
 *                 prefix and term cords. RETAIN.
 */
static _cj_hank*
_cj_hank_find(u3_noun pre, u3_noun tam)
{
  u3_noun key = u3nc(u3k(pre), u3k(tam));
  u3_noun got = u3h_git(u3R->jed.han_p, key);
  if ( u3_none != got ) {
    u3z(key);
    return u3to(_cj_hank, got);
  }
  else {
    _cj_hank* new_u = u3a_walloc(c3_wiseof(_cj_hank));
    u3a_road* rod_u = u3R;
    while ( rod_u->par_p && u3_none == got ) {
      rod_u = u3to(u3a_road, rod_u->par_p);
      got   = u3h_git(u3R->jed.han_p, key);
    }
    if ( u3_none == got ) {
      new_u->hax = u3_none;
    }
    else {
      _cj_hank* old_u = u3to(_cj_hank, got);
      if ( u3_none != (new_u->hax = old_u->hax) ) {
        u3j_site_copy(&(new_u->sit_u), &(old_u->sit_u), c3n);
      }
    }
    u3h_put(u3R->jed.han_p, key, u3a_outa(new_u));
    u3z(key);
    return new_u;
  }
}

/* _cj_hank_fine(): check that cached hook information is valid
 *                  for given core. *inn will point to the hooked
 *                  core on return if valid. RETAIN.
 */
static c3_o
_cj_hank_fine(_cj_hank* han_u, u3_noun cor, u3_noun *inn)
{
  u3_noun hax = han_u->hax;
  if ( u3_none == hax ) {
    return c3n;
  }
  else {
    *inn = u3r_at(hax, cor);
    if ( u3_none == *inn ) {
      return c3n;
    }
    else {
      u3j_site* sit_u = &(han_u->sit_u);
      c3_assert(u3_none != sit_u->loc);
      return _cj_fine(*inn, sit_u->fin_p);
    }
  }
}

/* _cj_hank_lose(): release memory maintained in a hook cache.
*/
static void
_cj_hank_lose(_cj_hank* han_u)
{
  if ( u3_none != han_u->hax ) {
    u3z(han_u->hax);
    u3j_site_lose(&(han_u->sit_u));
  }
}

/* _cj_hank_fill(): slow path, populate han_u.
 */
static u3_noun
_cj_hank_fill(_cj_hank* han_u, u3_noun tam, u3_noun cor)
{
  u3_weak   loc, col;
  u3_noun   got, pat, nam, huc;
  u3_noun   hax = 1;
  u3j_site* sit_u = &(han_u->sit_u);

  if ( c3n == u3du(cor) ) {
    return u3m_bail(c3__fail);
  }

  sit_u->bas = u3_none;
  if ( u3_none == (col = loc = _cj_spot(cor, NULL)) ) {
    return u3m_bail(c3__fail);
  }

  while ( 1 ) {
    u3x_trel(loc, &pat, &nam, &huc);
    got = u3qdb_get(huc, tam);
    if ( u3_nul != got ) {
      u3_noun fol = u3k(u3t(got));
      u3z(got);
      sit_u->bat   = u3k(u3h(cor));
      sit_u->loc   = u3k(loc);
      sit_u->fin_p = _cj_cast(cor, loc);
      sit_u->fon_o = c3y;
      if ( 0 == (sit_u->axe = _cj_axis(fol)) ) {
        sit_u->jet_o = c3n;
        sit_u->pog_p = _cj_prog(loc, fol);
      }
      else {
        // loc already known-valid
        han_u->sit_u.pog_p = _cj_prog(loc, u3r_at(sit_u->axe, cor));
        han_u->sit_u.jet_o = _cj_nail(loc, sit_u->axe,
            &(sit_u->lab), &(sit_u->cop_u), &(sit_u->ham_u));
      }
      u3z(fol);
      u3z(col);
      han_u->hax = hax;
      return cor;
    }
    else if ( c3n == u3h(pat) ) {
      u3_noun dyn = u3t(pat),
              axe = u3h(dyn),
              xah;
      // axe already known-valid
      cor = u3r_at(axe, cor);
      loc = u3t(dyn);
      xah = u3qc_peg(axe, hax);
      u3z(hax);
      hax = xah;
    }
    else {
      u3_noun sat = u3t(pat);
      if ( c3y == u3h(sat) ) {
        return u3m_bail(c3__fail);
      }
      else {
        u3_noun xah;
        cor = u3t(cor);
        loc = u3t(sat);
        xah = u3qc_peg(3, hax);
        u3z(hax);
        hax = xah;
      }
    }
  }
}

/* _cj_sink(): kick by nock.
 */
static u3_noun
_cj_sink(u3_noun cor, u3_noun axe)
{
  u3_noun fol = u3x_at(axe, cor);
  u3z(axe);
  return u3n_nock_on(cor, u3k(fol));
}

/* u3j_kick(): new kick.
**
** `axe` is RETAINED by the caller; `cor` is RETAINED iff there
** is no kick, TRANSFERRED if one.
*/
u3_weak
u3j_kick(u3_noun cor, u3_noun axe)
{
  u3t_on(glu_o);
  u3_weak loc = _cj_spot(cor, NULL);
  if ( u3_none == loc ) {
    u3t_off(glu_o);
    return u3_none;
  }
  else {
    u3_weak act = _cj_find_warm(loc);
    u3z(loc);
    if ( u3_none == act ) {
      u3t_off(glu_o);
      return u3_none;
    }
    else {
      c3_l jax_l;
      u3_noun hap, bal, jit, inx;

      u3x_qual(act, &jax_l, &hap, &bal, &jit);

      if ( u3_none == (inx = u3kdb_get(u3k(hap), u3k(axe))) ) {
        u3t_off(glu_o);
        {
          c3_o pof_o = __(u3C.wag_w & u3o_debug_cpu);
          c3_o trc_o = __(u3C.wag_w & u3o_trace);

          if ( _(pof_o) ) {
            pof_o = u3t_come(bal);
          }
          if ( _(trc_o) ) {
            trc_o = u3t_nock_trace_push(bal);
          }
          u3z(act);
          if ( _(pof_o) || _(trc_o) ) {
            u3_noun pro = _cj_sink(cor, u3k(axe));

            if (_(pof_o)) {
              u3t_flee();
            }
            if ( _(trc_o) ) {
              u3t_nock_trace_pop();
            }
            return pro;
          }
          else {
            return u3_none;
          }
        }
      }
      else {
        u3j_core* cop_u = &u3D.ray_u[jax_l];
        c3_l      inx_l = inx;
        u3j_harm* ham_u = &cop_u->arm_u[inx_l];
        c3_o      pof_o = __(u3C.wag_w & u3o_debug_cpu);
        c3_o      trc_o = __(u3C.wag_w & u3o_trace);
        u3_noun   pro;

        if ( _(pof_o) ) {
          pof_o = u3t_come(bal);
        }
        if ( _(trc_o) ) {
          trc_o = u3t_nock_trace_push(bal);
        }
        u3z(act);
        u3t_off(glu_o);
        pro = _cj_kick_z(cor, cop_u, ham_u, axe);

        if ( u3_none == pro ) {
          if ( _(pof_o) || _(trc_o) ) {
            pro = _cj_sink(cor, u3k(axe));

            if (_(pof_o)) {
              u3t_flee();
            }
            if ( _(trc_o) ) {
              u3t_nock_trace_pop();
            }
          }
          return pro;
        }
        else {
          if ( _(pof_o) ) {
            u3t_flee();
          }
          if ( _(trc_o) ) {
            u3t_nock_trace_pop();
          }
          return pro;
        }
      }
    }
  }
}

/* _cj_fink_take(): copy u3j_fink from junior road.
*/
static u3j_fink*
_cj_fink_take(u3j_fink* jun_u)
{
  c3_w     i_w, len_w = jun_u->len_w;
  u3j_fink* fin_u = u3a_walloc(c3_wiseof(u3j_fink) +
                   (len_w * c3_wiseof(u3j_fist)));

  fin_u->len_w = len_w;
  fin_u->sat   = u3a_take(jun_u->sat);
  for ( i_w = 0; i_w < len_w; ++i_w ) {
    u3j_fist* fis_u = &(fin_u->fis_u[i_w]);
    u3j_fist* sif_u = &(jun_u->fis_u[i_w]);
    fis_u->bat = u3a_take(sif_u->bat);
    fis_u->pax = u3a_take(sif_u->pax);
  }
  return fin_u;
}

/* _cj_fink_free(): lose and free everything in a u3j_fink.
*/
static void
_cj_fink_free(u3p(u3j_fink) fin_p)
{
  c3_w i_w;
  u3j_fink* fin_u = u3to(u3j_fink, fin_p);
  u3z(fin_u->sat);
  for ( i_w = 0; i_w < fin_u->len_w; ++i_w ) {
    u3j_fist* fis_u = &(fin_u->fis_u[i_w]);
    u3z(fis_u->bat);
    u3z(fis_u->pax);
  }
  u3a_wfree(fin_u);
}

/* u3j_rite_copy(): copy rite references from src_u to dst_u,
**                  losing old references if los_o is yes
*/
void
u3j_rite_copy(u3j_rite* dst_u, u3j_rite* src_u, c3_o los_o)
{
  if ( u3_none == src_u->clu ) {
    dst_u->clu   = u3_none;
    dst_u->fin_p = 0;
  }
  else {
    u3p(u3j_fink) fon_p = dst_u->fin_p;
    u3_noun   old   = dst_u->clu;
    c3_o      own_o = dst_u->own_o;
    if ( c3y == src_u->own_o ) {
      dst_u->own_o = c3y;
      dst_u->clu   = u3a_take(src_u->clu);
      dst_u->fin_p = u3of(u3j_fink, _cj_fink_take(u3to(u3j_fink, src_u->fin_p)));
      if ( (c3y == los_o) &&
          (u3_none != old) &&
          (c3y == own_o) ) {
        u3z(old);
        _cj_fink_free(fon_p);
      }
    }
  }
}

/* u3j_site_copy(): copy site references from src_u to dst_u,
**                  losing old references if los_o is yes
*/
void
u3j_site_copy(u3j_site* dst_u, u3j_site* src_u, c3_o los_o)
{
  u3_noun old = dst_u->axe;
  dst_u->axe  = u3a_take(src_u->axe);

  if ( c3y == los_o ) {
    u3z(old);
  }
  else {
    dst_u->bat   = u3_none;
    dst_u->bas   = u3_none;
    dst_u->pog_p = 0;
    dst_u->loc   = u3_none;
    dst_u->lab   = u3_none;
    dst_u->jet_o = c3n;
    dst_u->fon_o = c3n;
    dst_u->cop_u = NULL;
    dst_u->ham_u = NULL;
    dst_u->fin_p = 0;
  }

  if ( u3_none != src_u->loc ) {
    u3_noun  lob   = dst_u->lab,
             lod   = dst_u->loc;
    c3_o     fon_o = dst_u->fon_o;
    u3p(u3j_fink) fon_p = dst_u->fin_p;

    dst_u->loc   = u3a_take(src_u->loc);
    dst_u->lab   = u3a_take(src_u->lab);
    dst_u->cop_u = src_u->cop_u;
    dst_u->ham_u = src_u->ham_u;
    dst_u->jet_o = src_u->jet_o;

    if ( c3y == src_u->fon_o ) {
      dst_u->fin_p = u3of(u3j_fink, _cj_fink_take(u3to(u3j_fink, src_u->fin_p)));
      dst_u->fon_o = c3y;
    }
    else if ( fon_p != src_u->fin_p ) {
      dst_u->fin_p = src_u->fin_p;
      dst_u->fon_o = c3n;
    }
    else {
      fon_o = c3n;
    }

    if ( c3y == los_o ) {
      if ( u3_none != lod ) {
        u3z(lod);
        u3z(lob);
        if ( c3y == fon_o ) {
          _cj_fink_free(fon_p);
        }
      }
    }
  }
}

/* u3j_site_ream(): refresh u3j_site after restoring from checkpoint
*/
void
u3j_site_ream(u3j_site* sit_u)
{
  if ( u3_none != sit_u->loc ) {
    u3z(sit_u->lab);
    sit_u->jet_o = _cj_nail(sit_u->loc, sit_u->axe,
        &(sit_u->lab), &(sit_u->cop_u), &(sit_u->ham_u));
  }
}

/* _cj_site_lock(): ensure site has a valid program pointer
 */
static void
_cj_site_lock(u3_noun loc, u3_noun cor, u3j_site* sit_u)
{
  if ( (u3_none != sit_u->bat) &&
       (c3y == u3r_sing(sit_u->bat, u3h(cor))) ) {
    return;
  }
  sit_u->pog_p = _cj_prog(loc, u3x_at(sit_u->axe, cor));
  if ( u3_none != sit_u->bat ) {
    u3z(sit_u->bat);
  }
  sit_u->bat = u3k(u3h(cor));
}

/* _cj_burn(): stop tracing glu and call a nock program
 */
static u3_noun
_cj_burn(u3p(u3n_prog) pog_p, u3_noun cor)
{
  u3_noun pro;
  u3t_off(glu_o);
  pro = u3n_burn(pog_p, cor);
  u3t_on(glu_o);
  return pro;
}

/* _cj_site_kick_hot(): execute site's kick on located core
**                      (no validity checks).
*/
static u3_weak
_cj_site_kick_hot(u3_noun loc, u3_noun cor, u3j_site* sit_u, c3_o lok_o)
{
  u3_weak pro = u3_none;
  c3_o jet_o  = sit_u->jet_o;
  c3_o pof_o  =  __(u3C.wag_w & u3o_debug_cpu);
  c3_o trc_o  =  __(u3C.wag_w & u3o_trace);

  if ( c3n == pof_o && c3n == trc_o ) {
    if ( c3y == jet_o ) {
      u3t_off(glu_o);
      pro = _cj_kick_z(cor, sit_u->cop_u, sit_u->ham_u, sit_u->axe);
      u3t_on(glu_o);
    }
    if ( u3_none == pro ) {
      if ( c3y == lok_o ) {
        _cj_site_lock(loc, cor, sit_u);
      }
    }
  }
  else {
    if ( _(pof_o) ) {
      pof_o = u3t_come(sit_u->lab);
    }
    if ( _(trc_o) ) {
      trc_o = u3t_nock_trace_push(sit_u->lab);
    }

    if ( c3y == jet_o ) {
      u3t_off(glu_o);
      pro = _cj_kick_z(cor, sit_u->cop_u, sit_u->ham_u, sit_u->axe);
      u3t_on(glu_o);
    }
    if ( u3_none == pro ) {
      if ( c3y == lok_o ) {
        _cj_site_lock(loc, cor, sit_u);
      }
      pro = _cj_burn(sit_u->pog_p, cor);
    }

    if ( c3y == pof_o ) {
      u3t_flee();
    }
    if ( c3y == trc_o ) {
      u3t_nock_trace_pop();
    }
  }

  return pro;
}

/* _cj_site_kick(): execute site's kick on core.
 */
static u3_weak
_cj_site_kick(u3_noun cor, u3j_site* sit_u)
{
  u3_weak loc, pro;

  loc = pro = u3_none;

  if ( u3_none != sit_u->loc ) {
    if ( c3y == _cj_fine(cor, sit_u->fin_p) ) {
      loc = sit_u->loc;
      pro = _cj_site_kick_hot(loc, cor, sit_u, c3y);
    }
  }

  if ( u3_none == loc ) {
    loc = _cj_spot(cor, &(sit_u->bas));
    if ( u3_none != loc ) {
      u3p(u3j_fink) fon_p = 0;
      u3_weak  lod   = u3_none;
      u3_weak  lob   = u3_none;

      if ( u3_none != sit_u->loc ) {
        lod = sit_u->loc;
        lob = sit_u->lab;
        if ( c3y == sit_u->fon_o ) {
          fon_p = sit_u->fin_p;
        }
      }

      sit_u->loc   = loc;
      sit_u->fin_p = _cj_cast(cor, loc);
      sit_u->fon_o = c3y;
      sit_u->jet_o = _cj_nail(loc, sit_u->axe,
          &(sit_u->lab), &(sit_u->cop_u), &(sit_u->ham_u));
      pro = _cj_site_kick_hot(loc, cor, sit_u, c3y);

      if ( u3_none != lod ) {
        u3z(lod);
        u3z(lob);
        if ( 0 != fon_p ) {
          _cj_fink_free(fon_p);
        }
      }
    }
  }

  if ( u3_none == pro ) {
    _cj_site_lock(loc, cor, sit_u);
  }

  return pro;
}

/* u3j_site_kick(): kick a core with a u3j_site cache.
 */
u3_weak
u3j_site_kick(u3_noun cor, u3j_site* sit_u)
{
  u3_weak pro;
  u3t_on(glu_o);
  pro = _cj_site_kick(cor, sit_u);
  u3t_off(glu_o);
  return pro;
}

/* u3j_cook(): Execute hook from core, call site cached by arbitrary c string
*/
u3_noun
u3j_cook(const c3_c* key_c,
         u3_noun     cor,
         const c3_c* tam_c)
{
  u3_noun pro, key, tam, inn;
  _cj_hank* han_u;

  u3t_on(glu_o);
  key = u3i_string(key_c);
  tam = u3i_string(tam_c);
  han_u = _cj_hank_find(key, tam);
  if ( c3n == _cj_hank_fine(han_u, cor, &inn) ) {
    _cj_hank_lose(han_u);
    inn = _cj_hank_fill(han_u, tam, cor);
  }
  pro = _cj_site_kick(u3k(inn), &(han_u->sit_u));
  if ( u3_none == pro ) {
    pro = _cj_burn(han_u->sit_u.pog_p, inn);
  }
  u3z(cor);

  u3z(key);
  u3z(tam);
  u3t_off(glu_o);
  return pro;
}

/* u3j_kink(): kick either by jet or by nock.
*/
u3_noun
u3j_kink(u3_noun cor, u3_noun axe)
{
  u3_weak pro = u3j_kick(cor, axe);

  if ( u3_none != pro ) {
    return pro;
  }
  else {
    return _cj_sink(cor, axe);
  }
}

/* u3j_gate_prep(): prepare a locally cached gate to call repeatedly.
 *                  core is TRANSFERRED.
 */
void
u3j_gate_prep(u3j_site* sit_u, u3_noun cor)
{
  u3_noun loc;
  u3t_on(glu_o);
  if ( c3n == u3du(cor) || c3n == u3du(u3t(cor)) ) {
    u3m_bail(c3__exit);
    return;
  }
  sit_u->bas   = u3_none;
  sit_u->axe   = 2;
  sit_u->bat   = cor; // a lie, this isn't really the battery!
  sit_u->loc   = loc = _cj_spot(cor, &(sit_u->bas));
  sit_u->pog_p = _cj_prog(loc, u3h(cor));
  if ( u3_none != loc ) {
    u3_noun pax = _cj_loc_axe(loc),
            pay = u3qc_cap(pax),
            pam = u3qc_mas(pax);
    if ( 3 != pay || 2 == pam || (3 != pam && 3 != u3qc_cap(pam)) ) {
      u3l_log("u3j_gate_prep(): parent axis includes sample\r\n");
      u3m_p("axis", pax);
      u3_weak act = _cj_find_warm(loc);
      c3_assert( u3_none != act );
      sit_u->jet_o = c3n;
      sit_u->lab = u3k(u3h(u3t(u3t(act))));
      u3z(act);
    }
    else {
      sit_u->jet_o = _cj_nail(loc, 2,
        &(sit_u->lab), &(sit_u->cop_u), &(sit_u->ham_u));
    }
    u3z(pam); u3z(pax);
  }
  u3t_off(glu_o);
}

/* u3j_gate_slam(): slam a site prepared by u3j_gate_find() with sample.
 *                  sam is TRANSFERRED.
 */
u3_noun
u3j_gate_slam(u3j_site* sit_u, u3_noun sam)
{
  u3_weak pro;
  u3_noun cor;

  u3t_on(glu_o);
  pro = u3_none;
  cor = u3nt(u3k(u3h(sit_u->bat)),
             sam,
             u3k(u3t(u3t(sit_u->bat))));
  if ( u3_none != sit_u->loc ) {
    pro = _cj_site_kick_hot(sit_u->loc, cor, sit_u, c3n);
  }
  if ( u3_none == pro ) {
    pro = _cj_burn(sit_u->pog_p, cor);
  }
  u3t_off(glu_o);
  return pro;
}

/* u3j_gate_lose(): clean up site prepared by u3j_gate_find().
 */
void
u3j_gate_lose(u3j_site* sit_u)
{
  u3z(sit_u->bat);
  u3z(sit_u->bas);
  if ( u3_none != sit_u->loc ) {
    u3z(sit_u->loc);
    u3z(sit_u->lab);
  }
}

/* _cj_minx(): produce location of core from fsck'd clue. RETAIN.
 */
static u3_weak
_cj_minx(u3_noun cey, u3_noun cor)
{
  u3_noun nam, axe, huc;
  u3x_trel(cey, &nam, &axe, &huc);

  if ( 0 == axe ) {
    return u3nt(u3nt(c3y, c3y, u3k(u3t(cor))), u3k(nam), u3k(huc));
  }
  else {
    u3_weak par, pel;
    u3_noun pat;

    par = u3r_at(axe, cor);
    if ( u3_none == par || c3n == u3du(par) ) {
      u3l_log("fund: %s is bogus\r\n", u3r_string(nam));
      return u3_none;
    }
    pel = _cj_spot(par, NULL);
    if ( u3_none == pel ) {
      u3l_log("fund: in %s, parent %x not found at %d\r\n",
                      u3r_string(nam),
                      u3r_mug(u3h(par)),
                      axe);
      return u3_none;
    }
    pat = ( ( 3 == axe ) && (c3y == u3h(u3h(pel))) )
        ? u3nt(c3y, c3n, pel)
        : u3nt(c3n, u3k(axe), pel);
    return u3nt(pat, u3k(nam), u3k(huc));
  }
}

static void
_cj_print_tas(FILE* fh, u3_noun tas)
{
  c3_w  met_w = u3r_met(3, tas);
  c3_c* str_c = alloca(met_w + 1);
  u3r_bytes(0, met_w, (c3_y*)str_c, tas);
  str_c[met_w] = 0;
  fprintf(fh, "/%s", str_c);
}

/* _cj_mine(): declare a core and produce location. RETAIN.
*/
static u3_weak
_cj_mine(u3_noun cey, u3_noun cor, u3_noun bas)
{
  u3_weak loc = _cj_minx(cey, cor);
  if ( u3_none != loc ) {
    c3_l par_l, jax_l;
    u3_noun pel = _cj_loc_pel(loc),
            axe = _cj_loc_axe(loc),
            bat = u3h(cor),
            nam = u3h(u3t(loc)),
            bar = _cj_find_cold(bat),
            reg, hap, bal, act;
    if ( u3_none == bar ) {
      reg = u3_none;
    }
    else {
      reg = u3k(u3t(bar));
      u3z(bar);
    }
    reg = _cj_gust(reg, u3k(axe), u3k(pel), u3k(loc));
    if ( 0 == axe ) {
      par_l = 0;
      bal   = u3nc(u3k(nam), u3_nul);
    }
    else {
      u3_weak pac = _cj_find_warm(pel);
      c3_assert(u3_none != pac);
      par_l = u3h(pac);
      bal   = u3nc(u3k(nam), u3k(u3h(u3t(u3t(pac)))));
      u3z(pac);
    }
    jax_l = _cj_hot_mean(par_l, nam);
#if 0
    u3m_p("new jet", bal);
    u3l_log("  bat %x, jax %d\r\n", u3r_mug(bat), jax_l);
#endif

    if ( !(u3C.wag_w & u3o_hashless) ) {
      if ( jax_l ) {
        c3_y dig_y[32];
        c3_w i_w;
        u3_noun i = bal;
        u3l_log("hot jet: ");
        while ( i != u3_nul ) {
          _cj_print_tas(stderr, u3h(i));
          i = u3t(i);
        }
        u3l_log("\r\n  axe %d, jax %d,\r\n  bash ", axe, jax_l);
        u3r_bytes(0, 32, dig_y, bas);
        for ( i_w = 32; i_w > 0; ) {
          u3l_log("%02x", dig_y[--i_w]);
        }
        u3l_log("\r\n");
      }
    }

    hap   = _cj_warm_hump(jax_l, u3t(u3t(loc)));
    act   = u3nq(jax_l, hap, bal, _cj_jit(jax_l, bat));
    u3h_put(u3R->jed.cod_p, bat, u3nc(u3k(bas), reg));
    u3h_put(u3R->jed.war_p, loc, act); // see note in _cj_spot
    u3z(pel); u3z(axe);
  }

  return loc;
#if 0
  {
    u3_noun bas = _cj_bash(bat),
            hot = u3h_get(u3D.hot_p, bas);
    c3_o  hav_o = c3n;

    if ( u3_none != hot ) {
      u3_noun her = u3h(hot),
              hol = _cj_reg_find(her, cor);
      if ( hol != u3_none ) {
        hav_o = c3y;
        u3z(hol);
      }
      u3z(hot);
    }

    if ( c3n == hav_o ) {
      u3m_p("unregistered battery", bal);
      u3l_log("hash: %x\r\n", bas);
    }
    u3z(bas);
  }
#endif
}

static void
_cj_audit(u3_noun loc, u3_noun cey, u3_noun cor)
{
  u3_noun pat, nam, huc, cax, can, cuc, pax;

  u3x_trel(loc, &pat, &nam, &huc);
  u3x_trel(cey, &can, &cax, &cuc);

  pax = _cj_loc_axe(loc);

  if ( (c3n == u3r_sing(nam, can)) ||
       (c3n == u3r_sing(pax, cax)) ||
       (c3n == u3r_sing(huc, cuc)) ) {
    u3_noun mix = _cj_minx(cey, cor);
    u3m_p("bad audit", loc);
    u3m_p("hint says", mix);
    u3z(mix);
  }

  u3z(pax);
}

/* _cj_mile(): register core for jets, returning location.
*/
static u3_weak
_cj_mile(u3_noun clu, u3_noun cor)
{
  u3_weak loc = u3_none;
  if ( c3n == u3du(cor) ) {
    u3z(clu);
    u3z(cor);
  }
  else {
    u3_weak cey = _cj_je_fsck(clu);
    if ( u3_none != cey ) {
      u3_weak bas = u3_none;
      loc = _cj_spot(cor, &bas);
      if ( u3_none == loc ) {
        loc = _cj_mine(cey, cor, bas);
      }
      else {
        _cj_audit(loc, cey, cor);
      }
      u3z(cey);
      if ( u3_none != bas ) {
        u3z(bas);
      }
    }
    u3z(cor);
  }
  return loc;
}

/* u3j_mine(): register core for jets.
*/
void
u3j_mine(u3_noun clu, u3_noun cor)
{
  u3_weak loc;
  u3t_on(glu_o);
  loc = _cj_mile(clu, cor);
  u3z(loc);
  u3t_off(glu_o);
}

/* u3j_rite_mine(): mine cor with clue, using u3j_rite for caching
*/
void
u3j_rite_mine(u3j_rite* rit_u, u3_noun clu, u3_noun cor)
{
  c3_t non_t;
  u3t_on(glu_o);

  non_t = (u3_none == rit_u->clu);

  if ( non_t ||
       c3n == u3r_sing(rit_u->clu, clu) ||
       c3n == _cj_fine(cor, rit_u->fin_p) ) {
    u3_weak loc = _cj_mile(u3k(clu), u3k(cor));
    if ( u3_none != loc ) {
      u3p(u3j_fink) fon_p = rit_u->fin_p;
      u3_noun   old   = rit_u->clu;
      c3_o      own_o = rit_u->own_o;
      rit_u->own_o    = c3y;
      rit_u->clu      = u3k(clu);
      rit_u->fin_p    = _cj_cast(cor, loc);
      u3z(loc);

      if ( !non_t && (c3y == own_o) ) {
         u3z(old);
        _cj_fink_free(fon_p);
      }
    }
  }
  u3z(clu);
  u3z(cor);
  u3t_off(glu_o);
}

/* _cj_warm_reap(): reap key and value from warm table.
*/
static void
_cj_warm_reap(u3_noun kev)
{
  u3_noun loc = u3a_take(u3h(kev));
  u3_noun act = u3a_take(u3t(kev));
  u3h_put(u3R->jed.war_p, loc, act);
  u3z(loc);
}

/* _cj_cold_reap(): reap cold dashboard entries.
 */
static void
_cj_cold_reap(u3_noun kev)
{
  u3_noun bat = u3a_take(u3h(kev));
  u3_noun reg = u3a_take(u3t(kev));
  u3h_put(u3R->jed.cod_p, bat, reg);
  u3z(bat);
}

/* _cj_bash_reap(): reap battery hashes.
 */
static void
_cj_bash_reap(u3_noun kev)
{
  u3_noun key = u3a_take(u3h(kev)),
          val = u3a_take(u3t(kev));
  u3h_put(u3R->jed.bas_p, key, val);
  u3z(key);
}

/* _cj_hank_reap(): reap hook resolutions.
 */
static void
_cj_hank_reap(u3_noun kev)
{
  u3_noun   key   = u3a_take(u3h(kev));
  u3_noun   got   = u3h_git(u3R->jed.han_p, key);
  _cj_hank* nah_u = u3to(_cj_hank, u3t(kev));
  _cj_hank* han_u;

  if ( u3_none != got ) {
    if ( u3_none != nah_u->hax ) {
      u3_weak old;
      han_u = u3to(_cj_hank, got);
      old = han_u->hax;
      han_u->hax = u3a_take(nah_u->hax);
      u3j_site_copy(&(han_u->sit_u), &(nah_u->sit_u), c3y);
      if ( u3_none != old ) {
        u3z(old);
      }
    }
  }
  else if ( u3_none != nah_u->hax ) {
    han_u      = u3a_walloc(c3_wiseof(_cj_hank));
    han_u->hax = u3a_take(nah_u->hax);
    u3j_site_copy(&(han_u->sit_u), &(nah_u->sit_u), c3n);
    u3h_put(u3R->jed.han_p, key, u3a_outa(han_u));
  }

  u3z(key);
}

/* u3j_reap(): promote jet state.
*/
void
u3j_reap(u3p(u3h_root) cod_p, u3p(u3h_root) war_p, u3p(u3h_root) han_p, u3p(u3h_root) bas_p)
{
  u3h_walk(cod_p, _cj_cold_reap);

  // call sites must be reaped before the warm dashboard, because they may
  // contain references to labels on this road
  u3h_walk(han_p, _cj_hank_reap);
  u3h_walk(war_p, _cj_warm_reap);
  u3h_walk(bas_p, _cj_bash_reap);
}

/* _cj_ream(): ream list of battery [bash registry] pairs. RETAIN.
 */
static void
_cj_ream(u3_noun all)
{
  c3_l par_l, jax_l;
  u3_noun i, j, k, rul, loc, bal, act, lop, kev, rut, hap,
          pat, reg, pol, rem, rec, bat, pel, nam, huc;
  u3_weak pac;

  for ( i = all, lop = u3_nul; i != u3_nul; i = u3t(i) ) {
    kev = u3h(i);
    bat = u3h(kev);
    reg = u3t(u3t(kev));
    rut = u3h(reg);

    // register roots
    rul   = u3qdb_tap(rut);
    for ( j = rul; j != u3_nul; j = u3t(j) ) {
      loc   = u3t(u3h(j));
      u3x_trel(loc, &pat, &nam, &huc);
      bal   = u3nc(u3k(nam), u3_nul);
      jax_l = _cj_hot_mean(0, nam);
      hap   = _cj_warm_hump(jax_l, huc);
      act   = u3nq(jax_l, hap, bal, _cj_jit(jax_l, bat));
#if 0
      u3m_p("old jet", bal);
      u3l_log("  bat %x, jax %d\r\n", u3r_mug(bat), jax_l);
#endif
      u3h_put(u3R->jed.war_p, loc, act);
    }
    u3z(rul);

    // put ancestors in lop (list [battery=^ parent=location this=location])
    for ( j = u3t(reg); j != u3_nul; j = u3t(j) ) {
      pol = lop;
      lop = u3qdb_tap(u3t(u3h(j)));
      for ( k = lop; u3_nul != k; k = u3t(k) ) {
        pol = u3nc(u3nc(u3k(bat), u3k(u3h(k))), pol);
      }
      u3z(lop);
      lop = pol;
    }
  }

  // ordering is random so we need to push onto rem when parent
  // isn't yet present in the warm state
  while ( u3_nul != lop ) {
    rem = u3_nul;
    for ( i = lop; u3_nul != i; i = u3t(i) ) {
      rec = u3h(i);
      u3x_trel(rec, &bat, &pel, &loc);
      pac = _cj_find_warm(pel);
      if ( u3_none == pac ) {
        rem = u3nc(u3k(rec), rem);
      }
      else {
        u3x_trel(loc, &pat, &nam, &huc);
        par_l = u3h(pac);
        jax_l = _cj_hot_mean(par_l, nam);
        bal   = u3nc(u3k(nam), u3k(u3h(u3t(u3t(pac)))));
        hap   = _cj_warm_hump(jax_l, huc),
        u3z(pac);
        act   = u3nq(jax_l, hap, bal, _cj_jit(jax_l, bat));
#if 0
        u3m_p("old jet", bal);
        u3l_log("  bat %x, jax %d\r\n", u3r_mug(bat), jax_l);
#endif
        u3h_put(u3R->jed.war_p, loc, act);
      }
    }
    u3z(lop);
    lop = rem;
  }
}

/* _cj_warm_tap(): tap war_p to rel
*/
static void
_cj_warm_tap(u3_noun kev, void* wit)
{
  u3_noun* rel = wit;
  *rel = u3nc(u3k(kev), *rel);
}

/* _cj_ream_hank(): clear hot state out of hook sites.
*/
static void
_cj_ream_hank(u3_noun kev)
{
  u3j_site_ream(&(u3to(_cj_hank, u3t(kev))->sit_u));
}

/* u3j_ream(): rebuild warm state
*/
void
u3j_ream(void)
{
  u3_noun rel = u3_nul;
  c3_assert(u3R == &(u3H->rod_u));
  u3h_free(u3R->jed.war_p);
  u3R->jed.war_p = u3h_new();
  u3h_walk_with(u3R->jed.cod_p, _cj_warm_tap, &rel);
  _cj_ream(rel);
  u3z(rel);

  u3h_walk(u3R->jed.han_p, _cj_ream_hank);
}

/* _cj_fink_mark(): mark a u3j_fink for gc.
*/
static c3_w
_cj_fink_mark(u3j_fink* fin_u)
{
  c3_w i_w, tot_w = u3a_mark_noun(fin_u->sat);
  for ( i_w = 0; i_w < fin_u->len_w; ++i_w ) {
    u3j_fist* fis_u = &(fin_u->fis_u[i_w]);
    tot_w += u3a_mark_noun(fis_u->bat);
    tot_w += u3a_mark_noun(fis_u->pax);
  }
  tot_w += u3a_mark_ptr(fin_u);
  return tot_w;
}

/* u3j_site_lose(): lose references of u3j_site (but do not free).
 */
void
u3j_site_lose(u3j_site* sit_u)
{
  u3z(sit_u->axe);
  if ( u3_none != sit_u->bat ) {
    u3z(sit_u->bat);
  }
  if ( u3_none != sit_u->bas ) {
    u3z(sit_u->bas);
  }
  if ( u3_none != sit_u->loc ) {
    u3z(sit_u->loc);
    u3z(sit_u->lab);
    if ( c3y == sit_u->fon_o ) {
      _cj_fink_free(sit_u->fin_p);
    }
  }
}

/* u3j_rite_lose(): lose references of u3j_rite (but do not free).
 */
void
u3j_rite_lose(u3j_rite* rit_u)
{
  if ( (c3y == rit_u->own_o) && u3_none != rit_u->clu ) {
    u3z(rit_u->clu);
    _cj_fink_free(rit_u->fin_p);
  }
}

/* u3j_rite_mark(): mark u3j_rite for gc.
*/
c3_w
u3j_rite_mark(u3j_rite* rit_u)
{
  c3_w tot_w = 0;
  if ( (c3y == rit_u->own_o) && u3_none != rit_u->clu ) {
    tot_w += u3a_mark_noun(rit_u->clu);
    tot_w += _cj_fink_mark(u3to(u3j_fink, rit_u->fin_p));
  }
  return tot_w;
}

/* u3j_site_mark(): mark u3j_site for gc.
*/
c3_w
u3j_site_mark(u3j_site* sit_u)
{
  c3_w tot_w = u3a_mark_noun(sit_u->axe);
  if ( u3_none != sit_u->bat ) {
    tot_w += u3a_mark_noun(sit_u->bat);
  }
  if ( u3_none != sit_u->bas ) {
    tot_w += u3a_mark_noun(sit_u->bas);
  }
  if ( u3_none != sit_u->loc ) {
    tot_w += u3a_mark_noun(sit_u->loc);
    tot_w += u3a_mark_noun(sit_u->lab);
    if ( c3y == sit_u->fon_o ) {
      tot_w += _cj_fink_mark(u3to(u3j_fink, sit_u->fin_p));
    }
  }
  return tot_w;
}

/* _cj_mark_hank(): mark hank cache for gc.
*/
static void
_cj_mark_hank(u3_noun kev, void* dat)
{
  c3_w* tot_w = (c3_w*) dat;
  _cj_hank* han_u = u3to(_cj_hank, u3t(kev));
  *tot_w += u3a_mark_ptr(han_u);
  if ( u3_none != han_u->hax ) {
    *tot_w += u3a_mark_noun(han_u->hax);
    *tot_w += u3j_site_mark(&(han_u->sit_u));
  }
}

/* u3j_mark(): mark jet state for gc.
*/
c3_w
u3j_mark(FILE* fil_u)
{
  c3_w tot_w = 0;

  tot_w += u3a_maid(fil_u, "  warm jet state", u3h_mark(u3R->jed.war_p));
  tot_w += u3a_maid(fil_u, "  cold jet state", u3h_mark(u3R->jed.cod_p));
  tot_w += u3a_maid(fil_u, "  hank cache", u3h_mark(u3R->jed.han_p));
  tot_w += u3a_maid(fil_u, "  battery hash cache", u3h_mark(u3R->jed.bas_p));

  {
    c3_w han_w = 0;
    u3h_walk_with(u3R->jed.han_p, _cj_mark_hank, &han_w);
    tot_w += u3a_maid(fil_u, "  call site cache", han_w);
  }

  if ( u3R == &(u3H->rod_u) ) {
    tot_w += u3a_maid(fil_u, "  hot jet state", u3h_mark(u3R->jed.hot_p));
  }

  return u3a_maid(fil_u, "total jet stuff", tot_w);
}

/* u3j_free_hank(): free an entry from the hank cache.
*/
void
u3j_free_hank(u3_noun kev)
{
  _cj_hank* han_u = u3to(_cj_hank, u3t(kev));
  if ( u3_none != han_u->hax ) {
    u3z(han_u->hax);
    u3j_site_lose(&(han_u->sit_u));
  }
  u3a_wfree(han_u);
}

/* u3j_free(): free jet state.
*/
void
u3j_free(void)
{
  u3h_walk(u3R->jed.han_p, u3j_free_hank);
  u3h_free(u3R->jed.war_p);
  u3h_free(u3R->jed.cod_p);
  u3h_free(u3R->jed.han_p);
  u3h_free(u3R->jed.bas_p);
  if ( u3R == &(u3H->rod_u) ) {
    u3h_free(u3R->jed.hot_p);
  }
}
<|MERGE_RESOLUTION|>--- conflicted
+++ resolved
@@ -832,16 +832,11 @@
     u3h_free(u3R->jed.hot_p);
   }
   u3R->jed.hot_p = u3h_new();
-<<<<<<< HEAD
-  jax_l = _cj_install(u3D.ray_u, 1, (c3_l) (long long) u3D.dev_u[0].par_u, u3_nul, u3D.dev_u);
-  u3l_log("boot: installed %d jets\r\n", jax_l);
-=======
 
   return _cj_install(u3D.ray_u, 1,
                      (c3_l) (long long) u3D.dev_u[0].par_u,
                      u3_nul,
                      u3D.dev_u);
->>>>>>> d6c01fc2
 }
 
 /* _cj_soft(): kick softly by arm axis.
