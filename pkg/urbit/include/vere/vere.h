--- conflicted
+++ resolved
@@ -307,11 +307,8 @@
         c3_c*   puk_c;                      //  -Y, scry result filename
         c3_c*   puf_c;                      //  -Z, scry result format
         c3_o    con;                        //      run conn
-<<<<<<< HEAD
+        c3_o    doc;                        //      dock binary in pier
         u3_even* vex_u;                     //  --prop-*, boot enhanchements
-=======
-        c3_o    doc;                        //      dock binary in pier
->>>>>>> ac5842fd
       } u3_opts;
 
     /* u3_host: entire host.
