/* i/n/o.h
**
** This file is in the public domain.
*/
  /** Data structures.
  **/
    /* u3o_config: process / system configuration.
    */
      typedef struct _u3o_config {
        u3_noun who;                          //  single identity
        c3_c*   dir_c;                        //  execution directory (pier)
        c3_w    wag_w;                        //  flags (both ways)
<<<<<<< HEAD
        void (*err_log_f)(c3_c*);             //  optional error logging redirect
=======
        void (*log_f)(u3_noun);               //  function pointer for slog
>>>>>>> d6c01fc2
      } u3o_config;

    /* u3o_flag: process/system flags.
    **
    **  _debug flags are set outside u3 and heard inside it.
    **  _check flags are set inside u3 and heard outside it.
    */
      enum u3o_flag {                         //  execution flags
        u3o_debug_ram =     0x1,              //  debug: gc
        u3o_debug_cpu =     0x2,              //  debug: profile
        u3o_check_corrupt = 0x4,              //  check: gc memory
        u3o_check_fatal =   0x8,              //  check: unrecoverable
        u3o_verbose =       0x10,             //  be remarkably wordy
        u3o_dryrun =        0x20,             //  don't touch checkpoint
        u3o_quiet =         0x40,             //  disable ~&
        u3o_hashless =      0x80,             //  disable hashboard
        u3o_trace =         0x100             //  enables trace dumping
      };

  /** Globals.
  **/
    /* u3_Config / u3C: global memory control.
    */
      c3_global u3o_config u3o_Config;
#     define u3C u3o_Config
<|MERGE_RESOLUTION|>--- conflicted
+++ resolved
@@ -10,11 +10,8 @@
         u3_noun who;                          //  single identity
         c3_c*   dir_c;                        //  execution directory (pier)
         c3_w    wag_w;                        //  flags (both ways)
-<<<<<<< HEAD
         void (*err_log_f)(c3_c*);             //  optional error logging redirect
-=======
         void (*log_f)(u3_noun);               //  function pointer for slog
->>>>>>> d6c01fc2
       } u3o_config;
 
     /* u3o_flag: process/system flags.
