/* include/g/v.h
**
** This file is in the public domain.
*/
  /**  Data structures.
  **/
    /* u3v_arvo: modern arvo structure.
    **       NB: packed to perserve word alignment given [eve_d]
    */
      typedef struct __attribute__((__packed__)) _u3v_arvo {
        c3_d  eve_d;                      //  event number
        u3_noun yot;                      //  cached gates
        u3_noun now;                      //  current time
        u3_noun roc;                      //  kernel core
      } u3v_arvo;

    /* u3v_home: all internal (within image) state.
    **       NB: version must be last for discriminability in north road
    */
      typedef struct _u3v_home {
        u3a_road rod_u;                   //  storage state
        u3v_arvo arv_u;                   //  arvo state
        c3_w     ver_w;                   //  version number
      } u3v_home;


  /**  Globals.
  **/
    /* u3_Home / u3H: root of thread.
    */
      c3_global u3v_home* u3v_Home;
#       define u3H  u3v_Home
#       define u3A  (&(u3v_Home->arv_u))

  /** Constants.
  **/
#     define u3v_version 1

  /**  Functions.
  **/
    /* u3v_life(): execute initial lifecycle, producing Arvo core.
    */
      u3_noun
      u3v_life(u3_noun eve);

    /* u3v_boot(): evaluate boot sequence, making a kernel
    */
      c3_o
      u3v_boot(u3_noun eve);

    /* u3v_boot_lite(): light bootstrap sequence, just making a kernel.
    */
      c3_o
      u3v_boot_lite(u3_noun lit);

    /* u3v_do(): use a kernel function.
    */
      u3_noun
      u3v_do(const c3_c* txt_c, u3_noun arg);

    /* u3v_wish(): text expression with cache.
    */
      u3_noun
      u3v_wish(const c3_c* str_c);

    /* u3v_time(): set the reck time.
    */
      void
      u3v_time(u3_noun now);

    /* u3v_peek(): query the reck namespace.
    */
      u3_noun
      u3v_peek(u3_noun hap);

    /* u3v_soft_peek(): softly query the reck namespace.
    */
      u3_noun
      u3v_soft_peek(c3_w mil_w, u3_noun sam);

    /* u3v_poke(): insert and apply an input ovum (protected).
    */
      u3_noun
      u3v_poke(u3_noun ovo);

    /* u3v_poke_sure(): inject an event, saving new state if successful.
    */
      c3_o
<<<<<<< HEAD
      u3_poke_sure(c3_w mil_w, u3_noun eve, u3_noun* pro);
=======
      u3v_poke_sure(c3_w mil_w, u3_noun eve, u3_noun* pro);
>>>>>>> aa1ee627

    /* u3v_tank(): dump single tank.
    */
      void
      u3v_tank(u3_noun blu, c3_l tab_l, u3_noun tac);

    /* u3v_punt(): dump tank list.
    */
      void
      u3v_punt(u3_noun blu, c3_l tab_l, u3_noun tac);

    /* u3v_sway(): print trace.
    */
      void
      u3v_sway(u3_noun blu, c3_l tab_l, u3_noun tax);

    /* u3v_plan(): queue ovum (external).
    */
      void
      u3v_plan(u3_noun pax, u3_noun fav);

    /* u3v_mark(): mark arvo kernel.
    */
      c3_w
      u3v_mark(FILE* fil_u);

    /* u3v_reclaim(): clear ad-hoc persistent caches to reclaim memory.
    */
      void
      u3v_reclaim(void);

    /* u3v_rewrite_compact(): rewrite arvo kernel for compaction.
    */
      void
      u3v_rewrite_compact();<|MERGE_RESOLUTION|>--- conflicted
+++ resolved
@@ -86,11 +86,7 @@
     /* u3v_poke_sure(): inject an event, saving new state if successful.
     */
       c3_o
-<<<<<<< HEAD
-      u3_poke_sure(c3_w mil_w, u3_noun eve, u3_noun* pro);
-=======
       u3v_poke_sure(c3_w mil_w, u3_noun eve, u3_noun* pro);
->>>>>>> aa1ee627
 
     /* u3v_tank(): dump single tank.
     */
