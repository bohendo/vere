--- conflicted
+++ resolved
@@ -59,18 +59,16 @@
 	@xxd -i include/ca-bundle.crt > include/ca-bundle.h
 	@rm include/ca-bundle.crt
 
-<<<<<<< HEAD
-build/ames_tests: $(common_objs) tests/ames_tests.o
-	@echo CC -o $@
-	@mkdir -p ./build
-	@$(CC) $^ $(LDFLAGS) -o $@
-=======
 include/ivory.h:
 	@echo XXD -i $(IVORY)
 	@cat $(IVORY) > u3_Ivory.pill
 	@xxd -i u3_Ivory.pill > include/ivory.h
 	@rm u3_Ivory.pill
->>>>>>> 82bf90df
+
+build/ames_tests: $(common_objs) tests/ames_tests.o
+	@echo CC -o $@
+	@mkdir -p ./build
+	@$(CC) $^ $(LDFLAGS) -o $@
 
 build/hashtable_tests: $(common_objs) tests/hashtable_tests.o
 	@echo CC -o $@
