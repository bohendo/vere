--- conflicted
+++ resolved
@@ -7,11 +7,7 @@
 static void
 _setup(void)
 {
-<<<<<<< HEAD
-  u3m_init(1 << 23);
-=======
   u3m_init(1 << 24);
->>>>>>> ea6f2398
   u3m_pave(c3y);
   u3e_init();
 }
