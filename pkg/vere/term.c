--- conflicted
+++ resolved
@@ -919,11 +919,7 @@
   c3_l           col_l, row_l;
 
   struct winsize siz_u;
-<<<<<<< HEAD
-  if ( (c3y == u3_Host.ops_u.tem) &&
-=======
   if ( (c3n == u3_Host.ops_u.tem) &&
->>>>>>> 5d039ead
        uty_u && (0 == ioctl(uty_u->fid_i, TIOCGWINSZ, &siz_u)) )
   {
     col_l = siz_u.ws_col;
