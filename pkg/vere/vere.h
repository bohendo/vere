/* include/vere/vere.h
*/

#include <uv.h>

  /** Quasi-tunable parameters.
  **/
    /* First kernel this executable can boot.
    */
#     define FirstKernel   164
#     define DefaultKernel 164

  /** Data types.
  **/

    /* u3_hhed: http header.
    */
      typedef struct _u3_hhed {
        struct _u3_hhed* nex_u;
        c3_w             nam_w;
        c3_c*            nam_c;
        c3_w             val_w;
        c3_c*            val_c;
      } u3_hhed;

    /* u3_hbod: http body block.  Also used for responses.
    */
      typedef struct _u3_hbod {
        struct _u3_hbod* nex_u;
        c3_w             len_w;
        c3_y             hun_y[0];
      } u3_hbod;

    /* u3_lane: ames lane (IP address and port)
    */
      typedef struct _u3_lane {
        c3_w             pip_w;             //  target IPv4 address
        c3_s             por_s;             //  target port
      } u3_lane;

    /* u3_moor_poke: poke callback function.
    */
      typedef void (*u3_moor_poke)(void*, c3_d, c3_y*);

    /* u3_moor_bail: bailout callback function.
    */
      typedef void (*u3_moor_bail)(void*, ssize_t err_i, const c3_c* err_c);

    /* u3_meat: blob message block.
    */
      typedef struct _u3_meat {
        struct _u3_meat* nex_u;
        c3_d             len_d;
        c3_y             hun_y[0];
      } u3_meat;

    /* u3_mess_type: in-process message type.
    */
      typedef enum {
        u3_mess_head = 0,                   //  awaiting header
        u3_mess_tail = 1                    //  awaiting body
      } u3_mess_type;

    /* u3_mess: blob message in process.
    */
      typedef struct _u3_mess {
        u3_mess_type     sat_e;             //  msg type
        union {                             //
          struct {                          //  awaiting header:
            c3_y         len_y[8];          //    header bytes
            c3_y         has_y;             //    length
          } hed_u;                          //
          struct {                          //  awaiting body
            u3_meat*     met_u;             //    partial message
            c3_d         has_d;             //    length
          } tal_u;                          //
        };
      } u3_mess;

    /* u3_moat: inbound message stream.
    */
      typedef struct _u3_moat {
        uv_pipe_t        pyp_u;             //  input stream
        u3_moor_bail     bal_f;             //  error response function
        void*            ptr_v;             //  callback pointer
        u3_moor_poke     pok_f;             //  action function
        u3_mess          mes_u;             //  message in progress
        uv_timer_t       tim_u;             //  queue timer
        u3_meat*         ent_u;             //  entry of message queue
        u3_meat*         ext_u;             //  exit of message queue
      } u3_moat;

    /* u3_mojo: outbound message stream.
    */
      typedef struct _u3_mojo {
        uv_pipe_t        pyp_u;             //  output stream
        u3_moor_bail     bal_f;             //  error response function
        void*            ptr_v;             //  callback pointer
      } u3_mojo;

    /* u3_moor: two-way message stream, linked list */
      typedef struct _u3_moor {
        uv_pipe_t        pyp_u;             //  duplex stream
        u3_moor_bail     bal_f;             //  error response function
        void*            ptr_v;             //  callback pointer
        u3_moor_poke     pok_f;             //  action function
        u3_mess          mes_u;             //  message in progress
        uv_timer_t       tim_u;             //  queue timer
        u3_meat*         ent_u;             //  entry of message queue
        u3_meat*         ext_u;             //  exit of message queue
        struct _u3_moor* nex_u;             //  next in list
      } u3_moor;

    /* u3_dent: directory entry.
    */
      typedef struct _u3_dent {
        c3_c*            nam_c;
        struct _u3_dent* nex_u;
      } u3_dent;

    /* u3_dire: simple directory state.
    */
      typedef struct _u3_dire {
        c3_c*    pax_c;                     //  path of directory
        uv_file  fil_u;                     //  file, opened read-only to fsync
        u3_dent* all_u;                     //  file list
      } u3_dire;

    /* u3_save: checkpoint control.
    */
      typedef struct _u3_save {
        uv_timer_t  tim_u;                  //  checkpoint timer
        uv_signal_t sil_u;                  //  child signal
        c3_d        req_d;                  //  requested at evt_d
        c3_d        dun_d;                  //  completed at evt_d
        c3_w        pid_w;                  //  pid of checkpoint process
      } u3_save;

    /* u3_utat: unix terminal state.
    */
      typedef struct {
        struct {
          c3_l  col_l;                      //  columns
          c3_l  row_l;                      //  rows
        } siz;

        struct {
          u3_noun lin;                      //  bottom line (stub)
          c3_w    rus_w;                    //  cursor position (row)
          c3_w    cus_w;                    //  cursor position (column)
        } mir;

        struct {                            //  escape code control
          c3_o    ape;                      //  escape received
          c3_o    bra;                      //  bracket or O received
          c3_o    mou;                      //  M (for mouse event) received
          c3_y    ton_y;                    //  mouse button
          c3_y    col_y;                    //  column coordinate
        } esc;

        struct {
          c3_y syb_y[5];                    //  utf8 code buffer
          c3_w len_w;                       //  present length
          c3_w wid_w;                       //  total width
        } fut;

        struct {
          uv_timer_t tim_u;                 //  spinner timeout
          c3_o       diz_o;                 //  spinner activated
          c3_d       eve_d;                 //  spin count
          c3_d       end_d;                 //  spinner end tick (ms)
          c3_c       why_c[5];              //  spinner label
        } sun_u;
      } u3_utat;

    /* u3_usig: receive signals.
    */
      typedef struct _u3_usig {
        uv_signal_t      sil_u;
        c3_i             num_i;
        struct _u3_usig* nex_u;
      } u3_usig;

    /* u2_utfo: terminal escape sequences
    */
      typedef struct {
        uv_buf_t mon_u;                //  mouse reporting on
        uv_buf_t mof_u;                //  mouse reporting off
        //
        uv_buf_t reg_u;                //  restore scroll region
        //
        uv_buf_t suc_u;                //  save cursor position
        uv_buf_t ruc_u;                //  restore cursor position
        uv_buf_t cub_u;                //  move cursor left one column
        //
        uv_buf_t clr_u;                //  clear screen
        uv_buf_t cel_u;                //  clear to end of line
        //
        uv_buf_t bel_u;                //  bel sound bell
      } u3_utfo;

#if 0
    /* u3_uwen: unix alarm.
    */
      typedef struct _u3_uwen {
        c3_y* pax_y;                        //  printed path
        c3_d  wen_d[2];                     //  timer expire
      };

    /* u3_utim: unix timer control.
    */
      typedef struct _u3_utim {
        uv_timer_t wat_u;                   //  timer control
        u3_uwen*   wen_u;                   //  timers in ascending order
      };
#endif

    /* u3_utty: unix tty.
    */
      struct _u3_utty;

    /* u3_ustm: uv stream.
    */
      typedef union _u3_ustm {
        uv_pipe_t  pop_u;
        uv_tcp_t   wax_u;
        uv_tty_t   tty_u;
      } u3_ustm;

    /* u3_ttyf: simple unix tty function.
    */
      typedef c3_o (*u3_ttyf)(struct _u3_utty* uty_u);

    /* u3_utty: unix tty.
    */
      typedef struct _u3_utty {
        u3_ustm          pin_u;             //  input stream
        u3_ustm          pop_u;             //  output stream
        struct _u3_utty* nex_u;             //  next in host list
        u3_ttyf          sta_f;             //  start tty
        u3_ttyf          sto_f;             //  clean up tty
        u3_ttyf          hij_f;             //  hijack tty for cooked print
        u3_ttyf          loj_f;             //  release tty from cooked print
        c3_o           (*wsz_f)
                       (struct _u3_utty* uty_u,
                        c3_l* col_l,
                        c3_l* row_l);       //  return tty window size
        c3_i             fid_i;             //  file descriptor
        c3_w             tid_l;             //  terminal identity number
<<<<<<< HEAD
        u3_utfo          ufo_u;             //  escape sequences
        c3_i             cug_i;             //  blocking fcntl flags
        c3_i             nob_i;             //  nonblocking fcntl flags
=======
        u3_utfo          ufo_u;             //  terminfo strings
>>>>>>> 39419b84
        u3_utat          tat_u;             //  control state
        struct _u3_auto* car_u;             //  driver hack
      } u3_utty;

    /* u3_trac: tracing information.
    */
      typedef struct _u3_trac {
        c3_w   nid_w;                       //  nock pid
        FILE*  fil_u;                       //  trace file (json)
        c3_w   con_w;                       //  trace counter
        c3_w   fun_w;                       //  file counter
      } u3_trac;

    /* u3_opts: command line configuration.
    */
      typedef struct _u3_opts {
        c3_c*   arv_c;                      //  -A, initial sync from
        c3_o    abo;                        //  -a, abort aggressively
        c3_c*   pil_c;                      //  -B, bootstrap from
        c3_c*   bin_c;                      //  -b, http server bind ip
        c3_o    nuu;                        //  -c, new pier
        c3_o    dry;                        //  -D, dry compute, no checkpoint
        c3_o    dem;                        //  -d, daemon
        c3_c*   eth_c;                      //  -e, ethereum node url
        c3_c*   fak_c;                      //  -F, fake ship
        c3_c*   gen_c;                      //  -G, czar generator
        c3_o    gab;                        //  -g, test garbage collection
        c3_c*   dns_c;                      //  -H, ames bootstrap domain
        c3_c*   jin_c;                      //  -I, inject raw event
        c3_c*   imp_c;                      //  -i, import pier state
        c3_w    hap_w;                      //  -C, cap memo cache
        c3_c*   lit_c;                      //  -J, ivory (fastboot) kernel
        c3_o    tra;                        //  -j, json trace
        c3_w    kno_w;                      //  -K, kernel version
        c3_c*   key_c;                      //  -k, private key file
        c3_o    net;                        //  -L, local-only networking
        c3_o    lit;                        //  -l, lite mode
        c3_c*   til_c;                      //  -n, play till eve_d
        c3_o    pro;                        //  -P, profile
        c3_s    por_s;                      //  -p, ames port
        c3_o    qui;                        //  -q, quiet
        c3_o    rep;                        //  -R, report build info
        c3_c*   roc_c;                      //  -r, load rock by eve_d
        c3_o    has;                        //  -S, Skip battery hashes
        c3_o    tem;                        //  -t, Disable terminal/tty assumptions
        c3_o    git;                        //  -s, pill url from arvo git hash
        c3_c*   url_c;                      //  -u, pill url
        c3_o    veb;                        //  -v, verbose (inverse of -q)
        c3_c*   who_c;                      //  -w, begin with ticket
        c3_o    tex;                        //  -x, exit after loading
        c3_c*   pek_c;                      //  -X, scry path (/vc/desk/path)
        c3_c*   puk_c;                      //  -Y, scry result filename
        c3_c*   puf_c;                      //  -Z, scry result format
      } u3_opts;

    /* u3_host: entire host.
    */
      typedef struct _u3_host {
        c3_w       kno_w;                   //  current executing stage
        c3_c*      dir_c;                   //  pier path (no trailing /)
        c3_c*      wrk_c;                   //  worker executable path
        c3_d       now_d;                   //  event tick
        uv_loop_t* lup_u;                   //  libuv event loop
        u3_usig*   sig_u;                   //  signal list
        #if defined(U3_OS_mingw)
        HANDLE     cev_u;                   //  Ctrl-C event handle
        #endif
        u3_utty*   uty_u;                   //  linked terminal list
        u3_opts    ops_u;                   //  commandline options
        c3_i       xit_i;                   //  exit code for shutdown
        u3_trac    tra_u;                   //  tracing information
        void     (*bot_f)();                //  call when chis is up
      } u3_host;                            //  host == computer == process

    /**  New pier system.
    **/
      /* u3_ovum_news: u3_ovum lifecycle events
      */
        typedef enum {
          u3_ovum_drop = 0,                 //  unplanned
          u3_ovum_work = 1,                 //  begun
          u3_ovum_done = 2                  //  complete
        } u3_ovum_news;

      struct _u3_ovum;

      /* u3_ovum_peer: news callback
      */
        typedef void (*u3_ovum_peer)(struct _u3_ovum*, u3_ovum_news);

      /* u3_ovum_bail: failure callback
      */
        typedef void (*u3_ovum_bail)(struct _u3_ovum*, u3_noun);

      /* u3_ovum: potential event
      */
        typedef struct _u3_ovum {
          void*            ptr_v;               //  context
          c3_w             try_w;               //  retry count
          c3_w             mil_w;               //  timeout ms
          u3_noun            tar;               //  target (in arvo)
          u3_noun            wir;               //  wire
          u3_noun            cad;               //  card
          struct {                              //  spinner:
            u3_atom          lab;               //    label
            c3_o           del_o;               //    delay (c3y)
          } pin_u;                              //
          struct {                              //  optional callbacks:
            u3_ovum_peer  news_f;               //    progress
            u3_ovum_bail  bail_f;               //    failure
          } cb_u;                               //
          struct _u3_ovum* pre_u;               //  previous ovum
          struct _u3_ovum* nex_u;               //  next ovum
          struct _u3_auto* car_u;               //  backpointer to i/o driver
        } u3_ovum;

      /* u3_fact: completed event
      */
        typedef struct _u3_fact {
          c3_d             eve_d;               //  event number
          c3_l             mug_l;               //  kernel mug after
          u3_noun            job;               //  (pair date ovum)
          struct _u3_fact* nex_u;               //  next in queue
        } u3_fact;

      /* u3_gift: effects
      */
        typedef struct _u3_gift {
          c3_d             eve_d;               //  causal event number
          u3_noun            act;               //  (list ovum)
          struct _u3_gift* nex_u;               //  next in queue
        } u3_gift;

      /* u3_info: ordered, contiguous slice of facts
      */
        typedef struct _u3_info {
          u3_fact*         ent_u;               //  queue entry (highest)
          u3_fact*         ext_u;               //  queue exit (lowest)
        } u3_info;

      /* u3_peek_cb: namespace read response callback.
      */
        typedef void (*u3_peek_cb)(void*, u3_noun);

      /* u3_pico_type: kinds of proto-peek
      */
        typedef enum {
          u3_pico_full = 0,
          u3_pico_once = 1
        } u3_pico_type;

      /* u3_pico: proto-peek
      */
        typedef struct _u3_pico {
          struct _u3_pico* nex_u;               //  next in queue
          void*            ptr_v;               //  context
          u3_peek_cb       fun_f;               //  callback
          u3_noun            gan;               //  leakset
          u3_pico_type     typ_e;               //  type-tagged
          union {                               //
            u3_noun          ful;               //  (each path [%beam term beam])
            struct {                            //  once:
              c3_m         car_m;               //    care
              u3_atom        des;               //    desk
              u3_noun        pax;               //    /path
            } las_u;
          };
        } u3_pico;

      /* u3_peek: namespace read request
      */
        typedef struct _u3_peek {
          void*            ptr_v;               //  context
          u3_peek_cb       fun_f;               //  callback
          u3_pico_type     typ_e;               //  type
          u3_noun            sam;               //  +peek sample
        } u3_peek;

      /* u3_writ_type: king->serf ipc message types
      */
        typedef enum {
          u3_writ_work = 0,
          u3_writ_peek = 1,
          u3_writ_play = 2,
          u3_writ_save = 3,
          u3_writ_cram = 4,
          u3_writ_meld = 5,
          u3_writ_pack = 6,
          u3_writ_exit = 7
        } u3_writ_type;

      /* u3_writ: ipc message from king to serf
      */
        typedef struct _u3_writ {
          struct _u3_writ* nex_u;               //  next in queue
          u3_writ_type     typ_e;               //  type-tagged
          union {                               //
            struct {                            //  work:
              u3_ovum*     egg_u;               //    origin
              u3_noun        job;               //    (pair date ovum)
            } wok_u;                            //
            u3_peek*       pek_u;               //  peek
            u3_info        fon_u;               //  recompute
            c3_d           eve_d;               //  save/pack at
          };
        } u3_writ;

      /* u3_lord_cb: u3_lord callbacks
      */
        typedef struct _u3_lord_cb {
          void* ptr_v;
          void (*live_f)(void*);
          void (*slog_f)(void*, c3_w, u3_noun);
          void (*spin_f)(void*, u3_atom, c3_o);
          void (*spun_f)(void*);
          void (*play_done_f)(void*, u3_info, c3_l mug_l);
          void (*play_bail_f)(void*, u3_info, c3_l mug_l, c3_d eve_d, u3_noun dud);
          void (*work_done_f)(void*, u3_ovum*, u3_fact*, u3_gift*);
          void (*work_bail_f)(void*, u3_ovum*, u3_noun lud);
          void (*save_f)(void*);
          void (*cram_f)(void*);
          void (*bail_f)(void*);
          void (*exit_f)(void*);
        } u3_lord_cb;

      /* u3_lord: serf controller.
      */
        typedef struct _u3_lord {
          uv_process_t         cub_u;           //  process handle
          uv_process_options_t ops_u;           //  process configuration
          uv_stdio_container_t cod_u[3];        //  process options
          u3_cue_xeno*         sil_u;           //  cue handle
          time_t               wen_t;           //  process creation time
          u3_mojo              inn_u;           //  client's stdin
          u3_moat              out_u;           //  client's stdout
          uv_pipe_t            err_u;           //  client's stderr
          c3_w                 wag_w;           //  config flags
          c3_c*                bin_c;           //  binary path
          c3_c*                pax_c;           //  directory
          c3_d                 key_d[4];        //  image key
          c3_o                 liv_o;           //  live
          c3_y                 hon_y;           //  hoon kelvin
          c3_y                 noc_y;           //  nock kelvin
          c3_d                 eve_d;           //  last event completed
          c3_l                 mug_l;           //  mug at eve_d
          u3_lord_cb            cb_u;           //  callbacks
          c3_o                 pin_o;           //  spinning
          c3_w                 dep_w;           //  queue depth
          struct _u3_writ*     ent_u;           //  queue entry
          struct _u3_writ*     ext_u;           //  queue exit
        } u3_lord;

      /* u3_read: event log read request
      */
        typedef struct _u3_read {
          union {                               //  read timer/handle
            uv_timer_t  tim_u;                  //
            uv_handle_t had_u;                  //
          };                                    //
          c3_d             eve_d;               //  first event
          c3_d             len_d;               //  read stride
          struct _u3_fact* ent_u;               //  response entry
          struct _u3_fact* ext_u;               //  response exit
          struct _u3_read* nex_u;               //  next read
          struct _u3_read* pre_u;               //  previous read
          struct _u3_disk* log_u;               //  disk backpointer
        } u3_read;

      /* u3_disk_cb: u3_disk callbacks
      */
        typedef struct _u3_disk_cb {
          void* ptr_v;
          void (*read_done_f)(void*, u3_info);
          void (*read_bail_f)(void*, c3_d eve_d);
          void (*write_done_f)(void*, c3_d eve_d);
          void (*write_bail_f)(void*, c3_d eve_d);
        } u3_disk_cb;

      /* u3_disk: manage event persistence.
      */
        typedef struct _u3_disk {
          u3_dire*         dir_u;               //  main pier directory
          u3_dire*         urb_u;               //  urbit system data
          u3_dire*         com_u;               //  log directory
          c3_o             liv_o;               //  live
          void*            mdb_u;               //  lmdb environment.
          c3_d             sen_d;               //  commit requested
          c3_d             dun_d;               //  committed
          u3_disk_cb        cb_u;               //  callbacks
          u3_read*         red_u;               //  read requests
          union {                               //  write thread/request
            uv_work_t      ted_u;               //
            uv_req_t       req_u;               //
          };                                    //
          c3_o             ted_o;               //  c3y == active
          u3_info          put_u;               //  write queue
        } u3_disk;

      /* u3_psat: pier state.
      */
        typedef enum {
          u3_psat_init = 0,                   //  initialized
          u3_psat_boot = 1,                   //  bootstrap
          u3_psat_play = 2,                   //  replaying
          u3_psat_wyrd = 3,                   //  versioning
          u3_psat_work = 4,                   //  working
          u3_psat_done = 5                    //  shutting down
        } u3_psat;

      /* u3_boot: bootstrap event sequence
      */
        typedef struct _u3_boot {
          u3_noun bot;                          //  boot formulas
          u3_noun mod;                          //  module ova
          u3_noun use;                          //  userpace ova
        } u3_boot;

      /* u3_play: replay control.
      */
        typedef struct _u3_play {
          c3_d             eve_d;               //  target
          c3_d             req_d;               //  last read requested
          c3_d             sen_d;               //  last sent
          u3_fact*         ent_u;               //  queue entry
          u3_fact*         ext_u;               //  queue exit
          struct _u3_pier* pir_u;               //  pier backpointer
        } u3_play;

      /* u3_auto_cb: i/o driver callbacks
      */
        typedef struct _u3_auto_cb {
          void (*talk_f)(struct _u3_auto*);
          void (*info_f)(struct _u3_auto*);
          c3_o (*kick_f)(struct _u3_auto*, u3_noun, u3_noun);
          void (*exit_f)(struct _u3_auto*);  // XX close_cb?
        } u3_auto_cb;

      /* u3_auto: abstract i/o driver
      */
        typedef struct _u3_auto {
          c3_m             nam_m;
          c3_o             liv_o;
          u3_auto_cb          io;  // XX io_u;
          c3_w             dep_w;
          struct _u3_ovum* ent_u;
          struct _u3_ovum* ext_u;
          struct _u3_auto* nex_u;
          struct _u3_pier* pir_u;
        } u3_auto;

      /* u3_wall: pier barrier
      */
        typedef struct _u3_wall {
          void*            ptr_v;
          c3_d             eve_d;
          void (*wal_f)(void*, c3_d);
          struct _u3_wall* nex_u;
        } u3_wall;

      /* u3_work: normal operation.
      */
        typedef struct _u3_work {
          u3_auto*         car_u;               //  i/o drivers
          u3_wall*         wal_u;               //  barriers
          struct {                              //  finished event queue:
            c3_d           rel_d;               //    last released
            u3_gift*       ent_u;               //    entry
            u3_gift*       ext_u;               //    exit
          } fec_u;                              //
          uv_prepare_t     pep_u;               //  pre-loop
          uv_check_t       cek_u;               //  post-loop
          uv_idle_t        idl_u;               //  catchall XX uv_async_t?
          struct _u3_pier* pir_u;               //  pier backpointer
        } u3_work;

      /* u3_pier: ship controller.
      */
        typedef struct _u3_pier {
          c3_c*            pax_c;               //  pier directory
          c3_w             lif_w;               //  lifecycle barrier
          c3_d             who_d[2];            //  identity
          c3_c*            who_c;               //  identity as C string
          c3_o             fak_o;               //  yes iff fake security
          c3_o             liv_o;               //  fully live
          u3_disk*         log_u;               //  event log
          u3_lord*         god_u;               //  computer
          u3_psat          sat_e;               //  type-tagged
          union {                               //
            u3_boot*       bot_u;               //    bootstrap
            u3_play*       pay_u;               //    recompute
            u3_work*       wok_u;               //    work
          };
          struct {
            u3_pico*       ent_u;
            u3_pico*       ext_u;
          } pec_u;
          void*            sop_p;               //  slog stream data
          void           (*sog_f)               //  slog stream callback
                         (void*, c3_w, u3_noun);//
          // XX remove
          c3_s             por_s;               //  UDP port
          u3_save*         sav_u;               //  autosave
          struct _u3_pier* nex_u;               //  next in list
        } u3_pier;

      /* u3_king: all executing piers.
      */
        typedef struct _u3_king {
          void           (*ssl_curl_f)(void*);  //  setup ssl CAs in CURL*
          void           (*ssl_x509_f)(void*);  //  setup ssl CAs in X509_STORE*
          u3_pier*         pir_u;               //  pier list
          uv_timer_t       tim_u;               //  gc timer
        } u3_king;

      /* u3_pier_spin(): (re-)activate idle handler
      */
        void
        u3_pier_spin(u3_pier* pir_u);

#     define u3L  u3_Host.lup_u             //  global event loop
#     define u3Z  (&(u3_Raft))
#     define u3K  u3_King

  /** Global variables.
  **/
    c3_global  u3_host   u3_Host;
    c3_global  c3_c*     u3_Local;
    c3_global  u3_king   u3_King;

  /** Functions.
  **/
    /*  Urbit time: 128 bits, leap-free.
    **
    **  High 64 bits: 0x8000.000c.cea3.5380 + Unix time at leap 25 (Jul 2012)
    **  Low 64 bits: 1/2^64 of a second.
    **
    **  Seconds per Gregorian 400-block: 12.622.780.800
    **  400-blocks from 0 to 0AD: 730.692.561
    **  Years from 0 to 0AD: 292.277.024.400
    **  Seconds from 0 to 0AD: 9.223.372.029.693.628.800
    **  Seconds between 0A and Unix epoch: 62.167.219.200
    **  Seconds before Unix epoch: 9.223.372.091.860.848.000
    **  The same, in C hex notation: 0x8000000cce9e0d80ULL
    **
    **  XX: needs to be adjusted to implement Google leap-smear time.
    */
      /* u3_time_sec_in(): urbit seconds from unix time.
      **
      ** Adjust (externally) for future leap secs!
      */
        c3_d
        u3_time_sec_in(c3_w unx_w);

      /* u3_time_sec_out(): unix time from urbit seconds.
      **
      ** Adjust (externally) for future leap secs!
      */
        c3_w
        u3_time_sec_out(c3_d urs_d);

      /* u3_time_fsc_in(): urbit fracto-seconds from unix microseconds.
      */
        c3_d
        u3_time_fsc_in(c3_w usc_w);

      /* u3_time_fsc_out: unix microseconds from urbit fracto-seconds.
      */
        c3_w
        u3_time_fsc_out(c3_d ufc_d);

      /* u3_time_in_tv(): urbit time from struct timeval.
      */
        u3_atom
        u3_time_in_tv(struct timeval* tim_tv);

      /* u3_time_out_tv(): struct timeval from urbit time.
      */
        void
        u3_time_out_tv(struct timeval* tim_tv, u3_noun now);

      /* u3_time_in_ts(): urbit time from struct timespec.
      */
        u3_atom
        u3_time_in_ts(struct timespec* tim_ts);
#if defined(U3_OS_linux) || defined(U3_OS_mingw)
      /* u3_time_t_in_ts(): urbit time from time_t.
       */
         u3_atom
         u3_time_t_in_ts(time_t tim);
#endif

      /* u3_time_out_ts(): struct timespec from urbit time.
      */
        void
        u3_time_out_ts(struct timespec* tim_ts, u3_noun now);

      /* u3_time_gap_ms(): (wen - now) in ms.
      */
        c3_d
        u3_time_gap_ms(u3_noun now, u3_noun wen);

    /**  ward: common structure lifecycle
    **/
      /* u3_dent_init(): initialize file record.
      */
        u3_dent*
        u3_dent_init(const c3_c* nam_c);

      /* u3_dent_free(): dispose file record.
      */
        void
        u3_dent_free(u3_dent *det_u);

      /* u3_dire_init(): initialize directory record.
      */
        u3_dire*
        u3_dire_init(const c3_c* pax_c);

      /* u3_dire_free(): dispose directory record.
      */
        void
        u3_dire_free(u3_dire *dir_u);

      /* u3_fact_init(): initialize completed event.
      */
        u3_fact*
        u3_fact_init(c3_d eve_d, c3_l mug_l, u3_noun job);

      /* u3_fact_free(): dispose completed event.
      */
        void
        u3_fact_free(u3_fact *tac_u);

      /* u3_gift_init(): initialize effect list.
      */
        u3_gift*
        u3_gift_init(c3_d eve_d, u3_noun act);

      /* u3_gift_free(): dispose effect list.
      */
        void
        u3_gift_free(u3_gift* gif_u);

      /* u3_ovum_init: initialize an unlinked potential event
      */
        u3_ovum*
        u3_ovum_init(c3_w     mil_w,
                     u3_noun    tar,
                     u3_noun    wir,
                     u3_noun    cad);

      /* u3_ovum_free: dispose an unlinked potential event
      */
        void
        u3_ovum_free(u3_ovum *egg_u);

      /* u3_pico_init(): initialize a scry request struct
      */
        u3_pico*
        u3_pico_init();

      /* u3_pico_free(): dispose a scry request struct
      */
        void
        u3_pico_free(u3_pico* pic_u);

      /* u3_mcut_char(): measure/cut character.
      */
        c3_w
        u3_mcut_char(c3_c* buf_c, c3_w len_w, c3_c chr_c);

      /* u3_mcut_cord(): measure/cut cord.
      */
        c3_w
        u3_mcut_cord(c3_c* buf_c, c3_w len_w, u3_noun san);

      /* u3_mcut_path(): measure/cut cord list.
      */
        c3_w
        u3_mcut_path(c3_c* buf_c, c3_w len_w, c3_c sep_c, u3_noun pax);

      /* u3_mcut_host(): measure/cut host.
      */
        c3_w
        u3_mcut_host(c3_c* buf_c, c3_w len_w, u3_noun hot);

    /**  New vere
    **/
      /* u3_auto_init(): initialize all drivers.
      */
        u3_auto*
        u3_auto_init(u3_pier* pir_u);

      /* u3_auto_info(): print status info.
      */
        void
        u3_auto_info(u3_auto* car_u);

      /* u3_auto_exit(): close all drivers.
      */
        void
        u3_auto_exit(u3_auto* car_u);

      /* u3_auto_talk(): start all drivers.
      */
        void
        u3_auto_talk(u3_auto* car_u);

      /* u3_auto_live(): check if all drivers are live.
      */
        c3_o
        u3_auto_live(u3_auto* car_u);

      /* u3_auto_kick(): route effects to a linked driver. RETAIN
      */
        void
        u3_auto_kick(u3_auto* car_u, u3_noun act);

      /* u3_auto_next(): select an ovum, dequeue and construct.
      */
        u3_ovum*
        u3_auto_next(u3_auto* car_u, u3_noun* ovo);

      /* u3_auto_drop(): dequeue and dispose an ovum.
      */
        void
        u3_auto_drop(u3_auto* car_u, u3_ovum* egg_u);

      /* u3_auto_work(): notify driver of [egg_u] commencement.
      */
        void
        u3_auto_work(u3_ovum* egg_u);

      /* u3_auto_done(): notify driver of [egg_u] completion.
      */
        void
        u3_auto_done(u3_ovum* egg_u);

      /* u3_auto_bail(): notify driver that [egg_u] crashed.
      */
        void
        u3_auto_bail(u3_ovum* egg_u, u3_noun lud);

      /* u3_auto_bail_slog(): print a bail notification.
      */
        void
        u3_auto_bail_slog(u3_ovum* egg_u, u3_noun lud);

      /* u3_auto_plan(): enqueue an ovum.
      */
        u3_ovum*
        u3_auto_plan(u3_auto* car_u, u3_ovum* egg_u);

      /* u3_auto_redo(): retry an ovum.
      */
        u3_ovum*
        u3_auto_redo(u3_auto* car_u, u3_ovum* egg_u);

      /* u3_auto_peer(): subscribe to updates.
      */
        void
        u3_auto_peer(u3_ovum*      egg_u,
                     void*         ptr_v,
                     u3_ovum_peer news_f,
                     u3_ovum_bail bail_f);

      /* u3_disk_init(): load or create pier directories and event log.
      */
        u3_disk*
        u3_disk_init(c3_c* pax_c, u3_disk_cb cb_u);

      /* u3_disk_info(): print status info.
      */
        void
        u3_disk_info(u3_disk* log_u);

      /* u3_disk_exit(): close [log_u] and dispose.
      */
        void
        u3_disk_exit(u3_disk* log_u);

      /* u3_disk_read_meta(): read metadata.
      */
        c3_o
        u3_disk_read_meta(u3_disk* log_u,
                          c3_d*    who_d,
                          c3_o*    fak_o,
                          c3_w*    lif_w);

      /* u3_disk_save_meta(): save metadata.
      */
        c3_o
        u3_disk_save_meta(u3_disk* log_u,
                          c3_d     who_d[2],
                          c3_o     fak_o,
                          c3_w     lif_w);

      /* u3_disk_read(): read [len_d] events starting at [eve_d].
      */
        void
        u3_disk_read(u3_disk* log_u, c3_d eve_d, c3_d len_d);

      /* u3_disk_boot_plan(): enqueue boot sequence, without autocommit.
      */
        void
        u3_disk_boot_plan(u3_disk* log_u, u3_noun job);

      /* u3_disk_boot_save(): commit boot sequence.
      */
        void
        u3_disk_boot_save(u3_disk* log_u);

      /* u3_disk_plan(): enqueue completed event for persistence.
      */
        void
        u3_disk_plan(u3_disk* log_u, u3_fact* tac_u);

      /* u3_lord_init(): start serf.
      */
        u3_lord*
        u3_lord_init(c3_c*     pax_c,
                     c3_w      wag_w,
                     c3_d      key_d[4],
                     u3_lord_cb cb_u);

      /* u3_lord_info(): print status info.
      */
        void
        u3_lord_info(u3_lord* god_u);

      /* u3_lord_exit(): shutdown gracefully.
      */
        void
        u3_lord_exit(u3_lord* god_u);

      /* u3_lord_stall(): send SIGINT
      */
        void
        u3_lord_stall(u3_lord* god_u);

      /* u3_lord_halt(): shutdown immediately
      */
        void
        u3_lord_halt(u3_lord* god_u);

      /* u3_lord_save(): save a snapshot.
      */
        c3_o
        u3_lord_save(u3_lord* god_u);

      /* u3_lord_cram(): save portable state.
      */
        c3_o
        u3_lord_cram(u3_lord* god_u);

      /* u3_lord_meld(): globally deduplicate persistent state.
      */
        void
        u3_lord_meld(u3_lord* god_u);

      /* u3_lord_pack(): defragment persistent state.
      */
        void
        u3_lord_pack(u3_lord* god_u);

      /* u3_lord_work(): attempt work.
      */
        void
        u3_lord_work(u3_lord* god_u, u3_ovum* egg_u, u3_noun job);

      /* u3_lord_play(): recompute batch.
      */
        void
        u3_lord_play(u3_lord* god_u, u3_info fon_u);

      /* u3_lord_peek(): read namespace, injecting what's missing.
      */
        void
        u3_lord_peek(u3_lord* god_u, u3_pico* pic_u);

    /**  Filesystem (new api).
    **/
      /* u3_walk_load(): load file or bail.
      */
        u3_noun
        u3_walk_load(c3_c* pas_c);

      /* u3_walk_safe(): load file or 0.
      */
        u3_noun
        u3_walk_safe(c3_c* pas_c);

      /* u3_walk_save(): save file or bail.
      */
        void
        u3_walk_save(c3_c* pas_c, u3_noun tim, u3_atom pad, c3_c* bas_c, u3_noun pax);

      /* u3_walk(): traverse `dir_c` to produce an arch, updating `old`.
      */
        u3_noun
        u3_walk(const c3_c* dir_c, u3_noun old);

      /* u3_path(): C unix path in computer for file or directory.
      */
        c3_c*
        u3_path(c3_o    fyl, u3_noun pax);

    /**  Filesystem (async)
    **/
      /* u3_foil_folder(): load directory, blockingly.  create if nonexistent.
      */
        u3_dire*
        u3_foil_folder(const c3_c* pax_c);         //  directory object, or 0

    /**  Terminal, new style.
    **/
      /* u3_term_start_spinner(): prepare spinner state. RETAIN.
      */
        void
        u3_term_start_spinner(u3_noun say, c3_o del_o);

      /* u3_term_stop_spinner(): reset spinner state and restore input line.
      */
        void
        u3_term_stop_spinner(void);

      /* u3_term_get_blew(): return window size [columns rows].
      */
        u3_noun
        u3_term_get_blew(c3_l tid_l);

      /* u3_term_ef_winc(): window change.
      */
        void
        u3_term_ef_winc(void);

      /* u3_term_ef_ctlc(): send ^C.
      */
        void
        u3_term_ef_ctlc(void);

      /* u3_term_io_init(): initialize terminal I/O.
      */
        u3_auto*
        u3_term_io_init(u3_pier* pir_u);

      /* u3_term_io_hija(): hijack console for cooked print.
      */
        FILE*
        u3_term_io_hija(void);

      /* u3_term_it_log(): writes a log message
      */
        void
        u3_term_io_log(c3_c* line);

      /* u3_term_io_loja(): release console from cooked print.
      */
        void
        u3_term_io_loja(int x, FILE* f);

      /* u3_term_log_init(): initialize terminal for logging
      */
        void
        u3_term_log_init(void);

      /* u3_term_log_exit(): clean up terminal.
      */
        void
        u3_term_log_exit(void);

      /* u3_ptty_init(): initialize platform-specific tty.
      */
        u3_utty*
        u3_ptty_init(uv_loop_t* lup_u, const c3_c** err_c);


    /**  Ames, packet networking.
    **/
      /* u3_ames_io_init(): initialize ames I/O.
      */
        u3_auto*
        u3_ames_io_init(u3_pier* pir_u);

      /* u3_ames_decode_lane(): destructure lane from noun
      */
        u3_lane
        u3_ames_decode_lane(u3_noun);

      /* u3_ames_encode_lane(): encode lane as noun
      */
        u3_noun
        u3_ames_encode_lane(u3_lane);

    /**  Autosave.
    **/
      /* u3_save_ef_chld(): report SIGCHLD.
      */
        void
        u3_save_ef_chld(u3_pier *pir_u);

      /* u3_save_io_init(): initialize autosave.
      */
        void
        u3_save_io_init(u3_pier *pir_u);

      /* u3_save_io_exit(): terminate autosave.
      */
        void
        u3_save_io_exit(u3_pier *pir_u);


    /**  Storage, new school.
    **/
      /* u3_unix_initial_into_card(): create initial filesystem sync card.
      */
        u3_noun
        u3_unix_initial_into_card(c3_c* arv_c);

      /* u3_unix_io_init(): initialize storage.
      */
        u3_auto*
        u3_unix_io_init(u3_pier* pir_u);

    /**  behn, just a timer.
    **/
      /* u3_behn_io_init(): initialize behn timer.
      */
        u3_auto*
        u3_behn_io_init(u3_pier* pir_u);

    /**  HTTP server.
    **/
      /* u3_http_io_init(): initialize http I/O.
      */
        u3_auto*
        u3_http_io_init(u3_pier* pir_u);

    /**  HTTP client.
    **/
      /* u3_cttp_io_init(): initialize cttp I/O.
      */
        u3_auto*
        u3_cttp_io_init(u3_pier* pir_u);

    /**  fore, first events
    **/
      /* u3_hind_io_init(): initialize fore
      */
        u3_auto*
        u3_fore_io_init(u3_pier* pir_u);

    /**  hind, defaults
    **/
      /* u3_hind_io_init(): initialize hint
      */
        u3_auto*
        u3_hind_io_init(u3_pier* pir_u);

    /**  Stream messages.
    **/
      /* u3_newt_decode(): decode a (partial) length-prefixed byte buffer
      */
        void
        u3_newt_decode(u3_moat* mot_u, c3_y* buf_y, c3_d len_d);

      /* u3_newt_send(): write buffer to stream.
      */
        void
        u3_newt_send(u3_mojo* moj_u, c3_d len_d, c3_y* byt_y);

      /* u3_newt_read_sync(): start reading; multiple msgs synchronous.
      */
        void
        u3_newt_read_sync(u3_moat* mot_u);

      /* u3_newt_read(): start reading; each msg asynchronous.
      */
        void
        u3_newt_read(u3_moat* mot_u);

      /* u3_newt_moat_info(); print status info.
      */
        void
        u3_newt_moat_info(u3_moat* mot_u);

      /* u3_newt_moat_stop(); newt stop/close input stream.
      */
        void
        u3_newt_moat_stop(u3_moat* mot_u, u3_moor_bail bal_f);

      /* u3_newt_mojo_stop(); newt stop/close output stream.
      */
        void
        u3_newt_mojo_stop(u3_mojo* moj_u, u3_moor_bail bal_f);

    /** Pier scries.
    **/
      /* u3_pier_peek(): read namespace.
      */
        void
        u3_pier_peek(u3_pier*   pir_u,
                     u3_noun      gan,
                     u3_noun      ful,
                     void*      ptr_v,
                     u3_peek_cb fun_f);

      /* u3_pier_peek_last(): read namespace, injecting ship and case.
      */
        void
        u3_pier_peek_last(u3_pier*   pir_u,
                          u3_noun      gan,
                          c3_m       car_m,
                          u3_atom      des,
                          u3_noun      pax,
                          void*      ptr_v,
                          u3_peek_cb fun_f);

    /** Pier control.
    **/
      /* u3_pier_exit(): trigger a gentle shutdown.
      */
        void
        u3_pier_exit(u3_pier* pir_u);

      /* u3_pier_bail(): immediately shutdown..
      */
        void
        u3_pier_bail(u3_pier* pir_u);

      /* u3_pier_save(): request checkpoint.
      */
        c3_o
        u3_pier_save(u3_pier* pir_u);

      /* u3_pier_cram(): save a portable snapshot.
      */
        c3_o
        u3_pier_cram(u3_pier* pir_u);

      /* u3_pier_meld(): globally deduplicate persistent state.
      */
        void
        u3_pier_meld(u3_pier* pir_u);

      /* u3_pier_pack(): defragment persistent state.
      */
        void
        u3_pier_pack(u3_pier* pir_u);

      /* u3_pier_info(): print status info.
      */
        void
        u3_pier_info(u3_pier* pir_u);

      /* u3_pier_boot(): start the new pier system.
      */
        u3_pier*
        u3_pier_boot(c3_w    wag_w,                 //  config flags
                     u3_noun who,                   //  identity
                     u3_noun ven,                   //  boot event
                     u3_noun pil,                   //  type-of/path-to pill
                     u3_noun pax,                   //  path to pier
                     u3_weak fed);                  //  extra private keys

      /* u3_pier_stay(): restart the new pier system.
      */
        u3_pier*
        u3_pier_stay(c3_w wag_w, u3_noun pax);

      /* u3_pier_tank(): dump single tank.
      */
        void
        u3_pier_tank(c3_l tab_l, c3_w pri_w, u3_noun tac);

      /* u3_pier_punt(): dump tank list.
      */
        void
        u3_pier_punt(c3_l tab_l, u3_noun tac);

      /* u3_pier_punt_goof(): dump a [mote tang] crash report.
      */
        void
        u3_pier_punt_goof(const c3_c* cap_c, u3_noun dud);

      /* u3_pier_punt_ovum(): print ovum details.
      */
        void
        u3_pier_punt_ovum(const c3_c* cap_c, u3_noun wir, u3_noun tag);

      /* u3_pier_sway(): print trace.
      */
        void
        u3_pier_sway(c3_l tab_l, u3_noun tax);

      /* u3_pier_mark(): mark all Loom allocations in all u3_pier structs.
      */
        c3_w
        u3_pier_mark(FILE* fil_u);

      /* u3_dawn_come(): mine a comet
      */
        u3_noun
        u3_dawn_come(void);

      /* u3_dawn_vent(): validated boot event
      */
        u3_noun
        u3_dawn_vent(u3_noun ship, u3_noun seed);

      /* u3_king_commence(): start the daemon
      */
        void
        u3_king_commence();

      /* u3_king_stub(): get the One Pier for unreconstructed code.
      */
        u3_pier*
        u3_king_stub(void);

      /* u3_king_info(): print status info.
      */
        void
        u3_king_info(void);

      /* u3_king_done(): all piers closed
      */
        void
        u3_king_done(void);

      /* u3_king_exit(): shutdown gracefully
      */
        void
        u3_king_exit(void);

      /* u3_king_bail(): immediately shutdown.
      */
        void
        u3_king_bail(void);

      /* u3_king_grab(): gc the daemon
      */
        void
        u3_king_grab(void* ptr_v);

<<<<<<< HEAD
=======
      /* u3_daemon_init(): platform-specific daemon mode initialization.
      */
        void
        u3_daemon_init();

>>>>>>> 39419b84
      /* u3_write_fd(): retry interrupts, continue partial writes, assert errors.
      */
        void
        u3_write_fd(c3_i fid_i, const void* buf_v, size_t len_i);

        c3_w
        u3_readdir_r(DIR *dirp, struct dirent *entry, struct dirent **result);<|MERGE_RESOLUTION|>--- conflicted
+++ resolved
@@ -247,13 +247,7 @@
                         c3_l* row_l);       //  return tty window size
         c3_i             fid_i;             //  file descriptor
         c3_w             tid_l;             //  terminal identity number
-<<<<<<< HEAD
         u3_utfo          ufo_u;             //  escape sequences
-        c3_i             cug_i;             //  blocking fcntl flags
-        c3_i             nob_i;             //  nonblocking fcntl flags
-=======
-        u3_utfo          ufo_u;             //  terminfo strings
->>>>>>> 39419b84
         u3_utat          tat_u;             //  control state
         struct _u3_auto* car_u;             //  driver hack
       } u3_utty;
@@ -1399,14 +1393,11 @@
         void
         u3_king_grab(void* ptr_v);
 
-<<<<<<< HEAD
-=======
       /* u3_daemon_init(): platform-specific daemon mode initialization.
       */
         void
         u3_daemon_init();
 
->>>>>>> 39419b84
       /* u3_write_fd(): retry interrupts, continue partial writes, assert errors.
       */
         void
