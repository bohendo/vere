--- conflicted
+++ resolved
@@ -625,11 +625,7 @@
           c3_d             len_d;           //  length
           c3_y*            hun_y;           //  bytes
           enum {                            //  type
-<<<<<<< HEAD
-            u3_gift_poke_e = 0,             //    effects
-=======
             u3_gift_fact_e = 0,             //    effects
->>>>>>> a3bc36d3
             u3_gift_rest_e = 1              //    any
           } sat_e;                          //
           union {                           //  data
@@ -652,14 +648,10 @@
           u3_noun sac;                      //  space measurement
           u3_disk* log_u;                   //  event log
           u3_meta met_u;                    //  metadata
-<<<<<<< HEAD
-          uv_timer_t   tim_u;               //  snapshot timer
-=======
           struct {                          //  snapshot
             uv_timer_t tim_u;               //    timer
             c3_d       eve_d;               //    last saved
           } sav_u;                          //
->>>>>>> a3bc36d3
           u3_moat*     inn_u;               //  input stream
           u3_mojo*     out_u;               //  output stream
           u3_cue_xeno* sil_u;               //  cue handle
@@ -962,21 +954,12 @@
       */
         void
         u3_disk_plan_list(u3_disk* log_u, u3_noun lit);
-<<<<<<< HEAD
 
       /* u3_disk_sync(): commit planned events.
       */
         c3_o
         u3_disk_sync(u3_disk* log_u);
 
-=======
-
-      /* u3_disk_sync(): commit planned events.
-      */
-        c3_o
-        u3_disk_sync(u3_disk* log_u);
-
->>>>>>> a3bc36d3
       /* u3_disk_async(): active autosync with callbacks.
       */
         void
