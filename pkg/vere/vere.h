/* include/v/vere.h
**
** This file is in the public domain.
*/

#include "h2o.h"

  /** Quasi-tunable parameters.
  **/
    /* First kernel this executable can boot.
    */
#     define FirstKernel   164
#     define DefaultKernel 164

#define RECK

  /** Data types.
  **/

    /* u3_hhed: http header.
    */
      typedef struct _u3_hhed {
        struct _u3_hhed* nex_u;
        c3_w             nam_w;
        c3_c*            nam_c;
        c3_w             val_w;
        c3_c*            val_c;
      } u3_hhed;

    /* u3_hbod: http body block.  Also used for responses.
    */
      typedef struct _u3_hbod {
        struct _u3_hbod* nex_u;
        c3_w             len_w;
        c3_y             hun_y[0];
      } u3_hbod;

    /* u3_rsat: http request state.
    */
      typedef enum {
        u3_rsat_init = 0,                   //  initialized
        u3_rsat_plan = 1,                   //  planned
        u3_rsat_ripe = 2                    //  responded
      } u3_rsat;

    /* u3_hreq: incoming http request.
    */
      typedef struct _u3_hreq {
        h2o_req_t*       rec_u;             //  h2o request
        c3_w             seq_l;             //  sequence within connection
        u3_rsat          sat_e;             //  request state
        uv_timer_t*      tim_u;             //  timeout
        struct _u3_hcon* hon_u;             //  connection backlink
        struct _u3_hreq* nex_u;             //  next in connection's list
        struct _u3_hreq* pre_u;             //  next in connection's list
      } u3_hreq;

    /* u3_hcon: incoming http connection.
    */
      typedef struct _u3_hcon {
        uv_tcp_t         wax_u;             //  client stream handler
        h2o_conn_t*      con_u;             //  h2o connection
        h2o_socket_t*    sok_u;             //  h2o connection socket
        c3_w             ipf_w;             //  client ipv4
        c3_w             coq_l;             //  connection number
        c3_w             seq_l;             //  next request number
        struct _u3_http* htp_u;             //  server backlink
        struct _u3_hreq* req_u;             //  request list
        struct _u3_hcon* nex_u;             //  next in server's list
        struct _u3_hcon* pre_u;             //  next in server's list
      } u3_hcon;

    /* u3_http: http server.
    */
      typedef struct _u3_http {
        uv_tcp_t         wax_u;             //  server stream handler
        void*            h2o_u;             //  libh2o configuration
        struct _u3_prox* rox_u;             //  maybe proxied
        c3_w             sev_l;             //  server number
        c3_w             coq_l;             //  next connection number
        c3_s             por_s;             //  running port
        c3_o             sec;               //  logically secure
        c3_o             lop;               //  loopback-only
        c3_o             liv;               //  c3n == shutdown
        struct _u3_hcon* hon_u;             //  connection list
        struct _u3_http* nex_u;             //  next in list
      } u3_http;

    /* u3_form: http config from %eyre
    */
      typedef struct _u3_form {
        c3_o             pro;               //  proxy
        c3_o             log;               //  keep access log
        c3_o             red;               //  redirect to HTTPS
        uv_buf_t         key_u;             //  PEM RSA private key
        uv_buf_t         cer_u;             //  PEM certificate chain
      } u3_form;

    /* u3_hfig: general http configuration
    */
      typedef struct _u3_hfig {
        u3_form*         for_u;             //  config from %eyre
        struct _u3_warc* cli_u;             //  rev proxy clients
        struct _u3_pcon* con_u;             //  cli_u connections
      } u3_hfig;

    /* u3_proxy_type: proxy connection downstream type
    */
      typedef enum {
        u3_ptyp_prox = 0,                   //  connected to us
        u3_ptyp_ward = 1                    //  we connected back to
      } u3_proxy_type;

    /* u3_pcon: established proxy connection
    */
      typedef struct _u3_pcon {
        uv_tcp_t         don_u;             //  downstream handle
        uv_tcp_t*        upt_u;             //  upstream handle
        uv_buf_t         buf_u;             //  pending buffer
        c3_o             sec;               //  yes == https
        u3_proxy_type    typ_e;             //  tagged
        union {                             //  union
          struct _u3_warc* cli_u;           //  typ_e == ward
          struct _u3_prox* lis_u;           //  typ_e == prox
        } src_u;                            //  connection source
        struct _u3_pcon* nex_u;             //  next in list
        struct _u3_pcon* pre_u;             //  previous in list
      } u3_pcon;

    /* u3_warc: server connecting back to u3_ward as client
    */
      typedef struct _u3_warc {
        c3_w             ipf_w;             //  ward ip
        c3_s             por_s;             //  ward port
        c3_o             sec;               //  secure connection
        c3_d             who_d[2];          //  ward ship
        c3_c*            hot_c;             //  ward hostname
        uv_buf_t         non_u;             //  nonce
        struct _u3_http* htp_u;             //  local server backlink
        struct _u3_warc* nex_u;             //  next in list
        struct _u3_warc* pre_u;             //  previous in list
      } u3_warc;

    /* u3_wcon: candidate u3_ward upstream connection
    */
      typedef struct _u3_wcon {
        uv_tcp_t         upt_u;             //  connection handle
        struct _u3_ward* rev_u;             //  connecting to ward
        struct _u3_wcon* nex_u;             //  next in list
      } u3_wcon;

    /* u3_ward: reverse, reverse TCP proxy (ship-specific listener)
    */
      typedef struct _u3_ward {
        uv_tcp_t         tcp_u;             //  listener handle
        uv_timer_t       tim_u;             //  expiration timer
        c3_d             who_d[2];          //  reverse proxy for ship
        c3_s             por_s;             //  listening on port
        uv_buf_t         non_u;             //  nonce
        struct _u3_wcon* won_u;             //  candidate upstream connections
        struct _u3_pcon* con_u;             //  initiating connection
        struct _u3_ward* nex_u;             //  next in list
        struct _u3_ward* pre_u;             //  previous in list
      } u3_ward;

    /* u3_prox: reverse TCP proxy server
    */
      typedef struct _u3_prox {
        uv_tcp_t         sev_u;             //  server handle
        c3_s             por_s;             //  listening on port
        c3_o             sec;               //  yes == https
        struct _u3_http* htp_u;             //  local server backlink
        struct _u3_pcon* con_u;             //  active connection list
        struct _u3_ward* rev_u;             //  active reverse listeners
      } u3_prox;

    /* u3_csat: client connection state.
    */
      typedef enum {
        u3_csat_init = 0,                   //  initialized
        u3_csat_addr = 1,                   //  address resolution begun
        u3_csat_quit = 2,                   //  cancellation requested
        u3_csat_ripe = 3                    //  passed to libh2o
      } u3_csat;

    /* u3_cres: response to http client.
    */
      typedef struct _u3_cres {
        c3_w             sas_w;             //  status code
        u3_noun          hed;               //  headers
        u3_hbod*         bod_u;             //  exit of body queue
        u3_hbod*         dob_u;             //  entry of body queue
      } u3_cres;

    /* u3_creq: outgoing http request.
    */
      typedef struct _u3_creq {             //  client request
        c3_l             num_l;             //  request number
        h2o_http1client_t* cli_u;           //  h2o client
        u3_csat          sat_e;             //  connection state
        c3_o             sec;               //  yes == https
        c3_w             ipf_w;             //  IP
        c3_c*            ipf_c;             //  IP (string)
        c3_c*            hot_c;             //  host
        c3_s             por_s;             //  port
        c3_c*            por_c;             //  port (string)
        c3_m             met_m;             //  method
        c3_c*            url_c;             //  url
        u3_hhed*         hed_u;             //  headers
        u3_hbod*         bod_u;             //  body
        u3_hbod*         rub_u;             //  exit of send queue
        u3_hbod*         bur_u;             //  entry of send queue
        h2o_iovec_t*     vec_u;             //  send-buffer array
        u3_cres*         res_u;             //  nascent response
        struct _u3_creq* nex_u;             //  next in list
        struct _u3_creq* pre_u;             //  previous in list
      } u3_creq;

    /* u3_chot: foreign host (not yet used).
    */
      typedef struct _u3_chot {
        c3_w             ipf_w;             //  ip address (or 0)
        c3_c*            hot_c;             //  hostname (no port) (or 0)
        void*            ins_u;             //  insecure connection (or 0)
        void*            sec_u;             //  secure connection (or 0)
      } u3_chot;

    /* u3_cttp: http client.
    */
      typedef struct _u3_cttp {
        u3_creq*         ceq_u;             //  request list
        h2o_http1client_ctx_t*              //
                         ctx_u;             //  h2o client ctx
        void*            tls_u;             //  client SSL_CTX*
      } u3_cttp;

    /* u3_pact: ames packet, coming or going.
    */
      typedef struct _u3_pact {
        uv_udp_send_t    snd_u;             //  udp send request
        c3_w             pip_w;             //  target IPv4 address
        c3_s             por_s;             //  target port
        c3_w             len_w;             //  length in bytes
        c3_y*            hun_y;             //  packet buffer
        c3_y             imp_y;             //  galaxy number (optional)
        c3_c*            dns_c;             //  galaxy fqdn (optional)
      } u3_pact;

    /* u3_poke: poke callback function.
    */
      typedef void (*u3_poke)(void*, u3_noun);

    /* u3_bail: bailout callback function.
    */
      typedef void (*u3_bail)(void*, const c3_c* err_c);

    /* u3_done: completion function.
    */
      typedef void (*u3_done)(void *);

    /* u3_mess: blob message in process.
    */
      typedef struct _u3_mess {
        c3_d             len_d;             //  blob length in bytes
        c3_d             has_d;             //  currently held
        struct _u3_meat* meq_u;             //  exit of message queue
        struct _u3_meat* qem_u;             //  entry of message queue
      } u3_mess;

    /* u3_meat: blob message block.
    */
      typedef struct _u3_meat {
        struct _u3_meat* nex_u;
        c3_d             len_d;
        c3_y             hun_y[0];
      } u3_meat;

    /* u3_moat: inbound message stream.
    */
      typedef struct _u3_moat {
        uv_pipe_t        pyp_u;             //  input stream
        u3_bail          bal_f;             //  error response function
        void*            vod_p;             //  callback pointer
        u3_poke          pok_f;             //  action function
        struct _u3_mess* mes_u;             //  message in progress
        c3_d             len_d;             //  length of stray bytes
        c3_y*            rag_y;             //  stray bytes
      } u3_moat;

    /* u3_mojo: outbound message stream.
    */
      typedef struct _u3_mojo {
        uv_pipe_t pyp_u;                    //  output stream
        u3_bail   bal_f;                    //  error response function
      } u3_mojo;

    /* u3_moor: two-way message stream, linked list */
      typedef struct _u3_moor {
        uv_pipe_t        pyp_u;
        u3_bail          bal_f;
        void*            vod_p;
        u3_poke          pok_f;
        struct _u3_mess* mes_u;
        c3_d             len_d;
        c3_y*            rag_y;
        struct _u3_moor* nex_u;
      } u3_moor;

    /* u3_foil: abstract chub-addressed file.
    */
      typedef struct _u3_foil {
        uv_file          fil_u;             //  libuv file handle
        struct _u3_dire* dir_u;             //  parent directory
        c3_c*            nam_c;             //  name within parent
        c3_d             end_d;             //  end of file
      } u3_foil;

    /* u3_dent: directory entry.
    */
      typedef struct _u3_dent {
        c3_c*            nam_c;
        struct _u3_dent* nex_u;
      } u3_dent;

    /* u3_dire: simple directory state.
    */
      typedef struct _u3_dire {
        c3_c*    pax_c;                     //  path of directory
        uv_file  fil_u;                     //  file, opened read-only to fsync
        u3_dent* all_u;                     //  file list
      } u3_dire;

    /* u3_ames: ames networking.
    */
      typedef struct _u3_ames {             //  packet network state
        union {
          uv_udp_t    wax_u;
          uv_handle_t had_u;
        };
        c3_o          liv;                  //  listener on
        c3_o          alm;                  //  alarm on
        c3_w          law_w;                //  last wakeup, unix time
        c3_s          por_s;                //  public IPv4 port
        c3_c*         dns_c;                //  domain XX multiple/fallback
        c3_w          imp_w[256];           //  imperial IPs
        time_t        imp_t[256];           //  imperial IP timestamps
      } u3_ames;

    /* u3_save: checkpoint control.
    */
      typedef struct _u3_save {
        uv_timer_t  tim_u;                  //  checkpoint timer
        uv_signal_t sil_u;                  //  child signal
        c3_d        req_d;                  //  requested at evt_d
        c3_d        dun_d;                  //  completed at evt_d
        c3_w        pid_w;                  //  pid of checkpoint process
      } u3_save;

    /* u3_ubuf: unix tty i/o buffer.
    */
      typedef struct _u3_ubuf {
        struct _u3_ubuf* nex_u;
        c3_w             len_w;
        c3_y             hun_y[0];          //  bytes to send
      } u3_ubuf;

    /* u3_utat: unix terminal state.
    */
      typedef struct {
        struct {
          c3_l  col_l;                      //  columns
          c3_l  row_l;                      //  rows
        } siz;

        struct {
          c3_w* lin_w;                      //  current line (utf32)
          c3_w  len_w;                      //  length of current line
          c3_w  cus_w;                      //  cursor position
        } mir;

        struct {                            //  escape code control
          c3_o    ape;                      //  escape received
          c3_o    bra;                      //  bracket or O received
        } esc;

        struct {
          c3_y syb_y[5];                    //  utf8 code buffer
          c3_w len_w;                       //  present length
          c3_w wid_w;                       //  total width
        } fut;

        struct {
          uv_thread_t* sit_u;               //  spinner thread
          c3_o         diz_o;               //  spinner activated
          c3_d         eve_d;               //  spinner start tick (unix μs)
          c3_d         end_d;               //  spinner end tick (unix μs)
          c3_c*        why_c;               //  spinner event wire (root only)
        } sun;

        uv_mutex_t     mex_u;               //  mutex for non-daemon term state
      } u3_utat;

      struct _u3_umon;
      struct _u3_udir;
      struct _u3_ufil;

    /* u3_unod: file or directory.
    */
      typedef struct _u3_unod {
        c3_o              dir;              //  c3y if dir, c3n if file
        c3_o              dry;              //  ie, unmodified
        c3_c*             pax_c;            //  absolute path
        struct _u3_udir*  par_u;            //  parent
        struct _u3_unod*  nex_u;            //  internal list
      } u3_unod;

    /* u3_ufil: synchronized file.
    */
      typedef struct _u3_ufil {
        c3_o              dir;              //  c3y if dir, c3n if file
        c3_o              dry;              //  ie, unmodified
        c3_c*             pax_c;            //  absolute path
        struct _u3_udir*  par_u;            //  parent
        struct _u3_unod*  nex_u;            //  internal list
        c3_w              mug_w;            //  mug of last %into
        c3_w              gum_w;            //  mug of last %ergo
      } u3_ufil;

    /* u3_ufil: synchronized directory.
    */
      typedef struct _u3_udir {
        c3_o              dir;              //  c3y if dir, c3n if file
        c3_o              dry;              //  ie, unmodified
        c3_c*             pax_c;            //  absolute path
        struct _u3_udir*  par_u;            //  parent
        struct _u3_unod*  nex_u;            //  internal list
        u3_unod*          kid_u;            //  subnodes
      } u3_udir;

    /* u3_ufil: synchronized mount point.
    */
      typedef struct _u3_umon {
        u3_udir          dir_u;             //  root directory, must be first
        c3_c*            nam_c;             //  mount point name
        struct _u3_umon* nex_u;             //  internal list
      } u3_umon;

    /* u3_usig: receive signals.
    */
      typedef struct _u3_usig {
        uv_signal_t      sil_u;
        c3_i             num_i;
        struct _u3_usig* nex_u;
      } u3_usig;

    /* u3_unix: clay support system, also
    */
      typedef struct _u3_unix {
        u3_umon*    mon_u;                  //  mount points
        c3_o        alm;                    //  timer set
        c3_o        dyr;                    //  ready to update
#ifdef SYNCLOG
        c3_w         lot_w;                 //  sync-slot
        struct _u3_sylo {
          c3_o     unx;                     //  from unix
          c3_m     wer_m;                   //  mote saying where
          c3_m     wot_m;                   //  mote saying what
          c3_c*    pax_c;                   //  path
        } sylo[1024];
#endif
      } u3_unix;

    /* u3_behn: just a timer for ever
    */
      typedef struct _u3_behn {
        uv_timer_t tim_u;                   //  behn timer
        c3_o       alm;                     //  alarm
      } u3_behn;

    /* u2_utfo: unix terminfo strings.
    */
      typedef struct {
        struct {
          const c3_y* kcuu1_y;              //  key_up
          const c3_y* kcud1_y;              //  key_down
          const c3_y* kcub1_y;              //  key_back
          const c3_y* kcuf1_y;              //  key_forward
          c3_w        max_w;                //  maximum input sequence length
        } inn;
        struct {
          const c3_y* clear_y;              //  clear_screen
          const c3_y* el_y;                 //  clr_bol clear to beginning
          // const c3_y* el1_y;                //  clr_eol clear to end
          const c3_y* ed_y;                 //  clear to end of screen
          const c3_y* bel_y;                //  bel sound bell
          const c3_y* cub1_y;               //  parm_left
          const c3_y* cuf1_y;               //  parm_right
          const c3_y* cuu1_y;               //  parm_up
          const c3_y* cud1_y;               //  parm_down
          // const c3_y* cub_y;                //  parm_left_cursor #num
          // const c3_y* cuf_y;                //  parm_right_cursor #num
        } out;
      } u3_utfo;

#if 0
    /* u3_uwen: unix alarm.
    */
      typedef struct _u3_uwen {
        c3_y* pax_y;                        //  printed path
        c3_d  wen_d[2];                     //  timer expire
      };

    /* u3_utim: unix timer control.
    */
      typedef struct _u3_utim {
        uv_timer_t wat_u;                   //  timer control
        u3_uwen*   wen_u;                   //  timers in ascending order
      };
#endif

    /* u3_utty: unix tty.
    */
      typedef struct _u3_utty {
        union {
          uv_pipe_t      pop_u;
          uv_tcp_t       wax_u;
        };
        struct _u3_utty* nex_u;             //  next in host list
        c3_i             fid_i;             //  file descriptor
        c3_w             tid_l;             //  terminal identity number
        u3_utfo          ufo_u;             //  terminfo strings
        c3_i             cug_i;             //  blocking fcntl flags
        c3_i             nob_i;             //  nonblocking fcntl flags
        u3_utat          tat_u;             //  control state
        struct termios   bak_u;             //  cooked terminal state
        struct termios   raw_u;             //  raw terminal state
      } u3_utty;

    /* u3_trac: tracing information.
    */
      typedef struct _u3_trac {
        c3_w   nid_w;                       //  nock pid
        FILE*  fil_u;                       //  trace file (json)
        c3_w   con_w;                       //  trace counter
        c3_w   fun_w;                       //  file counter
      } u3_trac;

    /* u3_opts: command line configuration.
    */
      typedef struct _u3_opts {
        c3_c*   arv_c;                      //  -A, initial sync from
        c3_o    abo;                        //  -a, abort aggressively
        c3_c*   pil_c;                      //  -B, bootstrap from
        c3_o    bat;                        //  -b, batch create
        c3_o    can;                        //  -C, chain-only, no eth snapshot
        c3_o    nuu;                        //  -c, new pier
        c3_o    dry;                        //  -D, dry compute, no checkpoint
        c3_o    dem;                        //  -d, daemon
        c3_c*   ets_c;                      //  -E, eth snapshot
        c3_c*   eth_c;                      //  -e, ethereum node url
        c3_c*   fak_c;                      //  -F, fake ship
        c3_w    fuz_w;                      //  -f, fuzz testing
        c3_c*   gen_c;                      //  -G, czar generator
        c3_o    gab;                        //  -g, test garbage collection
        c3_c*   dns_c;                      //  -H, ames bootstrap domain
        c3_c*   lit_c;                      //  -J, ivory (fastboot) kernel
        c3_o    tra;                        //  -j, json trace
        c3_w    kno_w;                      //  -K, kernel version
        c3_c*   key_c;                      //  -k, private key file
        c3_o    net;                        //  -L, local-only networking
        c3_c*   sap_c;                      //  -m, eth snapshot url
        c3_o    pro;                        //  -P, profile
        c3_s    por_s;                      //  -p, ames port
        c3_o    qui;                        //  -q, quiet
        c3_o    rep;                        //  -R, report build info
        c3_o    has;                        //  -S, Skip battery hashes
        c3_o    git;                        //  -s, pill url from arvo git hash
        c3_o    etn;                        //  -t, trust snapshot for pre-boot
        c3_c*   url_c;                      //  -u, pill url
        c3_o    vno;                        //  -V, replay without reboots
        c3_o    veb;                        //  -v, verbose (inverse of -q)
        c3_c*   who_c;                      //  -w, begin with ticket
        c3_o    tex;                        //  -x, exit after loading
      } u3_opts;

    /* u3_host: entire host.
    */
      typedef struct _u3_host {
        c3_w       kno_w;                   //  current executing stage
        c3_c*      dir_c;                   //  pier path (no trailing /)
        c3_c*      wrk_c;                   //  worker executable path
        c3_d       now_d;                   //  event tick
        uv_loop_t* lup_u;                   //  libuv event loop
        u3_usig*   sig_u;                   //  signal list
        u3_hfig    fig_u;                   //  http configuration
        u3_http*   htp_u;                   //  http servers
        u3_cttp    ctp_u;                   //  http clients
        u3_utty*   uty_u;                   //  linked terminal list
        u3_opts    ops_u;                   //  commandline options
        c3_i       xit_i;                   //  exit code for shutdown
        void*      tls_u;                   //  server SSL_CTX*
        u3_trac    tra_u;                   //  tracing information
        void     (*bot_f)();                //  call when chis is up
      } u3_host;                            //  host == computer == process

    /**  New pier system.
    **/
      /* u3_writ: inbound event.
      */
        typedef struct _u3_writ {
          struct _u3_pier* pir_u;               //  backpointer to pier
          u3_noun          job;                 //  (pair date ovum)
          c3_d             evt_d;               //  event number
          u3_noun          now;                 //  event time
          c3_l             msc_l;               //  ms to timeout
          c3_l             mug_l;               //  hash before executing
          u3_atom          mat;                 //  jammed $work, or 0
          u3_noun          act;                 //  action list
          struct _u3_writ* nex_u;               //  next in queue, or 0
        } u3_writ;

      /* u3_controller: working process controller.
      */
        typedef struct _u3_controller {
          uv_process_t         cub_u;           //  process handle
          uv_process_options_t ops_u;           //  process configuration
          uv_stdio_container_t cod_u[3];        //  process options
          time_t               wen_t;           //  process creation time
          u3_mojo              inn_u;           //  client's stdin
          u3_moat              out_u;           //  client's stdout
          c3_o                 liv_o;           //  live
          c3_d                 sen_d;           //  last event dispatched
          c3_d                 dun_d;           //  last event completed
          c3_d                 rel_d;           //  last event released
          c3_l                 mug_l;           //  mug after last completion
          struct _u3_pier*     pir_u;           //  pier backpointer
        } u3_controller;

      /* u3_disk: manage events on disk.
      **
      **    any event once discovered should be in one of these sets.
      **    at present, all sets are ordered and can be defined by a
      **    simple counter.  any events <= the counter is in the set.
      */
        typedef struct _u3_disk {
          u3_dire*         dir_u;               //  main pier directory
          u3_dire*         urb_u;               //  urbit system data
          u3_dire*         com_u;               //  log directory
          u3_foil*         fol_u;               //  logfile
          c3_o             liv_o;               //  live
          c3_d             end_d;               //  byte end of file
          c3_d             moc_d;               //  commit requested
          c3_d             com_d;               //  committed
          struct _u3_pier* pir_u;               //  pier backpointer
        } u3_disk;

      /* u3_boot: startup controller.
      */
        typedef struct _u3_boot {
          u3_noun          pil;                 //  pill
          u3_noun          ven;                 //  boot event
          struct _u3_pier* pir_u;               //  pier backpointer
        } u3_boot;

      /* u3_psat: pier state.
      */
        typedef enum {
          u3_psat_init = 0,                   //  initialized
          u3_psat_boot = 1,                   //  booting
          u3_psat_pace = 2,                   //  replaying
          u3_psat_play = 3,                   //  full operation
          u3_psat_done = 4                    //  shutting down
        } u3_psat;

      /* u3_pier: ship controller.
      */
        typedef struct _u3_pier {
          c3_c*            pax_c;               //  pier directory
          c3_w             wag_w;               //  config flags
          c3_d             gen_d;               //  last event discovered
          c3_d             lif_d;               //  lifecycle barrier
          u3_boot*         bot_u;               //  boot state
          c3_d             but_d;               //  boot/restart barrier
          c3_d             tic_d[1];            //  ticket (unstretched)
          c3_d             sec_d[1];            //  generator (unstretched)
          c3_d             key_d[4];            //  secret (stretched)
          c3_d             who_d[2];            //  identity
          c3_c*            who_c;               //  identity as C string
          c3_s             por_s;               //  UDP port
          c3_o             fak_o;               //  yes iff fake security
          u3_psat          sat_e;               //  pier state
          u3_disk*         log_u;               //  event log
          u3_controller*   god_u;               //  computer
          u3_ames*         sam_u;               //  packet interface
          u3_behn*         teh_u;               //  behn timer
          u3_unix*         unx_u;               //  sync and clay
          u3_save*         sav_u;               //  autosave
          u3_writ*         ent_u;               //  entry of queue
          u3_writ*         ext_u;               //  exit of queue
          uv_prepare_t     pep_u;               //  preloop registration
        } u3_pier;

      /* u3_king: all executing piers.
      */
        typedef struct _u3_daemon {
          c3_c*     soc_c;                      //  socket name
          c3_w      len_w;                      //  number used
          c3_w      all_w;                      //  number allocated
          u3_pier** tab_u;                      //  pier table
          uv_pipe_t cmd_u;                      //  command socket
          u3_moor*  cli_u;                      //  connected clients
          uv_timer_t tim_u;                     //  gc timer
        } u3_daemon;

#     define u3L  u3_Host.lup_u             //  global event loop
#     define u3Z  (&(u3_Raft))
#     define u3K  u3_Daemon

  /** Global variables.
  **/
    c3_global  u3_host   u3_Host;
    c3_global  c3_c*     u3_Local;
    c3_global  u3_daemon u3_Daemon;

  /** Functions.
  **/
    /*  Urbit time: 128 bits, leap-free.
    **
    **  High 64 bits: 0x8000.000c.cea3.5380 + Unix time at leap 25 (Jul 2012)
    **  Low 64 bits: 1/2^64 of a second.
    **
    **  Seconds per Gregorian 400-block: 12.622.780.800
    **  400-blocks from 0 to 0AD: 730.692.561
    **  Years from 0 to 0AD: 292.277.024.400
    **  Seconds from 0 to 0AD: 9.223.372.029.693.628.800
    **  Seconds between 0A and Unix epoch: 62.167.219.200
    **  Seconds before Unix epoch: 9.223.372.091.860.848.000
    **  The same, in C hex notation: 0x8000000cce9e0d80ULL
    **
    **  XX: needs to be adjusted to implement Google leap-smear time.
    */
      /* u3_time_sec_in(): urbit seconds from unix time.
      **
      ** Adjust (externally) for future leap secs!
      */
        c3_d
        u3_time_sec_in(c3_w unx_w);

      /* u3_time_sec_out(): unix time from urbit seconds.
      **
      ** Adjust (externally) for future leap secs!
      */
        c3_w
        u3_time_sec_out(c3_d urs_d);

      /* u3_time_fsc_in(): urbit fracto-seconds from unix microseconds.
      */
        c3_d
        u3_time_fsc_in(c3_w usc_w);

      /* u3_time_fsc_out: unix microseconds from urbit fracto-seconds.
      */
        c3_w
        u3_time_fsc_out(c3_d ufc_d);

      /* u3_time_in_tv(): urbit time from struct timeval.
      */
        u3_atom
        u3_time_in_tv(struct timeval* tim_tv);

      /* u3_time_out_tv(): struct timeval from urbit time.
      */
        void
        u3_time_out_tv(struct timeval* tim_tv, u3_noun now);

      /* u3_time_in_ts(): urbit time from struct timespec.
      */
        u3_atom
        u3_time_in_ts(struct timespec* tim_ts);
#if defined(U3_OS_linux)
      /* u3_time_t_in_ts(): urbit time from time_t.
       */
         u3_atom
         u3_time_t_in_ts(time_t tim);
#endif

      /* u3_time_out_ts(): struct timespec from urbit time.
      */
        void
        u3_time_out_ts(struct timespec* tim_ts, u3_noun now);

      /* u3_time_gap_ms(): (wen - now) in ms.
      */
        c3_d
        u3_time_gap_ms(u3_noun now, u3_noun wen);

    /**  Filesystem (new api).
    **/
      /* u3_walk_load(): load file or bail.
      */
        u3_noun
        u3_walk_load(c3_c* pas_c);

      /* u3_walk_safe(): load file or 0.
      */
        u3_noun
        u3_walk_safe(c3_c* pas_c);

      /* u3_walk_save(): save file or bail.
      */
        void
        u3_walk_save(c3_c* pas_c, u3_noun tim, u3_atom pad, c3_c* bas_c, u3_noun pax);

      /* u3_sync_reck(): traverse filesystem for changes -> lamb
      */
        u3_noun
        u3_sync_reck(void);

      /* u3_walk(): traverse `dir_c` to produce an arch, updating `old`.
      */
        u3_noun
        u3_walk(const c3_c* dir_c, u3_noun old);

      /* u3_path(): C unix path in computer for file or directory.
      */
        c3_c*
        u3_path(c3_o    fyl, u3_noun pax);

    /**  Filesystem (old api).
    **/
      /* u3_ve_file(): load internal file as atom from local or system.
      */
        u3_weak
        u3_ve_file(c3_c* ext_c, u3_noun tah);

      /* u3_ve_frep(): load [.~ %rep myp {now} tah].
      **
      **   File is either ~ or [nbytes mdate atom].
      */
        u3_noun
        u3_ve_frep(u3_noun myp, u3_noun tah);

      /* u3_ve_date(): date internal file.
      */
        c3_d
        u3_ve_date(c3_c* ext_c, u3_noun tah);

      /* u3_ve_save(): save internal file as atom.
      */
        c3_o
        u3_ve_save(c3_c* ext_c, u3_noun tah, u3_noun dat);

      /* u3_ve_zeus(): prayer to internal file path.  Return unit.
      */
        u3_noun
        u3_ve_zeus(u3_noun hap);

    /**  Filesystem (async)
    **/
      /* u3_foil_folder(): load directory, blockingly.  create if nonexistent.
      */
        u3_dire*
        u3_foil_folder(const c3_c* pax_c);         //  directory object, or 0

      /* u3_foil_create(): create a new, empty file, not syncing.
      */
        void
        u3_foil_create(void      (*fun_f)(void*,    //  context pointer
                                          u3_foil*),//  file object
                       void*       vod_p,           //  context pointer
                       u3_dire*    dir_u,           //  directory
                       const c3_c* nam_c);          //  name of new file

      /* u3_foil_absorb(): absorb logfile, truncating to last good frame; block.
      */
        u3_foil*
        u3_foil_absorb(u3_dire* dir_u,              //  directory
                       c3_c*    nam_c);             //  filename

      /* u3_foil_delete(): delete a file; free descriptor.
      */
        void
        u3_foil_delete(void   (*fun_f)(void*),      //  context pointer
                       void*    vod_p,              //  context pointer
                       u3_foil* fol_u);             //  file to delete

      /* u3_foil_append(): write a frame at the end of a file, freeing buffer.
      */
        void
        u3_foil_append(void   (*fun_f)(void*),      //  context pointer
                       void*    vod_p,              //  context pointer
                       u3_foil* fol_u,              //  file
                       c3_d*    buf_d,              //  buffer to write from
                       c3_d     len_d);             //  length in chubs

      /* u3_foil_reveal(): read the frame before a position, blocking.
      */
        c3_d*
        u3_foil_reveal(u3_foil* fol_u,              //  file from
                       c3_d*    pos_d,              //  end position/prev end
                       c3_d*    len_d);             //  length return

      /* u3_foil_commit(): reveal from one file, append to another.
      */
        void
        u3_foil_commit(void   (*fun_f)(void*,       //  context pointer
                                       u3_foil*,    //  file from
                                       c3_d,        //  previous from
                                       u3_foil*,    //  file to
                                       c3_d),       //  end of to
                       void*    vod_p,              //  context pointer
                       u3_foil* del_u,              //  file from
                       c3_d     del_d,              //  end of from frame
                       u3_foil* unt_u,              //  file to
                       c3_d     unt_d);             //  end of to frame

      /* u3_foil_invent(): make new file with one frame; free buffer, sync.
      */
        void
        u3_foil_invent(void   (*fun_f)(void*,       //  context pointer
                                       u3_foil*),   //  new file
                       void*    vod_p,              //  context pointer
                       u3_dire* dir_u,              //  directory
                       c3_c*    nam_c,              //  filename
                       c3_d*    buf_d,              //  buffer (to free)
                       c3_d     len_d);             //  length

    /**  Output.
    **/
      /* u3_reck_kick(): handle effect.
      */
        void
        u3_reck_kick(u3_pier* pir_u, u3_noun ovo);

    /**  Terminal, new style.
    **/
      /* u3_term_start_spinner(): prepare spinner state. RETAIN.
      */
        void
        u3_term_start_spinner(u3_noun ovo);

      /* u3_term_stop_spinner(): reset spinner state and restore input line.
      */
        void
        u3_term_stop_spinner(void);

      /* u3_term_get_blew(): return window size [columns rows].
      */
        u3_noun
        u3_term_get_blew(c3_l tid_l);

      /* u3_term_ef_boil(): initial effects for restored server.
      */
        void
        u3_term_ef_boil();

      /* u3_term_ef_verb(): initial effects for verbose events.
      */
        void
        u3_term_ef_verb(void);

      /* u3_term_ef_winc(): window change.
      */
        void
        u3_term_ef_winc(void);

      /* u3_term_ef_ctlc(): send ^C.
      */
        void
        u3_term_ef_ctlc(void);

      /* u3_term_ef_bake(): initial effects for new server.
      */
        void
        u3_term_ef_bake(void);

      /* u3_term_ef_blit(): send %blit effect to terminal.
      */
        void
        u3_term_ef_blit(c3_l    tid_l,
                        u3_noun blt);

      /* u3_term_io_init(): initialize terminal I/O.
      */
        void
        u3_term_io_init(void);

      /* u3_term_io_talk(): start terminal listener.
      */
        void
        u3_term_io_talk(void);

      /* u3_term_io_exit(): terminate terminal I/O.
      */
        void
        u3_term_io_exit(void);

      /* u3_term_io_hija(): hijack console for cooked print.
      */
        FILE*
        u3_term_io_hija(void);

      /* u3_term_it_log(): writes a log message
      */
        void
        u3_term_io_log(c3_c* line);

      /* u3_term_io_loja(): release console from cooked print.
      */
        void
        u3_term_io_loja(int x);


    /**  Ames, packet networking.
    **/
      /* u3_ames_ef_bake(): create ames duct.
      */
        void
        u3_ames_ef_bake(u3_pier* pir_u);

      /* u3_ames_ef_send(): send packet to network.
      */
        void
        u3_ames_ef_send(u3_pier* pir_u,
                        u3_noun lan,
                        u3_noun pac);

      /* u3_ames_ef_turf(): initialize ames I/O on domain(s).
      */
        void
        u3_ames_ef_turf(u3_pier* pir_u,
                        u3_noun tuf);

      /* u3_ames_io_init(): initialize ames I/O.
      */
        void
        u3_ames_io_init(u3_pier* pir_u);

      /* u3_ames_io_talk(): bring up listener.
      */
        void
        u3_ames_io_talk(u3_pier* pir_u);

      /* u3_ames_ef_bake(): send initial events.
      */
        void
        u3_ames_io_bake(u3_pier* pir_u);

      /* u3_ames_io_exit(): terminate ames I/O.
      */
        void
        u3_ames_io_exit(u3_pier* pir_u);


    /**  Autosave.
    **/
      /* u3_save_ef_chld(): report SIGCHLD.
      */
        void
        u3_save_ef_chld(u3_pier *pir_u);

      /* u3_save_io_init(): initialize autosave.
      */
        void
        u3_save_io_init(u3_pier *pir_u);

      /* u3_save_io_exit(): terminate autosave.
      */
        void
        u3_save_io_exit(u3_pier *pir_u);


    /**  Storage, new school.
    **/
      /* u3_unix_ef_hold():
      */
        void
        u3_unix_ef_hold(void);

      /* u3_unix_ef_boot(): boot actions
      */
        void
        u3_unix_ef_boot(u3_pier *pir_u);

      /* u3_unix_ef_bake(): initial effects for new process.
      */
        void
        u3_unix_ef_bake(u3_pier *pir_u);

      /* u3_unix_ef_move():
      */
        void
        u3_unix_ef_move(void);

      /* u3_unix_initial_into_card(): create initial filesystem sync card.
      */
        u3_noun
        u3_unix_initial_into_card(c3_c* arv_c);

      /* u3_unix_ef_look(): update filesystem from unix
      */
        void
        u3_unix_ef_look(u3_pier *pir_u, u3_noun all);

      /* u3_unix_ef_ergo(): update filesystem from urbit
      */
        void
        u3_unix_ef_ergo(u3_pier *pir_u, u3_noun mon, u3_noun can);

      /* u3_unix_ef_dirk(): mark mount dirty
      */
        void
        u3_unix_ef_dirk(u3_pier *pir_u, u3_noun mon);

      /* u3_unix_ef_ogre(): delete mount point
      */
        void
        u3_unix_ef_ogre(u3_pier *pir_u, u3_noun mon);

      /* u3_unix_ef_hill(): enumerate mount points
      */
        void
        u3_unix_ef_hill(u3_pier *pir_u, u3_noun hil);

      /* u3_unix_io_init(): initialize storage.
      */
        void
        u3_unix_io_init(u3_pier *pir_u);

      /* u3_unix_io_talk(): start listening for fs events.
      */
        void
        u3_unix_io_talk(u3_pier *pir_u);

      /* u3_unix_io_exit(): terminate storage.
      */
        void
        u3_unix_io_exit(u3_pier *pir_u);


    /**  behn, just a timer.
    **/
      /* u3_behn_io_init(): initialize behn timer.
      */
        void
        u3_behn_io_init(u3_pier *pir_u);

      /* u3_behn_io_exit(): terminate timer.
      */
        void
        u3_behn_io_exit(u3_pier *pir_u);

      /* u3_behn_ef_bake(): notify %behn that we're live
      */
        void
        u3_behn_ef_bake(u3_pier *pir_u);

      /* u3_behn_ef_doze(): set or cancel timer
      */
        void
        u3_behn_ef_doze(u3_pier *pir_u, u3_noun wen);


    /**  HTTP server.
    **/
      /* u3_http_ef_form: send %from effect to http.
      */
        void
        u3_http_ef_form(u3_noun fig);

      /* u3_http_ef_that: send %that effect to http.
      */
        void
        u3_http_ef_that(u3_noun tat);

      /* u3_http_ef_thou(): send %thou effect to http.
      */
        void
        u3_http_ef_thou(c3_l     sev_l,
                        c3_l     coq_l,
                        c3_l     seq_l,
                        u3_noun  rep);

      /* u3_cttp_ef_thus(): send %thus effect to cttp.
      */
        void
        u3_cttp_ef_thus(c3_l    num_l,
                        u3_noun req);

      /* u3_http_ef_bake(): create new http server.
      */
        void
        u3_http_ef_bake(void);

      /* u3_http_io_init(): initialize http I/O.
      */
        void
        u3_http_io_init(void);

      /* u3_http_io_talk(): start http listener.
      */
        void
        u3_http_io_talk(void);

      /* u3_http_io_exit(): terminate http I/O.
      */
        void
        u3_http_io_exit(void);


    /**  HTTP client.
    **/
      /* u3_cttp_ef_thus(): send %thus effect to cttp.
      */
        void
        u3_cttp_ef_thus(c3_l    num_l,
                        u3_noun req);

      /* u3_cttp_io_init(): initialize cttp I/O.
      */
        void
        u3_cttp_io_init(void);

      /* u3_cttp_io_exit(): terminate cttp I/O.
      */
        void
        u3_cttp_io_exit(void);


    /**  Stream messages.
    **/
      /* u3_newt_write(): write atom to stream; free atom.
      */
        void
        u3_newt_write(u3_mojo* moj_u,
                      u3_atom  mat,
                      void*    vod_p);

      /* u3_newt_read(): activate reading on input stream.
      */
        void
        u3_newt_read(u3_moat* mot_u);

    /** Pier control.
    **/
      /* u3_pier_interrupt(): interrupt running process.
      */
        void
        u3_pier_interrupt(u3_pier* pir_u);

      /* u3_pier_discover(): insert task into process controller.
      */
        void
        u3_pier_discover(u3_pier* pir_u,
                         c3_l     msc_l,
                         u3_noun  job);

      /* u3_pier_exit(): trigger a gentle shutdown.
      */
        void
        u3_pier_exit(u3_pier* pir_u);

      /* u3_pier_bail(): immediately shutdown..
      */
        void
        u3_pier_bail(void);

      /* u3_pier_work(): send event; real pier pointer.
      */
        void
        u3_pier_work(u3_pier* pir_u, u3_noun pax, u3_noun fav);

      /* u3_pier_snap(): request checkpoint.
      */
        void
        u3_pier_snap(u3_pier* pir_u);

      /* u3_pier_stub(): get the One Pier for unreconstructed code.
      */
        u3_pier*
        u3_pier_stub(void);

      /* u3_pier_plan(): submit event; fake pier
      */
        void
        u3_pier_plan(u3_noun pax, u3_noun fav);

      /* u3_pier_boot(): start the new pier system.
      */
        void
        u3_pier_boot(c3_w    wag_w,                 //  config flags
                     u3_noun who,                   //  identity
                     u3_noun ven,                   //  boot event
                     u3_noun pil,                   //  type-of/path-to pill
                     u3_noun pax);                  //  path to pier

      /* u3_pier_stay(): restart the new pier system.
      */
        void
        u3_pier_stay(c3_w wag_w, u3_noun pax);

      /* u3_pier_tank(): dump single tank.
      */
        void
        u3_pier_tank(c3_l tab_l, u3_noun tac);

      /* u3_pier_punt(): dump tank list.
      */
        void
        u3_pier_punt(c3_l tab_l, u3_noun tac);

      /* u3_pier_sway(): print trace.
      */
        void
        u3_pier_sway(c3_l tab_l, u3_noun tax);

      /* u3_pier_mark(): mark all Loom allocations in all u3_pier structs.
      */
        c3_w
        u3_pier_mark(FILE* fil_u);

      /* u3_dawn_come(): mine a comet
      */
        u3_noun
        u3_dawn_come(void);

      /* u3_dawn_vent(): validated boot event
      */
        u3_noun
        u3_dawn_vent(u3_noun seed);

      /* u3_daemon_commence(): start the daemon
      */
        void
        u3_daemon_commence();

      /* u3_daemon_bail(): immediately shutdown.
      */
        void
        u3_daemon_bail(void);

      /* u3_king_grab(): gc the daemon area
      */
        void
<<<<<<< HEAD
        u3_king_grab(void* vod_p);

        c3_w
		u3_readdir_r(DIR *dirp, struct dirent *entry, struct dirent **result);
=======
        u3_daemon_grab(void* vod_p);
>>>>>>> e2a7a452
<|MERGE_RESOLUTION|>--- conflicted
+++ resolved
@@ -1342,11 +1342,7 @@
       /* u3_king_grab(): gc the daemon area
       */
         void
-<<<<<<< HEAD
-        u3_king_grab(void* vod_p);
+        u3_daemon_grab(void* vod_p);
 
         c3_w
-		u3_readdir_r(DIR *dirp, struct dirent *entry, struct dirent **result);
-=======
-        u3_daemon_grab(void* vod_p);
->>>>>>> e2a7a452
+    		u3_readdir_r(DIR *dirp, struct dirent *entry, struct dirent **result);