#include "all.h"

#define TRUE 1
#define FALSE 0

/* _setup(): prepare for tests.
*/
static void
_setup(void)
{
<<<<<<< HEAD
  u3m_init();
  u3m_pave(c3y);
}

/* _test_u3r_chop: "extract bit slices from atom"
*/
static c3_i
_test_u3r_chop()
{
  c3_i  ret_i = 1;
  c3_w  dst_w = 0;
  u3_atom src = 0b11011;

  //  bloq 0
  //
  {
    //  read 1 bit from pos=0 (far right)
    //
    dst_w = 0;
    u3r_chop(0, 0, 1, 0, &dst_w, src);
    if ( 0x1 != dst_w ) {
      fprintf(stderr, "test: u3r_chop: bloq 0, 0\r\n");
      ret_i = 0;
    }

    //  read 1 bit from pos=1
    //
    dst_w = 0;
    u3r_chop(0, 1, 1, 0, &dst_w, src);
    if ( 0x1 != dst_w ) {
      fprintf(stderr, "test: u3r_chop: bloq 0, 1\r\n");
      ret_i = 0;
    }

    //  read 1 bit from pos=2
    //
    dst_w = 0;
    u3r_chop(0, 2, 1, 0, &dst_w, src);
    if ( 0x0 != dst_w ) {
      fprintf(stderr, "test: u3r_chop: bloq 0, 2\r\n");
      ret_i = 0;
    }

    //  read 4 x 1 bit bloq from pos=0
    //
    dst_w = 0;
    u3r_chop(0, 0, 4, 0, &dst_w, src);
    if ( 0b1011 != dst_w ) {
      fprintf(stderr, "test: u3r_chop: bloq 0, 3\r\n");
      ret_i = 0;
    }

    //  read 4 x 1 bit bloq from pos=0 into offset 1
    //
    dst_w = 0;
    u3r_chop(0, 0, 4, 1, &dst_w, src);
    if ( 0b10110 != dst_w ) {
      fprintf(stderr, "test: u3r_chop: bloq 0, 4\r\n");
      ret_i = 0;
    }
=======
  c3_d          len_d = u3_Ivory_pill_len;
  c3_y*         byt_y = u3_Ivory_pill;
  u3_cue_xeno*  sil_u;
  u3_weak       pil;

  u3C.wag_w |= u3o_hashless;
  u3m_boot_lite(u3a_bytes);
  sil_u = u3s_cue_xeno_init_with(ur_fib27, ur_fib28);
  if ( u3_none == (pil = u3s_cue_xeno_with(sil_u, len_d, byt_y)) ) {
    printf("*** fail _setup 1\n");
    exit(1);
>>>>>>> 1d407c3e
  }

  //  bloq 1
  //
  {
    //  read 2 bit from pos=0 (far right)
    //
    dst_w = 0;
    u3r_chop(1, 0, 1, 0, &dst_w, src);
    if ( 0b11 != dst_w ) {
      fprintf(stderr, "test: u3r_chop: bloq 1, 0\r\n");
      ret_i = 0;
    }

    //  read 2 bit from pos=1
    //
    dst_w = 0;
    u3r_chop(1, 1, 1, 0, &dst_w, src);
    if ( 0b10 != dst_w ) {
      fprintf(stderr, "test: u3r_chop: bloq 1, 1\r\n");
      ret_i = 0;
    }

    // read 2 bit from pos=2 (2 bloq over)
    dst_w = 0;
    u3r_chop(1, 2, 1, 0, &dst_w, src);
    if ( 0b01 != dst_w ) {
      fprintf(stderr, "test: u3r_chop: bloq 1, 2\r\n");
      ret_i = 0;
    }
  }

  //  bloq 3
  {
    dst_w = 0;
    u3r_chop(3, 0, 1, 0, &dst_w, src);
    if ( 0b11011 != dst_w ) {
      fprintf(stderr, "test: u3r_chop: bloq 3, 0\r\n");
      ret_i = 0;
    }
  }

  //  read 1,8,16 bit bloqs from an indirect atom
  //
  {
    src = u3i_string("abcdefghij");

    //  1 bit pos=0 (far right)
    //
    dst_w = 0;
    u3r_chop(0, 0, 1, 0, &dst_w, src);
    if ( 0b1 != dst_w ) {
      fprintf(stderr, "test: u3r_chop: indirect 0\r\n");
      ret_i = 0;
    }

    //  8 bits pos=0
    //
    dst_w = 0;
    u3r_chop(0, 0, 8, 0, &dst_w, src);
    if ( 0b1100001 != dst_w ) {
      fprintf(stderr, "test: u3r_chop: indirect 1\r\n");
      ret_i = 0;
    }

    //  1 byte pos=0
    //
    dst_w = 0;
    u3r_chop(3, 0, 1, 0, &dst_w, src);
    if ( 0b1100001 != dst_w ) {
      fprintf(stderr, "test: u3r_chop: indirect 2\r\n");
      ret_i = 0;
    }

    //  1 short pos=0
    //
    dst_w = 0;
    u3r_chop(4, 0, 1, 0, &dst_w, src);
    if ( 0b0110001001100001 != dst_w ) {
      fprintf(stderr, "test: u3r_chop: indirect 3\r\n");
      ret_i = 0;
    }

    u3z(src);
  }

  // read lots of bits from a direct noun which holds 64 bits of data
  // makes sure that we handle top 32 / bottom 32 correctly
  {
    c3_y inp_y[8] = { 0x0, 0x1, 0x2, 0x3, 0x4, 0x5, 0x6, 0x7 };
    src = u3i_bytes(8, inp_y);

    c3_w dst_w[2] = {0};
    u3r_chop(0, 0, 63, 0, dst_w, src);
    if ( (0x3020100 != dst_w[0]) || (0x7060504 != dst_w[1]) ) {
      fprintf(stderr, "test: u3r_chop: indirect 4\r\n");
      ret_i = 0;
    }

    u3z(src);
  }

  // as above (read lots of bits from a direct noun which holds 64 bits of data
  // makes sure that we handle top 32 / bottom 32 correctly)
  // but with a bit more nuance
  {
    c3_y inp_y[8] = { 0x0, 0x0, 0x0, 0xaa, 0xff, 0x0, 0x0, 0x0 };
    src = u3i_bytes(8, (c3_y*)inp_y);

    dst_w = 0;
    u3r_chop(0, 24, 16, 0, &dst_w, src);
    if ( 0b1111111110101010 != dst_w ) {
      fprintf(stderr, "test: u3r_chop: indirect 5\r\n");
      ret_i = 0;
    }

    u3z(src);
  }

  return ret_i;
}

/* _test_chop_slow(): "golden master" for chop tests (formerly u3r_chop())
*/
void
_test_chop_slow(c3_g    met_g,
                c3_w    fum_w,
                c3_w    wid_w,
                c3_w    tou_w,
                c3_w*   dst_w,
                c3_w    len_w,
                c3_w*   buf_w)
{
  c3_w  i_w;

  if ( met_g < 5 ) {
    c3_w san_w = (1 << met_g);
    c3_w mek_w = ((1 << san_w) - 1);
    c3_w baf_w = (fum_w << met_g);
    c3_w bat_w = (tou_w << met_g);

    // XX: efficiency: poor.  Iterate by words.
    //
    for ( i_w = 0; i_w < wid_w; i_w++ ) {
      c3_w waf_w = (baf_w >> 5);
      c3_g raf_g = (baf_w & 31);
      c3_w wat_w = (bat_w >> 5);
      c3_g rat_g = (bat_w & 31);
      c3_w hop_w;

      hop_w = (waf_w >= len_w) ? 0 : buf_w[waf_w];
      hop_w = (hop_w >> raf_g) & mek_w;

      dst_w[wat_w] ^= (hop_w << rat_g);

      baf_w += san_w;
      bat_w += san_w;
    }
  }
  else {
    c3_g hut_g = (met_g - 5);
    c3_w san_w = (1 << hut_g);
    c3_w j_w;

    for ( i_w = 0; i_w < wid_w; i_w++ ) {
      c3_w wuf_w = (fum_w + i_w) << hut_g;
      c3_w wut_w = (tou_w + i_w) << hut_g;

      for ( j_w = 0; j_w < san_w; j_w++ ) {
        dst_w[wut_w + j_w] ^=
            ((wuf_w + j_w) >= len_w)
              ? 0
              : buf_w[wuf_w + j_w];
      }
    }
  }
}

/* _test_chop_smol(): test permuations of chop from bloq 0-4
*/
static c3_i
_test_chop_smol(c3_c* cap_c, c3_y val_y)
{
  c3_i ret_i = 1;
  c3_g met_g;
  c3_w fum_w, wid_w, tou_w;
  c3_w len_w = 34;  //  (rsh [0 5] (mul 2 (mul 34 (bex 4))))
  c3_w src_w[len_w];
  c3_w   a_w[len_w];
  c3_w   b_w[len_w];

  memset(src_w, val_y, len_w << 2);

  for ( met_g = 0; met_g < 5; met_g++ ) {
    for ( fum_w = 0; fum_w <= len_w; fum_w++ ) {
      for ( wid_w = 0; wid_w <= len_w; wid_w++ ) {
        for ( tou_w = 0; tou_w <= len_w; tou_w++ ) {
          memset(a_w, 0, len_w << 2);
          memset(b_w, 0, len_w << 2);
          u3r_chop_words(met_g, fum_w, wid_w, tou_w, a_w, len_w, src_w);
          _test_chop_slow(met_g, fum_w, wid_w, tou_w, b_w, len_w, src_w);

          if ( 0 != memcmp(a_w, b_w, len_w << 2) ) {
            c3_g sif_g = 5 - met_g;
            c3_w mas_w = (1 << met_g) - 1;
            c3_w out_w = tou_w >> sif_g;
            c3_w max_w = out_w + !!(fum_w & mas_w)
                       + (wid_w >> sif_g) + !!(wid_w & mas_w);

            fprintf(stderr, "%s (0x%x): met_g=%u fum_w=%u wid_w=%u tou_w=%u\r\n",
                            cap_c, val_y,
                            met_g, fum_w, wid_w, tou_w);


            fprintf(stderr, "%u-%u: ", out_w, max_w - 1);
            for ( ; out_w < max_w; out_w++ ) {
              fprintf(stderr, "[0x%x 0x%x] ", a_w[out_w], b_w[out_w]);
            }
            fprintf(stderr, "\r\n");
          }
        }
      }
    }
  }

  return ret_i;
}

/* _test_chop_huge(): test permuations of chop from bloq 5+
*/
static c3_i
_test_chop_huge(c3_c* cap_c, c3_y val_y)
{
  c3_i ret_i = 1;
  c3_g met_g;
  c3_w fum_w, wid_w, tou_w;
  c3_w len_w = 192;  //   (rsh [0 5] (mul 2 (mul 3 (bex 10))))
  c3_w src_w[len_w];
  c3_w   a_w[len_w];
  c3_w   b_w[len_w];

  memset(src_w, val_y, len_w << 2);

  for ( met_g = 5; met_g <= 10; met_g++ ) {
    for ( fum_w = 0; fum_w <= 3; fum_w++ ) {
      for ( wid_w = 0; wid_w <= 2; wid_w++ ) {
        for ( tou_w = 0; tou_w <= 1; tou_w++ ) {
          memset(a_w, 0, len_w << 2);
          memset(b_w, 0, len_w << 2);
          u3r_chop_words(met_g, fum_w, wid_w, tou_w, a_w, len_w, src_w);
          _test_chop_slow(met_g, fum_w, wid_w, tou_w, b_w, len_w, src_w);

          if ( 0 != memcmp(a_w, b_w, len_w << 2) ) {
            c3_g sif_g = met_g - 5;
            c3_w mas_w = (1 << met_g) - 1;
            c3_w out_w = tou_w << sif_g;
            c3_w max_w = out_w + !!(fum_w & mas_w)
                       + (wid_w << sif_g) + !!(wid_w & mas_w);

            fprintf(stderr, "%s (0x%x): met_g=%u fum_w=%u wid_w=%u tou_w=%u\r\n",
                            cap_c, val_y,
                            met_g, fum_w, wid_w, tou_w);


            fprintf(stderr, "%u-%u: ", out_w, max_w - 1);
            for ( ; out_w < max_w; out_w++ ) {
              fprintf(stderr, "[0x%x 0x%x] ", a_w[out_w], b_w[out_w]);
            }
            fprintf(stderr, "\r\n");
          }
        }
      }
    }
  }

  return ret_i;
}

/* _test_u3r_chop(): bit slice XOR
*/
static c3_i
_test_chop()
{
  return _test_u3r_chop()
       & _test_chop_smol("chop smol zeros", 0x0)
       & _test_chop_smol("chop smol ones", 0xff)
       & _test_chop_smol("chop smol alt 1", 0xaa)
       & _test_chop_smol("chop smol alt 2", 0x55)
       & _test_chop_huge("chop huge zeros", 0x0)
       & _test_chop_huge("chop huge ones", 0xff)
       & _test_chop_huge("chop huge alt 1", 0xaa)
       & _test_chop_huge("chop huge alt 2", 0x55);
}

/* _util_rand_string(): dynamically allocated len_w random string
*/
static c3_y*
_util_rand_string(c3_w len_w)
{
  c3_c* choice_c =
    "abcdefghijklmnopqrstuvwxyzABCDEFGHIJKLMNOPQRSTUVWXYZ0123456789";
  c3_w choice_len_w = strlen(choice_c);

  c3_y* out_y = c3_malloc(len_w + 1);

  c3_w i_w;
  for (i_w = 0; i_w < len_w; i_w ++){
    out_y[i_w] = choice_c[ (c3_w) rand() % choice_len_w ];
  }
  out_y[i_w] = 0;

  return out_y;
}

/* _test_noun_bits_helper():
*/
static void
_test_noun_bits_helper(u3_noun a, int direct_o,
                                  int indirect_o,
                                  int indirect_atom_o,
                                  int cell_o)
{
#if 0
  printf("=========== %u\n", a);
  printf("    31 bit  %u\n", a & ( ((c3_w)1) << 31));
  printf("    30 bit  %u\n", a & ( ((c3_w)1) << 30));
  printf("    dir     %x\n", c3y == u3a_is_cat(a));
  printf("    ind     %x\n", c3y == u3a_is_dog(a));
  printf("  i cell    %x\n", c3y == u3a_is_cell(a));
  printf("  i atom    %x\n", c3y == u3a_is_pug(a));
#endif

  if ( direct_o != (c3y == u3a_is_cat(a)) ) {
    printf("*** _test_noun_bits_one() fail: u3a_is_direct\r\n");
  }

  if ( indirect_o != (c3y == u3a_is_dog(a)) ) {
    printf("*** fail-2 u3a_is_indirect %d\r\n", c3n == u3a_is_cat(a));
  }

  if ( cell_o != (c3y == u3a_is_cell(a)) ) {
    printf("*** fail-4 u3a_is_cell\r\n");
  }

  if ( indirect_atom_o != (c3y == u3a_is_pug(a)) ) {
    printf("*** fail-3 u3a_is_indirect_atom\r\n");
  }
}

/* _test_noun_bits_set(): allocate.h level 1a
*/
static void
_test_noun_bits_set()
{
  u3_noun a = 1;

  // flip indirect bit on
  a |= (1 << 31);
  if ( c3n == u3a_is_dog(a) ) {
    printf("*** fail-5a turn indirect bit on\r\n");
  }

  if ( c3y == u3a_is_cell(a) ) {
    printf("*** fail-5b turn indirect bit on\r\n");
  }

  if ( c3n == u3a_is_pug(a) ) {
    printf("*** fail-5c turn indirect bit on\r\n");
  }

  // flip all bits off
  a = u3a_to_off(a);

  if ( c3y == u3a_is_dog(a) ) {
    printf("*** fail-5d turn indirect bit off\r\n");
  }

  if ( c3y == u3a_is_cell(a) ) {
    printf("*** fail-5e turn indirect bit on\r\n");
  }

  if ( c3y == u3a_is_pug(a)) {
    printf("*** fail-5f turn indirect bit on\r\n");
  }

  // flip indirect & cell bit on
  a = u3a_to_pom(a);

  if ( c3n == u3a_is_dog(a) ) {
    printf("*** fail-5g turn indirect bit on\r\n");
  }

  if ( c3n == u3a_is_cell(a) ) {
    printf("*** fail-5h turn indirect bit on\r\n");
  }

  if ( c3y == u3a_is_pug(a) ) {
    printf("*** fail-5i turn indirect bit on\r\n");
  }
}

/* _test_noun_bits_read(): allocate.h level 1
*/
static void
_test_noun_bits_read()
{

  u3_noun a = (u3_noun)0x1;     // direct atom
  u3_noun b = u3a_to_pug(0x2);  // indirect atom
  u3_noun c = u3a_to_pom(0x3);  // indirect cell

                         // direct  indirect  indirect-atom  indirect-cell
                         //----------------------------------------
  _test_noun_bits_helper(a, TRUE,   FALSE,    FALSE,         FALSE);
  _test_noun_bits_helper(b, FALSE,  TRUE,     TRUE,          FALSE);
  _test_noun_bits_helper(c, FALSE,  TRUE,     FALSE,         TRUE);
}

/* _test_imprison(): test basic data into / out of nouns
** insert and retrieve bytes with u3i_bytes()/u3r_bytes()
*/
static void
_test_imprison()
{
  c3_c* input_c =  "abcdefghij";
  c3_w out_len_w = 300;
  c3_y * output_y = c3_malloc(out_len_w);
  u3_noun a;

  // size 1, direct
  a = u3i_bytes(1, (c3_y*)input_c);
  memset(output_y, 0, out_len_w);
  u3r_bytes(0, 1, output_y, a);
  if (0 != memcmp(output_y, "a", 1)) {
    printf("*** _test_imprison: fail-1\n");
  }

  // size 2, direct
  a = u3i_bytes(2, (c3_y*)input_c);
  memset(output_y, 0, out_len_w);
  u3r_bytes(0, 2, output_y, a);
  if (0 != memcmp(output_y, "ab", 2)) {
    printf("*** _test_imprison: fail-2\n");
  }

  // size 6, direct (taken from an actual issue)
  {
    c3_y data_y[] = { 0x1, 0x1f, 0x8e, 0x2d, 0x2c, 0x2f };
    a = u3i_bytes(6, data_y);
    memset(output_y, 0, out_len_w);
    u3r_bytes(0, 6, output_y, a);
    int ret;
    ret = memcmp(output_y, data_y, 6);
    if (0 != ret) {
      printf("*** _test_imprison: fail-2.5 %x\n", ret);
      printf("    %x %x %x %x %x %x\n", output_y[0],
                                        output_y[1],
                                        output_y[2],
                                        output_y[3],
                                        output_y[4],
                                        output_y[5]);
    }
  }

  // size 8, direct
  a = u3i_bytes(8, (c3_y*)input_c);
  memset(output_y, 0, out_len_w);
  u3r_bytes(0, 8, output_y, a);
  if (0 != memcmp(output_y, "abcdefgh", 8)) {
    printf("*** _test_imprison: fail-3\n");
  }

  // size 10, indirect
  a = u3i_bytes(10, (c3_y*)input_c);
  memset(output_y, 0, out_len_w);
  u3r_bytes(0, 10, output_y, a);
  if (0 != memcmp(output_y, "abcdefghij", 10)) {
    printf("*** _test_imprison: fail-4\n");
  }

  // size 200, indirect
  c3_y * rand_y = _util_rand_string(200);
  a = u3i_bytes(200, rand_y);
  memset(output_y, 0, out_len_w);
  u3r_bytes(0, 200, output_y, a);
  if (0 != memcmp(output_y, rand_y, 200)) {
    printf("*** _test_imprison: fail-5\n");
  }

  c3_free(rand_y);
  c3_free(output_y);
}

/* _test_cells(): build and inspect cells: u3i_cell(), u3h(), u3t()
*/
static void
_test_cells()
{
  // very simple cell
  {
    u3_noun a = (u3_noun) 0x1;
    u3_noun b = (u3_noun) 0x2;
    u3_noun c = u3i_cell(a, b);

    u3_noun a2 = u3h(c);
    if (a2 != a){
      printf("*** _test_cells: fail-1\n");
    }

    u3_noun b2 = u3t(c);
    if (b2 != b){
      printf("*** _test_cells: fail-2\n");
    }
  }

  // very simple cell with indirect atoms
  {
    c3_w out_len_w = 200;
    c3_y * rand_a = _util_rand_string(out_len_w);
    c3_y * rand_b = _util_rand_string(out_len_w);

    u3_noun a = u3i_bytes(200, rand_a);
    u3_noun b = u3i_bytes(200, rand_b);
    u3_noun c = u3i_cell(a, b);

#if 0
    printf("a = %x\n", a);
    printf("b = %x\n", b);
    printf("c = %x\n", c);
    printf("a_rand = %s\n", rand_a);
    printf("b_rand = %s\n", rand_b);
#endif

    u3_noun a2 = u3h(c);
    c3_y * output_y = c3_malloc(out_len_w + 1);
    memset(output_y, 0, out_len_w + 1);
    u3r_bytes(0, out_len_w, output_y, a);

    if (0 != memcmp(output_y, rand_a, out_len_w)) {
      printf("*** _test_imprison: fail-3\n");
    }

    u3_noun b2 = u3h(c);
    memset(output_y, 0, out_len_w + 1);
    u3r_bytes(0, out_len_w, output_y, b);

    if (0 != memcmp(output_y, rand_b, out_len_w)) {
      printf("*** _test_imprison: fail-4\n");
    }

    c3_free(output_y);
    c3_free(rand_a);
    c3_free(rand_b);
  }

  // medium complicated cell
  //    q
  //   / \
  //  a1  r
  //     / \
  //    b2  s
  //       / \
  //      c3  d4
  {
    u3_noun a = (u3_noun) 0x1;
    u3_noun b = (u3_noun) 0x2;
    u3_noun c = (u3_noun) 0x3;
    u3_noun d = (u3_noun) 0x4;

    u3_noun s = u3i_cell(c, d);
    u3_noun r = u3i_cell(b, s);
    u3_noun q = u3i_cell(a, r);

    u3_noun a2 = u3h(q);
    u3_noun r2 = u3t(q);
    if (a2 != a){
      printf("*** _test_cells: complicated a\n");
    }

    u3_noun b2 = u3h(r2);
    u3_noun s2 = u3t(r2);
    if (b2 != b){
      printf("*** _test_cells: complicated b\n");
    }


    u3_noun c2 = u3h(s2);
    u3_noun d2 = u3t(s2);
    if (c2 != c){
      printf("*** _test_cells: complicated c\n");
    }

    if (d2 != d){
      printf("*** _test_cells: complicated d\n");
    }

    a2 = 0;
    u3r_mean(q, 2, &a2, 0);
    if (a2 != a){
      printf("*** _test_cells: complicated (via u3r_mean) a\n");
    }
  }

  // trel
  {
    //     q
    //    / \
    //   a   ?
    //      / \
    //     b   c

    // Produce the triple `[a b c]`.
    u3_noun a = (u3_noun) 0x1;
    u3_noun b = (u3_noun) 0x2;
    u3_noun c = (u3_noun) 0x3;

    u3_noun trel = u3i_trel(a, b, c);

    u3_noun a2 = u3h(trel);
    u3_noun b2 = u3h(u3t(trel));
    u3_noun c2 = u3t(u3t(trel));

    if (a2 != a){
      printf("*** trel: 1 a\n");
    }
    if (b2 != b){
      printf("*** trel: 2 a\n");
    }
    if (c2 != c){
      printf("*** trel: 3 a\n");
    }
  }

  // qual
  {
    //     q
    //    / \
    //   a   ?
    //      / \
    //     b   ?
    //        /  \
    //       c   d
    //

    // Produce the triple `[a b c]`.
    u3_noun a = (u3_noun) 0x1;
    u3_noun b = (u3_noun) 0x2;
    u3_noun c = (u3_noun) 0x3;
    u3_noun d = (u3_noun) 0x4;

    u3_noun qual = u3i_qual(a, b, c, d);

    u3_noun a2 = u3h(qual);
    u3_noun b2 = u3h(u3t(qual));
    u3_noun c2 = u3h(u3t(u3t(qual)));
    u3_noun d2 = u3t(u3t(u3t(qual)));

    if (a2 != a){
      printf("*** qual: 1 \n");
    }
    if (b2 != b){
      printf("*** qual: 2 \n");
    }
    if (c2 != c){
      printf("*** qual: 3 \n");
    }
    if (d2 != d){
      printf("*** qual: 4 \n");
    }
  }
}

/* _test_cells_complex(): build cells with more complex methods
*/
static void
_test_cells_complex()
{
  // trel
  {
    //     q
    //    / \
    //   a   ?
    //      / \
    //     b   c

    // Produce the triple `[a b c]`.
    u3_noun a = (u3_noun) 0x1;
    u3_noun b = (u3_noun) 0x2;
    u3_noun c = (u3_noun) 0x3;

    u3_noun q = u3i_trel(a, b, c);

    u3_noun a2 = 0;
    u3_noun b2 = 0;
    u3_noun c2 = 0;

    u3x_trel(q, &a2, &b2, &c2);

    if (a2 != a){
      printf("*** _test_cells_complex: trel() 1 a\n");
    }
    if (b2 != b){
      printf("*** _test_cells_complex: trel() 2 a\n");
    }
    if (c2 != c){
      printf("*** _test_cells_complex: trel() 3 a\n");
    }
  }

  // qual
  {
    //     q
    //    / \
    //   a   ?
    //      / \
    //     b   z
    //        / \
    //       c   d

    // Produce the qual `[a b c d]`.
    u3_noun a = (u3_noun) 0x1;
    u3_noun b = (u3_noun) 0x2;
    u3_noun c = (u3_noun) 0x3;
    u3_noun d = (u3_noun) 0x4;

    u3_noun z = u3i_cell(c, d);
    u3_noun q = u3i_trel(a, b, z);

    u3_noun a2 = 0;
    u3_noun b2 = 0;
    u3_noun c2 = 0;
    u3_noun d2 = 0;

    u3x_qual(q, &a2, &b2, &c2, &d2);

    if (a2 != a){
      printf("*** _test_cells_complex: qual() a\n");
    }
    if (b2 != b){
      printf("*** _test_cells_complex: qual() b\n");
    }
    if (c2 != c){
      printf("*** _test_cells_complex: qual() c\n");
    }
    if (d2 != d){
      printf("*** _test_cells_complex: qual() d\n");
    }
  }

  // quil
  {
    //     q
    //    / \
    //   a   ?
    //      / \
    //     b   z
    //        / \
    //       c   ?
    //          / \
    //         d   e

    // Produce `[a b c d e]`.
    u3_noun a = (u3_noun) 0x1;
    u3_noun b = (u3_noun) 0x2;
    u3_noun c = (u3_noun) 0x3;
    u3_noun d = (u3_noun) 0x4;
    u3_noun e = (u3_noun) 0x5;

    u3_noun z = u3i_trel(c, d, e);
    u3_noun q = u3i_trel(a, b, z);

    u3_noun a2 = 0;
    u3_noun b2 = 0;
    u3_noun c2 = 0;
    u3_noun d2 = 0;
    u3_noun e2 = 0;

    u3x_quil(q, &a2, &b2, &c2, &d2, &e2);

    if (a2 != a){
      printf("*** _test_cells_complex: quil() a\n");
    }
    if (b2 != b){
      printf("*** _test_cells_complex: quil() b\n");
    }
    if (c2 != c){
      printf("*** _test_cells_complex: quil() c\n");
    }
    if (d2 != d){
      printf("*** _test_cells_complex: quil() d\n");
    }
    if (e2 != e){
      printf("*** _test_cells_complex: quil() e\n");
    }
  }

  // hext
  {
    //     q
    //    / \
    //   a   ?
    //      / \
    //     b   z
    //        / \
    //       c   ?
    //          / \
    //         d   .
    //            / \
    //           e   f
    //
    // Produce `[a b c d e f]`.
    u3_noun a = (u3_noun) 0x1;
    u3_noun b = (u3_noun) 0x2;
    u3_noun c = (u3_noun) 0x3;
    u3_noun d = (u3_noun) 0x4;
    u3_noun e = (u3_noun) 0x5;
    u3_noun f = (u3_noun) 0x6;

    u3_noun z = u3i_trel(d, e, f);
    u3_noun q = u3i_qual(a, b, c, z);

    u3_noun a2 = 0;
    u3_noun b2 = 0;
    u3_noun c2 = 0;
    u3_noun d2 = 0;
    u3_noun e2 = 0;
    u3_noun f2 = 0;

    u3x_hext(q, &a2, &b2, &c2, &d2, &e2, &f2);

    if (a2 != a){
      printf("*** _test_cells_complex: hext() a\n");
    }
    if (b2 != b){
      printf("*** _test_cells_complex: hext() b\n");
    }
    if (c2 != c){
      printf("*** _test_cells_complex: hext() c\n");
    }
    if (d2 != d){
      printf("*** _test_cells_complex: hext() d\n");
    }
    if (e2 != e){
      printf("*** _test_cells_complex: hext() e - e2 = %i\n", e2);
    }
    if (f2 != f){
      printf("*** _test_cells_complex: hext() f - f2 = %i\n", f2);
    }
  }
}

/* _test_imprison_complex(): more complicated into/out-of nouns
*/
static void
_test_imprison_complex()
{
  // vint
  {
    u3_noun a = 1;

    u3_noun b= u3i_vint(a);
    if (2 != b){
      printf("*** vint 1\n");
    }

    u3_noun c = u3i_vint(b);
    if (3 != c){
      printf("*** vint 2\n");
    }

    //  XX disabled, 64-bit
    //
#if 0
    {
      c3_d d = 1ULL << 50;
      a = u3i_chubs(1, &d);
      b = u3i_vint(a);

      if ((a + 1) != b){
        printf("*** vint 3\n");
      }
    }
#endif
  }

    // bytes
  {
    c3_y in_y[10] = { 10, 20, 0xff};
    u3_noun a = u3i_bytes(3, in_y);

    c3_w out_a = u3r_byte(0, a);
    if (10 != out_a ){
      printf("*** u3r_byte 1\n");
    }

    c3_w out_b = u3r_byte(1, a);
    if (20 != out_b ){
      printf("*** u3r_byte 2\n");
    }

    c3_w out_c = u3r_byte(2, a);
    if (0xff != out_c ){
      printf("*** u3r_byte 3\n");
    }

    c3_y out_y[10];
    memset(out_y, 0, 10 * sizeof(c3_y));
    u3r_bytes(0, 3, out_y, a);

    if (10 != out_y[0] ||
        20 != out_y[1] ||
        0xff != out_y[2] ||
        0 != out_y[3]
        ){
      printf("*** u3r_byte 4\n");
    }
  }

  // words
  {
    c3_w in_w[10] = {10, 20, 0xffffffff};
    u3_noun noun = u3i_words(3, in_w);


    c3_w out_a = u3r_word(0, noun);
    if (10 != out_a ){
      printf("*** u3r_word 1\n");
    }

    c3_w out_b = u3r_word(1, noun);
    if (20 != out_b ){
      printf("*** u3r_word 2\n");
    }

    c3_w out_c = u3r_word(2, noun);
    if (0xffffffff != out_c ){
      printf("*** u3r_word 3\n");
    }

    c3_w out_w[10];
    memset(out_w, 0, 10 * sizeof(c3_w));
    u3r_words(0, 3, out_w, noun);

    if (10 != out_w[0] ||
        20 != out_w[1] ||
        0xffffffff != out_w[2] ||
        0 != out_w[3]
        ){
      printf("*** u3r_word 4\n");
    }
  }

  // chubs
  {
    c3_d in_d[10] = {1, 2, 0xffffffffffffffffULL};

    c3_d out_d[10];

    u3_noun a =  u3i_chubs(1, & in_d[0]);
    memset(out_d, 0, sizeof(c3_d) * 10);
    u3r_chubs(0, 1, out_d, a);
    if (1 != out_d[0] ){
      printf("*** u3r_chubs 1\n");
    }


    u3_noun b =  u3i_chubs(1, & in_d[1]);
    memset(out_d, 0, sizeof(c3_d) * 10);
    u3r_chubs(0, 1, out_d, b);
    if (2 != out_d[0] ){
      printf("*** u3r_chubs 2\n");
    }

    u3_noun c =  u3i_chubs(1, & in_d[2]);
    memset(out_d, 0, sizeof(c3_d) * 10);
    u3r_chubs(0, 1, out_d, c);
    if (0xffffffffffffffffULL != out_d[0] ){
      printf("*** u3r_chubs 3\n");
    }

    u3_noun d =  u3i_chubs(3, in_d);
    memset(out_d, 0, sizeof(c3_d) * 10);
    u3r_chubs(0, 3, out_d, d);
    if (1 != out_d[0] ){
      printf("*** u3r_chubs 4-a\n");
    }
    if (2 != out_d[1] ){
      printf("*** u3r_chubs 4-b\n");
    }
    if (0xffffffffffffffffULL != out_d[2] ){
      printf("*** u3r_chubs 4-c\n");
    }
  }

  // string
  {
    c3_c * in_c = "a";
    u3_noun noun = u3i_string(in_c);
    c3_c* out_c = u3r_string(noun);

    if (0 != strcmp(in_c, out_c)){
      printf("*** u3r_string: in '%s'; out '%s'\n", in_c, out_c);
    }

    c3_free(out_c);
    in_c = "ab";
    noun = u3i_string(in_c);
    out_c = u3r_string(noun);

    if (0 != strcmp(in_c, out_c)){
      printf("*** u3r_string: in '%s'; out '%s'\n", in_c, out_c);
    }

    c3_free(out_c);
    in_c = "abcd";
    noun = u3i_string(in_c);
    out_c = u3r_string(noun);

    if (0 != strcmp(in_c, out_c)){
      printf("*** u3r_string: in '%s'; out '%s'\n", in_c, out_c);
    }

    c3_free(out_c);
    in_c = "this is a test";
    noun = u3i_string(in_c);
    out_c = u3r_string(noun);

    if (0 != strcmp(in_c, out_c)){
      printf("*** u3r_string: in '%s'; out '%s'\n", in_c, out_c);
    }

    c3_free(out_c);
  }

  // tape
  {
    c3_c* in_c = "this is a test";
    u3_noun noun = u3i_tape(in_c);

    c3_y* out_y = u3r_tape(noun);

    if (0 != memcmp(in_c, out_y, strlen(in_c))){
      printf("*** u3r_tape 1\n");
    }

    c3_free(out_y);

    // tape stores each byte in the string as one atom in the tree
    u3_noun lent = u3qb_lent(noun);
    if ( (c3_w)lent != strlen(in_c) ){
      printf("*** u3r_tape 2\n");
    }
  }

  // edit
  {

  //    q
  //   / \
  //  a1  r
  //     / \
  //    b2  s
  //       / \
  //      c3  d4

    u3_noun a = (u3_noun) 0x1;
    u3_noun b = (u3_noun) 0x2;
    u3_noun c = (u3_noun) 0x3;
    u3_noun d = (u3_noun) 0x4;

    u3_noun s = u3i_cell(c, d);
    u3_noun r = u3i_cell(b, s);
    u3_noun q = u3i_cell(a, r);

    u3_noun axis = 2;
    u3_noun newval = 99;
    u3_noun hacked = u3i_edit(q, axis, newval);

    u3_noun read_1;
    u3r_mean(hacked, axis, &read_1, 0);

    if (newval != read_1){
      printf("*** u3i_edit 1\n");
    }
  }

  // molt
  {

    //    q
    //   / \
    //  a1  r
    //     / \
    //    b2  s
    //       / \
    //      c3  d4

    u3_noun a = (u3_noun) 0x1;
    u3_noun b = (u3_noun) 0x2;
    u3_noun c = (u3_noun) 0x3;
    u3_noun d = (u3_noun) 0x4;

    u3_noun s = u3i_cell(c, d);
    u3_noun r = u3i_cell(b, s);
    u3_noun q = u3i_cell(a, r);

    u3_noun axis_1 = 2;
    u3_noun newval_1 = 99;

    u3_noun axis_2 = 6;
    u3_noun newval_2 = 777;

    u3_noun hacked = u3i_molt(q, axis_1, newval_1, axis_2, newval_2, 0);

    u3_noun read_1;
    u3_noun read_2;
    u3r_mean(hacked, axis_1, &read_1, axis_2, &read_2, 0);

    if (newval_1 != read_1){
      printf("*** u3i_molt 1\n");
    }

    if (newval_2 != read_2){
      printf("*** u3i_molt 2\n");
    }
  }
}

/* _test_sing(): Yes iff (a) and (b) are the same noun.
*/
static void
_test_sing()
{
  // direct noun
  //
  {
    u3_noun a = (u3_noun) 0x1;
    u3_noun b = (u3_noun) 0x1;
    u3_noun c = (u3_noun) 0x2;

    if (c3y != u3r_sing(a, a)) {
      printf("*** sing direct: 1 \n");
    }

    if (c3y != u3r_sing(a, b)) {
      printf("*** sing direct: 2 \n");
    }

    if (c3n != u3r_sing(a, c)) {
      printf("*** sing direct: 3 \n");
    }
  }

  // indirect
  //
  {
    c3_c* in_alpha_c =  "abcdefghijklmnopqrstuvwxyz";
    c3_c* in_numer_c =  "0123456789001234567890";


    u3_noun a = u3i_string(in_alpha_c);
    u3_noun b = u3i_string(in_alpha_c);
    u3_noun c = u3i_string(in_numer_c);

    if (c3y != u3r_sing(a, a)) {
      printf("*** sing indirect: 1 \n");
    }

    if (c3y != u3r_sing(a, b)) {
      printf("*** sing indirect: 2 \n");
    }

    if (c3n != u3r_sing(a, c)) {
      printf("*** sing indirect: \n");
    }
  }
}

/* _test_fing(): yes same copy of the same noun (ie, pointer equality)
*/
static void
_test_fing()
{
  // direct noun
  //
  {
    u3_noun a = (u3_noun) 0x1;
    u3_noun b = (u3_noun) 0x1;
    u3_noun c = (u3_noun) 0x2;

    if (c3y != u3r_fing(a, a)) {
      printf("*** fing direct: 1 \n");
    }

    if (c3y != u3r_fing(a, b)) {
      printf("*** fing direct: 2 \n");
    }

    if (c3n != u3r_fing(a, c)) {
      printf("*** fing direct: 3 \n");
    }
  }

  // indirect
  //
  {
    c3_c* in_alpha_c =  "abcdefghijklmnopqrstuvwxyz";
    c3_c* in_numer_c =  "0123456789001234567890";


    u3_noun a = u3i_string(in_alpha_c);
    u3_noun b = u3i_string(in_alpha_c);
    u3_noun c = u3i_string(in_numer_c);

    if (c3y != u3r_fing(a, a)) {
      printf("*** fing indirect: 1 \n");
    }

    if (c3n != u3r_fing(a, b)) {
      printf("*** fing indirect: 2 \n");
    }

    if (c3n != u3r_fing(a, c)) {
      printf("*** fing indirect: \n");
    }
  }
}

/* _test_met(): 'met' = measure / take size
*/
static void
_test_met()
{
  c3_w ret_w;
  u3_atom atom;

  // 1
   {
    atom = 1;

    ret_w = u3r_met(0, atom);
    if (1 != ret_w){
      printf("*** _test_met bit of 1 = %d \n", ret_w);
    }

    ret_w = u3r_met(3, atom);
    if (1 != ret_w){
      printf("*** _test_met byte of 1 = %d \n", ret_w);
    }

    ret_w = u3r_met(4, atom);
    if (1 != ret_w){
      printf("*** _test_met _w of 1 = %d \n", ret_w);
    }

    ret_w = u3r_met(5, atom);
    if (1 != ret_w){
      printf("*** _test_met _d of 1 = %d \n", ret_w);
    }
  }

  // 2 = 0b10
   {
    atom = 2;

    ret_w = u3r_met(0, atom);
    if (2 != ret_w){
      printf("*** _test_met bit of 1 = %d \n", ret_w);
    }

    ret_w = u3r_met(3, atom);
    if (1 != ret_w){
      printf("*** _test_met byte of 1 = %d \n", ret_w);
    }

    ret_w = u3r_met(5, atom);
    if (1 != ret_w){
      printf("*** _test_met _w of 1 = %d \n", ret_w);
    }

    ret_w = u3r_met(6, atom);
    if (1 != ret_w){
      printf("*** _test_met _d of 1 = %d \n", ret_w);
    }
  }

  // 8=0b1000
   {
    atom = 8;

    ret_w = u3r_met(0, atom);
    if (4 != ret_w){
      printf("*** _test_met bit of 1 = %d \n", ret_w);
    }

    ret_w = u3r_met(3, atom);
    if (1 != ret_w){
      printf("*** _test_met byte of 1 = %d \n", ret_w);
    }

    ret_w = u3r_met(5, atom);
    if (1 != ret_w){
      printf("*** _test_met _w of 1 = %d \n", ret_w);
    }

    ret_w = u3r_met(6, atom);
    if (1 != ret_w){
      printf("*** _test_met _d of 1 = %d \n", ret_w);
    }
  }

  // 0xff = 255 =0b 1111 1111
   {
    atom = 0xff;

    ret_w = u3r_met(0, atom);
    if (8 != ret_w){
      printf("*** _test_met bit of 1 = %d \n", ret_w);
    }

    ret_w = u3r_met(3, atom);
    if (1 != ret_w){
      printf("*** _test_met byte of 1 = %d \n", ret_w);
    }

    ret_w = u3r_met(5, atom);
    if (1 != ret_w){
      printf("*** _test_met _w of 1 = %d \n", ret_w);
    }

    ret_w = u3r_met(6, atom);
    if (1 != ret_w){
      printf("*** _test_met _d of 1 = %d \n", ret_w);
    }
  }

  // 0x100 = 256 =0b 0001 1111 1111
   {
    atom = 0x100;

    ret_w = u3r_met(0, atom);
    if (9 != ret_w){
      printf("*** _test_met bit of 1 = %d \n", ret_w);
    }

    ret_w = u3r_met(3, atom);
    if (2 != ret_w){
      printf("*** _test_met byte of 1 = %d \n", ret_w);
    }

    ret_w = u3r_met(5, atom);
    if (1 != ret_w){
      printf("*** _test_met _w of 1 = %d \n", ret_w);
    }

    ret_w = u3r_met(6, atom);
    if (1 != ret_w){
      printf("*** _test_met _d of 1 = %d \n", ret_w);
    }
  }

  //  XX disabled, 64-bit
  //
#if 0
  // 32 bit direct
  // 0x ff ff ff ff
  {
    atom = 0xffffffffULL;

    ret_w = u3r_met(0, atom);
    if (32 != ret_w){
      printf("*** _test_met bit of 1 = %d \n", ret_w);
    }

    ret_w = u3r_met(3, atom);
    if (4 != ret_w){
      printf("*** _test_met byte of 1 = %d \n", ret_w);
    }

    ret_w = u3r_met(5, atom);
    if (1 != ret_w){
      printf("*** _test_met _w of 1 = %d \n", ret_w);
    }

    ret_w = u3r_met(6, atom);
    if (1 != ret_w){
      printf("*** _test_met _d of 1 = %d \n", ret_w);
    }
  }
#endif

  // 4 words x 32 bits each = 128 bits = 16 bytes = 4 words = 2 doubles
  //
  {
    c3_w data_w[4] = { 0xffffffff, 0xffffffff, 0xffffffff, 0xffffffff };
    atom = u3i_words(4, data_w);

    ret_w = u3r_met(0, atom);
    if (128 != ret_w){
      printf("*** _test_met bit of 1 = %d \n", ret_w);
    }

    ret_w = u3r_met(3, atom);
    if (16 != ret_w){
      printf("*** _test_met byte of 1 = %d \n", ret_w);
    }

    ret_w = u3r_met(5, atom);
    if (4 != ret_w){
      printf("*** _test_met _w of 1 = %d \n", ret_w);
    }

    ret_w = u3r_met(6, atom);
    if (2 != ret_w){
      printf("*** _test_met _d of 1 = %d \n", ret_w);
    }
  }

  // 4 words (top word is '1' )
  //
  {
    c3_w data_w[4] = { 0xffffffff, 0xffffffff, 0xffffffff, 1 };
    atom = u3i_words(4, data_w);

    ret_w = u3r_met(0, atom);
    if (97 != ret_w){
      printf("*** _test_met bit of 1 = %d \n", ret_w);
    }

    ret_w = u3r_met(3, atom);
    if (13 != ret_w){
      printf("*** _test_met byte of 1 = %d \n", ret_w);
    }

    ret_w = u3r_met(5, atom);
    if (4 != ret_w){
      printf("*** _test_met _w of 1 = %d \n", ret_w);
    }

    ret_w = u3r_met(6, atom);
    if (2 != ret_w){
      printf("*** _test_met _d of 1 = %d \n", ret_w);
    }
  }
}

/* _test_u3r_at(): inspect cells at arbitrary axis locations
** [ and utility function u3x_dep() ]
*/
static void
_test_u3r_at()
{
  c3_w a_w = u3x_dep(0);

  if (0xffffffff != a_w) {  printf("*** u3x_dep() \n"); }

  a_w = u3x_dep(1);
  if (0 != a_w) {  printf("*** u3x_dep() \n"); }

  a_w = u3x_dep(0b10);
  if (1 != a_w) {  printf("*** u3x_dep() \n"); }

  a_w = u3x_dep(0b11);
  if (1 != a_w) {  printf("*** u3x_dep() \n"); }

  a_w = u3x_dep(0b100);
  if (2 != a_w) {  printf("*** u3x_dep() \n"); }

  a_w = u3x_dep(0b110);
  if (2 != a_w) {  printf("*** u3x_dep() \n"); }

  a_w = u3x_dep(0b111);
  if (2 != a_w) {  printf("*** u3x_dep() \n"); }

  a_w = u3x_dep( ((c3_w) (((c3_d) 1  << 32) - 1)) );
  if (31 != a_w) {  printf("*** u3x_dep() \n"); }


  //  XX disabled, 64-bit
  //
#if 0
  a_w = u3x_dep_d(0);
  a_w = u3x_dep_d(1);
  a_w = u3x_dep_d(0b10);
  a_w = u3x_dep_d(0b11);
  a_w = u3x_dep_d(0b100);
  a_w = u3x_dep_d( ((c3_w) (((c3_d) 1  << 32) - 1)) );
  a_w = u3x_dep_d( ((c3_w) (((c3_d) 1  << 33) - 1)) );
  a_w = u3x_dep_d( ((c3_d) (((c3_d) 1  << 64) - 1)) );
#endif

  u3_weak ret;

  // addr 1 in atom == atom value
  u3_noun tree = 1;
  ret = u3r_at( 1, tree);
  if (1 != ret) {  printf("*** u3r_at()\n"); }

  // addr 1 in atom == atom value
  tree = 2;
  ret = u3r_at( 1, tree);
  if (2 != ret) {  printf("*** u3r_at \n"); }

  // illegal
  ret = u3r_at( 2, tree);
  if (u3_none != ret) {  printf("*** u3r_at \n"); }


  // simple tree [ 1 2]
  tree = u3i_cell(10, 20);
  ret = u3r_at( 1, tree);
  if (tree != ret) {  printf("*** u3r_at \n"); }

  ret = u3r_at( 2, tree);
  if (10 != ret) {  printf("*** u3r_at \n"); }
  ret = u3r_at( 3, tree);
  if (20 != ret) {  printf("*** u3r_at \n"); }

  // simple tree [ 1 <BIGNUM>]
  c3_w in_w[10] = {10, 20, 0xffffffff};
  u3_noun bignum = u3i_words(3, in_w);

  tree = u3i_cell(99, bignum);
  ret = u3r_at( 2, tree);
  if (99 != ret) {  printf("*** u3r_at \n"); }
  ret = u3r_at( 3, tree);
  if (bignum != ret) {  printf("*** u3r_at \n"); }
}

//  XX disabled, static functions
//
#if 0
void _n_push(c3_ys mov, c3_ys off, u3_noun a);
u3_noun * _n_peek(c3_ys off);
u3_noun* _n_peet(c3_ys mov, c3_ys off);
void _n_pop(c3_ys mov);
u3_noun _n_pep(c3_ys mov, c3_ys off);
void _n_toss(c3_ys mov, c3_ys off);
u3_noun* _n_swap(c3_ys mov, c3_ys off);

/* _test_nvm_stack_inner():
*/
void
_test_nvm_stack_inner(c3_ys mov,  c3_ys off)
{
  u3_noun * peek;

  // push 1, peek, pop
  if(1)  {
    _n_push(mov, off, 0x1122334455667788);
    peek = _n_peek(off);
    if (0x1122334455667788 != *peek) {  printf("*** test_nvm_stack 1\n"); }
    _n_pop(mov);
  }

  // push 2, peek, pop, peek, pop
  if(1)  {
    _n_push(mov, off, 88);
    _n_push(mov, off, 99);
    peek = _n_peek(off);
    if (99 != *peek) {  printf("*** test_nvm_stack 2\n"); }
    _n_pop(mov);
    peek = _n_peek(off);
    if (88 != *peek) {  printf("*** test_nvm_stack 3\n"); }
    _n_pop(mov);
  }

  // 100 x (push, peek, pop)
  {
    int ii;
    for (ii=0; ii <= 100; ii++){
      _n_push(mov, off, (u3_noun) ii);
    }
    for (ii=100; ii >= 0; ii--){
      peek = _n_peek(off);
      if (ii != *peek) {  printf("*** test_nvm_stack 4\n"); }
      _n_pop(mov);
    }
  }

  // peet()
  {
    _n_push(mov, off, 333);
    _n_push(mov, off, 444);

    peek = _n_peet(mov, off);
    if (333 != *peek) {  printf("*** test_nvm_stack 5\n"); }

    _n_push(mov, off, 555);
    peek = _n_peet(mov, off);
    if (444 != *peek) {  printf("*** test_nvm_stack 6\n"); }
  }

  // pep()
  {
    _n_push(mov, off, 777);
    u3_noun ret =    _n_pep(mov, off);
    if (777 != ret) {  printf("*** test_nvm_stack 7\n"); }


    _n_push(mov, off, 777);
    _n_push(mov, off, 888);
    ret =    _n_pep(mov, off);
    if (888 != ret) {  printf("*** test_nvm_stack 8\n"); }
    ret =    _n_pep(mov, off);
    if (777 != ret) {  printf("*** test_nvm_stack 9\n"); }

  }

  // toss
  {
    _n_push(mov, off, 2777);
    _n_push(mov, off, 3888);
    _n_toss(mov, off);
    u3_noun ret =    _n_pep(mov, off);
    if (2777 != ret) {  printf("*** test_nvm_stack 10\n"); }

  }

  // swap
  {
    _n_push(mov, off, 2002);
    _n_push(mov, off, 3003);
    _n_swap(mov, off);
    u3_noun ret =    _n_pep(mov, off);
    if (2002 != ret) {  printf("*** test_nvm_stack 11\n"); }
    ret =    _n_pep(mov, off);
    if (3003 != ret) {  printf("*** test_nvm_stack 12\n"); }

  }
}

/* _test_nvm_stack_south(): test the stack usage in an inner, south road
*/
u3_noun
_test_nvm_stack_south(u3_noun arg)
{
  c3_ys mov = 2;
  c3_ys off = -2;

  _test_nvm_stack_inner(mov, off);

  return u3_nul;
}
#endif

/* _test_nvm_stack(): test the stack usage of the bytecode interpreter
** (growing in both directions: N and S)
*/
static void
_test_nvm_stack()
{
  //  XX disabled, static functions
  //  XX rewrite to use u3a_push/u3a_pop?
  //
#if 0
  // north road
  c3_ys mov = -2;
  c3_ys off = 0;
  _test_nvm_stack_inner(mov, off);

  // south road
  u3m_soft(100, &_test_nvm_stack_south, 0);
#endif
}

static c3_i
_test_noun(void)
{
  c3_i ret_i = 1;

  if ( !_test_chop() ) {
    fprintf(stderr, "test noun: chop failed\r\n");
    ret_i = 0;
  }

  return ret_i;
}

/* main(): run all test cases.
*/
int
main(int argc, char* argv[])
{
   _setup();

  if ( !_test_noun() ) {
    fprintf(stderr, "test noun: failed\r\n");
    exit(1);
  }

  //  GC
  //
  u3m_grab(u3_none);

  //  XX the following tests leak memory
  //  fix and move to _test_noun()
  //
  _test_noun_bits_set();
  _test_noun_bits_read();
  _test_imprison();
  _test_imprison_complex();
  _test_sing();
  _test_fing();
  _test_met();
  _test_cells();
  _test_cells_complex();
  _test_u3r_at();
  _test_nvm_stack();

  fprintf(stderr, "test_noun: ok\n");

  return 0;
}<|MERGE_RESOLUTION|>--- conflicted
+++ resolved
@@ -8,8 +8,7 @@
 static void
 _setup(void)
 {
-<<<<<<< HEAD
-  u3m_init();
+  u3m_init(1 << 20);
   u3m_pave(c3y);
 }
 
@@ -69,19 +68,6 @@
       fprintf(stderr, "test: u3r_chop: bloq 0, 4\r\n");
       ret_i = 0;
     }
-=======
-  c3_d          len_d = u3_Ivory_pill_len;
-  c3_y*         byt_y = u3_Ivory_pill;
-  u3_cue_xeno*  sil_u;
-  u3_weak       pil;
-
-  u3C.wag_w |= u3o_hashless;
-  u3m_boot_lite(u3a_bytes);
-  sil_u = u3s_cue_xeno_init_with(ur_fib27, ur_fib28);
-  if ( u3_none == (pil = u3s_cue_xeno_with(sil_u, len_d, byt_y)) ) {
-    printf("*** fail _setup 1\n");
-    exit(1);
->>>>>>> 1d407c3e
   }
 
   //  bloq 1
