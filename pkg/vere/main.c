/* worker/main.c
**
**  the main loop of a worker process.
*/
#include <stdio.h>
#include <stdlib.h>
#include <fcntl.h>
#include <sys/ioctl.h>
#include <sys/stat.h>
#include <sys/types.h>
#include <unistd.h>
#include <setjmp.h>
#include <gmp.h>
#include <sigsegv.h>
#include <stdint.h>
#include <sys/socket.h>
#include <netinet/in.h>
#include <uv.h>
#include <errno.h>
#include <ncurses/curses.h>
#include <termios.h>
#include <ncurses/term.h>

#include "all.h"
#include <vere/vere.h>

    typedef struct _u3_worker {
      c3_w    len_w;                        //  boot sequence length
      c3_d    evt_d;                        //  last event processed
      c3_l    mug_l;                        //  hash of state
      c3_d    key_d[4];                     //  disk key
      u3_moat inn_u;                        //  message input
      u3_mojo out_u;                        //  message output
      c3_c*   dir_c;                        //  execution directory (pier)
    } u3_worker;
    static u3_worker u3V;

/*
::  worker to daemon protocol
::
|%
::  +plea: from worker to daemon
::
+$  plea
  $%  ::  status on startup
      ::
      $:  %play
          $=  p
          ::  ~ if no snapshot
          ::
          %-  unit
          ::  p: event number expected
          ::  q: mug of kernel
          ::  r: identity, fake flag
          ::
          [p=@ q=@ r=[our=@p fak=?]]
      ==
      ::  event executed unchanged (in response to %work)
      ::
      $:  %done
          ::  p: event number
          ::  q: mug of state (or 0)
          ::  r: effects
          ::
          [p=@ q=@ r=(list ovum)]
      ==
      ::  replace event and retry (in response to %work)
      ::
      $:  %work
          ::  p: event number
          ::  q: mug of state (or 0)
          ::  r: replacement event (at date)
          ::
          [p=@ q=@ r=(pair date ovum)]
      ==
      ::  sends a line to stderr while computing event
      ::
      $:  %stdr
          ::  p: event number
          ::  q: output cord
          ::
          [p=@ q=cord]
      ==
      ::  send slog hint while computing event
      ::
      $:  %slog
          ::  p: event number
          ::  q: priority
          ::  r: output tank
          ::
          [p=@ q=@ r=tank]
  ==  ==
::  +writ: from daemon to worker
::
+$  writ
  $%  ::  prepare to boot
      ::
      ::  p: identity
      ::  q: fake?
      ::  r: number of boot formulas
      ::
      [%boot p=@p q=? r=@]
      ::  exit immediately
      ::
      ::  p: exit code
      ::
      [%exit p=@]
      ::  save snapshot to disk
      ::
      ::  p: event number
      ::
      [%save p=@]
      ::  execute event
      ::
      $:  %work
          ::  p: event number
          ::  q: a jammed noun [mug [date ovum]]
          ::
          [p=@ q=@]
  ==  ==
--
*/

/* _worker_space(): print n spaces.
*/
void _worker_space(FILE* fil_u,  c3_w n)
{
  for (; n > 0; n--)
    (fprintf(fil_u," "));
}

/* _worker_print_memory(): print memory amount.
**
**  Helper for _worker_prof(), just an un-captioned u3a_print_memory().
*/
void
_worker_print_memory(FILE* fil_u, c3_w wor_w)
{
  c3_w byt_w = (wor_w * 4);
  c3_w gib_w = (byt_w / 1000000000);
  c3_w mib_w = (byt_w % 1000000000) / 1000000;
  c3_w kib_w = (byt_w % 1000000) / 1000;
  c3_w bib_w = (byt_w % 1000);

  if ( gib_w ) {
    (fprintf(fil_u, "GB/%d.%03d.%03d.%03d\r\n",
        gib_w, mib_w, kib_w, bib_w));
  }
  else if ( mib_w ) {
    (fprintf(fil_u, "MB/%d.%03d.%03d\r\n", mib_w, kib_w, bib_w));
  }
  else if ( kib_w ) {
    (fprintf(fil_u, "KB/%d.%03d\r\n", kib_w, bib_w));
  }
  else {
    (fprintf(fil_u, "B/%d\r\n", bib_w));
  }
}

/* _worker_prof(): print memory profile. RETAIN.
*/
c3_w
_worker_prof(FILE* fil_u, c3_w den, u3_noun mas)
{
  c3_w tot_w = 0;
  u3_noun h_mas, t_mas;

  if ( c3n == u3r_cell(mas, &h_mas, &t_mas) ) {
    _worker_space(fil_u, den);
    fprintf(fil_u, "mistyped mass\r\n");
    return tot_w;
  }
  else if ( _(u3du(h_mas)) ) {
    _worker_space(fil_u, den);
    fprintf(fil_u, "mistyped mass head\r\n");
    {
      c3_c* lab_c = u3m_pretty(h_mas);
      fprintf(fil_u, "h_mas: %s", lab_c);
      free(lab_c);
    }
    return tot_w;
  }
  else {
    _worker_space(fil_u, den);

    {
      c3_c* lab_c = u3m_pretty(h_mas);
      fprintf(fil_u, "%s: ", lab_c);
      free(lab_c);
    }

    u3_noun it_mas, tt_mas;

    if ( c3n == u3r_cell(t_mas, &it_mas, &tt_mas) ) {
      fprintf(fil_u, "mistyped mass tail\r\n");
      return tot_w;
    }
    else if ( c3y == it_mas ) {
      tot_w += u3a_mark_noun(tt_mas);
      _worker_print_memory(fil_u, tot_w);

#if 1
      /* The basic issue here is that tt_mas is included in
       * u3A->sac, so they can't both be roots in the normal
       * sense. When we mark u3A->sac later on, we want tt_mas
       * to appear unmarked, but its children should be already
       * marked.
      */
      if ( _(u3a_is_dog(tt_mas)) ) {
        u3a_box* box_u = u3a_botox(u3a_to_ptr(tt_mas));
#ifdef U3_MEMORY_DEBUG
        if ( 1 == box_u->eus_w ) {
          box_u->eus_w = 0xffffffff;
        }
        else {
          box_u->eus_w -= 1;
        }
#else
        if ( -1 == (c3_w)box_u->use_w ) {
          box_u->use_w = 0x80000000;
        }
        else {
          box_u->use_w += 1;
        }
#endif
      }
#endif

      return tot_w;
    }
    else if ( c3n == it_mas ) {
      fprintf(fil_u, "\r\n");

      while ( _(u3du(tt_mas)) ) {
        tot_w += _worker_prof(fil_u, den+2, u3h(tt_mas));
        tt_mas = u3t(tt_mas);
      }

      _worker_space(fil_u, den);
      fprintf(fil_u, "--");
      _worker_print_memory(fil_u, tot_w);

      return tot_w;

    }
    else {
      _worker_space(fil_u, den);
      fprintf(fil_u, "mistyped (strange) mass tail\r\n");
      return tot_w;
    }
  }
}

/* _worker_grab(): garbage collect, checking for profiling. RETAIN.
*/
static void
_worker_grab(u3_noun sac, u3_noun ovo, u3_noun vir)
{
  if ( u3_nul == sac) {
    if ( u3C.wag_w & (u3o_debug_ram | u3o_check_corrupt) ) {
      u3m_grab(sac, ovo, vir, u3_none);
    }
  }
  else {
    c3_w usr_w = 0, man_w = 0, sac_w = 0, ova_w = 0, vir_w = 0;

    FILE* fil_u;

#ifdef U3_MEMORY_LOG
    {
      u3_noun wen = u3dc("scot", c3__da, u3k(u3A->now));
      c3_c* wen_c = u3r_string(wen);

      c3_c nam_c[2048];
      snprintf(nam_c, 2048, "%s/.urb/put/mass", u3P.dir_c);

      struct stat st;
      if ( -1 == stat(nam_c, &st) ) {
        mkdir(nam_c, 0700);
      }

      c3_c man_c[2048];
      snprintf(man_c, 2048, "%s/%s.txt", nam_c, wen_c);

      fil_u = fopen(man_c, "w");
      fprintf(fil_u, "%s\r\n", wen_c);

      free(wen_c);
      u3z(wen);
    }
#else
    {
      fil_u = stderr;
    }
#endif

    c3_assert( u3R == &(u3H->rod_u) );

    fprintf(fil_u, "\r\n");
    usr_w = _worker_prof(fil_u, 0, sac);
    u3a_print_memory(fil_u, "total userspace", usr_w);

    man_w = u3m_mark(fil_u);

    sac_w = u3a_mark_noun(sac);
    u3a_print_memory(fil_u, "space profile", sac_w);

    ova_w = u3a_mark_noun(ovo);
    u3a_print_memory(fil_u, "event", ova_w);

    vir_w = u3a_mark_noun(vir);
    u3a_print_memory(fil_u, "effects", vir_w);

    u3a_print_memory(fil_u, "total marked", usr_w + man_w + sac_w + ova_w + vir_w);

    u3a_print_memory(fil_u, "sweep", u3a_sweep());

#ifdef U3_MEMORY_LOG
    {
      fclose(fil_u);
    }
#endif
  }
}

/* _worker_fail(): failure stub.
*/
static void
_worker_fail(void* vod_p, const c3_c* wut_c)
{
  u3l_log("work: fail: %s\r\n", wut_c);
  exit(1);
}

/* _worker_send(): send result back to daemon.
*/
static void
_worker_send(u3_noun job)
{
  u3_newt_write(&u3V.out_u, u3ke_jam(job), 0);
}

/* _worker_send_replace(): send replacement job back to daemon.
*/
static void
_worker_send_replace(c3_d evt_d, u3_noun ovo)
{
  u3l_log("worker_send_replace %" PRIu64 " %s\r\n",
          evt_d,
          u3r_string(u3h(u3t(ovo))));

  _worker_send(u3nt(c3__work,
                    u3i_chubs(1, &evt_d),
                    u3ke_jam(u3nt(u3V.mug_l,
                                  u3k(u3A->now),
                                  ovo))));
}

/* _worker_send_complete(): report completion.
*/
static void
_worker_send_complete(u3_noun vir)
{
  _worker_send(u3nq(c3__done,
                    u3i_chubs(1, &u3V.evt_d),
                    u3V.mug_l,
                    vir));
}

/* _worker_send_stdr(): send stderr output
*/
static void
_worker_send_stdr(c3_c* str_c)
{
  _worker_send(u3nt(c3__stdr, u3i_chubs(1, &u3V.evt_d), u3i_string(str_c)));
}

/* _worker_send_slog(): send hint output (hod is [priority tank]).
*/
static void
_worker_send_slog(u3_noun hod)
{
  _worker_send(u3nt(c3__slog, u3i_chubs(1, &u3V.evt_d), hod));
}

/* _worker_lame(): event failed, replace with error event.
*/
static void
_worker_lame(c3_d evt_d, u3_noun ovo, u3_noun why, u3_noun tan)
{
  u3_noun rep;
  u3_noun wir, tag, cad;

  u3x_trel(ovo, &wir, &tag, &cad);

  //  a deterministic error (%exit) in a network packet (%hear)
  //  generates a negative-acknowlegement attempt (%hole).
  //
  //    A comment from the old implementation:
  //      There should be a separate path for crypto failures,
  //      to prevent timing attacks, but isn't right now.  To deal
  //      with a crypto failure, just drop the packet.
  //
  if ( (c3__hear == tag) && (c3__exit == why) ) {
    rep = u3nt(u3k(wir), c3__hole, u3k(cad));
  }
  //  failed event notifications (%crud) are replaced with
  //  an even more generic notifications, on a generic arvo wire.
  //  N.B this must not be allowed to fail!
  //
  //    [%warn original-event-tag=@tas combined-trace=(list tank)]
  //
  else if ( c3__crud == tag ) {
    u3_noun lef = u3nc(c3__leaf, u3i_tape("crude crashed!"));
    u3_noun nat = u3kb_weld(u3k(u3t(cad)), u3nc(lef, u3k(tan)));
    rep = u3nc(u3nt(u3_blip, c3__arvo, u3_nul),
               u3nt(c3__warn, u3k(u3h(cad)), nat));
  }
  //  failed failure failing fails
  //
  else if ( c3__warn == tag ) {
    _worker_fail(0, "%warn replacement event failed");
    c3_assert(0);
  }
  //  failure notifications are sent on the same wire
  //
  //    [%crud event-tag=@tas event-trace=(list tank)]
  //
  else {
    //  prepend failure mote to tank
    //
    u3_noun lef = u3nc(c3__leaf, u3kb_weld(u3i_tape("bail: "),
                                           u3qc_rip(3, why)));
    u3_noun nat = u3kb_weld(u3k(tan), u3nc(lef, u3_nul));
    rep = u3nc(u3k(wir), u3nt(c3__crud, u3k(tag), nat));
  }

  _worker_send_replace(evt_d, rep);

  u3z(ovo); u3z(why); u3z(tan);
}

/* _worker_sure(): event succeeded, report completion.
*/
static void
_worker_sure(u3_noun ovo, u3_noun vir, u3_noun cor)
{
  u3z(u3A->roc);
  u3A->roc = cor;
  u3V.mug_l = u3r_mug(u3A->roc);

  u3_noun sac = u3_nul;

  //  intercept |mass, observe |reset
  //
  {
    u3_noun riv = vir;
    c3_w    i_w = 0;

    while ( u3_nul != riv ) {
      u3_noun fec = u3t(u3h(riv));

      //  assumes a max of one %mass effect per event
      //
      if ( c3__mass == u3h(fec) ) {
        //  save a copy of the %mass data
        //
        sac = u3k(u3t(fec));
        //  replace the %mass data with ~
        //
        //    For efficient transmission to daemon.
        //
        riv = u3kb_weld(u3qb_scag(i_w, vir),
                        u3nc(u3nt(u3k(u3h(u3h(riv))), c3__mass, u3_nul),
                             u3qb_slag(1 + i_w, vir)));
        u3z(vir);
        vir = riv;
        break;
      }

      //  reclaim memory from persistent caches on |reset
      //
      if ( c3__vega == u3h(fec) ) {
        u3m_reclaim();
      }

      riv = u3t(riv);
      i_w++;
    }
  }

  //  XX this runs on replay too
  //
  _worker_grab(sac, ovo, vir);
  _worker_send_complete(vir);

  u3z(sac); u3z(ovo);
}

/* _worker_work_live(): apply event.
*/
static void
_worker_work_live(c3_d    evt_d,              //  event number
                  c3_l    mug_l,              //  mug of state
                  u3_noun job)                //  event date
{
  u3_noun now, ovo, gon;

  c3_assert(evt_d == u3V.evt_d + 1ULL);
  if ( 0 != mug_l ) {
    c3_assert(u3V.mug_l == mug_l);
  }

  u3x_cell(job, &now, &ovo);

  u3z(u3A->now);
  u3A->now = u3k(now);

  //  XX why is this set before u3v_poke?
  //
  u3A->ent_d = evt_d;

#ifdef U3_EVENT_TIME_DEBUG
  {
    struct timeval b4, f2, d0;
    gettimeofday(&b4, 0);

    if ( c3__belt != u3h(u3t(ovo)) ) {
      c3_c* txt_c = u3r_string(u3h(u3t(ovo)));

      u3l_log("work: %s (%" PRIu64 ") live\r\n", txt_c, evt_d);
    }
  }
#endif

  gon = u3m_soft(0, u3v_poke, u3k(ovo));

#ifdef U3_EVENT_TIME_DEBUG
  {
    c3_c* txt_c = u3r_string(u3h(u3t(ovo)));
    c3_w ms_w;
    c3_w clr_w;

    gettimeofday(&f2, 0);
    timersub(&f2, &b4, &d0);
    ms_w = (d0.tv_sec * 1000) + (d0.tv_usec / 1000);
    clr_w = ms_w > 1000 ? 1 : ms_w < 100 ? 2 : 3; //  red, green, yellow
    if (c3__belt != u3h(u3t(ovo)) || clr_w != 2) {
      u3l_log("\x1b[3%dm%%%s (%" PRIu64 ") %4d.%02dms\x1b[0m\n",
              clr_w, txt_c, evt_d, ms_w,
              (int) (d0.tv_usec % 1000) / 10);
    }
    free(txt_c);
  }
#endif

  if ( u3_blip != u3h(gon) ) {
    //  event rejected
    //
    u3_noun why, tan;
    u3x_cell(gon, &why, &tan);

    u3k(ovo); u3k(why); u3k(tan);
    u3z(gon); u3z(job);

    _worker_lame(evt_d, ovo, why, tan);
  }
  else {
    //  event accepted
    //
    //    XX reconcile/dedupe with u3A->ent_d
    //
    u3V.evt_d = evt_d;
    //  vir/(list ovum)  list of effects
    //  cor/arvo         arvo core
    //
    u3_noun vir, cor;
    u3x_trel(gon, 0, &vir, &cor);

    u3k(ovo); u3k(vir); u3k(cor);
    u3z(gon); u3z(job);

    _worker_sure(ovo, vir, cor);

    //  reclaim memory from persistent caches on |reset
    //
    if ( 0 == (u3A->ent_d % 1000ULL) ) {
      u3m_reclaim();
    }
  }
}

/* _worker_boot_fire(): execute boot sequence.
*/
static u3_noun
_worker_boot_fire(u3_noun eve)
{
  //  XX virtualize? use u3v_boot?
  //
  u3_noun cor = u3n_nock_on(eve, u3nt(2, u3nc(0, 3), u3nc(0, 2)));
  u3_noun pro;

  pro = u3k(u3r_at(7, cor));

  u3z(cor);
  return pro;
}

/* _worker_work_boot(): apply initial-stage event.
*/
static void
_worker_work_boot(c3_d    evt_d,
                  c3_l    mug_l,
                  u3_noun job)
{
  c3_assert(evt_d == u3V.evt_d + 1ULL);
  if ( 0 != mug_l ) {
    c3_assert(u3V.mug_l == mug_l);
  }

  u3V.evt_d = evt_d;

  u3A->roe = u3nc(job, u3A->roe);

  u3l_log("work: (%" PRIu64 ")| boot\r\n", evt_d);

  if ( u3V.len_w == evt_d ) {
    u3_noun eve, pru;

    eve = u3kb_flop(u3A->roe);
    u3A->roe = 0;

    u3l_log("work: (%" PRIu64 ")| pill: %x\r\n", evt_d, u3r_mug(eve));

    pru = u3m_soft(0, _worker_boot_fire, eve);

    if ( u3_blip != u3h(pru) ) {
      u3l_log("boot failed\r\n");
      exit(1);
    }

    u3A->roc = u3k(u3t(pru));
    u3V.mug_l = u3r_mug(u3A->roc);

<<<<<<< HEAD
    u3l_log("work: (%" PRIu64 ")| core: %x\r\n", evt_d, u3V.mug_l);
=======
    u3l_log("work: (%" PRIu64 ")| core: %x\r\n", evt_d, u3r_mug(u3A->roc));
>>>>>>> 7b3759d6

    //  XX set u3A->evt_d ?
    //
    u3z(pru);
  }
  else {
    u3V.mug_l = u3r_mug(job);
  }

  _worker_send(u3nq(c3__done,
                    u3i_chubs(1, &evt_d),
                    u3V.mug_l,
                    u3_nul));
}

/* _worker_poke_work(): apply event.
*/
static void
_worker_poke_work(c3_d    evt_d,              //  event number
                  c3_l    mug_l,              //  mug of state
                  u3_noun job)                //  full event
{
  if ( u3C.wag_w & u3o_trace ) {
    if ( u3_Host.tra_u.con_w == 0  && u3_Host.tra_u.fun_w == 0 ) {
      u3t_trace_open(u3V.dir_c);
    }
    else if ( u3_Host.tra_u.con_w >= 100000 ) {
      u3t_trace_close();
      u3t_trace_open(u3V.dir_c);
    }
  }

  if ( evt_d <= u3V.len_w ) {
    c3_c lab_c[8];
    snprintf(lab_c, 8, "boot: %" PRIu64 "", evt_d);

    u3t_event_trace(lab_c, 'B');
    _worker_work_boot(evt_d, mug_l, job);
    u3t_event_trace(lab_c, 'E');
  }
  else {
    u3_noun wir = u3h(u3t(job));
    u3_noun cad = u3h(u3t(u3t(job)));

    c3_c lab_c[2048];
    snprintf(lab_c, 2048, "event %" PRIu64 ": [%s %s]", evt_d,
             u3m_pretty_path(wir), u3m_pretty(cad));

    u3t_event_trace(lab_c, 'B');
    _worker_work_live(evt_d, mug_l, job);
    u3t_event_trace(lab_c, 'E');
  }
}

/* _worker_poke_exit(): exit on command.
*/
static void
_worker_poke_exit(c3_w cod_w)                 //  exit code
{
  if ( u3C.wag_w & u3o_debug_cpu ) {
    u3t_damp();
  }

  exit(cod_w);
}

/* _worker_poke_boot(): prepare to boot.
*/
static void
_worker_poke_boot(u3_noun who, u3_noun fak, c3_w len_w)
{
  c3_assert( u3_none == u3A->our );
  c3_assert( 0 != len_w );

  u3A->our = who;
  u3A->fak = fak;
  u3V.len_w = len_w;
}

/* _worker_poke():
*/
void
_worker_poke(void* vod_p, u3_noun mat)
{
  u3_noun jar = u3ke_cue(mat);

  if ( c3y != u3du(jar) ) {
    goto error;
  }
  else {
    switch ( u3h(jar) ) {
      default: {
        goto error;
      }

      case c3__boot: {
        u3_noun who, fak, len;
        c3_w len_w;

        if ( (c3n == u3r_qual(jar, 0, &who, &fak, &len)) ||
             (c3n == u3ud(who)) ||
             (1 < u3r_met(7, who)) ||
             (c3n == u3ud(fak)) ||
             (1 < u3r_met(0, fak)) ||
             (c3n == u3ud(len)) ||
             (1 < u3r_met(3, len)) )
        {
          goto error;
        }

        len_w = u3r_word(0, len);
        u3k(who);
        u3k(fak);
        u3z(jar);

        return _worker_poke_boot(who, fak, len_w);
      }

      case c3__work: {
        u3_noun evt, jammed_entry, mug, job;
        c3_d evt_d;
        c3_l mug_l;

        if ( (c3n == u3r_trel(jar, 0, &evt, &jammed_entry)) ||
             (c3n == u3ud(evt)) ||
             (1 != u3r_met(6, evt)) )
        {
          goto error;
        }

        u3_noun entry = u3ke_cue(u3k(jammed_entry));
        if ( (c3y != u3du(entry)) ||
             (c3n == u3r_cell(entry, &mug, &job)) ||
             (c3n == u3ud(mug)) ||
             (1 < u3r_met(5, mug)) ) {
          goto error;
        }

        evt_d = u3r_chub(0, evt);
        mug_l = u3r_word(0, mug);
        u3k(job);
        u3z(entry);
        u3z(jar);

        return _worker_poke_work(evt_d, mug_l, job);
      }

      case c3__exit: {
        u3_noun cod;
        c3_w cod_w;

        if ( (c3n == u3r_cell(jar, 0, &cod)) ||
             (c3n == u3ud(cod)) ||
             (1 < u3r_met(3, cod)) )
        {
          goto error;
        }

        cod_w = u3r_word(0, cod);
        u3z(jar);

        return _worker_poke_exit(cod_w);
      }

      case c3__save: {
        u3_noun evt;
        c3_d evt_d;

        if ( (c3n == u3r_cell(jar, 0, &evt)) ||
             (c3n == u3ud(evt)) )
        {
          goto error;
        }

        evt_d = u3r_chub(0, evt);
        u3z(evt);
        u3z(jar);

        c3_assert( evt_d == u3V.evt_d );

        return u3e_save();
      }
    }
  }

  error: {
    u3z(jar);
    _worker_fail(0, "bad jar");
  }
}

/* u3_worker_boot(): send startup message to manager.
*/
void
u3_worker_boot(void)
{
  c3_d nex_d  = 1ULL;
  u3_noun dat = u3_nul;

  if ( u3_none != u3A->our ) {
    u3V.mug_l = u3r_mug(u3A->roc);
    nex_d = u3A->ent_d + 1ULL;
    dat   = u3nc(u3_nul, u3nt(u3i_chubs(1, &nex_d),
                              u3V.mug_l,
                              u3nc(u3k(u3A->our), u3k(u3A->fak))));

    //  disable hashboard for fake ships
    //
    if ( c3y == u3A->fak ) {
      u3C.wag_w |= u3o_hashless;
    }

    //  no boot sequence expected
    //
    u3V.len_w = 0;
  }

  u3l_log("work: play %" PRIu64 "\r\n", nex_d);

  _worker_send(u3nc(c3__play, dat));
}

/* main(): main() when run as urbit-worker
*/
c3_i
main(c3_i argc, c3_c* argv[])
{
  uv_loop_t* lup_u = uv_default_loop();
  c3_c*      dir_c = argv[1];
  c3_c*      key_c = argv[2];
  c3_c*      wag_c = argv[3];

  c3_assert(4 == argc);

  /* load passkey
  */
  {
    sscanf(key_c, "%" PRIx64 ":%" PRIx64 ":%" PRIx64 ":%" PRIx64 "",
                  &u3V.key_d[0],
                  &u3V.key_d[1],
                  &u3V.key_d[2],
                  &u3V.key_d[3]);
  }

  /* load runtime config
  */
  {
    sscanf(wag_c, "%" SCNu32, &u3C.wag_w);
  }

  /* load pier directory
  */
  {
    u3V.dir_c = strdup(dir_c);
  }

  /*  clear tracing struct
  */
  {
    u3_Host.tra_u.nid_w = 0;
    u3_Host.tra_u.fil_u = NULL;
    u3_Host.tra_u.con_w = 0;
    u3_Host.tra_u.fun_w = 0;
  }

  /* boot image
  */
  {
    u3V.evt_d = u3m_boot_new(dir_c);
    u3C.stderr_log_f = _worker_send_stdr;
    u3C.slog_f = _worker_send_slog;
  }

  /* configure pipe to daemon process
  */
  {
    c3_i err_i;

    err_i = uv_pipe_init(lup_u, &u3V.inn_u.pyp_u, 0);
    c3_assert(!err_i);
    uv_pipe_open(&u3V.inn_u.pyp_u, 0);

    err_i = uv_pipe_init(lup_u, &u3V.out_u.pyp_u, 0);
    c3_assert(!err_i);
    uv_pipe_open(&u3V.out_u.pyp_u, 1);
  }

  /* set up writing
  */
  u3V.out_u.bal_f = _worker_fail;

  /* start reading
  */
  u3V.inn_u.vod_p = &u3V;
  u3V.inn_u.pok_f = _worker_poke;
  u3V.inn_u.bal_f = _worker_fail;

  u3_newt_read(&u3V.inn_u);

  /* send start request
  */
  u3_worker_boot();

  /* enter loop
  */
  uv_run(lup_u, UV_RUN_DEFAULT);
  return 0;
}<|MERGE_RESOLUTION|>--- conflicted
+++ resolved
@@ -642,11 +642,7 @@
     u3A->roc = u3k(u3t(pru));
     u3V.mug_l = u3r_mug(u3A->roc);
 
-<<<<<<< HEAD
     u3l_log("work: (%" PRIu64 ")| core: %x\r\n", evt_d, u3V.mug_l);
-=======
-    u3l_log("work: (%" PRIu64 ")| core: %x\r\n", evt_d, u3r_mug(u3A->roc));
->>>>>>> 7b3759d6
 
     //  XX set u3A->evt_d ?
     //
