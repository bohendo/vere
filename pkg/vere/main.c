/* worker/main.c
**
**  the main loop of a serf process.
*/
#include <stdio.h>
#include <stdlib.h>
#include <fcntl.h>
#include <sys/ioctl.h>
#include <sys/stat.h>
#include <sys/types.h>
#include <unistd.h>
#include <setjmp.h>
#include <gmp.h>
#include <sigsegv.h>
#include <stdint.h>
#include <sys/socket.h>
#include <netinet/in.h>
#include <uv.h>
#include <errno.h>

#include "all.h"
#include <vere/vere.h>
#include <vere/serf.h>

static u3_serf   u3V;             //  one serf per process
static u3_moat inn_u;             //  input stream
static u3_mojo out_u;             //  output stream

/* _newt_fail(): failure stub.
*/
static void
_newt_fail(void* vod_p, const c3_c* wut_c)
{
  fprintf(stderr, "serf: fail: %s\r\n", wut_c);
  exit(1);
}

/* _newt_send(): send plea back to daemon.
*/
static void
_newt_send(u3_noun pel)
{
  u3_newt_write(&out_u, u3ke_jam(pel));
}

/* _newt_send_slog(): send hint output (hod is [priority tank]).
*/
static void
_newt_send_slog(u3_noun hod)
{
  _newt_send(u3nc(c3__slog, hod));
}

/* _newt_send_stdr(): send stderr output
*/
static void
_newt_send_stdr(c3_c* str_c)
{
  _newt_send_slog(u3nc(0, u3i_string(str_c)));
}

/* _newt_writ():
*/
static void
_newt_writ(void* vod_p, u3_noun mat)
{
  u3_noun ret;

  if ( c3n == u3_serf_writ(&u3V, u3ke_cue(mat), &ret) ) {
    _newt_fail(0, "bad jar");
  }
  else {
    _newt_send(ret);

    //  all references must now be counted, and all roots recorded
    //
    u3_serf_post(&u3V);
  }
}

/* main(): main() when run as urbit-worker
*/
c3_i
main(c3_i argc, c3_c* argv[])
{
  //  the serf is spawned with [FD 0] = events and [FD 1] = effects
  //  we dup [FD 0 & 1] so we don't accidently use them for something else
  //  we replace [FD 0] (stdin) with a fd pointing to /dev/null
  //  we replace [FD 1] (stdout) with a dup of [FD 2] (stderr)
  //
  c3_i nul_i = open("/dev/null", O_RDWR, 0);
  c3_i inn_i = dup(0);
  c3_i out_i = dup(1);
  dup2(nul_i, 0);
  dup2(2, 1);
  close(nul_i);

  uv_loop_t* lup_u = uv_default_loop();
  c3_c*      dir_c = argv[1];
  c3_c*      key_c = argv[2];
  c3_c*      wag_c = argv[3];
<<<<<<< HEAD
  c3_d       eve_d = 0;

  c3_assert( 5 == argc );

  if ( 1 != sscanf(argv[4], "%" PRIu64 "", &eve_d) ) {
    fprintf(stderr, "serf: rock: invalid number '%s'\r\n", argv[4]);
  }
=======
  c3_c*      hap_c = argv[4];

  c3_assert(5 == argc);
>>>>>>> b383979b

  memset(&u3V, 0, sizeof(u3V));
  memset(&u3_Host.tra_u, 0, sizeof(u3_Host.tra_u));

  //  load passkey
  //
  //    XX and then ... use passkey
  //
  {
    sscanf(key_c, "%" PRIx64 ":%" PRIx64 ":%" PRIx64 ":%" PRIx64 "",
                  &u3V.key_d[0],
                  &u3V.key_d[1],
                  &u3V.key_d[2],
                  &u3V.key_d[3]);
  }

  //  load runtime config
  //
  {
    sscanf(wag_c, "%" SCNu32, &u3C.wag_w);
    sscanf(hap_c, "%" SCNu32, &u3_Host.ops_u.hap_w);
  }

  //  Ignore SIGPIPE signals.
  //
  {
    struct sigaction sig_s = {{0}};
    sigemptyset(&(sig_s.sa_mask));
    sig_s.sa_handler = SIG_IGN;
    sigaction(SIGPIPE, &sig_s, 0);
  }

  //  configure pipe to daemon process
  //
  {
    c3_i err_i;

    err_i = uv_timer_init(lup_u, &inn_u.tim_u);
    c3_assert(!err_i);
    err_i = uv_pipe_init(lup_u, &inn_u.pyp_u, 0);
    c3_assert(!err_i);
    uv_pipe_open(&inn_u.pyp_u, inn_i);

    err_i = uv_pipe_init(lup_u, &out_u.pyp_u, 0);
    c3_assert(!err_i);
    uv_pipe_open(&out_u.pyp_u, out_i);

    uv_stream_set_blocking((uv_stream_t*)&out_u.pyp_u, 1);
  }

  //  set up writing
  //
  out_u.ptr_v = &u3V;
  out_u.bal_f = _newt_fail;

  //  set up reading
  //
  inn_u.ptr_v = &u3V;
  inn_u.pok_f = _newt_writ;
  inn_u.bal_f = _newt_fail;

  //  setup loom
  //
  {
    u3V.dir_c = strdup(dir_c);
    u3V.sen_d = u3V.dun_d = u3m_boot(dir_c);

    if ( eve_d ) {
      u3_serf_unpack(&u3V, eve_d);
    }
  }

  //  set up logging
  //
  //    XX must be after u3m_boot due to u3l_log
  //
  {
    u3C.stderr_log_f = _newt_send_stdr;
    u3C.slog_f = _newt_send_slog;
  }

  //  start serf
  //
  {
    _newt_send(u3_serf_init(&u3V));
  }

  //  start reading
  //
  u3_newt_read_sync(&inn_u);

  //  enter loop
  //
  uv_run(lup_u, UV_RUN_DEFAULT);

  return 0;
}<|MERGE_RESOLUTION|>--- conflicted
+++ resolved
@@ -95,23 +95,18 @@
   dup2(2, 1);
   close(nul_i);
 
+  c3_assert( 6 == argc );
+
   uv_loop_t* lup_u = uv_default_loop();
   c3_c*      dir_c = argv[1];
   c3_c*      key_c = argv[2];
   c3_c*      wag_c = argv[3];
-<<<<<<< HEAD
+  c3_c*      hap_c = argv[4];
   c3_d       eve_d = 0;
 
-  c3_assert( 5 == argc );
-
-  if ( 1 != sscanf(argv[4], "%" PRIu64 "", &eve_d) ) {
+  if ( 1 != sscanf(argv[5], "%" PRIu64 "", &eve_d) ) {
     fprintf(stderr, "serf: rock: invalid number '%s'\r\n", argv[4]);
   }
-=======
-  c3_c*      hap_c = argv[4];
-
-  c3_assert(5 == argc);
->>>>>>> b383979b
 
   memset(&u3V, 0, sizeof(u3V));
   memset(&u3_Host.tra_u, 0, sizeof(u3_Host.tra_u));
