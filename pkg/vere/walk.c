--- conflicted
+++ resolved
@@ -192,13 +192,8 @@
     struct dirent  ent_n;
     struct dirent* out_n;
 
-<<<<<<< HEAD
     if ( u3_readdir_r(dir_d, &ent_n, &out_n) != 0 ) {
-      uL(fprintf(uH, "%s: %s\n", dir_c, strerror(errno)));
-=======
-    if ( readdir_r(dir_d, &ent_n, &out_n) != 0 ) {
-      u3l_log("%s: %s\n", dir_c, strerror(errno));
->>>>>>> e2a7a452
+       u3l_log("%s: %s\n", dir_c, strerror(errno));
       break;
     }
     else if ( !out_n ) {
