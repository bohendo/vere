const path = require('path');
const { CleanWebpackPlugin } = require('clean-webpack-plugin');
const HtmlWebpackPlugin = require('html-webpack-plugin');
// const urbitrc = require('./urbitrc');

module.exports = {
  node: { fs: 'empty' },
  mode: 'production',
  entry: {
    app: './src/index.tsx',
  },
  module: {
    rules: [
      {
        test: /\.(j|t)sx?$/,
        use: {
          loader: 'ts-loader',
        },
        exclude: /node_modules/,
      },
      {
        test: /\.css$/i,
        use: [
          // Creates `style` nodes from JS strings
          'style-loader',
          // Translates CSS into CommonJS
          'css-loader',
          // Compiles Sass to CSS
          'sass-loader',
        ],
      },
    ],
  },
  resolve: {
    extensions: ['.js', '.ts', '.tsx'],
  },
  devtool: 'source-map',
<<<<<<< HEAD
  plugins: [new CleanWebpackPlugin()],
=======
  plugins: [
    new CleanWebpackPlugin(),
    new HtmlWebpackPlugin({
      title: 'Bitcoin Wallet',
      template: './public/index.html',
    }),
  ],
>>>>>>> 5272346c
  output: {
    filename: (pathData) => {
      return pathData.chunk.name === 'app'
        ? 'index.[contenthash].js'
        : '[name].js';
    },
    path: path.resolve(__dirname, '../dist'),
    publicPath: '/apps/bitcoin/',
  },
  optimization: {
    minimize: true,
    usedExports: true,
  },
};<|MERGE_RESOLUTION|>--- conflicted
+++ resolved
@@ -35,9 +35,6 @@
     extensions: ['.js', '.ts', '.tsx'],
   },
   devtool: 'source-map',
-<<<<<<< HEAD
-  plugins: [new CleanWebpackPlugin()],
-=======
   plugins: [
     new CleanWebpackPlugin(),
     new HtmlWebpackPlugin({
@@ -45,7 +42,6 @@
       template: './public/index.html',
     }),
   ],
->>>>>>> 5272346c
   output: {
     filename: (pathData) => {
       return pathData.chunk.name === 'app'
