--- conflicted
+++ resolved
@@ -1,8 +1,4 @@
 import React from 'react';
-<<<<<<< HEAD
-import { Box, Button } from '@tlon/indigo-react';
-
-=======
 import { Box, Button, Icon, Row } from '@tlon/indigo-react';
 import { signMethods } from './send';
 
@@ -12,7 +8,6 @@
   external: 'Sign Externally (PSBT)',
 };
 
->>>>>>> 237e1439
 const Signer = ({
   signReady,
   initPayment,
@@ -22,30 +17,6 @@
 }) => {
   return choosingSignMethod ? (
     <Box borderRadius="24px" backgroundColor="rgba(33, 157, 255, 0.2)">
-<<<<<<< HEAD
-      <Button
-        border="none"
-        backgroundColor="transparent"
-        fontWeight="bold"
-        cursor="pointer"
-        color={signMethod === 'masterTicket' ? 'blue' : 'lightBlue'}
-        height="48px"
-        onClick={() => setSignMethod('masterTicket')}
-      >
-        Sign with Master Ticket
-      </Button>
-      <Button
-        border="none"
-        backgroundColor="transparent"
-        fontWeight="bold"
-        cursor="pointer"
-        color={signMethod === 'bridge' ? 'blue' : 'lightBlue'}
-        height="48px"
-        onClick={() => setSignMethod('bridge')}
-      >
-        Sign with Bridge
-      </Button>
-=======
       {Object.keys(signMethods).map((method) => (
         <Row key={method} flexDirection="row" alignItems="center">
           <Button
@@ -74,7 +45,6 @@
           )}
         </Row>
       ))}
->>>>>>> 237e1439
     </Box>
   ) : (
     <Button
@@ -82,10 +52,7 @@
       fontSize={1}
       fontWeight="bold"
       borderRadius="24px"
-<<<<<<< HEAD
-=======
       mr={2}
->>>>>>> 237e1439
       height="48px"
       onClick={initPayment}
       color={signReady ? 'white' : 'lighterGray'}
@@ -94,11 +61,7 @@
       border="none"
       style={{ cursor: signReady ? 'pointer' : 'default' }}
     >
-<<<<<<< HEAD
-      {signMethod === 'bridge' ? 'Sign with Bridge' : 'Sign with Master Ticket'}
-=======
       {signMethodLabels[signMethod]}
->>>>>>> 237e1439
     </Button>
   );
 };
