--- conflicted
+++ resolved
@@ -1,6 +1,6 @@
 import React from 'react';
 import { Docket } from '@urbit/api/docket';
-import {DocketImage} from './DocketImage';
+import { DocketImage } from './DocketImage';
 
 interface DocketHeaderProps {
   docket: Docket;
@@ -9,11 +9,7 @@
 
 export function DocketHeader(props: DocketHeaderProps) {
   const { docket, children } = props;
-<<<<<<< HEAD
-  const { info, title, img, color } = docket;
-=======
   const { info, title, image, color } = docket;
->>>>>>> f4fb4bc7
 
   return (
     <header className="grid grid-cols-[5rem,1fr] md:grid-cols-[8rem,1fr] auto-rows-min grid-flow-row-dense mb-5 sm:mb-8 gap-x-6 gap-y-4">
