--- conflicted
+++ resolved
@@ -7,14 +7,7 @@
 import useKilnState from './state/kiln';
 import useContactState from './state/contact';
 import api from './state/api';
-<<<<<<< HEAD
 import { useMedia } from './logic/useMedia';
-
-const AppRoutes = () => {
-  const { push } = useHistory();
-  const theme = usePreferencesStore((s) => s.theme);
-  const isDarkMode = useMedia('(prefers-color-scheme: dark)');
-=======
 import { useHarkStore } from './state/hark';
 import { useTheme } from './state/settings';
 import { useLocalState } from './state/local';
@@ -22,28 +15,15 @@
 const AppRoutes = () => {
   const { push } = useHistory();
   const theme = useTheme();
-
-  const updateThemeClass = useCallback(
-    (e: MediaQueryListEvent) => {
-      if ((e.matches && theme === 'auto') || theme === 'dark') {
-        document.body.classList.add('dark');
-        useLocalState.setState({ currentTheme: 'dark' });
-      } else {
-        document.body.classList.remove('dark');
-        useLocalState.setState({ currentTheme: 'light' });
-      }
-    },
-    [theme]
-  );
->>>>>>> bf85175d
+  const isDarkMode = useMedia('(prefers-color-scheme: dark)');
 
   useEffect(() => {
-    if ((isDarkMode && theme === 'automatic') || theme === 'dark') {
+    if ((isDarkMode && theme === 'auto') || theme === 'dark') {
       document.body.classList.add('dark');
-      usePreferencesStore.setState({ currentTheme: 'dark' });
+      useLocalState.setState({ currentTheme: 'dark' });
     } else {
       document.body.classList.remove('dark');
-      usePreferencesStore.setState({ currentTheme: 'light' });
+      useLocalState.setState({ currentTheme: 'light' });
     }
   }, [isDarkMode, theme]);
 
