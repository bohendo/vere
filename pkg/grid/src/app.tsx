import React, { useCallback, useEffect } from 'react';
import Mousetrap from 'mousetrap';
import { BrowserRouter, Switch, Route, useHistory } from 'react-router-dom';
import { Grid } from './pages/Grid';
import useDocketState from './state/docket';
<<<<<<< HEAD
import { usePreferencesStore } from './nav/preferences/usePreferencesStore';
=======
import useContactState from './state/contact';
import api from './state/api';
>>>>>>> cbad68dd

const AppRoutes = () => {
  const { push } = useHistory();
  const theme = usePreferencesStore((s) => s.theme);

  const updateThemeClass = useCallback(
    (e: MediaQueryListEvent) => {
      if ((e.matches && theme === 'automatic') || theme === 'dark') {
        document.body.classList.add('dark');
        usePreferencesStore.setState({ currentTheme: 'dark' });
      } else {
        document.body.classList.remove('dark');
        usePreferencesStore.setState({ currentTheme: 'light' });
      }
    },
    [theme]
  );

  useEffect(() => {
    const query = window.matchMedia('(prefers-color-scheme: dark)');

    query.addEventListener('change', updateThemeClass);
    updateThemeClass({ matches: query.matches } as MediaQueryListEvent);
    return () => {
      query.removeEventListener('change', updateThemeClass);
    };
  }, []);

  useEffect(() => {
    window.name = 'grid';

    const { fetchAllies, fetchCharges } = useDocketState.getState();
    fetchCharges();
    fetchAllies();
    useContactState.getState().initialize(api);

    Mousetrap.bind(['command+/', 'ctrl+/'], () => {
      push('/leap/search');
    });
  }, []);

  return (
    <Switch>
      <Route path={['/leap/:menu', '/']} component={Grid} />
    </Switch>
  );
};

export function App() {
  const base = import.meta.env.MODE === 'mock' ? undefined : '/apps/grid';

  return (
    <BrowserRouter basename={base}>
      <AppRoutes />
    </BrowserRouter>
  );
}<|MERGE_RESOLUTION|>--- conflicted
+++ resolved
@@ -3,12 +3,9 @@
 import { BrowserRouter, Switch, Route, useHistory } from 'react-router-dom';
 import { Grid } from './pages/Grid';
 import useDocketState from './state/docket';
-<<<<<<< HEAD
 import { usePreferencesStore } from './nav/preferences/usePreferencesStore';
-=======
 import useContactState from './state/contact';
 import api from './state/api';
->>>>>>> cbad68dd
 
 const AppRoutes = () => {
   const { push } = useHistory();
