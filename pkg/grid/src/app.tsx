import React, { useCallback, useEffect } from 'react';
import Mousetrap from 'mousetrap';
import { BrowserRouter, Switch, Route, useHistory } from 'react-router-dom';
import { Grid } from './pages/Grid';
import useDocketState from './state/docket';
<<<<<<< HEAD
import {PermalinkRoutes} from './pages/PermalinkRoutes';
import useKilnState from './state/kiln';
=======
import { usePreferencesStore } from './nav/preferences/usePreferencesStore';
import useContactState from './state/contact';
import api from './state/api';
>>>>>>> 03a7bdda

const AppRoutes = () => {
  const { push } = useHistory();
  const theme = usePreferencesStore((s) => s.theme);

  const updateThemeClass = useCallback(
    (e: MediaQueryListEvent) => {
      if ((e.matches && theme === 'automatic') || theme === 'dark') {
        document.body.classList.add('dark');
        usePreferencesStore.setState({ currentTheme: 'dark' });
      } else {
        document.body.classList.remove('dark');
        usePreferencesStore.setState({ currentTheme: 'light' });
      }
    },
    [theme]
  );

  useEffect(() => {
    const query = window.matchMedia('(prefers-color-scheme: dark)');

    query.addEventListener('change', updateThemeClass);
    updateThemeClass({ matches: query.matches } as MediaQueryListEvent);
    return () => {
      query.removeEventListener('change', updateThemeClass);
    };
  }, []);

  useEffect(() => {
    window.name = 'grid';

    const { fetchAllies, fetchCharges } = useDocketState.getState();
    fetchCharges();
    fetchAllies();
<<<<<<< HEAD
    const { fetchVats, fetchLag } = useKilnState.getState();
    fetchVats();
    fetchLag();
=======
    useContactState.getState().initialize(api);

>>>>>>> 03a7bdda
    Mousetrap.bind(['command+/', 'ctrl+/'], () => {
      push('/leap/search');
    });
  }, []);

  return (
    <Switch>
      <Route path="/perma" component={PermalinkRoutes} />
      <Route path={['/leap/:menu', '/']} component={Grid} />
    </Switch>
  );
};

export function App() {
  const base = import.meta.env.MODE === 'mock' ? undefined : '/apps/grid';

  return (
    <BrowserRouter basename={base}>
      <AppRoutes />
    </BrowserRouter>
  );
}<|MERGE_RESOLUTION|>--- conflicted
+++ resolved
@@ -3,14 +3,11 @@
 import { BrowserRouter, Switch, Route, useHistory } from 'react-router-dom';
 import { Grid } from './pages/Grid';
 import useDocketState from './state/docket';
-<<<<<<< HEAD
-import {PermalinkRoutes} from './pages/PermalinkRoutes';
+import { PermalinkRoutes } from './pages/PermalinkRoutes';
 import useKilnState from './state/kiln';
-=======
 import { usePreferencesStore } from './nav/preferences/usePreferencesStore';
 import useContactState from './state/contact';
 import api from './state/api';
->>>>>>> 03a7bdda
 
 const AppRoutes = () => {
   const { push } = useHistory();
@@ -45,14 +42,11 @@
     const { fetchAllies, fetchCharges } = useDocketState.getState();
     fetchCharges();
     fetchAllies();
-<<<<<<< HEAD
     const { fetchVats, fetchLag } = useKilnState.getState();
     fetchVats();
     fetchLag();
-=======
     useContactState.getState().initialize(api);
 
->>>>>>> 03a7bdda
     Mousetrap.bind(['command+/', 'ctrl+/'], () => {
       push('/leap/search');
     });
