import React from 'react';
import cn from 'classnames';
import { Notification, harkBinToId, HarkContent, HarkLid } from '@urbit/api';
import { map, take } from 'lodash';
import { useCharge } from '../../state/docket';
import { Elbow } from '../../components/icons/Elbow';
import { ShipName } from '../../components/ShipName';
import { DeskLink } from '../../components/DeskLink';
import { useHarkStore } from '../../state/hark';
import { DocketImage } from '../../components/DocketImage';
import { Button } from '../../components/Button';

interface BasicNotificationProps {
  notification: Notification;
  lid: HarkLid;
}

const MAX_CONTENTS = 5;

const NotificationText = ({ contents }: { contents: HarkContent[] }) => {
  return (
    <>
      {contents.map((content, idx) => {
        if ('ship' in content) {
          return <ShipName className="color-blue" key={idx} name={content.ship} />;
        }
        return content.text;
      })}
    </>
  );
};

export const BasicNotification = ({ notification, lid }: BasicNotificationProps) => {
  const { desk } = notification.bin.place;
  const binId = harkBinToId(notification.bin);
  const id = `notif-${notification.time}-${binId}`;

  const charge = useCharge(desk);
  const first = notification.body?.[0];
  if (!first || !charge) {
    return null;
  }
  const contents = map(notification.body, 'content').filter((c) => c.length > 0);
  const large = contents.length === 0;
  const archive = () => {
    useHarkStore.getState().archiveNote(notification.bin, lid);
  };

  const archiveNoFollow = (e: React.MouseEvent<HTMLButtonElement>) => {
    e.preventDefault();
    e.stopPropagation();
    archive();
  };

  return (
    <DeskLink
      onClick={archive}
      to={`?grid-note=${encodeURIComponent(first.link)}`}
      desk={desk}
      className={cn(
        'text-black rounded-xl group',
        'unseen' in lid ? 'bg-blue-100' : 'bg-gray-50',
        large ? 'note-grid-no-content' : 'note-grid-content'
      )}
      aria-labelledby={id}
    >
      <header id={id} className="contents">
        <DocketImage {...charge} size={!large ? 'xs' : 'default'} className="note-grid-icon" />
        <div className="note-grid-title font-semibold">{charge?.title || desk}</div>
        {!large ? <Elbow className="note-grid-arrow w-6 h-6 text-gray-300" /> : null}
        <h2
          id={`${id}-title`}
          className="note-grid-head leading-tight sm:leading-normal font-semibold text-gray-600"
        >
          <NotificationText contents={first.title} />
        </h2>
<<<<<<< HEAD
        <div className="note-grid-actions flex sm:hidden hover-none:flex pointer-coarse:flex justify-center self-center group-hover:flex">
          <Button
            onClick={archiveNoFollow}
            className="px-2 py-1 sm:px-4 sm:py-2 text-xs sm:text-base leading-none sm:leading-normal"
          >
            Archive
          </Button>
        </div>
=======
        {!('time' in lid) ? (
          <div className="note-grid-actions hidden justify-center self-center group-hover:flex">
            <Button onClick={archiveNoFollow}>Archive</Button>
          </div>
        ) : null}
>>>>>>> 4267f69e
      </header>
      {contents.length > 0 ? (
        <div className="note-grid-body leading-tight sm:leading-normal space-y-2">
          {take(contents, MAX_CONTENTS).map((content) => (
            <p className="">
              <NotificationText contents={content} />
            </p>
          ))}
          {contents.length > MAX_CONTENTS ? (
            <p className="text-gray-300">and {contents.length - MAX_CONTENTS} more</p>
          ) : null}
        </div>
      ) : null}
    </DeskLink>
  );
};<|MERGE_RESOLUTION|>--- conflicted
+++ resolved
@@ -74,22 +74,16 @@
         >
           <NotificationText contents={first.title} />
         </h2>
-<<<<<<< HEAD
-        <div className="note-grid-actions flex sm:hidden hover-none:flex pointer-coarse:flex justify-center self-center group-hover:flex">
-          <Button
-            onClick={archiveNoFollow}
-            className="px-2 py-1 sm:px-4 sm:py-2 text-xs sm:text-base leading-none sm:leading-normal"
-          >
-            Archive
-          </Button>
-        </div>
-=======
         {!('time' in lid) ? (
-          <div className="note-grid-actions hidden justify-center self-center group-hover:flex">
-            <Button onClick={archiveNoFollow}>Archive</Button>
+          <div className="note-grid-actions flex sm:hidden hover-none:flex pointer-coarse:flex justify-center self-center group-hover:flex">
+            <Button
+              onClick={archiveNoFollow}
+              className="px-2 py-1 sm:px-4 sm:py-2 text-xs sm:text-base leading-none sm:leading-normal"
+            >
+              Archive
+            </Button>
           </div>
         ) : null}
->>>>>>> 4267f69e
       </header>
       {contents.length > 0 ? (
         <div className="note-grid-body leading-tight sm:leading-normal space-y-2">
