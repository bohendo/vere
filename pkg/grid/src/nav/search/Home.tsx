--- conflicted
+++ resolved
@@ -85,14 +85,6 @@
   }, [recentApps, recentDevs]);
 
   return (
-<<<<<<< HEAD
-    <div className="h-full p-4 md:p-8 space-y-8 overflow-y-auto">
-      <h2 className="h4 text-gray-500">Recent Apps</h2>
-      <div className="inner-section min-h-[150px]" />
-      <hr className="-mx-4 md:-mx-8" />
-      <h2 className="h4 text-gray-500">Recent Developers</h2>
-      <div className="inner-section min-h-[150px]" />
-=======
     <div className="h-full p-4 md:p-8 font-semibold leading-tight text-black overflow-y-auto">
       <h2 id="recent-apps" className="mb-6 h4 text-gray-500">
         Recent Apps
@@ -139,7 +131,6 @@
           small
         />
       )}
->>>>>>> f4fb4bc7
     </div>
   );
 };