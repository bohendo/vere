--- conflicted
+++ resolved
@@ -11,11 +11,7 @@
 import useDocketState, { useCharges, useTreaty } from '../../state/docket';
 import { getAppHref } from '../../state/util';
 import { useLeapStore } from '../Nav';
-<<<<<<< HEAD
-=======
 import { useRecentsStore } from './Home';
-import { useCharges } from '../../state/docket';
->>>>>>> 760f6e61
 
 export const AppInfo = () => {
   const addRecentApp = useRecentsStore((state) => state.addRecentApp);
@@ -57,17 +53,11 @@
         <div className="col-span-2 md:col-span-1 flex items-center space-x-4">
           {installed && (
             <PillButton
-<<<<<<< HEAD
               variant="alt-primary"
               as="a"
               href={getAppHref(treaty.href)}
               target={treaty.title || '_blank'}
-=======
-              as="a"
-              href={`/apps/${treaty.base}`}
-              target={treaty.title || '_blank'}
               onClick={() => addRecentApp(treaty)}
->>>>>>> 760f6e61
             >
               Open App
             </PillButton>
