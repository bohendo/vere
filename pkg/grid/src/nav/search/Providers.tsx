<<<<<<< HEAD
import classNames from 'classnames';
import React, { useCallback, useEffect, useMemo } from 'react';
import { Link, RouteComponentProps } from 'react-router-dom';
import fuzzy from 'fuzzy';
import { ShipName } from '../../components/ShipName';
import { useLeapStore } from '../Nav';
import { useAllies } from '../../state/docket';
=======
import fuzzy from 'fuzzy';
import React, { useEffect, useMemo, useState } from 'react';
import { RouteComponentProps } from 'react-router-dom';
import { Provider } from '../../state/docket-types';
import { MatchItem, useLeapStore } from '../Nav';
import { ProviderList } from '../../components/ProviderList';
import useDocketState from '../../state/docket';
>>>>>>> 760f6e61

type ProvidersProps = RouteComponentProps<{ ship: string }>;

export function providerMatch(provider: Provider): MatchItem {
  return { value: provider.shipName, display: provider.nickname };
}

export const Providers = ({ match }: ProvidersProps) => {
  const { selectedMatch, select } = useLeapStore((state) => ({
    select: state.select,
    selectedMatch: state.selectedMatch
  }));
  const provider = match?.params.ship;
  const allies = useAllies();
  const search = provider || '';
  const results = useMemo(
    () =>
      allies
        ? fuzzy
            .filter(
              search,
              Object.entries(allies).map(([ship]) => ship)
            )
            .sort((a, b) => {
              const left = a.string.startsWith(search) ? a.score + 1 : a.score;
              const right = b.string.startsWith(search) ? b.score + 1 : b.score;

              return right - left;
            })
            .map((el) => {
              console.log(el);
              return el.original;
            })
        : [],
    [allies, search]
  );
  const count = results?.length;
  const ally = match?.params.ship;

  useEffect(() => {
    select(null, ally);
  }, [ally]);

  useEffect(() => {
    if (results) {
      useLeapStore.setState({
<<<<<<< HEAD
        matches: results.map((p) => ({ value: p, display: p }))
=======
        matches: results.map(providerMatch)
>>>>>>> 760f6e61
      });
    }
  }, [results]);

<<<<<<< HEAD
  const isSelected = useCallback(
    (target: string) => {
      if (!selectedMatch) {
        return false;
      }

      const matchValue = selectedMatch.display || selectedMatch.value;
      return target === matchValue;
    },
    [selectedMatch]
  );

=======
>>>>>>> 760f6e61
  return (
    <div className="dialog-inner-container md:px-6 md:py-8 h4 text-gray-400" aria-live="polite">
      <div id="providers">
        <h2 className="mb-3">Searching Software Providers</h2>
        <p>
          {count} result{count === 1 ? '' : 's'}
        </p>
      </div>
      {results && (
<<<<<<< HEAD
        <ul className="space-y-8" aria-labelledby="providers">
          {results.map((p) => (
            <li key={p} id={p} role="option" aria-selected={isSelected(p)}>
              <Link
                to={`${match?.path.replace(':ship', p)}/apps`}
                className={classNames(
                  'flex items-center space-x-3 default-ring ring-offset-2 rounded-lg',
                  isSelected(p) && 'ring-4'
                )}
              >
                <div className="flex-none relative w-12 h-12 bg-black rounded-lg">
                  {/* TODO: Handle sigils */}
                </div>
                <div className="flex-1 text-black">
                  <p className="font-mono">
                    <ShipName name={p} />
                  </p>
                </div>
              </Link>
            </li>
          ))}
        </ul>
=======
        <ProviderList providers={results} labelledBy="providers" matchAgainst={selectedMatch} />
>>>>>>> 760f6e61
      )}
      <p>That&apos;s it!</p>
    </div>
  );
};<|MERGE_RESOLUTION|>--- conflicted
+++ resolved
@@ -1,24 +1,18 @@
-<<<<<<< HEAD
-import classNames from 'classnames';
-import React, { useCallback, useEffect, useMemo } from 'react';
-import { Link, RouteComponentProps } from 'react-router-dom';
+import React, { useEffect, useMemo } from 'react';
+import { RouteComponentProps } from 'react-router-dom';
 import fuzzy from 'fuzzy';
-import { ShipName } from '../../components/ShipName';
-import { useLeapStore } from '../Nav';
+import { Provider } from '@urbit/api';
+import { MatchItem, useLeapStore } from '../Nav';
 import { useAllies } from '../../state/docket';
-=======
-import fuzzy from 'fuzzy';
-import React, { useEffect, useMemo, useState } from 'react';
-import { RouteComponentProps } from 'react-router-dom';
-import { Provider } from '../../state/docket-types';
-import { MatchItem, useLeapStore } from '../Nav';
 import { ProviderList } from '../../components/ProviderList';
-import useDocketState from '../../state/docket';
->>>>>>> 760f6e61
 
 type ProvidersProps = RouteComponentProps<{ ship: string }>;
 
-export function providerMatch(provider: Provider): MatchItem {
+export function providerMatch(provider: Provider | string): MatchItem {
+  if (typeof provider === 'string') {
+    return { value: provider, display: provider };
+  }
+
   return { value: provider.shipName, display: provider.nickname };
 }
 
@@ -44,10 +38,7 @@
 
               return right - left;
             })
-            .map((el) => {
-              console.log(el);
-              return el.original;
-            })
+            .map((el) => ({ shipName: el.original }))
         : [],
     [allies, search]
   );
@@ -61,30 +52,11 @@
   useEffect(() => {
     if (results) {
       useLeapStore.setState({
-<<<<<<< HEAD
-        matches: results.map((p) => ({ value: p, display: p }))
-=======
         matches: results.map(providerMatch)
->>>>>>> 760f6e61
       });
     }
   }, [results]);
 
-<<<<<<< HEAD
-  const isSelected = useCallback(
-    (target: string) => {
-      if (!selectedMatch) {
-        return false;
-      }
-
-      const matchValue = selectedMatch.display || selectedMatch.value;
-      return target === matchValue;
-    },
-    [selectedMatch]
-  );
-
-=======
->>>>>>> 760f6e61
   return (
     <div className="dialog-inner-container md:px-6 md:py-8 h4 text-gray-400" aria-live="polite">
       <div id="providers">
@@ -94,32 +66,7 @@
         </p>
       </div>
       {results && (
-<<<<<<< HEAD
-        <ul className="space-y-8" aria-labelledby="providers">
-          {results.map((p) => (
-            <li key={p} id={p} role="option" aria-selected={isSelected(p)}>
-              <Link
-                to={`${match?.path.replace(':ship', p)}/apps`}
-                className={classNames(
-                  'flex items-center space-x-3 default-ring ring-offset-2 rounded-lg',
-                  isSelected(p) && 'ring-4'
-                )}
-              >
-                <div className="flex-none relative w-12 h-12 bg-black rounded-lg">
-                  {/* TODO: Handle sigils */}
-                </div>
-                <div className="flex-1 text-black">
-                  <p className="font-mono">
-                    <ShipName name={p} />
-                  </p>
-                </div>
-              </Link>
-            </li>
-          ))}
-        </ul>
-=======
         <ProviderList providers={results} labelledBy="providers" matchAgainst={selectedMatch} />
->>>>>>> 760f6e61
       )}
       <p>That&apos;s it!</p>
     </div>
