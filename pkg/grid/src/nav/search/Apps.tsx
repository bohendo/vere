--- conflicted
+++ resolved
@@ -1,29 +1,20 @@
-<<<<<<< HEAD
-import React, { useCallback, useEffect, useMemo } from 'react';
-import { Link, RouteComponentProps } from 'react-router-dom';
-import fuzzy from 'fuzzy';
-import slugify from 'slugify';
-import classNames from 'classnames';
-import { Treaty } from '@urbit/api/docket';
-import { ShipName } from '../../components/ShipName';
-import useDocketState, { useAllyTreaties } from '../../state/docket';
-import { useLeapStore } from '../Nav';
-=======
-import React, { useEffect, useMemo, useState } from 'react';
+import React, { useEffect, useMemo } from 'react';
 import { RouteComponentProps } from 'react-router-dom';
 import fuzzy from 'fuzzy';
 import slugify from 'slugify';
+import { Docket } from '@urbit/api/docket';
 import { ShipName } from '../../components/ShipName';
-import { Docket, Treaty } from '../../state/docket-types';
+import useDocketState, { useAllyTreaties } from '../../state/docket';
 import { MatchItem, useLeapStore } from '../Nav';
 import { AppList } from '../../components/AppList';
-import useDocketState from '../../state/docket';
->>>>>>> 760f6e61
 
 type AppsProps = RouteComponentProps<{ ship: string }>;
 
 export function appMatch(app: Docket): MatchItem {
-  return { value: app.base, display: app.title };
+  // TODO: do we need display vs value here,
+  // will all apps have unique titles? If not,
+  // what would we use?
+  return { value: app.title, display: app.title };
 }
 
 export const Apps = ({ match }: AppsProps) => {
@@ -87,52 +78,12 @@
         </p>
       </div>
       {results && (
-<<<<<<< HEAD
-        <ul className="space-y-8" aria-labelledby="developed-by">
-          {results.map((treaty) => (
-            <li
-              key={treaty.desk}
-              id={treaty.title || treaty.desk}
-              role="option"
-              aria-selected={isSelected(treaty)}
-            >
-              <Link
-                to={`${match?.path.replace(':ship', provider)}/${treaty.ship}/${slugify(
-                  treaty.desk
-                )}`}
-                className={classNames(
-                  'flex items-center space-x-3 default-ring ring-offset-2 rounded-lg',
-                  isSelected(treaty) && 'ring-4'
-                )}
-              >
-                <div
-                  className="flex-none relative w-12 h-12 bg-gray-200 rounded-lg"
-                  style={{ backgroundColor: treaty.color }}
-                >
-                  {treaty.image && (
-                    <img
-                      className="absolute top-1/2 left-1/2 h-[40%] w-[40%] object-contain transform -translate-x-1/2 -translate-y-1/2"
-                      src={treaty.image}
-                      alt=""
-                    />
-                  )}
-                </div>
-                <div className="flex-1 text-black">
-                  <p>{treaty.title}</p>
-                  {treaty.info && <p className="font-normal">{treaty.info}</p>}
-                </div>
-              </Link>
-            </li>
-          ))}
-        </ul>
-=======
         <AppList
           apps={results}
           labelledBy="developed-by"
           matchAgainst={selectedMatch}
           to={(app) => `${match?.path.replace(':ship', provider)}/${slugify(app.base)}`}
         />
->>>>>>> 760f6e61
       )}
       <p>That&apos;s it!</p>
     </div>
