<<<<<<< HEAD
import React, { FC, useEffect, useState } from 'react';
import cn from 'classnames';
import { useLeapStore } from './Nav';
import { useBlockers, useLag } from '../state/kiln';
import { useCharge } from '../state/docket';
import { DocketImage } from '../components/DocketImage';
import api from '../state/api';
import { kilnSuspend } from '../../../npm/api/hood';

interface INotification {
  title: string;
  body: string;
  actions: {
    title: string;
    role: 'primary' | 'destructive' | 'none';
    link: string;
  }[];
}

interface NotificationProps {
  notification?: INotification;
  read?: boolean;
  className?: string;
  children?: React.ReactNode;
}

const Notification: FC<NotificationProps> = ({ notification, className, children }) => (
  <div className={cn('rounded-md flex flex-col p-4', className)}>{children}</div>
);

const LagNotification = () => (
  <Notification read={false} className="bg-orange-100">
    <p className="text-black leading-normal">
      The runtime of this ship is out of date, and preventing a kernel upgrade. Please upgrade to
      the latest runtime version. If you are hosted, please contact your hosting provider
    </p>
  </Notification>
);

const DeskIcon = ({ desk }) => {
  const { title, image, color } = useCharge(desk);

  return (
    <div className="flex items-center space-x-2">
      <DocketImage small color={color} image={image} />
      <p className="text-black font-medium">{title}</p>
    </div>
  );
};

interface BlockNotificationProps {
  desks: string[];
}
const BlockNotification: React.FC<BlockNotificationProps> = ({ desks }) => {
  const count = desks.length;
  const [dismissed, setDismissed] = useState(false);
  const onArchive = async () => {
    await Promise.all(desks.map((d) => api.poke(kilnSuspend(d))));
  };

  if (dismissed) {
    return null;
  }
  return (
    <Notification className="bg-orange-100 flex-col space-y-4 p-6">
      <p className="text-black"> The following {desks.length} apps blocked a System Update: </p>
      <div className="flex flex-col space-y-4">
        {desks.map((desk) => (
          <DeskIcon key={desk} desk={desk} />
        ))}
      </div>
      <p className="text-black">
        In order to proceed with the System Update, you’ll need to temporarily archive these apps,
        which will render them unusable, but with data intact.
        <br />
        <br />
        Archived apps will automatically un-archive and resume operation when their developer
        provides an app update.
      </p>
      <div className="flex space-x-4">
        <button onClick={() => setDismissed(true)}>Dismiss</button>
        <button onClick={onArchive}>Archive {count} apps and System Update</button>
      </div>
    </Notification>
  );
};
=======
import React, { useEffect } from 'react';
import { Link } from 'react-router-dom';
import { Button } from '../components/Button';
import { useHarkStore } from '../state/hark';
import { Notification } from '../state/hark-types';
import { useLeapStore } from './Nav';
import { BasicNotification } from './notifications/BasicNotification';
import { SystemNotification } from './notifications/SystemNotification';

function renderNotification(notification: Notification, key: string) {
  if (notification.type === 'system-updates-blocked') {
    return <SystemNotification key={key} notification={notification} />;
  }

  return <BasicNotification key={key} notification={notification} />;
}

const Empty = () => (
  <section className="flex justify-center items-center min-h-[480px] text-gray-400 space-y-2">
    <span className="h4">All clear!</span>
  </section>
);
>>>>>>> 8f8a09f4

export const Notifications = () => {
  const select = useLeapStore((s) => s.select);
  const notifications = useHarkStore((s) => s.notifications);
  const hasNotifications = notifications.length > 0;

  useEffect(() => {
    select('Notifications');
  }, []);

  const blockers = useBlockers();
  const lag = useLag();

  return (
<<<<<<< HEAD
    <div className="p-4 md:p-8 space-y-8">
      {lag && <LagNotification />}
      {blockers.length > 0 ? <BlockNotification desks={blockers} /> : null}
      {/*<h2 className="h4 text-gray-500">Recent Apps</h2>
      <div className="min-h-[150px] rounded-xl bg-gray-100" />
      <hr className="-mx-4 md:-mx-8" />
      <h2 className="h4 text-gray-500">Recent Developers</h2>
      <div className="min-h-[150px] rounded-xl bg-gray-100" />
        */}
=======
    <div className="p-4 md:p-8">
      <header className="space-x-2 mb-8">
        <Button variant="secondary" className="py-1.5 px-6 rounded-full">
          Mark All as Read
        </Button>
        <Button
          as={Link}
          variant="secondary"
          to="/leap/system-preferences/notifications"
          className="py-1.5 px-6 rounded-full"
        >
          Notification Settings
        </Button>
      </header>

      {!hasNotifications && <Empty />}
      {hasNotifications && (
        <section className="min-h-[480px] text-gray-400 space-y-2">
          {notifications.map((n, index) => renderNotification(n, index.toString()))}
        </section>
      )}
>>>>>>> 8f8a09f4
    </div>
  );
};<|MERGE_RESOLUTION|>--- conflicted
+++ resolved
@@ -1,12 +1,17 @@
-<<<<<<< HEAD
 import React, { FC, useEffect, useState } from 'react';
 import cn from 'classnames';
+import { Link } from 'react-router-dom';
 import { useLeapStore } from './Nav';
 import { useBlockers, useLag } from '../state/kiln';
 import { useCharge } from '../state/docket';
 import { DocketImage } from '../components/DocketImage';
 import api from '../state/api';
 import { kilnSuspend } from '../../../npm/api/hood';
+import { Button } from '../components/Button';
+import { useHarkStore } from '../state/hark';
+import { Notification } from '../state/hark-types';
+import { BasicNotification } from './notifications/BasicNotification';
+import { SystemNotification } from './notifications/SystemNotification';
 
 interface INotification {
   title: string;
@@ -25,7 +30,7 @@
   children?: React.ReactNode;
 }
 
-const Notification: FC<NotificationProps> = ({ notification, className, children }) => (
+const Notification: FC<NotificationProps> = ({ className, children }) => (
   <div className={cn('rounded-md flex flex-col p-4', className)}>{children}</div>
 );
 
@@ -79,21 +84,16 @@
         provides an app update.
       </p>
       <div className="flex space-x-4">
-        <button onClick={() => setDismissed(true)}>Dismiss</button>
-        <button onClick={onArchive}>Archive {count} apps and System Update</button>
+        <button type="button" onClick={() => setDismissed(true)}>
+          Dismiss
+        </button>
+        <button type="button" onClick={onArchive}>
+          Archive {count} apps and System Update
+        </button>
       </div>
     </Notification>
   );
 };
-=======
-import React, { useEffect } from 'react';
-import { Link } from 'react-router-dom';
-import { Button } from '../components/Button';
-import { useHarkStore } from '../state/hark';
-import { Notification } from '../state/hark-types';
-import { useLeapStore } from './Nav';
-import { BasicNotification } from './notifications/BasicNotification';
-import { SystemNotification } from './notifications/SystemNotification';
 
 function renderNotification(notification: Notification, key: string) {
   if (notification.type === 'system-updates-blocked') {
@@ -108,7 +108,6 @@
     <span className="h4">All clear!</span>
   </section>
 );
->>>>>>> 8f8a09f4
 
 export const Notifications = () => {
   const select = useLeapStore((s) => s.select);
@@ -123,18 +122,9 @@
   const lag = useLag();
 
   return (
-<<<<<<< HEAD
-    <div className="p-4 md:p-8 space-y-8">
+    <div className="p-4 md:p-8">
       {lag && <LagNotification />}
       {blockers.length > 0 ? <BlockNotification desks={blockers} /> : null}
-      {/*<h2 className="h4 text-gray-500">Recent Apps</h2>
-      <div className="min-h-[150px] rounded-xl bg-gray-100" />
-      <hr className="-mx-4 md:-mx-8" />
-      <h2 className="h4 text-gray-500">Recent Developers</h2>
-      <div className="min-h-[150px] rounded-xl bg-gray-100" />
-        */}
-=======
-    <div className="p-4 md:p-8">
       <header className="space-x-2 mb-8">
         <Button variant="secondary" className="py-1.5 px-6 rounded-full">
           Mark All as Read
@@ -155,7 +145,6 @@
           {notifications.map((n, index) => renderNotification(n, index.toString()))}
         </section>
       )}
->>>>>>> 8f8a09f4
     </div>
   );
 };