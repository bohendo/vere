--- conflicted
+++ resolved
@@ -26,15 +26,9 @@
   navOpen: boolean;
 };
 
-<<<<<<< HEAD
-export const NotificationsLink = ({ isOpen }: NotificationsLinkProps) => {
+export const NotificationsLink = ({ navOpen, menu }: NotificationsLinkProps) => {
   const { unreads } = useNotifications();
   const state = getNotificationsState(unreads);
-=======
-export const NotificationsLink = ({ navOpen, menu }: NotificationsLinkProps) => {
-  const { notifications, systemNotifications } = useNotifications();
-  const state = getNotificationsState(notifications, systemNotifications);
->>>>>>> 038784b0
 
   return (
     <Link
