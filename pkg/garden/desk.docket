:~  title+'Garden'
    info+'Test desc'
    color+0xee.5432
<<<<<<< HEAD
    glob+'https://bootstrap.urbit.org/glob-0v6.t43bu.cpl0b.bsisc.sqr4d.dckpn.glob'
=======
    ::glob-http+'https://bootstrap.urbit.org/glob-0v2.j0idj.t8248.c4bfl.hvf09.ud4ns.glob'
    glob-ames+~zod
>>>>>>> ad8f6f68
    base+'grid'
    version+[0 0 1]
    website+'https://tlon.io'
    license+'MIT'
==<|MERGE_RESOLUTION|>--- conflicted
+++ resolved
@@ -1,12 +1,8 @@
 :~  title+'Garden'
-    info+'Test desc'
+    info+'An app launcher for Urbit.'
     color+0xee.5432
-<<<<<<< HEAD
-    glob+'https://bootstrap.urbit.org/glob-0v6.t43bu.cpl0b.bsisc.sqr4d.dckpn.glob'
-=======
-    ::glob-http+'https://bootstrap.urbit.org/glob-0v2.j0idj.t8248.c4bfl.hvf09.ud4ns.glob'
+    ::glob+'https://bootstrap.urbit.org/glob-0v6.t43bu.cpl0b.bsisc.sqr4d.dckpn.glob'
     glob-ames+~zod
->>>>>>> ad8f6f68
     base+'grid'
     version+[0 0 1]
     website+'https://tlon.io'
