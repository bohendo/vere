/-  spider
/+  libstrand=strand
=,  strand=strand:libstrand
=,  strand-fail=strand-fail:libstrand
|%
++  send-raw-cards
  |=  cards=(list =card:agent:gall)
  =/  m  (strand ,~)
  ^-  form:m
  |=  strand-input:strand
  [cards %done ~]
::
++  send-raw-card
  |=  =card:agent:gall
  =/  m  (strand ,~)
  ^-  form:m
  (send-raw-cards card ~)
::
++  ignore
  |=  tin=strand-input:strand
  `[%fail %ignore ~]
::
++  get-bowl
  =/  m  (strand ,bowl:strand)
  ^-  form:m
  |=  tin=strand-input:strand
  `[%done bowl.tin]
::
++  get-beak
  =/  m  (strand ,beak)
  ^-  form:m
  |=  tin=strand-input:strand
  `[%done [our q.byk da+now]:bowl.tin]
::
++  get-time
  =/  m  (strand ,@da)
  ^-  form:m
  |=  tin=strand-input:strand
  `[%done now.bowl.tin]
::
++  get-our
  =/  m  (strand ,ship)
  ^-  form:m
  |=  tin=strand-input:strand
  `[%done our.bowl.tin]
::
++  get-entropy
  =/  m  (strand ,@uvJ)
  ^-  form:m
  |=  tin=strand-input:strand
  `[%done eny.bowl.tin]
::
::  Convert skips to %ignore failures.
::
::    This tells the main loop to try the next handler.
::
++  handle
  |*  a=mold
  =/  m  (strand ,a)
  |=  =form:m
  ^-  form:m
  |=  tin=strand-input:strand
  =/  res  (form tin)
  =?  next.res  ?=(%skip -.next.res)
    [%fail %ignore ~]
  res
::
::  Wait for a poke with a particular mark
::
++  take-poke
  |=  =mark
  =/  m  (strand ,vase)
  ^-  form:m
  |=  tin=strand-input:strand
  ?+  in.tin  `[%skip ~]
      ~  `[%wait ~]
      [~ %poke @ *]
    ?.  =(mark p.cage.u.in.tin)
      `[%skip ~]
    `[%done q.cage.u.in.tin]
  ==
::
::
::
++  take-sign-arvo
  =/  m  (strand ,[wire sign-arvo])
  ^-  form:m
  |=  tin=strand-input:strand
  ?+  in.tin  `[%skip ~]
      ~  `[%wait ~]
      [~ %sign *]
    `[%done [wire sign-arvo]:u.in.tin]
  ==
::
::  Wait for a subscription update on a wire
::
++  take-fact-prefix
  |=  =wire
  =/  m  (strand ,[path cage])
  ^-  form:m
  |=  tin=strand-input:strand
  ?+  in.tin  `[%skip ~]
      ~  `[%wait ~]
      [~ %agent * %fact *]
    ?.  =(watch+wire (scag +((lent wire)) wire.u.in.tin))
      `[%skip ~]
    `[%done (slag (lent wire) wire.u.in.tin) cage.sign.u.in.tin]
  ==
::
::  Wait for a subscription update on a wire
::
++  take-fact
  |=  =wire
  =/  m  (strand ,cage)
  ^-  form:m
  |=  tin=strand-input:strand
  ?+  in.tin  `[%skip ~]
      ~  `[%wait ~]
      [~ %agent * %fact *]
    ?.  =(watch+wire wire.u.in.tin)
      `[%skip ~]
    `[%done cage.sign.u.in.tin]
  ==
::
::  Wait for a subscription close
::
++  take-kick
  |=  =wire
  =/  m  (strand ,~)
  ^-  form:m
  |=  tin=strand-input:strand
  ?+  in.tin  `[%skip ~]
      ~  `[%wait ~]
      [~ %agent * %kick *]
    ?.  =(watch+wire wire.u.in.tin)
      `[%skip ~]
    `[%done ~]
  ==
::
++  echo
  =/  m  (strand ,~)
  ^-  form:m
  %-  (main-loop ,~)
  :~  |=  ~
      ^-  form:m
      ;<  =vase  bind:m  ((handle ,vase) (take-poke %echo))
      =/  message=tape  !<(tape vase)
      %-  (slog leaf+"{message}..." ~)
      ;<  ~      bind:m  (sleep ~s2)
      %-  (slog leaf+"{message}.." ~)
      (pure:m ~)
  ::
      |=  ~
      ^-  form:m
      ;<  =vase  bind:m  ((handle ,vase) (take-poke %over))
      %-  (slog leaf+"over..." ~)
      (pure:m ~)
  ==
::
++  take-watch
  =/  m  (strand ,path)
  |=  tin=strand-input:strand
  ?+  in.tin  `[%skip ~]
      ~  `[%wait ~]
      [~ %watch *]
    `[%done path.u.in.tin]
  ==
::
++  take-wake
  |=  until=(unit @da)
  =/  m  (strand ,~)
  ^-  form:m
  |=  tin=strand-input:strand
  ?+  in.tin  `[%skip ~]
      ~  `[%wait ~]
      [~ %sign [%wait @ ~] %behn %wake *]
    ?.  |(?=(~ until) =(`u.until (slaw %da i.t.wire.u.in.tin)))
      `[%skip ~]
    ?~  error.sign-arvo.u.in.tin
      `[%done ~]
    `[%fail %timer-error u.error.sign-arvo.u.in.tin]
  ==
::
++  take-poke-ack
  |=  =wire
  =/  m  (strand ,~)
  ^-  form:m
  |=  tin=strand-input:strand
  ?+  in.tin  `[%skip ~]
      ~  `[%wait ~]
      [~ %agent * %poke-ack *]
    ?.  =(wire wire.u.in.tin)
      `[%skip ~]
    ?~  p.sign.u.in.tin
      `[%done ~]
    `[%fail %poke-fail u.p.sign.u.in.tin]
  ==
::
++  take-watch-ack
  |=  =wire
  =/  m  (strand ,~)
  ^-  form:m
  |=  tin=strand-input:strand
  ?+  in.tin  `[%skip ~]
      ~  `[%wait ~]
      [~ %agent * %watch-ack *]
    ?.  =(watch+wire wire.u.in.tin)
      `[%skip ~]
    ?~  p.sign.u.in.tin
      `[%done ~]
    `[%fail %watch-ack-fail u.p.sign.u.in.tin]
  ==
::
++  poke
  |=  [=dock =cage]
  =/  m  (strand ,~)
  ^-  form:m
  =/  =card:agent:gall  [%pass /poke %agent dock %poke cage]
  ;<  ~  bind:m  (send-raw-card card)
  (take-poke-ack /poke)
::
++  raw-poke
  |=  [=dock =cage]
  =/  m  (strand ,~)
  ^-  form:m
  =/  =card:agent:gall  [%pass /poke %agent dock %poke cage]
  ;<  ~  bind:m  (send-raw-card card)
  =/  m  (strand ,~)
  ^-  form:m
  |=  tin=strand-input:strand
  ?+  in.tin  `[%skip ~]
      ~
    `[%wait ~]
  ::
      [~ %agent * %poke-ack *]
    ?.  =(/poke wire.u.in.tin)
      `[%skip ~]
    `[%done ~]
  ==
::
++  raw-poke-our
  |=  [app=term =cage]
  =/  m  (strand ,~)
  ^-  form:m
  ;<  =bowl:spider  bind:m  get-bowl
  (raw-poke [our.bowl app] cage)
::
++  poke-our
  |=  [=term =cage]
  =/  m  (strand ,~)
  ^-  form:m
  ;<  our=@p  bind:m  get-our
  (poke [our term] cage)
::
++  watch
  |=  [=wire =dock =path]
  =/  m  (strand ,~)
  ^-  form:m
  =/  =card:agent:gall  [%pass watch+wire %agent dock %watch path]
  ;<  ~  bind:m  (send-raw-card card)
  (take-watch-ack wire)
::
++  watch-one
  |=  [=wire =dock =path]
  =/  m  (strand ,cage)
  ^-  form:m
  ;<  ~  bind:m  (watch wire dock path)
  ;<  =cage  bind:m  (take-fact wire)
  ;<  ~  bind:m  (take-kick wire)
  (pure:m cage)
::
++  watch-our
  |=  [=wire =term =path]
  =/  m  (strand ,~)
  ^-  form:m
  ;<  our=@p  bind:m  get-our
  (watch wire [our term] path)
::
++  scry
  |*  [=mold =path]
  =/  m  (strand ,mold)
  ^-  form:m
  ?>  ?=(^ path)
  ?>  ?=(^ t.path)
  ;<  =bowl:spider  bind:m  get-bowl
  %-  pure:m
  .^(mold i.path (scot %p our.bowl) i.t.path (scot %da now.bowl) t.t.path)
::
++  leave
  |=  [=wire =dock]
  =/  m  (strand ,~)
  ^-  form:m
  =/  =card:agent:gall  [%pass watch+wire %agent dock %leave ~]
  (send-raw-card card)
::
++  leave-our
  |=  [=wire =term]
  =/  m  (strand ,~)
  ^-  form:m
  ;<  our=@p  bind:m  get-our
  (leave wire [our term])
::
++  rewatch
  |=  [=wire =dock =path]
  =/  m  (strand ,~)
  ;<  ~  bind:m  ((handle ,~) (take-kick wire))
  ;<  ~  bind:m  (flog-text "rewatching {<dock>} {<path>}")
  ;<  ~  bind:m  (watch wire dock path)
  (pure:m ~)
::
++  wait
  |=  until=@da
  =/  m  (strand ,~)
  ^-  form:m
  ;<  ~  bind:m  (send-wait until)
  (take-wake `until)
::
++  sleep
  |=  for=@dr
  =/  m  (strand ,~)
  ^-  form:m
  ;<  now=@da  bind:m  get-time
  (wait (add now for))
::
++  send-wait
  |=  until=@da
  =/  m  (strand ,~)
  ^-  form:m
  =/  =card:agent:gall
    [%pass /wait/(scot %da until) %arvo %b %wait until]
  (send-raw-card card)
::
++  map-err
  |*  computation-result=mold
  =/  m  (strand ,computation-result)
  |=  [f=$-([term tang] [term tang]) computation=form:m]
  ^-  form:m
  |=  tin=strand-input:strand
  =*  loop  $
  =/  c-res  (computation tin)
  ?:  ?=(%cont -.next.c-res)
    c-res(self.next ..loop(computation self.next.c-res))
  ?.  ?=(%fail -.next.c-res)
    c-res
  c-res(err.next (f err.next.c-res))
::
++  set-timeout
  |*  computation-result=mold
  =/  m  (strand ,computation-result)
  |=  [time=@dr computation=form:m]
  ^-  form:m
  ;<  now=@da  bind:m  get-time
  =/  when  (add now time)
  =/  =card:agent:gall
    [%pass /timeout/(scot %da when) %arvo %b %wait when]
  ;<  ~        bind:m  (send-raw-card card)
  |=  tin=strand-input:strand
  =*  loop  $
  ?:  ?&  ?=([~ %sign [%timeout @ ~] %behn %wake *] in.tin)
          =((scot %da when) i.t.wire.u.in.tin)
      ==
    `[%fail %timeout ~]
  =/  c-res  (computation tin)
  ?:  ?=(%cont -.next.c-res)
    c-res(self.next ..loop(computation self.next.c-res))
  ?:  ?=(%done -.next.c-res)
    =/  =card:agent:gall
      [%pass /timeout/(scot %da when) %arvo %b %rest when]
    c-res(cards [card cards.c-res])
  c-res
::
++  send-request
  |=  =request:http
  =/  m  (strand ,~)
  ^-  form:m
  (send-raw-card %pass /request %arvo %i %request request *outbound-config:iris)
::
++  send-cancel-request
  =/  m  (strand ,~)
  ^-  form:m
  (send-raw-card %pass /request %arvo %i %cancel-request ~)
::
++  take-client-response
  =/  m  (strand ,client-response:iris)
  ^-  form:m
  |=  tin=strand-input:strand
  ?+  in.tin  `[%skip ~]
      ~  `[%wait ~]
    ::
      [~ %sign [%request ~] %iris %http-response %cancel *]
    ::NOTE  iris does not (yet?) retry after cancel, so it means failure
    :-  ~
    :+  %fail
      %http-request-cancelled
    ['http request was cancelled by the runtime']~
    ::
      [~ %sign [%request ~] %iris %http-response %finished *]
    `[%done client-response.sign-arvo.u.in.tin]
  ==
::
::  Wait until we get an HTTP response or cancelation and unset contract
::
++  take-maybe-sigh
  =/  m  (strand ,(unit httr:eyre))
  ^-  form:m
  ;<  rep=(unit client-response:iris)  bind:m
    take-maybe-response
  ?~  rep
    (pure:m ~)
  ::  XX s/b impossible
  ::
  ?.  ?=(%finished -.u.rep)
    (pure:m ~)
  (pure:m (some (to-httr:iris +.u.rep)))
::
++  take-maybe-response
  =/  m  (strand ,(unit client-response:iris))
  ^-  form:m
  |=  tin=strand-input:strand
  ?+  in.tin  `[%skip ~]
      ~  `[%wait ~]
      [~ %sign [%request ~] %iris %http-response %cancel *]
    `[%done ~]
      [~ %sign [%request ~] %iris %http-response %finished *]
    `[%done `client-response.sign-arvo.u.in.tin]
  ==
::
++  extract-body
  |=  =client-response:iris
  =/  m  (strand ,cord)
  ^-  form:m
  ?>  ?=(%finished -.client-response)
  %-  pure:m
  ?~  full-file.client-response  ''
  q.data.u.full-file.client-response

::
++  fetch-cord
  |=  url=tape
  =/  m  (strand ,cord)
  ^-  form:m
  =/  =request:http  [%'GET' (crip url) ~ ~]
  ;<  ~                      bind:m  (send-request request)
  ;<  =client-response:iris  bind:m  take-client-response
  (extract-body client-response)
::
++  fetch-json
  |=  url=tape
  =/  m  (strand ,json)
  ^-  form:m
  ;<  =cord  bind:m  (fetch-cord url)
  =/  json=(unit json)  (de-json:html cord)
  ?~  json
    (strand-fail %json-parse-error ~)
  (pure:m u.json)
::
++  hiss-request
  |=  =hiss:eyre
  =/  m  (strand ,(unit httr:eyre))
  ^-  form:m
  ;<  ~  bind:m  (send-request (hiss-to-request:html hiss))
  take-maybe-sigh
::
::  +build-file: build the source file at the specified $beam
::
++  build-file
  |=  [[=ship =desk =case] =spur]
  =*  arg  +<
  =/  m  (strand ,(unit vase))
  ^-  form:m
  ;<  =riot:clay  bind:m
    (warp ship desk ~ %sing %a case spur)
  ?~  riot
    (pure:m ~)
  ?>  =(%vase p.r.u.riot)
  (pure:m (some !<(vase q.r.u.riot)))
::  +build-mark: build a mark definition to a $dais
::
++  build-mark
  |=  [[=ship =desk =case] mak=mark]
  =*  arg  +<
  =/  m  (strand ,dais:clay)
  ^-  form:m
  ;<  =riot:clay  bind:m
    (warp ship desk ~ %sing %b case /[mak])
  ?~  riot
    (strand-fail %build-mark >arg< ~)
  ?>  =(%dais p.r.u.riot)
  (pure:m !<(dais:clay q.r.u.riot))
::  +build-tube: build a mark conversion gate ($tube)
::
++  build-tube
  |=  [[=ship =desk =case] =mars:clay]
  =*  arg  +<
  =/  m  (strand ,tube:clay)
  ^-  form:m
  ;<  =riot:clay  bind:m
    (warp ship desk ~ %sing %c case /[a.mars]/[b.mars])
  ?~  riot
    (strand-fail %build-tube >arg< ~)
  ?>  =(%tube p.r.u.riot)
  (pure:m !<(tube:clay q.r.u.riot))
::
::  +build-nave: build a mark definition to a $nave
::
++  build-nave
  |=  [[=ship =desk =case] mak=mark]
  =*  arg  +<
  =/  m  (strand ,vase)
  ^-  form:m
  ;<  =riot:clay  bind:m
    (warp ship desk ~ %sing %e case /[mak])
  ?~  riot
    (strand-fail %build-nave >arg< ~)
  ?>  =(%nave p.r.u.riot)
  (pure:m q.r.u.riot)
::  +build-cast: build a mark conversion gate (static)
::
++  build-cast
  |=  [[=ship =desk =case] =mars:clay]
  =*  arg  +<
  =/  m  (strand ,vase)
  ^-  form:m
  ;<  =riot:clay  bind:m
    (warp ship desk ~ %sing %f case /[a.mars]/[b.mars])
  ?~  riot
    (strand-fail %build-cast >arg< ~)
  ?>  =(%cast p.r.u.riot)
  (pure:m q.r.u.riot)
::
::  Read from Clay
::
++  warp
  |=  [=ship =riff:clay]
  =/  m  (strand ,riot:clay)
  ;<  ~  bind:m  (send-raw-card %pass /warp %arvo %c %warp ship riff)
  (take-writ /warp)
::
++  read-file
  |=  [[=ship =desk =case:clay] =spur]
  =*  arg  +<
  =/  m  (strand ,cage)
  ;<  =riot:clay  bind:m  (warp ship desk ~ %sing %x case spur)
  ?~  riot
    (strand-fail %read-file >arg< ~)
  (pure:m r.u.riot)
::
++  check-for-file
  |=  [[=ship =desk =case:clay] =spur]
  =/  m  (strand ,?)
  ;<  =riot:clay  bind:m  (warp ship desk ~ %sing %x case spur)
  (pure:m ?=(^ riot))
::
++  list-tree
  |=  [[=ship =desk =case:clay] =spur]
  =*  arg  +<
  =/  m  (strand ,(list path))
  ;<  =riot:clay  bind:m  (warp ship desk ~ %sing %t case spur)
  ?~  riot
    (strand-fail %list-tree >arg< ~)
  (pure:m !<((list path) q.r.u.riot))
::
::  Take Clay read result
::
++  take-writ
  |=  =wire
  =/  m  (strand ,riot:clay)
  ^-  form:m
  |=  tin=strand-input:strand
  ?+  in.tin  `[%skip ~]
      ~  `[%wait ~]
      [~ %sign * ?(%behn %clay) %writ *]
    ?.  =(wire wire.u.in.tin)
      `[%skip ~]
    `[%done +>.sign-arvo.u.in.tin]
  ==
::  +check-online: require that peer respond before timeout
::
++  check-online
  |=  [who=ship lag=@dr]
  =/  m  (strand ,~)
  ^-  form:m
  %+  (map-err ,~)  |=(* [%offline *tang])
  %+  (set-timeout ,~)  lag
  ;<  ~  bind:m
    (poke [who %hood] %helm-hi !>(~))
  (pure:m ~)
::
::  Queue on skip, try next on fail %ignore
::
++  main-loop
  |*  a=mold
  =/  m  (strand ,~)
  =/  m-a  (strand ,a)
  =|  queue=(qeu (unit input:strand))
  =|  active=(unit [in=(unit input:strand) =form:m-a forms=(list $-(a form:m-a))])
  =|  state=a
  |=  forms=(lest $-(a form:m-a))
  ^-  form:m
  |=  tin=strand-input:strand
  =*  top  `form:m`..$
  =.  queue  (~(put to queue) in.tin)
  |^  (continue bowl.tin)
  ::
  ++  continue
    |=  =bowl:strand
    ^-  output:m
    ?>  =(~ active)
    ?:  =(~ queue)
      `[%cont top]
    =^  in=(unit input:strand)  queue  ~(get to queue)
    ^-  output:m
    =.  active  `[in (i.forms state) t.forms]
    ^-  output:m
    (run bowl in)
  ::
  ++  run
    ^-  form:m
    |=  tin=strand-input:strand
    ^-  output:m
    ?>  ?=(^ active)
    =/  res  (form.u.active tin)
    =/  =output:m
      ?-  -.next.res
          %wait  `[%wait ~]
          %skip  `[%cont ..$(queue (~(put to queue) in.tin))]
          %cont  `[%cont ..$(active `[in.u.active self.next.res forms.u.active])]
          %done  (continue(active ~, state value.next.res) bowl.tin)
          %fail
        ?:  &(?=(^ forms.u.active) ?=(%ignore p.err.next.res))
          %=  $
            active  `[in.u.active (i.forms.u.active state) t.forms.u.active]
            in.tin  in.u.active
          ==
        `[%fail err.next.res]
      ==
    [(weld cards.res cards.output) next.output]
  --
::
++  retry
  |*  result=mold
  |=  [crash-after=(unit @ud) computation=_*form:(strand (unit result))]
  =/  m  (strand ,result)
  =|  try=@ud
  |-  ^-  form:m
  =*  loop  $
  ?:  =(crash-after `try)
    (strand-fail %retry-too-many ~)
  ;<  ~                  bind:m  (backoff try ~m1)
  ;<  res=(unit result)  bind:m  computation
  ?^  res
    (pure:m u.res)
  loop(try +(try))
::
++  backoff
  |=  [try=@ud limit=@dr]
  =/  m  (strand ,~)
  ^-  form:m
  ;<  eny=@uvJ  bind:m  get-entropy
  %-  sleep
  %+  min  limit
  ?:  =(0 try)  ~s0
  %+  add
    (mul ~s1 (bex (dec try)))
  (mul ~s0..0001 (~(rad og eny) 1.000))
::
::    ----
::
::  Output
::
++  flog
  |=  =flog:dill
  =/  m  (strand ,~)
  ^-  form:m
  (send-raw-card %pass / %arvo %d %flog flog)
::
++  flog-text
  |=  =tape
  =/  m  (strand ,~)
  ^-  form:m
  (flog %text tape)
::
++  flog-tang
  |=  =tang
  =/  m  (strand ,~)
  ^-  form:m
  =/  =wall
    (zing (turn (flop tang) (cury wash [0 80])))
  |-  ^-  form:m
  =*  loop  $
  ?~  wall
    (pure:m ~)
  ;<  ~  bind:m  (flog-text i.wall)
  loop(wall t.wall)
::
++  trace
  |=  =tang
  =/  m  (strand ,~)
  ^-  form:m
  (pure:m ((slog tang) ~))
::
++  app-message
  |=  [app=term =cord =tang]
  =/  m  (strand ,~)
  ^-  form:m
  =/  msg=tape  :(weld (trip app) ": " (trip cord))
  ;<  ~  bind:m  (flog-text msg)
  (flog-tang tang)
::
::    ----
::
::  Handle domains
::
++  install-domain
  |=  =turf
  =/  m  (strand ,~)
  ^-  form:m
  (send-raw-card %pass / %arvo %e %rule %turf %put turf)
::
::    ----
::
::  Threads
::
++  start-thread
  |=  file=term
  =/  m  (strand ,tid:spider)
  ;<  =bowl:spider  bind:m  get-bowl
  (start-thread-with-args byk.bowl file *vase)
::
++  start-thread-with-args
  |=  [=beak file=term args=vase]
  =/  m  (strand ,tid:spider)
  ^-  form:m
  ;<  =bowl:spider  bind:m  get-bowl
  =/  tid
    (scot %ta (cat 3 (cat 3 'strand_' file) (scot %uv (sham file eny.bowl))))
  =/  poke-vase  !>(`start-args:spider`[`tid.bowl `tid beak file args])
  ;<  ~  bind:m  (poke-our %spider %spider-start poke-vase)
  ;<  ~  bind:m  (sleep ~s0)  ::  wait for thread to start
  (pure:m tid)
::
+$  thread-result
  (each vase [term tang])
::
++  await-thread
  |=  [file=term args=vase]
  =/  m  (strand ,thread-result)
  ^-  form:m
  ;<  =bowl:spider  bind:m  get-bowl
  =/  tid  (scot %ta (cat 3 'strand_' (scot %uv (sham file eny.bowl))))
<<<<<<< HEAD
  =/  poke-vase  !>(`start-args:spider`[`tid.bowl `tid byk.bowl file args])
=======
  =/  poke-vase  !>([`tid.bowl `tid byk.bowl file args])
>>>>>>> 3f88c9ac
  ;<  ~      bind:m  (watch-our /awaiting/[tid] %spider /thread-result/[tid])
  ;<  ~      bind:m  (poke-our %spider %spider-start poke-vase)
  ;<  ~      bind:m  (sleep ~s0)  ::  wait for thread to start
  ;<  =cage  bind:m  (take-fact /awaiting/[tid])
  ;<  ~      bind:m  (take-kick /awaiting/[tid])
  ?+  p.cage  ~|([%strange-thread-result p.cage file tid] !!)
    %thread-done  (pure:m %& q.cage)
    %thread-fail  (pure:m %| ;;([term tang] q.q.cage))
  ==
--<|MERGE_RESOLUTION|>--- conflicted
+++ resolved
@@ -748,11 +748,7 @@
   ^-  form:m
   ;<  =bowl:spider  bind:m  get-bowl
   =/  tid  (scot %ta (cat 3 'strand_' (scot %uv (sham file eny.bowl))))
-<<<<<<< HEAD
   =/  poke-vase  !>(`start-args:spider`[`tid.bowl `tid byk.bowl file args])
-=======
-  =/  poke-vase  !>([`tid.bowl `tid byk.bowl file args])
->>>>>>> 3f88c9ac
   ;<  ~      bind:m  (watch-our /awaiting/[tid] %spider /thread-result/[tid])
   ;<  ~      bind:m  (poke-our %spider %spider-start poke-vase)
   ;<  ~      bind:m  (sleep ~s0)  ::  wait for thread to start
