::  |pill: helper functions for making pills
::
/-  dice
^?
|%
::
+$  pill
  $%  [%ivory p=(list)]
      $:  %pill
          nam=term
          boot-ova=(list)
          kernel-ova=(list unix-event)
          userspace-ova=(list unix-event)
  ==  ==
::
+$  unix-event
  %+  pair  wire
  $%  [%wack p=@]
      [%what p=(list (pair path (cask)))]
      [%whom p=ship]
      [%boot ? $%($>(%fake task:jael) $>(%dawn task:jael))]
      [%wyrd p=vere]
      [%verb p=(unit ?)]
      unix-task
  ==
::  +boot-ovum: boostrap kernel filesystem load
::
++  boot-ovum
  |=  [hoon=cord arvo=cord]
  :~  //arvo
      %what
      [/sys/hoon hoon/hoon]
      [/sys/arvo hoon/arvo]
  ==
::  +file-ovum: userspace filesystem load
::
::    bas: full path to / directory
::
++  file-ovum
  =/  directories=(list path)
    :~  /app    ::  %gall applications
        /gen    ::  :dojo generators
        /lib    ::  libraries
        /mar    ::  mark definitions
        /sur    ::  structures
        /sys    ::  system files
        /ted    ::  :spider strands
        /web    ::  %eyre web content
        /desk   ::  desk manifest
    ==
  |=  [des=desk bas=path]
  ^-  unix-event
  %.  directories
  |=  ::  sal: all spurs to load from
      ::
      sal=(list spur)
  ^-  unix-event
  ::
  ::  hav: all user files
  ::
  =;  hav  ~&  user-files+(lent hav)
           =/  =yuki:clay
             :-  *(list tako:clay)
             %-  ~(gas by *(map path (each page lobe:clay)))
             (turn hav |=([=path =page] [path &+page]))
           [/c/sync [%park des &+yuki *rang:clay]]
<<<<<<< HEAD
  (file-pages bas sal)
::
++  file-pages
  |=  [bas=path sal=(list spur)]
  =|  hav=(list [path page:clay])
=======
  =|  hav=(list [path page])
>>>>>>> ac5842fd
  |-  ^+  hav
  ?~  sal  ~
  =.  hav  $(sal t.sal)
  ::
  ::  tyl: spur
  ::
  =/  tyl  i.sal
  |-  ^+  hav
  ::
  ::  pax: full path at `tyl`
  ::  lon: directory at `tyl`
  ::
  =/  lyt  (flop tyl)
  =/  pax  (weld bas lyt)
  =/  lon  .^(arch %cy pax)
  =?  hav  ?=(^ fil.lon)
    :_  hav
    :-  lyt
    ?.  ?=([%azimuth-snapshot *] tyl)
      [mark=;;(@tas (head tyl)) noun=.^(* %cx pax)]
    =;  convert
      mime/(convert .^(snap-state:dice %cx pax))
    .^($-(snap-state:dice mime) %cf (weld bas /azimuth-snapshot/mime))
  =/  all  ~(tap by dir.lon)
  |-  ^+  hav
  ?~  all  hav
  $(all t.all, hav ^$(tyl [p.i.all tyl]))
::
::  +file-ovum2: electric boogaloo
::
++  file-ovum2  |=(p=path `unix-event`[//arvo what/(user-files p)])
::
++  prep-ovum
  |=  dez=(list path)
  ^-  unix-event
  =-  ~&  clay-blobs+~(wyt in -)
      [/c/inflate [%prep ~(tap in -)]]
  %+  roll  dez
  |=  [bas=path out=(set page:clay)]
  %-  ~(uni in out)
  .^(_out %cs (snoc bas %bloc))
::
::  +user-files: all userspace hoon files
::
++  user-files
  |=  bas=path
  %.  directories:file-ovum
  |=  sal=(list spur)
  ^-  (list (pair path (cask)))
  ::
  ::  hav: all user files
  ::
  =|  hav=(list (pair path (cask)))
  |-  ^+   hav
  ?~  sal  ~
  =.  hav  $(sal t.sal)
  ::
  ::  tyl: spur
  ::
  =/  tyl  i.sal
  |-  ^+  hav
  ::
  ::  pax: full path at `tyl`
  ::  lon: directory at `tyl`
  ::
  =/  pax  (weld bas (flop tyl))
  =/  lon  .^(arch %cy pax)
  =?  hav  ?=(^ fil.lon)
      ::
      ::  install only hoon files for now
      ::
      ?.  ?=([%hoon *] tyl)
        hav
      :_  hav
      [(flop `path`t.tyl) hoon/.^(@t %cx pax)]
  ::
  =/  all  ~(tap by dir.lon)
  |-  ^+   hav
  ?~  all  hav
  $(all t.all, hav ^$(tyl [p.i.all tyl]))
::
::TODO  include %prep task in solid and brass?
++  solid
  ::  sys: root path to boot system, `/~me/[desk]/now/sys`
  ::  dez: secondary desks and their root paths
  ::
  |=  [sys=path dez=(list [desk path]) dub=? now=@da prime=?]
  ^-  pill
  =/  bas=path       (scag 3 sys)
  =/  compiler-path  (weld sys /hoon)
  =/  arvo-path      (weld sys /arvo)
  ~&  %solid-start
  =/  compiler-src  .^(@t %cx (weld compiler-path /hoon))
  =/  arvo-src      .^(@t %cx (weld arvo-path /hoon))
  =/  arvo-formula
    ~&  %solid-loaded
    =/  compiler-hoon  (rain compiler-path compiler-src)
    ?.  dub
      ::  compile arvo against hoon, with our current compiler
      ::
      =/  whole-hoon=hoon
        [%tsgr compiler-hoon [%tsgr [%$ 7] (rain arvo-path arvo-src)]]
      ~&  %solid-parsed
      =/  whole-formula  q:(~(mint ut %noun) %noun whole-hoon)
      ~&  %solid-arvo
      whole-formula
    ::  compile arvo against hoon, with a freshly compiled hoon (via +ride)
    ::
    ~&  %solid-parsed
    =/  compiler-formula  q:(~(mint ut %noun) %noun compiler-hoon)
    ~&  %solid-compiled
    =/  whole-src
      (rap 3 ['=>  ' compiler-src '=>  +7  ' arvo-src ~])
    ~&  %solid-double-loaded
    =/  whole-formula
      =<  +
      .*  0
      :+  %7
        compiler-formula
      [%9 2 %10 [6 %1 %noun whole-src] [%0 1]]
    ~&  %solid-double-compiled
    whole-formula
  ::
  ~&  [%solid-kernel `@ux`(mug arvo-formula)]
  ::
  ::  installed: Arvo gate (formal interface) with %zuse and vanes installed
  ::
  =/  installed
    =<  q
    %^    spin
        ^-  (list ovum)
        :-  (boot-ovum:pill compiler-src arvo-src)
        %+  turn
          (snoc (turn dez tail) bas)
        file-ovum2:pill
      .*(0 arvo-formula)
    |=  [ovo=ovum ken=*]
    [~ (slum ken [now ovo])]
  ::
  ::  kernel-formula
  ::
  ::    We evaluate :arvo-formula (for jet registration),
  ::    then ignore the result and produce .installed
  ::
  =/  kernel-formula
    [%7 arvo-formula %1 installed]
  ::
  ::  boot-two: startup formula
  ::
  =/  boot-two
    =>  [kernel-formula=** main-sequence=**]
    !=  [.*(0 kernel-formula) main-sequence]
  ::
  ::  boot-ova
  ::
  =/  boot-ova=(list)
    [aeon:eden:part boot-two kernel-formula ~]
  ::
  ::  a pill is a 3-tuple of event-lists: [boot kernel userspace]
  ::
  ::    Our kernel event-list is ~, as we've already installed them.
  ::    Our userspace event-list is a list containing a full %clay
  ::    filesystem sync event.
  ::
  :+  %pill  %solid
  :+  boot-ova  ~
  =.  dez  (snoc dez [%base bas])
  %+  weld
    (turn dez file-ovum)
  ?.  prime  ~
  [(prep-ovum (turn dez tail))]~
::
++  brass
  ::  sys: root path to boot system, `/~me/[desk]/now/sys`
  ::  dez: secondary desks and their root paths
  ::
  |=  [sys=path dez=(list [desk path]) prime=?]
  ^-  pill
  =/  bas=path  (scag 3 sys)
  ::  compiler-source: hoon source file producing compiler, `sys/hoon`
  ::
  =+  compiler-source=.^(@t %cx (welp sys /hoon/hoon))
  ::
  ::  compiler-twig: compiler as hoon expression
  ::
  ~&  %brass-parsing
  =+  compiler-twig=(rain /sys/hoon/hoon compiler-source)
  ~&  %brass-parsed
  ::
  ::  compiler-formula: compiler as nock formula
  ::
  ~&  %brass-compiling
  =+  compiler-formula=q:(~(mint ut %noun) %noun compiler-twig)
  ~&  %brass-compiled
  ::
  ::  arvo-source: hoon source file producing arvo kernel, `sys/arvo`
  ::
  =+  arvo-source=.^(@t %cx (welp sys /arvo/hoon))
  ::
  ::  boot-ova: startup events
  ::
  =/  boot-ova=(list)
    :~  aeon:eden:part
        boot:eden:part
        compiler-formula
        compiler-source
        arvo-source
    ==
  ::  a pill is a 3-tuple of event-lists: [boot kernel userspace]
  ::
  :+  %pill  %brass
  :+  boot-ova
    :~  (boot-ovum:pill compiler-source arvo-source)
        (file-ovum2:pill bas)
    ==
  =.  dez  (snoc dez [%base bas])
  %+  weld
    (turn dez file-ovum)
  ?.  prime  ~
  [(prep-ovum (turn dez tail))]~
::
++  ivory
  |=  sys=path
  ^-  pill
  =/  lib  (snoc (scag 3 sys) %lib)
  |^  =/  ver
        =/  sub  *(trap vase)
        =.  sub  (build-sys sub %hoon)
        =.  sub  (build-sys sub %arvo)
        =.  sub  (build-sys sub %lull)
        =.  sub  (build-sys sub %zuse)
        =.  sub  (build-lib sub & %ethereum)
        =.  sub  (build-lib sub & %azimuth)
        (build-lib sub | %vere)
      =/  nok  !.
        =>  *[ver=(trap vase) ~]
        !=  q:$:ver
      ivory/[nok ver ~]
  ::
  ++  build-sys
    |=  [sub=(trap vase) nam=term]  ^-  (trap vase)
    ~>  %slog.[0 leaf+"ivory: building /sys/{(trip nam)}"]
    (swat sub (rain /sys/[nam]/hoon .^(@t cx+(welp sys /[nam]/hoon))))
  ::
  ++  build-lib
    |=  [sub=(trap vase) imp=? nam=term]  ^-  (trap vase)
    ~>  %slog.[0 leaf+"ivory: building /lib/{(trip nam)}"]
    =/  hun=hoon
      %+  mist  /lib/[nam]/hoon
      .^(@t cx+(welp lib /[nam]/hoon))
    ?.  imp  (swat sub hun)
    (swel sub [%ktts nam hun])
  ::  +mist: +rain but skipping past ford runes
  ::
  ++  mist
    |=  [bon=path txt=@]
    ^-  hoon
    =+  vas=vast
    ~|  bon
    %+  scan  (trip txt)
    %-  full
    =;  fud
      (ifix [;~(plug gay fud) gay] tall:vas(wer bon))
    %-  star
    ;~  pose  vul
      %+  ifix  [fas (just `@`10)]
      (star ;~(less (just `@`10) next))
    ==
  ::  +swel: +swat but with +slop
  ::
  ++  swel
    |=  [tap=(trap vase) gen=hoon]
    ^-  (trap vase)
    =/  gun  (~(mint ut p:$:tap) %noun gen)
    =>  [tap=tap gun=gun]
    |.  ~+
    =/  pro  q:$:tap
    [[%cell p.gun p:$:tap] [.*(pro q.gun) pro]]
  --
::
++  events
  |%
  +$  prop  [%prop meta tier (list ovum)]
  +$  meta  term
  +$  tier  ?(%fore %hind)  ::  before or after userspace
  ::
  ++  install
    |=  [as=desk =beak pri=?]
    ^-  prop
    :^  %prop  (rap 3 %install '-' as ~)  %hind
    ::TODO  will exclude non-:directories files, such as /changelog/txt
    =-  (murn - same)
    ^-  (list (unit ovum))
    :~  `(file-ovum as (en-beam beak /))
      ::
        ?.  pri  ~
        `(prep-ovum (en-beam beak /) ~)
      ::
        `[/d/install/[as] [%seat as]]
    ==
  --
--<|MERGE_RESOLUTION|>--- conflicted
+++ resolved
@@ -64,15 +64,11 @@
              %-  ~(gas by *(map path (each page lobe:clay)))
              (turn hav |=([=path =page] [path &+page]))
            [/c/sync [%park des &+yuki *rang:clay]]
-<<<<<<< HEAD
   (file-pages bas sal)
 ::
 ++  file-pages
   |=  [bas=path sal=(list spur)]
-  =|  hav=(list [path page:clay])
-=======
   =|  hav=(list [path page])
->>>>>>> ac5842fd
   |-  ^+  hav
   ?~  sal  ~
   =.  hav  $(sal t.sal)
