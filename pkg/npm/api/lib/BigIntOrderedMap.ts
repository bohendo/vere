--- conflicted
+++ resolved
@@ -109,10 +109,6 @@
       return [num, this.root[key]] as [BigInteger, V];
     }).sort(([a], [b]) => sortBigInt(a,b));
     this.cachedIter = result;
-<<<<<<< HEAD
-    return result;
-=======
     return [...result];
->>>>>>> eedef4ea
   }
 }
