--- conflicted
+++ resolved
@@ -1,4 +1,3 @@
-import { Resource } from "..";
 import { AppName, Path, Patp } from "../lib";
 
 export type MetadataUpdate =
@@ -75,12 +74,6 @@
 
 export type MetadataConfig = GroupConfig | GraphConfig;
 
-<<<<<<< HEAD
-=======
-export interface GroupConfig {
-  group: null | Record<string, string>;
-}
->>>>>>> e5514b13
 export interface GraphConfig {
   graph: string;
 }
