--- conflicted
+++ resolved
@@ -1,9 +1,4 @@
-<<<<<<< HEAD
 import { deSig } from '../index';
-import _ from 'lodash';
-
-=======
->>>>>>> 06a2e5e1
 import { Enc, Path, Patp, PatpNoSig, Poke, Thread } from '../lib/types';
 import { Group, GroupPolicy, GroupPolicyDiff, GroupUpdateAddMembers, GroupUpdateAddTag, GroupUpdateChangePolicy, GroupUpdateRemoveGroup, GroupUpdateRemoveMembers, GroupUpdateRemoveTag, Resource, RoleTags, Tag } from './types';
 import { GroupUpdate } from './update';
@@ -100,10 +95,6 @@
     diff
   }
 });
-
-export const makeResource = (ship: string, name: string) => {
-  return { ship, name };
-};
 
 export const join = (
   ship: string,
@@ -187,50 +178,28 @@
 ): RoleTags | undefined {
   return roleTags.reduce((currRole, role) => {
     const roleShips = group?.tags?.role?.[role];
-    return roleShips && _.includes(roleShips, ship) ? role : currRole;
+    return roleShips && roleShips.includes(ship) ? role : currRole;
   }, undefined as RoleTags | undefined);
 };
 
 export function resourceFromPath(path: Path): Resource {
   const [, , ship, name] = path.split('/');
   return { ship, name };
-<<<<<<< HEAD
 }
 
 export function makeResource(ship: string, name: string) {
   return { ship, name };
 }
 
-export function isWriter(group: Group, resource: string, ship: string) {
-  const writers: string[] | undefined = _.get(
-    group,
-    ['tags', 'graph', resource, 'writers'],
-    undefined
-  );
-  const admins = group?.tags?.role?.admin ?? [];
-  if (_.isUndefined(writers)) {
-=======
-};
-
 export const isWriter = (group: Group, resource: string, ship: string) => {
   const graph = group.tags?.graph;
-  const writers: Set<string> | undefined = graph && (graph[resource] as any)?.writers;
-  const admins = group?.tags?.role?.admin ?? new Set();
+  const writers: string[] | undefined = graph && (graph[resource] as any)?.writers;
+  const admins = group?.tags?.role?.admin ?? [];
   if (typeof writers === 'undefined') {
->>>>>>> 06a2e5e1
     return true;
   } else {
-    return _.includes(writers, ship) || _.includes(admins, ship);
-  }
-};
-
-export const isHost = (
-  resource: string,
-  ship: string
-): boolean => {
-  const [, , host] = resource.split('/');
-
-  return ship === host;
+    return writers.includes(ship) || admins.includes(ship);
+  }
 };
 
 export function isChannelAdmin(
@@ -245,7 +214,6 @@
     role === 'admin' ||
     role === 'moderator'
   );
-<<<<<<< HEAD
 }
 
 export function isHost(
@@ -255,7 +223,4 @@
   const [, , host] = resource.split('/');
 
   return ship === host;
-}
-=======
-};
->>>>>>> 06a2e5e1
+}