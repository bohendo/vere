<<<<<<< HEAD
{-
    # Event Pruning

    - `king discard-events NUM_EVENTS`: Delete the last `n` events from
      the event log.

    - `king discard-events-interactive`: Iterate through the events in
      the event log, from last to first, pretty-print each event, and
      ask if it should be pruned.

    # Implement subcommands to test event and effect parsing.

    - `king * --collect-fx`: All effects that come from the serf get
      written into the `effects` LMDB database.

    - `king clear-fx PIER`: Deletes all collected effects.

    - `king full-replay PIER`: Replays the whole event log events, print
      any failures. On success, replace the snapshot.


    # Full Replay -- An Integration Test

    - Copy the event log:

      - Create a new event log at the destination.
      - Stream events from the first event log.
      - Parse each event.
      - Re-Serialize each event.
      - Verify that the round-trip was successful.
      - Write the event into the new database.

    - Replay the event log at the destination.
      - If `--collect-fx` is set, then record effects as well.

    - Snapshot.

    - Verify that the final mug is the same as it was before.

    # Implement Remaining Serf Flags

    - `DebugRam`: Memory debugging.
    - `DebugCpu`: Profiling
    - `CheckCorrupt`: Heap Corruption Tests
    - `CheckFatal`: TODO What is this?
    - `Verbose`: TODO Just the `-v` flag?
    - `DryRun`: TODO Just the `-N` flag?
    - `Quiet`: TODO Just the `-q` flag?
    - `Hashless`: Don't use hashboard for jets.
-}

module Main (main) where

import UrbitPrelude

import Arvo
import Config
import Data.Acquire
import Data.Conduit
import Data.Conduit.List       hiding (catMaybes, map, replicate, take)
import Data.RAcquire
import Network.HTTP.Client.TLS
import Noun                    hiding (Parser)
import Noun.Atom
import Noun.Conversions        (cordToUW)
import RIO.Directory
import Vere.Pier
import Vere.Pier.Types
import Vere.Serf
import Vere.Dawn

import Control.Concurrent   (myThreadId, runInBoundThread)
import Control.Exception    (AsyncException(UserInterrupt))
import Control.Lens         ((&))
import Data.Default         (def)
import King.App             (runApp, runAppLogFile, runPierApp, runAppNoLog)
import King.App             (HasConfigDir(..))
import RIO                  (logSticky, logStickyDone)
import Text.Show.Pretty     (pPrint)
import Urbit.Time           (Wen)
import Vere.LockFile        (lockFile)

import qualified CLI                          as CLI
import qualified Data.Set                     as Set
import qualified Data.Text                    as T
import qualified EventBrowser                 as EventBrowser
import qualified Network.HTTP.Client          as C
import qualified System.Console.Terminal.Size as TSize
import qualified System.Environment           as Sys
import qualified System.Exit                  as Sys
import qualified System.IO.LockFile.Internal  as Lock
import qualified System.Posix.Signals         as Sys
import qualified System.ProgressBar           as PB
import qualified System.Random                as Sys
import qualified Urbit.Ob                     as Ob
import qualified Vere.Log                     as Log
import qualified Vere.Pier                    as Pier
import qualified Vere.Serf                    as Serf
import qualified Vere.Term                    as Term

--------------------------------------------------------------------------------

zod :: Ship
zod = 0

--------------------------------------------------------------------------------

removeFileIfExists :: HasLogFunc env => FilePath -> RIO env ()
removeFileIfExists pax = do
  exists <- doesFileExist pax
  when exists $ do
      removeFile pax

--------------------------------------------------------------------------------

toSerfFlags :: CLI.Opts -> Serf.Flags
toSerfFlags CLI.Opts{..} = catMaybes m
  where
    -- TODO: This is not all the flags.
    m = [ from oQuiet Serf.Quiet
        , from oTrace Serf.Trace
        , from oHashless Serf.Hashless
        , from oQuiet Serf.Quiet
        , from oVerbose Serf.Verbose
        , from oDryRun Serf.DryRun
        ]
    from True flag = Just flag
    from False _   = Nothing


toPierConfig :: FilePath -> CLI.Opts -> PierConfig
toPierConfig pierPath CLI.Opts{..} = PierConfig
    { _pcPierPath = pierPath
    , _pcDryRun   = oDryRun
    }

toNetworkConfig :: CLI.Opts -> NetworkConfig
toNetworkConfig CLI.Opts{..} = NetworkConfig
    { ncNetworking = if oDryRun then NetworkNone
                     else if oOffline then NetworkNone
                     else if oLocalhost then NetworkLocalhost
                     else NetworkNormal
    , ncAmesPort = oAmesPort
    }

tryBootFromPill :: ( HasLogFunc e, HasNetworkConfig e, HasPierConfig e
                   , HasConfigDir e
                   )
                => Bool -> Pill -> Bool -> Serf.Flags -> Ship
                -> LegacyBootEvent
                -> RIO e ()
tryBootFromPill oExit pill lite flags ship boot = do
    mStart <- newEmptyMVar
    runOrExitImmediately bootedPier oExit mStart
  where
    bootedPier = do
        view pierPathL >>= lockFile
        rio $ logTrace "Starting boot"
        sls <- Pier.booted pill lite flags ship boot
        rio $ logTrace "Completed boot"
        pure sls

runOrExitImmediately :: ( HasLogFunc e, HasNetworkConfig e, HasPierConfig e
                        , HasConfigDir e
                        )
                     => RAcquire e (Serf e, Log.EventLog, SerfState)
                     -> Bool
                     -> MVar ()
                     -> RIO e ()
runOrExitImmediately getPier oExit mStart =
    rwith getPier $ if oExit then shutdownImmediately else runPier
  where
    shutdownImmediately (serf, log, ss) = do
        logTrace "Sending shutdown signal"
        logTrace $ displayShow ss
        io $ threadDelay 500000 -- Why is this here? Do I need to force a snapshot to happen?
        ss <- shutdown serf 0
        logTrace $ displayShow ss
        logTrace "Shutdown!"

    runPier sls = do
        runRAcquire $ Pier.pier sls mStart

tryPlayShip :: ( HasLogFunc e, HasNetworkConfig e, HasPierConfig e
               , HasConfigDir e
               )
            => Bool -> Bool -> Serf.Flags -> MVar ()-> RIO e ()
tryPlayShip exitImmediately fullReplay flags mStart = do
    when fullReplay wipeSnapshot
    runOrExitImmediately resumeShip exitImmediately mStart
  where
    wipeSnapshot = do
        shipPath <- view pierPathL
        logTrace "wipeSnapshot"
        logDebug $ display $ pack @Text ("Wiping " <> north shipPath)
        logDebug $ display $ pack @Text ("Wiping " <> south shipPath)
        removeFileIfExists (north shipPath)
        removeFileIfExists (south shipPath)

    north shipPath = shipPath <> "/.urb/chk/north.bin"
    south shipPath = shipPath <> "/.urb/chk/south.bin"

    resumeShip = do
        view pierPathL >>= lockFile
        rio $ logTrace "RESUMING SHIP"
        sls <- Pier.resumed flags
        rio $ logTrace "SHIP RESUMED"
        pure sls

runAcquire :: (MonadUnliftIO m,  MonadIO m)
           => Acquire a -> m a
runAcquire act = with act pure

runRAcquire :: (MonadUnliftIO (m e),  MonadIO (m e), MonadReader e (m e))
            => RAcquire e a -> m e a
runRAcquire act = rwith act pure

--------------------------------------------------------------------------------

checkEvs :: forall e. HasLogFunc e => FilePath -> Word64 -> Word64 -> RIO e ()
checkEvs pierPath first last = do
    rwith (Log.existing logPath) $ \log -> do
        let ident = Log.identity log
        let pbSty = PB.defStyle { PB.stylePostfix = PB.exact }
        logTrace (displayShow ident)

        last <- Log.lastEv log <&> \lastReal -> min last lastReal

        let evCount = fromIntegral (last - first)

        pb <- PB.newProgressBar pbSty 10 (PB.Progress 1 evCount ())

        runConduit $ Log.streamEvents log first
                  .| showEvents pb first (fromIntegral $ lifecycleLen ident)
  where
    logPath :: FilePath
    logPath = pierPath <> "/.urb/log"

    showEvents :: PB.ProgressBar () -> EventId -> EventId
               -> ConduitT ByteString Void (RIO e) ()
    showEvents pb eId _ | eId > last = pure ()
    showEvents pb eId cycle          = await >>= \case
        Nothing -> do
            lift $ PB.killProgressBar pb
            lift $ logTrace "Everything checks out."
        Just bs -> do
            lift $ PB.incProgress pb 1
            lift $ do
                n <- io $ cueBSExn bs
                when (eId > cycle) $ do
                    (mug, wen, evNoun) <- unpackJob n
                    fromNounErr evNoun & \case
                        Left err       -> logError (displayShow (eId, err))
                        Right (_ ∷ Ev) -> pure ()
            showEvents pb (succ eId) cycle

    unpackJob :: Noun -> RIO e (Mug, Wen, Noun)
    unpackJob = io . fromNounExn

--------------------------------------------------------------------------------

{-
    This runs the serf at `$top/.tmpdir`, but we disable snapshots,
    so this should never actually be created. We just do this to avoid
    letting the serf use an existing snapshot.
-}
collectAllFx :: ∀e. HasLogFunc e => FilePath -> RIO e ()
collectAllFx top = do
    logTrace $ display $ pack @Text top
    rwith collectedFX $ \() ->
        logTrace "Done collecting effects!"
  where
    tmpDir :: FilePath
    tmpDir = top <> "/.tmpdir"

    collectedFX :: RAcquire e ()
    collectedFX = do
        lockFile top
        log  <- Log.existing (top <> "/.urb/log")
        serf <- Serf.run (Serf.Config tmpDir serfFlags)
        rio $ Serf.collectFX serf log

    serfFlags :: Serf.Flags
    serfFlags = [Serf.Hashless, Serf.DryRun]

--------------------------------------------------------------------------------

{-
    Interesting
-}
testPill :: HasLogFunc e => FilePath -> Bool -> Bool -> RIO e ()
testPill pax showPil showSeq = do
  putStrLn "Reading pill file."
  pillBytes <- readFile pax

  putStrLn "Cueing pill file."
  pillNoun <- io $ cueBS pillBytes & either throwIO pure

  putStrLn "Parsing pill file."
  pill <- fromNounErr pillNoun & either (throwIO . uncurry ParseErr) pure

  putStrLn "Using pill to generate boot sequence."
  bootSeq <- generateBootSeq zod pill False (Fake $ Ship 0)

  putStrLn "Validate jam/cue and toNoun/fromNoun on pill value"
  reJam <- validateNounVal pill

  putStrLn "Checking if round-trip matches input file:"
  unless (reJam == pillBytes) $ do
    putStrLn "    Our jam does not match the file...\n"
    putStrLn "    This is surprising, but it is probably okay."

  when showPil $ do
      putStrLn "\n\n== Pill ==\n"
      io $ pPrint pill

  when showSeq $ do
      putStrLn "\n\n== Boot Sequence ==\n"
      io $ pPrint bootSeq

validateNounVal :: (HasLogFunc e, Eq a, ToNoun a, FromNoun a)
                => a -> RIO e ByteString
validateNounVal inpVal = do
    putStrLn "  jam"
    inpByt <- evaluate $ jamBS $ toNoun inpVal

    putStrLn "  cue"
    outNon <- cueBS inpByt & either throwIO pure

    putStrLn "  fromNoun"
    outVal <- fromNounErr outNon & either (throwIO . uncurry ParseErr) pure

    putStrLn "  toNoun"
    outNon <- evaluate (toNoun outVal)

    putStrLn "  jam"
    outByt <- evaluate $ jamBS outNon

    putStrLn "Checking if: x == cue (jam x)"
    unless (inpVal == outVal) $
        error "Value fails test: x == cue (jam x)"

    putStrLn "Checking if: jam x == jam (cue (jam x))"
    unless (inpByt == outByt) $
        error "Value fails test: jam x == jam (cue (jam x))"

    pure outByt

--------------------------------------------------------------------------------

pillFrom :: CLI.PillSource -> RIO e Pill

pillFrom (CLI.PillSourceFile pillPath) = do
  putStrLn $ "boot: reading pill from " ++ pack pillPath
  io (loadFile pillPath >>= either throwIO pure)

pillFrom (CLI.PillSourceURL url) = do
  putStrLn $ "boot: retrieving pill from " ++ pack url
  -- Get the jamfile with the list of stars accepting comets right now.
  manager <- io $ C.newManager tlsManagerSettings
  request <- io $ C.parseRequest url
  response <- io $ C.httpLbs (C.setRequestCheckStatus request) manager
  let body = toStrict $ C.responseBody response

  noun <- cueBS body & either throwIO pure
  fromNounErr noun & either (throwIO . uncurry ParseErr) pure

newShip :: forall e. HasLogFunc e => CLI.New -> CLI.Opts -> RIO e ()
newShip CLI.New{..} opts
  | CLI.BootComet <- nBootType = do
      pill <- pillFrom nPillSource
      putStrLn "boot: retrieving list of stars currently accepting comets"
      starList <- dawnCometList
      putStrLn ("boot: " ++ (tshow $ length starList) ++
                " star(s) currently accepting comets")
      putStrLn "boot: mining a comet"
      eny <- io $ Sys.randomIO
      let seed = mineComet (Set.fromList starList) eny
      putStrLn ("boot: found comet " ++ renderShip (sShip seed))
      bootFromSeed pill seed

  | CLI.BootFake name <- nBootType = do
      pill <- pillFrom nPillSource
      ship <- shipFrom name
      runTryBootFromPill pill name ship (Fake ship)

  | CLI.BootFromKeyfile keyFile <- nBootType = do
      text <- readFileUtf8 keyFile
      asAtom <- case cordToUW (Cord $ T.strip text) of
        Nothing -> error "Couldn't parse keyfile. Hint: keyfiles start with 0w?"
        Just (UW a) -> pure a

      asNoun <- cueExn asAtom
      seed :: Seed <- case fromNoun asNoun of
        Nothing -> error "Keyfile does not seem to contain a seed."
        Just s  -> pure s

      pill <- pillFrom nPillSource

      bootFromSeed pill seed

  where
    shipFrom :: Text -> RIO e Ship
    shipFrom name = case Ob.parsePatp name of
      Left x  -> error "Invalid ship name"
      Right p -> pure $ Ship $ fromIntegral $ Ob.fromPatp p

    pierPath :: Text -> FilePath
    pierPath name = case nPierPath of
      Just x  -> x
      Nothing -> "./" <> unpack name

    nameFromShip :: Ship -> RIO e Text
    nameFromShip s = name
      where
        nameWithSig = Ob.renderPatp $ Ob.patp $ fromIntegral s
        name = case stripPrefix "~" nameWithSig of
          Nothing -> error "Urbit.ob didn't produce string with ~"
          Just x  -> pure x

    bootFromSeed :: Pill -> Seed -> RIO e ()
    bootFromSeed pill seed = do
      ethReturn <- dawnVent seed

      case ethReturn of
        Left x -> error $ unpack x
        Right dawn -> do
          let ship = sShip $ dSeed dawn
          name <- nameFromShip ship
          runTryBootFromPill pill name ship (Dawn dawn)

    flags = toSerfFlags opts

    -- Now that we have all the information for running an application with a
    -- PierConfig, do so.
    runTryBootFromPill pill name ship bootEvent = do
      let pierConfig = toPierConfig (pierPath name) opts
      let networkConfig = toNetworkConfig opts
      io $ runPierApp pierConfig networkConfig True $
        tryBootFromPill True pill nLite flags ship bootEvent
------  tryBootFromPill (CLI.oExit opts) pill nLite flags ship bootEvent



runShip :: CLI.Run -> CLI.Opts -> Bool -> IO ()
runShip (CLI.Run pierPath) opts daemon = do
    tid <- myThreadId
    let onTermExit = throwTo tid UserInterrupt
    mStart <- newEmptyMVar
    if daemon
    then runPier mStart
    else do
      connectionThread <- async $ do
        readMVar mStart
        finally (runAppNoLog $ connTerm pierPath) onTermExit
      finally (runPier mStart) (cancel connectionThread)
  where
    runPier mStart =
          runPierApp pierConfig networkConfig daemon $
            tryPlayShip (CLI.oExit opts) (CLI.oFullReplay opts) (toSerfFlags opts) mStart
    pierConfig = toPierConfig pierPath opts
    networkConfig = toNetworkConfig opts


startBrowser :: HasLogFunc e => FilePath -> RIO e ()
startBrowser pierPath = runRAcquire $ do
    -- lockFile pierPath
    log <- Log.existing (pierPath <> "/.urb/log")
    rio $ EventBrowser.run log

checkDawn :: HasLogFunc e => FilePath -> RIO e ()
checkDawn keyfilePath = do
  -- The keyfile is a jammed Seed then rendered in UW format
  text <- readFileUtf8 keyfilePath
  asAtom <- case cordToUW (Cord $ T.strip text) of
    Nothing -> error "Couldn't parse keyfile. Hint: keyfiles start with 0w?"
    Just (UW a) -> pure a

  asNoun <- cueExn asAtom
  seed :: Seed <- case fromNoun asNoun of
    Nothing -> error "Keyfile does not seem to contain a seed."
    Just s  -> pure s

  print $ show seed

  e <- dawnVent seed
  print $ show e


checkComet :: HasLogFunc e => RIO e ()
checkComet = do
  starList <- dawnCometList
  putStrLn "Stars currently accepting comets:"
  let starNames = map (Ob.renderPatp . Ob.patp . fromIntegral) starList
  print starNames
  putStrLn "Trying to mine a comet..."
  eny <- io $ Sys.randomIO
  let s = mineComet (Set.fromList starList) eny
  print s

{-
    The release executable links against a terminfo library that tries
    to find the terminfo database in `/nix/store/...`. Hack around this
    by setting `TERMINFO_DIRS` to the standard locations, but don't
    overwrite it if it's already been set by the user.
-}
terminfoHack ∷ IO ()
terminfoHack =
    Sys.lookupEnv var >>= maybe (Sys.setEnv var dirs) (const $ pure ())
  where
    var = "TERMINFO_DIRS"
    dirs = intercalate ":"
      [ "/usr/share/terminfo"
      , "/lib/terminfo"
      ]

main :: IO ()
main = do
    mainTid <- myThreadId

    let onTermSig = throwTo mainTid UserInterrupt

    Sys.installHandler Sys.sigTERM (Sys.Catch onTermSig) Nothing

    terminfoHack

    CLI.parseArgs >>= \case
        CLI.CmdRun r o d                        -> runShip r o d
        CLI.CmdNew n o                          -> runApp $ newShip n o
        CLI.CmdBug (CLI.CollectAllFX pax)       -> runApp $ collectAllFx pax
        CLI.CmdBug (CLI.EventBrowser pax)       -> runApp $ startBrowser pax
        CLI.CmdBug (CLI.ValidatePill pax pil s) -> runApp $ testPill pax pil s
        CLI.CmdBug (CLI.ValidateEvents pax f l) -> runApp $ checkEvs pax f l
        CLI.CmdBug (CLI.ValidateFX pax f l)     -> runApp $ checkFx  pax f l
        CLI.CmdBug (CLI.CheckDawn pax)          -> runApp $ checkDawn pax
        CLI.CmdBug CLI.CheckComet               -> runApp $ checkComet
        CLI.CmdCon pier                         -> runAppLogFile $ connTerm pier


--------------------------------------------------------------------------------

connTerm :: ∀e. HasLogFunc e => FilePath -> RIO e ()
connTerm pier =
    Term.runTerminalClient pier

--------------------------------------------------------------------------------

checkFx :: HasLogFunc e
        => FilePath -> Word64 -> Word64 -> RIO e ()
checkFx pierPath first last =
    rwith (Log.existing logPath) $ \log ->
        runConduit $ streamFX log first last
                  .| tryParseFXStream
  where
    logPath = pierPath <> "/.urb/log"

streamFX :: HasLogFunc e
         => Log.EventLog -> Word64 -> Word64
         -> ConduitT () ByteString (RIO e) ()
streamFX log first last = do
    Log.streamEffectsRows log first .| loop
  where
    loop = await >>= \case Nothing                     -> pure ()
                           Just (eId, bs) | eId > last -> pure ()
                           Just (eId, bs)              -> yield bs >> loop

tryParseFXStream :: HasLogFunc e => ConduitT ByteString Void (RIO e) ()
tryParseFXStream = loop
  where
    loop = await >>= \case
        Nothing -> pure ()
        Just bs -> do
            n <- liftIO (cueBSExn bs)
            fromNounErr n & either (logError . displayShow) pure
            loop


{-
tryCopyLog :: IO ()
tryCopyLog = do
  let logPath      = "/Users/erg/src/urbit/zod/.urb/falselog/"
      falselogPath = "/Users/erg/src/urbit/zod/.urb/falselog2/"

  persistQ <- newTQueueIO
  releaseQ <- newTQueueIO
  (ident, nextEv, events) <-
      with (do { log <- Log.existing logPath
               ; Pier.runPersist log persistQ (writeTQueue releaseQ)
               ; pure log
               })
        \log -> do
          ident  <- pure $ Log.identity log
          events <- runConduit (Log.streamEvents log 1 .| consume)
          nextEv <- Log.nextEv log
          pure (ident, nextEv, events)

  print ident
  print nextEv
  print (length events)

  persistQ2 <- newTQueueIO
  releaseQ2 <- newTQueueIO
  with (do { log <- Log.new falselogPath ident
           ; Pier.runPersist log persistQ2 (writeTQueue releaseQ2)
           ; pure log
           })
    $ \log2 -> do
      let writs = zip [1..] events <&> \(id, a) ->
                      (Writ id Nothing a, [])

      print "About to write"

      for_ writs $ \w ->
        atomically (writeTQueue persistQ2 w)

      print "About to wait"

      replicateM_ 100 $ do
        atomically $ readTQueue releaseQ2

      print "Done"
-}
=======
module Main (module Ur.King.Main) where
import Ur.King.Main
>>>>>>> f1cd1bf7
<|MERGE_RESOLUTION|>--- conflicted
+++ resolved
@@ -1,627 +1,2 @@
-<<<<<<< HEAD
-{-
-    # Event Pruning
-
-    - `king discard-events NUM_EVENTS`: Delete the last `n` events from
-      the event log.
-
-    - `king discard-events-interactive`: Iterate through the events in
-      the event log, from last to first, pretty-print each event, and
-      ask if it should be pruned.
-
-    # Implement subcommands to test event and effect parsing.
-
-    - `king * --collect-fx`: All effects that come from the serf get
-      written into the `effects` LMDB database.
-
-    - `king clear-fx PIER`: Deletes all collected effects.
-
-    - `king full-replay PIER`: Replays the whole event log events, print
-      any failures. On success, replace the snapshot.
-
-
-    # Full Replay -- An Integration Test
-
-    - Copy the event log:
-
-      - Create a new event log at the destination.
-      - Stream events from the first event log.
-      - Parse each event.
-      - Re-Serialize each event.
-      - Verify that the round-trip was successful.
-      - Write the event into the new database.
-
-    - Replay the event log at the destination.
-      - If `--collect-fx` is set, then record effects as well.
-
-    - Snapshot.
-
-    - Verify that the final mug is the same as it was before.
-
-    # Implement Remaining Serf Flags
-
-    - `DebugRam`: Memory debugging.
-    - `DebugCpu`: Profiling
-    - `CheckCorrupt`: Heap Corruption Tests
-    - `CheckFatal`: TODO What is this?
-    - `Verbose`: TODO Just the `-v` flag?
-    - `DryRun`: TODO Just the `-N` flag?
-    - `Quiet`: TODO Just the `-q` flag?
-    - `Hashless`: Don't use hashboard for jets.
--}
-
-module Main (main) where
-
-import UrbitPrelude
-
-import Arvo
-import Config
-import Data.Acquire
-import Data.Conduit
-import Data.Conduit.List       hiding (catMaybes, map, replicate, take)
-import Data.RAcquire
-import Network.HTTP.Client.TLS
-import Noun                    hiding (Parser)
-import Noun.Atom
-import Noun.Conversions        (cordToUW)
-import RIO.Directory
-import Vere.Pier
-import Vere.Pier.Types
-import Vere.Serf
-import Vere.Dawn
-
-import Control.Concurrent   (myThreadId, runInBoundThread)
-import Control.Exception    (AsyncException(UserInterrupt))
-import Control.Lens         ((&))
-import Data.Default         (def)
-import King.App             (runApp, runAppLogFile, runPierApp, runAppNoLog)
-import King.App             (HasConfigDir(..))
-import RIO                  (logSticky, logStickyDone)
-import Text.Show.Pretty     (pPrint)
-import Urbit.Time           (Wen)
-import Vere.LockFile        (lockFile)
-
-import qualified CLI                          as CLI
-import qualified Data.Set                     as Set
-import qualified Data.Text                    as T
-import qualified EventBrowser                 as EventBrowser
-import qualified Network.HTTP.Client          as C
-import qualified System.Console.Terminal.Size as TSize
-import qualified System.Environment           as Sys
-import qualified System.Exit                  as Sys
-import qualified System.IO.LockFile.Internal  as Lock
-import qualified System.Posix.Signals         as Sys
-import qualified System.ProgressBar           as PB
-import qualified System.Random                as Sys
-import qualified Urbit.Ob                     as Ob
-import qualified Vere.Log                     as Log
-import qualified Vere.Pier                    as Pier
-import qualified Vere.Serf                    as Serf
-import qualified Vere.Term                    as Term
-
---------------------------------------------------------------------------------
-
-zod :: Ship
-zod = 0
-
---------------------------------------------------------------------------------
-
-removeFileIfExists :: HasLogFunc env => FilePath -> RIO env ()
-removeFileIfExists pax = do
-  exists <- doesFileExist pax
-  when exists $ do
-      removeFile pax
-
---------------------------------------------------------------------------------
-
-toSerfFlags :: CLI.Opts -> Serf.Flags
-toSerfFlags CLI.Opts{..} = catMaybes m
-  where
-    -- TODO: This is not all the flags.
-    m = [ from oQuiet Serf.Quiet
-        , from oTrace Serf.Trace
-        , from oHashless Serf.Hashless
-        , from oQuiet Serf.Quiet
-        , from oVerbose Serf.Verbose
-        , from oDryRun Serf.DryRun
-        ]
-    from True flag = Just flag
-    from False _   = Nothing
-
-
-toPierConfig :: FilePath -> CLI.Opts -> PierConfig
-toPierConfig pierPath CLI.Opts{..} = PierConfig
-    { _pcPierPath = pierPath
-    , _pcDryRun   = oDryRun
-    }
-
-toNetworkConfig :: CLI.Opts -> NetworkConfig
-toNetworkConfig CLI.Opts{..} = NetworkConfig
-    { ncNetworking = if oDryRun then NetworkNone
-                     else if oOffline then NetworkNone
-                     else if oLocalhost then NetworkLocalhost
-                     else NetworkNormal
-    , ncAmesPort = oAmesPort
-    }
-
-tryBootFromPill :: ( HasLogFunc e, HasNetworkConfig e, HasPierConfig e
-                   , HasConfigDir e
-                   )
-                => Bool -> Pill -> Bool -> Serf.Flags -> Ship
-                -> LegacyBootEvent
-                -> RIO e ()
-tryBootFromPill oExit pill lite flags ship boot = do
-    mStart <- newEmptyMVar
-    runOrExitImmediately bootedPier oExit mStart
-  where
-    bootedPier = do
-        view pierPathL >>= lockFile
-        rio $ logTrace "Starting boot"
-        sls <- Pier.booted pill lite flags ship boot
-        rio $ logTrace "Completed boot"
-        pure sls
-
-runOrExitImmediately :: ( HasLogFunc e, HasNetworkConfig e, HasPierConfig e
-                        , HasConfigDir e
-                        )
-                     => RAcquire e (Serf e, Log.EventLog, SerfState)
-                     -> Bool
-                     -> MVar ()
-                     -> RIO e ()
-runOrExitImmediately getPier oExit mStart =
-    rwith getPier $ if oExit then shutdownImmediately else runPier
-  where
-    shutdownImmediately (serf, log, ss) = do
-        logTrace "Sending shutdown signal"
-        logTrace $ displayShow ss
-        io $ threadDelay 500000 -- Why is this here? Do I need to force a snapshot to happen?
-        ss <- shutdown serf 0
-        logTrace $ displayShow ss
-        logTrace "Shutdown!"
-
-    runPier sls = do
-        runRAcquire $ Pier.pier sls mStart
-
-tryPlayShip :: ( HasLogFunc e, HasNetworkConfig e, HasPierConfig e
-               , HasConfigDir e
-               )
-            => Bool -> Bool -> Serf.Flags -> MVar ()-> RIO e ()
-tryPlayShip exitImmediately fullReplay flags mStart = do
-    when fullReplay wipeSnapshot
-    runOrExitImmediately resumeShip exitImmediately mStart
-  where
-    wipeSnapshot = do
-        shipPath <- view pierPathL
-        logTrace "wipeSnapshot"
-        logDebug $ display $ pack @Text ("Wiping " <> north shipPath)
-        logDebug $ display $ pack @Text ("Wiping " <> south shipPath)
-        removeFileIfExists (north shipPath)
-        removeFileIfExists (south shipPath)
-
-    north shipPath = shipPath <> "/.urb/chk/north.bin"
-    south shipPath = shipPath <> "/.urb/chk/south.bin"
-
-    resumeShip = do
-        view pierPathL >>= lockFile
-        rio $ logTrace "RESUMING SHIP"
-        sls <- Pier.resumed flags
-        rio $ logTrace "SHIP RESUMED"
-        pure sls
-
-runAcquire :: (MonadUnliftIO m,  MonadIO m)
-           => Acquire a -> m a
-runAcquire act = with act pure
-
-runRAcquire :: (MonadUnliftIO (m e),  MonadIO (m e), MonadReader e (m e))
-            => RAcquire e a -> m e a
-runRAcquire act = rwith act pure
-
---------------------------------------------------------------------------------
-
-checkEvs :: forall e. HasLogFunc e => FilePath -> Word64 -> Word64 -> RIO e ()
-checkEvs pierPath first last = do
-    rwith (Log.existing logPath) $ \log -> do
-        let ident = Log.identity log
-        let pbSty = PB.defStyle { PB.stylePostfix = PB.exact }
-        logTrace (displayShow ident)
-
-        last <- Log.lastEv log <&> \lastReal -> min last lastReal
-
-        let evCount = fromIntegral (last - first)
-
-        pb <- PB.newProgressBar pbSty 10 (PB.Progress 1 evCount ())
-
-        runConduit $ Log.streamEvents log first
-                  .| showEvents pb first (fromIntegral $ lifecycleLen ident)
-  where
-    logPath :: FilePath
-    logPath = pierPath <> "/.urb/log"
-
-    showEvents :: PB.ProgressBar () -> EventId -> EventId
-               -> ConduitT ByteString Void (RIO e) ()
-    showEvents pb eId _ | eId > last = pure ()
-    showEvents pb eId cycle          = await >>= \case
-        Nothing -> do
-            lift $ PB.killProgressBar pb
-            lift $ logTrace "Everything checks out."
-        Just bs -> do
-            lift $ PB.incProgress pb 1
-            lift $ do
-                n <- io $ cueBSExn bs
-                when (eId > cycle) $ do
-                    (mug, wen, evNoun) <- unpackJob n
-                    fromNounErr evNoun & \case
-                        Left err       -> logError (displayShow (eId, err))
-                        Right (_ ∷ Ev) -> pure ()
-            showEvents pb (succ eId) cycle
-
-    unpackJob :: Noun -> RIO e (Mug, Wen, Noun)
-    unpackJob = io . fromNounExn
-
---------------------------------------------------------------------------------
-
-{-
-    This runs the serf at `$top/.tmpdir`, but we disable snapshots,
-    so this should never actually be created. We just do this to avoid
-    letting the serf use an existing snapshot.
--}
-collectAllFx :: ∀e. HasLogFunc e => FilePath -> RIO e ()
-collectAllFx top = do
-    logTrace $ display $ pack @Text top
-    rwith collectedFX $ \() ->
-        logTrace "Done collecting effects!"
-  where
-    tmpDir :: FilePath
-    tmpDir = top <> "/.tmpdir"
-
-    collectedFX :: RAcquire e ()
-    collectedFX = do
-        lockFile top
-        log  <- Log.existing (top <> "/.urb/log")
-        serf <- Serf.run (Serf.Config tmpDir serfFlags)
-        rio $ Serf.collectFX serf log
-
-    serfFlags :: Serf.Flags
-    serfFlags = [Serf.Hashless, Serf.DryRun]
-
---------------------------------------------------------------------------------
-
-{-
-    Interesting
--}
-testPill :: HasLogFunc e => FilePath -> Bool -> Bool -> RIO e ()
-testPill pax showPil showSeq = do
-  putStrLn "Reading pill file."
-  pillBytes <- readFile pax
-
-  putStrLn "Cueing pill file."
-  pillNoun <- io $ cueBS pillBytes & either throwIO pure
-
-  putStrLn "Parsing pill file."
-  pill <- fromNounErr pillNoun & either (throwIO . uncurry ParseErr) pure
-
-  putStrLn "Using pill to generate boot sequence."
-  bootSeq <- generateBootSeq zod pill False (Fake $ Ship 0)
-
-  putStrLn "Validate jam/cue and toNoun/fromNoun on pill value"
-  reJam <- validateNounVal pill
-
-  putStrLn "Checking if round-trip matches input file:"
-  unless (reJam == pillBytes) $ do
-    putStrLn "    Our jam does not match the file...\n"
-    putStrLn "    This is surprising, but it is probably okay."
-
-  when showPil $ do
-      putStrLn "\n\n== Pill ==\n"
-      io $ pPrint pill
-
-  when showSeq $ do
-      putStrLn "\n\n== Boot Sequence ==\n"
-      io $ pPrint bootSeq
-
-validateNounVal :: (HasLogFunc e, Eq a, ToNoun a, FromNoun a)
-                => a -> RIO e ByteString
-validateNounVal inpVal = do
-    putStrLn "  jam"
-    inpByt <- evaluate $ jamBS $ toNoun inpVal
-
-    putStrLn "  cue"
-    outNon <- cueBS inpByt & either throwIO pure
-
-    putStrLn "  fromNoun"
-    outVal <- fromNounErr outNon & either (throwIO . uncurry ParseErr) pure
-
-    putStrLn "  toNoun"
-    outNon <- evaluate (toNoun outVal)
-
-    putStrLn "  jam"
-    outByt <- evaluate $ jamBS outNon
-
-    putStrLn "Checking if: x == cue (jam x)"
-    unless (inpVal == outVal) $
-        error "Value fails test: x == cue (jam x)"
-
-    putStrLn "Checking if: jam x == jam (cue (jam x))"
-    unless (inpByt == outByt) $
-        error "Value fails test: jam x == jam (cue (jam x))"
-
-    pure outByt
-
---------------------------------------------------------------------------------
-
-pillFrom :: CLI.PillSource -> RIO e Pill
-
-pillFrom (CLI.PillSourceFile pillPath) = do
-  putStrLn $ "boot: reading pill from " ++ pack pillPath
-  io (loadFile pillPath >>= either throwIO pure)
-
-pillFrom (CLI.PillSourceURL url) = do
-  putStrLn $ "boot: retrieving pill from " ++ pack url
-  -- Get the jamfile with the list of stars accepting comets right now.
-  manager <- io $ C.newManager tlsManagerSettings
-  request <- io $ C.parseRequest url
-  response <- io $ C.httpLbs (C.setRequestCheckStatus request) manager
-  let body = toStrict $ C.responseBody response
-
-  noun <- cueBS body & either throwIO pure
-  fromNounErr noun & either (throwIO . uncurry ParseErr) pure
-
-newShip :: forall e. HasLogFunc e => CLI.New -> CLI.Opts -> RIO e ()
-newShip CLI.New{..} opts
-  | CLI.BootComet <- nBootType = do
-      pill <- pillFrom nPillSource
-      putStrLn "boot: retrieving list of stars currently accepting comets"
-      starList <- dawnCometList
-      putStrLn ("boot: " ++ (tshow $ length starList) ++
-                " star(s) currently accepting comets")
-      putStrLn "boot: mining a comet"
-      eny <- io $ Sys.randomIO
-      let seed = mineComet (Set.fromList starList) eny
-      putStrLn ("boot: found comet " ++ renderShip (sShip seed))
-      bootFromSeed pill seed
-
-  | CLI.BootFake name <- nBootType = do
-      pill <- pillFrom nPillSource
-      ship <- shipFrom name
-      runTryBootFromPill pill name ship (Fake ship)
-
-  | CLI.BootFromKeyfile keyFile <- nBootType = do
-      text <- readFileUtf8 keyFile
-      asAtom <- case cordToUW (Cord $ T.strip text) of
-        Nothing -> error "Couldn't parse keyfile. Hint: keyfiles start with 0w?"
-        Just (UW a) -> pure a
-
-      asNoun <- cueExn asAtom
-      seed :: Seed <- case fromNoun asNoun of
-        Nothing -> error "Keyfile does not seem to contain a seed."
-        Just s  -> pure s
-
-      pill <- pillFrom nPillSource
-
-      bootFromSeed pill seed
-
-  where
-    shipFrom :: Text -> RIO e Ship
-    shipFrom name = case Ob.parsePatp name of
-      Left x  -> error "Invalid ship name"
-      Right p -> pure $ Ship $ fromIntegral $ Ob.fromPatp p
-
-    pierPath :: Text -> FilePath
-    pierPath name = case nPierPath of
-      Just x  -> x
-      Nothing -> "./" <> unpack name
-
-    nameFromShip :: Ship -> RIO e Text
-    nameFromShip s = name
-      where
-        nameWithSig = Ob.renderPatp $ Ob.patp $ fromIntegral s
-        name = case stripPrefix "~" nameWithSig of
-          Nothing -> error "Urbit.ob didn't produce string with ~"
-          Just x  -> pure x
-
-    bootFromSeed :: Pill -> Seed -> RIO e ()
-    bootFromSeed pill seed = do
-      ethReturn <- dawnVent seed
-
-      case ethReturn of
-        Left x -> error $ unpack x
-        Right dawn -> do
-          let ship = sShip $ dSeed dawn
-          name <- nameFromShip ship
-          runTryBootFromPill pill name ship (Dawn dawn)
-
-    flags = toSerfFlags opts
-
-    -- Now that we have all the information for running an application with a
-    -- PierConfig, do so.
-    runTryBootFromPill pill name ship bootEvent = do
-      let pierConfig = toPierConfig (pierPath name) opts
-      let networkConfig = toNetworkConfig opts
-      io $ runPierApp pierConfig networkConfig True $
-        tryBootFromPill True pill nLite flags ship bootEvent
-------  tryBootFromPill (CLI.oExit opts) pill nLite flags ship bootEvent
-
-
-
-runShip :: CLI.Run -> CLI.Opts -> Bool -> IO ()
-runShip (CLI.Run pierPath) opts daemon = do
-    tid <- myThreadId
-    let onTermExit = throwTo tid UserInterrupt
-    mStart <- newEmptyMVar
-    if daemon
-    then runPier mStart
-    else do
-      connectionThread <- async $ do
-        readMVar mStart
-        finally (runAppNoLog $ connTerm pierPath) onTermExit
-      finally (runPier mStart) (cancel connectionThread)
-  where
-    runPier mStart =
-          runPierApp pierConfig networkConfig daemon $
-            tryPlayShip (CLI.oExit opts) (CLI.oFullReplay opts) (toSerfFlags opts) mStart
-    pierConfig = toPierConfig pierPath opts
-    networkConfig = toNetworkConfig opts
-
-
-startBrowser :: HasLogFunc e => FilePath -> RIO e ()
-startBrowser pierPath = runRAcquire $ do
-    -- lockFile pierPath
-    log <- Log.existing (pierPath <> "/.urb/log")
-    rio $ EventBrowser.run log
-
-checkDawn :: HasLogFunc e => FilePath -> RIO e ()
-checkDawn keyfilePath = do
-  -- The keyfile is a jammed Seed then rendered in UW format
-  text <- readFileUtf8 keyfilePath
-  asAtom <- case cordToUW (Cord $ T.strip text) of
-    Nothing -> error "Couldn't parse keyfile. Hint: keyfiles start with 0w?"
-    Just (UW a) -> pure a
-
-  asNoun <- cueExn asAtom
-  seed :: Seed <- case fromNoun asNoun of
-    Nothing -> error "Keyfile does not seem to contain a seed."
-    Just s  -> pure s
-
-  print $ show seed
-
-  e <- dawnVent seed
-  print $ show e
-
-
-checkComet :: HasLogFunc e => RIO e ()
-checkComet = do
-  starList <- dawnCometList
-  putStrLn "Stars currently accepting comets:"
-  let starNames = map (Ob.renderPatp . Ob.patp . fromIntegral) starList
-  print starNames
-  putStrLn "Trying to mine a comet..."
-  eny <- io $ Sys.randomIO
-  let s = mineComet (Set.fromList starList) eny
-  print s
-
-{-
-    The release executable links against a terminfo library that tries
-    to find the terminfo database in `/nix/store/...`. Hack around this
-    by setting `TERMINFO_DIRS` to the standard locations, but don't
-    overwrite it if it's already been set by the user.
--}
-terminfoHack ∷ IO ()
-terminfoHack =
-    Sys.lookupEnv var >>= maybe (Sys.setEnv var dirs) (const $ pure ())
-  where
-    var = "TERMINFO_DIRS"
-    dirs = intercalate ":"
-      [ "/usr/share/terminfo"
-      , "/lib/terminfo"
-      ]
-
-main :: IO ()
-main = do
-    mainTid <- myThreadId
-
-    let onTermSig = throwTo mainTid UserInterrupt
-
-    Sys.installHandler Sys.sigTERM (Sys.Catch onTermSig) Nothing
-
-    terminfoHack
-
-    CLI.parseArgs >>= \case
-        CLI.CmdRun r o d                        -> runShip r o d
-        CLI.CmdNew n o                          -> runApp $ newShip n o
-        CLI.CmdBug (CLI.CollectAllFX pax)       -> runApp $ collectAllFx pax
-        CLI.CmdBug (CLI.EventBrowser pax)       -> runApp $ startBrowser pax
-        CLI.CmdBug (CLI.ValidatePill pax pil s) -> runApp $ testPill pax pil s
-        CLI.CmdBug (CLI.ValidateEvents pax f l) -> runApp $ checkEvs pax f l
-        CLI.CmdBug (CLI.ValidateFX pax f l)     -> runApp $ checkFx  pax f l
-        CLI.CmdBug (CLI.CheckDawn pax)          -> runApp $ checkDawn pax
-        CLI.CmdBug CLI.CheckComet               -> runApp $ checkComet
-        CLI.CmdCon pier                         -> runAppLogFile $ connTerm pier
-
-
---------------------------------------------------------------------------------
-
-connTerm :: ∀e. HasLogFunc e => FilePath -> RIO e ()
-connTerm pier =
-    Term.runTerminalClient pier
-
---------------------------------------------------------------------------------
-
-checkFx :: HasLogFunc e
-        => FilePath -> Word64 -> Word64 -> RIO e ()
-checkFx pierPath first last =
-    rwith (Log.existing logPath) $ \log ->
-        runConduit $ streamFX log first last
-                  .| tryParseFXStream
-  where
-    logPath = pierPath <> "/.urb/log"
-
-streamFX :: HasLogFunc e
-         => Log.EventLog -> Word64 -> Word64
-         -> ConduitT () ByteString (RIO e) ()
-streamFX log first last = do
-    Log.streamEffectsRows log first .| loop
-  where
-    loop = await >>= \case Nothing                     -> pure ()
-                           Just (eId, bs) | eId > last -> pure ()
-                           Just (eId, bs)              -> yield bs >> loop
-
-tryParseFXStream :: HasLogFunc e => ConduitT ByteString Void (RIO e) ()
-tryParseFXStream = loop
-  where
-    loop = await >>= \case
-        Nothing -> pure ()
-        Just bs -> do
-            n <- liftIO (cueBSExn bs)
-            fromNounErr n & either (logError . displayShow) pure
-            loop
-
-
-{-
-tryCopyLog :: IO ()
-tryCopyLog = do
-  let logPath      = "/Users/erg/src/urbit/zod/.urb/falselog/"
-      falselogPath = "/Users/erg/src/urbit/zod/.urb/falselog2/"
-
-  persistQ <- newTQueueIO
-  releaseQ <- newTQueueIO
-  (ident, nextEv, events) <-
-      with (do { log <- Log.existing logPath
-               ; Pier.runPersist log persistQ (writeTQueue releaseQ)
-               ; pure log
-               })
-        \log -> do
-          ident  <- pure $ Log.identity log
-          events <- runConduit (Log.streamEvents log 1 .| consume)
-          nextEv <- Log.nextEv log
-          pure (ident, nextEv, events)
-
-  print ident
-  print nextEv
-  print (length events)
-
-  persistQ2 <- newTQueueIO
-  releaseQ2 <- newTQueueIO
-  with (do { log <- Log.new falselogPath ident
-           ; Pier.runPersist log persistQ2 (writeTQueue releaseQ2)
-           ; pure log
-           })
-    $ \log2 -> do
-      let writs = zip [1..] events <&> \(id, a) ->
-                      (Writ id Nothing a, [])
-
-      print "About to write"
-
-      for_ writs $ \w ->
-        atomically (writeTQueue persistQ2 w)
-
-      print "About to wait"
-
-      replicateM_ 100 $ do
-        atomically $ readTQueue releaseQ2
-
-      print "Done"
--}
-=======
 module Main (module Ur.King.Main) where
-import Ur.King.Main
->>>>>>> f1cd1bf7
+import Ur.King.Main