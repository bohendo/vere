--- conflicted
+++ resolved
@@ -219,11 +219,7 @@
     = ArvoEvWhom ()   Ship
     | ArvoEvWack ()   Entropy
     | ArvoEvCrud Path Noun
-<<<<<<< HEAD
-    | ArvoEvVeer Atom Noun
     | ArvoEvWyrd Vere
-=======
->>>>>>> 716ed120
   deriving (Eq, Ord, Show)
 
 deriveNoun ''ArvoEv
@@ -343,13 +339,7 @@
 -- in the event browser, which otherwise is broken, I don't care right now.
 instance FromNoun Ev where
   parseNoun = parseNoun >=> \case
-<<<<<<< HEAD
-    ReOrg ""     s t p v -> fmap EvBlip $ parseNoun $ toNoun (s,t,p,v)
-    ReOrg "vane" s t p v -> fmap EvVane $ parseNoun $ toNoun (s,t,p,v)
-    ReOrg x      _ _ _ _ -> fail $ "First path-elem must be ?($ %vane): found " ++ show x
-=======
     ReOrg _ s t p v -> fmap EvBlip $ parseNoun $ toNoun (s,t,p,v)
->>>>>>> 716ed120
 
 
 -- Short Event Names -----------------------------------------------------------
