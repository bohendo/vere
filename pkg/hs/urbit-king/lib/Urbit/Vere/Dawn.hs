{-|
    Use etherium to access PKI information.
-}

module Urbit.Vere.Dawn ( dawnVent
                       , dawnCometList
                       , renderShip
                       , mineComet
                       -- Used only in testing
                       , mix
                       , shas
                       , shaf
                       , deriveCode
                       , cometFingerprintBS
                       , cometFingerprint
                       ) where

import Urbit.Arvo.Common
import Urbit.Arvo.Event  hiding (Address)
import Urbit.Prelude     hiding (rights, to, (.=))

import Data.Bits                     (xor)
import Data.List                     (nub)
import Data.Text                     (splitOn)
import Data.Aeson
import Data.HexString
import Numeric                       (showHex)

import qualified Crypto.Hash.SHA256    as SHA256
import qualified Crypto.Hash.SHA512    as SHA512
import qualified Crypto.Sign.Ed25519   as Ed
import qualified Data.Binary           as B
import qualified Data.ByteString       as BS
import qualified Data.ByteString.Char8 as C
import qualified Data.ByteString.Lazy  as L
import qualified Network.HTTP.Client   as C
import qualified Urbit.Ob              as Ob

import qualified Network.HTTP.Client.TLS as TLS
import qualified Network.HTTP.Types      as HT

-- The address of the azimuth contract as a string.
azimuthAddr :: Text
azimuthAddr = "0x223c067f8cf28ae173ee5cafea60ca44c335fecb"

-- Conversion Utilities --------------------------------------------------------

passFromBS :: ByteString -> ByteString -> ByteString -> Pass
passFromBS enc aut sut
  | bytesAtom sut /= 1 = Pass (Ed.PublicKey mempty) (Ed.PublicKey mempty)
  | otherwise          = Pass (Ed.PublicKey aut) (Ed.PublicKey enc)

bsToBool :: ByteString -> Bool
bsToBool bs = bytesAtom bs == 1

clanFromShip :: Ship -> Ob.Class
clanFromShip = Ob.clan . Ob.patp . fromIntegral

shipSein :: Ship -> Ship
shipSein = Ship . fromIntegral . Ob.fromPatp . Ob.sein . Ob.patp . fromIntegral

renderShip :: Ship -> Text
renderShip = Ob.renderPatp . Ob.patp . fromIntegral

hexStrToAtom :: Text -> Atom
hexStrToAtom =
  bytesAtom . reverse . toBytes . hexString . removePrefix . encodeUtf8

onLeft :: (a -> b) -> Either a c -> Either b c
onLeft fun = bimap fun id

-- Data Validation -------------------------------------------------------------

-- Derive public key structure from the key derivation seed structure
ringToPass :: Ring -> Pass
ringToPass Ring{..} = Pass{..}
  where
    passCrypt = decode ringCrypt
    passSign = decode ringSign
    decode = fst . fromJust . Ed.createKeypairFromSeed_
    fromJust = \case
      Nothing -> error "Invalid seed passed to createKeypairFromSeed"
      Just x -> x

-- JSONRPC Functions -----------------------------------------------------------

-- The big problem here is that we can't really use the generated web3 wrappers
-- around the azimuth contracts, especially for the galaxy table request. They
-- make multiple rpc invocations per galaxy request (which aren't even
-- batched!), while Vere built a single batched rpc call to fetch the entire
-- galaxy table.
--
-- The included Network.JsonRpc.TinyClient that Network.Web3 embeds can't do
-- batches, so calling that directly is out.
--
-- Network.JSONRPC appears to not like something about the JSON that Infura
-- returns; it's just hanging? Also no documentation.
--
-- So, like with Vere, we roll our own.

dawnSendHTTP :: String -> L.ByteString -> RIO e (Either Int L.ByteString)
dawnSendHTTP endpoint requestData = liftIO do
  manager <- C.newManager TLS.tlsManagerSettings

  initialRequest <- C.parseRequest endpoint
  let request = initialRequest
        { C.method = "POST"
        , C.requestBody = C.RequestBodyLBS $ requestData
        , C.requestHeaders = [("Accept", "application/json"),
                              ("Content-Type", "application/json"),
                              ("Charsets", "utf-8")]
        }

  response <- C.httpLbs request manager

  -- Return body if 200.
  let code = HT.statusCode $ C.responseStatus response
  case code of
    200 -> pure $ Right $ C.responseBody response
    _   -> pure $ Left code

class RequestMethod m where
  getRequestMethod :: m -> Text

data RawResponse = RawResponse
  { rrId :: Int
  , rrResult :: Text
  }
  deriving (Show)

instance FromJSON RawResponse where
  parseJSON = withObject "Response" $ \v -> do
    rrId <- v .: "id"
    rrResult <- v .: "result"
    pure RawResponse{..}


-- Given a list of methods and parameters, return a list of decoded responses.
dawnPostRequests :: forall req e resp
                  . (ToJSON req, RequestMethod req)
                 => String
                 -> (req -> Text -> resp)
                 -> [req]
                 -> RIO e [resp]
dawnPostRequests endpoint responseBuilder requests = do
  -- Encode our input requests
  let requestPayload =
        encode $ Array $ fromList $ fmap toFullRequest $ zip [0..] requests

  -- Send to the server
  responses <- dawnSendHTTP endpoint requestPayload >>= \case
    Left err -> error $ "error fetching " <> endpoint <> ": HTTP " <> (show err)
    Right x -> pure x

  -- Get a list of the result texts in the order of the submitted requests
  rawSorted <- case decode responses of
    Nothing -> error $ "couldn't decode json"
    Just x  -> pure $ map rrResult $ sortOn rrId x

  -- Build the final result structure by calling the passed in builder with the
  -- request (some outputs need data from the request structure, eitherwise,
  -- we'd lean on FromJSON).
  let results = map (uncurry responseBuilder) (zip requests rawSorted)
  pure results

 where
  toFullRequest :: (Int, req) -> Value
  toFullRequest (rid, req) = object [ "jsonrpc" .= ("2.0" :: Text)
                                    , "method"  .= getRequestMethod req
                                    , "params"  .= req
                                    , "id"      .= rid
                                    ]

-- Azimuth JSON Requests -------------------------------------------------------

-- Not a full implementation of the Ethereum ABI, but just the ability to call
-- a method by encoded id (like 0x63fa9a87 for `points(uint32)`), and a single
-- UIntN 32 parameter.
encodeCall :: Text -> Int -> Text
encodeCall method idx = method <> leadingZeroes <> renderedNumber
  where
    renderedNumber = pack $ showHex idx ""
    leadingZeroes = replicate (64 - length renderedNumber) '0'

data BlockRequest = BlockRequest
  deriving (Show, Eq)

instance RequestMethod BlockRequest where
  getRequestMethod BlockRequest = "eth_blockNumber"

instance ToJSON BlockRequest where
  toJSON BlockRequest = Array $ fromList []

-- No need to parse, it's already in the format we'll pass as an argument to
-- eth calls which take a block number.
parseBlockRequest :: BlockRequest -> Text -> TextBlockNum
parseBlockRequest _ txt = txt

type TextBlockNum = Text

data PointRequest = PointRequest
  { grqHexBlockNum :: TextBlockNum
  , grqPointId :: Int
  } deriving (Show, Eq)

instance RequestMethod PointRequest where
  getRequestMethod PointRequest{..} = "eth_call"

instance ToJSON PointRequest where
  -- 0x63fa9a87 is the points(uint32) call.
  toJSON PointRequest{..} =
    Array $ fromList [object [ "to" .= azimuthAddr
                             , "data" .= encodeCall "0x63fa9a87" grqPointId],
                      String grqHexBlockNum
                     ]

parseAndChunkResultToBS :: Text -> [ByteString]
parseAndChunkResultToBS result =
  map reverse $
  chunkBytestring 32 $
  toBytes $
  hexString $
  removePrefix $
  encodeUtf8 result

-- The incoming result is a text bytestring. We need to take that text, and
-- spit out the parsed data.
--
-- We're sort of lucky here. After removing the front "0x", we can just chop
-- the incoming text string into 10 different 64 character chunks and then
-- parse them as numbers.
parseEthPoint :: PointRequest -> Text -> EthPoint
parseEthPoint PointRequest{..} result = EthPoint{..}
 where
  [rawEncryptionKey,
   rawAuthenticationKey,
   rawHasSponsor,
   rawActive,
   rawEscapeRequested,
   rawSponsor,
   rawEscapeTo,
   rawCryptoSuite,
   rawKeyRevision,
   rawContinuityNum] = parseAndChunkResultToBS result

  escapeState = if bsToBool rawEscapeRequested
                then Just $ Ship $ fromIntegral $ bytesAtom rawEscapeTo
                else Nothing

  -- Vere doesn't set ownership information, neither did the old Dawn.hs
  -- implementation.
  epOwn = (0, 0, 0, 0)

  epNet = if not $ bsToBool rawActive
    then Nothing
    else Just
      ( fromIntegral $ bytesAtom rawKeyRevision
      , passFromBS rawEncryptionKey rawAuthenticationKey rawCryptoSuite
      , fromIntegral $ bytesAtom rawContinuityNum
      , (bsToBool rawHasSponsor,
         Ship (fromIntegral $ bytesAtom rawSponsor))
      , escapeState
      )

  -- I don't know what this is supposed to be, other than the old Dawn.hs and
  -- dawn.c do the same thing.
  epKid = case clanFromShip (Ship $ fromIntegral grqPointId) of
    Ob.Galaxy -> Just (0, setToHoonSet mempty)
    Ob.Star   -> Just (0, setToHoonSet mempty)
    _         -> Nothing

-- Preprocess data from a point request into the form used in the galaxy table.
parseGalaxyTableEntry :: PointRequest -> Text -> (Ship, (Rift, Life, Pass))
parseGalaxyTableEntry PointRequest{..} result = (ship, (rift, life, pass))
 where
  [rawEncryptionKey,
   rawAuthenticationKey,
   _, _, _, _, _,
   rawCryptoSuite,
   rawKeyRevision,
   rawContinuityNum] = parseAndChunkResultToBS result

  ship = Ship $ fromIntegral grqPointId
  rift = fromIntegral $ bytesAtom rawContinuityNum
  life = fromIntegral $ bytesAtom rawKeyRevision
  pass = passFromBS rawEncryptionKey rawAuthenticationKey rawCryptoSuite

removePrefix :: ByteString -> ByteString
removePrefix withOhEx
  | prefix == "0x" = suffix
  | otherwise      = error "not prefixed with 0x"
 where
  (prefix, suffix) = splitAt 2 withOhEx

chunkBytestring :: Int -> ByteString -> [ByteString]
chunkBytestring size bs
  | null rest = [cur]
  | otherwise = (cur : chunkBytestring size rest)
 where
  (cur, rest) = splitAt size bs

data TurfRequest = TurfRequest
  { trqHexBlockNum :: TextBlockNum
  , trqTurfId :: Int
  } deriving (Show, Eq)

instance RequestMethod TurfRequest where
  getRequestMethod TurfRequest{..} = "eth_call"

instance ToJSON TurfRequest where
  -- 0xeccc8ff1 is the dnsDomains(uint32) call.
  toJSON TurfRequest{..} =
    Array $ fromList [object [ "to" .= azimuthAddr
                             , "data" .= encodeCall "0xeccc8ff1" trqTurfId],
                      String trqHexBlockNum
                     ]

-- This is another hack instead of a full Ethereum ABI response.
parseTurfResponse :: TurfRequest -> Text -> Turf
parseTurfResponse a raw = turf
  where
    without0x = removePrefix $ encodeUtf8 raw
    (_, blRest) = splitAt 64 without0x
    (utfLenStr, utfStr) = splitAt 64 blRest
    utfLen = fromIntegral $ bytesAtom $ reverse $ toBytes $ hexString utfLenStr
    dnsStr = decodeUtf8 $ BS.take utfLen $ toBytes $ hexString utfStr
    turf = Turf $ fmap Cord $ reverse $ splitOn "." dnsStr

-- Azimuth Functions -----------------------------------------------------------

retrievePoint :: String -> TextBlockNum -> Ship -> RIO e EthPoint
retrievePoint endpoint block ship =
  dawnPostRequests endpoint parseEthPoint
    [PointRequest block (fromIntegral ship)] >>= \case
      [x] -> pure x
      _   -> error "JSON server returned multiple return values."

validateFeedAndGetSponsor :: String
                          -> TextBlockNum
                          -> Feed
                          -> RIO e (Seed, Ship)
validateFeedAndGetSponsor endpoint block = \case
    Feed0 s -> do
      r <- validateSeed s
      case r of
        Left e  -> error e
        Right r -> pure (s, r)
    Feed1 s -> validateGerms s

  where
    validateGerms Germs{..} =
      case gFeed of
        []    -> error "no usable keys in keyfile"
        (Germ{..}:f) -> do
                  let seed = Seed gShip gLife gRing Nothing
                  r :: Either String Ship
                    <- validateSeed seed
                  case r of
                    Left _  -> validateGerms $ Germs gShip f
                    Right r -> pure (seed, r)

<<<<<<< HEAD
    validateSeed (Seed ship life ring oaf) =
      case clanFromShip ship of
        Ob.Comet -> validateComet
        Ob.Moon  -> validateMoon
        _        -> validateRest
      where
        validateComet = do
          -- A comet address is the fingerprint of the keypair
          let shipFromPass = cometFingerprint $ ringToPass ring
          if (ship /= shipFromPass) then
            pure $ Left ("comet name doesn't match fingerprint " <>
                         show ship <> " vs " <>
                         show shipFromPass)
          else if (life /= 1) then
            pure $ Left "comet can never be re-keyed"
          else
            pure $ Right (shipSein ship)

        validateMoon = do
          -- TODO: The current code in zuse does nothing, but we should be able
          -- to try to validate the oath against the current as exists planet
          -- on chain.
          pure $ Right $ shipSein ship
=======
    validateSeed (Seed ship life ring oaf) = do
      case clanFromShip ship of
        Ob.Comet -> pure validateComet
        Ob.Moon  -> pure validateMoon
        _        -> validateRest
      where
        cometFromPass = cometFingerprint $ ringToPass ring
        validateComet
          -- A comet address is the fingerprint of the keypair
          | (ship /= cometFromPass) =
            Left ("comet name doesn't match fingerprint " <>
                         show ship <> " vs " <>
                         show cometFromPass)
          | (life /= 1) =
            Left "comet can never be re-keyed"
          | otherwise =
            Right (shipSein ship)

        validateMoon =
          -- TODO: The current code in zuse does nothing, but we should be able
          -- to try to validate the oath against the current as exists planet
          -- on chain.
          Right $ shipSein ship
>>>>>>> c095c370

        validateRest = do
          putStrLn ("boot: retrieving " <> renderShip ship <> "'s public keys")

          --TODO  could cache this lookup
          whoP <- retrievePoint endpoint block ship
          case epNet whoP of
            Nothing -> pure $ Left "ship not keyed"
            Just (netLife, pass, contNum, (hasSponsor, who), _) -> do
              if (netLife /= life) then
                pure $ Left ("keyfile life mismatch; keyfile claims life " <>
                             show life <> ", but Azimuth claims life " <>
                             show netLife)
              else if ((ringToPass ring) /= pass) then
                pure $ Left "keyfile does not match blockchain"
              -- TODO: The hoon code does a breach check, but the C code never
              -- supplies the data necessary for it to function.
              else
                pure $ Right who


-- Walk through the sponsorship chain retrieving the actual sponsorship chain
-- as it exists on Ethereum.
getSponsorshipChain :: String -> TextBlockNum -> Ship -> RIO e [(Ship,EthPoint)]
getSponsorshipChain endpoint block = loop
  where
    loop ship = do
      putStrLn ("boot: retrieving keys for sponsor " <> renderShip ship)
      ethPoint <- retrievePoint endpoint block ship

      case (clanFromShip ship, epNet ethPoint) of
        (Ob.Comet, _) -> error "Comets cannot be sponsors"
        (Ob.Moon, _)  -> error "Moons cannot be sponsors"

        (_, Nothing) ->
            error $ unpack ("Ship " <> renderShip ship <> " not booted")

        (Ob.Galaxy, Just _) -> pure [(ship, ethPoint)]

        (_, Just (_, _, _, (False, _), _)) ->
            error $ unpack ("Ship " <> renderShip ship <> " has no sponsor")

        (_, Just (_, _, _, (True, sponsor), _)) -> do
            chain <- loop sponsor
            pure $ chain <> [(ship, ethPoint)]

-- Produces either an error or a validated boot event structure.
dawnVent :: HasLogFunc e => String -> Feed -> RIO e (Either Text Dawn)
dawnVent provider feed =
  -- The type checker can't figure this out on its own.
  (onLeft tshow :: Either SomeException Dawn -> Either Text Dawn) <$> try do
    putStrLn ("boot: requesting ethereum information from " <> pack provider)
    blockResponses
      <- dawnPostRequests provider parseBlockRequest [BlockRequest]

    hexStrBlock <- case blockResponses of
      [num] -> pure num
      x     -> error "Unexpected multiple returns from block # request"

    let dBloq = hexStrToAtom hexStrBlock
    putStrLn ("boot: ethereum block #" <> tshow dBloq)

    (dSeed, immediateSponsor)
      <- validateFeedAndGetSponsor provider hexStrBlock feed
    dSponsor <- getSponsorshipChain provider hexStrBlock immediateSponsor

    putStrLn "boot: retrieving galaxy table"
    dCzar <- (mapToHoonMap . mapFromList) <$>
      (dawnPostRequests provider parseGalaxyTableEntry $
         map (PointRequest hexStrBlock) [0..255])

    putStrLn "boot: retrieving network domains"
    dTurf <- nub <$> (dawnPostRequests provider parseTurfResponse $
      map (TurfRequest hexStrBlock) [0..2])

    let dNode = Nothing

    pure MkDawn{..}


-- Comet List ------------------------------------------------------------------

dawnCometList :: RIO e [Ship]
dawnCometList = do
  -- Get the jamfile with the list of stars accepting comets right now.
  manager <- io $ C.newManager TLS.tlsManagerSettings
  request <- io $ C.parseRequest "https://bootstrap.urbit.org/comet-stars.jam"
  response <- io $ C.httpLbs (C.setRequestCheckStatus request) manager
  let body = toStrict $ C.responseBody response

  noun <- cueBS body & either throwIO pure
  fromNounErr noun & either (throwIO . uncurry ParseErr) pure


-- Comet Mining ----------------------------------------------------------------

mix :: BS.ByteString -> BS.ByteString -> BS.ByteString
mix a b = BS.pack $ loop (BS.unpack a) (BS.unpack b)
  where
    loop [] []         = []
    loop a  []         = a
    loop [] b          = b
    loop (x:xs) (y:ys) = (xor x y) : loop xs ys

shax :: BS.ByteString -> BS.ByteString
shax = SHA256.hash

shas :: BS.ByteString -> BS.ByteString -> BS.ByteString
shas salt = shax . mix salt . shax

shaf :: BS.ByteString -> BS.ByteString -> BS.ByteString
shaf salt ruz = (mix a b)
  where
    haz = shas salt ruz
    a = (take 16 haz)
    b = (drop 16 haz)

-- Given a ring, derives the network login code.
--
-- Note that the network code is a patp, not a patq: the bytes have been
-- scrambled.
deriveCode :: Ring -> Ob.Patp
deriveCode Ring {..} = Ob.patp $
                       bytesAtom $
                       take 8 $
                       shaf (C.pack "pass") $
                       shax $
                       C.singleton 'B' <> ringSign <> ringCrypt

cometFingerprintBS :: Pass -> ByteString
cometFingerprintBS = (shaf $ C.pack "bfig") . passToBS

cometFingerprint :: Pass -> Ship
cometFingerprint = Ship . B.decode . fromStrict . reverse . cometFingerprintBS

tryMineComet :: Set Ship -> Word64 -> Maybe Seed
tryMineComet ships seed =
  if member shipSponsor ships
  then Just $ Seed shipName 1 ring Nothing
  else Nothing
  where
    -- Hash the incoming seed into a 64 bytes.
    baseHash = SHA512.hash $ toStrict $ B.encode seed
    signSeed = (take 32 baseHash)
    ringSeed = (drop 32 baseHash)
    ring = Ring signSeed ringSeed
    pass = ringToPass ring
    shipName = cometFingerprint pass
    shipSponsor = shipSein shipName

mineComet :: Set Ship -> Word64 -> Seed
mineComet ships = loop
  where
    loop eny =
      case (tryMineComet ships eny) of
        Nothing -> loop (eny + 1)
        Just x  -> x<|MERGE_RESOLUTION|>--- conflicted
+++ resolved
@@ -359,31 +359,6 @@
                     Left _  -> validateGerms $ Germs gShip f
                     Right r -> pure (seed, r)
 
-<<<<<<< HEAD
-    validateSeed (Seed ship life ring oaf) =
-      case clanFromShip ship of
-        Ob.Comet -> validateComet
-        Ob.Moon  -> validateMoon
-        _        -> validateRest
-      where
-        validateComet = do
-          -- A comet address is the fingerprint of the keypair
-          let shipFromPass = cometFingerprint $ ringToPass ring
-          if (ship /= shipFromPass) then
-            pure $ Left ("comet name doesn't match fingerprint " <>
-                         show ship <> " vs " <>
-                         show shipFromPass)
-          else if (life /= 1) then
-            pure $ Left "comet can never be re-keyed"
-          else
-            pure $ Right (shipSein ship)
-
-        validateMoon = do
-          -- TODO: The current code in zuse does nothing, but we should be able
-          -- to try to validate the oath against the current as exists planet
-          -- on chain.
-          pure $ Right $ shipSein ship
-=======
     validateSeed (Seed ship life ring oaf) = do
       case clanFromShip ship of
         Ob.Comet -> pure validateComet
@@ -407,7 +382,6 @@
           -- to try to validate the oath against the current as exists planet
           -- on chain.
           Right $ shipSein ship
->>>>>>> c095c370
 
         validateRest = do
           putStrLn ("boot: retrieving " <> renderShip ship <> "'s public keys")
