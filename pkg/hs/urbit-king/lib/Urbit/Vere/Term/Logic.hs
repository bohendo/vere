--- conflicted
+++ resolved
@@ -55,22 +55,15 @@
   deriving (Show)
 
 data History
-    = HistoryText Text
-    | HistorySlog (Atom, Tank)
+    = HistoryText !Text
+    | HistorySlog !(Atom, Tank)
   deriving (Show)
 
 data St = St
-<<<<<<< HEAD
-    { sHistory :: !(Seq Text)
+    { sHistory :: !(Seq History)
     , sLine    :: !Text
     , sCurPos  :: !Word
     , sSpinner :: !SpinnerState
-=======
-    { sHistory :: Seq History
-    , sLine    :: Text
-    , sCurPos  :: Word
-    , sSpinner :: SpinnerState
->>>>>>> ba0192f9
     }
   deriving (Show)
 
@@ -99,20 +92,15 @@
     word :: Integral i => i -> Word
     word = fromIntegral
 
-<<<<<<< HEAD
-    record :: Text -> St -> St
-    record !t st@St{..} = st { sHistory = trim (sHistory |> t) }
-=======
     recordText :: Text -> St -> St
-    recordText t st@St{..} = st {
+    recordText !t st@St{..} = st {
       sHistory = trim (sHistory |> (HistoryText t))
       }
 
     recordSlog :: (Atom, Tank) -> St -> St
-    recordSlog t st@St{..} = st {
+    recordSlog !t st@St{..} = st {
       sHistory = trim (sHistory |> (HistorySlog t))
       }
->>>>>>> ba0192f9
 
     trim :: Seq a -> Seq a
     trim s | length s < 20 = s
