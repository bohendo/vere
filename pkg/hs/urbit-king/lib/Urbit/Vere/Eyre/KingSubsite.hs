--- conflicted
+++ resolved
@@ -42,11 +42,7 @@
 
 kingSubsite :: HasLogFunc e
             => Ship
-<<<<<<< HEAD
-            -> (Time.Wen -> Gang -> Path -> IO (Maybe (Term, Noun)))
-=======
             -> ScryFunc
->>>>>>> 0f069a08
             -> IO RenderedStat
             -> TVar ((Atom, Tank) -> IO ())
             -> RAcquire e KingSubsite
