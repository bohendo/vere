--- conflicted
+++ resolved
@@ -58,62 +58,24 @@
 import Data.Conduit
 import Network.HTTP.Client.TLS
 import RIO.Directory
-
 import Urbit.Arvo
 import Urbit.King.Config
-<<<<<<< HEAD
-import Urbit.Noun             hiding (Parser)
-import Urbit.Noun.Conversions (cordToUW)
-=======
->>>>>>> c40a02b0
 import Urbit.Vere.Dawn
 import Urbit.Vere.Pier
 import Urbit.Vere.Pier.Types
 import Urbit.Vere.Serf
 
-<<<<<<< HEAD
-import Control.Concurrent     (myThreadId, runInBoundThread)
+import Control.Concurrent     (myThreadId)
 import Control.Exception      (AsyncException(UserInterrupt))
 import Control.Lens           ((&))
-import Data.Default           (def)
-import RIO                    (logSticky, logStickyDone)
 import System.Process         (system)
 import Text.Show.Pretty       (pPrint)
 import Urbit.King.App         (runApp, runAppLogFile, runPierApp)
 import Urbit.King.App         (HasConfigDir(..))
-import Urbit.King.App         (runApp, runAppLogFile, runPierApp)
-import Urbit.King.App         (HasConfigDir(..))
-=======
-import Control.Concurrent     (myThreadId)
-import Control.Exception      (AsyncException(UserInterrupt))
-import Control.Lens           ((&))
-import Text.Show.Pretty       (pPrint)
-import Urbit.King.App         (runApp, runAppLogFile, runPierApp)
-import Urbit.King.App         (HasConfigDir(..))
->>>>>>> c40a02b0
 import Urbit.Noun.Conversions (cordToUW)
 import Urbit.Time             (Wen)
 import Urbit.Vere.LockFile    (lockFile)
 
-<<<<<<< HEAD
-import qualified Data.Set                     as Set
-import qualified Data.Text                    as T
-import qualified Network.HTTP.Client          as C
-import qualified System.Console.Terminal.Size as TSize
-import qualified System.Environment           as Sys
-import qualified System.Exit                  as Sys
-import qualified System.IO.LockFile.Internal  as Lock
-import qualified System.Posix.Signals         as Sys
-import qualified System.ProgressBar           as PB
-import qualified System.Random                as Sys
-import qualified Urbit.King.CLI               as CLI
-import qualified Urbit.King.EventBrowser      as EventBrowser
-import qualified Urbit.Ob                     as Ob
-import qualified Urbit.Vere.Log               as Log
-import qualified Urbit.Vere.Pier              as Pier
-import qualified Urbit.Vere.Serf              as Serf
-import qualified Urbit.Vere.Term              as Term
-=======
 import qualified Data.Set                as Set
 import qualified Data.Text               as T
 import qualified Network.HTTP.Client     as C
@@ -128,7 +90,6 @@
 import qualified Urbit.Vere.Pier         as Pier
 import qualified Urbit.Vere.Serf         as Serf
 import qualified Urbit.Vere.Term         as Term
->>>>>>> c40a02b0
 
 --------------------------------------------------------------------------------
 
@@ -327,7 +288,6 @@
       case snap of
         Nothing -> pure ()
         Just sn -> do
-          let start = top <> "/.partial-replay/"
           liftIO $ system $ "cp -r \"" <> sn <> "\" \"" <> tmpDir <> "\""
           pure ()
 
