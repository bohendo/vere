--- conflicted
+++ resolved
@@ -21,37 +21,6 @@
 
   /** Random useful C macros.
   **/
-<<<<<<< HEAD
-    /* Assert.  Good to capture.
-
-       TODO: determine which c3_assert calls can rather call c3_dessert, i.e. in
-       public releases, which calls to c3_assert should abort and which should
-       no-op? If the latter, is the assert useful inter-development to validate
-       conditions we might accidentally break or not useful at all?
-    */
-
-#     if defined(ASAN_ENABLED) && defined(__clang__)
-#       define c3_assert(x)                       \
-          do {                                    \
-            if (!(x)) {                           \
-              assert(x);                          \
-            }                                     \
-          } while(0)
-#     else
-#       define c3_assert(x)                       \
-          do {                                    \
-            if (!(x)) {                           \
-              fflush(stderr);                     \
-              fprintf(stderr, "\rAssertion '%s' " \
-                      "failed in %s:%d\r\n",      \
-                      #x, __FILE__, __LINE__);    \
-              abort();                            \
-            }                                     \
-          } while(0)
-#endif
-
-=======
->>>>>>> 4bfddbfe
     /* Dessert. Debug assert. If a debugger is attached, it will break in and
        execution can be allowed to proceed without aborting the process.
        Otherwise, the unhandled SIGTRAP will dump core.
