--- conflicted
+++ resolved
@@ -186,7 +186,6 @@
 #     define c3_rename(a, b) ({                                 \
         rename(a, b);})
 
-<<<<<<< HEAD
   /** i/o wrappers
   ***
   ***  these handle partial success and retry ephemeral errors
@@ -210,7 +209,7 @@
     */
       ssize_t
       c3_write(c3_i fid_i, const void* buf_v, size_t len_i);
-=======
+
 /* c3_align(
        x    - the address/quantity to align,
        al   - the alignment,
@@ -250,6 +249,5 @@
   x &= ~(al - 1);
   return (void*)x;
 }
->>>>>>> 7ef74854
 
 #endif /* ifndef C3_DEFS_H */