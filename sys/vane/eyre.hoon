--- conflicted
+++ resolved
@@ -956,7 +956,7 @@
           ?:  ?=([%complete %error *] result.sih)
             [%| message.build-result.result.sih]
           [%& [p q.q]:(result-to-cage:ford build-result.result.sih)]
-        (ames-gram (slav %p p.tee) got-inner+~ (slav %uv q.tee) res)
+        (ames-gram (slav %p p.tee) %got-inner (slav %uv q.tee) res)
       ::
           {$ha *}
         %-  emule  |.  ^+  ..apex
@@ -994,7 +994,7 @@
           (eyre-them tee q.cay)
         =+  usr=(slav %ta p.tee)
         =+  ((hard {pul/purl ^}) q.q.cay)
-        ?.  ?=($& -.r.p.pul)
+        ?.  ?=(%& -.r.p.pul)
           ~&  [%auth-lost usr (head:en-purl p.pul)]
           (eyre-them tee q.cay)
         (get-req:(dom-vi usr (scag 2 p.r.p.pul)) q.tee q.cay)
@@ -2132,13 +2132,8 @@
         (err tang.a)
       ?:  ?=(%error -.build-result.a)
         (err message.build-result.a)
-<<<<<<< HEAD
-      =/  =cage  (result-to-cage:ford-api build-result.a)
+      =/  =cage  (result-to-cage:ford build-result.a)
       =-  ?-(-.- %& p.-, %| (err p.-))
-=======
-      =/  =cage  (result-to-cage:ford build-result.a)
-      =-  ?-(-.- $& p.-, $| (err p.-))
->>>>>>> 5bef9794
       (mule |.(~|(driver+dom ~|(bad-res+p.q.cage (try q.cage)))))
     ::
     ++  possibly-stateful
