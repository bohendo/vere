--- conflicted
+++ resolved
@@ -992,13 +992,9 @@
           (back-turbo tee %json p.cuf)
         (get-rush:(ire-ix p.tee) q.tee ((hard json) q.q.p.cuf))
       ::
-<<<<<<< HEAD
-          $quit  ~&(quit+tee (get-quit:(ire-ix p.tee) q.tee))
+          $quit  (get-quit:(ire-ix p.tee) q.tee)
           ::  ironically, old eyre will never get an http-response.
           $http-response  !!
-=======
-          $quit  (get-quit:(ire-ix p.tee) q.tee)
->>>>>>> 9a0d86a4
       ==
     ::
         $wake
