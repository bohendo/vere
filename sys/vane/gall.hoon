--- conflicted
+++ resolved
@@ -1303,42 +1303,6 @@
       ^-  (unit @tas)
       ?+  sep  ~&  [%ap-vain sep]
                ~
-<<<<<<< HEAD
-        $bonk  `%a
-        $build  `%f
-        $cash  `%a
-        $conf  `%g
-        $cred  `%c
-        $crew  `%c
-        $crow  `%c
-        $deal  `%g
-        $dirk  `%c
-        $drop  `%c
-        $flog  `%d
-        $info  `%c
-        $keep  `%f
-        $kill  `%f
-        $look  `%j
-        $merg  `%c
-        $mint  `%j
-        $mont  `%c
-        $nuke  `%a
-        $ogre  `%c
-        $perm  `%c
-        $rest  `%b
-        $snap  `%j
-        $wait  `%b
-        $want  `%a
-        $warp  `%c
-        $wind  `%j
-        $wipe  `%f
-      ::
-        $request     `%l
-        $serve       `%r
-        $connect     `%r
-        $disconnect  `%r
-        $rule        `%r
-=======
         %bonk  `%a
         %build  `%f
         %cash  `%a
@@ -1361,18 +1325,18 @@
         %ogre  `%c
         %perm  `%c
         %rest  `%b
-        %rule  `%e
-        %serv  `%e
         %snap  `%j
-        %them  `%e
         %wait  `%b
         %want  `%a
         %warp  `%c
-        %well  `%e
-        %well  `%e
         %wind  `%j
         %wipe  `%f
->>>>>>> e99d1ea1
+      ::
+        %request     `%l
+        %serve       `%r
+        %connect     `%r
+        %disconnect  `%r
+        %rule        `%r
       ==
     --
   --
