--- conflicted
+++ resolved
@@ -31,12 +31,6 @@
 --                                                      ::
 |%  ::::::::::::::::::::::::::::::::::::::::::::::::::::::    %gall state
     ::::::::::::::::::::::::::::::::::::::::::::::::::::::
-<<<<<<< HEAD
-=======
-++  axle-n  ?(axle)                                     ::  upgrade path
-    ::::::::::::::::::::::::::::::::::::::::::::::::::::::  state proper
-    ::::::::::::::::::::::::::::::::::::::::::::::::::::::
->>>>>>> 3ec660df
 ++  axle                                                ::  all state
   $:  $0                                                ::  state version
       pol/(map ship mast)                               ::  apps by ship
@@ -1295,16 +1289,8 @@
   ~
 ::
 ++  load                                                ::  recreate vane
-<<<<<<< HEAD
   |=  old/axle
   ..^$(all old)
-=======
-  |=  old/axle-n
-  ^+  ..^$
-  ?-  -.old
-      $0  ..^$(all old)
-  ==
->>>>>>> 3ec660df
 ::
 ++  scry
   |=  {fur/(unit (set monk)) ren/@tas why/shop syd/desk lot/coin tyl/path}
