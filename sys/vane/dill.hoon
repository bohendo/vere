::
::  dill (4d), terminal handling
::
|=  pit/vase
=,  dill
=>  |%                                                  ::  interface tiles
++  gill  (pair ship term)                              ::  general contact
--                                                      ::
=>  |%                                                  ::  console protocol
++  axle                                                ::
  $:  $0                                                ::
      ore/(unit ship)                                   ::  identity once set
      hey/(unit duct)                                   ::  default duct
      dug/(map duct axon)                               ::  conversations
      $=  hef                                           ::  other weights
      $:  a/(unit mass)                                 ::
          b/(unit mass)                                 ::
          c/(unit mass)                                 ::
          e/(unit mass)                                 ::
          f/(unit mass)                                 ::
          g/(unit mass)                                 ::
          t/(unit mass)                                 ::
      ==                                                ::
  ==                                                    ::
++  axon                                                ::  dill per duct
  $:  ram/term                                          ::  console program
      tem/(unit (list dill-belt))                       ::  pending, reverse
      wid/_80                                           ::  terminal width
      pos/@ud                                           ::  cursor position
      see/(list @c)                                     ::  current line
  ==                                                    ::
--  =>                                                  ::
|%                                                      ::  protocol outward
++  mess                                                ::
  $%  {$dill-belt p/(hypo dill-belt)}                   ::
  ==                                                    ::
++  move  {p/duct q/(wind note gift:able)}              ::  local move
++  note-ames                                           ::  weird ames move
  $%  {$make p/(unit @t) q/@ud r/@ s/?}                 ::
      {$sith p/@p q/@uw r/?}                            ::
      {$wegh $~}                                        ::
  ==                                                    ::
++  note-behn                                           ::
  $%  {$wegh $~}                                        ::
  ==                                                    ::
++  note-clay                                           ::
  $%  {$merg p/@p q/@tas r/@p s/@tas t/case u/germ:clay}::  merge desks
      {$warp p/sock q/riff:clay}                        ::  wait for clay hack
      {$wegh $~}                                        ::
      {$perm p/ship q/desk r/path s/rite:clay}          ::  change permissions
  ==                                                    ::
++  note-dill                                           ::  note to self, odd
  $%  {$crud p/@tas q/(list tank)}                      ::
      {$heft $~}                                        ::
      {$init p/ship}                                    ::
      {$text p/tape}                                    ::
      {$veer p/@ta q/path r/@t}                         ::  install vane
      {$vega p/path q/path}                             ::  reboot by path
      {$velo p/@t q/@t}                                 ::  reboot by path
      {$verb $~}                                        ::  verbose mode
  ==                                                    ::
++  note-eyre                                           ::
  $%  {$wegh $~}                                        ::
  ==                                                    ::
++  note-ford                                           ::
  $%  {$wegh $~}                                        ::
  ==                                                    ::
++  note-gall                                           ::
  $%  {$conf dock $load ship desk}                      ::
      {$deal p/sock q/cush:gall}                        ::
      {$wegh $~}                                        ::
  ==                                                    ::
++  note                                                ::  out request $->
<<<<<<< HEAD
  $?  {?($a $b $c $e $f $g $t) $wegh $~}                ::
=======
>>>>>>> 3a92dde1
  $%  {$a note-ames}                                    ::
      {$b note-behn}                                    ::
      {$c note-clay}                                    ::
      {$d note-dill}                                    ::
      {$e note-eyre}                                    ::
      {$f note-ford}                                    ::
      {$g note-gall}                                    ::
  ==                                                    ::
++  sign-ames                                           ::
  $%  {$nice $~}                                        ::
      {$send p/lane:ames q/@}                           ::
      {$init p/ship}                                    ::
      {$mass p/mass}                                    ::
  ==                                                    ::
++  sign-behn                                           ::
  $%  {$mass p/mass}                                    ::
  ==                                                    ::
++  sign-clay                                           ::
  $%  {$mere p/(each (set path) (pair term tang))}      ::
      {$note p/@tD q/tank}                              ::
      {$writ p/riot:clay}                               ::
      {$mass p/mass}                                    ::
      {$mack p/(unit tang)}                             ::
  ==                                                    ::
++  sign-dill                                           ::
  $%  {$blit p/(list blit)}                             ::
  ==                                                    ::
++  sign-eyre                                           ::
  $%  {$mass p/mass}                                    ::
  ==                                                    ::
++  sign-ford                                           ::
  $%  {$mass p/mass}                                    ::
  ==                                                    ::
++  sign-gall                                           ::
  $%  {$onto p/(each suss:gall tang)}                   ::
      {$unto p/cuft:gall}                               ::
      {$mass p/mass}                                    ::
  ==                                                    ::
++  sign                                                ::  in result $<-
<<<<<<< HEAD
  $?  {?($a $b $c $e $f $g $t) $mass p/mass}            ::
=======
>>>>>>> 3a92dde1
  $%  {$a sign-ames}                                    ::
      {$b sign-behn}                                    ::
      {$c sign-clay}                                    ::
      {$d sign-dill}                                    ::
      {$e sign-eyre}                                    ::
      {$f sign-ford}                                    ::
      {$g sign-gall}                                    ::
  ==
::::::::                                                ::  dill tiles
--
=|  all/axle
|=  {now/@da eny/@ ski/sley}                            ::  current invocation
=>  |%
    ++  as                                              ::  per cause
      |_  $:  {moz/(list move) hen/duct our/ship}
              axon
          ==
      ++  abet                                          ::  resolve
        ^-  {(list move) axle}
        [(flop moz) all(dug (~(put by dug.all) hen +<+))]
      ::
      ++  call                                          ::  receive input
        |=  kyz/task:able
        ^+  +>
        ?+    -.kyz  ~&  [%strange-kiss -.kyz]  +>
          $flow  +>
          $harm  +>
          $hail  (send %hey ~)
          $belt  (send `dill-belt`p.kyz)
          $text  (from %out (tuba p.kyz))
          $crud  ::  (send `dill-belt`[%cru p.kyz q.kyz])
                 (crud p.kyz q.kyz)
          $blew  (send %rez p.p.kyz q.p.kyz)
          $heft  heft
          $tick  =+  ^=  ges  ^-  gens:ames
                     :-  %en
                     =+  can=(clan:title p.kyz)
                     ?-  can
                       $czar  [%czar ~]
                       $duke  [%duke %anon ~]
                       $earl  [%earl (scot %p p.kyz)]
                       $king  [%king (scot %p p.kyz)]
                       $pawn  [%pawn ~]
                     ==
                 =+  yen=(scot %p (shax :(mix %ticket eny now)))
                 =+  ^=  beg  ^-  {his/@p tic/@p yen/@t ges/gens:ames}
                     [p.kyz q.kyz yen ges]
                 =+  cmd=[%hood %poke `cage`[%helm-begin !>(beg)]]
                 %=    +>.$
                     moz
                   :_(moz [hen %pass ~ %g %deal [our our] cmd])
                 ==
          $veer  (dump kyz)
          $vega  (dump kyz)
          $velo  (dump kyz)
          $verb  (dump kyz)
        ==
      ::
      ++  crud
        |=  {err/@tas tac/(list tank)}
        =+  ^=  wol  ^-  wall
            :-  (trip err)
            (zing (turn (flop tac) |=(a/tank (~(win re a) [0 wid]))))
        |-  ^+  +>.^$
        ?~  wol  +>.^$
        $(wol t.wol, +>.^$ (from %out (tuba i.wol)))
      ::
      ++  dump                                          ::  pass down to hey
        |=  git/gift:able
        ?>  ?=(^ hey.all)
        +>(moz [[u.hey.all %give git] moz])
      ::
      ++  done                                          ::  return gift
        |=  git/gift:able
        +>(moz :_(moz [hen %give git]))
      ::
      ++  from                                          ::  receive belt
        |=  bit/dill-blit
        ^+  +>
        ?:  ?=($mor -.bit)
          |-  ^+  +>.^$
          ?~  p.bit  +>.^$
          $(p.bit t.p.bit, +>.^$ ^$(bit i.p.bit))
        ?:  ?=($out -.bit)
          %+  done  %blit
          :~  [%lin p.bit]
              [%mor ~]
              [%lin see]
              [%hop pos]
          ==
        ?:  ?=($klr -.bit)
          %+  done  %blit
          :~  [%lin (cvrt:ansi p.bit)]
              [%mor ~]
              [%lin see]
              [%hop pos]
          ==
        ?:  ?=($pro -.bit)
          (done(see p.bit) %blit [[%lin p.bit] [%hop pos] ~])
        ?:  ?=($pom -.bit)
          =.  see  (cvrt:ansi p.bit)
          (done %blit [[%lin see] [%hop pos] ~])
        ?:  ?=($hop -.bit)
          (done(pos p.bit) %blit [bit ~])
        ?:  ?=($qit -.bit)
          (dump %logo ~)
        (done %blit [bit ~])
      ::
      ++  ansi
        |%
        ++  cvrt                                        ::  stub to (list @c)
          |=  a/stub                                    ::  with ANSI codes
          ^-  (list @c)
          %-  zing  %+  turn  a
          |=  a/(pair stye (list @c))
          ^-  (list @c)
          ;:  weld
              ?:  =(0 ~(wyt in p.p.a))  ~
              `(list @c)`(zing (turn ~(tap in p.p.a) ef))
              (bg p.q.p.a)
              (fg q.q.p.a)
              q.a
              ?~(p.p.a ~ (ef ~))
              (bg ~)
              (fg ~)
          ==
        ::
        ++  ef  |=(a/^deco (scap (deco a)))             ::  ANSI effect
        ::
        ++  fg  |=(a/^tint (scap (tint a)))             ::  ANSI foreground
        ::
        ++  bg                                          ::  ANSI background
          |=  a/^tint
          %-  scap
          =>((tint a) [+(p) q])                         ::  (add 10 fg)
        ::
        ++  scap                                        ::  ANSI escape seq
          |=  a/$@(@ (pair @ @))
          %-  (list @c)
          :+  27  '['                                   ::  "\033[{a}m"
          ?@(a :~(a 'm') :~(p.a q.a 'm'))
        ::
        ++  deco                                        ::  ANSI effects
          |=  a/^deco  ^-  @
          ?-  a
            ~   '0'
            %br  '1'
            %un  '4'
            %bl  '5'
          ==
        ::
        ++  tint                                        ::  ANSI colors (fg)
          |=  a/^tint
          ^-  (pair @ @)
          :-  '3'
          ?-  a
            $k  '0'
            $r  '1'
            $g  '2'
            $y  '3'
            $b  '4'
            $m  '5'
            $c  '6'
            $w  '7'
            $~  '9'
          ==
        --
      ::
      ++  heft
        %_    .
            moz
          :*  [hen %pass /heft/ames %a %wegh ~]
              [hen %pass /heft/behn %b %wegh ~]
              [hen %pass /heft/clay %c %wegh ~]
              [hen %pass /heft/eyre %e %wegh ~]
              [hen %pass /heft/ford %f %wegh ~]
              [hen %pass /heft/gall %g %wegh ~]
              [hen %pass /heft/turbo %t %wegh ~]
              moz
          ==
        ==
      ::
      ++  init                                          ::  initialize
        ~&  [%dill-init our ram]
        =+  myt=(flop (need tem))
        =+  can=(clan:title our)
        =.  tem  ~
        =.  moz  :_(moz [hen %pass / %c %merg our %home our %base da+now %init])
        =.  moz  :_(moz [hen %pass ~ %g %conf [[our ram] %load our %home]])
        =.  +>  ?:  ?=(?($czar $pawn) can)  +>
                (sync %base (sein:title our) %kids)
        =.  +>  ?:  ?=(?($czar $pawn) can)
                  (sync %home our %base)
                (init-sync %home our %base)
        =.  +>  ?.  ?=(?($duke $king $czar) can)  +>
                ::  make kids desk publicly readable, so syncs work.
                (show %kids):(sync %kids our %base)
        =.  +>  autoload
        =.  +>  peer
        |-  ^+  +>+
        ?~  myt  +>+
        $(myt t.myt, +>+ (send i.myt))
      ::
      ++  into                                          ::  preinitialize
        |=  gyl/(list gill)
        %_    +>
            tem  `(turn gyl |=(a/gill [%yow a]))
            moz
          :_  moz
          :*  hen
              %pass
              /
              %c
              [%warp [our our] %base `[%sing %y [%ud 1] /]]
          ==
        ==
      ::
      ++  send                                          ::  send action
        |=  bet/dill-belt
        ?^  tem
          +>(tem `[bet u.tem])
        %_    +>
            moz
          :_  moz
          [hen %pass ~ %g %deal [our our] ram %poke [%dill-belt -:!>(bet) bet]]
        ==
      ++  peer
        %_    .
            moz
          :_(moz [hen %pass ~ %g %deal [our our] ram %peer /drum])
        ==
      ::
      ++  show                                          ::  permit reads on desk
        |=  des/desk
        %_    +>.$
            moz
          :_  moz
          :*  hen  %pass  /show  %c  %perm  our
              des  /  r+`[%black ~]
          ==
        ==
      ::
      ++  sync
        |=  syn/{desk ship desk}
        %_    +>.$
            moz
          :_  moz
          :*  hen  %pass  /sync  %g  %deal  [our our]
              ram  %poke  %hood-sync  -:!>(syn)  syn
          ==
        ==
      ::
      ++  init-sync
        |=  syn/{desk ship desk}
        %_    +>.$
            moz
          :_  moz
          :*  hen  %pass  /init-sync  %g  %deal  [our our]
              ram  %poke  %hood-init-sync  -:!>(syn)  syn
          ==
        ==
      ::
      ++  autoload
        %_    .
            moz
          :_  moz
          :*  hen  %pass  /autoload  %g  %deal  [our our]
              ram  %poke  %kiln-start-autoload  [%atom %n `~]  ~
          ==
        ==
      ::
      ++  pump                                          ::  send diff ack
        %_    .
            moz
          :_(moz [hen %pass ~ %g %deal [our our] ram %pump ~])
        ==
      ::
      ++  take                                          ::  receive
        |=  sih/sign
        ^+  +>
        ?-    sih
            {?($a $b $c $e $f $g $t) $mass *}
          (wegt -.sih p.sih)
        ::
            {$a $nice *}
          ::  ~&  [%take-nice-ames sih]
          +>
        ::
            {$a $init *}
          +>(moz :_(moz [hen %give +.sih]))
        ::
            {$a $send *}
          +>(moz :_(moz [hen %give +.sih]))
        ::
            {$c $mere *}
          ?:  ?=(%& -.p.sih)
            +>.$
          (mean >%dill-mere-fail< >p.p.p.sih< q.p.p.sih)
        ::
            {$g $onto *}
          ::  ~&  [%take-gall-onto +>.sih]
          ?-  -.+>.sih
            %|  (crud %onto p.p.+>.sih)
            %&  (done %blit [%lin (tuba "{<p.p.sih>}")]~)
          ==
        ::
            {$g $unto *}
          ::  ~&  [%take-gall-unto +>.sih]
          ?-  -.+>.sih
            $coup  ?~(p.p.+>.sih +>.$ (crud %coup u.p.p.+>.sih))
            $quit  peer
            $reap  ?~  p.p.+>.sih
                     +>.$
                   (dump:(crud %reap u.p.p.+>.sih) %logo ~)
            $diff  pump:(from ((hard dill-blit) q:`vase`+>+>.sih))
          ==
        ::
            {$c $note *}
          (from %out (tuba p.sih ' ' ~(ram re q.sih)))
        ::
            {$c $writ *}
          init
        ::
            {$c $mack *}
          ?~  p.sih  +>.$
          (mean >%dill-clay-nack< u.p.sih)
        ::
            {$d $blit *}
          (done +.sih)
        ==
      ::
      ++  wegh
        ^-  mass
        :-  %dill
        :-  %|
        :~  all+[%& [ore hey dug]:all]
        ==
      ::
      ++  wegt
        |=  {lal/?($a $b $c $e $f $g $t) mas/mass}
        ^+  +>
        =.  hef.all
          ?-  lal
            $a  ~?(?=(^ a.hef.all) %double-mass-a hef.all(a `mas))
            $b  ~?(?=(^ b.hef.all) %double-mass-b hef.all(b `mas))
            $c  ~?(?=(^ c.hef.all) %double-mass-c hef.all(c `mas))
            $e  ~?(?=(^ e.hef.all) %double-mass-e hef.all(e `mas))
            $f  ~?(?=(^ f.hef.all) %double-mass-f hef.all(f `mas))
            $g  ~?(?=(^ g.hef.all) %double-mass-g hef.all(g `mas))
            $t  ~?(?=(^ t.hef.all) %double-mass-t hef.all(t `mas))
          ==
        ?.  ?&  ?=(^ a.hef.all)
                ?=(^ b.hef.all)
                ?=(^ c.hef.all)
                ?=(^ e.hef.all)
                ?=(^ f.hef.all)
                ?=(^ g.hef.all)
                ?=(^ t.hef.all)
            ==
          +>.$
        %+  done(hef.all [~ ~ ~ ~ ~ ~ ~])
          %mass
        =>  [hef.all d=wegh]
        [%vanes %| ~[u.a u.c d u.e u.f u.g u.b u.t]]
      --
    ::
    ++  ax                                              ::  make ++as
      |=  {hen/duct kyz/task:able}                           ::
      ?~  ore.all  ~
      =+  nux=(~(get by dug.all) hen)
      ?^  nux
        (some ~(. as [~ hen u.ore.all] u.nux))
      ?.  ?=($flow -.kyz)  ~
      %-  some
      %.  q.kyz
      %~  into  as
      :-  [~ hen u.ore.all]
      :*  p.kyz
          [~ ~]
          80
          0
          (tuba "<awaiting {(trip p.kyz)}, this may take a few minutes>")
      ==
    --
|%                                                      ::  poke+peek pattern
++  call                                                ::  handle request
  |=  $:  hen/duct
          hic/(hypo (hobo task:able))
      ==
  ^+  [p=*(list move) q=..^$]
  =>  %=    .                                           ::  XX temporary
          q.hic
        ^-  task:able
        ?:  ?=($soft -.q.hic)
          ::  ~&  [%dill-call-soft (@tas `*`-.p.q.hic)]
          ((hard task:able) p.q.hic)
        ?:  (~(nest ut -:!>(*task:able)) | p.hic)  q.hic
        ~&  [%dill-call-flub (@tas `*`-.q.hic)]
        ((hard task:able) q.hic)
      ==
  ?:  ?=($boot -.q.hic)
    :_(..^$ [hen %pass ~ (note %a p.q.hic)]~)
  ?:  ?=($flog -.q.hic)
    ::  ~&  [%dill-flog +.q.hic]
    ?:  ?=({$crud $hax-init {$leaf *} ~} p.q.hic)
      =+  him=(slav %p (crip p.i.q.p.q.hic))
      :_(..^$ ?~(hey.all ~ [u.hey.all %give %init him]~))
    ?:  ?=({$crud $hax-heft ~} p.q.hic)
      :_(..^$ ?~(hey.all ~ [u.hey.all %slip %d %heft ~]~))
    :_(..^$ ?~(hey.all ~ [u.hey.all %slip %d p.q.hic]~))
  =.  hey.all  ?^(hey.all hey.all `hen)
  ?:  ?=($init -.q.hic)
    ::  ~&  [%cnhp-init hen]
    ?:  =(ore.all `p.q.hic)
      [[hen %give q.hic]~ ..^$]
    =:  ore.all  `p.q.hic
        dug.all   ~
      ==
    =^  moz  all  abet:(need (ax (need hey.all) [%flow %hood ~]))
    ?:  |((lth p.q.hic 256) (gte p.q.hic (bex 64)))  [moz ..^$] ::  XX HORRIBLE
    [:_(moz [(need hey.all) %give %init p.q.hic]) ..^$]
  =+  nus=(ax hen q.hic)
  ?~  nus
    ~&  [%dill-no-flow q.hic]
    [~ ..^$]
  =^  moz  all  abet:(call:u.nus q.hic)
  [moz ..^$]
::
++  doze
  |=  {now/@da hen/duct}
  ^-  (unit @da)
  ~
::
++  load                                                ::  trivial
  |=  old/axle
  ..^$(all old)
::
++  scry
  |=  {fur/(unit (set monk)) ren/@tas why/shop syd/desk lot/coin tyl/path}
  ^-  (unit (unit cage))
  ?.  ?=(%& -.why)  ~
  =*  his  p.why
  [~ ~]
::
++  stay  all
::
++  take                                                ::  process move
  |=  {tea/wire hen/duct hin/(hypo sign)}
  ^+  [p=*(list move) q=..^$]
  ?:  =(~ ore.all)
    ?:  ?=({$a $init *} q.hin)
      ::  ~&  [%take-init hen]
      =.  hey.all  ?^(hey.all hey.all `hen)
      [[[hen %give +.q.hin] ~] ..^$]
      ::  [~ ..^$]
    ~&  [%take-back q.hin]
    [~ ..^$]
  ?.  (~(has by dug.all) hen)
    ~&  [%take-weird-sign q.hin]
    ~&  [%take-weird-hen hen]
    [~ ..^$]
  =+  our=?>(?=(^ ore.all) u.ore.all)
  =^  moz  all
    abet:(~(take as [~ hen our] (~(got by dug.all) hen)) q.hin)
  [moz ..^$]
--<|MERGE_RESOLUTION|>--- conflicted
+++ resolved
@@ -1,3 +1,4 @@
+!:
 ::
 ::  dill (4d), terminal handling
 ::
@@ -7,6 +8,7 @@
 ++  gill  (pair ship term)                              ::  general contact
 --                                                      ::
 =>  |%                                                  ::  console protocol
+++  all-axle  ?(axle)                                   ::
 ++  axle                                                ::
   $:  $0                                                ::
       ore/(unit ship)                                   ::  identity once set
@@ -71,10 +73,6 @@
       {$wegh $~}                                        ::
   ==                                                    ::
 ++  note                                                ::  out request $->
-<<<<<<< HEAD
-  $?  {?($a $b $c $e $f $g $t) $wegh $~}                ::
-=======
->>>>>>> 3a92dde1
   $%  {$a note-ames}                                    ::
       {$b note-behn}                                    ::
       {$c note-clay}                                    ::
@@ -114,10 +112,6 @@
       {$mass p/mass}                                    ::
   ==                                                    ::
 ++  sign                                                ::  in result $<-
-<<<<<<< HEAD
-  $?  {?($a $b $c $e $f $g $t) $mass p/mass}            ::
-=======
->>>>>>> 3a92dde1
   $%  {$a sign-ames}                                    ::
       {$b sign-behn}                                    ::
       {$c sign-clay}                                    ::
@@ -264,9 +258,9 @@
           |=  a/^deco  ^-  @
           ?-  a
             ~   '0'
-            %br  '1'
-            %un  '4'
-            %bl  '5'
+            $br  '1'
+            $un  '4'
+            $bl  '5'
           ==
         ::
         ++  tint                                        ::  ANSI colors (fg)
@@ -282,7 +276,7 @@
             $m  '5'
             $c  '6'
             $w  '7'
-            $~  '9'
+            ~  '9'
           ==
         --
       ::
@@ -295,7 +289,6 @@
               [hen %pass /heft/eyre %e %wegh ~]
               [hen %pass /heft/ford %f %wegh ~]
               [hen %pass /heft/gall %g %wegh ~]
-              [hen %pass /heft/turbo %t %wegh ~]
               moz
           ==
         ==
@@ -552,8 +545,10 @@
   ~
 ::
 ++  load                                                ::  trivial
-  |=  old/axle
+  |=  old/all-axle
   ..^$(all old)
+  ::  |=  old=*   ::  diable
+  ::  ..^$(ore.all `~zod)
 ::
 ++  scry
   |=  {fur/(unit (set monk)) ren/@tas why/shop syd/desk lot/coin tyl/path}
