--- conflicted
+++ resolved
@@ -36,114 +36,6 @@
   $%  {$dill-belt p/(hypo dill-belt)}                   ::
   ==                                                    ::
 ++  move  {p/duct q/(wind note gift:able)}              ::  local move
-<<<<<<< HEAD
-++  note-ames                                           ::  weird ames move
-  $%  {$wegh $~}                                        ::
-  ==                                                    ::
-++  note-behn                                           ::
-  $%  {$wegh $~}                                        ::
-  ==                                                    ::
-++  note-clay                                           ::
-  $%  {$merg p/@tas q/@p r/@tas s/case t/germ:clay}     ::  merge desks
-      {$warp p/ship q/riff:clay}                        ::  wait for clay hack
-      {$wegh $~}                                        ::
-      {$perm p/desk q/path r/rite:clay}                 ::  change permissions
-  ==                                                    ::
-++  note-dill                                           ::  note to self, odd
-  $%  {$crud p/@tas q/(list tank)}                      ::
-      {$heft $~}                                        ::
-      {$init p/ship}                                    ::
-      {$lyra p/@t q/@t}                                 ::  upgrade kernel
-      {$text p/tape}                                    ::
-      {$veer p/@ta q/path r/@t}                         ::  install vane
-      {$verb $~}                                        ::  verbose mode
-  ==                                                    ::
-++  note-ford                                           ::
-  $%  {$wegh $~}                                        ::
-  ==                                                    ::
-++  note-gall                                           ::
-  $%  {$conf dock $load ship desk}                      ::
-      {$deal p/sock q/cush:gall}                        ::
-      {$wegh $~}                                        ::
-  ==                                                    ::
-++  note-jael                                           ::
-  $%  $:  %dawn                                         ::  boot from keys
-          =seed:able:jael                               ::    identity params
-          spon=ship                                     ::    sponsor
-          czar=(map ship [=life =pass])                 ::    galaxy table
-          turf=(list turf)                              ::    domains
-          bloq=@ud                                      ::    block number
-          node=(unit purl:eyre)                         ::    gateway url
-          snap=(unit snapshot:jael)                     ::    head start
-      ==                                                ::
-      [%fake our=ship]                                  ::  boot fake
-      [%wegh ~]                                         ::
-  ==                                                    ::
-++  note-lient                                          ::
-  $%  [%wegh ~]                                         ::
-  ==                                                    ::
-++  note-rver                                           ::
-  $%  [%wegh ~]                                         ::
-  ==                                                    ::
-++  note                                                ::  out request $->
-  $%  {$a note-ames}                                    ::
-      {$b note-behn}                                    ::
-      {$c note-clay}                                    ::
-      {$d note-dill}                                    ::
-      {$f note-ford}                                    ::
-      {$g note-gall}                                    ::
-      {$j note-jael}                                    ::
-      {$l note-lient}                                   ::
-      {$r note-rver}                                    ::
-  ==                                                    ::
-++  sign-ames                                           ::
-  $%  {$nice $~}                                        ::
-      {$send p/lane:ames q/@}                           ::
-      {$mass p/mass}                                    ::
-  ==                                                    ::
-++  sign-behn                                           ::
-  $%  {$mass p/mass}                                    ::
-  ==                                                    ::
-++  sign-clay                                           ::
-  $%  {$mere p/(each (set path) (pair term tang))}      ::
-      {$note p/@tD q/tank}                              ::
-      {$writ p/riot:clay}                               ::
-      {$mass p/mass}                                    ::
-      {$mack p/(unit tang)}                             ::
-  ==                                                    ::
-++  sign-dill                                           ::
-  $%  {$blit p/(list blit)}                             ::
-  ==                                                    ::
-++  sign-ford                                           ::
-  $%  {$mass p/mass}                                    ::
-  ==                                                    ::
-++  sign-gall                                           ::
-  $%  {$onto p/(each suss:gall tang)}                   ::
-      {$unto p/cuft:gall}                               ::
-      {$mass p/mass}                                    ::
-  ==                                                    ::
-++  sign-jael                                           ::
-  $%  [%init p=ship]                                    ::
-      [%mass p=mass]                                    ::
-  ==                                                    ::
-++  sign-lient                                          ::
-  $%  [%mass p=mass]                                    ::
-  ==                                                    ::
-++  sign-rver                                           ::
-  $%  [%mass p=mass]                                    ::
-  ==                                                    ::
-++  sign                                                ::  in result $<-
-  $%  {$a sign-ames}                                    ::
-      {$b sign-behn}                                    ::
-      {$c sign-clay}                                    ::
-      {$d sign-dill}                                    ::
-      {$f sign-ford}                                    ::
-      {$g sign-gall}                                    ::
-      {%j sign-jael}                                    ::
-      {$l sign-lient}                                   ::
-      {$r sign-rver}                                    ::
-  ==
-=======
 ++  note                                                ::  out request $->
   $~  [%d %verb ~]                                      ::
   $%  $:  %a                                            ::
@@ -171,9 +63,6 @@
               ==                                        ::
           task:able:dill                                ::
       ==                                                ::
-      $:  %e                                            ::
-          $>(%wegh task:able:eyre)                      ::
-      ==                                                ::
       $:  %f                                            ::
           $>(%wegh task:able:ford)                      ::
       ==                                                ::
@@ -190,6 +79,12 @@
                   %wegh                                 ::
               ==                                        ::
           task:able:jael                                ::
+      ==                                                ::
+      $:  %l                                            ::
+          $>(%wegh task:able:http-client)               ::
+      ==                                                ::
+      $:  %r                                            ::
+          $>(%wegh task:able:http-server)               ::
   ==  ==                                                ::
 ++  sign                                                ::  in result $<-
   $~  [%j %init *@p]                                    ::
@@ -216,9 +111,6 @@
       $:  %d                                            ::
           $>(%blit gift:able:dill)                      ::
       ==                                                ::
-      $:  %e                                            ::
-          $>(%mass gift:able:eyre)                      ::
-      ==                                                ::
       $:  %f                                            ::
           $>(%mass gift:able:ford)                      ::
       ==                                                ::
@@ -234,8 +126,13 @@
                   %mass                                 ::
               ==                                        ::
           gift:able:jael                                ::
+      ==                                                ::
+      $:  %l                                            ::
+          $>(%mass gift:able:http-client)               ::
+      ==                                                ::
+      $:  %r                                            ::
+          $>(%mass gift:able:http-server)               ::
   ==  ==                                                ::
->>>>>>> f9b5da7b
 ::::::::                                                ::  dill tiles
 --
 =|  all/axle
@@ -518,12 +415,8 @@
             $reap  ?~  p.p.+>.sih
                      +>.$
                    (dump:(crud %reap u.p.p.+>.sih) %logo ~)
-<<<<<<< HEAD
-            $diff  pump:(from ((hard dill-blit) q:`vase`+>+>.sih))
+            $diff  pump:(from ;;(dill-blit q:`vase`+>+>.sih))
             $http-response  !!
-=======
-            $diff  pump:(from ;;(dill-blit q:`vase`+>+>.sih))
->>>>>>> f9b5da7b
           ==
         ::
             {$c $note *}
