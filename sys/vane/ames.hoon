!:  ::  ames (4a), networking
::
  |=  pit=vase
  =>  =~
::  structures
=,  ames
::  this number needs to be below 8
::
<<<<<<< HEAD
=+  protocol-version=2
=======
=+  protocol-version=3
>>>>>>> 8491a087
|%
+$  move  [p=duct q=(wind note gift:able)]              ::  local move
+$  note                                                ::  out request $->
  $~  [%b %wait *@da]                                   ::
  $%  $:  %b                                            ::    to %behn
          $>  $?  %rest                                 ::  cancel timer
                  %wait                                 ::  set timer
              ==                                        ::
          task:able:behn                                ::
      ==                                                ::
      $:  %d                                            ::    to %dill
          $>(%flog task:able:dill)                      ::  log output
      ==                                                ::
      $:  %j                                            ::    to %jael
          $>  $?  %meet                                 ::  neighbor
                  %pubs                                 ::  view public keys
                  %turf                                 ::  view domains
                  %vein                                 ::  view private keys
              ==                                        ::
          task:able:jael                                ::
      ==                                                ::
      $:  %g                                            ::    to %gall
          $>(%deal task:able:gall)                      ::  interact with apps
      ==                                                ::
      $:  @tas                                          ::    to any
          $>(%west task:able)                           ::  deliver message
  ==  ==                                                ::
+$  sign                                                ::  in result _<-
  $~  [%b %wake ~]                                      ::
  $%  $:  %b                                            ::    from %behn
          $>(%wake gift:able:behn)                      ::  timer activate
      ==                                                ::
      $:  %j                                            ::    from %jael
          $>  $?  %pubs                                 ::  public keys
                  %turf                                 ::  bind to domains
                  %vein                                 ::  private keys
              ==                                        ::
          gift:able:jael                                ::
      ==                                                ::
      $:  %g                                            ::    from %gall
          $%  [%mean p=ares]                            ::  XX obsolete
              [%nice ~]                                 ::  XX obsolete
              $>(%unto gift:able:gall)                  ::  application ack
      ==  ==                                            ::
      $:  @tas                                          ::    from any
          $%  $>(%crud vane-task)                       ::  XX strange
              $>  $?  %mack                             ::  message ack
                      %woot                             ::  reaction message
                  ==                                    ::
              gift:able                                 ::
  ==  ==  ==                                            ::
::  |pact: internal packet structures
::
++  pact
  |%
  +$  full  [lyf=[to=life from=life] law=(unit deed) txt=@]
  +$  open  [lyf=[to=~ from=life] law=(unit deed) txt=@]
  --
--
  ::::::::::::::::::::::::::::::::::::::::::::::::::::::::
  ::              section 4aA, identity logic           ::
  ::              removed in favor of jael/ethereum     ::
  ::
  ::::::::::::::::::::::::::::::::::::::::::::::::::::::::
  ::              section 4aB, packet format            ::
  ::
  |%
  ++  bite                                              ::  packet to cake
    |=  pac=rock
    ^-  (unit cake)
    =+  [mag=(end 5 1 pac) bod=(rsh 5 1 pac)]
    =+  :*  vez=(end 0 3 mag)                           ::  protocol version
            chk=(cut 0 [3 20] mag)                      ::  checksum
            wix=(bex +((cut 0 [23 2] mag)))             ::  width of receiver
            vix=(bex +((cut 0 [25 2] mag)))             ::  width of sender
            tay=(cut 0 [27 5] mag)                      ::  message type
        ==
    ::  XX  these packets should be firewalled in vere so that they don't
    ::      make it into the event log
    ::
    ?.  =(protocol-version vez)      ~
    ?.  =(chk (end 0 20 (mug bod)))  ~
    %-  some
    :+  [(end 3 wix bod) (cut 3 [wix vix] bod)]
      (kins tay)
    (rsh 3 (add wix vix) bod)
  ::
  ++  kins  |=(tay=@ (snag tay `(list skin)`[%none %open %fast %full ~]))
  ++  ksin  |=(sin=skin `@`?-(sin %none 0, %open 1, %fast 2, %full 3))
  ++  spit                                              ::  cake to packet
    |=  kec=cake  ^-  @
    =+  wim=(met 3 p.p.kec)
    =+  dum=(met 3 q.p.kec)
    =+  yax=?:((lte wim 2) 0 ?:((lte wim 4) 1 ?:((lte wim 8) 2 3)))
    =+  qax=?:((lte dum 2) 0 ?:((lte dum 4) 1 ?:((lte dum 8) 2 3)))
    =+  wix=(bex +(yax))
    =+  vix=(bex +(qax))
    =+  bod=:(mix p.p.kec (lsh 3 wix q.p.kec) (lsh 3 (add wix vix) r.kec))
    =+  tay=(ksin q.kec)
    %+  mix
      %+  can  0
      :~  [3 protocol-version]
          [20 (mug bod)]
          [2 yax]
          [2 qax]
          [5 tay]
      ==
    (lsh 5 1 bod)
  --
  ::::::::::::::::::::::::::::::::::::::::::::::::::::::::
  ::              section 4aC, PKI engine               ::
  ::
  |%
  ++  go                                                ::    go
    |_  ton=town                                        ::  ames state
    ++  as                                              ::    as:go
      |_  our=ship                                      ::  per server
      ++  lax                                           ::    lax:as:go
        |_  [her=ship dur=dore]                         ::  per client
        ++  cluy                                        ::    cluy:lax:as:go
          ^-  [lyf=life cub=acru]                       ::  client crypto
          ?>  ?=(^ lew.wod.dur)
          [life.u.lew.wod.dur (com:nu:crub:crypto pass.u.lew.wod.dur)]
        ::
        ++  clon
          ^-  life
          ::  if we don't have a +deed for :her, we guess 1
          ::
          ?~(lew.wod.dur 1 life.u.lew.wod.dur)
        ::
        ++  griz                                        ::    griz:lax:as:go
          |=  now=@da                                   ::  generate key for
          ^-  [p=code q=_+>]
          =+  key=(shas %enty (mix now any.ton))
          :-  key
          %=  +>.$
            any.ton      (shax (mix now any.ton))
            heg.caq.dur  (~(put by heg.caq.dur) (shaf %hand key) key)
          ==
        ::
        ++  pode                                        ::    pode:lax:as:go
          |=  now=@da                                   ::  timeout route
          ^+  +>
          ?:  (lth her 256)  +>(lun.wod.dur [~ %if ~2000.1.1 0 (mix her .0.0.1.0)])
          +>(lun.wod.dur ~)
        ::
        ++  kuch                                        ::    kuch:lax:as:go
          |=  had=hand                                  ::  hear key tag
          ^-  (unit [code _+>])
          =+  wey=(~(get by heg.caq.dur) had)
          ?^  wey
            =+  key=u.wey
            :+  ~  key
            %=    ..kuch
                yed.caq.dur  [~ had u.wey]
                heg.caq.dur  (~(del by heg.caq.dur) had)
                qim.caq.dur  (~(put by qim.caq.dur) had key)
            ==
          =+  dyv=(~(get by qim.caq.dur) had)
          ?~  dyv  ~
          [~ u.dyv ..kuch]
        ::
        ++  wasc                                        ::    wasc:lax:as:go
          |=  key=code                                  ::  hear foreign code
          ^+  +>
          =+  had=(shaf %hand key)
          %_  ..wasc
            yed.caq.dur  [~ had key]
            qim.caq.dur  (~(put by qim.caq.dur) had key)
          ==
        ::
        ++  wast                                        ::    wast:lax:as:go
          |=  ryn=lane                                  ::  set route
          ^+  +>
          %=    +>
              lun.wod.dur
            ?:  ?=([%ix *] ryn)
              ?:  ?|  ?=(~ lun.wod.dur)
                      ?=([%ix *] u.lun.wod.dur)
                      ?&  ?=([%if *] u.lun.wod.dur)
                          (gth p.ryn (add ~s10 p.u.lun.wod.dur))
                      ==
                  ==
                [~ ryn]
              lun.wod.dur
            [~ ryn]
          ==
        ::
        ++  wist                                        ::    wist:lax:as:go
          |=  $:  now=@da                                ::  route via
                  waz=(list @p)
                  ryn=(unit lane)
                  pac=rock
              ==
          ^-  (list boon)
          ?:  =(our her)  [[%ouzo *lane pac] ~]
          ?~  waz  ~
          =+  dyr=?:(=(her i.waz) dur (gur i.waz))
          ?.  ?&  !=(our i.waz)
                  ?=(^ lun.wod.dyr)
              ==
            $(waz t.waz)
          :_  ?:  ?=(%ix -.u.lun.wod.dyr)
                $(waz t.waz)
              ~
          :+  %ouzo  u.lun.wod.dyr
          ?:  &(=(i.waz her) =(~ ryn))  pac
          =+  mal=(jam `meal`[%fore her ryn pac])
          %-  spit
          ^-  cake
          :*  [our i.waz]
              ?~  yed.caq.dyr  [%none mal]
              :-  %fast
              %^  cat  7
                p.u.yed.caq.dyr
              (en:crub:crypto q.u.yed.caq.dyr mal)
          ==
        ::
        ++  zuul                                        ::    zuul:lax:as:go
          |=  [now=@da seg=ship ham=meal]               ::  encode message
          ^-  [p=(list rock) q=_+>]
          =<  weft
          |%
          ++  wasp                                      ::  null security
            ^-([p=skin q=@] [%none (jam ham)])
          ::
          ++  weft                                      ::  fragment message
            ^-  [p=(list rock) q=_+>.$]
            =^  gim  ..weft  wisp
            :_  +>.$
            ^-  (list rock)
            =+  wit=(met 13 q.gim)
            ?<  =(0 wit)
            ?:  =(1 wit)
              =+  yup=(spit [our her] p.gim q.gim)
              [yup ~]
            =+  ruv=(rip 13 q.gim)
            =+  gom=(shaf %thug q.gim)
            =+  inx=0
            |-  ^-  (list rock)
            ?~  ruv  ~
            =+  ^=  vie
                %+  spit
                  [our her]
                wasp(ham [%carp (ksin p.gim) inx wit gom i.ruv])
            :-  vie
            $(ruv t.ruv, inx +(inx))
          ::
          ++  wisp                                      ::  generate message
            ^-  [[p=skin q=@] q=_..wisp]
            ?:  =(%carp -.ham)
              [wasp ..wisp]
            ?:  !=(~ yed.caq.dur)
              ?>  ?=(^ yed.caq.dur)
              :_  ..wisp
              :-  %fast
              %^  cat  7
                p.u.yed.caq.dur
              (en:cub:cluy q.u.yed.caq.dur (jam ham))
            ?:  &(=(~ lew.wod.dur) =(%back -.ham))
              [wasp ..wisp]
            ::  we include our deed in asymmetric skins (%open and %full)
            ::  if we're a comet or moon, or if we're sponsoring her
            ::
            =/  bil=(unit deed)
              =/  rac  (clan:title our)
              ?.  ?|  ?=(?(%earl %pawn) rac)
                      &(!?=(%czar rac) =(our seg))
                  ==
                ~
              `law.ton
            =/  yig  sen
            =/  hom  (jam ham)
            ?:  =(~ lew.wod.dur)
              :_  ..wisp
              :-  %open
              %-  jam
              ^-  open:pact
              :+  [~ lyf.yig]
                bil
              (sign:as:cub.yig hom)
            =/  cay  cluy
            :: :tuy: symmetric key proposal
            ::
            =^  tuy  +>.$  (griz now)
            :_  ..wisp
            :-  %full
            %-  jam
            ^-  full:pact
            :+  [lyf.cay lyf.yig]
              bil
            (seal:as:cub.yig pub:ex:cub.cay (jam tuy hom))
          --                                            ::  --zuul:lax:as:go
        --                                              ::  --lax:as:go
      ::
      ++  gur                                           ::  default dore
        |=  her=ship
        ^-  dore
        =+  def=?.((lth her 256) ~ [~ %if ~2000.1.1 0 (mix her .0.0.1.0)])
        [[~2100.1.1 def ~] *clot]
      ::
      ++  myx                                           ::  dore by ship
        |=  her=ship
        ^+  lax
        =/  fod=dore
          (fall (~(get by hoc.ton) her) (gur her))
        ~(. lax [her fod])
      ::
      ++  nux                                           ::  install dore
        |=  new=_lax
        ^+  +>
        +>(hoc.ton (~(put by hoc.ton) her.new dur.new))
      ::
      ++  sen                                           ::  current crypto
        ^-  [lyf=life cub=acru]
        ?~(val.ton !! [p.i.val.ton r.i.val.ton])
      ::
      ++  sev                                           ::  crypto by life
        |=  mar=life
        ^-  [p=? q=acru]
        ?~  val.ton  !!
        ?:  =(mar p.i.val.ton)
          [& r.i.val.ton]
        ?>  (lth mar p.i.val.ton)
        :-  |
        |-  ^-  acru
        ?>  ?=(^ t.val.ton)
        ?:  =(mar p.i.t.val.ton)
          r.i.t.val.ton
        $(t.val.ton t.t.val.ton)
      --                                                ::  --as:go
    ::
    ++  su                                              ::  install safe
      |=(new=_as `town`ton.new)
    ::
    ++  ti                                              ::  expire by time
      |=  now=@da
      ^-  town
      !!
    ::
    ++  us                                              ::  produce safe
      |=(our=ship `_as`~(. as our))
    --                                                ::  --go
  --
  ::::::::::::::::::::::::::::::::::::::::::::::::::::::::
  ::              section 4aF, packet pump             ::
  |%
  ++  pu                                                ::  packet pump
    |_  shed
    ++  abet  +<
    ++  ahoy                                            ::    ahoy:pu
      ^+  .                                             ::  initialize
      %_    .
          rtt  ~s1
          rto  ~s4
          rtn  ~
          rue  ~
          nus  0
          nif  0
          nep  0
          caw  2
          cag  64
          diq  ~
          pyz  ~
          puq  ~
      ==
    ::
    ++  bick                                            ::    bick:pu
      |=  [now=@da fap=flap]                            ::  ack by hash
      ^-  [[p=(unit soup) q=(list rock)] _+>]
      =+  sun=(~(get by diq) fap)
      ?~  sun
        ::  ~&  [%bick-none `@p`(mug fap)]              ::  not a real error
        [[~ ~] +>.$]
      ::  ~&  [%bick-good `@p`(mug fap) u.sun]
      =.  diq  (~(del by diq) fap)
      =^  gub  +>.$  (bock now u.sun)
      =^  yop  +>.$  (harv now)
      [[gub yop] +>.$]
    ::
    ++  bilk                                            ::    bilk:pu
      |=  now=@da                                       ::  inbound packet
      ^+  +>
      =+  trt=(mul 2 rtt)
      %=  +>.$
        rue  [~ now]
        rto  trt
        rtn  ?~(puq ~ [~ (add now trt)])
      ==
    ::
    ++  boom                                            ::    boom:pu
      |=  now=@da  ^-  ?                                ::  address timeout
      |(?=(~ rue) (gte (sub now u.rue) ~m1))
    ::
    ++  bust                                            ::    bust:pu
      ^-  ?                                             ::  not responding
      &(?=(^ rtn) (gte rto ~s16))
    ::
    ++  bike                                            ::    bike:pu
      ^+  .                                             ::  check stats
      ?>  .=  nif
          |-  ^-  @
          ?~  puq  0
          :(add !liv.q.n.puq $(puq l.puq) $(puq r.puq))
      .
    ::
    ++  beet                                            ::    beet:pu
      ^+  .                                             ::  advance unacked
      =-  +(nep ?~(foh nus u.foh))
      ^=  foh
      |-  ^-  (unit @ud)
      ?~  puq  ~
      ?:  (lte p.n.puq nep)  $(puq l.puq)
      =+  rig=$(puq r.puq)
      ?^(rig rig [~ p.n.puq])
    ::
    ++  bine                                            ::    bine:pu
      |=  [now=@da num=@ud]                             ::  apply ack
      ^-  [(unit soup) _+>]
      ?~  puq  !!
      ?.  =(num p.n.puq)
        ?:  (gth num p.n.puq)
          =+  lef=$(puq l.puq)
          [-.lef +.lef(puq [n.puq puq.lef r.puq])]
        =+  rig=$(puq r.puq)
        [-.rig +.rig(puq [n.puq l.puq puq.rig])]
      =:  rtt  ?.  &(liv.q.n.puq =(1 nux.q.n.puq))  rtt
               =+  gap=(sub now lys.q.n.puq)
               ::  ~&  [%bock-trip num (div gap (div ~s1 1.000))]
               (div (add (mul 2 rtt) gap) 3)
          nif  (sub nif !liv.q.n.puq)
        ==
      =+  lez=(dec (need (~(get by pyz) gom.q.n.puq)))
      =^  gub  pyz
          ?:  =(0 lez)
            [[~ gom.q.n.puq] (~(del by pyz) gom.q.n.puq)]
          [~ (~(put by pyz) gom.q.n.puq lez)]
      :-  gub
      +>.$(puq ~(nap to puq))
    ::
    ++  bock                                            ::    bock:pu
      |=  [now=@da num=@ud]                             ::  ack by sequence
      ^-  [(unit soup) _+>]
      =^  gym  +>  (bine now num)
      :-  gym
      ?:  (gth num nep)
        =+  cam=(max 2 (div caw 2))
        ::  ~&  [%bock-hole num nep cam]
        beet:(wept(nep num, cag cam, caw cam) nep num)
      =.  caw  ?:  (lth caw cag)  +(caw)
               (add caw !=(0 (mod (mug now) caw)))
      ?:  =(num nep)
        ::  ~&  [%bock-fine num nif caw cag]
        beet
      ::  ~&  [%bock-fill num nif caw cag]
      +>.$
    ::
    ++  harv                                            ::    harv:pu
      |=  now=@da                                       ::  harvest queue
      ^-  [(list rock) _+>]
      ?:  =(~ puq)  [~ +>(rtn ~)]
      ?.  (gth caw nif)  [~ +>]
      =+  wid=(sub caw nif)
      =|  rub=(list rock)
      =<  abet  =<  apse
      |%
      ++  abet
        ?~  rub  [~ +>.$]
        [(flop rub) +>.$(rtn [~ (add rto now)])]
      ::
      ++  apse
        ^+  .
        ?~  puq  .
        ?:  =(0 wid)  .
        =>  rigt  =<  left
        ?>  ?=(^ puq)
        ?:  =(0 wid)  .
        ?.  =(| liv.q.n.puq)  .
        ::  ~&  [%harv nux.q.n.puq p.n.puq]
        %_    .
          wid          (dec wid)
          rub          [pac.q.n.puq rub]
          nif          +(nif)
          liv.q.n.puq  &
          nux.q.n.puq  +(nux.q.n.puq)
          lys.q.n.puq  now
        ==
      ::
      ++  left
        ?>  ?=(^ puq)
        ^+(. =+(lef=apse(puq l.puq) lef(puq [n.puq puq.lef r.puq])))
      ++  rigt
        ?>  ?=(^ puq)
        ^+(. =+(rig=apse(puq r.puq) rig(puq [n.puq l.puq puq.rig])))
      --
    ::
    ++  wack                                            ::    wack:pu
      |=  now=@da                                       ::  wakeup (timeout)
      ^-  [(list rock) _+>]
      ?.  &(!=(~ rtn) ?>(?=(^ rtn) (gte now u.rtn)))  [~ +>]
      ::  ~&  [%slow (div rto (div ~s1 1.000))]
      =.  +>  (wept 0 nus)
      ?>  =(0 nif)
      =:  caw  2
          rto  ;:  min
                 (mul 2 rto)
                 ~m2
                 (mul ~s16 ?~(rue 1 +((div (sub now u.rue) ~d1))))
               ==
        ==
      (harv now)
    ::
    ++  wept                                            ::    wept:pu
      |=  [fip=@ud lap=@ud]                             ::  fip thru lap-1
      =<  abet  =<  apse
      |%
      ++  abet  +>.$
      ++  apse
        ^+  .
        ?~  puq  .
        ?:  (lth p.n.puq fip)  ?~(l.puq . left)
        ?:  (gte p.n.puq lap)  ?~(r.puq . rigt)
        =>  rigt  =<  left
        ?>  ?=(^ puq)
        ?.(liv.q.n.puq . .(nif (dec nif), liv.q.n.puq |))
      ::
      ++  left
        ?>  ?=(^ puq)
        ^+(. =+(lef=apse(puq l.puq) lef(puq [n.puq puq.lef r.puq])))
      ++  rigt
        ?>  ?=(^ puq)
        ^+(. =+(rig=apse(puq r.puq) rig(puq [n.puq l.puq puq.rig])))
      --
    ::
    ++  whap                                            ::    whap:pu
      |=  [now=@da gom=soup wyv=(list rock)]            ::  send a message
      ^-  [(list rock) _+>]
      =.  pyz  (~(put by pyz) gom (lent wyv))
      =.  +>
        |-  ^+  +>.^$
        ?~  wyv  +>.^$
        %=  $
          wyv  t.wyv
          nus  +(nus)
          diq  (~(put by diq) (shaf %flap i.wyv) nus)
          puq  (~(put to puq) [nus `soul`[gom 0 | ~2000.1.1 i.wyv]])
        ==
      (harv now)
    --
  --
  ::::::::::::::::::::::::::::::::::::::::::::::::::::::::
  ::              section 4aG, protocol engine          ::
  ::
  |%
  ++  am                                                ::    am
    ~%  %ames-am  ..is  ~
    |_  [our=ship now=@da fox=fort ski=sley]            ::  protocol engine
    ::  +deed-scry: for a +deed at a +life
    ::
    ++  deed-scry
      ~/  %deed-scry
      |=  [who=ship lyf=life]
      ^-  (unit deed)
      =;  ded
        ?~(ded ~ u.ded)
      ;;  (unit (unit deed))
      %-  (sloy-light ski)
      =/  pur=spur
        /(scot %ud lyf)/(scot %p who)
      [[151 %noun] %j our %deed da+now pur]
    ::  +life-scry: for a +life
    ::
    ++  life-scry
      ~/  %life-scry
      |=  who=ship
      ^-  (unit life)
      =;  lyf
        ?~(lyf ~ u.lyf)
      ;;  (unit (unit life))
      %-  (sloy-light ski)
      =/  pur=spur
        /(scot %p who)
      [[151 %noun] %j our %life da+now pur]
    ::  +sein-scry: for sponsor
    ::
    ++  sein-scry
      ~/  %sein
      |=  who=ship
      ;;  ship
      %-  need  %-  need
      %-  (sloy-light ski)
      [[151 %noun] %j our %sein da+now /(scot %p who)]
    ::  +saxo-scry: for sponsorship chain
    ::
    ++  saxo-scry
      ~/  %saxo
      |=  who=ship
      ;;  (list ship)
      %-  need  %-  need
      %-  (sloy-light ski)
      [[151 %noun] %j our %saxo da+now /(scot %p who)]
    ::  +turf-scry: for network domains
    ::
    ++  turf-scry
      ~/  %turf
      ;;  (list turf)
      %-  need  %-  need
      %-  (sloy-light ski)
      [[151 %noun] %j our %turf da+now ~]
    ::
    ++  vein                                            ::    vein:am
      ~/  %vein
      |=  [=life vein=(map life ring)]                  ::  new private keys
      ^-  fort
      ::
      ?.  ?&  (~(has by vein) life)
              =(life (roll ~(tap in ~(key by vein)) max))
          ==
        ~|  [%vein-mismatch +<]  !!
      %=  fox
          hoc.ton
        ::  reset connections
        ::
        (~(run by hoc.ton.fox) |=(=dore dore(caq *clot)))
      ::
          seh.ton
        ::  reset symmetric key cache
        ::
        ~
      ::
      ::  save our secrets, ready for action
          law.ton
        ::  save our deed (for comet/moon communication)
        ::
        (need (deed-scry our life))
      ::
          val.ton
        ::  save our secrets, ready for action
        ::
        ^-  wund
        %+  turn
          %+  sort
            ~(tap by vein)
          |=  [a=[=^life =ring] b=[=^life =ring]]
          (gth life.a life.b)
        |=  [=^life =ring]
        [life ring (nol:nu:crub:crypto ring)]
      ==
    ::
    ++  gnaw                                            ::    gnaw:am
      ~/  %gnaw
      |=  [kay=cape ryn=lane pac=rock]                  ::  process packet
      ^-  [p=(list boon) q=fort]
      =/  kec=(unit cake)  (bite pac)
      ?~  kec  [~ fox]
      ?:  (goop p.p.u.kec)
        [~ fox]
      ?.  =(our q.p.u.kec)
        [~ fox]
      =;  zap=[p=(list boon) q=fort]
        [(weld p.zap next) q.zap]
      =<  zork
      =<  zank
      ::  ~&  [%hear p.p.u.kec ryn `@p`(mug (shaf %flap pac))]
      %-  ~(chew la:(ho:um p.p.u.kec) kay ryn %none (shaf %flap pac))
      [q.u.kec r.u.kec]
    ::
    ++  goop                                            ::  blacklist
      |=  him=ship
      |
    ::
    ++  kick                                            ::    kick:am
      |=  hen=duct                                      ::  refresh net
      ^-  [p=(list boon) q=fort]
      zork:(kick:um hen)
    ::
    ++  next
      ^-  (list boon)
      =/  doz=(unit @da)  [~ (add now ~s32)]
      =.  doz
        |-  ^+  doz
        ?~  wab.zac.fox  doz
        =.  doz  $(wab.zac.fox l.wab.zac.fox)
        =.  doz  $(wab.zac.fox r.wab.zac.fox)
        =+  bah=q.n.wab.zac.fox
        (hunt lth doz rtn.sop.bah)
      =/  nex  (hunt lth doz tim.fox)
      ?:  =(tim.fox nex)
        ~
      [%pito (need nex)]~
    ::
    ++  rack                                            ::    rack:am
      ~/  %rack
      |=  [her=ship cha=path cop=coop]                  ::  e2e ack
      =/  oh  (ho:um her)
      =^  gud  oh  (cook:oh cop cha ~)
      ?.  gud  oh
      (cans:oh cha)
    ::
    ++  wake                                            ::    wake:am
      ~/  %wake
      |=  hen=duct                                      ::  harvest packets
      ^-  [p=(list boon) q=fort]
      =.  tim.fox  ~
      =/  neb=(list ship)  ~(tap in ~(key by wab.zac.fox))
      =|  bin=(list boon)
      |-  ^-  [p=(list boon) q=fort]
      ?~  neb
        =^  ban  fox  (kick hen)
        [:(weld bin p.ban next) fox]
      =/  fro=(list ship)  (saxo-scry our)
      =/  hoz  (ho:um i.neb)
      =^  bun  fox  zork:zank:(thaw:hoz fro)
      $(neb t.neb, bin (weld p.bun bin))
    ::
    ++  wise                                            ::    wise:am
      |=  [hen=duct her=ship cha=path val=*]            ::  send a statement
      ^-  [p=(list boon) q=fort]
      =^  ban  fox  zork:zank:(wool:(ho:um her) hen cha val)
      [(weld p.ban next) fox]
    ::
    ++  um                                              ::  per server
      =/  gus   (~(us go ton.fox) our)
      =/  weg=corn  zac.fox
      =|  bin=(list boon)
      |%
      ++  ho                                            ::    ho:um:am
        |=  her=ship                                    ::  per friend
        =+  diz=(myx:gus her)
        =+  bah=(~(get by wab.weg) her)
        =+  puz=?~(bah ahoy:pu %*(. pu +< sop.u.bah))
        =>  .(bah `bath`?~(bah [abet:puz ~ ~] u.bah))
        |%
        ++  busk                                        ::    busk:ho:um:am
          |=  [waz=(list ship) pax=(list rock)]         ::  send packets
          %_    +>
              bin
            |-  ^+  bin
            ?~  pax  bin
            $(pax t.pax, bin (weld (flop (wist:diz now waz ~ i.pax)) bin))
          ==
        ::
        ++  cans                                        ::    cans:ho:um:am
          |=  cha=path
          =+  rum=(need (~(get by raz.bah) cha))
          =.  rum
            %=  rum
              did  +(did.rum)
              mis  (~(del by mis.rum) did.rum)
            ==
          (coat cha rum)
        ::
        ++  coat                                        ::    coat:ho:um:am
          |=  [cha=path rum=race]                       ::  update input race
          ^+  +>
          =+  cun=(~(get by mis.rum) did.rum)
          ?:  |(!dod.rum ?=(~ cun))
            ::
            ::  if we have not yet received the current message,
            ::  or if we are not idle, just wait.
            ::
            +>.$(raz.bah (~(put by raz.bah) cha rum))
          ?.  =(%good p.u.cun)
            ::
            ::  if we are recording a failed message, acknowledge
            ::  it now, since it obviously won't be processed.
            ::
            ~&  [%fail-ack did.rum]
            =^  gud  +>.$
              (cook ``[%dead-message ~] cha `[q.u.cun r.u.cun])
            ?.  gud  +>.$
            %=    +>.$
                raz.bah
              %+  ~(put by raz.bah)  cha
              %=  rum
                did  +(did.rum)
                mis  (~(del by mis.rum) did.rum)
              ==
            ==
          ::
          ::  the message is good.  send it to be processed.
          ::
          ?>  ?=(^ s.u.cun)
          %=    +>.$
              raz.bah  (~(put by raz.bah) cha rum(dod |))
              bin
            :_  bin
            :^    %milk
                her
              `soap`[[lyf:sen:gus clon:diz] cha did.rum]
            u.s.u.cun
          ==
        ::
        ++  cook                                        ::    cook:ho:um:am
          |=  [cop=coop cha=path ram=(unit [ryn=lane dam=flap])]
          ^-  [gud=? con=_+>]                        ::  acknowledgment
          ::  ~&  [%ames-cook cop cha ram]
          =+  rum=(need (~(get by raz.bah) cha))
          =+  lat=(~(get by mis.rum) did.rum)
          ?:  &(?=(~ lat) ?=(~ ram))
            ~&  %ack-late-or-redundant
            [%| +>.$]
          :-  %&
          =+  ^-  [ryn=lane dam=flap]
              ?^  ram  [ryn.u.ram dam.u.ram]
              ?<  ?=(~ lat)
              [q r]:u.lat
          =.  raz.bah
            ?^  ram  raz.bah
            %+  ~(put by raz.bah)  cha
            rum(dod &, bum ?~(cop bum.rum (~(put by bum.rum) did.rum u.cop)))
          =/  seg  (sein-scry her)
          =^  roc  diz  (zuul:diz now seg [%back cop dam ~s0])
          =/  fro=(list ship)  (saxo-scry our)
          (busk(diz (wast:diz ryn)) (xong fro) roc)
        ::  XX move this logic into %zuse, namespaced under %jael?
        ::
        ++  deng                                        ::    deng:ho:um:am
          |=  law=(unit deed)                           ::  accept inline deed
          ^+  diz
          ?:  |(=(~ law) =(lew.wod.dur.diz law))
            diz
          ~|  [%deng-fail her]
          ?>  ?=(^ law)
          =*  wed  u.law
          ?>  ^-  ?
              ?-    (clan:title her)
                  %earl
                ::  signed by parent
                ::
                =/  seg  (^sein:title her)
                =/  yig
                  ?:  =(our seg)
                    sen:gus
                  cluy:(myx:gus seg)
                ?&  =(lyf.yig life.wed)
                    ?=(^ oath.wed)
                    .=  (need (sure:as:cub.yig u.oath.wed))
                    (shaf %earl (sham [her life.wed pass.wed]))
                ==
              ::
                  %pawn
                ::  self-signed, life 1, address is fingerprint
                ::
                =/  cub=acru  (com:nu:crub:crypto pass.wed)
                ?&  =(`@`fig:ex:cub her)
                    ?=(%1 life.wed)
                    ?=(^ oath.wed)
                    ::  XX do we care about this signature at all?
                    ::
                    .=  (need (sure:as:cub u.oath.wed))
                    (shaf %self (sham [her life.wed pass.wed]))
                ==
              ::
                  *
                ::  our sponsor
                ::
                ?&  !?=(%czar (clan:title our))
                    =(her (sein-scry our))
                ==
              ==
          diz(lew.wod.dur law)
        ::
        ++  done                                        ::    done:ho:um:am
          |=  [cha=path num=@ud]                        ::  complete outgoing
          ^-  [(unit duct) _+>]
          ::  ~&  [%ames-done cha num]
          =+  rol=(need (~(get by ryl.bah) cha))
          =+  rix=(~(get by san.rol) num)
          ?~  rix  [~ +>.$]
          :-  rix
          %_    +>.$
              ryl.bah
            (~(put by ryl.bah) cha rol(san (~(del by san.rol) num)))
          ==
        ::
        ++  la                                          ::    la:ho:um:am
          |_  [kay=cape ryn=lane aut=skin dam=flap]     ::  per packet
          ::
          ++  chew                                      ::    chew:la:ho:um:am
            |=  [sin=skin msg=@]                        ::  receive
            ^+  +>
            =<  abed
            |%
            ::  +abed: check that we have the keys to communicate with :her
            ::
            ++  abed
              ^+  +>.$
              ::  if we don't have a deed, subscribe for public key updates
              ::
              ::    XX update state so we only ask once?
              ::
              =?  +>.$  ?=(~ lew.wod.dur.diz)
                (emit %beer her)
              ::  if we don't have a deed, scry for it
              ::  (to avoid dropping the packet, if possible).
              ::
              =?  lew.wod.dur.diz  ?=(~ lew.wod.dur.diz)
                =/  life  (life-scry her)
                ?~(life ~ (deed-scry her u.life))
              ::  if we have a deed, proceed
              ::
              ?^  lew.wod.dur.diz
                apse
              ::  if :her is our initial sponsor, proceed (TOFU)
              ::
              ::    XX TOFU is unnecessary if we include keys
              ::    for the full sponsorship chain in the boot event
              ::
              ?:  =(her (sein-scry our))
                apse
              ::  if :her is a comet, or a moon of a known ship, proceed
              ::
              =/  =rank:title  (clan:title her)
              ?:  ?|  ?=(%pawn rank)
                      ?&  ?=(%earl rank)
                          !=(~ lew.wod.dur:(myx:gus (sein-scry her)))
                  ==  ==
                apse
              ::  otherwise, drop the packet
              ::
              +>.$
            ::  +apse: process the packet, notify if :her status changed
            ::
            ++  apse
              ^+  +>.$
              =/  oub  bust:puz
              =/  neg  =(~ yed.caq.dur.diz)
              =.  +>.$  east
              =/  eng  =(~ yed.caq.dur.diz)
              =/  bou  bust:puz
              =?  +>.$  &(oub !bou)
                (emit [%wine her " is ok"])
              ::  the presence of a symmetric key indicates neighboring
              ::  XX use deed instead?
              ::
              =?  +>.$  &(neg !eng)
                %-  emir  :~
                  [%wine her " is your neighbor"]
                  ?>  ?=(^ lew.wod.dur.diz)
                  [%raki her [life pass]:u.lew.wod.dur.diz]
                ==
              +>.$
            ::
            ++  east
              ^+  +>.$
              ?-    sin
                  %none
                ::  ~&  %chew-none
                =.  puz  (bilk:puz now)
                (chow ;;(meal (cue msg)))
              ::
                  %fast
                ::  ~&  %chew-fast
                =+  [mag=`hand`(end 7 1 msg) bod=(rsh 7 1 msg)]
                =/  dey  (kuch:diz mag)
                ::  ignore unknown key
                ::
                ?~  dey  +>.$
                =.  puz  (bilk:puz now)
                =^  key  diz  u.dey
                (chow(aut sin) ;;(meal (cue (dy:cub:sen:gus key bod))))
              ::
                  %full
                ::  ~&  %chew-full
                =/  mex  ;;(full:pact (cue msg))
                =.  diz  (deng law.mex)
                =/  wug  cluy:diz
                ?>  =(lyf.wug from.lyf.mex)
                =/  gey  (sev:gus to.lyf.mex)
                =/  sem  (need (tear:as:q.gey pub:ex:cub.wug txt.mex))
                =/  mes  ;;((pair @ @) (cue sem))
                =.  diz  (wasc:diz p.mes)
                =.  puz  (bilk:puz now)
                (west(msg q.mes))
              ::
                  %open
                ::  ~&  %chew-open
                =/  mex  ;;(open:pact (cue msg))
                =.  diz  (deng law.mex)
                =/  wug  cluy:diz
                ?>  =(lyf.wug from.lyf.mex)
                =/  mes  (need (sure:as:cub.wug txt.mex))
                =.  puz  (bilk:puz now)
                (west(msg mes))
              ==
            ++  west
              |=  ~
              =+  vib=(cue msg)
              =+  mal=(meal vib)
              ?.  =(mal vib)
                ~&  [%bad-meal her]
                +>.^$
              (chow(aut sin) mal)
            --
          ::
          ++  chow                                      ::    chow:la:ho:um:am
            |=  fud=meal                                ::  interpret meal
            ^+  +>
            =.  diz  ?:(=(%none aut) diz (wast:diz ryn))
            (dine fud)
          ::
          ++  cock                                      ::    cock:la:ho:um:am
            ^+  .                                       ::  send new ack
            ::  ~&  [%back kay dam]
            =*  cop  `coop`?:(=(%good kay) ~ ``[%dead-packet ~])
            =/  seg  (sein-scry her)
            =^  pax  diz  (zuul:diz now seg [%back cop dam ~s0])
            =/  fro=(list ship)  (saxo-scry our)
            ..cock(+> (busk(diz (wast:diz ryn)) (xong fro) pax))
          ::
          ++  deer                                      ::    deer:la:ho:um:am
            |=  [cha=path num=@ud dut=(unit)]           ::  interpret message
            ^+  +>
            =+  rum=(fall (~(get by raz.bah) cha) *race)
            ::  ~&  [%rx kay cha num [dod.rum did.rum] ?=(~ dut)]
            =*  bad  (~(has in bad.fox) her)
            =.  kay  ?.((~(has in bad.fox) her) kay ~&(%blocked %dead))
            %=    +>.$
                +>
              ?:  (lth num did.rum)
                ::
                ::  this message already acknowledged; repeat old ack,
                ::  or negative ack if this ship is blocked
                ::
                =*  cop  ^-  coop
                  %+  fall
                    (~(get by bum.rum) num)
                  ?:(bad ~ ``[%blocked ~])
                con:(cook (~(get by bum.rum) num) cha `[ryn dam])
              ::
              ::  insert this message in unprocessed set
              ::
              =.  mis.rum  (~(put by mis.rum) num [kay ryn dam dut])
              ::
              ::  if ship is blocked, advance pointer to latest message
              ::
              =.  did.rum  ?.(bad did.rum num)
              ::
              ::  process update
              ::
              (coat cha rum)
            ==
          ::
          ++  dine                                      ::    dine:la:ho:um:am
            |=  fud=meal                                ::  interpret meal
            ^+  +>
            ?-    -.fud
                %back
              =.  +>  ?.(=(%full aut) +> cock)          ::  finish handshake
              +>(..la (tock p.fud q.fud r.fud))
            ::
                %bond
              ::  ~&  [%bond p.fud q.fud]
              (deer p.fud q.fud ?-(kay %dead ~, %good [~ r.fud]))
            ::
                %carp
              ::  =+  zol=(~(get by olz.weg) s.fud)
              ::  ?^  zol  cock(kay u.zol)
              =^  neb  nys.weg
                  =+  neb=(~(get by nys.weg) s.fud)
                  ?^  neb  [u.neb nys.weg]
                  =+  neb=`bait`[(kins p.fud) 0 r.fud ~]
                  [neb (~(put by nys.weg) s.fud neb)]
              ?>  (lth q.fud p.r.neb)
              ?>  =((kins p.fud) p.neb)
              ?>  =(r.fud p.r.neb)
              =+  doy=`(unit @)`(~(get by q.r.neb) q.fud)
              ?^  doy  cock
              =>  ^+  .   %=  .
                    q.r.neb  (~(put by q.r.neb) q.fud t.fud)
                    q.neb    +(q.neb)
                  ==
              ::  ~&  [%carp q.fud s.fud q.neb p.r.neb]
              ?:  =(q.neb p.r.neb)
                =:  nys.weg  (~(del by nys.weg) s.fud)
                ::  olz.weg  (~(put by olz.weg) s.fud kay)
                  ==
                (golf p.neb r.neb)
              =.  +>.$  cock
              +>.$(nys.weg (~(put by nys.weg) s.fud neb))
            ::
                %fore
              =+  ^=  lyn  ^-  lane
                  ?~  q.fud  ryn
                  ?.  ?=(%if -.u.q.fud)  u.q.fud
                  [%ix +.u.q.fud]
                  ::  u.q.fud
              ?:  =(our p.fud)
                (emit %mead lyn r.fud)
              =/  zid  (myx:gus p.fud)
              =/  zon  %*(xong ..xong her p.fud)
              =/  fro=(list ship)  (saxo-scry our)
              (emir (wist:zid now (zon fro) [~ lyn] r.fud))
            ==
          ::
          ++  emir                                      ::    emir:la:ho:um:am
            |=  ben=(list boon)                         ::  emit boons
            ^+  +>
            ?~(ben +> $(ben t.ben, bin [i.ben bin]))
          ::
          ++  emit                                      ::    emit:la:ho:um:am
            |=  bun=boon                                ::  emit a boon
            +>(bin [bun bin])
          ::
          ++  golf                                      ::    golf:la:ho:um:am
            |=  [sin=skin duv=dove]                     ::  assemble fragments
            ^+  +>
            %+  chew  sin
            =+  [nix=0 rax=*(list @)]
            |-  ^-  @
            ?:  =(p.duv nix)
              (can 13 (turn (flop rax) |=(a=@ [1 a])))
            $(nix +(nix), rax [(need (~(get by q.duv) nix)) rax])
          --                                            ::  --la:ho:um:am
        ::
        ++  pong                                        ::    pong:ho:um:am
          |=  hen=duct                                  ::  test connection
          ^+  +>
          ?.  ?&  =(~ puq.puz)
                  ?|  bust:puz
                      ?=(~ rue.puz)
                      (gth now (add ~s32 u.rue.puz))
                      (lth u.rue.puz hop.fox)
                  ==
              ==
            +>.$
          (wool [/a/ping hen] /a/pi ~ |)
        ::
        ++  thaw                                        ::    thaw:ho:um:am
          |=  fro=(list ship)
          ^+  +>                                        ::  wakeup bomb
          =+  oub=bust:puz
          =^  yem  puz  (wack:puz now)
          =+  bou=bust:puz
          =.  bin
              ?.  &(bou !oub)  bin
              :_(bin [%wine her " not responding still trying"])
          =.  diz  ?:((boom:puz now) (pode:diz now) diz)
          (busk (xong fro) yem)
        ::
        ++  tock                                        ::    tock:ho:um:am
          |=  [cop=coop fap=flap cot=@dr]               ::  e2e ack by hash
          ^+  +>
          =^  yoh  puz  (bick:puz now fap)
          =.  +>.$
            ?~  p.yoh  +>.$
            =^  hud  +>.$
              (done p.u.p.yoh q.u.p.yoh)
            ?~  hud  +>.$
            %=    +>.$
                bin
              :_  bin
              `boon`[%cake her [[lyf:sen:gus clon:diz] u.p.yoh] cop u.hud]
            ==
          =/  fro=(list ship)  (saxo-scry our)
          (busk (xong fro) q.yoh)
        ::
        ++  wind                                        ::    wind:ho:um:am
          |=  [gom=soup ham=meal]
          ::  ~&  [%wind her gom]
          ^+  +>
          =/  seg  (sein-scry her)
          =^  wyv  diz  (zuul:diz now seg ham)
          =^  feh  puz  (whap:puz now gom wyv)
          =/  fro=(list ship)  (saxo-scry our)
          (busk (xong fro) feh)
        ::
        ++  wool                                        ::    wool:ho:um:am
          |=  [hen=duct cha=path val=*]                 ::  send a statement
          ^+  +>
          =/  rol=rill  (fall (~(get by ryl.bah) cha) *rill)
          =/  sex=@ud  sed.rol
          ::  ~&  [%tx [our her] cha sex]
          ::  if we don't have a public key for :her,
          ::  subscribe to %jael for keys and proceed
          ::
          ::    XX update state so we only ask once?
          ::
          =?  bin  =(~ lew.wod.dur.diz)  :_(bin [%beer her])
          ::  if we don't have a public key for :her,
          ::  scry into %jael for them.
          ::  (skin will only be %open if the scry is ~)
          ::
          =?  lew.wod.dur.diz  =(~ lew.wod.dur.diz)
              =/  life  (life-scry her)
              ?~(life ~ (deed-scry her u.life))
          =.  ryl.bah
              %+  ~(put by ryl.bah)  cha
              %=  rol
                sed  +(sed.rol)
                san  (~(put by san.rol) sex hen)
              ==
          %+  wind  [cha sex]
          [%bond cha sex val]
        ::
        ++  zest                                        ::    zest:ho:um:am
          :~  :~  :*  [%rtt rtt.sop.bah]
                      [%rto rto.sop.bah]
                      [%rtn rtn.sop.bah]
                      [%rue rue.sop.bah]
                  ==
                  :*  [%nus nus.sop.bah]
                      [%nif nif.sop.bah]
                      [%nep nep.sop.bah]
                      [%caw caw.sop.bah]
                      [%cag cag.sop.bah]
                  ==
                  =+  qup=~(tap to puq.sop.bah)
                  :-  %qup
                  %+  turn  qup
                  |=  [a=@ud b=soul]
                  :*  a
                      nux.b
                      liv.b
                      lys.b
                      `@p`(mug (shaf %flap pac.b))
                      gom.b
                  ==
              ==
          ::
              :-  %raz
              =+  zar=~(tap by raz.bah)
              %+  turn  zar
              |=  [a=path b=race]
              :+  a
                did.b
              =+  ciy=~(tap by mis.b)
              %+  turn  ciy
              |=  [c=@ud d=[p=cape q=lane r=flap s=(unit)]]
              [c p.d r.d]
          ::
              [%ryl ~(tap to ryl.bah)]
              [%lun lun.wod.dur.diz]
              [%caq caq.dur.diz]
              [%lew lew.wod.dur.diz]
          ==
        ::
        ++  zank                                        ::    zank:ho:um:am
          %=  +>.$                                      ::  resolve
            gus      (nux:gus diz)
            wab.weg  (~(put by wab.weg) her bah(sop abet:puz))
          ==
        ::
        ++  xong                                        ::    xong:ho:um:am
          |=  fro=(list ship)
          ^-  (list ship)                               ::  route unto
          =/  too  (saxo-scry her)
          =+  ^=  oot  ^-  (list ship)
              =|  oot=(list ship)
              |-  ^+  oot
              ?~  too  ~
              ?:  (lien fro |=(a=ship =(a i.too)))  ~
              [i.too $(too t.too)]
          ::  ~&  [%xong-to [our her] (weld oot ?>(?=(^ fro) t.fro))]
          (weld oot ?>(?=(^ fro) t.fro))
        --                                              ::  --ho:um:am
      ::
      ++  kick                                          ::    kick:um:am
        |=  hen=duct                                    ::  test connection
        ^+  +>
        =/  hoy  (tail (saxo-scry our))
        |-  ^+  +>.^$
        ?~  hoy
          +>.^$
        $(hoy t.hoy, +>.^$ (pong i.hoy hen))
      ::
      ++  pals                                          ::    pals:um:am
        ^-  (list @p)                                   ::  active neighbors
        %+  turn
          %+  skim  ~(tap by wab.weg)
          |=  [a=ship b=bath]
          !(~(boom pu sop.b) now)
        |=([a=ship b=bath] a)
      ::
      ++  pong                                          ::    pong:um:am
        |=  [her=ship hen=duct]                         ::  test neighbor
        ^+  +>
        zank:(pong:(ho her) hen)
      ::
      ++  zork                                          ::    zork:um:am
        ^-  [p=(list boon) q=fort]                      ::  resolve
        :-  (flop bin)
        %_  fox
          ton  (~(su go ton.fox) gus)
          zac  weg
        ==
      --                                                ::  --um:am
    --                                                  ::  --am
  --
  .  ==
  ::::::::::::::::::::::::::::::::::::::::::::::::::::::::
  ::              section 4aH, protocol vane            ::
  ::
  =|  $:  fox=fort                                      ::  kernel state
      ==                                                ::
  |=  [our=ship now=@da eny=@uvJ ski=sley]              ::  current invocation
  ^?                                                    ::  opaque core
  =<
    ~%  %ames-protocol  ..is  ~
    |%                                                  ::  vane interface
    ++  call                                            ::  handle request
      ~/  %call
      |=  $:  hen=duct
              type=*
              wrapped-task=(hobo task:able)
          ==
      ^-  [(list move) _..^$]
      =/  task=task:able
        ?.  ?=(%soft -.wrapped-task)
          wrapped-task
        ;;(task:able p.wrapped-task)
      =.  any.ton.fox  eny
      =^  duy  ..knob  (knob hen task)
      [duy ..^$]
    ::
    ++  load
      |=  old=fort
      ..^$(fox old)
    ::
    ++  scry
      |=  [fur=(unit (set monk)) ren=@tas why=shop syd=desk lot=coin tyl=path]
      ^-  (unit (unit cage))
      ?.  ?=(%& -.why)  [~ ~]
      ?~  tyl  [~ ~]
      =+  hun=(slaw %p i.tyl)
      ?~  hun  [~ ~]
      ?.  =(`@`0 ren)  ~
      ?.  ?=([$$ %da @] lot)
        ~
      ?.  =(now q.p.lot)  ~
      (temp u.hun [syd t.tyl])
    ::
    ++  stay  fox
    ++  take                                            ::  accept response
      ~/  %take
      |=  [tea=wire hen=duct hin=(hypo sign)]
      ^-  [(list move) _..^$]
      =.  any.ton.fox  eny
      =^  duy  ..knap
        (knap tea hen q.hin)
      [duy ..^$]
    --
  ~%  %ames-impl  ..is  ~
  |%
  ++  clop
    ~/  %clop
    |=  [now=@da hen=duct bon=boon]
    ^-  [(list move) fort]
    ?-    -.bon
        %beer
      =/  =wire  /pubs/(scot %p p.bon)
      :_  fox  [hen [%pass wire %j %pubs p.bon]]~
    ::
        %bock
      ::  ignore %turf if we haven't yet learned a unix duct
      ::
      ::     Only happens during first boot.
      ::
      ?~  gad.fox
        [~ fox]
      :_  fox
      [gad.fox %give %turf tuf.fox]~
    ::
        %brew
      :_  fox  [hen [%pass / %j %turf ~]]~
    ::
        %cake
      ::  ~?  ?=(^ r.bon)  [%cake-woot-bad hen r.bon]
      :_  fox
      :~  [s.bon %give %woot p.bon r.bon]
      ==
    ::
        %mead
      =^  moz  +>.$  (knob hen [%hear p.bon q.bon])
      [moz fox]
    ::
        %milk
      ::  ~&  [%milk p.bon q.bon]
      ?>  ?=([@ @ *] q.q.bon)
      ?>  ?=(?(%a %c %e %g %j) i.q.q.bon)
      =/  =wire  [(scot %p our) (scot %p p.bon) q.q.bon]
      :_  fox  [hen %pass wire i.q.q.bon %west p.bon t.q.q.bon r.bon]~
    ::
        %ouzo
      ::  drop packet if we haven't yet learned a unix duct
      ::
      ::     Only happens during first boot.
      ::
      ?~  gad.fox
        [~ fox]
      ::  ~&  [%send now p.bon `@p`(mug (shaf %flap q.bon))]
      :_  fox
      [[gad.fox [%give %send p.bon q.bon]] ~]
    ::
        %pito
      :_  fox(tim `p.bon)
      %-  flop
      ^-  (list move)
      ::  XX should this be the unix duct (gad.fox)?
      ::
      ::    It seems far more important that the duct be always
      ::    predictable than that it be the unix duct, which
      ::    may change, or be unset during first boot.
      ::
      :-  [gad.fox %pass /ames %b %wait p.bon]
      ?~  tim.fox  ~
      [gad.fox %pass /ames %b %rest u.tim.fox]~
    ::
        %raki
      =*  her  p.bon
      =/  moz=(list move)
        [hen [%pass / %j %meet her life=q.bon pass=r.bon]]~
      ::  poke :dns with an indirect binding if her is a planet we're spnsoring
      ::
      =?  moz  ?&  ?=(%duke (clan:title her))
                   ?=(%king (clan:title our))
                   =(our (~(sein-scry am [our now fox ski]) her))
               ==
        =/  cmd  [%meet her]
        =/  pok  [%dns %poke `cage`[%dns-command !>(cmd)]]
        :_  moz  [hen [%pass / %g %deal [our our] pok]]
      [moz fox]
    ::
        %sake
      =/  =wire  /our/(scot %p our)
      :_  fox  [hen [%pass wire %j %vein ~]]~
    ::
        %wine
      :_  fox
      =+  fom=~(rend co %$ %p p.bon)
      :~  :-  hen
          :+  %slip  %d
          :+  %flog  %text
          ;:  weld
            "; "
            fom
            q.bon
          ==
      ==
    ==
  ::
  ++  knap
    ~/  %knap
    |=  [tea=wire hen=duct sih=sign]
    ^-  [(list move) _+>]
    ::  if we got an error from behn, report it to %dill; TODO handle errors
    ::
    ?:  ?=([%wake ^] +.sih)
      =/  =flog:dill  [%crud %wake u.error.sih]
      [[hen %slip %d %flog flog]~ +>.$]
    ::
    ?-  +<.sih
        %crud  [[[hen [%slip %d %flog +.sih]] ~] +>]
    ::
        %mack  ?~  +>.sih  $(sih [%g %nice ~])          ::  XX using old code
               $(sih [%g %mean `[%mack +>+.sih]])
    ::
        %pubs
      ?.  ?=([%pubs @ ~] tea)
        ~&  [%strange-pubs tea]
        [~ +>]
      =/  her=ship  (slav %p i.t.tea)
      =/  gus  (~(us go ton.fox) our)
      =/  diz  (myx:gus her)
      ?:  =(0 life.sih)
          ::  this should clear lew.wod.dur.diz because it means
          ::  we no longer trust that their public key came to
          ::  us honestly (becuse of a %jael snapshot restore).
          ::  in practice, that crashes in ++cluy:las:as:go, so
          ::  we ignore for now.
          ~&  [%ames-hear-empty-pub her]
          [~ +>.$]
      =/  ded=deed
        [life.sih (~(got by pubs.sih) life.sih) oath=~]
      =.  lew.wod.dur.diz  `ded
      =.  ton.fox  (~(su go ton.fox) (nux:gus diz))
      [~ +>.$]
    ::
        %unto  [~ +>]
    ::
        %vein
      ?.  ?=([%our @ ~] tea)
        ~&  [%strange-vein tea]
        [~ +>]
      =.  fox  (~(vein am [our now fox ski]) life.sih vein.sih)
      [~ +>.$]
    ::
        %woot  [~ +>]
    ::
        *
      =+  ^=  fuy
        ^-  [p=(list boon) q=fort]
        ?-  +<.sih
        ::
            ::  only handles the non-error %wake case; error case above
            ::
            %wake
          (~(wake am [our now fox ski]) hen)
        ::
            %turf
          ?:  =(tuf.fox turf.sih)
            [~ fox]
          =.  tuf.fox  turf.sih
          [[%bock ~]~ fox]
        ::
            ?(%mean %nice)                              ::  XX obsolete
          ?:  ?=([%ye ~] tea)
            [~ fox]
          ?>  ?=([@ @ @ *] tea)
          =/  her  (slav %p i.t.tea)
          =*  pax  t.t.tea
          =<  zork  =<  zank
          %^  ~(rack am [our now fox ski])  her  pax
          ::  ~&  [%knap-ack ?-(+<.sih %mean `p.+.sih, %nice ~)]
          ?-(+<.sih %mean `p.+.sih, %nice ~)
        ==
      =>  %_(. fox q.fuy)
      =|  out=(list move)
      |-  ^-  [p=(list move) q=_+>.^$]
      ?~  p.fuy
        [(flop out) +>.^$]
      =^  toe  fox  (clop now hen i.p.fuy)
      $(p.fuy t.p.fuy, out (weld (flop toe) out))
    ==
  ::
  ++  knob
    ~/  %knob
    |=  [hen=duct kyz=task:able]
    ^-  [(list move) _+>]
    ?:  ?=(%crud -.kyz)
      [[[hen [%slip %d %flog kyz]] ~] +>]
    ?:  ?=(%west -.kyz)
      ?>  ?=([%pi ~] q.kyz)
      :_  +>.$
      [[hen %give %mack ~] ~]
    ?:  ?=(%wegh -.kyz)
      ~&  %ames-weighing
      [[hen %give %mass wegh]~ +>]
    =+  ^=  fuy
        ^-  [p=(list boon) q=fort]
        ?-    -.kyz
            %barn
          =:  gad.fox  hen
              tuf.fox  ~(turf-scry am [our now fox ski])
            ==
          [[%bock ~]~ fox]
        ::
            %bonk
          :_  fox
          ?~  tim.fox
            ~&  %ames-bonk-e
            ~
          [%pito u.tim.fox]~
        ::
            %hear
          (~(gnaw am [our now fox ski]) %good p.kyz q.kyz)
        ::
            %halo
          (~(gnaw am [our now fox ski]) %dead p.kyz q.kyz)
        ::
            %hole
          (~(gnaw am [our now fox ski]) %dead p.kyz q.kyz)
        ::
            %init
          :_  fox  [[%sake ~] [%brew ~] ~]
        ::
            %kick
          =^  ban  fox  (~(kick am [our now fox(hop p.kyz) ski]) hen)
          ::  +next:am called here because +wake calls +kick in a loop
          ::
          [(weld p.ban ~(next am [our now fox ski])) fox]
        ::
            %nuke
          :-  ~
          ?:  (~(has in bad.fox) p.kyz)
            ~&  [%unblock p.kyz]
            fox(bad (~(del in bad.fox) p.kyz))
          ~&  [%block p.kyz]
          fox(bad (~(put in bad.fox) p.kyz))
        ::
            %sunk
          =*  who  p.kyz
          =*  lyf  q.kyz
          ?:  =(our who)
            ?:  (lth lyf p:(head val.ton.fox))
              ::  replaying our old sinkage, ignore
              ::  XX review
              ::
              [~ fox]
            ::  XX include some helpful instructions here
            ::
            :_  fox
            [%wine who ", you have sunk"]~
          ::
          =:  hoc.ton.fox  (~(del by hoc.ton.fox) who)
              wab.zac.fox  (~(del by wab.zac.fox) who)
            ==
          [[%wine who " has sunk"]~ fox]
        ::
            %vega
          ::  re-initialize our cryptosuite B cores
          ::
          =/  =wund
            %+  turn
              val.ton.fox
            |=  [=life =ring *]
            [life ring (nol:nu:crub:crypto ring)]
          [~ fox(val.ton wund)]
        ::
            %wake
          (~(wake am [our now fox ski]) hen)
        ::
            %want
          (~(wise am [our now fox ski]) hen p.kyz q.kyz r.kyz)
        ==
    =>  %_(. fox q.fuy)
    =|  out=(list move)
    |-  ^-  [p=(list move) q=_+>.^$]
    ?~  p.fuy
      [(flop out) +>.^$]
    =^  toe  fox  (clop now hen i.p.fuy)
    $(p.fuy t.p.fuy, out (weld (flop toe) out))
  ::
  ++  temp
    ~/  %temp
    |=  [his=ship tyl=path]
    ^-  (unit (unit cage))
    ?:  ?=([?(%show %tell) *] tyl)
      ?^  t.tyl  [~ ~]
      =+  zet=zest:(ho:~(um am [our now fox ski]) his)
      ``[%noun ?:(=(%show i.tyl) !>(>zet<) !>(zet))]
    ?:  ?=([%pals ~] tyl)
      ?.  =(our his)
        ~
      ``[%noun !>(pals:~(um am [our now fox ski]))]
    ?:  ?=([%time ~] tyl)
      ?.  =(our his)
        ~
      ``[%noun !>(tim.fox)]
    ~
  ::
  ++  wegh
    ^-  mass
    :+  %ames  %|
    :~  :+  %town  %|
        =>  ton.fox
        :~  wund+&+val
            deed+&+law
            fast+&+seh
            them+&+hoc
        ==
        :+  %corn  %|
        =>  zac.fox
        :~  incoming+&+nys
            complete+&+olz
            neighbor+&+wab
        ==
        dot+&+fox
    ==
  --<|MERGE_RESOLUTION|>--- conflicted
+++ resolved
@@ -6,11 +6,7 @@
 =,  ames
 ::  this number needs to be below 8
 ::
-<<<<<<< HEAD
-=+  protocol-version=2
-=======
 =+  protocol-version=3
->>>>>>> 8491a087
 |%
 +$  move  [p=duct q=(wind note gift:able)]              ::  local move
 +$  note                                                ::  out request $->
