::  clay (4c), revision control
::
::  This is split in three top-level sections:  structure definitions, main
::  logic, and arvo interface.
::
::::::::::::::::::::::::::::::::::::::::::::::::::::::::::::::::::::::::::::::
::
::  Here are the structures.  `++raft` is the formal arvo state.  It's also
::  worth noting that many of the clay-related structures are defined in zuse.
::
<<<<<<< HEAD
::::::::::::::::::::::::::::::::::::::::::::::::::::::::::::::::::::::::::::::
!:
=======
!:::::::::::::::::::::::::::::::::::::::::::::::::::::::::::::::::::::::::::::
>>>>>>> 965d6829
|=  pit/vase
=,  clay
=>  |%
++  aeon  @ud                                           ::  version number
::
::  Recursive structure of a desk's data.
::
::  We keep an ankh only for the current version of local desks.  Everywhere
::  else we store it as (map path lobe).
::
++  ankh                                                ::  expanded node
  $:  fil/(unit {p/lobe q/cage})                        ::  file
      dir/(map @ta ankh)                                ::  folders
  ==                                                    ::
::
::  Part of ++mery, representing the set of changes between the mergebase and
::  one of the desks being merged.
::
::  --  `new` is the set of files in the new desk and not in the mergebase.
::  --  `cal` is the set of changes in the new desk from the mergebase except
::      for any that are also in the other new desk.
::  --  `can` is the set of changes in the new desk from the mergebase and that
::      are also in the other new desk (potential conflicts).
::  --  `old` is the set of files in the mergebase and not in the new desk.
::
++  cane
  $:  new/(map path lobe)
      cal/(map path lobe)
      can/(map path cage)
      old/(map path $~)
  ==
::
::  Type of request.
::
::  %d produces a set of desks, %u checks for existence, %v produces a ++dome of
::  all desk data, %w with a time or label case gets the aeon at that case, %w
::  with a number case is not recommended, %x gets file contents, %y gets a
::  directory listing, and %z gets a recursive hash of the file contents and
::  children.
::
:: ++  care  ?($d $u $v $w $x $y $z)
::
::  Keeps track of subscribers.
::
::  A map of requests to a set of all the subscribers who should be notified
::  when the request is filled/updated.
::
++  cult  (jug rove duct)
::
::  Domestic desk state.
::
::  Includes subscriber list, dome (desk content), possible commit state (for
::  local changes), and possible merge state (for incoming merges).
::
++  dojo
  $:  qyx/cult                                          ::  subscribers
      dom/dome                                          ::  desk state
      dok/(unit dork)                                   ::  commit state
      mer/(unit mery)                                   ::  merge state
  ==
::
::  Desk state.
::
::  Includes a checked-out ankh with current content, most recent version, map
::  of all version numbers to commit hashes (commits are in hut.rang), and map
::  of labels to version numbers.
::
++  dome
  $:  ank/ankh                                          ::  state
      let/aeon                                          ::  top id
      hit/(map aeon tako)                               ::  versions by id
      lab/(map @tas aeon)                               ::  labels
  ==                                                    ::
::
::  Commit state.
::
::  --  `del` is the paths we're deleting.
::  --  `ink` is the insertions of hoon files (short-circuited for
::      bootstrapping).
::  --  `ins` is all the other insertions.
::  --  `dig` is all the %dif changes (i.e. we were given a diff to apply).
::  --  `dif` is the diffs in `dig` applied to their files.
::  --  `muc` is all the %mut changes (i.e. we were give a new version of a
::      file).
::  --  `muh` is the hashes of all the new content in `muc`.
::  --  `mut` is the diffs between `muc` and the original files.
::  --  `mim` is a cache of all new content that came with a mime mark.  Often,
::      we need to convert to mime anyway to send to unix, so we just keep it
::      around.
::
++  dork                                                ::  diff work
  $:  del/(list path)                                   ::  deletes
      ink/(list (pair path cage))                       ::  hoon inserts
      ins/(unit (list (pair path cage)))                ::  inserts
      dig/(map path cage)                               ::  store diffs
      dif/(unit (list (trel path lobe cage)))           ::  changes
      muc/(map path cage)                               ::  store mutations
      muh/(map path lobe)                               ::  store hashes
      mut/(unit (list (trel path lobe cage)))           ::  mutations
      mim/(map path mime)                               ::  mime cache
  ==                                                    ::
::
::  Hash of a blob, for lookup in the object store (lat.ran)
::
++  lobe  @uvI                                          ::  blob ref
::
::  Merge state.
::
::  Merges are said to be from 'ali' to 'bob'.  See ++me for more details.
::
::  --  `sor` is the urbit and desk of ali.
::  --  `hen` is the duct that instigated the merge.
::  --  `gem` is the merge strategy.  These are described in `++fetched-ali`.
::  --  `wat` is the current step of the merge process.
::  --  `cas` is the case in ali's desk that we're merging from.
::  --  `ali` is the commit from ali's desk.
::  --  `bob` is the commit from bob's desk.
::  --  `bas` is the commit from the mergebase.
::  --  `dal` is the set of changes from the mergebase to ali's desk.
::  --  `dob` is the set of changes from the mergebase to bob's desk.
::      Check ++cane for more details on these two
::  --  `bof` is the set of changes to the same files in ali and bob.  Null for
::      a file means a conflict while a cage means the diffs have been merged.
::  --  `bop` is the result of patching the original files with the above merged
::      diffs.
::  --  `new` is the newly-created commit.
::  --  `ank` is the ankh for the new state.
::  --  `erg` is the sets of files that should be told to unix.  True means to
::      write the file while false means to delete the file.
::  --  `gon` is the return value of the merge.  On success we produce a set of
::      the paths that had conflicting changes.  On failure we produce an error
::      code and message.
::
++  mery                                                ::  merge state
  $:  sor/(pair ship desk)                              ::  merge source
      hen/duct                                          ::  formal source
      gem/germ                                          ::  strategy
      wat/wait                                          ::  waiting on
      cas/case                                          ::  ali's case
      ali/yaki                                          ::  ali's commit
      bob/yaki                                          ::  bob's commit
      bas/yaki                                          ::  mergebase
      dal/cane                                          ::  diff(bas,ali)
      dob/cane                                          ::  diff(bas,bob)
      bof/(map path (unit cage))                        ::  conflict diffs
      bop/(map path cage)                               ::  conflict patches
      new/yaki                                          ::  merge(dal,dob)
      ank/ankh                                          ::  new state
      erg/(map path ?)                                  ::  ergoable changes
      gon/(each (set path) (pair term (list tank)))     ::  return value
  ==                                                    ::
::
::  New desk data.
::
::  Sent to other ships to update them about a particular desk.  Includes a map
::  of all new aeons to hashes of their commits, the most recent aeon, and sets
::  of all new commits and data.
::
++  nako                                                ::  subscription state
  $:  gar/(map aeon tako)                               ::  new ids
      let/aeon                                          ::  next id
      lar/(set yaki)                                    ::  new commits
      bar/(set plop)                                    ::  new content
  ==                                                    ::
::
::  Formal vane state.
::
::  --  `fat` is a collection of our domestic ships.
::  --  `hoy` is a collection of foreign ships where we know something about
::      their clay.
::  --  `ran` is the object store.
::  --  `mon` is a collection of mount points (mount point name to urbit
::      location).
::  --  `hez` is the unix duct that %ergo's should be sent to.
::
++  raft                                                ::  filesystem
  $:  fat/(map ship room)                               ::  domestic
      hoy/(map ship rung)                               ::  foreign
      ran/rang                                          ::  hashes
      mon/(map term beam)                               ::  mount points
      hez/(unit duct)                                   ::  sync duct
  ==                                                    ::
::
::  Object store.
::
::  Maps of commit hashes to commits and content hashes to content.
::
++  rang                                                ::
  $:  hut/(map tako yaki)                               ::
      lat/(map lobe blob)                               ::
  ==                                                    ::
::
::  Unvalidated response to a request.
::
::  Like a ++rant, but with a page of data rather than a cage of it.
::
++  rand                                                ::  unvalidated rant
          $:  p/{p/care q/case r/@tas}                  ::  clade release book
              q/path                                    ::  spur
              r/page                                    ::  data
          ==                                            ::
::
::  Generic desk state.
::
::  --  `lim` is the most recent date we're confident we have all the
::      information for.  For local desks, this is always `now`.  For foreign
::      desks, this is the last time we got a full update from the foreign
::      urbit.
::  --  `ref` is a possible request manager.  For local desks, this is null.
::      For foreign desks, this keeps track of all pending foreign requests
::      plus a cache of the responses to previous requests.
::  --  `qyx` is the set of subscriptions, with listening ducts. These
::      subscriptions exist only until they've been filled.
::  --  `dom` is the actual state of the filetree.  Since this is used almost
::      exclusively in `++ze`, we describe it there.
::  --  `dok` is a possible set of outstanding requests to ford to perform
::      various tasks on commit.  This is null iff we're not in the middle of
::      a commit.
::  --  `mer` is the state of a possible pending merge.  This is null iff
::      we're not in the middle of a merge.  Since this is used almost
::      exclusively in `++me`, we describe it there.
::
++  rede                                                ::  universal project
          $:  lim/@da                                   ::  complete to
              ref/(unit rind)                           ::  outgoing requests
              qyx/cult                                  ::  subscribers
              dom/dome                                  ::  revision state
              dok/(unit dork)                           ::  outstanding diffs
              mer/(unit mery)                           ::  outstanding merges
          ==                                            ::
::
::  Foreign request manager.
::
::  When we send a request to a foreign ship, we keep track of it in here.  This
::  includes a request counter, a map of request numbers to requests, a reverse
::  map of requesters to request numbers, a simple cache of common %sing
::  requests, and a possible nako if we've received data from the other ship and
::  are in the process of validating it.
::
++  rind                                                ::  request manager
          $:  nix/@ud                                   ::  request index
              bom/(map @ud {p/duct q/rave})             ::  outstanding
              fod/(map duct @ud)                        ::  current requests
              haw/(map mood (unit cage))                ::  simple cache
              nak/(unit nako)                           ::  pending validation
          ==                                            ::
::
::  Domestic ship.
::
::  `hun` is the duct to dill, and `dos` is a collection of our desks.
::
++  room                                                ::  fs per ship
          $:  hun/duct                                  ::  terminal duct
              dos/(map desk dojo)                       ::  native desk
          ==                                            ::
::
::  Stored request.
::
::  Like a ++rave but with caches of current versions for %next and %many.
::  Generally used when we store a request in our state somewhere.
::
++  cach  (unit (unit (each cage lobe)))                ::  cached result
++  rove                                                ::  stored request
          $%  {$sing p/mood}                            ::  single request
              {$next p/mood q/cach}                     ::  next version
              $:  $mult                                 ::  next version of any
                  p/mool                                ::  original request
                  q/(unit aeon)                         ::  checking for change
                  r/(map (pair care path) cach)         ::  old version
                  s/(map (pair care path) cach)         ::  new version
              ==                                        ::
              {$many p/? q/moat r/(map path lobe)}      ::  change range
          ==                                            ::
::
::  Foreign desk data.
::
+=  rung  rus/(map desk rede)                           ::  neighbor desks
::
::  Hash of a commit, for lookup in the object store (hut.ran)
::
++  tako  @                                             ::  yaki ref
::
::  Merge state.
::
++  wait  $?  $null   $ali    $diff-ali   $diff-bob     ::  what are we
              $merge  $build  $checkout   $ergo         ::  waiting for?
          ==                                            ::
::
::  Commit.
::
::  List of parents, content, hash of self, and time commited.
::
++  yaki                                                ::  snapshot
          $:  p/(list tako)                             ::  parents
              q/(map path lobe)                         ::  fileset
              r/tako                                    ::
          ::                                            ::  XX s?
              t/@da                                     ::  date
          ==                                            ::
::
::  Unvalidated blob
::
++  plop  blob                                          ::  unvalidated blob
--  =>
|%
++  move  {p/duct q/(wind note gift:able)}              ::  local move
++  note                                                ::  out request $->
  $%  $:  $a                                            ::  to %ames
  $%  {$want p/sock q/path r/*}                         ::
  ==  ==                                                ::
      $:  $c                                            ::  to %clay
  $%  {$info p/@p q/@tas r/nori}                        ::  internal edit
      {$merg p/@p q/@tas r/@p s/@tas t/case u/germ}     ::  merge desks
      {$warp p/sock q/riff}                             ::
  ==  ==                                                ::
      $:  $d                                            ::
  $%  {$flog p/{$crud p/@tas q/(list tank)}}            ::  to %dill
  ==  ==                                                ::
      $:  $f                                            ::  to %ford
  $%  {$exec p/@p q/(unit {beak silk:ford})}            ::  make / kill
      {$wasp p/@p q/{@uvH ?}}                           ::  depends ask / kill
  ==  ==                                                ::
      $:  $t                                            ::  to %behn
  $%  {$wait p/@da}                                     ::  set alarm
      {$rest p/@da}                                     ::  cancel alarm
  ==  ==  ==                                            ::
++  riot  (unit rant)                                   ::  response+complete
++  sign                                                ::  in result $<-
          $?  $:  $a                                    ::  by %ames
          $%  {$woot p/ship q/coop}                     ::
              {$send p/lane:ames q/@}                   ::  transmit packet
          ==  ==                                        ::
              $:  $c                                    ::  by %clay
          $%  {$note p/@tD q/tank}                      ::
              {$mere p/(each (set path) (pair term tang))}
              {$writ p/riot}                            ::
          ==  ==                                        ::
              $:  $f                                    ::  by %ford
          $%  {$made p/@uvH q/gage:ford}                ::  computed result
              {$news p/@uvH}                            ::  fresh depends
          ==  ==                                        ::
              $:  $t                                    ::  by %behn
          $%  {$wake $~}                                ::  timer activate
          ==  ==                                        ::
              $:  @tas                                  ::  by any
          $%  {$crud p/@tas q/(list tank)}              ::  error
          ==  ==  ==                                    ::
--  =>
::::::::::::::::::::::::::::::::::::::::::::::::::::::::::::::::::::::::::::::
::  section 4cA, filesystem logic
::
::  This core contains the main logic of clay.  Besides `++ze`, this directly
::  contains the logic for commiting new revisions (local urbits), managing
::  and notifying subscribers (reactivity), and pulling and validating content
::  (remote urbits).
::
::  The state includes:
::
::  --  current time `now`
::  --  current duct `hen`
::  --  local urbit `our`
::  --  target urbit `her`
::  --  target desk `syd`
::  --  all vane state `++raft` (rarely used, except for the object store)
::
::  For local desks, `our` == `her` is one of the urbits on our pier.  For
::  foreign desks, `her` is the urbit the desk is on and `our` is the local
::  urbit that's managing the relationship with the foreign urbit.  Don't mix
::  up those two, or there will be wailing and gnashing of teeth.
::
::  While setting up `++de`, we check if the given `her` is a local urbit.  If
::  so, we pull the room from `fat` in the raft and get the desk information
::  from `dos` in there.  Otherwise, we get the rung from `hoy` and get the
::  desk information from `rus` in there.  In either case, we normalize the
::  desk information to a `++rede`, which is all the desk-specific data that
::  we utilize in `++de`.  Because it's effectively a part of the `++de`
::  state, let's look at what we've got:
::
::  --  `lim` is the most recent date we're confident we have all the
::      information for.  For local desks, this is always `now`.  For foreign
::      desks, this is the last time we got a full update from the foreign
::      urbit.
::  --  `ref` is a possible request manager.  For local desks, this is null.
::      For foreign desks, this keeps track of all pending foreign requests
::      plus a cache of the responses to previous requests.
::  --  `qyx` is the set of subscriptions, with listening ducts. These
::      subscriptions exist only until they've been filled.
::  --  `dom` is the actual state of the filetree.  Since this is used almost
::      exclusively in `++ze`, we describe it there.
::  --  `dok` is a possible set of outstanding requests to ford to perform
::      various tasks on commit.  This is null iff we're not in the middle of
::      a commit.
::  --  `mer` is the state of a possible pending merge.  This is null iff
::      we're not in the middle of a merge.  Since this is used almost
::      exclusively in `++me`, we describe it there.
::
::::::::::::::::::::::::::::::::::::::::::::::::::::::::::::::::::::::::::::::
|%
++  de                                                  ::  per desk
  |=  {now/@da hen/duct raft}
  |=  {{our/@p her/@p} syd/desk}
  =*  ruf  +>+<+>
  =+  ^-  {hun/(unit duct) rede}
      =+  rom=(~(get by fat.ruf) her)
      ?~  rom
        :-  ~
        %+  fall
          (~(get by rus:(fall (~(get by hoy.ruf) her) *rung)) syd)
        :*  lim=~2000.1.1
            ref=[~ *rind]
            qyx=~
            dom=*dome
            dok=~
            mer=~
        ==
      :-  `hun.u.rom
      =+  jod=(fall (~(get by dos.u.rom) syd) *dojo)
      :*  lim=now
          ref=~
          qyx=qyx.jod
          dom=dom.jod
          dok=dok.jod
          mer=mer.jod
      ==
  =*  red  ->
  =|  mow/(list move)
  |%
  ++  abet                                              ::  resolve
    ^-  {(list move) raft}
    :_  =+  rom=(~(get by fat.ruf) her)
        ?~  rom
          =+  rug=(~(put by rus:(fall (~(get by hoy.ruf) her) *rung)) syd red)
          ruf(hoy (~(put by hoy.ruf) her rug))
        =+  dos=(~(put by dos.u.rom) syd [qyx dom dok mer])
        ruf(fat (~(put by fat.ruf) her [(need hun) dos]))
    (flop mow)
  ::
  ::  Handle `%sing` requests
  ::
  ++  aver
    |=  mun/mood
    ^-  (unit (unit (each cage lobe)))
    =+  ezy=?~(ref ~ (~(get by haw.u.ref) mun))
    ?^  ezy
      `(bind u.ezy |=(a/cage [%& a]))
    =+  nao=(case-to-aeon:ze q.mun)
    ::  ~&  [%aver-mun nao [%from syd lim q.mun]]
    ?~(nao ~ (read-at-aeon:ze u.nao mun))
  ::
  ++  ford-fail  |=(tan/tang ~|(%ford-fail (mean tan)))
  ::
  ::  Takes either a result or a stack trace.  If it's a stack trace, we crash;
  ::  else, we produce the result.
  ::
  ++  unwrap-tang
    |*  res/(each * tang)
    ?:(?=($& -.res) p.res (mean p.res))
  ::
  ::  Parse a gage to a list of pairs of cages, crashing on error.
  ::
  ::  Composition of ++gage-to-cages-or-error and ++unwrap-tang.  Maybe same as
  ::  ++gage-to-success-cages?
  ::
  ++  gage-to-cages
    |=  gag/gage:ford
    ^-  (list (pair cage cage))
    (unwrap-tang (gage-to-cages-or-error gag))
  ::
  ::  Same as ++gage-to-cages-or-error except crashes on error.  Maybe same as
  ::  ++gage-to-cages?
  ::
  ++  gage-to-success-cages
    |=  gag/gage:ford
    ^-  (list (pair cage cage))
    ?.  ?=($tabl -.gag)
      (ford-fail ?-(-.gag $| p.gag, $& [>%strange-gage p.p.gag<]~))
    %+  murn  p.gag
    |=  {key/gage:ford val/gage:ford}
    ^-  (unit {cage cage})
    ?.  ?=($& -.key)
      (ford-fail ?-(-.key $| p.key, $tabl [>%strange-gage<]~))
    ?-  -.val
      $tabl  (ford-fail >%strange-gage< ~)
      $&     (some [p.key p.val])
      $|     =.  p.val  [(sell q.p.key) p.val]
             ~>  %slog.[0 %*(. >%ford-fail syd %her %why< |2.+> p.val)]
             ~
    ==
  ::
  ::  Expects a single-level gage (i.e. a list of pairs of cages).  If the
  ::  result is of a different form, or if some of the computations in the gage
  ::  failed, we produce a stack trace.  Otherwise, we produce the list of pairs
  ::  of cages.
  ::
  ++  gage-to-cages-or-error
    |=  gag/gage:ford
    ^-  (each (list (pair cage cage)) tang)
    ?:  ?=($| -.gag)  (mule |.(`$~`(ford-fail p.gag)))
    ?.  ?=($tabl -.gag)
      (mule |.(`$~`(ford-fail >%strange-gage p.p.gag< ~)))
    =<  ?+(. [%& .] {@ *} .)
    |-  ^-  ?((list {cage cage}) (each $~ tang))
    ?~  p.gag  ~
    =*  hed  i.p.gag
    ?-  -.p.i.p.gag
      $tabl  (mule |.(`$~`(ford-fail >%strange-gage< ~)))
      $|     (mule |.(`$~`(ford-fail p.p.i.p.gag)))
      $&     ?-  -.q.i.p.gag
        $tabl  (mule |.(`$~`(ford-fail >%strange-gage< ~)))
        $|     (mule |.(`$~`(ford-fail p.q.i.p.gag)))
        $&     =+  $(p.gag t.p.gag)
               ?+(- [[p.p p.q]:i.p.gag -] {@ *} -)
    ==       ==
  ::
  ::  Assumes the list of pairs of cages is actually a listified map of paths
  ::  to cages, and converts it to (map path cage) or a stack trace on error.
  ::
  ++  cages-to-map
    |=  tay/(list (pair cage cage))
    =|  can/(map path cage)
    |-  ^-  (each (map path cage) tang)
    ?~  tay   [%& can]
    =*  pax  p.i.tay
    ?.  ?=($path p.pax)
      (mule |.(`$~`~|([%expected-path got=p.pax] !!)))
    $(tay t.tay, can (~(put by can) ((hard path) q.q.pax) q.i.tay))
  ::
  ::  Queue a move.
  ::
  ++  emit
    |=  mof/move
    %_(+> mow [mof mow])
  ::
  ::  Queue a list of moves
  ::
  ++  emil
    |=  mof/(list move)
    %_(+> mow (weld mof mow))
  ::
  ::  Produce either null or a result along a subscription.
  ::
  ::  Producing null means subscription has been completed or cancelled.
  ::
  ++  balk
    |=  {hen/duct cay/(unit (each cage lobe)) mun/mood}
    ^+  +>
    ?~  cay  (blub hen)
    (blab hen mun u.cay)
  ::
  ::  Set timer.
  ::
  ++  bait
    |=  {hen/duct tym/@da}
    (emit hen %pass /tyme %t %wait tym)
  ::
  ::  Cancel timer.
  ::
  ++  best
    |=  {hen/duct tym/@da}
    (emit hen %pass /tyme %t %rest tym)
  ::
  ::  Give subscription result.
  ::
  ::  Result can be either a direct result (cage) or a lobe of a result.  In
  ::  the latter case we fetch the data at the lobe and produce that.
  ::
  ++  blab
    |=  {hen/duct mun/mood dat/(each cage lobe)}
    ^+  +>
    ?:  ?=($& -.dat)
      (emit hen %give %writ ~ [p.mun q.mun syd] r.mun p.dat)
    %-  emit
    :*  hen  %pass  [%blab p.mun (scot q.mun) syd r.mun]
        %f  %exec  our  ~  [her syd q.mun]  (lobe-to-silk:ze r.mun p.dat)
    ==
  ::
  ++  blas
    |=  {hen/duct das/(set mood)}
    ^+  +>
    ?>  ?=(^ das)
    =-  (emit hen %give %wris q.n.das -)
    (~(run in `(set mood)`das) |=(m/mood [p.m r.m]))
  ::
  ::  Give next step in a subscription.
  ::
  ++  bleb
    |=  {hen/duct ins/@ud hip/(unit (pair aeon aeon))}
    ^+  +>
    %^  blab  hen  [%w [%ud ins] ~]
    :-  %&
    ?~  hip
      [%null [%atom %n ~] ~]
    [%nako !>((make-nako:ze u.hip))]
  ::
  ::  Tell subscriber that subscription is done.
  ::
  ++  blub
    |=  hen/duct
    (emit hen %give %writ ~)
  ::
  ::  Lifts a function so that a single result can be fanned out over a set of
  ::  subscriber ducts.
  ::
  ::  Thus, `((duct-lift func) subs arg)` runs `(func sub arg)` for each `sub`
  ::  in `subs`.
  ::
  ++  duct-lift
    =+  send=|=({duct *} ..duct-lift)
    |%  +-  $
          |:  $:{a/(set duct) arg/_+<+.send}  ^+  ..duct-lift
          =+  all=~(tap by a)
          |-  ^+  ..duct-lift
          ?~  all  ..duct-lift
          =.  +>.send  ..duct-lift
          $(all t.all, duct-lift (send i.all arg))
    --
  ::
  ++  blub-all  (duct-lift |=({a/duct $~} (blub a)))    ::  lifted ++blub
  ++  blab-all  (duct-lift blab)                        ::  lifted ++blab
  ++  blas-all  (duct-lift blas)                        ::  lifted ++blas
  ++  balk-all  (duct-lift balk)                        ::  lifted ++balk
  ++  bleb-all  (duct-lift bleb)                        ::  lifted ++bleb
  ::
  ::  Sends a tank straight to dill for printing.
  ::
  ++  print-to-dill
    |=  {car/@tD tan/tank}
    =+  bar=emit
    =+  foo=+26.bar
    =+  moo=,.+26.bar
    (emit (need hun) %give %note car tan)
  ::
  ::  Transfer a request to another ship's clay.
  ::
  ++  send-over-ames
    |=  {a/duct b/path c/ship d/{p/@ud q/riff}}
    (emit a %pass b %a %want [our c] [%c %question p.q.d (scot %ud p.d) ~] q.d)
  ::
  ::  Create a request that cannot be filled immediately.
  ::
  ::  If it's a local request, we just put in in `qyx`, setting a timer if it's
  ::  waiting for a particular time.  If it's a foreign request, we add it to
  ::  our request manager (ref, which is a ++rind) and make the request to the
  ::  foreign ship.
  ::
  ++  duce                                              ::  produce request
    |=  rov/rove
    ^+  +>
    =.  rov  (dedupe rov)
    =.  qyx  (~(put ju qyx) rov hen)
    ?~  ref
      (mabe rov |=(@da (bait hen +<)))
    |-  ^+  +>+.$
    =+  rav=(reve rov)
    =+  ^=  vaw  ^-  rave
      ?.  ?=({$sing $v *} rav)  rav
      [%many %| [%ud let.dom] `case`q.p.rav r.p.rav]
    =+  inx=nix.u.ref
    =.  +>+.$
      =<  ?>(?=(^ ref) .)
      (send-over-ames hen [(scot %ud inx) ~] her inx syd ~ vaw)
    %=  +>+.$
      nix.u.ref  +(nix.u.ref)
      bom.u.ref  (~(put by bom.u.ref) inx [hen vaw])
      fod.u.ref  (~(put by fod.u.ref) hen inx)
    ==
  ::
  ::  If a similar request exists, switch to the existing request.
  ::
  ::  "Similar" requests are those %next and %many requests which are the same
  ::  up to starting case, but we're already after the starting case.  This
  ::  stacks later requests for something onto the same request so that they
  ::  all get filled at once.
  ::
  ++  dedupe                                            ::  find existing alias
    |=  rov/rove  ^-  rove
    =;  ron/(unit rove)  (fall ron rov)
    ?-    -.rov
        $sing  ~
        $next
      =+  aey=(case-to-aeon:ze q.p.rov)
      ?~  aey  ~
      %+  roll  ~(tap in ~(key by qyx))
      |=  {hav/rove res/(unit rove)}
      ?^  res  res
      =-  ?:(- `hav ~)
      ?&  ?=($next -.hav)
          =(p.hav p.rov(q q.p.hav))
        ::
          ::  only a match if this request is before
          ::  or at our starting case.
          =+  hay=(case-to-aeon:ze q.p.hav)
          ?~(hay | (lte u.hay u.aey))
      ==
    ::
        $mult
      =+  aey=(case-to-aeon:ze p.p.rov)
      ?~  aey  ~
      %+  roll  ~(tap in ~(key by qyx))
      |=  {hav/rove res/(unit rove)}
      ?^  res  res
      =-  ?:(- `hav ~)
      ?&  ?=($mult -.hav)
          =(p.hav p.rov(p p.p.hav))
        ::
          ::  only a match if this request is before
          ::  or at our starting case, and it has been
          ::  tested at least that far.
          =+  hay=(case-to-aeon:ze p.p.hav)
          ?&  ?=(^ hay)
              (lte u.hay u.aey)
              ?=(^ q.hav)
              (gte u.q.hav u.aey)
          ==
      ==
    ::
        $many
      =+  aey=(case-to-aeon:ze p.q.rov)
      ?~  aey  ~
      %+  roll  ~(tap in ~(key by qyx))
      |=  {hav/rove res/(unit rove)}
      ?^  res  res
      =-  ?:(- `hav ~)
      ?&  ?=($many -.hav)
          =(hav rov(p.q p.q.hav))
        ::
          ::  only a match if this request is before
          ::  or at our starting case.
          =+  hay=(case-to-aeon:ze p.q.hav)
          ?~(hay | (lte u.hay u.aey))
      ==
    ==
  ::
  ::  Takes a list of changed paths and finds those paths that are inside a
  ::  mount point (listed in `mon`).
  ::
  ::  Output is a map of mount points to {length-of-mounted-path set-of-paths}.
  ::
  ++  must-ergo
    |=  can/(list path)
    ^-  (map term (pair @ud (set path)))
    %-  malt  ^-  (list (trel term @ud (set path)))
    %+  murn  ~(tap by mon)
    |=  {nam/term bem/beam}
    ^-  (unit (trel term @ud (set path)))
    =-  ?~(- ~ `[nam (lent s.bem) (silt `(list path)`-)])
    %+  skim  can
    |=  pax/path
    &(=(p.bem her) =(q.bem syd) =((flop s.bem) (scag (lent s.bem) pax)))
  ::
  ::  Initializes a new mount point.
  ::
  ++  mont
    |=  {pot/term bem/beam}
    ^+  +>
    =+  pax=s.bem
    =+  cas=(need (case-to-aeon:ze r.bem))
    =+  can=(turn ~(tap by q:(aeon-to-yaki:ze cas)) head)
    =+  mus=(skim can |=(paf/path =(pax (scag (lent pax) paf))))
    ?~  mus
      +>.$
    %-  emit
    :*  hen  %pass  [%ergoing (scot %p her) syd ~]  %f
        %exec  our  ~  [her syd %da now]  %tabl
        ^-  (list (pair silk:ford silk:ford))
        %+  turn  `(list path)`mus
        |=  a/path
        ^-  (pair silk:ford silk:ford)
        :-  [%$ %path !>(a)]
        :+  %cast  %mime
        =+  (need (need (read-x:ze cas a)))
        ?:  ?=($& -<)
          [%$ p.-]
        (lobe-to-silk:ze a p.-)
    ==
  ::
  ::  Cancel a request.
  ::
  ::  For local requests, we just remove it from `qyx`.  For foreign requests,
  ::  we remove it from `ref` and tell the foreign ship to cancel as well.
  ::
  ++  cancel-request                                    ::  release request
    ^+  .
    =^  ros/(list rove)  qyx
      :_  (~(run by qyx) |=(a/(set duct) (~(del in a) hen)))
      %-  ~(rep by qyx)
      |=  {{a/rove b/(set duct)} c/(list rove)}
      ?.((~(has in b) hen) c [a c])
    ?~  ref
      =>  .(ref `(unit rind)`ref)     ::  XX TMI
      ?:  =(~ ros)  +                                        ::  XX handle?
      |-  ^+  +>
      ?~  ros  +>
      $(ros t.ros, +> (mabe i.ros |=(@da (best hen +<))))
    ^+  ..cancel-request
    =+  nux=(~(get by fod.u.ref) hen)
    ?~  nux  ..cancel-request
    =:  fod.u.ref  (~(del by fod.u.ref) hen)
        bom.u.ref  (~(del by bom.u.ref) u.nux)
      ==
    (send-over-ames hen [(scot %ud u.nux) ~] her u.nux syd ~)
  ::
  ::  Handles a request.
  ::
  ::  `%sing` requests are handled by ++aver.  `%next` requests are handled by
  ::  running ++aver at the given case, and then subsequent cases until we find
  ::  a case where the two results aren't equivalent.  If it hasn't happened
  ::  yet, we wait.  `%many` requests are handled by producing as much as we can
  ::  and then waiting if the subscription range extends into the future.
  ::
  ++  start-request
    |=  rav/rave
    ^+  +>
    ?-    -.rav
        $sing
      =+  ver=(aver p.rav)
      ?~  ver
        (duce rav)
      ?~  u.ver
        (blub hen)
      (blab hen p.rav u.u.ver)
    ::
    ::  for %mult and %next, get the data at the specified case, then go forward
    ::  in time until we find a change (as long as we have no unknowns).
    ::  if we find no change, store request for later.
    ::  %next is just %mult with one path, so we pretend %next = %mult here.
        ?($next $mult)
      |^
      =+  cas=?:(?=($next -.rav) q.p.rav p.p.rav)
      =+  aey=(case-to-aeon:ze cas)
      ::  if the requested case is in the future, we can't know anything yet.
      ?~  aey  (store ~ ~ ~)
      =+  old=(read-all-at cas)
      =+  yon=+((need (case-to-aeon:ze cas)))
      |-  ^+  ..start-request
      ::  if we need future revisions to look for change, wait.
      ?:  (gth yon let.dom)
        (store `yon old ~)
      =+  new=(read-all-at [%ud yon])
      ::  if we don't know everything now, store the request for later.
      ?.  &((levy ~(tap by old) know) (levy ~(tap by new) know))
        (store `yon old new)
      ::  if we do know everything now, compare old and new.
      ::  if there are differences, send response. if not, try next aeon.
      =;  res
        ?~  res  $(yon +(yon))
        (respond res)
      %+  roll  ~(tap by old)
      |=  $:  {{car/care pax/path} ole/cach}
              res/(map mood (each cage lobe))
          ==
      =+  neu=(~(got by new) car pax)
      ?<  |(?=($~ ole) ?=($~ neu))
      =-  ?~(- res (~(put by res) u.-))
      ^-  (unit (pair mood (each cage lobe)))
      =+  mod=[car [%ud yon] pax]
      ?~  u.ole
       ?~  u.neu  ~                                     ::  not added
       `[mod u.u.neu]                                   ::  added
      ?~  u.neu
        `[mod [%& %null [%atom %n ~] ~]]                ::  deleted
      ?:  (equivalent-data:ze u.u.neu u.u.ole)  ~       ::  unchanged
      `[mod u.u.neu]                                    ::  changed
      ::
      ++  store                                         ::  check again later
        |=  $:  nex/(unit aeon)
                old/(map (pair care path) cach)
                new/(map (pair care path) cach)
            ==
        ^+  ..start-request
        ?:  ?=($mult -.rav)
          (duce -.rav p.rav nex old new)
        %^  duce  -.rav  p.rav
        =+  ole=~(tap by old)
        ?>  (lte (lent ole) 1)
        ?~  ole  ~
        q:(snag 0 `(list (pair (pair care path) cach))`ole)
      ::
      ++  respond                                       ::  send changes
        |=  res/(map mood (each cage lobe))
        ^+  ..start-request
        ?:  ?=($mult -.rav)  (blas hen ~(key by res))
        ?>  ?=({* $~ $~} res)
        (blab hen n.res)
      ::
      ++  know  |=({(pair care path) c/cach} ?=(^ c))   ::  know about file
      ::
      ++  read-all-at                                   ::  files at case, maybe
        |=  cas/case
        %-  ~(gas by *(map (pair care path) cach))
        =/  req/(set (pair care path))
          ?:  ?=($mult -.rav)  q.p.rav
          [[p.p.rav r.p.rav] ~ ~]
        %+  turn  ~(tap by req)
        |=  {c/care p/path}
        ^-  (pair (pair care path) cach)
        [[c p] (aver c cas p)]
      --
    ::
        $many
      =+  nab=(case-to-aeon:ze p.q.rav)
      ?~  nab
        ?>  =(~ (case-to-aeon:ze q.q.rav))
        (duce [- p q ~]:rav)
      =+  huy=(case-to-aeon:ze q.q.rav)
      ?:  &(?=(^ huy) |((lth u.huy u.nab) &(=(0 u.huy) =(0 u.nab))))
        (blub hen)
      =+  top=?~(huy let.dom u.huy)
      =+  ear=(lobes-at-path:ze top r.q.rav)
      =.  +>.$
        (bleb hen u.nab ?:(p.rav ~ `[u.nab top]))
      ?^  huy
        (blub hen)
      =+  ^=  ptr  ^-  case
          [%ud +(let.dom)]
      (duce `rove`[%many p.rav [ptr q.q.rav r.q.rav] ear])
    ==
  ::
  ::  Print a summary of changes to dill.
  ::
  ++  print-changes
    |=  {wen/@da lem/nuri}
    ^+  +>
    =+  pre=`path`~[(scot %p her) syd (scot %ud let.dom)]
    ?-  -.lem
      $|  (print-to-dill '=' %leaf :(weld (trip p.lem) " " (spud pre)))
      $&  |-  ^+  +>.^$
          ?~  p.lem  +>.^$
          =.  +>.^$
            %+  print-to-dill
              ?-(-.q.i.p.lem $del '-', $ins '+', $dif ':')
            :+  %rose  ["/" "/" ~]
            %+  turn  (weld pre p.i.p.lem)
            |=  a/cord
            ?:  ((sane %ta) a)
              [%leaf (trip a)]
            [%leaf (dash:us (trip a) '\'')]
          $(p.lem t.p.lem)
    ==
  ::
  ::  This is the entry point to the commit flow.  It deserves some
  ::  explaining, since it's rather long and convoluted.
  ::
  ::  In short, ++edit takes a ++nori and turns it into a ++nuri, which is the
  ::  same thing except that every change is a misu instead of a miso.  Thus,
  ::  insertions are converted to the correct mark, diffs are applied, and
  ::  mutations (change content by replacement) are diffed.  It also fills out
  ::  the other fields in `++dork`.  We run `++apply-edit` to create the final
  ::  nuri and execute the changes.
  ::
  ::  We take a `++nori`, which is either a label-add request or a `++soba`,
  ::  which is a list of changes.  If it's a label, it's easy and we just pass
  ::  it to `++execute-changes:ze`.
  ::
  ::  If the given `++nori` is a list of file changes, then we our goal is to
  ::  convert the list of `++miso` changes to `++misu` changes.  In other
  ::  words, turn the `++nori` into a `++nuri`.  Then, we pass it to
  ::  `++execute-changes:ze`, which applies the changes to our state, and then
  ::  we check out the new revision.  XX  reword
  ::
  ::  Anyhow, enough of high-level talk.  It's time to get down to the
  ::  nitty-gritty.
  ::
  ::  When we get a list of `++miso` changes, we split them into four types:
  ::  deletions, insertions, diffs (i.e. change from diff), and mutations
  ::  (i.e. change from new data).  We do four different things with them.
  ::
  ::  For deletions, we just fill in `del` in `++dork` with a list of the
  ::  deleted files.
  ::
  ::  For insertions, we distinguish bewtween `%hoon` files and all other
  ::  files.  For `%hoon` files, we just store them to `ink` in `++dork` so
  ::  that we add diff them directly.  `%hoon` files have to be treated
  ::  specially to make the bootstrapping sequence work, since the mark
  ::  definitions are themselves `%hoon` files.
  ::
  ::  For the other files, we make a `%tabl` compound ford request to convert
  ::  the data for the new file to the the mark indicated by the last knot in
  ::  the path.
  ::
  ::  For diffs, we make a `%tabl` compound ford request to apply the diff to
  ::  the existing content.  We also store the diffs in `dig` in `++dork`.
  ::
  ::  For mutations, we make a `%tabl` compound ford request to convert the
  ::  given new data to the mark of the already-existing file.  Later on in
  ::  `++take-castify` we'll create the ford request to actually perform the
  ::  diff.  We also store the mutations in `muc` in `++dork`.  I'm pretty
  ::  sure that's useless because who cares about the original data.
  ::  XX delete `muc`.
  ::
  ::  Finally, for performance reasons we cache any of the data that came in
  ::  as a `%mime` cage.  We do this because many commits come from unix,
  ::  where they're passed in as `%mime` and need to be turned back into it
  ::  for the ergo.  We cache both `%hoon` and non-`%hoon` inserts and
  ::  mutations.
  ::
  ::  At this point, the flow of control goes through the three ford requests
  ::  back to `++take-inserting`, `++take-diffing`, and `++take-castifying`,
  ::  which itself leads to `++take-mutating`.  Once each of those has
  ::  completed, we end up at `++apply-edit`, where our unified story picks up
  ::  again.
  ::
  ++  edit                                              ::  apply changes
    |=  {wen/@da lem/nori}
    ^+  +>
    ?:  ?=($| -.lem)
      =^  hat  +>.$
        (execute-changes:ze wen lem)
      ?~  hat
        +>.$
      wake:(print-changes:(checkout-ankh u.hat) wen lem)
    ?.  =(~ dok)
      ~&  %already-applying-changes  +>
    =+  del=(skim p.lem :(corl (cury test %del) head tail))
    =+  ins=(skim p.lem :(corl (cury test %ins) head tail))
    =+  dif=(skim p.lem :(corl (cury test %dif) head tail))
    =+  mut=(skim p.lem :(corl (cury test %mut) head tail))
    =^  ink  ins
      ^-  {(list (pair path miso)) (list (pair path miso))}
      %+  skid  `(list (pair path miso))`ins
      |=  {pax/path mis/miso}
      ?>  ?=($ins -.mis)
      ?&  ?=({$hoon *} (flop pax))
          ?=($mime p.p.mis)
      ==
    =.  +>.$
      %-  emil
      ^-  (list move)
      :~  :*  hen  %pass
              [%inserting (scot %p her) syd (scot %da wen) ~]
              %f  %exec  our  ~  [her syd %da wen]  %tabl
              ^-  (list (pair silk:ford silk:ford))
              %+  turn  ins
              |=  {pax/path mis/miso}
              ?>  ?=($ins -.mis)
              :-  [%$ %path -:!>(*path) pax]
              =+  =>((flop pax) ?~(. %$ i))
              [%cast - [%$ p.mis]]
          ==
          :*  hen  %pass
              [%diffing (scot %p her) syd (scot %da wen) ~]
              %f  %exec  our  ~  [her syd %da wen]  %tabl
              ^-  (list (pair silk:ford silk:ford))
              %+  turn  dif
              |=  {pax/path mis/miso}
              ?>  ?=($dif -.mis)
              =+  (need (need (read-x:ze let.dom pax)))
              ?>  ?=($& -<)
              :-  [%$ %path -:!>(*path) pax]
              [%pact [%$ p.-] [%$ p.mis]]
          ==
          :*  hen  %pass
              [%castifying (scot %p her) syd (scot %da wen) ~]
              %f  %exec  our  ~  [her syd %da wen]  %tabl
              ^-  (list (pair silk:ford silk:ford))
              %+  turn  mut
              |=  {pax/path mis/miso}
              ?>  ?=($mut -.mis)
              :-  [%$ %path -:!>(*path) pax]
              =+  (lobe-to-mark:ze (~(got by q:(aeon-to-yaki:ze let.dom)) pax))
              [%cast - [%$ p.mis]]
          ==
      ==
    %_    +>.$
        dok
      :-  ~
      :*  (turn del |=({pax/path mis/miso} ?>(?=($del -.mis) pax)))
      ::
          %+  turn  ink
          |=  {pax/path mis/miso}
          ^-  (pair path cage)
          ?>  ?=($ins -.mis)
          =+  =>((flop pax) ?~(. %$ i))
          [pax - [%atom %t ~] ((hard @t) +>.q.q.p.mis)]
      ::
          ~
      ::
          %-  malt
          (turn dif |=({pax/path mis/miso} ?>(?=($dif -.mis) [pax p.mis])))
      ::
          ~
      ::
          %-  malt
          (turn mut |=({pax/path mis/miso} ?>(?=($mut -.mis) [pax p.mis])))
      ::
          ~
      ::
          ~
      ::
          %-  molt  ^-  (list (pair path mime))
          ;:  weld
            ^-  (list (pair path mime))
            %+  murn  ins
            |=  {pax/path mis/miso}
            ^-  (unit (pair path mime))
            ?>  ?=($ins -.mis)
            ?.  ?=($mime p.p.mis)
              ~
            `[pax ((hard mime) q.q.p.mis)]
          ::
            ^-  (list (pair path mime))
            %+  murn  ink
            |=  {pax/path mis/miso}
            ^-  (unit (pair path mime))
            ?>  ?=($ins -.mis)
            ?>  ?=($mime p.p.mis)
            `[pax ((hard mime) q.q.p.mis)]
          ::
            ^-  (list (pair path mime))
            %+  murn  mut
            |=  {pax/path mis/miso}
            ^-  (unit (pair path mime))
            ?>  ?=($mut -.mis)
            ?.  ?=($mime p.p.mis)
              ~
            `[pax ((hard mime) q.q.p.mis)]
          ==
      ==
    ==
  ::
  ::  Handle result of insertion.
  ::
  ::  For commit flow overview, see ++edit.
  ::
  ::  Insertions are cast to the correct mark, and here we put the result in
  ::  ins.dok.  If dif and mut are full in dok (i.e. we've already processed
  ::  diffs and mutations), then we go ahead and run ++apply-edit.
  ::
  ++  take-inserting
    |=  {wen/@da res/gage:ford}
    ^+  +>
    ?~  dok
      ~&  %clay-take-inserting-unexpected-made  +>.$
    ?.  =(~ ins.u.dok)
      ~&  %clay-take-inserting-redundant-made  +>.$
    =-  =.  ins.u.dok  `-
        ?:  ?&  ?=(^ dif.u.dok)
                ?=(^ mut.u.dok)
            ==
          (apply-edit wen)
        +>.$
    ^-  (list (pair path cage))
    %+  turn  (gage-to-success-cages res)
    |=  {pax/cage cay/cage}
    ?.  ?=($path p.pax)
      ~|(%clay-take-inserting-strange-path-mark !!)
    [((hard path) q.q.pax) cay]
  ::
  ::  Handle result of diffing.
  ::
  ::  For commit flow overview, see ++edit.
  ::
  ::  Diffs are applied to the original data, and here we put the result in
  ::  dif.dok.  If ins and mut are full in dok (i.e. we've already processed
  ::  insertions and mutations), then we go ahead and run ++apply-edit.
  ::
  ++  take-diffing
    |=  {wen/@da res/gage:ford}
    ^+  +>
    ?~  dok
      ~&  %clay-take-diffing-unexpected-made  +>.$
    ?.  =(~ dif.u.dok)
      ~&  %clay-take-diffing-redundant-made  +>.$
    =-  =.  dif.u.dok  `-
        ?:  ?&  ?=(^ ins.u.dok)
                ?=(^ mut.u.dok)
            ==
          (apply-edit wen)
        +>.$
    ^-  (list (trel path lobe cage))
    %+  turn  (gage-to-cages res)
    |=  {pax/cage cay/cage}
    ^-  (pair path (pair lobe cage))
    ?.  ?=($path p.pax)
      ~|(%clay-take-diffing-strange-path-mark !!)
    =+  paf=((hard path) q.q.pax)
    [paf (page-to-lobe:ze [p q.q]:cay) (~(got by dig.u.dok) paf)]
  ::
  ::  Handle result of casting mutations.
  ::
  ::  For commit flow overview, see ++edit.
  ::
  ::  The new content from a mutation is first casted to the correct mark, and
  ::  here we hash the correctly-marked content and put the result in muh.dok.
  ::  Then we diff the new content against the original content.  The result of
  ::  this is handled in ++take-mutating.
  ::
  ++  take-castify
    |=  {wen/@da res/gage:ford}
    ^+  +>
    ?~  dok
      ~&  %clay-take-castifying-unexpected-made  +>.$
    ?.  =(~ muh.u.dok)
      ~&  %clay-take-castifying-redundant-made  +>.$
    =+  ^-  cat/(list (pair path cage))
        %+  turn  (gage-to-cages res)
        |=  {pax/cage cay/cage}
        ?.  ?=($path p.pax)
          ~|(%castify-bad-path-mark !!)
        [((hard path) q.q.pax) cay]
    =.  muh.u.dok
          %-  malt
          %+  turn  cat
          |=  {pax/path cay/cage}
          [pax (page-to-lobe:ze [p q.q]:cay)]
    %-  emit
    :*  hen  %pass
        [%mutating (scot %p her) syd (scot %da wen) ~]
        %f  %exec  our  ~  [her syd %da wen]  %tabl
        ^-  (list (pair silk:ford silk:ford))
        %+  turn  cat
        |=  {pax/path cay/cage}
        :-  [%$ %path -:!>(*path) pax]
        =+  (lobe-to-silk:ze pax (~(got by q:(aeon-to-yaki:ze let.dom)) pax))
        [%diff - [%$ cay]]
    ==
  ::
  ::  Handle result of diffing mutations.
  ::
  ::  For commit flow overview, see ++edit.
  ::
  ::  We put the calculated diffs of the new content vs the old content (from
  ::  ++take-castify) in mut.dok.  If ins and mut are full in dok (i.e. we've
  ::  already processed insertions and diffs), then we go ahead and run
  ::  ++apply-edit.
  ::
  ++  take-mutating
    |=  {wen/@da res/gage:ford}
    ^+  +>
    ?~  dok
      ~&  %clay-take-mutating-unexpected-made  +>.$
    ?.  =(~ mut.u.dok)
      ~&  %clay-take-mutating-redundant-made  +>.$
    =-  =.  mut.u.dok  `-
        ?:  ?&  ?=(^ ins.u.dok)
                ?=(^ dif.u.dok)
            ==
          (apply-edit wen)
        +>.$
    ^-  (list (trel path lobe cage))
    %+  murn  (gage-to-cages res)
    |=  {pax/cage cay/cage}
    ^-  (unit (pair path (pair lobe cage)))
    ?.  ?=($path p.pax)
      ~|(%clay-take-mutating-strange-path-mark !!)
    ?:  ?=($null p.cay)
      ~
    =+  paf=((hard path) q.q.pax)
    `[paf (~(got by muh.u.dok) paf) cay]
  ::
  ::  Now that dok is completely filled, we can apply the changes in the commit.
  ::
  ::  We collect the relevant data from dok and run ++execute-changes to apply
  ::  them to our state.  Then we run ++checkout-ankh to update our ankh (cache
  ::  of the content at the current aeon).
  ::
  ++  apply-edit
    |=  wen/@da
    ^+  +>
    ::  XX we do the same in ++take-patch, which is confusing and smells foul.
    ::  Here we run ++execute-changes, but we throw away the state changes.  The
    ::  call in ++take-patch is the one that matters, but we print out changes
    ::  here, and we also use that info to call ++checkout-ankh (which is what
    ::  leads to the ++take-patch call).
    ::
    ::  I'm guessing this shouldn't call ++execute-changes at all but rather
    ::  generate the information it needs directly.
    =+  ^-  sim/(list (pair path misu))
        ?~  dok
          ~|(%no-changes !!)
        ?>  ?=(^ ins.u.dok)
        ?>  ?=(^ dif.u.dok)
        ?>  ?=(^ mut.u.dok)
        ;:  weld
          ^-  (list (pair path misu))
          (turn del.u.dok |=(pax/path [pax %del ~]))
        ::
          ^-  (list (pair path misu))
          (turn ink.u.dok |=({pax/path cay/cage} [pax %ins cay]))
        ::
          ^-  (list (pair path misu))
          (turn u.ins.u.dok |=({pax/path cay/cage} [pax %ins cay]))
        ::
          ^-  (list (pair path misu))
          (turn u.dif.u.dok |=({pax/path cal/{lobe cage}} [pax %dif cal]))
        ::
          ^-  (list (pair path misu))
          (turn u.mut.u.dok |=({pax/path cal/{lobe cage}} [pax %dif cal]))
        ==
    =+  hat=(execute-changes:ze wen %& sim)
    ?~  dok  ~&  %no-changes  !!
    ?~  -.hat
      ([print-changes(dok ~)]:.(+>.$ +.hat) wen %& sim)
    (checkout-ankh(lat.ran lat.ran.+.hat) u.-.hat)
  ::
  ::  Takes a map of paths to lobes and tells ford to convert to an ankh.
  ::
  ::  Specifically, we tell ford to convert each lobe into a blob, then we call
  ::  ++take-patch to apply the result to our current ankh and update unix.
  ::
  ++  checkout-ankh
    |=  hat/(map path lobe)
    ^+  +>
    %-  emit
    :*  hen  %pass  [%patching (scot %p her) syd ~]  %f
        %exec  our  :^  ~  [her syd %da now]  %tabl
        ^-  (list (pair silk:ford silk:ford))
        %+  turn  ~(tap by hat)
        |=  {a/path b/lobe}
        ^-  (pair silk:ford silk:ford)
        :-  [%$ %path-hash !>([a b])]
        (lobe-to-silk:ze a b)
    ==
  ::
  ::  Handle the result of the ford call in ++checkout-ankh.
  ::
  ::  We apply the changes by calling ++execute-changes, then we convert the
  ::  result of the ford call from ++checkout-ankh into a map of paths to data
  ::  for the current aeon of this desk.  We turn this into an ankh and store
  ::  it to our state.  Finally, we choose which paths need to be synced to
  ::  unix, and convert the data at those paths to mime (except those paths
  ::  which were added originally as mime, because we still have that stored in
  ::  mim in dok).  The result is handled in ++take-ergo.
  ::
  ++  take-patch
    |=  res/gage:ford
    ^+  +>
    ::  ~&  %taking-patch
    ?:  ?=($| -.res)
      =.  dok  ~
      (print-to-dill '!' %rose [" " "" ""] leaf+"clay patch failed" p.res)
    ::  ~&  %editing
    =+  ^-  sim/(list (pair path misu))
        ?~  dok
          ~|(%no-changes !!)
        ?>  ?=(^ ins.u.dok)
        ?>  ?=(^ dif.u.dok)
        ?>  ?=(^ mut.u.dok)
        ;:  weld
          ^-  (list (pair path misu))
          (turn del.u.dok |=(pax/path [pax %del ~]))
        ::
          ^-  (list (pair path misu))
          (turn ink.u.dok |=({pax/path cay/cage} [pax %ins cay]))
        ::
          ^-  (list (pair path misu))
          (turn u.ins.u.dok |=({pax/path cay/cage} [pax %ins cay]))
        ::
          ^-  (list (pair path misu))
          (turn u.dif.u.dok |=({pax/path cal/{lobe cage}} [pax %dif cal]))
        ::
          ^-  (list (pair path misu))
          (turn u.mut.u.dok |=({pax/path cal/{lobe cage}} [pax %dif cal]))
        ==
    =^  hat  +>.$  (execute-changes:ze now %& sim)
                                      ::  XX  do same in ++apply-edit
    ?~  dok  ~&  %no-dok  +>.$
    =>
      %=    .
          +>.$
        ?<  ?=($~ hat)                                   ::  XX  whut?
        (print-changes now %& sim)
      ==
    ?~  dok  ~&  %no-dok  +>.$
    =+  ^-  cat/(list (trel path lobe cage))
        %+  turn  (gage-to-cages res)
        |=  {pax/cage cay/cage}
        ?.  ?=($path-hash p.pax)
          ~|(%patch-bad-path-mark !!)
        [-< -> +]:[((hard {path lobe}) q.q.pax) cay]
    ::  ~&  %canned
    ::  ~&  %checking-out
    =.  ank.dom  (map-to-ankh:ze (malt cat))
    ::  ~&  %checked-out
    ::  ~&  %waking
    =.  +>.$  =>(wake ?>(?=(^ dok) .))
    ::  ~&  %waked
    ?~  hez  +>.$(dok ~)
    =+  mus=(must-ergo (turn sim head))
    ?:  =(~ mus)
      +>.$(dok ~)
    =+  ^-  sum/(set path)
        =+  (turn ~(tap by mus) (corl tail tail))
        %+  roll  -
        |=  {pak/(set path) acc/(set path)}
        (~(uni in acc) pak)
    =+  can=(malt sim)
    ::  ~&  %forming-ergo
    ::  =-  ~&  %formed-ergo  -
    %-  emit(dok ~)
    :*  hen  %pass  [%ergoing (scot %p her) syd ~]  %f
        %exec  our  ~  [her syd %da now]  %tabl
        ^-  (list (pair silk:ford silk:ford))
        %+  turn  ~(tap in sum)
        |=  a/path
        ^-  (pair silk:ford silk:ford)
        :-  [%$ %path !>(a)]
        =+  b=(~(got by can) a)
        ?:  ?=($del -.b)
          [%$ %null !>(~)]
        =+  (~(get by mim.u.dok) a)
        ?^  -  [%$ %mime !>(u.-)]
        :+  %cast  %mime
        =+  (need (need (read-x:ze let.dom a)))
        ?:  ?=($& -<)
          [%$ p.-]
        (lobe-to-silk:ze a p.-)
    ==
  ::
  ::  Send new data to unix.
  ::
  ::  Combine the paths in mim in dok and the result of the ford call in
  ::  ++take-patch to create a list of nodes that need to be sent to unix (in
  ::  an %ergo card) to keep unix up-to-date.  Send this to unix.
  ::
  ++  take-ergo
    |=  res/gage:ford
    ^+  +>
    ?:  ?=($| -.res)
      (print-to-dill '!' %rose [" " "" ""] leaf+"clay ergo failed" p.res)
    ?~  hez  ~|(%no-sync-duct !!)
    =+  ^-  can/(map path (unit mime))
        %-  malt  ^-  mode
        %+  turn  (gage-to-cages res)
        |=  {pax/cage mim/cage}
        ?.  ?=($path p.pax)
          ~|(%ergo-bad-path-mark !!)
        :-  ((hard path) q.q.pax)
        ?.  ?=($mime p.mim)
          ~
        `((hard mime) q.q.mim)
    =+  mus=(must-ergo (turn ~(tap by can) head))
    %-  emil
    %+  turn  ~(tap by mus)
    |=  {pot/term len/@ud pak/(set path)}
    :*  u.hez  %give  %ergo  pot
        %+  turn  ~(tap in pak)
        |=  pax/path
        [(slag len pax) (~(got by can) pax)]
    ==
  ::
  ::  Called when a foreign ship answers one of our requests.
  ::
  ::  After updating ref (our request manager), we handle %x, %w, and %y
  ::  responses.  For %x, we call ++validate-x to validate the type of the
  ::  response.  For %y, we coerce the result to an arch.
  ::
  ::  For %w, we check to see if it's a @ud response (e.g. for
  ::  cw+//~sampel-sipnym/desk/~time-or-label).  If so, it's easy.  Otherwise,
  ::  we look up our subscription request, then assert the response was a nako.
  ::  If this is the first update for a desk, we assume everything's well-typed
  ::  and call ++apply-foreign-update directly.  Otherwise, we call
  ::  ++validate-plops to verify that the data we're getting is well typed.
  ::
  ::  Be careful to call ++wake if/when necessary (i.e. when the state changes
  ::  enough that a subscription could be filled).  Every case must call it
  ::  individually.
  ::
  ++  take-foreign-update                              ::  external change
    |=  {inx/@ud rut/(unit rand)}
    ^+  +>
    ?>  ?=(^ ref)
    |-  ^+  +>+.$
    =+  ruv=(~(get by bom.u.ref) inx)
    ?~  ruv  +>+.$
    =>  ?.  |(?=($~ rut) ?=($sing -.q.u.ruv))  .
        %_  .
          bom.u.ref  (~(del by bom.u.ref) inx)
          fod.u.ref  (~(del by fod.u.ref) p.u.ruv)
        ==
    ?~  rut
      =+  rav=`rave`q.u.ruv
      =<  ?>(?=(^ ref) .)
      %_    wake
          lim
        ?.(&(?=($many -.rav) ?=($da -.q.q.rav)) lim `@da`p.q.q.rav)
      ::
          haw.u.ref
        ?.  ?=($sing -.rav)  haw.u.ref
        (~(put by haw.u.ref) p.rav ~)
      ==
    ?-    p.p.u.rut
        $d
      ~|  %totally-temporary-error-please-replace-me
      !!
        $u
      ~|  %im-thinkin-its-prolly-a-bad-idea-to-request-rang-over-the-network
      !!
    ::
        $v
      ~|  %weird-we-shouldnt-get-a-dome-request-over-the-network
      !!
    ::
        $x
      =<  ?>(?=(^ ref) .)
      (validate-x p.p.u.rut q.p.u.rut q.u.rut r.u.rut)
    ::
        $w
      =.  haw.u.ref
        %+  ~(put by haw.u.ref)
          [p.p.u.rut q.p.u.rut q.u.rut]
        :+  ~
          p.r.u.rut
        ?+  p.r.u.rut  ~|  %strange-w-over-nextwork  !!
          $aeon  !>(((hard aeon) q.r.u.rut))
          $null  [[%atom %n ~] ~]
          $nako  !>(~|([%harding [&1 &2 &3]:q.r.u.rut] ((hard nako) q.r.u.rut)))
        ==
      ?.  ?=($nako p.r.u.rut)  [?>(?=(^ ref) .)]:wake
      =+  rav=`rave`q.u.ruv
      ?>  ?=($many -.rav)
      |-  ^+  +>+.^$
      =+  nez=[%w [%ud let.dom] ~]
      =+  nex=(~(get by haw.u.ref) nez)
      ?~  nex  +>+.^$
      ?~  u.nex  +>+.^$  ::  should never happen
      =.  nak.u.ref  `((hard nako) q.q.u.u.nex)
      =.  +>+.^$
        ?:  =(0 let.dom)
          =<  ?>(?=(^ ref) .)
          %+  apply-foreign-update
            ?.(?=($da -.q.q.rav) ~ `p.q.q.rav)
          (need nak.u.ref)
        =<  ?>(?=(^ ref) .)
        %^    validate-plops
            [%ud let.dom]
          ?.(?=($da -.q.q.rav) ~ `p.q.q.rav)
        bar:(need nak.u.ref)
      %=  $
        haw.u.ref  (~(del by haw.u.ref) nez)
      ==
    ::
        $y
      =<  ?>(?=(^ ref) .)
      %_    wake
          haw.u.ref
        %+  ~(put by haw.u.ref)
          [p.p.u.rut q.p.u.rut q.u.rut]
        `[p.r.u.rut !>(((hard arch) q.r.u.rut))]
      ==
    ::
        $z
      ~|  %its-prolly-not-reasonable-to-request-ankh-over-the-network-sorry
      !!
    ==
  ::
  ::  Check that given data is actually of the mark it claims to be.
  ::
  ::  Result is handled in ++take-foreign-x
  ::
  ++  validate-x
    |=  {car/care cas/case pax/path peg/page}
    ^+  +>
    %-  emit
    :*  hen  %pass
        [%foreign-x (scot %p our) (scot %p her) syd car (scot cas) pax]
        %f  %exec  our  ~  [her syd cas]
        (vale-page peg)
    ==
  ::
  ::  Create a silk to validate a page.
  ::
  ::  If the mark is %hoon, we short-circuit the validation for bootstrapping
  ::  purposes.
  ::
  ++  vale-page
    |=  a/page
    ^-  silk:ford
    ?.  ?=($hoon p.a)  [%vale a]
    ?.  ?=(@t q.a)  [%dude |.(>%weird-hoon<) %ride [%zpzp ~] %$ *cage]
    [%$ p.a [%atom %t ~] q.a]
  ::
  ::  Verify the foreign data is of the the mark it claims to be.
  ::
  ::  This completes the receiving of %x foreign data.
  ::
  ++  take-foreign-x
    |=  {car/care cas/case pax/path res/gage:ford}
    ^+  +>
    ?>  ?=(^ ref)
    ?.  ?=($& -.res)
      ~|  "validate foreign x failed"
      =+  why=?-(-.res $| p.res, $tabl ~[>%bad-marc<])
      ~>  %mean.|.(%*(. >[%plop-fail %why]< |1.+> why))
      !!
    ?>  ?=(@ p.p.res)
    wake(haw.u.ref (~(put by haw.u.ref) [car cas pax] `p.res))
  ::
  ::  When we get a %w foreign update, store this in our state.
  ::
  ::  We get the commits and blobs from the nako and add them to our object
  ::  store, then we update the map of aeons to commits and the latest aeon.
  ::
  ::  We call ++wake at the end to update anyone whose subscription is fulfilled
  ::  by this state change.
  ::
  ++  apply-foreign-update                              ::  apply subscription
    |=  $:  lem/(unit @da)                              ::  complete up to
            gar/(map aeon tako)                         ::  new ids
            let/aeon                                    ::  next id
            lar/(set yaki)                              ::  new commits
            bar/(set blob)                              ::  new content
        ==
    ^+  +>
    =<  wake
    =+  ^-  nut/(map tako yaki)
        %-  molt  ^-  (list (pair tako yaki))
        %+  turn  ~(tap in lar)
        |=  yak/yaki
        [r.yak yak]
    =+  ^-  nat/(map lobe blob)
        %-  molt  ^-  (list (pair lobe blob))
        %+  turn  ~(tap in bar)
        |=  bol/blob
        [p.bol bol]
    ~|  :*  %bad-foreign-update
            :*  gar=gar
                let=let
                nut=(~(run by nut) $~)
                nat=(~(run by nat) $~)
            ==
            :*  hitdom=hit.dom
                letdom=let.dom
                hutran=(~(run by hut.ran) $~)
                latran=(~(run by lat.ran) $~)
            ==
        ==
    =+  hit=(~(uni by hit.dom) gar)
    =+  let=let
    =+  hut=(~(uni by hut.ran) nut)
    =+  lat=(~(uni by lat.ran) nat)
    =+  ?:  =(0 let)  ~
        =+  yon=`aeon`1                                 ::  sanity check
        |-
        ~|  yon=yon
        =+  tak=(~(got by hit) yon)
        =+  yak=(~(got by hut) tak)
        =+  %-  ~(urn by q.yak)
            |=  {pax/path lob/lobe}
            ~|  [pax=path lob=lobe]
            (~(got by lat) lob)
        ?:  =(let yon)
          ~
        $(yon +(yon))
    %=  +>.$
      lim       (max (fall lem lim) lim)
      hit.dom   hit
      let.dom   (max let let.dom)
      hut.ran   hut
      lat.ran   lat
    ==
  ::
  ::  Make sure that incoming data is of the correct type.
  ::
  ::  This is a ford call to make sure that incoming data is of the mark it
  ::  claims to be.  The result is handled in ++take-foreign-plops.
  ::
  ++  validate-plops
    |=  {cas/case lem/(unit @da) pop/(set plop)}
    ^+  +>
    =+  lum=(scot %da (fall lem *@da))
    %-  emit
    :*  hen  %pass
        [%foreign-plops (scot %p our) (scot %p her) syd lum ~]
        %f  %exec  our  ~  [her syd cas]  %tabl
        ^-  (list (pair silk:ford silk:ford))
        %+  turn  ~(tap in pop)
        |=  a/plop
        ?-  -.a
          $direct  [[%$ %blob !>([%direct p.a *page])] (vale-page p.q.a q.q.a)]
          $delta
            [[%$ %blob !>([%delta p.a q.a *page])] (vale-page p.r.a q.r.a)]
        ==
    ==
  ::
  ::  Verify that foreign plops validated correctly.  If so, apply them to our
  ::  state.
  ::
  ++  take-foreign-plops
    |=  {lem/(unit @da) res/gage:ford}
    ^+  +>
    ?>  ?=(^ ref)
    ?>  ?=(^ nak.u.ref)
    =+  ^-  lat/(list blob)
        %+  turn  ~|("validate foreign plops failed" (gage-to-cages res))
        |=  {bob/cage cay/cage}
        ?.  ?=($blob p.bob)
          ~|  %plop-not-blob
          !!
        =+  bol=((hard blob) q.q.bob)
        ?-  -.bol
          $delta      [-.bol p.bol q.bol p.cay q.q.cay]
          $direct     [-.bol p.bol p.cay q.q.cay]
        ==
    %^    apply-foreign-update
        lem
      gar.u.nak.u.ref
    :+  let.u.nak.u.ref
      lar.u.nak.u.ref
    (silt lat)
  ::
  ++  mabe                                            ::  maybe fire function
    |:  $:{rov/rove fun/$-(@da _.)}
    ^+  +>.$
    %+  fall
      %+  bind
        ^-  (unit @da)
        ?-    -.rov
            $sing
          ?.  ?=($da -.q.p.rov)  ~
          `p.q.p.rov
        ::
            $next  ~
        ::
            $mult  ~
        ::
            $many
          %^  hunt  lth
            ?.  ?=($da -.p.q.rov)  ~
            ?.((lth now p.p.q.rov) ~ [~ p.p.q.rov])
          ?.  ?=($da -.q.q.rov)  ~
          (hunt gth [~ now] [~ p.q.q.rov])
        ==
      fun
    +>.$
  ::
  ++  reve
    |=  rov/rove
    ^-  rave
    ?-  -.rov
      $sing  rov
      $next  [- p]:rov
      $mult  [- p]:rov
      $many  [- p q]:rov
    ==
  ::
  ::  Loop through open subscriptions and check if we can fill any of them.
  ::
  ++  wake                                            ::  update subscribers
    ^+  .
    =+  xiq=~(tap by qyx)
    =|  xaq/(list {p/rove q/(set duct)})
    |-  ^+  ..wake
    ?~  xiq
      ..wake(qyx (~(gas by *cult) xaq))
    ?:  =(~ q.i.xiq)  $(xiq t.xiq, xaq xaq)           :: drop forgotten
    ?-    -.p.i.xiq
        $sing
      =+  cas=?~(ref ~ (~(get by haw.u.ref) `mood`p.p.i.xiq))
      ?^  cas
        %=    $
            xiq  t.xiq
            ..wake  ?~  u.cas  (blub-all q.i.xiq ~)
                    (blab-all q.i.xiq p.p.i.xiq %& u.u.cas)
        ==
      =+  nao=(case-to-aeon:ze q.p.p.i.xiq)
      ?~  nao  $(xiq t.xiq, xaq [i.xiq xaq])
      ::  ~&  %reading-at-aeon
      =+  vid=(read-at-aeon:ze u.nao p.p.i.xiq)
      ::  ~&  %red-at-aeon
      ?~  vid
        ::  ?:  =(0 u.nao)
        ::    ~&  [%oh-poor `path`[syd '0' r.p.p.i.xiq]]
        ::    $(xiq t.xiq)
        ::  ~&  [%oh-well desk=syd mood=p.p.i.xiq aeon=u.nao]
        $(xiq t.xiq, xaq [i.xiq xaq])
      $(xiq t.xiq, ..wake (balk-all q.i.xiq u.vid p.p.i.xiq))
    ::
    ::  %next is just %mult with one path, so we pretend %next = %mult here.
        ?($next $mult)
      ::  because %mult requests need to wait on multiple files for each
      ::  revision that needs to be checked for changes, we keep two cache maps.
      ::  {old} is the revision at {(dec yon)}, {new} is the revision at {yon}.
      ::  if we have no {yon} yet, that means it was still unknown last time
      ::  we checked.
      =*  vor  p.i.xiq
      |^
      =/  rov/rove
        ?:  ?=($mult -.vor)  vor
        :*  %mult
            [q.p.vor [[p.p.vor r.p.vor] ~ ~]]
            `let.dom
            [[[p.p.vor r.p.vor] q.vor] ~ ~]
            ~
        ==
      ?>  ?=($mult -.rov)
      =*  mol  p.rov
      =*  yon  q.rov
      =*  old  r.rov
      =*  new  s.rov
      ::  we will either respond, or store the maybe updated request.
      =;  res/(each (map mood (each cage lobe)) rove)
          ?:  ?=($& -.res)
            (respond p.res)
          (store p.res)
      |-  ::  so that we can retry for the next aeon if possible/needed.
      ::  if we don't have an aeon yet, see if we have one now.
      ?~  yon
        =+  aey=(case-to-aeon:ze p.mol)
        ::  if we still don't, wait.
        ?~  aey  |+rov
        ::  if we do, update the request and retry.
        $(rov [-.rov mol `+(u.aey) ~ ~])
      ::  if old isn't complete, try filling in the gaps.
      =?  old  !(complete old)
        (read-unknown mol(p [%ud (dec u.yon)]) old)
      ::  if the next aeon we want to compare is in the future, wait again.
      =+  aey=(case-to-aeon:ze [%ud u.yon])
      ?~  aey  |+rov
      ::  if new isn't complete, try filling in the gaps.
      =?  new  !(complete new)
        (read-unknown mol(p [%ud u.yon]) new)
      ::  if they're still not both complete, wait again.
      ?.  ?&  (complete old)
              (complete new)
          ==
        |+rov
      ::  if there are any changes, send response. if none, move onto next aeon.
      =;  res
        ?^  res  &+res
        $(rov [-.rov mol `+(u.yon) old ~])
      %+  roll  ~(tap by old)
      |=  $:  {{car/care pax/path} ole/cach}
              res/(map mood (each cage lobe))
          ==
      =+  neu=(~(got by new) car pax)
      ?<  |(?=($~ ole) ?=($~ neu))
      =-  ?~(- res (~(put by res) u.-))
      ^-  (unit (pair mood (each cage lobe)))
      =+  mod=[car [%ud u.yon] pax]
      ?~  u.ole
       ?~  u.neu  ~                                     ::  not added
       `[mod u.u.neu]                                   ::  added
      ?~  u.neu
        `[mod [%& %null [%atom %n ~] ~]]                ::  deleted
      ?:  (equivalent-data:ze u.u.neu u.u.ole)  ~       ::  unchanged
      `[mod u.u.neu]                                    ::  changed
      ::
      ++  store                                         ::  check again later
        |=  rov/rove
        ^+  ..wake
        =-  ^^$(xiq t.xiq, xaq [i.xiq(p -) xaq])
        ?>  ?=($mult -.rov)
        ?:  ?=($mult -.vor)  rov
        ?>  ?=({* $~ $~} r.rov)
        =*  one  n.r.rov
        [%next [p.p.one p.p.rov q.p.one] q.one]
      ::
      ++  respond                                       ::  send changes
        |=  res/(map mood (each cage lobe))
        ^+  ..wake
        ::NOTE  want to use =-, but compiler bug?
        ?:  ?=($mult -.vor)
          ^^$(xiq t.xiq, ..wake (blas-all q.i.xiq ~(key by res)))
        ?>  ?=({* $~ $~} res)
        ^^$(xiq t.xiq, ..wake (blab-all q.i.xiq n.res))
      ::
      ++  complete                                      ::  no unknowns
        |=  hav/(map (pair care path) cach)
        ?&  ?=(^ hav)
            (levy ~(tap by `(map (pair care path) cach)`hav) know)
        ==
      ::
      ++  know  |=({(pair care path) c/cach} ?=(^ c))   ::  know about file
      ::
      ++  read-unknown                                  ::  fill in the blanks
        |=  {mol/mool hav/(map (pair care path) cach)}
        %.  |=  {{c/care p/path} o/cach}
            ?^(o o (aver c p.mol p))
        =-  ~(urn by -)
        ?^  hav  hav
        %-  ~(gas by *(map (pair care path) cach))
        (turn ~(tap in q.mol) |=({c/care p/path} [[c p] ~]))
      --
    ::
        $many
      =+  mot=`moat`q.p.i.xiq
      =*  sav  r.p.i.xiq
      =+  nab=(case-to-aeon:ze p.mot)
      ?~  nab
        $(xiq t.xiq, xaq [i.xiq xaq])
      =+  huy=(case-to-aeon:ze q.mot)
      ?~  huy
        =.  p.mot  [%ud +(let.dom)]
        %=  $
          xiq     t.xiq
          xaq     [i.xiq(q.p mot) xaq]
          ..wake  =+  ^=  ear
                      (lobes-at-path:ze let.dom r.mot)
                  ?:  =(sav ear)  ..wake
                  (bleb-all q.i.xiq let.dom ?:(p.p.i.xiq ~ `[u.nab let.dom]))
        ==
      %=  $
        xiq     t.xiq
        ..wake  =-  (blub-all:- q.i.xiq ~)
                =+  ^=  ear
                    (lobes-at-path:ze u.huy r.mot)
                ?:  =(sav ear)  (blub-all q.i.xiq ~)
                (bleb-all q.i.xiq +(u.nab) ?:(p.p.i.xiq ~ `[u.nab u.huy]))
      ==
    ==
  ++  drop-me
    ^+  .
    ?~  mer
      .
    %-  emit(mer ~)  ^-  move  :*
      hen.u.mer  %give  %mere  %|  %user-interrupt
      >sor.u.mer<  >our<  >cas.u.mer<  >gem.u.mer<  ~
    ==
  ::
  ::::::::::::::::::::::::::::::::::::::::::::::::::::::::::::::::::::::::::::
  ::
  ::  This core has no additional state, and the distinction exists purely for
  ::  documentation.  The overarching theme is that `++de` directly contains
  ::  logic for metadata about the desk, while `++ze` is composed primarily
  ::  of helper functions for manipulating the desk state (`++dome`) itself.
  ::  Functions include:
  ::
  ::  --  converting between cases, commit hashes, commits, content hashes,
  ::      and content
  ::  --  creating commits and content and adding them to the tree
  ::  --  finding which data needs to be sent over the network to keep the
  ::  --  other urbit up-to-date
  ::  --  reading from the file tree through different `++care` options
  ::  --  the `++me` core for merging.
  ::
  ::  The dome is composed of the following:
  ::
  ::  --  `ank` is the ankh, which is the file data itself.  An ankh is both
  ::      a possible file and a possible directory.  An ankh has both:
  ::      --  `fil`, a possible file, stored as both a cage and its hash
  ::      --  `dir`, a map of @ta to more ankhs.
  ::  --  `let` is the number of the most recent revision.
  ::  --  `hit` is a map of revision numbers to commit hashes.
  ::  --  `lab` is a map of labels to revision numbers.
  ::
  ::::::::::::::::::::::::::::::::::::::::::::::::::::::::::::::::::::::::::::
  ++  ze
    |%
    ::  These convert between aeon (version number), tako (commit hash), yaki
    ::  (commit data structure), lobe (content hash), and blob (content).
    ++  aeon-to-tako  ~(got by hit.dom)
    ++  aeon-to-yaki  (cork aeon-to-tako tako-to-yaki)
    ++  lobe-to-blob  ~(got by lat.ran)
    ++  tako-to-yaki  ~(got by hut.ran)
    ++  lobe-to-mark
      |=  a/lobe
      =>  (lobe-to-blob a)
      ?-  -
        $delta      p.q
        $direct     p.q
      ==
    ::
    ::  Creates a silk to put a type on a page (which is a {mark noun}).
    ::
    ++  page-to-silk                                    :: %hoon bootstrapping
      |=  a/page
      ?.  ?=($hoon p.a)  [%volt a]
      [%$ p.a [%atom %t ~] q.a]
    ::
    ::  Creates a silk out of a lobe (content hash).
    ::
    ++  lobe-to-silk
      |=  {pax/path lob/lobe}
      ^-  silk:ford
      =+  ^-  hat/(map path lobe)
          ?:  =(let.dom 0)
            ~
          q:(aeon-to-yaki let.dom)
      =+  lol=`(unit lobe)`?.(=(~ ref) `0vsen.tinel (~(get by hat) pax))
      |-  ^-  silk:ford
      ?:  =([~ lob] lol)
        =+  (need (need (read-x let.dom pax)))
        ?>  ?=($& -<)
        [%$ p.-]
      =+  bol=(~(got by lat.ran) lob)
      ?-  -.bol
        $direct     (page-to-silk q.bol)
        $delta      ~|  delta+q.q.bol
                    [%pact $(lob q.q.bol) (page-to-silk r.bol)]
      ==
    ::
    ::  Hashes a page to get a lobe.
    ::
    ++  page-to-lobe  |=(page (shax (jam +<)))
    ::
    ::  Checks whether two pieces of data (either cages or lobes) are the same.
    ::
    ++  equivalent-data
      |=  {one/(each cage lobe) two/(each cage lobe)}
      ^-  ?
      ?:  ?=($& -.one)
        ?:  ?=($& -.two)
          =([p q.q]:p.one [p q.q]:p.two)
        =(p.two (page-to-lobe [p q.q]:p.one))
      ?:  ?=($& -.two)
        =(p.one (page-to-lobe [p q.q]:p.two))
      =(p.one p.two)
    ::
    ::  Make a direct blob out of a page.
    ::
    ++  make-direct-blob
      |=  p/page
      ^-  blob
      [%direct (page-to-lobe p) p]
    ::
    ::  Make a delta blob out of a lobe, mark, lobe of parent, and page of diff.
    ::
    ++  make-delta-blob
      |=  {p/lobe q/{p/mark q/lobe} r/page}
      ^-  blob
      [%delta p q r]
    ::
    ::  Make a commit out of a list of parents, content, and date.
    ::
    ++  make-yaki
      |=  {p/(list tako) q/(map path lobe) t/@da}
      ^-  yaki
      =+  ^=  has
          %^  cat  7  (sham [%yaki (roll p add) q t])
          (sham [%tako (roll p add) q t])
      [p q has t]
    ::
    ::  Reduce a case to an aeon (version number)
    ::
    ::  We produce null if we can't yet reduce the case for whatever resaon
    ::  (usually either the time or aeon hasn't happened yet or the label hasn't
    ::  been created), we produce null.
    ::
    ++  case-to-aeon
      |=  lok/case                                      ::  act count through
      ^-  (unit aeon)
      ?-    -.lok
          $da
        ?:  (gth p.lok lim)  ~
        |-  ^-  (unit aeon)
        ?:  =(0 let.dom)  [~ 0]                         ::  avoid underflow
        ?:  %+  gte  p.lok
            =<  t
            ~|  [%letdom let=let.dom hit=hit.dom hut=(~(run by hut.ran) $~)]
            ~|  [%getdom (~(get by hit.dom) let.dom)]
            %-  aeon-to-yaki
            let.dom
          [~ let.dom]
        $(let.dom (dec let.dom))
      ::
          $tas  (~(get by lab.dom) p.lok)
          $ud   ?:((gth p.lok let.dom) ~ [~ p.lok])
      ==
    ::
    ::  Convert a map of paths to data into an ankh.
    ::
    ++  map-to-ankh
      |=  hat/(map path (pair lobe cage))
      ^-  ankh
      ::  %-  cosh
      %+  roll  ~(tap by hat)
      |=  {{pat/path lob/lobe zar/cage} ank/ankh}
      ^-  ankh
      ::  %-  cosh
      ?~  pat
        ank(fil [~ lob zar])
      =+  nak=(~(get by dir.ank) i.pat)
      %=  ank
        dir  %+  ~(put by dir.ank)  i.pat
             $(pat t.pat, ank (fall nak *ankh))
      ==
    ::
    ::  Applies a change list, creating the commit and applying it to the
    ::  current state.
    ::
    ::  Also produces the new data from the commit for convenience.
    ::
    ++  execute-changes
      |=  {wen/@da lem/nuri}
      ^-  {(unit (map path lobe)) _..ze}
      ?-  -.lem
        $&
           =^  yak  lat.ran  (forge-yaki wen p.lem)     ::  create new commit
           ?.  ?|  =(0 let.dom)
                   !=((lent p.yak) 1)
                   !=(q.yak q:(aeon-to-yaki let.dom))
               ==
             `..ze                                      ::  silently ignore
           =:  let.dom  +(let.dom)
               hit.dom  (~(put by hit.dom) +(let.dom) r.yak)
               hut.ran  (~(put by hut.ran) r.yak yak)
           ==
           [`q.yak ..ze]
           ::  +>.$(ank (map-to-ankh q.yak))
        $|
           ?<  (~(has by lab.dom) p.lem)
           [~ ..ze(lab.dom (~(put by lab.dom) p.lem let.dom))]
      ==
    ::
    ::  Create a commit out of a list of changes against the current state.
    ::
    ::  First call ++apply-changes to apply the list of changes and get the new
    ::  state of the content.  Then, call ++update-lat to add any new content to
    ::  the blob store.  Finally, create the new yaki (commit) and produce both
    ::  it and the new lat (blob store).
    ::
    ++  forge-yaki
      |=  {wen/@da lem/suba}
      =+  par=?:(=(0 let.dom) ~ [(aeon-to-tako let.dom) ~])
      =+  new=(apply-changes lem)
      =+  gar=(update-lat new lat.ran)
      :-  (make-yaki par +.gar wen)                     ::  from existing diff
      -.gar                                             ::  fix lat
    ::
    ::  Apply a list of changes against the current state and produce the new
    ::  state.
    ::
    ++  apply-changes                                   ::   apply-changes:ze
      |=  lar/(list {p/path q/misu})                    ::  store changes
      ^-  (map path blob)
      =+  ^=  hat                                       ::  current state
          ?:  =(let.dom 0)                              ::  initial commit
            ~                                           ::  has nothing
          =<  q
          %-  aeon-to-yaki
          let.dom
      =-  =+  sar=(silt (turn lar |=({p/path *} p)))    ::  changed paths
          %+  roll  ~(tap by hat)                       ::  find unchanged
          =<  .(bat bar)
          |=  {{pax/path gar/lobe} bat/(map path blob)}
          ?:  (~(has in sar) pax)                       ::  has update
            bat
          %+  ~(put by bat)  pax
          ~|  [pax gar (lent ~(tap by lat.ran))]
          (lobe-to-blob gar)                            ::  use original
      ^=  bar  ^-  (map path blob)
      %+  roll  lar
      |=  {{pax/path mys/misu} bar/(map path blob)}
      ^+  bar
      ?-    -.mys
          $ins                                          ::  insert if not exist
        ?:  (~(has by bar) pax)  !!                     ::
        ?:  (~(has by hat) pax)  !!                     ::
        %+  ~(put by bar)  pax
        %-  make-direct-blob
        ?:  &(?=($mime -.p.mys) =([%hoon ~] (slag (dec (lent pax)) pax)))
          `page`[%hoon +.+.q.q.p.mys]
        [p q.q]:p.mys
      ::
          $del                                          ::  delete if exists
        ?.  |((~(has by hat) pax) (~(has by bar) pax))  !!
        (~(del by bar) pax)
      ::
          $dif                                          ::  mutate, must exist
        =+  ber=(~(get by bar) pax)                     ::  XX  typed
        =+  her==>((flop pax) ?~(. %$ i))
        ?~  ber
          =+  har=(~(get by hat) pax)
          ?~  har  !!
          %+  ~(put by bar)  pax
          (make-delta-blob p.mys [(lobe-to-mark u.har) u.har] [p q.q]:q.mys)
                                                        :: XX check vase !evil
        ::  XX of course that's a problem, p.u.ber isn't in rang since it
        ::     was just created.  We shouldn't be sending multiple
        ::     diffs
        ::  %+  ~(put by bar)  pax
        ::  %^  make-delta-blob  p.mys
        ::    [(lobe-to-mark p.u.ber) p.u.ber]
        ::  [p q.q]:q.mys
        ::                                              :: XX check vase !evil
        ~|([%two-diffs-for-same-file syd pax] !!)
      ==
    ::
    ::  Update the object store with new blobs.
    ::
    ::  Besides new object store, converts the given (map path blob) to
    ::  (map path lobe).
    ::
    ++  update-lat                                      ::   update-lat:ze
      |=  {lag/(map path blob) sta/(map lobe blob)}     ::  fix lat
      ^-  {(map lobe blob) (map path lobe)}
      %+  roll  ~(tap by lag)
      =<  .(lut sta)
      |=  {{pat/path bar/blob} {lut/(map lobe blob) gar/(map path lobe)}}
      ?~  (~(has by lut) p.bar)
        [lut (~(put by gar) pat p.bar)]
      :-  (~(put by lut) p.bar bar)
      (~(put by gar) pat p.bar)
    ::
    ::  Gets a map of the data at the given path and all children of it.
    ::
    ++  lobes-at-path
      |=  {yon/aeon pax/path}
      ^-  (map path lobe)
      ?:  =(0 yon)  ~
      %-  malt
      %+  skim
        %~  tap  by
          =<  q
          %-  aeon-to-yaki
          yon
        ==
      |=  {p/path q/lobe}
      ?|  ?=($~ pax)
          ?&  !?=($~ p)
              =(-.pax -.p)
              $(p +.p, pax +.pax)
      ==  ==
    ::
    ::  Creates a nako of all the changes between a and b.
    ::
    ++  make-nako
      |=  {a/aeon b/aeon}
      ^-  nako
      :+  ?>  (lte b let.dom)
          |-
          ?:  =(b let.dom)
            hit.dom
          $(hit.dom (~(del by hit.dom) let.dom), let.dom (dec let.dom))
        b
      ?:  =(0 b)
        [~ ~]
      (data-twixt-takos (~(get by hit.dom) a) (aeon-to-tako b))
    ::
    ::  Gets the data between two commit hashes, assuming the first is an
    ::  ancestor of the second.
    ::
    ::  Get all the takos before `a`, then get all takos before `b` except the
    ::  ones we found before `a`.  Then convert the takos to yakis and also get
    ::  all the data in all the yakis.
    ::
    ++  data-twixt-takos
      |=  {a/(unit tako) b/tako}
      ^-  {(set yaki) (set plop)}
      =+  old=?~(a ~ (reachable-takos u.a))
      =+  ^-  yal/(set tako)
          %-  silt
          %+  skip
            ~(tap in (reachable-takos b))
          |=(tak/tako (~(has in old) tak))
      :-  (silt (turn ~(tap in yal) tako-to-yaki))
      (silt (turn ~(tap in (new-lobes (new-lobes ~ old) yal)) lobe-to-blob))
    ::
    ::  Traverses parentage and finds all ancestor hashes
    ::
    ++  reachable-takos                                 ::  reachable
      |=  p/tako
      ^-  (set tako)
      =+  y=(tako-to-yaki p)
      %+  roll  p.y
      =<  .(s (~(put in *(set tako)) p))
      |=  {q/tako s/(set tako)}
      ?:  (~(has in s) q)                               ::  already done
        s                                               ::  hence skip
      (~(uni in s) ^$(p q))                             ::  otherwise traverse
    ::
    ::  Get all the lobes that are referenced in `a` except those that are
    ::  already in `b`.
    ::
    ++  new-lobes                                       ::  object hash set
      |=  {b/(set lobe) a/(set tako)}                   ::  that aren't in b
      ^-  (set lobe)
      %+  roll  ~(tap in a)
      |=  {tak/tako bar/(set lobe)}
      ^-  (set lobe)
      =+  yak=(tako-to-yaki tak)
      %+  roll  ~(tap by q.yak)
      =<  .(far bar)
      |=  {{path lob/lobe} far/(set lobe)}
      ^-  (set lobe)
      ?~  (~(has in b) lob)                             ::  don't need
        far
      =+  gar=(lobe-to-blob lob)
      ?-  -.gar
        $direct    (~(put in far) lob)
        $delta     (~(put in $(lob q.q.gar)) lob)
      ==
    ::
    ::  Should be refactored, is only called form `++read`, and even then it
    ::  can't be called with `$v` as the care, so it's really just a crash.
    ::
    ::  To be clear the refactoring should start at ++read-at-aeon and probably
    ::  eliminate ++read and ++query
    ::
    ++  query                                           ::    query:ze
      |=  ren/$?($u $v $x $y $z)                        ::  endpoint query
      ^-  (unit cage)
      ?-  ren
        $u  !!  ::  [~ %null [%atom %n] ~]
        $v  [~ %dome !>(dom)]
        $x  !!  ::  ?~(q.ank.dom ~ [~ q.u.q.ank.dom])
        $y  !!  ::  [~ %arch !>(as-arch)]
        $z  !!  ::  [~ %ankh !>(ank.dom)]
      ==
    ::
    ::  See ++query.
    ::
    ++  read                                            ::    read:ze
      |=  mun/mood                                      ::  read at point
      ^-  (unit cage)
      ?:  ?=($d p.mun)
        ~&  %dead-d  ~
      ?:  ?=($v p.mun)
        [~ %dome !>(dom)]                               ::  dead code
      ?:  &(?=($w p.mun) !?=($ud -.q.mun))
        ?^(r.mun ~ [~ %aeon !>(let.dom)])               ::  dead code
      ?:  ?=($w p.mun)
        =+  ^=  yak
            %-  aeon-to-yaki
            let.dom
        ?^(r.mun ~ !!) :: [~ %w !>([t.yak (forge-nori yak)])])-all
      (query(ank.dom ank:(descend-path:(zu ank.dom) r.mun)) p.mun) ::  dead code
    ::
    ::  Checks for existence of a node at an aeon.
    ::
    ::  This checks for existence of content at the node, and does *not* look
    ::  at any of its children.
    ::
    ++  read-u
      |=  {yon/aeon pax/path}
      ^-  (unit (unit (each {$null (hypo $~)} lobe)))
      =+  tak=(~(get by hit.dom) yon)
      ?~  tak
        ~
      ``[%& %null [%atom %n ~] ~]
    ::
    ::  Gets the dome (desk state) at a particular aeon.
    ::
    ::  For past aeons, we don't give an actual ankh in the dome, but the rest
    ::  of the data is legit.
    ::
    ++  read-v
      |=  {yon/aeon pax/path}
      ^-  (unit (unit {$dome (hypo dome)}))
      ?:  (lth yon let.dom)
        :*  ~  ~  %dome  -:!>(%dome)
            ank=`[[%ank-in-old-v-not-implemented *ankh] ~ ~]
            let=yon
            hit=(molt (skim ~(tap by hit.dom) |=({p/@ud *} (lte p yon))))
            lab=(molt (skim ~(tap by lab.dom) |=({* p/@ud} (lte p yon))))
        ==
      ?:  (gth yon let.dom)
        ~
      ``[%dome -:!>(*dome) dom]
    ::
    ::  Gets the data at a node.
    ::
    ::  If it's in our ankh (current state cache), we can just produce the
    ::  result.  Otherwise, we've got to look up the node at the aeon to get the
    ::  content hash, use that to find the blob, and use the blob to get the
    ::  data.  We also special-case the hoon mark for bootstrapping purposes.
    ::
    ++  read-x
      |=  {yon/aeon pax/path}
      ^-  (unit (unit (each cage lobe)))
      ?:  =(0 yon)
        [~ ~]
      =+  tak=(~(get by hit.dom) yon)
      ?~  tak
        ~
      ?:  &(?=($~ ref) =(yon let.dom))
        :-  ~
        %+  bind
          fil.ank:(descend-path:(zu ank.dom) pax)
        |=(a/{p/lobe q/cage} [%& q.a])
      =+  yak=(tako-to-yaki u.tak)
      =+  lob=(~(get by q.yak) pax)
      ?~  lob
        [~ ~]
      =+  mar=(lobe-to-mark u.lob)
      ?.  ?=($hoon mar)
        [~ ~ %| u.lob]
      :^  ~  ~  %&
      :+  mar  [%atom %t ~]
      |-  ^-  @t                      ::  (urge cord) would be faster
      =+  bol=(lobe-to-blob u.lob)
      ?:  ?=($direct -.bol)
        ((hard @t) q.q.bol)
      ?>  ?=($delta -.bol)
      =+  txt=$(u.lob q.q.bol)
      ?>  ?=($txt-diff p.r.bol)
      =+  dif=((hard (urge cord)) q.r.bol)
      =,  format
      =+  pac=(of-wain (lurk:differ (to-wain (cat 3 txt '\0a')) dif))
      (end 3 (dec (met 3 pac)) pac)
    ::
    ::  Gets an arch (directory listing) at a node.
    ::
    ++  read-y
      |=  {yon/aeon pax/path}
      ^-  (unit (unit {$arch (hypo arch)}))
      ?:  =(0 yon)
        ``[%arch -:!>(*arch) *arch]
      =+  tak=(~(get by hit.dom) yon)
      ?~  tak
        ~
      =+  yak=(tako-to-yaki u.tak)
      =+  len=(lent pax)
      :^  ~  ~  %arch
      ::  ~&  cy+pax
      :-  -:!>(*arch)
      ^-  arch
      :-  (~(get by q.yak) pax)
      ^-  (map knot $~)
      %-  molt  ^-  (list (pair knot $~))
      %+  turn
        ^-  (list (pair path lobe))
        %+  skim  ~(tap by (~(del by q.yak) pax))
        |=  {paf/path lob/lobe}
        =(pax (scag len paf))
      |=  {paf/path lob/lobe}
      =+  pat=(slag len paf)
      [?>(?=(^ pat) i.pat) ~]
    ::
    ::  Gets a recursive hash of a node and all its children.
    ::
    ++  read-z
      |=  {yon/aeon pax/path}
      ^-  (unit (unit {$uvi (hypo @uvI)}))
      ?:  =(0 yon)
        ``uvi+[-:!>(*@uvI) *@uvI]
      =+  tak=(~(get by hit.dom) yon)
      ?~  tak
        ~
      =+  yak=(tako-to-yaki u.tak)
      =+  len=(lent pax)
      :: ~&  read-z+[yon=yon qyt=~(wyt by q.yak) pax=pax]
      =+  ^-  descendants/(list (pair path lobe))
          ::  ~&  %turning
          ::  =-  ~&  %turned  -
          %+  turn
            ::  ~&  %skimming
            ::  =-  ~&  %skimmed  -
            %+  skim  ~(tap by (~(del by q.yak) pax))
            |=  {paf/path lob/lobe}
            =(pax (scag len paf))
          |=  {paf/path lob/lobe}
          [(slag len paf) lob]
      =+  us=(~(get by q.yak) pax)
      ^-  (unit (unit {$uvi (hypo @uvI)}))
      :^  ~  ~  %uvi
      :-  -:!>(*@uvI)
      ?:  &(?=($~ descendants) ?=($~ us))
        *@uvI
      %+  roll
        ^-  (list (pair path lobe))
        [[~ ?~(us *lobe u.us)] descendants]
      |=({{path lobe} @uvI} (shax (jam +<)))
    ::
    ::  Get a value at an aeon.
    ::
    ::  Value can be either null, meaning we don't have it yet, {null null},
    ::  meaning we know it doesn't exist, or {null null (each cage lobe)},
    ::  meaning we either have the value directly or a content hash of the
    ::  value.
    ::
    ::  Should change last few lines to an explicit ++read-w.
    ::
    ++  read-at-aeon                                    ::    read-at-aeon:ze
      |=  {yon/aeon mun/mood}                           ::  seek and read
      ^-  (unit (unit (each cage lobe)))
      ?:  &(?=($w p.mun) !?=($ud -.q.mun))              ::  NB only her speed
        ?^(r.mun [~ ~] [~ ~ %& %aeon !>(yon)])
      ?:  ?=($d p.mun)
        =+  rom=(~(get by fat.ruf) her)
        ?~  rom
          ~&(%null-rom-cd [~ ~])
        ?^  r.mun
          ~&(%no-cd-path [~ ~])
        [~ ~ %& %noun !>(~(key by dos.u.rom))]
      ?:  ?=($u p.mun)
        (read-u yon r.mun)
      ?:  ?=($v p.mun)
        (bind (read-v yon r.mun) (lift |=(a/cage [%& a])))
      ?:  ?=($x p.mun)
        (read-x yon r.mun)
      ?:  ?=($y p.mun)
        ::  =-  ~&  :*  %dude-someones-getting-curious
        ::              mun=mun
        ::              yon=yon
        ::              our=our
        ::              her=her
        ::              syd=syd
        ::              hep=-
        ::          ==
        ::      -
        (bind (read-y yon r.mun) (lift |=(a/cage [%& a])))
      ?:  ?=($z p.mun)
        (bind (read-z yon r.mun) (lift |=(a/cage [%& a])))
      %+  bind
        (rewind yon)
      |=  a/(unit _+>.$)
      ^-  (unit (each cage lobe))
      ?~  a
        ~
      `(unit (each cage lobe))`(bind (read:u.a mun) |=(a/cage [%& a]))
    ::
    ::  Stubbed out, should be removed in the refactoring mentioned in ++query.
    ::
    ++  rewind                                          ::    rewind:ze
      |=  yon/aeon                                      ::  rewind to aeon
      ^-  (unit (unit _+>))
      ?:  =(let.dom yon)  ``+>
      ?:  (gth yon let.dom)  !!                         ::  don't have version
      =+  hat=q:(aeon-to-yaki yon)
      ?:  (~(any by hat) |=(a/lobe ?=($delta [-:(lobe-to-blob a)])))
        ~
      ~
      ::=+  ^-  (map path cage)
      ::    %-  ~(run by hat)
      ::    |=  a=lobe
      ::    =+  (lobe-to-blob a)
      ::    ?-(-.- %direct q.-, %delta !!)
      ::`+>.$(ank.dom (map-to-ankh -), let.dom yon)
    ::
    ::  Traverse an ankh.
    ::
    ++  zu                                              ::  filesystem
      |=  ank/ankh                                      ::  filesystem state
      =|  ram/path                                      ::  reverse path into
      |%
      ++  descend                                       ::  descend
        |=  lol/@ta
        ^+  +>
        =+  you=(~(get by dir.ank) lol)
        +>.$(ram [lol ram], ank ?~(you [~ ~] u.you))
      ::
      ++  descend-path                                  ::  descend recursively
        |=  way/path
        ^+  +>
        ?~(way +> $(way t.way, +> (descend i.way)))
      --
    ::
    ::::::::::::::::::::::::::::::::::::::::::::::::::::::::::::::::::::::::::
    ::
    ::  This core is specific to any currently running merge.  This is
    ::  basically a simple (DAG-shaped) state machine.  We always say we're
    ::  merging from 'ali' to 'bob'.  The basic steps, not all of which are
    ::  always needed, are:
    ::
    ::  --  fetch ali's desk
    ::  --  diff ali's desk against the mergebase
    ::  --  diff bob's desk against the mergebase
    ::  --  merge the diffs
    ::  --  build the new state
    ::  --  "checkout" (apply to actual `++dome`) the new state
    ::  --  "ergo" (tell unix about) any changes
    ::
    ::  The state filled in order through each step.  See ++mery for a
    ::  description of the state.
    ::
    ::
    ::::::::::::::::::::::::::::::::::::::::::::::::::::::::::::::::::::::::::
    ++  me                                              ::  merge ali into bob
      |=  {ali/(pair ship desk) alh/(unit dome) new/?}  ::  from
      =+  bob=`(pair ship desk)`[our syd]               ::  to
      =+  ^-  dat/(each mery term)
          ?~  mer
            ?:  new
              =+  *mery
              [%& -(sor ali:+, hen hen:+, wat %null)]
            [%| %not-actually-merging]
          ?.  new
            ?:  =(ali sor.u.mer)
              [%& u.mer]
            ~&  :*  %already-merging-from-somewhere-else
                    ali=ali
                    sor=sor.u.mer
                    gem=gem.u.mer
                    wat=wat.u.mer
                    cas=cas.u.mer
                    hen=hen
                    henmer=hen.u.mer
                ==
            [%| %already-merging-from-somewhere-else]
          ~&  :*  %already-merging-from-somewhere
                  ali=ali
                  sor=sor.u.mer
                  gem=gem.u.mer
                  wat=wat.u.mer
                  cas=cas.u.mer
                  hen=hen
                  henmer=hen.u.mer
              ==
          [%| %already-merging-from-somewhere]
      ?:  ?=($| -.dat)
        ~|(p.dat !!)
      =+  dat=p.dat
      =|  don/?                                         ::  keep going
      |%
      ++  this  .
      ::
      ::  Resolve.  If we're done, produce a result.
      ::
      ++  abet
        ^+  ..me
        ?:  don
          ..me(mer `dat)
        =.  mer  ~
        =>  (emit hen.dat %give %mere gon.dat)
        ..me
      ::
      ::  Send a move.
      ::
      ++  emit
        |=  move
        %_(+> ..ze (^emit +<))
      ::
      ::  Send a list of moves.
      ::
      ++  emil
        |=  (list move)
        %_(+> ..ze (^emil +<))
      ::
      ::  Route responses from clay or ford.
      ::
      ::  Check that the stage of the response is the same as the stage we think
      ::  we're in, and call the appropriate function for that stage.
      ::
      ++  route
        |=  {sat/term res/(each riot (pair @uvH gage:ford))}
        ^+  +>.$
        ?.  =(sat wat.dat)
          ~|  :*  %hold-your-horses-merge-out-of-order
                  sat=sat
                  wat=wat.dat
                  ali=ali
                  bob=bob
                  hepres=-.res
              ==
           !!
        ?+  +<  ~|((crip <[%bad-stage sat ?~(-.res %riot %gage)]>) !!)
          {$ali $& *}       %.(p.res fetched-ali)
          {$diff-ali $| *}  %.(q.p.res diffed-ali)
          {$diff-bob $| *}  %.(q.p.res diffed-bob)
          {$merge $| *}     %.(q.p.res merged)
          {$build $| *}     %.(q.p.res built)
          {$checkout $| *}  %.(p.res checked-out)
          {$ergo $| *}      %.(q.p.res ergoed)
        ==
      ::
      ::  Start a merge.
      ::
      ::  Sets cas.dat, gem.dat, and bob.dat.  Unless there's an error, leads
      ::  to ++fetch-ali.
      ::
      ++  start
        |=  {cas/case gem/germ}
        ^+  +>
        ?:  &(=(0 let.dom) !?=(?($init $that) gem))
          (error:he %no-bob-desk ~)
        =.  cas.dat  cas
        =.  gem.dat  gem
        ?:  =(0 let.dom)
          fetch-ali(gem.dat %init)
        =+  (~(get by hit.dom) let.dom)
        ?~  -
          (error:he %no-bob--version ~)
        =+  (~(get by hut.ran) u.-)
        ?~  -
          (error:he %no-bob-commit ~)
        fetch-ali(bob.dat u.-)
      ::
      ::  Tell clay to get the state at the requested case for ali's desk.
      ::
      ++  fetch-ali
        ^+  .
        %-  emit(wat.dat %ali)
        :*  hen  %pass
            [%merge (scot %p p.bob) q.bob (scot %p p.ali) q.ali %ali ~]
            %c  %warp  [p.bob p.ali]  q.ali
            `[%sing %v cas.dat /]
        ==
      ::
      ::  Parse the state of ali's desk, and get the most recent commit.
      ::
      ::  Sets ali.dat.
      ::
      ++  fetched-ali
        |=  rot/riot
        ^+  +>
        ?~  rot
          (error:he %bad-fetch-ali ~)
        =+  ^=  dum
            %-  (hard {ank/* let/@ud hit/(map @ud tako) lab/(map @tas @ud)})
            q.q.r.u.rot
        ?:  =(0 let.dum)
          (error:he %no-ali-desk ~)
        =+  (~(get by hit.dum) let.dum)
        ?~  -
          (error:he %no-ali-version ~)
        =+  (~(get by hut.ran) u.-)
        ?~  -
          (error:he %no-ali-commit ~)
        =.  ali.dat  u.-
        |-
        ?-    gem.dat
        ::
        ::  If this is an %init merge, we set the ali's commit to be bob's, and
        ::  we checkout the new state.
        ::
            $init
          =.  new.dat  ali.dat
          =.  hut.ran  (~(put by hut.ran) r.new.dat new.dat)
          =.  erg.dat  (~(run by q.ali.dat) |=(lobe %&))
          checkout
        ::
        ::  If this is a %this merge, we check to see if ali's and bob's commits
        ::  are the same, in which case we're done.  Otherwise, we check to see
        ::  if ali's commit is in the ancestry of bob's, in which case we're
        ::  done.  Otherwise, we create a new commit with bob's data plus ali
        ::  and bob as parents.  Then we checkout the new state.
        ::
            $this
          ?:  =(r.ali.dat r.bob.dat)  done:he
          ?:  (~(has in (reachable-takos r.bob.dat)) r.ali.dat)  done:he
          =.  new.dat  (make-yaki [r.ali.dat r.bob.dat ~] q.bob.dat now)
          =.  hut.ran  (~(put by hut.ran) r.new.dat new.dat)
          =.  erg.dat  ~
          checkout
        ::
        ::  If this is a %that merge, we check to see if ali's and bob's commits
        ::  are the same, in which case we're done.  Otherwise, we create a new
        ::  commit with ali's data plus ali and bob as parents.  Then we
        ::  checkout the new state.
        ::
            $that
          ?:  =(r.ali.dat r.bob.dat)  done:he
          =.  new.dat  (make-yaki [r.ali.dat r.bob.dat ~] q.ali.dat now)
          =.  hut.ran  (~(put by hut.ran) r.new.dat new.dat)
          =.  erg.dat
            %-  malt  ^-  (list {path ?})
            %+  murn  ~(tap by (~(uni by q.bob.dat) q.ali.dat))
            |=  {pax/path lob/lobe}
            ^-  (unit {path ?})
            =+  a=(~(get by q.ali.dat) pax)
            =+  b=(~(get by q.bob.dat) pax)
            ?:  =(a b)
              ~
            `[pax !=(~ a)]
          checkout
        ::
        ::  If this is a %fine merge, we check to see if ali's and bob's commits
        ::  are the same, in which case we're done.  Otherwise, we check to see
        ::  if ali's commit is in the ancestry of bob's, in which case we're
        ::  done.  Otherwise, we check to see if bob's commit is in the ancestry
        ::  of ali's.  If not, this is not a fast-forward merge, so we error
        ::  out.  If it is, we add ali's commit to bob's desk and checkout.
        ::
            $fine
          ?:  =(r.ali.dat r.bob.dat)
            ::  ~&  [%fine-trivial ali=<ali> bob=<bob> r.ali.dat r.bob.dat]
            done:he
          ?:  (~(has in (reachable-takos r.bob.dat)) r.ali.dat)
            ::  ~&  [%fine-mostly-trivial ali=<ali> bob=<bob>]
            done:he
          ?.  (~(has in (reachable-takos r.ali.dat)) r.bob.dat)
            ::  ~&  [%fine-not-so-trivial ali=<ali> bob=<bob>]
            (error:he %bad-fine-merge ~)
          ::  ~&  [%fine-lets-go ali=<ali> bob=<bob>]
          =.  new.dat  ali.dat
          =.  erg.dat
            %-  malt  ^-  (list {path ?})
            %+  murn  ~(tap by (~(uni by q.bob.dat) q.ali.dat))
            |=  {pax/path lob/lobe}
            ^-  (unit {path ?})
            =+  a=(~(get by q.ali.dat) pax)
            =+  b=(~(get by q.bob.dat) pax)
            ?:  =(a b)
              ~
            `[pax !=(~ a)]
          checkout
        ::
        ::  If this is a %meet, %mate, or %meld merge, we may need to fetch
        ::  more data.  If this merge is either trivial or a fast-forward, we
        ::  short-circuit to either ++done or the %fine case.
        ::
        ::  Otherwise, we find the best common ancestor(s) with
        ::  ++find-merge-points.  If there's no common ancestor, we error out.
        ::  Additionally, if there's more than one common ancestor (i.e. this
        ::  is a criss-cross merge), we error out.  Something akin to git's
        ::  recursive merge should probably be used here, but it isn't.
        ::
        ::  Once we have our single best common ancestor (merge base), we store
        ::  it in bas.dat.  If this is a %mate or %meld merge, we need to diff
        ::  ali's commit against the merge base, so we pass control over to
        ::  ++diff-ali.
        ::
        ::  Otherwise (i.e. this is a %meet merge), we create a list of all the
        ::  changes between the mege base and ali's commit and store it in
        ::  dal.dat, and we put a similar list for bob's commit in dob.dat.
        ::  Then we create bof, which is the a set of changes in both ali and
        ::  bob's commits.  If this has any members, we have conflicts, which is
        ::  an error in a %meet merge, so we error out.
        ::
        ::  Otherwise, we merge the merge base data with ali's data and bob's
        ::  data, which produces the data for the new commit, which we put in
        ::  new.dat.  Then we checkout the new data.
        ::
            ?($meet $mate $meld)
          ?:  =(r.ali.dat r.bob.dat)
            done:he
          ?.  (~(has by hut.ran) r.bob.dat)
            (error:he %bad-bob-tako >r.bob.dat< ~)
          ?:  (~(has in (reachable-takos r.bob.dat)) r.ali.dat)
            done:he
          ?:  (~(has in (reachable-takos r.ali.dat)) r.bob.dat)
            $(gem.dat %fine)
          =+  r=(find-merge-points:he ali.dat bob.dat)
          ?~  r
            (error:he %merge-no-merge-base ~)
          ?.  ?=({* $~ $~} r)
            =+  (lent ~(tap in `(set yaki)`r))
            (error:he %merge-criss-cross >[-]< ~)
          =.  bas.dat  n.r
          ?:  ?=(?($mate $meld) gem.dat)
            diff-ali
          =.  new.dal.dat
            %-  molt
            %+  skip  ~(tap by q.ali.dat)
            |=  {pax/path lob/lobe}
            (~(has by q.bas.dat) pax)
          =.  cal.dal.dat
            %-  molt
            %+  skip  ~(tap by q.ali.dat)
            |=  {pax/path lob/lobe}
            =+  (~(get by q.bas.dat) pax)
            |(=(~ -) =([~ lob] -))
          =.  can.dal.dat
            ~
          =.  old.dal.dat
            %-  malt  ^-  (list {path $~})
            %+  murn  ~(tap by q.bas.dat)
            |=  {pax/path lob/lobe}
            ^-  (unit (pair path $~))
            ?.  =(~ (~(get by q.ali.dat) pax))
              ~
            `[pax ~]
          =.  new.dob.dat
            %-  molt
            %+  skip  ~(tap by q.bob.dat)
            |=  {pax/path lob/lobe}
            (~(has by q.bas.dat) pax)
          =.  cal.dob.dat
            %-  molt
            %+  skip  ~(tap by q.bob.dat)
            |=  {pax/path lob/lobe}
            =+  (~(get by q.bas.dat) pax)
            |(=(~ -) =([~ lob] -))
          =.  can.dob.dat
            ~
          =.  old.dob.dat
            %-  malt  ^-  (list {path $~})
            %+  murn  ~(tap by q.bas.dat)
            |=  {pax/path lob/lobe}
            ^-  (unit (pair path $~))
            ?.  =(~ (~(get by q.bob.dat) pax))
              ~
            `[pax ~]
          =+  ^=  bof
              %-  %~  int  by
                    %-  ~(uni by `(map path *)`new.dal.dat)
                    %-  ~(uni by `(map path *)`cal.dal.dat)
                    %-  ~(uni by `(map path *)`can.dal.dat)
                    `(map path *)`old.dal.dat
                  ==
              %-  ~(uni by `(map path *)`new.dob.dat)
              %-  ~(uni by `(map path *)`cal.dob.dat)
              %-  ~(uni by `(map path *)`can.dob.dat)
              `(map path *)`old.dob.dat
          ?^  bof
            (error:he %meet-conflict >(~(run by `(map path *)`bof) $~)< ~)
          =+  ^-  old/(map path lobe)
              %+  roll  ~(tap by (~(uni by old.dal.dat) old.dob.dat))
              =<  .(old q.bas.dat)
              |=  {{pax/path $~} old/(map path lobe)}
              (~(del by old) pax)
          =+  ^=  hat
              %-  ~(uni by old)
              %-  ~(uni by new.dal.dat)
              %-  ~(uni by new.dob.dat)
              %-  ~(uni by cal.dal.dat)
              cal.dob.dat
          =+  ^-  del/(map path ?)
              (~(run by (~(uni by old.dal.dat) old.dob.dat)) |=($~ %|))
          =.  new.dat
            (make-yaki [r.ali.dat r.bob.dat ~] hat now)
          =.  hut.ran  (~(put by hut.ran) r.new.dat new.dat)
          =.  erg.dat  %-  ~(uni by del)
                       ^-  (map path ?)
                       %.  |=(lobe %&)
                       ~(run by (~(uni by new.dal.dat) cal.dal.dat))
          checkout
        ==
      ::
      ::  Common code for ++diff-ali and ++diff-bob.
      ::
      ::  Diffs a commit against a the mergebase.  Result comes back in either
      ::  ++diffed-ali or ++diffed-ali.
      ::
      ++  diff-bas
        |=  {nam/term yak/yaki oth/(trel ship desk case) yuk/yaki}
        ^+  +>
        %-  emit
        :*  hen  %pass
            =+  (cat 3 %diff- nam)
            [%merge (scot %p p.bob) q.bob (scot %p p.ali) q.ali - ~]
            %f  %exec  p.bob  ~  [p.oth q.oth r.oth]  %tabl
            ^-  (list (pair silk:ford silk:ford))
            %+  murn  ~(tap by q.bas.dat)
            |=  {pax/path lob/lobe}
            ^-  (unit (pair silk:ford silk:ford))
            =+  a=(~(get by q.yak) pax)
            ?~  a
              ~
            ?:  =(lob u.a)
              ~
            =+  (~(get by q.yuk) pax)
            ?~  -
              ~
            ?:  =(u.a u.-)
              ~
            :-  ~
            :-  [%$ %path !>(pax)]
            [%diff (lobe-to-silk pax lob) (lobe-to-silk pax u.a)]
        ==
      ::
      ::  Diff ali's commit against the mergebase.
      ::
      ++  diff-ali
        ^+  .
        (diff-bas(wat.dat %diff-ali) %ali ali.dat [p.ali q.ali cas.dat] bob.dat)
      ::
      ::  Store the diff of ali's commit versus the mergebase in dal.dat and
      ::  call ++diff-bob.
      ::
      ++  diffed-ali
        |=  res/gage:ford
        ^+  +>
        =+  tay=(gage-to-cages-or-error res)
        ?:  ?=($| -.tay)
          (error:he %diff-ali-bad-made leaf+"merge diff ali failed" p.tay)
        =+  can=(cages-to-map p.tay)
        ?:  ?=($| -.can)
          (error:he %diff-ali p.can)
        ?:  ?=($| -.gon.dat)
          +>.$
        =.  new.dal.dat
          %-  molt
          %+  skip  ~(tap by q.ali.dat)
          |=  {pax/path lob/lobe}
          (~(has by q.bas.dat) pax)
        =.  cal.dal.dat
          %-  molt  ^-  (list (pair path lobe))
          %+  murn  ~(tap by q.bas.dat)
          |=  {pax/path lob/lobe}
          ^-  (unit (pair path lobe))
          =+  a=(~(get by q.ali.dat) pax)
          =+  b=(~(get by q.bob.dat) pax)
          ?.  ?&  ?=(^ a)
                  !=([~ lob] a)
                  =([~ lob] b)
              ==
            ~
          `[pax +.a]
        =.  can.dal.dat  p.can
        =.  old.dal.dat
          %-  malt  ^-  (list {path $~})
          %+  murn  ~(tap by q.bas.dat)
          |=  {pax/path lob/lobe}
          ?.  =(~ (~(get by q.ali.dat) pax))
            ~
          (some pax ~)
        diff-bob
      ::
      ::  Diff bob's commit against the mergebase.
      ::
      ++  diff-bob
        ^+  .
        (diff-bas(wat.dat %diff-bob) %bob bob.dat [p.bob q.bob da+now] ali.dat)
      ::
      ::  Store the diff of bob's commit versus the mergebase in dob.dat and
      ::  call ++merge.
      ::
      ++  diffed-bob
        |=  res/gage:ford
        ^+  +>
        =+  tay=(gage-to-cages-or-error res)
        ?:  ?=($| -.tay)
          (error:he %diff-bob-bad-made leaf+"merge diff bob failed" p.tay)
        =+  can=(cages-to-map p.tay)
        ?:  ?=($| -.can)
          (error:he %diff-bob p.can)
        ?:  ?=($| -.gon.dat)
          +>.$
        =.  new.dob.dat
          %-  molt
          %+  skip  ~(tap by q.bob.dat)
          |=  {pax/path lob/lobe}
          (~(has by q.bas.dat) pax)
        =.  cal.dob.dat
          %-  molt  ^-  (list (pair path lobe))
          %+  murn  ~(tap by q.bas.dat)
          |=  {pax/path lob/lobe}
          ^-  (unit (pair path lobe))
          =+  a=(~(get by q.ali.dat) pax)
          =+  b=(~(get by q.bob.dat) pax)
          ?.  ?&  ?=(^ b)
                  !=([~ lob] b)
                  =([~ lob] a)
              ==
            ~
          `[pax +.b]
        =.  can.dob.dat  p.can
        =.  old.dob.dat
          %-  malt  ^-  (list {path $~})
          %+  murn  ~(tap by q.bas.dat)
          |=  {pax/path lob/lobe}
          ?.  =(~ (~(get by q.bob.dat) pax))
            ~
          (some pax ~)
        merge
      ::
      ::  Merge the conflicting diffs in can.dat.dat and can.dob.dat.
      ::
      ::  Result is handled in ++merged.
      ::
      ++  merge
        ^+  .
        |-  ^+  +.$
        ?+    gem.dat  ~|  [%merge-weird-gem gem.dat]  !!
            ?($mate $meld)
          %-  emit(wat.dat %merge)
          :*  hen  %pass
              [%merge (scot %p p.bob) q.bob (scot %p p.ali) q.ali %merge ~]
              %f  %exec  p.bob  ~  [p.bob q.bob da+now]  %tabl
              ^-  (list (pair silk:ford silk:ford))
              %+  turn  ~(tap by (~(int by can.dal.dat) can.dob.dat))
              |=  {pax/path *}
              ^-  (pair silk:ford silk:ford)
              =+  cal=(~(got by can.dal.dat) pax)
              =+  cob=(~(got by can.dob.dat) pax)
              =+  ^=  her
                  =+  (slag (dec (lent pax)) pax)
                  ?~(- %$ i.-)
              :-  [%$ %path !>(pax)]
              [%join her [%$ cal] [%$ cob]]
          ==
        ==
      ::
      ::  Put merged changes in bof.dat and call ++build.
      ::
      ++  merged
        |=  res/gage:ford
        =+  tay=(gage-to-cages-or-error res)
        ?:  ?=($| -.tay)
          (error:he %merge-bad-made leaf+"merging failed" p.tay)
        =+  can=(cages-to-map p.tay)
        ?:  ?=($| -.can)
          (error:he %merge p.can)
        =+  bof=(~(run by p.can) (flit |=({a/mark ^} !?=($null a))))
        ?:  ?=($| -.gon.dat)
          +>.$
        =.  bof.dat  bof
        build
      ::
      ::  Apply the patches in bof.dat to get the new merged content.
      ::
      ::  Result is handled in ++built
      ::
      ++  build
        ^+  .
        %-  emit(wat.dat %build)
        :*  hen  %pass
            [%merge (scot %p p.bob) q.bob (scot %p p.ali) q.ali %build ~]
            %f  %exec  p.bob  ~  [p.bob q.bob da+now]  %tabl
            ^-  (list (pair silk:ford silk:ford))
            %+  murn  ~(tap by bof.dat)
            |=  {pax/path cay/(unit cage)}
            ^-  (unit (pair silk:ford silk:ford))
            ?~  cay
              ~
            :-  ~
            :-  [%$ %path !>(pax)]
            =+  (~(get by q.bas.dat) pax)
            ?~  -
              ~|  %mate-strange-diff-no-base
              !!
            [%pact (lobe-to-silk pax u.-) [%$ u.cay]]
        ==
      ::
      ::  Create new commit.
      ::
      ::  Gather all the changes between ali's and bob's commits and the
      ::  mergebase.  This is similar to the %meet of ++fetched-ali, except
      ::  where they touch the same file, we use the merged versions we created
      ::  earlier (bop.dat).
      ::
      ::  Sum all the changes into a new commit (new.dat), and checkout.
      ::
      ++  built
        |=  res/gage:ford
        ^+  +>
        =+  tay=(gage-to-cages-or-error res)
        ?:  ?=($| -.tay)
          (error:he %build-bad-made leaf+"delta building failed" p.tay)
        =+  bop=(cages-to-map p.tay)
        ?:  ?=($| -.bop)
          (error:he %built p.bop)
        ?:  ?=($| -.gon.dat)
          +>.$
        =.  bop.dat  p.bop
        =+  ^-  con/(map path *)                        ::  2-change conflict
            %-  molt
            %+  skim  ~(tap by bof.dat)
            |=({pax/path cay/(unit cage)} ?=($~ cay))
        =+  ^-  cas/(map path lobe)                     ::  conflict base
            %-  ~(urn by con)
            |=  {pax/path *}
            (~(got by q.bas.dat) pax)
        =.  con                                         ::  change+del conflict
          %-  ~(uni by con)
          %-  malt  ^-  (list {path *})
          %+  skim  ~(tap by old.dal.dat)
          |=  {pax/path $~}
          ?:  (~(has by new.dob.dat) pax)
            ~|  %strange-add-and-del
            !!
          (~(has by can.dob.dat) pax)
        =.  con                                         ::  change+del conflict
          %-  ~(uni by con)
          %-  malt  ^-  (list {path *})
          %+  skim  ~(tap by old.dob.dat)
          |=  {pax/path $~}
          ?:  (~(has by new.dal.dat) pax)
            ~|  %strange-del-and-add
            !!
          (~(has by can.dal.dat) pax)
        =.  con                                         ::  add+add conflict
          %-  ~(uni by con)
          %-  malt  ^-  (list {path *})
          %+  skip  ~(tap by (~(int by new.dal.dat) new.dob.dat))
          |=  {pax/path *}
          =((~(got by new.dal.dat) pax) (~(got by new.dob.dat) pax))
        ?:  &(?=($mate gem.dat) ?=(^ con))
          =+  (turn ~(tap by `(map path *)`con) |=({path *} >[+<-]<))
          (error:he %mate-conflict -)
        =+  ^-  old/(map path lobe)                     ::  oldies but goodies
            %+  roll  ~(tap by (~(uni by old.dal.dat) old.dob.dat))
            =<  .(old q.bas.dat)
            |=  {{pax/path $~} old/(map path lobe)}
            (~(del by old) pax)
        =+  ^-  can/(map path cage)                     ::  content changes
            %-  molt
            ^-  (list (pair path cage))
            %+  murn  ~(tap by bof.dat)
            |=  {pax/path cay/(unit cage)}
            ^-  (unit (pair path cage))
            ?~  cay
              ~
            `[pax u.cay]
        =^  hot  lat.ran                                ::  new content
          ^-  {(map path lobe) (map lobe blob)}
          %+  roll  ~(tap by can)
          =<  .(lat lat.ran)
          |=  {{pax/path cay/cage} hat/(map path lobe) lat/(map lobe blob)}
          =+  ^=  bol
              =+  (~(get by q.bas.dat) pax)
              ?~  -
                ~|  %mate-strange-diff-no-base
                !!
              %^    make-delta-blob
                  (page-to-lobe [p q.q]:(~(got by bop.dat) pax))
                [(lobe-to-mark u.-) u.-]
              [p q.q]:cay
          [(~(put by hat) pax p.bol) (~(put by lat) p.bol bol)]
        ::  ~&  old=(~(run by old) mug)
        ::  ~&  newdal=(~(run by new.dal.dat) mug)
        ::  ~&  newdob=(~(run by new.dob.dat) mug)
        ::  ~&  caldal=(~(run by cal.dal.dat) mug)
        ::  ~&  caldob=(~(run by cal.dob.dat) mug)
        ::  ~&  hot=(~(run by hot) mug)
        ::  ~&  cas=(~(run by cas) mug)
        =+  ^-  hat/(map path lobe)                     ::  all the content
          %-  ~(uni by old)
          %-  ~(uni by new.dal.dat)
          %-  ~(uni by new.dob.dat)
          %-  ~(uni by cal.dal.dat)
          %-  ~(uni by cal.dob.dat)
          %-  ~(uni by hot)
          cas
        ::  ~&  >  hat=(~(run by hat) mug)
        =+  ^-  del/(map path ?)
            (~(run by (~(uni by old.dal.dat) old.dob.dat)) |=($~ %|))
        =.  gon.dat  [%& (silt (turn ~(tap by con) head))]
        =.  new.dat
          (make-yaki [r.ali.dat r.bob.dat ~] hat now)
        =.  hut.ran  (~(put by hut.ran) r.new.dat new.dat)
        =.  erg.dat  %-  ~(uni by del)
                     ^-  (map path ?)
                     %.  |=(lobe %&)
                     %~  run  by
                       %-  ~(uni by new.dal.dat)
                       %-  ~(uni by cal.dal.dat)
                       %-  ~(uni by cas)
                       hot
                     ==
        checkout
      ::
      ::  Convert new commit into actual data (i.e. blobs rather than lobes).
      ::
      ::  Result is handled in ++checked-out.
      ::
      ++  checkout
        ^+  .
        =+  ^-  val/beak
            ?:  ?=($init gem.dat)
              [p.ali q.ali cas.dat]
            [p.bob q.bob da+now]
        %-  emit(wat.dat %checkout)
        :*  hen  %pass
            [%merge (scot %p p.bob) q.bob (scot %p p.ali) q.ali %checkout ~]
            %f  %exec  p.bob  ~  val  %tabl
            ^-  (list (pair silk:ford silk:ford))
            %+  murn  ~(tap by q.new.dat)
            |=  {pax/path lob/lobe}
            ^-  (unit (pair silk:ford silk:ford))
            ?:  (~(has by bop.dat) pax)
              ~
            `[[%$ %path !>(pax)] (merge-lobe-to-silk:he pax lob)]
        ==
      ::
      ::  Apply the new commit to our state and, if we need to tell unix about
      ::  some of the changes, call ++ergo. Also emit %wasp moves to %ford to
      ::  make sure the marks stay live.
      ::
      ++  checked-out
        |=  {dep/@uvH res/gage:ford}
        ^+  this
        =+  tay=(gage-to-cages-or-error res)
        ?:  ?=($| -.tay)
          (error:he %checkout-bad-made leaf+"merge checkout failed" p.tay)
        =+  can=(cages-to-map p.tay)
        ?:  ?=($| -.can)
          (error:he %checkout p.can)
        ?:  ?=($| -.gon.dat)
          this
        =.  let.dom  +(let.dom)
        =.  hit.dom  (~(put by hit.dom) let.dom r.new.dat)
        =.  ank.dat
          %-  map-to-ankh:ze
          %-  ~(run by (~(uni by bop.dat) p.can))
          |=(cage [(page-to-lobe p q.q) +<])
        =.  ank.dom  ank.dat
        =>  .(..this ^+(this ..this))                   ::  rollback ..this TMI
        =.  ..wake  wake
        =.  +>.$
          %-  emit
          ^-  move
          :*  hen  %pass
              ~[%merge (scot %p p.bob) q.bob (scot %p p.ali) q.ali %checkout]
              %f  %wasp  p.bob  dep  &
          ==
        ^+  this
        ?~  hez  done:he
        =+  mus=(must-ergo (turn ~(tap by erg.dat) head))
        ?:  =(~ mus)  done:he
        ergo
      ::
      ::  Cast all the content that we're going to tell unix about to %mime.
      ::
      ::  Result is handled in ++ergoed.
      ::
      ++  ergo
        ^+  .
        =+  ^-  sum/(set path)
            =+  (must-ergo (turn ~(tap by erg.dat) head))
            =+  (turn ~(tap by -) (corl tail tail))
            %+  roll  -
            |=  {pak/(set path) acc/(set path)}
            (~(uni in acc) pak)
        =+  zez=ze(ank.dom ank.dat)
        =+  ^-  val/beak
            ?:  ?=($init gem.dat)
              [p.ali q.ali cas.dat]
            [p.bob q.bob da+now]
        %-  emit(wat.dat %ergo)
        :*  hen  %pass
            [%merge (scot %p p.bob) q.bob (scot %p p.ali) q.ali %ergo ~]
            %f  %exec  p.bob  ~  val  %tabl
            ^-  (list (pair silk:ford silk:ford))
            %+  turn  ~(tap in sum)
            |=  a/path
            ^-  (pair silk:ford silk:ford)
            :-  [%$ %path !>(a)]
            =+  b=(~(got by erg.dat) a)
            ?.  b
              [%$ %null !>(~)]
            :+  %cast  %mime
            (lobe-to-silk:zez a (~(got by q.new.dat) a))
        ==
      ::
      ::  Tell unix about the changes made by the merge.
      ::
      ++  ergoed
        |=  res/gage:ford
        ^+  +>
        =+  tay=(gage-to-cages-or-error res)
        ?:  ?=($| -.tay)
          (error:he %ergo-bad-made leaf+"merge ergo failed" p.tay)
        =+  =|  nac/mode
            |-  ^-  tan/$^(mode {p/term q/tang})
            ?~  p.tay  nac
            =*  pax  p.i.p.tay
            ?.  ?=($path p.pax)
              [%ergo >[%expected-path got=p.pax]< ~]
            =*  mim  q.i.p.tay
            =+  mit=?.(?=($mime p.mim) ~ `((hard mime) q.q.mim))
            $(p.tay t.p.tay, nac :_(nac [((hard path) q.q.pax) mit]))
        ?:  ?=({@ *} tan)  (error:he tan)
        =+  `can/(map path (unit mime))`(malt tan)
        ?~  hez
          (error:he %ergo-no-hez ~)
        ?:  ?=($| -.gon.dat)
          +>.$
        =+  mus=(must-ergo (turn ~(tap by erg.dat) head))
        =<  done:he
        %-  emil
        %+  turn  ~(tap by mus)
        |=  {pot/term len/@ud pak/(set path)}
        :*  u.hez  %give  %ergo  pot
            %+  turn  ~(tap in pak)
            |=  pax/path
            [(slag len pax) (~(got by can) pax)]
        ==
      ::
      ::::::::::::::::::::::::::::::::::::::::::::::::::::::::::::::::::::::::
      ::
      ::  This core is a small set of helper functions to assist in merging.
      ::
      ::::::::::::::::::::::::::::::::::::::::::::::::::::::::::::::::::::::::
      ++  he
        |%
        ::
        ::  Assert that we're goig to be returning something, and set don to
        ::  true, so that ++abet knows we're done.
        ::
        ++  done
          ^+  ..he
          ?<  ?=($| -.gon.dat)
          ..he(don |)
        ::
        ::  Cancel the merge gracefully and produce an error.
        ::
        ++  error
          |=  {err/term tan/(list tank)}
          ^+  ..he
          ..he(don |, gon.dat [%| err >ali< >bob< >cas.dat< >gem.dat< tan])
        ::
        ::  Create a silk to turn a lobe into a blob.
        ::
        ::  We short-circuit if we already have the content somewhere.
        ::
        ++  merge-lobe-to-silk
          |=  {pax/path lob/lobe}
          ^-  silk:ford
          =+  hat=q.ali.dat
          =+  hot=q.bob.dat
          =+  ^=  lal
              %+  biff  alh
              |=  had/dome
              (~(get by q:(tako-to-yaki (~(got by hit.had) let.had))) pax)
          =+  lol=(~(get by hot) pax)
          |-  ^-  silk:ford
          ?:  =([~ lob] lol)
            =+  (need (need (read-x let.dom pax)))
            ?>  ?=($& -<)
            [%$ p.-]
          ?:  =([~ lob] lal)
            [%$ +:(need fil.ank:(descend-path:(zu ank:(need alh)) pax))]
          =+  bol=(~(got by lat.ran) lob)
          ?-  -.bol
            $direct     (page-to-silk q.bol)
            $delta      [%pact $(lob q.q.bol) (page-to-silk r.bol)]
          ==
        ::
        ::  Find the most recent common ancestor(s).
        ::
        ++  find-merge-points
          |=  {p/yaki q/yaki}                           ::  maybe need jet
          ^-  (set yaki)
          %-  reduce-merge-points
          =+  r=(reachable-takos r.p)
          |-  ^-  (set yaki)
          ?:  (~(has in r) r.q)  (~(put in *(set yaki)) q)
          %+  roll  p.q
          |=  {t/tako s/(set yaki)}
          ?:  (~(has in r) t)
            (~(put in s) (tako-to-yaki t))              ::  found
          (~(uni in s) ^$(q (tako-to-yaki t)))          ::  traverse
        ::
        ::  Helper for ++find-merge-points.
        ::
        ++  reduce-merge-points
          |=  unk/(set yaki)                            ::  maybe need jet
          =|  gud/(set yaki)
          =+  ^=  zar
              ^-  (map tako (set tako))
              %+  roll  ~(tap in unk)
              |=  {yak/yaki qar/(map tako (set tako))}
              (~(put by qar) r.yak (reachable-takos r.yak))
          |-
          ^-  (set yaki)
          ?~  unk  gud
          =+  bun=(~(del in `(set yaki)`unk) n.unk)
          ?:  %+  levy  ~(tap by (~(uni in gud) bun))
              |=  yak/yaki
              !(~(has in (~(got by zar) r.yak)) r.n.unk)
            $(gud (~(put in gud) n.unk), unk bun)
          $(unk bun)
        --
      --
    --
  --
--
::::::::::::::::::::::::::::::::::::::::::::::::::::::::::::::::::::::::::::::
::              section 4cA, filesystem vane
::
::  This is the arvo interface vane.  Our formal state is a `++raft`, which
::  has five components:
::
::  --  `fat` is the state for all local desks.
::  --  `hoy` is the state for all foreign desks.
::  --  `ran` is the global, hash-addressed object store.
::  --  `mon` is the set of mount points in unix.
::  --  `hez` is the duct to the unix sync.
::
::::::::::::::::::::::::::::::::::::::::::::::::::::::::::::::::::::::::::::::
=|                                                    ::  instrument state
    $:  $3                                            ::  vane version
        ruf/raft                                      ::  revision tree
    ==                                                ::
|=  {now/@da eny/@ ski/sley}                          ::  activate
^?                                                    ::  opaque core
|%                                                    ::
++  call                                              ::  handle request
  |=  $:  hen/duct
          hic/(hypo (hobo task:able))
      ==
  =>  %=    .                                         ::  XX temporary
          q.hic
        ^-  task:able
        ?:  ?=($soft -.q.hic)
          =+
          ~|([%bad-soft (@t -.p.q.hic)] ((soft task:able) p.q.hic))
          ?~  -
            ~&  [%bad-softing (@t -.p.q.hic)]  !!
          u.-
        ?:  (~(nest ut -:!>(*task:able)) | p.hic)  q.hic
        ~&  [%clay-call-flub (@tas `*`-.q.hic)]
        ((hard task:able) q.hic)
      ==
  ^+  [p=*(list move) q=..^$]
  ?-    -.q.hic
      $boat
    :_  ..^$
    [hen %give %hill (turn ~(tap by mon.ruf) head)]~
  ::
      $drop
    =^  mos  ruf
      =+  den=((de now hen ruf) [. .]:p.q.hic q.q.hic)
      abet:drop-me:den
    [mos ..^$]
  ::
      $info
    ?:  =(%$ q.q.hic)
      [~ ..^$]
    =^  mos  ruf
      =+  den=((de now hen ruf) [. .]:p.q.hic q.q.hic)
      abet:(edit:den now r.q.hic)
    [mos ..^$]
  ::
      $init
    :_  %_    ..^$
            fat.ruf
          ?<  (~(has by fat.ruf) p.q.hic)
          (~(put by fat.ruf) p.q.hic [-(hun hen)]:[*room .])
        ==
    =+  [bos=(sein:title p.q.hic) can=(clan:title p.q.hic)]
    %-  zing  ^-  (list (list move))
    :~  ?:  =(bos p.q.hic)  ~
        [hen %pass /init-merge %c %merg p.q.hic %base bos %kids da+now %init]~
    ::
        ~
    ==
  ::
      $into
    =.  hez.ruf  `hen
    :_  ..^$
    =+  bem=(~(get by mon.ruf) p.q.hic)
    ?:  &(?=($~ bem) !=(%$ p.q.hic))
      ~|([%bad-mount-point-from-unix p.q.hic] !!)
    =+  ^-  bem/beam
        ?^  bem
          u.bem
        [[?>(?=(^ fat.ruf) p.n.fat.ruf) %base %ud 1] ~]
    =+  rom=(~(get by fat.ruf) p.bem)
    ?~  rom
      ~
    =+  dos=(~(get by dos.u.rom) q.bem)
    ?~  dos
      ~
    ?:  =(0 let.dom.u.dos)
      =+  cos=(mode-to-soba ~ s.bem q.q.hic r.q.hic)
      =+  ^-  {one/(list {path miso}) two/(list {path miso})}
          %+  skid  cos
          |=  {a/path b/miso}
          ?&  ?=($ins -.b)
              ?=($mime p.p.b)
              ?=({$hoon $~} (slag (dec (lent a)) a))
          ==
      :~  [hen %pass /one %c %info p.bem q.bem %& one]
          [hen %pass /two %c %info p.bem q.bem %& two]
      ==
    =+  yak=(~(got by hut.ran.ruf) (~(got by hit.dom.u.dos) let.dom.u.dos))
    =+  cos=(mode-to-soba q.yak (flop s.bem) q.q.hic r.q.hic)
    [hen %pass /both %c %info p.bem q.bem %& cos]~
  ::
      $merg                                               ::  direct state up
    ?:  =(%$ q.q.hic)
      [~ ..^$]
    =^  mos  ruf
      =+  den=((de now hen ruf) [. .]:p.q.hic q.q.hic)
      abet:abet:(start:(me:ze:den [r.q.hic s.q.hic] ~ &) t.q.hic u.q.hic)
    [mos ..^$]
  ::
      $mont
    =.  hez.ruf  ?^(hez.ruf hez.ruf `[[%$ %sync ~] ~])
    =+  pot=(~(get by mon.ruf) p.q.hic)
    ?^  pot
      ~&  [%already-mounted pot]
      [~ ..^$]
    =.  mon.ruf
      (~(put by mon.ruf) p.q.hic [p.q.q.hic q.q.q.hic r.q.q.hic] s.q.q.hic)
    =+  yar=(~(get by fat.ruf) p.q.q.hic)
    ?~  yar
      [~ ..^$]
    =+  dos=(~(get by dos.u.yar) q.q.q.hic)
    ?~  dos
      [~ ..^$]
    =^  mos  ruf
      =+  den=((de now hen ruf) [. .]:p.q.q.hic q.q.q.hic)
      abet:(mont:den p.q.hic q.q.hic)
    [mos ..^$]
  ::
      $dirk
    ?~  hez.ruf
      ~&  %no-sync-duct
      [~ ..^$]
    ?.  (~(has by mon.ruf) p.q.hic)
      ~&  [%not-mounted p.q.hic]
      [~ ..^$]
    :-  ~[[u.hez.ruf %give %dirk p.q.hic]]
        ..^$
  ::
      $ogre
    ?~  hez.ruf
      ~&  %no-sync-duct
      [~ ..^$]
    ?@  p.q.hic
      ?.  (~(has by mon.ruf) p.q.hic)
        ~&  [%not-mounted p.q.hic]
        [~ ..^$]
      :_  ..^$(mon.ruf (~(del by mon.ruf) p.q.hic))
      [u.hez.ruf %give %ogre p.q.hic]~
    :_  %_    ..^$
            mon.ruf
          %-  molt
          %+  skip  ~(tap by mon.ruf)
          (corl (cury test p.q.hic) tail)
        ==
    %+  turn
      (skim ~(tap by mon.ruf) (corl (cury test p.q.hic) tail))
    |=  {pot/term bem/beam}
    [u.hez.ruf %give %ogre pot]
  ::
      $warp
    =^  mos  ruf
      =+  den=((de now hen ruf) p.q.hic p.q.q.hic)
      ::  =-  ~?  ?=([~ %sing %w *] q.q.q.hic)
      ::        :*  %someones-warping
      ::            rav=u.q.q.q.hic
      ::            mos=-<
      ::        ==
      ::      -
      =<  abet
      ?~  q.q.q.hic
        cancel-request:den
      (start-request:den u.q.q.q.hic)
    [mos ..^$]
  ::
      $went
    ::  this won't happen until we send responses.
    !!
  ::
      $west
    ?:  ?=({$question *} q.q.hic)
      =+  ryf=((hard riff) r.q.hic)
      :_  ..^$
      :~  [hen %give %mack ~]
          :-  hen
          :^  %pass  [(scot %p p.p.q.hic) (scot %p q.p.q.hic) t.q.q.hic]
            %c
          [%warp [p.p.q.hic p.p.q.hic] ryf]
      ==
    ?>  ?=({$answer @ @ $~} q.q.hic)
    =+  syd=(slav %tas i.t.q.q.hic)
    =+  inx=(slav %ud i.t.t.q.q.hic)
    =^  mos  ruf
      =+  den=((de now hen ruf) p.q.hic syd)
      abet:(take-foreign-update:den inx ((hard (unit rand)) r.q.hic))
    [[[hen %give %mack ~] mos] ..^$]
  ::
      $wegh
    :_  ..^$  :_  ~
    :^  hen  %give  %mass
    :-  %clay
    :-  %|
    :~  domestic+[%& fat.ruf]
        foreign+[%& hoy.ruf]
        :-  %object-store  :-  %|
        :~  commits+[%& hut.ran.ruf]
            blobs+[%& lat.ran.ruf]
        ==
    ==
  ==
::
::  All timers are handled by `%behn` nowadays.
++  doze
  |=  {now/@da hen/duct}
  ^-  (unit @da)
  ~
::
++  load
  =>  |%
      +=  rove-2
        $%  {$sing p/mood}
            {$next p/mood q/(unit (each cage lobe))}
            {$many p/? q/moat r/(map path lobe)}
        ==
      ++  cult-2  (jug rove-2 duct)
      ++  dojo-2  (cork dojo |=(a/dojo a(qyx $:cult-2)))
      ++  rede-2  (cork rede |=(a/rede a(qyx $:cult-2)))
      ++  room-2  (cork room |=(a/room a(dos (~(run by dos.a) dojo-2))))
      ++  rung-2  (cork rung |=(a/rung a(rus (~(run by rus.a) rede-2))))
      ++  raft-2
        %+  cork  raft
        |=(a/raft a(fat (~(run by fat.a) room-2), hoy (~(run by hoy.a) rung-2)))
      ++  axle    $%({$2 ruf/raft-2} {$3 ruf/raft})
      --
  |=  old/axle
  ^+  ..^$
  ?-  -.old
    $3  ..^$(ruf ruf.old)
    $2  =/  rov
          |=  a/rove-2  ^-  rove
          ?+  -.a  a
              $next
            ?~  q.a  a
            a(q `q.a)
          ==
        =/  cul
          |=  a/cult-2  ^-  cult
          %-  ~(gas by *cult)
          (turn ~(tap by a) |=({p/rove-2 q/(set duct)} [(rov p) q]))
        =/  rom
          =+  doj=|=(a/dojo-2 a(qyx (cul qyx.a)))
          |=(a/room-2 a(dos (~(run by dos.a) doj)))
        =/  run
          =+  red=|=(a/rede-2 a(qyx (cul qyx.a)))
          |=(a/rung-2 a(rus (~(run by rus.a) red)))
        =+  r=ruf.old
        $(old [%3 r(fat (~(run by fat.r) rom), hoy (~(run by hoy.r) run))])
  ==
::
++  scry                                              ::  inspect
  |=  {fur/(unit (set monk)) ren/@tas why/shop syd/desk lot/coin tyl/path}
  ^-  (unit (unit cage))
  ?.  ?=($& -.why)  ~
  =*  his  p.why
  ::  ~&  scry+[ren `path`[(scot %p his) syd ~(rent co lot) tyl]]
  ::  =-  ~&  %scry-done  -
  =+  got=(~(has by fat.ruf) his)
  =+  luk=?.(?=($$ -.lot) ~ ((soft case) p.lot))
  ?~  luk  [~ ~]
  ?:  =(%$ ren)
    [~ ~]
  =+  run=((soft care) ren)
  ?~  run  [~ ~]
  =+  den=((de now [/scryduct ~] ruf) [. .]:his syd)
  =+  (aver:den u.run u.luk tyl)
  ?~  -               -
  ?~  u.-             -
  ?:  ?=($& -.u.u.-)  ``p.u.u.-
  ~
::
++  stay  [%3 ruf]
++  take                                              ::  accept response
  |=  {tea/wire hen/duct hin/(hypo sign)}
  ^+  [p=*(list move) q=..^$]
  ?:  ?=({$merge @ @ @ @ @ $~} tea)
    ?>  ?=(?($writ $made) +<.q.hin)
    =+  our=(slav %p i.t.tea)
    =*  syd  i.t.t.tea
    =+  her=(slav %p i.t.t.t.tea)
    =*  sud  i.t.t.t.t.tea
    =*  sat  i.t.t.t.t.t.tea
    =+  dat=?-(+<.q.hin $writ [%& p.q.hin], $made [%| p.q.hin q.q.hin])
    =+  ^-  kan/(unit dome)
        %+  biff  (~(get by fat.ruf) her)
        |=  room
        %+  bind  (~(get by dos) sud)
        |=  dojo
        dom
    =^  mos  ruf
      =+  den=((de now hen ruf) [. .]:our syd)
      abet:abet:(route:(me:ze:den [her sud] kan |) sat dat)
    [mos ..^$]
  ?:  ?=({$blab care @ @ *} tea)
    ?>  ?=($made +<.q.hin)
    ?.  ?=($& -.q.q.hin)
      ~|  %blab-fail
      ~>  %mean.|.(?+(-.q.q.hin -.q.q.hin $| p.q.q.hin))
      !!                              ::  interpolate ford fail into stack trace
    :_  ..^$  :_  ~
    :*  hen  %give  %writ  ~
        ^-  {care case @tas}
        [i.t.tea ((hard case) +>:(slay i.t.t.tea)) i.t.t.t.tea]
    ::
        `path`t.t.t.t.tea
        `cage`p.q.q.hin
    ==
  ?-    -.+.q.hin
  ::
      $crud
    [[[hen %slip %d %flog +.q.hin] ~] ..^$]
  ::
      $news
    [~ ..^$]
  ::
      $made
    ?~  tea  !!
    ?+    -.tea  !!
        $inserting
      ?>  ?=({@ @ @ $~} t.tea)
      =+  our=(slav %p i.t.tea)
      =+  syd=(slav %tas i.t.t.tea)
      =+  wen=(slav %da i.t.t.t.tea)
      =^  mos  ruf
        =+  den=((de now hen ruf) [. .]:our syd)
        abet:(take-inserting:den wen q.q.hin)
      [mos ..^$]
    ::
        $diffing
      ?>  ?=({@ @ @ $~} t.tea)
      =+  our=(slav %p i.t.tea)
      =+  syd=(slav %tas i.t.t.tea)
      =+  wen=(slav %da i.t.t.t.tea)
      =^  mos  ruf
        =+  den=((de now hen ruf) [. .]:our syd)
        abet:(take-diffing:den wen q.q.hin)
      [mos ..^$]
    ::
        $castifying
      ?>  ?=({@ @ @ $~} t.tea)
      =+  our=(slav %p i.t.tea)
      =+  syd=(slav %tas i.t.t.tea)
      =+  wen=(slav %da i.t.t.t.tea)
      =^  mos  ruf
        =+  den=((de now hen ruf) [. .]:our syd)
        abet:(take-castify:den wen q.q.hin)
      [mos ..^$]
    ::
        $mutating
      ?>  ?=({@ @ @ $~} t.tea)
      =+  our=(slav %p i.t.tea)
      =+  syd=(slav %tas i.t.t.tea)
      =+  wen=(slav %da i.t.t.t.tea)
      =^  mos  ruf
        =+  den=((de now hen ruf) [. .]:our syd)
        abet:(take-mutating:den wen q.q.hin)
      [mos ..^$]
    ::
        $patching
      ?>  ?=({@ @ $~} t.tea)
      =+  our=(slav %p i.t.tea)
      =+  syd=(slav %tas i.t.t.tea)
      =^  mos  ruf
        =+  den=((de now hen ruf) [. .]:our syd)
        abet:(take-patch:den q.q.hin)
      [mos ..^$]
    ::
        $ergoing
      ?>  ?=({@ @ $~} t.tea)
      =+  our=(slav %p i.t.tea)
      =+  syd=(slav %tas i.t.t.tea)
      =^  mos  ruf
        =+  den=((de now hen ruf) [. .]:our syd)
        abet:(take-ergo:den q.q.hin)
      [mos ..^$]
    ::
        $foreign-plops
      ?>  ?=({@ @ @ @ $~} t.tea)
      =+  our=(slav %p i.t.tea)
      =+  her=(slav %p i.t.t.tea)
      =*  syd  i.t.t.t.tea
      =+  lem=(slav %da i.t.t.t.t.tea)
      =^  mos  ruf
        =+  den=((de now hen ruf) [our her] syd)
        abet:(take-foreign-plops:den ?~(lem ~ `lem) q.q.hin)
      [mos ..^$]
    ::
        $foreign-x
      ?>  ?=({@ @ @ @ @ *} t.tea)
      =+  our=(slav %p i.t.tea)
      =+  her=(slav %p i.t.t.tea)
      =+  syd=(slav %tas i.t.t.t.tea)
      =+  car=((hard care) i.t.t.t.t.tea)
      =+  ^-  cas/case
          =+  (slay i.t.t.t.t.t.tea)
          ?>  ?=({$~ $$ case} -)
          ->+
      =*  pax  t.t.t.t.t.t.tea
      =^  mos  ruf
        =+  den=((de now hen ruf) [our her] syd)
        abet:(take-foreign-x:den car cas pax q.q.hin)
      [mos ..^$]
    ==
  ::
      $mere
    ?:  ?=($& -.p.+.q.hin)
      ~&  'initial merge succeeded'
      [~ ..^$]
    ~>  %slog.
        :^  0  %rose  [" " "[" "]"]
        :^    leaf+"initial merge failed"
            leaf+"my most sincere apologies"
          >p.p.p.+.q.hin<
        q.p.p.+.q.hin
    [~ ..^$]
  ::
      $note  [[hen %give +.q.hin]~ ..^$]
      $wake
    ~|  %why-wakey  !!
    ::  =+  dal=(turn ~(tap by fat.ruf) |=([a=@p b=room] a))
    ::  =|  mos=(list move)
    ::  |-  ^-  [p=(list move) q=_..^^$]
    ::  ?~  dal  [mos ..^^$]
    ::  =+  une=(un i.dal now hen ruf)
    ::  =^  som  une  wake:une
    ::  $(dal t.dal, ruf abet:une, mos (weld som mos))
  ::
      $writ
    ?>  ?=({@ @ *} tea)
    ~|  i=i.tea
    ~|  it=i.t.tea
    =+  our=(slav %p i.tea)
    =+  him=(slav %p i.t.tea)
    :_  ..^$
    :~  :*  hen  %pass  /writ-want  %a
            %want  [our him]  [%c %answer t.t.tea]
            (bind p.+.q.hin rant-to-rand)
        ==
    ==
  ::
      $send
    [[[hen %give +.q.hin] ~] ..^$]
  ::
      $woot
    [~ ..^$]
    :: ?~  r.q.hin  [~ ..^$]
    :: ~&  [%clay-lost p.q.hin r.q.hin tea]
    :: [~ ..^$]
  ==
::
++  rant-to-rand
  |=  rant
  ^-  rand
  [p q [p q.q]:r]
::
++  mode-to-soba
  |=  {hat/(map path lobe) pax/path all/? mod/mode}
  ^-  soba
  %+  weld
    ^-  (list (pair path miso))
    ?.  all
      ~
    =+  mad=(malt mod)
    =+  len=(lent pax)
    =+  ^-  descendants/(list path)
        %+  turn
          %+  skim  ~(tap by hat)
          |=  {paf/path lob/lobe}
          =(pax (scag len paf))
        |=  {paf/path lob/lobe}
        (slag len paf)
    %+  murn
      descendants
    |=  pat/path
    ^-  (unit (pair path {$del $~}))
    ?:  (~(has by mad) pat)
      ~
    `[(weld pax pat) %del ~]
  ^-  (list (pair path miso))
  %+  murn  mod
  |=  {pat/path mim/(unit mime)}
  ^-  (unit (pair path miso))
  =+  paf=(weld pax pat)
  ?~  mim
    =+  (~(get by hat) paf)
    ?~  -
      ~&  [%deleting-already-gone pax pat]
      ~
    `[paf %del ~]
  =+  (~(get by hat) paf)
  ?~  -
    `[paf %ins %mime -:!>(*mime) u.mim]
  `[paf %mut %mime -:!>(*mime) u.mim]
--<|MERGE_RESOLUTION|>--- conflicted
+++ resolved
@@ -8,12 +8,7 @@
 ::  Here are the structures.  `++raft` is the formal arvo state.  It's also
 ::  worth noting that many of the clay-related structures are defined in zuse.
 ::
-<<<<<<< HEAD
-::::::::::::::::::::::::::::::::::::::::::::::::::::::::::::::::::::::::::::::
-!:
-=======
 !:::::::::::::::::::::::::::::::::::::::::::::::::::::::::::::::::::::::::::::
->>>>>>> 965d6829
 |=  pit/vase
 =,  clay
 =>  |%
@@ -275,16 +270,9 @@
 ::  Like a ++rave but with caches of current versions for %next and %many.
 ::  Generally used when we store a request in our state somewhere.
 ::
-++  cach  (unit (unit (each cage lobe)))                ::  cached result
 ++  rove                                                ::  stored request
           $%  {$sing p/mood}                            ::  single request
-              {$next p/mood q/cach}                     ::  next version
-              $:  $mult                                 ::  next version of any
-                  p/mool                                ::  original request
-                  q/(unit aeon)                         ::  checking for change
-                  r/(map (pair care path) cach)         ::  old version
-                  s/(map (pair care path) cach)         ::  new version
-              ==                                        ::
+              {$next p/mood q/(unit (each cage lobe))}  ::  next version
               {$many p/? q/moat r/(map path lobe)}      ::  change range
           ==                                            ::
 ::
@@ -320,6 +308,17 @@
 --  =>
 |%
 ++  move  {p/duct q/(wind note gift:able)}              ::  local move
+++  gift                                                ::  out result <-$
+      $%  {$dirk p/@tas}                                ::  mark mount dirty
+          {$ergo p/@tas q/mode}                         ::  version update
+          {$hill p/(list @tas)}                         ::  mount points
+          {$mack p/(unit tang)}                         ::  ack
+          {$mass p/mass}                                ::  memory usage
+          {$mere p/(each (set path) (pair term tang))}  ::  merge result
+          {$note p/@tD q/tank}                          ::  debug message
+          {$ogre p/@tas}                                ::  delete mount point
+          {$writ p/riot}                                ::  response
+      ==                                                ::
 ++  note                                                ::  out request $->
   $%  $:  $a                                            ::  to %ames
   $%  {$want p/sock q/path r/*}                         ::
@@ -590,13 +589,6 @@
         %f  %exec  our  ~  [her syd q.mun]  (lobe-to-silk:ze r.mun p.dat)
     ==
   ::
-  ++  blas
-    |=  {hen/duct das/(set mood)}
-    ^+  +>
-    ?>  ?=(^ das)
-    =-  (emit hen %give %wris q.n.das -)
-    (~(run in `(set mood)`das) |=(m/mood [p.m r.m]))
-  ::
   ::  Give next step in a subscription.
   ::
   ++  bleb
@@ -621,19 +613,16 @@
   ::  in `subs`.
   ::
   ++  duct-lift
-    =+  send=|=({duct *} ..duct-lift)
-    |%  +-  $
-          |:  $:{a/(set duct) arg/_+<+.send}  ^+  ..duct-lift
-          =+  all=~(tap by a)
-          |-  ^+  ..duct-lift
-          ?~  all  ..duct-lift
-          =.  +>.send  ..duct-lift
-          $(all t.all, duct-lift (send i.all arg))
-    --
+    |*  send/_|=({duct *} ..duct-lift)
+    |=  {a/(set duct) arg/_+<+.send}  ^+  ..duct-lift
+    =+  all=~(tap by a)
+    |-  ^+  ..duct-lift
+    ?~  all  ..duct-lift
+    =.  +>.send  ..duct-lift
+    $(all t.all, duct-lift (send i.all arg))
   ::
   ++  blub-all  (duct-lift |=({a/duct $~} (blub a)))    ::  lifted ++blub
   ++  blab-all  (duct-lift blab)                        ::  lifted ++blab
-  ++  blas-all  (duct-lift blas)                        ::  lifted ++blas
   ++  balk-all  (duct-lift balk)                        ::  lifted ++balk
   ++  bleb-all  (duct-lift bleb)                        ::  lifted ++bleb
   ::
@@ -690,60 +679,25 @@
   ::
   ++  dedupe                                            ::  find existing alias
     |=  rov/rove  ^-  rove
-    =;  ron/(unit rove)  (fall ron rov)
+    =;  ros/(list rove)  ?+(ros rov {^ $~} i.ros)
     ?-    -.rov
         $sing  ~
         $next
-      =+  aey=(case-to-aeon:ze q.p.rov)
-      ?~  aey  ~
-      %+  roll  ~(tap in ~(key by qyx))
-      |=  {hav/rove res/(unit rove)}
-      ?^  res  res
-      =-  ?:(- `hav ~)
-      ?&  ?=($next -.hav)
-          =(p.hav p.rov(q q.p.hav))
-        ::
-          ::  only a match if this request is before
-          ::  or at our starting case.
-          =+  hay=(case-to-aeon:ze q.p.hav)
-          ?~(hay | (lte u.hay u.aey))
+      ?~  (case-to-aeon:ze q.p.rov)  ~
+      %+  skim  ~(tap in ~(key by qyx))
+      |=  a=rove  ^-  ?
+      ?&  ?=($next -.a)
+          =(p.a p.rov(q q.p.a))
+          ?=(^ (case-to-aeon:ze q.p.a))
       ==
     ::
-        $mult
-      =+  aey=(case-to-aeon:ze p.p.rov)
-      ?~  aey  ~
-      %+  roll  ~(tap in ~(key by qyx))
-      |=  {hav/rove res/(unit rove)}
-      ?^  res  res
-      =-  ?:(- `hav ~)
-      ?&  ?=($mult -.hav)
-          =(p.hav p.rov(p p.p.hav))
-        ::
-          ::  only a match if this request is before
-          ::  or at our starting case, and it has been
-          ::  tested at least that far.
-          =+  hay=(case-to-aeon:ze p.p.hav)
-          ?&  ?=(^ hay)
-              (lte u.hay u.aey)
-              ?=(^ q.hav)
-              (gte u.q.hav u.aey)
-          ==
-      ==
-    ::
         $many
-      =+  aey=(case-to-aeon:ze p.q.rov)
-      ?~  aey  ~
-      %+  roll  ~(tap in ~(key by qyx))
-      |=  {hav/rove res/(unit rove)}
-      ?^  res  res
-      =-  ?:(- `hav ~)
-      ?&  ?=($many -.hav)
-          =(hav rov(p.q p.q.hav))
-        ::
-          ::  only a match if this request is before
-          ::  or at our starting case.
-          =+  hay=(case-to-aeon:ze p.q.hav)
-          ?~(hay | (lte u.hay u.aey))
+      ?~  (case-to-aeon:ze p.q.rov)  ~
+      %+  skim  ~(tap in ~(key by qyx))
+      |=  a=rove  ^-  ?
+      ?&  ?=($many -.a)
+          =(a rov(p.q p.q.a))
+          ?=(^ (case-to-aeon:ze p.q.a))
       ==
     ==
   ::
@@ -828,6 +782,7 @@
     |=  rav/rave
     ^+  +>
     ?-    -.rav
+        $mult  !!
         $sing
       =+  ver=(aver p.rav)
       ?~  ver
@@ -836,82 +791,25 @@
         (blub hen)
       (blab hen p.rav u.u.ver)
     ::
-    ::  for %mult and %next, get the data at the specified case, then go forward
-    ::  in time until we find a change (as long as we have no unknowns).
-    ::  if we find no change, store request for later.
-    ::  %next is just %mult with one path, so we pretend %next = %mult here.
-        ?($next $mult)
-      |^
-      =+  cas=?:(?=($next -.rav) q.p.rav p.p.rav)
-      =+  aey=(case-to-aeon:ze cas)
-      ::  if the requested case is in the future, we can't know anything yet.
-      ?~  aey  (store ~ ~ ~)
-      =+  old=(read-all-at cas)
-      =+  yon=+((need (case-to-aeon:ze cas)))
-      |-  ^+  ..start-request
-      ::  if we need future revisions to look for change, wait.
+        $next
+      =+  ver=(aver p.rav)
+      ?~  ver
+        (duce [- p ~]:rav)
+      ?~  u.ver
+        (blub hen)
+      =+  yon=+((need (case-to-aeon:ze q.p.rav)))
+      |-  ^+  +>.^$
       ?:  (gth yon let.dom)
-        (store `yon old ~)
-      =+  new=(read-all-at [%ud yon])
-      ::  if we don't know everything now, store the request for later.
-      ?.  &((levy ~(tap by old) know) (levy ~(tap by new) know))
-        (store `yon old new)
-      ::  if we do know everything now, compare old and new.
-      ::  if there are differences, send response. if not, try next aeon.
-      =;  res
-        ?~  res  $(yon +(yon))
-        (respond res)
-      %+  roll  ~(tap by old)
-      |=  $:  {{car/care pax/path} ole/cach}
-              res/(map mood (each cage lobe))
-          ==
-      =+  neu=(~(got by new) car pax)
-      ?<  |(?=($~ ole) ?=($~ neu))
-      =-  ?~(- res (~(put by res) u.-))
-      ^-  (unit (pair mood (each cage lobe)))
-      =+  mod=[car [%ud yon] pax]
-      ?~  u.ole
-       ?~  u.neu  ~                                     ::  not added
-       `[mod u.u.neu]                                   ::  added
-      ?~  u.neu
-        `[mod [%& %null [%atom %n ~] ~]]                ::  deleted
-      ?:  (equivalent-data:ze u.u.neu u.u.ole)  ~       ::  unchanged
-      `[mod u.u.neu]                                    ::  changed
-      ::
-      ++  store                                         ::  check again later
-        |=  $:  nex/(unit aeon)
-                old/(map (pair care path) cach)
-                new/(map (pair care path) cach)
-            ==
-        ^+  ..start-request
-        ?:  ?=($mult -.rav)
-          (duce -.rav p.rav nex old new)
-        %^  duce  -.rav  p.rav
-        =+  ole=~(tap by old)
-        ?>  (lte (lent ole) 1)
-        ?~  ole  ~
-        q:(snag 0 `(list (pair (pair care path) cach))`ole)
-      ::
-      ++  respond                                       ::  send changes
-        |=  res/(map mood (each cage lobe))
-        ^+  ..start-request
-        ?:  ?=($mult -.rav)  (blas hen ~(key by res))
-        ?>  ?=({* $~ $~} res)
-        (blab hen n.res)
-      ::
-      ++  know  |=({(pair care path) c/cach} ?=(^ c))   ::  know about file
-      ::
-      ++  read-all-at                                   ::  files at case, maybe
-        |=  cas/case
-        %-  ~(gas by *(map (pair care path) cach))
-        =/  req/(set (pair care path))
-          ?:  ?=($mult -.rav)  q.p.rav
-          [[p.p.rav r.p.rav] ~ ~]
-        %+  turn  ~(tap by req)
-        |=  {c/care p/path}
-        ^-  (pair (pair care path) cach)
-        [[c p] (aver c cas p)]
-      --
+        (duce -.rav p.rav u.ver)
+      =+  var=(aver p.rav(q [%ud yon]))
+      ?~  var
+        ~&  [%oh-no rave=rav aeon=yon letdom=let.dom]
+        +>.^$
+      ?~  u.var
+        (blab hen p.rav %& %null [%atom %n ~] ~)          ::  only her %x
+      ?:  (equivalent-data:ze u.u.ver u.u.var)
+        $(yon +(yon))
+      (blab hen p.rav u.u.var)
     ::
         $many
       =+  nab=(case-to-aeon:ze p.q.rav)
@@ -1716,7 +1614,7 @@
     (silt lat)
   ::
   ++  mabe                                            ::  maybe fire function
-    |:  $:{rov/rove fun/$-(@da _.)}
+    |=  {rov/rove fun/$-(@da _.)}
     ^+  +>.$
     %+  fall
       %+  bind
@@ -1727,9 +1625,6 @@
           `p.q.p.rov
         ::
             $next  ~
-        ::
-            $mult  ~
-        ::
             $many
           %^  hunt  lth
             ?.  ?=($da -.p.q.rov)  ~
@@ -1746,7 +1641,6 @@
     ?-  -.rov
       $sing  rov
       $next  [- p]:rov
-      $mult  [- p]:rov
       $many  [- p q]:rov
     ==
   ::
@@ -1782,112 +1676,26 @@
         $(xiq t.xiq, xaq [i.xiq xaq])
       $(xiq t.xiq, ..wake (balk-all q.i.xiq u.vid p.p.i.xiq))
     ::
-    ::  %next is just %mult with one path, so we pretend %next = %mult here.
-        ?($next $mult)
-      ::  because %mult requests need to wait on multiple files for each
-      ::  revision that needs to be checked for changes, we keep two cache maps.
-      ::  {old} is the revision at {(dec yon)}, {new} is the revision at {yon}.
-      ::  if we have no {yon} yet, that means it was still unknown last time
-      ::  we checked.
-      =*  vor  p.i.xiq
-      |^
-      =/  rov/rove
-        ?:  ?=($mult -.vor)  vor
-        :*  %mult
-            [q.p.vor [[p.p.vor r.p.vor] ~ ~]]
-            `let.dom
-            [[[p.p.vor r.p.vor] q.vor] ~ ~]
-            ~
-        ==
-      ?>  ?=($mult -.rov)
-      =*  mol  p.rov
-      =*  yon  q.rov
-      =*  old  r.rov
-      =*  new  s.rov
-      ::  we will either respond, or store the maybe updated request.
-      =;  res/(each (map mood (each cage lobe)) rove)
-          ?:  ?=($& -.res)
-            (respond p.res)
-          (store p.res)
-      |-  ::  so that we can retry for the next aeon if possible/needed.
-      ::  if we don't have an aeon yet, see if we have one now.
-      ?~  yon
-        =+  aey=(case-to-aeon:ze p.mol)
-        ::  if we still don't, wait.
-        ?~  aey  |+rov
-        ::  if we do, update the request and retry.
-        $(rov [-.rov mol `+(u.aey) ~ ~])
-      ::  if old isn't complete, try filling in the gaps.
-      =?  old  !(complete old)
-        (read-unknown mol(p [%ud (dec u.yon)]) old)
-      ::  if the next aeon we want to compare is in the future, wait again.
-      =+  aey=(case-to-aeon:ze [%ud u.yon])
-      ?~  aey  |+rov
-      ::  if new isn't complete, try filling in the gaps.
-      =?  new  !(complete new)
-        (read-unknown mol(p [%ud u.yon]) new)
-      ::  if they're still not both complete, wait again.
-      ?.  ?&  (complete old)
-              (complete new)
-          ==
-        |+rov
-      ::  if there are any changes, send response. if none, move onto next aeon.
-      =;  res
-        ?^  res  &+res
-        $(rov [-.rov mol `+(u.yon) old ~])
-      %+  roll  ~(tap by old)
-      |=  $:  {{car/care pax/path} ole/cach}
-              res/(map mood (each cage lobe))
-          ==
-      =+  neu=(~(got by new) car pax)
-      ?<  |(?=($~ ole) ?=($~ neu))
-      =-  ?~(- res (~(put by res) u.-))
-      ^-  (unit (pair mood (each cage lobe)))
-      =+  mod=[car [%ud u.yon] pax]
-      ?~  u.ole
-       ?~  u.neu  ~                                     ::  not added
-       `[mod u.u.neu]                                   ::  added
-      ?~  u.neu
-        `[mod [%& %null [%atom %n ~] ~]]                ::  deleted
-      ?:  (equivalent-data:ze u.u.neu u.u.ole)  ~       ::  unchanged
-      `[mod u.u.neu]                                    ::  changed
-      ::
-      ++  store                                         ::  check again later
-        |=  rov/rove
-        ^+  ..wake
-        =-  ^^$(xiq t.xiq, xaq [i.xiq(p -) xaq])
-        ?>  ?=($mult -.rov)
-        ?:  ?=($mult -.vor)  rov
-        ?>  ?=({* $~ $~} r.rov)
-        =*  one  n.r.rov
-        [%next [p.p.one p.p.rov q.p.one] q.one]
-      ::
-      ++  respond                                       ::  send changes
-        |=  res/(map mood (each cage lobe))
-        ^+  ..wake
-        ::NOTE  want to use =-, but compiler bug?
-        ?:  ?=($mult -.vor)
-          ^^$(xiq t.xiq, ..wake (blas-all q.i.xiq ~(key by res)))
-        ?>  ?=({* $~ $~} res)
-        ^^$(xiq t.xiq, ..wake (blab-all q.i.xiq n.res))
-      ::
-      ++  complete                                      ::  no unknowns
-        |=  hav/(map (pair care path) cach)
-        ?&  ?=(^ hav)
-            (levy ~(tap by `(map (pair care path) cach)`hav) know)
-        ==
-      ::
-      ++  know  |=({(pair care path) c/cach} ?=(^ c))   ::  know about file
-      ::
-      ++  read-unknown                                  ::  fill in the blanks
-        |=  {mol/mool hav/(map (pair care path) cach)}
-        %.  |=  {{c/care p/path} o/cach}
-            ?^(o o (aver c p.mol p))
-        =-  ~(urn by -)
-        ?^  hav  hav
-        %-  ~(gas by *(map (pair care path) cach))
-        (turn ~(tap in q.mol) |=({c/care p/path} [[c p] ~]))
-      --
+        $next
+      =*  mun  p.p.i.xiq
+      ::  =*  dat  q.p.i.xiq    XX can't fuse right now
+      ?~  q.p.i.xiq
+        =+  ver=(aver mun)
+        ?~  ver
+          $(xiq t.xiq, xaq [i.xiq xaq])
+        ?~  u.ver
+          $(xiq t.xiq, ..wake (blub-all q.i.xiq ~))
+        $(xiq t.xiq, xaq [i.xiq(q.p u.ver) xaq])
+      =/  muc  mun(q [%ud let.dom])  ::  current mood
+      =+  var=(aver muc)
+      ?~  var
+        ~&  [%oh-noes old=mun mood=muc letdom=let.dom]
+        $(xiq t.xiq)
+      ?~  u.var
+        $(xiq t.xiq, ..wake (blab-all q.i.xiq muc %& %null [%atom %n ~] ~))
+      ?:  (equivalent-data:ze u.q.p.i.xiq u.u.var)
+        $(xiq t.xiq, xaq [i.xiq xaq])
+      $(xiq t.xiq, ..wake (blab-all q.i.xiq muc u.u.var))
     ::
         $many
       =+  mot=`moat`q.p.i.xiq
@@ -3449,7 +3257,7 @@
 ::
 ::::::::::::::::::::::::::::::::::::::::::::::::::::::::::::::::::::::::::::::
 =|                                                    ::  instrument state
-    $:  $3                                            ::  vane version
+    $:  $1                                            ::  vane version
         ruf/raft                                      ::  revision tree
     ==                                                ::
 |=  {now/@da eny/@ ski/sley}                          ::  activate
@@ -3655,44 +3463,32 @@
 ::
 ++  load
   =>  |%
-      +=  rove-2
-        $%  {$sing p/mood}
-            {$next p/mood q/(unit (each cage lobe))}
-            {$many p/? q/moat r/(map path lobe)}
-        ==
-      ++  cult-2  (jug rove-2 duct)
-      ++  dojo-2  (cork dojo |=(a/dojo a(qyx $:cult-2)))
-      ++  rede-2  (cork rede |=(a/rede a(qyx $:cult-2)))
-      ++  room-2  (cork room |=(a/room a(dos (~(run by dos.a) dojo-2))))
-      ++  rung-2  (cork rung |=(a/rung a(rus (~(run by rus.a) rede-2))))
-      ++  raft-2
+      ++  cult-0  (map duct rove)
+      ++  dojo-0  (cork dojo |=(a/dojo a(qyx *cult-0)))
+      ++  rede-0  (cork rede |=(a/rede a(qyx *cult-0)))
+      ++  room-0  (cork room |=(a/room a(dos (~(run by dos.a) dojo-0))))
+      ++  rung-0  (cork rung |=(a/rung a(rus (~(run by rus.a) rede-0))))
+      ++  raft-0
         %+  cork  raft
-        |=(a/raft a(fat (~(run by fat.a) room-2), hoy (~(run by hoy.a) rung-2)))
-      ++  axle    $%({$2 ruf/raft-2} {$3 ruf/raft})
+        |=(a/raft a(fat (~(run by fat.a) room-0), hoy (~(run by hoy.a) rung-0)))
+      ++  axle    $%({$0 ruf/raft-0} {$1 ruf/raft})
       --
   |=  old/axle
   ^+  ..^$
   ?-  -.old
-    $3  ..^$(ruf ruf.old)
-    $2  =/  rov
-          |=  a/rove-2  ^-  rove
-          ?+  -.a  a
-              $next
-            ?~  q.a  a
-            a(q `q.a)
-          ==
-        =/  cul
-          |=  a/cult-2  ^-  cult
-          %-  ~(gas by *cult)
-          (turn ~(tap by a) |=({p/rove-2 q/(set duct)} [(rov p) q]))
+    $1  ..^$(ruf ruf.old)
+    $0  =/  cul
+          |=  a/cult-0  ^-  cult
+          %-  ~(gas ju *cult)
+          (turn ~(tap by a) |=({p/duct q/rove} [q p]))
         =/  rom
-          =+  doj=|=(a/dojo-2 a(qyx (cul qyx.a)))
-          |=(a/room-2 a(dos (~(run by dos.a) doj)))
+          =+  doj=|=(a/dojo-0 a(qyx (cul qyx.a)))
+          |=(a/room-0 a(dos (~(run by dos.a) doj)))
         =/  run
-          =+  red=|=(a/rede-2 a(qyx (cul qyx.a)))
-          |=(a/rung-2 a(rus (~(run by rus.a) red)))
+          =+  red=|=(a/rede-0 a(qyx (cul qyx.a)))
+          |=(a/rung-0 a(rus (~(run by rus.a) red)))
         =+  r=ruf.old
-        $(old [%3 r(fat (~(run by fat.r) rom), hoy (~(run by hoy.r) run))])
+        $(old [%1 r(fat (~(run by fat.r) rom), hoy (~(run by hoy.r) run))])
   ==
 ::
 ++  scry                                              ::  inspect
@@ -3716,7 +3512,7 @@
   ?:  ?=($& -.u.u.-)  ``p.u.u.-
   ~
 ::
-++  stay  [%3 ruf]
+++  stay  [%1 ruf]
 ++  take                                              ::  accept response
   |=  {tea/wire hen/duct hin/(hypo sign)}
   ^+  [p=*(list move) q=..^$]
