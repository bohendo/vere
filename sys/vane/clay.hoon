!:
::  clay (4c), revision control
::
::  This is split in three top-level sections:  structure definitions, main
::  logic, and arvo interface.
::
::::::::::::::::::::::::::::::::::::::::::::::::::::::::::::::::::::::::::::::
::
::  Here are the structures.  `++raft` is the formal arvo state.  It's also
::  worth noting that many of the clay-related structures are defined in zuse.
::
::::::::::::::::::::::::::::::::::::::::::::::::::::::::::::::::::::::::::::::
|=  pit/vase
=,  clay
=>  |%
++  aeon  @ud                                           ::  version number
::
::  Recursive structure of a desk's data.
::
::  We keep an ankh only for the current version of local desks.  Everywhere
::  else we store it as (map path lobe).
::
++  ankh                                                ::  expanded node
  $:  fil/(unit {p/lobe q/cage})                        ::  file
      dir/(map @ta ankh)                                ::  folders
  ==                                                    ::
::
::  Part of ++mery, representing the set of changes between the mergebase and
::  one of the desks being merged.
::
::  --  `new` is the set of files in the new desk and not in the mergebase.
::  --  `cal` is the set of changes in the new desk from the mergebase except
::      for any that are also in the other new desk.
::  --  `can` is the set of changes in the new desk from the mergebase and that
::      are also in the other new desk (potential conflicts).
::  --  `old` is the set of files in the mergebase and not in the new desk.
::
++  cane
  $:  new/(map path lobe)
      cal/(map path lobe)
      can/(map path cage)
      old/(map path $~)
  ==
::
::  Type of request.
::
<<<<<<< HEAD
::  %d produces a set of desks, %u checks for existence, %v produces a ++dome of
::  all desk data, %w gets a revision number/date, %x gets file contents,
::  %y gets a directory listing, and %z gets a recursive hash of the file
::  contents and children.
=======
::  %d produces a set of desks, %p gets file permissions, %u checks for
::  existence, %v produces a ++dome of all desk data, %w with a time or label
::  case gets the aeon at that case, %w with a number case is not recommended,
::  %x gets file contents, %y gets a directory listing, and %z gets a recursive
::  hash of the file contents and children.
>>>>>>> d1a201cf
::
:: ++  care  ?($d $p $u $v $w $x $y $z)
::
::  Keeps track of subscribers.
::
::  A map of requests to a set of all the subscribers who should be notified
::  when the request is filled/updated.
::
++  cult  (jug wove duct)
::
::  Domestic desk state.
::
::  Includes subscriber list, dome (desk content), possible commit state (for
::  local changes), possible merge state (for incoming merges), and permissions.
::
++  dojo
  $:  qyx/cult                                          ::  subscribers
      dom/dome                                          ::  desk state
      dok/(unit dork)                                   ::  commit state
      mer/(unit mery)                                   ::  merge state
      per/regs                                          ::  read perms per path
      pew/regs                                          ::  write perms per path
  ==
::
::  Desk state.
::
::  Includes a checked-out ankh with current content, most recent version, map
::  of all version numbers to commit hashes (commits are in hut.rang), and map
::  of labels to version numbers.
::
++  dome
  $:  ank/ankh                                          ::  state
      let/aeon                                          ::  top id
      hit/(map aeon tako)                               ::  versions by id
      lab/(map @tas aeon)                               ::  labels
  ==                                                    ::
::
::  Commit state.
::
::  --  `del` is the paths we're deleting.
::  --  `ink` is the insertions of hoon files (short-circuited for
::      bootstrapping).
::  --  `ins` is all the other insertions.
::  --  `dig` is all the %dif changes (i.e. we were given a diff to apply).
::  --  `dif` is the diffs in `dig` applied to their files.
::  --  `muc` is all the %mut changes (i.e. we were give a new version of a
::      file).
::  --  `muh` is the hashes of all the new content in `muc`.
::  --  `mut` is the diffs between `muc` and the original files.
::  --  `mim` is a cache of all new content that came with a mime mark.  Often,
::      we need to convert to mime anyway to send to unix, so we just keep it
::      around.
::
++  dork                                                ::  diff work
  $:  del/(list path)                                   ::  deletes
      ink/(list (pair path cage))                       ::  hoon inserts
      ins/(unit (list (pair path cage)))                ::  inserts
      dig/(map path cage)                               ::  store diffs
      dif/(unit (list (trel path lobe cage)))           ::  changes
      muc/(map path cage)                               ::  store mutations
      muh/(map path lobe)                               ::  store hashes
      mut/(unit (list (trel path lobe cage)))           ::  mutations
      mim/(map path mime)                               ::  mime cache
  ==                                                    ::
::
::  Hash of a blob, for lookup in the object store (lat.ran)
::
++  lobe  @uvI                                          ::  blob ref
::
::  Merge state.
::
::  Merges are said to be from 'ali' to 'bob'.  See ++me for more details.
::
::  --  `sor` is the urbit and desk of ali.
::  --  `hen` is the duct that instigated the merge.
::  --  `gem` is the merge strategy.  These are described in `++fetched-ali`.
::  --  `wat` is the current step of the merge process.
::  --  `cas` is the case in ali's desk that we're merging from.
::  --  `ali` is the commit from ali's desk.
::  --  `bob` is the commit from bob's desk.
::  --  `bas` is the commit from the mergebase.
::  --  `dal` is the set of changes from the mergebase to ali's desk.
::  --  `dob` is the set of changes from the mergebase to bob's desk.
::      Check ++cane for more details on these two
::  --  `bof` is the set of changes to the same files in ali and bob.  Null for
::      a file means a conflict while a cage means the diffs have been merged.
::  --  `bop` is the result of patching the original files with the above merged
::      diffs.
::  --  `new` is the newly-created commit.
::  --  `ank` is the ankh for the new state.
::  --  `erg` is the sets of files that should be told to unix.  True means to
::      write the file while false means to delete the file.
::  --  `gon` is the return value of the merge.  On success we produce a set of
::      the paths that had conflicting changes.  On failure we produce an error
::      code and message.
::
++  mery                                                ::  merge state
  $:  sor/(pair ship desk)                              ::  merge source
      hen/duct                                          ::  formal source
      gem/germ                                          ::  strategy
      wat/wait                                          ::  waiting on
      cas/case                                          ::  ali's case
      ali/yaki                                          ::  ali's commit
      bob/yaki                                          ::  bob's commit
      bas/yaki                                          ::  mergebase
      dal/cane                                          ::  diff(bas,ali)
      dob/cane                                          ::  diff(bas,bob)
      bof/(map path (unit cage))                        ::  conflict diffs
      bop/(map path cage)                               ::  conflict patches
      new/yaki                                          ::  merge(dal,dob)
      ank/ankh                                          ::  new state
      erg/(map path ?)                                  ::  ergoable changes
      gon/(each (set path) (pair term (list tank)))     ::  return value
  ==                                                    ::
::
::  New desk data.
::
::  Sent to other ships to update them about a particular desk.  Includes a map
::  of all new aeons to hashes of their commits, the most recent aeon, and sets
::  of all new commits and data.
::
++  nako                                                ::  subscription state
  $:  gar/(map aeon tako)                               ::  new ids
      let/aeon                                          ::  next id
      lar/(set yaki)                                    ::  new commits
      bar/(set plop)                                    ::  new content
  ==                                                    ::
::
::  Formal vane state.
::
::  --  `fat` is a collection of our domestic ships.
::  --  `hoy` is a collection of foreign ships where we know something about
::      their clay.
::  --  `ran` is the object store.
::  --  `mon` is a collection of mount points (mount point name to urbit
::      location).
::  --  `hez` is the unix duct that %ergo's should be sent to.
::  --  `cez` is a collection of named permission groups.
::
++  raft                                                ::  filesystem
  $:  fat/(map ship room)                               ::  domestic
      hoy/(map ship rung)                               ::  foreign
      ran/rang                                          ::  hashes
      mon/(map term beam)                               ::  mount points
      hez/(unit duct)                                   ::  sync duct
      cez/(map @ta crew)                                ::  permission groups
  ==                                                    ::
::
::  Object store.
::
::  Maps of commit hashes to commits and content hashes to content.
::
++  rang                                                ::
  $:  hut/(map tako yaki)                               ::
      lat/(map lobe blob)                               ::
  ==                                                    ::
::
::  Unvalidated response to a request.
::
::  Like a ++rant, but with a page of data rather than a cage of it.
::
++  rand                                                ::  unvalidated rant
          $:  p/{p/care q/case r/@tas}                  ::  clade release book
              q/path                                    ::  spur
              r/page                                    ::  data
          ==                                            ::
::
::  Generic desk state.
::
::  --  `lim` is the most recent date we're confident we have all the
::      information for.  For local desks, this is always `now`.  For foreign
::      desks, this is the last time we got a full update from the foreign
::      urbit.
::  --  `ref` is a possible request manager.  For local desks, this is null.
::      For foreign desks, this keeps track of all pending foreign requests
::      plus a cache of the responses to previous requests.
::  --  `qyx` is the set of subscriptions, with listening ducts. These
::      subscriptions exist only until they've been filled.
::  --  `dom` is the actual state of the filetree.  Since this is used almost
::      exclusively in `++ze`, we describe it there.
::  --  `dok` is a possible set of outstanding requests to ford to perform
::      various tasks on commit.  This is null iff we're not in the middle of
::      a commit.
::  --  `mer` is the state of a possible pending merge.  This is null iff
::      we're not in the middle of a merge.  Since this is used almost
::      exclusively in `++me`, we describe it there.
::
++  rede                                                ::  universal project
          $:  lim/@da                                   ::  complete to
              ref/(unit rind)                           ::  outgoing requests
              qyx/cult                                  ::  subscribers
              dom/dome                                  ::  revision state
              dok/(unit dork)                           ::  outstanding diffs
              mer/(unit mery)                           ::  outstanding merges
              per/regs                                  ::  read perms per path
              pew/regs                                  ::  write perms per path
          ==                                            ::
::
::  Foreign request manager.
::
::  When we send a request to a foreign ship, we keep track of it in here.  This
::  includes a request counter, a map of request numbers to requests, a reverse
::  map of requesters to request numbers, a simple cache of common %sing
::  requests, and a possible nako if we've received data from the other ship and
::  are in the process of validating it.
::
++  rind                                                ::  request manager
          $:  nix/@ud                                   ::  request index
              bom/(map @ud {p/duct q/rave})             ::  outstanding
              fod/(map duct @ud)                        ::  current requests
              haw/(map mood (unit cage))                ::  simple cache
              nak/(unit nako)                           ::  pending validation
          ==                                            ::
::
::  Domestic ship.
::
::  `hun` is the duct to dill, and `dos` is a collection of our desks.
::
++  room                                                ::  fs per ship
          $:  hun/duct                                  ::  terminal duct
              dos/(map desk dojo)                       ::  native desk
          ==                                            ::
::
::  Stored request.
::
::  Like a ++rave but with caches of current versions for %next and %many.
::  Generally used when we store a request in our state somewhere.
::
++  cach  (unit (unit (each cage lobe)))                ::  cached result
++  wove  {p/(unit ship) q/rove}                        ::  stored source + req
++  rove                                                ::  stored request
          $%  {$sing p/mood}                            ::  single request
              {$next p/mood q/cach}                     ::  next version
              $:  $mult                                 ::  next version of any
                  p/mool                                ::  original request
                  q/(unit aeon)                         ::  checking for change
                  r/(map (pair care path) cach)         ::  old version
                  s/(map (pair care path) cach)         ::  new version
              ==                                        ::
              {$many p/? q/moat r/(map path lobe)}      ::  change range
          ==                                            ::
::
::  Foreign desk data.
::
+=  rung  rus/(map desk rede)                           ::  neighbor desks
::
::  Hash of a commit, for lookup in the object store (hut.ran)
::
++  tako  @                                             ::  yaki ref
::
::  Merge state.
::
++  wait  $?  $null   $ali    $diff-ali   $diff-bob     ::  what are we
              $merge  $build  $checkout   $ergo         ::  waiting for?
          ==                                            ::
::
::  Commit.
::
::  List of parents, content, hash of self, and time commited.
::
++  yaki                                                ::  snapshot
          $:  p/(list tako)                             ::  parents
              q/(map path lobe)                         ::  fileset
              r/tako                                    ::
          ::                                            ::  XX s?
              t/@da                                     ::  date
          ==                                            ::
::
::  Unvalidated blob
::
++  plop  blob                                          ::  unvalidated blob
--  =>
|%
++  move  {p/duct q/(wind note gift:able)}              ::  local move
++  note                                                ::  out request $->
  $%  $:  $a                                            ::  to %ames
  $%  {$want p/sock q/path r/*}                         ::
  ==  ==                                                ::
      $:  $c                                            ::  to %clay
  $%  {$info p/@p q/@tas r/nori}                        ::  internal edit
      {$merg p/@p q/@tas r/@p s/@tas t/case u/germ}     ::  merge desks
      {$warp p/sock q/riff}                             ::
      {$werp p/ship q/sock r/riff}                      ::
  ==  ==                                                ::
      $:  $d                                            ::
  $%  {$flog p/{$crud p/@tas q/(list tank)}}            ::  to %dill
  ==  ==                                                ::
      $:  $f                                            ::
  $%  {$exec p/@p q/(unit {beak silk:ford})}                 ::
  ==  ==                                                ::
      $:  $t                                            ::
  $%  {$wait p/@da}                                     ::
      {$rest p/@da}                                     ::
  ==  ==  ==                                            ::
++  riot  (unit rant)                                   ::  response+complete
++  sign                                                ::  in result $<-
          $?  $:  $a                                    ::  by %ames
          $%  {$woot p/ship q/coop}                     ::
              {$send p/lane:ames q/@}                   ::  transmit packet
          ==  ==                                        ::
              $:  $c                                    ::  by %clay
          $%  {$note p/@tD q/tank}                      ::
              {$mere p/(each (set path) (pair term tang))}
              {$writ p/riot}                            ::
          ==  ==                                        ::
              $:  $f                                    ::
          $%  {$made p/@uvH q/gage:ford}                ::
          ==  ==                                        ::
              $:  $t                                    ::
          $%  {$wake $~}                                ::  timer activate
          ==  ==                                        ::
              $:  @tas                                  ::  by any
          $%  {$crud p/@tas q/(list tank)}              ::
          ==  ==  ==                                    ::
--  =>
::::::::::::::::::::::::::::::::::::::::::::::::::::::::::::::::::::::::::::::
::  section 4cA, filesystem logic
::
::  This core contains the main logic of clay.  Besides `++ze`, this directly
::  contains the logic for commiting new revisions (local urbits), managing
::  and notifying subscribers (reactivity), and pulling and validating content
::  (remote urbits).
::
::  The state includes:
::
::  --  current time `now`
::  --  current duct `hen`
::  --  local urbit `our`
::  --  target urbit `her`
::  --  target desk `syd`
::  --  all vane state `++raft` (rarely used, except for the object store)
::
::  For local desks, `our` == `her` is one of the urbits on our pier.  For
::  foreign desks, `her` is the urbit the desk is on and `our` is the local
::  urbit that's managing the relationship with the foreign urbit.  Don't mix
::  up those two, or there will be wailing and gnashing of teeth.
::
::  While setting up `++de`, we check if the given `her` is a local urbit.  If
::  so, we pull the room from `fat` in the raft and get the desk information
::  from `dos` in there.  Otherwise, we get the rung from `hoy` and get the
::  desk information from `rus` in there.  In either case, we normalize the
::  desk information to a `++rede`, which is all the desk-specific data that
::  we utilize in `++de`.  Because it's effectively a part of the `++de`
::  state, let's look at what we've got:
::
::  --  `lim` is the most recent date we're confident we have all the
::      information for.  For local desks, this is always `now`.  For foreign
::      desks, this is the last time we got a full update from the foreign
::      urbit.
::  --  `ref` is a possible request manager.  For local desks, this is null.
::      For foreign desks, this keeps track of all pending foreign requests
::      plus a cache of the responses to previous requests.
::  --  `qyx` is the set of subscriptions, with listening ducts. These
::      subscriptions exist only until they've been filled.
::  --  `dom` is the actual state of the filetree.  Since this is used almost
::      exclusively in `++ze`, we describe it there.
::  --  `dok` is a possible set of outstanding requests to ford to perform
::      various tasks on commit.  This is null iff we're not in the middle of
::      a commit.
::  --  `mer` is the state of a possible pending merge.  This is null iff
::      we're not in the middle of a merge.  Since this is used almost
::      exclusively in `++me`, we describe it there.
::
::::::::::::::::::::::::::::::::::::::::::::::::::::::::::::::::::::::::::::::
|%
++  de                                                  ::  per desk
  |=  {now/@da hen/duct raft}
  |=  {{our/@p her/@p} syd/desk}
  =*  ruf  +>+<+>
  =+  ^-  {hun/(unit duct) rede}
      =+  rom=(~(get by fat.ruf) her)
      ?~  rom
        :-  ~
        %+  fall
          (~(get by rus:(fall (~(get by hoy.ruf) her) *rung)) syd)
        :*  lim=~2000.1.1
            ref=[~ *rind]
            qyx=~
            dom=*dome
            dok=~
            mer=~
            per=~
            pew=~
        ==
      :-  `hun.u.rom
      =+  jod=(fall (~(get by dos.u.rom) syd) *dojo)
      :*  lim=now
          ref=~
          qyx=qyx.jod
          dom=dom.jod
          dok=dok.jod
          mer=mer.jod
          per=per.jod
          pew=pew.jod
      ==
  =*  red  ->
  =|  mow/(list move)
  |%
  ++  abet                                              ::  resolve
    ^-  {(list move) raft}
    :_  =+  rom=(~(get by fat.ruf) her)
        ?~  rom
          =+  rug=(~(put by rus:(fall (~(get by hoy.ruf) her) *rung)) syd red)
          ruf(hoy (~(put by hoy.ruf) her rug))
        =+  dos=(~(put by dos.u.rom) syd [qyx dom dok mer per pew])
        ruf(fat (~(put by fat.ruf) her [(need hun) dos]))
    (flop mow)
  ::
  ::  Handle `%sing` requests
  ::
  ++  aver
    |=  {for/(unit ship) mun/mood}
    ^-  (unit (unit (each cage lobe)))
    =+  ezy=?~(ref ~ (~(get by haw.u.ref) mun))
    ?^  ezy
      `(bind u.ezy |=(a/cage [%& a]))
    =+  nao=(case-to-aeon:ze q.mun)
    ::  ~&  [%aver-mun nao [%from syd lim q.mun]]
    ?~(nao ~ (read-at-aeon:ze for u.nao mun))
  ::
  ++  ford-fail  |=(tan/tang ~|(%ford-fail (mean tan)))
  ::
  ::  Takes either a result or a stack trace.  If it's a stack trace, we crash;
  ::  else, we produce the result.
  ::
  ++  unwrap-tang
    |*  res/(each * tang)
    ?:(?=($& -.res) p.res (mean p.res))
  ::
  ::  Parse a gage to a list of pairs of cages, crashing on error.
  ::
  ::  Composition of ++gage-to-cages-or-error and ++unwrap-tang.  Maybe same as
  ::  ++gage-to-success-cages?
  ::
  ++  gage-to-cages
    |=  gag/gage:ford
    ^-  (list (pair cage cage))
    (unwrap-tang (gage-to-cages-or-error gag))
  ::
  ::  Same as ++gage-to-cages-or-error except crashes on error.  Maybe same as
  ::  ++gage-to-cages?
  ::
  ++  gage-to-success-cages
    |=  gag/gage:ford
    ^-  (list (pair cage cage))
    ?.  ?=($tabl -.gag)
      (ford-fail ?-(-.gag $| p.gag, $& [>%strange-gage p.p.gag<]~))
    %+  murn  p.gag
    |=  {key/gage:ford val/gage:ford}  
    ^-  (unit {cage cage})
    ?.  ?=($& -.key)
      (ford-fail ?-(-.key $| p.key, $tabl [>%strange-gage<]~))
    ?-  -.val
      $tabl  (ford-fail >%strange-gage< ~)
      $&     (some [p.key p.val])
      $|     =.  p.val  [(sell q.p.key) p.val]
             ~>  %slog.[0 %*(. >%ford-fail syd %her %why< |2.+> p.val)]
             ~
    ==
  ::
  ::  Expects a single-level gage (i.e. a list of pairs of cages).  If the
  ::  result is of a different form, or if some of the computations in the gage
  ::  failed, we produce a stack trace.  Otherwise, we produce the list of pairs
  ::  of cages.
  ::
  ++  gage-to-cages-or-error
    |=  gag/gage:ford
    ^-  (each (list (pair cage cage)) tang)
    ?:  ?=($| -.gag)  (mule |.(`$~`(ford-fail p.gag)))
    ?.  ?=($tabl -.gag)
      (mule |.(`$~`(ford-fail >%strange-gage p.p.gag< ~)))
    =<  ?+(. [%& .] {@ *} .)
    |-  ^-  ?((list {cage cage}) (each $~ tang))
    ?~  p.gag  ~
    =*  hed  i.p.gag
    ?-  -.p.i.p.gag
      $tabl  (mule |.(`$~`(ford-fail >%strange-gage< ~)))
      $|     (mule |.(`$~`(ford-fail p.p.i.p.gag)))
      $&     ?-  -.q.i.p.gag
        $tabl  (mule |.(`$~`(ford-fail >%strange-gage< ~)))
        $|     (mule |.(`$~`(ford-fail p.q.i.p.gag)))
        $&     =+  $(p.gag t.p.gag)
               ?+(- [[p.p p.q]:i.p.gag -] {@ *} -)
    ==       ==
  ::
  ::  Assumes the list of pairs of cages is actually a listified map of paths
  ::  to cages, and converts it to (map path cage) or a stack trace on error.
  ::
  ++  cages-to-map
    |=  tay/(list (pair cage cage))
    =|  can/(map path cage)
    |-  ^-  (each (map path cage) tang)
    ?~  tay   [%& can]
    =*  pax  p.i.tay
    ?.  ?=($path p.pax)
      (mule |.(`$~`~|([%expected-path got=p.pax] !!)))
    $(tay t.tay, can (~(put by can) ((hard path) q.q.pax) q.i.tay))
  ::
  ::  Queue a move.
  ::
  ++  emit
    |=  mof/move
    %_(+> mow [mof mow])
  ::
  ::  Queue a list of moves
  ::
  ++  emil
    |=  mof/(list move)
    %_(+> mow (weld mof mow))
  ::
  ::  Produce either null or a result along a subscription.
  ::
  ::  Producing null means subscription has been completed or cancelled.
  ::
  ++  balk
    |=  {hen/duct cay/(unit (each cage lobe)) mun/mood}
    ^+  +>
    ?~  cay  (blub hen)
    (blab hen mun u.cay)
  ::
  ::  Set timer.
  ::
  ++  bait
    |=  {hen/duct tym/@da}
    (emit hen %pass /tyme %t %wait tym)
  ::
  ::  Cancel timer.
  ::
  ++  best
    |=  {hen/duct tym/@da}
    (emit hen %pass /tyme %t %rest tym)
  ::
  ::  Give subscription result.
  ::
  ::  Result can be either a direct result (cage) or a lobe of a result.  In
  ::  the latter case we fetch the data at the lobe and produce that.
  ::
  ++  blab
    |=  {hen/duct mun/mood dat/(each cage lobe)}
    ^+  +>
    ?:  ?=($& -.dat)
      (emit hen %give %writ ~ [p.mun q.mun syd] r.mun p.dat)
    %-  emit
    :*  hen  %pass  [%blab p.mun (scot q.mun) syd r.mun]
        %f  %exec  our  ~  [her syd q.mun]  (lobe-to-silk:ze r.mun p.dat)
    ==
  ::
  ++  blas
    |=  {hen/duct das/(set mood)}
    ^+  +>
    ?>  ?=(^ das)
    =-  (emit hen %give %wris q.n.das -)
    (~(run in `(set mood)`das) |=(m/mood [p.m r.m]))
  ::
  ::  Give next step in a subscription.
  ::
  ++  bleb
    |=  {hen/duct ins/@ud hip/(unit (pair aeon aeon))}
    ^+  +>
    %^  blab  hen  [%w [%ud ins] ~]
    :-  %&
    ?~  hip
      [%null [%atom %n ~] ~]
    [%nako !>((make-nako:ze u.hip))]
  ::
  ::  Tell subscriber that subscription is done.
  ::
  ++  blub
    |=  hen/duct
    (emit hen %give %writ ~)
  ::
  ::  Lifts a function so that a single result can be fanned out over a set of
  ::  subscriber ducts.
  ::
  ::  Thus, `((duct-lift func) subs arg)` runs `(func sub arg)` for each `sub`
  ::  in `subs`.
  ::
  ++  duct-lift
    |*  send/_|=({duct *} ..duct-lift)
    |=  {a/(set duct) arg/_+<+.send}  ^+  ..duct-lift
    =+  all=~(tap by a)
    |-  ^+  ..duct-lift
    ?~  all  ..duct-lift
    =.  +>.send  ..duct-lift
    $(all t.all, duct-lift (send i.all arg))
  ::
  ++  blub-all  (duct-lift |=({a/duct $~} (blub a)))    ::  lifted ++blub
  ++  blab-all  (duct-lift blab)                        ::  lifted ++blab
  ++  blas-all  (duct-lift blas)                        ::  lifted ++blas
  ++  balk-all  (duct-lift balk)                        ::  lifted ++balk
  ++  bleb-all  (duct-lift bleb)                        ::  lifted ++bleb
  ::
  ::  Sends a tank straight to dill for printing.
  ::
  ++  print-to-dill
    |=  {car/@tD tan/tank}
    =+  bar=emit
    =+  foo=+26.bar
    =+  moo=,.+26.bar
    (emit (need hun) %give %note car tan)
  ::
  ::  Transfer a request to another ship's clay.
  ::
  ++  send-over-ames
    |=  {a/duct b/path c/ship d/{p/@ud q/riff}}
    (emit a %pass b %a %want [our c] [%c %question p.q.d (scot %ud p.d) ~] q.d)
  ::
  ::  Create a request that cannot be filled immediately.
  ::
  ::  If it's a local request, we just put in in `qyx`, setting a timer if it's
  ::  waiting for a particular time.  If it's a foreign request, we add it to
  ::  our request manager (ref, which is a ++rind) and make the request to the
  ::  foreign ship.
  ::
  ++  duce                                              ::  produce request
    |=  wov/wove
    ^+  +>
    =.  wov  (dedupe wov)
    =.  qyx  (~(put ju qyx) wov hen)
    ?~  ref
      (mabe q.wov |=(@da (bait hen +<)))
    |-  ^+  +>+.$
    =+  rav=(reve q.wov)
    =+  ^=  vaw  ^-  rave
      ?.  ?=({$sing $v *} rav)  rav
      [%many %| [%ud let.dom] `case`q.p.rav r.p.rav]
    =+  inx=nix.u.ref
    =.  +>+.$
      =<  ?>(?=(^ ref) .)
      (send-over-ames hen [(scot %ud inx) ~] her inx syd ~ vaw)
    %=  +>+.$
      nix.u.ref  +(nix.u.ref)
      bom.u.ref  (~(put by bom.u.ref) inx [hen vaw])
      fod.u.ref  (~(put by fod.u.ref) hen inx)
    ==
  ::
  ::  If a similar request exists, switch to the existing request.
  ::
  ::  "Similar" requests are those %next and %many requests which are the same
  ::  up to starting case, but we're already after the starting case.  This
  ::  stacks later requests for something onto the same request so that they
  ::  all get filled at once.
  ::
  ++  dedupe                                            ::  find existing alias
    |=  wov/wove
    ^-  wove
    =;  won/(unit wove)  (fall won wov)
    =*  rov  q.wov
    ?-    -.rov
        $sing  ~
        $next
      =+  aey=(case-to-aeon:ze q.p.rov)
      ?~  aey  ~
      %-  ~(rep in ~(key by qyx))
      |=  {haw/wove res/(unit wove)}
      ?^  res  res
      ?.  =(p.wov p.haw)  ~
      =*  hav  q.haw
      =-  ?:(- `haw ~)
      ?&  ?=($next -.hav)
          =(p.hav p.rov(q q.p.hav))
        ::
          ::  only a match if this request is before
          ::  or at our starting case.
          =+  hay=(case-to-aeon:ze q.p.hav)
          ?~(hay | (lte u.hay u.aey))
      ==
    ::
        $mult
      =+  aey=(case-to-aeon:ze p.p.rov)
      ?~  aey  ~
      %-  ~(rep in ~(key by qyx))
      |=  {haw/wove res/(unit wove)}
      ?^  res  res
      ?.  =(p.wov p.haw)  ~
      =*  hav  q.haw
      =-  ?:(- `haw ~)
      ?&  ?=($mult -.hav)
          =(p.hav p.rov(p p.p.hav))
        ::
          ::  only a match if this request is before
          ::  or at our starting case, and it has been
          ::  tested at least that far.
          =+  hay=(case-to-aeon:ze p.p.hav)
          ?&  ?=(^ hay)
              (lte u.hay u.aey)
              ?=(^ q.hav)
              (gte u.q.hav u.aey)
          ==
      ==
    ::
        $many
      =+  aey=(case-to-aeon:ze p.q.rov)
      ?~  aey  ~
      %-  ~(rep in ~(key by qyx))
      |=  {haw/wove res/(unit wove)}
      ?^  res  res
      ?.  =(p.wov p.haw)  ~
      =*  hav  q.haw
      =-  ?:(- `haw ~)
      ?&  ?=($many -.hav)
          =(hav rov(p.q p.q.hav))
        ::
          ::  only a match if this request is before
          ::  or at our starting case.
          =+  hay=(case-to-aeon:ze p.q.hav)
          ?~(hay | (lte u.hay u.aey))
      ==
    ==
  ::
  ::  Takes a list of changed paths and finds those paths that are inside a
  ::  mount point (listed in `mon`).
  ::
  ::  Output is a map of mount points to {length-of-mounted-path set-of-paths}.
  ::
  ++  must-ergo
    |=  can/(list path)
    ^-  (map term (pair @ud (set path)))
    %-  malt  ^-  (list (trel term @ud (set path)))
    %+  murn  ~(tap by mon)
    |=  {nam/term bem/beam}
    ^-  (unit (trel term @ud (set path)))
    =-  ?~(- ~ `[nam (lent s.bem) (silt `(list path)`-)])
    %+  skim  can
    |=  pax/path
    &(=(p.bem her) =(q.bem syd) =((flop s.bem) (scag (lent s.bem) pax)))
  ::
  ::  Initializes a new mount point.
  ::
  ++  mont
    |=  {pot/term bem/beam}
    ^+  +>
    =+  pax=s.bem
    =+  cas=(need (case-to-aeon:ze r.bem))
    =+  can=(turn ~(tap by q:(aeon-to-yaki:ze cas)) head)
    =+  mus=(skim can |=(paf/path =(pax (scag (lent pax) paf))))
    ?~  mus
      +>.$
    %-  emit
    :*  hen  %pass  [%ergoing (scot %p her) syd ~]  %f
        %exec  our  ~  [her syd %da now]  %tabl
        ^-  (list (pair silk:ford silk:ford))
        %+  turn  `(list path)`mus
        |=  a/path
        ^-  (pair silk:ford silk:ford)
        :-  [%$ %path !>(a)]
        :+  %cast  %mime
        =+  (need (need (read-x:ze cas a)))
        ?:  ?=($& -<)
          [%$ p.-]
        (lobe-to-silk:ze a p.-)
    ==
  ::
  ::  Set permissions for a node.
  ::
  ++  perm
    |=  {pax/path rit/rite}
    ^+  +>
    =/  mis/(set @ta)
      %+  roll
        =-  ~(tap in -)
        ?-  -.rit
          $r    who:(fall red.rit *rule)
          $w    who:(fall wit.rit *rule)
          $rw   (~(uni in who:(fall red.rit *rule)) who:(fall wit.rit *rule))
        ==
      |=  {w/whom s/(set @ta)}
      ?:  |(?=($& -.w) (~(has by cez) p.w))  s
      (~(put in s) p.w)
    ?^  mis
      =-  (emit hen %give %mack `[%leaf "No such group(s): {-}"]~)
      %+  roll  ~(tap in `(set @ta)`mis)
      |=  {g/@ta t/tape}
      ?~  t  (trip g)
      :(weld t ", " (trip g))
    =<  (emit hen %give %mack ~)
    ?-  -.rit
      $r    wake(per (put-perm per pax red.rit))
      $w    wake(pew (put-perm pew pax wit.rit))
      $rw   wake(per (put-perm per pax red.rit), pew (put-perm pew pax wit.rit))
    ==
  ::
  ++  put-perm
    |=  {pes/regs pax/path new/(unit rule)}
    ?~  new  (~(del by pes) pax)
    (~(put by pes) pax u.new)
  ::
  ::  Remove a group from all rules.
  ::
  ++  forget-crew
    |=  nom/@ta
    %=  +>
      per  (forget-crew-in nom per)
      pew  (forget-crew-in nom pew)
    ==
  ::
  ++  forget-crew-in
    |=  {nom/@ta pes/regs}
    %-  ~(run by pes)
    |=  r/rule
    r(who (~(del in who.r) |+nom))
  ::
  ::  Cancel a request.
  ::
  ::  For local requests, we just remove it from `qyx`.  For foreign requests,
  ::  we remove it from `ref` and tell the foreign ship to cancel as well.
  ::
  ++  cancel-request                                    ::  release request
    ^+  .
    =^  wos/(list wove)  qyx
      :_  (~(run by qyx) |=(a/(set duct) (~(del in a) hen)))
      %-  ~(rep by qyx)
      |=  {{a/wove b/(set duct)} c/(list wove)}
      ?.((~(has in b) hen) c [a c])
    ?~  ref
      =>  .(ref `(unit rind)`ref)     ::  XX TMI
      ?:  =(~ wos)  +                                        ::  XX handle?
      |-  ^+  +>
      ?~  wos  +>
      $(wos t.wos, +> (mabe q.i.wos |=(@da (best hen +<))))
    ^+  ..cancel-request
    =+  nux=(~(get by fod.u.ref) hen)
    ?~  nux  ..cancel-request
    =:  fod.u.ref  (~(del by fod.u.ref) hen)
        bom.u.ref  (~(del by bom.u.ref) u.nux)
      ==
    (send-over-ames hen [(scot %ud u.nux) ~] her u.nux syd ~)
  ::
  ::  Handles a request.
  ::
  ::  `%sing` requests are handled by ++aver.  `%next` requests are handled by
  ::  running ++aver at the given case, and then subsequent cases until we find
  ::  a case where the two results aren't equivalent.  If it hasn't happened
  ::  yet, we wait.  `%many` requests are handled by producing as much as we can
  ::  and then waiting if the subscription range extends into the future.
  ::
  ++  start-request
    |=  {for/(unit ship) rav/rave}
    ^+  +>
    ?-    -.rav
        $sing
      =+  ver=(aver for p.rav)
      ?~  ver
        (duce for rav)
      ?~  u.ver
        (blub hen)
      (blab hen p.rav u.u.ver)
    ::
    ::  for %mult and %next, get the data at the specified case, then go forward
    ::  in time until we find a change (as long as we have no unknowns).
    ::  if we find no change, store request for later.
    ::  %next is just %mult with one path, so we pretend %next = %mult here.
        ?($next $mult)
      |^
      =+  cas=?:(?=($next -.rav) q.p.rav p.p.rav)
      =+  aey=(case-to-aeon:ze cas)
      ::  if the requested case is in the future, we can't know anything yet.
      ?~  aey  (store ~ ~ ~)
      =+  old=(read-all-at cas)
      =+  yon=+((need (case-to-aeon:ze cas)))
      |-  ^+  ..start-request
      ::  if we need future revisions to look for change, wait.
      ?:  (gth yon let.dom)
        (store `yon old ~)
      =+  new=(read-all-at [%ud yon])
      ::  if we don't know everything now, store the request for later.
      ?.  &((levy ~(tap by old) know) (levy ~(tap by new) know))
        (store `yon old new)
      ::  if we do know everything now, compare old and new.
      ::  if there are differences, send response. if not, try next aeon.
      =;  res
        ?~  res  $(yon +(yon))
        (respond res)
      %+  roll  ~(tap by old)
      |=  $:  {{car/care pax/path} ole/cach}
              res/(map mood (each cage lobe))
          ==
      =+  neu=(~(got by new) car pax)
      ?<  |(?=($~ ole) ?=($~ neu))
      =-  ?~(- res (~(put by res) u.-))
      ^-  (unit (pair mood (each cage lobe)))
      =+  mod=[car [%ud yon] pax]
      ?~  u.ole
       ?~  u.neu  ~                                     ::  not added
       `[mod u.u.neu]                                   ::  added
      ?~  u.neu
        `[mod [%& %null [%atom %n ~] ~]]                ::  deleted
      ?:  (equivalent-data:ze u.u.neu u.u.ole)  ~       ::  unchanged
      `[mod u.u.neu]                                    ::  changed
      ::
      ++  store                                         ::  check again later
        |=  $:  nex/(unit aeon)
                old/(map (pair care path) cach)
                new/(map (pair care path) cach)
            ==
        ^+  ..start-request
        %+  duce  for
        ^-  rove
        ?:  ?=($mult -.rav)
          [-.rav p.rav nex old new]
        :+  -.rav  p.rav
        =+  ole=~(tap by old)
        ?>  (lte (lent ole) 1)
        ?~  ole  ~
        q:(snag 0 `(list (pair (pair care path) cach))`ole)
      ::
      ++  respond                                       ::  send changes
        |=  res/(map mood (each cage lobe))
        ^+  ..start-request
        ?:  ?=($mult -.rav)  (blas hen ~(key by res))
        ?>  ?=({* $~ $~} res)
        (blab hen n.res)
      ::
      ++  know  |=({(pair care path) c/cach} ?=(^ c))   ::  know about file
      ::
      ++  read-all-at                                   ::  files at case, maybe
        |=  cas/case
        %-  ~(gas by *(map (pair care path) cach))
        =/  req/(set (pair care path))
          ?:  ?=($mult -.rav)  q.p.rav
          [[p.p.rav r.p.rav] ~ ~]
        %+  turn  ~(tap by req)
        |=  {c/care p/path}
        ^-  (pair (pair care path) cach)
        [[c p] (aver for c cas p)]
      --
    ::
        $many
      =+  nab=(case-to-aeon:ze p.q.rav)
      ?~  nab
        ?>  =(~ (case-to-aeon:ze q.q.rav))
        (duce for [- p q ~]:rav)
      =+  huy=(case-to-aeon:ze q.q.rav)
      ?:  &(?=(^ huy) |((lth u.huy u.nab) &(=(0 u.huy) =(0 u.nab))))
        (blub hen)
      =+  top=?~(huy let.dom u.huy)
      =+  ear=(lobes-at-path:ze for top r.q.rav)
      =.  +>.$
        (bleb hen u.nab ?:(p.rav ~ `[u.nab top]))
      ?^  huy
        (blub hen)
      =+  ^=  ptr  ^-  case
          [%ud +(let.dom)]
      (duce for `rove`[%many p.rav [ptr q.q.rav r.q.rav] ear])
    ==
  ::
  ::  Print a summary of changes to dill.
  ::
  ++  print-changes
    |=  {wen/@da lem/nuri}
    ^+  +>
    =+  pre=`path`~[(scot %p her) syd (scot %ud let.dom)]
    ?-  -.lem
      $|  (print-to-dill '=' %leaf :(weld (trip p.lem) " " (spud pre)))
      $&  |-  ^+  +>.^$
          ?~  p.lem  +>.^$
          =.  +>.^$
            %+  print-to-dill
              ?-(-.q.i.p.lem $del '-', $ins '+', $dif ':')
            :+  %rose  ["/" "/" ~]
            %+  turn  (weld pre p.i.p.lem)
            |=  a/cord
            ?:  ((sane %ta) a)
              [%leaf (trip a)]
            [%leaf (dash:us (trip a) '\'' ~)]
          $(p.lem t.p.lem)
    ==
  ::
  ::  This is the entry point to the commit flow.  It deserves some
  ::  explaining, since it's rather long and convoluted.
  ::
  ::  In short, ++edit takes a ++nori and turns it into a ++nuri, which is the
  ::  same thing except that every change is a misu instead of a miso.  Thus,
  ::  insertions are converted to the correct mark, diffs are applied, and
  ::  mutations (change content by replacement) are diffed.  It also fills out
  ::  the other fields in `++dork`.  We run `++apply-edit` to create the final
  ::  nuri and execute the changes.
  ::
  ::  We take a `++nori`, which is either a label-add request or a `++soba`,
  ::  which is a list of changes.  If it's a label, it's easy and we just pass
  ::  it to `++execute-changes:ze`.
  ::
  ::  If the given `++nori` is a list of file changes, then we our goal is to
  ::  convert the list of `++miso` changes to `++misu` changes.  In other
  ::  words, turn the `++nori` into a `++nuri`.  Then, we pass it to
  ::  `++execute-changes:ze`, which applies the changes to our state, and then
  ::  we check out the new revision.  XX  reword
  ::
  ::  Anyhow, enough of high-level talk.  It's time to get down to the
  ::  nitty-gritty.
  ::
  ::  When we get a list of `++miso` changes, we split them into four types:
  ::  deletions, insertions, diffs (i.e. change from diff), and mutations
  ::  (i.e. change from new data).  We do four different things with them.
  ::
  ::  For deletions, we just fill in `del` in `++dork` with a list of the
  ::  deleted files.
  ::
  ::  For insertions, we distinguish bewtween `%hoon` files and all other
  ::  files.  For `%hoon` files, we just store them to `ink` in `++dork` so
  ::  that we add diff them directly.  `%hoon` files have to be treated
  ::  specially to make the bootstrapping sequence work, since the mark
  ::  definitions are themselves `%hoon` files.
  ::
  ::  For the other files, we make a `%tabl` compound ford request to convert
  ::  the data for the new file to the the mark indicated by the last knot in
  ::  the path.
  ::
  ::  For diffs, we make a `%tabl` compound ford request to apply the diff to
  ::  the existing content.  We also store the diffs in `dig` in `++dork`.
  ::
  ::  For mutations, we make a `%tabl` compound ford request to convert the
  ::  given new data to the mark of the already-existing file.  Later on in
  ::  `++take-castify` we'll create the ford request to actually perform the
  ::  diff.  We also store the mutations in `muc` in `++dork`.  I'm pretty
  ::  sure that's useless because who cares about the original data.
  ::  XX delete `muc`.
  ::
  ::  Finally, for performance reasons we cache any of the data that came in
  ::  as a `%mime` cage.  We do this because many commits come from unix,
  ::  where they're passed in as `%mime` and need to be turned back into it
  ::  for the ergo.  We cache both `%hoon` and non-`%hoon` inserts and
  ::  mutations.
  ::
  ::  At this point, the flow of control goes through the three ford requests
  ::  back to `++take-inserting`, `++take-diffing`, and `++take-castifying`,
  ::  which itself leads to `++take-mutating`.  Once each of those has
  ::  completed, we end up at `++apply-edit`, where our unified story picks up
  ::  again.
  ::
  ++  edit                                              ::  apply changes
    |=  {wen/@da lem/nori}
    ^+  +>
    ?:  ?=($| -.lem)
      =^  hat  +>.$
        (execute-changes:ze wen lem)
      ?~  hat
        +>.$
      wake:(print-changes:(checkout-ankh u.hat) wen lem)
    ?.  =(~ dok)
      ~&  %already-applying-changes  +>
    =+  del=(skim p.lem :(corl (cury test %del) head tail))
    =+  ins=(skim p.lem :(corl (cury test %ins) head tail))
    =+  dif=(skim p.lem :(corl (cury test %dif) head tail))
    =+  mut=(skim p.lem :(corl (cury test %mut) head tail))
    =^  ink  ins
      ^-  {(list (pair path miso)) (list (pair path miso))}
      %+  skid  `(list (pair path miso))`ins
      |=  {pax/path mis/miso}
      ?>  ?=($ins -.mis)
      ?&  ?=({$hoon *} (flop pax))
          ?=($mime p.p.mis)
      ==
    =.  +>.$
      %-  emil
      ^-  (list move)
      :~  :*  hen  %pass
              [%inserting (scot %p her) syd (scot %da wen) ~]
              %f  %exec  our  ~  [her syd %da wen]  %tabl
              ^-  (list (pair silk:ford silk:ford))
              %+  turn  ins
              |=  {pax/path mis/miso}
              ?>  ?=($ins -.mis)
              :-  [%$ %path -:!>(*path) pax]
              =+  =>((flop pax) ?~(. %$ i))
              [%cast - [%$ p.mis]]
          ==
          :*  hen  %pass
              [%diffing (scot %p her) syd (scot %da wen) ~]
              %f  %exec  our  ~  [her syd %da wen]  %tabl
              ^-  (list (pair silk:ford silk:ford))
              %+  turn  dif
              |=  {pax/path mis/miso}
              ?>  ?=($dif -.mis)
              =+  (need (need (read-x:ze let.dom pax)))
              ?>  ?=($& -<)
              :-  [%$ %path -:!>(*path) pax]
              [%pact [%$ p.-] [%$ p.mis]]
          ==
          :*  hen  %pass
              [%castifying (scot %p her) syd (scot %da wen) ~]
              %f  %exec  our  ~  [her syd %da wen]  %tabl
              ^-  (list (pair silk:ford silk:ford))
              %+  turn  mut
              |=  {pax/path mis/miso}
              ?>  ?=($mut -.mis)
              :-  [%$ %path -:!>(*path) pax]
              =+  (lobe-to-mark:ze (~(got by q:(aeon-to-yaki:ze let.dom)) pax))
              [%cast - [%$ p.mis]]
          ==
      ==
    %_    +>.$
        dok
      :-  ~
      :*  (turn del |=({pax/path mis/miso} ?>(?=($del -.mis) pax)))
      ::
          %+  turn  ink
          |=  {pax/path mis/miso}
          ^-  (pair path cage)
          ?>  ?=($ins -.mis)
          =+  =>((flop pax) ?~(. %$ i))
          [pax - [%atom %t ~] ((hard @t) +>.q.q.p.mis)]
      ::
          ~
      ::
          %-  malt
          (turn dif |=({pax/path mis/miso} ?>(?=($dif -.mis) [pax p.mis])))
      ::
          ~
      ::
          %-  malt
          (turn mut |=({pax/path mis/miso} ?>(?=($mut -.mis) [pax p.mis])))
      ::
          ~
      ::
          ~
      ::
          %-  molt  ^-  (list (pair path mime))
          ;:  weld
            ^-  (list (pair path mime))
            %+  murn  ins
            |=  {pax/path mis/miso}
            ^-  (unit (pair path mime))
            ?>  ?=($ins -.mis)
            ?.  ?=($mime p.p.mis)
              ~
            `[pax ((hard mime) q.q.p.mis)]
          ::
            ^-  (list (pair path mime))
            %+  murn  ink
            |=  {pax/path mis/miso}
            ^-  (unit (pair path mime))
            ?>  ?=($ins -.mis)
            ?>  ?=($mime p.p.mis)
            `[pax ((hard mime) q.q.p.mis)]
          ::
            ^-  (list (pair path mime))
            %+  murn  mut
            |=  {pax/path mis/miso}
            ^-  (unit (pair path mime))
            ?>  ?=($mut -.mis)
            ?.  ?=($mime p.p.mis)
              ~
            `[pax ((hard mime) q.q.p.mis)]
          ==
      ==
    ==
  ::
  ::  Handle result of insertion.
  ::
  ::  For commit flow overview, see ++edit.
  ::
  ::  Insertions are cast to the correct mark, and here we put the result in
  ::  ins.dok.  If dif and mut are full in dok (i.e. we've already processed
  ::  diffs and mutations), then we go ahead and run ++apply-edit.
  ::
  ++  take-inserting
    |=  {wen/@da res/gage:ford}
    ^+  +>
    ?~  dok
      ~&  %clay-take-inserting-unexpected-made  +>.$
    ?.  =(~ ins.u.dok)
      ~&  %clay-take-inserting-redundant-made  +>.$
    =-  =.  ins.u.dok  `-
        ?:  ?&  ?=(^ dif.u.dok)
                ?=(^ mut.u.dok)
            ==
          (apply-edit wen)
        +>.$
    ^-  (list (pair path cage))
    %+  turn  (gage-to-success-cages res)
    |=  {pax/cage cay/cage}
    ?.  ?=($path p.pax)
      ~|(%clay-take-inserting-strange-path-mark !!)
    [((hard path) q.q.pax) cay]
  ::
  ::  Handle result of diffing.
  ::
  ::  For commit flow overview, see ++edit.
  ::
  ::  Diffs are applied to the original data, and here we put the result in
  ::  dif.dok.  If ins and mut are full in dok (i.e. we've already processed
  ::  insertions and mutations), then we go ahead and run ++apply-edit.
  ::
  ++  take-diffing
    |=  {wen/@da res/gage:ford}
    ^+  +>
    ?~  dok
      ~&  %clay-take-diffing-unexpected-made  +>.$
    ?.  =(~ dif.u.dok)
      ~&  %clay-take-diffing-redundant-made  +>.$
    =-  =.  dif.u.dok  `-
        ?:  ?&  ?=(^ ins.u.dok)
                ?=(^ mut.u.dok)
            ==
          (apply-edit wen)
        +>.$
    ^-  (list (trel path lobe cage))
    %+  turn  (gage-to-cages res)
    |=  {pax/cage cay/cage}
    ^-  (pair path (pair lobe cage))
    ?.  ?=($path p.pax)
      ~|(%clay-take-diffing-strange-path-mark !!)
    =+  paf=((hard path) q.q.pax)
    [paf (page-to-lobe:ze [p q.q]:cay) (~(got by dig.u.dok) paf)]
  ::
  ::  Handle result of casting mutations.
  ::
  ::  For commit flow overview, see ++edit.
  ::
  ::  The new content from a mutation is first casted to the correct mark, and
  ::  here we hash the correctly-marked content and put the result in muh.dok.
  ::  Then we diff the new content against the original content.  The result of
  ::  this is handled in ++take-mutating.
  ::
  ++  take-castify
    |=  {wen/@da res/gage:ford}
    ^+  +>
    ?~  dok
      ~&  %clay-take-castifying-unexpected-made  +>.$
    ?.  =(~ muh.u.dok)
      ~&  %clay-take-castifying-redundant-made  +>.$
    =+  ^-  cat/(list (pair path cage))
        %+  turn  (gage-to-cages res)
        |=  {pax/cage cay/cage}
        ?.  ?=($path p.pax)
          ~|(%castify-bad-path-mark !!)
        [((hard path) q.q.pax) cay]
    =.  muh.u.dok
          %-  malt
          %+  turn  cat
          |=  {pax/path cay/cage}
          [pax (page-to-lobe:ze [p q.q]:cay)]
    %-  emit
    :*  hen  %pass
        [%mutating (scot %p her) syd (scot %da wen) ~]
        %f  %exec  our  ~  [her syd %da wen]  %tabl
        ^-  (list (pair silk:ford silk:ford))
        %+  turn  cat
        |=  {pax/path cay/cage}
        :-  [%$ %path -:!>(*path) pax]
        =+  (lobe-to-silk:ze pax (~(got by q:(aeon-to-yaki:ze let.dom)) pax))
        [%diff - [%$ cay]]
    ==
  ::
  ::  Handle result of diffing mutations.
  ::
  ::  For commit flow overview, see ++edit.
  ::
  ::  We put the calculated diffs of the new content vs the old content (from
  ::  ++take-castify) in mut.dok.  If ins and mut are full in dok (i.e. we've
  ::  already processed insertions and diffs), then we go ahead and run
  ::  ++apply-edit.
  ::
  ++  take-mutating
    |=  {wen/@da res/gage:ford}
    ^+  +>
    ?~  dok
      ~&  %clay-take-mutating-unexpected-made  +>.$
    ?.  =(~ mut.u.dok)
      ~&  %clay-take-mutating-redundant-made  +>.$
    =-  =.  mut.u.dok  `-
        ?:  ?&  ?=(^ ins.u.dok)
                ?=(^ dif.u.dok)
            ==
          (apply-edit wen)
        +>.$
    ^-  (list (trel path lobe cage))
    %+  murn  (gage-to-cages res)
    |=  {pax/cage cay/cage}
    ^-  (unit (pair path (pair lobe cage)))
    ?.  ?=($path p.pax)
      ~|(%clay-take-mutating-strange-path-mark !!)
    ?:  ?=($null p.cay)
      ~
    =+  paf=((hard path) q.q.pax)
    `[paf (~(got by muh.u.dok) paf) cay]
  ::
  ::  Now that dok is completely filled, we can apply the changes in the commit.
  ::
  ::  We collect the relevant data from dok and run ++execute-changes to apply
  ::  them to our state.  Then we run ++checkout-ankh to update our ankh (cache
  ::  of the content at the current aeon).
  ::
  ++  apply-edit
    |=  wen/@da
    ^+  +>
    ::  XX we do the same in ++take-patch, which is confusing and smells foul.
    ::  Here we run ++execute-changes, but we throw away the state changes.  The
    ::  call in ++take-patch is the one that matters, but we print out changes
    ::  here, and we also use that info to call ++checkout-ankh (which is what
    ::  leads to the ++take-patch call).
    ::
    ::  I'm guessing this shouldn't call ++execute-changes at all but rather
    ::  generate the information it needs directly.
    =+  ^-  sim/(list (pair path misu))
        ?~  dok
          ~|(%no-changes !!)
        ?>  ?=(^ ins.u.dok)
        ?>  ?=(^ dif.u.dok)
        ?>  ?=(^ mut.u.dok)
        ;:  weld
          ^-  (list (pair path misu))
          (turn del.u.dok |=(pax/path [pax %del ~]))
        ::
          ^-  (list (pair path misu))
          (turn ink.u.dok |=({pax/path cay/cage} [pax %ins cay]))
        ::
          ^-  (list (pair path misu))
          (turn u.ins.u.dok |=({pax/path cay/cage} [pax %ins cay]))
        ::
          ^-  (list (pair path misu))
          (turn u.dif.u.dok |=({pax/path cal/{lobe cage}} [pax %dif cal]))
        ::
          ^-  (list (pair path misu))
          (turn u.mut.u.dok |=({pax/path cal/{lobe cage}} [pax %dif cal]))
        ==
    =+  hat=(execute-changes:ze wen %& sim)
    ?~  dok  ~&  %no-changes  !!
    ?~  -.hat
      ([print-changes(dok ~)]:.(+>.$ +.hat) wen %& sim)
    (checkout-ankh(lat.ran lat.ran.+.hat) u.-.hat)
  ::
  ::  Takes a map of paths to lobes and tells ford to convert to an ankh.
  ::
  ::  Specifically, we tell ford to convert each lobe into a blob, then we call
  ::  ++take-patch to apply the result to our current ankh and update unix.
  ::
  ++  checkout-ankh
    |=  hat/(map path lobe)
    ^+  +>
    %-  emit
    :*  hen  %pass  [%patching (scot %p her) syd ~]  %f
        %exec  our  :^  ~  [her syd %da now]  %tabl
        ^-  (list (pair silk:ford silk:ford))
        %+  turn  ~(tap by hat)
        |=  {a/path b/lobe}
        ^-  (pair silk:ford silk:ford)
        :-  [%$ %path-hash !>([a b])]
        (lobe-to-silk:ze a b)
    ==
  ::
  ::  Handle the result of the ford call in ++checkout-ankh.
  ::
  ::  We apply the changes by calling ++execute-changes, then we convert the
  ::  result of the ford call from ++checkout-ankh into a map of paths to data
  ::  for the current aeon of this desk.  We turn this into an ankh and store
  ::  it to our state.  Finally, we choose which paths need to be synced to
  ::  unix, and convert the data at those paths to mime (except those paths
  ::  which were added originally as mime, because we still have that stored in
  ::  mim in dok).  The result is handled in ++take-ergo.
  ::
  ++  take-patch
    |=  res/gage:ford
    ^+  +>
    ::  ~&  %taking-patch
    ?:  ?=($| -.res)
      =.  dok  ~
      (print-to-dill '!' %rose [" " "" ""] leaf+"clay patch failed" p.res)
    ::  ~&  %editing
    =+  ^-  sim/(list (pair path misu))
        ?~  dok
          ~|(%no-changes !!)
        ?>  ?=(^ ins.u.dok)
        ?>  ?=(^ dif.u.dok)
        ?>  ?=(^ mut.u.dok)
        ;:  weld
          ^-  (list (pair path misu))
          (turn del.u.dok |=(pax/path [pax %del ~]))
        ::
          ^-  (list (pair path misu))
          (turn ink.u.dok |=({pax/path cay/cage} [pax %ins cay]))
        ::
          ^-  (list (pair path misu))
          (turn u.ins.u.dok |=({pax/path cay/cage} [pax %ins cay]))
        ::
          ^-  (list (pair path misu))
          (turn u.dif.u.dok |=({pax/path cal/{lobe cage}} [pax %dif cal]))
        ::
          ^-  (list (pair path misu))
          (turn u.mut.u.dok |=({pax/path cal/{lobe cage}} [pax %dif cal]))
        ==
    =^  hat  +>.$  (execute-changes:ze now %& sim)
                                      ::  XX  do same in ++apply-edit
    ?~  dok  ~&  %no-dok  +>.$
    =>
      %=    .
          +>.$
        ?<  ?=($~ hat)                                   ::  XX  whut?
        (print-changes now %& sim)
      ==
    ?~  dok  ~&  %no-dok  +>.$
    =+  ^-  cat/(list (trel path lobe cage))
        %+  turn  (gage-to-cages res)
        |=  {pax/cage cay/cage}
        ?.  ?=($path-hash p.pax)
          ~|(%patch-bad-path-mark !!)
        [-< -> +]:[((hard {path lobe}) q.q.pax) cay]
    ::  ~&  %canned
    ::  ~&  %checking-out
    =.  ank.dom  (map-to-ankh:ze (malt cat))
    ::  ~&  %checked-out
    ::  ~&  %waking
    =.  +>.$  =>(wake ?>(?=(^ dok) .))
    ::  ~&  %waked
    ?~  hez  +>.$(dok ~)
    =+  mus=(must-ergo (turn sim head))
    ?:  =(~ mus)
      +>.$(dok ~)
    =+  ^-  sum/(set path)
        =+  (turn ~(tap by mus) (corl tail tail))
        %+  roll  -
        |=  {pak/(set path) acc/(set path)}
        (~(uni in acc) pak)
    =+  can=(malt sim)
    ::  ~&  %forming-ergo
    ::  =-  ~&  %formed-ergo  -
    %-  emit(dok ~)
    :*  hen  %pass  [%ergoing (scot %p her) syd ~]  %f
        %exec  our  ~  [her syd %da now]  %tabl
        ^-  (list (pair silk:ford silk:ford))
        %+  turn  ~(tap in sum)
        |=  a/path
        ^-  (pair silk:ford silk:ford)
        :-  [%$ %path !>(a)]
        =+  b=(~(got by can) a)
        ?:  ?=($del -.b)
          [%$ %null !>(~)]
        =+  (~(get by mim.u.dok) a)
        ?^  -  [%$ %mime !>(u.-)]
        :+  %cast  %mime
        =+  (need (need (read-x:ze let.dom a)))
        ?:  ?=($& -<)
          [%$ p.-]
        (lobe-to-silk:ze a p.-)
    ==
  ::
  ::  Send new data to unix.
  ::
  ::  Combine the paths in mim in dok and the result of the ford call in
  ::  ++take-patch to create a list of nodes that need to be sent to unix (in
  ::  an %ergo card) to keep unix up-to-date.  Send this to unix.
  ::
  ++  take-ergo
    |=  res/gage:ford
    ^+  +>
    ?:  ?=($| -.res)
      (print-to-dill '!' %rose [" " "" ""] leaf+"clay ergo failed" p.res)
    ?~  hez  ~|(%no-sync-duct !!)
    =+  ^-  can/(map path (unit mime))
        %-  malt  ^-  mode
        %+  turn  (gage-to-cages res)
        |=  {pax/cage mim/cage}
        ?.  ?=($path p.pax)
          ~|(%ergo-bad-path-mark !!)
        :-  ((hard path) q.q.pax)
        ?.  ?=($mime p.mim)
          ~
        `((hard mime) q.q.mim)
    =+  mus=(must-ergo (turn ~(tap by can) head))
    %-  emil
    %+  turn  ~(tap by mus)
    |=  {pot/term len/@ud pak/(set path)}
    :*  u.hez  %give  %ergo  pot
        %+  turn  ~(tap in pak)
        |=  pax/path
        [(slag len pax) (~(got by can) pax)]
    ==
  ::
  ::  Called when a foreign ship answers one of our requests.
  ::
  ::  After updating ref (our request manager), we handle %x, %w, and %y
  ::  responses.  For %x, we call ++validate-x to validate the type of the
  ::  response.  For %y, we coerce the result to an arch.
  ::
  ::  For %w, we check to see if it's a @ud response (e.g. for
  ::  cw+//~sampel-sipnym/desk/~time-or-label).  If so, it's easy.  Otherwise,
  ::  we look up our subscription request, then assert the response was a nako.
  ::  If this is the first update for a desk, we assume everything's well-typed
  ::  and call ++apply-foreign-update directly.  Otherwise, we call
  ::  ++validate-plops to verify that the data we're getting is well typed.
  ::
  ::  Be careful to call ++wake if/when necessary (i.e. when the state changes
  ::  enough that a subscription could be filled).  Every case must call it
  ::  individually.
  ::
  ++  take-foreign-update                              ::  external change
    |=  {inx/@ud rut/(unit rand)}
    ^+  +>
    ?>  ?=(^ ref)
    |-  ^+  +>+.$
    =+  ruv=(~(get by bom.u.ref) inx)
    ?~  ruv  +>+.$
    =>  ?.  |(?=($~ rut) ?=($sing -.q.u.ruv))  .
        %_  .
          bom.u.ref  (~(del by bom.u.ref) inx)
          fod.u.ref  (~(del by fod.u.ref) p.u.ruv)
        ==
    ?~  rut
      =+  rav=`rave`q.u.ruv
      =<  ?>(?=(^ ref) .)
      %_    wake
          lim
        ?.(&(?=($many -.rav) ?=($da -.q.q.rav)) lim `@da`p.q.q.rav)
      ::
          haw.u.ref
        ?.  ?=($sing -.rav)  haw.u.ref
        (~(put by haw.u.ref) p.rav ~)
      ==
    ?-    p.p.u.rut
        $d
      ~|  %totally-temporary-error-please-replace-me
      !!
        $p
      ~|  %requesting-foreign-permissions-is-invalid
      !!
        $u
      ~|  %im-thinkin-its-prolly-a-bad-idea-to-request-rang-over-the-network
      !!
    ::
        $v
      ~|  %weird-we-shouldnt-get-a-dome-request-over-the-network
      !!
    ::
        $x
      =<  ?>(?=(^ ref) .)
      (validate-x p.p.u.rut q.p.u.rut q.u.rut r.u.rut)
    ::
        $w
      =.  haw.u.ref
        %+  ~(put by haw.u.ref)
          [p.p.u.rut q.p.u.rut q.u.rut]
        :+  ~
          p.r.u.rut
        ?+  p.r.u.rut  ~|  %strange-w-over-nextwork  !!
          $aeon  !>(((hard aeon) q.r.u.rut))
          $null  [[%atom %n ~] ~]
          $nako  !>(~|([%harding [&1 &2 &3]:q.r.u.rut] ((hard nako) q.r.u.rut)))
        ==
      ?.  ?=($nako p.r.u.rut)  [?>(?=(^ ref) .)]:wake
      =+  rav=`rave`q.u.ruv
      ?>  ?=($many -.rav)
      |-  ^+  +>+.^$
      =+  nez=[%w [%ud let.dom] ~]
      =+  nex=(~(get by haw.u.ref) nez)
      ?~  nex  +>+.^$
      ?~  u.nex  +>+.^$  ::  should never happen
      =.  nak.u.ref  `((hard nako) q.q.u.u.nex)
      =.  +>+.^$
        ?:  =(0 let.dom)
          =<  ?>(?=(^ ref) .)
          %+  apply-foreign-update
            ?.(?=($da -.q.q.rav) ~ `p.q.q.rav)
          (need nak.u.ref)
        =<  ?>(?=(^ ref) .)
        %^    validate-plops
            [%ud let.dom]
          ?.(?=($da -.q.q.rav) ~ `p.q.q.rav)
        bar:(need nak.u.ref)
      %=  $
        haw.u.ref  (~(del by haw.u.ref) nez)
      ==
    ::
        $y
      =<  ?>(?=(^ ref) .)
      %_    wake
          haw.u.ref
        %+  ~(put by haw.u.ref)
          [p.p.u.rut q.p.u.rut q.u.rut]
        `[p.r.u.rut !>(((hard arch) q.r.u.rut))]
      ==
    ::
        $z
      ~|  %its-prolly-not-reasonable-to-request-ankh-over-the-network-sorry
      !!
    ==
  ::
  ::  Check that given data is actually of the mark it claims to be.
  ::
  ::  Result is handled in ++take-foreign-x
  ::
  ++  validate-x
    |=  {car/care cas/case pax/path peg/page}
    ^+  +>
    %-  emit
    :*  hen  %pass
        [%foreign-x (scot %p our) (scot %p her) syd car (scot cas) pax]
        %f  %exec  our  ~  [her syd cas]
        (vale-page peg)
    ==
  ::
  ::  Create a silk to validate a page.
  ::
  ::  If the mark is %hoon, we short-circuit the validation for bootstrapping
  ::  purposes.
  ::
  ++  vale-page
    |=  a/page
    ^-  silk:ford
    ?.  ?=($hoon p.a)  [%vale a]
    ?.  ?=(@t q.a)  [%dude |.(>%weird-hoon<) %ride [%zpzp ~] %$ *cage]
    [%$ p.a [%atom %t ~] q.a]
  ::
  ::  Verify the foreign data is of the the mark it claims to be.
  ::
  ::  This completes the receiving of %x foreign data.
  ::
  ++  take-foreign-x
    |=  {car/care cas/case pax/path res/gage:ford}
    ^+  +>
    ?>  ?=(^ ref)
    ?.  ?=($& -.res)
      ~|  "validate foreign x failed"
      =+  why=?-(-.res $| p.res, $tabl ~[>%bad-marc<])
      ~>  %mean.|.(%*(. >[%plop-fail %why]< |1.+> why))
      !!
    ?>  ?=(@ p.p.res)
    wake(haw.u.ref (~(put by haw.u.ref) [car cas pax] `p.res))
  ::
  ::  When we get a %w foreign update, store this in our state.
  ::
  ::  We get the commits and blobs from the nako and add them to our object
  ::  store, then we update the map of aeons to commits and the latest aeon.
  ::
  ::  We call ++wake at the end to update anyone whose subscription is fulfilled
  ::  by this state change.
  ::
  ++  apply-foreign-update                              ::  apply subscription
    |=  $:  lem/(unit @da)                              ::  complete up to
            gar/(map aeon tako)                         ::  new ids
            let/aeon                                    ::  next id
            lar/(set yaki)                              ::  new commits
            bar/(set blob)                              ::  new content
        ==
    ^+  +>
    =<  wake
    =+  ^-  nut/(map tako yaki)
        %-  molt  ^-  (list (pair tako yaki))
        %+  turn  ~(tap in lar)
        |=  yak/yaki
        [r.yak yak]
    =+  ^-  nat/(map lobe blob)
        %-  molt  ^-  (list (pair lobe blob))
        %+  turn  ~(tap in bar)
        |=  bol/blob
        [p.bol bol]
    ~|  :*  %bad-foreign-update
            :*  gar=gar
                let=let
                nut=(~(run by nut) $~)
                nat=(~(run by nat) $~)
            ==
            :*  hitdom=hit.dom
                letdom=let.dom
                hutran=(~(run by hut.ran) $~)
                latran=(~(run by lat.ran) $~)
            ==
        ==
    =+  hit=(~(uni by hit.dom) gar)
    =+  let=let
    =+  hut=(~(uni by hut.ran) nut)
    =+  lat=(~(uni by lat.ran) nat)
    =+  ?:  =(0 let)  ~
        =+  yon=`aeon`1                                 ::  sanity check
        |-
        ~|  yon=yon
        =+  tak=(~(got by hit) yon)
        =+  yak=(~(got by hut) tak)
        =+  %-  ~(urn by q.yak)
            |=  {pax/path lob/lobe}
            ~|  [pax=path lob=lobe]
            (~(got by lat) lob)
        ?:  =(let yon)
          ~
        $(yon +(yon))
    %=  +>.$
      lim       (max (fall lem lim) lim)
      hit.dom   hit
      let.dom   (max let let.dom)
      hut.ran   hut
      lat.ran   lat
    ==
  ::
  ::  Make sure that incoming data is of the correct type.
  ::
  ::  This is a ford call to make sure that incoming data is of the mark it
  ::  claims to be.  The result is handled in ++take-foreign-plops.
  ::
  ++  validate-plops
    |=  {cas/case lem/(unit @da) pop/(set plop)}
    ^+  +>
    =+  lum=(scot %da (fall lem *@da))
    %-  emit
    :*  hen  %pass
        [%foreign-plops (scot %p our) (scot %p her) syd lum ~]
        %f  %exec  our  ~  [her syd cas]  %tabl
        ^-  (list (pair silk:ford silk:ford))
        %+  turn  ~(tap in pop)
        |=  a/plop
        ?-  -.a
          $direct  [[%$ %blob !>([%direct p.a *page])] (vale-page p.q.a q.q.a)]
          $delta
            [[%$ %blob !>([%delta p.a q.a *page])] (vale-page p.r.a q.r.a)]
        ==
    ==
  ::
  ::  Verify that foreign plops validated correctly.  If so, apply them to our
  ::  state.
  ::
  ++  take-foreign-plops
    |=  {lem/(unit @da) res/gage:ford}
    ^+  +>
    ?>  ?=(^ ref)
    ?>  ?=(^ nak.u.ref)
    =+  ^-  lat/(list blob)
        %+  turn  ~|("validate foreign plops failed" (gage-to-cages res))
        |=  {bob/cage cay/cage}
        ?.  ?=($blob p.bob)
          ~|  %plop-not-blob
          !!
        =+  bol=((hard blob) q.q.bob)
        ?-  -.bol
          $delta      [-.bol p.bol q.bol p.cay q.q.cay]
          $direct     [-.bol p.bol p.cay q.q.cay]
        ==
    %^    apply-foreign-update
        lem
      gar.u.nak.u.ref
    :+  let.u.nak.u.ref
      lar.u.nak.u.ref
    (silt lat)
  ::
  ++  mabe                                            ::  maybe fire function
    |=  {rov/rove fun/$-(@da _.)}
    ^+  +>.$
    %+  fall
      %+  bind
        ^-  (unit @da)
        ?-    -.rov
            $sing
          ?.  ?=($da -.q.p.rov)  ~
          `p.q.p.rov
        ::
            $next  ~
        ::
            $mult  ~
        ::
            $many
          %^  hunt  lth
            ?.  ?=($da -.p.q.rov)  ~
            ?.((lth now p.p.q.rov) ~ [~ p.p.q.rov])
          ?.  ?=($da -.q.q.rov)  ~
          (hunt gth [~ now] [~ p.q.q.rov])
        ==
      fun
    +>.$
  ::
  ++  reve
    |=  rov/rove
    ^-  rave
    ?-  -.rov
      $sing  rov
      $next  [- p]:rov
      $mult  [- p]:rov
      $many  [- p q]:rov
    ==
  ::
  ::  Loop through open subscriptions and check if we can fill any of them.
  ::
  ++  wake                                            ::  update subscribers
    ^+  .
    =+  xiq=~(tap by qyx)
    =|  xaq/(list {p/wove q/(set duct)})
    |-  ^+  ..wake
    ?~  xiq
      ..wake(qyx (~(gas by *cult) xaq))
    ?:  =(~ q.i.xiq)  $(xiq t.xiq, xaq xaq)           :: drop forgotten
    =*  for  p.p.i.xiq
    =*  rov  q.p.i.xiq
    ?-    -.rov
        $sing
      =+  cas=?~(ref ~ (~(get by haw.u.ref) `mood`p.rov))
      ?^  cas
        %=    $
            xiq  t.xiq
            ..wake  ?~  u.cas  (blub-all q.i.xiq ~)
                    (blab-all q.i.xiq p.rov %& u.u.cas)
        ==
      =+  nao=(case-to-aeon:ze q.p.rov)
      ?~  nao  $(xiq t.xiq, xaq [i.xiq xaq])
      ::  ~&  %reading-at-aeon
      =+  vid=(read-at-aeon:ze for u.nao p.rov)
      ::  ~&  %red-at-aeon
      ?~  vid
        ::  ?:  =(0 u.nao)
        ::    ~&  [%oh-poor `path`[syd '0' r.p.rov]]
        ::    $(xiq t.xiq)
        ::  ~&  [%oh-well desk=syd mood=p.rov aeon=u.nao]
        $(xiq t.xiq, xaq [i.xiq xaq])
      $(xiq t.xiq, ..wake (balk-all q.i.xiq u.vid p.rov))
    ::
    ::  %next is just %mult with one path, so we pretend %next = %mult here.
        ?($next $mult)
      ::  because %mult requests need to wait on multiple files for each
      ::  revision that needs to be checked for changes, we keep two cache maps.
      ::  {old} is the revision at {(dec yon)}, {new} is the revision at {yon}.
      ::  if we have no {yon} yet, that means it was still unknown last time
      ::  we checked.
      =*  vor  rov
      |^
      =/  rov/rove
        ?:  ?=($mult -.vor)  vor
        :*  %mult
            [q.p.vor [[p.p.vor r.p.vor] ~ ~]]
            `let.dom
            [[[p.p.vor r.p.vor] q.vor] ~ ~]
            ~
        ==
      ?>  ?=($mult -.rov)
      =*  mol  p.rov
      =*  yon  q.rov
      =*  old  r.rov
      =*  new  s.rov
      ::  we will either respond, or store the maybe updated request.
      =;  res/(each (map mood (each cage lobe)) rove)
          ?:  ?=($& -.res)
            (respond p.res)
          (store p.res)
      |-  ::  so that we can retry for the next aeon if possible/needed.
      ::  if we don't have an aeon yet, see if we have one now.
      ?~  yon
        =+  aey=(case-to-aeon:ze p.mol)
        ::  if we still don't, wait.
        ?~  aey  |+rov
        ::  if we do, update the request and retry.
        $(rov [-.rov mol `+(u.aey) ~ ~])
      ::  if old isn't complete, try filling in the gaps.
      =?  old  !(complete old)
        (read-unknown mol(p [%ud (dec u.yon)]) old)
      ::  if the next aeon we want to compare is in the future, wait again.
      =+  aey=(case-to-aeon:ze [%ud u.yon])
      ?~  aey  |+rov
      ::  if new isn't complete, try filling in the gaps.
      =?  new  !(complete new)
        (read-unknown mol(p [%ud u.yon]) new)
      ::  if they're still not both complete, wait again.
      ?.  ?&  (complete old)
              (complete new)
          ==
        |+rov
      ::  if there are any changes, send response. if none, move onto next aeon.
      =;  res
        ?^  res  &+res
        $(rov [-.rov mol `+(u.yon) old ~])
      %+  roll  ~(tap by old)
      |=  $:  {{car/care pax/path} ole/cach}
              res/(map mood (each cage lobe))
          ==
      =+  neu=(~(got by new) car pax)
      ?<  |(?=($~ ole) ?=($~ neu))
      =-  ?~(- res (~(put by res) u.-))
      ^-  (unit (pair mood (each cage lobe)))
      =+  mod=[car [%ud u.yon] pax]
      ?~  u.ole
       ?~  u.neu  ~                                     ::  not added
       `[mod u.u.neu]                                   ::  added
      ?~  u.neu
        `[mod [%& %null [%atom %n ~] ~]]                ::  deleted
      ?:  (equivalent-data:ze u.u.neu u.u.ole)  ~       ::  unchanged
      `[mod u.u.neu]                                    ::  changed
      ::
      ++  store                                         ::  check again later
        |=  rov/rove
        ^+  ..wake
        =-  ^^$(xiq t.xiq, xaq [i.xiq(p [for -]) xaq])
        ?>  ?=($mult -.rov)
        ?:  ?=($mult -.vor)  rov
        ?>  ?=({* $~ $~} r.rov)
        =*  one  n.r.rov
        [%next [p.p.one p.p.rov q.p.one] q.one]
      ::
      ++  respond                                       ::  send changes
        |=  res/(map mood (each cage lobe))
        ^+  ..wake
        ::NOTE  want to use =-, but compiler bug?
        ?:  ?=($mult -.vor)
          ^^$(xiq t.xiq, ..wake (blas-all q.i.xiq ~(key by res)))
        ?>  ?=({* $~ $~} res)
        ^^$(xiq t.xiq, ..wake (blab-all q.i.xiq n.res))
      ::
      ++  complete                                      ::  no unknowns
        |=  hav/(map (pair care path) cach)
        ?&  ?=(^ hav)
            (levy ~(tap by `(map (pair care path) cach)`hav) know)
        ==
      ::
      ++  know  |=({(pair care path) c/cach} ?=(^ c))   ::  know about file
      ::
      ++  read-unknown                                  ::  fill in the blanks
        |=  {mol/mool hav/(map (pair care path) cach)}
        %.  |=  {{c/care p/path} o/cach}
            ?^(o o (aver for c p.mol p))
        =-  ~(urn by -)
        ?^  hav  hav
        %-  ~(gas by *(map (pair care path) cach))
        (turn ~(tap in q.mol) |=({c/care p/path} [[c p] ~]))
      --
    ::
        $many
      =+  mot=`moat`q.rov
      =*  sav  r.rov
      =+  nab=(case-to-aeon:ze p.mot)
      ?~  nab
        $(xiq t.xiq, xaq [i.xiq xaq])
      =+  huy=(case-to-aeon:ze q.mot)
      ?~  huy
        =.  p.mot  [%ud +(let.dom)]
        %=  $
          xiq     t.xiq
          xaq     [i.xiq(q.q.p mot) xaq]
          ..wake  =+  ^=  ear
                      (lobes-at-path:ze for let.dom r.mot)
                  ?:  =(sav ear)  ..wake
                  (bleb-all q.i.xiq let.dom ?:(p.rov ~ `[u.nab let.dom]))
        ==
      %=  $
        xiq     t.xiq
        ..wake  =-  (blub-all:- q.i.xiq ~)
                =+  ^=  ear
                    (lobes-at-path:ze for u.huy r.mot)
                ?:  =(sav ear)  (blub-all q.i.xiq ~)
                (bleb-all q.i.xiq +(u.nab) ?:(p.rov ~ `[u.nab u.huy]))
      ==
    ==
  ++  drop-me
    ^+  .
    ?~  mer
      .
    %-  emit(mer ~)  ^-  move  :*
      hen.u.mer  %give  %mere  %|  %user-interrupt
      >sor.u.mer<  >our<  >cas.u.mer<  >gem.u.mer<  ~
    ==
  ::
  ::::::::::::::::::::::::::::::::::::::::::::::::::::::::::::::::::::::::::::
  ::
  ::  This core has no additional state, and the distinction exists purely for
  ::  documentation.  The overarching theme is that `++de` directly contains
  ::  logic for metadata about the desk, while `++ze` is composed primarily
  ::  of helper functions for manipulating the desk state (`++dome`) itself.
  ::  Functions include:
  ::
  ::  --  converting between cases, commit hashes, commits, content hashes,
  ::      and content
  ::  --  creating commits and content and adding them to the tree
  ::  --  finding which data needs to be sent over the network to keep the
  ::      other urbit up-to-date
  ::  --  reading from the file tree through different `++care` options
  ::  --  the `++me` core for merging.
  ::
  ::  The dome is composed of the following:
  ::
  ::  --  `ank` is the ankh, which is the file data itself.  An ankh is both
  ::      a possible file and a possible directory.  An ankh has both:
  ::      --  `fil`, a possible file, stored as both a cage and its hash
  ::      --  `dir`, a map of @ta to more ankhs.
  ::  --  `let` is the number of the most recent revision.
  ::  --  `hit` is a map of revision numbers to commit hashes.
  ::  --  `lab` is a map of labels to revision numbers.
  ::
  ::::::::::::::::::::::::::::::::::::::::::::::::::::::::::::::::::::::::::::
  ++  ze
    |%
    ::  These convert between aeon (version number), tako (commit hash), yaki
    ::  (commit data structure), lobe (content hash), and blob (content).
    ++  aeon-to-tako  ~(got by hit.dom)
    ++  aeon-to-yaki  (cork aeon-to-tako tako-to-yaki)
    ++  lobe-to-blob  ~(got by lat.ran)
    ++  tako-to-yaki  ~(got by hut.ran)
    ++  lobe-to-mark
      |=  a/lobe
      =>  (lobe-to-blob a)
      ?-  -
        $delta      p.q
        $direct     p.q
      ==
    ::
    ::  Creates a silk to put a type on a page (which is a {mark noun}).
    ::
    ++  page-to-silk                                    :: %hoon bootstrapping
      |=  a/page
      ?.  ?=($hoon p.a)  [%volt a]
      [%$ p.a [%atom %t ~] q.a]
    ::
    ::  Creates a silk out of a lobe (content hash).
    ::
    ++  lobe-to-silk
      |=  {pax/path lob/lobe}
      ^-  silk:ford
      =+  ^-  hat/(map path lobe)
          ?:  =(let.dom 0)
            ~
          q:(aeon-to-yaki let.dom)
      =+  lol=`(unit lobe)`?.(=(~ ref) `0vsen.tinel (~(get by hat) pax))
      |-  ^-  silk:ford
      ?:  =([~ lob] lol)
        =+  (need (need (read-x let.dom pax)))
        ?>  ?=($& -<)
        [%$ p.-]
      =+  bol=(~(got by lat.ran) lob)
      ?-  -.bol
        $direct     (page-to-silk q.bol)
        $delta      ~|  delta+q.q.bol
                    [%pact $(lob q.q.bol) (page-to-silk r.bol)]
      ==
    ::
    ::  Hashes a page to get a lobe.
    ::
    ++  page-to-lobe  |=(page (shax (jam +<)))
    ::
    ::  Checks whether two pieces of data (either cages or lobes) are the same.
    ::
    ++  equivalent-data
      |=  {one/(each cage lobe) two/(each cage lobe)}
      ^-  ?
      ?:  ?=($& -.one)
        ?:  ?=($& -.two)
          =([p q.q]:p.one [p q.q]:p.two)
        =(p.two (page-to-lobe [p q.q]:p.one))
      ?:  ?=($& -.two)
        =(p.one (page-to-lobe [p q.q]:p.two))
      =(p.one p.two)
    ::
    ::  Make a direct blob out of a page.
    ::
    ++  make-direct-blob
      |=  p/page
      ^-  blob
      [%direct (page-to-lobe p) p]
    ::
    ::  Make a delta blob out of a lobe, mark, lobe of parent, and page of diff.
    ::
    ++  make-delta-blob
      |=  {p/lobe q/{p/mark q/lobe} r/page}
      ^-  blob
      [%delta p q r]
    ::
    ::  Make a commit out of a list of parents, content, and date.
    ::
    ++  make-yaki
      |=  {p/(list tako) q/(map path lobe) t/@da}
      ^-  yaki
      =+  ^=  has
          %^  cat  7  (sham [%yaki (roll p add) q t])
          (sham [%tako (roll p add) q t])
      [p q has t]
    ::
    ::  Reduce a case to an aeon (version number)
    ::
    ::  We produce null if we can't yet reduce the case for whatever resaon
    ::  (usually either the time or aeon hasn't happened yet or the label hasn't
    ::  been created), we produce null.
    ::
    ++  case-to-aeon
      |=  lok/case                                      ::  act count through
      ^-  (unit aeon)
      ?-    -.lok
          $da
        ?:  (gth p.lok lim)  ~
        |-  ^-  (unit aeon)
        ?:  =(0 let.dom)  [~ 0]                         ::  avoid underflow
        ?:  %+  gte  p.lok
            =<  t
            ~|  [%letdom let=let.dom hit=hit.dom hut=(~(run by hut.ran) $~)]
            ~|  [%getdom (~(get by hit.dom) let.dom)]
            %-  aeon-to-yaki
            let.dom
          [~ let.dom]
        $(let.dom (dec let.dom))
      ::
          $tas  (~(get by lab.dom) p.lok)
          $ud   ?:((gth p.lok let.dom) ~ [~ p.lok])
      ==
    ::
    ::  Convert a map of paths to data into an ankh.
    ::
    ++  map-to-ankh
      |=  hat/(map path (pair lobe cage))
      ^-  ankh
      ::  %-  cosh
      %+  roll  ~(tap by hat)
      |=  {{pat/path lob/lobe zar/cage} ank/ankh}
      ^-  ankh
      ::  %-  cosh
      ?~  pat
        ank(fil [~ lob zar])
      =+  nak=(~(get by dir.ank) i.pat)
      %=  ank
        dir  %+  ~(put by dir.ank)  i.pat
             $(pat t.pat, ank (fall nak *ankh))
      ==
    ::
    ::  Applies a change list, creating the commit and applying it to the
    ::  current state.
    ::
    ::  Also produces the new data from the commit for convenience.
    ::
    ++  execute-changes
      |=  {wen/@da lem/nuri}
      ^-  {(unit (map path lobe)) _..ze}
      ?-  -.lem
        $&
           =^  yak  lat.ran  (forge-yaki wen p.lem)     ::  create new commit
           ?.  ?|  =(0 let.dom)
                   !=((lent p.yak) 1)
                   !=(q.yak q:(aeon-to-yaki let.dom))
               ==
             `..ze                                      ::  silently ignore
           =:  let.dom  +(let.dom)
               hit.dom  (~(put by hit.dom) +(let.dom) r.yak)
               hut.ran  (~(put by hut.ran) r.yak yak)
           ==
           [`q.yak ..ze]
           ::  +>.$(ank (map-to-ankh q.yak))
        $|
           ?<  (~(has by lab.dom) p.lem)
           [~ ..ze(lab.dom (~(put by lab.dom) p.lem let.dom))]
      ==
    ::
    ::  Create a commit out of a list of changes against the current state.
    ::
    ::  First call ++apply-changes to apply the list of changes and get the new
    ::  state of the content.  Then, call ++update-lat to add any new content to
    ::  the blob store.  Finally, create the new yaki (commit) and produce both
    ::  it and the new lat (blob store).
    ::
    ++  forge-yaki
      |=  {wen/@da lem/suba}
      =+  par=?:(=(0 let.dom) ~ [(aeon-to-tako let.dom) ~])
      =+  new=(apply-changes lem)
      =+  gar=(update-lat new lat.ran)
      :-  (make-yaki par +.gar wen)                     ::  from existing diff
      -.gar                                             ::  fix lat
    ::
    ::  Apply a list of changes against the current state and produce the new
    ::  state.
    ::
    ++  apply-changes                                   ::   apply-changes:ze
      |=  lar/(list {p/path q/misu})                    ::  store changes
      ^-  (map path blob)
      =+  ^=  hat                                       ::  current state
          ?:  =(let.dom 0)                              ::  initial commit
            ~                                           ::  has nothing
          =<  q
          %-  aeon-to-yaki
          let.dom
      =-  =+  sar=(silt (turn lar |=({p/path *} p)))    ::  changed paths
          %+  roll  ~(tap by hat)                       ::  find unchanged
          =<  .(bat bar)
          |=  {{pax/path gar/lobe} bat/(map path blob)}
          ?:  (~(has in sar) pax)                       ::  has update
            bat
          %+  ~(put by bat)  pax
          ~|  [pax gar (lent ~(tap by lat.ran))]
          (lobe-to-blob gar)                            ::  use original
      ^=  bar  ^-  (map path blob)
      %+  roll  lar
      |=  {{pax/path mys/misu} bar/(map path blob)}
      ^+  bar
      ?-    -.mys
          $ins                                          ::  insert if not exist
        ?:  (~(has by bar) pax)  !!                     ::
        ?:  (~(has by hat) pax)  !!                     ::
        %+  ~(put by bar)  pax
        %-  make-direct-blob
        ?:  &(?=($mime -.p.mys) =([%hoon ~] (slag (dec (lent pax)) pax)))
          `page`[%hoon +.+.q.q.p.mys]
        [p q.q]:p.mys
      ::
          $del                                          ::  delete if exists
        ?.  |((~(has by hat) pax) (~(has by bar) pax))  !!
        (~(del by bar) pax)
      ::
          $dif                                          ::  mutate, must exist
        =+  ber=(~(get by bar) pax)                     ::  XX  typed
        =+  her==>((flop pax) ?~(. %$ i))
        ?~  ber
          =+  har=(~(get by hat) pax)
          ?~  har  !!
          %+  ~(put by bar)  pax
          (make-delta-blob p.mys [(lobe-to-mark u.har) u.har] [p q.q]:q.mys)
                                                        :: XX check vase !evil
        ::  XX of course that's a problem, p.u.ber isn't in rang since it
        ::     was just created.  We shouldn't be sending multiple
        ::     diffs
        ::  %+  ~(put by bar)  pax
        ::  %^  make-delta-blob  p.mys
        ::    [(lobe-to-mark p.u.ber) p.u.ber]
        ::  [p q.q]:q.mys
        ::                                              :: XX check vase !evil
        ~|([%two-diffs-for-same-file syd pax] !!)
      ==
    ::
    ::  Update the object store with new blobs.
    ::
    ::  Besides new object store, converts the given (map path blob) to
    ::  (map path lobe).
    ::
    ++  update-lat                                      ::   update-lat:ze
      |=  {lag/(map path blob) sta/(map lobe blob)}     ::  fix lat
      ^-  {(map lobe blob) (map path lobe)}
      %+  roll  ~(tap by lag)
      =<  .(lut sta)
      |=  {{pat/path bar/blob} {lut/(map lobe blob) gar/(map path lobe)}}
      ?~  (~(has by lut) p.bar)
        [lut (~(put by gar) pat p.bar)]
      :-  (~(put by lut) p.bar bar)
      (~(put by gar) pat p.bar)
    ::
    ::  Gets a map of the data at the given path and all children of it.
    ::
    ++  lobes-at-path
      |=  {for/(unit ship) yon/aeon pax/path}
      ^-  (map path lobe)
      ?:  =(0 yon)  ~
      ::  we use %z for the check because it looks at all child paths.
      ?:  |(?=($~ for) (may-read u.for %z yon pax))  ~
      %-  malt
      %+  skim
        %~  tap  by
          =<  q
          %-  aeon-to-yaki
          yon
        ==
      |=  {p/path q/lobe}
      ?|  ?=($~ pax)
          ?&  !?=($~ p)
              =(-.pax -.p)
              $(p +.p, pax +.pax)
      ==  ==
    ::
    ::  Creates a nako of all the changes between a and b.
    ::
    ++  make-nako
      |=  {a/aeon b/aeon}
      ^-  nako
      :+  ?>  (lte b let.dom)
          |-
          ?:  =(b let.dom)
            hit.dom
          $(hit.dom (~(del by hit.dom) let.dom), let.dom (dec let.dom))
        b
      ?:  =(0 b)
        [~ ~]
      (data-twixt-takos (~(get by hit.dom) a) (aeon-to-tako b))
    ::
    ::  Gets the data between two commit hashes, assuming the first is an
    ::  ancestor of the second.
    ::
    ::  Get all the takos before `a`, then get all takos before `b` except the
    ::  ones we found before `a`.  Then convert the takos to yakis and also get
    ::  all the data in all the yakis.
    ::
    ++  data-twixt-takos
      |=  {a/(unit tako) b/tako}
      ^-  {(set yaki) (set plop)}
      =+  old=?~(a ~ (reachable-takos u.a))
      =+  ^-  yal/(set tako)
          %-  silt
          %+  skip
            ~(tap in (reachable-takos b))
          |=(tak/tako (~(has in old) tak))
      :-  (silt (turn ~(tap in yal) tako-to-yaki))
      (silt (turn ~(tap in (new-lobes (new-lobes ~ old) yal)) lobe-to-blob))
    ::
    ::  Traverses parentage and finds all ancestor hashes
    ::
    ++  reachable-takos                                 ::  reachable
      |=  p/tako
      ^-  (set tako)
      =+  y=(tako-to-yaki p)
      %+  roll  p.y
      =<  .(s (~(put in *(set tako)) p))
      |=  {q/tako s/(set tako)}
      ?:  (~(has in s) q)                               ::  already done
        s                                               ::  hence skip
      (~(uni in s) ^$(p q))                             ::  otherwise traverse
    ::
    ::  Get all the lobes that are referenced in `a` except those that are
    ::  already in `b`.
    ::
    ++  new-lobes                                       ::  object hash set
      |=  {b/(set lobe) a/(set tako)}                   ::  that aren't in b
      ^-  (set lobe)
      %+  roll  ~(tap in a)
      |=  {tak/tako bar/(set lobe)}
      ^-  (set lobe)
      =+  yak=(tako-to-yaki tak)
      %+  roll  ~(tap by q.yak)
      =<  .(far bar)
      |=  {{path lob/lobe} far/(set lobe)}
      ^-  (set lobe)
      ?~  (~(has in b) lob)                             ::  don't need
        far
      =+  gar=(lobe-to-blob lob)
      ?-  -.gar
        $direct    (~(put in far) lob)
        $delta     (~(put in $(lob q.q.gar)) lob)
      ==
    ::
<<<<<<< HEAD
=======
    ::  Should be refactored, is only called form `++read`, and even then it
    ::  can't be called with `$v` as the care, so it's really just a crash.
    ::
    ::  To be clear the refactoring should start at ++read-at-aeon and probably
    ::  eliminate ++read and ++query
    ::
    ++  query                                           ::    query:ze
      |=  ren/$?($p $u $v $x $y $z)                     ::  endpoint query
      ^-  (unit cage)
      ?-  ren
        $p  !!
        $u  !!  ::  [~ %null [%atom %n] ~]
        $v  [~ %dome !>(dom)]
        $x  !!  ::  ?~(q.ank.dom ~ [~ q.u.q.ank.dom])
        $y  !!  ::  [~ %arch !>(as-arch)]
        $z  !!  ::  [~ %ankh !>(ank.dom)]
      ==
    ::
    ::  See ++query.
    ::
    ++  read                                            ::    read:ze
      |=  mun/mood                                      ::  read at point
      ^-  (unit cage)
      ?:  ?=($d p.mun)
        ~&  %dead-d  ~
      ?:  ?=($v p.mun)
        [~ %dome !>(dom)]                               ::  dead code
      ?:  &(?=($w p.mun) !?=($ud -.q.mun))
        ?^(r.mun ~ [~ %aeon !>(let.dom)])               ::  dead code
      ?:  ?=($w p.mun)
        =+  ^=  yak
            %-  aeon-to-yaki
            let.dom
        ?^(r.mun ~ !!) :: [~ %w !>([t.yak (forge-nori yak)])])-all
      (query(ank.dom ank:(descend-path:(zu ank.dom) r.mun)) p.mun) ::  dead code
    ::
    ::  Gets the permissions that apply to a particular node.
    ::
    ::  If the node has no permissions of its own, we use its parent's.
    ::  If no permissions have been set for the entire tree above the node,
    ::  we default to fully private (empty whitelist).
    ::
    ++  read-p
      |=  pax/path
      ^-  (unit (unit (each cage lobe)))
      =-  [~ ~ %& %noun !>(-)]
      :-  (read-p-in pax per.red)
      (read-p-in pax pew.red)
    ::
    ++  read-p-in
      |=  {pax/path pes/regs}
      ^-  dict
      =+  rul=(~(get by pes) pax)
      ?^  rul  [pax u.rul]
      ?~  pax  [/ %white ~]
      $(pax (scag (dec (lent pax)) `path`pax))
    ::
    ++  may-read
      |=  {who/ship car/care yon/aeon pax/path}
      ^-  ?
      ?+  car
        (allowed-by who pax per.red)
      ::
          $p
        =(who our)
      ::
          ?($y $z)
        =+  tak=(~(get by hit.dom) yon)
        ?~  tak  |
        =+  yak=(tako-to-yaki u.tak)
        =+  len=(lent pax)
        =-  (levy ~(tap in -) |=(p/path (allowed-by who p per.red)))
        %+  roll  ~(tap in (~(del in ~(key by q.yak)) pax))
        |=  {p/path s/(set path)}
        ?.  =(pax (scag len p))  s
        %-  ~(put in s)
        ?:  ?=($z car)  p
        (scag +(len) p)
      ==
    ::
    ++  may-write
      |=  {w/ship p/path}
      (allowed-by w p pew.red)
    ::
    ++  allowed-by
      |=  {who/ship pax/path pes/regs}
      ^-  ?
      =+  rul=rul:(read-p-in pax pes)
      =-  ?:(?=($black mod.rul) !- -)
      %-  ~(rep in who.rul)
      |=  {w/whom h/_|}
      ?:  h  &
      ?:  ?=($& -.w)  =(p.w who)
      (~(has in (fall (~(get by cez) p.w) ~)) who)
    ::
>>>>>>> d1a201cf
    ::  Checks for existence of a node at an aeon.
    ::
    ::  This checks for existence of content at the node, and does *not* look
    ::  at any of its children.
    ::
    ++  read-u
      |=  {yon/aeon pax/path}
      ^-  (unit (unit (each {$null (hypo $~)} lobe)))
      =+  tak=(~(get by hit.dom) yon)
      ?~  tak
        ~
      ``[%& %null [%atom %n ~] ~]
    ::
    ::  Gets the dome (desk state) at a particular aeon.
    ::
    ::  For past aeons, we don't give an actual ankh in the dome, but the rest
    ::  of the data is legit.
    ::
    ++  read-v
      |=  {yon/aeon pax/path}
      ^-  (unit (unit {$dome (hypo dome)}))
      ?:  (lth yon let.dom)
        :*  ~  ~  %dome  -:!>(%dome)
            ank=`[[%ank-in-old-v-not-implemented *ankh] ~ ~]
            let=yon
            hit=(molt (skim ~(tap by hit.dom) |=({p/@ud *} (lte p yon))))
            lab=(molt (skim ~(tap by lab.dom) |=({* p/@ud} (lte p yon))))
        ==
      ?:  (gth yon let.dom)
        ~
      ``[%dome -:!>(*dome) dom]
    ::
    ::  Gets the modification date of a node
    ::
    ++  read-w
      |=  {yon/aeon pax/path}
      ^-  (unit (unit {$time (hypo time)}))
      ?^  pax    ~  ::TODO functionality other than %ud -> %da
      ?:  =(0 yon)  [~ ~]
      %+  bind  (~(get by hit.dom) yon)
      |=  tak=tako
      [~ %time -:!>(*time) `time`t:(tako-to-yaki tak)]
    ::
    ::  Gets the data at a node.
    ::
    ::  If it's in our ankh (current state cache), we can just produce the
    ::  result.  Otherwise, we've got to look up the node at the aeon to get the
    ::  content hash, use that to find the blob, and use the blob to get the
    ::  data.  We also special-case the hoon mark for bootstrapping purposes.
    ::
    ++  read-x
      |=  {yon/aeon pax/path}
      ^-  (unit (unit (each cage lobe)))
      ?:  =(0 yon)
        [~ ~]
      =+  tak=(~(get by hit.dom) yon)
      ?~  tak
        ~
      ?:  &(?=($~ ref) =(yon let.dom))
        :-  ~
        %+  bind
          fil.ank:(descend-path:(zu ank.dom) pax)
        |=(a/{p/lobe q/cage} [%& q.a])
      =+  yak=(tako-to-yaki u.tak)
      =+  lob=(~(get by q.yak) pax)
      ?~  lob
        [~ ~]
      =+  mar=(lobe-to-mark u.lob)
      ?.  ?=($hoon mar)
        [~ ~ %| u.lob]
      :^  ~  ~  %&
      :+  mar  [%atom %t ~]
      |-  ^-  @t                      ::  (urge cord) would be faster
      =+  bol=(lobe-to-blob u.lob)
      ?:  ?=($direct -.bol)
        ((hard @t) q.q.bol)
      ?>  ?=($delta -.bol)
      =+  txt=$(u.lob q.q.bol)
      ?>  ?=($txt-diff p.r.bol)
      =+  dif=((hard (urge cord)) q.r.bol)
      =,  format
      =+  pac=(of-wain (lurk:differ (to-wain (cat 3 txt '\0a')) dif))
      (end 3 (dec (met 3 pac)) pac)
    ::
    ::  Gets an arch (directory listing) at a node.
    ::
    ++  read-y
      |=  {yon/aeon pax/path}
      ^-  (unit (unit {$arch (hypo arch)}))
      ?:  =(0 yon)
        ``[%arch -:!>(*arch) *arch]
      =+  tak=(~(get by hit.dom) yon)
      ?~  tak
        ~
      =+  yak=(tako-to-yaki u.tak)
      =+  len=(lent pax)
      :^  ~  ~  %arch
      ::  ~&  cy+pax
      :-  -:!>(*arch)
      ^-  arch
      :-  (~(get by q.yak) pax)
      ^-  (map knot $~)
      %-  molt  ^-  (list (pair knot $~))
      %+  turn
        ^-  (list (pair path lobe))
        %+  skim  ~(tap by (~(del by q.yak) pax))
        |=  {paf/path lob/lobe}
        =(pax (scag len paf))
      |=  {paf/path lob/lobe}
      =+  pat=(slag len paf)
      [?>(?=(^ pat) i.pat) ~]
    ::
    ::  Gets a recursive hash of a node and all its children.
    ::
    ++  read-z
      |=  {yon/aeon pax/path}
      ^-  (unit (unit {$uvi (hypo @uvI)}))
      ?:  =(0 yon)
        ``uvi+[-:!>(*@uvI) *@uvI]
      =+  tak=(~(get by hit.dom) yon)
      ?~  tak
        ~
      =+  yak=(tako-to-yaki u.tak)
      =+  len=(lent pax)
      :: ~&  read-z+[yon=yon qyt=~(wyt by q.yak) pax=pax]
      =+  ^-  descendants/(list (pair path lobe))
          ::  ~&  %turning
          ::  =-  ~&  %turned  -
          %+  turn
            ::  ~&  %skimming
            ::  =-  ~&  %skimmed  -
            %+  skim  ~(tap by (~(del by q.yak) pax))
            |=  {paf/path lob/lobe}
            =(pax (scag len paf))
          |=  {paf/path lob/lobe}
          [(slag len paf) lob]
      =+  us=(~(get by q.yak) pax)
      ^-  (unit (unit {$uvi (hypo @uvI)}))
      :^  ~  ~  %uvi
      :-  -:!>(*@uvI)
      ?:  &(?=($~ descendants) ?=($~ us))
        *@uvI
      %+  roll
        ^-  (list (pair path lobe))
        [[~ ?~(us *lobe u.us)] descendants]
      |=({{path lobe} @uvI} (shax (jam +<)))
    ::
    ::  Get a value at an aeon.
    ::
    ::  Value can be either null, meaning we don't have it yet, {null null},
    ::  meaning we know it doesn't exist, or {null null (each cage lobe)},
    ::  meaning we either have the value directly or a content hash of the
    ::  value.
    ::
    ::  Should change last few lines to an explicit ++read-w.
    ::
    ++  read-at-aeon                                    ::    read-at-aeon:ze
      |=  {for/(unit ship) yon/aeon mun/mood}           ::  seek and read
      ^-  (unit (unit (each cage lobe)))
<<<<<<< HEAD
      ?-    p.mun
          $w
        ?.  ?=($ud -.q.mun)  ?^(r.mun ~ [~ ~ %& %aeon !>(yon)])
        (bind (read-w yon r.mun) (lift |=(a/cage [%& a])))
      ::
          $d
=======
      ?.  |(?=($~ for) (may-read u.for p.mun yon r.mun))
        ~
      ?:  &(?=($w p.mun) !?=($ud -.q.mun))              ::  NB only her speed
        ?^(r.mun [~ ~] [~ ~ %& %aeon !>(yon)])
      ?:  ?=($d p.mun)
>>>>>>> d1a201cf
        =+  rom=(~(get by fat.ruf) her)
        ?~  rom
          ~&(%null-rom-cd [~ ~])
        ?^  r.mun
          ~&(%no-cd-path [~ ~])
        [~ ~ %& %noun !>(~(key by dos.u.rom))]
<<<<<<< HEAD
      ::
          $u  (read-u yon r.mun)
          $v  (bind (read-v yon r.mun) (lift |=(a/cage [%& a])))
          $x  (read-x yon r.mun)
          $y  (bind (read-y yon r.mun) (lift |=(a/cage [%& a])))
          $z  (bind (read-z yon r.mun) (lift |=(a/cage [%& a])))
      ==
=======
      ?:  ?=($p p.mun)
        (read-p r.mun)
      ?:  ?=($u p.mun)
        (read-u yon r.mun)
      ?:  ?=($v p.mun)
        (bind (read-v yon r.mun) (lift |=(a/cage [%& a])))
      ?:  ?=($x p.mun)
        (read-x yon r.mun)
      ?:  ?=($y p.mun)
        ::  =-  ~&  :*  %dude-someones-getting-curious
        ::              mun=mun
        ::              yon=yon
        ::              our=our
        ::              her=her
        ::              syd=syd
        ::              hep=-
        ::          ==
        ::      -
        (bind (read-y yon r.mun) (lift |=(a/cage [%& a])))
      ?:  ?=($z p.mun)
        (bind (read-z yon r.mun) (lift |=(a/cage [%& a])))
      %+  bind
        (rewind yon)
      |=  a/(unit _+>.$)
      ^-  (unit (each cage lobe))
      ?~  a
        ~
      `(unit (each cage lobe))`(bind (read:u.a mun) |=(a/cage [%& a]))
>>>>>>> d1a201cf
    ::
    ::  Stubbed out, should be removed in the refactoring mentioned in ++query.
    ::
    ++  rewind                                          ::    rewind:ze
      |=  yon/aeon                                      ::  rewind to aeon
      ^-  (unit (unit _+>))
      ?:  =(let.dom yon)  ``+>
      ?:  (gth yon let.dom)  !!                         ::  don't have version
      =+  hat=q:(aeon-to-yaki yon)
      ?:  (~(any by hat) |=(a/lobe ?=($delta [-:(lobe-to-blob a)])))
        ~
      ~
      ::=+  ^-  (map path cage)
      ::    %-  ~(run by hat)
      ::    |=  a=lobe
      ::    =+  (lobe-to-blob a)
      ::    ?-(-.- %direct q.-, %delta !!)
      ::`+>.$(ank.dom (map-to-ankh -), let.dom yon)
    ::
    ::  Traverse an ankh.
    ::
    ++  zu                                              ::  filesystem
      |=  ank/ankh                                      ::  filesystem state
      =|  ram/path                                      ::  reverse path into
      |%
      ++  descend                                       ::  descend
        |=  lol/@ta
        ^+  +>
        =+  you=(~(get by dir.ank) lol)
        +>.$(ram [lol ram], ank ?~(you [~ ~] u.you))
      ::
      ++  descend-path                                  ::  descend recursively
        |=  way/path
        ^+  +>
        ?~(way +> $(way t.way, +> (descend i.way)))
      --
    ::
    ::::::::::::::::::::::::::::::::::::::::::::::::::::::::::::::::::::::::::
    ::
    ::  This core is specific to any currently running merge.  This is
    ::  basically a simple (DAG-shaped) state machine.  We always say we're
    ::  merging from 'ali' to 'bob'.  The basic steps, not all of which are
    ::  always needed, are:
    ::
    ::  --  fetch ali's desk
    ::  --  diff ali's desk against the mergebase
    ::  --  diff bob's desk against the mergebase
    ::  --  merge the diffs
    ::  --  build the new state
    ::  --  "checkout" (apply to actual `++dome`) the new state
    ::  --  "ergo" (tell unix about) any changes
    ::
    ::  The state filled in order through each step.  See ++mery for a
    ::  description of the state.
    ::
    ::
    ::::::::::::::::::::::::::::::::::::::::::::::::::::::::::::::::::::::::::
    ++  me                                              ::  merge ali into bob
      |=  {ali/(pair ship desk) alh/(unit dome) new/?}  ::  from
      =+  bob=`(pair ship desk)`[our syd]               ::  to
      =+  ^-  dat/(each mery term)
          ?~  mer
            ?:  new
              =+  *mery
              [%& -(sor ali:+, hen hen:+, wat %null)]
            [%| %not-actually-merging]
          ?.  new
            ?:  =(ali sor.u.mer)
              [%& u.mer]
            ~&  :*  %already-merging-from-somewhere-else
                    ali=ali
                    sor=sor.u.mer
                    gem=gem.u.mer
                    wat=wat.u.mer
                    cas=cas.u.mer
                    hen=hen
                    henmer=hen.u.mer
                ==
            [%| %already-merging-from-somewhere-else]
          ~&  :*  %already-merging-from-somewhere
                  ali=ali
                  sor=sor.u.mer
                  gem=gem.u.mer
                  wat=wat.u.mer
                  cas=cas.u.mer
                  hen=hen
                  henmer=hen.u.mer
              ==
          [%| %already-merging-from-somewhere]
      ?:  ?=($| -.dat)
        ~|(p.dat !!)
      =+  dat=p.dat
      =|  don/?                                         ::  keep going
      |%
      ::
      ::  Resolve.  If we're done, produce a result.
      ::
      ++  abet
        ^+  ..me
        ?:  don
          ..me(mer `dat)
        =.  mer  ~
        =>  (emit hen.dat %give %mere gon.dat)
        ..me
      ::
      ::  Send a move.
      ::
      ++  emit
        |=  move
        %_(+> ..ze (^emit +<))
      ::
      ::  Send a list of moves.
      ::
      ++  emil
        |=  (list move)
        %_(+> ..ze (^emil +<))
      ::
      ::  Route responses from clay or ford.
      ::
      ::  Check that the stage of the response is the same as the stage we think
      ::  we're in, and call the appropriate function for that stage.
      ::
      ++  route
        |=  {sat/term res/(each riot gage:ford)}
        ^+  +>.$
        ?.  =(sat wat.dat)
          ~|  :*  %hold-your-horses-merge-out-of-order
                  sat=sat
                  wat=wat.dat
                  ali=ali
                  bob=bob
                  hepres=-.res
              ==
           !!
        ?+  +<  ~|((crip <[%bad-stage sat ?~(-.res %riot %gage)]>) !!)
          {$ali $& *}       %.(p.res fetched-ali)
          {$diff-ali $| *}  %.(p.res diffed-ali)
          {$diff-bob $| *}  %.(p.res diffed-bob)
          {$merge $| *}     %.(p.res merged)
          {$build $| *}     %.(p.res built)
          {$checkout $| *}  %.(p.res checked-out)
          {$ergo $| *}      %.(p.res ergoed)
        ==
      ::
      ::  Start a merge.
      ::
      ::  Sets cas.dat, gem.dat, and bob.dat.  Unless there's an error, leads
      ::  to ++fetch-ali.
      ::
      ++  start
        |=  {cas/case gem/germ}
        ^+  +>
        ?:  &(=(0 let.dom) !?=(?($init $that) gem))
          (error:he %no-bob-desk ~)
        =.  cas.dat  cas
        =.  gem.dat  gem
        ?:  =(0 let.dom)
          fetch-ali(gem.dat %init)
        =+  (~(get by hit.dom) let.dom)
        ?~  -
          (error:he %no-bob--version ~)
        =+  (~(get by hut.ran) u.-)
        ?~  -
          (error:he %no-bob-commit ~)
        fetch-ali(bob.dat u.-)
      ::
      ::  Tell clay to get the state at the requested case for ali's desk.
      ::
      ++  fetch-ali
        ^+  .
        %-  emit(wat.dat %ali)
        :*  hen  %pass
            [%merge (scot %p p.bob) q.bob (scot %p p.ali) q.ali %ali ~]
            %c  %warp  [p.bob p.ali]  q.ali
            `[%sing %v cas.dat /]
        ==
      ::
      ::  Parse the state of ali's desk, and get the most recent commit.
      ::
      ::  Sets ali.dat.
      ::
      ++  fetched-ali
        |=  rot/riot
        ^+  +>
        ?~  rot
          (error:he %bad-fetch-ali ~)
        =+  ^=  dum
            %-  (hard {ank/* let/@ud hit/(map @ud tako) lab/(map @tas @ud)})
            q.q.r.u.rot
        ?:  =(0 let.dum)
          (error:he %no-ali-desk ~)
        =+  (~(get by hit.dum) let.dum)
        ?~  -
          (error:he %no-ali-version ~)
        =+  (~(get by hut.ran) u.-)
        ?~  -
          (error:he %no-ali-commit ~)
        =.  ali.dat  u.-
        |-
        ?-    gem.dat
        ::
        ::  If this is an %init merge, we set the ali's commit to be bob's, and
        ::  we checkout the new state.
        ::
            $init
          =.  new.dat  ali.dat
          =.  hut.ran  (~(put by hut.ran) r.new.dat new.dat)
          =.  erg.dat  (~(run by q.ali.dat) |=(lobe %&))
          checkout
        ::
        ::  If this is a %this merge, we check to see if ali's and bob's commits
        ::  are the same, in which case we're done.  Otherwise, we check to see
        ::  if ali's commit is in the ancestry of bob's, in which case we're
        ::  done.  Otherwise, we create a new commit with bob's data plus ali
        ::  and bob as parents.  Then we checkout the new state.
        ::
            $this
          ?:  =(r.ali.dat r.bob.dat)  done:he
          ?:  (~(has in (reachable-takos r.bob.dat)) r.ali.dat)  done:he
          =.  new.dat  (make-yaki [r.ali.dat r.bob.dat ~] q.bob.dat now)
          =.  hut.ran  (~(put by hut.ran) r.new.dat new.dat)
          =.  erg.dat  ~
          checkout
        ::
        ::  If this is a %that merge, we check to see if ali's and bob's commits
        ::  are the same, in which case we're done.  Otherwise, we create a new
        ::  commit with ali's data plus ali and bob as parents.  Then we
        ::  checkout the new state.
        ::
            $that
          ?:  =(r.ali.dat r.bob.dat)  done:he
          =.  new.dat  (make-yaki [r.ali.dat r.bob.dat ~] q.ali.dat now)
          =.  hut.ran  (~(put by hut.ran) r.new.dat new.dat)
          =.  erg.dat
            %-  malt  ^-  (list {path ?})
            %+  murn  ~(tap by (~(uni by q.bob.dat) q.ali.dat))
            |=  {pax/path lob/lobe}
            ^-  (unit {path ?})
            =+  a=(~(get by q.ali.dat) pax)
            =+  b=(~(get by q.bob.dat) pax)
            ?:  =(a b)
              ~
            `[pax !=(~ a)]
          checkout
        ::
        ::  If this is a %fine merge, we check to see if ali's and bob's commits
        ::  are the same, in which case we're done.  Otherwise, we check to see
        ::  if ali's commit is in the ancestry of bob's, in which case we're
        ::  done.  Otherwise, we check to see if bob's commit is in the ancestry
        ::  of ali's.  If not, this is not a fast-forward merge, so we error
        ::  out.  If it is, we add ali's commit to bob's desk and checkout.
        ::
            $fine
          ?:  =(r.ali.dat r.bob.dat)
            ::  ~&  [%fine-trivial ali=<ali> bob=<bob> r.ali.dat r.bob.dat]
            done:he
          ?:  (~(has in (reachable-takos r.bob.dat)) r.ali.dat)
            ::  ~&  [%fine-mostly-trivial ali=<ali> bob=<bob>]
            done:he
          ?.  (~(has in (reachable-takos r.ali.dat)) r.bob.dat)
            ::  ~&  [%fine-not-so-trivial ali=<ali> bob=<bob>]
            (error:he %bad-fine-merge ~)
          ::  ~&  [%fine-lets-go ali=<ali> bob=<bob>]
          =.  new.dat  ali.dat
          =.  erg.dat
            %-  malt  ^-  (list {path ?})
            %+  murn  ~(tap by (~(uni by q.bob.dat) q.ali.dat))
            |=  {pax/path lob/lobe}
            ^-  (unit {path ?})
            =+  a=(~(get by q.ali.dat) pax)
            =+  b=(~(get by q.bob.dat) pax)
            ?:  =(a b)
              ~
            `[pax !=(~ a)]
          checkout
        ::
        ::  If this is a %meet, %mate, or %meld merge, we may need to fetch
        ::  more data.  If this merge is either trivial or a fast-forward, we
        ::  short-circuit to either ++done or the %fine case.
        ::
        ::  Otherwise, we find the best common ancestor(s) with
        ::  ++find-merge-points.  If there's no common ancestor, we error out.
        ::  Additionally, if there's more than one common ancestor (i.e. this
        ::  is a criss-cross merge), we error out.  Something akin to git's
        ::  recursive merge should probably be used here, but it isn't.
        ::
        ::  Once we have our single best common ancestor (merge base), we store
        ::  it in bas.dat.  If this is a %mate or %meld merge, we need to diff
        ::  ali's commit against the merge base, so we pass control over to
        ::  ++diff-ali.
        ::
        ::  Otherwise (i.e. this is a %meet merge), we create a list of all the
        ::  changes between the mege base and ali's commit and store it in
        ::  dal.dat, and we put a similar list for bob's commit in dob.dat.
        ::  Then we create bof, which is the a set of changes in both ali and
        ::  bob's commits.  If this has any members, we have conflicts, which is
        ::  an error in a %meet merge, so we error out.
        ::
        ::  Otherwise, we merge the merge base data with ali's data and bob's
        ::  data, which produces the data for the new commit, which we put in
        ::  new.dat.  Then we checkout the new data.
        ::
            ?($meet $mate $meld)
          ?:  =(r.ali.dat r.bob.dat)
            done:he
          ?.  (~(has by hut.ran) r.bob.dat)
            (error:he %bad-bob-tako >r.bob.dat< ~)
          ?:  (~(has in (reachable-takos r.bob.dat)) r.ali.dat)
            done:he
          ?:  (~(has in (reachable-takos r.ali.dat)) r.bob.dat)
            $(gem.dat %fine)
          =+  r=(find-merge-points:he ali.dat bob.dat)
          ?~  r
            (error:he %merge-no-merge-base ~)
          ?.  ?=({* $~ $~} r)
            =+  (lent ~(tap in `(set yaki)`r))
            (error:he %merge-criss-cross >[-]< ~)
          =.  bas.dat  n.r
          ?:  ?=(?($mate $meld) gem.dat)
            diff-ali
          =.  new.dal.dat
            %-  molt
            %+  skip  ~(tap by q.ali.dat)
            |=  {pax/path lob/lobe}
            (~(has by q.bas.dat) pax)
          =.  cal.dal.dat
            %-  molt
            %+  skip  ~(tap by q.ali.dat)
            |=  {pax/path lob/lobe}
            =+  (~(get by q.bas.dat) pax)
            |(=(~ -) =([~ lob] -))
          =.  can.dal.dat
            ~
          =.  old.dal.dat
            %-  malt  ^-  (list {path $~})
            %+  murn  ~(tap by q.bas.dat)
            |=  {pax/path lob/lobe}
            ^-  (unit (pair path $~))
            ?.  =(~ (~(get by q.ali.dat) pax))
              ~
            `[pax ~]
          =.  new.dob.dat
            %-  molt
            %+  skip  ~(tap by q.bob.dat)
            |=  {pax/path lob/lobe}
            (~(has by q.bas.dat) pax)
          =.  cal.dob.dat
            %-  molt
            %+  skip  ~(tap by q.bob.dat)
            |=  {pax/path lob/lobe}
            =+  (~(get by q.bas.dat) pax)
            |(=(~ -) =([~ lob] -))
          =.  can.dob.dat
            ~
          =.  old.dob.dat
            %-  malt  ^-  (list {path $~})
            %+  murn  ~(tap by q.bas.dat)
            |=  {pax/path lob/lobe}
            ^-  (unit (pair path $~))
            ?.  =(~ (~(get by q.bob.dat) pax))
              ~
            `[pax ~]
          =+  ^=  bof
              %-  %~  int  by
                    %-  ~(uni by `(map path *)`new.dal.dat)
                    %-  ~(uni by `(map path *)`cal.dal.dat)
                    %-  ~(uni by `(map path *)`can.dal.dat)
                    `(map path *)`old.dal.dat
                  ==
              %-  ~(uni by `(map path *)`new.dob.dat)
              %-  ~(uni by `(map path *)`cal.dob.dat)
              %-  ~(uni by `(map path *)`can.dob.dat)
              `(map path *)`old.dob.dat
          ?^  bof
            (error:he %meet-conflict >(~(run by `(map path *)`bof) $~)< ~)
          =+  ^-  old/(map path lobe)
              %+  roll  ~(tap by (~(uni by old.dal.dat) old.dob.dat))
              =<  .(old q.bas.dat)
              |=  {{pax/path $~} old/(map path lobe)}
              (~(del by old) pax)
          =+  ^=  hat
              %-  ~(uni by old)
              %-  ~(uni by new.dal.dat)
              %-  ~(uni by new.dob.dat)
              %-  ~(uni by cal.dal.dat)
              cal.dob.dat
          =+  ^-  del/(map path ?)
              (~(run by (~(uni by old.dal.dat) old.dob.dat)) |=($~ %|))
          =.  new.dat
            (make-yaki [r.ali.dat r.bob.dat ~] hat now)
          =.  hut.ran  (~(put by hut.ran) r.new.dat new.dat)
          =.  erg.dat  %-  ~(uni by del)
                       ^-  (map path ?)
                       %.  |=(lobe %&)
                       ~(run by (~(uni by new.dal.dat) cal.dal.dat))
          checkout
        ==
      ::
      ::  Common code for ++diff-ali and ++diff-bob.
      ::
      ::  Diffs a commit against a the mergebase.  Result comes back in either
      ::  ++diffed-ali or ++diffed-ali.
      ::
      ++  diff-bas
        |=  {nam/term yak/yaki oth/(trel ship desk case) yuk/yaki}
        ^+  +>
        %-  emit
        :*  hen  %pass
            =+  (cat 3 %diff- nam)
            [%merge (scot %p p.bob) q.bob (scot %p p.ali) q.ali - ~]
            %f  %exec  p.bob  ~  [p.oth q.oth r.oth]  %tabl
            ^-  (list (pair silk:ford silk:ford))
            %+  murn  ~(tap by q.bas.dat)
            |=  {pax/path lob/lobe}
            ^-  (unit (pair silk:ford silk:ford))
            =+  a=(~(get by q.yak) pax)
            ?~  a
              ~
            ?:  =(lob u.a)
              ~
            =+  (~(get by q.yuk) pax)
            ?~  -
              ~
            ?:  =(u.a u.-)
              ~
            :-  ~
            :-  [%$ %path !>(pax)]
            [%diff (lobe-to-silk pax lob) (lobe-to-silk pax u.a)]
        ==
      ::
      ::  Diff ali's commit against the mergebase.
      ::
      ++  diff-ali
        ^+  .
        (diff-bas(wat.dat %diff-ali) %ali ali.dat [p.ali q.ali cas.dat] bob.dat)
      ::
      ::  Store the diff of ali's commit versus the mergebase in dal.dat and
      ::  call ++diff-bob.
      ::
      ++  diffed-ali
        |=  res/gage:ford
        ^+  +>
        =+  tay=(gage-to-cages-or-error res)
        ?:  ?=($| -.tay)
          (error:he %diff-ali-bad-made leaf+"merge diff ali failed" p.tay)
        =+  can=(cages-to-map p.tay)
        ?:  ?=($| -.can)
          (error:he %diff-ali p.can)
        ?:  ?=($| -.gon.dat)
          +>.$
        =.  new.dal.dat
          %-  molt
          %+  skip  ~(tap by q.ali.dat)
          |=  {pax/path lob/lobe}
          (~(has by q.bas.dat) pax)
        =.  cal.dal.dat
          %-  molt  ^-  (list (pair path lobe))
          %+  murn  ~(tap by q.bas.dat)
          |=  {pax/path lob/lobe}
          ^-  (unit (pair path lobe))
          =+  a=(~(get by q.ali.dat) pax)
          =+  b=(~(get by q.bob.dat) pax)
          ?.  ?&  ?=(^ a)
                  !=([~ lob] a)
                  =([~ lob] b)
              ==
            ~
          `[pax +.a]
        =.  can.dal.dat  p.can
        =.  old.dal.dat
          %-  malt  ^-  (list {path $~})
          %+  murn  ~(tap by q.bas.dat)
          |=  {pax/path lob/lobe}
          ?.  =(~ (~(get by q.ali.dat) pax))
            ~
          (some pax ~)
        diff-bob
      ::
      ::  Diff bob's commit against the mergebase.
      ::
      ++  diff-bob
        ^+  .
        (diff-bas(wat.dat %diff-bob) %bob bob.dat [p.bob q.bob da+now] ali.dat)
      ::
      ::  Store the diff of bob's commit versus the mergebase in dob.dat and
      ::  call ++merge.
      ::
      ++  diffed-bob
        |=  res/gage:ford
        ^+  +>
        =+  tay=(gage-to-cages-or-error res)
        ?:  ?=($| -.tay)
          (error:he %diff-bob-bad-made leaf+"merge diff bob failed" p.tay)
        =+  can=(cages-to-map p.tay)
        ?:  ?=($| -.can)
          (error:he %diff-bob p.can)
        ?:  ?=($| -.gon.dat)
          +>.$
        =.  new.dob.dat
          %-  molt
          %+  skip  ~(tap by q.bob.dat)
          |=  {pax/path lob/lobe}
          (~(has by q.bas.dat) pax)
        =.  cal.dob.dat
          %-  molt  ^-  (list (pair path lobe))
          %+  murn  ~(tap by q.bas.dat)
          |=  {pax/path lob/lobe}
          ^-  (unit (pair path lobe))
          =+  a=(~(get by q.ali.dat) pax)
          =+  b=(~(get by q.bob.dat) pax)
          ?.  ?&  ?=(^ b)
                  !=([~ lob] b)
                  =([~ lob] a)
              ==
            ~
          `[pax +.b]
        =.  can.dob.dat  p.can
        =.  old.dob.dat
          %-  malt  ^-  (list {path $~})
          %+  murn  ~(tap by q.bas.dat)
          |=  {pax/path lob/lobe}
          ?.  =(~ (~(get by q.bob.dat) pax))
            ~
          (some pax ~)
        merge
      ::
      ::  Merge the conflicting diffs in can.dat.dat and can.dob.dat.
      ::
      ::  Result is handled in ++merged.
      ::
      ++  merge
        ^+  .
        |-  ^+  +.$
        ?+    gem.dat  ~|  [%merge-weird-gem gem.dat]  !!
            ?($mate $meld)
          %-  emit(wat.dat %merge)
          :*  hen  %pass
              [%merge (scot %p p.bob) q.bob (scot %p p.ali) q.ali %merge ~]
              %f  %exec  p.bob  ~  [p.bob q.bob da+now]  %tabl
              ^-  (list (pair silk:ford silk:ford))
              %+  turn  ~(tap by (~(int by can.dal.dat) can.dob.dat))
              |=  {pax/path *}
              ^-  (pair silk:ford silk:ford)
              =+  cal=(~(got by can.dal.dat) pax)
              =+  cob=(~(got by can.dob.dat) pax)
              =+  ^=  her
                  =+  (slag (dec (lent pax)) pax)
                  ?~(- %$ i.-)
              :-  [%$ %path !>(pax)]
              [%join her [%$ cal] [%$ cob]]
          ==
        ==
      ::
      ::  Put merged changes in bof.dat and call ++build.
      ::
      ++  merged
        |=  res/gage:ford
        =+  tay=(gage-to-cages-or-error res)
        ?:  ?=($| -.tay)
          (error:he %merge-bad-made leaf+"merging failed" p.tay)
        =+  can=(cages-to-map p.tay)
        ?:  ?=($| -.can)
          (error:he %merge p.can)
        =+  bof=(~(run by p.can) (flit |=({a/mark ^} !?=($null a))))
        ?:  ?=($| -.gon.dat)
          +>.$
        =.  bof.dat  bof
        build
      ::
      ::  Apply the patches in bof.dat to get the new merged content.
      ::
      ::  Result is handled in ++built
      ::
      ++  build
        ^+  .
        %-  emit(wat.dat %build)
        :*  hen  %pass
            [%merge (scot %p p.bob) q.bob (scot %p p.ali) q.ali %build ~]
            %f  %exec  p.bob  ~  [p.bob q.bob da+now]  %tabl
            ^-  (list (pair silk:ford silk:ford))
            %+  murn  ~(tap by bof.dat)
            |=  {pax/path cay/(unit cage)}
            ^-  (unit (pair silk:ford silk:ford))
            ?~  cay
              ~
            :-  ~
            :-  [%$ %path !>(pax)]
            =+  (~(get by q.bas.dat) pax)
            ?~  -
              ~|  %mate-strange-diff-no-base
              !!
            [%pact (lobe-to-silk pax u.-) [%$ u.cay]]
        ==
      ::
      ::  Create new commit.
      ::
      ::  Gather all the changes between ali's and bob's commits and the
      ::  mergebase.  This is similar to the %meet of ++fetched-ali, except
      ::  where they touch the same file, we use the merged versions we created
      ::  earlier (bop.dat).
      ::
      ::  Sum all the changes into a new commit (new.dat), and checkout.
      ::
      ++  built
        |=  res/gage:ford
        ^+  +>
        =+  tay=(gage-to-cages-or-error res)
        ?:  ?=($| -.tay)
          (error:he %build-bad-made leaf+"delta building failed" p.tay)
        =+  bop=(cages-to-map p.tay)
        ?:  ?=($| -.bop)
          (error:he %built p.bop)
        ?:  ?=($| -.gon.dat)
          +>.$
        =.  bop.dat  p.bop
        =+  ^-  con/(map path *)                        ::  2-change conflict
            %-  molt
            %+  skim  ~(tap by bof.dat)
            |=({pax/path cay/(unit cage)} ?=($~ cay))
        =+  ^-  cas/(map path lobe)                     ::  conflict base
            %-  ~(urn by con)
            |=  {pax/path *}
            (~(got by q.bas.dat) pax)
        =.  con                                         ::  change+del conflict
          %-  ~(uni by con)
          %-  malt  ^-  (list {path *})
          %+  skim  ~(tap by old.dal.dat)
          |=  {pax/path $~}
          ?:  (~(has by new.dob.dat) pax)
            ~|  %strange-add-and-del
            !!
          (~(has by can.dob.dat) pax)
        =.  con                                         ::  change+del conflict
          %-  ~(uni by con)
          %-  malt  ^-  (list {path *})
          %+  skim  ~(tap by old.dob.dat)
          |=  {pax/path $~}
          ?:  (~(has by new.dal.dat) pax)
            ~|  %strange-del-and-add
            !!
          (~(has by can.dal.dat) pax)
        =.  con                                         ::  add+add conflict
          %-  ~(uni by con)
          %-  malt  ^-  (list {path *})
          %+  skip  ~(tap by (~(int by new.dal.dat) new.dob.dat))
          |=  {pax/path *}
          =((~(got by new.dal.dat) pax) (~(got by new.dob.dat) pax))
        ?:  &(?=($mate gem.dat) ?=(^ con))
          =+  (turn ~(tap by `(map path *)`con) |=({path *} >[+<-]<))
          (error:he %mate-conflict -)
        =+  ^-  old/(map path lobe)                     ::  oldies but goodies
            %+  roll  ~(tap by (~(uni by old.dal.dat) old.dob.dat))
            =<  .(old q.bas.dat)
            |=  {{pax/path $~} old/(map path lobe)}
            (~(del by old) pax)
        =+  ^-  can/(map path cage)                     ::  content changes
            %-  molt
            ^-  (list (pair path cage))
            %+  murn  ~(tap by bof.dat)
            |=  {pax/path cay/(unit cage)}
            ^-  (unit (pair path cage))
            ?~  cay
              ~
            `[pax u.cay]
        =^  hot  lat.ran                                ::  new content
          ^-  {(map path lobe) (map lobe blob)}
          %+  roll  ~(tap by can)
          =<  .(lat lat.ran)
          |=  {{pax/path cay/cage} hat/(map path lobe) lat/(map lobe blob)}
          =+  ^=  bol
              =+  (~(get by q.bas.dat) pax)
              ?~  -
                ~|  %mate-strange-diff-no-base
                !!
              %^    make-delta-blob
                  (page-to-lobe [p q.q]:(~(got by bop.dat) pax))
                [(lobe-to-mark u.-) u.-]
              [p q.q]:cay
          [(~(put by hat) pax p.bol) (~(put by lat) p.bol bol)]
        ::  ~&  old=(~(run by old) mug)
        ::  ~&  newdal=(~(run by new.dal.dat) mug)
        ::  ~&  newdob=(~(run by new.dob.dat) mug)
        ::  ~&  caldal=(~(run by cal.dal.dat) mug)
        ::  ~&  caldob=(~(run by cal.dob.dat) mug)
        ::  ~&  hot=(~(run by hot) mug)
        ::  ~&  cas=(~(run by cas) mug)
        =+  ^-  hat/(map path lobe)                     ::  all the content
          %-  ~(uni by old)
          %-  ~(uni by new.dal.dat)
          %-  ~(uni by new.dob.dat)
          %-  ~(uni by cal.dal.dat)
          %-  ~(uni by cal.dob.dat)
          %-  ~(uni by hot)
          cas
        ::  ~&  >  hat=(~(run by hat) mug)
        =+  ^-  del/(map path ?)
            (~(run by (~(uni by old.dal.dat) old.dob.dat)) |=($~ %|))
        =.  gon.dat  [%& (silt (turn ~(tap by con) head))]
        =.  new.dat
          (make-yaki [r.ali.dat r.bob.dat ~] hat now)
        =.  hut.ran  (~(put by hut.ran) r.new.dat new.dat)
        =.  erg.dat  %-  ~(uni by del)
                     ^-  (map path ?)
                     %.  |=(lobe %&)
                     %~  run  by
                       %-  ~(uni by new.dal.dat)
                       %-  ~(uni by cal.dal.dat)
                       %-  ~(uni by cas)
                       hot
                     ==
        checkout
      ::
      ::  Convert new commit into actual data (i.e. blobs rather than lobes).
      ::
      ::  Result is handled in ++checked-out.
      ::
      ++  checkout
        ^+  .
        =+  ^-  val/beak
            ?:  ?=($init gem.dat)
              [p.ali q.ali cas.dat]
            [p.bob q.bob da+now]
        %-  emit(wat.dat %checkout)
        :*  hen  %pass
            [%merge (scot %p p.bob) q.bob (scot %p p.ali) q.ali %checkout ~]
            %f  %exec  p.bob  ~  val  %tabl
            ^-  (list (pair silk:ford silk:ford))
            %+  murn  ~(tap by q.new.dat)
            |=  {pax/path lob/lobe}
            ^-  (unit (pair silk:ford silk:ford))
            ?:  (~(has by bop.dat) pax)
              ~
            `[[%$ %path !>(pax)] (merge-lobe-to-silk:he pax lob)]
        ==
      ::
      ::  Apply the new commit to our state and, if we need to tell unix about
      ::  some of the changes, call ++ergo.
      ::
      ++  checked-out
        |=  res/gage:ford
        ^+  +>
        =+  tay=(gage-to-cages-or-error res)
        ?:  ?=($| -.tay)
          (error:he %checkout-bad-made leaf+"merge checkout failed" p.tay)
        =+  can=(cages-to-map p.tay)
        ?:  ?=($| -.can)
          (error:he %checkout p.can)
        ?:  ?=($| -.gon.dat)
          +>.$
        =.  let.dom  +(let.dom)
        =.  hit.dom  (~(put by hit.dom) let.dom r.new.dat)
        =.  ank.dat
          %-  map-to-ankh:ze
          %-  ~(run by (~(uni by bop.dat) p.can))
          |=(cage [(page-to-lobe p q.q) +<])
        =.  ank.dom  ank.dat
        =>  .(..wake wake)
        ?~  hez  done:he
        =+  mus=(must-ergo (turn ~(tap by erg.dat) head))
        ?:  =(~ mus)  done:he
        ergo
      ::
      ::  Cast all the content that we're going to tell unix about to %mime.
      ::
      ::  Result is handled in ++ergoed.
      ::
      ++  ergo
        ^+  .
        =+  ^-  sum/(set path)
            =+  (must-ergo (turn ~(tap by erg.dat) head))
            =+  (turn ~(tap by -) (corl tail tail))
            %+  roll  -
            |=  {pak/(set path) acc/(set path)}
            (~(uni in acc) pak)
        =+  zez=ze(ank.dom ank.dat)
        =+  ^-  val/beak
            ?:  ?=($init gem.dat)
              [p.ali q.ali cas.dat]
            [p.bob q.bob da+now]
        %-  emit(wat.dat %ergo)
        :*  hen  %pass
            [%merge (scot %p p.bob) q.bob (scot %p p.ali) q.ali %ergo ~]
            %f  %exec  p.bob  ~  val  %tabl
            ^-  (list (pair silk:ford silk:ford))
            %+  turn  ~(tap in sum)
            |=  a/path
            ^-  (pair silk:ford silk:ford)
            :-  [%$ %path !>(a)]
            =+  b=(~(got by erg.dat) a)
            ?.  b
              [%$ %null !>(~)]
            :+  %cast  %mime
            (lobe-to-silk:zez a (~(got by q.new.dat) a))
        ==
      ::
      ::  Tell unix about the changes made by the merge.
      ::
      ++  ergoed
        |=  res/gage:ford
        ^+  +>
        =+  tay=(gage-to-cages-or-error res)
        ?:  ?=($| -.tay)
          (error:he %ergo-bad-made leaf+"merge ergo failed" p.tay)
        =+  =|  nac/mode
            |-  ^-  tan/$^(mode {p/term q/tang})
            ?~  p.tay  nac
            =*  pax  p.i.p.tay
            ?.  ?=($path p.pax)
              [%ergo >[%expected-path got=p.pax]< ~]
            =*  mim  q.i.p.tay
            =+  mit=?.(?=($mime p.mim) ~ `((hard mime) q.q.mim))
            $(p.tay t.p.tay, nac :_(nac [((hard path) q.q.pax) mit]))
        ?:  ?=({@ *} tan)  (error:he tan)
        =+  `can/(map path (unit mime))`(malt tan)
        ?~  hez
          (error:he %ergo-no-hez ~)
        ?:  ?=($| -.gon.dat)
          +>.$
        =+  mus=(must-ergo (turn ~(tap by erg.dat) head))
        =<  done:he
        %-  emil
        %+  turn  ~(tap by mus)
        |=  {pot/term len/@ud pak/(set path)}
        :*  u.hez  %give  %ergo  pot
            %+  turn  ~(tap in pak)
            |=  pax/path
            [(slag len pax) (~(got by can) pax)]
        ==
      ::
      ::::::::::::::::::::::::::::::::::::::::::::::::::::::::::::::::::::::::
      ::
      ::  This core is a small set of helper functions to assist in merging.
      ::
      ::::::::::::::::::::::::::::::::::::::::::::::::::::::::::::::::::::::::
      ++  he
        |%
        ::
        ::  Assert that we're goig to be returning something, and set don to
        ::  true, so that ++abet knows we're done.
        ::
        ++  done
          ^+  ..he
          ?<  ?=($| -.gon.dat)
          ..he(don |)
        ::
        ::  Cancel the merge gracefully and produce an error.
        ::
        ++  error
          |=  {err/term tan/(list tank)}
          ^+  ..he
          ..he(don |, gon.dat [%| err >ali< >bob< >cas.dat< >gem.dat< tan])
        ::
        ::  Create a silk to turn a lobe into a blob.
        ::
        ::  We short-circuit if we already have the content somewhere.
        ::
        ++  merge-lobe-to-silk
          |=  {pax/path lob/lobe}
          ^-  silk:ford
          =+  hat=q.ali.dat
          =+  hot=q.bob.dat
          =+  ^=  lal
              %+  biff  alh
              |=  had/dome
              (~(get by q:(tako-to-yaki (~(got by hit.had) let.had))) pax)
          =+  lol=(~(get by hot) pax)
          |-  ^-  silk:ford
          ?:  =([~ lob] lol)
            =+  (need (need (read-x let.dom pax)))
            ?>  ?=($& -<)
            [%$ p.-]
          ?:  =([~ lob] lal)
            [%$ +:(need fil.ank:(descend-path:(zu ank:(need alh)) pax))]
          =+  bol=(~(got by lat.ran) lob)
          ?-  -.bol
            $direct     (page-to-silk q.bol)
            $delta      [%pact $(lob q.q.bol) (page-to-silk r.bol)]
          ==
        ::
        ::  Find the most recent common ancestor(s).
        ::
        ++  find-merge-points
          |=  {p/yaki q/yaki}                           ::  maybe need jet
          ^-  (set yaki)
          %-  reduce-merge-points
          =+  r=(reachable-takos r.p)
          |-  ^-  (set yaki)
          ?:  (~(has in r) r.q)  (~(put in *(set yaki)) q)
          %+  roll  p.q
          |=  {t/tako s/(set yaki)}
          ?:  (~(has in r) t)
            (~(put in s) (tako-to-yaki t))              ::  found
          (~(uni in s) ^$(q (tako-to-yaki t)))          ::  traverse
        ::
        ::  Helper for ++find-merge-points.
        ::
        ++  reduce-merge-points
          |=  unk/(set yaki)                            ::  maybe need jet
          =|  gud/(set yaki)
          =+  ^=  zar
              ^-  (map tako (set tako))
              %+  roll  ~(tap in unk)
              |=  {yak/yaki qar/(map tako (set tako))}
              (~(put by qar) r.yak (reachable-takos r.yak))
          |-
          ^-  (set yaki)
          ?~  unk  gud
          =+  bun=(~(del in `(set yaki)`unk) n.unk)
          ?:  %+  levy  ~(tap by (~(uni in gud) bun))
              |=  yak/yaki
              !(~(has in (~(got by zar) r.yak)) r.n.unk)
            $(gud (~(put in gud) n.unk), unk bun)
          $(unk bun)
        --
      --
    --
  --
--
::::::::::::::::::::::::::::::::::::::::::::::::::::::::::::::::::::::::::::::
::              section 4cA, filesystem vane
::
::  This is the arvo interface vane.  Our formal state is a `++raft`, which
::  has five components:
::
::  --  `fat` is the state for all local desks.
::  --  `hoy` is the state for all foreign desks.
::  --  `ran` is the global, hash-addressed object store.
::  --  `mon` is the set of mount points in unix.
::  --  `hez` is the duct to the unix sync.
::
::::::::::::::::::::::::::::::::::::::::::::::::::::::::::::::::::::::::::::::
=|                                                    ::  instrument state
    $:  $0                                            ::  vane version
        ruf/raft                                      ::  revision tree
    ==                                                ::
|=  {now/@da eny/@ ski/sley}                          ::  activate
^?                                                    ::  opaque core
|%                                                    ::
++  call                                              ::  handle request
  |=  $:  hen/duct
          hic/(hypo (hobo task:able))
      ==
  =*  req  q.hic
  =>  %=    .                                         ::  XX temporary
          req
        ^-  task:able
        ?:  ?=($soft -.req)
          =+
          ~|([%bad-soft (@t -.p.req)] ((soft task:able) p.req))
          ?~  -
            ~&  [%bad-softing (@t -.p.req)]  !!
          u.-
        ?:  (~(nest ut -:!>(*task:able)) | p.hic)  req
        ~&  [%clay-call-flub (@tas `*`-.req)]
        ((hard task:able) req)
      ==
  ^+  [p=*(list move) q=..^$]
  ?-    -.req
      $boat
    :_  ..^$
    [hen %give %hill (turn ~(tap by mon.ruf) head)]~
  ::.
      $cred
    =.  cez.ruf
      ?~  cew.req  (~(del by cez.ruf) nom.req)
      (~(put by cez.ruf) nom.req cew.req)
    ::  wake all desks, a request may have been affected.
    =|  mos/(list move)
    =+  rom=(fall (~(get by fat.ruf) our.req) *room)
    =+  des=~(tap in ~(key by dos.rom))
    |-
    ?~  des  [[[hen %give %mack ~] mos] ..^^$]
    =+  den=((de now hen ruf) [. .]:our.req i.des)
    =^  mor  ruf
      =<  abet:wake
      ?:  ?=(^ cew.req)  den
      (forget-crew:den nom.req)
    $(des t.des, mos (weld mos mor))
  ::
      $crew
    [[hen %give %cruz cez.ruf]~ ..^$]
  ::
      $crow
    =+  rom=(fall (~(get by fat.ruf) our.req) *room)
    =+  des=~(tap by dos.rom)
    =|  rus/(map desk {r/regs w/regs})
    |^
      ?~  des  [[hen %give %croz rus]~ ..^^$]
      =+  per=(filter-rules per.q.i.des)
      =+  pew=(filter-rules pew.q.i.des)
      =?  rus  |(?=(^ per) ?=(^ pew))
        (~(put by rus) p.i.des per pew)
      $(des t.des)
    ::
    ++  filter-rules
      |=  pes/regs
      ^+  pes
      =-  (~(gas in *regs) -)
      %+  skim  ~(tap by pes)
      |=  {p/path r/rule}
      (~(has in who.r) |+nom.req)
    --
  ::
      $drop
    =^  mos  ruf
      =+  den=((de now hen ruf) [. .]:our.req des.req)
      abet:drop-me:den
    [mos ..^$]
  ::
      $info
    ?:  =(%$ des.req)
      [~ ..^$]
    =^  mos  ruf
      =+  den=((de now hen ruf) [. .]:our.req des.req)
      abet:(edit:den now dit.req)
    [mos ..^$]
  ::
      $init
    :_  %_    ..^$
            fat.ruf
          ?<  (~(has by fat.ruf) our.req)
          (~(put by fat.ruf) our.req [-(hun hen)]:[*room .])
        ==
    =+  [bos=(sein:title our.req) can=(clan:title our.req)]
    %-  zing  ^-  (list (list move))
    :~  ?:  =(bos our.req)  ~
        [hen %pass /init-merge %c %merg our.req %base bos %kids da+now %init]~
    ::
        ~
    ==
  ::
      $into
    =.  hez.ruf  `hen
    :_  ..^$
    =+  bem=(~(get by mon.ruf) des.req)
    ?:  &(?=($~ bem) !=(%$ des.req))
      ~|([%bad-mount-point-from-unix des.req] !!)
    =+  ^-  bem/beam
        ?^  bem
          u.bem
        [[?>(?=(^ fat.ruf) p.n.fat.ruf) %base %ud 1] ~]
    =+  rom=(~(get by fat.ruf) p.bem)
    ?~  rom
      ~
    =+  dos=(~(get by dos.u.rom) q.bem)
    ?~  dos
      ~
    ?:  =(0 let.dom.u.dos)
      =+  cos=(mode-to-soba ~ s.bem all.req fis.req)
      =+  ^-  {one/(list {path miso}) two/(list {path miso})}
          %+  skid  cos
          |=  {a/path b/miso}
          ?&  ?=($ins -.b)
              ?=($mime p.p.b)
              ?=({$hoon $~} (slag (dec (lent a)) a))
          ==
      :~  [hen %pass /one %c %info p.bem q.bem %& one]
          [hen %pass /two %c %info p.bem q.bem %& two]
      ==
    =+  yak=(~(got by hut.ran.ruf) (~(got by hit.dom.u.dos) let.dom.u.dos))
    =+  cos=(mode-to-soba q.yak (flop s.bem) all.req fis.req)
    [hen %pass /both %c %info p.bem q.bem %& cos]~
  ::
      $merg                                               ::  direct state up
    ?:  =(%$ des.req)
      [~ ..^$]
    =^  mos  ruf
      =+  den=((de now hen ruf) [. .]:our.req des.req)
      abet:abet:(start:(me:ze:den [her.req dem.req] ~ &) cas.req how.req)
    [mos ..^$]
  ::
      $mont
    =.  hez.ruf  ?^(hez.ruf hez.ruf `[[%$ %sync ~] ~])
    =+  pot=(~(get by mon.ruf) des.req)
    ?^  pot
      ~&  [%already-mounted pot]
      [~ ..^$]
    =*  bem  bem.req
    =.  mon.ruf
      (~(put by mon.ruf) des.req [p.bem q.bem r.bem] s.bem)
    =+  yar=(~(get by fat.ruf) p.bem)
    ?~  yar
      [~ ..^$]
    =+  dos=(~(get by dos.u.yar) q.bem)
    ?~  dos
      [~ ..^$]
    =^  mos  ruf
      =+  den=((de now hen ruf) [. .]:p.bem q.bem)
      abet:(mont:den des.req bem)
    [mos ..^$]
  ::
      $dirk
    ?~  hez.ruf
      ~&  %no-sync-duct
      [~ ..^$]
    ?.  (~(has by mon.ruf) des.req)
      ~&  [%not-mounted des.req]
      [~ ..^$]
    :-  ~[[u.hez.ruf %give %dirk des.req]]
        ..^$
  ::
      $ogre
    ?~  hez.ruf
      ~&  %no-sync-duct
      [~ ..^$]
    =*  pot  pot.req
    ?@  pot
      ?.  (~(has by mon.ruf) pot)
        ~&  [%not-mounted pot]
        [~ ..^$]
      :_  ..^$(mon.ruf (~(del by mon.ruf) pot))
      [u.hez.ruf %give %ogre pot]~
    :_  %_    ..^$
            mon.ruf
          %-  molt
          %+  skip  ~(tap by mon.ruf)
          (corl (cury test pot) tail)
        ==
    %+  turn
      (skim ~(tap by mon.ruf) (corl (cury test pot) tail))
    |=  {pon/term bem/beam}
    [u.hez.ruf %give %ogre pon]
  ::
      $perm
    =^  mos  ruf
      ::TODO  after new boot system, just use our from global.
      =+  den=((de now hen ruf) [. .]:our.req des.req)
      abet:(perm:den pax.req rit.req)
    [mos ..^$]
  ::
      ?($warp $werp)
    =^  for  req
      ?:  ?=($warp -.req)
        [~ req]
      :_  [%warp wer.req rif.req]
      ?:  =(who.req p.wer.req)  ~
      `who.req
    ?>  ?=($warp -.req)
    =*  rif  rif.req
    =^  mos  ruf
      =+  den=((de now hen ruf) wer.req p.rif)
      =<  abet
      ?~  q.rif
        cancel-request:den
      (start-request:den for u.q.rif)
    [mos ..^$]
  ::
      $went
    ::  this won't happen until we send responses.
    !!
  ::
      $west
    =*  wer  wer.req
    =*  pax  pax.req
    ?:  ?=({$question *} pax)
      =+  ryf=((hard riff) res.req)
      :_  ..^$
      :~  [hen %give %mack ~]
          :-  hen
          :^  %pass  [(scot %p p.wer) (scot %p q.wer) t.pax]
            %c
          [%werp q.wer [p.wer p.wer] ryf]
      ==
    ?>  ?=({$answer @ @ $~} pax)
    =+  syd=(slav %tas i.t.pax)
    =+  inx=(slav %ud i.t.t.pax)
    =^  mos  ruf
      =+  den=((de now hen ruf) wer syd)
      abet:(take-foreign-update:den inx ((hard (unit rand)) res.req))
    [[[hen %give %mack ~] mos] ..^$]
  ::
      $wegh
    :_  ..^$  :_  ~
    :^  hen  %give  %mass
    :-  %clay
    :-  %|
    :~  domestic+[%& fat.ruf]
        foreign+[%& hoy.ruf]
        :-  %object-store  :-  %|
        :~  commits+[%& hut.ran.ruf]
            blobs+[%& lat.ran.ruf]
        ==
    ==
  ==
::
::  All timers are handled by `%behn` nowadays.
++  doze
  |=  {now/@da hen/duct}
  ^-  (unit @da)
  ~
::
++  load
  =>  |%
      ++  axle  $%({$0 ruf/raft})
      --
  |=  old/axle
  ^+  ..^$
  ?-  -.old
    $0  ..^$(ruf ruf.old)
  ==
::
++  scry                                              ::  inspect
  |=  {fur/(unit (set monk)) ren/@tas why/shop syd/desk lot/coin tyl/path}
  ^-  (unit (unit cage))
  ?.  ?=($& -.why)  ~
  =*  his  p.why
  ::  ~&  scry+[ren `path`[(scot %p his) syd ~(rent co lot) tyl]]
  ::  =-  ~&  %scry-done  -
  =+  got=(~(has by fat.ruf) his)
  =+  luk=?.(?=($$ -.lot) ~ ((soft case) p.lot))
  ?~  luk  [~ ~]
  ?:  =(%$ ren)
    [~ ~]
  =+  run=((soft care) ren)
  ?~  run  [~ ~]
  ::TODO  if it ever gets filled properly, pass in the full fur.
  =/  for/(unit ship)
    %-  ~(rep in (fall fur ~))
    |=  {m/monk s/(unit ship)}
    ?^  s  s
    ?:  ?=($| -.m)  ~
    ?:  =(p.m his)  ~
    `p.m
  =+  den=((de now [/scryduct ~] ruf) [. .]:his syd)
  =+  (aver:den for u.run u.luk tyl)
  ?~  -               -
  ?~  u.-             -
  ?:  ?=($& -.u.u.-)  ``p.u.u.-
  ~
::
++  stay  [%0 ruf]
++  take                                              ::  accept response
  |=  {tea/wire hen/duct hin/(hypo sign)}
  ^+  [p=*(list move) q=..^$]
  ?:  ?=({$merge @ @ @ @ @ $~} tea)
    ?>  ?=(?($writ $made) +<.q.hin)
    =+  our=(slav %p i.t.tea)
    =*  syd  i.t.t.tea
    =+  her=(slav %p i.t.t.t.tea)
    =*  sud  i.t.t.t.t.tea
    =*  sat  i.t.t.t.t.t.tea
    =+  dat=?-(+<.q.hin $writ [%& p.q.hin], $made [%| q.q.hin])
    =+  ^-  kan/(unit dome)
        %+  biff  (~(get by fat.ruf) her)
        |=  room
        %+  bind  (~(get by dos) sud)
        |=  dojo
        dom
    =^  mos  ruf
      =+  den=((de now hen ruf) [. .]:our syd)
      abet:abet:(route:(me:ze:den [her sud] kan |) sat dat)
    [mos ..^$]
  ?:  ?=({$blab care @ @ *} tea)
    ?>  ?=($made +<.q.hin)
    ?.  ?=($& -.q.q.hin)
      ~|  %blab-fail
      ~>  %mean.|.(?+(-.q.q.hin -.q.q.hin $| p.q.q.hin))
      !!                              ::  interpolate ford fail into stack trace
    :_  ..^$  :_  ~
    :*  hen  %give  %writ  ~
        ^-  {care case @tas}
        [i.t.tea ((hard case) +>:(slay i.t.t.tea)) i.t.t.t.tea]
    ::
        `path`t.t.t.t.tea
        `cage`p.q.q.hin
    ==
  ?-    -.+.q.hin
  ::
      $crud
    [[[hen %slip %d %flog +.q.hin] ~] ..^$]
  ::
      $made
    ?~  tea  !!
    ?+    -.tea  !!
        $inserting
      ?>  ?=({@ @ @ $~} t.tea)
      =+  our=(slav %p i.t.tea)
      =+  syd=(slav %tas i.t.t.tea)
      =+  wen=(slav %da i.t.t.t.tea)
      =^  mos  ruf
        =+  den=((de now hen ruf) [. .]:our syd)
        abet:(take-inserting:den wen q.q.hin)
      [mos ..^$]
    ::
        $diffing
      ?>  ?=({@ @ @ $~} t.tea)
      =+  our=(slav %p i.t.tea)
      =+  syd=(slav %tas i.t.t.tea)
      =+  wen=(slav %da i.t.t.t.tea)
      =^  mos  ruf
        =+  den=((de now hen ruf) [. .]:our syd)
        abet:(take-diffing:den wen q.q.hin)
      [mos ..^$]
    ::
        $castifying
      ?>  ?=({@ @ @ $~} t.tea)
      =+  our=(slav %p i.t.tea)
      =+  syd=(slav %tas i.t.t.tea)
      =+  wen=(slav %da i.t.t.t.tea)
      =^  mos  ruf
        =+  den=((de now hen ruf) [. .]:our syd)
        abet:(take-castify:den wen q.q.hin)
      [mos ..^$]
    ::
        $mutating
      ?>  ?=({@ @ @ $~} t.tea)
      =+  our=(slav %p i.t.tea)
      =+  syd=(slav %tas i.t.t.tea)
      =+  wen=(slav %da i.t.t.t.tea)
      =^  mos  ruf
        =+  den=((de now hen ruf) [. .]:our syd)
        abet:(take-mutating:den wen q.q.hin)
      [mos ..^$]
    ::
        $patching
      ?>  ?=({@ @ $~} t.tea)
      =+  our=(slav %p i.t.tea)
      =+  syd=(slav %tas i.t.t.tea)
      =^  mos  ruf
        =+  den=((de now hen ruf) [. .]:our syd)
        abet:(take-patch:den q.q.hin)
      [mos ..^$]
    ::
        $ergoing
      ?>  ?=({@ @ $~} t.tea)
      =+  our=(slav %p i.t.tea)
      =+  syd=(slav %tas i.t.t.tea)
      =^  mos  ruf
        =+  den=((de now hen ruf) [. .]:our syd)
        abet:(take-ergo:den q.q.hin)
      [mos ..^$]
    ::
        $foreign-plops
      ?>  ?=({@ @ @ @ $~} t.tea)
      =+  our=(slav %p i.t.tea)
      =+  her=(slav %p i.t.t.tea)
      =*  syd  i.t.t.t.tea
      =+  lem=(slav %da i.t.t.t.t.tea)
      =^  mos  ruf
        =+  den=((de now hen ruf) [our her] syd)
        abet:(take-foreign-plops:den ?~(lem ~ `lem) q.q.hin)
      [mos ..^$]
    ::
        $foreign-x
      ?>  ?=({@ @ @ @ @ *} t.tea)
      =+  our=(slav %p i.t.tea)
      =+  her=(slav %p i.t.t.tea)
      =+  syd=(slav %tas i.t.t.t.tea)
      =+  car=((hard care) i.t.t.t.t.tea)
      =+  ^-  cas/case
          =+  (slay i.t.t.t.t.t.tea)
          ?>  ?=({$~ $$ case} -)
          ->+
      =*  pax  t.t.t.t.t.t.tea
      =^  mos  ruf
        =+  den=((de now hen ruf) [our her] syd)
        abet:(take-foreign-x:den car cas pax q.q.hin)
      [mos ..^$]
    ==
  ::
      $mere
    ?:  ?=($& -.p.+.q.hin)
      ~&  'initial merge succeeded'
      [~ ..^$]
    ~>  %slog.
        :^  0  %rose  [" " "[" "]"]
        :^    leaf+"initial merge failed"
            leaf+"my most sincere apologies"
          >p.p.p.+.q.hin<
        q.p.p.+.q.hin
    [~ ..^$]
  ::
      $note  [[hen %give +.q.hin]~ ..^$]
      $wake
    ~|  %why-wakey  !!
    ::  =+  dal=(turn ~(tap by fat.ruf) |=([a=@p b=room] a))
    ::  =|  mos=(list move)
    ::  |-  ^-  [p=(list move) q=_..^^$]
    ::  ?~  dal  [mos ..^^$]
    ::  =+  une=(un i.dal now hen ruf)
    ::  =^  som  une  wake:une
    ::  $(dal t.dal, ruf abet:une, mos (weld som mos))
  ::
      $writ
    ?>  ?=({@ @ *} tea)
    ~|  i=i.tea
    ~|  it=i.t.tea
    =+  our=(slav %p i.tea)
    =+  him=(slav %p i.t.tea)
    :_  ..^$
    :~  :*  hen  %pass  /writ-want  %a
            %want  [our him]  [%c %answer t.t.tea]
            (bind p.+.q.hin rant-to-rand)
        ==
    ==
  ::
      $send
    [[[hen %give +.q.hin] ~] ..^$]
  ::
      $woot
    [~ ..^$]
    :: ?~  r.q.hin  [~ ..^$]
    :: ~&  [%clay-lost p.q.hin r.q.hin tea]
    :: [~ ..^$]
  ==
::
++  rant-to-rand
  |=  rant
  ^-  rand
  [p q [p q.q]:r]
::
++  mode-to-soba
  |=  {hat/(map path lobe) pax/path all/? mod/mode}
  ^-  soba
  %+  weld
    ^-  (list (pair path miso))
    ?.  all
      ~
    =+  mad=(malt mod)
    =+  len=(lent pax)
    =+  ^-  descendants/(list path)
        %+  turn
          %+  skim  ~(tap by hat)
          |=  {paf/path lob/lobe}
          =(pax (scag len paf))
        |=  {paf/path lob/lobe}
        (slag len paf)
    %+  murn
      descendants
    |=  pat/path
    ^-  (unit (pair path {$del $~}))
    ?:  (~(has by mad) pat)
      ~
    `[(weld pax pat) %del ~]
  ^-  (list (pair path miso))
  %+  murn  mod
  |=  {pat/path mim/(unit mime)}
  ^-  (unit (pair path miso))
  =+  paf=(weld pax pat)
  ?~  mim
    =+  (~(get by hat) paf)
    ?~  -
      ~&  [%deleting-already-gone pax pat]
      ~
    `[paf %del ~]
  =+  (~(get by hat) paf)
  ?~  -
    `[paf %ins %mime -:!>(*mime) u.mim]
  `[paf %mut %mime -:!>(*mime) u.mim]
--<|MERGE_RESOLUTION|>--- conflicted
+++ resolved
@@ -44,18 +44,10 @@
 ::
 ::  Type of request.
 ::
-<<<<<<< HEAD
-::  %d produces a set of desks, %u checks for existence, %v produces a ++dome of
-::  all desk data, %w gets a revision number/date, %x gets file contents,
-::  %y gets a directory listing, and %z gets a recursive hash of the file
-::  contents and children.
-=======
 ::  %d produces a set of desks, %p gets file permissions, %u checks for
-::  existence, %v produces a ++dome of all desk data, %w with a time or label
-::  case gets the aeon at that case, %w with a number case is not recommended,
-::  %x gets file contents, %y gets a directory listing, and %z gets a recursive
-::  hash of the file contents and children.
->>>>>>> d1a201cf
+::  existence, %v produces a ++dome of all desk data, %w gets a revision
+::  number/date, %x gets file contents, %y gets a directory listing, and %z gets
+::  a recursive hash of the file contents and children.
 ::
 :: ++  care  ?($d $p $u $v $w $x $y $z)
 ::
@@ -2365,43 +2357,6 @@
         $delta     (~(put in $(lob q.q.gar)) lob)
       ==
     ::
-<<<<<<< HEAD
-=======
-    ::  Should be refactored, is only called form `++read`, and even then it
-    ::  can't be called with `$v` as the care, so it's really just a crash.
-    ::
-    ::  To be clear the refactoring should start at ++read-at-aeon and probably
-    ::  eliminate ++read and ++query
-    ::
-    ++  query                                           ::    query:ze
-      |=  ren/$?($p $u $v $x $y $z)                     ::  endpoint query
-      ^-  (unit cage)
-      ?-  ren
-        $p  !!
-        $u  !!  ::  [~ %null [%atom %n] ~]
-        $v  [~ %dome !>(dom)]
-        $x  !!  ::  ?~(q.ank.dom ~ [~ q.u.q.ank.dom])
-        $y  !!  ::  [~ %arch !>(as-arch)]
-        $z  !!  ::  [~ %ankh !>(ank.dom)]
-      ==
-    ::
-    ::  See ++query.
-    ::
-    ++  read                                            ::    read:ze
-      |=  mun/mood                                      ::  read at point
-      ^-  (unit cage)
-      ?:  ?=($d p.mun)
-        ~&  %dead-d  ~
-      ?:  ?=($v p.mun)
-        [~ %dome !>(dom)]                               ::  dead code
-      ?:  &(?=($w p.mun) !?=($ud -.q.mun))
-        ?^(r.mun ~ [~ %aeon !>(let.dom)])               ::  dead code
-      ?:  ?=($w p.mun)
-        =+  ^=  yak
-            %-  aeon-to-yaki
-            let.dom
-        ?^(r.mun ~ !!) :: [~ %w !>([t.yak (forge-nori yak)])])-all
-      (query(ank.dom ank:(descend-path:(zu ank.dom) r.mun)) p.mun) ::  dead code
     ::
     ::  Gets the permissions that apply to a particular node.
     ::
@@ -2410,7 +2365,7 @@
     ::  we default to fully private (empty whitelist).
     ::
     ++  read-p
-      |=  pax/path
+      |=  {aeon pax/path}
       ^-  (unit (unit (each cage lobe)))
       =-  [~ ~ %& %noun !>(-)]
       :-  (read-p-in pax per.red)
@@ -2462,7 +2417,6 @@
       ?:  ?=($& -.w)  =(p.w who)
       (~(has in (fall (~(get by cez) p.w) ~)) who)
     ::
->>>>>>> d1a201cf
     ::  Checks for existence of a node at an aeon.
     ::
     ::  This checks for existence of content at the node, and does *not* look
@@ -2622,64 +2576,28 @@
     ++  read-at-aeon                                    ::    read-at-aeon:ze
       |=  {for/(unit ship) yon/aeon mun/mood}           ::  seek and read
       ^-  (unit (unit (each cage lobe)))
-<<<<<<< HEAD
+      ?.  |(?=($~ for) (may-read u.for p.mun yon r.mun))
+        ~
       ?-    p.mun
           $w
         ?.  ?=($ud -.q.mun)  ?^(r.mun ~ [~ ~ %& %aeon !>(yon)])
         (bind (read-w yon r.mun) (lift |=(a/cage [%& a])))
       ::
           $d
-=======
-      ?.  |(?=($~ for) (may-read u.for p.mun yon r.mun))
-        ~
-      ?:  &(?=($w p.mun) !?=($ud -.q.mun))              ::  NB only her speed
-        ?^(r.mun [~ ~] [~ ~ %& %aeon !>(yon)])
-      ?:  ?=($d p.mun)
->>>>>>> d1a201cf
         =+  rom=(~(get by fat.ruf) her)
         ?~  rom
           ~&(%null-rom-cd [~ ~])
         ?^  r.mun
           ~&(%no-cd-path [~ ~])
         [~ ~ %& %noun !>(~(key by dos.u.rom))]
-<<<<<<< HEAD
-      ::
+      ::
+          $p  (read-p yon r.mun)
           $u  (read-u yon r.mun)
           $v  (bind (read-v yon r.mun) (lift |=(a/cage [%& a])))
           $x  (read-x yon r.mun)
           $y  (bind (read-y yon r.mun) (lift |=(a/cage [%& a])))
           $z  (bind (read-z yon r.mun) (lift |=(a/cage [%& a])))
       ==
-=======
-      ?:  ?=($p p.mun)
-        (read-p r.mun)
-      ?:  ?=($u p.mun)
-        (read-u yon r.mun)
-      ?:  ?=($v p.mun)
-        (bind (read-v yon r.mun) (lift |=(a/cage [%& a])))
-      ?:  ?=($x p.mun)
-        (read-x yon r.mun)
-      ?:  ?=($y p.mun)
-        ::  =-  ~&  :*  %dude-someones-getting-curious
-        ::              mun=mun
-        ::              yon=yon
-        ::              our=our
-        ::              her=her
-        ::              syd=syd
-        ::              hep=-
-        ::          ==
-        ::      -
-        (bind (read-y yon r.mun) (lift |=(a/cage [%& a])))
-      ?:  ?=($z p.mun)
-        (bind (read-z yon r.mun) (lift |=(a/cage [%& a])))
-      %+  bind
-        (rewind yon)
-      |=  a/(unit _+>.$)
-      ^-  (unit (each cage lobe))
-      ?~  a
-        ~
-      `(unit (each cage lobe))`(bind (read:u.a mun) |=(a/cage [%& a]))
->>>>>>> d1a201cf
     ::
     ::  Stubbed out, should be removed in the refactoring mentioned in ++query.
     ::
