::  clay (4c), revision control
::
::  This is split in three top-level sections:  structure definitions, main
::  logic, and arvo interface.
::
::::::::::::::::::::::::::::::::::::::::::::::::::::::::::::::::::::::::::::::
::
::  Here are the structures.  `++raft` is the formal arvo state.  It's also
::  worth noting that many of the clay-related structures are defined in zuse.
::
::::::::::::::::::::::::::::::::::::::::::::::::::::::::::::::::::::::::::::::
|=  pit/vase
=,  clay
=>  |%
++  aeon  @ud                                           ::  version number
::
::  Recursive structure of a desk's data.
::
::  We keep an ankh only for the current version of local desks.  Everywhere
::  else we store it as (map path lobe).
::
++  ankh                                                ::  expanded node
  $~  [~ ~]
  $:  fil/(unit {p/lobe q/cage})                        ::  file
      dir/(map @ta ankh)                                ::  folders
  ==                                                    ::
::
::  Part of ++mery, representing the set of changes between the mergebase and
::  one of the desks being merged.
::
::  --  `new` is the set of files in the new desk and not in the mergebase.
::  --  `cal` is the set of changes in the new desk from the mergebase except
::      for any that are also in the other new desk.
::  --  `can` is the set of changes in the new desk from the mergebase and that
::      are also in the other new desk (potential conflicts).
::  --  `old` is the set of files in the mergebase and not in the new desk.
::
++  cane
  $:  new/(map path lobe)
      cal/(map path lobe)
      can/(map path cage)
      old/(map path ~)
  ==
::
::  Type of request.
::
::  %d produces a set of desks, %p gets file permissions, %u checks for
::  existence, %v produces a ++dome of all desk data, %w with a time or label
::  case gets the aeon at that case, %w with a number case is not recommended,
::  %x gets file contents, %y gets a directory listing, and %z gets a recursive
::  hash of the file contents and children.
::
:: ++  care  ?($d $p $u $v $w $x $y $z)
::
::  Keeps track of subscribers.
::
::  A map of requests to a set of all the subscribers who should be notified
::  when the request is filled/updated.
::
++  cult  (jug wove duct)
::
::  Domestic desk state.
::
::  Includes subscriber list, dome (desk content), possible commit state (for
::  local changes), possible merge state (for incoming merges), and permissions.
::
++  dojo
  $:  qyx/cult                                          ::  subscribers
      dom/dome                                          ::  desk state
      dok/(unit dork)                                   ::  commit state
      mer/(unit mery)                                   ::  merge state
      per/regs                                          ::  read perms per path
      pew/regs                                          ::  write perms per path
  ==
::
::  Desk state.
::
::  Includes a checked-out ankh with current content, most recent version, map
::  of all version numbers to commit hashes (commits are in hut.rang), and map
::  of labels to version numbers.
::
++  dome
  $:  ank/ankh                                          ::  state
      let/aeon                                          ::  top id
      hit/(map aeon tako)                               ::  versions by id
      lab/(map @tas aeon)                               ::  labels
  ==                                                    ::
::
::  Commit state.
::
::  --  `del` is the paths we're deleting.
::  --  `ink` is the insertions of hoon files (short-circuited for
::      bootstrapping).
::  --  `ins` is all the other insertions.
::  --  `dig` is all the %dif changes (i.e. we were given a diff to apply).
::  --  `dif` is the diffs in `dig` applied to their files.
::  --  `muc` is all the %mut changes (i.e. we were give a new version of a
::      file).
::  --  `muh` is the hashes of all the new content in `muc`.
::  --  `mut` is the diffs between `muc` and the original files.
::  --  `mim` is a cache of all new content that came with a mime mark.  Often,
::      we need to convert to mime anyway to send to unix, so we just keep it
::      around.
::
++  dork                                                ::  diff work
  $:  del/(list path)                                   ::  deletes
      ink/(list (pair path cage))                       ::  hoon inserts
      ins/(unit (list (pair path cage)))                ::  inserts
      dig/(map path cage)                               ::  store diffs
      dif/(unit (list (trel path lobe cage)))           ::  changes
      muc/(map path cage)                               ::  store mutations
      muh/(map path lobe)                               ::  store hashes
      mut/(unit (list (trel path lobe cage)))           ::  mutations
      mim/(map path mime)                               ::  mime cache
  ==                                                    ::
::
::  Hash of a blob, for lookup in the object store (lat.ran)
::
++  lobe  @uvI                                          ::  blob ref
::
::  Merge state.
::
::  Merges are said to be from 'ali' to 'bob'.  See ++me for more details.
::
::  --  `sor` is the urbit and desk of ali.
::  --  `hen` is the duct that instigated the merge.
::  --  `gem` is the merge strategy.  These are described in `++fetched-ali`.
::  --  `wat` is the current step of the merge process.
::  --  `cas` is the case in ali's desk that we're merging from.
::  --  `ali` is the commit from ali's desk.
::  --  `bob` is the commit from bob's desk.
::  --  `bas` is the commit from the mergebase.
::  --  `dal` is the set of changes from the mergebase to ali's desk.
::  --  `dob` is the set of changes from the mergebase to bob's desk.
::      Check ++cane for more details on these two
::  --  `bof` is the set of changes to the same files in ali and bob.  Null for
::      a file means a conflict while a cage means the diffs have been merged.
::  --  `bop` is the result of patching the original files with the above merged
::      diffs.
::  --  `new` is the newly-created commit.
::  --  `ank` is the ankh for the new state.
::  --  `erg` is the sets of files that should be told to unix.  True means to
::      write the file while false means to delete the file.
::  --  `gon` is the return value of the merge.  On success we produce a set of
::      the paths that had conflicting changes.  On failure we produce an error
::      code and message.
::
++  mery                                                ::  merge state
  $:  sor/(pair ship desk)                              ::  merge source
      hen/duct                                          ::  formal source
      gem/germ                                          ::  strategy
      wat/wait                                          ::  waiting on
      cas/case                                          ::  ali's case
      ali/yaki                                          ::  ali's commit
      bob/yaki                                          ::  bob's commit
      bas/yaki                                          ::  mergebase
      dal/cane                                          ::  diff(bas,ali)
      dob/cane                                          ::  diff(bas,bob)
      bof/(map path (unit cage))                        ::  conflict diffs
      bop/(map path cage)                               ::  conflict patches
      new/yaki                                          ::  merge(dal,dob)
      ank/ankh                                          ::  new state
      erg/(map path ?)                                  ::  ergoable changes
      gon/(each (set path) (pair term (list tank)))     ::  return value
  ==                                                    ::
::
::  New desk data.
::
::  Sent to other ships to update them about a particular desk.  Includes a map
::  of all new aeons to hashes of their commits, the most recent aeon, and sets
::  of all new commits and data.
::
++  nako                                                ::  subscription state
  $:  gar/(map aeon tako)                               ::  new ids
      let/aeon                                          ::  next id
      lar/(set yaki)                                    ::  new commits
      bar/(set plop)                                    ::  new content
  ==                                                    ::
::
::  Formal vane state.
::
::  --  `fat` is a collection of our domestic ships.
::  --  `hoy` is a collection of foreign ships where we know something about
::      their clay.
::  --  `ran` is the object store.
::  --  `mon` is a collection of mount points (mount point name to urbit
::      location).
::  --  `hez` is the unix duct that %ergo's should be sent to.
::  --  `cez` is a collection of named permission groups.
::
++  raft                                                ::  filesystem
  $:  fat/(map ship room)                               ::  domestic
      hoy/(map ship rung)                               ::  foreign
      ran/rang                                          ::  hashes
      mon/(map term beam)                               ::  mount points
      hez/(unit duct)                                   ::  sync duct
      cez/(map @ta crew)                                ::  permission groups
  ==                                                    ::
::
::  Object store.
::
::  Maps of commit hashes to commits and content hashes to content.
::
++  rang                                                ::
  $:  hut/(map tako yaki)                               ::
      lat/(map lobe blob)                               ::
  ==                                                    ::
::
::  Unvalidated response to a request.
::
::  Like a ++rant, but with a page of data rather than a cage of it.
::
++  rand                                                ::  unvalidated rant
          $:  p/{p/care q/case r/@tas}                  ::  clade release book
              q/path                                    ::  spur
              r/page                                    ::  data
          ==                                            ::
::
::  Generic desk state.
::
::  --  `lim` is the most recent date we're confident we have all the
::      information for.  For local desks, this is always `now`.  For foreign
::      desks, this is the last time we got a full update from the foreign
::      urbit.
::  --  `ref` is a possible request manager.  For local desks, this is null.
::      For foreign desks, this keeps track of all pending foreign requests
::      plus a cache of the responses to previous requests.
::  --  `qyx` is the set of subscriptions, with listening ducts. These
::      subscriptions exist only until they've been filled.
::  --  `dom` is the actual state of the filetree.  Since this is used almost
::      exclusively in `++ze`, we describe it there.
::  --  `dok` is a possible set of outstanding requests to ford to perform
::      various tasks on commit.  This is null iff we're not in the middle of
::      a commit.
::  --  `mer` is the state of a possible pending merge.  This is null iff
::      we're not in the middle of a merge.  Since this is used almost
::      exclusively in `++me`, we describe it there.
::
++  rede                                                ::  universal project
          $:  lim/@da                                   ::  complete to
              ref/(unit rind)                           ::  outgoing requests
              qyx/cult                                  ::  subscribers
              dom/dome                                  ::  revision state
              dok/(unit dork)                           ::  outstanding diffs
              mer/(unit mery)                           ::  outstanding merges
              per/regs                                  ::  read perms per path
              pew/regs                                  ::  write perms per path
          ==                                            ::
::
::  Foreign request manager.
::
::  When we send a request to a foreign ship, we keep track of it in here.  This
::  includes a request counter, a map of request numbers to requests, a reverse
::  map of requesters to request numbers, a simple cache of common %sing
::  requests, and a possible nako if we've received data from the other ship and
::  are in the process of validating it.
::
++  rind                                                ::  request manager
          $:  nix/@ud                                   ::  request index
              bom/(map @ud {p/duct q/rave})             ::  outstanding
              fod/(map duct @ud)                        ::  current requests
              haw/(map mood (unit cage))                ::  simple cache
              nak/(unit nako)                           ::  pending validation
          ==                                            ::
::
::  Domestic ship.
::
::  `hun` is the duct to dill, and `dos` is a collection of our desks.
::
++  room                                                ::  fs per ship
          $:  hun/duct                                  ::  terminal duct
              dos/(map desk dojo)                       ::  native desk
          ==                                            ::
::
::  Stored request.
::
::  Like a ++rave but with caches of current versions for %next and %many.
::  Generally used when we store a request in our state somewhere.
::
<<<<<<< HEAD
++  rove                                                ::  stored request
          $%  {$sing p/mood}                            ::  single request
              {$next p/mood q/(unit (each cage lobe))}  ::  next version
=======
++  cach  (unit (unit (each cage lobe)))                ::  cached result
++  wove  {p/(unit ship) q/rove}                        ::  stored source + req
++  rove                                                ::  stored request
          $%  {$sing p/mood}                            ::  single request
              {$next p/mood q/(unit aeon) r/cach}       ::  next version of one
              $:  $mult                                 ::  next version of any
                  p/mool                                ::  original request
                  q/(unit aeon)                         ::  checking for change
                  r/(map (pair care path) cach)         ::  old version
                  s/(map (pair care path) cach)         ::  new version
              ==                                        ::
>>>>>>> 3ec660df
              {$many p/? q/moat r/(map path lobe)}      ::  change range
          ==                                            ::
::
::  Foreign desk data.
::
+=  rung  rus/(map desk rede)                           ::  neighbor desks
::
::  Hash of a commit, for lookup in the object store (hut.ran)
::
++  tako  @                                             ::  yaki ref
::
::  Merge state.
::
++  wait  $?  $null   $ali    $diff-ali   $diff-bob     ::  what are we
              $merge  $build  $checkout   $ergo         ::  waiting for?
          ==                                            ::
::
::  Commit.
::
::  List of parents, content, hash of self, and time commited.
::
++  yaki                                                ::  snapshot
          $:  p/(list tako)                             ::  parents
              q/(map path lobe)                         ::  fileset
              r/tako                                    ::
          ::                                            ::  XX s?
              t/@da                                     ::  date
          ==                                            ::
::
::  Unvalidated blob
::
++  plop  blob                                          ::  unvalidated blob
--  =>
|%
++  move  {p/duct q/(wind note gift:able)}              ::  local move
++  gift                                                ::  out result <-$
      $%  {$dirk p/@tas}                                ::  mark mount dirty
          {$ergo p/@tas q/mode}                         ::  version update
          {$hill p/(list @tas)}                         ::  mount points
          {$mack p/(unit tang)}                         ::  ack
          {$mass p/mass}                                ::  memory usage
          {$mere p/(each (set path) (pair term tang))}  ::  merge result
          {$note p/@tD q/tank}                          ::  debug message
          {$ogre p/@tas}                                ::  delete mount point
          {$writ p/riot}                                ::  response
      ==                                                ::
++  note                                                ::  out request $->
  $%  $:  $a                                            ::  to %ames
  $%  {$want p/sock q/path r/*}                         ::
  ==  ==                                                ::
      $:  $c                                            ::  to %clay
  $%  {$info p/@p q/@tas r/nori}                        ::  internal edit
      {$merg p/@p q/@tas r/@p s/@tas t/case u/germ}     ::  merge desks
      {$warp p/sock q/riff}                             ::
      {$werp p/ship q/sock r/riff}                      ::
  ==  ==                                                ::
      $:  $d                                            ::
  $%  {$flog p/{$crud p/@tas q/(list tank)}}            ::  to %dill
  ==  ==                                                ::
      $:  $f                                            ::  to %ford
  $%  {$exec p/@p q/(unit {beak silk:ford})}            ::  make / kill
      {$wasp p/@p q/{@uvH ?}}                           ::  depends ask / kill
  ==  ==                                                ::
      $:  $t                                            ::  to %behn
  $%  {$wait p/@da}                                     ::  set alarm
      {$rest p/@da}                                     ::  cancel alarm
  ==  ==  ==                                            ::
++  riot  (unit rant)                                   ::  response+complete
++  sign                                                ::  in result $<-
          $%  $:  $a                                    ::  by %ames
          $%  {$woot p/ship q/coop}                     ::
              {$send p/lane:ames q/@}                   ::  transmit packet
          ==  ==                                        ::
              $:  $c                                    ::  by %clay
          $%  {$note p/@tD q/tank}                      ::
              {$mere p/(each (set path) (pair term tang))}
              {$writ p/riot}                            ::
          ==  ==                                        ::
<<<<<<< HEAD
              $:  $f                                    ::  by %ford
          $%  {$made p/@uvH q/gage:ford}                ::  computed result
              {$news p/@uvH}                            ::  fresh depends
=======
              $:  $f                                    ::
          $%  {$made p/@uvH q/gage:ford}                ::
>>>>>>> 3ec660df
          ==  ==                                        ::
              $:  $t                                    ::  by %behn
          $%  {$wake ~}                                ::  timer activate
          ==  ==                                        ::
              $:  @tas                                  ::  by any
          $%  {$crud p/@tas q/(list tank)}              ::  error
          ==  ==  ==                                    ::
--  =>
::::::::::::::::::::::::::::::::::::::::::::::::::::::::::::::::::::::::::::::
::  section 4cA, filesystem logic
::
::  This core contains the main logic of clay.  Besides `++ze`, this directly
::  contains the logic for commiting new revisions (local urbits), managing
::  and notifying subscribers (reactivity), and pulling and validating content
::  (remote urbits).
::
::  The state includes:
::
::  --  current time `now`
::  --  current duct `hen`
::  --  local urbit `our`
::  --  target urbit `her`
::  --  target desk `syd`
::  --  all vane state `++raft` (rarely used, except for the object store)
::
::  For local desks, `our` == `her` is one of the urbits on our pier.  For
::  foreign desks, `her` is the urbit the desk is on and `our` is the local
::  urbit that's managing the relationship with the foreign urbit.  Don't mix
::  up those two, or there will be wailing and gnashing of teeth.
::
::  While setting up `++de`, we check if the given `her` is a local urbit.  If
::  so, we pull the room from `fat` in the raft and get the desk information
::  from `dos` in there.  Otherwise, we get the rung from `hoy` and get the
::  desk information from `rus` in there.  In either case, we normalize the
::  desk information to a `++rede`, which is all the desk-specific data that
::  we utilize in `++de`.  Because it's effectively a part of the `++de`
::  state, let's look at what we've got:
::
::  --  `lim` is the most recent date we're confident we have all the
::      information for.  For local desks, this is always `now`.  For foreign
::      desks, this is the last time we got a full update from the foreign
::      urbit.
::  --  `ref` is a possible request manager.  For local desks, this is null.
::      For foreign desks, this keeps track of all pending foreign requests
::      plus a cache of the responses to previous requests.
::  --  `qyx` is the set of subscriptions, with listening ducts. These
::      subscriptions exist only until they've been filled.
::  --  `dom` is the actual state of the filetree.  Since this is used almost
::      exclusively in `++ze`, we describe it there.
::  --  `dok` is a possible set of outstanding requests to ford to perform
::      various tasks on commit.  This is null iff we're not in the middle of
::      a commit.
::  --  `mer` is the state of a possible pending merge.  This is null iff
::      we're not in the middle of a merge.  Since this is used almost
::      exclusively in `++me`, we describe it there.
::
::::::::::::::::::::::::::::::::::::::::::::::::::::::::::::::::::::::::::::::
|%
++  de                                                  ::  per desk
  |=  {now/@da hen/duct raft}
  |=  {{our/@p her/@p} syd/desk}
  =*  ruf  +>+<+>
  =+  ^-  {hun/(unit duct) rede}
      =+  rom=(~(get by fat.ruf) her)
      ?~  rom
        :-  ~
        %+  fall
          (~(get by rus:(fall (~(get by hoy.ruf) her) *rung)) syd)
        :*  lim=~2000.1.1
            ref=[~ *rind]
            qyx=~
            dom=*dome
            dok=~
            mer=~
            per=~
            pew=~
        ==
      :-  `hun.u.rom
      =+  jod=(fall (~(get by dos.u.rom) syd) *dojo)
      :*  lim=now
          ref=~
          qyx=qyx.jod
          dom=dom.jod
          dok=dok.jod
          mer=mer.jod
          per=per.jod
          pew=pew.jod
      ==
  =*  red  ->
  =|  mow/(list move)
  |%
  ++  abet                                              ::  resolve
    ^-  {(list move) raft}
    :_  =+  rom=(~(get by fat.ruf) her)
        ?~  rom
          =+  rug=(~(put by rus:(fall (~(get by hoy.ruf) her) *rung)) syd red)
          ruf(hoy (~(put by hoy.ruf) her rug))
        =+  dos=(~(put by dos.u.rom) syd [qyx dom dok mer per pew])
        ruf(fat (~(put by fat.ruf) her [(need hun) dos]))
    (flop mow)
  ::
  ::  Handle `%sing` requests
  ::
  ++  aver
    |=  {for/(unit ship) mun/mood}
    ^-  (unit (unit (each cage lobe)))
    =+  ezy=?~(ref ~ (~(get by haw.u.ref) mun))
    ?^  ezy
      `(bind u.ezy |=(a/cage [%& a]))
    =+  nao=(case-to-aeon:ze q.mun)
    ::  ~&  [%aver-mun nao [%from syd lim q.mun]]
    ?~(nao ~ (read-at-aeon:ze for u.nao mun))
  ::
  ++  ford-fail  |=(tan/tang ~|(%ford-fail (mean tan)))
  ::
  ::  Takes either a result or a stack trace.  If it's a stack trace, we crash;
  ::  else, we produce the result.
  ::
  ++  unwrap-tang
    |*  res/(each * tang)
    ?:(?=(%& -.res) p.res (mean p.res))
  ::
  ::  Parse a gage to a list of pairs of cages, crashing on error.
  ::
  ::  Composition of ++gage-to-cages-or-error and ++unwrap-tang.  Maybe same as
  ::  ++gage-to-success-cages?
  ::
  ++  gage-to-cages
    |=  gag/gage:ford
    ^-  (list (pair cage cage))
    (unwrap-tang (gage-to-cages-or-error gag))
  ::
  ::  Same as ++gage-to-cages-or-error except crashes on error.  Maybe same as
  ::  ++gage-to-cages?
  ::
  ++  gage-to-success-cages
    |=  gag/gage:ford
    ^-  (list (pair cage cage))
    ?.  ?=($tabl -.gag)
      (ford-fail ?-(-.gag %| p.gag, %& [>%strange-gage p.p.gag<]~))
    %+  murn  p.gag
    |=  {key/gage:ford val/gage:ford}
    ^-  (unit {cage cage})
    ?.  ?=(%& -.key)
      (ford-fail ?-(-.key %| p.key, $tabl [>%strange-gage<]~))
    ?-  -.val
      $tabl  (ford-fail >%strange-gage< ~)
      %&     (some [p.key p.val])
      %|     =.  p.val  [(sell q.p.key) p.val]
             ~>  %slog.[0 %*(. >%ford-fail syd %her %why< |2.+> p.val)]
             ~
    ==
  ::
  ::  Expects a single-level gage (i.e. a list of pairs of cages).  If the
  ::  result is of a different form, or if some of the computations in the gage
  ::  failed, we produce a stack trace.  Otherwise, we produce the list of pairs
  ::  of cages.
  ::
  ++  gage-to-cages-or-error
    |=  gag/gage:ford
    ^-  (each (list (pair cage cage)) tang)
    ?:  ?=(%| -.gag)  (mule |.(`~`(ford-fail p.gag)))
    ?.  ?=($tabl -.gag)
      (mule |.(`~`(ford-fail >%strange-gage p.p.gag< ~)))
    =<  ?+(. [%& .] {@ *} .)
    |-  ^-  ?((list {cage cage}) (each ~ tang))
    ?~  p.gag  ~
    =*  hed  i.p.gag
    ?-  -.p.i.p.gag
      $tabl  (mule |.(`~`(ford-fail >%strange-gage< ~)))
      %|     (mule |.(`~`(ford-fail p.p.i.p.gag)))
      %&     ?-  -.q.i.p.gag
        $tabl  (mule |.(`~`(ford-fail >%strange-gage< ~)))
        %|     (mule |.(`~`(ford-fail p.q.i.p.gag)))
        %&     =+  $(p.gag t.p.gag)
               ?+(- [[p.p p.q]:i.p.gag -] {@ *} -)
    ==       ==
  ::
  ::  Assumes the list of pairs of cages is actually a listified map of paths
  ::  to cages, and converts it to (map path cage) or a stack trace on error.
  ::
  ++  cages-to-map
    |=  tay/(list (pair cage cage))
    =|  can/(map path cage)
    |-  ^-  (each (map path cage) tang)
    ?~  tay   [%& can]
    =*  pax  p.i.tay
    ?.  ?=($path p.pax)
      (mule |.(`~`~|([%expected-path got=p.pax] !!)))
    $(tay t.tay, can (~(put by can) ((hard path) q.q.pax) q.i.tay))
  ::
  ::  Queue a move.
  ::
  ++  emit
    |=  mof/move
    %_(+> mow [mof mow])
  ::
  ::  Queue a list of moves
  ::
  ++  emil
    |=  mof/(list move)
    %_(+> mow (weld mof mow))
  ::
  ::  Produce either null or a result along a subscription.
  ::
  ::  Producing null means subscription has been completed or cancelled.
  ::
  ++  balk
    |=  {hen/duct cay/(unit (each cage lobe)) mun/mood}
    ^+  +>
    ?~  cay  (blub hen)
    (blab hen mun u.cay)
  ::
  ::  Set timer.
  ::
  ++  bait
    |=  {hen/duct tym/@da}
    (emit hen %pass /tyme %t %wait tym)
  ::
  ::  Cancel timer.
  ::
  ++  best
    |=  {hen/duct tym/@da}
    (emit hen %pass /tyme %t %rest tym)
  ::
  ::  Give subscription result.
  ::
  ::  Result can be either a direct result (cage) or a lobe of a result.  In
  ::  the latter case we fetch the data at the lobe and produce that.
  ::
  ++  blab
    |=  {hen/duct mun/mood dat/(each cage lobe)}
    ^+  +>
    ?:  ?=(%& -.dat)
      (emit hen %give %writ ~ [p.mun q.mun syd] r.mun p.dat)
    %-  emit
    :*  hen  %pass  [%blab p.mun (scot q.mun) syd r.mun]
        %f  %exec  our  ~  [her syd q.mun]  (lobe-to-silk:ze r.mun p.dat)
    ==
  ::
  ::  Give next step in a subscription.
  ::
  ++  bleb
    |=  {hen/duct ins/@ud hip/(unit (pair aeon aeon))}
    ^+  +>
    %^  blab  hen  [%w [%ud ins] ~]
    :-  %&
    ?~  hip
      [%null [%atom %n ~] ~]
    [%nako !>((make-nako:ze u.hip))]
  ::
  ::  Tell subscriber that subscription is done.
  ::
  ++  blub
    |=  hen/duct
    (emit hen %give %writ ~)
  ::
  ::  Lifts a function so that a single result can be fanned out over a set of
  ::  subscriber ducts.
  ::
  ::  Thus, `((duct-lift func) subs arg)` runs `(func sub arg)` for each `sub`
  ::  in `subs`.
  ::
  ++  duct-lift
    |*  send/_|=({duct *} ..duct-lift)
    |=  {a/(set duct) arg/_+<+.send}  ^+  ..duct-lift
    =+  all=~(tap by a)
    |-  ^+  ..duct-lift
    ?~  all  ..duct-lift
    =.  +>.send  ..duct-lift
    $(all t.all, duct-lift (send i.all arg))
  ::
  ++  blub-all  (duct-lift |=({a/duct ~} (blub a)))    ::  lifted ++blub
  ++  blab-all  (duct-lift blab)                        ::  lifted ++blab
  ++  balk-all  (duct-lift balk)                        ::  lifted ++balk
  ++  bleb-all  (duct-lift bleb)                        ::  lifted ++bleb
  ::
  ::  Sends a tank straight to dill for printing.
  ::
  ++  print-to-dill
    |=  {car/@tD tan/tank}
    =+  bar=emit
    =+  foo=+26.bar
    =+  moo=,.+26.bar
    (emit (need hun) %give %note car tan)
  ::
  ::  Transfer a request to another ship's clay.
  ::
  ++  send-over-ames
    |=  {a/duct b/path c/ship d/{p/@ud q/riff}}
    (emit a %pass b %a %want [our c] [%c %question p.q.d (scot %ud p.d) ~] q.d)
  ::
  ::  Create a request that cannot be filled immediately.
  ::
  ::  If it's a local request, we just put in in `qyx`, setting a timer if it's
  ::  waiting for a particular time.  If it's a foreign request, we add it to
  ::  our request manager (ref, which is a ++rind) and make the request to the
  ::  foreign ship.
  ::
  ++  duce                                              ::  produce request
    |=  wov/wove
    ^+  +>
    =.  wov  (dedupe wov)
    =.  qyx  (~(put ju qyx) wov hen)
    ?~  ref
      (mabe q.wov |=(@da (bait hen +<)))
    |-  ^+  +>+.$
    =+  rav=(reve q.wov)
    =+  ^=  vaw  ^-  rave
      ?.  ?=({$sing $v *} rav)  rav
      [%many %| [%ud let.dom] `case`q.p.rav r.p.rav]
    =+  inx=nix.u.ref
    =.  +>+.$
      =<  ?>(?=(^ ref) .)
      (send-over-ames hen [(scot %ud inx) ~] her inx syd ~ vaw)
    %=  +>+.$
      nix.u.ref  +(nix.u.ref)
      bom.u.ref  (~(put by bom.u.ref) inx [hen vaw])
      fod.u.ref  (~(put by fod.u.ref) hen inx)
    ==
  ::
  ::  If a similar request exists, switch to the existing request.
  ::
  ::  "Similar" requests are those %next and %many requests which are the same
  ::  up to starting case, but we're already after the starting case.  This
  ::  stacks later requests for something onto the same request so that they
  ::  all get filled at once.
  ::
  ++  dedupe                                            ::  find existing alias
<<<<<<< HEAD
    |=  rov/rove  ^-  rove
    =;  ros/(list rove)  ?+(ros rov {^ ~} i.ros)
    ?-    -.rov
        $sing  ~
        $next
      ?~  (case-to-aeon:ze q.p.rov)  ~
      %+  skim  ~(tap in ~(key by qyx))
      |=  a=rove  ^-  ?
      ?&  ?=($next -.a)
          =(p.a p.rov(q q.p.a))
          ?=(^ (case-to-aeon:ze q.p.a))
      ==
    ::
        $many
      ?~  (case-to-aeon:ze p.q.rov)  ~
      %+  skim  ~(tap in ~(key by qyx))
      |=  a=rove  ^-  ?
      ?&  ?=($many -.a)
          =(a rov(p.q p.q.a))
          ?=(^ (case-to-aeon:ze p.q.a))
=======
    |=  wov/wove
    ^-  wove
    =;  won/(unit wove)  (fall won wov)
    =*  rov  q.wov
    ?-    -.rov
        $sing  ~
        $next
      =+  aey=(case-to-aeon:ze q.p.rov)
      ?~  aey  ~
      %-  ~(rep in ~(key by qyx))
      |=  {haw/wove res/(unit wove)}
      ?^  res  res
      ?.  =(p.wov p.haw)  ~
      =*  hav  q.haw
      =-  ?:(- `haw ~)
      ?&  ?=($next -.hav)
          =(p.hav p.rov(q q.p.hav))
        ::
          ::  only a match if this request is before
          ::  or at our starting case.
          =+  hay=(case-to-aeon:ze q.p.hav)
          ?~(hay | (lte u.hay u.aey))
      ==
    ::
        $mult
      =+  aey=(case-to-aeon:ze p.p.rov)
      ?~  aey  ~
      %-  ~(rep in ~(key by qyx))
      |=  {haw/wove res/(unit wove)}
      ?^  res  res
      ?.  =(p.wov p.haw)  ~
      =*  hav  q.haw
      =-  ?:(- `haw ~)
      ?&  ?=($mult -.hav)
          =(p.hav p.rov(p p.p.hav))
        ::
          ::  only a match if this request is before
          ::  or at our starting case, and it has been
          ::  tested at least that far.
          =+  hay=(case-to-aeon:ze p.p.hav)
          ?&  ?=(^ hay)
              (lte u.hay u.aey)
              ?=(^ q.hav)
              (gte u.q.hav u.aey)
          ==
      ==
    ::
        $many
      =+  aey=(case-to-aeon:ze p.q.rov)
      ?~  aey  ~
      %-  ~(rep in ~(key by qyx))
      |=  {haw/wove res/(unit wove)}
      ?^  res  res
      ?.  =(p.wov p.haw)  ~
      =*  hav  q.haw
      =-  ?:(- `haw ~)
      ?&  ?=($many -.hav)
          =(hav rov(p.q p.q.hav))
        ::
          ::  only a match if this request is before
          ::  or at our starting case.
          =+  hay=(case-to-aeon:ze p.q.hav)
          ?~(hay | (lte u.hay u.aey))
>>>>>>> 3ec660df
      ==
    ==
  ::
  ::  Takes a list of changed paths and finds those paths that are inside a
  ::  mount point (listed in `mon`).
  ::
  ::  Output is a map of mount points to {length-of-mounted-path set-of-paths}.
  ::
  ++  must-ergo
    |=  can/(list path)
    ^-  (map term (pair @ud (set path)))
    %-  malt  ^-  (list (trel term @ud (set path)))
    %+  murn  ~(tap by mon)
    |=  {nam/term bem/beam}
    ^-  (unit (trel term @ud (set path)))
    =-  ?~(- ~ `[nam (lent s.bem) (silt `(list path)`-)])
    %+  skim  can
    |=  pax/path
    &(=(p.bem her) =(q.bem syd) =((flop s.bem) (scag (lent s.bem) pax)))
  ::
  ::  Initializes a new mount point.
  ::
  ++  mont
    |=  {pot/term bem/beam}
    ^+  +>
    =+  pax=s.bem
    =+  cas=(need (case-to-aeon:ze r.bem))
    =+  can=(turn ~(tap by q:(aeon-to-yaki:ze cas)) head)
    =+  mus=(skim can |=(paf/path =(pax (scag (lent pax) paf))))
    ?~  mus
      +>.$
    %-  emit
    :*  hen  %pass  [%ergoing (scot %p her) syd ~]  %f
        %exec  our  ~  [her syd %da now]  %tabl
        ^-  (list (pair silk:ford silk:ford))
        %+  turn  `(list path)`mus
        |=  a/path
        ^-  (pair silk:ford silk:ford)
        :-  [%$ %path !>(a)]
        :+  %cast  %mime
        =+  (need (need (read-x:ze cas a)))
        ?:  ?=(%& -<)
          [%$ p.-]
        (lobe-to-silk:ze a p.-)
    ==
  ::
  ::  Set permissions for a node.
  ::
  ++  perm
    |=  {pax/path rit/rite}
    ^+  +>
    =/  mis/(set @ta)
      %+  roll
        =-  ~(tap in -)
        ?-  -.rit
          $r    who:(fall red.rit *rule)
          $w    who:(fall wit.rit *rule)
          $rw   (~(uni in who:(fall red.rit *rule)) who:(fall wit.rit *rule))
        ==
      |=  {w/whom s/(set @ta)}
      ?:  |(?=($& -.w) (~(has by cez) p.w))  s
      (~(put in s) p.w)
    ?^  mis
      =-  (emit hen %give %mack `[%leaf "No such group(s): {-}"]~)
      %+  roll  ~(tap in `(set @ta)`mis)
      |=  {g/@ta t/tape}
      ?~  t  (trip g)
      :(weld t ", " (trip g))
    =<  (emit hen %give %mack ~)
    ?-  -.rit
      $r    wake(per (put-perm per pax red.rit))
      $w    wake(pew (put-perm pew pax wit.rit))
      $rw   wake(per (put-perm per pax red.rit), pew (put-perm pew pax wit.rit))
    ==
  ::
  ++  put-perm
    |=  {pes/regs pax/path new/(unit rule)}
    ?~  new  (~(del by pes) pax)
    (~(put by pes) pax u.new)
  ::
  ::  Remove a group from all rules.
  ::
  ++  forget-crew
    |=  nom/@ta
    %=  +>
      per  (forget-crew-in nom per)
      pew  (forget-crew-in nom pew)
    ==
  ::
  ++  forget-crew-in
    |=  {nom/@ta pes/regs}
    %-  ~(run by pes)
    |=  r/rule
    r(who (~(del in who.r) |+nom))
  ::
  ::  Cancel a request.
  ::
  ::  For local requests, we just remove it from `qyx`.  For foreign requests,
  ::  we remove it from `ref` and tell the foreign ship to cancel as well.
  ::
  ++  cancel-request                                    ::  release request
    ^+  .
    =^  wos/(list wove)  qyx
      :_  (~(run by qyx) |=(a/(set duct) (~(del in a) hen)))
      %-  ~(rep by qyx)
      |=  {{a/wove b/(set duct)} c/(list wove)}
      ?.((~(has in b) hen) c [a c])
    ?~  ref
      =>  .(ref `(unit rind)`ref)     ::  XX TMI
      ?:  =(~ wos)  +                                        ::  XX handle?
      |-  ^+  +>
      ?~  wos  +>
      $(wos t.wos, +> (mabe q.i.wos |=(@da (best hen +<))))
    ^+  ..cancel-request
    =+  nux=(~(get by fod.u.ref) hen)
    ?~  nux  ..cancel-request
    =:  fod.u.ref  (~(del by fod.u.ref) hen)
        bom.u.ref  (~(del by bom.u.ref) u.nux)
      ==
    (send-over-ames hen [(scot %ud u.nux) ~] her u.nux syd ~)
  ::
  ::  Handles a request.
  ::
  ::  `%sing` requests are handled by ++aver.  `%next` requests are handled by
  ::  running ++aver at the given case, and then subsequent cases until we find
  ::  a case where the two results aren't equivalent.  If it hasn't happened
  ::  yet, we wait.  `%many` requests are handled by producing as much as we can
  ::  and then waiting if the subscription range extends into the future.
  ::
  ++  start-request
    |=  {for/(unit ship) rav/rave}
    ^+  +>
    ?-    -.rav
        $mult  !!
        $sing
      =+  ver=(aver for p.rav)
      ?~  ver
        (duce for rav)
      ?~  u.ver
        (blub hen)
      (blab hen p.rav u.u.ver)
    ::
<<<<<<< HEAD
        $next
      =+  ver=(aver p.rav)
      ?~  ver
        (duce [- p ~]:rav)
      ?~  u.ver
        (blub hen)
      =+  yon=+((need (case-to-aeon:ze q.p.rav)))
      |-  ^+  +>.^$
      ?:  (gth yon let.dom)
        (duce -.rav p.rav u.ver)
      =+  var=(aver p.rav(q [%ud yon]))
      ?~  var
        ~&  [%oh-no rave=rav aeon=yon letdom=let.dom]
        +>.^$
      ?~  u.var
        (blab hen p.rav %& %null [%atom %n ~] ~)          ::  only her %x
      ?:  (equivalent-data:ze u.u.ver u.u.var)
        $(yon +(yon))
      (blab hen p.rav u.u.var)
=======
    ::  for %mult and %next, get the data at the specified case, then go forward
    ::  in time until we find a change (as long as we have no unknowns).
    ::  if we find no change, store request for later.
    ::  %next is just %mult with one path, so we pretend %next = %mult here.
        ?($next $mult)
      |^
      =+  cas=?:(?=($next -.rav) q.p.rav p.p.rav)
      =+  aey=(case-to-aeon:ze cas)
      ::  if the requested case is in the future, we can't know anything yet.
      ?~  aey  (store ~ ~ ~)
      =+  old=(read-all-at cas)
      =+  yon=+(u.aey)
      |-  ^+  ..start-request
      ::  if we need future revisions to look for change, wait.
      ?:  (gth yon let.dom)
        (store `yon old ~)
      =+  new=(read-all-at [%ud yon])
      ::  if we don't know everything now, store the request for later.
      ?.  &((levy ~(tap by old) know) (levy ~(tap by new) know))
        (store `yon old new)
      ::  if we do know everything now, compare old and new.
      ::  if there are differences, send response. if not, try next aeon.
      =;  res
        ?~  res  $(yon +(yon))
        (respond res)
      %+  roll  ~(tap by old)
      |=  $:  {{car/care pax/path} ole/cach}
              res/(map mood (each cage lobe))
          ==
      =+  neu=(~(got by new) car pax)
      ?<  |(?=($~ ole) ?=($~ neu))
      =-  ?~(- res (~(put by res) u.-))
      ^-  (unit (pair mood (each cage lobe)))
      =+  mod=[car [%ud yon] pax]
      ?~  u.ole
       ?~  u.neu  ~                                     ::  not added
       `[mod u.u.neu]                                   ::  added
      ?~  u.neu
        `[mod [%& %null [%atom %n ~] ~]]                ::  deleted
      ?:  (equivalent-data:ze u.u.neu u.u.ole)  ~       ::  unchanged
      `[mod u.u.neu]                                    ::  changed
      ::
      ++  store                                         ::  check again later
        |=  $:  nex/(unit aeon)
                old/(map (pair care path) cach)
                new/(map (pair care path) cach)
            ==
        ^+  ..start-request
        %+  duce  for
        ^-  rove
        ?:  ?=($mult -.rav)
          [-.rav p.rav nex old new]
        :^  -.rav  p.rav  nex
        =+  ole=~(tap by old)
        ?>  (lte (lent ole) 1)
        ?~  ole  ~
        q:(snag 0 `(list (pair (pair care path) cach))`ole)
      ::
      ++  respond                                       ::  send changes
        |=  res/(map mood (each cage lobe))
        ^+  ..start-request
        ?:  ?=($mult -.rav)  (blas hen ~(key by res))
        ?>  ?=({* $~ $~} res)
        (blab hen n.res)
      ::
      ++  know  |=({(pair care path) c/cach} ?=(^ c))   ::  know about file
      ::
      ++  read-all-at                                   ::  files at case, maybe
        |=  cas/case
        %-  ~(gas by *(map (pair care path) cach))
        =/  req/(set (pair care path))
          ?:  ?=($mult -.rav)  q.p.rav
          [[p.p.rav r.p.rav] ~ ~]
        %+  turn  ~(tap by req)
        |=  {c/care p/path}
        ^-  (pair (pair care path) cach)
        [[c p] (aver for c cas p)]
      --
>>>>>>> 3ec660df
    ::
        $many
      =+  nab=(case-to-aeon:ze p.q.rav)
      ?~  nab
        ?>  =(~ (case-to-aeon:ze q.q.rav))
        (duce for [- p q ~]:rav)
      =+  huy=(case-to-aeon:ze q.q.rav)
      ?:  &(?=(^ huy) |((lth u.huy u.nab) &(=(0 u.huy) =(0 u.nab))))
        (blub hen)
      =+  top=?~(huy let.dom u.huy)
      =+  ear=(lobes-at-path:ze for top r.q.rav)
      =.  +>.$
        (bleb hen u.nab ?:(p.rav ~ `[u.nab top]))
      ?^  huy
        (blub hen)
      =+  ^=  ptr  ^-  case
          [%ud +(let.dom)]
      (duce for `rove`[%many p.rav [ptr q.q.rav r.q.rav] ear])
    ==
  ::
  ::  Print a summary of changes to dill.
  ::
  ++  print-changes
    |=  {wen/@da lem/nuri}
    ^+  +>
    =+  pre=`path`~[(scot %p her) syd (scot %ud let.dom)]
    ?-  -.lem
      %|  (print-to-dill '=' %leaf :(weld (trip p.lem) " " (spud pre)))
      %&  |-  ^+  +>.^$
          ?~  p.lem  +>.^$
          =.  +>.^$
            %+  print-to-dill
              ?-(-.q.i.p.lem $del '-', $ins '+', $dif ':')
            :+  %rose  ["/" "/" ~]
            %+  turn  (weld pre p.i.p.lem)
            |=  a/cord
            ?:  ((sane %ta) a)
              [%leaf (trip a)]
            [%leaf (dash:us (trip a) '\'' ~)]
          $(p.lem t.p.lem)
    ==
  ::
  ::  This is the entry point to the commit flow.  It deserves some
  ::  explaining, since it's rather long and convoluted.
  ::
  ::  In short, ++edit takes a ++nori and turns it into a ++nuri, which is the
  ::  same thing except that every change is a misu instead of a miso.  Thus,
  ::  insertions are converted to the correct mark, diffs are applied, and
  ::  mutations (change content by replacement) are diffed.  It also fills out
  ::  the other fields in `++dork`.  We run `++apply-edit` to create the final
  ::  nuri and execute the changes.
  ::
  ::  We take a `++nori`, which is either a label-add request or a `++soba`,
  ::  which is a list of changes.  If it's a label, it's easy and we just pass
  ::  it to `++execute-changes:ze`.
  ::
  ::  If the given `++nori` is a list of file changes, then we our goal is to
  ::  convert the list of `++miso` changes to `++misu` changes.  In other
  ::  words, turn the `++nori` into a `++nuri`.  Then, we pass it to
  ::  `++execute-changes:ze`, which applies the changes to our state, and then
  ::  we check out the new revision.  XX  reword
  ::
  ::  Anyhow, enough of high-level talk.  It's time to get down to the
  ::  nitty-gritty.
  ::
  ::  When we get a list of `++miso` changes, we split them into four types:
  ::  deletions, insertions, diffs (i.e. change from diff), and mutations
  ::  (i.e. change from new data).  We do four different things with them.
  ::
  ::  For deletions, we just fill in `del` in `++dork` with a list of the
  ::  deleted files.
  ::
  ::  For insertions, we distinguish bewtween `%hoon` files and all other
  ::  files.  For `%hoon` files, we just store them to `ink` in `++dork` so
  ::  that we add diff them directly.  `%hoon` files have to be treated
  ::  specially to make the bootstrapping sequence work, since the mark
  ::  definitions are themselves `%hoon` files.
  ::
  ::  For the other files, we make a `%tabl` compound ford request to convert
  ::  the data for the new file to the the mark indicated by the last knot in
  ::  the path.
  ::
  ::  For diffs, we make a `%tabl` compound ford request to apply the diff to
  ::  the existing content.  We also store the diffs in `dig` in `++dork`.
  ::
  ::  For mutations, we make a `%tabl` compound ford request to convert the
  ::  given new data to the mark of the already-existing file.  Later on in
  ::  `++take-castify` we'll create the ford request to actually perform the
  ::  diff.  We also store the mutations in `muc` in `++dork`.  I'm pretty
  ::  sure that's useless because who cares about the original data.
  ::  XX delete `muc`.
  ::
  ::  Finally, for performance reasons we cache any of the data that came in
  ::  as a `%mime` cage.  We do this because many commits come from unix,
  ::  where they're passed in as `%mime` and need to be turned back into it
  ::  for the ergo.  We cache both `%hoon` and non-`%hoon` inserts and
  ::  mutations.
  ::
  ::  At this point, the flow of control goes through the three ford requests
  ::  back to `++take-inserting`, `++take-diffing`, and `++take-castifying`,
  ::  which itself leads to `++take-mutating`.  Once each of those has
  ::  completed, we end up at `++apply-edit`, where our unified story picks up
  ::  again.
  ::
  ++  edit                                              ::  apply changes
    |=  {wen/@da lem/nori}
    ^+  +>
    ?:  ?=(%| -.lem)
      =^  hat  +>.$
        (execute-changes:ze wen lem)
      ?~  hat
        +>.$
      wake:(print-changes:(checkout-ankh u.hat) wen lem)
    ?.  =(~ dok)
      ~&  %already-applying-changes  +>
    =+  del=(skim p.lem :(corl (cury test %del) head tail))
    =+  ins=(skim p.lem :(corl (cury test %ins) head tail))
    =+  dif=(skim p.lem :(corl (cury test %dif) head tail))
    =+  mut=(skim p.lem :(corl (cury test %mut) head tail))
    =^  ink  ins
      ^-  {(list (pair path miso)) (list (pair path miso))}
      %+  skid  `(list (pair path miso))`ins
      |=  {pax/path mis/miso}
      ?>  ?=($ins -.mis)
      ?&  ?=({$hoon *} (flop pax))
          ?=($mime p.p.mis)
      ==
    =.  +>.$
      %-  emil
      ^-  (list move)
      :~  :*  hen  %pass
              [%inserting (scot %p her) syd (scot %da wen) ~]
              %f  %exec  our  ~  [her syd %da wen]  %tabl
              ^-  (list (pair silk:ford silk:ford))
              %+  turn  ins
              |=  {pax/path mis/miso}
              ?>  ?=($ins -.mis)
              :-  [%$ %path -:!>(*path) pax]
              =+  =>((flop pax) ?~(. %$ i))
              [%cast - [%$ p.mis]]
          ==
          :*  hen  %pass
              [%diffing (scot %p her) syd (scot %da wen) ~]
              %f  %exec  our  ~  [her syd %da wen]  %tabl
              ^-  (list (pair silk:ford silk:ford))
              %+  turn  dif
              |=  {pax/path mis/miso}
              ?>  ?=($dif -.mis)
              =+  (need (need (read-x:ze let.dom pax)))
              ?>  ?=(%& -<)
              :-  [%$ %path -:!>(*path) pax]
              [%pact [%$ p.-] [%$ p.mis]]
          ==
          :*  hen  %pass
              [%castifying (scot %p her) syd (scot %da wen) ~]
              %f  %exec  our  ~  [her syd %da wen]  %tabl
              ^-  (list (pair silk:ford silk:ford))
              %+  turn  mut
              |=  {pax/path mis/miso}
              ?>  ?=($mut -.mis)
              :-  [%$ %path -:!>(*path) pax]
              =+  (lobe-to-mark:ze (~(got by q:(aeon-to-yaki:ze let.dom)) pax))
              [%cast - [%$ p.mis]]
          ==
      ==
    %_    +>.$
        dok
      :-  ~
      :*  (turn del |=({pax/path mis/miso} ?>(?=($del -.mis) pax)))
      ::
          %+  turn  ink
          |=  {pax/path mis/miso}
          ^-  (pair path cage)
          ?>  ?=($ins -.mis)
          =+  =>((flop pax) ?~(. %$ i))
          [pax - [%atom %t ~] ((hard @t) +>.q.q.p.mis)]
      ::
          ~
      ::
          %-  malt
          (turn dif |=({pax/path mis/miso} ?>(?=($dif -.mis) [pax p.mis])))
      ::
          ~
      ::
          %-  malt
          (turn mut |=({pax/path mis/miso} ?>(?=($mut -.mis) [pax p.mis])))
      ::
          ~
      ::
          ~
      ::
          %-  molt  ^-  (list (pair path mime))
          ;:  weld
            ^-  (list (pair path mime))
            %+  murn  ins
            |=  {pax/path mis/miso}
            ^-  (unit (pair path mime))
            ?>  ?=($ins -.mis)
            ?.  ?=($mime p.p.mis)
              ~
            `[pax ((hard mime) q.q.p.mis)]
          ::
            ^-  (list (pair path mime))
            %+  murn  ink
            |=  {pax/path mis/miso}
            ^-  (unit (pair path mime))
            ?>  ?=($ins -.mis)
            ?>  ?=($mime p.p.mis)
            `[pax ((hard mime) q.q.p.mis)]
          ::
            ^-  (list (pair path mime))
            %+  murn  mut
            |=  {pax/path mis/miso}
            ^-  (unit (pair path mime))
            ?>  ?=($mut -.mis)
            ?.  ?=($mime p.p.mis)
              ~
            `[pax ((hard mime) q.q.p.mis)]
          ==
      ==
    ==
  ::
  ::  Handle result of insertion.
  ::
  ::  For commit flow overview, see ++edit.
  ::
  ::  Insertions are cast to the correct mark, and here we put the result in
  ::  ins.dok.  If dif and mut are full in dok (i.e. we've already processed
  ::  diffs and mutations), then we go ahead and run ++apply-edit.
  ::
  ++  take-inserting
    |=  {wen/@da res/gage:ford}
    ^+  +>
    ?~  dok
      ~&  %clay-take-inserting-unexpected-made  +>.$
    ?.  =(~ ins.u.dok)
      ~&  %clay-take-inserting-redundant-made  +>.$
    =-  =.  ins.u.dok  `-
        ?:  ?&  ?=(^ dif.u.dok)
                ?=(^ mut.u.dok)
            ==
          (apply-edit wen)
        +>.$
    ^-  (list (pair path cage))
    %+  turn  (gage-to-success-cages res)
    |=  {pax/cage cay/cage}
    ?.  ?=($path p.pax)
      ~|(%clay-take-inserting-strange-path-mark !!)
    [((hard path) q.q.pax) cay]
  ::
  ::  Handle result of diffing.
  ::
  ::  For commit flow overview, see ++edit.
  ::
  ::  Diffs are applied to the original data, and here we put the result in
  ::  dif.dok.  If ins and mut are full in dok (i.e. we've already processed
  ::  insertions and mutations), then we go ahead and run ++apply-edit.
  ::
  ++  take-diffing
    |=  {wen/@da res/gage:ford}
    ^+  +>
    ?~  dok
      ~&  %clay-take-diffing-unexpected-made  +>.$
    ?.  =(~ dif.u.dok)
      ~&  %clay-take-diffing-redundant-made  +>.$
    =-  =.  dif.u.dok  `-
        ?:  ?&  ?=(^ ins.u.dok)
                ?=(^ mut.u.dok)
            ==
          (apply-edit wen)
        +>.$
    ^-  (list (trel path lobe cage))
    %+  turn  (gage-to-cages res)
    |=  {pax/cage cay/cage}
    ^-  (pair path (pair lobe cage))
    ?.  ?=($path p.pax)
      ~|(%clay-take-diffing-strange-path-mark !!)
    =+  paf=((hard path) q.q.pax)
    [paf (page-to-lobe:ze [p q.q]:cay) (~(got by dig.u.dok) paf)]
  ::
  ::  Handle result of casting mutations.
  ::
  ::  For commit flow overview, see ++edit.
  ::
  ::  The new content from a mutation is first casted to the correct mark, and
  ::  here we hash the correctly-marked content and put the result in muh.dok.
  ::  Then we diff the new content against the original content.  The result of
  ::  this is handled in ++take-mutating.
  ::
  ++  take-castify
    |=  {wen/@da res/gage:ford}
    ^+  +>
    ?~  dok
      ~&  %clay-take-castifying-unexpected-made  +>.$
    ?.  =(~ muh.u.dok)
      ~&  %clay-take-castifying-redundant-made  +>.$
    =+  ^-  cat/(list (pair path cage))
        %+  turn  (gage-to-cages res)
        |=  {pax/cage cay/cage}
        ?.  ?=($path p.pax)
          ~|(%castify-bad-path-mark !!)
        [((hard path) q.q.pax) cay]
    =.  muh.u.dok
          %-  malt
          %+  turn  cat
          |=  {pax/path cay/cage}
          [pax (page-to-lobe:ze [p q.q]:cay)]
    %-  emit
    :*  hen  %pass
        [%mutating (scot %p her) syd (scot %da wen) ~]
        %f  %exec  our  ~  [her syd %da wen]  %tabl
        ^-  (list (pair silk:ford silk:ford))
        %+  turn  cat
        |=  {pax/path cay/cage}
        :-  [%$ %path -:!>(*path) pax]
        =+  (lobe-to-silk:ze pax (~(got by q:(aeon-to-yaki:ze let.dom)) pax))
        [%diff - [%$ cay]]
    ==
  ::
  ::  Handle result of diffing mutations.
  ::
  ::  For commit flow overview, see ++edit.
  ::
  ::  We put the calculated diffs of the new content vs the old content (from
  ::  ++take-castify) in mut.dok.  If ins and mut are full in dok (i.e. we've
  ::  already processed insertions and diffs), then we go ahead and run
  ::  ++apply-edit.
  ::
  ++  take-mutating
    |=  {wen/@da res/gage:ford}
    ^+  +>
    ?~  dok
      ~&  %clay-take-mutating-unexpected-made  +>.$
    ?.  =(~ mut.u.dok)
      ~&  %clay-take-mutating-redundant-made  +>.$
    =-  =.  mut.u.dok  `-
        ?:  ?&  ?=(^ ins.u.dok)
                ?=(^ dif.u.dok)
            ==
          (apply-edit wen)
        +>.$
    ^-  (list (trel path lobe cage))
    %+  murn  (gage-to-cages res)
    |=  {pax/cage cay/cage}
    ^-  (unit (pair path (pair lobe cage)))
    ?.  ?=($path p.pax)
      ~|(%clay-take-mutating-strange-path-mark !!)
    ?:  ?=($null p.cay)
      ~
    =+  paf=((hard path) q.q.pax)
    `[paf (~(got by muh.u.dok) paf) cay]
  ::
  ::  Now that dok is completely filled, we can apply the changes in the commit.
  ::
  ::  We collect the relevant data from dok and run ++execute-changes to apply
  ::  them to our state.  Then we run ++checkout-ankh to update our ankh (cache
  ::  of the content at the current aeon).
  ::
  ++  apply-edit
    |=  wen/@da
    ^+  +>
    ::  XX we do the same in ++take-patch, which is confusing and smells foul.
    ::  Here we run ++execute-changes, but we throw away the state changes.  The
    ::  call in ++take-patch is the one that matters, but we print out changes
    ::  here, and we also use that info to call ++checkout-ankh (which is what
    ::  leads to the ++take-patch call).
    ::
    ::  I'm guessing this shouldn't call ++execute-changes at all but rather
    ::  generate the information it needs directly.
    =+  ^-  sim/(list (pair path misu))
        ?~  dok
          ~|(%no-changes !!)
        ?>  ?=(^ ins.u.dok)
        ?>  ?=(^ dif.u.dok)
        ?>  ?=(^ mut.u.dok)
        ;:  weld
          ^-  (list (pair path misu))
          (turn del.u.dok |=(pax/path [pax %del ~]))
        ::
          ^-  (list (pair path misu))
          (turn ink.u.dok |=({pax/path cay/cage} [pax %ins cay]))
        ::
          ^-  (list (pair path misu))
          (turn u.ins.u.dok |=({pax/path cay/cage} [pax %ins cay]))
        ::
          ^-  (list (pair path misu))
          (turn u.dif.u.dok |=({pax/path cal/{lobe cage}} [pax %dif cal]))
        ::
          ^-  (list (pair path misu))
          (turn u.mut.u.dok |=({pax/path cal/{lobe cage}} [pax %dif cal]))
        ==
    =+  hat=(execute-changes:ze wen %& sim)
    ?~  dok  ~&  %no-changes  !!
    ?~  -.hat
      ([print-changes(dok ~)]:.(+>.$ +.hat) wen %& sim)
    (checkout-ankh(lat.ran lat.ran.+.hat) u.-.hat)
  ::
  ::  Takes a map of paths to lobes and tells ford to convert to an ankh.
  ::
  ::  Specifically, we tell ford to convert each lobe into a blob, then we call
  ::  ++take-patch to apply the result to our current ankh and update unix.
  ::
  ++  checkout-ankh
    |=  hat/(map path lobe)
    ^+  +>
    %-  emit
    :*  hen  %pass  [%patching (scot %p her) syd ~]  %f
        %exec  our  :^  ~  [her syd %da now]  %tabl
        ^-  (list (pair silk:ford silk:ford))
        %+  turn  ~(tap by hat)
        |=  {a/path b/lobe}
        ^-  (pair silk:ford silk:ford)
        :-  [%$ %path-hash !>([a b])]
        (lobe-to-silk:ze a b)
    ==
  ::
  ::  Handle the result of the ford call in ++checkout-ankh.
  ::
  ::  We apply the changes by calling ++execute-changes, then we convert the
  ::  result of the ford call from ++checkout-ankh into a map of paths to data
  ::  for the current aeon of this desk.  We turn this into an ankh and store
  ::  it to our state.  Finally, we choose which paths need to be synced to
  ::  unix, and convert the data at those paths to mime (except those paths
  ::  which were added originally as mime, because we still have that stored in
  ::  mim in dok).  The result is handled in ++take-ergo.
  ::
  ++  take-patch
    |=  res/gage:ford
    ^+  +>
    ::  ~&  %taking-patch
    ?:  ?=(%| -.res)
      =.  dok  ~
      (print-to-dill '!' %rose [" " "" ""] leaf+"clay patch failed" p.res)
    ::  ~&  %editing
    =+  ^-  sim/(list (pair path misu))
        ?~  dok
          ~|(%no-changes !!)
        ?>  ?=(^ ins.u.dok)
        ?>  ?=(^ dif.u.dok)
        ?>  ?=(^ mut.u.dok)
        ;:  weld
          ^-  (list (pair path misu))
          (turn del.u.dok |=(pax/path [pax %del ~]))
        ::
          ^-  (list (pair path misu))
          (turn ink.u.dok |=({pax/path cay/cage} [pax %ins cay]))
        ::
          ^-  (list (pair path misu))
          (turn u.ins.u.dok |=({pax/path cay/cage} [pax %ins cay]))
        ::
          ^-  (list (pair path misu))
          (turn u.dif.u.dok |=({pax/path cal/{lobe cage}} [pax %dif cal]))
        ::
          ^-  (list (pair path misu))
          (turn u.mut.u.dok |=({pax/path cal/{lobe cage}} [pax %dif cal]))
        ==
    =^  hat  +>.$  (execute-changes:ze now %& sim)
                                      ::  XX  do same in ++apply-edit
    ?~  dok  ~&  %no-dok  +>.$
    =>
      %=    .
          +>.$
        ?<  ?=(~ hat)                                   ::  XX  whut?
        (print-changes now %& sim)
      ==
    ?~  dok  ~&  %no-dok  +>.$
    =+  ^-  cat/(list (trel path lobe cage))
        %+  turn  (gage-to-cages res)
        |=  {pax/cage cay/cage}
        ?.  ?=($path-hash p.pax)
          ~|(%patch-bad-path-mark !!)
        [-< -> +]:[((hard {path lobe}) q.q.pax) cay]
    ::  ~&  %canned
    ::  ~&  %checking-out
    =.  ank.dom  (map-to-ankh:ze (malt cat))
    ::  ~&  %checked-out
    ::  ~&  %waking
    =.  +>.$  =>(wake ?>(?=(^ dok) .))
    ::  ~&  %waked
    ?~  hez  +>.$(dok ~)
    =+  mus=(must-ergo (turn sim head))
    ?:  =(~ mus)
      +>.$(dok ~)
    =+  ^-  sum/(set path)
        =+  (turn ~(tap by mus) (corl tail tail))
        %+  roll  -
        |=  {pak/(set path) acc/(set path)}
        (~(uni in acc) pak)
    =+  can=(malt sim)
    ::  ~&  %forming-ergo
    ::  =-  ~&  %formed-ergo  -
    %-  emit(dok ~)
    :*  hen  %pass  [%ergoing (scot %p her) syd ~]  %f
        %exec  our  ~  [her syd %da now]  %tabl
        ^-  (list (pair silk:ford silk:ford))
        %+  turn  ~(tap in sum)
        |=  a/path
        ^-  (pair silk:ford silk:ford)
        :-  [%$ %path !>(a)]
        =+  b=(~(got by can) a)
        ?:  ?=($del -.b)
          [%$ %null !>(~)]
        =+  (~(get by mim.u.dok) a)
        ?^  -  [%$ %mime !>(u.-)]
        :+  %cast  %mime
        =+  (need (need (read-x:ze let.dom a)))
        ?:  ?=(%& -<)
          [%$ p.-]
        (lobe-to-silk:ze a p.-)
    ==
  ::
  ::  Send new data to unix.
  ::
  ::  Combine the paths in mim in dok and the result of the ford call in
  ::  ++take-patch to create a list of nodes that need to be sent to unix (in
  ::  an %ergo card) to keep unix up-to-date.  Send this to unix.
  ::
  ++  take-ergo
    |=  res/gage:ford
    ^+  +>
    ?:  ?=(%| -.res)
      (print-to-dill '!' %rose [" " "" ""] leaf+"clay ergo failed" p.res)
    ?~  hez  ~|(%no-sync-duct !!)
    =+  ^-  can/(map path (unit mime))
        %-  malt  ^-  mode
        %+  turn  (gage-to-cages res)
        |=  {pax/cage mim/cage}
        ?.  ?=($path p.pax)
          ~|(%ergo-bad-path-mark !!)
        :-  ((hard path) q.q.pax)
        ?.  ?=($mime p.mim)
          ~
        `((hard mime) q.q.mim)
    =+  mus=(must-ergo (turn ~(tap by can) head))
    %-  emil
    %+  turn  ~(tap by mus)
    |=  {pot/term len/@ud pak/(set path)}
    :*  u.hez  %give  %ergo  pot
        %+  turn  ~(tap in pak)
        |=  pax/path
        [(slag len pax) (~(got by can) pax)]
    ==
  ::
  ::  Called when a foreign ship answers one of our requests.
  ::
  ::  After updating ref (our request manager), we handle %x, %w, and %y
  ::  responses.  For %x, we call ++validate-x to validate the type of the
  ::  response.  For %y, we coerce the result to an arch.
  ::
  ::  For %w, we check to see if it's a @ud response (e.g. for
  ::  cw+//~sampel-sipnym/desk/~time-or-label).  If so, it's easy.  Otherwise,
  ::  we look up our subscription request, then assert the response was a nako.
  ::  If this is the first update for a desk, we assume everything's well-typed
  ::  and call ++apply-foreign-update directly.  Otherwise, we call
  ::  ++validate-plops to verify that the data we're getting is well typed.
  ::
  ::  Be careful to call ++wake if/when necessary (i.e. when the state changes
  ::  enough that a subscription could be filled).  Every case must call it
  ::  individually.
  ::
  ++  take-foreign-update                              ::  external change
    |=  {inx/@ud rut/(unit rand)}
    ^+  +>
    ?>  ?=(^ ref)
    |-  ^+  +>+.$
    =+  ruv=(~(get by bom.u.ref) inx)
    ?~  ruv  +>+.$
    =>  ?.  |(?=(~ rut) ?=($sing -.q.u.ruv))  .
        %_  .
          bom.u.ref  (~(del by bom.u.ref) inx)
          fod.u.ref  (~(del by fod.u.ref) p.u.ruv)
        ==
    ?~  rut
      =+  rav=`rave`q.u.ruv
      =<  ?>(?=(^ ref) .)
      %_    wake
          lim
        ?.(&(?=($many -.rav) ?=($da -.q.q.rav)) lim `@da`p.q.q.rav)
      ::
          haw.u.ref
        ?.  ?=($sing -.rav)  haw.u.ref
        (~(put by haw.u.ref) p.rav ~)
      ==
    ?-    p.p.u.rut
        $d
      ~|  %totally-temporary-error-please-replace-me
      !!
        $p
      ~|  %requesting-foreign-permissions-is-invalid
      !!
        $u
      ~|  %im-thinkin-its-prolly-a-bad-idea-to-request-rang-over-the-network
      !!
    ::
        $v
      ~|  %weird-we-shouldnt-get-a-dome-request-over-the-network
      !!
    ::
        $x
      =<  ?>(?=(^ ref) .)
      (validate-x p.p.u.rut q.p.u.rut q.u.rut r.u.rut)
    ::
        $w
      =.  haw.u.ref
        %+  ~(put by haw.u.ref)
          [p.p.u.rut q.p.u.rut q.u.rut]
        :+  ~
          p.r.u.rut
        ?+  p.r.u.rut  ~|  %strange-w-over-nextwork  !!
          $aeon  !>(((hard aeon) q.r.u.rut))
          $null  [[%atom %n ~] ~]
          $nako  !>(~|([%harding [&1 &2 &3]:q.r.u.rut] ((hard nako) q.r.u.rut)))
        ==
      ?.  ?=($nako p.r.u.rut)  [?>(?=(^ ref) .)]:wake
      =+  rav=`rave`q.u.ruv
      ?>  ?=($many -.rav)
      |-  ^+  +>+.^$
      =+  nez=[%w [%ud let.dom] ~]
      =+  nex=(~(get by haw.u.ref) nez)
      ?~  nex  +>+.^$
      ?~  u.nex  +>+.^$  ::  should never happen
      =.  nak.u.ref  `((hard nako) q.q.u.u.nex)
      =.  +>+.^$
        ?:  =(0 let.dom)
          =<  ?>(?=(^ ref) .)
          %+  apply-foreign-update
            ?.(?=($da -.q.q.rav) ~ `p.q.q.rav)
          (need nak.u.ref)
        =<  ?>(?=(^ ref) .)
        %^    validate-plops
            [%ud let.dom]
          ?.(?=($da -.q.q.rav) ~ `p.q.q.rav)
        bar:(need nak.u.ref)
      %=  $
        haw.u.ref  (~(del by haw.u.ref) nez)
      ==
    ::
        $y
      =<  ?>(?=(^ ref) .)
      %_    wake
          haw.u.ref
        %+  ~(put by haw.u.ref)
          [p.p.u.rut q.p.u.rut q.u.rut]
        `[p.r.u.rut !>(((hard arch) q.r.u.rut))]
      ==
    ::
        $z
      ~|  %its-prolly-not-reasonable-to-request-ankh-over-the-network-sorry
      !!
    ==
  ::
  ::  Check that given data is actually of the mark it claims to be.
  ::
  ::  Result is handled in ++take-foreign-x
  ::
  ++  validate-x
    |=  {car/care cas/case pax/path peg/page}
    ^+  +>
    %-  emit
    :*  hen  %pass
        [%foreign-x (scot %p our) (scot %p her) syd car (scot cas) pax]
        %f  %exec  our  ~  [her syd cas]
        (vale-page peg)
    ==
  ::
  ::  Create a silk to validate a page.
  ::
  ::  If the mark is %hoon, we short-circuit the validation for bootstrapping
  ::  purposes.
  ::
  ++  vale-page
    |=  a/page
    ^-  silk:ford
    ?.  ?=($hoon p.a)  [%vale a]
    ?.  ?=(@t q.a)  [%dude |.(>%weird-hoon<) %ride [%zpzp ~] %$ *cage]
    [%$ p.a [%atom %t ~] q.a]
  ::
  ::  Verify the foreign data is of the the mark it claims to be.
  ::
  ::  This completes the receiving of %x foreign data.
  ::
  ++  take-foreign-x
    |=  {car/care cas/case pax/path res/gage:ford}
    ^+  +>
    ?>  ?=(^ ref)
    ?.  ?=(%& -.res)
      ~|  "validate foreign x failed"
      =+  why=?-(-.res %| p.res, $tabl ~[>%bad-marc<])
      ~>  %mean.|.(%*(. >[%plop-fail %why]< |1.+> why))
      !!
    ?>  ?=(@ p.p.res)
    wake(haw.u.ref (~(put by haw.u.ref) [car cas pax] `p.res))
  ::
  ::  When we get a %w foreign update, store this in our state.
  ::
  ::  We get the commits and blobs from the nako and add them to our object
  ::  store, then we update the map of aeons to commits and the latest aeon.
  ::
  ::  We call ++wake at the end to update anyone whose subscription is fulfilled
  ::  by this state change.
  ::
  ++  apply-foreign-update                              ::  apply subscription
    |=  $:  lem/(unit @da)                              ::  complete up to
            gar/(map aeon tako)                         ::  new ids
            let/aeon                                    ::  next id
            lar/(set yaki)                              ::  new commits
            bar/(set blob)                              ::  new content
        ==
    ^+  +>
    =<  wake
    =+  ^-  nut/(map tako yaki)
        %-  molt  ^-  (list (pair tako yaki))
        %+  turn  ~(tap in lar)
        |=  yak/yaki
        [r.yak yak]
    =+  ^-  nat/(map lobe blob)
        %-  molt  ^-  (list (pair lobe blob))
        %+  turn  ~(tap in bar)
        |=  bol/blob
        [p.bol bol]
    ~|  :*  %bad-foreign-update
            :*  gar=gar
                let=let
                nut=(~(run by nut) ,~)
                nat=(~(run by nat) ,~)
            ==
            :*  hitdom=hit.dom
                letdom=let.dom
                hutran=(~(run by hut.ran) ,~)
                latran=(~(run by lat.ran) ,~)
            ==
        ==
    =+  hit=(~(uni by hit.dom) gar)
    =+  let=let
    =+  hut=(~(uni by hut.ran) nut)
    =+  lat=(~(uni by lat.ran) nat)
    =+  ?:  =(0 let)  ~
        =+  yon=`aeon`1                                 ::  sanity check
        |-
        ~|  yon=yon
        =+  tak=(~(got by hit) yon)
        =+  yak=(~(got by hut) tak)
        =+  %-  ~(urn by q.yak)
            |=  {pax/path lob/lobe}
            ~|  [pax=path lob=lobe]
            (~(got by lat) lob)
        ?:  =(let yon)
          ~
        $(yon +(yon))
    %=  +>.$
      lim       (max (fall lem lim) lim)
      hit.dom   hit
      let.dom   (max let let.dom)
      hut.ran   hut
      lat.ran   lat
    ==
  ::
  ::  Make sure that incoming data is of the correct type.
  ::
  ::  This is a ford call to make sure that incoming data is of the mark it
  ::  claims to be.  The result is handled in ++take-foreign-plops.
  ::
  ++  validate-plops
    |=  {cas/case lem/(unit @da) pop/(set plop)}
    ^+  +>
    =+  lum=(scot %da (fall lem *@da))
    %-  emit
    :*  hen  %pass
        [%foreign-plops (scot %p our) (scot %p her) syd lum ~]
        %f  %exec  our  ~  [her syd cas]  %tabl
        ^-  (list (pair silk:ford silk:ford))
        %+  turn  ~(tap in pop)
        |=  a/plop
        ?-  -.a
          $direct  [[%$ %blob !>([%direct p.a *page])] (vale-page p.q.a q.q.a)]
          $delta
            [[%$ %blob !>([%delta p.a q.a *page])] (vale-page p.r.a q.r.a)]
        ==
    ==
  ::
  ::  Verify that foreign plops validated correctly.  If so, apply them to our
  ::  state.
  ::
  ++  take-foreign-plops
    |=  {lem/(unit @da) res/gage:ford}
    ^+  +>
    ?>  ?=(^ ref)
    ?>  ?=(^ nak.u.ref)
    =+  ^-  lat/(list blob)
        %+  turn  ~|("validate foreign plops failed" (gage-to-cages res))
        |=  {bob/cage cay/cage}
        ?.  ?=($blob p.bob)
          ~|  %plop-not-blob
          !!
        =+  bol=((hard blob) q.q.bob)
        ?-  -.bol
          $delta      [-.bol p.bol q.bol p.cay q.q.cay]
          $direct     [-.bol p.bol p.cay q.q.cay]
        ==
    %^    apply-foreign-update
        lem
      gar.u.nak.u.ref
    :+  let.u.nak.u.ref
      lar.u.nak.u.ref
    (silt lat)
  ::
  ++  mabe                                            ::  maybe fire function
    |=  {rov/rove fun/$-(@da _.)}
    ^+  +>.$
    %+  fall
      %+  bind
        ^-  (unit @da)
        ?-    -.rov
            $sing
          ?.  ?=($da -.q.p.rov)  ~
          `p.q.p.rov
        ::
            $next  ~
            $many
          %^  hunt  lth
            ?.  ?=($da -.p.q.rov)  ~
            ?.((lth now p.p.q.rov) ~ [~ p.p.q.rov])
          ?.  ?=($da -.q.q.rov)  ~
          (hunt gth [~ now] [~ p.q.q.rov])
        ==
      fun
    +>.$
  ::
  ++  reve
    |=  rov/rove
    ^-  rave
    ?-  -.rov
      $sing  rov
      $next  [- p]:rov
      $many  [- p q]:rov
    ==
  ::
  ::  Loop through open subscriptions and check if we can fill any of them.
  ::
  ++  wake                                            ::  update subscribers
    ^+  .
    =+  xiq=~(tap by qyx)
    =|  xaq/(list {p/wove q/(set duct)})
    |-  ^+  ..wake
    ?~  xiq
      ..wake(qyx (~(gas by *cult) xaq))
    ?:  =(~ q.i.xiq)  $(xiq t.xiq, xaq xaq)           :: drop forgotten
    =*  for  p.p.i.xiq
    =*  rov  q.p.i.xiq
    ?-    -.rov
        $sing
      =+  cas=?~(ref ~ (~(get by haw.u.ref) `mood`p.rov))
      ?^  cas
        %=    $
            xiq  t.xiq
            ..wake  ?~  u.cas  (blub-all q.i.xiq ~)
                    (blab-all q.i.xiq p.rov %& u.u.cas)
        ==
      =+  nao=(case-to-aeon:ze q.p.rov)
      ?~  nao  $(xiq t.xiq, xaq [i.xiq xaq])
      ::  ~&  %reading-at-aeon
      =+  vid=(read-at-aeon:ze for u.nao p.rov)
      ::  ~&  %red-at-aeon
      ?~  vid
        ::  ?:  =(0 u.nao)
        ::    ~&  [%oh-poor `path`[syd '0' r.p.rov]]
        ::    $(xiq t.xiq)
        ::  ~&  [%oh-well desk=syd mood=p.rov aeon=u.nao]
        $(xiq t.xiq, xaq [i.xiq xaq])
      $(xiq t.xiq, ..wake (balk-all q.i.xiq u.vid p.rov))
    ::
<<<<<<< HEAD
        $next
      =*  mun  p.p.i.xiq
      ::  =*  dat  q.p.i.xiq    XX can't fuse right now
      ?~  q.p.i.xiq
        =+  ver=(aver mun)
        ?~  ver
          $(xiq t.xiq, xaq [i.xiq xaq])
        ?~  u.ver
          $(xiq t.xiq, ..wake (blub-all q.i.xiq ~))
        $(xiq t.xiq, xaq [i.xiq(q.p u.ver) xaq])
      =/  muc  mun(q [%ud let.dom])  ::  current mood
      =+  var=(aver muc)
      ?~  var
        ~&  [%oh-noes old=mun mood=muc letdom=let.dom]
        $(xiq t.xiq)
      ?~  u.var
        $(xiq t.xiq, ..wake (blab-all q.i.xiq muc %& %null [%atom %n ~] ~))
      ?:  (equivalent-data:ze u.q.p.i.xiq u.u.var)
        $(xiq t.xiq, xaq [i.xiq xaq])
      $(xiq t.xiq, ..wake (blab-all q.i.xiq muc u.u.var))
=======
    ::  %next is just %mult with one path, so we pretend %next = %mult here.
        ?($next $mult)
      ::  because %mult requests need to wait on multiple files for each
      ::  revision that needs to be checked for changes, we keep two cache maps.
      ::  {old} is the revision at {(dec yon)}, {new} is the revision at {yon}.
      ::  if we have no {yon} yet, that means it was still unknown last time
      ::  we checked.
      =*  vor  rov
      |^
      =/  rov/rove
        ?:  ?=($mult -.vor)  vor
        =*  mod  p.vor
        :*  %mult
            [q.mod [[p.mod r.mod] ~ ~]]
            q.vor
            [[[p.mod r.mod] r.vor] ~ ~]
            ~
        ==
      ?>  ?=($mult -.rov)
      =*  mol  p.rov
      =*  yon  q.rov
      =*  old  r.rov
      =*  new  s.rov
      ::  we will either respond, or store the maybe updated request.
      =;  res/(each (map mood (each cage lobe)) rove)
          ?:  ?=($& -.res)
            (respond p.res)
          (store p.res)
      |-  ::  so that we can retry for the next aeon if possible/needed.
      ::  if we don't have an aeon yet, see if we have one now.
      ?~  yon
        =+  aey=(case-to-aeon:ze p.mol)
        ::  if we still don't, wait.
        ?~  aey  |+rov
        ::  if we do, update the request and retry.
        $(rov [-.rov mol `+(u.aey) ~ ~])
      ::  if old isn't complete, try filling in the gaps.
      =?  old  !(complete old)
        (read-unknown mol(p [%ud (dec u.yon)]) old)
      ::  if the next aeon we want to compare is in the future, wait again.
      =+  aey=(case-to-aeon:ze [%ud u.yon])
      ?~  aey  |+rov
      ::  if new isn't complete, try filling in the gaps.
      =?  new  !(complete new)
        (read-unknown mol(p [%ud u.yon]) new)
      ::  if they're still not both complete, wait again.
      ?.  ?&  (complete old)
              (complete new)
          ==
        |+rov
      ::  if there are any changes, send response. if none, move onto next aeon.
      =;  res
        ?^  res  &+res
        $(rov [-.rov mol `+(u.yon) old ~])
      %+  roll  ~(tap by old)
      |=  $:  {{car/care pax/path} ole/cach}
              res/(map mood (each cage lobe))
          ==
      =+  neu=(~(got by new) car pax)
      ?<  |(?=($~ ole) ?=($~ neu))
      =-  ?~(- res (~(put by res) u.-))
      ^-  (unit (pair mood (each cage lobe)))
      =+  mod=[car [%ud u.yon] pax]
      ?~  u.ole
       ?~  u.neu  ~                                     ::  not added
       `[mod u.u.neu]                                   ::  added
      ?~  u.neu
        `[mod [%& %null [%atom %n ~] ~]]                ::  deleted
      ?:  (equivalent-data:ze u.u.neu u.u.ole)  ~       ::  unchanged
      `[mod u.u.neu]                                    ::  changed
      ::
      ++  store                                         ::  check again later
        |=  rov/rove
        ^+  ..wake
        =-  ^^$(xiq t.xiq, xaq [i.xiq(p [for -]) xaq])
        ?>  ?=($mult -.rov)
        ?:  ?=($mult -.vor)  rov
        ?>  ?=({* $~ $~} r.rov)
        =*  one  n.r.rov
        [%next [p.p.one p.p.rov q.p.one] q.rov q.one]
      ::
      ++  respond                                       ::  send changes
        |=  res/(map mood (each cage lobe))
        ^+  ..wake
        ::NOTE  want to use =-, but compiler bug?
        ?:  ?=($mult -.vor)
          ^^$(xiq t.xiq, ..wake (blas-all q.i.xiq ~(key by res)))
        ?>  ?=({* $~ $~} res)
        ^^$(xiq t.xiq, ..wake (blab-all q.i.xiq n.res))
      ::
      ++  complete                                      ::  no unknowns
        |=  hav/(map (pair care path) cach)
        ?&  ?=(^ hav)
            (levy ~(tap by `(map (pair care path) cach)`hav) know)
        ==
      ::
      ++  know  |=({(pair care path) c/cach} ?=(^ c))   ::  know about file
      ::
      ++  read-unknown                                  ::  fill in the blanks
        |=  {mol/mool hav/(map (pair care path) cach)}
        %.  |=  {{c/care p/path} o/cach}
            ?^(o o (aver for c p.mol p))
        =-  ~(urn by -)
        ?^  hav  hav
        %-  ~(gas by *(map (pair care path) cach))
        (turn ~(tap in q.mol) |=({c/care p/path} [[c p] ~]))
      --
>>>>>>> 3ec660df
    ::
        $many
      =+  mot=`moat`q.rov
      =*  sav  r.rov
      =+  nab=(case-to-aeon:ze p.mot)
      ?~  nab
        $(xiq t.xiq, xaq [i.xiq xaq])
      =+  huy=(case-to-aeon:ze q.mot)
      ?~  huy
        =.  p.mot  [%ud +(let.dom)]
        %=  $
          xiq     t.xiq
          xaq     [i.xiq(q.q.p mot) xaq]
          ..wake  =+  ^=  ear
                      (lobes-at-path:ze for let.dom r.mot)
                  ?:  =(sav ear)  ..wake
                  (bleb-all q.i.xiq let.dom ?:(p.rov ~ `[u.nab let.dom]))
        ==
      %=  $
        xiq     t.xiq
        ..wake  =-  (blub-all:- q.i.xiq ~)
                =+  ^=  ear
                    (lobes-at-path:ze for u.huy r.mot)
                ?:  =(sav ear)  (blub-all q.i.xiq ~)
                (bleb-all q.i.xiq +(u.nab) ?:(p.rov ~ `[u.nab u.huy]))
      ==
    ==
  ++  drop-me
    ^+  .
    ?~  mer
      .
    %-  emit(mer ~)  ^-  move  :*
      hen.u.mer  %give  %mere  %|  %user-interrupt
      >sor.u.mer<  >our<  >cas.u.mer<  >gem.u.mer<  ~
    ==
  ::
  ::::::::::::::::::::::::::::::::::::::::::::::::::::::::::::::::::::::::::::
  ::
  ::  This core has no additional state, and the distinction exists purely for
  ::  documentation.  The overarching theme is that `++de` directly contains
  ::  logic for metadata about the desk, while `++ze` is composed primarily
  ::  of helper functions for manipulating the desk state (`++dome`) itself.
  ::  Functions include:
  ::
  ::  --  converting between cases, commit hashes, commits, content hashes,
  ::      and content
  ::  --  creating commits and content and adding them to the tree
  ::  --  finding which data needs to be sent over the network to keep the
  ::      other urbit up-to-date
  ::  --  reading from the file tree through different `++care` options
  ::  --  the `++me` core for merging.
  ::
  ::  The dome is composed of the following:
  ::
  ::  --  `ank` is the ankh, which is the file data itself.  An ankh is both
  ::      a possible file and a possible directory.  An ankh has both:
  ::      --  `fil`, a possible file, stored as both a cage and its hash
  ::      --  `dir`, a map of @ta to more ankhs.
  ::  --  `let` is the number of the most recent revision.
  ::  --  `hit` is a map of revision numbers to commit hashes.
  ::  --  `lab` is a map of labels to revision numbers.
  ::
  ::::::::::::::::::::::::::::::::::::::::::::::::::::::::::::::::::::::::::::
  ++  ze
    |%
    ::  These convert between aeon (version number), tako (commit hash), yaki
    ::  (commit data structure), lobe (content hash), and blob (content).
    ++  aeon-to-tako  ~(got by hit.dom)
    ++  aeon-to-yaki  (cork aeon-to-tako tako-to-yaki)
    ++  lobe-to-blob  ~(got by lat.ran)
    ++  tako-to-yaki  ~(got by hut.ran)
    ++  lobe-to-mark
      |=  a/lobe
      =>  (lobe-to-blob a)
      ?-  -
        $delta      p.q
        $direct     p.q
      ==
    ::
    ::  Creates a silk to put a type on a page (which is a {mark noun}).
    ::
    ++  page-to-silk                                    :: %hoon bootstrapping
      |=  a/page
      ?.  ?=($hoon p.a)  [%volt a]
      [%$ p.a [%atom %t ~] q.a]
    ::
    ::  Creates a silk out of a lobe (content hash).
    ::
    ++  lobe-to-silk
      |=  {pax/path lob/lobe}
      ^-  silk:ford
      =+  ^-  hat/(map path lobe)
          ?:  =(let.dom 0)
            ~
          q:(aeon-to-yaki let.dom)
      =+  lol=`(unit lobe)`?.(=(~ ref) `0vsen.tinel (~(get by hat) pax))
      |-  ^-  silk:ford
      ?:  =([~ lob] lol)
        =+  (need (need (read-x let.dom pax)))
        ?>  ?=(%& -<)
        [%$ p.-]
      =+  bol=(~(got by lat.ran) lob)
      ?-  -.bol
        $direct     (page-to-silk q.bol)
        $delta      ~|  delta+q.q.bol
                    [%pact $(lob q.q.bol) (page-to-silk r.bol)]
      ==
    ::
    ::  Hashes a page to get a lobe.
    ::
    ++  page-to-lobe  |=(page (shax (jam +<)))
    ::
    ::  Checks whether two pieces of data (either cages or lobes) are the same.
    ::
    ++  equivalent-data
      |=  {one/(each cage lobe) two/(each cage lobe)}
      ^-  ?
      ?:  ?=(%& -.one)
        ?:  ?=(%& -.two)
          =([p q.q]:p.one [p q.q]:p.two)
        =(p.two (page-to-lobe [p q.q]:p.one))
      ?:  ?=(%& -.two)
        =(p.one (page-to-lobe [p q.q]:p.two))
      =(p.one p.two)
    ::
    ::  Make a direct blob out of a page.
    ::
    ++  make-direct-blob
      |=  p/page
      ^-  blob
      [%direct (page-to-lobe p) p]
    ::
    ::  Make a delta blob out of a lobe, mark, lobe of parent, and page of diff.
    ::
    ++  make-delta-blob
      |=  {p/lobe q/{p/mark q/lobe} r/page}
      ^-  blob
      [%delta p q r]
    ::
    ::  Make a commit out of a list of parents, content, and date.
    ::
    ++  make-yaki
      |=  {p/(list tako) q/(map path lobe) t/@da}
      ^-  yaki
      =+  ^=  has
          %^  cat  7  (sham [%yaki (roll p add) q t])
          (sham [%tako (roll p add) q t])
      [p q has t]
    ::
    ::  Reduce a case to an aeon (version number)
    ::
    ::  We produce null if we can't yet reduce the case for whatever resaon
    ::  (usually either the time or aeon hasn't happened yet or the label hasn't
    ::  been created), we produce null.
    ::
    ++  case-to-aeon
      |=  lok/case                                      ::  act count through
      ^-  (unit aeon)
      ?-    -.lok
          $da
        ?:  (gth p.lok lim)  ~
        |-  ^-  (unit aeon)
        ?:  =(0 let.dom)  [~ 0]                         ::  avoid underflow
        ?:  %+  gte  p.lok
            =<  t
            ~|  [%letdom let=let.dom hit=hit.dom hut=(~(run by hut.ran) ,~)]
            ~|  [%getdom (~(get by hit.dom) let.dom)]
            %-  aeon-to-yaki
            let.dom
          [~ let.dom]
        $(let.dom (dec let.dom))
      ::
          $tas  (~(get by lab.dom) p.lok)
          $ud   ?:((gth p.lok let.dom) ~ [~ p.lok])
      ==
    ::
    ::  Convert a map of paths to data into an ankh.
    ::
    ++  map-to-ankh
      |=  hat/(map path (pair lobe cage))
      ^-  ankh
      ::  %-  cosh
      %+  roll  ~(tap by hat)
      |=  {{pat/path lob/lobe zar/cage} ank/ankh}
      ^-  ankh
      ::  %-  cosh
      ?~  pat
        ank(fil [~ lob zar])
      =+  nak=(~(get by dir.ank) i.pat)
      %=  ank
        dir  %+  ~(put by dir.ank)  i.pat
             $(pat t.pat, ank (fall nak *ankh))
      ==
    ::
    ::  Applies a change list, creating the commit and applying it to the
    ::  current state.
    ::
    ::  Also produces the new data from the commit for convenience.
    ::
    ++  execute-changes
      |=  {wen/@da lem/nuri}
      ^-  {(unit (map path lobe)) _..ze}
      ?-  -.lem
        %&
           =^  yak  lat.ran  (forge-yaki wen p.lem)     ::  create new commit
           ?.  ?|  =(0 let.dom)
                   !=((lent p.yak) 1)
                   !=(q.yak q:(aeon-to-yaki let.dom))
               ==
             `..ze                                      ::  silently ignore
           =:  let.dom  +(let.dom)
               hit.dom  (~(put by hit.dom) +(let.dom) r.yak)
               hut.ran  (~(put by hut.ran) r.yak yak)
           ==
           [`q.yak ..ze]
           ::  +>.$(ank (map-to-ankh q.yak))
        %|
           ?<  (~(has by lab.dom) p.lem)
           [~ ..ze(lab.dom (~(put by lab.dom) p.lem let.dom))]
      ==
    ::
    ::  Create a commit out of a list of changes against the current state.
    ::
    ::  First call ++apply-changes to apply the list of changes and get the new
    ::  state of the content.  Then, call ++update-lat to add any new content to
    ::  the blob store.  Finally, create the new yaki (commit) and produce both
    ::  it and the new lat (blob store).
    ::
    ++  forge-yaki
      |=  {wen/@da lem/suba}
      =+  par=?:(=(0 let.dom) ~ [(aeon-to-tako let.dom) ~])
      =+  new=(apply-changes lem)
      =+  gar=(update-lat new lat.ran)
      :-  (make-yaki par +.gar wen)                     ::  from existing diff
      -.gar                                             ::  fix lat
    ::
    ::  Apply a list of changes against the current state and produce the new
    ::  state.
    ::
    ++  apply-changes                                   ::   apply-changes:ze
      |=  lar/(list {p/path q/misu})                    ::  store changes
      ^-  (map path blob)
      =+  ^=  hat                                       ::  current state
          ?:  =(let.dom 0)                              ::  initial commit
            ~                                           ::  has nothing
          =<  q
          %-  aeon-to-yaki
          let.dom
      =-  =+  sar=(silt (turn lar |=({p/path *} p)))    ::  changed paths
          %+  roll  ~(tap by hat)                       ::  find unchanged
          =<  .(bat bar)
          |=  {{pax/path gar/lobe} bat/(map path blob)}
          ?:  (~(has in sar) pax)                       ::  has update
            bat
          %+  ~(put by bat)  pax
          ~|  [pax gar (lent ~(tap by lat.ran))]
          (lobe-to-blob gar)                            ::  use original
      ^=  bar  ^-  (map path blob)
      %+  roll  lar
      |=  {{pax/path mys/misu} bar/(map path blob)}
      ^+  bar
      ?-    -.mys
          $ins                                          ::  insert if not exist
        ?:  (~(has by bar) pax)  !!                     ::
        ?:  (~(has by hat) pax)  !!                     ::
        %+  ~(put by bar)  pax
        %-  make-direct-blob
        ?:  &(?=($mime -.p.mys) =([%hoon ~] (slag (dec (lent pax)) pax)))
          `page`[%hoon +.+.q.q.p.mys]
        [p q.q]:p.mys
      ::
          $del                                          ::  delete if exists
        ?.  |((~(has by hat) pax) (~(has by bar) pax))  !!
        (~(del by bar) pax)
      ::
          $dif                                          ::  mutate, must exist
        =+  ber=(~(get by bar) pax)                     ::  XX  typed
        =+  her==>((flop pax) ?~(. %$ i))
        ?~  ber
          =+  har=(~(get by hat) pax)
          ?~  har  !!
          %+  ~(put by bar)  pax
          (make-delta-blob p.mys [(lobe-to-mark u.har) u.har] [p q.q]:q.mys)
                                                        :: XX check vase !evil
        ::  XX of course that's a problem, p.u.ber isn't in rang since it
        ::     was just created.  We shouldn't be sending multiple
        ::     diffs
        ::  %+  ~(put by bar)  pax
        ::  %^  make-delta-blob  p.mys
        ::    [(lobe-to-mark p.u.ber) p.u.ber]
        ::  [p q.q]:q.mys
        ::                                              :: XX check vase !evil
        ~|([%two-diffs-for-same-file syd pax] !!)
      ==
    ::
    ::  Update the object store with new blobs.
    ::
    ::  Besides new object store, converts the given (map path blob) to
    ::  (map path lobe).
    ::
    ++  update-lat                                      ::   update-lat:ze
      |=  {lag/(map path blob) sta/(map lobe blob)}     ::  fix lat
      ^-  {(map lobe blob) (map path lobe)}
      %+  roll  ~(tap by lag)
      =<  .(lut sta)
      |=  {{pat/path bar/blob} {lut/(map lobe blob) gar/(map path lobe)}}
      ?~  (~(has by lut) p.bar)
        [lut (~(put by gar) pat p.bar)]
      :-  (~(put by lut) p.bar bar)
      (~(put by gar) pat p.bar)
    ::
    ::  Gets a map of the data at the given path and all children of it.
    ::
    ++  lobes-at-path
      |=  {for/(unit ship) yon/aeon pax/path}
      ^-  (map path lobe)
      ?:  =(0 yon)  ~
      ::  we use %z for the check because it looks at all child paths.
      ?:  |(?=($~ for) (may-read u.for %z yon pax))  ~
      %-  malt
      %+  skim
        %~  tap  by
        =<  q
        %-  aeon-to-yaki
        yon
      |=  {p/path q/lobe}
      ?|  ?=(~ pax)
          ?&  !?=(~ p)
              =(-.pax -.p)
              $(p +.p, pax +.pax)
      ==  ==
    ::
    ::  Creates a nako of all the changes between a and b.
    ::
    ++  make-nako
      |=  {a/aeon b/aeon}
      ^-  nako
      :+  ?>  (lte b let.dom)
          |-
          ?:  =(b let.dom)
            hit.dom
          $(hit.dom (~(del by hit.dom) let.dom), let.dom (dec let.dom))
        b
      ?:  =(0 b)
        [~ ~]
      (data-twixt-takos (~(get by hit.dom) a) (aeon-to-tako b))
    ::
    ::  Gets the data between two commit hashes, assuming the first is an
    ::  ancestor of the second.
    ::
    ::  Get all the takos before `a`, then get all takos before `b` except the
    ::  ones we found before `a`.  Then convert the takos to yakis and also get
    ::  all the data in all the yakis.
    ::
    ++  data-twixt-takos
      |=  {a/(unit tako) b/tako}
      ^-  {(set yaki) (set plop)}
      =+  old=?~(a ~ (reachable-takos u.a))
      =+  ^-  yal/(set tako)
          %-  silt
          %+  skip
            ~(tap in (reachable-takos b))
          |=(tak/tako (~(has in old) tak))
      :-  (silt (turn ~(tap in yal) tako-to-yaki))
      (silt (turn ~(tap in (new-lobes (new-lobes ~ old) yal)) lobe-to-blob))
    ::
    ::  Traverses parentage and finds all ancestor hashes
    ::
    ++  reachable-takos                                 ::  reachable
      |=  p/tako
      ^-  (set tako)
      =+  y=(tako-to-yaki p)
      %+  roll  p.y
      =<  .(s (~(put in *(set tako)) p))
      |=  {q/tako s/(set tako)}
      ?:  (~(has in s) q)                               ::  already done
        s                                               ::  hence skip
      (~(uni in s) ^$(p q))                             ::  otherwise traverse
    ::
    ::  Get all the lobes that are referenced in `a` except those that are
    ::  already in `b`.
    ::
    ++  new-lobes                                       ::  object hash set
      |=  {b/(set lobe) a/(set tako)}                   ::  that aren't in b
      ^-  (set lobe)
      %+  roll  ~(tap in a)
      |=  {tak/tako bar/(set lobe)}
      ^-  (set lobe)
      =+  yak=(tako-to-yaki tak)
      %+  roll  ~(tap by q.yak)
      =<  .(far bar)
      |=  {{path lob/lobe} far/(set lobe)}
      ^-  (set lobe)
      ?~  (~(has in b) lob)                             ::  don't need
        far
      =+  gar=(lobe-to-blob lob)
      ?-  -.gar
        $direct    (~(put in far) lob)
        $delta     (~(put in $(lob q.q.gar)) lob)
      ==
    ::
    ::  Should be refactored, is only called form `++read`, and even then it
    ::  can't be called with `$v` as the care, so it's really just a crash.
    ::
    ::  To be clear the refactoring should start at ++read-at-aeon and probably
    ::  eliminate ++read and ++query
    ::
    ++  query                                           ::    query:ze
      |=  ren/$?($p $u $v $x $y $z)                     ::  endpoint query
      ^-  (unit cage)
      ?-  ren
        $p  !!
        $u  !!  ::  [~ %null [%atom %n] ~]
        $v  [~ %dome !>(dom)]
        $x  !!  ::  ?~(q.ank.dom ~ [~ q.u.q.ank.dom])
        $y  !!  ::  [~ %arch !>(as-arch)]
        $z  !!  ::  [~ %ankh !>(ank.dom)]
      ==
    ::
    ::  See ++query.
    ::
    ++  read                                            ::    read:ze
      |=  mun/mood                                      ::  read at point
      ^-  (unit cage)
      ?:  ?=($d p.mun)
        ~&  %dead-d  ~
      ?:  ?=($v p.mun)
        [~ %dome !>(dom)]                               ::  dead code
      ?:  &(?=($w p.mun) !?=($ud -.q.mun))
        ?^(r.mun ~ [~ %aeon !>(let.dom)])               ::  dead code
      ?:  ?=($w p.mun)
        =+  ^=  yak
            %-  aeon-to-yaki
            let.dom
        ?^(r.mun ~ !!) :: [~ %w !>([t.yak (forge-nori yak)])])-all
      (query(ank.dom ank:(descend-path:(zu ank.dom) r.mun)) p.mun) ::  dead code
    ::
    ::  Gets the permissions that apply to a particular node.
    ::
    ::  If the node has no permissions of its own, we use its parent's.
    ::  If no permissions have been set for the entire tree above the node,
    ::  we default to fully private (empty whitelist).
    ::
    ++  read-p
      |=  pax/path
      ^-  (unit (unit (each cage lobe)))
      =-  [~ ~ %& %noun !>(-)]
      :-  (read-p-in pax per.red)
      (read-p-in pax pew.red)
    ::
    ++  read-p-in
      |=  {pax/path pes/regs}
      ^-  dict
      =+  rul=(~(get by pes) pax)
      ?^  rul  [pax u.rul]
      ?~  pax  [/ %white ~]
      $(pax (scag (dec (lent pax)) `path`pax))
    ::
    ++  may-read
      |=  {who/ship car/care yon/aeon pax/path}
      ^-  ?
      ?+  car
        (allowed-by who pax per.red)
      ::
          $p
        =(who our)
      ::
          ?($y $z)
        =+  tak=(~(get by hit.dom) yon)
        ?~  tak  |
        =+  yak=(tako-to-yaki u.tak)
        =+  len=(lent pax)
        =-  (levy ~(tap in -) |=(p/path (allowed-by who p per.red)))
        %+  roll  ~(tap in (~(del in ~(key by q.yak)) pax))
        |=  {p/path s/(set path)}
        ?.  =(pax (scag len p))  s
        %-  ~(put in s)
        ?:  ?=($z car)  p
        (scag +(len) p)
      ==
    ::
    ++  may-write
      |=  {w/ship p/path}
      (allowed-by w p pew.red)
    ::
    ++  allowed-by
      |=  {who/ship pax/path pes/regs}
      ^-  ?
      =+  rul=rul:(read-p-in pax pes)
      =-  ?:(?=($black mod.rul) !- -)
      %-  ~(rep in who.rul)
      |=  {w/whom h/_|}
      ?:  h  &
      ?:  ?=($& -.w)  =(p.w who)
      (~(has in (fall (~(get by cez) p.w) ~)) who)
    ::
    ::  Checks for existence of a node at an aeon.
    ::
    ::  This checks for existence of content at the node, and does *not* look
    ::  at any of its children.
    ::
    ++  read-u
      |=  {yon/aeon pax/path}
      ^-  (unit (unit (each {$null (hypo ~)} lobe)))
      =+  tak=(~(get by hit.dom) yon)
      ?~  tak
        ~
      ``[%& %null [%atom %n ~] ~]
    ::
    ::  Gets the dome (desk state) at a particular aeon.
    ::
    ::  For past aeons, we don't give an actual ankh in the dome, but the rest
    ::  of the data is legit.
    ::
    ++  read-v
      |=  {yon/aeon pax/path}
      ^-  (unit (unit {$dome (hypo dome)}))
      ?:  (lth yon let.dom)
        :*  ~  ~  %dome  -:!>(%dome)
            ank=`[[%ank-in-old-v-not-implemented *ankh] ~ ~]
            let=yon
            hit=(molt (skim ~(tap by hit.dom) |=({p/@ud *} (lte p yon))))
            lab=(molt (skim ~(tap by lab.dom) |=({* p/@ud} (lte p yon))))
        ==
      ?:  (gth yon let.dom)
        ~
      ``[%dome -:!>(*dome) dom]
    ::
    ::  Gets the data at a node.
    ::
    ::  If it's in our ankh (current state cache), we can just produce the
    ::  result.  Otherwise, we've got to look up the node at the aeon to get the
    ::  content hash, use that to find the blob, and use the blob to get the
    ::  data.  We also special-case the hoon mark for bootstrapping purposes.
    ::
    ++  read-x
      |=  {yon/aeon pax/path}
      ^-  (unit (unit (each cage lobe)))
      ?:  =(0 yon)
        [~ ~]
      =+  tak=(~(get by hit.dom) yon)
      ?~  tak
        ~
      ?:  &(?=(~ ref) =(yon let.dom))
        :-  ~
        %+  bind
          fil.ank:(descend-path:(zu ank.dom) pax)
        |=(a/{p/lobe q/cage} [%& q.a])
      =+  yak=(tako-to-yaki u.tak)
      =+  lob=(~(get by q.yak) pax)
      ?~  lob
        [~ ~]
      =+  mar=(lobe-to-mark u.lob)
      ?.  ?=($hoon mar)
        [~ ~ %| u.lob]
      :^  ~  ~  %&
      :+  mar  [%atom %t ~]
      |-  ^-  @t                      ::  (urge cord) would be faster
      =+  bol=(lobe-to-blob u.lob)
      ?:  ?=($direct -.bol)
        ((hard @t) q.q.bol)
      ?>  ?=($delta -.bol)
      =+  txt=$(u.lob q.q.bol)
      ?>  ?=($txt-diff p.r.bol)
      =+  dif=((hard (urge cord)) q.r.bol)
      =,  format
      =+  pac=(of-wain (lurk:differ (to-wain (cat 3 txt '\0a')) dif))
      (end 3 (dec (met 3 pac)) pac)
    ::
    ::  Gets an arch (directory listing) at a node.
    ::
    ++  read-y
      |=  {yon/aeon pax/path}
      ^-  (unit (unit {$arch (hypo arch)}))
      ?:  =(0 yon)
        ``[%arch -:!>(*arch) *arch]
      =+  tak=(~(get by hit.dom) yon)
      ?~  tak
        ~
      =+  yak=(tako-to-yaki u.tak)
      =+  len=(lent pax)
      :^  ~  ~  %arch
      ::  ~&  cy+pax
      :-  -:!>(*arch)
      ^-  arch
      :-  (~(get by q.yak) pax)
      ^-  (map knot ~)
      %-  molt  ^-  (list (pair knot ~))
      %+  turn
        ^-  (list (pair path lobe))
        %+  skim  ~(tap by (~(del by q.yak) pax))
        |=  {paf/path lob/lobe}
        =(pax (scag len paf))
      |=  {paf/path lob/lobe}
      =+  pat=(slag len paf)
      [?>(?=(^ pat) i.pat) ~]
    ::
    ::  Gets a recursive hash of a node and all its children.
    ::
    ++  read-z
      |=  {yon/aeon pax/path}
      ^-  (unit (unit {$uvi (hypo @uvI)}))
      ?:  =(0 yon)
        ``uvi+[-:!>(*@uvI) *@uvI]
      =+  tak=(~(get by hit.dom) yon)
      ?~  tak
        ~
      =+  yak=(tako-to-yaki u.tak)
      =+  len=(lent pax)
      :: ~&  read-z+[yon=yon qyt=~(wyt by q.yak) pax=pax]
      =+  ^-  descendants/(list (pair path lobe))
          ::  ~&  %turning
          ::  =-  ~&  %turned  -
          %+  turn
            ::  ~&  %skimming
            ::  =-  ~&  %skimmed  -
            %+  skim  ~(tap by (~(del by q.yak) pax))
            |=  {paf/path lob/lobe}
            =(pax (scag len paf))
          |=  {paf/path lob/lobe}
          [(slag len paf) lob]
      =+  us=(~(get by q.yak) pax)
      ^-  (unit (unit {$uvi (hypo @uvI)}))
      :^  ~  ~  %uvi
      :-  -:!>(*@uvI)
      ?:  &(?=(~ descendants) ?=(~ us))
        *@uvI
      %+  roll
        ^-  (list (pair path lobe))
        [[~ ?~(us *lobe u.us)] descendants]
      |=({{path lobe} @uvI} (shax (jam +<)))
    ::
    ::  Get a value at an aeon.
    ::
    ::  Value can be either null, meaning we don't have it yet, {null null},
    ::  meaning we know it doesn't exist, or {null null (each cage lobe)},
    ::  meaning we either have the value directly or a content hash of the
    ::  value.
    ::
    ::  Should change last few lines to an explicit ++read-w.
    ::
    ++  read-at-aeon                                    ::    read-at-aeon:ze
      |=  {for/(unit ship) yon/aeon mun/mood}           ::  seek and read
      ^-  (unit (unit (each cage lobe)))
      ?.  |(?=($~ for) (may-read u.for p.mun yon r.mun))
        ~
      ?:  &(?=($w p.mun) !?=($ud -.q.mun))              ::  NB only her speed
        ?^(r.mun [~ ~] [~ ~ %& %aeon !>(yon)])
      ?:  ?=($d p.mun)
        =+  rom=(~(get by fat.ruf) her)
        ?~  rom
          ~&(%null-rom-cd [~ ~])
        ?^  r.mun
          ~&(%no-cd-path [~ ~])
        [~ ~ %& %noun !>(~(key by dos.u.rom))]
      ?:  ?=($p p.mun)
        (read-p r.mun)
      ?:  ?=($u p.mun)
        (read-u yon r.mun)
      ?:  ?=($v p.mun)
        (bind (read-v yon r.mun) (lift |=(a/cage [%& a])))
      ?:  ?=($x p.mun)
        (read-x yon r.mun)
      ?:  ?=($y p.mun)
        ::  =-  ~&  :*  %dude-someones-getting-curious
        ::              mun=mun
        ::              yon=yon
        ::              our=our
        ::              her=her
        ::              syd=syd
        ::              hep=-
        ::          ==
        ::      -
        (bind (read-y yon r.mun) (lift |=(a/cage [%& a])))
      ?:  ?=($z p.mun)
        (bind (read-z yon r.mun) (lift |=(a/cage [%& a])))
      %+  bind
        (rewind yon)
      |=  a/(unit _+>.$)
      ^-  (unit (each cage lobe))
      ?~  a
        ~
      `(unit (each cage lobe))`(bind (read:u.a mun) |=(a/cage [%& a]))
    ::
    ::  Stubbed out, should be removed in the refactoring mentioned in ++query.
    ::
    ++  rewind                                          ::    rewind:ze
      |=  yon/aeon                                      ::  rewind to aeon
      ^-  (unit (unit _+>))
      ?:  =(let.dom yon)  ``+>
      ?:  (gth yon let.dom)  !!                         ::  don't have version
      =+  hat=q:(aeon-to-yaki yon)
      ?:  (~(any by hat) |=(a/lobe ?=($delta [-:(lobe-to-blob a)])))
        ~
      ~
      ::=+  ^-  (map path cage)
      ::    %-  ~(run by hat)
      ::    |=  a=lobe
      ::    =+  (lobe-to-blob a)
      ::    ?-(-.- %direct q.-, %delta !!)
      ::`+>.$(ank.dom (map-to-ankh -), let.dom yon)
    ::
    ::  Traverse an ankh.
    ::
    ++  zu                                              ::  filesystem
      |=  ank/ankh                                      ::  filesystem state
      =|  ram/path                                      ::  reverse path into
      |%
      ++  descend                                       ::  descend
        |=  lol/@ta
        ^+  +>
        =+  you=(~(get by dir.ank) lol)
        +>.$(ram [lol ram], ank ?~(you [~ ~] u.you))
      ::
      ++  descend-path                                  ::  descend recursively
        |=  way/path
        ^+  +>
        ?~(way +> $(way t.way, +> (descend i.way)))
      --
    ::
    ::::::::::::::::::::::::::::::::::::::::::::::::::::::::::::::::::::::::::
    ::
    ::  This core is specific to any currently running merge.  This is
    ::  basically a simple (DAG-shaped) state machine.  We always say we're
    ::  merging from 'ali' to 'bob'.  The basic steps, not all of which are
    ::  always needed, are:
    ::
    ::  --  fetch ali's desk
    ::  --  diff ali's desk against the mergebase
    ::  --  diff bob's desk against the mergebase
    ::  --  merge the diffs
    ::  --  build the new state
    ::  --  "checkout" (apply to actual `++dome`) the new state
    ::  --  "ergo" (tell unix about) any changes
    ::
    ::  The state filled in order through each step.  See ++mery for a
    ::  description of the state.
    ::
    ::
    ::::::::::::::::::::::::::::::::::::::::::::::::::::::::::::::::::::::::::
    ++  me                                              ::  merge ali into bob
      |=  {ali/(pair ship desk) alh/(unit dome) new/?}  ::  from
      =+  bob=`(pair ship desk)`[our syd]               ::  to
      =+  ^-  dat/(each mery term)
          ?~  mer
            ?:  new
              =+  *mery
              [%& -(sor ali:+, hen hen:+, wat %null)]
            [%| %not-actually-merging]
          ?.  new
            ?:  =(ali sor.u.mer)
              [%& u.mer]
            ~&  :*  %already-merging-from-somewhere-else
                    ali=ali
                    sor=sor.u.mer
                    gem=gem.u.mer
                    wat=wat.u.mer
                    cas=cas.u.mer
                    hen=hen
                    henmer=hen.u.mer
                ==
            [%| %already-merging-from-somewhere-else]
          ~&  :*  %already-merging-from-somewhere
                  ali=ali
                  sor=sor.u.mer
                  gem=gem.u.mer
                  wat=wat.u.mer
                  cas=cas.u.mer
                  hen=hen
                  henmer=hen.u.mer
              ==
          [%| %already-merging-from-somewhere]
      ?:  ?=(%| -.dat)
        ~|(p.dat !!)
      =+  dat=p.dat
      =|  don/?                                         ::  keep going
      |%
      ++  this  .
      ::
      ::  Resolve.  If we're done, produce a result.
      ::
      ++  abet
        ^+  ..me
        ?:  don
          ..me(mer `dat)
        =.  mer  ~
        =>  (emit hen.dat %give %mere gon.dat)
        ..me
      ::
      ::  Send a move.
      ::
      ++  emit
        |=  move
        %_(+> ..ze (^emit +<))
      ::
      ::  Send a list of moves.
      ::
      ++  emil
        |=  (list move)
        %_(+> ..ze (^emil +<))
      ::
      ::  Route responses from clay or ford.
      ::
      ::  Check that the stage of the response is the same as the stage we think
      ::  we're in, and call the appropriate function for that stage.
      ::
      ++  route
        |=  {sat/term res/(each riot (pair @uvH gage:ford))}
        ^+  +>.$
        ?.  =(sat wat.dat)
          ~|  :*  %hold-your-horses-merge-out-of-order
                  sat=sat
                  wat=wat.dat
                  ali=ali
                  bob=bob
                  hepres=-.res
              ==
           !!
        ?+  +<  ~|((crip <[%bad-stage sat ?~(-.res %riot %gage)]>) !!)
          {$ali %& *}       %.(p.res fetched-ali)
          {$diff-ali %| *}  %.(q.p.res diffed-ali)
          {$diff-bob %| *}  %.(q.p.res diffed-bob)
          {$merge %| *}     %.(q.p.res merged)
          {$build %| *}     %.(q.p.res built)
          {$checkout %| *}  %.(p.res checked-out)
          {$ergo %| *}      %.(q.p.res ergoed)
        ==
      ::
      ::  Start a merge.
      ::
      ::  Sets cas.dat, gem.dat, and bob.dat.  Unless there's an error, leads
      ::  to ++fetch-ali.
      ::
      ++  start
        |=  {cas/case gem/germ}
        ^+  +>
        ?:  &(=(0 let.dom) !?=(?($init $that) gem))
          (error:he %no-bob-desk ~)
        =.  cas.dat  cas
        =.  gem.dat  gem
        ?:  =(0 let.dom)
          fetch-ali(gem.dat %init)
        =+  (~(get by hit.dom) let.dom)
        ?~  -
          (error:he %no-bob--version ~)
        =+  (~(get by hut.ran) u.-)
        ?~  -
          (error:he %no-bob-commit ~)
        fetch-ali(bob.dat u.-)
      ::
      ::  Tell clay to get the state at the requested case for ali's desk.
      ::
      ++  fetch-ali
        ^+  .
        %-  emit(wat.dat %ali)
        :*  hen  %pass
            [%merge (scot %p p.bob) q.bob (scot %p p.ali) q.ali %ali ~]
            %c  %warp  [p.bob p.ali]  q.ali
            `[%sing %v cas.dat /]
        ==
      ::
      ::  Parse the state of ali's desk, and get the most recent commit.
      ::
      ::  Sets ali.dat.
      ::
      ++  fetched-ali
        |=  rot/riot
        ^+  +>
        ?~  rot
          (error:he %bad-fetch-ali ~)
        =+  ^=  dum
            %-  (hard {ank/* let/@ud hit/(map @ud tako) lab/(map @tas @ud)})
            q.q.r.u.rot
        ?:  =(0 let.dum)
          (error:he %no-ali-desk ~)
        =+  (~(get by hit.dum) let.dum)
        ?~  -
          (error:he %no-ali-version ~)
        =+  (~(get by hut.ran) u.-)
        ?~  -
          (error:he %no-ali-commit ~)
        =.  ali.dat  u.-
        |-
        ?-    gem.dat
        ::
        ::  If this is an %init merge, we set the ali's commit to be bob's, and
        ::  we checkout the new state.
        ::
            $init
          =.  new.dat  ali.dat
          =.  hut.ran  (~(put by hut.ran) r.new.dat new.dat)
          =.  erg.dat  (~(run by q.ali.dat) |=(lobe %&))
          checkout
        ::
        ::  If this is a %this merge, we check to see if ali's and bob's commits
        ::  are the same, in which case we're done.  Otherwise, we check to see
        ::  if ali's commit is in the ancestry of bob's, in which case we're
        ::  done.  Otherwise, we create a new commit with bob's data plus ali
        ::  and bob as parents.  Then we checkout the new state.
        ::
            $this
          ?:  =(r.ali.dat r.bob.dat)  done:he
          ?:  (~(has in (reachable-takos r.bob.dat)) r.ali.dat)  done:he
          =.  new.dat  (make-yaki [r.ali.dat r.bob.dat ~] q.bob.dat now)
          =.  hut.ran  (~(put by hut.ran) r.new.dat new.dat)
          =.  erg.dat  ~
          checkout
        ::
        ::  If this is a %that merge, we check to see if ali's and bob's commits
        ::  are the same, in which case we're done.  Otherwise, we create a new
        ::  commit with ali's data plus ali and bob as parents.  Then we
        ::  checkout the new state.
        ::
            $that
          ?:  =(r.ali.dat r.bob.dat)  done:he
          =.  new.dat  (make-yaki [r.ali.dat r.bob.dat ~] q.ali.dat now)
          =.  hut.ran  (~(put by hut.ran) r.new.dat new.dat)
          =.  erg.dat
            %-  malt  ^-  (list {path ?})
            %+  murn  ~(tap by (~(uni by q.bob.dat) q.ali.dat))
            |=  {pax/path lob/lobe}
            ^-  (unit {path ?})
            =+  a=(~(get by q.ali.dat) pax)
            =+  b=(~(get by q.bob.dat) pax)
            ?:  =(a b)
              ~
            `[pax !=(~ a)]
          checkout
        ::
        ::  If this is a %fine merge, we check to see if ali's and bob's commits
        ::  are the same, in which case we're done.  Otherwise, we check to see
        ::  if ali's commit is in the ancestry of bob's, in which case we're
        ::  done.  Otherwise, we check to see if bob's commit is in the ancestry
        ::  of ali's.  If not, this is not a fast-forward merge, so we error
        ::  out.  If it is, we add ali's commit to bob's desk and checkout.
        ::
            $fine
          ?:  =(r.ali.dat r.bob.dat)
            ::  ~&  [%fine-trivial ali=<ali> bob=<bob> r.ali.dat r.bob.dat]
            done:he
          ?:  (~(has in (reachable-takos r.bob.dat)) r.ali.dat)
            ::  ~&  [%fine-mostly-trivial ali=<ali> bob=<bob>]
            done:he
          ?.  (~(has in (reachable-takos r.ali.dat)) r.bob.dat)
            ::  ~&  [%fine-not-so-trivial ali=<ali> bob=<bob>]
            (error:he %bad-fine-merge ~)
          ::  ~&  [%fine-lets-go ali=<ali> bob=<bob>]
          =.  new.dat  ali.dat
          =.  erg.dat
            %-  malt  ^-  (list {path ?})
            %+  murn  ~(tap by (~(uni by q.bob.dat) q.ali.dat))
            |=  {pax/path lob/lobe}
            ^-  (unit {path ?})
            =+  a=(~(get by q.ali.dat) pax)
            =+  b=(~(get by q.bob.dat) pax)
            ?:  =(a b)
              ~
            `[pax !=(~ a)]
          checkout
        ::
        ::  If this is a %meet, %mate, or %meld merge, we may need to fetch
        ::  more data.  If this merge is either trivial or a fast-forward, we
        ::  short-circuit to either ++done or the %fine case.
        ::
        ::  Otherwise, we find the best common ancestor(s) with
        ::  ++find-merge-points.  If there's no common ancestor, we error out.
        ::  Additionally, if there's more than one common ancestor (i.e. this
        ::  is a criss-cross merge), we error out.  Something akin to git's
        ::  recursive merge should probably be used here, but it isn't.
        ::
        ::  Once we have our single best common ancestor (merge base), we store
        ::  it in bas.dat.  If this is a %mate or %meld merge, we need to diff
        ::  ali's commit against the merge base, so we pass control over to
        ::  ++diff-ali.
        ::
        ::  Otherwise (i.e. this is a %meet merge), we create a list of all the
        ::  changes between the mege base and ali's commit and store it in
        ::  dal.dat, and we put a similar list for bob's commit in dob.dat.
        ::  Then we create bof, which is the a set of changes in both ali and
        ::  bob's commits.  If this has any members, we have conflicts, which is
        ::  an error in a %meet merge, so we error out.
        ::
        ::  Otherwise, we merge the merge base data with ali's data and bob's
        ::  data, which produces the data for the new commit, which we put in
        ::  new.dat.  Then we checkout the new data.
        ::
            ?($meet $mate $meld)
          ?:  =(r.ali.dat r.bob.dat)
            done:he
          ?.  (~(has by hut.ran) r.bob.dat)
            (error:he %bad-bob-tako >r.bob.dat< ~)
          ?:  (~(has in (reachable-takos r.bob.dat)) r.ali.dat)
            done:he
          ?:  (~(has in (reachable-takos r.ali.dat)) r.bob.dat)
            $(gem.dat %fine)
          =+  r=(find-merge-points:he ali.dat bob.dat)
          ?~  r
            (error:he %merge-no-merge-base ~)
          ?.  ?=({* ~ ~} r)
            =+  (lent ~(tap in `(set yaki)`r))
            (error:he %merge-criss-cross >[-]< ~)
          =.  bas.dat  n.r
          ?:  ?=(?($mate $meld) gem.dat)
            diff-ali
          =.  new.dal.dat
            %-  molt
            %+  skip  ~(tap by q.ali.dat)
            |=  {pax/path lob/lobe}
            (~(has by q.bas.dat) pax)
          =.  cal.dal.dat
            %-  molt
            %+  skip  ~(tap by q.ali.dat)
            |=  {pax/path lob/lobe}
            =+  (~(get by q.bas.dat) pax)
            |(=(~ -) =([~ lob] -))
          =.  can.dal.dat
            ~
          =.  old.dal.dat
            %-  malt  ^-  (list {path ~})
            %+  murn  ~(tap by q.bas.dat)
            |=  {pax/path lob/lobe}
            ^-  (unit (pair path ~))
            ?.  =(~ (~(get by q.ali.dat) pax))
              ~
            `[pax ~]
          =.  new.dob.dat
            %-  molt
            %+  skip  ~(tap by q.bob.dat)
            |=  {pax/path lob/lobe}
            (~(has by q.bas.dat) pax)
          =.  cal.dob.dat
            %-  molt
            %+  skip  ~(tap by q.bob.dat)
            |=  {pax/path lob/lobe}
            =+  (~(get by q.bas.dat) pax)
            |(=(~ -) =([~ lob] -))
          =.  can.dob.dat
            ~
          =.  old.dob.dat
            %-  malt  ^-  (list {path ~})
            %+  murn  ~(tap by q.bas.dat)
            |=  {pax/path lob/lobe}
            ^-  (unit (pair path ~))
            ?.  =(~ (~(get by q.bob.dat) pax))
              ~
            `[pax ~]
          =+  ^=  bof
              %-  %~  int  by
                  %-  ~(uni by `(map path *)`new.dal.dat)
                  %-  ~(uni by `(map path *)`cal.dal.dat)
                  %-  ~(uni by `(map path *)`can.dal.dat)
                  `(map path *)`old.dal.dat
              %-  ~(uni by `(map path *)`new.dob.dat)
              %-  ~(uni by `(map path *)`cal.dob.dat)
              %-  ~(uni by `(map path *)`can.dob.dat)
              `(map path *)`old.dob.dat
          ?^  bof
            (error:he %meet-conflict >(~(run by `(map path *)`bof) ,~)< ~)
          =+  ^-  old/(map path lobe)
              %+  roll  ~(tap by (~(uni by old.dal.dat) old.dob.dat))
              =<  .(old q.bas.dat)
              |=  {{pax/path ~} old/(map path lobe)}
              (~(del by old) pax)
          =+  ^=  hat
              %-  ~(uni by old)
              %-  ~(uni by new.dal.dat)
              %-  ~(uni by new.dob.dat)
              %-  ~(uni by cal.dal.dat)
              cal.dob.dat
          =+  ^-  del/(map path ?)
              (~(run by (~(uni by old.dal.dat) old.dob.dat)) |=(~ %|))
          =.  new.dat
            (make-yaki [r.ali.dat r.bob.dat ~] hat now)
          =.  hut.ran  (~(put by hut.ran) r.new.dat new.dat)
          =.  erg.dat  %-  ~(uni by del)
                       ^-  (map path ?)
                       %.  |=(lobe %&)
                       ~(run by (~(uni by new.dal.dat) cal.dal.dat))
          checkout
        ==
      ::
      ::  Common code for ++diff-ali and ++diff-bob.
      ::
      ::  Diffs a commit against a the mergebase.  Result comes back in either
      ::  ++diffed-ali or ++diffed-ali.
      ::
      ++  diff-bas
        |=  {nam/term yak/yaki oth/(trel ship desk case) yuk/yaki}
        ^+  +>
        %-  emit
        :*  hen  %pass
            =+  (cat 3 %diff- nam)
            [%merge (scot %p p.bob) q.bob (scot %p p.ali) q.ali - ~]
            %f  %exec  p.bob  ~  [p.oth q.oth r.oth]  %tabl
            ^-  (list (pair silk:ford silk:ford))
            %+  murn  ~(tap by q.bas.dat)
            |=  {pax/path lob/lobe}
            ^-  (unit (pair silk:ford silk:ford))
            =+  a=(~(get by q.yak) pax)
            ?~  a
              ~
            ?:  =(lob u.a)
              ~
            =+  (~(get by q.yuk) pax)
            ?~  -
              ~
            ?:  =(u.a u.-)
              ~
            :-  ~
            :-  [%$ %path !>(pax)]
            [%diff (lobe-to-silk pax lob) (lobe-to-silk pax u.a)]
        ==
      ::
      ::  Diff ali's commit against the mergebase.
      ::
      ++  diff-ali
        ^+  .
        (diff-bas(wat.dat %diff-ali) %ali ali.dat [p.ali q.ali cas.dat] bob.dat)
      ::
      ::  Store the diff of ali's commit versus the mergebase in dal.dat and
      ::  call ++diff-bob.
      ::
      ++  diffed-ali
        |=  res/gage:ford
        ^+  +>
        =+  tay=(gage-to-cages-or-error res)
        ?:  ?=(%| -.tay)
          (error:he %diff-ali-bad-made leaf+"merge diff ali failed" p.tay)
        =+  can=(cages-to-map p.tay)
        ?:  ?=(%| -.can)
          (error:he %diff-ali p.can)
        ?:  ?=(%| -.gon.dat)
          +>.$
        =.  new.dal.dat
          %-  molt
          %+  skip  ~(tap by q.ali.dat)
          |=  {pax/path lob/lobe}
          (~(has by q.bas.dat) pax)
        =.  cal.dal.dat
          %-  molt  ^-  (list (pair path lobe))
          %+  murn  ~(tap by q.bas.dat)
          |=  {pax/path lob/lobe}
          ^-  (unit (pair path lobe))
          =+  a=(~(get by q.ali.dat) pax)
          =+  b=(~(get by q.bob.dat) pax)
          ?.  ?&  ?=(^ a)
                  !=([~ lob] a)
                  =([~ lob] b)
              ==
            ~
          `[pax +.a]
        =.  can.dal.dat  p.can
        =.  old.dal.dat
          %-  malt  ^-  (list {path ~})
          %+  murn  ~(tap by q.bas.dat)
          |=  {pax/path lob/lobe}
          ?.  =(~ (~(get by q.ali.dat) pax))
            ~
          (some pax ~)
        diff-bob
      ::
      ::  Diff bob's commit against the mergebase.
      ::
      ++  diff-bob
        ^+  .
        (diff-bas(wat.dat %diff-bob) %bob bob.dat [p.bob q.bob da+now] ali.dat)
      ::
      ::  Store the diff of bob's commit versus the mergebase in dob.dat and
      ::  call ++merge.
      ::
      ++  diffed-bob
        |=  res/gage:ford
        ^+  +>
        =+  tay=(gage-to-cages-or-error res)
        ?:  ?=(%| -.tay)
          (error:he %diff-bob-bad-made leaf+"merge diff bob failed" p.tay)
        =+  can=(cages-to-map p.tay)
        ?:  ?=(%| -.can)
          (error:he %diff-bob p.can)
        ?:  ?=(%| -.gon.dat)
          +>.$
        =.  new.dob.dat
          %-  molt
          %+  skip  ~(tap by q.bob.dat)
          |=  {pax/path lob/lobe}
          (~(has by q.bas.dat) pax)
        =.  cal.dob.dat
          %-  molt  ^-  (list (pair path lobe))
          %+  murn  ~(tap by q.bas.dat)
          |=  {pax/path lob/lobe}
          ^-  (unit (pair path lobe))
          =+  a=(~(get by q.ali.dat) pax)
          =+  b=(~(get by q.bob.dat) pax)
          ?.  ?&  ?=(^ b)
                  !=([~ lob] b)
                  =([~ lob] a)
              ==
            ~
          `[pax +.b]
        =.  can.dob.dat  p.can
        =.  old.dob.dat
          %-  malt  ^-  (list {path ~})
          %+  murn  ~(tap by q.bas.dat)
          |=  {pax/path lob/lobe}
          ?.  =(~ (~(get by q.bob.dat) pax))
            ~
          (some pax ~)
        merge
      ::
      ::  Merge the conflicting diffs in can.dat.dat and can.dob.dat.
      ::
      ::  Result is handled in ++merged.
      ::
      ++  merge
        ^+  .
        |-  ^+  +.$
        ?+    gem.dat  ~|  [%merge-weird-gem gem.dat]  !!
            ?($mate $meld)
          %-  emit(wat.dat %merge)
          :*  hen  %pass
              [%merge (scot %p p.bob) q.bob (scot %p p.ali) q.ali %merge ~]
              %f  %exec  p.bob  ~  [p.bob q.bob da+now]  %tabl
              ^-  (list (pair silk:ford silk:ford))
              %+  turn  ~(tap by (~(int by can.dal.dat) can.dob.dat))
              |=  {pax/path *}
              ^-  (pair silk:ford silk:ford)
              =+  cal=(~(got by can.dal.dat) pax)
              =+  cob=(~(got by can.dob.dat) pax)
              =+  ^=  her
                  =+  (slag (dec (lent pax)) pax)
                  ?~(- %$ i.-)
              :-  [%$ %path !>(pax)]
              [%join her [%$ cal] [%$ cob]]
          ==
        ==
      ::
      ::  Put merged changes in bof.dat and call ++build.
      ::
      ++  merged
        |=  res/gage:ford
        =+  tay=(gage-to-cages-or-error res)
        ?:  ?=(%| -.tay)
          (error:he %merge-bad-made leaf+"merging failed" p.tay)
        =+  can=(cages-to-map p.tay)
        ?:  ?=(%| -.can)
          (error:he %merge p.can)
        =+  bof=(~(run by p.can) (flit |=({a/mark ^} !?=($null a))))
        ?:  ?=(%| -.gon.dat)
          +>.$
        =.  bof.dat  bof
        build
      ::
      ::  Apply the patches in bof.dat to get the new merged content.
      ::
      ::  Result is handled in ++built
      ::
      ++  build
        ^+  .
        %-  emit(wat.dat %build)
        :*  hen  %pass
            [%merge (scot %p p.bob) q.bob (scot %p p.ali) q.ali %build ~]
            %f  %exec  p.bob  ~  [p.bob q.bob da+now]  %tabl
            ^-  (list (pair silk:ford silk:ford))
            %+  murn  ~(tap by bof.dat)
            |=  {pax/path cay/(unit cage)}
            ^-  (unit (pair silk:ford silk:ford))
            ?~  cay
              ~
            :-  ~
            :-  [%$ %path !>(pax)]
            =+  (~(get by q.bas.dat) pax)
            ?~  -
              ~|  %mate-strange-diff-no-base
              !!
            [%pact (lobe-to-silk pax u.-) [%$ u.cay]]
        ==
      ::
      ::  Create new commit.
      ::
      ::  Gather all the changes between ali's and bob's commits and the
      ::  mergebase.  This is similar to the %meet of ++fetched-ali, except
      ::  where they touch the same file, we use the merged versions we created
      ::  earlier (bop.dat).
      ::
      ::  Sum all the changes into a new commit (new.dat), and checkout.
      ::
      ++  built
        |=  res/gage:ford
        ^+  +>
        =+  tay=(gage-to-cages-or-error res)
        ?:  ?=(%| -.tay)
          (error:he %build-bad-made leaf+"delta building failed" p.tay)
        =+  bop=(cages-to-map p.tay)
        ?:  ?=(%| -.bop)
          (error:he %built p.bop)
        ?:  ?=(%| -.gon.dat)
          +>.$
        =.  bop.dat  p.bop
        =+  ^-  con/(map path *)                        ::  2-change conflict
            %-  molt
            %+  skim  ~(tap by bof.dat)
            |=({pax/path cay/(unit cage)} ?=(~ cay))
        =+  ^-  cas/(map path lobe)                     ::  conflict base
            %-  ~(urn by con)
            |=  {pax/path *}
            (~(got by q.bas.dat) pax)
        =.  con                                         ::  change+del conflict
          %-  ~(uni by con)
          %-  malt  ^-  (list {path *})
          %+  skim  ~(tap by old.dal.dat)
          |=  {pax/path ~}
          ?:  (~(has by new.dob.dat) pax)
            ~|  %strange-add-and-del
            !!
          (~(has by can.dob.dat) pax)
        =.  con                                         ::  change+del conflict
          %-  ~(uni by con)
          %-  malt  ^-  (list {path *})
          %+  skim  ~(tap by old.dob.dat)
          |=  {pax/path ~}
          ?:  (~(has by new.dal.dat) pax)
            ~|  %strange-del-and-add
            !!
          (~(has by can.dal.dat) pax)
        =.  con                                         ::  add+add conflict
          %-  ~(uni by con)
          %-  malt  ^-  (list {path *})
          %+  skip  ~(tap by (~(int by new.dal.dat) new.dob.dat))
          |=  {pax/path *}
          =((~(got by new.dal.dat) pax) (~(got by new.dob.dat) pax))
        ?:  &(?=($mate gem.dat) ?=(^ con))
          =+  (turn ~(tap by `(map path *)`con) |=({path *} >[+<-]<))
          (error:he %mate-conflict -)
        =+  ^-  old/(map path lobe)                     ::  oldies but goodies
            %+  roll  ~(tap by (~(uni by old.dal.dat) old.dob.dat))
            =<  .(old q.bas.dat)
            |=  {{pax/path ~} old/(map path lobe)}
            (~(del by old) pax)
        =+  ^-  can/(map path cage)                     ::  content changes
            %-  molt
            ^-  (list (pair path cage))
            %+  murn  ~(tap by bof.dat)
            |=  {pax/path cay/(unit cage)}
            ^-  (unit (pair path cage))
            ?~  cay
              ~
            `[pax u.cay]
        =^  hot  lat.ran                                ::  new content
          ^-  {(map path lobe) (map lobe blob)}
          %+  roll  ~(tap by can)
          =<  .(lat lat.ran)
          |=  {{pax/path cay/cage} hat/(map path lobe) lat/(map lobe blob)}
          =+  ^=  bol
              =+  (~(get by q.bas.dat) pax)
              ?~  -
                ~|  %mate-strange-diff-no-base
                !!
              %^    make-delta-blob
                  (page-to-lobe [p q.q]:(~(got by bop.dat) pax))
                [(lobe-to-mark u.-) u.-]
              [p q.q]:cay
          [(~(put by hat) pax p.bol) (~(put by lat) p.bol bol)]
        ::  ~&  old=(~(run by old) mug)
        ::  ~&  newdal=(~(run by new.dal.dat) mug)
        ::  ~&  newdob=(~(run by new.dob.dat) mug)
        ::  ~&  caldal=(~(run by cal.dal.dat) mug)
        ::  ~&  caldob=(~(run by cal.dob.dat) mug)
        ::  ~&  hot=(~(run by hot) mug)
        ::  ~&  cas=(~(run by cas) mug)
        =+  ^-  hat/(map path lobe)                     ::  all the content
          %-  ~(uni by old)
          %-  ~(uni by new.dal.dat)
          %-  ~(uni by new.dob.dat)
          %-  ~(uni by cal.dal.dat)
          %-  ~(uni by cal.dob.dat)
          %-  ~(uni by hot)
          cas
        ::  ~&  >  hat=(~(run by hat) mug)
        =+  ^-  del/(map path ?)
            (~(run by (~(uni by old.dal.dat) old.dob.dat)) |=(~ %|))
        =.  gon.dat  [%& (silt (turn ~(tap by con) head))]
        =.  new.dat
          (make-yaki [r.ali.dat r.bob.dat ~] hat now)
        =.  hut.ran  (~(put by hut.ran) r.new.dat new.dat)
        =.  erg.dat  %-  ~(uni by del)
                     ^-  (map path ?)
                     %.  |=(lobe %&)
                     %~  run  by
                     %-  ~(uni by new.dal.dat)
                     %-  ~(uni by cal.dal.dat)
                     %-  ~(uni by cas)
                     hot
        checkout
      ::
      ::  Convert new commit into actual data (i.e. blobs rather than lobes).
      ::
      ::  Result is handled in ++checked-out.
      ::
      ++  checkout
        ^+  .
        =+  ^-  val/beak
            ?:  ?=($init gem.dat)
              [p.ali q.ali cas.dat]
            [p.bob q.bob da+now]
        %-  emit(wat.dat %checkout)
        :*  hen  %pass
            [%merge (scot %p p.bob) q.bob (scot %p p.ali) q.ali %checkout ~]
            %f  %exec  p.bob  ~  val  %tabl
            ^-  (list (pair silk:ford silk:ford))
            %+  murn  ~(tap by q.new.dat)
            |=  {pax/path lob/lobe}
            ^-  (unit (pair silk:ford silk:ford))
            ?:  (~(has by bop.dat) pax)
              ~
            `[[%$ %path !>(pax)] (merge-lobe-to-silk:he pax lob)]
        ==
      ::
      ::  Apply the new commit to our state and, if we need to tell unix about
      ::  some of the changes, call ++ergo. Also emit %wasp moves to %ford to
      ::  make sure the marks stay live.
      ::
      ++  checked-out
        |=  {dep/@uvH res/gage:ford}
        ^+  this
        =+  tay=(gage-to-cages-or-error res)
        ?:  ?=(%| -.tay)
          (error:he %checkout-bad-made leaf+"merge checkout failed" p.tay)
        =+  can=(cages-to-map p.tay)
        ?:  ?=(%| -.can)
          (error:he %checkout p.can)
        ?:  ?=(%| -.gon.dat)
          this
        =.  let.dom  +(let.dom)
        =.  hit.dom  (~(put by hit.dom) let.dom r.new.dat)
        =.  ank.dat
          %-  map-to-ankh:ze
          %-  ~(run by (~(uni by bop.dat) p.can))
          |=(cage [(page-to-lobe p q.q) +<])
        =.  ank.dom  ank.dat
        =>  .(..this ^+(this ..this))                   ::  rollback ..this TMI
        =.  ..wake  wake
        =.  +>.$
          %-  emit
          ^-  move
          :*  hen  %pass
              ~[%merge (scot %p p.bob) q.bob (scot %p p.ali) q.ali %checkout]
              %f  %wasp  p.bob  dep  &
          ==
        ^+  this
        ?~  hez  done:he
        =+  mus=(must-ergo (turn ~(tap by erg.dat) head))
        ?:  =(~ mus)  done:he
        ergo
      ::
      ::  Cast all the content that we're going to tell unix about to %mime.
      ::
      ::  Result is handled in ++ergoed.
      ::
      ++  ergo
        ^+  .
        =+  ^-  sum/(set path)
            =+  (must-ergo (turn ~(tap by erg.dat) head))
            =+  (turn ~(tap by -) (corl tail tail))
            %+  roll  -
            |=  {pak/(set path) acc/(set path)}
            (~(uni in acc) pak)
        =+  zez=ze(ank.dom ank.dat)
        =+  ^-  val/beak
            ?:  ?=($init gem.dat)
              [p.ali q.ali cas.dat]
            [p.bob q.bob da+now]
        %-  emit(wat.dat %ergo)
        :*  hen  %pass
            [%merge (scot %p p.bob) q.bob (scot %p p.ali) q.ali %ergo ~]
            %f  %exec  p.bob  ~  val  %tabl
            ^-  (list (pair silk:ford silk:ford))
            %+  turn  ~(tap in sum)
            |=  a/path
            ^-  (pair silk:ford silk:ford)
            :-  [%$ %path !>(a)]
            =+  b=(~(got by erg.dat) a)
            ?.  b
              [%$ %null !>(~)]
            :+  %cast  %mime
            (lobe-to-silk:zez a (~(got by q.new.dat) a))
        ==
      ::
      ::  Tell unix about the changes made by the merge.
      ::
      ++  ergoed
        |=  res/gage:ford
        ^+  +>
        =+  tay=(gage-to-cages-or-error res)
        ?:  ?=(%| -.tay)
          (error:he %ergo-bad-made leaf+"merge ergo failed" p.tay)
        =+  =|  nac/mode
            |-  ^-  tan/$^(mode {p/term q/tang})
            ?~  p.tay  nac
            =*  pax  p.i.p.tay
            ?.  ?=($path p.pax)
              [%ergo >[%expected-path got=p.pax]< ~]
            =*  mim  q.i.p.tay
            =+  mit=?.(?=($mime p.mim) ~ `((hard mime) q.q.mim))
            $(p.tay t.p.tay, nac :_(nac [((hard path) q.q.pax) mit]))
        ?:  ?=({@ *} tan)  (error:he tan)
        =+  `can/(map path (unit mime))`(malt tan)
        ?~  hez
          (error:he %ergo-no-hez ~)
        ?:  ?=(%| -.gon.dat)
          +>.$
        =+  mus=(must-ergo (turn ~(tap by erg.dat) head))
        =<  done:he
        %-  emil
        %+  turn  ~(tap by mus)
        |=  {pot/term len/@ud pak/(set path)}
        :*  u.hez  %give  %ergo  pot
            %+  turn  ~(tap in pak)
            |=  pax/path
            [(slag len pax) (~(got by can) pax)]
        ==
      ::
      ::::::::::::::::::::::::::::::::::::::::::::::::::::::::::::::::::::::::
      ::
      ::  This core is a small set of helper functions to assist in merging.
      ::
      ::::::::::::::::::::::::::::::::::::::::::::::::::::::::::::::::::::::::
      ++  he
        |%
        ::
        ::  Assert that we're goig to be returning something, and set don to
        ::  true, so that ++abet knows we're done.
        ::
        ++  done
          ^+  ..he
          ?<  ?=(%| -.gon.dat)
          ..he(don |)
        ::
        ::  Cancel the merge gracefully and produce an error.
        ::
        ++  error
          |=  {err/term tan/(list tank)}
          ^+  ..he
          ..he(don |, gon.dat [%| err >ali< >bob< >cas.dat< >gem.dat< tan])
        ::
        ::  Create a silk to turn a lobe into a blob.
        ::
        ::  We short-circuit if we already have the content somewhere.
        ::
        ++  merge-lobe-to-silk
          |=  {pax/path lob/lobe}
          ^-  silk:ford
          =+  hat=q.ali.dat
          =+  hot=q.bob.dat
          =+  ^=  lal
              %+  biff  alh
              |=  had/dome
              (~(get by q:(tako-to-yaki (~(got by hit.had) let.had))) pax)
          =+  lol=(~(get by hot) pax)
          |-  ^-  silk:ford
          ?:  =([~ lob] lol)
            =+  (need (need (read-x let.dom pax)))
            ?>  ?=(%& -<)
            [%$ p.-]
          ?:  =([~ lob] lal)
            [%$ +:(need fil.ank:(descend-path:(zu ank:(need alh)) pax))]
          =+  bol=(~(got by lat.ran) lob)
          ?-  -.bol
            $direct     (page-to-silk q.bol)
            $delta      [%pact $(lob q.q.bol) (page-to-silk r.bol)]
          ==
        ::
        ::  Find the most recent common ancestor(s).
        ::
        ++  find-merge-points
          |=  {p/yaki q/yaki}                           ::  maybe need jet
          ^-  (set yaki)
          %-  reduce-merge-points
          =+  r=(reachable-takos r.p)
          |-  ^-  (set yaki)
          ?:  (~(has in r) r.q)  (~(put in *(set yaki)) q)
          %+  roll  p.q
          |=  {t/tako s/(set yaki)}
          ?:  (~(has in r) t)
            (~(put in s) (tako-to-yaki t))              ::  found
          (~(uni in s) ^$(q (tako-to-yaki t)))          ::  traverse
        ::
        ::  Helper for ++find-merge-points.
        ::
        ++  reduce-merge-points
          |=  unk/(set yaki)                            ::  maybe need jet
          =|  gud/(set yaki)
          =+  ^=  zar
              ^-  (map tako (set tako))
              %+  roll  ~(tap in unk)
              |=  {yak/yaki qar/(map tako (set tako))}
              (~(put by qar) r.yak (reachable-takos r.yak))
          |-
          ^-  (set yaki)
          ?~  unk  gud
          =+  bun=(~(del in `(set yaki)`unk) n.unk)
          ?:  %+  levy  ~(tap by (~(uni in gud) bun))
              |=  yak/yaki
              !(~(has in (~(got by zar) r.yak)) r.n.unk)
            $(gud (~(put in gud) n.unk), unk bun)
          $(unk bun)
        --
      --
    --
  --
--
::::::::::::::::::::::::::::::::::::::::::::::::::::::::::::::::::::::::::::::
::              section 4cA, filesystem vane
::
::  This is the arvo interface vane.  Our formal state is a `++raft`, which
::  has five components:
::
::  --  `fat` is the state for all local desks.
::  --  `hoy` is the state for all foreign desks.
::  --  `ran` is the global, hash-addressed object store.
::  --  `mon` is the set of mount points in unix.
::  --  `hez` is the duct to the unix sync.
::
::::::::::::::::::::::::::::::::::::::::::::::::::::::::::::::::::::::::::::::
=|                                                    ::  instrument state
    $:  $1                                            ::  vane version
        ruf/raft                                      ::  revision tree
    ==                                                ::
|=  {now/@da eny/@ ski/sley}                          ::  activate
^?                                                    ::  opaque core
|%                                                    ::
++  call                                              ::  handle request
  |=  $:  hen/duct
          hic/(hypo (hobo task:able))
      ==
  =*  req  q.hic
  =>  %=    .                                         ::  XX temporary
          req
        ^-  task:able
        ?:  ?=($soft -.req)
          =+
          ~|([%bad-soft (@t -.p.req)] ((soft task:able) p.req))
          ?~  -
            ~&  [%bad-softing (@t -.p.req)]  !!
          u.-
        ?:  (~(nest ut -:!>(*task:able)) | p.hic)  req
        ~&  [%clay-call-flub (@tas `*`-.req)]
        ((hard task:able) req)
      ==
  ^+  [p=*(list move) q=..^$]
  ?-    -.req
      $boat
    :_  ..^$
    [hen %give %hill (turn ~(tap by mon.ruf) head)]~
  ::.
      $cred
    =.  cez.ruf
      ?~  cew.req  (~(del by cez.ruf) nom.req)
      (~(put by cez.ruf) nom.req cew.req)
    ::  wake all desks, a request may have been affected.
    =|  mos/(list move)
    =+  rom=(fall (~(get by fat.ruf) our.req) *room)
    =+  des=~(tap in ~(key by dos.rom))
    |-
    ?~  des  [[[hen %give %mack ~] mos] ..^^$]
    =+  den=((de now hen ruf) [. .]:our.req i.des)
    =^  mor  ruf
      =<  abet:wake
      ?:  ?=(^ cew.req)  den
      (forget-crew:den nom.req)
    $(des t.des, mos (weld mos mor))
  ::
      $crew
    [[hen %give %cruz cez.ruf]~ ..^$]
  ::
      $crow
    =+  rom=(fall (~(get by fat.ruf) our.req) *room)
    =+  des=~(tap by dos.rom)
    =|  rus/(map desk {r/regs w/regs})
    |^
      ?~  des  [[hen %give %croz rus]~ ..^^$]
      =+  per=(filter-rules per.q.i.des)
      =+  pew=(filter-rules pew.q.i.des)
      =?  rus  |(?=(^ per) ?=(^ pew))
        (~(put by rus) p.i.des per pew)
      $(des t.des)
    ::
    ++  filter-rules
      |=  pes/regs
      ^+  pes
      =-  (~(gas in *regs) -)
      %+  skim  ~(tap by pes)
      |=  {p/path r/rule}
      (~(has in who.r) |+nom.req)
    --
  ::
      $drop
    =^  mos  ruf
      =+  den=((de now hen ruf) [. .]:our.req des.req)
      abet:drop-me:den
    [mos ..^$]
  ::
      $info
    ?:  =(%$ des.req)
      [~ ..^$]
    =^  mos  ruf
      =+  den=((de now hen ruf) [. .]:our.req des.req)
      abet:(edit:den now dit.req)
    [mos ..^$]
  ::
      $init
    :_  %_    ..^$
            fat.ruf
          ?<  (~(has by fat.ruf) our.req)
          (~(put by fat.ruf) our.req [-(hun hen)]:[*room .])
        ==
    =+  [bos=(sein:title our.req) can=(clan:title our.req)]
    %-  zing  ^-  (list (list move))
    :~  ?:  =(bos our.req)  ~
        [hen %pass /init-merge %c %merg our.req %base bos %kids da+now %init]~
    ::
        ~
    ==
  ::
      $into
    =.  hez.ruf  `hen
    :_  ..^$
<<<<<<< HEAD
    =+  bem=(~(get by mon.ruf) p.q.hic)
    ?:  &(?=(~ bem) !=(%$ p.q.hic))
      ~|([%bad-mount-point-from-unix p.q.hic] !!)
=======
    =+  bem=(~(get by mon.ruf) des.req)
    ?:  &(?=($~ bem) !=(%$ des.req))
      ~|([%bad-mount-point-from-unix des.req] !!)
>>>>>>> 3ec660df
    =+  ^-  bem/beam
        ?^  bem
          u.bem
        [[?>(?=(^ fat.ruf) p.n.fat.ruf) %base %ud 1] ~]
    =+  rom=(~(get by fat.ruf) p.bem)
    ?~  rom
      ~
    =+  dos=(~(get by dos.u.rom) q.bem)
    ?~  dos
      ~
    ?:  =(0 let.dom.u.dos)
      =+  cos=(mode-to-soba ~ s.bem all.req fis.req)
      =+  ^-  {one/(list {path miso}) two/(list {path miso})}
          %+  skid  cos
          |=  {a/path b/miso}
          ?&  ?=($ins -.b)
              ?=($mime p.p.b)
              ?=({$hoon ~} (slag (dec (lent a)) a))
          ==
      :~  [hen %pass /one %c %info p.bem q.bem %& one]
          [hen %pass /two %c %info p.bem q.bem %& two]
      ==
    =+  yak=(~(got by hut.ran.ruf) (~(got by hit.dom.u.dos) let.dom.u.dos))
    =+  cos=(mode-to-soba q.yak (flop s.bem) all.req fis.req)
    [hen %pass /both %c %info p.bem q.bem %& cos]~
  ::
      $merg                                               ::  direct state up
    ?:  =(%$ des.req)
      [~ ..^$]
    =^  mos  ruf
      =+  den=((de now hen ruf) [. .]:our.req des.req)
      abet:abet:(start:(me:ze:den [her.req dem.req] ~ &) cas.req how.req)
    [mos ..^$]
  ::
      $mont
    =.  hez.ruf  ?^(hez.ruf hez.ruf `[[%$ %sync ~] ~])
    =+  pot=(~(get by mon.ruf) des.req)
    ?^  pot
      ~&  [%already-mounted pot]
      [~ ..^$]
    =*  bem  bem.req
    =.  mon.ruf
      (~(put by mon.ruf) des.req [p.bem q.bem r.bem] s.bem)
    =+  yar=(~(get by fat.ruf) p.bem)
    ?~  yar
      [~ ..^$]
    =+  dos=(~(get by dos.u.yar) q.bem)
    ?~  dos
      [~ ..^$]
    =^  mos  ruf
      =+  den=((de now hen ruf) [. .]:p.bem q.bem)
      abet:(mont:den des.req bem)
    [mos ..^$]
  ::
      $dirk
    ?~  hez.ruf
      ~&  %no-sync-duct
      [~ ..^$]
    ?.  (~(has by mon.ruf) des.req)
      ~&  [%not-mounted des.req]
      [~ ..^$]
    :-  ~[[u.hez.ruf %give %dirk des.req]]
        ..^$
  ::
      $ogre
    ?~  hez.ruf
      ~&  %no-sync-duct
      [~ ..^$]
    =*  pot  pot.req
    ?@  pot
      ?.  (~(has by mon.ruf) pot)
        ~&  [%not-mounted pot]
        [~ ..^$]
      :_  ..^$(mon.ruf (~(del by mon.ruf) pot))
      [u.hez.ruf %give %ogre pot]~
    :_  %_    ..^$
            mon.ruf
          %-  molt
          %+  skip  ~(tap by mon.ruf)
          (corl (cury test pot) tail)
        ==
    %+  turn
      (skim ~(tap by mon.ruf) (corl (cury test pot) tail))
    |=  {pon/term bem/beam}
    [u.hez.ruf %give %ogre pon]
  ::
      $perm
    =^  mos  ruf
      ::TODO  after new boot system, just use our from global.
      =+  den=((de now hen ruf) [. .]:our.req des.req)
      abet:(perm:den pax.req rit.req)
    [mos ..^$]
  ::
      ?($warp $werp)
    =^  for  req
      ?:  ?=($warp -.req)
        [~ req]
      :_  [%warp wer.req rif.req]
      ?:  =(who.req p.wer.req)  ~
      `who.req
    ?>  ?=($warp -.req)
    =*  rif  rif.req
    =^  mos  ruf
      =+  den=((de now hen ruf) wer.req p.rif)
      =<  abet
      ?~  q.rif
        cancel-request:den
      (start-request:den for u.q.rif)
    [mos ..^$]
  ::
      $went
    ::  this won't happen until we send responses.
    !!
  ::
      $west
    =*  wer  wer.req
    =*  pax  pax.req
    ?:  ?=({$question *} pax)
      =+  ryf=((hard riff) res.req)
      :_  ..^$
      :~  [hen %give %mack ~]
          :-  hen
          :^  %pass  [(scot %p p.wer) (scot %p q.wer) t.pax]
            %c
          [%werp q.wer [p.wer p.wer] ryf]
      ==
<<<<<<< HEAD
    ?>  ?=({$answer @ @ ~} q.q.hic)
    =+  syd=(slav %tas i.t.q.q.hic)
    =+  inx=(slav %ud i.t.t.q.q.hic)
=======
    ?>  ?=({$answer @ @ $~} pax)
    =+  syd=(slav %tas i.t.pax)
    =+  inx=(slav %ud i.t.t.pax)
>>>>>>> 3ec660df
    =^  mos  ruf
      =+  den=((de now hen ruf) wer syd)
      abet:(take-foreign-update:den inx ((hard (unit rand)) res.req))
    [[[hen %give %mack ~] mos] ..^$]
  ::
      $wegh
    :_  ..^$  :_  ~
    :^  hen  %give  %mass
    :-  %clay
    :-  %|
    :~  domestic+[%& fat.ruf]
        foreign+[%& hoy.ruf]
        :-  %object-store  :-  %|
        :~  commits+[%& hut.ran.ruf]
            blobs+[%& lat.ran.ruf]
        ==
    ==
  ==
::
::  All timers are handled by `%behn` nowadays.
++  doze
  |=  {now/@da hen/duct}
  ^-  (unit @da)
  ~
::
++  load
  =>  |%
<<<<<<< HEAD
      ++  cult-0  (map duct rove)
=======
      ++  rove-0
        $%  {$sing p/mood}
            {$next p/mood q/cach}
            $:  $mult
                p/mool
                q/(unit aeon)
                r/(map (pair care path) cach)
                s/(map (pair care path) cach)
            ==
            {$many p/? q/moat r/(map path lobe)}
        ==
      ++  wove-0  (cork wove |=(a/wove a(q (rove-0 q.a))))
      ++  cult-0  (jug wove-0 duct)
>>>>>>> 3ec660df
      ++  dojo-0  (cork dojo |=(a/dojo a(qyx *cult-0)))
      ++  rede-0  (cork rede |=(a/rede a(qyx *cult-0)))
      ++  room-0  (cork room |=(a/room a(dos (~(run by dos.a) dojo-0))))
      ++  rung-0  (cork rung |=(a/rung a(rus (~(run by rus.a) rede-0))))
      ++  raft-0
        %+  cork  raft
<<<<<<< HEAD
        |=(a/raft a(fat (~(run by fat.a) room-0), hoy (~(run by hoy.a) rung-0)))
      ++  axle    $%({$0 ruf/raft-0} {$1 ruf/raft})
=======
        |=  a/raft
        %=  a
          fat   (~(run by fat.a) room-0)
          hoy   (~(run by hoy.a) rung-0)
        ==
      ::
      ++  axle  $%({$1 ruf/raft} {$0 ruf/raft-0})
>>>>>>> 3ec660df
      --
  |=  old/axle
  ^+  ..^$
  ?-  -.old
<<<<<<< HEAD
    $1  ..^$(ruf ruf.old)
    $0  =/  cul
          |=  a/cult-0  ^-  cult
          %-  ~(gas ju *cult)
          (turn ~(tap by a) |=({p/duct q/rove} [q p]))
        =/  rom
          =+  doj=|=(a/dojo-0 a(qyx (cul qyx.a)))
          |=(a/room-0 a(dos (~(run by dos.a) doj)))
        =/  run
          =+  red=|=(a/rede-0 a(qyx (cul qyx.a)))
          |=(a/rung-0 a(rus (~(run by rus.a) red)))
        =+  r=ruf.old
        $(old [%1 r(fat (~(run by fat.r) rom), hoy (~(run by hoy.r) run))])
=======
      $1
    ..^$(ruf ruf.old)
  ::
      $0
    |^
      =-  ^$(old [%1 -])
      =+  ruf.old
      :*  (~(run by fat) rom)
          (~(run by hoy) run)
          ran  mon  hez  ~
      ==
    ::
    ++  wov
      |=  a/wove-0
      ^-  wove
      :-  p.a
      ?.  ?=($next -.q.a)  q.a
      [%next p.q.a ~ q.q.a]
    ::
    ++  cul
      |=  a/cult-0
      ^-  cult
      %-  ~(gas by *cult)
      %+  turn  ~(tap by a)
      |=  {p/wove-0 q/(set duct)}
      [(wov p) q]
    ::
    ++  rom
      |=  room-0
      ^-  room
      :-  hun
      %-  ~(run by dos)
      |=  d/dojo-0
      ^-  dojo
      d(qyx (cul qyx.d))
    ::
    ++  run
      |=  a/rung-0
      =-  a(rus (~(run by rus.a) -))
      |=  r/rede-0
      ^-  rede
      r(qyx (cul qyx.r))
    --
>>>>>>> 3ec660df
  ==
::
++  scry                                              ::  inspect
  |=  {fur/(unit (set monk)) ren/@tas why/shop syd/desk lot/coin tyl/path}
  ^-  (unit (unit cage))
  ?.  ?=(%& -.why)  ~
  =*  his  p.why
  ::  ~&  scry+[ren `path`[(scot %p his) syd ~(rent co lot) tyl]]
  ::  =-  ~&  %scry-done  -
  =+  got=(~(has by fat.ruf) his)
  =+  luk=?.(?=($$ -.lot) ~ ((soft case) p.lot))
  ?~  luk  [~ ~]
  ?:  =(%$ ren)
    [~ ~]
  =+  run=((soft care) ren)
  ?~  run  [~ ~]
  ::TODO  if it ever gets filled properly, pass in the full fur.
  =/  for/(unit ship)
    %-  ~(rep in (fall fur ~))
    |=  {m/monk s/(unit ship)}
    ?^  s  s
    ?:  ?=($| -.m)  ~
    ?:  =(p.m his)  ~
    `p.m
  =+  den=((de now [/scryduct ~] ruf) [. .]:his syd)
  =+  (aver:den for u.run u.luk tyl)
  ?~  -               -
  ?~  u.-             -
  ?:  ?=(%& -.u.u.-)  ``p.u.u.-
  ~
::
++  stay  [%1 ruf]
++  take                                              ::  accept response
  |=  {tea/wire hen/duct hin/(hypo sign)}
  ^+  [p=*(list move) q=..^$]
  ?:  ?=({$merge @ @ @ @ @ ~} tea)
    ?>  ?=(?($writ $made) +<.q.hin)
    =+  our=(slav %p i.t.tea)
    =*  syd  i.t.t.tea
    =+  her=(slav %p i.t.t.t.tea)
    =*  sud  i.t.t.t.t.tea
    =*  sat  i.t.t.t.t.t.tea
    =+  dat=?-(+<.q.hin $writ [%& p.q.hin], $made [%| p.q.hin q.q.hin])
    =+  ^-  kan/(unit dome)
        %+  biff  (~(get by fat.ruf) her)
        |=  room
        %+  bind  (~(get by dos) sud)
        |=  dojo
        dom
    =^  mos  ruf
      =+  den=((de now hen ruf) [. .]:our syd)
      abet:abet:(route:(me:ze:den [her sud] kan |) sat dat)
    [mos ..^$]
  ?:  ?=({$blab care @ @ *} tea)
    ?>  ?=($made +<.q.hin)
    ?.  ?=(%& -.q.q.hin)
      ~|  %blab-fail
      ~>  %mean.|.(?+(-.q.q.hin -.q.q.hin %| p.q.q.hin))
      !!                              ::  interpolate ford fail into stack trace
    :_  ..^$  :_  ~
    :*  hen  %give  %writ  ~
        ^-  {care case @tas}
        [i.t.tea ((hard case) +>:(slay i.t.t.tea)) i.t.t.t.tea]
    ::
        `path`t.t.t.t.tea
        `cage`p.q.q.hin
    ==
  ?-    -.+.q.hin
  ::
      $crud
    [[[hen %slip %d %flog +.q.hin] ~] ..^$]
  ::
      $news
    [~ ..^$]
  ::
      $made
    ?~  tea  !!
    ?+    -.tea  !!
        $inserting
      ?>  ?=({@ @ @ ~} t.tea)
      =+  our=(slav %p i.t.tea)
      =+  syd=(slav %tas i.t.t.tea)
      =+  wen=(slav %da i.t.t.t.tea)
      =^  mos  ruf
        =+  den=((de now hen ruf) [. .]:our syd)
        abet:(take-inserting:den wen q.q.hin)
      [mos ..^$]
    ::
        $diffing
      ?>  ?=({@ @ @ ~} t.tea)
      =+  our=(slav %p i.t.tea)
      =+  syd=(slav %tas i.t.t.tea)
      =+  wen=(slav %da i.t.t.t.tea)
      =^  mos  ruf
        =+  den=((de now hen ruf) [. .]:our syd)
        abet:(take-diffing:den wen q.q.hin)
      [mos ..^$]
    ::
        $castifying
      ?>  ?=({@ @ @ ~} t.tea)
      =+  our=(slav %p i.t.tea)
      =+  syd=(slav %tas i.t.t.tea)
      =+  wen=(slav %da i.t.t.t.tea)
      =^  mos  ruf
        =+  den=((de now hen ruf) [. .]:our syd)
        abet:(take-castify:den wen q.q.hin)
      [mos ..^$]
    ::
        $mutating
      ?>  ?=({@ @ @ ~} t.tea)
      =+  our=(slav %p i.t.tea)
      =+  syd=(slav %tas i.t.t.tea)
      =+  wen=(slav %da i.t.t.t.tea)
      =^  mos  ruf
        =+  den=((de now hen ruf) [. .]:our syd)
        abet:(take-mutating:den wen q.q.hin)
      [mos ..^$]
    ::
        $patching
      ?>  ?=({@ @ ~} t.tea)
      =+  our=(slav %p i.t.tea)
      =+  syd=(slav %tas i.t.t.tea)
      =^  mos  ruf
        =+  den=((de now hen ruf) [. .]:our syd)
        abet:(take-patch:den q.q.hin)
      [mos ..^$]
    ::
        $ergoing
      ?>  ?=({@ @ ~} t.tea)
      =+  our=(slav %p i.t.tea)
      =+  syd=(slav %tas i.t.t.tea)
      =^  mos  ruf
        =+  den=((de now hen ruf) [. .]:our syd)
        abet:(take-ergo:den q.q.hin)
      [mos ..^$]
    ::
        $foreign-plops
      ?>  ?=({@ @ @ @ ~} t.tea)
      =+  our=(slav %p i.t.tea)
      =+  her=(slav %p i.t.t.tea)
      =*  syd  i.t.t.t.tea
      =+  lem=(slav %da i.t.t.t.t.tea)
      =^  mos  ruf
        =+  den=((de now hen ruf) [our her] syd)
        abet:(take-foreign-plops:den ?~(lem ~ `lem) q.q.hin)
      [mos ..^$]
    ::
        $foreign-x
      ?>  ?=({@ @ @ @ @ *} t.tea)
      =+  our=(slav %p i.t.tea)
      =+  her=(slav %p i.t.t.tea)
      =+  syd=(slav %tas i.t.t.t.tea)
      =+  car=((hard care) i.t.t.t.t.tea)
      =+  ^-  cas/case
          =+  (slay i.t.t.t.t.t.tea)
          ?>  ?=({~ $$ case} -)
          ->+
      =*  pax  t.t.t.t.t.t.tea
      =^  mos  ruf
        =+  den=((de now hen ruf) [our her] syd)
        abet:(take-foreign-x:den car cas pax q.q.hin)
      [mos ..^$]
    ==
  ::
      $mere
    ?:  ?=(%& -.p.+.q.hin)
      ~&  'initial merge succeeded'
      [~ ..^$]
    ~>  %slog.
        :^  0  %rose  [" " "[" "]"]
        :^    leaf+"initial merge failed"
            leaf+"my most sincere apologies"
          >p.p.p.+.q.hin<
        q.p.p.+.q.hin
    [~ ..^$]
  ::
      $note  [[hen %give +.q.hin]~ ..^$]
      $wake
    ~|  %why-wakey  !!
    ::  =+  dal=(turn ~(tap by fat.ruf) |=([a=@p b=room] a))
    ::  =|  mos=(list move)
    ::  |-  ^-  [p=(list move) q=_..^^$]
    ::  ?~  dal  [mos ..^^$]
    ::  =+  une=(un i.dal now hen ruf)
    ::  =^  som  une  wake:une
    ::  $(dal t.dal, ruf abet:une, mos (weld som mos))
  ::
      $writ
    ?>  ?=({@ @ *} tea)
    ~|  i=i.tea
    ~|  it=i.t.tea
    =+  our=(slav %p i.tea)
    =+  him=(slav %p i.t.tea)
    :_  ..^$
    :~  :*  hen  %pass  /writ-want  %a
            %want  [our him]  [%c %answer t.t.tea]
            (bind p.+.q.hin rant-to-rand)
        ==
    ==
  ::
      $send
    [[[hen %give +.q.hin] ~] ..^$]
  ::
      $woot
    [~ ..^$]
    :: ?~  r.q.hin  [~ ..^$]
    :: ~&  [%clay-lost p.q.hin r.q.hin tea]
    :: [~ ..^$]
  ==
::
++  rant-to-rand
  |=  rant
  ^-  rand
  [p q [p q.q]:r]
::
++  mode-to-soba
  |=  {hat/(map path lobe) pax/path all/? mod/mode}
  ^-  soba
  %+  weld
    ^-  (list (pair path miso))
    ?.  all
      ~
    =+  mad=(malt mod)
    =+  len=(lent pax)
    =+  ^-  descendants/(list path)
        %+  turn
          %+  skim  ~(tap by hat)
          |=  {paf/path lob/lobe}
          =(pax (scag len paf))
        |=  {paf/path lob/lobe}
        (slag len paf)
    %+  murn
      descendants
    |=  pat/path
    ^-  (unit (pair path {$del ~}))
    ?:  (~(has by mad) pat)
      ~
    `[(weld pax pat) %del ~]
  ^-  (list (pair path miso))
  %+  murn  mod
  |=  {pat/path mim/(unit mime)}
  ^-  (unit (pair path miso))
  =+  paf=(weld pax pat)
  ?~  mim
    =+  (~(get by hat) paf)
    ?~  -
      ~&  [%deleting-already-gone pax pat]
      ~
    `[paf %del ~]
  =+  (~(get by hat) paf)
  ?~  -
    `[paf %ins %mime -:!>(*mime) u.mim]
  `[paf %mut %mime -:!>(*mime) u.mim]
--<|MERGE_RESOLUTION|>--- conflicted
+++ resolved
@@ -277,11 +277,6 @@
 ::  Like a ++rave but with caches of current versions for %next and %many.
 ::  Generally used when we store a request in our state somewhere.
 ::
-<<<<<<< HEAD
-++  rove                                                ::  stored request
-          $%  {$sing p/mood}                            ::  single request
-              {$next p/mood q/(unit (each cage lobe))}  ::  next version
-=======
 ++  cach  (unit (unit (each cage lobe)))                ::  cached result
 ++  wove  {p/(unit ship) q/rove}                        ::  stored source + req
 ++  rove                                                ::  stored request
@@ -293,7 +288,6 @@
                   r/(map (pair care path) cach)         ::  old version
                   s/(map (pair care path) cach)         ::  new version
               ==                                        ::
->>>>>>> 3ec660df
               {$many p/? q/moat r/(map path lobe)}      ::  change range
           ==                                            ::
 ::
@@ -372,14 +366,8 @@
               {$mere p/(each (set path) (pair term tang))}
               {$writ p/riot}                            ::
           ==  ==                                        ::
-<<<<<<< HEAD
-              $:  $f                                    ::  by %ford
-          $%  {$made p/@uvH q/gage:ford}                ::  computed result
-              {$news p/@uvH}                            ::  fresh depends
-=======
               $:  $f                                    ::
           $%  {$made p/@uvH q/gage:ford}                ::
->>>>>>> 3ec660df
           ==  ==                                        ::
               $:  $t                                    ::  by %behn
           $%  {$wake ~}                                ::  timer activate
@@ -709,28 +697,6 @@
   ::  all get filled at once.
   ::
   ++  dedupe                                            ::  find existing alias
-<<<<<<< HEAD
-    |=  rov/rove  ^-  rove
-    =;  ros/(list rove)  ?+(ros rov {^ ~} i.ros)
-    ?-    -.rov
-        $sing  ~
-        $next
-      ?~  (case-to-aeon:ze q.p.rov)  ~
-      %+  skim  ~(tap in ~(key by qyx))
-      |=  a=rove  ^-  ?
-      ?&  ?=($next -.a)
-          =(p.a p.rov(q q.p.a))
-          ?=(^ (case-to-aeon:ze q.p.a))
-      ==
-    ::
-        $many
-      ?~  (case-to-aeon:ze p.q.rov)  ~
-      %+  skim  ~(tap in ~(key by qyx))
-      |=  a=rove  ^-  ?
-      ?&  ?=($many -.a)
-          =(a rov(p.q p.q.a))
-          ?=(^ (case-to-aeon:ze p.q.a))
-=======
     |=  wov/wove
     ^-  wove
     =;  won/(unit wove)  (fall won wov)
@@ -794,7 +760,6 @@
           ::  or at our starting case.
           =+  hay=(case-to-aeon:ze p.q.hav)
           ?~(hay | (lte u.hay u.aey))
->>>>>>> 3ec660df
       ==
     ==
   ::
@@ -937,27 +902,6 @@
         (blub hen)
       (blab hen p.rav u.u.ver)
     ::
-<<<<<<< HEAD
-        $next
-      =+  ver=(aver p.rav)
-      ?~  ver
-        (duce [- p ~]:rav)
-      ?~  u.ver
-        (blub hen)
-      =+  yon=+((need (case-to-aeon:ze q.p.rav)))
-      |-  ^+  +>.^$
-      ?:  (gth yon let.dom)
-        (duce -.rav p.rav u.ver)
-      =+  var=(aver p.rav(q [%ud yon]))
-      ?~  var
-        ~&  [%oh-no rave=rav aeon=yon letdom=let.dom]
-        +>.^$
-      ?~  u.var
-        (blab hen p.rav %& %null [%atom %n ~] ~)          ::  only her %x
-      ?:  (equivalent-data:ze u.u.ver u.u.var)
-        $(yon +(yon))
-      (blab hen p.rav u.u.var)
-=======
     ::  for %mult and %next, get the data at the specified case, then go forward
     ::  in time until we find a change (as long as we have no unknowns).
     ::  if we find no change, store request for later.
@@ -1036,7 +980,6 @@
         ^-  (pair (pair care path) cach)
         [[c p] (aver for c cas p)]
       --
->>>>>>> 3ec660df
     ::
         $many
       =+  nab=(case-to-aeon:ze p.q.rav)
@@ -1908,28 +1851,6 @@
         $(xiq t.xiq, xaq [i.xiq xaq])
       $(xiq t.xiq, ..wake (balk-all q.i.xiq u.vid p.rov))
     ::
-<<<<<<< HEAD
-        $next
-      =*  mun  p.p.i.xiq
-      ::  =*  dat  q.p.i.xiq    XX can't fuse right now
-      ?~  q.p.i.xiq
-        =+  ver=(aver mun)
-        ?~  ver
-          $(xiq t.xiq, xaq [i.xiq xaq])
-        ?~  u.ver
-          $(xiq t.xiq, ..wake (blub-all q.i.xiq ~))
-        $(xiq t.xiq, xaq [i.xiq(q.p u.ver) xaq])
-      =/  muc  mun(q [%ud let.dom])  ::  current mood
-      =+  var=(aver muc)
-      ?~  var
-        ~&  [%oh-noes old=mun mood=muc letdom=let.dom]
-        $(xiq t.xiq)
-      ?~  u.var
-        $(xiq t.xiq, ..wake (blab-all q.i.xiq muc %& %null [%atom %n ~] ~))
-      ?:  (equivalent-data:ze u.q.p.i.xiq u.u.var)
-        $(xiq t.xiq, xaq [i.xiq xaq])
-      $(xiq t.xiq, ..wake (blab-all q.i.xiq muc u.u.var))
-=======
     ::  %next is just %mult with one path, so we pretend %next = %mult here.
         ?($next $mult)
       ::  because %mult requests need to wait on multiple files for each
@@ -2037,7 +1958,6 @@
         %-  ~(gas by *(map (pair care path) cach))
         (turn ~(tap in q.mol) |=({c/care p/path} [[c p] ~]))
       --
->>>>>>> 3ec660df
     ::
         $many
       =+  mot=`moat`q.rov
@@ -3764,15 +3684,9 @@
       $into
     =.  hez.ruf  `hen
     :_  ..^$
-<<<<<<< HEAD
-    =+  bem=(~(get by mon.ruf) p.q.hic)
-    ?:  &(?=(~ bem) !=(%$ p.q.hic))
-      ~|([%bad-mount-point-from-unix p.q.hic] !!)
-=======
     =+  bem=(~(get by mon.ruf) des.req)
     ?:  &(?=($~ bem) !=(%$ des.req))
       ~|([%bad-mount-point-from-unix des.req] !!)
->>>>>>> 3ec660df
     =+  ^-  bem/beam
         ?^  bem
           u.bem
@@ -3899,15 +3813,9 @@
             %c
           [%werp q.wer [p.wer p.wer] ryf]
       ==
-<<<<<<< HEAD
-    ?>  ?=({$answer @ @ ~} q.q.hic)
-    =+  syd=(slav %tas i.t.q.q.hic)
-    =+  inx=(slav %ud i.t.t.q.q.hic)
-=======
     ?>  ?=({$answer @ @ $~} pax)
     =+  syd=(slav %tas i.t.pax)
     =+  inx=(slav %ud i.t.t.pax)
->>>>>>> 3ec660df
     =^  mos  ruf
       =+  den=((de now hen ruf) wer syd)
       abet:(take-foreign-update:den inx ((hard (unit rand)) res.req))
@@ -3933,107 +3841,9 @@
   ^-  (unit @da)
   ~
 ::
-++  load
-  =>  |%
-<<<<<<< HEAD
-      ++  cult-0  (map duct rove)
-=======
-      ++  rove-0
-        $%  {$sing p/mood}
-            {$next p/mood q/cach}
-            $:  $mult
-                p/mool
-                q/(unit aeon)
-                r/(map (pair care path) cach)
-                s/(map (pair care path) cach)
-            ==
-            {$many p/? q/moat r/(map path lobe)}
-        ==
-      ++  wove-0  (cork wove |=(a/wove a(q (rove-0 q.a))))
-      ++  cult-0  (jug wove-0 duct)
->>>>>>> 3ec660df
-      ++  dojo-0  (cork dojo |=(a/dojo a(qyx *cult-0)))
-      ++  rede-0  (cork rede |=(a/rede a(qyx *cult-0)))
-      ++  room-0  (cork room |=(a/room a(dos (~(run by dos.a) dojo-0))))
-      ++  rung-0  (cork rung |=(a/rung a(rus (~(run by rus.a) rede-0))))
-      ++  raft-0
-        %+  cork  raft
-<<<<<<< HEAD
-        |=(a/raft a(fat (~(run by fat.a) room-0), hoy (~(run by hoy.a) rung-0)))
-      ++  axle    $%({$0 ruf/raft-0} {$1 ruf/raft})
-=======
-        |=  a/raft
-        %=  a
-          fat   (~(run by fat.a) room-0)
-          hoy   (~(run by hoy.a) rung-0)
-        ==
-      ::
-      ++  axle  $%({$1 ruf/raft} {$0 ruf/raft-0})
->>>>>>> 3ec660df
-      --
+++  load                                                ::  trivial
   |=  old/axle
-  ^+  ..^$
-  ?-  -.old
-<<<<<<< HEAD
-    $1  ..^$(ruf ruf.old)
-    $0  =/  cul
-          |=  a/cult-0  ^-  cult
-          %-  ~(gas ju *cult)
-          (turn ~(tap by a) |=({p/duct q/rove} [q p]))
-        =/  rom
-          =+  doj=|=(a/dojo-0 a(qyx (cul qyx.a)))
-          |=(a/room-0 a(dos (~(run by dos.a) doj)))
-        =/  run
-          =+  red=|=(a/rede-0 a(qyx (cul qyx.a)))
-          |=(a/rung-0 a(rus (~(run by rus.a) red)))
-        =+  r=ruf.old
-        $(old [%1 r(fat (~(run by fat.r) rom), hoy (~(run by hoy.r) run))])
-=======
-      $1
-    ..^$(ruf ruf.old)
-  ::
-      $0
-    |^
-      =-  ^$(old [%1 -])
-      =+  ruf.old
-      :*  (~(run by fat) rom)
-          (~(run by hoy) run)
-          ran  mon  hez  ~
-      ==
-    ::
-    ++  wov
-      |=  a/wove-0
-      ^-  wove
-      :-  p.a
-      ?.  ?=($next -.q.a)  q.a
-      [%next p.q.a ~ q.q.a]
-    ::
-    ++  cul
-      |=  a/cult-0
-      ^-  cult
-      %-  ~(gas by *cult)
-      %+  turn  ~(tap by a)
-      |=  {p/wove-0 q/(set duct)}
-      [(wov p) q]
-    ::
-    ++  rom
-      |=  room-0
-      ^-  room
-      :-  hun
-      %-  ~(run by dos)
-      |=  d/dojo-0
-      ^-  dojo
-      d(qyx (cul qyx.d))
-    ::
-    ++  run
-      |=  a/rung-0
-      =-  a(rus (~(run by rus.a) -))
-      |=  r/rede-0
-      ^-  rede
-      r(qyx (cul qyx.r))
-    --
->>>>>>> 3ec660df
-  ==
+  ..^$(ruf ruf.old)
 ::
 ++  scry                                              ::  inspect
   |=  {fur/(unit (set monk)) ren/@tas why/shop syd/desk lot/coin tyl/path}
