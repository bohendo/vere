--- conflicted
+++ resolved
@@ -517,13 +517,8 @@
     ?:  ?=([%incomplete *] result)
       (mule |.(`~`(ford-fail tang.result)))
     ?.  ?=([%complete %success %list *] result)
-<<<<<<< HEAD
       (mule |.(`~`(ford-fail >%strange-ford-result -.build-result.result< ~)))
-    =/  results=(list build-result:ford-api)
-=======
-      (mule |.(`$~`(ford-fail >%strange-ford-result -.build-result.result< ~)))
     =/  results=(list build-result:ford)
->>>>>>> 89a0a91c
       results.build-result.result
     =<  ?+(. [%& .] {@ *} .)
     |-
