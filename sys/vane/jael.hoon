--- conflicted
+++ resolved
@@ -16,15 +16,9 @@
 ::      - task for converting invites to tickets
 ::
 |=  pit/vase
-<<<<<<< HEAD
-=,  pki:^jael
-=,  rights:^jael
-=,  able:^jael
-=======
 =,  pki:jael
 =,  rights:jael
 =,  able:jael 
->>>>>>> 53eef4cd
 =,  title
 =,  crypto
 =*  womb  womb:jael
