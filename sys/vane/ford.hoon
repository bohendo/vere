--- conflicted
+++ resolved
@@ -2,13 +2,8 @@
 ::  ::  %ford, new execution control
 !?  164
 ::::
-<<<<<<< HEAD
 |=  pit/vase
-=,  ^ford
-=======
-|=  pit/vase   
 =,  ford
->>>>>>> 53eef4cd
 =,  format
 =>  =~
 ::  structures
@@ -58,7 +53,7 @@
   ==                                                    ::
 ::                                                      ::
 ++  burg                                                ::  gonadic rule
-  |*  {a/mold b/mold}                                   ::  from and to
+  |*  {a/mold b/mold}                             ::  from and to
   $-({c/cafe d/a} (bolt b))                             ::
 ::                                                      ::
 ++  cafe                                                ::  live cache
@@ -84,7 +79,7 @@
 ++  deps                                                ::  depend state
   $%  {$init p/(set beam)}                              ::  given out
       {$sent p/(set duct) q/(set beam)}                 ::  listener exists
-      {$done $~}                                        ::  change seen
+      {$done $~}                                         ::  change seen
   ==                                                    ::
 ++  task                                                ::  problem in progress
   $:  nah/duct                                          ::  cause
@@ -306,11 +301,7 @@
       $(kiz t.kiz, mow :_(mow [hen (cancel i.kiz)]))
     ::
     ++  cancel                                          ::  stop a request
-<<<<<<< HEAD
-      |=  {van/vane ren/care:^clay bem/beam}
-=======
       |=  {van/vane ren/care:clay bem/beam}  
->>>>>>> 53eef4cd
       ^-  (wind note gift:able)
       ?+  van  ~|(stub-cancel+van !!)
         $c  [%pass (camp-wire +<) van [%warp [our p.bem] q.bem ~]]
@@ -491,13 +482,8 @@
       |=  {cof/cafe gag/gage}
       ^-  (bolt gage)
       ?.  ?=($tabl -.gag)
-<<<<<<< HEAD
-        (cope (furl cof gag) fun)
+        (cope (flay cof gag) fun)
       %+  cope
-=======
-        (cope (flay cof gag) fun)
-      %+  cope  
->>>>>>> 53eef4cd
         |-  ^-  (bolt (list (pair gage gage)))
         ?~  p.gag  (fine cof ~)
         %.  [cof p.gag]
@@ -1267,13 +1253,8 @@
         %.  [cof p.kas q.kas]
         ;~  cope
           ;~  coax
-<<<<<<< HEAD
-            |=({cof/cafe p/silk q/silk} (cope ^$(cof cof, kas p.kas) furl))
-            |=({cof/cafe p/silk q/silk} (cope ^$(cof cof, kas q.kas) furl))
-=======
             |=({cof/cafe p/silk q/silk} (cope ^$(cof cof, kas p.kas) flay))
             |=({cof/cafe p/silk q/silk} (cope ^$(cof cof, kas q.kas) flay)) 
->>>>>>> 53eef4cd
           ==                          ::  XX merge %tabl
         ::
           |=  {cof/cafe bor/cage heg/cage}  ^-  (bolt gage)
@@ -1670,13 +1651,8 @@
         ::
             $toy
           ?:  p.hon
-<<<<<<< HEAD
             =?  arg  lit  many+~
-            (cope (make cof %bake q.hon arg how) furl)
-=======
-            =.  arg  ?.(lit arg many+~)
             (cope (make cof %bake q.hon arg how) flay)
->>>>>>> 53eef4cd
           %+  cool  |.(leaf+"ford: hook {<q.hon>} {<(en-beam how)>}")
           %+  cope  (fade cof how)
           |=  {cof/cafe hyd/hood}
