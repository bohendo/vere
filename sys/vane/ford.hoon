::::::
::  ::  %ford, new execution control
!?  143
::::
|=  pit=vase
=,  ford
=,  format
=>  =~
::  structures
|%
+$  heel  path                                          ::  functional ending
+$  move  [p=duct q=(wind note gift:able)]              ::  local move
+$  note                                                ::  out request $->
          $%  $:  %c                                    ::  to %clay
          $%  [%warp p=sock q=riff:clay]                ::
          ==  ==                                        ::
              $:  %f                                    ::  to %ford
          $%  [%exec p=@p q=(unit bilk)]                ::
          ==  ==                                        ::
              $:  %g                                    ::  to %gall
          $%  [%deal p=sock q=cush:gall]                ::
          ==  ==  ==                                    ::
+$  sign                                                ::  in result $<-
          $%  $:  %c                                    ::  by %clay
          $%  [%writ p=riot:clay]                       ::
          ==  ==                                        ::
              $:  %f                                    ::  by %ford
          $%  [%made p=@uvH q=gage]                     ::
          ==  ==                                        ::
              $:  %g                                    ::  by %gall
          $%  [%unto p=cuft:gall]                       ::
          ==  ==  ==                                    ::
--                                                      ::
|%                                                      ::  structures
+$  axle                                                ::  all %ford state
  $:  %3                                                ::  version for update
      pol=(map ship baby)                               ::
  ==                                                    ::
+$  baby                                                ::  state by ship
  $:  tad=[p=@ud q=(map @ud task)]                      ::  tasks by number
      dym=(map duct @ud)                                ::  duct to task number
      gaf=nozzle                                        ::  product to part
      jav=(map * calx)                                  ::  cache
      deh=deps                                          ::  dephash definitions
      sup=(jug @uvH duct)                               ::  hash listeners
      out=(set [beam care:clay])                        ::  listening beams
  ==                                                    ::
+$  deps                                                ::
  $:  def=(map @uvH (set dent))                         ::  hash obligations
      bak=(jug dent @uvH)                               ::  update to hash
  ==                                                    ::
++  bolt                                                ::  gonadic edge
  |*  a=mold                                            ::  product clam
  $~  [*cafe [%0 ~ *a]]                                 :: 
  $:  p=cafe                                            ::  cache
    $=  q                                               ::
      $%  [$0 p=(set dent) q=a]                         ::  depends+product
          [$1 p=(set [van=vane ren=care:clay bem=beam tan=tang])]  ::  blocks
          [$2 p=(set dent) q=tang]                      ::  depends+error
      ==                                                ::
  ==                                                    ::
::                                                      ::
++  burg                                                ::  gonadic rule  
  |*  [a=mold b=mold]                                   ::  from and to
  $-([c=cafe d=a] (bolt b))                             ::
::                                                      ::
+$  cafe                                                ::  live cache
  $~  [~ ~ [~ ~] [~ ~]]
  $:  p=(set calx)                                      ::  used
      q=(map * calx)                                    ::  cache
      r=deps                                            ::  depends
      s=nozzle                                          ::  product to part
  ==                                                    ::
::                                                      ::
+$  calm                                                ::  cache metadata
  $:  dep=(set dent)                                    ::  dependencies
  ==                                                    ::
+$  calx                                                ::  concrete cache line
  $%  [%hood p=calm q=(pair beam cage) r=hood]          ::  parse
      [%boil p=calm q=(trel coin beam beam) r=vase]     ::  execute
      [%load p=calm q=(pair mark beam) r=(unit vase)]   ::  load
      [%path p=calm q=beam r=(unit beam)]               ::  -to/ transformation
      [%slit p=calm q=[p=type q=type] r=type]           ::  slam type
      [%slim p=calm q=[p=type q=hoon] r=(pair type nock)]  ::  mint
      [%slap p=calm q=[p=vase q=hoon] r=vase]           ::  compute
      [%slam p=calm q=[p=vase q=vase] r=vase]           ::  compute
  ==                                                    ::
+$  nozzle                                              ::  bidirectional deps
  $:  sub=(jug dent dent)                               ::  subcomponents
      sup=(jug dent dent)                               ::  downstream builds
  ==
+$  dent                                                ::  individual dep
  $%  [%beam bem=beam ren=care:clay]
      [%boil bem=beam bom=beam arg=coin]
      [%load bem=beam mar=mark]
  ==
+$  task                                                ::  problem in progress
  $:  nah=duct                                          ::  cause
      [bek=beak kas=silk]                               ::  problem
      keg=(map (pair term beam) cage)                   ::  block results
      kig=(set (trel vane care:clay beam))              ::  blocks
  ==                                                    ::
+$  gagl  (list (pair gage gage))                       ::
+$  vane  ?(%a %b %c %d %e %f %g)                       ::
--                                                      ::
|%                                                      ::  caching
++  ca                                                  ::
  |%
  ++  val                                               ::  reduce calx
    |*  [sem=@tas cax=calx]
    ?+  sem  !!                                         ::  a typesystem hack
      %hood  ?>(?=(%hood -.cax) r.cax)
      %boil  ?>(?=(%boil -.cax) r.cax)
      %load  ?>(?=(%load -.cax) r.cax)
      %path  ?>(?=(%path -.cax) r.cax)
      %slap  ?>(?=(%slap -.cax) r.cax)
      %slam  ?>(?=(%slam -.cax) r.cax)
      %slim  ?>(?=(%slim -.cax) r.cax)
      %slit  ?>(?=(%slit -.cax) r.cax)
    ==
  ::
  ++  get                                               ::  cache lookup
    |=  [a=cafe b=@tas c=*]                             ::
    ^-  [(unit calx) cafe]                              ::
    =+  d=(~(get by q.a) [b c])                         ::  calx key is [- q]
    ?~  d  [~ a]                                        ::
    [d a(p (~(put in p.a) u.d))]                        ::
  ::                                                    ::
  ++  put                                               ::  cache install
    |=  [a=cafe b=calx]                                 ::
    ^-  cafe                                            ::
    a(q (~(put by q.a) [- q]:b b))                      ::  calx key is [- q]
  --
::
++  na                                                  ::  nozzle operations
  |_  a=nozzle
  ::
  ++  put
    |=  [k=dent v=dent]  ^+  a
    [(~(put ju sub.a) k v) (~(put ju sup.a) v k)]
  ::
  ++  del
    |=  [k=dent v=dent]  ^+  a
    [(~(del ju sub.a) k v) (~(del ju sup.a) v k)]
  ::
  ++  add-sub
    |=  [k=dent dez=(set dent)]  ^+  a
    =/  liz  ~(tap in dez)
    |-  ^+  a
    ?~  liz  a
    $(liz t.liz, a (put k i.liz))
  ::
  ++  downstream-dents
    ::    obtain all dents that depend on any of the dents in the sample.
    ::
    ::  traverses the nozzle. product does not include the supplied dents
    ::  themselves.
    |=  des=(set dent)  ^-  (set dent)
    %-  ~(rep in des)
    |=  [den=dent dos=(set dent)]  ^+  des
    =?  dos  !?=(%beam -.den)
      (~(put in dos) den)
    (~(uni in dos) ^$(des (~(get ju sup.a) den)))
  ::
  ++  upstream-dents
    ::    obtain all dents upon which any of the dents in the sample depend.
    ::
    ::  traverses the nozzle, gathering all direct and indirect dependencies.
    ::  dents in the sample may also appear in the product.
    |=  arg=(set dent)  ^-  (set dent)
    =/  des  arg
    |-  ^-  (set dent)
    %-  ~(rep in des)
    |=  [den=dent dos=(set dent)]  ^+  des
    =?  dos  !(~(has in arg) den)  (~(put in dos) den)
    (~(uni in dos) ^$(des (~(get ju sub.a) den)))
  ::
  ++  beam-dents-in-dir
    ::  find all %beam dents inside the folder {bem} with care {ren}.
    |=  folder=[%beam bem=beam ren=care:clay]
    ^-  (set dent)
    ?>  =(%z ren.folder)                                ::  only %z supported
    ::
    ~?  !(~(has by sup.a) folder)                       ::  state should have bem
      missing-folder+[folder ~(key by sup.a)]
    ::
    =-  ~?  !(~(has in -) folder)                       ::  result must keep bem
      result-missing-folder+[folder from=-]
      -
    ::
    %-  silt
    %+  skim  ~(tap in ~(key by sup.a))
    |=  den=dent
    ::
    ::  match the dent tag and beak exactly, and match the tops of the spurs
    .=  folder
    den(s.bem (flop (scag (lent s.bem.folder) (flop s.bem.den))))
  --
::
++  pin-dephash
  ::    compute the hash of a set of dents and store it in a deps.
  ::
  ::  produces a pair of the hash and mutated deps.
  |=  [sep=(set dent) deh=deps]
  ^+  [*@uvH deh]
  ?:  =(~ sep)  [0v0 deh]
  =+  hap=(sham sep)
  :+    hap
    (~(put by def.deh) hap sep)
  %-  ~(gas ju bak.deh)
  (turn ~(tap in sep) |=(a=dent [a hap]))
::
++  de-dup-subdirs
  ::  filter out %beam dents whose paths are contained within
  ::  other paths in the set, to reduce the number of
  ::  %z requests and responses.
  |=  sep/(set [beam care:clay])  ^+  sep
  %-  silt
  %+  skim  ~(tap in sep)
  |=  a=[bem=beam ren=care:clay]  ^-  ?
  ?~  s.bem.a  &
  =/  above  a(s.bem t.s.bem.a, ren %z)
  &(!(~(has in sep) above) $(a above))
::
++  bo                                                  ::  bolt operations
  |%
  ++  to-gage                                           ::  wrap vase
    |=  a/(bolt vase)  ^-  (bolt gage)
    (tug a (with |=(a/vase [%& %noun a])))
  ::
  ++  to-cage                                           ::  unwrap gage to cage
    |=  gag/(bolt gage)  ^-  (bolt cage)
    %+  tug  gag
    |=  {a/cafe b/gage}
    ?-  -.b
      $tabl  (err:bo a >%bad-marc< ~)
      %|     (err:bo a p.b)
      %&     (new:bo a p.b)
    ==
  ::
  ++  catch-error
    |=  a/(bolt gage)  ^-  (bolt gage)                  ::  TODO: (each * tang)
    ?.  ?=($2 -.q.a)  a
    [p.a [%0 p.q.a `gage`[%| q.q.a]]]
  ::
  ++  new  |*  {a/cafe b/*}                             ::  bolt from data
           [p=`cafe`a q=[%0 p=*(set dent) q=b]]
  ::
  ++  err  |=  {a/cafe b/tang}                          ::  bolt from error
           [p=a q=[%2 p=*(set dent) q=b]]
  ::
  ++  add-dep
    |*  {a/dent b/(bolt)}
    ?:  ?=($1 -.q.b)  b
    =.  p.q.b  (~(put in p.q.b) a)
    b
  ::
  ++  under-dep                                         ::  link deps with
    |*  {a/dent b/(bolt)}                               ::  a as current dep
    ?:  ?=($1 -.q.b)  b                                 ::  and links a to
    =:  p.q.b  (sy a ~)                                 ::  s.p.b so a depends
        s.p.b  (~(add-sub na s.p.b) a p.q.b)
      ==
    b
  ::
  ++  with  |*  a/_|=(* +<)                             ::  bolt lift (fmap)
            |*  {cafe _,.+<.a}
            (new +<- (a +<+))
  ::
  ::+|
  ::
  ++  pin
    |*  hoc/(bolt)  ^+  [*@uvH hoc]
    ?:  ?=($1 -.q.hoc)  [*@uvH hoc]
    =^  dep  r.p.hoc  (pin-dephash [p.q r.p]:hoc)
    [dep hoc]
  ::
  ++  with-cache                                        ::  cache a result
    |*  sem/@tas                                        ::  calx type
    |*  {hoc/(bolt) fun/(burg)}
    ?-    -.q.hoc
        $2  hoc
        $1  hoc
        $0
      =^  cux  p.hoc  (get:ca p.hoc sem q.q.hoc)
      ?^  cux
        [p=p.hoc q=[%0 p=dep.p.u.cux q=(val:ca sem u.cux)]]
      =+  nuf=(tug hoc fun)
      ?-    -.q.nuf
          $2  nuf
          $1  nuf
          $0
        =/  inf
          ?+  sem  [sem `@p`(mug q.q.hoc)]
            $boil  
              =+  `{arg/coin bem/beam bom/beam}`q.q.hoc
              [%boil `@p`(mug arg) (en-beam bem) (en-beam bom)]
            $load
              =+  `{for/mark bem/beam}`q.q.hoc
              [%load (en-beam bem) for]
          ==
        ::  ~&  [%caching inf]
        :-  p=(put:ca p.nuf `calx`[sem `calm`p.q.nuf q.q.hoc q.q.nuf])
        q=q.nuf
      ==
    ==
  ::
  ++  cell  ::                                          ::  bolt together
    |*  {hoc/(bolt) fun/(burg)}
    ?-  -.q.hoc
      $0  =+  nuf=(fun p.hoc +<+.fun)
          :-  p=p.nuf
          ^=  q
          ?-  -.q.nuf
            $0  [%0 p=(~(uni in p.q.hoc) p.q.nuf) q=[q.q.hoc q.q.nuf]]
            $1  q.nuf
            $2  q.nuf
          ==
      $1  =+  nuf=(fun p.hoc +<+.fun)
          :-  p=p.nuf
          ^=  q
          ?-  -.q.nuf
            $0  q.hoc
            $1  [%1 p=(~(uni in p.q.nuf) p.q.hoc)]
            $2  q.nuf
          ==
      $2  hoc
    ==
  ::
  ++  admit                                             ::  error caption
    |*  {cyt/$@(term (trap tank)) hoc/(bolt)}
    ?.  ?=($2 -.q.hoc)  hoc
    [p=p.hoc q=[%2 p=p.q.hoc q=[?^(cyt *cyt >`@tas`cyt<) q.q.hoc]]]
  ::
  ++  tug                                               ::  bolt along
    |*  {hoc/(bolt) fun/(burg)}
    ?-  -.q.hoc
      $1  hoc
      $2  hoc
      $0  =+  nuf=(fun p.hoc q.q.hoc)
          :-  p=p.nuf
          ^=  q
          ?-  -.q.nuf
            $1  q.nuf
            $2  [%2 p=(~(uni in `_p.q.nuf`p.q.hoc) p.q.nuf) q=q.q.nuf]
            $0  [%0 p=(~(uni in `_p.q.nuf`p.q.hoc) p.q.nuf) q=q.q.nuf]
    ==    ==
  ::
  ++  catch                                             ::  bolt fallback
    |*  {hoc/(bolt) fun/$-(cafe (bolt))}                ::  TODO: {cafe tang}
    ?-  -.q.hoc                                         ::  & use ++catch-error
      $1  hoc
      $0  hoc
      $2  =+  nuf=(fun p.hoc)
          :-  p=p.nuf
          ^=  q
          ?-  -.q.nuf
            $1  q.nuf
            $0  [%0 p=(~(uni in `_p.q.nuf`p.q.hoc) p.q.nuf) q=q.q.nuf]
            $2  =.  q.q.nuf  (welp q.q.nuf q.q.hoc)
                [%2 p=(~(uni in `_p.q.nuf`p.q.hoc) p.q.nuf) q=q.q.nuf]
    ==    ==
  ::
  ++  from-toon                                         ::  toon to bolt
    |=  cof/cafe
    |*  {ton/toon fun/gate}                             ::  TODO use tug:bo
    :-  p=cof
    ^=  q
    ?-  -.ton
      $2  [%2 p=*(set dent) q=p.ton]
      $0  [%0 p=*(set dent) q=(fun p.ton)]
      $1  ::  ~&  [%from-toon:bo-need ((list path) p.ton)]
          =-  ?-  -.faw                                 ::  TODO =;
                %&  :-  %1
                    ^=  p
                    %-  silt
                    %+  turn  p.faw
                    |=(a/{vane care:clay beam} [-.a +<.a +>.a *tang])
                %|  [%2 p=*(set dent) q=p.faw]
              ==
          ^=  faw
          |-  ^-  (each (list (trel vane care:clay beam)) tang)
          ?~  p.ton  [%& ~]
          =+  nex=$(p.ton t.p.ton)
          =+  err=|=(a/tape [%| leaf+a ?:(?=(%& -.nex) ~ p.nex)])
          =+  pax=(path i.p.ton)
          ?~  pax  (err "blocking empty")
          =+  ren=((soft care:clay) (rsh 3 1 i.pax))
          ?~  ren
            (err "blocking not care: {<i.pax>}")
          =+  zis=(de-beam t.pax)
          ?~  zis
            (err "blocking not beam: {<t.pax>}")
          ?:  ?=($g (end 3 1 i.pax))
            ?-  -.nex
              %&  [%& [%g u.ren u.zis] p.nex]
              %|  nex
            ==
          ?:  ?=($c (end 3 1 i.pax))
            ?-  -.nex
              %&  [%& [%c u.ren u.zis] p.nex]
              %|  nex
            ==
          (err "blocking bad vane")
    ==
  ::
  ++  from-each                                         ::  each to bolt
    |=  cof/cafe                                        ::  move to top section
    |*  {tod/(each * tang) fun/gate}
    %+  (from-toon cof)
      ?-  -.tod
        %&  [%0 p=p.tod]
        %|  [%2 p=p.tod]
      ==
    fun
  ::
  ++  some-in-map
    |*  fun/(burg knot (unit))
    =+  res=|=(* (need [?+(-.q !! $0 q.q)]:*fun))
    =+  marv=(map knot res)
    |=  {cof/cafe sud/(map knot ~)}  ^-  (bolt marv)
    ?~  sud  (new cof ~)
    %.  [cof sud]
    ;~  tug
      ;~  cell
        |=({cof/cafe _sud} ^$(cof cof, sud l))
        |=({cof/cafe _sud} ^$(cof cof, sud r))
        |=  {cof/cafe {dir/@ta ~} ^}
        %+  tug  (fun cof dir)
        (with (lift |*(* [dir +<])))
      ==
      %-  with
      |=  {lam/marv ram/marv nod/$~(~ (unit {knot res}))}
      ?^(nod [u.nod lam ram] (~(uni by lam) ram))
    ==
  --
::
++  fair                                                ::  hood parsing rule
  |=  bem/beam
  ?>  ?=({$ud $0} r.bem)          ::  XX sentinel
  =+  vez=(vang & (en-beam bem))
  =<  hood
  |%
  ++  case                                              ::  %clay revision
    %+  sear
      |=  a/coin  ^-  (unit ^case)
      ?.  ?=({$$ ^case} a)  ~
      [~ u=p.a]
    nuck:so
  ::
  ++  mota  ;~(pfix vat mota:vez)                       ::  atom odor
  ++  hath  (sear plex (stag %clsg poor)):vez           ::  hood path
  ++  have  (sear de-beam ;~(pfix net hath))            ::  hood beam
  ++  hith                                              ::  static path
    =>  vez
    (sear plex (stag %clsg (more net hasp)))
  ::
  ++  hive                                              ::  late-bound path
    ;~  pfix  net
      %+  cook  |=(a/hops a)
      =>  vez
      ;~  plug
        (stag ~ gash)
        ;~(pose (stag ~ ;~(pfix cen porc)) (easy ~))
      ==
    ==
  ::
  ++  hood
    %+  ifix  [gay gay]
    ;~  plug
      ;~  pose
        (ifix [;~(plug net wut gap) gap] dem)
        (easy zuse)
      ==
    ::
      ;~  pose
        (ifix [;~(plug net hep gap) gap] (most ;~(plug com gaw) hoof))
        (easy ~)
      ==
    ::
      ;~  pose
        (ifix [;~(plug net lus gap) gap] (most ;~(plug com gaw) hoof))
        (easy ~)
      ==
    ::
      (star ;~(sfix horn gap))
      (most gap hoop)
    ==
  ::
  ++  hoot
    ;~  plug
      sym
      %-  punt
      ;~(pfix net ;~((glue net) case ship))
    ==
  ::
  ++  ship  ;~(pfix sig fed:ag)
  ++  hoof
    %+  cook  |=(a/^hoof a)
    ;~  pose
      (stag %| ;~(pfix tar hoot))
      (stag %& hoot)
    ==
  ::
  ++  hoop
    ;~  pose
      (stag %| ;~(pfix ;~(plug net net gap) have))
      (stag %& tall:vez)
    ==
  ::
  ++  horn                                              ::  horn parser
    =<  apex
    =|  tol/?                                           ::  allow tall form
    |%
    ++  apex
      %+  knee  *^horn  |.  ~+
      ;~  pfix  net
        ;~  pose
          (stag %fssg ;~(pfix sig hoon:read))           ::  /~  hoon by hand
          (stag %fsbc ;~(pfix buc hoon:read))           ::  /$  extra arguments
          (stag %fsbr ;~(pfix bar alts:read))           ::  /|  or (options)
          (stag %fshx ;~(pfix hax horn:read))           ::  /#  insert dephash
          (stag %fsts ;~(pfix tis name:read))           ::  /=  apply face
          (stag %fsdt ;~(pfix dot list:read))           ::  /.  list
          (stag %fscm ;~(pfix com case:read))           ::  /,  switch by path
          (stag %fscn ;~(pfix cen horn:read))           ::  /%  propagate args
          (stag %fspm ;~(pfix pad pipe:read))           ::  /&  translates
          (stag %fscb ;~(pfix cab horn:read))           ::  /_  homo map
          (stag %fssm ;~(pfix mic gate:read))           ::  /;  operate on
          (stag %fscl ;~(pfix col path:read))           ::  /:  relative to
          (stag %fskt ;~(pfix ket cast:read))           ::  /^  cast
          (stag %fszp ;~(pfix zap ;~(sfix sym net)))    ::  /!mark/ run to mark
          (stag %fszy ;~(sfix sym net))                 ::  /mark/ render file
        ==
      ==
    ::
    ++  rail                                            ::  wide or tall
      |*  {wid/rule tal/rule}
      ?.  tol  wid                                      ::  !tol -> only wide
      ;~(pose wid tal)
    ::
    ++  read
      |%  ++  hoon
            %+  rail
              (ifix [lac rac] (stag %cltr (most ace wide:vez)))
            ;~(pfix gap tall:vez)
      ::
          ++  alts
            %+  rail
              (ifix [lit rit] (most ace horn))
            ;~(sfix (star horn) gap duz)
      ::
          ++  horn
            %+  rail
              apex(tol |)
            ;~(pfix gap apex)
      ::
          ++  name
            %+  rail
              ;~(plug sym ;~(pfix tis horn))
            ;~(pfix gap ;~(plug sym horn))
      ::
          ++  list
            %+  rail  fail
            ;~(sfix (star horn) gap duz)
      ::
          ++  case
            %+  rail  fail
            =-  ;~(sfix (star -) gap duz)
            ;~(pfix gap net ;~(plug hith horn))
      ::
          ++  pipe
            %+  rail
              ;~(plug (plus ;~(sfix sym pad)) horn)
            =+  (cook |=(a/term [a ~]) sym)
            ;~(pfix gap ;~(plug - horn))
      ::
          ++  gate
            %+  rail
              ;~(plug ;~(sfix wide:vez mic) horn)
            ;~(pfix gap ;~(plug tall:vez horn))
      ::
          ++  path
            %+  rail
              ;~(plug ;~(sfix hive col) horn)
            ;~(pfix gap ;~(plug hive horn))
      ::
          ++  cast
            %+  rail
              ;~(plug ;~(sfix wide:vez ket) horn)
            ;~(pfix gap ;~(plug tall:vez horn))
      --
    --
  --
::
++  lark                                                ::  filter arch names
  |=  {wox/$-(knot (unit @)) arc/arch}
  ^-  (map @ knot)
  %-  ~(gas by *(map @ knot))
  =|  rac/(list (pair @ knot))
  |-  ^+  rac
  ?~  dir.arc  rac
  =.  rac  $(dir.arc l.dir.arc, rac $(dir.arc r.dir.arc))
  =+  gib=(wox p.n.dir.arc)
  ?~(gib rac [[u.gib p.n.dir.arc] rac])
::
++  tack                                                ::  fold path to term
  |=  a/{i/term t/(list term)}  ^-  term
  (rap 3 |-([i.a ?~(t.a ~ ['-' $(a t.a)])]))
::
++  tear                                                ::  split term
  =-  |=(a/term `(list term)`(fall (rush a (most hep sym)) /[a]))
  sym=(cook crip ;~(plug low (star ;~(pose low nud))))
::
++  za                                                  ::  per event
  =/  dbg  |
  =|  $:  $:  our/ship                                  ::  computation owner
              hen/duct                                  ::  event floor
              $:  now/@da                               ::  event date
                  eny/@                                 ::  unique entropy
                  ska/sley                              ::  system namespace
              ==                                        ::
              mow/(list move)                           ::  pending actions
          ==                                            ::
          bay/baby                                      ::  all owned state
      ==                                                ::
  |%
  +|  %one
  ++  this  .
  ++  abet                                              ::  resolve
    ^-  {(list move) baby}
    [(flop mow) bay]
  ::
  ++  exec-cancel
    =<  abet  ^+  .
    =+  nym=(~(get by dym.bay) hen)
    ?~  nym                                             ::  XX should never
      ~&  [%ford-mystery hen]
      ..abet
    =+  tas=(need (~(get by q.tad.bay) u.nym))
    abut:~(decamp zo [u.nym tas])
  ::
  ++  exec-start
    |=  kub/bilk
    =<  abet  ^+  +>
    =+  num=p.tad.bay
    ?<  (~(has by dym.bay) hen)
    =:  p.tad.bay  +(p.tad.bay)
        dym.bay    (~(put by dym.bay) hen num)
      ==
    ~(exec zo [num `task`[hen kub ~ ~]])
  ::
  ++  task-take
    |=  {num/@ud {van/vane ren/care:clay bem/beam} sih/sign}
    =<  abet  ^+  +>
    ?:  ?=({$unto $quit *} +.sih)
      +>.$
    =+  tus=(~(get by q.tad.bay) num)
    ?~  tus
      ~&  [%ford-lost van num]
      +>.$
    (~(take zo [num u.tus]) [van ren bem] sih)
  ::
  ::+|
  ::
  ++  wasp                                              ::  get next revision
    ~%  %ford-w  ..is  ~
    |=  {dep/@uvH ask/?}
    =<  abet  ^+  +>
    ::
    ::
    ?:  =(`@`0 dep)
      ::  ~&(dep-empty+hen +>.$)
      +>.$
    ?:  =(dep 0vtest)                 ::  upstream testing
      +>.$(mow ?.(ask mow :_(mow [hen %give %news dep])))
        ::
    ?.  (~(has by def.deh.bay) dep)
      ~&([%wasp-unknown dep] this)
    ::
    ?:(ask (wasp-start dep) (wasp-cancel dep))
  ::
  ++  wasp-start
    |=  dep=@uvH  ^+  this
    ?:  (~(has by sup.bay) dep)                       ::  already requested
      this(sup.bay (~(put ju sup.bay) dep hen))
    =.  sup.bay  (~(put ju sup.bay) dep hen)
    ::
    =/  des  (~(got by def.deh.bay) dep)
    %-  ~(rep in (dep-beams des))
    |:  $:{dep=[beam care:clay] dis=_this}
    (maybe-warp:dis dep)
  ::
  ++  wasp-cancel
    |=  dep=@uvH  ^+  this
    =.  sup.bay  (~(del ju sup.bay) dep hen)
    ?:  (~(has by sup.bay) dep)  :: other listeners exist
      this
    ::
    =/  des  (~(got by def.deh.bay) dep)
    %-  ~(rep in (dep-beams des))
    |:  $:{dep=[beam care:clay] dis=_this}
    (maybe-cancel:dis dep)
  ::
  ++  maybe-warp
    |=  dep=[beam care:clay]  ^+  this
    ?:  (~(has in out.bay) dep)  this
    %_  this
      out.bay  (~(put in out.bay) dep)
      mow  :_(mow [hen (pass-warp & dep)])
    ==
  ::
  ++  maybe-cancel
    |=  dep=[beam care:clay]  ^+  this
    ?.  (~(has in out.bay) dep)  this  ::  already cancelled
    ?:  (dent-has-subscribers [%beam dep])
      this  ::  if any other dep cares about this beam, stay subscribed
    %_  $
      out.bay  (~(del in out.bay) dep)
      mow  :_(mow [hen (pass-warp | dep)])
    ==
  ::
  ++  dent-has-subscribers
    ::  does the dent or any dent that depends on it have subscribers?
    |=  den/dent
    ^-  ?
    ?|  (~(any in (~(get ju bak.deh.bay) den)) ~(has by sup.bay))
        (~(any in (~(get ju sup.gaf.bay) den)) dent-has-subscribers)
    ==
  ::
  ++  dep-beams  ::DEPRECATED only needed for @uvH handling
    |=  des/(set dent)  ^-  (set {beam care:clay})
    %-  de-dup-subdirs
    %+  roll  ~(tap in des)
    |=  {den/dent bes/(set {beam care:clay})}  ^+  bes
    ?:  ?=($beam -.den)
      (~(put in bes) +.den)
    (~(uni in bes) ^$(des (~(get ju sub.gaf.bay) den)))
  ::
  ++  pass-warp
    |=  [ask=? bem=beam ren=care:clay]
    :: ~&  warp+[(en-beam bem) ask]
    :+  %pass  [(scot %p our) ren (en-beam bem)]
    [%c [%warp [our p.bem] q.bem ?.(ask ~ `[%next ren r.bem (flop s.bem)])]]
  ::
  ++  deps-take                                         ::  take rev update
    |=  [ren=care:clay bem=beam sih=sign]
    =<  abet  ^+  this
    ::
    ::  sample destructuring and validation
    ?.  ?=(%writ &2.sih)  ~|([%bad-dep &2.sih] !!)      ::  dep must be a %writ
    ?~  p.sih  this                                     ::  ack from %clay, noop
    ::
    =+  `[ren=care:clay wen=case *]`p.u.p.sih           ::  destructure sih
    ?.  =(ren ^ren)  ~|([%bad-care ren ^ren] !!)        ::  cares should match
    ::
    ::  %clay subscription no longer exists for this beam
    =.  out.bay  (~(del in out.bay) bem)
    ::
    ::  rebuild and promote all affected builds,
    ::  calculating which beams resulted in new builds
    ::  for which we should send %news updates.
    =/  bek  -.bem(r wen)
    =+  [new downstreams]=(dents-to-rebuild bem ren)
    =^  changed  this  (on-update new downstreams bek)
    ::
    |^
    ::
    =/  changed-hashes  (hashes-for-dents changed)
    =/  downstream-hashes  (hashes-for-dents downstreams)
    =/  sames-hashes  ~(tap in (~(dif in downstream-hashes) changed-hashes))
    :: 
    ::  loop over the hashes of builds whose results haven't changed and
    ::  update our dependencies and subscriptions accordingly.
    =.  this
      |-  ^+  this
      ?~  sames-hashes  this
      =.  this  $(sames-hashes t.sames-hashes)
      =*  hax  i.sames-hashes
      ::
      ::  find the deps for this hash that could have changed
      ::  as a result of this clay change.
      =/  dep  (~(get ju def.deh.bay) hax)
      =/  upd  (~(int in dep) downstreams)
      ::
      ::  resubscribe to clay at the new revision, since
      ::  the subscription for the old revision closed when
      ::  clay told us something had changed.
      =.  this
        %-  ~(rep in (dep-beams upd))
        |:  $:{dep=[bem=beam care:clay] dis=_this}
        (maybe-warp:dis dep(r.bem wen))
      ::
      ::  make hash depend on dents at new beak
      %_    this
          deh.bay
        %-  ~(rep in upd)
        |=  [den=dent deh=_deh.bay]
        =/  new-den  ((move-to bek) den)
        ::
        =.  def.deh  (~(del ju def.deh) hax den)
        =.  def.deh  (~(put ju def.deh) hax new-den)
        ::
        =.  bak.deh  (~(del ju bak.deh) den hax)
        =.  bak.deh  (~(put ju bak.deh) new-den hax)
        deh
      ==
    ::
    ::  for each affected build (keyed by hash),
    ::  send %news moves to listeners and cancel listeners
    =/  hashes=(list @uvH)  ~(tap in changed-hashes)
    ::
    ::  ~&  [den=den dos=dos hashes=hashes]
    ::
    |-  ^+  this
    ?~  hashes  this
    =.  this  $(hashes t.hashes)                        ::  iterate 
    ::
    =/  listeners=(set duct)  (~(get ju sup.bay) i.hashes)
    =.  sup.bay  (~(del by sup.bay) i.hashes)           ::  close subscriptions
    ::
    =.  mow                                             ::  send %news moves
      %-  weld  :_  mow
      %+  turn  ~(tap in listeners)
      |=(a=duct `move`[a %give %news i.hashes])
    ::
    (wasp-cancel i.hashes)
    ::
    ++  hashes-for-dents
      |=  des=(set dent)  ^-  (set @uvH)
      %-  ~(rep in des)
      |=  [den=dent hashes=(set @uvH)]
      =/  bak  (~(get ju bak.deh.bay) den)
      (~(uni in hashes) (~(get ju bak.deh.bay) den))
    --
  ::
  ::  #  TODO name this chapter
  +|  %two
  ::
  ++  dents-to-rebuild
    |=  [bem=beam ren=care:clay]
    ^-  [(set dent) (set dent)]
    =/  new  (~(beam-dents-in-dir na gaf.bay) %beam bem ren)
    =/  downstreams  (~(downstream-dents na gaf.bay) new)
    [new downstreams]
  ::
  ++  on-update
    ::  {bem} is at the old revision, {bek} is at the new revision.
    |=  [new=(set dent) downstreams=(set dent) bek=beak]
    ^+  [*(set dent) this]
    =/  todo  ~(tap in downstreams)
    =^  results  this  (rebuild bek new todo)
    =+  [changed unchanged]=results
    ~|  unchanged=unchanged
    [changed (promote-unchanged unchanged bek)]
  ::
  ++  rebuild  ::  !.  ::  TODO reinstate
    ::    rebuild all builds whose dependencies have a new %clay revision.
    ::
    ::  {todo} is the set of dents that need to be built at the new beak {bek}.
    ::  produces a pair of the unchanged builds (which should be promoted)
    ::  and the mutated ++za core.
    ::
    ::  tries to avoid rebuilding by using results of builds performed at
    ::  the previous %clay revision, if they exist and their dependencies
    ::  haven't changed.
    =|  unchanged/(set dent)
    |=  {bek/beak new/(set dent) todo/(list dent)}
    ^+  [[new unchanged] this]
    ?~  todo  [[new unchanged] this]
    ::
    ::  don't try to rebuild the changed files themselves.
    ?:  (~(has in new) i.todo)
      ~?  dbg  new+i.todo
      $(todo t.todo)
    ::
    ::  if we've already built a dent at this revision, don't build it again.
    ?:  (~(has in unchanged) i.todo)
      ~?  dbg  unchanged+i.todo
      $(todo t.todo)
    ::
    ::  if none of our dependencies are in new, then check whether all of them
    ::  are unchanged. if all of them are unchanged, we can avoid rebuilding.
    ::  otherwise, rebuild.
    =/  dez  (~(get ju sub.gaf.bay) i.todo)
    ?.  (~(any in dez) ~(has in new))
      ::
      ::  filter out any unchanged sub-dependencies, including
      ::  any sub-dependency beam that isn't in new, since any changed
      ::  beams would be in new.
      =.  dez  (~(dif in dez) unchanged)
      =.  dez  (silt (skip ~(tap in dez) |=(a=dent ?=(%beam -.a))))
      ::
      ::  if we know all sub-dependencies are unchanged,
      ::  then mark this todo as unchanged and continue.
      ?:  =(~ dez)
        ~?  dbg  put-in-unchanged+i.todo
        $(unchanged (~(put in unchanged) i.todo), todo t.todo)
      ::
      ::  otherwise, build all unknown sub-dependencies first and try again.
      ~?  dbg  adding-dez+~(tap in dez)
      $(todo (weld ~(tap in dez) todo))
    ::
    ::  some of our sub-dependencies have been invalidated,
    ::  so perform the rebuild at the new beak.
    =/  taz=task  [hen [bek *silk] ~ ~] ::XX real silk?
    =^  bil  this  (~(exec-dent zo *@u taz) bek i.todo)
    ::
    ::  determine what to do with the rebuilt result.
    ?-  -.q.bil
        $1  ~|([%stub-block p.q.bil] !!)  ::TODO store state in task
        $2
      ::  errors cannot be promoted, so consider this a new build.
      ~?  dbg  rebuilt+error+i.todo
      $(new (~(put in new) i.todo), todo t.todo)
    ::
        $0
      =/  pre  (~(get by jav.bay) (to-cache-key i.todo))
      ::
      ::  if there was no previous result, or the new result is different
      ::  from the previous result, then consider this build new.
      ::  otherwise, consider it unchanged.
      ?:  |(?=(~ pre) !=(r.u.pre q.q.bil))
        ~?  dbg  rebuilt+new+i.todo
        $(new (~(put in new) i.todo), todo t.todo)
      ~?  dbg  rebuilt+same+i.todo
      $(unchanged (~(put in unchanged) i.todo), todo t.todo)
    ==
  ::
  ++  promote-unchanged
    |=  {unchanged/(set dent) bek/beak}  ^+  this
    %_    this
        bay
      %-  ~(rep by unchanged)  :: XX iterate per beak at least
      =+  [a=*dent b=bay]
      |.  ^+  b
      =/  cax  (~(get by jav.b) (to-cache-key a))
      ?~  cax  b
      ::
      ::XX only for original beak in q.q.u.cax?
      =.  a  ((move-to bek) a)
      =.  dep.p.u.cax
        (sy (turn ~(tap in dep.p.u.cax) (move-to bek)))
      ::
      ?<  ?=($beam -.a)
      ::  ~&  promo+a
      =.  u.cax
        ?-  -.a
          $load  ?>(?=($load -.u.cax) u.cax(-.q.q bek))
          $boil  ?>(?=($boil -.u.cax) u.cax(-.q.q bek, -.r.q bek))
        ==
      %_    b
          jav                                           ::  promote cache
        (~(put by jav.b) [- q]:u.cax u.cax)
      ::
          gaf                                           ::  promote deps
        (~(add-sub na gaf.b) a dep.p.u.cax)
      ==
    ==
  ::
  ++  to-cache-key
    |=  den=dent  ^-  [term *]
    ?-  -.den
      $beam  ~|(beam-dep+den !!)  :: ?< because beams should never be downstream
      $boil  [%boil arg bem bom]:den
      $load  [%load mar bem]:den
    ==
  ::
  ++  move-to
    ::  replace any beaks in dent with {bek}, curried.
    |=  bek=beak
    |=  den=dent  ^+  den
    =?  den  ?=(%boil -.den)  den(-.bom bek)
    den(-.bem bek)
  ::
  ::+|
  ::
  ++  pass
    |=  {wir/wire noe/note}  ^+  this
    %_(+> mow :_(mow [hen %pass wir noe]))
  ::
  ++  zo
    ~%  %ford-z  ..is  ~
    =|  dyv/@                                           ::  recursion level
    |_  {num/@ud task}
    ++  abet                                            ::  store a blocked task
      %_(..zo q.tad.bay (~(put by q.tad.bay) num +<+))
    ::
    ++  abut                                            ::  remove a task
      %_  ..zo
        q.tad.bay  (~(del by q.tad.bay) num)
        dym.bay    (~(del by dym.bay) nah)
      ==
    ::
    ++  decamp                                          ::  stop requests
      ^+  .
      =+  kiz=~(tap in kig)
      |-  ^+  +>
      ?~  kiz  +>
      $(kiz t.kiz, pass (pass (cancel i.kiz)))
    ::
    ++  cancel                                          ::  stop a request
      |=  {van/vane ren/care:clay bem/beam}  ^-  {wire note}
      ?+  van  ~|(stub-cancel+van !!)
        $c  [(camp-wire +<) van [%warp [our p.bem] q.bem ~]]
        $g  [(camp-wire +<) van [%deal [our p.bem] q.bem [%pull ~]]]
      ==
    ::
    ++  camp-wire                                       ::  encode block
      |=  {van/vane ren/care:clay bem/beam}  ^-  wire
      [(scot %p our) (scot %ud num) van ren (en-beam bem)]
    ::
    ++  camp                                            ::  request data
      |=  {van/vane ren/care:clay bem/beam}
      ^+  +>
      ~&  >>  [%camping van ren bem]
      =.  kig  (~(put in kig) +<)
      %+  pass  (camp-wire +<)
      ?+    van  ~&(%camp-stub !!)
          $g
        =/  tyl/path
          ?.  ?=($x ren)
            s.bem
          ?>  ?=(^ s.bem)
          t.s.bem
        ::
        [%g [%deal [our p.bem] q.bem [%peer %scry ren (flop tyl)]]]
      ::
          $c
        [%c [%warp [our p.bem] q.bem [~ %sing ren r.bem (flop s.bem)]]]
      ==
    ::
    ++  take                                            ::  handle ^take
      |=  {{van/vane ren/care:clay bem/beam} sih/sign}
      ^+  ..zo
      |^
      ?-    &2.sih
          $writ  (take-writ [van ren bem] p.sih)
          $made  (take-made [van ren bem] [p q]:sih)
          $unto
        ?+  -.p.sih  ~|(ford-strange-unto+[-.p.sih] !!)
          $diff  (take-diff [van ren bem] p.p.sih)
          $reap  ?~  p.p.sih  ..zo
                 ((slog leaf+"ford-reap-fail" u.p.p.sih) ..zo)
        ==
      ==
      ::
      ++  take-diff                                     ::  %g scry result
        |=  {{van/vane ren/care:clay bem/beam} cag/cage}
        ^+  ..zo
        ?>  ?=($g van)
        ?:  |(!?=($x ren) =(-.s.bem p.cag))
          =.  kig  (~(del in kig) +<-.$)
          =.  pass  (pass (cancel van ren bem))
          =+  (cat 3 van ren)
          exec(keg (~(put by keg) [- bem] cag))
        %+  ^pass  (camp-wire van ren bem)
        [%f %exec our ~ bek %cast ((hard mark) -.s.bem) %$ cag]
      ::
      ++  take-made                                     ::  %g scry translated
        ::  %gall scry response, mark-translated by %ford
        |=  {{van/vane ren/care:clay bem/beam} dep/@uvH gag/gage}  ::  XX  depends?
        ^+  ..zo
        ?>  ?=($g van)
        =.  kig  (~(del in kig) +<-.$)                  ::  TODO rename kig
        =.  pass  (pass (cancel van ren bem))
        ?:  ?=(%| -.gag)
          abut:(give [%made dep %| leaf+"ford-scry-made-fail" p.gag])
        ?:  ?=($tabl -.gag)
          abut:(give [%made dep %| leaf+"ford-scry-made-strange" ~])
        =+  (cat 3 van ren)
        exec(keg (~(put by keg) [- bem] p.gag))
      ::
      ++  take-writ
        |=  {{van/vane ren/care:clay bem/beam} rot/riot:clay}
        ^+  ..zo
        ?>  ?=($c van)
        =.  kig  (~(del in kig) +<-.$)
        ?~  rot
          =^  dep  deh.bay  (pin-dephash ~ deh.bay)     ::  TODO: dependencies?
          abut:(give [%made dep %| (smyt ren (en-beam bem)) ~])
        =/  req  (cat 3 van ren)                        ::  e.g. %cx
        exec(keg (~(put by keg) [req bem] r.u.rot))
      --
    ::
    ::+|
    ::
    ::: Exec proper
    ::
    ++  tabl-run                                        ::  apply to all elems
      |=  fun/(burg cage gage)
      |=  {cof/cafe gag/gage}
      ^-  (bolt gage)
      ?.  ?=($tabl -.gag)
        (tug:bo (to-cage:bo (new:bo cof gag)) fun)
      %+  tug:bo
        |-  ^-  (bolt (list (pair gage gage)))
        ?~  p.gag  (new:bo cof ~)
        %.  [cof p.gag]
        ;~  tug:bo
          ;~  cell:bo
            |=  {cof/cafe {^ q/gage} t/gagl}
            (catch-error:bo ^^$(cof cof, gag q))
            |=  {cof/cafe ^ t/gagl}
            ^$(cof cof, p.gag t)
          ==
          (with:bo |=({v/gage t/gagl} [[p.i.p.gag v] t]))
        ==
      (with:bo |=(rex/gagl [%tabl rex]))
    ::
    ++  dash                                            ::  process cache
      |=  cof/cafe
      ^+  +>
      %_(+> jav.bay q.cof, deh.bay r.cof, gaf.bay s.cof)
    ::
    ++  diff                                            ::  diff
      |=  {cof/cafe kas/silk kos/silk}
      ^-  (bolt gage)
      %.  [cof kas kos]
      ;~  tug:bo
        ;~  cell:bo
          |=({cof/cafe p/silk q/silk} (to-cage:bo (make cof p)))
          |=({cof/cafe p/silk q/silk} (to-cage:bo (make cof q)))
        ==
        |=  {cof/cafe cay/cage coy/cage}  ^-  (bolt gage)
        ?.  =(p.cay p.coy)
          %+  err:bo  cof  :_  ~
          leaf+"diff on data of different marks: {(trip p.cay)} {(trip p.coy)}"
        ?:  =(q.q.cay q.q.coy)
          (new:bo cof [%& %null [%atom %n ~] ~])
        ::
        %+  tug:bo  (fang cof p.cay)
        |=  {cof/cafe pro/vase}
        ?.  (slab %grad p.pro)
          (err:bo cof leaf+"no ++grad" ~)
        =+  gar=(slap pro [%limb %grad])
        ?@  q.gar
          =+  for=((sand %tas) q.gar)
          ?~  for  (err:bo cof leaf+"bad mark ++grad" ~)
          %+  make  cof  ^-  silk
          :+  %diff
            [%cast u.for [%$ cay]]
          [%cast u.for [%$ coy]]
        ?.  (slab %form p.gar)
          (err:bo cof leaf+"no ++form:grad" ~)
        ?.  (slab %diff p.gar)
          (err:bo cof leaf+"no ++diff:grad" ~)
        %+  tug:bo  (keel cof pro [[%& 6]~ q.cay]~)
        |=  {cof/cafe pox/vase}
        %+  tug:bo
          %^  maul  cof
            (slap (slap pox [%limb %grad]) [%limb %diff])
          q.coy
        |=  {cof/cafe dif/vase}
        =+  for=((soft @tas) q:(slap gar [%limb %form]))
        ?~  for
          (err:bo cof leaf+"bad ++form:grad" ~)
        (new:bo cof [%& u.for dif])
      ==
    ::
    ::REVIEW control flow duplication
    ++  exec-dent                                       ::  execute depend
      |=  [bek=beak den=dent]
      ^+  [*(bolt _[r:*calx]) ..zo]
      =;  bot/(bolt _[r:*calx])
        [bot ..zo:(dash p.bot)] ::TODO abet, ie block logic
      =/  cof/cafe  [~ jav.bay deh.bay gaf.bay]
      ?-  -.den
        $beam  !!  ::XX syve?
        $boil  (boil cof arg.den bem.den(- bek) bom.den(- bek))
        $load  (load-to-mark cof mar.den bem.den(- bek))
      ==
    ::
    ++  exec                                            ::  execute task
      ^+  ..zo
      ?:  !=(~ kig)  ..zo
      =/  bot/(bolt gage)
        (make-with-concrete-revision [~ jav.bay deh.bay gaf.bay] kas)
      =^  dep  bot  (pin:bo bot)
      =.  ..exec  (dash p.bot)
      ?-  -.q.bot
        $0  abut:(give [%made dep q.q.bot])
        $2  abut:(give [%made dep %| q.q.bot])
        $1  =<  abet
            %+  roll  ~(tap in p.q.bot)
            =+  [*{van/vane ren/care:clay bem/beam tan/tang} ..exec]
            |.  ^+  ..exec
            (camp van ren bem)
      ==
    ::
    ++  give
      |=  gef/gift:able
      %_(+> mow :_(mow [hen %give gef]))
    ::
    ++  pass
      |=  {wir/wire noe/note}
      %_(+> mow :_(mow [hen %pass wir noe]))
    ::
    ++  compile-to-hood
      ~/  %compile-to-hood
      |=  {cof/cafe bem/beam}
      :: ~&  compile-to-hood+(en-beam bem)
      ^-  (bolt hood)
      %+  admit:bo  |.(leaf+"ford: compile-to-hood {<[(en-beam bem)]>}")
      %+  tug:bo  (load-file cof %*(. bem s [%hoon s.bem]))
      |=  {cof/cafe cay/cage}
      %+  (with-cache:bo %hood)  (new:bo cof bem(r [%ud 0]) cay)
      ^-  (burg (pair beam cage) hood)
      ~%  %hood-miss  ..abet  ~
      |=  {cof/cafe bem/beam cay/cage}
      ?.  ?=(@ q.q.cay)
        (err:bo cof ~)
      =+  vex=((full (fair bem)) [[1 1] (trip q.q.cay)])
      ?~  q.vex
        (err:bo cof [%leaf "syntax error: {<p.p.vex>} {<q.p.vex>}"] ~)
      (new:bo cof p.u.q.vex)
    ::
    ++  fame                                            ::  beam with - as /
      ~/  %fame
      |=  {cof/cafe bem/beam}
      ^-  (bolt beam)
      =;  une/(bolt (unit beam))
        %+  tug:bo  une
        |=  {cof/cafe bom/(unit beam)}  ^-  (bolt beam)
        ?^  bom  (new:bo cof u.bom)
        (err:bo cof leaf+"fame: no {<(en-beam bem)>}" ~)
      %+  (with-cache:bo %path)  (new:bo cof bem)
      |=  {cof/cafe bem/beam}
      =^  pax  bem  [(flop s.bem) bem(s ~)]
      |^  opts
      ++  opts                                          ::  search unless done
        ^-  (bolt (unit beam))
        ?^  pax  (wide(pax t.pax) (tear i.pax))
        %+  tug:bo  (load-to-mark cof %hoon bem)
        (with:bo |=(a/(unit vase) ?~(a ~ `bem)))
      ::
      ++  wide                                          ::  match segments
        |=  sub/(list term)  ^-  (bolt (unit beam))
        ?~  sub  opts
        ?~  t.sub  opts(s.bem [i.sub s.bem])
        =>  .(sub `(list term)`sub)                     ::  TMI
        =-  (tug:bo - flat)
        %^  filter-at-beam  cof  bem
        |=  {cof/cafe dir/knot}  ^-  (bolt (unit beam))
        =+  sus=(tear dir)
        ?.  =(sus (scag (lent sus) sub))
          (new:bo cof ~)
        %_  ^$
          cof  cof
          sub   (slag (lent sus) sub)
          s.bem  [dir s.bem]
        ==
      ::
      ++  flat                                          ::  at most one
        |=  {cof/cafe opt/(map term beam)}  ^-  (bolt (unit beam))
        ?~  opt  (new:bo cof ~)
        ?:  ?=({^ ~ ~} opt)  (new:bo cof `q.n.opt)
        =+  all=(~(run by `(map term beam)`opt) en-beam)
        (err:bo cof leaf+"fame: fork {<all>}" ~)
      --
    ::
    ++  fang                                            ::  protocol door
      |=  {cof/cafe for/mark}  ^-  (bolt vase)
      :: ~&  fang+for
      (load-core cof bek /[for]/mar)
    ::
<<<<<<< HEAD
    ++  fair                                            ::  hood parsing rule
      |=  bem/beam
      ?>  ?=({$ud $0} r.bem)          ::  XX sentinel
      =+  vez=(vang & (en-beam bem))
      =<  hood
      |%
      ++  case
        %+  sear
          |=  a/coin  ^-  (unit ^case)
          ?.  ?=({$$ ^case} a)  ~
          [~ u=p.a]
        nuck:so
      ::
      ++  mota  ;~(pfix pat mota:vez)                   ::  atom odor
      ++  hath  (sear plex (stag %clsg poor)):vez       ::  hood path
      ++  have  (sear de-beam ;~(pfix fas hath))           ::  hood beam
      ++  hith                                          ::  static path
        =>  vez
        (sear plex (stag %clsg (more fas hasp)))
      ::
      ++  hive                                          ::  late-bound path
        ;~  pfix  fas
          %+  cook  |=(a/hops a)
          =>  vez
          ;~  plug
            (stag ~ gash)
            ;~(pose (stag ~ ;~(pfix cen porc)) (easy ~))
          ==
        ==
      ::
      ++  hood
        %+  ifix  [gay gay]
        ;~  plug
          ;~  pose
            (ifix [;~(plug fas wut gap) gap] dem)
            (easy zuse)
          ==
        ::
          ;~  pose
            (ifix [;~(plug fas hep gap) gap] (most ;~(plug com gaw) hoof))
            (easy ~)
          ==
        ::
          ;~  pose
            (ifix [;~(plug fas lus gap) gap] (most ;~(plug com gaw) hoof))
            (easy ~)
          ==
        ::
          (star ;~(sfix horn gap))
          (most gap hoop)
        ==
      ::
      ++  hoot
        ;~  plug
          sym
          %-  punt
          ;~(pfix fas ;~((glue fas) case ship))
        ==
      ::
      ++  ship  ;~(pfix sig fed:ag)
      ++  hoof
        %+  cook  |=(a/^hoof a)
        ;~  pose
          (stag %| ;~(pfix tar hoot))
          (stag %& hoot)
        ==
      ::
      ++  hoop
        ;~  pose
          (stag %| ;~(pfix fas fas gap have))
          (stag %& tall:vez)
        ==
      ::
      ++  horn                                          ::  horn parser
        =<  apex
        =|  tol/?                                       ::  allow tall form
        |%
        ++  apex
          %+  knee  *^horn  |.  ~+
          ;~  pfix  fas
            ;~  pose
              (stag %fssg ;~(pfix sig hoon:read))       ::  /~  hoon by hand
              (stag %fsbc ;~(pfix buc hoon:read))       ::  /$  extra arguments
              (stag %fsbr ;~(pfix bar alts:read))       ::  /|  or (options)
              (stag %fshx ;~(pfix hax horn:read))       ::  /#  insert dephash
              (stag %fspt ;~(pfix pat horn:read))       ::  /@  insert dephash
              (stag %fsts ;~(pfix tis name:read))       ::  /=  apply face
              (stag %fsdt ;~(pfix dot list:read))       ::  /.  list
              (stag %fscm ;~(pfix com case:read))       ::  /,  switch by path
              (stag %fscn ;~(pfix cen horn:read))       ::  /%  propagate args
              (stag %fspm ;~(pfix pam pipe:read))       ::  /&  translates
              (stag %fscb ;~(pfix cab horn:read))       ::  /_  homo map
              (stag %fssm ;~(pfix sem gate:read))       ::  /;  operate on
              (stag %fscl ;~(pfix col path:read))       ::  /:  relative to
              (stag %fskt ;~(pfix ket cast:read))       ::  /^  cast
              (stag %fszp ;~(pfix zap ;~(sfix sym fas)))::  /!mark/ run to mark
              (stag %fszy ;~(sfix sym fas))             ::  /mark/ render file
            ==
          ==
        ::
        ++  rail                                        ::  wide or tall
          |*  {wid/rule tal/rule}
          ?.  tol  wid                                  ::  !tol -> only wide
          ;~(pose wid tal)
        ::
        ++  read
          |%  ++  hoon
                %+  rail
                  (ifix [sel ser] (stag %cltr (most ace wide:vez)))
                ;~(pfix gap tall:vez)
          ::
              ++  alts
                %+  rail
                  (ifix [pel per] (most ace horn))
                ;~(sfix (star horn) gap duz)
          ::
              ++  horn
                %+  rail
                  apex(tol |)
                ;~(pfix gap apex)
          ::
              ++  name
                %+  rail
                  ;~(plug sym ;~(pfix tis horn))
                ;~(pfix gap ;~(plug sym horn))
          ::
              ++  list
                %+  rail  fail
                ;~(sfix (star horn) gap duz)
          ::
              ++  case
                %+  rail  fail
                =-  ;~(sfix (star -) gap duz)
                ;~(pfix gap fas ;~(plug hith horn))
          ::
              ++  pipe
                %+  rail
                  ;~(plug (plus ;~(sfix sym pam)) horn)
                =+  (cook |=(a/term [a ~]) sym)
                ;~(pfix gap ;~(plug - horn))
          ::
              ++  gate
                %+  rail
                  ;~(plug ;~(sfix wide:vez sem) horn)
                ;~(pfix gap ;~(plug tall:vez horn))
          ::
              ++  path
                %+  rail
                  ;~(plug ;~(sfix hive col) horn)
                ;~(pfix gap ;~(plug hive horn))
          ::
              ++  cast
                %+  rail
                  ;~(plug ;~(sfix wide:vez ket) horn)
                ;~(pfix gap ;~(plug tall:vez horn))
          --
        --
      --
    ::
=======
>>>>>>> 2f50a305
    ++  join
      |=  {cof/cafe for/mark kas/silk kos/silk}
      ^-  (bolt gage)
      %.  [cof kas kos]
      ;~  tug:bo
        ;~  cell:bo
          |=({cof/cafe p/silk q/silk} (to-cage:bo (make cof p)))
          |=({cof/cafe p/silk q/silk} (to-cage:bo (make cof q)))
        ==
        |=  {cof/cafe cay/cage coy/cage}  ^-  (bolt gage)
        ::
        %+  tug:bo  (fang cof for)
        |=  {cof/cafe pro/vase}
        ?.  (slab %grad p.pro)
          (err:bo cof leaf+"no ++grad" ~)
        =+  gar=(slap pro [%limb %grad])
        ?@  q.gar
          =+  too=((sand %tas) q.gar)
          ?~  too  (err:bo cof leaf+"bad mark ++grad" ~)
          (make cof %join u.too [%$ cay] [%$ coy])
        ?.  (slab %form p.gar)
          (err:bo cof leaf+"no ++form:grad" ~)
        =+  fom=((soft @tas) q:(slap gar [%limb %form]))
        ?~  fom
          (err:bo cof leaf+"bad ++form:grad" ~)
        ?.  &(=(u.fom p.cay) =(u.fom p.coy))
          %+  err:bo  cof  :_  :_  ~
            leaf+"join on data of bad marks: {(trip p.cay)} {(trip p.coy)}"
          leaf+"expected mark {(trip u.fom)}"
        ?:  =(q.q.cay q.q.coy)
          (new:bo cof [%& cay])
        ?.  (slab %join p.gar)
          (err:bo cof leaf+"no ++join:grad" ~)
        %+  tug:bo
          %^  maul  cof
            (slap (slap pro [%limb %grad]) [%limb %join])
          (slop q.cay q.coy)
        |=  {cof/cafe dif/vase}
        ?@  q.dif
          (new:bo cof [%& %null dif])
        (new:bo cof [%& u.fom (slot 3 dif)])
      ==
    ::
    ++  mash
      |=  {cof/cafe for/mark mas/milk mos/milk}
      ^-  (bolt gage)
      %.  [cof r.mas r.mos]
      ;~  tug:bo
        ;~  cell:bo
          |=({cof/cafe p/silk q/silk} (to-cage:bo (make cof p)))
          |=({cof/cafe p/silk q/silk} (to-cage:bo (make cof q)))
        ==
        |=  {cof/cafe cay/cage coy/cage}  ^-  (bolt gage)
        %+  tug:bo  (fang cof for)
        |=  {cof/cafe pro/vase}
        ?.  (slab %grad p.pro)
          (err:bo cof leaf+"no ++grad" ~)
        =+  gar=(slap pro [%limb %grad])
        ?@  q.gar
          =+  too=((sand %tas) q.gar)
          ?~  too  (err:bo cof leaf+"bad mark ++grad" ~)
          %+  make  cof
          `silk`[%mash u.too [p.mas q.mas [%$ cay]] [p.mos q.mos [%$ coy]]]
        ?.  (slab %form p.gar)
          (err:bo cof leaf+"no ++form:grad" ~)
        =+  fom=((soft @tas) q:(slap gar [%limb %form]))
        ?~  fom
          (err:bo cof leaf+"bad ++form:grad" ~)
        ?.  &(=(u.fom p.cay) =(u.fom p.coy))
          %+  err:bo  cof  :_  :_  ~
            leaf+"mash on data of bad marks: {(trip p.cay)} {(trip p.coy)}"
          leaf+"expected mark {(trip u.fom)}"
        ?:  =(q.q.cay q.q.coy)
          (new:bo cof %& cay)
        ?.  (slab %mash p.gar)
          (new:bo cof %& %null [%atom %n ~] ~)
        %+  tug:bo
          %^  maul  cof
            (slap (slap pro [%limb %grad]) [%limb %mash])
          %+  slop
            :(slop [[%atom %p ~] p.mas] [[%atom %tas ~] q.mas] q.cay)
          :(slop [[%atom %p ~] p.mos] [[%atom %tas ~] q.mos] q.coy)
        (with:bo |=(dif/vase [%& u.fom dif]))
      ==
    ::
    ++  kale                                            ::  mutate
      |=  {cof/cafe kas/silk muy/(list (pair wing silk))}
      ^-  (bolt gage)
      %+  tug:bo
        |-  ^-  (bolt (list (pair wing vase)))
        ?~  muy  (new:bo cof ~)
        %+  tug:bo  (to-cage:bo (make cof q.i.muy))
        |=  {cof/cafe cay/cage}
        %+  tug:bo  ^$(muy t.muy)
        |=  {cof/cafe rex/(list (pair wing vase))}
        (new:bo cof [[p.i.muy q.cay] rex])
      |=  {cof/cafe yom/(list (pair wing vase))}
      %+  tug:bo  (make cof kas)
      %-  tabl-run
      |=  {cof/cafe cay/cage}
      %+  tug:bo  (keel cof q.cay yom)
      (with:bo |=(vax/vase [%& p.cay vax]))
    ::
    ++  keel                                            ::  apply mutations
      |=  {cof/cafe suh/vase yom/(list (pair wing vase))}
      ^-  (bolt vase)
      %+  admit:bo
        =<  |.  ^-  tank
            :+  %palm  [" " ~ ~ ~]
            ~[leaf+"ford: keel" rose+[" " ~ ~]^(murn yom +)]
        |=  {a/wing b/type *}  ^-  (unit tank)
        =+  typ=(mule |.(p:(slap suh wing+a)))
        ?:  ?=(%| -.typ)
          (some (show [%c %pull] %l a))
        ?:  (~(nest ut p.typ) | b)  ~
        %^  some  %palm  ["." ~ ~ ~]
        ~[(show [%c %mute] %l a) >[p.typ b]<]
      %^  wrapped-slap  cof
        %+  slop  suh
        |-  ^-  vase
        ?~  yom  [[%atom %n ~] ~]
        (slop q.i.yom $(yom t.yom))
      ^-  hoon
      :+  %cncb  [%& 2]~
      =+  axe=3
      |-  ^-  (list (pair wing hoon))
      ?~  yom  ~
      :-  [p.i.yom [%$ (peg axe 2)]]
      $(yom t.yom, axe (peg axe 3))
    ::
    ++  lads                                            ::  possible children
      |=  {cof/cafe bem/beam}
      ^-  (bolt (map knot ~))
      %^  filter-at-beam  cof  bem
      |=  {cof/cafe dir/knot}
      %+  tug:bo  (load-arch cof bem(s [dir s.bem]))
      (with:bo |=(a/arch ?~(dir.a ~ (some ~))))
    ::
    ++  laze                                            ::  find real or virtual
      |=  {cof/cafe bem/beam}
      %^  filter-at-beam  cof  bem
      |=  {cof/cafe for/mark}
      ^-  (bolt (unit ~))
      ?.  ((sane %tas) for)  (new:bo cof ~)
      =.  s.bem  [for s.bem]
      %+  tug:bo  (load-arch cof bem)
      |=  {cof/cafe arc/arch}
      (new:bo cof (bind fil.arc |=(* ~)))
    ::
    ++  lace                                            ::  load file
      |=  {cof/cafe for/mark bem/beam}
      ^-  (bolt vase)
      %+  admit:bo  |.(leaf+"ford: load {<for>} {<(en-beam bem)>}")
      =.  s.bem  [for s.bem]
      %+  tug:bo  (load-file cof bem)
      |=  {cof/cafe cay/cage}  ^-  (bolt vase)
      ?.  =(for p.cay)
        (err:bo cof leaf+"unexpected mark {<p.cay>}" ~)
      (new:bo cof q.cay)
    ::
    ++  lake                                            ::  check+coerce
      |=  {fit/? for/mark}
      |=  {cof/cafe sam/vase}
      ^-  (bolt vase)
      %+  admit:bo  |.(leaf+"ford: check {<[for bek `@p`(mug q.sam)]>}")
      %+  tug:bo  (fang cof for)
      |=  {cof/cafe tux/vase}
      =+  typ=p:(slot 6 tux)
      =.  typ  ?+(-.typ typ $face q.typ)
      ?:  (~(nest ut typ) | p.sam)
        (new:bo cof typ q.sam)
      ?.  fit  (err:bo cof [%leaf "ford: invalid type: {<p.sam>}"]~)
      ?.  (slob %grab p.tux)
        (err:bo cof [%leaf "ford: no grab: {<[for bek]>}"]~)
      =+  gab=(slap tux [%limb %grab])
      ?.  (slob %noun p.gab)
        (err:bo cof [%leaf "ford: no noun: {<[for bek]>}"]~)
      %+  tug:bo  (maul cof (slap gab [%limb %noun]) [%noun q.sam])
      |=  {cof/cafe pro/vase}
      ?>  (~(nest ut typ) | p.pro)
      ?:  =(q.pro q.sam)
        (new:bo cof typ q.pro)
      (err:bo cof [%leaf "ford: invalid content: {<[for bek]>}"]~)
    ::
    ++  to-concrete-revision                            ::  numerical r.bem
      |=  {cof/cafe bem/beam}
      ^-  (bolt beam)
      ?:  ?=($ud -.r.bem)  (new:bo cof bem)
      =+  von=(syve [151 %noun] ~ %cw bem(s ~))
<<<<<<< HEAD
      ?~  von  [p=cof q=[%1 [%c %w bem ~] ~ ~]]
      (fine cof bem(r [%ud ud:((hard cass:clay) +.+:(need u.von))]))
=======
      ?~  von  [p=cof q=[%1 [%c %w bem(s ~) ~] ~ ~]]
      (new:bo cof bem(r [%ud ((hard @) +.+:(need u.von))]))
>>>>>>> 2f50a305
    ::
    ++  infer-product-type
      |=  {cof/cafe typ/type gen/hoon}
      %+  (from-each:bo cof)  (mule |.((~(play ut typ) gen)))
      |=(ref/type ref)
    ::
    ++  filter-at-beam
      |*  {cof/cafe bem/beam fun/(burg knot (unit))}
      %+  tug:bo  (load-arch cof bem)
      |=({cof/cafe arc/arch} ((some-in-map:bo fun) cof dir.arc))
    ::
    ++  load-core
      |=  {cof/cafe bem/beam}  ^-  (bolt vase)
      %+  tug:bo  (to-concrete-revision cof bem)
      |=  {cof/cafe bem/beam}
      (boil cof many+~ bem bem)
    ::
    ++  boil
      ~/  %boil
      |=  {cof/cafe arg/coin bem/beam bom/beam}
      ^-  (bolt vase)
      %+  tug:bo  (to-concrete-revision cof bem)
      |=  {cof/cafe bem/beam}
      %+  under-dep:bo  `dent`[%boil bem bom arg]
      %+  (with-cache:bo %boil)  (new:bo cof arg bem bom)
      |=  {cof/cafe arg/coin bem/beam bom/beam}
      %+  tug:bo  (fame cof bem)
      |=  {cof/cafe bem/beam}
      (tug:bo (compile-to-hood cof bem) (meow bom arg))
    ::
    ++  load-arch
      |=  {cof/cafe bem/beam}
      ^-  (bolt arch)
      =+  von=(syve [151 %noun] ~ %cy bem)
      ?~  von  [p=cof q=[%1 [%c %y bem ~] ~ ~]]
      ?>  ?=({~ $arch ^} u.von)
      =+  arc=((hard arch) q.q.u.u.von)
      %+  tug:bo  (to-concrete-revision cof bem)
      |=  {cof/cafe bem/beam}
      (add-dep:bo [%beam bem %z] (new:bo cof arc))
    ::
    ++  load-file
      ~/  %load-file
      |=  {cof/cafe bem/beam}
      ^-  (bolt cage)
      %+  tug:bo  (add-dep:bo [%beam bem %z] (new:bo cof bem))
      |=  [cof=cafe bem=beam]
      ?:  =([%ud 0] r.bem)
        (err:bo cof [leaf+"ford: no data: {<(en-beam bem(s ~))>}"]~)
      =+  von=(syve [151 %noun] ~ %cx bem)
      ?~  von
        [p=cof q=[%1 [[%c %x bem ~] ~ ~]]]
      ?~  u.von
        (err:bo cof leaf+"file not found" (smyt (en-beam bem)) ~)
      (new:bo cof u.u.von)
    ::
    ++  load-time
      ~/  %load-time
      |=  {cof/cafe bem/beam}
      ^-  (bolt time)
      ?:  =([%ud 0] r.bem)
        (flaw cof [leaf+"ford: no data: {<(en-beam bem(s ~))>}"]~)
      ?.  =(%ud -.r.bem)
        ~|(%beam-not-normalized !!)  ::XX flaw?
      =+  von=(syve [151 %noun] ~ %cw bem)
      ?~  von
        [p=cof q=[%1 [[%c %w bem ~] ~ ~]]]
      ?.  ?=([~ %time * @da] u.von)
        (flaw cof leaf+"ford: bad-revision: {<(bind u.von head)>}" ~)
      (fine cof q.q.u.u.von)
    ::
    ++  load-to-mark
      ~/  %load-to-mark
      |=  {cof/cafe for/mark bem/beam}
      %+  under-dep:bo  `dent`[%load bem for]
      %+  (with-cache:bo %load)  (new:bo cof for bem)
      |=  {cof/cafe for/mark bem/beam}
      ^-  (bolt (unit vase))
      %+  tug:bo  (laze cof bem)
      |=  {cof/cafe mal/(map mark ~)}
      ?:  (~(has by mal) for)
        (tug:bo (lace cof for bem) (with:bo some))
      =+  opt=(silt (turn ~(tap by mal) head))        ::  XX asymptotics
      %+  tug:bo  (find-translation-path cof for opt)
      |=  {cof/cafe wuy/(list @tas)}
      ?~  wuy  (new:bo cof ~)
      %+  tug:bo
        (lace cof i.wuy bem)
      |=  {cof/cafe hoc/vase}
      (tug:bo (run-marks cof i.wuy t.wuy hoc) (with:bo some))
    ::
    ++  render-or-load
      |=  {cof/cafe for/mark arg/coin bem/beam}
      ^-  (bolt vase)
      %+  catch:bo
        %+  admit:bo  |.(leaf+"load: attempt renderer")
        (boil cof arg [-.bem /[for]/ren] bem)
      |=  cof/cafe  ^-  (bolt vase)
      %+  admit:bo  |.(leaf+"load: attempt mark")
      %+  tug:bo  (load-to-mark cof for bem)
      |=  {cof/cafe vux/(unit vase)}
      ?^  vux  (new:bo cof u.vux)
      (err:bo cof leaf+"ford: no {<for>} at {<(en-beam bem)>}" ~)
    ::
    ++  translate-mark
      ~/  %translate-mark
      |=  {cof/cafe too/mark for/mark vax/vase}
      =*  translate-mark-jet  .
      :: ~$  translate-mark
      ^-  (bolt vase)
      :: %+  admit:bo  |.(leaf+"ford: translate-mark {<too>} {<for>} {<p.vax>}")
      ?:  =(too for)  (new:bo cof vax)
      ?:  |(=(%noun for) =(%$ for))
        ((lake & too) cof vax)
      %+  tug:bo  (fang cof for)
      |=  {cof/cafe pro/vase}  ^-  (bolt vase)
      ?:  :: =<  $  ~%  %limb-grow  translate-mark-jet  ~  |.
          &((slob %grow p.pro) (slob too p:(slap pro [%limb %grow])))
        :: ~$  translate-mark-grow
        :: =<  $  ~%  %grow  translate-mark-jet  ~  |.
        %+  admit:bo  |.(leaf+"ford: grow {<for>} to {<too>}")
        %+  tug:bo  (keel cof pro [[%& 6]~ vax]~)
        |=  {cof/cafe pox/vase}
        (wrapped-slap cof pox [%tsbn [%limb %grow] [%limb too]])
      %+  tug:bo  (fang cof too)
      ~%  %grab  translate-mark-jet  ~
      |=  {cof/cafe pro/vase}
      =+  :: =<  $  ~%  %limb-grab  +  ~  |.
          ^=  zat  ^-  (unit vase)
          ?.  (slob %grab p.pro)  ~
          =+  gab=(slap pro [%limb %grab])
          ?.  (slob for p.gab)  ~
          `(slap gab [%limb for])
      ?~  zat
        :: ~$  translate-mark-miss
        (err:bo cof [%leaf "ford: no translate-mark: {<[for too]>}"]~)
      :: ~$  translate-mark-grab
      ~|  [%translate-mark-maul for too]
      (maul cof u.zat vax)
    ::
    ++  translation-targets
      ~/  %translation-targets
      |=  {cof/cafe for/mark}  ^-  (bolt (set @tas))
      %+  tug:bo  (catch:bo (fang cof for) |=(cof/cafe (new:bo cof %void ~)))
      %-  with:bo
      |=  vax/vase  ^-  (set mark)
      %-  =-  ~(gas in `(set mark)`-)
          ?.  (slob %grow p.vax)  ~
          (silt (sloe p:(slap vax [%limb %grow])))
      ?.  (slob %garb p.vax)  ~
      =+  (slap vax [%limb %garb])
      (fall ((soft (list mark)) q) ~)
    ::
    ++  find-translation-path
      ~/  %find-translation-path
      |=  {cof/cafe too/mark fro/(set mark)}
      =*  find-translation-path-jet  .
      :: ~&  find-translation-path+[too=too fro=fro]
      :: =-  =+  (tug:bo - (with:bo |=(a/(list mark) ~&(find-translation+a ~))))
      ::     +<
      ^-  (bolt (list mark))
      =;  gro/(burg (set mark) (list mark))
        %+  catch:bo  (gro cof too ~ ~)                 :: XX better grab layer
        ~%  %grab  find-translation-path-jet  ~
        |=  cof/cafe
        %+  admit:bo  |.(leaf+"cast: finding grabbable grow destinations")
        %+  tug:bo  (fang cof too)
        |=  {cof/cafe vax/vase}  ^-  (bolt (list mark))
        ?.  (slob %grab p.vax)  (new:bo cof ~)
        %+  tug:bo
          (gro cof (silt (sloe p:(slap vax [%limb %grab]))))
        (with:bo |=(a/path (welp a /[too])))
      |=  {cof/cafe tag/(set mark)}
      =|  $:  war/(map mark (list mark))
              pax/(list mark)
              won/{p/mark q/(qeu mark)}
          ==
      %.  [cof fro]
      |=  {cof/cafe fro/(set mark)}  ^-  (bolt (list mark))
      ?:  (~(has in tag) p.won)
        (new:bo cof (flop pax))
      =+  for=(skip ~(tap in fro) ~(has by war))
      =.  for  (sort for aor)         ::  XX useful?
      =:  q.won  (~(gas to q.won) for)
          war  (~(gas by war) (turn for |=(mark [+< pax])))
        ==
      ?:  =(~ q.won)
        (new:bo cof ~)
      =.  won  ~(get to q.won)
      %+  tug:bo  (translation-targets cof p.won)
      |=  {cof/cafe fro/(set mark)}
      =.  pax  [p.won (~(got by war) p.won)]
      ^$(cof cof, fro fro)
    ::
    ++  run-marks
      |=  {cof/cafe for/mark yaw/(list mark) vax/vase}
      ^-  (bolt vase)
      ?~  yaw  (new:bo cof vax)
      %+  tug:bo  (translate-mark cof i.yaw for vax)
      |=  {cof/cafe yed/vase}
      ^$(cof cof, for i.yaw, yaw t.yaw, vax yed)
    ::
    ++  mint-cached
      ~/  %mint-cached
      |=  {cof/cafe sut/type gen/hoon}
      ^-  (bolt (pair type nock))
      %+  (with-cache:bo %slim)  (new:bo cof sut gen)
      |=  {cof/cafe sut/type gen/hoon}
      =+  puz=(mule |.((~(mint ut sut) [%noun gen])))
      ?-  -.puz
        %|  (err:bo cof p.puz)
        %&  (new:bo cof p.puz)
      ==
    ::
    ++  wrapped-slap
      ~/  %wrapped-slap
      |=  {cof/cafe vax/vase gen/hoon}
      ^-  (bolt vase)
      %+  tug:bo  (mint-cached cof p.vax gen)
      |=  {cof/cafe typ/type fol/nock}
      %+  (from-toon:bo cof)  (mock [q.vax fol] (sloy syve))
      |=(val/* `vase`[typ val])
    ::
    ++  make-with-concrete-revision                     ::  numerical r.bek
      |=  {cof/cafe kas/silk}
      %+  tug:bo  (to-concrete-revision cof bek ~)
      |=({cof/cafe byk/beak *} (make(bek byk) cof kas))
    ::
    ++  abbrev                                          ::  shorten coin
      |=(a/coin ?-(-.a $$ a, $blob a(p (mug p.a)), $many a(p (turn p.a ..$))))
    ::
    ++  make                                            ::  reduce silk
      |=  {cof/cafe kas/silk}
      :: =+  ^=  pre
      ::     ?+  -.kas  `term`-.kas
      ::       ^  %cell:bo
      ::       $bake  [-.kas p.kas (en-beam r.kas) ~(rent co (abbrev q.kas))]
      ::       $core  [-.kas (en-beam p.kas)]
      ::     ==
      :: ~?  !=(%$ pre)  [dyv `term`(cat 3 %make (fil 3 dyv ' ')) pre]
      :: =-  ~?  !=(%$ pre)  [dyv `term`(cat 3 %made (fil 3 dyv ' ')) pre]  -
      ::
      =.  dyv  +(dyv)                                   ::  go deeper
      ^-  (bolt gage)
      ?-    -.kas
          ^
        %.  [cof p.kas q.kas]
        ;~  tug:bo
          ;~  cell:bo
            |=({cof/cafe p/silk q/silk} (to-cage:bo ^$(cof cof, kas p.kas)))
            |=({cof/cafe p/silk q/silk} (to-cage:bo ^$(cof cof, kas q.kas)))
          ==                          ::  XX merge %tabl
        ::
          |=  {cof/cafe bor/cage heg/cage}  ^-  (bolt gage)
          (to-gage:bo (new:bo cof (slop q.bor q.heg)))
        ==
      ::
          $$  (new:bo cof %& p.kas)
          $alts
        |-  ^-  (bolt gage)
        ?~  p.kas  (err:bo cof leaf+"ford: out of options" ~)
        %+  catch:bo  (admit:bo %option ^$(cof cof, kas i.p.kas))
        |=  cof/cafe  ^-  (bolt gage)
        ^$(cof cof, p.kas t.p.kas)
      ::
          $bake
        ^-  (bolt gage)
        %+  admit:bo
          |.(leaf+"ford: bake {<p.kas>} {<(en-beam r.kas)>} {~(rend co q.kas)}")
        %+  tug:bo  (to-concrete-revision cof r.kas)
        |=  {cof/cafe bem/beam}
        %+  tug:bo  (render-or-load cof p.kas q.kas bem)
        |=  {cof/cafe vax/vase}
        (new:bo cof `gage`[%& p.kas vax])
      ::
          $bunt
        %+  admit:bo  |.(leaf+"ford: bunt {<p.kas>}")
        %+  tug:bo  (fang cof p.kas)
        |=  {cof/cafe tux/vase}
        =+  [typ=p val=q]:(slot 6 tux)
        =.  typ  ?+(-.typ typ $face q.typ)
        (new:bo cof [%& p.kas [typ val]])
      ::
          $call
        ::  %+  admit:bo  |.(leaf+"ford: call {<`@p`(mug kas)>}")
        %.  [cof p.kas q.kas]
        ;~  tug:bo
          ;~  cell:bo
            |=({cof/cafe p/silk q/silk} (to-cage:bo ^$(cof cof, kas p)))
            |=({cof/cafe p/silk q/silk} ^$(cof cof, kas q))
          ==
        ::
          |=  {cof/cafe gat/cage sam/gage}
          %.  [cof sam]
          %-  tabl-run
          |=  {cof/cafe sam/cage}
          (to-gage:bo (maul cof q.gat q.sam))
        ==
      ::
          $cast
        %+  admit:bo  |.(leaf+"ford: cast {<p.kas>}")
        %+  tug:bo  $(kas q.kas)
        %-  tabl-run
        |=  {cof/cafe cay/cage}
        :: ~$  make-cast
        :: ~>  %live.  :: ~$(make-cast-{to}--{from} ~)
        ::   (rap 3 %make-cast- p.kas '--' p.cay ~)
        ^-  (bolt gage)
        %+  admit:bo  |.(leaf+"ford: casting {<p.cay>} to {<p.kas>}")
        %+  tug:bo  (find-translation-path cof p.kas p.cay `~)
        |=  {cof/cafe wuy/(list @tas)}
        %+  tug:bo
          ?~  wuy
            (translate-mark cof p.kas p.cay q.cay)
          (run-marks cof i.wuy t.wuy q.cay)
        (with:bo |=(vax/vase [%& p.kas vax]))
      ::
          $core
        %+  admit:bo  |.(leaf+"ford: core {<(en-beam p.kas)>}")
        ::  code runtime behaviour is frequently affected by marks
        ::  TODO: track this more formally
        %+  add-dep:bo  [%beam [bek /mar] %z]
        (tug:bo (load-core cof p.kas) (with:bo |=(a/vase [%& %core a])))
      ::
          $diff
        %+  admit:bo
          |.(leaf+"ford: diff {<`@p`(mug p.kas)>} {<`@p`(mug q.kas)>}")
        (diff cof p.kas q.kas)
      ::
          $dude  (admit:bo p.kas $(kas q.kas))
          $file
        %+  admit:bo  |.(leaf+"ford: file {<p.kas>}")
        %+  tug:bo  (load-file cof p.kas)
        (with:bo |=(cay/cage [%& cay]))
      ::
          $flag
        =+  rez=$(kas q.kas)
        ?:  ?=($1 -.q.rez)  rez
        =-  rez(p.q -)                                  ::  TODO name p.q.rez?
        |-  ^-  (set dent)
        ?~  p.kas  p.q.rez
        =.  p.q.rez  $(p.kas l.p.kas)
        =.  p.q.rez  $(p.kas r.p.kas)
        ?^  n.p.kas
          (~(put in p.q.rez) %beam n.p.kas %z)
        =/  dap=(unit (set dent))  (~(get by def.deh.bay) n.p.kas)
        ?~  dap    ~&(flag-missed+n.p.kas p.q.rez)
        (~(uni in p.q.rez) u.dap)
      ::                              XX revisit ^ during dependency review
          $join
        %+  admit:bo
          |.
          leaf+"ford: join {<p.kas>} {<`@p`(mug q.kas)>} {<`@p`(mug r.kas)>}"
        (join cof p.kas q.kas r.kas)
      ::
          $mash
        %+  admit:bo
          |.
          leaf+"ford: mash {<p.kas>} {<`@p`(mug q.kas)>} {<`@p`(mug r.kas)>}"
        (mash cof p.kas q.kas r.kas)
      ::
          $mute  (kale cof p.kas q.kas)
          $pact
        %+  admit:bo
          |.(leaf+"ford: pact {<`@p`(mug p.kas)>} {<`@p`(mug q.kas)>}")
        (pact cof p.kas q.kas)
      ::
          $plan  (to-gage:bo ((meow p.kas q.kas) cof r.kas))
          $reef
        %+  add-dep:bo  [%beam [bek /arvo/hoon] %z]
        %+  add-dep:bo  [%beam [bek /arvo/zuse] %z]
        ::  until /? is in use, any hoon may implicitly depend on arvo types
        (to-gage:bo (new:bo cof pit))
      ::
          $ride
        %+  admit:bo  |.(leaf+"ford: build failed {<hen>}")
        %+  tug:bo  $(kas q.kas)
        %-  tabl-run
        |=  {cof/cafe cay/cage}
        (to-gage:bo (wrapped-slap cof q.cay p.kas))
      ::
          $tabl
        %+  tug:bo
          |-  ^-  (bolt (list (pair gage gage)))
          ?~  p.kas  (new:bo cof ~)
          %.  [cof p.kas]
          ;~  tug:bo
            ;~  cell:bo
              |=({cof/cafe _p.kas} (catch-error:bo ^^$(cof cof, kas p.i)))
              |=({cof/cafe _p.kas} (catch-error:bo ^^$(cof cof, kas q.i)))
              |=({cof/cafe _p.kas} ^$(cof cof, p.kas t))
            ==
            (with:bo |=({k/gage v/gage t/(list {gage gage})} [[k v] t]))
          ==
        (with:bo |=(rex/(list (pair gage gage)) [%tabl rex]))
      ::
          $vale
        %+  admit:bo  |.(leaf+"ford: vale {<p.kas>} {<`@p`(mug q.kas)>}")
        %+  tug:bo  ((lake & p.kas) cof [%noun q.kas])
        (with:bo |=(vax/vase `gage`[%& p.kas vax]))
      ::
          $volt
        %+  admit:bo  |.(leaf+"ford: volt {<p.p.kas>}")
        %+  tug:bo  $(kas [%bunt p.p.kas])
        %-  tabl-run
        |=  {cof/cafe cay/cage}
        ^-  (bolt gage)
        (new:bo cof [%& p.p.kas p.q.cay q.p.kas])
      ==
    ::
    ++  malt                                            ::  cached slit
      ~/  %slit
      |=  {cof/cafe gat/type sam/type}
      ^-  (bolt type)
      %+  (with-cache:bo %slit)  (new:bo cof gat sam)
      |=  {cof/cafe gat/type sam/type}
      %+  admit:bo  |.(%.(%have ~(dunk ut sam)))
      %+  admit:bo  |.(%.(%want ~(dunk ut (~(peek ut gat) %free 6))))
      =+  top=(mule |.((slit gat sam)))
      ?-  -.top
        %|  (err:bo cof p.top)
        %&  (new:bo cof p.top)
      ==
    ::
    ++  maul                                            ::  slam
      ~/  %maul
      |=  {cof/cafe gat/vase sam/vase}
      ^-  (bolt vase)
      %+  tug:bo  (malt cof p.gat p.sam)
      |=  {cof/cafe typ/type}
      %+  (from-toon:bo cof)  (mong [q.gat q.sam] (sloy syve))
      |=(val/* `vase`[typ val])
    ::
    ++  meow                                            ::  assemble
      :: =+  dyv=0
      |=  {how/beam arg/coin}
      =|  $:  rop/(map term (pair hoof hoon))           ::  structures
              bil/(map term (pair hoof hoon))           ::  libraries
              boy/(list hoon)                           ::  body stack
              lit/?                                     ::  drop arguments
          ==
      ~%  %meow  ..meow  ~
      =<  abut
      |%
      ++  able                                          ::  assemble preamble
        ^-  hoon
        :+  %tsbn
          ?:  =(~ rop)  
            [%$ 1] 
          :+  %brcn  ~
          =-  [[%$ ~ -] ~ ~]
          (~(run by rop) |=({^ a/hoon} a))
        ?:  =(~ bil) 
          [%$ 1] 
        :+  %brcn  ~
        =-  [[%$ ~ -] ~ ~]
        (~(run by bil) |=({^ a/hoon} a))
      ::
      ++  abut                                          ::  generate
        |=  {cof/cafe hyd/hood}                         ::  TODO: $ and |^
        ^-  (bolt vase)
        %+  tug:bo  (apex cof hyd)
        |:  $:{cof/cafe sel/_..abut}
        =.  ..abut  sel
        %+  tug:bo  (to-cage:bo (make cof %reef ~))
        |=  {cof/cafe mark zus/vase}
        %+  tug:bo  (wrapped-slap cof zus able)
        |=  {cof/cafe bax/vase}
        %+  tug:bo  (chap cof bax [%fsdt fan.hyd])
        |=  {cof/cafe mar/mark gox/vase}
        %+  tug:bo  (wrapped-slap cof (slop gox bax) [%tssg (flop boy)])
        |=  {cof/cafe fin/vase}
        (new:bo cof fin)
        ::  ~>  %slog.[0 ~(duck ut p.q.cay)]
      ::
      ++  apex                                          ::  build to body
        |=  {cof/cafe hyd/hood}
        ^-  (bolt _..apex)
        %+  tug:bo  (body cof src.hyd)
        ::=.  dyv  +(dyv)
        ::~&  [`term`(cat 3 %apex (fil 4 dyv '  ')) `path`(flop s.how) libs]
        ::=-  ~&  [`term`(cat 3 %xepa (fil 4 dyv '  ')) `path`(flop s.how)]  -
        |:  $:{cof/cafe sel/_..apex}
        =.  ..apex  sel
        %+  tug:bo  (neck cof lib.hyd)
        |:  $:{cof/cafe sel/_..apex}
        =.  ..apex  sel(boy boy)
        %+  tug:bo  (head cof sur.hyd)
        |:  $:{cof/cafe sel/_..apex}
        (new:bo cof sel)
      ::
      ++  body                                          ::  produce functions
        |=  {cof/cafe src/(list hoop)}
        ^-  (bolt _..body)
        ?~  src  (new:bo cof ..body)
        %+  tug:bo  (wilt cof i.src)
        |:  $:{cof/cafe sel/_..body}
        ^$(src t.src, ..body sel, cof cof)
      ::
      ++  chai                                          ::  atomic map
        |=  {cof/cafe bax/vase hon/horn}
        ^-  (bolt vase)
        %+  tug:bo
          %+  tug:bo  (lads cof how)
          %-  some-in-map:bo
          |=  {cof/cafe dir/knot}
          =+  nod=(chap(s.how [dir s.how]) cof bax hon)
          ?:  ?=($2 -.q.nod)
            (new:bo cof ~)
          (tug:bo nod (with:bo some))
        %-  with:bo
        |=  doy/(map @ cage)  ^-  vase
        ?~  doy  [[%atom %n `0] 0]
        %+  slop
          (slop [[%atom %ta ~] p.n.doy] q.q.n.doy)
        (slop $(doy l.doy) $(doy r.doy))
      ::
      ++  chap                                          ::  produce resources
        |=  {cof/cafe bax/vase hon/horn}
        ^-  (bolt cage)
        ?-    -.hon
            $fssg
          (tug:bo (wrapped-slap cof bax p.hon) (with:bo |=(a/vase [%noun a])))
        ::
            $fsbc
          %+  tug:bo  (wrapped-slap cof bax p.hon)
          |=  {cof/cafe gat/vase}
          %+  tug:bo  (wrapped-slap cof !>(~) ((jock |) arg))
          |=  {cof/cafe val/vase}
          %+  tug:bo  (maul cof gat (slop !>(how) val))
          (with:bo |=(a/vase noun+a))
        ::
            $fsbr
          |-  ^-  (bolt cage)
          ?~  p.hon  (err:bo cof leaf+"ford: out of options" ~)
          %+  catch:bo  (admit:bo %option ^$(cof cof, hon i.p.hon))
          |=  cof/cafe  ^-  (bolt cage)
          ^$(cof cof, p.hon t.p.hon)
        ::
            $fshx
          =+  [dep bot]=(pin:bo $(hon p.hon))    :: XX review
          %+  tug:bo  bot
          %-  with:bo
          |=  {mark vax/vase}
          [%noun (slop [atom+['uvH' ~] dep] vax)]
        ::
            $fspt
          ?.  ?=([$fszy @] p.hon)
            (flaw cof leaf+"ford: STUB /@ only implemented for /mark/" ~)
          %+  cope  $(cof cof, hon p.hon)
          |=  {cof/cafe mark vax/vase}
          %+  cope  (normalize-beak cof how(s [q.p.hon s.how]))
          |=  {cof/cafe bem/beam}
          ?>  ?=(%ud -.r.bem)
          %+  cope  (load-arch cof bem)
          |=  {cof/cafe ark/arch}
          ?~  fil.ark  (flaw cof leaf+"ford: no file {<(tope bem)>}" ~)
          =;  res
            =.  q.res   ::XX prevent infinite dependency loop
              ?-(-.q.res $1 [!!], ?($0 $2) q.res(p ~))
            res
          ::
          |-  ^-  (bolt cage)  ::TODO do this in clay
          =/  bom  bem(p.r (dec p.r.bem))
          %+  cope  (load-arch cof bom)
          |=  {cof/cafe ork/arch}
          ?:  =(fil.ork fil.ark)  ^$(cof cof, bem bom)
          %+  cope  (load-time cof bem(s ~))
          (flux |=(wen/time [%noun (slop !>(wen) vax)]))
        ::
            $fsts
          %+  tug:bo  $(hon q.hon)
          %-  with:bo
          |=  {mar/mark vax/vase}
          [mar [%face p.hon p.vax] q.vax]
        ::
            $fsdt
          %+  tug:bo
            %+  tug:bo
              |-  ^-  (bolt (list vase))
              ?~  p.hon  (new:bo cof ~)
              %+  tug:bo  ^$(cof cof, hon i.p.hon)
              |=  {cof/cafe mar/mark vax/vase}
              %+  tug:bo  ^$(cof cof, p.hon t.p.hon)
              (with:bo |=(tev/(list vase) [vax tev]))
            |=  {cof/cafe tev/(list vase)}
            %+  new:bo  cof
            |-  ^-  vase
            ?~  tev  [[%atom %n `~] 0]
            (slop i.tev $(tev t.tev))
          (with:bo |=(a/vase noun+a))
        ::
            $fscm
          =+  opt=|.(>(turn p.hon |=({a/path ^} a))<)
          |-  ^-  (bolt cage)
          ?~  p.hon  (err:bo cof leaf+"ford: no match" >(en-beam how)< $:opt ~)
          ?:  =(p.i.p.hon (scag (lent p.i.p.hon) (flop s.how)))
            ^$(hon q.i.p.hon)
         $(p.hon t.p.hon)
        ::
            $fscn  $(hon p.hon, lit |)
            $fspm
          %+  tug:bo  $(hon q.hon)
          |=  {cof/cafe cay/cage}  ^-  (bolt cage)
          ?~  p.hon  (new:bo cof cay)
          %+  tug:bo  $(p.hon t.p.hon)
          |=  {cof/cafe cay/cage}
          (to-cage:bo (make cof %cast i.p.hon $+cay))
        ::
            $fscb
          %+  tug:bo  (chai cof bax p.hon)
          (with:bo |=(a/vase noun+a))
        ::
            $fssm
          %+  tug:bo  $(hon q.hon)
          |=  {cof/cafe mar/mark sam/vase}
          %+  tug:bo  (wrapped-slap cof bax p.hon)
          |=  {cof/cafe gat/vase}
          %+  tug:bo  (maul cof gat sam)
          (with:bo |=(a/vase noun+a))
        ::
            $fscl
          =+  vez=(vang & (en-beam how))
          =+  tuz=(posh:vez p.hon)
          ?~  tuz  (err:bo cof leaf+"bad tusk: {<p.hon>}" ~)
          =+  pax=(plex:vez %clsg u.tuz)
          ?~  pax  (err:bo cof leaf+"bad path: {<u.tuz>}" ~)
          =+  bem=(de-beam u.pax)
          ?~  bem  (err:bo cof leaf+"bad beam: {<u.pax>}" ~)
          $(hon q.hon, how u.bem)
        ::
            $fskt
          %+  tug:bo  $(hon q.hon)
          |=  {cof/cafe mar/mark vax/vase}
          %+  tug:bo  (wrapped-slap cof bax [%kttr %bsmc p.hon])
          |=  {cof/cafe tug/vase}
          ?.  (~(nest ut p.tug) | p.vax)
            (err:bo cof [%leaf "type error: {<p.hon>} {<q.hon>}"]~)
          (new:bo cof [mar p.tug q.vax])
        ::
            $fszp
          %+  admit:bo  |.(leaf+"ford: hook {<q.hon>} {<(en-beam how)>}")
          %.  [cof how]
          ;~  tug:bo
            compile-to-hood
            (meow how arg)
            (lake | q.hon)
            (with:bo |=(a/vase [q.hon a]))
          ==
        ::
            $fszy
          =.  arg  ?.(lit arg many+~)
          (to-cage:bo (make cof %bake q.hon arg how))
        ==
      ::
      ++  head                                          ::  consume structures
        |=  {cof/cafe bir/(list hoof)}
        ^-  (bolt _..head)
        ?~  bir
          (new:bo cof ..head)
        =.  boy
          ?:  p.i.bir  boy
          (welp boy [[%tscm [%limb q.i.bir] [%$ 1]] ~])
        =+  byf=(~(get by rop) q.i.bir)
        ?^  byf
          ?.  =(+:`hoof`i.bir +:`hoof`p.u.byf)
            (err:bo cof [%leaf "structure mismatch: {<~[p.u.byf q.i.bir]>}"]~)
          $(bir t.bir)
        %+  tug:bo  (fame cof (hone %sur i.bir))
        |=  {cof/cafe bem/beam}
        %+  tug:bo  (compile-to-hood cof bem)
        |=  {cof/cafe hyd/hood}
        %+  tug:bo  (apex(how bem, boy ~) cof hyd)
        |:  $:{cof/cafe sel/_..head}
        =.  ..head
            %=  sel
              boy  boy
              how  how
              rop  %+  ~(put by (~(uni by rop) rop.sel))
                      q.i.bir
                   [i.bir [%tssg (flop boy.sel)]]
            ==
        ^^^$(cof cof, bir t.bir)
      ::
      ++  hone                                          ::  plant hoof
        |=  {way/@tas huf/hoof}
        ^-  beam
        ?~  r.huf
          how(s ~[q.huf way])
        [[q.u.r.huf q.how p.u.r.huf] ~[q.huf way]]
      ::
      ++  neck                                          ::  consume libraries
        |=  {cof/cafe bir/(list hoof)}
        ^-  (bolt _..neck)
        ?~  bir  (new:bo cof ..neck)
        =.  boy
          ?:  p.i.bir  boy
::           ~&  ford+tscm+[q.i.bir boy]
        (welp boy [[%tscm [%limb q.i.bir] [%$ 1]] ~])
        =+  byf=(~(get by bil) q.i.bir)
        ?^  byf
          ?.  =(+:`hoof`i.bir +:`hoof`p.u.byf)
            (err:bo cof [%leaf "library mismatch: {<~[p.u.byf i.bir]>}"]~)
          $(bir t.bir)
        %+  tug:bo  (fame cof (hone %lib i.bir))
        |=  {cof/cafe bem/beam}
        %+  tug:bo  (compile-to-hood cof bem)
        |=  {cof/cafe hyd/hood}
        %+  tug:bo  (apex(how bem, boy ~) cof hyd)
        |:  $:{cof/cafe sel/_..neck}
        =.  ..neck
            %=  sel
              how  how
              bil  %+  ~(put by (~(uni by bil) bil.sel))
                     q.i.bir
                   [i.bir [%tssg (flop boy.sel)]]
            ==
        ^^^$(cof cof, bir t.bir)
      ::
      ++  wilt                                          ::  process body entry
        |=  {cof/cafe hop/hoop}
        ^-  (bolt _..wilt)
        ?-    -.hop
            %&  (new:bo cof ..wilt(boy [p.hop boy]))
            %|
          =.  r.p.hop  ?:(?=({$ud $0} r.p.hop) r.how r.p.hop)
          %+  admit:bo  |.(leaf+"ford: wilt {<[(en-beam p.hop)]>}")
          %+  tug:bo  (load-arch cof p.hop)
          |=  {cof/cafe arc/arch}
          ?:  (~(has by dir.arc) %hoon)
            %+  tug:bo  (compile-to-hood cof p.hop)
            |=  {cof/cafe hyd/hood}
            %+  tug:bo  (apex(boy ~) cof hyd)
            (with:bo |:(sel=..wilt sel(boy [[%tssg boy.sel] boy])))
          =+  [all=(lark (slat %tas) arc) sel=..wilt]
          %+  tug:bo
            |-  ^-  (bolt (pair (map term hoon) _..wilt))
            ?~  all  (new:bo cof ~ ..wilt)
            %+  tug:bo  $(all l.all)
            |:  $:{cof/cafe lef/(map term hoon) sel/_..wilt}
            %+  tug:bo  ^$(all r.all, cof cof, sel sel)
            |:  $:{cof/cafe rig/(map term hoon) sel/_..wilt}
            %+  tug:bo
              %=    ^^^^$
                  cof      cof
                  ..wilt   sel(boy ~)
                  s.p.hop  [p.n.all s.p.hop]
              ==
            |:  $:{cof/cafe sel/_..wilt}
            %+  new:bo  cof
            :_  sel
            ^-  (map term hoon)
            [[p.n.all [%tssg boy.sel]] lef rig]
          |:  $:{cof/cafe mav/(map term hoon) sel/_..wilt}
          ?~  mav
            (err:bo cof [%leaf "source missing: {<(en-beam p.hop)>}"]~)
          (new:bo cof sel(boy [[%brcn ~ [[%$ ~ mav] ~ ~]] boy]))
        ==
      --
    ::
    ++  pact-hoon                                       ::  .hoon special case
      |=  {a/@t b/(urge:clay cord)}  ^-  @t
      ~|  %lurk-hoon
      =,  differ
      (of-wain (lurk (to-wain a) b))
    ::
    ++  pact                                            ::  patch
      |=  {cof/cafe kas/silk kos/silk}
      ^-  (bolt gage)
      %.  [cof kas kos]
      ;~  tug:bo
        ;~  cell:bo
          |=({cof/cafe p/silk q/silk} (to-cage:bo (make cof p)))
          |=({cof/cafe p/silk q/silk} (to-cage:bo (make cof q)))
        ==
        |=  {cof/cafe cay/cage coy/cage}  ^-  (bolt gage)
        %+  tug:bo  (fang cof p.cay)
        |=  {cof/cafe pro/vase}
        ?.  (slab %grad p.pro)
          (err:bo cof leaf+"no ++grad" ~)
        =+  gar=(slap pro [%limb %grad])
        ?@  q.gar
          =+  for=((sand %tas) q.gar)
          ?~  for  (err:bo cof leaf+"bad mark ++grad" ~)
          (make cof `silk`[%cast p.cay %pact [%cast u.for %$ cay] %$ coy])
        ?.  (slab %form p.gar)
          (err:bo cof leaf+"no ++form:grad" ~)
        =+  for=((soft @tas) q:(slap gar [%limb %form]))
        ?~  for
          (err:bo cof leaf+"bad ++form:grad" ~)
        ?.  =(u.for p.coy)
          %+  err:bo  cof  :_  ~
          =<  leaf+"pact on data with wrong form: {-} {+<} {+>}"
          [(trip p.cay) (trip u.for) (trip p.coy)]
        ?.  (slab %pact p.gar)
          (err:bo cof leaf+"no ++pact:grad" ~)
        %+  tug:bo  (keel cof pro [[%& 6]~ q.cay]~)
        |=  {cof/cafe pox/vase}
        %+  tug:bo
          %^  maul  cof
            (slap (slap pox [%limb %grad]) [%limb %pact])
          q.coy
        (with:bo |=(pat/vase [%& p.cay pat]))
      ==
    ::
    ++  syve
      ^-  sley
      |=  {ref/* sec/(unit (set monk)) tem/term bem/beam}
      ^-  (unit (unit cage))
      ?>  =(%151 -.ref)
      %-  %-  lift  |=  (unit cage)                     :: ignore block
          %+  biff  +<
          |=  cay/cage  ^-  (unit cage)
          ?.  -:(nets:wa +.ref `type`p.q.cay)           :: error if bad type
            ~&  :^  %ford-syve-lost  `path`[tem (en-beam bem)]
                  want=;;(type +.ref)
                have=p.q.cay
            ~
          `cay
      ^-  (unit (unit cage))
      =+  (~(get by keg) tem bem)
      ?^  -
        (some -)
      (ska +<.$)
    --
  --
::
--
.  ==
=|  axle
=*  lex  -
|=  {now/@da eny/@ ski/sley}                            ::  activate
^?                                                      ::  opaque core
~%  %ford-d  ..is  ~
|%                                                      ::
++  call                                                ::  request
  |=  {hen/duct typ/* kyz/(hobo task:able)}
  ^+  [p=*(list move) q=..^$]
  =/  kis/task:able  ?.(?=($soft -.kyz) kyz ((hard task:able) p.kyz))
  ?:  ?=($wegh -.kis)
    :_  ..^$  :_  ~
    :^  hen  %give  %mass
    :-  %ford
<<<<<<< HEAD
    :-  %&  0
=======
    :-  %|
    %-  |=  a/(list (list mass))  ^-  (list mass)       :: XX single-home
        =+  a2=a
        ?~  a  !!
        ?~  i.a  ~
        :_  $(a (turn a2 tail))
        :-  p.i.i.a
        ?~  -.q.i.i.a
          [%& (turn (turn a2 head) |=(b/mass ?~(-.q.b p.q.b !!)))]
        [%| $(a (turn (turn a2 head) |=(b/mass ?~(-.q.b !! p.q.b))))]
    %+  turn  ~(tap by pol)
    |=  {@ baby}
    :~  =/  caches/(jar term *)
          %-  ~(rep by jav)
          |=({{* a/{term *}} b/(jar term *)} (~(add ja b) -.a +.a))
        =/  cache-for  |=(a/term [a %& (~(get ja caches) a)])
        cache+[%| (turn `(list term)`/hood/bake/slit/slim/slap/slam cache-for)]
    ::
        :+  %depends  %|  :~
          definitions+[%& deh]
          listeners+[%& sup]
          waiting+[%& out]
        ==
    ::
        tasks+[%& dym tad]
    ==
>>>>>>> 2f50a305
  =+  our=p.kis
  =+  ^=  bay  ^-  baby
      =+  buy=(~(get by pol.lex) our)
      ?~(buy *baby u.buy)
  =^  mos  bay
    ?-    -.kis
        $wipe  ~&(%ford-cache-wiped [~ bay(jav ~)])
        $wasp
      (~(wasp za [our hen [now eny ski] ~] bay) q.kis)
        $exec
      ?~  q.kis
        ~(exec-cancel za [our hen [now eny ski] ~] bay)
      (~(exec-start za [our hen [now eny ski] ~] bay) u.q.kis)
    ==
  [mos ..^$(pol (~(put by pol) our bay))]
::
++  doze
  |=  {now/@da hen/duct}
  ^-  (unit @da)
  ~
::
++  load                                                ::  highly forgiving
  :: |=(old/axle ..^$(+>- old))
  ::=.  old
  ::    ?.  ?=([%0 *] old)  old                           ::  remove at 1
  ::    :-  %1
  ::    |-  ^-  *
  ::    ?~  +.old  ~
  ::    ?>  ?=([n=[p=* q=[tad=* dym=* deh=* jav=*]] l=* r=*] +.old)
  ::    :-  [p.n.+.old [tad.q.n.+.old dym.q.n.+.old deh.q.n.+.old ~]]
  ::    [$(+.old l.+.old) $(+.old r.+.old)]
  |=  old/*
  =+  lox=((soft axle) old)
  ^+  ..^$
  ?~  lox
   ~&  %ford-reset
   ..^$
  ..^$(+>- u.lox)
::
++  scry
  |=  {fur/(unit (set monk)) ren/@tas who/ship syd/desk lot/coin tyl/path}
  ^-  (unit (unit cage))
  [~ ~]
::
++  stay                                                ::  save w+o cache
  `axle`+>-.$(pol (~(run by pol) |=(a/baby a(jav ~))))
::
++  take                                                ::  response
  |=  {tea/wire hen/duct hin/(hypo sign)}               ::  TODO tea->wir
  ^+  [p=*(list move) q=..^$]
  ?>  ?=({@ @ *} tea)
  =+  our=(slav %p i.tea)
  =+  bay=(~(got by pol.lex) our)
  =^  mos  bay
    ~|  tea
    =+  dep=((soft care:clay) i.t.tea)
    ?^  dep
      =+  bem=(need (de-beam t.t.tea))
      (~(deps-take za [our hen [now eny ski] ~] bay) u.dep bem q.hin)
    ::
    ?>  ?=({@ @ ^} t.t.tea)
    =+  :*  num=(slav %ud i.t.tea)
            van=((hard vane) i.t.t.tea)
            ren=((hard care:clay) i.t.t.t.tea)
            bem=(need (de-beam t.t.t.t.tea))
        ==
    (~(task-take za [our hen [now eny ski] ~] bay) num [van ren bem] q.hin)
  [mos ..^$(pol (~(put by pol) our bay))]
--<|MERGE_RESOLUTION|>--- conflicted
+++ resolved
@@ -1,597 +1,152 @@
+!:
 ::::::
 ::  ::  %ford, new execution control
-!?  143
+!?  164
 ::::
-|=  pit=vase
+|=  pit/vase
 =,  ford
 =,  format
 =>  =~
 ::  structures
 |%
-+$  heel  path                                          ::  functional ending
-+$  move  [p=duct q=(wind note gift:able)]              ::  local move
-+$  note                                                ::  out request $->
-          $%  $:  %c                                    ::  to %clay
-          $%  [%warp p=sock q=riff:clay]                ::
+++  heel  path                                          ::  functional ending
+++  move  {p/duct q/(wind note gift:able)}              ::  local move
+++  note                                                ::  out request $->
+          $%  $:  $c                                    ::  to %clay
+          $%  {$warp p/sock q/riff:clay}                ::
           ==  ==                                        ::
-              $:  %f                                    ::  to %ford
-          $%  [%exec p=@p q=(unit bilk)]                ::
+              $:  $f                                    ::  to %ford
+          $%  {$exec p/@p q/(unit bilk:ford)}          ::
           ==  ==                                        ::
-              $:  %g                                    ::  to %gall
-          $%  [%deal p=sock q=cush:gall]                ::
+              $:  $g                                    ::  to %gall
+          $%  {$deal p/sock q/cush:gall}               ::
           ==  ==  ==                                    ::
-+$  sign                                                ::  in result $<-
-          $%  $:  %c                                    ::  by %clay
-          $%  [%writ p=riot:clay]                       ::
+++  sign                                                ::  in result $<-
+          $%  $:  $c                                    ::  by %clay
+          $%  {$writ p/riot:clay}                      ::
           ==  ==                                        ::
-              $:  %f                                    ::  by %ford
-          $%  [%made p=@uvH q=gage]                     ::
+              $:  $f                                    ::  by %ford
+          $%  {$made p/@uvH q/gage:ford}               ::
           ==  ==                                        ::
-              $:  %g                                    ::  by %gall
-          $%  [%unto p=cuft:gall]                       ::
+              $:  $g                                    ::  by %gall
+          $%  {$unto p/cuft:gall}                      ::
           ==  ==  ==                                    ::
 --                                                      ::
 |%                                                      ::  structures
-+$  axle                                                ::  all %ford state
-  $:  %3                                                ::  version for update
-      pol=(map ship baby)                               ::
+++  axle                                                ::  all %ford state
+  $:  $0                                                ::  version for update
+      pol/(map ship baby)                               ::
   ==                                                    ::
-+$  baby                                                ::  state by ship
-  $:  tad=[p=@ud q=(map @ud task)]                      ::  tasks by number
-      dym=(map duct @ud)                                ::  duct to task number
-      gaf=nozzle                                        ::  product to part
-      jav=(map * calx)                                  ::  cache
-      deh=deps                                          ::  dephash definitions
-      sup=(jug @uvH duct)                               ::  hash listeners
-      out=(set [beam care:clay])                        ::  listening beams
+++  baby                                                ::  state by ship
+  $:  tad/{p/@ud q/(map @ud task)}                      ::  tasks by number
+      dym/(map duct @ud)                                ::  duct to task number
+      jav/(map * calx)                                  ::  cache
+      deh/deps                                          ::  dephash definitions
+      sup/(jug @uvH duct)                               ::  hash listeners
+      out/(set beam)                                    ::  listening beams
   ==                                                    ::
-+$  deps                                                ::
-  $:  def=(map @uvH (set dent))                         ::  hash obligations
-      bak=(jug dent @uvH)                               ::  update to hash
+++  deps                                                ::
+  $:  def/(map @uvH (set beam))                         ::  hash obligations
+      bak/(jug beam @uvH)                               ::  update to hash
   ==                                                    ::
 ++  bolt                                                ::  gonadic edge
-  |*  a=mold                                            ::  product clam
-  $~  [*cafe [%0 ~ *a]]                                 :: 
-  $:  p=cafe                                            ::  cache
+  |*  a/mold                                            ::  product clam
+  $:  p/cafe                                            ::  cache
     $=  q                                               ::
-      $%  [$0 p=(set dent) q=a]                         ::  depends+product
-          [$1 p=(set [van=vane ren=care:clay bem=beam tan=tang])]  ::  blocks
-          [$2 p=(set dent) q=tang]                      ::  depends+error
+      $%  {$0 p/(set beam) q/a}                         ::  depends+product
+          {$1 p/(set {van/vane ren/care:clay bem/beam tan/tang})}  ::  blocks
+          {$2 p/(set beam) q/tang}                      ::  depends+error
       ==                                                ::
   ==                                                    ::
+++  burg                                                ::  gonadic rule
+  |*  {a/mold b/mold}                             ::  from and to
+  $-({c/cafe d/a} (bolt b))                             ::
 ::                                                      ::
-++  burg                                                ::  gonadic rule  
-  |*  [a=mold b=mold]                                   ::  from and to
-  $-([c=cafe d=a] (bolt b))                             ::
-::                                                      ::
-+$  cafe                                                ::  live cache
-  $~  [~ ~ [~ ~] [~ ~]]
-  $:  p=(set calx)                                      ::  used
-      q=(map * calx)                                    ::  cache
-      r=deps                                            ::  depends
-      s=nozzle                                          ::  product to part
+++  cafe                                                ::  live cache
+  $:  p/(set calx)                                      ::  used
+      q/(map * calx)                                    ::  cache
+      r/deps                                            ::  depends
   ==                                                    ::
 ::                                                      ::
-+$  calm                                                ::  cache metadata
-  $:  dep=(set dent)                                    ::  dependencies
+++  calm                                                ::  cache metadata
+  $:  laz/@da                                           ::  last accessed
+      dep/(set beam)                                    ::  dependencies
   ==                                                    ::
-+$  calx                                                ::  concrete cache line
-  $%  [%hood p=calm q=(pair beam cage) r=hood]          ::  parse
-      [%boil p=calm q=(trel coin beam beam) r=vase]     ::  execute
-      [%load p=calm q=(pair mark beam) r=(unit vase)]   ::  load
-      [%path p=calm q=beam r=(unit beam)]               ::  -to/ transformation
-      [%slit p=calm q=[p=type q=type] r=type]           ::  slam type
-      [%slim p=calm q=[p=type q=hoon] r=(pair type nock)]  ::  mint
-      [%slap p=calm q=[p=vase q=hoon] r=vase]           ::  compute
-      [%slam p=calm q=[p=vase q=vase] r=vase]           ::  compute
+++  calx                                                ::  concrete cache line
+  $%  {$hood p/calm q/(pair beam cage) r/hood}          ::  compile
+      {$bake p/calm q/(pair mark beam) r/(unit vase)}   ::  load
+      {$boil p/calm q/(trel coin beam beam) r/vase}     ::  execute
+      {$path p/calm q/beam r/(unit beam)}               ::  -to/ transformation
+      {$slit p/calm q/{p/type q/type} r/type}           ::  slam type
+      {$slim p/calm q/{p/type q/hoon} r/(pair type nock)}::  mint
+      {$slap p/calm q/{p/vase q/hoon} r/vase}           ::  compute
+      {$slam p/calm q/{p/vase q/vase} r/vase}           ::  compute
   ==                                                    ::
-+$  nozzle                                              ::  bidirectional deps
-  $:  sub=(jug dent dent)                               ::  subcomponents
-      sup=(jug dent dent)                               ::  downstream builds
+++  task                                                ::  problem in progress
+  $:  nah/duct                                          ::  cause
+      {bek/beak kas/silk}                               ::  problem
+      keg/(map (pair term beam) cage)                   ::  block results
+      kig/(set (trel vane care:clay beam))              ::  blocks
+  ==                                                    ::
+++  gagl  (list (pair gage gage))                       ::
+++  vane  ?($a $b $c $d $e $f $g)                       ::
+--                                                      ::
+|%                                                      ::
+++  calf                                                ::  reduce calx
+  |*  sem/*                                             ::  a typesystem hack
+  |=  cax/calx
+  ?+  sem  !!
+    $hood  ?>(?=($hood -.cax) r.cax)
+    $bake  ?>(?=($bake -.cax) r.cax)
+    $boil  ?>(?=($boil -.cax) r.cax)
+    $path  ?>(?=($path -.cax) r.cax)
+    $slap  ?>(?=($slap -.cax) r.cax)
+    $slam  ?>(?=($slam -.cax) r.cax)
+    $slim  ?>(?=($slim -.cax) r.cax)
+    $slit  ?>(?=($slit -.cax) r.cax)
   ==
-+$  dent                                                ::  individual dep
-  $%  [%beam bem=beam ren=care:clay]
-      [%boil bem=beam bom=beam arg=coin]
-      [%load bem=beam mar=mark]
+::
+++  calk                                                ::  cache lookup
+  |=  a/cafe                                            ::
+  |=  {b/@tas c/*}                                      ::
+  ^-  {(unit calx) cafe}                                ::
+  =+  d=(~(get by q.a) [b c])                           ::
+  ?~  d  [~ a]                                          ::
+  [d a(p (~(put in p.a) u.d))]                          ::
+::                                                      ::
+++  came                                                ::
+  |=  {a/cafe b/calx}                                   ::  cache install
+  ^-  cafe                                              ::
+  a(q (~(put by q.a) [-.b q.b] b))                      ::
+::                                                      ::
+++  faun  (flux |=(a/vase [%& %noun a]))                ::  vase to gage
+++  flay                                                ::  unwrap gage to cage
+  |=  {a/cafe b/gage}  ^-  (bolt cage)
+  ?-  -.b
+    $tabl  (flaw a >%bad-marc< ~)
+    %|     (flaw a p.b)
+    %&     (fine a p.b)
   ==
-+$  task                                                ::  problem in progress
-  $:  nah=duct                                          ::  cause
-      [bek=beak kas=silk]                               ::  problem
-      keg=(map (pair term beam) cage)                   ::  block results
-      kig=(set (trel vane care:clay beam))              ::  blocks
-  ==                                                    ::
-+$  gagl  (list (pair gage gage))                       ::
-+$  vane  ?(%a %b %c %d %e %f %g)                       ::
---                                                      ::
-|%                                                      ::  caching
-++  ca                                                  ::
-  |%
-  ++  val                                               ::  reduce calx
-    |*  [sem=@tas cax=calx]
-    ?+  sem  !!                                         ::  a typesystem hack
-      %hood  ?>(?=(%hood -.cax) r.cax)
-      %boil  ?>(?=(%boil -.cax) r.cax)
-      %load  ?>(?=(%load -.cax) r.cax)
-      %path  ?>(?=(%path -.cax) r.cax)
-      %slap  ?>(?=(%slap -.cax) r.cax)
-      %slam  ?>(?=(%slam -.cax) r.cax)
-      %slim  ?>(?=(%slim -.cax) r.cax)
-      %slit  ?>(?=(%slit -.cax) r.cax)
-    ==
-  ::
-  ++  get                                               ::  cache lookup
-    |=  [a=cafe b=@tas c=*]                             ::
-    ^-  [(unit calx) cafe]                              ::
-    =+  d=(~(get by q.a) [b c])                         ::  calx key is [- q]
-    ?~  d  [~ a]                                        ::
-    [d a(p (~(put in p.a) u.d))]                        ::
-  ::                                                    ::
-  ++  put                                               ::  cache install
-    |=  [a=cafe b=calx]                                 ::
-    ^-  cafe                                            ::
-    a(q (~(put by q.a) [- q]:b b))                      ::  calx key is [- q]
-  --
 ::
-++  na                                                  ::  nozzle operations
-  |_  a=nozzle
-  ::
-  ++  put
-    |=  [k=dent v=dent]  ^+  a
-    [(~(put ju sub.a) k v) (~(put ju sup.a) v k)]
-  ::
-  ++  del
-    |=  [k=dent v=dent]  ^+  a
-    [(~(del ju sub.a) k v) (~(del ju sup.a) v k)]
-  ::
-  ++  add-sub
-    |=  [k=dent dez=(set dent)]  ^+  a
-    =/  liz  ~(tap in dez)
-    |-  ^+  a
-    ?~  liz  a
-    $(liz t.liz, a (put k i.liz))
-  ::
-  ++  downstream-dents
-    ::    obtain all dents that depend on any of the dents in the sample.
-    ::
-    ::  traverses the nozzle. product does not include the supplied dents
-    ::  themselves.
-    |=  des=(set dent)  ^-  (set dent)
-    %-  ~(rep in des)
-    |=  [den=dent dos=(set dent)]  ^+  des
-    =?  dos  !?=(%beam -.den)
-      (~(put in dos) den)
-    (~(uni in dos) ^$(des (~(get ju sup.a) den)))
-  ::
-  ++  upstream-dents
-    ::    obtain all dents upon which any of the dents in the sample depend.
-    ::
-    ::  traverses the nozzle, gathering all direct and indirect dependencies.
-    ::  dents in the sample may also appear in the product.
-    |=  arg=(set dent)  ^-  (set dent)
-    =/  des  arg
-    |-  ^-  (set dent)
-    %-  ~(rep in des)
-    |=  [den=dent dos=(set dent)]  ^+  des
-    =?  dos  !(~(has in arg) den)  (~(put in dos) den)
-    (~(uni in dos) ^$(des (~(get ju sub.a) den)))
-  ::
-  ++  beam-dents-in-dir
-    ::  find all %beam dents inside the folder {bem} with care {ren}.
-    |=  folder=[%beam bem=beam ren=care:clay]
-    ^-  (set dent)
-    ?>  =(%z ren.folder)                                ::  only %z supported
-    ::
-    ~?  !(~(has by sup.a) folder)                       ::  state should have bem
-      missing-folder+[folder ~(key by sup.a)]
-    ::
-    =-  ~?  !(~(has in -) folder)                       ::  result must keep bem
-      result-missing-folder+[folder from=-]
-      -
-    ::
-    %-  silt
-    %+  skim  ~(tap in ~(key by sup.a))
-    |=  den=dent
-    ::
-    ::  match the dent tag and beak exactly, and match the tops of the spurs
-    .=  folder
-    den(s.bem (flop (scag (lent s.bem.folder) (flop s.bem.den))))
-  --
+++  fret                                                ::  lift error
+  |=  a/(bolt gage)  ^-  (bolt gage)
+  ?.  ?=($2 -.q.a)  a
+  [p.a [%0 p.q.a `gage`[%| q.q.a]]]
 ::
-++  pin-dephash
-  ::    compute the hash of a set of dents and store it in a deps.
-  ::
-  ::  produces a pair of the hash and mutated deps.
-  |=  [sep=(set dent) deh=deps]
-  ^+  [*@uvH deh]
-  ?:  =(~ sep)  [0v0 deh]
-  =+  hap=(sham sep)
-  :+    hap
-    (~(put by def.deh) hap sep)
-  %-  ~(gas ju bak.deh)
-  (turn ~(tap in sep) |=(a=dent [a hap]))
-::
-++  de-dup-subdirs
-  ::  filter out %beam dents whose paths are contained within
-  ::  other paths in the set, to reduce the number of
-  ::  %z requests and responses.
-  |=  sep/(set [beam care:clay])  ^+  sep
-  %-  silt
-  %+  skim  ~(tap in sep)
-  |=  a=[bem=beam ren=care:clay]  ^-  ?
-  ?~  s.bem.a  &
-  =/  above  a(s.bem t.s.bem.a, ren %z)
-  &(!(~(has in sep) above) $(a above))
-::
-++  bo                                                  ::  bolt operations
-  |%
-  ++  to-gage                                           ::  wrap vase
-    |=  a/(bolt vase)  ^-  (bolt gage)
-    (tug a (with |=(a/vase [%& %noun a])))
-  ::
-  ++  to-cage                                           ::  unwrap gage to cage
-    |=  gag/(bolt gage)  ^-  (bolt cage)
-    %+  tug  gag
-    |=  {a/cafe b/gage}
-    ?-  -.b
-      $tabl  (err:bo a >%bad-marc< ~)
-      %|     (err:bo a p.b)
-      %&     (new:bo a p.b)
-    ==
-  ::
-  ++  catch-error
-    |=  a/(bolt gage)  ^-  (bolt gage)                  ::  TODO: (each * tang)
-    ?.  ?=($2 -.q.a)  a
-    [p.a [%0 p.q.a `gage`[%| q.q.a]]]
-  ::
-  ++  new  |*  {a/cafe b/*}                             ::  bolt from data
-           [p=`cafe`a q=[%0 p=*(set dent) q=b]]
-  ::
-  ++  err  |=  {a/cafe b/tang}                          ::  bolt from error
-           [p=a q=[%2 p=*(set dent) q=b]]
-  ::
-  ++  add-dep
-    |*  {a/dent b/(bolt)}
-    ?:  ?=($1 -.q.b)  b
-    =.  p.q.b  (~(put in p.q.b) a)
-    b
-  ::
-  ++  under-dep                                         ::  link deps with
-    |*  {a/dent b/(bolt)}                               ::  a as current dep
-    ?:  ?=($1 -.q.b)  b                                 ::  and links a to
-    =:  p.q.b  (sy a ~)                                 ::  s.p.b so a depends
-        s.p.b  (~(add-sub na s.p.b) a p.q.b)
-      ==
-    b
-  ::
-  ++  with  |*  a/_|=(* +<)                             ::  bolt lift (fmap)
-            |*  {cafe _,.+<.a}
-            (new +<- (a +<+))
-  ::
-  ::+|
-  ::
-  ++  pin
-    |*  hoc/(bolt)  ^+  [*@uvH hoc]
-    ?:  ?=($1 -.q.hoc)  [*@uvH hoc]
-    =^  dep  r.p.hoc  (pin-dephash [p.q r.p]:hoc)
-    [dep hoc]
-  ::
-  ++  with-cache                                        ::  cache a result
-    |*  sem/@tas                                        ::  calx type
-    |*  {hoc/(bolt) fun/(burg)}
-    ?-    -.q.hoc
-        $2  hoc
-        $1  hoc
-        $0
-      =^  cux  p.hoc  (get:ca p.hoc sem q.q.hoc)
-      ?^  cux
-        [p=p.hoc q=[%0 p=dep.p.u.cux q=(val:ca sem u.cux)]]
-      =+  nuf=(tug hoc fun)
-      ?-    -.q.nuf
-          $2  nuf
-          $1  nuf
-          $0
-        =/  inf
-          ?+  sem  [sem `@p`(mug q.q.hoc)]
-            $boil  
-              =+  `{arg/coin bem/beam bom/beam}`q.q.hoc
-              [%boil `@p`(mug arg) (en-beam bem) (en-beam bom)]
-            $load
-              =+  `{for/mark bem/beam}`q.q.hoc
-              [%load (en-beam bem) for]
-          ==
-        ::  ~&  [%caching inf]
-        :-  p=(put:ca p.nuf `calx`[sem `calm`p.q.nuf q.q.hoc q.q.nuf])
-        q=q.nuf
-      ==
-    ==
-  ::
-  ++  cell  ::                                          ::  bolt together
-    |*  {hoc/(bolt) fun/(burg)}
-    ?-  -.q.hoc
-      $0  =+  nuf=(fun p.hoc +<+.fun)
-          :-  p=p.nuf
-          ^=  q
-          ?-  -.q.nuf
-            $0  [%0 p=(~(uni in p.q.hoc) p.q.nuf) q=[q.q.hoc q.q.nuf]]
-            $1  q.nuf
-            $2  q.nuf
-          ==
-      $1  =+  nuf=(fun p.hoc +<+.fun)
-          :-  p=p.nuf
-          ^=  q
-          ?-  -.q.nuf
-            $0  q.hoc
-            $1  [%1 p=(~(uni in p.q.nuf) p.q.hoc)]
-            $2  q.nuf
-          ==
-      $2  hoc
-    ==
-  ::
-  ++  admit                                             ::  error caption
-    |*  {cyt/$@(term (trap tank)) hoc/(bolt)}
-    ?.  ?=($2 -.q.hoc)  hoc
-    [p=p.hoc q=[%2 p=p.q.hoc q=[?^(cyt *cyt >`@tas`cyt<) q.q.hoc]]]
-  ::
-  ++  tug                                               ::  bolt along
-    |*  {hoc/(bolt) fun/(burg)}
-    ?-  -.q.hoc
-      $1  hoc
-      $2  hoc
-      $0  =+  nuf=(fun p.hoc q.q.hoc)
-          :-  p=p.nuf
-          ^=  q
-          ?-  -.q.nuf
-            $1  q.nuf
-            $2  [%2 p=(~(uni in `_p.q.nuf`p.q.hoc) p.q.nuf) q=q.q.nuf]
-            $0  [%0 p=(~(uni in `_p.q.nuf`p.q.hoc) p.q.nuf) q=q.q.nuf]
-    ==    ==
-  ::
-  ++  catch                                             ::  bolt fallback
-    |*  {hoc/(bolt) fun/$-(cafe (bolt))}                ::  TODO: {cafe tang}
-    ?-  -.q.hoc                                         ::  & use ++catch-error
-      $1  hoc
-      $0  hoc
-      $2  =+  nuf=(fun p.hoc)
-          :-  p=p.nuf
-          ^=  q
-          ?-  -.q.nuf
-            $1  q.nuf
-            $0  [%0 p=(~(uni in `_p.q.nuf`p.q.hoc) p.q.nuf) q=q.q.nuf]
-            $2  =.  q.q.nuf  (welp q.q.nuf q.q.hoc)
-                [%2 p=(~(uni in `_p.q.nuf`p.q.hoc) p.q.nuf) q=q.q.nuf]
-    ==    ==
-  ::
-  ++  from-toon                                         ::  toon to bolt
-    |=  cof/cafe
-    |*  {ton/toon fun/gate}                             ::  TODO use tug:bo
-    :-  p=cof
-    ^=  q
-    ?-  -.ton
-      $2  [%2 p=*(set dent) q=p.ton]
-      $0  [%0 p=*(set dent) q=(fun p.ton)]
-      $1  ::  ~&  [%from-toon:bo-need ((list path) p.ton)]
-          =-  ?-  -.faw                                 ::  TODO =;
-                %&  :-  %1
-                    ^=  p
-                    %-  silt
-                    %+  turn  p.faw
-                    |=(a/{vane care:clay beam} [-.a +<.a +>.a *tang])
-                %|  [%2 p=*(set dent) q=p.faw]
-              ==
-          ^=  faw
-          |-  ^-  (each (list (trel vane care:clay beam)) tang)
-          ?~  p.ton  [%& ~]
-          =+  nex=$(p.ton t.p.ton)
-          =+  err=|=(a/tape [%| leaf+a ?:(?=(%& -.nex) ~ p.nex)])
-          =+  pax=(path i.p.ton)
-          ?~  pax  (err "blocking empty")
-          =+  ren=((soft care:clay) (rsh 3 1 i.pax))
-          ?~  ren
-            (err "blocking not care: {<i.pax>}")
-          =+  zis=(de-beam t.pax)
-          ?~  zis
-            (err "blocking not beam: {<t.pax>}")
-          ?:  ?=($g (end 3 1 i.pax))
-            ?-  -.nex
-              %&  [%& [%g u.ren u.zis] p.nex]
-              %|  nex
-            ==
-          ?:  ?=($c (end 3 1 i.pax))
-            ?-  -.nex
-              %&  [%& [%c u.ren u.zis] p.nex]
-              %|  nex
-            ==
-          (err "blocking bad vane")
-    ==
-  ::
-  ++  from-each                                         ::  each to bolt
-    |=  cof/cafe                                        ::  move to top section
-    |*  {tod/(each * tang) fun/gate}
-    %+  (from-toon cof)
-      ?-  -.tod
-        %&  [%0 p=p.tod]
-        %|  [%2 p=p.tod]
-      ==
-    fun
-  ::
-  ++  some-in-map
-    |*  fun/(burg knot (unit))
-    =+  res=|=(* (need [?+(-.q !! $0 q.q)]:*fun))
-    =+  marv=(map knot res)
-    |=  {cof/cafe sud/(map knot ~)}  ^-  (bolt marv)
-    ?~  sud  (new cof ~)
-    %.  [cof sud]
-    ;~  tug
-      ;~  cell
-        |=({cof/cafe _sud} ^$(cof cof, sud l))
-        |=({cof/cafe _sud} ^$(cof cof, sud r))
-        |=  {cof/cafe {dir/@ta ~} ^}
-        %+  tug  (fun cof dir)
-        (with (lift |*(* [dir +<])))
-      ==
-      %-  with
-      |=  {lam/marv ram/marv nod/$~(~ (unit {knot res}))}
-      ?^(nod [u.nod lam ram] (~(uni by lam) ram))
-    ==
-  --
-::
-++  fair                                                ::  hood parsing rule
-  |=  bem/beam
-  ?>  ?=({$ud $0} r.bem)          ::  XX sentinel
-  =+  vez=(vang & (en-beam bem))
-  =<  hood
-  |%
-  ++  case                                              ::  %clay revision
-    %+  sear
-      |=  a/coin  ^-  (unit ^case)
-      ?.  ?=({$$ ^case} a)  ~
-      [~ u=p.a]
-    nuck:so
-  ::
-  ++  mota  ;~(pfix vat mota:vez)                       ::  atom odor
-  ++  hath  (sear plex (stag %clsg poor)):vez           ::  hood path
-  ++  have  (sear de-beam ;~(pfix net hath))            ::  hood beam
-  ++  hith                                              ::  static path
-    =>  vez
-    (sear plex (stag %clsg (more net hasp)))
-  ::
-  ++  hive                                              ::  late-bound path
-    ;~  pfix  net
-      %+  cook  |=(a/hops a)
-      =>  vez
-      ;~  plug
-        (stag ~ gash)
-        ;~(pose (stag ~ ;~(pfix cen porc)) (easy ~))
-      ==
-    ==
-  ::
-  ++  hood
-    %+  ifix  [gay gay]
-    ;~  plug
-      ;~  pose
-        (ifix [;~(plug net wut gap) gap] dem)
-        (easy zuse)
-      ==
-    ::
-      ;~  pose
-        (ifix [;~(plug net hep gap) gap] (most ;~(plug com gaw) hoof))
-        (easy ~)
-      ==
-    ::
-      ;~  pose
-        (ifix [;~(plug net lus gap) gap] (most ;~(plug com gaw) hoof))
-        (easy ~)
-      ==
-    ::
-      (star ;~(sfix horn gap))
-      (most gap hoop)
-    ==
-  ::
-  ++  hoot
-    ;~  plug
-      sym
-      %-  punt
-      ;~(pfix net ;~((glue net) case ship))
-    ==
-  ::
-  ++  ship  ;~(pfix sig fed:ag)
-  ++  hoof
-    %+  cook  |=(a/^hoof a)
-    ;~  pose
-      (stag %| ;~(pfix tar hoot))
-      (stag %& hoot)
-    ==
-  ::
-  ++  hoop
-    ;~  pose
-      (stag %| ;~(pfix ;~(plug net net gap) have))
-      (stag %& tall:vez)
-    ==
-  ::
-  ++  horn                                              ::  horn parser
-    =<  apex
-    =|  tol/?                                           ::  allow tall form
-    |%
-    ++  apex
-      %+  knee  *^horn  |.  ~+
-      ;~  pfix  net
-        ;~  pose
-          (stag %fssg ;~(pfix sig hoon:read))           ::  /~  hoon by hand
-          (stag %fsbc ;~(pfix buc hoon:read))           ::  /$  extra arguments
-          (stag %fsbr ;~(pfix bar alts:read))           ::  /|  or (options)
-          (stag %fshx ;~(pfix hax horn:read))           ::  /#  insert dephash
-          (stag %fsts ;~(pfix tis name:read))           ::  /=  apply face
-          (stag %fsdt ;~(pfix dot list:read))           ::  /.  list
-          (stag %fscm ;~(pfix com case:read))           ::  /,  switch by path
-          (stag %fscn ;~(pfix cen horn:read))           ::  /%  propagate args
-          (stag %fspm ;~(pfix pad pipe:read))           ::  /&  translates
-          (stag %fscb ;~(pfix cab horn:read))           ::  /_  homo map
-          (stag %fssm ;~(pfix mic gate:read))           ::  /;  operate on
-          (stag %fscl ;~(pfix col path:read))           ::  /:  relative to
-          (stag %fskt ;~(pfix ket cast:read))           ::  /^  cast
-          (stag %fszp ;~(pfix zap ;~(sfix sym net)))    ::  /!mark/ run to mark
-          (stag %fszy ;~(sfix sym net))                 ::  /mark/ render file
-        ==
-      ==
-    ::
-    ++  rail                                            ::  wide or tall
-      |*  {wid/rule tal/rule}
-      ?.  tol  wid                                      ::  !tol -> only wide
-      ;~(pose wid tal)
-    ::
-    ++  read
-      |%  ++  hoon
-            %+  rail
-              (ifix [lac rac] (stag %cltr (most ace wide:vez)))
-            ;~(pfix gap tall:vez)
-      ::
-          ++  alts
-            %+  rail
-              (ifix [lit rit] (most ace horn))
-            ;~(sfix (star horn) gap duz)
-      ::
-          ++  horn
-            %+  rail
-              apex(tol |)
-            ;~(pfix gap apex)
-      ::
-          ++  name
-            %+  rail
-              ;~(plug sym ;~(pfix tis horn))
-            ;~(pfix gap ;~(plug sym horn))
-      ::
-          ++  list
-            %+  rail  fail
-            ;~(sfix (star horn) gap duz)
-      ::
-          ++  case
-            %+  rail  fail
-            =-  ;~(sfix (star -) gap duz)
-            ;~(pfix gap net ;~(plug hith horn))
-      ::
-          ++  pipe
-            %+  rail
-              ;~(plug (plus ;~(sfix sym pad)) horn)
-            =+  (cook |=(a/term [a ~]) sym)
-            ;~(pfix gap ;~(plug - horn))
-      ::
-          ++  gate
-            %+  rail
-              ;~(plug ;~(sfix wide:vez mic) horn)
-            ;~(pfix gap ;~(plug tall:vez horn))
-      ::
-          ++  path
-            %+  rail
-              ;~(plug ;~(sfix hive col) horn)
-            ;~(pfix gap ;~(plug hive horn))
-      ::
-          ++  cast
-            %+  rail
-              ;~(plug ;~(sfix wide:vez ket) horn)
-            ;~(pfix gap ;~(plug tall:vez horn))
-      --
-    --
-  --
+++  fine  |*  {a/cafe b/*}                              ::  bolt from data
+          [p=`cafe`a q=[%0 p=*(set beam) q=b]]          ::
+++  flaw  |=  {a/cafe b/tang}                           ::  bolt from error
+          [p=a q=[%2 p=*(set beam) q=b]]                ::
+++  flag                                                ::  beam into deps
+  |*  {a/beam b/(bolt)}                                 ::
+  ?:  ?=($1 -.q.b)  b
+  =.  p.q.b  (~(put in p.q.b) a)
+  b
+::                                                      ::
+++  flue  |=(a/cafe (fine a ~))                         ::  cafe to empty
+++  flux  |*  a/_*                                      ::  bolt lift (fmap)
+          |*  {cafe _,.+<.a}
+          (fine +<- (a +<+))
 ::
 ++  lark                                                ::  filter arch names
   |=  {wox/$-(knot (unit @)) arc/arch}
@@ -613,7 +168,6 @@
   sym=(cook crip ;~(plug low (star ;~(pose low nud))))
 ::
 ++  za                                                  ::  per event
-  =/  dbg  |
   =|  $:  $:  our/ship                                  ::  computation owner
               hen/duct                                  ::  event floor
               $:  now/@da                               ::  event date
@@ -625,18 +179,40 @@
           bay/baby                                      ::  all owned state
       ==                                                ::
   |%
-  +|  %one
   ++  this  .
   ++  abet                                              ::  resolve
     ^-  {(list move) baby}
     [(flop mow) bay]
+  ::
+  ++  pass
+    |=  {wir/wire noe/note}  ^+  this
+    %_(+> mow :_(mow [hen %pass wir noe]))
+  ::
+  ++  deps-take                                         ::  take rev update
+    |=  {ren/care:clay bem/beam sih/sign}
+    =<  abet  ^+  +>
+    ?.  ?=($writ &2.sih)
+      ~|([%bad-dep &2.sih] !!)
+    ?~  p.sih  +>                                       :: acknowledged
+    =.  out.bay  (~(del in out.bay) bem)
+    =/  des  ~(tap in (~(get ju bak.deh.bay) bem))
+    |-  ^+  this
+    ?~  des  this
+    %_    $
+        sup.bay  (~(del by sup.bay) i.des)
+        des  t.des
+        mow 
+      %-  weld  :_  mow
+      %+  turn  ~(tap in (~(get ju sup.bay) i.des))
+      |=(a/duct `move`[a %give %news i.des])
+    ==
   ::
   ++  exec-cancel
     =<  abet  ^+  .
     =+  nym=(~(get by dym.bay) hen)
     ?~  nym                                             ::  XX should never
       ~&  [%ford-mystery hen]
-      ..abet
+      this
     =+  tas=(need (~(get by q.tad.bay) u.nym))
     abut:~(decamp zo [u.nym tas])
   ::
@@ -670,314 +246,57 @@
     ::
     ::
     ?:  =(`@`0 dep)
-      ::  ~&(dep-empty+hen +>.$)
-      +>.$
+      ~&(dep-empty+hen +>.$)
     ?:  =(dep 0vtest)                 ::  upstream testing
       +>.$(mow ?.(ask mow :_(mow [hen %give %news dep])))
         ::
     ?.  (~(has by def.deh.bay) dep)
       ~&([%wasp-unknown dep] this)
-    ::
-    ?:(ask (wasp-start dep) (wasp-cancel dep))
-  ::
-  ++  wasp-start
-    |=  dep=@uvH  ^+  this
-    ?:  (~(has by sup.bay) dep)                       ::  already requested
-      this(sup.bay (~(put ju sup.bay) dep hen))
-    =.  sup.bay  (~(put ju sup.bay) dep hen)
-    ::
-    =/  des  (~(got by def.deh.bay) dep)
-    %-  ~(rep in (dep-beams des))
-    |:  $:{dep=[beam care:clay] dis=_this}
-    (maybe-warp:dis dep)
-  ::
-  ++  wasp-cancel
-    |=  dep=@uvH  ^+  this
-    =.  sup.bay  (~(del ju sup.bay) dep hen)
-    ?:  (~(has by sup.bay) dep)  :: other listeners exist
-      this
-    ::
-    =/  des  (~(got by def.deh.bay) dep)
-    %-  ~(rep in (dep-beams des))
-    |:  $:{dep=[beam care:clay] dis=_this}
-    (maybe-cancel:dis dep)
-  ::
-  ++  maybe-warp
-    |=  dep=[beam care:clay]  ^+  this
-    ?:  (~(has in out.bay) dep)  this
-    %_  this
-      out.bay  (~(put in out.bay) dep)
-      mow  :_(mow [hen (pass-warp & dep)])
-    ==
-  ::
-  ++  maybe-cancel
-    |=  dep=[beam care:clay]  ^+  this
-    ?.  (~(has in out.bay) dep)  this  ::  already cancelled
-    ?:  (dent-has-subscribers [%beam dep])
-      this  ::  if any other dep cares about this beam, stay subscribed
-    %_  $
-      out.bay  (~(del in out.bay) dep)
-      mow  :_(mow [hen (pass-warp | dep)])
-    ==
-  ::
-  ++  dent-has-subscribers
-    ::  does the dent or any dent that depends on it have subscribers?
-    |=  den/dent
-    ^-  ?
-    ?|  (~(any in (~(get ju bak.deh.bay) den)) ~(has by sup.bay))
-        (~(any in (~(get ju sup.gaf.bay) den)) dent-has-subscribers)
-    ==
-  ::
-  ++  dep-beams  ::DEPRECATED only needed for @uvH handling
-    |=  des/(set dent)  ^-  (set {beam care:clay})
-    %-  de-dup-subdirs
-    %+  roll  ~(tap in des)
-    |=  {den/dent bes/(set {beam care:clay})}  ^+  bes
-    ?:  ?=($beam -.den)
-      (~(put in bes) +.den)
-    (~(uni in bes) ^$(des (~(get ju sub.gaf.bay) den)))
+    =/  bes  (~(got by def.deh.bay) dep)
+    ::
+    |^  ?:(ask start cancel)
+    ++  start
+      ^+  this
+      ?:  (~(has by sup.bay) dep)
+        this(sup.bay (~(put ju sup.bay) dep hen))
+      =.  sup.bay  (~(put ju sup.bay) dep hen)
+      ::
+      =>  .(bes ~(tap in bes))
+      |-  ^+  this
+      ?~  bes  this
+      :: already sent
+      ?:  (~(has in out.bay) i.bes)  $(bes t.bes)
+      %_  $
+        out.bay  (~(put in out.bay) i.bes)
+        bes  t.bes
+        mow  :_(mow [hen (pass-warp %z i.bes &)])
+      ==
+    ::
+    ++  cancel
+      ^+  this
+      =.  sup.bay  (~(del ju sup.bay) dep hen)
+      ?^  sup.bay  :: other listeners exist
+        this
+      =>  .(bes ~(tap in bes))
+      |-  ^+  this
+      ?~  bes  this
+      ?>  (~(has in out.bay) i.bes)  :: already cancelled
+      ?:  (~(any in (~(get ju bak.deh.bay) i.bes)) ~(has by sup.bay))
+        ::  if any other dep cares about this beam, stay subscribed
+        $(bes t.bes)
+      %_  $
+        out.bay  (~(del in out.bay) i.bes)
+        bes  t.bes
+        mow  :_(mow [hen (pass-warp %z i.bes |)])
+      ==
+    --
   ::
   ++  pass-warp
-    |=  [ask=? bem=beam ren=care:clay]
+    |=  {ren/care:clay bem/beam ask/?}
     :: ~&  warp+[(en-beam bem) ask]
     :+  %pass  [(scot %p our) ren (en-beam bem)]
     [%c [%warp [our p.bem] q.bem ?.(ask ~ `[%next ren r.bem (flop s.bem)])]]
   ::
-  ++  deps-take                                         ::  take rev update
-    |=  [ren=care:clay bem=beam sih=sign]
-    =<  abet  ^+  this
-    ::
-    ::  sample destructuring and validation
-    ?.  ?=(%writ &2.sih)  ~|([%bad-dep &2.sih] !!)      ::  dep must be a %writ
-    ?~  p.sih  this                                     ::  ack from %clay, noop
-    ::
-    =+  `[ren=care:clay wen=case *]`p.u.p.sih           ::  destructure sih
-    ?.  =(ren ^ren)  ~|([%bad-care ren ^ren] !!)        ::  cares should match
-    ::
-    ::  %clay subscription no longer exists for this beam
-    =.  out.bay  (~(del in out.bay) bem)
-    ::
-    ::  rebuild and promote all affected builds,
-    ::  calculating which beams resulted in new builds
-    ::  for which we should send %news updates.
-    =/  bek  -.bem(r wen)
-    =+  [new downstreams]=(dents-to-rebuild bem ren)
-    =^  changed  this  (on-update new downstreams bek)
-    ::
-    |^
-    ::
-    =/  changed-hashes  (hashes-for-dents changed)
-    =/  downstream-hashes  (hashes-for-dents downstreams)
-    =/  sames-hashes  ~(tap in (~(dif in downstream-hashes) changed-hashes))
-    :: 
-    ::  loop over the hashes of builds whose results haven't changed and
-    ::  update our dependencies and subscriptions accordingly.
-    =.  this
-      |-  ^+  this
-      ?~  sames-hashes  this
-      =.  this  $(sames-hashes t.sames-hashes)
-      =*  hax  i.sames-hashes
-      ::
-      ::  find the deps for this hash that could have changed
-      ::  as a result of this clay change.
-      =/  dep  (~(get ju def.deh.bay) hax)
-      =/  upd  (~(int in dep) downstreams)
-      ::
-      ::  resubscribe to clay at the new revision, since
-      ::  the subscription for the old revision closed when
-      ::  clay told us something had changed.
-      =.  this
-        %-  ~(rep in (dep-beams upd))
-        |:  $:{dep=[bem=beam care:clay] dis=_this}
-        (maybe-warp:dis dep(r.bem wen))
-      ::
-      ::  make hash depend on dents at new beak
-      %_    this
-          deh.bay
-        %-  ~(rep in upd)
-        |=  [den=dent deh=_deh.bay]
-        =/  new-den  ((move-to bek) den)
-        ::
-        =.  def.deh  (~(del ju def.deh) hax den)
-        =.  def.deh  (~(put ju def.deh) hax new-den)
-        ::
-        =.  bak.deh  (~(del ju bak.deh) den hax)
-        =.  bak.deh  (~(put ju bak.deh) new-den hax)
-        deh
-      ==
-    ::
-    ::  for each affected build (keyed by hash),
-    ::  send %news moves to listeners and cancel listeners
-    =/  hashes=(list @uvH)  ~(tap in changed-hashes)
-    ::
-    ::  ~&  [den=den dos=dos hashes=hashes]
-    ::
-    |-  ^+  this
-    ?~  hashes  this
-    =.  this  $(hashes t.hashes)                        ::  iterate 
-    ::
-    =/  listeners=(set duct)  (~(get ju sup.bay) i.hashes)
-    =.  sup.bay  (~(del by sup.bay) i.hashes)           ::  close subscriptions
-    ::
-    =.  mow                                             ::  send %news moves
-      %-  weld  :_  mow
-      %+  turn  ~(tap in listeners)
-      |=(a=duct `move`[a %give %news i.hashes])
-    ::
-    (wasp-cancel i.hashes)
-    ::
-    ++  hashes-for-dents
-      |=  des=(set dent)  ^-  (set @uvH)
-      %-  ~(rep in des)
-      |=  [den=dent hashes=(set @uvH)]
-      =/  bak  (~(get ju bak.deh.bay) den)
-      (~(uni in hashes) (~(get ju bak.deh.bay) den))
-    --
-  ::
-  ::  #  TODO name this chapter
-  +|  %two
-  ::
-  ++  dents-to-rebuild
-    |=  [bem=beam ren=care:clay]
-    ^-  [(set dent) (set dent)]
-    =/  new  (~(beam-dents-in-dir na gaf.bay) %beam bem ren)
-    =/  downstreams  (~(downstream-dents na gaf.bay) new)
-    [new downstreams]
-  ::
-  ++  on-update
-    ::  {bem} is at the old revision, {bek} is at the new revision.
-    |=  [new=(set dent) downstreams=(set dent) bek=beak]
-    ^+  [*(set dent) this]
-    =/  todo  ~(tap in downstreams)
-    =^  results  this  (rebuild bek new todo)
-    =+  [changed unchanged]=results
-    ~|  unchanged=unchanged
-    [changed (promote-unchanged unchanged bek)]
-  ::
-  ++  rebuild  ::  !.  ::  TODO reinstate
-    ::    rebuild all builds whose dependencies have a new %clay revision.
-    ::
-    ::  {todo} is the set of dents that need to be built at the new beak {bek}.
-    ::  produces a pair of the unchanged builds (which should be promoted)
-    ::  and the mutated ++za core.
-    ::
-    ::  tries to avoid rebuilding by using results of builds performed at
-    ::  the previous %clay revision, if they exist and their dependencies
-    ::  haven't changed.
-    =|  unchanged/(set dent)
-    |=  {bek/beak new/(set dent) todo/(list dent)}
-    ^+  [[new unchanged] this]
-    ?~  todo  [[new unchanged] this]
-    ::
-    ::  don't try to rebuild the changed files themselves.
-    ?:  (~(has in new) i.todo)
-      ~?  dbg  new+i.todo
-      $(todo t.todo)
-    ::
-    ::  if we've already built a dent at this revision, don't build it again.
-    ?:  (~(has in unchanged) i.todo)
-      ~?  dbg  unchanged+i.todo
-      $(todo t.todo)
-    ::
-    ::  if none of our dependencies are in new, then check whether all of them
-    ::  are unchanged. if all of them are unchanged, we can avoid rebuilding.
-    ::  otherwise, rebuild.
-    =/  dez  (~(get ju sub.gaf.bay) i.todo)
-    ?.  (~(any in dez) ~(has in new))
-      ::
-      ::  filter out any unchanged sub-dependencies, including
-      ::  any sub-dependency beam that isn't in new, since any changed
-      ::  beams would be in new.
-      =.  dez  (~(dif in dez) unchanged)
-      =.  dez  (silt (skip ~(tap in dez) |=(a=dent ?=(%beam -.a))))
-      ::
-      ::  if we know all sub-dependencies are unchanged,
-      ::  then mark this todo as unchanged and continue.
-      ?:  =(~ dez)
-        ~?  dbg  put-in-unchanged+i.todo
-        $(unchanged (~(put in unchanged) i.todo), todo t.todo)
-      ::
-      ::  otherwise, build all unknown sub-dependencies first and try again.
-      ~?  dbg  adding-dez+~(tap in dez)
-      $(todo (weld ~(tap in dez) todo))
-    ::
-    ::  some of our sub-dependencies have been invalidated,
-    ::  so perform the rebuild at the new beak.
-    =/  taz=task  [hen [bek *silk] ~ ~] ::XX real silk?
-    =^  bil  this  (~(exec-dent zo *@u taz) bek i.todo)
-    ::
-    ::  determine what to do with the rebuilt result.
-    ?-  -.q.bil
-        $1  ~|([%stub-block p.q.bil] !!)  ::TODO store state in task
-        $2
-      ::  errors cannot be promoted, so consider this a new build.
-      ~?  dbg  rebuilt+error+i.todo
-      $(new (~(put in new) i.todo), todo t.todo)
-    ::
-        $0
-      =/  pre  (~(get by jav.bay) (to-cache-key i.todo))
-      ::
-      ::  if there was no previous result, or the new result is different
-      ::  from the previous result, then consider this build new.
-      ::  otherwise, consider it unchanged.
-      ?:  |(?=(~ pre) !=(r.u.pre q.q.bil))
-        ~?  dbg  rebuilt+new+i.todo
-        $(new (~(put in new) i.todo), todo t.todo)
-      ~?  dbg  rebuilt+same+i.todo
-      $(unchanged (~(put in unchanged) i.todo), todo t.todo)
-    ==
-  ::
-  ++  promote-unchanged
-    |=  {unchanged/(set dent) bek/beak}  ^+  this
-    %_    this
-        bay
-      %-  ~(rep by unchanged)  :: XX iterate per beak at least
-      =+  [a=*dent b=bay]
-      |.  ^+  b
-      =/  cax  (~(get by jav.b) (to-cache-key a))
-      ?~  cax  b
-      ::
-      ::XX only for original beak in q.q.u.cax?
-      =.  a  ((move-to bek) a)
-      =.  dep.p.u.cax
-        (sy (turn ~(tap in dep.p.u.cax) (move-to bek)))
-      ::
-      ?<  ?=($beam -.a)
-      ::  ~&  promo+a
-      =.  u.cax
-        ?-  -.a
-          $load  ?>(?=($load -.u.cax) u.cax(-.q.q bek))
-          $boil  ?>(?=($boil -.u.cax) u.cax(-.q.q bek, -.r.q bek))
-        ==
-      %_    b
-          jav                                           ::  promote cache
-        (~(put by jav.b) [- q]:u.cax u.cax)
-      ::
-          gaf                                           ::  promote deps
-        (~(add-sub na gaf.b) a dep.p.u.cax)
-      ==
-    ==
-  ::
-  ++  to-cache-key
-    |=  den=dent  ^-  [term *]
-    ?-  -.den
-      $beam  ~|(beam-dep+den !!)  :: ?< because beams should never be downstream
-      $boil  [%boil arg bem bom]:den
-      $load  [%load mar bem]:den
-    ==
-  ::
-  ++  move-to
-    ::  replace any beaks in dent with {bek}, curried.
-    |=  bek=beak
-    |=  den=dent  ^+  den
-    =?  den  ?=(%boil -.den)  den(-.bom bek)
-    den(-.bem bek)
-  ::
-  ::+|
-  ::
-  ++  pass
-    |=  {wir/wire noe/note}  ^+  this
-    %_(+> mow :_(mow [hen %pass wir noe]))
   ::
   ++  zo
     ~%  %ford-z  ..is  ~
@@ -997,13 +316,14 @@
       =+  kiz=~(tap in kig)
       |-  ^+  +>
       ?~  kiz  +>
-      $(kiz t.kiz, pass (pass (cancel i.kiz)))
+      $(kiz t.kiz, mow :_(mow [hen (cancel i.kiz)]))
     ::
     ++  cancel                                          ::  stop a request
-      |=  {van/vane ren/care:clay bem/beam}  ^-  {wire note}
+      |=  {van/vane ren/care:clay bem/beam}  
+      ^-  (wind note gift:able)
       ?+  van  ~|(stub-cancel+van !!)
-        $c  [(camp-wire +<) van [%warp [our p.bem] q.bem ~]]
-        $g  [(camp-wire +<) van [%deal [our p.bem] q.bem [%pull ~]]]
+        $c  [%pass (camp-wire +<) van [%warp [our p.bem] q.bem ~]]
+        $g  [%pass (camp-wire +<) van [%deal [our p.bem] q.bem [%pull ~]]]
       ==
     ::
     ++  camp-wire                                       ::  encode block
@@ -1014,26 +334,31 @@
       |=  {van/vane ren/care:clay bem/beam}
       ^+  +>
       ~&  >>  [%camping van ren bem]
-      =.  kig  (~(put in kig) +<)
-      %+  pass  (camp-wire +<)
-      ?+    van  ~&(%camp-stub !!)
-          $g
-        =/  tyl/path
-          ?.  ?=($x ren)
-            s.bem
-          ?>  ?=(^ s.bem)
-          t.s.bem
-        ::
-        [%g [%deal [our p.bem] q.bem [%peer %scry ren (flop tyl)]]]
-      ::
-          $c
-        [%c [%warp [our p.bem] q.bem [~ %sing ren r.bem (flop s.bem)]]]
+      %_    +>.$
+          kig  (~(put in kig) +<)
+          mow
+        :_  mow
+        :-  hen
+        ?+    van  ~&(%camp-stub !!)
+            $g
+          =/  tyl/path
+              ?.  ?=($x ren)
+                s.bem
+              ?>  ?=(^ s.bem)
+              t.s.bem
+          ::
+          :+  %pass  (camp-wire +<.$)
+          [%g [%deal [our p.bem] q.bem [%peer %scry ren (flop tyl)]]]
+        ::
+            $c
+          :+  %pass  (camp-wire +<.$)
+          [%c [%warp [our p.bem] q.bem [~ %sing ren r.bem (flop s.bem)]]]
+        ==
       ==
     ::
     ++  take                                            ::  handle ^take
       |=  {{van/vane ren/care:clay bem/beam} sih/sign}
       ^+  ..zo
-      |^
       ?-    &2.sih
           $writ  (take-writ [van ren bem] p.sih)
           $made  (take-made [van ren bem] [p q]:sih)
@@ -1044,207 +369,363 @@
                  ((slog leaf+"ford-reap-fail" u.p.p.sih) ..zo)
         ==
       ==
-      ::
-      ++  take-diff                                     ::  %g scry result
-        |=  {{van/vane ren/care:clay bem/beam} cag/cage}
-        ^+  ..zo
-        ?>  ?=($g van)
-        ?:  |(!?=($x ren) =(-.s.bem p.cag))
-          =.  kig  (~(del in kig) +<-.$)
-          =.  pass  (pass (cancel van ren bem))
-          =+  (cat 3 van ren)
-          exec(keg (~(put by keg) [- bem] cag))
-        %+  ^pass  (camp-wire van ren bem)
+    ::
+    ++  take-diff
+      |=  {{van/vane ren/care:clay bem/beam} cag/cage}
+      ^+  ..zo
+      ?>  ?=($g van)
+      ?:  |(!?=($x ren) =(-.s.bem p.cag))
+        =.  kig  (~(del in kig) +<-.$)
+        =.  mow  :_(mow [hen (cancel van ren bem)])
+        =+  (cat 3 van ren)
+        exec(keg (~(put by keg) [- bem] cag))
+      =.  mow
+        :_  mow
+        :^  hen  %pass  (camp-wire van ren bem)
         [%f %exec our ~ bek %cast ((hard mark) -.s.bem) %$ cag]
-      ::
-      ++  take-made                                     ::  %g scry translated
-        ::  %gall scry response, mark-translated by %ford
-        |=  {{van/vane ren/care:clay bem/beam} dep/@uvH gag/gage}  ::  XX  depends?
-        ^+  ..zo
-        ?>  ?=($g van)
-        =.  kig  (~(del in kig) +<-.$)                  ::  TODO rename kig
-        =.  pass  (pass (cancel van ren bem))
-        ?:  ?=(%| -.gag)
-          abut:(give [%made dep %| leaf+"ford-scry-made-fail" p.gag])
-        ?:  ?=($tabl -.gag)
-          abut:(give [%made dep %| leaf+"ford-scry-made-strange" ~])
-        =+  (cat 3 van ren)
-        exec(keg (~(put by keg) [- bem] p.gag))
-      ::
-      ++  take-writ
-        |=  {{van/vane ren/care:clay bem/beam} rot/riot:clay}
-        ^+  ..zo
-        ?>  ?=($c van)
-        =.  kig  (~(del in kig) +<-.$)
-        ?~  rot
-          =^  dep  deh.bay  (pin-dephash ~ deh.bay)     ::  TODO: dependencies?
-          abut:(give [%made dep %| (smyt ren (en-beam bem)) ~])
-        =/  req  (cat 3 van ren)                        ::  e.g. %cx
-        exec(keg (~(put by keg) [req bem] r.u.rot))
-      --
+      ..zo
+    ::
+    ++  take-made
+      |=  {{van/vane ren/care:clay bem/beam} dep/@uvH gag/gage}  ::  XX  depends?
+      ^+  ..zo
+      ?>  ?=($g van)
+      =.  kig  (~(del in kig) +<-.$)
+      =.  mow  :_(mow [hen (cancel van ren bem)])
+      ?:  ?=(%| -.gag)
+        abut:(give [%made dep %| leaf+"ford-scry-made-fail" p.gag])
+      ?:  ?=($tabl -.gag)
+        abut:(give [%made dep %| leaf+"ford-scry-made-strange" ~])
+      =+  (cat 3 van ren)
+      exec(keg (~(put by keg) [- bem] p.gag))
+    ::
+    ++  take-writ
+      |=  {{van/vane ren/care:clay bem/beam} rot/riot:clay}
+      ^+  ..zo
+      ?>  ?=($c van)
+      =.  kig  (~(del in kig) +<-.$)
+      ?~  rot
+        =^  dep  deh.bay  (daze ~ deh.bay)              ::  dependencies?
+        abut:(give [%made dep %| (smyt ren (en-beam bem)) ~])
+      =+  (cat 3 van ren)
+      exec(keg (~(put by keg) [- bem] r.u.rot))
     ::
     ::+|
     ::
-    ::: Exec proper
+    ::> Exec proper
+    ::
+    ++  clad                                            ::  hash dependencies
+      |*  hoc/(bolt)  ^+  [*@uvH hoc]
+      ?:  ?=($1 -.q.hoc)  [*@uvH hoc]
+      =^  dep  r.p.hoc  (daze [p.q r.p]:hoc)
+      [dep hoc]
+    ::
+    ++  clef                                            ::  cache a result
+      |*  sem/*
+      |*  {hoc/(bolt) fun/(burg)}
+      ?-    -.q.hoc
+          $2  hoc
+          $1  hoc
+          $0
+        =^  cux  p.hoc  ((calk p.hoc) sem q.q.hoc)
+        ?^  cux
+          [p=p.hoc q=[%0 p=dep.p.u.cux q=((calf sem) u.cux)]]
+        =+  nuf=(cope hoc fun)
+        ?-    -.q.nuf
+            $2  nuf
+            $1  nuf
+            $0
+          :: ~&  :-  %clef-new
+          ::     ?+  sem  `term`sem
+          ::       $hood  [%hood (en-beam &1.q.q.hoc)]
+          ::       $bake  [%bake `mark`&1.q.q.hoc (en-beam |2.q.q.hoc)]
+          ::     ==
+          :-  p=(came p.nuf `calx`[sem `calm`[now p.q.nuf] q.q.hoc q.q.nuf])
+          q=q.nuf
+        ==
+      ==
+    ::
+    ++  coax  !.                                        ::  bolt together
+      |*  {hoc/(bolt) fun/(burg)}
+      ?-  -.q.hoc
+        $0  =+  nuf=(fun p.hoc +<+.fun)
+            :-  p=p.nuf
+            ^=  q
+            ?-  -.q.nuf
+              $0  [%0 p=(~(uni in p.q.hoc) p.q.nuf) q=[q.q.hoc q.q.nuf]]
+              $1  q.nuf
+              $2  q.nuf
+            ==
+        $1  =+  nuf=(fun p.hoc +<+.fun)
+            :-  p=p.nuf
+            ^=  q
+            ?-  -.q.nuf
+              $0  q.hoc
+              $1  [%1 p=(~(uni in p.q.nuf) p.q.hoc)]
+              $2  q.nuf
+            ==
+        $2  hoc
+      ==
+    ::
+    ++  cool                                            ::  error caption
+      |*  {cyt/$@(term (trap tank)) hoc/(bolt)}
+      ?.  ?=($2 -.q.hoc)  hoc
+      [p=p.hoc q=[%2 p=p.q.hoc q=[?^(cyt *cyt >`@tas`cyt<) q.q.hoc]]]
+    ::
+    ++  cope                                            ::  bolt along
+      |*  {hoc/(bolt) fun/(burg)}
+      ?-  -.q.hoc
+        $1  hoc
+        $2  hoc
+        $0  =+  nuf=(fun p.hoc q.q.hoc)
+            :-  p=p.nuf
+            ^=  q
+            ?-  -.q.nuf
+              $1  q.nuf
+              $2  [%2 p=(~(uni in `_p.q.nuf`p.q.hoc) p.q.nuf) q=q.q.nuf]
+              $0  [%0 p=(~(uni in `_p.q.nuf`p.q.hoc) p.q.nuf) q=q.q.nuf]
+      ==    ==
+    ::
+    ++  coop                                            ::  bolt fallback
+      |*  {hoc/(bolt) fun/$-(cafe (bolt))}
+      ?-  -.q.hoc
+        $1  hoc
+        $0  hoc
+        $2  =+  nuf=(fun p.hoc)
+            :-  p=p.nuf
+            ^=  q
+            ?-  -.q.nuf
+              $1  q.nuf
+              $0  [%0 p=(~(uni in `_p.q.nuf`p.q.hoc) p.q.nuf) q=q.q.nuf]
+              $2  =.  q.q.nuf  (welp q.q.nuf q.q.hoc)
+                  [%2 p=(~(uni in `_p.q.nuf`p.q.hoc) p.q.nuf) q=q.q.nuf]
+      ==    ==
+    ::
+    ++  coup                                            ::  toon to bolt
+      |=  cof/cafe
+      |*  {ton/toon fun/gate}
+      :-  p=cof
+      ^=  q
+      ?-  -.ton
+        $2  [%2 p=*(set beam) q=p.ton]
+        $0  [%0 p=*(set beam) q=(fun p.ton)]
+        $1  ::  ~&  [%coup-need ((list path) p.ton)]
+            =-  ?-  -.faw
+                  %&  :-  %1
+                      ^=  p
+                      %-  silt
+                      %+  turn  p.faw
+                      |=(a/{vane care:clay beam} [-.a +<.a +>.a *tang])
+                  %|  [%2 p=*(set beam) q=p.faw]
+                ==
+            ^=  faw
+            |-  ^-  (each (list (trel vane care:clay beam)) tang)
+            ?~  p.ton  [%& ~]
+            =+  nex=$(p.ton t.p.ton)
+            =+  err=|=(a/tape [%| leaf+a ?:(?=(%& -.nex) ~ p.nex)])
+            =+  pax=(path i.p.ton)
+            ?~  pax  (err "blocking empty")
+            =+  ren=((soft care:clay) (rsh 3 1 i.pax))
+            ?~  ren
+              (err "blocking not care: {<i.pax>}")
+            =+  zis=(de-beam t.pax)
+            ?~  zis
+              (err "blocking not beam: {<t.pax>}")
+            ?:  ?=($g (end 3 1 i.pax))
+              ?-  -.nex
+                %&  [%& [%g u.ren u.zis] p.nex]
+                %|  nex
+              ==
+            ?:  ?=($c (end 3 1 i.pax))
+              ?-  -.nex
+                %&  [%& [%c u.ren u.zis] p.nex]
+                %|  nex
+              ==
+            (err "blocking bad vane")
+      ==
+    ::
+    ++  cowl                                            ::  each to bolt
+      |=  cof/cafe
+      |*  {tod/(each * tang) fun/gate}
+      %+  (coup cof)
+        ?-  -.tod
+          %&  [%0 p=p.tod]
+          %|  [%2 p=p.tod]
+        ==
+      fun
     ::
     ++  tabl-run                                        ::  apply to all elems
       |=  fun/(burg cage gage)
       |=  {cof/cafe gag/gage}
       ^-  (bolt gage)
       ?.  ?=($tabl -.gag)
-        (tug:bo (to-cage:bo (new:bo cof gag)) fun)
-      %+  tug:bo
+        (cope (flay cof gag) fun)
+      %+  cope
         |-  ^-  (bolt (list (pair gage gage)))
-        ?~  p.gag  (new:bo cof ~)
+        ?~  p.gag  (fine cof ~)
         %.  [cof p.gag]
-        ;~  tug:bo
-          ;~  cell:bo
-            |=  {cof/cafe {^ q/gage} t/gagl}
-            (catch-error:bo ^^$(cof cof, gag q))
-            |=  {cof/cafe ^ t/gagl}
-            ^$(cof cof, p.gag t)
+        ;~  cope
+          ;~  coax
+            |=({cof/cafe {^ q/gage} t/gagl} (fret ^^$(cof cof, gag q)))
+            |=({cof/cafe ^ t/gagl} ^$(cof cof, p.gag t))
           ==
-          (with:bo |=({v/gage t/gagl} [[p.i.p.gag v] t]))
-        ==
-      (with:bo |=(rex/gagl [%tabl rex]))
-    ::
-    ++  dash                                            ::  process cache
+          (flux |=({v/gage t/gagl} [[p.i.p.gag v] t]))
+        ==
+      (flux |=(rex/gagl [%tabl rex]))
+    ::
+    ++  some-in-map
+      |*  fun/(burg knot (unit))
+      =+  res=_(need [?+(-.q !! $0 q.q)]:*fun)
+      =+  marv=(map knot res)
+      |=  {cof/cafe sud/(map knot ~)}  ^-  (bolt marv)
+      ?~  sud  (flue cof)
+      %.  [cof sud]
+      ;~  cope
+        ;~  coax
+          |=({cof/cafe _sud} ^$(cof cof, sud l))
+          |=({cof/cafe _sud} ^$(cof cof, sud r))
+          |=  {cof/cafe {dir/@ta ~} ^}
+          %+  cope  (fun cof dir)
+          (flux (lift |*(* [dir +<])))
+        ==
+        %-  flux
+        |=  {lam/marv ram/marv nod/(unit {knot res})}
+        ?^(nod [u.nod lam ram] (~(uni by lam) ram))
+      ==
+    ++  dash                                          ::  process cache
       |=  cof/cafe
       ^+  +>
-      %_(+> jav.bay q.cof, deh.bay r.cof, gaf.bay s.cof)
+      %_(+> jav.bay q.cof, deh.bay r.cof)
     ::
     ++  diff                                            ::  diff
       |=  {cof/cafe kas/silk kos/silk}
       ^-  (bolt gage)
       %.  [cof kas kos]
-      ;~  tug:bo
-        ;~  cell:bo
-          |=({cof/cafe p/silk q/silk} (to-cage:bo (make cof p)))
-          |=({cof/cafe p/silk q/silk} (to-cage:bo (make cof q)))
+      ;~  cope
+        ;~  coax
+          |=({cof/cafe p/silk q/silk} (cope (make cof p) flay))
+          |=({cof/cafe p/silk q/silk} (cope (make cof q) flay))
         ==
         |=  {cof/cafe cay/cage coy/cage}  ^-  (bolt gage)
         ?.  =(p.cay p.coy)
-          %+  err:bo  cof  :_  ~
+          %+  flaw  cof  :_  ~
           leaf+"diff on data of different marks: {(trip p.cay)} {(trip p.coy)}"
         ?:  =(q.q.cay q.q.coy)
-          (new:bo cof [%& %null [%atom %n ~] ~])
-        ::
-        %+  tug:bo  (fang cof p.cay)
+          (fine cof [%& %null [%atom %n ~] ~])
+        ::
+        %+  cope  (fang cof p.cay)
         |=  {cof/cafe pro/vase}
         ?.  (slab %grad p.pro)
-          (err:bo cof leaf+"no ++grad" ~)
+          (flaw cof leaf+"no ++grad" ~)
         =+  gar=(slap pro [%limb %grad])
         ?@  q.gar
           =+  for=((sand %tas) q.gar)
-          ?~  for  (err:bo cof leaf+"bad mark ++grad" ~)
+          ?~  for  (flaw cof leaf+"bad mark ++grad" ~)
           %+  make  cof  ^-  silk
           :+  %diff
             [%cast u.for [%$ cay]]
           [%cast u.for [%$ coy]]
         ?.  (slab %form p.gar)
-          (err:bo cof leaf+"no ++form:grad" ~)
+          (flaw cof leaf+"no ++form:grad" ~)
         ?.  (slab %diff p.gar)
-          (err:bo cof leaf+"no ++diff:grad" ~)
-        %+  tug:bo  (keel cof pro [[%& 6]~ q.cay]~)
+          (flaw cof leaf+"no ++diff:grad" ~)
+        %+  cope  (keel cof pro [[%& 6]~ q.cay]~)
         |=  {cof/cafe pox/vase}
-        %+  tug:bo
+        %+  cope
           %^  maul  cof
             (slap (slap pox [%limb %grad]) [%limb %diff])
           q.coy
         |=  {cof/cafe dif/vase}
         =+  for=((soft @tas) q:(slap gar [%limb %form]))
         ?~  for
-          (err:bo cof leaf+"bad ++form:grad" ~)
-        (new:bo cof [%& u.for dif])
+          (flaw cof leaf+"bad ++form:grad" ~)
+        (fine cof [%& u.for dif])
       ==
     ::
-    ::REVIEW control flow duplication
-    ++  exec-dent                                       ::  execute depend
-      |=  [bek=beak den=dent]
-      ^+  [*(bolt _[r:*calx]) ..zo]
-      =;  bot/(bolt _[r:*calx])
-        [bot ..zo:(dash p.bot)] ::TODO abet, ie block logic
-      =/  cof/cafe  [~ jav.bay deh.bay gaf.bay]
-      ?-  -.den
-        $beam  !!  ::XX syve?
-        $boil  (boil cof arg.den bem.den(- bek) bom.den(- bek))
-        $load  (load-to-mark cof mar.den bem.den(- bek))
-      ==
+    ++  daze                                            ::  remember depends
+      |=  {dep/(set beam) deh/deps}
+      ^+  [*@uvH deh]
+      =.  dep
+        =<  (silt (skip ~(tap in dep) .))
+        |=  dap/beam  ^-  ?
+        ?~  s.dap  |
+        =>(.(s.dap t.s.dap) |((~(has in dep) dap) $))
+      ?:  =(~ dep)  [0v0 deh]
+      =+  hap=(sham dep)
+      :+    hap
+        (~(put by def.deh) hap dep)
+      (~(gas ju bak.deh) (turn ~(tap in dep) |=(a/beam [a hap])))
     ::
     ++  exec                                            ::  execute task
       ^+  ..zo
       ?:  !=(~ kig)  ..zo
-      =/  bot/(bolt gage)
-        (make-with-concrete-revision [~ jav.bay deh.bay gaf.bay] kas)
-      =^  dep  bot  (pin:bo bot)
+      =+  bot=(make-with-normalized-beak [~ jav.bay deh.bay] kas)
+      =^  dep  bot  (clad bot)
       =.  ..exec  (dash p.bot)
       ?-  -.q.bot
         $0  abut:(give [%made dep q.q.bot])
         $2  abut:(give [%made dep %| q.q.bot])
-        $1  =<  abet
-            %+  roll  ~(tap in p.q.bot)
-            =+  [*{van/vane ren/care:clay bem/beam tan/tang} ..exec]
-            |.  ^+  ..exec
-            (camp van ren bem)
-      ==
-    ::
-    ++  give
+        $1  =+  zuk=~(tap by p.q.bot)
+            =<  abet
+            |-  ^+  ..exec
+            ?~  zuk  ..exec
+            %=  $
+              zuk     t.zuk
+              ..exec  `_..exec`(camp van.p.i.zuk ren.q.i.zuk bem.q.i.zuk)
+      ==    ==
+    ::
+    ++  give                                            ::  return gift
       |=  gef/gift:able
       %_(+> mow :_(mow [hen %give gef]))
-    ::
-    ++  pass
-      |=  {wir/wire noe/note}
-      %_(+> mow :_(mow [hen %pass wir noe]))
     ::
     ++  compile-to-hood
       ~/  %compile-to-hood
       |=  {cof/cafe bem/beam}
       :: ~&  compile-to-hood+(en-beam bem)
       ^-  (bolt hood)
-      %+  admit:bo  |.(leaf+"ford: compile-to-hood {<[(en-beam bem)]>}")
-      %+  tug:bo  (load-file cof %*(. bem s [%hoon s.bem]))
+      %+  cool  |.(leaf+"ford: compile-to-hood {<[(en-beam bem)]>}")
+      %+  cope  (load-file cof %*(. bem s [%hoon s.bem]))
       |=  {cof/cafe cay/cage}
-      %+  (with-cache:bo %hood)  (new:bo cof bem(r [%ud 0]) cay)
+      %+  (clef %hood)  (fine cof bem(r [%ud 0]) cay)
       ^-  (burg (pair beam cage) hood)
       ~%  %hood-miss  ..abet  ~
       |=  {cof/cafe bem/beam cay/cage}
       ?.  ?=(@ q.q.cay)
-        (err:bo cof ~)
+        (flaw cof ~)
       =+  vex=((full (fair bem)) [[1 1] (trip q.q.cay)])
       ?~  q.vex
-        (err:bo cof [%leaf "syntax error: {<p.p.vex>} {<q.p.vex>}"] ~)
-      (new:bo cof p.u.q.vex)
+        (flaw cof [%leaf "syntax error: {<p.p.vex>} {<q.p.vex>}"] ~)
+      (fine cof p.u.q.vex)
     ::
     ++  fame                                            ::  beam with - as /
       ~/  %fame
       |=  {cof/cafe bem/beam}
       ^-  (bolt beam)
       =;  une/(bolt (unit beam))
-        %+  tug:bo  une
+        %+  cope  une
         |=  {cof/cafe bom/(unit beam)}  ^-  (bolt beam)
-        ?^  bom  (new:bo cof u.bom)
-        (err:bo cof leaf+"fame: no {<(en-beam bem)>}" ~)
-      %+  (with-cache:bo %path)  (new:bo cof bem)
+        ?^  bom  (fine cof u.bom)
+        (flaw cof leaf+"fame: no {<(en-beam bem)>}" ~)
+      %+  (clef %path)  (fine cof bem)
       |=  {cof/cafe bem/beam}
       =^  pax  bem  [(flop s.bem) bem(s ~)]
       |^  opts
       ++  opts                                          ::  search unless done
         ^-  (bolt (unit beam))
         ?^  pax  (wide(pax t.pax) (tear i.pax))
-        %+  tug:bo  (load-to-mark cof %hoon bem)
-        (with:bo |=(a/(unit vase) ?~(a ~ `bem)))
+        %+  cope  (load-to-mark cof %hoon bem)
+        (flux |=(a/(unit vase) ?~(a ~ `bem)))
       ::
       ++  wide                                          ::  match segments
         |=  sub/(list term)  ^-  (bolt (unit beam))
         ?~  sub  opts
         ?~  t.sub  opts(s.bem [i.sub s.bem])
         =>  .(sub `(list term)`sub)                     ::  TMI
-        =-  (tug:bo - flat)
+        =-  (cope - flat)
         %^  filter-at-beam  cof  bem
         |=  {cof/cafe dir/knot}  ^-  (bolt (unit beam))
         =+  sus=(tear dir)
         ?.  =(sus (scag (lent sus) sub))
-          (new:bo cof ~)
+          (flue cof)
         %_  ^$
           cof  cof
           sub   (slag (lent sus) sub)
@@ -1253,10 +734,10 @@
       ::
       ++  flat                                          ::  at most one
         |=  {cof/cafe opt/(map term beam)}  ^-  (bolt (unit beam))
-        ?~  opt  (new:bo cof ~)
-        ?:  ?=({^ ~ ~} opt)  (new:bo cof `q.n.opt)
+        ?~  opt  (flue cof)
+        ?:  ?=({^ ~ ~} opt)  (fine cof `q.n.opt)
         =+  all=(~(run by `(map term beam)`opt) en-beam)
-        (err:bo cof leaf+"fame: fork {<all>}" ~)
+        (flaw cof leaf+"fame: fork {<all>}" ~)
       --
     ::
     ++  fang                                            ::  protocol door
@@ -1264,7 +745,6 @@
       :: ~&  fang+for
       (load-core cof bek /[for]/mar)
     ::
-<<<<<<< HEAD
     ++  fair                                            ::  hood parsing rule
       |=  bem/beam
       ?>  ?=({$ud $0} r.bem)          ::  XX sentinel
@@ -1278,15 +758,15 @@
           [~ u=p.a]
         nuck:so
       ::
-      ++  mota  ;~(pfix pat mota:vez)                   ::  atom odor
+      ++  mota  ;~(pfix vat mota:vez)                   ::  atom odor
       ++  hath  (sear plex (stag %clsg poor)):vez       ::  hood path
-      ++  have  (sear de-beam ;~(pfix fas hath))           ::  hood beam
+      ++  have  (sear de-beam ;~(pfix net hath))        ::  hood beam
       ++  hith                                          ::  static path
         =>  vez
-        (sear plex (stag %clsg (more fas hasp)))
+        (sear plex (stag %clsg (more net hasp)))
       ::
       ++  hive                                          ::  late-bound path
-        ;~  pfix  fas
+        ;~  pfix  net
           %+  cook  |=(a/hops a)
           =>  vez
           ;~  plug
@@ -1299,17 +779,17 @@
         %+  ifix  [gay gay]
         ;~  plug
           ;~  pose
-            (ifix [;~(plug fas wut gap) gap] dem)
+            (ifix [;~(plug net wut gap) gap] dem)
             (easy zuse)
           ==
         ::
           ;~  pose
-            (ifix [;~(plug fas hep gap) gap] (most ;~(plug com gaw) hoof))
+            (ifix [;~(plug net hep gap) gap] (most ;~(plug com gaw) hoof))
             (easy ~)
           ==
         ::
           ;~  pose
-            (ifix [;~(plug fas lus gap) gap] (most ;~(plug com gaw) hoof))
+            (ifix [;~(plug net lus gap) gap] (most ;~(plug com gaw) hoof))
             (easy ~)
           ==
         ::
@@ -1321,7 +801,7 @@
         ;~  plug
           sym
           %-  punt
-          ;~(pfix fas ;~((glue fas) case ship))
+          ;~(pfix net ;~((glue net) case ship))
         ==
       ::
       ++  ship  ;~(pfix sig fed:ag)
@@ -1334,7 +814,7 @@
       ::
       ++  hoop
         ;~  pose
-          (stag %| ;~(pfix fas fas gap have))
+          (stag %| ;~(pfix net net gap have))
           (stag %& tall:vez)
         ==
       ::
@@ -1344,24 +824,23 @@
         |%
         ++  apex
           %+  knee  *^horn  |.  ~+
-          ;~  pfix  fas
+          ;~  pfix  net
             ;~  pose
               (stag %fssg ;~(pfix sig hoon:read))       ::  /~  hoon by hand
-              (stag %fsbc ;~(pfix buc hoon:read))       ::  /$  extra arguments
+              (stag %fsbc ;~(pfix bus hoon:read))       ::  /$  extra arguments
               (stag %fsbr ;~(pfix bar alts:read))       ::  /|  or (options)
               (stag %fshx ;~(pfix hax horn:read))       ::  /#  insert dephash
-              (stag %fspt ;~(pfix pat horn:read))       ::  /@  insert dephash
               (stag %fsts ;~(pfix tis name:read))       ::  /=  apply face
               (stag %fsdt ;~(pfix dot list:read))       ::  /.  list
               (stag %fscm ;~(pfix com case:read))       ::  /,  switch by path
               (stag %fscn ;~(pfix cen horn:read))       ::  /%  propagate args
-              (stag %fspm ;~(pfix pam pipe:read))       ::  /&  translates
+              (stag %fspm ;~(pfix pad pipe:read))       ::  /&  translates
               (stag %fscb ;~(pfix cab horn:read))       ::  /_  homo map
-              (stag %fssm ;~(pfix sem gate:read))       ::  /;  operate on
+              (stag %fssm ;~(pfix mic gate:read))       ::  /;  operate on
               (stag %fscl ;~(pfix col path:read))       ::  /:  relative to
               (stag %fskt ;~(pfix ket cast:read))       ::  /^  cast
-              (stag %fszp ;~(pfix zap ;~(sfix sym fas)))::  /!mark/ run to mark
-              (stag %fszy ;~(sfix sym fas))             ::  /mark/ render file
+              (stag %fszp ;~(pfix zap ;~(sfix sym net)))::  /!mark/ run to mark
+              (stag %fszy ;~(sfix sym net))             ::  /mark/ render file
             ==
           ==
         ::
@@ -1373,12 +852,12 @@
         ++  read
           |%  ++  hoon
                 %+  rail
-                  (ifix [sel ser] (stag %cltr (most ace wide:vez)))
+                  (ifix [lac rac] (stag %cltr (most ace wide:vez)))
                 ;~(pfix gap tall:vez)
           ::
               ++  alts
                 %+  rail
-                  (ifix [pel per] (most ace horn))
+                  (ifix [lit rit] (most ace horn))
                 ;~(sfix (star horn) gap duz)
           ::
               ++  horn
@@ -1398,17 +877,17 @@
               ++  case
                 %+  rail  fail
                 =-  ;~(sfix (star -) gap duz)
-                ;~(pfix gap fas ;~(plug hith horn))
+                ;~(pfix gap net ;~(plug hith horn))
           ::
               ++  pipe
                 %+  rail
-                  ;~(plug (plus ;~(sfix sym pam)) horn)
+                  ;~(plug (plus ;~(sfix sym pad)) horn)
                 =+  (cook |=(a/term [a ~]) sym)
                 ;~(pfix gap ;~(plug - horn))
           ::
               ++  gate
                 %+  rail
-                  ;~(plug ;~(sfix wide:vez sem) horn)
+                  ;~(plug ;~(sfix wide:vez mic) horn)
                 ;~(pfix gap ;~(plug tall:vez horn))
           ::
               ++  path
@@ -1424,115 +903,113 @@
         --
       --
     ::
-=======
->>>>>>> 2f50a305
     ++  join
       |=  {cof/cafe for/mark kas/silk kos/silk}
       ^-  (bolt gage)
       %.  [cof kas kos]
-      ;~  tug:bo
-        ;~  cell:bo
-          |=({cof/cafe p/silk q/silk} (to-cage:bo (make cof p)))
-          |=({cof/cafe p/silk q/silk} (to-cage:bo (make cof q)))
+      ;~  cope
+        ;~  coax
+          |=({cof/cafe p/silk q/silk} (cope (make cof p) flay))
+          |=({cof/cafe p/silk q/silk} (cope (make cof q) flay))
         ==
         |=  {cof/cafe cay/cage coy/cage}  ^-  (bolt gage)
         ::
-        %+  tug:bo  (fang cof for)
+        %+  cope  (fang cof for)
         |=  {cof/cafe pro/vase}
         ?.  (slab %grad p.pro)
-          (err:bo cof leaf+"no ++grad" ~)
+          (flaw cof leaf+"no ++grad" ~)
         =+  gar=(slap pro [%limb %grad])
         ?@  q.gar
           =+  too=((sand %tas) q.gar)
-          ?~  too  (err:bo cof leaf+"bad mark ++grad" ~)
+          ?~  too  (flaw cof leaf+"bad mark ++grad" ~)
           (make cof %join u.too [%$ cay] [%$ coy])
         ?.  (slab %form p.gar)
-          (err:bo cof leaf+"no ++form:grad" ~)
+          (flaw cof leaf+"no ++form:grad" ~)
         =+  fom=((soft @tas) q:(slap gar [%limb %form]))
         ?~  fom
-          (err:bo cof leaf+"bad ++form:grad" ~)
+          (flaw cof leaf+"bad ++form:grad" ~)
         ?.  &(=(u.fom p.cay) =(u.fom p.coy))
-          %+  err:bo  cof  :_  :_  ~
+          %+  flaw  cof  :_  :_  ~
             leaf+"join on data of bad marks: {(trip p.cay)} {(trip p.coy)}"
           leaf+"expected mark {(trip u.fom)}"
         ?:  =(q.q.cay q.q.coy)
-          (new:bo cof [%& cay])
+          (fine cof [%& cay])
         ?.  (slab %join p.gar)
-          (err:bo cof leaf+"no ++join:grad" ~)
-        %+  tug:bo
+          (flaw cof leaf+"no ++join:grad" ~)
+        %+  cope
           %^  maul  cof
             (slap (slap pro [%limb %grad]) [%limb %join])
           (slop q.cay q.coy)
         |=  {cof/cafe dif/vase}
         ?@  q.dif
-          (new:bo cof [%& %null dif])
-        (new:bo cof [%& u.fom (slot 3 dif)])
+          (fine cof [%& %null dif])
+        (fine cof [%& u.fom (slot 3 dif)])
       ==
     ::
     ++  mash
       |=  {cof/cafe for/mark mas/milk mos/milk}
       ^-  (bolt gage)
       %.  [cof r.mas r.mos]
-      ;~  tug:bo
-        ;~  cell:bo
-          |=({cof/cafe p/silk q/silk} (to-cage:bo (make cof p)))
-          |=({cof/cafe p/silk q/silk} (to-cage:bo (make cof q)))
+      ;~  cope
+        ;~  coax
+          |=({cof/cafe p/silk q/silk} (cope (make cof p) flay))
+          |=({cof/cafe p/silk q/silk} (cope (make cof q) flay))
         ==
         |=  {cof/cafe cay/cage coy/cage}  ^-  (bolt gage)
-        %+  tug:bo  (fang cof for)
+        %+  cope  (fang cof for)
         |=  {cof/cafe pro/vase}
         ?.  (slab %grad p.pro)
-          (err:bo cof leaf+"no ++grad" ~)
+          (flaw cof leaf+"no ++grad" ~)
         =+  gar=(slap pro [%limb %grad])
         ?@  q.gar
           =+  too=((sand %tas) q.gar)
-          ?~  too  (err:bo cof leaf+"bad mark ++grad" ~)
+          ?~  too  (flaw cof leaf+"bad mark ++grad" ~)
           %+  make  cof
           `silk`[%mash u.too [p.mas q.mas [%$ cay]] [p.mos q.mos [%$ coy]]]
         ?.  (slab %form p.gar)
-          (err:bo cof leaf+"no ++form:grad" ~)
+          (flaw cof leaf+"no ++form:grad" ~)
         =+  fom=((soft @tas) q:(slap gar [%limb %form]))
         ?~  fom
-          (err:bo cof leaf+"bad ++form:grad" ~)
+          (flaw cof leaf+"bad ++form:grad" ~)
         ?.  &(=(u.fom p.cay) =(u.fom p.coy))
-          %+  err:bo  cof  :_  :_  ~
+          %+  flaw  cof  :_  :_  ~
             leaf+"mash on data of bad marks: {(trip p.cay)} {(trip p.coy)}"
           leaf+"expected mark {(trip u.fom)}"
         ?:  =(q.q.cay q.q.coy)
-          (new:bo cof %& cay)
+          (fine cof %& cay)
         ?.  (slab %mash p.gar)
-          (new:bo cof %& %null [%atom %n ~] ~)
-        %+  tug:bo
+          (fine cof %& %null [%atom %n ~] ~)
+        %+  cope
           %^  maul  cof
             (slap (slap pro [%limb %grad]) [%limb %mash])
           %+  slop
             :(slop [[%atom %p ~] p.mas] [[%atom %tas ~] q.mas] q.cay)
           :(slop [[%atom %p ~] p.mos] [[%atom %tas ~] q.mos] q.coy)
-        (with:bo |=(dif/vase [%& u.fom dif]))
+        (flux |=(dif/vase [%& u.fom dif]))
       ==
     ::
     ++  kale                                            ::  mutate
       |=  {cof/cafe kas/silk muy/(list (pair wing silk))}
       ^-  (bolt gage)
-      %+  tug:bo
+      %+  cope
         |-  ^-  (bolt (list (pair wing vase)))
-        ?~  muy  (new:bo cof ~)
-        %+  tug:bo  (to-cage:bo (make cof q.i.muy))
+        ?~  muy  (flue cof)
+        %+  cope  (cope (make cof q.i.muy) flay)
         |=  {cof/cafe cay/cage}
-        %+  tug:bo  ^$(muy t.muy)
+        %+  cope  ^$(muy t.muy)
         |=  {cof/cafe rex/(list (pair wing vase))}
-        (new:bo cof [[p.i.muy q.cay] rex])
+        (fine cof [[p.i.muy q.cay] rex])
       |=  {cof/cafe yom/(list (pair wing vase))}
-      %+  tug:bo  (make cof kas)
+      %+  cope  (make cof kas)
       %-  tabl-run
       |=  {cof/cafe cay/cage}
-      %+  tug:bo  (keel cof q.cay yom)
-      (with:bo |=(vax/vase [%& p.cay vax]))
+      %+  cope  (keel cof q.cay yom)
+      (flux |=(vax/vase [%& p.cay vax]))
     ::
     ++  keel                                            ::  apply mutations
       |=  {cof/cafe suh/vase yom/(list (pair wing vase))}
       ^-  (bolt vase)
-      %+  admit:bo
+      %+  cool
         =<  |.  ^-  tank
             :+  %palm  [" " ~ ~ ~]
             ~[leaf+"ford: keel" rose+[" " ~ ~]^(murn yom +)]
@@ -1561,96 +1038,95 @@
       ^-  (bolt (map knot ~))
       %^  filter-at-beam  cof  bem
       |=  {cof/cafe dir/knot}
-      %+  tug:bo  (load-arch cof bem(s [dir s.bem]))
-      (with:bo |=(a/arch ?~(dir.a ~ (some ~))))
+      %+  cope  (load-arch cof bem(s [dir s.bem]))
+      (flux |=(a/arch ?~(dir.a ~ (some ~))))
     ::
     ++  laze                                            ::  find real or virtual
       |=  {cof/cafe bem/beam}
       %^  filter-at-beam  cof  bem
       |=  {cof/cafe for/mark}
       ^-  (bolt (unit ~))
-      ?.  ((sane %tas) for)  (new:bo cof ~)
+      ?.  ((sane %tas) for)  (flue cof)
       =.  s.bem  [for s.bem]
-      %+  tug:bo  (load-arch cof bem)
+      %+  cope  (load-arch cof bem)
       |=  {cof/cafe arc/arch}
-      (new:bo cof (bind fil.arc |=(* ~)))
+      (fine cof (bind fil.arc |=(* ~)))
     ::
     ++  lace                                            ::  load file
       |=  {cof/cafe for/mark bem/beam}
       ^-  (bolt vase)
-      %+  admit:bo  |.(leaf+"ford: load {<for>} {<(en-beam bem)>}")
+      %+  cool  |.(leaf+"ford: load {<for>} {<(en-beam bem)>}")
       =.  s.bem  [for s.bem]
-      %+  tug:bo  (load-file cof bem)
+      %+  cope  (load-file cof bem)
       |=  {cof/cafe cay/cage}  ^-  (bolt vase)
       ?.  =(for p.cay)
-        (err:bo cof leaf+"unexpected mark {<p.cay>}" ~)
-      (new:bo cof q.cay)
+        (flaw cof leaf+"unexpected mark {<p.cay>}" ~)
+      (fine cof q.cay)
     ::
     ++  lake                                            ::  check+coerce
       |=  {fit/? for/mark}
       |=  {cof/cafe sam/vase}
       ^-  (bolt vase)
-      %+  admit:bo  |.(leaf+"ford: check {<[for bek `@p`(mug q.sam)]>}")
-      %+  tug:bo  (fang cof for)
+      ::
+      ::  don't verify the product type when using the %noun mark, since
+      ::  that would cast to *, which would prevent the product from
+      ::  being used as a gate or other typed structure.
+      ?:  =(for %noun)  (fine cof sam)
+      ::
+      %+  cool  |.(leaf+"ford: check {<[for bek `@p`(mug q.sam)]>}")
+      %+  cope  (fang cof for)
       |=  {cof/cafe tux/vase}
       =+  typ=p:(slot 6 tux)
       =.  typ  ?+(-.typ typ $face q.typ)
       ?:  (~(nest ut typ) | p.sam)
-        (new:bo cof typ q.sam)
-      ?.  fit  (err:bo cof [%leaf "ford: invalid type: {<p.sam>}"]~)
+        (fine cof typ q.sam)
+      ?.  fit  (flaw cof [%leaf "ford: invalid type: {<p.sam>}"]~)
       ?.  (slob %grab p.tux)
-        (err:bo cof [%leaf "ford: no grab: {<[for bek]>}"]~)
+        (flaw cof [%leaf "ford: no grab: {<[for bek]>}"]~)
       =+  gab=(slap tux [%limb %grab])
       ?.  (slob %noun p.gab)
-        (err:bo cof [%leaf "ford: no noun: {<[for bek]>}"]~)
-      %+  tug:bo  (maul cof (slap gab [%limb %noun]) [%noun q.sam])
+        (flaw cof [%leaf "ford: no noun: {<[for bek]>}"]~)
+      %+  cope  (maul cof (slap gab [%limb %noun]) [%noun q.sam])
       |=  {cof/cafe pro/vase}
       ?>  (~(nest ut typ) | p.pro)
       ?:  =(q.pro q.sam)
-        (new:bo cof typ q.pro)
-      (err:bo cof [%leaf "ford: invalid content: {<[for bek]>}"]~)
-    ::
-    ++  to-concrete-revision                            ::  numerical r.bem
+        (fine cof typ q.pro)
+      (flaw cof [%leaf "ford: invalid content: {<[for bek]>}"]~)
+    ::
+    ++  normalize-beak
       |=  {cof/cafe bem/beam}
       ^-  (bolt beam)
-      ?:  ?=($ud -.r.bem)  (new:bo cof bem)
+      ?:  ?=($ud -.r.bem)  (fine cof bem)
       =+  von=(syve [151 %noun] ~ %cw bem(s ~))
-<<<<<<< HEAD
       ?~  von  [p=cof q=[%1 [%c %w bem ~] ~ ~]]
       (fine cof bem(r [%ud ud:((hard cass:clay) +.+:(need u.von))]))
-=======
-      ?~  von  [p=cof q=[%1 [%c %w bem(s ~) ~] ~ ~]]
-      (new:bo cof bem(r [%ud ((hard @) +.+:(need u.von))]))
->>>>>>> 2f50a305
     ::
     ++  infer-product-type
       |=  {cof/cafe typ/type gen/hoon}
-      %+  (from-each:bo cof)  (mule |.((~(play ut typ) gen)))
+      %+  (cowl cof)  (mule |.((~(play ut typ) gen)))
       |=(ref/type ref)
     ::
     ++  filter-at-beam
       |*  {cof/cafe bem/beam fun/(burg knot (unit))}
-      %+  tug:bo  (load-arch cof bem)
-      |=({cof/cafe arc/arch} ((some-in-map:bo fun) cof dir.arc))
+      %+  cope  (load-arch cof bem)
+      |=({cof/cafe arc/arch} ((some-in-map fun) cof dir.arc))
     ::
     ++  load-core
       |=  {cof/cafe bem/beam}  ^-  (bolt vase)
-      %+  tug:bo  (to-concrete-revision cof bem)
+      %+  cope  (normalize-beak cof bem)
       |=  {cof/cafe bem/beam}
-      (boil cof many+~ bem bem)
-    ::
-    ++  boil
-      ~/  %boil
+      (load-with-path cof many+~ bem bem)
+    ::
+    ++  load-with-path
+      ~/  %load-with-path
       |=  {cof/cafe arg/coin bem/beam bom/beam}
-      ^-  (bolt vase)
-      %+  tug:bo  (to-concrete-revision cof bem)
+      %+  cope  (normalize-beak cof bem)
       |=  {cof/cafe bem/beam}
-      %+  under-dep:bo  `dent`[%boil bem bom arg]
-      %+  (with-cache:bo %boil)  (new:bo cof arg bem bom)
+      %+  (clef %boil)  (fine cof arg bem bom)
       |=  {cof/cafe arg/coin bem/beam bom/beam}
-      %+  tug:bo  (fame cof bem)
+      %+  cope  (fame cof bem)
       |=  {cof/cafe bem/beam}
-      (tug:bo (compile-to-hood cof bem) (meow bom arg))
+      (cope (compile-to-hood cof bem) abut:(meow bom arg))
     ::
     ++  load-arch
       |=  {cof/cafe bem/beam}
@@ -1659,72 +1135,54 @@
       ?~  von  [p=cof q=[%1 [%c %y bem ~] ~ ~]]
       ?>  ?=({~ $arch ^} u.von)
       =+  arc=((hard arch) q.q.u.u.von)
-      %+  tug:bo  (to-concrete-revision cof bem)
+      %+  cope  (normalize-beak cof bem)
       |=  {cof/cafe bem/beam}
-      (add-dep:bo [%beam bem %z] (new:bo cof arc))
+      (flag bem (fine cof arc))
     ::
     ++  load-file
       ~/  %load-file
       |=  {cof/cafe bem/beam}
       ^-  (bolt cage)
-      %+  tug:bo  (add-dep:bo [%beam bem %z] (new:bo cof bem))
-      |=  [cof=cafe bem=beam]
       ?:  =([%ud 0] r.bem)
-        (err:bo cof [leaf+"ford: no data: {<(en-beam bem(s ~))>}"]~)
+        (flaw cof [leaf+"ford: no data: {<(en-beam bem(s ~))>}"]~)
       =+  von=(syve [151 %noun] ~ %cx bem)
       ?~  von
         [p=cof q=[%1 [[%c %x bem ~] ~ ~]]]
       ?~  u.von
-        (err:bo cof leaf+"file not found" (smyt (en-beam bem)) ~)
-      (new:bo cof u.u.von)
-    ::
-    ++  load-time
-      ~/  %load-time
-      |=  {cof/cafe bem/beam}
-      ^-  (bolt time)
-      ?:  =([%ud 0] r.bem)
-        (flaw cof [leaf+"ford: no data: {<(en-beam bem(s ~))>}"]~)
-      ?.  =(%ud -.r.bem)
-        ~|(%beam-not-normalized !!)  ::XX flaw?
-      =+  von=(syve [151 %noun] ~ %cw bem)
-      ?~  von
-        [p=cof q=[%1 [[%c %w bem ~] ~ ~]]]
-      ?.  ?=([~ %time * @da] u.von)
-        (flaw cof leaf+"ford: bad-revision: {<(bind u.von head)>}" ~)
-      (fine cof q.q.u.u.von)
+        (flaw cof leaf+"file not found" (smyt (en-beam bem)) ~)
+      (fine cof u.u.von)
     ::
     ++  load-to-mark
       ~/  %load-to-mark
       |=  {cof/cafe for/mark bem/beam}
-      %+  under-dep:bo  `dent`[%load bem for]
-      %+  (with-cache:bo %load)  (new:bo cof for bem)
+      %+  (clef %bake)  (flag bem (fine cof for bem))
       |=  {cof/cafe for/mark bem/beam}
       ^-  (bolt (unit vase))
-      %+  tug:bo  (laze cof bem)
+      %+  cope  (laze cof bem)
       |=  {cof/cafe mal/(map mark ~)}
       ?:  (~(has by mal) for)
-        (tug:bo (lace cof for bem) (with:bo some))
-      =+  opt=(silt (turn ~(tap by mal) head))        ::  XX asymptotics
-      %+  tug:bo  (find-translation-path cof for opt)
+        (cope (lace cof for bem) (flux some))
+      =+  opt=(silt (turn ~(tap by mal) head))          ::  XX asymptotics
+      %+  cope  (find-translation-path cof for opt)
       |=  {cof/cafe wuy/(list @tas)}
-      ?~  wuy  (new:bo cof ~)
-      %+  tug:bo
+      ?~  wuy  (flue cof)
+      %+  cope
         (lace cof i.wuy bem)
       |=  {cof/cafe hoc/vase}
-      (tug:bo (run-marks cof i.wuy t.wuy hoc) (with:bo some))
+      (cope (run-marks cof i.wuy t.wuy hoc) (flux some))
     ::
     ++  render-or-load
       |=  {cof/cafe for/mark arg/coin bem/beam}
       ^-  (bolt vase)
-      %+  catch:bo
-        %+  admit:bo  |.(leaf+"load: attempt renderer")
-        (boil cof arg [-.bem /[for]/ren] bem)
+      %+  coop
+        %+  cool  |.(leaf+"load: attempt renderer")
+        (load-with-path cof arg [-.bem /[for]/ren] bem)
       |=  cof/cafe  ^-  (bolt vase)
-      %+  admit:bo  |.(leaf+"load: attempt mark")
-      %+  tug:bo  (load-to-mark cof for bem)
+      %+  cool  |.(leaf+"load: attempt mark")
+      %+  cope  (load-to-mark cof for bem)
       |=  {cof/cafe vux/(unit vase)}
-      ?^  vux  (new:bo cof u.vux)
-      (err:bo cof leaf+"ford: no {<for>} at {<(en-beam bem)>}" ~)
+      ?^  vux  (fine cof u.vux)
+      (flaw cof leaf+"ford: no {<for>} at {<(en-beam bem)>}" ~)
     ::
     ++  translate-mark
       ~/  %translate-mark
@@ -1732,21 +1190,21 @@
       =*  translate-mark-jet  .
       :: ~$  translate-mark
       ^-  (bolt vase)
-      :: %+  admit:bo  |.(leaf+"ford: translate-mark {<too>} {<for>} {<p.vax>}")
-      ?:  =(too for)  (new:bo cof vax)
+      :: %+  cool   |.(leaf+"ford: translate-mark {<too>} {<for>} {<p.vax>}")
+      ?:  =(too for)  (fine cof vax)
       ?:  |(=(%noun for) =(%$ for))
         ((lake & too) cof vax)
-      %+  tug:bo  (fang cof for)
+      %+  cope  (fang cof for)
       |=  {cof/cafe pro/vase}  ^-  (bolt vase)
       ?:  :: =<  $  ~%  %limb-grow  translate-mark-jet  ~  |.
           &((slob %grow p.pro) (slob too p:(slap pro [%limb %grow])))
         :: ~$  translate-mark-grow
         :: =<  $  ~%  %grow  translate-mark-jet  ~  |.
-        %+  admit:bo  |.(leaf+"ford: grow {<for>} to {<too>}")
-        %+  tug:bo  (keel cof pro [[%& 6]~ vax]~)
+        %+  cool  |.(leaf+"ford: grow {<for>} to {<too>}")
+        %+  cope  (keel cof pro [[%& 6]~ vax]~)
         |=  {cof/cafe pox/vase}
         (wrapped-slap cof pox [%tsbn [%limb %grow] [%limb too]])
-      %+  tug:bo  (fang cof too)
+      %+  cope  (fang cof too)
       ~%  %grab  translate-mark-jet  ~
       |=  {cof/cafe pro/vase}
       =+  :: =<  $  ~%  %limb-grab  +  ~  |.
@@ -1757,7 +1215,7 @@
           `(slap gab [%limb for])
       ?~  zat
         :: ~$  translate-mark-miss
-        (err:bo cof [%leaf "ford: no translate-mark: {<[for too]>}"]~)
+        (flaw cof [%leaf "ford: no translate-mark: {<[for too]>}"]~)
       :: ~$  translate-mark-grab
       ~|  [%translate-mark-maul for too]
       (maul cof u.zat vax)
@@ -1765,8 +1223,8 @@
     ++  translation-targets
       ~/  %translation-targets
       |=  {cof/cafe for/mark}  ^-  (bolt (set @tas))
-      %+  tug:bo  (catch:bo (fang cof for) |=(cof/cafe (new:bo cof %void ~)))
-      %-  with:bo
+      %+  cope  (coop (fang cof for) |=(cof/cafe (fine cof %void ~)))
+      %-  flux
       |=  vax/vase  ^-  (set mark)
       %-  =-  ~(gas in `(set mark)`-)
           ?.  (slob %grow p.vax)  ~
@@ -1780,20 +1238,20 @@
       |=  {cof/cafe too/mark fro/(set mark)}
       =*  find-translation-path-jet  .
       :: ~&  find-translation-path+[too=too fro=fro]
-      :: =-  =+  (tug:bo - (with:bo |=(a/(list mark) ~&(find-translation+a ~))))
+      :: =-  =+  (cope - (flux |=(a/(list mark) ~&(find-translation-pathed+a ~))))
       ::     +<
       ^-  (bolt (list mark))
       =;  gro/(burg (set mark) (list mark))
-        %+  catch:bo  (gro cof too ~ ~)                 :: XX better grab layer
+        %+  coop  (gro cof too ~ ~)                    :: XX better grab layer
         ~%  %grab  find-translation-path-jet  ~
-        |=  cof/cafe
-        %+  admit:bo  |.(leaf+"cast: finding grabbable grow destinations")
-        %+  tug:bo  (fang cof too)
-        |=  {cof/cafe vax/vase}  ^-  (bolt (list mark))
-        ?.  (slob %grab p.vax)  (new:bo cof ~)
-        %+  tug:bo
-          (gro cof (silt (sloe p:(slap vax [%limb %grab]))))
-        (with:bo |=(a/path (welp a /[too])))
+          |=  cof/cafe
+        %+  cool  |.(leaf+"cast: finding grabbable grow destinations")
+          %+  cope  (fang cof too)
+          |=  {cof/cafe vax/vase}  ^-  (bolt (list mark))
+          ?.  (slob %grab p.vax)  (flue cof)
+          %+  cope
+            (gro cof (silt (sloe p:(slap vax [%limb %grab]))))
+          (flux |=(a/path (welp a /[too])))
       |=  {cof/cafe tag/(set mark)}
       =|  $:  war/(map mark (list mark))
               pax/(list mark)
@@ -1802,16 +1260,16 @@
       %.  [cof fro]
       |=  {cof/cafe fro/(set mark)}  ^-  (bolt (list mark))
       ?:  (~(has in tag) p.won)
-        (new:bo cof (flop pax))
+        (fine cof (flop pax))
       =+  for=(skip ~(tap in fro) ~(has by war))
       =.  for  (sort for aor)         ::  XX useful?
       =:  q.won  (~(gas to q.won) for)
           war  (~(gas by war) (turn for |=(mark [+< pax])))
         ==
       ?:  =(~ q.won)
-        (new:bo cof ~)
+        (flue cof)
       =.  won  ~(get to q.won)
-      %+  tug:bo  (translation-targets cof p.won)
+      %+  cope  (translation-targets cof p.won)
       |=  {cof/cafe fro/(set mark)}
       =.  pax  [p.won (~(got by war) p.won)]
       ^$(cof cof, fro fro)
@@ -1819,8 +1277,8 @@
     ++  run-marks
       |=  {cof/cafe for/mark yaw/(list mark) vax/vase}
       ^-  (bolt vase)
-      ?~  yaw  (new:bo cof vax)
-      %+  tug:bo  (translate-mark cof i.yaw for vax)
+      ?~  yaw  (fine cof vax)
+      %+  cope  (translate-mark cof i.yaw for vax)
       |=  {cof/cafe yed/vase}
       ^$(cof cof, for i.yaw, yaw t.yaw, vax yed)
     ::
@@ -1828,26 +1286,26 @@
       ~/  %mint-cached
       |=  {cof/cafe sut/type gen/hoon}
       ^-  (bolt (pair type nock))
-      %+  (with-cache:bo %slim)  (new:bo cof sut gen)
+      %+  (clef %slim)  (fine cof sut gen)
       |=  {cof/cafe sut/type gen/hoon}
       =+  puz=(mule |.((~(mint ut sut) [%noun gen])))
       ?-  -.puz
-        %|  (err:bo cof p.puz)
-        %&  (new:bo cof p.puz)
+        %|  (flaw cof p.puz)
+        %&  (fine cof p.puz)
       ==
     ::
-    ++  wrapped-slap
+    ++  wrapped-slap                                    ::  slap
       ~/  %wrapped-slap
       |=  {cof/cafe vax/vase gen/hoon}
       ^-  (bolt vase)
-      %+  tug:bo  (mint-cached cof p.vax gen)
+      %+  cope  (mint-cached cof p.vax gen)
       |=  {cof/cafe typ/type fol/nock}
-      %+  (from-toon:bo cof)  (mock [q.vax fol] (sloy syve))
+      %+  (coup cof)  (mock [q.vax fol] (sloy syve))
       |=(val/* `vase`[typ val])
     ::
-    ++  make-with-concrete-revision                     ::  numerical r.bek
+    ++  make-with-normalized-beak                       ::  normalize root beak
       |=  {cof/cafe kas/silk}
-      %+  tug:bo  (to-concrete-revision cof bek ~)
+      %+  cope  (normalize-beak cof bek ~)
       |=({cof/cafe byk/beak *} (make(bek byk) cof kas))
     ::
     ++  abbrev                                          ::  shorten coin
@@ -1857,7 +1315,7 @@
       |=  {cof/cafe kas/silk}
       :: =+  ^=  pre
       ::     ?+  -.kas  `term`-.kas
-      ::       ^  %cell:bo
+      ::       ^  %cell
       ::       $bake  [-.kas p.kas (en-beam r.kas) ~(rent co (abbrev q.kas))]
       ::       $core  [-.kas (en-beam p.kas)]
       ::     ==
@@ -1869,48 +1327,48 @@
       ?-    -.kas
           ^
         %.  [cof p.kas q.kas]
-        ;~  tug:bo
-          ;~  cell:bo
-            |=({cof/cafe p/silk q/silk} (to-cage:bo ^$(cof cof, kas p.kas)))
-            |=({cof/cafe p/silk q/silk} (to-cage:bo ^$(cof cof, kas q.kas)))
+        ;~  cope
+          ;~  coax
+            |=({cof/cafe p/silk q/silk} (cope ^$(cof cof, kas p.kas) flay))
+            |=({cof/cafe p/silk q/silk} (cope ^$(cof cof, kas q.kas) flay)) 
           ==                          ::  XX merge %tabl
         ::
           |=  {cof/cafe bor/cage heg/cage}  ^-  (bolt gage)
-          (to-gage:bo (new:bo cof (slop q.bor q.heg)))
-        ==
-      ::
-          $$  (new:bo cof %& p.kas)
+          (faun cof (slop q.bor q.heg))
+        ==
+      ::
+          $$  (fine cof %& p.kas)
           $alts
         |-  ^-  (bolt gage)
-        ?~  p.kas  (err:bo cof leaf+"ford: out of options" ~)
-        %+  catch:bo  (admit:bo %option ^$(cof cof, kas i.p.kas))
+        ?~  p.kas  (flaw cof leaf+"ford: out of options" ~)
+        %+  coop  (cool %option ^$(cof cof, kas i.p.kas))
         |=  cof/cafe  ^-  (bolt gage)
         ^$(cof cof, p.kas t.p.kas)
       ::
           $bake
         ^-  (bolt gage)
-        %+  admit:bo
+        %+  cool
           |.(leaf+"ford: bake {<p.kas>} {<(en-beam r.kas)>} {~(rend co q.kas)}")
-        %+  tug:bo  (to-concrete-revision cof r.kas)
+        %+  cope  (normalize-beak cof r.kas)
         |=  {cof/cafe bem/beam}
-        %+  tug:bo  (render-or-load cof p.kas q.kas bem)
+        %+  cope  (render-or-load cof p.kas q.kas bem)
         |=  {cof/cafe vax/vase}
-        (new:bo cof `gage`[%& p.kas vax])
+        (fine cof `gage`[%& p.kas vax])
       ::
           $bunt
-        %+  admit:bo  |.(leaf+"ford: bunt {<p.kas>}")
-        %+  tug:bo  (fang cof p.kas)
+        %+  cool  |.(leaf+"ford: bunt {<p.kas>}")
+        %+  cope  (fang cof p.kas)
         |=  {cof/cafe tux/vase}
         =+  [typ=p val=q]:(slot 6 tux)
         =.  typ  ?+(-.typ typ $face q.typ)
-        (new:bo cof [%& p.kas [typ val]])
+        (fine cof [%& p.kas [typ val]])
       ::
           $call
-        ::  %+  admit:bo  |.(leaf+"ford: call {<`@p`(mug kas)>}")
+        ::  %+  cool  |.(leaf+"ford: call {<`@p`(mug kas)>}")
         %.  [cof p.kas q.kas]
-        ;~  tug:bo
-          ;~  cell:bo
-            |=({cof/cafe p/silk q/silk} (to-cage:bo ^$(cof cof, kas p)))
+        ;~  cope
+          ;~  coax
+            |=({cof/cafe p/silk q/silk} (cope ^$(cof cof, kas p) flay))
             |=({cof/cafe p/silk q/silk} ^$(cof cof, kas q))
           ==
         ::
@@ -1918,141 +1376,139 @@
           %.  [cof sam]
           %-  tabl-run
           |=  {cof/cafe sam/cage}
-          (to-gage:bo (maul cof q.gat q.sam))
+          (cope (maul cof q.gat q.sam) faun)
         ==
       ::
           $cast
-        %+  admit:bo  |.(leaf+"ford: cast {<p.kas>}")
-        %+  tug:bo  $(kas q.kas)
+        %+  cool  |.(leaf+"ford: cast {<p.kas>}")
+        %+  cope  $(kas q.kas)
         %-  tabl-run
         |=  {cof/cafe cay/cage}
         :: ~$  make-cast
         :: ~>  %live.  :: ~$(make-cast-{to}--{from} ~)
         ::   (rap 3 %make-cast- p.kas '--' p.cay ~)
         ^-  (bolt gage)
-        %+  admit:bo  |.(leaf+"ford: casting {<p.cay>} to {<p.kas>}")
-        %+  tug:bo  (find-translation-path cof p.kas p.cay `~)
+        %+  cool  |.(leaf+"ford: casting {<p.cay>} to {<p.kas>}")
+        %+  cope  (find-translation-path cof p.kas p.cay `~)
         |=  {cof/cafe wuy/(list @tas)}
-        %+  tug:bo
+        %+  cope
           ?~  wuy
             (translate-mark cof p.kas p.cay q.cay)
           (run-marks cof i.wuy t.wuy q.cay)
-        (with:bo |=(vax/vase [%& p.kas vax]))
+        (flux |=(vax/vase [%& p.kas vax]))
       ::
           $core
-        %+  admit:bo  |.(leaf+"ford: core {<(en-beam p.kas)>}")
+        %+  cool  |.(leaf+"ford: core {<(en-beam p.kas)>}")
         ::  code runtime behaviour is frequently affected by marks
         ::  TODO: track this more formally
-        %+  add-dep:bo  [%beam [bek /mar] %z]
-        (tug:bo (load-core cof p.kas) (with:bo |=(a/vase [%& %core a])))
+        %+  flag  [bek /mar]
+        ::  until /? is in use, any hoon may implicitly depend on arvo types
+        %+  flag  [bek /arvo/hoon]
+        %+  flag  [bek /arvo/zuse]
+        (cope (load-core cof p.kas) (flux |=(a/vase [%& %core a])))
       ::
           $diff
-        %+  admit:bo
-          |.(leaf+"ford: diff {<`@p`(mug p.kas)>} {<`@p`(mug q.kas)>}")
+        %+  cool  |.(leaf+"ford: diff {<`@p`(mug p.kas)>} {<`@p`(mug q.kas)>}")
         (diff cof p.kas q.kas)
       ::
-          $dude  (admit:bo p.kas $(kas q.kas))
+          $dude  (cool p.kas $(kas q.kas))
           $file
-        %+  admit:bo  |.(leaf+"ford: file {<p.kas>}")
-        %+  tug:bo  (load-file cof p.kas)
-        (with:bo |=(cay/cage [%& cay]))
+        %+  cool  |.(leaf+"ford: file {<p.kas>}")
+        %+  cope  (load-file cof p.kas)
+        (flux |=(cay/cage [%& cay]))
       ::
           $flag
         =+  rez=$(kas q.kas)
         ?:  ?=($1 -.q.rez)  rez
-        =-  rez(p.q -)                                  ::  TODO name p.q.rez?
-        |-  ^-  (set dent)
+        =-  rez(p.q -)
+        |-  ^-  (set beam)
         ?~  p.kas  p.q.rez
         =.  p.q.rez  $(p.kas l.p.kas)
         =.  p.q.rez  $(p.kas r.p.kas)
         ?^  n.p.kas
-          (~(put in p.q.rez) %beam n.p.kas %z)
-        =/  dap=(unit (set dent))  (~(get by def.deh.bay) n.p.kas)
+          (~(put in p.q.rez) n.p.kas)
+        =+  dap=(~(get by def.deh.bay) n.p.kas)
         ?~  dap    ~&(flag-missed+n.p.kas p.q.rez)
         (~(uni in p.q.rez) u.dap)
       ::                              XX revisit ^ during dependency review
           $join
-        %+  admit:bo
+        %+  cool
           |.
           leaf+"ford: join {<p.kas>} {<`@p`(mug q.kas)>} {<`@p`(mug r.kas)>}"
         (join cof p.kas q.kas r.kas)
       ::
           $mash
-        %+  admit:bo
+        %+  cool
           |.
           leaf+"ford: mash {<p.kas>} {<`@p`(mug q.kas)>} {<`@p`(mug r.kas)>}"
         (mash cof p.kas q.kas r.kas)
       ::
           $mute  (kale cof p.kas q.kas)
           $pact
-        %+  admit:bo
-          |.(leaf+"ford: pact {<`@p`(mug p.kas)>} {<`@p`(mug q.kas)>}")
+        %+  cool  |.(leaf+"ford: pact {<`@p`(mug p.kas)>} {<`@p`(mug q.kas)>}")
         (pact cof p.kas q.kas)
       ::
-          $plan  (to-gage:bo ((meow p.kas q.kas) cof r.kas))
-          $reef
-        %+  add-dep:bo  [%beam [bek /arvo/hoon] %z]
-        %+  add-dep:bo  [%beam [bek /arvo/zuse] %z]
-        ::  until /? is in use, any hoon may implicitly depend on arvo types
-        (to-gage:bo (new:bo cof pit))
-      ::
+          $plan  (cope (abut:(meow p.kas q.kas) cof r.kas) faun)
+          $reef  (faun cof pit)
           $ride
-        %+  admit:bo  |.(leaf+"ford: build failed {<hen>}")
-        %+  tug:bo  $(kas q.kas)
+        %+  cool  |.(leaf+"ford: build failed {<hen>}")
+        %+  cope  $(kas q.kas)
         %-  tabl-run
         |=  {cof/cafe cay/cage}
-        (to-gage:bo (wrapped-slap cof q.cay p.kas))
+        %+  cope  (wrapped-slap cof q.cay p.kas)
+        |=  {cof/cafe vax/vase}
+        (faun cof vax)
       ::
           $tabl
-        %+  tug:bo
+        %+  cope
           |-  ^-  (bolt (list (pair gage gage)))
-          ?~  p.kas  (new:bo cof ~)
+          ?~  p.kas  (fine cof ~)
           %.  [cof p.kas]
-          ;~  tug:bo
-            ;~  cell:bo
-              |=({cof/cafe _p.kas} (catch-error:bo ^^$(cof cof, kas p.i)))
-              |=({cof/cafe _p.kas} (catch-error:bo ^^$(cof cof, kas q.i)))
+          ;~  cope
+            ;~  coax
+              |=({cof/cafe _p.kas} (fret ^^$(cof cof, kas p.i)))
+              |=({cof/cafe _p.kas} (fret ^^$(cof cof, kas q.i)))
               |=({cof/cafe _p.kas} ^$(cof cof, p.kas t))
             ==
-            (with:bo |=({k/gage v/gage t/(list {gage gage})} [[k v] t]))
+            (flux |=({k/gage v/gage t/(list {gage gage})} [[k v] t]))
           ==
-        (with:bo |=(rex/(list (pair gage gage)) [%tabl rex]))
+        (flux |=(rex/(list (pair gage gage)) [%tabl rex]))
       ::
           $vale
-        %+  admit:bo  |.(leaf+"ford: vale {<p.kas>} {<`@p`(mug q.kas)>}")
-        %+  tug:bo  ((lake & p.kas) cof [%noun q.kas])
-        (with:bo |=(vax/vase `gage`[%& p.kas vax]))
+        %+  cool  |.(leaf+"ford: vale {<p.kas>} {<`@p`(mug q.kas)>}")
+        %+  cope  ((lake & p.kas) cof [%noun q.kas])
+        (flux |=(vax/vase `gage`[%& p.kas vax]))
       ::
           $volt
-        %+  admit:bo  |.(leaf+"ford: volt {<p.p.kas>}")
-        %+  tug:bo  $(kas [%bunt p.p.kas])
+        %+  cool  |.(leaf+"ford: volt {<p.p.kas>}")
+        %+  cope  $(kas [%bunt p.p.kas])
         %-  tabl-run
         |=  {cof/cafe cay/cage}
         ^-  (bolt gage)
-        (new:bo cof [%& p.p.kas p.q.cay q.p.kas])
+        (fine cof [%& p.p.kas p.q.cay q.p.kas])
       ==
     ::
     ++  malt                                            ::  cached slit
       ~/  %slit
       |=  {cof/cafe gat/type sam/type}
       ^-  (bolt type)
-      %+  (with-cache:bo %slit)  (new:bo cof gat sam)
+      %+  (clef %slit)  (fine cof gat sam)
       |=  {cof/cafe gat/type sam/type}
-      %+  admit:bo  |.(%.(%have ~(dunk ut sam)))
-      %+  admit:bo  |.(%.(%want ~(dunk ut (~(peek ut gat) %free 6))))
+      %+  cool  |.(%.(%have ~(dunk ut sam)))
+      %+  cool  |.(%.(%want ~(dunk ut (~(peek ut gat) %free 6))))
       =+  top=(mule |.((slit gat sam)))
       ?-  -.top
-        %|  (err:bo cof p.top)
-        %&  (new:bo cof p.top)
+        %|  (flaw cof p.top)
+        %&  (fine cof p.top)
       ==
     ::
     ++  maul                                            ::  slam
       ~/  %maul
       |=  {cof/cafe gat/vase sam/vase}
       ^-  (bolt vase)
-      %+  tug:bo  (malt cof p.gat p.sam)
+      %+  cope  (malt cof p.gat p.sam)
       |=  {cof/cafe typ/type}
-      %+  (from-toon:bo cof)  (mong [q.gat q.sam] (sloy syve))
+      %+  (coup cof)  (mong [q.gat q.sam] (sloy syve))
       |=(val/* `vase`[typ val])
     ::
     ++  meow                                            ::  assemble
@@ -2064,7 +1520,6 @@
               lit/?                                     ::  drop arguments
           ==
       ~%  %meow  ..meow  ~
-      =<  abut
       |%
       ++  able                                          ::  assemble preamble
         ^-  hoon
@@ -2081,58 +1536,57 @@
         (~(run by bil) |=({^ a/hoon} a))
       ::
       ++  abut                                          ::  generate
-        |=  {cof/cafe hyd/hood}                         ::  TODO: $ and |^
+        |=  {cof/cafe hyd/hood}
         ^-  (bolt vase)
-        %+  tug:bo  (apex cof hyd)
-        |:  $:{cof/cafe sel/_..abut}
+        %+  cope  (apex cof hyd)
+        |=  {cof/cafe sel/_..abut}
         =.  ..abut  sel
-        %+  tug:bo  (to-cage:bo (make cof %reef ~))
-        |=  {cof/cafe mark zus/vase}
-        %+  tug:bo  (wrapped-slap cof zus able)
+        %+  cope  (wrapped-slap cof pit able)
         |=  {cof/cafe bax/vase}
-        %+  tug:bo  (chap cof bax [%fsdt fan.hyd])
+        %+  cope  (chap cof bax [%fsdt fan.hyd])
         |=  {cof/cafe mar/mark gox/vase}
-        %+  tug:bo  (wrapped-slap cof (slop gox bax) [%tssg (flop boy)])
+        %+  cope  (wrapped-slap cof (slop gox bax) [%tssg (flop boy)])
         |=  {cof/cafe fin/vase}
-        (new:bo cof fin)
+        (fine cof fin)
         ::  ~>  %slog.[0 ~(duck ut p.q.cay)]
       ::
+      :: ++  libs  `(set term)`(silt (turn ~(tap by bil) head.is))
       ++  apex                                          ::  build to body
         |=  {cof/cafe hyd/hood}
         ^-  (bolt _..apex)
-        %+  tug:bo  (body cof src.hyd)
+        %+  cope  (body cof src.hyd)
         ::=.  dyv  +(dyv)
         ::~&  [`term`(cat 3 %apex (fil 4 dyv '  ')) `path`(flop s.how) libs]
         ::=-  ~&  [`term`(cat 3 %xepa (fil 4 dyv '  ')) `path`(flop s.how)]  -
-        |:  $:{cof/cafe sel/_..apex}
+        |=  {cof/cafe sel/_..apex}
         =.  ..apex  sel
-        %+  tug:bo  (neck cof lib.hyd)
-        |:  $:{cof/cafe sel/_..apex}
+        %+  cope  (neck cof lib.hyd)
+        |=  {cof/cafe sel/_..apex}
         =.  ..apex  sel(boy boy)
-        %+  tug:bo  (head cof sur.hyd)
-        |:  $:{cof/cafe sel/_..apex}
-        (new:bo cof sel)
+        %+  cope  (head cof sur.hyd)
+        |=  {cof/cafe sel/_..apex}
+        (fine cof sel)
       ::
       ++  body                                          ::  produce functions
         |=  {cof/cafe src/(list hoop)}
         ^-  (bolt _..body)
-        ?~  src  (new:bo cof ..body)
-        %+  tug:bo  (wilt cof i.src)
-        |:  $:{cof/cafe sel/_..body}
+        ?~  src  (fine cof ..body)
+        %+  cope  (wilt cof i.src)
+        |=  {cof/cafe sel/_..body}
         ^$(src t.src, ..body sel, cof cof)
       ::
       ++  chai                                          ::  atomic map
         |=  {cof/cafe bax/vase hon/horn}
         ^-  (bolt vase)
-        %+  tug:bo
-          %+  tug:bo  (lads cof how)
-          %-  some-in-map:bo
+        %+  cope
+          %+  cope  (lads cof how)
+          %-  some-in-map
           |=  {cof/cafe dir/knot}
           =+  nod=(chap(s.how [dir s.how]) cof bax hon)
           ?:  ?=($2 -.q.nod)
-            (new:bo cof ~)
-          (tug:bo nod (with:bo some))
-        %-  with:bo
+            (flue p.nod)
+          (cope nod (flux some))
+        %-  flux
         |=  doy/(map @ cage)  ^-  vase
         ?~  doy  [[%atom %n `0] 0]
         %+  slop
@@ -2144,158 +1598,134 @@
         ^-  (bolt cage)
         ?-    -.hon
             $fssg
-          (tug:bo (wrapped-slap cof bax p.hon) (with:bo |=(a/vase [%noun a])))
+          (cope (wrapped-slap cof bax p.hon) (flux |=(a/vase [%noun a])))
         ::
             $fsbc
-          %+  tug:bo  (wrapped-slap cof bax p.hon)
+          %+  cope  (wrapped-slap cof bax p.hon)
           |=  {cof/cafe gat/vase}
-          %+  tug:bo  (wrapped-slap cof !>(~) ((jock |) arg))
+          %+  cope  (wrapped-slap cof !>(~) ((jock |) arg))
           |=  {cof/cafe val/vase}
-          %+  tug:bo  (maul cof gat (slop !>(how) val))
-          (with:bo |=(a/vase noun+a))
+          %+  cope  (maul cof gat (slop !>(how) val))
+          (flux |=(a/vase noun+a))
         ::
             $fsbr
           |-  ^-  (bolt cage)
-          ?~  p.hon  (err:bo cof leaf+"ford: out of options" ~)
-          %+  catch:bo  (admit:bo %option ^$(cof cof, hon i.p.hon))
+          ?~  p.hon  (flaw cof leaf+"ford: out of options" ~)
+          %+  coop  (cool %option ^$(cof cof, hon i.p.hon))
           |=  cof/cafe  ^-  (bolt cage)
           ^$(cof cof, p.hon t.p.hon)
         ::
             $fshx
-          =+  [dep bot]=(pin:bo $(hon p.hon))    :: XX review
-          %+  tug:bo  bot
-          %-  with:bo
+          =+  [dep bot]=(clad $(hon p.hon))    :: XX review
+          %+  cope  bot
+          %-  flux
           |=  {mark vax/vase}
           [%noun (slop [atom+['uvH' ~] dep] vax)]
         ::
-            $fspt
-          ?.  ?=([$fszy @] p.hon)
-            (flaw cof leaf+"ford: STUB /@ only implemented for /mark/" ~)
-          %+  cope  $(cof cof, hon p.hon)
-          |=  {cof/cafe mark vax/vase}
-          %+  cope  (normalize-beak cof how(s [q.p.hon s.how]))
-          |=  {cof/cafe bem/beam}
-          ?>  ?=(%ud -.r.bem)
-          %+  cope  (load-arch cof bem)
-          |=  {cof/cafe ark/arch}
-          ?~  fil.ark  (flaw cof leaf+"ford: no file {<(tope bem)>}" ~)
-          =;  res
-            =.  q.res   ::XX prevent infinite dependency loop
-              ?-(-.q.res $1 [!!], ?($0 $2) q.res(p ~))
-            res
-          ::
-          |-  ^-  (bolt cage)  ::TODO do this in clay
-          =/  bom  bem(p.r (dec p.r.bem))
-          %+  cope  (load-arch cof bom)
-          |=  {cof/cafe ork/arch}
-          ?:  =(fil.ork fil.ark)  ^$(cof cof, bem bom)
-          %+  cope  (load-time cof bem(s ~))
-          (flux |=(wen/time [%noun (slop !>(wen) vax)]))
-        ::
             $fsts
-          %+  tug:bo  $(hon q.hon)
-          %-  with:bo
+          %+  cope  $(hon q.hon)
+          %-  flux
           |=  {mar/mark vax/vase}
           [mar [%face p.hon p.vax] q.vax]
         ::
             $fsdt
-          %+  tug:bo
-            %+  tug:bo
+          %+  cope
+            %+  cope
               |-  ^-  (bolt (list vase))
-              ?~  p.hon  (new:bo cof ~)
-              %+  tug:bo  ^$(cof cof, hon i.p.hon)
+              ?~  p.hon  (flue cof)
+              %+  cope  ^$(cof cof, hon i.p.hon)
               |=  {cof/cafe mar/mark vax/vase}
-              %+  tug:bo  ^$(cof cof, p.hon t.p.hon)
-              (with:bo |=(tev/(list vase) [vax tev]))
+              %+  cope  ^$(cof cof, p.hon t.p.hon)
+              (flux |=(tev/(list vase) [vax tev]))
             |=  {cof/cafe tev/(list vase)}
-            %+  new:bo  cof
+            %+  fine  cof
             |-  ^-  vase
             ?~  tev  [[%atom %n `~] 0]
             (slop i.tev $(tev t.tev))
-          (with:bo |=(a/vase noun+a))
+          (flux |=(a/vase noun+a))
         ::
             $fscm
           =+  opt=|.(>(turn p.hon |=({a/path ^} a))<)
           |-  ^-  (bolt cage)
-          ?~  p.hon  (err:bo cof leaf+"ford: no match" >(en-beam how)< $:opt ~)
+          ?~  p.hon  (flaw cof leaf+"ford: no match" >(en-beam how)< $:opt ~)
           ?:  =(p.i.p.hon (scag (lent p.i.p.hon) (flop s.how)))
             ^$(hon q.i.p.hon)
-         $(p.hon t.p.hon)
+          $(p.hon t.p.hon)
         ::
             $fscn  $(hon p.hon, lit |)
             $fspm
-          %+  tug:bo  $(hon q.hon)
+          %+  cope  $(hon q.hon)
           |=  {cof/cafe cay/cage}  ^-  (bolt cage)
-          ?~  p.hon  (new:bo cof cay)
-          %+  tug:bo  $(p.hon t.p.hon)
+          ?~  p.hon  (fine cof cay)
+          %+  cope  $(p.hon t.p.hon)
           |=  {cof/cafe cay/cage}
-          (to-cage:bo (make cof %cast i.p.hon $+cay))
+          (cope (make cof %cast i.p.hon $+cay) flay)
         ::
             $fscb
-          %+  tug:bo  (chai cof bax p.hon)
-          (with:bo |=(a/vase noun+a))
+          %+  cope  (chai cof bax p.hon)
+          (flux |=(a/vase noun+a))
         ::
             $fssm
-          %+  tug:bo  $(hon q.hon)
+          %+  cope  $(hon q.hon)
           |=  {cof/cafe mar/mark sam/vase}
-          %+  tug:bo  (wrapped-slap cof bax p.hon)
+          %+  cope  (wrapped-slap cof bax p.hon)
           |=  {cof/cafe gat/vase}
-          %+  tug:bo  (maul cof gat sam)
-          (with:bo |=(a/vase noun+a))
+          %+  cope  (maul cof gat sam)
+          (flux |=(a/vase noun+a))
         ::
             $fscl
           =+  vez=(vang & (en-beam how))
           =+  tuz=(posh:vez p.hon)
-          ?~  tuz  (err:bo cof leaf+"bad tusk: {<p.hon>}" ~)
+          ?~  tuz  (flaw cof leaf+"bad tusk: {<p.hon>}" ~)
           =+  pax=(plex:vez %clsg u.tuz)
-          ?~  pax  (err:bo cof leaf+"bad path: {<u.tuz>}" ~)
+          ?~  pax  (flaw cof leaf+"bad path: {<u.tuz>}" ~)
           =+  bem=(de-beam u.pax)
-          ?~  bem  (err:bo cof leaf+"bad beam: {<u.pax>}" ~)
+          ?~  bem  (flaw cof leaf+"bad beam: {<u.pax>}" ~)
           $(hon q.hon, how u.bem)
         ::
             $fskt
-          %+  tug:bo  $(hon q.hon)
+          %+  cope  $(hon q.hon)
           |=  {cof/cafe mar/mark vax/vase}
-          %+  tug:bo  (wrapped-slap cof bax [%kttr %bsmc p.hon])
+          %+  cope  (wrapped-slap cof bax [%kttr %bsmc p.hon])
           |=  {cof/cafe tug/vase}
           ?.  (~(nest ut p.tug) | p.vax)
-            (err:bo cof [%leaf "type error: {<p.hon>} {<q.hon>}"]~)
-          (new:bo cof [mar p.tug q.vax])
+            (flaw cof [%leaf "type error: {<p.hon>} {<q.hon>}"]~)
+          (fine cof [mar p.tug q.vax])
         ::
             $fszp
-          %+  admit:bo  |.(leaf+"ford: hook {<q.hon>} {<(en-beam how)>}")
+          %+  cool  |.(leaf+"ford: hook {<q.hon>} {<(en-beam how)>}")
           %.  [cof how]
-          ;~  tug:bo
+          ;~  cope
             compile-to-hood
-            (meow how arg)
+            abut:(meow how arg)
             (lake | q.hon)
-            (with:bo |=(a/vase [q.hon a]))
+            (flux |=(a/vase [q.hon a]))
           ==
         ::
             $fszy
-          =.  arg  ?.(lit arg many+~)
-          (to-cage:bo (make cof %bake q.hon arg how))
+            =?  arg  lit  many+~
+            (cope (make cof %bake q.hon arg how) flay)
         ==
       ::
       ++  head                                          ::  consume structures
         |=  {cof/cafe bir/(list hoof)}
         ^-  (bolt _..head)
         ?~  bir
-          (new:bo cof ..head)
+          (fine cof ..head)
         =.  boy
           ?:  p.i.bir  boy
           (welp boy [[%tscm [%limb q.i.bir] [%$ 1]] ~])
         =+  byf=(~(get by rop) q.i.bir)
         ?^  byf
           ?.  =(+:`hoof`i.bir +:`hoof`p.u.byf)
-            (err:bo cof [%leaf "structure mismatch: {<~[p.u.byf q.i.bir]>}"]~)
+            (flaw cof [%leaf "structure mismatch: {<~[p.u.byf q.i.bir]>}"]~)
           $(bir t.bir)
-        %+  tug:bo  (fame cof (hone %sur i.bir))
+        %+  cope  (fame cof (hone %sur i.bir))
         |=  {cof/cafe bem/beam}
-        %+  tug:bo  (compile-to-hood cof bem)
+        %+  cope  (compile-to-hood cof bem)
         |=  {cof/cafe hyd/hood}
-        %+  tug:bo  (apex(how bem, boy ~) cof hyd)
-        |:  $:{cof/cafe sel/_..head}
+        %+  cope  (apex(how bem, boy ~) cof hyd)
+        |=  {cof/cafe sel/_..head}
         =.  ..head
             %=  sel
               boy  boy
@@ -2316,22 +1746,22 @@
       ++  neck                                          ::  consume libraries
         |=  {cof/cafe bir/(list hoof)}
         ^-  (bolt _..neck)
-        ?~  bir  (new:bo cof ..neck)
+        ?~  bir  (fine cof ..neck)
         =.  boy
           ?:  p.i.bir  boy
 ::           ~&  ford+tscm+[q.i.bir boy]
-        (welp boy [[%tscm [%limb q.i.bir] [%$ 1]] ~])
+          (welp boy [[%tscm [%limb q.i.bir] [%$ 1]] ~])
         =+  byf=(~(get by bil) q.i.bir)
         ?^  byf
           ?.  =(+:`hoof`i.bir +:`hoof`p.u.byf)
-            (err:bo cof [%leaf "library mismatch: {<~[p.u.byf i.bir]>}"]~)
+            (flaw cof [%leaf "library mismatch: {<~[p.u.byf i.bir]>}"]~)
           $(bir t.bir)
-        %+  tug:bo  (fame cof (hone %lib i.bir))
+        %+  cope  (fame cof (hone %lib i.bir))
         |=  {cof/cafe bem/beam}
-        %+  tug:bo  (compile-to-hood cof bem)
+        %+  cope  (compile-to-hood cof bem)
         |=  {cof/cafe hyd/hood}
-        %+  tug:bo  (apex(how bem, boy ~) cof hyd)
-        |:  $:{cof/cafe sel/_..neck}
+        %+  cope  (apex(how bem, boy ~) cof hyd)
+        |=  {cof/cafe sel/_..neck}
         =.  ..neck
             %=  sel
               how  how
@@ -2345,86 +1775,86 @@
         |=  {cof/cafe hop/hoop}
         ^-  (bolt _..wilt)
         ?-    -.hop
-            %&  (new:bo cof ..wilt(boy [p.hop boy]))
+            %&  (fine cof ..wilt(boy [p.hop boy]))
             %|
           =.  r.p.hop  ?:(?=({$ud $0} r.p.hop) r.how r.p.hop)
-          %+  admit:bo  |.(leaf+"ford: wilt {<[(en-beam p.hop)]>}")
-          %+  tug:bo  (load-arch cof p.hop)
+          %+  cool  |.(leaf+"ford: wilt {<[(en-beam p.hop)]>}")
+          %+  cope  (load-arch cof p.hop)
           |=  {cof/cafe arc/arch}
           ?:  (~(has by dir.arc) %hoon)
-            %+  tug:bo  (compile-to-hood cof p.hop)
+            %+  cope  (compile-to-hood cof p.hop)
             |=  {cof/cafe hyd/hood}
-            %+  tug:bo  (apex(boy ~) cof hyd)
-            (with:bo |:(sel=..wilt sel(boy [[%tssg boy.sel] boy])))
+            %+  cope  (apex(boy ~) cof hyd)
+            (flux |=(sel/_..wilt sel(boy [[%tssg boy.sel] boy])))
           =+  [all=(lark (slat %tas) arc) sel=..wilt]
-          %+  tug:bo
+          %+  cope
             |-  ^-  (bolt (pair (map term hoon) _..wilt))
-            ?~  all  (new:bo cof ~ ..wilt)
-            %+  tug:bo  $(all l.all)
-            |:  $:{cof/cafe lef/(map term hoon) sel/_..wilt}
-            %+  tug:bo  ^$(all r.all, cof cof, sel sel)
-            |:  $:{cof/cafe rig/(map term hoon) sel/_..wilt}
-            %+  tug:bo
+            ?~  all  (fine cof ~ ..wilt)
+            %+  cope  $(all l.all)
+            |=  {cof/cafe lef/(map term hoon) sel/_..wilt}
+            %+  cope  ^$(all r.all, cof cof, sel sel)
+            |=  {cof/cafe rig/(map term hoon) sel/_..wilt}
+            %+  cope
               %=    ^^^^$
                   cof      cof
                   ..wilt   sel(boy ~)
                   s.p.hop  [p.n.all s.p.hop]
               ==
-            |:  $:{cof/cafe sel/_..wilt}
-            %+  new:bo  cof
+            |=  {cof/cafe sel/_..wilt}
+            %+  fine  cof
             :_  sel
             ^-  (map term hoon)
             [[p.n.all [%tssg boy.sel]] lef rig]
-          |:  $:{cof/cafe mav/(map term hoon) sel/_..wilt}
+          |=  {cof/cafe mav/(map term hoon) sel/_..wilt}
           ?~  mav
-            (err:bo cof [%leaf "source missing: {<(en-beam p.hop)>}"]~)
-          (new:bo cof sel(boy [[%brcn ~ [[%$ ~ mav] ~ ~]] boy]))
+            (flaw cof [%leaf "source missing: {<(en-beam p.hop)>}"]~)
+          (fine cof sel(boy [[%brcn ~ [[%$ ~ mav] ~ ~]] boy]))
         ==
       --
     ::
     ++  pact-hoon                                       ::  .hoon special case
       |=  {a/@t b/(urge:clay cord)}  ^-  @t
       ~|  %lurk-hoon
-      =,  differ
+      =,  format  =,  differ
       (of-wain (lurk (to-wain a) b))
     ::
     ++  pact                                            ::  patch
       |=  {cof/cafe kas/silk kos/silk}
       ^-  (bolt gage)
       %.  [cof kas kos]
-      ;~  tug:bo
-        ;~  cell:bo
-          |=({cof/cafe p/silk q/silk} (to-cage:bo (make cof p)))
-          |=({cof/cafe p/silk q/silk} (to-cage:bo (make cof q)))
+      ;~  cope
+        ;~  coax
+          |=({cof/cafe p/silk q/silk} (cope (make cof p) flay))
+          |=({cof/cafe p/silk q/silk} (cope (make cof q) flay))
         ==
         |=  {cof/cafe cay/cage coy/cage}  ^-  (bolt gage)
-        %+  tug:bo  (fang cof p.cay)
+        %+  cope  (fang cof p.cay)
         |=  {cof/cafe pro/vase}
         ?.  (slab %grad p.pro)
-          (err:bo cof leaf+"no ++grad" ~)
+          (flaw cof leaf+"no ++grad" ~)
         =+  gar=(slap pro [%limb %grad])
         ?@  q.gar
           =+  for=((sand %tas) q.gar)
-          ?~  for  (err:bo cof leaf+"bad mark ++grad" ~)
+          ?~  for  (flaw cof leaf+"bad mark ++grad" ~)
           (make cof `silk`[%cast p.cay %pact [%cast u.for %$ cay] %$ coy])
         ?.  (slab %form p.gar)
-          (err:bo cof leaf+"no ++form:grad" ~)
+          (flaw cof leaf+"no ++form:grad" ~)
         =+  for=((soft @tas) q:(slap gar [%limb %form]))
         ?~  for
-          (err:bo cof leaf+"bad ++form:grad" ~)
+          (flaw cof leaf+"bad ++form:grad" ~)
         ?.  =(u.for p.coy)
-          %+  err:bo  cof  :_  ~
+          %+  flaw  cof  :_  ~
           =<  leaf+"pact on data with wrong form: {-} {+<} {+>}"
           [(trip p.cay) (trip u.for) (trip p.coy)]
         ?.  (slab %pact p.gar)
-          (err:bo cof leaf+"no ++pact:grad" ~)
-        %+  tug:bo  (keel cof pro [[%& 6]~ q.cay]~)
+          (flaw cof leaf+"no ++pact:grad" ~)
+        %+  cope  (keel cof pro [[%& 6]~ q.cay]~)
         |=  {cof/cafe pox/vase}
-        %+  tug:bo
+        %+  cope
           %^  maul  cof
             (slap (slap pox [%limb %grad]) [%limb %pact])
           q.coy
-        (with:bo |=(pat/vase [%& p.cay pat]))
+        (flux |=(pat/vase [%& p.cay pat]))
       ==
     ::
     ++  syve
@@ -2465,43 +1895,14 @@
     :_  ..^$  :_  ~
     :^  hen  %give  %mass
     :-  %ford
-<<<<<<< HEAD
     :-  %&  0
-=======
-    :-  %|
-    %-  |=  a/(list (list mass))  ^-  (list mass)       :: XX single-home
-        =+  a2=a
-        ?~  a  !!
-        ?~  i.a  ~
-        :_  $(a (turn a2 tail))
-        :-  p.i.i.a
-        ?~  -.q.i.i.a
-          [%& (turn (turn a2 head) |=(b/mass ?~(-.q.b p.q.b !!)))]
-        [%| $(a (turn (turn a2 head) |=(b/mass ?~(-.q.b !! p.q.b))))]
-    %+  turn  ~(tap by pol)
-    |=  {@ baby}
-    :~  =/  caches/(jar term *)
-          %-  ~(rep by jav)
-          |=({{* a/{term *}} b/(jar term *)} (~(add ja b) -.a +.a))
-        =/  cache-for  |=(a/term [a %& (~(get ja caches) a)])
-        cache+[%| (turn `(list term)`/hood/bake/slit/slim/slap/slam cache-for)]
-    ::
-        :+  %depends  %|  :~
-          definitions+[%& deh]
-          listeners+[%& sup]
-          waiting+[%& out]
-        ==
-    ::
-        tasks+[%& dym tad]
-    ==
->>>>>>> 2f50a305
   =+  our=p.kis
   =+  ^=  bay  ^-  baby
       =+  buy=(~(get by pol.lex) our)
       ?~(buy *baby u.buy)
   =^  mos  bay
     ?-    -.kis
-        $wipe  ~&(%ford-cache-wiped [~ bay(jav ~)])
+        $wipe  ~&(ford-cache-wiped/at=now [~ bay(jav ~)])
         $wasp
       (~(wasp za [our hen [now eny ski] ~] bay) q.kis)
         $exec
@@ -2535,7 +1936,7 @@
   ..^$(+>- u.lox)
 ::
 ++  scry
-  |=  {fur/(unit (set monk)) ren/@tas who/ship syd/desk lot/coin tyl/path}
+  |=  {fur/(unit (set monk)) ren/@tas why/shop syd/desk lot/coin tyl/path}
   ^-  (unit (unit cage))
   [~ ~]
 ::
@@ -2543,7 +1944,7 @@
   `axle`+>-.$(pol (~(run by pol) |=(a/baby a(jav ~))))
 ::
 ++  take                                                ::  response
-  |=  {tea/wire hen/duct hin/(hypo sign)}               ::  TODO tea->wir
+  |=  {tea/wire hen/duct hin/(hypo sign)}
   ^+  [p=*(list move) q=..^$]
   ?>  ?=({@ @ *} tea)
   =+  our=(slav %p i.tea)
@@ -2555,6 +1956,9 @@
       =+  bem=(need (de-beam t.t.tea))
       (~(deps-take za [our hen [now eny ski] ~] bay) u.dep bem q.hin)
     ::
+    ?^  (slaw %uv i.t.tea)
+      ~&  old-dephash+i.t.tea
+      [~ bay]
     ?>  ?=({@ @ ^} t.t.tea)
     =+  :*  num=(slav %ud i.t.tea)
             van=((hard vane) i.t.t.tea)
