--- conflicted
+++ resolved
@@ -1,15 +1,8 @@
-<<<<<<< HEAD
-::::::
-::  ::  %ford, new execution control
-!?  164
-::::
-|=  pit/vase
-=======
+!:
 ::  pit: a +vase of the hoon+zuse kernel, which is a deeply nested core
 ::
 |=  pit=vase
 ::
->>>>>>> 89a0a91c
 =,  ford
 ::  ford internal data structures
 ::
@@ -60,28 +53,6 @@
   ==  ==  ==  ==
 ::  +sign: private response from another vane to ford
 ::
-<<<<<<< HEAD
-++  calk                                                ::  cache lookup
-  |=  a/cafe                                            ::
-  |=  {b/@tas c/*}                                      ::
-  ^-  {(unit calx) cafe}                                ::
-  =+  d=(~(get by q.a) [b c])                           ::
-  ?~  d  [~ a]                                          ::
-  [d a(p (~(put in p.a) u.d))]                          ::
-::                                                      ::
-++  came                                                ::
-  |=  {a/cafe b/calx}                                   ::  cache install
-  ^-  cafe                                              ::
-  a(q (~(put by q.a) [-.b q.b] b))                      ::
-::                                                      ::
-++  faun  (flux |=(a/vase [%& %noun a]))                ::  vase to gage
-++  flay                                                ::  unwrap gage to cage
-  |=  {a/cafe b/gage}  ^-  (bolt cage)
-  ?-  -.b
-    $tabl  (flaw a >%bad-marc< ~)
-    %|     (flaw a p.b)
-    %&     (fine a p.b)
-=======
 +=  sign
   $%  ::  %c: from clay
       ::
@@ -125,7 +96,6 @@
       ::    becoming its adult identity.
       ::
       state-by-ship=(map ship ford-state)
->>>>>>> 89a0a91c
   ==
 ::  +ford-state: all state that ford maintains for a @p ship identity
 ::
@@ -734,19 +704,19 @@
       ::  parses the zuse version, eg "/?  309"
       ::
         ;~  pose
-          (ifix [;~(plug fas wut gap) gap] dem)
+          (ifix [;~(plug net wut gap) gap] dem)
           (easy zuse)
         ==
       ::  pareses the structures, eg "/-  types"
       ::
         ;~  pose
-          (ifix [;~(plug fas hep gap) gap] (most ;~(plug com gaw) cable))
+          (ifix [;~(plug net hep gap) gap] (most ;~(plug com gaw) cable))
           (easy ~)
         ==
       ::  parses the libraries, eg "/+  lib1, lib2"
       ::
         ;~  pose
-          (ifix [;~(plug fas lus gap) gap] (most ;~(plug com gaw) cable))
+          (ifix [;~(plug net lus gap) gap] (most ;~(plug com gaw) cable))
           (easy ~)
         ==
       ::
@@ -759,7 +729,7 @@
   ++  beam
     %+  sear  de-beam
     ;~  pfix
-      fas
+      net
       (sear plex (stag %clsg poor)):hoon-parser
     ==
   ::  +cable: parses a +^cable, a reference to something on the filesystem
@@ -787,12 +757,12 @@
     |%
     ++  apex
       %+  knee  *^crane  |.  ~+
-      ;~  pfix  fas
+      ;~  pfix  net
         ;~  pose
           ::  `/~`  hoon literal
           (stag %fssg ;~(pfix sig hoon))
           ::  `/$`  process query string
-          (stag %fsbc ;~(pfix buc hoon))
+          (stag %fsbc ;~(pfix bus hoon))
           ::  `/|`  first of many options that succeeds
           (stag %fsbr ;~(pfix bar parse-alts))
           ::  `/=`  wrap a face around a crane
@@ -802,26 +772,26 @@
           ::  `/,`  switch by path
           (stag %fscm ;~(pfix com parse-switch))
           ::  `/&`  pass through a series of mark
-          (stag %fspm ;~(pfix pam parse-pipe))
+          (stag %fspm ;~(pfix pad parse-pipe))
           ::  `/_`  run a crane on each file in the current directory
           (stag %fscb ;~(pfix cab subcrane))
           ::  `/;`  passes date through a gate
-          (stag %fssm ;~(pfix sem parse-gate))
+          (stag %fssm ;~(pfix mic parse-gate))
           ::  `/:`  evaluate at path
           (stag %fscl ;~(pfix col parse-at-path))
           ::  `/^` cast
           (stag %fskt ;~(pfix ket parse-cast))
           ::  `/!mark/ evaluate as hoon, then pass through mark
-          (stag %fszp ;~(pfix zap ;~(sfix sym fas)))
+          (stag %fszp ;~(pfix zap ;~(sfix sym net)))
           ::  `/mark/` passes current path through :mark
-          (stag %fszy ;~(sfix sym fas))
+          (stag %fszy ;~(sfix sym net))
         ==
       ==
     ::  +parse-alts: parse a set of alternatives
     ::
     ++  parse-alts
       %+  wide-or-tall
-        (ifix [pel per] (most ace subcrane))
+        (ifix [lit rit] (most ace subcrane))
       ;~(sfix (star subcrane) gap duz)
     ::  +parse-face: parse a face around a subcrane
     ::
@@ -841,19 +811,19 @@
       %+  wide-or-tall
         fail
       =-  ;~(sfix (star -) gap duz)
-      ;~(pfix gap fas ;~(plug static-path subcrane))
+      ;~(pfix gap net ;~(plug static-path subcrane))
     ::  +parse-pipe: parses a pipe of mark conversions
     ::
     ++  parse-pipe
       %+  wide-or-tall
-        ;~(plug (plus ;~(sfix sym pam)) subcrane)
+        ;~(plug (plus ;~(sfix sym pad)) subcrane)
       =+  (cook |=(a=term [a ~]) sym)
       ;~(pfix gap ;~(plug - subcrane))
     ::  +parse-gate: parses a gate applied to a crane
     ::
     ++  parse-gate
       %+  wide-or-tall
-        ;~(plug ;~(sfix wide:hoon-parser sem) subcrane)
+        ;~(plug ;~(sfix wide:hoon-parser mic) subcrane)
       ;~(pfix gap ;~(plug tall:hoon-parser subcrane))
     ::  +parse-at-path: parses a late bound bath
     ::
@@ -865,8 +835,8 @@
     ::
     ++  parse-cast
       %+  wide-or-tall
-        ;~(plug ;~(sfix wide:hoon-parser ket) subcrane)
-      ;~(pfix gap ;~(plug tall:hoon-parser subcrane))
+        ;~(plug ;~(sfix wyde:hoon-parser ket) subcrane)
+      ;~(pfix gap ;~(plug till:hoon-parser subcrane))
     ::  +crane: parses a subcrane
     ::
     ++  subcrane
@@ -883,17 +853,17 @@
     ::
     ++  hoon
       %+  wide-or-tall
-        (ifix [sel ser] (stag %cltr (most ace wide:hoon-parser)))
+        (ifix [lac rac] (stag %cltr (most ace wide:hoon-parser)))
       ;~(pfix gap tall:hoon-parser)
     --
   ::  +static-path: parses a path
   ::
   ++  static-path
-    (sear plex (stag %clsg (more fas hasp))):hoon-parser
+    (sear plex (stag %clsg (more net hasp))):hoon-parser
   ::  +late-bound-path: a path whose time varies
   ::
   ++  late-bound-path
-    ;~  pfix  fas
+    ;~  pfix  net
       %+  cook  |=(a=truss a)
       =>  hoon-parser
       ;~  plug
@@ -2238,7 +2208,7 @@
         =/  grow-build=^build
           :-  date.build
           :+  %ride
-            formula=`hoon`[%tsgl [%wing ~[target-mark]] [%wing ~[%grow]]]
+            formula=`hoon`[%tsld [%wing ~[target-mark]] [%wing ~[%grow]]]
           ^=  subject
           ^-  schematic
           :*  %mute
@@ -2424,7 +2394,7 @@
           ^=  gate
           :+  %ride
             ::
-            formula=`hoon`[%tsgl [%wing ~[%diff]] [%wing ~[%grad]]]
+            formula=`hoon`[%tsld [%wing ~[%diff]] [%wing ~[%grad]]]
           ::
           ^=  subject
           :+  %mute
@@ -3050,7 +3020,7 @@
         :+  %call
           ^-  schematic
           :+  %ride
-            [%tsgl [%limb %pact] [%limb %grad]]
+            [%tsld [%limb %pact] [%limb %grad]]
           ^-  schematic
           :+  %mute
             ^-  schematic
@@ -3333,7 +3303,7 @@
           :_  ..run-crane
           :*  %subject
               p.subject.child
-              [[%face [~ face] p.q.subject.child] q.q.subject.child]
+              [[%face face p.q.subject.child] q.q.subject.child]
           ==
         ::  +run-fscm: runs the `/,` rune
         ::
@@ -3638,7 +3608,7 @@
         ::  +run-fskt: runs the `/^` rune
         ::
         ++  run-fskt
-          |=  [mold=hoon sub-crane=^crane]
+          |=  [=spec sub-crane=^crane]
           ^-  compose-cranes
           ::
           =^  child  ..run-crane  (run-crane subject sub-crane)
@@ -3646,7 +3616,7 @@
             [child ..run-crane]
           ::
           =/  bunt-build=^build
-            [date.build [%ride [%bunt mold] [%$ subject]]]
+            [date.build [%ride [%kttr spec] [%$ subject]]]
           =^  bunt-result  accessed-builds  (depend-on bunt-build)
           ?~  bunt-result
             [[%block [bunt-build]~] ..run-crane]
@@ -3808,7 +3778,7 @@
           ::  use the library name as a face to prevent namespace leakage
           ::
           ^-  vase
-          [[%face face.cable.i.imports p.i.core-vases] q.i.core-vases]
+          [[%face u.face.cable.i.imports p.i.core-vases] q.i.core-vases]
         ::
         $(core-vases t.core-vases, imports t.imports)
       --
@@ -4079,7 +4049,7 @@
           ^=  gate
           :*  %ride
               ::  (ream 'noun:grab')
-              formula=`hoon`[%tsgl [%wing ~[%noun]] [%wing ~[%grab]]]
+              formula=`hoon`[%tsld [%wing ~[%noun]] [%wing ~[%grab]]]
               subject=`schematic`[%core rail.u.path-result]
           ==
         sample=[%$ %noun %noun input]
@@ -4672,266 +4642,15 @@
     ?~  care
       ~
     ::
-<<<<<<< HEAD
-    ++  take-diff
-      |=  {{van/vane ren/care:clay bem/beam} cag/cage}
-      ^+  ..zo
-      ?>  ?=($g van)
-      ?:  |(!?=($x ren) =(-.s.bem p.cag))
-        =.  kig  (~(del in kig) +<-.$)
-        =.  mow  :_(mow [hen (cancel van ren bem)])
-        =+  (cat 3 van ren)
-        exec(keg (~(put by keg) [- bem] cag))
-      =.  mow
-        :_  mow
-        :^  hen  %pass  (camp-wire van ren bem)
-        [%f %exec our ~ bek %cast ((hard mark) -.s.bem) %$ cag]
-      ..zo
-    ::
-    ++  take-made
-      |=  {{van/vane ren/care:clay bem/beam} dep/@uvH gag/gage}  ::  XX  depends?
-      ^+  ..zo
-      ?>  ?=($g van)
-      =.  kig  (~(del in kig) +<-.$)
-      =.  mow  :_(mow [hen (cancel van ren bem)])
-      ?:  ?=(%| -.gag)
-        abut:(give [%made dep %| leaf+"ford-scry-made-fail" p.gag])
-      ?:  ?=($tabl -.gag)
-        abut:(give [%made dep %| leaf+"ford-scry-made-strange" ~])
-      =+  (cat 3 van ren)
-      exec(keg (~(put by keg) [- bem] p.gag))
-    ::
-    ++  take-writ
-      |=  {{van/vane ren/care:clay bem/beam} rot/riot:clay}
-      ^+  ..zo
-      ?>  ?=($c van)
-      =.  kig  (~(del in kig) +<-.$)
-      ?~  rot
-        =^  dep  deh.bay  (daze ~ deh.bay)              ::  dependencies?
-        abut:(give [%made dep %| (smyt ren (en-beam bem)) ~])
-      =+  (cat 3 van ren)
-      exec(keg (~(put by keg) [- bem] r.u.rot))
-    ::
-    ::+|
-    ::
-    ::> Exec proper
-    ::
-    ++  clad                                            ::  hash dependencies
-      |*  hoc/(bolt)  ^+  [*@uvH hoc]
-      ?:  ?=($1 -.q.hoc)  [*@uvH hoc]
-      =^  dep  r.p.hoc  (daze [p.q r.p]:hoc)
-      [dep hoc]
-    ::
-    ++  clef                                            ::  cache a result
-      |*  sem/*
-      |*  {hoc/(bolt) fun/(burg)}
-      ?-    -.q.hoc
-          $2  hoc
-          $1  hoc
-          $0
-        =^  cux  p.hoc  ((calk p.hoc) sem q.q.hoc)
-        ?^  cux
-          [p=p.hoc q=[%0 p=dep.p.u.cux q=((calf sem) u.cux)]]
-        =+  nuf=(cope hoc fun)
-        ?-    -.q.nuf
-            $2  nuf
-            $1  nuf
-            $0
-          :: ~&  :-  %clef-new
-          ::     ?+  sem  `term`sem
-          ::       $hood  [%hood (en-beam &1.q.q.hoc)]
-          ::       $bake  [%bake `mark`&1.q.q.hoc (en-beam |2.q.q.hoc)]
-          ::     ==
-          :-  p=(came p.nuf `calx`[sem `calm`[now p.q.nuf] q.q.hoc q.q.nuf])
-          q=q.nuf
-        ==
-      ==
-=======
     =/  =resource
       [u.vane u.care rail=[[p.beam q.beam] s.beam]]
     ::  TODO: handle other kinds of +case
->>>>>>> 89a0a91c
     ::
     =/  date=@da
       ~|  bad-case+r.beam
       ?>  ?=(%da -.r.beam)
       p.r.beam
     ::
-<<<<<<< HEAD
-    ++  cool                                            ::  error caption
-      |*  {cyt/$@(term (trap tank)) hoc/(bolt)}
-      ?.  ?=($2 -.q.hoc)  hoc
-      [p=p.hoc q=[%2 p=p.q.hoc q=[?^(cyt *cyt >`@tas`cyt<) q.q.hoc]]]
-    ::
-    ++  cope                                            ::  bolt along
-      |*  {hoc/(bolt) fun/(burg)}
-      ?-  -.q.hoc
-        $1  hoc
-        $2  hoc
-        $0  =+  nuf=(fun p.hoc q.q.hoc)
-            :-  p=p.nuf
-            ^=  q
-            ?-  -.q.nuf
-              $1  q.nuf
-              $2  [%2 p=(~(uni in `_p.q.nuf`p.q.hoc) p.q.nuf) q=q.q.nuf]
-              $0  [%0 p=(~(uni in `_p.q.nuf`p.q.hoc) p.q.nuf) q=q.q.nuf]
-      ==    ==
-    ::
-    ++  coop                                            ::  bolt fallback
-      |*  {hoc/(bolt) fun/$-(cafe (bolt))}
-      ?-  -.q.hoc
-        $1  hoc
-        $0  hoc
-        $2  =+  nuf=(fun p.hoc)
-            :-  p=p.nuf
-            ^=  q
-            ?-  -.q.nuf
-              $1  q.nuf
-              $0  [%0 p=(~(uni in `_p.q.nuf`p.q.hoc) p.q.nuf) q=q.q.nuf]
-              $2  =.  q.q.nuf  (welp q.q.nuf q.q.hoc)
-                  [%2 p=(~(uni in `_p.q.nuf`p.q.hoc) p.q.nuf) q=q.q.nuf]
-      ==    ==
-    ::
-    ++  coup                                            ::  toon to bolt
-      |=  cof/cafe
-      |*  {ton/toon fun/gate}
-      :-  p=cof
-      ^=  q
-      ?-  -.ton
-        $2  [%2 p=*(set beam) q=p.ton]
-        $0  [%0 p=*(set beam) q=(fun p.ton)]
-        $1  ::  ~&  [%coup-need ((list path) p.ton)]
-            =-  ?-  -.faw
-                  %&  :-  %1
-                      ^=  p
-                      %-  silt
-                      %+  turn  p.faw
-                      |=(a/{vane care:clay beam} [-.a +<.a +>.a *tang])
-                  %|  [%2 p=*(set beam) q=p.faw]
-                ==
-            ^=  faw
-            |-  ^-  (each (list (trel vane care:clay beam)) tang)
-            ?~  p.ton  [%& ~]
-            =+  nex=$(p.ton t.p.ton)
-            =+  err=|=(a/tape [%| leaf+a ?:(?=(%& -.nex) ~ p.nex)])
-            =+  pax=(path i.p.ton)
-            ?~  pax  (err "blocking empty")
-            =+  ren=((soft care:clay) (rsh 3 1 i.pax))
-            ?~  ren
-              (err "blocking not care: {<i.pax>}")
-            =+  zis=(de-beam t.pax)
-            ?~  zis
-              (err "blocking not beam: {<t.pax>}")
-            ?:  ?=($g (end 3 1 i.pax))
-              ?-  -.nex
-                %&  [%& [%g u.ren u.zis] p.nex]
-                %|  nex
-              ==
-            ?:  ?=($c (end 3 1 i.pax))
-              ?-  -.nex
-                %&  [%& [%c u.ren u.zis] p.nex]
-                %|  nex
-              ==
-            (err "blocking bad vane")
-      ==
-    ::
-    ++  cowl                                            ::  each to bolt
-      |=  cof/cafe
-      |*  {tod/(each * tang) fun/gate}
-      %+  (coup cof)
-        ?-  -.tod
-          %&  [%0 p=p.tod]
-          %|  [%2 p=p.tod]
-        ==
-      fun
-    ::
-    ++  tabl-run                                        ::  apply to all elems
-      |=  fun/(burg cage gage)
-      |=  {cof/cafe gag/gage}
-      ^-  (bolt gage)
-      ?.  ?=($tabl -.gag)
-        (cope (flay cof gag) fun)
-      %+  cope
-        |-  ^-  (bolt (list (pair gage gage)))
-        ?~  p.gag  (fine cof ~)
-        %.  [cof p.gag]
-        ;~  cope
-          ;~  coax
-            |=({cof/cafe {^ q/gage} t/gagl} (fret ^^$(cof cof, gag q)))
-            |=({cof/cafe ^ t/gagl} ^$(cof cof, p.gag t))
-          ==
-          (flux |=({v/gage t/gagl} [[p.i.p.gag v] t]))
-        ==
-      (flux |=(rex/gagl [%tabl rex]))
-    ::
-    ++  some-in-map
-      |*  fun/(burg knot (unit))
-      =+  res=_(need [?+(-.q !! $0 q.q)]:*fun)
-      =+  marv=(map knot res)
-      |=  {cof/cafe sud/(map knot ~)}  ^-  (bolt marv)
-      ?~  sud  (flue cof)
-      %.  [cof sud]
-      ;~  cope
-        ;~  coax
-          |=({cof/cafe _sud} ^$(cof cof, sud l))
-          |=({cof/cafe _sud} ^$(cof cof, sud r))
-          |=  {cof/cafe {dir/@ta ~} ^}
-          %+  cope  (fun cof dir)
-          (flux (lift |*(* [dir +<])))
-        ==
-        %-  flux
-        |=  {lam/marv ram/marv nod/(unit {knot res})}
-        ?^(nod [u.nod lam ram] (~(uni by lam) ram))
-      ==
-    ++  dash                                          ::  process cache
-      |=  cof/cafe
-      ^+  +>
-      %_(+> jav.bay q.cof, deh.bay r.cof)
-    ::
-    ++  diff                                            ::  diff
-      |=  {cof/cafe kas/silk kos/silk}
-      ^-  (bolt gage)
-      %.  [cof kas kos]
-      ;~  cope
-        ;~  coax
-          |=({cof/cafe p/silk q/silk} (cope (make cof p) flay))
-          |=({cof/cafe p/silk q/silk} (cope (make cof q) flay))
-        ==
-        |=  {cof/cafe cay/cage coy/cage}  ^-  (bolt gage)
-        ?.  =(p.cay p.coy)
-          %+  flaw  cof  :_  ~
-          leaf+"diff on data of different marks: {(trip p.cay)} {(trip p.coy)}"
-        ?:  =(q.q.cay q.q.coy)
-          (fine cof [%& %null [%atom %n ~] ~])
-        ::
-        %+  cope  (fang cof p.cay)
-        |=  {cof/cafe pro/vase}
-        ?.  (slab %grad p.pro)
-          (flaw cof leaf+"no ++grad" ~)
-        =+  gar=(slap pro [%limb %grad])
-        ?@  q.gar
-          =+  for=((sand %tas) q.gar)
-          ?~  for  (flaw cof leaf+"bad mark ++grad" ~)
-          %+  make  cof  ^-  silk
-          :+  %diff
-            [%cast u.for [%$ cay]]
-          [%cast u.for [%$ coy]]
-        ?.  (slab %form p.gar)
-          (flaw cof leaf+"no ++form:grad" ~)
-        ?.  (slab %diff p.gar)
-          (flaw cof leaf+"no ++diff:grad" ~)
-        %+  cope  (keel cof pro [[%& 6]~ q.cay]~)
-        |=  {cof/cafe pox/vase}
-        %+  cope
-          %^  maul  cof
-            (slap (slap pox [%limb %grad]) [%limb %diff])
-          q.coy
-        |=  {cof/cafe dif/vase}
-        =+  for=((soft @tas) q:(slap gar [%limb %form]))
-        ?~  for
-          (flaw cof leaf+"bad ++form:grad" ~)
-        (fine cof [%& u.for dif])
-=======
     =/  =build  [date %scry resource]
     ::  look up the scry result from our permanent state
     ::
@@ -5050,7 +4769,6 @@
       ::
       :*  duct  %give  %made  date.build  %complete
           build-result.build-record.state.build-status
->>>>>>> 89a0a91c
       ==
     ::
     ?-    -.live.duct-status
@@ -5058,79 +4776,6 @@
       =.  ducts.state  (~(del by ducts.state) duct)
       =.  state  (remove-duct-from-root build)
       ::
-<<<<<<< HEAD
-      ++  flat                                          ::  at most one
-        |=  {cof/cafe opt/(map term beam)}  ^-  (bolt (unit beam))
-        ?~  opt  (flue cof)
-        ?:  ?=({^ ~ ~} opt)  (fine cof `q.n.opt)
-        =+  all=(~(run by `(map term beam)`opt) en-beam)
-        (flaw cof leaf+"fame: fork {<all>}" ~)
-      --
-    ::
-    ++  fang                                            ::  protocol door
-      |=  {cof/cafe for/mark}  ^-  (bolt vase)
-      :: ~&  fang+for
-      (load-core cof bek /[for]/mar)
-    ::
-    ++  fair                                            ::  hood parsing rule
-      |=  bem/beam
-      ?>  ?=({$ud $0} r.bem)          ::  XX sentinel
-      =+  vez=(vang & (en-beam bem))
-      =<  hood
-      |%
-      ++  case
-        %+  sear
-          |=  a/coin  ^-  (unit ^case)
-          ?.  ?=({$$ ^case} a)  ~
-          [~ u=p.a]
-        nuck:so
-      ::
-      ++  mota  ;~(pfix vat mota:vez)                   ::  atom odor
-      ++  hath  (sear plex (stag %clsg poor)):vez       ::  hood path
-      ++  have  (sear de-beam ;~(pfix net hath))        ::  hood beam
-      ++  hith                                          ::  static path
-        =>  vez
-        (sear plex (stag %clsg (more net hasp)))
-      ::
-      ++  hive                                          ::  late-bound path
-        ;~  pfix  net
-          %+  cook  |=(a/hops a)
-          =>  vez
-          ;~  plug
-            (stag ~ gash)
-            ;~(pose (stag ~ ;~(pfix cen porc)) (easy ~))
-          ==
-        ==
-      ::
-      ++  hood
-        %+  ifix  [gay gay]
-        ;~  plug
-          ;~  pose
-            (ifix [;~(plug net wut gap) gap] dem)
-            (easy zuse)
-          ==
-        ::
-          ;~  pose
-            (ifix [;~(plug net hep gap) gap] (most ;~(plug com gaw) hoof))
-            (easy ~)
-          ==
-        ::
-          ;~  pose
-            (ifix [;~(plug net lus gap) gap] (most ;~(plug com gaw) hoof))
-            (easy ~)
-          ==
-        ::
-          (star ;~(sfix horn gap))
-          (most gap hoop)
-        ==
-      ::
-      ++  hoot
-        ;~  plug
-          sym
-          %-  punt
-          ;~(pfix net ;~((glue net) case ship))
-        ==
-=======
       ..execute
     ::
         %live
@@ -5146,103 +4791,10 @@
       =/  resource-list=(list [=disc resources=(set resource)])
         ~(tap by resources)
       ::  we can only handle a single subscription
->>>>>>> 89a0a91c
       ::
       ::    In the long term, we need Clay's interface to change so we can
       ::    subscribe to multiple desks at the same time.
       ::
-<<<<<<< HEAD
-      ++  hoop
-        ;~  pose
-          (stag %| ;~(pfix net net gap have))
-          (stag %& tall:vez)
-        ==
-      ::
-      ++  horn                                          ::  horn parser
-        =<  apex
-        =|  tol/?                                       ::  allow tall form
-        |%
-        ++  apex
-          %+  knee  *^horn  |.  ~+
-          ;~  pfix  net
-            ;~  pose
-              (stag %fssg ;~(pfix sig hoon:read))       ::  /~  hoon by hand
-              (stag %fsbc ;~(pfix bus hoon:read))       ::  /$  extra arguments
-              (stag %fsbr ;~(pfix bar alts:read))       ::  /|  or (options)
-              (stag %fshx ;~(pfix hax horn:read))       ::  /#  insert dephash
-              (stag %fsts ;~(pfix tis name:read))       ::  /=  apply face
-              (stag %fsdt ;~(pfix dot list:read))       ::  /.  list
-              (stag %fscm ;~(pfix com case:read))       ::  /,  switch by path
-              (stag %fscn ;~(pfix cen horn:read))       ::  /%  propagate args
-              (stag %fspm ;~(pfix pad pipe:read))       ::  /&  translates
-              (stag %fscb ;~(pfix cab horn:read))       ::  /_  homo map
-              (stag %fssm ;~(pfix mic gate:read))       ::  /;  operate on
-              (stag %fscl ;~(pfix col path:read))       ::  /:  relative to
-              :: (stag %fskt ;~(pfix ket cast:read))       ::  /^  cast
-              (stag %fszp ;~(pfix zap ;~(sfix sym net)))::  /!mark/ run to mark
-              (stag %fszy ;~(sfix sym net))             ::  /mark/ render file
-            ==
-          ==
-        ::
-        ++  rail                                        ::  wide or tall
-          |*  {wid/rule tal/rule}
-          ?.  tol  wid                                  ::  !tol -> only wide
-          ;~(pose wid tal)
-        ::
-        ++  read
-          |%  ++  hoon
-                %+  rail
-                  (ifix [lac rac] (stag %cltr (most ace wide:vez)))
-                ;~(pfix gap tall:vez)
-          ::
-              ++  alts
-                %+  rail
-                  (ifix [lit rit] (most ace horn))
-                ;~(sfix (star horn) gap duz)
-          ::
-              ++  horn
-                %+  rail
-                  apex(tol |)
-                ;~(pfix gap apex)
-          ::
-              ++  name
-                %+  rail
-                  ;~(plug sym ;~(pfix tis horn))
-                ;~(pfix gap ;~(plug sym horn))
-          ::
-              ++  list
-                %+  rail  fail
-                ;~(sfix (star horn) gap duz)
-          ::
-              ++  case
-                %+  rail  fail
-                =-  ;~(sfix (star -) gap duz)
-                ;~(pfix gap net ;~(plug hith horn))
-          ::
-              ++  pipe
-                %+  rail
-                  ;~(plug (plus ;~(sfix sym pad)) horn)
-                =+  (cook |=(a/term [a ~]) sym)
-                ;~(pfix gap ;~(plug - horn))
-          ::
-              ++  gate
-                %+  rail
-                  ;~(plug ;~(sfix wide:vez mic) horn)
-                ;~(pfix gap ;~(plug tall:vez horn))
-          ::
-              ++  path
-                %+  rail
-                  ;~(plug ;~(sfix hive col) horn)
-                ;~(pfix gap ;~(plug hive horn))
-          ::
-              ++  cast
-                %+  rail
-                  ;~(plug ;~(sfix wyde:vez ket) horn)
-                ;~(pfix gap ;~(plug till:vez horn))
-          --
-        --
-      --
-=======
       ?:  (lth 1 (lent resource-list))
         =.  ..execute  (send-incomplete build)
         =.  ducts.state  (~(del by ducts.state) duct)
@@ -5271,7 +4823,6 @@
   ++  send-incomplete
     |=  =build
     ^+  ..execute
->>>>>>> 89a0a91c
     ::
     =.  moves
       :_  moves
@@ -5294,315 +4845,7 @@
     ^+  ..execute
     ::  ~&  [%cleanup-orphaned-provisional-builds (build-to-tape build)]
     ::
-<<<<<<< HEAD
-    ++  kale                                            ::  mutate
-      |=  {cof/cafe kas/silk muy/(list (pair wing silk))}
-      ^-  (bolt gage)
-      %+  cope
-        |-  ^-  (bolt (list (pair wing vase)))
-        ?~  muy  (flue cof)
-        %+  cope  (cope (make cof q.i.muy) flay)
-        |=  {cof/cafe cay/cage}
-        %+  cope  ^$(muy t.muy)
-        |=  {cof/cafe rex/(list (pair wing vase))}
-        (fine cof [[p.i.muy q.cay] rex])
-      |=  {cof/cafe yom/(list (pair wing vase))}
-      %+  cope  (make cof kas)
-      %-  tabl-run
-      |=  {cof/cafe cay/cage}
-      %+  cope  (keel cof q.cay yom)
-      (flux |=(vax/vase [%& p.cay vax]))
-    ::
-    ++  keel                                            ::  apply mutations
-      |=  {cof/cafe suh/vase yom/(list (pair wing vase))}
-      ^-  (bolt vase)
-      %+  cool
-        =<  |.  ^-  tank
-            :+  %palm  [" " ~ ~ ~]
-            ~[leaf+"ford: keel" rose+[" " ~ ~]^(murn yom +)]
-        |=  {a/wing b/type *}  ^-  (unit tank)
-        =+  typ=(mule |.(p:(slap suh wing+a)))
-        ?:  ?=(%| -.typ)
-          (some (show [%c %pull] %l a))
-        ?:  (~(nest ut p.typ) | b)  ~
-        %^  some  %palm  ["." ~ ~ ~]
-        ~[(show [%c %mute] %l a) >[p.typ b]<]
-      %^  wrapped-slap  cof
-        %+  slop  suh
-        |-  ^-  vase
-        ?~  yom  [[%atom %n ~] ~]
-        (slop q.i.yom $(yom t.yom))
-      ^-  hoon
-      :+  %cncb  [%& 2]~
-      =+  axe=3
-      |-  ^-  (list (pair wing hoon))
-      ?~  yom  ~
-      :-  [p.i.yom [%$ (peg axe 2)]]
-      $(yom t.yom, axe (peg axe 3))
-    ::
-    ++  lads                                            ::  possible children
-      |=  {cof/cafe bem/beam}
-      ^-  (bolt (map knot ~))
-      %^  filter-at-beam  cof  bem
-      |=  {cof/cafe dir/knot}
-      %+  cope  (load-arch cof bem(s [dir s.bem]))
-      (flux |=(a/arch ?~(dir.a ~ (some ~))))
-    ::
-    ++  laze                                            ::  find real or virtual
-      |=  {cof/cafe bem/beam}
-      %^  filter-at-beam  cof  bem
-      |=  {cof/cafe for/mark}
-      ^-  (bolt (unit ~))
-      ?.  ((sane %tas) for)  (flue cof)
-      =.  s.bem  [for s.bem]
-      %+  cope  (load-arch cof bem)
-      |=  {cof/cafe arc/arch}
-      (fine cof (bind fil.arc |=(* ~)))
-    ::
-    ++  lace                                            ::  load file
-      |=  {cof/cafe for/mark bem/beam}
-      ^-  (bolt vase)
-      %+  cool  |.(leaf+"ford: load {<for>} {<(en-beam bem)>}")
-      =.  s.bem  [for s.bem]
-      %+  cope  (load-file cof bem)
-      |=  {cof/cafe cay/cage}  ^-  (bolt vase)
-      ?.  =(for p.cay)
-        (flaw cof leaf+"unexpected mark {<p.cay>}" ~)
-      (fine cof q.cay)
-    ::
-    ++  lake                                            ::  check+coerce
-      |=  {fit/? for/mark}
-      |=  {cof/cafe sam/vase}
-      ^-  (bolt vase)
-      ::
-      ::  don't verify the product type when using the %noun mark, since
-      ::  that would cast to *, which would prevent the product from
-      ::  being used as a gate or other typed structure.
-      ?:  =(for %noun)  (fine cof sam)
-      ::
-      %+  cool  |.(leaf+"ford: check {<[for bek `@p`(mug q.sam)]>}")
-      %+  cope  (fang cof for)
-      |=  {cof/cafe tux/vase}
-      =+  typ=p:(slot 6 tux)
-      =.  typ  ?+(-.typ typ $face q.typ)
-      ?:  (~(nest ut typ) | p.sam)
-        (fine cof typ q.sam)
-      ?.  fit  (flaw cof [%leaf "ford: invalid type: {<p.sam>}"]~)
-      ?.  (slob %grab p.tux)
-        (flaw cof [%leaf "ford: no grab: {<[for bek]>}"]~)
-      =+  gab=(slap tux [%limb %grab])
-      ?.  (slob %noun p.gab)
-        (flaw cof [%leaf "ford: no noun: {<[for bek]>}"]~)
-      %+  cope  (maul cof (slap gab [%limb %noun]) [%noun q.sam])
-      |=  {cof/cafe pro/vase}
-      ?>  (~(nest ut typ) | p.pro)
-      ?:  =(q.pro q.sam)
-        (fine cof typ q.pro)
-      (flaw cof [%leaf "ford: invalid content: {<[for bek]>}"]~)
-    ::
-    ++  normalize-beak
-      |=  {cof/cafe bem/beam}
-      ^-  (bolt beam)
-      ?:  ?=($ud -.r.bem)  (fine cof bem)
-      =+  von=(syve [151 %noun] ~ %cw bem(s ~))
-      ?~  von  [p=cof q=[%1 [%c %w bem ~] ~ ~]]
-      (fine cof bem(r [%ud ud:((hard cass:clay) +.+:(need u.von))]))
-    ::
-    ++  infer-product-type
-      |=  {cof/cafe typ/type gen/hoon}
-      %+  (cowl cof)  (mule |.((~(play ut typ) gen)))
-      |=(ref/type ref)
-    ::
-    ++  filter-at-beam
-      |*  {cof/cafe bem/beam fun/(burg knot (unit))}
-      %+  cope  (load-arch cof bem)
-      |=({cof/cafe arc/arch} ((some-in-map fun) cof dir.arc))
-    ::
-    ++  load-core
-      |=  {cof/cafe bem/beam}  ^-  (bolt vase)
-      %+  cope  (normalize-beak cof bem)
-      |=  {cof/cafe bem/beam}
-      (load-with-path cof many+~ bem bem)
-    ::
-    ++  load-with-path
-      ~/  %load-with-path
-      |=  {cof/cafe arg/coin bem/beam bom/beam}
-      %+  cope  (normalize-beak cof bem)
-      |=  {cof/cafe bem/beam}
-      %+  (clef %boil)  (fine cof arg bem bom)
-      |=  {cof/cafe arg/coin bem/beam bom/beam}
-      %+  cope  (fame cof bem)
-      |=  {cof/cafe bem/beam}
-      (cope (compile-to-hood cof bem) abut:(meow bom arg))
-    ::
-    ++  load-arch
-      |=  {cof/cafe bem/beam}
-      ^-  (bolt arch)
-      =+  von=(syve [151 %noun] ~ %cy bem)
-      ?~  von  [p=cof q=[%1 [%c %y bem ~] ~ ~]]
-      ?>  ?=({~ $arch ^} u.von)
-      =+  arc=((hard arch) q.q.u.u.von)
-      %+  cope  (normalize-beak cof bem)
-      |=  {cof/cafe bem/beam}
-      (flag bem (fine cof arc))
-    ::
-    ++  load-file
-      ~/  %load-file
-      |=  {cof/cafe bem/beam}
-      ^-  (bolt cage)
-      ?:  =([%ud 0] r.bem)
-        (flaw cof [leaf+"ford: no data: {<(en-beam bem(s ~))>}"]~)
-      =+  von=(syve [151 %noun] ~ %cx bem)
-      ?~  von
-        [p=cof q=[%1 [[%c %x bem ~] ~ ~]]]
-      ?~  u.von
-        (flaw cof leaf+"file not found" (smyt (en-beam bem)) ~)
-      (fine cof u.u.von)
-    ::
-    ++  load-to-mark
-      ~/  %load-to-mark
-      |=  {cof/cafe for/mark bem/beam}
-      %+  (clef %bake)  (flag bem (fine cof for bem))
-      |=  {cof/cafe for/mark bem/beam}
-      ^-  (bolt (unit vase))
-      %+  cope  (laze cof bem)
-      |=  {cof/cafe mal/(map mark ~)}
-      ?:  (~(has by mal) for)
-        (cope (lace cof for bem) (flux some))
-      =+  opt=(silt (turn ~(tap by mal) head))          ::  XX asymptotics
-      %+  cope  (find-translation-path cof for opt)
-      |=  {cof/cafe wuy/(list @tas)}
-      ?~  wuy  (flue cof)
-      %+  cope
-        (lace cof i.wuy bem)
-      |=  {cof/cafe hoc/vase}
-      (cope (run-marks cof i.wuy t.wuy hoc) (flux some))
-    ::
-    ++  render-or-load
-      |=  {cof/cafe for/mark arg/coin bem/beam}
-      ^-  (bolt vase)
-      %+  coop
-        %+  cool  |.(leaf+"load: attempt renderer")
-        (load-with-path cof arg [-.bem /[for]/ren] bem)
-      |=  cof/cafe  ^-  (bolt vase)
-      %+  cool  |.(leaf+"load: attempt mark")
-      %+  cope  (load-to-mark cof for bem)
-      |=  {cof/cafe vux/(unit vase)}
-      ?^  vux  (fine cof u.vux)
-      (flaw cof leaf+"ford: no {<for>} at {<(en-beam bem)>}" ~)
-    ::
-    ++  translate-mark
-      ~/  %translate-mark
-      |=  {cof/cafe too/mark for/mark vax/vase}
-      =*  translate-mark-jet  .
-      :: ~$  translate-mark
-      ^-  (bolt vase)
-      :: %+  cool   |.(leaf+"ford: translate-mark {<too>} {<for>} {<p.vax>}")
-      ?:  =(too for)  (fine cof vax)
-      ?:  |(=(%noun for) =(%$ for))
-        ((lake & too) cof vax)
-      %+  cope  (fang cof for)
-      |=  {cof/cafe pro/vase}  ^-  (bolt vase)
-      ?:  :: =<  $  ~%  %limb-grow  translate-mark-jet  ~  |.
-          &((slob %grow p.pro) (slob too p:(slap pro [%limb %grow])))
-        :: ~$  translate-mark-grow
-        :: =<  $  ~%  %grow  translate-mark-jet  ~  |.
-        %+  cool  |.(leaf+"ford: grow {<for>} to {<too>}")
-        %+  cope  (keel cof pro [[%& 6]~ vax]~)
-        |=  {cof/cafe pox/vase}
-        (wrapped-slap cof pox [%tsbn [%limb %grow] [%limb too]])
-      %+  cope  (fang cof too)
-      ~%  %grab  translate-mark-jet  ~
-      |=  {cof/cafe pro/vase}
-      =+  :: =<  $  ~%  %limb-grab  +  ~  |.
-          ^=  zat  ^-  (unit vase)
-          ?.  (slob %grab p.pro)  ~
-          =+  gab=(slap pro [%limb %grab])
-          ?.  (slob for p.gab)  ~
-          `(slap gab [%limb for])
-      ?~  zat
-        :: ~$  translate-mark-miss
-        (flaw cof [%leaf "ford: no translate-mark: {<[for too]>}"]~)
-      :: ~$  translate-mark-grab
-      ~|  [%translate-mark-maul for too]
-      (maul cof u.zat vax)
-    ::
-    ++  translation-targets
-      ~/  %translation-targets
-      |=  {cof/cafe for/mark}  ^-  (bolt (set @tas))
-      %+  cope  (coop (fang cof for) |=(cof/cafe (fine cof %void ~)))
-      %-  flux
-      |=  vax/vase  ^-  (set mark)
-      %-  =-  ~(gas in `(set mark)`-)
-          ?.  (slob %grow p.vax)  ~
-          (silt (sloe p:(slap vax [%limb %grow])))
-      ?.  (slob %garb p.vax)  ~
-      =+  (slap vax [%limb %garb])
-      (fall ((soft (list mark)) q) ~)
-    ::
-    ++  find-translation-path
-      ~/  %find-translation-path
-      |=  {cof/cafe too/mark fro/(set mark)}
-      =*  find-translation-path-jet  .
-      :: ~&  find-translation-path+[too=too fro=fro]
-      :: =-  =+  (cope - (flux |=(a/(list mark) ~&(find-translation-pathed+a ~))))
-      ::     +<
-      ^-  (bolt (list mark))
-      =;  gro/(burg (set mark) (list mark))
-        %+  coop  (gro cof too ~ ~)                    :: XX better grab layer
-        ~%  %grab  find-translation-path-jet  ~
-          |=  cof/cafe
-        %+  cool  |.(leaf+"cast: finding grabbable grow destinations")
-          %+  cope  (fang cof too)
-          |=  {cof/cafe vax/vase}  ^-  (bolt (list mark))
-          ?.  (slob %grab p.vax)  (flue cof)
-          %+  cope
-            (gro cof (silt (sloe p:(slap vax [%limb %grab]))))
-          (flux |=(a/path (welp a /[too])))
-      |=  {cof/cafe tag/(set mark)}
-      =|  $:  war/(map mark (list mark))
-              pax/(list mark)
-              won/{p/mark q/(qeu mark)}
-          ==
-      %.  [cof fro]
-      |=  {cof/cafe fro/(set mark)}  ^-  (bolt (list mark))
-      ?:  (~(has in tag) p.won)
-        (fine cof (flop pax))
-      =+  for=(skip ~(tap in fro) ~(has by war))
-      =.  for  (sort for aor)         ::  XX useful?
-      =:  q.won  (~(gas to q.won) for)
-          war  (~(gas by war) (turn for |=(mark [+< pax])))
-        ==
-      ?:  =(~ q.won)
-        (flue cof)
-      =.  won  ~(get to q.won)
-      %+  cope  (translation-targets cof p.won)
-      |=  {cof/cafe fro/(set mark)}
-      =.  pax  [p.won (~(got by war) p.won)]
-      ^$(cof cof, fro fro)
-    ::
-    ++  run-marks
-      |=  {cof/cafe for/mark yaw/(list mark) vax/vase}
-      ^-  (bolt vase)
-      ?~  yaw  (fine cof vax)
-      %+  cope  (translate-mark cof i.yaw for vax)
-      |=  {cof/cafe yed/vase}
-      ^$(cof cof, for i.yaw, yaw t.yaw, vax yed)
-    ::
-    ++  mint-cached
-      ~/  %mint-cached
-      |=  {cof/cafe sut/type gen/hoon}
-      ^-  (bolt (pair type nock))
-      %+  (clef %slim)  (fine cof sut gen)
-      |=  {cof/cafe sut/type gen/hoon}
-      =+  puz=(mule |.((~(mint ut sut) [%noun gen])))
-      ?-  -.puz
-        %|  (flaw cof p.puz)
-        %&  (fine cof p.puz)
-      ==
-=======
     =/  =build-status  (~(got by builds.state) build)
->>>>>>> 89a0a91c
     ::
     =/  orphans=(list ^build)
       %+  murn  ~(tap by subs.build-status)
@@ -5628,222 +4871,6 @@
         $(orphans t.orphans)
       ==
     ::
-<<<<<<< HEAD
-    ++  malt                                            ::  cached slit
-      ~/  %slit
-      |=  {cof/cafe gat/type sam/type}
-      ^-  (bolt type)
-      %+  (clef %slit)  (fine cof gat sam)
-      |=  {cof/cafe gat/type sam/type}
-      %+  cool  |.(%.(%have ~(dunk ut sam)))
-      %+  cool  |.(%.(%want ~(dunk ut (~(peek ut gat) %free 6))))
-      =+  top=(mule |.((slit gat sam)))
-      ?-  -.top
-        %|  (flaw cof p.top)
-        %&  (fine cof p.top)
-      ==
-    ::
-    ++  maul                                            ::  slam
-      ~/  %maul
-      |=  {cof/cafe gat/vase sam/vase}
-      ^-  (bolt vase)
-      %+  cope  (malt cof p.gat p.sam)
-      |=  {cof/cafe typ/type}
-      %+  (coup cof)  (mong [q.gat q.sam] (sloy syve))
-      |=(val/* `vase`[typ val])
-    ::
-    ++  meow                                            ::  assemble
-      :: =+  dyv=0
-      |=  {how/beam arg/coin}
-      =|  $:  rop/(map term (pair hoof hoon))           ::  structures
-              bil/(map term (pair hoof hoon))           ::  libraries
-              boy/(list hoon)                           ::  body stack
-              lit/?                                     ::  drop arguments
-          ==
-      ~%  %meow  ..meow  ~
-      |%
-      ++  able                                          ::  assemble preamble
-        ^-  hoon
-        :+  %tsbn
-          ?:  =(~ rop)  
-            [%$ 1] 
-          :+  %brcn  ~
-          =-  [[%$ ~ -] ~ ~]
-          (~(run by rop) |=({^ a/hoon} a))
-        ?:  =(~ bil) 
-          [%$ 1] 
-        :+  %brcn  ~
-        =-  [[%$ ~ -] ~ ~]
-        (~(run by bil) |=({^ a/hoon} a))
-      ::
-      ++  abut                                          ::  generate
-        |=  {cof/cafe hyd/hood}
-        ^-  (bolt vase)
-        %+  cope  (apex cof hyd)
-        |=  {cof/cafe sel/_..abut}
-        =.  ..abut  sel
-        %+  cope  (wrapped-slap cof pit able)
-        |=  {cof/cafe bax/vase}
-        %+  cope  (chap cof bax [%fsdt fan.hyd])
-        |=  {cof/cafe mar/mark gox/vase}
-        %+  cope  (wrapped-slap cof (slop gox bax) [%tssg (flop boy)])
-        |=  {cof/cafe fin/vase}
-        (fine cof fin)
-        ::  ~>  %slog.[0 ~(duck ut p.q.cay)]
-      ::
-      :: ++  libs  `(set term)`(silt (turn ~(tap by bil) head.is))
-      ++  apex                                          ::  build to body
-        |=  {cof/cafe hyd/hood}
-        ^-  (bolt _..apex)
-        %+  cope  (body cof src.hyd)
-        ::=.  dyv  +(dyv)
-        ::~&  [`term`(cat 3 %apex (fil 4 dyv '  ')) `path`(flop s.how) libs]
-        ::=-  ~&  [`term`(cat 3 %xepa (fil 4 dyv '  ')) `path`(flop s.how)]  -
-        |=  {cof/cafe sel/_..apex}
-        =.  ..apex  sel
-        %+  cope  (neck cof lib.hyd)
-        |=  {cof/cafe sel/_..apex}
-        =.  ..apex  sel(boy boy)
-        %+  cope  (head cof sur.hyd)
-        |=  {cof/cafe sel/_..apex}
-        (fine cof sel)
-      ::
-      ++  body                                          ::  produce functions
-        |=  {cof/cafe src/(list hoop)}
-        ^-  (bolt _..body)
-        ?~  src  (fine cof ..body)
-        %+  cope  (wilt cof i.src)
-        |=  {cof/cafe sel/_..body}
-        ^$(src t.src, ..body sel, cof cof)
-      ::
-      ++  chai                                          ::  atomic map
-        |=  {cof/cafe bax/vase hon/horn}
-        ^-  (bolt vase)
-        %+  cope
-          %+  cope  (lads cof how)
-          %-  some-in-map
-          |=  {cof/cafe dir/knot}
-          =+  nod=(chap(s.how [dir s.how]) cof bax hon)
-          ?:  ?=($2 -.q.nod)
-            (flue p.nod)
-          (cope nod (flux some))
-        %-  flux
-        |=  doy/(map @ cage)  ^-  vase
-        ?~  doy  [[%atom %n `0] 0]
-        %+  slop
-          (slop [[%atom %ta ~] p.n.doy] q.q.n.doy)
-        (slop $(doy l.doy) $(doy r.doy))
-      ::
-      ++  chap                                          ::  produce resources
-        |=  {cof/cafe bax/vase hon/horn}
-        ^-  (bolt cage)
-        ?-    -.hon
-            $fspt  !!
-            $fssg
-          (cope (wrapped-slap cof bax p.hon) (flux |=(a/vase [%noun a])))
-        ::
-            $fsbc
-          %+  cope  (wrapped-slap cof bax p.hon)
-          |=  {cof/cafe gat/vase}
-          %+  cope  (wrapped-slap cof !>(~) ((jock |) arg))
-          |=  {cof/cafe val/vase}
-          %+  cope  (maul cof gat (slop !>(how) val))
-          (flux |=(a/vase noun+a))
-        ::
-            $fsbr
-          |-  ^-  (bolt cage)
-          ?~  p.hon  (flaw cof leaf+"ford: out of options" ~)
-          %+  coop  (cool %option ^$(cof cof, hon i.p.hon))
-          |=  cof/cafe  ^-  (bolt cage)
-          ^$(cof cof, p.hon t.p.hon)
-        ::
-            $fshx
-          =+  [dep bot]=(clad $(hon p.hon))    :: XX review
-          %+  cope  bot
-          %-  flux
-          |=  {mark vax/vase}
-          [%noun (slop [atom+['uvH' ~] dep] vax)]
-        ::
-            $fsts
-          %+  cope  $(hon q.hon)
-          %-  flux
-          |=  {mar/mark vax/vase}
-          [mar [%face p.hon p.vax] q.vax]
-        ::
-            $fsdt
-          %+  cope
-            %+  cope
-              |-  ^-  (bolt (list vase))
-              ?~  p.hon  (flue cof)
-              %+  cope  ^$(cof cof, hon i.p.hon)
-              |=  {cof/cafe mar/mark vax/vase}
-              %+  cope  ^$(cof cof, p.hon t.p.hon)
-              (flux |=(tev/(list vase) [vax tev]))
-            |=  {cof/cafe tev/(list vase)}
-            %+  fine  cof
-            |-  ^-  vase
-            ?~  tev  [[%atom %n `~] 0]
-            (slop i.tev $(tev t.tev))
-          (flux |=(a/vase noun+a))
-        ::
-            $fscm
-          =+  opt=|.(>(turn p.hon |=({a/path ^} a))<)
-          |-  ^-  (bolt cage)
-          ?~  p.hon  (flaw cof leaf+"ford: no match" >(en-beam how)< $:opt ~)
-          ?:  =(p.i.p.hon (scag (lent p.i.p.hon) (flop s.how)))
-            ^$(hon q.i.p.hon)
-          $(p.hon t.p.hon)
-        ::
-            $fscn  $(hon p.hon, lit |)
-            $fspm
-          %+  cope  $(hon q.hon)
-          |=  {cof/cafe cay/cage}  ^-  (bolt cage)
-          ?~  p.hon  (fine cof cay)
-          %+  cope  $(p.hon t.p.hon)
-          |=  {cof/cafe cay/cage}
-          (cope (make cof %cast i.p.hon $+cay) flay)
-        ::
-            $fscb
-          %+  cope  (chai cof bax p.hon)
-          (flux |=(a/vase noun+a))
-        ::
-            $fssm
-          %+  cope  $(hon q.hon)
-          |=  {cof/cafe mar/mark sam/vase}
-          %+  cope  (wrapped-slap cof bax p.hon)
-          |=  {cof/cafe gat/vase}
-          %+  cope  (maul cof gat sam)
-          (flux |=(a/vase noun+a))
-        ::
-            $fscl
-          =+  vez=(vang & (en-beam how))
-          =+  tuz=(posh:vez p.hon)
-          ?~  tuz  (flaw cof leaf+"bad tusk: {<p.hon>}" ~)
-          =+  pax=(plex:vez %clsg u.tuz)
-          ?~  pax  (flaw cof leaf+"bad path: {<u.tuz>}" ~)
-          =+  bem=(de-beam u.pax)
-          ?~  bem  (flaw cof leaf+"bad beam: {<u.pax>}" ~)
-          $(hon q.hon, how u.bem)
-        ::
-            $fskt
-          %+  cope  $(hon q.hon)
-          |=  {cof/cafe mar/mark vax/vase}
-          %+  cope  (wrapped-slap cof bax [%kttr p.hon])
-          |=  {cof/cafe tug/vase}
-          ?.  (~(nest ut p.tug) | p.vax)
-            (flaw cof [%leaf "type error: {<p.hon>} {<q.hon>}"]~)
-          (fine cof [mar p.tug q.vax])
-        ::
-            $fszp
-          %+  cool  |.(leaf+"ford: hook {<q.hon>} {<(en-beam how)>}")
-          %.  [cof how]
-          ;~  cope
-            compile-to-hood
-            abut:(meow how arg)
-            (lake | q.hon)
-            (flux |=(a/vase [q.hon a]))
-          ==
-=======
     |-  ^+  ..execute
     ?~  orphans  ..execute
     ::  remove link to :build in :i.orphan's +build-status
@@ -5992,7 +5019,6 @@
         %-  sy  ^-  (list [care:clay path])
         %+  murn  ~(tap in `(set resource)`resources.subscription)
         |=  =resource  ^-  (unit [care:clay path])
->>>>>>> 89a0a91c
         ::
         ?.  ?=(%c -.resource)  ~
         ::
@@ -6002,89 +5028,11 @@
       ?<  ?=(~ request-contents)
       ::  their: requestee +ship
       ::
-<<<<<<< HEAD
-      ++  hone                                          ::  plant hoof
-        |=  {way/@tas huf/hoof}
-        ^-  beam
-        ?~  r.huf
-          how(s ~[q.huf way])
-        [[q.u.r.huf q.how p.u.r.huf] ~[q.huf way]]
-      ::
-      ++  neck                                          ::  consume libraries
-        |=  {cof/cafe bir/(list hoof)}
-        ^-  (bolt _..neck)
-        ?~  bir  (fine cof ..neck)
-        =.  boy
-          ?:  p.i.bir  boy
-::           ~&  ford+tscm+[q.i.bir boy]
-          (welp boy [[%tscm [%limb q.i.bir] [%$ 1]] ~])
-        =+  byf=(~(get by bil) q.i.bir)
-        ?^  byf
-          ?.  =(+:`hoof`i.bir +:`hoof`p.u.byf)
-            (flaw cof [%leaf "library mismatch: {<~[p.u.byf i.bir]>}"]~)
-          $(bir t.bir)
-        %+  cope  (fame cof (hone %lib i.bir))
-        |=  {cof/cafe bem/beam}
-        %+  cope  (compile-to-hood cof bem)
-        |=  {cof/cafe hyd/hood}
-        %+  cope  (apex(how bem, boy ~) cof hyd)
-        |=  {cof/cafe sel/_..neck}
-        =.  ..neck
-            %=  sel
-              how  how
-              bil  %+  ~(put by (~(uni by bil) bil.sel))
-                     q.i.bir
-                   [i.bir [%tssg (flop boy.sel)]]
-            ==
-        ^^^$(cof cof, bir t.bir)
-      ::
-      ++  wilt                                          ::  process body entry
-        |=  {cof/cafe hop/hoop}
-        ^-  (bolt _..wilt)
-        ?-    -.hop
-            %&  (fine cof ..wilt(boy [p.hop boy]))
-            %|
-          =.  r.p.hop  ?:(?=({$ud $0} r.p.hop) r.how r.p.hop)
-          %+  cool  |.(leaf+"ford: wilt {<[(en-beam p.hop)]>}")
-          %+  cope  (load-arch cof p.hop)
-          |=  {cof/cafe arc/arch}
-          ?:  (~(has by dir.arc) %hoon)
-            %+  cope  (compile-to-hood cof p.hop)
-            |=  {cof/cafe hyd/hood}
-            %+  cope  (apex(boy ~) cof hyd)
-            (flux |=(sel/_..wilt sel(boy [[%tssg boy.sel] boy])))
-          =+  [all=(lark (slat %tas) arc) sel=..wilt]
-          %+  cope
-            |-  ^-  (bolt (pair (map term hoon) _..wilt))
-            ?~  all  (fine cof ~ ..wilt)
-            %+  cope  $(all l.all)
-            |=  {cof/cafe lef/(map term hoon) sel/_..wilt}
-            %+  cope  ^$(all r.all, cof cof, sel sel)
-            |=  {cof/cafe rig/(map term hoon) sel/_..wilt}
-            %+  cope
-              %=    ^^^^$
-                  cof      cof
-                  ..wilt   sel(boy ~)
-                  s.p.hop  [p.n.all s.p.hop]
-              ==
-            |=  {cof/cafe sel/_..wilt}
-            %+  fine  cof
-            :_  sel
-            ^-  (map term hoon)
-            [[p.n.all [%tssg boy.sel]] lef rig]
-          |=  {cof/cafe mav/(map term hoon) sel/_..wilt}
-          ?~  mav
-            (flaw cof [%leaf "source missing: {<(en-beam p.hop)>}"]~)
-          (fine cof sel(boy [[%brcn ~ [[%$ ~ mav] ~ ~]] boy]))
-        ==
-      --
-=======
       =+  [their desk]=disc.subscription
       ::
       :^  %c  %warp  sock=[our their]
       ^-  riff:clay
       [desk `[%mult `case`[%da date.subscription] request-contents]]
->>>>>>> 89a0a91c
     ::
     =.  moves  [`move`[duct [%pass wire note]] moves]
     ::
