--- conflicted
+++ resolved
@@ -1190,11 +1190,7 @@
       |=  {cof/cafe fro/(set mark)}  ^-  (bolt (list mark))
       ?:  (~(has in tag) p.won)
         (fine cof (flop pax))
-<<<<<<< HEAD
-      =+  for=(skip (~(tap in fro)) ~(has by war))
-=======
-      =+  for=(skip ~(tap by fro) ~(has by war))
->>>>>>> 4ecc2d18
+      =+  for=(skip ~(tap in fro) ~(has by war))
       =.  for  (sort for aor)         ::  XX useful?
       =:  q.won  (~(gas to q.won) for)
           war  (~(gas by war) (turn for |=(mark [+< pax])))
@@ -2039,7 +2035,7 @@
                 ?~  -.q.i.i.a
                   [%& (turn (turn a2 head) |=(b/mass ?~(-.q.b p.q.b !!)))]
                 [%| $(a (turn (turn a2 head) |=(b/mass ?~(-.q.b !! p.q.b))))]
-            %+  turn  (~(tap by pol))
+            %+  turn  ~(tap by pol)
             |=  {@ baby}
             :~  =<  :+  %cache
                       %| 
