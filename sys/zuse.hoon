--- conflicted
+++ resolved
@@ -283,12 +283,6 @@
   ::::                  ++able:clay                     ::  (1c1) arvo moves
     ::                                                  ::::
   ++  able  ^?
-<<<<<<< HEAD
-=======
-    ::                                                  ::
-    ::::                  ++able:^clay                  ::  (1c1) arvo moves
-      ::                                                ::::
->>>>>>> 92e2b97d
     |%
     ++  gift                                            ::  out result <-$
       $%  {$dirk p/@tas}                                ::  mark mount dirty
@@ -4456,11 +4450,7 @@
       [p.one [%& (weld p.q.one p.q.two)]]
     --  ::space
   ::                                                    ::
-<<<<<<< HEAD
-  ::::                    ++unix:userlib                ::  (2uD) unix line-lists
-=======
   ::::                  ++unix:userlib                  ::  (2uD) unix line-list
->>>>>>> 92e2b97d
     ::                                                  ::::
   ++  unix  ^?
     |%
@@ -4601,61 +4591,18 @@
       {$j gift:able:jael}
   ==
 ::
-<<<<<<< HEAD
-=======
 ++  unix-task                                           ::  input from unix
-  $%  {$belt p/belt:^dill}                              ::  dill: keyboard
-      {$blew p/blew:^dill}                              ::  dill: configure
+  $%  {$belt p/belt:dill}                               ::  dill: keyboard
+      {$blew p/blew:dill}                               ::  dill: configure
       {$boat $~}                                        ::  clay: reboot
       {$born $~}                                        ::  eyre: new process
       {$hail $~}                                        ::  dill: refresh
-      {$hear p/lane:^ames q/@}                          ::  ames: input packet
+      {$hear p/lane:ames q/@}                           ::  ames: input packet
       {$hook $~}                                        ::  dill: hangup
-      {$into p/desk q/? r/mode:^clay}                   ::  clay: external edit
-      {$they p/@ud q/httr:^eyre}                        ::  eyre: in response
-      {$this p/? q/clip:^eyre r/httq:^eyre}             ::  eyre: in request
+      {$into p/desk q/? r/mode:clay}                    ::  clay: external edit
+      {$they p/@ud q/httr:eyre}                         ::  eyre: in response
+      {$this p/? q/clip:eyre r/httq:eyre}               ::  eyre: in request
       {$thud $~}                                        ::  eyre: in cancel
       {$wake $~}                                        ::  behn: wakeup
   == 
-::
-::
-::  XX transitional alias layer
-++  ames  [crypto=crua=[en=en de=de]:crua:crypto]  :: hardcoded vere interface
-++  behn  !!
-++  clay  ^?
-  |%
-  ++  lines  [[lore=to-wain role=of-wain]:format unix:userlib]
-  --
-++  dill  !!
-++  eyre  ^?
-  |%
-  ++  base64  [sifo=en-base64 ofis=de-base64]:mime:html
-  ++  bytes  [moon=en-mite taco=as-octs tact=as-octt]:mime:html
-  ++  js
-    :-  [pojo=en-json poja=de-json]:html
-    =>  format  ^?
-    |%
-    ++  joba  frond:enjs
-    ++  jobe  pairs:enjs
-    ++  jape  tape:enjs
-    ++  jone  numb:enjs
-    ++  jode  time:enjs
-    --
-  ::
-  ++  xml  [print=en-xml parse=de-xml]:html
-  ++  url
-    =>  html  ^?
-    |%
-    ++  urle  en-urlt
-    ++  urld  de-urlt
-    ++  earn  en-purl
-    ++  earf  apix:en-purl
-    ++  urlp  de-purl
-    ++  fuel  fuel:+
-    --
-  --
-++  ford  !!
-++  gall  !!
-++  jael  !!
->>>>>>> 92e2b97d
 --  ::