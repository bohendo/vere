::                                                      ::  /van/zuse
::                                                      ::  %reference/1
::  %zuse: arvo library.
::
::  %zuse is two nested cores: the first for models
::  (data structures), the second for engines (functions
::  or classes).
::
::  each of these stages is split into cores for each of
::  arvo's eight major vanes (kernel modules).  these are:
::
::      - %ames: networking         (rhymes with "games")
::      - %behn: scheduling         ("bane")
::      - %clay: revision control   ("play")
::      - %dill: console            ("pill")
::      - %eyre: web                ("fair")
::      - %ford: build              ("lord")
::      - %gall: application        ("ball")
::      - %jael: security           ("jail")
::
::  with %zuse in your core, the engines of any vane are
::  available at `engine:vane`.  the models (molds) are
::  available at `mold:^vane`.
::
::  every model or engine in %zuse is attached to some
::  vane, but any vane can use it (in its namespace),
::  as can any normal user-level code.
::
::  it's important to keep %zuse minimal.  models and
::  engines not used outside a vane should stay inside
::  that vane.
~%  %zuse  +>  ~
=>
::                                                      ::  ::
::::                                                    ::  ::  (1) models
  ::                                                    ::  ::
|%
::  #  %misc
::
::  miscellaneous systems types
::+|
++  ares  (unit {p/term q/(list tank)})                 ::  possible error
::  +capped-queue: a +qeu with a maximum number of entries
::
++  capped-queue
  |*  item-type=mold
  $:  queue=(qeu item-type)
      size=@ud
      max-size=_64
  ==
::  +clock: polymorphic cache type for use with the clock replacement algorithm
::
::     The +by-clock core wraps interface arms for manipulating a mapping from
::     :key-type to :val-type. Detailed docs for this type can be found there.
::
++  clock
  |*  $:  ::  key-type: mold of keys
          ::
          key-type=mold
          ::  val-type: mold of values
          ::
          val-type=mold
      ==
    $:  lookup=(map key-type [val=val-type fresh=@ud])
        queue=(qeu key-type)
        size=@ud
        max-size=_2.048
        depth=_1
    ==
::
++  coop  (unit ares)                                   ::  possible error
++  life  @ud                                           ::  ship key revision
++  rift  @ud                                           ::  ship continuity
++  mime  {p/mite q/octs}                               ::  mimetyped data
++  octs  {p/@ud q/@t}                                  ::  octet-stream
++  sock  {p/ship q/ship}                               ::  outgoing [our his]
::+|
::
++  roof  (room vase)                                   ::  namespace
++  room                                                ::  either namespace
  |*  vase/mold                                         ::  vase or maze
  $-  $:  ref/*                                         ::  reference type
          lyc/(unit (set ship))                         ::  leakset
          car/term                                      ::  perspective
          bem/beam                                      ::  path
      ==                                                ::
  %-  unit                                              ::  ~: unknown
  %-  unit                                              ::  ~ ~: invalid
  (cask vase)                                           ::  marked cargo
::
++  turf  (list @t)                                     ::  domain, tld first
::                                                      ::
::::                      ++jstd                        ::  json standards structures
  ::                                                    ::::
++  jstd
  |%
  ++  rpc
    |%
    +$  request
      $:  id=@t
          method=@t
          params=request-params
      ==
    ::
    +$  request-params
      $%  [%list (list json)]
          [%object (list (pair @t json))]
      ==
    +$  response
      $~  [%fail *httr:eyre]
      $%  [%result id=@t res=json]
          [%error id=@t code=@t message=@t]  ::TODO  data?
          [%fail hit=httr:eyre]
          [%batch bas=(list response)]
      ==
    --
  --
::                                                      ::::
::::                      ++ethereum-types                ::  eth surs for jael
  ::                                                    ::::
++  ethereum-types
  |%
  ::  ethereum address, 20 bytes.
  ::
  ++  address  @ux
  ::  event location
  ::
  +=  event-id  [block=@ud log=@ud]
  ::
  ++  events  (set event-id)
  --
::                                                      ::::
::::                      ++azimuth-types                 ::  az surs for jael
  ::                                                    ::::
++  azimuth-types
  =,  ethereum-types
  |%
  ++  point
    $:  ::  ownership
        ::
        $=  own
        $:  owner=address
            management-proxy=address
            voting-proxy=address
            transfer-proxy=address
        ==
      ::
        ::  networking
        ::
        $=  net
        %-  unit
        $:  =life
            =pass
            continuity-number=@ud
            sponsor=[has=? who=@p]
            escape=(unit @p)
        ==
      ::
        ::  spawning
        ::
        $=  kid
        %-  unit
        $:  spawn-proxy=address
            spawned=(set @p)  ::TODO  sparse range, pile, see old jael ++py
        ==
    ==
  ::
  +=  dnses  [pri=@t sec=@t ter=@t]
  ::
  ++  diff-azimuth
    $%  [%point who=@p dif=diff-point]
        [%dns dnses]
    ==
  ::
  ++  diff-point
    $%  [%full new=point]                           ::
        [%owner new=address]                        ::  OwnerChanged
        [%activated who=@p]                         ::  Activated
        [%spawned who=@p]                           ::  Spawned
        [%keys =life =pass]                         ::  ChangedKeys
        [%continuity new=@ud]                       ::  BrokeContinuity
        [%sponsor new=[has=? who=@p]]               ::  EscapeAcc/LostSpons
        [%escape new=(unit @p)]                     ::  EscapeReq/Can
        [%management-proxy new=address]             ::  ChangedManagementPro
        [%voting-proxy new=address]                 ::  ChangedVotingProxy
        [%spawn-proxy new=address]                  ::  ChangedSpawnProxy
        [%transfer-proxy new=address]               ::  ChangedTransferProxy
    ==
  --
::                                                      ::::
::::                      ++ames                          ::  (1a) network
  ::                                                    ::::
++  ames  ^?
  |%
  ::                                                    ::
  ::::                  ++able:ames                     ::  (1a1) arvo moves
    ::                                                  ::::
  ++  able  ^?
    |%
    ++  note                                            ::  out request $->
      $%  $:  $b                                        ::  to %behn
      $%  {$rest p/@da}                                 ::  cancel timer
          {$wait p/@da}                                 ::  set timer
      ==  ==                                            ::
          $:  $d                                        ::  to %dill
      $%  {$flog p/flog:dill}                           ::
      ==  ==                                            ::
          $:  %j                                        ::  to %jael
      $%  [%meet =ship =life =pass]                     ::  neighbor
          [%pubs =ship]                                 ::  view public keys
          [%turf ~]                                     ::  view domains
          [%vein ~]                                     ::  view private keys
      ==  ==                                            ::
          $:  $g                                        ::  to %gall
      $%  {$deal p/sock q/cush:gall}                    ::
      ==  ==                                            ::
          $:  @tas                                      ::  to any
      $%  {$west p/ship q/path r/*}                     ::
      ==  ==  ==                                        ::
    ++  gift                                            ::  out result <-$
      $%  {$mack p/(unit tang)}                         ::  acknowledgement
          {$mass p/mass}                                ::  memory usage
          {$send p/lane q/@}                            ::  transmit packet
          {$turf p/(list turf)}                         ::  bind to domains
          {$woot p/ship q/coop}                         ::  reaction message
      ==                                                ::
    ++  sign                                            ::  in result _<-
      $%  $:  $b                                        ::  to %behn
      $%  {$wake error=(unit tang)}                     ::  timer activate
      ==  ==                                            ::
          $:  %j                                        ::  from %jael
      $%  [%pubs public:able:jael]                      ::  public keys
          [%turf turf=(list turf)]                      ::  bind to domains
          [%vein =life vein=(map life ring)]            ::  private keys
      ==  ==                                            ::
          $:  $g                                        ::  from %gall
      $%  {$unto p/cuft:gall}                           ::
          {$mean p/ares}                                ::  XX old clean up
          {$nice ~}                                    ::
      ==  ==                                            ::
          $:  @tas                                      ::
      $%  {$crud p/@tas q/(list tank)}                  ::  by any
          {$mack p/(unit tang)}                         ::  message ack
          {$woot p/ship q/coop}                         ::  reaction message
      ==  ==  ==                                        ::
    ++  task                                            ::  in request ->$
      $%  {$barn ~}                                    ::  new unix process
          {$bonk ~}                                     ::  reset the timer
          {$crud p/@tas q/(list tank)}                  ::  error with trace
          {$hear p/lane q/@}                            ::  receive packet
          {$halo p/lane q/@ r/ares}                     ::  hole with trace
          {$hole p/lane q/@}                            ::  packet failed
          [%init p=ship]                                ::  report install
          {$kick p/@da}                                 ::  wake up
          {$nuke p/@p}                                  ::  toggle auto-block
          {$sunk p=ship q=rift}                         ::  report death
          {$vega ~}                                     ::  report upgrade
          {$wake ~}                                     ::  timer activate
          {$wegh ~}                                     ::  report memory
          {$west p/ship q/path r/*}                     ::  network request
          {$want p/ship q/path r/*}                     ::  forward message
      ==                                                ::
    --  ::able
  ::
  ::::                                                  ::  (1a2)
    ::
  ++  acru  $_  ^?                                      ::  asym cryptosuite
    |%                                                  ::  opaque object
    ++  as  ^?                                          ::  asym ops
      |%  ++  seal  |~({a/pass b/@} *@)                 ::  encrypt to a
          ++  sign  |~(a/@ *@)                          ::  certify as us
          ++  sure  |~(a/@ *(unit @))                   ::  authenticate from us
          ++  tear  |~({a/pass b/@} *(unit @))          ::  accept from a
      --  ::as                                          ::
    ++  de  |~({a/@ b/@} *(unit @))                     ::  symmetric de, soft
    ++  dy  |~({a/@ b/@} *@)                            ::  symmetric de, hard
    ++  en  |~({a/@ b/@} *@)                            ::  symmetric en
    ++  ex  ^?                                          ::  export
      |%  ++  fig  *@uvH                                ::  fingerprint
          ++  pac  *@uvG                                ::  default passcode
          ++  pub  *pass                                ::  public key
          ++  sec  *ring                                ::  private key
      --  ::ex                                          ::
    ++  nu  ^?                                          ::  reconstructors
      |%  ++  pit  |~({a/@ b/@} ^?(..nu))               ::  from [width seed]
          ++  nol  |~(a/ring ^?(..nu))                  ::  from ring
          ++  com  |~(a/pass ^?(..nu))                  ::  from pass
      --  ::nu                                          ::
    --  ::acru                                          ::
  ++  bait  {p/skin q/@ud r/dove}                       ::  fmt nrecvd spec
  ++  bath                                              ::  convo per client
    $:  sop/shed                                        ::  not stalled
        raz/(map path race)                             ::  statements inbound
        ryl/(map path rill)                             ::  statements outbound
    ==                                                  ::
  ++  boon                                              ::  fort output
    $%  [%beer p=ship]                                  ::  request public keys
        [%bock ~]                                       ::  bind to domains
        [%brew ~]                                       ::  request domains
        [%cake p=ship q=soap r=coop s=duct]             ::  e2e message result
        [%mead p=lane q=rock]                           ::  accept packet
        [%milk p=ship q=soap r=*]                       ::  e2e pass message
        [%ouzo p=lane q=rock]                           ::  transmit packet
        [%pito p=@da]                                   ::  timeout
        [%raki p=ship q=life r=pass]                    ::  neighbor'd
        [%sake ~]                                       ::  our private keys
        [%wine p=ship q=tape]                           ::  notify user
    ==                                                  ::
  ++  cake  {p/sock q/skin r/@}                         ::  top level packet
  ++  cape                                              ::  end-to-end result
    $?  $good                                           ::  delivered
        $dead                                           ::  rejected
    ==                                                  ::
  ++  clot                                              ::  symmetric record
    $:  yed/(unit {p/hand q/code})                      ::  outbound
        heg/(map hand code)                             ::  proposed
        qim/(map hand code)                             ::  inbound
    ==                                                  ::
  ++  code  @uvI                                        ::  symmetric key
  ++  corn                                              ::  flow by server
    $:  nys/(map flap bait)                             ::  packets incoming
        olz/(map flap cape)                             ::  packets completed
        wab/(map ship bath)                             ::  relationship
    ==                                                  ::
  +$  deed  [=life =pass oath=(unit oath:pki:jael)]     ::  life/pub/sig
  ++  dore                                              ::  foreign contact
    $:  wod/road                                        ::  connection to
        caq/clot                                        ::  symmetric key state
    ==                                                  ::
  ++  dove  {p/@ud q/(map @ud @)}                       ::  count hash 13-blocks
  ++  flap  @uvH                                        ::  network packet id
  ++  flow                                              ::  packet connection
    $:  rtt/@dr                                         ::  decaying avg rtt
        wid/@ud                                         ::  logical wdow msgs
    ==                                                  ::
  ++  fort                                              ::  formal state
    $:  $1                                              ::  version
        gad/duct                                        ::  client interface
        tim/(unit @da)                                  ::  pending timer
        tuf/(list turf)                                 ::  domains
        hop/@da                                         ::  network boot date
        bad/(set @p)                                    ::  bad ships
        ton/town                                        ::  security
        zac/corn                                        ::  flows by server
    ==                                                  ::
  ++  hand  @uvH                                        ::  128-bit hash
  ++  lane                                              ::  packet route
    $%  {$if p/@da q/@ud r/@if}                         ::  IP4/public UDP/addr
        {$is p/@ud q/(unit lane) r/@is}                 ::  IPv6 w+alternates
        {$ix p/@da q/@ud r/@if}                         ::  IPv4 provisional
    ==                                                  ::
  ++  meal                                              ::  payload
    $%  {$back p/coop q/flap r/@dr}                     ::  ack
        {$bond p/path q/@ud r/*}                        ::  message
        {$carp p/@ q/@ud r/@ud s/flap t/@}              ::  skin+inx+cnt+hash
        {$fore p/ship q/(unit lane) r/@}                ::  forwarded packet
    ==                                                  ::
  ++  name  {p/@t q/(unit @t) r/(unit @t) s/@t}         ::  first mid+nick last
  ++  putt                                              ::  outgoing message
    $:  ski/snow                                        ::  sequence acked+sent
        wyv/(list rock)                                 ::  packet list XX gear
    ==                                                  ::
  ++  race                                              ::  inbound stream
    $:  did/@ud                                         ::  filled sequence
        dod/?                                           ::  not processing
        bum/(map @ud ares)                              ::  nacks
        mis/(map @ud {p/cape q/lane r/flap s/(unit)})   ::  misordered
    ==                                                  ::
  ++  rill                                              ::  outbound stream
    $:  sed/@ud                                         ::  sent
        san/(map @ud duct)                              ::  outstanding
    ==                                                  ::
  ++  road                                              ::  secured oneway route
    $:  exp/@da                                         ::  expiration date
        lun/(unit lane)                                 ::  route to friend
        lew/(unit deed)                                 ::  deed of friend
    ==                                                  ::
  ++  rock  @uvO                                        ::  packet
  ++  shed                                              ::  packet flow
    $:  $:  rtt/@dr                                     ::  smoothed rtt
            rto/@dr                                     ::  retransmit timeout
            rtn/(unit @da)                              ::  next timeout
            rue/(unit @da)                              ::  last heard from
        ==                                              ::
        $:  nus/@ud                                     ::  number sent
            nif/@ud                                     ::  number live
            nep/@ud                                     ::  next expected
            caw/@ud                                     ::  logical window
            cag/@ud                                     ::  congest thresh
        ==                                              ::
        $:  diq/(map flap @ud)                          ::  packets sent
            pyz/(map soup @ud)                          ::  message+unacked
            puq/(qeu {p/@ud q/soul})                    ::  packet queue
        ==                                              ::
    ==                                                  ::
  ++  skin  ?($none $open $fast $full)                  ::  encoding stem
  ++  snow  {p/@ud q/@ud r/(set @ud)}                   ::  window exceptions
  ++  soap  {p/{p/life q/life} q/path r/@ud}            ::  statement id
  ++  soup  {p/path q/@ud}                              ::  new statement id
  ++  soul                                              ::  packet in travel
    $:  gom/soup                                        ::  message identity
        nux/@ud                                         ::  xmission count
        liv/?                                           ::  deemed live
        lys/@da                                         ::  last sent
        pac/rock                                        ::  packet data
    ==                                                  ::
  ++  town                                              ::  all security state
    $:  any/@                                           ::  entropy
        val/wund                                        ::  private keys
        law/deed                                        ::  server deed
        seh/(map hand {p/ship q/@da})                   ::  key cache
        hoc/(map ship dore)                             ::  neighborhood
    ==                                                  ::
  ++  wund  (list {p/life q/ring r/acru})               ::  secrets in action
  --  ::ames
::                                                      ::::
::::                    ++behn                            ::  (1b) timekeeping
  ::                                                    ::::
++  behn  ^?
  |%
  ::                                                    ::
  ::::                  ++able:behn                     ::  (1b1) arvo moves
    ::                                                  ::::
  ++  able  ^?
    |%
    ++  note                                            ::  out request $->
      $%  $:  %b                                        ::  to %behn
      $%  [%wait p=@da]
      ==  ==
          $:  %d                                        ::  to %dill
      $%  [%flog =flog:dill]
      ==  ==  ==
    ++  gift                                            ::  out result <-$
      $%  [%doze p=(unit @da)]                          ::  next alarm
          [%mass p=mass]                                ::  memory usage
          [%wake error=(unit tang)]                     ::  wakeup or failed
          [%meta p=vase]
      ==
    ++  task                                            ::  in request ->$
      $%  [%born ~]                                     ::  new unix process
          [%crud tag=@tas =tang]                        ::  error with trace
          [%rest p=@da]                                 ::  cancel alarm
          [%drip p=vase]                                ::  give in next event
          [%vega ~]                                     ::  report upgrade
          [%wait p=@da]                                 ::  set alarm
          [%wake ~]                                     ::  timer activate
          [%wegh ~]                                     ::  report memory
      ==
    --  ::able
  --  ::behn
::                                                      ::::
::::                    ++clay                            ::  (1c) versioning
  ::                                                    ::::
++  clay  ^?
  |%
  ::                                                    ::
  ::::                  ++able:clay                     ::  (1c1) arvo moves
    ::                                                  ::::
  ++  able  ^?
    |%
    ++  gift                                            ::  out result <-$
      $%  {$croz rus/(map desk {r/regs w/regs})}        ::  rules for group
          {$cruz cez/(map @ta crew)}                    ::  permission groups
          {$dirk p/@tas}                                ::  mark mount dirty
          {$ergo p/@tas q/mode}                         ::  version update
          {$hill p/(list @tas)}                         ::  mount points
          {$mack p/(unit tang)}                         ::  ack
          {$mass p/mass}                                ::  memory usage
          {$mere p/(each (set path) (pair term tang))}  ::  merge result
          {$note p/@tD q/tank}                          ::  debug message
          {$ogre p/@tas}                                ::  delete mount point
          {$rule red/dict wit/dict}                     ::  node r+w permissions
          {$send p/lane:ames q/@}                       ::  transmit packet
          {$writ p/riot}                                ::  response
          {$wris p/{$da p/@da} q/(set (pair care path))}  ::  many changes
      ==                                                ::
    ++  task                                            ::  in request ->$
      $%  {$boat ~}                                     ::  pier rebooted
          {$cred nom/@ta cew/crew}                      ::  set permission group
          {$crew ~}                                     ::  permission groups
          {$crow nom/@ta}                               ::  group usage
          {$crud p/@tas q/(list tank)}                  ::  error with trace
          {$drop des/desk}                              ::  cancel pending merge
          {$info des/desk dit/nori}                     ::  internal edit
          {$init our/@p}                                ::  report install
          {$into des/desk all/? fis/mode}               ::  external edit
          $:  $merg                                     ::  merge desks
              des/desk                                  ::  target
              her/@p  dem/desk  cas/case                ::  source
              how/germ                                  ::  method
          ==                                            ::
          {$mont des/desk bem/beam}                     ::  mount to unix
          {$dirk des/desk}                              ::  mark mount dirty
          {$ogre pot/$@(desk beam)}                     ::  delete mount point
          {$perm des/desk pax/path rit/rite}            ::  change permissions
          {$sunk p=ship q=rift}                         ::  report death
          {$vega ~}                                     ::  report upgrade
          {$warp wer/ship rif/riff}                     ::  internal file req
          {$werp who/ship wer/ship rif/riff}            ::  external file req
          {$wegh ~}                                     ::  report memory
          {$west wer/ship pax/path res/*}               ::  network request
      ==                                                ::
    --  ::able
  ::
  ::::                                                  ::  (1c2)
    ::
  ++  aeon  @ud                                         ::  version number
  ++  ankh                                              ::  fs node (new)
    $~  [~ ~]
    $:  fil/(unit {p/lobe q/cage})                      ::  file
        dir/(map @ta ankh)                              ::  folders
    ==                                                  ::
  ++  beam  {{p/ship q/desk r/case} s/path}             ::  global name
  ++  beak  {p/ship q/desk r/case}                      ::  path prefix
  ++  blob                                              ::  fs blob
    $%  {$delta p/lobe q/{p/mark q/lobe} r/page}        ::  delta on q
        {$direct p/lobe q/page}                         ::  immediate
    ==                                                  ::
  ++  care  ?($d $p $t $u $v $w $x $y $z)               ::  clay submode
  ++  case                                              ::  ship desk case spur
    $%  {$da p/@da}                                     ::  date
        {$tas p/@tas}                                   ::  label
        {$ud p/@ud}                                     ::  number
    ==                                                  ::
  ++  cass  {ud/@ud da/@da}                             ::  cases for revision
  ++  coop  (unit ares)                                 ::  e2e ack
  ++  crew  (set ship)                                  ::  permissions group
  ++  dict  {src/path rul/real}                         ::  effective permission
  ++  dome                                              ::  project state
    $:  ank/ankh                                        ::  state
        let/@ud                                         ::  top id
        hit/(map @ud tako)                              ::  changes by id
        lab/(map @tas @ud)                              ::  labels
    ==                                                  ::
  ++  germ                                              ::  merge style
    $?  $init                                           ::  new desk
        $this                                           ::  ours with parents
        $that                                           ::  hers with parents
        $fine                                           ::  fast forward
        $meet                                           ::  orthogonal files
        $mate                                           ::  orthogonal changes
        $meld                                           ::  force merge
    ==                                                  ::
  ++  khan                                              ::
    $~  [~ ~]
    $:  fil/(unit (unit cage))                          ::  see ++khan-to-soba
        dir/(unit (map @ta (unit khan)))                ::
    ==                                                  ::
  ++  lobe  @uvI                                        ::  blob ref
  ++  maki  {p/@ta q/@ta r/@ta s/path}                  ::
  ++  miso                                              ::  ankh delta
    $%  {$del ~}                                       ::  delete
        {$ins p/cage}                                   ::  insert
        {$dif p/cage}                                   ::  mutate from diff
        {$mut p/cage}                                   ::  mutate from raw
    ==                                                  ::
  ++  misu                                              ::  computed delta
    $%  {$del ~}                                       ::  delete
        {$ins p/cage}                                   ::  insert
        {$dif p/lobe q/cage}                            ::  mutate from diff
    ==                                                  ::
  ++  mizu  {p/@u q/(map @ud tako) r/rang}              ::  new state
  ++  moar  {p/@ud q/@ud}                               ::  normal change range
  ++  moat  {p/case q/case r/path}                      ::  change range
  ++  mode  (list {path (unit mime)})                   ::  external files
  ++  mood  {p/care q/case r/path}                      ::  request in desk
  ++  mool  {p/case q/(set (pair care path))}           ::  requests in desk
  ++  nori                                              ::  repository action
    $%  {%& p/soba}                                     ::  delta
        {%| p/@tas}                                     ::  label
    ==                                                  ::
  ++  nuri                                              ::  repository action
    $%  {%& p/suba}                                     ::  delta
        {%| p/@tas}                                     ::  label
    ==                                                  ::
  ++  page  (cask *)                                    ::  untyped cage
  ++  plop  blob                                        ::  unvalidated blob
  ++  rang                                              ::  repository
    $:  hut/(map tako yaki)                             ::  changes
        lat/(map lobe blob)                             ::  data
    ==                                                  ::
  ++  rant                                              ::  response to request
    $:  p/{p/care q/case r/desk}                        ::  clade release book
        q/path                                          ::  spur
        r/cage                                          ::  data
    ==                                                  ::
  ++  rave                                              ::  general request
    $%  {$sing p/mood}                                  ::  single request
        {$next p/mood}                                  ::  await next version
        {$mult p/mool}                                  ::  next version of any
        {$many p/? q/moat}                              ::  track range
    ==                                                  ::
  ++  real                                              ::  resolved permissions
    $:  mod/?($black $white)                            ::
        who/(pair (set ship) (map @ta crew))            ::
    ==                                                  ::
  ++  regs  (map path rule)                             ::  rules for paths
  ++  riff  {p/desk q/(unit rave)}                      ::  request+desist
  ++  rite                                              ::  new permissions
    $%  {$r red/(unit rule)}                            ::  for read
        {$w wit/(unit rule)}                            ::  for write
        {$rw red/(unit rule) wit/(unit rule)}           ::  for read and write
    ==                                                  ::
  ++  riot  (unit rant)                                 ::  response+complete
  ++  rule  {mod/?($black $white) who/(set whom)}       ::  node permission
  ++  rump  {p/care q/case r/@tas s/path}               ::  relative path
  ++  saba  {p/ship q/@tas r/moar s/dome}               ::  patch+merge
  ++  soba  (list {p/path q/miso})                      ::  delta
  ++  suba  (list {p/path q/misu})                      ::  delta
  ++  tako  @                                           ::  yaki ref
  ++  toro  {p/@ta q/nori}                              ::  general change
  ++  unce                                              ::  change part
    |*  a/mold                                          ::
    $%  {%& p/@ud}                                      ::  skip[copy]
        {%| p/(list a) q/(list a)}                      ::  p -> q[chunk]
    ==                                                  ::
  ++  urge  |*(a/mold (list (unce a)))                  ::  list change
  ++  whom  (each ship @ta)                             ::  ship or named crew
  ++  yaki                                              ::  commit
    $:  p/(list tako)                                   ::  parents
        q/(map path lobe)                               ::  namespace
        r/tako                                          ::  self-reference
        t/@da                                           ::  date
    ==                                                  ::
  --  ::clay
::                                                      ::::
::::                    ++dill                            ::  (1d) console
  ::                                                    ::::
++  dill  ^?
  |%
  ::                                                    ::
  ::::                  ++able:dill                     ::  (1d1) arvo moves
    ::                                                  ::::
  ++  able  ^?
    |%
    ++  gift                                            ::  out result <-$
      $%  {$bbye ~}                                     ::  reset prompt
          {$blit p/(list blit)}                         ::  terminal output
          {$burl p/@t}                                  ::  activate url
          {$init p/@p}                                  ::  set owner
          {$logo ~}                                     ::  logout
          {$lyra p/@t q/@t}                             ::  upgrade kernel
          {$mass p/mass}                                ::  memory usage
          {$send p/lane:ames q/@}                       ::  transmit packet
          {$veer p/@ta q/path r/@t}                     ::  install vane
          {$verb ~}                                     ::  verbose mode
      ==                                                ::
    ++  task                                            ::  in request ->$
      $%  {$belt p/belt}                                ::  terminal input
          {$blew p/blew}                                ::  terminal config
          {$boot p/*}                                   ::  weird %dill boot
          {$crud p/@tas q/(list tank)}                  ::  error with trace
          {$flog p/flog}                                ::  wrapped error
          {$flow p/@tas q/(list gill:gall)}             ::  terminal config
          {$hail ~}                                     ::  terminal refresh
          {$heft ~}                                     ::  memory report
          {$hook ~}                                     ::  this term hung up
          {$harm ~}                                     ::  all terms hung up
          {$init p/ship}                                ::  after gall ready
          {$lyra p/@t q/@t}                             ::  upgrade kernel
          {$noop ~}                                    ::  no operation
          {$sunk p=ship q=rift}                         ::  report death
          {$talk p/tank}                                ::
          {$text p/tape}                                ::
          {$veer p/@ta q/path r/@t}                     ::  install vane
          {$vega ~}                                     ::  report upgrade
          {$verb ~}                                     ::  verbose mode
      ==                                                ::
    --  ::able
  ::
  ::::                                                  ::  (1d2)
    ::
  ++  blew  {p/@ud q/@ud}                               ::  columns rows
  ++  belt                                              ::  old belt
    $%  {$aro p/?($d $l $r $u)}                         ::  arrow key
        {$bac ~}                                        ::  true backspace
        {$ctl p/@c}                                     ::  control-key
        {$del ~}                                        ::  true delete
        {$met p/@c}                                     ::  meta-key
        {$ret ~}                                        ::  return
        {$txt p/(list @c)}                              ::  utf32 text
    ==                                                  ::
  ++  blit                                              ::  old blit
    $%  {$bel ~}                                        ::  make a noise
        {$clr ~}                                        ::  clear the screen
        {$hop p/@ud}                                    ::  set cursor position
        {$lin p/(list @c)}                              ::  set current line
        {$mor ~}                                        ::  newline
        {$sag p/path q/*}                               ::  save to jamfile
        {$sav p/path q/@}                               ::  save to file
        {$url p/@t}                                     ::  activate url
    ==                                                  ::
  ++  deco  ?(~ $bl $br $un)                            ::  text decoration
  ++  dill-belt                                         ::  new belt
    $%  {$aro p/?($d $l $r $u)}                         ::  arrow key
        {$bac ~}                                        ::  true backspace
        {$cru p/@tas q/(list tank)}                     ::  echo error
        {$ctl p/@}                                      ::  control-key
        {$del ~}                                        ::  true delete
        {$hey ~}                                        ::  refresh
        {$met p/@}                                      ::  meta-key
        {$ret ~}                                        ::  return
        {$rez p/@ud q/@ud}                              ::  resize, cols, rows
        {$txt p/(list @c)}                              ::  utf32 text
        {$yow p/gill:gall}                              ::  connect to app
    ==                                                  ::
  ++  dill-blit                                         ::  new blit
    $%  {$bel ~}                                        ::  make a noise
        {$clr ~}                                        ::  clear the screen
        {$hop p/@ud}                                    ::  set cursor position
        {$klr p/stub}                                   ::  styled text
        {$mor p/(list dill-blit)}                       ::  multiple blits
        {$pom p/stub}                                   ::  styled prompt
        {$pro p/(list @c)}                              ::  show as cursor+line
        {$qit ~}                                        ::  close console
        {$out p/(list @c)}                              ::  send output line
        {$sag p/path q/*}                               ::  save to jamfile
        {$sav p/path q/@}                               ::  save to file
        {$url p/@t}                                     ::  activate url
    ==                                                  ::
  ++  flog                                              ::  sent to %dill
    $%  {$crud p/@tas q/(list tank)}                    ::
        {$heft ~}                                       ::
        {$lyra p/@t q/@t}                               ::  upgrade kernel
        {$text p/tape}                                  ::
        {$veer p/@ta q/path r/@t}                       ::  install vane
        {$verb ~}                                       ::  verbose mode
    ==                                                  ::
  --  ::dill
::                                                      ::::
::::                    ++eyre                            ::  (1e) oldweb
  ::                                                    ::::
++  eyre  ^?
  |%
  ::                                                    ::
  ::::                  ++able:eyre                     ::  (1e1) arvo moves
    ::                                                  ::::
  ++  able  ^?
    |%
    +=  gift                                            ::  out result <-$
      $%  [%form p=http-config]                         ::  configuration
          [%mass p=mass]                                ::  memory usage
          [%mack p=(unit tang)]                         ::  message ack
          [%sigh p=cage]                                ::  marked http response
          [%that p=@p q=prox]                           ::  get proxied request
          [%thou p=httr]                                ::  raw http response
          [%thus p=@ud q=(unit hiss)]                   ::  http request+cancel
          [%veer p=@ta q=path r=@t]                     ::  drop-through
          [%vega p=@t q=@t]                             ::  drop-through
      ==                                                ::
    +=  task                                            ::  in request ->$
      $%  [%born p=(list host)]                         ::  new unix process
          [%crud p=@tas q=(list tank)]                  ::  XX rethink
          [%hiss p=(unit user) q=mark r=cage]           ::  outbound user req
          [%init p=@p]                                  ::  report install
          [%live p=@ud q=(unit @ud)]                    ::  http/s ports
          [%rule p=http-rule]                           ::  update config
          [%serv p=$@(desk beam)]                       ::  set serving root
          [%sunk p=ship q=rift]                         ::  report death
          [%them p=(unit hiss)]                         ::  outbound request
          [%they p=@ud q=httr]                          ::  inbound response
          [%chis p=? q=clip r=httq]                     ::  IPC inbound request
          [%this p=? q=clip r=httq]                     ::  inbound request
          [%thud ~]                                     ::  inbound cancel
          [%vega ~]                                     ::  report upgrade
          [%wegh ~]                                     ::  report memory
          [%well p=path q=(unit mime)]                  ::  put/del .well-known
          [%west p=ship q=[path *]]                     ::  network request
          [%wise p=ship q=prox]                         ::  proxy notification
      ==                                                ::
    --  ::able
  ::
  ::::                                                  ::  (1e2)
    ::
  ++  bale                                              ::  driver state
    |*  a/_*                                            ::  %jael keys type
    $:  {our/ship now/@da eny/@uvJ byk/beak}            ::  base info
        {usr/user dom/(list @t)}                        ::  req user, domain
        key/a                                           ::  secrets from %jael
    ==                                                  ::
  ::
  ++  clip  (each @if @is)                              ::  client IP
  ++  cred                                              ::  credential
    $:  hut/hart                                        ::  client host
        aut/(jug @tas @t)                               ::  client identities
        orx/oryx                                        ::  CSRF secret
        acl/(unit @t)                                   ::  accept-language
        cip/(each @if @is)                              ::  client IP
        cum/(map @tas *)                                ::  custom dirt
    ==                                                  ::
  ++  epic                                              ::  FCGI parameters
    $:  qix/(map @t @t)                                 ::  query
        ced/cred                                        ::  client credentials
        bem/beam                                        ::  original path
    ==                                                  ::
  ++  gram                                              ::  inter-ship message
    $%  [%lon p=hole]                                   ::  login request
        [%aut p=hole]                                   ::  login reply
        [%hat p=hole q=hart]                            ::  login redirect
        [%get p=@uvH q=[? clip httq]]                   ::  remote request
        [%got p=@uvH q=httr]                            ::  remote response
        [%gib p=@uvH]                                   ::  remote cancel
      ::
        [%get-inner p=@uvH q=mark r=coin s=beam]        ::TODO details?
        [%got-inner p=@uvH q=(each (cask) tang)]        ::TODO details?
      ::
        [%not p=prox]                                   ::  proxy notification
    ==                                                  ::
  ++  hart  {p/? q/(unit @ud) r/host}                   ::  http sec+port+host
  ++  hate  {p/purl q/@p r/moth}                        ::  semi-cooked request
  ++  heir  {p/@ud q/mess r/(unit love)}                ::  status+headers+data
  ++  hiss  {p/purl q/moth}                             ::  outbound request
  ++  hole  @t                                          ::  session identity
  ++  hort  {p/(unit @ud) q/host}                       ::  http port+host
  ++  host  (each turf @if)                             ::  http host
  ++  hoke  %+  each   {$localhost ~}                  ::  local host
            ?($.0.0.0.0 $.127.0.0.1)                    ::
  :: +http-config: full http-server configuration
  ::
  +=  http-config
    $:  :: secure: PEM-encoded RSA private key and cert or cert chain
        ::
        secure=(unit [key=wain cert=wain])
        :: proxy: reverse TCP proxy HTTP(s)
        ::
        proxy=?
        :: log: keep HTTP(s) access logs
        ::
        log=?
        :: redirect: send 301 redirects to upgrade HTTP to HTTPS
        ::
        ::   Note: requires certificate.
        ::
        redirect=?
    ==
  :: +http-rule: update configuration
  ::
  +=  http-rule
    $%  :: %cert: set or clear certificate and keypair
        ::
        [%cert p=(unit [key=wain cert=wain])]
        :: %turf: add or remove established dns binding
        ::
        [%turf p=?(%put %del) q=turf]
    ==
  ++  httq                                              ::  raw http request
    $:  p/meth                                          ::  method
        q/@t                                            ::  unparsed url
        r/(list {p/@t q/@t})                            ::  headers
        s/(unit octs)                                   ::  body
    ==                                                  ::
  ++  httr  {p/@ud q/mess r/(unit octs)}                ::  raw http response
  ++  httx                                              ::  encapsulated http
    $:  p/?                                             ::  https?
        q/clip                                          ::  source IP
        r/httq                                          ::
    ==                                                  ::
  ++  user  knot                                        ::  username
  ++  love                                              ::  http response
    $%  {$ham p/manx}                                   ::  html node
        {$mid p/mite q/octs}                            ::  mime-typed data
        {$raw p/httr}                                   ::  raw http response
        {$wan p/wain}                                   ::  text lines
        {$zap p/@ud q/(list tank)}                      ::  status+error
    ==                                                  ::
  ++  math  (map @t (list @t))                          ::  semiparsed headers
  ++  mess  (list {p/@t q/@t})                          ::  raw http headers
  ++  meth                                              ::  http methods
    $?  $conn                                           ::  CONNECT
        $delt                                           ::  DELETE
        $get                                            ::  GET
        $head                                           ::  HEAD
        $opts                                           ::  OPTIONS
        $post                                           ::  POST
        $put                                            ::  PUT
        $trac                                           ::  TRACE
    ==                                                  ::
  ++  mite  (list @ta)                                  ::  mime type
  ++  moth  {p/meth q/math r/(unit octs)}               ::  http operation
  ++  octs  {p/@ud q/@t}                                ::  octet-stream
  ++  oryx  @t                                          ::  CSRF secret
  ++  pork  {p/(unit @ta) q/(list @t)}                  ::  fully parsed url
  :: +prox: proxy notification
  ::
  ::   Used on both the proxy (ward) and upstream sides for
  ::   sending/receiving proxied-request notifications.
  ::
  +=  prox
    $:  :: por: tcp port
        ::
        por=@ud
        :: sek: secure?
        ::
        sek=?
        :: non: authentication nonce
        ::
        non=@uvJ
    ==
  ++  purf  (pair purl (unit @t))                       ::  url with fragment
  ++  purl  {p/hart q/pork r/quay}                      ::  parsed url
  ++  quay  (list {p/@t q/@t})                          ::  parsed url query
  ++  quer  |-($@(~ {p/@t q/@t t/$}))                  ::  query tree
  ++  quri                                              ::  request-uri
    $%  {%& p/purl}                                     ::  absolute
        {%| p/pork q/quay}                              ::  relative
    ==                                                  ::
  ::  +reserved: check if an ipv4 address is in a reserved range
  ::
  ++  reserved
    |=  a=@if
    ^-  ?
    =/  b  (flop (rip 3 a))
    ::  0.0.0.0/8 (software)
    ::
    ?.  ?=([@ @ @ @ ~] b)  &
    ?|  ::  10.0.0.0/8 (private)
        ::
        =(10 i.b)
        ::  100.64.0.0/10 (carrier-grade NAT)
        ::
        &(=(100 i.b) (gte i.t.b 64) (lte i.t.b 127))
        ::  127.0.0.0/8 (localhost)
        ::
        =(127 i.b)
        ::  169.254.0.0/16 (link-local)
        ::
        &(=(169 i.b) =(254 i.t.b))
        ::  172.16.0.0/12 (private)
        ::
        &(=(172 i.b) (gte i.t.b 16) (lte i.t.b 31))
        ::  192.0.0.0/24 (protocol assignment)
        ::
        &(=(192 i.b) =(0 i.t.b) =(0 i.t.t.b))
        ::  192.0.2.0/24 (documentation)
        ::
        &(=(192 i.b) =(0 i.t.b) =(2 i.t.t.b))
        ::  192.18.0.0/15 (reserved, benchmark)
        ::
        &(=(192 i.b) |(=(18 i.t.b) =(19 i.t.b)))
        ::  192.51.100.0/24 (documentation)
        ::
        &(=(192 i.b) =(51 i.t.b) =(100 i.t.t.b))
        ::  192.88.99.0/24 (reserved, ex-anycast)
        ::
        &(=(192 i.b) =(88 i.t.b) =(99 i.t.t.b))
        ::  192.168.0.0/16 (private)
        ::
        &(=(192 i.b) =(168 i.t.b))
        ::  203.0.113/24 (documentation)
        ::
        &(=(203 i.b) =(0 i.t.b) =(113 i.t.t.b))
        ::  224.0.0.0/8 (multicast)
        ::  240.0.0.0/4 (reserved, future)
        ::  255.255.255.255/32 (broadcast)
        ::
        (gte i.b 224)
    ==
  ++  rout  {p/(list host) q/path r/oryx s/path}        ::  http route (new)
  ++  sec-move                                          ::  driver effect
    $%  {$send p/hiss}                                  ::  http out
        {$show p/purl}                                  ::  direct user to url
        {$give p/httr}                                  ::  respond immediately
        {$redo ~}                                      ::  restart request qeu
    ==                                                  ::
  --  ::eyre
::                                                      ::::
::::                    ++ford                            ::  (1f) build
  ::                                                    ::::
::  |ford: build system vane interface
::
++  ford  ^?
  |%
  ::  |able:ford: ford's public +move interface
  ::
  ++  able  ^?
    |%
    ::  +task:able:ford: requests to ford
    ::
    +=  task
      $%  ::  %build: perform a build, either live or once
          ::
          $:  %build
              ::  live: whether we run this build live
              ::
              ::    A live build will subscribe to further updates and keep the
              ::    build around.
              ::
              live=?
              ::  plan: the schematic to build
              ::
              =schematic
          ==
          ::  %keep: reset cache sizes
          ::
          [%keep compiler-cache=@ud build-cache=@ud]
          ::  %kill: stop a build; send on same duct as original %build request
          ::
          [%kill ~]
          ::  %sunk: receive a report that a foreign ship has lost continuity
          ::
          [%sunk =ship =rift]
          ::  %vega: report kernel upgrade
          ::
          [%vega ~]
          ::  %wegh: produce memory usage information
          ::
          [%wegh ~]
          ::  %wipe: wipes stored builds
          ::
          [%wipe percent-to-remove=@ud]
      ==
    ::  +gift:able:ford: responses from ford
    ::
    +=  gift
      $%  ::  %mass: memory usage; response to %wegh +task
          ::
          [%mass p=mass]
          ::  %made: build result; response to %build +task
          ::
          $:  %made
              ::  date: formal date of the build
              ::
              date=@da
              ::  result: result of the build; either complete build, or error
              ::
              result=made-result
      ==  ==
    --
  ::  +made-result: the main payload for a %made +gift
  ::
  +=  made-result
    $%  ::  %complete: contains the result of the completed build
        ::
        [%complete =build-result]
        ::  %incomplete: couldn't finish build; contains error message
        ::
        [%incomplete =tang]
    ==
  ::  +disc: a desk on a ship; can be used as a beak that varies with time
  ::
  +=  disc  [=ship =desk]
  ::  +rail: a time-varying full path
  ::
  ::    This can be thought of as a +beam without a +case, which is what
  ::    would specify the time. :spur is flopped just like the +spur in a +beam.
  ::
  +=  rail  [=disc =spur]
  ::  +resource: time-varying dependency on a value from the urbit namespace
  ::
  +=  resource
    $:  ::  vane which we are querying
        ::
        vane=%c
        ::  type of request
        ::
        ::    TODO: care:clay should be cleaned up in zuse as it is a general
        ::    type, not a clay specific one.
        ::
        care=care:clay
        ::  path on which to depend, missing time, which will be filled in
        ::
        =rail
    ==
  ::  +build-result: the referentially transparent result of a +build
  ::
  ::    A +build produces either an error or a result. A result is a tagged
  ::    union of the various kinds of datatypes a build can produce. The tag
  ::    represents the sub-type of +schematic that produced the result.
  ::
  +=  build-result
    $%  ::  %error: the build produced an error whose description is :message
        ::
        [%error message=tang]
        ::  %success: result of successful +build, tagged by +schematic sub-type
        ::
        $:  %success
            $^  [head=build-result tail=build-result]
            $%  [%$ =cage]
                [%alts =build-result]
                [%bake =cage]
                [%bunt =cage]
                [%call =vase]
                [%cast =cage]
                [%core =vase]
                [%diff =cage]
                [%hood =scaffold]
                [%join =cage]
                [%list results=(list build-result)]
                [%mash =cage]
                [%mute =cage]
                [%pact =cage]
                [%path =rail]
                [%plan =vase]
                [%reef =vase]
                [%ride =vase]
                [%scry =cage]
                [%slim [=type =nock]]
                [%slit =type]
                [%vale =cage]
                [%volt =cage]
                [%walk results=(list mark-action)]
    ==  ==  ==
  ::  +mark-action: represents a single mark conversion step
  ::
  ::    In mark conversion, we want to convert from :source to :target. We also
  ::    need to keep track of what type of conversion this is. If %grab, we
  ::    want to use the definitions in the :target mark. If %grow, we want to
  ::    use the :source mark.
  ::
  +=  mark-action  [type=?(%grow %grab) source=term target=term]
  ::
  ::  +schematic: plan for building
  ::
  ++  schematic
    ::    If the head of the +schematic is a pair, it's an auto-cons
    ::    schematic. Its result will be the pair of results of its
    ::    sub-schematics.
    ::
    $^  [head=schematic tail=schematic]
    ::
    $%  ::  %$: literal value. Produces its input unchanged.
        ::
        $:  %$
            ::  literal: the value to be produced by the build
            ::
            literal=cage
        ==
        ::  %pin: pins a sub-schematic to a date
        ::
        ::    There is a difference between live builds and once builds. In
        ::    live builds, we produce results over and over again and aren't
        ::    pinned to a specifc time. In once builds, we want to specify a
        ::    specific date, which we apply recursively to any sub-schematics
        ::    contained within :schematic.
        ::
        ::    If a build has a %pin at the top level, we consider it to be a
        ::    once build. Otherwise, we consider it to be a live build. We do
        ::    this so schematics which depend on the result of a once build can
        ::    be cached, giving the client explicit control over the caching
        ::    behaviour.
        ::
        $:  %pin
            ::  date: time at which to perform the build
            ::
            date=@da
            ::  schematic: wrapped schematic of pinned time
            ::
            =schematic
        ==
        ::  %alts: alternative build choices
        ::
        ::    Try each choice in :choices, in order; accept the first one that
        ::    succeeds. Note that the result inherits the dependencies of all
        ::    failed schematics, as well as the successful one.
        ::
        $:  %alts
            ::  choices: list of build options to try
            ::
            choices=(list schematic)
        ==
        ::  %bake: run a file through a renderer
        ::
        $:  %bake
            ::  renderer: name of renderer; also its file path in ren/
            ::
            renderer=term
            ::  query-string: the query string of the renderer's http path
            ::
            query-string=coin
            ::  path-to-render: full path of file to render
            ::
            path-to-render=rail
        ==
        ::  %bunt: produce the default value for a mark
        ::
        $:  %bunt
            ::  disc where in clay to load the mark from
            ::
            =disc
            ::  mark: name of mark; also its file path in mar/
            ::
            mark=term
        ==
        ::  %call: call a gate on a sample
        ::
        $:  %call
            ::  gate: schematic whose result is a gate
            ::
            gate=schematic
            ::  sample:  schematic whose result will be the gate's sample
            ::
            sample=schematic
        ==
        ::  %cast: cast the result of a schematic through a mark
        ::
        $:  %cast
            ::  disc where in clay to load the mark from
            ::
            =disc
            ::  mark: name of mark; also its file path in ren/
            ::
            mark=term
            ::  input: schematic whose result will be run through the mark
            ::
            input=schematic
        ==
        ::  %core: build a hoon program from a source file
        ::
        $:  %core
            ::  source-path: clay path from which to load hoon source
            ::
            source-path=rail
        ==
        ::  %diff: produce marked diff from :first to :second
        ::
        $:  %diff
            ::  disc where in clay to load the mark from
            ::
            =disc
            ::  old: schematic producing data to be used as diff starting point
            ::
            start=schematic
            ::  new: schematic producing data to be used as diff ending point
            ::
            end=schematic
        ==
        ::  %dude: wrap a failure's error message with an extra message
        ::
        $:  %dude
            ::  error: a trap producing an error message to wrap the original
            ::
            error=tank
            ::  attempt: the schematic to try, whose error we wrap, if any
            ::
            attempt=schematic
        ==
        ::  %hood: create a +hood from a hoon source file
        ::
        $:  %hood
            ::  source-path: clay path from which to load hoon source
            ::
            source-path=rail
        ==
        ::  %join: merge two diffs into one diff; produces `~` if conflicts
        ::
        $:  %join
            ::  disc where in clay to load the mark from
            ::
            =disc
            ::  mark: name of the mark to use for diffs; also file path in mar/
            ::
            mark=term
            ::  first: schematic producing first diff
            ::
            first=schematic
            ::  second: schematic producing second diff
            ::
            second=schematic
        ==
        ::  %list: performs a list of schematics, returns a list of +builds-results
        ::
        $:  %list
            ::  schematics: list of builds to perform
            ::
            schematics=(list schematic)
        ==
        ::  %mash: force a merge, annotating any conflicts
        ::
        $:  %mash
            ::  disc where in clay to load the mark from
            ::
            =disc
            ::  mark: name of mark used in diffs; also file path in mar/
            ::
            mark=term
            ::  first: marked schematic producing first diff
            ::
            first=[=disc mark=term =schematic]
            ::  second: marked schematic producing second diff
            ::
            second=[=disc mark=term =schematic]
        ==
        ::  %mute: mutate a noun by replacing its wings with new values
        ::
        $:  %mute
            ::  subject: schematic producing the noun to mutate
            ::
            subject=schematic
            ::  mutations: axes and schematics to produce their new contents
            ::
            mutations=(list (pair wing schematic))
        ==
        ::  %pact: patch a marked noun by applying a diff
        ::
        $:  %pact
            ::  disc where in clay to load marks from
            ::
            =disc
            ::  start: schematic producing a noun to be patched
            ::
            start=schematic
            ::  diff: schematic producing the diff to apply to :start
            ::
            diff=schematic
        ==
        ::  %path: resolve a path with `-`s to a path with `/`s
        ::
        ::    Resolve +raw-path to a path containing a file, replacing
        ::    any `-`s in the path with `/`s if no file exists at the
        ::    original path. Produces an error if multiple files match,
        ::    e.g. a/b/c and a/b-c, or a/b/c and a-b/c.
        ::
        $:  %path
            ::  disc: the +disc forming the base of the path to be resolved
            ::
            =disc
            ::  prefix: path prefix under which to resolve :raw-path, e.g. lib
            ::
            prefix=@tas
            ::  raw-path: the file path to be resolved
            ::
            raw-path=@tas
        ==
        ::  %plan: build a hoon program from a preprocessed source file
        ::
        $:  %plan
            ::  path-to-render: the clay path of a file being rendered
            ::
            ::    TODO: Once we've really implemented this, write the
            ::    documentation. (This is the path that starts out as the path
            ::    of the hoon source which generated the scaffold, but can be
            ::    changed with `/:`.)
            ::
            path-to-render=rail
            ::  query-string: the query string of the http request
            ::
            query-string=coin
            ::  scaffold: preprocessed hoon source and imports
            ::
            =scaffold
        ==
        ::  %reef: produce a hoon+zuse kernel. used internally for caching
        ::
        $:  %reef
            ::  disc: location of sys/hoon/hoon and sys/zuse/hoon
            ::
            =disc
        ==
        ::  %ride: eval hoon as formula with result of a schematic as subject
        ::
        $:  %ride
            ::  formula: a hoon to be evaluated against a subject
            ::
            formula=hoon
            ::  subject: a schematic whose result will be used as subject
            ::
            subject=schematic
        ==
        ::  %same: the identity function
        ::
        ::    Functionally used to "unpin" a build for caching reasons. If you
        ::    run a %pin build, it is treated as a once build and is therefore
        ::    not cached. Wrapping the %pin schematic in a %same schematic
        ::    converts it to a live build, which will be cached due to live
        ::    build subscription semantics.
        ::
        $:  %same
            ::  schematic that we evaluate to
            ::
            =schematic
        ==
        ::  %scry: lookup a value from the urbit namespace
        ::
        $:  %scry
            ::  resource: a namespace request, with unspecified time
            ::
            ::    Schematics can only be resolved when specifying a time,
            ::    which will convert this +resource into a +scry-request.
            ::
            =resource
        ==
        ::  %slim: compile a hoon against a subject type
        ::
        $:  %slim
            ::  compile-time subject type for the :formula
            ::
            subject-type=type
            ::  formula: a +hoon to be compiled to (pair type nock)
            ::
            formula=hoon
        ==
        ::  %slit: get type of gate product
        ::
        $:  %slit
            ::  gate: a vase containing a gate
            ::
            gate=vase
            ::  sample: a vase containing the :gate's sample
            ::
            sample=vase
        ==
        ::  %vale: coerce a noun to a mark, validated
        ::
        $:  %vale
            ::  disc where in clay to load the mark from
            ::
            =disc
            ::  mark: name of mark to use; also file path in mar/
            ::
            mark=term
            ::  input: the noun to be converted using the mark
            ::
            input=*
        ==
        ::  %volt: coerce a noun to a mark, unsafe
        ::
        $:  %volt
            ::  disc where in clay to load the mark from
            ::
            =disc
            ::  mark: name of mark to use; also file path in mar/
            ::
            mark=term
            ::  input: the noun to be converted using the mark
            ::
            input=*
        ==
        ::  %walk: finds a mark conversion path between two marks
        ::
        $:  %walk
            ::  disc in clay to load the marks from
            ::
            =disc
            ::  source: the original mark type
            ::
            source=term
            ::  target: the destination mark type
            ::
            target=term
        ==
    ==
  ::
  ::  +scaffold: program construction in progress
  ::
  ::    A source file with all its imports and requirements, which will be
  ::    built and combined into one final product.
  ::
  +=  scaffold
    $:  ::  source-rail: the file this scaffold was parsed from
        ::
        source-rail=rail
        ::  zuse-version: the kelvin version of the standard library
        ::
        zuse-version=@ud
        ::  structures: files from %/sur which are included
        ::
        structures=(list cable)
        ::  libraries: files from %/lib which are included
        ::
        libraries=(list cable)
        ::  cranes: a list of resources to transform and include
        ::
        cranes=(list crane)
        ::  sources: hoon sources, either parsed or on the filesystem
        ::
        sources=(list hoon)
    ==
  ::  +cable: a reference to something on the filesystem
  ::
  +=  cable
    $:  ::  face: the face to wrap around the imported file
        ::
        face=(unit term)
        ::  file-path: location in clay
        ::
        file-path=term
    ==
  ::  +truss: late-bound path
  ::
  ::    TODO: the +tyke data structure should be rethought, possibly as part
  ::    of this effort since it is actually a `(list (unit hoon))`, when it
  ::    only represents @tas. It should be a structure which explicitly
  ::    represents a path with holes that need to be filled in.
  ::
  +=  truss
    $:  pre=(unit tyke)
        pof=(unit [p=@ud q=tyke])
    ==
  ::  +crane: parsed rune used to include and transform resources
  ::
  ::    Cranes lifting cranes lifting cranes!
  ::
  ::    A recursive tree of Ford directives that specifies instructions for
  ::    including and transforming resources from the Urbit namespace.
  ::
  +=  crane
    $%  $:  ::  %fssg: `/~` hoon literal
            ::
            ::    `/~ <hoon>` produces a crane that evaluates arbitrary hoon.
            ::
            %fssg
            =hoon
        ==
        $:  ::  %fsbc: `/$` process query string
            ::
            ::    `/$` will call a gate with the query string supplied to this
            ::    build. If no query string, this errors.
            ::
            %fsbc
            =hoon
        ==
        $:  ::  %fsbr: `/|` first of many options that succeeds
            ::
            ::    `/|` takes a series of cranes and produces the first one
            ::    (left-to-right) that succeeds. If none succeed, it produces
            ::    stack traces from all of its arguments.
            ::
            %fsbr
            ::  choices: cranes to try
            ::
            choices=(list crane)
        ==
        $:  ::  %fsts: `/=` wrap a face around a crane
            ::
            ::    /= runs a crane (usually produced by another ford rune), takes
            ::    the result of that crane, and wraps a face around it.
            ::
            %fsts
            ::  face: face to apply
            ::
            face=term
            ::  crane: internal build step
            ::
            =crane
        ==
        $:  ::  %fsdt: `/.` null-terminated list
            ::
            ::    Produce a null-terminated list from a sequence of cranes,
            ::    terminated by a `==`.
            ::
            %fsdt
            ::  items: cranes to evaluate
            ::
            items=(list crane)
        ==
        $:  ::  %fscm: `/,` switch by path
            ::
            ::    `/,` is a switch statement, which picks a branch to evaluate
            ::    based on whether the current path matches the path in the
            ::    switch statement. Takes a sequence of pairs of (path, crane)
            ::    terminated by a `==`.
            ::
            %fscm
            ::  cases: produces evaluated crane of first +spur match
            ::
            cases=(list (pair spur crane))
        ==
        $:  ::  %fspm: `/&` pass through a series of marks
            ::
            ::    `/&` passes a crane through multiple marks, right-to-left.
            ::
            %fspm
            ::  marks: marks to apply to :crane, in reverse order
            ::
            marks=(list mark)
            =crane
        ==
        $:  ::  %fscb: `/_` run a crane on each file in the current directory
            ::
            ::    `/_` takes a crane as an argument. It produces a new crane
            ::    representing the result of mapping the supplied crane over the
            ::    list of files in the current directory. The keys in the
            ::    resulting map are the basenames of the files in the directory,
            ::    and each value is the result of running that crane on the
            ::    contents of the file.
            ::
            %fscb
            =crane
        ==
        $:  ::  %fssm: `/;` operate on
            ::
            ::    `/;` takes a hoon and a crane. The hoon should evaluate to a
            ::    gate, which is then called with the result of the crane as its
            ::    sample.
            ::
            %fssm
            =hoon
            =crane
        ==
        $:  ::  %fscl: `/:` evaluate at path
            ::
            ::    `/:` takes a path and a +crane, and evaluates the crane with
            ::    the current path set to the supplied path.
            ::
            %fscl
            ::  path: late bound path to be resolved relative to current beak
            ::
            ::    This becomes current path of :crane
            ::
            path=truss
            =crane
        ==
        $:  ::  %fskt: `/^` cast
            ::
            ::    `/^` takes a +mold and a +crane, and casts the result of the
            ::    crane to the mold.
            ::
            %fskt
            ::  mold: evaluates to a mold to be applied to :crane
            ::
            =spec
            =crane
        ==
        $:  ::  %fstr: `/*` run :crane on all files with current path as prefix
            ::
            %fstr
            =crane
        ==
        $:  ::  %fszp: `/!mark/` evaluate as hoon, then pass through mark
            ::
            %fszp
            =mark
        ==
        $:  ::  %fszy: `/mark/` passes current path through :mark
            ::
            %fszy
            =mark
    ==  ==
  ::  +result-to-cage: extract a +cage from a +build-result
  ::
  ++  result-to-cage
    |=  result=build-result
    ^-  cage
    ?:  ?=(%error -.result)
      [%tang !>(message.result)]
    ?-    -.+.result
        ^      [%noun (slop q:$(result head.result) q:$(result tail.result))]
        %$     cage.result
        %alts  $(result build-result.result)
        %bake  cage.result
        %bunt  cage.result
        %call  [%noun vase.result]
        %cast  cage.result
        %core  [%noun vase.result]
        %diff  cage.result
        %hood  [%noun !>(scaffold.result)]
        %join  cage.result
        %list  [%noun -:!>(*(list cage)) (turn results.result result-to-cage)]
        %mash  cage.result
        %mute  cage.result
        %pact  cage.result
        %path  [%noun !>(rail.result)]
        %plan  [%noun vase.result]
        %reef  [%noun vase.result]
        %ride  [%noun vase.result]
        %scry  cage.result
        %slim  [%noun !>([type nock]:result)]
        %slit  [%noun !>(type.result)]
        %vale  cage.result
        %volt  cage.result
        %walk  [%noun !>(results.result)]
    ==
  ::  +result-as-error: extracts a tang out of a made-result
  ::
  ++  made-result-as-error
    |=  result=made-result
    ^-  tang
    ?:  ?=([%incomplete *] result)
      tang.result
    ?:  ?=([%complete %error *] result)
      message.build-result.result
    ~
  --
::                                                      ::::
::::                    ++gall                            ::  (1g) extensions
  ::                                                    ::::
++  gall  ^?
  |%
  ::                                                    ::
  ::::                  ++able:gall                     ::  (1g1) arvo moves
    ::                                                  ::::
  ++  able  ^?
    |%
    ++  gift                                            ::  outgoing result
      $%  {$mass p/mass}                                ::  memory usage
          {$onto p/(each suss tang)}                    ::  about agent
          {$rend p/path q/*}                            ::  network request
          {$unto p/cuft}                                ::
          {$mack p/(unit tang)}                         ::  message ack
      ==                                                ::
    ++  task                                            ::  incoming request
      $%  {$conf p/dock q/culm}                         ::  configure app
          {$init p/ship}                                ::  set owner
          {$deal p/sock q/cush}                         ::  full transmission
          {$sunk p=ship q/rift}                         ::  report death
          {$vega ~}                                     ::  report upgrade
          {$west p/ship q/path r/*}                     ::  network request
          {$wegh ~}                                     ::  report memory
      ==                                                ::
    --  ::able
  ++  bitt  (map bone (pair ship path))                 ::  incoming subs
  ++  boat                                              ::  outgoing subs
    %+  map  (pair bone wire)                           ::
    (trel bean ship path)                               ::
  ++  bowl                                              ::  standard app state
          $:  $:  our/ship                              ::  host
                  src/ship                              ::  guest
                  dap/term                              ::  agent
              ==                                        ::
              $:  wex/boat                              ::  outgoing subs
                  sup/bitt                              ::  incoming subs
              ==                                        ::
              $:  ost/bone                              ::  opaque cause
                  act/@ud                               ::  change number
                  eny/@uvJ                              ::  entropy
                  now/@da                               ::  current time
                  byk/beak                              ::  load source
          ==  ==                                        ::
  ++  club                                              ::  agent action
    $%  {$peel p/mark q/path}                           ::  translated peer
        {$peer p/path}                                  ::  subscribe
        {$poke p/cage}                                  ::  apply
        {$puff p/mark q/noun}                           ::  unchecked poke
        {$pull ~}                                      ::  unsubscribe
        {$punk p/mark q/cage}                           ::  translated poke
        {$pump ~}                                      ::  pump yes+no
        {$peer-not p/tang}                              ::  poison pill peer
    ==                                                  ::
  ++  cuft                                              ::  internal gift
    $%  {$coup p/(unit tang)}                           ::  poke result
        {$diff p/cage}                                  ::  subscription output
        {$quit ~}                                      ::  close subscription
        {$reap p/(unit tang)}                           ::  peer result
    ==                                                  ::
  ++  culm                                              ::  config action
    $%  {$load p/scup}                                  ::  load+reload
    ::  {$kick ~}                                      ::  restart everything
    ::  {$stop ~}                                      ::  toggle suspend
    ::  {$wipe ~}                                      ::  destroy all state
    ==                                                  ::
  ++  cush  (pair term club)                            ::  internal task
  ++  dude  term                                        ::  server identity
  ++  gill  (pair ship term)                            ::  general contact
  ++  scar                                              ::  opaque duct
    $:  p/@ud                                           ::  bone sequence
        q/(map duct bone)                               ::  by duct
        r/(map bone duct)                               ::  by bone
    ==                                                  ::
  ++  scup  (pair ship desk)                            ::  autoupdate
  ++  suss  (trel dude @tas @da)                        ::  config report
  ++  well  (pair desk term)                            ::
  --  ::gall
::                                                      ::::
::::                    ++jael                          ::  (1h) security
  ::                                                    ::::
++  jael  ^?
  |%
  ::                                                    ::
  ::::                  ++able:jael                     ::  (1h1) arvo moves
    ::                                                  ::::
  ++  able  ^?
    =,  pki
    =,  rights
    |%
    ::  %jael has two general kinds of task: changes
    ::  and change subscriptions.
    ::
    ::  change tasks are designed to match high-level
    ::  operations - for instance, we have %burn, %mint,
    ::  and %move, not just a single delta operation.
    ::  more of these operations will probably be added,
    ::  and invariants enforced at transaction end.
    ::
    ::  subscriptions are also user-focused - for instance,
    ::  %vein sends all the information needed to maintain
    ::  the secure channel, both rights and certificates.
    ::  the security-critical tasks (%veil, %vein, %vine)
    ::  should probably be bound to a whitelisted duct set.
    ::  (all secrets are redacted from %vest gifts.)
    ::
    ::  %jael only talks to %ames and %behn.  we send messages
    ::  through %ames and use %behn timers.
    ::
    ++  logs                                            ::  on-chain changes
      %+  map  event-id:ethereum-types                  ::  per event log
      diff-azimuth:azimuth-types                        ::  the change
    ++  action                                          ::  balance change
      %+  pair  ship                                    ::  partner
      %+  each  bump                                    ::  &/liability change
      bump                                              ::  |/asset change
    ::                                                  ::
    ++  balance                                         ::  balance sheet
      %+  pair                                          ::
        (map ship safe)                                 ::  liabilities
      (map ship safe)                                   ::  assets
    ::                                                  ::
    ++  vent-result                                     ::  %vent result
      $%  [%snap snap=snapshot:jael]                    ::  restore snapshot
          [%chain can=chain]                            ::  get new events
      ==                                                ::
    ::                                                  ::
    ++  chain                                           ::  batch of changes
      %+  each  logs                                    ::  & all events
      logs                                              ::  | new events
    ++  change                                          ::  urbit change
      $%  [%ethe can=chain]                             ::  on-chain change
          [%meet who=ship =life =pass]                  ::  meet in new era
          $:  %rite                                     ::  rights change
              rex/ship                                  ::  issuer
              pal/ship                                  ::  issued to
              del/bump                                  ::  change
      ==  ==                                            ::
    ++  gift                                            ::  out result <-$
      $%  [%init p=ship]                                ::  report install unix
          [%mass p=mass]                                ::  memory usage report
          [%mack p=(unit tang)]                         ::  message n/ack
          [%pubs public]                                ::  public keys
          [%turf turf=(list turf)]                      ::  domains
          {$vest p/tally}                               ::  balance update
          [%vein =life vein=(map life ring)]            ::  private keys
          {$vine p/(list change)}                       ::  all raw changes
          [%vent p=vent-result]                         ::  ethereum changes
      ==                                                ::
    ::                                                  ::
    ++  note                                            ::  out request $->
      =,  eyre                                          ::
      $%  $:  %b                                        ::
      $%  [%rest p=@da]                                 ::  cancel timer
          [%wait p=@da]                                 ::  wait until
      ==  ==                                            ::
          $:  %e                                        ::
      $%  [%hiss p=(unit user) q=mark r=cage]           ::  outbound user req
      ==  ==                                            ::
          $:  %a                                        ::
      $%  [%want p=ship q=path r=*]                     ::  send message
      ==  ==                                            ::
          $:  %j                                        ::
      $%  [%vent-result p=vent-result]                  ::  tmp workaround
          [%look src=(each ship purl:eyre)]             ::
      ==  ==                                            ::
          $:  @tas                                      ::
      $%  [%init p=ship]                                ::  report install
          [%sunk p=ship q=rift]                         ::  report death
      ==  ==  ==                                        ::
    ++  public                                          ::  public key state
      $:  life=life                                     ::  current key number
          pubs=(map life pass)                          ::  pubkeys by number
      ==                                                ::
    ++  remote                                          ::  remote notification
      %+  each  safe                                    ::  &/addition
      safe                                              ::  |/replacement
    ::  +seed: private boot parameters
    ::
    +$  seed  [who=ship lyf=life key=ring sig=(unit oath:pki)]
    ::
    ++  sign                                            ::  in result $<-
      $%  {$b $wake error=(unit tang)}                  ::  wakeup
          [%e %sigh p=cage]                             ::  marked http response
          [%j %vent p=vent-result]                      ::  ethereum changes
          [%a %woot p=ship q=coop]                      ::  message result
      ==                                                ::
    ++  tally                                           ::  balance update
      %+  each  balance                                 ::  complete
      action                                            ::  change
    ::
    +=  task                                            ::  in request ->$
      $%  [%burn p=ship q=safe]                         ::  destroy rights
          [%hail p=ship q=remote]                       ::  remote update
          $:  %dawn                                     ::  boot from keys
              =seed:able:jael                           ::    identity params
              spon=ship                                 ::    sponsor
              czar=(map ship [=life =pass])             ::    galaxy table
              turf=(list turf)                          ::    domains
              bloq=@ud                                  ::    block number
              node=(unit purl:eyre)                     ::    gateway url
              snap=(unit snapshot)                      ::    head start
          ==                                            ::
          [%fake =ship]                                 ::  fake boot
          [%look src=(each ship purl:eyre)]             ::  set ethereum source
          [%mint p=ship q=safe]                         ::  create rights
          [%move p=ship q=ship r=safe]                  ::  transfer from=to
          ::TODO  %next for generating/putting new private key
          [%nuke ~]                                     ::  cancel tracker from
          [%pubs =ship]                                 ::  view public keys
          [%meet =ship =life =pass]                     ::  met after breach
          [%snap snap=snapshot kick=?]                  ::  load snapshot
          [%turf ~]                                     ::  view domains
          [%vega ~]                                     ::  report upgrade
          [%vein ~]                                     ::  view signing keys
          [%vent ~]                                     ::  view ethereum events
          [%vest ~]                                     ::  view public balance
          [%vine ~]                                     ::  view secret history
          [%wegh ~]                                     ::  memory usage request
          [%west p=ship q=path r=*]                     ::  remote request
          [%wind p=@ud]                                 ::  rewind before block
      ==                                                ::
    --                                                  ::
  ::                                                    ::
  ::::                                                  ::
    ::                                                  ::
  ++  node-src                                          ::  ethereum node comms
    $:  node=purl:eyre                                  ::  node url
        filter-id=@ud                                   ::  current filter
        poll-timer=@da                                  ::  next filter poll
    ==                                                  ::
  ++  snapshot                                          ::  rewind point
    =,  azimuth-types                                   ::
    $:  kyz=(map ship public:able)                      ::  public key state
        $=  eth                                         ::
          $:  dns=dnses                                 ::  on-chain dns state
              pos=(map ship point)                      ::  on-chain ship state
        ==                                              ::
        eth-bookmark
    ==
  ::  +eth-bookmark: cursor into the ethereum chain
  ::
  ++  eth-bookmark
    $:  heard=(set event-id:ethereum-types)
        latest-block=@ud
    ==
  ::  +state-eth-node: state of a connection to an ethereum node
  ::
  ++  state-eth-node                                    ::  node config + meta
    $:  source=(each ship node-src)                     ::  learning from
        foreign-block=@ud                               ::  node's latest block
        eth-bookmark
    ==                                                  ::
  ::                                                    ::
  ::::                  ++pki:jael                      ::  (1h2) certificates
    ::                                                  ::::
  ++  pki  ^?
    |%
    ::TODO  update to fit azimuth-style keys
    ::  the urbit meta-certificate (++will) is a sequence
    ::  of certificates (++cert).  each cert in a will
    ::  revokes and replaces the previous cert.  the
    ::  version number of a ship is a ++life.
    ::
    ::  the deed contains an ++arms, a definition
    ::  of cosmetic identity; a semi-trusted parent,
    ::  which signs the initial certificate and provides
    ::  routing services; and a dirty bit.  if the dirty
    ::  bit is set, the new life of this ship may have
    ::  lost information that the old life had.
    ::
    ++  hand  @uvH                                      ::  128-bit hash
    ++  mind  {who/ship lyf/life}                       ::  key identifier
    ++  name  (pair @ta @t)                             ::  ascii / unicode
    ++  oath  @                                         ::  signature
    --  ::  pki
  ::                                                    ::
  ::::                  ++rights:jael                   ::  (1h3) claims
    ::                                                  ::::
  ++  rights  ^?
    =,  pki
    |%
    ::  %jael tracks promises (++rite) from ship to ship.
    ::  a rite may be any right, badge, asset, secret, etc.
    ::  un-shared secret or private asset is stored as a
    ::  rite from self to self.
    ::
    ::  each rite is really a class of rights, and often
    ::  has its own internal set or map structure.
    ::
    ::  present kinds of rite:
    ::
    ::    %apple: application secret for a web api.
    ::    %block: the promisee is banned.
    ::    %email: email tied to promissee's ship.
    ::    %final: ship/ticket pair, ready to launch.
    ::    %fungi: fungible, countable asset.
    ::    %guest: permission to adopt foreign child.
    ::    %hotel: block of unissued children.
    ::    %jewel: urbit private keys.
    ::    %login: user's login passcode.
    ::    %pword: password for a website/api.
    ::    %token: user access token for a web api.
    ::    %urban: symmetric key for urbit networking.
    ::
    ::  %fungi keys can be anything, but don't reuse
    ::  currency codes.  codes for urbit invitations:
    ::  %ugl == galaxy, %usr == star, %upl == planet
    ::
    ::  you can think of [our her rite] as an rdf triple.
    ::
    ++  bill  (pair @da @)                              ::  expiring value
    ++  bump                                            ::  rights change
      $:  mor/safe                                      ::  add rights
          les/safe                                      ::  lose rights
      ==                                                ::
    ++  dorm  (pair ship bloq)                          ::  issuing group
    ++  pile  (tree (pair @ @))                         ::  efficient ship set
    ++  rite                                            ::  urbit commitment
      $%  {$apple p/(map site @)}                       ::  web api key
          {$block ~}                                    ::  banned
          {$email p/(set @t)}                           ::  email addresses
          {$final p/(map ship @pG)}                     ::  ticketed ships
          {$fungi p/(map term @ud)}                     ::  fungibles
          {$guest ~}                                    ::  refugee visa
          {$hotel p/(map dorm pile)}                    ::  reserved block
          {$jewel p/(map life ring)}                    ::  private keyring
          {$login p/(set @pG)}                          ::  login secret
          {$pword p/(map site (map @t @t))}             ::  web passwd by user
          {$token p/(map site (map @t @t))}             ::  app tokens by user
          {$urban p/(map hand bill)}                    ::  urbit symmetric keys
      ==                                                ::
    ++  site  (list @ta)                                ::  [%com %yahoo %www ~]
    ++  safe  (tree rite)                               ::  rights set
    --  ::  rights
  --  ::  jael
::                                                      ::::
::::                    ++xmas                            ::  (1i) new network
  ::                                                    ::::
++  xmas  ^?
  ::                                                    ::
  ::::                  ++able:xmas                     ::  (1i1) arvo moves
    ::                                                  ::::
  |%
  ++  able  ^?
    |%
    ++  gift                                            ::
      $%  {$east p/*}                                   ::  response message
          {$home p/lane q/@}                            ::  process forward
          {$send p/lane q/@}                            ::  send packet
          {$rest p/coop}                                ::  acknowledgment
      ==                                                ::
    ++  task                                            ::  in request ->$
      $%  {$hear p/lane q/@}                            ::
          {$mess p/ship q/path r/*}                     ::  send message
          {$wake ~}                                    ::
      ==                                                ::
    ++  card                                            ::  out cards
      $%  {$west p/ship q/path r/*}                     ::  network request
      ==                                                ::
    ++  sign                                            ::  in response $-<
      $:  $g                                            ::
          $%  {$rend p/path q/*}                        ::  network request
              {$mack p/(unit tang)}                     ::  message ack
      ==  ==                                            ::
    ++  note                                            ::  out request $->
      $%  {$c $west p/ship q/path r/*}                  ::  to %clay
          {$e $west p/ship q/path r/*}                  ::  to %eyre
          {$g $west p/ship q/path r/*}                  ::  to %gall
          $:  $j                                        ::  to %jael
              $%  {$line p/ship q/@da r/code}           ::
                  {$link p/ship q/@da r/code}           ::
                  {$veil p/ship}                        ::
                  {$west p/ship q/path r/*}             ::  to %gall
      ==  ==  ==                                        ::
    --  ::  able
  ::
  ::::                                                  ::  (1i2)
    ::
  ++  code  @uvI                                        ::  symmetric key
  ++  lane                                              ::  packet route
    $%  {$if p/@da q/@ud r/@if}                         ::  IP4/public UDP/addr
        {$is p/@ud q/(unit lane) r/@is}                 ::  IPv6 w+alternates
        {$ix p/@da q/@ud r/@if}                         ::  IPv4 provisional
    ==                                                  ::
  --  ::xmas
--  ::
::                                                      ::  ::
::::                                                    ::  ::  (2) engines
  ::                                                    ::  ::
|%
::                                                      ::::
::::                      ++number                      ::  (2a) number theory
  ::                                                    ::::
++  number  ^?
  |%
  ::                                                    ::  ++fu:number
  ++  fu                                                ::  modulo (mul p q)
    |=  a/{p/@ q/@}
    =+  b=?:(=([0 0] a) 0 (~(inv fo p.a) (~(sit fo p.a) q.a)))
    |%
    ::                                                  ::  ++dif:fu:number
    ++  dif                                             ::  subtract
      |=  {c/{@ @} d/{@ @}}
      [(~(dif fo p.a) -.c -.d) (~(dif fo q.a) +.c +.d)]
    ::                                                  ::  ++exp:fu:number
    ++  exp                                             ::  exponent
      |=  {c/@ d/{@ @}}
      :-  (~(exp fo p.a) (mod c (dec p.a)) -.d)
      (~(exp fo q.a) (mod c (dec q.a)) +.d)
    ::                                                  ::  ++out:fu:number
    ++  out                                             ::  garner's formula
      |=  c/{@ @}
      %+  add  +.c
      %+  mul  q.a
      %+  ~(pro fo p.a)  b
      (~(dif fo p.a) -.c (~(sit fo p.a) +.c))
    ::                                                  ::  ++pro:fu:number
    ++  pro                                             ::  multiply
      |=  {c/{@ @} d/{@ @}}
      [(~(pro fo p.a) -.c -.d) (~(pro fo q.a) +.c +.d)]
    ::                                                  ::  ++sum:fu:number
    ++  sum                                             ::  add
      |=  {c/{@ @} d/{@ @}}
      [(~(sum fo p.a) -.c -.d) (~(sum fo q.a) +.c +.d)]
    ::                                                  ::  ++sit:fu:number
    ++  sit                                             ::  represent
      |=  c/@
      [(mod c p.a) (mod c q.a)]
    --  ::fu
  ::                                                    ::  ++pram:number
  ++  pram                                              ::  rabin-miller
    |=  a/@  ^-  ?
    ?:  ?|  =(0 (end 0 1 a))
            =(1 a)
            =+  b=1
            |-  ^-  ?
            ?:  =(512 b)
              |
            ?|(=+(c=+((mul 2 b)) &(!=(a c) =(a (mul c (div a c))))) $(b +(b)))
        ==
      |
    =+  ^=  b
        =+  [s=(dec a) t=0]
        |-  ^-  {s/@ t/@}
        ?:  =(0 (end 0 1 s))
          $(s (rsh 0 1 s), t +(t))
        [s t]
    ?>  =((mul s.b (bex t.b)) (dec a))
    =+  c=0
    |-  ^-  ?
    ?:  =(c 64)
      &
    =+  d=(~(raw og (add c a)) (met 0 a))
    =+  e=(~(exp fo a) s.b d)
    ?&  ?|  =(1 e)
            =+  f=0
            |-  ^-  ?
            ?:  =(e (dec a))
              &
            ?:  =(f (dec t.b))
              |
            $(e (~(pro fo a) e e), f +(f))
        ==
        $(c +(c))
    ==
  ::                                                    ::  ++ramp:number
  ++  ramp                                              ::  make r-m prime
    |=  {a/@ b/(list @) c/@}  ^-  @ux                   ::  {bits snags seed}
    =>  .(c (shas %ramp c))
    =+  d=*@
    |-
    ?:  =((mul 100 a) d)
      ~|(%ar-ramp !!)
    =+  e=(~(raw og c) a)
    ?:  &((levy b |=(f/@ !=(1 (mod e f)))) (pram e))
      e
    $(c +(c), d (shax d))
  ::                                                    ::  ++curt:number
  ++  curt                                              ::  curve25519
    |=  {a/@ b/@}
    =>  %=    .
            +
          =>  +
          =+  =+  [p=486.662 q=(sub (bex 255) 19)]
              =+  fq=~(. fo q)
              [p=p q=q fq=fq]
          |%
          ::                                            ::  ++cla:curt:number
          ++  cla                                       ::
            |=  raw/@
            =+  low=(dis 248 (cut 3 [0 1] raw))
            =+  hih=(con 64 (dis 127 (cut 3 [31 1] raw)))
            =+  mid=(cut 3 [1 30] raw)
            (can 3 [[1 low] [30 mid] [1 hih] ~])
          ::                                            ::  ++sqr:curt:number
          ++  sqr                                       ::
            |=(a/@ (mul a a))
          ::                                            ::  ++inv:curt:number
          ++  inv                                       ::
            |=(a/@ (~(exp fo q) (sub q 2) a))
          ::                                            ::  ++cad:curt:number
          ++  cad                                       ::
            |=  {n/{x/@ z/@} m/{x/@ z/@} d/{x/@ z/@}}
            =+  ^=  xx
                ;:  mul  4  z.d
                  %-  sqr  %-  abs:si
                  %+  dif:si
                    (sun:si (mul x.m x.n))
                  (sun:si (mul z.m z.n))
                ==
            =+  ^=  zz
                ;:  mul  4  x.d
                  %-  sqr  %-  abs:si
                  %+  dif:si
                    (sun:si (mul x.m z.n))
                  (sun:si (mul z.m x.n))
                ==
            [(sit.fq xx) (sit.fq zz)]
          ::                                            ::  ++cub:curt:number
          ++  cub                                       ::
            |=  {x/@ z/@}
            =+  ^=  xx
                %+  mul
                  %-  sqr  %-  abs:si
                  (dif:si (sun:si x) (sun:si z))
                (sqr (add x z))
            =+  ^=  zz
                ;:  mul  4  x  z
                  :(add (sqr x) :(mul p x z) (sqr z))
                ==
            [(sit.fq xx) (sit.fq zz)]
          --  ::
        ==
    =+  one=[b 1]
    =+  i=253
    =+  r=one
    =+  s=(cub one)
    |-
    ?:  =(i 0)
      =+  x=(cub r)
      (sit.fq (mul -.x (inv +.x)))
    =+  m=(rsh 0 i a)
    ?:  =(0 (mod m 2))
       $(i (dec i), s (cad r s one), r (cub r))
    $(i (dec i), r (cad r s one), s (cub s))
  ::                                                    ::  ++ga:number
  ++  ga                                                ::  GF (bex p.a)
    |=  a/{p/@ q/@ r/@}                                 ::  dim poly gen
    =+  si=(bex p.a)
    =+  ma=(dec si)
    =>  |%
        ::                                              ::  ++dif:ga:number
        ++  dif                                         ::  add and sub
          |=  {b/@ c/@}
          ~|  [%dif-ga a]
          ?>  &((lth b si) (lth c si))
          (mix b c)
        ::                                              ::  ++dub:ga:number
        ++  dub                                         ::  mul by x
          |=  b/@
          ~|  [%dub-ga a]
          ?>  (lth b si)
          ?:  =(1 (cut 0 [(dec p.a) 1] b))
            (dif (sit q.a) (sit (lsh 0 1 b)))
          (lsh 0 1 b)
        ::                                              ::  ++pro:ga:number
        ++  pro                                         ::  slow multiply
          |=  {b/@ c/@}
          ?:  =(0 b)
            0
          ?:  =(1 (dis 1 b))
            (dif c $(b (rsh 0 1 b), c (dub c)))
          $(b (rsh 0 1 b), c (dub c))
        ::                                              ::  ++toe:ga:number
        ++  toe                                         ::  exp+log tables
          =+  ^=  nu
              |=  {b/@ c/@}
              ^-  (map @ @)
              =+  d=*(map @ @)
              |-
              ?:  =(0 c)
                d
              %=  $
                c  (dec c)
                d  (~(put by d) c b)
              ==
          =+  [p=(nu 0 (bex p.a)) q=(nu ma ma)]
          =+  [b=1 c=0]
          |-  ^-  {p/(map @ @) q/(map @ @)}
          ?:  =(ma c)
            [(~(put by p) c b) q]
          %=  $
            b  (pro r.a b)
            c  +(c)
            p  (~(put by p) c b)
            q  (~(put by q) b c)
          ==
        ::                                              ::  ++sit:ga:number
        ++  sit                                         ::  reduce
          |=  b/@
          (mod b (bex p.a))
        --  ::
    =+  toe
    |%
    ::                                                  ::  ++fra:ga:number
    ++  fra                                             ::  divide
      |=  {b/@ c/@}
      (pro b (inv c))
    ::                                                  ::  ++inv:ga:number
    ++  inv                                             ::  invert
      |=  b/@
      ~|  [%inv-ga a]
      =+  c=(~(get by q) b)
      ?~  c  !!
      =+  d=(~(get by p) (sub ma u.c))
      (need d)
    ::                                                  ::  ++pow:ga:number
    ++  pow                                             ::  exponent
      |=  {b/@ c/@}
      =+  [d=1 e=c f=0]
      |-
      ?:  =(p.a f)
        d
      ?:  =(1 (cut 0 [f 1] b))
        $(d (pro d e), e (pro e e), f +(f))
      $(e (pro e e), f +(f))
    ::                                                  ::  ++pro:ga:number
    ++  pro                                             ::  multiply
      |=  {b/@ c/@}
      ~|  [%pro-ga a]
      =+  d=(~(get by q) b)
      ?~  d  0
      =+  e=(~(get by q) c)
      ?~  e  0
      =+  f=(~(get by p) (mod (add u.d u.e) ma))
      (need f)
    --  ::ga
  --  ::number
::                                                      ::::
::::                      ++crypto                      ::  (2b) cryptography
  ::                                                    ::::
++  crypto  ^?
  =,  ames
  =,  number
  |%
  ::                                                    ::
  ::::                    ++aes:crypto                  ::  (2b1) aes, all sizes
    ::                                                  ::::
  ++  aes    !.
    ~%  %aes  ..is  ~
    |%
    ::                                                  ::  ++ahem:aes:crypto
    ++  ahem                                            ::  kernel state
      |=  {nnk/@ nnb/@ nnr/@}
      =>
        =+  =>  [gr=(ga 8 0x11b 3) few==>(fe .(a 5))]
            [pro=pro.gr dif=dif.gr pow=pow.gr ror=ror.few]
        =>  |%                                          ::
            ++  cipa  $_  ^?                            ::  AES params
              |%
              ++  co  *{p/@ q/@ r/@ s/@}                ::  column coefficients
              ++  ix  |~(a/@ *@)                        ::  key index
              ++  ro  *{p/@ q/@ r/@ s/@}                ::  row shifts
              ++  su  *@                                ::  s-box
              --  ::cipa
            --  ::
        |%
        ::                                              ::  ++pen:ahem:aes:
        ++  pen                                         ::  encrypt
          ^-  cipa
          |%
          ::                                            ::  ++co:pen:ahem:aes:
          ++  co                                        ::  column coefficients
            [0x2 0x3 1 1]
          ::                                            ::  ++ix:pen:ahem:aes:
          ++  ix                                        ::  key index
            |~(a/@ a)
          ::                                            ::  ++ro:pen:ahem:aes:
          ++  ro                                        ::  row shifts
            [0 1 2 3]
          ::                                            ::  ++su:pen:ahem:aes:
          ++  su                                        ::  s-box
            0x16bb.54b0.0f2d.9941.6842.e6bf.0d89.a18c.
              df28.55ce.e987.1e9b.948e.d969.1198.f8e1.
              9e1d.c186.b957.3561.0ef6.0348.66b5.3e70.
              8a8b.bd4b.1f74.dde8.c6b4.a61c.2e25.78ba.
              08ae.7a65.eaf4.566c.a94e.d58d.6d37.c8e7.
              79e4.9591.62ac.d3c2.5c24.0649.0a3a.32e0.
              db0b.5ede.14b8.ee46.8890.2a22.dc4f.8160.
              7319.5d64.3d7e.a7c4.1744.975f.ec13.0ccd.
              d2f3.ff10.21da.b6bc.f538.9d92.8f40.a351.
              a89f.3c50.7f02.f945.8533.4d43.fbaa.efd0.
              cf58.4c4a.39be.cb6a.5bb1.fc20.ed00.d153.
              842f.e329.b3d6.3b52.a05a.6e1b.1a2c.8309.
              75b2.27eb.e280.1207.9a05.9618.c323.c704.
              1531.d871.f1e5.a534.ccf7.3f36.2693.fdb7.
              c072.a49c.afa2.d4ad.f047.59fa.7dc9.82ca.
              76ab.d7fe.2b67.0130.c56f.6bf2.7b77.7c63
          --
        ::                                              ::  ++pin:ahem:aes:
        ++  pin                                         ::  decrypt
          ^-  cipa
          |%
          ::                                            ::  ++co:pin:ahem:aes:
          ++  co                                        ::  column coefficients
            [0xe 0xb 0xd 0x9]
          ::                                            ::  ++ix:pin:ahem:aes:
          ++  ix                                        ::  key index
            |~(a/@ (sub nnr a))
          ::                                            ::  ++ro:pin:ahem:aes:
          ++  ro                                        ::  row shifts
            [0 3 2 1]
          ::                                            ::  ++su:pin:ahem:aes:
          ++  su                                        ::  s-box
            0x7d0c.2155.6314.69e1.26d6.77ba.7e04.2b17.
              6199.5383.3cbb.ebc8.b0f5.2aae.4d3b.e0a0.
              ef9c.c993.9f7a.e52d.0d4a.b519.a97f.5160.
              5fec.8027.5910.12b1.31c7.0788.33a8.dd1f.
              f45a.cd78.fec0.db9a.2079.d2c6.4b3e.56fc.
              1bbe.18aa.0e62.b76f.89c5.291d.711a.f147.
              6edf.751c.e837.f9e2.8535.ade7.2274.ac96.
              73e6.b4f0.cecf.f297.eadc.674f.4111.913a.
              6b8a.1301.03bd.afc1.020f.3fca.8f1e.2cd0.
              0645.b3b8.0558.e4f7.0ad3.bc8c.00ab.d890.
              849d.8da7.5746.155e.dab9.edfd.5048.706c.
              92b6.655d.cc5c.a4d4.1698.6886.64f6.f872.
              25d1.8b6d.49a2.5b76.b224.d928.66a1.2e08.
              4ec3.fa42.0b95.4cee.3d23.c2a6.3294.7b54.
              cbe9.dec4.4443.8e34.87ff.2f9b.8239.e37c.
              fbd7.f381.9ea3.40bf.38a5.3630.d56a.0952
          --
        ::                                              ::  ++mcol:ahem:aes:
        ++  mcol                                        ::
          |=  {a/(list @) b/{p/@ q/@ r/@ s/@}}
          ^-  (list @)
          =+  c=[p=*@ q=*@ r=*@ s=*@]
          |-  ^-  (list @)
          ?~  a  ~
          =>  .(p.c (cut 3 [0 1] i.a))
          =>  .(q.c (cut 3 [1 1] i.a))
          =>  .(r.c (cut 3 [2 1] i.a))
          =>  .(s.c (cut 3 [3 1] i.a))
          :_  $(a t.a)
          %+  rep  3
          %+  turn
            %-  limo
            :~  [[p.c p.b] [q.c q.b] [r.c r.b] [s.c s.b]]
                [[p.c s.b] [q.c p.b] [r.c q.b] [s.c r.b]]
                [[p.c r.b] [q.c s.b] [r.c p.b] [s.c q.b]]
                [[p.c q.b] [q.c r.b] [r.c s.b] [s.c p.b]]
            ==
          |=  {a/{@ @} b/{@ @} c/{@ @} d/{@ @}}
          :(dif (pro a) (pro b) (pro c) (pro d))
        ::                                              ::  ++pode:ahem:aes:
        ++  pode                                        ::  explode to block
          |=  {a/bloq b/@ c/@}  ^-  (list @)
          =+  d=(rip a c)
          =+  m=(met a c)
          |-
          ?:  =(m b)
            d
          $(m +(m), d (weld d (limo [0 ~])))
        ::                                              ::  ++sube:ahem:aes:
        ++  sube                                        ::  s-box word
          |=  {a/@ b/@}  ^-  @
          (rep 3 (turn (pode 3 4 a) |=(c/@ (cut 3 [c 1] b))))
        --  ::
      |%
      ::                                                ::  ++be:ahem:aes:crypto
      ++  be                                            ::  block cipher
        |=  {a/? b/@ c/@H}  ^-  @uxH
        ~|  %be-aesc
        =>  %=    .
                +
              =>  +
              |%
              ::                                        ::  ++ankh:be:ahem:aes:
              ++  ankh                                  ::
                |=  {a/cipa b/@ c/@}
                (pode 5 nnb (cut 5 [(mul (ix.a b) nnb) nnb] c))
              ::                                        ::  ++sark:be:ahem:aes:
              ++  sark                                  ::
                |=  {c/(list @) d/(list @)}
                ^-  (list @)
                ?~  c  ~
                ?~  d  !!
                [(mix i.c i.d) $(c t.c, d t.d)]
              ::                                        ::  ++srow:be:ahem:aes:
              ++  srow                                  ::
                |=  {a/cipa b/(list @)}  ^-  (list @)
                =+  [c=0 d=~ e=ro.a]
                |-
                ?:  =(c nnb)
                  d
                :_  $(c +(c))
                %+  rep  3
                %+  turn
                  (limo [0 p.e] [1 q.e] [2 r.e] [3 s.e] ~)
                |=  {f/@ g/@}
                (cut 3 [f 1] (snag (mod (add g c) nnb) b))
              ::                                        ::  ++subs:be:ahem:aes:
              ++  subs                                  ::
                |=  {a/cipa b/(list @)}  ^-  (list @)
                ?~  b  ~
                [(sube i.b su.a) $(b t.b)]
              --
            ==
        =+  [d=?:(a pen pin) e=(pode 5 nnb c) f=1]
        =>  .(e (sark e (ankh d 0 b)))
        |-
        ?.  =(nnr f)
          =>  .(e (subs d e))
          =>  .(e (srow d e))
          =>  .(e (mcol e co.d))
          =>  .(e (sark e (ankh d f b)))
          $(f +(f))
        =>  .(e (subs d e))
        =>  .(e (srow d e))
        =>  .(e (sark e (ankh d nnr b)))
        (rep 5 e)
      ::                                                ::  ++ex:ahem:aes:crypto
      ++  ex                                            ::  key expand
        |=  a/@I  ^-  @
        =+  [b=a c=0 d=su:pen i=nnk]
        |-
        ?:  =(i (mul nnb +(nnr)))
          b
        =>  .(c (cut 5 [(dec i) 1] b))
        =>  ?:  =(0 (mod i nnk))
              =>  .(c (ror 3 1 c))
              =>  .(c (sube c d))
              .(c (mix c (pow (dec (div i nnk)) 2)))
            ?:  &((gth nnk 6) =(4 (mod i nnk)))
              .(c (sube c d))
            .
        =>  .(c (mix c (cut 5 [(sub i nnk) 1] b)))
        =>  .(b (can 5 [i b] [1 c] ~))
        $(i +(i))
      ::                                                ::  ++ix:ahem:aes:crypto
      ++  ix                                            ::  key expand, inv
        |=  a/@  ^-  @
        =+  [i=1 j=*@ b=*@ c=co:pin]
        |-
        ?:  =(nnr i)
          a
        =>  .(b (cut 7 [i 1] a))
        =>  .(b (rep 5 (mcol (pode 5 4 b) c)))
        =>  .(j (sub nnr i))
        %=    $
            i  +(i)
            a
          %+  can  7
          :~  [i (cut 7 [0 i] a)]
              [1 b]
              [j (cut 7 [+(i) j] a)]
          ==
        ==
      --
    ::                                                  ::  ++ecba:aes:crypto
    ++  ecba                                            ::  AES-128 ECB
      ~%  %ecba  +>  ~
      |_  key/@H
      ::                                                ::  ++en:ecba:aes:crypto
      ++  en                                            ::  encrypt
        ~/  %en
        |=  blk/@H  ^-  @uxH
        =+  (ahem 4 4 10)
        =:
          key  (~(net fe 7) key)
          blk  (~(net fe 7) blk)
        ==
        %-  ~(net fe 7)
        (be & (ex key) blk)
      ::                                                ::  ++de:ecba:aes:crypto
      ++  de                                            ::  decrypt
        ~/  %de
        |=  blk/@H  ^-  @uxH
        =+  (ahem 4 4 10)
        =:
          key  (~(net fe 7) key)
          blk  (~(net fe 7) blk)
        ==
        %-  ~(net fe 7)
        (be | (ix (ex key)) blk)
      --  ::ecba
    ::                                                  ::  ++ecbb:aes:crypto
    ++  ecbb                                            ::  AES-192 ECB
      ~%  %ecbb  +>  ~
      |_  key/@I
      ::                                                ::  ++en:ecbb:aes:crypto
      ++  en                                            ::  encrypt
        ~/  %en
        |=  blk/@H  ^-  @uxH
        =+  (ahem 6 4 12)
        =:
          key  (rsh 6 1 (~(net fe 8) key))
          blk  (~(net fe 7) blk)
        ==
        %-  ~(net fe 7)
        (be & (ex key) blk)
      ::                                                ::  ++de:ecbb:aes:crypto
      ++  de                                            ::  decrypt
        ~/  %de
        |=  blk/@H  ^-  @uxH
        =+  (ahem 6 4 12)
        =:
          key  (rsh 6 1 (~(net fe 8) key))
          blk  (~(net fe 7) blk)
        ==
        %-  ~(net fe 7)
        (be | (ix (ex key)) blk)
      --  ::ecbb
    ::                                                  ::  ++ecbc:aes:crypto
    ++  ecbc                                            ::  AES-256 ECB
      ~%  %ecbc  +>  ~
      |_  key/@I
      ::                                                ::  ++en:ecbc:aes:crypto
      ++  en                                            ::  encrypt
        ~/  %en
        |=  blk/@H  ^-  @uxH
        =+  (ahem 8 4 14)
        =:
          key  (~(net fe 8) key)
          blk  (~(net fe 7) blk)
        ==
        %-  ~(net fe 7)
        (be & (ex key) blk)
      ::                                                ::  ++de:ecbc:aes:crypto
      ++  de                                            ::  decrypt
        ~/  %de
        |=  blk/@H  ^-  @uxH
        =+  (ahem 8 4 14)
        =:
          key  (~(net fe 8) key)
          blk  (~(net fe 7) blk)
        ==
        %-  ~(net fe 7)
        (be | (ix (ex key)) blk)
      --  ::ecbc
    ::                                                  ::  ++cbca:aes:crypto
    ++  cbca                                            ::  AES-128 CBC
      ~%  %cbca  +>  ~
      |_  {key/@H prv/@H}
      ::                                                ::  ++en:cbca:aes:crypto
      ++  en                                            ::  encrypt
        ~/  %en
        |=  txt/@  ^-  @ux
        =+  pts=?:(=(txt 0) `(list @)`~[0] (flop (rip 7 txt)))
        =|  cts/(list @)
        %+  rep  7
        ::  logically, flop twice here
        |-  ^-  (list @)
        ?~  pts
          cts
        =+  cph=(~(en ecba key) (mix prv i.pts))
        %=  $
          cts  [cph cts]
          pts  t.pts
          prv  cph
        ==
      ::                                                ::  ++de:cbca:aes:crypto
      ++  de                                            ::  decrypt
        ~/  %de
        |=  txt/@  ^-  @ux
        =+  cts=?:(=(txt 0) `(list @)`~[0] (flop (rip 7 txt)))
        =|  pts/(list @)
        %+  rep  7
        ::  logically, flop twice here
        |-  ^-  (list @)
        ?~  cts
          pts
        =+  pln=(mix prv (~(de ecba key) i.cts))
        %=  $
          pts  [pln pts]
          cts  t.cts
          prv  i.cts
        ==
      --  ::cbca
    ::                                                  ::  ++cbcb:aes:crypto
    ++  cbcb                                            ::  AES-192 CBC
      ~%  %cbcb  +>  ~
      |_  {key/@I prv/@H}
      ::                                                ::  ++en:cbcb:aes:crypto
      ++  en                                            ::  encrypt
        ~/  %en
        |=  txt/@  ^-  @ux
        =+  pts=?:(=(txt 0) `(list @)`~[0] (flop (rip 7 txt)))
        =|  cts/(list @)
        %+  rep  7
        ::  logically, flop twice here
        |-  ^-  (list @)
        ?~  pts
          cts
        =+  cph=(~(en ecbb key) (mix prv i.pts))
        %=  $
          cts  [cph cts]
          pts  t.pts
          prv  cph
        ==
      ::                                                ::  ++de:cbcb:aes:crypto
      ++  de                                            ::  decrypt
        ~/  %de
        |=  txt/@  ^-  @ux
        =+  cts=?:(=(txt 0) `(list @)`~[0] (flop (rip 7 txt)))
        =|  pts/(list @)
        %+  rep  7
        ::  logically, flop twice here
        |-  ^-  (list @)
        ?~  cts
          pts
        =+  pln=(mix prv (~(de ecbb key) i.cts))
        %=  $
          pts  [pln pts]
          cts  t.cts
          prv  i.cts
        ==
      --  ::cbcb
    ::                                                  ::  ++cbcc:aes:crypto
    ++  cbcc                                            ::  AES-256 CBC
      ~%  %cbcc  +>  ~
      |_  {key/@I prv/@H}
      ::                                                ::  ++en:cbcc:aes:crypto
      ++  en                                            ::  encrypt
        ~/  %en
        |=  txt/@  ^-  @ux
        =+  pts=?:(=(txt 0) `(list @)`~[0] (flop (rip 7 txt)))
        =|  cts/(list @)
        %+  rep  7
        ::  logically, flop twice here
        |-  ^-  (list @)
        ?~  pts
          cts
        =+  cph=(~(en ecbc key) (mix prv i.pts))
        %=  $
          cts  [cph cts]
          pts  t.pts
          prv  cph
        ==
      ::                                                ::  ++de:cbcc:aes:crypto
      ++  de                                            ::  decrypt
        ~/  %de
        |=  txt/@  ^-  @ux
        =+  cts=?:(=(txt 0) `(list @)`~[0] (flop (rip 7 txt)))
        =|  pts/(list @)
        %+  rep  7
        ::  logically, flop twice here
        |-  ^-  (list @)
        ?~  cts
          pts
        =+  pln=(mix prv (~(de ecbc key) i.cts))
        %=  $
          pts  [pln pts]
          cts  t.cts
          prv  i.cts
        ==
      --  ::cbcc
    ::                                                  ::  ++inc:aes:crypto
    ++  inc                                             ::  inc. low bloq
      |=  {mod/bloq ctr/@H}
      ^-  @uxH
      =+  bqs=(rip mod ctr)
      ?~  bqs  0x1
      %+  rep  mod
      [(~(sum fe mod) i.bqs 1) t.bqs]
    ::                                                  ::  ++ctra:aes:crypto
    ++  ctra                                            ::  AES-128 CTR
      ~%  %ctra  +>  ~
      |_  {key/@H mod/bloq len/@ ctr/@H}
      ::                                                ::  ++en:ctra:aes:crypto
      ++  en                                            ::  encrypt
        ~/  %en
        |=  txt/@
        ^-  @ux
        =/  encrypt  ~(en ecba key)
        =/  blocks  (add (div len 16) ?:(=((^mod len 16) 0) 0 1))
        ?>  (gte len (met 3 txt))
        %+  mix  txt
        %^  rsh  3  (sub (mul 16 blocks) len)
        %+  rep  7
        =|  seed=(list @ux)
        |-  ^+  seed
        ?:  =(blocks 0)  seed
        %=  $
          seed    [(encrypt ctr) seed]
          ctr     (inc mod ctr)
          blocks  (dec blocks)
        ==
      ::                                                ::  ++de:ctra:aes:crypto
      ++  de                                            ::  decrypt
        en
      --  ::ctra
    ::                                                  ::  ++ctrb:aes:crypto
    ++  ctrb                                            ::  AES-192 CTR
      ~%  %ctrb  +>  ~
      |_  {key/@I mod/bloq len/@ ctr/@H}
      ::                                                ::  ++en:ctrb:aes:crypto
      ++  en
        ~/  %en
        |=  txt/@
        ^-  @ux
        =/  encrypt  ~(en ecbb key)
        =/  blocks  (add (div len 16) ?:(=((^mod len 16) 0) 0 1))
        ?>  (gte len (met 3 txt))
        %+  mix  txt
        %^  rsh  3  (sub (mul 16 blocks) len)
        %+  rep  7
        =|  seed=(list @ux)
        |-  ^+  seed
        ?:  =(blocks 0)  seed
        %=  $
          seed    [(encrypt ctr) seed]
          ctr     (inc mod ctr)
          blocks  (dec blocks)
        ==
      ::                                                ::  ++de:ctrb:aes:crypto
      ++  de                                            ::  decrypt
        en
      --  ::ctrb
    ::                                                  ::  ++ctrc:aes:crypto
    ++  ctrc                                            ::  AES-256 CTR
      ~%  %ctrc  +>  ~
      |_  {key/@I mod/bloq len/@ ctr/@H}
      ::                                                ::  ++en:ctrc:aes:crypto
      ++  en                                            ::  encrypt
        ~/  %en
        |=  txt/@
        ^-  @ux
        =/  encrypt  ~(en ecbc key)
        =/  blocks  (add (div len 16) ?:(=((^mod len 16) 0) 0 1))
        ?>  (gte len (met 3 txt))
        %+  mix  txt
        %^  rsh  3  (sub (mul 16 blocks) len)
        %+  rep  7
        =|  seed=(list @ux)
        |-  ^+  seed
        ?:  =(blocks 0)  seed
        %=  $
          seed    [(encrypt ctr) seed]
          ctr     (inc mod ctr)
          blocks  (dec blocks)
        ==
      ::                                                ::  ++de:ctrc:aes:crypto
      ++  de                                            ::  decrypt
        en
      --  ::ctrc
    ::                                                  ::  ++doub:aes:crypto
    ++  doub                                            ::  double 128-bit
      |=  ::  string mod finite
          ::
          str/@H
      ::
      ::  field (see spec)
      ::
      ^-  @uxH
      %-  ~(sit fe 7)
      ?.  =((xeb str) 128)
        (lsh 0 1 str)
      (mix 0x87 (lsh 0 1 str))
    ::                                                  ::  ++mpad:aes:crypto
    ++  mpad                                            ::
      |=  {oct/@ txt/@}
      ::
      ::  pad message to multiple of 128 bits
      ::  by appending 1, then 0s
      ::  the spec is unclear, but it must be octet based
      ::  to match the test vectors
      ::
      ^-  @ux
      =+  pad=(mod oct 16)
      ?:  =(pad 0)  0x8000.0000.0000.0000.0000.0000.0000.0000
      (lsh 3 (sub 15 pad) (mix 0x80 (lsh 3 1 txt)))
    ::                                                  ::  ++suba:aes:crypto
    ++  suba                                            ::  AES-128 subkeys
      |=  key/@H
      =+  l=(~(en ecba key) 0)
      =+  k1=(doub l)
      =+  k2=(doub k1)
      ^-  {@ux @ux}
      [k1 k2]
    ::                                                  ::  ++subb:aes:crypto
    ++  subb                                            ::  AES-192 subkeys
      |=  key/@I
      =+  l=(~(en ecbb key) 0)
      =+  k1=(doub l)
      =+  k2=(doub k1)
      ^-  {@ux @ux}
      [k1 k2]
    ::                                                  ::  ++subc:aes:crypto
    ++  subc                                            ::  AES-256 subkeys
      |=  key/@I
      =+  l=(~(en ecbc key) 0)
      =+  k1=(doub l)
      =+  k2=(doub k1)
      ^-  {@ux @ux}
      [k1 k2]
    ::                                                  ::  ++maca:aes:crypto
    ++  maca                                            ::  AES-128 CMAC
      ~/  %maca
      |=  {key/@H oct/(unit @) txt/@}
      ^-  @ux
      =+  [sub=(suba key) len=?~(oct (met 3 txt) u.oct)]
      =+  ^=  pdt
        ?:  &(=((mod len 16) 0) !=(len 0))
          [& txt]
        [| (mpad len txt)]
      =+  ^=  mac
        %-  ~(en cbca key 0)
        %+  mix  +.pdt
        ?-  -.pdt
          %&  -.sub
          %|  +.sub
        ==
      ::  spec says MSBs, LSBs match test vectors
      ::
      (~(sit fe 7) mac)
    ::                                                  ::  ++macb:aes:crypto
    ++  macb                                            ::  AES-192 CMAC
      ~/  %macb
      |=  {key/@I oct/(unit @) txt/@}
      ^-  @ux
      =+  [sub=(subb key) len=?~(oct (met 3 txt) u.oct)]
      =+  ^=  pdt
        ?:  &(=((mod len 16) 0) !=(len 0))
          [& txt]
        [| (mpad len txt)]
      =+  ^=  mac
        %-  ~(en cbcb key 0)
        %+  mix  +.pdt
        ?-  -.pdt
          %&  -.sub
          %|  +.sub
        ==
      ::  spec says MSBs, LSBs match test vectors
      ::
      (~(sit fe 7) mac)
    ::                                                  ::  ++macc:aes:crypto
    ++  macc                                            :: AES-256 CMAC
      ~/  %macc
      |=  {key/@I oct/(unit @) txt/@}
      ^-  @ux
      =+  [sub=(subc key) len=?~(oct (met 3 txt) u.oct)]
      =+  ^=  pdt
        ?:  &(=((mod len 16) 0) !=(len 0))
          [& txt]
        [| (mpad len txt)]
      =+  ^=  mac
        %-  ~(en cbcc key 0)
        %+  mix  +.pdt
        ?-  -.pdt
          %&  -.sub
          %|  +.sub
        ==
      ::  spec says MSBs, LSBs match test vectors
      ::
      (~(sit fe 7) mac)
    ::                                                  ::  ++s2va:aes:crypto
    ++  s2va                                            ::  AES-128 S2V
      ~/  %s2va
      |=  {key/@H ads/(list @)}
      =+  res=(maca key `16 0x0)
      %^  maca  key  ~
      |-  ^-  @uxH
      ?~  ads  (maca key `16 0x1)
      ?~  t.ads
        ?:  (gte (xeb i.ads) 128)
          (mix i.ads res)
        %+  mix
          (doub res)
          (mpad (met 3 i.ads) i.ads)
      %=  $
        res  %+  mix
               (doub res)
               (maca key ~ i.ads)
        ads  t.ads
      ==
    ::                                                  ::  ++s2vb:aes:crypto
    ++  s2vb                                            ::  AES-192 S2V
      ~/  %s2vb
      |=  {key/@I ads/(list @)}
      =+  res=(macb key `16 0x0)
      %^  macb  key  ~
      |-  ^-  @uxH
      ?~  ads  (macb key `16 0x1)
      ?~  t.ads
        ?:  (gte (xeb i.ads) 128)
          (mix i.ads res)
        %+  mix
          (doub res)
          (mpad (met 3 i.ads) i.ads)
      %=  $
        res  %+  mix
               (doub res)
               (macb key ~ i.ads)
        ads  t.ads
      ==
    ::                                                  ::  ++s2vc:aes:crypto
    ++  s2vc                                            ::  AES-256 S2V
      ~/  %s2vc
      |=  {key/@I ads/(list @)}
      =+  res=(macc key `16 0x0)
      %^  macc  key  ~
      |-  ^-  @uxH
      ?~  ads  (macc key `16 0x1)
      ?~  t.ads
        ?:  (gte (xeb i.ads) 128)
          (mix i.ads res)
        %+  mix
          (doub res)
          (mpad (met 3 i.ads) i.ads)
      %=  $
        res  %+  mix
               (doub res)
               (macc key ~ i.ads)
        ads  t.ads
      ==
    ::                                                  ::  ++siva:aes:crypto
    ++  siva                                            ::  AES-128 SIV
      ~%  %siva  +>  ~
      |_  {key/@I vec/(list @)}
      ::                                                ::  ++en:siva:aes:crypto
      ++  en                                            ::  encrypt
        ~/  %en
        |=  txt/@
        ^-  (trel @uxH @ud @ux)
        =+  [k1=(rsh 7 1 key) k2=(end 7 1 key)]
        =+  iv=(s2va k1 (weld vec (limo ~[txt])))
        =+  len=(met 3 txt)
        =*  hib  (dis iv 0xffff.ffff.ffff.ffff.7fff.ffff.7fff.ffff)
        :+
          iv
          len
        (~(en ctra k2 7 len hib) txt)
      ::                                                ::  ++de:siva:aes:crypto
      ++  de                                            ::  decrypt
        ~/  %de
        |=  {iv/@H len/@ txt/@}
        ^-  (unit @ux)
        =+  [k1=(rsh 7 1 key) k2=(end 7 1 key)]
        =*  hib  (dis iv 0xffff.ffff.ffff.ffff.7fff.ffff.7fff.ffff)
        =+  ^=  pln
          (~(de ctra k2 7 len hib) txt)
        ?.  =((s2va k1 (weld vec (limo ~[pln]))) iv)
          ~
        `pln
      --  ::siva
    ::                                                  ::  ++sivb:aes:crypto
    ++  sivb                                            ::  AES-192 SIV
      ~%  %sivb  +>  ~
      |_  {key/@J vec/(list @)}
      ::                                                ::  ++en:sivb:aes:crypto
      ++  en                                            ::  encrypt
        ~/  %en
        |=  txt/@
        ^-  (trel @uxH @ud @ux)
        =+  [k1=(rsh 5 3 key) k2=(end 5 3 key)]
        =+  iv=(s2vb k1 (weld vec (limo ~[txt])))
        =*  hib  (dis iv 0xffff.ffff.ffff.ffff.7fff.ffff.7fff.ffff)
        =+  len=(met 3 txt)
        :+  iv
          len
        (~(en ctrb k2 7 len hib) txt)
      ::                                                ::  ++de:sivb:aes:crypto
      ++  de                                            ::  decrypt
        ~/  %de
        |=  {iv/@H len/@ txt/@}
        ^-  (unit @ux)
        =+  [k1=(rsh 5 3 key) k2=(end 5 3 key)]
        =*  hib  (dis iv 0xffff.ffff.ffff.ffff.7fff.ffff.7fff.ffff)
        =+  ^=  pln
          (~(de ctrb k2 7 len hib) txt)
        ?.  =((s2vb k1 (weld vec (limo ~[pln]))) iv)
          ~
        `pln
      --  ::sivb
    ::                                                  ::  ++sivc:aes:crypto
    ++  sivc                                            ::  AES-256 SIV
      ~%  %sivc  +>  ~
      |_  {key/@J vec/(list @)}
      ::                                                ::  ++en:sivc:aes:crypto
      ++  en                                            ::  encrypt
        ~/  %en
        |=  txt/@
        ^-  (trel @uxH @ud @ux)
        =+  [k1=(rsh 8 1 key) k2=(end 8 1 key)]
        =+  iv=(s2vc k1 (weld vec (limo ~[txt])))
        =*  hib  (dis iv 0xffff.ffff.ffff.ffff.7fff.ffff.7fff.ffff)
        =+  len=(met 3 txt)
        :+
          iv
          len
        (~(en ctrc k2 7 len hib) txt)
      ::                                                ::  ++de:sivc:aes:crypto
      ++  de                                            ::  decrypt
        ~/  %de
        |=  {iv/@H len/@ txt/@}
        ^-  (unit @ux)
        =+  [k1=(rsh 8 1 key) k2=(end 8 1 key)]
        =*  hib  (dis iv 0xffff.ffff.ffff.ffff.7fff.ffff.7fff.ffff)
        =+  ^=  pln
          (~(de ctrc k2 7 len hib) txt)
        ?.  =((s2vc k1 (weld vec (limo ~[pln]))) iv)
          ~
        `pln
      --  ::sivc
    --
  ::                                                    ::
  ::::                    ++ed:crypto                   ::  ed25519
    ::                                                  ::::
  ++  ed
    =>
      =+  =+  [b=256 q=(sub (bex 255) 19)]
          =+  fq=~(. fo q)
          =+  ^=  l
               %+  add
                 (bex 252)
               27.742.317.777.372.353.535.851.937.790.883.648.493
          =+  d=(dif.fq 0 (fra.fq 121.665 121.666))
          =+  ii=(exp.fq (div (dec q) 4) 2)
          [b=b q=q fq=fq l=l d=d ii=ii]
      ~%  %coed  ..is  ~
      |%
      ::                                                ::  ++norm:ed:crypto
      ++  norm                                          ::
        |=(x/@ ?:(=(0 (mod x 2)) x (sub q x)))
      ::                                                ::  ++xrec:ed:crypto
      ++  xrec                                          ::  recover x-coord
        |=  y/@  ^-  @
        =+  ^=  xx
            %+  mul  (dif.fq (mul y y) 1)
                     (inv.fq +(:(mul d y y)))
        =+  x=(exp.fq (div (add 3 q) 8) xx)
        ?:  !=(0 (dif.fq (mul x x) (sit.fq xx)))
          (norm (pro.fq x ii))
        (norm x)
      ::                                                ::  ++ward:ed:crypto
      ++  ward                                          ::  edwards multiply
        |=  {pp/{@ @} qq/{@ @}}  ^-  {@ @}
        =+  dp=:(pro.fq d -.pp -.qq +.pp +.qq)
        =+  ^=  xt
            %+  pro.fq
              %+  sum.fq
                (pro.fq -.pp +.qq)
              (pro.fq -.qq +.pp)
            (inv.fq (sum.fq 1 dp))
        =+  ^=  yt
            %+  pro.fq
              %+  sum.fq
                (pro.fq +.pp +.qq)
              (pro.fq -.pp -.qq)
            (inv.fq (dif.fq 1 dp))
        [xt yt]
      ::                                                ::  ++scam:ed:crypto
      ++  scam                                          ::  scalar multiply
        |=  {pp/{@ @} e/@}  ^-  {@ @}
        ?:  =(0 e)
          [0 1]
        =+  qq=$(e (div e 2))
        =>  .(qq (ward qq qq))
        ?:  =(1 (dis 1 e))
          (ward qq pp)
        qq
      ::                                                ::  ++etch:ed:crypto
      ++  etch                                          ::  encode point
        |=  pp/{@ @}  ^-  @
        (can 0 ~[[(sub b 1) +.pp] [1 (dis 1 -.pp)]])
      ::                                                ::  ++curv:ed:crypto
      ++  curv                                          ::  point on curve?
        |=  {x/@ y/@}  ^-  ?
        .=  0
            %+  dif.fq
              %+  sum.fq
                (pro.fq (sub q (sit.fq x)) x)
              (pro.fq y y)
            (sum.fq 1 :(pro.fq d x x y y))
      ::                                                ::  ++deco:ed:crypto
      ++  deco                                          ::  decode point
        |=  s/@  ^-  (unit {@ @})
        =+  y=(cut 0 [0 (dec b)] s)
        =+  si=(cut 0 [(dec b) 1] s)
        =+  x=(xrec y)
        =>  .(x ?:(!=(si (dis 1 x)) (sub q x) x))
        =+  pp=[x y]
        ?.  (curv pp)
          ~
        [~ pp]
      ::                                                ::  ++bb:ed:crypto
      ++  bb                                            ::
        =+  bby=(pro.fq 4 (inv.fq 5))
        [(xrec bby) bby]
      --  ::
    ~%  %ed  +  ~
    |%
    ::                                                  ::  ++puck:ed:crypto
    ++  puck                                            ::  public key
      ~/  %puck
      |=  sk/@I  ^-  @
      ?:  (gth (met 3 sk) 32)  !!
      =+  h=(shal (rsh 0 3 b) sk)
      =+  ^=  a
          %+  add
            (bex (sub b 2))
          (lsh 0 3 (cut 0 [3 (sub b 5)] h))
      =+  aa=(scam bb a)
      (etch aa)
    ::                                                  ::  ++suck:ed:crypto
    ++  suck                                            ::  keypair from seed
      |=  se/@I  ^-  @uJ
      =+  pu=(puck se)
      (can 0 ~[[b se] [b pu]])
    ::                                                  ::  ++shar:ed:crypto
    ++  shar                                            ::  curve25519 secret
      ~/  %shar
      |=  {pub/@ sek/@}
      ^-  @ux
      =+  exp=(shal (rsh 0 3 b) (suck sek))
      =.  exp  (dis exp (can 0 ~[[3 0] [251 (fil 0 251 1)]]))
      =.  exp  (con exp (lsh 3 31 0b100.0000))
      =+  prv=(end 8 1 exp)
      =+  crv=(fra.fq (sum.fq 1 pub) (dif.fq 1 pub))
      (curt prv crv)
    ::                                                  ::  ++sign:ed:crypto
    ++  sign                                            ::  certify
      ~/  %sign
      |=  {m/@ se/@}  ^-  @
      =+  sk=(suck se)
      =+  pk=(cut 0 [b b] sk)
      =+  h=(shal (rsh 0 3 b) sk)
      =+  ^=  a
          %+  add
            (bex (sub b 2))
          (lsh 0 3 (cut 0 [3 (sub b 5)] h))
      =+  ^=  r
          =+  hm=(cut 0 [b b] h)
          =+  ^=  i
              %+  can  0
              :~  [b hm]
                  [(met 0 m) m]
              ==
          (shaz i)
      =+  rr=(scam bb r)
      =+  ^=  ss
          =+  er=(etch rr)
          =+  ^=  ha
              %+  can  0
              :~  [b er]
                  [b pk]
                  [(met 0 m) m]
              ==
          (~(sit fo l) (add r (mul (shaz ha) a)))
      (can 0 ~[[b (etch rr)] [b ss]])
    ::                                                  ::  ++veri:ed:crypto
    ++  veri                                            ::  validate
      ~/  %veri
      |=  {s/@ m/@ pk/@}  ^-  ?
      ?:  (gth (div b 4) (met 3 s))  |
      ?:  (gth (div b 8) (met 3 pk))  |
      =+  cb=(rsh 0 3 b)
      =+  rr=(deco (cut 0 [0 b] s))
      ?~  rr  |
      =+  aa=(deco pk)
      ?~  aa  |
      =+  ss=(cut 0 [b b] s)
      =+  ha=(can 3 ~[[cb (etch u.rr)] [cb pk] [(met 3 m) m]])
      =+  h=(shaz ha)
      =((scam bb ss) (ward u.rr (scam u.aa h)))
    --  ::ed
  ::                                                    ::
  ::::                    ++scr:crypto                  ::  (2b3) scrypt
    ::                                                  ::::
  ++  scr
    ~%  %scr  ..is  ~
    |%
    ::                                                  ::  ++sal:scr:crypto
    ++  sal                                             ::  salsa20 hash
      |=  {x/@ r/@}                                     ::  with r rounds
      ?>  =((mod r 2) 0)                                ::
      =+  few==>(fe .(a 5))
      =+  ^=  rot
        |=  {a/@ b/@}
        (mix (end 5 1 (lsh 0 a b)) (rsh 0 (sub 32 a) b))
      =+  ^=  lea
        |=  {a/@ b/@}
        (net:few (sum:few (net:few a) (net:few b)))
      =>  |%
          ::                                            ::  ++qr:sal:scr:crypto
          ++  qr                                        ::  quarterround
            |=  y/{@ @ @ @ ~}
            =+  zb=(mix &2.y (rot 7 (sum:few &1.y &4.y)))
            =+  zc=(mix &3.y (rot 9 (sum:few zb &1.y)))
            =+  zd=(mix &4.y (rot 13 (sum:few zc zb)))
            =+  za=(mix &1.y (rot 18 (sum:few zd zc)))
            ~[za zb zc zd]
          ::                                            ::  ++rr:sal:scr:crypto
          ++  rr                                        ::  rowround
            |=  {y/(list @)}
            =+  za=(qr ~[&1.y &2.y &3.y &4.y])
            =+  zb=(qr ~[&6.y &7.y &8.y &5.y])
            =+  zc=(qr ~[&11.y &12.y &9.y &10.y])
            =+  zd=(qr ~[&16.y &13.y &14.y &15.y])
            ^-  (list @)  :~
              &1.za  &2.za  &3.za  &4.za
              &4.zb  &1.zb  &2.zb  &3.zb
              &3.zc  &4.zc  &1.zc  &2.zc
              &2.zd  &3.zd  &4.zd  &1.zd  ==
          ::                                            ::  ++cr:sal:scr:crypto
          ++  cr                                        ::  columnround
            |=  {x/(list @)}
            =+  ya=(qr ~[&1.x &5.x &9.x &13.x])
            =+  yb=(qr ~[&6.x &10.x &14.x &2.x])
            =+  yc=(qr ~[&11.x &15.x &3.x &7.x])
            =+  yd=(qr ~[&16.x &4.x &8.x &12.x])
            ^-  (list @)  :~
              &1.ya  &4.yb  &3.yc  &2.yd
              &2.ya  &1.yb  &4.yc  &3.yd
              &3.ya  &2.yb  &1.yc  &4.yd
              &4.ya  &3.yb  &2.yc  &1.yd  ==
          ::                                            ::  ++dr:sal:scr:crypto
          ++  dr                                        ::  doubleround
            |=  {x/(list @)}
            (rr (cr x))
          ::                                            ::  ++al:sal:scr:crypto
          ++  al                                        ::  add two lists
            |=  {a/(list @) b/(list @)}
            |-  ^-  (list @)
            ?~  a  ~  ?~  b  ~
            [i=(sum:few -.a -.b) t=$(a +.a, b +.b)]
          --  ::
      =+  xw=(rpp 5 16 x)
      =+  ^=  ow  |-  ^-  (list @)
                  ?~  r  xw
                  $(xw (dr xw), r (sub r 2))
      (rep 5 (al xw ow))
    ::                                                  ::  ++rpp:scr:crypto
    ++  rpp                                             ::  rip+filler blocks
      |=  {a/bloq b/@ c/@}
      =+  q=(rip a c)
      =+  w=(lent q)
      ?.  =(w b)
        ?.  (lth w b)  (slag (sub w b) q)
        ^+  q  (weld q (reap (sub b (lent q)) 0))
      q
    ::                                                  ::  ++bls:scr:crypto
    ++  bls                                             ::  split to sublists
      |=  {a/@ b/(list @)}
      ?>  =((mod (lent b) a) 0)
      |-  ^-  (list (list @))
      ?~  b  ~
      [i=(scag a `(list @)`b) t=$(b (slag a `(list @)`b))]
    ::                                                  ::  ++slb:scr:crypto
    ++  slb                                             ::
      |=  {a/(list (list @))}
      |-  ^-  (list @)
      ?~  a  ~
      (weld `(list @)`-.a $(a +.a))
    ::                                                  ::  ++sbm:scr:crypto
    ++  sbm                                             ::  scryptBlockMix
      |=  {r/@ b/(list @)}
      ?>  =((lent b) (mul 2 r))
      =+  [x=(snag (dec (mul 2 r)) b) c=0]
      =|  {ya/(list @) yb/(list @)}
      |-  ^-  (list @)
      ?~  b  (flop (weld yb ya))
      =.  x  (sal (mix x -.b) 8)
      ?~  (mod c 2)
        $(c +(c), b +.b, ya [i=x t=ya])
      $(c +(c), b +.b, yb [i=x t=yb])
    ::                                                  ::  ++srm:scr:crypto
    ++  srm                                             ::  scryptROMix
      |=  {r/@ b/(list @) n/@}
      ?>  ?&  =((lent b) (mul 2 r))
              =(n (bex (dec (xeb n))))
              (lth n (bex (mul r 16)))
          ==
      =+  [v=*(list (list @)) c=0]
      =.  v
        |-  ^-  (list (list @))
        =+  w=(sbm r b)
        ?:  =(c n)  (flop v)
        $(c +(c), v [i=[b] t=v], b w)
      =+  x=(sbm r (snag (dec n) v))
      |-  ^-  (list @)
      ?:  =(c n)  x
      =+  q=(snag (dec (mul r 2)) x)
      =+  z=`(list @)`(snag (mod q n) v)
      =+  ^=  w  |-  ^-  (list @)
                 ?~  x  ~  ?~  z  ~
                 [i=(mix -.x -.z) t=$(x +.x, z +.z)]
      $(x (sbm r w), c +(c))
    ::                                                  ::  ++hmc:scr:crypto
    ++  hmc                                             ::  HMAC-SHA-256
      |=  {k/@ t/@}
      (hml k (met 3 k) t (met 3 t))
    ::                                                  ::  ++hml:scr:crypto
    ++  hml                                             ::  w+length
      |=  {k/@ kl/@ t/@ tl/@}
      =>  .(k (end 3 kl k), t (end 3 tl t))
      =+  b=64
      =?  k  (gth kl b)  (shay kl k)
      =+  ^=  q  %+  shay  (add b tl)
       (add (lsh 3 b t) (mix k (fil 3 b 0x36)))
      %+  shay  (add b 32)
      (add (lsh 3 b q) (mix k (fil 3 b 0x5c)))
    ::                                                  ::  ++pbk:scr:crypto
    ++  pbk                                             :: PBKDF2-HMAC-SHA256
      ~/  %pbk
      |=  {p/@ s/@ c/@ d/@}
      (pbl p (met 3 p) s (met 3 s) c d)
    ::                                                  ::  ++pbl:scr:crypto
    ++  pbl                                             ::  w+length
      ~/  %pbl
      |=  {p/@ pl/@ s/@ sl/@ c/@ d/@}
      =>  .(p (end 3 pl p), s (end 3 sl s))
      =+  h=32
      ::
      ::  max key length 1GB
      ::  max iterations 2^28
      ::
      ?>  ?&  (lte d (bex 30))
              (lte c (bex 28))
              !=(c 0)
          ==
      =+  ^=  l  ?~  (mod d h)
          (div d h)
        +((div d h))
      =+  r=(sub d (mul h (dec l)))
      =+  [t=0 j=1 k=1]
      =.  t  |-  ^-  @
        ?:  (gth j l)  t
        =+  u=(add s (lsh 3 sl (rep 3 (flop (rpp 3 4 j)))))
        =+  f=0  =.  f  |-  ^-  @
          ?:  (gth k c)  f
          =+  q=(hml p pl u ?:(=(k 1) (add sl 4) h))
          $(u q, f (mix f q), k +(k))
        $(t (add t (lsh 3 (mul (dec j) h) f)), j +(j))
      (end 3 d t)
    ::                                                  ::  ++hsh:scr:crypto
    ++  hsh                                             ::  scrypt
      ~/  %hsh
      |=  {p/@ s/@ n/@ r/@ z/@ d/@}
      (hsl p (met 3 p) s (met 3 s) n r z d)
    ::                                                  ::  ++hsl:scr:crypto
    ++  hsl                                             ::  w+length
      ~/  %hsl
      |=  {p/@ pl/@ s/@ sl/@ n/@ r/@ z/@ d/@}
      =|  v/(list (list @))
      =>  .(p (end 3 pl p), s (end 3 sl s))
      =+  u=(mul (mul 128 r) z)
      ::
      ::  n is power of 2; max 1GB memory
      ::
      ?>  ?&  =(n (bex (dec (xeb n))))
              !=(r 0)  !=(z 0)
              %+  lte
                  (mul (mul 128 r) (dec (add n z)))
                (bex 30)
              (lth pl (bex 31))
              (lth sl (bex 31))
          ==
      =+  ^=  b  =+  (rpp 3 u (pbl p pl s sl 1 u))
        %+  turn  (bls (mul 128 r) -)
        |=(a/(list @) (rpp 9 (mul 2 r) (rep 3 a)))
      ?>  =((lent b) z)
      =+  ^=  q
        =+  |-  ?~  b  (flop v)
            $(b +.b, v [i=(srm r -.b n) t=v])
        %+  turn  `(list (list @))`-
        |=(a/(list @) (rpp 3 (mul 128 r) (rep 9 a)))
      (pbl p pl (rep 3 (slb q)) u 1 d)
    ::                                                  ::  ++ypt:scr:crypto
    ++  ypt                                             ::  256bit {salt pass}
      |=  {s/@ p/@}
      ^-  @
      (hsh p s 16.384 8 1 256)
    --  ::scr
  ::                                                    ::
  ::::                    ++crub:crypto                 ::  (2b4) suite B, Ed
    ::                                                  ::::
  ++  crub  !:
    ^-  acru
    =|  {pub/{cry/@ sgn/@} sek/(unit {cry/@ sgn/@})}
    |%
    ::                                                  ::  ++as:crub:crypto
    ++  as                                              ::
      |%
      ::                                                ::  ++sign:as:crub:
      ++  sign                                          ::
        |=  msg=@
        ^-  @ux
        ?~  sek  ~|  %pubkey-only  !!
        (jam [(sign:ed msg sgn.u.sek) msg])
      ::                                                ::  ++sure:as:crub:
      ++  sure                                          ::
        |=  txt=@
        ^-  (unit @ux)
        =+  ;;({sig/@ msg/@} (cue txt))
        ?.  (veri:ed sig msg sgn.pub)  ~
        (some msg)
      ::                                                ::  ++seal:as:crub:
      ++  seal                                          ::
        |=  {bpk/pass msg/@}
        ^-  @ux
        ?~  sek  ~|  %pubkey-only  !!
        ?>  =('b' (end 3 1 bpk))
        =+  pk=(rsh 8 1 (rsh 3 1 bpk))
        =+  shar=(shax (shar:ed pk cry.u.sek))
        =+  smsg=(sign msg)
        (jam (~(en siva:aes shar ~) smsg))
      ::                                                ::  ++tear:as:crub:
      ++  tear                                          ::
        |=  {bpk/pass txt/@}
        ^-  (unit @ux)
        ?~  sek  ~|  %pubkey-only  !!
        ?>  =('b' (end 3 1 bpk))
        =+  pk=(rsh 8 1 (rsh 3 1 bpk))
        =+  shar=(shax (shar:ed pk cry.u.sek))
        =+  ;;({iv/@ len/@ cph/@} (cue txt))
        =+  try=(~(de siva:aes shar ~) iv len cph)
        ?~  try  ~
        (sure:as:(com:nu:crub bpk) u.try)
      --  ::as
    ::                                                  ::  ++de:crub:crypto
    ++  de                                              ::  decrypt
      |=  {key/@J txt/@}
      ^-  (unit @ux)
      =+  ;;({iv/@ len/@ cph/@} (cue txt))
      %^    ~(de sivc:aes (shaz key) ~)
          iv
        len
      cph
    ::                                                  ::  ++dy:crub:crypto
    ++  dy                                              ::  need decrypt
      |=  {key/@J cph/@}
      (need (de key cph))
    ::                                                  ::  ++en:crub:crypto
    ++  en                                              ::  encrypt
      |=  {key/@J msg/@}
      ^-  @ux
      (jam (~(en sivc:aes (shaz key) ~) msg))
    ::                                                  ::  ++ex:crub:crypto
    ++  ex                                              ::  extract
      |%
      ::                                                ::  ++fig:ex:crub:crypto
      ++  fig                                           ::  fingerprint
        ^-  @uvH
        (shaf %bfig pub)
      ::                                                ::  ++pac:ex:crub:crypto
      ++  pac                                           ::  private fingerprint
        ^-  @uvG
        ?~  sek  ~|  %pubkey-only  !!
        (end 6 1 (shaf %bcod sec))
      ::                                                ::  ++pub:ex:crub:crypto
      ++  pub                                           ::  public key
        ^-  pass
        (cat 3 'b' (cat 8 sgn.^pub cry.^pub))
      ::                                                ::  ++sec:ex:crub:crypto
      ++  sec                                           ::  private key
        ^-  ring
        ?~  sek  ~|  %pubkey-only  !!
        (cat 3 'B' (cat 8 sgn.u.sek cry.u.sek))
      --  ::ex
    ::                                                  ::  ++nu:crub:crypto
    ++  nu                                              ::
      |%
      ::                                                ::  ++pit:nu:crub:crypto
      ++  pit                                           ::  create keypair
        |=  {w/@ seed/@}
        =+  wid=(add (div w 8) ?:(=((mod w 8) 0) 0 1))
        =+  bits=(shal wid seed)
        =+  [c=(rsh 8 1 bits) s=(end 8 1 bits)]
        ..nu(pub [cry=(puck:ed c) sgn=(puck:ed s)], sek `[cry=c sgn=s])
      ::                                                ::  ++nol:nu:crub:crypto
      ++  nol                                           ::  activate secret
        |=  a/ring
        =+  [mag=(end 3 1 a) bod=(rsh 3 1 a)]
        ~|  %not-crub-seckey  ?>  =('B' mag)
        =+  [c=(rsh 8 1 bod) s=(end 8 1 bod)]
        ..nu(pub [cry=(puck:ed c) sgn=(puck:ed s)], sek `[cry=c sgn=s])
      ::                                                ::  ++com:nu:crub:crypto
      ++  com                                           ::  activate public
        |=  a/pass
        =+  [mag=(end 3 1 a) bod=(rsh 3 1 a)]
        ~|  %not-crub-pubkey  ?>  =('b' mag)
        ..nu(pub [cry=(rsh 8 1 bod) sgn=(end 8 1 bod)], sek ~)
      --  ::nu
    --  ::crub
  ::                                                    ::
  ::::                    ++crua:crypto                 ::  (2b5) suite B, RSA
    ::                                                  ::::
  ++  crua  !!
  ::                                                    ::
  ::::                    ++test:crypto                 ::  (2b6) test crypto
    ::                                                  ::::
  ++  test  ^?
    |%
    ::                                                  ::  ++trub:test:crypto
    ++  trub                                            ::  test crub
      |=  msg/@t
      ::
      ::  make acru cores
      ::
      =/  ali      (pit:nu:crub 512 (shaz 'Alice'))
      =/  ali-pub  (com:nu:crub pub:ex.ali)
      =/  bob      (pit:nu:crub 512 (shaz 'Robert'))
      =/  bob-pub  (com:nu:crub pub:ex.bob)
      ::
      ::  alice signs and encrypts a symmetric key to bob
      ::
      =/  secret-key  %-  shaz
          'Let there be no duplicity when taking a stand against him.'
      =/  signed-key   (sign:as.ali secret-key)
      =/  crypted-key  (seal:as.ali pub:ex.bob-pub signed-key)
      ::  bob decrypts and verifies
      =/  decrypt-key-attempt  (tear:as.bob pub:ex.ali-pub crypted-key)
      =/  decrypted-key    ~|  %decrypt-fail  (need decrypt-key-attempt)
      =/  verify-key-attempt   (sure:as.ali-pub decrypted-key)
      =/  verified-key     ~|  %verify-fail  (need verify-key-attempt)
      ::  bob encrypts with symmetric key
      =/  crypted-msg  (en.bob verified-key msg)
      ::  alice decrypts with same key
      `@t`(dy.ali secret-key crypted-msg)
    --  ::test
  ::                                                    ::
  ::::                    ++keccak:crypto               ::  (2b7) keccak family
    ::                                                  ::::
  ++  keccak
    |%
    ::
    ::  keccak
    ::
    ++  keccak-224  |=(a=octs (keccak 1.152 448 224 a))
    ++  keccak-256  |=(a=octs (keccak 1.088 512 256 a))
    ++  keccak-384  |=(a=octs (keccak 832 768 384 a))
    ++  keccak-512  |=(a=octs (keccak 576 1.024 512 a))
    ::
    ++  keccak  (cury (cury hash keccak-f) padding-keccak)
    ::
    ++  padding-keccak  (multirate-padding 0x1)
    ::
    ::  sha3
    ::
    ++  sha3-224  |=(a=octs (sha3 1.152 448 224 a))
    ++  sha3-256  |=(a=octs (sha3 1.088 512 256 a))
    ++  sha3-384  |=(a=octs (sha3 832 768 384 a))
    ++  sha3-512  |=(a=octs (sha3 576 1.024 512 a))
    ::
    ++  sha3  (cury (cury hash keccak-f) padding-sha3)
    ::
    ++  padding-sha3  (multirate-padding 0x6)
    ::
    ::  shake
    ::
    ++  shake-128  |=([o=@ud i=octs] (shake 1.344 256 o i))
    ++  shake-256  |=([o=@ud i=octs] (shake 1.088 512 o i))
    ::
    ++  shake  (cury (cury hash keccak-f) padding-shake)
    ::
    ++  padding-shake  (multirate-padding 0x1f)
    ::
    ::  rawshake
    ::
    ++  rawshake-128  |=([o=@ud i=octs] (rawshake 1.344 256 o i))
    ++  rawshake-256  |=([o=@ud i=octs] (rawshake 1.088 512 o i))
    ::
    ++  rawshake  (cury (cury hash keccak-f) padding-rawshake)
    ::
    ++  padding-rawshake  (multirate-padding 0x7)
    ::
    ::  core
    ::
    ++  hash
      ::  per:  permutation function with configurable width.
      ::  pad:  padding function.
      ::  rat:  bitrate, size in bits of blocks to operate on.
      ::  cap:  capacity, bits of sponge padding.
      ::  out:  length of desired output, in bits.
      ::  inp:  input to hash.
      |=  $:  per=$-(@ud $-(@ @))
              pad=$-([octs @ud] octs)
              rat=@ud
              cap=@ud
              out=@ud
              inp=octs
          ==
      ^-  @
      ::  urbit's little-endian to keccak's big-endian.
      =.  q.inp  (rev 3 inp)
      %.  [inp out]
      (sponge per pad rat cap)
    ::
    ::NOTE  if ++keccak ever needs to be made to operate
    ::      on bits rather than bytes, all that needs to
    ::      be done is updating the way this padding
    ::      function works. (and also "octs" -> "bits")
    ++  multirate-padding
      ::  dsb:  domain separation byte, reverse bit order.
      |=  dsb=@ux
      ?>  (lte dsb 0xff)
      |=  [inp=octs mut=@ud]
      ^-  octs
      =.  mut  (div mut 8)
      =+  pal=(sub mut (mod p.inp mut))
      =?  pal  =(pal 0)  mut
      =.  pal  (dec pal)
      :-  (add p.inp +(pal))
      ::  padding is provided in lane bit ordering,
      ::  ie, LSB = left.
      (cat 3 (con (lsh 3 pal dsb) 0x80) q.inp)
    ::
    ++  sponge
      ::  sponge construction
      ::
      ::  preperm:  permutation function with configurable width.
      ::  padding:  padding function.
      ::  bitrate:  size of blocks to operate on.
      ::  capacity:  sponge padding.
      |=  $:  preperm=$-(@ud $-(@ @))
              padding=$-([octs @ud] octs)
              bitrate=@ud
              capacity=@ud
          ==
      ::
      ::  preparing
      =+  bitrate-bytes=(div bitrate 8)
      =+  blockwidth=(add bitrate capacity)
      =+  permute=(preperm blockwidth)
      ::
      |=  [input=octs output=@ud]
      |^  ^-  @
        ::
        ::  padding
        =.  input  (padding input bitrate)
        ::
        ::  absorbing
        =/  pieces=(list @)
          ::  amount of bitrate-sized blocks.
          ?>  =(0 (mod p.input bitrate-bytes))
          =+  i=(div p.input bitrate-bytes)
          |-
          ?:  =(i 0)  ~
          :_  $(i (dec i))
          ::  get the bitrate-sized block of bytes
          ::  that ends with the byte at -.
          =-  (cut 3 [- bitrate-bytes] q.input)
          (mul (dec i) bitrate-bytes)
        =/  state=@
          ::  for every piece,
          %+  roll  pieces
          |=  [p=@ s=@]
          ::  pad with capacity,
          =.  p  (lsh 0 capacity p)
          ::  xor it into the state and permute it.
          (permute (mix s (bytes-to-lanes p)))
        ::
        ::  squeezing
        =|  res=@
        =|  len=@ud
        |-
        ::  append a bitrate-sized head of state to the
        ::  result.
        =.  res
          %+  con  (lsh 0 bitrate res)
          (rsh 0 capacity (lanes-to-bytes state))
        =.  len  (add len bitrate)
        ?:  (gte len output)
          ::  produce the requested bits of output.
          (rsh 0 (sub len output) res)
        $(res res, state (permute state))
      ::
      ++  bytes-to-lanes
        ::  flip byte order in blocks of 8 bytes.
        |=  a=@
        %+  can  6
        %+  turn  (rip 6 a)
        |=  b=@
        :-  1
        (lsh 3 (sub 8 (met 3 b)) (swp 3 b))
      ::
      ++  lanes-to-bytes
        ::  unflip byte order in blocks of 8 bytes.
        |=  a=@
        %+  can  6
        %+  turn
          =+  (rip 6 a)
          (weld - (reap (sub 25 (lent -)) 0x0))
        |=  a=@
        :-  1
        %+  can  3
        =-  (turn - |=(a=@ [1 a]))
        =+  (flop (rip 3 a))
        (weld (reap (sub 8 (lent -)) 0x0) -)
      --
    ::
    ++  keccak-f
      ::  keccak permutation function
      |=  [width=@ud]
      ::  assert valid blockwidth.
      ?>  =-  (~(has in -) width)
          (sy 25 50 100 200 400 800 1.600 ~)
      ::  assumes 5x5 lanes state, as is the keccak
      ::  standard.
      =+  size=5
      =+  lanes=(mul size size)
      =+  lane-bloq=(dec (xeb (div width lanes)))
      =+  lane-size=(bex lane-bloq)
      =+  rounds=(add 12 (mul 2 lane-bloq))
      |=  [input=@]
      ^-  @
      =*  a  input
      =+  round=0
      |^
        ?:  =(round rounds)  a
        ::
        ::  theta
        =/  c=@
          %+  roll  (gulf 0 (dec size))
          |=  [x=@ud c=@]
          %+  con  (lsh lane-bloq 1 c)
          %+  roll  (gulf 0 (dec size))
          |=  [y=@ud c=@]
          (mix c (get-lane x y a))
        =/  d=@
          %+  roll  (gulf 0 (dec size))
          |=  [x=@ud d=@]
          %+  con  (lsh lane-bloq 1 d)
          %+  mix
            =-  (get-word - size c)
            ?:(=(x 0) (dec size) (dec x))
          %^  ~(rol fe lane-bloq)  0  1
          (get-word (mod +(x) size) size c)
        =.  a
          %+  roll  (gulf 0 (dec lanes))
          |=  [i=@ud a=_a]
          %+  mix  a
          %^  lsh  lane-bloq
            (sub lanes +(i))
          (get-word i size d)
        ::
        ::  rho and pi
        =/  b=@
          %+  roll  (gulf 0 (dec lanes))
          |=  [i=@ b=@]
          =+  x=(mod i 5)
          =+  y=(div i 5)
          %+  con  b
          %^  lsh  lane-bloq
            %+  sub  lanes
            %+  add  +(y)
            %+  mul  size
            (mod (add (mul 2 x) (mul 3 y)) size)
          %^  ~(rol fe lane-bloq)  0
            (rotation-offset i)
          (get-word i lanes a)
        ::
        ::  chi
        =.  a
          %+  roll  (gulf 0 (dec lanes))
          |=  [i=@ud a=@]
          %+  con  (lsh lane-bloq 1 a)
          =+  x=(mod i 5)
          =+  y=(div i 5)
          %+  mix  (get-lane x y b)
          %+  dis
            =-  (get-lane - y b)
            (mod (add x 2) size)
          %^  not  lane-bloq  1
          (get-lane (mod +(x) size) y b)
        ::
        ::  iota
        =.  a
          =+  (round-constant round)
          (mix a (lsh lane-bloq (dec lanes) -))
        ::
        ::  next round
        $(round +(round))
      ::
      ++  get-lane
        ::  get the lane with coordinates
        |=  [x=@ud y=@ud a=@]
        =+  i=(add x (mul size y))
        (get-word i lanes a)
      ::
      ++  get-word
        ::  get word {n} from atom {a} of {m} words.
        |=  [n=@ud m=@ud a=@]
        (cut lane-bloq [(sub m +((mod n m))) 1] a)
      ::
      ++  round-constant
        |=  c=@ud
        =-  (snag (mod c 24) -)
        ^-  (list @ux)
        :~  0x1
            0x8082
            0x8000.0000.0000.808a
            0x8000.0000.8000.8000
            0x808b
            0x8000.0001
            0x8000.0000.8000.8081
            0x8000.0000.0000.8009
            0x8a
            0x88
            0x8000.8009
            0x8000.000a
            0x8000.808b
            0x8000.0000.0000.008b
            0x8000.0000.0000.8089
            0x8000.0000.0000.8003
            0x8000.0000.0000.8002
            0x8000.0000.0000.0080
            0x800a
            0x8000.0000.8000.000a
            0x8000.0000.8000.8081
            0x8000.0000.0000.8080
            0x8000.0001
            0x8000.0000.8000.8008
        ==
      ::
      ++  rotation-offset
        |=  x=@ud
        =-  (snag x -)
        ^-  (list @ud)
        :~   0   1  62  28  27
            36  44   6  55  20
             3  10  43  25  39
            41  45  15  21   8
            18   2  61  56  14
        ==
      --
    --  ::keccak
  ::                                                    ::
  ::::                    ++hmac:crypto                 ::  (2b8) hmac family
    ::                                                  ::::
  ++  hmac
    ~%  %hmac  ..is  ~
    =,  sha
    =>  |%
        ++  meet  |=([k=@ m=@] [[(met 3 k) k] [(met 3 m) m]])
        ++  flip  |=([k=@ m=@] [(swp 3 k) (swp 3 m)])
        --
    |%
    ::
    ::  use with @
    ::
    ++  hmac-sha1     (cork meet hmac-sha1l)
    ++  hmac-sha256   (cork meet hmac-sha256l)
    ++  hmac-sha512   (cork meet hmac-sha512l)
    ::
    ::  use with @t
    ::
    ++  hmac-sha1t    (cork flip hmac-sha1)
    ++  hmac-sha256t  (cork flip hmac-sha256)
    ++  hmac-sha512t  (cork flip hmac-sha512)
    ::
    ::  use with byts
    ::
    ++  hmac-sha1l    (cury hmac sha-1l 64 20)
    ++  hmac-sha256l  (cury hmac sha-256l 64 32)
    ++  hmac-sha512l  (cury hmac sha-512l 128 64)
    ::
    ::  main logic
    ::
    ++  hmac
      ~/  %hmac
      ::  boq: block size in bytes used by haj
      ::  out: bytes output by haj
      |*  [[haj=$-([@u @] @) boq=@u out=@u] key=byts msg=byts]
      ::  ensure key and message fit signaled lengths
      =.  dat.key  (end 3 wid.key dat.key)
      =.  dat.msg  (end 3 wid.msg dat.msg)
      ::  keys longer than block size are shortened by hashing
      =?  dat.key  (gth wid.key boq)  (haj wid.key dat.key)
      =?  wid.key  (gth wid.key boq)  out
      ::  keys shorter than block size are right-padded
      =?  dat.key  (lth wid.key boq)  (lsh 3 (sub boq wid.key) dat.key)
      ::  pad key, inner and outer
      =+  kip=(mix dat.key (fil 3 boq 0x36))
      =+  kop=(mix dat.key (fil 3 boq 0x5c))
      ::  append inner padding to message, then hash
      =+  (haj (add wid.msg boq) (add (lsh 3 wid.msg kip) dat.msg))
      ::  prepend outer padding to result, hash again
      (haj (add out boq) (add (lsh 3 out kop) -))
    --  ::  hmac
  ::                                                    ::
  ::::                    ++secp:crypto                 ::  (2b9) secp family
    ::                                                  ::::
  ++  secp
    ~%  %secp  ..is  ~
    |%
    +=  jaco  [x=@ y=@ z=@]                             ::  jacobian point
    +=  pont  [x=@ y=@]                                 ::  curve point
    ::
    ++  secp256k1
      %+  secp  32
      :*  p=0xffff.ffff.ffff.ffff.ffff.ffff.ffff.ffff.  ::  modulo
              ffff.ffff.ffff.ffff.ffff.fffe.ffff.fc2f
          a=0                                           ::  y^2=x^3+ax+b
          b=7
          ^=  g                                         ::  "prime" point
          :*  x=0x79be.667e.f9dc.bbac.55a0.6295.ce87.0b07.
                  029b.fcdb.2dce.28d9.59f2.815b.16f8.1798
              y=0x483a.da77.26a3.c465.5da4.fbfc.0e11.08a8.
                  fd17.b448.a685.5419.9c47.d08f.fb10.d4b8
          ==
          n=0xffff.ffff.ffff.ffff.ffff.ffff.ffff.fffe.  ::  prime order of g
              baae.dce6.af48.a03b.bfd2.5e8c.d036.4141
      ==
    ::
    ++  secp
      ~/  %secp
      |=  [w=@ p=@ a=@ b=@ g=pont n=@]  :: being passed in from above
      =/  p  ~(. fo p)
      =/  n  ~(. fo n)
      ~%  %helper  ..$  ~
      |%
      ++  compress-point
        ~/  %compress-point
        |=  pont
        ^-  @
        (can 3 ~[w^x 1^(add 0x2 (cut 0 [0 1] y))])
      ::
      ++  serialize-point
        ~/  %serialize-point
        |=  pont
        ^-  @
        (can 3 ~[w^y w^x 1^0x4])
      ::
      ++  decompress-point
        ~/  %decompress-point
        |=  dat=@
        ^-  pont
        =+  x=(end 3 w a)
        =+  y=:(add (pow x 3) (mul a x) b)
        =+  s=(rsh 3 32 dat)
        :-  x
        ?:  =(0x2 s)  y
        ?:  =(0x3 s)  y
        ~|  [`@ux`s `@ux`dat]
        !!
      ::
      ++  priv-to-pub                                   ::  get pub from priv
        ~/  %priv-to-pub
        |=  prv=@
        ^-  pont
        (jc-mul g prv)
      ::
      ++  make-k                                        ::  deterministic nonce
        ~/  %make-k
        =,  mimes:html
        |=  [has=@uvI prv=@]
        ^-  @
        =*  hmc  hmac-sha256l:hmac
        =/  v  (fil 3 w 1)
        =/  k  0
        =.  k  (hmc w^k (as-octs (can 3 [w has] [w prv] [1 0x0] [w v] ~)))
        =.  v  (hmc w^k w^v)
        =.  k  (hmc w^k (as-octs (can 3 [w has] [w prv] [1 0x1] [w v] ~)))
        =.  v  (hmc w^k w^v)
        (hmc w^k w^v)
      ::
      ++  ecdsa-raw-sign                                ::  generate signature
        ~/  %ecdsa-raw-sign
        |=  [has=@uvI prv=@]
        ^-  [v=@ r=@ s=@]
        =/  z  has
        =/  k  (make-k has prv)
        =+  [r y]=(jc-mul g k)
        =/  s  (pro.n `@`(inv.n k) `@`(sum.n z (mul r prv)))
        =/  big-s  (gte (mul 2 s) ^n)
        :*  v=(mix (end 0 1 y) ?:(big-s 1 0))
            r=r
            s=?.(big-s s (sub ^n s))
        ==
      ::
      ++  ecdsa-raw-recover                             ::  get pubkey from sig
        ~/  %ecdsa-raw-recover
        |=  [has=@uvI sig=[v=@ r=@ s=@]]
        ^-  pont
        ?>  (lte v.sig 7)
        =/  x  r.sig
        =/  ysq  (sum.p b (exp.p 3 x))               ::  omits A=0
        =/  bet  (exp.p (div +(^p) 4) ysq)
        =/  y  ?:(=(1 (end 0 1 (mix v.sig bet))) bet (dif.p 0 bet))
        ?>  =(0 (dif.p ysq (pro.p y y)))
        ?<  =(0 (sit.n r.sig))
        ?<  =(0 (sit.n s.sig))
        =/  gz  (mul:jc [x y 1]:g (dif.n 0 has))
        =/  xy  (mul:jc [x y 1] s.sig)
        =/  qr  (add:jc gz xy)
        (from:jc (mul:jc qr (inv.n r.sig)))
      ::
      ++  jc-mul                                        ::  point x scalar
        |=  [a=pont n=@]
        ^-  pont
        (from:jc (mul:jc (into:jc a) n))
      ::
      ++  jc-add                                        ::  add points
        |=  [a=pont b=pont]
        ^-  pont
        (from:jc (add:jc (into:jc a) (into:jc b)))
      ::
      ++  jc                                            ::  jacobian core
        |%
        ++  add                                         ::  addition
          |=  [a=jaco b=jaco]
          ^-  jaco
          ?:  =(0 y.a)  b
          ?:  =(0 y.b)  a
          =/  u1  :(pro.p x.a z.b z.b)
          =/  u2  :(pro.p x.b z.a z.a)
          =/  s1  :(pro.p y.a z.b z.b z.b)
          =/  s2  :(pro.p y.b z.a z.a z.a)
          ?:  =(u1 u2)
            ?.  =(s1 s2)
              [0 0 1]
            (dub a)
          =/  h  (dif.p u2 u1)
          =/  r  (dif.p s2 s1)
          =/  h2  (pro.p h h)
          =/  h3  (pro.p h2 h)
          =/  u1h2  (pro.p u1 h2)
          =/  nx  (dif.p (pro.p r r) :(sum.p h3 u1h2 u1h2))
          =/  ny  (dif.p (pro.p r (dif.p u1h2 nx)) (pro.p s1 h3))
          =/  nz  :(pro.p h z.a z.b)
          [nx ny nz]
        ::
        ++  dub                                         ::  double
          |=  a=jaco
          ^-  jaco
          ?:  =(0 y.a)
            [0 0 0]
          =/  ysq  (pro.p y.a y.a)
          =/  s  :(pro.p 4 x.a ysq)
          =/  m  :(pro.p 3 x.a x.a)                     ::  omits A=0
          =/  nx  (dif.p (pro.p m m) (sum.p s s))
          =/  ny  (dif.p (pro.p m (dif.p s nx)) :(pro.p 8 ysq ysq))
          =/  nz  :(pro.p 2 y.a z.a)
          [nx ny nz]
        ::
        ++  mul                                         :: jaco x scalar
          |=  [a=jaco n=@]
          ^-  jaco
          ?:  =(0 y.a)
            [0 0 1]
          ?:  =(0 n)
            [0 0 1]
          ?:  =(1 n)
            a
          ?:  (gte n ^^n)
            $(n (mod n ^^n))
          ?:  =(0 (mod n 2))
            (dub $(n (div n 2)))
          (add a (dub $(n (div n 2))))
        ::
        ++  from                                        :: jaco -> point
          |=  a=jaco
          ^-  pont
          =/  z  (inv.p z.a)
          [:(pro.p x.a z z) :(pro.p y.a z z z)]
        ::
        ++  into                                        :: point -> jaco
          |=  pont
          ^-  jaco
          [x y z=1]
        --
      --
    --
  ::
  ++  blake
    ~%  %blake  ..is  ~
    |%
    ::TODO  generalize for both blake2 variants
    ++  blake2b
      ~/  %blake2b
      |=  [msg=byts key=byts out=@ud]
      ^-  @
      ::  initialization vector
      =/  iv=@
        0x6a09.e667.f3bc.c908.
          bb67.ae85.84ca.a73b.
          3c6e.f372.fe94.f82b.
          a54f.f53a.5f1d.36f1.
          510e.527f.ade6.82d1.
          9b05.688c.2b3e.6c1f.
          1f83.d9ab.fb41.bd6b.
          5be0.cd19.137e.2179
      ::  per-round constants
      =/  sigma=(list (list @ud))
        :~
          :~   0   1   2   3   4   5   6   7   8   9  10  11  12  13  14  15  ==
          :~  14  10   4   8   9  15  13   6   1  12   0   2  11   7   5   3  ==
          :~  11   8  12   0   5   2  15  13  10  14   3   6   7   1   9   4  ==
          :~   7   9   3   1  13  12  11  14   2   6   5  10   4   0  15   8  ==
          :~   9   0   5   7   2   4  10  15  14   1  11  12   6   8   3  13  ==
          :~   2  12   6  10   0  11   8   3   4  13   7   5  15  14   1   9  ==
          :~  12   5   1  15  14  13   4  10   0   7   6   3   9   2   8  11  ==
          :~  13  11   7  14  12   1   3   9   5   0  15   4   8   6   2  10  ==
          :~   6  15  14   9  11   3   0   8  12   2  13   7   1   4  10   5  ==
          :~  10   2   8   4   7   6   1   5  15  11   9  14   3  12  13   0  ==
          :~   0   1   2   3   4   5   6   7   8   9  10  11  12  13  14  15  ==
          :~  14  10   4   8   9  15  13   6   1  12   0   2  11   7   5   3  ==
        ==
      =>  |%
          ++  get-word-list
            |=  [h=@ w=@ud]
            ^-  (list @)
            %-  flop
            =+  l=(rip 6 h)
            =-  (weld - l)
            (reap (sub w (lent l)) 0)
          ::
          ++  get-word
            |=  [h=@ i=@ud w=@ud]
            ^-  @
            %+  snag  i
            (get-word-list h w)
          ::
          ++  put-word
            |=  [h=@ i=@ud w=@ud d=@]
            ^-  @
            %+  rep  6
            =+  l=(get-word-list h w)
            %-  flop
            %+  weld  (scag i l)
            [d (slag +(i) l)]
          ::
          ++  mod-word
            |*  [h=@ i=@ud w=@ud g=$-(@ @)]
            (put-word h i w (g (get-word h i w)))
          ::
          ++  pad
            |=  [byts len=@ud]
            (lsh 3 (sub len wid) dat)
          ::
          ++  compress
            |=  [h=@ c=@ t=@ud l=?]
            ^-  @
            ::  set up local work vector
            =+  v=(add (lsh 6 8 h) iv)
            ::  xor the counter t into v
            =.  v
              %-  mod-word
              :^  v  12  16
              (cury mix (end 0 64 t))
            =.  v
              %-  mod-word
              :^  v  13  16
              (cury mix (rsh 0 64 t))
            ::  for the last block, invert v14
            =?  v  l
              %-  mod-word
              :^  v  14  16
              (cury mix 0xffff.ffff.ffff.ffff)
            ::  twelve rounds of message mixing
            =+  i=0
            =|  s=(list @)
            |^
              ?:  =(i 12)
                ::  xor upper and lower halves of v into state h
                =.  h  (mix h (rsh 6 8 v))
                (mix h (end 6 8 v))
              ::  select message mixing schedule and mix v
              =.  s  (snag (mod i 10) sigma)
              =.  v  (do-mix 0 4 8 12 0 1)
              =.  v  (do-mix 1 5 9 13 2 3)
              =.  v  (do-mix 2 6 10 14 4 5)
              =.  v  (do-mix 3 7 11 15 6 7)
              =.  v  (do-mix 0 5 10 15 8 9)
              =.  v  (do-mix 1 6 11 12 10 11)
              =.  v  (do-mix 2 7 8 13 12 13)
              =.  v  (do-mix 3 4 9 14 14 15)
              $(i +(i))
            ::
            ++  do-mix
              |=  [na=@ nb=@ nc=@ nd=@ nx=@ ny=@]
              ^-  @
              =-  =.  v  (put-word v na 16 a)
                  =.  v  (put-word v nb 16 b)
                  =.  v  (put-word v nc 16 c)
                         (put-word v nd 16 d)
              %-  b2mix
              :*  (get-word v na 16)
                  (get-word v nb 16)
                  (get-word v nc 16)
                  (get-word v nd 16)
                  (get-word c (snag nx s) 16)
                  (get-word c (snag ny s) 16)
              ==
            --
          ::
          ++  b2mix
            |=  [a=@ b=@ c=@ d=@ x=@ y=@]
            ^-  [a=@ b=@ c=@ d=@]
            =.  x  (rev 3 8 x)
            =.  y  (rev 3 8 y)
            =+  fed=~(. fe 6)
            =.  a  :(sum:fed a b x)
            =.  d  (ror:fed 0 32 (mix d a))
            =.  c  (sum:fed c d)
            =.  b  (ror:fed 0 24 (mix b c))
            =.  a  :(sum:fed a b y)
            =.  d  (ror:fed 0 16 (mix d a))
            =.  c  (sum:fed c d)
            =.  b  (ror:fed 0 63 (mix b c))
            [a b c d]
          --
      ::  ensure inputs adhere to contraints
      =.  out  (max 1 (min out 64))
      =.  wid.msg  (min wid.msg (bex 128))
      =.  wid.key  (min wid.key 64)
      =.  dat.msg  (end 3 wid.msg dat.msg)
      =.  dat.key  (end 3 wid.key dat.key)
      ::  initialize state vector
      =+  h=iv
      ::  mix key length and output length into h0
      =.  h
        %-  mod-word
        :^  h  0  8
        %+  cury  mix
        %+  add  0x101.0000
        (add (lsh 3 1 wid.key) out)
      ::  keep track of how much we've compressed
      =*  mes  dat.msg
      =+  com=0
      =+  rem=wid.msg
      ::  if we have a key, pad it and prepend to msg
      =?  mes  (gth wid.key 0)
        (can 3 ~[rem^mes 128^(pad key 128)])
      =?  rem  (gth wid.key 0)
        (add rem 128)
      |-
      ::  compress 128-byte chunks of the message
      ?:  (gth rem 128)
        =+  c=(cut 3 [(sub rem 128) 128] mes)
        =.  com   (add com 128)
        %_  $
          rem   (sub rem 128)
          h     (compress h c com |)
        ==
      ::  compress the final bytes of the msg
      =+  c=(cut 3 [0 rem] mes)
      =.  com  (add com rem)
      =.  c  (pad [rem c] 128)
      =.  h  (compress h c com &)
      ::  produce output of desired length
      %^  rsh  3  (sub 64 out)
      ::  do some word
      %+  rep  6
      %+  turn  (flop (gulf 0 7))
      |=  a=@
      (rev 3 8 (get-word h a 8))
    --  ::blake
  ::
  ++  argon2
    ~%  %argon  ..is  ~
    |%
    ::
    ::  structures
    ::
    +=  argon-type  ?(%d %i %id %u)
    ::
    ::  shorthands
    ::
    ++  argon2-urbit
      |=  out=@ud
      (argon2 out %u 0x13 4 512.000 1 *byts *byts)
    ::
    ::  argon2 proper
    ::
    ::  main argon2 operation
    ++  argon2
      ::  out:       desired output size in bytes
      ::  typ:       argon2 type
      ::  version:   argon2 version (0x10/v1.0 or 0x13/v1.3)
      ::  threads:   amount of threads/parallelism
      ::  mem-cost:  kb of memory to use
      ::  time-cost: iterations to run
      ::  key:       optional secret
      ::  extra:     optional arbitrary data
      |=  $:  out=@ud
              typ=argon-type
              version=@ux
            ::
              threads=@ud
              mem-cost=@ud
              time-cost=@ud
            ::
              key=byts
              extra=byts
          ==
      ^-  $-([msg=byts sat=byts] @)
      ::
      ::  check configuration sanity
      ::
      ?:  =(0 threads)
        ~|  %parallelism-must-be-above-zero
        !!
      ?:  =(0 time-cost)
        ~|  %time-cost-must-be-above-zero
        !!
      ?:  (lth mem-cost (mul 8 threads))
        ~|  :-  %memory-cost-must-be-at-least-threads
            [threads %times 8 (mul 8 threads)]
        !!
      ?.  |(=(0x10 version) =(0x13 version))
        ~|  [%unsupported-version version %want [0x10 0x13]]
        !!
      ::
      ::  calculate constants and initialize buffer
      ::
      ::  for each thread, there is a row in the buffer.
      ::  the amount of columns depends on the memory-cost.
      ::  columns are split into groups of four.
      ::  a single such quarter section of a row is a segment.
      ::
      ::  blocks:     (m_prime)
      ::  columns:    row length (q)
      ::  seg-length: segment length
      =/  blocks=@ud
        ::  round mem-cost down to the nearest multiple of 4*threads
        =+  (mul 4 threads)
        (mul (div mem-cost -) -)
      =+  columns=(div blocks threads)
      =+  seg-length=(div columns 4)
      ::
      =/  buffer=(list (list @))
        (reap threads (reap columns 0))
      ::
      ::  main function
      ::
      ::  msg: the main input
      ::  sat: optional salt
      ~%  %argon2  ..argon2  ~
      |=  [msg=byts sat=byts]
      ^-  @
      ?:  (lth wid.sat 8)
        ~|  [%min-salt-length-is-8 wid.sat]
        !!
      ::
      ::  h0: initial 64-byte block
      =/  h0=@
        =-  (blake2b:blake - 0^0 64)
        :-  :(add 40 wid.msg wid.sat wid.key wid.extra)
        %+  can  3
        =+  (cury (cury rev 3) 4)
        :~  (prep-wid extra)
            (prep-wid key)
            (prep-wid sat)
            (prep-wid msg)
            4^(- (type-to-num typ))
            4^(- version)
            4^(- time-cost)
            4^(- mem-cost)
            4^(- out)
            4^(- threads)
        ==
      ::
      ::  do time-cost passes over the buffer
      ::
      =+  t=0
      |-
      ?:  (lth t time-cost)
        ::
        ::  process all four segments in the columns...
        ::
        =+  s=0
        |-
        ?.  (lth s 4)  ^$(t +(t))
        ::
        ::  ...of every row/thread
        ::
        =+  r=0
        |-
        ?.  (lth r threads)  ^$(s +(s))
        =;  new=_buffer
          $(buffer new, r +(r))
        %-  fill-segment
        :*  buffer   h0
            t        s          r
            blocks   columns    seg-length
            threads  time-cost  typ         version
        ==
      ::
      ::  mix all rows together and hash the result
      ::
      =+  r=0
      =|  final=@
      |-
      ?:  =(r threads)
        (hash 1.024^final out)
      =-  $(final -, r +(r))
      %+  mix  final
      (snag (dec columns) (snag r buffer))
    ::
    ::  per-segment computation
    ++  fill-segment
      |=  $:  buffer=(list (list @))
              h0=@
            ::
              itn=@ud
              seg=@ud
              row=@ud
            ::
              blocks=@ud
              columns=@ud
              seg-length=@ud
            ::
              threads=@ud
              time-cost=@ud
              typ=argon-type
              version=@ux
          ==
      ::
      ::  fill-segment utilities
      ::
      =>  |%
          ++  put-word
            |=  [rob=(list @) i=@ud d=@]
            %+  weld  (scag i rob)
            [d (slag +(i) rob)]
          --
      ^+  buffer
      ::
      ::  rob:   row buffer to operate on
      ::  do-i:  whether to use prns from input rather than state
      ::  rands: prns generated from input, if we do-i
      =+  rob=(snag row buffer)
      =/  do-i=?
        ?|  ?=(%i typ)
            &(?=(%id typ) =(0 itn) (lte seg 1))
            &(?=(%u typ) =(0 itn) (lte seg 2))
        ==
      =/  rands=(list (pair @ @))
        ?.  do-i  ~
        ::
        ::  keep going until we have a list of :seg-length prn pairs
        ::
        =+  l=0
        =+  counter=1
        |-  ^-  (list (pair @ @))
        ?:  (gte l seg-length)  ~
        =-  (weld - $(counter +(counter), l (add l 128)))
        ::
        ::  generate pseudorandom block by compressing metadata
        ::
        =/  random-block=@
          %+  compress  0
          %+  compress  0
          %^  lsh  3  968
          %+  rep  6
          =+  (cury (cury rev 3) 8)
          :~  (- counter)
              (- (type-to-num typ))
              (- time-cost)
              (- blocks)
              (- seg)
              (- row)
              (- itn)
          ==
        ::
        ::  split the random-block into 64-bit sections,
        ::  then extract the first two 4-byte sections from each.
        ::
        %+  turn  (flop (rip 6 random-block))
        |=  a=@
        ^-  (pair @ @)
        :-  (rev 3 4 (rsh 5 1 a))
        (rev 3 4 (end 5 1 a))
      ::
      ::  iterate over the entire segment length
      ::
      =+  sin=0
      |-
      ::
      ::  when done, produce the updated buffer
      ::
      ?:  =(sin seg-length)
        %+  weld  (scag row buffer)
        [rob (slag +(row) buffer)]
      ::
      ::  col: current column to process
      =/  col=@ud
        (add (mul seg seg-length) sin)
      ::
      ::  first two columns are generated from h0
      ::
      ?:  &(=(0 itn) (lth col 2))
        =+  (app-num (app-num 64^h0 col) row)
        =+  (hash - 1.024)
        $(rob (put-word rob col -), sin +(sin))
      ::
      ::  c1, c2: prns for picking reference block
      =+  ^-  [c1=@ c2=@]  ::TODO  =/ w/o face
        ?:  do-i  (snag sin rands)
        =+  =-  (snag - rob)
            ?:  =(0 col)  (dec columns)
            (mod (dec col) columns)
        :-  (rev 3 4 (cut 3 [1.020 4] -))
        (rev 3 4 (cut 3 [1.016 4] -))
      ::
      ::  ref-row: reference block row
      =/  ref-row=@ud
        ?:  &(=(0 itn) =(0 seg))  row
        (mod c2 threads)
      ::
      ::  ref-col: reference block column
      =/  ref-col=@ud
        =-  (mod - columns)
        %+  add
          ::  starting index
          ?:  |(=(0 itn) =(3 seg))  0
          (mul +(seg) seg-length)
        ::  pseudorandom offset
        =-  %+  sub  (dec -)
            %^  rsh  0  32
            %+  mul  -
            (rsh 0 32 (mul c1 c1))
        ::  reference area size
        ?:  =(0 itn)
          ?:  |(=(0 seg) =(row ref-row))  (dec col)
          ?:  =(0 sin)  (dec (mul seg seg-length))
          (mul seg seg-length)
        =+  sul=(sub columns seg-length)
        ?:  =(ref-row row)   (dec (add sul sin))
        ?:  =(0 sin)  (dec sul)
        sul
      ::
      ::  compress the previous and reference block
      ::  to create the new block
      ::
      =/  new=@
        %+  compress
          =-  (snag - rob)
          ::  previous index, wrap-around
          ?:  =(0 col)  (dec columns)
          (mod (dec col) columns)
        ::  get reference block
        %+  snag  ref-col
        ?:  =(ref-row row)  rob
        (snag ref-row buffer)
      ::
      ::  starting from v1.3, we xor the new block in,
      ::  rather than directly overwriting the old block
      ::
      =?  new  &(!=(0 itn) =(0x13 version))
        (mix new (snag col rob))
      $(rob (put-word rob col new), sin +(sin))
    ::
    ::  compression function (g)
    ++  compress
      ::  x, y: assumed to be 1024 bytes
      |=  [x=@ y=@]
      ^-  @
      ::
      =+  r=(mix x y)
      =|  q=(list @)
      ::
      ::  iterate over rows of r to get q
      ::
      =+  i=0
      |-
      ?:  (lth i 8)
        =;  p=(list @)
          $(q (weld q p), i +(i))
        %-  permute
        =-  (weld (reap (sub 8 (lent -)) 0) -)
        %-  flop
        %+  rip  7
        (cut 10 [(sub 7 i) 1] r)
      ::
      ::  iterate over columns of q to get z
      ::
      =/  z=(list @)  (reap 64 0)
      =.  i  0
      |-
      ::
      ::  when done, assemble z and xor it with r
      ::
      ?.  (lth i 8)
        (mix (rep 7 (flop z)) r)
      ::
      ::  permute the column
      ::
      =/  out=(list @)
        %-  permute
        :~  (snag i q)
            (snag (add i 8) q)
            (snag (add i 16) q)
            (snag (add i 24) q)
            (snag (add i 32) q)
            (snag (add i 40) q)
            (snag (add i 48) q)
            (snag (add i 56) q)
        ==
      ::
      ::  put the result into z per column
      ::
      =+  j=0
      |-
      ?:  =(8 j)  ^$(i +(i))
      =-  $(z -, j +(j))
      =+  (add i (mul j 8))
      %+  weld  (scag - z)
      [(snag j out) (slag +(-) z)]
    ::
    ::  permutation function (p)
    ++  permute
      ::NOTE  this function really just takes and produces
      ::      8 values, but taking and producing them as
      ::      lists helps clean up the code significantly.
      |=  s=(list @)
      ?>  =(8 (lent s))
      ^-  (list @)
      ::
      ::  list inputs as 16 8-byte values
      ::
      =/  v=(list @)
        %-  zing
        ^-  (list (list @))
        %+  turn  s
        |=  a=@
        ::  rev for endianness
        =+  (rip 6 (rev 3 16 a))
        (weld - (reap (sub 2 (lent -)) 0))
      ::
      ::  do permutation rounds
      ::
      =.  v  (do-round v 0 4 8 12)
      =.  v  (do-round v 1 5 9 13)
      =.  v  (do-round v 2 6 10 14)
      =.  v  (do-round v 3 7 11 15)
      =.  v  (do-round v 0 5 10 15)
      =.  v  (do-round v 1 6 11 12)
      =.  v  (do-round v 2 7 8 13)
      =.  v  (do-round v 3 4 9 14)
      ::  rev for endianness
      =.  v  (turn v (cury (cury rev 3) 8))
      ::
      ::  cat v back together into 8 16-byte values
      ::
      %+  turn  (gulf 0 7)
      |=  i=@
      =+  (mul 2 i)
      (cat 6 (snag +(-) v) (snag - v))
    ::
    ::  perform a round and produce updated value list
    ++  do-round
      |=  [v=(list @) na=@ nb=@ nc=@ nd=@]
      ^+  v
      =>  |%
          ++  get-word
            |=  i=@ud
            (snag i v)
          ::
          ++  put-word
            |=  [i=@ud d=@]
            ^+  v
            %+  weld  (scag i v)
            [d (slag +(i) v)]
          --
      =-  =.  v  (put-word na a)
          =.  v  (put-word nb b)
          =.  v  (put-word nc c)
                 (put-word nd d)
      %-  round
      :*  (get-word na)
          (get-word nb)
          (get-word nc)
          (get-word nd)
      ==
    ::
    ::  perform a round (bg) and produce updated values
    ++  round
      |=  [a=@ b=@ c=@ d=@]
      ^-  [a=@ b=@ c=@ d=@]
      ::  operate on 64 bit words
      =+  fed=~(. fe 6)
      =*  sum  sum:fed
      =*  ror  ror:fed
      =+  end=(cury (cury end 5) 1)
      =.  a  :(sum a b :(mul 2 (end a) (end b)))
      =.  d  (ror 0 32 (mix d a))
      =.  c  :(sum c d :(mul 2 (end c) (end d)))
      =.  b  (ror 0 24 (mix b c))
      =.  a  :(sum a b :(mul 2 (end a) (end b)))
      =.  d  (ror 0 16 (mix d a))
      =.  c  :(sum c d :(mul 2 (end c) (end d)))
      =.  b  (ror 0 63 (mix b c))
      [a b c d]
    ::
    ::  argon2 wrapper around blake2b (h')
    ++  hash
      =,  blake
      |=  [byts out=@ud]
      ^-  @
      ::
      ::  msg: input with byte-length prepended
      =+  msg=(prep-num [wid dat] out)
      ::
      ::  if requested size is low enough, hash directly
      ::
      ?:  (lte out 64)
        (blake2b msg 0^0 out)
      ::
      ::  build up the result by hashing and re-hashing
      ::  the input message, adding the first 32 bytes
      ::  of the hash to the result, until we have the
      ::  desired output size.
      ::
      =+  tmp=(blake2b msg 0^0 64)
      =+  res=(rsh 3 32 tmp)
      =.  out  (sub out 32)
      |-
      ?:  (gth out 64)
        =.  tmp  (blake2b 64^tmp 0^0 64)
        =.  res  (add (lsh 3 32 res) (rsh 3 32 tmp))
        $(out (sub out 32))
      %+  add  (lsh 3 out res)
      (blake2b 64^tmp 0^0 out)
    ::
    ::  utilities
    ::
    ++  type-to-num
      |=  t=argon-type
      ?-  t
        %d    0
        %i    1
        %id   2
        %u   10
      ==
    ::
    ++  app-num
      |=  [byts num=@ud]
      ^-  byts
      :-  (add wid 4)
      %+  can  3
      ~[4^(rev 3 4 num) wid^dat]
    ::
    ++  prep-num
      |=  [byts num=@ud]
      ^-  byts
      :-  (add wid 4)
      %+  can  3
      ~[wid^dat 4^(rev 3 4 num)]
    ::
    ++  prep-wid
      |=  a=byts
      (prep-num a wid.a)
    --
  ::
  ++  ripemd
    ~%  %ripemd  ..is  ~
    |%
    ++  ripemd-160
      ~/  %ripemd160
      |=  byts
      ^-  @
      ::  we operate on bits rather than bytes
      =.  wid  (mul wid 8)
      ::  add padding
      =+  (md5-pad wid dat)
      ::  endianness
      =.  dat
        %+  rep  5
        %+  turn  (rip 5 dat)
        |=(a=@ (rev 3 4 a))
      =*  x  dat
      =+  blocks=(div wid 512)
      =+  fev=~(. fe 5)
      ::  initial register values
      =+  h0=0x6745.2301
      =+  h1=0xefcd.ab89
      =+  h2=0x98ba.dcfe
      =+  h3=0x1032.5476
      =+  h4=0xc3d2.e1f0
      ::  i: current block
      =+  [i=0 j=0]
      =+  *[a=@ b=@ c=@ d=@ e=@]       ::  a..e
      =+  *[aa=@ bb=@ cc=@ dd=@ ee=@]  ::  a'..e'
      |^
        ?:  =(i blocks)
          %+  rep  5
          %+  turn  `(list @)`~[h4 h3 h2 h1 h0]
          ::  endianness
          |=(h=@ (rev 3 4 h))
        =:  a  h0     aa  h0
            b  h1     bb  h1
            c  h2     cc  h2
            d  h3     dd  h3
            e  h4     ee  h4
        ==
        ::  j: current word
        =+  j=0
        |-
        ?:  =(j 80)
          %=  ^$
            i   +(i)
            h1  :(sum:fev h2 d ee)
            h2  :(sum:fev h3 e aa)
            h3  :(sum:fev h4 a bb)
            h4  :(sum:fev h0 b cc)
            h0  :(sum:fev h1 c dd)
          ==
        %=  $
          j  +(j)
        ::
          a   e
          b   (fn j a b c d e (get (r j)) (k j) (s j))
          c   b
          d   (rol 10 c)
          e   d
        ::
          aa  ee
          bb  (fn (sub 79 j) aa bb cc dd ee (get (rr j)) (kk j) (ss j))
          cc  bb
          dd  (rol 10 cc)
          ee  dd
        ==
      ::
      ++  get  ::  word from x in block i
        |=  j=@ud
        =+  (add (mul i 16) +(j))
        (cut 5 [(sub (mul blocks 16) -) 1] x)
      ::
      ++  fn
        |=  [j=@ud a=@ b=@ c=@ d=@ e=@ m=@ k=@ s=@]
        =-  (sum:fev (rol s :(sum:fev a m k -)) e)
        =.  j  (div j 16)
        ?:  =(0 j)  (mix (mix b c) d)
        ?:  =(1 j)  (con (dis b c) (dis (not 0 32 b) d))
        ?:  =(2 j)  (mix (con b (not 0 32 c)) d)
        ?:  =(3 j)  (con (dis b d) (dis c (not 0 32 d)))
        ?:  =(4 j)  (mix b (con c (not 0 32 d)))
        !!
      ::
      ++  rol  (cury rol:fev 0)
      ::
      ++  k
        |=  j=@ud
        =.  j  (div j 16)
        ?:  =(0 j)  0x0
        ?:  =(1 j)  0x5a82.7999
        ?:  =(2 j)  0x6ed9.eba1
        ?:  =(3 j)  0x8f1b.bcdc
        ?:  =(4 j)  0xa953.fd4e
        !!
      ::
      ++  kk  ::  k'
        |=  j=@ud
        =.  j  (div j 16)
        ?:  =(0 j)  0x50a2.8be6
        ?:  =(1 j)  0x5c4d.d124
        ?:  =(2 j)  0x6d70.3ef3
        ?:  =(3 j)  0x7a6d.76e9
        ?:  =(4 j)  0x0
        !!
      ::
      ++  r
        |=  j=@ud
        %+  snag  j
        ^-  (list @)
        :~  0  1  2  3  4  5  6  7  8  9  10  11  12  13  14  15
            7  4  13  1  10  6  15  3  12  0  9  5  2  14  11  8
            3  10  14  4  9  15  8  1  2  7  0  6  13  11  5  12
            1  9  11  10  0  8  12  4  13  3  7  15  14  5  6  2
            4  0  5  9  7  12  2  10  14  1  3  8  11  6  15  13
        ==
      ::
      ++  rr  ::  r'
        |=  j=@ud
        %+  snag  j
        ^-  (list @)
        :~  5  14  7  0  9  2  11  4  13  6  15  8  1  10  3  12
            6  11  3  7  0  13  5  10  14  15  8  12  4  9  1  2
            15  5  1  3  7  14  6  9  11  8  12  2  10  0  4  13
            8  6  4  1  3  11  15  0  5  12  2  13  9  7  10  14
            12  15  10  4  1  5  8  7  6  2  13  14  0  3  9  11
        ==
      ::
      ++  s
        |=  j=@ud
        %+  snag  j
        ^-  (list @)
        :~  11  14  15  12  5  8  7  9  11  13  14  15  6  7  9  8
            7  6  8  13  11  9  7  15  7  12  15  9  11  7  13  12
            11  13  6  7  14  9  13  15  14  8  13  6  5  12  7  5
            11  12  14  15  14  15  9  8  9  14  5  6  8  6  5  12
            9  15  5  11  6  8  13  12  5  12  13  14  11  8  5  6
        ==
      ::
      ++  ss  ::  s'
        |=  j=@ud
        %+  snag  j
        ^-  (list @)
        :~  8  9  9  11  13  15  15  5  7  7  8  11  14  14  12  6
            9  13  15  7  12  8  9  11  7  7  12  7  6  15  13  11
            9  7  15  11  8  6  6  14  12  13  5  14  13  13  7  5
            15  5  8  11  14  14  6  14  6  9  12  9  12  5  15  8
            8  5  12  9  12  5  14  6  8  13  6  5  15  13  11  11
        ==
      --
    ::
    ++  md5-pad
      |=  byts
      ^-  byts
      =+  (sub 511 (mod (add wid 64) 512))
      :-  :(add 64 +(-) wid)
      %+  can  0
      ~[64^(rev 3 8 wid) +(-)^(lsh 0 - 1) wid^dat]
    --
  ::
  ++  pbkdf
    =>  |%
        ++  meet  |=([p=@ s=@ c=@ d=@] [[(met 3 p) p] [(met 3 s) s] c d])
        ++  flip  |=  [p=byts s=byts c=@ d=@]
                  [wid.p^(rev 3 p) wid.s^(rev 3 s) c d]
        --
    |%
    ::
    ::  use with @
    ::
    ++  hmac-sha1     (cork meet hmac-sha1l)
    ++  hmac-sha256   (cork meet hmac-sha256l)
    ++  hmac-sha512   (cork meet hmac-sha512l)
    ::
    ::  use with @t
    ::
    ++  hmac-sha1t    (cork meet hmac-sha1d)
    ++  hmac-sha256t  (cork meet hmac-sha256d)
    ++  hmac-sha512t  (cork meet hmac-sha512d)
    ::
    ::  use with byts
    ::
    ++  hmac-sha1l    (cork flip hmac-sha1d)
    ++  hmac-sha256l  (cork flip hmac-sha256d)
    ++  hmac-sha512l  (cork flip hmac-sha512d)
    ::
    ::  main logic
    ::
    ++  hmac-sha1d    (cury pbkdf hmac-sha1l:hmac 20)
    ++  hmac-sha256d  (cury pbkdf hmac-sha256l:hmac 32)
    ++  hmac-sha512d  (cury pbkdf hmac-sha512l:hmac 64)
    ::
    ++  pbkdf
      ::TODO  jet me! ++hmac:hmac is an example
      |*  [[prf=$-([byts byts] @) out=@u] p=byts s=byts c=@ d=@]
      =>  .(dat.p (end 3 p), dat.s (end 3 s))
      ::
      ::  max key length 1GB
      ::  max iterations 2^28
      ::
      ~|  [%invalid-pbkdf-params c d]
      ?>  ?&  (lte d (bex 30))
              (lte c (bex 28))
              !=(c 0)
          ==
      =/  l
        ?~  (mod d out)
          (div d out)
        +((div d out))
      =+  r=(sub d (mul out (dec l)))
      =+  [t=0 j=1 k=1]
      =.  t
        |-  ^-  @
        ?:  (gth j l)  t
        =/  u
          %+  add  dat.s
          %^  lsh  3  wid.s
          %+  rep  3
          (flop (rpp:scr 3 4 j))
        =+  f=0
        =.  f
          |-  ^-  @
          ?:  (gth k c)  f
          =/  q
            %^  rev  3  out
            =+  ?:(=(k 1) (add wid.s 4) out)
            (prf [wid.p (rev 3 p)] [- (rev 3 - u)])
          $(u q, f (mix f q), k +(k))
        $(t (add t (lsh 3 (mul (dec j) out) f)), j +(j))
      (rev 3 d (end 3 d t))
    --
  --  ::crypto
::                                                      ::::
::::                      ++unity                       ::  (2c) unit promotion
  ::                                                    ::::
++  unity  ^?
  |%
  ::                                                    ::  ++drop-list:unity
  ++  drop-list                                         ::  collapse unit list
    |*  lut/(list (unit))
    ?.  |-  ^-  ?
        ?~(lut & ?~(i.lut | $(lut t.lut)))
      ~
    %-  some
    |-
    ?~  lut  ~
    [i=u:+.i.lut t=$(lut t.lut)]
  ::                                                    ::  ++drop-map:unity
  ++  drop-map                                          ::  collapse unit map
    |*  lum/(map term (unit))
    ?:  (~(rep by lum) |=({{@ a/(unit)} b/_|} |(b ?=(~ a))))
      ~
    (some (~(run by lum) need))
  ::                                                    ::  ++drop-pole:unity
  ++  drop-pole                                         ::  unit tuple
    |*  but/(pole (unit))
    ?~  but  !!
    ?~  +.but
      u:->.but
    [u:->.but (drop-pole +.but)]
  --
::                                                      ::::
::::                      ++format                      ::  (2d) common formats
  ::                                                    ::::
++  format  ^?
  |%
  ::                                                    ::  ++to-wain:format
  ++  to-wain                                           ::  atom to line list
    ~%  %lore  ..is  ~
    |=  lub/@
    =|  tez/(list @t)
    |-  ^+  tez
    =+  ^=  wor
      =+  [meg=0 i=0]
      |-  ^-  {meg/@ i/@ end/@f}
      =+  gam=(cut 3 [i 1] lub)
      ?:  =(0 gam)
        [meg i %.y]
      ?:  =(10 gam)
        [meg i %.n]
      $(meg (cat 3 meg gam), i +(i))
    ?:  end.wor
      (flop ^+(tez [meg.wor tez]))
    ?:  =(0 lub)  (flop tez)
    $(lub (rsh 3 +(i.wor) lub), tez [meg.wor tez])
  ::                                                    ::  ++of-wain:format
  ++  of-wain                                           ::  line list to atom
    |=  tez/(list @t)
    =|  {our/@ i/@ud}
    |-  ^-  @
    ?~  tez
      our
    ?:  =(%$ i.tez)
      $(i +(i), tez t.tez, our (cat 3 our 10))
    ?:  =(0 i)
      $(i +(i), tez t.tez, our i.tez)
    $(i +(i), tez t.tez, our (cat 3 (cat 3 our 10) i.tez))
  ::                                                    ::  ++of-wall:format
  ++  of-wall                                           ::  line list to tape
    |=  a/wall  ^-  tape
    ?~(a ~ "{i.a}\0a{$(a t.a)}")
  ::                                                    ::  ++en-beam:format
  ++  en-beam                                           ::  beam to path
    |=  bem/beam
    ^-  path
    [(scot %p p.bem) q.bem (scot r.bem) (flop s.bem)]
  ::                                                    ::  ++de-beam:format
  ++  de-beam                                           ::  parse path to beam
    |=  pax/path
    ^-  (unit beam)
    ?.  ?=({* * * *} pax)  ~
    %+  biff  (slaw %p i.pax)
    |=  who/ship
    %+  biff  (slaw %tas i.t.pax)
    |=  dex/desk
    %+  biff  (slay i.t.t.pax)
    |=  cis/coin
    ?.  ?=({$$ case} cis)  ~
    `(unit beam)`[~ [who dex `case`p.cis] (flop t.t.t.pax)]
  ::                                                    ::  ++enjs:format
  ++  enjs  ^?                                          ::  json encoders
    |%
    ::                                                  ::  ++frond:enjs:format
    ++  frond                                           ::  object from k-v pair
      |=  {p/@t q/json}
      ^-  json
      [%o [[p q] ~ ~]]
    ::                                                  ::  ++pairs:enjs:format
    ++  pairs                                           ::  object from k-v list
      |=  a/(list {p/@t q/json})
      ^-  json
      [%o (~(gas by *(map @t json)) a)]
    ::                                                  ::  ++tape:enjs:format
    ++  tape                                            ::  string from tape
      |=  a/^tape
      ^-  json
      [%s (crip a)]
    ::                                                  ::  ++wall:enjs:format
    ++  wall                                            ::  string from wall
      |=  a/^wall
      ^-  json
      (tape (of-wall a))
    ::                                                  ::  ++ship:enjs:format
    ++  ship                                            ::  string from ship
      |=  a/^ship
      ^-  json
      (tape (slag 1 (scow %p a)))
    ::                                                  ::  ++numb:enjs:format
    ++  numb                                            ::  number from unsigned
      |=  a/@u
      ^-  json
      :-  %n
      ?:  =(0 a)  '0'
      %-  crip
      %-  flop
      |-  ^-  ^tape
      ?:(=(0 a) ~ [(add '0' (mod a 10)) $(a (div a 10))])
    ::                                                  ::  ++time:enjs:format
    ++  time                                            ::  ms timestamp
      |=  a/^time
      =-  (numb (div (mul - 1.000) ~s1))
      (add (div ~s1 2.000) (sub a ~1970.1.1))
    --  ::enjs
  ::                                                    ::  ++dejs:format
  ++  dejs                                              ::  json reparser
    =>  |%  ++  grub  *                                 ::  result
            ++  fist  $-(json grub)                     ::  reparser instance
        --  ::
    |%
    ::                                                  ::  ++ar:dejs:format
    ++  ar                                              ::  array as list
      |*  wit/fist
      |=  jon/json  ^-  (list _(wit *json))
      ?>  ?=({$a *} jon)
      (turn p.jon wit)
    ::                                                  ::  ++at:dejs:format
    ++  at                                              ::  array as tuple
      |*  wil/(pole fist)
      |=  jon/json
      ?>  ?=({$a *} jon)
      ((at-raw wil) p.jon)
    ::                                                  ::  ++at-raw:dejs:format
    ++  at-raw                                          ::  array as tuple
      |*  wil/(pole fist)
      |=  jol/(list json)
      ?~  jol  !!
      ?-    wil                                         :: mint-vain on empty
          :: {wit/* t/*}
          {* t/*}
        =>  .(wil [wit *]=wil)
        ?~  t.wil  ?^(t.jol !! (wit.wil i.jol))
        [(wit.wil i.jol) ((at-raw t.wil) t.jol)]
      ==
    ::                                                  ::  ++bo:dejs:format
    ++  bo                                              ::  boolean
      |=(jon/json ?>(?=({$b *} jon) p.jon))
    ::                                                  ::  ++bu:dejs:format
    ++  bu                                              ::  boolean not
      |=(jon/json ?>(?=({$b *} jon) !p.jon))
    ::                                                  ::  ++ci:dejs:format
    ++  ci                                              ::  maybe transform
      |*  {poq/gate wit/fist}
      |=  jon/json
      (need (poq (wit jon)))
    ::                                                  ::  ++cu:dejs:format
    ++  cu                                              ::  transform
      |*  {poq/gate wit/fist}
      |=  jon/json
      (poq (wit jon))
    ::                                                  ::  ++di:dejs:format
    ++  di                                              ::  millisecond date
      %+  cu
        |=  a/@u  ^-  @da
        (add ~1970.1.1 (div (mul ~s1 a) 1.000))
      ni
    ::                                                  ::  ++mu:dejs:format
    ++  mu                                              ::  true unit
      |*  wit/fist
      |=  jon/json
      ?~(jon ~ (some (wit jon)))
    ::                                                  ::  ++ne:dejs:format
    ++  ne                                              ::  number as real
      |=  jon/json
      ^-  (unit @rd)
      ::  please implement me, it's not that hard!
      !!
    ::                                                  ::  ++ni:dejs:format
    ++  ni                                              ::  number as integer
      |=  jon/json
      ?>  ?=({$n *} jon)
      (rash p.jon dem)
    ::                                                  ::  ++no:dejs:format
    ++  no                                              ::  number as cord
      |=(jon/json ?>(?=({$n *} jon) p.jon))
    ::                                                  ::  ++of:dejs:format
    ++  of                                              ::  object as frond
      |*  wer/(pole {cord fist})
      |=  jon/json
      ?>  ?=({$o {@ *} $~ $~} jon)
      |-
      ?-    wer                                         :: mint-vain on empty
          :: {{key/@t wit/*} t/*}
          {{key/@t *} t/*}
        =>  .(wer [[* wit] *]=wer)
        ?:  =(key.wer p.n.p.jon)
          [key.wer ~|(key+key.wer (wit.wer q.n.p.jon))]
        ?~  t.wer  ~|(bad-key+p.n.p.jon !!)
        ((of t.wer) jon)
      ==
    ::                                                  ::  ++ot:dejs:format
    ++  ot                                              ::  object as tuple
      |*  wer/(pole {cord fist})
      |=  jon/json
      ?>  ?=({$o *} jon)
      ((ot-raw wer) p.jon)
    ::                                                  ::  ++ot-raw:dejs:format
    ++  ot-raw                                          ::  object as tuple
      |*  wer/(pole {cord fist})
      |=  jom/(map @t json)
      ?-    wer                                         :: mint-vain on empty
          :: {{key/@t wit/*} t/*}
          {{key/@t *} t/*}
        =>  .(wer [[* wit] *]=wer)
        =/  ten  ~|(key+key.wer (wit.wer (~(got by jom) key.wer)))
        ?~(t.wer ten [ten ((ot-raw t.wer) jom)])
      ==
    ::
    ++  ou                                              ::  object of units
      |*  wer/(pole {cord fist})
      |=  jon/json
      ?>  ?=({$o *} jon)
      ((ou-raw wer) p.jon)
    ::                                                  ::  ++ou-raw:dejs:format
    ++  ou-raw                                          ::  object of units
      |*  wer/(pole {cord fist})
      |=  jom/(map @t json)
      ?-    wer                                         :: mint-vain on empty
          :: {{key/@t wit/*} t/*}
          {{key/@t *} t/*}
        =>  .(wer [[* wit] *]=wer)
        =/  ten  ~|(key+key.wer (wit.wer (~(get by jom) key.wer)))
        ?~(t.wer ten [ten ((ou-raw t.wer) jom)])
      ==
    ::                                                  ::  ++om:dejs:format
    ++  om                                              ::  object as map
      |*  wit/fist
      |=  jon/json
      ?>  ?=({$o *} jon)
      (~(run by p.jon) wit)
    ::                                                  ::  ++op:dejs:format
    ++  op                                              ::  parse keys of map
      |*  {fel/rule wit/fist}
      |=  jon/json  ^-  (map _(wonk *fel) _*wit)
      =/  jom  ((om wit) jon)
      %-  malt
      %+  turn  ~(tap by jom)
      |*  {a/cord b/*}
      =>  .(+< [a b]=+<)
      [(rash a fel) b]
    ::                                                  ::  ++pe:dejs:format
    ++  pe                                              ::  prefix
      |*  {pre/* wit/fist}
      (cu |*(* [pre +<]) wit)
    ::                                                  ::  ++sa:dejs:format
    ++  sa                                              ::  string as tape
      |=(jon/json ?>(?=({$s *} jon) (trip p.jon)))
    ::                                                  ::  ++so:dejs:format
    ++  so                                              ::  string as cord
      |=(jon/json ?>(?=({$s *} jon) p.jon))
    ::                                                  ::  ++su:dejs:format
    ++  su                                              ::  parse string
      |*  sab/rule
      |=  jon/json  ^+  (wonk *sab)
      ?>  ?=({$s *} jon)
      (rash p.jon sab)
    ::                                                  ::  ++uf:dejs:format
    ++  uf                                              ::  unit fall
      |*  [def/* wit/fist]
      |=  jon/(unit json)
      ?~(jon def (wit u.jon))
    ::                                                  ::  ++un:dejs:format
    ++  un                                              ::  unit need
      |*  wit/fist
      |=  jon/(unit json)
      (wit (need jon))
    ::                                                  ::  ++ul:dejs:format
    ++  ul                                              ::  null
      |=(jon/json ?~(jon ~ !!))
    ::
    ++  za                                              ::  full unit pole
      |*  pod/(pole (unit))
      ?~  pod  &
      ?~  -.pod  |
      (za +.pod)
    ::
    ++  zl                                              ::  collapse unit list
      |*  lut/(list (unit))
      ?.  |-  ^-  ?
          ?~(lut & ?~(i.lut | $(lut t.lut)))
        ~
      %-  some
      |-
      ?~  lut  ~
      [i=u:+.i.lut t=$(lut t.lut)]
    ::
    ++  zp                                              ::  unit tuple
      |*  but/(pole (unit))
      ?~  but  !!
      ?~  +.but
        u:->.but
      [u:->.but (zp +.but)]
    ::
    ++  zm                                              ::  collapse unit map
      |*  lum/(map term (unit))
      ?:  (~(rep by lum) |=({{@ a/(unit)} b/_|} |(b ?=(~ a))))
        ~
      (some (~(run by lum) need))
    --  ::dejs
  ::                                                    ::  ++dejs-soft:format
  ++  dejs-soft                                         ::  json reparse to unit
    =,  unity
    =>  |%  ++  grub  (unit *)                          ::  result
            ++  fist  $-(json grub)                     ::  reparser instance
        --  ::
    ::
    ::  XX: this is old code that replaced a rewritten dejs.
    ::      the rewritten dejs rest-looped with ++redo.  the old
    ::      code is still in revision control -- revise and replace.
    ::
    |%
    ++  ar                                              ::  array as list
      |*  wit/fist
      |=  jon/json
      ?.  ?=({$a *} jon)  ~
      %-  zl
      |-
      ?~  p.jon  ~
      [i=(wit i.p.jon) t=$(p.jon t.p.jon)]
    ::
    ++  at                                              ::  array as tuple
      |*  wil/(pole fist)
      |=  jon/json
      ?.  ?=({$a *} jon)  ~
      =+  raw=((at-raw wil) p.jon)
      ?.((za raw) ~ (some (zp raw)))
    ::
    ++  at-raw                                          ::  array as tuple
      |*  wil/(pole fist)
      |=  jol/(list json)
      ?~  wil  ~
      :-  ?~(jol ~ (-.wil i.jol))
      ((at-raw +.wil) ?~(jol ~ t.jol))
    ::
    ++  bo                                              ::  boolean
      |=(jon/json ?.(?=({$b *} jon) ~ [~ u=p.jon]))
    ::
    ++  bu                                              ::  boolean not
      |=(jon/json ?.(?=({$b *} jon) ~ [~ u=!p.jon]))
    ::
    ++  ci                                              ::  maybe transform
      |*  {poq/gate wit/fist}
      |=  jon/json
      (biff (wit jon) poq)
    ::
    ++  cu                                              ::  transform
      |*  {poq/gate wit/fist}
      |=  jon/json
      (bind (wit jon) poq)
    ::
    ++  da                                              ::  UTC date
      |=  jon/json
      ?.  ?=({$s *} jon)  ~
      (bind (stud:chrono:userlib p.jon) |=(a/date (year a)))
    ::
    ++  di                                              ::  millisecond date
      %+  cu
        |=  a/@u  ^-  @da
        (add ~1970.1.1 (div (mul ~s1 a) 1.000))
      ni
    ::
    ++  mu                                              ::  true unit
      |*  wit/fist
      |=  jon/json
      ?~(jon (some ~) (bind (wit jon) some))
    ::
    ++  ne                                              ::  number as real
      |=  jon/json
      ^-  (unit @rd)
      !!
    ::
    ++  ni                                              ::  number as integer
      |=  jon/json
      ?.  ?=({$n *} jon)  ~
      (rush p.jon dem)
    ::
    ++  no                                              ::  number as cord
      |=  jon/json
      ?.  ?=({$n *} jon)  ~
      (some p.jon)
    ::
    ++  of                                              ::  object as frond
      |*  wer/(pole {cord fist})
      |=  jon/json
      ?.  ?=({$o {@ *} ~ ~} jon)  ~
      |-
      ?~  wer  ~
      ?:  =(-.-.wer p.n.p.jon)
        ((pe -.-.wer +.-.wer) q.n.p.jon)
      ((of +.wer) jon)
    ::
    ++  ot                                              ::  object as tuple
      |*  wer/(pole {cord fist})
      |=  jon/json
      ?.  ?=({$o *} jon)  ~
      =+  raw=((ot-raw wer) p.jon)
      ?.((za raw) ~ (some (zp raw)))
    ::
    ++  ot-raw                                          ::  object as tuple
      |*  wer/(pole {cord fist})
      |=  jom/(map @t json)
      ?~  wer  ~
      =+  ten=(~(get by jom) -.-.wer)
      [?~(ten ~ (+.-.wer u.ten)) ((ot-raw +.wer) jom)]
    ::
    ++  om                                              ::  object as map
      |*  wit/fist
      |=  jon/json
      ?.  ?=({$o *} jon)  ~
      (zm (~(run by p.jon) wit))
    ::
    ++  op                                              ::  parse keys of map
      |*  {fel/rule wit/fist}
      %+  cu
        |=  a/(list (pair _(wonk *fel) _(need *wit)))
        (my:nl a)
      %-  ci  :_  (om wit)
      |=  a/(map cord _(need *wit))
      ^-  (unit (list _[(wonk *fel) (need *wit)]))
      %-  zl
      %+  turn  ~(tap by a)
      |=  {a/cord b/_(need *wit)}
      =+  nit=(rush a fel)
      ?~  nit  ~
      (some [u.nit b])
    ::
    ++  pe                                              ::  prefix
      |*  {pre/* wit/fist}
      (cu |*(* [pre +<]) wit)
    ::
    ++  sa                                              ::  string as tape
      |=  jon/json
      ?.(?=({$s *} jon) ~ (some (trip p.jon)))
    ::
    ++  so                                              ::  string as cord
      |=  jon/json
      ?.(?=({$s *} jon) ~ (some p.jon))
    ::
    ++  su                                              ::  parse string
      |*  sab/rule
      |=  jon/json
      ?.  ?=({$s *} jon)  ~
      (rush p.jon sab)
    ::
    ++  ul  |=(jon/json ?~(jon (some ~) ~))             ::  null
    ++  za                                              ::  full unit pole
      |*  pod/(pole (unit))
      ?~  pod  &
      ?~  -.pod  |
      (za +.pod)
    ::
    ++  zl                                              ::  collapse unit list
      |*  lut/(list (unit))
      ?.  |-  ^-  ?
          ?~(lut & ?~(i.lut | $(lut t.lut)))
        ~
      %-  some
      |-
      ?~  lut  ~
      [i=u:+.i.lut t=$(lut t.lut)]
    ::
    ++  zp                                              ::  unit tuple
      |*  but/(pole (unit))
      ?~  but  !!
      ?~  +.but
        u:->.but
      [u:->.but (zp +.but)]
    ::
    ++  zm                                              ::  collapse unit map
      |*  lum/(map term (unit))
      ?:  (~(rep by lum) |=({{@ a/(unit)} b/_|} |(b ?=(~ a))))
        ~
      (some (~(run by lum) need))
    --  ::dejs-soft
  --
::                                                      ::
::::                      ++differ                      ::  (2d) hunt-mcilroy
  ::                                                    ::::
++  differ  ^?
  =,  clay
  =,  format
  |%
  ::                                                    ::  ++berk:differ
  ++  berk                                              ::  invert diff patch
    |*  bur/(urge)
    |-  ^+  bur
    ?~  bur  ~
    :_  $(bur t.bur)
    ?-  -.i.bur
      %&  i.bur
      %|  [%| q.i.bur p.i.bur]
    ==
  ::                                                    ::  ++loss:differ
  ++  loss                                              ::  longest subsequence
    ~%  %loss  ..is  ~
    |*  {hel/(list) hev/(list)}
    |-  ^+  hev
    =+  ^=  sev
        =+  [inx=0 sev=*(map _i.-.hev (list @ud))]
        |-  ^+  sev
        ?~  hev  sev
        =+  guy=(~(get by sev) i.hev)
        %=  $
          hev  t.hev
          inx  +(inx)
          sev  (~(put by sev) i.hev [inx ?~(guy ~ u.guy)])
        ==
    =|  gox/{p/@ud q/(map @ud {p/@ud q/_hev})}
    =<  abet
    =<  main
    |%
    ::                                                  ::  ++abet:loss:differ
    ++  abet                                            ::  subsequence
      ^+  hev
      ?:  =(0 p.gox)  ~
      (flop q:(need (~(get by q.gox) (dec p.gox))))
    ::                                                  ::  ++hink:loss:differ
    ++  hink                                            ::  extend fits top
      |=  {inx/@ud goy/@ud}  ^-  ?
      ?|  =(p.gox inx)
          (lth goy p:(need (~(get by q.gox) inx)))
      ==
    ::                                                  ::  ++lonk:loss:differ
    ++  lonk                                            ::  extend fits bottom
      |=  {inx/@ud goy/@ud}  ^-  ?
      ?|  =(0 inx)
          (gth goy p:(need (~(get by q.gox) (dec inx))))
      ==
    ::                                                  ::  ++luna:loss:differ
    ++  luna                                            ::  extend
      |=  {inx/@ud goy/@ud}
      ^+  +>
      %_    +>.$
          gox
        :-  ?:(=(inx p.gox) +(p.gox) p.gox)
        %+  ~(put by q.gox)  inx
        :+  goy
          (snag goy hev)
        ?:(=(0 inx) ~ q:(need (~(get by q.gox) (dec inx))))
      ==
    ::                                                  ::  ++merg:loss:differ
    ++  merg                                            ::  merge all matches
      |=  gay/(list @ud)
      ^+  +>
      =+  ^=  zes
          =+  [inx=0 zes=*(list {p/@ud q/@ud})]
          |-  ^+  zes
          ?:  |(?=(~ gay) (gth inx p.gox))  zes
          ?.  (lonk inx i.gay)  $(gay t.gay)
          ?.  (hink inx i.gay)  $(inx +(inx))
          $(inx +(inx), gay t.gay, zes [[inx i.gay] zes])
      |-  ^+  +>.^$
      ?~(zes +>.^$ $(zes t.zes, +>.^$ (luna i.zes)))
    ::                                                  ::  ++main:loss:differ
    ++  main                                            ::
      =+  hol=hel
      |-  ^+  +>
      ?~  hol  +>
      =+  guy=(~(get by sev) i.hol)
      $(hol t.hol, +> (merg (flop `(list @ud)`?~(guy ~ u.guy))))
    --  ::
  ::                                                    ::  ++lurk:differ
  ++  lurk                                              ::  apply list patch
    |*  {hel/(list) rug/(urge)}
    ^+  hel
    =+  war=`_hel`~
    |-  ^+  hel
    ?~  rug  (flop war)
    ?-    -.i.rug
        %&
      %=   $
        rug  t.rug
        hel  (slag p.i.rug hel)
        war  (weld (flop (scag p.i.rug hel)) war)
      ==
    ::
        %|
      %=  $
        rug  t.rug
        hel  =+  gur=(flop p.i.rug)
             |-  ^+  hel
             ?~  gur  hel
             ?>(&(?=(^ hel) =(i.gur i.hel)) $(hel t.hel, gur t.gur))
        war  (weld q.i.rug war)
      ==
    ==
  ::                                                    ::  ++lusk:differ
  ++  lusk                                              ::  lcs to list patch
    |*  {hel/(list) hev/(list) lcs/(list)}
    =+  ^=  rag
        ^-  {$%({%& p/@ud} {%| p/_lcs q/_lcs})}
        [%& 0]
    =>  .(rag [p=rag q=*(list _rag)])
    =<  abet  =<  main
    |%
    ::                                                  ::  ++abet:lusk:differ
    ++  abet                                            ::
      =?  q.rag  !=([& 0] p.rag)  [p.rag q.rag]
      (flop q.rag)
    ::                                                  ::  ++done:lusk:differ
    ++  done                                            ::
      |=  new/_p.rag
      ^+  rag
      ?-  -.p.rag
        %|   ?-  -.new
              %|  [[%| (weld p.new p.p.rag) (weld q.new q.p.rag)] q.rag]
              %&  [new [p.rag q.rag]]
            ==
        %&   ?-  -.new
              %|  [new ?:(=(0 p.p.rag) q.rag [p.rag q.rag])]
              %&  [[%& (add p.p.rag p.new)] q.rag]
            ==
      ==
    ::                                                  ::  ++main:lusk:differ
    ++  main                                            ::
      |-  ^+  +
      ?~  hel
        ?~  hev
          ?>(?=(~ lcs) +)
        $(hev t.hev, rag (done %| ~ [i.hev ~]))
      ?~  hev
        $(hel t.hel, rag (done %| [i.hel ~] ~))
      ?~  lcs
        +(rag (done %| (flop hel) (flop hev)))
      ?:  =(i.hel i.lcs)
        ?:  =(i.hev i.lcs)
          $(lcs t.lcs, hel t.hel, hev t.hev, rag (done %& 1))
        $(hev t.hev, rag (done %| ~ [i.hev ~]))
      ?:  =(i.hev i.lcs)
        $(hel t.hel, rag (done %| [i.hel ~] ~))
      $(hel t.hel, hev t.hev, rag (done %| [i.hel ~] [i.hev ~]))
    --  ::
  --  ::differ
::                                                      ::
::::                      ++html                        ::  (2e) text encodings
  ::                                                    ::::
++  html  ^?  ::  XX rename to web-txt
  =,  eyre
  |%
  ::                                                    ::
  ::::                    ++mimes:html                  ::  (2e1) MIME
    ::                                                  ::::
  ++  mimes  ^?
    |%
    ::                                                  ::  ++as-octs:mimes:html
    ++  as-octs                                         ::  atom to octstream
      |=  tam/@  ^-  octs
      [(met 3 tam) tam]
    ::                                                  ::  ++as-octt:mimes:html
    ++  as-octt                                         ::  tape to octstream
      |=  tep/tape  ^-  octs
      (as-octs (rap 3 tep))
    ::                                                  ::  ++en-mite:mimes:html
    ++  en-mite                                         ::  mime type to text
      |=  myn/mite
      %-  crip
      |-  ^-  tape
      ?~  myn  ~
      ?:  =(~ t.myn)  (trip i.myn)
      (weld (trip i.myn) `tape`['/' $(myn t.myn)])
    ::                                                  ::  ++en-base64:mimes:
    ++  en-base64                                       ::  encode base64
      |=  tig/@
      ^-  tape
      =+  poc=(~(dif fo 3) 0 (met 3 tig))
      =+  pad=(lsh 3 poc (swp 3 tig))
      =+  ^=  cha
      'ABCDEFGHIJKLMNOPQRSTUVWXYZabcdefghijklmnopqrstuvwxyz0123456789+/'
      =+  ^=  sif
          |-  ^-  tape
          ?~  pad
            ~
          =+  d=(end 0 6 pad)
          [(cut 3 [d 1] cha) $(pad (rsh 0 6 pad))]
      (weld (flop (slag poc sif)) (reap poc '='))
    ::                                                  ::  ++de-base64:mimes:
    ++  de-base64                                       ::  decode base64
      =-  |=(a/cord (rash a fel))
      =<  fel=(cook |~(a/@ `@t`(swp 3 a)) (bass 64 .))
      =-  (cook welp ;~(plug (plus siw) (stun 0^2 (cold %0 tis))))
      ^=  siw
      ;~  pose
         (cook |=(a/@ (sub a 'A')) (shim 'A' 'Z'))
         (cook |=(a/@ (sub a 'G')) (shim 'a' 'z'))
         (cook |=(a/@ (add a 4)) (shim '0' '9'))
         (cold 62 (just '+'))
         (cold 63 (just '/'))
       ==
    ::
    ++  en-base58
      |=  dat=@
      =/  cha
        '123456789ABCDEFGHJKLMNPQRSTUVWXYZabcdefghijkmnopqrstuvwxyz'
      %-  flop
      |-  ^-  tape
      ?:  =(0 dat)  ~
      :-  (cut 3 [(mod dat 58) 1] cha)
      $(dat (div dat 58))
    ::
    ++  de-base58
      |=  t=tape
      =-  (scan t (bass 58 (plus -)))
      ;~  pose
        (cook |=(a=@ (sub a 56)) (shim 'A' 'H'))
        (cook |=(a=@ (sub a 57)) (shim 'J' 'N'))
        (cook |=(a=@ (sub a 58)) (shim 'P' 'Z'))
        (cook |=(a=@ (sub a 64)) (shim 'a' 'k'))
        (cook |=(a=@ (sub a 65)) (shim 'm' 'z'))
        (cook |=(a=@ (sub a 49)) (shim '1' '9'))
      ==
    --  ::mimes
  ::                                                    ::  ++en-json:html
  ++  en-json                                           ::  print json
    |^  |=(val/json (apex val ""))
    ::                                                  ::  ++apex:en-json:html
    ++  apex
      |=  {val/json rez/tape}
      ^-  tape
      ?~  val  (weld "null" rez)
      ?-    -.val
          $a
        :-  '['
        =.  rez  [']' rez]
        !.
        ?~  p.val  rez
        |-
        ?~  t.p.val  ^$(val i.p.val)
        ^$(val i.p.val, rez [',' $(p.val t.p.val)])
     ::
          $b  (weld ?:(p.val "true" "false") rez)
          $n  (weld (trip p.val) rez)
          $s
        :-  '"'
        =.  rez  ['"' rez]
        =+  viz=(trip p.val)
        !.
        |-  ^-  tape
        ?~  viz  rez
        =+  hed=(jesc i.viz)
        ?:  ?=({@ ~} hed)
          [i.hed $(viz t.viz)]
        (weld hed $(viz t.viz))
     ::
          $o
        :-  '{'
        =.  rez  ['}' rez]
        =+  viz=~(tap by p.val)
        ?~  viz  rez
        !.
        |-  ^+  rez
        ?~  t.viz  ^$(val [%s p.i.viz], rez [':' ^$(val q.i.viz)])
        =.  rez  [',' $(viz t.viz)]
        ^$(val [%s p.i.viz], rez [':' ^$(val q.i.viz)])
      ==
    ::                                                  ::  ++jesc:en-json:html
    ++  jesc                                            ::  escaped
      =+  utf=|=(a/@ ['\\' 'u' ((x-co 4):co a)])
      |=  a/@  ^-  tape
      ?+  a  ?:((gth a 0x1f) [a ~] (utf a))
        $10  "\\n"
        $34  "\\\""
        $92  "\\\\"
      ==
    --  ::en-json
  ::                                                    ::  ++de-json:html
  ++  de-json                                           ::  parse JSON
    =<  |=(a/cord `(unit json)`(rush a apex))
    |%
    ::                                                  ::  ++abox:de-json:html
    ++  abox                                            ::  array
      %+  stag  %a
      (ifix [lac (wish rac)] (more (wish com) apex))
    ::                                                  ::  ++apex:de-json:html
    ++  apex                                            ::  any value
      %+  knee  *json  |.  ~+
      %+  ifix  [spac spac]
      ;~  pose
        (cold ~ (jest 'null'))
        (stag %b bool)
        (stag %s stri)
        (cook |=(s/tape [%n p=(rap 3 s)]) numb)
        abox
        obox
      ==
    ::                                                  ::  ++bool:de-json:html
    ++  bool                                            ::  boolean
      ;~  pose
        (cold & (jest 'true'))
        (cold | (jest 'false'))
      ==
    ::                                                  ::  ++digs:de-json:html
    ++  digs                                            ::  digits
      (star (shim '0' '9'))
    ::                                                  ::  ++esca:de-json:html
    ++  esca                                            ::  escaped character
      ;~  pfix  bas
        =*  loo
          =*  lip
            ^-  (list (pair @t @))
            [b+8 t+9 n+10 f+12 r+13 ~]
          =*  wow  `(map @t @)`(malt lip)
          (sear ~(get by wow) low)
        =*  tuf  ;~(pfix (just 'u') (cook tuft qix:ab))
        ;~(pose yel net say bas loo tuf)
      ==
    ::                                                  ::  ++expo:de-json:html
    ++  expo                                            ::  exponent
      ;~  (comp twel)
        (piec (mask "eE"))
        (mayb (piec (mask "+-")))
        digs
      ==
    ::                                                  ::  ++frac:de-json:html
    ++  frac                                            ::  fraction
      ;~(plug dot digs)
    ::                                                  ::  ++jcha:de-json:html
    ++  jcha                                            ::  string character
      ;~(pose ;~(less yel bas prn) esca)
    ::                                                  ::  ++mayb:de-json:html
    ++  mayb                                            ::  optional
      |*(bus/rule ;~(pose bus (easy ~)))
    ::                                                  ::  ++numb:de-json:html
    ++  numb                                            ::  number
      ;~  (comp twel)
        (mayb (piec hep))
        ;~  pose
          (piec (just '0'))
          ;~(plug (shim '1' '9') digs)
        ==
        (mayb frac)
        (mayb expo)
      ==
    ::                                                  ::  ++obje:de-json:html
    ++  obje                                            ::  object list
      %+  ifix  [(wish leb) (wish reb)]
      (more (wish com) pear)
    ::                                                  ::  ++obox:de-json:html
    ++  obox                                            ::  object
      (stag %o (cook malt obje))
    ::                                                  ::  ++pear:de-json:html
    ++  pear                                            ::  key-value
      ;~(plug ;~(sfix (wish stri) (wish col)) apex)
    ::                                                  ::  ++piec:de-json:html
    ++  piec                                            ::  listify
      |*  bus/rule
      (cook |=(a/@ [a ~]) bus)
    ::                                                  ::  ++stri:de-json:html
    ++  stri                                            ::  string
      (cook crip (ifix [yel yel] (star jcha)))
    ::                                                  ::  ++tops:de-json:html
    ++  tops                                            ::  strict value
      ;~(pose abox obox)
    ::                                                  ::  ++spac:de-json:html
    ++  spac                                            ::  whitespace
      (star (mask [`@`9 `@`10 `@`13 ' ' ~]))
    ::                                                  ::  ++twel:de-json:html
    ++  twel                                            ::  tape weld
      |=({a/tape b/tape} (weld a b))
    ::                                                  ::  ++wish:de-json:html
    ++  wish                                            ::  with whitespace
      |*(sef/rule ;~(pfix spac sef))
    --  ::de-json
  ::                                                    ::  ++en-xml:html
  ++  en-xml                                            ::  xml printer
    =<  |=(a/manx `tape`(apex a ~))
    |_  _[unq=`?`| cot=`?`|]
    ::                                                  ::  ++apex:en-xml:html
    ++  apex                                            ::  top level
      |=  {mex/manx rez/tape}
      ^-  tape
      ?:  ?=({$$ {{$$ *} ~}} g.mex)
        (escp v.i.a.g.mex rez)
      =+  man=`mane`n.g.mex
      =.  unq  |(unq =(%script man) =(%style man))
      =+  tam=(name man)
      =+  att=`mart`a.g.mex
      :-  '<'
      %+  welp  tam
      =-  ?~(att rez [' ' (attr att rez)])
      ^-  rez/tape
      ?:  &(?=(~ c.mex) |(cot ?^(man | (clot man))))
        [' ' '/' '>' rez]
      :-  '>'
      (many c.mex :(weld "</" tam ">" rez))
    ::                                                  ::  ++attr:en-xml:html
    ++  attr                                            ::  attributes to tape
      |=  {tat/mart rez/tape}
      ^-  tape
      ?~  tat  rez
      =.  rez  $(tat t.tat)
      ;:  weld
        (name n.i.tat)
        "=\""
        (escp(unq |) v.i.tat '"' ?~(t.tat rez [' ' rez]))
      ==
    ::                                                  ::  ++escp:en-xml:html
    ++  escp                                            ::  escape for xml
      |=  {tex/tape rez/tape}
      ?:  unq
        (weld tex rez)
      =+  xet=`tape`(flop tex)
      !.
      |-  ^-  tape
      ?~  xet  rez
      %=    $
        xet  t.xet
        rez  ?-  i.xet
               $34  ['&' 'q' 'u' 'o' 't' ';' rez]
               $38  ['&' 'a' 'm' 'p' ';' rez]
               $39  ['&' '#' '3' '9' ';' rez]
               $60  ['&' 'l' 't' ';' rez]
               $62  ['&' 'g' 't' ';' rez]
               *    [i.xet rez]
             ==
      ==
    ::                                                  ::  ++many:en-xml:html
    ++  many                                            ::  nodelist to tape
      |=  {lix/(list manx) rez/tape}
      |-  ^-  tape
      ?~  lix  rez
      (apex i.lix $(lix t.lix))
    ::                                                  ::  ++name:en-xml:html
    ++  name                                            ::  name to tape
      |=  man/mane  ^-  tape
      ?@  man  (trip man)
      (weld (trip -.man) `tape`[':' (trip +.man)])
    ::                                                  ::  ++clot:en-xml:html
    ++  clot  ~+                                        ::  self-closing tags
      %~  has  in
      %-  silt  ^-  (list term)  :~
        %area  %base  %br  %col  %command  %embed  %hr  %img  %inputt
        %keygen  %link  %meta  %param     %source   %track  %wbr
      ==
    --  ::en-xml
  ::                                                    ::  ++de-xml:html
  ++  de-xml                                            ::  xml parser
    =<  |=(a/cord (rush a apex))
    |_  ent/_`(map term @t)`[[%apos '\''] ~ ~]
    ::                                                  ::  ++apex:de-xml:html
    ++  apex                                            ::  top level
      =+  spa=;~(pose comt whit)
      %+  knee  *manx  |.  ~+
      %+  ifix  [(star spa) (star spa)]
      ;~  pose
        %+  sear  |=({a/marx b/marl c/mane} ?.(=(c n.a) ~ (some [a b])))
          ;~(plug head many tail)
        empt
      ==
    ::                                                  ::  ++attr:de-xml:html
    ++  attr                                            ::  attributes
      %+  knee  *mart  |.  ~+
      %-  star
      ;~  plug
        ;~(pfix (plus whit) name)
        ;~  pose
          (ifix [;~(plug tis yel) yel] (star ;~(less yel escp)))
          (ifix [;~(plug tis say) say] (star ;~(less say escp)))
          (easy ~)
        ==
      ==
    ::                                                  ::  ++chrd:de-xml:html
    ++  chrd                                            ::  character data
      %+  cook  |=(a/tape ^-(mars ;/(a)))
      (plus ;~(less yel ;~(pose (just `@`10) escp)))
    ::                                                  ::  ++comt:de-xml:html
    ++  comt                                            ::  comments
      =-  (ifix [(jest '<!--') (jest '-->')] (star -))
      ;~  pose
        ;~(less hep prn)
        whit
        ;~(less (jest '-->') hep)
      ==
    ::                                                  ::  ++escp:de-xml:html
    ++  escp                                            ::
      ;~(pose ;~(less led ban pad prn) enty)
    ::                                                  ::  ++enty:de-xml:html
    ++  enty                                            ::  entity
      %+  ifix  pad^mic
      ;~  pose
        =+  def=^+(ent (my:nl [%gt '>'] [%lt '<'] [%amp '&'] [%quot '"'] ~))
        %+  sear  ~(get by (~(uni by def) ent))
        (cook crip ;~(plug alf (stun 1^31 aln)))
        %+  cook  |=(a/@c ?:((gth a 0x10.ffff) '�' (tuft a)))
        =<  ;~(pfix hax ;~(pose - +))
        :-  (bass 10 (stun 1^8 dit))
        (bass 16 ;~(pfix (mask "xX") (stun 1^8 hit)))
      ==
    ::                                                  ::  ++empt:de-xml:html
    ++  empt                                            ::  self-closing tag
      %+  ifix  [gal (jest '/>')]
      ;~(plug ;~(plug name attr) (cold ~ (star whit)))
    ::                                                  ::  ++head:de-xml:html
    ++  head                                            ::  opening tag
      (ifix [gal ban] ;~(plug name attr))
    ::                                                  ::  ++many:de-xml:html
    ++  many                                            ::  contents
      (more (star comt) ;~(pose apex chrd))
    ::                                                  ::  ++name:de-xml:html
    ++  name                                            ::  tag name
      =+  ^=  chx
          %+  cook  crip
          ;~  plug
              ;~(pose cab alf)
              (star ;~(pose cab dot alp))
          ==
      ;~(pose ;~(plug ;~(sfix chx col) chx) chx)
    ::                                                  ::  ++tail:de-xml:html
    ++  tail                                            ::  closing tag
      (ifix [(jest '</') ban] name)
    ::                                                  ::  ++whit:de-xml:html
    ++  whit                                            ::  whitespace
      (mask ~[' ' `@`0x9 `@`0xa])
    --  ::de-xml
  ::                                                    ::  ++en-urlt:html
  ++  en-urlt                                           ::  url encode
    |=  tep/tape
    ^-  tape
    %-  zing
    %+  turn  tep
    |=  tap/char
    =+  xen=|=(tig/@ ?:((gte tig 10) (add tig 55) (add tig '0')))
    ?:  ?|  &((gte tap 'a') (lte tap 'z'))
            &((gte tap 'A') (lte tap 'Z'))
            &((gte tap '0') (lte tap '9'))
            =('.' tap)
            =('-' tap)
            =('~' tap)
            =('_' tap)
        ==
      [tap ~]
    ['%' (xen (rsh 0 4 tap)) (xen (end 0 4 tap)) ~]
  ::                                                    ::  ++de-urlt:html
  ++  de-urlt                                           ::  url decode
    |=  tep/tape
    ^-  (unit tape)
    ?~  tep  [~ ~]
    ?:  =('%' i.tep)
      ?.  ?=({@ @ *} t.tep)  ~
      =+  nag=(mix i.t.tep (lsh 3 1 i.t.t.tep))
      =+  val=(rush nag hex:ag)
      ?~  val  ~
      =+  nex=$(tep t.t.t.tep)
      ?~(nex ~ [~ [`@`u.val u.nex]])
    =+  nex=$(tep t.tep)
    ?~(nex ~ [~ i.tep u.nex])
  ::                                                    ::  ++en-purl:html
  ++  en-purl                                           ::  print purl
    =<  |=(pul/purl `tape`(apex %& pul))
    |%
    ::                                                  ::  ++apex:en-purl:html
    ++  apex                                            ::
      |=  qur/quri  ^-  tape
      ?-  -.qur
        %&  (weld (head p.p.qur) `tape`$(qur [%| +.p.qur]))
        %|  ['/' (weld (body p.qur) (tail q.qur))]
      ==
    ::                                                  ::  ++apix:en-purl:html
    ++  apix                                            ::  purf to tape
      |=  purf
      (weld (apex %& p) ?~(q "" `tape`['#' (trip u.q)]))
    ::                                                  ::  ++body:en-purl:html
    ++  body                                            ::
      |=  pok/pork  ^-  tape
      ?~  q.pok  ~
      |-
      =+  seg=(en-urlt (trip i.q.pok))
      ?~  t.q.pok
        ?~(p.pok seg (welp seg '.' (trip u.p.pok)))
      (welp seg '/' $(q.pok t.q.pok))
    ::                                                  ::  ++head:en-purl:html
    ++  head                                            ::
      |=  har/hart
      ^-  tape
      ;:  weld
        ?:(&(p.har !?=(hoke r.har)) "https://" "http://")
      ::
        ?-  -.r.har
          %|  (trip (rsh 3 1 (scot %if p.r.har)))
          %&  =+  rit=(flop p.r.har)
              |-  ^-  tape
              ?~  rit  ~
              (weld (trip i.rit) ?~(t.rit "" `tape`['.' $(rit t.rit)]))
        ==
      ::
        ?~(q.har ~ `tape`[':' ((d-co:co 1) u.q.har)])
      ==
    ::                                                  ::  ++tail:en-purl:html
    ++  tail                                            ::
      |=  kay/quay
      ^-  tape
      ?:  =(~ kay)  ~
      :-  '?'
      |-  ^-  tape
      ?~  kay  ~
      ;:  welp
        (en-urlt (trip p.i.kay))
        ?~(q.i.kay ~ ['=' (en-urlt (trip q.i.kay))])
        ?~(t.kay ~ `tape`['&' $(kay t.kay)])
      ==
    --  ::
  ::                                                    ::  ++de-purl:html
  ++  de-purl                                           ::  url+header parser
    =<  |=(a/cord `(unit purl)`(rush a auri))
    |%
    ::                                                  ::  ++deft:de-purl:html
    ++  deft                                            ::  parse url extension
      |=  rax/(list @t)
      |-  ^-  pork
      ?~  rax
        [~ ~]
      ?^  t.rax
        [p.pok [ire q.pok]]:[pok=$(rax t.rax) ire=i.rax]
      =+  ^-  raf/(like term)
          =>  |=(a/@ ((sand %tas) (crip (flop (trip a)))))
          (;~(sfix (sear . sym) dot) [1^1 (flop (trip i.rax))])
      ?~  q.raf
        [~ [i.rax ~]]
      =+  `{ext/term {@ @} fyl/tape}`u.q.raf
      :-  `ext
      ?:(=(~ fyl) ~ [(crip (flop fyl)) ~])
    ::                                                  ::  ++apat:de-purl:html
    ++  apat                                            ::  2396 abs_path
      %+  cook  deft
      (ifix [net ;~(pose net (easy ~))] (more net smeg))
    ::                                                  ::  ++aurf:de-purl:html
    ++  aurf                                            ::  2396 with fragment
      %+  cook  |~(a/purf a)
      ;~(plug auri (punt ;~(pfix hax (cook crip (star pque)))))
    ::                                                  ::  ++auri:de-purl:html
    ++  auri                                            ::  2396 URL
      ;~  plug
        ;~(plug htts thor)
        ;~(plug ;~(pose apat (easy *pork)) yque)
      ==
    ::                                                  ::  ++auru:de-purl:html
    ++  auru                                            ::  2396 with maybe user
      %+  cook
        |=  $:  a/{p/? q/(unit user) r/{(unit @ud) host}}
                b/{pork quay}
            ==
        ^-  (pair (unit user) purl)
        [q.a [[p.a r.a] b]]
      ::
      ;~  plug
        ;~(plug htts (punt ;~(sfix urt:ab vat)) thor)
        ;~(plug ;~(pose apat (easy *pork)) yque)
      ==
    ::                                                  ::  ++htts:de-purl:html
    ++  htts                                            ::  scheme
      %+  sear  ~(get by (malt `(list (pair term ?))`[http+| https+& ~]))
      ;~(sfix scem ;~(plug col net net))
    ::                                                  ::  ++cock:de-purl:html
    ++  cock                                            ::  cookie
      %+  most  ;~(plug mic ace)
      ;~(plug toke ;~(pfix tis tosk))
    ::                                                  ::  ++dlab:de-purl:html
    ++  dlab                                            ::  2396 domainlabel
      %+  sear
        |=  a/@ta
        ?.(=('-' (rsh 3 (dec (met 3 a)) a)) [~ u=a] ~)
      %+  cook  |=(a/tape (crip (cass a)))
      ;~(plug aln (star alp))
    ::                                                  ::  ++fque:de-purl:html
    ++  fque                                            ::  normal query field
      (cook crip (plus pquo))
    ::                                                  ::  ++fquu:de-purl:html
    ++  fquu                                            ::  optional query field
      (cook crip (star pquo))
    ::                                                  ::  ++pcar:de-purl:html
    ++  pcar                                            ::  2396 path char
      ;~(pose pure pesc psub col vat)
    ::                                                  ::  ++pcok:de-purl:html
    ++  pcok                                            ::  cookie char
      ;~(less bas mic com yel prn)
    ::                                                  ::  ++pesc:de-purl:html
    ++  pesc                                            ::  2396 escaped
      ;~(pfix cen mes)
    ::                                                  ::  ++pold:de-purl:html
    ++  pold                                            ::
      (cold ' ' (just '+'))
    ::                                                  ::  ++pque:de-purl:html
    ++  pque                                            ::  3986 query char
      ;~(pose pcar net wut)
    ::                                                  ::  ++pquo:de-purl:html
    ++  pquo                                            ::  normal query char
      ;~(pose pure pesc pold net wut col)
    ::                                                  ::  ++pure:de-purl:html
    ++  pure                                            ::  2396 unreserved
      ;~(pose aln hep dot cab sig)
    ::                                                  ::  ++psub:de-purl:html
    ++  psub                                            ::  3986 sub-delims
      ;~  pose
        zap  bus  pad  say  lit  rit
        tar  lus  com  mic  tis
      ==
    ::                                                  ::  ++ptok:de-purl:html
    ++  ptok                                            ::  2616 token
      ;~  pose
        aln  zap  hax  bus  cen  pad  say  tar  lus
        hep  dot  ket  cab  tec  bar  sig
      ==
    ::                                                  ::  ++scem:de-purl:html
    ++  scem                                            ::  2396 scheme
      %+  cook  |=(a/tape (crip (cass a)))
      ;~(plug alf (star ;~(pose aln lus hep dot)))
    ::                                                  ::  ++smeg:de-purl:html
    ++  smeg                                            ::  2396 segment
      (cook crip (plus pcar))
    ::                                                  ::  ++tock:de-purl:html
    ++  tock                                            ::  6265 raw value
      (cook crip (plus pcok))
    ::                                                  ::  ++tosk:de-purl:html
    ++  tosk                                            ::  6265 quoted value
      ;~(pose tock (ifix [yel yel] tock))
    ::                                                  ::  ++toke:de-purl:html
    ++  toke                                            ::  2616 token
      (cook crip (plus ptok))
    ::                                                  ::  ++thor:de-purl:html
    ++  thor                                            ::  2396 host+port
      %+  cook  |*({* *} [+<+ +<-])
      ;~  plug
        thos
        ;~((bend) (easy ~) ;~(pfix col dim:ag))
      ==
    ::                                                  ::  ++thos:de-purl:html
    ++  thos                                            ::  2396 host, no local
      ;~  plug
        ;~  pose
          %+  stag  %&
          %+  sear                                      ::  LL parser weak here
            |=  a/(list @t)
            =+  b=(flop a)
            ?>  ?=(^ b)
            =+  c=(end 3 1 i.b)
            ?.(&((gte c 'a') (lte c 'z')) ~ [~ u=b])
          (most dot dlab)
        ::
          %+  stag  %|
          =+  tod=(ape:ag ted:ab)
          %+  bass  256
          ;~(plug tod (stun [3 3] ;~(pfix dot tod)))
        ==
      ==
    ::                                                  ::  ++yque:de-purl:html
    ++  yque                                            ::  query ending
      ;~  pose
        ;~(pfix wut yquy)
        (easy ~)
      ==
    ::                                                  ::  ++yquy:de-purl:html
    ++  yquy                                            ::  query
      ;~  pose
        ::  proper query
        ::
        %+  more
          ;~(pose pad mic)
        ;~(plug fque ;~(pose ;~(pfix tis fquu) (easy '')))
        ::
        ::  funky query
        ::
        %+  cook
          |=(a/tape [[%$ (crip a)] ~])
        (star pque)
      ==
    ::                                                  ::  ++zest:de-purl:html
    ++  zest                                            ::  2616 request-uri
      ;~  pose
        (stag %& (cook |=(a/purl a) auri))
        (stag %| ;~(plug apat yque))
      ==
    --  ::de-purl
  ::  MOVEME
  ::                                                    ::  ++fuel:html
  ++  fuel                                              ::  parse urbit fcgi
      |=  {bem/beam ced/noun:cred quy/quer}
      ^-  epic
      =+  qix=|-(`quay`?~(quy quy [[p q]:quy $(quy t.quy)]))
      [(malt qix) ;;(cred ced) bem]
  --  ::eyre
::                                                      ::
::::                      ++wired                       ::  wire formatting
  ::                                                    ::::
++  wired  ^?
  |%
  ::
  ++  auld                                              ::  ++auld:wired
    |=  sky/roof                                        ::  old style namespace
    ^-  slyt
    |=  {ref/* raw/*}
    =+  pux=((soft path) raw)
    ?~  pux  ~
    ?.  ?=({@ @ @ @ *} u.pux)  ~
    =+  :*  hyr=(slay i.u.pux)
            fal=(slay i.t.u.pux)
            dyc=(slay i.t.t.u.pux)
            ved=(slay i.t.t.t.u.pux)
            tyl=t.t.t.t.u.pux
        ==
    ?.  ?=({~ $$ $tas @} hyr)  ~
    ?.  ?=({~ $$ $p @} fal)  ~
    ?.  ?=({~ $$ $tas @} dyc)  ~
    ?.  ?=(^ ved)  ~
    =+  ron=q.p.u.hyr
    =+  bed=[[q.p.u.fal q.p.u.dyc (case p.u.ved)] (flop tyl)]
    =+  bop=(sky ref ~ ron bed)
    ?~  bop  ~
    ?~  u.bop  [~ ~]
    [~ ~ +.q.u.u.bop]
  ::                                                    ::  ++dray:wired
  ++  dray                                              ::  load tuple in path
    ::
    ::  .=  ~[p=~.ack q=~.~sarnel r=~..y]
    ::  (dray ~[p=%tas q=%p r=%f] %ack ~sarnel &)
    ::
    =-  |*  {a/{@tas (pole @tas)} b/*}  ^-  (paf a)
        =>  .(b `,(tup -.a +.a)`b)
        ?~  +.a  [(scot -.a b) ~]
        [(scot -.a -.b) `,(paf +.a)`(..$ +.a +.b)]
    :-  paf=|*(a/(pole) ?~(a $~ {(odo:raid ,-.a(. %ta)) ,(..$ +.a)}))
    ^=  tup
    |*  {a/@tas b/(pole @tas)}
    =+  c=(odo:raid a)
    ?~(b c {c (..$ ,-.b ,+.b)})
  ::                                                    ::  ++raid:wired
  ++  raid                                              ::  demand path odors
    ::
    ::  .=  [p=%ack q=~sarnel r=&]
    ::  (raid /ack/~sarnel+.y p=%tas q=%p r=%f ~)
    ::
    =-  |*  {a/path b/{@tas (pole @tas)}}
        =*  fog  (odo -.b)
        ?~  +.b  `fog`(slav -.b -.a)
        [`fog`(slav -.b -.a) (..$ +.a +.b)]
    ^=  odo
    |*  a/@tas
    |=  b/*
    =-  a(, (- b))                  ::  preserve face
    ?+  a   @
      $c  @c  $da  @da  $dr  @dr  $f   @f   $if  @if  $is  @is  $p   @p
      $u  @u  $uc  @uc  $ub  @ub  $ui  @ui  $ux  @ux  $uv  @uv  $uw  @uw
      $s  @s  $t   @t   $ta  @ta  $tas  @tas
    ==
::  ::                                                    ::  ++read:wired
::  ++  read                                              ::  parse odored path
::    =<  |*({a/path b/{@tas (pole @tas)}} ((+> b) a))
::    |*  b/{@tas (pole @tas)}
::    |=  a/path
::    ?~  a  ~
::    =+  hed=(slaw -.b i.a)
::    =*  fog  (odo:raid -.b)
::    ?~  +.b
::      ^-  (unit fog)
::      ?^(+.a ~ hed)
::    ^-  (unit {fog _(need *(..^$ +.b))})
::    (both hed ((..^$ +.b) +.a))
  --  ::wired
::                                                      ::
::::                      ++title                       ::  (2j) namespace
  ::                                                    ::::
++  title
  =>  |%
      ::                                                ::  ++clan:title
      ++  clan                                          ::  ship to rank
        |=  who=ship
        ^-  rank
        =/  wid  (met 3 who)
        ?:  (lte wid 1)   %czar
        ?:  =(2 wid)      %king
        ?:  (lte wid 4)   %duke
        ?:  (lte wid 8)   %earl
        ?>  (lte wid 16)  %pawn
      ::                                                ::  ++rank:title
      +$  rank  ?(%czar %king %duke %earl %pawn)        ::  ship width class
      ::                                                ::  ++saxo:title
      ++  saxo                                          ::  autocanon
        |=  who=ship
        ^-  (list ship)
        =/  dad  (sein who)
        [who ?:(=(who dad) ~ $(who dad))]
      ::                                                ::  ++sein:title
      ++  sein                                          ::  autoboss
        |=  who=ship
        ^-  ship
        =/  mir  (clan who)
        ?-  mir
          $czar  who
          $king  (end 3 1 who)
          $duke  (end 4 1 who)
          $earl  (end 5 1 who)
          $pawn  (end 4 1 who)
        ==
      --
  |%
  ::                                                    ::  ++cite:title
  ++  cite                                              ::  render ship
    |=  who/@p
    ^-  tape
    =+  kind=(clan who)
    =+  name=(scow %p who)
    ?:  =(%earl kind)
      :(weld "~" (swag [15 6] name) "^" (swag [22 6] name))
    ?:  =(%pawn kind)
      :(weld (swag [0 7] name) "_" (swag [51 6] name))
    name
  ::                                                    ::  ++saxo:title
  ++  saxo                                              ::  autocanon
    |=  [our=ship now=@da who=ship]
    .^  (list ship)
        %j
        /(scot %p our)/saxo/(scot %da now)/(scot %p who)
    ==
  ::                                                    ::  ++sein:title
  ++  sein                                              ::  autoboss
    |=  [our=ship now=@da who=ship]
    .^  ship
        %j
        /(scot %p our)/sein/(scot %da now)/(scot %p who)
    ==
  ::                                                    ::  ++team:title
  ++  team                                              ::  our / our moon
    |=  [our=ship who=ship]
    ^-  ?
    ?|  =(our who)
        &(?=($earl (clan who)) =(our (^sein who)))
    ==
  --  ::title
::                                                      ::
::::                      ++milly                       ::  (2k) milliseconds
  ::                                                    ::::
++  milly  ^|
  |_  now/@da
  ::                                                    ::  ++around:milly
  ++  around                                            ::  relative msec
    |=  wen/@da
    ^-  @tas
    ?:  =(wen now)  %now
    ?:  (gth wen now)
      (cat 3 (scot %ud (msec (sub wen now))) %ms)
    (cat 3 '-' $(now wen, wen now))
  ::
  ++  about                                             ::  ++about:milly
    |=  wun/(unit @da)                                  ::  unit relative msec
    ^-  @tas
    ?~(wun %no (around u.wun))
  ::                                                    ::  ++mill:milly
  ++  mill                                              ::  msec diff
    |=  one/@dr
    ^-  @tas
    ?:  =(`@`0 one)  '0ms'
    (cat 3 (scot %ud (msec one)) %ms)
  ::                                                    ::  ++msec:milly
  ++  msec                                              ::  @dr to @ud ms
    |=(a/@dr `@ud`(div a (div ~s1 1.000)))
  ::                                                    ::  ++mull:milly
  ++  mull                                              ::  unit msec diff
    |=  une/(unit @dr)
    ^-  @tas
    ?~(une %no (mill u.une))
  --
::
::::
  ::
++  contain  ^?
  |%
  ::  +by-clock: interface core for a cache using the clock replacement algorithm
  ::
  ::    Presents an interface for a mapping, but somewhat specialized, and with
  ::    stateful accessors. The clock's :depth parameter is used as the maximum
  ::    freshness that an entry can have. The standard clock algorithm has a depth
  ::    of 1, meaning that a single sweep of the arm will delete the entry. For
  ::    more scan resistance, :depth can be set to a higher number.
  ::
  ::    Internally, :clock maintains a :lookup of type
  ::    `(map key-type [val=val-type fresh=@ud])`, where :depth.clock is the
  ::    maximum value of :fresh. Looking up a key increments its freshness, and a
  ::    sweep of the clock arm decrements its freshness.
  ::
  ::    The clock arm is stored as :queue, which is a `(qeu key-type)`. The head
  ::    of the queue represents the position of the clock arm. New entries are
  ::    inserted at the tail of the queue. When the clock arm sweeps, it
  ::    pops the head off the queue. If the :fresh of the head's entry in :lookup
  ::    is 0, remove the entry from the mapping and replace it with the new entry.
  ::    Otherwise, decrement the entry's freshness, put it back at the tail of
  ::    the queue, and pop the next head off the queue and try again.
  ::
  ::    Cache entries must be immutable: a key cannot be overwritten with a new
  ::    value. This property is enforced for entries currently stored in the
  ::    cache, but it is not enforced for previously deleted entries, since we
  ::    no longer remember what that key's value was supposed to be.
  ::
  ++  by-clock
    |*  [key-type=mold val-type=mold]
    |_  clock=(clock key-type val-type)
    ::  +get: looks up a key, marking it as fresh
    ::
    ++  get
      |=  key=key-type
      ^-  [(unit val-type) _clock]
      ::
      =+  maybe-got=(~(get by lookup.clock) key)
      ?~  maybe-got
        [~ clock]
      ::
      =.  clock  (freshen key)
      ::
      [`val.u.maybe-got clock]
    ::  +put: add a new cache entry, possibly removing an old one
    ::
    ++  put
      |=  [key=key-type val=val-type]
      ^+  clock
      ::  do nothing if our size is 0 so we don't decrement-underflow
      ::
      ?:  =(0 max-size.clock)
        clock
      ::  no overwrite allowed, but allow duplicate puts
      ::
      ?^  existing=(~(get by lookup.clock) key)
        ::  val must not change
        ::
        ?>  =(val val.u.existing)
        ::
        (freshen key)
      ::
      =?  clock  =(max-size.clock size.clock)
        evict
      ::
      %_  clock
        size    +(size.clock)
        lookup  (~(put by lookup.clock) key [val 1])
        queue   (~(put to queue.clock) key)
      ==
    ::  +freshen: increment the protection level on an entry
    ::
    ++  freshen
      |=  key=key-type
      ^+  clock
      %_    clock
          lookup
        %+  ~(jab by lookup.clock)  key
        |=  entry=[val=val-type fresh=@ud]
        entry(fresh (min +(fresh.entry) depth.clock))
      ==
    ::  +resize: changes the maximum size, removing entries if needed
    ::
    ++  resize
      |=  new-max=@ud
      ^+  clock
      ::
      =.  max-size.clock  new-max
      ::
      ?:  (gte new-max size.clock)
        clock
      ::
      (trim (sub size.clock new-max))
    ::  +evict: remove an entry from the cache
    ::
    ++  evict
      ^+  clock
      ::
      =.  size.clock  (dec size.clock)
      ::
      |-
      ^+  clock
      ::
      =^  old-key  queue.clock  ~(get to queue.clock)
      =/  old-entry  (~(got by lookup.clock) old-key)
      ::
      ?:  =(0 fresh.old-entry)
        clock(lookup (~(del by lookup.clock) old-key))
      ::
      %_    $
          lookup.clock
        (~(put by lookup.clock) old-key old-entry(fresh (dec fresh.old-entry)))
      ::
          queue.clock
        (~(put to queue.clock) old-key)
      ==
    ::  +trim: remove :count entries from the cache
    ::
    ++  trim
      |=  count=@ud
      ^+  clock
      ?:  =(0 count)
        clock
      $(count (dec count), clock evict)
    ::  +purge: removes all cache entries
    ::
    ++  purge
      ^+  clock
      %_  clock
        lookup  ~
        queue   ~
        size    0
      ==
    --
  ::  +to-capped-queue: interface door for +capped-queue
  ::
  ::    Provides a queue of a limited size where pushing additional items will
  ::    force pop the items at the front of the queue.
  ::
  ++  to-capped-queue
    |*  item-type=mold
    |_  queue=(capped-queue item-type)
    ::  +put: enqueue :item, possibly popping and producing an old item
    ::
    ++  put
      |=  item=item-type
      ^-  [(unit item-type) _queue]
      ::   are we already at max capacity?
      ::
      ?.  =(size.queue max-size.queue)
        ::  we're below max capacity, so push and increment size
        ::
        =.  queue.queue  (~(put to queue.queue) item)
        =.  size.queue   +(size.queue)
        ::
        [~ queue]
      ::  we're at max capacity, so pop before pushing; size is unchanged
      ::
      =^  oldest  queue.queue  ~(get to queue.queue)
      =.  queue.queue          (~(put to queue.queue) item)
      ::
      [`oldest queue]
    ::  +get: pop an item off the queue, adjusting size
    ::
    ++  get
      ^-  [item-type _queue]
      ::
      =.  size.queue           (dec size.queue)
      =^  oldest  queue.queue  ~(get to queue.queue)
      ::
      [oldest queue]
    ::  change the :max-size of the queue, popping items if necessary
    ::
    ++  resize
      =|  pops=(list item-type)
      |=  new-max=@ud
      ^+  [pops queue]
      ::  we're not overfull, so no need to pop off more items
      ::
      ?:  (gte new-max size.queue)
        [(flop pops) queue(max-size new-max)]
      ::  we're above capacity; pop an item off and recurse
      ::
      =^  oldest  queue  get
      ::
      $(pops [oldest pops])
    --
  --
::                                                      ::
::::                      ++userlib                     ::  (2u) non-vane utils
  ::                                                    ::::
++  userlib  ^?
  |%
  ::                                                    ::
  ::::                    ++chrono:userlib              ::  (2uB) time
    ::                                                  ::::
  ++  chrono  ^?
    |%
    ::  +from-unix: unix timestamp to @da
    ::
    ++  from-unix
      |=  timestamp=@ud
      ^-  @da
      %+  add  ~1970.1.1
      (mul timestamp ~s1)
    ::                                                  ::  ++dawn:chrono:
    ++  dawn                                            ::  Jan 1 weekday
      |=  yer/@ud
      =+  yet=(sub yer 1)
      %-  mod  :_  7
      ;:  add
        1
        (mul 5 (mod yet 4))
        (mul 4 (mod yet 100))
        (mul 6 (mod yet 400))
      ==
    ::                                                  ::  ++daws:chrono:
    ++  daws                                            ::  date weekday
      |=  yed/date
      %-  mod  :_  7
      %+  add
        (dawn y.yed)
      (sub (yawn [y.yed m.yed d.t.yed]) (yawn y.yed 1 1))
    ::                                                  ::  ++deal:chrono:
    ++  deal                                            ::  to leap sec time
      |=  yer/@da
      =+  n=0
      =+  yud=(yore yer)
      |-  ^-  date
      ?:  (gte yer (add (snag n lef:yu) ~s1))
        (yore (year yud(s.t (add n s.t.yud))))
      ?:  &((gte yer (snag n lef:yu)) (lth yer (add (snag n lef:yu) ~s1)))
        yud(s.t (add +(n) s.t.yud))
      ?:  =(+(n) (lent lef:yu))
        (yore (year yud(s.t (add +(n) s.t.yud))))
      $(n +(n))
    ::                                                  ::  ++lead:chrono:
    ++  lead                                            ::  from leap sec time
      |=  ley/date
      =+  ler=(year ley)
      =+  n=0
      |-  ^-  @da
      =+  led=(sub ler (mul n ~s1))
      ?:  (gte ler (add (snag n les:yu) ~s1))
        led
      ?:  &((gte ler (snag n les:yu)) (lth ler (add (snag n les:yu) ~s1)))
        ?:  =(s.t.ley 60)
          (sub led ~s1)
        led
      ?:  =(+(n) (lent les:yu))
        (sub led ~s1)
      $(n +(n))
    ::                                                  ::  ++dust:chrono:
    ++  dust                                            ::  print UTC format
      |=  yed/date
      ^-  tape
      =+  wey=(daws yed)
      =/  num  (d-co:co 1)  :: print as decimal without dots
      =/  pik  |=({n/@u t/wall} `tape`(scag 3 (snag n t)))
      ::
      "{(pik wey wik:yu)}, ".
      "{(num d.t.yed)} {(pik (dec m.yed) mon:yu)} {(num y.yed)} ".
      "{(num h.t.yed)}:{(num m.t.yed)}:{(num s.t.yed)} +0000"
    ::                                                  ::  ++stud:chrono:
    ++  stud                                            ::  parse UTC format
      =<  |=  a/cord                                    ::  expose parsers
          %+  biff  (rush a (more sepa elem))
          |=  b/(list _(wonk *elem))  ^-  (unit date)
          =-  ?.((za:dejs:format -) ~ (some (zp:dejs:format -)))
          ^+  =+  [*date u=unit]
              *{(u _[a y]) (u _m) (u _d.t) (u _+.t) ~}
          :~
              |-(?~(b ~ ?.(?=($y -.i.b) $(b t.b) `+.i.b)))
              |-(?~(b ~ ?.(?=($m -.i.b) $(b t.b) `+.i.b)))
              |-(?~(b ~ ?.(?=($d -.i.b) $(b t.b) `+.i.b)))
              |-(?~(b ~ ?.(?=($t -.i.b) $(b t.b) `+.i.b)))
          ==
      |%
      ::                                                ::  ++snug:stud:chrono:
      ++  snug                                          ::  position in list
        |=  a/(list tape)
        |=  b/tape
        =+  [pos=1 len=(lent b)]
        |-  ^-  (unit @u)
        ?~  a  ~
        ?:  =(b (scag len i.a))
          `pos
        $(pos +(pos), a t.a)
      ::                                                ::  ++sepa:stud:chrono:
      ++  sepa                                          ::  separator
        ;~(pose ;~(plug com (star ace)) (plus ace))
      ::                                                ::  ++elem:stud:chrono:
      ++  elem                                          ::  date element
        ;~  pose
          (stag %t t)  (stag %y y)  (stag %m m)  (stag %d d)
          (stag %w w)  (stag %z z)
        ==
      ::                                                ::  ++y:stud:chrono:
      ++  y                                             ::  year
        (stag %& (bass 10 (stun 3^4 dit)))
      ::                                                ::  ++m:stud:chrono:
      ++  m                                             ::  month
        (sear (snug mon:yu) (plus alf))
      ::                                                ::  ++d:stud:chrono:
      ++  d                                             ::  day
        (bass 10 (stun 1^2 dit))
      ::                                                ::  ++t:stud:chrono:
      ++  t                                             ::  hours:minutes:secs
        %+  cook  |=({h/@u @ m/@u @ s/@u} ~[h m s])
        ;~(plug d col d col d)
      ::
      ::  XX day of week is currently unchecked, and
      ::  timezone outright ignored.
      ::                                                ::  ++w:stud:chrono:
      ++  w                                             ::  day of week
        (sear (snug wik:yu) (plus alf))
      ::                                                ::  ++z:stud:chrono:
      ++  z                                             ::  time zone
        ;~(plug (mask "-+") dd dd)
      ::                                                ::  ++dd:stud:chrono:
      ++  dd                                            ::  two digits
        (bass 10 (stun 2^2 dit))
      --  ::
    ::                                                  ::  ++unt:chrono:userlib
    ++  unt                                             ::  Urbit to Unix time
      |=  a/@
      (div (sub a ~1970.1.1) ~s1)
    ::                                                  ::  ++yu:chrono:userlib
    ++  yu                                              ::  UTC format constants
      |%
      ::                                                ::  ++mon:yu:chrono:
      ++  mon                                           ::  months
        ^-  (list tape)
        :~  "January"  "February"  "March"  "April"  "May"  "June"  "July"
            "August"  "September"  "October"  "November"  "December"
        ==
      ::                                                ::  ++wik:yu:chrono:
      ++  wik                                           ::  weeks
        ^-  (list tape)
        :~  "Sunday"  "Monday"  "Tuesday"  "Wednesday"  "Thursday"
            "Friday"  "Saturday"
        ==
      ::                                                ::  ++lef:yu:chrono:
      ++  lef                                           ::  leapsecond dates
        ^-  (list @da)
        :~  ~2015.6.30..23.59.59   ~2012.6.30..23.59.59
            ~2008.12.31..23.59.58  ~2005.12.31..23.59.57
            ~1998.12.31..23.59.56  ~1997.6.30..23.59.55
            ~1995.12.31..23.59.54  ~1994.6.30..23.59.53
            ~1993.6.30..23.59.52   ~1992.6.30..23.59.51
            ~1990.12.31..23.59.50  ~1989.12.31..23.59.49
            ~1987.12.31..23.59.48  ~1985.6.30..23.59.47
            ~1983.6.30..23.59.46   ~1982.6.30..23.59.45
            ~1981.6.30..23.59.44   ~1979.12.31..23.59.43
            ~1978.12.31..23.59.42  ~1977.12.31..23.59.41
            ~1976.12.31..23.59.40  ~1975.12.31..23.59.39
            ~1974.12.31..23.59.38  ~1973.12.31..23.59.37
            ~1972.12.31..23.59.36  ~1972.6.30..23.59.35
        ==
      ::                                                ::  ++les:yu:chrono:
      ++  les                                           ::  leapsecond days
        ^-  (list @da)
        :~  ~2015.7.1  ~2012.7.1  ~2009.1.1  ~2006.1.1  ~1999.1.1  ~1997.7.1
            ~1996.1.1  ~1994.7.1  ~1993.7.1  ~1992.7.1  ~1991.1.1  ~1990.1.1
            ~1988.1.1  ~1985.7.1  ~1983.7.1  ~1982.7.1  ~1981.7.1  ~1980.1.1
            ~1979.1.1  ~1978.1.1  ~1977.1.1  ~1976.1.1  ~1975.1.1  ~1974.1.1
            ~1973.1.1  ~1972.7.1
        ==
      --  ::yu
    --  ::chrono
  ::                                                    ::
  ::::                    ++space:userlib               ::  (2uC) file utils
    ::                                                  ::::
  ++  space  ^?
    =,  clay
    |%
    ::                                                  ::  ++feel:space:userlib
    ++  feel                                            ::  simple file write
      |=  {pax/path val/cage}
      ^-  miso
      =+  dir=.^(arch %cy pax)
      ?~  fil.dir  [%ins val]
      [%mut val]
    ::                                                  ::  ++file:space:userlib
    ++  file                                            ::  simple file load
      |=  pax/path
      ^-  (unit)
      =+  dir=.^(arch %cy pax)
      ?~(fil.dir ~ [~ .^(* %cx pax)])
    ::                                                  ::  ++foal:space:userlib
    ++  foal                                            ::  high-level write
      |=  {pax/path val/cage}
      ^-  toro
      ?>  ?=({* * * *} pax)
      [i.t.pax [%& [[[t.t.t.pax (feel pax val)] ~]]]]
    ::                                                  ::  ++fray:space:userlib
    ++  fray                                            ::  high-level delete
      |=  pax/path
      ^-  toro
      ?>  ?=({* * * *} pax)
      [i.t.pax [%& [[[t.t.t.pax [%del ~]] ~]]]]
    ::                                                  ::  ++furl:space:userlib
    ++  furl                                            ::  unify changes
      |=  {one/toro two/toro}
      ^-  toro
      ~|  %furl
      ?>  ?&  =(p.one p.two)                            ::  same path
              &(?=(%& -.q.one) ?=(%& -.q.two))          ::  both deltas
          ==
      [p.one [%& (weld p.q.one p.q.two)]]
    --  ::space
  ::                                                    ::
  ::::                  ++unix:userlib                  ::  (2uD) unix line-list
    ::                                                  ::::
  ++  unix  ^?
    |%
    ::                                                  ::  ++lune:unix:userlib
    ++  lune                                            ::  cord by unix line
      ~%  %lune  ..is  ~
      |=  txt/@t
      ?~  txt
        ^-  (list @t)  ~
      =+  [byt=(rip 3 txt) len=(met 3 txt)]
      =|  {lin/(list @t) off/@}
      ^-  (list @t)
      %-  flop
      |-  ^+  lin
      ?:  =(off len)
        ~|  %noeol  !!
      ?:  =((snag off byt) 10)
        ?:  =(+(off) len)
          [(rep 3 (scag off byt)) lin]
        %=  $
          lin  [(rep 3 (scag off byt)) lin]
          byt  (slag +(off) byt)
          len  (sub len +(off))
          off  0
        ==
      $(off +(off))
    ::                                                  ::  ++nule:unix:userlib
    ++  nule                                            ::  lines to unix cord
      ~%  %nule  ..is  ~
      |=  lin/(list @t)
      ^-  @t
      %+  can  3
      %+  turn  lin
      |=  t/@t
      [+((met 3 t)) (cat 3 t 10)]
    --
  ::                                                    ::
  ::::                    ++scanf:userlib               ::  (2uF) exterpolation
    ::                                                  ::::
  ++  scanf
    =<  |*  {tape (pole _;/(*{$^(rule tape)}))}         ::  formatted scan
        =>  .(+< [a b]=+<)
        (scan a (parsf b))
    |%
    ::                                                  ::  ++parsf:scanf:
    ++  parsf                                           ::  make parser from:
      |*  a/(pole _;/(*{$^(rule tape)}))                ::  ;"chars{rule}chars"
      =-  (cook - (boil (norm a)))
      |*  (list)
      ?~  +<  ~
      ?~  t  i
      [i $(+< t)]
    ::
    ::  .=  (boil ~[[& dim] [| ", "] [& dim]]:ag)
    ::  ;~(plug dim ;~(pfix com ace ;~(plug dim (easy)))):ag
    ::
    ::                                                  ::  ++boil:scanf:userlib
    ++  boil                                            ::
      |*  (list (each rule tape))
      ?~  +<  (easy ~)
      ?:  ?=(%| -.i)  ;~(pfix (jest (crip p.i)) $(+< t))
      %+  cook  |*({* *} [i t]=+<)
      ;~(plug p.i $(+< t))
    ::
    ::  .=  (norm [;"{n}, {n}"]:n=dim:ag)  ~[[& dim] [| ", "] [& dim]]:ag
    ::
    ::                                                  ::  ++norm:scanf:userlib
    ++  norm                                            ::
      |*  (pole _;/(*{$^(rule tape)}))
      ?~  +<  ~
      =>  .(+< [i=+<- t=+<+])
      :_  t=$(+< t)
      =+  rul=->->.i
      ^=  i
      ?~  rul     [%| p=rul]
      ?~  +.rul   [%| p=rul]
      ?@  &2.rul  [%| p=;;(tape rul)]
      [%& p=rul]
    --  ::scanf
  ::                                                    ::
  ::::                    ++pubsub:userlib              ::  (2uG) application
    ::                                                  ::::
  ++  pubsub  ^?
    =,  gall
    |%
    ::                                                  ::  ++pale:pubsub:
    ++  pale                                            ::  filter peers
      |=  {hid/bowl fun/$-(sink ?)}
      (skim ~(tap by sup.hid) fun)
    ::                                                  ::  ++prix:pubsub:
    ++  prix                                            ::  filter gate
      |=  pax/path  |=  sink  ^-  ?
      ?~  pax  &  ?~  r.+<  |
      &(=(i.pax i.r.+<) $(pax t.pax, r.+< t.r.+<))
    ::                                                  ::  ++prey:pubsub:
    ++  prey                                            ::  prefix
      |=({pax/path hid/bowl} (pale hid (prix pax)))
    --  ::pubsub
  --
::
++  zuse  %309                                          ::  hoon+zuse kelvin
++  gift-arvo                                           ::  out result <-$
  $~  [%init ~zod]
  $%  gift:able:ames
      gift:able:behn
      gift:able:clay
      gift:able:dill
      gift:able:eyre
      gift:able:ford
      gift:able:gall
      gift:able:jael
  ==
++  task-arvo                                           ::  in request ->$
  $%  task:able:ames
      task:able:clay
      task:able:behn
      task:able:dill
      task:able:eyre
      task:able:ford
      task:able:gall
      task:able:jael
  ==
++  note-arvo                                           ::  out request $->
  $~  [%a %wake ~]
  $%  {$a task:able:ames}
      {$b task:able:behn}
      {$c task:able:clay}
      {$d task:able:dill}
      {$e task:able:eyre}
      {$f task:able:ford}
      {$g task:able:gall}
      {$j task:able:jael}
      {@tas $meta vase}
  ==
++  sign-arvo                                           ::  in result $<-
  $%  {$a gift:able:ames}
      $:  $b
          $%  gift:able:behn
              [%writ riot:clay]
          ==
      ==
      {$c gift:able:clay}
      {$d gift:able:dill}
      {$e gift:able:eyre}
      {$f gift:able:ford}
      {$g gift:able:gall}
      {$j gift:able:jael}
  ==
::
++  unix-task                                           ::  input from unix
  $%  {$belt p/belt:dill}                               ::  dill: keyboard
      {$blew p/blew:dill}                               ::  dill: configure
      {$boat ~}                                         ::  clay: reboot
      {$born ~}                                         ::  eyre: new process
      [%crud tag=@tas =tang]                            ::  any vane: error report
      {$hail ~}                                         ::  dill: refresh
      {$hear p/lane:ames q/@}                           ::  ames: input packet
      {$hook ~}                                         ::  dill: hangup
      {$into p/desk q/? r/mode:clay}                    ::  clay: external edit
      {$they p/@ud q/httr:eyre}                         ::  eyre: in response
      {$this p/? q/clip:eyre r/httq:eyre}               ::  eyre: in request
      {$thud ~}                                         ::  eyre: in cancel
      {$wake ~}                                         ::  behn: wakeup
  ==
::                                                      ::
::::                      ++azimuth                     ::  (2az) azimuth
  ::                                                    ::::
++  azimuth
  !:
  =*  address  address:rpc:ethereum
  ::  types
  ::
  =>  =>  [azimuth-types ethereum-types .]
      |%
      ++  complete-ship
        $:  state=point
            history=(list diff-point)  ::TODO  maybe block/event nr?  ::  newest first
            keys=(map life pass)
        ==
      ::
      ++  fleet  (map @p complete-ship)
      ::
      ++  eth-type
        |%
        ++  point
          :~  [%bytes-n 32]   ::  encryptionKey
              [%bytes-n 32]   ::  authenticationKey
              %bool           ::  hasSponsor
              %bool           ::  active
              %bool           ::  escapeRequested
              %uint           ::  sponsor
              %uint           ::  escapeRequestedTo
              %uint           ::  cryptoSuiteVersion
              %uint           ::  keyRevisionNumber
              %uint           ::  continuityNumber
          ==
        ++  deed
          :~  %address        ::  owner
              %address        ::  managementProxy
              %address        ::  spawnProxy
              %address        ::  votingProxy
              %address        ::  transferProxy
          ==
        --
      ::
      ++  eth-noun
        |%
        ++  point
          $:  encryption-key=octs
              authentication-key=octs
              has-sponsor=?
              active=?
              escape-requested=?
              sponsor=@ud
              escape-to=@ud
              crypto-suite=@ud
              key-revision=@ud
              continuity-number=@ud
          ==
        ++  deed
          $:  owner=address
              management-proxy=address
              spawn-proxy=address
              voting-proxy=address
              transfer-proxy=address
          ==
        --
      ::
      ++  function
        |%
        ++  azimuth
          $%  [%points who=@p]
              [%rights who=@p]
              [%get-spawned who=@p]
              [%dns-domains ind=@ud]
          ==
        --
      ::
      ::  #  diffs
      ::
      ++  update
        $%  [%full ships=(map ship point) dns=dnses heard=events]  ::TODO  keys
            [%difs dis=(list (pair event-id diff-azimuth))]
        ==
      ::
      ::  #  constants
      ::
      ::  contract addresses
      ::TODO  values below are for ropsten, update for mainnet
      ++  contracts
        |%
        ::  azimuth: data contract
        ::
        ++  azimuth  0x223c.067f.8cf2.8ae1.73ee.5caf.ea60.ca44.c335.fecb  ::  mainnet
        ::  ++  azimuth  0x308a.b6a6.024c.f198.b57e.008d.0ac9.ad02.1988.6579  ::  ropsten
        ::  ++  azimuth  0x863d.9c2e.5c4c.1335.96cf.ac29.d552.55f0.d0f8.6381  ::  local bridge
        ::
        ::  launch: block number of azimuth deploy
        ::
        ++  launch  6.784.800  ::  mainnet
        ::  ++  launch  0  ::  local bridge
        --
      ::
      ::  hashes of ship event signatures
      ++  azimuth-events
        |%
        ::
        ::  OwnerChanged(uint32,address)
        ++  owner-changed
          0x16d0.f539.d49c.6cad.822b.767a.9445.bfb1.
            cf7e.a6f2.a6c2.b120.a7ea.4cc7.660d.8fda
        ::
        ::  Activated(uint32)
        ++  activated
          0xe74c.0380.9d07.69e1.b1f7.06cc.8414.258c.
            d1f3.b6fe.020c.d15d.0165.c210.ba50.3a0f
        ::
        ::  Spawned(uint32,uint32)
        ++  spawned
          0xb2d3.a6e7.a339.f5c8.ff96.265e.2f03.a010.
            a854.1070.f374.4a24.7090.9644.1508.1546
        ::
        ::  EscapeRequested(uint32,uint32)
        ++  escape-requested
          0xb4d4.850b.8f21.8218.141c.5665.cba3.79e5.
            3e9b.b015.b51e.8d93.4be7.0210.aead.874a
        ::
        ::  EscapeCanceled(uint32,uint32)
        ++  escape-canceled
          0xd653.bb0e.0bb7.ce83.93e6.24d9.8fbf.17cd.
            a590.2c83.28ed.0cd0.9988.f368.90d9.932a
        ::
        ::  EscapeAccepted(uint32,uint32)
        ++  escape-accepted
          0x7e44.7c9b.1bda.4b17.4b07.96e1.00bf.7f34.
            ebf3.6dbb.7fe6.6549.0b1b.fce6.246a.9da5
        ::
        ::  LostSponsor(uint32,uint32)
        ++  lost-sponsor
          0xd770.4f9a.2519.3dbd.0b0c.b4a8.09fe.ffff.
            a7f1.9d1a.ae88.17a7.1346.c194.4482.10d5
        ::
        ::  ChangedKeys(uint32,bytes32,bytes32,uint32,uint32)
        ++  changed-keys
          0xaa10.e7a0.117d.4323.f1d9.9d63.0ec1.69be.
            bb3a.988e.8957.70e3.5198.7e01.ff54.23d5
        ::
        ::  BrokeContinuity(uint32,uint32)
        ++  broke-continuity
          0x2929.4799.f1c2.1a37.ef83.8e15.f79d.d91b.
            cee2.df99.d63c.d1c1.8ac9.68b1.2951.4e6e
        ::
        ::  ChangedSpawnProxy(uint32,address)
        ++  changed-spawn-proxy
          0x9027.36af.7b3c.efe1.0d9e.840a.ed0d.687e.
            35c8.4095.122b.2505.1a20.ead8.866f.006d
        ::
        ::  ChangedTransferProxy(uint32,address)
        ++  changed-transfer-proxy
          0xcfe3.69b7.197e.7f0c.f067.93ae.2472.a9b1.
            3583.fecb.ed2f.78df.a14d.1f10.796b.847c
        ::
        ::  ChangedManagementProxy(uint32,address)
        ++  changed-management-proxy
          0xab9c.9327.cffd.2acc.168f.afed.be06.139f.
            5f55.cb84.c761.df05.e051.1c25.1e2e.e9bf
        ::
        ::  ChangedVotingProxy(uint32,address)
        ++  changed-voting-proxy
          0xcbd6.269e.c714.57f2.c7b1.a227.74f2.46f6.
            c5a2.eae3.795e.d730.0db5.1768.0c61.c805
        ::
        ::  ChangedDns(string,string,string)
        ++  changed-dns
          0xfafd.04ad.e1da.ae2e.1fdb.0fc1.cc6a.899f.
            d424.063e.d5c9.2120.e67e.0730.53b9.4898
        --
      --
  ::
  ::  logic
  ::
  |%
  ++  pass-from-eth
    |=  [enc=octs aut=octs sut=@ud]
    ^-  pass
    %^  cat  3  'b'
    ?.  &(=(1 sut) =(p.enc 32) =(p.aut 32))
      (cat 8 0 0)
    (cat 8 q.aut q.enc)
  ::
  ++  point-from-eth
    |=  [who=@p point:eth-noun deed:eth-noun]
    ^-  point
    ::
    ::  ownership
    ::
    :+  :*  owner
            management-proxy
            voting-proxy
            transfer-proxy
        ==
      ::
      ::  network state
      ::
      ?.  active  ~
      :-  ~
      :*  key-revision
        ::
          (pass-from-eth encryption-key authentication-key crypto-suite)
        ::
          continuity-number
        ::
          [has-sponsor `@p`sponsor]
        ::
          ?.  escape-requested  ~
          ``@p`escape-to
      ==
    ::
    ::  spawn state
    ::
    ?.  ?=(?(%czar %king) (clan:title who))  ~
    :-  ~
    :*  spawn-proxy
        ~  ::TODO  call getSpawned to fill this
    ==
  ::
  ++  event-log-to-point-diff
    =,  azimuth-events
    =,  abi:ethereum
    |=  log=event-log:rpc:ethereum
    ^-  (unit (pair ship diff-point))
    ~?  ?=(~ mined.log)  %processing-unmined-event
    ::
    ?:  =(i.topics.log owner-changed)
      =+  ^-  [who=@ wer=address]
          (decode-topics t.topics.log ~[%uint %address])
      `[who %owner wer]
    ::
    ?:  =(i.topics.log activated)
      =/  who=@
        (decode-topics t.topics.log ~[%uint])
      `[who %activated who]
    ::
    ?:  =(i.topics.log spawned)
      =+  ^-  [pre=@ who=@]
          (decode-topics t.topics.log ~[%uint %uint])
      `[pre %spawned who]
    ::
    ?:  =(i.topics.log escape-requested)
      =+  ^-  [who=@ wer=@]
          (decode-topics t.topics.log ~[%uint %uint])
      `[who %escape `wer]
    ::
    ?:  =(i.topics.log escape-canceled)
      =/  who=@  (decode-topics t.topics.log ~[%uint])
      `[who %escape ~]
    ::
    ?:  =(i.topics.log escape-accepted)
      =+  ^-  [who=@ wer=@]
          (decode-topics t.topics.log ~[%uint %uint])
      `[who %sponsor & wer]
    ::
    ?:  =(i.topics.log lost-sponsor)
      =+  ^-  [who=@ pos=@]
          (decode-topics t.topics.log ~[%uint %uint])
      `[who %sponsor | pos]
    ::
    ?:  =(i.topics.log changed-keys)
      =/  who=@  (decode-topics t.topics.log ~[%uint])
      =+  ^-  [enc=octs aut=octs sut=@ud rev=@ud]
          %+  decode-results  data.log
          ~[[%bytes-n 32] [%bytes-n 32] %uint %uint]
      `[who %keys rev (pass-from-eth enc aut sut)]
    ::
    ?:  =(i.topics.log broke-continuity)
      =/  who=@  (decode-topics t.topics.log ~[%uint])
      =/  num=@  (decode-results data.log ~[%uint])
      `[who %continuity num]
    ::
    ?:  =(i.topics.log changed-management-proxy)
      =+  ^-  [who=@ sox=address]
          (decode-topics t.topics.log ~[%uint %address])
      `[who %management-proxy sox]
    ::
    ?:  =(i.topics.log changed-voting-proxy)
      =+  ^-  [who=@ tox=address]
          (decode-topics t.topics.log ~[%uint %address])
      `[who %voting-proxy tox]
    ::
    ?:  =(i.topics.log changed-spawn-proxy)
      =+  ^-  [who=@ sox=address]
          (decode-topics t.topics.log ~[%uint %address])
      `[who %spawn-proxy sox]
    ::
    ?:  =(i.topics.log changed-transfer-proxy)
      =+  ^-  [who=@ tox=address]
          (decode-topics t.topics.log ~[%uint %address])
      `[who %transfer-proxy tox]
    ::
    ::  warn about unimplemented events, but ignore
    ::  the ones we know are harmless.
    ~?  ?!  .=  i.topics.log
            ::  OwnershipTransferred(address,address)
            0x8be0.079c.5316.5914.1344.cd1f.d0a4.f284.
              1949.7f97.22a3.daaf.e3b4.186f.6b64.57e0
      [%unimplemented-event i.topics.log]
    ~
  ::
  ++  apply-point-diff
    |=  [pot=point dif=diff-point]
    ^-  point
    ?-  -.dif
      %full             new.dif
    ::
        %activated
      %_  pot
        net  `[0 0 0 &^(^sein:title who.dif) ~]
        kid  ?.  ?=(?(%czar %king) (clan:title who.dif))  ~
             `[0x0 ~]
      ==
    ::
    ::  ownership
    ::
      %owner           pot(owner.own new.dif)
      %transfer-proxy  pot(transfer-proxy.own new.dif)
      %management-proxy  pot(management-proxy.own new.dif)
      %voting-proxy      pot(voting-proxy.own new.dif)
    ::
    ::  networking
    ::
        ?(%keys %continuity %sponsor %escape)
      ?>  ?=(^ net.pot)
      ?-  -.dif
          %keys
        pot(life.u.net life.dif, pass.u.net pass.dif)
      ::
          %sponsor
        %=  pot
          sponsor.u.net  new.dif
          escape.u.net   ?:(has.new.dif ~ escape.u.net.pot)
        ==
      ::
        %continuity  pot(continuity-number.u.net new.dif)
        %escape      pot(escape.u.net new.dif)
      ==
    ::
    ::  spawning
    ::
        ?(%spawned %spawn-proxy)
      ?>  ?=(^ kid.pot)
      ?-  -.dif
          %spawned
        =-  pot(spawned.u.kid -)
        (~(put in spawned.u.kid.pot) who.dif)
      ::
        %spawn-proxy  pot(spawn-proxy.u.kid new.dif)
      ==
    ==
  ::
  ++  parse-id
    |=  id=@t
    ^-  azimuth:function
    |^
      ~|  id
      %+  rash  id
      ;~  pose
        (function %points 'points' shipname)
        (function %get-spawned 'getSpawned' shipname)
        (function %dns-domains 'dnsDomains' dem:ag)
      ==
    ::
    ++  function
      |*  [tag=@tas fun=@t rul=rule]
      ;~(plug (cold tag (jest fun)) (ifix [lit rit] rul))
    ::
    ++  shipname
      ;~(pfix sig fed:ag)
    --
  ::
  ++  function-to-call
    |%
    ++  azimuth
      |=  cal=azimuth:function
      ^-  [id=@t dat=call-data:rpc:ethereum]
      ?-  -.cal
          %points
        :-  (crip "points({(scow %p who.cal)})")
        ['points(uint32)' ~[uint+`@`who.cal]]
      ::
          %rights
        :-  (crip "rights({(scow %p who.cal)})")
        ['rights(uint32)' ~[uint+`@`who.cal]]
      ::
          %get-spawned
        :-  (crip "getSpawned({(scow %p who.cal)})")
        ['getSpawned(uint32)' ~[uint+`@`who.cal]]
      ::
          %dns-domains
        :-  (crip "dnsDomains({(scow %ud ind.cal)})")
        ['dnsDomains(uint256)' ~[uint+ind.cal]]
      ==
    --
  --
::                                                      ::
::::                      ++ethereum                    ::  (2eth) ethereum
  ::                                                    ::::
++  ethereum
  !:
  =>  [ethereum-types .]
  |%
  ::  deriving and using ethereum keys
  ::
  ++  key
    |%
    ++  address-from-pub
      =,  keccak:crypto
      |=  pub=@
      %^  end  3  20
      %+  keccak-256  64
      (rev 3 64 pub)
    ::
    ++  address-from-prv
      (cork pub-from-prv address-from-pub)
    ::
    ++  pub-from-prv
      =,  secp256k1:secp:crypto
      |=  prv=@
      %-  serialize-point
      (priv-to-pub prv)
    ::
    ++  sign-transaction
      =,  crypto
      |=  [tx=transaction:rpc pk=@]
      ^-  @ux
      ::  hash the raw transaction data
      =/  hash=@
        =/  dat=@
          %-  encode-atoms:rlp
          ::  with v=chain-id, r=0, s=0
          tx(chain-id [chain-id.tx 0 0 ~])
        =+  wid=(met 3 dat)
        %-  keccak-256:keccak
        [wid (rev 3 wid dat)]
      ::  sign transaction hash with private key
      =+  (ecdsa-raw-sign:secp256k1:secp hash pk)
      ::  complete transaction is raw data, with r and s
      ::  taken from the signature, and v as per eip-155
      %-  encode-atoms:rlp
      tx(chain-id [:(add (mul chain-id.tx 2) 35 v) r s ~])
    --
  ::
  ::  rlp en/decoding
  ::NOTE  https://github.com/ethereum/wiki/wiki/RLP
  ::
  ++  rlp
    |%
    ::NOTE  rlp encoding doesn't really care about leading zeroes,
    ::      but because we need to disinguish between no-bytes zero
    ::      and one-byte zero (and also empty list) we end up with
    ::      this awful type...
    +$  item
      $%  [%l l=(list item)]
          [%b b=byts]
      ==
    ::
    ::  treat atoms as list of items
    ++  encode-atoms
      |=  l=(list @)
      %+  encode  %l
      %+  turn  l
      |=(a=@ b+[(met 3 a) a])
    ::
    ++  encode
      |=  in=item
      ^-  @
      ?-  -.in
          %b
        ?:  &(=(1 wid.b.in) (lth dat.b.in 0x80))
          dat.b.in
        %^  cat  3  dat.b.in
        ::TODO  unsure if this should pass wid or (met 3 dat)...
        (encode-length wid.b.in 0x80)
      ::
          %l
        =/  out=@
          %+  roll  l.in
          |=  [ni=item en=@]
          (cat 3 (encode ni) en)
        %^  cat  3  out
        (encode-length (met 3 out) 0xc0)
      ==
    ::
    ++  encode-length
      |=  [len=@ off=@]
      ?:  (lth len 56)  (add len off)
      =-  (cat 3 len -)
      :(add (met 3 len) off 55)
    ::
    ::TODO  decode
    ::
    --
  ::
  ::  abi en/decoding
  ::NOTE  https://solidity.readthedocs.io/en/develop/abi-spec.html
  ::
  ++  abi
    =>  |%
        ::  solidity types. integer bitsizes ignored
        ++  etyp
          $%  ::  static
              %address  %bool
              %int      %uint
              %real     %ureal
              [%bytes-n n=@ud]
              ::  dynamic
              [%array-n t=etyp n=@ud]
              [%array t=etyp]
              %bytes    %string
          ==
        ::
        ::  solidity-style typed data. integer bitsizes ignored
        ++  data
          $%  [%address p=address]
              [%string p=tape]
              [%bool p=?]
              [%int p=@sd]
              [%uint p=@ud]
              [%real p=@rs]
              [%ureal p=@urs]
              [%array-n p=(list data)]
              [%array p=(list data)]
              [%bytes-n p=octs]  ::TODO  just @, because context knows length?
              [%bytes p=octs]
          ==
        --
    =,  mimes:html
    |%
    ::  encoding
    ::
    ++  encode-args
      ::  encode list of arguments.
      ::
      |=  das=(list data)
      ^-  tape
      (encode-data [%array-n das])
    ::
    ++  encode-data
      ::  encode typed data into ABI bytestring.
      ::
      |=  dat=data
      ^-  tape
      ?+  -.dat
        ~|  [%unsupported-type -.dat]
        !!
      ::
          %array-n
        ::  enc(X) = head(X[0]) ... head(X[k-1]) tail(X[0]) ... tail(X[k-1])
        ::  where head and tail are defined for X[i] being of a static type as
        ::  head(X[i]) = enc(X[i]) and tail(X[i]) = "" (the empty string), or as
        ::  head(X[i]) = enc(len( head(X[0])..head(X[k-1])
        ::                        tail(X[0])..tail(X[i-1]) ))
        ::  and tail(X[i]) = enc(X[i]) otherwise.
        ::
        ::  so: if it's a static type, data goes in the head. if it's a dynamic
        ::  type, a reference goes into the head and data goes into the tail.
        ::
        ::  in the head, we first put a placeholder where references need to go.
        =+  hol=(reap 64 'x')
        =/  hes=(list tape)
          %+  turn  p.dat
          |=  d=data
          ?.  (is-dynamic-type d)  ^$(dat d)
          hol
        =/  tas=(list tape)
          %+  turn  p.dat
          |=  d=data
          ?.  (is-dynamic-type d)  ""
          ^$(dat d)
        ::  once we know the head and tail, we can fill in the references in head.
        =-  (weld nes `tape`(zing tas))
        ^-  [@ud nes=tape]
        =+  led=(lent (zing hes))
        %+  roll  hes
        |=  [t=tape i=@ud nes=tape]
        :-  +(i)
        ::  if no reference needed, just put the data.
        ?.  =(t hol)  (weld nes t)
        ::  calculate byte offset of data we need to reference.
        =/  ofs/@ud
          =-  (div - 2)       ::  two hex digits per byte.
          %+  add  led        ::  count head, and
          %-  lent  %-  zing  ::  count all tail data
          (scag i tas)        ::  preceding ours.
        =+  ref=^$(dat [%uint ofs])
        ::  shouldn't hit this unless we're sending over 2gb of data?
        ~|  [%weird-ref-lent (lent ref)]
        ?>  =((lent ref) (lent hol))
        (weld nes ref)
      ::
          %array  ::  where X has k elements (k is assumed to be of type uint256):
        ::  enc(X) = enc(k) enc([X[1], ..., X[k]])
        ::  i.e. it is encoded as if it were an array of static size k, prefixed
        ::  with the number of elements.
        %+  weld  $(dat [%uint (lent p.dat)])
        $(dat [%array-n p.dat])
      ::
          %bytes-n
        ::  enc(X) is the sequence of bytes in X padded with zero-bytes to a
        ::  length of 32.
        ::  Note that for any X, len(enc(X)) is a multiple of 32.
        ~|  [%bytes-n-too-long max=32 actual=p.p.dat]
        ?>  (lte p.p.dat 32)
        (pad-to-multiple (render-hex-bytes p.dat) 64 %right)
      ::
          %bytes  ::  of length k (which is assumed to be of type uint256)
        ::  enc(X) = enc(k) pad_right(X), i.e. the number of bytes is encoded as a
        ::  uint256 followed by the actual value of X as a byte sequence, followed
        ::  by the minimum number of zero-bytes such that len(enc(X)) is a
        ::  multiple of 32.
        %+  weld  $(dat [%uint p.p.dat])
        (pad-to-multiple (render-hex-bytes p.dat) 64 %right)
      ::
          %string
        ::  enc(X) = enc(enc_utf8(X)), i.e. X is utf-8 encoded and this value is
        ::  interpreted as of bytes type and encoded further. Note that the length
        ::  used in this subsequent encoding is the number of bytes of the utf-8
        ::  encoded string, not its number of characters.
        $(dat [%bytes (lent p.dat) (swp 3 (crip p.dat))])
      ::
          %uint
        ::  enc(X) is the big-endian encoding of X, padded on the higher-order
        ::  (left) side with zero-bytes such that the length is a multiple of 32
        ::  bytes.
        (pad-to-multiple (render-hex-bytes (as-octs p.dat)) 64 %left)
      ::
          %bool
        ::  as in the uint8 case, where 1 is used for true and 0 for false
        $(dat [%uint ?:(p.dat 1 0)])
      ::
          %address
        ::  as in the uint160 case
        $(dat [%uint `@ud`p.dat])
      ==
    ::
    ++  is-dynamic-type
      |=  a=data
      ?.  ?=(%array-n -.a)
        ?=(?(%string %bytes %array) -.a)
      &(!=((lent p.a) 0) (lien p.a is-dynamic-type))
    ::
    ::  decoding
    ::
    ++  decode-topics  decode-arguments
    ::
    ++  decode-results
      ::  rex:  string of hex bytes with leading 0x.
      |*  [rex=@t tys=(list etyp)]
      =-  (decode-arguments - tys)
      %+  turn  (rip 9 (rsh 3 2 rex))
      (curr rash hex)
    ::
    ++  decode-arguments
      |*  [wos=(list @) tys=(list etyp)]
      =/  wos=(list @)  wos  ::  get rid of tmi
      =|  win=@ud
      =<  (decode-from 0 tys)
      |%
      ++  decode-from
        |*  [win=@ud tys=(list etyp)]
        ?~  tys  !!
        =-  ?~  t.tys  dat
            [dat $(win nin, tys t.tys)]
        (decode-one win ~[i.tys])
      ::
      ++  decode-one
        ::NOTE  we take (list etyp) even though we only operate on
        ::      a single etyp as a workaround for urbit/arvo#673
        |*  [win=@ud tys=(list etyp)]
        =-  [nin dat]=-  ::NOTE  ^= regular form broken
        ?~  tys  !!
        =*  typ  i.tys
        =+  wor=(snag win wos)
        ?+  typ
          ~|  [%unsupported-type typ]
          !!
        ::
            ?(%address %bool %uint)  ::  %int %real %ureal
          :-  +(win)
          ?-  typ
            %address  `@ux`wor
            %uint     `@ud`wor
            %bool     =(1 wor)
          ==
        ::
            %string
          =+  $(tys ~[%bytes])
          [nin (trip (swp 3 q.dat))]
        ::
            %bytes
          :-  +(win)
          ::  find the word index of the actual data.
          =/  lic=@ud  (div wor 32)
          ::  learn the bytelength of the data.
          =/  len=@ud  (snag lic wos)
          (decode-bytes-n +(lic) len)
        ::
            [%bytes-n *]
          :-  (add win +((div (dec n.typ) 32)))
          (decode-bytes-n win n.typ)
        ::
            [%array *]
          :-  +(win)
          ::  find the word index of the actual data.
          =.  win  (div wor 32)
          ::  read the elements from their location.
          %-  tail
          %^  decode-array-n  ~[t.typ]  +(win)
          (snag win wos)
        ::
            [%array-n *]
          (decode-array-n ~[t.typ] win n.typ)
        ==
      ::
      ++  decode-bytes-n
        |=  [fro=@ud bys=@ud]
        ^-  octs
        ::  parse {bys} bytes from {fro}.
        :-  bys
        %^  rsh  3
          =+  (mod bys 32)
          ?:(=(0 -) - (sub 32 -))
        %+  rep  8
        %-  flop
        =-  (swag [fro -] wos)
        +((div (dec bys) 32))
      ::
      ++  decode-array-n
        ::NOTE  we take (list etyp) even though we only operate on
        ::      a single etyp as a workaround for urbit/arvo#673
        ::NOTE  careful! produces lists without type info
        =|  res=(list)
        |*  [tys=(list etyp) fro=@ud len=@ud]
        ^-  [@ud (list)]
        ?~  tys  !!
        ?:  =(len 0)  [fro (flop `(list)`res)]
        =+  (decode-one fro ~[i.tys])  ::  [nin=@ud dat=*]
        $(res ^+(res [dat res]), fro nin, len (dec len))
      --
    --
  ::
  ::  communicating with rpc nodes
  ::NOTE  https://github.com/ethereum/wiki/wiki/JSON-RPC
  ::
  ++  rpc
    ::  types
    ::
    =>  =,  abi
        =,  format
        |%
        ::  raw call data
        ++  call-data
          $:  function=@t
              arguments=(list data)
          ==
        ::
        ::  raw transaction data
        +$  transaction
          $:  nonce=@ud
              gas-price=@ud
              gas=@ud
              to=address
              value=@ud
              data=@ux
              chain-id=@ux
          ==
        ::
        ::  ethereum json rpc api
        ::
        ::  supported requests.
        ++  request
          $%  [%eth-block-number ~]
              [%eth-call cal=call deb=block]
              $:  %eth-new-filter
                  fro=(unit block)
                  tob=(unit block)
                  adr=(list address)
                  top=(list ?(@ux (list @ux)))
              ==
              [%eth-get-block-by-number bon=@ud txs=?]
              [%eth-get-filter-logs fid=@ud]
              $:  %eth-get-logs
                  fro=(unit block)
                  tob=(unit block)
                  adr=(list address)
                  top=(list ?(@ux (list @ux)))
              ==
              [%eth-get-filter-changes fid=@ud]
<<<<<<< HEAD
              [%eth-get-transaction-count adr=address]
=======
              [%eth-get-transaction-receipt txh=@ux]
>>>>>>> d30e4d2a
              [%eth-send-raw-transaction dat=@ux]
          ==
        ::
        ::TODO  clean up & actually use
        ++  response
          $%  ::TODO
              [%eth-new-filter fid=@ud]
              [%eth-get-filter-logs los=(list event-log)]
              [%eth-get-logs los=(list event-log)]
              [%eth-got-filter-changes los=(list event-log)]
              [%eth-transaction-hash haz=@ux]
          ==
        ::
        ++  event-log
          $:  ::  null for pending logs
              $=  mined  %-  unit
              $:  log-index=@ud
                  transaction-index=@ud
                  transaction-hash=@ux
                  block-number=@ud
                  block-hash=@ux
                  removed=?
              ==
            ::
              address=@ux
              data=@t
              ::  event data
              ::
              ::    For standard events, the first topic is the event signature
              ::    hash. For anonymous events, the first topic is the first
              ::    indexed argument.
              ::    Note that this does not support the "anonymous event with
              ::    zero topics" case. This has dubious usability, and using
              ::    +lest instead of +list saves a lot of ?~ checks.
              ::
              topics=(lest @ux)
          ==
        ::
        ::  data for eth_call.
        ++  call
          $:  from=(unit address)
              to=address
              gas=(unit @ud)
              gas-price=(unit @ud)
              value=(unit @ud)
              data=tape
          ==
        ::
        ::  minimum data needed to construct a read call
        ++  proto-read-request
          $:  id=(unit @t)
              to=address
              call-data
          ==
        ::
        ::  block to operate on.
        ++  block
          $%  [%number n=@ud]
              [%label l=?(%earliest %latest %pending)]
          ==
        --
    ::
    ::  logic
    ::
    |%
    ++  encode-call
      |=  call-data
      ^-  tape
      ::TODO  should this check to see if the data matches the function signature?
      =-  :(weld "0x" - (encode-args arguments))
      %+  scag  8
      %+  render-hex-bytes  32
      %-  keccak-256:keccak:crypto
      (as-octs:mimes:html function)
    ::
    ::  building requests
    ::
    ++  json-request
      =,  eyre
      |=  [url=purl jon=json]
      ^-  hiss
      :^  url  %post
        %-  ~(gas in *math)
        ~['Content-Type'^['application/json']~]
      (some (as-octt (en-json:html jon)))
    ::
    ++  batch-read-request
      |=  req=(list proto-read-request)
      ^-  json
      a+(turn req read-request)
    ::
    ++  read-request
      |=  proto-read-request
      ^-  json
      %+  request-to-json  id
      :+  %eth-call
        ^-  call
        [~ to ~ ~ ~ `tape`(encode-call function arguments)]
      [%label %latest]
    ::
    ++  request-to-json
      =,  enjs:format
      |=  [riq=(unit @t) req=request]
      ^-  json
      %-  pairs
      =;  r=[met=@t pas=(list json)]
        ::TODO  should use request-to-json:rpc:jstd,
        ::      and probably (fall riq -.req)
        :*  jsonrpc+s+'2.0'
            method+s+met.r
            params+a+pas.r
            ::TODO  would just jamming the req noun for id be a bad idea?
            ?~  riq  ~
            [id+s+u.riq]~
        ==
      ?-  -.req
          %eth-block-number
        ['eth_blockNumber' ~]
      ::
          %eth-call
        :-  'eth_call'
        :~  (eth-call-to-json cal.req)
            (block-to-json deb.req)
        ==
      ::
          %eth-new-filter
        :-  'eth_newFilter'
        :_  ~
        :-  %o  %-  ~(gas by *(map @t json))
        =-  (murn - same)
        ^-  (list (unit (pair @t json)))
        :~  ?~  fro.req  ~
            `['fromBlock' (block-to-json u.fro.req)]
          ::
            ?~  tob.req  ~
            `['toBlock' (block-to-json u.tob.req)]
          ::
            ::TODO  fucking tmi
            ?:  =(0 (lent adr.req))  ~
            :+  ~  'address'
            ?:  =(1 (lent adr.req))  (tape (address-to-hex (snag 0 adr.req)))
            :-  %a
            (turn adr.req (cork address-to-hex tape))
          ::
            ?~  top.req  ~
            :+  ~  'topics'
            (topics-to-json top.req)
        ==
      ::
          %eth-get-block-by-number
        :-  'eth_getBlockByNumber'
        :~  (tape (num-to-hex bon.req))
            b+txs.req
        ==
      ::
          %eth-get-filter-logs
        ['eth_getFilterLogs' (tape (num-to-hex fid.req)) ~]
      ::
          %eth-get-logs
        :-  'eth_getLogs'
        :_  ~
        :-  %o  %-  ~(gas by *(map @t json))
        =-  (murn - same)
        ^-  (list (unit (pair @t json)))
        :~  ?~  fro.req  ~
            `['fromBlock' (block-to-json u.fro.req)]
          ::
            ?~  tob.req  ~
            `['toBlock' (block-to-json u.tob.req)]
          ::
            ::TODO  fucking tmi
            ?:  =(0 (lent adr.req))  ~
            :+  ~  'address'
            ?:  =(1 (lent adr.req))  (tape (address-to-hex (snag 0 adr.req)))
            :-  %a
            (turn adr.req (cork address-to-hex tape))
          ::
            ?~  top.req  ~
            :+  ~  'topics'
            (topics-to-json top.req)
        ==
      ::
          %eth-get-filter-changes
        ['eth_getFilterChanges' (tape (num-to-hex fid.req)) ~]
      ::
<<<<<<< HEAD
          %eth-get-transaction-count
        ['eth_getTransactionCount' (tape (address-to-hex adr.req)) ~]
=======
          %eth-get-transaction-receipt
        ['eth_getTransactionReceipt' (tape (transaction-to-hex txh.req)) ~]
>>>>>>> d30e4d2a
      ::
          %eth-send-raw-transaction
        ['eth_sendRawTransaction' (tape (num-to-hex dat.req)) ~]
      ==
    ::
    ++  eth-call-to-json
      =,  enjs:format
      |=  cal=call
      ^-  json
      :-  %o  %-  ~(gas by *(map @t json))
      =-  (murn - same)
      ^-  (list (unit (pair @t json)))
      :~  ?~  from.cal  ~
          `['from' (tape (address-to-hex u.from.cal))]
        ::
          `['to' (tape (address-to-hex to.cal))]
        ::
          ?~  gas.cal  ~
          `['gas' (tape (num-to-hex u.gas.cal))]
        ::
          ?~  gas-price.cal  ~
          `['gasPrice' (tape (num-to-hex u.gas-price.cal))]
        ::
          ?~  value.cal  ~
          `['value' (tape (num-to-hex u.value.cal))]
        ::
          ?~  data.cal  ~
          `['data' (tape data.cal)]
      ==
    ::
    ++  block-to-json
      |=  dob=block
      ^-  json
      ?-  -.dob
        %number   s+(crip '0' 'x' ((x-co:co 1) n.dob))
        %label    s+l.dob
      ==
    ::
    ++  topics-to-json
      |=  tos=(list ?(@ux (list @ux)))
      ^-  json
      :-  %a
      =/  ttj
        ;:  cork
          (cury render-hex-bytes 32)
          prefix-hex
          tape:enjs:format
        ==
      %+  turn  tos
      |=  t=?(@ (list @))
      ?@  t
        ?:  =(0 t)  ~
        (ttj `@`t)
      a+(turn t ttj)
    ::
    ::  parsing responses
    ::
    ::TODO  ++  parse-response  |=  json  ^-  response
    ::
    ++  parse-hex-result
      |=  j=json
      ^-  @
      ?>  ?=(%s -.j)
      (hex-to-num p.j)
    ::
    ++  parse-eth-new-filter-res  parse-hex-result
    ::
    ++  parse-eth-block-number  parse-hex-result
    ::
    ++  parse-transaction-hash  parse-hex-result
    ::
    ++  parse-event-logs
      (ar:dejs:format parse-event-log)
    ::
    ++  parse-event-log
      =,  dejs:format
      |=  log=json
      ^-  event-log
      =-  ((ot -) log)
      :~  =-  ['logIndex'^(cu - (mu so))]
          |=  li=(unit @t)
          ?~  li  ~
          =-  `((ou -) log)  ::TODO  not sure if elegant or hacky.
          :~  'logIndex'^(un (cu hex-to-num so))
              'transactionIndex'^(un (cu hex-to-num so))
              'transactionHash'^(un (cu hex-to-num so))
              'blockNumber'^(un (cu hex-to-num so))
              'blockHash'^(un (cu hex-to-num so))
              'removed'^(uf | bo)
          ==
        ::
          address+(cu hex-to-num so)
          data+so
        ::
          =-  topics+(cu - (ar so))
          |=  r=(list @t)
          ^-  (lest @ux)
          ?>  ?=([@t *] r)
          :-  (hex-to-num i.r)
          (turn t.r hex-to-num)
      ==
    --
  ::
  ::  utilities
  ::TODO  give them better homes!
  ::
  ++  num-to-hex
    |=  n=@
    ^-  tape
    %-  prefix-hex
    ?:  =(0 n)
      "0"
    %-  render-hex-bytes
    (as-octs:mimes:html n)
  ::
  ++  address-to-hex
    |=  a=address
    ^-  tape
    %-  prefix-hex
    (render-hex-bytes 20 `@`a)
  ::
  ++  transaction-to-hex
    |=  h=@
    ^-  tape
    %-  prefix-hex
    (render-hex-bytes 32 h)
  ::
  ++  prefix-hex
    |=  a=tape
    ^-  tape
    ['0' 'x' a]
  ::
  ++  render-hex-bytes
    ::  atom to string of hex bytes without 0x prefix and dots.
    |=  a=octs
    ^-  tape
    ((x-co:co (mul 2 p.a)) q.a)
  ::
  ++  pad-to-multiple
    |=  [wat=tape mof=@ud wer=?(%left %right)]
    ^-  tape
    =+  len=(lent wat)
    ?:  =(0 len)  (reap mof '0')
    =+  mad=(mod len mof)
    ?:  =(0 mad)  wat
    =+  tad=(reap (sub mof mad) '0')
    %-  weld
    ?:(?=(%left wer) [tad wat] [wat tad])
  ::
  ++  hex-to-num
    |=  a=@t
    (rash (rsh 3 2 a) hex)
  --
::
::  |jstd: json standard library
::
++  jstd
  =,  ^jstd
  |%
  ++  rpc
    =,  ^rpc
    |%
    ++  request-to-hiss
      |=  [url=purl:eyre req=request]
      ^-  hiss:eyre
      :-  url
      :+  %post
        %-  ~(gas in *math:eyre)
        ~['Content-Type'^['application/json']~]
      %-  some
      %-  as-octt:mimes:html
      (en-json:html (request-to-json req))
    ::
    ++  request-to-json
      |=  request
      ^-  json
      %-  pairs:enjs:format
      :~  jsonrpc+s+'0.2'
          id+s+id
          method+s+method
        ::
          :-  %params
          ^-  json
          ?-  -.params
            %list     [%a +.params]
            %object   [%o (~(gas by *(map @t json)) +.params)]
          ==
      ==
    --
  --
::
::  |dawn: pre-boot request/response de/serialization and validation
::
++  dawn
  =>  |%
      ::  +live: public network state of a ship
      ::
      +$  live  (unit [=life breach=?])
      --
  |%
  :: +come:dawn: mine a comet under a star
  ::
  ::    Randomly generates comet addresses until we find one whose parent is
  ::    in the list of supplied stars. Errors if any supplied ship
  ::    is not a star.
  ::
  ++  come
    |=  [tar=(list ship) eny=@uvJ]
    ::
    =|  stars=(set ship)
    =.  stars
      |-  ^+  stars
      ?~  tar  stars
      ::
      ~|  [%come-not-king i.tar]
      ?>  ?=(%king (clan:title i.tar))
      $(tar t.tar, stars (~(put in stars) i.tar))
    ::
    |-  ^-  seed:able:jael
    =/  cub=acru:ames  (pit:nu:crub:crypto 512 eny)
    =/  who=ship  `@`fig:ex:cub
    ?:  (~(has in stars) (^sein:title who))
      [who 1 sec:ex:cub ~]
    $(eny +(eny))
  ::  |give:dawn: produce requests for pre-boot validation
  ::
  ++  give
    =,  rpc:ethereum
    =,  abi:ethereum
    =/  tract  azimuth:contracts:azimuth
    |%
    ::  +bloq:give:dawn: Eth RPC for latest block number
    ::
    ++  bloq
      ^-  octs
      %-  as-octt:mimes:html
      %-  en-json:html
      %+  request-to-json
        `~.0
      [%eth-block-number ~]
    ::  +czar:give:dawn: Eth RPC for galaxy table
    ::
    ++  czar
      |=  boq=@ud
      ^-  octs
      %-  as-octt:mimes:html
      %-  en-json:html
      :-  %a
      %+  turn  (gulf 0 255)
      |=  gal=@
      %+  request-to-json
        `(cat 3 'gal-' (scot %ud gal))
      :+  %eth-call
        =-  [from=~ to=tract gas=~ price=~ value=~ data=-]
        (encode-call 'getKeys(uint32)' [%uint gal]~)
      [%number boq]
    ::  +point:give:dawn: Eth RPC for ship's contract state
    ::
    ++  point
      |=  [boq=@ud who=ship]
      ^-  octs
      %-  as-octt:mimes:html
      %-  en-json:html
      %+  request-to-json
        `~.0
      :+  %eth-call
        =-  [from=~ to=tract gas=~ price=~ value=~ data=-]
        (encode-call 'points(uint32)' [%uint `@`who]~)
      [%number boq]
    ::  +turf:give:dawn: Eth RPC for network domains
    ::
    ++  turf
      |=  boq=@ud
      ^-  octs
      %-  as-octt:mimes:html
      %-  en-json:html
      :-  %a
      %+  turn  (gulf 0 2)
      |=  idx=@
      %+  request-to-json
        `(cat 3 'turf-' (scot %ud idx))
      :+  %eth-call
        =-  [from=~ to=tract gas=~ price=~ value=~ data=-]
        (encode-call 'dnsDomains(uint256)' [%uint idx]~)
      [%number boq]
    --
  ::  |take:dawn: parse responses for pre-boot validation
  ::
  ++  take
    =,  abi:ethereum
    =,  rpc:ethereum
    =,  azimuth
    =,  dejs-soft:format
    |%
    ::  +bloq:take:dawn: parse block number
    ::
    ++  bloq
      |=  rep=octs
      ^-  (unit @ud)
      =/  jon=(unit json)  (de-json:html q.rep)
      ?~  jon
        ~&([%bloq-take-dawn %invalid-json] ~)
      =/  res=(unit cord)  ((ot result+so ~) u.jon)
      ?~  res
        ~&([%bloq-take-dawn %invalid-response rep] ~)
      =/  out
        %-  mule  |.
        (hex-to-num:ethereum u.res)
      ?:  ?=(%& -.out)
        (some p.out)
      ~&([%bloq-take-dawn %invalid-block-number] ~)
    ::  +czar:take:dawn: parse galaxy table
    ::
    ++  czar
      |=  rep=octs
      ^-  (unit (map ship [=life =pass]))
      =/  jon=(unit json)  (de-json:html q.rep)
      ?~  jon
        ~&([%czar-take-dawn %invalid-json] ~)
      =/  res=(unit (list [@t @t]))
        ((ar (ot id+so result+so ~)) u.jon)
      ?~  res
        ~&([%czar-take-dawn %invalid-response rep] ~)
      =/  dat=(unit (list [who=ship enc=octs aut=octs sut=@ud rev=@ud]))
        =-  ?:(?=(%| -.out) ~ (some p.out))
        ^=  out  %-  mule  |.
        %+  turn  u.res
        |=  [id=@t result=@t]
        ^-  [who=ship enc=octs aut=octs sut=@ud rev=@ud]
        :-  `@p`(slav %ud (rsh 3 4 id))
        %+  decode-results
          result
        ~[[%bytes-n 32] [%bytes-n 32] %uint %uint]
      ?~  dat
        ~&([%bloq-take-dawn %invalid-galaxy-table] ~)
      :-  ~
      %+  roll  u.dat
      |=  $:  [who=ship enc=octs aut=octs sut=@ud rev=@ud]
              kyz=(map ship [=life =pass])
          ==
      ^+  kyz
      =/  pub=pass
        (pass-from-eth enc aut sut)
      (~(put by kyz) who [rev pub])
    ::  +point:take:dawn: parse ship's contract state
    ::
    ++  point
      |=  [who=ship rep=octs]
      ^-  (unit point:azimuth)
      =/  jon=(unit json)  (de-json:html q.rep)
      ?~  jon
        ~&([%point-take-dawn %invalid-json] ~)
      =/  res=(unit cord)  ((ot result+so ~) u.jon)
      ?~  res
        ~&([%point-take-dawn %invalid-response rep] ~)
      ~?  =(u.res '0x')
        :-  'bad result from node; is azimuth address correct?'
        azimuth:contracts
      =/  out
        %-  mule  |.
        %+  point-from-eth
          who
        :_  *deed:eth-noun  ::TODO  call rights to fill
        (decode-results u.res point:eth-type)
      ?:  ?=(%& -.out)
        (some p.out)
      ~&([%point-take-dawn %invalid-point] ~)
    ::  +turf:take:dawn: parse network domains
    ::
    ++  turf
      |=  rep=octs
      ^-  (unit (list ^turf))
      =/  jon=(unit json)  (de-json:html q.rep)
      ?~  jon
        ~&([%turf-take-dawn %invalid-json] ~)
      =/  res=(unit (list [@t @t]))
        ((ar (ot id+so result+so ~)) u.jon)
      ?~  res
        ~&([%turf-take-dawn %invalid-response rep] ~)
      =/  dat=(unit (list (pair @ud ^turf)))
        =-  ?:(?=(%| -.out) ~ (some p.out))
        ^=  out  %-  mule  |.
        %+  turn  u.res
        |=  [id=@t result=@t]
        ^-  (pair @ud ^turf)
        :-  (slav %ud (rsh 3 5 id))
        =/  dom=tape
          (decode-results result [%string]~)
        =/  hot=host:eyre
          (scan dom thos:de-purl:html)
        ?>(?=(%& -.hot) p.hot)
      ?~  dat
        ~&([%turf-take-dawn %invalid-domains] ~)
      :-  ~
      =*  dom  u.dat
      :: sort by id, ascending, removing duplicates
      ::
      =|  tuf=(map ^turf @ud)
      |-  ^-  (list ^turf)
      ?~  dom
        %+  turn
          %+  sort  ~(tap by tuf)
          |=([a=(pair ^turf @ud) b=(pair ^turf @ud)] (lth q.a q.b))
        head
      =?  tuf  !(~(has by tuf) q.i.dom)
        (~(put by tuf) q.i.dom p.i.dom)
      $(dom t.dom)
    --
  ::  |snap:dawn restore from snapshot
  ::
  ++  snap
    !:
    |%
    ::  +bloq:snap:dawn: extract block number
    ::
    ++  bloq
      |=  snap=snapshot:jael
      ^-  (unit @ud)
      =-  ?:(?=(%| -.out) ~ (some p.out))
      ^=  out  %-  mule  |.
      latest-block.snap
    ::  +czar:snap:dawn: extract galaxy table
    ::
    ++  czar
      |=  snap=snapshot:jael
      ^-  (unit (map ship [=life =pass]))
      =-  ?:(?=(%| -.out) ~ (some p.out))
      ^=  out  %-  mule  |.
      %-  ~(gas by *(map ship [=life =pass]))
      %+  turn  (gulf 0 255)
      |=  gal=@
      ^-  [ship [life pass]]
      :-  gal
      ~|  czar-gal=gal
      [life pass]:(need net:(~(got by pos.eth.snap) gal))
    ::  +point:snap:dawn: extract ship's contract state
    ::
    ++  point
      |=  [who=ship snap=snapshot:jael]
      ^-  (unit point:azimuth)
      (~(get by pos.eth.snap) who)
    ::  +turf:snap:dawn: extract network domains
    ::
    ++  turf
      |=  snap=snapshot:jael
      ^-  (unit (list ^turf))
      =-  ?:(?=(%| -.out) ~ (some p.out))
      ^=  out  %-  mule  |.
      %+  murn
        ^-  (list host:eyre)
        %+  murn
          ^-  (list @t)
          ~[pri sec ter]:dns.eth.snap
        |=  dom=@t
        ^-  (unit host:eyre)
        (rush dom thos:de-purl:html)
      |=(a=host:eyre ?:(?=(%| -.a) ~ (some p.a)))
    --
  ::  +veri:dawn: validate keys, life, discontinuity, &c
  ::
  ++  veri
    |=  [=seed:able:jael =point:azimuth =live]
    ^-  (each sponsor=ship error=term)
    =/  rac  (clan:title who.seed)
    =/  cub  (nol:nu:crub:crypto key.seed)
    ?-  rac
        %pawn
      ::  a comet address is the fingerprint of the keypair
      ::
      ?.  =(who.seed `@`fig:ex:cub)
        [%| %key-mismatch]
      ::  a comet can never be breached
      ::
      ?^  live
        [%| %already-booted]
      ::  a comet can never be re-keyed
      ::
      ?.  ?=(%1 lyf.seed)
        [%| %invalid-life]
      [%& (^sein:title who.seed)]
    ::
        %earl
      ::  a moon must be signed by the parent
      ::
      ?~  sig.seed
        [%| %missing-sig]
      ::  the parent must be launched
      ::
      ?~  net.point
        [%| %parent-not-keyed]
      ::  life must match parent's
      ::
      ?.  =(lyf.seed life.u.net.point)
        [%| %life-mismatch]
      =/  loy  (com:nu:crub:crypto pass.u.net.point)
      =/  hax  (shaf %earl (sham who.seed lyf.seed pub:ex:cub))
      ::  the signature must be valid
      ::
      ?.  =((some hax) (sure:as:loy u.sig.seed))
        [%| %invalid-sig]
      ::  XX revisit for rekey
      ::
      ?^  live
        [%| %already-booted]
      [%& (^sein:title who.seed)]
    ::
        *
      ::  on-chain ships must be launched
      ::
      ?~  net.point
        [%| %not-keyed]
      =*  net  u.net.point
      ::  boot keys must match the contract
      ::
      ?.  =(pub:ex:cub pass.net)
        ~&  [%key-mismatch pub:ex:cub pass.net]
        [%| %key-mismatch]
      ::  life must match the contract
      ::
      ?.  =(lyf.seed life.net)
        [%| %life-mismatch]
      ::  the boot life must be greater than and discontinuous with
      ::  the last seen life (per the sponsor)
      ::
      ?:  ?&  ?=(^ live)
              ?|  ?=(%| breach.u.live)
                  (lte life.net life.u.live)
          ==  ==
        [%| %already-booted]
      ::  produce the sponsor for vere
      ::
      ~?  !has.sponsor.net
        [%no-sponsorship-guarantees-from who.sponsor.net]
      [%& who.sponsor.net]
    ==
  --
--  ::<|MERGE_RESOLUTION|>--- conflicted
+++ resolved
@@ -7913,11 +7913,8 @@
                   top=(list ?(@ux (list @ux)))
               ==
               [%eth-get-filter-changes fid=@ud]
-<<<<<<< HEAD
               [%eth-get-transaction-count adr=address]
-=======
               [%eth-get-transaction-receipt txh=@ux]
->>>>>>> d30e4d2a
               [%eth-send-raw-transaction dat=@ux]
           ==
         ::
@@ -8103,13 +8100,11 @@
           %eth-get-filter-changes
         ['eth_getFilterChanges' (tape (num-to-hex fid.req)) ~]
       ::
-<<<<<<< HEAD
           %eth-get-transaction-count
         ['eth_getTransactionCount' (tape (address-to-hex adr.req)) ~]
-=======
+      ::
           %eth-get-transaction-receipt
         ['eth_getTransactionReceipt' (tape (transaction-to-hex txh.req)) ~]
->>>>>>> d30e4d2a
       ::
           %eth-send-raw-transaction
         ['eth_sendRawTransaction' (tape (num-to-hex dat.req)) ~]
