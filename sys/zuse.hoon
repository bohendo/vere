--- conflicted
+++ resolved
@@ -379,7 +379,7 @@
           {$mass p/mass}                                ::  memory usage
           {$send p/lane q/@}                            ::  transmit packet
           {$turf p/(list turf)}                         ::  bind to domains
-          {$west p/ship q/path r/*}                     ::
+          $>(%west vane-task)                           ::  for the outside
           {$woot p/ship q/coop}                         ::  reaction message
       ==                                                ::
     ++  task                                            ::  in request ->$
@@ -868,50 +868,6 @@
   ::                                                    ::::
 ++  eyre  ^?
   |%
-<<<<<<< HEAD
-=======
-  ::                                                    ::
-  ::::                  ++able:eyre                     ::  (1e1) arvo moves
-    ::                                                  ::::
-  ++  able  ^?
-    |%
-    +=  gift                                            ::  out result <-$
-      $%  [%form p=http-config]                         ::  configuration
-          [%mass p=mass]                                ::  memory usage
-          [%mack p=(unit tang)]                         ::  message ack
-          [%sigh p=cage]                                ::  marked http response
-          [%that p=@p q=prox]                           ::  get proxied request
-          [%thou p=httr]                                ::  raw http response
-          [%thus p=@ud q=(unit hiss)]                   ::  http request+cancel
-          [%veer p=@ta q=path r=@t]                     ::  drop-through
-          [%vega p=@t q=@t]                             ::  drop-through
-      ==                                                ::
-    +=  task                                            ::  in request ->$
-      $~  [%vega ~]                                     ::
-      $%  [%born p=(list host)]                         ::  XX vane-task
-          $>(%crud vane-task)                           ::  XX rethink
-          [%hiss p=(unit user) q=mark r=cage]           ::  outbound user req
-          $>(%init vane-task)                           ::  report install
-          [%live p=@ud q=(unit @ud)]                    ::  http/s ports
-          [%rule p=http-rule]                           ::  update config
-          [%serv p=$@(desk beam)]                       ::  set serving root
-          $>(%sunk vane-task)                           ::  report death
-          [%them p=(unit hiss)]                         ::  outbound request
-          [%they p=@ud q=httr]                          ::  inbound response
-          [%chis p=? q=clip r=httq]                     ::  IPC inbound request
-          [%this p=? q=clip r=httq]                     ::  inbound request
-          [%thud ~]                                     ::  inbound cancel
-          $>(%vega vane-task)                           ::  report upgrade
-          $>(%wegh vane-task)                           ::  report memory
-          [%well p=path q=(unit mime)]                  ::  put/del .well-known
-          $>(%west vane-task)                           ::  network request
-          [%wise p=ship q=prox]                         ::  proxy notification
-      ==                                                ::
-    --  ::able
-  ::
-  ::::                                                  ::  (1e2)
-    ::
->>>>>>> f9b5da7b
   ++  bale                                              ::  driver state
     |*  a/_*                                            ::  %jael keys type
     $:  {our/ship now/@da eny/@uvJ byk/beak}            ::  base info
@@ -1937,28 +1893,6 @@
           [%vent p=vent-result]                         ::  ethereum changes
       ==                                                ::
     ::                                                  ::
-<<<<<<< HEAD
-    ++  note                                            ::  out request $->
-      $%  $:  %b                                        ::
-      $%  [%rest p=@da]                                 ::  cancel timer
-          [%wait p=@da]                                 ::  wait until
-      ==  ==                                            ::
-          $:  %a                                        ::
-      $%  [%want p=ship q=path r=*]                     ::  send message
-      ==  ==                                            ::
-          $:  %j                                        ::
-      $%  [%vent-result p=vent-result]                  ::  tmp workaround
-          [%look src=(each ship purl:eyre)]             ::
-      ==  ==                                            ::
-          $:  %l
-      $%  [%request =request:http =outbound-config:http-client]
-      ==  ==
-          $:  @tas                                      ::
-      $%  [%init p=ship]                                ::  report install
-          [%sunk p=ship q=rift]                         ::  report death
-      ==  ==  ==                                        ::
-=======
->>>>>>> f9b5da7b
     ++  public                                          ::  public key state
       $:  life=life                                     ::  current key number
           pubs=(map life pass)                          ::  pubkeys by number
@@ -1970,15 +1904,6 @@
     ::
     +$  seed  [who=ship lyf=life key=ring sig=(unit oath:pki)]
     ::
-<<<<<<< HEAD
-    ++  sign                                            ::  in result $<-
-      $%  {$b $wake error=(unit tang)}                  ::  wakeup
-          [%j %vent p=vent-result]                      ::  ethereum changes
-          [%a %woot p=ship q=coop]                      ::  message result
-          [%l %http-response =client-response:http-client]
-      ==
-=======
->>>>>>> f9b5da7b
     ++  tally                                           ::  balance update
       %+  each  balance                                 ::  complete
       action                                            ::  change
@@ -2151,7 +2076,7 @@
           [%http-response =client-response]
           ::  memory usage report
           ::
-          [%mass =mass]
+          [%mass p=mass]
       ==
     ::
     ++  task
@@ -2265,7 +2190,7 @@
           [%bound accepted=? =binding]
           ::  memory usage report
           ::
-          [%mass =mass]
+          [%mass p=mass]
       ==
     ::
     ++  task
@@ -6748,8 +6673,7 @@
       |=  {bem/beam ced/noun:cred quy/quer}
       ^-  epic
       =+  qix=|-(`quay`?~(quy quy [[p q]:quy $(quy t.quy)]))
-<<<<<<< HEAD
-      [(malt qix) ((hard cred) ced) bem]
+      [(malt qix) ;;(cred ced) bem]
   ::
   ++  hiss-to-request
     |=  =hiss
@@ -6778,9 +6702,6 @@
     ::
       r.q.hiss
     ==
-=======
-      [(malt qix) ;;(cred ced) bem]
->>>>>>> f9b5da7b
   --  ::eyre
 ::                                                      ::
 ::::                      ++wired                       ::  wire formatting
@@ -7536,55 +7457,6 @@
       [%r gift:able:http-server]
   ==
 ::
-<<<<<<< HEAD
-++  unix-task                                           ::  input from unix
-  $%  ::  %ames: new process
-      ::
-      [%barn ~]
-      ::  %dill: keyboard input
-      ::
-      [%belt p=belt:dill]
-      ::  %dill: configure terminal (resized)
-      ::
-      [%blew p=blew:dill]
-      ::  %clay: new process
-      ::
-      [%boat ~]
-      ::  %behn/%lient/%rver: new process
-      ::
-      [%born ~]
-      %cancel-request
-      ::  any vane: error report
-      ::
-      [%crud tag=@tas =tang]
-      ::  %dill: reset terminal configuration
-      ::
-      [%hail ~]
-      ::  %ames: hear packet
-      ::
-      [%hear p=lane:ames q=@]
-      ::  %clay: external edit
-      ::
-      [%into p=desk q=? r=mode:clay]
-      ::  %rver: learn ports of live http servers
-      ::
-      [%live insecure=@ud secure=(unit @ud)]
-      ::  %lient: hear (partial) http response
-      ::
-      [%receive id=@ud =http-event:http]
-      ::  %rver: starts handling an inbound http request
-      ::
-      [%request secure=? =address:http-server =request:http]
-      ::  %rver: starts handling an backdoor http request
-      ::
-      [%request-local secure=? =address:http-server =request:http]
-      ::  %behn: wakeup
-      ::
-      [%wake ~]
-      ::  %ames: send message
-      ::
-      [%want p=ship q=path r=*]
-=======
 +$  unix-task                                           ::  input from unix
   $~  [%wake ~]
   $%  ::  %ames: new process
@@ -7599,11 +7471,14 @@
       ::  %clay: new process
       ::
       $>(%boat task:able:clay)
-      ::  %behn/%eyre: new process
-      ::
-      ::    XX %eyre includes payload
+      ::  %behn/%lient/%rver: new process
+      ::
+      ::    XX %rver includes payload
       ::
       $>(%born vane-task)
+      ::  %rver: cancel request
+      ::
+      [%cancel-request ~]
       ::  any vane: error report
       ::
       $>(%crud vane-task)
@@ -7619,22 +7494,24 @@
       ::  %clay: external edit
       ::
       $>(%into task:able:clay)
-      ::  %eyre: learn ports of live http servers
-      ::
-      $>(%live task:able:eyre)
-      ::  %eyre: hear http response
-      ::
-      $>(%they task:able:eyre)
-      ::  %eyre: hear http request
-      ::
-      $>(%this task:able:eyre)
-      ::  %eyre: hear http request cancellation
-      ::
-      $>(%thud task:able:eyre)
+      ::  %rver: learn ports of live http servers
+      ::
+      $>(%live task:able:http-server)
+      ::  %lient: hear (partial) http response
+      ::
+      $>(%receive task:able:http-client)
+      ::  %rver: starts handling an inbound http request
+      ::
+      $>(%request task:able:http-server)
+      ::  %rver: starts handling an backdoor http request
+      ::
+      $>(%request-local task:able:http-server)
       ::  %behn: wakeup
       ::
       $>(%wake task:able:behn)
->>>>>>> f9b5da7b
+      ::  %ames: send message
+      ::
+      $>(%want task:able:ames)
   ==
 ::                                                      ::
 ::::                      ++azimuth                     ::  (2az) azimuth
