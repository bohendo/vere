::                                                      ::  /van/zuse
::                                                      ::  %reference/1
::  %zuse: arvo library.
::
::  %zuse is two nested cores: the first for models
::  (data structures), the second for engines (functions
::  or classes).
::
::  each of these stages is split into cores for each of
::  arvo's eight major vanes (kernel modules).  these are:
::
::      - %ames: networking         (rhymes with "games")
::      - %behn: scheduling         ("bane")
::      - %clay: revision control   ("play")
::      - %dill: console            ("pill")
::      - %eyre: web                ("fair")
::      - %ford: build              ("lord")
::      - %gall: application        ("ball")
::      - %jael: security           ("jail")
::
::  with %zuse in your core, the engines of any vane are
::  available at `engine:vane`.  the models (molds) are
::  available at `mold:^vane`.
::
::  every model or engine in %zuse is attached to some
::  vane, but any vane can use it (in its namespace),
::  as can any normal user-level code.
::
::  it's important to keep %zuse minimal.  models and
::  engines not used outside a vane should stay inside
::  that vane.
::
~%  %zuse  +>  ~
=>
::                                                      ::  ::
::::                                                    ::  ::  (1) models
  ::                                                    ::  ::
|%
++  roof  (room vase)                                   ::  namespace
++  room                                                ::  either namespace
  |*  vase/mold                                         ::  vase or maze
  $-  $:  ref/*                                         ::  reference span
          lyc/(unit (set ship))                         ::  leakset
          car/term                                      ::  perspective
          bem/beam                                      ::  path
      ==                                                ::
  %-  unit                                              ::  ~: unknown
  %-  unit                                              ::  ~ ~: invalid
  (cask vase)                                           ::  marked cargo
++  vane                                                ::  kernel module
  |*  $:  task/mold                                     ::  ->$ in request
          gift/mold                                     ::  <-$ out result
          sign/mold                                     ::  $<- in result
          note/mold                                     ::  $-> out request
          mind/mold                                     ::  current state
          seed/mold                                     ::  prior state
      ==                                                ::
  =*  self  (vane task gift sign note mind seed)        ::
  $_  =|  mind
  ^|  |%
  ++  load  |~(seed ^|(+>))
  ++  stay  *mind                                       ::  preserve
  ++  plow                                              ::  work in time
    =|  $:  now/@da                                     ::  date
            eny/@e                                      ::  entropy
            sky/roof                                    ::  namespace
        ==                                              ::
    ^|  |%
    ++  doze  *(unit @da)                               ::  awake when
    ++  peek
      |~  $:  lyc/(unit (set ship))                     ::  leakset
              car/term                                  ::  perspective
              bem/beam                                  ::  global path
          ==
      *(unit (unit (cask vase)))
    ::
    ++  spin                                            ::  work on state
      =|  $:  hen/duct                                  ::  cause stack
              moz/(list (pair duct (wind note gift)))   ::  actions, reversed
          ==
      ^|  |%
      ++  call                                          ::  advancing effect
        |~(task ^|(+>))
      ::
      ++  take                                          ::  returning effect
        |~({wire sign} ^|(+>))
      --                                                ::
    --
  --                                                    ::
::                                                      ::::
::::                      ++ames                          ::  (1a) network
  ::                                                    ::::
++  ames  ^?
  |%
  ::                                                    ::
  ::::                  ++able:ames                     ::  (1a1) arvo moves
    ::                                                  ::::
  ++  able  ^?
    |%
    ++  note                                            ::  out request $->
      $?  $:  $d                                        ::  to %dill
      $%  {$flog p/flog:dill}                           ::
      ==  ==                                            ::
          $:  $a                                        ::  to %ames
      $%  {$kick p/@da}                                 ::
      ==  ==                                            ::
          $:  $g                                        ::  to %gall
      $%  {$deal p/sock q/cush:gall}                    ::
      ==  ==                                            ::
          $:  @tas                                      ::  to any
      $%  {$init p/@p}                                  ::
          {$west p/sack q/path r/*}                     ::
      ==  ==  ==                                        ::
    ++  gift                                            ::  out result <-$
      $%  {$hear p/lane q/@}                            ::  receive packet
          {$init p/@p}                                  ::  report install
          {$mack p/(unit tang)}                         ::  
          {$mass p/mass}                                ::  memory usage
          {$send p/lane q/@}                            ::  transmit packet
          {$woot p/ship q/coop}                         ::  reaction message
      ==                                                ::
    ++  sign                                            ::  in result _<-
      $?  $:  $g                                        ::  from %gall
      $%  {$unto p/cuft:gall}                           ::
          {$mean p/ares}                                ::  XX old clean up
          {$nice $~}                                    ::
      ==  ==                                            ::
          $:  @tas                                      ::
      $%  {$crud p/@tas q/(list tank)}                  ::  by any
          {$mack p/(unit tang)}                         ::  message ack
          {$woot p/ship q/coop}                         ::  reaction message
      ==  ==  ==                                        ::
    ++  task                                            ::  in request ->$
      $%  {$barn $~}                                    ::  new unix process
          {$crud p/@tas q/(list tank)}                  ::  error with trace
          {$cash p/@p q/buck}                           ::  civil license
          {$hear p/lane q/@}                            ::  receive packet
          {$halo p/lane q/@ r/ares}                     ::  hole with trace
          {$hole p/lane q/@}                            ::  packet failed
          {$junk p/@}                                   ::  entropy
          {$kick p/@da}                                 ::  wake up
          {$nuke p/@p}                                  ::  toggle auto-block
          {$make p/(unit @t) q/@ud r/@ s/?}             ::  wild license
          {$sith p/@p q/@uw r/?}                        ::  imperial generator
          {$wake $~}                                    ::  timer activate
          {$wegh $~}                                    ::  report memory
          {$west p/sack q/path r/*}                     ::  network request
          {$want p/sock q/path r/*}                     ::  forward message
      ==                                                ::
    --  ::able
  ::
  ::::                                                  ::  (1a2)
    ::
  ++  acru  $_  ^?                                      ::  asym cryptosuite
    |%                                                  ::  opaque object
    ++  as  ^?                                          ::  asym ops
      |%  ++  seal  |~({a/pass b/@ c/@} *@)             ::  encrypt to a
          ++  sign  |~({a/@ b/@} *@)                    ::  certify as us
          ++  sure  |~({a/@ b/@} *(unit @))             ::  authenticate from us
          ++  tear  |~  {a/pass b/@}                    ::  accept from a
                    *(unit {p/@ q/@})                   ::
      --  ::as                                          ::
    ++  de  |~({a/@ b/@} *(unit @))                     ::  symmetric de, soft
    ++  dy  |~({a/@ b/@} *@)                            ::  symmetric de, hard
    ++  en  |~({a/@ b/@} *@)                            ::  symmetric en
    ++  ex  ^?                                          ::  export
      |%  ++  fig  *@uvH                                ::  fingerprint
          ++  pac  *@uvG                                ::  default passcode
          ++  pub  *pass                                ::  public key
          ++  sec  *ring                                ::  private key
      --  ::ex                                          ::
    ++  nu  ^?                                          ::  reconstructors
      |%  ++  pit  |~({a/@ b/@} ^?(..nu))               ::  from [width seed]
          ++  nol  |~(a/@ ^?(..nu))                     ::  from naked ring
          ++  com  |~(a/@ ^?(..nu))                     ::  from naked pass
      --  ::nu                                          ::
    --  ::acru                                          ::
  ++  bait  {p/skin q/@ud r/dove}                       ::  fmt nrecvd spec
  ++  bath                                              ::  convo per client
    $:  sop/shed                                        ::  not stalled
        raz/(map path race)                             ::  statements inbound
        ryl/(map path rill)                             ::  statements outbound
    ==                                                  ::
  ++  boon                                              ::  fort output
    $%  {$beer p/ship q/@uvG}                           ::  gained ownership
        {$cake p/sock q/soap r/coop s/duct}             ::  e2e message result
        {$mead p/lane q/rock}                           ::  accept packet
        {$milk p/sock q/soap r/*}                       ::  e2e pass message
        {$ouzo p/lane q/rock}                           ::  transmit packet
        {$wine p/sock q/tape}                           ::  notify user
    ==                                                  ::
  ++  bray  {p/life q/(unit life) r/ship s/@da}         ::  our parent us now
  ++  buck  {p/mace q/wyll}                             ::  all security data
  ++  cake  {p/sock q/skin r/@}                         ::  top level packet
  ++  cape                                              ::  end-to-end result
    $?  $good                                           ::  delivered
        $dead                                           ::  rejected
    ==                                                  ::
  ++  clot                                              ::  symmetric record
    $:  yed/(unit {p/hand q/code})                      ::  outbound
        heg/(map hand code)                             ::  proposed
        qim/(map hand code)                             ::  inbound
    ==                                                  ::
  ++  code  @uvI                                        ::  symmetric key
  ++  corn                                              ::  flow by server
    $:  hen/duct                                        ::  admin channel
        nys/(map flap bait)                             ::  packets incoming
        olz/(map flap cape)                             ::  packets completed
        wab/(map ship bath)                             ::  relationship
    ==                                                  ::
  ++  deyd  {p/@ q/step r/?}                            ::  sig stage fake?
  ++  dore                                              ::  foreign contact
    $:  wod/road                                        ::  connection to
        wyl/wyll                                        ::  inferred mirror
        caq/clot                                        ::  symmetric key state
    ==                                                  ::
  ++  dove  {p/@ud q/(map @ud @)}                       ::  count hash 13-blocks
  ++  flap  @uvH                                        ::  network packet id
  ++  flow                                              ::  packet connection
    $:  rtt/@dr                                         ::  decaying avg rtt
        wid/@ud                                         ::  logical wdow msgs
    ==                                                  ::
  ++  fort                                              ::  formal state
    $:  $0                                              ::  version
        gad/duct                                        ::  client interface
        hop/@da                                         ::  network boot date
        bad/(set @p)                                    ::  bad ships
        ton/town                                        ::  security
        zac/(map ship corn)                             ::  flows by server
    ==                                                  ::
  ++  gcos                                              ::  id description
    $%  {$czar $~}                                      ::  8-bit ship
        {$duke p/what}                                  ::  32-bit ship
        {$earl p/@t}                                    ::  64-bit ship
        {$king p/@t}                                    ::  16-bit ship
        {$pawn p/(unit @t)}                             ::  128-bit ship
    ==                                                  ::
  ++  gens  {p/lang q/gcos}                             ::  general identity
  ++  govt  path                                        ::  country+postcode
  ++  hand  @uvH                                        ::  128-bit hash
  ++  lane                                              ::  packet route
    $%  {$if p/@da q/@ud r/@if}                         ::  IP4/public UDP/addr
        {$is p/@ud q/(unit lane) r/@is}                 ::  IPv6 w+alternates
        {$ix p/@da q/@ud r/@if}                         ::  IPv4 provisional
    ==                                                  ::
  ++  lang  @ta                                         ::  IETF lang as code
  ++  lice  {p/ship q/buck}                             ::  full license
  ++  life  @ud                                         ::  regime number
  ++  mace  (list {p/life q/ring})                      ::  private secrets
  ++  meal                                              ::  payload
    $%  {$back p/coop q/flap r/@dr}                     ::  ack
        {$bond p/life q/path r/@ud s/*}                 ::  message
        {$carp p/@ q/@ud r/@ud s/flap t/@}              ::  skin+inx+cnt+hash
        {$fore p/ship q/(unit lane) r/@}                ::  forwarded packet
    ==                                                  ::
  ++  name  {p/@t q/(unit @t) r/(unit @t) s/@t}         ::  first mid+nick last
  ++  putt                                              ::  outgoing message
    $:  ski/snow                                        ::  sequence acked+sent
        wyv/(list rock)                                 ::  packet list XX gear
    ==                                                  ::
  ++  race                                              ::  inbound stream
    $:  did/@ud                                         ::  filled sequence
        dod/?                                           ::  not processing
        bum/(map @ud ares)                              ::  nacks
        mis/(map @ud {p/cape q/lane r/flap s/(unit)})   ::  misordered
    ==                                                  ::
  ++  rank  ?($czar $king $duke $earl $pawn)            ::  ship width class
  ++  rill                                              ::  outbound stream
    $:  sed/@ud                                         ::  sent
        san/(map @ud duct)                              ::  outstanding
    ==                                                  ::
  ++  road                                              ::  secured oneway route
    $:  exp/@da                                         ::  expiration date
        lun/(unit lane)                                 ::  route to friend
        lew/wyll                                        ::  wyll of friend
    ==                                                  ::
  ++  rock  @uvO                                        ::  packet
  ++  sect  ?($black $blue $red $orange $white)         ::  banner
  ++  shed                                              ::  packet flow
    $:  $:  rtt/@dr                                     ::  smoothed rtt
            rto/@dr                                     ::  retransmit timeout
            rtn/(unit @da)                              ::  next timeout
            rue/(unit @da)                              ::  last heard from
        ==                                              ::
        $:  nus/@ud                                     ::  number sent
            nif/@ud                                     ::  number live
            nep/@ud                                     ::  next expected
            caw/@ud                                     ::  logical window
            cag/@ud                                     ::  congest thresh
        ==                                              ::
        $:  diq/(map flap @ud)                          ::  packets sent
            pyz/(map soup @ud)                          ::  message+unacked
            puq/(qeu {p/@ud q/soul})                    ::  packet queue
        ==                                              ::
    ==                                                  ::
  ++  skin  ?($none $open $fast $full)                  ::  encoding stem
  ++  snow  {p/@ud q/@ud r/(set @ud)}                   ::  window exceptions
  ++  soap  {p/{p/life q/life} q/path r/@ud}            ::  statement id
  ++  soup  {p/path q/@ud}                              ::  new statement id
  ++  soul                                              ::  packet in travel
    $:  gom/soup                                        ::  message identity
        nux/@ud                                         ::  xmission count
        liv/?                                           ::  deemed live
        lys/@da                                         ::  last sent
        pac/rock                                        ::  packet data
    ==                                                  ::
  ++  step  {p/bray q/gens r/pass}                      ::  identity stage
  ++  sufi                                              ::  domestic host
    $:  hoy/(list ship)                                 ::  hierarchy
        val/wund                                        ::  private keys
        law/wyll                                        ::  server wyll
        seh/(map hand {p/ship q/@da})                   ::  key cache
        hoc/(map ship dore)                             ::  neighborhood
    ==                                                  ::
  ++  tick  @ud                                         ::  process id
  ++  town                                              ::  all security state
    $:  lit/@ud                                         ::  imperial modulus
        any/@                                           ::  entropy
        urb/(map ship sufi)                             ::  all keys and routes
        fak/?                                           ::
    ==                                                  ::
  ++  what                                              ::  logical identity
    $%  {$anon $~}                                      ::  anonymous
        {$lady p/whom}                                  ::  female person ()
        {$lord p/whom}                                  ::  male person []
        {$punk p/sect q/@t}                             ::  opaque handle ""
    ==                                                  ::
  ++  whom  {p/@ud q/govt r/sect s/name}                ::  year+govt+id
  ++  wund  (list {p/life q/ring r/acru})               ::  mace in action
  ++  wyll  (list deyd)                                 ::  certificate
  --  ::ames
::                                                      ::::
::::                    ++behn                            ::  (1b) timekeeping
  ::                                                    ::::
++  behn  ^?
  |%
  ::                                                    ::
  ::::                  ++able:behn                     ::  (1b1) arvo moves
    ::                                                  ::::
  ++  able  ^?
    |%
    ++  gift                                            ::  out result <-$
      $%  {$mass p/mass}                                ::  memory usage
          {$wake $~}                                    ::  wakeup
      ==                                                ::
    ++  task                                            ::  in request ->$
      $%  {$rest p/@da}                                 ::  cancel alarm
          {$wait p/@da}                                 ::  set alarm
          {$wake $~}                                    ::  timer activate
          {$wegh $~}                                    ::  report memory
      ==                                                ::
    --  ::able
  --  ::behn
::                                                      ::::
::::                    ++clay                            ::  (1c) versioning
  ::                                                    ::::
++  clay  ^?
  |%
  ::                                                    ::
  ::::                  ++able:clay                     ::  (1c1) arvo moves
    ::                                                  ::::
  ++  able  ^?
    |%
    ++  gift                                            ::  out result <-$
      $%  {$dirk p/@tas}                                ::  mark mount dirty
          {$ergo p/@tas q/mode}                         ::  version update
          {$hill p/(list @tas)}                         ::  mount points
          {$mack p/(unit tang)}                         ::  ack
          {$mass p/mass}                                ::  memory usage
          {$mere p/(each (set path) (pair term tang))}  ::  merge result
          {$note p/@tD q/tank}                          ::  debug message
          {$ogre p/@tas}                                ::  delete mount point
          {$send p/lane:ames q/@}                       ::  transmit packet
          {$writ p/riot}                                ::  response
      ==                                                ::
    ++  task                                            ::  in request ->$
      $%  {$boat $~}                                    ::  pier rebooted
          {$drop p/@p q/desk}                           ::  cancel pending merge
          {$info p/@p q/desk r/nori}                    ::  internal edit
          {$init p/@p}                                  ::  report install
          {$into p/desk q/? r/mode}                     ::  external edit
          {$merg p/@p q/desk r/@p s/desk t/case u/germ} ::  merge desks
          {$mont p/desk q/beam}                         ::  mount to unix
          {$dirk p/desk}                                ::  mark mount dirty
          {$ogre p/$@(desk beam)}                       ::  delete mount point
          {$warp p/sock q/riff}                         ::  file request
          {$wegh $~}                                    ::  report memory
          {$went p/sack q/path r/@ud s/coop}            ::  response confirm
          {$west p/sack q/path r/*}                     ::  network request
      ==                                                ::
    --  ::able
  ::
  ::::                                                  ::  (1c2)
    ::
  ++  aeon  @ud                                         ::  version number
  ++  ankh                                              ::  fs node (new)
    $:  fil/(unit {p/lobe q/cage})                      ::  file
        dir/(map @ta ankh)                              ::  folders
    ==                                                  ::
  ++  beam  {{p/ship q/desk r/case} s/path}             ::  global name
  ++  beak  {p/ship q/desk r/case}                      ::  path prefix
  ++  blob                                              ::  fs blob
    $%  {$delta p/lobe q/{p/mark q/lobe} r/page}        ::  delta on q
        {$direct p/lobe q/page}                         ::  immediate
    ==                                                  ::
  ++  care  ?($d $u $v $w $x $y $z)                     ::  clay submode
  ++  case                                              ::  ship desk case spur
    $%  {$da p/@da}                                     ::  date
        {$tas p/@tas}                                   ::  label
        {$ud p/@ud}                                     ::  number
    ==                                                  ::
  ++  coop  (unit ares)                                 ::  e2e ack
  ++  dome                                              ::  project state
    $:  ank/ankh                                        ::  state
        let/@ud                                         ::  top id
        hit/(map @ud tako)                              ::  changes by id
        lab/(map @tas @ud)                              ::  labels
    ==                                                  ::
  ++  germ                                              ::  merge style
    $?  $init                                           ::  new desk
        $this                                           ::  ours with parents
        $that                                           ::  hers with parents
        $fine                                           ::  fast forward
        $meet                                           ::  orthogonal files
        $mate                                           ::  orthogonal changes
        $meld                                           ::  force merge
    ==                                                  ::
  ++  khan                                              ::
    $:  fil/(unit (unit cage))                          ::  see ++khan-to-soba
        dir/(unit (map @ta (unit khan)))                ::
    ==                                                  ::
  ++  lobe  @uvI                                        ::  blob ref
  ++  maki  {p/@ta q/@ta r/@ta s/path}                  ::
  ++  miso                                              ::  ankh delta
    $%  {$del $~}                                       ::  delete
        {$ins p/cage}                                   ::  insert
        {$dif p/cage}                                   ::  mutate from diff
        {$mut p/cage}                                   ::  mutate from raw
    ==                                                  ::
  ++  misu                                              ::  computed delta
    $%  {$del $~}                                       ::  delete
        {$ins p/cage}                                   ::  insert
        {$dif p/lobe q/cage}                            ::  mutate from diff
    ==                                                  ::
  ++  mizu  {p/@u q/(map @ud tako) r/rang}              ::  new state
  ++  moar  {p/@ud q/@ud}                               ::  normal change range
  ++  moat  {p/case q/case r/path}                      ::  change range
  ++  mode  (list {path (unit mime)})                   ::  external files
  ++  mood  {p/care q/case r/path}                      ::  request in desk
  ++  nori                                              ::  repository action
    $%  {$& p/soba}                                     ::  delta
        {$| p/@tas}                                     ::  label
    ==                                                  ::
  ++  nuri                                              ::  repository action
    $%  {$& p/suba}                                     ::  delta
        {$| p/@tas}                                     ::  label
    ==                                                  ::
  ++  page  (cask *)                                    ::  untyped cage
  ++  plop  blob                                        ::  unvalidated blob
  ++  rang                                              ::  repository
    $:  hut/(map tako yaki)                             ::  changes
        lat/(map lobe blob)                             ::  data
    ==                                                  ::
  ++  rant                                              ::  response to request
    $:  p/{p/care q/case r/@tas}                        ::  clade release book
        q/path                                          ::  spur
        r/cage                                          ::  data
    ==                                                  ::
  ++  rave                                              ::  general request
    $%  {$sing p/mood}                                  ::  single request
        {$next p/mood}                                  ::  await next version
        {$many p/? q/moat}                              ::  track range
    ==                                                  ::
  ++  riff  {p/desk q/(unit rave)}                      ::  request+desist
  ++  riot  (unit rant)                                 ::  response+complete
  ++  rump  {p/care q/case r/@tas s/path}               ::  relative path
  ++  saba  {p/ship q/@tas r/moar s/dome}               ::  patch+merge
  ++  soba  (list {p/path q/miso})                      ::  delta
  ++  suba  (list {p/path q/misu})                      ::  delta
  ++  tako  @                                           ::  yaki ref
  ++  toro  {p/@ta q/nori}                              ::  general change
  ++  unce                                              ::  change part
    |*  a/mold                                          ::
    $%  {$& p/@ud}                                      ::  skip[copy]
        {$| p/(list a) q/(list a)}                      ::  p -> q[chunk]
    ==                                                  ::
  ++  urge  |*(a/mold (list (unce a)))                  ::  list change
  ++  yaki                                              ::  commit
    $:  p/(list tako)                                   ::  parents
        q/(map path lobe)                               ::  namespace
        r/tako                                          ::  self-reference
        t/@da                                           ::  date
    ==                                                  ::
  --  ::clay
::                                                      ::::
::::                    ++dill                            ::  (1d) console
  ::                                                    ::::
++  dill  ^?
  |%
  ::                                                    ::
  ::::                  ++able:dill                     ::  (1d1) arvo moves
    ::                                                  ::::
  ++  able  ^?
    |%
    ++  gift                                            ::  out result <-$
      $%  {$bbye $~}                                    ::  reset prompt
          {$blit p/(list blit)}                         ::  terminal output
          {$burl p/@t}                                  ::  activate url
          {$init p/@p}                                  ::  set owner
          {$logo $~}                                    ::  logout
          {$mass p/mass}                                ::  memory usage
          {$send p/lane:ames q/@}                       ::  transmit packet
          {$veer p/@ta q/path r/@t}                     ::  install vane
          {$vega p/path q/path}                         ::  old reboot
          {$velo p/@t q/@t}                             ::  reboot
          {$verb $~}                                    ::  verbose mode
      ==                                                ::
    ++  task                                            ::  in request ->$
      $%  {$belt p/belt}                                ::  terminal input
          {$blew p/blew}                                ::  terminal config
          {$boot p/*}                                   ::  weird %dill boot
          {$crud p/@tas q/(list tank)}                  ::  error with trace
          {$flog p/flog}                                ::  wrapped error
          {$flow p/@tas q/(list gill:gall)}             ::  terminal config
          {$hail $~}                                    ::  terminal refresh
          {$heft $~}                                    ::  memory report
          {$hook $~}                                    ::  this term hung up
          {$harm $~}                                    ::  all terms hung up
          {$init p/ship}                                ::  after gall ready
          {$tick p/@p q/@p}                             ::  initial ticket
          {$noop $~}                                    ::  no operation
          {$talk p/tank}                                ::
          {$text p/tape}                                ::
          {$veer p/@ta q/path r/@t}                     ::  install vane
          {$vega p/path q/path}                         ::  old reboot
          {$velo p/@t q/@t}                             ::  reboot
          {$verb $~}                                    ::  verbose mode
      ==                                                ::
    --  ::able
  ::
  ::::                                                  ::  (1d2)
    ::
  ++  blew  {p/@ud q/@ud}                               ::  columns rows
  ++  belt                                              ::  old belt
    $%  {$aro p/?($d $l $r $u)}                         ::  arrow key
        {$bac $~}                                       ::  true backspace
        {$ctl p/@c}                                     ::  control-key
        {$del $~}                                       ::  true delete
        {$met p/@c}                                     ::  meta-key
        {$ret $~}                                       ::  return
        {$txt p/(list @c)}                              ::  utf32 text
    ==                                                  ::
  ++  blit                                              ::  old blit
    $%  {$bel $~}                                       ::  make a noise
        {$clr $~}                                       ::  clear the screen
        {$hop p/@ud}                                    ::  set cursor position
        {$lin p/(list @c)}                              ::  set current line
        {$mor $~}                                       ::  newline
        {$sag p/path q/*}                               ::  save to jamfile
        {$sav p/path q/@}                               ::  save to file
        {$url p/@t}                                     ::  activate url
    ==                                                  ::
  ++  deco  ?($~ $bl $br $un)                           ::  text decoration
  ++  dill-belt                                         ::  new belt
    $%  {$aro p/?($d $l $r $u)}                         ::  arrow key
        {$bac $~}                                       ::  true backspace
        {$cru p/@tas q/(list tank)}                     ::  echo error
        {$ctl p/@}                                      ::  control-key
        {$del $~}                                       ::  true delete
        {$hey $~}                                       ::  refresh
        {$met p/@}                                      ::  meta-key
        {$ret $~}                                       ::  return
        {$rez p/@ud q/@ud}                              ::  resize, cols, rows
        {$txt p/(list @c)}                              ::  utf32 text
        {$yow p/gill:gall}                              ::  connect to app
    ==                                                  ::
  ++  dill-blit                                         ::  new blit
    $%  {$bel $~}                                       ::  make a noise
        {$clr $~}                                       ::  clear the screen
        {$hop p/@ud}                                    ::  set cursor position
        {$klr p/stub}                                   ::  styled text
        {$mor p/(list dill-blit)}                       ::  multiple blits
        {$pom p/stub}                                   ::  styled prompt
        {$pro p/(list @c)}                              ::  show as cursor+line
        {$qit $~}                                       ::  close console
        {$out p/(list @c)}                              ::  send output line
        {$sag p/path q/*}                               ::  save to jamfile
        {$sav p/path q/@}                               ::  save to file
        {$url p/@t}                                     ::  activate url
    ==                                                  ::
  ++  flog                                              ::  sent to %dill
    $%  {$crud p/@tas q/(list tank)}                    ::
        {$heft $~}                                      ::
        {$text p/tape}                                  ::
        {$veer p/@ta q/path r/@t}                       ::  install vane
        {$vega p/path q/path}                           ::  old reboot
        {$velo p/@t q/@t}                               ::  reboot
        {$verb $~}                                      ::  verbose mode
    ==                                                  ::
  ++  stub  (list (pair stye (list @c)))                ::  styled tuba
  ++  stye  (pair (set deco) (pair tint tint))          ::  decos/bg/fg
  ++  styl                                              ::  cascading stye
    %+  pair  (unit deco)                               ::
    (pair (unit tint) (unit tint))                      ::
  ::                                                    ::
  ++  styx  (list $@(@t (pair styl styx)))              ::  styled text
  ++  tint  ?($~ $r $g $b $c $m $y $k $w)               ::  text color
  --  ::dill
::                                                      ::::
::::                    ++eyre                            ::  (1e) oldweb
  ::                                                    ::::
++  eyre  ^?
  |%
  ::                                                    ::
  ::::                  ++able:eyre                     ::  (1e1) arvo moves
    ::                                                  ::::
  ++  able  ^?
    |%
<<<<<<< HEAD
    ++  gift                                            ::  out result <-$
      $%  {$mass p/mass}                                ::  memory usage
          {$mack p/(unit tang)}                         ::  message ack
          {$sigh p/cage}                                ::  marked http response
          {$thou p/httr}                                ::  raw http response
          {$thus p/@ud q/(unit hiss)}                   ::  http request+cancel
          {$veer p/@ta q/path r/@t}                     ::  drop-through
          {$vega p/path q/path}                         ::  drop-through
          {$velo p/@t q/@t}                             ::  drop-through
          {$mini-jael-gift *}
      ==                                                ::
    ++  task                                            ::  in request ->$
      $%  {$born $~}                                    ::  new unix process
          {$crud p/@tas q/(list tank)}                  ::  XX rethink
          {$hiss p/(unit user) q/mark r/cage}           ::  outbound user req
          {$init p/@p}                                  ::  report install
          {$serv p/$@(desk beam)}                       ::  set serving root
          {$them p/(unit hiss)}                         ::  outbound request
          {$they p/@ud q/httr}                          ::  inbound response
          {$chis p/? q/clip r/httq}                     ::  IPC inbound request
          {$this p/? q/clip r/httq}                     ::  inbound request
          {$thud $~}                                    ::  inbound cancel
          {$wegh $~}                                    ::  report memory
          {$went p/sack q/path r/@ud s/coop}            ::  response confirm
          {$west p/sack q/{path *}}                     ::  network request
          {$mini-jael-task *}
=======
    +=  gift                                            ::  out result <-$
      $%  [%mass p=mass]                                ::  memory usage
          [%mack p=(unit tang)]                         ::  message ack
          [%sigh p=cage]                                ::  marked http response
          [%thou p=httr]                                ::  raw http response
          [%thus p=@ud q=(unit hiss)]                   ::  http request+cancel
          [%veer p=@ta q=path r=@t]                     ::  drop-through
          [%vega p=path q=path]                         ::  drop-through
          [%velo p=@t q=@t]                             ::  drop-through
      ==                                                ::
    +=  task                                            ::  in request ->$
      $%  [%born ~]                                     ::  new unix process
          [%crud p=@tas q=(list tank)]                  ::  XX rethink
          [%hiss p=(unit user) q=mark r=cage]           ::  outbound user req
          [%init p=@p]                                  ::  report install
          [%serv p=$@(desk beam)]                       ::  set serving root
          [%them p=(unit hiss)]                         ::  outbound request
          [%they p=@ud q=httr]                          ::  inbound response
          [%chis p=? q=clip r=httq]                     ::  IPC inbound request
          [%this p=? q=clip r=httq]                     ::  inbound request
          [%thud ~]                                     ::  inbound cancel
          [%wegh ~]                                     ::  report memory
          [%went p=sack q=path r=@ud s=coop]            ::  response confirm
          [%west p=sack q=[path *]]                     ::  network request
>>>>>>> 96fa5cd9
      ==                                                ::
    --  ::able
  ::
  ::::                                                  ::  (1e2)
    ::
  ++  bale                                              ::  driver state
    |*  a/_*                                            ::  %jael keys type
    $:  {our/ship now/@da eny/@uvJ byk/beak}            ::  base info
        {usr/user dom/(list @t)}                        ::  req user, domain
        key/a                                           ::  secrets from %jael
    ==                                                  ::
  ::
  ++  clip  (each @if @is)                              ::  client IP
  ++  cred                                              ::  credential
    $:  hut/hart                                        ::  client host
        aut/(jug @tas @t)                               ::  client identities
        orx/oryx                                        ::  CSRF secret
        acl/(unit @t)                                   ::  accept-language
        cip/(each @if @is)                              ::  client IP
        cum/(map @tas *)                                ::  custom dirt
    ==                                                  ::
  ++  epic                                              ::  FCGI parameters
    $:  qix/(map @t @t)                                 ::  query
        ced/cred                                        ::  client credentials
        bem/beam                                        ::  original path
        but/path                                        ::  ending
    ==                                                  ::
<<<<<<< HEAD
  ++  gram                                              ::  inter-ship message
    $?  {{$get $~} p/@uvH q/{? clip httq}}              ::  remote request
        {{$got $~} p/@uvH q/httr}                       ::  remote response
        {{$gib $~} p/@uvH}                              ::  remote cancel
=======
  +=  gram                                              ::  inter-ship message
    $?  [[%lon ~] p=hole]                               ::  login request
        [[%aut ~] p=hole]                               ::  login reply
        [[%hat ~] p=hole q=hart]                        ::  login redirect
        [[%get ~] p=@uvH q=[? clip httq]]               ::  remote request
        [[%got ~] p=@uvH q=httr]                        ::  remote response
        [[%gib ~] p=@uvH]                               ::  remote cancel
>>>>>>> 96fa5cd9
    ==                                                  ::
  ++  hart  {p/? q/(unit @ud) r/host}                   ::  http sec+port+host
  ++  hate  {p/purl q/@p r/moth}                        ::  semi-cooked request
  ++  heir  {p/@ud q/mess r/(unit love)}                ::  status+headers+data
  ++  hiss  {p/purl q/moth}                             ::  outbound request
  ++  hole  @t                                          ::  session identity
  ++  hort  {p/(unit @ud) q/host}                       ::  http port+host
  ++  host  (each (list @t) @if)                        ::  http host
  ++  hoke  %+  each   {$localhost $~}                  ::  local host
            ?($.0.0.0.0 $.127.0.0.1)                    ::
  ++  httq                                              ::  raw http request
    $:  p/meth                                          ::  method
        q/@t                                            ::  unparsed url
        r/(list {p/@t q/@t})                            ::  headers
        s/(unit octs)                                   ::  body
    ==                                                  ::
  ++  httr  {p/@ud q/mess r/(unit octs)}                ::  raw http response
  ++  httx                                              ::  encapsulated http
    $:  p/?                                             ::  https?
        q/clip                                          ::  source IP
        r/httq                                          ::
    ==                                                  ::
  ++  user  knot                                        ::  username
  ++  love                                              ::  http response
    $%  {$ham p/manx}                                   ::  html node
        {$mid p/mite q/octs}                            ::  mime-typed data
        {$raw p/httr}                                   ::  raw http response
        {$wan p/wain}                                   ::  text lines
        {$zap p/@ud q/(list tank)}                      ::  status+error
    ==                                                  ::
  ++  math  (map @t (list @t))                          ::  semiparsed headers
  ++  mess  (list {p/@t q/@t})                          ::  raw http headers
  ++  meth                                              ::  http methods
    $?  $conn                                           ::  CONNECT
        $delt                                           ::  DELETE
        $get                                            ::  GET
        $head                                           ::  HEAD
        $opts                                           ::  OPTIONS
        $post                                           ::  POST
        $put                                            ::  PUT
        $trac                                           ::  TRACE
    ==                                                  ::
  ++  mite  (list @ta)                                  ::  mime type
  ++  moth  {p/meth q/math r/(unit octs)}               ::  http operation
  ++  octs  {p/@ud q/@t}                                ::  octet-stream
  ++  oryx  @t                                          ::  CSRF secret
  ++  pork  {p/(unit @ta) q/(list @t)}                  ::  fully parsed url
  ++  purf  (pair purl (unit @t))                       ::  url with fragment
  ++  purl  {p/hart q/pork r/quay}                      ::  parsed url
  ++  quay  (list {p/@t q/@t})                          ::  parsed url query
  ++  quer  |-($@($~ {p/@t q/@t t/$}))                  ::  query tree
  ++  quri                                              ::  request-uri
    $%  {$& p/purl}                                     ::  absolute
        {$| p/pork q/quay}                              ::  relative
    ==                                                  ::
  ++  rout  {p/(list host) q/path r/oryx s/path}        ::  http route (new)
  ++  sec-move                                          ::  driver effect
    $%  {$send p/hiss}                                  ::  http out
        {$show p/purl}                                  ::  direct user to url
        {$give p/httr}                                  ::  respond immediately
        {$redo $~}                                      ::  restart request qeu
    ==                                                  ::
  --  ::eyre
::                                                      ::::
::::                    ++ford                            ::  (1f) build
  ::                                                    ::::
++  ford  ^?
  |%
  ::                                                    ::
  ::::                  ++able:ford                     ::  (1f1) arvo moves
    ::                                                  ::::
  ++  able  ^?
    |%
    ++  gift                                            ::  out result <-$
      $%  {$made p/@uvH q/gage}                         ::  computed result
          {$mass p/mass}                                ::  memory usage
          {$news p/@uvH}                                ::  fresh depends
      ==                                                ::
    ++  task                                            ::  in request ->$
      $%  {$exec p/@p q/(unit bilk)}                    ::  make / kill
          {$wasp p/@p q/{@uvH ?}}                       ::  depends ask / kill
          {$wegh $~}                                    ::  report memory
          {$wipe p/@p $~}                               ::  clear cache
      ==                                                ::
    --  ::able
  ++  bilk  (pair beak silk)                            ::  sourced request
  ++  gage                                              ::  recursive cage+tang
    $%  {$& p/cage}                                     ::  success
        {$| p/tang}                                     ::  error
        {$tabl p/(list (pair gage gage))}               ::  table of results
    ==                                                  ::
  ++  hood                                              ::  assembly plan
    $:  zus/@ud                                         ::  zuse kelvin
        sur/(list hoof)                                 ::  structures
        lib/(list hoof)                                 ::  libraries
        fan/(list horn)                                 ::  resources
        src/(list hoop)                                 ::  program
    ==                                                  ::
  ++  hoof  (trel ? term (unit (pair case ship)))       ::  resource reference
  ++  hoop                                              ::  source in hood
    $%  {$& p/twig}                                     ::  direct twig
        {$| p/beam}                                     ::  resource location
    ==                                                  ::
  ++  hops                                              ::  XX late-bound path
    $:  pre/(unit tyke)                                 ::
        pof/(unit {p/@ud q/tyke})                       ::
    ==                                                  ::
  ++  horn                                              ::  resource tree
    $%  {$ape p/twig}                                   ::  /~  twig by hand
        {$arg p/twig}                                   ::  /$  argument
        {$alt p/(list horn)}                            ::  /|  options
        {$dep p/horn}                                   ::  /#  insert dephash
        {$dub p/term q/horn}                            ::  /=  apply face
        {$fan p/(list horn)}                            ::  /.  list
        {$for p/(list (pair spur horn))}                ::  /,  switch by path
        {$hel p/horn}                                   ::  /%  propagate args
        {$lin p/(list mark) q/horn}                     ::  /&  translates
        {$man p/(map knot horn)}                        ::  /*  hetero map
        {$nap p/horn}                                   ::  /_  homo map
        {$now p/horn}                                   ::  deprecated
        {$nod p/term q/horn}                            ::  /_  @  list by odor
        {$saw p/twig q/horn}                            ::  /;  operate on
        {$see p/hops q/horn}                            ::  /:  relative to
        {$sic p/twig q/horn}                            ::  /^  cast
        {$toy p/? q/mark}                               ::  /mark/  static/hook
    ==                                                  ::
  ++  milk  (trel ship desk silk)                       ::  sourced silk
  ++  silk                                              ::  construction layer
    $^  {p/silk q/silk}                                 ::  cons
    $%  {$$ p/cage}                                     ::  literal
        {$alts p/(list silk)}                           ::  options
        {$bake p/mark q/coin r/beam}                    ::  local synthesis
        {$bunt p/mark}                                  ::  example of mark
        {$call p/silk q/silk}                           ::  slam
        {$cast p/mark q/silk}                           ::  translate
        {$core p/beam}                                  ::  build program
        {$diff p/silk q/silk}                           ::  diff
        {$dude p/(trap tank) q/silk}                    ::  error wrap
        {$file p/beam}                                  ::  from clay
        {$flag p/(set $@(@uvH beam)) q/silk}            ::  add dependencies
        {$join p/mark q/silk r/silk}                    ::  merge
        {$mash p/mark q/milk r/milk}                    ::  annotate
        {$mute p/silk q/(list (pair wing silk))}        ::  mutant
        {$pact p/silk q/silk}                           ::  patch
        {$plan p/beam q/coin r/hood}                    ::  structured assembly
        {$reef $~}                                      ::  kernel reef
        {$ride p/twig q/silk}                           ::  silk thru twig
        {$tabl p/(list (pair silk silk))}               ::  list
        {$vale p/mark q/*}                              ::  validate
        {$volt p/(cask *)}                              ::  unsafe add type
    ==                                                  ::
  --  ::ford
::                                                      ::::
::::                    ++gall                            ::  (1g) extensions
  ::                                                    ::::
++  gall  ^?
  |%
  ::                                                    ::
  ::::                  ++able:gall                     ::  (1g1) arvo moves
    ::                                                  ::::
  ++  able  ^?
    |%
    ++  gift                                            ::  outgoing result
      $%  {$mass p/mass}                                ::  memory usage
          {$onto p/(each suss tang)}                    ::  about agent
          {$rend p/path q/*}                            ::  network request
          {$unto p/cuft}                                ::
          {$mack p/(unit tang)}                         ::  message ack
      ==                                                ::
    ++  task                                            ::  incoming request
      $%  {$conf p/dock q/culm}                         ::  configure app
          {$init p/ship}                                ::  set owner
          {$deal p/sock q/cush}                         ::  full transmission
          {$went p/sack q/path r/@ud s/coop}            ::  response confirm
          {$west p/sack q/path r/*}                     ::  network request
          {$wegh $~}                                    ::  report memory
      ==                                                ::
    --  ::able
  ++  bitt  (map bone (pair ship path))                 ::  incoming subs
  ++  boat                                              ::  outgoing subs
    %+  map  (pair bone wire)                           ::
    (trel bean ship path)                               ::
  ++  bowl                                              ::  standard app state
          $:  $:  our/ship                              ::  host
                  src/ship                              ::  guest
                  dap/term                              ::  agent
              ==                                        ::
              $:  wex/boat                              ::  outgoing subs
                  sup/bitt                              ::  incoming subs
              ==                                        ::
              $:  ost/bone                              ::  opaque cause
                  act/@ud                               ::  change number
                  eny/@uvJ                              ::  entropy
                  now/@da                               ::  current time
                  byk/beak                              ::  load source
          ==  ==                                        ::
  ++  club                                              ::  agent action
    $%  {$peel p/mark q/path}                           ::  translated peer
        {$peer p/path}                                  ::  subscribe
        {$poke p/cage}                                  ::  apply
        {$puff p/mark q/noun}                           ::  unchecked poke
        {$pull $~}                                      ::  unsubscribe
        {$punk p/mark q/cage}                           ::  translated poke
        {$pump $~}                                      ::  pump yes+no
        {$peer-not p/tang}                              ::  poison pill peer
    ==                                                  ::
  ++  cuft                                              ::  internal gift
    $%  {$coup p/(unit tang)}                           ::  poke result
        {$diff p/cage}                                  ::  subscription output
        {$quit $~}                                      ::  close subscription
        {$reap p/(unit tang)}                           ::  peer result
    ==                                                  ::
  ++  culm                                              ::  config action
    $%  {$load p/scup}                                  ::  load+reload
    ::  {$kick $~}                                      ::  restart everything
    ::  {$stop $~}                                      ::  toggle suspend
    ::  {$wipe $~}                                      ::  destroy all state
    ==                                                  ::
  ++  cush  (pair term club)                            ::  internal task
  ++  dude  term                                        ::  server identity
  ++  gill  (pair ship term)                            ::  general contact
  ++  scup  (pair ship desk)                            ::  autoupdate
  ++  suss  (trel dude @tas @da)                        ::  config report
  ++  well  (pair desk term)                            ::
  --  ::gall
::                                                      ::::
::::                    ++jael                          ::  (1h) security
  ::                                                    ::::
++  jael  ^?
  |%
  ::                                                    ::
  ::::                  ++able:jael                     ::  (1h1) arvo moves
    ::                                                  ::::
  ++  able  ^?
    =,  pki
    =,  rights
    |%
    ::  %jael has two general kinds of task: changes
    ::  and change subscriptions.
    ::
    ::  change tasks are designed to match high-level
    ::  operations - for instance, we have %ktsg, %mint,
    ::  and %move, not just a single delta operation.
    ::  more of these operations will probably be added,
    ::  and invariants enforced at transaction end.
    ::
    ::  subscriptions are also user-focused - for instance,
    ::  %vein sends all the information needed to maintain
    ::  the secure channel, both rights and certificates.
    ::  the security-critical tasks (%veil, %vein, %vine)
    ::  should probably be bound to a whitelisted duct set.
    ::  (all secrets are redacted from %vest gifts.)
    ::
    ::  %jael only talks to %ames and %behn.  we send messages
    ::  through %ames and use %behn timers.
    ::
    ++  action                                          ::  balance change
      %+  pair  ship                                    ::  partner
      %+  each  bump                                    ::  &/liability change
      bump                                              ::  |/asset change
    ::                                                  ::
    ++  balance                                         ::  balance sheet
      %+  pair                                          ::
        (map ship safe)                                 ::  liabilities
      (map ship safe)                                   ::  assets
    ::                                                  ::
    ++  change                                          ::  urbit change
      $%  $:  $fact                                     ::  certificate change
              rex/ship                                  ::  owner
              vie/(unit (unit ship))                    ::  made/heard from
              lyf/life                                  ::  deed added/modified
              gan/growth                                ::  info gained
          ==                                            ::
          $:  $rite                                     ::  rights change
              rex/ship                                  ::  issuer
              pal/ship                                  ::  issued to
              del/bump                                  ::  change
      ==  ==                                            ::
    ::                                                  ::
    ++  channel                                         ::  secure channel
      $:  out/(unit (pair hand bill))                   ::  outbound key
          inn/(map hand bill)                           ::  inbound keys
          cur/(unit life)                               ::  their version
          sax/(list ship)                               ::  their ancestry
          pub/will                                      ::  their public keys
       ==                                               ::
    ++  gift                                            ::  out result <-$
      $?  {$veil p/channel}                             ::  secure channel
          {$vest p/tally}                               ::  balance update
          {$vein p/life q/(map life ring)}              ::  private keys
          {$vine p/(list change)}                       ::  all raw changes
      ==                                                ::
    ++  growth                                          ::  unit of learning
      $%  {$sign p/mind q/@}                            ::  add/update signature
          {$step p/cert}                                ::  add whole deed
      ==                                                ::
    ++  note                                            ::  out request $->
      $%  {$b $wait p/@da}                              ::  wait until
          {$x $mess p/ship q/path r/*}                  ::  send message
      ==                                                ::
    ++  remote                                          ::  remote notification
      %+  each  safe                                    ::  &/addition
      safe                                              ::  |/replacement
    ::                                                  ::
    ++  sign                                            ::  in result $<-
      $%  {$b $wake $~}                                 ::  wakeup
          {$x $rest p/coop}                             ::  message result
      ==                                                ::
    ++  tally                                           ::  balance update
      %+  each  balance                                 ::  complete
      action                                            ::  change
    ::
<<<<<<< HEAD
    ++  task                                            ::  in request ->$
      $%  {$ktsg p/ship q/safe}                         ::  destroy rights
          {$hail p/ship q/remote}                       ::  remote update
          {$init p/@pG q/arms}                          ::  initialize urbit
          {$meet p/(unit (unit ship)) q/farm}           ::  integrate pki from
          {$mint p/ship q/safe}                         ::  create rights
          {$move p/ship q/ship r/safe}                  ::  transfer from/to
          {$next p/bull}                                ::  update private key
          {$nuke $~}                                    ::  cancel tracker from
          {$veil p/ship}                                ::  view secret channel
          {$vein $~}                                    ::  view signing keys
          {$vest $~}                                    ::  view public balance
          {$vine $~}                                    ::  view secret history
          {$jaelwomb p/task:womb}                       ::  XX not factored in
          {$west p/ship q/path r/*}                     ::  remote request
=======
    +=  task                                            ::  in request ->$
      $%  [%ktsg p=ship q=safe]                         ::  destroy rights
          [%hail p=ship q=remote]                       ::  remote update
          [%init p=@pG q=arms]                          ::  initialize urbit
          [%meet p=(unit (unit ship)) q=farm]           ::  integrate pki from
          [%mint p=ship q=safe]                         ::  create rights
          [%move p=ship q=ship r=safe]                  ::  transfer from=to
          [%next p=bull]                                ::  update private key
          [%nuke ~]                                    ::  cancel tracker from
          [%veil p=ship]                                ::  view secret channel
          [%vein ~]                                    ::  view signing keys
          [%vest ~]                                    ::  view public balance
          [%vine ~]                                    ::  view secret history
          [%west p=ship q=path r=*]                     ::  remote request
>>>>>>> 96fa5cd9
      ==                                                ::
    ++  gilt  gilt:womb
    --
  ::
  ++  womb  ^?
    ::  types used to serve the lib/womb invite controller
    |%
    ++  ticket  @G                                      ::  old 64-bit ticket
    ++  passcode  @uvH                                  ::  128-bit passcode
    ++  passhash  @uwH                                  ::  passocde hash
    ++  mail  @t                                        ::  email address
    ++  invite                                          ::
      $:  who/mail                                      ::  owner email
          pla/@ud                                       ::  planets to send
          sta/@ud                                       ::  stars to send
      ==                                                ::
    ::                                                  ::
    ++  reinvite  {tid/passcode inv/invite}             ::  new from old
    ++  task                                            ::  manage ship %fungi
      $%  {$claim aut/passcode her/@p tik/ticket}       ::  convert to %final
          {$bonus tid/passcode pla/@ud sta/@ud}         ::  supplement passcode
          {$invite tid/passcode inv/invite}             ::  alloc to passcode
          {$reinvite aut/passcode reinvite}             ::  move to another
      ==                                                ::
    ++  scry                                            ::
      $%  {$shop typ/?($star $planet) nth/@u}           ::  available ships
          {$stats who/ship}                             ::  ship details
          {$balance aut/passcode}                       ::  invite details
      ==                                                ::
    ++  balance  {who/mail pla/@ud sta/@ud}             ::  XX same as invite?
    ++  gilt                                            ::
      $%  {$ships (list ship)}                          ::
          {$womb-owner (unit mail)}                     ::
          {$womb-balance (unit balance)}                ::
      ==
    --
  ::                                                    ::
  ::::                  ++pki:jael                      ::  (1h2) certificates
    ::                                                  ::::
  ++  pki  ^?
    |%
    ::  the urbit meta-certificate (++will) is a sequence
    ::  of certificates (++cert).  each cert in a will
    ::  revokes and replaces the previous cert.  the
    ::  version number of a ship is a ++life.
    ::
    ::  the deed contains an ++arms, a definition
    ::  of cosmetic identity; a semi-trusted parent,
    ::  which signs the initial certificate and provides
    ::  routing services; and a dirty bit.  if the dirty
    ::  bit is set, the new life of this ship may have
    ::  lost information that the old life had.
    ::
    ++  arms  (map chip (pair @ta @t))                  ::  stated identity
    ++  bull                                            ::  cert metadata
      $:  dad/ship                                      ::  parent
          dob/?                                         ::  & clean, | dirty
          nym/arms                                      ::  identity strings
      ==                                                ::
    ++  cert  (tale deed)                               ::  signed deed
    ++  chip                                            ::  standard identity
      $?  $giv                                          ::  given name
          $sur                                          ::  surname
          $had                                          ::  fictitious name
          $mid                                          ::  middle name
      ==                                                ::
    ++  deed                                            ::  certificate deed
      $:  doc/bull                                      ::  metadata
          pub/pass                                      ::  public key
      ==                                                ::
    ++  farm  (map ship will)                           ::  pki dump set
    ++  hand  @uvH                                      ::  128-bit hash
    ++  life  @ud                                       ::  ship version
    ++  mind  {who/ship lyf/life}                       ::  key identifier
    ++  name  (pair @ta @t)                             ::  ascii / unicode
    ++  oath  @                                         ::  signature
    ++  tale                                            ::  urbit-signed *
      |*  typ/mold                                      ::  payload mold
      $:  dat/typ                                       ::  data
          syg/(map ship (pair life oath))               ::  signatures
      ==                                                ::
    ++  will  (map life cert)                           ::  meta-certificate
    --  ::  pki
  ::                                                    ::
  ::::                  ++rights:jael                   ::  (1h3) claims
    ::                                                  ::::
  ++  rights  ^?
    =,  pki
    |%
    ::  %jael tracks promises (++rite) from ship to ship.
    ::  a rite may be any right, badge, asset, secret, etc.
    ::  un-shared secret or private asset is stored as a
    ::  rite from self to self.
    ::
    ::  each rite is really a class of rights, and often
    ::  has its own internal set or map structure.
    ::
    ::  present kinds of rite:
    ::
    ::    %apple: application secret for a web api.
    ::    %block: the promisee is banned.
    ::    %email: email tied to promissee's ship.
    ::    %final: ship/ticket pair, ready to launch.
    ::    %fungi: fungible, countable asset.
    ::    %guest: permission to adopt foreign child.
    ::    %hotel: block of unissued children.
    ::    %jewel: urbit private keys.
    ::    %login: user's login passcode.
    ::    %pword: password for a website/api.
    ::    %token: user access token for a web api.
    ::    %urban: symmetric key for urbit networking.
    ::
    ::  %fungi keys can be anything, but don't reuse
    ::  currency codes.  codes for urbit invitations:
    ::  %ugl == galaxy, %usr == star, %upl == planet
    ::
    ::  you can think of [our her rite] as an rdf triple.
    ::
    ++  bill  (pair @da @)                              ::  expiring value
    ++  bump                                            ::  rights change
      $:  mor/safe                                      ::  add rights
          les/safe                                      ::  lose rights
      ==                                                ::
    ++  dorm  (pair ship bloq)                          ::  issuing group
    ++  pile  (tree (pair @ @))                         ::  efficient ship set
    ++  rite                                            ::  urbit commitment
      $%  {$apple p/(map site @)}                       ::  web api key
          {$block $~}                                   ::  banned
          {$email p/(set @t)}                           ::  email addresses
          {$final p/@pG}                                ::  recognize by ticket
          {$fungi p/(map term @ud)}                     ::  fungibles
          {$guest $~}                                   ::  refugee visa
          {$hotel p/(map dorm pile)}                    ::  reserved block
          {$jewel p/(map life ring)}                    ::  private keyring
          {$login p/(set @pG)}                          ::  login secret
          {$pword p/(map site (map @t @t))}             ::  web passwd by user
          {$token p/(map site (map @t @t))}             ::  app tokens by user
          {$urban p/(map hand bill)}                    ::  urbit symmetric keys
      ==                                                ::
    ++  site  (list @ta)                                ::  [%com %yahoo %www ~]
    ++  safe  (tree rite)                               ::  rights set
    --  ::  rights
  --  ::  jael
::                                                      ::::
::::                    ++xmas                            ::  (1i) new network
  ::                                                    ::::
++  xmas  ^?
  ::                                                    ::
  ::::                  ++able:xmas                     ::  (1i1) arvo moves
    ::                                                  ::::
  |%
  ++  able  ^?
    |%
    ++  gift                                            ::
      $%  {$east p/*}                                   ::  response message
          {$home p/lane q/@}                            ::  process forward
          {$send p/lane q/@}                            ::  send packet
          {$rest p/coop}                                ::  acknowledgment
      ==                                                ::
    ++  task                                            ::  in request ->$
      $%  {$hear p/lane q/@}                            ::
          {$mess p/ship q/path r/*}                     ::  send message
          {$wake $~}                                    ::
      ==                                                ::
    ++  card                                            ::  out cards
      $%  {$west p/ship q/path r/*}                     ::  network request
      ==                                                ::
    ++  sign                                            ::  in response $-<
      $%  {$g $rend p/path q/*}                         ::  network request
          {$g $mack p/(unit tang)}                      ::  message ack
      ==                                                ::
    ++  note                                            ::  out request $->
      $%  {$c $west p/ship q/path r/*}                  ::  to %clay
          {$e $west p/ship q/path r/*}                  ::  to %eyre
          {$g $west p/ship q/path r/*}                  ::  to %gall
          $:  $j                                        ::  to %jael
              $%  {$line p/ship q/@da r/code}           ::
                  {$link p/ship q/@da r/code}           ::
                  {$meet p/farm:pki:jael}               ::
                  {$veil p/ship}                        ::
                  {$west p/ship q/path r/*}             ::  to %gall
      ==  ==  ==                                        ::
    --  ::  able
  ::
  ::::                                                  ::  (1i2)
    ::
  ++  code  @uvI                                        ::  symmetric key
  ++  lane                                              ::  packet route
    $%  {$if p/@da q/@ud r/@if}                         ::  IP4/public UDP/addr
        {$is p/@ud q/(unit lane) r/@is}                 ::  IPv6 w+alternates
        {$ix p/@da q/@ud r/@if}                         ::  IPv4 provisional
    ==                                                  ::
  ++  life  @ud                                         ::  regime number
  --  ::xmas
--  ::
::                                                      ::  ::
::::                                                    ::  ::  (2) engines
  ::                                                    ::  ::
|%
::                                                      ::::
::::                      ++number                      ::  (2a) number theory
  ::                                                    ::::
++  number  ^?
  |%
  ::                                                    ::  ++fu:number
  ++  fu                                                ::  modulo (mul p q)
    |=  a/{p/@ q/@}
    =+  b=?:(=([0 0] a) 0 (~(inv fo p.a) (~(sit fo p.a) q.a)))
    |%
    ::                                                  ::  ++dif:fu:number
    ++  dif                                             ::  subtract
      |=  {c/{@ @} d/{@ @}}
      [(~(dif fo p.a) -.c -.d) (~(dif fo q.a) +.c +.d)]
    ::                                                  ::  ++exp:fu:number
    ++  exp                                             ::  exponent
      |=  {c/@ d/{@ @}}
      :-  (~(exp fo p.a) (mod c (dec p.a)) -.d)
      (~(exp fo q.a) (mod c (dec q.a)) +.d)
    ::                                                  ::  ++out:fu:number
    ++  out                                             ::  garner's formula
      |=  c/{@ @}
      %+  add  +.c
      %+  mul  q.a
      %+  ~(pro fo p.a)  b
      (~(dif fo p.a) -.c (~(sit fo p.a) +.c))
    ::                                                  ::  ++pro:fu:number
    ++  pro                                             ::  multiply
      |=  {c/{@ @} d/{@ @}}
      [(~(pro fo p.a) -.c -.d) (~(pro fo q.a) +.c +.d)]
    ::                                                  ::  ++sum:fu:number
    ++  sum                                             ::  add
      |=  {c/{@ @} d/{@ @}}
      [(~(sum fo p.a) -.c -.d) (~(sum fo q.a) +.c +.d)]
    ::                                                  ::  ++sit:fu:number
    ++  sit                                             ::  represent
      |=  c/@
      [(mod c p.a) (mod c q.a)]
    --  ::fu
  ::                                                    ::  ++pram:number
  ++  pram                                              ::  rabin-miller
    |=  a/@  ^-  ?
    ?:  ?|  =(0 (end 0 1 a))
            =(1 a)
            =+  b=1
            |-  ^-  ?
            ?:  =(512 b)
              |
            ?|(=+(c=+((mul 2 b)) &(!=(a c) =(a (mul c (div a c))))) $(b +(b)))
        ==
      |
    =+  ^=  b
        =+  [s=(dec a) t=0]
        |-  ^-  {s/@ t/@}
        ?:  =(0 (end 0 1 s))
          $(s (rsh 0 1 s), t +(t))
        [s t]
    ?>  =((mul s.b (bex t.b)) (dec a))
    =+  c=0
    |-  ^-  ?
    ?:  =(c 64)
      &
    =+  d=(~(raw og (add c a)) (met 0 a))
    =+  e=(~(exp fo a) s.b d)
    ?&  ?|  =(1 e)
            =+  f=0
            |-  ^-  ?
            ?:  =(e (dec a))
              &
            ?:  =(f (dec t.b))
              |
            $(e (~(pro fo a) e e), f +(f))
        ==
        $(c +(c))
    ==
  ::                                                    ::  ++ramp:number
  ++  ramp                                              ::  make r-m prime
    |=  {a/@ b/(list @) c/@}  ^-  @ux                   ::  {bits snags seed}
    =>  .(c (shas %ramp c))
    =+  d=*@
    |-
    ?:  =((mul 100 a) d)
      ~|(%ar-ramp !!)
    =+  e=(~(raw og c) a)
    ?:  &((levy b |=(f/@ !=(1 (mod e f)))) (pram e))
      e
    $(c +(c), d (shax d))
  ::                                                    ::  ++curt:number
  ++  curt                                              ::  curve25519
    |=  {a/@ b/@}
    =>  %=    .
            +
          =>  +
          =+  =+  [p=486.662 q=(sub (bex 255) 19)]
              =+  fq=~(. fo q)
              [p=p q=q fq=fq]
          |%
          ::                                            ::  ++cla:curt:number
          ++  cla                                       ::
            |=  raw/@
            =+  low=(dis 248 (cut 3 [0 1] raw))
            =+  hih=(con 64 (dis 127 (cut 3 [31 1] raw)))
            =+  mid=(cut 3 [1 30] raw)
            (can 3 [[1 low] [30 mid] [1 hih] ~])
          ::                                            ::  ++sqr:curt:number
          ++  sqr                                       ::
            |=(a/@ (mul a a))
          ::                                            ::  ++inv:curt:number
          ++  inv                                       ::
            |=(a/@ (~(exp fo q) (sub q 2) a))
          ::                                            ::  ++cad:curt:number
          ++  cad                                       ::
            |=  {n/{x/@ z/@} m/{x/@ z/@} d/{x/@ z/@}}
            =+  ^=  xx
                ;:  mul  4  z.d
                  %-  sqr  %-  abs:si
                  %+  dif:si
                    (sun:si (mul x.m x.n))
                  (sun:si (mul z.m z.n))
                ==
            =+  ^=  zz
                ;:  mul  4  x.d
                  %-  sqr  %-  abs:si
                  %+  dif:si
                    (sun:si (mul x.m z.n))
                  (sun:si (mul z.m x.n))
                ==
            [(sit.fq xx) (sit.fq zz)]
          ::                                            ::  ++cub:curt:number
          ++  cub                                       ::
            |=  {x/@ z/@}
            =+  ^=  xx
                %+  mul
                  %-  sqr  %-  abs:si
                  (dif:si (sun:si x) (sun:si z))
                (sqr (add x z))
            =+  ^=  zz
                ;:  mul  4  x  z
                  :(add (sqr x) :(mul p x z) (sqr z))
                ==
            [(sit.fq xx) (sit.fq zz)]
          --  ::
        ==
    =+  one=[b 1]
    =+  i=253
    =+  r=one
    =+  s=(cub one)
    |-
    ?:  =(i 0)
      =+  x=(cub r)
      (sit.fq (mul -.x (inv +.x)))
    =+  m=(rsh 0 i a)
    ?:  =(0 (mod m 2))
       $(i (dec i), s (cad r s one), r (cub r))
    $(i (dec i), r (cad r s one), s (cub s))
  ::                                                    ::  ++ga:number
  ++  ga                                                ::  GF (bex p.a)
    |=  a/{p/@ q/@ r/@}                                 ::  dim poly gen
    =+  si=(bex p.a)
    =+  ma=(dec si)
    =>  |%
        ::                                              ::  ++dif:ga:number
        ++  dif                                         ::  add and sub
          |=  {b/@ c/@}
          ~|  [%dif-ga a]
          ?>  &((lth b si) (lth c si))
          (mix b c)
        ::                                              ::  ++dub:ga:number
        ++  dub                                         ::  mul by x
          |=  b/@
          ~|  [%dub-ga a]
          ?>  (lth b si)
          ?:  =(1 (cut 0 [(dec p.a) 1] b))
            (dif (sit q.a) (sit (lsh 0 1 b)))
          (lsh 0 1 b)
        ::                                              ::  ++pro:ga:number
        ++  pro                                         ::  slow multiply
          |=  {b/@ c/@}
          ?:  =(0 b)
            0
          ?:  =(1 (dis 1 b))
            (dif c $(b (rsh 0 1 b), c (dub c)))
          $(b (rsh 0 1 b), c (dub c))
        ::                                              ::  ++toe:ga:number
        ++  toe                                         ::  exp+log tables
          =+  ^=  nu
              |=  {b/@ c/@}
              ^-  (map @ @)
              =+  d=*(map @ @)
              |-
              ?:  =(0 c)
                d
              %=  $
                c  (dec c)
                d  (~(put by d) c b)
              ==
          =+  [p=(nu 0 (bex p.a)) q=(nu ma ma)]
          =+  [b=1 c=0]
          |-  ^-  {p/(map @ @) q/(map @ @)}
          ?:  =(ma c)
            [(~(put by p) c b) q]
          %=  $
            b  (pro r.a b)
            c  +(c)
            p  (~(put by p) c b)
            q  (~(put by q) b c)
          ==
        ::                                              ::  ++sit:ga:number
        ++  sit                                         ::  reduce
          |=  b/@
          (mod b (bex p.a))
        --  ::
    =+  toe
    |%
    ::                                                  ::  ++fra:ga:number
    ++  fra                                             ::  divide
      |=  {b/@ c/@}
      (pro b (inv c))
    ::                                                  ::  ++inv:ga:number
    ++  inv                                             ::  invert
      |=  b/@
      ~|  [%inv-ga a]
      =+  c=(~(get by q) b)
      ?~  c  !!
      =+  d=(~(get by p) (sub ma u.c))
      (need d)
    ::                                                  ::  ++pow:ga:number
    ++  pow                                             ::  exponent
      |=  {b/@ c/@}
      =+  [d=1 e=c f=0]
      |-
      ?:  =(p.a f)
        d
      ?:  =(1 (cut 0 [f 1] b))
        $(d (pro d e), e (pro e e), f +(f))
      $(e (pro e e), f +(f))
    ::                                                  ::  ++pro:ga:number
    ++  pro                                             ::  multiply
      |=  {b/@ c/@}
      ~|  [%pro-ga a]
      =+  d=(~(get by q) b)
      ?~  d  0
      =+  e=(~(get by q) c)
      ?~  e  0
      =+  f=(~(get by p) (mod (add u.d u.e) ma))
      (need f)
    --  ::ga
  --  ::number
::                                                      ::::
::::                      ++crypto                      ::  (2b) cryptography
  ::                                                    ::::
++  crypto  ^?
  =,  ames
  =,  number
  |%
  ::                                                    ::
  ::::                    ++aes:crypto                  ::  (2b1) aes, all sizes
    ::                                                  ::::
  ++  aes    !.                                         
    ~%  %aes  ..is  ~
    |%
    ::                                                  ::  ++ahem:aes:crypto
    ++  ahem                                            ::  kernel state
      |=  {nnk/@ nnb/@ nnr/@}
      =>
        =+  =>  [gr=(ga 8 0x11b 3) few==>(fe .(a 5))]
            [pro=pro.gr dif=dif.gr pow=pow.gr ror=ror.few]
        =>  |%                                          ::
            ++  cipa  $_  ^?                            ::  AES params
              |%
              ++  co  *{p/@ q/@ r/@ s/@}                ::  column coefficients
              ++  ix  |~(a/@ *@)                        ::  key index
              ++  ro  *{p/@ q/@ r/@ s/@}                ::  row shifts
              ++  su  *@                                ::  s-box
              --  ::cipa
            --  ::
        |%
        ::                                              ::  ++pen:ahem:aes:
        ++  pen                                         ::  encrypt
          ^-  cipa
          |%
          ::                                            ::  ++co:pen:ahem:aes:
          ++  co                                        ::  column coefficients
            [0x2 0x3 1 1]
          ::                                            ::  ++ix:pen:ahem:aes:
          ++  ix                                        ::  key index
            |~(a/@ a)
          ::                                            ::  ++ro:pen:ahem:aes:
          ++  ro                                        ::  row shifts
            [0 1 2 3]
          ::                                            ::  ++su:pen:ahem:aes:
          ++  su                                        ::  s-box
            0x16bb.54b0.0f2d.9941.6842.e6bf.0d89.a18c.
              df28.55ce.e987.1e9b.948e.d969.1198.f8e1.
              9e1d.c186.b957.3561.0ef6.0348.66b5.3e70.
              8a8b.bd4b.1f74.dde8.c6b4.a61c.2e25.78ba.
              08ae.7a65.eaf4.566c.a94e.d58d.6d37.c8e7.
              79e4.9591.62ac.d3c2.5c24.0649.0a3a.32e0.
              db0b.5ede.14b8.ee46.8890.2a22.dc4f.8160.
              7319.5d64.3d7e.a7c4.1744.975f.ec13.0ccd.
              d2f3.ff10.21da.b6bc.f538.9d92.8f40.a351.
              a89f.3c50.7f02.f945.8533.4d43.fbaa.efd0.
              cf58.4c4a.39be.cb6a.5bb1.fc20.ed00.d153.
              842f.e329.b3d6.3b52.a05a.6e1b.1a2c.8309.
              75b2.27eb.e280.1207.9a05.9618.c323.c704.
              1531.d871.f1e5.a534.ccf7.3f36.2693.fdb7.
              c072.a49c.afa2.d4ad.f047.59fa.7dc9.82ca.
              76ab.d7fe.2b67.0130.c56f.6bf2.7b77.7c63
          --
        ::                                              ::  ++pin:ahem:aes:
        ++  pin                                         ::  decrypt
          ^-  cipa
          |%
          ::                                            ::  ++co:pin:ahem:aes:
          ++  co                                        ::  column coefficients
            [0xe 0xb 0xd 0x9]
          ::                                            ::  ++ix:pin:ahem:aes:
          ++  ix                                        ::  key index
            |~(a/@ (sub nnr a))
          ::                                            ::  ++ro:pin:ahem:aes:
          ++  ro                                        ::  row shifts
            [0 3 2 1]
          ::                                            ::  ++su:pin:ahem:aes:
          ++  su                                        ::  s-box
            0x7d0c.2155.6314.69e1.26d6.77ba.7e04.2b17.
              6199.5383.3cbb.ebc8.b0f5.2aae.4d3b.e0a0.
              ef9c.c993.9f7a.e52d.0d4a.b519.a97f.5160.
              5fec.8027.5910.12b1.31c7.0788.33a8.dd1f.
              f45a.cd78.fec0.db9a.2079.d2c6.4b3e.56fc.
              1bbe.18aa.0e62.b76f.89c5.291d.711a.f147.
              6edf.751c.e837.f9e2.8535.ade7.2274.ac96.
              73e6.b4f0.cecf.f297.eadc.674f.4111.913a.
              6b8a.1301.03bd.afc1.020f.3fca.8f1e.2cd0.
              0645.b3b8.0558.e4f7.0ad3.bc8c.00ab.d890.
              849d.8da7.5746.155e.dab9.edfd.5048.706c.
              92b6.655d.cc5c.a4d4.1698.6886.64f6.f872.
              25d1.8b6d.49a2.5b76.b224.d928.66a1.2e08.
              4ec3.fa42.0b95.4cee.3d23.c2a6.3294.7b54.
              cbe9.dec4.4443.8e34.87ff.2f9b.8239.e37c.
              fbd7.f381.9ea3.40bf.38a5.3630.d56a.0952
          --
        ::                                              ::  ++mcol:ahem:aes:
        ++  mcol                                        ::
          |=  {a/(list @) b/{p/@ q/@ r/@ s/@}}  
          ^-  (list @)
          =+  c=[p=*@ q=*@ r=*@ s=*@]
          |-  ^-  (list @)
          ?~  a  ~
          =>  .(p.c (cut 3 [0 1] i.a))
          =>  .(q.c (cut 3 [1 1] i.a))
          =>  .(r.c (cut 3 [2 1] i.a))
          =>  .(s.c (cut 3 [3 1] i.a))
          :_  $(a t.a)
          %+  rep  3
          %+  turn
            %-  limo
            :~  [[p.c p.b] [q.c q.b] [r.c r.b] [s.c s.b]]
                [[p.c s.b] [q.c p.b] [r.c q.b] [s.c r.b]]
                [[p.c r.b] [q.c s.b] [r.c p.b] [s.c q.b]]
                [[p.c q.b] [q.c r.b] [r.c s.b] [s.c p.b]]
            ==
          |=  {a/{@ @} b/{@ @} c/{@ @} d/{@ @}}
          :(dif (pro a) (pro b) (pro c) (pro d))
        ::                                              ::  ++pode:ahem:aes:
        ++  pode                                        ::  explode to block
          |=  {a/bloq b/@ c/@}  ^-  (list @)
          =+  d=(rip a c)
          =+  m=(met a c)
          |-
          ?:  =(m b)
            d
          $(m +(m), d (weld d (limo [0 ~])))
        ::                                              ::  ++sube:ahem:aes:
        ++  sube                                        ::  s-box word
          |=  {a/@ b/@}  ^-  @
          (rep 3 (turn (pode 3 4 a) |=(c/@ (cut 3 [c 1] b))))
        --  ::
      |%
      ::                                                ::  ++be:ahem:aes:crypto
      ++  be                                            ::  block cipher
        |=  {a/? b/@ c/@H}  ^-  @uxH
        ~|  %be-aesc
        =>  %=    .
                +
              =>  +
              |%
              ::                                        ::  ++ankh:be:ahem:aes:
              ++  ankh                                  ::
                |=  {a/cipa b/@ c/@}
                (pode 5 nnb (cut 5 [(mul (ix.a b) nnb) nnb] c))
              ::                                        ::  ++sark:be:ahem:aes:
              ++  sark                                  ::
                |=  {c/(list @) d/(list @)}  
                ^-  (list @)
                ?~  c  ~
                ?~  d  !!
                [(mix i.c i.d) $(c t.c, d t.d)]
              ::                                        ::  ++srow:be:ahem:aes:
              ++  srow                                  ::
                |=  {a/cipa b/(list @)}  ^-  (list @)
                =+  [c=0 d=~ e=ro.a]
                |-
                ?:  =(c nnb)
                  d
                :_  $(c +(c))
                %+  rep  3
                %+  turn
                  (limo [0 p.e] [1 q.e] [2 r.e] [3 s.e] ~)
                |=  {f/@ g/@}
                (cut 3 [f 1] (snag (mod (add g c) nnb) b))
              ::                                        ::  ++subs:be:ahem:aes:
              ++  subs                                  ::
                |=  {a/cipa b/(list @)}  ^-  (list @)
                ?~  b  ~
                [(sube i.b su.a) $(b t.b)]
              --
            ==
        =+  [d=?:(a pen pin) e=(pode 5 nnb c) f=1]
        =>  .(e (sark e (ankh d 0 b)))
        |-
        ?.  =(nnr f)
          =>  .(e (subs d e))
          =>  .(e (srow d e))
          =>  .(e (mcol e co.d))
          =>  .(e (sark e (ankh d f b)))
          $(f +(f))
        =>  .(e (subs d e))
        =>  .(e (srow d e))
        =>  .(e (sark e (ankh d nnr b)))
        (rep 5 e)
      ::                                                ::  ++ex:ahem:aes:crypto
      ++  ex                                            ::  key expand
        |=  a/@I  ^-  @
        =+  [b=a c=0 d=su:pen i=nnk]
        |-
        ?:  =(i (mul nnb +(nnr)))
          b
        =>  .(c (cut 5 [(dec i) 1] b))
        =>  ?:  =(0 (mod i nnk))
              =>  .(c (ror 3 1 c))
              =>  .(c (sube c d))
              .(c (mix c (pow (dec (div i nnk)) 2)))
            ?:  &((gth nnk 6) =(4 (mod i nnk)))
              .(c (sube c d))
            .
        =>  .(c (mix c (cut 5 [(sub i nnk) 1] b)))
        =>  .(b (can 5 [i b] [1 c] ~))
        $(i +(i))
      ::                                                ::  ++ix:ahem:aes:crypto
      ++  ix                                            ::  key expand, inv
        |=  a/@  ^-  @
        =+  [i=1 j=*@ b=*@ c=co:pin]
        |-
        ?:  =(nnr i)
          a
        =>  .(b (cut 7 [i 1] a))
        =>  .(b (rep 5 (mcol (pode 5 4 b) c)))
        =>  .(j (sub nnr i))
        %=    $
            i  +(i)
            a
          %+  can  7
          :~  [i (cut 7 [0 i] a)]
              [1 b]
              [j (cut 7 [+(i) j] a)]
          ==
        ==
      --
    ::                                                  ::  ++ecba:aes:crypto
    ++  ecba                                            ::  AES-128 ECB
      ~%  %ecba  +>  ~
      |_  key/@H
      ::                                                ::  ++en:ecba:aes:crypto
      ++  en                                            ::  encrypt
        ~/  %en
        |=  blk/@H  ^-  @uxH
        =+  (ahem 4 4 10)
        =:
          key  (~(net fe 7) key)
          blk  (~(net fe 7) blk)
        ==
        %-  ~(net fe 7)
        (be & (ex key) blk)
      ::                                                ::  ++de:ecba:aes:crypto
      ++  de                                            ::  decrypt
        ~/  %de
        |=  blk/@H  ^-  @uxH
        =+  (ahem 4 4 10)
        =:
          key  (~(net fe 7) key)
          blk  (~(net fe 7) blk)
        ==
        %-  ~(net fe 7)
        (be | (ix (ex key)) blk)
      --  ::ecba
    ::                                                  ::  ++ecbb:aes:crypto
    ++  ecbb                                            ::  AES-192 ECB
      ~%  %ecbb  +>  ~
      |_  key/@I
      ::                                                ::  ++en:ecbb:aes:crypto
      ++  en                                            ::  encrypt
        ~/  %en
        |=  blk/@H  ^-  @uxH
        =+  (ahem 6 4 12)
        =:
          key  (rsh 6 1 (~(net fe 8) key))
          blk  (~(net fe 7) blk)
        ==
        %-  ~(net fe 7)
        (be & (ex key) blk)
      ::                                                ::  ++de:ecbb:aes:crypto
      ++  de                                            ::  decrypt
        ~/  %de
        |=  blk/@H  ^-  @uxH
        =+  (ahem 6 4 12)
        =:
          key  (rsh 6 1 (~(net fe 8) key))
          blk  (~(net fe 7) blk)
        ==
        %-  ~(net fe 7)
        (be | (ix (ex key)) blk)
      --  ::ecbb
    ::                                                  ::  ++ecbc:aes:crypto
    ++  ecbc                                            ::  AES-256 ECB
      ~%  %ecbc  +>  ~
      |_  key/@I
      ::                                                ::  ++en:ecbc:aes:crypto
      ++  en                                            ::  encrypt
        ~/  %en
        |=  blk/@H  ^-  @uxH
        =+  (ahem 8 4 14)
        =:
          key  (~(net fe 8) key)
          blk  (~(net fe 7) blk)
        ==
        %-  ~(net fe 7)
        (be & (ex key) blk)
      ::                                                ::  ++de:ecbc:aes:crypto
      ++  de                                            ::  decrypt
        ~/  %de
        |=  blk/@H  ^-  @uxH
        =+  (ahem 8 4 14)
        =:
          key  (~(net fe 8) key)
          blk  (~(net fe 7) blk)
        ==
        %-  ~(net fe 7)
        (be | (ix (ex key)) blk)
      --  ::ecbc
    ::                                                  ::  ++cbca:aes:crypto
    ++  cbca                                            ::  AES-128 CBC
      ~%  %cbca  +>  ~
      |_  {key/@H prv/@H}
      ::                                                ::  ++en:cbca:aes:crypto
      ++  en                                            ::  encrypt
        ~/  %en
        |=  txt/@  ^-  @ux
        =+  pts=?:(=(txt 0) `(list @)`~[0] (flop (rip 7 txt)))
        =|  cts/(list @)
        %+  rep  7
        ::  logically, flop twice here
        |-  ^-  (list @)
        ?~  pts
          cts
        =+  cph=(~(en ecba key) (mix prv i.pts))
        %=  $
          cts  [cph cts]
          pts  t.pts
          prv  cph
        ==
      ::                                                ::  ++de:cbca:aes:crypto
      ++  de                                            ::  decrypt
        ~/  %de
        |=  txt/@  ^-  @ux
        =+  cts=?:(=(txt 0) `(list @)`~[0] (flop (rip 7 txt)))
        =|  pts/(list @)
        %+  rep  7
        ::  logically, flop twice here
        |-  ^-  (list @)
        ?~  cts
          pts
        =+  pln=(mix prv (~(de ecba key) i.cts))
        %=  $
          pts  [pln pts]
          cts  t.cts
          prv  i.cts
        ==
      --  ::cbca
    ::                                                  ::  ++cbcb:aes:crypto
    ++  cbcb                                            ::  AES-192 CBC
      ~%  %cbcb  +>  ~
      |_  {key/@I prv/@H}
      ::                                                ::  ++en:cbcb:aes:crypto
      ++  en                                            ::  encrypt
        ~/  %en
        |=  txt/@  ^-  @ux
        =+  pts=?:(=(txt 0) `(list @)`~[0] (flop (rip 7 txt)))
        =|  cts/(list @)
        %+  rep  7
        ::  logically, flop twice here
        |-  ^-  (list @)
        ?~  pts
          cts
        =+  cph=(~(en ecbb key) (mix prv i.pts))
        %=  $
          cts  [cph cts]
          pts  t.pts
          prv  cph
        ==
      ::                                                ::  ++de:cbcb:aes:crypto
      ++  de                                            ::  decrypt
        ~/  %de
        |=  txt/@  ^-  @ux
        =+  cts=?:(=(txt 0) `(list @)`~[0] (flop (rip 7 txt)))
        =|  pts/(list @)
        %+  rep  7
        ::  logically, flop twice here
        |-  ^-  (list @)
        ?~  cts
          pts
        =+  pln=(mix prv (~(de ecbb key) i.cts))
        %=  $
          pts  [pln pts]
          cts  t.cts
          prv  i.cts
        ==
      --  ::cbcb
    ::                                                  ::  ++cbcc:aes:crypto
    ++  cbcc                                            ::  AES-256 CBC
      ~%  %cbcc  +>  ~
      |_  {key/@I prv/@H}
      ::                                                ::  ++en:cbcc:aes:crypto
      ++  en                                            ::  encrypt
        ~/  %en
        |=  txt/@  ^-  @ux
        =+  pts=?:(=(txt 0) `(list @)`~[0] (flop (rip 7 txt)))
        =|  cts/(list @)
        %+  rep  7
        ::  logically, flop twice here
        |-  ^-  (list @)
        ?~  pts
          cts
        =+  cph=(~(en ecbc key) (mix prv i.pts))
        %=  $
          cts  [cph cts]
          pts  t.pts
          prv  cph
        ==
      ::                                                ::  ++de:cbcc:aes:crypto
      ++  de                                            ::  decrypt
        ~/  %de
        |=  txt/@  ^-  @ux
        =+  cts=?:(=(txt 0) `(list @)`~[0] (flop (rip 7 txt)))
        =|  pts/(list @)
        %+  rep  7
        ::  logically, flop twice here
        |-  ^-  (list @)
        ?~  cts
          pts
        =+  pln=(mix prv (~(de ecbc key) i.cts))
        %=  $
          pts  [pln pts]
          cts  t.cts
          prv  i.cts
        ==
      --  ::cbcc
    ::                                                  ::  ++inc:aes:crypto
    ++  inc                                             ::  inc. low bloq
      |=  {mod/bloq ctr/@H}
      ^-  @uxH
      =+  bqs=(rip mod ctr)
      ?~  bqs  0x1
      %+  rep  mod
      [(~(sum fe mod) i.bqs 1) t.bqs]
    ::                                                  ::  ++ctra:aes:crypto
    ++  ctra                                            ::  AES-128 CTR
      ~%  %ctra  +>  ~
      |_  {key/@H mod/bloq len/@ ctr/@H}
      ::                                                ::  ++en:ctra:aes:crypto
      ++  en                                            ::  encrypt
        ~/  %en
        |=  txt/@
        ^-  @ux
        =/  encrypt  ~(en ecba key)
        =/  blocks  (add (div len 16) ?:(=((^mod len 16) 0) 0 1))
        ?>  (gte len (met 3 txt))
        %+  mix  txt
        %^  rsh  3  (sub (mul 16 blocks) len)
        %+  rep  7
        %-  flop
        |-  ^-  (list @ux)
        ?:  =(blocks 0)  ~
        :-  (encrypt ctr)
            $(ctr (inc mod ctr), blocks (dec blocks))
      ::                                                ::  ++de:ctra:aes:crypto
      ++  de                                            ::  decrypt
        en
      --  ::ctra
    ::                                                  ::  ++ctrb:aes:crypto
    ++  ctrb                                            ::  AES-192 CTR
      ~%  %ctrb  +>  ~
      |_  {key/@I mod/bloq len/@ ctr/@H}
      ::                                                ::  ++en:ctrb:aes:crypto
      ++  en
        ~/  %en
        |=  txt/@
        ^-  @ux
        =/  encrypt  ~(en ecbb key)
        =/  blocks  (add (div len 16) ?:(=((^mod len 16) 0) 0 1))
        ?>  (gte len (met 3 txt))
        %+  mix  txt
        %^  rsh  3  (sub (mul 16 blocks) len)
        %+  rep  7
        %-  flop
        |-  ^-  (list @ux)
        ?:  =(blocks 0)  ~
        :-  (encrypt ctr)
            $(ctr (inc mod ctr), blocks (dec blocks))
      ::                                                ::  ++de:ctrb:aes:crypto
      ++  de                                            ::  decrypt
        en
      --  ::ctrb
    ::                                                  ::  ++ctrc:aes:crypto
    ++  ctrc                                            ::  AES-256 CTR
      ~%  %ctrc  +>  ~
      |_  {key/@I mod/bloq len/@ ctr/@H}
      ::                                                ::  ++en:ctrc:aes:crypto
      ++  en                                            ::  encrypt
        ~/  %en
        |=  txt/@
        ^-  @ux
        =/  encrypt  ~(en ecbc key)
        =/  blocks  (add (div len 16) ?:(=((^mod len 16) 0) 0 1))
        ?>  (gte len (met 3 txt))
        %+  mix  txt
        %^  rsh  3  (sub (mul 16 blocks) len)
        %+  rep  7
        %-  flop
        |-  ^-  (list @ux)
        ?:  =(blocks 0)  ~
        :-  (encrypt ctr)
            $(ctr (inc mod ctr), blocks (dec blocks))
      ::                                                ::  ++de:ctrc:aes:crypto
      ++  de                                            ::  decrypt
        en
      --  ::ctrc
    ::                                                  ::  ++doub:aes:crypto
    ++  doub                                            ::  double 128-bit
      |=  ::  string mod finite
          ::
          str/@H
      ::
      ::  field (see spec)
      ::
      ^-  @uxH
      %-  ~(sit fe 7)
      ?.  =((xeb str) 128)
        (lsh 0 1 str)
      (mix 0x87 (lsh 0 1 str))
    ::                                                  ::  ++mpad:aes:crypto
    ++  mpad                                            ::
      |=  {oct/@ txt/@}
      ::
      ::  pad message to multiple of 128 bits
      ::  by appending 1, then 0s
      ::  the spec is unclear, but it must be octet based
      ::  to match the test vectors
      ::
      ^-  @ux
      =+  pad=(mod oct 16)
      ?:  =(pad 0)  0x8000.0000.0000.0000.0000.0000.0000.0000
      (lsh 3 (sub 15 pad) (mix 0x80 (lsh 3 1 txt)))
    ::                                                  ::  ++suba:aes:crypto
    ++  suba                                            ::  AES-128 subkeys
      |=  key/@H
      =+  l=(~(en ecba key) 0)
      =+  k1=(doub l)
      =+  k2=(doub k1)
      ^-  {@ux @ux}
      [k1 k2]
    ::                                                  ::  ++subb:aes:crypto
    ++  subb                                            ::  AES-192 subkeys
      |=  key/@I
      =+  l=(~(en ecbb key) 0)
      =+  k1=(doub l)
      =+  k2=(doub k1)
      ^-  {@ux @ux}
      [k1 k2]
    ::                                                  ::  ++subc:aes:crypto
    ++  subc                                            ::  AES-256 subkeys
      |=  key/@I
      =+  l=(~(en ecbc key) 0)
      =+  k1=(doub l)
      =+  k2=(doub k1)
      ^-  {@ux @ux}
      [k1 k2]
    ::                                                  ::  ++maca:aes:crypto
    ++  maca                                            ::  AES-128 CMAC
      ~/  %maca
      |=  {key/@H oct/(unit @) txt/@}
      ^-  @ux
      =+  [sub=(suba key) len=?~(oct (met 3 txt) u.oct)]
      =+  ^=  pdt
        ?:  &(=((mod len 16) 0) !=(len 0))
          [& txt]
        [| (mpad len txt)]
      =+  ^=  mac
        %-  ~(en cbca key 0)
        %+  mix  +.pdt
        ?-  -.pdt
          $&  -.sub
          $|  +.sub
        ==
      ::  spec says MSBs, LSBs match test vectors
      ::
      (~(sit fe 7) mac)
    ::                                                  ::  ++macb:aes:crypto
    ++  macb                                            ::  AES-192 CMAC
      ~/  %macb
      |=  {key/@I oct/(unit @) txt/@}
      ^-  @ux
      =+  [sub=(subb key) len=?~(oct (met 3 txt) u.oct)]
      =+  ^=  pdt
        ?:  &(=((mod len 16) 0) !=(len 0))
          [& txt]
        [| (mpad len txt)]
      =+  ^=  mac
        %-  ~(en cbcb key 0)
        %+  mix  +.pdt
        ?-  -.pdt
          $&  -.sub
          $|  +.sub
        ==
      ::  spec says MSBs, LSBs match test vectors
      ::
      (~(sit fe 7) mac)
    ::                                                  ::  ++macc:aes:crypto
    ++  macc                                            :: AES-256 CMAC
      ~/  %macc
      |=  {key/@I oct/(unit @) txt/@}
      ^-  @ux
      =+  [sub=(subc key) len=?~(oct (met 3 txt) u.oct)]
      =+  ^=  pdt
        ?:  &(=((mod len 16) 0) !=(len 0))
          [& txt]
        [| (mpad len txt)]
      =+  ^=  mac
        %-  ~(en cbcc key 0)
        %+  mix  +.pdt
        ?-  -.pdt
          $&  -.sub
          $|  +.sub
        ==
      ::  spec says MSBs, LSBs match test vectors
      ::
      (~(sit fe 7) mac)
    ::                                                  ::  ++s2va:aes:crypto
    ++  s2va                                            ::  AES-128 S2V
      ~/  %s2va
      |=  {key/@H ads/(list @)}
      =+  res=(maca key `16 0x0)
      %^  maca  key  ~
      |-  ^-  @uxH
      ?~  ads  (maca key `16 0x1)
      ?~  t.ads
        ?:  (gte (xeb i.ads) 128)
          (mix i.ads res)
        %+  mix
          (doub res)
          (mpad (met 3 i.ads) i.ads)
      %=  $
        res  %+  mix
               (doub res)
               (maca key ~ i.ads)
        ads  t.ads
      ==
    ::                                                  ::  ++s2vb:aes:crypto
    ++  s2vb                                            ::  AES-192 S2V
      ~/  %s2vb
      |=  {key/@I ads/(list @)}
      =+  res=(macb key `16 0x0)
      %^  macb  key  ~
      |-  ^-  @uxH
      ?~  ads  (macb key `16 0x1)
      ?~  t.ads
        ?:  (gte (xeb i.ads) 128)
          (mix i.ads res)
        %+  mix
          (doub res)
          (mpad (met 3 i.ads) i.ads)
      %=  $
        res  %+  mix
               (doub res)
               (macb key ~ i.ads)
        ads  t.ads
      ==
    ::                                                  ::  ++s2vc:aes:crypto
    ++  s2vc                                            ::  AES-256 S2V
      ~/  %s2vc
      |=  {key/@I ads/(list @)}
      =+  res=(macc key `16 0x0)
      %^  macc  key  ~
      |-  ^-  @uxH
      ?~  ads  (macc key `16 0x1)
      ?~  t.ads
        ?:  (gte (xeb i.ads) 128)
          (mix i.ads res)
        %+  mix
          (doub res)
          (mpad (met 3 i.ads) i.ads)
      %=  $
        res  %+  mix
               (doub res)
               (macc key ~ i.ads)
        ads  t.ads
      ==
    ::                                                  ::  ++siva:aes:crypto
    ++  siva                                            ::  AES-128 SIV
      ~%  %siva  +>  ~
      |_  {key/@I vec/(list @)}
      ::                                                ::  ++en:siva:aes:crypto
      ++  en                                            ::  encrypt
        ~/  %en
        |=  txt/@
        ^-  (trel @uxH @ud @ux)
        =+  [k1=(rsh 7 1 key) k2=(end 7 1 key)]
        =+  iv=(s2va k1 (weld vec (limo ~[txt])))
        =+  len=(met 3 txt)
        =*  hib  (dis iv 0xffff.ffff.ffff.ffff.7fff.ffff.7fff.ffff)
        :+
          iv
          len
        (~(en ctra k2 7 len hib) txt)
      ::                                                ::  ++de:siva:aes:crypto
      ++  de                                            ::  decrypt
        ~/  %de
        |=  {iv/@H len/@ txt/@}
        ^-  (unit @ux)
        =+  [k1=(rsh 7 1 key) k2=(end 7 1 key)]
        =*  hib  (dis iv 0xffff.ffff.ffff.ffff.7fff.ffff.7fff.ffff)
        =+  ^=  pln
          (~(de ctra k2 7 len hib) txt)
        ?.  =((s2va k1 (weld vec (limo ~[pln]))) iv)
          ~
        `pln
      --  ::siva
    ::                                                  ::  ++sivb:aes:crypto
    ++  sivb                                            ::  AES-192 SIV
      ~%  %sivb  +>  ~
      |_  {key/@J vec/(list @)}
      ::                                                ::  ++en:sivb:aes:crypto
      ++  en                                            ::  encrypt
        ~/  %en
        |=  txt/@
        ^-  (trel @uxH @ud @ux)
        =+  [k1=(rsh 5 3 key) k2=(end 5 3 key)]
        =+  iv=(s2vb k1 (weld vec (limo ~[txt])))
        =*  hib  (dis iv 0xffff.ffff.ffff.ffff.7fff.ffff.7fff.ffff)
        =+  len=(met 3 txt)
        :+  iv
          len
        (~(en ctrb k2 7 len hib) txt)
      ::                                                ::  ++de:sivb:aes:crypto
      ++  de                                            ::  decrypt
        ~/  %de
        |=  {iv/@H len/@ txt/@}
        ^-  (unit @ux)
        =+  [k1=(rsh 5 3 key) k2=(end 5 3 key)]
        =*  hib  (dis iv 0xffff.ffff.ffff.ffff.7fff.ffff.7fff.ffff)
        =+  ^=  pln
          (~(de ctrb k2 7 len hib) txt)
        ?.  =((s2vb k1 (weld vec (limo ~[pln]))) iv)
          ~
        `pln
      --  ::sivb
    ::                                                  ::  ++sivc:aes:crypto
    ++  sivc                                            ::  AES-256 SIV
      ~%  %sivc  +>  ~
      |_  {key/@J vec/(list @)}
      ::                                                ::  ++en:sivc:aes:crypto
      ++  en                                            ::  encrypt
        ~/  %en
        |=  txt/@
        ^-  (trel @uxH @ud @ux)
        =+  [k1=(rsh 8 1 key) k2=(end 8 1 key)]
        =+  iv=(s2vc k1 (weld vec (limo ~[txt])))
        =*  hib  (dis iv 0xffff.ffff.ffff.ffff.7fff.ffff.7fff.ffff)
        =+  len=(met 3 txt)
        :+
          iv
          len
        (~(en ctrc k2 7 len hib) txt)
      ::                                                ::  ++de:sivc:aes:crypto
      ++  de                                            ::  decrypt
        ~/  %de
        |=  {iv/@H len/@ txt/@}
        ^-  (unit @ux)
        =+  [k1=(rsh 8 1 key) k2=(end 8 1 key)]
        =*  hib  (dis iv 0xffff.ffff.ffff.ffff.7fff.ffff.7fff.ffff)
        =+  ^=  pln
          (~(de ctrc k2 7 len hib) txt)
        ?.  =((s2vc k1 (weld vec (limo ~[pln]))) iv)
          ~
        `pln
      --  ::sivc
    --
  ::                                                    ::
  ::::                    ++ed:crypto                   ::  ed25519
    ::                                                  ::::
  ++  ed
    =>
      =+  =+  [b=256 q=(sub (bex 255) 19)]
          =+  fq=~(. fo q)
          =+  ^=  l
               %+  add
                 (bex 252)
               27.742.317.777.372.353.535.851.937.790.883.648.493
          =+  d=(dif.fq 0 (fra.fq 121.665 121.666))
          =+  ii=(exp.fq (div (dec q) 4) 2)
          [b=b q=q fq=fq l=l d=d ii=ii]
      ~%  %coed  ..is  ~
      |%
      ::                                                ::  ++norm:ed:crypto
      ++  norm                                          ::
        |=(x/@ ?:(=(0 (mod x 2)) x (sub q x)))
      ::                                                ::  ++xrec:ed:crypto
      ++  xrec                                          ::  recover x-coord
        |=  y/@  ^-  @
        =+  ^=  xx
            %+  mul  (dif.fq (mul y y) 1)
                     (inv.fq +(:(mul d y y)))
        =+  x=(exp.fq (div (add 3 q) 8) xx)
        ?:  !=(0 (dif.fq (mul x x) (sit.fq xx)))
          (norm (pro.fq x ii))
        (norm x)
      ::                                                ::  ++ward:ed:crypto
      ++  ward                                          ::  edwards multiply
        |=  {pp/{@ @} qq/{@ @}}  ^-  {@ @}
        =+  dp=:(pro.fq d -.pp -.qq +.pp +.qq)
        =+  ^=  xt
            %+  pro.fq
              %+  sum.fq
                (pro.fq -.pp +.qq)
              (pro.fq -.qq +.pp)
            (inv.fq (sum.fq 1 dp))
        =+  ^=  yt
            %+  pro.fq
              %+  sum.fq
                (pro.fq +.pp +.qq)
              (pro.fq -.pp -.qq)
            (inv.fq (dif.fq 1 dp))
        [xt yt]
      ::                                                ::  ++scam:ed:crypto
      ++  scam                                          ::  scalar multiply
        |=  {pp/{@ @} e/@}  ^-  {@ @}
        ?:  =(0 e)
          [0 1]
        =+  qq=$(e (div e 2))
        =>  .(qq (ward qq qq))
        ?:  =(1 (dis 1 e))
          (ward qq pp)
        qq
      ::                                                ::  ++etch:ed:crypto
      ++  etch                                          ::  encode point
        |=  pp/{@ @}  ^-  @
        (can 0 ~[[(sub b 1) +.pp] [1 (dis 1 -.pp)]])
      ::                                                ::  ++curv:ed:crypto
      ++  curv                                          ::  point on curve?
        |=  {x/@ y/@}  ^-  ?
        .=  0
            %+  dif.fq
              %+  sum.fq
                (pro.fq (sub q (sit.fq x)) x)
              (pro.fq y y)
            (sum.fq 1 :(pro.fq d x x y y))
      ::                                                ::  ++deco:ed:crypto
      ++  deco                                          ::  decode point
        |=  s/@  ^-  (unit {@ @})
        =+  y=(cut 0 [0 (dec b)] s)
        =+  si=(cut 0 [(dec b) 1] s)
        =+  x=(xrec y)
        =>  .(x ?:(!=(si (dis 1 x)) (sub q x) x))
        =+  pp=[x y]
        ?.  (curv pp)
          ~
        [~ pp]
      ::                                                ::  ++bb:ed:crypto
      ++  bb                                            ::
        =+  bby=(pro.fq 4 (inv.fq 5))
        [(xrec bby) bby]
      --  ::
    ~%  %ed  +  ~
    |%
    ::                                                  ::  ++puck:ed:crypto
    ++  puck                                            ::  public key
      ~/  %puck
      |=  sk/@I  ^-  @
      ?:  (gth (met 3 sk) 32)  !!
      =+  h=(shal (rsh 0 3 b) sk)
      =+  ^=  a
          %+  add
            (bex (sub b 2))
          (lsh 0 3 (cut 0 [3 (sub b 5)] h))
      =+  aa=(scam bb a)
      (etch aa)
    ::                                                  ::  ++suck:ed:crypto
    ++  suck                                            ::  keypair from seed
      |=  se/@I  ^-  @uJ
      =+  pu=(puck se)
      (can 0 ~[[b se] [b pu]])
    ::                                                  ::  ++shar:ed:crypto
    ++  shar                                            ::  curve25519 secret
      ~/  %shar
      |=  {pub/@ sek/@}
      ^-  @ux
      =+  exp=(shal (rsh 0 3 b) (suck sek))
      =.  exp  (dis exp (can 0 ~[[3 0] [251 (fil 0 251 1)]]))
      =.  exp  (con exp (lsh 3 31 0b100.0000))
      =+  prv=(end 8 1 exp)
      =+  crv=(fra.fq (sum.fq 1 pub) (dif.fq 1 pub))
      (curt prv crv)
    ::                                                  ::  ++sign:ed:crypto
    ++  sign                                            ::  certify
      ~/  %sign
      |=  {m/@ se/@}  ^-  @
      =+  sk=(suck se)
      =+  pk=(cut 0 [b b] sk)
      =+  h=(shal (rsh 0 3 b) sk)
      =+  ^=  a
          %+  add
            (bex (sub b 2))
          (lsh 0 3 (cut 0 [3 (sub b 5)] h))
      =+  ^=  r
          =+  hm=(cut 0 [b b] h)
          =+  ^=  i
              %+  can  0
              :~  [b hm]
                  [(met 0 m) m]
              ==
          (shaz i)
      =+  rr=(scam bb r)
      =+  ^=  ss
          =+  er=(etch rr)
          =+  ^=  ha
              %+  can  0
              :~  [b er]
                  [b pk]
                  [(met 0 m) m]
              ==
          (~(sit fo l) (add r (mul (shaz ha) a)))
      (can 0 ~[[b (etch rr)] [b ss]])
    ::                                                  ::  ++veri:ed:crypto
    ++  veri                                            ::  validate
      ~/  %veri
      |=  {s/@ m/@ pk/@}  ^-  ?
      ?:  (gth (div b 4) (met 3 s))  |
      ?:  (gth (div b 8) (met 3 pk))  |
      =+  cb=(rsh 0 3 b)
      =+  rr=(deco (cut 0 [0 b] s))
      ?~  rr  |
      =+  aa=(deco pk)
      ?~  aa  |
      =+  ss=(cut 0 [b b] s)
      =+  ha=(can 3 ~[[cb (etch u.rr)] [cb pk] [(met 3 m) m]])
      =+  h=(shaz ha)
      =((scam bb ss) (ward u.rr (scam u.aa h)))
    --  ::ed
  ::                                                    ::  ++hmac:crypto
  ++  hmac                                              ::  HMAC-SHA1
    |=  {key/@ mes/@}
    =+  ip=(fil 3 64 0x36)
    =+  op=(fil 3 64 0x5c)
    =+  ^=  kex
        ?:  (gth (met 3 key) 64)
          (lsh 3 44 (shan key))
        (lsh 3 (sub 64 (met 3 key)) (swp 3 key))
    =+  inn=(shan (swp 3 (cat 3 (swp 3 mes) (mix ip kex))))
    (shan (swp 3 (cat 3 inn (mix op kex))))
  ::                                                    ::
  ::::                    ++scr:crypto                  ::  (2b3) scrypt
    ::                                                  ::::
  ++  scr
    ~%  %scr  ..is  ~
    |%
    ::                                                  ::  ++sal:scr:crypto
    ++  sal                                             ::  salsa20 hash
      |=  {x/@ r/@}                                     ::  with r rounds
      ?>  =((mod r 2) 0)                                ::
      =+  few==>(fe .(a 5))
      =+  ^=  rot
        |=  {a/@ b/@}
        (mix (end 5 1 (lsh 0 a b)) (rsh 0 (sub 32 a) b))
      =+  ^=  lea
        |=  {a/@ b/@}
        (net:few (sum:few (net:few a) (net:few b)))
      =>  |%
          ::                                            ::  ++qr:sal:scr:crypto
          ++  qr                                        ::  quarterround
            |=  y/{@ @ @ @ $~}
            =+  zb=(mix &2.y (rot 7 (sum:few &1.y &4.y)))
            =+  zc=(mix &3.y (rot 9 (sum:few zb &1.y)))
            =+  zd=(mix &4.y (rot 13 (sum:few zc zb)))
            =+  za=(mix &1.y (rot 18 (sum:few zd zc)))
            ~[za zb zc zd]
          ::                                            ::  ++rr:sal:scr:crypto
          ++  rr                                        ::  rowround
            |=  {y/(list @)}
            =+  za=(qr ~[&1.y &2.y &3.y &4.y])
            =+  zb=(qr ~[&6.y &7.y &8.y &5.y])
            =+  zc=(qr ~[&11.y &12.y &9.y &10.y])
            =+  zd=(qr ~[&16.y &13.y &14.y &15.y])
            ^-  (list @)  :~
              &1.za  &2.za  &3.za  &4.za
              &4.zb  &1.zb  &2.zb  &3.zb
              &3.zc  &4.zc  &1.zc  &2.zc
              &2.zd  &3.zd  &4.zd  &1.zd  ==
          ::                                            ::  ++cr:sal:scr:crypto
          ++  cr                                        ::  columnround
            |=  {x/(list @)}
            =+  ya=(qr ~[&1.x &5.x &9.x &13.x])
            =+  yb=(qr ~[&6.x &10.x &14.x &2.x])
            =+  yc=(qr ~[&11.x &15.x &3.x &7.x])
            =+  yd=(qr ~[&16.x &4.x &8.x &12.x])
            ^-  (list @)  :~
              &1.ya  &4.yb  &3.yc  &2.yd
              &2.ya  &1.yb  &4.yc  &3.yd
              &3.ya  &2.yb  &1.yc  &4.yd
              &4.ya  &3.yb  &2.yc  &1.yd  ==
          ::                                            ::  ++dr:sal:scr:crypto
          ++  dr                                        ::  doubleround
            |=  {x/(list @)}
            (rr (cr x))
          ::                                            ::  ++al:sal:scr:crypto
          ++  al                                        ::  add two lists
            |=  {a/(list @) b/(list @)}
            |-  ^-  (list @)
            ?~  a  ~  ?~  b  ~
            [i=(sum:few -.a -.b) t=$(a +.a, b +.b)]
          --  ::
      =+  xw=(rpp 5 16 x)
      =+  ^=  ow  |-  ^-  (list @)
                  ?~  r  xw
                  $(xw (dr xw), r (sub r 2))
      (rep 5 (al xw ow))
    ::                                                  ::  ++rpp:scr:crypto
    ++  rpp                                             ::  rip+filler blocks
      |=  {a/bloq b/@ c/@}
      =+  q=(rip a c)
      =+  w=(lent q)
      ?.  =(w b)
        ?.  (lth w b)  (slag (sub w b) q)
        ^+  q  (weld q (reap (sub b (lent q)) 0))
      q
    ::                                                  ::  ++bls:scr:crypto
    ++  bls                                             ::  split to sublists
      |=  {a/@ b/(list @)}
      ?>  =((mod (lent b) a) 0)
      |-  ^-  (list (list @))
      ?~  b  ~
      [i=(scag a `(list @)`b) t=$(b (slag a `(list @)`b))]
    ::                                                  ::  ++slb:scr:crypto
    ++  slb                                             ::
      |=  {a/(list (list @))}
      |-  ^-  (list @)
      ?~  a  ~
      (weld `(list @)`-.a $(a +.a))
    ::                                                  ::  ++sbm:scr:crypto
    ++  sbm                                             ::  scryptBlockMix
      |=  {r/@ b/(list @)}
      ?>  =((lent b) (mul 2 r))
      =+  [x=(snag (dec (mul 2 r)) b) c=0]
      =|  {ya/(list @) yb/(list @)}
      |-  ^-  (list @)
      ?~  b  (flop (weld yb ya))
      =.  x  (sal (mix x -.b) 8)
      ?~  (mod c 2)
        $(c +(c), b +.b, ya [i=x t=ya])
      $(c +(c), b +.b, yb [i=x t=yb])
    ::                                                  ::  ++srm:scr:crypto
    ++  srm                                             ::  scryptROMix
      |=  {r/@ b/(list @) n/@}
      ?>  ?&  =((lent b) (mul 2 r))
              =(n (bex (dec (xeb n))))
              (lth n (bex (mul r 16)))
          ==
      =+  [v=*(list (list @)) c=0]
      =.  v
        |-  ^-  (list (list @))
        =+  w=(sbm r b)
        ?:  =(c n)  (flop v)
        $(c +(c), v [i=[b] t=v], b w)
      =+  x=(sbm r (snag (dec n) v))
      |-  ^-  (list @)
      ?:  =(c n)  x
      =+  q=(snag (dec (mul r 2)) x)
      =+  z=`(list @)`(snag (mod q n) v)
      =+  ^=  w  |-  ^-  (list @)
                 ?~  x  ~  ?~  z  ~
                 [i=(mix -.x -.z) t=$(x +.x, z +.z)]
      $(x (sbm r w), c +(c))
    ::                                                  ::  ++hmc:scr:crypto
    ++  hmc                                             ::  HMAC-SHA-256
      |=  {k/@ t/@}
      (hml k (met 3 k) t (met 3 t))
    ::                                                  ::  ++hml:scr:crypto
    ++  hml                                             ::  w+length
      |=  {k/@ kl/@ t/@ tl/@}
      =>  .(k (end 3 kl k), t (end 3 tl t))
      =+  b=64
      =?  k  (gth kl b)  (shay kl k)
      =+  ^=  q  %+  shay  (add b tl)
       (add (lsh 3 b t) (mix k (fil 3 b 0x36)))
      %+  shay  (add b 32)
      (add (lsh 3 b q) (mix k (fil 3 b 0x5c)))
    ::                                                  ::  ++pbk:scr:crypto
    ++  pbk                                             :: PBKDF2-HMAC-SHA256
      ~/  %pbk
      |=  {p/@ s/@ c/@ d/@}
      (pbl p (met 3 p) s (met 3 s) c d)
    ::                                                  ::  ++pbl:scr:crypto
    ++  pbl                                             ::  w+length
      ~/  %pbl
      |=  {p/@ pl/@ s/@ sl/@ c/@ d/@}
      =>  .(p (end 3 pl p), s (end 3 sl s))
      =+  h=32
      ::
      ::  max key length 1GB
      ::  max iterations 2^28
      ::
      ?>  ?&  (lte d (bex 30))
              (lte c (bex 28))
              !=(c 0)
          ==
      =+  ^=  l  ?~  (mod d h)
          (div d h)
        +((div d h))
      =+  r=(sub d (mul h (dec l)))
      =+  [t=0 j=1 k=1]
      =.  t  |-  ^-  @
        ?:  (gth j l)  t
        =+  u=(add s (lsh 3 sl (rep 3 (flop (rpp 3 4 j)))))
        =+  f=0  =.  f  |-  ^-  @
          ?:  (gth k c)  f
          =+  q=(hml p pl u ?:(=(k 1) (add sl 4) h))
          $(u q, f (mix f q), k +(k))
        $(t (add t (lsh 3 (mul (dec j) h) f)), j +(j))
      (end 3 d t)
    ::                                                  ::  ++hsh:scr:crypto
    ++  hsh                                             ::  scrypt
      ~/  %hsh
      |=  {p/@ s/@ n/@ r/@ z/@ d/@}
      (hsl p (met 3 p) s (met 3 s) n r z d)
    ::                                                  ::  ++hsl:scr:crypto
    ++  hsl                                             ::  w+length
      ~/  %hsl
      |=  {p/@ pl/@ s/@ sl/@ n/@ r/@ z/@ d/@}
      =|  v/(list (list @))
      =>  .(p (end 3 pl p), s (end 3 sl s))
      =+  u=(mul (mul 128 r) z)
      ::
      ::  n is power of 2; max 1GB memory
      ::
      ?>  ?&  =(n (bex (dec (xeb n))))
              !=(r 0)  !=(z 0)
              %+  lte
                  (mul (mul 128 r) (dec (add n z)))
                (bex 30)
              (lth pl (bex 31))
              (lth sl (bex 31))
          ==
      =+  ^=  b  =+  (rpp 3 u (pbl p pl s sl 1 u))
        %+  turn  (bls (mul 128 r) -)
        |=(a/(list @) (rpp 9 (mul 2 r) (rep 3 a)))
      ?>  =((lent b) z)
      =+  ^=  q
        =+  |-  ?~  b  (flop v)
            $(b +.b, v [i=(srm r -.b n) t=v])
        %+  turn  `(list (list @))`-
        |=(a/(list @) (rpp 3 (mul 128 r) (rep 9 a)))
      (pbl p pl (rep 3 (slb q)) u 1 d)
    ::                                                  ::  ++ypt:scr:crypto
    ++  ypt                                             ::  256bit {salt pass}
      |=  {s/@ p/@}
      ^-  @
      (hsh p s 16.384 8 1 256)
    --  ::scr
  ::                                                    ::
  ::::                    ++crub:crypto                 ::  (2b4) suite B, Ed
    ::                                                  ::::
  ++  crub  !:
    ^-  acru
    =|  {pub/{cry/@ sgn/@} sek/(unit {cry/@ sgn/@})}
    |%
    ::                                                  ::  ++as:crub:crypto
    ++  as                                              ::
      |%
      ::                                                ::  ++sign:as:crub:
      ++  sign                                          ::
        |=  {@ msg/@}
        ^-  @ux
        ?~  sek  ~|  %pubkey-only  !!
        (jam [(sign:ed msg sgn.u.sek) msg])
      ::                                                ::  ++sure:as:crub:
      ++  sure                                          ::
        |=  {@ txt/@}
        ^-  (unit @ux)
        =+  ((hard {sig/@ msg/@}) (cue txt))
        ?.  (veri:ed sig msg sgn.pub)  ~
        (some msg)
      ::                                                ::  ++seal:as:crub:
      ++  seal                                          ::
        |=  {bpk/pass m1/@ m2/@}
        ^-  @ux
        ?~  sek  ~|  %pubkey-only  !!
        ?>  =('b' (end 3 1 bpk))
        =+  pk=(rsh 8 1 (rsh 3 1 bpk))
        =+  shar=(shax (shar:ed pk cry.u.sek))
        =+  msg=(jam m1 m2)
        =+  smsg=(sign ~ msg)
        (jam (~(en siva:aes shar ~) smsg))
      ::                                                ::  ++tear:as:crub:
      ++  tear                                          ::
        |=  {bpk/pass txt/@}
        ^-  (unit (pair @ux @ux))
        ?~  sek  ~|  %pubkey-only  !!
        ?>  =('b' (end 3 1 bpk))
        =+  pk=(rsh 8 1 (rsh 3 1 bpk))
        =+  shar=(shax (shar:ed pk cry.u.sek))
        =+  ((hard {iv/@ len/@ cph/@}) (cue txt))
        =+  try=(~(de siva:aes shar ~) iv len cph)
        ?~  try  ~
        =+  veri=(sure:as:(com:nu:crub bpk) ~ u.try)
        ?~  veri  ~
        (some ((hard (pair @ux @ux)) (cue u.veri)))
      --  ::as
    ::                                                  ::  ++de:crub:crypto
    ++  de                                              ::  decrypt
      |=  {key/@J txt/@}
      ^-  (unit @ux)
      =+  ((hard {iv/@ len/@ cph/@}) (cue txt))
      %^    ~(de sivc:aes (shaz key) ~)
          iv
        len
      cph
    ::                                                  ::  ++dy:crub:crypto
    ++  dy                                              ::  need decrypt
      |=  {key/@J cph/@}
      (need (de key cph))
    ::                                                  ::  ++en:crub:crypto
    ++  en                                              ::  encrypt
      |=  {key/@J msg/@}
      ^-  @ux
      (jam (~(en sivc:aes (shaz key) ~) msg))
    ::                                                  ::  ++ex:crub:crypto
    ++  ex                                              ::  extract
      |%
      ::                                                ::  ++fig:ex:crub:crypto
      ++  fig                                           ::  fingerprint
        ^-  @uvH
        (shaf %bfig sgn.^pub)
      ::                                                ::  ++pac:ex:crub:crypto
      ++  pac                                           ::  private fingerprint
        ^-  @uvG
        ?~  sek  ~|  %pubkey-only  !!
        (end 6 1 (shaf %bcod sgn.u.sek))
      ::                                                ::  ++pub:ex:crub:crypto
      ++  pub                                           ::  public key
        ^-  pass
        (cat 3 'b' (cat 8 sgn.^pub cry.^pub))
      ::                                                ::  ++sec:ex:crub:crypto
      ++  sec                                           ::  private key
        ^-  ring
        ?~  sek  ~|  %pubkey-only  !!
        (cat 3 'B' (cat 8 sgn.u.sek cry.u.sek))
      --  ::ex
    ::                                                  ::  ++nu:crub:crypto
    ++  nu                                              ::
      |%
      ::                                                ::  ++pit:nu:crub:crypto
      ++  pit                                           ::  create keypair
        |=  {w/@ seed/@}
        =+  wid=(add (div w 8) ?:(=((mod w 8) 0) 0 1))
        =+  bits=(shal wid seed)
        =+  [c=(rsh 8 1 bits) s=(end 8 1 bits)]
        ..nu(pub [cry=(puck:ed c) sgn=(puck:ed s)], sek `[cry=c sgn=s])
      ::                                                ::  ++nol:nu:crub:crypto
      ++  nol                                           ::  activate secret
        |=  a/ring
        =+  [mag=(end 3 1 a) bod=(rsh 3 1 a)]
        ~|  %not-crub-seckey  ?>  =('B' mag)
        =+  [c=(rsh 8 1 bod) s=(end 8 1 bod)]
        ..nu(pub [cry=(puck:ed c) sgn=(puck:ed s)], sek `[cry=c sgn=s])
      ::                                                ::  ++com:nu:crub:crypto
      ++  com                                           ::  activate public
        |=  a/pass
        =+  [mag=(end 3 1 a) bod=(rsh 3 1 a)]
        ~|  %not-crub-pubkey  ?>  =('b' mag)
        ..nu(pub [cry=(rsh 8 1 bod) sgn=(end 8 1 bod)], sek ~)
      --  ::nu
    --  ::crub
  ::                                                    ::
  ::::                    ++crua:crypto                 ::  (2b5) suite B, RSA
    ::                                                  ::::
  ++  crua  !:
    ^-  acru
    =|  {mos/@ pon/(unit {p/@ q/@ r/{p/@ q/@} s/_*fu})}
    =>  |%
        ::                                              ::  ++mx:crua:crypto
        ++  mx                                          ::  bit length
          (dec (met 0 mos))
        ::                                              ::  ++dap:crua:crypto
        ++  dap                                         ::  OEAP decode
          |=  {wid/@ xar/@ dog/@}  ^-  {p/@ q/@}
          =+  pav=(sub wid xar)
          =+  qoy=(cut 0 [xar pav] dog)
          =+  dez=(mix (end 0 xar dog) (shaw %pad-b xar qoy))
          [dez (mix qoy (shaw %pad-a pav dez))]
        ::                                              ::  ++pad:crua:crypto
        ++  pad                                         ::  OEAP encode
          |=  {wid/@ rax/{p/@ q/@} meg/@}  ^-  @
          =+  pav=(sub wid p.rax)
          ?>  (gte pav (met 0 meg))
          ^-  @
          =+  qoy=(mix meg (shaw %pad-a pav q.rax))
          =+  dez=(mix q.rax (shaw %pad-b p.rax qoy))
          (can 0 [p.rax dez] [pav qoy] ~)
        ::                                              ::  ++pull:crua:crypto
        ++  pull                                        ::
          |=(a/@ (~(exp fo mos) 3 a))
        ::                                              ::  ++push:crua:crypto
        ++  push                                        ::
          |=(a/@ (~(exp fo mos) 5 a))
        ::                                              ::  ++pump:crua:crypto
        ++  pump                                        ::
          |=  a/@  ^-  @
          ?~  pon  !!
          (out.s.u.pon (exp.s.u.pon p.r.u.pon (sit.s.u.pon a)))
        ::                                              ::  ++punt:crua:crypto
        ++  punt                                        ::
          |=  a/@  ^-  @
          ?~  pon  !!
          (out.s.u.pon (exp.s.u.pon q.r.u.pon (sit.s.u.pon a)))
        --  ::
    |%
    ::                                                  ::  ++as:crua:crypto
    ++  as                                              ::
      =>  |%
          ::                                            ::  ++haul:as:crua:
          ++  haul                                      ::
            |=  a/pass
            =+  [mag=(end 3 1 a) bod=(rsh 3 1 a)]
            ?>  =('a' mag)
            ..as(mos bod, pon ~)
          --  ::
      ^?
      |%
      ::                                                ::  ++seal:as:crua:
      ++  seal                                          ::
        |=  {a/pass b/@ c/@}
        ^-  @
        =>  .(c (sign b c))
        =+  her=(haul a)
        =+  det=(lte (add 256 (met 0 c)) mx.her)
        =+  lip=?:(det c 0)
        =-  (add ?:(p.mav 0 1) (lsh 0 1 q.mav))
        ^=  mav  ^-  {p/? q/@}
        :-  det
        =+  dog=(pad mx.her [256 b] lip)
        =+  hog=(push.her dog)
        =+  ben=(en b c)
        ?:(det hog (jam hog ben))
      ::                                                ::  ++sign:as:crua:
      ++  sign                                          ::
        |=  {a/@ b/@}  ^-  @
        =-  (add ?:(p.mav 0 1) (lsh 0 1 q.mav))
        ^=  mav  ^-  {p/? q/@}
        =+  det=(lte (add 128 (met 0 b)) mx)
        :-  det
        =+  hec=(shaf (mix %agis a) b)
        =+  dog=(pad mx [128 hec] ?:(det b 0))
        =+  hog=(pump dog)
        ?:(det hog (jam hog b))
      ::                                                ::  ++sure:as:crua:
      ++  sure                                          ::
        |=  {a/@ b/@}
        ^-  (unit @)
        =+  [det==(0 (end 0 1 b)) bod=(rsh 0 1 b)]
        =+  gox=?:(det [p=bod q=0] ((hard {p/@ q/@}) (cue bod)))
        =+  dog=(pull p.gox)
        =+  pig=(dap mx 128 dog)
        =+  log=?:(det q.pig q.gox)
        ?.(=(p.pig (shaf (mix %agis a) log)) ~ [~ log])
      ::                                                ::  ++tear:as:crua:
      ++  tear                                          ::
        |=  {a/pass b/@}
        ^-  (unit {p/@ q/@})
        =+  her=(haul a)
        =+  [det==(0 (end 0 1 b)) bod=(rsh 0 1 b)]
        =+  gox=?:(det [p=bod q=0] ((hard {p/@ q/@}) (cue bod)))
        =+  dog=(punt p.gox)
        =+  pig=(dap mx 256 dog)
        =+  ^=  cow
            ^-  (unit @)
            ?:  det
              [~ q.pig]
            (de p.pig q.gox)
        ?~  cow  ~
        =>  .(cow (sure:as.her p.pig u.cow))
        ?~  cow  ~
        [~ p.pig u.cow]
      --  ::as
    ::                                                  ::  ++de:crua:crypto
    ++  de                                              ::  decrypt
      |~  {key/@ cep/@}  ^-  (unit @)
      =+  toh=(met 8 cep)
      ?:  (lth toh 2)
        ~
      =+  adj=(dec toh)
      =+  [hax=(end 8 1 cep) bod=(rsh 8 1 cep)]
      =+  msg=(mix (~(raw og (mix hax key)) (mul 256 adj)) bod)
      ?.  =(hax (shax (mix key (shax (mix adj msg)))))
        ~
      [~ msg]
    ::                                                  ::  ++dy:crua:crypto
    ++  dy                                              ::  need decrypt
      |~({a/@ b/@} (need (de a b)))
    ::                                                  ::  ++en:crua:crypto
    ++  en                                              ::  encrypt
      |~  {key/@ msg/@}  ^-  @ux
      =+  len=(met 8 msg)
      =+  adj=?:(=(0 len) 1 len)
      =+  hax=(shax (mix key (shax (mix adj msg))))
      (rap 8 hax (mix msg (~(raw og (mix hax key)) (mul 256 adj))) ~)
    ::                                                  ::  ++ex:crua:crypto
    ++  ex                                              ::  extract
      ^?
      |%
      ::                                                ::  ++fig:ex:crua:crypto
      ++  fig                                           ::  fingerprint
        `@uvH`(shaf %afig mos)
      ::                                                ::  ++pac:ex:crua:crypto
      ++  pac                                           ::  private fingerprint
        `@uvG`(end 6 1 (shaf %acod sec))
      ::                                                ::  ++pub:ex:crua:crypto
      ++  pub                                           ::  public fingerprint
        `pass`(cat 3 'a' mos)
      ::                                                ::  ++sec:ex:crua:crypto
      ++  sec                                           ::  private key
        `ring`?~(pon !! (cat 3 'A' (jam p.u.pon q.u.pon)))
      --  ::ex
    ::                                                  ::  ++nu:crua:crypto
    ++  nu                                              ::
      =>  |%
          ::                                            ::  ++elcm:nu:crua:
          ++  elcm                                      ::
            |=  {a/@ b/@}
            (div (mul a b) d:(egcd a b))
          ::                                            ::  ++eldm:nu:crua:
          ++  eldm                                      ::
            |=  {a/@ b/@ c/@}
            (~(inv fo (elcm (dec b) (dec c))) a)
          ::                                            ::  ++ersa:nu:crua:
          ++  ersa                                      ::
            |=  {a/@ b/@}
            [a b [(eldm 3 a b) (eldm 5 a b)] (fu a b)]
          --  ::
      ^?
      |%
      ::                                                ::  ++com:nu:crua:crypto
      ++  com                                           ::
        |=  a/@
        ^+  ^?(..nu)
        ..nu(mos a, pon ~)
      ::                                                ::  ++pit:nu:crua:crypto
      ++  pit                                           ::
        |=  {a/@ b/@}
        =+  c=(rsh 0 1 a)
        =+  [d=(ramp c [3 5 ~] b) e=(ramp c [3 5 ~] +(b))]
        ^+  ^?(..nu)
        ..nu(mos (mul d e), pon [~ (ersa d e)])
      ::                                                ::  ++nol:nu:crua:crypto
      ++  nol                                           ::
        |=  a/@
        ^+  ^?(..nu)
        =+  b=((hard {p/@ q/@}) (cue a))
        ..nu(mos (mul p.b q.b), pon [~ (ersa p.b q.b)])
      --  ::nu
    --  ::crua
  ::                                                    ::
  ::::                    ++test:crypto                 ::  (2b6) test crypto
    ::                                                  ::::
  ++  test  ^?
    |%
    ::                                                  ::  ++trub:test:crypto
    ++  trub                                            ::  test crub
      |=  msg/@t
      ::
      ::  make acru cores
      ::
      =/  ali      (pit:nu:crub 512 (shaz 'Alice'))
      =/  ali-pub  (com:nu:crub pub:ex.ali)
      =/  bob      (pit:nu:crub 512 (shaz 'Robert'))
      =/  bob-pub  (com:nu:crub pub:ex.bob)
      ::
      ::  alice signs and encrypts a symmetric key to bob
      ::
      =/  secret-key  %-  shaz
          'Let there be no duplicity when taking a stand against him.'
      =/  signed-key   (sign:as.ali ~ secret-key)
      =/  crypted-key  (seal:as.ali pub:ex.bob-pub ~ signed-key)
      ::  bob decrypts and verifies
      =/  decrypt-key-attempt  (tear:as.bob pub:ex.ali-pub crypted-key)
      =/  decrypted-key    ~|  %decrypt-fail  (need decrypt-key-attempt)
      =/  verify-key-attempt   (sure:as.ali-pub ~ q.decrypted-key)
      =/  verified-key     ~|  %verify-fail  (need verify-key-attempt)
      ::  bob encrypts with symmetric key
      =/  crypted-msg  (en.bob verified-key msg)
      ::  alice decrypts with same key
      `@t`(dy.ali secret-key crypted-msg)
    --  ::test
  --  ::crypto
::                                                      ::::
::::                      ++unity                       ::  (2c) unit promotion
  ::                                                    ::::
++  unity  ^?
  |%
  ::                                                    ::  ++drop-list:unity
  ++  drop-list                                         ::  collapse unit list
    |*  lut/(list (unit))
    ?.  |-  ^-  ?
        ?~(lut & ?~(i.lut | $(lut t.lut)))
      ~
    %-  some
    |-
    ?~  lut  ~
    [i=u:+.i.lut t=$(lut t.lut)]
  ::                                                    ::  ++drop-map:unity
  ++  drop-map                                          ::  collapse unit map
    |*  lum/(map term (unit))
    ?:  (~(rep by lum) |=({{@ a/(unit)} b/_|} |(b ?=($~ a))))
      ~
    (some (~(run by lum) need))
  ::                                                    ::  ++drop-pole:unity
  ++  drop-pole                                         ::  unit tuple
    |*  but/(pole (unit))
    ?~  but  !!
    ?~  +.but  
      u:->.but
    [u:->.but (drop-pole +.but)]
  --
::                                                      ::::
::::                      ++format                      ::  (2d) common formats
  ::                                                    ::::
++  format  ^?
  |%               
  ::                                                    ::  ++to-wain:format
  ++  to-wain                                           ::  atom to line list
    ~%  %lore  ..is  ~
    |=  lub/@
    =|  tez/(list @t)
    |-  ^+  tez
    =+  ^=  wor
      =+  [meg=0 i=0]
      |-  ^-  {meg/@ i/@ end/@f}
      =+  gam=(cut 3 [i 1] lub)
      ?:  =(0 gam)
        [meg i %.y]
      ?:  =(10 gam)
        [meg i %.n]
      $(meg (cat 3 meg gam), i +(i))
    ?:  end.wor
      (flop ^+(tez [meg.wor tez]))
    ?:  =(0 lub)  (flop tez)
    $(lub (rsh 3 +(i.wor) lub), tez [meg.wor tez])
  ::                                                    ::  ++of-wain:format
  ++  of-wain                                           ::  line list to atom
    |=  tez/(list @t)
    =|  {our/@ i/@ud}
    |-  ^-  @
    ?~  tez
      our
    ?:  =(%$ i.tez)
      $(i +(i), tez t.tez, our (cat 3 our 10))
    ?:  =(0 i)
      $(i +(i), tez t.tez, our i.tez)
    $(i +(i), tez t.tez, our (cat 3 (cat 3 our 10) i.tez))
  ::                                                    ::  ++of-wall:format
  ++  of-wall                                           ::  line list to tape
    |=  a/wall  ^-  tape
    ?~(a ~ "{i.a}\0a{$(a t.a)}")
  ::                                                    ::  ++en-beam:format
  ++  en-beam                                           ::  beam to path
    |=  bem/beam
    ^-  path
    [(scot %p p.bem) q.bem (scot r.bem) (flop s.bem)]
  ::                                                    ::  ++de-beam:format
  ++  de-beam                                           ::  parse path to beam
    |=  pax/path
    ^-  (unit beam)
    ?.  ?=({* * * *} pax)  ~
    %+  biff  (slaw %p i.pax)
    |=  who/ship
    %+  biff  (slaw %tas i.t.pax)
    |=  dex/desk
    %+  biff  (slay i.t.t.pax)
    |=  cis/coin
    ?.  ?=({$$ case} cis)  ~
    `(unit beam)`[~ [who dex `case`p.cis] (flop t.t.t.pax)]
  ::                                                    ::  ++enjs:format
  ++  enjs  ^?                                          ::  json encoders
    |%
    ::                                                  ::  ++frond:enjs:format
    ++  frond                                           ::  object from k-v pair
      |=  {p/@t q/json}
      ^-  json
      [%o [[p q] ~ ~]]
    ::                                                  ::  ++pairs:enjs:format
    ++  pairs                                           ::  object from k-v list
      |=  a/(list {p/@t q/json})
      ^-  json
      [%o (~(gas by *(map @t json)) a)]
    ::                                                  ::  ++tape:enjs:format
    ++  tape                                            ::  string from tape
      |=  a/^tape
      ^-  json
      [%s (crip a)]
    ::                                                  ::  ++wall:enjs:format
    ++  wall                                            ::  string from wall
      |=  a/^wall
      ^-  json
      (tape (of-wall a))
    ::                                                  ::  ++ship:enjs:format
    ++  ship                                            ::  string from ship
      |=  a/^ship
      ^-  json
      (tape (slag 1 (scow %p a))) 
    ::                                                  ::  ++numb:enjs:format
    ++  numb                                            ::  number from unsigned
      |=  a/@u
      ^-  json
      :-  %n
      ?:  =(0 a)  '0'
      %-  crip
      %-  flop
      |-  ^-  ^tape
      ?:(=(0 a) ~ [(add '0' (mod a 10)) $(a (div a 10))])
    ::                                                  ::  ++time:enjs:format
    ++  time                                            ::  ms timestamp
      |=  a/^time
      =-  (numb (div (mul - 1.000) ~s1))
      (add (div ~s1 2.000) (sub a ~1970.1.1))
    --  ::enjs
  ::                                                    ::  ++dejs:format
  ++  dejs                                              ::  json reparser
    =>  |%  ++  grub  *                                 ::  result
            ++  fist  $-(json grub)                     ::  reparser instance
        --  ::
    |%
    ::                                                  ::  ++ar:dejs:format
    ++  ar                                              ::  array as list
      |*  wit/fist
      |=  jon/json  ^-  (list _(wit *json))
      ?>  ?=({$a *} jon)
      (turn p.jon wit)
    ::                                                  ::  ++at:dejs:format
    ++  at                                              ::  array as tuple
      |*  wil/(pole fist)
      |=  jon/json
      ?>  ?=({$a *} jon)
      ((at-raw wil) p.jon)
    ::                                                  ::  ++at-raw:dejs:format
    ++  at-raw                                          ::  array as tuple
      |*  wil/(pole fist)
      |=  jol/(list json)
      ?~  jol  !!
      ?-    wil                                         :: mint-vain on empty
          :: {wit/* t/*}
          {* t/*}
        =>  .(wil [wit ~]=wil)
        ?~  t.wil  ?^(t.jol !! (wit.wil i.jol))
        [(wit.wil i.jol) ((at-raw t.wil) t.jol)]
      ==
    ::                                                  ::  ++bo:dejs:format
    ++  bo                                              ::  boolean
      |=(jon/json ?>(?=({$b *} jon) p.jon))
    ::                                                  ::  ++bu:dejs:format
    ++  bu                                              ::  boolean not
      |=(jon/json ?>(?=({$b *} jon) !p.jon))
    ::                                                  ::  ++ci:dejs:format
    ++  ci                                              ::  maybe transform
      |*  {poq/gate wit/fist}
      |=  jon/json
      (need (poq (wit jon)))
    ::                                                  ::  ++cu:dejs:format
    ++  cu                                              ::  transform
      |*  {poq/gate wit/fist}
      |=  jon/json
      (poq (wit jon))
    ::                                                  ::  ++di:dejs:format
    ++  di                                              ::  millisecond date
      %+  cu
        |=  a/@u  ^-  @da
        (add ~1970.1.1 (div (mul ~s1 a) 1.000))
      ni
    ::                                                  ::  ++mu:dejs:format
    ++  mu                                              ::  true unit
      |*  wit/fist
      |=  jon/json
      ?~(jon ~ (some (wit jon)))
    ::                                                  ::  ++ne:dejs:format
    ++  ne                                              ::  number as real
      |=  jon/json
      ^-  (unit @rd)
      ::  please implement me, it's not that hard!
      !!
    ::                                                  ::  ++ni:dejs:format
    ++  ni                                              ::  number as integer
      |=  jon/json
      ?>  ?=({$n *} jon)
      (rash p.jon dem)
    ::                                                  ::  ++no:dejs:format
    ++  no                                              ::  number as cord
      |=(jon/json ?>(?=({$n *} jon) p.jon))
    ::                                                  ::  ++of:dejs:format
    ++  of                                              ::  object as frond
      |*  wer/(pole {cord fist})
      |=  jon/json
      ?>  ?=({$o {@ *} $~ $~} jon)
      |-
      ?-    wer                                         :: mint-vain on empty
          :: {{key/@t wit/*} t/*}
          {{key/@t *} t/*}
        =>  .(wer [[~ wit] ~]=wer)
        ?:  =(key.wer p.n.p.jon)
          [key.wer ~|(key+key.wer (wit.wer q.n.p.jon))]
        ?~  t.wer  ~|(bad-key+p.n.p.jon !!)
        ((of t.wer) jon)
      ==
    ::                                                  ::  ++ot:dejs:format
    ++  ot                                              ::  object as tuple
      |*  wer/(pole {cord fist})
      |=  jon/json
      ?>  ?=({$o *} jon)
      ((ot-raw wer) p.jon)
    ::                                                  ::  ++ot-raw:dejs:format
    ++  ot-raw                                          ::  object as tuple
      |*  wer/(pole {cord fist})
      |=  jom/(map @t json)
      ?-    wer                                         :: mint-vain on empty
          :: {{key/@t wit/*} t/*}
          {{key/@t *} t/*}
        =>  .(wer [[~ wit] ~]=wer)
        =/  ten  ~|(key+key.wer (wit.wer (~(got by jom) key.wer)))
        ?~(t.wer ten [ten ((ot-raw t.wer) jom)])
      ==
    ::                                                  ::  ++om:dejs:format
    ++  om                                              ::  object as map
      |*  wit/fist
      |=  jon/json
      ?>  ?=({$o *} jon)
      (~(run by p.jon) wit)
    ::                                                  ::  ++op:dejs:format
    ++  op                                              ::  parse keys of map
      |*  {fel/rule wit/fist}
      |=  jon/json  ^-  (map _(wonk *fel) _*wit)
      =/  jom  ((om wit) jon)
      %-  malt
      %+  turn  ~(tap by jom)
      |*  {a/cord b/*}
      =>  .(+< [a b]=+<)
      [(rash a fel) b]
    ::                                                  ::  ++pe:dejs:format
    ++  pe                                              ::  prefix
      |*  {pre/* wit/fist}
      (cu |*(* [pre +<]) wit)
    ::                                                  ::  ++sa:dejs:format
    ++  sa                                              ::  string as tape
      |=(jon/json ?>(?=({$s *} jon) (trip p.jon)))
    ::                                                  ::  ++so:dejs:format
    ++  so                                              ::  string as cord
      |=(jon/json ?>(?=({$s *} jon) p.jon))
    ::                                                  ::  ++su:dejs:format
    ++  su                                              ::  parse string
      |*  sab/rule
      |=  jon/json  ^+  (wonk *sab)
      ?>  ?=({$s *} jon)
      (rash p.jon sab)
    ::                                                  ::  ++ul:dejs:format
    ++  ul                                              ::  null
      |=(jon/json ?~(jon ~ !!))
    ::
    ++  za                                              ::  full unit pole
      |*  pod/(pole (unit))
      ?~  pod  &
      ?~  -.pod  |
      (za +.pod)
    ::
    ++  zl                                              ::  collapse unit list
      |*  lut/(list (unit))
      ?.  |-  ^-  ?
          ?~(lut & ?~(i.lut | $(lut t.lut)))
        ~
      %-  some
      |-
      ?~  lut  ~
      [i=u:+.i.lut t=$(lut t.lut)]
    ::
    ++  zp                                              ::  unit tuple
      |*  but/(pole (unit))
      ?~  but  !!
      ?~  +.but  
        u:->.but
      [u:->.but (zp +.but)]
    ::
    ++  zm                                              ::  collapse unit map
      |*  lum/(map term (unit))
      ?:  (~(rep by lum) |=({{@ a/(unit)} b/_|} |(b ?=($~ a))))
        ~
      (some (~(run by lum) need))
    --  ::dejs
  ::                                                    ::  ++dejs-soft:format
  ++  dejs-soft                                         ::  json reparse to unit
    =,  unity
    =>  |%  ++  grub  (unit *)                          ::  result
            ++  fist  $-(json grub)                     ::  reparser instance
        --  ::
    ::
    ::  XX: this is old code that replaced a rewritten dejs.
    ::      the rewritten dejs rest-looped with ++redo.  the old
    ::      code is still in revision control -- revise and replace.
    ::
    |%
    ++  ar                                              ::  array as list
      |*  wit/fist
      |=  jon/json
      ?.  ?=({$a *} jon)  ~
      %-  zl
      |-  
      ?~  p.jon  ~
      [i=(wit i.p.jon) t=$(p.jon t.p.jon)]
    ::
    ++  at                                              ::  array as tuple
      |*  wil/(pole fist)
      |=  jon/json
      ?.  ?=({$a *} jon)  ~
      =+  raw=((at-raw wil) p.jon)
      ?.((za raw) ~ (some (zp raw)))
    ::
    ++  at-raw                                          ::  array as tuple
      |*  wil/(pole fist)
      |=  jol/(list json)
      ?~  wil  ~
      :-  ?~(jol ~ (-.wil i.jol))
      ((at-raw +.wil) ?~(jol ~ t.jol))
    ::
    ++  bo                                              ::  boolean
      |=(jon/json ?.(?=({$b *} jon) ~ [~ u=p.jon]))
    ::
    ++  bu                                              ::  boolean not
      |=(jon/json ?.(?=({$b *} jon) ~ [~ u=!p.jon]))
    ::
    ++  ci                                              ::  maybe transform
      |*  {poq/gate wit/fist}
      |=  jon/json
      (biff (wit jon) poq)
    ::
    ++  cu                                              ::  transform
      |*  {poq/gate wit/fist}
      |=  jon/json
      (bind (wit jon) poq)
    ::
    ++  da                                              ::  UTC date
      |=  jon/json
      ?.  ?=({$s *} jon)  ~
      (bind (stud:chrono:userlib p.jon) |=(a/date (year a)))
    ::
    ++  di                                              ::  millisecond date
      %+  cu
        |=  a/@u  ^-  @da
        (add ~1970.1.1 (div (mul ~s1 a) 1.000))
      ni
    ::
    ++  mu                                              ::  true unit
      |*  wit/fist
      |=  jon/json
      ?~(jon (some ~) (bind (wit jon) some))
    ::
    ++  ne                                              ::  number as real
      |=  jon/json
      ^-  (unit @rd)
      !!
    ::
    ++  ni                                              ::  number as integer
      |=  jon/json 
      ?.  ?=({$n *} jon)  ~
      (rush p.jon dem)
    ::
    ++  no                                              ::  number as cord
      |=  jon/json
      ?.  ?=({$n *} jon)  ~
      (some p.jon)
    ::
    ++  of                                              ::  object as frond
      |*  wer/(pole {cord fist})
      |=  jon/json
      ?.  ?=({$o {@ *} $~ $~} jon)  ~
      |-
      ?~  wer  ~
      ?:  =(-.-.wer p.n.p.jon)  
        ((pe -.-.wer +.-.wer) q.n.p.jon)
      ((of +.wer) jon)
    ::
    ++  ot                                              ::  object as tuple
      |*  wer/(pole {cord fist})
      |=  jon/json
      ?.  ?=({$o *} jon)  ~
      =+  raw=((ot-raw wer) p.jon)
      ?.((za raw) ~ (some (zp raw)))
    ::
    ++  ot-raw                                          ::  object as tuple
      |*  wer/(pole {cord fist})
      |=  jom/(map @t json)
      ?~  wer  ~
      =+  ten=(~(get by jom) -.-.wer)
      [?~(ten ~ (+.-.wer u.ten)) ((ot-raw +.wer) jom)]
    ::
    ++  om                                              ::  object as map
      |*  wit/fist
      |=  jon/json
      ?.  ?=({$o *} jon)  ~
      (zm (~(run by p.jon) wit))
    ::
    ++  op                                              ::  parse keys of map
      |*  {fel/rule wit/fist}
      %+  cu  
        |=  a/(list _[(wonk *fel) (need *wit)])
        (my:nl a)
      %-  ci  :_  (om wit)
      |=  a/(map cord _(need *wit))
      ^-  (unit (list _[(wonk *fel) (need *wit)]))
      %-  zl
      %+  turn  ~(tap by a)
      |=  {a/cord b/_(need *wit)}
      =+  nit=(rush a fel) 
      ?~  nit  ~
      (some [u.nit b])
    ::
    ++  pe                                              ::  prefix
      |*  {pre/* wit/fist}
      (cu |*(* [pre +<]) wit)
    ::
    ++  sa                                              ::  string as tape
      |=  jon/json
      ?.(?=({$s *} jon) ~ (some (trip p.jon)))
    ::
    ++  so                                              ::  string as cord
      |=  jon/json
      ?.(?=({$s *} jon) ~ (some p.jon))
    ::
    ++  su                                              ::  parse string
      |*  sab/rule
      |=  jon/json
      ?.  ?=({$s *} jon)  ~
      (rush p.jon sab)
    ::
    ++  ul  |=(jon/json ?~(jon (some ~) ~))             ::  null
    ++  za                                              ::  full unit pole
      |*  pod/(pole (unit))
      ?~  pod  &
      ?~  -.pod  |
      (za +.pod)
    ::
    ++  zl                                              ::  collapse unit list
      |*  lut/(list (unit))
      ?.  |-  ^-  ?
          ?~(lut & ?~(i.lut | $(lut t.lut)))
        ~
      %-  some
      |-
      ?~  lut  ~
      [i=u:+.i.lut t=$(lut t.lut)]
    ::
    ++  zp                                              ::  unit tuple
      |*  but/(pole (unit))
      ?~  but  !!
      ?~  +.but  
        u:->.but
      [u:->.but (zp +.but)]
    ::
    ++  zm                                              ::  collapse unit map
      |*  lum/(map term (unit))
      ?:  (~(rep by lum) |=({{@ a/(unit)} b/_|} |(b ?=($~ a))))
        ~
      (some (~(run by lum) need))
    --  ::dejs-soft
  --
::                                                      ::
::::                      ++differ                      ::  (2d) hunt-mcilroy
  ::                                                    ::::
++  differ  ^?
  =,  clay
  =,  format
  |%
  ::                                                    ::  ++berk:differ
  ++  berk                                              ::  invert diff patch
    |*  bur/(urge)
    |-  ^+  bur
    ?~  bur  ~
    :_  $(bur t.bur)
    ?-  -.i.bur
      $&  i.bur
      $|  [%| q.i.bur p.i.bur]
    ==
  ::                                                    ::  ++loss:differ
  ++  loss                                              ::  longest subsequence
    ~%  %loss  ..is  ~
    |*  {hel/(list) hev/(list)}
    |-  ^+  hev
    =+  ^=  sev
        =+  [inx=0 sev=*(map _i.-.hev (list @ud))]
        |-  ^+  sev
        ?~  hev  sev
        =+  guy=(~(get by sev) i.hev)
        %=  $
          hev  t.hev
          inx  +(inx)
          sev  (~(put by sev) i.hev [inx ?~(guy ~ u.guy)])
        ==
    =|  gox/{p/@ud q/(map @ud {p/@ud q/_hev})}
    =<  abet
    =<  main
    |%
    ::                                                  ::  ++abet:loss:differ
    ++  abet                                            ::  subsequence
      ^+  hev
      ?:  =(0 p.gox)  ~
      (flop q:(need (~(get by q.gox) (dec p.gox))))
    ::                                                  ::  ++hink:loss:differ
    ++  hink                                            ::  extend fits top
      |=  {inx/@ud goy/@ud}  ^-  ?
      ?|  =(p.gox inx)
          (lth goy p:(need (~(get by q.gox) inx)))
      ==
    ::                                                  ::  ++lonk:loss:differ
    ++  lonk                                            ::  extend fits bottom
      |=  {inx/@ud goy/@ud}  ^-  ?
      ?|  =(0 inx)
          (gth goy p:(need (~(get by q.gox) (dec inx))))
      ==
    ::                                                  ::  ++luna:loss:differ
    ++  luna                                            ::  extend
      |=  {inx/@ud goy/@ud}
      ^+  +>
      %_    +>.$
          gox
        :-  ?:(=(inx p.gox) +(p.gox) p.gox)
        %+  ~(put by q.gox)  inx
        :+  goy
          (snag goy hev)
        ?:(=(0 inx) ~ q:(need (~(get by q.gox) (dec inx))))
      ==
    ::                                                  ::  ++merg:loss:differ
    ++  merg                                            ::  merge all matches
      |=  gay/(list @ud)
      ^+  +>
      =+  ^=  zes
          =+  [inx=0 zes=*(list {p/@ud q/@ud})]
          |-  ^+  zes
          ?:  |(?=($~ gay) (gth inx p.gox))  zes
          ?.  (lonk inx i.gay)  $(gay t.gay)
          ?.  (hink inx i.gay)  $(inx +(inx))
          $(inx +(inx), gay t.gay, zes [[inx i.gay] zes])
      |-  ^+  +>.^$
      ?~(zes +>.^$ $(zes t.zes, +>.^$ (luna i.zes)))
    ::                                                  ::  ++main:loss:differ
    ++  main                                            ::
      =+  hol=hel
      |-  ^+  +>
      ?~  hol  +>
      =+  guy=(~(get by sev) i.hol)
      $(hol t.hol, +> (merg (flop `(list @ud)`?~(guy ~ u.guy))))
    --  ::
  ::                                                    ::  ++lurk:differ
  ++  lurk                                              ::  apply list patch
    |*  {hel/(list) rug/(urge)}
    ^+  hel
    =+  war=`_hel`~
    |-  ^+  hel
    ?~  rug  (flop war)
    ?-    -.i.rug
        $&
      %=   $
        rug  t.rug
        hel  (slag p.i.rug hel)
        war  (weld (flop (scag p.i.rug hel)) war)
      ==
    ::
        $|
      %=  $
        rug  t.rug
        hel  =+  gur=(flop p.i.rug)
             |-  ^+  hel
             ?~  gur  hel
             ?>(&(?=(^ hel) =(i.gur i.hel)) $(hel t.hel, gur t.gur))
        war  (weld q.i.rug war)
      ==
    ==
  ::                                                    ::  ++lusk:differ
  ++  lusk                                              ::  lcs to list patch
    |*  {hel/(list) hev/(list) lcs/(list)}
    =+  ^=  rag
        ^-  {$%({$& p/@ud} {$| p/_lcs q/_lcs})}
        [%& 0]
    =>  .(rag [p=rag q=*(list _rag)])
    =<  abet  =<  main
    |%
    ::                                                  ::  ++abet:lusk:differ
    ++  abet                                            ::
      =?  q.rag  !=([& 0] p.rag)  [p.rag q.rag]
      (flop q.rag)
    ::                                                  ::  ++done:lusk:differ
    ++  done                                            ::
      |=  new/_p.rag
      ^+  rag
      ?-  -.p.rag
        $|   ?-  -.new
              $|  [[%| (weld p.new p.p.rag) (weld q.new q.p.rag)] q.rag]
              $&  [new [p.rag q.rag]]
            ==
        $&   ?-  -.new
              $|  [new ?:(=(0 p.p.rag) q.rag [p.rag q.rag])]
              $&  [[%& (add p.p.rag p.new)] q.rag]
            ==
      ==
    ::                                                  ::  ++main:lusk:differ
    ++  main                                            ::
      |-  ^+  +
      ?~  hel
        ?~  hev
          ?>(?=($~ lcs) +)
        $(hev t.hev, rag (done %| ~ [i.hev ~]))
      ?~  hev
        $(hel t.hel, rag (done %| [i.hel ~] ~))
      ?~  lcs
        +(rag (done %| (flop hel) (flop hev)))
      ?:  =(i.hel i.lcs)
        ?:  =(i.hev i.lcs)
          $(lcs t.lcs, hel t.hel, hev t.hev, rag (done %& 1))
        $(hev t.hev, rag (done %| ~ [i.hev ~]))
      ?:  =(i.hev i.lcs)
        $(hel t.hel, rag (done %| [i.hel ~] ~))
      $(hel t.hel, hev t.hev, rag (done %| [i.hel ~] [i.hev ~]))
    --  ::
  --  ::differ
::                                                      ::
::::                      ++html                        ::  (2e) text encodings
  ::                                                    ::::
++  html  ^?  ::  XX rename to web-txt
  =,  eyre
  |%
  ::                                                    ::
  ::::                    ++mimes:html                  ::  (2e1) MIME
    ::                                                  ::::
  ++  mimes  ^?
    |%
    ::                                                  ::  ++as-octs:mimes:html
    ++  as-octs                                         ::  atom to octstream
      |=  tam/@  ^-  octs
      [(met 3 tam) tam]
    ::                                                  ::  ++as-octt:mimes:html
    ++  as-octt                                         ::  tape to octstream
      |=  tep/tape  ^-  octs
      (as-octs (rap 3 tep))
    ::                                                  ::  ++en-mite:mimes:html
    ++  en-mite                                         ::  mime type to text
      |=  myn/mite
      %-  crip
      |-  ^-  tape
      ?~  myn  ~
      ?:  =(~ t.myn)  (trip i.myn)
      (weld (trip i.myn) `tape`['/' $(myn t.myn)])
    ::                                                  ::  ++en-base64:mimes:
    ++  en-base64                                       ::  encode base64
      |=  tig/@
      ^-  tape
      =+  poc=(~(dif fo 3) 0 (met 3 tig))
      =+  pad=(lsh 3 poc (swp 3 tig))
      =+  ^=  cha
      'ABCDEFGHIJKLMNOPQRSTUVWXYZabcdefghijklmnopqrstuvwxyz0123456789+/'
      =+  ^=  sif
          |-  ^-  tape
          ?~  pad
            ~
          =+  d=(end 0 6 pad)
          [(cut 3 [d 1] cha) $(pad (rsh 0 6 pad))]
      (weld (flop (slag poc sif)) (reap poc '='))
    ::                                                  ::  ++de-base64:mimes:
    ++  de-base64                                       ::  decode base64
      =-  |=(a/cord (rash a fel))
      =<  fel=(cook |~(a/@ `@t`(swp 3 a)) (bass 64 .))
      =-  (cook welp ;~(plug (plus siw) (stun 0^2 (cold %0 tis))))
      ^=  siw
      ;~  pose
         (cook |=(a/@ (sub a 'A')) (shim 'A' 'Z'))
         (cook |=(a/@ (sub a 'G')) (shim 'a' 'z'))
         (cook |=(a/@ (add a 4)) (shim '0' '9'))
         (cold 62 (just '+'))
         (cold 63 (just '/'))
       ==
    --  ::mimes
  ::                                                    ::  ++en-json:html
  ++  en-json                                           ::  print json
    |^  |=(val/json (apex val ""))
    ::                                                  ::  ++apex:en-json:html
    ++  apex
      |=  {val/json rez/tape}
      ^-  tape
      ?~  val  (weld "null" rez)
      ?-    -.val
          $a
        :-  '['
        =.  rez  [']' rez]
        !.
        ?~  p.val  rez
        |-
        ?~  t.p.val  ^$(val i.p.val)
        ^$(val i.p.val, rez [',' $(p.val t.p.val)])
     ::
          $b  (weld ?:(p.val "true" "false") rez)
          $n  (weld (trip p.val) rez)
          $s
        :-  '"'
        =.  rez  ['"' rez]
        =+  viz=(trip p.val)
        !.
        |-  ^-  tape
        ?~  viz  rez
        =+  hed=(jesc i.viz)
        ?:  ?=({@ $~} hed)
          [i.hed $(viz t.viz)]
        (weld hed $(viz t.viz))
     ::
          $o
        :-  '{'
        =.  rez  ['}' rez]
        =+  viz=~(tap by p.val)
        ?~  viz  rez
        !.
        |-  ^+  rez
        ?~  t.viz  ^$(val [%s p.i.viz], rez [':' ^$(val q.i.viz)])
        =.  rez  [',' $(viz t.viz)]
        ^$(val [%s p.i.viz], rez [':' ^$(val q.i.viz)])
      ==
    ::                                                  ::  ++jesc:en-json:html
    ++  jesc                                            ::  escaped
      =+  utf=|=(a/@ ['\\' 'u' ((x-co 4):co a)])
      |=  a/@  ^-  tape
      ?+  a  ?:((gth a 0x1f) [a ~] (utf a))
        $10  "\\n"
        $34  "\\\""
        $92  "\\\\"
      ==
    --  ::en-json
  ::                                                    ::  ++de-json:html
  ++  de-json                                           ::  parse JSON
    =<  |=(a/cord `(unit json)`(rush a apex))
    |%
    ::                                                  ::  ++abox:de-json:html
    ++  abox                                            ::  array
      %+  stag  %a
      (ifix [sel (wish ser)] (more (wish com) apex))
    ::                                                  ::  ++apex:de-json:html
    ++  apex                                            ::  any value
      %+  knee  *json  |.  ~+
      %+  ifix  [spac spac]
      ;~  pose
        (cold ~ (jest 'null'))
        (stag %b bool)
        (stag %s stri)
        (cook |=(s/tape [%n p=(rap 3 s)]) numb)
        abox
        obox
      ==
    ::                                                  ::  ++bool:de-json:html
    ++  bool                                            ::  boolean
      ;~  pose
        (cold & (jest 'true'))
        (cold | (jest 'false'))
      ==
    ::                                                  ::  ++digs:de-json:html
    ++  digs                                            ::  digits
      (star (shim '0' '9'))
    ::                                                  ::  ++esca:de-json:html
    ++  esca                                            ::  escaped character
      ;~  pfix  bas
        =*  loo
          =*  lip
            ^-  (list (pair @t @))
            [b+8 t+9 n+10 f+12 r+13 ~]
          =*  wow  `(map @t @)`(malt lip)
          (sear ~(get by wow) low)
        =*  tuf  ;~(pfix (just 'u') (cook tuft qix:ab))
        ;~(pose doq fas soq bas loo tuf)
      ==
    ::                                                  ::  ++expo:de-json:html
    ++  expo                                            ::  exponent
      ;~  (comp twel)
        (piec (mask "eE"))
        (mayb (piec (mask "+-")))
        digs
      ==
    ::                                                  ::  ++frac:de-json:html
    ++  frac                                            ::  fraction
      ;~(plug dot digs)
    ::                                                  ::  ++jcha:de-json:html
    ++  jcha                                            ::  string character
      ;~(pose ;~(less doq bas prn) esca)
    ::                                                  ::  ++mayb:de-json:html
    ++  mayb                                            ::  optional
      |*(bus/rule ;~(pose bus (easy ~)))
    ::                                                  ::  ++numb:de-json:html
    ++  numb                                            ::  number
      ;~  (comp twel)
        (mayb (piec hep))
        ;~  pose
          (piec (just '0'))
          ;~(plug (shim '1' '9') digs)
        ==
        (mayb frac)
        (mayb expo)
      ==
    ::                                                  ::  ++obje:de-json:html
    ++  obje                                            ::  object list
      %+  ifix  [(wish kel) (wish ker)]
      (more (wish com) pear)
    ::                                                  ::  ++obox:de-json:html
    ++  obox                                            ::  object
      (stag %o (cook malt obje))
    ::                                                  ::  ++pear:de-json:html
    ++  pear                                            ::  key-value
      ;~(plug ;~(sfix (wish stri) (wish col)) apex)
    ::                                                  ::  ++piec:de-json:html
    ++  piec                                            ::  listify
      |*  bus/rule
      (cook |=(a/@ [a ~]) bus)
    ::                                                  ::  ++stri:de-json:html
    ++  stri                                            ::  string
      (cook crip (ifix [doq doq] (star jcha)))
    ::                                                  ::  ++tops:de-json:html
    ++  tops                                            ::  strict value
      ;~(pose abox obox)
    ::                                                  ::  ++spac:de-json:html
    ++  spac                                            ::  whitespace
      (star (mask [`@`9 `@`10 `@`13 ' ' ~]))
    ::                                                  ::  ++twel:de-json:html
    ++  twel                                            ::  tape weld
      |=({a/tape b/tape} (weld a b))
    ::                                                  ::  ++wish:de-json:html
    ++  wish                                            ::  with whitespace
      |*(sef/rule ;~(pfix spac sef))
    --  ::de-json
  ::                                                    ::  ++en-xml:html
  ++  en-xml                                            ::  xml printer
    =<  |=(a/manx `tape`(apex a ~))
    |_  _[unq=`?`| cot=`?`|]
    ::                                                  ::  ++apex:en-xml:html
    ++  apex                                            ::  top level
      |=  {mex/manx rez/tape}
      ^-  tape
      ?:  ?=({$$ {{$$ *} $~}} g.mex)
        (escp v.i.a.g.mex rez)
      =+  man=`mane`n.g.mex
      =.  unq  |(unq =(%script man) =(%style man))
      =+  tam=(name man)
      =+  att=`mart`a.g.mex
      :-  '<'
      %+  welp  tam
      =-  ?~(att rez [' ' (attr att rez)])
      ^-  rez/tape
      ?:  &(?=($~ c.mex) |(cot (clot man)))
        [' ' '/' '>' rez]
      :-  '>'
      (many c.mex :(weld "</" tam ">" rez))
    ::                                                  ::  ++attr:en-xml:html
    ++  attr                                            ::  attributes to tape
      |=  {tat/mart rez/tape}
      ^-  tape
      ?~  tat  rez
      =.  rez  $(tat t.tat)
      ;:  weld
        (name n.i.tat)
        "=\""
        (escp(unq |) v.i.tat '"' ?~(t.tat rez [' ' rez]))
      ==
    ::                                                  ::  ++escp:en-xml:html
    ++  escp                                            ::  escape for xml
      |=  {tex/tape rez/tape}
      ?:  unq
        (weld tex rez)
      =+  xet=`tape`(flop tex)
      !.
      |-  ^-  tape
      ?~  xet  rez
      %=    $
        xet  t.xet
        rez  ?-  i.xet
               $34  ['&' 'q' 'u' 'o' 't' ';' rez]
               $38  ['&' 'a' 'm' 'p' ';' rez]
               $39  ['&' '#' '3' '9' ';' rez]
               $60  ['&' 'l' 't' ';' rez]
               $62  ['&' 'g' 't' ';' rez]
               *    [i.xet rez]
             ==
      ==
    ::                                                  ::  ++many:en-xml:html
    ++  many                                            ::  nodelist to tape
      |=  {lix/(list manx) rez/tape}
      |-  ^-  tape
      ?~  lix  rez
      (apex i.lix $(lix t.lix))
    ::                                                  ::  ++name:en-xml:html
    ++  name                                            ::  name to tape
      |=  man/mane  ^-  tape
      ?@  man  (trip man)
      (weld (trip -.man) `tape`[':' (trip +.man)])
    ::                                                  ::  ++clot:en-xml:html
    ++  clot  ~+                                        ::  self-closing tags
      %~  has  in
          %-  silt  ^-  (list term)  :~
            %area  %base  %br  %col  %command  %embed  %hr  %img  %inputt
            %keygen  %link  %meta  %param     %source   %track  %wbr
      ==  ==
    --  ::en-xml
  ::                                                    ::  ++de-xml:html
  ++  de-xml                                            ::  xml parser
    =<  |=(a/cord (rush a apex))
    |_  ent/_`(map term @t)`[[%apos '\''] ~ ~]
    ::                                                  ::  ++apex:de-xml:html
    ++  apex                                            ::  top level
      =+  spa=;~(pose comt whit)
      %+  knee  *manx  |.  ~+
      %+  ifix  [(star spa) (star spa)]
      ;~  pose
        %+  sear  |=({a/marx b/marl c/mane} ?.(=(c n.a) ~ (some [a b])))
          ;~(plug head many tail)
        empt
      ==
    ::                                                  ::  ++attr:de-xml:html
    ++  attr                                            ::  attributes
      %+  knee  *mart  |.  ~+
      %-  star
      ;~  plug
        ;~(pfix (plus whit) name)
        ;~  pose
          (ifix [;~(plug tis doq) doq] (star ;~(less doq escp)))
          (ifix [;~(plug tis soq) soq] (star ;~(less soq escp)))
          (easy ~)
        ==
      ==
    ::                                                  ::  ++chrd:de-xml:html
    ++  chrd                                            ::  character data
      %+  cook  |=(a/tape ^-(mars ;/(a)))
      (plus ;~(less doq ;~(pose (just `@`10) escp)))
    ::                                                  ::  ++comt:de-xml:html
    ++  comt                                            ::  comments
      =-  (ifix [(jest '<!--') (jest '-->')] (star -))
      ;~  pose
        ;~(less hep prn)
        whit
        ;~(less (jest '-->') hep)
      ==
    ::                                                  ::  ++escp:de-xml:html
    ++  escp                                            ::
      ;~(pose ;~(less gal gar pam prn) enty)
    ::                                                  ::  ++enty:de-xml:html
    ++  enty                                            ::  entity
      %+  ifix  pam^sem
      ;~  pose
        =+  def=^+(ent (my:nl [%gt '>'] [%lt '<'] [%amp '&'] [%quot '"'] ~))
        %+  sear  ~(get by (~(uni by def) ent))
        (cook crip ;~(plug alf (stun 1^31 aln)))
        %+  cook  |=(a/@c ?:((gth a 0x10.ffff) '�' (tuft a)))
        =<  ;~(pfix hax ;~(pose - +))
        :-  (bass 10 (stun 1^8 dit))
        (bass 16 ;~(pfix (mask "xX") (stun 1^8 hit)))
      ==
    ::                                                  ::  ++empt:de-xml:html
    ++  empt                                            ::  self-closing tag
      %+  ifix  [gal (jest '/>')]
      ;~(plug ;~(plug name attr) (cold ~ (star whit)))
    ::                                                  ::  ++head:de-xml:html
    ++  head                                            ::  opening tag
      (ifix [gal gar] ;~(plug name attr))
    ::                                                  ::  ++many:de-xml:html
    ++  many                                            ::  contents
      (more (star comt) ;~(pose apex chrd))
    ::                                                  ::  ++name:de-xml:html
    ++  name                                            ::  tag name
      =+  ^=  chx
          %+  cook  crip
          ;~  plug
              ;~(pose cab alf)
              (star ;~(pose cab dot alp))
          ==
      ;~(pose ;~(plug ;~(sfix chx col) chx) chx)
    ::                                                  ::  ++tail:de-xml:html
    ++  tail                                            ::  closing tag
      (ifix [(jest '</') gar] name)
    ::                                                  ::  ++whit:de-xml:html
    ++  whit                                            ::  whitespace
      (mask ~[' ' `@`0x9 `@`0xa])
    --  ::de-xml
  ::                                                    ::  ++en-urlt:html
  ++  en-urlt                                           ::  url encode
    |=  tep/tape
    ^-  tape
    %-  zing
    %+  turn  tep
    |=  tap/char
    =+  xen=|=(tig/@ ?:((gte tig 10) (add tig 55) (add tig '0')))
    ?:  ?|  &((gte tap 'a') (lte tap 'z'))
            &((gte tap 'A') (lte tap 'Z'))
            &((gte tap '0') (lte tap '9'))
            =('.' tap)
            =('-' tap)
            =('~' tap)
            =('_' tap)
        ==
      [tap ~]
    ['%' (xen (rsh 0 4 tap)) (xen (end 0 4 tap)) ~]
  ::                                                    ::  ++de-urlt:html
  ++  de-urlt                                           ::  url decode
    |=  tep/tape
    ^-  (unit tape)
    ?~  tep  [~ ~]
    ?:  =('%' i.tep)
      ?.  ?=({@ @ *} t.tep)  ~
      =+  nag=(mix i.t.tep (lsh 3 1 i.t.t.tep))
      =+  val=(rush nag hex:ag)
      ?~  val  ~
      =+  nex=$(tep t.t.t.tep)
      ?~(nex ~ [~ [`@`u.val u.nex]])
    =+  nex=$(tep t.tep)
    ?~(nex ~ [~ i.tep u.nex])
  ::                                                    ::  ++en-purl:html
  ++  en-purl                                           ::  print purl
    =<  |=(pul/purl `tape`(apex %& pul))
    |%
    ::                                                  ::  ++apex:en-purl:html
    ++  apex                                            ::
      |=  qur/quri  ^-  tape
      ?-  -.qur
        $&  (weld (head p.p.qur) `tape`$(qur [%| +.p.qur]))
        $|  ['/' (weld (body p.qur) (tail q.qur))]
      ==
    ::                                                  ::  ++apix:en-purl:html
    ++  apix                                            ::  purf to tape
      |=  purf
      (weld (apex %& p) ?~(q "" `tape`['#' (trip u.q)]))
    ::                                                  ::  ++body:en-purl:html
    ++  body                                            ::
      |=  pok/pork  ^-  tape
      ?~  q.pok  ~
      |-
      =+  seg=(en-urlt (trip i.q.pok))
      ?~  t.q.pok
        ?~(p.pok seg (welp seg '.' (trip u.p.pok)))
      (welp seg '/' $(q.pok t.q.pok))
    ::                                                  ::  ++head:en-purl:html
    ++  head                                            ::
      |=  har/hart
      ^-  tape
      ;:  weld
        ?:(&(p.har !?=(hoke r.har)) "https://" "http://")
      ::
        ?-  -.r.har
          $|  (trip (rsh 3 1 (scot %if p.r.har)))
          $&  =+  rit=(flop p.r.har)
              |-  ^-  tape
              ?~  rit  ~
              (weld (trip i.rit) ?~(t.rit "" `tape`['.' $(rit t.rit)]))
        ==
      ::
        ?~(q.har ~ `tape`[':' ((d-co:co 1) u.q.har)])
      ==
    ::                                                  ::  ++tail:en-purl:html
    ++  tail                                            ::
      |=  kay/quay
      ^-  tape
      ?:  =(~ kay)  ~
      :-  '?'
      |-  ^-  tape
      ?~  kay  ~
      ;:  welp
        (en-urlt (trip p.i.kay))
        ?~(q.i.kay ~ ['=' (en-urlt (trip q.i.kay))])
        ?~(t.kay ~ `tape`['&' $(kay t.kay)])
      ==
    --  ::
  ::                                                    ::  ++de-purl:html
  ++  de-purl                                           ::  url+header parser
    =<  |=(a/cord `(unit purl)`(rush a auri))
    |%
    ::                                                  ::  ++deft:de-purl:html
    ++  deft                                            ::  parse url extension
      |=  rax/(list @t)
      |-  ^-  pork
      ?~  rax
        [~ ~]
      ?^  t.rax
        [p.pok [ire q.pok]]:[pok=$(rax t.rax) ire=i.rax]
      =+  ^-  raf/(like term)
          =>  |=(a/@ ((sand %tas) (crip (flop (trip a)))))
          (;~(sfix (sear . sym) dot) [1^1 (flop (trip i.rax))])
      ?~  q.raf
        [~ [i.rax ~]]
      =+  `{ext/term {@ @} fyl/tape}`u.q.raf
      :-  `ext
      ?:(=(~ fyl) ~ [(crip (flop fyl)) ~])
    ::                                                  ::  ++apat:de-purl:html
    ++  apat                                            ::  2396 abs_path
      %+  cook  deft
      (ifix [fas ;~(pose fas (easy ~))] (more fas smeg))
    ::                                                  ::  ++aurf:de-purl:html
    ++  aurf                                            ::  2396 with fragment
      %+  cook  |~(a/purf a)
      ;~(plug auri (punt ;~(pfix hax (cook crip (star pque)))))
    ::                                                  ::  ++auri:de-purl:html
    ++  auri                                            ::  2396 URL
      %+  cook
        |=  a/purl
        ?.(?=(hoke r.p.a) a a(p.p &))
      ;~  plug
        ;~(plug htts thor)
        ;~(plug ;~(pose apat (easy *pork)) yque)
      ==
    ::                                                  ::  ++auru:de-purl:html
    ++  auru                                            ::  2396 with maybe user
      %+  cook
        |=  $:  a/{p/? q/(unit user) r/{(unit @ud) host}}
                b/{pork quay}
            ==
        ^-  (pair (unit user) purl)
        [q.a [[p.a r.a] b]]
      ::
      ;~  plug
        ;~(plug htts (punt ;~(sfix urt:ab pat)) thor)
        ;~(plug ;~(pose apat (easy *pork)) yque)
      ==
    ::                                                  ::  ++htts:de-purl:html
    ++  htts                                            ::  scheme
      %+  sear  ~(get by (malt `(list (pair term ?))`[http+| https+& ~]))
      ;~(sfix scem ;~(plug col fas fas))
    ::                                                  ::  ++cock:de-purl:html
    ++  cock                                            ::  cookie
      %+  most  ;~(plug sem ace)
      ;~(plug toke ;~(pfix tis tosk))
    ::                                                  ::  ++dlab:de-purl:html
    ++  dlab                                            ::  2396 domainlabel
      %+  sear
        |=  a/@ta
        ?.(=('-' (rsh 3 (dec (met 3 a)) a)) [~ u=a] ~)
      %+  cook  |=(a/tape (crip (cass a)))
      ;~(plug aln (star alp))
    ::                                                  ::  ++fque:de-purl:html
    ++  fque                                            ::  normal query field
      (cook crip (plus pquo))
    ::                                                  ::  ++fquu:de-purl:html
    ++  fquu                                            ::  optional query field
      (cook crip (star pquo))
    ::                                                  ::  ++pcar:de-purl:html
    ++  pcar                                            ::  2396 path char
      ;~(pose pure pesc psub col pat)
    ::                                                  ::  ++pcok:de-purl:html
    ++  pcok                                            ::  cookie char
      ;~(less bas sem com doq prn)
    ::                                                  ::  ++pesc:de-purl:html
    ++  pesc                                            ::  2396 escaped
      ;~(pfix cen mes)
    ::                                                  ::  ++pold:de-purl:html
    ++  pold                                            ::
      (cold ' ' (just '+'))
    ::                                                  ::  ++pque:de-purl:html
    ++  pque                                            ::  3986 query char
      ;~(pose pcar fas wut)
    ::                                                  ::  ++pquo:de-purl:html
    ++  pquo                                            ::  normal query char
      ;~(pose pure pesc pold fas wut)
    ::                                                  ::  ++pure:de-purl:html
    ++  pure                                            ::  2396 unreserved
      ;~(pose aln hep dot cab sig)
    ::                                                  ::  ++psub:de-purl:html
    ++  psub                                            ::  3986 sub-delims
      ;~  pose
        zap  buc  pam  soq  pel  per
        tar  lus  com  sem  tis
      ==
    ::                                                  ::  ++ptok:de-purl:html
    ++  ptok                                            ::  2616 token
      ;~  pose
        aln  zap  hax  buc  cen  pam  soq  tar  lus
        hep  dot  ket  cab  tec  bar  sig
      ==
    ::                                                  ::  ++scem:de-purl:html
    ++  scem                                            ::  2396 scheme
      %+  cook  |=(a/tape (crip (cass a)))
      ;~(plug alf (star ;~(pose aln lus hep dot)))
    ::                                                  ::  ++smeg:de-purl:html
    ++  smeg                                            ::  2396 segment
      (cook crip (plus pcar))
    ::                                                  ::  ++tock:de-purl:html
    ++  tock                                            ::  6265 raw value
      (cook crip (plus pcok))
    ::                                                  ::  ++tosk:de-purl:html
    ++  tosk                                            ::  6265 quoted value
      ;~(pose tock (ifix [doq doq] tock))
    ::                                                  ::  ++toke:de-purl:html
    ++  toke                                            ::  2616 token
      (cook crip (plus ptok))
    ::                                                  ::  ++thor:de-purl:html
    ++  thor                                            ::  2396 host+port
      %+  cook  |*({* *} [+<+ +<-])
      ;~  plug
        thos
        ;~((bend) (easy ~) ;~(pfix col dim:ag))
      ==
    ::                                                  ::  ++thos:de-purl:html
    ++  thos                                            ::  2396 host, no local
      ;~  plug
        ;~  pose
          %+  stag  %&
          %+  sear                                      ::  LL parser weak here
            |=  a/(list @t)
            =+  b=(flop a)
            ?>  ?=(^ b)
            =+  c=(end 3 1 i.b)
            ?.(&((gte c 'a') (lte c 'z')) ~ [~ u=b])
          (most dot dlab)
        ::
          %+  stag  %|
          =+  tod=(ape:ag ted:ab)
          %+  bass  256
          ;~(plug tod (stun [3 3] ;~(pfix dot tod)))
        ==
      ==
    ::                                                  ::  ++yque:de-purl:html
    ++  yque                                            ::  query ending
      ;~  pose
        ;~(pfix wut yquy)
        (easy ~)
      ==
    ::                                                  ::  ++yquy:de-purl:html
    ++  yquy                                            ::  query
      ;~  pose
        ::  proper query
        ::
        %+  more
          ;~(pose pam sem)
        ;~(plug fque ;~(pose ;~(pfix tis fquu) (easy '')))
        ::
        ::  funky query
        ::
        %+  cook
          |=(a/tape [[%$ (crip a)] ~])
        (star pque)
      ==
    ::                                                  ::  ++zest:de-purl:html
    ++  zest                                            ::  2616 request-uri
      ;~  pose
        (stag %& (cook |=(a/purl a) auri))
        (stag %| ;~(plug apat yque))
      ==
    --  ::de-purl
  ::  MOVEME
  ::                                                    ::  ++fuel:html
  ++  fuel                                              ::  parse urbit fcgi
      |=  {bem/beam ced/noun:cred quy/quer}
      ^-  epic
      =+  qix=|-(`quay`?~(quy quy [[p q]:quy $(quy t.quy)]))
      [(malt qix) ((hard cred) ced) bem /]
  --  ::eyre
::                                                      ::
::::                      ++wired                       ::  wire formatting
  ::                                                    ::::
++  wired  ^?
  |%
  ::
  ++  auld                                              ::  ++auld:wired
    |=  sky/roof                                        ::  old style namespace
    ^-  slyt
    |=  {ref/* raw/*}
    =+  pux=((soft path) raw)
    ?~  pux  ~
    ?.  ?=({@ @ @ @ *} u.pux)  ~
    =+  :*  hyr=(slay i.u.pux)
            fal=(slay i.t.u.pux)
            dyc=(slay i.t.t.u.pux)
            ved=(slay i.t.t.t.u.pux)
            tyl=t.t.t.t.u.pux
        ==
    ?.  ?=({$~ $$ $tas @} hyr)  ~
    ?.  ?=({$~ $$ $p @} fal)  ~
    ?.  ?=({$~ $$ $tas @} dyc)  ~
    ?.  ?=(^ ved)  ~
    =+  ron=q.p.u.hyr
    =+  bed=[[q.p.u.fal q.p.u.dyc (case p.u.ved)] (flop tyl)]
    =+  bop=(sky ref ~ ron bed)
    ?~  bop  ~
    ?~  u.bop  [~ ~]
    [~ ~ +.q.u.u.bop]
  ::                                                    ::  ++dray:wired
  ++  dray                                              ::  load tuple in path
    ::
    ::  .=  ~[p=~.ack q=~.~sarnel r=~..y]
    ::  (dray ~[p=%tas q=%p r=%f] %ack ~sarnel &)
    ::
    =-  |*  {a/{@tas (pole @tas)} b/*}  ^-  (paf a)
        =>  .(b `,(tup -.a +.a)`b)
        ?~  +.a  [(scot -.a b) ~]
        [(scot -.a -.b) `,(paf +.a)`(..$ +.a +.b)]
    :-  paf=|*(a/(pole) ?~(a $~ {(odo:raid ,-.a(. %ta)) ,(..$ +.a)}))
    ^=  tup
    |*  {a/@tas b/(pole @tas)}
    =+  c=(odo:raid a)
    ?~(b c {c (..$ ,-.b ,+.b)})
  ::                                                    ::  ++raid:wired
  ++  raid                                              ::  demand path odors
    ::
    ::  .=  [p=%ack q=~sarnel r=&]
    ::  (raid /ack/~sarnel+.y p=%tas q=%p r=%f ~)
    ::
    =-  |*  {a/path b/{@tas (pole @tas)}}
        =*  fog  (odo -.b)
        ?~  +.b  `fog`(slav -.b -.a)
        [`fog`(slav -.b -.a) (..$ +.a +.b)]
    ^=  odo
    |*  a/@tas
    |=  b/*
    =<  a(, (. b))                  ::  preserve face
    ?+  a   @
      $c  @c  $da  @da  $dr  @dr  $f   @f   $if  @if  $is  @is  $p   @p
      $u  @u  $uc  @uc  $ub  @ub  $ui  @ui  $ux  @ux  $uv  @uv  $uw  @uw
      $s  @s  $t   @t   $ta  @ta  $tas  @tas
    ==
::  ::                                                    ::  ++read:wired
::  ++  read                                              ::  parse odored path
::    =<  |*({a/path b/{@tas (pole @tas)}} ((+> b) a))
::    |*  b/{@tas (pole @tas)}
::    |=  a/path
::    ?~  a  ~
::    =+  hed=(slaw -.b i.a)
::    =*  fog  (odo:raid -.b)
::    ?~  +.b
::      ^-  (unit fog)
::      ?^(+.a ~ hed)
::    ^-  (unit {fog _(need *(..^$ +.b))})
::    (both hed ((..^$ +.b) +.a))
  --  ::wired
::                                                      ::
::::                      ++title                       ::  (2j) namespace
  ::                                                    ::::
++  title  ^?
  |%
  ::                                                    ::  ++cite:title
  ++  cite                                              ::  render ship
    |=  who/@p
    ^-  tape
    =+  kind=(clan who)
    =+  name=(scow %p who)
    ?:  =(%earl kind)
      :(weld "~" (swag [15 6] name) "^" (swag [22 6] name))
    ?:  =(%pawn kind)
      :(weld (swag [0 7] name) "_" (swag [51 6] name))
    name
  ::                                                    ::  ++clan:title
  ++  clan                                              ::  ship to rank
    |=  who/ship  ^-  rank:ames
    =+  wid=(met 3 who)
    ?:  (lte wid 1)   %czar
    ?:  =(2 wid)      %king
    ?:  (lte wid 4)   %duke
    ?:  (lte wid 8)   %earl
    ?>  (lte wid 16)  %pawn
  ::                                                    ::  ++glam:title
  ++  glam                                              ::  galaxy name
    |=  zar/@pD  ^-  tape
    (weld "galaxy " (scow %p zar))
  ::                                                    ::  ++gnom:title
  ++  gnom                                              ::  ship display name
    |=  {{our/@p now/@da} him/@p}  ^-  @t
    =+  yow=(scot %p him)
    =+  pax=[(scot %p our) %ktts (scot %da now) yow ~]
    =+  woy=.^(@t %a pax)
    ?:  =(%$ woy)  yow
    (rap 3 yow ' ' woy ~)
  ::                                                    ::  ++gnow:title
  ++  gnow                                              ::  full display name
    |=  {who/@p gos/gcos:ames}  ^-  @t
    ?-    -.gos
        $czar                 (rap 3 '|' (rap 3 (glam who)) '|' ~)
        $king                 (rap 3 '_' p.gos '_' ~)
        $earl                 (rap 3 ':' p.gos ':' ~)
        $pawn                 ?~(p.gos %$ (rap 3 '.' u.p.gos '.' ~))
        $duke
      ?:  ?=($anon -.p.gos)  %$
      %+  rap  3
      ^-  (list @)
      ?-    -.p.gos
          $punk  ~['"' q.p.gos '"']
          ?($lord $lady)
        =+  ^=  nad
            =+  nam=`name:ames`s.p.p.gos
            %+  rap  3
            :~  p.nam
                ?~(q.nam 0 (cat 3 ' ' u.q.nam))
                ?~(r.nam 0 (rap 3 ' (' u.r.nam ')' ~))
                ' '
                s.nam
            ==
        ?:(=(%lord -.p.gos) ~['[' nad ']'] ~['(' nad ')'])
      ==
    ==
  ::                                                    ::  ++saxo:title
  ++  saxo                                              ::  autocanon
    |=  who/ship
    ^-  (list ship)
    =+  dad=(sein who)
    [who ?:(=(who dad) ~ $(who dad))]
  ::                                                    ::  ++sein:title
  ++  sein                                              ::  autoboss
    |=  who/ship  ^-  ship
    =+  mir=(clan who)
    ?-  mir
      $czar  who
      $king  (end 3 1 who)
      $duke  (end 4 1 who)
      $earl  (end 5 1 who)
      $pawn  ~zod
    ==
  ::                                                    ::  ++team:title
  ++  team                                              ::  our / our moon
    |=  {our/@p him/@p}
    ?|  =(our him)
        &(?=($earl (clan him)) =(our (sein him)))
    ==
  --  ::title
::                                                      ::
::::                      ++milly                       ::  (2k) milliseconds
  ::                                                    ::::
++  milly  ^?
  |_  now/@da
  ::                                                    ::  ++around:milly
  ++  around                                            ::  relative msec
    |=  wen/@da
    ^-  @tas
    ?:  =(wen now)  %now
    ?:  (gth wen now)
      (cat 3 (scot %ud (msec (sub wen now))) %ms)
    (cat 3 '-' $(now wen, wen now))
  ::  
  ++  about                                             ::  ++about:milly
    |=  wun/(unit @da)                                  ::  unit relative msec
    ^-  @tas
    ?~(wun %no (around u.wun))
  ::                                                    ::  ++mill:milly
  ++  mill                                              ::  msec diff
    |=  one/@dr
    ^-  @tas
    ?:  =(`@`0 one)  '0ms'
    (cat 3 (scot %ud (msec one)) %ms)
  ::                                                    ::  ++msec:milly
  ++  msec                                              ::  @dr to @ud ms
    |=(a/@dr `@ud`(div a (div ~s1 1.000)))
  ::                                                    ::  ++mull:milly
  ++  mull                                              ::  unit msec diff
    |=  une/(unit @dr)
    ^-  @tas
    ?~(une %no (mill u.une))
  --
::                                                      ::
::::                      ++userlib                     ::  (2u) non-vane utils
  ::                                                    ::::
++  userlib  ^?
  |%
  ::                                                    ::
  ::::                    ++chrono:userlib              ::  (2uB) time
    ::                                                  ::::
  ++  chrono  ^?
    |%
    ::                                                  ::  ++dawn:chrono:
    ++  dawn                                            ::  Jan 1 weekday
      |=  yer/@ud
      =+  yet=(sub yer 1)
      %-  mod  :_  7
      ;:  add
        1
        (mul 5 (mod yet 4))
        (mul 4 (mod yet 100))
        (mul 6 (mod yet 400))
      ==
    ::                                                  ::  ++daws:chrono:
    ++  daws                                            ::  date weekday
      |=  yed/date
      %-  mod  :_  7
      %+  add
        (dawn y.yed)
      (sub (yawn [y.yed m.yed d.t.yed]) (yawn y.yed 1 1))
    ::                                                  ::  ++deal:chrono:
    ++  deal                                            ::  to leap sec time
      |=  yer/@da
      =+  n=0
      =+  yud=(yore yer)
      |-  ^-  date
      ?:  (gte yer (add (snag n lef:yu) ~s1))
        (yore (year yud(s.t (add n s.t.yud))))
      ?:  &((gte yer (snag n lef:yu)) (lth yer (add (snag n lef:yu) ~s1)))
        yud(s.t (add +(n) s.t.yud))
      ?:  =(+(n) (lent lef:yu))
        (yore (year yud(s.t (add +(n) s.t.yud))))
      $(n +(n))
    ::                                                  ::  ++lead:chrono:
    ++  lead                                            ::  from leap sec time
      |=  ley/date
      =+  ler=(year ley)
      =+  n=0
      |-  ^-  @da
      =+  led=(sub ler (mul n ~s1))
      ?:  (gte ler (add (snag n les:yu) ~s1))
        led
      ?:  &((gte ler (snag n les:yu)) (lth ler (add (snag n les:yu) ~s1)))
        ?:  =(s.t.ley 60)
          (sub led ~s1)
        led
      ?:  =(+(n) (lent les:yu))
        (sub led ~s1)
      $(n +(n))
    ::                                                  ::  ++dust:chrono:
    ++  dust                                            ::  print UTC format
      |=  yed/date
      ^-  tape
      =+  wey=(daws yed)
      =/  num  (d-co:co 1)  :: print as decimal without dots
      =/  pik  |=({n/@u t/wall} `tape`(scag 3 (snag n t)))
      ::
      "{(pik wey wik:yu)}, ".
      "{(num d.t.yed)} {(pik (dec m.yed) mon:yu)} {(num y.yed)} ".
      "{(num h.t.yed)}:{(num m.t.yed)}:{(num s.t.yed)} +0000"
    ::                                                  ::  ++stud:chrono:
    ++  stud                                            ::  parse UTC format
      =<  |=  a/cord                                    ::  expose parsers
          %+  biff  (rush a (more sepa elem))
          |=  b/(list _(wonk *elem))  ^-  (unit date)
          =-  ?.((za:dejs:format -) ~ (some (zp:dejs:format -)))
          ^+  =+  [*date u=unit]
              *{(u _[a y]) (u _m) (u _d.t) (u _+.t) $~}
          :~
              |-(?~(b ~ ?.(?=($y -.i.b) $(b t.b) `+.i.b)))
              |-(?~(b ~ ?.(?=($m -.i.b) $(b t.b) `+.i.b)))
              |-(?~(b ~ ?.(?=($d -.i.b) $(b t.b) `+.i.b)))
              |-(?~(b ~ ?.(?=($t -.i.b) $(b t.b) `+.i.b)))
          ==
      |%
      ::                                                ::  ++snug:stud:chrono:
      ++  snug                                          ::  position in list
        |=  a/(list tape)
        |=  b/tape
        =+  [pos=1 len=(lent b)]
        |-  ^-  (unit @u)
        ?~  a  ~
        ?:  =(b (scag len i.a))
          `pos
        $(pos +(pos), a t.a)
      ::                                                ::  ++sepa:stud:chrono:
      ++  sepa                                          ::  separator
        ;~(pose ;~(plug com (star ace)) (plus ace))
      ::                                                ::  ++elem:stud:chrono:
      ++  elem                                          ::  date element
        ;~  pose
          (stag %t t)  (stag %y y)  (stag %m m)  (stag %d d)
          (stag %w w)  (stag %z z)
        ==
      ::                                                ::  ++y:stud:chrono:
      ++  y                                             ::  year
        (stag %& (bass 10 (stun 3^4 dit)))
      ::                                                ::  ++m:stud:chrono:
      ++  m                                             ::  month
        (sear (snug mon:yu) (plus alf))
      ::                                                ::  ++d:stud:chrono:
      ++  d                                             ::  day
        (bass 10 (stun 1^2 dit))
      ::                                                ::  ++t:stud:chrono:
      ++  t                                             ::  hours:minutes:secs
        %+  cook  |=({h/@u @ m/@u @ s/@u} ~[h m s])
        ;~(plug d col d col d)
      ::
      ::  XX day of week is currently unchecked, and
      ::  timezone outright ignored.
      ::                                                ::  ++w:stud:chrono:
      ++  w                                             ::  day of week
        (sear (snug wik:yu) (plus alf))
      ::                                                ::  ++z:stud:chrono:
      ++  z                                             ::  time zone
        ;~(plug (mask "-+") dd dd)
      ::                                                ::  ++dd:stud:chrono:
      ++  dd                                            ::  two digits
        (bass 10 (stun 2^2 dit))
      --  ::
    ::                                                  ::  ++unt:chrono:userlib
    ++  unt                                             ::  Urbit to Unix time
      |=  a/@
      (div (sub a ~1970.1.1) ~s1)
    ::                                                  ::  ++yu:chrono:userlib
    ++  yu                                              ::  UTC format constants
      |%
      ::                                                ::  ++mon:yu:chrono:
      ++  mon                                           ::  months
        ^-  (list tape)
        :~  "January"  "February"  "March"  "April"  "May"  "June"  "July"
            "August"  "September"  "October"  "November"  "December"
        ==
      ::                                                ::  ++wik:yu:chrono:
      ++  wik                                           ::  weeks
        ^-  (list tape)
        :~  "Sunday"  "Monday"  "Tuesday"  "Wednesday"  "Thursday"
            "Friday"  "Saturday"
        ==
      ::                                                ::  ++lef:yu:chrono:
      ++  lef                                           ::  leapsecond dates
        ^-  (list @da)
        :~  ~2015.6.30..23.59.59   ~2012.6.30..23.59.59
            ~2008.12.31..23.59.58  ~2005.12.31..23.59.57
            ~1998.12.31..23.59.56  ~1997.6.30..23.59.55
            ~1995.12.31..23.59.54  ~1994.6.30..23.59.53
            ~1993.6.30..23.59.52   ~1992.6.30..23.59.51
            ~1990.12.31..23.59.50  ~1989.12.31..23.59.49
            ~1987.12.31..23.59.48  ~1985.6.30..23.59.47
            ~1983.6.30..23.59.46   ~1982.6.30..23.59.45
            ~1981.6.30..23.59.44   ~1979.12.31..23.59.43
            ~1978.12.31..23.59.42  ~1977.12.31..23.59.41
            ~1976.12.31..23.59.40  ~1975.12.31..23.59.39
            ~1974.12.31..23.59.38  ~1973.12.31..23.59.37
            ~1972.12.31..23.59.36  ~1972.6.30..23.59.35
        ==
      ::                                                ::  ++les:yu:chrono:
      ++  les                                           ::  leapsecond days
        ^-  (list @da)
        :~  ~2015.7.1  ~2012.7.1  ~2009.1.1  ~2006.1.1  ~1999.1.1  ~1997.7.1
            ~1996.1.1  ~1994.7.1  ~1993.7.1  ~1992.7.1  ~1991.1.1  ~1990.1.1
            ~1988.1.1  ~1985.7.1  ~1983.7.1  ~1982.7.1  ~1981.7.1  ~1980.1.1
            ~1979.1.1  ~1978.1.1  ~1977.1.1  ~1976.1.1  ~1975.1.1  ~1974.1.1
            ~1973.1.1  ~1972.7.1
        ==
      --  ::yu
    --  ::chrono
  ::                                                    ::
  ::::                    ++space:userlib               ::  (2uC) file utils
    ::                                                  ::::
  ++  space  ^?
    =,  clay
    |%
    ::                                                  ::  ++feel:space:userlib
    ++  feel                                            ::  simple file write
      |=  {pax/path val/cage}
      ^-  miso
      =+  dir=.^(arch %cy pax)
      ?~  fil.dir  [%ins val]
      [%mut val]
    ::                                                  ::  ++file:space:userlib
    ++  file                                            ::  simple file load
      |=  pax/path
      ^-  (unit)
      =+  dir=.^(arch %cy pax)
      ?~(fil.dir ~ [~ .^(* %cx pax)])
    ::                                                  ::  ++foal:space:userlib
    ++  foal                                            ::  high-level write
      |=  {pax/path val/cage}
      ^-  toro
      ?>  ?=({* * * *} pax)
      [i.t.pax [%& [[[t.t.t.pax (feel pax val)] ~]]]]
    ::                                                  ::  ++fray:space:userlib
    ++  fray                                            ::  high-level delete
      |=  pax/path
      ^-  toro
      ?>  ?=({* * * *} pax)
      [i.t.pax [%& [[[t.t.t.pax [%del ~]] ~]]]]
    ::                                                  ::  ++furl:space:userlib
    ++  furl                                            ::  unify changes
      |=  {one/toro two/toro}
      ^-  toro
      ~|  %furl
      ?>  ?&  =(p.one p.two)                            ::  same path
              &(?=($& -.q.one) ?=($& -.q.two))          ::  both deltas
          ==
      [p.one [%& (weld p.q.one p.q.two)]]
    --  ::space
  ::                                                    ::
  ::::                  ++unix:userlib                  ::  (2uD) unix line-list
    ::                                                  ::::
  ++  unix  ^?
    |%
    ::                                                  ::  ++lune:unix:userlib
    ++  lune                                            ::  cord by unix line
      ~%  %lune  ..is  ~
      |=  txt/@t
      ?~  txt
        ^-  (list @t)  ~
      =+  [byt=(rip 3 txt) len=(met 3 txt)]
      =|  {lin/(list @t) off/@}
      ^-  (list @t)
      %-  flop
      |-  ^+  lin
      ?:  =(off len)
        ~|  %noeol  !!
      ?:  =((snag off byt) 10)
        ?:  =(+(off) len)
          [(rep 3 (scag off byt)) lin]
        %=  $
          lin  [(rep 3 (scag off byt)) lin]
          byt  (slag +(off) byt)
          len  (sub len +(off))
          off  0
        ==
      $(off +(off))
    ::                                                  ::  ++nule:unix:userlib
    ++  nule                                            ::  lines to unix cord
      ~%  %nule  ..is  ~
      |=  lin/(list @t)
      ^-  @t
      %+  can  3
      %+  turn  lin
      |=  t/@t
      [+((met 3 t)) (cat 3 t 10)]
    --
  ::                                                    ::
  ::::                    ++scanf:userlib               ::  (2uF) exterpolation
    ::                                                  ::::
  ++  scanf
    =<  |*  {tape (pole _;/(*{$^(rule tape)}))}         ::  formatted scan
        =>  .(+< [a b]=+<)
        (scan a (parsf b))
    |%
    ::                                                  ::  ++parsf:scanf:
    ++  parsf                                           ::  make parser from:
      |*  a/(pole _;/(*{$^(rule tape)}))                ::  ;"chars{rule}chars"
      =-  (cook - (boil (norm a)))
      |*  (list)
      ?~  +<  ~
      ?~  t  i
      [i $(+< t)]
    ::
    ::  .=  (boil ~[[& dim] [| ", "] [& dim]]:ag)
    ::  ;~(plug dim ;~(pfix com ace ;~(plug dim (easy)))):ag
    ::
    ::                                                  ::  ++boil:scanf:userlib
    ++  boil                                            ::
      |*  (list (each rule tape))
      ?~  +<  (easy ~)
      ?:  ?=($| -.i)  ;~(pfix (jest (crip p.i)) $(+< t))
      %+  cook  |*({* *} [i t]=+<)
      ;~(plug p.i $(+< t))
    ::
    ::  .=  (norm [;"{n}, {n}"]:n=dim:ag)  ~[[& dim] [| ", "] [& dim]]:ag
    ::
    ::                                                  ::  ++norm:scanf:userlib
    ++  norm                                            ::
      |*  (pole _;/(*{$^(rule tape)}))
      ?~  +<  ~
      =>  .(+< [i=+<- t=+<+])
      :_  t=$(+< t)
      =+  rul=->->.i
      ^=  i
      ?~  rul     [%| p=rul]
      ?~  +.rul   [%| p=rul]
      ?@  &2.rul  [%| p=;;(tape rul)]
      [%& p=rul]
    --  ::scanf
  ::                                                    ::
  ::::                    ++pubsub:userlib              ::  (2uG) application
    ::                                                  ::::
  ++  pubsub  ^?
    =,  gall
    |%
    ::                                                  ::  ++pale:pubsub:
    ++  pale                                            ::  filter peers
      |=  {hid/bowl fun/$-(sink ?)}
      (skim ~(tap by sup.hid) fun)
    ::                                                  ::  ++prix:pubsub:
    ++  prix                                            ::  filter gate
      |=  pax/path  |=  sink  ^-  ?
      ?~  pax  &  ?~  r.+<  |
      &(=(i.pax i.r.+<) $(pax t.pax, r.+< t.r.+<))
    ::                                                  ::  ++prey:pubsub:
    ++  prey                                            ::  prefix
      |=({pax/path hid/bowl} (pale hid (prix pax)))
    --  ::pubsub
  --
::
++  zuse  %309                                          ::  hoon+zuse kelvin
++  gift-arvo                                           ::  out result <-$
  $?  gift:able:ames
      gift:able:behn
      gift:able:clay
      gift:able:dill
      gift:able:eyre
      gift:able:ford
      gift:able:gall
  ==
++  task-arvo                                           ::  in request ->$
  $?  task:able:ames
      task:able:clay
      task:able:behn
      task:able:dill
      task:able:eyre
      task:able:ford
      task:able:gall
  ==
++  note-arvo                                           ::  out request $->
  $?  {@tas $meta vase}
  $%  {$a task:able:ames}
      {$b task:able:behn}
      {$c task:able:clay}
      {$d task:able:dill}
      {$e task:able:eyre}
      {$f task:able:ford}
      {$g task:able:gall}
  ==  ==
++  sign-arvo                                           ::  in result $<-
  $%  {$a gift:able:ames}
      {$b gift:able:behn}
      {$c gift:able:clay}
      {$d gift:able:dill}
      {$e gift:able:eyre}
      {$f gift:able:ford}
      {$g gift:able:gall}
      {$j gift:able:jael}
  ==
::
++  unix-task                                           ::  input from unix
  $%  {$belt p/belt:dill}                               ::  dill: keyboard
      {$blew p/blew:dill}                               ::  dill: configure
      {$boat $~}                                        ::  clay: reboot
      {$born $~}                                        ::  eyre: new process
      {$hail $~}                                        ::  dill: refresh
      {$hear p/lane:ames q/@}                           ::  ames: input packet
      {$hook $~}                                        ::  dill: hangup
      {$into p/desk q/? r/mode:clay}                    ::  clay: external edit
      {$they p/@ud q/httr:eyre}                         ::  eyre: in response
      {$this p/? q/clip:eyre r/httq:eyre}               ::  eyre: in request
      {$thud $~}                                        ::  eyre: in cancel
      {$wake $~}                                        ::  behn: wakeup
  == 
--  ::<|MERGE_RESOLUTION|>--- conflicted
+++ resolved
@@ -616,34 +616,6 @@
     ::                                                  ::::
   ++  able  ^?
     |%
-<<<<<<< HEAD
-    ++  gift                                            ::  out result <-$
-      $%  {$mass p/mass}                                ::  memory usage
-          {$mack p/(unit tang)}                         ::  message ack
-          {$sigh p/cage}                                ::  marked http response
-          {$thou p/httr}                                ::  raw http response
-          {$thus p/@ud q/(unit hiss)}                   ::  http request+cancel
-          {$veer p/@ta q/path r/@t}                     ::  drop-through
-          {$vega p/path q/path}                         ::  drop-through
-          {$velo p/@t q/@t}                             ::  drop-through
-          {$mini-jael-gift *}
-      ==                                                ::
-    ++  task                                            ::  in request ->$
-      $%  {$born $~}                                    ::  new unix process
-          {$crud p/@tas q/(list tank)}                  ::  XX rethink
-          {$hiss p/(unit user) q/mark r/cage}           ::  outbound user req
-          {$init p/@p}                                  ::  report install
-          {$serv p/$@(desk beam)}                       ::  set serving root
-          {$them p/(unit hiss)}                         ::  outbound request
-          {$they p/@ud q/httr}                          ::  inbound response
-          {$chis p/? q/clip r/httq}                     ::  IPC inbound request
-          {$this p/? q/clip r/httq}                     ::  inbound request
-          {$thud $~}                                    ::  inbound cancel
-          {$wegh $~}                                    ::  report memory
-          {$went p/sack q/path r/@ud s/coop}            ::  response confirm
-          {$west p/sack q/{path *}}                     ::  network request
-          {$mini-jael-task *}
-=======
     +=  gift                                            ::  out result <-$
       $%  [%mass p=mass]                                ::  memory usage
           [%mack p=(unit tang)]                         ::  message ack
@@ -668,7 +640,6 @@
           [%wegh ~]                                     ::  report memory
           [%went p=sack q=path r=@ud s=coop]            ::  response confirm
           [%west p=sack q=[path *]]                     ::  network request
->>>>>>> 96fa5cd9
       ==                                                ::
     --  ::able
   ::
@@ -696,12 +667,6 @@
         bem/beam                                        ::  original path
         but/path                                        ::  ending
     ==                                                  ::
-<<<<<<< HEAD
-  ++  gram                                              ::  inter-ship message
-    $?  {{$get $~} p/@uvH q/{? clip httq}}              ::  remote request
-        {{$got $~} p/@uvH q/httr}                       ::  remote response
-        {{$gib $~} p/@uvH}                              ::  remote cancel
-=======
   +=  gram                                              ::  inter-ship message
     $?  [[%lon ~] p=hole]                               ::  login request
         [[%aut ~] p=hole]                               ::  login reply
@@ -709,7 +674,6 @@
         [[%get ~] p=@uvH q=[? clip httq]]               ::  remote request
         [[%got ~] p=@uvH q=httr]                        ::  remote response
         [[%gib ~] p=@uvH]                               ::  remote cancel
->>>>>>> 96fa5cd9
     ==                                                  ::
   ++  hart  {p/? q/(unit @ud) r/host}                   ::  http sec+port+host
   ++  hate  {p/purl q/@p r/moth}                        ::  semi-cooked request
@@ -1022,23 +986,6 @@
       %+  each  balance                                 ::  complete
       action                                            ::  change
     ::
-<<<<<<< HEAD
-    ++  task                                            ::  in request ->$
-      $%  {$ktsg p/ship q/safe}                         ::  destroy rights
-          {$hail p/ship q/remote}                       ::  remote update
-          {$init p/@pG q/arms}                          ::  initialize urbit
-          {$meet p/(unit (unit ship)) q/farm}           ::  integrate pki from
-          {$mint p/ship q/safe}                         ::  create rights
-          {$move p/ship q/ship r/safe}                  ::  transfer from/to
-          {$next p/bull}                                ::  update private key
-          {$nuke $~}                                    ::  cancel tracker from
-          {$veil p/ship}                                ::  view secret channel
-          {$vein $~}                                    ::  view signing keys
-          {$vest $~}                                    ::  view public balance
-          {$vine $~}                                    ::  view secret history
-          {$jaelwomb p/task:womb}                       ::  XX not factored in
-          {$west p/ship q/path r/*}                     ::  remote request
-=======
     +=  task                                            ::  in request ->$
       $%  [%ktsg p=ship q=safe]                         ::  destroy rights
           [%hail p=ship q=remote]                       ::  remote update
@@ -1047,13 +994,12 @@
           [%mint p=ship q=safe]                         ::  create rights
           [%move p=ship q=ship r=safe]                  ::  transfer from=to
           [%next p=bull]                                ::  update private key
-          [%nuke ~]                                    ::  cancel tracker from
+          [%nuke ~]                                     ::  cancel tracker from
           [%veil p=ship]                                ::  view secret channel
-          [%vein ~]                                    ::  view signing keys
-          [%vest ~]                                    ::  view public balance
-          [%vine ~]                                    ::  view secret history
+          [%vein ~]                                     ::  view signing keys
+          [%vest ~]                                     ::  view public balance
+          [%vine ~]                                     ::  view secret history
           [%west p=ship q=path r=*]                     ::  remote request
->>>>>>> 96fa5cd9
       ==                                                ::
     ++  gilt  gilt:womb
     --
