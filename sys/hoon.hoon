--- conflicted
+++ resolved
@@ -5523,13 +5523,8 @@
     {$need p/$@(p/@ {p/@ q/@}) q/twig}                  ::  !?
     {$fail $~}                                          ::  !!
   ==                                                    ::
-<<<<<<< HEAD
-++  twit  twig                                          ::  old twig
 ++  toro  (pair toga (unit root))                       ::
-=======
 ++  twit  twig                                          ::  last-gen twig
-++  taro  $@(term (pair term twig))                     ::
->>>>>>> 92e2b97d
 ++  tyre  (list {p/term q/twig})                        ::
 ++  tyke  (list (unit twig))                            ::
 ::                                                      ::::::  virtual nock
@@ -9007,7 +9002,6 @@
   ++  mota  %+  cook
               |=({a/tape b/tape} (rap 3 (weld a b)))
             ;~(plug (star low) (star hig))
-<<<<<<< HEAD
   ++  glom
     |=  {wit/whit taw/whit}
     ^-  whit
@@ -9136,9 +9130,6 @@
         (plus (into (step sec)))
       ==
     --
-=======
-  ++  endo  (ifix [;~(plug ace ace) (just `@`10)] (star prn))
->>>>>>> 92e2b97d
   ::
   ++  plex
     |=  gen/twig  ^-  (unit path)
@@ -9753,13 +9744,6 @@
       ==
     ==
   ++  sump  (ifix [kel ker] (stag %conp (most ace wide)))
-  ++  nora
-    |=  tol/?
-    ?.  tol  (norm |)
-    ;~  sfix
-      (norm &)
-      (punt ;~(pfix ;~(plug (star ace) hax) endo))
-    ==
   ++  norm                                              ::  rune regular form
     |=  {rut/? tol/?}
     =<  ?:  rut
@@ -10435,13 +10419,9 @@
       apse:docs
     ==
   ++  tall  %+  knee  *twig                             ::  full tall form
-<<<<<<< HEAD
             |.(~+((wart (wrap ;~(pose (norm | &) long lute ape:(sail &))))))
   ++  till  %+  knee  *root                             ::  full tall form
             |.(~+((wart (wrap ;~(pose (norm & &) scad)))))
-=======
-            |.(~+((wart ;~(pose (nora &) long lute ape:(sail &)))))
->>>>>>> 92e2b97d
   ++  wide  %+  knee  *twig                             ::  full wide form
             |.(~+((wart ;~(pose (norm | |) long ape:(sail |)))))
   ++  wyde  %+  knee  *root                             ::  full wide form
@@ -10617,7 +10597,7 @@
 ++  arch  {fil/(unit @uvI) dir/(map @ta $~)}            ::  fundamental node
 ++  ares  (unit {p/term q/(list tank)})                 ::  possible error
 ++  arvo  (wind {p/term q/mill} mill)                   ::  arvo card
-++  beam  {{p/ship q/desk r/case} s/path}               ::  global name
+++  beam  {{p/ship q/desk r/case} s/spur}               ::  global name
 ++  beak  {p/ship q/desk r/case}                        ::  path prefix
 ++  bone  @ud                                           ::  opaque duct
 ++  case                                                ::  version
