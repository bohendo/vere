--- conflicted
+++ resolved
@@ -304,27 +304,13 @@
   :>  sample type of `*`.
   $-(* *)
 ::
-<<<<<<< HEAD
 +*  list  [item]
-=======
-++  lest
-  :>    null-terminated non-empty list
-  :>
-  :>  mold generator: produces a mold of a null-terminated list of the
-  :>  homogeneous type {a} with at least one element.
-  |*(a/mold {i/a t/(list a)})
-++  list
->>>>>>> 75542afa
   :>    null-terminated list
   :>
   :>  mold generator: produces a mold of a null-terminated list of the
   :>  homogeneous type {a}.
-<<<<<<< HEAD
   :>
   $@(~ [i=item t=(list item)])
-=======
-  |*(a/mold $@($~ (lest a)))
->>>>>>> 75542afa
 ::
 +*  lone  [item]
   :>    single item tuple
@@ -332,6 +318,13 @@
   :>  mold generator: puts the face of `p` on the passed in mold.
   :>
   p=item
+::
++*  lest  [item]
+  :>    null-terminated non-empty list
+  :>
+  :>  mold generator: produces a mold of a null-terminated list of the
+  :>  homogeneous type {a} with at least one element.
+  [i/item t/(list item)]
 ::
 ++  mold
   :>    normalizing gate
@@ -792,12 +785,6 @@
   ^+  t.a
   [i.a $(a (skim t.a |:(c=i.a !(b c i.a))))]
 ::
-<<<<<<< HEAD
-++  spin
-  |*  {a/(list) b/_=>(~ |=({* *} [** +<+])) c/*}
-  ::  ?<  ?=($-([_?<(?=(~ a) i.a) _c] [* _c]) b)
-  |-
-=======
 ++  spin                                                :>  stateful turn
   :>
   :>  a: list
@@ -809,22 +796,11 @@
   =/  acc=(list _-:(c))  ~
   :>  transformed list and updated state
   |-  ^-  (pair _acc _b)
->>>>>>> 75542afa
   ?~  a
     [(flop acc) b]
   =^  res  b  (c i.a b)
   $(acc [res acc], a t.a)
 ::
-<<<<<<< HEAD
-++  spun
-  |*  {a/(list) b/_=>(~ |=({* *} [** +<+]))}
-  =|  c/_+<+.b
-  |-
-  ?~  a
-    ~
-  =+  v=(b i.a c)
-  [i=-.v t=$(a t.a, c +.v)]
-=======
 ++  spun                                                :>  internal spin
   :>
   :>  a: list
@@ -833,7 +809,6 @@
   |*  [a=(list) b=_|=(^ [** +<+])]
   :>  transformed list
   p:(spin a +<+.b b)
->>>>>>> 75542afa
 ::
 ++  swag                                                ::  slice
   |*  {{a/@ b/@} c/(list)}
@@ -1943,77 +1918,6 @@
     ?~  a  b
     [i=i.a t=$(a t.a)]
   --
-<<<<<<< HEAD
-=======
-::                                                      ::
-::::  2n: functional hacks                              ::
-  ::                                                    ::
-  ::
-++  aftr  |*(a/gate |*(b/gate (pair b a)))              ::  pair after
-++  cork  |*({a/_|=(* **) b/gate} (corl b a))           ::  compose forward
-++  corl                                                ::  compose backwards
-  |*  {a/gate b/_|=(* **)}
-  =<  +:|.((a (b)))      ::  type check
-  |*  c/_+<.b
-  (a (b c))
-::
-++  cury                                                ::  curry left
-  |*  {a/_|=(^ **) b/*}
-  |*  c/_+<+.a
-  (a b c)
-::
-++  curr                                                ::  curry right
-  |*  {a/_|=(^ **) c/*}
-  |*  b/_+<+.a
-  (a b c)
-::
-++  fore  |*(a/gate |*(b/gate (pair a b)))              ::  pair before
-++  hard                                                ::  force remold
-  |*  han/gate
-  |=  fud/*  ^-  han
-  ~_  leaf+"hard"
-  =+  gol=(han fud)
-  ?>(=(gol fud) gol)
-::
-::
-++  head  |*(^ ,:+<-)                                   ::  get head
-++  same  |*(* +<)                                      ::  identity
-++  soft                                                ::  maybe remold
-  |*  han/gate
-  |=  fud/*  ^-  (unit han)
-  =+  gol=(han fud)
-  ?.(=(gol fud) ~ [~ gol])
-::
-++  slog                                                ::  deify printf
-  =|  pri/@                                             ::  priority level
-  |=  a/tang  ^+  same                                  ::  .=  ~&(%a 1)
-  ?~(a same ~>(%slog.[pri i.a] $(a t.a)))               ::  ((slog ~[>%a<]) 1)
-::                                                      ::  
-++  mean                                                ::  crash with trace
-  |=  a/tang
-  ^+  !!
-  ?~  a  !!
-  ~_(i.a $(a t.a))
-::
-++  tail  |*(^ ,:+<+)                                   ::  get tail
-++  test  |=(^ =(+<- +<+))                              ::  equality
-::
-::                                                      ::
-::::  2o: normalizing containers                        ::
-  ::                                                    ::
-  ::
-++  jar  |*({a/mold b/mold} (map a (list b)))           ::  map of lists
-++  jug  |*({a/mold b/mold} (map a (set b)))            ::  map of sets
-++  map  |*  {a/mold b/mold}                            ::  table
-         %+  cork  (tree (pair a b))                    ::
-         |=  c/(tree (pair a b))  ^+  c                 ::
-         ?.(~(apt by c) ~ c)                            ::
-++  qeu  |*(a/mold (tree a))                            ::  queue
-++  set  |*  a/mold                                     ::  set
-         %+  cork  (tree a)                             ::
-         |=  b/(tree a)  ^+  b                          ::
-         ?.(~(apt in b) ~ b)                            ::
->>>>>>> 75542afa
 ::
 ::::  2p: serialization                                 ::
   ::                                                    ::
@@ -3786,13 +3690,8 @@
 ++  dime  {p/@ta q/@}                                   ::
 ++  edge  {p/hair q/(unit {p/* q/nail})}                ::  parsing output
 ++  hair  {p/@ud q/@ud}                                 ::  parsing trace
-<<<<<<< HEAD
 ++  like  |*  a/$-(* *)                                 ::  generic edge
           |:  b=`*`[(hair) ~]                           ::
-=======
-++  like  |*  a/gate                                    ::  generic edge
-          |=  b/_`*`[(hair) ~]                          ::
->>>>>>> 75542afa
           :-  p=(hair -.b)                              ::
           ^=  q                                         ::
           ?@  +.b  ~                                    ::
@@ -10315,13 +10214,8 @@
         {$cell *}   |
         {$core *}   dext(ref repo(sut ref))
         {$face *}   dext(ref q.ref)
-<<<<<<< HEAD
-        {$fork *}   (levy ~(tap in p.ref) |=(type sint(ref +<)))
+        {$fork *}   (levy ~(tap in p.ref) |=(type dext(ref +<)))
         {$hint *}   dext(ref q.ref)
-=======
-        {$fork *}   (levy ~(tap in p.ref) |=(type dext(ref +<)))
-        {$help *}   dext(ref q.ref)
->>>>>>> 75542afa
         {$hold *}   ?:  (~(has in reg) ref)  &
                     ?:  (~(has in gil) [sut ref])  &
                     %=  dext
@@ -12498,32 +12392,6 @@
       --
     --
   ::
-<<<<<<< HEAD
-=======
-  ++  scab
-    %+  cook
-      |=  a/(list wing)  ^-  hoon
-      :-  %bcsm
-      |-  ^-  hoon
-      ?~(a !! ?~(t.a [%wing i.a] [%tsgl [%wing i.a] $(a t.a)]))
-    (most col rope)
-  ::
-  ++  espy                                              ::  face for =model
-      |=  rot=root
-      ^-  (unit (pair term root))
-      =;  mot
-        ?~(mot ~ `[u.mot rot])
-      |-  ^-  (unit term)
-      ?+  rot  ~
-        {$bcsm *}  $(rot p.rot)
-        {$wing *}  ?~(p.rot ~ ?^(i.p.rot ~ `i.p.rot))
-        {$limb *}  `p.rot
-        {$dbug *}  $(rot ~(open ap rot))
-        {$tsgl *}  $(rot ~(open ap rot))
-        {$tsgr *}  $(rot q.rot)
-      ==
-  ::
->>>>>>> 75542afa
   ++  scad
     %+  knee  *spec  |.  ~+
     %-  stew
@@ -12594,16 +12462,10 @@
         ==
       :-  '='
         ;~  pfix  tis
-<<<<<<< HEAD
           %+  sear
             |=  mod/spec 
             (bind ~(autoname ax & +<) |=(term [%bcts +< +>+<]))
           wyde
-=======
-          %+  cook
-            |=([mot=term rot=root] [%bcts mot rot])
-          (sear espy wyde)
->>>>>>> 75542afa
         ==
       :-  ['a' 'z']
         ;~  pose
@@ -12903,7 +12765,6 @@
                   ['.' (rune dot %bcdt exqa)]
                   [',' (rune com %bccm exqa)]
               ==
-<<<<<<< HEAD
             ==
           :-  '%'
             ;~  pfix  cen
@@ -12918,22 +12779,6 @@
                   ['~' (rune sig %cnsg expu)]
                   ['*' (rune tar %cntr expm)]
                   ['=' (rune tis %cnts exph)]
-=======
-            :-  '%'
-              ;~  pfix  cen
-                %-  stew
-                ^.  stet  ^.  limo
-                :~  ['_' (rune cab %cncb exph)]
-                    ['.' (rune dot %cndt expb)]
-                    ['^' (rune ket %cnkt expd)]
-                    ['+' (rune lus %cnls expc)]
-                    ['-' (rune hep %cnhp expk)]
-                    [':' (rune col %cnhp expi)]
-                    ['~' (rune sig %cnsg expn)]
-                    ['*' (rune tar %cntr expm)]
-                    ['=' (rune tis %cnts exph)]
-                ==
->>>>>>> 75542afa
               ==
             ==
           :-  ':'
@@ -13269,14 +13114,7 @@
     ++  expi  |.((butt ;~(gunk loaf hank)))             ::  one or more hoons
     ++  expk  |.(;~(gunk loaf ;~(plug loaf (easy ~))))  ::  list of two hoons
     ++  expl  |.(;~(gunk (stag ~ sym) loaf loaf))       ::  term, two hoons
-<<<<<<< HEAD
     ++  expm  |.((butt ;~(gunk rope loaf rick)))        ::  several [spec hoon]s
-=======
-    ++  expm  |.((butt ;~(gunk rope loaf rick)))        ::  several [tile hoon]s
-    ++  expn  |.  ;~  gunk  rope  loaf                  ::  wing, hoon,
-                    ;~(plug loaf (easy ~))              ::  list of one hoon
-                  ==                                    ::
->>>>>>> 75542afa
     ++  expo  |.(;~(gunk wise loaf loaf))               ::  =;
     ++  expp  |.(;~(gunk (butt rick) loaf))             ::  [wing hoon]s, hoon
     ++  expq  |.(;~(gunk rope loaf loaf))               ::  wing and two hoons
@@ -13453,20 +13291,7 @@
       ==
     ==
   ::
-<<<<<<< HEAD
   ++  wise  ;~(plug sym (punt ;~(pfix ;~(pose net tis) wyde)))
-=======
-  ++  wise                                              ::  toro form
-    ;~  pose
-      ;~  pfix  tis
-        %+  cook
-          |=([mot=term rot=root] [mot ~ rot])
-        (sear espy wyde)
-      ==
-      ;~(plug sym (punt ;~(pfix ;~(pose fas tis) wyde)))
-    ==
-  ::
->>>>>>> 75542afa
   ++  wrap
     |*  fel/rule
     %+  cook
