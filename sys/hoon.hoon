::                                                      ::
::::    /sys/hoon                                       ::
  ::                                                    ::
=<  ride
=>  %143  =>
::                                                      ::
::::    0: version stub                                 ::
  ::                                                    ::
~%  %k.143  ~  ~                                        ::
|%
++  hoon-version  +
--  =>
~%  %one  +  ~
:>  #  %base
:>
:>    basic mathematical operations
|%
:>  #  %math
:>    unsigned arithmetic
+|
++  add
  ~/  %add
  :>  unsigned addition
  :>
  :>  a: augend
  :>  b: addend
  |=  [a=@ b=@]
  :>  sum
  ^-  @
  ?:  =(0 a)  b
  $(a (dec a), b +(b))
::
++  dec
  ~/  %dec
  :>  unsigned decrement by one.
  |=  a=@
  ~_  leaf+"decrement-underflow"
  ?<  =(0 a)
  =+  b=0
  :>  decremented integer
  |-  ^-  @
  ?:  =(a +(b))  b
  $(b +(b))
::
++  div
  ~/  %div
  :>  unsigned divide
  :>
  :>  a: dividend
  :>  b: divisor
  |:  [a=`@`1 b=`@`1]
  :>  quotient
  ^-  @
  ~_  leaf+"divide-by-zero"
  ?<  =(0 b)
  =+  c=0
  |-
  ?:  (lth a b)  c
  $(a (sub a b), c +(c))
::
++  dvr
  ~/  %dvr
  :>  unsigned divide with remainder
  :>
  :>  a: dividend
  :>  b: divisor
  |=  [a=@ b=@]
  :>  p: quotient
  :>  q: remainder
  ^-  [p=@ q=@]
  [(div a b) (mod a b)]
::
++  gte
  ~/  %gte
  :>    unsigned greater than or equals
  :>
  :>  returns whether {a >= b}.
  :>
  :>  a: left hand operand (todo: name)
  :>  b: right hand operand
  |=  [a=@ b=@]
  :>  greater than or equal to?
  ^-  ?
  !(lth a b)
::
++  gth
  ~/  %gth
  :>    unsigned greater than
  :>
  :>  returns whether {a > b}
  :>
  :>  a: left hand operand (todo: name)
  :>  b: right hand operand
  |=  [a=@ b=@]
  :>  greater than?
  ^-  ?
  !(lte a b)
::
++  lte
  ~/  %lte
  :>    unsigned less than or equals
  :>
  :>  returns whether {a >= b}.
  :>
  :>  a: left hand operand (todo: name)
  :>  b: right hand operand
  |=  [a=@ b=@]
  :>  less than or equal to?
  |(=(a b) (lth a b))
::
++  lth
  ~/  %lth
  :>    unsigned less than
  :>
  :>  a: left hand operand (todo: name)
  :>  b: right hand operand
  |=  [a=@ b=@]
  :>  less than?
  ^-  ?
  ?&  !=(a b)
      |-
      ?|  =(0 a)
          ?&  !=(0 b)
              $(a (dec a), b (dec b))
  ==  ==  ==
::
++  max
  ~/  %max
  :>  unsigned maximum
  |=  [a=@ b=@]
  :>  the maximum
  ^-  @
  ?:  (gth a b)  a
  b
::
++  min
  ~/  %min
  :>  unsigned minimum
  |=  [a=@ b=@]
  :>  the minimum
  ^-  @
  ?:  (lth a b)  a
  b
::
++  mod
  ~/  %mod
  :>  unsigned modulus
  :>
  :>  a: dividend
  :>  b: divisor
  |:  [a=`@`1 b=`@`1]
  :>  the remainder
  ^-  @
  ?<  =(0 b)
  (sub a (mul b (div a b)))
::
++  mul
  ~/  %mul
  :>  unsigned multiplication
  :>
  :>  a: multiplicand
  :>  b: multiplier
  |:  [a=`@`1 b=`@`1]
  :>  product
  ^-  @
  =+  c=0
  |-
  ?:  =(0 a)  c
  $(a (dec a), c (add b c))
::
++  sub
  ~/  %sub
  :>  unsigned subtraction
  :>
  :>  a: minuend
  :>  b: subtrahend
  |=  [a=@ b=@]
  ~_  leaf+"subtract-underflow"
  :>  difference
  ^-  @
  ?:  =(0 b)  a
  $(a (dec a), b (dec b))
::
:>  #  %tree
:>
:>    tree addressing
+|
++  cap
  ~/  %cap
  :>    tree head
  :>
  :>  tests whether an `a` is in the head or tail of a noun. produces %2 if it
  :>  is within the head, or %3 if it is within the tail.
  |=  a=@
  ^-  ?($2 $3)
  ?-  a
    $2        %2
    $3        %3
    ?($0 $1)  !!
    *         $(a (div a 2))
  ==
::
++  mas
  ~/  %mas
  :>    axis within head/tail
  :>
  :>  computes the axis of `a` within either the head or tail of a noun
  :>  (depends whether `a` lies within the the head or tail).
  |=  a=@
  ^-  @
  ?-  a
    $1   !!
    $2   1
    $3   1
    *    (add (mod a 2) (mul $(a (div a 2)) 2))
  ==
::
++  peg
  ~/  %peg
  :>    axis within axis
  :>
  :>  computes the axis of {b} within axis {a}.
  |=  [a=@ b=@]
  ?<  =(0 a)
  :>  a composed axis
  ^-  @
  ?-  b
    $1  a
    $2  (mul a 2)
    $3  +((mul a 2))
    *   (add (mod b 2) (mul $(b (div b 2)) 2))
  ==
::
:>  #  %containers
:>
:>    the most basic of data types
+|
++  bloq
  :>    blocksize
  :>
  :>  a blocksize is the power of 2 size of an atom. ie, 3 is a byte as 2^3 is
  :>  8 bits.
  @
::
++  each
  :>    either {a} or {b}, defaulting to {a}.
  :>
  :>  mold generator: produces a discriminated fork between two types,
  :>  defaulting to {a}.
  |*({a/mold b/mold} $%({$| p/b} {$& p/a}))
::
++  gate
  :>    function
  :>
  :>  a core with one arm, `$`--the empty name--which transforms a sample noun
  :>  into a product noun. If used dryly as a type, the subject must have a
  :>  sample type of `*`.
  $-(* *)
::
++  list
  :>    null-terminated list
  :>
  :>  mold generator: produces a mold of a null-terminated list of the
  :>  homogeneous type {a}.
  |*(a/mold $@($~ {i/a t/(list a)}))
::
++  lone
  :>    single item tuple
  :>
  :>  mold generator: puts the face of `p` on the passed in mold.
  |*(a/mold {p/a})
::
++  mold
  :>    normalizing gate
  :>
  :>  a gate that accepts any noun, and validates its shape, producing the
  :>  input if it fits or a default value if it doesn't.
  :>
  :>  examples: * @ud ,[p=time q=?(%a %b)]
  _|=(* +<)
::
++  pair
  :>    dual tuple
  :>
  :>  mold generator: produces a tuple of the two types passed in.
  :>
  :>  a: first type, labeled {p}
  :>  b: second type, labeled {q}
  |*({a/mold b/mold} {p/a q/b})
::
++  pole
  :>    faceless list
  :>
  :>  like ++list, but without the faces {i} and {t}.
  :>
  :>  a: a mold for the item type.
  |*(a/mold $@($~ {a (pole a)}))
::
++  qual
  :>    quadruple tuple
  :>
  :>  mold generator: produces a tuple of the four types passed in.
  :>
  :>  a: first type, labeled {p}
  :>  b: second type, labeled {q}
  :>  c: third type, labeled {r}
  :>  d: fourth type, labeled {s}
  |*  {a/mold b/mold c/mold d/mold}
  {p/a q/b r/c s/d}
::
++  quip
  :>    pair of list of first and second
  :>
  :>  a common pattern in hoon code is to return a ++list of changes, along with
  :>  a new state.
  :>
  :>  a: type of list item
  :>  b: type of returned state
  |*({a/mold b/mold} {(list a) b})
::
++  trap
  :>    a core with one arm `$`
  :>
  :>  a: return type of the `$` arm.
  |*(a/mold _|?(*a))
::
++  tree
  :>    tree mold generator
  :>
  :>  a `++tree` can be empty, or contain a node of a type and
  :>  left/right sub `++tree` of the same type. pretty-printed with `{}`.
  :>
  :>  a: type of tree node
  |*(a/mold $@($~ {n/a l/(tree a) r/(tree a)})) ::  binary tree
::
++  trel
  :>    triple tuple
  :>
  :>  mold generator: produces a tuple of the three types passed in.
  :>
  :>  a: first type, labeled {p}
  :>  b: second type, labeled {q}
  :>  c: third type, labeled {r}
  |*({a/mold b/mold c/mold} {p/a q/b r/c})
::
++  unit
  :>    maybe
  :>
  :>  mold generator: either `~` or `[~ u=a]` where `a` is the
  :>  type that was passed in.
  :>
  :>  a: type when non-null
  |*(a/mold $@($~ {$~ u/a}))
--  =>
::                                                      ::
::::  2: layer two                                      ::
  ::                                                    ::
  ::    2a: unit logic                                  ::
  ::    2b: list logic                                  ::
  ::    2c: bit arithmetic                              ::
  ::    2d: bit logic                                   ::
  ::    2e: insecure hashing                            ::
  ::    2f: noun ordering                               ::
  ::    2g: unsigned powers                             ::
  ::    2h: set logic                                   ::
  ::    2i: map logic                                   ::
  ::    2j: jar and jug logic                           ::
  ::    2k: queue logic                                 ::
  ::    2l: container from container                    ::
  ::    2m: container from noun                         ::
  ::    2n: functional hacks                            ::
  ::    2o: normalizing containers                      ::
  ::    2p: serialization                               ::
  ::    2q: molds and mold builders                     ::
  ::
~%  %two  +  ~
|%
::                                                      ::
::::  2a: unit logic                                    ::
  ::                                                    ::
  ::    biff, bind, bond, both, clap, drop,             ::
  ::    fall, flit, lift, mate, need, some              ::
  ::
++  biff                                                ::  apply
  |*  {a/(unit) b/$-(* (unit))}
  ?~  a  ~
  (b u.a)
::
++  bind                                                ::  argue
  |*  {a/(unit) b/gate}
  ?~  a  ~
  [~ u=(b u.a)]
::
++  bond                                                ::  replace
  |*  a/(trap)
  |*  b/(unit)
  ?~  b  $:a
  u.b
::
++  both                                                ::  all the above
  |*  {a/(unit) b/(unit)}
  ?~  a  ~
  ?~  b  ~
  [~ u=[u.a u.b]]
::
++  clap                                                ::  combine
  |*  {a/(unit) b/(unit) c/_|=(^ +<-)}
  ?~  a  b
  ?~  b  a
  [~ u=(c u.a u.b)]
::
++  drop                                                ::  enlist
  |*  a/(unit)
  ?~  a  ~
  [i=u.a t=~]
::
++  fall                                                ::  default
  |*  {a/(unit) b/*}
  ?~(a b u.a)
::
++  flit                                                ::  make filter
  |*  a/$-(* ?)
  |*  b/*
  ?.((a b) ~ [~ u=b])
::
++  hunt                                                ::  first of units
  |*  {ord/$-({* *} ?) one/(unit) two/(unit)}
  ^-  (unit ?(_,.+.one _,.+.two))
  ?~  one  two
  ?~  two  one
  ?:((ord ,.+.one ,.+.two) one two)
::
++  lift                                                ::  lift mold (fmap)
  |*  a/mold                                            ::  flipped
  |*  b/(unit)                                          ::  curried
  (bind b a)                                            ::  bind
::
++  mate                                                ::  choose
  |*  {a/(unit) b/(unit)}
  ?~  b  a
  ?~  a  b
  ?.(=(u.a u.b) ~>(%mean.[%leaf "mate"] !!) a)
::
++  need                                                ::  demand
  |*  a/(unit)
  ?~  a  ~>(%mean.[%leaf "need"] !!)
  u.a
::
++  some                                                ::  lift (pure)
  |*  a/*
  [~ u=a]
::
::::  2b: list logic                                    ::
  ::                                                    ::
  ::                                                    ::
::
++  fand                                                ::  all indices
  ~/  %fand
  |=  {nedl/(list) hstk/(list)}
  =|  i/@ud
  =|  fnd/(list @ud)
  |-  ^+  fnd
  =+  [n=nedl h=hstk]
  |-
  ?:  |(?=($~ n) ?=($~ h))
    (flop fnd)
  ?:  =(i.n i.h)
    ?~  t.n
      ^$(i +(i), hstk +.hstk, fnd [i fnd])
    $(n t.n, h t.h)
  ^$(i +(i), hstk +.hstk)
::
++  find                                                ::  first index
  ~/  %find
  |=  {nedl/(list) hstk/(list)}
  =|  i/@ud
  |-   ^-  (unit @ud)
  =+  [n=nedl h=hstk]
  |-
  ?:  |(?=($~ n) ?=($~ h))
     ~
  ?:  =(i.n i.h)
    ?~  t.n
      `i
    $(n t.n, h t.h)
  ^$(i +(i), hstk +.hstk)
::
++  flop                                                ::  reverse
  ~/  %flop
  |*  a/(list)
  =>  .(a (homo a))
  ^+  a
  =+  b=`_a`~
  |-
  ?~  a  b
  $(a t.a, b [i.a b])
::
++  gulf                                                ::  range inclusive
  |=  {a/@ b/@}
  ^-  (list @)
  ?:(=(a +(b)) ~ [a $(a +(a))])
::
++  homo                                                ::  homogenize
  |*  a/(list)
  ^+  =<  $
    |%  +-  $  ?:(*? ~ [i=(snag 0 a) t=$])
    --
  a
::
++  lent                                                ::  length
  ~/  %lent
  |=  a/(list)
  ^-  @
  =+  b=0
  |-
  ?~  a  b
  $(a t.a, b +(b))
::
++  levy
  ~/  %levy                                             ::  all of
  |*  {a/(list) b/$-(* ?)}
  |-  ^-  ?
  ?~  a  &
  ?.  (b i.a)  |
  $(a t.a)
::
++  lien                                                ::  some of
  ~/  %lien
  |*  {a/(list) b/$-(* ?)}
  |-  ^-  ?
  ?~  a  |
  ?:  (b i.a)  &
  $(a t.a)
::
++  limo                                                ::  listify
  |*  a/*
  ^+  =<  $
    |%  +-  $  ?~(a ~ ?:(*? [i=-.a t=$] $(a +.a)))
    --
  a
::
++  murn                                                ::  maybe transform
  ~/  %murn
  |*  {a/(list) b/$-(* (unit))}
  |-
  ?~  a  ~
  =+  c=(b i.a)
  ?~  c
    $(a t.a)
  [i=u.c t=$(a t.a)]
::
++  oust                                                ::  remove
  ~/  %oust
  |*  {{a/@ b/@} c/(list)}
  (weld (scag +<-< c) (slag (add +<-< +<->) c))
::
++  reap                                                ::  replicate
  ~/  %reap
  |*  {a/@ b/*}
  |-  ^-  (list _b)
  ?~  a  ~
  [b $(a (dec a))]
::
++  reel                                                ::  right fold
  ~/  %reel
  |*  {a/(list) b/_|=({* *} +<+)}
  |-  ^+  ,.+<+.b
  ?~  a
    +<+.b
  (b i.a $(a t.a))
::
++  roll                                                ::  left fold
  ~/  %roll
  |*  {a/(list) b/_|=({* *} +<+)}
  |-  ^+  ,.+<+.b
  ?~  a
    +<+.b
  $(a t.a, b b(+<+ (b i.a +<+.b)))
::
++  scag                                                ::  prefix
  ~/  %scag
  |*  {a/@ b/(list)}
  |-  ^+  b
  ?:  |(?=($~ b) =(0 a))  ~
  [i.b $(b t.b, a (dec a))]
::
++  skid                                                ::  separate
  ~/  %skid
  |*  {a/(list) b/$-(* ?)}
  |-  ^+  [p=a q=a]
  ?~  a  [~ ~]
  =+  c=$(a t.a)
  ?:((b i.a) [[i.a p.c] q.c] [p.c [i.a q.c]])
::
++  skim                                                ::  only
  ~/  %skim
  |*  {a/(list) b/$-(* ?)}
  |-
  ^+  a
  ?~  a  ~
  ?:((b i.a) [i.a $(a t.a)] $(a t.a))
::
++  skip                                                ::  except
  ~/  %skip
  |*  {a/(list) b/$-(* ?)}
  |-
  ^+  a
  ?~  a  ~
  ?:((b i.a) $(a t.a) [i.a $(a t.a)])
::
++  slag                                                ::  suffix
  ~/  %slag
  |*  {a/@ b/(list)}
  |-  ^+  b
  ?:  =(0 a)  b
  ?~  b  ~
  $(b t.b, a (dec a))
::
++  snag                                                ::  index
  ~/  %snag
  |*  {a/@ b/(list)}
  |-  ^+  ?>(?=(^ b) i.b)
  ?~  b
    ~_  leaf+"snag-fail"
    !!
  ?:  =(0 a)  i.b
  $(b t.b, a (dec a))
::
++  sort   !.                                           ::  quicksort
  ~/  %sort
  |*  {a/(list) b/$-({* *} ?)}
  =>  .(a ^.(homo a))
  |-  ^+  a
  ?~  a  ~
  %+  weld
    $(a (skim t.a |=(c/_i.a (b c i.a))))
  ^+  t.a
  [i.a $(a (skim t.a |=(c/_i.a !(b c i.a))))]
::
++  spin
  |*  {a/(list) b/_|=({* *} [** +<+]) c/*}
  ::  ?<  ?=($-([_?<(?=($~ a) i.a) _c] [* _c]) b)
  |-
  ?~  a
    ~
  =+  v=(b i.a c)
  [i=-.v t=$(a t.a, c +.v)]
::
++  spun
  |*  {a/(list) b/_|=({* *} [** +<+])}
  =|  c/_+<+.b
  |-
  ?~  a
    ~
  =+  v=(b i.a c)
  [i=-.v t=$(a t.a, c +.v)]
::
++  swag                                                ::  slice
  |*  {{a/@ b/@} c/(list)}
  (scag +<-> (slag +<-< c))
::
++  turn                                                ::  transform
  ~/  %turn
  |*  {a/(list) b/gate}
  |-
  ?~  a  ~
  [i=(b i.a) t=$(a t.a)]
::
++  weld                                                ::  concatenate
  ~/  %weld
  |*  {a/(list) b/(list)}
  =>  .(a ^.(homo a), b ^.(homo b))
  |-  ^+  b
  ?~  a  b
  [i.a $(a t.a)]
::
++  welp                                                ::  faceless weld
  =|  {* *}
  |%
  +-  $
    ?~  +<-
      +<-(. +<+)
    +<-(+ $(+<- +<->))
  --
::
++  zing                                                ::  promote
  =|  *
  |%
  +-  $
    ?~  +<
      +<
    (welp +<- $(+< +<+))
  --
::                                                      ::
::::  2c: bit arithmetic                                ::
  ::                                                    ::
  ::
++  bex                                                 ::  binary exponent
  ~/  %bex
  |=  a/@
  ^-  @
  ?:  =(0 a)  1
  (mul 2 $(a (dec a)))
::
++  can                                                 ::  assemble
  ~/  %can
  |=  {a/bloq b/(list {p/@u q/@})}
  ^-  @
  ?~  b  0
  (add (end a p.i.b q.i.b) (lsh a p.i.b $(b t.b)))
::
++  cat                                                 ::  concatenate
  ~/  %cat
  |=  {a/bloq b/@ c/@}
  (add (lsh a (met a b) c) b)
::
++  cut                                                 ::  slice
  ~/  %cut
  |=  {a/bloq {b/@u c/@u} d/@}
  (end a c (rsh a b d))
::
++  end                                                 ::  tail
  ~/  %end
  |=  {a/bloq b/@u c/@}
  (mod c (bex (mul (bex a) b)))
::
++  fil                                                 ::  fill bloqstream
  |=  {a/bloq b/@u c/@}
  =+  n=0
  =+  d=c
  |-  ^-  @
  ?:  =(n b)
    (rsh a 1 d)
  $(d (add c (lsh a 1 d)), n +(n))
::
++  lsh                                                 ::  left-shift
  ~/  %lsh
  |=  {a/bloq b/@u c/@}
  (mul (bex (mul (bex a) b)) c)
::
++  met                                                 ::  measure
  ~/  %met
  |=  {a/bloq b/@}
  ^-  @
  =+  c=0
  |-
  ?:  =(0 b)  c
  $(b (rsh a 1 b), c +(c))
::
++  rap                                                 ::  assemble nonzero
  ~/  %rap
  |=  {a/bloq b/(list @)}
  ^-  @
  =+  ~  ::REMOVEME jet dashboard bump
  ?~  b  0
  (cat a i.b $(b t.b))
::
++  rep                                                 ::  assemble single
  ~/  %rep
  |=  {a/bloq b/(list @)}
  ^-  @
  =+  c=0
  |-
  ?~  b  0
  (add (lsh a c (end a 1 i.b)) $(c +(c), b t.b))
::
++  rip                                                 ::  disassemble
  ~/  %rip
  |=  {a/bloq b/@}
  ^-  (list @)
  ?:  =(0 b)  ~
  [(end a 1 b) $(b (rsh a 1 b))]
::
++  rsh                                                 ::  right-shift
  ~/  %rsh
  |=  {a/bloq b/@u c/@}
  (div c (bex (mul (bex a) b)))
::
++  swp  |=({a/bloq b/@} (rep a (flop (rip a b))))      ::  reverse bloq order
++  xeb                                                 ::  binary logarithm
  ~/  %xeb
  |=  a/@
  ^-  @
  (met 0 a)
::
++  fe                                                  ::  modulo bloq
  |_  a/bloq
  ++  dif                                               ::  difference
    |=({b/@ c/@} (sit (sub (add out (sit b)) (sit c))))
  ++  inv  |=(b/@ (sub (dec out) (sit b)))              ::  inverse
  ++  net  |=  b/@  ^-  @                               ::  flip byte endianness
           =>  .(b (sit b))
           ?:  (lte a 3)
             b
           =+  c=(dec a)
           %+  con
             (lsh c 1 $(a c, b (cut c [0 1] b)))
           $(a c, b (cut c [1 1] b))
  ++  out  (bex (bex a))                                ::  mod value
  ++  rol  |=  {b/bloq c/@ d/@}  ^-  @                  ::  roll left
           =+  e=(sit d)
           =+  f=(bex (sub a b))
           =+  g=(mod c f)
           (sit (con (lsh b g e) (rsh b (sub f g) e)))
  ++  ror  |=  {b/bloq c/@ d/@}  ^-  @                  ::  roll right
           =+  e=(sit d)
           =+  f=(bex (sub a b))
           =+  g=(mod c f)
           (sit (con (rsh b g e) (lsh b (sub f g) e)))
  ++  sum  |=({b/@ c/@} (sit (add b c)))                ::  wrapping add
  ++  sit  |=(b/@ (end a 1 b))                          ::  enforce modulo
  --
::                                                      ::
::::  2d: bit logic                                     ::
  ::                                                    ::
  ::
++  con                                                 ::  binary or
  ~/  %con
  |=  {a/@ b/@}
  =+  [c=0 d=0]
  |-  ^-  @
  ?:  ?&(=(0 a) =(0 b))  d
  %=  $
    a   (rsh 0 1 a)
    b   (rsh 0 1 b)
    c   +(c)
    d   %+  add  d
          %^  lsh  0  c
          ?&  =(0 (end 0 1 a))
              =(0 (end 0 1 b))
          ==
  ==
::
++  dis                                                 ::  binary and
  ~/  %dis
  |=  {a/@ b/@}
  =|  {c/@ d/@}
  |-  ^-  @
  ?:  ?|(=(0 a) =(0 b))  d
  %=  $
    a   (rsh 0 1 a)
    b   (rsh 0 1 b)
    c   +(c)
    d   %+  add  d
          %^  lsh  0  c
          ?|  =(0 (end 0 1 a))
              =(0 (end 0 1 b))
          ==
  ==
::
++  mix                                                 ::  binary xor
  ~/  %mix
  |=  {a/@ b/@}
  ^-  @
  =+  [c=0 d=0]
  |-
  ?:  ?&(=(0 a) =(0 b))  d
  %=  $
    a   (rsh 0 1 a)
    b   (rsh 0 1 b)
    c   +(c)
    d   (add d (lsh 0 c =((end 0 1 a) (end 0 1 b))))
  ==
::
++  not  |=  {a/bloq b/@ c/@}                           ::  binary not (sized)
  (mix c (dec (bex (mul b (bex a)))))
::                                                      ::
::::  2e: insecure hashing                              ::
  ::                                                    ::
  ::
++  fnv  |=(a/@ (end 5 1 (mul 16.777.619 a)))           ::  FNV scrambler
::
++  muk                                                 ::  standard murmur3
  ~%  %muk  ..muk  ~
  =+  ~(. fe 5)
  |=  {syd/@ len/@ key/@}
  ?>  &((lte (met 5 syd) 1) (lte (met 0 len) 31))
  =/  pad      (sub len (met 3 key))
  =/  data     (weld (rip 3 key) (reap pad 0))
  =/  nblocks  (div len 4)  ::  intentionally off-by-one
  =/  h1  syd
  =+  [c1=0xcc9e.2d51 c2=0x1b87.3593]
  =/  blocks  (rip 5 key)
  =/  i  nblocks
  =.  h1  =/  hi  h1  |-
    ?:  =(0 i)  hi
    =/  k1  (snag (sub nblocks i) blocks)  ::  negative array index
    =.  k1  (sit (mul k1 c1))
    =.  k1  (rol 0 15 k1)
    =.  k1  (sit (mul k1 c2))
    =.  hi  (mix hi k1)
    =.  hi  (rol 0 13 hi)
    =.  hi  (sum (sit (mul hi 5)) 0xe654.6b64)
    $(i (dec i))
  =/  tail  (slag (mul 4 nblocks) data)
  =/  k1    0
  =/  tlen  (dis len 3)
  =.  h1
    ?+  tlen  h1  ::  fallthrough switch
      $3  =.  k1  (mix k1 (lsh 0 16 (snag 2 tail)))
          =.  k1  (mix k1 (lsh 0 8 (snag 1 tail)))
          =.  k1  (mix k1 (snag 0 tail))
          =.  k1  (sit (mul k1 c1))
          =.  k1  (rol 0 15 k1)
          =.  k1  (sit (mul k1 c2))
          (mix h1 k1)
      $2  =.  k1  (mix k1 (lsh 0 8 (snag 1 tail)))
          =.  k1  (mix k1 (snag 0 tail))
          =.  k1  (sit (mul k1 c1))
          =.  k1  (rol 0 15 k1)
          =.  k1  (sit (mul k1 c2))
          (mix h1 k1)
      $1  =.  k1  (mix k1 (snag 0 tail))
          =.  k1  (sit (mul k1 c1))
          =.  k1  (rol 0 15 k1)
          =.  k1  (sit (mul k1 c2))
          (mix h1 k1)
    ==
  =.  h1  (mix h1 len)
  |^  (fmix32 h1)
  ++  fmix32
    |=  h/@
    =.  h  (mix h (rsh 0 16 h))
    =.  h  (sit (mul h 0x85eb.ca6b))
    =.  h  (mix h (rsh 0 13 h))
    =.  h  (sit (mul h 0xc2b2.ae35))
    =.  h  (mix h (rsh 0 16 h))
    h
  --
  ::
  ++  mum                                                 ::  mug with murmur3
  ~/  %mum
  |=  a/*
  |^  (trim ?@(a a (mix $(a -.a) (mix 0x7fff.ffff $(a +.a)))))
  ++  trim                                              ::  31-bit nonzero
    |=  key/@
    =+  syd=0xcafe.babe
    |-  ^-  @
    =+  haz=(muk syd (met 3 key) key)
    =+  ham=(mix (rsh 0 31 haz) (end 0 31 haz))
    ?.(=(0 ham) ham $(syd +(syd)))
  --
::
++  mug                                                 ::  31bit nonzero FNV1a
  ~/  %mug
  |=  a/*
  ?^  a
    =+  b=[p=$(a -.a) q=$(a +.a)]
    |-  ^-  @
    =+  c=(fnv (mix p.b (fnv q.b)))
    =+  d=(mix (rsh 0 31 c) (end 0 31 c))
    ?.  =(0 d)  d
    $(q.b +(q.b))
  =+  b=2.166.136.261
  |-  ^-  @
  =+  c=b
  =+  [d=0 e=(met 3 a)]
  |-  ^-  @
  ?:  =(d e)
    =+  f=(mix (rsh 0 31 c) (end 0 31 c))
    ?.  =(0 f)  f
    ^$(b +(b))
  $(c (fnv (mix c (cut 3 [d 1] a))), d +(d))
::                                                      ::
::::  2f: noun ordering                                 ::
  ::                                                    ::
  ::    aor, dor, gor, hor, lor, vor                    ::
  ::
++  aor                                                 ::  a-order
  ~/  %aor
  |=  {a/* b/*}
  ^-  ?
  ?:  =(a b)  &
  ?.  ?=(@ a)
    ?:  ?=(@ b)  |
    ?:  =(-.a -.b)
      $(a +.a, b +.b)
    $(a -.a, b -.b)
  ?.  ?=(@ b)  &
  |-
  =+  [c=(end 3 1 a) d=(end 3 1 b)]
  ?:  =(c d)
    $(a (rsh 3 1 a), b (rsh 3 1 b))
  (lth c d)
::
++  dor                                                 ::  d-order
  ~/  %dor
  |=  {a/* b/*}
  ^-  ?
  ?:  =(a b)  &
  ?.  ?=(@ a)
    ?:  ?=(@ b)  |
    ?:  =(-.a -.b)
      $(a +.a, b +.b)
    $(a -.a, b -.b)
  ?.  ?=(@ b)  &
  (lth a b)
::
++  gor                                                 ::  g-order
  ~/  %gor
  |=  {a/* b/*}
  ^-  ?
  =+  [c=(mug a) d=(mug b)]
  ?:  =(c d)
    (dor a b)
  (lth c d)
::
++  hor                                                 ::  h-order
  ~/  %hor
  |=  {a/* b/*}
  ^-  ?
  ?:  ?=(@ a)
    ?.  ?=(@ b)  &
    (gor a b)
  ?:  ?=(@ b)  |
  ?:  =(-.a -.b)
    (gor +.a +.b)
  (gor -.a -.b)
::
++  lor                                                 ::  l-order
  ~/  %lor
  |=  {a/* b/*}
  ^-  ?
  ?:  =(a b)  &
  ?@  a
    ?^  b  &
    (lth a b)
  ?:  =(-.a -.b)
    $(a +.a, b +.b)
  $(a -.a, b -.b)
::
++  vor                                                 ::  v-order
  ~/  %vor
  |=  {a/* b/*}
  ^-  ?
  =+  [c=(mug (mug a)) d=(mug (mug b))]
  ?:  =(c d)
    (dor a b)
  (lth c d)
::                                                      ::
::::                                                    ::
  ::  2g: unsigned powers                               ::
  ::                                                    ::
  ::
++  pow                                                 ::  unsigned exponent
  ~/  %pow
  |=  {a/@ b/@}
  ?:  =(b 0)  1
  |-  ?:  =(b 1)  a
  =+  c=$(b (div b 2))
  =+  d=(mul c c)
  ?~  (dis b 1)  d  (mul d a)
::
++  sqt                                                 ::  unsigned sqrt/rem
  ~/  %sqt
  |=  a/@  ^-  {p/@ q/@}
  ?~  a  [0 0]
  =+  [q=(div (dec (xeb a)) 2) r=0]
  =-  [-.b (sub a +.b)]
  ^=  b  |-
  =+  s=(add r (bex q))
  =+  t=(mul s s)
  ?:  =(q 0)
    ?:((lte t a) [s t] [r (mul r r)])
  ?:  (lte t a)
    $(r s, q (dec q))
  $(q (dec q))
::                                                      ::
::::                                                    ::
  ::                                                    ::
  ::  2h: set logic                                     ::
  ::                                                    ::
  ::
++  in                                                  ::  set engine
  ~/  %in
  |_  a/(tree)  :: (set)
  +-  all                                               ::  logical AND
    ~/  %all
    |*  b/$-(* ?)
    |-  ^-  ?
    ?~  a
      &
    ?&((b n.a) $(a l.a) $(a r.a))
  ::
  +-  any                                               ::  logical OR
    ~/  %any
    |*  b/$-(* ?)
    |-  ^-  ?
    ?~  a
      |
    ?|((b n.a) $(a l.a) $(a r.a))
  ::
  +-  apt                                               ::  check correctness
    =|  {l/(unit) r/(unit)}
    |-  ^-  ?
    ?~  a   &
    ?&  ?~(l & (hor n.a u.l))
        ?~(r & (hor u.r n.a))
        ?~(l.a & ?&((vor n.a n.l.a) $(a l.a, l `n.a)))
        ?~(r.a & ?&((vor n.a n.r.a) $(a r.a, r `n.a)))
    ==
  ::
  +-  bif                                               ::  splits a by b
    ~/  %bif
    |*  b/*
    ^+  [l=a r=a]
    =<  [+< +>]
    |-  ^+  a
    ?~  a
      [b ~ ~]
    ?:  =(b n.a)
      a
    ?:  (hor b n.a)
      =+  c=$(a l.a)
      ?>  ?=(^ c)
      [n.c l.c [n.a r.c r.a]]
    =+  c=$(a r.a)
    ?>  ?=(^ c)
    [n.c [n.a l.a l.c] r.c]
  ::
  +-  del                                               ::  b without any a
    ~/  %del
    |*  b/*
    |-  ^+  a
    ?~  a
      ~
    ?.  =(b n.a)
      ?:  (hor b n.a)
        [n.a $(a l.a) r.a]
      [n.a l.a $(a r.a)]
    |-  ^-  {$?($~ _a)}
    ?~  l.a  r.a
    ?~  r.a  l.a
    ?:  (vor n.l.a n.r.a)
      [n.l.a l.l.a $(l.a r.l.a)]
    [n.r.a $(r.a l.r.a) r.r.a]
  ::
  +-  dif                                               ::  difference
    ~/  %dif
    |*  b/_a
    |-  ^+  a
    ?~  b
      a
    =+  c=(bif n.b)
    ?>  ?=(^ c)
    =+  d=$(a l.c, b l.b)
    =+  e=$(a r.c, b r.b)
    |-  ^-  {$?($~ _a)}
    ?~  d  e
    ?~  e  d
    ?:  (vor n.d n.e)
      [n.d l.d $(d r.d)]
    [n.e $(e l.e) r.e]
  ::
  +-  dig                                               ::  axis of a in b
    |=  b/*
    =+  c=1
    |-  ^-  (unit @)
    ?~  a  ~
    ?:  =(b n.a)  [~ u=(peg c 2)]
    ?:  (hor b n.a)
      $(a l.a, c (peg c 6))
    $(a r.a, c (peg c 7))
  ::
  +-  gas                                               ::  concatenate
    ~/  %gas
    |=  b/(list _?>(?=(^ a) n.a))
    |-  ^+  a
    ?~  b
      a
    $(b t.b, a (put i.b))
  ::
  +-  has                                               ::  b exists in a check
    ~/  %has
    |*  b/*
    |-  ^-  ?
    ?~  a
      |
    ?:  =(b n.a)
      &
    ?:  (hor b n.a)
      $(a l.a)
    $(a r.a)
  ::
  +-  int                                               ::  intersection
    ~/  %int
    |*  b/_a
    |-  ^+  a
    ?~  b
      ~
    ?~  a
      ~
    ?.  (vor n.a n.b)
      $(a b, b a)
    ?:  =(n.b n.a)
      [n.a $(a l.a, b l.b) $(a r.a, b r.b)]
    ?:  (hor n.b n.a)
      %-  uni(a $(a l.a, b [n.b l.b ~]))  $(b r.b)
    %-  uni(a $(a r.a, b [n.b ~ r.b]))  $(b l.b)
  ::
  +-  put                                               ::  puts b in a, sorted
    ~/  %put
    |*  b/*
    |-  ^+  a
    ?~  a
      [b ~ ~]
    ?:  =(b n.a)
      a
    ?:  (hor b n.a)
      =+  c=$(a l.a)
      ?>  ?=(^ c)
      ?:  (vor n.a n.c)
        [n.a c r.a]
      [n.c l.c [n.a r.c r.a]]
    =+  c=$(a r.a)
    ?>  ?=(^ c)
    ?:  (vor n.a n.c)
      [n.a l.a c]
    [n.c [n.a l.a l.c] r.c]
  ::
  +-  rep                                               ::  replace by product
    |*  b/_|=({* *} +<+)
    |-
    ?~  a  +<+.b
    $(a r.a, +<+.b $(a l.a, +<+.b (b n.a +<+.b)))
  ::
  +-  run                                               ::  apply gate to values
    ~/  %run
    |*  b/gate
    =|  c/(set _?>(?=(^ a) (b n.a)))
    |-  ?~  a  c
    =.  c  (~(put in c) (b n.a))
    =.  c  $(a l.a, c c)
    $(a r.a, c c)
  ::
  +-  tap                                               ::  convert to list
    =<  $
    ~/  %tap
    =|  b/(list _?>(?=(^ a) n.a))
    |.  ^+  b
    ?~  a
      b
    $(a r.a, b [n.a $(a l.a)])
  ::
  +-  uni                                               ::  union
    ~/  %uni
    |*  b/_a
    ?:  =(a b)  a
    |-  ^+  a
    ?~  b
      a
    ?~  a
      b
    ?:  (vor n.a n.b)
      ?:  =(n.b n.a)
        [n.b $(a l.a, b l.b) $(a r.a, b r.b)]
      ?:  (hor n.b n.a)
        $(a [n.a $(a l.a, b [n.b l.b ~]) r.a], b r.b)
      $(a [n.a l.a $(a r.a, b [n.b ~ r.b])], b l.b)
    ?:  =(n.a n.b)
      [n.b $(b l.b, a l.a) $(b r.b, a r.a)]
    ?:  (hor n.a n.b)
      $(b [n.b $(b l.b, a [n.a l.a ~]) r.b], a r.a)
    $(b [n.b l.b $(b r.b, a [n.a ~ r.a])], a l.a)
  ::
  +-  wyt                                               ::  size of set
    =<  $
    ~%  %wyt  +  ~
    |.  ^-  @
    ?~(a 0 +((add $(a l.a) $(a r.a))))
  --
::                                                      ::
::::  2i: map logic                                     ::
  ::                                                    ::
  ::
++  by                                                  ::  map engine
  ~/  %by
  =|  a/(tree (pair))  ::  (map)
  =*  node  ?>(?=(^ a) n.a)
  |%
  +-  all                                               ::  logical AND
    ~/  %all
    |*  b/$-(* ?)
    |-  ^-  ?
    ?~  a
      &
    ?&((b q.n.a) $(a l.a) $(a r.a))
  ::
  +-  any                                               ::  logical OR
    ~/  %any
    |*  b/$-(* ?)
    |-  ^-  ?
    ?~  a
      |
    ?|((b q.n.a) $(a l.a) $(a r.a))
  ::
  +-  bif                                               ::  splits a by b
    ~/  %bif
    |*  {b/* c/*}
    ^+  [l=a r=a]
    =<  [+< +>]
    |-  ^+  a
    ?~  a
      [[b c] ~ ~]
    ?:  =(b p.n.a)
      ?:  =(c q.n.a)
        a
      [[b c] l.a r.a]
    ?:  (gor b p.n.a)
      =+  d=$(a l.a)
      ?>  ?=(^ d)
      [n.d l.d [n.a r.d r.a]]
    =+  d=$(a r.a)
    ?>  ?=(^ d)
    [n.d [n.a l.a l.d] r.d]
  ::
  +-  def                                               ::  difference
    |*  b/_a
    ^-  (map _p:node (pair (unit _q:node) (unit _q:node)))
    !!
  ::
  +-  dep                                               ::  difference as patch
    |*  b/_a
    ^+  [p=a q=a]
    =+  c=~(tap by (def b))
    =+  [d e]=[`_a`~ `_a`~]
    |-  ^+  [d e]
    ?~  c  [d e]
    %=  $
      c  t.c
      d  ?~(q.q.i.c d (~(put by d) p.i.c u.q.q.i.c))
      e  ?~(p.q.i.c e (~(put by e) p.i.c u.p.q.i.c))
    ==
  ::
  +-  del                                               ::  delete at key b
    ~/  %del
    |*  b/*
    |-  ^+  a
    ?~  a
      ~
    ?.  =(b p.n.a)
      ?:  (gor b p.n.a)
        [n.a $(a l.a) r.a]
      [n.a l.a $(a r.a)]
    |-  ^-  {$?($~ _a)}
    ?~  l.a  r.a
    ?~  r.a  l.a
    ?:  (vor p.n.l.a p.n.r.a)
      [n.l.a l.l.a $(l.a r.l.a)]
    [n.r.a $(r.a l.r.a) r.r.a]
  ::
  +-  dif                                               ::  difference
    ~/  %dif
    |*  b/_a
    |-  ^+  a
    ?~  b
      a
    =+  c=(bif p.n.b q.n.b)
    ?>  ?=(^ c)
    =+  d=$(a l.c, b l.b)
    =+  e=$(a r.c, b r.b)
    |-  ^-  {$?($~ _a)}
    ?~  d  e
    ?~  e  d
    ?:  (vor p.n.d p.n.e)
      [n.d l.d $(d r.d)]
    [n.e $(e l.e) r.e]
  ::
  +-  dig                                               ::  axis of b key
    |=  b/*
    =+  c=1
    |-  ^-  (unit @)
    ?~  a  ~
    ?:  =(b p.n.a)  [~ u=(peg c 2)]
    ?:  (gor b p.n.a)
      $(a l.a, c (peg c 6))
    $(a r.a, c (peg c 7))
  ::
  +-  apt                                               ::  check correctness
    =|  {l/(unit) r/(unit)}
    |-  ^-  ?
    ?~  a   &
    ?&  ?~(l & (gor p.n.a u.l))
        ?~(r & (gor u.r p.n.a))
        ?~(l.a & ?&((vor p.n.a p.n.l.a) $(a l.a, l `p.n.a)))
        ?~(r.a & ?&((vor p.n.a p.n.r.a) $(a r.a, r `p.n.a)))
    ==
  ::
  +-  gas                                               ::  concatenate
    ~/  %gas
    |*  b/(list {p/* q/*})
    =>  .(b `(list _?>(?=(^ a) n.a))`b)
    |-  ^+  a
    ?~  b
      a
    $(b t.b, a (put p.i.b q.i.b))
  ::
  +-  get                                               ::  grab value by key
    ~/  %get
    |=  b/*
    ^-  {$@($~ {$~ u/_?>(?=(^ a) q.n.a)})}
    =+  42
    ?~  a
      ~
    ?:  =(b p.n.a)
      [~ u=q.n.a]
    ?:  (gor b p.n.a)
      $(a l.a)
    $(a r.a)
  ::
  +-  got
    |*  b/*
    (need (get b))
  ::
  +-  has                                               ::  key existence check
    ~/  %has
    |*  b/*
    !=(~ (get b))
  ::
  +-  int                                               ::  intersection
    ~/  %int
    |*  b/_a
    |-  ^+  a
    ?~  b
      ~
    ?~  a
      ~
    ?:  (vor p.n.a p.n.b)
      ?:  =(p.n.b p.n.a)
        [n.b $(a l.a, b l.b) $(a r.a, b r.b)]
      ?:  (gor p.n.b p.n.a)
        %-  uni(a $(a l.a, b [n.b l.b ~]))  $(b r.b)
      %-  uni(a $(a r.a, b [n.b ~ r.b]))  $(b l.b)
    ?:  =(p.n.a p.n.b)
      [n.b $(b l.b, a l.a) $(b r.b, a r.a)]
    ?:  (gor p.n.a p.n.b)
      %-  uni(a $(b l.b, a [n.a l.a ~]))  $(a r.a)
    %-  uni(a $(b r.b, a [n.a ~ r.a]))  $(a l.a)
  ::
  +-  mar                                               ::  add with validation
    |*  {b/_?>(?=(^ a) p.n.a) c/(unit _?>(?=(^ a) q.n.a))}
    ?~  c
      (del b)
    (put b u.c)
  ::
  +-  put                                               ::  adds key-value pair
    ~/  %put
    |*  {b/* c/*}
    |-  ^+  a
    ?~  a
      [[b c] ~ ~]
    ?:  =(b p.n.a)
      ?:  =(c q.n.a)
        a
      [[b c] l.a r.a]
    ?:  (gor b p.n.a)
      =+  d=$(a l.a)
      ?>  ?=(^ d)
      ?:  (vor p.n.a p.n.d)
        [n.a d r.a]
      [n.d l.d [n.a r.d r.a]]
    =+  d=$(a r.a)
    ?>  ?=(^ d)
    ?:  (vor p.n.a p.n.d)
      [n.a l.a d]
    [n.d [n.a l.a l.d] r.d]
  ::
  +-  rep                                               ::  replace by product
    |*  b/_|=({* *} +<+)
    |-
    ?~  a  +<+.b
    $(a r.a, +<+.b $(a l.a, +<+.b (b n.a +<+.b)))
  ::
  +-  rib                                               ::  transform + product
    |*  {b/* c/gate}
    |-  ^+  [b a]
    ?~  a  [b ~]
    =+  d=(c n.a b)
    =.  n.a  +.d
    =+  e=$(a l.a, b -.d)
    =+  f=$(a r.a, b -.e)
    [-.f [n.a +.e +.f]]
  ::
  +-  run                                               ::  apply gate to values
    |*  b/gate
    |-
    ?~  a  a
    [n=[p=p.n.a q=(b q.n.a)] l=$(a l.a) r=$(a r.a)]
  ::
  +-  rut                                               ::  apply gate to nodes
    |*  b/gate
    |-
    ?~  a  a
    [n=[p=p.n.a q=(b p.n.a q.n.a)] l=$(a l.a) r=$(a r.a)]
  ::
  +-  tap                                               ::  listify pairs
    =<  $
    ~/  %tap
    =|  b/(list _?>(?=(^ a) n.a))
    |.  ^+  b
    ?~  a
      b
    $(a r.a, b [n.a $(a l.a)])
  ::
  +-  uni                                               ::  union, merge
    ~/  %uni
    |*  b/_a
    |-  ^+  a
    ?~  b
      a
    ?~  a
      b
    ?:  (vor p.n.a p.n.b)
      ?:  =(p.n.b p.n.a)
        [n.b $(a l.a, b l.b) $(a r.a, b r.b)]
      ?:  (gor p.n.b p.n.a)
        $(a [n.a $(a l.a, b [n.b l.b ~]) r.a], b r.b)
      $(a [n.a l.a $(a r.a, b [n.b ~ r.b])], b l.b)
    ?:  =(p.n.a p.n.b)
      [n.b $(b l.b, a l.a) $(b r.b, a r.a)]
    ?:  (gor p.n.a p.n.b)
      $(b [n.b $(b l.b, a [n.a l.a ~]) r.b], a r.a)
    $(b [n.b l.b $(b r.b, a [n.a ~ r.a])], a l.a)
  ::
  +-  uno                                               ::  general union
    |=  b/_a
    |=  meg/$-({_p:node _q:node _q:node} _q:node)
    |-  ^+  a
    ?~  b
      a
    ?~  a
      b
    ?:  (vor p.n.a p.n.b)
      ?:  =(p.n.b p.n.a)
        [n.b $(a l.a, b l.b) $(a r.a, b r.b)]
      ?:  (gor p.n.b p.n.a)
        $(a [n.a $(a l.a, b [n.b l.b ~]) r.a], b r.b)
      $(a [n.a l.a $(a r.a, b [n.b ~ r.b])], b l.b)
    ?:  =(p.n.a p.n.b)
      :+  [p.n.a (meg p.n.a q.n.a q.n.b)]
        $(b l.b, a l.a)
      $(b r.b, a r.a)
    ?:  (gor p.n.a p.n.b)
      $(b [n.b $(b l.b, a [n.a l.a ~]) r.b], a r.a)
    $(b [n.b l.b $(b r.b, a [n.a ~ r.a])], a l.a)
  ::
  ::
  +-  urn                                               ::  apply gate to nodes
    |*  b/$-({* *} *)
    |-
    ?~  a  ~
    [n=[p=p.n.a q=(b p.n.a q.n.a)] l=$(a l.a) r=$(a r.a)]
  ::
  +-  wyt                                               ::  depth of map
    |-  ^-  @
    ?~(a 0 +((add $(a l.a) $(a r.a))))
  ::
  +-  key                                               ::  set of keys
    =|  b/(set _?>(?=(^ a) p.n.a))
    |-  ^+  b
    ?~  a   b
    $(a r.a, b $(a l.a, b (~(put in b) p.n.a)))
  ::
  +-  val                                               ::  list of vals
    =|  b/(list _?>(?=(^ a) q.n.a))
    |-  ^+  b
    ?~  a   b
    $(a r.a, b [q.n.a $(a l.a)])
  --
::                                                      ::
::::  2j: jar and jug logic                             ::
  ::                                                    ::
  ::
++  ja                                                  ::  jar engine
  |_  a/(tree (pair * (list)))  ::  (jar)
  +-  get                                               ::  gets list by key
    |*  b/*
    =+  c=(~(get by a) b)
    ?~(c ~ u.c)
  ::
  +-  add                                               ::  adds key-list pair
    |*  {b/* c/*}
    =+  d=(get b)
    (~(put by a) b [c d])
  --
++  ju                                                  ::  jug engine
  |_  a/(tree (pair * (tree)))  ::  (jug)
  +-  del                                               ::  del key-set pair
    |*  {b/* c/*}
    ^+  a
    =+  d=(get b)
    =+  e=(~(del in d) c)
    ?~  e
      (~(del by a) b)
    (~(put by a) b e)
  ::
  +-  gas                                               ::  concatenate
    |*  b/(list {p/* q/*})
    =>  .(b `(list _?>(?=({{* ^} ^} a) [p=p q=n.q]:n.a))`b)
    |-  ^+  a
    ?~  b
      a
    $(b t.b, a (put p.i.b q.i.b))
  ::
  +-  get                                               ::  gets set by key
    |*  b/*
    =+  c=(~(get by a) b)
    ?~(c ~ u.c)
  ::
  +-  has                                               ::  existence check
    |*  {b/* c/*}
    ^-  ?
    (~(has in (get b)) c)
  ::
  +-  put                                               ::  add key-set pair
    |*  {b/* c/*}
    ^+  a
    =+  d=(get b)
    (~(put by a) b (~(put in d) c))
  --
::                                                      ::
::::  2k: queue logic                                   ::
  ::                                                    ::
  ::
++  to                                                  ::  queue engine
  |_  a/(tree)  ::  (qeu)
  +-  bal
    |-  ^+  a
    ?~  a  ~
    ?.  |(?=($~ l.a) (vor n.a n.l.a))
      $(a [n.l.a l.l.a $(a [n.a r.l.a r.a])])
    ?.  |(?=($~ r.a) (vor n.a n.r.a))
      $(a [n.r.a $(a [n.a l.a l.r.a]) r.r.a])
    a
  ::
  +-  dep                                               ::  max depth of queue
    |-  ^-  @
    ?~  a  0
    +((max $(a l.a) $(a r.a)))
  ::
  +-  gas                                               ::  insert list to que
    |=  b/(list _?>(?=(^ a) n.a))
    |-  ^+  a
    ?~(b a $(b t.b, a (put i.b)))
  ::
  +-  get                                               ::  head-rest pair
    |-  ^+  ?>(?=(^ a) [p=n.a q=*(tree _n.a)])
    ?~  a
      !!
    ?~  r.a
      [n.a l.a]
    =+  b=$(a r.a)
    :-  p.b
    ?:  |(?=($~ q.b) (vor n.a n.q.b))
      [n.a l.a q.b]
    [n.q.b [n.a l.a l.q.b] r.q.b]
  ::
  +-  nip                                               ::  remove root
    |-  ^+  a
    ?~  a  ~
    ?~  l.a  r.a
    ?~  r.a  l.a
    ?:  (vor n.l.a n.r.a)
      [n.l.a l.l.a $(l.a r.l.a)]
    [n.r.a $(r.a l.r.a) r.r.a]
  ::
  +-  nap                                               ::  removes head
    ?>  ?=(^ a)
    ?:  =(~ l.a)  r.a
    =+  b=get(a l.a)
    bal(a ^+(a [p.b q.b r.a]))
  ::
  +-  put                                               ::  insert new tail
    |*  b/*
    |-  ^+  a
    ?~  a
      [b ~ ~]
    bal(a a(l $(a l.a)))
  ::
  +-  tap                                               ::  adds list to end
    =|  b/(list _?>(?=(^ a) n.a))
    |-  ^+  b
    =+  0                                               ::  hack for jet match
    ?~  a
      b
    $(a r.a, b [n.a $(a l.a)])
  ::
  +-  top                                               ::  produces head
    |-  ^-  (unit _?>(?=(^ a) n.a))
    ?~  a  ~
    ?~(r.a [~ n.a] $(a r.a))
  --
::                                                      ::
::::  2l: container from container                      ::
  ::                                                    ::
  ::
++  malt                                                ::  map from list
  |*  a/(list)
  (molt `(list {p/_-<.a q/_->.a})`a)
::
++  molt                                                ::  map from pair list
  |*  a/(list (pair))  ::  ^-  =,(i.-.a (map _p _q))
  (~(gas by `(tree {p/_p.i.-.a q/_q.i.-.a})`~) a)
::
++  silt                                                ::  set from list
  |*  a/(list)  ::  ^-  (set _i.-.a)
  =+  b=*(tree _?>(?=(^ a) i.a))
  (~(gas in b) a)
::                                                      ::
::::  2m: container from noun                           ::
  ::                                                    ::
  ::
++  ly                                                  ::  list from raw noun
  le:nl
::
++  my                                                  ::  map from raw noun
  my:nl
::
++  sy                                                  ::  set from raw noun
  si:nl
::
++  nl
  |%
  ::                                                      ::
  ++  le                                                  ::  construct list
    |*  a/(list)
    ^+  =<  $
      |%  +-  $  ?:(*? ~ [i=(snag 0 a) t=$])
      --
    a
  ::                                                      ::
  ++  my                                                  ::  construct map
    |*  a/(list (pair))
    =>  .(a ^+((le a) a))
    (~(gas by `(map _p.i.-.a _q.i.-.a)`~) a)
  ::                                                      ::
  ++  mz                                                  ::  construct map
    |*  a/(list (pair))
    =>  .(a ^+((le a) a))
    (~(gas by ~) a)
  ::                                                      ::
  ++  si                                                  ::  construct set
    |*  a/(list)
    =>  .(a ^+((le a) a))
    (~(gas in `(set _i.-.a)`~) a)
  ::                                                      ::
  ++  snag                                                ::  index
    |*  {a/@ b/(list)}
    ?~  b
      ~_  leaf+"snag-fail"
      !!
    ?:  =(0 a)  i.b
    $(b t.b, a (dec a))
  ::                                                      ::
  ++  weld                                                ::  concatenate
    |*  {a/(list) b/(list)}
    =>  .(a ^+((le a) a), b ^+((le b) b))
    =+  42
    |-
    ?~  a  b
    [i=i.a t=$(a t.a)]
  --
::                                                      ::
::::  2n: functional hacks                              ::
  ::                                                    ::
  ::
++  aftr  |*(a/gate |*(b/gate (pair b a)))              ::  pair after
++  cork  |*({a/_|=(* **) b/gate} (corl b a))           ::  compose forward
++  corl                                                ::  compose backwards
  |*  {a/gate b/_|=(* **)}
  =<  +:|.((a (b)))      ::  type check
  |*  c/_+<.b
  (a (b c))
::
++  cury                                                ::  curry left
  |*  {a/_|=(^ **) b/*}
  |*  c/_+<+.a
  (a b c)
::
++  curr                                                ::  curry right
  |*  {a/_|=(^ **) c/*}
  |*  b/_+<+.a
  (a b c)
::
++  fore  |*(a/gate |*(b/gate (pair a b)))              ::  pair before
++  hard                                                ::  force remold
  |*  han/gate
  |=  fud/*  ^-  han
  ~_  leaf+"hard"
  =+  gol=(han fud)
  ?>(=(gol fud) gol)
::
::
++  head  |*(^ ,:+<-)                                   ::  get head
++  same  |*(* +<)                                      ::  identity
++  soft                                                ::  maybe remold
  |*  han/gate
  |=  fud/*  ^-  (unit han)
  =+  gol=(han fud)
  ?.(=(gol fud) ~ [~ gol])
::
++  slog                                                ::  deify printf
  =|  pri/@                                             ::  priority level
  |=  a/tang  ^+  same                                  ::  .=  ~&(%a 1)
  ?~(a same ~>(%slog.[pri i.a] $(a t.a)))               ::  ((slog ~[>%a<]) 1)
::                                                      ::  
++  mean                                                ::  crash with trace
  |=  a/tang
  ^+  !!
  ?~  a  !!
  ~_(i.a $(a t.a))
::
++  tail  |*(^ ,:+<+)                                   ::  get tail
++  test  |=(^ =(+<- +<+))                              ::  equality
::
::                                                      ::
::::  2o: normalizing containers                        ::
  ::                                                    ::
  ::
++  jar  |*({a/mold b/mold} (map a (list b)))           ::  map of lists
++  jug  |*({a/mold b/mold} (map a (set b)))            ::  map of sets
++  map  |*  {a/mold b/mold}                            ::  table
         %+  cork  (tree (pair a b))                    ::
         |=  c/(tree (pair a b))  ^+  c                 ::
         ?.(~(apt by c) ~ c)                            ::
++  qeu  |*(a/mold (tree a))                            ::  queue
++  set  |*  a/mold                                     ::  set
         %+  cork  (tree a)                             ::
         |=  b/(tree a)  ^+  b                          ::
         ?.(~(apt in b) ~ b)                            ::
::
::::  2p: serialization                                 ::
  ::                                                    ::
  ::
++  cue                                                 ::  unpack
  ~/  %cue
  |=  a/@
  ^-  *
  =+  b=0
  =+  m=`(map @ *)`~
  =<  q
  |-  ^-  {p/@ q/* r/(map @ *)}
  ?:  =(0 (cut 0 [b 1] a))
    =+  c=(rub +(b) a)
    [+(p.c) q.c (~(put by m) b q.c)]
  =+  c=(add 2 b)
  ?:  =(0 (cut 0 [+(b) 1] a))
    =+  u=$(b c)
    =+  v=$(b (add p.u c), m r.u)
    =+  w=[q.u q.v]
    [(add 2 (add p.u p.v)) w (~(put by r.v) b w)]
  =+  d=(rub c a)
  [(add 2 p.d) (need (~(get by m) q.d)) m]
::
++  jam                                                 ::  pack
  ~/  %jam
  |=  a/*
  ^-  @
  =+  b=0
  =+  m=`(map * @)`~
  =<  q
  |-  ^-  {p/@ q/@ r/(map * @)}
  =+  c=(~(get by m) a)
  ?~  c
    =>  .(m (~(put by m) a b))
    ?:  ?=(@ a)
      =+  d=(mat a)
      [(add 1 p.d) (lsh 0 1 q.d) m]
    =>  .(b (add 2 b))
    =+  d=$(a -.a)
    =+  e=$(a +.a, b (add b p.d), m r.d)
    [(add 2 (add p.d p.e)) (mix 1 (lsh 0 2 (cat 0 q.d q.e))) r.e]
  ?:  ?&(?=(@ a) (lte (met 0 a) (met 0 u.c)))
    =+  d=(mat a)
    [(add 1 p.d) (lsh 0 1 q.d) m]
  =+  d=(mat u.c)
  [(add 2 p.d) (mix 3 (lsh 0 2 q.d)) m]
::
++  mat                                                 ::  length-encode
  ~/  %mat
  |=  a/@
  ^-  {p/@ q/@}
  ?:  =(0 a)
    [1 1]
  =+  b=(met 0 a)
  =+  c=(met 0 b)
  :-  (add (add c c) b)
  (cat 0 (bex c) (mix (end 0 (dec c) b) (lsh 0 (dec c) a)))
::
++  rub                                                 ::  length-decode
  ~/  %rub
  |=  {a/@ b/@}
  ^-  {p/@ q/@}
  =+  ^=  c
      =+  [c=0 m=(met 0 b)]
      |-  ?<  (gth c m)
      ?.  =(0 (cut 0 [(add a c) 1] b))
        c
      $(c +(c))
  ?:  =(0 c)
    [1 0]
  =+  d=(add a +(c))
  =+  e=(add (bex (dec c)) (cut 0 [d (dec c)] b))
  [(add (add c c) e) (cut 0 [(add d (dec c)) e] b)]
::
::::  2q: molds and mold builders                       ::
  ::                                                    ::
  ::
++  char  @t                                            ::  UTF8 byte
++  cord  @t                                            ::  UTF8, LSB first
++  date  {{a/? y/@ud} m/@ud t/tarp}                    ::  parsed date
++  knot  @ta                                           ::  ASCII text
++  tang  (list tank)                                   ::  bottom-first error
++  tank  $%  {$leaf p/tape}                            ::  printing formats
              $:  $palm                                 ::  backstep list
                  p/{p/tape q/tape r/tape s/tape}       ::
                  q/(list tank)                         ::
              ==                                        ::
              $:  $rose                                 ::  flat list
                  p/{p/tape q/tape r/tape}              ::  mid open close
                  q/(list tank)                         ::
              ==                                        ::
          ==                                            ::
++  tanq                                                ::  tomorrow's tank
          $?  {$~ p/(list tanq)}                        ::  list of printables
              {$~ $~ p/tape}                            ::  simple string
              (pair @tas tanq)                          ::  captioned
          ==                                            ::
++  tape  (list @tD)                                    ::  UTF8 string as list
++  tarp  {d/@ud h/@ud m/@ud s/@ud f/(list @ux)}        ::  parsed time
++  term  @tas                                          ::  ascii symbol
++  wain  (list cord)                                   ::  text lines
++  wall  (list tape)                                   ::  text lines
--  =>
::                                                      ::
::::  3: layer three                                    ::
  ::                                                    ::
  ::    3a: signed and modular ints                     ::
  ::    3b: floating point                              ::
  ::    3c: urbit time                                  ::
  ::    3d: SHA hash family                             ::
  ::    3e: (reserved)                                  ::
  ::    3f: scrambling                                  ::
  ::    3g: molds and mold builders                     ::
  ::                                                    ::
~%  %tri  +  ~
|%
::
::::  3a: signed and modular ints                       ::
  ::                                                    ::
  ::
++  egcd                                                ::  schneier's egcd
  |=  {a/@ b/@}
  =+  si
  =+  [c=(sun a) d=(sun b)]
  =+  [u=[c=(sun 1) d=--0] v=[c=--0 d=(sun 1)]]
  |-  ^-  {d/@ u/@s v/@s}
  ?:  =(--0 c)
    [(abs d) d.u d.v]
  ::  ?>  ?&  =(c (sum (pro (sun a) c.u) (pro (sun b) c.v)))
  ::          =(d (sum (pro (sun a) d.u) (pro (sun b) d.v)))
  ::      ==
  =+  q=(fra d c)
  %=  $
    c  (dif d (pro q c))
    d  c
    u  [(dif d.u (pro q c.u)) c.u]
    v  [(dif d.v (pro q c.v)) c.v]
  ==
::
++  fo                                                  ::  modulo prime
  ^?
  |_  a/@
  ++  dif
    |=  {b/@ c/@}
    (sit (sub (add a b) (sit c)))
  ::
  ++  exp
    |=  {b/@ c/@}
    ?:  =(0 b)
      1
    =+  d=$(b (rsh 0 1 b))
    =+  e=(pro d d)
    ?:(=(0 (end 0 1 b)) e (pro c e))
  ::
  ++  fra
    |=  {b/@ c/@}
    (pro b (inv c))
  ::
  ++  inv
    |=  b/@
    =+  c=(dul:si u:(egcd b a) a)
    c
  ::
  ++  pro
    |=  {b/@ c/@}
    (sit (mul b c))
  ::
  ++  sit
    |=  b/@
    (mod b a)
  ::
  ++  sum
    |=  {b/@ c/@}
    (sit (add b c))
  --
::
++  si                                                  ::  signed integer
  ^?
  |%
  ++  abs  |=(a/@s (add (end 0 1 a) (rsh 0 1 a)))       ::  absolute value
  ++  dif  |=  {a/@s b/@s}                              ::  subtraction
           (sum a (new !(syn b) (abs b)))
  ++  dul  |=  {a/@s b/@}                               ::  modulus
           =+(c=(old a) ?:(-.c (mod +.c b) (sub b +.c)))
  ++  fra  |=  {a/@s b/@s}                              ::  divide
           (new =(0 (mix (syn a) (syn b))) (div (abs a) (abs b)))
  ++  new  |=  {a/? b/@}                                ::  [sign value] to @s
           `@s`?:(a (mul 2 b) ?:(=(0 b) 0 +((mul 2 (dec b)))))
  ++  old  |=(a/@s [(syn a) (abs a)])                   ::  [sign value]
  ++  pro  |=  {a/@s b/@s}                              ::  multiplication
           (new =(0 (mix (syn a) (syn b))) (mul (abs a) (abs b)))
  ++  rem  |=({a/@s b/@s} (dif a (pro b (fra a b))))    ::  remainder
  ++  sum  |=  {a/@s b/@s}                              ::  addition
           =+  [c=(old a) d=(old b)]
           ?:  -.c
             ?:  -.d
               (new & (add +.c +.d))
             ?:  (gte +.c +.d)
               (new & (sub +.c +.d))
             (new | (sub +.d +.c))
           ?:  -.d
             ?:  (gte +.c +.d)
               (new | (sub +.c +.d))
             (new & (sub +.d +.c))
           (new | (add +.c +.d))
  ++  sun  |=(a/@u (mul 2 a))                           ::  @u to @s
  ++  syn  |=(a/@s =(0 (end 0 1 a)))                    ::  sign test
  ++  cmp  |=  {a/@s b/@s}                              ::  compare
           ^-  @s
           ?:  =(a b)
             --0
           ?:  (syn a)
             ?:  (syn b)
               ?:  (gth a b)
                 --1
               -1
             --1
          ?:  (syn b)
            -1
          ?:  (gth a b)
            -1
          --1
  --
::                                                      ::
::::  3b: floating point                                ::
  ::                                                    ::
  ::
++  fn  ::  float, infinity, or NaN
        ::  s=sign, e=exponent, a=arithmetic form
        ::  (-1)^s * a * 2^e
        $%  {$f s/? e/@s a/@u}
            {$i s/?}
            {$n $~}
        ==
::
++  dn  ::  decimal float, infinity, or NaN
        ::  (-1)^s * a * 10^e
        $%  {$d s/? e/@s a/@u}
            {$i s/?}
            {$n $~}
        ==
::
++  rn  ::  parsed decimal float
        ::
        $%  {$d a/? b/{c/@ {d/@ e/@} f/? i/@}}
            {$i a/?}
            {$n $~}
        ==
::
++  fl                                                  ::  arb. precision fp
  =+  ^-  {{p/@u v/@s w/@u} r/$?($n $u $d $z $a) d/$?($d $f $i)}
    [[113 -16.494 32.765] %n %d]
  ::  p=precision:     number of bits in arithmetic form; must be at least 2
  ::  v=min exponent:  minimum value of e
  ::  w=width:         max - min value of e, 0 is fixed point
  ::  r=rounding mode: nearest (ties to even), up, down, to zero, away from zero
  ::  d=behavior:      return denormals, flush denormals to zero,
  ::                   infinite exponent range
  =>
    ~%  %cofl  +>  ~
    ::  internal functions; mostly operating on {e/@s a/@u}, in other words
    ::  positive numbers. many of these error out if a=0.
    |%
    ++  rou
      |=  {a/{e/@s a/@u}}  ^-  fn  (rau a &)
    ::
    ++  rau
      |=  {a/{e/@s a/@u} t/?}  ^-  fn
      ?-  r
        $z  (lug %fl a t)  $d  (lug %fl a t)
        $a  (lug %ce a t)  $u  (lug %ce a t)
        $n  (lug %ne a t)
      ==
    ::
    ++  add                                             ::  add; exact if e
      |=  {a/{e/@s a/@u} b/{e/@s a/@u} e/?}  ^-  fn
      =+  q=(dif:si e.a e.b)
      |-  ?.  (syn:si q)  $(b a, a b, q +(q))           ::  a has larger exp
      ?:  e
        [%f & e.b (^add (lsh 0 (abs:si q) a.a) a.b)]
      =+  [ma=(met 0 a.a) mb=(met 0 a.b)]
      =+  ^=  w  %+  dif:si  e.a  %-  sun:si            ::  expanded exp of a
        ?:  (gth prc ma)  (^sub prc ma)  0
      =+  ^=  x  %+  sum:si  e.b  (sun:si mb)           ::  highest exp for b
      ?:  =((cmp:si w x) --1)                           ::  don't need to add
        ?-  r
          $z  (lug %fl a &)  $d  (lug %fl a &)
          $a  (lug %lg a &)  $u  (lug %lg a &)
          $n  (lug %na a &)
        ==
      (rou [e.b (^add (lsh 0 (abs:si q) a.a) a.b)])
    ::
    ++  sub                                             ::  subtract; exact if e
      |=  {a/{e/@s a/@u} b/{e/@s a/@u} e/?}  ^-  fn
      =+  q=(dif:si e.a e.b)
      |-  ?.  (syn:si q)
        (fli $(b a, a b, q +(q), r swr))
      =+  [ma=(met 0 a.a) mb=(met 0 a.b)]
      =+  ^=  w  %+  dif:si  e.a  %-  sun:si
        ?:  (gth prc ma)  (^sub prc ma)  0
      =+  ^=  x  %+  sum:si  e.b  (sun:si +(mb))
      ?:  &(!e =((cmp:si w x) --1))
        ?-  r
          $z  (lug %sm a &)  $d  (lug %sm a &)
          $a  (lug %ce a &)  $u  (lug %ce a &)
          $n  (lug %nt a &)
        ==
      =+  j=(lsh 0 (abs:si q) a.a)
      |-  ?.  (gte j a.b)
        (fli $(a.b j, j a.b, r swr))
      =+  i=(^sub j a.b)
      ?~  i  [%f & zer]
      ?:  e  [%f & e.b i]  (rou [e.b i])
    ::
    ++  mul                                             ::  multiply
      |=  {a/{e/@s a/@u} b/{e/@s a/@u}}  ^-  fn
      (rou (sum:si e.a e.b) (^mul a.a a.b))
    ::
    ++  div                                             ::  divide
      |=  {a/{e/@s a/@u} b/{e/@s a/@u}}  ^-  fn
      =+  [ma=(met 0 a.a) mb=(met 0 a.b)]
      =+  v=(dif:si (sun:si ma) (sun:si +((^add mb prc))))
      =.  a  ?:  (syn:si v)  a
      a(e (sum:si v e.a), a (lsh 0 (abs:si v) a.a))
      =+  [j=(dif:si e.a e.b) q=(dvr a.a a.b)]
      (rau [j p.q] =(q.q 0))
    ::
    ++  sqt                                             ::  square root
      |=  {a/{e/@s a/@u}}  ^-  fn
      =.  a
        =+  [w=(met 0 a.a) x=(^mul +(prc) 2)]
        =+  ?:((^lth w x) (^sub x w) 0)
        =+  ?:  =((dis - 1) (dis (abs:si e.a) 1))  -
          (^add - 1)
        a(e (dif:si e.a (sun:si -)), a (lsh 0 - a.a))
      =+  [y=(^sqt a.a) z=(fra:si e.a --2)]
      (rau [z p.y] =(q.y 0))
    ::
    ++  lth                                             ::  less-than
      |=  {a/{e/@s a/@u} b/{e/@s a/@u}}  ^-  ?
      ?:  =(e.a e.b)  (^lth a.a a.b)
      =+  c=(cmp:si (ibl a) (ibl b))
      ?:  =(c -1)  &  ?:  =(c --1)  |
      ?:  =((cmp:si e.a e.b) -1)
        (^lth (rsh 0 (abs:si (dif:si e.a e.b)) a.a) a.b)
      (^lth (lsh 0 (abs:si (dif:si e.a e.b)) a.a) a.b)
    ::
    ++  equ                                             ::  equals
      |=  {a/{e/@s a/@u} b/{e/@s a/@u}}  ^-  ?
      ?.  =((ibl a) (ibl b))  |
      ?:  =((cmp:si e.a e.b) -1)
        =((lsh 0 (abs:si (dif:si e.a e.b)) a.b) a.a)
      =((lsh 0 (abs:si (dif:si e.a e.b)) a.a) a.b)
    ::
    ::  integer binary logarithm: 2^ibl(a) <= |a| < 2^(ibl(a)+1)
    ++  ibl
      |=  {a/{e/@s a/@u}}  ^-  @s
      (sum:si (sun:si (dec (met 0 a.a))) e.a)
    ::
    ::  change to a representation where a.a is odd
    ::  every fn has a unique representation of this kind
    ++  uni
      |=  {a/{e/@s a/@u}}
      |-  ?:  =((end 0 1 a.a) 1)  a
      $(a.a (rsh 0 1 a.a), e.a (sum:si e.a --1))
    ::
    ::  expands to either full precision or to denormalized
    ++  xpd
      |=  {a/{e/@s a/@u}}
      =+  ma=(met 0 a.a)
      ?:  (gte ma prc)  a
      =+  ?:  =(den %i)  (^sub prc ma)
          =+  ^=  q
            =+  w=(dif:si e.a emn)
            ?:  (syn:si w)  (abs:si w)  0
          (min q (^sub prc ma))
      a(e (dif:si e.a (sun:si -)), a (lsh 0 - a.a))
    ::
    ::  central rounding mechanism
    ::  can perform: floor, ceiling, smaller, larger,
    ::               nearest (round ties to: even, away from 0, toward 0)
    ::  s is sticky bit: represents a value less than ulp(a) = 2^(e.a)
    ::
    ++  lug
      ~/  %lug
      |=  {t/$?($fl $ce $sm $lg $ne $na $nt) a/{e/@s a/@u} s/?}  ^-  fn
      ?<  =(a.a 0)
      =-
        ?.  =(den %f)  -                                ::  flush denormals
        ?.  ?=({$f *} -)  -
        ?:  =((met 0 ->+>) prc)  -  [%f & zer]
      ::
      =+  m=(met 0 a.a)
      ?>  |(s (gth m prc))                              ::  require precision
      =+  ^=  q  %+  max
          ?:  (gth m prc)  (^sub m prc)  0              ::  reduce precision
        %-  abs:si  ?:  =(den %i)  --0                  ::  enforce min. exp
          ?:  =((cmp:si e.a emn) -1)  (dif:si emn e.a)  --0
      =^  b  a  :-  (end 0 q a.a)
        a(e (sum:si e.a (sun:si q)), a (rsh 0 q a.a))
      ::
      ?~  a.a
        ?<  =(den %i)
        ?-  t
          $fl  [%f & zer]
          $sm  [%f & zer]
          $ce  [%f & spd]
          $lg  [%f & spd]
          $ne  ?:  s  [%f & ?:((lte b (bex (dec q))) zer spd)]
               [%f & ?:((^lth b (bex (dec q))) zer spd)]
          $nt  ?:  s  [%f & ?:((lte b (bex (dec q))) zer spd)]
               [%f & ?:((^lth b (bex (dec q))) zer spd)]
          $na  [%f & ?:((^lth b (bex (dec q))) zer spd)]
        ==
      ::
      =.  a  (xpd a)
      ::
      =.  a
        ?-  t
          $fl  a
          $lg  a(a +(a.a))
          $sm  ?.  &(=(b 0) s)  a
               ?:  &(=(e.a emn) !=(den %i))  a(a (dec a.a))
               =+  y=(dec (^mul a.a 2))
               ?.  (lte (met 0 y) prc)  a(a (dec a.a))
               [(dif:si e.a --1) y]
          $ce  ?:  &(=(b 0) s)  a  a(a +(a.a))
          $ne  ?~  b  a
               =+  y=(bex (dec q))
               ?:  &(=(b y) s)                          ::  round halfs to even
                 ?~  (dis a.a 1)  a  a(a +(a.a))
               ?:  (^lth b y)  a  a(a +(a.a))
          $na  ?~  b  a
               =+  y=(bex (dec q))
               ?:  (^lth b y)  a  a(a +(a.a))
          $nt  ?~  b  a
               =+  y=(bex (dec q))
               ?:  =(b y)  ?:  s  a  a(a +(a.a))
               ?:  (^lth b y)  a  a(a +(a.a))
        ==
      ::
      =.  a  ?.  =((met 0 a.a) +(prc))  a
        a(a (rsh 0 1 a.a), e (sum:si e.a --1))
      ?~  a.a  [%f & zer]
      ::
      ?:  =(den %i)  [%f & a]
      ?:  =((cmp:si emx e.a) -1)  [%i &]  [%f & a]      ::  enforce max. exp
    ::
    ++  drg                                             ::  dragon4; get
      ~/  %drg                                          ::  printable decimal;
      |=  {a/{e/@s a/@u}}  ^-  {@s @u}                  ::  guaranteed accurate
      ?<  =(a.a 0)                                      ::  for rounded floats
      =.  a  (xpd a)
      =+  r=(lsh 0 ?:((syn:si e.a) (abs:si e.a) 0) a.a)
      =+  s=(lsh 0 ?.((syn:si e.a) (abs:si e.a) 0) 1)
      =+  mn=(lsh 0 ?:((syn:si e.a) (abs:si e.a) 0) 1)
      =+  mp=mn
      =>  ?.
            ?&  =(a.a (bex (dec prc)))                  ::  if next smallest
                |(!=(e.a emn) =(den %i))                ::  float is half ULP,
            ==                                          ::  tighten lower bound
          .
        %=  .
          mp  (lsh 0 1 mp)
          r  (lsh 0 1 r)
          s  (lsh 0 1 s)
        ==
      =+  [k=--0 q=(^div (^add s 9) 10)]
      |-  ?:  (^lth r q)
        %=  $
          k  (dif:si k --1)
          r  (^mul r 10)
          mn  (^mul mn 10)
          mp  (^mul mp 10)
        ==
      |-  ?:  (gte (^add (^mul r 2) mp) (^mul s 2))
        $(s (^mul s 10), k (sum:si k --1))
      =+  [u=0 o=0]
      |-                                                ::  r/s+o = a*10^-k
      =+  v=(dvr (^mul r 10) s)
      =>  %=  .
          k  (dif:si k --1)
          u  p.v
          r  q.v
          mn  (^mul mn 10)
          mp  (^mul mp 10)
        ==
      =+  l=(^lth (^mul r 2) mn)                        ::  in lower bound
      =+  ^=  h                                         ::  in upper bound
        ?|  (^lth (^mul s 2) mp)
            (gth (^mul r 2) (^sub (^mul s 2) mp))
        ==
      ?:  &(!l !h)
        $(o (^add (^mul o 10) u))
      =+  q=&(h |(!l (gth (^mul r 2) s)))
      =.  o  (^add (^mul o 10) ?:(q +(u) u))
      [k o]
    ::
    ++  toj                                             ::  round to integer
      |=  {a/{e/@s a/@u}}  ^-  fn
      ?.  =((cmp:si e.a --0) -1)  [%f & a]
      =+  x=(abs:si e.a)
      =+  y=(rsh 0 x a.a)
      ?:  |(=(r %d) =(r %z))  [%f & --0 y]
      =+  z=(end 0 x a.a)
      ?:  |(=(r %u) =(r %a))  [%f & --0 ?~(z y +(y))]
      =+  i=(bex (dec x))
      ?:  &(=(z i) =((dis y 1) 0))  [%f & --0 y]
      ?:  (^lth z i)  [%f & --0 y]  [%f & --0 +(y)]
    ::
    ++  ned                                             ::  require ?=({$f *} a)
      |=  {a/fn}  ^-  {$f s/? e/@s a/@u}
      ?:  ?=({$f *} a)  a
      ~_  leaf+"need-float"
      !!
    ::
    ++  shf                                             ::  a * 2^b; no rounding
      |=  {a/fn b/@s}
      ?:  |(?=({$n *} a) ?=({$i *} a))  a
      a(e (sum:si e.a b))
    ::
    ++  fli                                             ::  flip sign
      |=  {a/fn}  ^-  fn
      ?-(-.a $f a(s !s.a), $i a(s !s.a), $n a)
    ::
    ++  swr  ?+(r r $d %u, $u %d)                       ::  flipped rounding
    ++  prc  ?>((gth p 1) p)                            ::  force >= 2 precision
    ++  den  d                                          ::  denorm+flush+inf exp
    ++  emn  v                                          ::  minimum exponent
    ++  emx  (sum:si emn (sun:si w))                    ::  maximum exponent
    ++  spd  [e=emn a=1]                                ::  smallest denormal
    ++  spn  [e=emn a=(bex (dec prc))]                  ::  smallest normal
    ++  lfn  [e=emx a=(fil 0 prc 1)]                    ::  largest
    ++  lfe  (sum:si emx (sun:si prc))                  ::  2^lfe is > than all
    ++  zer  [e=--0 a=0]
    --
  |%
  ++  rou                                               ::  round
    |=  {a/fn}  ^-  fn
    ?.  ?=({$f *} a)  a
    ?~  a.a  [%f s.a zer]
    ?:  s.a  (^rou +>.a)
    =.(r swr (fli (^rou +>.a)))
  ::
  ++  syn                                               ::  get sign
    |=  {a/fn}  ^-  ?
    ?-(-.a $f s.a, $i s.a, $n &)
  ::
  ++  abs                                               ::  absolute value
    |=  {a/fn}  ^-  fn
    ?:  ?=({$f *} a)  [%f & e.a a.a]
    ?:  ?=({$i *} a)  [%i &]  [%n ~]
  ::
  ++  add                                               ::  add
    |=  {a/fn b/fn}  ^-  fn
    ?:  |(?=({$n *} a) ?=({$n *} b))  [%n ~]
    ?:  |(?=({$i *} a) ?=({$i *} b))
      ?:  &(?=({$i *} a) ?=({$i *} b))
        ?:  =(a b)  a  [%n ~]
      ?:  ?=({$i *} a)  a  b
    ?:  |(=(a.a 0) =(a.b 0))
      ?.  &(=(a.a 0) =(a.b 0))  %-  rou  ?~(a.a b a)
      [%f ?:(=(r %d) &(s.a s.b) |(s.a s.b)) zer]
    %-  |=  {a/fn}
        ?.  ?=({$f *} a)  a
        ?.  =(a.a 0)  a
        [%f !=(r %d) zer]
    ?:  =(s.a s.b)
      ?:  s.a  (^add +>.a +>.b |)
      =.(r swr (fli (^add +>.a +>.b |)))
    ?:  s.a  (^sub +>.a +>.b |)
    (^sub +>.b +>.a |)
  ::
  ++  ead                                               ::  exact add
    |=  {a/fn b/fn}  ^-  fn
    ?:  |(?=({$n *} a) ?=({$n *} b))  [%n ~]
    ?:  |(?=({$i *} a) ?=({$i *} b))
      ?:  &(?=({$i *} a) ?=({$i *} b))
        ?:  =(a b)  a  [%n ~]
      ?:  ?=({$i *} a)  a  b
    ?:  |(=(a.a 0) =(a.b 0))
      ?.  &(=(a.a 0) =(a.b 0))  ?~(a.a b a)
      [%f ?:(=(r %d) &(s.a s.b) |(s.a s.b)) zer]
    %-  |=  {a/fn}
        ?.  ?=({$f *} a)  a
        ?.  =(a.a 0)  a
        [%f !=(r %d) zer]
    ?:  =(s.a s.b)
      ?:  s.a  (^add +>.a +>.b &)
      (fli (^add +>.a +>.b &))
    ?:  s.a  (^sub +>.a +>.b &)
    (^sub +>.b +>.a &)
  ::
  ++  sub                                               ::  subtract
    |=  {a/fn b/fn}  ^-  fn  (add a (fli b))
  ::
  ++  mul                                               ::  multiply
    |=  {a/fn b/fn}  ^-  fn
    ?:  |(?=({$n *} a) ?=({$n *} b))  [%n ~]
    ?:  ?=({$i *} a)
      ?:  ?=({$i *} b)
        [%i =(s.a s.b)]
      ?:  =(a.b 0)  [%n ~]  [%i =(s.a s.b)]
    ?:  ?=({$i *} b)
      ?:  =(a.a 0)  [%n ~]  [%i =(s.a s.b)]
    ?:  |(=(a.a 0) =(a.b 0))  [%f =(s.a s.b) zer]
    ?:  =(s.a s.b)  (^mul +>.a +>.b)
    =.(r swr (fli (^mul +>.a +>.b)))
  ::
  ++  emu                                               ::  exact multiply
    |=  {a/fn b/fn}  ^-  fn
    ?:  |(?=({$n *} a) ?=({$n *} b))  [%n ~]
    ?:  ?=({$i *} a)
      ?:  ?=({$i *} b)
        [%i =(s.a s.b)]
      ?:  =(a.b 0)  [%n ~]  [%i =(s.a s.b)]
    ?:  ?=({$i *} b)
      ?:  =(a.a 0)  [%n ~]  [%i =(s.a s.b)]
    ?:  |(=(a.a 0) =(a.b 0))  [%f =(s.a s.b) zer]
    [%f =(s.a s.b) (sum:si e.a e.b) (^^mul a.a a.b)]
  ::
  ++  div                                               ::  divide
    |=  {a/fn b/fn}  ^-  fn
    ?:  |(?=({$n *} a) ?=({$n *} b))  [%n ~]
    ?:  ?=({$i *} a)
      ?:  ?=({$i *} b)  [%n ~]  [%i =(s.a s.b)]
    ?:  ?=({$i *} b)  [%f =(s.a s.b) zer]
    ?:  =(a.a 0)  ?:  =(a.b 0)  [%n ~]  [%f =(s.a s.b) zer]
    ?:  =(a.b 0)  [%i =(s.a s.b)]
    ?:  =(s.a s.b)  (^div +>.a +>.b)
    =.(r swr (fli (^div +>.a +>.b)))
  ::
  ++  fma                                               ::  fused multiply-add
    |=  {a/fn b/fn c/fn}  ^-  fn                        ::  (a * b) + c
    (add (emu a b) c)
  ::
  ++  sqt                                               ::  square root
    |=  {a/fn}  ^-  fn
    ?:  ?=({$n *} a)  [%n ~]
    ?:  ?=({$i *} a)  ?:(s.a a [%n ~])
    ?~  a.a  [%f s.a zer]
    ?:  s.a  (^sqt +>.a)  [%n ~]
  ::
  ++  inv                                               ::  inverse
    |=  {a/fn}  ^-  fn
    (div [%f & --0 1] a)
  ::
  ++  sun                                               ::  uns integer to float
    |=  {a/@u}  ^-  fn
    (rou [%f & --0 a])
  ::
  ++  san                                               ::  sgn integer to float
    |=  {a/@s}  ^-  fn
    =+  b=(old:si a)
    (rou [%f -.b --0 +.b])
  ::
  ::  comparisons return ~ in the event of a NaN
  ++  lth                                               ::  less-than
    |=  {a/fn b/fn}  ^-  (unit ?)
    ?:  |(?=({$n *} a) ?=({$n *} b))  ~  :-  ~
    ?:  =(a b)  |
    ?:  ?=({$i *} a)  !s.a  ?:  ?=({$i *} b)  s.b
    ?:  |(=(a.a 0) =(a.b 0))
      ?:  &(=(a.a 0) =(a.b 0))  |
      ?:  =(a.a 0)  s.b  !s.a
    ?:  !=(s.a s.b)  s.b
    ?:  s.a  (^lth +>.a +>.b)  (^lth +>.b +>.a)
  ::
  ++  lte                                               ::  less-equal
    |=  {a/fn b/fn}  ^-  (unit ?)
    %+  bind  (lth b a)  |=  a/?  !a
  ::
  ++  equ                                               ::  equal
    |=  {a/fn b/fn}  ^-  (unit ?)
    ?:  |(?=({$n *} a) ?=({$n *} b))  ~  :-  ~
    ?:  =(a b)  &
    ?:  |(?=({$i *} a) ?=({$i *} b))  |
    ?:  |(=(a.a 0) =(a.b 0))
      ?:  &(=(a.a 0) =(a.b 0))  &  |
    ?:  |(=(e.a e.b) !=(s.a s.b))  |
    (^equ +>.a +>.b)
  ::
  ++  gte                                               ::  greater-equal
    |=  {a/fn b/fn}  ^-  (unit ?)  (lte b a)
  ::
  ++  gth                                               ::  greater-than
    |=  {a/fn b/fn}  ^-  (unit ?)  (lth b a)
  ::
  ++  drg                                               ::  float to decimal
    |=  {a/fn}  ^-  dn
    ?:  ?=({$n *} a)  [%n ~]
    ?:  ?=({$i *} a)  [%i s.a]
    ?~  a.a  [%d s.a --0 0]
    [%d s.a (^drg +>.a)]
  ::
  ++  grd                                               ::  decimal to float
    |=  {a/dn}  ^-  fn
    ?:  ?=({$n *} a)  [%n ~]
    ?:  ?=({$i *} a)  [%i s.a]
    =>  .(r %n)
    =+  q=(abs:si e.a)
    ?:  (syn:si e.a)
      (mul [%f s.a --0 a.a] [%f & e.a (pow 5 q)])
    (div [%f s.a --0 a.a] [%f & (sun:si q) (pow 5 q)])
  ::
  ++  toi                                               ::  round to integer @s
    |=  {a/fn}  ^-  (unit @s)
    =+  b=(toj a)
    ?.  ?=({$f *} b)  ~  :-  ~
    =+  c=(^^mul (bex (abs:si e.b)) a.b)
    (new:si s.b c)
  ::
  ++  toj                                               ::  round to integer fn
    |=  {a/fn}  ^-  fn
    ?.  ?=({$f *} a)  a
    ?~  a.a  [%f s.a zer]
    ?:  s.a  (^toj +>.a)
    =.(r swr (fli (^toj +>.a)))
  --
::
++  ff                                                  ::  ieee 754 format fp
  |_  {{w/@u p/@u b/@s} r/$?($n $u $d $z $a)}
  ::  this core has no use outside of the functionality
  ::  provided to ++rd, ++rs, ++rq, and ++rh
  ::
  ::  w=width:         bits in exponent field
  ::  p=precision:     bits in fraction field
  ::  w=bias:          added to exponent when storing
  ::  r=rounding mode: same as in ++fl
  ::
  ++  sb  (bex (^add w p))                              ::  sign bit
  ++  me  (dif:si (dif:si --1 b) (sun:si p))            ::  minimum exponent
  ::
  ++  pa
    %*(. fl p +(p), v me, w (^sub (bex w) 3), d %d, r r)
  ::
  ++  sea                                               ::  @r to fn
    |=  {a/@r}  ^-  fn
    =+  [f=(cut 0 [0 p] a) e=(cut 0 [p w] a)]
    =+  s=(sig a)
    ?:  =(e 0)
      ?:  =(f 0)  [%f s --0 0]  [%f s me f]
    ?:  =(e (fil 0 w 1))
      ?:  =(f 0)  [%i s]  [%n ~]
    =+  q=:(sum:si (sun:si e) me -1)
    =+  r=(^add f (bex p))
    [%f s q r]
  ::
  ++  bit  |=  {a/fn}  (bif (rou:pa a))                 ::  fn to @r w+ rounding
  ::
  ++  bif                                               ::  fn to @r no rounding
    |=  {a/fn}  ^-  @r
    ?:  ?=({$i *} a)
      =+  q=(lsh 0 p (fil 0 w 1))
      ?:  s.a  q  (^add q sb)
    ?:  ?=({$n *} a)  (lsh 0 (dec p) (fil 0 +(w) 1))
    ?~  a.a  ?:  s.a  `@r`0  sb
    =+  ma=(met 0 a.a)
    ?.  =(ma +(p))
      ?>  =(e.a me)
      ?>  (^lth ma +(p))
      ?:  s.a  `@r`a.a  (^add a.a sb)
    =+  q=(sum:si (dif:si e.a me) --1)
    =+  r=(^add (lsh 0 p (abs:si q)) (end 0 p a.a))
    ?:  s.a  r  (^add r sb)
  ::
  ++  sig                                               ::  get sign
    |=  {a/@r}  ^-  ?
    =(0 (cut 0 [(^add p w) 1] a))
  ::
  ++  exp                                               ::  get exponent
    |=  {a/@r}  ^-  @s
    (dif:si (sun:si (cut 0 [p w] a)) b)
  ::
  ++  add                                               ::  add
    |=  {a/@r b/@r}
    (bif (add:pa (sea a) (sea b)))
  ::
  ++  sub                                               ::  subtract
    |=  {a/@r b/@r}
    (bif (sub:pa (sea a) (sea b)))
  ::
  ++  mul                                               ::  multiply
    |=  {a/@r b/@r}
    (bif (mul:pa (sea a) (sea b)))
  ::
  ++  div                                               ::  divide
    |=  {a/@r b/@r}
    (bif (div:pa (sea a) (sea b)))
  ::
  ++  fma                                               ::  fused multiply-add
    |=  {a/@r b/@r c/@r}
    (bif (fma:pa (sea a) (sea b) (sea c)))
  ::
  ++  sqt                                               ::  square root
    |=  {a/@r}
    (bif (sqt:pa (sea a)))
  ::
  ++  lth                                               ::  less-than
    |=  {a/@r b/@r}  (fall (lth:pa (sea a) (sea b)) |)
  ++  lte                                               ::  less-equals
    |=  {a/@r b/@r}  (fall (lte:pa (sea a) (sea b)) |)
  ++  equ                                               ::  equals
    |=  {a/@r b/@r}  (fall (equ:pa (sea a) (sea b)) |)
  ++  gte                                               ::  greater-equals
    |=  {a/@r b/@r}  (fall (gte:pa (sea a) (sea b)) |)
  ++  gth                                               ::  greater-than
    |=  {a/@r b/@r}  (fall (gth:pa (sea a) (sea b)) |)
  ++  sun                                               ::  uns integer to @r
    |=  {a/@u}  (bit [%f & --0 a])
  ++  san                                               ::  signed integer to @r
    |=  {a/@s}  (bit [%f (syn:si a) --0 (abs:si a)])
  ++  toi                                               ::  round to integer
    |=  {a/@r}  (toi:pa (sea a))
  ++  drg                                               ::  @r to decimal float
    |=  {a/@r}  (drg:pa (sea a))
  ++  grd                                               ::  decimal float to @r
    |=  {a/dn}  (bif (grd:pa a))
  --
::
++  rlyd  |=  a/@rd  ^-  dn  (drg:rd a)                 ::  prep @rd for print
++  rlys  |=  a/@rs  ^-  dn  (drg:rs a)                 ::  prep @rs for print
++  rlyh  |=  a/@rh  ^-  dn  (drg:rh a)                 ::  prep @rh for print
++  rlyq  |=  a/@rq  ^-  dn  (drg:rq a)                 ::  prep @rq for print
++  ryld  |=  a/dn  ^-  @rd  (grd:rd a)                 ::  finish parsing @rd
++  ryls  |=  a/dn  ^-  @rs  (grd:rs a)                 ::  finish parsing @rs
++  rylh  |=  a/dn  ^-  @rh  (grd:rh a)                 ::  finish parsing @rh
++  rylq  |=  a/dn  ^-  @rq  (grd:rq a)                 ::  finish parsing @rq
::
++  rd                                                  ::  double precision fp
  ^?
  ~%  %rd  +>  ~
  |_  r/$?($n $u $d $z)
  ::  round to nearest, round up, round down, round to zero
  ::
  ++  ma
    %*(. ff w 11, p 52, b --1.023, r r)
  ::
  ++  sea                                               ::  @rd to fn
    |=  {a/@rd}  (sea:ma a)
  ::
  ++  bit                                               ::  fn to @rd
    |=  {a/fn}  ^-  @rd  (bit:ma a)
  ::
  ++  add  ~/  %add                                     ::  add
    |=  {a/@rd b/@rd}  ^-  @rd
    ~_  leaf+"rd-fail"
    (add:ma a b)
  ::
  ++  sub  ~/  %sub                                     ::  subtract
    |=  {a/@rd b/@rd}  ^-  @rd
    ~_  leaf+"rd-fail"
    (sub:ma a b)
  ::
  ++  mul  ~/  %mul                                     ::  multiply
    |=  {a/@rd b/@rd}  ^-  @rd
    ~_  leaf+"rd-fail"
    (mul:ma a b)
  ::
  ++  div  ~/  %div                                     ::  divide
    |=  {a/@rd b/@rd}  ^-  @rd
    ~_  leaf+"rd-fail"
    (div:ma a b)
  ::
  ++  fma  ~/  %fma                                     ::  fused multiply-add
    |=  {a/@rd b/@rd c/@rd}  ^-  @rd
    ~_  leaf+"rd-fail"
    (fma:ma a b c)
  ::
  ++  sqt  ~/  %sqt                                     ::  square root
    |=  {a/@rd}  ^-  @rd  ~_  leaf+"rd-fail"
    (sqt:ma a)
  ::
  ++  lth  ~/  %lth                                     ::  less-than
    |=  {a/@rd b/@rd}
    ~_  leaf+"rd-fail"
    (lth:ma a b)
  ::
  ++  lte  ~/  %lte                                     ::  less-equals
    |=  {a/@rd b/@rd}
    ~_  leaf+"rd-fail"
    (lte:ma a b)
  ::
  ++  equ  ~/  %equ                                     ::  equals
    |=  {a/@rd b/@rd}
    ~_  leaf+"rd-fail"
    (equ:ma a b)
  ::
  ++  gte  ~/  %gte                                     ::  greater-equals
    |=  {a/@rd b/@rd}
    ~_  leaf+"rd-fail"
    (gte:ma a b)
  ::
  ++  gth  ~/  %gth                                     ::  greater-than
    |=  {a/@rd b/@rd}
    ~_  leaf+"rd-fail"
    (gth:ma a b)
  ::
  ++  sun  |=  {a/@u}  ^-  @rd  (sun:ma a)              ::  uns integer to @rd
  ++  san  |=  {a/@s}  ^-  @rd  (san:ma a)              ::  sgn integer to @rd
  ++  sig  |=  {a/@rd}  ^-  ?  (sig:ma a)               ::  get sign
  ++  exp  |=  {a/@rd}  ^-  @s  (exp:ma a)              ::  get exponent
  ++  toi  |=  {a/@rd}  ^-  (unit @s)  (toi:ma a)       ::  round to integer
  ++  drg  |=  {a/@rd}  ^-  dn  (drg:ma a)              ::  @rd to decimal float
  ++  grd  |=  {a/dn}  ^-  @rd  (grd:ma a)              ::  decimal float to @rd
  --
::
++  rs                                                  ::  single precision fp
  ~%  %rs  +>  ~
  ^?
  |_  r/$?($n $u $d $z)
  ::  round to nearest, round up, round down, round to zero
  ::
  ++  ma
    %*(. ff w 8, p 23, b --127, r r)
  ::
  ++  sea                                               ::  @rs to fn
    |=  {a/@rs}  (sea:ma a)
  ::
  ++  bit                                               ::  fn to @rs
    |=  {a/fn}  ^-  @rs  (bit:ma a)
  ::
  ++  add  ~/  %add                                     ::  add
    |=  {a/@rs b/@rs}  ^-  @rs
    ~_  leaf+"rs-fail"
    (add:ma a b)
  ::
  ++  sub  ~/  %sub                                     ::  subtract
    |=  {a/@rs b/@rs}  ^-  @rs
    ~_  leaf+"rs-fail"
    (sub:ma a b)
  ::
  ++  mul  ~/  %mul                                     ::  multiply
    |=  {a/@rs b/@rs}  ^-  @rs
    ~_  leaf+"rs-fail"
    (mul:ma a b)
  ::
  ++  div  ~/  %div                                     ::  divide
    |=  {a/@rs b/@rs}  ^-  @rs
    ~_  leaf+"rs-fail"
    (div:ma a b)
  ::
  ++  fma  ~/  %fma                                     ::  fused multiply-add
    |=  {a/@rs b/@rs c/@rs}  ^-  @rs
    ~_  leaf+"rs-fail"
    (fma:ma a b c)
  ::
  ++  sqt  ~/  %sqt                                     ::  square root
    |=  {a/@rs}  ^-  @rs
    ~_  leaf+"rs-fail"
    (sqt:ma a)
  ::
  ++  lth  ~/  %lth                                     ::  less-than
    |=  {a/@rs b/@rs}
    ~_  leaf+"rs-fail"
    (lth:ma a b)
  ::
  ++  lte  ~/  %lte                                     ::  less-equals
    |=  {a/@rs b/@rs}
    ~_  leaf+"rs-fail"
    (lte:ma a b)
  ::
  ++  equ  ~/  %equ                                     ::  equals
    |=  {a/@rs b/@rs}
    ~_  leaf+"rs-fail"
    (equ:ma a b)
  ::
  ++  gte  ~/  %gte                                     ::  greater-equals
    |=  {a/@rs b/@rs}
    ~_  leaf+"rs-fail"
    (gte:ma a b)
  ::
  ++  gth  ~/  %gth                                     ::  greater-than
    |=  {a/@rs b/@rs}
    ~_  leaf+"rs-fail"
    (gth:ma a b)
  ::
  ++  sun  |=  {a/@u}  ^-  @rs  (sun:ma a)              ::  uns integer to @rs
  ++  san  |=  {a/@s}  ^-  @rs  (san:ma a)              ::  sgn integer to @rs
  ++  sig  |=  {a/@rs}  ^-  ?  (sig:ma a)               ::  get sign
  ++  exp  |=  {a/@rs}  ^-  @s  (exp:ma a)              ::  get exponent
  ++  toi  |=  {a/@rs}  ^-  (unit @s)  (toi:ma a)       ::  round to integer
  ++  drg  |=  {a/@rs}  ^-  dn  (drg:ma a)              ::  @rs to decimal float
  ++  grd  |=  {a/dn}  ^-  @rs  (grd:ma a)              ::  decimal float to @rs
  --
::
++  rq                                                  ::  quad precision fp
  ~%  %rq  +>  ~
  ^?
  |_  r/$?($n $u $d $z)
  ::  round to nearest, round up, round down, round to zero
  ::
  ++  ma
    %*(. ff w 15, p 112, b --16.383, r r)
  ::
  ++  sea                                               ::  @rq to fn
    |=  {a/@rq}  (sea:ma a)
  ::
  ++  bit                                               ::  fn to @rq
    |=  {a/fn}  ^-  @rq  (bit:ma a)
  ::
  ++  add  ~/  %add                                     ::  add
    |=  {a/@rq b/@rq}  ^-  @rq
    ~_  leaf+"rq-fail"
    (add:ma a b)
  ::
  ++  sub  ~/  %sub                                     ::  subtract
    |=  {a/@rq b/@rq}  ^-  @rq
    ~_  leaf+"rq-fail"
    (sub:ma a b)
  ::
  ++  mul  ~/  %mul                                     ::  multiply
    |=  {a/@rq b/@rq}  ^-  @rq
    ~_  leaf+"rq-fail"
    (mul:ma a b)
  ::
  ++  div  ~/  %div                                     ::  divide
    |=  {a/@rq b/@rq}  ^-  @rq
    ~_  leaf+"rq-fail"
    (div:ma a b)
  ::
  ++  fma  ~/  %fma                                     ::  fused multiply-add
    |=  {a/@rq b/@rq c/@rq}  ^-  @rq
    ~_  leaf+"rq-fail"
    (fma:ma a b c)
  ::
  ++  sqt  ~/  %sqt                                     ::  square root
    |=  {a/@rq}  ^-  @rq
    ~_  leaf+"rq-fail"
    (sqt:ma a)
  ::
  ++  lth  ~/  %lth                                     ::  less-than
    |=  {a/@rq b/@rq}
    ~_  leaf+"rq-fail"
    (lth:ma a b)
  ::
  ++  lte  ~/  %lte                                     ::  less-equals
    |=  {a/@rq b/@rq}
    ~_  leaf+"rq-fail"
    (lte:ma a b)
  ::
  ++  equ  ~/  %equ                                     ::  equals
    |=  {a/@rq b/@rq}
    ~_  leaf+"rq-fail"
    (equ:ma a b)
  ::
  ++  gte  ~/  %gte                                     ::  greater-equals
    |=  {a/@rq b/@rq}
    ~_  leaf+"rq-fail"
    (gte:ma a b)
  ::
  ++  gth  ~/  %gth                                     ::  greater-than
    |=  {a/@rq b/@rq}
    ~_  leaf+"rq-fail"
    (gth:ma a b)
  ::
  ++  sun  |=  {a/@u}  ^-  @rq  (sun:ma a)              ::  uns integer to @rq
  ++  san  |=  {a/@s}  ^-  @rq  (san:ma a)              ::  sgn integer to @rq
  ++  sig  |=  {a/@rq}  ^-  ?  (sig:ma a)               ::  get sign
  ++  exp  |=  {a/@rq}  ^-  @s  (exp:ma a)              ::  get exponent
  ++  toi  |=  {a/@rq}  ^-  (unit @s)  (toi:ma a)       ::  round to integer
  ++  drg  |=  {a/@rq}  ^-  dn  (drg:ma a)              ::  @rq to decimal float
  ++  grd  |=  {a/dn}  ^-  @rq  (grd:ma a)              ::  decimal float to @rq
  --
::
++  rh                                                  ::  half precision fp
  ~%  %rh  +>  ~
  ^?
  |_  r/$?($n $u $d $z)
  ::  round to nearest, round up, round down, round to zero
  ::
  ++  ma
    %*(. ff w 5, p 10, b --15, r r)
  ::
  ++  sea                                               ::  @rh to fn
    |=  {a/@rh}  (sea:ma a)
  ::
  ++  bit                                               ::  fn to @rh
    |=  {a/fn}  ^-  @rh  (bit:ma a)
  ::
  ++  add  ~/  %add                                     ::  add
    |=  {a/@rh b/@rh}  ^-  @rh
    ~_  leaf+"rh-fail"
    (add:ma a b)
  ::
  ++  sub  ~/  %sub                                     ::  subtract
    |=  {a/@rh b/@rh}  ^-  @rh
    ~_  leaf+"rh-fail"
    (sub:ma a b)
  ::
  ++  mul  ~/  %mul                                     ::  multiply
    |=  {a/@rh b/@rh}  ^-  @rh
    ~_  leaf+"rh-fail"
    (mul:ma a b)
  ::
  ++  div  ~/  %div                                     ::  divide
    |=  {a/@rh b/@rh}  ^-  @rh
    ~_  leaf+"rh-fail"
    (div:ma a b)
  ::
  ++  fma  ~/  %fma                                     ::  fused multiply-add
    |=  {a/@rh b/@rh c/@rh}  ^-  @rh
    ~_  leaf+"rh-fail"
    (fma:ma a b c)
  ::
  ++  sqt  ~/  %sqt                                     ::  square root
    |=  {a/@rh}  ^-  @rh
    ~_  leaf+"rh-fail"
    (sqt:ma a)
  ::
  ++  lth  ~/  %lth                                     ::  less-than
    |=  {a/@rh b/@rh}
    ~_  leaf+"rh-fail"
    (lth:ma a b)
  ::
  ++  lte  ~/  %lte                                     ::  less-equals
    |=  {a/@rh b/@rh}
    ~_  leaf+"rh-fail"
    (lte:ma a b)
  ::
  ++  equ  ~/  %equ                                     ::  equals
    |=  {a/@rh b/@rh}
    ~_  leaf+"rh-fail"
    (equ:ma a b)
  ::
  ++  gte  ~/  %gte                                     ::  greater-equals
    |=  {a/@rh b/@rh}
    ~_  leaf+"rh-fail"
    (gte:ma a b)
  ::
  ++  gth  ~/  %gth                                     ::  greater-than
    |=  {a/@rh b/@rh}
    ~_  leaf+"rh-fail"
    (gth:ma a b)
  ::
  ++  tos                                               ::  @rh to @rs
    |=  {a/@rh}  (bit:rs (sea a))
  ::
  ++  fos                                               ::  @rs to @rh
    |=  {a/@rs}  (bit (sea:rs a))
  ::
  ++  sun  |=  {a/@u}  ^-  @rh  (sun:ma a)              ::  uns integer to @rh
  ++  san  |=  {a/@s}  ^-  @rh  (san:ma a)              ::  sgn integer to @rh
  ++  sig  |=  {a/@rh}  ^-  ?  (sig:ma a)               ::  get sign
  ++  exp  |=  {a/@rh}  ^-  @s  (exp:ma a)              ::  get exponent
  ++  toi  |=  {a/@rh}  ^-  (unit @s)  (toi:ma a)       ::  round to integer
  ++  drg  |=  {a/@rh}  ^-  dn  (drg:ma a)              ::  @rh to decimal float
  ++  grd  |=  {a/dn}  ^-  @rh  (grd:ma a)              ::  decimal float to @rh
  --
::    3c: urbit time                                    ::
::::                                                    ::
  ::  year, yore, yell, yule, yall, yawn, yelp, yo      ::
  ::
++  year                                                ::  date to @d
  |=  det/date
  ^-  @da
  =+  ^=  yer
      ?:  a.det
        (add 292.277.024.400 y.det)
      (sub 292.277.024.400 (dec y.det))
  =+  day=(yawn yer m.det d.t.det)
  (yule day h.t.det m.t.det s.t.det f.t.det)
::
++  yore                                                ::  @d to date
  |=  now/@da
  ^-  date
  =+  rip=(yell now)
  =+  ger=(yall d.rip)
  :-  ?:  (gth y.ger 292.277.024.400)
        [a=& y=(sub y.ger 292.277.024.400)]
      [a=| y=+((sub 292.277.024.400 y.ger))]
  [m.ger d.ger h.rip m.rip s.rip f.rip]
::
++  yell                                                ::  tarp from @d
  |=  now/@d
  ^-  tarp
  =+  sec=(rsh 6 1 now)
  =+  ^=  fan
      =+  [muc=4 raw=(end 6 1 now)]
      |-  ^-  (list @ux)
      ?:  |(=(0 raw) =(0 muc))
        ~
      =>  .(muc (dec muc))
      [(cut 4 [muc 1] raw) $(raw (end 4 muc raw))]
  =+  day=(div sec day:yo)
  =>  .(sec (mod sec day:yo))
  =+  hor=(div sec hor:yo)
  =>  .(sec (mod sec hor:yo))
  =+  mit=(div sec mit:yo)
  =>  .(sec (mod sec mit:yo))
  [day hor mit sec fan]
::
++  yule                                                ::  time atom
  |=  rip/tarp
  ^-  @d
  =+  ^=  sec  ;:  add
                 (mul d.rip day:yo)
                 (mul h.rip hor:yo)
                 (mul m.rip mit:yo)
                 s.rip
               ==
  =+  ^=  fac  =+  muc=4
               |-  ^-  @
               ?~  f.rip
                 0
               =>  .(muc (dec muc))
               (add (lsh 4 muc i.f.rip) $(f.rip t.f.rip))
  (con (lsh 6 1 sec) fac)
::
++  yall                                                ::  day / to day of year
  |=  day/@ud
  ^-  {y/@ud m/@ud d/@ud}
  =+  [era=0 cet=0 lep=*?]
  =>  .(era (div day era:yo), day (mod day era:yo))
  =>  ^+  .
      ?:  (lth day +(cet:yo))
        .(lep &, cet 0)
      =>  .(lep |, cet 1, day (sub day +(cet:yo)))
      .(cet (add cet (div day cet:yo)), day (mod day cet:yo))
  =+  yer=(add (mul 400 era) (mul 100 cet))
  |-  ^-  {y/@ud m/@ud d/@ud}
  =+  dis=?:(lep 366 365)
  ?.  (lth day dis)
    =+  ner=+(yer)
    $(yer ner, day (sub day dis), lep =(0 (end 0 2 ner)))
  |-  ^-  {y/@ud m/@ud d/@ud}
  =+  [mot=0 cah=?:(lep moy:yo moh:yo)]
  |-  ^-  {y/@ud m/@ud d/@ud}
  =+  zis=(snag mot cah)
  ?:  (lth day zis)
    [yer +(mot) +(day)]
  $(mot +(mot), day (sub day zis))
::
++  yawn                                                ::  days since Jesus
  |=  {yer/@ud mot/@ud day/@ud}
  ^-  @ud
  =>  .(mot (dec mot), day (dec day))
  =>  ^+  .
      %=    .
          day
        =+  cah=?:((yelp yer) moy:yo moh:yo)
        |-  ^-  @ud
        ?:  =(0 mot)
          day
        $(mot (dec mot), cah (slag 1 cah), day (add day (snag 0 cah)))
      ==
  |-  ^-  @ud
  ?.  =(0 (mod yer 4))
    =+  ney=(dec yer)
    $(yer ney, day (add day ?:((yelp ney) 366 365)))
  ?.  =(0 (mod yer 100))
    =+  nef=(sub yer 4)
    $(yer nef, day (add day ?:((yelp nef) 1.461 1.460)))
  ?.  =(0 (mod yer 400))
    =+  nec=(sub yer 100)
    $(yer nec, day (add day ?:((yelp nec) 36.525 36.524)))
  (add day (mul (div yer 400) (add 1 (mul 4 36.524))))
::
++  yelp                                                ::  leap year
  |=  yer/@ud  ^-  ?
  &(=(0 (mod yer 4)) |(!=(0 (mod yer 100)) =(0 (mod yer 400))))
::
++  yo                                                  ::  time constants
  |%  ++  cet  36.524                 ::  (add 24 (mul 100 365))
      ++  day  86.400                 ::  (mul 24 hor)
      ++  era  146.097                ::  (add 1 (mul 4 cet))
      ++  hor  3.600                  ::  (mul 60 mit)
      ++  jes  106.751.991.084.417    ::  (mul 730.692.561 era)
      ++  mit  60
      ++  moh  `(list @ud)`[31 28 31 30 31 30 31 31 30 31 30 31 ~]
      ++  moy  `(list @ud)`[31 29 31 30 31 30 31 31 30 31 30 31 ~]
      ++  qad  126.144.001            ::  (add 1 (mul 4 yer))
      ++  yer  31.536.000             ::  (mul 365 day)
  --
::                                                      ::
::::  3d: SHA hash family                               ::
  ::                                                    ::
  ::
++  shad  |=(ruz/@ (shax (shax ruz)))                   ::  double sha-256
++  shaf                                                ::  half sha-256
  |=  {sal/@ ruz/@}
  =+  haz=(shas sal ruz)
  (mix (end 7 1 haz) (rsh 7 1 haz))
::
++  sham                                                ::  128bit noun hash
  |=  yux/*  ^-  @uvH  ^-  @
  ?@  yux
    (shaf %mash yux)
  (shaf %sham (jam yux))
::
++  shas                                                ::  salted hash
  |=  {sal/@ ruz/@}
  (shax (mix sal (shax ruz)))
::
++  shax                                                ::  sha-256
  ~/  %shax
  |=  ruz/@  ^-  @
  (shay [(met 3 ruz) ruz])
::
++  shay                                                ::  sha-256 with length
  ~/  %shay
  |=  {len/@u ruz/@}  ^-  @
  =>  .(ruz (cut 3 [0 len] ruz))
  =+  [few==>(fe .(a 5)) wac=|=({a/@ b/@} (cut 5 [a 1] b))]
  =+  [sum=sum.few ror=ror.few net=net.few inv=inv.few]
  =+  ral=(lsh 0 3 len)
  =+  ^=  ful
      %+  can  0
      :~  [ral ruz]
          [8 128]
          [(mod (sub 960 (mod (add 8 ral) 512)) 512) 0]
          [64 (~(net fe 6) ral)]
      ==
  =+  lex=(met 9 ful)
  =+  ^=  kbx  0xc671.78f2.bef9.a3f7.a450.6ceb.90be.fffa.
                 8cc7.0208.84c8.7814.78a5.636f.748f.82ee.
                 682e.6ff3.5b9c.ca4f.4ed8.aa4a.391c.0cb3.
                 34b0.bcb5.2748.774c.1e37.6c08.19a4.c116.
                 106a.a070.f40e.3585.d699.0624.d192.e819.
                 c76c.51a3.c24b.8b70.a81a.664b.a2bf.e8a1.
                 9272.2c85.81c2.c92e.766a.0abb.650a.7354.
                 5338.0d13.4d2c.6dfc.2e1b.2138.27b7.0a85.
                 1429.2967.06ca.6351.d5a7.9147.c6e0.0bf3.
                 bf59.7fc7.b003.27c8.a831.c66d.983e.5152.
                 76f9.88da.5cb0.a9dc.4a74.84aa.2de9.2c6f.
                 240c.a1cc.0fc1.9dc6.efbe.4786.e49b.69c1.
                 c19b.f174.9bdc.06a7.80de.b1fe.72be.5d74.
                 550c.7dc3.2431.85be.1283.5b01.d807.aa98.
                 ab1c.5ed5.923f.82a4.59f1.11f1.3956.c25b.
                 e9b5.dba5.b5c0.fbcf.7137.4491.428a.2f98
  =+  ^=  hax  0x5be0.cd19.1f83.d9ab.9b05.688c.510e.527f.
                 a54f.f53a.3c6e.f372.bb67.ae85.6a09.e667
  =+  i=0
  |-  ^-  @
  ?:  =(i lex)
    (rep 5 (turn (rip 5 hax) net))
  =+  ^=  wox
      =+  dux=(cut 9 [i 1] ful)
      =+  wox=(rep 5 (turn (rip 5 dux) net))
      =+  j=16
      |-  ^-  @
      ?:  =(64 j)
        wox
      =+  :*  l=(wac (sub j 15) wox)
              m=(wac (sub j 2) wox)
              n=(wac (sub j 16) wox)
              o=(wac (sub j 7) wox)
          ==
      =+  x=:(mix (ror 0 7 l) (ror 0 18 l) (rsh 0 3 l))
      =+  y=:(mix (ror 0 17 m) (ror 0 19 m) (rsh 0 10 m))
      =+  z=:(sum n x o y)
      $(wox (con (lsh 5 j z) wox), j +(j))
  =+  j=0
  =+  :*  a=(wac 0 hax)
          b=(wac 1 hax)
          c=(wac 2 hax)
          d=(wac 3 hax)
          e=(wac 4 hax)
          f=(wac 5 hax)
          g=(wac 6 hax)
          h=(wac 7 hax)
      ==
  |-  ^-  @
  ?:  =(64 j)
    %=  ^$
      i  +(i)
      hax  %+  rep  5
           :~  (sum a (wac 0 hax))
               (sum b (wac 1 hax))
               (sum c (wac 2 hax))
               (sum d (wac 3 hax))
               (sum e (wac 4 hax))
               (sum f (wac 5 hax))
               (sum g (wac 6 hax))
               (sum h (wac 7 hax))
           ==
    ==
  =+  l=:(mix (ror 0 2 a) (ror 0 13 a) (ror 0 22 a))    ::  s0
  =+  m=:(mix (dis a b) (dis a c) (dis b c))            ::  maj
  =+  n=(sum l m)                                       ::  t2
  =+  o=:(mix (ror 0 6 e) (ror 0 11 e) (ror 0 25 e))    ::  s1
  =+  p=(mix (dis e f) (dis (inv e) g))                 ::  ch
  =+  q=:(sum h o p (wac j kbx) (wac j wox))            ::  t1
  $(j +(j), a (sum q n), b a, c b, d c, e (sum d q), f e, g f, h g)
::
++  shaw                                                ::  hash to nbits
  |=  {sal/@ len/@ ruz/@}
  (~(raw og (shas sal (mix len ruz))) len)
::
++  shaz                                                ::  sha-512
  |=  ruz/@  ^-  @
  (shal [(met 3 ruz) ruz])
::
++  shal                                                ::  sha-512 with length
  ~/  %shal
  |=  {len/@ ruz/@}  ^-  @
  =>  .(ruz (cut 3 [0 len] ruz))
  =+  [few==>(fe .(a 6)) wac=|=({a/@ b/@} (cut 6 [a 1] b))]
  =+  [sum=sum.few ror=ror.few net=net.few inv=inv.few]
  =+  ral=(lsh 0 3 len)
  =+  ^=  ful
      %+  can  0
      :~  [ral ruz]
          [8 128]
          [(mod (sub 1.920 (mod (add 8 ral) 1.024)) 1.024) 0]
          [128 (~(net fe 7) ral)]
      ==
  =+  lex=(met 10 ful)
  =+  ^=  kbx  0x6c44.198c.4a47.5817.5fcb.6fab.3ad6.faec.
                 597f.299c.fc65.7e2a.4cc5.d4be.cb3e.42b6.
                 431d.67c4.9c10.0d4c.3c9e.be0a.15c9.bebc.
                 32ca.ab7b.40c7.2493.28db.77f5.2304.7d84.
                 1b71.0b35.131c.471b.113f.9804.bef9.0dae.
                 0a63.7dc5.a2c8.98a6.06f0.67aa.7217.6fba.
                 f57d.4f7f.ee6e.d178.eada.7dd6.cde0.eb1e.
                 d186.b8c7.21c0.c207.ca27.3ece.ea26.619c.
                 c671.78f2.e372.532b.bef9.a3f7.b2c6.7915.
                 a450.6ceb.de82.bde9.90be.fffa.2363.1e28.
                 8cc7.0208.1a64.39ec.84c8.7814.a1f0.ab72.
                 78a5.636f.4317.2f60.748f.82ee.5def.b2fc.
                 682e.6ff3.d6b2.b8a3.5b9c.ca4f.7763.e373.
                 4ed8.aa4a.e341.8acb.391c.0cb3.c5c9.5a63.
                 34b0.bcb5.e19b.48a8.2748.774c.df8e.eb99.
                 1e37.6c08.5141.ab53.19a4.c116.b8d2.d0c8.
                 106a.a070.32bb.d1b8.f40e.3585.5771.202a.
                 d699.0624.5565.a910.d192.e819.d6ef.5218.
                 c76c.51a3.0654.be30.c24b.8b70.d0f8.9791.
                 a81a.664b.bc42.3001.a2bf.e8a1.4cf1.0364.
                 9272.2c85.1482.353b.81c2.c92e.47ed.aee6.
                 766a.0abb.3c77.b2a8.650a.7354.8baf.63de.
                 5338.0d13.9d95.b3df.4d2c.6dfc.5ac4.2aed.
                 2e1b.2138.5c26.c926.27b7.0a85.46d2.2ffc.
                 1429.2967.0a0e.6e70.06ca.6351.e003.826f.
                 d5a7.9147.930a.a725.c6e0.0bf3.3da8.8fc2.
                 bf59.7fc7.beef.0ee4.b003.27c8.98fb.213f.
                 a831.c66d.2db4.3210.983e.5152.ee66.dfab.
                 76f9.88da.8311.53b5.5cb0.a9dc.bd41.fbd4.
                 4a74.84aa.6ea6.e483.2de9.2c6f.592b.0275.
                 240c.a1cc.77ac.9c65.0fc1.9dc6.8b8c.d5b5.
                 efbe.4786.384f.25e3.e49b.69c1.9ef1.4ad2.
                 c19b.f174.cf69.2694.9bdc.06a7.25c7.1235.
                 80de.b1fe.3b16.96b1.72be.5d74.f27b.896f.
                 550c.7dc3.d5ff.b4e2.2431.85be.4ee4.b28c.
                 1283.5b01.4570.6fbe.d807.aa98.a303.0242.
                 ab1c.5ed5.da6d.8118.923f.82a4.af19.4f9b.
                 59f1.11f1.b605.d019.3956.c25b.f348.b538.
                 e9b5.dba5.8189.dbbc.b5c0.fbcf.ec4d.3b2f.
                 7137.4491.23ef.65cd.428a.2f98.d728.ae22
  =+  ^=  hax  0x5be0.cd19.137e.2179.1f83.d9ab.fb41.bd6b.
                 9b05.688c.2b3e.6c1f.510e.527f.ade6.82d1.
                 a54f.f53a.5f1d.36f1.3c6e.f372.fe94.f82b.
                 bb67.ae85.84ca.a73b.6a09.e667.f3bc.c908
  =+  i=0
  |-  ^-  @
  ?:  =(i lex)
    (rep 6 (turn (rip 6 hax) net))
  =+  ^=  wox
      =+  dux=(cut 10 [i 1] ful)
      =+  wox=(rep 6 (turn (rip 6 dux) net))
      =+  j=16
      |-  ^-  @
      ?:  =(80 j)
        wox
      =+  :*  l=(wac (sub j 15) wox)
              m=(wac (sub j 2) wox)
              n=(wac (sub j 16) wox)
              o=(wac (sub j 7) wox)
          ==
      =+  x=:(mix (ror 0 1 l) (ror 0 8 l) (rsh 0 7 l))
      =+  y=:(mix (ror 0 19 m) (ror 0 61 m) (rsh 0 6 m))
      =+  z=:(sum n x o y)
      $(wox (con (lsh 6 j z) wox), j +(j))
  =+  j=0
  =+  :*  a=(wac 0 hax)
          b=(wac 1 hax)
          c=(wac 2 hax)
          d=(wac 3 hax)
          e=(wac 4 hax)
          f=(wac 5 hax)
          g=(wac 6 hax)
          h=(wac 7 hax)
      ==
  |-  ^-  @
  ?:  =(80 j)
    %=  ^$
      i  +(i)
      hax  %+  rep  6
           :~  (sum a (wac 0 hax))
               (sum b (wac 1 hax))
               (sum c (wac 2 hax))
               (sum d (wac 3 hax))
               (sum e (wac 4 hax))
               (sum f (wac 5 hax))
               (sum g (wac 6 hax))
               (sum h (wac 7 hax))
           ==
    ==
  =+  l=:(mix (ror 0 28 a) (ror 0 34 a) (ror 0 39 a))   ::  S0
  =+  m=:(mix (dis a b) (dis a c) (dis b c))            ::  maj
  =+  n=(sum l m)                                       ::  t2
  =+  o=:(mix (ror 0 14 e) (ror 0 18 e) (ror 0 41 e))   ::  S1
  =+  p=(mix (dis e f) (dis (inv e) g))                 ::  ch
  =+  q=:(sum h o p (wac j kbx) (wac j wox))            ::  t1
  $(j +(j), a (sum q n), b a, c b, d c, e (sum d q), f e, g f, h g)
::
++  shan                                                ::  sha-1 (deprecated)
  |=  ruz/@
  =+  [few==>(fe .(a 5)) wac=|=({a/@ b/@} (cut 5 [a 1] b))]
  =+  [sum=sum.few ror=ror.few rol=rol.few net=net.few inv=inv.few]
  =+  ral=(lsh 0 3 (met 3 ruz))
  =+  ^=  ful
      %+  can  0
      :~  [ral ruz]
          [8 128]
          [(mod (sub 960 (mod (add 8 ral) 512)) 512) 0]
          [64 (~(net fe 6) ral)]
      ==
  =+  lex=(met 9 ful)
  =+  kbx=0xca62.c1d6.8f1b.bcdc.6ed9.eba1.5a82.7999
  =+  hax=0xc3d2.e1f0.1032.5476.98ba.dcfe.efcd.ab89.6745.2301
  =+  i=0
  |-
  ?:  =(i lex)
    (rep 5 (flop (rip 5 hax)))
  =+  ^=  wox
      =+  dux=(cut 9 [i 1] ful)
      =+  wox=(rep 5 (turn (rip 5 dux) net))
      =+  j=16
      |-  ^-  @
      ?:  =(80 j)
        wox
      =+  :*  l=(wac (sub j 3) wox)
              m=(wac (sub j 8) wox)
              n=(wac (sub j 14) wox)
              o=(wac (sub j 16) wox)
          ==
      =+  z=(rol 0 1 :(mix l m n o))
      $(wox (con (lsh 5 j z) wox), j +(j))
  =+  j=0
  =+  :*  a=(wac 0 hax)
          b=(wac 1 hax)
          c=(wac 2 hax)
          d=(wac 3 hax)
          e=(wac 4 hax)
      ==
  |-  ^-  @
  ?:  =(80 j)
    %=  ^$
      i  +(i)
      hax  %+  rep  5
           :~
               (sum a (wac 0 hax))
               (sum b (wac 1 hax))
               (sum c (wac 2 hax))
               (sum d (wac 3 hax))
               (sum e (wac 4 hax))
           ==
    ==
  =+  fx=(con (dis b c) (dis (not 5 1 b) d))
  =+  fy=:(mix b c d)
  =+  fz=:(con (dis b c) (dis b d) (dis c d))
  =+  ^=  tem
      ?:  &((gte j 0) (lte j 19))
        :(sum (rol 0 5 a) fx e (wac 0 kbx) (wac j wox))
      ?:  &((gte j 20) (lte j 39))
        :(sum (rol 0 5 a) fy e (wac 1 kbx) (wac j wox))
      ?:  &((gte j 40) (lte j 59))
        :(sum (rol 0 5 a) fz e (wac 2 kbx) (wac j wox))
      :(sum (rol 0 5 a) fy e (wac 3 kbx) (wac j wox))
  $(j +(j), a tem, b a, c (rol 0 30 b), d c, e d)
::
++  og                                                  ::  shax-powered rng
  ~/  %og
  |_  a/@
  ++  rad                                               ::  random in range
    |=  b/@  ^-  @
    =+  c=(raw (met 0 b))
    ?:((lth c b) c $(a +(a)))
  ::
  ++  rads                                              ::  random continuation
    |=  b/@
    =+  r=(rad b)
    [r +>.$(a (shas %og-s (mix a r)))]
  ::
  ++  raw                                               ::  random bits
    ~/  %raw
    |=  b/@  ^-  @
    %+  can
      0
    =+  c=(shas %og-a (mix b a))
    |-  ^-  (list {@ @})
    ?:  =(0 b)
      ~
    =+  d=(shas %og-b (mix b (mix a c)))
    ?:  (lth b 256)
      [[b (end 0 b d)] ~]
    [[256 d] $(c d, b (sub b 256))]
  ::
  ++  raws                                              ::  random bits
    |=  b/@                                             ::  continuation
    =+  r=(raw b)
    [r +>.$(a (shas %og-s (mix a r)))]
  --
::                                                      ::
::::  3e: AES encryption  (XX removed)                  ::
  ::                                                    ::
  ::
::                                                      ::
::::  3f: scrambling                                    ::
  ::                                                    ::
  ::    ob                                              ::
  ::
++  un                                                  ::  =(x (wred (wren x)))
  |%
  ++  wren                                              ::  conceal structure
    |=  pyn/@  ^-  @
    =+  len=(met 3 pyn)
    ?:  =(0 len)
      0
    =>  .(len (dec len))
    =+  mig=(zaft (xafo len (cut 3 [len 1] pyn)))
    %+  can  3
    %-  flop  ^-  (list {@ @})
    :-  [1 mig]
    |-  ^-  (list {@ @})
    ?:  =(0 len)
      ~
    =>  .(len (dec len))
    =+  mog=(zyft :(mix mig (end 3 1 len) (cut 3 [len 1] pyn)))
    [[1 mog] $(mig mog)]
  ::
  ++  wred                                              ::  restore structure
    |=  cry/@  ^-  @
    =+  len=(met 3 cry)
    ?:  =(0 len)
      0
    =>  .(len (dec len))
    =+  mig=(cut 3 [len 1] cry)
    %+  can  3
    %-  flop  ^-  (list {@ @})
    :-  [1 (xaro len (zart mig))]
    |-  ^-  (list {@ @})
    ?:  =(0 len)
      ~
    =>  .(len (dec len))
    =+  mog=(cut 3 [len 1] cry)
    [[1 :(mix mig (end 3 1 len) (zyrt mog))] $(mig mog)]
  ::
  ++  xafo  |=({a/@ b/@} +((mod (add (dec b) a) 255)))
  ++  xaro  |=({a/@ b/@} +((mod (add (dec b) (sub 255 (mod a 255))) 255)))
  ::
  ++  zaft                                              ::  forward 255-sbox
    |=  a/@D
    =+  ^=  b
        0xcc.75bc.86c8.2fb1.9a42.f0b3.79a0.92ca.21f6.1e41.cde5.fcc0.
        7e85.51ae.1005.c72d.1246.07e8.7c64.a914.8d69.d9f4.59c2.8038.
        1f4a.dca2.6fdf.66f9.f561.a12e.5a16.f7b0.a39f.364e.cb70.7318.
        1de1.ad31.63d1.abd4.db68.6a33.134d.a760.edee.5434.493a.e323.
        930d.8f3d.3562.bb81.0b24.43cf.bea5.a6eb.52b4.0229.06b2.6704.
        78c9.45ec.d75e.58af.c577.b7b9.c40e.017d.90c3.87f8.96fa.1153.
        0372.7f30.1c32.ac83.ff17.c6e4.d36d.6b55.e2ce.8c71.8a5b.b6f3.
        9d4b.eab5.8b3c.e7f2.a8fe.9574.5de0.bf20.3f15.9784.9939.5f9c.
        e609.564f.d8a4.b825.9819.94aa.2c08.8e4c.9b22.477a.2840.3ed6.
        3750.6ef1.44dd.89ef.6576.d00a.fbda.9ed2.3b6c.7b0c.bde9.2ade.
        5c88.c182.481a.1b0f.2bfd.d591.2726.57ba
    (cut 3 [(dec a) 1] b)
  ::
  ++  zart                                              ::  reverse 255-sbox
    |=  a/@D
    =+  ^=  b
        0x68.4f07.ea1c.73c9.75c2.efc8.d559.5125.f621.a7a8.8591.5613.
        dd52.40eb.65a2.60b7.4bcb.1123.ceb0.1bd6.3c84.2906.b164.19b3.
        1e95.5fec.ffbc.f187.fbe2.6680.7c77.d30e.e94a.9414.fd9a.017d.
        3a7e.5a55.8ff5.8bf9.c181.e5b6.6ab2.35da.50aa.9293.3bc0.cdc6.
        f3bf.1a58.4130.f844.3846.744e.36a0.f205.789e.32d8.5e54.5c22.
        0f76.fce7.4569.0d99.d26e.e879.dc16.2df4.887f.1ffe.4dba.6f5d.
        bbcc.2663.1762.aed7.af8a.ca20.dbb4.9bc7.a942.834c.105b.c4d4.
        8202.3e61.a671.90e6.273d.bdab.3157.cfa4.0c2e.df86.2496.f7ed.
        2b48.2a9d.5318.a343.d128.be9c.a5ad.6bb5.6dfa.c5e1.3408.128d.
        2c04.0339.97a1.2ff0.49d0.eeb8.6c0a.0b37.b967.c347.d9ac.e072.
        e409.7b9f.1598.1d3f.33de.8ce3.8970.8e7a
    (cut 3 [(dec a) 1] b)
  ::
  ++  zyft                                              ::  forward 256-sbox
    |=  a/@D
    =+  ^=  b
        0xbb49.b71f.b881.b402.17e4.6b86.69b5.1647.115f.dddb.7ca5.
          8371.4bd5.19a9.b092.605d.0d9b.e030.a0cc.78ba.5706.4d2d.
          986a.768c.f8e8.c4c7.2f1c.effe.3cae.01c0.253e.65d3.3872.
          ce0e.7a74.8ac6.daac.7e5c.6479.44ec.4143.3d20.4af0.ee6c.
          c828.deca.0377.249f.ffcd.7b4f.eb7d.66f2.8951.042e.595a.
          8e13.f9c3.a79a.f788.6199.9391.7fab.6200.4ce5.0758.e2f1.
          7594.c945.d218.4248.afa1.e61a.54fb.1482.bea4.96a2.3473.
          63c2.e7cb.155b.120a.4ed7.bfd8.b31b.4008.f329.fca3.5380.
          9556.0cb2.8722.2bea.e96e.3ac5.d1bc.10e3.2c52.a62a.b1d6.
          35aa.d05e.f6a8.0f3b.31ed.559d.09ad.f585.6d21.fd1d.8d67.
          370b.26f4.70c1.b923.4684.6fbd.cf8b.5036.0539.9cdc.d93f.
          9068.1edf.8f33.b632.d427.97fa.9ee1
    (cut 3 [a 1] b)
  ::
  ++  zyrt                                              ::  reverse 256-sbox
    |=  a/@D
    =+  ^=  b
        0x9fc8.2753.6e02.8fcf.8b35.2b20.5598.7caa.c9a9.30b0.9b48.
          47ce.6371.80f6.407d.00dd.0aa5.ed10.ecb7.0f5a.5c3a.e605.
          c077.4337.17bd.9eda.62a4.79a7.ccb8.44cd.8e64.1ec4.5b6b.
          1842.ffd8.1dfb.fd07.f2f9.594c.3be3.73c6.2cb6.8438.e434.
          8d3d.ea6a.5268.72db.a001.2e11.de8c.88d3.0369.4f7a.87e2.
          860d.0991.25d0.16b9.978a.4bf4.2a1a.e96c.fa50.85b5.9aeb.
          9dbb.b2d9.a2d1.7bba.66be.e81f.1946.29a8.f5d2.f30c.2499.
          c1b3.6583.89e1.ee36.e0b4.6092.937e.d74e.2f6f.513e.9615.
          9c5d.d581.e7ab.fe74.f01b.78b1.ae75.af57.0ec2.adc7.3245.
          12bf.2314.3967.0806.31dc.cb94.d43f.493c.54a6.0421.c3a1.
          1c4a.28ac.fc0b.26ca.5870.e576.f7f1.616d.905f.ef41.33bc.
          df4d.225e.2d56.7fd6.1395.a3f8.c582
    (cut 3 [a 1] b)
  --
::
++  ob
  |%
  ++  feen                                              ::  conceal structure v2
    |=  pyn/@  ^-  @
    ?:  &((gte pyn 0x1.0000) (lte pyn 0xffff.ffff))
      (add 0x1.0000 (fice (sub pyn 0x1.0000)))
    ?:  &((gte pyn 0x1.0000.0000) (lte pyn 0xffff.ffff.ffff.ffff))
      =+  lo=(dis pyn 0xffff.ffff)
      =+  hi=(dis pyn 0xffff.ffff.0000.0000)
      %+  con  hi
      $(pyn lo)
    pyn
  ::
  ++  fend                                              ::  restore structure v2
    |=  cry/@  ^-  @
    ?:  &((gte cry 0x1.0000) (lte cry 0xffff.ffff))
      (add 0x1.0000 (teil (sub cry 0x1.0000)))
    ?:  &((gte cry 0x1.0000.0000) (lte cry 0xffff.ffff.ffff.ffff))
      =+  lo=(dis cry 0xffff.ffff)
      =+  hi=(dis cry 0xffff.ffff.0000.0000)
      %+  con  hi
      $(cry lo)
    cry
  ::
  ++  fice                                              ::  adapted from
    |=  nor/@                                           ::  black and rogaway
    ^-  @                                               ::  "ciphers with
    =+  ^=  sel                                         ::   arbitrary finite
    %+  rynd  3                                         ::   domains", 2002
    %+  rynd  2
    %+  rynd  1
    %+  rynd  0
    [(mod nor 65.535) (div nor 65.535)]
    (add (mul 65.535 -.sel) +.sel)
  ::
  ++  teil                                              ::  reverse ++fice
    |=  vip/@
    ^-  @
    =+  ^=  sel
    %+  rund  0
    %+  rund  1
    %+  rund  2
    %+  rund  3
    [(mod vip 65.535) (div vip 65.535)]
    (add (mul 65.535 -.sel) +.sel)
  ::
  ++  rynd                                              ::  feistel round
    |=  {n/@ l/@ r/@}
    ^-  {@ @}
    :-  r
    ?~  (mod n 2)
      (~(sum fo 65.535) l (muk (snag n raku) 2 r))
    (~(sum fo 65.536) l (muk (snag n raku) 2 r))
  ::
  ++  rund                                              ::  reverse round
    |=  {n/@ l/@ r/@}
    ^-  {@ @}
    :-  r
    ?~  (mod n 2)
      (~(dif fo 65.535) l (muk (snag n raku) 2 r))
    (~(dif fo 65.536) l (muk (snag n raku) 2 r))
  ::
  ++  raku
    ^-  (list @ux)
    :~  0xb76d.5eed
        0xee28.1300
        0x85bc.ae01
        0x4b38.7af7
    ==
  --
::
::::  3g: molds and mold builders
  ::
++  coin  $%  {$$ p/dime}                               ::  print format
              {$blob p/*}                               ::
              {$many p/(list coin)}                     ::
          ==                                            ::
++  dime  {p/@ta q/@}                                   ::
++  edge  {p/hair q/(unit {p/* q/nail})}                ::  parsing output
++  hair  {p/@ud q/@ud}                                 ::  parsing trace
++  like  |*  a/gate                                    ::  generic edge
          |=  b/_`*`[(hair) ~]                          ::
          :-  p=(hair -.b)                              ::
          ^=  q                                         ::
          ?@  +.b  ~                                    ::
          :-  ~                                         ::
          u=[p=(a +>-.b) q=[p=(hair -.b) q=(tape +.b)]] ::
++  nail  {p/hair q/tape}                               ::  parsing input
++  path  (list knot)                                   ::  like unix path
++  pint  {p/{p/@ q/@} q/{p/@ q/@}}                     ::  line+column range
++  rule  _|=(nail *edge)                               ::  parsing rule
++  spot  {p/path q/pint}                               ::  range in file
++  tone  $%  {$0 p/*}                                  ::  success
              {$1 p/(list)}                             ::  blocks
              {$2 p/(list {@ta *})}                     ::  error report
          ==                                            ::
++  toon  $%  {$0 p/*}                                  ::  success
              {$1 p/(list)}                             ::  blocks
              {$2 p/(list tank)}                        ::  stack trace
          ==                                            ::
++  wonk  |*(veq/edge ?~(q.veq !! p.u.q.veq))           ::  product from edge
--  =>
::                                                      ::
::::  4: layer four                                     ::
  ::                                                    ::
  ::    4a: exotic bases                                ::
  ::    4b: text processing                             ::
  ::    4c: tank printer                                ::
  ::    4d: parsing (tracing)                           ::
  ::    4e: parsing (combinators)                       ::
  ::    4f: parsing (rule builders)                     ::
  ::    4g: parsing (outside caller)                    ::
  ::    4h: parsing (ascii glyphs)                      ::
  ::    4i: parsing (useful idioms)                     ::
  ::    4j: parsing (bases and base digits)             ::
  ::    4k: atom printing                               ::
  ::    4l: atom parsing                                ::
  ::    4m: formatting functions                        ::
  ::    4n: virtualization                              ::
  ::    4o: molds and mold builders                     ::
  ::
~%    %qua
    +
  ==
    %mute  mute
    %show  show
  ==
|%
::
::::  4a: exotic bases
  ::
++  po                                                  ::  phonetic base
  ~/  %po
  =+  :-  ^=  sis                                       ::  prefix syllables
      'dozmarbinwansamlitsighidfidlissogdirwacsabwissib\
      /rigsoldopmodfoglidhopdardorlorhodfolrintogsilmir\
      /holpaslacrovlivdalsatlibtabhanticpidtorbolfosdot\
      /losdilforpilramtirwintadbicdifrocwidbisdasmidlop\
      /rilnardapmolsanlocnovsitnidtipsicropwitnatpanmin\
      /ritpodmottamtolsavposnapnopsomfinfonbanmorworsip\
      /ronnorbotwicsocwatdolmagpicdavbidbaltimtasmallig\
      /sivtagpadsaldivdactansidfabtarmonranniswolmispal\
      /lasdismaprabtobrollatlonnodnavfignomnibpagsopral\
      /bilhaddocridmocpacravripfaltodtiltinhapmicfanpat\
      /taclabmogsimsonpinlomrictapfirhasbosbatpochactid\
      /havsaplindibhosdabbitbarracparloddosbortochilmac\
      /tomdigfilfasmithobharmighinradmashalraglagfadtop\
      /mophabnilnosmilfopfamdatnoldinhatnacrisfotribhoc\
      /nimlarfitwalrapsarnalmoslandondanladdovrivbacpol\
      /laptalpitnambonrostonfodponsovnocsorlavmatmipfip'
      ^=  dex                                           ::  suffix syllables
      'zodnecbudwessevpersutletfulpensytdurwepserwylsun\
      /rypsyxdyrnuphebpeglupdepdysputlughecryttyvsydnex\
      /lunmeplutseppesdelsulpedtemledtulmetwenbynhexfeb\
      /pyldulhetmevruttylwydtepbesdexsefwycburderneppur\
      /rysrebdennutsubpetrulsynregtydsupsemwynrecmegnet\
      /secmulnymtevwebsummutnyxrextebfushepbenmuswyxsym\
      /selrucdecwexsyrwetdylmynmesdetbetbeltuxtugmyrpel\
      /syptermebsetdutdegtexsurfeltudnuxruxrenwytnubmed\
      /lytdusnebrumtynseglyxpunresredfunrevrefmectedrus\
      /bexlebduxrynnumpyxrygryxfeptyrtustyclegnemfermer\
      /tenlusnussyltecmexpubrymtucfyllepdebbermughuttun\
      /bylsudpemdevlurdefbusbeprunmelpexdytbyttyplevmyl\
      /wedducfurfexnulluclennerlexrupnedlecrydlydfenwel\
      /nydhusrelrudneshesfetdesretdunlernyrsebhulryllud\
      /remlysfynwerrycsugnysnyllyndyndemluxfedsedbecmun\
      /lyrtesmudnytbyrsenwegfyrmurtelreptegpecnelnevfes'
  |%
  ++  ins  ~/  %ins                                     ::  parse prefix
           |=  a/@tas
           =+  b=0
           |-  ^-  (unit @)
           ?:(=(256 b) ~ ?:(=(a (tos b)) [~ b] $(b +(b))))
  ++  ind  ~/  %ind                                     ::  parse suffix
           |=  a/@tas
           =+  b=0
           |-  ^-  (unit @)
           ?:(=(256 b) ~ ?:(=(a (tod b)) [~ b] $(b +(b))))
  ++  tos  ~/  %tos                                     ::  fetch prefix
           |=(a/@ ?>((lth a 256) (cut 3 [(mul 3 a) 3] sis)))
  ++  tod  ~/  %tod                                     ::  fetch suffix
           |=(a/@ ?>((lth a 256) (cut 3 [(mul 3 a) 3] dex)))
  --
::
++  fa                                                  ::  base58check
  =+  key='123456789ABCDEFGHJKLMNPQRSTUVWXYZabcdefghijkmnopqrstuvwxyz'
  =+  ^-  yek/@ux  ~+
      =-  yek:(roll (rip 3 key) -)
      =+  [a=*char b=*@ yek=`@ux`(fil 3 256 0xff)]
      |.
      [+(b) (mix yek (lsh 3 `@u`a (~(inv fe 3) b)))]
  |%
  ++  cha  |=(a/char `(unit @uF)`=+(b=(cut 3 [`@`a 1] yek) ?:(=(b 0xff) ~ `b)))
  ++  tok
    |=  a/@ux  ^-  @ux
    =+  b=(pad a)
    =-  (~(net fe 5) (end 3 4 (shay 32 -)))
    (shay (add b (met 3 a)) (lsh 3 b (swp 3 a)))
  ::
  ++  pad  |=(a/@ =+(b=(met 3 a) ?:((gte b 21) 0 (sub 21 b))))
  ++  enc  |=(a/@ux `@ux`(mix (lsh 3 4 a) (tok a)))
  ++  den
    |=  a/@ux  ^-  (unit @ux)
    =+  b=(rsh 3 4 a)
    ?.  =((tok b) (end 3 4 a))
      ~
    `b
  --
::
::::  4b: text processing
  ::
++  at                                                  ::  basic printing
  |_  a/@
  ++  r
    ?:  ?&  (gte (met 3 a) 2)
            |-
            ?:  =(0 a)
              &
            =+  vis=(end 3 1 a)
            ?&  ?|(=('-' vis) ?&((gte vis 'a') (lte vis 'z')))
                $(a (rsh 3 1 a))
            ==
        ==
      rtam
    ?:  (lte (met 3 a) 2)
      rud
    rux
  ::
  ++  rf    `tape`[?-(a $& '&', $| '|', * !!) ~]
  ++  rn    `tape`[?>(=(0 a) '~') ~]
  ++  rt    `tape`['\'' (weld (mesc (trip a)) `tape`['\'' ~])]
  ++  rta   rt
  ++  rtam  `tape`['%' (trip a)]
  ++  rub   `tape`['0' 'b' (rum 2 ~ |=(b/@ (add '0' b)))]
  ++  rud   (rum 10 ~ |=(b/@ (add '0' b)))
  ++  rum
    |=  {b/@ c/tape d/$-(@ @)}
    ^-  tape
    ?:  =(0 a)
      [(d 0) c]
    =+  e=0
    |-  ^-  tape
    ?:  =(0 a)
      c
    =+  f=&(!=(0 e) =(0 (mod e ?:(=(10 b) 3 4))))
    %=  $
      a  (div a b)
      c  [(d (mod a b)) ?:(f [?:(=(10 b) ',' '-') c] c)]
      e  +(e)
    ==
  ::
  ++  rup
    =+  b=(met 3 a)
    ^-  tape
    :-  '-'
    |-  ^-  tape
    ?:  (gth (met 5 a) 1)
      %+  weld
        $(a (rsh 5 1 a), b (sub b 4))
      `tape`['-' '-' $(a (end 5 1 a), b 4)]
    ?:  =(0 b)
      ['~' ~]
    ?:  (lte b 1)
      (trip (tos:po a))
    |-  ^-  tape
    ?:  =(2 b)
      =+  c=(rsh 3 1 a)
      =+  d=(end 3 1 a)
      (weld (trip (tod:po c)) (trip (tos:po (mix c d))))
    =+  c=(rsh 3 2 a)
    =+  d=(end 3 2 a)
    (weld ^$(a c, b (met 3 c)) `tape`['-' $(a (mix c d), b 2)])
  ::
  ++  ruv
    ^-  tape
    :+  '0'
      'v'
    %^    rum
        64
      ~
    |=  b/@
    ?:  =(63 b)
      '+'
    ?:  =(62 b)
      '-'
    ?:((lth b 26) (add 65 b) ?:((lth b 52) (add 71 b) (sub b 4)))
  ::
  ++  rux  `tape`['0' 'x' (rum 16 ~ |=(b/@ (add b ?:((lth b 10) 48 87))))]
  --
++  cass                                                ::  lowercase
  |=  vib/tape
  ^-  tape
  (turn vib |=(a/@ ?.(&((gte a 'A') (lte a 'Z')) a (add 32 a))))
::
++  cuss                                                ::  uppercase
  |=  vib/tape
  ^-  tape
  (turn vib |=(a/@ ?.(&((gte a 'a') (lte a 'z')) a (sub a 32))))
::
++  crip  |=(a/tape `@t`(rap 3 a))                      ::  tape to cord
::
++  mesc                                                ::  ctrl code escape
  |=  vib/tape
  ^-  tape
  ?~  vib
    ~
  ?:  =('\\' i.vib)
    ['\\' '\\' $(vib t.vib)]
  ?:  ?|((gth i.vib 126) (lth i.vib 32) =(`@`39 i.vib))
    ['\\' (welp ~(rux at i.vib) '/' $(vib t.vib))]
  [i.vib $(vib t.vib)]
::
++  runt                                                ::  prepend repeatedly
  |=  {{a/@ b/@} c/tape}
  ^-  tape
  ?:  =(0 a)
    c
  [b $(a (dec a))]
::
++  sand                                                ::  atom sanity
  |=  a/@ta
  (flit (sane a))
::
++  sane                                                ::  atom sanity
  |=  a/@ta
  |=  b/@  ^-  ?
  ?>  =(%t (end 3 1 a))
  =+  [inx=0 len=(met 3 b)]
  ?:  =(%tas a)
    |-  ^-  ?
    ?:  =(inx len)  &
    =+  cur=(cut 3 [inx 1] b)
    ?&  ?|  &((gte cur 'a') (lte cur 'z'))
            &(=('-' cur) !=(0 inx) !=(len inx))
            &(&((gte cur '0') (lte cur '9')) !=(0 inx))
        ==
        $(inx +(inx))
    ==
  ?:  =(%ta a)
    |-  ^-  ?
    ?:  =(inx len)  &
    =+  cur=(cut 3 [inx 1] b)
    ?&  ?|  &((gte cur 'a') (lte cur 'z'))
            &((gte cur '0') (lte cur '9'))
            |(=('-' cur) =('~' cur) =('_' cur) =('.' cur))
        ==
        $(inx +(inx))
    ==
  |-  ^-  ?
  ?:  =(0 b)  &
  =+  cur=(end 3 1 b)
  ?:  &((lth cur 32) !=(10 cur))  |
  =+  len=(teff cur)
  ?&  |(=(1 len) =+(i=1 |-(|(=(i len) &((gte (cut 3 [i 1] b) 128) $(i +(i)))))))
      $(b (rsh 3 len b))
  ==
::
++  trim                                                ::  tape split
  |=  {a/@ b/tape}
  ^-  {p/tape q/tape}
  ?~  b
    [~ ~]
  ?:  =(0 a)
    [~ b]
  =+  c=$(a (dec a), b t.b)
  [[i.b p.c] q.c]
::
++  trip                                                ::  cord to tape
  ~/  %trip
  |=  a/@  ^-  tape
  ?:  =(0 (met 3 a))
    ~
  [^-(@ta (end 3 1 a)) $(a (rsh 3 1 a))]
::
++  teff                                                ::  length utf8
  |=  a/@t  ^-  @
  =+  b=(end 3 1 a)
  ?:  =(0 b)
    ?>(=(`@`0 a) 0)
  ?>  |((gte b 32) =(10 b))
  ?:((lte b 127) 1 ?:((lte b 223) 2 ?:((lte b 239) 3 4)))
::
++  turf                                                ::  utf8 to utf32
  |=  a/@t
  ^-  @c
  %+  rap  5
  |-  ^-  (list @c)
  =+  b=(teff a)
  ?:  =(0 b)  ~
  =+  ^=  c
      %+  can  0
      %+  turn
        ^-  (list {p/@ q/@})
        ?+  b  !!
          $1  [[0 7] ~]
          $2  [[8 6] [0 5] ~]
          $3  [[16 6] [8 6] [0 4] ~]
          $4  [[24 6] [16 6] [8 6] [0 3] ~]
        ==
      |=({p/@ q/@} [q (cut 0 [p q] a)])
  ?>  =((tuft c) (end 3 b a))
  [c $(a (rsh 3 b a))]
::
++  tuba                                                ::  utf8 to utf32 tape
  |=  a/tape
  ^-  (list @c)
  (rip 5 (turf (rap 3 a)))                              ::  XX horrible
::
++  tufa                                                ::  utf32 to utf8 tape
  |=  a/(list @c)
  ^-  tape
  ?~  a  ""
  (weld (rip 3 (tuft i.a)) $(a t.a))
::
++  tuft                                                ::  utf32 to utf8 text
  |=  a/@c
  ^-  @t
  %+  rap  3
  |-  ^-  (list @)
  ?:  =(`@`0 a)
    ~
  =+  b=(end 5 1 a)
  =+  c=$(a (rsh 5 1 a))
  ?:  (lte b 0x7f)
    [b c]
  ?:  (lte b 0x7ff)
    :*  (mix 0b1100.0000 (cut 0 [6 5] b))
        (mix 0b1000.0000 (end 0 6 b))
        c
    ==
  ?:  (lte b 0xffff)
    :*  (mix 0b1110.0000 (cut 0 [12 4] b))
        (mix 0b1000.0000 (cut 0 [6 6] b))
        (mix 0b1000.0000 (end 0 6 b))
        c
    ==
  :*  (mix 0b1111.0000 (cut 0 [18 3] b))
      (mix 0b1000.0000 (cut 0 [12 6] b))
      (mix 0b1000.0000 (cut 0 [6 6] b))
      (mix 0b1000.0000 (end 0 6 b))
      c
  ==
::
++  wack                                                ::  knot escape
  |=  a/@ta
  ^-  @ta
  =+  b=(rip 3 a)
  %+  rap  3
  |-  ^-  tape
  ?~  b
    ~
  ?:  =('~' i.b)  ['~' '~' $(b t.b)]
  ?:  =('_' i.b)  ['~' '-' $(b t.b)]
  [i.b $(b t.b)]
::
++  wick                                                ::  knot unescape
  |=  a/@
  ^-  (unit @ta)
  =+  b=(rip 3 a)
  =-  ?^(b ~ (some (rap 3 (flop c))))
  =|  c/tape
  |-  ^-  {b/tape c/tape}
  ?~  b  [~ c]
  ?.  =('~' i.b)
    $(b t.b, c [i.b c])
  ?~  t.b  [b ~]
  ?-  i.t.b
    $'~'  $(b t.t.b, c ['~' c])
    $'-'  $(b t.t.b, c ['_' c])
    @     [b ~]
  ==
::
++  woad                                                ::  cord unescape
  |=  a/@ta
  ^-  @t
  %+  rap  3
  |-  ^-  (list @)
  ?:  =(`@`0 a)
    ~
  =+  b=(end 3 1 a)
  =+  c=(rsh 3 1 a)
  ?:  =('.' b)
    [' ' $(a c)]
  ?.  =('~' b)
    [b $(a c)]
  =>  .(b (end 3 1 c), c (rsh 3 1 c))
  ?+  b  =-  (weld (rip 3 (tuft p.d)) $(a q.d))
         ^=  d
         =+  d=0
         |-  ^-  {p/@ q/@}
         ?:  =('.' b)
           [d c]
         ?<  =(0 c)
         %=    $
            b  (end 3 1 c)
            c  (rsh 3 1 c)
            d  %+  add  (mul 16 d)
               %+  sub  b
               ?:  &((gte b '0') (lte b '9'))  48
               ?>(&((gte b 'a') (lte b 'z')) 87)
         ==
    $'.'  ['.' $(a c)]
    $'~'  ['~' $(a c)]
  ==
::
++  wood                                                ::  cord escape
  |=  a/@t
  ^-  @ta
  %+  rap  3
  |-  ^-  (list @)
  ?:  =(`@`0 a)
    ~
  =+  b=(teff a)
  =+  c=(turf (end 3 b a))
  =+  d=$(a (rsh 3 b a))
  ?:  ?|  &((gte c 'a') (lte c 'z'))
          &((gte c '0') (lte c '9'))
          =(`@`'-' c)
      ==
    [c d]
  ?+  c
    :-  '~'
    =+  e=(met 2 c)
    |-  ^-  tape
    ?:  =(0 e)
      ['.' d]
    =.  e  (dec e)
    =+  f=(rsh 2 e c)
    [(add ?:((lte f 9) 48 87) f) $(c (end 2 e c))]
  ::
    $' '  ['.' d]
    $'.'  ['~' '.' d]
    $'~'  ['~' '~' d]
  ==
::
::::  4c: tank printer
  ::
++  wash                                                ::  render tank at width
  |=  {{tab/@ edg/@} tac/tank}  ^-  wall
  (~(win re tac) tab edg)
::
++  re
  |_  tac/tank
  ++  ram
    ^-  tape
    ?-    -.tac
        $leaf  p.tac
        $palm  ram(tac [%rose [p.p.tac (weld q.p.tac r.p.tac) s.p.tac] q.tac])
        $rose
      %+  weld
        q.p.tac
      |-  ^-  tape
      ?~  q.tac
        r.p.tac
      =+  voz=$(q.tac t.q.tac)
      (weld ram(tac i.q.tac) ?~(t.q.tac voz (weld p.p.tac voz)))
    ==
  ::
  ++  win
    |=  {tab/@ edg/@}
    =+  lug=`wall`~
    |^  |-  ^-  wall
        ?-    -.tac
            $leaf  (rig p.tac)
            $palm
          ?:  fit
            (rig ram)
          ?~  q.tac
            (rig q.p.tac)
          ?~  t.q.tac
            (rig(tab (add 2 tab), lug $(tac i.q.tac)) q.p.tac)
          =>  .(q.tac `(list tank)`q.tac)
          =+  lyn=(mul 2 (lent q.tac))
          =+  ^=  qyr
              |-  ^-  wall
              ?~  q.tac
                lug
              %=  ^$
                tac  i.q.tac
                tab  (add tab (sub lyn 2))
                lug  $(q.tac t.q.tac, lyn (sub lyn 2))
              ==
          (wig(lug qyr) q.p.tac)
        ::
            $rose
          ?:  fit
            (rig ram)
          =.  lug
            |-  ^-  wall
            ?~  q.tac
              ?:(=(~ r.p.tac) lug (rig r.p.tac))
            ^$(tac i.q.tac, lug $(q.tac t.q.tac), tab din)
          ?:  =(~ q.p.tac)
            lug
          (wig q.p.tac)
        ==
    ::
    ++  din  (mod (add 2 tab) (mul 2 (div edg 3)))
    ++  fit  (lte (lent ram) (sub edg tab))
    ++  rig
      |=  hom/tape
      ^-  wall
      ?:  (lte (lent hom) (sub edg tab))
        [(runt [tab ' '] hom) lug]
      =>  .(tab (add tab 2), edg (sub edg 2))
      =+  mut=(trim (sub edg tab) hom)
      :-  (runt [(sub tab 2) ' '] ['\\' '/' (weld p.mut `_hom`['\\' '/' ~])])
      =>  .(hom q.mut)
      |-
      ?~  hom
        :-  %+  runt
              [(sub tab 2) ' ']
            ['\\' '/' (runt [(sub edg tab) ' '] ['\\' '/' ~])]
        lug
      =>  .(mut (trim (sub edg tab) hom))
      [(runt [tab ' '] p.mut) $(hom q.mut)]
    ::
    ++  wig
      |=  hom/tape
      ^-  wall
      ?~  lug
        (rig hom)
      =+  lin=(lent hom)
      =+  wug=:(add 1 tab lin)
      ?.  =+  mir=i.lug
          |-  ?~  mir
                |
              ?|(=(0 wug) ?&(=(' ' i.mir) $(mir t.mir, wug (dec wug))))
        (rig hom)       :: ^ XX regular form?
      [(runt [tab ' '] (weld hom `tape`[' ' (slag wug i.lug)])) t.lug]
    --
  --
++  show                                                ::  XX deprecated!
  |=  vem/*
  |^  ^-  tank
      ?:  ?=(@ vem)
        [%leaf (mesc (trip vem))]
      ?-    vem
          {s/$~ c/*}
        [%leaf '\'' (weld (mesc (tape +.vem)) `tape`['\'' ~])]
      ::
          {s/$a c/@}        [%leaf (mesc (trip c.vem))]
          {s/$b c/*}        (shop c.vem |=(a/@ ~(rub at a)))
          {s/{$c p/@} c/*}
        :+  %palm
          [['.' ~] ['-' ~] ~ ~]
        [[%leaf (mesc (trip p.s.vem))] $(vem c.vem) ~]
      ::
          {s/$d c/*}        (shop c.vem |=(a/@ ~(rud at a)))
          {s/$k c/*}        (tank c.vem)
          {s/$h c/*}
        :+  %rose
          [['/' ~] ['/' ~] ~]
        =+  yol=((list @ta) c.vem)
        (turn yol |=(a/@ta [%leaf (trip a)]))
      ::
          {s/$l c/*}        (shol c.vem)
          {s/$o c/*}
        %=    $
            vem
          :-  [%m '%h:<[%d %d].[%d %d]>']
          [-.c.vem +<-.c.vem +<+.c.vem +>-.c.vem +>+.c.vem ~]
        ==
      ::
          {s/$p c/*}        (shop c.vem |=(a/@ ~(rup at a)))
          {s/$q c/*}        (shop c.vem |=(a/@ ~(r at a)))
          {s/$r c/*}        $(vem [[%r ' ' '{' '}'] c.vem])
          {s/$t c/*}        (shop c.vem |=(a/@ ~(rt at a)))
          {s/$v c/*}        (shop c.vem |=(a/@ ~(ruv at a)))
          {s/$x c/*}        (shop c.vem |=(a/@ ~(rux at a)))
          {s/{$m p/@} c/*}  (shep p.s.vem c.vem)
          {s/{$r p/@} c/*}
        $(vem [[%r ' ' (cut 3 [0 1] p.s.vem) (cut 3 [1 1] p.s.vem)] c.vem])
      ::
          {s/{$r p/@ q/@ r/@} c/*}
        :+  %rose
          :*  p=(mesc (trip p.s.vem))
              q=(mesc (trip q.s.vem))
              r=(mesc (trip r.s.vem))
          ==
        |-  ^-  (list tank)
        ?@  c.vem
          ~
        [^$(vem -.c.vem) $(c.vem +.c.vem)]
      ::
          {s/$z c/*}        $(vem [[%r %$ %$ %$] c.vem])
          *                 !!
      ==
  ++  shep
    |=  {fom/@ gar/*}
    ^-  tank
    =+  l=(met 3 fom)
    =+  i=0
    :-  %leaf
    |-  ^-  tape
    ?:  (gte i l)
      ~
    =+  c=(cut 3 [i 1] fom)
    ?.  =(37 c)
      (weld (mesc [c ~]) $(i +(i)))
    =+  d=(cut 3 [+(i) 1] fom)
    ?.  .?(gar)
      ['\\' '#' $(i (add 2 i))]
    (weld ~(ram re (show d -.gar)) $(i (add 2 i), gar +.gar))
  ::
  ++  shop
    |=  {aug/* vel/$-(a/@ tape)}
    ^-  tank
    ?:  ?=(@ aug)
      [%leaf (vel aug)]
    :+  %rose
      [[' ' ~] ['[' ~] [']' ~]]
    =>  .(aug `*`aug)
    |-  ^-  (list tank)
    ?:  ?=(@ aug)
      [^$ ~]
    [^$(aug -.aug) $(aug +.aug)]
  ::
  ++  shol
    |=  lim/*
    :+  %rose
      [['.' ~] ~ ~]
    |-    ^-  (list tank)
    ?:  ?=(@ lim)  ~
    :_  $(lim +.lim)
    ?+  -.lim  (show '#')
        $~   (show '$')
        c/@  (show c.lim)
        {$& $1}  (show '.')
        {$& c/@}
      [%leaf '+' ~(rud at c.lim)]
    ::
        {$| @ $~}  (show ',')
        {$| n/@ $~ c/@}
      [%leaf (weld (reap n.lim '^') ?~(c.lim "$" (trip c.lim)))]
    ==
  --
::
::::  4d: parsing (tracing)
  ::
++  last  |=  {zyc/hair naz/hair}                       ::  farther trace
          ^-  hair
          ?:  =(p.zyc p.naz)
            ?:((gth q.zyc q.naz) zyc naz)
          ?:((gth p.zyc p.naz) zyc naz)
::
++  lust  |=  {weq/char naz/hair}                       ::  detect newline
          ^-  hair
          ?:(=(`@`10 weq) [+(p.naz) 1] [p.naz +(q.naz)])
::
::::  4e: parsing (combinators)
  ::
++  bend                                                ::  conditional comp
  ~/  %bend
  |*  raq/_|*({a/* b/*} [~ u=[a b]])
  ~/  %fun
  |*  {vex/edge sab/rule}
  ?~  q.vex
    vex
  =+  yit=(sab q.u.q.vex)
  =+  yur=(last p.vex p.yit)
  ?~  q.yit
    [p=yur q=q.vex]
  =+  vux=(raq p.u.q.vex p.u.q.yit)
  ?~  vux
    [p=yur q=q.vex]
  [p=yur q=[~ u=[p=u.vux q=q.u.q.yit]]]
::
++  comp
  ~/  %comp
  |*  raq/_|*({a/* b/*} [a b])                          ::  arbitrary compose
  ~/  %fun
  |*  {vex/edge sab/rule}
  ~!  +<
  ?~  q.vex
    vex
  =+  yit=(sab q.u.q.vex)
  =+  yur=(last p.vex p.yit)
  ?~  q.yit
    [p=yur q=q.yit]
  [p=yur q=[~ u=[p=(raq p.u.q.vex p.u.q.yit) q=q.u.q.yit]]]
::
++  fail  |=(tub/nail [p=p.tub q=~])                    ::  never parse
++  glue                                                ::  add rule
  ~/  %glue
  |*  bus/rule
  ~/  %fun
  |*  {vex/edge sab/rule}
  (plug vex ;~(pfix bus sab))
::
++  less                                                ::  no first and second
  |*  {vex/edge sab/rule}
  ?~  q.vex
    =+  roq=(sab)
    [p=(last p.vex p.roq) q=q.roq]
  (fail +<.sab)
::
++  pfix                                                ::  discard first rule
  ~/  %pfix
  (comp |*({a/* b/*} b))
::
++  plug                                                ::  first then second
  ~/  %plug
  |*  {vex/edge sab/rule}
  ?~  q.vex
    vex
  =+  yit=(sab q.u.q.vex)
  =+  yur=(last p.vex p.yit)
  ?~  q.yit
    [p=yur q=q.yit]
  [p=yur q=[~ u=[p=[p.u.q.vex p.u.q.yit] q=q.u.q.yit]]]
::
++  pose                                                ::  first or second
  ~/  %pose
  |*  {vex/edge sab/rule}
  ?~  q.vex
    =+  roq=(sab)
    [p=(last p.vex p.roq) q=q.roq]
  vex
::
++  simu                                                ::  first and second
  |*  {vex/edge sab/rule}
  ?~  q.vex
    vex
  =+  roq=(sab)
  roq
::
++  sfix                                                ::  discard second rule
  ~/  %sfix
  (comp |*({a/* b/*} a))
::
::::  4f: parsing (rule builders)
  ::
++  bass                                                ::  leftmost base
  |*  {wuc/@ tyd/rule}
  %+  cook
    |=  waq/(list @)
    %+  roll
      waq
    =|({p/@ q/@} |.((add p (mul wuc q))))
  tyd
::
++  boss                                                ::  rightmost base
  |*  {wuc/@ tyd/rule}
  %+  cook
    |=  waq/(list @)
    %+  reel
      waq
    =|({p/@ q/@} |.((add p (mul wuc q))))
  tyd
::
++  cold                                                ::  replace w+ constant
  ~/  %cold
  |*  {cus/* sef/rule}
  ~/  %fun
  |=  tub/nail
  =+  vex=(sef tub)
  ?~  q.vex
    vex
  [p=p.vex q=[~ u=[p=cus q=q.u.q.vex]]]
::
++  cook                                                ::  apply gate
  ~/  %cook
  |*  {poq/gate sef/rule}
  ~/  %fun
  |=  tub/nail
  =+  vex=(sef tub)
  ?~  q.vex
    vex
  [p=p.vex q=[~ u=[p=(poq p.u.q.vex) q=q.u.q.vex]]]
::
++  easy                                                ::  always parse
  ~/  %easy
  |*  huf/*
  ~/  %fun
  |=  tub/nail
  ^-  (like _huf)
  [p=p.tub q=[~ u=[p=huf q=tub]]]
::
++  flag
  |=  {sic/@t non/@t}
  ;~(pose (cold %& (jest sic)) (cold %| (jest non)))
::
++  full                                                ::  has to fully parse
  |*  sef/rule
  |=  tub/nail
  =+  vex=(sef tub)
  ?~(q.vex vex ?:(=(~ q.q.u.q.vex) vex [p=p.vex q=~]))
::
++  funk                                                ::  add to tape first
  |*  {pre/tape sef/rule}
  |=  tub/nail
  (sef p.tub (weld pre q.tub))
::
++  here                                                ::  place-based apply
  ~/  %here
  |*  {hez/_|=({a/pint b/*} [a b]) sef/rule}
  ~/  %fun
  |=  tub/nail
  =+  vex=(sef tub)
  ?~  q.vex
    vex
  [p=p.vex q=[~ u=[p=(hez [p.tub p.q.u.q.vex] p.u.q.vex) q=q.u.q.vex]]]
::
++  inde  |*  sef/rule                                  :: indentation block
  |=  nail  ^+  (sef)
  =+  [har tap]=[p q]:+<
  =+  lev=(fil 3 (dec q.har) ' ')
  =+  eol=(just `@t`10)
  =+  =-  roq=((star ;~(pose prn ;~(sfix eol (jest lev)) -)) har tap)
      ;~(simu ;~(plug eol eol) eol)
  ?~  q.roq  roq
  =+  vex=(sef har(q 1) p.u.q.roq)
  =+  fur=p.vex(q (add (dec q.har) q.p.vex))
  ?~  q.vex  vex(p fur)
  =-  vex(p fur, u.q -)
  :+  &3.vex
    &4.vex(q.p (add (dec q.har) q.p.&4.vex))
  =+  res=|4.vex
  |-  ?~  res  |4.roq
  ?.  =(10 -.res)  [-.res $(res +.res)]
  (welp [`@t`10 (trip lev)] $(res +.res))
::
++  ifix
  |*  {fel/{rule rule} hof/rule}
  ~!  +<
  ~!  +<:-.fel
  ~!  +<:+.fel
  ;~(pfix -.fel ;~(sfix hof +.fel))
::
++  jest                                                ::  match a cord
  |=  daf/@t
  |=  tub/nail
  =+  fad=daf
  |-  ^-  (like @t)
  ?:  =(`@`0 daf)
    [p=p.tub q=[~ u=[p=fad q=tub]]]
  ?:  |(?=($~ q.tub) !=((end 3 1 daf) i.q.tub))
    (fail tub)
  $(p.tub (lust i.q.tub p.tub), q.tub t.q.tub, daf (rsh 3 1 daf))
::
++  just                                                ::  XX redundant, jest
  ~/  %just                                             ::  match a char
  |=  daf/char
  ~/  %fun
  |=  tub/nail
  ^-  (like char)
  ?~  q.tub
    (fail tub)
  ?.  =(daf i.q.tub)
    (fail tub)
  (next tub)
::
++  knee                                                ::  callbacks
  |*  {gar/* sef/_|.(*rule)}
  |=  tub/nail
  ^-  (like _gar)
  ((sef) tub)
::
++  mask                                                ::  match char in set
  ~/  %mask
  |=  bud/(list char)
  ~/  %fun
  |=  tub/nail
  ^-  (like char)
  ?~  q.tub
    (fail tub)
  ?.  (lien bud |=(a/char =(i.q.tub a)))
    (fail tub)
  (next tub)
::
++  more                                                ::  separated, *
  |*  {bus/rule fel/rule}
  ;~(pose (most bus fel) (easy ~))
::
++  most                                                ::  separated, +
  |*  {bus/rule fel/rule}
  ;~(plug fel (star ;~(pfix bus fel)))
::
++  next                                                ::  consume a char
  |=  tub/nail
  ^-  (like char)
  ?~  q.tub
    (fail tub)
  =+  zac=(lust i.q.tub p.tub)
  [zac [~ i.q.tub [zac t.q.tub]]]
::
++  perk                                                ::  parse cube fork
  |*  a/(pole @tas)
  ?~  a  fail
  ;~  pose
    (cold -.a (jest -.a))
    $(a +.a)
  ==
::
++  pick                                                ::  rule for ++each
  |*  {a/rule b/rule}
  ;~  pose
    (stag %& a)
    (stag %| b)
  ==
++  plus  |*(fel/rule ;~(plug fel (star fel)))          ::
++  punt  |*({a/rule} ;~(pose (stag ~ a) (easy ~)))     ::
++  sear                                                ::  conditional cook
  |*  {pyq/$-(* (unit)) sef/rule}
  |=  tub/nail
  =+  vex=(sef tub)
  ?~  q.vex
    vex
  =+  gey=(pyq p.u.q.vex)
  ?~  gey
    [p=p.vex q=~]
  [p=p.vex q=[~ u=[p=u.gey q=q.u.q.vex]]]
::
++  shim                                                ::  match char in range
  ~/  %shim
  |=  {les/@ mos/@}
  ~/  %fun
  |=  tub/nail
  ^-  (like char)
  ?~  q.tub
    (fail tub)
  ?.  ?&((gte i.q.tub les) (lte i.q.tub mos))
    (fail tub)
  (next tub)
::
++  stag                                                ::  add a label
  ~/  %stag
  |*  {gob/* sef/rule}
  ~/  %fun
  |=  tub/nail
  =+  vex=(sef tub)
  ?~  q.vex
    vex
  [p=p.vex q=[~ u=[p=[gob p.u.q.vex] q=q.u.q.vex]]]
::
++  stet                                                ::
  |*  leh/(list {?(@ {@ @}) rule})
  |-
  ?~  leh
    ~
  [i=[p=-.i.leh q=+.i.leh] t=$(leh t.leh)]
::
++  stew                                                ::  switch by first char
  ~/  %stew
  |*  leh/(list {p/?(@ {@ @}) q/rule})                  ::  char+range keys
  =+  ^=  wor                                           ::  range complete lth
      |=  {ort/?(@ {@ @}) wan/?(@ {@ @})}
      ?@  ort
        ?@(wan (lth ort wan) (lth ort -.wan))
      ?@(wan (lth +.ort wan) (lth +.ort -.wan))
  =+  ^=  hel                                           ::  build parser map
      =+  hel=`(tree _?>(?=(^ leh) i.leh))`~
      |-  ^+  hel
      ?~  leh
        ~
      =+  yal=$(leh t.leh)
      |-  ^+  hel
      ?~  yal
        [i.leh ~ ~]
      ?:  (wor p.i.leh p.n.yal)
        =+  nuc=$(yal l.yal)
        ?>  ?=(^ nuc)
        ?:  (vor p.n.yal p.n.nuc)
          [n.yal nuc r.yal]
        [n.nuc l.nuc [n.yal r.nuc r.yal]]
      =+  nuc=$(yal r.yal)
      ?>  ?=(^ nuc)
      ?:  (vor p.n.yal p.n.nuc)
        [n.yal l.yal nuc]
      [n.nuc [n.yal l.yal l.nuc] r.nuc]
  ~%  %fun  ..^$  ~
  |=  tub/nail
  ?~  q.tub
    (fail tub)
  |-
  ?~  hel
    (fail tub)
  ?:  ?@  p.n.hel
        =(p.n.hel i.q.tub)
      ?&((gte i.q.tub -.p.n.hel) (lte i.q.tub +.p.n.hel))
    ::  (q.n.hel [(lust i.q.tub p.tub) t.q.tub])
    (q.n.hel tub)
  ?:  (wor i.q.tub p.n.hel)
    $(hel l.hel)
  $(hel r.hel)
::
++  slug                                                ::
  |*  raq/_|*({a/* b/*} [a b])
  |*  {bus/rule fel/rule}
  ;~((comp raq) fel (stir +<+.raq raq ;~(pfix bus fel)))
::
++  star                                                ::  0 or more times
  |*  fel/rule
  (stir `(list _(wonk *fel))`~ |*({a/* b/*} [a b]) fel)
::
++  stir
  ~/  %stir
  |*  {rud/* raq/_|*({a/* b/*} [a b]) fel/rule}
  ~/  %fun
  |=  tub/nail
  ^-  (like _rud)
  =+  vex=(fel tub)
  ?~  q.vex
    [p.vex [~ rud tub]]
  =+  wag=$(tub q.u.q.vex)
  ?>  ?=(^ q.wag)
  [(last p.vex p.wag) [~ (raq p.u.q.vex p.u.q.wag) q.u.q.wag]]
::
++  stun                                                ::  parse several times
  |*  {lig/{@ @} fel/rule}
  |=  tub/nail
  ^-  (like (list _(wonk (fel))))
  ?:  =(0 +.lig)
    [p.tub [~ ~ tub]]
  =+  vex=(fel tub)
  ?~  q.vex
    ?:  =(0 -.lig)
      [p.vex [~ ~ tub]]
    vex
  =+  ^=  wag  %=  $
                 -.lig  ?:(=(0 -.lig) 0 (dec -.lig))
                 +.lig  ?:(=(0 +.lig) 0 (dec +.lig))
                 tub  q.u.q.vex
               ==
  ?~  q.wag
    wag
  [p.wag [~ [p.u.q.vex p.u.q.wag] q.u.q.wag]]
::
::::  4g: parsing (outside caller)
  ::
++  rash  |*({naf/@ sab/rule} (scan (trip naf) sab))   ::
++  rose  |*  {los/tape sab/rule}
          =+  vex=(sab [[1 1] los])
          =+  len=(lent los)
          ?.  =(+(len) q.p.vex)  [%| p=(dec q.p.vex)]
          ?~  q.vex
            [%& p=~]
          [%& p=[~ u=p.u.q.vex]]
++  rush  |*({naf/@ sab/rule} (rust (trip naf) sab))
++  rust  |*  {los/tape sab/rule}
          =+  vex=((full sab) [[1 1] los])
          ?~(q.vex ~ [~ u=p.u.q.vex])
++  scan  |*  {los/tape sab/rule}
          =+  vex=((full sab) [[1 1] los])
          ?~  q.vex
            ~_  (show [%m '{%d %d}'] p.p.vex q.p.vex ~)
            ~_(leaf+"syntax error" !!)
          p.u.q.vex
::
::::  4h: parsing (ascii glyphs)
  ::
++  ace  (just ' ')
++  bar  (just '|')
++  bas  (just '\\')
++  buc  (just '$')
++  cab  (just '_')
++  cen  (just '%')
++  col  (just ':')
++  com  (just ',')
++  doq  (just '"')
++  dot  (just '.')
++  fas  (just '/')
++  gal  (just '<')
++  gar  (just '>')
++  hax  (just '#')
++  kel  (just '{')
++  ker  (just '}')
++  ket  (just '^')
++  lus  (just '+')
++  hep  (just '-')
++  pel  (just '(')
++  pam  (just '&')
++  per  (just ')')
++  pat  (just '@')
++  sel  (just '[')
++  sem  (just ';')
++  ser  (just ']')
++  sig  (just '~')
++  soq  (just '\'')
++  tar  (just '*')
++  tec  (just '`')
++  tis  (just '=')
++  wut  (just '?')
++  zap  (just '!')
::
::::  4i: parsing (useful idioms)
  ::
++  alf  ;~(pose low hig)                               ::  alphabetic
++  aln  ;~(pose low hig nud)                           ::  alphanumeric
++  alp  ;~(pose low hig nud hep)                       ::  alphanumeric and -
++  bet  ;~(pose (cold 2 hep) (cold 3 lus))             ::  axis syntax - +
++  bin  (bass 2 (most gon but))                        ::  binary to atom
++  but  (cook |=(a/@ (sub a '0')) (shim '0' '1'))      ::  binary digit
++  cit  (cook |=(a/@ (sub a '0')) (shim '0' '7'))      ::  octal digit
++  dem  (bass 10 (most gon dit))                       ::  decimal to atom
++  dit  (cook |=(a/@ (sub a '0')) (shim '0' '9'))      ::  decimal digit
++  dog  ;~(plug dot gay)                               ::  .  number separator
++  doh  ;~(plug ;~(plug hep hep) gay)                  ::  --  phon separator
++  dun  (cold ~ ;~(plug hep hep))                      ::  -- (stop) to ~
++  duz  (cold ~ ;~(plug tis tis))                      ::  == (stet) to ~
++  gah  (mask [`@`10 ' ' ~])                           ::  newline or ace
++  gap  (cold ~ ;~(plug gaq (star ;~(pose vul gah))))  ::  plural space
++  gaq  ;~  pose                                       ::  end of line
             (just `@`10)
             ;~(plug gah ;~(pose gah vul))
             vul
         ==
++  gaw  (cold ~ (star ;~(pose vul gah)))               ::  classic white
++  gay  ;~(pose gap (easy ~))                          ::
++  gon  ;~(pose ;~(plug bas gay fas) (easy ~))         ::  long numbers \ /
++  gul  ;~(pose (cold 2 gal) (cold 3 gar))             ::  axis syntax < >
++  hex  (bass 16 (most gon hit))                       ::  hex to atom
++  hig  (shim 'A' 'Z')                                 ::  uppercase
++  hit  ;~  pose                                       ::  hex digits
           dit
           (cook |=(a/char (sub a 87)) (shim 'a' 'f'))
           (cook |=(a/char (sub a 55)) (shim 'A' 'F'))
         ==
++  iny                                                 :: indentation block
  |*  sef/rule
  |=  nail  ^+  (sef)
  =+  [har tap]=[p q]:+<
  =+  lev=(fil 3 (dec q.har) ' ')
  =+  eol=(just `@t`10)
  =+  =-  roq=((star ;~(pose prn ;~(sfix eol (jest lev)) -)) har tap)
      ;~(simu ;~(plug eol eol) eol)
  ?~  q.roq  roq
  =+  vex=(sef har(q 1) p.u.q.roq)
  =+  fur=p.vex(q (add (dec q.har) q.p.vex))
  ?~  q.vex  vex(p fur)
  =-  vex(p fur, u.q -)
  :+  &3.vex
    &4.vex(q.p (add (dec q.har) q.p.&4.vex))
  =+  res=|4.vex
  |-  ?~  res  |4.roq
  ?.  =(10 -.res)  [-.res $(res +.res)]
  (welp [`@t`10 (trip lev)] $(res +.res))
::
++  low  (shim 'a' 'z')                                 ::  lowercase
++  mes  %+  cook                                       ::  hexbyte
           |=({a/@ b/@} (add (mul 16 a) b))
         ;~(plug hit hit)
++  nix  (boss 256 (star ;~(pose aln cab)))             ::
++  nud  (shim '0' '9')                                 ::  numeric
++  prn  ;~(less (just `@`127) (shim 32 256))           ::  non-control
++  qat  ;~  pose                                       ::  chars in blockcord
             prn
             ;~(less ;~(plug (just `@`10) soz) (just `@`10))
         ==
++  qit  ;~  pose                                       ::  chars in a cord
             ;~(less bas soq prn)
             ;~(pfix bas ;~(pose bas soq mes))          ::  escape chars
         ==
++  qut  ;~  simu  soq                                  ::  cord
           ;~  pose
             ;~  less  soz
               (ifix [soq soq] (boss 256 (more gon qit)))
             ==
             =+  hed=;~(pose ;~(plug (plus ace) vul) (just '\0a'))
             %-  iny  %+  ifix
               :-  ;~(plug soz hed)
               ;~(plug (just '\0a') soz)
             (boss 256 (star qat))
           ==
         ==
++  soz  ;~(plug soq soq soq)                           ::  delimiting '''
++  sym                                                 ::  symbol
  %+  cook
    |=(a/tape (rap 3 ^-((list @) a)))
  ;~(plug low (star ;~(pose nud low hep)))
::
++  ven  ;~  (comp |=({a/@ b/@} (peg a b)))             ::  +>- axis syntax
           bet
           =+  hom=`?`|
           |=  tub/nail
           ^-  (like @)
           =+  vex=?:(hom (bet tub) (gul tub))
           ?~  q.vex
             [p.tub [~ 1 tub]]
           =+  wag=$(p.tub p.vex, hom !hom, tub q.u.q.vex)
           ?>  ?=(^ q.wag)
           [p.wag [~ (peg p.u.q.vex p.u.q.wag) q.u.q.wag]]
         ==
++  vit                                                 ::  base64 digit
  ;~  pose
    (cook |=(a/@ (sub a 65)) (shim 'A' 'Z'))
    (cook |=(a/@ (sub a 71)) (shim 'a' 'z'))
    (cook |=(a/@ (add a 4)) (shim '0' '9'))
    (cold 62 (just '-'))
    (cold 63 (just '+'))
  ==
++  vul  %+  cold   ~                                   ::  comments
         ;~  plug  col  col
           (star prn)
           (just `@`10)
         ==
::
::::  4j: parsing (bases and base digits)
  ::
++  ab
  |%
  ++  bix  (bass 16 (stun [2 2] six))
  ++  fem  (sear |=(a/@ (cha:fa a)) aln)
  ++  haf  (bass 256 ;~(plug tep tiq (easy ~)))
  ++  hef  %+  sear  |=(a/@ ?:(=(a 0) ~ (some a)))
           %+  bass  256
           ;~(plug tip tiq (easy ~))
  ++  hif  (bass 256 ;~(plug tip tiq (easy ~)))
  ++  hof  (bass 0x1.0000 ;~(plug hef (stun [1 3] ;~(pfix hep hif))))
  ++  huf  (bass 0x1.0000 ;~(plug hef (stun [0 3] ;~(pfix hep hif))))
  ++  hyf  (bass 0x1.0000 ;~(plug hif (stun [3 3] ;~(pfix hep hif))))
  ++  pev  (bass 32 ;~(plug sev (stun [0 4] siv)))
  ++  pew  (bass 64 ;~(plug sew (stun [0 4] siw)))
  ++  piv  (bass 32 (stun [5 5] siv))
  ++  piw  (bass 64 (stun [5 5] siw))
  ++  qeb  (bass 2 ;~(plug seb (stun [0 3] sib)))
  ++  qex  (bass 16 ;~(plug sex (stun [0 3] hit)))
  ++  qib  (bass 2 (stun [4 4] sib))
  ++  qix  (bass 16 (stun [4 4] six))
  ++  seb  (cold 1 (just '1'))
  ++  sed  (cook |=(a/@ (sub a '0')) (shim '1' '9'))
  ++  sev  ;~(pose sed sov)
  ++  sew  ;~(pose sed sow)
  ++  sex  ;~(pose sed sox)
  ++  sib  (cook |=(a/@ (sub a '0')) (shim '0' '1'))
  ++  sid  (cook |=(a/@ (sub a '0')) (shim '0' '9'))
  ++  siv  ;~(pose sid sov)
  ++  siw  ;~(pose sid sow)
  ++  six  ;~(pose sid sox)
  ++  sov  (cook |=(a/@ (sub a 87)) (shim 'a' 'v'))
  ++  sow  ;~  pose
             (cook |=(a/@ (sub a 87)) (shim 'a' 'z'))
             (cook |=(a/@ (sub a 29)) (shim 'A' 'Z'))
             (cold 62 (just '-'))
             (cold 63 (just '~'))
           ==
  ++  sox  (cook |=(a/@ (sub a 87)) (shim 'a' 'f'))
  ++  ted  (bass 10 ;~(plug sed (stun [0 2] sid)))
  ++  tep  (sear |=(a/@ ?:(=(a 'doz') ~ (ins:po a))) til)
  ++  tip  (sear |=(a/@ (ins:po a)) til)
  ++  tiq  (sear |=(a/@ (ind:po a)) til)
  ++  tid  (bass 10 (stun [3 3] sid))
  ++  til  (boss 256 (stun [3 3] low))
  ++  urs  %+  cook
             |=(a/tape (rap 3 ^-((list @) a)))
           (star ;~(pose nud low hep dot sig cab))
  ++  urt  %+  cook
             |=(a/tape (rap 3 ^-((list @) a)))
           (star ;~(pose nud low hep dot sig))
  ++  urx  %+  cook
             |=(a/tape (rap 3 ^-((list @) a)))
           %-  star
           ;~  pose
             nud
             low
             hep
             cab
             (cold ' ' dot)
             (cook tuft (ifix [sig dot] hex))
             ;~(pfix sig ;~(pose sig dot))
           ==
  ++  voy  ;~(pfix bas ;~(pose bas soq bix))
  --
++  ag
  |%
  ++  ape  |*(fel/rule ;~(pose (cold 0 (just '0')) fel))
  ++  bay  (ape (bass 16 ;~(plug qeb:ab (star ;~(pfix dog qib:ab)))))
  ++  bip  =+  tod=(ape qex:ab)
           (bass 0x1.0000 ;~(plug tod (stun [7 7] ;~(pfix dog tod))))
  ++  dem  (ape (bass 1.000 ;~(plug ted:ab (star ;~(pfix dog tid:ab)))))
  ++  dim  (ape dip)
  ++  dip  (bass 10 ;~(plug sed:ab (star sid:ab)))
  ++  dum  (bass 10 (plus sid:ab))
  ++  fed  %+  cook  fend:ob
           ;~  pose
             %+  bass  0x1.0000.0000.0000.0000          ::  oversized
               ;~  plug
                 huf:ab
                 (plus ;~(pfix doh hyf:ab))
               ==
             hof:ab                                     ::  planet or moon
             haf:ab                                     ::  star
             tiq:ab                                     ::  galaxy
           ==
  ++  fim  (sear den:fa (bass 58 (plus fem:ab)))
  ++  hex  (ape (bass 0x1.0000 ;~(plug qex:ab (star ;~(pfix dog qix:ab)))))
  ++  lip  =+  tod=(ape ted:ab)
           (bass 256 ;~(plug tod (stun [3 3] ;~(pfix dog tod))))
  ++  mot  ;~  pose
             ;~  pfix
               (just '1')
               (cook |=(a/@ (add 10 (sub a '0'))) (shim '0' '2'))
             ==
             sed:ab
           ==
  ++  viz  (ape (bass 0x200.0000 ;~(plug pev:ab (star ;~(pfix dog piv:ab)))))
  ++  vum  (bass 32 (plus siv:ab))
  ++  wiz  (ape (bass 0x4000.0000 ;~(plug pew:ab (star ;~(pfix dog piw:ab)))))
  --
++  mu
  |_  {top/@ bot/@}
  ++  zag  [p=(end 4 1 (add top bot)) q=bot]
  ++  zig  [p=(end 4 1 (add top (sub 0x1.0000 bot))) q=bot]
  ++  zug  (mix (lsh 4 1 top) bot)
  --
++  ne
  |_  tig/@
  ++  c  (cut 3 [tig 1] key:fa)
  ++  d  (add tig '0')
  ++  x  ?:((gte tig 10) (add tig 87) d)
  ++  v  ?:((gte tig 10) (add tig 87) d)
  ++  w  ?:(=(tig 63) '~' ?:(=(tig 62) '-' ?:((gte tig 36) (add tig 29) x)))
  --
::
::::  4k: atom printing
  ::
++  co  !.
  ~%  %co  ..co  ~
  =<  |_  lot/coin
      ++  rear  |=(rom/tape =>(.(rep rom) rend))
      ++  rent  `@ta`(rap 3 rend)
      ++  rend
        ^-  tape
        ?:  ?=($blob -.lot)
          ['~' '0' ((v-co 1) (jam p.lot))]
        ?:  ?=($many -.lot)
          :-  '.'
          |-  ^-  tape
          ?~   p.lot
            ['_' '_' rep]
          ['_' (weld (trip (wack rent(lot i.p.lot))) $(p.lot t.p.lot))]
        =+  [yed=(end 3 1 p.p.lot) hay=(cut 3 [1 1] p.p.lot)]
        |-  ^-  tape
        ?+    yed  (z-co q.p.lot)
            $c   ['~' '-' (weld (rip 3 (wood (tuft q.p.lot))) rep)]
            $d
          ?+    hay  (z-co q.p.lot)
              $a
            =+  yod=(yore q.p.lot)
            =>  ^+(. .(rep ?~(f.t.yod rep ['.' (s-co f.t.yod)])))
            =>  ^+  .
                %=    .
                    rep
                  ?:  &(=(~ f.t.yod) =(0 h.t.yod) =(0 m.t.yod) =(0 s.t.yod))
                    rep
                  =>  .(rep ['.' (y-co s.t.yod)])
                  =>  .(rep ['.' (y-co m.t.yod)])
                  ['.' '.' (y-co h.t.yod)]
                ==
            =>  .(rep ['.' (a-co d.t.yod)])
            =>  .(rep ['.' (a-co m.yod)])
            =>  .(rep ?:(a.yod rep ['-' rep]))
            ['~' (a-co y.yod)]
          ::
              $r
            =+  yug=(yell q.p.lot)
            =>  ^+(. .(rep ?~(f.yug rep ['.' (s-co f.yug)])))
            :-  '~'
            ?:  &(=(0 d.yug) =(0 m.yug) =(0 h.yug) =(0 s.yug))
              ['s' '0' rep]
            =>  ^+(. ?:(=(0 s.yug) . .(rep ['.' 's' (a-co s.yug)])))
            =>  ^+(. ?:(=(0 m.yug) . .(rep ['.' 'm' (a-co m.yug)])))
            =>  ^+(. ?:(=(0 h.yug) . .(rep ['.' 'h' (a-co h.yug)])))
            =>  ^+(. ?:(=(0 d.yug) . .(rep ['.' 'd' (a-co d.yug)])))
            +.rep
          ==
        ::
            $f
          ?:  =(& q.p.lot)
            ['.' 'y' rep]
          ?:(=(| q.p.lot) ['.' 'n' rep] (z-co q.p.lot))
        ::
            $n   ['~' rep]
            $i
          ?+  hay  (z-co q.p.lot)
            $f  ((ro-co [3 10 4] |=(a/@ ~(d ne a))) q.p.lot)
            $s  ((ro-co [4 16 8] |=(a/@ ~(x ne a))) q.p.lot)
          ==
        ::
            $p
          =+  sxz=(feen:ob q.p.lot)
          =+  dyx=(met 3 sxz)
          :-  '~'
          ?:  (lte dyx 1)
            (weld (trip (tod:po sxz)) rep)
          =+  dyy=(met 4 sxz)
          =+  imp=*@
          |-  ^-  tape
          ?:  =(imp dyy)
            rep
          %=  $
            sxz  (rsh 4 1 sxz)
            imp      +(imp)
            rep
              =+  log=(end 4 1 sxz)
              ;:  weld
                (trip (tos:po (rsh 3 1 log)))
                (trip (tod:po (end 3 1 log)))
                ?:(=((mod imp 4) 0) ?:(=(imp 0) "" "--") "-")
                rep
             ==
          ==
        ::
            $r
          ?+  hay  (z-co q.p.lot)
            $d  ['.' '~' (r-co (rlyd q.p.lot))]
            $h  ['.' '~' '~' (r-co (rlyh q.p.lot))]
            $q  ['.' '~' '~' '~' (r-co (rlyq q.p.lot))]
            $s  ['.' (r-co (rlys q.p.lot))]
          ==
        ::
            $u
          ?:  ?=($c hay)
            %+  welp  ['0' 'c' (reap (pad:fa q.p.lot) '1')]
            (c-co (enc:fa q.p.lot))
          =-  (weld p.gam ?:(=(0 q.p.lot) `tape`['0' ~] q.gam))
          ^=  gam  ^-  {p/tape q/tape}
          ?+  hay  [~ ((ox-co [10 3] |=(a/@ ~(d ne a))) q.p.lot)]
            $b  [['0' 'b' ~] ((ox-co [2 4] |=(a/@ ~(d ne a))) q.p.lot)]
            $i  [['0' 'i' ~] ((d-co 1) q.p.lot)]
            $x  [['0' 'x' ~] ((ox-co [16 4] |=(a/@ ~(x ne a))) q.p.lot)]
            $v  [['0' 'v' ~] ((ox-co [32 5] |=(a/@ ~(x ne a))) q.p.lot)]
            $w  [['0' 'w' ~] ((ox-co [64 5] |=(a/@ ~(w ne a))) q.p.lot)]
          ==
        ::
            $s
          %+  weld
            ?:((syn:si q.p.lot) "--" "-")
          $(yed 'u', q.p.lot (abs:si q.p.lot))
        ::
            $t
          ?:  =('a' hay)
            ?:  =('s' (cut 3 [2 1] p.p.lot))
              (weld (rip 3 q.p.lot) rep)
            ['~' '.' (weld (rip 3 q.p.lot) rep)]
          ['~' '~' (weld (rip 3 (wood q.p.lot)) rep)]
        ==
      --
  =+  rep=*tape
  =<  |%
      ++  a-co  |=(dat/@ ((d-co 1) dat))
      ++  c-co  (em-co [58 1] |=({? b/@ c/tape} [~(c ne b) c]))
      ++  d-co  |=(min/@ (em-co [10 min] |=({? b/@ c/tape} [~(d ne b) c])))
      ++  r-co
        |=  a/dn
        ?:  ?=({$i *} a)  (weld ?:(s.a "inf" "-inf") rep)
        ?:  ?=({$n *} a)  (weld "nan" rep)
        =+  ^=  e  %+  ed-co  [10 1]
          |=  {a/? b/@ c/tape}
          ?:  a  [~(d ne b) '.' c]
          [~(d ne b) c]
        =+  ^=  f
          =>(.(rep ~) (e a.a))
        =.  e.a  (sum:si e.a (sun:si (dec +.f)))
        =+  b=?:((syn:si e.a) "e" "e-")
        =>  .(rep ?~(e.a rep (weld b ((d-co 1) (abs:si e.a)))))
        =>  .(rep (weld -.f rep))
        ?:(s.a rep ['-' rep])
      ::
      ++  s-co
        |=  esc/(list @)  ^-  tape
        ?~  esc
          rep
        :-  '.'
        =>(.(rep $(esc t.esc)) ((x-co 4) i.esc))
      ::
      ++  v-co  |=(min/@ (em-co [32 min] |=({? b/@ c/tape} [~(v ne b) c])))
      ++  w-co  |=(min/@ (em-co [64 min] |=({? b/@ c/tape} [~(w ne b) c])))
      ++  x-co  |=(min/@ (em-co [16 min] |=({? b/@ c/tape} [~(x ne b) c])))
      ++  y-co  |=(dat/@ ((d-co 2) dat))
      ++  z-co  |=(dat/@ `tape`['0' 'x' ((x-co 1) dat)])
      --
  |%
  ++  em-co
    |=  {{bas/@ min/@} par/$-({? @ tape} tape)}
    |=  hol/@
    ^-  tape
    ?:  &(=(0 hol) =(0 min))
      rep
    =+  [rad=(mod hol bas) dar=(div hol bas)]
    %=  $
      min  ?:(=(0 min) 0 (dec min))
      hol  dar
      rep  (par =(0 dar) rad rep)
    ==
  ::
  ++  ed-co
    |=  {{bas/@ min/@} par/$-({? @ tape} tape)}
    =+  [fir=& cou=0]
    |=  hol/@
    ^-  {tape @}
    ?:  &(=(0 hol) =(0 min))
      [rep cou]
    =+  [rad=(mod hol bas) dar=(div hol bas)]
    %=  $
      min  ?:(=(0 min) 0 (dec min))
      hol  dar
      rep  (par &(=(0 dar) !fir) rad rep)
      fir  |
      cou  +(cou)
    ==
  ::
  ++  ox-co
    |=  {{bas/@ gop/@} dug/$-(@ @)}
    %+  em-co
      [|-(?:(=(0 gop) 1 (mul bas $(gop (dec gop))))) 0]
    |=  {top/? seg/@ res/tape}
    %+  weld
      ?:(top ~ `tape`['.' ~])
    %.  seg
    %+  em-co(rep res)
      [bas ?:(top 0 gop)]
    |=({? b/@ c/tape} [(dug b) c])
  ::
  ++  ro-co
    |=  {{buz/@ bas/@ dop/@} dug/$-(@ @)}
    |=  hol/@
    ^-  tape
    ?:  =(0 dop)
      rep
    =>  .(rep $(dop (dec dop)))
    :-  '.'
    %-  (em-co [bas 1] |=({? b/@ c/tape} [(dug b) c]))
    [(cut buz [(dec dop) 1] hol)]
  --
::
::::  4l: atom parsing
  ::
++  so
  ~%  %so  +  ~
  |%
  ++  bisk
    ~+
    ;~  pose
      ;~  pfix  (just '0')
        ;~  pose
          (stag %ub ;~(pfix (just 'b') bay:ag))
          (stag %uc ;~(pfix (just 'c') fim:ag))
          (stag %ui ;~(pfix (just 'i') dim:ag))
          (stag %ux ;~(pfix (just 'x') hex:ag))
          (stag %uv ;~(pfix (just 'v') viz:ag))
          (stag %uw ;~(pfix (just 'w') wiz:ag))
        ==
      ==
      (stag %ud dem:ag)
    ==
  ++  crub
    ~+
    ;~  pose
      %+  cook
        |=(det/date `dime`[%da (year det)])
      ;~  plug
        %+  cook
          |=({a/@ b/?} [b a])
        ;~(plug dim:ag ;~(pose (cold | hep) (easy &)))
        ;~(pfix dot mot:ag)   ::  month
        ;~(pfix dot dip:ag)   ::  day
        ;~  pose
          ;~  pfix
            ;~(plug dot dot)
            ;~  plug
              dum:ag
              ;~(pfix dot dum:ag)
              ;~(pfix dot dum:ag)
              ;~(pose ;~(pfix ;~(plug dot dot) (most dot qix:ab)) (easy ~))
            ==
          ==
          (easy [0 0 0 ~])
        ==
      ==
    ::
      %+  cook
        |=  {a/(list {p/?($d $h $m $s) q/@}) b/(list @)}
        =+  rop=`tarp`[0 0 0 0 b]
        |-  ^-  dime
        ?~  a
          [%dr (yule rop)]
        ?-  p.i.a
          $d  $(a t.a, d.rop (add q.i.a d.rop))
          $h  $(a t.a, h.rop (add q.i.a h.rop))
          $m  $(a t.a, m.rop (add q.i.a m.rop))
          $s  $(a t.a, s.rop (add q.i.a s.rop))
        ==
      ;~  plug
        %+  most
          dot
        ;~  pose
          ;~(pfix (just 'd') (stag %d dim:ag))
          ;~(pfix (just 'h') (stag %h dim:ag))
          ;~(pfix (just 'm') (stag %m dim:ag))
          ;~(pfix (just 's') (stag %s dim:ag))
        ==
        ;~(pose ;~(pfix ;~(plug dot dot) (most dot qix:ab)) (easy ~))
      ==
    ::
      (stag %p fed:ag)
      ;~(pfix dot (stag %ta urs:ab))
      ;~(pfix sig (stag %t urx:ab))
      ;~(pfix hep (stag %c (cook turf urx:ab)))
    ==
  ++  nuck
    ~/  %nuck  |=  a/nail  %.  a
    %+  knee  *coin  |.  ~+
    %-  stew
    ^.  stet  ^.  limo
    :~  :-  ['a' 'z']  (cook |=(a/@ta [%$ %tas a]) sym)
        :-  ['0' '9']  (stag %$ bisk)
        :-  '-'        (stag %$ tash)
        :-  '.'        ;~(pfix dot perd)
        :-  '~'        ;~(pfix sig ;~(pose twid (easy [%$ %n 0])))
    ==
  ++  nusk
    ~+
    :(sear |=(a/@ta (rush a nuck)) wick urt:ab)
  ++  perd
    ~+
    ;~  pose
      (stag %$ zust)
      (stag %many (ifix [cab ;~(plug cab cab)] (more cab nusk)))
    ==
  ++  royl
    ~+
    =+  ^=  moo
      |=  a/tape
      :-  (lent a)
      (scan a (bass 10 (plus sid:ab)))
    =+  ^=  voy
      %+  cook  royl-cell
      ;~  pose
        ;~  plug
          (easy %d)
          ;~  pose  (cold | hep)  (easy &)  ==
          ;~  plug  dim:ag
            ;~  pose
              ;~(pfix dot (cook moo (plus (shim '0' '9'))))
              (easy [0 0])
            ==
            ;~  pose
              ;~  pfix
                (just 'e')
                ;~(plug ;~(pose (cold | hep) (easy &)) dim:ag)
              ==
              (easy [& 0])
            ==
          ==
        ==
        ;~  plug
          (easy %i)
          ;~  sfix
            ;~  pose  (cold | hep)  (easy &)  ==
            (jest 'inf')
          ==
        ==
        ;~  plug
          (easy %n)
          (cold ~ (jest 'nan'))
        ==
      ==
    ;~  pose
      (stag %rh (cook rylh ;~(pfix ;~(plug sig sig) voy)))
      (stag %rq (cook rylq ;~(pfix ;~(plug sig sig sig) voy)))
      (stag %rd (cook ryld ;~(pfix sig voy)))
      (stag %rs (cook ryls voy))
    ==
  ::
  ++  royl-cell
    |=  rn
    ^-  dn
    ?.  ?=({$d *} +<)  +<
    =+  ^=  h
      (dif:si (new:si f.b i.b) (sun:si d.b))
    [%d a h (add (mul c.b (pow 10 d.b)) e.b)]
  ::
  ++  tash
    ~+
    =+  ^=  neg
        |=  {syn/? mol/dime}  ^-  dime
        ?>  =('u' (end 3 1 p.mol))
        [(cat 3 's' (rsh 3 1 p.mol)) (new:si syn q.mol)]
    ;~  pfix  hep
      ;~  pose
        (cook |=(a/dime (neg | a)) bisk)
        ;~(pfix hep (cook |=(a/dime (neg & a)) bisk))
      ==
    ==
  ::
  ++  twid
    ~+
    ;~  pose
      (cook |=(a/@ [%blob (cue a)]) ;~(pfix (just '0') vum:ag))
      (stag %$ crub)
    ==
  ::
  ++  zust
    ~+
    ;~  pose
      (stag %is bip:ag)
      (stag %if lip:ag)
      royl
      (stag %f ;~(pose (cold & (just 'y')) (cold | (just 'n'))))
    ==
  --
::
::::  4m: formatting functions
  ::
++  scot  |=(mol/dime ~(rent co %$ mol))
++  scow  |=(mol/dime ~(rend co %$ mol))
++  slat  |=(mod/@tas |=(txt/@ta (slaw mod txt)))
++  slav  |=({mod/@tas txt/@ta} (need (slaw mod txt)))
++  slaw
  ~/  %slaw
  |=  {mod/@tas txt/@ta}
  ^-  (unit @)
  =+  con=(slay txt)
  ?.(&(?=({$~ $$ @ @} con) =(p.p.u.con mod)) ~ [~ q.p.u.con])
::
++  slay
  |=  txt/@ta  ^-  (unit coin)
  =+  ^=  vex
      ?:  (gth 0x7fff.ffff txt)                         ::  XX  petty cache
        ~+  ((full nuck:so) [[1 1] (trip txt)])
      ((full nuck:so) [[1 1] (trip txt)])
  ?~  q.vex
    ~
  [~ p.u.q.vex]
::
++  smyt                                                ::  pretty print path
  |=  bon/path  ^-  tank
  :+  %rose  [['/' ~] ['/' ~] ~]
  (turn bon |=(a/@ [%leaf (trip a)]))
::
++  spat  |=(pax/path (crip (spud pax)))                ::  render path to cord
++  spud  |=(pax/path ~(ram re (smyt pax)))             ::  render path to tape
++  stab                                                ::  parse cord to path
  =+  fel=;~(pfix fas (more fas urs:ab))
  |=(zep/@t `path`(rash zep fel))
::
::::  4n: virtualization
  ::
++  mack
  |=  {sub/* fol/*}
  ^-  (unit)
  =+  ton=(mink [sub fol] |=({* *} ~))
  ?.(?=({$0 *} ton) ~ [~ p.ton])
::
++  mink
  ~/  %mink
  |=  {{sub/* fol/*} gul/$-({* *} (unit (unit)))}
  =+  tax=*(list {@ta *})
  |-  ^-  tone
  ?@  fol
    [%2 tax]
  ?:  ?=(^ -.fol)
    =+  hed=$(fol -.fol)
    ?:  ?=($2 -.hed)
      hed
    =+  tal=$(fol +.fol)
    ?-  -.tal
      $0  ?-(-.hed $0 [%0 p.hed p.tal], $1 hed)
      $1  ?-(-.hed $0 tal, $1 [%1 (weld p.hed p.tal)])
      $2  tal
    ==
  ?+    fol
    [%2 tax]
  ::
      {$0 b/@}
    ?:  =(0 b.fol)  [%2 tax]
    ?:  =(1 b.fol)  [%0 sub]
    ?:  ?=(@ sub)   [%2 tax]
    =+  [now=(cap b.fol) lat=(mas b.fol)]
    $(b.fol lat, sub ?:(=(2 now) -.sub +.sub))
  ::
      {$1 b/*}
    [%0 b.fol]
  ::
      {$2 b/{^ *}}
    =+  ben=$(fol b.fol)
    ?.  ?=($0 -.ben)  ben
    ?>(?=(^ p.ben) $(sub -.p.ben, fol +.p.ben))
    ::?>(?=(^ p.ben) $([sub fol] p.ben)
  ::
      {$3 b/*}
    =+  ben=$(fol b.fol)
    ?.  ?=($0 -.ben)  ben
    [%0 .?(p.ben)]
  ::
      {$4 b/*}
    =+  ben=$(fol b.fol)
    ?.  ?=($0 -.ben)  ben
    ?.  ?=(@ p.ben)  [%2 tax]
    [%0 .+(p.ben)]
  ::
      {$5 b/*}
    =+  ben=$(fol b.fol)
    ?.  ?=($0 -.ben)  ben
    ?.  ?=(^ p.ben)  [%2 tax]
    [%0 =(-.p.ben +.p.ben)]
  ::
      {$6 b/* c/* d/*}
    $(fol =>(fol [2 [0 1] 2 [1 c d] [1 0] 2 [1 2 3] [1 0] 4 4 b]))
  ::
      {$7 b/* c/*}       $(fol =>(fol [2 b 1 c]))
      {$8 b/* c/*}       $(fol =>(fol [7 [[7 [0 1] b] 0 1] c]))
      {$9 b/* c/*}       $(fol =>(fol [7 c 2 [0 1] 0 b]))
      {$10 @ c/*}        $(fol c.fol)
      {$10 {b/* c/*} d/*}
    =+  ben=$(fol c.fol)
    ?.  ?=($0 -.ben)  ben
    ?:  ?=(?($hunk $hand $lose $mean $spot) b.fol)
      $(fol d.fol, tax [[b.fol p.ben] tax])
    $(fol d.fol)
  ::
      {$11 b/* c/*}
    =+  ref=$(fol b.fol)
    =+  ben=$(fol c.fol)
    ?.  ?=($0 -.ref)  ref
    ?.  ?=($0 -.ben)  ben
    =+  val=(gul p.ref p.ben)
    ?~(val [%1 p.ben ~] ?~(u.val [%2 [[%hunk (mush p.ben)] tax]] [%0 u.u.val]))
  ==
::
++  mock
  |=  {{sub/* fol/*} gul/$-({* *} (unit (unit)))}
  (mook (mink [sub fol] gul))
::
++  musk                                                ::  nock with block set
  =>  |%
      ++  block  
        ::  identity of resource awaited
        ::  XX parameterize
        noun
      ::
      ++  result  
        ::  internal interpreter result
        ::
        $@(~ seminoun)
      ::
      ++  seminoun  
        ::  partial noun; blocked subtrees are ~ 
        ::
        {mask/stencil data/noun}
      ::
      ++  stencil  
        ::  noun knowledge map
        ::
        $%  ::  no; noun has partial block substructure
            ::
            {$| left/stencil rite/stencil}
            ::  yes; noun is either fully complete, or fully blocked
            ::
            {$& blocks/(set block)}
        == 
      ::
      ++  output
        ::  nil; interpreter stopped
        ::
        %-  unit
        ::  yes, complete noun; no, list of blocks
        ::
        (each noun (list block))
      -- 
  |%  
  ++  abet
    ::  simplify raw result
    ::
    |=  $:  ::  noy: raw result
            ::
            noy/result
        ==
    ^-  output
    ::  propagate stop
    ::
    ?~  noy  ~
    :-  ~
    ::  merge all blocking sets
    ::
    =/  blocks  (squash mask.noy) 
    ?:  =(~ blocks)
      ::  no blocks, data is complete
      ::
      &+data.noy
    ::  reduce block set to block list
    ::
    |+~(tap in blocks)
  ::
  ++  apex
    ::  execute nock on partial subject
    ::
    |=  $:  ::  bus: subject, a partial noun
            ::  fol: formula, a complete noun
            ::
            bus/seminoun
            fol/noun
        ==
    ^-  output
    ::  simplify result
    ::
    %-  abet
    ::  interpreter loop
    ::
    |-  ^-  result
    ?@  fol  
      ::  bad formula, stop
      ::
      ~
    ?:  ?=(^ -.fol)  
      ::  hed: interpret head
      ::
      =+  hed=$(fol -.fol)
      ::  propagate stop
      ::
      ?~  hed  ~
      ::  tal: interpret tail
      ::
      =+  tal=$(fol +.fol)
      ::  propagate stop
      ::
      ?~  tal  ~
      ::  combine 
      ::
      (combine hed tal)
    ?+    fol  
    ::  bad formula; stop
    ::
        ~
    ::  0; fragment
    ::
        {$0 b/@}
      ::  if bad axis, stop
      ::
      ?:  =(0 b.fol)  ~
      ::  reduce to fragment
      ::
      (fragment b.fol bus)
    ::
    ::  1; constant
    ::
        {$1 b/*}
      ::  constant is complete
      ::
      [&+~ b.fol]
    ::
    ::  2; recursion
    ::
        {$2 b/* c/*}
      ::  require complete formula
      ::
      %+  require
        ::  compute formula with current subject
        ::
        $(fol c.fol)
      |=  ::  ryf: next formula
          ::
          ryf/noun
      ::  lub: next subject
      ::
      =+  lub=^$(fol b.fol)
      ::  propagate stop
      ::
      ?~  lub  ~
      ::  recurse
      ::
      ^$(fol ryf, bus lub)
    ::
    ::  3; probe
    ::
        {$3 b/*}
      %+  require
        $(fol b.fol)
      |=  ::  fig: probe input
          ::
          fig/noun
      ::  yes if cell, no if atom
      ::
      [&+~ .?(fig)]
    ::
    ::  4; increment
    ::
        {$4 b/*}
      %+  require
        $(fol b.fol)
      |=  ::  fig: increment input
          ::
          fig/noun
      ::  stop for cells, increment for atoms
      ::
      ?^(fig ~ [&+~ +(fig)])
    ::
    ::  5; compare
    ::
        {$5 b/*}
      %+  require
        $(fol b.fol)
      |=  ::  fig: operator input
          ::
          fig/noun
      ::  stop for atoms, compare cells
      ::
      ?@(fig ~ [&+~ =(-.fig +.fig)])
    ::
    ::  6; if-then-else
    ::
        {$6 b/* c/* d/*}
      ::  use standard macro expansion (slow)
      ::
      $(fol =>(fol [2 [0 1] 2 [1 c d] [1 0] 2 [1 2 3] [1 0] 4 4 b]))
    ::
    ::  7; composition
    ::
        {$7 b/* c/*}       
      ::  use standard macro expansion (slow)
      ::
      $(fol =>(fol [2 b 1 c]))
    ::
    ::  8; declaration
    ::
        {$8 b/* c/*}       
      ::  use standard macro expansion (slow)
      ::
      $(fol =>(fol [7 [[7 [0 1] b] 0 1] c]))
    ::
    ::  9; invocation
    ::
        {$9 b/* c/*}       
      ::  use standard macro expansion (slow)
      ::
      $(fol =>(fol [7 c 2 [0 1] 0 b]))
    ::
    ::  10; static hint
    ::
        {$10 @ c/*}        
      ::  ignore hint
      ::
      $(fol c.fol)
    ::
    ::  10; dynamic hint
    ::
        {$10 {b/* c/*} d/*}
      ::  noy: dynamic hint
      ::
      =+  noy=$(fol c.fol)
      ::  propagate stop
      ::
      ?~  noy  ~
      ::  otherwise, ignore hint
      ::
      $(fol d.fol)
    ==
  ::
  ++  combine
    ::  combine a pair of seminouns
    ::
    |=  $:  ::  hed: head of pair
            ::  tal: tail of pair
            ::
            hed/seminoun 
            tal/seminoun
        ==
    ^-  seminoun
    ?.  ?&  &(?=($& -.mask.hed) ?=($& -.mask.tal))
            =(=(~ blocks.mask.hed) =(~ blocks.mask.tal))
        ==
      ::  default merge
      ::
      [|+[mask.hed mask.tal] [data.hed data.tal]]
    ::  both sides total
    ::
    ?:  =(~ blocks.mask.hed)
      ::  both sides are complete
      ::
      [&+~ data.hed data.tal]
    ::  both sides are blocked
    ::
    [&+(~(uni in blocks.mask.hed) blocks.mask.tal) ~]
  ::
  ++  fragment
    ::  seek to an axis in a seminoun
    ::
    |=  $:  ::  axe: tree address of subtree
            ::  bus: partial noun
            ::
            axe/axis
            bus/seminoun
        ==
    ^-  result
    ::  1 is the root
    ::
    ?:  =(1 axe)  bus
    ::  now: 2 or 3, top of axis
    ::  lat: rest of axis
    ::
    =+  [now=(cap axe) lat=(mas axe)]
    ?-  -.mask.bus
    ::  subject is fully blocked or complete
    ::
      $&  ::  if fully blocked, produce self
          ::
          ?^  blocks.mask.bus  bus
          ::  descending into atom, stop
          ::
          ?@  data.bus  ~
          ::  descend into complete cell
          ::
          $(axe lat, bus [&+~ ?:(=(2 now) -.data.bus +.data.bus)])
    ::  subject is partly blocked
    ::
      $|  ::  descend into partial cell
          ::
          %=  $
            axe  lat
            bus  ?:  =(2 now) 
                   [left.mask.bus -.data.bus] 
                 [rite.mask.bus +.data.bus]
    ==    ==
  ::  require complete intermediate step
  ::
  ++  require
    |=  $:  noy/result
            yen/$-(noun result)
        ==
    ^-  result
    ::  propagate stop
    ::
    ?~  noy  ~
    ::  if partial block, squash blocks and stop
    ::
    ?:  ?=($| -.mask.noy)  [&+(squash mask.noy) ~]
    ::  if full block, propagate block
    ::
    ?:  ?=(^ blocks.mask.noy)  [mask.noy ~]
    ::  otherwise use complete noun
    ::
    (yen data.noy)
  ::
  ++  squash
    ::  convert stencil to block set
    ::
    |=  tyn/stencil
    ^-  (set block)
    ?-  -.tyn
      $&  blocks.tyn
      $|  (~(uni in $(tyn left.tyn)) $(tyn rite.tyn))
    ==
  --
++  mook
  |=  ton/tone
  ^-  toon
  ?.  ?=({$2 *} ton)  ton
  :-  %2
  :: =.  p.ton  (moop p.ton)
  =+  yel=(lent p.ton)
  =.  p.ton
    ?.  (gth yel 256)  p.ton
    %+  weld
      (scag 128 p.ton)
    ^-  (list {@ta *})
    :_  (slag (sub yel 128) p.ton)
    :-  %lose
    %+  rap  3
    "[skipped {(scow %ud (sub yel 256))} frames]"
  |-  ^-  (list tank)
  ?~  p.ton  ~
  =+  rep=$(p.ton t.p.ton)
  ?+    -.i.p.ton  rep
      $hunk  [(tank +.i.p.ton) rep]
      $lose  [[%leaf (rip 3 (@ +.i.p.ton))] rep]
      $hand  [[%leaf (scow %p (mug +.i.p.ton))] rep]
      $mean  :_  rep
             ?@  +.i.p.ton  [%leaf (rip 3 (@ +.i.p.ton))]
             =+  mac=(mack +.i.p.ton +<.i.p.ton)
             ?~(mac [%leaf "####"] (tank u.mac))
      $spot  :_  rep
             =+  sot=(spot +.i.p.ton)
             :+  %rose  [":" ~ ~]
             :~  (smyt p.sot)
                 =>  [ud=|=(a/@u (scow %ud a)) q.sot]
                 leaf+"<[{(ud p.p)} {(ud q.p)}].[{(ud p.q)} {(ud q.q)}]>"
  ==         ==
::
++  mush                                                ::  sane name to leaf
  |=  val/*
  ^-  tank
  :+  %rose
    [['/' ~] ['/' ~] ~]
  (turn ((list @ta) val) |=(a/@ta [%leaf (trip a)]))
::
++  mong
  |=  {{gat/* sam/*} gul/$-({* *} (unit (unit)))}
  ^-  toon
  ?.  &(?=(^ gat) ?=(^ +.gat))
    [%2 ~]
  (mock [[-.gat [sam +>.gat]] -.gat] gul)
::
++  mule                                                ::  typed virtual
  ~/  %mule
  |*  taq/_|.(**)
  =+  mud=(mute taq)
  ?-  -.mud
    $&  [%& p=$:taq]                                    ::  XX transition
    $|  [%| p=p.mud]
  ==
::
++  mute                                                ::  untyped virtual
  |=  taq/_^?(|.(**))
  ^-  (each * (list tank))
  =+  ton=(mock [taq 9 2 0 1] |=({* *} ~))
  ?-  -.ton
    $0  [%& p.ton]
    $1  [%| (turn p.ton |=(a/* (smyt (path a))))]
    $2  [%| p.ton]
  ==
::
::::  4o: molds and mold builders
  ::
++  abel  typo                                          ::  original sin: type
++  alas  (list (pair term hoon))                       ::  alias list
++  atom  @                                             ::  just an atom
++  aura  @ta                                           ::  atom format
++  axis  @                                             ::  tree address
++  base                                                ::  base mold
  $@  $?  $noun                                         ::  any noun
          $cell                                         ::  any cell
          $bean                                         ::  loobean
          $void                                         ::  no nouns
          $null                                         ::  ~ == 0
      ==                                                ::
  {$atom p/aura}                                        ::  atom
::
++  bean  ?                                             ::  0=&=yes, 1=|=no
++  woof  $@(@ {$~ p/hoon})                             ::  simple embed
++  beet  $@  @                                         ::  advanced embed
          $%  {$a p/hoon}                               ::  take tape
              {$b p/hoon}                               ::  take manx
              {$c p/hoon}                               ::  take marl
              {$d p/hoon}                               ::  take $-(marl marl)
              {$e p/hoon q/(list tuna)}                 ::  element literal
          ==                                            ::
++  chap  (pair (unit term) what)                       ::  labeled help
++  chum  $?  lef/term                                  ::  jet name
              {std/term kel/@}                          ::  kelvin version
              {ven/term pro/term kel/@}                 ::  vendor and product
              {ven/term pro/term ver/@ kel/@}           ::  all of the above
          ==                                            ::
++  coil  $:  p/?($gold $iron $lead $zinc)              ::  core type
              q/type                                    ::  built with
              r/chap                                    ::  docs
              s/{p/?($~ ^) q/(map @ tomb)}              ::  arms
          ==                                            ::
++  foot  $%  {$ash p/hoon}                             ::  dry arm, geometric
              {$elm p/hoon}                             ::  wet arm, generic
          ==                                            ::
++  limb  $@  term                                      ::  wing element
          $%  {$& p/axis}                               ::  by geometry
              {$| p/@ud q/(unit term)}                  ::  by name
          ==                                            ::
++  line  {p/{$leaf p/aura q/@} q/tile}                 ::  %bccn case
++  metl  ?($gold $iron $zinc $lead)                    ::  core variance
++  noun  *                                             ::  any noun
++  null  $~                                            ::  null, nil, etc
++  onyx  (list (pair type foot))                       ::  arm activation
++  opal                                                ::  limb match
          $%  {$& p/type}                               ::  leg
              {$| p/axis q/(set {p/type q/foot})}       ::  arm
          ==                                            ::
++  pica  (pair ? cord)                                 ::  & prose, | code
++  palo  (pair vein opal)                              ::  wing trace, match
++  pock  (pair axis nock)                              ::  changes
++  port  (each palo (pair type nock))                  ::  successful match
++  root  hoon                                          ::  produce model
++  tent                                                ::  model builder
          $%  {$| p/wing q/tent r/(list tile)}          ::  ~(p q r...)
              {$& p/(list wing)}                        ::  a.b:c.d
          ==                                            ::
++  tiki                                                ::  test case
          $%  {$& p/(unit term) q/wing}                 ::  simple wing
              {$| p/(unit term) q/hoon}                 ::  named wing
          ==                                            ::
++  tile  $^  {p/tile q/tile}                           ::  ordered pair
          $%  {$axil p/base}                            ::  base type
              {$bark p/toga q/tile}                     ::  name
              {$deet p/spot q/tile}                     ::  set debug
              {$fern p/{i/tile t/(list tile)}}          ::  plain selection
              {$herb p/hoon}                            ::  assembly
              {$kelp p/{i/line t/(list line)}}          ::  tag selection
              {$leaf p/term q/@}                        ::  constant atom
              {$plow p/what q/tile}                     ::  apply help
              {$reed p/tile q/tile}                     ::  atom+cell
              {$vine p/tile q/tile}                     ::  pair+tag
              {$weed p/hoon}                            ::  example
          ==                                            ::
++  toga                                                ::  face control
          $@  p/term                                    ::  two togas
          $%  {$0 $~}                                   ::  no toga
              {$1 p/(pair what term) q/toga}            ::  deep toga
              {$2 p/toga q/toga}                        ::  cell toga
          ==                                            ::
++  tomb  (pair chap (map term (pair what foot)))       ::  core chapter
++  tope                                                ::  topographic type
  $@  $?  %&                                            ::  cell or atom
          %|                                            ::  atom
      ==                                                ::
  (pair tope tope)                                      ::  cell
++  tuna                                                ::  tagflow
          $%  {$a p/hoon}                               ::  plain text
              {$b p/hoon}                               ::  single tag
              {$c p/hoon}                               ::  simple list
              {$d p/hoon}                               ::  dynamic list
              {$e p/hoon q/(list tuna)}                 ::  element
              {$f p/(list tuna)}                        ::  subflow
          ==                                            ::
++  hoon                                                ::
  =>  |%                                                ::REVIEW
      ++  beer  $@(char {$~ p/hoon})                    ::  simple embed
      ++  mane  $@(@tas {@tas @tas})                    ::  XML name+space
      ++  manx  {g/marx c/marl}                         ::  dynamic XML node
      ++  marl  (list tuna)                             ::  dynamic XML nodes
      ++  mart  (list {n/mane v/(list beer)})           ::  dynamic XML attrs
      ++  marx  {n/mane a/mart}                         ::  dynamic XML tag
      ++  mare  (each manx marl)                        ::  node or nodes
      ++  maru  (each tuna marl)                        ::  interp or nodes
      ++  tuna                                          ::  maybe interpolation
          $^(manx {?($tape $manx $marl $call) p/hoon})  ::
      --                                                ::
  $^  {p/hoon q/hoon}                                   ::
  $%                                                    ::
    {$$ p/axis}                                         ::  simple leg
  ::                                                    ::
    {$base p/base}                                      ::  base
    {$bunt p/root}                                      ::  mold default value
    {$bust p/base}                                      ::  bunt base
    {$cold p/hoon}                                      ::  fold constant
    {$dbug p/spot q/hoon}                               ::  debug info in trace
    {$eror p/tape}                                      ::  assembly error
    {$hand p/type q/nock}                               ::  premade result
    {$docs p/(pair cord (list sect)) q/hoon}            ::  annotate image
    {$fits p/hoon q/wing}                               ::  underlying ?=
    {$halo p/what q/root}                               ::  annotate model
    {$knit p/(list woof)}                               ::  assemble string
    {$leaf p/(pair term @)}                             ::  symbol
    {$limb p/term}                                      ::  pulls limb p
    {$lost p/hoon}                                      ::  not to be taken
    {$rock p/term q/*}                                  ::  fixed constant
    {$sand p/term q/*}                                  ::  unfixed constant
    {$tell p/(list hoon)}                               ::  render as tape
    {$tune p/(pair what $@(term tune))}                 ::  minimal face
    {$wing p/wing}                                      ::  pulls p
    {$yell p/(list hoon)}                               ::  render as tank
    {$xray p/manx}                                       ::  ;foo; templating
  ::                                            ::::::  molds
    {$bcpt p/root q/root}                               ::  $@ depth fork
    {$bccb p/hoon}                                      ::  $_ example
    {$bccl p/(list root)}                               ::  $: tuple
    {$bccn p/(list root)}                               ::  $% tagged fork
    {$bchp p/root q/root}                               ::  $- function
    {$bckt p/root q/root}                               ::  $^ pairhead fork
    {$bcwt p/(list root)}                               ::  $? untagged fork
    {$bcts p/toga q/root}                               ::  $= name
    {$bcsm p/hoon}                                      ::  $; assembly
  ::                                            ::::::  cores
    {$brcb p/chap q/root r/alas s/(map @ tomb)}         ::  |_
    {$brcl p/chap q/hoon r/hoon}                        ::  |:
    {$brcn p/chap q/(map @ tomb)}                       ::  |%
    {$brdt p/chap q/hoon}                               ::  |.
    {$brkt p/chap q/hoon r/(map @ tomb)}                ::  |^
    {$brhp p/chap q/hoon}                               ::  |-
    {$brsg p/chap q/hoon r/hoon}                        ::  |~
    {$brtr p/chap q/root r/hoon}                        ::  |*
    {$brts p/chap q/root r/hoon}                        ::  |=
    {$brwt p/chap q/hoon}                               ::  |?
  ::                                            ::::::  tuples
    {$clcb p/hoon q/hoon}                                ::  :_ [q p]
    {$clkt p/hoon q/hoon r/hoon s/hoon}                  ::  :^ [p q r s]
    {$clhp p/hoon q/hoon}                                ::  :- [p q]
    {$clls p/hoon q/hoon r/hoon}                         ::  :+ [p q r]
    {$clsg p/(list hoon)}                                ::  :~ [p ~]
    {$cltr p/(list hoon)}                                ::  :* p as a tuple
  ::                                            ::::::  invocations
    {$cncb p/wing q/(list (pair wing hoon))}            ::  %_
    {$cndt p/hoon q/hoon}                               ::  %.
    {$cnhp p/hoon q/(list hoon)}                        ::  %-
    {$cntr p/wing q/hoon r/(list (pair wing hoon))}     ::  %*
    {$cnkt p/hoon q/hoon r/hoon s/hoon}                 ::  %^
    {$cnls p/hoon q/hoon r/hoon}                        ::  %+
    {$cnsg p/wing q/hoon r/(list hoon)}                 ::  %~
    {$cnts p/wing q/(list (pair wing hoon))}            ::  %=
  ::                                            ::::::  nock
    {$dtkt p/root q/hoon}                               ::  .^  nock 11
    {$dtls p/hoon}                                      ::  .+  nock 4
    {$dttr p/hoon q/hoon}                               ::  .*  nock 2
    {$dtts p/hoon q/hoon}                               ::  .=  nock 5
    {$dtwt p/hoon}                                      ::  .?  nock 3
  ::                                            ::::::  type conversion
    {$ktbr p/hoon}                                      ::  ^|
    {$ktcn p/hoon}                                      ::  ^%  enter test mode
    {$ktdt p/hoon q/hoon}                               ::  ^.
    {$ktls p/hoon q/hoon}                               ::  ^+
    {$kthp p/root q/hoon}                               ::  ^-
    {$ktpm p/hoon}                                      ::  ^&
    {$ktsg p/hoon}                                      ::  ^~
    {$ktts p/toga q/hoon}                               ::  ^=
    {$ktwt p/hoon}                                      ::  ^?
  ::                                            ::::::  hints
    {$sgbr p/hoon q/hoon}                               ::  ~|  sell on trace
    {$sgcb p/hoon q/hoon}                               ::  ~_  tank on trace
    {$sgcn p/chum q/hoon r/tyre s/hoon}                 ::  ~%  general jet hint
    {$sgfs p/chum q/hoon}                               ::  ~/  function j-hint
    {$sggl p/$@(term {p/term q/hoon}) q/hoon}           ::  ~<  backward hint
    {$sggr p/$@(term {p/term q/hoon}) q/hoon}           ::  ~>  forward hint
    {$sgbc p/term q/hoon}                               ::  ~$  profiler hit
    {$sgls p/@ q/hoon}                                  ::  ~+  cache/memoize
    {$sgpm p/@ud q/hoon r/hoon}                         ::  ~&  printf/priority
    {$sgts p/hoon q/hoon}                               ::  ~=  don't duplicate
    {$sgwt p/@ud q/hoon r/hoon s/hoon}                  ::  ~?  tested printf
    {$sgzp p/hoon q/hoon}                               ::  ~!  type on trace
  ::                                            ::::::  miscellaneous
    {$smts p/marl}                                       ::  ;=  list templating
    {$smcl p/hoon q/(list hoon)}                         ::  ;:  binary to nary
    {$smfs p/hoon}                                       ::  ;/  [%$ [%$ p ~] ~]
    {$smsg p/hoon q/(list hoon)}                         ::  ;~  kleisli arrow
    {$smsm p/hoon q/hoon}                                ::  ;;  normalize
  ::                                            ::::::  compositions
    {$tsbr p/root q/hoon}                                ::  =|  push bunt
    {$tscl p/(list (pair wing hoon)) q/hoon}             ::  =:  q w/ p changes
    {$tsfs p/toro q/hoon r/hoon}                         ::  =/  typed variable
    {$tssm p/toro q/hoon r/hoon}                         ::  =;  =/(q p r)
    {$tsdt p/wing q/hoon r/hoon}                         ::  =.  r with p as q
    {$tswt p/wing q/hoon r/hoon s/hoon}                  ::  =?  conditional =.
    {$tsgl p/hoon q/hoon}                                ::  =<  =>(q p)
    {$tshp p/hoon q/hoon}                                ::  =-  =+(q p)
    {$tsgr p/hoon q/hoon}                                ::  =>  q w/subject p
    {$tskt p/toro q/wing r/hoon s/hoon}                  ::  =^  state machine
    {$tsls p/hoon q/hoon}                                ::  =+  q w/[p subject]
    {$tssg p/(list hoon)}                                ::  =~  hoon stack
    {$tstr p/(pair what term) q/hoon r/hoon}             ::  =*  r w/alias p/q
    {$tscm p/hoon q/hoon}                                ::  =,  overload p in q
  ::                                            ::::::  conditionals
    {$wtbr p/(list hoon)}                                 ::  ?|  loobean or
    {$wthp p/wing q/(list (pair root hoon))}            ::  ?-  pick case in q
    {$wtcl p/hoon q/hoon r/hoon}                          ::  ?:  if/then/else
    {$wtdt p/hoon q/hoon r/hoon}                        ::  ?.  ?:(p r q)
    {$wtkt p/wing q/hoon r/hoon}                        ::  ?^  if p is a cell
    {$wtgl p/hoon q/hoon}                               ::  ?<  ?:(p !! q)
    {$wtgr p/hoon q/hoon}                               ::  ?>  ?:(p q !!)
    {$wtls p/wing q/hoon r/(list (pair root hoon))}     ::  ?+  ?-  w/default
    {$wtpm p/(list hoon)}                                ::  ?&  loobean and
    {$wtpt p/wing q/hoon r/hoon}                        ::  ?@  if p is atom
    {$wtsg p/wing q/hoon r/hoon}                        ::  ?~  if p is null
  ::
    {$wtts p/root q/wing}                               ::  ?=  if q matches p
    {$wtzp p/hoon}                                       ::  ?!  loobean not
  ::                                            ::::::  special
    {$zpcm p/hoon q/hoon}                               ::  !,
    {$zpgr p/hoon}                                      ::  !>
    {$zpsm p/hoon q/hoon}                               ::  !;
    {$zpts p/hoon}                                      ::  !=
    {$zpwt p/$@(p/@ {p/@ q/@}) q/hoon}                  ::  !?
    {$zpzp $~}                                          ::  !!
  ==                                                    ::
++  toro  (pair toga (unit root))                       ::
++  twit  hoon                                          ::  last-gen hoon
++  tyre  (list {p/term q/hoon})                        ::
++  tyke  (list (unit hoon))                            ::
::                                                      ::::::  virtual nock
++  nock  $^  {p/nock q/nock}                           ::  autocons
          $%  {$0 p/@}                                  ::  axis select
              {$1 p/*}                                  ::  constant
              {$2 p/nock q/nock}                        ::  compose
              {$3 p/nock}                               ::  cell test
              {$4 p/nock}                               ::  increment
              {$5 p/nock q/nock}                        ::  equality test
              {$6 p/nock q/nock r/nock}                 ::  if, then, else
              {$7 p/nock q/nock}                        ::  serial compose
              {$8 p/nock q/nock}                        ::  push onto subject
              {$9 p/@ q/nock}                           ::  select arm and fire
              {$10 p/$@(@ {p/@ q/nock}) q/nock}         ::  hint
              {$11 p/nock q/nock}                       ::  grab data from sky
          ==                                            ::
++  type  $@  $?  $noun                                 ::  any nouns
                  $void                                 ::  no noun
              ==                                        ::
          $%  {$atom p/term q/(unit @)}                 ::  atom / constant
              {$cell p/type q/type}                     ::  ordered pair
              {$core p/type q/coil}                     ::  object
              {$face p/{p/what q/$@(term tune)} q/type} ::  namespace (new)
              {$fork p/(set type)}                      ::  union
              {$help p/writ q/type}                     ::  description
              {$hold p/type q/hoon}                     ::  lazy evaluation
          ==                                            ::
++  tyro  $-(type type)                                 ::  type converter
++  tone  $%  {$0 p/*}                                  ::  success
              {$1 p/(list)}                             ::  blocks
              {$2 p/(list {@ta *})}                     ::  error ~_s
          ==                                            ::
++  tony                                                ::  ++tone done right
          $%  {$0 p/tine q/*}                           ::  success
              {$1 p/(set)}                              ::  blocks
              {$2 p/(list {@ta *})}                     ::  error ~_s
          ==                                            ::
++  tine                                                ::  partial noun
          $@  $~                                        ::  open
          $%  {$& p/tine q/tine}                        ::  half-blocked
              {$| p/(set)}                              ::  fully blocked
          ==                                            ::
++  tool  $@(term tune)                                 ::  type decoration
++  tune                                                ::  complex
          $:  p/(map term (pair what (unit hoon)))      ::  aliases
              q/(list hoon)                             ::  bridges
          ==                                            ::
++  typo  type                                          ::  old type
++  vase  {p/type q/*}                                  ::  type-value pair
++  vise  {p/typo q/*}                                  ::  old vase
++  vial  ?($read $rite $both $free)                    ::  co/contra/in/bi
++  vair  ?($gold $iron $lead $zinc)                    ::  in/contra/bi/co
++  vein  (list (unit axis))                            ::  search trace
++  sect  (list pica)                                   ::  paragraph
++  whit                                                ::  
          $:  lab/(unit term)                           ::  label
              boy/(unit (pair cord (list sect)))        ::  body
              def/(map term (pair cord (list sect)))    ::  definitions
              use/(set term)                            ::  defs used
          ==                                            ::
++  what  (unit (pair cord (list sect)))                ::  help slogan/section
++  wing  (list limb)                                   ::  search path
++  worm                                                ::  compiler cache
  $:  nes/(set ^)                                       ::  ++nest
      pay/(map (pair type hoon) type)                   ::  ++play
      mit/(map (pair type hoon) (pair type nock))       ::  ++mint
  ==                                                    ::
++  writ                                                ::  type annotation
          $%  {$docs p/cord q/(list sect)}              ::  description
              {$made p/type q/tile}                     ::  construction
          ::  $mark                                     ::  described as mark?
          ::  $mime                                     ::  described as mime:
          ::  $json                                     ::  json schema?
          ::  
          ==
--
::                                                      ::
::::  5: layer five                                     ::
  ::                                                    ::
  ::    5a: compiler utilities                          ::
  ::    5b: macro expansion                             ::
  ::    5c: compiler backend and prettyprinter          ::
  ::    5d: parser                                      ::
  ::    5e: caching compiler                            ::
  ::    5f: molds and mold builders                     ::
  ::    5g: profiling support (XX remove)               ::
  ::
~%    %pen
    +
  ==
    %al    al
    %ap    ap
    %ut    ut
  ==
|%
::
::::  5a: compiler utilities
  ::
++  bool  `type`(fork [%atom %f `0] [%atom %f `1] ~)    ::  make loobean
++  cell                                                ::  make %cell type
  ~/  %cell
  |=  {hed/type tal/type}
  ^-  type
  ?:(=(%void hed) %void ?:(=(%void tal) %void [%cell hed tal]))
::
++  core                                                ::  make %core type
  ~/  %core
  |=  {pac/type con/coil}
  ^-  type
  ?:(=(%void pac) %void [%core pac con])
::
++  help
  ~/  %help
  |=  {p/writ q/type}
  ^-  type
  ?:  =(%void q)
    %void
  [%help p q]
::
++  face                                                ::  make %face type
  ~/  %face
  |=  {giz/{what $@(term tune)} der/type}
  ^-  type
  ?:  =(%void der)
    %void
  [%face giz der]
::
++  fork                                                ::  make %fork type
  ~/  %fork
  |=  yed/(list type)
  =|  lez/(set type)
  |-  ^-  type
  ?~  yed
    ?~  lez  %void
    ?:  ?=({* $~ $~} lez)  n.lez
    [%fork lez]
  %=    $
      yed  t.yed
      lez
    ?:  =(%void i.yed)  lez
    ?:  ?=({$fork *} i.yed)  (~(uni in lez) p.i.yed)
    (~(put in lez) i.yed)
  ==
::
++  cove                                                ::  extract [0 *] axis
  |=  nug/nock
  ?-    nug
      {$0 *}   p.nug
      {$10 *}  $(nug q.nug)
      *        ~_(leaf+"cove" !!)
  ==
++  comb                                                ::  combine two formulas
  ~/  %comb
  |=  {mal/nock buz/nock}
  ^-  nock
  ?:  ?&(?=({$0 *} mal) !=(0 p.mal))
    ?:  ?&(?=({$0 *} buz) !=(0 p.buz))
      [%0 (peg p.mal p.buz)]
    ?:  ?=({$2 {$0 *} {$0 *}} buz)
      [%2 [%0 (peg p.mal p.p.buz)] [%0 (peg p.mal p.q.buz)]]
    [%7 mal buz]
  ?:  ?=({^ {$0 $1}} mal)
    [%8 p.mal buz]
  ?:  =([%0 %1] buz)
    mal
  [%7 mal buz]
::
++  cond                                                ::  ?:  compile
  ~/  %cond
  |=  {pex/nock yom/nock woq/nock}
  ^-  nock
  ?-  pex
    {$1 $0}  yom
    {$1 $1}  woq
    *        [%6 pex yom woq]
  ==
::
++  cons                                                ::  make formula cell
  ~/  %cons
  |=  {vur/nock sed/nock}
  ^-  nock
  ?:  ?=({{$0 *} {$0 *}} +<)
    ?:  ?&(=(+(p.vur) p.sed) =((div p.vur 2) (div p.sed 2)))
      [%0 (div p.vur 2)]
    [vur sed]
  ?:  ?=({{$1 *} {$1 *}} +<)
    [%1 p.vur p.sed]
  [vur sed]
::
++  fitz                                                ::  odor compatibility
  ~/  %fitz
  |=  {yaz/term wix/term}
  =+  ^=  fiz
      |=  mot/@ta  ^-  {p/@ q/@ta}
      =+  len=(met 3 mot)
      ?:  =(0 len)
        [0 %$]
      =+  tyl=(rsh 3 (dec len) mot)
      ?:  &((gte tyl 'A') (lte tyl 'Z'))
        [(sub tyl 64) (end 3 (dec len) mot)]
      [0 mot]
  =+  [yoz=(fiz yaz) wux=(fiz wix)]
  ?&  ?|  =(0 p.yoz)
          =(0 p.wux)
          &(!=(0 p.wux) (lte p.wux p.yoz))
      ==
      |-  ?|  =(%$ p.yoz)
              =(%$ p.wux)
              ?&  =((end 3 1 p.yoz) (end 3 1 p.wux))
                  $(p.yoz (rsh 3 1 p.yoz), p.wux (rsh 3 1 p.wux))
              ==
          ==
  ==
::
++  flan                                                ::  loobean  &
  ~/  %flan
  |=  {bos/nock nif/nock}
  ^-  nock
  ?-    bos
      {$1 $1}   bos
      {$1 $0}   nif
      *
    ?-    nif
        {$1 $1}   nif
        {$1 $0}   bos
        *       [%6 bos nif [%1 1]]
    ==
  ==
::
++  flip                                                ::  loobean negation
  ~/  %flip
  |=  dyr/nock
  [%6 dyr [%1 1] [%1 0]]
::
++  flor                                                ::  loobean  |
  ~/  %flor
  |=  {bos/nock nif/nock}
  ^-  nock
  ?-  bos
      {$1 $1}   nif
      {$1 $0}   bos
      *
    ?-  nif
        {$1 $1}   bos
        {$1 $0}   nif
        *         [%6 bos [%1 0] nif]
    ==
  ==
::
++  hike
  ~/  %hike
  |=  {axe/axis pac/(list {p/axis q/nock})}
  ^-  nock
  ?~  pac
    [%0 axe]
  =+  zet=(skim pac.$ |=({p/axis q/nock} [=(1 p)]))
  ?~  zet
    =+  tum=(skim pac.$ |=({p/axis q/nock} ?&(!=(1 p) =(2 (cap p)))))
    =+  gam=(skim pac.$ |=({p/axis q/nock} ?&(!=(1 p) =(3 (cap p)))))
    %+  cons
      %=  $
        axe  (peg axe 2)
        pac  (turn tum |=({p/axis q/nock} [(mas p) q]))
      ==
    %=  $
      axe  (peg axe 3)
      pac  (turn gam |=({p/axis q/nock} [(mas p) q]))
    ==
  ?>(?=({* $~} zet) q.i.zet)
::
++  jock
  |=  rad/?
  |=  lot/coin  ^-  hoon
  ?-    -.lot
      $~
    ?:(rad [%rock p.lot] [%sand p.lot])
  ::
      $blob
    ?:  rad
      [%rock %$ p.lot]
    ?@(p.lot [%sand %$ p.lot] [$(p.lot -.p.lot) $(p.lot +.p.lot)])
  ::
      $many
    [%cltr (turn p.lot |=(a/coin ^$(lot a)))]
  ==
::
++  look
  ~/  %look
  |=  {cog/term dab/(map term (pair what foot))}
  =+  axe=1
  |-  ^-  (unit {p/axis q/(pair what foot)})
  ?-  dab
      $~  ~
  ::
      {* $~ $~}
    ?:(=(cog p.n.dab) [~ axe q.n.dab] ~)
  ::
      {* $~ *}
    ?:  =(cog p.n.dab)
      [~ (peg axe 2) q.n.dab]
    ?:  (gor cog p.n.dab)
      ~
    $(axe (peg axe 3), dab r.dab)
  ::
      {* * $~}
    ?:  =(cog p.n.dab)
      [~ (peg axe 2) q.n.dab]
    ?:  (gor cog p.n.dab)
      $(axe (peg axe 3), dab l.dab)
    ~
  ::
      {* * *}
    ?:  =(cog p.n.dab)
      [~ (peg axe 2) q.n.dab]
    ?:  (gor cog p.n.dab)
      $(axe (peg axe 6), dab l.dab)
    $(axe (peg axe 7), dab r.dab)
  ==
::
++  loot
  ~/  %loot
  |=  {cog/term dom/(map @ tomb)}
  =+  axe=1
  |-  ^-  (unit {p/axis q/(pair what foot)})
  ?-  dom
      $~  ~
  ::
      {* $~ $~}
    %+  bind  (look cog q.q.n.dom) 
    |=((pair axis (pair what foot)) [(peg axe p) q])
  ::
      {* $~ *}
    =+  yep=(look cog q.q.n.dom)
    ?^  yep
      [~ (peg (peg axe 2) p.u.yep) q.u.yep]
    $(axe (peg axe 3), dom r.dom)
  ::
      {* * $~}
    =+  yep=(look cog q.q.n.dom)
    ?^  yep
      [~ (peg (peg axe 2) p.u.yep) q.u.yep]
    $(axe (peg axe 3), dom l.dom)
  ::
      {* * *}
    =+  yep=(look cog q.q.n.dom)
    ?^  yep
      [~ (peg (peg axe 2) p.u.yep) q.u.yep]
    =+  pey=$(axe (peg axe 6), dom l.dom)
    ?^  pey  pey
    $(axe (peg axe 7), dom r.dom)
  ==
::
::::  5b: macro expansion
  ::
++  ah                                                  ::  tiki engine
  |_  tik/tiki
  ++  blue
    |=  gen/hoon
    ^-  hoon
    ?.  &(?=($| -.tik) ?=($~ p.tik))  gen
    [%tsgr [%$ 3] gen]
  ::
  ++  gray
    |=  gen/hoon
    ^-  hoon
    ?-  -.tik
      $&  ?~(p.tik gen [%tstr [~ u.p.tik] [%wing q.tik] gen])
      $|  [%tsls ?~(p.tik q.tik [%ktts u.p.tik q.tik]) gen]
    ==
  ::
  ++  puce
    ^-  wing
    ?-  -.tik
      $&  ?~(p.tik q.tik [u.p.tik ~])
      $|  [[%& 2] ~]
    ==
  ::
  ++  wthp  |=  opt/(list (pair root hoon))
            %+  gray  %wthp
            [puce (turn opt |=({a/root b/hoon} [a (blue b)]))]
  ++  wtkt  |=({sic/hoon non/hoon} (gray [%wtkt puce (blue sic) (blue non)]))
  ++  wtls  |=  {gen/hoon opt/(list (pair root hoon))}
            %+  gray  %wtls
            [puce (blue gen) (turn opt |=({a/root b/hoon} [a (blue b)]))]
  ++  wtpt  |=({sic/hoon non/hoon} (gray [%wtpt puce (blue sic) (blue non)]))
  ++  wtsg  |=({sic/hoon non/hoon} (gray [%wtsg puce (blue sic) (blue non)]))
  ++  wtts  |=(gen/hoon (gray [%wtts (blue gen) puce]))
  --
::
++  ax
  =+  :*  dom=`axis`1
          doc=*(list what)
      ==
  |_  mod/tile
  ++  bunt  
    ::  ~&  [%bunt-model mod]
    ::  =-  ~&  [%bunt-product -]
    ::      -  
    ~$  %ut-ersatz-call
    ~+
    ~$  %ut-ersatz-make
    ersatz
  ++  clam  
    ::  ~&  [%clam-model mod]
    ::  =-  ~&  [%clam-product -]
    ::      -
    ~$  %ut-factory-call
    ~+
    ~$  %ut-factory-make
    factory
  ++  home  
    ::  express a hoon against the original subject
    ::
    |=(gen/hoon ^-(hoon ?:(=(1 dom) gen [%tsgr [%$ dom] gen])))
  ::
  ++  default
    ::  produce a hoon that makes the model's default value, untyped
    ::
    |-  ^-  hoon
    ?-    mod
        {^ *}
      [$(mod -.mod) $(mod +.mod)]
    ::
        {$axil *}
      ?+  p.mod  [%rock %$ 0]
        $cell  [[%rock %$ 0] [%rock %$ 0]]
        $void  [%zpzp ~]
      ==
    ::
        {$bark *}
      $(mod q.mod)
    ::
        {$herb *}
      =+  cys=~(boil ap p.mod)
      ?:  ?=($herb -.cys)
        (home [%tsgl [%limb %$] p.mod])
      $(mod cys)
    ::  
        {$deet *}
      $(mod q.mod)
    ::
        {$fern *}
      ::  last entry is the default value
      ::
      |-  ^-  hoon
      ?~(t.p.mod ^$(mod i.p.mod) $(i.p.mod i.t.p.mod, t.p.mod t.t.p.mod))
    ::
        {$kelp *}
      ::  last entry is the default value  
      ::
      |-  ^-  hoon
      ?~(t.p.mod ^$(mod i.p.mod) $(i.p.mod i.t.p.mod, t.p.mod t.t.p.mod))
    ::
        {$leaf *}  [%rock p.mod q.mod]
        {$plow *}  $(mod q.mod)
        {$reed *}  $(mod p.mod)
        {$vine *}  $(mod q.mod)
        {$weed *}  (home p.mod)
    ==
  ::
  ++  trivial
    ::  ersatz by trivial construction
    ::
    ^-  hoon
    :+  %tsls
      [%bust %noun]
    ~(construct sample(dom (peg 3 dom)) [2 %&])
  ::
  ++  basic
    |=  bas/base
    ?-    bas
    ::
        {$atom *}
      ::  trivial zero
      ::
      [%sand p.bas 0]
    ::
        $noun
      ::  raw nock produces noun type
      ::
      =+([%rock %$ 0] [%ktls [%dttr - - [%rock %$ 1]] -])
    ::
        $cell
      ::  reduce to pair of nouns
      ::
      =+($(bas %noun) [- -])
    ::
        $bean
      ::  comparison produces boolean type
      ::
      =+([%rock %$ 0] [%ktls [%dtts - -] -])
    ::
        $null
      [%rock %n 0]
    ::
        $void
      ::  should not actually be a thing
      ::
      [%zpzp ~] 
    ==
  ::
  ++  decorate
    ::  apply documentation to expression
    ::
    |=  gen/hoon
    ^-  hoon
    ?~  doc  gen
    =/  fin  $(doc t.doc)
    ?~(i.doc gen [%docs u.i.doc gen])
  ::
  ++  ersatz
    ::  produce a correctly typed instance without subject
    ::
    ~+
    ^-  hoon
    ?-    mod
        {^ *}
      %-  decorate
      =.  doc  ~
      [ersatz(mod -.mod) ersatz(mod +.mod)]
    ::
        {$axil *}  (decorate (basic p.mod))
        {$bark *}  [%ktts p.mod ersatz(mod q.mod)]
        {$herb *}
      %-  decorate
      =.  doc  ~
      =+  cys=~(boil ap p.mod)
      ?:  ?=($herb -.cys)
        (home [%tsgl [%limb %$] p.mod])
      ersatz(mod cys)
    ::  
        {$deet *}  [%dbug p.mod ersatz(mod q.mod)]
        {$fern *}  trivial
        {$kelp *}  trivial
        {$leaf *}  (decorate [%rock p.mod q.mod])
        {$plow *}  ersatz(mod q.mod, doc [p.mod doc])
        {$reed *}  trivial
        {$vine *}  trivial
        {$weed *}  (home p.mod)
    ==
  ::
  ++  factory
    ::  produce a normalizing gate (mold)
    ::
    ^-  hoon
    :+  %sgbc
      %run-mold
    :^  %brts  ~^~
      [%base %noun]
    :+  %sgbc
      %run-make
    ~(construct sample(dom (peg 7 dom)) [6 %&])
  ::
  ++  sample
    ::  normalize a sample of the subject
    ::
    |_  $:  ::  axe: axis to sample
            ::  top: topographic type of sample
            ::
            axe/axis
            top/tope 
        ==
    ++  basic
      |=  bas/base
      ::  apply documentation
      ::
      ?^  doc  document
      ?-    bas
          {%atom *}
        ::  rez: fake instance
        ::
        =/  rez  ersatz
        ?^  top  rez
        ?:  =(%| top)
          ::  xx sanitize
          ::
          fetch
        [%wtpt fetch-wing fetch rez]
      ::
          $noun
        fetch
      ::
          $cell
        ?^  top  fetch
        ::  rez: fake instance
        ::
        =/  rez  ersatz
        ?:  =(%| top)
          rez
        [%wtpt fetch-wing rez fetch]
      ::
          $bean
        ?^  top  ersatz
        :^    %wtcl
            [%dtts [%rock %$ |] [%$ axe]]
          [%rock %f |]
        [%rock %f &]
      ::
          $null
        ersatz
      ::
          $void
        ersatz
      ==
    ++  fetch
      ::  load the sample
      ::
      ^-  hoon
      [%$ axe]
    ::
    ++  fetch-wing
      ::  load, as a wing
      ::
      ^-  wing
      [[%& axe] ~]
    ::
    ++  choice
      ::  match full models, by trying them
      ::
      |=  $:  ::  one: first option
              ::  rep: other options
              ::
              one/tile
              rep/(list tile)
          ==
      ^-  hoon
      ::  if no other choices, construct head
      ::
      ?~  rep  construct(mod one)
      ::  fin: loop completion
      ::
      =/  fin/hoon  $(one i.rep, rep t.rep)
      ::  new: trial product
      ::  old: original subject
      ::
      =/  new  [%$ 2]
      =*  old  [%$ 3]
      ::  build trial noun
      ::
      :+  %tsls
        ::  build the sample with the first option
        ::
        construct(mod one)
      ::  build test
      ::
      :^    %wtcl
          ::  if the trial noun equals the sample
          ::
          [%dtts new fetch(axe (peg 3 axe))]
        ::  produce the trial noun
        ::
        new
      ::  continue with the original subject
      ::
      [%tsgr old fin]
    ::
    ++  switch
      |=  $:  ::  one: first format
              ::  two: more formats
              ::
              one/line
              rep/(list line)
          ==
      :+  %sgbc
        %run-switch
      |-  ^-  hoon
      ::  if no other choices, construct head
      ::
      ?~  rep  construct(mod `tile`one) 
      ::  fin: loop completion
      ::
      =/  fin/hoon  $(one i.rep, rep t.rep)
      ::  interrogate this instance
      ::
      :^    %wtcl
          ::  test if the head matches this wing
          ::
          [%wtts p.one fetch-wing(axe (peg axe 2))]
        ::  if so, use this form
        ::
        :-  [%rock p.p.one q.p.one]
        construct(mod q.one, top &, axe (peg axe 3))
      ::  continue in the loop
      ::
      fin
    ::
    ++  probe
      ::  probe for cell or default
      ::
      ^-  hoon
      ::  ~&  [%probe axe mod]
      ::
      ::  old subject is wrapped by trap
      ::
      =:  axe  (peg 3 axe)
          dom  (peg 3 dom)
        ==
      ::  guarded trap
      ::
      :+  %tsgr
        ::  construct within trap
        ::
        :+  %brdt  ~^~ 
        ::  trap is only kicked if sample is cell
        ::
        :+  %sgbc
          %run-deep
        construct(top [& &])
      ::  boc: call constructor
      ::  but: default
      ::
      =/  boc/hoon  [%limb %$]
      =/  but/hoon  default
      :+  %sgbc
        %run-probing
      :+  %ktls
        boc
      ?:  =(& top)
        ::  may be atom or cell; default or construct
        ::
        [%wtcl [%dtwt fetch] boc but]
      ::  must be atom; construct
      ::
      but
    ::
    ++  document
      ::  document and construct
      ::
      |-  ^-  hoon
      ?~  doc  construct
      =/  fin  $(doc t.doc)
      ?~(i.doc fin [%docs u.i.doc fin])
    ::
    ++  construct
      ::  constructor at arbitrary sample
      ::
      ::  ~&  [%construct axe mod]
      ~+
      ^-  hoon
      ?-    mod
      ::
      ::  cell
      ::
          {^ *}
        ::  apply help
        ::
        ?^  doc  document
        ::  probe unless we know the sample is a cell
        ::
        ?@  top  probe
        ::  if known cell, descend directly
        ::
        :-  construct(mod -.mod, top p.top, axe (peg axe 2))
        construct(mod +.mod, top q.top, axe (peg axe 3))
      ::
      ::  base
      ::
          {$axil *}
        (basic p.mod)
      ::
      ::  name, $=
      ::
          {$bark *}
        [%ktts p.mod construct(mod q.mod)]
      ::
      ::  debug
      ::
          {$deet *}
        [%dbug p.mod construct(mod q.mod)]
      ::
      ::  choice, $?
      ::
          {$fern *}
        (choice i.p.mod t.p.mod)
      ::
      ::  synthesis, $;
      ::
          {$herb *}
        ?^  doc  document
        =+  cys=~(boil ap p.mod)
        ?:  ?=($herb -.cys)
          [%cnhp (home p.mod) fetch ~]
        construct(mod cys)
      ::
      ::  switch, $%
      :: 
          {$kelp *}
        ::  if atom or unknown, probe
        ::
        ?@  top  probe
        ::  if cell, enter switch directly
        ::
        (switch i.p.mod t.p.mod)
      ::
      ::  constant
      ::
          {$leaf *}
        (decorate [%rock p.mod q.mod])
      ::
      ::  documentation
      ::
          {$plow *}
        construct(doc [p.mod doc], mod q.mod)
      ::
      ::  branch, $@
      ::
          {$reed *}
        ?^  doc  document
        ?@  top
          ?:  =(%| top)
            construct(mod p.mod)
          :^    %wtpt
              fetch-wing
            construct(top %|, mod p.mod)
          construct(top [%& %&], mod q.mod)
        construct(mod q.mod)
      ::
      ::  bridge, $^
      ::
          {$vine *}
        ?^  doc  document
        ?@  top  probe
        :^    %wtpt
            fetch-wing(axe (peg axe 2))
          construct(top [%| %&], mod q.mod) 
        construct(top [[%& %&] %&], mod p.mod)
      ::
      ::  weed, $_
      ::
          {$weed *}
        (decorate (home p.mod))
      ==
    --
  --
::
++  al                                                  ::  tile engine
  ~%    %al
      +>+
    ==
      %bunt  bunt
      %whip  whip
    ==
  =+  :*  nag=`*`& 
          gom=`axis`1
          wat=*what
      ==
  |_  sec/tile
  ::::
  ++  hail
    |=  gen/hoon
    ^-  hoon
    ?~(wat gen [%docs u.wat gen])
  ::
  ++  home  |=(gen/hoon ^-(hoon ?:(=(1 gom) gen [%tsgr [%$ gom] gen])))
  ::::
  ++  bunt
    |-  ^-  hoon
    ~+
    ?-    sec
        {^ *}
      %-  hail
      =.  wat  ~
      (hail [$(sec p.sec) $(sec q.sec)])
    ::
        {$axil *}
      %-  hail
      =.  wat  ~
      ?-  p.sec
        {$atom *}  [%sand p.p.sec 0]
        $noun      [%dttr [%rock %$ 0] [[%rock %$ 0] [%rock %$ 1]]]
        $cell      =+(nec=$(sec [%axil %noun]) [nec nec])
        $bean      [%dtts [%rock %$ 0] [%rock %$ 0]]
        $void      [%zpzp ~]
        $null      [%rock %n %$]
      ==
    ::
        {$bark *}
      [%ktts p.sec $(sec q.sec)]
    ::
        {$deet *}
      [%dbug p.sec $(sec q.sec)]
    ::
        {$fern *}
      %-  hail
      =.  wat  ~
      |-  ^-  hoon
      ?~  t.p.sec
        ^$(sec i.p.sec)
      [%wtcl [%bust %bean] $(p.sec t.p.sec) ^$(sec i.p.sec)]
    ::
        {$herb *}
      %-  hail
      =.  wat  ~
      ::  reduce excess model/value transitions
      ::
      =+  cys=~(boil ap p.sec)
      ?:  ?=($herb -.cys)
        (home [%tsgl [%limb %$] p.sec])
      $(sec cys)
    ::
        {$kelp *}
      %-  hail
      =.  wat  ~
      :+  %ktls
        |-  ^-  hoon
      ?~  t.p.sec
        ^$(sec i.p.sec)
        [%wtcl [%bust %bean] $(p.sec t.p.sec) ^$(sec i.p.sec)]
      %=    $
          sec
        |-  ^-  tile 
        ?~(t.p.sec i.p.sec $(i.p.sec i.t.p.sec, t.p.sec t.t.p.sec))
      ==
    ::
        {$leaf *}
      (hail [%rock p.sec q.sec])
    ::
        {$plow *}
      $(sec q.sec, wat p.sec)
    ::
        {$reed *}
      %-  hail
      =.  wat  ~
      [%wtcl [%bust %bean] $(sec p.sec) $(sec q.sec)]
    ::
        {$vine *}
      %-  hail
      =.  wat  ~
      [%wtcl [%bust %bean] $(sec p.sec) $(sec q.sec)]
    ::
        {$weed *}
      (hail (home p.sec))
    ==
  ++  clam  
    ^-  hoon
    =/  raw  [%brts [~ ~] [%base %noun] (whip(gom 7) 6)]
    ::
    ::  this performance fix should unify a bunch of trivial formulas,
    ::  but breaks on certain hacks in ++raid:zuse.
    ::
    ::  ?.  ?=(?($axil $leaf) -.sec)  raw
    ::  [%tsgr [%rock %n ~] raw]
    raw
  ::
  ++  whip
    |=  axe/axis
    =+  ^=  tun
        |=  $:  def/tile 
                noy/$-(* hoon)
            == 
        ^-  hoon
        ?@  nag
          =+  luz=[%cnts [[%& 1] ~] [[[%& axe] ~] bunt(sec def)] ~]
          ?:  =(& nag)
            [%tsgr [%wtpt [[%& axe] ~] luz [%$ 1]] (noy [& &])]
          [%tsgr luz (noy [& &])]
        (noy nag)
    ^-  hoon
    ~+
    ?-    sec
        {^ *}
      %-  hail
      =.  wat  ~
      %+  tun  [%axil %cell]  |=  gon/*  =>  .(nag gon)  ^-  hoon
      :-  ^$(sec -.sec, nag -.nag, axe (peg axe 2))
      ^$(sec +.sec, nag +.nag, axe (peg axe 3))
    ::
        {$axil *}
      %-  hail
      =.  wat  ~
      ?-    p.sec
          {$atom *}
        =+  buv=bunt
        |-  ^-  hoon
        ?@  nag
          ?:(=(& nag) [%wtpt [[%& axe] ~] $(nag |) buv] [%ktls buv [%$ axe]])
        buv
      ::
          $noun
        [%kthp [%base %noun] [%$ axe]]
      ::
          $cell
        =+  buv=bunt
        |-  ^-  hoon
        ?@  nag
          ?:(=(& nag) [%wtpt [[%& axe] ~] buv $(nag [& &])] buv)
        [%ktls buv [%$ axe]]
      ::
          $bean
        :^    %wtcl
            [%dtts [%rock %$ |] [%$ axe]]
          [%rock %f |]
        [%rock %f &]
      ::
          $void
        bunt
      ::
          $null
        bunt
      ==
    ::
        {$bark *}
      [%ktts p.sec $(sec q.sec)]
    ::
        {$vine *}
      %-  hail
      =.  wat  ~
      %+  tun  [%axil %cell]  |=  gon/*  =>  .(nag gon)  ^-  hoon
      ?@  -.nag
        ?:  =(& -.nag)
          [%wtpt [[%& (peg axe 2)] ~] ^$(sec q.sec) ^$(sec p.sec)]
        ^$(sec q.sec)
      ^$(sec p.sec)
    ::
        {$deet *}
      [%dbug p.sec $(sec q.sec)]
    ::
        {$fern *}
      %-  hail
      =.  wat  ~
      |-  ^-  hoon
      ?~  t.p.sec
        ^$(sec i.p.sec)
      :+  %tsls
        ^$(sec i.p.sec)
      =>  .(axe (peg 3 axe), gom (peg 3 gom))
      :^    %wtcl
          [%dtts [%$ axe] [%$ 2]]
        [%$ 2]
      $(i.p.sec i.t.p.sec, t.p.sec t.t.p.sec)
    ::
        {$herb *}
      %-  hail
      =.  wat  ~
      =+  cys=~(boil ap p.sec)
      ?:  ?=($herb -.cys)
        [%cnhp (home p.sec) [%$ axe] ~]
      $(sec cys)
    ::
        {$kelp *}
      %-  hail
      =.  wat  ~
      =/  def/tile
        :_  [%axil %noun]
        =<  p
        |-  ^-  line
        ?~(t.p.sec i.p.sec $(i.p.sec i.t.p.sec, t.p.sec t.t.p.sec))
      %+  tun  def  |=  gon/*  =>  .(nag gon)
      |-  ^-  hoon
      ?~  t.p.sec
        :-  [%rock +.p.i.p.sec]
        ^^$(axe (peg axe 3), sec q.i.p.sec, nag &)
      :^    %wtcl
          [%dtts [%$ (peg axe 2)] [%rock +.p.i.p.sec]]
        :-  [%rock +.p.i.p.sec]
        ^^$(axe (peg axe 3), sec q.i.p.sec, nag &)
      $(i.p.sec i.t.p.sec, t.p.sec t.t.p.sec)
    ::
        {$leaf *}
      (hail [%rock p.sec q.sec])
    ::
        {$plow *}
      $(sec q.sec, wat p.sec)
    ::
        {$reed *}
      %-  hail
      =.  wat  ~
      ?-  nag
        $&  [%wtpt [[%& axe] ~] $(sec p.sec, nag |) $(sec q.sec, nag [& &])]
        $|  $(sec p.sec)
        ^   $(sec q.sec)
        *   !!
      ==
    ::
        {$weed *}
      (hail (home p.sec))
    ==
  --
::
++  ap                                                  ::  hoon engine
  ~%    %ap
      +>
    ==
      %etch  etch
      %open  open
      %rake  rake
    ==
  |_  gen/hoon
  ++  etch
    ~_  leaf+"etch"
    |-  ^-  term
    ?:  ?=({$ktts *} gen)
      ?>(?=(@ p.gen) p.gen)
    =+  voq=~(open ap gen)
    ?<(=(gen voq) $(gen voq))
  ::
  ++  feck
    |-  ^-  (unit term)
    ?-  gen
      {$sand $tas @}  [~ q.gen]
      {$dbug *}       $(gen q.gen)
      *               ~
    ==
  ::
  ++  gi
    =|  whit
    =*  wit  -
    |%
    ++  gray
      ^-  ?
      |
      ::  on reflection, perhaps just obsessive linting
      ::
      ::  ?|  ?=(^ lab)
      ::      ?=(^ boy)
      ::      |-  ^-  ?
      ::      ?~  def  | 
      ::      |($(def l.def) $(def r.def) !(~(has in use) p.n.def))
      ::  ==
    ::
    ++  grad
      |=  $:  gen/hoon 
              wit/whit 
              aid/$-({? hoon whit} {hoon whit})
          ==
      ^-  (unit (pair hoon whit))
      =:  ^gen  gen
          ^wit  wit
        ==
      ?:  =([~ ~ ~ ~] wit)  `[gen wit]
      =<  apex
      |%
      ++  apex
        ^-  (unit (pair hoon whit))
        =^  one  wit  prim
        =^  two  wit  senc(gen one)
        ?:  =(gen two) 
          ~
        `(aid & two wit)
      ::
      ::  resolve body and label issues
      ::
      ++  prim
        ^-  (pair hoon whit)
        ?:  ?=(^ -.gen)  flam
        ?+  -.gen  flam
          $halo   flam
          $base   runk
          $leaf   runk
          $bcpt   runk
          $bccb   runk
          $bccl   runk
          $bccn   runk
          $bchp   runk
          $bckt   runk
          $bcwt   runk
          $bcts   flam 
          $bcsm   runk
          $brcb   ((doof -.gen +>.gen) p.gen)
          $brcl   ((doof -.gen +>.gen) p.gen)
          $brcn   ((doof -.gen +>.gen) p.gen)
          $brdt   ((doof -.gen +>.gen) p.gen)
          $brkt   ((doof -.gen +>.gen) p.gen)
          $brhp   ((doof -.gen +>.gen) p.gen)
          $brsg   ((doof -.gen +>.gen) p.gen)
          $brtr   ((doof -.gen +>.gen) p.gen)
          $brts   ((doof -.gen +>.gen) p.gen)
          $brwt   ((doof -.gen +>.gen) p.gen)
        ==
      ::
      ::  resolve variable issues
      ::
      ++  senc
        ^-  (pair hoon whit)
        ?:  ?=(^ -.gen)  flam
        ?+  -.gen  flam
          $ktts  ((helk -.gen +>.gen) p.gen)
          $bcts  ((helk -.gen +>.gen) p.gen)
          $tsfs   ((hulp -.gen +>.gen) p.gen)
          $tssm   ((hulp -.gen +>.gen) p.gen)
          $tskt   ((hulp -.gen +>.gen) p.gen)
          $tstr   ((humm -.gen +>.gen) p.gen)
        ==
      ::
      ++  flam  [gen wit]
      ++  grif
        |=  {cog/term wat/what}
        ^-  {what whit}
        ?:  =(~ def)
          ?~  boy  [wat wit]
          [boy wit(boy ~)]
        =+  yeb=(~(get by def) cog)
        ?~  yeb  [wat wit]
        [`u.yeb wit(use (~(put in use) cog))]
      ::
      ++  doof
        |*  {pif/@tas suf/*}
        |=  pac/chap
        ^-  (pair hoon whit)
        :_  wit(lab ~, boy ~)
        =-  [pif - suf]
        ^-  chap
        :-  ?~(lab p.pac [~ u.lab])
            ?~(boy q.pac boy)
      ::
      ++  helk
        |*  {pif/@tas suf/*}
        |=  got/toga
        ^-  (pair hoon whit)
        =^  gef  wit  (tong got)
        [[pif gef suf] wit]
      ::
      ++  hulp
        |*  {pif/@tas suf/*}
        |=  hot/toro
        ^-  (pair hoon whit)
        =^  tog  wit  (tong p.hot)
        [[pif [tog q.hot] suf] wit] 
      ::
      ++  humm
        |*  {pif/@tas suf/*}
        |=  {wat/what cog/term}
        ^-  (pair hoon whit)
        =^  taw  wit  (grif cog wat)
        [[pif [taw cog] suf] wit] 
      ::
      ++  runk
        ^-  (pair hoon whit)
        ?~  boy  flam
        [[%halo boy gen] wit(boy ~)]
      ::
      ++  tong
        |=  got/toga
        ^-  {toga whit}
        ?@  got
          =^  wat  wit  (grif got ~)
          ?~  wat  [got wit]
          [[%1 [wat got] [%0 ~]] wit]
        ?-  -.got
          $0  [got wit]
          $1  =^  wat  wit  (grif q.p.got p.p.got)
              =^  sub  wit  $(got q.got)
              [[%1 [wat q.p.got] sub] wit]
          $2  =^  one  wit  $(got p.got)
              =^  two  wit  $(got q.got)
              [[%2 one two] wit]
        ==
      --
    ::
    ++  graf
      ::  ^-  (unit hoon)
      ::  =^  nex  wit  ((walk whit) wit grad)
      ::  ?:(gray ~ `nex)
      =^  nex  wit  ((walk whit) wit grad)
      nex
    --
  ::
  ::  not used at present; see comment at $csng in ++open
::::
::++  hail
::  |=  axe/axis
::  =|  air/(list (pair wing hoon))
::  |-  ^+  air
::  =+  hav=half
::  ?~  hav  [[[[%| 0 ~] [%& axe] ~] gen] air]
::  $(gen p.u.hav, axe (peg axe 2), air $(gen q.u.hav, axe (peg axe 3)))
::::
::++  half
::  |-  ^-  (unit (pair hoon hoon))
::  ?+  gen  ~
::    {^ *}       `[p.gen q.gen]
::    {$dbug *}   $(gen q.gen)
::    {$clcb *}   `[q.gen p.gen]
::    {$clhp *}   `[p.gen q.gen]
::    {$clkt *}   `[p.gen %clls q.gen r.gen s.gen]
::    {$clsg *}   ?~(p.gen ~ `[i.p.gen %clsg t.p.gen])
::    {$cltr *}   ?~  p.gen  ~
::                ?~(t.p.gen $(gen i.p.gen) `[i.p.gen %cltr t.p.gen])
::  ==
::::
  ++  hock
    |-  ^-  toga
    ?-  gen
      {$cnts {@ $~} $~}  i.p.gen
      {$limb @}          p.gen
      {$wing {@ $~}}     i.p.gen
      {$dbug *}          $(gen q.gen)
      {@ *}              =+(neg=open ?:(=(gen neg) [%0 ~] $(gen neg)))
      {^ *}              =+  toe=[$(gen p.gen) $(gen q.gen)]
                         ?:(=(toe [[%0 ~] [%0 ~]]) [%0 ~] [%2 toe])
    ==
  ++  bent
    |-  ^-  (list wing)
    ?+  gen  !!
      {$$ *}     [[[%& p.gen] ~] ~]
      {$dbug *}  ~_((show %o p.gen) $(gen q.gen))
      {$tsgl *}  $(gen open)
      {$tsgr *}  (weld $(gen p.gen) $(gen q.gen))
      {$wing *}  [p.gen ~]
      {$limb *}  [[p.gen ~] ~]
    ==                 
  ::
  ++  bawl
    ~|  %bawl-failure
    ~|  [%bawl gen]
    |-  ^-  tent
    ?+  gen   [%& bent]
      {$cnsg *}  [%| p.gen $(gen q.gen) (turn r.gen |=(hoon boil(gen +<)))]
      {$cnhp *}  $(gen open)
      {$cnkt *}  $(gen open)
      {$cnls *}  $(gen open)
      {$cndt *}  $(gen open)
      {$dbug *}  ~_((show %o p.gen) $(gen q.gen))
    ==
  ::
  ++  bile
    =+  sec=boil
    |-  ^-  (each line tile)
    ?:  ?=({$plow *} sec)
      $(sec q.sec)
    ?:  ?=({$deet *} sec)
      $(sec q.sec)
    ?:  ?=({{$deet *} *} sec)
      $(p.sec q.p.sec)
    ?:  ?=({{$leaf *} *} sec)
      [%& [%leaf p.p.sec q.p.sec] q.sec]
    [%| sec]
  ::
  ++  boil
    ^-  tile
    ?+  gen        [%herb gen]
        {$base *}  [%axil p.gen]
        {$dbug *}  [%deet p.gen boil(gen q.gen)]
        {$leaf *}  [%leaf p.gen]
    ::
        {$bcpt *}  [%reed boil(gen p.gen) boil(gen q.gen)]
        {$bccb *}  [%weed p.gen]
        {$bccl *}
      |-  ^-  tile
      ?~  p.gen  [%axil %null]
      ?~  t.p.gen  boil(gen i.p.gen)
      [boil(gen i.p.gen) $(p.gen t.p.gen)]
    ::
        {$bccn *}
      ?~  p.gen
        [%axil %void]
      ?~  t.p.gen
        boil(gen i.p.gen)
      =/  def  bile(gen i.p.gen)
      =|  tag/(set term)
      =?  tag  ?=($& -.def)  (~(put in tag) `@tas`q.p.p.def)
      =/  end
        =|  lit/(list line)
        |-  ^+  lit
        =/  tar  bile(gen i.t.p.gen)
        ?.  ?=($& -.tar)
          ~_(leaf+"book-foul" !!)
        =/  hed  `@tas`q.p.p.tar
        ?:  (~(has in tag) hed)
          ~_(leaf+"book-dup-page: {<hed>}" !!)
        =.  lit  [+.tar lit]
        ?~  t.t.p.gen  lit
        $(tag (~(put in tag) hed), t.p.gen t.t.p.gen)
      ?-  -.def
        $&  [%kelp p.def end]
        $|  ?~(end p.def [%fern p.def [%kelp end] ~])
      ==
    ::
        {$bckt *}  [%vine boil(gen p.gen) boil(gen q.gen)]
        {$bchp *}  [%weed [%brsg [~ ~] p.gen [%bunt [%tsgr [%$ 7] q.gen]]]]
        {$halo *}  [%plow p.gen boil(gen q.gen)]
        {$bcts *}  [%bark p.gen boil(gen q.gen)]
        {$bcwt *}  =+  (turn p.gen |=(a/hoon boil(gen a)))
                   ?~(- [%axil %void] [%fern -])
        {$bcsm *}  [%herb p.gen]
    ==
  ::
  ++  open
    ^-  hoon
    ?-    gen
        {$~ *}     [%cnts [[%& p.gen] ~] ~]
    ::
        {$base *}  ~(clam al boil)
        {$bust *}  ~(bunt al %axil p.gen)
        {$cold *}  p.gen
        {$dbug *}   q.gen
        {$eror *}  ~|(p.gen !!)
    ::
        {$knit *}                                       ::
      :+  %tsgr  [%ktts %v %$ 1]                         ::  =>  v=.
      :+  %brhp  [~ ~]                                  ::  |-
      :+  %ktls                                         ::  ^+
        :+  %brhp  [~ ~]                                ::  |-
        :^    %wtcl                                       ::  ?:
            [%bust %bean]                               ::  ?
          [%bust %null]                                 ::  ~
        :-  [%ktts %i [%sand 'tD' *@]]                  ::  :-  i=~~
        [%ktts %t [%limb %$]]                           ::  t=$
      |-  ^-  hoon                                      ::
      ?~  p.gen                                         ::
        [%bust %null]                                   ::  ~
      =+  res=$(p.gen t.p.gen)                          ::
      ^-  hoon                                          ::
      ?@  i.p.gen                                       ::
        [[%sand 'tD' i.p.gen] res]                      ::  [~~{i.p.gen} {res}]
      :+  %tsls                                          ::
        :-  :+  %ktts                                   ::  ^=
              %a                                        ::  a
            :+  %ktls                                   ::  ^+
              [%limb %$]                                ::  $
            [%tsgr [%limb %v] p.i.p.gen]                 ::  =>(v {p.i.p.gen})
        [%ktts %b res]                                  ::  b={res}
      ^-  hoon                                          ::
      :+  %brhp  [~ ~]                                  ::  |-
      :^    %wtpt                                       ::  ?@
          [%a ~]                                        ::  a
        [%limb %b]                                      ::  b
      :-  [%tsgl [%$ 2] [%limb %a]]                      ::  :-  -.a
      :+  %cnts                                         ::  %=
        [%$ ~]                                          ::  $
      [[[%a ~] [%tsgl [%$ 3] [%limb %a]]] ~]             ::  a  +.a
    ::
        {$leaf *}  ~(clam al boil)
        {$limb *}  [%cnts [p.gen ~] ~]
        {$tell *}  [%cnhp [%limb %noah] [%zpgr [%cltr p.gen]] ~]
        {$wing *}  [%cnts p.gen ~]
        {$yell *}  [%cnhp [%limb %cain] [%zpgr [%cltr p.gen]] ~]
    ::
        {$bcpt *}  ~(clam al boil)
        {$bccb *}  ~(clam al boil)
        {$bccl *}  ~(clam al boil)
        {$bccn *}  ~(clam al boil)
        {$bchp *}  ~(clam al boil)
        {$bckt *}  ~(clam al boil)
        {$bcwt *}  ~(clam al boil)
        {$bcts *}  ~(clam al boil)
        {$halo *}  ~(clam al boil)
        {$bcsm *}  p.gen
    ::
        {$brcb *}  :+  %tsls  [%bunt q.gen]
                   :+  %brcn  p.gen
                   %-  ~(run by s.gen)
                   |=  tom/tomb
                   ^+  tom
                   :-  p.tom
                   %-  ~(run by q.tom)
                   |=  a/(pair what foot)
                   ^+  a
                   :-  p.a
                   =-  ?:(?=({$ash *} q.a) [-.q.a -] [-.q.a -])
                   |-  ^-  hoon
                   ?~  r.gen  p.q.a
                   [%tstr [~ p.i.r.gen] q.i.r.gen $(r.gen t.r.gen)]
        {$brcl *}  [%tsls [%cold q.gen] [%brdt p.gen r.gen]]
        {$brdt *}  :+  %brcn  p.gen
                   =-  [[0 [~ ~] -] ~ ~]
                   (~(put by *(map term (pair what foot))) %$ ~ [%ash q.gen])
        {$brkt *}  :+  %tsgr 
                      :+  %brcn  p.gen
                      =+  one=(~(got by r.gen) 0)
                      %+  ~(put by r.gen)  0
                      one(q (~(put by q.one) %$ [~ [%ash q.gen]]))
                   [%limb %$]
        {$brhp *}  [%tsgl [%limb %$] [%brdt p.gen q.gen]]
        {$brsg *}  [%ktbr [%brts p.gen q.gen r.gen]]
        {$brtr *}  :+  %tsls  [%bunt q.gen]
                   :+  %brcn  p.gen
                   =-  [[0 [~ ~] -] ~ ~]
                   (~(put by *(map term (pair what foot))) %$ ~ [%elm r.gen])
        {$brts *}  :^  %brcb  p.gen  q.gen 
                   =-  [~ [[0 [~ ~] -] ~ ~]]
                   (~(put by *(map term (pair what foot))) %$ ~ [%ash r.gen])
        {$brwt *}  [%ktwt %brdt p.gen q.gen]
    ::
        {$clkt *}  [p.gen q.gen r.gen s.gen]
        {$clls *}  [p.gen q.gen r.gen]
        {$clcb *}  [q.gen p.gen]
        {$clhp *}  [p.gen q.gen]
        {$clsg *}
      |-  ^-  hoon
      ?~  p.gen
        [%rock %n ~]
      [i.p.gen $(p.gen t.p.gen)]
    ::
        {$cltr *}
      |-  ^-  hoon
      ?~  p.gen
        [%zpzp ~]
      ?~  t.p.gen
        i.p.gen
      [i.p.gen $(p.gen t.p.gen)]
    ::
        {$bunt *}  [%cold ~(bunt al %herb p.gen)]
        {$cncb *}  [%ktls [%wing p.gen] %cnts p.gen q.gen]
        {$cndt *}  [%cnhp q.gen [p.gen ~]]
        {$cnkt *}  [%cnhp p.gen q.gen r.gen s.gen ~]
        {$cnls *}  [%cnhp p.gen q.gen r.gen ~]
        {$cnhp *}  [%cnsg [%$ ~] p.gen q.gen]
        {$cnsg *}  :: [%cntr p.gen q.gen (hail(gen [%cltr r.gen]) 6)]
      :^  %cntr  p.gen  q.gen
      ::
      ::  the use of ++hail is probably the right language design, but
      ::  it's impractically slow without validating %=.
      ::
::    ?:(=(~ r.gen) ~ (hail(gen [%cltr r.gen]) 6))
      =+  axe=6
      |-  ^-  (list {wing hoon})
      ?~  r.gen  ~
      ?~  t.r.gen  [[[[%| 0 ~] [%& axe] ~] i.r.gen] ~]
      :-  [[[%| 0 ~] [%& (peg axe 2)] ~] i.r.gen]
      $(axe (peg axe 3), r.gen t.r.gen)
    ::
        {$cntr *}
      ?:  =(~ r.gen)
        [%tsgr q.gen [%wing p.gen]]
      :+  %tsls
        q.gen
      :+  %cnts
        (weld p.gen `wing`[[%& 2] ~])
      (turn r.gen |=({p/wing q/hoon} [p [%tsgr [%$ 3] q]]))
    ::
        {$ktdt *}  [%ktls [%cnhp p.gen q.gen ~] q.gen]
        {$kthp *}  [%ktls ~(bunt al [%herb p.gen]) q.gen]
        {$sgbr *}
      :+  %sggr
        :-  %mean
        =+  fek=~(feck ap p.gen)
        ?^  fek  [%rock %tas u.fek]
        [%brdt [~ ~] [%cnhp [%limb %cain] [%zpgr [%tsgr [%$ 3] p.gen]] ~]]
      q.gen
    ::
        {$sgcb *}  [%sggr [%mean [%brdt [~ ~] p.gen]] q.gen]
        {$sgcn *}
      :+  %sggl
        :-  %fast
        :-  %clls
        :+  [%rock %$ p.gen]
          [%zpts q.gen]
        :-  %clsg
        =+  nob=`(list hoon)`~
        |-  ^-  (list hoon)
        ?~  r.gen
          nob
        [[[%rock %$ p.i.r.gen] [%zpts q.i.r.gen]] $(r.gen t.r.gen)]
      s.gen
    ::
        {$sgfs *}  [%sgcn p.gen [%$ 7] ~ q.gen]
        {$sggl *}  [%tsgl [%sggr p.gen [%$ 1]] q.gen]
        {$sgbc *}  [%sggr [%live [%rock %$ p.gen]] q.gen]
        {$sgls *}  [%sggr [%memo %rock %$ p.gen] q.gen]
        {$sgpm *}
      :+  %sggr
        [%slog [%sand %$ p.gen] [%cnhp [%limb %cain] [%zpgr q.gen] ~]]
      r.gen
    ::
        {$sgts *}  [%sggr [%germ p.gen] q.gen]
        {$sgwt *}
      :+  %tsls  [%wtdt q.gen [%bust %null] [[%bust %null] r.gen]]
      :^  %wtsg  [%& 2]~
        [%tsgr [%$ 3] s.gen]
      [%sgpm p.gen [%$ 5] [%tsgr [%$ 3] s.gen]]
    ::
        {$smts *}
      |-
      ?~  p.gen  [%bust %null]
      ?-  -.i.p.gen
        ^      [[%xray i.p.gen] $(p.gen t.p.gen)]
        $manx  [p.i.p.gen $(p.gen t.p.gen)]
        $tape  [[%smfs p.i.p.gen] $(p.gen t.p.gen)]
        $call  [%cnhp p.i.p.gen [$(p.gen t.p.gen)]~]
        $marl  =-  [%cndt [p.i.p.gen $(p.gen t.p.gen)] -]
               ^-  hoon
               :+  %tsbr  [%base %cell]
               :+  %brcn  *chap
               ^-  (map @ tomb)
               =-  [[0 [~ ~] -] ~ ~]
               ^-  (map term (pair what foot))
               :_  [~ ~]
               =+  sug=[[%& 12] ~]
               :^  %$  ~  %elm
               :^  %wtsg  sug
                 [%cnts sug [[[[%& 1] ~] [%$ 13]] ~]]
               [%cnts sug [[[[%& 3] ~] [%cnts [%$ ~] [[sug [%$ 25]] ~]]] ~]]
      ==
    ::
        {$smcl *}
      ?-    q.gen
          $~      [%zpzp ~]
          {* $~}  i.q.gen
          ^
        :+  %tsls
          p.gen
        =+  yex=`(list hoon)`q.gen
        |-  ^-  hoon
        ?-  yex
          {* $~}  [%tsgr [%$ 3] i.yex]
          {* ^}   [%cnhp [%$ 2] [%tsgr [%$ 3] i.yex] $(yex t.yex) ~]
          $~      !!
        ==
      ==
    ::
        {$smfs *}  =+(zoy=[%rock %ta %$] [%clsg [zoy [%clsg [zoy p.gen] ~]] ~])
        {$smsg *}                                       ::                  ;~
      |-  ^-  hoon
      ?-  q.gen
          $~      ~_(leaf+"open-smsg" !!)
          ^
        :+  %tsgr  [%ktts %v %$ 1]                      ::  =>  v=.
        |-  ^-  hoon                                    ::
        ?:  ?=($~ t.q.gen)                              ::
          [%tsgr [%limb %v] i.q.gen]                    ::  =>(v {i.q.gen})
        :+  %tsls  [%ktts %a $(q.gen t.q.gen)]          ::  =+  ^=  a
        :+  %tsls                                       ::    {$(q.gen t.q.gen)}
          [%ktts %b [%tsgr [%limb %v] i.q.gen]]         ::  =+  ^=  b
        :+  %tsls                                       ::    =>(v {i.q.gen})
          :+  %ktts  %c                                 ::  =+  c=,.+6.b
          :+  %tsgl                                     ::
            [%wing [%| 0 ~] [%& 6] ~]                   ::
          [%limb %b]                                    ::
        :+  %brdt  [~ ~]                                ::  |.
        :^    %cnls                                     ::  %+
            [%tsgr [%limb %v] p.gen]                    ::      =>(v {p.gen})
          [%cnhp [%limb %b] [%limb %c] ~]               ::    (b c)
        :+  %cnts  [%a ~]                               ::  a(,.+6 c)
        [[[[%| 0 ~] [%& 6] ~] [%limb %c]] ~]            ::
      ==                                                ::
    ::
        {$smsm *}                                       ::                  ;;
      :+  %tsgr  [%ktts %v %$ 1]                        ::  =>  v=.
      :+  %tsls  :+  %ktts  %a                          ::  =+  ^=  a
                 [%tsgr [%limb %v] p.gen]               ::  =>(v {p.gen})
      :+  %tsls  [%ktts %b [%tsgr [%limb %v] q.gen]]    ::  =+  b==>(v {q.gen})
      :+  %tsls                                         ::  =+  c=(a b)
        [%ktts %c [%cnhp [%limb %a] [%limb %b] ~]]      ::
      :+  %wtgr                                         ::  ?>(=(`*`c `*`b) c)
        :+  %dtts                                       ::
        [%kthp [%base %noun] [%limb %c]]                ::
        [%kthp [%base %noun] [%limb %b]]                ::
      [%limb %c]                                        ::
    ::
        {$tsbr *}
      [%tsls ~(bunt al %herb p.gen) q.gen]
    ::
        {$tscl *}
      [%tsgr [%cncb [[%& 1] ~] p.gen] q.gen]
    ::
        {$tsfs *}
      ?~  q.p.gen
        [%tsls [%ktts p.p.gen q.gen] r.gen]
      [%tsls [%kthp [%bcts p.p.gen u.q.p.gen] q.gen] r.gen]
    ::
        {$tssm *}  [%tsfs p.gen r.gen q.gen]
        {$tsdt *}
      [%tsgr [%cncb [[%& 1] ~] [[p.gen q.gen] ~]] r.gen]
        {$tswt *}                                        ::                  =?
      [%tsdt p.gen [%wtcl q.gen r.gen [%wing p.gen]] s.gen]
    ::
        {$tskt *}                                        ::                  =^
      =+  wuy=(weld q.gen `wing`[%v ~])                 ::
      :+  %tsgr  [%ktts %v %$ 1]                         ::  =>  v=.
      :+  %tsls  [%ktts %a %tsgr [%limb %v] r.gen]        ::  =+  a==>(v \r.gen)
      :^  %tsdt  wuy  [%tsgl [%$ 3] [%limb %a]]
      :+  %tsgr  :-  ?~  q.p.gen
                       :+  %ktts  p.p.gen
                       [%tsgl [%$ 2] [%limb %a]]
                     :+  %kthp
                        :+  %bcts  p.p.gen
                        [%tsgr [%limb %v] u.q.p.gen]
                     [%tsgl [%$ 2] [%limb %a]] 
                [%limb %v]
      s.gen
    ::
        {$tsgl *}  [%tsgr q.gen p.gen]
        {$tsls *}  [%tsgr [p.gen [%$ 1]] q.gen]
        {$tshp *}  [%tsls q.gen p.gen]
        {$tssg *}
      |-  ^-  hoon
      ?~  p.gen    [%$ 1]
      ?~  t.p.gen  i.p.gen
      [%tsgr i.p.gen $(p.gen t.p.gen)]
    ::
        {$wtbr *}
      |-
      ?~(p.gen [%rock %f 1] [%wtcl i.p.gen [%rock %f 0] $(p.gen t.p.gen)])
    ::
        {$wtdt *}   [%wtcl p.gen r.gen q.gen]
        {$wtgl *}   [%wtcl p.gen [%zpzp ~] q.gen]
        {$wtgr *}   [%wtcl p.gen q.gen [%zpzp ~]]
        {$wtkt *}   [%wtcl [%wtts [%base %atom %$] p.gen] r.gen q.gen]
    ::
        {$wthp *}
      |-
      ?~  q.gen
        [%lost [%wing p.gen]]
      :^    %wtcl
          [%wtts p.i.q.gen p.gen]
        q.i.q.gen
      $(q.gen t.q.gen)
    ::
        {$wtls *}
      [%wthp p.gen (weld r.gen `_r.gen`[[[%base %noun] q.gen] ~])]
    ::
        {$wtpm *}
      |-
      ?~(p.gen [%rock %f 0] [%wtcl i.p.gen $(p.gen t.p.gen) [%rock %f 1]])
    ::
        {$xray *}
      |^  :-  [(open-mane n.g.p.gen) %clsg (turn a.g.p.gen open-mart)] 
          [%smts c.p.gen]
      ::
      ++  open-mane
        |=  a/mane:hoon
        ?@(a [%rock %tas a] [[%rock %tas -.a] [%rock %tas +.a]])
      ::
      ++  open-mart
        |=  {n/mane:hoon v/(list beer:hoon)} 
        [(open-mane n) %knit v]
      --
    ::
        {$wtpt *}   [%wtcl [%wtts [%base %atom %$] p.gen] q.gen r.gen]
        {$wtsg *}   [%wtcl [%wtts [%base %null] p.gen] q.gen r.gen]
        {$wtts *}   [%fits ~(bunt al %herb p.gen) q.gen]
        {$wtzp *}   [%wtcl p.gen [%rock %f 1] [%rock %f 0]]
        {$zpgr *}
      [%cnhp [%limb %onan] [%zpsm [%bunt [%limb %abel]] p.gen] ~]
    ::
        {$zpwt *}
      ?:  ?:  ?=(@ p.gen)
            (lte hoon-version p.gen)
          &((lte hoon-version p.p.gen) (gte hoon-version q.p.gen))
        q.gen
      ~_(leaf+"hoon-version" !!)
    ::
        *           gen
    ==
  ::
  ++  rake  ~>(%mean.[%leaf "rake-hoon"] (need reek))
  ++  reek
    ^-  (unit wing)
    ?+  gen  ~
      {$~ *}        `[[%& p.gen] ~]
      {$limb *}     `[p.gen ~]
      {$wing *}     `p.gen
      {$cnts * $~}  `p.gen
      {$dbug *}     reek(gen q.gen)
    ==
  ++  rusk
    ^-  term
    =+  wig=rake
    ?.  ?=({@ $~} wig)
      ~>(%mean.[%leaf "rusk-hoon"] !!)
    i.wig
  ::
  ++  walk                                              ::  forward traverse
    |*  life/mold
    |=  $:  vit/life
            $=  mac
            $-  $:  hoon
                    life
                    $-({? hoon life} {hoon life})
                ==
            (unit (pair hoon life))
        ==
    ^-  {hoon life}
    =/  use  &
    =<  apex 
    |%  
    ++  apex
      |-  ^-  {hoon life}
      =*  aid  |=  {use/? gen/hoon vit/life} 
               ^$(use use, gen gen, vit vit)
      =/  gun  ?:(use (mac gen vit aid) ~)
      ?^  gun  u.gun
      ?:  ?=(^ -.gen)
        %.(gen dubs)
      ?-  -.gen
        $$     (lead -.gen %.(+.gen noop))
        $base  (lead -.gen %.(+.gen noop))
        $bunt  (lead -.gen %.(+.gen expr))
        $bust  (lead -.gen %.(+.gen noop))
        $docs  (lead -.gen %.(+.gen nexp))
        $dbug  (lead -.gen %.(+.gen nexp))
        $hand  (lead -.gen %.(+.gen noop))
        $knit  (lead -.gen %.(+.gen (moto bark)))
        $leaf  (lead -.gen %.(+.gen noop))
        $limb  (lead -.gen %.(+.gen noop))
        $lost  (lead -.gen %.(+.gen expr))
        $rock  (lead -.gen %.(+.gen noop))
        $sand  (lead -.gen %.(+.gen noop))
        $tell  (lead -.gen %.(+.gen moar))
        $tune  (lead -.gen %.(+.gen tung))
        $wing  (lead -.gen %.(+.gen noop))
        $yell  (lead -.gen %.(+.gen moar))
        $bcpt  (lead -.gen %.(+.gen dubs))
        $bccb  (lead -.gen %.(+.gen expr))
        $bccl  (lead -.gen %.(+.gen moar))
        $bccn  (lead -.gen %.(+.gen moar))
        $bchp  (lead -.gen %.(+.gen dubs))
        $bckt  (lead -.gen %.(+.gen dubs))
        $bcwt  (lead -.gen %.(+.gen moar))
        $bcts  (lead -.gen %.(+.gen nexp))
        $bcsm  (lead -.gen %.(+.gen expr))
        $brcb  (lead -.gen %.(+.gen (quad noop expr exps arms)))
        $brcl  (lead -.gen %.(+.gen (twin noop dubs)))
        $brcn  (lead -.gen %.(+.gen (twin noop arms)))
        $brdt  (lead -.gen %.(+.gen (twin noop expr)))
        $brkt  (lead -.gen %.(+.gen (trio noop expr arms)))
        $brhp  (lead -.gen %.(+.gen (twin noop expr)))
        $brsg  (lead -.gen %.(+.gen (twin noop dubs)))
        $brtr  (lead -.gen %.(+.gen (twin noop dubs)))
        $brts  (lead -.gen %.(+.gen (twin noop dubs)))
        $brwt  (lead -.gen %.(+.gen (twin noop expr)))
        $clcb  (lead -.gen %.(+.gen dubs))
        $clkt  (lead -.gen %.(+.gen (quad expr expr expr expr)))
        $clhp  (lead -.gen %.(+.gen dubs))
        $clls  (lead -.gen %.(+.gen trey))
        $clsg  (lead -.gen %.(+.gen moar))
        $cltr  (lead -.gen %.(+.gen moar))
        $cncb  (lead -.gen %.(+.gen (twin noop moan)))
        $cndt  (lead -.gen %.(+.gen dubs))
        $cnhp  (lead -.gen %.(+.gen (twin expr moar)))
        $cntr  (lead -.gen %.(+.gen (trio noop expr moan)))
        $cnkt  (lead -.gen %.(+.gen (quad expr expr expr expr)))
        $cnls  (lead -.gen %.(+.gen trey))
        $cnsg  (lead -.gen %.(+.gen (trio noop expr moar)))
        $cnts  (lead -.gen %.(+.gen (twin noop moan)))
        $dtkt  (lead -.gen %.(+.gen dubs))
        $dtls  (lead -.gen %.(+.gen expr))
        $dttr  (lead -.gen %.(+.gen dubs))
        $dtts  (lead -.gen %.(+.gen dubs))
        $dtwt  (lead -.gen %.(+.gen expr))
        $ktbr  (lead -.gen %.(+.gen expr))
        $ktdt  (lead -.gen %.(+.gen dubs))
        $ktls  (lead -.gen %.(+.gen dubs))
        $kthp  (lead -.gen %.(+.gen dubs))
        $ktpm  (lead -.gen %.(+.gen expr))
        $ktsg  (lead -.gen %.(+.gen expr))
        $ktts  (lead -.gen %.(+.gen nexp))
        $ktwt  (lead -.gen %.(+.gen expr))
        $halo  (lead -.gen %.(+.gen nexp))
        $sgbr  (lead -.gen %.(+.gen dubs))
        $sgcb  (lead -.gen %.(+.gen dubs))
        $crap  (lead -.gen %.(+.gen (raid expr)))
        $sgcn  (lead -.gen %.(+.gen (quad noop expr moan expr)))
        $sgfs  (lead -.gen %.(+.gen nexp))
        $sggl  (lead -.gen %.(+.gen (twin toad expr)))
        $sggr  (lead -.gen %.(+.gen (twin toad expr)))
        $sgbc  (lead -.gen %.(+.gen nexp))
        $sgls  (lead -.gen %.(+.gen nexp))
        $sgpm  (lead -.gen %.(+.gen trip))
        $sgts  (lead -.gen %.(+.gen dubs))
        $sgwt  (lead -.gen %.(+.gen (quad noop expr expr expr)))
        $sgzp  (lead -.gen %.(+.gen dubs))
        $smcl   (lead -.gen %.(+.gen (twin expr moar)))
        $smfs   (lead -.gen %.(+.gen expr))
        $smsg   (lead -.gen %.(+.gen (twin expr moar)))
        $smsm   (lead -.gen %.(+.gen dubs))
        $tsbr   (lead -.gen %.(+.gen dubs))
        $tscl   (lead -.gen %.(+.gen (twin moan expr)))
        $tsfs   (lead -.gen %.(+.gen (trio tora expr expr)))
        $tssm   (lead -.gen %.(+.gen (trio tora expr expr)))
        $tsdt   (lead -.gen %.(+.gen trip))
        $tswt   (lead -.gen %.(+.gen (quad noop expr expr expr)))
        $tsgl   (lead -.gen %.(+.gen dubs))
        $tshp   (lead -.gen %.(+.gen dubs))
        $tsgr   (lead -.gen %.(+.gen dubs))
        $tskt   (lead -.gen %.(+.gen (quad tora noop expr expr)))
        $tsls   (lead -.gen %.(+.gen dubs))
        $tssg   (lead -.gen %.(+.gen moar))
        $tstr   (lead -.gen %.(+.gen trip))
        $tscm   (lead -.gen %.(+.gen dubs))
        $wtbr    (lead -.gen %.(+.gen moar))
        $wthp  (lead -.gen %.(+.gen (twin noop (moto dubs))))
        $wtcl    (lead -.gen %.(+.gen trey))
        $wtdt  (lead -.gen %.(+.gen trey))
        $wtkt  (lead -.gen %.(+.gen trip))
        $wtgl  (lead -.gen %.(+.gen dubs))
        $wtgr  (lead -.gen %.(+.gen dubs))
        $wtls  (lead -.gen %.(+.gen (trio noop expr (moto dubs))))
        $wtpm   (lead -.gen %.(+.gen moar))
        $wtpt  (lead -.gen %.(+.gen trip))
        $wtsg  (lead -.gen %.(+.gen trip))
        $wtts  (lead -.gen %.(+.gen (twin expr noop)))
        $wtzp   (lead -.gen %.(+.gen expr))
        $zpcm  (lead -.gen %.(+.gen dubs))
        $zpgr  (lead -.gen %.(+.gen expr))
        $zpsm  (lead -.gen %.(+.gen dubs))
        $zpts  (lead -.gen %.(+.gen expr))
        $zpwt  (lead -.gen %.(+.gen nexp))
        $zpzp  (lead -.gen %.(+.gen noop))
      ==
    ++  arms
      (raid (twin noop (raid (twin noop heel))))
    ::
    ++  bark 
      |=  wof/woof
      ?-(wof @ [wof vit], ^ (lead ~ (expr p.wof)))
    ::
    ++  dubs
      (twin expr expr)
    ::
    ++  expr
      |=  p/hoon
      ^$(gen p)
    ::
    ++  exps
      |=  p/(list (pair term hoon))
      =|  out/(list (pair term hoon))
      |-  ^+  [out vit]
      ?~  p
        [out vit]
      =^  nex  vit  ^^$(gen q.i.p)
      $(p t.p, out [[p.i.p nex] out])
    ::
    ++  heel
      |=  bud/foot
      ?-  -.bud
        $ash  =^(nex vit ^$(gen p.bud) [[%ash nex] vit])
        $elm  =^(nex vit ^$(gen p.bud) [[%elm nex] vit])
      ==
    ::
    ++  lead
      |*  {sem/@tas out/{* life}}
      [[sem -.out] +.out]
    ::
    ++  moan
      (moto nexp)
    ::
    ++  moar
      (moto expr)
    ::
    ++  moto
      |*  etc/$-(* {* life})
      |*  bud/*
      ^+  [bud vit]
      ?:  =(~ bud)  [bud vit]
      =^  heb  vit  (etc -.bud)
      =^  mor  vit  $(bud +.bud)
      [[heb mor] vit]
    ::
    ++  nexp
      (twin noop expr)
    ::
    ++  noop
      |*  bud/*
      [bud vit]
    ::
    ++  quad
      |*  $:  one/$-(* {* life})
              two/$-(* {* life})
              tri/$-(* {* life})
              qua/$-(* {* life})
          ==
      |*  bud/*
      =^  yal  vit  (one -.bud)
      =^  ves  vit  (two +<.bud)
      =^  jot  vit  (tri +>-.bud)
      =^  wip  vit  (qua +>+.bud)
      [[yal ves jot wip] vit]
    ::
    ++  raid
      |*  etc/$-(* {* life})
      |*  bud/*
      ^+  [bud vit]
      ?:  =(~ bud)  [bud vit]
      =^  lef  vit  $(bud +<.bud)
      =^  ryt  vit  $(bud +>.bud)
      =^  top  vit  (etc ->.bud)
      [[[-<.bud top] lef ryt] vit]
    ::
    ++  trey
      (trio expr expr expr)
    ::
    ++  trio
      |*  $:  one/$-(* {* life})
              two/$-(* {* life})
              tri/$-(* {* life})
          ==
      |*  bud/*
      =^  yal  vit  (one -.bud)
      =^  ves  vit  (two +<.bud)
      =^  jot  vit  (tri +>.bud)
      [[yal ves jot] vit]
    ::
    ++  trip
      (trio noop expr expr)
    ::
    ++  toad
      |=  bud/$@(term {p/term q/hoon})
      ?@  bud  [bud vit]
      (lead p.bud (expr q.bud))
    ::
    ++  tora
      (twin noop twee)
    ::
    ++  tung
      |=  bud/{p/what q/$@(term tune)}
      ?@  q.bud  [bud vit]
      (lead p.bud %.(q.bud (twin (raid (twin noop twee)) (moto expr))))
    ::
    ++  twee
      |=  bud/(unit hoon)
      ?~  bud  [~ vit]
      (lead ~ (expr u.bud))
    ::
    ++  twin
      |*  {one/$-(* {* life}) two/$-(* {* life})}
      |*  bud/*
      =^  yal  vit  (one -.bud)
      =^  ves  vit  (two +.bud)
      [[yal ves] vit]
    --
  --
::
::::  5c: compiler backend and prettyprinter
  ::
++  ut
  ~%    %ut
      +>+
    ==
      %fan    fan
      %rib    rib
      %vet    vet
      %fab    fab
      %blow   blow
      %burn   burn
      %busk   busk
      %buss   buss
      %crop   crop
      %duck   duck
      %dune   dune
      %dunk   dunk
      %epla   epla
      %emin   emin
      %emul   emul
      %felt   felt
      %fine   fine
      %fire   fire
      %fish   fish
      %fond   fond
      %fund   fund
      %funk   funk
      %fuse   fuse
      %gain   gain
      %lose   lose
      %mint   mint
      %moot   moot
      %mull   mull
      %nest   nest
      %peel   peel
      %play   play
      %peek   peek
      %repo   repo
      %rest   rest
      %tack   tack
      %toss   toss
      %wrap   wrap
    ==
  =+  :*  fan=*(set {type hoon})
          rib=*(set {type type hoon})
          vet=`?`&
          fab=`?`&
      ==
  =+  sut=`type`%noun
  |%
  ++  blow
    |=  {gol/type gen/hoon}
    ^-  {type nock}
    =+  pro=(mint gol gen)
    ::  ~>  %slog.[%0 (dunk 'blow-subject')]
    =+  bus=bran
    ::  ~|  mask.bus
    =+  jon=(apex:musk bus q.pro)
    ?~  jon
      ?:  fab
        pro
      ~|  %musk-stopped
      !!
    ?:  ?=($| -.u.jon)
      ?:  fab
        pro
      ~|  %musk-blocked
      !!
    [p.pro [%1 p.u.jon]]
  ::
  ++  burn
    =+  gil=*(set type)
    |-  ^-  (unit)
    ?-    sut
        {$atom *}   q.sut
        {$cell *}   %+  biff  $(sut p.sut)
                  |=(a/* (biff ^$(sut q.sut) |=(b/* `[a b])))
        {$core *}   (biff $(sut p.sut) |=(* `[p.s.q.sut +<]))
        {$face *}   $(sut repo)
        {$fork *}   ~
        {$help *}   $(sut repo)
        {$hold *}   ?:  (~(has in gil) sut)
                      ~
                    $(sut repo, gil (~(put in gil) sut))
        $noun       ~
        $void       ~
    ==
  ++  bran
    =+  gil=*(set type)
    |-  ^-  seminoun:musk
    ?-    sut
      $noun      [&+[~ ~ ~] ~]
      $void      [&+[~ ~ ~] ~]
      {$atom *}  ?~(q.sut [&+[~ ~ ~] ~] [&+~ u.q.sut])
      {$cell *}  (combine:musk $(sut p.sut) $(sut q.sut))
      {$core *}  %+  combine:musk 
                   ?~  p.s.q.sut  [&+[~ ~ ~] ~]
                   [&+~ p.s.q.sut]
                 $(sut p.sut) 
      {$face *}  $(sut repo)
      {$fork *}  [&+[~ ~ ~] ~]
      {$help *}  $(sut repo)
      {$hold *}  ?:  (~(has in gil) sut)
                   [&+[~ ~ ~] ~]
                 $(sut repo, gil (~(put in gil) sut))
    ==
  ::
  ++  busk
    ~/  %busk
    |=  gen/hoon
    ^-  type
    [%face [~ ~ [gen ~]] sut]
  ::
  ++  buss
    ~/  %buss
    |=  {{wat/what cog/term} gen/hoon}
    ^-  type
    [%face [wat [[cog ~ ~ gen] ~ ~] ~] sut]
  ::
  ++  conk
    |=  got/toga
    ^-  type
    ?@  got  [%face [~ got] sut]
    ?-  -.got
      $0  sut
      $1  [%face p.got $(got q.got)]
      $2  ?>  |(!vet (nest(sut [%cell %noun %noun]) & sut))
          :+  %cell
            $(got p.got, sut (peek %both 2))
          $(got q.got, sut (peek %both 3))
    ==
  ::
  ++  crop
    ~/  %crop
    |=  ref/type
    =+  bix=*(set {type type})
    =<  dext
    |%
    ++  dext
      ^-  type
      ~_  leaf+"crop"
      ::  ~_  (dunk 'dext: sut')
      ::  ~_  (dunk(sut ref) 'dext: ref')
      ?:  |(=(sut ref) =(%noun ref))
        %void
      ?:  =(%void ref)
        sut
      ?-    sut
          {$atom *}
        ?+  ref      sint
          {$atom *}  ?^  q.sut
                       ?^(q.ref ?:(=(q.ref q.sut) %void sut) %void)
                     ?^(q.ref sut %void)
          {$cell *}  sut
        ==
      ::
          {$cell *}
        ?+  ref      sint
          {$atom *}  sut
          {$cell *}  ?.  (nest(sut p.ref) | p.sut)  sut
                     (cell p.sut dext(sut q.sut, ref q.ref))
        ==
      ::
          {$core *}  ?:(?=(?({$atom *} {$cell *}) ref) sut sint)
          {$face *}  (face p.sut dext(sut q.sut))
          {$fork *}  (fork (turn ~(tap in p.sut) |=(type dext(sut +<))))
          {$help *}  (help p.sut dext(sut q.sut))
          {$hold *}  ?<  (~(has in bix) [sut ref])
                     dext(sut repo, bix (~(put in bix) [sut ref]))
          $noun      dext(sut repo)
          $void      %void
      ==
    ::
    ++  sint
      ^-  type
      ?+    ref    !!
        {$core *}  sut
        {$face *}  dext(ref repo(sut ref))
        {$fork *}  =+  yed=~(tap in p.ref)
                   |-  ^-  type
                   ?~  yed  sut
                   $(yed t.yed, sut dext(ref i.yed))
        {$hold *}  dext(ref repo(sut ref))
      ==
    --
  ::
  ++  cool
    |=  {pol/? hyp/wing ref/type}
    ^-  type
    =+  fid=(find %both hyp)
    ?-  -.fid
      $|  sut
      $&  =<  q
          %+  take  p.p.fid
          |=(a/type ?:(pol (fuse(sut a) ref) (crop(sut a) ref)))
    ==
  ::
  ++  duck  ^-(tank ~(duck us sut))
  ++  dune  |.(duck)
  ++  dunk
    |=  paz/term  ^-  tank
    :+  %palm
      [['.' ~] ['-' ~] ~ ~]
    [[%leaf (mesc (trip paz))] duck ~]
  ::
  ++  elbo
    |=  {lop/palo rig/(list (pair wing hoon))}
    ^-  type
    ?:  ?=($& -.q.lop)
      |-  ^-  type
      ?~  rig
        p.q.lop
      =+  zil=(play q.i.rig)
      =+  dar=(tack(sut p.q.lop) p.i.rig zil)
      %=  $
        rig      t.rig
        p.q.lop  q.dar
      ==
    =+  hag=~(tap in q.q.lop)
    %-  fire
    |-  ^+  hag
    ?~  rig
      hag
    =+  zil=(play q.i.rig)
    =+  dix=(toss p.i.rig zil hag)
    %=  $
      rig  t.rig
      hag  q.dix
    ==
  ::
  ++  ergo
    |=  {lop/palo rig/(list (pair wing hoon))}
    ^-  (pair type nock)
    =+  axe=(tend p.lop)
    =|  hej/(list (pair axis nock))
    ?:  ?=($& -.q.lop)
      =-  [p.- (hike axe q.-)]
      |-  ^-  (pair type (list (pair axis nock)))
      ?~  rig
        [p.q.lop hej]
      =+  zil=(mint %noun q.i.rig)
      =+  dar=(tack(sut p.q.lop) p.i.rig p.zil)
      %=  $
        rig      t.rig
        p.q.lop  q.dar
        hej      [[p.dar q.zil] hej]
      ==
    =+  hag=~(tap in q.q.lop)
    =-  [(fire p.-) [%9 p.q.lop (hike axe q.-)]]
    |-  ^-  (pair (list (pair type foot)) (list (pair axis nock)))
    ?~  rig
      [hag hej]
    =+  zil=(mint %noun q.i.rig)
    =+  dix=(toss p.i.rig p.zil hag)
    %=  $
      rig  t.rig
      hag  q.dix
      hej  [[p.dix q.zil] hej]
    ==
  ::
  ++  endo
    |=  {lop/(pair palo palo) dox/type rig/(list (pair wing hoon))}
    ^-  (pair type type)
    ?:  ?=($& -.q.p.lop)
      ?>  ?=($& -.q.q.lop)
      |-  ^-  (pair type type)
      ?~  rig
        [p.q.p.lop p.q.q.lop]
      =+  zil=(mull %noun dox q.i.rig)
      =+  ^=  dar
          :-  p=(tack(sut p.q.p.lop) p.i.rig p.zil)
              q=(tack(sut p.q.q.lop) p.i.rig q.zil)
      ?>  =(p.p.dar p.q.dar)
      %=  $
        rig        t.rig
        p.q.p.lop  q.p.dar
        p.q.q.lop  q.q.dar
      ==
    ?>  ?=($| -.q.q.lop)
    ?>  =(p.q.p.lop p.q.q.lop)
    =+  hag=[p=~(tap in q.q.p.lop) q=~(tap in q.q.q.lop)]
    =-  [(fire p.-) (fire(vet |) q.-)]
    |-  ^-  (pair (list (pair type foot)) (list (pair type foot)))
    ?~  rig
      hag
    =+  zil=(mull %noun dox q.i.rig)
    =+  ^=  dix
        :-  p=(toss p.i.rig p.zil p.hag)
            q=(toss p.i.rig q.zil q.hag)
    ?>  =(p.p.dix p.q.dix)
    %=  $
      rig  t.rig
      hag  [q.p.dix q.q.dix]
    ==
  ::
  ++  ad
    |%
    ++  arc
      |%
      ++  deft                                          ::  generic
        |%
        ++  bath  *                                     ::  leg match type
        ++  claw  *                                     ::  arm match type
        ++  form  |*({* *} p=+<-)                       ::  attach build state
        ++  skin  |*(p/* p)                             ::  reveal build state
        ++  meat  |*(p/* p)                             ::  remove build state
        --
      ++  make                                          ::  for mint
        |%
        ++  bath  type                                  ::  leg match type
        ++  claw  onyx                                  ::  arm
        ++  form  |*({* *} [p=+<- q=+<+])               ::
        ++  skin  |*({p/* q/*} q)                       ::  unwrap baggage
        ++  meat  |*({p/* q/*} p)                       ::  unwrap filling
        --
      --
    ++  def
      =+  deft:arc
      |%  +-  $
      =>  +<
      |%
      ++  pord  |*(* (form +< *nock))                   ::  wrap mint formula
      ++  rosh  |*(* (form +< *(list pock)))            ::  wrap mint changes
      ++  fleg  _(pord *bath)                           ::  legmatch + code
      ++  fram  _(pord *claw)                           ::  armmatch +
      ++  foat  _(rosh *bath)                           ::  leg with changes
      ++  fult  _(rosh *claw)                           ::  arm with changes
      --  --
    ::
    ++  lib
      |%
      ++  deft
        =>  (def deft:arc)
        |%
        ++  halp  $-(hoon fleg)
        ++  vant
          |%  ++  trep  $-({bath wing bath} {axis bath})
              ++  tasp  $-({{axis bath} fleg foat} foat)
              ++  tyle  $-(foat foat)
          --
        ++  vunt
          |%  ++  trep  $-({claw wing bath} {axis claw})
              ++  tasp  $-({{axis claw} fleg fult} fult)
              ++  tyle  $-(fult foat)
        --  --
      ::
      ++  make
        =>  (def make:arc)
        |%
        ++  halp  |~  a/hoon
                  ^-  fleg
                  (mint %noun a)
        ++  vant
          |%  ++  trep  |=  {a/type b/wing c/type}
                        ^-  {axis type}
                        (tack(sut a) b c)
              ++  tasp  |=  {a/(pair axis type) b/fleg c/foat}
                        ^-  foat
                        [q.a [[p.a (skin b)] (skin c)]]
              ++  tyle  |=(foat +<)
          --
        ++  vunt
          |%  ++  trep  |=  {a/claw b/wing c/bath}
                        ^-  (pair axis claw)
                        (toss b c a)
              ++  tasp  |~  {a/(pair axis claw) b/fleg c/fult}
                        ^-  fult
                        [q.a [[p.a (skin b)] (skin c)]]
              ++  tyle  |~  fult
                        ^-  foat
                        [(fire +<-) +<+]
      --  --  --
    ::
    ++  bin
      =+  deft:lib
      |%  +-  $
      =>  +<
      |%
      ++  rame
        =>  vant  |%
            ++  clom  bath
            ++  chog  fleg
            ++  ceut  foat
        --
      ++  gelp
        =>  vunt  |%
            ++  clom  claw
            ++  chog  fram
            ++  ceut  fult
        --
      ++  ecbo  (ecco rame)
      ++  eclo  (ecco gelp)
      ++  ecco
        =+  rame
        |%  +-  $
        =>  +<
        |=  {rum/clom rig/(list (pair wing hoon))}
        ^-  foat
        %-  tyle
        |-  ^-  ceut
        ?~  rig  (rosh rum)
        =+  mor=$(rig t.rig)
        =+  zil=(halp q.i.rig)
        =+  dar=(trep (meat mor) p.i.rig (meat zil))
        (tasp dar zil mor)
      --  --  --  --
  ::
  ++  oc
    =+  inc=(bin:ad)
    |%  +-  $
    =>  inc
    |%
    ++  echo
      |=  {rum/bath rig/(list (pair wing hoon))}
      (ecbo rum rig)
    ::
    ++  ecmo
      |=  {hag/claw rig/(list (pair wing hoon))}
      (eclo hag rig)
    --  --
  ::
  ++  etco
    |=  {lop/palo rig/(list (pair wing hoon))}
    ^-  (pair type nock)
    =+  cin=(oc (bin:ad make:lib:ad))
    =.  rig  (flop rig)         ::  XX this unbreaks, void order in devulc
    =+  axe=(tend p.lop)
    ?:  ?=($& -.q.lop)
      =-  [p.- (hike axe q.-)]
      (echo:cin p.q.lop rig)
    =-  [p.- [%9 p.q.lop (hike axe q.-)]]
    (ecmo:cin ~(tap in q.q.lop) rig)
  ::
  ++  et
    |_  {hyp/wing rig/(list (pair wing hoon))}
    ::
    ++  play
      ^-  type
      =+  lug=(find %read hyp)
      ?:  ?=($| -.lug)  ~>(%mean.[%leaf "hoon"] ?>(?=($~ rig) p.p.lug))
      (elbo p.lug rig)
    ::
    ++  mint
      |=  gol/type
      ^-  (pair type nock)
      =+  lug=(find %read hyp)
      ?:  ?=($| -.lug)  ~>(%mean.[%leaf "hoon"] ?>(?=($~ rig) p.lug))
      =-  ?>(?|(!vet (nest(sut gol) & p.-)) -)
      (etco p.lug rig)
    ::
    ++  mull
      |=  {gol/type dox/type}
      ^-  {type type}
      =+  lug=[p=(find %read hyp) q=(find(sut dox) %read hyp)]
      ?:  ?=($| -.p.lug)
        ?>   &(?=($| -.q.lug) ?=($~ rig))
        [p.p.p.lug p.p.q.lug]
      ?>  ?=($& -.q.lug)
      =-  ?>(?|(!vet (nest(sut gol) & p.-)) -)
      (endo [p.p.lug p.q.lug] dox rig)
    --
  ::
  ++  epla
    ~/  %epla
    |=  {hyp/wing rig/(list (pair wing hoon))}
    ^-  type
    ~(play et hyp rig)
  ::
  ++  emin
    ~/  %emin
    |=  {gol/type hyp/wing rig/(list (pair wing hoon))}
    ^-  (pair type nock)
    (~(mint et hyp rig) gol)
  ::
  ++  emul
    ~/  %emul
    |=  {gol/type dox/type hyp/wing rig/(list (pair wing hoon))}
    ^-  (pair type type)
    (~(mull et hyp rig) gol dox)
  ::
  ++  felt
    ~/  %felt
    |=  lap/opal
    ^-  type
    ?-  -.lap
      $&  p.lap
      $|  %-  fire
          %+  turn  ~(tap in q.lap)
          |=  {a/type b/foot}
          [a [%ash %$ 1]]
    ==
  ::
  ++  fond
    ~/  %fond
    |=  {way/vial hyp/wing}
    =>  |%
        ++  pony                                        ::  raw match
                  $@  $~                                ::  void
                  %+  each                              ::  natural/abnormal
                    (pair what palo)                    ::  arm or leg
                  %+  each                              ::  abnormal
                    @ud                                 ::  unmatched
                  (pair what (pair type nock))          ::  synthetic
        --
    ^-  pony
    ?~  hyp
      [%& ~ ~ %& sut]
    =+  mor=$(hyp t.hyp)
    ?-    -.mor
        $|
      ?-    -.p.mor
          $&  mor
          $|
        =+  fex=(mint(sut p.q.p.p.mor) %noun [%wing i.hyp ~])
        [%| %| p.p.p.mor p.fex (comb q.q.p.p.mor q.fex)]
      ==
    ::
        $&
      =.  sut  (felt q.q.p.mor)
      =>  :_  +
          :*  axe=`axis`1
              lon=p.q.p.mor
              heg=?^(i.hyp i.hyp [%| p=0 q=(some i.hyp)])
          ==
      ?:  ?=($& -.heg)
        [%& ~ [`p.heg lon] %& (peek way p.heg)]
      =|  gil/(set type)
      =<  $
      |%  ++  here  ?:  =(0 p.heg)
                      [%& ~ [~ `axe lon] %& sut]
                    [%| %& (dec p.heg)]
          ++  join  |=({a/what b/what} ?~(a b a))
          ++  lose  [%| %& p.heg]
          ++  stop  ?~(q.heg here lose)
          ++  twin  |=  {hax/pony yor/pony}
                    ^-  pony
                    ~_  leaf+"find-fork"
                    ?:  =(hax yor)  hax
                    ?~  hax  yor
                    ?~  yor  hax
                    ?:  ?=($| -.hax)
                      ?>  ?&  ?=($| -.yor)
                              ?=($| -.p.hax)
                              ?=($| -.p.yor)
                              =(q.q.p.p.hax q.q.p.p.yor)
                          ==
                      :^    %|
                          %|
                        (join p.p.p.hax p.p.p.yor)
                      [(fork p.q.p.p.hax p.q.p.p.yor ~) q.q.p.p.hax]
                    ?>  ?=($& -.yor)
                    ?>  =(p.q.p.hax p.q.p.yor)
                    :^    %&  
                        (join p.p.hax p.p.yor)
                      p.q.p.hax
                    ?:  &(?=($& -.q.q.p.hax) ?=($& -.q.q.p.yor))
                      [%& (fork p.q.q.p.hax p.q.q.p.yor ~)]
                    ?>  &(?=($| -.q.q.p.hax) ?=($| -.q.q.p.yor))
                    ?>  =(p.q.q.p.hax p.q.q.p.yor)
                    =+  wal=(~(uni in q.q.q.p.hax) q.q.q.p.yor)
                    [%| p.q.q.p.hax wal]
          ++  $
            ^-  pony
            ?-    sut
                $void       stop
                $noun       stop
                {$atom *}   stop
                {$cell *}
              ?~  q.heg  here
              =+  taf=$(axe (peg axe 2), sut p.sut)
              ?~  taf  ~
              ?:  |(?=($& -.taf) ?=($| -.p.taf))
                taf
              $(axe (peg axe 3), p.heg p.p.taf, sut q.sut)
            ::
                {$core *}
              ?~  q.heg  here
              =^  zem  p.heg
                  =+  zem=(loot u.q.heg q.s.q.sut)
                  ?~  zem  [~ p.heg]
                  ?:(=(0 p.heg) [zem 0] [~ (dec p.heg)])
              ?^  zem
                :^    %&  
                    p.q.u.zem
                  [`axe lon]
                [%| (peg 2 p.u.zem) [[sut(p.q %gold) q.q.u.zem] ~ ~]]
              =+  pec=(peel way p.q.sut)
              ?.  sam.pec  lose
              ?:  con.pec  $(sut p.sut, axe (peg axe 3))
              $(sut (peek(sut p.sut) way 2), axe (peg axe 6))
            ::
                {$help *}
              $(sut repo)
            ::
                {$face *}
              ?:  ?=($~ q.heg)  here(sut q.sut)
              =*  zot  q.p.sut
              ?@  zot
                ?:(=(u.q.heg zot) here(sut q.sut) lose)
              =<  main
              |%
              ++  main
                ^-  pony
                =+  tyr=(~(get by p.zot) u.q.heg)
                ?~  tyr
                  next
                ?~  q.u.tyr
                  $(sut q.sut, lon [~ lon], p.heg +(p.heg))
                ?.  =(0 p.heg)
                  next(p.heg (dec p.heg))
                =+  tor=(fund way u.q.u.tyr)
                ?-  -.tor
                  $&  [%& ~ (weld p.p.tor `vein`[~ `axe lon]) q.p.tor]
                  $|  [%| %| p.u.tyr p.p.tor (comb [%0 axe] q.p.tor)]
                ==
              ++  next
                |-  ^-  pony
                ?~  q.zot
                  ^$(sut q.sut, lon [~ lon])
                =+  tiv=(mint(sut q.sut) %noun i.q.zot)
                =+  fid=^$(sut p.tiv, lon ~, axe 1, gil ~)
                ?~  fid  ~
                ?:  ?=({$| $& *} fid)
                  $(q.zot t.q.zot, p.heg p.p.fid)
                =+  ^-  {wat/what vat/(pair type nock)}
                    ?-    -.fid
                      $&  [p.p.fid (fine %& q.p.fid)]
                      $|  [p.p.p.fid (fine %| q.p.p.fid)]
                    ==
                [%| %| wat p.vat (comb (comb [%0 axe] q.tiv) q.vat)]
              --
            ::
                {$fork *}
              =+  wiz=(turn ~(tap in p.sut) |=(a/type ^$(sut a)))
              ?~  wiz  ~
              |-  ^-  pony
              ?~  t.wiz  i.wiz
              (twin i.wiz $(wiz t.wiz))
            ::
                {$hold *}
              ?:  (~(has in gil) sut)
                ~
              $(gil (~(put in gil) sut), sut repo)
            ==
      --
    ==
  ::
  ++  find
    ~/  %find
    |=  {way/vial hyp/wing}
    ^-  port
    ~_  (show [%c %find] %l hyp)
    =-  ?@  -  !!
        ?-    -<
          $&  [%& q.p.-]
          $|  ?-  -.p.-
                $|  [%| q.p.p.-]
                $&  !!
        ==    ==
    (fond way hyp)
  ::
  ++  fund
    ~/  %fund
    |=  {way/vial gen/hoon}
    ^-  port
    =+  hup=~(reek ap gen)
    ?~  hup
      [%| (mint %noun gen)]
    (find way u.hup)
  ::
  ++  fine
    ~/  %fine
    |=  tor/port
    ^-  (pair type nock)
    ?-  -.tor
      $|  p.tor
      $&  =+  axe=(tend p.p.tor)
          ?-  -.q.p.tor
            $&  [`type`p.q.p.tor %0 axe]
            $|  [(fire ~(tap in q.q.p.tor)) [%9 p.q.p.tor %0 axe]]
    ==    ==
  ::
  ++  fire
    |=  hag/(list {p/type q/foot})
    ^-  type
    ?:  ?=({{* {$elm $~ $1}} $~} hag)
      p.i.hag
    %-  fork
    %+  turn
      hag.$
    |=  {p/type q/foot}
    :-  %hold
    ?.  ?=({$core *} p)
      ~_  (dunk %fire-type)
      ~>(%mean.[%leaf "fire-core"] !!)
    =+  dox=[%core q.q.p q.p]
    ?:  ?=($ash -.q)
      ::  ~_  (dunk(sut [%cell q.q.p p.p]) %fire-dry)
      ?>  ?|(!vet (nest(sut q.q.p) & p.p))
      [dox p.q]
    ?>  ?=($elm -.q)
    ::  ~_  (dunk(sut [%cell q.q.p p.p]) %fire-wet)
    ::  =.  p.p  ?:(fab p.p (redo(sut p.p) q.q.p))
    =.  p.p  (redo(sut p.p) q.q.p)
    ?>  ?|  !vet
            (~(has in rib) [sut dox p.q])
            !=(** (mull(sut p, rib (~(put in rib) sut dox p.q)) %noun dox p.q))
        ==
    [p p.q]
  ::
  ++  fish
    ~/  %fish
    |=  axe/axis
    =+  vot=*(set type)
    |-  ^-  nock
    ?-  sut
        $void       [%1 1]
        $noun       [%1 0]
        {$atom *}   ?~  q.sut
                      (flip [%3 %0 axe])
                    [%5 [%1 u.q.sut] [%0 axe]]
        {$cell *}
      %+  flan
        [%3 %0 axe]
      (flan $(sut p.sut, axe (peg axe 2)) $(sut q.sut, axe (peg axe 3)))
    ::
        {$core *}   [%0 0]
        {$face *}   $(sut q.sut)
        {$fork *}   =+  yed=~(tap in p.sut)
                    |-  ^-  nock
                    ?~(yed [%1 1] (flor ^$(sut i.yed) $(yed t.yed)))
        {$help *}   $(sut q.sut)
        {$hold *}
      ?:  (~(has in vot) sut)
        [%0 0]
      =>  %=(. vot (~(put in vot) sut))
      $(sut repo)
    ==
  ::
  ++  fuse
    ~/  %fuse
    |=  ref/type
    =+  bix=*(set {type type})
    |-  ^-  type
    ?:  ?|(=(sut ref) =(%noun ref))
      sut
    ?-    sut
        {$atom *}
      ?-    ref
          {$atom *}   =+  foc=?:((fitz p.ref p.sut) p.sut p.ref)
                      ?^  q.sut
                        ?^  q.ref
                          ?:  =(q.sut q.ref)
                            [%atom foc q.sut]
                          %void
                        [%atom foc q.sut]
                      [%atom foc q.ref]
          {$cell *}   %void
          *           $(sut ref, ref sut)
      ==
        {$cell *}
      ?-  ref
        {$cell *}   (cell $(sut p.sut, ref p.ref) $(sut q.sut, ref q.ref))
        *           $(sut ref, ref sut)
      ==
    ::
        {$core *}  $(sut repo)
        {$face *}  (face p.sut $(sut q.sut))
        {$fork *}  (fork (turn ~(tap in p.sut) |=(type ^$(sut +<))))
        {$help *}  (help p.sut $(sut q.sut))
        {$hold *}
      ?:  (~(has in bix) [sut ref])
        ~>(%mean.[%leaf "fuse-loop"] !!)
      $(sut repo, bix (~(put in bix) [sut ref]))
    ::
        $noun       ref
        $void       %void
    ==
  ::
  ++  gain
    ~/  %gain
    |=  gen/hoon  ^-  type
    (chip & gen)
  ::
  ++  harp
    |=  dab/(map term (pair what foot))
    ^-  ?($~ ^)
    ?:  ?=($~ dab)
      ~
    =+  ^=  vad
        ?-  -.q.q.n.dab
          $ash  q:(mint %noun p.q.q.n.dab)
          $elm  q:(mint(vet |) %noun p.q.q.n.dab)
        ==
    ?-    dab
      {* $~ $~}   vad
      {* $~ *}    [vad $(dab r.dab)]
      {* * $~}    [vad $(dab l.dab)]
      {* * *}     [vad $(dab l.dab) $(dab r.dab)]
    ==
  ::
  ++  hope
    |=  dom/(map @ tomb)
    ^-  ?($~ ^)
    ?:  ?=($~ dom)
      ~
    =+  dov=(harp q.q.n.dom)
    ?-    dom
      {* $~ $~}   dov
      {* $~ *}    [dov $(dom r.dom)]
      {* * $~}    [dov $(dom l.dom)]
      {* * *}     [dov $(dom l.dom) $(dom r.dom)]
    ==
  ::
  ++  lose
    ~/  %lose
    |=  gen/hoon  ^-  type
    (chip | gen)
  ::
  ++  chip
    ~/  %chip
    |=  {how/? gen/hoon}  ^-  type
    ?:  ?=({$wtts *} gen)
      (cool how q.gen (play ~(bunt al [%herb p.gen])))
    ?:  ?&(how ?=({$wtpm *} gen))
      |-(?~(p.gen sut $(p.gen t.p.gen, sut ^$(gen i.p.gen))))
    ?:  ?&(!how ?=({$wtbr *} gen))
      |-(?~(p.gen sut $(p.gen t.p.gen, sut ^$(gen i.p.gen))))
    =+  neg=~(open ap gen)
    ?:(=(neg gen) sut $(gen neg))
  ::
  ++  mint
    ~/  %mint
    |=  {gol/type gen/hoon}
    ^-  {p/type q/nock}
    ~&  %pure-mint
    |^  ^-  {p/type q/nock}
    ?:  ?&(=(%void sut) !?=({$dbug *} gen))
      ?.  |(!vet ?=({$lost *} gen) ?=({$zpzp *} gen))
        ~>(%mean.[%leaf "mint-vain"] !!)
      [%void %0 0]
    ?-    gen
    ::
        {^ *}
      =+  hed=$(gen p.gen, gol %noun)
      =+  tal=$(gen q.gen, gol %noun)
      [(nice (cell p.hed p.tal)) (cons q.hed q.tal)]
    ::
        {$cold *}  (blow gol p.gen)
        {$ktcn *}  $(fab |, gen p.gen)
        {$brcn *}  (grow %gold [%$ 1] p.gen q.gen)
    ::
        {$cnts *}  (~(mint et p.gen q.gen) gol)
        {$dtkt *}
      =+  nef=$(gen [%bunt p.gen])
      [p.nef [%11 [%1 %151 p.nef] q:$(gen q.gen, gol %noun)]]
    ::
        {$dtls *}  [(nice [%atom %$ ~]) [%4 q:$(gen p.gen, gol [%atom %$ ~])]]
        {$sand *}  [(nice (play gen)) [%1 q.gen]]
        {$rock *}  [(nice (play gen)) [%1 q.gen]]
    ::
        {$dttr *}
      [(nice %noun) [%2 q:$(gen p.gen, gol %noun) q:$(gen q.gen, gol %noun)]]
    ::
        {$dtts *}
      =+  [one two]=[$(gen p.gen, gol %noun) $(gen q.gen, gol %noun)]
      [(nice bool) [%5 q:$(gen p.gen, gol %noun) q:$(gen q.gen, gol %noun)]]
    ::
        {$dtwt *}  [(nice bool) [%3 q:$(gen p.gen, gol %noun)]]
        {$hand *}  [p.gen q.gen]
        {$ktbr *}  =+(vat=$(gen p.gen) [(wrap(sut p.vat) %iron) q.vat])
    ::
        {$ktls *}
      =+(hif=(nice (play p.gen)) [hif q:$(gen q.gen, gol hif)])
    ::
        {$ktpm *}  =+(vat=$(gen p.gen) [(wrap(sut p.vat) %zinc) q.vat])
        {$ktsg *}
      =+  nef=$(gen p.gen)
      :-  p.nef
      =+  cag=burn
      ?~  cag  q.nef
      =+  moc=(mink [u.cag q.nef] |=({* *} ~))
      ?:(?=($0 -.moc) [%1 p.moc] q.nef)
    ::
        {$ktts *}  =+(vat=$(gen q.gen) [(conk(sut p.vat) p.gen) q.vat])
        {$tune *}  [(face p.gen sut) [%0 %1]]
        {$ktwt *}  =+(vat=$(gen p.gen) [(wrap(sut p.vat) %lead) q.vat])
    ::
        {$docs *}
      =+  hum=$(gen q.gen)
      [(help [%docs p.gen] p.hum) q.hum]
    ::
        {$sgzp *}  ~_(duck(sut (play p.gen)) $(gen q.gen))
        {$sggr *}
      =+  hum=$(gen q.gen)
      :: ?:  &(huz !?=($|(@ [?(%sgcn %sgls) ^]) p.gen))
      ::  hum
      :-  p.hum
      :+  %10
        ?-    p.gen
            @   p.gen
            ^   [p.p.gen q:$(gen q.p.gen, gol %noun)]
        ==
      q.hum
    ::
        {$tsgr *}
      =+  fid=$(gen p.gen, gol %noun)
      =+  dov=$(sut p.fid, gen q.gen)
      [p.dov (comb q.fid q.dov)]
    ::
        {$tstr *}
      $(gen r.gen, sut (buss p.gen q.gen))
    ::
        {$tscm *}
      $(gen q.gen, sut (busk p.gen))
    ::
        {$wtcl *}
      =+  nor=$(gen p.gen, gol bool)
      =+  fex=(gain p.gen)
      =+  wux=(lose p.gen)
      =+  ^=  duy
          ?:  =(%void fex)
            ?:(=(%void wux) [%0 0] [%1 1])
          ?:(=(%void wux) [%1 0] q.nor)
      =+  hiq=$(sut fex, gen q.gen)
      =+  ran=$(sut wux, gen r.gen)
      [(fork p.hiq p.ran ~) (cond duy q.hiq q.ran)]
    ::
        {$fits *}
      :-  (nice bool)
      =+  ref=(play p.gen)
      =+  fid=(find %read q.gen)
      ~|  [%test q.gen]
      |-  ^-  nock
      ?-  -.fid
        $&  ?-  -.q.p.fid
              $&  (fish(sut ref) (tend p.p.fid))
              $|  $(fid [%| (fine fid)])
            ==
        $|  [%7 q.p.fid (fish(sut ref) 1)]
      ==
    ::
        {$dbug *}
      ~_  (show %o p.gen)
      =+  hum=$(gen q.gen)
      [p.hum [%10 [%spot %1 p.gen] q.hum]]
    ::
        {$zpcm *}   [(nice (play p.gen)) [%1 q.gen]]   ::  XX validate!
        {$lost *}
      ?:  vet
        ~_  (dunk(sut (play p.gen)) 'lost')
        ~>(%mean.[%leaf "mint-lost"] !!)
      [%void [%0 0]]
    ::
        {$zpsm *}
      =+  vos=$(gol %noun, gen q.gen)
      =+  ref=p:$(gol %noun, gen p.gen)
      ?>  (~(nest ut p:!>(*type)) & ref)
      [(nice (cell ref p.vos)) (cons [%1 p.vos] q.vos)]
    ::
        {$zpgr *}
      =+  vat=$(gen p.gen)
      %=    $
          gen
        :-  [%cnhp [%limb %onan] [%hand p:!>(*type) [%1 p.vat]] ~]
        [%hand p.vat q.vat]
      ==
    ::
        {$zpts *}   [(nice %noun) [%1 q:$(vet |, gen p.gen)]]
        {$zpzp $~}  [%void [%0 0]]
        *
      =+  doz=~(open ap gen)
      ?:  =(doz gen)
        ~_  (show [%c 'hoon'] [%q gen])
        ~>(%mean.[%leaf "mint-open"] !!)
      $(gen doz)
    ==
    ::
    ++  nice
      |=  typ/type
      ~_  leaf+"mint-nice"
      ?>  ?|(!vet (nest(sut gol) & typ))
      typ
    ::
    ++  grow
      |=  {mel/vair ruf/hoon wad/chap dom/(map @ tomb)}
      ^-  {p/type q/nock}
      =+  dan=^$(gen ruf, gol %noun)
      =+  toc=(core p.dan [%gold p.dan wad [~ dom]])
      =+  dez=(hope(sut toc) dom)
      :-  (nice (core p.dan mel p.dan wad [dez dom]))
      (cons [%1 dez] q.dan)
    --
  ::
  ++  moot
    =+  gil=*(set type)
    |-  ^-  ?
    ?-  sut
      {$atom *}  |
      {$cell *}  |($(sut p.sut) $(sut q.sut))
      {$core *}  $(sut p.sut)
      {$face *}  $(sut q.sut)
      {$fork *}  (lien ~(tap in p.sut) |=(type ^$(sut +<)))
      {$help *}  $(sut q.sut)
      {$hold *}  |((~(has in gil) sut) $(gil (~(put in gil) sut), sut repo))
      $noun      |
      $void      &
    ==
  ::
  ++  mull
    ~/  %mull
    |=  {gol/type dox/type gen/hoon}
    |^  ^-  {p/type q/type}
    ?:  =(%void sut)
      ~>(%mean.[%leaf "mull-none"] !!)
    ?-    gen
    ::
        {^ *}
      =+  hed=$(gen p.gen, gol %noun)
      =+  tal=$(gen q.gen, gol %noun)
      [(nice (cell p.hed p.tal)) (cell q.hed q.tal)]
    ::
        {$ktcn *}  $(fab |, gen p.gen)
        {$brcn *}  (grow %gold [%$ 1] p.gen q.gen)
        {$cnts *}  (~(mull et p.gen q.gen) gol dox)
        {$dtkt *}  =+($(gen q.gen, gol %noun) $(gen [%bunt p.gen]))
        {$dtls *}  =+($(gen p.gen, gol [%atom %$ ~]) (beth [%atom %$ ~]))
        {$sand *}  (beth (play gen))
        {$rock *}  (beth (play gen))
    ::
        {$dttr *}
      =+([$(gen p.gen, gol %noun) $(gen q.gen, gol %noun)] (beth %noun))
    ::
        {$dtts *}
      =+([$(gen p.gen, gol %noun) $(gen q.gen, gol %noun)] (beth bool))
    ::
        {$dtwt *}  =+($(gen p.gen, gol %noun) (beth bool))    ::  XX  =|
        {$hand *}  [p.gen p.gen]
        {$ktbr *}
      =+(vat=$(gen p.gen) [(wrap(sut p.vat) %iron) (wrap(sut q.vat) %iron)])
    ::
        {$ktls *}
      =+  hif=[p=(nice (play p.gen)) q=(play(sut dox) p.gen)]
      =+($(gen q.gen, gol p.hif) hif)
    ::
        {$ktpm *}
      =+(vat=$(gen p.gen) [(wrap(sut p.vat) %zinc) (wrap(sut q.vat) %zinc)])
    ::
        {$ktts *}
      =+(vat=$(gen q.gen) [(conk(sut p.vat) p.gen) (conk(sut q.vat) p.gen)])
    ::
        {$tune *}
      [(face p.gen sut) (face p.gen dox)]
    ::
        {$ktwt *}
      =+(vat=$(gen p.gen) [(wrap(sut p.vat) %lead) (wrap(sut q.vat) %lead)])
    ::
        {$docs *}
      =+  vat=$(gen q.gen) 
      [(help [%docs p.gen] p.vat) (help [%docs p.gen] q.vat)]
    ::
        {$ktsg *}  $(gen p.gen)
        {$sgzp *}  ~_(duck(sut (play p.gen)) $(gen q.gen))
        {$sggr *}  $(gen q.gen)
        {$tsgr *}
      =+  lem=$(gen p.gen, gol %noun)
      $(gen q.gen, sut p.lem, dox q.lem)
    ::
        {$tstr *}
      %=  $
        gen  r.gen
        sut  (buss p.gen q.gen)
        dox  (buss(sut dox) p.gen q.gen)
      ==
    ::
        {$wtcl *}
      =+  nor=$(gen p.gen, gol bool)
      =+  ^=  hiq  ^-  {p/type q/type}
          =+  fex=[p=(gain p.gen) q=(gain(sut dox) p.gen)]
          ?:  =(%void p.fex)
            :-  %void
            ?:  =(%void q.fex)
              %void
            ~>(%mean.[%leaf "if-z"] (play(sut q.fex) q.gen))
          ?:  =(%void q.fex)
            ~>(%mean.[%leaf "mull-bonk-b"] !!)
          $(sut p.fex, dox q.fex, gen q.gen)
      =+  ^=  ran  ^-  {p/type q/type}
          =+  wux=[p=(lose p.gen) q=(lose(sut dox) p.gen)]
          ?:  =(%void p.wux)
            :-  %void
            ?:  =(%void q.wux)
              %void
            ~>(%mean.[%leaf "if-a"] (play(sut q.wux) r.gen))
          ?:  =(%void q.wux)
            ~>(%mean.[%leaf "mull-bonk-c"] !!)
          $(sut p.wux, dox q.wux, gen r.gen)
      [(nice (fork p.hiq p.ran ~)) (fork q.hiq q.ran ~)]
    ::
        {$wtts *}
      =+  nob=~(bunt al %herb p.gen)
      =+  waz=[p=(play nob) q=(play(sut dox) nob)]
      =+  ^=  syx  :-  p=(cove q:(mint %noun [%wing q.gen]))
                   q=(cove q:(mint(sut dox) %noun [%wing q.gen]))
      =+  pov=[p=(fish(sut p.waz) p.syx) q=(fish(sut q.waz) q.syx)]
      ?.  &(=(p.syx q.syx) =(p.pov q.pov))
        ~>(%mean.[%leaf "mull-bonk-a"] !!)
      (beth bool)
    ::
        {$dbug *}  ~_((show %o p.gen) $(gen q.gen))
        {$zpcm *}  [(nice (play p.gen)) (play(sut dox) p.gen)]
        {$lost *}
      ?:  vet
        ::  ~_  (dunk(sut (play p.gen)) 'also')
        ~>(%mean.[%leaf "mull-skip"] !!)
      (beth %void)
    ::
        {$zpts *}  (beth %noun)
        {$zpsm *}
      =+  vos=$(gol %noun, gen q.gen)       ::  XX validate!
      [(nice (cell (play p.gen) p.vos)) (cell (play(sut dox) p.gen) q.vos)]
    ::
        {$zpgr *}
      ?>  =(sut dox)
      =+(typ=(play gen) [typ typ])
    ::
        {$zpzp *}  (beth %void)
        *
      =+  doz=~(open ap gen)
      ?:  =(doz gen)
        ~_  (show [%c 'hoon'] [%q gen])
        ~>(%mean.[%leaf "mull-open"] !!)
      $(gen doz)
    ==
    ::
    ++  beth
      |=  typ/type
      [(nice typ) typ]
    ::
    ++  nice
      |=  typ/type
      ::  ~_  (dunk(sut gol) 'need')
      ::  ~_  (dunk(sut typ) 'have')
      ~_  leaf+"mull-nice"
      ?>  ?|(!vet (nest(sut gol) & typ))
      typ
    ::
    ++  grow
      |=  {mel/vair ruf/hoon wad/chap dom/(map @ tomb)}
      ~_  leaf+"mull-grow"
      ^-  {p/type q/type}
      =+  dan=^$(gen ruf, gol %noun)
      =+  ^=  toc  :-  p=(core p.dan [%gold p.dan wad [~ dom]])
                   q=(core q.dan [%gold q.dan wad [~ dom]])
      =+  (balk(sut p.toc, dox q.toc) dom)
      :-  (nice (core p.dan mel p.dan wad [[%0 0] dom]))
      (core q.dan [mel q.dan wad [[%0 0] dom]])
    ::
    ++  bake
      |=  dab/(map term (pair what foot))
      ^-  *
      ?:  ?=($~ dab)
        ~
      =+  ^=  dov
          ?-  -.q.q.n.dab
            $ash  ^$(gol %noun, gen p.q.q.n.dab)
            $elm  ~
          ==
      ?-  dab
        {* $~ $~}  dov
        {* $~ *}   [dov $(dab r.dab)]
        {* * $~}   [dov $(dab l.dab)]
        {* * *}    [dov $(dab l.dab) $(dab r.dab)]
      ==
    ::
    ++  balk
      |=  dom/(map @ tomb)
      ^-  *
      ?:  ?=($~ dom)
        ~
      =+  dov=(bake q.q.n.dom)
      ?-    dom
        {* $~ $~}   dov
        {* $~ *}    [dov $(dom r.dom)]
        {* * $~}    [dov $(dom l.dom)]
        {* * *}     [dov $(dom l.dom) $(dom r.dom)]
      ==
    --
  ++  meet  |=(ref/type &((nest | ref) (nest(sut ref) | sut)))
  ::                                                    ::
  ++  miss                                              ::  nonintersection
    |=  $:  ::  ref: symmetric type
            ::
            ref/type
        ==
    ::  intersection of sut and ref is empty
    ::
    ^-  ?
    =|  gil/(set (set type))
    =<  dext
    |%
    ++  dext
      ^-  ?
      ::  
      ?:  =(ref sut)
        (nest(sut %void) | sut)
      ?-  sut
        $void      &
        $noun      (nest(sut %void) | ref)
        {$atom *}  sint
        {$cell *}  sint
        {$core *}  sint(sut [%cell %noun %noun])
        {$fork *}  %+  levy  ~(tap in p.sut)
                   |=(type dext(sut +<))
        {$face *}  dext(sut q.sut) 
        {$help *}  dext(sut q.sut)
        {$hold *}  =+  (~(gas in *(set type)) `(list type)`[sut ref ~])
                   ?:  (~(has in gil) -)
                      &
                   %=  dext
                     sut  repo
                     gil  (~(put in gil) -)
      ==           ==
    ++  sint
      ?+  ref      dext(sut ref, ref sut)
        {$atom *}  ?.  ?=({$atom *} sut)  &
                   ?&  ?=(^ q.ref)
                       ?=(^ q.sut)
                       !=(q.ref q.sut)
                   ==
        {$cell *}  ?.  ?=({$cell *} sut)  &
                   ?|  dext(sut p.sut, ref p.ref)
                       dext(sut q.sut, ref q.ref)
      ==           ==
    --
  ++  mite  |=(ref/type |((nest | ref) (nest(sut ref) & sut)))
  ++  nest
    ~/  %nest
    |=  {tel/? ref/type}
    =|  $:  seg/(set type)                              ::  degenerate sut
            reg/(set type)                              ::  degenerate ref
            gil/(set {p/type q/type})                   ::  assume nest
        ==
    =<  dext
    |%
    ++  deem
      |=  {mel/vair ram/vair}
      ^-  ?
      ?.  |(=(mel ram) =(%lead mel) =(%gold ram))  |
      ?:  ?=($lead mel)  &
      ?:  ?=($gold mel)  meet
      =+  vay=?-(mel $iron %rite, $zinc %read)
      dext(sut (peek vay 2), ref (peek(sut ref) vay 2))
    ::
    ++  deep
      |=  $:  dom/(map @ tomb)
              vim/(map @ tomb)
          ==
      ^-  ?
      ?:  ?=($~ dom)  =(vim ~)
      ?:  ?=($~ vim)  |
      ?&  =(p.n.dom p.n.vim)
          $(dom l.dom, vim l.vim)
          $(dom r.dom, vim r.vim)
      ::
          =+  [dab hem]=[q.q.n.dom q.q.n.vim]
          |-  ^-  ?
          ?:  ?=($~ dab)  =(hem ~)
          ?:  ?=($~ hem)  |
          ?&  =(p.n.dab p.n.hem)
              $(dab l.dab, hem l.hem)
              $(dab r.dab, hem r.hem)
              ?-  -.q.q.n.dab
                $elm  =(q.q.n.dab q.q.n.hem)
                $ash  ?&  ?=($ash -.q.q.n.hem)
                          %=  dext
                            sut  (play p.q.q.n.dab)
                            ref  (play(sut ref) p.q.q.n.hem)
      ==  ==  ==      ==  ==
    ::
    ++  dext
      ^-  ?
      =-  ?:  -  &
          ?.  tel  |
          ::  ~_  (dunk %zpwt)
          ::  ~_  (dunk(sut ref) %have)
          ~>(%mean.[%leaf "nest-fail"] !!)
      ?:  =(sut ref)  &
      ?-  sut
        $void      sint
        $noun      &
        {$atom *}  ?.  ?=({$atom *} ref)  sint
                   ?&  (fitz p.sut p.ref)
                       |(?=($~ q.sut) =(q.sut q.ref))
                   ==
        {$cell *}  ?.  ?=({$cell *} ref)  sint
                   ?&  dext(sut p.sut, ref p.ref, seg ~, reg ~)
                       dext(sut q.sut, ref q.ref, seg ~, reg ~)
                   ==
        {$core *}  ?.  ?=({$core *} ref)  sint
                   ?:  =(q.sut q.ref)  dext(sut p.sut, ref p.ref)
                   ?&  meet(sut q.q.sut, ref p.sut)
                       dext(sut q.q.ref, ref p.ref)
                       (deem(sut q.q.sut, ref q.q.ref) p.q.sut p.q.ref)
                       ?|  (~(has in gil) [sut ref])
                           %.  [q.s.q.sut q.s.q.ref]
                           %=  deep
                             gil  (~(put in gil) [sut ref])
                             sut  sut(p q.q.sut, p.q %gold)
                             ref  ref(p q.q.ref, p.q %gold)
                       ==  ==
                   ==
        {$face *}  dext(sut q.sut)
        {$fork *}  ?.  ?=(?({$atom *} $noun {$cell *} {$core *}) ref)  sint
                   (lien ~(tap in p.sut) |=(type dext(tel |, sut +<)))
        {$help *}  dext(sut q.sut)
        {$hold *}  ?:  (~(has in seg) sut)  |
                   ?:  (~(has in gil) [sut ref])  &
                   %=  dext
                     sut  repo
                     seg  (~(put in seg) sut)
                     gil  (~(put in gil) [sut ref])
      ==           ==
    ::
    ++  meet  &(dext dext(sut ref, ref sut))
    ++  sint
      ^-  ?
      ?-  ref
        $noun       |
        $void       &
        {$atom *}   |
        {$cell *}   |
        {$core *}   dext(ref repo(sut ref))
        {$face *}   dext(ref q.ref)
<<<<<<< HEAD
        {$fork *}   (levy ~(tap in p.ref) |=(span dext(ref +<)))
=======
        {$fork *}   (levy ~(tap in p.ref) |=(type sint(ref +<)))
        {$help *}   dext(ref q.ref)
>>>>>>> 43383877
        {$hold *}   ?:  (~(has in reg) ref)  &
                    ?:  (~(has in gil) [sut ref])  &
                    %=  dext
                      ref  repo(sut ref)
                      reg  (~(put in reg) ref)
                      gil  (~(put in gil) [sut ref])
      ==            ==
    --
  ::
  ++  peek
    ~/  %peek
    |=  {way/?($read $rite $both $free) axe/axis}
    ^-  type
    ?:  =(1 axe)
      sut
    =+  [now=(cap axe) lat=(mas axe)]
    =+  gil=*(set type)
    |-  ^-  type
    ?-    sut
        {$atom *}   %void
        {$cell *}   ?:(=(2 now) ^$(sut p.sut, axe lat) ^$(sut q.sut, axe lat))
        {$core *}
      ?.  =(3 now)  %noun
      =+  pec=(peel way p.q.sut)
      %=    ^$
          axe  lat
          sut
        ?:  =([& &] pec)  p.sut
        %+  cell
          ?.(sam.pec %noun ^$(sut p.sut, axe 2))
        ?.(con.pec %noun ^$(sut p.sut, axe 3))
      ==
    ::
        {$fork *}   (fork (turn ~(tap in p.sut) |=(type ^$(sut +<))))
        {$hold *}
      ?:  (~(has in gil) sut)
        %void
      $(gil (~(put in gil) sut), sut repo)
    ::
        $void       %void
        $noun       %noun
        *           $(sut repo)
    ==
  ::
  ++  peel
    |=  {way/vial met/?($gold $iron $lead $zinc)}
    ^-  {sam/? con/?}
    ?:  ?=($gold met)  [& &]
    ?-  way
      $both  [| |]
      $free  [& &]
      $read  [?=($zinc met) |]
      $rite  [?=($iron met) |]
    ==
  ::
  ++  play
    ~/  %play
    =>  .(vet |)
    |=  gen/hoon
    ^-  type
    ?-  gen
      {^ *}      (cell $(gen p.gen) $(gen q.gen))
      {$ktcn *}  $(fab |, gen p.gen)
      {$brcn *}  (core sut %gold sut p.gen [[%0 0] q.gen])
      {$cnts *}  ~(play et p.gen q.gen)
      {$dtkt *}  $(gen [%bunt p.gen])
      {$dtls *}  [%atom %$ ~]
      {$rock *}  |-  ^-  type
                 ?@  q.gen  [%atom p.gen `q.gen]
                 [%cell $(q.gen -.q.gen) $(q.gen +.q.gen)]
      {$sand *}  |-  ^-  type
                 ?@  q.gen
                   ?:  =(%n p.gen)  ?>(=(0 q.gen) [%atom p.gen ~ q.gen])
                   ?:(=(%f p.gen) ?>((lte q.gen 1) bool) [%atom p.gen ~])
                 [%cell $(q.gen -.q.gen) $(q.gen +.q.gen)]
      {$tune *}  (face p.gen sut)
      {$dttr *}  %noun
      {$dtts *}  bool
      {$dtwt *}  bool
      {$hand *}  p.gen
      {$ktbr *}  (wrap(sut $(gen p.gen)) %iron)
      {$ktls *}  $(gen p.gen)
      {$ktpm *}  (wrap(sut $(gen p.gen)) %zinc)
      {$ktsg *}  $(gen p.gen)
      {$ktts *}  (conk(sut $(gen q.gen)) p.gen)
      {$ktwt *}  (wrap(sut $(gen p.gen)) %lead)
      {$docs *}  (help [%docs p.gen] $(gen q.gen))
      {$sgzp *}  ~_(duck(sut ^$(gen p.gen)) $(gen q.gen))
      {$sggr *}  $(gen q.gen)
      {$tsgr *}   $(gen q.gen, sut $(gen p.gen))
      {$tstr *}   $(gen r.gen, sut (buss p.gen q.gen))
      {$wtcl *}    =+  [fex=(gain p.gen) wux=(lose p.gen)]
                 %-  fork  :~
                   ?:(=(%void fex) %void $(sut fex, gen q.gen))
                   ?:(=(%void wux) %void $(sut wux, gen r.gen))
                 ==
      {$wtts *}  bool
      {$dbug *}  ~_((show %o p.gen) $(gen q.gen))
      {$zpcm *}  (play p.gen)
      {$zpgr *}  %=    $
                     gen
                   [%cnhp [%limb %onan] [%hand p:!>(*type) [%1 $(gen p.gen)]] ~]
                 ==
      {$lost *}  %void
      {$zpsm *}  (cell $(gen p.gen) $(gen q.gen))
      {$zpts *}  %noun
      {$zpzp *}  %void
      *          =+  doz=~(open ap gen)
                 ?:  =(doz gen)
                   ~_  (show [%c 'hoon'] [%q gen])
                   ~>(%mean.[%leaf "play-open"] !!)
                 $(gen doz)
    ==
  ::                                                    ::
  ++  redo                                              ::  refurbish faces
    |=  $:  ::  ref: raw payload
            ::
            ref/type
        ==
    ::  :type: subject refurbished to reference namespace
    ::
    ^-  type
    ::  hos: subject tool stack
    ::  wec: reference tool stack set
    ::  gil: repetition set
    ::
    =|  hos/(list tool)
    =/  wec/(set (list tool))  [~ ~ ~]
    =|  gil/(set (pair type type))
    =<  ::  errors imply subject/reference mismatch
        ::
        ~|  %redo-match
        ::  reduce by subject
        ::
        dext
    |%
    ::                                                  ::
    ++  dear                                            ::  resolve tool stack
      ::  :(unit (list tool)): unified tool stack
      ::
      ^-  (unit (list tool))
      ::  empty implies void
      ::
      ?~  wec  `~
      ::  any reference faces must be clear
      ::
      ?.  ?=({* $~ $~} wec)  
        ~&  [%dear-many wec]
        ~
      :-  ~
      ::  har: single reference tool stack
      ::
      =/  har  n.wec
      ::  len: lengths of [sut ref] face stacks
      ::
      =/  len  [p q]=[(lent hos) (lent har)]
      ::  lip: length of sut-ref face stack overlap
      ::
      ::      AB
      ::       BC
      ::
      ::    +lip is (lent B), where +hay is forward AB
      ::    and +liv is forward BC (stack BA and CB).
      ::
      ::    overlap is a weird corner case.  +lip is
      ::    almost always 0.  brute force is fine.
      :: 
      =/  lip
        =|  lup/(unit @ud)
        =|  lip/@ud
        |-  ^-  @ud
        ?:  |((gth lip p.len) (gth lip q.len))
          (fall lup 0)
        ::  lep: overlap candidate: suffix of subject face stack
        ::
        =/  lep  (slag (sub p.len lip) hos) 
        ::  lap: overlap candidate: prefix of reference face stack
        ::
        =/  lap  (scag lip har)
        ::  save any match and continue
        ::
        $(lip +(lip), lup ?.(=(lep lap) lup `lip))
      ::  ~&  [har+har hos+hos len+len lip+lip]
      ::  produce combined face stack (forward ABC, stack CBA)
      ::
      (weld hos (slag lip har))
    ::                                                  ::
    ++  dext                                            ::  subject traverse
      ::  :type: refurbished subject
      ::
      ^-  type
      ::  check for trivial cases
      ::
      ?:  ?|  =(sut ref) 
              ?=(?($noun $void {?($atom $core) *}) ref)
          ==
        done
      ::  ~_  (dunk 'redo: dext: sut')
      ::  ~_  (dunk(sut ref) 'redo: dext: ref')  
      ?-    sut
          ?($noun $void {?($atom $core) *})
        ::  reduce reference and reassemble leaf
        ::
        done:(sint &)
      ::
          {$cell *}
        ::  reduce reference to match subject
        ::
        =>  (sint &)
        ?>  ?=({$cell *} sut)
        ::  leaf with possible recursive descent
        ::
        %=    done
            sut
          ::  clear face stacks for descent
          ::
          =:  hos  ~
              wec  [~ ~ ~]
            ==
          ::  descend into cell
          ::
          :+  %cell
            dext(sut p.sut, ref (peek(sut ref) %free 2))
          dext(sut q.sut, ref (peek(sut ref) %free 3))
        ==
      ::
          {$face *}
        ::  push face on subject stack, and descend
        ::
        dext(hos [q.p.sut hos], sut q.sut)
      ::
          {$help *}
        ::  work through help
        ::
        [%help p.sut dext(sut q.sut)]
      ::
          {$fork *}
        ::  reconstruct each case in fork 
        ::
        (fork (turn ~(tap in p.sut) |=(type dext(sut +<))))
      ::
          {$hold *}
        ::  reduce to hard 
        ::
        =>  (sint |)
        ?>  ?=({$hold *} sut)
        ?:  (~(has in fan) [p.sut q.sut])
          ::  repo loop; redo depends on its own product
          ::
          done:(sint &)
        ?:  (~(has in gil) [sut ref])
          ::  type recursion, stop renaming
          ::
          done:(sint |)
        ::  restore unchanged holds
        ::
        =+  repo
        =-  ?:(=(- +<) sut -)
        dext(sut -, gil (~(put in gil) sut ref))
      ==
    ::                                                  ::
    ++  done                                            ::  complete assembly
      ^-  type
      ::  :type: subject refurbished 
      ::
      ::  lov: combined face stack
      ::
      =/  lov  
          =/  lov  dear
          ?~  lov
            ::  ~_  (dunk 'redo: dear: sut')
            ::  ~_  (dunk(sut ref) 'redo: dear: ref')
            ~&  [%wec wec]
            !!
          (need lov)
      ::  recompose faces
      ::
      |-  ^-  type
      ?~  lov  sut
      $(lov t.lov, sut (face [~ i.lov] sut))
    ::                                                  ::
    ++  sint                                            ::  reduce by reference
      |=  $:  ::  hod: expand holds
              ::
              hod/?
          ==
      ::  ::.: reference with face/fork/hold reduced
      ::
      ^+  .
      ::  =-  ~>  %slog.[0 (dunk 'sint: sut')]
      ::      ~>  %slog.[0 (dunk(sut ref) 'sint: ref')]
      ::      ~>  %slog.[0 (dunk(sut =>(- ref)) 'sint: pro')]
      ::      -
      ?+    ref  .
          {$help *}  $(ref q.ref)
          {$face *}
        ::  extend all stacks in set
        ::
        %=  $
          ref  q.ref
          wec  (~(run in wec) |=((list tool) [q.p.ref +<]))
        ==
      ::
          {$fork *}  
        ::  reconstruct all relevant cases
        ::
        =-  ::  ~>  %slog.[0 (dunk 'fork: sut')]
            ::  ~>  %slog.[0 (dunk(sut ref) 'fork: ref')]
            ::  ~>  %slog.[0 (dunk(sut (fork ->)) 'fork: pro')]
            +(wec -<, ref (fork ->))
        =/  moy  ~(tap in p.ref)
        |-  ^-  (pair (set (list tool)) (list type))
        ?~  moy  [~ ~]
        ::  head recurse
        ::
        =/  mor  $(moy t.moy)
        ::  prune reference cases outside subject
        ::
        ?:  (miss i.moy)  mor
        ::  unify all cases
        ::
        =/  dis  ^$(ref i.moy)
        [(~(uni in p.mor) wec.dis) [ref.dis q.mor]]
      ::
          {$hold *}
        ?.  hod  .
        $(ref repo(sut ref))
      ==
    --
  ::
  ++  repo
    ^-  type
    ?-  sut
      {$core *}   [%cell %noun p.sut]
      {$face *}   q.sut
      {$help *}   q.sut
      {$hold *}   (rest [[p.sut q.sut] ~])
      $noun       (fork [%atom %$ ~] [%cell %noun %noun] ~)
      *           ~>(%mean.[%leaf "repo-fltt"] !!)
    ==
  ::
  ++  rest
    ~/  %rest
    |=  leg/(list {p/type q/hoon})
    ^-  type
    ?:  (lien leg |=({p/type q/hoon} (~(has in fan) [p q])))
      ~>(%mean.[%leaf "rest-loop"] !!)
    =>  .(fan (~(gas in fan) leg))
    %-  fork
    %~  tap  in
      %-  ~(gas in *(set type))
      (turn leg |=({p/type q/hoon} (play(sut p) q)))
    ==
  ::
  ++  take
    |=  {vit/vein duz/tyro}
    ^-  (pair axis type)
    :-  (tend vit)
    =.  vit  (flop vit)
    |-  ^-  type
    ?~  vit  (duz sut)
    ?~  i.vit
      |-  ^-  type
      ?+  sut      ^$(vit t.vit)
        {$face *}  (face p.sut ^$(vit t.vit, sut q.sut))
        {$fork *}  (fork (turn ~(tap in p.sut) |=(type ^$(sut +<))))
        {$hold *}  $(sut repo)
      ==
    =+  vil=*(set type)
    |-  ^-  type
    ?:  =(1 u.i.vit)
      ^$(vit t.vit)
    =+  [now lat]=(cap u.i.vit)^(mas u.i.vit)
    ?-  sut
      $noun      $(sut [%cell %noun %noun])
      $void      %void
      {$atom *}  %void
      {$cell *}  ?:  =(2 now)
                   (cell $(sut p.sut, u.i.vit lat) q.sut)
                  (cell p.sut $(sut q.sut, u.i.vit lat))
      {$core *}  ?:  =(2 now)
                   $(sut repo)
                 (core $(sut p.sut, u.i.vit lat) q.sut)
      {$face *}  (face p.sut $(sut q.sut))
      {$fork *}  (fork (turn ~(tap in p.sut) |=(type ^$(sut +<))))
      {$help *}  (help p.sut $(sut q.sut))
      {$hold *}  ?:  (~(has in vil) sut)
                   %void
                 $(sut repo, vil (~(put in vil) sut))
    ==
  ::
  ++  tack
    |=  {hyp/wing mur/type}
    ~_  (show [%c %tack] %l hyp)
    =+  fid=(find %rite hyp)
    ?>  ?=($& -.fid)
    (take p.p.fid |=(type mur))
  ::
  ++  tend
    |=  vit/vein
    ^-  axis
    ?~(vit 1 (peg $(vit t.vit) ?~(i.vit 1 u.i.vit)))
  ::
  ++  toss
    ~/  %toss
    |=  {hyp/wing mur/type men/(list {p/type q/foot})}
    ^-  {p/axis q/(list {p/type q/foot})}
    =-  [(need p.wib) q.wib]
    ^=  wib
    |-  ^-  {p/(unit axis) q/(list {p/type q/foot})}
    ?~  men
      [*(unit axis) ~]
    =+  geq=(tack(sut p.i.men) hyp mur)
    =+  mox=$(men t.men)
    [(mate p.mox `_p.mox`[~ p.geq]) [[q.geq q.i.men] q.mox]]
  ::
  ++  wrap
    ~/  %wrap
    |=  yoz/?($lead $iron $zinc)
    ~_  leaf+"wrap"
    ^-  type
    ?+  sut  sut
      {$cell *}  (cell $(sut p.sut) $(sut q.sut))
      {$core *}  ?>(|(=(%gold p.q.sut) =(%lead yoz)) sut(p.q yoz))
      {$face *}  (face p.sut $(sut q.sut))
      {$fork *}  (fork (turn ~(tap in p.sut) |=(type ^$(sut +<))))
      {$help *}  (help p.sut $(sut q.sut))
      {$hold *}  $(sut repo)
    ==
  --
++  us                                                  ::  prettyprinter
  =>  |%
      ++  cape  {p/(map @ud wine) q/wine}               ::
      ++  wine                                          ::
                $@  $?  $noun                           ::
                        $path                           ::
                        $type                           ::
                        $void                           ::
                        $wall                           ::
                        $wool                           ::
                        $yarn                           ::
                    ==                                  ::
                $%  {$mato p/term}                      ::
                    {$core p/(list @ta) q/wine}         ::
                    {$face p/term q/wine}               ::
                    {$list p/term q/wine}               ::
                    {$pear p/term q/@}                  ::
                    {$bcwt p/(list wine)}               ::
                    {$plot p/(list wine)}               ::
                    {$stop p/@ud}                       ::
                    {$tree p/term q/wine}               ::
                    {$unit p/term q/wine}               ::
                ==                                      ::
      --
  |_  sut/type
  ++  dash
      |=  {mil/tape lim/char}  ^-  tape
      :-  lim
      |-  ^-  tape
      ?~  mil  [lim ~]
      ?:  =(lim i.mil)  ['\\' i.mil $(mil t.mil)]
      ?:  =('\\' i.mil)  ['\\' i.mil $(mil t.mil)]
      ?:  (lte ' ' i.mil)  [i.mil $(mil t.mil)]
      ['\\' ~(x ne (rsh 2 1 i.mil)) ~(x ne (end 2 1 i.mil)) $(mil t.mil)]
  ::
  ++  deal  |=(lum/* (dish dole lum))
  ++  dial
    |=  ham/cape
    =+  gid=*(set @ud)
    =<  `tank`-:$
    |%
    ++  many
      |=  haz/(list wine)
      ^-  {(list tank) (set @ud)}
      ?~  haz  [~ gid]
      =^  mor  gid  $(haz t.haz)
      =^  dis  gid  ^$(q.ham i.haz)
      [[dis mor] gid]
    ::
    ++  $
      ^-  {tank (set @ud)}
      ?-    q.ham
          $noun      :_(gid [%leaf '*' ~])
          $path      :_(gid [%leaf '/' ~])
          $type      :_(gid [%leaf '#' 't' ~])
          $void      :_(gid [%leaf '#' '!' ~])
          $wool      :_(gid [%leaf '*' '"' '"' ~])
          $wall      :_(gid [%leaf '*' '\'' '\'' ~])
          $yarn      :_(gid [%leaf '"' '"' ~])
          {$mato *}  :_(gid [%leaf '@' (trip p.q.ham)])
          {$core *}
        =^  cox  gid  $(q.ham q.q.ham)
        :_  gid
        :+  %rose
          [[' ' ~] ['<' ~] ['>' ~]]
        |-  ^-  (list tank)
        ?~  p.q.ham  [cox ~]
        [[%leaf (rip 3 i.p.q.ham)] $(p.q.ham t.p.q.ham)]
      ::
          {$face *}
        =^  cox  gid  $(q.ham q.q.ham)
        :_(gid [%palm [['/' ~] ~ ~ ~] [%leaf (trip p.q.ham)] cox ~])
      ::
          {$list *}
        =^  cox  gid  $(q.ham q.q.ham)
        :_(gid [%rose [" " (weld (trip p.q.ham) "(") ")"] cox ~])
      ::
          {$bcwt *}
        =^  coz  gid  (many p.q.ham)
        :_(gid [%rose [[' ' ~] ['?' '(' ~] [')' ~]] coz])
      ::
          {$plot *}
        =^  coz  gid  (many p.q.ham)
        :_(gid [%rose [[' ' ~] ['{' ~] ['}' ~]] coz])
      ::
          {$pear *}
        :_(gid [%leaf '$' ~(rend co [%$ p.q.ham q.q.ham])])
      ::
          {$stop *}
        =+  num=~(rend co [%$ %ud p.q.ham])
        ?:  (~(has in gid) p.q.ham)
          :_(gid [%leaf '#' num])
        =^  cox  gid
            %=  $
              gid    (~(put in gid) p.q.ham)
              q.ham  (~(got by p.ham) p.q.ham)
            ==
        :_(gid [%palm [['.' ~] ~ ~ ~] [%leaf ['^' '#' num]] cox ~])
      ::
          {$tree *}
        =^  cox  gid  $(q.ham q.q.ham)
        :_(gid [%rose [" " (weld (trip p.q.ham) "(") ")"] cox ~])
      ::
          {$unit *}
        =^  cox  gid  $(q.ham q.q.ham)
        :_(gid [%rose [" " (weld (trip p.q.ham) "(") ")"] cox ~])
      ==
    --
  ::
  ++  dish
    |=  {ham/cape lum/*}  ^-  tank
    ~|  [%dish-h ?@(q.ham q.ham -.q.ham)]
    ~|  [%lump lum]
    ~|  [%ham ham]
    %-  need
    =|  gil/(set {@ud *})
    |-  ^-  (unit tank)
    ?-    q.ham
        $noun
      %=    $
          q.ham
        ?:  ?=(@ lum)
          [%mato %$]
        :-  %plot
        |-  ^-  (list wine)
        [%noun ?:(?=(@ +.lum) [[%mato %$] ~] $(lum +.lum))]
      ==
    ::
        $path
      :-  ~
      :+  %rose
        [['/' ~] ['/' ~] ~]
      |-  ^-  (list tank)
      ?~  lum  ~
      ?@  lum  !!
      ?>  ?=(@ -.lum)
      [[%leaf (rip 3 -.lum)] $(lum +.lum)]
    ::
        $type
      =+  tyr=|.((dial dole))
      =+  vol=tyr(sut lum)
      =+  cis=((hard tank) .*(vol -:vol))
      :^  ~   %palm
        [~ ~ ~ ~]
      [[%leaf '#' 't' '/' ~] cis ~]
    ::
        $wall
      :-  ~
      :+  %rose
        [[' ' ~] ['<' '|' ~] ['|' '>' ~]]
      |-  ^-  (list tank)
      ?~  lum  ~
      ?@  lum  !!
      [[%leaf (trip ((hard @) -.lum))] $(lum +.lum)]
    ::
        $wool
      :-  ~
      :+  %rose
        [[' ' ~] ['<' '<' ~] ['>' '>' ~]]
      |-  ^-  (list tank)
      ?~  lum  ~
      ?@  lum  !!
      [(need ^$(q.ham %yarn, lum -.lum)) $(lum +.lum)]
    ::
        $yarn
      [~ %leaf (dash (tape lum) '"')]
    ::
        $void
      ~
    ::
        {$mato *}
      ?.  ?=(@ lum)
        ~
      :+  ~
        %leaf
      ?+    (rash p.q.ham ;~(sfix (cook crip (star low)) (star hig)))
          ~(rend co [%$ p.q.ham lum])
        $$    ~(rend co [%$ %ud lum])
        $t    (dash (rip 3 lum) '\'')
        $tas  ['%' ?.(=(0 lum) (rip 3 lum) ['$' ~])]
      ==
    ::
        {$core *}
      ::  XX  needs rethinking for core metal
      ::  ?.  ?=(^ lum)  ~
      ::  =>  .(lum `*`lum)
      ::  =-  ?~(tok ~ [~ %rose [[' ' ~] ['<' ~] ['>' ~]] u.tok])
      ::  ^=  tok
      ::  |-  ^-  (unit (list tank))
      ::  ?~  p.q.ham
      ::    =+  den=^$(q.ham q.q.ham)
      ::    ?~(den ~ [~ u.den ~])
      ::  =+  mur=$(p.q.ham t.p.q.ham, lum +.lum)
      ::  ?~(mur ~ [~ [[%leaf (rip 3 i.p.q.ham)] u.mur]])
      [~ (dial ham)]
    ::
        {$face *}
      =+  wal=$(q.ham q.q.ham)
      ?~  wal
        ~
      [~ %palm [['=' ~] ~ ~ ~] [%leaf (trip p.q.ham)] u.wal ~]
    ::
        {$list *}
      ?:  =(~ lum)
        [~ %leaf '~' ~]
      =-  ?~  tok
            ~
          [~ %rose [[' ' ~] ['~' '[' ~] [']' ~]] u.tok]
      ^=  tok
      |-  ^-  (unit (list tank))
      ?:  ?=(@ lum)
        ?.(=(~ lum) ~ [~ ~])
      =+  [for=^$(q.ham q.q.ham, lum -.lum) aft=$(lum +.lum)]
      ?.  &(?=(^ for) ?=(^ aft))
        ~
      [~ u.for u.aft]
    ::
        {$bcwt *}
      |-  ^-  (unit tank)
      ?~  p.q.ham
        ~
      =+  wal=^$(q.ham i.p.q.ham)
      ?~  wal
        $(p.q.ham t.p.q.ham)
      wal
    ::
        {$plot *}
      =-  ?~  tok
            ~
          [~ %rose [[' ' ~] ['[' ~] [']' ~]] u.tok]
      ^=  tok
      |-  ^-  (unit (list tank))
      ?~  p.q.ham
        ~
      ?:  ?=({* $~} p.q.ham)
        =+  wal=^$(q.ham i.p.q.ham)
        ?~(wal ~ [~ [u.wal ~]])
      ?@  lum
        ~
      =+  gim=^$(q.ham i.p.q.ham, lum -.lum)
      ?~  gim
        ~
      =+  myd=$(p.q.ham t.p.q.ham, lum +.lum)
      ?~  myd
        ~
      [~ u.gim u.myd]
    ::
        {$pear *}
      ?.  =(lum q.q.ham)
        ~
      =.  p.q.ham
        (rash p.q.ham ;~(sfix (cook crip (star low)) (star hig)))
      =+  fox=$(q.ham [%mato p.q.ham])
      ?>  ?=({$~ $leaf ^} fox)
      ?:  ?=(?($n $tas) p.q.ham)
        fox
      [~ %leaf '%' p.u.fox]
    ::
        {$stop *}
      ?:  (~(has in gil) [p.q.ham lum])  ~
      =+  kep=(~(get by p.ham) p.q.ham)
      ?~  kep
        ~|([%stop-loss p.q.ham] !!)
      $(gil (~(put in gil) [p.q.ham lum]), q.ham u.kep)
    ::
        {$tree *}
      =-  ?~  tok
            ~
          [~ %rose [[' ' ~] ['{' ~] ['}' ~]] u.tok]
      ^=  tok
      =+  tuk=*(list tank)
      |-  ^-  (unit (list tank))
      ?:  =(~ lum)
        [~ tuk]
      ?.  ?=({n/* l/* r/*} lum)
        ~
      =+  rol=$(lum r.lum)
      ?~  rol
        ~
      =+  tim=^$(q.ham q.q.ham, lum n.lum)
      ?~  tim
        ~
      $(lum l.lum, tuk [u.tim u.rol])
    ::
        {$unit *}
      ?@  lum
        ?.(=(~ lum) ~ [~ %leaf '~' ~])
      ?.  =(~ -.lum)
        ~
      =+  wal=$(q.ham q.q.ham, lum +.lum)
      ?~  wal
        ~
      [~ %rose [[' ' ~] ['[' ~] [']' ~]] [%leaf '~' ~] u.wal ~]
    ==
  ::
  ++  doge
    |=  ham/cape
    =-  ?+  woz  woz
          {$list * {$mato $'ta'}}  %path
          {$list * {$mato $'t'}}   %wall
          {$list * {$mato $'tD'}}  %yarn
          {$list * $yarn}          %wool
        ==
    ^=  woz
    ^-  wine
    ?.  ?=({$stop *} q.ham)
      ?:  ?&  ?=  {$bcwt {$pear $n $0} {$plot {$pear $n $0} {$face *} $~} $~}
                q.ham
              =(1 (met 3 p.i.t.p.i.t.p.q.ham))
          ==
        [%unit =<([p q] i.t.p.i.t.p.q.ham)]
      q.ham
    =+  may=(~(get by p.ham) p.q.ham)
    ?~  may
      q.ham
    =+  nul=[%pear %n 0]
    ?.  ?&  ?=({$bcwt *} u.may)
            ?=({* * $~} p.u.may)
            |(=(nul i.p.u.may) =(nul i.t.p.u.may))
        ==
      q.ham
    =+  din=?:(=(nul i.p.u.may) i.t.p.u.may i.p.u.may)
    ?:  ?&  ?=({$plot {$face *} {$face * $stop *} $~} din)
            =(p.q.ham p.q.i.t.p.din)
            =(1 (met 3 p.i.p.din))
            =(1 (met 3 p.i.t.p.din))
        ==
      :+  %list
        (cat 3 p.i.p.din p.i.t.p.din)
      q.i.p.din
    ?:  ?&  ?=  $:  $plot
                    {$face *}
                    {$face * $stop *}
                    {{$face * $stop *} $~}
                ==
                din
            =(p.q.ham p.q.i.t.p.din)
            =(p.q.ham p.q.i.t.t.p.din)
            =(1 (met 3 p.i.p.din))
            =(1 (met 3 p.i.t.p.din))
            =(1 (met 3 p.i.t.t.p.din))
        ==
      :+  %tree
        %^    cat
            3
          p.i.p.din
        (cat 3 p.i.t.p.din p.i.t.t.p.din)
      q.i.p.din
    q.ham
  ::
  ++  dole
    ^-  cape
    =+  gil=*(set type)
    =+  dex=[p=*(map type @) q=*(map @ wine)]
    =<  [q.p q]
    |-  ^-  {p/{p/(map type @) q/(map @ wine)} q/wine}
    =-  [p.tez (doge q.p.tez q.tez)]
    ^=  tez
    ^-  {p/{p/(map type @) q/(map @ wine)} q/wine}
    ?:  (~(meet ut sut) -:!>(*type))
      [dex %type]
    ?-    sut
        $noun      [dex sut]
        $void      [dex sut]
        {$atom *}  [dex ?~(q.sut [%mato p.sut] [%pear p.sut u.q.sut])]
        {$cell *}
      =+  hin=$(sut p.sut)
      =+  yon=$(dex p.hin, sut q.sut)
      :-  p.yon
      :-  %plot
      ?:(?=({$plot *} q.yon) [q.hin p.q.yon] [q.hin q.yon ~])
    ::
        {$core *}
      =+  yad=$(sut p.sut)
      :-  p.yad
      =+  ^=  doy  ^-  {p/(list @ta) q/wine}
          ?:  ?=({$core *} q.yad)
            [p.q.yad q.q.yad]
          [~ q.yad]
      :-  %core
      :_  q.doy
      :_  p.doy
      %^  cat  3
        %~  rent  co
            :+  %$  %ud
            %-  ~(rep by (~(run by q.s.q.sut) |=(tomb ~(wyt by q))))
            |=([[@ a=@u] b=@u] (add a b))
        ==
      %^  cat  3
        ?-(p.q.sut $gold '.', $iron '|', $lead '?', $zinc '&')
      =+  gum=(mug q.s.q.sut)
      %+  can  3
      :~  [1 (add 'a' (mod gum 26))]
          [1 (add 'a' (mod (div gum 26) 26))]
          [1 (add 'a' (mod (div gum 676) 26))]
      ==
    ::
        {$help *}
      $(sut q.sut)
    ::
        {$face *}
      =+  yad=$(sut q.sut)
      ?^(q.p.sut yad [p.yad [%face q.p.sut q.yad]])
    ::
        {$fork *}
      =+  yed=~(tap in p.sut)
      =-  [p [%bcwt q]]
      |-  ^-  {p/{p/(map type @) q/(map @ wine)} q/(list wine)}
      ?~  yed
        [dex ~]
      =+  mor=$(yed t.yed)
      =+  dis=^$(dex p.mor, sut i.yed)
      [p.dis q.dis q.mor]
    ::
        {$hold *}
      =+  hey=(~(get by p.dex) sut)
      ?^  hey
        [dex [%stop u.hey]]
      ?:  (~(has in gil) sut)
        =+  dyr=+(~(wyt by p.dex))
        [[(~(put by p.dex) sut dyr) q.dex] [%stop dyr]]
      =+  rom=$(gil (~(put in gil) sut), sut ~(repo ut sut))
      =+  rey=(~(get by p.p.rom) sut)
      ?~  rey
        rom
      [[p.p.rom (~(put by q.p.rom) u.rey q.rom)] [%stop u.rey]]
    ==
  ::
  ++  duck  (dial dole)
  --
++  cain  sell                                          ::  $-(vase tank)
++  noah  text                                          ::  $-(vase tape)
++  onan  seer                                          ::  $-(vise vase)
++  text                                                ::  tape pretty-print
  |=  vax/vase  ^-  tape
  ~(ram re (sell vax))
::
++  seem  |=(toy/typo `type`toy)                        ::  promote typo
++  seer  |=(vix/vise `vase`vix)                        ::  promote vise
++  sell                                                ::  tank pretty-print
  |=  vax/vase  ^-  tank
  ~|  %sell
  (~(deal us p.vax) q.vax)
::
++  skol                                                ::  $-(type tank) for ~!
  |=  typ/type  ^-  tank
  ~(duck ut typ)
::
++  slam                                                ::  slam a gate
  |=  {gat/vase sam/vase}  ^-  vase
  =+  :-  ^=  typ  ^-  type
          [%cell p.gat p.sam]
      ^=  gen  ^-  hoon
      [%cnsg [%$ ~] [%$ 2] [%$ 3] ~]
  =+  gun=(~(mint ut typ) %noun gen)
  [p.gun .*([q.gat q.sam] q.gun)]
::
++  slab                                                ::  test if contains
  |=  {cog/@tas typ/type}
  =(& -:(~(find ut typ) %free [cog ~]))
::
++  slap
  |=  {vax/vase gen/hoon}  ^-  vase                     ::  untyped vase .*
  =+  gun=(~(mint ut p.vax) %noun gen)
  [p.gun .*(q.vax q.gun)]
::
++  slew                                                ::  get axis in vase
  |=  {axe/@ vax/vase}  ^-  (unit vase)
  ?.  |-  ^-  ?
      ?:  =(1 axe)  &
      ?.  ?=(^ q.vax)  |
      $(axe (mas axe), q.vax .*(q.vax [0 (cap axe)]))
    ~
  `[(~(peek ut p.vax) %free axe) .*(q.vax [0 axe])]
::
++  slim                                                ::  identical to seer?
  |=  old/vise  ^-  vase
  old
::
++  slit                                                ::  type of slam
  |=  {gat/type sam/type}
  ?>  (~(nest ut (~(peek ut gat) %free 6)) & sam)
  (~(play ut [%cell gat sam]) [%cnsg [%$ ~] [%$ 2] [%$ 3] ~])
::
++  slob                                                ::  superficial arm
  |=  {cog/@tas typ/type}
  ^-  ?
  ?+  typ  |
      {$hold *}  $(typ ~(repo ut typ))
      {$core *}
    |-  ^-  ?
    ?~  q.s.q.typ  |
    ?|  (~(has by q.q.n.q.s.q.typ) cog)
        $(q.s.q.typ l.q.s.q.typ)
        $(q.s.q.typ r.q.s.q.typ)
    ==
  ==
::
++  sloe                                                ::  get arms in core
  |=  typ/type
  ^-  (list term)
  ?+    typ  ~
      {$hold *}  $(typ ~(repo ut typ))
      {$core *}
    %-  zing
    %+  turn  ~(tap by q.s.q.typ)
      |=  {* b/tomb}
    %+  turn  ~(tap by q.b)
      |=  {a/term *}
    a
  ==
::
++  slop                                                ::  cons two vases
  |=  {hed/vase tal/vase}
  ^-  vase
  [[%cell p.hed p.tal] [q.hed q.tal]]
::
++  slot                                                ::  got axis in vase
  |=  {axe/@ vax/vase}  ^-  vase
  [(~(peek ut p.vax) %free axe) .*(q.vax [0 axe])]
::
++  slym                                                ::  slam w+o sample-type
  |=  {gat/vase sam/*}  ^-  vase
  (slap gat(+<.q sam) [%limb %$])
::
++  spec                                                ::  reconstruct type
  |=  vax/vase
  ^-  vase
  :_  q.vax
  ?@  q.vax  (~(fuse ut p.vax) [%atom %$ ~])
  ?@  -.q.vax
    ^=  typ
    %-  ~(play ut p.vax)
    [%wtgr [%wtts [%leaf %tas -.q.vax] [%& 2]~] [%$ 1]]
  (~(fuse ut p.vax) [%cell %noun %noun])
::
::::  5d: parser
  ::
++  vang                                                ::  set ++vast params
  |=  {bug/? wer/path}                                  ::  bug: debug mode
  %*(. vast bug bug, wer wer)                           ::  wer: where we are
::
++  vast                                                ::  main parsing core
  =+  [bug=`?`| wer=*path]
  |%
  ++  gash  %+  cook                                    ::  parse path
              |=  a/(list tyke)  ^-  tyke
              ?~(a ~ (weld i.a $(a t.a)))
            (more fas limp)
  ++  gasp  ;~  pose                                    ::  parse =path= etc.
              %+  cook
                |=({a/tyke b/tyke c/tyke} :(weld a b c))
              ;~  plug
                (cook |=(a/(list) (turn a |=(b/* ~))) (star tis))
                (cook |=(a/hoon [[~ a] ~]) hasp)
                (cook |=(a/(list) (turn a |=(b/* ~))) (star tis))
              ==
              (cook |=(a/(list) (turn a |=(b/* ~))) (plus tis))
            ==
  ++  glam  ~+((glue ace))
  ++  hasp  ;~  pose                                    ::  path element
              (ifix [sel ser] wide)
              (stag %cnhp (ifix [pel per] (most ace wide)))
              (stag %sand (stag %tas (cold %$ buc)))
              (stag %sand (stag %t qut))
              %+  cook
                |=(a/coin [%sand ?:(?=({$~ $tas *} a) %tas %ta) ~(rent co a)])
              nuck:so
            ==
  ++  limp  %+  cook
              |=  {a/(list) b/tyke}
              ?~  a  b
              $(a t.a, b [`[%sand %tas %$] b])
            ;~(plug (star fas) gasp)
  ++  mota  %+  cook
              |=({a/tape b/tape} (rap 3 (weld a b)))
            ;~(plug (star low) (star hig))
  ++  glom
    |=  {wit/whit taw/whit}
    ^-  whit
    :*  ?~(lab.wit lab.taw lab.wit)
        ?~(boy.wit boy.taw boy.wit)
        (~(uni by def.wit) def.taw)
        (~(uni in use.wit) use.taw)
    ==
  ++  docs
    |%
    ::
    ::  above core
    ::
    ++  apex
      ;~  plug
        =/  ron  (punt (indo noel))
        (punt (ifix [ron ron] (into head)))             ::  label
      ::
        =/  ron  (punt (indo null))
        (ifix [ron ron] (punt body))                    ::  body
      ::
        (cook malt (star fill))                         ::  definitions
        (easy ~)                                        ::  defs used (none)
      ==
    ::
    ::  backward line
    ::
    ++  apse
      ;~  pose
        %+  cook  |=({a/term b/cord} %*(. *whit def (my [a b ~] ~)))
        (exit fine)
      ::
        %+  cook  |=(a/cord %*(. *whit boy `[a ~]))
        (exit line)
      ::
        (easy *whit)
      ==
    ::
    ::
    ++  beer
      |=  $:  lab/(unit term)
              boy/(unit (pair cord (list sect)))
              def/(list (pair (pair term cord) (list sect)))
          ==
      ^-  whit
      =;  def  [lab boy (malt def) ~]
      (turn def |=({{a/term b/cord} c/(list sect)} [a [b c]]))
    ::
    ::
    ++  body
      ;~  pose
        ;~  plug                                        :: can duplicate :>
          (into ;~(pfix (punt ;~(plug null col gar step)) line))
          (easy ~)
        ==
        ;~  plug
          (into ;~(pfix step line))
          (rant text)
        ==
      ==
    ::
    ++  text  (pick line code)                          ::  text line
    ++  line  ;~(less ace (cook crip (star prn)))       ::  prose line
    ++  code  ;~(pfix step step (cook crip (star prn))) ::  code line
    ++  noel  ;~(plug (punt ;~(pfix step hax)) null)    ::  header padding
    ++  head  ;~(pfix hax step cen sym)                 ::  header line
    ++  null  (cold ~ (star ace))                       ::  blank line
    ++  fine                                            ::  definition line
      ;~  (glue ;~(plug col ace))
        sym
        (cook crip (star prn))
      ==
    ::
    ::
    ::  step: indent
    ::  into: :> and indent to end of line, consuming following space.
    ::  indo: :> to end of line, consuming following space.
    ::  exit: :< to end of line, not consuming following space.
    ::
    ++  step  ;~(plug ace ace)
    ++  into  |*(bod/rule (indo ;~(pfix step bod)))
    ::
    ++  indo
      |*  bod/rule
      ;~(pfix col gar ;~(sfix bod (just `@`10) (punt gap)))
    ::
    ++  exit
      |*  bod/rule
      ;~(pfix (star ace) col gal step bod)
    ::
    ::  fill: full definition
    ::
    ++  fill
      %+  cook  |=({{a/term b/cord} c/(list sect) (unit $~)} [a b c])
      ;~  plug
        (into fine)
        (rant ;~(pfix step text))
        (punt (indo null))
      ==
    ::
    ::  rant: series of sections.
    ::
    ++  rant
      |*  sec/rule
      %-  star
      ;~  pfix  
        (indo null)
        (plus (into sec))
      ==
    --
  ::
  ++  plex                                              ::  reparse static path
    |=  gen/hoon  ^-  (unit path)
    ?:  ?=({$dbug *} gen)                               ::  unwrap $dbug
      $(gen q.gen)
    ?.  ?=({$clsg *} gen)  ~                            ::  require :~ hoon
    %+  reel  p.gen                                     ::  build using elements
    |=  {a/hoon b/_`(unit path)`[~ u=/]}                ::  starting from just /
    ?~  b  ~
    ?.  ?=({$sand ?($ta $tas) @} a)  ~                  ::  /foo constants
    `[q.a u.b]
  ::
  ++  phax
    |=  ruw/(list (list woof))
    =+  [yun=*(list hoon) cah=*(list @)]
    =+  wod=|=({a/tape b/(list hoon)} ^+(b ?~(a b [[%smfs %knit (flop a)] b])))
    |-  ^+  yun
    ?~  ruw
      (flop (wod cah yun))
    ?~  i.ruw  $(ruw t.ruw)
    ?@  i.i.ruw
      $(i.ruw t.i.ruw, cah [i.i.ruw cah])
    $(i.ruw t.i.ruw, cah ~, yun [p.i.i.ruw (wod cah yun)])
  ::
  ++  posh
    |=  {pre/(unit tyke) pof/(unit {p/@ud q/tyke})}
    ^-  (unit (list hoon))
    =-  ?^(- - ~&(%posh-fail -))
    =+  wom=(poof wer)
    %+  biff
      ?~  pre  `u=wom
      %+  bind  (poon wom u.pre)
      |=  moz/(list hoon)
      ?~(pof moz (weld moz (slag (lent u.pre) wom)))
    |=  yez/(list hoon)
    ?~  pof  `yez
    =+  zey=(flop yez)
    =+  [moz=(scag p.u.pof zey) gul=(slag p.u.pof zey)]
    =+  zom=(poon (flop moz) q.u.pof)
    ?~(zom ~ `(weld (flop gul) u.zom))
  ::
  ++  poof                                              ::  path -> (list hoon)
    |=(pax/path ^-((list hoon) (turn pax |=(a/@ta [%sand %ta a]))))
  ::
  ::  tyke is =foo== as ~[~ `foo ~ ~]
  ::  interpolate '=' path components
  ++  poon                                              ::  try to replace '='s
    |=  {pag/(list hoon) goo/tyke}                      ::    default to pag
    ^-  (unit (list hoon))                              ::    for null goo's
    ?~  goo  `~                                         ::  keep empty goo
    %+  both                                            ::  otherwise head comes
      ?^(i.goo i.goo ?~(pag ~ `u=i.pag))                ::    from goo or pag
    $(goo t.goo, pag ?~(pag ~ t.pag))                   ::  recurse on tails
  ::
  ++  poor
    %+  sear  posh
    ;~  plug
      (stag ~ gash)
      ;~(pose (stag ~ ;~(pfix cen porc)) (easy ~))
    ==
  ::
  ++  porc
    ;~  plug
      (cook |=(a/(list) (lent a)) (star cen))
      ;~(pfix fas gash)
    ==
  ::
  ++  rump
    %+  sear
      |=  {a/wing b/(unit hoon)}  ^-  (unit hoon)
      ?~(b [~ %wing a] ?.(?=({@ $~} a) ~ [~ [%rock %tas i.a] u.b]))
    ;~(plug rope ;~(pose (stag ~ wede) (easy ~)))
  ::
  ++  rood
    ;~  pfix  fas
      (stag %clsg poor)
    ==
  ::
  ++  rupl
    %+  cook
      |=  {a/? b/(list hoon) c/?}
      ?:  a
        ?:  c
          [%clsg [%clsg b] ~]
        [%clsg b]
      ?:  c
        [%clsg [%cltr b] ~]
      [%cltr b]
    ;~  plug
      ;~  pose
        (cold | (just '['))
        (cold & (jest '~['))
      ==
    ::
      ;~  pose
        (ifix [ace gap] (most gap tall))
        (most ace wide)
      ==
    ::
      ;~  pose
        (cold & (jest ']~'))
        (cold | (just ']'))
      ==
    ==
  ::
  ::
  ++  sail                                              ::  xml template
    |=  in-tall-form/?  =|  lin/?
    |%
    ::
    ++  apex                                            ::  product hoon
      %+  cook
        |=  tum/(each manx:hoon marl:hoon)  ^-  hoon
        ?-  -.tum
          $&  [%xray p.tum]
          $|  [%smts p.tum]
        ==
      top-level
    ::
    ++  top-level                                        ::  entry-point
      ;~(pfix sem ?:(in-tall-form tall-top wide-top))
    ::
    ++  inline-embed                                    ::  brace interpolation
      %+  cook  |=(a/tuna:hoon a)
      ;~  pose
        ;~(pfix sem bracketed-elem(in-tall-form |))
        ;~(plug tuna-mode sump)
        (stag %tape sump)
      ==
    ::
    ++  script-or-style                                 ::  script or style
      %+  cook  |=(a/marx:hoon a)
      ;~  plug
        ;~(pose (jest %script) (jest %style))
        wide-attrs
      ==
    ::
    ++  tuna-mode                                       ::  xml node(s) kind
      ;~  pose
        (cold %tape hep)
        (cold %manx lus)
        (cold %marl tar)
        (cold %call cen)
      ==
    ::
    ++  wide-top                                        ::  wide outer top
      %+  knee  *(each manx:hoon marl:hoon)  |.  ~+
      ;~  pose
        (stag %| wide-quote)
        (stag %| wide-paren-elems)
        (stag %& ;~(plug tag-head wide-tail))
      ==
    ::
    ++  wide-inner-top                                  ::  wide inner top
      %+  knee  *(each tuna:hoon marl:hoon)  |.  ~+
      ;~  pose
        wide-top
        (stag %& ;~(plug tuna-mode wide))
      ==
    ::
    ++  wide-attrs                                      ::  wide attributes
      %+  cook  |=(a/(unit mart:hoon) (fall a ~))
      %-  punt
      %+  ifix  [pel per]
      %+  more  (jest ', ')
      ;~((glue ace) a-mane hopefully-quote)
    ::
    ++  wide-tail                                       ::  wide elements
      %+  cook  |=(a/marl:hoon a)
      ;~(pose ;~(pfix col wrapped-elems) (cold ~ sem) (easy ~))
    ::
    ++  wide-elems                                      ::  wide elements
      %+  cook  |=(a/marl:hoon a)
      %+  cook  join-tops
      (star ;~(pfix ace wide-inner-top))
    ::
    ++  wide-paren-elems                                ::  wide flow
      %+  cook  |=(a/marl:hoon a)
      %+  cook  join-tops
      (ifix [pel per] (more ace wide-inner-top))
    ::
    ::+|
    ::
    ++  drop-top
      |=  a/(each tuna:hoon marl:hoon)  ^-  marl:hoon
      ?-  -.a
        $&  [p.a]~
        $|  p.a
      ==
    ::
    ++  join-tops
      |=  a/(list (each tuna:hoon marl:hoon))  ^-  marl:hoon
      (zing (turn a drop-top))
    ::
    ::+|
    ::
    ++  wide-quote                                      ::  wide quote
      %+  cook  |=(a/marl:hoon a)
      ;~  pose
        ;~  less  (jest '"""')
          (ifix [doq doq] (cook collapse-chars quote-innards))
        ==
      ::
        %-  inde
        %+  ifix  [(jest '"""\0a') (jest '\0a"""')]
        (cook collapse-chars quote-innards(lin |))
      ==
    ::
    ++  quote-innards                                   ::  wide+tall flow
      %+  cook  |=(a/(list $@(@ tuna:hoon)) a)
      %-  star
      ;~  pose
        ;~(pfix bas ;~(pose (mask "-+*%;\{") bas doq bix:ab))
        inline-embed
        ;~(less bas kel ?:(in-tall-form fail doq) prn)
        ?:(lin fail ;~(less (jest '\0a"""') (just '\0a')))
      ==
    ::
    ++  bracketed-elem                                  ::  bracketed element
      %+  ifix  [kel ker]
      ;~(plug tag-head wide-elems)
    ::
    ++  wrapped-elems                                   ::  wrapped tuna
      %+  cook  |=(a/marl:hoon a)
      ;~  pose
        wide-paren-elems
        (cook |=(@t `marl`[;/((trip +<))]~) qut)
        (cook drop-top wide-top)
      ==
    ::
    ::+|
    ::
    ++  a-mane                                          ::  mane as hoon
      %+  cook
        |=  {a/@tas b/(unit @tas)}
        ?~(b a [a u.b])
      ;~(plug sym ;~(pose (stag ~ ;~(pfix cab sym)) (easy ~)))
    ::
    ++  en-class
      |=  a/(list {$class p/term})
      ^-  (unit {$class tape})
      ?~  a  ~
      %-  some
      :-  %class
      |-
      %+  welp  (trip p.i.a)
      ?~  t.a  ~
      [' ' $(a t.a)]
    ::
    ++  tag-head                                        ::  tag head
      %+  cook
        =+  hoon  ::REVIEW rename dynamic xml types
        |=  {a/mane b/mart c/mart}
        ^-  marx
        [a (weld b c)]
      ;~  plug
        a-mane
      ::
        %+  cook
          |=  a/(list (unit {term (list beer:hoon)}))
          ^-  (list {term (list beer:hoon)})
          :: discard nulls
          (murn a same)
        ;~  plug
          (punt ;~(plug (cold %id hax) (cook trip sym)))
          (cook en-class (star ;~(plug (cold %class dot) sym)))
          (punt ;~(plug ;~(pose (cold %href fas) (cold %src pat)) soil))
          (easy ~)
        ==
      ::
        wide-attrs
      ==
    ::
    ::+|
    ::
    ++  tall-top                                        ::  tall top
      %+  knee  *(each manx:hoon marl:hoon)  |.  ~+
      ;~  pose
        (stag %| ;~(pfix (plus ace) (cook collapse-chars quote-innards)))
        (stag %& ;~(plug script-or-style script-style-tail))
        (stag %& tall-elem)
        (stag %| wide-quote)
        (stag %| ;~(pfix tis tall-tail))
        (stag %& ;~(pfix gar gap (stag [%div ~] cram)))
        (stag %| ;~(plug ;~((glue gap) tuna-mode tall) (easy ~)))
        (easy %| [;/("\0a")]~)
      ==
    ::
    ++  tall-attrs                                      ::  tall attributes
      %-  star
      ;~  pfix  ;~(plug gap tis)
        ;~((glue gap) a-mane hopefully-quote)
      ==
    ::
    ++  tall-elem                                       ::  tall preface
      %+  cook
        =+  hoon  ::REVIEW rename dynamic xml types
        |=  {a/{p/mane q/mart} b/mart c/marl}
        ^-  manx
        [[p.a (weld q.a b)] c]
      ;~(plug tag-head tall-attrs tall-tail)
    ::
    ::+|
    ::
    ::REVIEW is there a better way to do this?
    ++  hopefully-quote                                 :: prefer "quote" form
      %+  cook  |=(a/(list beer:hoon) a)
      %+  cook  |=(a/hoon ?:(?=($knit -.a) p.a [~ a]~))
      wide
    ::
    ++  script-style-tail                               ::  unescaped tall tail
      %+  cook  |=(a/marl:hoon a)
      %+  ifix  [gap ;~(plug gap duz)]
      %+  most  gap
      ;~  pfix  sem
        %+  cook  |=(a/tape ;/(a))
        ;~  pose
          ;~(pfix ace (star prn))
          (easy "\0a")
        ==
      ==
    ::
    ++  tall-tail                                       ::  tall tail
      ?>  in-tall-form
      %+  cook  |=(a/marl:hoon a)
      ;~  pose
        (cold ~ sem)
        ;~(pfix col wrapped-elems(in-tall-form |))
        ;~(pfix col ace (cook collapse-chars(in-tall-form |) quote-innards))
        (ifix [gap ;~(plug gap duz)] tall-kids)
      ==
    ::
    ++  tall-kids                                       ::  child elements
      %+  cook  join-tops
      ::  look for sail first, or markdown if not
      (most gap ;~(pose top-level (stag %| cram)))
    ::
    ++  collapse-chars                                  ::  group consec chars
      |=  reb/(list $@(@ tuna:hoon))
      ^-  marl:hoon
      =|  {sim/(list @) tuz/marl:hoon}
      |-  ^-  marl:hoon
      ?~  reb
        =.  sim
          ?.  in-tall-form   sim
          [10 |-(?~(sim sim ?:(=(32 i.sim) $(sim t.sim) sim)))]
        ?~(sim tuz [;/((flop sim)) tuz])
      ?@  i.reb
        $(reb t.reb, sim [i.reb sim])
      ?~  sim  [i.reb $(reb t.reb, sim ~)]
      [;/((flop sim)) i.reb $(reb t.reb, sim ~)]
    --
  ++  cram                                              ::  parse unmark
    =>  |%
        ++  item  (pair mite marl:hoon)                 ::  xml node generator
        ++  colm  @ud                                   ::  column
        ++  tarp  marl:hoon                             ::  node or generator
        ++  mite                                        ::  context
          $?  $down                                     ::  outer embed
              $lunt                                     ::  unordered list
              $lime                                     ::  list item
              $lord                                     ::  ordered list
              $poem                                     ::  verse
              $bloc                                     ::  blockquote
              $head                                     ::  heading
          ==                                            ::
        ++  trig                                        ::  line style
          $:  col/@ud                                   ::  start column
              sty/trig-style                            ::  style
          ==                                            ::
        ++  trig-style                                  ::  type of parsed line
          $%  $:  $end                                  ::  terminator
          $?  $done                                     ::  end of input
                  $stet                                 ::    == end of markdown
                  $dent                                 ::    outdent
              ==  ==                                    ::
              $:  $one                                  ::  leaf node
              $?  $rule                                 ::    --- horz rule
                  $fens                                 ::    ``` code fence
                  $expr                                 ::    ;sail expression
              ==  ==                                    ::
              {$new p/trig-new}                         ::  open container 
              {$old $text}                              ::  anything else
          ==                                            ::
        ++  trig-new                                    ::  start a
          $?  $lite                                     ::    + line item
              $lint                                     ::    - line item
              $head                                     ::  # heading
              $bloc                                     ::  > block-quote
              $poem                                     ::    [ ]{8} poem
          ==                                            ::
        ++  graf                                        ::  paragraph element
          $%  {$bold p/(list graf)}                     ::  *bold*
              {$talc p/(list graf)}                     ::  _italics_
              {$quod p/(list graf)}                     ::  "double quote"
              {$code p/tape}                            ::  code literal
              {$text p/tape}                            ::  text symbol
              {$link p/(list graf) q/tape}              ::  URL
              {$expr p/tuna:hoon}                       ::  interpolated hoon
          ==
        --
    =<  (non-empty:parse |=(nail `(like tarp)`~($ main +<)))
    |%
    ++  main
      ::
      ::  state of the parsing loop.  we maintain a construction
      ::  stack for elements and a line stack for lines in the
      ::  current block.  a blank line causes the current block
      ::  to be parsed and thrown in the current element.  when
      ::  the indent column retreats, the element stack rolls up.
      ::
      ::  verbose: debug printing enabled
      ::  err: error position
      ::  ind: outer and inner indent level
      ::  hac: stack of items under construction
      ::  cur: current item under construction
      ::  par: current "paragraph" being read in
      ::  [loc txt]: parsing state
      ::
      =/  verbose  &
      =|  err/(unit hair)
      =|  ind/{out/@ud inr/@ud}
      =|  hac/(list item)
      =/  cur/item  [%down ~]
      =|  par/(unit (pair hair wall))
      |_  {loc/hair txt/tape}
      ::
      ++  $                                           ::  resolve
        ^-  (like tarp)
        =>  line
        ::
        ::  if error position is set, produce error
        ?.  =(~ err)
          ~&  err+err
          [+.err ~]
        ::
        ::  all data was consumed
        =-  [loc `[- [loc txt]]]
        =>  close-par
        |-  ^-  tarp
        ::
        ::  fold all the way to top
        ?~  hac  cur-to-tarp
        $(..^$ close-item)
      ::
      ::+|
      ::
      ++  cur-indent
        ?-  p.cur
          $down  2
          $head  0
          $lunt  0
          $lime  2
          $lord  0
          $poem  8
          $bloc  2
        ==
      ::
      ++  back                                          ::  column retreat
        |=  luc/@ud
        ^+  +>
        ?:  (gte luc inr.ind)  +>
        ::
        ::  nex: next backward step that terminates this context
        =/  nex/@ud  cur-indent  ::REVIEW code and poem blocks are handled elsewhere
        ?:  (gth nex (sub inr.ind luc))
          ::
          ::  indenting pattern violation
          ~?  verbose  indent-pattern-violation+[p.cur nex inr.ind luc]
          ..^$(inr.ind luc, err `[p.loc luc])
        =.  ..^$  close-item
        $(inr.ind (sub inr.ind nex))
      ::
      ++  cur-to-tarp                                   ::  item to tarp
        ^-  tarp
        ?:  ?=(?($down $head $expr) p.cur)
          (flop q.cur)
        =-  [[- ~] (flop q.cur)]~
        ?-  p.cur
          $lunt  %ul
          $lord  %ol
          $lime  %li
          $poem  %div ::REVIEW actual container element?
          $bloc  %blockquote
        ==
      ::
      ++  close-item  ^+  .                             ::  complete and pop
        ?~  hac  .
        %=  .
          hac  t.hac
          cur  [p.i.hac (weld cur-to-tarp q.i.hac)]
        ==
      ::
      ++  read-line                                     ::  capture raw line
        =|  lin/tape
        |-  ^+  [[lin *(unit _err)] +<.^$]  :: parsed tape and halt/error
        ::
        ::  no unterminated lines
        ?~  txt
          ~?  verbose  %unterminated-line
          [[~ ``loc] +<.^$]
        ?.  =(`@`10 i.txt)
          ?:  (gth inr.ind q.loc)
            ?.  =(' ' i.txt)
              ~?  verbose  expected-indent+[inr.ind loc txt]
              [[~ ``loc] +<.^$]
            $(txt t.txt, q.loc +(q.loc))
          ::
          ::  save byte and repeat
          $(txt t.txt, q.loc +(q.loc), lin [i.txt lin])
        =.  lin
        ::
        ::  trim trailing spaces
        |-  ^-  tape
          ?:  ?=({$' ' *} lin)
            $(lin t.lin)
          (flop lin)
          ::
        =/  eat-newline/nail  [[+(p.loc) 1] t.txt]
        =/  saw  look(+<.$ eat-newline)
        ::
        ?:  ?=({$~ @ $end ?($stet $dent)} saw)          ::  stop on == or dedent
          [[lin `~] +<.^$]
        [[lin ~] eat-newline]
      ::
      ++  look                                          ::  inspect line
        ^-  (unit trig)
        %+  bind  (wonk (look:parse loc txt))
        |=  a/trig  ^+  a
        ::
        ::  treat a non-terminator as a terminator
        ::  if it's outdented
        ?:  =(%end -.sty.a)  a
        ?:  (lth col.a out.ind)
          a(sty [%end %dent])
        a
      ::
      ++  close-par                                     ::  make block
        ^+  .
        ::
        ::  empty block, no action
        ?~  par  .
        ::
        ::  if block is verse
        ?:  ?=($poem p.cur)
          ::
          ::  add break between stanzas
          =.  q.cur  ?~(q.cur q.cur [[[%br ~] ~] q.cur])
          =-  close-item(par ~, q.cur (weld - q.cur), inr.ind (sub inr.ind 8))
          %+  turn  q.u.par
          |=  tape  ^-  manx
          ::
          ::  each line is a paragraph
          :-  [%p ~]
          :_  ~
          ;/("{+<}\0a")
        ::
        ::  yex: block recomposed, with newlines
        =/  yex/tape
          (zing (turn (flop q.u.par) |=(a/tape (runt [(dec inr.ind) ' '] "{a}\0a"))))
        ::
        ::  vex: parse of paragraph
        =/  vex/(like tarp)
          ::
          ::  either a one-line header or a paragraph
          %.  [p.u.par yex]
          ?:  ?=($head p.cur)
            (full head:parse)
          (full para:parse)
        ::
        ::  if error, propagate correctly
        ?~  q.vex
          ~?  verbose  [%close-par p.cur yex]
          ..$(err `p.vex)
        ::
        ::  finish tag if it's a header
        =<  ?:(?=($head p.cur) close-item ..$)
        ::
        ::  save good result, clear buffer
        ..$(par ~, q.cur (weld p.u.q.vex q.cur))
      ::
      ++  line  ^+  .                                   ::  body line loop
        ::
        ::  abort after first error
        ?:  !=(~ err)  .
        ::
        ::  saw: profile of this line
        =/  saw  look
        ~?  [debug=|]  [%look ind=ind saw=saw txt=txt]
        ::
        ::  if line is blank
        ?~  saw
          ::
          ::  break section
          =^  a/{tape fin/(unit _err)}  +<.$  read-line
          ?^  fin.a
            ..$(err u.fin.a)
          =>(close-par line)
        ::
        ::  line is not blank
        =>  .(saw u.saw)
        ::
        ::  if end of input, complete
        ?:  ?=($end -.sty.saw)
          ..$(q.loc col.saw)
        ::
        =.  ind  ?~(out.ind [col.saw col.saw] ind)      ::  init indents
        ::
        ?:  ?|  ?=($~ par)                          :: if after a paragraph or
                ?&  ?=(?($down $lime $bloc) p.cur)  :: unspaced new container
                    |(!=(%old -.sty.saw) (gth col.saw inr.ind))
            ==  ==
          =>  .(..$ close-par)
            ::
          ::  if column has retreated, adjust stack
          =.  ..$  (back col.saw)
            ::
          =^  col-ok  sty.saw
            ?+  (sub col.saw inr.ind)  [| sty.saw]        :: columns advanced
              $0  [& sty.saw]
              $8  [& %new %poem]
            ==
          ?.  col-ok
            ~?  verbose  [%columns-advanced col.saw inr.ind]
            ..$(err `[p.loc col.saw])
        ::
          =.  inr.ind  col.saw
      ::
          ::  unless adding a matching item, close lists
          =.  ..$
            ?:  ?|  &(?=($lunt p.cur) !?=($lint +.sty.saw))
                    &(?=($lord p.cur) !?=($lite +.sty.saw))
                ==
              close-item
            ..$
        ::
          =<  line(par `[loc ~])  ^+  ..$               ::  continue with para
          ?-    -.sty.saw
              $one  (read-one +.sty.saw)                ::  parse leaves
              $new  (open-item p.sty.saw)               ::  open containers
              $old  ..$                                 ::  just text
          ==
        ::
        ::
        ::- - - foo
        ::  detect bad block structure
        ?.  ::  first line of container is legal
            ?~  q.u.par  &
            ?-  p.cur
        ::
            ::  can't(/directly) contain text
              ?($lord $lunt)  ~|(bad-leaf-container+p.cur !!)
        ::
            ::  only one line in a header
              $head  |
          ::
            ::  indented literals need to end with a blank line
              $poem  (gte col.saw inr.ind)
        ::
            ::  text tarps must continue aligned
              ?($down $lunt $lime $lord $bloc)  =(col.saw inr.ind)
          ==
          ~?  verbose  bad-block-structure+[p.cur inr.ind col.saw]
          ..$(err `[p.loc col.saw])
        ::
        ::  accept line and maybe continue
        =^  a/{lin/tape fin/(unit _err)}  +<.$  read-line
        =.  par  par(q.u [lin.a q.u.par])
        ?^  fin.a  ..$(err u.fin.a)
        line
        ::
      ++  parse-block                                   ::  execute parser
        |=  fel/$-(nail (like tarp))  ^+  +>
        =/  vex/(like tarp)  (fel loc txt)
        ?~  q.vex
          ~?  verbose  [%parse-block txt]
          +>.$(err `p.vex)
        =+  [res loc txt]=u.q.vex
        %_  +>.$
          loc  loc
          txt  txt
          q.cur  (weld (flop `tarp`res) q.cur)          ::  prepend to the stack
        ==
      ::
      ++  read-one                                      ::  read %one item
        |=  sty/?($expr $rule $fens)  ^+  +>
        ?-  sty
          $expr  (parse-block expr:parse)
          $rule  (parse-block hrul:parse)
          $fens  (parse-block (fens:parse inr.ind))
        ==
      ::
      ++  open-item                                     ::  enter list/quote
        |=  saw/trig-new
        =<  +>.$:apex
        |%
        ++  apex  ^+  .                                 ::  open container
          ?-  saw
            $poem  (push %poem)                         ::  verse literal
            $head  (push %head)                         ::  heading
            $bloc  (entr %bloc)                         ::  blockquote line
            $lint  (lent %lunt)                         ::  unordered list
            $lite  (lent %lord)                         ::  ordered list
          ==
        ::
        ++  push                                        ::  push context
          |=(mite +>(hac [cur hac], cur [+< ~]))
        ::
        ++  entr                                        ::  enter container
          |=  typ/mite
          ^+  +>
          ::
          ::  indent by 2
          =.  inr.ind  (add 2 inr.ind)
          ::
          ::  "parse" marker
          =.  txt  (slag (sub inr.ind q.loc) txt)
          =.  q.loc  inr.ind
          ::
          (push typ)
        ::
        ++  lent                                        ::  list entry
          |=  ord/?($lord $lunt)
          ^+  +>
          =>  ?:(=(ord p.cur) +>.$ (push ord))          ::  push list if new 
          (entr %lime)
        --
      --
    ::
    ++  parse                                           ::  individual parsers
      |%
      ++  look                                          ::  classify line
        %+  cook  |=(a/(unit trig) a)
        ;~  pfix  (star ace)
          %+  here                                      ::  report indent
            |=({a/pint b/?($~ trig-style)} ?~(b ~ `[q.p.a b]))
          ;~  pose
            (cold ~ (just `@`10))                       ::  blank line
          ::
            (full (easy [%end %done]))                  ::  end of input
            (cold [%end %stet] duz)                     ::  == end of markdown
          ::
            (cold [%one %rule] ;~(plug hep hep hep))    ::  --- horizontal ruler
            (cold [%one %fens] ;~(plug tec tec tec))    ::  ``` code fence
            (cold [%one %expr] sem)                     ::  ;sail expression
          ::
            (cold [%new %head] ;~(plug (star hax) ace)) ::  # heading
            (cold [%new %lint] ;~(plug hep ace))        ::  - line item
            (cold [%new %lite] ;~(plug lus ace))        ::  + line item
            (cold [%new %bloc] ;~(plug gar ace))        ::  > block-quote
          ::
            (easy [%old %text])                         ::  anything else
          ==
        ==
      ::
      ::
      ++  cash                                          ::  escaped fence
        |*  tem/rule
        %-  echo
        %-  star
        ;~  pose
          whit
          ;~(plug bas tem)
          ;~(less tem prn)
        ==
      ::
      ++  cool                                          ::  reparse
        |*  $:  ::  fex: primary parser
                ::  sab: secondary parser
                ::
                fex/rule
                sab/rule
            ==
        |=  {loc/hair txt/tape}
        ^+  *sab
        ::
        ::  vex: fenced span
        =/  vex/(like tape)  (fex loc txt)
        ?~  q.vex  vex
        ::
        ::  hav: reparse full fenced text
        =/  hav  ((full sab) [loc p.u.q.vex])
        ::
        ::  reparsed error position is always at start
        ?~  q.hav  [loc ~]
        ::
        ::  the complete type with the main product
        :-  p.vex
        `[p.u.q.hav q.u.q.vex]
      ::
      ::REVIEW surely there is a less hacky "first or after space" solution
      ++  easy-sol                                      ::  parse start of line
        |*  a/*
        |=  b/nail
        ?:  =(1 q.p.b)  ((easy a) b)
        (fail b)
      ::
      ++  echo                                          ::  hoon literal
        |*  sab/rule
        |=  {loc/hair txt/tape}
        ^-  (like tape)
        ::
        ::  vex: result of parsing wide hoon
        =/  vex  (sab loc txt)
        ::
        ::  use result of expression parser
        ?~  q.vex  vex
        =-  [p.vex `[- q.u.q.vex]]
        ::
        ::  but replace payload with bytes consumed
        |-  ^-  tape
        ?:  =(q.q.u.q.vex txt)  ~
        ?~  txt  ~
        [i.txt $(txt +.txt)]
      ::
      ++  non-empty
        |*  a/rule
        |=  tub/nail  ^+  (a)
        =/  vex  (a tub)
        ~!  vex
        ?~  q.vex  vex
        ?.  =(tub q.u.q.vex)  vex
        (fail tub)
      ::
      ::
      ++  word                                          ::  tarp parser
        %+  knee  *(list graf)  |.  ~+
        %+  cook  |=(a/?(graf (list graf)) ?+(a a {@ *} [a]~))
        ;~  pose
        ::
        ::  ordinary word
        ::
          %+  stag  %text
          ;~(plug ;~(pose low hig) (star ;~(pose nud low hig hep)))
        ::
        ::  naked \escape
        ::
          (stag %text ;~(pfix bas (cook trip ;~(less ace prn))))
        ::
        ::  trailing \ to add <br>
        ::
          (stag %expr (cold [[%br ~] ~] ;~(plug bas (just '\0a'))))
        ::
        ::  *bold literal*
        ::
          (stag %bold (ifix [tar tar] (cool (cash tar) work)))
        ::
        ::  _italic literal_
        ::
          (stag %talc (ifix [cab cab] (cool (cash cab) work)))
        ::
        ::  "quoted text"
        ::
          (stag %quod (ifix [doq doq] (cool (cash doq) work)))
        ::
        ::  `classic markdown quote`
        ::
          (stag %code (ifix [tec tec] (cash tec)))
        ::
        ::  ++arm
        ::
          (stag %code ;~(plug lus lus low (star ;~(pose nud low hep))))
        ::
        ::  [arbitrary *content*](url)
        ::
          %+  stag  %link
          ;~  (glue (punt whit))
            (ifix [sel ser] (cool (cash ser) work))
            (ifix [pel per] (cash per))
          ==
        ::
        ::  #hoon
        ::
          ;~  plug
            (stag %text ;~(pose (cold " " whit) (easy-sol ~)))
            (stag %code ;~(pfix hax (echo wide)))
            ;~(simu whit (easy ~))
          ==
        ::
        ::  direct hoon constant
        ::
          ;~  plug
            (stag %text ;~(pose (cold " " whit) (easy-sol ~)))
          ::
            %+  stag  %code
            %-  echo
            ;~  pose
              ::REVIEW just copy in 0x... parsers directly?
              ;~(simu ;~(plug (just '0') alp) bisk:so)
            ::
              tash:so
              ;~(pfix dot perd:so)
              ;~(pfix sig ;~(pose twid:so (easy [%$ %n 0])))
              ;~(pfix cen ;~(pose sym buc pam bar qut nuck:so))
            ==
          ::
            ;~(simu whit (easy ~))
          ==
        ::
        ::  whitespace
        ::
          (stag %text (cold " " whit))
        ::
        ::  {interpolated} sail
        ::
          (stag %expr inline-embed:(sail |))
        ::
        ::  just a byte
        ::
          (stag %text (cook trip ;~(less ace prn)))
        ==
      ::
      ++  work  (cook zing (star word))                 ::  indefinite tarp
      ::
      ++  down                                          ::  parse inline tarp
        %+  knee  *tarp  |.  ~+
        =-  (cook - work)
        ::
        ::  collect raw tarp into xml tags
        |=  gaf/(list graf)
        ^-  tarp
        =<  main
        |%
        ++  main
          ^-  tarp
          ?~  gaf  ~
          ?.  ?=($text -.i.gaf)
            (weld (item i.gaf) $(gaf t.gaf))
          ::
          ::  fip: accumulate text blocks
          =/  fip/(list tape)  [p.i.gaf]~
          |-  ^-  tarp
          ?~  t.gaf  [;/((zing (flop fip))) ~]
          ?.  ?=($text -.i.t.gaf)
            [;/((zing (flop fip))) ^$(gaf t.gaf)]
          $(gaf t.gaf, fip :_(fip p.i.t.gaf))
        ::
        ++  item
          |=  nex/graf
          ^-  tarp  ::CHECK can be tuna:hoon?
          ?-  -.nex
            $text  !!  :: handled separately
            $expr  [p.nex]~
            $bold  [[%b ~] ^$(gaf p.nex)]~
            $talc  [[%i ~] ^$(gaf p.nex)]~
            $code  [[%code ~] ;/(p.nex) ~]~
            $quod  ::
                   ::  smart quotes
                   %=    ^$
                       gaf
                     :-  [%text (tufa ~-~201c. ~)]
                     %+  weld  p.nex
                     `(list graf)`[%text (tufa ~-~201d. ~)]~
                   ==
            $link  [[%a [%href q.nex] ~] ^$(gaf p.nex)]~
          ==
        --
      ::
      ++  hrul                                          ::  empty besides fence
        %+  cold  [[%hr ~] ~]~
        ;~(plug (star ace) hep hep hep (star hep) (just '\0a'))
      ::
      ++  tecs
        ;~(plug tec tec tec (just '\0a'))
      ::
      ++  fens
        |=  col/@u  ~+
        =/  ind  (stun [(dec col) (dec col)] ace)
        =/  ind-tecs  ;~(plug ind tecs)
        %+  cook  |=(txt/tape `tarp`[[%pre ~] ;/(txt) ~]~)
        ::
        ::  leading outdent is ok since container may
        ::  have already been parsed and consumed
        %+  ifix  [;~(plug (star ace) tecs) ind-tecs]
        %^  stir  ""  |=({a/tape b/tape} "{a}\0a{b}")
        ;~  pose
          %+  ifix  [ind (just '\0a')]
          ;~(less tecs (star prn))
        ::
          (cold "" ;~(plug (star ace) (just '\0a')))
        ==
      ::
      ++  para                                          ::  paragraph
        %+  cook
          |=(a/tarp ?~(a ~ [[%p ~] a]~))
        ;~(pfix (punt whit) down)
      ::
      ++  expr                                          ::  expression
        =>  (sail &)                                    ::  tall-form
        %+  ifix  [(star ace) ;~(simu gap (easy))]      ::  look-ahead for gap
        (cook drop-top top-level)                        ::  list of tags
        ::  
      ::
      ++  whit                                          ::  whitespace
        (cold ' ' (plus ;~(pose (just ' ') (just '\0a'))))
      ::
      ++  head                                          ::  parse heading
        %+  cook
          |=  {haxes/tape kids/tarp}  ^-  tarp
          =/  tag  (crip 'h' <(lent haxes)>)            ::  e.g. ### -> %h3
          =/  id  (contents-to-id kids)
          [[tag [%id id]~] kids]~
        ::
        ;~(pfix (star ace) ;~((glue whit) (stun [1 6] hax) down))
      ::
      ++  contents-to-id                                ::  # text into elem id
        |=  a/(list tuna:hoon)  ^-  tape
        =;  raw/tape
          %+  turn  raw
          |=  @tD
          ^-  @tD
          ?:  ?|  &((gte +< 'a') (lte +< 'z'))
                  &((gte +< '0') (lte +< '9'))
              ==
            +<
          ?:  &((gte +< 'A') (lte +< 'Z'))
            (add 32 +<)
          '-'
        ::
        ::  collect all text in header tarp
        |-  ^-  tape
        ?~  a  ~
        %+  weld
          ^-  tape
          ?-    i.a
              {{$$ {$$ *} $~} $~}                       ::  text node contents
            (murn v.i.a.g.i.a |=(a/beer:hoon ?^(a ~ (some a))))
              {^ *}  $(a c.i.a)                         ::  concatenate children
              {@ *}  ~                                  ::  ignore interpolation
          ==
        $(a t.a)
      --
    --
  ::
  ++  scab
    %+  cook
      |=  a/(list wing)  ^-  hoon
      :-  %bcsm
      |-  ^-  hoon
      ?~(a !! ?~(t.a [%wing i.a] [%tsgl [%wing i.a] $(a t.a)]))
    (most col rope)
  ::
  ++  scad
    %+  knee  *root  |.  ~+
    %-  stew
    ^.  stet  ^.  limo
    :~
      :-  '_'
        ;~(pfix cab (stag %bccb wide))
      :-  ','
        ;~(pfix com (stag %bcsm wide))
      :-  '$'
        ;~  pose
          ;~  pfix  buc
            ;~  pose
              (stag %leaf (stag %tas (cold %$ buc)))
              (stag %leaf (stag %f (cold & pam)))
              (stag %leaf (stag %f (cold | bar)))
              (stag %leaf (stag %t qut))
              (stag %leaf (sear |=(a/coin ?:(?=($$ -.a) (some +.a) ~)) nuck:so))
            ==
          ==
          (stag %bcsm rump)
        ==
      :-  '%'
        ;~  pose
          ;~  pfix  cen
            ;~  pose
              (stag %leaf (stag %tas (cold %$ buc)))
              (stag %leaf (stag %f (cold & pam)))
              (stag %leaf (stag %f (cold | bar)))
              (stag %leaf (stag %t qut))
              (stag %leaf (sear |=(a/coin ?:(?=($$ -.a) (some +.a) ~)) nuck:so))
            ==
          ==
        ==
      :-  '('
        %+  stag  %bcsm
        %+  stag  %cnhp
        %+  ifix  [pel per]
        ;~(plug wide ;~(pose ;~(pfix ace (most ace wyde)) (easy ~)))
      :-  '{'
        (stag %bccl (ifix [kel ker] (most ace wyde)))
      :-  '['
        (stag %bccl (ifix [sel ser] (most ace wyde)))
      :-  '*'
        (cold [%base %noun] tar)
      :-  '@'
        ;~(pfix pat (stag %base (stag %atom mota)))
      :-  '?'
        ;~  pose
          (stag %bcwt ;~(pfix wut (ifix [pel per] (most ace wyde))))
          (cold [%base %bean] wut)
        ==
      :-  '~'
        (cold [%base %null] sig)  
      :-  '^'
        ;~  pose
          scab
          (cold [%base %cell] ket)
        ==
      :-  '='
        ;~  pfix  tis
          %+  sear
            |=  hon/hoon
            ^-  (unit hoon)      
            %+  bind
              |-  ^-  (unit term)
              ?+  hon  ~
                {$bcsm *}  $(hon p.hon)
                {$wing *}  ?~(p.hon ~ ?^(i.p.hon ~ `i.p.hon))
                {$limb *}  `p.hon
                {$dbug *}  $(hon ~(open ap hon))
                {$tsgl *}  $(hon ~(open ap hon))
                {$tsgr *}  $(hon q.hon)
              ==
            |=(term [%bcts +< hon])
          wyde
        ==
      :-  ['a' 'z']
        ;~  pose
          (stag %bcts ;~(plug sym ;~(pfix ;~(pose fas tis) wyde)))
          scab
        ==
    ==
  ::
  ++  scat  !:
    %+  knee  *hoon  |.  ~+
    %-  stew
    ^.  stet  ^.  limo
    :~
      :-  ','
        ;~  pose
          ;~(pfix com wyde)
          (stag %wing rope)
        ==
      :-  '!'
        ;~  pose
          (stag %wtzp ;~(pfix zap wide))
          (stag %zpzp (cold ~ ;~(plug zap zap)))
        ==
      :-  '_'
        ;~(pfix cab (stag %bccb wide))
      :-  '$'
        ;~  pose
          ;~  pfix  buc
            ;~  pose
              (stag %leaf (stag %tas (cold %$ buc)))
              (stag %leaf (stag %f (cold & pam)))
              (stag %leaf (stag %f (cold | bar)))
              (stag %leaf (stag %t qut))
              (stag %leaf (sear |=(a/coin ?:(?=($$ -.a) (some +.a) ~)) nuck:so))
            ==
          ==
          rump
        ==
      :-  '%'
        ;~  pfix  cen
          ;~  pose
            (stag %clsg (sear |~({a/@ud b/tyke} (posh ~ ~ a b)) porc))
            (stag %rock (stag %tas (cold %$ buc)))
            (stag %rock (stag %f (cold & pam)))
            (stag %rock (stag %f (cold | bar)))
            (stag %rock (stag %t qut))
            (cook (jock &) nuck:so)
            (stag %clsg (sear |=(a/(list) (posh ~ ~ (lent a) ~)) (star cen)))
          ==
        ==
      :-  '&'
        ;~  pose
          (cook |=(a/wing [%cnts a ~]) rope)
          (stag %wtpm ;~(pfix pam (ifix [pel per] (most ace wide))))
          ;~(plug (stag %rock (stag %f (cold & pam))) wede)
          (stag %sand (stag %f (cold & pam)))
        ==
      :-  '\''
        (stag %sand (stag %t qut))
      :-  '('
        (stag %cnhp (ifix [pel per] (most ace wide)))
      :-  '{'
        (stag %bccl (ifix [kel ker] (most ace wyde)))
      :-  '*'
        ;~  pose
          (stag %bunt ;~(pfix tar wyde))
          (cold [%base %noun] tar)
        ==
      :-  '@'
        ;~(pfix pat (stag %base (stag %atom mota)))
      :-  '+'
        ;~  pose
          (stag %dtls ;~(pfix lus (ifix [pel per] wide)))
        ::
          %+  cook
            |=  a/(list (list woof))
            :-  %smfs
            [%knit |-(^-((list woof) ?~(a ~ (weld i.a $(a t.a)))))]
          (most dog ;~(pfix lus soil))
        ::
          (cook |=(a/wing [%cnts a ~]) rope)
        ==
      :-  '-'
        ;~  pose
          (stag %sand tash:so)
        ::
          %+  cook
            |=  a/(list (list woof))
            [%clsg (phax a)]
          (most dog ;~(pfix hep soil))
        ::
          (cook |=(a/wing [%cnts a ~]) rope)
        ==
      :-  '.'
        ;~  pose
          (cook (jock |) ;~(pfix dot perd:so))
          (cook |=(a/wing [%cnts a ~]) rope)
        ==
      :-  ['0' '9']
        %+  cook
          |=  {a/dime b/(unit hoon)}
          ?~(b [%sand a] [[%rock a] u.b])
        ;~(plug bisk:so (punt wede))
      :-  ':'
        ;~  pfix  col
          ;~  pose
            (stag %smcl (ifix [pel per] (most ace wide)))
            ;~(pfix fas (stag %smfs wide))
          ==
        ==
      :-  '='
        (stag %dtts ;~(pfix tis (ifix [pel per] ;~(glam wide wide))))
      :-  '?'
        ;~  pose
          (stag %bcwt ;~(pfix wut (ifix [pel per] (most ace wyde))))
          (cold [%base %bean] wut)
        ==
      :-  '['
        rupl
      :-  '^'
        ;~  pose
          (stag %wing rope)
          (cold [%base %cell] ket)
        ==
      :-  '`'
        ;~  pfix  tec
          ;~  pose
            %+  cook
              |=({a/@ta b/hoon} [%ktls [%sand a 0] [%ktls [%sand %$ 0] b]])
            ;~(pfix pat ;~(plug mota ;~(pfix tec wide)))
            ;~  pfix  tar
              (stag %kthp (stag [%base %noun] ;~(pfix tec wide)))
            ==
            (stag %kthp ;~(plug wyde ;~(pfix tec wide)))
            (stag %ktls ;~(pfix lus ;~(plug wide ;~(pfix tec wide))))
            (cook |=(a/hoon [[%rock %n ~] a]) wide)
          ==
        ==
      :-  '"'
        %+  cook
          |=  a/(list (list woof))
          [%knit |-(^-((list woof) ?~(a ~ (weld i.a $(a t.a)))))]
        (most dog soil)
      :-  ['a' 'z']
        rump
      :-  '|'
        ;~  pose
          (cook |=(a/wing [%cnts a ~]) rope)
          (stag %wtbr ;~(pfix bar (ifix [pel per] (most ace wide))))
          ;~(plug (stag %rock (stag %f (cold | bar))) wede)
          (stag %sand (stag %f (cold | bar)))
        ==
      :-  '~'
        ;~  pose
          rupl
        ::
          ;~  pfix  sig
            ;~  pose
              (stag %clsg (ifix [sel ser] (most ace wide)))
            ::
              %+  stag  %cnsg
              %+  ifix
                [pel per]
              ;~(glam rope wide (most ace wide))
            ::
              (cook (jock |) twid:so)
              (stag [%bust %null] wede)
              (easy [%bust %null])
            ==
          ==
        ==
      :-  '/'
        rood
      :-  '<'
        (ifix [gal gar] (stag %tell (most ace wide)))
      :-  '>'
        (ifix [gar gal] (stag %yell (most ace wide)))
    ==
  ++  soil
    ;~  pose
      ;~  less  (jest '"""')
        %+  ifix  [doq doq]
        %-  star
        ;~  pose
          ;~(pfix bas ;~(pose bas doq kel bix:ab))
          ;~(less doq bas kel prn)
          (stag ~ sump)
        ==
      ==
    ::
      %-  iny  %+  ifix
        [(jest '"""\0a') (jest '\0a"""')]
      %-  star
      ;~  pose
        ;~(pfix bas ;~(pose bas kel bix:ab))
        ;~(less bas kel prn)
        ;~(less (jest '\0a"""') (just `@`10))
        (stag ~ sump)
      ==
    ==
  ++  sump  (ifix [kel ker] (stag %cltr (most ace wide)))
  ++  norm                                              ::  rune regular form
    |=  {rut/? tol/?}
    =<  ?:  rut
          %-  stew
          ^.  stet  ^.  limo
          :~  :-  '$'
                ;~  pfix  buc
                  %-  stew
                  ^.  stet  ^.  limo
                  :~  ['@' (rune pat %bcpt exqb)]
                      ['_' (rune cab %bccb expa)]
                      [':' (rune col %bccl exqs)]
                      ['%' (rune cen %bccn exqs)]
                      ['^' (rune ket %bckt exqb)]
                      ['-' (rune hep %bchp exqb)]
                      ['=' (rune tis %bcts exqg)]
                      ['?' (rune wut %bcwt exqs)]
                      [';' (rune sem %bcsm expa)]
                  ==
                ==
            :-  '%'
              ;~  pfix  cen
                %-  stew
                ^.  stet  ^.  limo
                :~  ['^' (rune ket %cnkt exqy)]
                    ['+' (rune lus %cnls exqx)]
                    ['-' (rune hep %cnhp exqk)]
                    [':' (rune col %cnhp exqz)]
                ==
              ==
          ==
        %-  stew
        ^.  stet  ^.  limo
        :~  :-  '|'
              ;~  pfix  bar
                %-  stew
                ^.  stet  ^.  limo
                :~  ['_' (runo cab %brcb [~ ~] exqr)]
                    ['%' (runo cen %brcn [~ ~] expe)]
                    [':' (runo col %brcl [~ ~] expb)]
                    ['.' (runo dot %brdt [~ ~] expa)]
                    ['-' (runo hep %brhp [~ ~] expa)]
                    ['^' (runo ket %brkt [~ ~] expx)]
                    ['~' (runo sig %brsg [~ ~] exqc)]
                    ['*' (runo tar %brtr [~ ~] exqc)]
                    ['=' (runo tis %brts [~ ~] exqc)]
                    ['?' (runo wut %brwt [~ ~] expa)]
                ==
              ==
            :-  '$'
              ;~  pfix  buc
                %-  stew
                ^.  stet  ^.  limo
                :~  ['@' (rune pat %bcpt exqb)]
                    ['_' (rune cab %bccb expa)]
                    [':' (rune col %bccl exqs)]
                    ['%' (rune cen %bccn exqs)]
                    ['^' (rune ket %bckt exqb)]
                    ['-' (rune hep %bchp exqb)]
                    ['=' (rune tis %bcts exqg)]
                    ['?' (rune wut %bcwt exqs)]
                    [';' (rune sem %bcsm exqa)]
                ==
              ==
            :-  '%'
              ;~  pfix  cen
                %-  stew
                ^.  stet  ^.  limo
                :~  ['_' (rune cab %cncb exph)]
                    ['.' (rune dot %cndt expb)]
                    ['^' (rune ket %cnkt expd)]
                    ['+' (rune lus %cnls expc)]
                    ['-' (rune hep %cnhp expk)]
                    [':' (rune col %cnhp expi)]
                    ['~' (rune sig %cnsg expu)]
                    ['*' (rune tar %cntr expm)]
                    ['=' (rune tis %cnts exph)]
                ==
              ==
            :-  ':'
              ;~  pfix  col
                %-  stew
                ^.  stet  ^.  limo
                :~  ['_' (rune cab %clcb expb)]
                    ['^' (rune ket %clkt expd)]
                    ['+' (rune lus %clls expc)]
                    ['-' (rune hep %clhp expb)]
                    ['~' (rune sig %clsg exps)]
                    ['*' (rune tar %cltr exps)]
                ==
              ==
            :-  '.'
              ;~  pfix  dot
                %-  stew
                ^.  stet  ^.  limo
                :~  ['+' (rune lus %dtls expa)]
                    ['*' (rune tar %dttr expb)]
                    ['=' (rune tis %dtts expb)]
                    ['?' (rune wut %dtwt expa)]
                    ['^' (rune ket %dtkt exqn)]
                ==
              ==
            :-  '^'
              ;~  pfix  ket
                %-  stew
                ^.  stet  ^.  limo
                :~  ['|' (rune bar %ktbr expa)]
                    ['.' (rune dot %ktdt expb)]
                    ['-' (rune hep %kthp exqc)]
                    ['+' (rune lus %ktls expb)]
                    ['&' (rune pam %ktpm expa)]
                    ['~' (rune sig %ktsg expa)]
                    ['=' (rune tis %ktts expg)]
                    ['?' (rune wut %ktwt expa)]
                    ['%' (rune cen %ktcn expa)]
                ==
              ==
            :-  '~'
              ;~  pfix  sig
                %-  stew
                ^.  stet  ^.  limo
                :~  ['|' (rune bar %sgbr expb)]
                    ['$' (rune buc %sgbc expf)]
                    ['_' (rune cab %sgcb expb)]
                    ['%' (rune cen %sgcn hind)]
                    ['/' (rune fas %sgfs hine)]
                    ['<' (rune gal %sggl hinb)]
                    ['>' (rune gar %sggr hinb)]
                    ['+' (rune lus %sgls hinc)]
                    ['&' (rune pam %sgpm hinf)]
                    ['?' (rune wut %sgwt hing)]
                    ['=' (rune tis %sgts expb)]
                    ['!' (rune zap %sgzp expb)]
                ==
              ==
            :-  ';'
              ;~  pfix  sem
                %-  stew
                ^.  stet  ^.  limo
                :~  [':' (rune col %smcl expi)]
                    ['/' (rune fas %smfs expa)]
                    ['~' (rune sig %smsg expi)]
                    [';' (rune sem %smsm expb)]
                ==
              ==
            :-  '='
              ;~  pfix  tis
                %-  stew
                ^.  stet  ^.  limo
                :~  ['|' (rune bar %tsbr exqc)]
                    ['.' (rune dot %tsdt expq)]
                    ['?' (rune wut %tswt expw)]
                    ['^' (rune ket %tskt expt)]
                    [':' (rune col %tscl expp)]
                    ['/' (rune fas %tsfs expo)]
                    [';' (rune sem %tssm expo)]
                    ['<' (rune gal %tsgl expb)]
                    ['>' (rune gar %tsgr expb)]
                    ['-' (rune hep %tshp expb)]
                    ['*' (rune tar %tstr expl)]
                    [',' (rune com %tscm expb)]
                    ['+' (rune lus %tsls expb)]
                    ['~' (rune sig %tssg expi)]
                ==
              ==
            :-  '?'
              ;~  pfix  wut
                %-  stew
                ^.  stet  ^.  limo
                :~  ['|' (rune bar %wtbr exps)]
                    [':' (rune col %wtcl expc)]
                    ['.' (rune dot %wtdt expc)]
                    ['<' (rune gal %wtgl expb)]
                    ['>' (rune gar %wtgr expb)]
                    ['-' ;~(pfix hep (toad tkhp))]
                    ['^' ;~(pfix ket (toad tkkt))]
                    ['=' ;~(pfix tis (toad tkts))]
                    ['+' ;~(pfix lus (toad tkls))]
                    ['&' (rune pam %wtpm exps)]
                    ['@' ;~(pfix pat (toad tkpt))]
                    ['~' ;~(pfix sig (toad tksg))]
                    ['!' (rune zap %wtzp expa)]
                ==
              ==
            :-  '!'
              ;~  pfix  zap
                %-  stew
                ^.  stet  ^.  limo
                :~  [':' ;~(pfix col (toad expz))]
                    ['.' ;~(pfix dot (toad |.(loaf(bug |))))]
                    [',' (rune com %zpcm expb)]
                    [';' (rune sem %zpsm expb)]
                    ['>' (rune gar %zpgr expa)]
                    ['=' (rune tis %zpts expa)]
                    ['?' (rune wut %zpwt hinh)]
                ==
              ==
        ==
    |%
    ++  boog                                            ::  core arms
      %+  knee  [p=*term q=*(pair what foot)]  |.  ~+
      %+  cook
        |=  {a/whit b/term c/whit d/foot}
        =+  e=(glom a c)
        =?  boy.e  =(~ boy.e)
          |-(?+(-.p.d ~ $dbug $(p.d q.p.d), %halo p.p.d, %docs `p.p.d))
        =.  p.d
          |-
          ?+  p.d  ?~(boy.e p.d [%docs u.boy.e p.d])
            [%dbug ^]  p.d(q $(p.d q.p.d))
            [%docs ^]  p.d
            [%halo p=~ *]  p.d(p boy.e)
          ==
        [b boy.e d]
      ::
      ;~  plug
        apex:docs
        ;~  pose
          %+  cook
              |=({a/$ash b/term c/whit d/hoon} [b c a d])
          ;~  plug
            (cold %ash (jest '++'))
            ;~(pfix gap ;~(pose (cold %$ buc) sym))
            apse:docs
            ;~(pfix gap loaf)
          ==
        ::
          %+  cook
              |=({a/$elm b/term c/whit d/hoon} [b c a d])
          ;~  plug
            (cold %elm (jest '+-'))
            ;~(pfix gap ;~(pose (cold %$ buc) sym))
            apse:docs
            ;~(pfix gap loaf)
          ==
        ::
          %+  cook
            |=({a/$ash b/term c/whit d/root} [b c a d])
          ;~  plug
            (cold %ash (jest '+='))
            ;~(pfix gap sym)
            apse:docs
            ;~(pfix gap loan)
          ==
        ==
      ==
    ::
    ++  whap                                            ::  chapter
      %+  cook
        |=  a=(list (trel term what foot))
        %+  roll  a
        |=  [b=(trel term what foot) c=(map term [what foot])]
        ^+  c
        =?  p.r.b  (~(has by c) p.b)  [%eror "duplicate arm {<p.b>}"]
        (~(put by c) b)
      (most muck boog)
    ::
    ++  wasp                                            ::  $brcb aliases
      ;~  pose  
        %+  ifix
          [;~(plug lus tar muck) muck]
        (most muck ;~(gunk sym loaf))
      ::
        (easy ~)
      ==
    ::
    ++  wisp                                            ::  core tail
      ?.  tol  fail
      %+  cook
        |=  a=(list (pair whit (map term [what foot])))  ^-  (map @ tomb)
        =<  tos
        %+  roll  a
        |=  $:  [wit=whit wap=(map term (pair what foot))]
                [all=(map term *) num=@ tos=(map @ tomb)]
            ==
        =.  wap
          %-  ~(urn by wap)
          |=  b=(trel term what foot)  ^+  +.b
          ?.  (~(has by all) p.b)  +.b
          +.b(p.r [%eror "duplicate arm {<p.b>}"])
        ::
        =.  all  (~(uni by all) `(map term *)`wap)
        [all +(num) (~(put by tos) num [[lab boy]:wit wap])]
      ::
      ;~  pose
        dun
        ;~  sfix
          ;~  pose
            (most muck ;~(plug apex:docs ;~(pfix (jest '+|') gap whap)))
            ;~(plug (stag *whit whap) (easy ~))
          ==
          gap
          dun
        ==
      ==
    ::
    ++  toad                                            ::  untrap parser exp
      |*  har/_expa
      =+  dur=(ifix [pel per] $:har(tol |))
      ?:(tol ;~(pose ;~(pfix gap $:har(tol &)) dur) dur)
    ::
    ++  rune                                            ::  build rune
      |*  {dif/rule tuq/* har/_expa}
      ;~(pfix dif (stag tuq (toad har)))
    ::
    ++  runo                                            ::  rune plus
      |*  {dif/rule hil/* tuq/* har/_expa}
      ;~(pfix dif (stag hil (stag tuq (toad har))))
    ::
    ++  glop  ~+((glue mash))                           ::  separated by space
    ++  gunk  ~+((glue muck))                           ::  separated list
    ++  butt  |*  zor/rule                              ::  closing == if tall
              ?:(tol ;~(sfix zor ;~(plug gap duz)) zor)
    ++  ulva  |*  zor/rule                              ::  closing -- and tall
              ?.(tol fail ;~(sfix zor ;~(plug gap dun)))
    ++  hank  (most muck loaf)                          ::  gapped hoons
    ++  hunk  (most muck loan)                          ::  gapped roots
    ++  loaf  ?:(tol tall wide)                         ::  tall/wide hoon
    ++  loan  ?:(tol till wyde)                         ::  tall/wide root
    ++  mash  ?:(tol gap ;~(plug com ace))              ::  list separator
    ++  muck  ?:(tol gap ace)                           ::  general separator
    ++  teak  %+  knee  *tiki  |.  ~+                   ::  wing or hoon
              =+  ^=  gub
                  |=  {a/term b/$%({$& p/wing} {$| p/hoon})}
                  ^-  tiki
                  ?-(-.b $& [%& [~ a] p.b], $| [%| [~ a] p.b])
              =+  ^=  wyp
                  ;~  pose
                     %+  cook  gub
                     ;~  plug
                       sym
                       ;~(pfix tis ;~(pose (stag %& rope) (stag %| wide)))
                     ==
                  ::
                     (stag %& (stag ~ rope))
                     (stag %| (stag ~ wide))
                  ==
              ?.  tol  wyp
              ;~  pose
                wyp
              ::
                ;~  pfix
                  ;~(plug ket tis gap)
                  %+  cook  gub
                  ;~  plug
                    sym
                    ;~(pfix gap ;~(pose (stag %& rope) (stag %| tall)))
                  ==
                ==
              ::
                (stag %| (stag ~ tall))
              ==
    ++  rack  (most mash ;~(gunk loaf loaf))            ::  list [hoon hoon]
    ++  ruck  (most mash ;~(gunk loan loaf))            ::  list [root hoon]
    ++  rick  (most mash ;~(gunk rope loaf))            ::  list [wing hoon]
    ::
    ::    hoon contents
    ::
    ++  expa  |.(loaf)                                  ::  one hoon
    ++  expb  |.(;~(gunk loaf loaf))                    ::  two hoons
    ++  expc  |.(;~(gunk loaf loaf loaf))               ::  three hoons
    ++  expd  |.(;~(gunk loaf loaf loaf loaf))          ::  four hoons
    ++  expe  |.(wisp)                                  ::  core tail
    ++  expf  |.(;~(gunk ;~(pfix cen sym) loaf))        ::  %term and hoon
    ++  expg  |.(;~(gunk sym loaf))                     ::  term and hoon
    ++  exph  |.((butt ;~(gunk rope rick)))             ::  wing, [tile hoon]s
    ++  expi  |.((butt ;~(gunk loaf hank)))             ::  one or more hoons
    ++  expk  |.(;~(gunk loaf ;~(plug loaf (easy ~))))  ::  list of two hoons
    ++  expl  |.(;~(gunk (stag ~ sym) loaf loaf))       ::  term, two hoons
    ++  expm  |.((butt ;~(gunk rope loaf rick)))        ::  several [tile hoon]s
    ++  expo  |.(;~(gunk wise loaf loaf))               ::  =;
    ++  expp  |.(;~(gunk (butt rick) loaf))             ::  [wing hoon]s, hoon
    ++  expq  |.(;~(gunk rope loaf loaf))               ::  wing and two hoons
    ++  expr  |.(;~(gunk loaf wisp))                    ::  hoon and core tail
    ++  exps  |.((butt hank))                           ::  closed gapped hoons
    ++  expt  |.(;~(gunk wise rope loaf loaf))          ::  =^
    ++  expu  |.(;~(gunk rope loaf (butt hank)))        ::  wing, hoon, hoons
    ++  expv  |.((butt rick))                           ::  just changes
    ++  expw  |.(;~(gunk rope loaf loaf loaf))          ::  wing and three hoons
    ++  expx  |.  ;~  gunk  loaf                        ::  hoon and core tail
                    %+  sear                            ::
                      |=  a/(map @ tomb)                ::
                      ^-  (unit (map @ tomb))           ::
                      =+  fir=(~(got by a) 0)           ::
                      ?:  (~(has by q.fir) %$)          ::  %$ in first chapter
                         ~                              ::
                      [~ u=a]                           ::
                    wisp                                ::
                  ==                                    ::
    ++  expz  |.(loaf(bug &))                           ::  hoon with tracing
    ::    root contents
    ::
    ++  exqa  |.(loan)                                  ::  one hoon
    ++  exqb  |.(;~(gunk loan loan))                    ::  two roots
    ++  exqc  |.(;~(gunk loan loaf))                    ::  root then hoon
    ++  exqs  |.((butt hunk))                           ::  closed gapped roots
    ++  exqg  |.(;~(gunk sym loan))                     ::  term and root
    ++  exqk  |.(;~(gunk loaf ;~(plug loan (easy ~))))  ::  hoon with one root
    ++  exqr  |.(;~(gunk loan ;~(plug wasp wisp)))      ::  root/aliases?/tail
    ++  exqn  |.(;~(gunk loan (stag %cltr (butt hank))))::  autoconsed hoons
    ++  exqw  |.(;~(gunk loaf loan))                    ::  hoon and root
    ++  exqx  |.(;~(gunk loaf loan loan))               ::  hoon, two roots
    ++  exqy  |.(;~(gunk loaf loan loan loan))          ::  hoon, three roots
    ++  exqz  |.(;~(gunk loaf (butt hunk)))             ::  hoon, n roots
    ::
    ::    tiki expansion for %wt runes
    ::
    ++  tkhp  |.  %+  cook  |=  {a/tiki b/(list (pair root hoon))}
                            (~(wthp ah a) b)
                  (butt ;~(gunk teak ruck))
    ++  tkkt  |.  %+  cook  |=  {a/tiki b/hoon c/hoon}
                            (~(wtkt ah a) b c)
                  ;~(gunk teak loaf loaf)
    ++  tkls  |.  %+  cook  |=  {a/tiki b/hoon c/(list (pair root hoon))}
                            (~(wtls ah a) b c)
                  (butt ;~(gunk teak loaf ruck))
    ++  tkpt  |.  %+  cook  |=  {a/tiki b/hoon c/hoon}
                            (~(wtpt ah a) b c)
                  ;~(gunk teak loaf loaf)
    ++  tksg  |.  %+  cook  |=  {a/tiki b/hoon c/hoon}
                            (~(wtsg ah a) b c)
                  ;~(gunk teak loaf loaf)
    ++  tkts  |.  %+  cook  |=  {a/root b/tiki}
                            (~(wtts ah b) a)
                  ;~(gunk loan teak)
    ::
    ::    hint syntax
    ::
    ++  hinb  |.(;~(gunk bont loaf))                    ::  hint and hoon
    ++  hinc  |.                                        ::  optional =en, hoon
              ;~(pose ;~(gunk bony loaf) (stag ~ loaf)) ::
    ++  hind  |.(;~(gunk bonk loaf bonz loaf))          ::  jet hoon "bon"s hoon
    ++  hine  |.(;~(gunk bonk loaf))                    ::  jet-hint and hoon
    ++  hinf  |.                                        ::  0-3 >s, two hoons
      ;~  pose
        ;~(gunk (cook lent (stun [1 3] gar)) loaf loaf)
        (stag 0 ;~(gunk loaf loaf))
      ==
    ++  hing  |.                                        ::  0-3 >s, three hoons
      ;~  pose
        ;~(gunk (cook lent (stun [1 3] gar)) loaf loaf loaf)
        (stag 0 ;~(gunk loaf loaf loaf))
      ==
    ++  bonk                                            ::  jet signature
      ;~  pfix  cen
        ;~  pose
          ;~(plug sym ;~(pfix col ;~(plug sym ;~(pfix dot ;~(pfix dot dem)))))
          ;~(plug sym ;~(pfix col ;~(plug sym ;~(pfix dot dem))))
          ;~(plug sym ;~(pfix dot dem))
          sym
        ==
      ==
    ++  hinh  |.                                        ::  1/2 numbers, hoon
        ;~  gunk
          ;~  pose
            dem
            (ifix [sel ser] ;~(plug dem ;~(pfix ace dem)))
          ==
          loaf
        ==
    ++  bont  ;~  (bend)                                ::  term, optional hoon
                ;~(pfix cen sym)
                ;~(pfix dot ;~(pose wide ;~(pfix muck loaf)))
              ==
    ++  bony  (cook |=(a/(list) (lent a)) (plus tis))   ::  base 1 =en count
    ++  bonz                                            ::  term-labelled hoons
      ;~  pose
        (cold ~ sig)
        %+  ifix
          ?:(tol [;~(plug duz gap) ;~(plug gap duz)] [pel per])
        (more mash ;~(gunk ;~(pfix cen sym) loaf))
      ==
    --
  ::
  ++  lang                                              ::  lung sample
    $:  ros/hoon
        $=  vil
        $%  {$tis p/hoon}
            {$col p/hoon}
            {$ket p/hoon}
            {$fas p/hoon}
            {$pel p/(list (pair wing hoon))}
        ==
    ==
  ::
  ++  lung
    ~+
    %-  bend
    |=  lang
    ^-  (unit hoon)
    ?-    -.vil
      $col  ?:(=([%base %bean] ros) ~ [~ %tsgl ros p.vil])
      $pel  (bind ~(reek ap ros) |=(hyp/wing [%cnts hyp p.vil]))
      $ket  [~ ros p.vil]
      $fas  =+  tog=~(hock ap ros)
            ?.(?=(@ tog) ~ [~ %bcts tog p.vil])
      $tis  =+  tog=~(hock ap ros)
            ?:(=([%0 ~] tog) ~ [~ %ktts tog p.vil])
    ==
  ::
  ++  long
    %+  knee  *hoon  |.  ~+
    ;~  lung
      scat
      ;~  pose
        ;~(plug (cold %tis tis) wide)
        ;~(plug (cold %col col) wide)
        ;~(plug (cold %ket ket) wide)
        ;~(plug (cold %fas fas) wide)
        ;~  plug
          (easy %pel)
          (ifix [pel per] lobo)
        ==
      ==
    ==
  ::
  ++  lobo  (most ;~(plug com ace) ;~(glam rope wide))
  ++  loon  (most ;~(plug com ace) ;~(glam wide wide))
  ++  lute                                              ::  tall [] noun
    ~+
    %+  stag  %cltr
    %+  ifix
      [;~(plug sel gap) ;~(plug gap ser)]
    (most gap tall)
  ::
  ++  rope                                              ::  wing form
    %+  knee  *wing
    |.  ~+
    %+  (slug |=({a/limb b/wing} [a b]))
      dot
    ;~  pose
      (cold [%| 0 ~] com)
      %+  cook
        |=({a/(list) b/term} ?~(a b [%| (lent a) `b]))
      ;~(plug (star ket) ;~(pose sym (cold %$ buc)))
    ::
      %+  cook
        |=(a/axis [%& a])
      ;~  pose
        ;~(pfix lus dim:ag)
        ;~(pfix pam (cook |=(a/@ ?:(=(0 a) 0 (mul 2 +($(a (dec a)))))) dim:ag))
        ;~(pfix bar (cook |=(a/@ ?:(=(0 a) 1 +((mul 2 $(a (dec a)))))) dim:ag))
        ven
        (cold 1 dot)
      ==
    ==
  ::
  ++  wise  ;~(plug sym (punt ;~(pfix ;~(pose fas tis) wyde)))
  ++  wrap
    |*  fel/rule
    %+  cook
      |=  {a/whit b/hoon c/whit}
      ^-  hoon
      ~(graf ~(gi ap b) (glom a c))
    ::
    ::  XX performance: this makes the parser about 50% slower.
    ::  because we double-parse most of the spaces in the file.
    ::  just so we can do a postfix doc-comment.
    ::  
    ::  the correct solution to this problem is to unify the
    ::  parsing of docs with the parsing of comments/spaces.
    ::  but at this point we're pretty much in parser rewrite.
    ::
    ::  it should go without saying that ++vast needs a rewrite.
    ::  it dates to 2011.
    ::
    ;~  plug
      apex:docs
      fel
      apse:docs
    ==  
  ++  tall                                              ::  full tall form
    %+  knee  *hoon
    |.(~+((wart (wrap ;~(pose (norm | &) long lute apex:(sail &))))))
  ++  till                                              ::  mold tall form
    %+  knee  *root
    |.(~+((wart (wrap ;~(pose (norm & &) scad)))))
  ++  wede                                              ::  wide bulb
    ;~(pfix ;~(pose lus fas) wide)
  ++  wide                                              ::  full wide form
    %+  knee  *hoon
    |.(~+((wart ;~(pose (norm | |) long apex:(sail |)))))
  ++  wyde                                              ::  mold wide form
    %+  knee  *root
    |.(~+((wart ;~(pose (norm & |) scad))))
  ++  wart
    |*  zor/rule
    %+  here
      |=  {a/pint b/hoon}
      ?:(bug [%dbug [wer a] b] b)
    zor
  --
::
++  vest
  ~/  %vest
  |=  tub/nail
  ^-  (like hoon)
  %.  tub
  %-  full
  (ifix [gay gay] tall:vast)
::
++  vice
  |=  txt/@ta
  ^-  hoon
  (rash txt wide:vast)
::
++  make                                                ::  compile cord to nock
  |=  txt/@
  q:(~(mint ut %noun) %noun (ream txt))
::
++  rain                                                ::  parse with % path
  |=  {bon/path txt/@}
  ^-  hoon
  =+  vaz=vast
  ~|  bon
  (scan (trip txt) (full (ifix [gay gay] tall:vaz(wer bon))))
::
++  ream                                                ::  parse cord to hoon
  |=  txt/@
  ^-  hoon
  (rash txt vest)
::
++  reck                                                ::  parse hoon file
  |=  bon/path
  (rain bon .^(@t %cx (weld bon `path`[%hoon ~])))
::
++  ride                                                ::  end-to-end compiler
  |=  {typ/type txt/@}
  ^-  (pair type nock)
  (~(mint ut typ) %noun (ream txt))
::
::::  5e: caching compiler
  ::
++  wa  !:                                              ::  cached compile
  |_  worm
  ++  nell  |=(ref/type (nest [%cell %noun %noun] ref)) ::  nest in cell
  ++  nest                                              ::  nest:ut
    |=  {sut/type ref/type}
    ^-  {? worm}
    ?:  (~(has in nes) [sut ref])  [& +>+<]
    ?.  (~(nest ut sut) | ref)
      ~&  %nest-failed
      =+  foo=(skol ref)
      =+  bar=(skol sut)
      ~&  %nets-need
      ~>  %slog.[0 bar]
      ~&  %nest-have
      ~>  %slog.[0 foo]
      [| +>+<.$]
    [& +>+<(nes (~(put in nes) [sut ref]))]
  ::
  ++  call                                              ::  call gate
    |=  {vax/vase nam/term som/(each vase ^)}
    ^-  {vase worm}
    =^  duf  +>+<.$  (open vax nam som)
    (slap duf [%limb %$])
  ::
  ++  open                                              ::  assemble door
    |=  {vax/vase nam/term som/(each vase ^)}
    ^-  {vase worm}
    =*  key  [%cncb [[%& 2] ~] [[[%& 6] ~] [%$ 3]] ~]
    =^  dor  +>+<.$  (slap vax [%limb nam])
    =^  mes  +>+<.$  (slot 6 dor)
    =^  hip  +>+<.$
      ?-  -.som
         $&  (nest p.mes p.p.som)
         $|  (nets p.mes -.p.som)
      ==
    ?>  hip
    [[p.dor q.dor(+6 +7.som)] +>+<.$] 
  ::
  ++  neat                                              ::  type compliance
    |=  {typ/type som/(each vase ^)}
    ^-  worm
    =^  hip  +>+<.$
      ?-  -.som
        $&  (nest typ p.p.som)
        $|  (nets typ -.p.som)
      ==
    ?>  hip
    +>+<.$
  ::
  ++  nets                                              ::  typeless nest
    |=  {sut/* ref/*}
    ^-  {? worm}
    ?:  (~(has in nes) [sut ref])  [& +>+<]
    =+  gat=|=({a/type b/type} (~(nest ut a) | b))
    ?.  (? .*(gat(+< [sut ref]) -.gat))
      ~&  %nets-failed
      =+  tag=`*`skol
      =+  foo=(tank .*(tag(+< ref) -.tag))
      =+  bar=(tank .*(tag(+< sut) -.tag))
      ~&  %nets-need
      ~>  %slog.[0 bar]
      ~&  %nets-have
      ~>  %slog.[0 foo]
      [| +>+<.$]
    [& +>+<.$(nes (~(put in nes) [sut ref]))]
  ::
  ++  play                                              ::  play:ut
    |=  {sut/type gen/hoon}
    ^-  {type worm}
    =+  old=(~(get by pay) [sut gen])
    ?^  old  [u.old +>+<.$]
    =+  new=(~(play ut sut) gen)
    [new +>+<.$(pay (~(put by pay) [sut gen] new))]
  ::
  ++  mint                                              ::  mint:ut to noun
    |=  {sut/type gen/hoon}
    ^-  {(pair type nock) worm}
    =+  old=(~(get by mit) [sut gen])
    ?^  old  [u.old +>+<.$]
    =+  new=(~(mint ut sut) %noun gen)
    [new +>+<.$(mit (~(put by mit) [sut gen] new))]
  ::
  ++  slap                                              ::  ++slap, cached
    |=  {vax/vase gen/hoon}
    ^-  {vase worm}
    =^  gun  +>+<  (mint p.vax gen)
    [[p.gun .*(q.vax q.gun)] +>+<.$]
  ::
  ++  slot                                              ::  ++slot, cached
    |=  {axe/@ vax/vase}
    ^-  {vase worm}
    =^  gun  +>+<  (mint p.vax [%$ axe])
    [[p.gun .*(q.vax [0 axe])] +>+<.$]
  ::
  ++  spec                                              ::  specialize vase
    |=  vax/vase
    ^-  {vase worm}
    =+  ^=  gen  ^-  hoon
      ?@  q.vax    [%wtts [%base [%atom %$]] [%& 1]~]
      ?@  -.q.vax  [%wtts [%leaf %tas -.q.vax] [%& 2]~]
      [%wtts [%base %cell] [%& 1]~]
    =^  typ  +>+<.$  (play p.vax [%wtgr gen [%$ 1]])
    [[typ q.vax] +>+<.$]
  ::
  ++  spot                                              ::  slot then spec
    |=  {axe/@ vax/vase}
    ^-  {vase worm}
    =^  xav  +>+<  (slot axe vax)
    (spec xav)
  ::
  ++  stop                                              ::  spec then slot
    |=  {axe/@ vax/vase}
    ^-  {vase worm}
    =^  xav  +>+<  (spec vax)
    (slot axe xav)
  --
::
::::  5f: molds and mold builders
  ::
++  arch  {fil/(unit @uvI) dir/(map @ta $~)}            ::  fundamental node
++  arvo  (wind {p/term q/mill} mill)                   ::  arvo card
++  beak  {p/ship q/desk r/case}                        ::  path prefix
++  beam  {{p/ship q/desk r/case} s/spur}               ::  global name
++  bone  @ud                                           ::  opaque duct
++  case                                                ::  version
         $%  {$da p/@da}                               ::  date
             {$tas p/@tas}                             ::  label
             {$ud p/@ud}                               ::  sequence
         ==                                            ::
++  desk  @tas                                          ::  ship desk case spur
++  cage  (cask vase)                                   ::  global metadata
++  cask  |*(a/gate (pair mark a))                      ::  global data
++  cuff                                                ::  permissions
          $:  p/(unit (set monk))                       ::  can be read by
              q/(set monk)                              ::  caused or created by
          ==                                            ::
++  curd  {p/@tas q/*}                                  ::  typeless card
++  dock  (pair @p term)                                ::  message target
++  duct  (list wire)                                   ::  causal history
++  hypo  |*(a/gate (pair type a))                      ::  type associated
++  hobo  |*  a/gate                                    ::  task wrapper
          $?  $%  {$soft p/*}                           ::
              ==                                        ::
              a                                         ::
          ==                                            ::
++  kirk  (unit (set monk))                             ::  audience
++  lens                                                ::  observation core
  $_  ^?                                                ::
  |%  ++  u  *(unit (unit $~))                          ::  existence
      ++  v  *(unit (unit cage))                        ::  full history
      ++  w  *(unit (unit (unit cage)))                 ::  latest diff
      ++  x  *(unit (unit cage))                        ::  data at path
      ++  y  *(unit (unit arch))                        ::  directory
      ++  z  *(unit (unit cage))                        ::  current subtree
  --                                                    ::
++  mane  $@(@tas {@tas @tas})                          ::  XML name+space
++  manx  {g/marx c/marl}                               ::  XML node
++  marc                                                ::  structured mark
  $@  mark                                              ::  plain mark
  $%  {$tabl p/(list (pair marc marc))}                 ::  map
  ==                                                    ::
++  mark  @tas                                          ::  content type
++  marl  (list manx)                                   ::  XML node list
++  mars  {t/{n/$$ a/{i/{n/$$ v/tape} t/$~}} c/$~}      ::  XML cdata
++  mart  (list {n/mane v/tape})                        ::  XML attributes
++  marx  {n/mane a/mart}                               ::  XML tag
++  mash  |=(* (mass +<))                               ::  producing mass
++  mass  (pair cord (each noun (list mash)))           ::  memory usage
++  mill  (each vase milt)                              ::  vase+metavase
++  milt  {p/* q/*}                                     ::  metavase
++  mite  (list @ta)                                    ::  mime type
++  monk  (each ship {p/@tas q/@ta})                    ::  general identity
++  muse  {p/@tas q/duct r/arvo}                        ::  sourced move
++  move  {p/duct q/arvo}                               ::  arvo move
++  ovum  {p/wire q/curd}                               ::  typeless ovum
++  pane  (list {p/@tas q/vase})                        ::  kernel modules
++  pass  @                                             ::  public key
++  pone  (list {p/@tas q/vise})                        ::  kernel modules old
++  ring  @                                             ::  private key
++  ship  @p                                            ::  network identity
++  shop  (each ship (list @ta))                        ::  urbit/dns identity
++  sink  (trel bone ship path)                         ::  subscription
++  sley  $-  {* (unit (set monk)) term beam}           ::  namespace function
          (unit (unit cage))                            ::
++  slyd  $-  {* (unit (set monk)) term beam}           ::  super advanced
          (unit (unit (cask)))                          ::
++  slyt  $-({* *} (unit (unit)))                       ::  old namespace
++  spur  path                                          ::  ship desk case spur
++  time  @da                                           ::  galactic time
++  vile                                                ::  reflexive constants
          $:  typ/type                                  ::  -:!>(*type)
              duc/type                                  ::  -:!>(*duct)
              pah/type                                  ::  -:!>(*path)
              mev/type                                  ::  -:!>([%meta *vase])
          ==                                            ::
++  wind                                                ::  new kernel action
          |*  {a/gate b/gate}                           ::  forward+reverse
          $%  {$pass p/path q/a}                        ::  advance
              {$slip p/a}                               ::  lateral
              {$give p/b}                               ::  retreat
          ==                                            ::
++  wire  path                                          ::  event pretext
::
::::  5g: profiling support (XX move)
  ::
++  doss
  $:  mon/moan                                          ::  sample count
      hit/(map term @ud)                                ::  hit points
      cut/(map path hump)                               ::  cut points
  ==
++  moan                                                ::  sample metric
  $:  fun/@ud                                           ::  samples in C
      noc/@ud                                           ::  samples in nock
      glu/@ud                                           ::  samples in glue
      mal/@ud                                           ::  samples in alloc
      far/@ud                                           ::  samples in frag
      coy/@ud                                           ::  samples in copy
      euq/@ud                                           ::  samples in equal
  ==                                                    ::
::
++  hump
  $:  mon/moan                                          ::  sample count
      out/(map path @ud)                                ::  calls out of
      inn/(map path @ud)                                ::  calls into
  ==
::
++  pi-heck
    |=  {nam/@tas day/doss}
    ^-  doss
    =+  lam=(~(get by hit.day) nam)
    day(hit (~(put by hit.day) nam ?~(lam 1 +(u.lam))))
::
++  pi-noon                                             ::  sample trace
  |=  {mot/term paz/(list path) day/doss}
  =|  lax/(unit path)
  |-  ^-  doss
  ?~  paz  day(mon (pi-mope mot mon.day))
  %=    $
      paz  t.paz
      lax  `i.paz
      cut.day
    %+  ~(put by cut.day)  i.paz
    ^-  hump
    =+  nax=`(unit path)`?~(t.paz ~ `i.t.paz)
    =+  hup=`hump`=+(hup=(~(get by cut.day) i.paz) ?^(hup u.hup [*moan ~ ~]))
    :+  (pi-mope mot mon.hup)
      ?~  lax  out.hup
      =+  hag=(~(get by out.hup) u.lax)
      (~(put by out.hup) u.lax ?~(hag 1 +(u.hag)))
    ?~  nax  inn.hup
    =+  hag=(~(get by inn.hup) u.nax)
    (~(put by inn.hup) u.nax ?~(hag 1 +(u.hag)))
  ==
++  pi-mope                                             ::  add sample
  |=  {mot/term mon/moan}
  ?+  mot  mon
    $fun  mon(fun +(fun.mon))
    $noc  mon(noc +(noc.mon))
    $glu  mon(glu +(glu.mon))
    $mal  mon(mal +(mal.mon))
    $far  mon(far +(far.mon))
    $coy  mon(coy +(coy.mon))
    $euq  mon(euq +(euq.mon))
  ==
++  pi-moth                                             ::  count sample
  |=  mon/moan  ^-  @ud
  :(add fun.mon noc.mon glu.mon mal.mon far.mon coy.mon euq.mon)
::
++  pi-mumm                                             ::  print sample
  |=  mon/moan  ^-  tape
  =+  tot=(pi-moth mon)
  ;:  welp
    ^-  tape
    ?:  =(0 noc.mon)  ~
    (welp (scow %ud (div (mul 100 noc.mon) tot)) "n ")
  ::
    ^-  tape
    ?:  =(0 fun.mon)  ~
    (welp (scow %ud (div (mul 100 fun.mon) tot)) "c ")
  ::
    ^-  tape
    ?:  =(0 glu.mon)  ~
    (welp (scow %ud (div (mul 100 glu.mon) tot)) "g ")
  ::
    ^-  tape
    ?:  =(0 mal.mon)  ~
    (welp (scow %ud (div (mul 100 mal.mon) tot)) "m ")
  ::
    ^-  tape
    ?:  =(0 far.mon)  ~
    (welp (scow %ud (div (mul 100 far.mon) tot)) "f ")
  ::
    ^-  tape
    ?:  =(0 coy.mon)  ~
    (welp (scow %ud (div (mul 100 coy.mon) tot)) "y ")
  ::
    ^-  tape
    ?:  =(0 euq.mon)  ~
    (welp (scow %ud (div (mul 100 euq.mon) tot)) "e ")
  ==
::
++  pi-tell                                             ::  produce dump
  |=  day/doss
  ^-  (list tape)
  ?:  =(day *doss)  ~
  =+  tot=(pi-moth mon.day)
  ;:  welp
    [(welp "events: " (pi-mumm mon.day)) ~]
  ::
    %+  turn
      %+  sort  ~(tap by hit.day)
      |=  {a/{* @} b/{* @}}
      (lth +.a +.b)
    |=  {nam/term num/@ud}
    :(welp (trip nam) ": " (scow %ud num))
    ["" ~]
  ::
    %-  zing
    ^-  (list (list tape))
    %+  turn
      %+  sort  ~(tap by cut.day)
      |=  {one/(pair path hump) two/(pair path hump)}
      (gth (pi-moth mon.q.one) (pi-moth mon.q.two))
    |=  {pax/path hup/hump}
    =+  ott=(pi-moth mon.hup)
    ;:  welp
      [(welp "label: " (spud pax)) ~]
      [(welp "price: " (scow %ud (div (mul 100 ott) tot))) ~]
      [(welp "shape: " (pi-mumm mon.hup)) ~]
    ::
      ?:  =(~ out.hup)  ~
      :-  "into:"
      %+  turn
        %+  sort  ~(tap by out.hup)
        |=({{* a/@ud} {* b/@ud}} (gth a b))
      |=  {pax/path num/@ud}
      ^-  tape
      :(welp "  " (spud pax) ": " (scow %ud num))
    ::
      ?:  =(~ inn.hup)  ~
      :-  "from:"
      %+  turn
        %+  sort  ~(tap by inn.hup)
        |=({{* a/@ud} {* b/@ud}} (gth a b))
      |=  {pax/path num/@ud}
      ^-  tape
      :(welp "  " (spud pax) ": " (scow %ud num))
    ::
      ["" ~]
      ~
    ==
  ==
--<|MERGE_RESOLUTION|>--- conflicted
+++ resolved
@@ -9458,12 +9458,8 @@
         {$cell *}   |
         {$core *}   dext(ref repo(sut ref))
         {$face *}   dext(ref q.ref)
-<<<<<<< HEAD
         {$fork *}   (levy ~(tap in p.ref) |=(span dext(ref +<)))
-=======
-        {$fork *}   (levy ~(tap in p.ref) |=(type sint(ref +<)))
         {$help *}   dext(ref q.ref)
->>>>>>> 43383877
         {$hold *}   ?:  (~(has in reg) ref)  &
                     ?:  (~(has in gil) [sut ref])  &
                     %=  dext
