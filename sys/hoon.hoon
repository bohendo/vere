--- conflicted
+++ resolved
@@ -7220,12 +7220,8 @@
       ::
           {$core *}  ?:(?=(?({$atom *} {$cell *}) ref) sut sint)
           {$face *}  (face p.sut dext(sut q.sut))
-<<<<<<< HEAD
-          {$fork *}  (fork (turn (~(tap in p.sut)) |=(span dext(sut +<))))
+          {$fork *}  (fork (turn ~(tap in p.sut) |=(span dext(sut +<))))
           {$help *}  (help p.sut dext(sut q.sut))
-=======
-          {$fork *}  (fork (turn ~(tap in p.sut) |=(span dext(sut +<))))
->>>>>>> 4ecc2d18
           {$hold *}  ?<  (~(has in bix) [sut ref])
                      dext(sut repo, bix (~(put in bix) [sut ref]))
           $noun      dext(sut repo)
@@ -7827,12 +7823,8 @@
     ::
         {$core *}  $(sut repo)
         {$face *}  (face p.sut $(sut q.sut))
-<<<<<<< HEAD
-        {$fork *}  (fork (turn (~(tap in p.sut)) |=(span ^$(sut +<))))
+        {$fork *}  (fork (turn ~(tap in p.sut) |=(span ^$(sut +<))))
         {$help *}  (help p.sut $(sut q.sut))
-=======
-        {$fork *}  (fork (turn ~(tap in p.sut) |=(span ^$(sut +<))))
->>>>>>> 4ecc2d18
         {$hold *}
       ?:  (~(has in bix) [sut ref])
         ~>(%mean.[%leaf "fuse-loop"] !!)
@@ -8064,12 +8056,8 @@
       {$cell *}  |($(sut p.sut) $(sut q.sut))
       {$core *}  $(sut p.sut)
       {$face *}  $(sut q.sut)
-<<<<<<< HEAD
-      {$fork *}  (lien (~(tap in p.sut)) |=(span ^$(sut +<)))
+      {$fork *}  (lien ~(tap in p.sut) |=(span ^$(sut +<)))
       {$help *}  $(sut q.sut)
-=======
-      {$fork *}  (lien ~(tap in p.sut) |=(span ^$(sut +<)))
->>>>>>> 4ecc2d18
       {$hold *}  |((~(has in gil) sut) $(gil (~(put in gil) sut), sut repo))
       $noun      |
       $void      &
@@ -8277,7 +8265,7 @@
         {$atom *}  sint
         {$cell *}  sint
         {$core *}  sint(sut [%cell %noun %noun])
-        {$fork *}  %+  levy  (~(tap in p.sut))
+        {$fork *}  %+  levy  ~(tap in p.sut)
                    |=(span dext(sut +<))
         {$face *}  dext(sut q.sut) 
         {$help *}  dext(sut q.sut)
@@ -8379,12 +8367,8 @@
                    ==
         {$face *}  dext(sut q.sut)
         {$fork *}  ?.  ?=(?({$atom *} $noun {$cell *} {$core *}) ref)  sint
-<<<<<<< HEAD
-                   (lien (~(tap in p.sut)) |=(span dext(tel |, sut +<)))
+                   (lien ~(tap in p.sut) |=(span dext(tel |, sut +<)))
         {$help *}  dext(sut q.sut)
-=======
-                   (lien ~(tap in p.sut) |=(span dext(tel |, sut +<)))
->>>>>>> 4ecc2d18
         {$hold *}  ?:  (~(has in seg) sut)  |
                    ?:  (~(has in gil) [sut ref])  &
                    %=  dext
@@ -8403,12 +8387,8 @@
         {$cell *}   |
         {$core *}   dext(ref repo(sut ref))
         {$face *}   dext(ref q.ref)
-<<<<<<< HEAD
-        {$fork *}   (levy (~(tap in p.ref)) |=(span sint(ref +<)))
+        {$fork *}   (levy ~(tap in p.ref) |=(span sint(ref +<)))
         {$help *}   dext(ref q.ref)
-=======
-        {$fork *}   (levy ~(tap in p.ref) |=(span sint(ref +<)))
->>>>>>> 4ecc2d18
         {$hold *}   ?:  (~(has in reg) ref)  &
                     ?:  (~(has in gil) [sut ref])  &
                     %=  dext
@@ -8649,7 +8629,7 @@
           {$fork *}
         ::  reconstruct each case in fork 
         ::
-        (fork (turn (~(tap in p.sut)) |=(span dext(sut +<))))
+        (fork (turn ~(tap in p.sut) |=(span dext(sut +<))))
       ::
           {$hold *}
         ::  reduce to hard 
@@ -8720,7 +8700,7 @@
             ::  ~>  %slog.[0 (dunk(sut ref) 'fork: ref')]
             ::  ~>  %slog.[0 (dunk(sut (fork ->)) 'fork: pro')]
             +(wec -<, ref (fork ->))
-        =/  moy  (~(tap in p.ref))
+        =/  moy  ~(tap in p.ref)
         |-  ^-  (pair (set (list tool)) (list span))
         ?~  moy  [~ ~]
         ::  head recurse
@@ -8794,12 +8774,8 @@
                    $(sut repo)
                  (core $(sut p.sut, u.i.vit lat) q.sut)
       {$face *}  (face p.sut $(sut q.sut))
-<<<<<<< HEAD
-      {$fork *}  (fork (turn (~(tap in p.sut)) |=(span ^$(sut +<))))
+      {$fork *}  (fork (turn ~(tap in p.sut) |=(span ^$(sut +<))))
       {$help *}  (help p.sut $(sut q.sut))
-=======
-      {$fork *}  (fork (turn ~(tap in p.sut) |=(span ^$(sut +<))))
->>>>>>> 4ecc2d18
       {$hold *}  ?:  (~(has in vil) sut)
                    %void
                  $(sut repo, vil (~(put in vil) sut))
@@ -8839,12 +8815,8 @@
       {$cell *}  (cell $(sut p.sut) $(sut q.sut))
       {$core *}  ?>(|(=(%gold p.q.sut) =(%lead yoz)) sut(p.q yoz))
       {$face *}  (face p.sut $(sut q.sut))
-<<<<<<< HEAD
-      {$fork *}  (fork (turn (~(tap in p.sut)) |=(span ^$(sut +<))))
+      {$fork *}  (fork (turn ~(tap in p.sut) |=(span ^$(sut +<))))
       {$help *}  (help p.sut $(sut q.sut))
-=======
-      {$fork *}  (fork (turn ~(tap in p.sut) |=(span ^$(sut +<))))
->>>>>>> 4ecc2d18
       {$hold *}  $(sut repo)
     ==
   --
@@ -9260,13 +9232,8 @@
       ?^(q.p.sut yad [p.yad [%face q.p.sut q.yad]])
     ::
         {$fork *}
-<<<<<<< HEAD
-      =+  yed=(~(tap in p.sut))
+      =+  yed=~(tap in p.sut)
       =-  [p [%bcwt q]]
-=======
-      =+  yed=~(tap in p.sut)
-      =-  [p [%pick q]]
->>>>>>> 4ecc2d18
       |-  ^-  {p/{p/(map span @) q/(map @ wine)} q/(list wine)}
       ?~  yed
         [dex ~]
@@ -9364,16 +9331,12 @@
   ?+    typ  ~
       {$hold *}  $(typ ~(repo ut typ))
       {$core *}
-<<<<<<< HEAD
     %-  zing
-    %+  turn  (~(tap by q.s.q.typ) ~)
+    %+  turn  ~(tap by q.s.q.typ)
       |=  {* b/tomb}
-    %+  turn  (~(tap by q.b) ~)
+    %+  turn  ~(tap by q.b)
       |=  {a/term *}
     a
-=======
-    (turn ~(tap by q.r.q.typ) |=({a/term *} a))
->>>>>>> 4ecc2d18
   ==
 ::
 ++  slop                                                ::  cons two vases
@@ -9766,7 +9729,6 @@
       |=  a/(list maru:twig)  ^-  marl:twig
       (zing (turn a drop-top))
     ::
-<<<<<<< HEAD
     ::+|
     ::
     ++  wide-quote                                      ::  wide quote
@@ -9774,30 +9736,6 @@
       ;~  pose
         ;~  less  (jest '"""')
           (ifix [doq doq] (cook collapse-chars quote-innards))
-=======
-    ++  hog                                             ::  tag head
-      %+  cook
-        |=  hug
-        ^-  {twig (list twig)}
-        =-  [a (welp - ?~(c d [[[%rock %tas p.c] q.c] d]))]
-        =-  ~(tap by -)
-        %.  |=(e/(list tank) [%knit ~(ram re %rose [" " `~] e)])
-        =<  ~(run by (reel b .))
-        |=  {e/{p/term q/term} f/(jar twig tank)}
-        (~(add ja f) [%rock %tas p.e] [%leaf (trip q.e)])
-      ;~  plug
-        fry
-        =-  (star ;~(plug - sym))
-        ;~(pose (cold %class dot) (cold %id hax))
-        =-  ;~(pose ;~(plug - (stag %knit soil)) (easy ~))
-        ;~(pose (cold %href fas) (cold %src pat))
-        ;~  pose
-          %+  ifix  [pel per]
-          %+  more  ;~(plug com ace)
-          ;~(plug fry ;~(pfix ace wide))
-        ::
-          (easy ~)
->>>>>>> 4ecc2d18
         ==
       ::
         %-  inde
