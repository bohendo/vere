(function e(t,n,r){function s(o,u){if(!n[o]){if(!t[o]){var a=typeof require=="function"&&require;if(!u&&a)return a(o,!0);if(i)return i(o,!0);var f=new Error("Cannot find module '"+o+"'");throw f.code="MODULE_NOT_FOUND",f}var l=n[o]={exports:{}};t[o][0].call(l.exports,function(e){var n=t[o][1][e];return s(n?n:e)},l,l.exports,e,t,n,r)}return n[o].exports}var i=typeof require=="function"&&require;for(var o=0;o<r.length;o++)s(r[o]);return s})({"/Users/galen/src/urbit-dev/urb/zod/pub/tree/src/js/actions/TreeActions.coffee":[function(require,module,exports){
var TreeDispatcher, TreePersistence;

TreeDispatcher = require('../dispatcher/Dispatcher.coffee');

TreePersistence = require('../persistence/TreePersistence.coffee');

module.exports = {
  loadPath: function(path, body, kids) {
    return TreeDispatcher.handleServerAction({
      type: "path-load",
      path: path,
      body: body,
      kids: kids
    });
  },
  loadKids: function(path, kids) {
    return TreeDispatcher.handleServerAction({
      type: "kids-load",
      path: path,
      kids: kids
    });
  },
  loadSnip: function(path, kids) {
    return TreeDispatcher.handleServerAction({
      type: "snip-load",
      path: path,
      kids: kids
    });
  },
  sendQuery: function(path, query) {
    if (query == null) {
      return;
    }
    if (path.slice(-1) === "/") {
      path = path.slice(0, -1);
    }
    return TreePersistence.get(path, query, (function(_this) {
      return function(err, res) {
        var ref, ref1;
        switch (false) {
          case !((ref = query.kids) != null ? ref.body : void 0):
            return _this.loadKids(path, res.kids);
          case !((ref1 = query.kids) != null ? ref1.head : void 0):
            return _this.loadSnip(path, res.kids);
          default:
            return _this.loadPath(path, res.body, res.kids);
        }
      };
    })(this));
  },
  setCurr: function(path) {
    return TreeDispatcher.handleViewAction({
      type: "set-curr",
      path: path
    });
  }
};



<<<<<<< HEAD
},{"../dispatcher/Dispatcher.coffee":"/Users/galen/src/urbit-dev/urb/zod/pub/tree/src/js/dispatcher/Dispatcher.coffee","../persistence/TreePersistence.coffee":"/Users/galen/src/urbit-dev/urb/zod/pub/tree/src/js/persistence/TreePersistence.coffee"}],"/Users/galen/src/urbit-dev/urb/zod/pub/tree/src/js/components/AnchorComponent.coffee":[function(require,module,exports){
var BodyComponent, TreeActions, TreeStore, a, div, reactify, recl, ref,
  slice = [].slice;
=======
},{"../dispatcher/Dispatcher.coffee":11,"../persistence/TreePersistence.coffee":17}],2:[function(require,module,exports){
var BodyComponent, Links, TreeActions, TreeStore, a, clas, div, query, recl, ref;

clas = require('classnames');
>>>>>>> 9b7efc3a

BodyComponent = React.createFactory(require('./BodyComponent.coffee'));

query = require('./Async.coffee');

TreeStore = require('../stores/TreeStore.coffee');

TreeActions = require('../actions/TreeActions.coffee');

recl = React.createClass;

ref = React.DOM, div = ref.div, a = ref.a;

Links = React.createFactory(query({
  path: 't',
  kids: {
    name: 't',
    head: 'r',
    meta: 'j'
  }
}, recl({
  displayName: "Links",
  render: function() {
    return div({
      className: 'links'
    }, this.props.children, this._render());
  },
  _render: function() {
    var keys, style;
    keys = _(this.props.kids).keys().sort();
    style = {
      marginTop: -24 * (keys.indexOf(this.props.curr)) + "px"
    };
    return div({
      id: "sibs",
      style: style
    }, keys.map((function(_this) {
      return function(key) {
        var className, data, head, href;
        href = window.tree.basepath(_this.props.path + "/" + key);
        data = _this.props.kids[key];
        if (data.meta) {
          head = data.meta.title;
        }
        if (head == null) {
          head = _this.toText(data.head);
        }
        head || (head = key);
        className = clas({
          active: key === _this.props.curr
        });
        return div({
          className: className,
          key: key
        }, a({
          href: href,
          onClick: _this.props.onClick
        }, head));
      };
    })(this)));
  },
  toText: function(elem) {
    var ref1;
    switch (false) {
      case !(elem == null):
        return "";
      case typeof elem !== "string":
        return elem;
      case elem.gn == null:
        return ((ref1 = elem.c) != null ? ref1 : []).map(this.toText).join("");
      default:
        throw "Bad react-json " + (JSON.stringify(elem));
    }
  }
}), recl({
  displayName: "Links_loading",
  render: function() {
    return div({
      className: 'links'
    }, this.props.children, this._render());
  },
  _render: function() {
    return div({
      id: "sibs"
    }, div({
      className: "active"
    }, a({}, this.props.curr)));
  }
})));

module.exports = query({
  sein: 't',
  path: 't',
  name: 't',
  next: 't',
  prev: 't'
}, recl({
  displayName: "Anchor",
  getInitialState: function() {
    return {
      url: window.location.pathname
    };
  },
  onClick: function() {
    return this.toggleFocus();
  },
  onMouseOver: function() {
    return this.toggleFocus(true);
  },
  onMouseOut: function() {
    return this.toggleFocus(false);
  },
  onTouchStart: function() {
    return this.ts = Number(Date.now());
  },
  onTouchEnd: function() {
    var dt;
    return dt = this.ts - Number(Date.now());
  },
  toggleFocus: function(state) {
    return $(this.getDOMNode()).toggleClass('focus', state);
  },
  componentDidUpdate: function() {
    return this.setTitle();
  },
  componentWillUnmount: function() {
    clearInterval(this.interval);
    return $('body').off('click', 'a');
  },
  componentDidMount: function() {
    this.setTitle();
    this.interval = setInterval(this.checkURL, 100);
    $('body').on('keyup', (function(_this) {
      return function(e) {
        switch (e.keyCode) {
          case 37:
            return _this.goTo(_this.props.prev);
          case 39:
            return _this.goTo(_this.props.next);
        }
      };
    })(this));
    return $('body').on('click', 'a', (function(_this) {
      return function(e) {
        var href;
        href = $(e.target).closest('a').attr('href');
        if (href[0] === "/") {
          e.preventDefault();
          e.stopPropagation();
          return _this.goTo(window.tree.fragpath(href));
        }
      };
    })(this));
  },
  setTitle: function() {
    var title;
    title = $('#cont h1').first().text() || this.props.name;
    return document.title = title + " - " + this.props.path;
  },
  setPath: function(href, hist) {
    var href_parts, next;
    href_parts = href.split("#");
    next = href_parts[0];
    if (next.substr(-1) === "/") {
      next = next.slice(0, -1);
    }
    href_parts[0] = next;
    if (hist !== false) {
      history.pushState({}, "", window.tree.basepath(href_parts.join("")));
    }
    if (next !== this.props.path) {
      React.unmountComponentAtNode($('#cont')[0]);
      TreeActions.setCurr(next);
      return React.render(BodyComponent({}, ""), $('#cont')[0]);
    }
  },
  goTo: function(path) {
    this.toggleFocus(false);
    $("html,body").animate({
      scrollTop: 0
    });
    return this.setPath(path);
  },
  checkURL: function() {
    if (this.state.url !== window.location.pathname) {
      this.setPath(window.tree.fragpath(window.location.pathname), false);
      return this.setState({
        url: window.location.pathname
      });
    }
  },
  renderArrow: function(name, path) {
    var href;
    href = window.tree.basepath(path);
    return a({
      href: href,
      key: "arow-" + name,
      className: "arow-" + name
    }, "");
  },
  render: function() {
    var obj;
    obj = {
      onMouseOver: this.onMouseOver,
      onMouseOut: this.onMouseOut,
      onClick: this.onClick,
      onTouchStart: this.onTouchStart,
      onTouchEnd: this.onTouchEnd
    };
    if (_.keys(window).indexOf("ontouchstart") !== -1) {
      delete obj.onMouseOver;
      delete obj.onMouseOut;
    }
    return div(obj, Links({
      onClick: this.onClick,
      curr: this.props.name,
      dataPath: this.props.sein
    }, this.props.sein ? _.filter([
      div({
        id: "up",
        key: "up"
      }, this.renderArrow("up", this.props.sein)), this.props.prev || this.props.next ? _.filter([
        div({
          id: "sides",
          key: "sides"
        }, this.props.prev ? this.renderArrow("prev", this.props.prev) : void 0, this.props.next ? this.renderArrow("next", this.props.next) : void 0)
      ]) : void 0
    ]) : void 0));
  }
}));


<<<<<<< HEAD

},{"../actions/TreeActions.coffee":"/Users/galen/src/urbit-dev/urb/zod/pub/tree/src/js/actions/TreeActions.coffee","../stores/TreeStore.coffee":"/Users/galen/src/urbit-dev/urb/zod/pub/tree/src/js/stores/TreeStore.coffee","./BodyComponent.coffee":"/Users/galen/src/urbit-dev/urb/zod/pub/tree/src/js/components/BodyComponent.coffee","./Reactify.coffee":"/Users/galen/src/urbit-dev/urb/zod/pub/tree/src/js/components/Reactify.coffee"}],"/Users/galen/src/urbit-dev/urb/zod/pub/tree/src/js/components/Async.coffee":[function(require,module,exports){
var TreeActions, TreeStore, code, div, load, recl, ref, span;
=======
>>>>>>> 9b7efc3a

},{"../actions/TreeActions.coffee":1,"../stores/TreeStore.coffee":18,"./Async.coffee":3,"./BodyComponent.coffee":4,"classnames":13}],3:[function(require,module,exports){
var TreeActions, TreeStore, _load, code, div, recl, ref, span;

_load = require('./LoadComponent.coffee');

TreeStore = require('../stores/TreeStore.coffee');

TreeActions = require('../actions/TreeActions.coffee');

recl = React.createClass;

ref = React.DOM, div = ref.div, span = ref.span, code = ref.code;

module.exports = function(queries, Child, load) {
  if (load == null) {
    load = _load;
  }
  return recl({
    displayName: "Async",
    getInitialState: function() {
      return this.stateFromStore();
    },
    _onChangeStore: function() {
      return this.setState(this.stateFromStore());
    },
    getPath: function() {
      var ref1;
      return (ref1 = this.props.dataPath) != null ? ref1 : TreeStore.getCurr();
    },
    stateFromStore: function() {
      return {
        got: TreeStore.fulfill(this.getPath(), queries)
      };
    },
    componentDidMount: function() {
      TreeStore.addChangeListener(this._onChangeStore);
      return this.checkPath();
    },
    componentWillUnmount: function() {
      return TreeStore.removeChangeListener(this._onChangeStore);
    },
    componentDidUpdate: function(_props, _state) {
      if (_props !== this.props) {
        this.setState(this.stateFromStore());
      }
      return this.checkPath();
    },
    checkPath: function() {
      return TreeActions.sendQuery(this.getPath(), this.filterQueries());
    },
    filterQueries: function() {
      return this.filterWith(this.state.got, queries);
    },
    filterWith: function(have, _queries) {
      var k, kid, ref1, request;
      if (have == null) {
        return _queries;
      }
      request = {};
      for (k in _queries) {
        if (have[k] === void 0) {
          request[k] = _queries[k];
        }
      }
      if ((_queries.kids != null) && (have.kids != null)) {
        if (_.isEmpty(have.kids)) {
          request.kids = _queries.kids;
        } else {
          request.kids = {};
          ref1 = have.kids;
          for (k in ref1) {
            kid = ref1[k];
            _.merge(request.kids, this.filterWith(kid, _queries.kids));
          }
          if (_.isEmpty(request.kids)) {
            delete request.kids;
          }
        }
      }
      if (!_.isEmpty(request)) {
        return request;
      }
    },
    render: function() {
      return div({}, this.filterQueries() != null ? React.createElement(load, this.props) : React.createElement(Child, _.merge({}, this.props, this.state.got), this.props.children));
    }
  });
};



<<<<<<< HEAD
},{"../actions/TreeActions.coffee":"/Users/galen/src/urbit-dev/urb/zod/pub/tree/src/js/actions/TreeActions.coffee","../stores/TreeStore.coffee":"/Users/galen/src/urbit-dev/urb/zod/pub/tree/src/js/stores/TreeStore.coffee","./LoadComponent.coffee":"/Users/galen/src/urbit-dev/urb/zod/pub/tree/src/js/components/LoadComponent.coffee"}],"/Users/galen/src/urbit-dev/urb/zod/pub/tree/src/js/components/BodyComponent.coffee":[function(require,module,exports){
=======
},{"../actions/TreeActions.coffee":1,"../stores/TreeStore.coffee":18,"./LoadComponent.coffee":8}],4:[function(require,module,exports){
>>>>>>> 9b7efc3a
var div, query, reactify, recl;

reactify = React.createFactory(require('./Reactify.coffee'));

query = require('./Async.coffee');

recl = React.createClass;

div = React.DOM.div;

module.exports = query({
  body: 'r',
  path: 't'
}, recl({
  displayName: "Body",
  render: function() {
    return div({}, div({
      id: 'body',
      key: "body" + this.props.path
    }, reactify({
      manx: this.props.body
    })));
  }
}));



<<<<<<< HEAD
},{"./Async.coffee":"/Users/galen/src/urbit-dev/urb/zod/pub/tree/src/js/components/Async.coffee","./Reactify.coffee":"/Users/galen/src/urbit-dev/urb/zod/pub/tree/src/js/components/Reactify.coffee"}],"/Users/galen/src/urbit-dev/urb/zod/pub/tree/src/js/components/CodeMirror.coffee":[function(require,module,exports){
=======
},{"./Async.coffee":3,"./Reactify.coffee":9}],5:[function(require,module,exports){
>>>>>>> 9b7efc3a
var div, recl, ref, textarea;

recl = React.createClass;

ref = React.DOM, div = ref.div, textarea = ref.textarea;

module.exports = recl({
  render: function() {
    return div({}, textarea({
      ref: 'ed',
      value: this.props.value
    }));
  },
  componentDidMount: function() {
    return CodeMirror.fromTextArea(this.refs.ed.getDOMNode(), {
      readOnly: true,
      lineNumbers: true
    });
  }
});



<<<<<<< HEAD
},{}],"/Users/galen/src/urbit-dev/urb/zod/pub/tree/src/js/components/KidsComponent.coffee":[function(require,module,exports){
=======
},{}],6:[function(require,module,exports){
>>>>>>> 9b7efc3a
var a, div, hr, li, query, reactify, recl, ref, ul;

reactify = function(manx) {
  return React.createElement(window.tree.reactify, {
    manx: manx
  });
};

query = require('./Async.coffee');

recl = React.createClass;

ref = React.DOM, div = ref.div, a = ref.a, ul = ref.ul, li = ref.li, hr = ref.hr;

module.exports = query({
  kids: {
    body: 'r'
  }
}, recl({
  displayName: "Kids",
  render: function() {
    var v;
    return div({
      className: "kids"
    }, (function() {
      var i, len, ref1, results;
      ref1 = _.keys(this.props.kids).sort();
      results = [];
      for (i = 0, len = ref1.length; i < len; i++) {
        v = ref1[i];
        results.push([
          div({
            key: v
          }, reactify(this.props.kids[v].body)), hr({}, "")
        ]);
      }
      return results;
    }).call(this));
  }
}));



<<<<<<< HEAD
},{"./Async.coffee":"/Users/galen/src/urbit-dev/urb/zod/pub/tree/src/js/components/Async.coffee"}],"/Users/galen/src/urbit-dev/urb/zod/pub/tree/src/js/components/ListComponent.coffee":[function(require,module,exports){
=======
},{"./Async.coffee":3}],7:[function(require,module,exports){
>>>>>>> 9b7efc3a
var a, clas, div, h1, li, query, reactify, recl, ref, ul,
  slice = [].slice;

clas = require('classnames');

reactify = function(manx) {
  return React.createElement(window.tree.reactify, {
    manx: manx
  });
};

query = require('./Async.coffee');

recl = React.createClass;

ref = React.DOM, div = ref.div, a = ref.a, ul = ref.ul, li = ref.li, h1 = ref.h1;

module.exports = query({
  path: 't',
  kids: {
    snip: 'r',
    head: 'r',
    meta: 'j'
  }
}, recl({
  displayName: "List",
  render: function() {
    var k;
    k = clas({
      list: true,
      posts: this.props.dataType === 'post',
      "default": this.props['data-source'] === 'default'
    });
    return ul({
      className: k
    }, this.renderList());
  },
  renderList: function() {
    var _keys, elem, head, href, i, item, len, path, ref1, ref2, results;
    _keys = _.keys(this.props.kids).sort();
    if (this.props.dataType === 'post') {
      _keys = _keys.reverse();
    }
    results = [];
    for (i = 0, len = _keys.length; i < len; i++) {
      item = _keys[i];
      path = this.props.path + "/" + item;
      elem = this.props.kids[item];
      href = window.tree.basepath(path);
      results.push(li({
        key: item,
        className: (ref1 = this.props.dataType) != null ? ref1 : ""
      }, a({
        href: href,
        className: clas({
          preview: this.props.dataPreview != null
        })
      }, this.props.dataPreview == null ? h1({}, item) : this.props.dataType === 'post' ? (head = ((ref2 = elem.meta) != null ? ref2.title : void 0) ? {
        gn: 'h1',
        c: [elem.meta.title]
      } : elem.head, reactify({
        gn: 'div',
        c: [head].concat(slice.call(elem.snip.c.slice(0, 2)))
      })) : this.props.titlesOnly != null ? reactify(elem.head) : div({}, reactify(elem.head), reactify(elem.snip)))));
    }
    return results;
  }
}));



<<<<<<< HEAD
},{"./Async.coffee":"/Users/galen/src/urbit-dev/urb/zod/pub/tree/src/js/components/Async.coffee","classnames":"/Users/galen/src/urbit-dev/urb/zod/pub/tree/src/js/node_modules/classnames/index.js"}],"/Users/galen/src/urbit-dev/urb/zod/pub/tree/src/js/components/LoadComponent.coffee":[function(require,module,exports){
=======
},{"./Async.coffee":3,"classnames":13}],8:[function(require,module,exports){
>>>>>>> 9b7efc3a
var div, input, recl, ref, textarea;

recl = React.createClass;

ref = React.DOM, div = ref.div, input = ref.input, textarea = ref.textarea;

module.exports = recl({
  displayName: "Load",
  getInitialState: function() {
    return {
      anim: 0
    };
  },
  componentDidMount: function() {
    return this.interval = setInterval(this.setAnim, 100);
  },
  componentWillUnmount: function() {
    return clearInterval(this.interval);
  },
  setAnim: function() {
    var anim;
    anim = this.state.anim + 1;
    if (anim > 3) {
      anim = 0;
    }
    return this.setState({
      anim: anim
    });
  },
  render: function() {
    return div({
      className: "loading"
    }, div({
      className: "spin state-" + this.state.anim
    }, ""));
  }
});



<<<<<<< HEAD
},{}],"/Users/galen/src/urbit-dev/urb/zod/pub/tree/src/js/components/Reactify.coffee":[function(require,module,exports){
=======
},{}],9:[function(require,module,exports){
>>>>>>> 9b7efc3a
var codemirror, components, div, kids, list, load, lost, recl, ref, span, toc;

recl = React.createClass;

ref = React.DOM, div = ref.div, span = ref.span;

load = React.createFactory(require('./LoadComponent.coffee'));

codemirror = require('./CodeMirror.coffee');

list = require('./ListComponent.coffee');

kids = require('./KidsComponent.coffee');

toc = require('./TocComponent.coffee');

lost = recl({
  render: function() {
    return div({}, "lost");
  }
});

components = {
  kids: kids,
  list: list,
  lost: lost,
  toc: toc,
  codemirror: codemirror
};

module.exports = recl({
  displayName: "Virtual",
  render: function() {
    return this.walk(this.props.manx);
  },
  walk: function(elem, key) {
    var ref1, ref2;
    switch (false) {
      case !(elem == null):
        return load({}, "");
      case typeof elem !== "string":
        return elem;
      case elem.gn == null:
        return React.createElement((ref1 = components[elem.gn]) != null ? ref1 : elem.gn, $.extend({
          key: key
        }, elem.ga), (ref2 = elem.c) != null ? ref2.map(this.walk) : void 0);
      default:
        throw "Bad react-json " + (JSON.stringify(elem));
    }
  }
});


<<<<<<< HEAD

},{"./CodeMirror.coffee":"/Users/galen/src/urbit-dev/urb/zod/pub/tree/src/js/components/CodeMirror.coffee","./KidsComponent.coffee":"/Users/galen/src/urbit-dev/urb/zod/pub/tree/src/js/components/KidsComponent.coffee","./ListComponent.coffee":"/Users/galen/src/urbit-dev/urb/zod/pub/tree/src/js/components/ListComponent.coffee","./LoadComponent.coffee":"/Users/galen/src/urbit-dev/urb/zod/pub/tree/src/js/components/LoadComponent.coffee","./TocComponent.coffee":"/Users/galen/src/urbit-dev/urb/zod/pub/tree/src/js/components/TocComponent.coffee"}],"/Users/galen/src/urbit-dev/urb/zod/pub/tree/src/js/components/TocComponent.coffee":[function(require,module,exports){
var TreeActions, TreeStore, a, clas, div, li, load, reactify, recl, ref, ul;
=======
>>>>>>> 9b7efc3a

},{"./CodeMirror.coffee":5,"./KidsComponent.coffee":6,"./ListComponent.coffee":7,"./LoadComponent.coffee":8,"./TocComponent.coffee":10}],10:[function(require,module,exports){
var TreeStore, div, recl;

TreeStore = require('../stores/TreeStore.coffee');

recl = React.createClass;

div = React.DOM.div;

module.exports = recl({
  hash: null,
  displayName: "TableofContents",
<<<<<<< HEAD
  stateFromStore: function() {
    return {
      body: TreeStore.getBody()
    };
  },
=======
>>>>>>> 9b7efc3a
  _onChangeStore: function() {
    return this.setState({
      tocs: this.compute()
    });
  },
  _click: function(e) {
    return document.location.hash = this.urlsafe($(e.target).text());
  },
  urlsafe: function(str) {
    return str.toLowerCase().replace(/\ /g, "-").replace(/[^a-z0-9~_.-]/g, "");
  },
  componentDidMount: function() {
    TreeStore.addChangeListener(this._onChangeStore);
    this.int = setInterval(this.checkHash, 100);
<<<<<<< HEAD
    this.st = $(window).scrollTop();
    $(window).on('scroll', this.checkScroll);
    return this.$headers = $('#toc h1, #toc h2, #toc h3, #toc h4');
  },
  checkScroll: function() {
    var $h, hash, hst, k, ref1, results, st, v;
    st = $(window).scrollTop();
    if (Math.abs(this.st - st) > 10) {
      hash = null;
      this.st = st;
      ref1 = this.$headers;
      results = [];
      for (k in ref1) {
        v = ref1[k];
        if (v.tagName === void 0) {
          continue;
        }
        $h = $(v);
        hst = $h.offset().top - $h.outerHeight(true);
        if (hst < st) {
          hash = this.urlsafe($h.text());
        }
        if (hst > st && hash !== this.hash && hash !== null) {
          this.hash = "#" + hash;
          document.location.hash = hash;
          break;
        } else {
          results.push(void 0);
        }
      }
      return results;
    }
  },
  checkHash: function() {
    var $h, hash, k, offset, ref1, ref2, results, v;
    if (((ref1 = document.location.hash) != null ? ref1.length : void 0) > 0 && document.location.hash !== this.hash) {
      hash = document.location.hash.slice(1);
      ref2 = this.$headers;
      results = [];
      for (k in ref2) {
        v = ref2[k];
        $h = $(v);
        if (hash === this.urlsafe($h.text())) {
=======
    return this.setState({
      tocs: this.compute()
    });
  },
  checkHash: function() {
    var hash, k, ref, results, v;
    if ((document.location.hash != null) && document.location.hash !== this.hash) {
      hash = document.location.hash.slice(1);
      ref = this.state.tocs;
      results = [];
      for (k in ref) {
        v = ref[k];
        if (hash === this.urlsafe(v.t)) {
>>>>>>> 9b7efc3a
          this.hash = document.location.hash;
          offset = $h.offset().top - $h.outerHeight(true);
          setTimeout(function() {
            return $(window).scrollTop(offset, 10);
          });
          break;
        } else {
          results.push(void 0);
        }
      }
      return results;
    }
  },
  componentWillUnmount: function() {
    TreeStore.removeChangeListener(this._onChangeStore);
    return clearInterval(this.int);
  },
  getInitialState: function() {
    return {
      tocs: this.compute()
    };
  },
  gotPath: function() {
    return TreeStore.gotSnip(this.state.path);
  },
<<<<<<< HEAD
  collectHeaders: function(e) {
    var hs, k, v;
    hs = [
      {
        gn: "h1",
        ga: {
          className: "t"
        },
        c: ["Table of contents"]
      }
    ];
    for (k in e) {
      v = e[k];
      if (!v.gn) {
        continue;
      }
      if (v.gn[0] === 'h' && parseInt(v.gn[1]) !== NaN) {
        hs.push(v);
      }
    }
    return hs;
  },
  parseHeaders: function() {
    var k, ref1, ref2, v;
    if (this.state.body.c) {
      ref1 = this.state.body.c;
      for (k in ref1) {
        v = ref1[k];
        if (v.gn === 'div' && ((ref2 = v.ga) != null ? ref2.id : void 0) === "toc") {
          return {
            gn: "div",
            ga: {
              className: "toc",
              onClick: this._click
            },
            c: this.collectHeaders(v.c)
          };
        }
      }
    }
  },
  render: function() {
    return reactify(this.parseHeaders());
  }
});



},{"../actions/TreeActions.coffee":"/Users/galen/src/urbit-dev/urb/zod/pub/tree/src/js/actions/TreeActions.coffee","../stores/TreeStore.coffee":"/Users/galen/src/urbit-dev/urb/zod/pub/tree/src/js/stores/TreeStore.coffee","./LoadComponent.coffee":"/Users/galen/src/urbit-dev/urb/zod/pub/tree/src/js/components/LoadComponent.coffee","classnames":"/Users/galen/src/urbit-dev/urb/zod/pub/tree/src/js/node_modules/classnames/index.js"}],"/Users/galen/src/urbit-dev/urb/zod/pub/tree/src/js/dispatcher/Dispatcher.coffee":[function(require,module,exports){
=======
  compute: function() {
    var $h, $headers, h, i, len, results;
    $headers = $('#toc h1, #toc h2, #toc h3, #toc h4');
    results = [];
    for (i = 0, len = $headers.length; i < len; i++) {
      h = $headers[i];
      $h = $(h);
      results.push({
        h: h.tagName.toLowerCase(),
        t: $h.text(),
        e: $h
      });
    }
    return results;
  },
  render: function() {
    var onClick;
    onClick = this._click;
    return div({
      className: 'toc'
    }, this.state.tocs.map(function(arg) {
      var h, t;
      h = arg.h, t = arg.t;
      return React.DOM[h]({
        onClick: onClick
      }, t);
    }));
  }
});



},{"../stores/TreeStore.coffee":18}],11:[function(require,module,exports){
>>>>>>> 9b7efc3a
var Dispatcher;

Dispatcher = require('flux').Dispatcher;

module.exports = _.extend(new Dispatcher(), {
  handleServerAction: function(action) {
    return this.dispatch({
      source: 'server',
      action: action
    });
  },
  handleViewAction: function(action) {
    return this.dispatch({
      source: 'view',
      action: action
    });
  }
});



<<<<<<< HEAD
},{"flux":"/Users/galen/src/urbit-dev/urb/zod/pub/tree/src/js/node_modules/flux/index.js"}],"/Users/galen/src/urbit-dev/urb/zod/pub/tree/src/js/main.coffee":[function(require,module,exports){
=======
},{"flux":14}],12:[function(require,module,exports){
>>>>>>> 9b7efc3a
var rend;

rend = React.render;

$(function() {
  var $body, TreeActions, TreePersistence, body, checkMove, checkScroll, frag, head, po, setSo, so;
  $body = $('body');
  React.initializeTouchEvents(true);
  head = React.createFactory(require('./components/AnchorComponent.coffee'));
  body = React.createFactory(require('./components/BodyComponent.coffee'));
  window.tree.reactify = require('./components/Reactify.coffee');
  window.tree._basepath = window.urb.util.basepath("/");
  window.tree._basepath += (window.location.pathname.replace(window.tree._basepath, "")).split("/")[0];
  window.tree.basepath = function(path) {
    var _path;
    if (path[0] !== "/") {
      path = "/" + path;
    }
    _path = window.tree._basepath + path;
    if (_path.slice(-1) === "/") {
      _path = _path.slice(0, -1);
    }
    return _path;
  };
  window.tree.fragpath = function(path) {
    return path.replace(window.tree._basepath, "");
  };
  TreeActions = require('./actions/TreeActions.coffee');
  TreePersistence = require('./persistence/TreePersistence.coffee');
  frag = window.tree.fragpath(window.location.pathname);
  TreeActions.setCurr(frag);
  TreeActions.loadPath(frag, window.tree.body, window.tree.kids);
  rend(head({}, ""), $('#nav')[0]);
  rend(body({}, ""), $('#cont')[0]);
  checkScroll = function() {
    if ($(window).scrollTop() > 20) {
      return $('#nav').addClass('scrolling');
    } else {
      return $('#nav').removeClass('scrolling');
    }
  };
  setInterval(checkScroll, 500);
  po = {};
  po.cm = null;
  po.lm = null;
  po.cs = $(window).scrollTop();
  po.ls = $(window).scrollTop();
  $(document).mousemove(function(e) {
    return po.cm = {
      x: e.pageX,
      y: e.pageY
    };
  });
  checkMove = function() {
    var ds, dx, dy;
    if (po.lm !== null && po.cm !== null) {
      po.cs = $(window).scrollTop();
      ds = Math.abs(po.cs - po.ls);
      dx = Math.abs(po.cm.x - po.lm.x);
      dy = Math.abs(po.cm.y - po.lm.y);
      $('#nav').toggleClass('moving', dx > 20 || dy > 20);
    }
    po.lm = po.cm;
    return po.ls = po.cs;
  };
  setInterval(checkMove, 200);
  so = {};
  so.ls = $(window).scrollTop();
  so.cs = $(window).scrollTop();
  so.w = null;
  so.$n = $('#nav');
  so.$d = $('#nav > div');
  so.nh = $('#nav').outerHeight(true);
  setSo = function() {
    so.w = $(window).width();
    return so.$n = $('#nav');
  };
  setInterval(setSo, 200);
  $(window).on('resize', function(e) {
    if (so.w > 1170) {
      return so.$n.removeClass('m-up m-down m-fixed');
    }
  });
  return $(window).on('scroll', function(e) {
    var dy, sto, top;
    so.cs = $(window).scrollTop();
    if (so.w > 1170) {
      so.$n.removeClass('m-up m-down m-fixed');
    }
    if (so.w < 1170) {
      dy = so.ls - so.cs;
      so.$d.removeClass('focus');
      if (so.cs <= 0) {
        so.$n.removeClass('m-up');
        so.$n.addClass('m-down m-fixed');
        return;
      }
      if (so.$n.hasClass('m-fixed' && so.w < 1024)) {
        so.$n.css({
          left: -1 * $(window).scrollLeft()
        });
      }
      if (dy > 0) {
        if (!so.$n.hasClass('m-down')) {
          so.$n.removeClass('m-up').addClass('m-down');
          top = so.cs - so.nh;
          if (top < 0) {
            top = 0;
          }
          so.$n.offset({
            top: top
          });
        }
        if (so.$n.hasClass('m-down') && !so.$n.hasClass('m-fixed') && so.$n.offset().top >= so.cs) {
          so.$n.addClass('m-fixed');
          so.$n.attr({
            style: ''
          });
        }
      }
      if (dy < 0) {
        if (!so.$n.hasClass('m-up')) {
          so.$n.removeClass('m-down m-fixed').addClass('m-up');
          so.$n.attr({
            style: ''
          });
          top = so.cs;
          sto = so.$n.offset().top;
          if (top < 0) {
            top = 0;
          }
          if (top > sto && top < sto + so.nh) {
            top = sto;
          }
          so.$n.offset({
            top: top
          });
        }
      }
    }
    return so.ls = so.cs;
  });
});



<<<<<<< HEAD
},{"./actions/TreeActions.coffee":"/Users/galen/src/urbit-dev/urb/zod/pub/tree/src/js/actions/TreeActions.coffee","./components/AnchorComponent.coffee":"/Users/galen/src/urbit-dev/urb/zod/pub/tree/src/js/components/AnchorComponent.coffee","./components/BodyComponent.coffee":"/Users/galen/src/urbit-dev/urb/zod/pub/tree/src/js/components/BodyComponent.coffee","./components/Reactify.coffee":"/Users/galen/src/urbit-dev/urb/zod/pub/tree/src/js/components/Reactify.coffee","./persistence/TreePersistence.coffee":"/Users/galen/src/urbit-dev/urb/zod/pub/tree/src/js/persistence/TreePersistence.coffee"}],"/Users/galen/src/urbit-dev/urb/zod/pub/tree/src/js/node_modules/classnames/index.js":[function(require,module,exports){
=======
},{"./actions/TreeActions.coffee":1,"./components/AnchorComponent.coffee":2,"./components/BodyComponent.coffee":4,"./components/Reactify.coffee":9,"./persistence/TreePersistence.coffee":17}],13:[function(require,module,exports){
>>>>>>> 9b7efc3a
/*!
  Copyright (c) 2015 Jed Watson.
  Licensed under the MIT License (MIT), see
  http://jedwatson.github.io/classnames
*/

(function () {
	'use strict';

	function classNames () {

		var classes = '';

		for (var i = 0; i < arguments.length; i++) {
			var arg = arguments[i];
			if (!arg) continue;

			var argType = typeof arg;

			if ('string' === argType || 'number' === argType) {
				classes += ' ' + arg;

			} else if (Array.isArray(arg)) {
				classes += ' ' + classNames.apply(null, arg);

			} else if ('object' === argType) {
				for (var key in arg) {
					if (arg.hasOwnProperty(key) && arg[key]) {
						classes += ' ' + key;
					}
				}
			}
		}

		return classes.substr(1);
	}

	if (typeof module !== 'undefined' && module.exports) {
		module.exports = classNames;
	} else if (typeof define === 'function' && typeof define.amd === 'object' && define.amd){
		// AMD. Register as an anonymous module.
		define(function () {
			return classNames;
		});
	} else {
		window.classNames = classNames;
	}

}());

},{}],"/Users/galen/src/urbit-dev/urb/zod/pub/tree/src/js/node_modules/flux/index.js":[function(require,module,exports){
/**
 * Copyright (c) 2014-2015, Facebook, Inc.
 * All rights reserved.
 *
 * This source code is licensed under the BSD-style license found in the
 * LICENSE file in the root directory of this source tree. An additional grant
 * of patent rights can be found in the PATENTS file in the same directory.
 */

module.exports.Dispatcher = require('./lib/Dispatcher')

},{"./lib/Dispatcher":"/Users/galen/src/urbit-dev/urb/zod/pub/tree/src/js/node_modules/flux/lib/Dispatcher.js"}],"/Users/galen/src/urbit-dev/urb/zod/pub/tree/src/js/node_modules/flux/lib/Dispatcher.js":[function(require,module,exports){
/*
 * Copyright (c) 2014, Facebook, Inc.
 * All rights reserved.
 *
 * This source code is licensed under the BSD-style license found in the
 * LICENSE file in the root directory of this source tree. An additional grant
 * of patent rights can be found in the PATENTS file in the same directory.
 *
 * @providesModule Dispatcher
 * @typechecks
 */

"use strict";

var invariant = require('./invariant');

var _lastID = 1;
var _prefix = 'ID_';

/**
 * Dispatcher is used to broadcast payloads to registered callbacks. This is
 * different from generic pub-sub systems in two ways:
 *
 *   1) Callbacks are not subscribed to particular events. Every payload is
 *      dispatched to every registered callback.
 *   2) Callbacks can be deferred in whole or part until other callbacks have
 *      been executed.
 *
 * For example, consider this hypothetical flight destination form, which
 * selects a default city when a country is selected:
 *
 *   var flightDispatcher = new Dispatcher();
 *
 *   // Keeps track of which country is selected
 *   var CountryStore = {country: null};
 *
 *   // Keeps track of which city is selected
 *   var CityStore = {city: null};
 *
 *   // Keeps track of the base flight price of the selected city
 *   var FlightPriceStore = {price: null}
 *
 * When a user changes the selected city, we dispatch the payload:
 *
 *   flightDispatcher.dispatch({
 *     actionType: 'city-update',
 *     selectedCity: 'paris'
 *   });
 *
 * This payload is digested by `CityStore`:
 *
 *   flightDispatcher.register(function(payload) {
 *     if (payload.actionType === 'city-update') {
 *       CityStore.city = payload.selectedCity;
 *     }
 *   });
 *
 * When the user selects a country, we dispatch the payload:
 *
 *   flightDispatcher.dispatch({
 *     actionType: 'country-update',
 *     selectedCountry: 'australia'
 *   });
 *
 * This payload is digested by both stores:
 *
 *    CountryStore.dispatchToken = flightDispatcher.register(function(payload) {
 *     if (payload.actionType === 'country-update') {
 *       CountryStore.country = payload.selectedCountry;
 *     }
 *   });
 *
 * When the callback to update `CountryStore` is registered, we save a reference
 * to the returned token. Using this token with `waitFor()`, we can guarantee
 * that `CountryStore` is updated before the callback that updates `CityStore`
 * needs to query its data.
 *
 *   CityStore.dispatchToken = flightDispatcher.register(function(payload) {
 *     if (payload.actionType === 'country-update') {
 *       // `CountryStore.country` may not be updated.
 *       flightDispatcher.waitFor([CountryStore.dispatchToken]);
 *       // `CountryStore.country` is now guaranteed to be updated.
 *
 *       // Select the default city for the new country
 *       CityStore.city = getDefaultCityForCountry(CountryStore.country);
 *     }
 *   });
 *
 * The usage of `waitFor()` can be chained, for example:
 *
 *   FlightPriceStore.dispatchToken =
 *     flightDispatcher.register(function(payload) {
 *       switch (payload.actionType) {
 *         case 'country-update':
 *           flightDispatcher.waitFor([CityStore.dispatchToken]);
 *           FlightPriceStore.price =
 *             getFlightPriceStore(CountryStore.country, CityStore.city);
 *           break;
 *
 *         case 'city-update':
 *           FlightPriceStore.price =
 *             FlightPriceStore(CountryStore.country, CityStore.city);
 *           break;
 *     }
 *   });
 *
 * The `country-update` payload will be guaranteed to invoke the stores'
 * registered callbacks in order: `CountryStore`, `CityStore`, then
 * `FlightPriceStore`.
 */

  function Dispatcher() {
    this.$Dispatcher_callbacks = {};
    this.$Dispatcher_isPending = {};
    this.$Dispatcher_isHandled = {};
    this.$Dispatcher_isDispatching = false;
    this.$Dispatcher_pendingPayload = null;
  }

  /**
   * Registers a callback to be invoked with every dispatched payload. Returns
   * a token that can be used with `waitFor()`.
   *
   * @param {function} callback
   * @return {string}
   */
  Dispatcher.prototype.register=function(callback) {
    var id = _prefix + _lastID++;
    this.$Dispatcher_callbacks[id] = callback;
    return id;
  };

  /**
   * Removes a callback based on its token.
   *
   * @param {string} id
   */
  Dispatcher.prototype.unregister=function(id) {
    invariant(
      this.$Dispatcher_callbacks[id],
      'Dispatcher.unregister(...): `%s` does not map to a registered callback.',
      id
    );
    delete this.$Dispatcher_callbacks[id];
  };

  /**
   * Waits for the callbacks specified to be invoked before continuing execution
   * of the current callback. This method should only be used by a callback in
   * response to a dispatched payload.
   *
   * @param {array<string>} ids
   */
  Dispatcher.prototype.waitFor=function(ids) {
    invariant(
      this.$Dispatcher_isDispatching,
      'Dispatcher.waitFor(...): Must be invoked while dispatching.'
    );
    for (var ii = 0; ii < ids.length; ii++) {
      var id = ids[ii];
      if (this.$Dispatcher_isPending[id]) {
        invariant(
          this.$Dispatcher_isHandled[id],
          'Dispatcher.waitFor(...): Circular dependency detected while ' +
          'waiting for `%s`.',
          id
        );
        continue;
      }
      invariant(
        this.$Dispatcher_callbacks[id],
        'Dispatcher.waitFor(...): `%s` does not map to a registered callback.',
        id
      );
      this.$Dispatcher_invokeCallback(id);
    }
  };

  /**
   * Dispatches a payload to all registered callbacks.
   *
   * @param {object} payload
   */
  Dispatcher.prototype.dispatch=function(payload) {
    invariant(
      !this.$Dispatcher_isDispatching,
      'Dispatch.dispatch(...): Cannot dispatch in the middle of a dispatch.'
    );
    this.$Dispatcher_startDispatching(payload);
    try {
      for (var id in this.$Dispatcher_callbacks) {
        if (this.$Dispatcher_isPending[id]) {
          continue;
        }
        this.$Dispatcher_invokeCallback(id);
      }
    } finally {
      this.$Dispatcher_stopDispatching();
    }
  };

  /**
   * Is this Dispatcher currently dispatching.
   *
   * @return {boolean}
   */
  Dispatcher.prototype.isDispatching=function() {
    return this.$Dispatcher_isDispatching;
  };

  /**
   * Call the callback stored with the given id. Also do some internal
   * bookkeeping.
   *
   * @param {string} id
   * @internal
   */
  Dispatcher.prototype.$Dispatcher_invokeCallback=function(id) {
    this.$Dispatcher_isPending[id] = true;
    this.$Dispatcher_callbacks[id](this.$Dispatcher_pendingPayload);
    this.$Dispatcher_isHandled[id] = true;
  };

  /**
   * Set up bookkeeping needed when dispatching.
   *
   * @param {object} payload
   * @internal
   */
  Dispatcher.prototype.$Dispatcher_startDispatching=function(payload) {
    for (var id in this.$Dispatcher_callbacks) {
      this.$Dispatcher_isPending[id] = false;
      this.$Dispatcher_isHandled[id] = false;
    }
    this.$Dispatcher_pendingPayload = payload;
    this.$Dispatcher_isDispatching = true;
  };

  /**
   * Clear bookkeeping used for dispatching.
   *
   * @internal
   */
  Dispatcher.prototype.$Dispatcher_stopDispatching=function() {
    this.$Dispatcher_pendingPayload = null;
    this.$Dispatcher_isDispatching = false;
  };


module.exports = Dispatcher;

},{"./invariant":"/Users/galen/src/urbit-dev/urb/zod/pub/tree/src/js/node_modules/flux/lib/invariant.js"}],"/Users/galen/src/urbit-dev/urb/zod/pub/tree/src/js/node_modules/flux/lib/invariant.js":[function(require,module,exports){
/**
 * Copyright (c) 2014, Facebook, Inc.
 * All rights reserved.
 *
 * This source code is licensed under the BSD-style license found in the
 * LICENSE file in the root directory of this source tree. An additional grant
 * of patent rights can be found in the PATENTS file in the same directory.
 *
 * @providesModule invariant
 */

"use strict";

/**
 * Use invariant() to assert state which your program assumes to be true.
 *
 * Provide sprintf-style format (only %s is supported) and arguments
 * to provide information about what broke and what you were
 * expecting.
 *
 * The invariant message will be stripped in production, but the invariant
 * will remain to ensure logic does not differ in production.
 */

var invariant = function(condition, format, a, b, c, d, e, f) {
  if (false) {
    if (format === undefined) {
      throw new Error('invariant requires an error message argument');
    }
  }

  if (!condition) {
    var error;
    if (format === undefined) {
      error = new Error(
        'Minified exception occurred; use the non-minified dev environment ' +
        'for the full error message and additional helpful warnings.'
      );
    } else {
      var args = [a, b, c, d, e, f];
      var argIndex = 0;
      error = new Error(
        'Invariant Violation: ' +
        format.replace(/%s/g, function() { return args[argIndex++]; })
      );
    }

    error.framesToPop = 1; // we don't care about invariant's own frame
    throw error;
  }
};

module.exports = invariant;

},{}],"/Users/galen/src/urbit-dev/urb/zod/pub/tree/src/js/persistence/TreePersistence.coffee":[function(require,module,exports){
module.exports = {
  get: function(path, query, cb) {
    var url;
    if (query == null) {
      query = "no-query";
    }
    url = (window.tree.basepath(path)) + ".json?q=" + (this.encode(query));
    return $.get(url, {}, function(data) {
      if (cb) {
        return cb(null, data);
      }
    });
  },
  encode: function(obj) {
    var _encode, delim;
    delim = function(n) {
      return ('_'.repeat(n)) || '.';
    };
    _encode = function(obj) {
      var _dep, dep, k, res, sub, v;
      if (typeof obj !== 'object') {
        return [0, obj];
      }
      dep = 0;
      sub = (function() {
        var ref, results;
        results = [];
        for (k in obj) {
          v = obj[k];
          ref = _encode(v), _dep = ref[0], res = ref[1];
          if (_dep > dep) {
            dep = _dep;
          }
          if (res != null) {
            results.push(k + (delim(_dep)) + res);
          } else {
            results.push(void 0);
          }
        }
        return results;
      })();
      dep++;
      return [dep, sub.join(delim(dep))];
    };
    return (_encode(obj))[1];
  }
};



<<<<<<< HEAD
},{}],"/Users/galen/src/urbit-dev/urb/zod/pub/tree/src/js/stores/TreeStore.coffee":[function(require,module,exports){
=======
},{}],18:[function(require,module,exports){
>>>>>>> 9b7efc3a
var EventEmitter, MessageDispatcher, TreeStore, _cont, _curr, _got_snip, _snip, _tree, clog;

EventEmitter = require('events').EventEmitter;

MessageDispatcher = require('../dispatcher/Dispatcher.coffee');

clog = console.log.bind(console);

_tree = {};

_cont = {};

_snip = {};

_got_snip = {};

_curr = "";

TreeStore = _.extend(EventEmitter.prototype, {
  addChangeListener: function(cb) {
    return this.on('change', cb);
  },
  removeChangeListener: function(cb) {
    return this.removeListener("change", cb);
  },
  emitChange: function() {
    return this.emit('change');
  },
  pathToArr: function(_path) {
    return _path.split("/");
  },
  fulfill: function(path, query) {
    var data, i, k, len, ref, ref1, ref2, ref3;
    data = this.fulfillLocal(path, query);
    if (query.body) {
      data.body = _cont[path];
    }
    if (query.head) {
      data.head = (ref = _snip[path]) != null ? ref.head : void 0;
    }
    if (query.snip) {
      data.snip = (ref1 = _snip[path]) != null ? ref1.body : void 0;
    }
    if (query.meta) {
      data.meta = (ref2 = _snip[path]) != null ? ref2.meta : void 0;
    }
    if (query.kids) {
      data.kids = {};
      ref3 = this.getKids(path);
      for (i = 0, len = ref3.length; i < len; i++) {
        k = ref3[i];
        data.kids[k] = this.fulfill(path + "/" + k, query.kids);
      }
    }
    if (!_.isEmpty(data)) {
      return data;
    }
  },
  fulfillLocal: function(path, query) {
    var data;
    data = {};
    if (query.path) {
      data.path = path;
    }
    if (query.name) {
      data.name = path.split("/").pop();
    }
    if (query.sein) {
      data.sein = TreeStore.getPare(path);
    }
    if (query.sibs) {
      data.sibs = TreeStore.getSiblings(path);
    }
    if (query.next) {
      data.next = TreeStore.getNext(path);
    }
    if (query.prev) {
      data.prev = TreeStore.getPrev(path);
    }
    return data;
  },
  getTree: function(_path) {
    var i, len, sub, tree;
    tree = _tree;
    for (i = 0, len = _path.length; i < len; i++) {
      sub = _path[i];
      tree = tree[sub];
      if (tree == null) {
        return null;
      }
    }
    return tree;
  },
  setCurr: function(path) {
    return _curr = path;
  },
  getCurr: function() {
    return _curr;
  },
  getCont: function() {
    return _cont;
  },
  mergePathToTree: function(path, kids) {
    var i, j, len, len1, ref, ref1, ref2, sub, tree, x;
    tree = _tree;
    ref = this.pathToArr(path);
    for (i = 0, len = ref.length; i < len; i++) {
      sub = ref[i];
      tree[sub] = (ref1 = tree[sub]) != null ? ref1 : {};
      tree = tree[sub];
    }
    for (j = 0, len1 = kids.length; j < len1; j++) {
      x = kids[j];
      tree[x] = (ref2 = tree[x]) != null ? ref2 : {};
    }
    return tree;
  },
  getSnip: function() {
    return _snip;
  },
  gotSnip: function(path) {
    return !!_got_snip[path];
  },
  loadSnip: function(path, kids) {
    var i, len, v;
    this.mergePathToTree(path, _.pluck(kids, "name"));
    if ((kids != null ? kids.length : void 0) !== 0) {
      for (i = 0, len = kids.length; i < len; i++) {
        v = kids[i];
        _snip[path + "/" + v.name] = {
          head: {
            gn: 'h1',
            c: v.head
          },
          body: {
            gn: 'div',
            c: v.snip
          },
          meta: v.meta
        };
      }
    } else {
      _cont[path] = {
        gn: 'div',
        c: [
          {
            gn: 'h1',
            ga: {
              className: 'error'
            },
            c: ['Error: Empty path']
          }, {
            gn: 'div',
            c: [
              {
                gn: 'pre',
                c: [this.getCurr()]
              }, {
                gn: 'span',
                c: ['is either empty or does not exist.']
              }
            ]
          }
        ]
      };
    }
    return _got_snip[path] = true;
  },
  loadKids: function(path, kids) {
    var k, results, v;
    this.mergePathToTree(path, _.pluck(kids, "name"));
    results = [];
    for (k in kids) {
      v = kids[k];
      results.push(_cont[path + "/" + v.name] = v.body);
    }
    return results;
  },
  loadPath: function(path, body, kids) {
    this.mergePathToTree(path, _.pluck(kids, "name"));
    return _cont[path] = body;
  },
  getKids: function(path) {
    if (path == null) {
      path = _curr;
    }
    return _.keys(this.getTree(path.split("/")));
  },
  getSiblings: function(path) {
    var curr;
    if (path == null) {
      path = _curr;
    }
    curr = path.split("/");
    curr.pop();
    if (curr.length !== 0) {
      return this.getTree(curr);
    } else {
      return {};
    }
  },
  getPrev: function(path) {
    var ind, key, par, sibs, win;
    if (path == null) {
      path = _curr;
    }
    sibs = _.keys(this.getSiblings(path)).sort();
    if (sibs.length < 2) {
      return null;
    } else {
      par = _curr.split("/");
      key = par.pop();
      ind = sibs.indexOf(key);
      win = ind - 1 >= 0 ? sibs[ind - 1] : sibs[sibs.length - 1];
      par.push(win);
      return par.join("/");
    }
  },
  getNext: function(path) {
    var ind, key, par, sibs, win;
    if (path == null) {
      path = _curr;
    }
    sibs = _.keys(this.getSiblings(path)).sort();
    if (sibs.length < 2) {
      return null;
    } else {
      par = _curr.split("/");
      key = par.pop();
      ind = sibs.indexOf(key);
      win = ind + 1 < sibs.length ? sibs[ind + 1] : sibs[0];
      par.push(win);
      return par.join("/");
    }
  },
  getPare: function(path) {
    var _path;
    if (path == null) {
      path = _curr;
    }
    _path = this.pathToArr(path);
    if (_path.length > 1) {
      _path.pop();
      _path = _path.join("/");
      if (_path === "") {
        _path = "/";
      }
      return _path;
    } else {
      return null;
    }
  },
  getCrumbs: function(path) {
    var _path, crum, crums, k, v;
    if (path == null) {
      path = _curr;
    }
    _path = this.pathToArr(path);
    crum = "";
    crums = [];
    for (k in _path) {
      v = _path[k];
      crum += "/" + v;
      crums.push({
        name: v,
        path: crum
      });
    }
    return crums;
  },
  getBody: function() {
    if (_cont[_curr]) {
      return _cont[_curr];
    } else {
      return null;
    }
  }
});

TreeStore.dispatchToken = MessageDispatcher.register(function(payload) {
  var action;
  action = payload.action;
  switch (action.type) {
    case 'path-load':
      TreeStore.loadPath(action.path, action.body, action.kids, action.snip);
      return TreeStore.emitChange();
    case 'snip-load':
      TreeStore.loadSnip(action.path, action.kids);
      return TreeStore.emitChange();
    case 'kids-load':
      TreeStore.loadKids(action.path, action.kids);
      return TreeStore.emitChange();
    case 'set-curr':
      TreeStore.setCurr(action.path);
      return TreeStore.emitChange();
  }
});

module.exports = TreeStore;



<<<<<<< HEAD
},{"../dispatcher/Dispatcher.coffee":"/Users/galen/src/urbit-dev/urb/zod/pub/tree/src/js/dispatcher/Dispatcher.coffee","events":"/usr/local/lib/node_modules/watchify/node_modules/browserify/node_modules/events/events.js"}],"/usr/local/lib/node_modules/watchify/node_modules/browserify/node_modules/events/events.js":[function(require,module,exports){
=======
},{"../dispatcher/Dispatcher.coffee":11,"events":19}],19:[function(require,module,exports){
>>>>>>> 9b7efc3a
// Copyright Joyent, Inc. and other Node contributors.
//
// Permission is hereby granted, free of charge, to any person obtaining a
// copy of this software and associated documentation files (the
// "Software"), to deal in the Software without restriction, including
// without limitation the rights to use, copy, modify, merge, publish,
// distribute, sublicense, and/or sell copies of the Software, and to permit
// persons to whom the Software is furnished to do so, subject to the
// following conditions:
//
// The above copyright notice and this permission notice shall be included
// in all copies or substantial portions of the Software.
//
// THE SOFTWARE IS PROVIDED "AS IS", WITHOUT WARRANTY OF ANY KIND, EXPRESS
// OR IMPLIED, INCLUDING BUT NOT LIMITED TO THE WARRANTIES OF
// MERCHANTABILITY, FITNESS FOR A PARTICULAR PURPOSE AND NONINFRINGEMENT. IN
// NO EVENT SHALL THE AUTHORS OR COPYRIGHT HOLDERS BE LIABLE FOR ANY CLAIM,
// DAMAGES OR OTHER LIABILITY, WHETHER IN AN ACTION OF CONTRACT, TORT OR
// OTHERWISE, ARISING FROM, OUT OF OR IN CONNECTION WITH THE SOFTWARE OR THE
// USE OR OTHER DEALINGS IN THE SOFTWARE.

function EventEmitter() {
  this._events = this._events || {};
  this._maxListeners = this._maxListeners || undefined;
}
module.exports = EventEmitter;

// Backwards-compat with node 0.10.x
EventEmitter.EventEmitter = EventEmitter;

EventEmitter.prototype._events = undefined;
EventEmitter.prototype._maxListeners = undefined;

// By default EventEmitters will print a warning if more than 10 listeners are
// added to it. This is a useful default which helps finding memory leaks.
EventEmitter.defaultMaxListeners = 10;

// Obviously not all Emitters should be limited to 10. This function allows
// that to be increased. Set to zero for unlimited.
EventEmitter.prototype.setMaxListeners = function(n) {
  if (!isNumber(n) || n < 0 || isNaN(n))
    throw TypeError('n must be a positive number');
  this._maxListeners = n;
  return this;
};

EventEmitter.prototype.emit = function(type) {
  var er, handler, len, args, i, listeners;

  if (!this._events)
    this._events = {};

  // If there is no 'error' event listener then throw.
  if (type === 'error') {
    if (!this._events.error ||
        (isObject(this._events.error) && !this._events.error.length)) {
      er = arguments[1];
      if (er instanceof Error) {
        throw er; // Unhandled 'error' event
      } else {
        throw TypeError('Uncaught, unspecified "error" event.');
      }
      return false;
    }
  }

  handler = this._events[type];

  if (isUndefined(handler))
    return false;

  if (isFunction(handler)) {
    switch (arguments.length) {
      // fast cases
      case 1:
        handler.call(this);
        break;
      case 2:
        handler.call(this, arguments[1]);
        break;
      case 3:
        handler.call(this, arguments[1], arguments[2]);
        break;
      // slower
      default:
        len = arguments.length;
        args = new Array(len - 1);
        for (i = 1; i < len; i++)
          args[i - 1] = arguments[i];
        handler.apply(this, args);
    }
  } else if (isObject(handler)) {
    len = arguments.length;
    args = new Array(len - 1);
    for (i = 1; i < len; i++)
      args[i - 1] = arguments[i];

    listeners = handler.slice();
    len = listeners.length;
    for (i = 0; i < len; i++)
      listeners[i].apply(this, args);
  }

  return true;
};

EventEmitter.prototype.addListener = function(type, listener) {
  var m;

  if (!isFunction(listener))
    throw TypeError('listener must be a function');

  if (!this._events)
    this._events = {};

  // To avoid recursion in the case that type === "newListener"! Before
  // adding it to the listeners, first emit "newListener".
  if (this._events.newListener)
    this.emit('newListener', type,
              isFunction(listener.listener) ?
              listener.listener : listener);

  if (!this._events[type])
    // Optimize the case of one listener. Don't need the extra array object.
    this._events[type] = listener;
  else if (isObject(this._events[type]))
    // If we've already got an array, just append.
    this._events[type].push(listener);
  else
    // Adding the second element, need to change to array.
    this._events[type] = [this._events[type], listener];

  // Check for listener leak
  if (isObject(this._events[type]) && !this._events[type].warned) {
    var m;
    if (!isUndefined(this._maxListeners)) {
      m = this._maxListeners;
    } else {
      m = EventEmitter.defaultMaxListeners;
    }

    if (m && m > 0 && this._events[type].length > m) {
      this._events[type].warned = true;
      console.error('(node) warning: possible EventEmitter memory ' +
                    'leak detected. %d listeners added. ' +
                    'Use emitter.setMaxListeners() to increase limit.',
                    this._events[type].length);
      if (typeof console.trace === 'function') {
        // not supported in IE 10
        console.trace();
      }
    }
  }

  return this;
};

EventEmitter.prototype.on = EventEmitter.prototype.addListener;

EventEmitter.prototype.once = function(type, listener) {
  if (!isFunction(listener))
    throw TypeError('listener must be a function');

  var fired = false;

  function g() {
    this.removeListener(type, g);

    if (!fired) {
      fired = true;
      listener.apply(this, arguments);
    }
  }

  g.listener = listener;
  this.on(type, g);

  return this;
};

// emits a 'removeListener' event iff the listener was removed
EventEmitter.prototype.removeListener = function(type, listener) {
  var list, position, length, i;

  if (!isFunction(listener))
    throw TypeError('listener must be a function');

  if (!this._events || !this._events[type])
    return this;

  list = this._events[type];
  length = list.length;
  position = -1;

  if (list === listener ||
      (isFunction(list.listener) && list.listener === listener)) {
    delete this._events[type];
    if (this._events.removeListener)
      this.emit('removeListener', type, listener);

  } else if (isObject(list)) {
    for (i = length; i-- > 0;) {
      if (list[i] === listener ||
          (list[i].listener && list[i].listener === listener)) {
        position = i;
        break;
      }
    }

    if (position < 0)
      return this;

    if (list.length === 1) {
      list.length = 0;
      delete this._events[type];
    } else {
      list.splice(position, 1);
    }

    if (this._events.removeListener)
      this.emit('removeListener', type, listener);
  }

  return this;
};

EventEmitter.prototype.removeAllListeners = function(type) {
  var key, listeners;

  if (!this._events)
    return this;

  // not listening for removeListener, no need to emit
  if (!this._events.removeListener) {
    if (arguments.length === 0)
      this._events = {};
    else if (this._events[type])
      delete this._events[type];
    return this;
  }

  // emit removeListener for all listeners on all events
  if (arguments.length === 0) {
    for (key in this._events) {
      if (key === 'removeListener') continue;
      this.removeAllListeners(key);
    }
    this.removeAllListeners('removeListener');
    this._events = {};
    return this;
  }

  listeners = this._events[type];

  if (isFunction(listeners)) {
    this.removeListener(type, listeners);
  } else {
    // LIFO order
    while (listeners.length)
      this.removeListener(type, listeners[listeners.length - 1]);
  }
  delete this._events[type];

  return this;
};

EventEmitter.prototype.listeners = function(type) {
  var ret;
  if (!this._events || !this._events[type])
    ret = [];
  else if (isFunction(this._events[type]))
    ret = [this._events[type]];
  else
    ret = this._events[type].slice();
  return ret;
};

EventEmitter.listenerCount = function(emitter, type) {
  var ret;
  if (!emitter._events || !emitter._events[type])
    ret = 0;
  else if (isFunction(emitter._events[type]))
    ret = 1;
  else
    ret = emitter._events[type].length;
  return ret;
};

function isFunction(arg) {
  return typeof arg === 'function';
}

function isNumber(arg) {
  return typeof arg === 'number';
}

function isObject(arg) {
  return typeof arg === 'object' && arg !== null;
}

function isUndefined(arg) {
  return arg === void 0;
}

},{}]},{},["/Users/galen/src/urbit-dev/urb/zod/pub/tree/src/js/main.coffee"]);<|MERGE_RESOLUTION|>--- conflicted
+++ resolved
@@ -59,16 +59,10 @@
 
 
 
-<<<<<<< HEAD
 },{"../dispatcher/Dispatcher.coffee":"/Users/galen/src/urbit-dev/urb/zod/pub/tree/src/js/dispatcher/Dispatcher.coffee","../persistence/TreePersistence.coffee":"/Users/galen/src/urbit-dev/urb/zod/pub/tree/src/js/persistence/TreePersistence.coffee"}],"/Users/galen/src/urbit-dev/urb/zod/pub/tree/src/js/components/AnchorComponent.coffee":[function(require,module,exports){
-var BodyComponent, TreeActions, TreeStore, a, div, reactify, recl, ref,
-  slice = [].slice;
-=======
-},{"../dispatcher/Dispatcher.coffee":11,"../persistence/TreePersistence.coffee":17}],2:[function(require,module,exports){
 var BodyComponent, Links, TreeActions, TreeStore, a, clas, div, query, recl, ref;
 
 clas = require('classnames');
->>>>>>> 9b7efc3a
 
 BodyComponent = React.createFactory(require('./BodyComponent.coffee'));
 
@@ -301,14 +295,8 @@
 }));
 
 
-<<<<<<< HEAD
-
-},{"../actions/TreeActions.coffee":"/Users/galen/src/urbit-dev/urb/zod/pub/tree/src/js/actions/TreeActions.coffee","../stores/TreeStore.coffee":"/Users/galen/src/urbit-dev/urb/zod/pub/tree/src/js/stores/TreeStore.coffee","./BodyComponent.coffee":"/Users/galen/src/urbit-dev/urb/zod/pub/tree/src/js/components/BodyComponent.coffee","./Reactify.coffee":"/Users/galen/src/urbit-dev/urb/zod/pub/tree/src/js/components/Reactify.coffee"}],"/Users/galen/src/urbit-dev/urb/zod/pub/tree/src/js/components/Async.coffee":[function(require,module,exports){
-var TreeActions, TreeStore, code, div, load, recl, ref, span;
-=======
->>>>>>> 9b7efc3a
-
-},{"../actions/TreeActions.coffee":1,"../stores/TreeStore.coffee":18,"./Async.coffee":3,"./BodyComponent.coffee":4,"classnames":13}],3:[function(require,module,exports){
+
+},{"../actions/TreeActions.coffee":"/Users/galen/src/urbit-dev/urb/zod/pub/tree/src/js/actions/TreeActions.coffee","../stores/TreeStore.coffee":"/Users/galen/src/urbit-dev/urb/zod/pub/tree/src/js/stores/TreeStore.coffee","./Async.coffee":"/Users/galen/src/urbit-dev/urb/zod/pub/tree/src/js/components/Async.coffee","./BodyComponent.coffee":"/Users/galen/src/urbit-dev/urb/zod/pub/tree/src/js/components/BodyComponent.coffee","classnames":"/Users/galen/src/urbit-dev/urb/zod/pub/tree/src/js/node_modules/classnames/index.js"}],"/Users/galen/src/urbit-dev/urb/zod/pub/tree/src/js/components/Async.coffee":[function(require,module,exports){
 var TreeActions, TreeStore, _load, code, div, recl, ref, span;
 
 _load = require('./LoadComponent.coffee');
@@ -399,11 +387,7 @@
 
 
 
-<<<<<<< HEAD
 },{"../actions/TreeActions.coffee":"/Users/galen/src/urbit-dev/urb/zod/pub/tree/src/js/actions/TreeActions.coffee","../stores/TreeStore.coffee":"/Users/galen/src/urbit-dev/urb/zod/pub/tree/src/js/stores/TreeStore.coffee","./LoadComponent.coffee":"/Users/galen/src/urbit-dev/urb/zod/pub/tree/src/js/components/LoadComponent.coffee"}],"/Users/galen/src/urbit-dev/urb/zod/pub/tree/src/js/components/BodyComponent.coffee":[function(require,module,exports){
-=======
-},{"../actions/TreeActions.coffee":1,"../stores/TreeStore.coffee":18,"./LoadComponent.coffee":8}],4:[function(require,module,exports){
->>>>>>> 9b7efc3a
 var div, query, reactify, recl;
 
 reactify = React.createFactory(require('./Reactify.coffee'));
@@ -431,11 +415,7 @@
 
 
 
-<<<<<<< HEAD
 },{"./Async.coffee":"/Users/galen/src/urbit-dev/urb/zod/pub/tree/src/js/components/Async.coffee","./Reactify.coffee":"/Users/galen/src/urbit-dev/urb/zod/pub/tree/src/js/components/Reactify.coffee"}],"/Users/galen/src/urbit-dev/urb/zod/pub/tree/src/js/components/CodeMirror.coffee":[function(require,module,exports){
-=======
-},{"./Async.coffee":3,"./Reactify.coffee":9}],5:[function(require,module,exports){
->>>>>>> 9b7efc3a
 var div, recl, ref, textarea;
 
 recl = React.createClass;
@@ -459,11 +439,7 @@
 
 
 
-<<<<<<< HEAD
 },{}],"/Users/galen/src/urbit-dev/urb/zod/pub/tree/src/js/components/KidsComponent.coffee":[function(require,module,exports){
-=======
-},{}],6:[function(require,module,exports){
->>>>>>> 9b7efc3a
 var a, div, hr, li, query, reactify, recl, ref, ul;
 
 reactify = function(manx) {
@@ -507,11 +483,7 @@
 
 
 
-<<<<<<< HEAD
 },{"./Async.coffee":"/Users/galen/src/urbit-dev/urb/zod/pub/tree/src/js/components/Async.coffee"}],"/Users/galen/src/urbit-dev/urb/zod/pub/tree/src/js/components/ListComponent.coffee":[function(require,module,exports){
-=======
-},{"./Async.coffee":3}],7:[function(require,module,exports){
->>>>>>> 9b7efc3a
 var a, clas, div, h1, li, query, reactify, recl, ref, ul,
   slice = [].slice;
 
@@ -583,11 +555,7 @@
 
 
 
-<<<<<<< HEAD
 },{"./Async.coffee":"/Users/galen/src/urbit-dev/urb/zod/pub/tree/src/js/components/Async.coffee","classnames":"/Users/galen/src/urbit-dev/urb/zod/pub/tree/src/js/node_modules/classnames/index.js"}],"/Users/galen/src/urbit-dev/urb/zod/pub/tree/src/js/components/LoadComponent.coffee":[function(require,module,exports){
-=======
-},{"./Async.coffee":3,"classnames":13}],8:[function(require,module,exports){
->>>>>>> 9b7efc3a
 var div, input, recl, ref, textarea;
 
 recl = React.createClass;
@@ -628,11 +596,7 @@
 
 
 
-<<<<<<< HEAD
 },{}],"/Users/galen/src/urbit-dev/urb/zod/pub/tree/src/js/components/Reactify.coffee":[function(require,module,exports){
-=======
-},{}],9:[function(require,module,exports){
->>>>>>> 9b7efc3a
 var codemirror, components, div, kids, list, load, lost, recl, ref, span, toc;
 
 recl = React.createClass;
@@ -686,14 +650,8 @@
 });
 
 
-<<<<<<< HEAD
 
 },{"./CodeMirror.coffee":"/Users/galen/src/urbit-dev/urb/zod/pub/tree/src/js/components/CodeMirror.coffee","./KidsComponent.coffee":"/Users/galen/src/urbit-dev/urb/zod/pub/tree/src/js/components/KidsComponent.coffee","./ListComponent.coffee":"/Users/galen/src/urbit-dev/urb/zod/pub/tree/src/js/components/ListComponent.coffee","./LoadComponent.coffee":"/Users/galen/src/urbit-dev/urb/zod/pub/tree/src/js/components/LoadComponent.coffee","./TocComponent.coffee":"/Users/galen/src/urbit-dev/urb/zod/pub/tree/src/js/components/TocComponent.coffee"}],"/Users/galen/src/urbit-dev/urb/zod/pub/tree/src/js/components/TocComponent.coffee":[function(require,module,exports){
-var TreeActions, TreeStore, a, clas, div, li, load, reactify, recl, ref, ul;
-=======
->>>>>>> 9b7efc3a
-
-},{"./CodeMirror.coffee":5,"./KidsComponent.coffee":6,"./ListComponent.coffee":7,"./LoadComponent.coffee":8,"./TocComponent.coffee":10}],10:[function(require,module,exports){
 var TreeStore, div, recl;
 
 TreeStore = require('../stores/TreeStore.coffee');
@@ -705,14 +663,14 @@
 module.exports = recl({
   hash: null,
   displayName: "TableofContents",
-<<<<<<< HEAD
   stateFromStore: function() {
     return {
       body: TreeStore.getBody()
     };
   },
-=======
->>>>>>> 9b7efc3a
+  _onChangeStore: function() {
+    return this.setState(this.stateFromStore());
+  },
   _onChangeStore: function() {
     return this.setState({
       tocs: this.compute()
@@ -727,21 +685,20 @@
   componentDidMount: function() {
     TreeStore.addChangeListener(this._onChangeStore);
     this.int = setInterval(this.checkHash, 100);
-<<<<<<< HEAD
     this.st = $(window).scrollTop();
     $(window).on('scroll', this.checkScroll);
     return this.$headers = $('#toc h1, #toc h2, #toc h3, #toc h4');
   },
   checkScroll: function() {
-    var $h, hash, hst, k, ref1, results, st, v;
+    var $h, hash, hst, k, ref, results, st, v;
     st = $(window).scrollTop();
     if (Math.abs(this.st - st) > 10) {
       hash = null;
       this.st = st;
-      ref1 = this.$headers;
+      ref = this.$headers;
       results = [];
-      for (k in ref1) {
-        v = ref1[k];
+      for (k in ref) {
+        v = ref[k];
         if (v.tagName === void 0) {
           continue;
         }
@@ -762,30 +719,15 @@
     }
   },
   checkHash: function() {
-    var $h, hash, k, offset, ref1, ref2, results, v;
-    if (((ref1 = document.location.hash) != null ? ref1.length : void 0) > 0 && document.location.hash !== this.hash) {
+    var $h, hash, k, offset, ref, ref1, results, v;
+    if (((ref = document.location.hash) != null ? ref.length : void 0) > 0 && document.location.hash !== this.hash) {
       hash = document.location.hash.slice(1);
-      ref2 = this.$headers;
+      ref1 = this.$headers;
       results = [];
-      for (k in ref2) {
-        v = ref2[k];
+      for (k in ref1) {
+        v = ref1[k];
         $h = $(v);
         if (hash === this.urlsafe($h.text())) {
-=======
-    return this.setState({
-      tocs: this.compute()
-    });
-  },
-  checkHash: function() {
-    var hash, k, ref, results, v;
-    if ((document.location.hash != null) && document.location.hash !== this.hash) {
-      hash = document.location.hash.slice(1);
-      ref = this.state.tocs;
-      results = [];
-      for (k in ref) {
-        v = ref[k];
-        if (hash === this.urlsafe(v.t)) {
->>>>>>> 9b7efc3a
           this.hash = document.location.hash;
           offset = $h.offset().top - $h.outerHeight(true);
           setTimeout(function() {
@@ -811,7 +753,6 @@
   gotPath: function() {
     return TreeStore.gotSnip(this.state.path);
   },
-<<<<<<< HEAD
   collectHeaders: function(e) {
     var hs, k, v;
     hs = [
@@ -835,12 +776,12 @@
     return hs;
   },
   parseHeaders: function() {
-    var k, ref1, ref2, v;
+    var k, ref, ref1, v;
     if (this.state.body.c) {
-      ref1 = this.state.body.c;
-      for (k in ref1) {
-        v = ref1[k];
-        if (v.gn === 'div' && ((ref2 = v.ga) != null ? ref2.id : void 0) === "toc") {
+      ref = this.state.body.c;
+      for (k in ref) {
+        v = ref[k];
+        if (v.gn === 'div' && ((ref1 = v.ga) != null ? ref1.id : void 0) === "toc") {
           return {
             gn: "div",
             ga: {
@@ -860,42 +801,7 @@
 
 
 
-},{"../actions/TreeActions.coffee":"/Users/galen/src/urbit-dev/urb/zod/pub/tree/src/js/actions/TreeActions.coffee","../stores/TreeStore.coffee":"/Users/galen/src/urbit-dev/urb/zod/pub/tree/src/js/stores/TreeStore.coffee","./LoadComponent.coffee":"/Users/galen/src/urbit-dev/urb/zod/pub/tree/src/js/components/LoadComponent.coffee","classnames":"/Users/galen/src/urbit-dev/urb/zod/pub/tree/src/js/node_modules/classnames/index.js"}],"/Users/galen/src/urbit-dev/urb/zod/pub/tree/src/js/dispatcher/Dispatcher.coffee":[function(require,module,exports){
-=======
-  compute: function() {
-    var $h, $headers, h, i, len, results;
-    $headers = $('#toc h1, #toc h2, #toc h3, #toc h4');
-    results = [];
-    for (i = 0, len = $headers.length; i < len; i++) {
-      h = $headers[i];
-      $h = $(h);
-      results.push({
-        h: h.tagName.toLowerCase(),
-        t: $h.text(),
-        e: $h
-      });
-    }
-    return results;
-  },
-  render: function() {
-    var onClick;
-    onClick = this._click;
-    return div({
-      className: 'toc'
-    }, this.state.tocs.map(function(arg) {
-      var h, t;
-      h = arg.h, t = arg.t;
-      return React.DOM[h]({
-        onClick: onClick
-      }, t);
-    }));
-  }
-});
-
-
-
-},{"../stores/TreeStore.coffee":18}],11:[function(require,module,exports){
->>>>>>> 9b7efc3a
+},{"../stores/TreeStore.coffee":"/Users/galen/src/urbit-dev/urb/zod/pub/tree/src/js/stores/TreeStore.coffee"}],"/Users/galen/src/urbit-dev/urb/zod/pub/tree/src/js/dispatcher/Dispatcher.coffee":[function(require,module,exports){
 var Dispatcher;
 
 Dispatcher = require('flux').Dispatcher;
@@ -917,11 +823,7 @@
 
 
 
-<<<<<<< HEAD
 },{"flux":"/Users/galen/src/urbit-dev/urb/zod/pub/tree/src/js/node_modules/flux/index.js"}],"/Users/galen/src/urbit-dev/urb/zod/pub/tree/src/js/main.coffee":[function(require,module,exports){
-=======
-},{"flux":14}],12:[function(require,module,exports){
->>>>>>> 9b7efc3a
 var rend;
 
 rend = React.render;
@@ -1068,11 +970,7 @@
 
 
 
-<<<<<<< HEAD
 },{"./actions/TreeActions.coffee":"/Users/galen/src/urbit-dev/urb/zod/pub/tree/src/js/actions/TreeActions.coffee","./components/AnchorComponent.coffee":"/Users/galen/src/urbit-dev/urb/zod/pub/tree/src/js/components/AnchorComponent.coffee","./components/BodyComponent.coffee":"/Users/galen/src/urbit-dev/urb/zod/pub/tree/src/js/components/BodyComponent.coffee","./components/Reactify.coffee":"/Users/galen/src/urbit-dev/urb/zod/pub/tree/src/js/components/Reactify.coffee","./persistence/TreePersistence.coffee":"/Users/galen/src/urbit-dev/urb/zod/pub/tree/src/js/persistence/TreePersistence.coffee"}],"/Users/galen/src/urbit-dev/urb/zod/pub/tree/src/js/node_modules/classnames/index.js":[function(require,module,exports){
-=======
-},{"./actions/TreeActions.coffee":1,"./components/AnchorComponent.coffee":2,"./components/BodyComponent.coffee":4,"./components/Reactify.coffee":9,"./persistence/TreePersistence.coffee":17}],13:[function(require,module,exports){
->>>>>>> 9b7efc3a
 /*!
   Copyright (c) 2015 Jed Watson.
   Licensed under the MIT License (MIT), see
@@ -1493,11 +1391,7 @@
 
 
 
-<<<<<<< HEAD
 },{}],"/Users/galen/src/urbit-dev/urb/zod/pub/tree/src/js/stores/TreeStore.coffee":[function(require,module,exports){
-=======
-},{}],18:[function(require,module,exports){
->>>>>>> 9b7efc3a
 var EventEmitter, MessageDispatcher, TreeStore, _cont, _curr, _got_snip, _snip, _tree, clog;
 
 EventEmitter = require('events').EventEmitter;
@@ -1800,11 +1694,7 @@
 
 
 
-<<<<<<< HEAD
 },{"../dispatcher/Dispatcher.coffee":"/Users/galen/src/urbit-dev/urb/zod/pub/tree/src/js/dispatcher/Dispatcher.coffee","events":"/usr/local/lib/node_modules/watchify/node_modules/browserify/node_modules/events/events.js"}],"/usr/local/lib/node_modules/watchify/node_modules/browserify/node_modules/events/events.js":[function(require,module,exports){
-=======
-},{"../dispatcher/Dispatcher.coffee":11,"events":19}],19:[function(require,module,exports){
->>>>>>> 9b7efc3a
 // Copyright Joyent, Inc. and other Node contributors.
 //
 // Permission is hereby granted, free of charge, to any person obtaining a
