--- conflicted
+++ resolved
@@ -1,26 +1,13 @@
-TreeStore   = require '../stores/TreeStore.coffee'
+query       = require './Async.coffee'
 
 recl = React.createClass
 {div} = React.DOM
 
 reactify    = (manx)-> React.createElement window.tree.reactify, {manx}
 
-module.exports = recl
+module.exports = query {body:'t'}, recl
   hash:null
-<<<<<<< HEAD
   displayName: "TableOfContents"
-=======
-  displayName: "TableofContents"
-  stateFromStore: ->
-    { 
-      body:TreeStore.getBody()
-    }
-
-  _onChangeStore: ->
-    @setState @stateFromStore()
-
-  _onChangeStore: -> @setState @stateFromStore()
->>>>>>> 35c3974d
 
   _click: (e) ->
     document.location.hash = @urlsafe $(e.target).text()
@@ -29,7 +16,6 @@
     str.toLowerCase().replace(/\ /g, "-").replace(/[^a-z0-9~_.-]/g,"")
     
   componentDidMount: ->
-    TreeStore.addChangeListener @_onChangeStore
     @int = setInterval @checkHash,100
     @st = $(window).scrollTop()
     $(window).on 'scroll',@checkScroll
@@ -64,25 +50,9 @@
           break
 
   componentWillUnmount: ->
-    TreeStore.removeChangeListener @_onChangeStore
     clearInterval @int
 
-  getInitialState: -> @stateFromStore()
 
-<<<<<<< HEAD
-  compute: ->
-    $headers = $('#toc h1, #toc h2, #toc h3, #toc h4')
-    for h in $headers
-      $h = $(h)
-      {h:h.tagName.toLowerCase(),t:$h.text(),e:$h}
-
-  render: -> 
-    onClick = @_click
-    (div {className:'toc'}, @state.tocs.map ({h,t},key) ->
-      (React.DOM[h] {onClick,key}, t)
-    )
-=======
-  gotPath: -> TreeStore.gotSnip(@state.path)
 
   collectHeaders: (e) ->
     hs = [{gn:"h1", ga:{className:"t"}, c:["Table of contents"]}]
@@ -93,10 +63,9 @@
     return hs
 
   parseHeaders: ->
-    if @state.body.c
-      for k,v of @state.body.c
+    if @props.body.c
+      for k,v of @props.body.c
         if v.gn is 'div' and v.ga?.id is "toc"
           return {gn:"div", ga:{className:"toc",onClick:@_click}, c:@collectHeaders(v.c)}
 
-  render: -> reactify @parseHeaders()
->>>>>>> 35c3974d
+  render: -> reactify @parseHeaders()