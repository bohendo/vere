Dispatcher   = require '../dispatcher/Dispatcher.coffee'
Persistence  = require '../persistence/Persistence.coffee'

module.exports =
  newItem: (index,_item={}) ->
    item =
      id:             window.util.uuid32()
      version:        0
      owner:          window.urb.ship
      date_created:   Date.now()
      date_modified:  Date.now()
      date_due:       _item.date_due    ? null
      done:           _item.done        ? null
      status:         _item.status      ? 'announced'
      tags:           _item.tags        ? []
      title:          _item.title       ? ''
      description:    _item.description ? ''
      discussion:     _item.discussion  ? []
      audience:       _item.audience    ?
<<<<<<< HEAD
        ["~zod/share", window.util.talk.mainStationPath window.urb.ship]
    Persistence.put "new":item
=======
        [window.util.talk.mainStationPath window.urb.ship]
    Persistence.put new:item
>>>>>>> a265e34e
    Dispatcher.handleViewAction {type:'newItem', index, item}

  setItem: ({id,version},key,val) ->
    set = {}
    key = key.split('_').join '-'
    set[key] = val
    version += 1
    Persistence.put old:{id,version,dif:{set}}

  ownItem: ({id,version},own) ->
    o = {}
    o[own] = null
    version += 1
    Persistence.put old:{id,version,dif:own:o}

  addComment: ({id,version},val) ->
    version += 1
    Persistence.put old:{id,version,dif:add:comment:val}

  setFilter: (key,val) -> Dispatcher.handleViewAction {type:'setFilter', key,val}
  setSort: (key,val) -> Dispatcher.handleViewAction {type:'setSort',key,val}
  moveItem: (list,to,from) ->
    sort = _.clone list
    sort.splice to, 0, sort.splice(from,1)[0]
    Persistence.put {sort}
    Dispatcher.handleViewAction {list:sort,to,from,type:'moveItems'}  

  addItem: (index,item) ->
    Dispatcher.handleViewAction {type:'addItem',index,item}
    
  removeItem: ({id,version},index) ->
    Persistence.put old:{id,version,dif:set:done:true}
    Dispatcher.handleViewAction {type:'removeItem',index}

      
  listenList: (type)->
    Persistence.subscribe type, (err,d)-> 
      if d?
        {sort,tasks} = d.data
        Dispatcher.handleServerAction {type:"getData",sort,tasks}<|MERGE_RESOLUTION|>--- conflicted
+++ resolved
@@ -17,13 +17,8 @@
       description:    _item.description ? ''
       discussion:     _item.discussion  ? []
       audience:       _item.audience    ?
-<<<<<<< HEAD
-        ["~zod/share", window.util.talk.mainStationPath window.urb.ship]
-    Persistence.put "new":item
-=======
         [window.util.talk.mainStationPath window.urb.ship]
     Persistence.put new:item
->>>>>>> a265e34e
     Dispatcher.handleViewAction {type:'newItem', index, item}
 
   setItem: ({id,version},key,val) ->
