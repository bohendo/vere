--- conflicted
+++ resolved
@@ -8,14 +8,13 @@
 Persistence.get('test', console.log.bind(console));
 
 module.exports = {
-<<<<<<< HEAD
   newItem: function(index, list) {
     var item;
     item = {
       id: window.util.uuid32(),
       version: 0,
       "date-created": Date.now(),
-      "date-modifed": Date.now(),
+      "date-modified": Date.now(),
       "due-date": null,
       owner: window.urb.ship,
       status: 'gave',
@@ -29,10 +28,10 @@
     });
     return Dispatcher.handleViewAction({
       type: 'newItem',
-      list: list,
       index: index,
       item: item
-=======
+    });
+  },
   setFilter: function(key, val) {
     return Dispatcher.handleViewAction({
       type: 'setFilter',
@@ -47,13 +46,6 @@
       val: val
     });
   },
-  newItem: function(index) {
-    return Dispatcher.handleViewAction({
-      type: 'newItem',
-      index: index
->>>>>>> e49fd7cb
-    });
-  },
   swapItems: function(to, from) {
     return Dispatcher.handleViewAction({
       type: 'swapItem',
@@ -61,8 +53,7 @@
       to: to
     });
   },
-<<<<<<< HEAD
-  removeItem: function(index, list, id) {
+  removeItem: function(index, id) {
     Persistence.put({
       old: {
         id: id,
@@ -73,9 +64,6 @@
         }
       }
     });
-=======
-  removeItem: function(index) {
->>>>>>> e49fd7cb
     return Dispatcher.handleViewAction({
       type: 'removeItem',
       index: index
@@ -91,7 +79,8 @@
 };
 
 
-},{"../dispatcher/Dispatcher.coffee":8}],2:[function(require,module,exports){
+
+},{"../dispatcher/Dispatcher.coffee":8,"../persistence/Persistence.coffee":14}],2:[function(require,module,exports){
 var div, h1, label, rece, recl, ref;
 
 recl = React.createClass;
@@ -164,11 +153,8 @@
 });
 
 
-<<<<<<< HEAD
-},{"../dispatcher/Dispatcher.coffee":5,"../persistence/Persistence.coffee":11}],2:[function(require,module,exports){
-=======
+
 },{}],3:[function(require,module,exports){
->>>>>>> e49fd7cb
 var WorkActions, div, recl, ref, textarea;
 
 recl = React.createClass;
@@ -328,6 +314,7 @@
 });
 
 
+
 },{"../actions/WorkActions.coffee":1}],4:[function(require,module,exports){
 var FilterComponent, ItemComponent, ListeningComponent, SortComponent, WorkActions, WorkStore, div, h1, input, rece, recl, ref, textarea;
 
@@ -437,11 +424,7 @@
               select: "end"
             });
           }
-<<<<<<< HEAD
-          WorkActions.removeItem(this.state.selected, this.props.list, this.state.list[this.state.selected].id);
-=======
-          WorkActions.removeItem(this.state.selected);
->>>>>>> e49fd7cb
+          WorkActions.removeItem(this.state.selected, this.state.list[this.state.selected].id);
           e.preventDefault();
         }
         break;
@@ -543,7 +526,8 @@
 });
 
 
-},{"../actions/WorkActions.coffee":1,"../stores/WorkStore.coffee":14,"./FilterComponent.coffee":2,"./ItemComponent.coffee":3,"./ListeningComponent.coffee":5,"./SortComponent.coffee":6}],5:[function(require,module,exports){
+
+},{"../actions/WorkActions.coffee":1,"../stores/WorkStore.coffee":15,"./FilterComponent.coffee":2,"./ItemComponent.coffee":3,"./ListeningComponent.coffee":5,"./SortComponent.coffee":6}],5:[function(require,module,exports){
 var div, h1, input, rece, recl, ref, textarea;
 
 recl = React.createClass;
@@ -561,6 +545,7 @@
 });
 
 
+
 },{}],6:[function(require,module,exports){
 var button, div, h1, rece, recl, ref;
 
@@ -570,9 +555,6 @@
 
 ref = [React.DOM.div, React.DOM.h1, React.DOM.button], div = ref[0], h1 = ref[1], button = ref[2];
 
-<<<<<<< HEAD
-},{"../actions/WorkActions.coffee":1,"../stores/WorkStore.coffee":12,"./ItemComponent.coffee":2}],4:[function(require,module,exports){
-=======
 module.exports = recl({
   render: function() {
     return div({
@@ -582,8 +564,8 @@
 });
 
 
+
 },{}],7:[function(require,module,exports){
->>>>>>> e49fd7cb
 var ListComponent, div, input, rece, recl, ref, textarea;
 
 recl = React.createClass;
@@ -605,6 +587,7 @@
 });
 
 
+
 },{"./ListComponent.coffee":4}],8:[function(require,module,exports){
 var Dispatcher;
 
@@ -626,6 +609,7 @@
 });
 
 
+
 },{"flux":10}],9:[function(require,module,exports){
 var WorkComponent;
 
@@ -638,12 +622,8 @@
 });
 
 
-<<<<<<< HEAD
-
-},{"./components/WorkComponent.coffee":4,"./util.coffee":13}],7:[function(require,module,exports){
-=======
-},{"./components/WorkComponent.coffee":7}],10:[function(require,module,exports){
->>>>>>> e49fd7cb
+
+},{"./components/WorkComponent.coffee":7,"./util.coffee":16}],10:[function(require,module,exports){
 /**
  * Copyright (c) 2014-2015, Facebook, Inc.
  * All rights reserved.
@@ -1001,8 +981,7 @@
 	return to;
 };
 
-<<<<<<< HEAD
-},{}],11:[function(require,module,exports){
+},{}],14:[function(require,module,exports){
 urb.appl = 'hood';
 
 module.exports = {
@@ -1024,12 +1003,8 @@
 
 
 
-},{}],12:[function(require,module,exports){
-var Dispatcher, EventEmitter, WorkStore, _following, _incoming, _upcoming, assign, lists;
-=======
-},{}],14:[function(require,module,exports){
+},{}],15:[function(require,module,exports){
 var Dispatcher, EventEmitter, WorkStore, _filters, _list, _listening, _sorts, assign;
->>>>>>> e49fd7cb
 
 EventEmitter = require('events').EventEmitter;
 
@@ -1042,7 +1017,7 @@
     id: "0v0",
     sort: 0,
     "date-created": new Date('2015-8-18'),
-    "date-modifed": new Date('2015-8-18'),
+    "date-modified": new Date('2015-8-18'),
     "date-due": null,
     owner: "~talsur-todres",
     audience: ["doznec/urbit-meta", "doznec/tlon"],
@@ -1061,7 +1036,7 @@
     id: "0v1",
     sort: 1,
     "date-created": new Date('2015-8-18'),
-    "date-modifed": new Date('2015-8-18'),
+    "date-modified": new Date('2015-8-18'),
     "date-due": null,
     owner: "~talsur-todres",
     audience: ["doznec/tlon"],
@@ -1074,7 +1049,7 @@
     id: "0v2",
     sort: 2,
     "date-created": new Date('2015-8-18'),
-    "date-modifed": new Date('2015-8-18'),
+    "date-modified": new Date('2015-8-18'),
     "date-due": null,
     owner: "~talsur-todres",
     audience: ["doznec/tlon"],
@@ -1149,33 +1124,16 @@
     return _sorts[key] = val;
   },
   newItem: function(arg) {
-<<<<<<< HEAD
-    var _item, index, item, list;
-    index = arg.index, list = arg.list, item = arg.item;
+    var _item, index, item;
+    index = arg.index, item = arg.item;
     _item = _.extend({
       sort: index,
       audience: []
     }, item);
-    return lists[list].splice(index, 0, _item);
-=======
-    var index, item;
-    index = arg.index;
-    item = {
-      id: index,
-      sort: index,
-      "date-created": new Date(),
-      "date-modifed": new Date(),
-      "date-due": null,
-      owner: "~talsur-todres",
-      status: null,
-      tags: [],
-      audience: [],
-      title: '',
-      description: '',
-      discussion: []
-    };
-    return _list.splice(index, 0, item);
->>>>>>> e49fd7cb
+    _item["date-created"] = new Date(item["date-created"]);
+    _item["date-modified"] = new Date(item["date-modified"]);
+    _item["date-due"] = item["due-date"];
+    return _list.splice(index, 0, _item);
   },
   swapItem: function(arg) {
     var from, to;
@@ -1183,10 +1141,9 @@
     return _list.splice(to, 0, _list.splice(from, 1)[0]);
   },
   removeItem: function(arg) {
-    var index, list;
+    var index;
     index = arg.index;
-    list = lists[list];
-    return list.splice(index, 1);
+    return _list.splice(index, 1);
   }
 });
 
@@ -1204,9 +1161,8 @@
 module.exports = WorkStore;
 
 
-<<<<<<< HEAD
-
-},{"../dispatcher/Dispatcher.coffee":5,"events":14,"object-assign":10}],13:[function(require,module,exports){
+
+},{"../dispatcher/Dispatcher.coffee":8,"events":17,"object-assign":13}],16:[function(require,module,exports){
 module.exports = {
   uuid32: function() {
     var i, str, vals;
@@ -1246,10 +1202,7 @@
 
 
 
-},{}],14:[function(require,module,exports){
-=======
-},{"../dispatcher/Dispatcher.coffee":8,"events":15,"object-assign":13}],15:[function(require,module,exports){
->>>>>>> e49fd7cb
+},{}],17:[function(require,module,exports){
 // Copyright Joyent, Inc. and other Node contributors.
 //
 // Permission is hereby granted, free of charge, to any person obtaining a
