--- conflicted
+++ resolved
@@ -119,6 +119,7 @@
 };
 
 
+
 },{"../dispatcher/Dispatcher.coffee":8,"../persistence/Persistence.coffee":14}],2:[function(require,module,exports){
 var div, h1, label, rece, recl, ref;
 
@@ -148,12 +149,9 @@
       txt = null;
     } else {
       switch (key) {
-<<<<<<< HEAD
-=======
         case 'owner':
           txt = "~" + txt;
           break;
->>>>>>> fe8614ef
         case 'audience':
           txt = txt.split(" ");
           break;
@@ -167,11 +165,7 @@
     {
       filter: 'owned',
       key: 'owner',
-<<<<<<< HEAD
-      title: 'Owned by:'
-=======
       title: 'Owner:'
->>>>>>> fe8614ef
     }, {
       filter: 'tag',
       key: 'tags',
@@ -211,27 +205,15 @@
 });
 
 
+
 },{}],3:[function(require,module,exports){
-var WorkActions, cediv, div, rece, recl, ref, textarea;
+var WorkActions, div, recl, ref, textarea;
 
 recl = React.createClass;
 
-rece = React.createElement;
-
-ref = React.DOM, div = ref.div, textarea = ref.textarea;
+ref = [React.DOM.div, React.DOM.textarea], div = ref[0], textarea = ref[1];
 
 WorkActions = require('../actions/WorkActions.coffee');
-
-cediv = recl({
-  render: function() {
-    return div(_.extend({}, this.props, {
-      contentEditable: true,
-      dangerouslySetInnerHTML: {
-        __html: $('<div>').text(this.props.text).html()
-      }
-    }));
-  }
-});
 
 module.exports = recl({
   _dragStart: function(e) {
@@ -437,50 +419,31 @@
         className: 'title ib top field',
         'data-key': 'title'
       }, [
-        rece(cediv, {
+        div({
+          contentEditable: true,
           onFocus: this._focus,
           onKeyDown: this._keyDown,
-<<<<<<< HEAD
-          className: 'input ib',
-          text: this.props.item.title
-        })
-=======
           onKeyUp: this._keyUp,
           className: 'input ib'
         }, this.props.item.title)
->>>>>>> fe8614ef
       ]), div({
         className: 'date ib top field',
         'data-key': 'date-due'
       }, [
-<<<<<<< HEAD
-        rece(cediv, {
-          className: 'input ib',
-          text: this.formatDate(this.props.item['date-created'])
-        })
-=======
         div({
           contentEditable: true,
           className: 'input ib',
           onKeyUp: this._keyUp
         }, this.formatDate(this.props.item['date-due']))
->>>>>>> fe8614ef
       ]), div({
         className: 'tags ib top field',
         'data-key': 'tags'
       }, [
-<<<<<<< HEAD
-        rece(cediv, {
-          className: 'input ib',
-          text: this.props.item.tags.join(" ")
-        })
-=======
         div({
           contentEditable: true,
           className: 'input ib',
           onKeyUp: this._keyUp
         }, this.props.item.tags.join(" "))
->>>>>>> fe8614ef
       ]), div({
         className: 'expand ib',
         onClick: (function(_this) {
@@ -548,6 +511,7 @@
 });
 
 
+
 },{"../actions/WorkActions.coffee":1}],4:[function(require,module,exports){
 var FilterComponent, ItemComponent, ListeningComponent, SortComponent, WorkActions, WorkStore, div, h1, input, rece, recl, ref, textarea;
 
@@ -762,6 +726,7 @@
 });
 
 
+
 },{"../actions/WorkActions.coffee":1,"../stores/WorkStore.coffee":15,"./FilterComponent.coffee":2,"./ItemComponent.coffee":3,"./ListeningComponent.coffee":5,"./SortComponent.coffee":6}],5:[function(require,module,exports){
 var div, h1, input, rece, recl, ref, textarea;
 
@@ -778,6 +743,7 @@
     }, "");
   }
 });
+
 
 
 },{}],6:[function(require,module,exports){
@@ -825,6 +791,7 @@
 });
 
 
+
 },{}],7:[function(require,module,exports){
 var ListComponent, div, h1, rece, recl, ref;
 
@@ -849,6 +816,7 @@
 });
 
 
+
 },{"./ListComponent.coffee":4}],8:[function(require,module,exports){
 var Dispatcher;
 
@@ -870,6 +838,7 @@
 });
 
 
+
 },{"flux":10}],9:[function(require,module,exports){
 var WorkComponent;
 
@@ -880,6 +849,7 @@
 $(function() {
   return React.render(React.createElement(WorkComponent), $('#c')[0]);
 });
+
 
 
 },{"./components/WorkComponent.coffee":7,"./util.coffee":16}],10:[function(require,module,exports){
@@ -1277,6 +1247,7 @@
     }
   }
 };
+
 
 
 },{}],15:[function(require,module,exports){
@@ -1497,6 +1468,7 @@
 module.exports = WorkStore;
 
 
+
 },{"../dispatcher/Dispatcher.coffee":8,"events":17,"object-assign":13}],16:[function(require,module,exports){
 module.exports = {
   uuid32: function() {
@@ -1553,6 +1525,7 @@
     }
   }
 };
+
 
 
 },{}],17:[function(require,module,exports){
