(function e(t,n,r){function s(o,u){if(!n[o]){if(!t[o]){var a=typeof require=="function"&&require;if(!u&&a)return a(o,!0);if(i)return i(o,!0);var f=new Error("Cannot find module '"+o+"'");throw f.code="MODULE_NOT_FOUND",f}var l=n[o]={exports:{}};t[o][0].call(l.exports,function(e){var n=t[o][1][e];return s(n?n:e)},l,l.exports,e,t,n,r)}return n[o].exports}var i=typeof require=="function"&&require;for(var o=0;o<r.length;o++)s(r[o]);return s})({1:[function(require,module,exports){
var Dispatcher, Persistence;

Dispatcher = require('../dispatcher/Dispatcher.coffee');

Persistence = require('../persistence/Persistence.coffee');

module.exports = {
  newItem: function(index, _item) {
    var item, ref, ref1, ref2, ref3, ref4, ref5, ref6, ref7;
    if (_item == null) {
      _item = {};
    }
    item = {
      id: window.util.uuid32(),
      version: 0,
      owner: window.urb.ship,
      date_created: Date.now(),
      date_modified: Date.now(),
      date_due: (ref = _item.date_due) != null ? ref : null,
      done: (ref1 = _item.done) != null ? ref1 : null,
      status: (ref2 = _item.status) != null ? ref2 : 'announced',
      tags: (ref3 = _item.tags) != null ? ref3 : [],
      title: (ref4 = _item.title) != null ? ref4 : '',
      description: (ref5 = _item.description) != null ? ref5 : '',
      discussion: (ref6 = _item.discussion) != null ? ref6 : [],
      audience: (ref7 = _item.audience) != null ? ref7 : [window.util.talk.mainStationPath(window.urb.ship)]
    };
    return Dispatcher.handleViewAction({
      type: 'newItem',
      index: index,
      item: item
    });
  },
  setItem: function(item, key, val) {
    var set;
    item.version += 1;
    if (item.version === 1) {
      item[key] = val;
      item.created = Number(item.created);
      item.date_modified = Number(item.date_modified);
      item.date_created = Number(item.date_created);
      return Persistence.put({
        "new": item
      });
    } else {
      set = {};
      key = key.split('_').join('-');
      set[key] = val;
      return Persistence.put({
        old: {
          id: item.id,
          version: item.version,
          dif: {
            set: set
          }
        }
      });
    }
  },
  ownItem: function(arg, own) {
    var id, o, version;
    id = arg.id, version = arg.version;
    o = {};
    o[own] = null;
    version += 1;
    return Persistence.put({
      old: {
        id: id,
        version: version,
        dif: {
          own: o
        }
      }
    });
  },
  removeItem: function(arg) {
    var id;
    id = arg.id;
    Persistence.put({
      audience: {
        id: id,
        to: []
      }
    });
    return Dispatcher.handleViewAction({
      type: 'archiveItem',
      id: id
    });
  },
  setAudience: function(arg, to) {
    var id;
    id = arg.id;
    Persistence.put({
      audience: {
        id: id,
        to: to
      }
    });
    return Dispatcher.handleViewAction({
      type: 'setAudienece',
      id: id,
      to: to
    });
  },
  addComment: function(arg, val) {
    var id, version;
    id = arg.id, version = arg.version;
    version += 1;
    return Persistence.put({
      old: {
        id: id,
        version: version,
        dif: {
          add: {
            comment: val
          }
        }
      }
    });
  },
  setFilter: function(key, val) {
    return Dispatcher.handleViewAction({
      type: 'setFilter',
      key: key,
      val: val
    });
  },
  setSort: function(key, val) {
    return Dispatcher.handleViewAction({
      type: 'setSort',
      key: key,
      val: val
    });
  },
  moveItem: function(list, to, from) {
    var sort;
    sort = _.clone(list);
    sort.splice(to, 0, sort.splice(from, 1)[0]);
    Persistence.put({
      sort: sort
    });
    return Dispatcher.handleViewAction({
      list: sort,
      to: to,
      from: from,
      type: 'moveItems'
    });
  },
<<<<<<< HEAD
  removeItem: function(arg, index) {
    var id, version;
    id = arg.id, version = arg.version;
    version += 1;
    Persistence.put({
      audience: {
        id: id,
        to: []
      }
    });
    return Dispatcher.handleViewAction({
      type: 'removeItem',
      index: index
    });
  },
=======
>>>>>>> 1afe6a32
  listenList: function(type) {
    return Persistence.subscribe(type, function(err, d) {
      var ref, sort, tasks;
      if (d != null) {
        ref = d.data, sort = ref.sort, tasks = ref.tasks;
        return Dispatcher.handleServerAction({
          type: "getData",
          sort: sort,
          tasks: tasks
        });
      }
    });
  }
};



},{"../dispatcher/Dispatcher.coffee":8,"../persistence/Persistence.coffee":14}],2:[function(require,module,exports){
var div, h1, label, rece, recl, ref;

recl = React.createClass;

rece = React.createElement;

ref = React.DOM, div = ref.div, h1 = ref.h1, label = ref.label;

module.exports = recl({
  onClick: function(e) {
    var b;
    switch (this.props.filters['done']) {
      case null:
        b = true;
        break;
      case true:
        b = false;
        break;
      case false:
        b = null;
    }
    return this.props.onChange('done', b);
  },
  onKeyDown: function(e) {
    if (e.keyCode === 13) {
      e.stopPropagation();
      e.preventDefault();
      return this.change(e);
    }
  },
  onBlur: function(e) {
    return this.change(e);
  },
  change: function(e) {
    var $t, key, txt;
    $t = $(e.target).closest('.filter');
    txt = $t.find('.input').text().trim();
    key = $t.attr('data-key');
    if (txt.length === 0) {
      txt = null;
    } else {
      switch (key) {
        case 'owner':
          txt = "~" + txt;
          break;
        case 'audience':
          txt = txt.split(" ");
          break;
        case 'tags':
          txt = [txt];
      }
    }
    return this.props.onChange(key, txt);
  },
  fields: [
    {
      filter: 'done',
      key: 'done',
      title: ''
    }, {
      filter: 'owned',
      key: 'owner',
      title: 'Owner:'
    }, {
      filter: 'tag',
      key: 'tags',
      title: 'Tag:'
    }, {
      filter: 'channel',
      key: 'audience',
      title: 'Audience:'
    }, {
      filter: 'status',
      key: 'status',
      title: 'Status:'
    }
  ],
  render: function() {
    return div({
      className: 'filters'
    }, this.fields.map((function(_this) {
      return function(arg) {
        var filter, input, key, title;
        filter = arg.filter, key = arg.key, title = arg.title;
        input = div({
          contentEditable: true,
          className: 'input ib',
          onKeyDown: _this.onKeyDown,
          onBlur: _this.onBlur
        }, _this.props.filters[filter]);
        if (filter === 'done') {
          input = div({
            className: 'input-bool ib ' + _this.props.filters[key],
            onClick: _this.onClick
          }, "");
        }
        return div({
          key: key,
          'data-key': key,
          className: filter + " filter ib"
        }, [label({}, title), input]);
      };
    })(this)));
  }
});



},{}],3:[function(require,module,exports){
var Field, WorkActions, div, rece, recl, ref, textarea,
  slice = [].slice;

recl = React.createClass;

rece = React.createElement;

ref = React.DOM, div = ref.div, textarea = ref.textarea;

WorkActions = require('../actions/WorkActions.coffee');

Field = recl({
  displayName: 'Field',
  getInitialState: function() {
    return {
      invalid: false
    };
  },
  shouldComponentUpdate: function(props) {
    var ref1;
    while ((ref1 = this.oldValue) != null ? ref1.length : void 0) {
      if (this.oldValue[0] === props.defaultValue) {
        return false;
      } else {
        this.oldValue.shift();
      }
    }
    return true;
  },
  render: function() {
    var className, elem, props, ref1, ref2;
    className = ((ref1 = this.props.className) != null ? ref1 : this.props._key) + " field ib";
    if (this.state.invalid) {
      className += " invalid";
    }
    elem = (ref2 = this.props.elem) != null ? ref2 : "div";
    props = _.extend({}, this.props, {
      onKeyUp: this.onKeyUp,
      ref: 'input',
      defaultValue: this.props.render(this.props.defaultValue),
      className: 'input ib'
    });
    return div({
      className: className
    }, elem === 'textarea' ? textarea(props) : (props.contentEditable = true, rece(elem, props, props.defaultValue)));
  },
  onKeyUp: function(e) {
    var $t, val;
    $t = $(e.target).closest('.field');
    val = this.parse(this.getVal());
    if (!this.validate(val)) {
      this.setState({
        invalid: true
      });
      return;
    }
    this.setState({
      invalid: false
    });
    if (!this.equal(this.props.defaultValue, val)) {
      if (this.oldValue == null) {
        this.oldValue = [];
      }
      this.oldValue.push(val);
      if (this.to) {
        clearTimeout(this.to);
      }
      return this.to = setTimeout((function(_this) {
        return function() {
          return WorkActions.setItem(_this.props.item, _this.props._key, val);
        };
      })(this), 1000);
    }
  },
  getVal: function() {
    if (this.props.elem === 'textarea') {
      return $(this.refs.input.getDOMNode()).val();
    } else {
      return $(this.refs.input.getDOMNode()).text();
    }
  },
  parse: function(text) {
    var d;
    switch (this.props._key) {
      case 'tags':
        return text.trim().split(" ");
      case 'audience':
        return text.trim().split(" ").map(function(a) {
          return "~" + a;
        });
      case 'date_due':
        d = text.slice(1).replace(/\./g, "-");
        if (d.length < 8) {
          return NaN;
        }
        return new Date(d).valueOf();
      default:
        return text;
    }
  },
  equal: function(vol, val) {
    switch (this.props._key) {
      case 'tags':
      case 'audience':
        return _.xor(vol, val).length === 0;
      case 'date_due':
        return vol.valueOf() === val;
      default:
        return vol === val;
    }
  },
  validate: function(val) {
    var a, i, len, ref1, rest, ship, station;
    switch (this.props._key) {
      case 'date_due':
        return !isNaN(val);
      case 'audience':
        for (i = 0, len = val.length; i < len; i++) {
          a = val[i];
          ref1 = a.split("/"), ship = ref1[0], station = ref1[1], rest = 3 <= ref1.length ? slice.call(ref1, 2) : [];
          if (!((rest.length === 0) && ship && station)) {
            return false;
          }
          if (ship[0] !== "~") {
            return false;
          }
          if (ship < 3) {
            return false;
          }
          if (station < 3) {
            return false;
          }
        }
        return true;
      default:
        return true;
    }
  }
});

module.exports = recl({
  displayName: 'Item',
  onDragStart: function(e) {
    var $t;
    if (!this.props.draggable) {
      e.preventDefault();
      return;
    }
    $t = $(e.target);
    this.dragged = $t.closest('.item');
    e.dataTransfer.effectAllowed = 'move';
    e.dataTransfer.setData('text/html', e.currentTarget);
    return this.props._dragStart(e, this);
  },
  onDragEnd: function(e) {
    return this.props._dragEnd(e, this);
  },
  onKeyDown: function(e) {
    var kc;
    this.props.title_keyDown(e, this);
    kc = e.keyCode;
    switch (kc) {
      case 9:
        if (this.state.expand === false) {
          this.setState({
            expand: true
          });
        }
        break;
      case 27:
        this.setState({
          expand: false
        });
    }
    if ((kc === 9 && this.state.expand === false) || (kc === 27)) {
      e.preventDefault();
    }
  },
  onFocus: function(e) {
    return this.props._focus(e, this);
  },
  _markDone: function(e) {
    return WorkActions.setItem(this.props.item, 'done', this.props.item.done == null);
  },
  _changeStatus: function(e) {
    var own;
    if (this.props.item.status === 'released') {
      return;
    }
    if (this.props.item.status === 'accepted' && this.formatOwner(this.props.item.owner) !== window.urb.ship) {
      return;
    }
    if (this.props.item.status === "announced") {
      own = "claim";
    }
    if (this.props.item.status === "accepted") {
      own = "announce";
    }
    return WorkActions.ownItem(this.props.item, own);
  },
  _submitComment: function(e) {
    var $input, val;
    $input = $(e.target).closest('.item').find('.comment .input');
    val = $input.text();
    if (val.length === 0) {
      return;
    }
    WorkActions.addComment(this.props.item, val);
    return $input.text('');
  },
  formatDate: function(d, l) {
    var _d;
    if (d === null) {
      return "";
    }
    _d = "~" + (d.getFullYear()) + "." + (d.getMonth() + 1) + "." + (d.getDate());
    if (l) {
      _d += ".." + (d.getHours()) + "." + (d.getMinutes()) + "." + (d.getSeconds());
    }
    return _d;
  },
  formatOwner: function(o) {
    if (o === null) {
      return "";
    }
    return o.replace(/\~/g, "");
  },
  formatAudience: function(a) {
    return this.formatOwner(a.join(" "));
  },
  getInitialState: function() {
    return {
      expand: false
    };
  },
  renderField: function(_key, props, render) {
    var defaultValue;
    if (render == null) {
      render = _.identity;
    }
    defaultValue = this.props.item[_key];
    return rece(Field, $.extend(props, {
      render: render,
      _key: _key,
      item: this.props.item,
      defaultValue: defaultValue
    }));
  },
  renderTopField: function(key, props, format) {
    var _props, ref1;
    _props = _.extend({
      className: ((ref1 = props.className) != null ? ref1 : key) + " top"
    }, props);
    return this.renderField(key, _props, format);
  },
  componentDidMount: function() {
    var formatDate;
    formatDate = this.formatDate;
    return setInterval(function() {
      return $('.new.comment .date').text(formatDate(new Date(), true));
    }, 1000);
  },
  render: function() {
    var action, discussion, itemClass;
    itemClass = 'item';
    if (this.state.expand) {
      itemClass += ' expand';
    }
    discussion = _.clone(this.props.item.discussion);
    discussion.reverse();
    action = "";
    if (this.props.item.status === 'announced') {
      action = "claim";
    }
    if (this.props.item.status === 'accepted' && this.formatOwner(this.props.item.owner) === window.urb.ship) {
      action = "release";
    }
    return div({
      className: itemClass,
      draggable: true,
      onDragStart: this.onDragStart,
      onDragEnd: this.onDragEnd
    }, [
      div({
        className: 'header'
      }, [
        div({
          className: 'owner ib'
        }, this.formatOwner(this.props.item.owner)), div({
          className: 'status ib action-' + (action.length > 0),
          'data-key': 'status',
          onClick: this._changeStatus
        }, [
          div({
            className: 'label'
          }, this.props.item.status), div({
            className: 'action a'
          }, action)
        ]), this.renderField('audience', {}, this.formatAudience)
      ]), div({
        className: 'sort ib top'
      }, this.props.item.sort), div({
        className: 'done ib done-' + (this.props.item.done != null),
        onClick: this._markDone
      }, ''), this.renderTopField('title', {
        onFocus: this.onFocus,
        onKeyDown: this.onKeyDown
      }), this.renderTopField('date_due', {
        className: 'date'
      }, this.formatDate), this.renderTopField('tags', {}, function(tags) {
        return tags.join(" ");
      }), div({
        className: 'expand ib',
        onClick: (function(_this) {
          return function(e) {
            return _this.setState({
              expand: !_this.state.expand
            });
          };
        })(this)
      }, div({
        className: 'caret left'
      }, "")), this.renderField('description', {
        elem: "textarea"
      }), div({
        className: "hr"
      }, ""), div({
        className: "discussion"
      }, [
        div({
          className: "comments"
        }, discussion.map((function(_this) {
          return function(slug) {
            return div({
              className: 'comment'
            }, [
              div({
                className: 'hr2'
              }, ""), div({
                className: 'ship ib'
              }, slug.ship), div({
                className: 'date ib'
              }, _this.formatDate(slug.date, true)), div({
                className: 'body'
              }, slug.body)
            ]);
          };
        })(this))), div({
          className: 'new comment'
        }, [
          div({
            className: 'hr2'
          }, ""), div({
            className: 'ship ib'
          }, window.urb.ship), div({
            className: 'date ib'
          }, this.formatDate(new Date(), true)), div({
            contentEditable: true,
            className: 'input'
          }, ""), div({
            className: 'submit',
            onClick: this._submitComment
          }, 'Post')
        ])
      ])
    ]);
  }
});



},{"../actions/WorkActions.coffee":1}],4:[function(require,module,exports){
var FilterComponent, ItemComponent, ListeningComponent, SortComponent, WorkActions, WorkStore, div, h1, input, rece, recl, ref, textarea;

recl = React.createClass;

rece = React.createElement;

ref = React.DOM, div = ref.div, h1 = ref.h1, input = ref.input, textarea = ref.textarea;

WorkStore = require('../stores/WorkStore.coffee');

WorkActions = require('../actions/WorkActions.coffee');

ItemComponent = require('./ItemComponent.coffee');

ListeningComponent = require('./ListeningComponent.coffee');

FilterComponent = require('./FilterComponent.coffee');

SortComponent = require('./SortComponent.coffee');

module.exports = recl({
  stateFromStore: function() {
    window.canSort = WorkStore.canSort();
    return {
      list: WorkStore.getList(),
      canSort: WorkStore.canSort(),
      listening: WorkStore.getListening(),
      sorts: WorkStore.getSorts(),
      filters: WorkStore.getFilters(),
      expand: false
    };
  },
  getInitialState: function() {
    return this.stateFromStore();
  },
  _onChangeStore: function() {
    return this.setState(this.stateFromStore());
  },
  alias: function() {
    this.$el = $(this.getDOMNode());
    return this.$items = this.$el.find('.items').children();
  },
  _focus: function(e, i) {
    return this.setState({
      selected: i.props.index
    });
  },
  _dragStart: function(e, i) {
    return this.dragged = i.dragged;
  },
  _dragEnd: function(e, i) {
    var from, id, to;
    from = Number(this.dragged.closest('.item-wrap').attr('data-index'));
    to = Number(this.over.closest('.item-wrap').attr('data-index'));
    if (from < to) {
      to--;
    }
    if (this.drop === 'after') {
      to++;
    }
    WorkActions.moveItem((function() {
      var j, len, ref1, results;
      ref1 = this.state.list;
      results = [];
      for (j = 0, len = ref1.length; j < len; j++) {
        id = ref1[j].id;
        results.push(id);
      }
      return results;
    }).call(this), to, from);
    this.dragged.removeClass('hidden');
    return this.placeholder.remove();
  },
  _dragOver: function(e, i) {
    var $t;
    e.preventDefault();
    $t = $(e.target).closest('.item');
    if ($t.hasClass('placeholder')) {
      return;
    }
    if ($t.length === 0) {
      return;
    }
    this.over = $t;
    if (!this.dragged.hasClass('hidden')) {
      this.dragged.addClass('hidden');
    }
    if ((e.clientY - $t[0].offsetTop) < ($t[0].offsetHeight / 2)) {
      this.drop = 'before';
      return this.placeholder.insertBefore($t);
    } else {
      this.drop = 'after';
      return this.placeholder.insertAfter($t);
    }
  },
  title_keyDown: function(e, i) {
    var ins, kc, last, next;
    kc = e.keyCode;
    switch (kc) {
      case 13:
        if (window.getSelection().getRangeAt(0).endOffset === 0) {
          ins = this.state.selected;
        } else {
          ins = this.state.selected + 1;
          this.setState({
            selected: ins,
            select: true
          });
        }
        WorkActions.newItem(ins);
        break;
      case 8:
        if (window.getSelection().getRangeAt(0).endOffset === 0 && e.target.innerText.length === 0) {
          if (this.state.selected !== 0) {
            this.setState({
              selected: this.state.selected - 1,
              select: "end"
            });
          }
          WorkActions.removeItem(i.props.item);
          e.preventDefault();
        }
        break;
      case 38:
        last = this.state.selected - 1;
        if (last < 0) {
          last = this.state.list.length - 1;
        }
        this.$items.eq(last).find('.title .input').focus();
        this.setState({
          select: "end"
        });
        break;
      case 40:
        next = this.state.selected + 1;
        if (next === this.state.list.length) {
          next = 0;
        }
        this.$items.eq(next).find('.title .input').focus();
        this.setState({
          select: "end"
        });
    }
    if ((kc === 13) || (kc === 38) || (kc === 40)) {
      return e.preventDefault();
    }
  },
  _changeListening: function() {},
  _changeFilter: function(key, val) {
    return WorkActions.setFilter(key, val);
  },
  _changeSort: function(key, val) {
    return WorkActions.setSort(key, val);
  },
  updated: false,
  componentDidMount: function() {
    this.placeholder = $("<div class='item placeholder'><div class='sort'>x</div></div>");
    WorkStore.addChangeListener(this._onChangeStore);
    WorkActions.listenList(this.props.list);
    return this.alias();
  },
  componentDidUpdate: function() {
    var $title, r, s;
    this.alias();
    if (this.updated === false) {
      this.updated = true;
    }
    if (this.state.selected !== void 0 || this.state.select) {
      $title = this.$items.eq(this.state.selected).find('.title .input');
    }
    if (this.state.selected !== void 0 && this.state.select) {
      $title.focus();
    }
    if (this.state.select === "end") {
      r = window.getSelection().getRangeAt(0);
      r.setStart($title[0], 1);
      r.setEnd($title[0], 1);
      s = window.getSelection();
      s.removeAllRanges();
      s.addRange(r);
    }
    if (this.state.select) {
      return this.setState({
        select: false
      });
    }
  },
  render: function() {
    if (this.updated === true && this.state.list.length === 0) {
      WorkActions.newItem(0);
    }
    return div({}, [
      div({
        className: 'ctrl'
      }, [
        rece(ListeningComponent, {
          listening: this.state.listening,
          onChange: this._changeListening
        }), div({
          className: 'transforms'
        }, [
          rece(FilterComponent, {
            filters: this.state.filters,
            onChange: this._changeFilter
          }), rece(SortComponent, {
            sorts: this.state.sorts,
            onChange: this._changeSort
          })
        ])
      ]), div({
        className: 'items',
        onDragOver: this._dragOver
      }, _.map(this.state.list, (function(_this) {
        return function(item, index) {
          return div({
            className: 'item-wrap',
            key: item.id,
            'data-index': index
          }, rece(ItemComponent, {
            item: item,
            index: index,
            _focus: _this._focus,
            title_keyDown: _this.title_keyDown,
            draggable: _this.state.canSort,
            _dragStart: _this._dragStart,
            _dragEnd: _this._dragEnd
          }));
        };
      })(this)))
    ]);
  }
});



},{"../actions/WorkActions.coffee":1,"../stores/WorkStore.coffee":15,"./FilterComponent.coffee":2,"./ItemComponent.coffee":3,"./ListeningComponent.coffee":5,"./SortComponent.coffee":6}],5:[function(require,module,exports){
var div, h1, input, rece, recl, ref, textarea;

recl = React.createClass;

rece = React.createElement;

ref = React.DOM, div = ref.div, h1 = ref.h1, input = ref.input, textarea = ref.textarea;

module.exports = recl({
  render: function() {
    return div({
      className: 'listening'
    }, "");
  }
});



},{}],6:[function(require,module,exports){
var button, div, h1, label, rece, recl, ref;

recl = React.createClass;

rece = React.createElement;

ref = React.DOM, div = ref.div, h1 = ref.h1, button = ref.button, label = ref.label;

module.exports = recl({
  _onClick: function(e) {
    var $t, key, sor;
    $t = $(e.target).closest('.sort');
    key = $t.attr('data-key');
    sor = Number($t.attr('data-state'));
    if (sor === 0) {
      sor = 1;
    } else if (sor === 1) {
      sor = -1;
    } else if (sor === -1) {
      sor = 0;
    }
    return this.props.onChange(key, sor);
  },
  render: function() {
    return div({
      className: 'sorts'
    }, _.map(this.props.sorts, (function(_this) {
      return function(s, k) {
        return button({
          'data-key': k,
          'data-state': s,
          className: "sort s-" + s,
          onClick: _this._onClick
        }, [
          label({}, k), div({
            className: 'caret ib'
          }, '')
        ]);
      };
    })(this)));
  }
});



},{}],7:[function(require,module,exports){
var ListComponent, div, h1, rece, recl, ref;

recl = React.createClass;

rece = React.createElement;

ref = React.DOM, div = ref.div, h1 = ref.h1;

ListComponent = require('./ListComponent.coffee');

module.exports = recl({
  render: function() {
    return div({}, [
      h1({
        className: 'leader'
      }, "Work"), rece(ListComponent, {
        list: 'upcoming'
      })
    ]);
  }
});



},{"./ListComponent.coffee":4}],8:[function(require,module,exports){
var Dispatcher;

Dispatcher = require('flux').Dispatcher;

module.exports = _.merge(new Dispatcher(), {
  handleServerAction: function(action) {
    return this.dispatch({
      source: 'server',
      action: action
    });
  },
  handleViewAction: function(action) {
    return this.dispatch({
      source: 'view',
      action: action
    });
  }
});



},{"flux":10}],9:[function(require,module,exports){
var WorkComponent;

WorkComponent = require('./components/WorkComponent.coffee');

window.util = _.extend(window.util || {}, require('./util.coffee'));

$(function() {
  return React.render(React.createElement(WorkComponent), $('#c')[0]);
});



},{"./components/WorkComponent.coffee":7,"./util.coffee":16}],10:[function(require,module,exports){
/**
 * Copyright (c) 2014-2015, Facebook, Inc.
 * All rights reserved.
 *
 * This source code is licensed under the BSD-style license found in the
 * LICENSE file in the root directory of this source tree. An additional grant
 * of patent rights can be found in the PATENTS file in the same directory.
 */

module.exports.Dispatcher = require('./lib/Dispatcher')

},{"./lib/Dispatcher":11}],11:[function(require,module,exports){
/*
 * Copyright (c) 2014, Facebook, Inc.
 * All rights reserved.
 *
 * This source code is licensed under the BSD-style license found in the
 * LICENSE file in the root directory of this source tree. An additional grant
 * of patent rights can be found in the PATENTS file in the same directory.
 *
 * @providesModule Dispatcher
 * @typechecks
 */

"use strict";

var invariant = require('./invariant');

var _lastID = 1;
var _prefix = 'ID_';

/**
 * Dispatcher is used to broadcast payloads to registered callbacks. This is
 * different from generic pub-sub systems in two ways:
 *
 *   1) Callbacks are not subscribed to particular events. Every payload is
 *      dispatched to every registered callback.
 *   2) Callbacks can be deferred in whole or part until other callbacks have
 *      been executed.
 *
 * For example, consider this hypothetical flight destination form, which
 * selects a default city when a country is selected:
 *
 *   var flightDispatcher = new Dispatcher();
 *
 *   // Keeps track of which country is selected
 *   var CountryStore = {country: null};
 *
 *   // Keeps track of which city is selected
 *   var CityStore = {city: null};
 *
 *   // Keeps track of the base flight price of the selected city
 *   var FlightPriceStore = {price: null}
 *
 * When a user changes the selected city, we dispatch the payload:
 *
 *   flightDispatcher.dispatch({
 *     actionType: 'city-update',
 *     selectedCity: 'paris'
 *   });
 *
 * This payload is digested by `CityStore`:
 *
 *   flightDispatcher.register(function(payload) {
 *     if (payload.actionType === 'city-update') {
 *       CityStore.city = payload.selectedCity;
 *     }
 *   });
 *
 * When the user selects a country, we dispatch the payload:
 *
 *   flightDispatcher.dispatch({
 *     actionType: 'country-update',
 *     selectedCountry: 'australia'
 *   });
 *
 * This payload is digested by both stores:
 *
 *    CountryStore.dispatchToken = flightDispatcher.register(function(payload) {
 *     if (payload.actionType === 'country-update') {
 *       CountryStore.country = payload.selectedCountry;
 *     }
 *   });
 *
 * When the callback to update `CountryStore` is registered, we save a reference
 * to the returned token. Using this token with `waitFor()`, we can guarantee
 * that `CountryStore` is updated before the callback that updates `CityStore`
 * needs to query its data.
 *
 *   CityStore.dispatchToken = flightDispatcher.register(function(payload) {
 *     if (payload.actionType === 'country-update') {
 *       // `CountryStore.country` may not be updated.
 *       flightDispatcher.waitFor([CountryStore.dispatchToken]);
 *       // `CountryStore.country` is now guaranteed to be updated.
 *
 *       // Select the default city for the new country
 *       CityStore.city = getDefaultCityForCountry(CountryStore.country);
 *     }
 *   });
 *
 * The usage of `waitFor()` can be chained, for example:
 *
 *   FlightPriceStore.dispatchToken =
 *     flightDispatcher.register(function(payload) {
 *       switch (payload.actionType) {
 *         case 'country-update':
 *           flightDispatcher.waitFor([CityStore.dispatchToken]);
 *           FlightPriceStore.price =
 *             getFlightPriceStore(CountryStore.country, CityStore.city);
 *           break;
 *
 *         case 'city-update':
 *           FlightPriceStore.price =
 *             FlightPriceStore(CountryStore.country, CityStore.city);
 *           break;
 *     }
 *   });
 *
 * The `country-update` payload will be guaranteed to invoke the stores'
 * registered callbacks in order: `CountryStore`, `CityStore`, then
 * `FlightPriceStore`.
 */

  function Dispatcher() {
    this.$Dispatcher_callbacks = {};
    this.$Dispatcher_isPending = {};
    this.$Dispatcher_isHandled = {};
    this.$Dispatcher_isDispatching = false;
    this.$Dispatcher_pendingPayload = null;
  }

  /**
   * Registers a callback to be invoked with every dispatched payload. Returns
   * a token that can be used with `waitFor()`.
   *
   * @param {function} callback
   * @return {string}
   */
  Dispatcher.prototype.register=function(callback) {
    var id = _prefix + _lastID++;
    this.$Dispatcher_callbacks[id] = callback;
    return id;
  };

  /**
   * Removes a callback based on its token.
   *
   * @param {string} id
   */
  Dispatcher.prototype.unregister=function(id) {
    invariant(
      this.$Dispatcher_callbacks[id],
      'Dispatcher.unregister(...): `%s` does not map to a registered callback.',
      id
    );
    delete this.$Dispatcher_callbacks[id];
  };

  /**
   * Waits for the callbacks specified to be invoked before continuing execution
   * of the current callback. This method should only be used by a callback in
   * response to a dispatched payload.
   *
   * @param {array<string>} ids
   */
  Dispatcher.prototype.waitFor=function(ids) {
    invariant(
      this.$Dispatcher_isDispatching,
      'Dispatcher.waitFor(...): Must be invoked while dispatching.'
    );
    for (var ii = 0; ii < ids.length; ii++) {
      var id = ids[ii];
      if (this.$Dispatcher_isPending[id]) {
        invariant(
          this.$Dispatcher_isHandled[id],
          'Dispatcher.waitFor(...): Circular dependency detected while ' +
          'waiting for `%s`.',
          id
        );
        continue;
      }
      invariant(
        this.$Dispatcher_callbacks[id],
        'Dispatcher.waitFor(...): `%s` does not map to a registered callback.',
        id
      );
      this.$Dispatcher_invokeCallback(id);
    }
  };

  /**
   * Dispatches a payload to all registered callbacks.
   *
   * @param {object} payload
   */
  Dispatcher.prototype.dispatch=function(payload) {
    invariant(
      !this.$Dispatcher_isDispatching,
      'Dispatch.dispatch(...): Cannot dispatch in the middle of a dispatch.'
    );
    this.$Dispatcher_startDispatching(payload);
    try {
      for (var id in this.$Dispatcher_callbacks) {
        if (this.$Dispatcher_isPending[id]) {
          continue;
        }
        this.$Dispatcher_invokeCallback(id);
      }
    } finally {
      this.$Dispatcher_stopDispatching();
    }
  };

  /**
   * Is this Dispatcher currently dispatching.
   *
   * @return {boolean}
   */
  Dispatcher.prototype.isDispatching=function() {
    return this.$Dispatcher_isDispatching;
  };

  /**
   * Call the callback stored with the given id. Also do some internal
   * bookkeeping.
   *
   * @param {string} id
   * @internal
   */
  Dispatcher.prototype.$Dispatcher_invokeCallback=function(id) {
    this.$Dispatcher_isPending[id] = true;
    this.$Dispatcher_callbacks[id](this.$Dispatcher_pendingPayload);
    this.$Dispatcher_isHandled[id] = true;
  };

  /**
   * Set up bookkeeping needed when dispatching.
   *
   * @param {object} payload
   * @internal
   */
  Dispatcher.prototype.$Dispatcher_startDispatching=function(payload) {
    for (var id in this.$Dispatcher_callbacks) {
      this.$Dispatcher_isPending[id] = false;
      this.$Dispatcher_isHandled[id] = false;
    }
    this.$Dispatcher_pendingPayload = payload;
    this.$Dispatcher_isDispatching = true;
  };

  /**
   * Clear bookkeeping used for dispatching.
   *
   * @internal
   */
  Dispatcher.prototype.$Dispatcher_stopDispatching=function() {
    this.$Dispatcher_pendingPayload = null;
    this.$Dispatcher_isDispatching = false;
  };


module.exports = Dispatcher;

},{"./invariant":12}],12:[function(require,module,exports){
/**
 * Copyright (c) 2014, Facebook, Inc.
 * All rights reserved.
 *
 * This source code is licensed under the BSD-style license found in the
 * LICENSE file in the root directory of this source tree. An additional grant
 * of patent rights can be found in the PATENTS file in the same directory.
 *
 * @providesModule invariant
 */

"use strict";

/**
 * Use invariant() to assert state which your program assumes to be true.
 *
 * Provide sprintf-style format (only %s is supported) and arguments
 * to provide information about what broke and what you were
 * expecting.
 *
 * The invariant message will be stripped in production, but the invariant
 * will remain to ensure logic does not differ in production.
 */

var invariant = function(condition, format, a, b, c, d, e, f) {
  if (false) {
    if (format === undefined) {
      throw new Error('invariant requires an error message argument');
    }
  }

  if (!condition) {
    var error;
    if (format === undefined) {
      error = new Error(
        'Minified exception occurred; use the non-minified dev environment ' +
        'for the full error message and additional helpful warnings.'
      );
    } else {
      var args = [a, b, c, d, e, f];
      var argIndex = 0;
      error = new Error(
        'Invariant Violation: ' +
        format.replace(/%s/g, function() { return args[argIndex++]; })
      );
    }

    error.framesToPop = 1; // we don't care about invariant's own frame
    throw error;
  }
};

module.exports = invariant;

},{}],13:[function(require,module,exports){
'use strict';

function ToObject(val) {
	if (val == null) {
		throw new TypeError('Object.assign cannot be called with null or undefined');
	}

	return Object(val);
}

module.exports = Object.assign || function (target, source) {
	var pendingException;
	var from;
	var keys;
	var to = ToObject(target);

	for (var s = 1; s < arguments.length; s++) {
		from = arguments[s];
		keys = Object.keys(Object(from));

		for (var i = 0; i < keys.length; i++) {
			try {
				to[keys[i]] = from[keys[i]];
			} catch (err) {
				if (pendingException === undefined) {
					pendingException = err;
				}
			}
		}
	}

	if (pendingException) {
		throw pendingException;
	}

	return to;
};

},{}],14:[function(require,module,exports){
var cache, listeners;

urb.appl = 'work';

listeners = {};

cache = null;

urb.bind("/repo", function(err, dat) {
  var cb, k, results;
  if (err) {
    return document.write(err);
  } else {
    cache = dat;
    results = [];
    for (k in listeners) {
      cb = listeners[k];
      results.push(cb(null, dat));
    }
    return results;
  }
});

module.exports = {
  put: function(update, cb) {
    return urb.send(update, {
      mark: 'work-command'
    }, cb);
  },
  subscribe: function(key, cb) {
    listeners[key] = cb;
    if (cache != null) {
      return cb(null, cache);
    }
  }
};



},{}],15:[function(require,module,exports){
var Dispatcher, EventEmitter, WorkStore, _filters, _list, _listening, _sorts, _tasks, assign;

EventEmitter = require('events').EventEmitter;

assign = require('object-assign');

Dispatcher = require('../dispatcher/Dispatcher.coffee');

_tasks = {};

_list = [];

_listening = [];

_filters = {
  done: null,
  owner: null,
  tags: null,
  audience: null,
  status: null
};

_sorts = {
  sort: 0,
  title: 0,
  owner: 0,
  date_due: 0
};

WorkStore = assign({}, EventEmitter.prototype, {
  emitChange: function() {
    return this.emit('change');
  },
  addChangeListener: function(cb) {
    return this.on('change', cb);
  },
  removeChangeListener: function(cb) {
    return this.removeListener("change", cb);
  },
  getData: function(arg) {
    var sort, tasks;
    sort = arg.sort, tasks = arg.tasks;
    return sort.map((function(_this) {
      return function(id, index) {
        if (!_tasks[id]) {
          _list.splice(index, 0, id);
        }
        if (tasks[id]) {
          return _tasks[id] = _this.itemFromData(tasks[id], index);
        }
      };
    })(this));
  },
  getList: function(key) {
    var _k, _v, add, c, i, id, k, len, list, task, v;
    list = [];
    for (i = 0, len = _list.length; i < len; i++) {
      id = _list[i];
      task = _tasks[id];
      if (task.archived) {
        continue;
      }
      add = true;
      for (_k in _filters) {
        _v = _filters[_k];
        if (_v === null) {
          continue;
        }
        c = task[_k];
        add = (function() {
          switch (_k) {
            case 'tags':
            case 'audience':
              return _.intersection(c, _v).length !== 0;
            case 'owner':
              return c === _v.replace(/\~/g, "");
            case 'done':
              return !!c === _v;
            default:
              return c === _v;
          }
        })();
        if (!add) {
          break;
        }
      }
      if (add) {
        list.push(task);
      }
    }
    if (_.uniq(_.values(_sorts)).length > 1) {
      for (k in _sorts) {
        v = _sorts[k];
        if (v !== 0) {
          break;
        }
      }
      list = _.sortBy(list, k, k);
      if (v === -1) {
        list.reverse();
      }
    }
    return list;
  },
  newItem: function(arg) {
    var index, item;
    index = arg.index, item = arg.item;
    _list.splice(index, 0, item.id);
    return _tasks[item.id] = item;
  },
  getListening: function() {
    return _listening;
  },
  getFilters: function() {
    return _filters;
  },
  setFilter: function(arg) {
    var key, val;
    key = arg.key, val = arg.val;
    return _filters[key] = val;
  },
  getSorts: function() {
    return _sorts;
  },
  setSort: function(arg) {
    var k, key, v, val;
    key = arg.key, val = arg.val;
    for (k in _sorts) {
      v = _sorts[k];
      _sorts[k] = 0;
    }
    return _sorts[key] = val;
  },
  canSort: function() {
    var k, v;
    for (k in _sorts) {
      v = _sorts[k];
      if (k === "sort" && v === 1) {
        return true;
      } else if (v !== 0) {
        return false;
      }
    }
    return true;
  },
  itemFromData: function(item, index) {
    var _item;
    if (index == null) {
      index = 0;
    }
    _item = _.extend({
      sort: index
    }, item);
    _item.date_modified = new Date(item.date_modified);
    _item.date_created = new Date(item.date_created);
    if (item.date_due != null) {
      _item.date_due = new Date(item.date_due);
    }
    if (item.done != null) {
      _item.done = new Date(item.done);
    }
    _item.discussion = item.discussion.map(function(arg) {
      var body, date, ship;
      ship = arg.ship, body = arg.body, date = arg.date;
      return {
        ship: ship,
        body: body,
        date: new Date(date)
      };
    });
    return _item;
  },
  moveItems: function(arg) {
    var from, list, to;
    list = arg.list, to = arg.to, from = arg.from;
    _tasks[_list[from]].sort = _tasks[_list[to]].sort;
    return _list = list;
  },
  setAudience: function(arg) {
    var id, to;
    id = arg.id, to = arg.to;
    return _tasks[id].audience = to;
  },
  archiveItem: function(arg) {
    var id;
    id = arg.id;
    return _tasks[id].archived = true;
  }
});

WorkStore.setMaxListeners(100);

WorkStore.dispatchToken = Dispatcher.register(function(p) {
  var a;
  a = p.action;
  if (WorkStore[a.type]) {
    WorkStore[a.type](a);
    return WorkStore.emitChange();
  }
});

module.exports = WorkStore;



},{"../dispatcher/Dispatcher.coffee":8,"events":17,"object-assign":13}],16:[function(require,module,exports){
module.exports = {
  uuid32: function() {
    var i, str, vals;
    vals = (function() {
      var j, results;
      results = [];
      for (i = j = 0; j <= 5; i = ++j) {
        str = Math.ceil(Math.random() * 10000000).toString(32);
        results.push(("00000" + str).substr(-5, 5));
      }
      return results;
    })();
    vals.unshift(Math.ceil(Math.random() * 8));
    return "0v" + vals.join('.');
  },
  getScroll: function() {
    return this.writingPosition = $('#c').outerHeight(true) + $('#c').offset().top - $(window).height();
  },
  setScroll: function() {
    window.util.getScroll();
    return $(window).scrollTop($("#c").height());
  },
  isScrolling: function() {
    if (!window.util.writingPosition) {
      window.util.getScroll();
    }
    return $(window).scrollTop() + $('#writing').outerHeight() < window.util.writingPosition;
  },
  checkScroll: function() {
    if (window.util.isScrolling()) {
      return $('body').addClass('scrolling');
    } else {
      return $('body').removeClass('scrolling');
    }
  },
  talk: {
    mainStations: ["court", "floor", "porch"],
    mainStationPath: function(user) {
      return "~" + user + "/" + (window.util.talk.mainStation(user));
    },
    mainStation: function(user) {
      if (!user) {
        user = window.urb.user;
      }
      switch (user.length) {
        case 3:
          return "court";
        case 6:
          return "floor";
        case 13:
          return "porch";
      }
    }
  }
};



},{}],17:[function(require,module,exports){
// Copyright Joyent, Inc. and other Node contributors.
//
// Permission is hereby granted, free of charge, to any person obtaining a
// copy of this software and associated documentation files (the
// "Software"), to deal in the Software without restriction, including
// without limitation the rights to use, copy, modify, merge, publish,
// distribute, sublicense, and/or sell copies of the Software, and to permit
// persons to whom the Software is furnished to do so, subject to the
// following conditions:
//
// The above copyright notice and this permission notice shall be included
// in all copies or substantial portions of the Software.
//
// THE SOFTWARE IS PROVIDED "AS IS", WITHOUT WARRANTY OF ANY KIND, EXPRESS
// OR IMPLIED, INCLUDING BUT NOT LIMITED TO THE WARRANTIES OF
// MERCHANTABILITY, FITNESS FOR A PARTICULAR PURPOSE AND NONINFRINGEMENT. IN
// NO EVENT SHALL THE AUTHORS OR COPYRIGHT HOLDERS BE LIABLE FOR ANY CLAIM,
// DAMAGES OR OTHER LIABILITY, WHETHER IN AN ACTION OF CONTRACT, TORT OR
// OTHERWISE, ARISING FROM, OUT OF OR IN CONNECTION WITH THE SOFTWARE OR THE
// USE OR OTHER DEALINGS IN THE SOFTWARE.

function EventEmitter() {
  this._events = this._events || {};
  this._maxListeners = this._maxListeners || undefined;
}
module.exports = EventEmitter;

// Backwards-compat with node 0.10.x
EventEmitter.EventEmitter = EventEmitter;

EventEmitter.prototype._events = undefined;
EventEmitter.prototype._maxListeners = undefined;

// By default EventEmitters will print a warning if more than 10 listeners are
// added to it. This is a useful default which helps finding memory leaks.
EventEmitter.defaultMaxListeners = 10;

// Obviously not all Emitters should be limited to 10. This function allows
// that to be increased. Set to zero for unlimited.
EventEmitter.prototype.setMaxListeners = function(n) {
  if (!isNumber(n) || n < 0 || isNaN(n))
    throw TypeError('n must be a positive number');
  this._maxListeners = n;
  return this;
};

EventEmitter.prototype.emit = function(type) {
  var er, handler, len, args, i, listeners;

  if (!this._events)
    this._events = {};

  // If there is no 'error' event listener then throw.
  if (type === 'error') {
    if (!this._events.error ||
        (isObject(this._events.error) && !this._events.error.length)) {
      er = arguments[1];
      if (er instanceof Error) {
        throw er; // Unhandled 'error' event
      }
      throw TypeError('Uncaught, unspecified "error" event.');
    }
  }

  handler = this._events[type];

  if (isUndefined(handler))
    return false;

  if (isFunction(handler)) {
    switch (arguments.length) {
      // fast cases
      case 1:
        handler.call(this);
        break;
      case 2:
        handler.call(this, arguments[1]);
        break;
      case 3:
        handler.call(this, arguments[1], arguments[2]);
        break;
      // slower
      default:
        len = arguments.length;
        args = new Array(len - 1);
        for (i = 1; i < len; i++)
          args[i - 1] = arguments[i];
        handler.apply(this, args);
    }
  } else if (isObject(handler)) {
    len = arguments.length;
    args = new Array(len - 1);
    for (i = 1; i < len; i++)
      args[i - 1] = arguments[i];

    listeners = handler.slice();
    len = listeners.length;
    for (i = 0; i < len; i++)
      listeners[i].apply(this, args);
  }

  return true;
};

EventEmitter.prototype.addListener = function(type, listener) {
  var m;

  if (!isFunction(listener))
    throw TypeError('listener must be a function');

  if (!this._events)
    this._events = {};

  // To avoid recursion in the case that type === "newListener"! Before
  // adding it to the listeners, first emit "newListener".
  if (this._events.newListener)
    this.emit('newListener', type,
              isFunction(listener.listener) ?
              listener.listener : listener);

  if (!this._events[type])
    // Optimize the case of one listener. Don't need the extra array object.
    this._events[type] = listener;
  else if (isObject(this._events[type]))
    // If we've already got an array, just append.
    this._events[type].push(listener);
  else
    // Adding the second element, need to change to array.
    this._events[type] = [this._events[type], listener];

  // Check for listener leak
  if (isObject(this._events[type]) && !this._events[type].warned) {
    var m;
    if (!isUndefined(this._maxListeners)) {
      m = this._maxListeners;
    } else {
      m = EventEmitter.defaultMaxListeners;
    }

    if (m && m > 0 && this._events[type].length > m) {
      this._events[type].warned = true;
      console.error('(node) warning: possible EventEmitter memory ' +
                    'leak detected. %d listeners added. ' +
                    'Use emitter.setMaxListeners() to increase limit.',
                    this._events[type].length);
      if (typeof console.trace === 'function') {
        // not supported in IE 10
        console.trace();
      }
    }
  }

  return this;
};

EventEmitter.prototype.on = EventEmitter.prototype.addListener;

EventEmitter.prototype.once = function(type, listener) {
  if (!isFunction(listener))
    throw TypeError('listener must be a function');

  var fired = false;

  function g() {
    this.removeListener(type, g);

    if (!fired) {
      fired = true;
      listener.apply(this, arguments);
    }
  }

  g.listener = listener;
  this.on(type, g);

  return this;
};

// emits a 'removeListener' event iff the listener was removed
EventEmitter.prototype.removeListener = function(type, listener) {
  var list, position, length, i;

  if (!isFunction(listener))
    throw TypeError('listener must be a function');

  if (!this._events || !this._events[type])
    return this;

  list = this._events[type];
  length = list.length;
  position = -1;

  if (list === listener ||
      (isFunction(list.listener) && list.listener === listener)) {
    delete this._events[type];
    if (this._events.removeListener)
      this.emit('removeListener', type, listener);

  } else if (isObject(list)) {
    for (i = length; i-- > 0;) {
      if (list[i] === listener ||
          (list[i].listener && list[i].listener === listener)) {
        position = i;
        break;
      }
    }

    if (position < 0)
      return this;

    if (list.length === 1) {
      list.length = 0;
      delete this._events[type];
    } else {
      list.splice(position, 1);
    }

    if (this._events.removeListener)
      this.emit('removeListener', type, listener);
  }

  return this;
};

EventEmitter.prototype.removeAllListeners = function(type) {
  var key, listeners;

  if (!this._events)
    return this;

  // not listening for removeListener, no need to emit
  if (!this._events.removeListener) {
    if (arguments.length === 0)
      this._events = {};
    else if (this._events[type])
      delete this._events[type];
    return this;
  }

  // emit removeListener for all listeners on all events
  if (arguments.length === 0) {
    for (key in this._events) {
      if (key === 'removeListener') continue;
      this.removeAllListeners(key);
    }
    this.removeAllListeners('removeListener');
    this._events = {};
    return this;
  }

  listeners = this._events[type];

  if (isFunction(listeners)) {
    this.removeListener(type, listeners);
  } else {
    // LIFO order
    while (listeners.length)
      this.removeListener(type, listeners[listeners.length - 1]);
  }
  delete this._events[type];

  return this;
};

EventEmitter.prototype.listeners = function(type) {
  var ret;
  if (!this._events || !this._events[type])
    ret = [];
  else if (isFunction(this._events[type]))
    ret = [this._events[type]];
  else
    ret = this._events[type].slice();
  return ret;
};

EventEmitter.listenerCount = function(emitter, type) {
  var ret;
  if (!emitter._events || !emitter._events[type])
    ret = 0;
  else if (isFunction(emitter._events[type]))
    ret = 1;
  else
    ret = emitter._events[type].length;
  return ret;
};

function isFunction(arg) {
  return typeof arg === 'function';
}

function isNumber(arg) {
  return typeof arg === 'number';
}

function isObject(arg) {
  return typeof arg === 'object' && arg !== null;
}

function isUndefined(arg) {
  return arg === void 0;
}

},{}]},{},[9]);<|MERGE_RESOLUTION|>--- conflicted
+++ resolved
@@ -147,24 +147,6 @@
       type: 'moveItems'
     });
   },
-<<<<<<< HEAD
-  removeItem: function(arg, index) {
-    var id, version;
-    id = arg.id, version = arg.version;
-    version += 1;
-    Persistence.put({
-      audience: {
-        id: id,
-        to: []
-      }
-    });
-    return Dispatcher.handleViewAction({
-      type: 'removeItem',
-      index: index
-    });
-  },
-=======
->>>>>>> 1afe6a32
   listenList: function(type) {
     return Persistence.subscribe(type, function(err, d) {
       var ref, sort, tasks;
@@ -179,7 +161,6 @@
     });
   }
 };
-
 
 
 },{"../dispatcher/Dispatcher.coffee":8,"../persistence/Persistence.coffee":14}],2:[function(require,module,exports){
@@ -288,7 +269,6 @@
     })(this)));
   }
 });
-
 
 
 },{}],3:[function(require,module,exports){
@@ -662,7 +642,6 @@
 });
 
 
-
 },{"../actions/WorkActions.coffee":1}],4:[function(require,module,exports){
 var FilterComponent, ItemComponent, ListeningComponent, SortComponent, WorkActions, WorkStore, div, h1, input, rece, recl, ref, textarea;
 
@@ -693,7 +672,8 @@
       listening: WorkStore.getListening(),
       sorts: WorkStore.getSorts(),
       filters: WorkStore.getFilters(),
-      expand: false
+      expand: false,
+      updated: WorkStore.getUpdated()
     };
   },
   getInitialState: function() {
@@ -818,19 +798,15 @@
   _changeSort: function(key, val) {
     return WorkActions.setSort(key, val);
   },
-  updated: false,
   componentDidMount: function() {
     this.placeholder = $("<div class='item placeholder'><div class='sort'>x</div></div>");
     WorkStore.addChangeListener(this._onChangeStore);
     WorkActions.listenList(this.props.list);
     return this.alias();
   },
-  componentDidUpdate: function() {
+  componentDidUpdate: function(_props, _state) {
     var $title, r, s;
     this.alias();
-    if (this.updated === false) {
-      this.updated = true;
-    }
     if (this.state.selected !== void 0 || this.state.select) {
       $title = this.$items.eq(this.state.selected).find('.title .input');
     }
@@ -852,9 +828,6 @@
     }
   },
   render: function() {
-    if (this.updated === true && this.state.list.length === 0) {
-      WorkActions.newItem(0);
-    }
     return div({}, [
       div({
         className: 'ctrl'
@@ -898,7 +871,6 @@
 });
 
 
-
 },{"../actions/WorkActions.coffee":1,"../stores/WorkStore.coffee":15,"./FilterComponent.coffee":2,"./ItemComponent.coffee":3,"./ListeningComponent.coffee":5,"./SortComponent.coffee":6}],5:[function(require,module,exports){
 var div, h1, input, rece, recl, ref, textarea;
 
@@ -915,7 +887,6 @@
     }, "");
   }
 });
-
 
 
 },{}],6:[function(require,module,exports){
@@ -963,7 +934,6 @@
 });
 
 
-
 },{}],7:[function(require,module,exports){
 var ListComponent, div, h1, rece, recl, ref;
 
@@ -988,7 +958,6 @@
 });
 
 
-
 },{"./ListComponent.coffee":4}],8:[function(require,module,exports){
 var Dispatcher;
 
@@ -1010,7 +979,6 @@
 });
 
 
-
 },{"flux":10}],9:[function(require,module,exports){
 var WorkComponent;
 
@@ -1021,7 +989,6 @@
 $(function() {
   return React.render(React.createElement(WorkComponent), $('#c')[0]);
 });
-
 
 
 },{"./components/WorkComponent.coffee":7,"./util.coffee":16}],10:[function(require,module,exports){
@@ -1421,9 +1388,8 @@
 };
 
 
-
 },{}],15:[function(require,module,exports){
-var Dispatcher, EventEmitter, WorkStore, _filters, _list, _listening, _sorts, _tasks, assign;
+var Dispatcher, EventEmitter, WorkStore, _filters, _list, _listening, _sorts, _tasks, _updated, assign;
 
 EventEmitter = require('events').EventEmitter;
 
@@ -1436,6 +1402,8 @@
 _list = [];
 
 _listening = [];
+
+_updated = Date.now();
 
 _filters = {
   done: null,
@@ -1465,7 +1433,7 @@
   getData: function(arg) {
     var sort, tasks;
     sort = arg.sort, tasks = arg.tasks;
-    return sort.map((function(_this) {
+    sort.map((function(_this) {
       return function(id, index) {
         if (!_tasks[id]) {
           _list.splice(index, 0, id);
@@ -1475,6 +1443,10 @@
         }
       };
     })(this));
+    return _updated = Date.now();
+  },
+  getUpdated: function() {
+    return _updated;
   },
   getList: function(key) {
     var _k, _v, add, c, i, id, k, len, list, task, v;
@@ -1627,7 +1599,6 @@
 module.exports = WorkStore;
 
 
-
 },{"../dispatcher/Dispatcher.coffee":8,"events":17,"object-assign":13}],16:[function(require,module,exports){
 module.exports = {
   uuid32: function() {
@@ -1684,7 +1655,6 @@
     }
   }
 };
-
 
 
 },{}],17:[function(require,module,exports){
