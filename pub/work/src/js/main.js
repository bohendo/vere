(function e(t,n,r){function s(o,u){if(!n[o]){if(!t[o]){var a=typeof require=="function"&&require;if(!u&&a)return a(o,!0);if(i)return i(o,!0);var f=new Error("Cannot find module '"+o+"'");throw f.code="MODULE_NOT_FOUND",f}var l=n[o]={exports:{}};t[o][0].call(l.exports,function(e){var n=t[o][1][e];return s(n?n:e)},l,l.exports,e,t,n,r)}return n[o].exports}var i=typeof require=="function"&&require;for(var o=0;o<r.length;o++)s(r[o]);return s})({1:[function(require,module,exports){
var Dispatcher, Persistence;

Dispatcher = require('../dispatcher/Dispatcher.coffee');

Persistence = require('../persistence/Persistence.coffee');

module.exports = {
  newItem: function(index, _item) {
    var item, ref, ref1, ref2, ref3, ref4, ref5, ref6, ref7;
    if (_item == null) {
      _item = {};
    }
    item = {
      id: window.util.uuid32(),
      version: 0,
      owner: window.urb.ship,
      date_created: Date.now(),
      date_modified: Date.now(),
      date_due: (ref = _item.date_due) != null ? ref : null,
      done: (ref1 = _item.done) != null ? ref1 : null,
      status: (ref2 = _item.status) != null ? ref2 : 'announced',
      tags: (ref3 = _item.tags) != null ? ref3 : [],
      title: (ref4 = _item.title) != null ? ref4 : '',
      description: (ref5 = _item.description) != null ? ref5 : '',
      discussion: (ref6 = _item.discussion) != null ? ref6 : [],
      audience: (ref7 = _item.audience) != null ? ref7 : [window.util.talk.mainStationPath(window.urb.ship)]
    };
    Persistence.put({
      "new": item
    });
    return Dispatcher.handleViewAction({
      type: 'newItem',
      index: index,
      item: item
    });
  },
  setItem: function(arg, key, val) {
    var id, set, version;
    id = arg.id, version = arg.version;
    set = {};
    key = key.split('_').join('-');
    set[key] = val;
    version += 1;
    return Persistence.put({
      old: {
        id: id,
        version: version,
        dif: {
          set: set
        }
      }
    });
  },
  ownItem: function(arg, own) {
    var id, o, version;
    id = arg.id, version = arg.version;
    o = {};
    o[own] = null;
    version += 1;
    return Persistence.put({
      old: {
        id: id,
        version: version,
        dif: {
          own: o
        }
      }
    });
  },
  removeItem: function(arg, index) {
    var id, version;
    id = arg.id, version = arg.version;
    return this.setAudience({
      id: id
    }, []);
  },
  setAudience: function(arg, to) {
    var id;
    id = arg.id;
    Persistence.put({
      audience: {
        id: id,
        to: to
      }
    });
    return Dispatcher.handleViewAction({
      type: 'setAudienece',
      id: id,
      to: to
    });
  },
  addComment: function(arg, val) {
    var id, version;
    id = arg.id, version = arg.version;
    version += 1;
    return Persistence.put({
      old: {
        id: id,
        version: version,
        dif: {
          add: {
            comment: val
          }
        }
      }
    });
  },
  setFilter: function(key, val) {
    return Dispatcher.handleViewAction({
      type: 'setFilter',
      key: key,
      val: val
    });
  },
  setSort: function(key, val) {
    return Dispatcher.handleViewAction({
      type: 'setSort',
      key: key,
      val: val
    });
  },
  moveItem: function(list, to, from) {
    var sort;
    sort = _.clone(list);
    sort.splice(to, 0, sort.splice(from, 1)[0]);
    Persistence.put({
      sort: sort
    });
    return Dispatcher.handleViewAction({
      list: sort,
      to: to,
      from: from,
      type: 'moveItems'
    });
  },
  addItem: function(index, item) {
    return Dispatcher.handleViewAction({
      type: 'addItem',
      index: index,
      item: item
    });
  },
<<<<<<< HEAD
=======
  removeItem: function(arg, index) {
    var id, version;
    id = arg.id, version = arg.version;
    version += 1;
    Persistence.put({
      audience: {
        id: id,
        to: []
      }
    });
    return Dispatcher.handleViewAction({
      type: 'removeItem',
      index: index
    });
  },
>>>>>>> aff245a4
  listenList: function(type) {
    return Persistence.subscribe(type, function(err, d) {
      var ref, sort, tasks;
      if (d != null) {
        ref = d.data, sort = ref.sort, tasks = ref.tasks;
        return Dispatcher.handleServerAction({
          type: "getData",
          sort: sort,
          tasks: tasks
        });
      }
    });
  }
};


},{"../dispatcher/Dispatcher.coffee":8,"../persistence/Persistence.coffee":14}],2:[function(require,module,exports){
var div, h1, label, rece, recl, ref;

recl = React.createClass;

rece = React.createElement;

ref = React.DOM, div = ref.div, h1 = ref.h1, label = ref.label;

module.exports = recl({
  onClick: function(e) {
    var b;
    switch (this.props.filters['done']) {
      case null:
        b = true;
        break;
      case true:
        b = false;
        break;
      case false:
        b = null;
    }
    return this.props.onChange('done', b);
  },
  onKeyDown: function(e) {
    if (e.keyCode === 13) {
      e.stopPropagation();
      e.preventDefault();
      return this.change(e);
    }
  },
  onBlur: function(e) {
    return this.change(e);
  },
  change: function(e) {
    var $t, key, txt;
    $t = $(e.target).closest('.filter');
    txt = $t.find('.input').text().trim();
    key = $t.attr('data-key');
    if (txt.length === 0) {
      txt = null;
    } else {
      switch (key) {
        case 'owner':
          txt = "~" + txt;
          break;
        case 'audience':
          txt = txt.split(" ");
          break;
        case 'tags':
          txt = [txt];
      }
    }
    return this.props.onChange(key, txt);
  },
  fields: [
    {
      filter: 'done',
      key: 'done',
      title: ''
    }, {
      filter: 'owned',
      key: 'owner',
      title: 'Owner:'
    }, {
      filter: 'tag',
      key: 'tags',
      title: 'Tag:'
    }, {
      filter: 'channel',
      key: 'audience',
      title: 'Audience:'
    }, {
      filter: 'status',
      key: 'status',
      title: 'Status:'
    }
  ],
  render: function() {
    return div({
      className: 'filters'
    }, this.fields.map((function(_this) {
      return function(arg) {
        var filter, input, key, title;
        filter = arg.filter, key = arg.key, title = arg.title;
        input = div({
          contentEditable: true,
          className: 'input ib',
          onKeyDown: _this.onKeyDown,
          onBlur: _this.onBlur
        }, _this.props.filters[filter]);
        if (filter === 'done') {
          input = div({
            className: 'input-bool ib ' + _this.props.filters[key],
            onClick: _this.onClick
          }, "");
        }
        return div({
          key: key,
          'data-key': key,
          className: filter + " filter ib"
        }, [label({}, title), input]);
      };
    })(this)));
  }
});


},{}],3:[function(require,module,exports){
var Field, WorkActions, div, rece, recl, ref, textarea,
  slice = [].slice;

recl = React.createClass;

rece = React.createElement;

ref = React.DOM, div = ref.div, textarea = ref.textarea;

WorkActions = require('../actions/WorkActions.coffee');

Field = recl({
  displayName: 'Field',
  getInitialState: function() {
    return {
      invalid: false
    };
  },
  shouldComponentUpdate: function(props) {
    var ref1;
    while ((ref1 = this.oldValue) != null ? ref1.length : void 0) {
      if (this.oldValue[0] === props.defaultValue) {
        return false;
      } else {
        this.oldValue.shift();
      }
    }
    return true;
  },
  render: function() {
    var className, elem, props, ref1, ref2;
    className = ((ref1 = this.props.className) != null ? ref1 : this.props._key) + " field ib";
    if (this.state.invalid) {
      className += " invalid";
    }
    elem = (ref2 = this.props.elem) != null ? ref2 : "div";
    props = _.extend({}, this.props, {
      onKeyUp: this.onKeyUp,
      ref: 'input',
      defaultValue: this.props.render(this.props.defaultValue),
      className: 'input ib'
    });
    return div({
      className: className
    }, elem === 'textarea' ? textarea(props) : (props.contentEditable = true, rece(elem, props, props.defaultValue)));
  },
  onKeyUp: function(e) {
    var $t, val;
    $t = $(e.target).closest('.field');
    val = this.parse(this.getVal());
    if (!this.validate(val)) {
      this.setState({
        invalid: true
      });
      return;
    }
    this.setState({
      invalid: false
    });
    if (!this.equal(this.props.defaultValue, val)) {
      if (this.oldValue == null) {
        this.oldValue = [];
      }
      this.oldValue.push(val);
      if (this.to) {
        clearTimeout(this.to);
      }
      return this.to = setTimeout((function(_this) {
        return function() {
          return WorkActions.setItem(_this.props.item, _this.props._key, val);
        };
      })(this), 1000);
    }
  },
  getVal: function() {
    if (this.props.elem === 'textarea') {
      return $(this.refs.input.getDOMNode()).val();
    } else {
      return $(this.refs.input.getDOMNode()).text();
    }
  },
  parse: function(text) {
    var d;
    switch (this.props._key) {
      case 'tags':
        return text.trim().split(" ");
      case 'audience':
        return text.trim().split(" ").map(function(a) {
          return "~" + a;
        });
      case 'date_due':
        d = text.slice(1).replace(/\./g, "-");
        if (d.length < 8) {
          return NaN;
        }
        return new Date(d).valueOf();
      default:
        return text;
    }
  },
  equal: function(vol, val) {
    switch (this.props._key) {
      case 'tags':
      case 'audience':
        return _.xor(vol, val).length === 0;
      case 'date_due':
        return vol.valueOf() === val;
      default:
        return vol === val;
    }
  },
  validate: function(val) {
    var a, i, len, ref1, rest, ship, station;
    switch (this.props._key) {
      case 'date_due':
        return !isNaN(val);
      case 'audience':
        for (i = 0, len = val.length; i < len; i++) {
          a = val[i];
          ref1 = a.split("/"), ship = ref1[0], station = ref1[1], rest = 3 <= ref1.length ? slice.call(ref1, 2) : [];
          if (!((rest.length === 0) && ship && station)) {
            return false;
          }
          if (ship[0] !== "~") {
            return false;
          }
          if (ship < 3) {
            return false;
          }
          if (station < 3) {
            return false;
          }
        }
        return true;
      default:
        return true;
    }
  }
});

module.exports = recl({
  displayName: 'Item',
  onDragStart: function(e) {
    var $t;
    if (!this.props.draggable) {
      e.preventDefault();
      return;
    }
    $t = $(e.target);
    this.dragged = $t.closest('.item');
    e.dataTransfer.effectAllowed = 'move';
    e.dataTransfer.setData('text/html', e.currentTarget);
    return this.props._dragStart(e, this);
  },
  onDragEnd: function(e) {
    return this.props._dragEnd(e, this);
  },
  onKeyDown: function(e) {
    var kc;
    this.props.title_keyDown(e, this);
    kc = e.keyCode;
    switch (kc) {
      case 9:
        if (this.state.expand === false) {
          this.setState({
            expand: true
          });
        }
        break;
      case 27:
        this.setState({
          expand: false
        });
    }
    if ((kc === 9 && this.state.expand === false) || (kc === 27)) {
      e.preventDefault();
    }
  },
  onFocus: function(e) {
    return this.props._focus(e, this);
  },
  _markDone: function(e) {
    return WorkActions.setItem(this.props.item, 'done', this.props.item.done == null);
  },
  _changeStatus: function(e) {
    var own;
    if (this.props.item.status === 'released') {
      return;
    }
    if (this.props.item.status === 'accepted' && this.formatOwner(this.props.item.owner) !== window.urb.ship) {
      return;
    }
    if (this.props.item.status === "announced") {
      own = "claim";
    }
    if (this.props.item.status === "accepted") {
      own = "announce";
    }
    return WorkActions.ownItem(this.props.item, own);
  },
  _submitComment: function(e) {
    var $input, val;
    $input = $(e.target).closest('.item').find('.comment .input');
    val = $input.text();
    if (val.length === 0) {
      return;
    }
    WorkActions.addComment(this.props.item, val);
    return $input.text('');
  },
  formatDate: function(d, l) {
    var _d;
    if (d === null) {
      return "";
    }
    _d = "~" + (d.getFullYear()) + "." + (d.getMonth() + 1) + "." + (d.getDate());
    if (l) {
      _d += ".." + (d.getHours()) + "." + (d.getMinutes()) + "." + (d.getSeconds());
    }
    return _d;
  },
  formatOwner: function(o) {
    if (o === null) {
      return "";
    }
    return o.replace(/\~/g, "");
  },
  formatAudience: function(a) {
    return this.formatOwner(a.join(" "));
  },
  getInitialState: function() {
    return {
      expand: false
    };
  },
  renderField: function(_key, props, render) {
    var defaultValue, id, item, ref1, version;
    if (render == null) {
      render = _.identity;
    }
    ref1 = this.props.item, id = ref1.id, version = ref1.version;
    item = {
      id: id,
      version: version
    };
    defaultValue = this.props.item[_key];
    return rece(Field, $.extend(props, {
      render: render,
      _key: _key,
      item: item,
      defaultValue: defaultValue
    }));
  },
  renderTopField: function(key, props, format) {
    var _props, ref1;
    _props = _.extend({
      className: ((ref1 = props.className) != null ? ref1 : key) + " top"
    }, props);
    return this.renderField(key, _props, format);
  },
  componentDidMount: function() {
    var formatDate;
    formatDate = this.formatDate;
    return setInterval(function() {
      return $('.new.comment .date').text(formatDate(new Date(), true));
    }, 1000);
  },
  render: function() {
    var action, discussion, itemClass;
    itemClass = 'item';
    if (this.state.expand) {
      itemClass += ' expand';
    }
    discussion = _.clone(this.props.item.discussion);
    discussion.reverse();
    action = "";
    if (this.props.item.status === 'announced') {
      action = "claim";
    }
    if (this.props.item.status === 'accepted' && this.formatOwner(this.props.item.owner) === window.urb.ship) {
      action = "release";
    }
    return div({
      className: itemClass,
      draggable: true,
      onDragStart: this.onDragStart,
      onDragEnd: this.onDragEnd
    }, [
      div({
        className: 'header'
      }, [
        div({
          className: 'owner ib'
        }, this.formatOwner(this.props.item.owner)), div({
          className: 'status ib action-' + (action.length > 0),
          'data-key': 'status',
          onClick: this._changeStatus
        }, [
          div({
            className: 'label'
          }, this.props.item.status), div({
            className: 'action a'
          }, action)
        ]), this.renderField('audience', {}, this.formatAudience)
      ]), div({
        className: 'sort ib top'
      }, this.props.item.sort), div({
        className: 'done ib done-' + (this.props.item.done != null),
        onClick: this._markDone
      }, ''), this.renderTopField('title', {
        onFocus: this.onFocus,
        onKeyDown: this.onKeyDown
      }), this.renderTopField('date_due', {
        className: 'date'
      }, this.formatDate), this.renderTopField('tags', {}, function(tags) {
        return tags.join(" ");
      }), div({
        className: 'expand ib',
        onClick: (function(_this) {
          return function(e) {
            return _this.setState({
              expand: !_this.state.expand
            });
          };
        })(this)
      }, div({
        className: 'caret left'
      }, "")), this.renderField('description', {
        elem: "textarea"
      }), div({
        className: "hr"
      }, ""), div({
        className: "discussion"
      }, [
        div({
          className: "comments"
        }, discussion.map((function(_this) {
          return function(slug) {
            return div({
              className: 'comment'
            }, [
              div({
                className: 'hr2'
              }, ""), div({
                className: 'ship ib'
              }, slug.ship), div({
                className: 'date ib'
              }, _this.formatDate(slug.date, true)), div({
                className: 'body'
              }, slug.body)
            ]);
          };
        })(this))), div({
          className: 'new comment'
        }, [
          div({
            className: 'hr2'
          }, ""), div({
            className: 'ship ib'
          }, window.urb.ship), div({
            className: 'date ib'
          }, this.formatDate(new Date(), true)), div({
            contentEditable: true,
            className: 'input'
          }, ""), div({
            className: 'submit',
            onClick: this._submitComment
          }, 'Post')
        ])
      ])
    ]);
  }
});


},{"../actions/WorkActions.coffee":1}],4:[function(require,module,exports){
var FilterComponent, ItemComponent, ListeningComponent, SortComponent, WorkActions, WorkStore, div, h1, input, rece, recl, ref, textarea;

recl = React.createClass;

rece = React.createElement;

ref = React.DOM, div = ref.div, h1 = ref.h1, input = ref.input, textarea = ref.textarea;

WorkStore = require('../stores/WorkStore.coffee');

WorkActions = require('../actions/WorkActions.coffee');

ItemComponent = require('./ItemComponent.coffee');

ListeningComponent = require('./ListeningComponent.coffee');

FilterComponent = require('./FilterComponent.coffee');

SortComponent = require('./SortComponent.coffee');

module.exports = recl({
  stateFromStore: function() {
    window.canSort = WorkStore.canSort();
    return {
      list: WorkStore.getList(),
      canSort: WorkStore.canSort(),
      listening: WorkStore.getListening(),
      sorts: WorkStore.getSorts(),
      filters: WorkStore.getFilters(),
      expand: false
    };
  },
  getInitialState: function() {
    return this.stateFromStore();
  },
  _onChangeStore: function() {
    return this.setState(this.stateFromStore());
  },
  alias: function() {
    this.$el = $(this.getDOMNode());
    return this.$items = this.$el.find('.items').children();
  },
  _focus: function(e, i) {
    return this.setState({
      selected: i.props.index
    });
  },
  _dragStart: function(e, i) {
    return this.dragged = i.dragged;
  },
  _dragEnd: function(e, i) {
    var from, id, to;
    from = Number(this.dragged.closest('.item-wrap').attr('data-index'));
    to = Number(this.over.closest('.item-wrap').attr('data-index'));
    if (from < to) {
      to--;
    }
    if (this.drop === 'after') {
      to++;
    }
    WorkActions.moveItem((function() {
      var j, len, ref1, results;
      ref1 = this.state.list;
      results = [];
      for (j = 0, len = ref1.length; j < len; j++) {
        id = ref1[j].id;
        results.push(id);
      }
      return results;
    }).call(this), to, from);
    this.dragged.removeClass('hidden');
    return this.placeholder.remove();
  },
  _dragOver: function(e, i) {
    var $t;
    e.preventDefault();
    $t = $(e.target).closest('.item');
    if ($t.hasClass('placeholder')) {
      return;
    }
    if ($t.length === 0) {
      return;
    }
    this.over = $t;
    if (!this.dragged.hasClass('hidden')) {
      this.dragged.addClass('hidden');
    }
    if ((e.clientY - $t[0].offsetTop) < ($t[0].offsetHeight / 2)) {
      this.drop = 'before';
      return this.placeholder.insertBefore($t);
    } else {
      this.drop = 'after';
      return this.placeholder.insertAfter($t);
    }
  },
  title_keyDown: function(e, i) {
    var ins, kc, last, next;
    kc = e.keyCode;
    switch (kc) {
      case 13:
        if (window.getSelection().getRangeAt(0).endOffset === 0) {
          ins = this.state.selected;
        } else {
          ins = this.state.selected + 1;
          this.setState({
            selected: ins,
            select: true
          });
        }
        WorkActions.newItem(ins);
        break;
      case 8:
        if (window.getSelection().getRangeAt(0).endOffset === 0 && e.target.innerText.length === 0) {
          if (this.state.selected !== 0) {
            this.setState({
              selected: this.state.selected - 1,
              select: "end"
            });
          }
          WorkActions.removeItem(i.props.item);
          e.preventDefault();
        }
        break;
      case 38:
        last = this.state.selected - 1;
        if (last < 0) {
          last = this.state.list.length - 1;
        }
        this.$items.eq(last).find('.title .input').focus();
        this.setState({
          select: "end"
        });
        break;
      case 40:
        next = this.state.selected + 1;
        if (next === this.state.list.length) {
          next = 0;
        }
        this.$items.eq(next).find('.title .input').focus();
        this.setState({
          select: "end"
        });
    }
    if ((kc === 13) || (kc === 38) || (kc === 40)) {
      return e.preventDefault();
    }
  },
  _changeListening: function() {},
  _changeFilter: function(key, val) {
    return WorkActions.setFilter(key, val);
  },
  _changeSort: function(key, val) {
    return WorkActions.setSort(key, val);
  },
  updated: false,
  componentDidMount: function() {
    this.placeholder = $("<div class='item placeholder'><div class='sort'>x</div></div>");
    WorkStore.addChangeListener(this._onChangeStore);
    WorkActions.listenList(this.props.list);
    return this.alias();
  },
  componentDidUpdate: function() {
    var $title, r, s;
    if (this.updated === false) {
      this.updated = true;
      console.log('first update');
      console.log(this.state.list);
    }
    this.alias();
    if (this.state.selected !== void 0 || this.state.select) {
      $title = this.$items.eq(this.state.selected).find('.title .input');
    }
    if (this.state.selected !== void 0 && this.state.select) {
      $title.focus();
    }
    if (this.state.select === "end") {
      r = window.getSelection().getRangeAt(0);
      r.setStart($title[0], 1);
      r.setEnd($title[0], 1);
      s = window.getSelection();
      s.removeAllRanges();
      s.addRange(r);
    }
    if (this.state.select) {
      return this.setState({
        select: false
      });
    }
  },
  render: function() {
    return div({}, [
      div({
        className: 'ctrl'
      }, [
        rece(ListeningComponent, {
          listening: this.state.listening,
          onChange: this._changeListening
        }), div({
          className: 'transforms'
        }, [
          rece(FilterComponent, {
            filters: this.state.filters,
            onChange: this._changeFilter
          }), rece(SortComponent, {
            sorts: this.state.sorts,
            onChange: this._changeSort
          })
        ])
      ]), div({
        className: 'items',
        onDragOver: this._dragOver
      }, _.map(this.state.list, (function(_this) {
        return function(item, index) {
          return div({
            className: 'item-wrap',
            key: item.id,
            'data-index': index
          }, rece(ItemComponent, {
            item: item,
            index: index,
            _focus: _this._focus,
            title_keyDown: _this.title_keyDown,
            draggable: _this.state.canSort,
            _dragStart: _this._dragStart,
            _dragEnd: _this._dragEnd
          }));
        };
      })(this)))
    ]);
  }
});


},{"../actions/WorkActions.coffee":1,"../stores/WorkStore.coffee":15,"./FilterComponent.coffee":2,"./ItemComponent.coffee":3,"./ListeningComponent.coffee":5,"./SortComponent.coffee":6}],5:[function(require,module,exports){
var div, h1, input, rece, recl, ref, textarea;

recl = React.createClass;

rece = React.createElement;

ref = React.DOM, div = ref.div, h1 = ref.h1, input = ref.input, textarea = ref.textarea;

module.exports = recl({
  render: function() {
    return div({
      className: 'listening'
    }, "");
  }
});


},{}],6:[function(require,module,exports){
var button, div, h1, label, rece, recl, ref;

recl = React.createClass;

rece = React.createElement;

ref = React.DOM, div = ref.div, h1 = ref.h1, button = ref.button, label = ref.label;

module.exports = recl({
  _onClick: function(e) {
    var $t, key, sor;
    $t = $(e.target).closest('.sort');
    key = $t.attr('data-key');
    sor = Number($t.attr('data-state'));
    if (sor === 0) {
      sor = 1;
    } else if (sor === 1) {
      sor = -1;
    } else if (sor === -1) {
      sor = 0;
    }
    return this.props.onChange(key, sor);
  },
  render: function() {
    return div({
      className: 'sorts'
    }, _.map(this.props.sorts, (function(_this) {
      return function(s, k) {
        return button({
          'data-key': k,
          'data-state': s,
          className: "sort s-" + s,
          onClick: _this._onClick
        }, [
          label({}, k), div({
            className: 'caret ib'
          }, '')
        ]);
      };
    })(this)));
  }
});


},{}],7:[function(require,module,exports){
var ListComponent, div, h1, rece, recl, ref;

recl = React.createClass;

rece = React.createElement;

ref = React.DOM, div = ref.div, h1 = ref.h1;

ListComponent = require('./ListComponent.coffee');

module.exports = recl({
  render: function() {
    return div({}, [
      h1({
        className: 'leader'
      }, "Work"), rece(ListComponent, {
        list: 'upcoming'
      })
    ]);
  }
});


},{"./ListComponent.coffee":4}],8:[function(require,module,exports){
var Dispatcher;

Dispatcher = require('flux').Dispatcher;

module.exports = _.merge(new Dispatcher(), {
  handleServerAction: function(action) {
    return this.dispatch({
      source: 'server',
      action: action
    });
  },
  handleViewAction: function(action) {
    return this.dispatch({
      source: 'view',
      action: action
    });
  }
});


},{"flux":10}],9:[function(require,module,exports){
var WorkComponent;

WorkComponent = require('./components/WorkComponent.coffee');

window.util = _.extend(window.util || {}, require('./util.coffee'));

$(function() {
  return React.render(React.createElement(WorkComponent), $('#c')[0]);
});


},{"./components/WorkComponent.coffee":7,"./util.coffee":16}],10:[function(require,module,exports){
/**
 * Copyright (c) 2014-2015, Facebook, Inc.
 * All rights reserved.
 *
 * This source code is licensed under the BSD-style license found in the
 * LICENSE file in the root directory of this source tree. An additional grant
 * of patent rights can be found in the PATENTS file in the same directory.
 */

module.exports.Dispatcher = require('./lib/Dispatcher')

},{"./lib/Dispatcher":11}],11:[function(require,module,exports){
/*
 * Copyright (c) 2014, Facebook, Inc.
 * All rights reserved.
 *
 * This source code is licensed under the BSD-style license found in the
 * LICENSE file in the root directory of this source tree. An additional grant
 * of patent rights can be found in the PATENTS file in the same directory.
 *
 * @providesModule Dispatcher
 * @typechecks
 */

"use strict";

var invariant = require('./invariant');

var _lastID = 1;
var _prefix = 'ID_';

/**
 * Dispatcher is used to broadcast payloads to registered callbacks. This is
 * different from generic pub-sub systems in two ways:
 *
 *   1) Callbacks are not subscribed to particular events. Every payload is
 *      dispatched to every registered callback.
 *   2) Callbacks can be deferred in whole or part until other callbacks have
 *      been executed.
 *
 * For example, consider this hypothetical flight destination form, which
 * selects a default city when a country is selected:
 *
 *   var flightDispatcher = new Dispatcher();
 *
 *   // Keeps track of which country is selected
 *   var CountryStore = {country: null};
 *
 *   // Keeps track of which city is selected
 *   var CityStore = {city: null};
 *
 *   // Keeps track of the base flight price of the selected city
 *   var FlightPriceStore = {price: null}
 *
 * When a user changes the selected city, we dispatch the payload:
 *
 *   flightDispatcher.dispatch({
 *     actionType: 'city-update',
 *     selectedCity: 'paris'
 *   });
 *
 * This payload is digested by `CityStore`:
 *
 *   flightDispatcher.register(function(payload) {
 *     if (payload.actionType === 'city-update') {
 *       CityStore.city = payload.selectedCity;
 *     }
 *   });
 *
 * When the user selects a country, we dispatch the payload:
 *
 *   flightDispatcher.dispatch({
 *     actionType: 'country-update',
 *     selectedCountry: 'australia'
 *   });
 *
 * This payload is digested by both stores:
 *
 *    CountryStore.dispatchToken = flightDispatcher.register(function(payload) {
 *     if (payload.actionType === 'country-update') {
 *       CountryStore.country = payload.selectedCountry;
 *     }
 *   });
 *
 * When the callback to update `CountryStore` is registered, we save a reference
 * to the returned token. Using this token with `waitFor()`, we can guarantee
 * that `CountryStore` is updated before the callback that updates `CityStore`
 * needs to query its data.
 *
 *   CityStore.dispatchToken = flightDispatcher.register(function(payload) {
 *     if (payload.actionType === 'country-update') {
 *       // `CountryStore.country` may not be updated.
 *       flightDispatcher.waitFor([CountryStore.dispatchToken]);
 *       // `CountryStore.country` is now guaranteed to be updated.
 *
 *       // Select the default city for the new country
 *       CityStore.city = getDefaultCityForCountry(CountryStore.country);
 *     }
 *   });
 *
 * The usage of `waitFor()` can be chained, for example:
 *
 *   FlightPriceStore.dispatchToken =
 *     flightDispatcher.register(function(payload) {
 *       switch (payload.actionType) {
 *         case 'country-update':
 *           flightDispatcher.waitFor([CityStore.dispatchToken]);
 *           FlightPriceStore.price =
 *             getFlightPriceStore(CountryStore.country, CityStore.city);
 *           break;
 *
 *         case 'city-update':
 *           FlightPriceStore.price =
 *             FlightPriceStore(CountryStore.country, CityStore.city);
 *           break;
 *     }
 *   });
 *
 * The `country-update` payload will be guaranteed to invoke the stores'
 * registered callbacks in order: `CountryStore`, `CityStore`, then
 * `FlightPriceStore`.
 */

  function Dispatcher() {
    this.$Dispatcher_callbacks = {};
    this.$Dispatcher_isPending = {};
    this.$Dispatcher_isHandled = {};
    this.$Dispatcher_isDispatching = false;
    this.$Dispatcher_pendingPayload = null;
  }

  /**
   * Registers a callback to be invoked with every dispatched payload. Returns
   * a token that can be used with `waitFor()`.
   *
   * @param {function} callback
   * @return {string}
   */
  Dispatcher.prototype.register=function(callback) {
    var id = _prefix + _lastID++;
    this.$Dispatcher_callbacks[id] = callback;
    return id;
  };

  /**
   * Removes a callback based on its token.
   *
   * @param {string} id
   */
  Dispatcher.prototype.unregister=function(id) {
    invariant(
      this.$Dispatcher_callbacks[id],
      'Dispatcher.unregister(...): `%s` does not map to a registered callback.',
      id
    );
    delete this.$Dispatcher_callbacks[id];
  };

  /**
   * Waits for the callbacks specified to be invoked before continuing execution
   * of the current callback. This method should only be used by a callback in
   * response to a dispatched payload.
   *
   * @param {array<string>} ids
   */
  Dispatcher.prototype.waitFor=function(ids) {
    invariant(
      this.$Dispatcher_isDispatching,
      'Dispatcher.waitFor(...): Must be invoked while dispatching.'
    );
    for (var ii = 0; ii < ids.length; ii++) {
      var id = ids[ii];
      if (this.$Dispatcher_isPending[id]) {
        invariant(
          this.$Dispatcher_isHandled[id],
          'Dispatcher.waitFor(...): Circular dependency detected while ' +
          'waiting for `%s`.',
          id
        );
        continue;
      }
      invariant(
        this.$Dispatcher_callbacks[id],
        'Dispatcher.waitFor(...): `%s` does not map to a registered callback.',
        id
      );
      this.$Dispatcher_invokeCallback(id);
    }
  };

  /**
   * Dispatches a payload to all registered callbacks.
   *
   * @param {object} payload
   */
  Dispatcher.prototype.dispatch=function(payload) {
    invariant(
      !this.$Dispatcher_isDispatching,
      'Dispatch.dispatch(...): Cannot dispatch in the middle of a dispatch.'
    );
    this.$Dispatcher_startDispatching(payload);
    try {
      for (var id in this.$Dispatcher_callbacks) {
        if (this.$Dispatcher_isPending[id]) {
          continue;
        }
        this.$Dispatcher_invokeCallback(id);
      }
    } finally {
      this.$Dispatcher_stopDispatching();
    }
  };

  /**
   * Is this Dispatcher currently dispatching.
   *
   * @return {boolean}
   */
  Dispatcher.prototype.isDispatching=function() {
    return this.$Dispatcher_isDispatching;
  };

  /**
   * Call the callback stored with the given id. Also do some internal
   * bookkeeping.
   *
   * @param {string} id
   * @internal
   */
  Dispatcher.prototype.$Dispatcher_invokeCallback=function(id) {
    this.$Dispatcher_isPending[id] = true;
    this.$Dispatcher_callbacks[id](this.$Dispatcher_pendingPayload);
    this.$Dispatcher_isHandled[id] = true;
  };

  /**
   * Set up bookkeeping needed when dispatching.
   *
   * @param {object} payload
   * @internal
   */
  Dispatcher.prototype.$Dispatcher_startDispatching=function(payload) {
    for (var id in this.$Dispatcher_callbacks) {
      this.$Dispatcher_isPending[id] = false;
      this.$Dispatcher_isHandled[id] = false;
    }
    this.$Dispatcher_pendingPayload = payload;
    this.$Dispatcher_isDispatching = true;
  };

  /**
   * Clear bookkeeping used for dispatching.
   *
   * @internal
   */
  Dispatcher.prototype.$Dispatcher_stopDispatching=function() {
    this.$Dispatcher_pendingPayload = null;
    this.$Dispatcher_isDispatching = false;
  };


module.exports = Dispatcher;

},{"./invariant":12}],12:[function(require,module,exports){
/**
 * Copyright (c) 2014, Facebook, Inc.
 * All rights reserved.
 *
 * This source code is licensed under the BSD-style license found in the
 * LICENSE file in the root directory of this source tree. An additional grant
 * of patent rights can be found in the PATENTS file in the same directory.
 *
 * @providesModule invariant
 */

"use strict";

/**
 * Use invariant() to assert state which your program assumes to be true.
 *
 * Provide sprintf-style format (only %s is supported) and arguments
 * to provide information about what broke and what you were
 * expecting.
 *
 * The invariant message will be stripped in production, but the invariant
 * will remain to ensure logic does not differ in production.
 */

var invariant = function(condition, format, a, b, c, d, e, f) {
  if (false) {
    if (format === undefined) {
      throw new Error('invariant requires an error message argument');
    }
  }

  if (!condition) {
    var error;
    if (format === undefined) {
      error = new Error(
        'Minified exception occurred; use the non-minified dev environment ' +
        'for the full error message and additional helpful warnings.'
      );
    } else {
      var args = [a, b, c, d, e, f];
      var argIndex = 0;
      error = new Error(
        'Invariant Violation: ' +
        format.replace(/%s/g, function() { return args[argIndex++]; })
      );
    }

    error.framesToPop = 1; // we don't care about invariant's own frame
    throw error;
  }
};

module.exports = invariant;

},{}],13:[function(require,module,exports){
'use strict';

function ToObject(val) {
	if (val == null) {
		throw new TypeError('Object.assign cannot be called with null or undefined');
	}

	return Object(val);
}

module.exports = Object.assign || function (target, source) {
	var pendingException;
	var from;
	var keys;
	var to = ToObject(target);

	for (var s = 1; s < arguments.length; s++) {
		from = arguments[s];
		keys = Object.keys(Object(from));

		for (var i = 0; i < keys.length; i++) {
			try {
				to[keys[i]] = from[keys[i]];
			} catch (err) {
				if (pendingException === undefined) {
					pendingException = err;
				}
			}
		}
	}

	if (pendingException) {
		throw pendingException;
	}

	return to;
};

},{}],14:[function(require,module,exports){
var cache, listeners;

urb.appl = 'work';

listeners = {};

cache = null;

urb.bind("/repo", function(err, dat) {
  var cb, k, results;
  if (err) {
    return document.write(err);
  } else {
    cache = dat;
    results = [];
    for (k in listeners) {
      cb = listeners[k];
      results.push(cb(null, dat));
    }
    return results;
  }
});

module.exports = {
  put: function(update, cb) {
    return urb.send(update, {
      mark: 'work-command'
    }, cb);
  },
  subscribe: function(key, cb) {
    listeners[key] = cb;
    if (cache != null) {
      return cb(null, cache);
    }
  }
};


},{}],15:[function(require,module,exports){
var Dispatcher, EventEmitter, WorkStore, _filters, _list, _listening, _sorts, _tasks, assign;

EventEmitter = require('events').EventEmitter;

assign = require('object-assign');

Dispatcher = require('../dispatcher/Dispatcher.coffee');

_tasks = {};

_list = [];

_listening = [];

_filters = {
  done: null,
  owner: null,
  tags: null,
  audience: null,
  status: null
};

_sorts = {
  sort: 0,
  title: 0,
  owner: 0,
  date_due: 0
};

WorkStore = assign({}, EventEmitter.prototype, {
  emitChange: function() {
    return this.emit('change');
  },
  addChangeListener: function(cb) {
    return this.on('change', cb);
  },
  removeChangeListener: function(cb) {
    return this.removeListener("change", cb);
  },
  getData: function(arg) {
    var sort, tasks;
    sort = arg.sort, tasks = arg.tasks;
    return sort.map((function(_this) {
      return function(id, index) {
        if (!_tasks[id]) {
          _list.splice(index, 0, id);
        }
        if (tasks[id]) {
          return _tasks[id] = _this.itemFromData(tasks[id], index);
        }
      };
    })(this));
  },
  getList: function(key) {
    var _k, _v, add, c, i, id, k, len, list, task, v;
    list = [];
    for (i = 0, len = _list.length; i < len; i++) {
      id = _list[i];
      task = _tasks[id];
      if (task.archived) {
        continue;
      }
      add = true;
      for (_k in _filters) {
        _v = _filters[_k];
        if (_v === null) {
          continue;
        }
        c = task[_k];
        add = (function() {
          switch (_k) {
            case 'tags' || 'audience':
              return _.intersection(c, _v).length !== 0;
            case 'owner':
              return c === _v.replace(/\~/g, "");
            case 'done':
              return !!c === _v;
            default:
              return c === _v;
          }
        })();
        if (!add) {
          break;
        }
      }
      if (add) {
        list.push(task);
      }
    }
    if (_.uniq(_.values(_sorts)).length > 1) {
      for (k in _sorts) {
        v = _sorts[k];
        if (v !== 0) {
          break;
        }
      }
      list = _.sortBy(list, k, k);
      if (v === -1) {
        list.reverse();
      }
    }
    return list;
  },
  getListening: function() {
    return _listening;
  },
  getFilters: function() {
    return _filters;
  },
  setFilter: function(arg) {
    var key, val;
    key = arg.key, val = arg.val;
    return _filters[key] = val;
  },
  getSorts: function() {
    return _sorts;
  },
  setSort: function(arg) {
    var k, key, v, val;
    key = arg.key, val = arg.val;
    for (k in _sorts) {
      v = _sorts[k];
      _sorts[k] = 0;
    }
    return _sorts[key] = val;
  },
  canSort: function() {
    var k, v;
    for (k in _sorts) {
      v = _sorts[k];
      if (k === "sort" && v === 1) {
        return true;
      } else if (v !== 0) {
        return false;
      }
    }
    return true;
  },
  itemFromData: function(item, index) {
    var _item;
    if (index == null) {
      index = 0;
    }
    _item = _.extend({
      sort: index
    }, item);
    _item.date_modified = new Date(item.date_modified);
    _item.date_created = new Date(item.date_created);
    if (item.date_due != null) {
      _item.date_due = new Date(item.date_due);
    }
    if (item.done != null) {
      _item.done = new Date(item.done);
    }
    _item.discussion = item.discussion.map(function(arg) {
      var body, date, ship;
      ship = arg.ship, body = arg.body, date = arg.date;
      return {
        ship: ship,
        body: body,
        date: new Date(date)
      };
    });
    return _item;
  },
  moveItems: function(arg) {
    var from, list, to;
    list = arg.list, to = arg.to, from = arg.from;
    _tasks[_list[from]].sort = _tasks[_list[to]].sort;
    return _list = list;
  },
  setAudience: function(arg) {
    var id, to;
    id = arg.id, to = arg.to;
    return _tasks[id].audience = to;
  }
});

WorkStore.setMaxListeners(100);

WorkStore.dispatchToken = Dispatcher.register(function(p) {
  var a;
  a = p.action;
  if (WorkStore[a.type]) {
    WorkStore[a.type](a);
    return WorkStore.emitChange();
  }
});

module.exports = WorkStore;


},{"../dispatcher/Dispatcher.coffee":8,"events":17,"object-assign":13}],16:[function(require,module,exports){
module.exports = {
  uuid32: function() {
    var i, str, vals;
    vals = (function() {
      var j, results;
      results = [];
      for (i = j = 0; j <= 5; i = ++j) {
        str = Math.ceil(Math.random() * 10000000).toString(32);
        results.push(("00000" + str).substr(-5, 5));
      }
      return results;
    })();
    vals.unshift(Math.ceil(Math.random() * 8));
    return "0v" + vals.join('.');
  },
  getScroll: function() {
    return this.writingPosition = $('#c').outerHeight(true) + $('#c').offset().top - $(window).height();
  },
  setScroll: function() {
    window.util.getScroll();
    return $(window).scrollTop($("#c").height());
  },
  isScrolling: function() {
    if (!window.util.writingPosition) {
      window.util.getScroll();
    }
    return $(window).scrollTop() + $('#writing').outerHeight() < window.util.writingPosition;
  },
  checkScroll: function() {
    if (window.util.isScrolling()) {
      return $('body').addClass('scrolling');
    } else {
      return $('body').removeClass('scrolling');
    }
  },
  talk: {
    mainStations: ["court", "floor", "porch"],
    mainStationPath: function(user) {
      return "~" + user + "/" + (window.util.talk.mainStation(user));
    },
    mainStation: function(user) {
      if (!user) {
        user = window.urb.user;
      }
      switch (user.length) {
        case 3:
          return "court";
        case 6:
          return "floor";
        case 13:
          return "porch";
      }
    }
  }
};


},{}],17:[function(require,module,exports){
// Copyright Joyent, Inc. and other Node contributors.
//
// Permission is hereby granted, free of charge, to any person obtaining a
// copy of this software and associated documentation files (the
// "Software"), to deal in the Software without restriction, including
// without limitation the rights to use, copy, modify, merge, publish,
// distribute, sublicense, and/or sell copies of the Software, and to permit
// persons to whom the Software is furnished to do so, subject to the
// following conditions:
//
// The above copyright notice and this permission notice shall be included
// in all copies or substantial portions of the Software.
//
// THE SOFTWARE IS PROVIDED "AS IS", WITHOUT WARRANTY OF ANY KIND, EXPRESS
// OR IMPLIED, INCLUDING BUT NOT LIMITED TO THE WARRANTIES OF
// MERCHANTABILITY, FITNESS FOR A PARTICULAR PURPOSE AND NONINFRINGEMENT. IN
// NO EVENT SHALL THE AUTHORS OR COPYRIGHT HOLDERS BE LIABLE FOR ANY CLAIM,
// DAMAGES OR OTHER LIABILITY, WHETHER IN AN ACTION OF CONTRACT, TORT OR
// OTHERWISE, ARISING FROM, OUT OF OR IN CONNECTION WITH THE SOFTWARE OR THE
// USE OR OTHER DEALINGS IN THE SOFTWARE.

function EventEmitter() {
  this._events = this._events || {};
  this._maxListeners = this._maxListeners || undefined;
}
module.exports = EventEmitter;

// Backwards-compat with node 0.10.x
EventEmitter.EventEmitter = EventEmitter;

EventEmitter.prototype._events = undefined;
EventEmitter.prototype._maxListeners = undefined;

// By default EventEmitters will print a warning if more than 10 listeners are
// added to it. This is a useful default which helps finding memory leaks.
EventEmitter.defaultMaxListeners = 10;

// Obviously not all Emitters should be limited to 10. This function allows
// that to be increased. Set to zero for unlimited.
EventEmitter.prototype.setMaxListeners = function(n) {
  if (!isNumber(n) || n < 0 || isNaN(n))
    throw TypeError('n must be a positive number');
  this._maxListeners = n;
  return this;
};

EventEmitter.prototype.emit = function(type) {
  var er, handler, len, args, i, listeners;

  if (!this._events)
    this._events = {};

  // If there is no 'error' event listener then throw.
  if (type === 'error') {
    if (!this._events.error ||
        (isObject(this._events.error) && !this._events.error.length)) {
      er = arguments[1];
      if (er instanceof Error) {
        throw er; // Unhandled 'error' event
      }
      throw TypeError('Uncaught, unspecified "error" event.');
    }
  }

  handler = this._events[type];

  if (isUndefined(handler))
    return false;

  if (isFunction(handler)) {
    switch (arguments.length) {
      // fast cases
      case 1:
        handler.call(this);
        break;
      case 2:
        handler.call(this, arguments[1]);
        break;
      case 3:
        handler.call(this, arguments[1], arguments[2]);
        break;
      // slower
      default:
        len = arguments.length;
        args = new Array(len - 1);
        for (i = 1; i < len; i++)
          args[i - 1] = arguments[i];
        handler.apply(this, args);
    }
  } else if (isObject(handler)) {
    len = arguments.length;
    args = new Array(len - 1);
    for (i = 1; i < len; i++)
      args[i - 1] = arguments[i];

    listeners = handler.slice();
    len = listeners.length;
    for (i = 0; i < len; i++)
      listeners[i].apply(this, args);
  }

  return true;
};

EventEmitter.prototype.addListener = function(type, listener) {
  var m;

  if (!isFunction(listener))
    throw TypeError('listener must be a function');

  if (!this._events)
    this._events = {};

  // To avoid recursion in the case that type === "newListener"! Before
  // adding it to the listeners, first emit "newListener".
  if (this._events.newListener)
    this.emit('newListener', type,
              isFunction(listener.listener) ?
              listener.listener : listener);

  if (!this._events[type])
    // Optimize the case of one listener. Don't need the extra array object.
    this._events[type] = listener;
  else if (isObject(this._events[type]))
    // If we've already got an array, just append.
    this._events[type].push(listener);
  else
    // Adding the second element, need to change to array.
    this._events[type] = [this._events[type], listener];

  // Check for listener leak
  if (isObject(this._events[type]) && !this._events[type].warned) {
    var m;
    if (!isUndefined(this._maxListeners)) {
      m = this._maxListeners;
    } else {
      m = EventEmitter.defaultMaxListeners;
    }

    if (m && m > 0 && this._events[type].length > m) {
      this._events[type].warned = true;
      console.error('(node) warning: possible EventEmitter memory ' +
                    'leak detected. %d listeners added. ' +
                    'Use emitter.setMaxListeners() to increase limit.',
                    this._events[type].length);
      if (typeof console.trace === 'function') {
        // not supported in IE 10
        console.trace();
      }
    }
  }

  return this;
};

EventEmitter.prototype.on = EventEmitter.prototype.addListener;

EventEmitter.prototype.once = function(type, listener) {
  if (!isFunction(listener))
    throw TypeError('listener must be a function');

  var fired = false;

  function g() {
    this.removeListener(type, g);

    if (!fired) {
      fired = true;
      listener.apply(this, arguments);
    }
  }

  g.listener = listener;
  this.on(type, g);

  return this;
};

// emits a 'removeListener' event iff the listener was removed
EventEmitter.prototype.removeListener = function(type, listener) {
  var list, position, length, i;

  if (!isFunction(listener))
    throw TypeError('listener must be a function');

  if (!this._events || !this._events[type])
    return this;

  list = this._events[type];
  length = list.length;
  position = -1;

  if (list === listener ||
      (isFunction(list.listener) && list.listener === listener)) {
    delete this._events[type];
    if (this._events.removeListener)
      this.emit('removeListener', type, listener);

  } else if (isObject(list)) {
    for (i = length; i-- > 0;) {
      if (list[i] === listener ||
          (list[i].listener && list[i].listener === listener)) {
        position = i;
        break;
      }
    }

    if (position < 0)
      return this;

    if (list.length === 1) {
      list.length = 0;
      delete this._events[type];
    } else {
      list.splice(position, 1);
    }

    if (this._events.removeListener)
      this.emit('removeListener', type, listener);
  }

  return this;
};

EventEmitter.prototype.removeAllListeners = function(type) {
  var key, listeners;

  if (!this._events)
    return this;

  // not listening for removeListener, no need to emit
  if (!this._events.removeListener) {
    if (arguments.length === 0)
      this._events = {};
    else if (this._events[type])
      delete this._events[type];
    return this;
  }

  // emit removeListener for all listeners on all events
  if (arguments.length === 0) {
    for (key in this._events) {
      if (key === 'removeListener') continue;
      this.removeAllListeners(key);
    }
    this.removeAllListeners('removeListener');
    this._events = {};
    return this;
  }

  listeners = this._events[type];

  if (isFunction(listeners)) {
    this.removeListener(type, listeners);
  } else {
    // LIFO order
    while (listeners.length)
      this.removeListener(type, listeners[listeners.length - 1]);
  }
  delete this._events[type];

  return this;
};

EventEmitter.prototype.listeners = function(type) {
  var ret;
  if (!this._events || !this._events[type])
    ret = [];
  else if (isFunction(this._events[type]))
    ret = [this._events[type]];
  else
    ret = this._events[type].slice();
  return ret;
};

EventEmitter.listenerCount = function(emitter, type) {
  var ret;
  if (!emitter._events || !emitter._events[type])
    ret = 0;
  else if (isFunction(emitter._events[type]))
    ret = 1;
  else
    ret = emitter._events[type].length;
  return ret;
};

function isFunction(arg) {
  return typeof arg === 'function';
}

function isNumber(arg) {
  return typeof arg === 'number';
}

function isObject(arg) {
  return typeof arg === 'object' && arg !== null;
}

function isUndefined(arg) {
  return arg === void 0;
}

},{}]},{},[9]);<|MERGE_RESOLUTION|>--- conflicted
+++ resolved
@@ -68,12 +68,19 @@
       }
     });
   },
-  removeItem: function(arg, index) {
-    var id, version;
-    id = arg.id, version = arg.version;
-    return this.setAudience({
+  removeItem: function(arg) {
+    var id;
+    id = arg.id;
+    Persistence.put({
+      audience: {
+        id: id,
+        to: []
+      }
+    });
+    return Dispatcher.handleViewAction({
+      type: 'archiveItem',
       id: id
-    }, []);
+    });
   },
   setAudience: function(arg, to) {
     var id;
@@ -134,31 +141,6 @@
       type: 'moveItems'
     });
   },
-  addItem: function(index, item) {
-    return Dispatcher.handleViewAction({
-      type: 'addItem',
-      index: index,
-      item: item
-    });
-  },
-<<<<<<< HEAD
-=======
-  removeItem: function(arg, index) {
-    var id, version;
-    id = arg.id, version = arg.version;
-    version += 1;
-    Persistence.put({
-      audience: {
-        id: id,
-        to: []
-      }
-    });
-    return Dispatcher.handleViewAction({
-      type: 'removeItem',
-      index: index
-    });
-  },
->>>>>>> aff245a4
   listenList: function(type) {
     return Persistence.subscribe(type, function(err, d) {
       var ref, sort, tasks;
@@ -173,6 +155,7 @@
     });
   }
 };
+
 
 
 },{"../dispatcher/Dispatcher.coffee":8,"../persistence/Persistence.coffee":14}],2:[function(require,module,exports){
@@ -281,6 +264,7 @@
     })(this)));
   }
 });
+
 
 
 },{}],3:[function(require,module,exports){
@@ -659,6 +643,7 @@
 });
 
 
+
 },{"../actions/WorkActions.coffee":1}],4:[function(require,module,exports){
 var FilterComponent, ItemComponent, ListeningComponent, SortComponent, WorkActions, WorkStore, div, h1, input, rece, recl, ref, textarea;
 
@@ -893,6 +878,7 @@
 });
 
 
+
 },{"../actions/WorkActions.coffee":1,"../stores/WorkStore.coffee":15,"./FilterComponent.coffee":2,"./ItemComponent.coffee":3,"./ListeningComponent.coffee":5,"./SortComponent.coffee":6}],5:[function(require,module,exports){
 var div, h1, input, rece, recl, ref, textarea;
 
@@ -909,6 +895,7 @@
     }, "");
   }
 });
+
 
 
 },{}],6:[function(require,module,exports){
@@ -956,6 +943,7 @@
 });
 
 
+
 },{}],7:[function(require,module,exports){
 var ListComponent, div, h1, rece, recl, ref;
 
@@ -980,6 +968,7 @@
 });
 
 
+
 },{"./ListComponent.coffee":4}],8:[function(require,module,exports){
 var Dispatcher;
 
@@ -1001,6 +990,7 @@
 });
 
 
+
 },{"flux":10}],9:[function(require,module,exports){
 var WorkComponent;
 
@@ -1011,6 +1001,7 @@
 $(function() {
   return React.render(React.createElement(WorkComponent), $('#c')[0]);
 });
+
 
 
 },{"./components/WorkComponent.coffee":7,"./util.coffee":16}],10:[function(require,module,exports){
@@ -1410,6 +1401,7 @@
 };
 
 
+
 },{}],15:[function(require,module,exports){
 var Dispatcher, EventEmitter, WorkStore, _filters, _list, _listening, _sorts, _tasks, assign;
 
@@ -1482,7 +1474,8 @@
         c = task[_k];
         add = (function() {
           switch (_k) {
-            case 'tags' || 'audience':
+            case 'tags':
+            case 'audience':
               return _.intersection(c, _v).length !== 0;
             case 'owner':
               return c === _v.replace(/\~/g, "");
@@ -1586,6 +1579,11 @@
     var id, to;
     id = arg.id, to = arg.to;
     return _tasks[id].audience = to;
+  },
+  archiveItem: function(arg) {
+    var id;
+    id = arg.id;
+    return _tasks[id].archived = true;
   }
 });
 
@@ -1601,6 +1599,7 @@
 });
 
 module.exports = WorkStore;
+
 
 
 },{"../dispatcher/Dispatcher.coffee":8,"events":17,"object-assign":13}],16:[function(require,module,exports){
@@ -1659,6 +1658,7 @@
     }
   }
 };
+
 
 
 },{}],17:[function(require,module,exports){
