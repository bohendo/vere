--- conflicted
+++ resolved
@@ -1,14 +1,8 @@
 recl = React.createClass
-rece = React.createElement
-{div,textarea} = React.DOM
+[div,textarea] = [React.DOM.div,React.DOM.textarea]
 
 WorkActions   = require '../actions/WorkActions.coffee'
 
-cediv = recl render: ->
-  div _.extend {}, @props,
-    contentEditable: true
-    dangerouslySetInnerHTML: __html: $('<div>').text(@props.text).html()
-    
 module.exports = recl
   _dragStart: (e) ->
     $t = $(e.target)
@@ -159,11 +153,6 @@
             },@formatAudience(@props.item.audience))
           ])
         (div {className:'sort ib top'},@props.item.sort)
-<<<<<<< HEAD
-        (div {className:'done ib'},'')
-        (div {className:'title ib top'},[
-          (rece cediv, {
-=======
         (div {
           className:'done ib'
           onClick:@_markDone
@@ -174,27 +163,12 @@
           },[
           (div {
             contentEditable:true
->>>>>>> fe8614ef
             onFocus:@_focus
             onKeyDown:@_keyDown
             onKeyUp:@_keyUp
             className:'input ib'
-            text: @props.item.title
-          }) 
-        ])
-<<<<<<< HEAD
-        (div {className:'date ib top'}, [
-          (rece cediv, {
-            className:'input ib'
-            text: @formatDate(@props.item['date-created'])
-          }) 
-        ])
-        (div {className:'tags ib top'},[
-          (rece cediv, {
-            className:'input ib'
-            text: @props.item.tags.join(" ")
-          }) 
-=======
+          },@props.item.title)
+        ])
         (div {
           className:'date ib top field'
           'data-key':'date-due'
@@ -214,7 +188,6 @@
             className:'input ib'
             onKeyUp:@_keyUp
             },@props.item.tags.join(" "))
->>>>>>> fe8614ef
         ])
         (div {
           className:'expand ib',
