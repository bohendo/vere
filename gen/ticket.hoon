--- conflicted
+++ resolved
@@ -5,11 +5,7 @@
 /?    310
 ::
 ::::
-<<<<<<< HEAD
   ::
-=======
-  !.
->>>>>>> a6849763
 :-  %say
 |=  $:  {now/@da eny/@uvJ bec/beak}
         {{her/@p $~} $~}
