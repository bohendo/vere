--- conflicted
+++ resolved
@@ -3,26 +3,16 @@
   ::
 |%
 ++  subdir
-<<<<<<< HEAD
-  |=  [vane=?(%c %g) pax=path des=(map ,@t ,~)]
-=======
-  |=  {pax/path des/(map @t $~)}
->>>>>>> 309805f5
+  |=  {vane/?($c $g) pax/path des/(map @t $~)}
   ^-  tank
   :+  %rose  [" " `~]
   %+  turn  (sort (~(tap by des)) aor)
   |=  {kid/@ta $~}
   =+  paf=`path`/[kid]
   =-  :+  %rose  ["/" ~ ?:(dir "/" ~)]
-<<<<<<< HEAD
-      (turn paf |=(a=span leaf/(trip a)))
-  |-  ^-  [dir=? paf=path]
-  =+  arf=;;(arch .^((cat 3 vane %y) (weld pax paf)))
-=======
       (turn paf |=(a/span leaf+(trip a)))
   |-  ^-  {dir/? paf/path}
-  =+  arf=;;(arch .^(%cy (weld pax paf)))
->>>>>>> 309805f5
+  =+  arf=;;(arch .^((cat 3 vane %y) (weld pax paf)))
   ?^  fil.arf  
     [| paf]
   ?~  dir.arf
