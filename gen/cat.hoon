::  ConCATenate file listings
::  
::::  /hoon/cat/gen
  ::
//  /%%/ls+subdir
//  /%/pretty
!:
::::
  ::
:-  %say
<<<<<<< HEAD
|=  [^ [arg=(list path)] vane=?(%c %g)]
=-  tang/(flop `tang`(zing -))
=======
|=  {^ {arg/(list path)} $~}
=-  tang+(flop `tang`(zing -))
>>>>>>> 309805f5
%+  turn  arg
|=  pax/path
^-  tang
=+  ark=;;(arch .^((cat 3 vane %y) pax))
?^  fil.ark
  ?:  =(%sched -:(flop pax))
<<<<<<< HEAD
    [>;;((map ,@da cord) .^((cat 3 vane %x) pax))<]~
  [leaf/(spud pax) (pretty-file .^((cat 3 vane %x) pax))]
=======
    [>;;((map ,@da cord) .^(%cx pax))<]~
  [leaf+(spud pax) (pretty-file .^(%cx pax))]
>>>>>>> 309805f5
?-     dir.ark                                          ::  handle ambiguity
    $~
  [rose+[" " `~]^~[leaf+"~" (smyt pax)]]~
::
    {{@t $~} $~ $~}
  $(pax (welp pax /[p.n.dir.ark]))
::
    *
<<<<<<< HEAD
  =-  [palm/[": " ``~]^-]~
  :~  rose/[" " `~]^~[leaf/"*" (smyt pax)] 
      `tank`(subdir vane pax dir.ark)
=======
  =-  [palm+[": " ``~]^-]~
  :~  rose+[" " `~]^~[leaf+"*" (smyt pax)] 
      `tank`(subdir pax dir.ark)
>>>>>>> 309805f5
  ==
==<|MERGE_RESOLUTION|>--- conflicted
+++ resolved
@@ -8,26 +8,16 @@
 ::::
   ::
 :-  %say
-<<<<<<< HEAD
-|=  [^ [arg=(list path)] vane=?(%c %g)]
-=-  tang/(flop `tang`(zing -))
-=======
-|=  {^ {arg/(list path)} $~}
+|=  {^ {arg/(list path)} vane=?($c $g)}
 =-  tang+(flop `tang`(zing -))
->>>>>>> 309805f5
 %+  turn  arg
 |=  pax/path
 ^-  tang
 =+  ark=;;(arch .^((cat 3 vane %y) pax))
 ?^  fil.ark
   ?:  =(%sched -:(flop pax))
-<<<<<<< HEAD
     [>;;((map ,@da cord) .^((cat 3 vane %x) pax))<]~
-  [leaf/(spud pax) (pretty-file .^((cat 3 vane %x) pax))]
-=======
-    [>;;((map ,@da cord) .^(%cx pax))<]~
-  [leaf+(spud pax) (pretty-file .^(%cx pax))]
->>>>>>> 309805f5
+  [leaf+(spud pax) (pretty-file .^((cat 3 vane %x) pax))]
 ?-     dir.ark                                          ::  handle ambiguity
     $~
   [rose+[" " `~]^~[leaf+"~" (smyt pax)]]~
@@ -36,14 +26,8 @@
   $(pax (welp pax /[p.n.dir.ark]))
 ::
     *
-<<<<<<< HEAD
-  =-  [palm/[": " ``~]^-]~
-  :~  rose/[" " `~]^~[leaf/"*" (smyt pax)] 
-      `tank`(subdir vane pax dir.ark)
-=======
   =-  [palm+[": " ``~]^-]~
   :~  rose+[" " `~]^~[leaf+"*" (smyt pax)] 
-      `tank`(subdir pax dir.ark)
->>>>>>> 309805f5
+      `tank`(subdir vane pax dir.ark)
   ==
 ==