::  Compile arvo as a pill noun, without compiler changes.
::  usage 
::
::    .urbit/pill +solid
::
::::  /hoon/solid/gen
  ::
/?    310
::
::::
  !:
:-  %say
|=  $:  {now/@da eny/@uvJ bec/beak}
        {arg/$@(~ {top/path ~}) dub/_|}
    ==
?~  arg  $(arg ~[top=`path`/(scot %p p.bec)/[q.bec]/(scot %da now)/sys])
::
:-  %noun
=+  pax=`path`(weld top.arg `path`[%hoon ~])
=+  arp=`path`(weld top.arg `path`[%arvo ~])
~&  %solid-start
=+  txt=.^(@t %cx (weld pax `path`[%hoon ~]))
=+  rax=.^(@t %cx (weld arp `path`[%hoon ~]))
=+  ^=  ken
    =-  ?:(?=(%& -.res) p.res (mean (flop p.res)))
    ^=  res  %-  mule  |.
    ~&  %solid-loaded
    =+  gen=(rain pax txt)
    ~&  %solid-parsed
    =+  one=(~(mint ut %noun) %noun gen)
    ~&  %solid-compiled
    ?.  dub
      =+  two=(~(mint ut p.one) %noun (rain arp rax))
      ~&  %solid-arvo
      [7 q.one q.two]
    =+  zax=(cat 3 '=>  ' (cat 3 txt (cat 3 '  ' rax))) 
    ~&  %solid-double-loading
    =+  all=.*(0 q.one)
    ~&  %solid-double-loaded
    =<  +
    .*(all [9 2 [0 2] [1 %noun zax] [0 7]])
::
~&  [%solid-kernel `@ux`(mug ken)]
:-  ken
=+  all=.*(0 ken)
=+  ^=  vay  ^-  (list {p/@tas q/path})
    :~  [%$ /zuse]
        [%f /vane/ford]
        [%b /vane/behn]
        [%d /vane/dill]
        [%a /vane/ames]
        [%c /vane/clay]
        [%g /vane/gall]
        [%e /vane/eyre]
<<<<<<< HEAD
=======
        [%f /vane/ford]
        [%j /vane/jael]
>>>>>>> a6f3c2f5
    ==
|-  ^+  all
?~  vay  all
=+  pax=(weld top.arg q.i.vay)
=+  txt=.^(@ %cx (weld pax `path`[%hoon ~]))
=+  sam=[now `ovum`[[%gold ~] [%veer p.i.vay pax txt]]]
~&  [%solid-veer i.vay]
=+  gat=.*(all .*(all [0 42]))
=+  nex=+:.*([-.gat [sam +>.gat]] -.gat)
$(vay t.vay, all nex)
<|MERGE_RESOLUTION|>--- conflicted
+++ resolved
@@ -52,11 +52,7 @@
         [%c /vane/clay]
         [%g /vane/gall]
         [%e /vane/eyre]
-<<<<<<< HEAD
-=======
-        [%f /vane/ford]
         [%j /vane/jael]
->>>>>>> a6f3c2f5
     ==
 |-  ^+  all
 ?~  vay  all
