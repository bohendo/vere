::  Compile arvo as a pill noun, without compiler changes.
::  usage 
::
::    .urbit/pill +solid
::
::::  /hoon/solid/gen
  ::
/?    310
::
::::
  !:
:-  %say
|=  $:  {now/@da eny/@uvJ bec/beak}
        {arg/$@(~ {top/path ~}) dub/_|}
    ==
?~  arg  $(arg ~[top=`path`/(scot %p p.bec)/[q.bec]/(scot %da now)/sys])
::
:-  %noun
=+  pax=`path`(weld top.arg `path`[%hoon ~])
=+  arp=`path`(weld top.arg `path`[%arvo ~])
~&  %solid-start
=+  txt=.^(@t %cx (weld pax `path`[%hoon ~]))
=+  rax=.^(@t %cx (weld arp `path`[%hoon ~]))
=+  ^=  ken
    =-  ?:(?=(%& -.res) p.res (mean (flop p.res)))
    ^=  res  %-  mule  |.
    ~&  %solid-loaded
    =+  gen=(rain pax txt)
    ~&  %solid-parsed
    =+  one=(~(mint ut %noun) %noun gen)
    ~&  %solid-compiled
    ?.  dub
      =+  two=(~(mint ut p.one) %noun (rain arp rax))
      ~&  %solid-arvo
      [7 q.one q.two]
    =+  zax=(cat 3 '=>  ' (cat 3 txt (cat 3 '  ' rax))) 
    ~&  %solid-double-loading
    =+  all=.*(0 q.one)
    ~&  %solid-double-loaded
    =<  +
    .*(all [9 2 [0 2] [1 %noun zax] [0 7]])
::
~&  [%solid-kernel `@ux`(mug ken)]
:-  ken
=+  all=.*(0 ken)
=+  ^=  vay  ^-  (list {p/@tas q/path})
    :~  [%$ /zuse]
        [%b /vane/behn]
        [%d /vane/dill]
        [%a /vane/ames]
        [%c /vane/clay]
        [%g /vane/gall]
        [%e /vane/eyre]
        [%f /vane/ford]
<<<<<<< HEAD
        [%t /vane/turbo]
=======
>>>>>>> 2f50a305
    ==
|-  ^+  all
?~  vay  all
=+  pax=(weld top.arg q.i.vay)
=+  txt=.^(@ %cx (weld pax `path`[%hoon ~]))
=+  sam=[now `ovum`[[%gold ~] [%veer p.i.vay pax txt]]]
~&  [%solid-veer i.vay]
=+  gat=.*(all .*(all [0 42]))
=+  nex=+:.*([-.gat [sam +>.gat]] -.gat)
$(vay t.vay, all nex)
<|MERGE_RESOLUTION|>--- conflicted
+++ resolved
@@ -52,10 +52,7 @@
         [%g /vane/gall]
         [%e /vane/eyre]
         [%f /vane/ford]
-<<<<<<< HEAD
         [%t /vane/turbo]
-=======
->>>>>>> 2f50a305
     ==
 |-  ^+  all
 ?~  vay  all
