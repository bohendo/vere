--- conflicted
+++ resolved
@@ -12,11 +12,6 @@
         {{pas/@uvH who/@t $~} $~}
     ==
 :-  %womb-reinvite
-<<<<<<< HEAD
 =+  [him=(scot %p p.bec) cas=(scot %da now) key=(scot %uv pas)]
-=+  [pla=planets sta=stars]:.^(balance:womb %gx /[him]/hood/[cas]/womb/balance/[key]/womb-balance)
-=======
-=+  [him=(scot %p p.bec) cas=(scot %da now) key=(scot %p pas)]
-=+  [pla=planets sta=stars]:.^(balance:hood-womb %gx /[him]/hood/[cas]/womb/balance/[key])
->>>>>>> 488d7ba4
+=+  [pla=planets sta=stars]:.^(balance:hood-womb %gx /[him]/hood/[cas]/womb/balance/[key]/womb-balance)
 [pas who pla sta "Email updated, new passcode" "Email correction"]