--- conflicted
+++ resolved
@@ -1,9 +1,5 @@
 ::
-<<<<<<< HEAD
 ::::  /hoon/reload-desk/hood/gen
-=======
-::::  /hoon+reload+hood+gen
->>>>>>> 7fde2eb2
   ::
 /?  314
 ::
