::
<<<<<<< HEAD
::::  /hoon/begin/hood/gen
=======
::::  /hoon+begin+hood+gun
>>>>>>> 7fde2eb2
  ::
/?  314
/-  sole
::
::::
  !:
=>  |%
    ++  begs  {his/@p tic/@p yen/@t ges/gens}
    ++  scug  |*({a/@ b/(pole)} ?~(b ~ ?~(a ~ [-.b $(b +.b, a (dec a))])))
    --
[sole .]
:-  %ask
|=  $:  {now/@da eny/@uvI bec/beak}
        {arg/_(scug *@ ~{his/*@p tic/*@p})}
        safety/?($on $off)
    ==
^-  (sole-result (cask begs))
?.  =(safety %off)
  %+  sole-yo
    :-  %leaf
    "|begin is deprecated, please invoke urbit with -w [name] -t [ticket]"
  sole-no
=-  ?~  arg  -
    =+  (fun.q.q his.arg)
    ?~  +.arg  -
    (fun.q.q tic.arg)
%+  sole-lo
  [%& %helm-begin "your urbit: ~"]
%+  sole-go  fed:ag
|=  his/@p
%+  sole-lo
  [%& %helm-ticket "your ticket: ~"]
%+  sole-go  fed:ag
|=  tic/@p
%+  sole-lo  
  [%& %helm-entropy "some entropy: "]
%+  sole-go  (boss 256 (more gon qit))
|=  yen/@t
=+  ney=(shax yen)
%+  sole-yo  `tank`[%leaf "entropy check: {(scow %p `@p`(mug ney))}"]
%+  sole-so  %helm-begin
:*  his
    tic
    ney
::
    ^-  gens
    :-  %en
    =+  can=(clan his)
    ?-  can
      $czar  [%czar ~]
      $duke  [%duke %anon ~]
      $earl  [%earl (scot %p his)]
      $king  [%king ?:(=(~doznec his) 'Urban Republic' (scot %p his))]
      $pawn  [%pawn ~]
    ==
==<|MERGE_RESOLUTION|>--- conflicted
+++ resolved
@@ -1,9 +1,5 @@
 ::
-<<<<<<< HEAD
 ::::  /hoon/begin/hood/gen
-=======
-::::  /hoon+begin+hood+gun
->>>>>>> 7fde2eb2
   ::
 /?  314
 /-  sole
