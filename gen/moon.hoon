--- conflicted
+++ resolved
@@ -3,13 +3,8 @@
 ::::  /hoon/moon/gen
   ::
 /?    310
-<<<<<<< HEAD
 /-  *sole
-=======
-/-  sole
-/+  generators
-=,  generators
->>>>>>> e974372e
+/+  *generators
 ::
 ::::
   ::
@@ -18,24 +13,19 @@
         arg=?(~ [mon=@p ~])
         ~
     ==
-<<<<<<< HEAD
 =*  our  p.bec
 =/  ran  (clan:title our)
-=======
-=/  ran  (clan:title p.bec)
->>>>>>> e974372e
 ?:  ?=({?($earl $pawn)} ran)
   %-  produce
   :-  %tang  :_  ~
   leaf+"can't create a moon from a {?:(?=($earl ran) "moon" "comet")}"
-<<<<<<< HEAD
 =/  mon=ship
   ?^  arg
     mon.arg
   (add our (lsh 5 1 (end 5 1 (shaz eny))))
 =/  seg=ship  (sein:title our now mon)
 ?.  =(our seg)
-  %-  sole-so
+  %-  produce
   :-  %tang  :_  ~
   leaf+"can't create keys for {(scow %p mon)}, which belongs to {(scow %p seg)}"
 =/  cub=acru:ames  (pit:nu:crub:crypto 512 eny)
@@ -44,10 +34,5 @@
   .^(@ j+/(scot %p our)/earl/(scot %da now)/(scot %p mon)/(scot %ud lyf)/(scot %ux pub:ex:cub))
 =/  sed=seed:able:jael
   [mon lyf sec:ex:cub `sig]
-%+  sole-yo  leaf+"moon: {(scow %p mon)}"
-%-  sole-so  [%atom (scot %uw (jam sed))]
-=======
-=/  mon  (mix (lsh 5 1 (end 5 1 eny)) p.bec)
-=/  tic  .^(@ /a/(scot %p p.bec)/tick/(scot %da now)/(scot %p mon))
-(produce [%tang leaf+"ticket: {<`@p`tic>}" leaf+"moon: {<`@p`mon>}" ~])
->>>>>>> e974372e
+%+  print    leaf+"moon: {(scow %p mon)}"
+%-  produce  [%atom (scot %uw (jam sed))]