::  Generate random moon and corresponding ticket
::
::::  /hoon/moon/gen
  ::
/?    310
/-  sole
[. sole]
::
::::
<<<<<<< HEAD
  ::
:-  %say
=======
  !:
:-  %ask
>>>>>>> 2377ebaa
|=  $:  {now/@da eny/@uvJ bec/beak}
        $~
        $~
    ==
=/  ran  (clan p.bec)
?:  ?=({?($earl $pawn)} ran)
  %-  sole-so
  :-  %tang  :_  ~
  leaf+"can't create a moon from a {?:(?=($earl ran) "moon" "comet")}"
=/  mon  (mix (lsh 5 1 (end 5 1 eny)) p.bec)
=/  tic  .^(@ /a/(scot %p p.bec)/tick/(scot %da now)/(scot %p mon))
%+  sole-yo
  leaf+"(see https://github.com/urbit/arvo/issues/327 for details)"
%+  sole-yo
  :-  %leaf
  ;:  weld
    "WARNING: linking a moon to your "
    ?-(ran $czar "galaxy", $king "star", $duke "planet")
    " can cause networking bugs"
  ==
%+  sole-lo
  [& %$ "enter y/yes to continue: "]
|=  inp/tape
?.  |(=("y" inp) =("yes" inp))
  (sole-so [%tang leaf+"canceled" ~])
(sole-so [%tang leaf+"moon: {<`@p`mon>}; ticket: {<`@p`tic>}" leaf+"" ~])<|MERGE_RESOLUTION|>--- conflicted
+++ resolved
@@ -7,13 +7,8 @@
 [. sole]
 ::
 ::::
-<<<<<<< HEAD
   ::
-:-  %say
-=======
-  !:
 :-  %ask
->>>>>>> 2377ebaa
 |=  $:  {now/@da eny/@uvJ bec/beak}
         $~
         $~
