::
::  this is a sample file designed to set conventions for
::  high-quality conventional hoon.
::
::  all lines must be under 80 characters.  no blank lines.
::  any line longer than 60 characters is probably too long.
::  uppercase or non-ascii letters are strongly discouraged.
::
::  informal comments (lines with {::}) should be used only for
::  meta-discussion *about* the code.
::
::  whenever possible, use formal decorations. {:>} decorates
::  the next expression; {:<} decorates the previous one.
::
::  there are two places to put decorations: in line with the
::  code, and on the right margin.
::
::  in comments and decorations, use *phrase* for emphasis
::  and {braces} to surround code literals.  (documentation will
::  eventually be automatically generated from formal comments.)
::  %literal, ++literal, ~ship need no braces.  for a valid
::  hoon expression, `exp.
::
::  there are three conventions for naming: *ultralapidary*,
::  *lapidary*, and *natural*.  this file is mostly natural.
::
::  when in doubt, use the *natural* naming convention.  for
::  both arms and faces, natural naming means long, legible,
::  english-language phrases, in hyphen-separated {kebab-case}.
::
::  lapidary conventions should be used only for small, simple,
::  self-contained systems.  lapidary mode means three-letter
::  faces ("variable names") and four-letter arms ("methods").
::
::  ultralapidary conventions use single-letter names starting
::  with {a}.  use this convention only for one-liners, etc.
::
::  the file below is a medium-sized generator, built around
::  a typical two-core structure.  the cores are labeled {%arch}
::  (structures) and {%work} (productions).  this is canonical.
::
::  this code is written to display the variety of formatting
::  options the parser allows.  a specific convention should pick
::  one of these styles and stick to it.
::
::  a forward decoration block {:>} is either a *document block* or
::  a *definition block*.

::  a document block has two parts, each of which is optional:
::  the *title* and the *body*,
::
::  the title is a ++term preceded by {:>  #  %}.  only cores
::  and core chapters (preceded by {+|}) can use titles.  titles
::  are optionally surrounded by blank or semi-blank decorations,
::  {:>} or {:>  #}.
::
::  the body is either short or long.  a short body is a *single line*
::  preceded by {:>  } - ie, not indented.  a long body starts with
::  a *single line* indented by two extra spaces, {:>    }, then a
::  blank line, then a series of paragraphs.
::
::  a definition block is a list of name definitions.  the twig below
::  the block is traversed for bindings on these names.
::
::  a name definition can be short or long.  a short definition is
::  a *single line* of the form {:>  name: value}.
::
::  a long definition is a short definition, followed by a blank
::  decoration {:>}, followed by a series of paragraphs each
::  indented by an extra two spaces.
::
::  a paragraph is a series of lines, not indented for text,
::  indented by four extra spaces, {:>      }, for code.
::
::  a backward decoration {:<} is only one line, always parsed
::  as a short body.
::
:-  %say
|=  *
=<  [%noun (say-hello %world)]
=>  :>  #  %arch
    :>
    :>    structures for our imaginary hello, world generator.
    :>
    :>  nothing forces us to put structures in a separate core.
    :>  but compile-time evaluation doesn't work in the current
    :>  core; we often want to statically evaluate structures.
    :>
    :>  there are three kinds of structures: models (normalizing
    :>  functions), patterns (functions that build models), and
    :>  constants (static data).
    :>
    :>  most code will not need its own patterns.  but put them
    :>  in a separate chapter (separated by {+|}).
    |%
    :>  #  %model
    :>
    :>    models (molds) are functions that normalize nouns.
    :>
    :>  arms producing molds are introduced with {+=}.  the
    :>  compiler will copy the arm decoration onto its product
    +|
    +=  spot  [p=@ q=@]                                 :<  a coordinate
<<<<<<< HEAD
    +=  tops                                            :<  also a coordinate
      {p/@ q/@}
    +=  goof                                            :<  a simple tuple
      $:  foo/@                                         :<  something mysterious
          bar/@                                         :<  go here for drink
          moo/(binary-tree juice)                       :<  cows do this
      ==
    +=  juice                                           :<  fruity beverage
      $%  {$plum p/@}                                   :<  fresh prune
          {$pear p/@ q/@}                               :<  good for cider
          {$acai p/@}                                   :<  aztec superfood
=======
    +=  tops                                            :>  also a coordinate
      [p=@ q=@]
    +=  goof                                            :>  a simple tuple
      $:  foo=@                                         :<  something mysterious
          bar=@                                         :<  go here for drink
          moo=(binary-tree juice)                       :<  cows do this
      ==
    +=  juice                                           :>  fruity beverage
      $%  [%plum p=@]                                   :<  fresh prune
          [%pear p=@ q=@]                               :<  good for cider
          [%acai p=@]                                   :<  aztec superfood
>>>>>>> c31dbeff
      ==
    :>  #
    :>  #  %pattern
    :>  #
    :>
    :>    patterns are functions that build models.
    :>
    :>  other languages might call these "type constructors"
    :>  or "higher-kinded types".
    +|
    ++  binary-tree                                     :<  tree pattern
      |*  a=$-(* *)
      $@($~ [n=a l=(binary-tree a) r=(binary-tree a)])
    :>  #
    :>  #  %constant
    :>  #
    :>    if you have constants, put them in their own chapter.
    +|
    ++  answer                                          :<  answer to everything
      42
    --
:>  #
:>  #  %work
:>  #
:>    engines for our imaginary hello, world app.
:>
:>  note that ++say-goodbye is the correct notation, even though
:>  it's a {+-} arm.
|%
++  say-hello                                           :<  say hi to someone
  :>  friendly welcome message
  :>
  |=  :>  txt: friend to say hi to
      :>
      txt=term
  ^-  tape
  "hello, {(rip 3 txt)}"
:>    ++say-goodbye: say a really proper goodbye
:>
:>  some paragraphs about the goodbye algorithm, possibly
:>  including code indented by four extra spaces:
:>
:>      ?:  =(%hello %world)
:>        %hello
:>      %world
::
+-  say-goodbye                                         ::
  :>  describe product of function
  :>
  |=  :>  txt: departing friend
      :>  num: number of friends
      $:  txt=term
          num=@
      ==
  ^-  tape
  :>  foo: four
  :>  bar: forty-two
  =/  foo  (add 2 2)
  =/  bar  (add (mul num foo) 2)
  =/  moo  (mul num bar)                                :<  for all the cows
  "goodbye and {(scot %ud moo)}, {(rip 3 txt)}"
<<<<<<< HEAD
::
++  say-minimum                                         :<  minimal decoration
  |=  txt/term
=======
:>                                                      :>  ++say-minimum
++  say-minimum                                         :>  minimal decoration
  |=  txt=term
>>>>>>> c31dbeff
  "nothing to say to {(rip 3 txt)}"
--<|MERGE_RESOLUTION|>--- conflicted
+++ resolved
@@ -101,31 +101,17 @@
     :>  compiler will copy the arm decoration onto its product
     +|
     +=  spot  [p=@ q=@]                                 :<  a coordinate
-<<<<<<< HEAD
     +=  tops                                            :<  also a coordinate
-      {p/@ q/@}
+      [p=@ q=@]
     +=  goof                                            :<  a simple tuple
-      $:  foo/@                                         :<  something mysterious
-          bar/@                                         :<  go here for drink
-          moo/(binary-tree juice)                       :<  cows do this
-      ==
-    +=  juice                                           :<  fruity beverage
-      $%  {$plum p/@}                                   :<  fresh prune
-          {$pear p/@ q/@}                               :<  good for cider
-          {$acai p/@}                                   :<  aztec superfood
-=======
-    +=  tops                                            :>  also a coordinate
-      [p=@ q=@]
-    +=  goof                                            :>  a simple tuple
       $:  foo=@                                         :<  something mysterious
           bar=@                                         :<  go here for drink
           moo=(binary-tree juice)                       :<  cows do this
       ==
-    +=  juice                                           :>  fruity beverage
+    +=  juice                                           :<  fruity beverage
       $%  [%plum p=@]                                   :<  fresh prune
           [%pear p=@ q=@]                               :<  good for cider
           [%acai p=@]                                   :<  aztec superfood
->>>>>>> c31dbeff
       ==
     :>  #
     :>  #  %pattern
@@ -187,14 +173,8 @@
   =/  bar  (add (mul num foo) 2)
   =/  moo  (mul num bar)                                :<  for all the cows
   "goodbye and {(scot %ud moo)}, {(rip 3 txt)}"
-<<<<<<< HEAD
 ::
 ++  say-minimum                                         :<  minimal decoration
-  |=  txt/term
-=======
-:>                                                      :>  ++say-minimum
-++  say-minimum                                         :>  minimal decoration
   |=  txt=term
->>>>>>> c31dbeff
   "nothing to say to {(rip 3 txt)}"
 --