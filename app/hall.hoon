--- conflicted
+++ resolved
@@ -11,17 +11,6 @@
 /-    hall-sur=hall                                     ::  structures
 /+    hall-lib=hall, hall-legacy                        ::  libraries
 /=    seed  /~  !>(.)
-<<<<<<< HEAD
-
-
-::  TODO: Figure out why this doesn't work:
-::
-::  /=    filter-gram
-::        /^  $-({telegram:hall bowl:gall} telegram:hall)
-::        /|  /:  /%/filter  /!noun/
-::            /~  |=({t/telegram:hall bowl:gall} t)
-::        ==
-=======
 /=    filter-gram
       /^  $-({telegram:hall bowl:gall} telegram:hall)
       /|  /:  /%/filter  /!noun/
@@ -30,7 +19,6 @@
 /=    custom-rules
       /^  (map knot $-({ship ?($r %w) bowl:gall} ?))
       /:  /%/rules  /_  /!noun/
->>>>>>> fe9e902e
 ::
 ::::
 =,  hall-sur
@@ -1630,21 +1618,14 @@
       |=  her/ship
       ^-  ?
       ?-  sec.con.shape
-<<<<<<< HEAD
         $channel  !(~(has in sis.con.shape) her)        ::  blacklist
         $village  (~(has in sis.con.shape) her)         ::  whitelist
         $journal  (~(has in sis.con.shape) her)         ::  author whitelist
         $mailbox  !(~(has in sis.con.shape) her)        ::  author blacklist
-=======
-        $channel  !(~(has in sis.con.shape) her)        :<  blacklist
-        $village  (~(has in sis.con.shape) her)         :<  whitelist
-        $journal  (~(has in sis.con.shape) her)         :<  author whitelist
-        $mailbox  !(~(has in sis.con.shape) her)        :<  author blacklist
-        $custom                                         :<  custom rule
-          =/  rul/$-({ship ?($r $w) bowl:gall} ?)  
+        $custom                                         ::  custom rule
+          =/  rul/$-({ship ?($r $w) bowl:gall} ?)
             (fall (~(get by custom-rules) nom) |=(* |))
           (rul her %w bol)
->>>>>>> fe9e902e
       ==
     ::
     ++  so-visible
@@ -1653,21 +1634,14 @@
       |=  her/ship
       ^-  ?
       ?-  sec.con.shape
-<<<<<<< HEAD
         $channel  !(~(has in sis.con.shape) her)        ::  blacklist
         $village  (~(has in sis.con.shape) her)         ::  whitelist
         $journal  &                                     ::  all
         $mailbox  (team:title our.bol her)              ::  our team
-=======
-        $channel  !(~(has in sis.con.shape) her)        :<  blacklist
-        $village  (~(has in sis.con.shape) her)         :<  whitelist
-        $journal  &                                     :<  all
-        $mailbox  (team:title our.bol her)              :<  our team
-        $custom                                         :<  custom rule
-          =/  rul/$-({ship ?($r $w) bowl:gall} ?)  
+        $custom                                         ::  custom rule
+          =/  rul/$-({ship ?($r $w) bowl:gall} ?)
             (fall (~(get by custom-rules) nom) |=(* |))
           (rul her %r bol)
->>>>>>> fe9e902e
       ==
     --
   --
