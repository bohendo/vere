::                                                      ::  ::
::::  /app/talk/hoon                                    ::  ::
  ::                                                    ::  ::
::
::TODO  maybe keep track of received grams per circle, too?
::
::TODO  [type query] => [press tab to cycle search results, newest-first]
::      => [escape to clear]
::
::  This client implementation makes use of the %inbox
::  for all its subscriptions and messaging. All
::  rumors received are exclusively about the %inbox,
::  since that's the only thing the client ever
::  subscribes to.
::
/-    hall, sole                                        ::  structures
/+    hall, sole                                        ::  libraries
/=    seed  /~  !>(.)
::
::::
  ::
=,  hall
=,  sole
=>  :>  #
    :>  #  %arch
    :>  #
    :>    data structures
    ::
    |%
    ++  state                                           :>  application state
      $:  ::  messaging state                           ::
          count/@ud                                     :<  (lent grams)
          grams/(list telegram)                         :<  all history
          known/(map serial @ud)                        :<  messages heard
          sources/(set circle)                          :<  our subscriptions
          ::  circle details                            ::
          remotes/(map circle group)                    :<  remote presences
          mirrors/(map circle config)                   :<  remote configs
          ::  ui state                                  ::
          nicks/(map ship nick)                         :<  human identities
          bound/(map audience char)                     :<  bound circle glyphs
          binds/(jug char audience)                     :<  circle glyph lookup
          cli/shell                                     :<  interaction state
      ==                                                ::
    ++  shell                                           :>  console session
      $:  id/bone                                       :<  identifier
          latest/@ud                                    :<  latest shown msg num
          say/sole-share                                :<  console state
          active/audience                               :<  active targets
          settings/(set term)                           :<  frontend settings
          width/@ud                                     :<  display width
          timez/(pair ? @ud)                            :<  timezone adjustment
      ==                                                ::
    ++  move  (pair bone card)                          :<  all actions
    ++  lime                                            :>  diff fruit
      $%  {$sole-effect sole-effect}                    ::
      ==                                                ::
    ++  pear                                            :>  poke fruit
      $%  {$hall-command command}                       ::
          {$hall-action action}                         ::
      ==                                                ::
    ++  card                                            :>  general card
      $%  {$diff lime}                                  ::
          {$poke wire dock pear}                        ::
          {$peer wire dock path}                        ::
          {$pull wire dock $~}                          ::
      ==                                                ::
    ++  work                                            :>  interface action
      $%  ::  circle management                         ::
<<<<<<< HEAD
          {$join (map circle range)}                    ::<  subscribe to
          {$leave audience}                             ::<  unsubscribe from
          {$create security name cord}                  ::<  create circle
          {$delete name (unit cord)}                    ::<  delete circle
          {$depict name cord}                           ::<  change description
          {$filter name ? ?}                            ::<  change message rules
          {$invite name (set ship)}                     ::<  give permission
          {$banish name (set ship)}                     ::<  deny permission
          {$source name (map circle range)}             ::<  add source
          {$unsource name (map circle range)}           ::<  remove source
=======
          {$join (map circle range)}                    :<  subscribe to
          {$leave audience}                             :<  unsubscribe from
          {$create security naem cord}                  :<  create circle
          {$delete naem (unit cord)}                    :<  delete circle
          {$depict naem cord}                           :<  change description
          {$filter naem ? ?}                            :<  change message rules
          {$invite naem (set ship)}                     :<  give permission
          {$banish naem (set ship)}                     :<  deny permission
          {$source naem (map circle range)}             :<  add source
          {$unsource naem (map circle range)}           :<  remove source
>>>>>>> ff5c9ae0
          ::  personal metadata                         ::
          {$attend audience (unit presence)}            :<  set our presence
          {$name audience human}                        :<  set our name
          ::  messaging                                 ::
          {$say (list speech)}                          :<  send message
          {$eval cord hoon}                             :<  send #-message
          {$target p/audience q/(unit work)}            :<  set active targets
          {$reply $@(@ud {@u @ud}) (list speech)}       :<  reply to
          ::  displaying info                           ::
          {$number $@(@ud {@u @ud})}                    :<  relative/absolute
          {$who audience}                               :<  presence
          {$what (unit $@(char audience))}              :<  show bound glyph
          {$sources circle}                               :<  show active sources
          ::  ui settings                               ::
          {$bind char (unit audience)}                  :<  bind glyph
          {$unbind char (unit audience)}                :<  unbind glyph
          {$nick (unit ship) (unit cord)}               :<  un/set/show nick
          {$set term}                                   :<  enable setting
          {$unset term}                                 :<  disable setting
          {$width @ud}                                  :<  change display width
          {$timez ? @ud}                                :<  adjust shown times
          ::  miscellaneous                             ::
          {$show circle}                                :<  show membership
          {$hide circle}                                :<  hide membership
          {$help $~}                                    :<  print usage info
      ==                                                ::
    ++  glyphs  `wall`~[">=+-" "}),." "\"'`^" "$%&@"]   :<  circle char pool '
    --
::
:>  #
:>  #  %work
:>  #
:>    functional cores and arms.
::
|_  {bol/bowl:gall state}
::
:>  #  %transition
:>    prep transition
+|
::
++  prep
  :>  adapts state
  ::
  |=  old/(unit state)
  ^-  (quip move _..prep)
  ?~  old
    ta-done:ta-init:ta
  [~ ..prep(+<+ u.old)]
::
:>  #
:>  #  %utility
:>  #
:>    small utility functions.
+|
::
++  self
  (true-self our.bol)
::
++  server
  :>  our hall instance
  ^-  dock
  [self %hall]
::
<<<<<<< HEAD
++  inbox                                               ::<  client's circle name
  ::>  produces the name of the circle used by this
  ::>  client for all its operations
  ^-  name
=======
++  inbox
  :>    client's circle name
  :>
  :>  produces the name of the circle used by this
  :>  client for all its operations
  ^-  naem
>>>>>>> ff5c9ae0
  %inbox
::
++  incir
  :>    client's circle
  :>
  :>  ++inbox, except a full circle.
  ^-  circle
  [self inbox]
::
++  renum
  :>  find the grams list index for gram with serial.
  |=  ser/serial
  ^-  (unit @ud)
  =+  num=(~(get by known) ser)
  ?~  num  ~
  `(sub count +(u.num))
::
++  recall
  :>  find a known gram with serial {ser}.
  |=  ser/serial
  ^-  (unit telegram)
  =+  num=(renum ser)
  ?~  num  ~
  `(snag u.num grams)
::
++  bound-from-binds
  :>    bound from binds
  :>
  :>  using a mapping of character to audiences, create
  :>  a mapping of audience to character.
  ::
  |=  bin/_binds
  ^+  bound
  %-  ~(gas by *(map audience char))
  =-  (zing -)
  %+  turn  ~(tap by bin)
  |=  {a/char b/(set audience)}
  (turn ~(tap by b) |=(c/audience [c a]))
::
++  glyph
  :>  finds a new glyph for assignment.
  ::
  |=  idx/@
  =<  cha
  %+  reel  glyphs
  |=  {all/tape ole/{cha/char num/@}}
  =+  new=(snag (mod idx (lent all)) all)
  =+  num=~(wyt in (~(get ju binds) new))
  ?~  cha.ole  [new num]
  ?:  (lth num.ole num)
    ole
  [new num]
::
++  peer-client
  :>  ui state peer move
  ^-  move
  :*  0
      %peer
      /server/client
      server
      /client
  ==
::
++  peer-inbox
  ^-  move
  :*  0
      %peer
      /server/inbox
      server
      /circle/[inbox]/grams/config/group/(scot %ud count)
  ==
::
:>  #
:>  #  %engines
:>  #
:>    main cores.
+|
::
++  ta
  :>    per transaction
  :>
  :>  for every transaction/event (poke, peer etc.)
  :>  talk receives, the ++ta transaction core is
  :>  called.
  :>  in processing transactions, ++ta may modify app
  :>  state, or create moves. these moves get produced
  :>  upon finalizing the core's with with ++ta-done.
  :>  when making changes to the shell, the ++sh core is
  :>  used.
  ::
  |_  :>  moves:  moves created by core operations.
      ::
      moves/(list move)
  ::
  :>  #  %resolve
  +|
  ::
  ++  ta-done
    :>    resolve core
    :>
    :>  produces the moves stored in ++ta's moves.
    :>  %sole-effect moves get squashed into a %mor.
    ::
    ^+  [*(list move) +>]
    :_  +>
    ::  seperate our sole-effects from other moves.
    =/  yop
      |-  ^-  (pair (list move) (list sole-effect))
      ?~  moves  [~ ~]
      =+  mor=$(moves t.moves)
      ?:  ?&  =(id.cli p.i.moves)
              ?=({$diff $sole-effect *} q.i.moves)
          ==
        [p.mor [+>.q.i.moves q.mor]]
      [[i.moves p.mor] q.mor]
    ::  flop moves, flop and squash sole-effects into a %mor.
    =+  moz=(flop p.yop)
    =/  foc/(unit sole-effect)
      ?~  q.yop  ~
      ?~  t.q.yop  `i.q.yop                             ::  single sole-effect
      `[%mor (flop q.yop)]                              ::  more sole-effects
    ::  produce moves or sole-effects and moves.
    ?~  foc  moz
    ?~  id.cli  ~&(%client-no-sole moz)
    [[id.cli %diff %sole-effect u.foc] moz]
  ::
  :>  #
  :>  #  %emitters
  :>  #
  :>    arms that create outward changes.
  +|
  ::
  ++  ta-emil
    :>    emit move list
    :>
    :>  adds multiple moves to the core's list.
    :>  flops to emulate ++ta-emit.
    ::
    |=  mol/(list move)
    %_(+> moves (welp (flop mol) moves))
  ::
  ++  ta-emit
    :>  adds a move to the core's list.
    ::
    |=  mov/move
    %_(+> moves [mov moves])
  ::
  :>  #
  :>  #  %interaction-events
  :>  #
  :>    arms that apply events we received.
  +|
  ::
  ++  ta-init
    :>  subscribes to our hall.
    ::
    %-  ta-emil
    ^-  (list move)
    ~[peer-client peer-inbox]
  ::
  ++  ta-take
    :>  accept prize
    ::
    |=  piz/prize
    ^+  +>
    ?+  -.piz  +>
        $client
      %=  +>
        binds   gys.piz
        bound   (bound-from-binds gys.piz)
        nicks   nis.piz
      ==
    ::
        $circle
      %.  nes.piz
      %=  ta-unpack
        sources   (~(run in src.loc.cos.piz) head)
        mirrors   (~(put by rem.cos.piz) incir loc.cos.piz)
        remotes   (~(put by rem.pes.piz) incir loc.pes.piz)
      ==
    ==
  ::
  ++  ta-hear
    :>  apply change
    ::
    |=  rum/rumor
    ^+  +>
    ?+  -.rum  +>
        $client
      ?-  -.rum.rum
          $glyph
        (ta-change-glyph +.rum.rum)
      ::
          $nick
        +>(nicks (change-nicks nicks who.rum.rum nic.rum.rum))
      ==
    ::
        $circle
      (ta-change-circle rum.rum)
    ==
  ::
  ++  ta-change-circle
    :>  apply circle change
    ::
    |=  rum/rumor-story
    ^+  +>
    ?+  -.rum
        ~&([%unexpected-circle-rumor -.rum] +>)
    ::
        $gram
      (ta-learn gam.nev.rum)
    ::
        $config
      =+  cur=(fall (~(get by mirrors) cir.rum) *config)
      =.  +>.$
        =<  sh-done
        %-  ~(sh-show-config sh cli)
        [cir.rum cur dif.rum]
      =?  +>.$
          ?&  ?=($source -.dif.rum)
              add.dif.rum
              =(cir.rum incir)
          ==
        =*  cir  cir.src.dif.rum
        =+  ren=~(cr-phat cr cir)
        =+  gyf=(~(get by bound) [cir ~ ~])
        =<  sh-done
        =>  :_  .
            %-  ~(sh-act sh cli)
            [%notify [cir ~ ~] `%hear]
        ?^  gyf
          (sh-note "has glyph {[u.gyf ~]} for {ren}")
        ::  we use the rendered circle name to determine
        ::  the glyph for higher glyph consistency when
        ::  federating.
        =+  cha=(glyph (mug ren))
        (sh-work %bind cha `[cir ~ ~])
      %=  +>.$
          sources
        ?.  &(?=($source -.dif.rum) =(cir.rum incir))
          sources
        %.  cir.src.dif.rum
        ?:  add.dif.rum
          ~(put in sources)
        ~(del in sources)
      ::
          mirrors
        ?:  ?=($remove -.dif.rum)  (~(del by mirrors) cir.rum)
        %+  ~(put by mirrors)  cir.rum
        (change-config cur dif.rum)
      ==
    ::
        $status
      =+  rem=(fall (~(get by remotes) cir.rum) *group)
      =+  cur=(fall (~(get by rem) who.rum) *status)
      =.  +>.$
        =<  sh-done
        %-  ~(sh-show-status sh cli)
        [cir.rum who.rum cur dif.rum]
      %=  +>.$
          remotes
        %+  ~(put by remotes)  cir.rum
        ?:  ?=($remove -.dif.rum)  (~(del by rem) who.rum)
        %+  ~(put by rem)  who.rum
        (change-status cur dif.rum)
      ==
    ==
  ::
  ++  ta-change-glyph
    :>  applies new set of glyph bindings.
    ::
    |=  {bin/? gyf/char aud/audience}
    ^+  +>
    =+  nek=(change-glyphs binds bin gyf aud)
    ?:  =(nek binds)  +>.$                              ::  no change
    =.  binds  nek
    =.  bound  (bound-from-binds nek)
    sh-done:~(sh-prod sh cli)
  ::
  :>  #
  :>  #  %messages
  :>  #
  :>    storing and updating messages.
  +|
  ::
  ++  ta-unpack
    :>    open envelopes
    :>
    :>  the client currently doesn't care about nums.
    ::
    |=  nes/(list envelope)
    ^+  +>
    (ta-lesson (turn nes tail))
  ::
  ++  ta-lesson
    :>  learn all telegrams in a list.
    ::
    |=  gaz/(list telegram)
    ^+  +>
    ?~  gaz  +>
    $(gaz t.gaz, +> (ta-learn i.gaz))
  ::
  ++  ta-learn
    :>    save/update message
    :>
    :>  store an incoming telegram, updating if it
    :>  already exists.
    ::
    |=  gam/telegram
    ^+  +>
    =+  old=(renum uid.gam)
    ?~  old
      (ta-append gam)                                ::  add
    (ta-revise u.old gam)                            ::  modify
  ::
  ++  ta-append
    :>  store a new telegram.
    ::
    |=  gam/telegram
    ^+  +>
    =:  grams  [gam grams]
        count  +(count)
        known  (~(put by known) uid.gam count)
    ==
    =<  sh-done
    (~(sh-gram sh cli) gam)
  ::
  ++  ta-revise
    :>  modify a telegram we know.
    ::
    |=  {num/@ud gam/telegram}
    =+  old=(snag num grams)
    ?:  =(gam old)  +>.$                                ::  no change
    =.  grams
      %+  welp
      (scag num grams)
      [gam (slag +(num) grams)]
    ?:  =(sep.gam sep.old)  +>.$                        ::  no worthy change
    =<  sh-done
    (~(sh-gram sh cli) gam)
  ::
  :>  #
  :>  #  %console
  :>  #
  :>    arms for shell functionality.
  +|
  ::
  ++  ta-console
    :>  initialize the shell of this client.
    ::
    ^+  .
    =/  she/shell
      %*(. *shell id ost.bol, active (sy incir ~), width 80)
    sh-done:~(sh-prod sh she)
  ::
  ++  ta-sole
    :>  apply sole input
    ::
    |=  act/sole-action
    ^+  +>
    ?.  =(id.cli ost.bol)
      ~&(%strange-sole !!)
    sh-done:(~(sh-sole sh cli) act)
  ::
  ++  sh
    :>    per console
    :>
    :>  shell core, responsible for handling user input
    :>  and the related actions, and outputting changes
    :>  to the cli.
    ::
    |_  $:  :>  she: console state.
            ::
            she/shell
        ==
    ::
    :>  #  %resolve
    +|
    ::
    ++  sh-done
      :>  stores changes to the cli.
      ::
      ^+  +>
      +>(cli she)
    ::
    :>  #
    :>  #  %emitters
    :>  #
    :>    arms that create outward changes.
    +|
    ::
    ++  sh-fact
      :>  adds a console effect to ++ta's moves.
      ::
      |=  fec/sole-effect
      ^+  +>
      +>(moves [[id.she %diff %sole-effect fec] moves])
    ::
    ++  sh-act
      :>  adds an action to ++ta's moves.
      ::
      |=  act/action
      ^+  +>
      %=  +>
          moves
        :_  moves
        :*  ost.bol
            %poke
            /client/action
            server
            [%hall-action act]
        ==
      ==
    ::
    :>  #
    :>  #  %cli-interaction
    :>  #
    :>    processing user input as it happens.
    +|
    ::
    ++  sh-sole
      :>  applies sole action.
      ::
      |=  act/sole-action
      ^+  +>
      ?-  -.act
        $det  (sh-edit +.act)
        $clr  ..sh-sole :: (sh-pact ~) :: XX clear to PM-to-self?
        $ret  sh-obey
      ==
    ::
    ++  sh-edit
      :>    apply sole edit
      :>
      :>  called when typing into the cli prompt.
      :>  applies the change and does sanitizing.
      ::
      |=  cal/sole-change
      ^+  +>
      =^  inv  say.she  (~(transceive sole say.she) cal)
      =+  fix=(sh-sane inv buf.say.she)
      ?~  lit.fix
        +>.$
      :: just capital correction
      ?~  err.fix
        (sh-slug fix)
      :: allow interior edits and deletes
      ?.  &(?=($del -.inv) =(+(p.inv) (lent buf.say.she)))
        +>.$
      (sh-slug fix)
    ::
    ++  sh-read
      :>    command parser
      :>
      :>  parses the command line buffer. produces work
      :>  items which can be executed by ++sh-work.
      ::
      =<  work
      :>  #  %parsers
      :>    various parsers for command line input.
      |%
      ++  expr
        :>  [cord hoon]
        |=  tub/nail  %.  tub
        %+  stag  (crip q.tub)
        wide:(vang & [&1:% &2:% (scot %da now.bol) |3:%])
      ::
      ++  dare
        :>  @dr
        %+  sear
          |=  a/coin
          ?.  ?=({$$ $dr @} a)  ~
          (some `@dr`+>.a)
        nuck:so
      ::
      ++  ship  ;~(pfix sig fed:ag)                     :<  ship
      ++  shiz                                          :<  ship set
        %+  cook
          |=(a/(list ^ship) (~(gas in *(set ^ship)) a))
        (most ;~(plug com (star ace)) ship)
      ::
<<<<<<< HEAD
      ++  cire                                          ::<  local circle
        ;~(pfix cen urs:ab)
=======
      ++  cire                                          :<  local circle
        ;~(pfix cen sym)
>>>>>>> ff5c9ae0
      ::
      ++  circ                                          :<  circle
        ;~  pose
          (cold incir col)
          ;~(pfix cen (stag self urs:ab))
          ;~(pfix fas (stag (sein:title self) urs:ab))
        ::
          %+  cook
            |=  {a/@p b/(unit term)}
            [a ?^(b u.b %inbox)]
          ;~  plug
            ship
            (punt ;~(pfix fas urs:ab))
          ==
        ==
      ::
      ++  circles-flat                                  :<  collapse mixed list
        |=  a/(list (each circle (set circle)))
        ^-  (set circle)
        ?~  a  ~
        ?-  -.i.a
          $&  (~(put in $(a t.a)) p.i.a)
          $|  (~(uni in $(a t.a)) p.i.a)
        ==
      ::
      ++  cirs                                          :<  non-empty circles
        %+  cook  circles-flat
        %+  most  ;~(plug com (star ace))
        (^pick circ (sear sh-glyf glyph))
      ::
      ++  drat
        :>  @da or @dr
        :>
        :>  pas: whether @dr's are in the past or not.
        |=  pas/?
        =-  ;~(pfix sig (sear - crub:so))
        |=  a/^dime
        ^-  (unit @da)
        ?+  p.a  ~
          $da   `q.a
          $dr   :-  ~
                %.  [now.bol q.a]
                ?:(pas sub add)
        ==
      ::
      ++  pont                                          :<  point for range
        :>  hed: whether this is the head or tail point.
        |=  hed/?
        ;~  pose
          (cold [%da now.bol] (jest 'now'))
          (stag %da (drat hed))
          (stag %ud dem:ag)
        ==
      ::
      ++  rang                                          :<  subscription range
        =+  ;~  pose
              (cook some ;~(pfix fas (pont |)))
              (easy ~)
            ==
        ;~  pose
          (cook some ;~(plug ;~(pfix fas (pont &)) -))
          (easy ~)
        ==
      ::
      ++  sorz                                          :<  non-empty sources
        %+  cook  ~(gas by *(map circle range))
        (most ;~(plug com (star ace)) ;~(plug circ rang))
      ::
      ++  pick                                          :<  message reference
        ;~(pose nump (cook lent (star sem)))
      ::
      ++  nump                                          :<  number reference
        ;~  pose
          ;~(pfix hep dem:ag)
          ;~  plug
            (cook lent (plus (just '0')))
            ;~(pose dem:ag (easy 0))
          ==
          (stag 0 dem:ag)
        ==
      ::
      ++  pore                                          :<  security
        (perk %channel %village %journal %mailbox ~)
      ::
      ++  lobe                                          :<  y/n loob
        ;~  pose
          (cold %& ;~(pose (jest 'y') (jest '&') (just 'true')))
          (cold %| ;~(pose (jest 'n') (jest '|') (just 'false')))
        ==
      ::
      ++  message                                       :<  exp, lin or url msg
        ;~  pose
          ;~(plug (cold %eval hax) expr)
          (stag %say speeches)
        ==
      ::
      ++  speeches                                      :<  lin or url msgs
        %+  most  (jest '•')
        ;~  pose
          (stag %url aurf:de-purl:html)
          :(stag %lin & ;~(pfix pat text))
          :(stag %lin | ;~(less sem hax text))
        ==
      ::
      ++  text                                          :<  msg without break
        %+  cook  crip
        (plus ;~(less (jest '•') next))
      ::
      ++  nick  (cook crip (plus next))                 :<  nickname
      ++  glyph  (mask "/\\\{(<!?{(zing glyphs)}")      :<  circle postfix
      ++  setting                                       :<  setting flag
        %-  perk  :~
          %nicks
          %quiet
          %notify
          %showtime
        ==
      ++  work                                          :<  full input
        %+  knee  *^work  |.  ~+
        =-  ;~(pose ;~(pfix sem -) message)
        ;~  pose
        ::
        ::  circle management
        ::
          ;~((glue ace) (perk %join ~) sorz)
        ::
          ;~((glue ace) (perk %leave ~) cirs)
        ::
          ;~  (glue ace)  (perk %create ~)
            pore
            cire
            qut
          ==
        ::
          ;~  plug  (perk %delete ~)
            ;~(pfix ace cire)
            ;~  pose
              (cook some ;~(pfix ace qut))
              (easy ~)
            ==
          ==
        ::
          ;~((glue ace) (perk %depict ~) cire qut)
        ::
          ;~((glue ace) (perk %filter ~) cire lobe lobe)
        ::
          ;~((glue ace) (perk %invite ~) cire shiz)
        ::
          ;~((glue ace) (perk %banish ~) cire shiz)
        ::
          ;~((glue ace) (perk %source ~) cire sorz)
        ::
          ;~((glue ace) (perk %unsource ~) cire sorz)
          ::TODO  why do these nest-fail when doing perk with multiple?
        ::
        ::  personal metadata
        ::
          ;~  (glue ace)
            (perk %attend ~)
            cirs
            ;~  pose
              (cold ~ sig)
              (cook some (perk %gone %idle %hear %talk ~))
            ==
          ==
        ::
          ;~  plug
            (perk %name ~)
            ;~(pfix ace cirs)
            ;~(pfix ace ;~(pose (cook some qut) (cold ~ sig)))
            ;~  pose
              ;~  pfix  ace
                %+  cook  some
                ;~  pose
                  ;~((glue ace) qut (cook some qut) qut)
                  ;~(plug qut (cold ~ ace) qut)
                ==
              ==
              ;~(pfix ace (cold ~ sig))
              (easy ~)
            ==
          ==
        ::
        ::  displaying info
        ::
          ;~(plug (perk %who ~) ;~(pose ;~(pfix ace cirs) (easy ~)))
        ::
          ;~  plug
            (perk %what ~)
            ;~  pose
              ;~(pfix ace (cook some ;~(pose glyph cirs)))
              (easy ~)
            ==
          ==
        ::
          ;~((glue ace) (perk %sources ~) circ)
        ::
          ;~((glue ace) (perk %show ~) circ)
        ::
          ;~((glue ace) (perk %hide ~) circ)
        ::
        ::  ui settings
        ::
          ;~(plug (perk %bind ~) ;~(pfix ace glyph) (punt ;~(pfix ace cirs)))
        ::
          ;~(plug (perk %unbind ~) ;~(pfix ace glyph) (punt ;~(pfix ace cirs)))
        ::
          ;~  plug  (perk %nick ~)
            ;~  pose
              ;~  plug
                (cook some ;~(pfix ace ship))
                (cold (some '') ;~(pfix ace sig))
              ==
              ;~  plug
                ;~  pose
                  (cook some ;~(pfix ace ship))
                  (easy ~)
                ==
                ;~  pose
                  (cook some ;~(pfix ace nick))
                  (easy ~)
                ==
              ==
            ==
          ==
        ::
          ;~(plug (cold %width (jest 'set width ')) dem:ag)
        ::
          ;~  plug
            (cold %timez (jest 'set timezone '))
          ::
            ;~  pose
              (cold %| (just '-'))
              (cold %& (just '+'))
            ==
          ::
            %+  sear
              |=  a/@ud
              ^-  (unit @ud)
              ?:  &((gte a 0) (lte a 14))
              `a  ~
            dem:ag
          ==
        ::
          ;~(plug (perk %set ~) ;~(pose ;~(pfix ace setting) (easy %$)))
        ::
          ;~(plug (perk %unset ~) ;~(pfix ace setting))
        ::
        ::  miscellaneous
        ::
          ;~(plug (perk %help ~) (easy ~))
        ::
        ::  (parsers below come last because they match quickly)
        ::
        ::  messaging
        ::
          (stag %target ;~(plug cirs (punt ;~(pfix ace message))))
        ::
          (stag %reply ;~(plug pick ;~(pfix ace speeches)))
        ::
        ::  displaying info
        ::
          (stag %number pick)
        ==
      --
    ::
    ++  sh-sane
      :>    sanitize input
      :>
      :>  parses cli prompt input using ++sh-read and
      :>  sanitizes when invalid.
      ::
      |=  {inv/sole-edit buf/(list @c)}
      ^-  {lit/(list sole-edit) err/(unit @u)}
      =+  res=(rose (tufa buf) sh-read)
      ?:  ?=($| -.res)  [[inv]~ `p.res]
      :_  ~
      ?~  p.res  ~
      =+  wok=u.p.res
      |-  ^-  (list sole-edit)
      ?+  -.wok
        ~
      ::
          $target
        ?~(q.wok ~ $(wok u.q.wok))
      ==
    ::
    ++  sh-slug
      :>  corrects invalid prompt input.
      ::
      |=  {lit/(list sole-edit) err/(unit @u)}
      ^+  +>
      ?~  lit  +>
      =^  lic  say.she
          (~(transmit sole say.she) `sole-edit`?~(t.lit i.lit [%mor lit]))
      (sh-fact [%mor [%det lic] ?~(err ~ [%err u.err]~)])
    ::
    ++  sh-obey
      :>    apply result
      :>
      :>  called upon hitting return in the prompt. if
      :>  input is invalid, ++sh-slug is called.
      :>  otherwise, the appropriate work is done and
      :>  the entered command (if any) gets displayed
      :>  to the user.
      ::
      =+  fix=(sh-sane [%nop ~] buf.say.she)
      ?^  lit.fix
        (sh-slug fix)
      =+  jub=(rust (tufa buf.say.she) sh-read)
      ?~  jub  (sh-fact %bel ~)
      %.  u.jub
      =<  sh-work
      =+  buf=buf.say.she
      =^  cal  say.she  (~(transmit sole say.she) [%set ~])
      %-  sh-fact
      :*  %mor
          [%nex ~]
          [%det cal]
          ?.  ?=({$';' *} buf)  ~
          ?:  ?=($reply -.u.jub)  ~
          :_  ~
          [%txt (runt [14 '-'] `tape`['|' ' ' (tufa `(list @)`buf)])]
      ==
    ::
    :>  #
    :>  #  %user-action
    :>  #
    :>    processing user actions.
    +|
    ::
    ++  sh-work
      :>    do work
      :>
      :>  implements worker arms for different talk
      :>  commands.
      :>  worker arms must produce updated state.
      ::
      |=  job/work
      ^+  +>
      =<  work
      |%
      ::
      :>  #
      :>  #  %helpers
      :>  #
      +|
      ::
      ++  work
        :>  call correct worker
        ?-  -.job
          ::  circle management
          $join    (join +.job)
          $leave   (leave +.job)
          $create  (create +.job)
          $delete  (delete +.job)
          $depict  (depict +.job)
          $filter  (filter +.job)
          $invite  (permit & +.job)
          $banish  (permit | +.job)
          $source  (source & +.job)
          $unsource  (source | +.job)
          ::  personal metadata
          $attend  (attend +.job)
          $name    (set-name +.job)
          ::  messaging
          $say     (say +.job)
          $eval    (eval +.job)
          $target  (target +.job)
          $reply   (reply +.job)
          ::  displaying info
          $number  (number +.job)
          $who     (who +.job)
          $what    (what +.job)
          $sources  (list-sources +.job)
          ::  ui settings
          $bind    (bind +.job)
          $unbind  (unbind +.job)
          $nick    (nick +.job)
          $set     (wo-set +.job)
          $unset   (unset +.job)
          $width   (width +.job)
          $timez   (timez +.job)
          ::  miscelaneous
          $show    (public & +.job)
          $hide    (public | +.job)
          $help    help
        ==
      ::
      ++  activate
        :>  prints message details.
        ::
        |=  gam/telegram
        ^+  ..sh-work
        =+  tay=~(. tr settings.she gam)
        =.  ..sh-work  (sh-fact tr-fact:tay)
        sh-prod(active.she aud.gam)
      ::
      ++  deli
        :>  gets absolute message number from relative.
        ::
        |=  {max/@ud nul/@u fin/@ud}
        ^-  @ud
        =+  dog=|-(?:(=(0 fin) 1 (mul 10 $(fin (div fin 10)))))
        =.  dog  (mul dog (pow 10 nul))
        =-  ?:((lte - max) - (sub - dog))
        (add fin (sub max (mod max dog)))
      ::
      ++  set-glyph
        :>    new glyph binding
        :>
        :>  applies glyph binding to our state and sends
        :>  an action.
        ::
        |=  {cha/char aud/audience}
        =:  bound  (~(put by bound) aud cha)
            binds  (~(put ju binds) cha aud)
        ==
        sh-prod:(sh-act %glyph cha aud &)
      ::
      ++  unset-glyph
        :>    remote old glyph binding
        :>
        :>  removes either {aud} or all bindings on a
        :>  glyph and sends an action.
        ::
        |=  {cha/char aud/(unit audience)}
        =/  ole/(set audience)
          ?^  aud  [u.aud ~ ~]
          (~(get ju binds) cha)
        =.  ..sh-work  (sh-act %glyph cha (fall aud ~) |)
        |-  ^+  ..sh-work
        ?~  ole  ..sh-work
        =.  ..sh-work  $(ole l.ole)
        =.  ..sh-work  $(ole r.ole)
        %=  ..sh-work
          bound  (~(del by bound) n.ole)
          binds  (~(del ju binds) cha n.ole)
        ==
      ::
      ++  reverse-nicks
        :>  finds all ships whose handle matches {nym}.
        ::
        |=  nym/^nick
        ^-  (list ship)
        %+  murn  ~(tap by nicks)
        |=  {p/ship q/^nick}
        ?.  =(q nym)  ~
        [~ u=p]
      ::
      ++  hoon-head
        :>    eval data
        :>
        :>  makes a vase of environment data to evaluate
        :>  against (for #-messages).
        ::
        ^-  vase
        !>  ^-  {our/@p now/@da eny/@uvI}
        [self now.bol (shas %eny eny.bol)]
      ::
      :>  #
      :>  #  %circle-management
      :>  #
      +|
      ::
      ++  join
        :>    %join
        :>
        :>  change local mailbox config to include
        :>  subscriptions to {pas}.
        ::
        |=  pos/(map circle range)
        ^+  ..sh-work
        =+  pas=~(key by pos)
        =.  ..sh-work
          sh-prod(active.she pas)
        ::  default to a day of backlog
        =.  pos
          %-  ~(run by pos)
          |=  r/range
          ?~(r `[da+(sub now.bol ~d1) ~] r)
        (sh-act %source inbox & pos)
      ::
      ++  leave
        :>    %leave
        :>
        :>  change local mailbox config to exclude
        :>  subscriptions to {pas}.
        ::
        |=  pas/(set circle)
        ^+  ..sh-work
        ::  remove *all* sources relating to {pas}.
        =/  pos
          %-  ~(gas in *(set ^source))
          %-  zing
          =/  sos
            =-  ~(tap in src:-)
            (fall (~(get by mirrors) incir) *config)
          %+  turn  ~(tap in pas)
          |=  c/circle
          %+  skim  sos
          |=(s/^source =(cir.s c))
        =.  ..sh-work
          (sh-act %source inbox | pos)
        (sh-act %notify pas ~)
      ::
      ++  create
        :>    %create
        :>
        :>  creates circle {nom} with specified config.
        ::
        |=  {sec/security nom/name txt/cord}
        ^+  ..sh-work
        =.  ..sh-work
          (sh-act %create nom txt sec)
        (join [[[self nom] ~] ~ ~])
      ::
      ++  delete
        :>    %delete
        :>
        :>  deletes our circle {nom}, after optionally
        :>  sending a last announce message {say}.
        ::
        |=  {nom/name say/(unit cord)}
        ^+  ..sh-work
        (sh-act %delete nom say)
      ::
      ++  depict
        :>    %depict
        :>
        :>  changes the description of {nom} to {txt}.
        ::
        |=  {nom/name txt/cord}
        ^+  ..sh-work
        (sh-act %depict nom txt)
      ::
      ++  permit
        :>    %invite / %banish
        :>
        :>  invites or banishes {sis} to/from our
        :>  circle {nom}.
        ::
        |=  {inv/? nom/name sis/(set ship)}
        ^+  ..sh-work
        (sh-act %permit nom inv sis)
      ::
      ++  filter
        |=  {nom/name cus/? utf/?}
        ^+  ..sh-work
        (sh-act %filter nom cus utf)
      ::
      ++  source
        :>    %source
        :>
        :>  adds {pas} to {nom}'s src.
        ::
        |=  {sub/? nom/name pos/(map circle range)}
        ^+  ..sh-work
        (sh-act %source nom sub pos)
      ::
      :>  #
      :>  #  %personal-metadata
      :>  #
      +|
      ::
      ++  attend
        :>  sets our presence to {pec} for {aud}.
        ::
        |=  {aud/audience pec/(unit presence)}
        ^+  ..sh-work
        (sh-act %notify aud pec)
      ::
<<<<<<< HEAD
      ++  set-name                                      ::<  set our name
        ::>  sets our name to {man} for {aud}.
=======
      ++  name
        :>  sets our name to {man} for {aud}.
>>>>>>> ff5c9ae0
        ::
        |=  {aud/audience man/human}
        ^+  ..sh-work
        (sh-act %naming aud man)
      ::
      :>  #
      :>  #  %messaging
      :>  #
      +|
      ::
      ++  say
        :>  sends message.
        ::
        |=  sep/(list speech)
        ^+  ..sh-work
        (sh-act %phrase active.she sep)
      ::
      ++  eval
        :>    run
        :>
        :>  executes {exe} and sends both its code and
        :>  result.
        ::
        |=  {txt/cord exe/hoon}
        =>  |.([(sell (slap (slop hoon-head seed) exe))]~)
        =+  tan=p:(mule .)
        (say [%exp txt tan] ~)
      ::
      ++  target
        :>    %target
        :>
        :>  sets messaging target, then execute {woe}.
        ::
        |=  {aud/audience woe/(unit ^work)}
        ^+  ..sh-work
        =.  ..sh-pact  (sh-pact aud)
        ?~(woe ..sh-work work(job u.woe))
      ::
      ++  reply
        :>    %reply
        :>
        :>  send a reply to the selected message.
        ::
        |=  {num/$@(@ud {p/@u q/@ud}) sep/(list speech)}
        ^+  ..sh-work
        ::  =- (say (turn ... [%ire - s])) nest-fails on the - ???
        ::TODO  what's friendlier, reply-to-null or error?
        =/  ser/serial
          ?@  num
            ?:  (gte num count)  0v0
            uid:(snag num grams)
          ?:  (gth q.num count)  0v0
          ?:  =(count 0)  0v0
          =+  msg=(deli (dec count) num)
          uid:(snag (sub count +(msg)) grams)
        (say (turn sep |=(s/speech [%ire ser s])))
      ::
      :>  #
      :>  #  %displaying-info
      :>  #
      +|
      ::
      ++  who
        :>    %who
        :>
        :>  prints presence lists for {cis} or all.
        ::
        |=  cis/(set circle)  ^+  ..sh-work
        =<  (sh-fact %mor (murn (sort ~(tap by remotes) aor) .))
        |=  {cir/circle gop/group}  ^-  (unit sole-effect)
        ?.  |(=(~ cis) (~(has in cis) cir))  ~
        ?:  =(%mailbox sec.con:(fall (~(get by mirrors) cir) *config))  ~
        ?.  (~(has in sources) cir)  ~
        =-  `[%tan rose+[", " `~]^- leaf+~(cr-full cr cir) ~]
        =<  (murn (sort ~(tap by gop) aor) .)
        |=  {a/ship b/presence c/human}  ^-  (unit tank)
        =?  c  =(han.c `(scot %p a))  [~ tru.c]
        ?-  b
          $gone  ~
          $idle  `leaf+:(weld "idle " (scow %p a) " " (trip (fall han.c '')))
          $hear  `leaf+:(weld "hear " (scow %p a) " " (trip (fall han.c '')))
          $talk  `leaf+:(weld "talk " (scow %p a) " " (trip (fall han.c '')))
        ==
      ::
      ++  what
        :>    %what
        :>
        :>  prints binding details. goes both ways.
        ::
        |=  qur/(unit $@(char audience))
        ^+  ..sh-work
        ?^  qur
          ?^  u.qur
            =+  cha=(~(get by bound) u.qur)
            (sh-fact %txt ?~(cha "none" [u.cha]~))
          =+  pan=~(tap in (~(get ju binds) u.qur))
          ?:  =(~ pan)  (sh-fact %txt "~")
          =<  (sh-fact %mor (turn pan .))
          |=(a/audience [%txt ~(ar-phat ar a)])
        %+  sh-fact  %mor
        %-  ~(rep by binds)
        |=  $:  {gyf/char aus/(set audience)}
                lis/(list sole-effect)
            ==
        %+  weld  lis
        ^-  (list sole-effect)
        %-  ~(rep in aus)
        |=  {a/audience l/(list sole-effect)}
        %+  weld  l
        ^-  (list sole-effect)
        [%txt [gyf ' ' ~(ar-phat ar a)]]~
      ::
      ++  number
        :>    %number
        :>
        :>  finds selected message, expand it.
        ::
        |=  num/$@(@ud {p/@u q/@ud})
        ^+  ..sh-work
        |-
        ?@  num
          ?:  (gte num count)
            (sh-lame "{(scow %s (new:si | +(num)))}: no such telegram")
          =.  ..sh-fact  (sh-fact %txt "? {(scow %s (new:si | +(num)))}")
          (activate (snag num grams))
        ?.  (gth q.num count)
          ?:  =(count 0)
            (sh-lame "0: no messages")
          =+  msg=(deli (dec count) num)
          =.  ..sh-fact  (sh-fact %txt "? {(scow %ud msg)}")
          (activate (snag (sub count +(msg)) grams))
        (sh-lame "…{(reap p.num '0')}{(scow %ud q.num)}: no such telegram")
      ::
      ++  list-sources
        :>    %sources
        :>
        :>  display the active sources for our circle.
        ::
        |=  cir/circle
        ^+  ..sh-work
        %+  sh-fact  %mor
        %+  turn
          ::  make sure to exclude {nom} itself.
          =-  ~(tap in (~(del in src:-) [cir ~]))
          (fall (~(get by mirrors) cir) *config)
        |=  s/^source
        ^-  sole-effect
        :-  %txt
        %+  weld  ~(cr-phat cr cir.s)
        %+  roll  (range-to-path ran.s)
        |=  {a/@ta b/tape}
        :(weld b "/" (trip a))
      ::
      :>  #
      :>  #  %ui-settings
      :>  #
      +|
      ::
      ++  bind
        :>    %bind
        :>
        :>  binds targets {aud} to the glyph {cha}.
        ::
        |=  {cha/char aud/(unit audience)}
        ^+  ..sh-work
        ?~  aud  $(aud `active.she)
        =+  ole=(~(get by bound) u.aud)
        ?:  =(ole [~ cha])  ..sh-work
        %.  "bound {<cha>} {<u.aud>}"
        sh-note:sh-prod:(set-glyph cha u.aud)
      ::
      ++  unbind
        :>    %unbind
        :>
        :>  unbinds targets {aud} to glyph {cha}.
        ::
        |=  {cha/char aud/(unit audience)}
        ^+  ..sh-work
        ?.  ?|  &(?=(^ aud) (~(has by bound) u.aud))
                &(?=($~ aud) (~(has by binds) cha))
            ==
          ..sh-work
        %.  "unbound {<cha>}"
        sh-note:sh-prod:(unset-glyph cha aud)
      ::
      ++  nick
        :>    %nick
        :>
        :>  either shows, sets or unsets nicknames
        :>  depending on arguments.
        ::
        |=  {her/(unit ship) nym/(unit ^nick)}
        ^+  ..sh-work
        ::  no arguments, show all
        ?:  ?=({$~ $~} +<)
          %+  sh-fact  %mor
          %+  turn  ~(tap by nicks)
          |=  {p/ship q/^nick}
          :-  %txt
          "{<p>}: {<q>}"
        ::  show her nick
        ?~  nym
          ?>  ?=(^ her)
          =+  asc=(~(get by nicks) u.her)
          %+  sh-fact  %txt
          ?~  asc  "{<u.her>} unbound"
          "{<u.her>}: {<u.asc>}"
        ::  show nick ship
        ?~  her
          %+  sh-fact  %mor
          %+  turn  (reverse-nicks u.nym)
          |=  p/ship
          [%txt "{<p>}: {<u.nym>}"]
        %.  [%nick u.her (fall nym '')]
        %=  sh-act
            nicks
          ?~  u.nym
            ::  unset nickname
            (~(del by nicks) u.her)
          ::  set nickname
          (~(put by nicks) u.her u.nym)
        ==
      ::
      ++  wo-set
        :>    %set
        :>
        :>  enables ui setting flag.
        ::
        |=  seg/term
        ^+  ..sh-work
        ?~  seg
          %+  sh-fact  %mor
          %+  turn  ~(tap in settings.she)
          |=  s/term
          [%txt (trip s)]
        %=  ..sh-work
          settings.she  (~(put in settings.she) seg)
        ==
      ::
      ++  unset
        :>    %unset
        :>
        :>  disables ui setting flag.
        ::
        |=  neg/term
        ^+  ..sh-work
        %=  ..sh-work
          settings.she  (~(del in settings.she) neg)
        ==
      ::
      ++  width
        :>    ;set width
        :>
        :>  change the display width in cli.
        ::
        |=  wid/@ud
        ^+  ..sh-work
        ..sh-work(width.she (max 30 wid))
      ::
      ++  timez
        :>    ;set timezone
        :>
        :>  adjust the displayed timestamp.
        ::
        |=  tim/(pair ? @ud)
        ^+  ..sh-work
        ..sh-work(timez.she tim)
      ::
      :>  #
      :>  #  %miscellaneous
      :>  #
      +|
      ::
      ++  public
        :>    show/hide membership
        :>
        :>  adds or removes the circle from the public
        :>  membership list.
        ::
        |=  {add/? cir/circle}
        (sh-act %public add cir)
      ::
      ++  help
        :>    %help
        :>
        :>  prints help message
        ::
        (sh-fact %txt "see http://urbit.org/docs/using/messaging/")
      --
    ::
    ++  sh-pact
      :>    update active aud
      :>
      :>  change currently selected audience to {aud}
      :>  and update the prompt.
      ::
      |=  aud/audience
      ^+  +>
      ::  ensure we can see what we send.
      =+  act=(sh-pare aud)
      ?:  =(active.she act)  +>.$
      sh-prod(active.she act)
    ::
    ++  sh-pare
      :>    adjust target list
      :>
      :>  if the audience {aud} does not contain a
      :>  circle we're subscribed to, add our mailbox
      :>  to the audience (so that we can see our own
      :>  message).
      ::
      |=  aud/audience
      ?:  (sh-pear aud)  aud
      (~(put in aud) incir)
    ::
    ++  sh-pear
      :>    hearback
      :>
      :>  produces true if any circle is included in
      :>  our subscriptions, meaning, we hear messages
      :>  sent to {aud}.
      ::
      |=  aud/audience
      ?~  aud  |
      ?|  (~(has in sources) `circle`n.aud)
          $(aud l.aud)
          $(aud r.aud)
      ==
    ::
    ++  sh-glyf
      :>    decode glyph
      :>
      :>  finds the circle(s) that match a glyph.
      ::
      |=  cha/char  ^-  (unit audience)
      =+  lax=(~(get ju binds) cha)
      ::  no circle.
      ?:  =(~ lax)  ~
      ::  single circle.
      ?:  ?=({* $~ $~} lax)  `n.lax
      ::  in case of multiple audiences, pick the most recently active one.
      |-  ^-  (unit audience)
      ?~  grams  ~
      ::  get first circle from a telegram's audience.
      =+  pan=(silt ~(tap in aud.i.grams))
      ?:  (~(has in lax) pan)  `pan
      $(grams t.grams)
    ::
    :>  #
    :>  #  %differs
    :>  #
    :>    arms that calculate differences between datasets.
    +|
    ::
    ++  sh-group-diff
      :>    group diff parts
      :>
      :>  calculates the difference between two presence
      :>  lists, producing lists of removed, added and
      :>  changed presences.
      ::
      |=  {one/group two/group}
      =|  $=  ret
          $:  old/(list (pair ship status))
              new/(list (pair ship status))
              cha/(list (pair ship status))
          ==
      ^+  ret
      =.  ret
        =+  eno=~(tap by one)
        |-  ^+  ret
        ?~  eno  ret
        =.  ret  $(eno t.eno)
        ?:  =(%gone pec.q.i.eno)  ret
        =+  unt=(~(get by two) p.i.eno)
        ?~  unt
          ret(old [i.eno old.ret])
        ?:  =(%gone pec.u.unt)
          ret(old [i.eno old.ret])
        ?:  =(q.i.eno u.unt)  ret
        ret(cha [[p.i.eno u.unt] cha.ret])
      =.  ret
        =+  owt=~(tap by two)
        |-  ^+  ret
        ?~  owt  ret
        =.  ret  $(owt t.owt)
        ?:  =(%gone pec.q.i.owt)  ret
        ?.  (~(has by one) p.i.owt)
          ret(new [i.owt new.ret])
        ?:  =(%gone pec:(~(got by one) p.i.owt))
          ret(new [i.owt new.ret])
        ret
      ret
    ::
    ++  sh-rempe-diff
      :>    remotes diff
      :>
      :>  calculates the difference between two remote
      :>  presence maps, producing a list of removed,
      :>  added and changed presences maps.
      ::
      |=  {one/(map circle group) two/(map circle group)}
      =|  $=  ret
          $:  old/(list (pair circle group))
              new/(list (pair circle group))
              cha/(list (pair circle group))
          ==
      ^+  ret
      =.  ret
        =+  eno=~(tap by one)
        |-  ^+  ret
        ?~  eno  ret
        =.  ret  $(eno t.eno)
        =+  unt=(~(get by two) p.i.eno)
        ?~  unt
          ret(old [i.eno old.ret])
        ?:  =(q.i.eno u.unt)  ret
        ret(cha [[p.i.eno u.unt] cha.ret])
      =.  ret
        =+  owt=~(tap by two)
        |-  ^+  ret
        ?~  owt  ret
        =.  ret  $(owt t.owt)
        ?:  (~(has by one) p.i.owt)
          ret
        ret(new [i.owt new.ret])
      ret
    ::
    ++  sh-remco-diff
      :>    config diff parts
      :>
      :>  calculates the difference between two config
      :>  maps, producing lists of removed, added and
      :>  changed configs.
      ::
      |=  {one/(map circle config) two/(map circle config)}
      =|  $=  ret
          $:  old/(list (pair circle config))
              new/(list (pair circle config))
              cha/(list (pair circle config))
          ==
      ^+  ret
      =.  ret
        =+  eno=~(tap by one)
        |-  ^+  ret
        ?~  eno  ret
        =.  ret  $(eno t.eno)
        =+  unt=(~(get by two) p.i.eno)
        ?~  unt
          ret(old [i.eno old.ret])
        ?:  =(q.i.eno u.unt)  ret
        ret(cha [[p.i.eno u.unt] cha.ret])
      =.  ret
        =+  owt=~(tap by two)
        |-  ^+  ret
        ?~  owt  ret
        =.  ret  $(owt t.owt)
        ?:  (~(has by one) p.i.owt)
          ret
        ret(new [i.owt new.ret])
      ret
    ::
    ++  sh-set-diff
      :>    set diff
      :>
      :>  calculates the difference between two sets,
      :>  procuding lists of removed and added items.
      ::
      |*  {one/(set *) two/(set *)}
      :-  ^=  old  ~(tap in (~(dif in one) two))
          ^=  new  ~(tap in (~(dif in two) one))
    ::
    :>  #
    :>  #  %printers
    :>  #
    :>    arms for printing data to the cli.
    +|
    ::
    ++  sh-lame
      :>    send error
      :>
      :>  just puts some text into the cli as-is.
      ::
      |=  txt/tape
      (sh-fact [%txt txt])
    ::
    ++  sh-note
      :>    shell message
      :>
      :>  left-pads {txt} with heps and prints it.
      ::
      |=  txt/tape
      ^+  +>
      %+  sh-fact  %txt
      %+  runt  [14 '-']
      `tape`['|' ' ' (scag (sub width.she 16) txt)]
    ::
    ++  sh-prod
      :>    show prompt
      :>
      :>  makes and stores a move to modify the cli
      :>  prompt to display the current audience.
      ::
      ^+  .
      %+  sh-fact  %pro
      :+  &  %talk-line
      ^-  tape
      =/  rew/(pair (pair cord cord) audience)
          [['[' ']'] active.she]
      =+  cha=(~(get by bound) q.rew)
      ?^  cha  ~[u.cha ' ']
      =+  por=~(ar-prom ar q.rew)
      (weld `tape`[p.p.rew por] `tape`[q.p.rew ' ' ~])
    ::
    ++  sh-rend
      :>  prints a telegram as rendered by ++tr-rend.
      ::
      |=  gam/telegram
      ^+  +>
      =+  lis=~(tr-rend tr settings.she gam)
      ?~  lis  +>.$
      %+  sh-fact  %mor
      %+  turn  `(list tape)`lis
      =+  nom=(scag 7 (cite:title self))
      |=  t/tape
      ?.  ?&  (~(has in settings.she) %notify)
              ?=(^ (find nom (slag 15 t)))
          ==
        [%txt t]
      [%mor [%txt t] [%bel ~] ~]
    ::
    ++  sh-numb
      :>  prints a message number, left-padded by heps.
      ::
      |=  num/@ud
      ^+  +>
      =+  bun=(scow %ud num)
      %+  sh-fact  %txt
      (runt [(sub 13 (lent bun)) '-'] "[{bun}]")
    ::
    ++  sh-cure
      :>  renders a security kind.
      ::
      |=  a/security
      ^-  tape
      (scow %tas a)
    ::
    ++  sh-scis
      :>    render status
      :>
      :>  gets the presence of {saz} as a tape.
      ::
      |=  sat/status
      ^-  tape
      ['%' (trip pec.sat)]
    ::
    ++  sh-show-status
      :>  prints presence changes to the cli.
      ::
      |=  {cir/circle who/ship cur/status dif/diff-status}
      ^+  +>
      ?:  (~(has in settings.she) %quiet)  +>
      %-  sh-note
      %+  weld
        (weld ~(cr-phat cr cir) ": ")
      ?-  -.dif
          $full
        "hey {(scow %p who)} {(scow %tas pec.sat.dif)}"
      ::
          $presence
        "see {(scow %p who)} {(scow %tas pec.dif)}"
      ::
          $human
        %+  weld  "nom {(scow %p who)}"
        ?:  ?=($true -.dif.dif)  ~
        =-  " '{(trip (fall han.man.cur ''))}' -> '{-}'"
        %-  trip
        =-  (fall - '')
        ?-  -.dif.dif
          $full     han.man.dif.dif
          $handle   han.dif.dif
        ==
      ::
          $remove
        "bye {(scow %p who)}"
      ==
    ::
    ++  sh-show-config
      :>  prints config changes to the cli.
      ::
      |=  {cir/circle cur/config dif/diff-config}
      ^+  +>
      ?:  (~(has in settings.she) %quiet)  +>
      ?:  ?=($full -.dif)
        =.  +>
          (sh-note (weld "new " (~(cr-show cr cir) ~)))
        =.  +>  $(dif [%caption cap.cof.dif])
        $(dif [%filter fit.cof.dif])
      ?:  ?=($remove -.dif)
        (sh-note (weld "rip " (~(cr-show cr cir) ~)))
      %-  sh-note
      %+  weld
        (weld ~(cr-phat cr cir) ": ")
      ?-  -.dif
          $source
        %+  weld  ?:(add.dif "onn " "off ")
        ~(cr-full cr cir.src.dif)
      ::
          $caption
        "cap: {(trip cap.dif)}"
      ::
          $filter
        ;:  weld
          "fit: caps:"
          ?:(cas.fit.dif "Y" "n")
          " unic:"
          ?:(utf.fit.dif "✔" "n")
        ==
      ::
          $secure
        "sec {(trip sec.con.cur)} -> {(trip sec.dif)}"
      ::
          $permit
        %+  weld
          =?  add.dif
              ?=(?($channel $mailbox) sec.con.cur)
            !add.dif
          ?:(add.dif "inv " "ban ")
        ^-  tape
        %-  ~(rep in sis.dif)
        |=  {s/ship t/tape}
        =?  t  ?=(^ t)  (weld t ", ")
        (weld t (cite:title s))
      ==
    ::
    ++  sh-gram
      :>    show telegram
      :>
      :>  prints the telegram. every fifth message,
      :>  print the message number also.
      ::
      |=  gam/telegram
      ^+  +>
      =+  num=(~(got by known) uid.gam)
      =.  +>.$
        ::  if the number isn't directly after latest, print it always.
        ?.  =(num +(latest.she))
          (sh-numb num)
        ::  if the number is directly after latest, print every fifth.
        ?.  =(0 (mod num 5))  +>.$
        (sh-numb num)
      (sh-rend(latest.she num) gam)
    ::
    ++  sh-grams
      :>  prints multiple telegrams.
      ::
      |=  gaz/(list telegram)
      ^+  +>
      ?~  gaz  +>
      $(gaz t.gaz, +> (sh-gram i.gaz))
    ::
    --
  --
::
:>  #
:>  #  %renderers
:>  #
:>    rendering cores.
+|
::
++  cr
  :>    circle renderer
  :>
  :>  used in both circle and ship rendering.
  ::
  |_  :>  one: the circle.
      ::
      one/circle
  ::
  ++  cr-beat
    :>    {one} more relevant?
    :>
    :>  returns true if one is better to show, false
    :>  otherwise. prioritizes: our > main > size.
    ::
    |=  two/circle
    ^-  ?
    ::  the circle that's ours is better.
    ?:  =(self hos.one)
      ?.  =(self hos.two)  &
      ?<  =(nom.one nom.two)
      ::  if both circles are ours, the main story is better.
      ?:  =(%inbox nom.one)  &
      ?:  =(%inbox nom.two)  |
      ::  if neither are, pick the "larger" one.
      (lth nom.one nom.two)
    ::  if one isn't ours but two is, two is better.
    ?:  =(self hos.two)  |
    ?:  =(hos.one hos.two)
      ::  if they're from the same ship, pick the "larger" one.
      (lth nom.one nom.two)
    ::  if they're from different ships, neither ours, pick hierarchically.
    (lth (xeb hos.one) (xeb hos.two))
  ::
  ++  cr-best
    :>  returns the most relevant circle.
    ::
    |=  two/circle
    ?:((cr-beat two) one two)
  ::
  ++  cr-curt
    :>    prints a ship name in 14 characters.
    :>
    :>  left-pads with spaces. {mup} signifies
    :>  "are there other targets besides this one?"
    ::
    |=  mup/?
    ^-  tape
    =+  raw=(cite:title hos.one)
    (runt [(sub 14 (lent raw)) ' '] raw)
  ::
  ++  cr-nick
    :>    get nick for ship, or shortname if no nick.
    :>
    :>  left-pads with spaces.
    ::
    |=  aud/audience
    ^-  tape
    =/  nic/(unit cord)
      ?:  (~(has by nicks) hos.one)
        (~(get by nicks) hos.one)
      %-  ~(rep in aud)
      |=  {cir/circle han/(unit cord)}
      ?^  han  han
      =+  gop=(~(get by remotes) cir)
      ?~  gop  ~
      han.man:(fall (~(get by u.gop) hos.one) *status)
    ?~  nic  (cr-curt |)
    =+  raw=(scag 14 (trip u.nic))
    =+  len=(sub 14 (lent raw))
    (weld (reap len ' ') raw)
  ::
  ::  todo: figure out why enabling the doccord causes a nest fail, even when
  ::  attached to the arm instead of the product.
  ::
  ++  cr-phat                                           ::<  render accurately
    ::>  prints a circle fully, but still taking
    ::>  "shortcuts" where possible:
    ::>  ":" for local mailbox, "~ship" for foreign
    ::>  mailbox, "%channel" for local circle,
    ::>  "/channel" for parent circle.
    ::
    ^-  tape
    ?:  =(hos.one self)
      ?:  =(nom.one inbox)
        ":"
      ['%' (trip nom.one)]
    =+  wun=(cite:title hos.one)
    ?:  =(nom.one %inbox)
      wun
    ?:  =(hos.one (sein:title self))
      ['/' (trip nom.one)]
    :(welp wun "/" (trip nom.one))
  ::
  ++  cr-full  (cr-show ~)                              :<  render full width
  ::
  ++  cr-show
    :>  renders a circle as text.
    :>
    :>  moy:  multiple circles in audience?
    |=  moy/(unit ?)
    ^-  tape
    ::  render circle (as glyph if we can).
    ?~  moy
      =+  cha=(~(get by bound) one ~ ~)
      =-  ?~(cha - "{u.cha ~} {-}")
      ~(cr-phat cr one)
    (~(cr-curt cr one) u.moy)
  --
::
++  ar
  :>    audience renderer
  :>
  :>  used for representing audiences (sets of circles)
  :>  as tapes.
  ::
  |_  :>  aud: members of the audience.
      ::
      aud/audience
  ::
  ++  ar-best
    :>  find the most relevant circle in the set.
    ::
    ^-  (unit circle)
    ?~  aud  ~
    :-  ~
    |-  ^-  circle
    =+  lef=`(unit circle)`ar-best(aud l.aud)
    =+  rit=`(unit circle)`ar-best(aud r.aud)
    =?  n.aud  ?=(^ lef)  (~(cr-best cr n.aud) u.lef)
    =?  n.aud  ?=(^ rit)  (~(cr-best cr n.aud) u.rit)
    n.aud
  ::
  ++  ar-deaf
    :>  remove ourselves from the audience.
    ::
    ^+  .
    .(aud (~(del in aud) `circle`incir))
  ::
  ++  ar-maud
    :>    multiple audience
    :>
    :>  checks if there's multiple circles in the
    :>  audience via pattern matching.
    ::
    ^-  ?
    =.  .  ar-deaf
    !?=($@($~ {* $~ $~}) aud)
  ::
  ++  ar-phat
    :>  render all circles, no glyphs.
    ::
    ^-  tape
    %-  ~(rep in aud)
    |=  {c/circle t/tape}
    =?  t  ?=(^ t)
      (weld t ", ")
    (weld t ~(cr-phat cr c))
  ::
  ++  ar-prom
    :>  render all circles, ordered by relevance.
    ::
    ^-  tape
    =.  .  ar-deaf
    =/  all
      %+  sort  `(list circle)`~(tap in aud)
      |=  {a/circle b/circle}
      (~(cr-beat cr a) b)
    =+  fir=&
    |-  ^-  tape
    ?~  all  ~
    ;:  welp
      ?:(fir "" " ")
      (~(cr-show cr i.all) ~)
      $(all t.all, fir |)
    ==
  ::
  ++  ar-whom
    :>  render sender as the most relevant circle.
    ::
    (~(cr-show cr (need ar-best)) ~ ar-maud)
  ::
  ++  ar-dire
    :>  returns true if circle is a mailbox of ours.
    ::
    |=  cir/circle  ^-  ?
    ?&  =(hos.cir self)
        =+  sot=(~(get by mirrors) cir)
        &(?=(^ sot) ?=($mailbox sec.con.u.sot))
    ==
  ::
  ++  ar-glyf
    ::  todo: another place where doccords break things.
    ::
    ::>    audience glyph
    ::>
    ::>  get the glyph that corresponds to the audience.
    ::>  for mailbox messages and complex audiences, use
    ::>  reserved "glyphs".
    ::
    ^-  tape
    =+  cha=(~(get by bound) aud)
    ?^  cha  ~[u.cha]
    ?.  (lien ~(tap by aud) ar-dire)
      "*"
    ?:  ?=({^ $~ $~} aud)
      ":"
    ";"
  --
::
++  tr
  :>    telegram renderer
  :>
  :>  responsible for converting telegrams and
  :>  everything relating to them to text to be
  :>  displayed in the cli.
  ::
  |_  $:  :>  sef: settings flags.
          :>  who: author.
          :>  sen: unique identifier.
          :>  aud: audience.
          :>  wen: timestamp.
          :>  sep: message contents.
          ::
          sef/(set term)
          who/ship
          sen/serial
          aud/audience
          wen/@da
          sep/speech
      ==
  ::
  ++  tr-fact
    :>    activate effect
    :>
    :>  produces sole-effect for printing message
    :>  details.
    ::
    ^-  sole-effect
    ~[%mor [%tan tr-meta] tr-body]
  ::
  ++  tr-rend
    :>    renders a telegram
    :>
    :>  the first line will contain the author and
    :>  optional timestamp.
    ::
    ^-  (list tape)
    =/  wyd
      %+  sub  width.cli                                ::  termwidth,
      %+  add  14                                       ::  minus author,
      ?:((~(has in sef) %showtime) 10 0)                ::  minus timestamp.
    =+  txs=(tr-text wyd)
    ?~  txs  ~
    ::  render the author.
    =/  nom/tape
      ?:  (~(has in sef) %nicks)
        (~(cr-nick cr [who %inbox]) aud)
      (~(cr-curt cr [who %inbox]) |)
    ::  regular indent.
    =/  den/tape
      (reap (lent nom) ' ')
    ::  timestamp, if desired.
    =/  tam/tape
      ?.  (~(has in sef) %showtime)  ""
      =.  wen
        %.  [wen (mul q.timez.cli ~h1)]
        ?:(p.timez.cli add sub)
      =+  dat=(yore wen)
      =/  t
        |=  a/@
        %+  weld
          ?:((lth a 10) "0" ~)
        (scow %ud a)
      =/  time
        ;:  weld
          "~"  (t h.t.dat)
          "."  (t m.t.dat)
          "."  (t s.t.dat)
        ==
      %+  weld
        (reap (sub +(wyd) (min wyd (lent (tuba i.txs)))) ' ')
      time
    %-  flop
    %+  roll  `(list tape)`txs
    |=  {t/tape l/(list tape)}
    ?~  l  [:(weld nom t tam) ~]
    [(weld den t) l]
  ::
  ++  tr-meta
    :>    metadata
    :>
    :>  builds string that display metadata, including
    :>  message serial, timestamp, author and audience.
    ::
    ^-  tang
    =.  wen  (sub wen (mod wen (div wen ~s0..0001)))    :: round
    =+  hed=leaf+"{(scow %uv sen)} at {(scow %da wen)}"
    =/  cis
      %+  turn  ~(tap in aud)
      |=  a/circle
      leaf+~(cr-full cr a)
    [%rose [" " ~ ~] [hed >who< [%rose [", " "to " ~] cis] ~]]~
  ::
  ++  tr-body
    :>    message content
    :>
    :>  long-form display of message contents, specific
    :>  to each speech type.
    ::
    |-  ^-  sole-effect
    ?-  -.sep
        $lin
      tan+~[leaf+"{?:(pat.sep "@ " "")}{(trip msg.sep)}"]
    ::
        $url
      url+(crip (apix:en-purl:html url.sep))
    ::
        $exp
      mor+~[txt+"# {(trip exp.sep)}" tan+res.sep]
    ::
        $ire
      =+  num=(~(get by known) top.sep)
      ?~  num  $(sep sep.sep)
      =+  gam=(snag (sub count +(u.num)) grams)
      =-  mor+[tan+- $(sep sep.sep) ~]
      %-  flop  %+  weld
        :_  ~  :-  %leaf
        %+  weld  "in reply to: {(cite:title aut.gam)}: "
        "[{(scow %ud u.num)}]"
      %+  turn  (~(tr-text tr sef gam) width.cli)
      |=(t/tape [%leaf t])
    ::
        $fat
      [%mor $(sep sep.sep) tan+(tr-tach tac.sep) ~]
    ::
        $inv
      :-  %tan
      :_  ~
      :-  %leaf
      %+  weld
        ?:  inv.sep
          "you have been invited to "
        "you have been banished from "
      ~(cr-phat cr cir.sep)
    ::
        $app
      [%mor tan+~[leaf+"[{(trip app.sep)}]: "] $(sep sep.sep) ~]
    ==
  ::
  ++  tr-tach
    :>  renders an attachment.
    ::
    |=  a/attache
    ^-  tang
    ?-  -.a
      $name  (welp $(a tac.a) leaf+"= {(trip nom.a)}" ~)
      $tank  +.a
      $text  (turn (flop +.a) |=(b/cord leaf+(trip b)))
    ==
  ::
  ++  tr-chow
    :>    truncate
    :>
    :>  truncates the {txt} to be of max {len}
    :>  characters. if it does truncate, indicates it
    :>  did so by appending _ or ….
    ::
    |=  {len/@u txt/tape}
    ^-  tape
    ?:  (gth len (lent txt))  txt
    =.  txt  (scag len txt)
    |-
    ?~  txt  txt
    ?:  =(' ' i.txt)
      |-
      :-  '_'
      ?.  ?=({$' ' *} t.txt)
        t.txt
      $(txt t.txt)
    ?~  t.txt  "…"
    [i.txt $(txt t.txt)]
  ::
  ++  tr-text
    :>    compact contents
    :>
    :>  renders just the most important data of the
    :>  message. if possible, these stay within a single
    :>  line.
    :>
    :>  pre:  replace/append line prefix
    ::TODO  this should probably be redone someday.
    =|  pre/(unit (pair ? tape))
    |=  wyd/@ud
    ^-  (list tape)
    ?-  -.sep
        $fat
      %+  weld  $(sep sep.sep)
      ^-  (list tape)
      ?+  -.tac.sep  [" attached: ..." ~]
        $name  [(scag wyd " attached: {(trip nom.tac.sep)}") ~]
      ==
    ::
        $exp
      :-  (tr-chow wyd '#' ' ' (trip exp.sep))
      ?~  res.sep  ~
      =-  [' ' (tr-chow (dec wyd) ' ' -)]~
      ~(ram re (snag 0 `(list tank)`res.sep))
    ::
        $ire
      $(sep sep.sep, pre `[| "^ "])
    ::
        $url
      :_  ~
      =+  ful=(apix:en-purl:html url.sep)
      =+  pef=q:(fall pre [p=| q=""])
      ::  clean up prefix if needed.
      =?  pef  =((scag 1 (flop pef)) " ")
        (scag (dec (lent pef)) pef)
      =.  pef  (weld "/" pef)
      =.  wyd  (sub wyd +((lent pef)))  ::  account for prefix.
      ::  if the full url fits, just render it.
      ?:  (gte wyd (lent ful))  :(weld pef " " ful)
      ::  if it doesn't, prefix with _ and render just (the tail of) the domain.
      %+  weld  (weld pef "_")
      =+  hok=r.p.p.url.sep
      =-  (swag [a=(sub (max wyd (lent -)) wyd) b=wyd] -)
      ^-  tape
      =<  ?:  ?=($& -.hok)
            (reel p.hok .)
          +:(scow %if p.hok)
      |=  {a/knot b/tape}
      ?~  b  (trip a)
      (welp b '.' (trip a))
    ::
        $lin
      ::  glyph prefix
      =/  pef/tape
        ?:  &(?=(^ pre) p.u.pre)  q.u.pre
        ?:  pat.sep  " "
        =-  (weld - q:(fall pre [p=| q=" "]))
        %~  ar-glyf  ar
          ?:  =(who self)  aud
          (~(del in aud) [who %inbox])
        ==
      =.  wyd  (sub wyd (min (div wyd 2) (lent pef)))
      =/  txt  (tuba (trip msg.sep))
      |-  ^-  (list tape)
      ?~  txt  ~
      =+  ^-  {end/@ud nex/?}
        ?:  (lte (lent txt) wyd)  [(lent txt) &]
        =+  ace=(find " " (flop (scag +(wyd) `(list @c)`txt)))
        ?~  ace  [wyd |]
        [(sub wyd u.ace) &]
      :-  (weld pef (tufa (scag end `(list @c)`txt)))
      $(txt (slag ?:(nex +(end) end) `(list @c)`txt), pef (reap (lent pef) ' '))
    ::
        $inv
      :_  ~
      %+  tr-chow  wyd
      %+  weld
        ?:  inv.sep
          " invited you to "
        " banished you from "
      ~(cr-phat cr cir.sep)
    ::
        $app
      $(sep sep.sep, pre `[& "[{(trip app.sep)}]: "])
    ==
  --
::
:>  #
:>  #  %events
:>  #
+|
::
++  quit-server-client
  |=  wir/wire
  ^-  (quip move _+>)
  [[peer-client]~ +>]
::
++  quit-server-inbox
  |=  wir/wire
  ^-  (quip move _+>)
  [[peer-inbox]~ +>]
::
++  peer
  :>  incoming subscription on pax.
  ::
  |=  pax/path
  ^-  (quip move _+>)
  ?.  =(src.bol our.bol)
    ~!  [%peer-talk-stranger src.bol]
    !!
  ?.  ?=({$sole *} pax)
    ~!  [%peer-talk-strange pax]
    !!
  ta-done:ta-console:ta
::
++  diff-hall-prize
  :>  accept query answer
  ::
  |=  {way/wire piz/prize}
  ^-  (quip move _+>)
  ta-done:(ta-take:ta piz)
::
++  diff-hall-rumor
  :>  accept query change
  ::
  |=  {way/wire rum/rumor}
  ^-  (quip move _+>)
  ta-done:(ta-hear:ta rum)
::
++  poke-sole-action
  :>  incoming sole action. process it.
  ::
  |=  act/sole-action
  ta-done:(ta-sole:ta act)
::
::TODO  for debug purposes. remove eventually.
::  users beware, here be dragons.
++  poke-noun
  |=  a/@t
  ^-  (quip move _+>)
  ?:  =(a 'check')
    ~&  'verifying message reference integrity...'
    =-  ~&(- [~ +>.$])
    ~&  [%count--lent count (lent grams)]
    =+  %-  ~(rep by known)
      |=  {{u/serial a/@ud} k/@ud m/@ud}
      :-  ?:((gth a k) a k)
      ?:  =(u uid:(snag (sub count +(a)) grams))  m  +(m)
    :-  %check-talk
    [known=k mismatch=m]
  ?:  =(a 'rebuild')
    ~&  'rebuilding message references...'
    =+  %+  reel  grams
      |=  {t/telegram c/@ud k/(map serial @ud)}
      [+(c) (~(put by k) uid.t c)]
    [~ +>.$(count c, known k)]
  ?:  =(a 'reconnect')
    ~&  'disconnecting and reconnecting to hall...'
    :_  +>
    :~  [0 %pull /server/client server ~]
        [0 %pull /server/inbox server ~]
        peer-client
        peer-inbox
    ==
  ?:  =(a 'reset')
    ~&  'full reset incoming, hold on to your cli...'
    :_  +>(grams ~, known ~, count 0)
    :~  [0 %pull /server/client server ~]
        [0 %pull /server/inbox server ~]
        peer-client
        peer-inbox
    ==
  ::  this deletes a message from your backlog, and may
  ::  make talk throw stack traces.
  ::  **aka don't run this!**
  ?:  =(a 'screw')
    ~&  'screwing things up...'
    :-  ~
    +>(grams (oust [0 1] grams))
  [~ +>]
::
++  coup-client-action
  :>  accept n/ack
  ::
  |=  {wir/wire fal/(unit tang)}
  ^-  (quip move _+>)
  ?~  fal  [~ +>]
  %-  (slog leaf+"action failed: " u.fal)
  [~ +>]
--<|MERGE_RESOLUTION|>--- conflicted
+++ resolved
@@ -67,29 +67,16 @@
       ==                                                ::
     ++  work                                            :>  interface action
       $%  ::  circle management                         ::
-<<<<<<< HEAD
-          {$join (map circle range)}                    ::<  subscribe to
-          {$leave audience}                             ::<  unsubscribe from
-          {$create security name cord}                  ::<  create circle
-          {$delete name (unit cord)}                    ::<  delete circle
-          {$depict name cord}                           ::<  change description
-          {$filter name ? ?}                            ::<  change message rules
-          {$invite name (set ship)}                     ::<  give permission
-          {$banish name (set ship)}                     ::<  deny permission
-          {$source name (map circle range)}             ::<  add source
-          {$unsource name (map circle range)}           ::<  remove source
-=======
           {$join (map circle range)}                    :<  subscribe to
           {$leave audience}                             :<  unsubscribe from
-          {$create security naem cord}                  :<  create circle
-          {$delete naem (unit cord)}                    :<  delete circle
-          {$depict naem cord}                           :<  change description
-          {$filter naem ? ?}                            :<  change message rules
-          {$invite naem (set ship)}                     :<  give permission
-          {$banish naem (set ship)}                     :<  deny permission
-          {$source naem (map circle range)}             :<  add source
-          {$unsource naem (map circle range)}           :<  remove source
->>>>>>> ff5c9ae0
+          {$create security name cord}                  :<  create circle
+          {$delete name (unit cord)}                    :<  delete circle
+          {$depict name cord}                           :<  change description
+          {$filter name ? ?}                            :<  change message rules
+          {$invite name (set ship)}                     :<  give permission
+          {$banish name (set ship)}                     :<  deny permission
+          {$source name (map circle range)}             :<  add source
+          {$unsource name (map circle range)}           :<  remove source
           ::  personal metadata                         ::
           {$attend audience (unit presence)}            :<  set our presence
           {$name audience human}                        :<  set our name
@@ -153,19 +140,12 @@
   ^-  dock
   [self %hall]
 ::
-<<<<<<< HEAD
-++  inbox                                               ::<  client's circle name
-  ::>  produces the name of the circle used by this
-  ::>  client for all its operations
-  ^-  name
-=======
 ++  inbox
   :>    client's circle name
   :>
   :>  produces the name of the circle used by this
   :>  client for all its operations
-  ^-  naem
->>>>>>> ff5c9ae0
+  ^-  name
   %inbox
 ::
 ++  incir
@@ -647,13 +627,8 @@
           |=(a/(list ^ship) (~(gas in *(set ^ship)) a))
         (most ;~(plug com (star ace)) ship)
       ::
-<<<<<<< HEAD
-      ++  cire                                          ::<  local circle
+      ++  cire                                          :<  local circle
         ;~(pfix cen urs:ab)
-=======
-      ++  cire                                          :<  local circle
-        ;~(pfix cen sym)
->>>>>>> ff5c9ae0
       ::
       ++  circ                                          :<  circle
         ;~  pose
@@ -1226,13 +1201,8 @@
         ^+  ..sh-work
         (sh-act %notify aud pec)
       ::
-<<<<<<< HEAD
-      ++  set-name                                      ::<  set our name
-        ::>  sets our name to {man} for {aud}.
-=======
-      ++  name
+      ++  set-name
         :>  sets our name to {man} for {aud}.
->>>>>>> ff5c9ae0
         ::
         |=  {aud/audience man/human}
         ^+  ..sh-work
