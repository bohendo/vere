::                                                      ::  ::
::::  /hoon/talk/app                                    ::  ::
  ::                                                    ::  ::
/?    310
/-    talk, sole
/+    talk, sole, time-to-id, twitter
/=    seed  /~  !>(.)
=,  space:userlib
=,  format
=,  unity
!:
::
::::
  ::
[. talk sole]
=>  |%                                                  ::  data structures
    ++  house  {$6 house-6}                             ::  full state
    ++  house-any                                       ::  app history
      $%  {$3 house-3}                                  ::  3: talk
          {$4 house-4}                                  ::  4: talk
          {$5 house-5}                                  ::  5: talk
          {$6 house-6}                                  ::  5: talk
      ==                                                ::
    ++  house-3                                         ::
      %+  cork  house-4  |=  house-4                    ::  modern house with
      +<(stories (~(run by stories) story-3))           ::  old stories
    ++  house-4                                         ::
      %+  cork  house-5  |=  house-5                    ::  modern house with
      +<(shells (~(run by shells) shell-4))             ::  no settings
    ++  house-5                                         ::
      %+  cork  house-6  |=  house-6                    ::  modern house with
      +<(shells (~(run by shells) shell-5))             ::  auto-audience
    ++  house-6                                         ::
      $:  stories/(map knot story)                      ::  conversations
          general/(set bone)                            ::  meta-subscribe
          outbox/(pair @ud (map @ud thought))           ::  urbit outbox
          folks/(map ship human)                        ::  human identities
          shells/(map bone shell)                       ::  interaction state
          log/(map knot @ud)                            ::  logged to clay
          nik/(map (set partner) char)                  ::  bound station glyphs
          nak/(jug char (set partner))                  ::  station glyph lookup
      ==                                                ::
    ++  story-3  (cork story |=(story +<(|10 &11.+<)))  ::  missing glyphers
    ++  story                                           ::  wire content
      $:  count/@ud                                     ::  (lent grams)
          grams/(list telegram)                         ::  all history
          locals/(map ship (pair @da status))           ::  local presence
          remotes/(map partner atlas)                   ::  remote presence
          mirrors/(map station config)                  ::  remote config
          sequence/(map partner @ud)                    ::  partners heard
          shape/config                                  ::  configuration
          known/(map serial @ud)                        ::  messages heard
          gramsers/(map bone river)                     ::  message followers
          groupers/(set bone)                           ::  presence followers
          cabalers/(set bone)                           ::  config followers
          glyphers/(set bone)                           ::  glyph followers
      ==                                                ::
    ++  shell                                           ::  console session
      $:  her/ship                                      ::  client identity
          man/knot                                      ::  mailbox
          count/@ud                                     ::  messages shown
          say/sole-share                                ::  console state
          active/{$~ u/(set partner)}                   ::  active targets
          $passive-deprecated                           ::  passive targets
          owners/register                               ::  presence mirror
          harbor/(map knot (pair posture cord))         ::  stations mirror
          system/cabal                                  ::  config mirror
          settings/(set knot)                           ::  frontend settings
      ==                                                ::
    ++  shell-5                                         ::  has passive
      %+  cork  shell  |=  shell                        ::
      %=  +<                                            ::
        &6      passive=*(set partner)                  ::
        active  *(unit (set partner))                   ::
      ==                                                ::
    ++  shell-4  (cork shell-5 |=(shell-5 +<(|8 &9.+<)))::  missing settings
    ++  river  (pair point point)                       ::  stream definition
    ++  point                                           ::  stream endpoint
      $%  {$ud p/@ud}                                   ::  by number
          {$da p/@da}                                   ::  by date
      ==                                                ::
    ++  move  (pair bone card)                          ::  all actions
    ++  lime                                            ::  diff fruit
      $%  {$talk-report report}                         ::
          {$sole-effect sole-effect}                    ::
      ==                                                ::
    ++  pear                                            ::  poke fruit
      $%  {$talk-command command}                       ::
          {$write-comment path ship cord}               ::
          {$write-fora-post path ship cord cord}        ::
      ==                                                ::
    ++  card                                            ::  general card
      $%  {$diff lime}                                  ::
          {$info wire @p @tas nori:clay}               ::
          {$peer wire dock path}                        ::
          {$poke wire dock pear}                        ::
          {$pull wire dock $~}                          ::
          {$quit $~}                                    ::
      ==                                                ::
    ++  weir                                            ::  parsed wire
      $%  {$repeat p/@ud q/@p r/knot}                   ::
          {$friend p/knot q/station}                    ::
      ==                                                ::
    ++  work                                            ::  interface action
      $%  {$number p/$@(@ud {@u @ud})}                  ::  relative/absolute
          {$help $~}                                    ::  print usage info
          {$who p/where}                                ::  presence
          {$what p/$@(char (set partner))}              ::  show bound glyph
          {$bind p/char q/(unit where)}                 ::
          {$join p/where}                               ::
          {$leave p/where}                              ::
          {$say p/(list speech)}                        ::
          {$eval p/cord q/twig}                         ::
          {$invite p/knot q/(list partner)}             ::  whitelist add
          {$banish p/knot q/(list partner)}             ::  blacklist add
          {$block p/knot q/(list partner)}              ::  blacklist add
          {$author p/knot q/(list partner)}             ::  whitelist add
          {$nick p/(unit ship) q/(unit cord)}           ::
          {$set p/knot}                                 ::
          {$unset p/knot}                               ::
          {$target p/where q/(unit work)}               ::  set active targets
          ::  {$destroy p/knot}                         ::
          {$create p/posture q/knot r/cord}             ::
          {$probe p/station}                            ::
      ==                                                ::
    ++  where  (set partner)                            ::  non-empty audience
    ++  sigh                                            ::  assemble label
      |=  {len/@ud pre/tape yiz/cord}
      ^-  tape
      =+  nez=(trip yiz)
      =+  lez=(lent nez)
      ?>  (gth len (lent pre))
      =.  len  (sub len (lent pre))
      ?.  (gth lez len)
        =.  nez  (welp pre nez)
        ?.  (lth lez len)  nez
        (runt [(sub len lez) '-'] nez)
      :(welp pre (scag (dec len) nez) "+")
    ++  glyphs  `wall`~[">=+-" "}),." "\"'`^" "$%&@"]     :: station char pool
    ++  peer-type                                       ::  stream requests
      =<  apex
      |%
      ++  apex  ?($a-group $f-grams $v-glyph $x-cabal)  ::  options
      ++  encode  |=(a/apex ^-(char (end 3 1 a)))       ::  by first char
      ++  decode                                        ::  discriminate
        |=  a/char  ^-  apex
        ?+  a  ~|(bad-subscription-designator+a !!)
          $a  %a-group
          $f  %f-grams
          $v  %v-glyph
          $x  %x-cabal
        ==
      --
    --
|%
::  old protocol workaround door
++  timed
  |_  a/(map partner atlas) :: XX (map partner (pair @da atlas))
  ++  strip
    (~(run by a) |=(b/atlas (~(del by b) `@p`%timed-sub)))
  ::
  ++  put  ::  XX put:by
    |=  {b/partner c/@da d/atlas}
    =/  sta/status  [%gone [~ (some (scot %da c))]]
    (~(put by a) b (~(put by d) `@p`%timed-sub sta))
  ::
  ++  decode-status
    |=  a/status  ^-  (unit @da)
    ?.  ?=({$gone $~ $~ tym/@t} a)  ~
    =>  .(a `{$gone $~ $~ tym/@t}`a)
    (slaw %da tym.a)
  ::
  ++  uni
    |=  b/_a  ^+  a
    :: XX efficiency
    %-  ~(uni by a)
    %-  ~(urn by b)
    |=  nb/{p/partner q/atlas}
    ?.  (~(has by a) p.nb)  q.nb
    =/  qna  (~(got by a) p.nb)
    :: XX p.qna p.q.nb
    =/  pqna  (biff (~(get by qna) `@p`%timed-sub) decode-status)
    ?~  pqna  q.nb
    =/  pqnb  (biff (~(get by q.nb) `@p`%timed-sub) decode-status)
    ?~  pqnb  qna
    ?:  (gth u.pqna u.pqnb)  qna
    ?:  (gth u.pqnb u.pqna)  q.nb
    ::  unfortunately, multiple reports on the same channel can
    ::  be sent on the same event, necessitating last-wins
    :: ~|  uni-timed+[n.a n.b]
    :: ?>  =(n.a n.b)
    q.nb
  --
--
=,  gall
|_  {hid/bowl house}
++  ra                                                  ::  per transaction
  |_  moves/(list move)
  ++  sh                                                ::  per console
    |_  $:  coz/(list command)                          ::  talk actions
            she/shell
        ==
    ++  sh-scad                                         ::  command parser
      =<  work
      |%
      ++  expr                                          ::  [cord twig]
        |=  tub/nail  %.  tub
        %+  stag  (crip q.tub)
        wide:(vang & [&1:% &2:% (scot %da now.hid) |3:%])
      ::
      ++  dare                                          ::  @dr
        %+  sear
          |=  a/coin
          ?.  ?=({$$ $dr @} a)  ~
          (some `@dr`+>.a)
        nuck:so
      ::
      ++  ship  ;~(pfix sig fed:ag)                     ::  ship
      ++  shiz                                          ::  ship set
        %+  cook
          |=(a/(list ^ship) (~(gas in *(set ^ship)) a))
        (most ;~(plug com (star ace)) ship)
      ::
      ++  pasp                                          ::  passport
        ;~  pfix  pat
          ;~  pose
            (stag %twitter ;~(pfix (jest 't') col urs:ab))
          ==
        ==
      ::
      ++  stan                                          ::  station
        ;~  pose
          (cold [our.hid man.she] col)
          ;~(pfix cen (stag our.hid sym))
          ;~(pfix fas (stag (sein:title our.hid) sym))
        ::
          %+  cook
            |=  {a/@p b/(unit term)}
            [a ?^(b u.b (main a))]
          ;~  plug
            ship
            (punt ;~(pfix fas urs:ab))
          ==
        ==
      ::
      ++  parn                                          ::  partner
        ;~  pose
          (stag %& stan)
          (stag %| pasp)
        ==
      ++  partners-flat                                 ::  collapse mixed list
        |=  a/(list (each partner (set partner)))
        ^-  (set partner)
        ?~  a  ~
        ?-  -.i.a
          $&  (~(put in $(a t.a)) p.i.a)
          $|  (~(uni in $(a t.a)) p.i.a)
        ==
      ::
      ++  para                                          ::  partners alias
        %+  cook  partners-flat
        %+  most  ;~(plug com (star ace))
        (pick parn (sear sh-glyf glyph))
      ::
      ++  parz                                          ::  non-empty partners
        %+  cook  ~(gas in *(set partner))
        (most ;~(plug com (star ace)) parn)
      ::
      ++  nump                                          ::  number reference
        ;~  pose
          ;~(pfix hep dem:ag)
          ;~  plug
            (cook lent (plus (just '0')))
            ;~(pose dem:ag (easy 0))
          ==
          (stag 0 dem:ag)
        ==
      ::
      ++  pore                                          ::  posture
        ;~  pose
          (cold %black (jest %channel))
          (cold %white (jest %village))
          (cold %green (jest %journal))
          (cold %brown (jest %mailbox))
        ==
      ::
      ++  message
        ;~  pose
          ;~(plug (cold %eval hax) expr)
        ::
          %+  stag  %say
          %+  most  (jest '•')
          ;~  pose
            (stag %url aurf:de-purl:html)
            :(stag %lin | ;~(pfix pat text))
            :(stag %lin & ;~(less sem hax text))
          ==
        ==
      ::
      ++  nick  (cook crip (stun [1 14] low))           ::  nickname
      ++  text  (cook crip (plus (shim ' ' '~')))       ::  bullets separating
      ++  glyph  (mask "/\\\{(<!?{(zing glyphs)}")      ::  station postfix
      ++  setting
        %-  perk  :~
          %noob
          %quiet
          %showtime
          %notify
        ==
      ++  work
        %+  knee  *^work  |.  ~+
        =-  ;~(pose ;~(pfix sem -) message)
        ;~  pose
          ;~  (glue ace)  (perk %create ~)
            pore
            ;~(pfix cen sym)
            qut
          ==
        ::
          ;~(plug (perk %who ~) ;~(pose ;~(pfix ace para) (easy ~)))
          ;~(plug (perk %bind ~) ;~(pfix ace glyph) (punt ;~(pfix ace para)))
          ;~((glue ace) (perk %join ~) para)
          ;~((glue ace) (perk %leave ~) para)
          ;~((glue ace) (perk %what ~) ;~(pose parz glyph))
        ::
          ;~  plug  (perk %nick ~)
            ;~  pose
              ;~  plug
                (cook some ;~(pfix ace ship))
                (cold (some '') ;~(pfix ace sig))
              ==
              ;~  plug
                ;~  pose
                  (cook some ;~(pfix ace ship))
                  (easy ~)
                ==
                ;~  pose
                  (cook some ;~(pfix ace nick))
                  (easy ~)
                ==
              ==
            ==
          ==
        ::
          ;~(plug (perk %set ~) ;~(pose ;~(pfix ace setting) (easy %$)))
          ;~(plug (perk %unset ~) ;~(pfix ace setting))
        ::
          ;~(plug (perk %help ~) (easy ~))
          (stag %number nump)
          (stag %target ;~(plug para (punt ;~(pfix ace message))))
          (stag %number (cook lent (star sem)))
        ==
      --
    ++  sh-abet
      ^+  +>
      =+  zoc=(flop coz)
      |-  ^+  +>+>
      ?~  zoc  +>+>.$(shells (~(put by shells) ost.hid she))
      $(zoc t.zoc, +>.$ (sh-deal i.zoc))
    ::
    ++  sh-deal                                         ::  apply from shell
      |=  cod/command
      ^+  +>
      ?-    -.cod
          $design
        ?~  q.cod
          =.  +>+>.$  (ra-config p.cod *config)
          +>.$(stories (~(del by stories) p.cod))
        +>(+> (ra-config p.cod u.q.cod))
      ::
          $review   +>(+> (ra-think | her.she +.cod))
          $publish  +>(+> (ra-think & her.she +.cod))
      ==
    ::
    ++  sh-fact                                         ::  send console effect
      |=  fec/sole-effect
      ^+  +>
      +>(moves :_(moves [ost.hid %diff %sole-effect fec]))
    ::
    ++  sh-peep                                         ::  peer to path
      |=  pax/path
      ^+  +>
      +>(+> (ra-subscribe her.she pax))
    ::
    ++  sh-peer                                         ::  subscribe shell
      =<  sh-prod
      %_    .
          +>
        =/  typ
          =+  (le:nl ~[%a-group %f-grams %x-cabal])
          (rap 3 (turn - encode:peer-type))
        (ra-subscribe:(ra-subscribe her.she ~) her.she [typ man.she ~])
      ==
    ::
    ++  sh-prod                                         ::  show prompt
      ^+  .
      %+  sh-fact  %pro
      :+  &  %talk-line
      ^-  tape
      =/  rew/(pair (pair @t @t) (set partner))
          [['[' ']'] u.active.she]
      =+  cha=(~(get by nik) q.rew)
      ?^  cha  ~[u.cha ' ']
      :: ~&  [rew nik nak]
      =+  por=~(te-prom te man.she q.rew)
      (weld `tape`[p.p.rew por] `tape`[q.p.rew ' ' ~])
    ::
    ++  sh-pact                                         ::  update active aud
      |=  lix/(set partner)
      ^+  +>
      =+  act=(sh-pare lix)
      ?~  act  ~|(%no-audience !!)
      ?:  =(active.she `act)  +>.$
      sh-prod(active.she `act)
    ::
    ++  sh-pare                                         ::  adjust target list
      |=  paz/(set partner)
      ?:  (sh-pear paz)  paz
      (~(put in paz) [%& our.hid man.she])
    ::
    ++  sh-pear                                         ::  hearback
      |=  paz/(set partner)
      ?~  paz  |
      ?|  $(paz l.paz)
          $(paz r.paz)
          (~(has in sources.shape:(~(got by stories) man.she)) `partner`n.paz)
      ==
    ::
    ++  sh-pest                                         ::  report listen
      |=  tay/partner
      ^+  +>
      ?.  ?=($& -.tay)  +>
      =+  sib=(~(get by ham.system.she) `station`p.tay)
      ?.  |(?=($~ sib) !?=($white p.cordon.u.sib))
        +>.$
      (sh-pact [tay ~ ~])
    ::
    ++  sh-rend                                         ::  print on one line
      |=  gam/telegram
      =+  lin=~(tr-line tr man.she settings.she gam)
      (sh-fact %txt lin)
    ::
    ++  sh-numb                                         ::  print msg number
      |=  num/@ud
      ^+  +>
      =+  bun=(scow %ud num)
      %+  sh-fact  %txt
      (runt [(sub 13 (lent bun)) '-'] "[{bun}]")
    ::
    ++  sh-glyf                                         ::  decode glyph
      |=  cha/char  ^-  (unit (set partner))
      =+  lax=(~(get ju nak) cha)
      ?:  =(~ lax)  ~
      ?:  ?=({* $~ $~} lax)  `n.lax
      =+  grams=grams:(~(got by stories) man.she)
      |-  ^-  (unit (set partner))
      ?~  grams  ~
      =+  pan=(silt (turn ~(tap by q.q.i.grams) head))
      ?:  (~(has in lax) pan)  `pan
      $(grams t.grams)
      ::
    ++  sh-repo-house-diff
      |=  {one/shelf two/shelf}
      =|  $=  ret
          $:  old/(list (pair knot (pair posture cord)))
              new/(list (pair knot (pair posture cord)))
              cha/(list (pair knot (pair posture cord)))
          ==
      ^+  ret
      =.  ret
        =+  eno=~(tap by one)
        |-  ^+  ret
        ?~  eno  ret
        =.  ret  $(eno t.eno)
        =+  unt=(~(get by two) p.i.eno)
        ?~  unt
          ret(old [i.eno old.ret])
        ?:  =(q.i.eno u.unt)  ret
        ret(cha [[p.i.eno u.unt] cha.ret])
      =.  ret
        =+  owt=~(tap by two)
        |-  ^+  ret
        ?~  owt  ret
        =.  ret  $(owt t.owt)
        ?:  (~(has by one) p.i.owt)
          ret
        ret(new [i.owt new.ret])
      ret
    ::
    ++  sh-repo-atlas-diff
      |=  {one/atlas two/atlas}
      =|  $=  ret
          $:  old/(list (pair ship status))
              new/(list (pair ship status))
              cha/(list (pair ship status))
          ==
      ^+  ret
      =.  ret
        =+  eno=~(tap by one)
        |-  ^+  ret
        ?~  eno  ret
        =.  ret  $(eno t.eno)
        ?:  =(%gone p.q.i.eno)  ret
        =+  unt=(~(get by two) p.i.eno)
        ?~  unt
          ret(old [i.eno old.ret])
        ?:  =(%gone p.u.unt)
          ret(old [i.eno old.ret])
        ?:  =(q.i.eno u.unt)  ret
        ret(cha [[p.i.eno u.unt] cha.ret])
      =.  ret
        =+  owt=~(tap by two)
        |-  ^+  ret
        ?~  owt  ret
        =.  ret  $(owt t.owt)
        ?:  =(%gone p.q.i.owt)  ret
        ?.  (~(has by one) p.i.owt)
          ret(new [i.owt new.ret])
        ?:  =(%gone p:(~(got by one) p.i.owt))
          ret(new [i.owt new.ret])
        ret
      ret
    ::
    ++  sh-repo-cabal-diff
      |=  {one/(map station config) two/(map station config)}
      =|  $=  ret
          $:  old/(list (pair station config))
              new/(list (pair station config))
              cha/(list (pair station config))
          ==
      ^+  ret
      =.  ret
        =+  eno=~(tap by one)
        |-  ^+  ret
        ?~  eno  ret
        =.  ret  $(eno t.eno)
        =+  unt=(~(get by two) p.i.eno)
        ?~  unt
          ret(old [i.eno old.ret])
        ?:  =(q.i.eno u.unt)  ret
        ret(cha [[p.i.eno u.unt] cha.ret])
      =.  ret
        =+  owt=~(tap by two)
        |-  ^+  ret
        ?~  owt  ret
        =.  ret  $(owt t.owt)
        ?:  (~(has by one) p.i.owt)
          ret
        ret(new [i.owt new.ret])
      ret
    ::
    ++  sh-repo-rogue-diff
      |=  {one/(map partner atlas) two/(map partner atlas)}
      =|  $=  ret
          $:  old/(list (pair partner atlas))
              new/(list (pair partner atlas))
              cha/(list (pair partner atlas))
          ==
      =.  one  ~(strip timed one)
      =.  two  ~(strip timed two)
      ^+  ret
      =.  ret
        =+  eno=~(tap by one)
        |-  ^+  ret
        ?~  eno  ret
        =.  ret  $(eno t.eno)
        =+  unt=(~(get by two) p.i.eno)
        ?~  unt
          ret(old [i.eno old.ret])
        ?:  =(q.i.eno u.unt)  ret
        ret(cha [[p.i.eno u.unt] cha.ret])
      =.  ret
        =+  owt=~(tap by two)
        |-  ^+  ret
        ?~  owt  ret
        =.  ret  $(owt t.owt)
        ?:  (~(has by one) p.i.owt)
          ret
        ret(new [i.owt new.ret])
      ret
    ::
    ++  sh-repo-whom-diff
      |=  {one/(set partner) two/(set partner)}
      =|  $=  ret
          $:  old/(list partner)
              new/(list partner)
          ==
      ^+  ret
      =.  ret
        =+  eno=~(tap by one)
        |-  ^+  ret
        ?~  eno  ret
        =.  ret  $(eno t.eno)
        ?:  (~(has in two) i.eno)
          ret
        ret(old [i.eno old.ret])
      =.  ret
        =+  owt=~(tap by two)
        |-  ^+  ret
        ?~  owt  ret
        =.  ret  $(owt t.owt)
        ?:  (~(has in one) i.owt)
          ret
        ret(new [i.owt new.ret])
      ret
    ::
    ++  sh-repo-ship-diff
      |=  {one/(set ship) two/(set ship)}
      =|  $=  ret
          $:  old/(list ship)
              new/(list ship)
          ==
      ^+  ret
      =.  ret
        =+  eno=~(tap in one)
        |-  ^+  ret
        ?~  eno  ret
        =.  ret  $(eno t.eno)
        ?:  (~(has in two) i.eno)
          ret
        ret(old [i.eno old.ret])
      =.  ret
        =+  owt=~(tap in two)
        |-  ^+  ret
        ?~  owt  ret
        =.  ret  $(owt t.owt)
        ?:  (~(has in one) i.owt)
          ret
        ret(new [i.owt new.ret])
      ret
    ::
    ++  sh-puss
      |=  a/posture  ^-  tape
      ?-  a
        $black  "channel"
        $brown  "mailbox"
        $white  "village"
        $green  "journal"
      ==
    ::
    ++  sh-repo-config-exceptions
      |=  {pre/tape por/posture old/(list ship) new/(list ship)}
      =+  out=?:(?=(?($black $brown) por) "try " "cut ")
      =+  inn=?:(?=(?($black $brown) por) "ban " "add ")
      =.  +>.$
          |-  ^+  +>.^$
          ?~  old  +>.^$
          =.  +>.^$  $(old t.old)
          (sh-note :(weld pre out " " (scow %p i.old)))
      =.  +>.$
          |-  ^+  +>.^$
          ?~  new  +>.^$
          =.  +>.^$  $(new t.new)
          (sh-note :(weld pre out " " (scow %p i.new)))
      +>.$
    ::
    ++  sh-repo-config-sources
      |=  {pre/tape old/(list partner) new/(list partner)}
      ^+  +>
      =.  +>.$
          |-  ^+  +>.^$
          ?~  old  +>.^$
          =.  +>.^$  $(old t.old)
          (sh-note (weld pre "off {~(ta-full ta man.she i.old)}"))
      =.  +>.$
          |-  ^+  +>.^$
          ?~  new  +>.^$
          =.  +>.^$  $(new t.new)
          (sh-note (weld pre "hey {~(ta-full ta man.she i.new)}"))
      +>.$
    ::
    ++  sh-repo-config-show
      |=  {pre/tape laz/config loc/config}
      ^+  +>
      =?  +>.$  !=(caption.loc caption.laz)
        (sh-note :(weld pre "cap " (trip caption.loc)))
      =.  +>.$
          %+  sh-repo-config-sources
            (weld (trip man.she) ": ")
          (sh-repo-whom-diff sources.laz sources.loc)
      ?:  !=(p.cordon.loc p.cordon.laz)
        =.  +>.$  (sh-note :(weld pre "but " (sh-puss p.cordon.loc)))
        %^    sh-repo-config-exceptions
            (weld (trip man.she) ": ")
          p.cordon.loc
        [~ ~(tap in q.cordon.loc)]
      %^    sh-repo-config-exceptions
          (weld (trip man.she) ": ")
        p.cordon.loc
      (sh-repo-ship-diff q.cordon.laz q.cordon.loc)
    ::
    ++  sh-repo-cabal-changes
      |=  $:  laz/(map station config)
              old/(list (pair station config))
              new/(list (pair station config))
              cha/(list (pair station config))
          ==
      =.  +>.$
          |-  ^+  +>.^$
          ?~  new  +>.^$
          =.  +>.^$  $(new t.new)
          =.  +>.^$  (sh-pest [%& p.i.new])
          %+  sh-repo-config-show
            (weld ~(sn-phat sn man.she p.i.new) ": ")
          [*config q.i.new]
      =.  +>.$
          |-  ^+  +>.^$
          ?~  cha  +>.^$
          =.  +>.^$  $(cha t.cha)
          %+  sh-repo-config-show
            (weld ~(sn-phat sn man.she p.i.cha) ": ")
          [(~(got by laz) `station`p.i.cha) q.i.cha]
      +>.$
    ::
    ++  sh-repo-cabal
      |=  bal/cabal
      ^+  +>
      =+  laz=system.she
      =.  system.she  bal
      =.  +>.$
          %+  sh-repo-cabal-changes  ham.laz
          (sh-repo-cabal-diff ham.laz ham.bal)
      (sh-repo-config-show "" loc.laz loc.bal)
    ::
    ++  sh-repo-house
      |=  awl/(map knot (pair posture cord))
      ^+  +>
      =+  dif=(sh-repo-house-diff harbor.she awl)
      =.  harbor.she  awl
      =.  +>.$
          |-  ^+  +>.^$
          ?~  old.dif  +>.^$
          =.  +>.^$  $(old.dif t.old.dif)
          (sh-note "cut {(sh-puss p.q.i.old.dif)} %{(trip p.i.old.dif)}")
      =.  +>.$
          |-  ^+  +>.^$
          ?~  new.dif  +>.^$
          =.  +>.^$  $(new.dif t.new.dif)
          =+  :*  nam=(trip p.i.new.dif)
                  por=(sh-puss p.q.i.new.dif)
                  des=(trip q.q.i.new.dif)
              ==
          (sh-note "new {por} %{nam}: {des}")
      =.  +>.$
          |-  ^+  +>.^$
          ?~  cha.dif  +>.^$
          =.  +>.^$  $(cha.dif t.cha.dif)
          =+  :*  nam=(trip p.i.cha.dif)
                  por=(sh-puss p.q.i.cha.dif)
                  des=(trip q.q.i.cha.dif)
              ==
          (sh-note "mod %{nam}: {por}, {des}")
      +>.$
    ::
    ++  sh-note                                         ::  shell message
      |=  txt/tape
      ^+  +>
      (sh-fact %txt (runt [14 '-'] `tape`['|' ' ' (scag 64 txt)]))
    ::
    ++  sh-spaz                                         ::  print status
      |=  saz/status
      ^-  tape
      ['%' (trip p.saz)]
    ::
    ++  sh-repo-group-diff-here                         ::  print atlas diff
      |=  $:  pre/tape
            $=  cul
            $:  old/(list (pair ship status))
                new/(list (pair ship status))
                cha/(list (pair ship status))
            ==
          ==
      ?:  (~(has in settings.she) %quiet)
        +>.$
      =.  +>.$
          |-  ^+  +>.^$
          ?~  old.cul  +>.^$
          =.  +>.^$  $(old.cul t.old.cul)
          (sh-note (weld pre "bye {(scow %p p.i.old.cul)}"))
      =.  +>.$
          |-  ^+  +>.^$
          ?~  new.cul  +>.^$
          =.  +>.^$  $(new.cul t.new.cul)
          %-  sh-note
          (weld pre "met {(scow %p p.i.new.cul)} {(sh-spaz q.i.new.cul)}")
      =.  +>.$
          |-  ^+  +>.^$
          ?~  cha.cul  +>.^$
          %-  sh-note
          (weld pre "set {(scow %p p.i.cha.cul)} {(sh-spaz q.i.cha.cul)}")
      +>.$
    ::
    ++  sh-repo-group-here                              ::  update local
      |=  loc/atlas
      ^+  +>
      =+  cul=(sh-repo-atlas-diff p.owners.she loc)
      =.  p.owners.she  loc
      (sh-repo-group-diff-here "" cul)
    ::
    ++  sh-repo-group-there                             ::  update foreign
      |=  yid/(map partner atlas)
      =+  day=(sh-repo-rogue-diff q.owners.she yid)
      =+  dun=q.owners.she
      =.  q.owners.she  yid
      ?:  (~(has in settings.she) %quiet)
        +>.$
      =.  +>.$
          |-  ^+  +>.^$
          ?~  old.day  +>.^$
          =.  +>.^$  $(old.day t.old.day)
          (sh-note (weld "not " (~(ta-show ta man.she p.i.old.day) ~)))
      =.  +>.$
          |-  ^+  +>.^$
          ?~  new.day  +>.^$
          =.  +>.^$  $(new.day t.new.day)
          =.  +>.^$
              (sh-note (weld "new " (~(ta-show ta man.she p.i.new.day) ~)))
          (sh-repo-group-diff-here "--" ~ ~(tap by q.i.new.day) ~)
      =.  +>.$
          |-  ^+  +>.^$
          ?~  cha.day  +>.^$
          =.  +>.^$  $(cha.day t.cha.day)
          =.  +>.^$
              (sh-note (weld "for " (~(ta-show ta man.she p.i.cha.day) ~)))
          =+  yez=(~(got by dun) p.i.cha.day)
          %+  sh-repo-group-diff-here  "--"
          (sh-repo-atlas-diff yez q.i.cha.day)
      +>.$
    ::
    ++  sh-repo-group
      |=  ges/register
      ^+  +>
      =.  +>  (sh-repo-group-here p.ges)
      =.  +>  (sh-repo-group-there q.ges)
      +>
    ::
    ++  sh-repo-gram
      |=  {num/@ud gam/telegram}
      ^+  +>
      ?:  =(num count.she)
        =?  +>  =(0 (mod num 5))  (sh-numb num)
        (sh-rend(count.she +(num)) gam)
      ?:  (gth num count.she)
        =.  +>  (sh-numb num)
        (sh-rend(count.she +(num)) gam)
      +>
    ::
    ++  sh-repo-grams                                   ::  apply telegrams
      |=  {num/@ud gaz/(list telegram)}
      ^+  +>
      ?~  gaz  +>
      $(gaz t.gaz, num +(num), +> (sh-repo-gram num i.gaz))
    ::
    ++  sh-repo-glyph                                   ::  apply binding
      |=  nac/(jug char (set partner))
      ^+  +>
      %_  sh-prod
        nak  nac
        nik  %-  ~(gas by *(map (set partner) char))
             =-  (zing `(list (list {(set partner) char}))`-)
             %+  turn  ~(tap by nac)
             |=  {a/char b/(set (set partner))}
             (turn ~(tap by b) |=(c/(set partner) [c a]))
      ==
    ::
    ++  sh-repo                                         ::  apply report
      |=  rad/report
      ^+  +>
      ::  ~&  [%sh-repo rad]
      ?-  -.rad
        $cabal   (sh-repo-cabal +.rad)
        $grams   (sh-repo-grams +.rad)
        $glyph   (sh-repo-glyph +.rad)                  ::  XX ever happens?
        $group   (sh-repo-group +.rad)
        $house   (sh-repo-house +.rad)
      ==
    ::
    ++  sh-sane-chat                                    ::  sanitize chatter
      |=  buf/(list @c)
      ^-  (list sole-edit)
      ?~  buf  ~
      =+  isa==(i.buf (turf '@'))
      =+  [[pre=*@c cur=i.buf buf=t.buf] inx=0 brk=0 len=0 new=|]
      =*  txt  -<
      |^  ^-  (list sole-edit)
          ?:  =(cur (turf '•'))
            ?:  =(pre (turf '•'))
              [[%del inx] ?~(buf ~ $(txt +.txt))]
            ?:  new
              [(fix ' ') $(cur `@c`' ')]
            newline
          ?:  =(cur `@`' ')
            =?  brk  !=(pre `@`' ')  inx
            ?.  =(64 len)  advance
            :-  (fix(inx brk) (turf '•'))
            ?:  isa
              [[%ins +(brk) (turf '@')] newline(new &)]
            newline(new &)
          ?:  =(64 len)
            =+  dif=(sub inx brk)
            ?:  (lth dif 64)
              :-  (fix(inx brk) (turf '•'))
              ?:  isa
                [[%ins +(brk) (turf '@')] $(len dif, new &)]
              $(len dif, new &)
            [[%ins inx (turf '•')] $(len 0, inx +(inx), new &)]
          ?:  |((lth cur 32) (gth cur 126))
            [(fix '?') advance]
          ?:  &((gte cur 'A') (lte cur 'Z'))
            [(fix (add 32 cur)) advance]
          advance
      ::
      ++  advance  ?~(buf ~ $(len +(len), inx +(inx), txt +.txt))
      ++  newline  ?~(buf ~ $(len 0, inx +(inx), txt +.txt))
      ++  fix  |=(cha/@ [%mor [%del inx] [%ins inx `@c`cha] ~])
      --
    ::
    ++  sh-sane                                         ::  sanitize input
      |=  {inv/sole-edit buf/(list @c)}
      ^-  {lit/(list sole-edit) err/(unit @u)}
      =+  res=(rose (tufa buf) sh-scad)
      ?:  ?=($| -.res)  [[inv]~ `p.res]
      :_  ~
      ?~  p.res  ~
      =+  wok=u.p.res
      |-  ^-  (list sole-edit)
      ?+  -.wok  ~
        $target  ?~(q.wok ~ $(wok u.q.wok))
        $say  |-  ::  XX per line
              ?~  p.wok  ~
              ?:  ?=($lin -.i.p.wok)
                (sh-sane-chat buf)
              $(p.wok t.p.wok)
      ==
    ::
    ++  sh-slug                                         ::  edit to sanity
      |=  {lit/(list sole-edit) err/(unit @u)}
      ^+  +>
      ?~  lit  +>
      =^  lic  say.she
          (~(transmit sole say.she) `sole-edit`?~(t.lit i.lit [%mor lit]))
      (sh-fact [%mor [%det lic] ?~(err ~ [%err u.err]~)])
    ::
    ++  sh-stir                                         ::  apply edit
      |=  cal/sole-change
      ^+  +>
      =^  inv  say.she  (~(transceive sole say.she) cal)
      =+  fix=(sh-sane inv buf.say.she)
      ?~  lit.fix
        +>.$
      ?~  err.fix
        (sh-slug fix)                 :: just capital correction
      ?.  &(?=($del -.inv) =(+(p.inv) (lent buf.say.she)))
        +>.$                          :: allow interior edits, deletes
      (sh-slug fix)
    ::
    ++  sh-lame                                         ::  send error
      |=  txt/tape
      (sh-fact [%txt txt])
    ::
    ++  sh-whom                                         ::  current audience
      ^-  audience
      %-  ~(gas by *audience)
      %+  turn  ~(tap in u.active.she)
      |=(a/partner [a *envelope %pending])
    ::
    ++  sh-tell                                         ::  add command
      |=  cod/command
      %_(+> coz [cod coz])
    ::
    ++  sh-twig-head  ^-  vase                          ::  eval data
      !>(`{our/@p now/@da eny/@uvI}`[our.hid now.hid (shas %eny eny.hid)])
    ::
    ++  sh-work                                         ::  do work
      |=  job/work
      ^+  +>
      =+  roy=(~(got by stories) man.she)
      =<  work
      |%
      ++  work
        ?-  -.job
          $number  (number +.job)
          $leave   (leave +.job)
          $join    (join +.job)
          $eval    (eval +.job)
          $who     (who +.job)
          $what    (what +.job)
          $bind    (bind +.job)
          $invite  (invite +.job)
          $banish  (banish +.job)
          $author  (author +.job)
          $block   (block +.job)
          $create  (create +.job)
          $nick    (nick +.job)
          $set     (wo-set +.job)
          $unset   (unset +.job)
          $target  (target +.job)
          $probe   (probe +.job)
          $help    help
          $say     (say +.job)
        ==
      ::
      ++  activate                                      ::  from %number
        |=  gam/telegram
        ^+  ..sh-work
        =+  tay=~(. tr man.she settings.she gam)
        =.  ..sh-work  (sh-fact tr-fact:tay)
        sh-prod(active.she `tr-pals:tay)
      ::
      ++  help
        (sh-fact %txt "see http://urbit.org/docs/using/messaging/")
      ::
      ++  glyph
        |=  idx/@
        =<  cha
        %+  reel  glyphs
        |=  {all/tape ole/{cha/char num/@}}
        =+  new=(snag (mod idx (lent all)) all)
        =+  num=~(wyt in (~(get ju nak) new))
        ?~  cha.ole  [new num]
        ?:  (lth num.ole num)
          ole
        [new num]
      ::
      ++  set-glyph
        |=  {cha/char lix/(set partner)}
        =:  nik  (~(put by nik) lix cha)
            nak  (~(put ju nak) cha lix)
          ==
        %_    ..sh-work
            ..pa
          %-  (ra-know man.she)
          |=(_pa pa-abet:(pa-report glyphers %glyph nak))
        ==
      ::
      ++  join                                          ::  %join
        |=  pan/(set partner)
        ^+  ..sh-work
        =.  ..sh-work
          =+  (~(get by nik) pan)
          ?^  -  (sh-note "has glyph {<u>}")
          =+  cha=(glyph (mug pan))
          (sh-note:(set-glyph cha pan) "new glyph {<cha>}")
        =+  loc=loc.system.she
        %^  sh-tell  %design  man.she
        `loc(sources (~(uni in sources.loc) pan))
      ::
      ++  leave                                          ::  %leave
        |=  pan/(set partner)
        ^+  ..sh-work
        =+  loc=loc.system.she
        %^  sh-tell  %design  man.she
        `loc(sources (~(dif in sources.loc) pan))
      ::
      ++  what                                          ::  %what
        |=  qur/$@(char (set partner))  ^+  ..sh-work
        ?^  qur
          =+  cha=(~(get by nik) qur)
          (sh-fact %txt ?~(cha "none" [u.cha]~))
        =+  pan=~(tap in (~(get ju nak) qur))
        ?:  =(~ pan)  (sh-fact %txt "~")
        =<  (sh-fact %mor (turn pan .))
        |=(a/(set partner) [%txt <a>]) ::  XX ~(te-whom te man.she a)
      ::
      ++  who                                          ::  %who
        |=  pan/(set partner)  ^+  ..sh-work
        =<  (sh-fact %mor (murn (sort ~(tap by q.owners.she) aor) .))
        |=  {pon/partner alt/atlas}  ^-  (unit sole-effect)
        ?.  |(=(~ pan) (~(has in pan) pon))  ~
        =-  `[%tan rose+[", " `~]^- leaf+~(ta-full ta man.she pon) ~]
        =<  (murn (sort ~(tap by alt) aor) .)
        |=  {a/ship b/presence c/human}  ^-  (unit tank) :: XX names
        ?-  b
          $gone  ~
          $hear  `>a<
          $talk  `>a<      ::  XX difference
        ==
      ::
      ++  bind                                          ::  %bind
        |=  {cha/char pan/(unit (set partner))}  ^+  ..sh-work
        ?~  pan  $(pan [~ u.active.she])
        =+  ole=(~(get by nik) u.pan)
        ?:  =(ole [~ cha])  ..sh-work
        (sh-note:(set-glyph cha u.pan) "bound {<cha>} {<u.pan>}")
      ::
      ++  invite                                        ::  %invite
        |=  {nom/knot tal/(list partner)}
        ^+  ..sh-work
        !!
      ::
      ++  block                                         ::  %block
        |=  {nom/knot tal/(list partner)}
        ^+  ..sh-work
        !!
      ::
      ++  author                                        ::  %author
        |=  {nom/knot tal/(list partner)}
        ^+  ..sh-work
        !!
      ::
      ++  banish                                        ::  %banish
        |=  {nom/knot tal/(list partner)}
        ^+  ..sh-work
        !!
      ::
      ++  create                                        ::  %create
        |=  {por/posture nom/knot txt/cord}
        ^+  ..sh-work
        ?:  (~(has in stories) nom)
          (sh-lame "{(trip nom)}: already exists")
        =.  ..sh-work
            %^  sh-tell  %design  nom
            :-  ~
            :+  *(set partner)
              (end 3 64 txt)
            [por ~]
        (join [[%& our.hid nom] ~ ~])
      ::
      ++  reverse-folks
        |=  nym/knot
        ^-  (list ship)
        %+  murn  ~(tap by folks)
        |=  {p/ship q/human}
        ?~  hand.q  ~
        ?.  =(u.hand.q nym)  ~
        [~ u=p]
      ::
      ++  nick                                          ::  %nick
        |=  {her/(unit ship) nym/(unit cord)}
        ^+  ..sh-work
        ?:  ?=({$~ $~} +<)
          %+  sh-fact  %mor
          %+  turn  ~(tap by folks)
          |=  {p/ship q/human}
          :-  %txt
          ?~  hand.q
            "{<p>}:"
          "{<p>}: {<u.hand.q>}"
        ?~  nym
          ?>  ?=(^ her)
          =+  asc=(~(get by folks) u.her)
          %+  sh-fact  %txt
          ?~  asc  "{<u.her>} unbound"
          ?~  hand.u.asc  "{<u.her>}:"
          "{<u.her>}: {<u.hand.u.asc>}"
        ?~  her
          %+  sh-fact  %mor
          %+  turn  (reverse-folks u.nym)
          |=  p/ship
          [%txt "{<p>}: {<u.nym>}"]
        %=  ..sh-work
          folks  ?~  u.nym
                   (~(del by folks) u.her)
                 (~(put by folks) u.her [true=~ hand=nym])
        ==
      ::
      ++  wo-set                                        ::  %set
        |=  seg/knot
        ^+  ..sh-work
        ?~  seg
          %+  sh-fact  %mor
          %+  turn  ~(tap in settings.she)
          |=  s/knot
          [%txt (trip s)]
        %=  ..sh-work
          settings.she  (~(put in settings.she) seg)
        ==
      ::
      ++  unset                                         ::  %unset
        |=  neg/knot
        ^+  ..sh-work
        %=  ..sh-work
          settings.she  (~(del in settings.she) neg)
        ==
      ::
      ++  target                                        ::  %target
        |=  {pan/(set partner) woe/(unit ^work)}
        ^+  ..sh-work
        =.  ..sh-pact  (sh-pact pan)
        ?~(woe ..sh-work work(job u.woe))
      ::
      ++  number                                        ::  %number
        |=  num/$@(@ud {p/@u q/@ud})
        ^+  ..sh-work
        =+  roy=(~(got by stories) man.she)
        |-
        ?@  num
          ?:  (gte num count.roy)
            (sh-lame "{(scow %s (new:si | +(num)))}: no such telegram")
          =.  ..sh-fact  (sh-fact %txt "? {(scow %s (new:si | +(num)))}")
          (activate (snag num grams.roy))
        ?.  (gth q.num count.roy)
          ?~  count.roy
            (sh-lame "0: no messages")
          =+  msg=(deli (dec count.roy) num)
          =.  ..sh-fact  (sh-fact %txt "? {(scow %ud msg)}")
          (activate (snag (sub count.roy +(msg)) grams.roy))
        (sh-lame "…{(reap p.num '0')}{(scow %ud q.num)}: no such telegram")
      ::
      ++  deli                                          ::  find number
        |=  {max/@ud nul/@u fin/@ud}  ^-  @ud
        =+  dog=|-(?:(=(0 fin) 1 (mul 10 $(fin (div fin 10)))))
        =.  dog  (mul dog (pow 10 nul))
        =-  ?:((lte - max) - (sub - dog))
        (add fin (sub max (mod max dog)))
      ::
      ++  probe                                         ::  inquire
        |=  cuz/station
        ^+  ..sh-work
        ~&  [%probe cuz]
        ..sh-work
      ::
      ++  eval                                          ::  run
        |=  {txt/cord exe/twig}
        =>  |.([(sell (slap (slop sh-twig-head seed) exe))]~)
        =+  tan=p:(mule .)
        (say [%fat tank+tan exp+txt] ~)
      ::
      ++  say                                           ::  publish
        |=  sep/(list speech)
        ^+  ..sh-work
        =-  ..sh-work(coz ?~(tot coz :_(coz [%publish tot])))
        |-  ^-  tot/(list thought)
        ?~  sep  ~
        =^  sir  ..sh-work  sh-uniq
        [[sir sh-whom [now.hid ~ i.sep]] $(sep t.sep)]
      --
    ::
    ++  sh-done                                         ::  apply result
      =+  fix=(sh-sane [%nop ~] buf.say.she)
      ?^  lit.fix
        (sh-slug fix)
      =+  jub=(rust (tufa buf.say.she) sh-scad)
      ?~  jub  (sh-fact %bel ~)
      %.  u.jub
      =<  sh-work
      =+  buf=buf.say.she
      =^  cal  say.she  (~(transmit sole say.she) [%set ~])
      %-  sh-fact
      :*  %mor
          [%nex ~]
          [%det cal]
          ?.  ?=({$';' *} buf)  ~
          :_  ~
          [%txt (runt [14 '-'] `tape`['|' ' ' (tufa `(list @)`buf)])]
      ==
    ::
    ++  sh-sole                                         ::  apply edit
      |=  act/sole-action
      ^+  +>
      ?-  -.act
        $det  (sh-stir +.act)
        $clr  ..sh-sole :: (sh-pact ~) :: XX clear to PM-to-self?
        $ret  sh-done
      ==
    ::
    ++  sh-uniq
      ^-  {serial _.}
      [(shaf %serial eny.hid) .(eny.hid (shax eny.hid))]
    --
  ++  ra-abed                                           ::  resolve core
    ^+  [*(list move) +>]
    :_  +>
    =+  ^=  yop
        |-  ^-  (pair (list move) (list sole-effect))
        ?~  moves  [~ ~]
        =+  mor=$(moves t.moves)
        ?:  ?&  =(ost.hid p.i.moves)
                ?=({$diff $sole-effect *} q.i.moves)
            ==
          [p.mor [+>.q.i.moves q.mor]]
        [[i.moves p.mor] q.mor]
    =+  :*  moz=(flop p.yop)
            ^=  foc  ^-  (unit sole-effect)
            ?~  q.yop  ~
            ?~(t.q.yop `i.q.yop `[%mor (flop `(list sole-effect)`q.yop)])
        ==
    ?~(foc moz [[ost.hid %diff %sole-effect u.foc] moz])
  ::
  ++  ra-abet                                           ::  complete core
    ra-abed:ra-axel
  ::
  ++  ra-axel                                           ::  rebound reports
    ^+  .
    =+  ^=  rey
        |-  ^-  (pair (list move) (list (pair bone report)))
        ?~  moves
          [~ ~]
        =+  mor=$(moves t.moves)
        ?.  ?&  (~(has by shells) `bone`p.i.moves)
                ?=({$diff $talk-report *} q.i.moves)
            ==
          [[i.moves p.mor] q.mor]
        [p.mor [[p.i.moves +>.q.i.moves] q.mor]]
    =.  moves  p.rey
    =.  q.rey  (flop q.rey)
    ?:  =(q.rey ~)  +
    |-  ^+  +>
    ?~  q.rey  ra-axel
    =+  bak=(ra-back(ost.hid p.i.q.rey) q.i.q.rey)
    $(q.rey t.q.rey, +> bak(ost.hid ost.hid))
  ::
  ++  ra-back
    |=  rad/report
    ^+  +>
    sh-abet:(~(sh-repo sh ~ (~(got by shells) ost.hid)) rad)
  ::
  ++  ra-sole
    |=  act/sole-action
    ^+  +>
    =+  shu=(~(get by shells) ost.hid)
    ?~  shu
      ~|  :+  %ra-console-broken  ost.hid
          ?:((~(has by sup.hid) ost.hid) %lost %unknown)
      !!
    sh-abet:(~(sh-sole sh ~ u.shu) act)
  ::
  ++  ra-emil                                           ::  ra-emit move list
    |=  mol/(list move)
    %_(+> moves (welp (flop mol) moves))
  ::
  ++  ra-emit                                           ::  emit a move
    |=  mov/move
    %_(+> moves [mov moves])
  ::
  ++  ra-evil                                           ::  emit error
    |=  msg/cord
    ~|  [%ra-evil msg]
    !!
  ::
  ++  ra-house                                          ::  emit partners
    |=  ost/bone
    %+  ra-emit  ost.hid
    :+  %diff  %talk-report
    :-  %house
    %-  ~(gas in *(map knot (pair posture cord)))
    %+  turn  ~(tap by stories)
    |=({a/knot b/story} [a p.cordon.shape.b caption.shape.b])
  ::
  ++  ra-homes                                          ::  update partners
    =+  gel=general
    |-  ^+  +>
    ?~  gel  +>
    =.  +>  $(gel l.gel)
    =.  +>  $(gel r.gel)
    (ra-house n.gel)
  ::
  ++  ra-init                                           ::  initialize talk
    %+  roll
      ^-  (list {posture knot cord})
      :~  [%brown (main our.hid) 'default home']
          [%green ~.public 'visible activity']
      ==
    |:  [[typ=*posture man=*knot des=*cord] ..ra-init]  ^+  ..ra-init
    %+  ra-apply  our.hid
    :+  %design  man
    :-  ~  :-  ~
    [des [typ ~]]
  ::
  ++  ra-apply                                          ::  apply command
    |=  {her/ship cod/command}
    ^+  +>
    ?-    -.cod
        $design
      ?.  =(her our.hid)
        (ra-evil %talk-no-owner)
      ?~  q.cod
        ?.  (~(has by stories) p.cod)
          (ra-evil %talk-no-story)
        (ra-config(stories (~(del by stories) p.cod)) p.cod *config)
      (ra-config p.cod u.q.cod)
    ::
        $review   (ra-think | her +.cod)
    ::
        $publish
      ?.  (team:title our.hid her)  +>.$
      (ra-think & her +.cod)
    ==
  ::
  ++  ra-config                                         ::  configure story
    |=  {man/knot con/config}
    ^+  +>
    =+  :-  neu=(~(has by stories) man)
        pur=(fall (~(get by stories) man) *story)
    =.  +>.$  pa-abet:(~(pa-reform pa man pur) con)
    ?:(neu +>.$ ra-homes)
  ::
  ++  ra-base-hart  .^(hart:eyre %e /(scot %p our.hid)/host/(scot %da now.hid))
  ++  ra-fora-post
    |=  {pax/path sup/path hed/@t txt/@t}
    =.  ..ra-emit
      %+  ra-emit  ost.hid
      :*  %poke
          /fora-post
          [our.hid %hood]
          [%write-fora-post sup src.hid hed txt]
      ==
    =+  man=%posts
    ?:  (~(has by stories) man)
      (ra-consume-fora-post man pax sup hed txt)
    =;  new  (ra-consume-fora-post:new man pax sup hed txt)
    =.  ..ra-apply
      %+  ra-apply  our.hid
      :+  %design  man
      :-  ~  :-  ~
      :-  'towards a community'
      [%brown ~]
    %^  ra-consume  &  our.hid
    :^    (shaf %init eny.hid)
        [[[%& our.hid (main our.hid)] *envelope %pending] ~ ~]
      now.hid
    [~ %app %tree 'receiving forum posts, ;join %posts for details']
  ::
  ++  ra-consume-fora-post
    |=  {man/knot pax/path sup/path hed/@t txt/@t}  ^+  +>
    =+  nam=?~(sup "" (trip i.sup))                     :: file name
    =+  fra=(crip (time-to-id now.hid))                 :: url fragment
    %^  ra-consume  &
      src.hid
    :*  (shaf %comt eny.hid)
        [[[%& our.hid man] *envelope %pending] ~ ~]
        now.hid
        (si:nl /fora-post eyre+pax ~)
      :-  %mor  :~
        [%fat text+(to-wain:format txt) [%url [ra-base-hart `pax ~] `fra]]
        [%app %tree (crip "forum post: '{(trip hed)}'")]
      ==
    ==
  ::
  ++  ra-comment
    |=  {pax/path sup/path txt/@t}
    =.  ..ra-emit
      %+  ra-emit  ost.hid
      :*  %poke
          /comment
          [our.hid %hood]
          [%write-comment sup src.hid txt]
      ==
    =+  man=%comments
    ?:  (~(has by stories) man)
      (ra-consume-comment man pax sup txt)
    =;  new  (ra-consume-comment:new man pax sup txt)
    =.  ..ra-apply
      %+  ra-apply  our.hid
      :+  %design  man
      :-  ~  :-  ~
      :-  'letters to the editor'
      [%brown ~]
    %^  ra-consume  &  our.hid
    :^    (shaf %init eny.hid)
        [[[%& our.hid (main our.hid)] *envelope %pending] ~ ~]
      now.hid
    [~ %app %tree 'receiving comments, ;join %comments for details']
  ::
  ++  ra-consume-comment
    |=  {man/knot pax/path sup/path txt/@t}  ^+  +>
    =+  nam=?~(sup "" (trip i.sup))                     :: file name
    =+  fra=(crip (time-to-id now.hid))                 :: url fragment
    %^  ra-consume  |
      src.hid
    :*  (shaf %comt eny.hid)
        `audience`[[`partner`[%& our.hid man] *envelope %pending] ~ ~]
        now.hid
        (si:nl /comment eyre+pax ~)
        :-  %mor  :~
          [%fat text+(to-wain:format txt) [%url [ra-base-hart `pax ~] `fra]]
          [%app %tree (crip "comment on /{nam}")]
        ==
    ==
  ::
  ++  ra-know                                           ::  story monad
    |=  man/knot
    |*  fun/$-(_pa _+>)
    ^+  +>+>
    =+  pur=(~(get by stories) man)
    ?~  pur
      ~&  [%ra-know-not man]                            ::  XX should crash
      +>+>.$
    (fun ~(. pa man u.pur))
  ::
  ++  ra-diff-talk-report                               ::  subscription update
    |=  {man/knot cuz/station rad/report}
    %-  (ra-know man)  |=  par/_pa  =<  pa-abet
    (pa-diff-talk-report:par cuz rad)
  ::
  ++  ra-quit                                           ::  subscription quit
    |=  {man/knot cuz/station}
    %-  (ra-know man)  |=  par/_pa  =<  pa-abet
    (pa-quit:par %& cuz)
  ::
  ++  ra-retry                                          ::  subscription resend
    |=  {man/knot cuz/station}
    %-  (ra-know man)  |=  par/_pa  =<  pa-abet
    (pa-acquire:par [%& cuz]~)
  ::
  ++  ra-coup-repeat                                    ::
    |=  {{num/@ud her/@p man/knot} saw/(unit tang)}
    (ra-repeat num [%& her man] saw)
  ::
  ++  ra-repeat                                         ::  remove from outbox
    |=  {num/@ud pan/partner saw/(unit tang)}
    =+  oot=(~(get by q.outbox) num)
    ?~  oot  ~|([%ra-repeat-none num] !!)
    =.  q.outbox  (~(del by q.outbox) num)
    =.  q.u.oot
      =+  olg=(~(got by q.u.oot) pan)
      %+  ~(put by q.u.oot)  pan
      :-  -.olg
      ?~  saw  %received
      ~>  %slog.[0 u.saw]
      %rejected
    (ra-think | our.hid u.oot ~)
  ::
  ++  ra-cancel                                         ::  drop a bone
    |=  {src/ship pax/path}
    ^+  +>
    ?.  ?=({@ @ *} pax)
      +>(general (~(del in general) ost.hid))
    %-  (ra-know i.t.pax)  |=  par/_pa  =<  pa-abet
    (pa-notify:pa-cancel:par src %gone *human)
  ::
  ++  ra-human                                          ::  look up person
    |=  her/ship
    ^-  {human _+>}
    =^  who  folks
        =+  who=(~(get by folks) her)
        ?^  who  [u.who folks]
        =+  who=`human`[~ `(scot %p her)]               ::  XX do right
        [who (~(put by folks) her who)]
    [who +>.$]
  ::
  ++  ra-console                                        ::  console subscribe
    |=  {her/ship pax/path}
    ^+  +>
    =/  man/knot
      ?+  pax  !!
        $~        (main her)
        {@ta $~}  i.pax
      ==
    =/  she/shell
      %*(. *shell her her, man man, active `(si:nl [%& our.hid man] ~))
    sh-abet:~(sh-peer sh ~ `shell`she)
  ::
  ++  ra-subscribe                                      ::  listen to
    |=  {her/ship pax/path}
    ^+  +>
    ::  ~&  [%ra-subscribe ost.hid her pax]
    ?:  ?=($~ pax)
      (ra-house(general (~(put in general) ost.hid)) ost.hid)
    ?.  ?=({@ @ *} pax)
      (ra-evil %talk-bad-path)
    =+  vab=(~(gas in *(set peer-type)) (turn (rip 3 i.pax) decode:peer-type))
    =+  pur=(~(get by stories) i.t.pax)
    ?~  pur
      ~&  [%bad-subscribe-story-c i.t.pax]
      (ra-evil %talk-no-story)
    =+  soy=~(. pa i.t.pax u.pur)
    ?.  (pa-visible:soy her)
      (ra-evil %talk-no-story)
    =^  who  +>.$  (ra-human her)
    =?  soy  (~(has in vab) %a-group)  (pa-watch-group:soy her)
    =?  soy  (~(has in vab) %v-glyph)  (pa-watch-glyph:soy her)
    =?  soy  (~(has in vab) %x-cabal)  (pa-watch-cabal:soy her)
    =?  soy  (~(has in vab) %f-grams)  (pa-watch-grams:soy her t.t.pax)
    =.  soy  (pa-notify:soy her %hear who)
    pa-abet:soy
  ::
  ++  ra-think                                          ::  publish+review
    |=  {pub/? her/ship tiz/(list thought)}
    ^+  +>
    ?~  tiz  +>
    $(tiz t.tiz, +> (ra-consume pub her i.tiz))
  ::
  ++  ra-normal                                         ::  normalize
    |=  tip/thought
    ^-  thought
    ?.  ?=({$lin *} r.r.tip)  tip
    %_    tip
        q.r.r
      %-  crip
      %+  scag  64
      %-  tufa
      %+  turn  (tuba (trip q.r.r.tip))
      |=  a/@c
      ?:  &((gte a 'A') (lte a 'Z'))
        (add a 32)
      ?:  |((lth a 32) (gth a 126))
        `@`'?'
      a
    ==
  ::
  ++  ra-consume                                        ::  consume thought
    |=  {pub/? her/ship tip/thought}
    =.  tip  (ra-normal tip)
    =+  aud=~(tap by q.tip)
    |-  ^+  +>.^$
    ?~  aud  +>.^$
    $(aud t.aud, +>.^$ (ra-conduct pub her p.i.aud tip))
  ::
  ++  ra-conduct                                        ::  thought to partner
    |=  {pub/? her/ship tay/partner tip/thought}
    ^+  +>
    ::  ~&  [%ra-conduct pub her tay]
    ?-  -.tay
      $&  ?:  pub
            =.  her  our.hid                            ::  XX security!
            ?:  =(her p.p.tay)
              (ra-record q.p.tay p.p.tay tip)
            (ra-transmit p.tay tip)
          ?.  =(our.hid p.p.tay)
            +>
          (ra-record q.p.tay her tip)
      $|  !!
    ==
  ::
  ++  ra-record                                         ::  add to story
    |=  {man/knot gam/telegram}
    %-  (ra-know man)  |=  par/_pa  =<  pa-abet
    (pa-learn:par gam)
  ::
  ++  ra-transmit                                       ::  send to neighbor
    |=  {cuz/station tip/thought}
    ^+  +>
    =.  +>
        %+  ra-emit  ost.hid
        :*  %poke
            /repeat/(scot %ud p.outbox)/(scot %p p.cuz)/[q.cuz]
            [p.cuz %talk]
            [%talk-command `command`[%review tip ~]]
        ==
    +>(p.outbox +(p.outbox), q.outbox (~(put by q.outbox) p.outbox tip))
  ::
  ++  pa                                                ::  story core
    |_  $:  man/knot
            story
        ==
    ++  pa-abet
      ^+  +>
      +>(stories (~(put by stories) man `story`+<+))
    ::
    ++  pa-admire                                       ::  accept from
      |=  her/ship
      ^-  ?
      ::?-  -.cordon.shape
      ::  %&  (~(has in p.cordon.shape) her)
      ::  %|  !(~(has in p.cordon.shape) her)
      ::==
      &
    ::
    ++  pa-visible                                      ::  display to
      |=  her/ship
      ^-  ?
      ?-  p.cordon.shape
        $black  &
        $green  &
        $brown  (team:title our.hid her)
        $white  (~(has in q.cordon.shape) her)
      ==
    ::
    ++  pa-report                                       ::  update
      |=  {wac/(set bone) caw/report}
      ::  ~&  [%pa-report man -.caw]
      ^+  +>
      ?~  wac  +>
      =.  +>  $(wac l.wac)
      =.  +>  $(wac r.wac)
      ::  ~&  [%pa-report-cabal man shape]
      (pa-sauce n.wac [%diff %talk-report caw]~)
    ::
    ++  pa-watch-group                                  ::  subscribe presence
      |=  her/ship
      ?.  (pa-admire her)
        (pa-sauce ost.hid [%quit ~]~)
      =.  groupers  (~(put in groupers) ost.hid)
      (pa-report-group ost.hid ~ ~)
    ::
    ++  pa-watch-cabal                                  ::  subscribe config
      |=  her/ship
      ?.  (pa-admire her)
        ~&  [%pa-admire-not her]
        (pa-sauce ost.hid [%quit ~]~)
      =.  cabalers  (~(put in cabalers) ost.hid)
      ::  ~&  [%pa-watch-cabal her man shape]
      (pa-sauce ost.hid [[%diff %talk-report %cabal shape mirrors] ~])
    ::
    ++  pa-watch-glyph                                  ::  subscribe config
      |=  her/ship
      ?.  (pa-admire her)
        ~&  [%pa-admire-not her]
        (pa-sauce ost.hid [%quit ~]~)
      =.  glyphers  (~(put in glyphers) ost.hid)
      (pa-report [ost.hid ~ ~] %glyph nak)
    ::
    ++  pa-report-group                                  ::  update presence
      |=  vew/(set bone)
      ?:  [no-presence=&]  +>.$
      %^  pa-report  vew  %group
      :-  %-  ~(run by locals)
          |=({@ a/status} a)
      %-  ~(urn by remotes)           ::  XX preformance
      |=  {pan/partner atl/atlas}  ^-  atlas
      ?.  &(?=($& -.pan) =(our.hid p.p.pan))  atl
      =+  (~(get by stories) q.p.pan)
      ?~  -  atl
      %-  ~(run by locals.u)
      |=({@ a/status} a)
    ::
    ++  pa-report-cabal                                 ::  update config
      (pa-report cabalers %cabal shape mirrors)
    ::
    ++  pa-cabal
      |=  {cuz/station con/config ham/(map station config)}
      ^+  +>
      =+  old=mirrors
      =.  mirrors  (~(put by mirrors) cuz con)
      ?:  =(mirrors old)
        +>.$
      pa-report-cabal
    ::
    ++  pa-diff-talk-report                             ::  subscribed update
      |=  {cuz/station rad/report}
      ^+  +>
      ?.  (~(has in sources.shape) [%& cuz])
        ~&  [%pa-diff-unexpected cuz rad]
        +>
      ?+  -.rad  ~|([%talk-odd-friend rad] !!)
        $cabal  (pa-cabal cuz +.rad)
        $group  (pa-remind [%& cuz] +.rad)
        $grams  (pa-lesson q.+.rad)
      ==
    ::
    ++  pa-quit                                         ::  stop subscription
      |=  tay/partner
      pa-report-cabal(sources.shape (~(del in sources.shape) tay))
    ::
    ++  pa-sauce                                        ::  send backward
      |=  {ost/bone cub/(list card)}
      %_    +>.$
          moves
        (welp (flop (turn cub |=(a/card [ost a]))) moves)
      ==
    ::
    ++  pa-abjure                                       ::  unsubscribe move
      |=  tal/(list partner)
      %+  pa-sauce  0
      %-  zing
      %+  turn  tal
      |=  tay/partner
      ^-  (list card)
      ?-  -.tay
        $|  ~&  tweet-abjure+p.p.tay
            !!
      ::
        $&  ~&  [%pa-abjure [our.hid man] [p.p.tay q.p.tay]]
            :_  ~
            :*  %pull
                /friend/show/[man]/(scot %p p.p.tay)/[q.p.tay]
                [p.p.tay %talk]
                ~
            ==
      ==
    ::
    ++  pa-acquire                                      ::  subscribe to
      |=  tal/(list partner)
      %+  pa-sauce  0
      %-  zing
      %+  turn  tal
      |=  tay/partner
      ^-  (list card)
      =+  num=(~(get by sequence) tay)
      =+  old=(sub now.hid ~d1)                         :: XX full backlog
      =+  ini=?^(num (scot %ud u.num) (scot %da old))
      =/  typ
        =+  (le:nl ~[%a-group %f-grams %x-cabal])
        (rap 3 (turn - encode:peer-type))
      ?-  -.tay
        $|  !!
        $&  ::  ~&  [%pa-acquire [our.hid man] [p.p.tay q.p.tay]]
            :_  ~
            :*  %peer
                /friend/show/[man]/(scot %p p.p.tay)/[q.p.tay]
                [p.p.tay %talk]
                /[typ]/[q.p.tay]/[ini]
            ==
      ==
    ::
    ++  pa-reform                                       ::  reconfigure, ugly
      |=  cof/config
      =+  ^=  dif  ^-  (pair (list partner) (list partner))
          =+  old=`(list partner)`~(tap in sources.shape)
          =+  new=`(list partner)`~(tap in sources.cof)
          :-  (skip new |=(a/partner (~(has in sources.shape) a)))
          (skip old |=(a/partner (~(has in sources.cof) a)))
      =.  +>.$  (pa-acquire p.dif)
      =.  +>.$  (pa-abjure q.dif)
      =.  shape  cof
      pa-report-cabal
    ::
    ++  pa-cancel                                       ::  unsubscribe from
      ::  ~&  [%pa-cancel ost.hid]
      %_  .
        gramsers  (~(del by gramsers) ost.hid)
        groupers  (~(del in groupers) ost.hid)
        glyphers  (~(del in glyphers) ost.hid)
        cabalers  (~(del in cabalers) ost.hid)
      ==
    ::
    ++  pa-notify                                       ::  local presence
      |=  {her/ship saz/status}
      ^+  +>
      =/  nol  (~(put by locals) her now.hid saz)
      ?:  =(nol locals)  +>.$
      (pa-report-group(locals nol) groupers)
    ::
    ++  pa-remind                                       ::  remote presence
      |=  {tay/partner loc/atlas rem/(map partner atlas)}
      =.  rem  (~(del by rem) %& our.hid man)  :: superceded by local data
      =/  buk  (~(uni timed remotes) rem)  ::  XX drop?
      =.  buk  (~(put timed buk) tay now.hid loc)
      ?:  =(~(strip timed buk) ~(strip timed remotes))  +>.$
      (pa-report-group(remotes buk) groupers)
    ::
    ++  pa-start                                        ::  start stream
      |=  riv/river
      ^+  +>
      =-  ::  ~&  [%pa-start riv lab]
          =.  +>.$
          (pa-sauce ost.hid [[%diff %talk-report %grams q.lab r.lab] ~])
          ?:  p.lab
            (pa-sauce ost.hid [[%quit ~] ~])
          +>.$(gramsers (~(put by gramsers) ost.hid riv))
      ^=  lab
      =+  [end=count gaz=grams dun=| zeg=*(list telegram)]
      |-  ^-  (trel ? @ud (list telegram))
      ?~  gaz  [dun end zeg]
      ?:  ?-  -.q.riv                                   ::  after the end
            $ud  (lte p.q.riv end)
            $da  (lte p.q.riv p.r.q.i.gaz)
          ==
        $(end (dec end), gaz t.gaz)
      ?:  ?-  -.p.riv                                   ::  before the start
            $ud  (lth end p.p.riv)
            $da  (lth p.r.q.i.gaz p.p.riv)
          ==
        [dun end zeg]
      $(end (dec end), gaz t.gaz, zeg [i.gaz zeg])
    ::
    ++  pa-watch-grams                                  ::  subscribe messages
      |=  {her/ship pax/path}
      ^+  +>
      ?.  (pa-admire her)
        ~&  [%pa-watch-grams-admire ~]
        (pa-sauce ost.hid [%quit ~]~)
      =+  ^=  ruv  ^-  (unit river)
          %+  biff
            %-  drop-list
            (turn pax ;~(biff slay |=(a/coin `(unit dime)`?~(-.a a ~))))
          |=  paf/(list dime)
          ?~  paf
            $(paf [%ud (sub (max 64 count) 64)]~)
          ?~  t.paf
            $(t.paf [%da (dec (bex 128))]~)
          ?.  ?=({{?($ud $da) @} {?($ud $da) @} $~} paf)
            ~
          `[[?+(- . $ud .)]:i.paf [?+(- . $ud .)]:i.t.paf]  ::  XX types
      ::  ~&  [%pa-watch-grams her pax ruv]
      ?~  ruv
        ~&  [%pa-watch-grams-malformed pax]
        (pa-sauce ost.hid [%quit ~]~)
      (pa-start u.ruv)
    ::
    ++  pa-refresh                                      ::  update to listeners
      |=  {num/@ud gam/telegram}
      ^+  +>
      =+  ^=  moy
          |-  ^-  (pair (list bone) (list move))
          ?~  gramsers  [~ ~]
          ::  ~&  [%pa-refresh num n.gramsers]
          =+  lef=$(gramsers l.gramsers)
          =+  rit=$(gramsers r.gramsers)
          =+  old=[p=(welp p.lef p.rit) q=(welp q.lef q.rit)]
          ?:  ?-  -.q.q.n.gramsers                        ::  after the end
                $ud  (lte p.q.q.n.gramsers num)
                $da  (lte p.q.q.n.gramsers p.r.q.gam)
              ==
            [[p.n.gramsers p.old] [[p.n.gramsers %quit ~] q.old]]
          ?:  ?-  -.p.q.n.gramsers                        ::  before the start
                $ud  (gth p.p.q.n.gramsers num)
                $da  (gth p.p.q.n.gramsers p.r.q.gam)
              ==
            old
          :-  p.old
          [[p.n.gramsers %diff %talk-report %grams num gam ~] q.old]
      =.  moves  (welp q.moy moves)
      |-  ^+  +>.^$
      ?~  p.moy  +>.^$
      $(p.moy t.p.moy, gramsers (~(del by gramsers) i.p.moy))
    ::
    ++  pa-lesson                                       ::  learn multiple
      |=  gaz/(list telegram)
      ^+  +>
      ?~  gaz  +>
      $(gaz t.gaz, +> (pa-learn i.gaz))
    ::
    ++  pa-learn                                        ::  learn message
      |=  gam/telegram
      ^+  +>
      ?.  (pa-admire p.gam)
        ~&  %pa-admire-rejected
        +>.$
      =.  q.q.gam
        =+  ole=(~(get by q.q.gam) [%& our.hid man])
        ?^  ole  (~(put by q.q.gam) [%& our.hid man] -.u.ole %received)
        ::  for fedearted stations, pretend station src/foo is also our/foo
        ::  XX pass src through explicitly instead of relying on implicit
        ::     value in hid from the subscription to src/foo
        =+  ole=(~(get by q.q.gam) [%& src.hid man])
        ?~  ole  q.q.gam
        =.  q.q.gam  (~(del by q.q.gam) [%& src.hid man])
        (~(put by q.q.gam) [%& our.hid man] -.u.ole %received)
      =+  old=(~(get by known) p.q.gam)
      ?~  old
        (pa-append gam)
      (pa-revise u.old gam)
    ::
    ++  pa-append                                       ::  append new
      |=  gam/telegram
      ^+  +>
      %+  %=  pa-refresh
            grams  [gam grams]
            count  +(count)
            known  (~(put by known) p.q.gam count)
          ==
        count
      gam
    ::
    ++  pa-revise                                       ::  revise existing
      |=  {num/@ud gam/telegram}
      =+  way=(sub count num)
<<<<<<< HEAD
      ?:  =(gam (snag (dec way) grams))
=======
      =/  ole  (snag (dec way) grams)
      =.  q.q.gam
        ::REVIEW  let old %received override different "new" states, in an
        ::        attempt to stem a stale-update loop
        ::
        %-  ~(urn by q.q.gam)
        |=  {a/partner b/{envelope dev/delivery}}  ^-  {envelope delivery}
        ?:  ?=({$~ ^ $received} (~(get by q.q.ole) a))
          b(dev %received)
        b
      ::
      ?:  =(gam ole)
>>>>>>> a6849763
        +>.$                                            ::  no change
      =.  grams  (welp (scag (dec way) grams) [gam (slag way grams)])
      (pa-refresh num gam)
    --
  --
::
++  sn                                                  ::  station render core
  |_  {man/knot one/station}
  ++  sn-best                                           ::  best to show
    |=  two/station
    ^-  ?
    ?:  =(our.hid p.one)
      ?:  =(our.hid p.two)
        ?<  =(q.one q.two)
        ?:  =((main p.one) q.one)  %&
        ?:  =((main p.two) q.two)  %|
        (lth q.one q.two)
      %&
    ?:  =(our.hid p.two)
      %|
    ?:  =(p.one p.two)
      (lth q.one q.two)
    (lth p.one q.one)
  ::
  ++  sn-curt                                           ::  render name in 14
    |=  mup/?
    ^-  tape
    =+  raw=(cite:title p.one)
    (runt [(sub 14 (lent raw)) ' '] raw)
  ::
  ++  sn-nick
    |.  ^-  tape
    =+  nym=(~(get by folks) p.one)
    ?~  nym
      (sn-curt |)
    ?~  hand.u.nym
      (sn-curt |)
    =+  raw=(trip u.hand.u.nym)
    =+  len=(sub 14 (lent raw))
    (weld (reap len ' ') raw)
  ::
  ++  sn-phat                                           ::  render accurately
    ^-  tape
    ?:  =(p.one our.hid)
      ?:  =(q.one man)
        ":"
      ['%' (trip q.one)]
    ?:  =(p.one (sein:title our.hid))
      ['/' (trip q.one)]
    =+  wun=(scow %p p.one)
    ?:  =(q.one (main p.one))
      wun
    :(welp wun "/" (trip q.one))
  --
::
++  ta                                                  ::  partner core
  |_  {man/knot one/partner}
  ++  ta-beat                                           ::  more relevant
    |=  two/partner  ^-  ?
    ?-    -.one
        $&
      ?-  -.two
        $|  %&
        $&  (~(sn-best sn man p.one) p.two)
      ==
    ::
        $|
      ?-  -.two
        $&  %|
        $|  ?:  =(-.p.two -.p.one)
              (lth (mug +.p.one) (mug +.p.two))
            (lth -.p.two -.p.one)
      ==
    ==
  ++  ta-best                                           ::  most relevant
    |=(two/partner ?:((ta-beat two) two one))
  ::
  ++  ta-full  (ta-show ~)                              ::  render full width
  ++  ta-show                                           ::  render partner
    |=  moy/(unit ?)
    ^-  tape
    ?-    -.one
        $&
      ?~  moy
        =+  cha=(~(get by nik) one ~ ~)
        =-  ?~(cha - "'{u.cha ~}' {-}")
        ~(sn-phat sn man p.one)
      (~(sn-curt sn man p.one) u.moy)
    ::
        $|
      =+  ^=  pre  ^-  tape
          ?-  -.p.one
            $twitter  "@t:"
          ==
      ?~  moy
        (weld pre (trip p.p.one))
      =?  pre  =(& u.moy)  ['*' pre]
      (sigh 14 pre p.p.one)
    ==
  --
::
++  te                                                  ::  audience renderer
  |_  {man/knot lix/(set partner)}
  ++  te-best  ^-  (unit partner)
    ?~  lix  ~
    :-  ~
    |-  ^-  partner
    =+  lef=`(unit partner)`te-best(lix l.lix)
    =+  rit=`(unit partner)`te-best(lix r.lix)
    =.  n.lix  ?~(lef n.lix (~(ta-best ta man n.lix) u.lef))
    =.  n.lix  ?~(rit n.lix (~(ta-best ta man n.lix) u.rit))
    n.lix
  ::
  ++  te-deaf  ^+  .                                    ::  except for self
    .(lix (~(del in lix) `partner`[%& our.hid man]))
  ::
  ++  te-maud  ^-  ?                                    ::  multiple audience
    =.  .  te-deaf
    !?=($@($~ {* $~ $~}) lix)
  ::
  ++  te-prom  ^-  tape                                 ::  render targets
    =.  .  te-deaf
    =+  ^=  all
        %+  sort  `(list partner)`~(tap in lix)
        |=  {a/partner b/partner}
        (~(ta-beat ta man a) b)
    =+  fir=&
    |-  ^-  tape
    ?~  all  ~
    ;:  welp
      ?:(fir "" " ")
      (~(ta-show ta man i.all) ~)
      $(all t.all, fir |)
    ==
  ::
  ++  te-whom                                           ::  render sender
    (~(ta-show ta man (need te-best)) ~ te-maud)
  ::
  ++  ta-dire                                           ::  direct message
    |=  pan/partner  ^-  ?
    ?&  ?=($& -.pan)
        =(p.p.pan our.hid)
    ::
        =+  sot=(~(get by stories) q.p.pan)
        &(?=(^ sot) ?=($brown p.cordon.shape.u.sot))
    ==
  ::
  ++  te-pref                                           ::  audience glyph
    ^-  tape
    =+  cha=(~(get by nik) lix)
    ?^  cha  ~[u.cha ' ']
    ?.  (lien ~(tap by lix) ta-dire)
      "* "
    ?:  ?=({{$& ^} $~ $~} lix)
      ": "
    "; "
  --
::
++  tr                                                  ::  telegram renderer
  =*  en-purf  apix:en-purl:html
  |_  $:  man/knot
          sef/(set knot)
          who/ship
          sen/serial
          aud/audience
          wen/@da
          bou/bouquet
          sep/speech
      ==
  ++  tr-fact  ^-  sole-effect                          ::  activate effect
    ~[%mor [%tan tr-meta] tr-body]
  ::
  ++  tr-line  ^-  tape                                 ::  one-line print
    =+  txt=(tr-text =(who our.hid))
    ?:  =(~ txt)  ""
    =+  ^=  baw
        ::  ?:  oug
        ::  ~(te-whom te man tr-pals)
        ?.  (~(has in sef) %noob)
          (~(sn-curt sn man [who (main who)]) |)
        (~(sn-nick sn man [who (main who)]))
    ?:  (~(has in sef) %showtime)
      =+  dat=(yore now.hid)
      =+  ^=  t
        |=  a/@  ^-  tape
        %+  weld
          ?:  (lth a 10)  "0"  ~
          (scow %ud a)
      =+  ^=  time  :(weld "~" (t h.t.dat) "." (t m.t.dat) "." (t s.t.dat))
      :(weld baw txt (reap (sub 67 (lent txt)) ' ') time)
    (weld baw txt)
  ::
  ++  tr-meta  ^-  tang
    =.  wen  (sub wen (mod wen (div wen ~s0..0001)))     :: round
    =+  hed=leaf+"{(scow %uv sen)} at {(scow %da wen)}"
    =+  =<  paz=(turn ~(tap by aud) .)
        |=({a/partner *} leaf+~(ta-full ta man a))
    =+  bok=(turn (sort ~(tap in bou) aor) smyt)
    [%rose [" " ~ ~] [hed >who< [%rose [", " "to " ~] paz] bok]]~
  ::
  ++  tr-body
    |-  ^-  sole-effect
    ?+  -.sep  tan+[>sep<]~
      $exp  tan+~[leaf+"# {(trip p.sep)}"]
      $lin  tan+~[leaf+"{?:(p.sep "" "@ ")}{(trip q.sep)}"]
      $non  tan+~
      $app  tan+~[rose+[": " ~ ~]^~[leaf+"[{(trip p.sep)}]" leaf+(trip q.sep)]]
      $url  url+(crip (en-purf p.sep))
      $mor  mor+(turn p.sep |=(speech ^$(sep +<)))
      $fat  [%mor $(sep q.sep) tan+(tr-rend-tors p.sep) ~]
      $api
        :-  %tan
        :_  ~
        :+  %rose
          [": " ~ ~]
        :~  leaf+"[{(trip id.sep)} on {(trip service.sep)}]"
            leaf+(trip body.sep)
            leaf+(en-purf url.sep)
        ==
    ==
  ::
  ++  tr-rend-tors
    |=  a/torso  ^-  tang
    ?-  -.a
      $name  (welp $(a q.a) leaf+"={(trip p.a)}" ~)
      $tank  +.a
      $text  (turn (flop +.a) |=(b/cord leaf+(trip b)))
    ==
  ::
  ++  tr-pals
    ^-  (set partner)
    %-  ~(gas in *(set partner))
    (turn ~(tap by aud) |=({a/partner *} a))
  ::
  ++  tr-chow
    |=  {len/@u txt/tape}  ^-  tape
    ?:  (gth len (lent txt))  txt
    =.  txt  (scag len txt)
    |-
    ?~  txt  txt
    ?:  =(' ' i.txt)
      |-(['_' ?.(?=({$' ' *} t.txt) t.txt $(txt t.txt))])
    ?~  t.txt  "…"
    [i.txt $(txt t.txt)]
  ::
  ++  tr-both
    |=  {a/tape b/tape}  ^-  tape
    ?:  (gth (lent a) 62)  (tr-chow 64 a)
    %+  weld  a
    (tr-chow (sub 64 (lent a)) "  {b}")
  ::
  ++  tr-text
    |=  oug/?
    ^-  tape
    ?+    -.sep  ~&(tr-lost+sep "")
        $mor
      ?~  p.sep  ~&(%tr-mor-empty "")
      |-  ^-  tape
      ?~  t.p.sep  ^$(sep i.p.sep)
      (tr-both ^$(sep i.p.sep) $(p.sep t.p.sep))
    ::
        $fat
      %+  tr-both  $(sep q.sep)
      ?+  -.p.sep  "..."
        $tank  ~(ram re %rose [" " `~] +.p.sep)
      ==
    ::
        $exp  (tr-chow 66 '#' ' ' (trip p.sep))
        $url  =+  ful=(en-purf p.sep)
              ?:  (gth 64 (lent ful))  ['/' ' ' ful]
              :+  '/'  '_'
              =+  hok=r.p.p.p.sep
              ~!  hok
              =-  (swag [a=(sub (max 64 (lent -)) 64) b=64] -)
              ^-  tape
              =<  ?:(?=($& -.hok) (reel p.hok .) +:(scow %if p.hok))
              |=({a/knot b/tape} ?~(b (trip a) (welp b '.' (trip a))))
    ::
        $lin
      =+  txt=(trip q.sep)
      ?:  p.sep
        =+  pal=tr-pals
        =?  pal  !=(who our.hid)
          (~(del in pal) [%& who (main who)])
        (weld ~(te-pref te man pal) txt)
      (weld " " txt)
    ::
        $app
      (tr-chow 64 "[{(trip p.sep)}]: {(trip q.sep)}")
    ::
        $api
      (tr-chow 64 "[{(trip id.sep)}@{(trip service.sep)}]: {(trip summary.sep)}")
    ==
  --
::
++  peer                                                ::  accept subscription
  |=  pax/path
  ^+  [*(list move) +>]
  ~?  !=(src.hid our.hid)  [%peer-talk-stranger src.hid]
  :: ~&   [%talk-peer src.hid ost.hid pax]
  ?:  ?=({$sole *} pax)
    ?>  (team:title our.hid src.hid)
    ~?  (~(has by shells) ost.hid)  [%talk-peer-replaced ost.hid pax]
    ra-abet:(ra-console:ra src.hid t.pax)
  ::  ~&  [%talk-peer-data ost.hid src.hid pax]
  ra-abet:(ra-subscribe:ra src.hid pax)
::
++  poke-talk-command                                   ::  accept command
  |=  cod/command
  ^+  [*(list move) +>]
  ::  ~&  [%talk-poke-command src.hid cod]
  =^  mos  +>.$
      ra-abet:(ra-apply:ra src.hid cod)
  =^  mow  +>.$  log-all-to-file
  [(welp mos mow) +>.$]
::
++  poke-sole-action                                    ::  accept console
  |=  act/sole-action
  ra-abet:(ra-sole:ra act)
::
++  diff-talk-report                                    ::
  |=  {way/wire rad/report}
  ^-  (quip move _+>)
  =^  mos  +>.$
      %+  etch-friend  way  |=  {man/knot cuz/station}
      ra-abet:(ra-diff-talk-report:ra man cuz rad)
  =^  mow  +>.$  log-all-to-file
  [(welp mos mow) +>.$]
::
++  coup-repeat                                         ::
  |=  {way/wire saw/(unit tang)}
  %+  etch-repeat  [%repeat way]  |=  {num/@ud src/@p man/knot}
  ra-abet:(ra-coup-repeat:ra [num src man] saw)
::
++  etch                                                ::  parse wire
  |=  way/wire
  ^-  weir
  ?+    -.way  !!
      $friend
    ?>  ?=({$show @ @ @ $~} t.way)
    [%friend i.t.t.way (slav %p i.t.t.t.way) i.t.t.t.t.way]
  ::
      $repeat
    ?>  ?=({@ @ @ $~} t.way)
    [%repeat (slav %ud i.t.way) (slav %p i.t.t.way) i.t.t.t.way]
  ==
::
++  etch-friend                                         ::
  |=  {way/wire fun/$-({man/knot cuz/station} {(list move) _.})}
  =+  wer=(etch way)
  ?>(?=($friend -.wer) (fun p.wer q.wer))
::
++  etch-repeat                                         ::
  |=  {way/wire fun/$-({num/@ud src/@p man/knot} {(list move) _.})}
  =+  wer=(etch way)
  ?>(?=($repeat -.wer) (fun p.wer q.wer r.wer))
::
++  reap-friend                                         ::
  |=  {way/wire saw/(unit tang)}
  ^-  (quip move _+>)
  ?~  saw  [~ +>]
  %+  etch-friend  [%friend way]  |=  {man/knot cuz/station}
  =.  u.saw  [>%reap-friend-fail man cuz< u.saw]
  %-  (slog (flop u.saw))
  ra-abet:(ra-quit:ra man cuz)
::
++  quit-friend                                         ::
  |=  way/wire
  %+  etch-friend  [%friend way]  |=  {man/knot cuz/station}
  ra-abet:(ra-retry:ra man cuz)
::
++  pull                                                ::
  |=  pax/path
  ^+  [*(list move) +>]
  ::  ~&  [%talk-pull src.hid ost.hid pax]
  =^  moz  +>.$  ra-abet:(ra-cancel:ra src.hid pax)
  [moz +>.$(shells (~(del by shells) ost.hid))]
::
++  log-all-to-file
  ^-  (quip move _.)
  ?:  &  [~ .]  ::  XXX!!!!
  :_  %_  .
        log   %-  ~(urn by log)
              |=({man/knot len/@ud} count:(~(got by stories) man))
      ==
  %+  murn  ~(tap by log)
  |=  {man/knot len/@ud}
  ^-  (unit move)
  ?:  (gte len count:(~(got by stories) man))
    ~
  `(log-to-file man)
::
++  log-to-file
  |=  man/knot
  ^-  move
  =+  ^-  paf/path
      =+  day=(year %*(. (yore now.hid) +.t +:*tarp))
      %+  en-beam  [our.hid %home da+now.hid]
      /talk-telegrams/(scot %da day)/[man]/talk
  =+  grams:(~(got by stories) man)
  [ost.hid %info /jamfile our.hid (foal paf [%talk-telegrams !>(-)])]
::
++  poke-talk-comment
  |=  {pax/path sup/path txt/@t}  ^-  (quip move _+>)
  ra-abet:(ra-comment:ra pax sup txt)
::
++  poke-talk-fora-post
  |=  {pax/path sup/path hed/@t txt/@t}  ^-  (quip move _+>)
  ra-abet:(ra-fora-post:ra pax sup hed txt)
::
++  poke-talk-save
  |=  man/knot
  ^-  (quip move _+>)
  =+  paf=/(scot %p our.hid)/home/(scot %da now.hid)/talk/[man]/talk-telegrams
  =+  grams:(~(got by stories) man)
  [[ost.hid %info /jamfile our.hid (foal paf [%talk-telegrams !>(-)])]~ +>.$]
::
++  poke-talk-load
  |=  man/knot
  =+  ^=  grams
      .^  (list telegram)
          %cx
          /(scot %p our.hid)/home/(scot %da now.hid)/talk/[man]/talk-telegrams
      ==
  =+  toy=(~(got by stories) man)
  [~ +>.$(stories (~(put by stories) man toy(grams grams, count (lent grams))))]
::
++  poke-talk-log
  |=  man/knot
  ~&  %poke-log
  ^-  (quip move _+>)
  :-  [(log-to-file man) ~]
  +>.$(log (~(put by log) man count:(~(got by stories) man)))
::
++  poke-talk-unlog
  |=  man/knot
  ^-  (quip move _+>)
  :-  ~
  +>.$(log (~(del by log) man))
::
++  prep
  |=  old/(unit house-any)
  ^-  (quip move _..prep)
  ?~  old
    ra-abet:ra-init:ra
  |-
  ?-  -.u.old
    $6  [~ ..prep(+<+ u.old)]
    $5  =<  ^$(-.u.old %6, shells.u.old (~(run by shells.u.old) .))
        |=  shell-5  ^-  shell
        +<(passive %passive-deprecated, active ?^(active active `passive))
    $4  =<  ^$(-.u.old %5, shells.u.old (~(run by shells.u.old) .))
        |=(shell-4 `shell-5`+<(system [system settings=*(set knot)]))
    $3  =<  ^$(-.u.old %4, stories.u.old (~(run by stories.u.old) .))
        |=(story-3 `story`+<(cabalers [cabalers glyphers=*(set bone)]))
  ==
--<|MERGE_RESOLUTION|>--- conflicted
+++ resolved
@@ -1937,9 +1937,6 @@
     ++  pa-revise                                       ::  revise existing
       |=  {num/@ud gam/telegram}
       =+  way=(sub count num)
-<<<<<<< HEAD
-      ?:  =(gam (snag (dec way) grams))
-=======
       =/  ole  (snag (dec way) grams)
       =.  q.q.gam
         ::REVIEW  let old %received override different "new" states, in an
@@ -1952,7 +1949,6 @@
         b
       ::
       ?:  =(gam ole)
->>>>>>> a6849763
         +>.$                                            ::  no change
       =.  grams  (welp (scag (dec way) grams) [gam (slag way grams)])
       (pa-refresh num gam)
