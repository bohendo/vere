::                                                      ::  ::
::::  /app/talk/hoon                                    ::  ::
  ::                                                    ::  ::
::
::TODO  maybe keep track of received grams per circle, too?
::
::TODO  [type query] => [press tab to cycle search results, newest-first]
::      => [escape to clear]
::
::>  This client implementation makes use of the %inbox
::>  for all its subscriptions and messaging. All
::>  rumors received are exclusively about the %inbox,
::>  since that's the only thing the client ever
::>  subscribes to.
::
/?    151                                               ::<  hoon version
/-    hall, sole                                        ::<  structures
/+    hall, sole                                        ::<  libraries
/=    seed  /~  !>(.)
::
::::
  ::
=,  hall
=,  sole
=>  ::>  ||
    ::>  ||  %arch
    ::>  ||
    ::>    data structures
    ::
    |%
    ++  state                                           ::>  application state
      $:  ::  messaging state                           ::
          count/@ud                                     ::<  (lent grams)
          grams/(list telegram)                         ::<  all history
          known/(map serial @ud)                        ::<  messages heard
          sources/(set circle)                          ::<  our subscriptions
          ::  circle details                            ::
          remotes/(map circle group)                    ::<  remote presences
          mirrors/(map circle config)                   ::<  remote configs
          ::  ui state                                  ::
          nicks/(map ship nick)                         ::<  human identities
          bound/(map audience char)                     ::<  bound circle glyphs
          binds/(jug char audience)                     ::<  circle glyph lookup
          cli/shell                                     ::<  interaction state
      ==                                                ::
    ++  shell                                           ::>  console session
      $:  id/bone                                       ::<  identifier
          latest/@ud                                    ::<  latest shown msg num
          say/sole-share                                ::<  console state
          active/audience                               ::<  active targets
          settings/(set term)                           ::<  frontend settings
          width/@ud                                     ::<  display width
          timez/(pair ? @ud)                            ::<  timezone adjustment
      ==                                                ::
    ++  move  (pair bone card)                          ::<  all actions
    ++  lime                                            ::>  diff fruit
      $%  {$sole-effect sole-effect}                    ::
      ==                                                ::
    ++  pear                                            ::>  poke fruit
      $%  {$hall-command command}                       ::
          {$hall-action action}                         ::
      ==                                                ::
    ++  card                                            ::>  general card
      $%  {$diff lime}                                  ::
          {$poke wire dock pear}                        ::
          {$peer wire dock path}                        ::
      ==                                                ::
<<<<<<< HEAD
    ++  work                                            ::>  interface action
      $%  ::  circle management                         ::
          {$join (map circle range)}                    ::<  subscribe to
          {$leave audience}                             ::<  unsubscribe from
          {$create security naem cord}                  ::<  create circle
          {$delete naem (unit cord)}                    ::<  delete circle
          {$depict naem cord}                           ::<  change description
          {$filter naem ? ?}                            ::<  change message rules
          {$invite naem (set ship)}                     ::<  give permission
          {$banish naem (set ship)}                     ::<  deny permission
          {$source naem (map circle range)}             ::<  add source
          {$unsource naem (map circle range)}           ::<  remove source
          ::  personal metadata                         ::
          {$attend audience (unit presence)}            ::<  set our presence
          {$name audience human}                        ::<  set our name
          ::  messaging                                 ::
          {$say (list speech)}                          ::<  send message
          {$eval cord twig}                             ::<  send #-message
          {$target p/audience q/(unit work)}            ::<  set active targets
          {$reply $@(@ud {@u @ud}) (list speech)}       ::<  reply to
          ::  displaying info                           ::
          {$number $@(@ud {@u @ud})}                    ::<  relative/absolute
          {$who audience}                               ::<  presence
          {$what (unit $@(char audience))}              ::<  show bound glyph
          ::  ui settings                               ::
          {$bind char (unit audience)}                  ::<  bind glyph
          {$unbind char (unit audience)}                ::<  unbind glyph
          {$nick (unit ship) (unit cord)}               ::<  un/set/show nick
          {$set term}                                   ::<  enable setting
          {$unset term}                                 ::<  disable setting
          {$width @ud}                                  ::<  change display width
          {$timez ? @ud}                                ::<  adjust shown times
          ::  miscellaneous                             ::
          {$show circle}                                ::<  show membership
          {$hide circle}                                ::<  hide membership
          {$help $~}                                    ::<  print usage info
=======
    ++  work                                            ::  interface action
      $%  {$number p/$@(@ud {@u @ud})}                  ::  relative/absolute
          {$help $~}                                    ::  print usage info
          {$who p/where}                                ::  presence
          {$what p/$@(char (set partner))}              ::  show bound glyph
          {$bind p/char q/(unit where)}                 ::
          {$join p/where}                               ::
          {$leave p/where}                              ::
          {$say p/(list speech)}                        ::
          {$eval p/cord q/hoon}                         ::
          {$invite p/knot q/(list partner)}             ::  whitelist add
          {$banish p/knot q/(list partner)}             ::  blacklist add
          {$block p/knot q/(list partner)}              ::  blacklist add
          {$author p/knot q/(list partner)}             ::  whitelist add
          {$nick p/(unit ship) q/(unit cord)}           ::
          {$set p/knot}                                 ::
          {$unset p/knot}                               ::
          {$target p/where q/(unit work)}               ::  set active targets
          ::  {$destroy p/knot}                         ::
          {$create p/posture q/knot r/cord}             ::
          {$probe p/station}                            ::
>>>>>>> 49429adb
      ==                                                ::
    ++  glyphs  `wall`~[">=+-" "}),." "\"'`^" "$%&@"]   ::<  circle char pool '
    --
::
::>  ||
::>  ||  %work
::>  ||
::>    functional cores and arms.
::
|_  {bol/bowl:gall state}
::
++  prep                                                ::<  prepare state
  ::>  adapts state.
  ::
  |=  old/(unit state)
  ^-  (quip move _..prep)
  ?~  old
    ta-done:ta-init:ta
  [~ ..prep(+<+ u.old)]
::
::>  ||
::>  ||  %utility
::>  ||
::>    small utility functions.
::+|
::
++  server                                              ::<  our hall instance
  ^-  dock
  :_  %hall
  (true-self our.bol)
::
++  inbox                                               ::<  client's circle name
  ::>  produces the name of the circle used by this
  ::>  client for all its operations
  ^-  naem
  %inbox
::
++  incir                                               ::<  client's circle
  ::>  ++inbox, except a full circle.
  ^-  circle
  :_  inbox
  (true-self our.bol)
::
++  renum                                               ::<  gram i# by serial
  ::>  find the grams list index for gram with serial.
  |=  ser/serial
  ^-  (unit @ud)
  =+  num=(~(get by known) ser)
  ?~  num  ~
  `(sub count +(u.num))
::
++  recall                                              ::<  gram by serial
  ::>  find a known gram with serial {ser}.
  |=  ser/serial
  ^-  (unit telegram)
  =+  num=(renum ser)
  ?~  num  ~
  `(snag u.num grams)
::
++  bound-from-binds                                    ::<  bound from binds
  ::>  using a mapping of character to audiences, create
  ::>  a mapping of audience to character.
  ::
  |=  bin/_binds
  ^+  bound
  %-  ~(gas by *(map audience char))
  =-  (zing -)
  %+  turn  ~(tap by bin)
  |=  {a/char b/(set audience)}
  (turn ~(tap by b) |=(c/audience [c a]))
::
++  glyph                                               ::<  grab a glyph
  ::>  finds a new glyph for assignment.
  ::
  |=  idx/@
  =<  cha
  %+  reel  glyphs
  |=  {all/tape ole/{cha/char num/@}}
  =+  new=(snag (mod idx (lent all)) all)
  =+  num=~(wyt in (~(get ju binds) new))
  ?~  cha.ole  [new num]
  ?:  (lth num.ole num)
    ole
  [new num]
::
::>  ||
::>  ||  %engines
::>  ||
::>    main cores.
::+|
::
++  ta                                                  ::  per transaction
  ::>  for every transaction/event (poke, peer etc.)
  ::>  talk receives, the ++ta transaction core is
  ::>  called.
  ::>  in processing transactions, ++ta may modify app
  ::>  state, or create moves. these moves get produced
  ::>  upon finalizing the core's with with ++ta-done.
  ::>  when making changes to the shell, the ++sh core is
  ::>  used.
  ::
  |_  ::>  moves:  moves created by core operations.
      ::
      moves/(list move)
  ::
  ++  ta-done                                           ::<  resolve core
    ::>  produces the moves stored in ++ta's moves.
    ::>  %sole-effect moves get squashed into a %mor.
    ::
    ^+  [*(list move) +>]
    :_  +>
    ::  seperate our sole-effects from other moves.
    =/  yop
      |-  ^-  (pair (list move) (list sole-effect))
      ?~  moves  [~ ~]
      =+  mor=$(moves t.moves)
      ?:  ?&  =(id.cli p.i.moves)
              ?=({$diff $sole-effect *} q.i.moves)
          ==
        [p.mor [+>.q.i.moves q.mor]]
      [[i.moves p.mor] q.mor]
    ::  flop moves, flop and squash sole-effects into a %mor.
    =+  moz=(flop p.yop)
    =/  foc/(unit sole-effect)
      ?~  q.yop  ~
      ?~  t.q.yop  `i.q.yop                             ::<  single sole-effect
      `[%mor (flop q.yop)]                              ::<  more sole-effects
    ::  produce moves or sole-effects and moves.
    ?~  foc  moz
    ?~  id.cli  ~&(%client-no-sole moz)
    [[id.cli %diff %sole-effect u.foc] moz]
  ::
  ::>  ||
  ::>  ||  %emitters
  ::>  ||
  ::>    arms that create outward changes.
  ::+|
  ::
  ++  ta-emil                                           ::<  emit move list
    ::>  adds multiple moves to the core's list.
    ::>  flops to emulate ++ta-emit.
    ::
    |=  mol/(list move)
    %_(+> moves (welp (flop mol) moves))
  ::
  ++  ta-emit                                           ::<  emit a move
    ::>  adds a move to the core's list.
    ::
    |=  mov/move
    %_(+> moves [mov moves])
  ::
  ::>  ||
  ::>  ||  %interaction-events
  ::>  ||
  ::>    arms that apply events we received.
  ::+|
  ::
  ++  ta-init                                           ::<  initialize app
    ::>  subscribes to our hall.
    ::
    %-  ta-emil
    ^-  (list move)
    :~  :*  ost.bol
            %peer
            /
            server
            /client
        ==
        :*  ost.bol
            %peer
            /
            server
            /circle/[inbox]/grams/config/group
        ==
    ==
  ::
  ++  ta-take                                           ::<  accept prize
    ::>
    ::
    |=  piz/prize
    ^+  +>
    ?+  -.piz  +>
        $client
      %=  +>
        binds   gys.piz
        bound   (bound-from-binds gys.piz)
        nicks   nis.piz
      ==
    ::
        $circle
      %.  nes.piz
      %=  ta-unpack
        sources   (~(run in src.loc.cos.piz) head)
        mirrors   (~(put by rem.cos.piz) incir loc.cos.piz)
        remotes   (~(put by rem.pes.piz) incir loc.pes.piz)
      ==
    ==
  ::
  ++  ta-hear                                           ::<  apply change
    ::>
    ::
    |=  rum/rumor
    ^+  +>
    ?+  -.rum  +>
        $client
      ?-  -.rum.rum
          $glyph
        (ta-change-glyph +.rum.rum)
      ::
          $nick
        +>(nicks (change-nicks nicks who.rum.rum nic.rum.rum))
      ==
    ::
        $circle
      (ta-change-circle rum.rum)
    ==
  ::
  ++  ta-change-circle                                  ::<  apply circle change
    ::>
    ::
    |=  rum/rumor-story
    ^+  +>
    ?+  -.rum
        ~&([%unexpected-circle-rumor -.rum] +>)
    ::
        $gram
      (ta-learn gam.nev.rum)
    ::
        $config
      =+  cur=(fall (~(get by mirrors) cir.rum) *config)
      =.  +>.$
        =<  sh-done
        %-  ~(sh-show-config sh cli)
        [cir.rum cur dif.rum]
      =?  +>.$  &(?=($source -.dif.rum) add.dif.rum)
        =*  cir  cir.src.dif.rum
        =+  ren=~(cr-phat cr cir)
        =+  gyf=(~(get by bound) [cir ~ ~])
        =<  sh-done
        =>  :_  .
            %-  ~(sh-act sh cli)
            [%notify [cir ~ ~] `%hear]
        ?^  gyf
          (sh-note "has glyph {[u.gyf ~]} for {ren}")
        ::  we use the rendered circle name to determine
        ::  the glyph for higher glyph consistency when
        ::  federating.
        =+  cha=(glyph (mug ren))
        (sh-work %bind cha `[cir ~ ~])
      %=  +>.$
          sources
        ?.  &(?=($source -.dif.rum) =(cir.rum incir))
          sources
        %.  cir.src.dif.rum
        ?:  add.dif.rum
          ~(put in sources)
        ~(del in sources)
      ::
          mirrors
        ?:  ?=($remove -.dif.rum)  (~(del by mirrors) cir.rum)
        %+  ~(put by mirrors)  cir.rum
        (change-config cur dif.rum)
      ==
    ::
        $status
      =+  rem=(fall (~(get by remotes) cir.rum) *group)
      =+  cur=(fall (~(get by rem) who.rum) *status)
      =.  +>.$
        =<  sh-done
        %-  ~(sh-show-status sh cli)
        [cir.rum who.rum cur dif.rum]
      %=  +>.$
          remotes
        %+  ~(put by remotes)  cir.rum
        ?:  ?=($remove -.dif.rum)  (~(del by rem) who.rum)
        %+  ~(put by rem)  who.rum
        (change-status cur dif.rum)
      ==
    ==
  ::
  ++  ta-change-glyph                                   ::<  apply changed glyphs
    ::>  applies new set of glyph bindings.
    ::
    |=  {bin/? gyf/char aud/audience}
    ^+  +>
    =+  nek=(change-glyphs binds bin gyf aud)
    ?:  =(nek binds)  +>.$                              ::  no change
    =.  binds  nek
    =.  bound  (bound-from-binds nek)
    sh-done:~(sh-prod sh cli)
  ::
  ::>  ||
  ::>  ||  %messages
  ::>  ||
  ::>    storing and updating messages.
  ::+|
  ::
  ++  ta-unpack                                         ::<  open envelopes
    ::>  the client currently doesn't care about nums.
    ::
    |=  nes/(list envelope)
    ^+  +>
    (ta-lesson (turn nes tail))
  ::
  ++  ta-lesson                                         ::<  learn messages
    ::>  learn all telegrams in a list.
    ::
    |=  gaz/(list telegram)
    ^+  +>
    ?~  gaz  +>
    $(gaz t.gaz, +> (ta-learn i.gaz))
  ::
  ++  ta-learn                                          ::<  save/update message
    ::>  store an incoming telegram, updating if it
    ::>  already exists.
    ::
    |=  gam/telegram
    ^+  +>
    =+  old=(renum uid.gam)
    ?~  old
      (ta-append gam)      ::<  add
    (ta-revise u.old gam)  ::<  modify
  ::
  ++  ta-append                                         ::<  append message
    ::>  store a new telegram.
    ::
    |=  gam/telegram
    ^+  +>
    =:  grams  [gam grams]
        count  +(count)
        known  (~(put by known) uid.gam count)
    ==
    =<  sh-done
    (~(sh-gram sh cli) gam)
  ::
  ++  ta-revise                                         ::<  revise message
    ::>  modify a telegram we know.
    ::
    |=  {num/@ud gam/telegram}
    =+  old=(snag num grams)
    ?:  =(gam old)  +>.$                                ::  no change
    =.  grams  (oust [num 1] grams)
    ?:  =(sep.gam sep.old)  +>.$                        ::  no worthy change
    =<  sh-done
    (~(sh-gram sh cli) gam)
  ::
  ::>  ||
  ::>  ||  %console
  ::>  ||
  ::>    arms for shell functionality.
  ::+|
  ::
  ++  ta-console                                        ::<  initialize shell
    ::>  initialize the shell of this client.
    ::
    ^+  .
    =/  she/shell
      %*(. *shell id ost.bol, active (sy incir ~), width 80)
    sh-done:~(sh-prod sh she)
  ::
  ++  ta-sole                                           ::<  apply sole input
    ::>  applies sole-action.
    ::
    |=  act/sole-action
    ^+  +>
    ?.  =(id.cli ost.bol)
      ~&(%strange-sole !!)
    sh-done:(~(sh-sole sh cli) act)
  ::
  ++  sh                                                ::<  per console
    ::>  shell core, responsible for handling user input
    ::>  and the related actions, and outputting changes
    ::>  to the cli.
    ::
    |_  $:  ::>  she: console state.
            ::>  man: our mailbox
            ::
            she/shell
        ==
    ::
    ++  sh-done                                         ::<  resolve core
      ::>  stores changes to the cli.
      ::
      ^+  +>
      +>(cli she)
    ::
    ::>  ||
    ::>  ||  %emitters
    ::>  ||
    ::>    arms that create outward changes.
    ::+|
    ::
    ++  sh-fact                                         ::<  send console effect
      ::>  adds a console effect to ++ta's moves.
      ::
      |=  fec/sole-effect
      ^+  +>
      +>(moves [[id.she %diff %sole-effect fec] moves])
    ::
    ++  sh-act                                          ::<  send action
      ::>  adds an aaction to ++ta's moves.
      ::
      |=  act/action
      ^+  +>
      %=  +>
          moves
        :_  moves
        :*  ost.bol
            %poke
            /client/action
            server
            [%hall-action act]
        ==
      ==
    ::
    ::>  ||
    ::>  ||  %cli-interaction
    ::>  ||
    ::>    processing user input as it happens.
    ::+|
    ::
    ++  sh-sole                                         ::<  apply edit
      ::>  applies sole action.
      ::
      |=  act/sole-action
      ^+  +>
      ?-  -.act
        $det  (sh-edit +.act)
        $clr  ..sh-sole :: (sh-pact ~) :: XX clear to PM-to-self?
        $ret  sh-obey
      ==
    ::
    ++  sh-edit                                         ::<  apply sole edit
      ::>  called when typing into the cli prompt.
      ::>  applies the change and does sanitizing.
      ::
      |=  cal/sole-change
      ^+  +>
      =^  inv  say.she  (~(transceive sole say.she) cal)
      =+  fix=(sh-sane inv buf.say.she)
      ?~  lit.fix
        +>.$
      :: just capital correction
      ?~  err.fix
        (sh-slug fix)
      :: allow interior edits and deletes
      ?.  &(?=($del -.inv) =(+(p.inv) (lent buf.say.she)))
        +>.$
      (sh-slug fix)
    ::
    ++  sh-read                                         ::<  command parser
      ::>  parses the command line buffer. produces work
      ::>  items which can be executed by ++sh-work.
      ::
      =<  work
      ::>  ||  %parsers
      ::>    various parsers for command line input.
      |%
<<<<<<< HEAD
      ++  expr                                          ::<  [cord twig]
=======
      ++  expr                                          ::  [cord hoon]
>>>>>>> 49429adb
        |=  tub/nail  %.  tub
        %+  stag  (crip q.tub)
        wide:(vang & [&1:% &2:% (scot %da now.bol) |3:%])
      ::
      ++  dare                                          ::<  @dr
        %+  sear
          |=  a/coin
          ?.  ?=({$$ $dr @} a)  ~
          (some `@dr`+>.a)
        nuck:so
      ::
      ++  ship  ;~(pfix sig fed:ag)                     ::<  ship
      ++  shiz                                          ::<  ship set
        %+  cook
          |=(a/(list ^ship) (~(gas in *(set ^ship)) a))
        (most ;~(plug com (star ace)) ship)
      ::
      ++  cire                                          ::<  local circle
        ;~(pfix cen sym)
      ::
      ++  circ                                          ::<  circle
        ;~  pose
          (cold incir col)
          ;~(pfix cen (stag our.bol sym))
          ;~(pfix fas (stag (sein:title our.bol) sym))
        ::
          %+  cook
            |=  {a/@p b/(unit term)}
            [a ?^(b u.b %inbox)]
          ;~  plug
            ship
            (punt ;~(pfix fas urs:ab))
          ==
        ==
      ::
      ++  circles-flat                                  ::<  collapse mixed list
        |=  a/(list (each circle (set circle)))
        ^-  (set circle)
        ?~  a  ~
        ?-  -.i.a
          $&  (~(put in $(a t.a)) p.i.a)
          $|  (~(uni in $(a t.a)) p.i.a)
        ==
      ::
      ++  cirs                                          ::<  non-empty circles
        %+  cook  circles-flat
        %+  most  ;~(plug com (star ace))
        (^pick circ (sear sh-glyf glyph))
      ::
      ++  drat                                          ::<  @da or @dr
        ::>  pas: whether @dr's are in the past or not.
        |=  pas/?
        =-  ;~(pfix sig (sear - crub:so))
        |=  a/^dime
        ^-  (unit @da)
        ?+  p.a  ~
          $da   `q.a
          $dr   :-  ~
                %.  [now.bol q.a]
                ?:(pas sub add)
        ==
      ::
      ++  pont                                          ::<  point for range
        ::>  hed: whether this is the head or tail point.
        |=  hed/?
        ;~  pose
          (cold [%da now.bol] (jest 'now'))
          (stag %da (drat hed))
          (stag %ud dem:ag)
        ==
      ::
      ++  rang                                          ::<  subscription range
        =+  ;~  pose
              (cook some ;~(pfix fas (pont |)))
              (easy ~)
            ==
        ;~  pose
          (cook some ;~(plug ;~(pfix fas (pont &)) -))
          (easy ~)
        ==
      ::
      ++  sorz                                          ::<  non-empty sources
        %+  cook  ~(gas by *(map circle range))
        (most ;~(plug com (star ace)) ;~(plug circ rang))
      ::
      ++  pick                                          ::<  message reference
        ;~(pose nump (cook lent (star sem)))
      ::
      ++  nump                                          ::<  number reference
        ;~  pose
          ;~(pfix hep dem:ag)
          ;~  plug
            (cook lent (plus (just '0')))
            ;~(pose dem:ag (easy 0))
          ==
          (stag 0 dem:ag)
        ==
      ::
      ++  pore                                          ::<  security
        (perk %channel %village %journal %mailbox ~)
      ::
      ++  lobe                                          ::<  y/n loob
        ;~  pose
          (cold %& ;~(pose (jest 'y') (jest '&') (just 'true')))
          (cold %| ;~(pose (jest 'n') (jest '|') (just 'false')))
        ==
      ::
      ++  message                                       ::<  exp, lin or url msg
        ;~  pose
          ;~(plug (cold %eval hax) expr)
          (stag %say speeches)
        ==
      ::
      ++  speeches                                      ::<  lin or url msgs
        %+  most  (jest '•')
        ;~  pose
          (stag %url aurf:de-purl:html)
          :(stag %lin & ;~(pfix pat text))
          :(stag %lin | ;~(less sem hax text))
        ==
      ::
      ++  text                                          ::<  msg without break
        %+  cook  crip
        (plus ;~(less (jest '•') next))
      ::
      ++  nick  (cook crip (plus next))                 ::<  nickname
      ++  glyph  (mask "/\\\{(<!?{(zing glyphs)}")      ::<  circle postfix
      ++  setting                                       ::<  setting flag
        %-  perk  :~
          %nicks
          %quiet
          %notify
          %showtime
        ==
      ++  work                                          ::<  full input
        %+  knee  *^work  |.  ~+
        =-  ;~(pose ;~(pfix sem -) message)
        ;~  pose
        ::
        ::  circle management
        ::
          ;~((glue ace) (perk %join ~) sorz)
        ::
          ;~((glue ace) (perk %leave ~) cirs)
        ::
          ;~  (glue ace)  (perk %create ~)
            pore
            cire
            qut
          ==
        ::
          ;~  plug  (perk %delete ~)
            ;~(pfix ;~(plug ace cen) sym)
            ;~  pose
              (cook some ;~(pfix ace qut))
              (easy ~)
            ==
          ==
        ::
          ;~((glue ace) (perk %depict ~) cire qut)
        ::
          ;~((glue ace) (perk %filter ~) cire lobe lobe)
        ::
          ;~((glue ace) (perk %invite ~) cire shiz)
        ::
          ;~((glue ace) (perk %banish ~) cire shiz)
        ::
          ;~((glue ace) (perk %source ~) cire sorz)
        ::
          ;~((glue ace) (perk %unsource ~) cire sorz)
          ::TODO  why do these nest-fail when doing perk with multiple?
        ::
        ::  personal metadata
        ::
          ;~  (glue ace)
            (perk %attend ~)
            cirs
            ;~  pose
              (cold ~ sig)
              (cook some (perk %gone %idle %hear %talk ~))
            ==
          ==
        ::
          ;~  plug
            (perk %name ~)
            ;~(pfix ace cirs)
            ;~(pfix ace ;~(pose (cook some qut) (cold ~ sig)))
            ;~  pose
              ;~  pfix  ace
                %+  cook  some
                ;~  pose
                  ;~((glue ace) qut (cook some qut) qut)
                  ;~(plug qut (cold ~ ace) qut)
                ==
              ==
              ;~(pfix ace (cold ~ sig))
              (easy ~)
            ==
          ==
        ::
        ::  displaying info
        ::
          ;~(plug (perk %who ~) ;~(pose ;~(pfix ace cirs) (easy ~)))
        ::
          ;~  plug
            (perk %what ~)
            ;~  pose
              ;~(pfix ace (cook some ;~(pose glyph cirs)))
              (easy ~)
            ==
          ==
        ::
          ;~((glue ace) (perk %show ~) circ)
        ::
          ;~((glue ace) (perk %hide ~) circ)
        ::
        ::  ui settings
        ::
          ;~(plug (perk %bind ~) ;~(pfix ace glyph) (punt ;~(pfix ace cirs)))
        ::
          ;~(plug (perk %unbind ~) ;~(pfix ace glyph) (punt ;~(pfix ace cirs)))
        ::
          ;~  plug  (perk %nick ~)
            ;~  pose
              ;~  plug
                (cook some ;~(pfix ace ship))
                (cold (some '') ;~(pfix ace sig))
              ==
              ;~  plug
                ;~  pose
                  (cook some ;~(pfix ace ship))
                  (easy ~)
                ==
                ;~  pose
                  (cook some ;~(pfix ace nick))
                  (easy ~)
                ==
              ==
            ==
          ==
        ::
          ;~(plug (cold %width (jest 'set width ')) dem:ag)
        ::
          ;~  plug
            (cold %timez (jest 'set timezone '))
          ::
            ;~  pose
              (cold %| (just '-'))
              (cold %& (just '+'))
            ==
          ::
            %+  sear
              |=  a/@ud
              ^-  (unit @ud)
              ?:  &((gte a 0) (lte a 14))
              `a  ~
            dem:ag
          ==
        ::
          ;~(plug (perk %set ~) ;~(pose ;~(pfix ace setting) (easy %$)))
        ::
          ;~(plug (perk %unset ~) ;~(pfix ace setting))
        ::
        ::  miscellaneous
        ::
          ;~(plug (perk %help ~) (easy ~))
        ::
        ::  (parsers below come last because they match quickly)
        ::
        ::  messaging
        ::
          (stag %target ;~(plug cirs (punt ;~(pfix ace message))))
        ::
          (stag %reply ;~(plug pick ;~(pfix ace speeches)))
        ::
        ::  displaying info
        ::
          (stag %number pick)
        ==
      --
    ::
    ++  sh-sane                                         ::<  sanitize input
      ::>  parses cli prompt input using ++sh-read and
      ::>  sanitizes when invalid.
      ::
      |=  {inv/sole-edit buf/(list @c)}
      ^-  {lit/(list sole-edit) err/(unit @u)}
      =+  res=(rose (tufa buf) sh-read)
      ?:  ?=($| -.res)  [[inv]~ `p.res]
      :_  ~
      ?~  p.res  ~
      =+  wok=u.p.res
      |-  ^-  (list sole-edit)
      ?+  -.wok
        ~
      ::
          $target
        ?~(q.wok ~ $(wok u.q.wok))
      ==
    ::
    ++  sh-slug                                         ::<  edit to sanity
      ::>  corrects invalid prompt input.
      ::
      |=  {lit/(list sole-edit) err/(unit @u)}
      ^+  +>
      ?~  lit  +>
      =^  lic  say.she
          (~(transmit sole say.she) `sole-edit`?~(t.lit i.lit [%mor lit]))
      (sh-fact [%mor [%det lic] ?~(err ~ [%err u.err]~)])
    ::
    ++  sh-obey                                         ::<  apply result
      ::>  called upon hitting return in the prompt. if
      ::>  input is invalid, ++sh-slug is called.
      ::>  otherwise, the appropriate work is done and
      ::>  the entered command (if any) gets displayed
      ::>  to the user.
      ::
      =+  fix=(sh-sane [%nop ~] buf.say.she)
      ?^  lit.fix
        (sh-slug fix)
      =+  jub=(rust (tufa buf.say.she) sh-read)
      ?~  jub  (sh-fact %bel ~)
      %.  u.jub
      =<  sh-work
      =+  buf=buf.say.she
      =^  cal  say.she  (~(transmit sole say.she) [%set ~])
      %-  sh-fact
      :*  %mor
          [%nex ~]
          [%det cal]
          ?.  ?=({$';' *} buf)  ~
          ?:  ?=($reply -.u.jub)  ~
          :_  ~
          [%txt (runt [14 '-'] `tape`['|' ' ' (tufa `(list @)`buf)])]
      ==
    ::
    ::>  ||
    ::>  ||  %user-action
    ::>  ||
    ::>    processing user actions.
    ::+|
    ::
    ++  sh-work                                         ::<  do work
      ::>  implements worker arms for different talk
      ::>  commands.
      ::>  worker arms must produce updated state.
      ::
<<<<<<< HEAD
=======
    ++  sh-repo-house-diff
      |=  {one/shelf two/shelf}
      =|  $=  ret
          $:  old/(list (pair knot (pair posture cord)))
              new/(list (pair knot (pair posture cord)))
              cha/(list (pair knot (pair posture cord)))
          ==
      ^+  ret
      =.  ret
        =+  eno=~(tap by one)
        |-  ^+  ret
        ?~  eno  ret
        =.  ret  $(eno t.eno)
        =+  unt=(~(get by two) p.i.eno)
        ?~  unt
          ret(old [i.eno old.ret])
        ?:  =(q.i.eno u.unt)  ret
        ret(cha [[p.i.eno u.unt] cha.ret])
      =.  ret
        =+  owt=~(tap by two)
        |-  ^+  ret
        ?~  owt  ret
        =.  ret  $(owt t.owt)
        ?:  (~(has by one) p.i.owt)
          ret
        ret(new [i.owt new.ret])
      ret
    ::
    ++  sh-repo-atlas-diff
      |=  {one/atlas two/atlas}
      =|  $=  ret
          $:  old/(list (pair ship status))
              new/(list (pair ship status))
              cha/(list (pair ship status))
          ==
      ^+  ret
      =.  ret
        =+  eno=~(tap by one)
        |-  ^+  ret
        ?~  eno  ret
        =.  ret  $(eno t.eno)
        ?:  =(%gone p.q.i.eno)  ret
        =+  unt=(~(get by two) p.i.eno)
        ?~  unt
          ret(old [i.eno old.ret])
        ?:  =(%gone p.u.unt)
          ret(old [i.eno old.ret])
        ?:  =(q.i.eno u.unt)  ret
        ret(cha [[p.i.eno u.unt] cha.ret])
      =.  ret
        =+  owt=~(tap by two)
        |-  ^+  ret
        ?~  owt  ret
        =.  ret  $(owt t.owt)
        ?:  =(%gone p.q.i.owt)  ret
        ?.  (~(has by one) p.i.owt)
          ret(new [i.owt new.ret])
        ?:  =(%gone p:(~(got by one) p.i.owt))
          ret(new [i.owt new.ret])
        ret
      ret
    ::
    ++  sh-repo-cabal-diff
      |=  {one/(map station config) two/(map station config)}
      =|  $=  ret
          $:  old/(list (pair station config))
              new/(list (pair station config))
              cha/(list (pair station config))
          ==
      ^+  ret
      =.  ret
        =+  eno=~(tap by one)
        |-  ^+  ret
        ?~  eno  ret
        =.  ret  $(eno t.eno)
        =+  unt=(~(get by two) p.i.eno)
        ?~  unt
          ret(old [i.eno old.ret])
        ?:  =(q.i.eno u.unt)  ret
        ret(cha [[p.i.eno u.unt] cha.ret])
      =.  ret
        =+  owt=~(tap by two)
        |-  ^+  ret
        ?~  owt  ret
        =.  ret  $(owt t.owt)
        ?:  (~(has by one) p.i.owt)
          ret
        ret(new [i.owt new.ret])
      ret
    ::
    ++  sh-repo-rogue-diff
      |=  {one/(map partner atlas) two/(map partner atlas)}
      =|  $=  ret
          $:  old/(list (pair partner atlas))
              new/(list (pair partner atlas))
              cha/(list (pair partner atlas))
          ==
      =.  one  ~(strip timed one)
      =.  two  ~(strip timed two)
      ^+  ret
      =.  ret
        =+  eno=~(tap by one)
        |-  ^+  ret
        ?~  eno  ret
        =.  ret  $(eno t.eno)
        =+  unt=(~(get by two) p.i.eno)
        ?~  unt
          ret(old [i.eno old.ret])
        ?:  =(q.i.eno u.unt)  ret
        ret(cha [[p.i.eno u.unt] cha.ret])
      =.  ret
        =+  owt=~(tap by two)
        |-  ^+  ret
        ?~  owt  ret
        =.  ret  $(owt t.owt)
        ?:  (~(has by one) p.i.owt)
          ret
        ret(new [i.owt new.ret])
      ret
    ::
    ++  sh-repo-whom-diff
      |=  {one/(set partner) two/(set partner)}
      =|  $=  ret
          $:  old/(list partner)
              new/(list partner)
          ==
      ^+  ret
      =.  ret
        =+  eno=~(tap by one)
        |-  ^+  ret
        ?~  eno  ret
        =.  ret  $(eno t.eno)
        ?:  (~(has in two) i.eno)
          ret
        ret(old [i.eno old.ret])
      =.  ret
        =+  owt=~(tap by two)
        |-  ^+  ret
        ?~  owt  ret
        =.  ret  $(owt t.owt)
        ?:  (~(has in one) i.owt)
          ret
        ret(new [i.owt new.ret])
      ret
    ::
    ++  sh-repo-ship-diff
      |=  {one/(set ship) two/(set ship)}
      =|  $=  ret
          $:  old/(list ship)
              new/(list ship)
          ==
      ^+  ret
      =.  ret
        =+  eno=~(tap in one)
        |-  ^+  ret
        ?~  eno  ret
        =.  ret  $(eno t.eno)
        ?:  (~(has in two) i.eno)
          ret
        ret(old [i.eno old.ret])
      =.  ret
        =+  owt=~(tap in two)
        |-  ^+  ret
        ?~  owt  ret
        =.  ret  $(owt t.owt)
        ?:  (~(has in one) i.owt)
          ret
        ret(new [i.owt new.ret])
      ret
    ::
    ++  sh-puss
      |=  a/posture  ^-  tape
      ?-  a
        $black  "channel"
        $brown  "mailbox"
        $white  "village"
        $green  "journal"
      ==
    ::
    ++  sh-repo-config-exceptions
      |=  {pre/tape por/posture old/(list ship) new/(list ship)}
      =+  out=?:(?=(?($black $brown) por) "try " "cut ")
      =+  inn=?:(?=(?($black $brown) por) "ban " "add ")
      =.  +>.$
          |-  ^+  +>.^$
          ?~  old  +>.^$
          =.  +>.^$  $(old t.old)
          (sh-note :(weld pre out " " (scow %p i.old)))
      =.  +>.$
          |-  ^+  +>.^$
          ?~  new  +>.^$
          =.  +>.^$  $(new t.new)
          (sh-note :(weld pre out " " (scow %p i.new)))
      +>.$
    ::
    ++  sh-repo-config-sources
      |=  {pre/tape old/(list partner) new/(list partner)}
      ^+  +>
      =.  +>.$
          |-  ^+  +>.^$
          ?~  old  +>.^$
          =.  +>.^$  $(old t.old)
          (sh-note (weld pre "off {~(ta-full ta man.she i.old)}"))
      =.  +>.$
          |-  ^+  +>.^$
          ?~  new  +>.^$
          =.  +>.^$  $(new t.new)
          (sh-note (weld pre "hey {~(ta-full ta man.she i.new)}"))
      +>.$
    ::
    ++  sh-repo-config-show
      |=  {pre/tape laz/config loc/config}
      ^+  +>
      =?  +>.$  !=(caption.loc caption.laz)
        (sh-note :(weld pre "cap " (trip caption.loc)))
      =.  +>.$
          %+  sh-repo-config-sources
            (weld (trip man.she) ": ")
          (sh-repo-whom-diff sources.laz sources.loc)
      ?:  !=(p.cordon.loc p.cordon.laz)
        =.  +>.$  (sh-note :(weld pre "but " (sh-puss p.cordon.loc)))
        %^    sh-repo-config-exceptions
            (weld (trip man.she) ": ")
          p.cordon.loc
        [~ ~(tap in q.cordon.loc)]
      %^    sh-repo-config-exceptions
          (weld (trip man.she) ": ")
        p.cordon.loc
      (sh-repo-ship-diff q.cordon.laz q.cordon.loc)
    ::
    ++  sh-repo-cabal-changes
      |=  $:  laz/(map station config)
              old/(list (pair station config))
              new/(list (pair station config))
              cha/(list (pair station config))
          ==
      =.  +>.$
          |-  ^+  +>.^$
          ?~  new  +>.^$
          =.  +>.^$  $(new t.new)
          =.  +>.^$  (sh-pest [%& p.i.new])
          %+  sh-repo-config-show
            (weld ~(sn-phat sn man.she p.i.new) ": ")
          [*config q.i.new]
      =.  +>.$
          |-  ^+  +>.^$
          ?~  cha  +>.^$
          =.  +>.^$  $(cha t.cha)
          %+  sh-repo-config-show
            (weld ~(sn-phat sn man.she p.i.cha) ": ")
          [(~(got by laz) `station`p.i.cha) q.i.cha]
      +>.$
    ::
    ++  sh-repo-cabal
      |=  bal/cabal
      ^+  +>
      =+  laz=system.she
      =.  system.she  bal
      =.  +>.$
          %+  sh-repo-cabal-changes  ham.laz
          (sh-repo-cabal-diff ham.laz ham.bal)
      (sh-repo-config-show "" loc.laz loc.bal)
    ::
    ++  sh-repo-house
      |=  awl/(map knot (pair posture cord))
      ^+  +>
      =+  dif=(sh-repo-house-diff harbor.she awl)
      =.  harbor.she  awl
      =.  +>.$
          |-  ^+  +>.^$
          ?~  old.dif  +>.^$
          =.  +>.^$  $(old.dif t.old.dif)
          (sh-note "cut {(sh-puss p.q.i.old.dif)} %{(trip p.i.old.dif)}")
      =.  +>.$
          |-  ^+  +>.^$
          ?~  new.dif  +>.^$
          =.  +>.^$  $(new.dif t.new.dif)
          =+  :*  nam=(trip p.i.new.dif)
                  por=(sh-puss p.q.i.new.dif)
                  des=(trip q.q.i.new.dif)
              ==
          (sh-note "new {por} %{nam}: {des}")
      =.  +>.$
          |-  ^+  +>.^$
          ?~  cha.dif  +>.^$
          =.  +>.^$  $(cha.dif t.cha.dif)
          =+  :*  nam=(trip p.i.cha.dif)
                  por=(sh-puss p.q.i.cha.dif)
                  des=(trip q.q.i.cha.dif)
              ==
          (sh-note "mod %{nam}: {por}, {des}")
      +>.$
    ::
    ++  sh-note                                         ::  shell message
      |=  txt/tape
      ^+  +>
      (sh-fact %txt (runt [14 '-'] `tape`['|' ' ' (scag 64 txt)]))
    ::
    ++  sh-spaz                                         ::  print status
      |=  saz/status
      ^-  tape
      ['%' (trip p.saz)]
    ::
    ++  sh-repo-group-diff-here                         ::  print atlas diff
      |=  $:  pre/tape
            $=  cul
            $:  old/(list (pair ship status))
                new/(list (pair ship status))
                cha/(list (pair ship status))
            ==
          ==
      ?:  (~(has in settings.she) %quiet)
        +>.$
      =.  +>.$
          |-  ^+  +>.^$
          ?~  old.cul  +>.^$
          =.  +>.^$  $(old.cul t.old.cul)
          (sh-note (weld pre "bye {(scow %p p.i.old.cul)}"))
      =.  +>.$
          |-  ^+  +>.^$
          ?~  new.cul  +>.^$
          =.  +>.^$  $(new.cul t.new.cul)
          %-  sh-note
          (weld pre "met {(scow %p p.i.new.cul)} {(sh-spaz q.i.new.cul)}")
      =.  +>.$
          |-  ^+  +>.^$
          ?~  cha.cul  +>.^$
          %-  sh-note
          (weld pre "set {(scow %p p.i.cha.cul)} {(sh-spaz q.i.cha.cul)}")
      +>.$
    ::
    ++  sh-repo-group-here                              ::  update local
      |=  loc/atlas
      ^+  +>
      =+  cul=(sh-repo-atlas-diff p.owners.she loc)
      =.  p.owners.she  loc
      (sh-repo-group-diff-here "" cul)
    ::
    ++  sh-repo-group-there                             ::  update foreign
      |=  yid/(map partner atlas)
      =+  day=(sh-repo-rogue-diff q.owners.she yid)
      =+  dun=q.owners.she
      =.  q.owners.she  yid
      ?:  (~(has in settings.she) %quiet)
        +>.$
      =.  +>.$
          |-  ^+  +>.^$
          ?~  old.day  +>.^$
          =.  +>.^$  $(old.day t.old.day)
          (sh-note (weld "not " (~(ta-show ta man.she p.i.old.day) ~)))
      =.  +>.$
          |-  ^+  +>.^$
          ?~  new.day  +>.^$
          =.  +>.^$  $(new.day t.new.day)
          =.  +>.^$
              (sh-note (weld "new " (~(ta-show ta man.she p.i.new.day) ~)))
          (sh-repo-group-diff-here "--" ~ ~(tap by q.i.new.day) ~)
      =.  +>.$
          |-  ^+  +>.^$
          ?~  cha.day  +>.^$
          =.  +>.^$  $(cha.day t.cha.day)
          =.  +>.^$
              (sh-note (weld "for " (~(ta-show ta man.she p.i.cha.day) ~)))
          =+  yez=(~(got by dun) p.i.cha.day)
          %+  sh-repo-group-diff-here  "--"
          (sh-repo-atlas-diff yez q.i.cha.day)
      +>.$
    ::
    ++  sh-repo-group
      |=  ges/register
      ^+  +>
      =.  +>  (sh-repo-group-here p.ges)
      =.  +>  (sh-repo-group-there q.ges)
      +>
    ::
    ++  sh-repo-gram
      |=  {num/@ud gam/telegram}
      ^+  +>
      ?:  =(num count.she)
        =?  +>  =(0 (mod num 5))  (sh-numb num)
        (sh-rend(count.she +(num)) gam)
      ?:  (gth num count.she)
        =.  +>  (sh-numb num)
        (sh-rend(count.she +(num)) gam)
      +>
    ::
    ++  sh-repo-grams                                   ::  apply telegrams
      |=  {num/@ud gaz/(list telegram)}
      ^+  +>
      ?~  gaz  +>
      $(gaz t.gaz, num +(num), +> (sh-repo-gram num i.gaz))
    ::
    ++  sh-repo-glyph                                   ::  apply binding
      |=  nac/(jug char (set partner))
      ^+  +>
      %_  sh-prod
        nak  nac
        nik  %-  ~(gas by *(map (set partner) char))
             =-  (zing `(list (list {(set partner) char}))`-)
             %+  turn  ~(tap by nac)
             |=  {a/char b/(set (set partner))}
             (turn ~(tap by b) |=(c/(set partner) [c a]))
      ==
    ::
    ++  sh-repo                                         ::  apply report
      |=  rad/report
      ^+  +>
      ::  ~&  [%sh-repo rad]
      ?-  -.rad
        $cabal   (sh-repo-cabal +.rad)
        $grams   (sh-repo-grams +.rad)
        $glyph   (sh-repo-glyph +.rad)                  ::  XX ever happens?
        $group   (sh-repo-group +.rad)
        $house   (sh-repo-house +.rad)
      ==
    ::
    ++  sh-sane-chat                                    ::  sanitize chatter
      |=  buf/(list @c)
      ^-  (list sole-edit)
      ?~  buf  ~
      =+  isa==(i.buf (turf '@'))
      =+  [[pre=*@c cur=i.buf buf=t.buf] inx=0 brk=0 len=0 new=|]
      =*  txt  -<
      |^  ^-  (list sole-edit)
          ?:  =(cur (turf '•'))
            ?:  =(pre (turf '•'))
              [[%del inx] ?~(buf ~ $(txt +.txt))]
            ?:  new
              [(fix ' ') $(cur `@c`' ')]
            newline
          ?:  =(cur `@`' ')
            =?  brk  !=(pre `@`' ')  inx
            ?.  =(64 len)  advance
            :-  (fix(inx brk) (turf '•'))
            ?:  isa
              [[%ins +(brk) (turf '@')] newline(new &)]
            newline(new &)
          ?:  =(64 len)
            =+  dif=(sub inx brk)
            ?:  (lth dif 64)
              :-  (fix(inx brk) (turf '•'))
              ?:  isa
                [[%ins +(brk) (turf '@')] $(len dif, new &)]
              $(len dif, new &)
            [[%ins inx (turf '•')] $(len 0, inx +(inx), new &)]
          ?:  |((lth cur 32) (gth cur 126))
            [(fix '?') advance]
          ?:  &((gte cur 'A') (lte cur 'Z'))
            [(fix (add 32 cur)) advance]
          advance
      ::
      ++  advance  ?~(buf ~ $(len +(len), inx +(inx), txt +.txt))
      ++  newline  ?~(buf ~ $(len 0, inx +(inx), txt +.txt))
      ++  fix  |=(cha/@ [%mor [%del inx] [%ins inx `@c`cha] ~])
      --
    ::
    ++  sh-sane                                         ::  sanitize input
      |=  {inv/sole-edit buf/(list @c)}
      ^-  {lit/(list sole-edit) err/(unit @u)}
      =+  res=(rose (tufa buf) sh-scad)
      ?:  ?=($| -.res)  [[inv]~ `p.res]
      :_  ~
      ?~  p.res  ~
      =+  wok=u.p.res
      |-  ^-  (list sole-edit)
      ?+  -.wok  ~
        $target  ?~(q.wok ~ $(wok u.q.wok))
        $say  |-  ::  XX per line
              ?~  p.wok  ~
              ?:  ?=($lin -.i.p.wok)
                (sh-sane-chat buf)
              $(p.wok t.p.wok)
      ==
    ::
    ++  sh-slug                                         ::  edit to sanity
      |=  {lit/(list sole-edit) err/(unit @u)}
      ^+  +>
      ?~  lit  +>
      =^  lic  say.she
          (~(transmit sole say.she) `sole-edit`?~(t.lit i.lit [%mor lit]))
      (sh-fact [%mor [%det lic] ?~(err ~ [%err u.err]~)])
    ::
    ++  sh-stir                                         ::  apply edit
      |=  cal/sole-change
      ^+  +>
      =^  inv  say.she  (~(transceive sole say.she) cal)
      =+  fix=(sh-sane inv buf.say.she)
      ?~  lit.fix
        +>.$
      ?~  err.fix
        (sh-slug fix)                 :: just capital correction
      ?.  &(?=($del -.inv) =(+(p.inv) (lent buf.say.she)))
        +>.$                          :: allow interior edits, deletes
      (sh-slug fix)
    ::
    ++  sh-lame                                         ::  send error
      |=  txt/tape
      (sh-fact [%txt txt])
    ::
    ++  sh-whom                                         ::  current audience
      ^-  audience
      %-  ~(gas by *audience)
      %+  turn  ~(tap in u.active.she)
      |=(a/partner [a *envelope %pending])
    ::
    ++  sh-tell                                         ::  add command
      |=  cod/command
      %_(+> coz [cod coz])
    ::
    ++  sh-hoon-head  ^-  vase                          ::  eval data
      !>(`{our/@p now/@da eny/@uvI}`[our.hid now.hid (shas %eny eny.hid)])
    ::
    ++  sh-work                                         ::  do work
>>>>>>> 49429adb
      |=  job/work
      ^+  +>
      =<  work
      |%
      ::
      ::>  ||
      ::>  ||  %helpers
      ::>  ||
      ::+|
      ::
      ++  work                                          ::<  call correct worker
        ?-  -.job
          ::  circle management
          $join    (join +.job)
          $leave   (leave +.job)
          $create  (create +.job)
          $delete  (delete +.job)
          $depict  (depict +.job)
          $filter  (filter +.job)
          $invite  (permit & +.job)
          $banish  (permit | +.job)
          $source  (source & +.job)
          $unsource  (source | +.job)
          ::  personal metadata
          $attend  (attend +.job)
          $name    (name +.job)
          ::  messaging
          $say     (say +.job)
          $eval    (eval +.job)
          $target  (target +.job)
          $reply   (reply +.job)
          ::  displaying info
          $number  (number +.job)
          $who     (who +.job)
          $what    (what +.job)
          ::  ui settings
          $bind    (bind +.job)
          $unbind  (unbind +.job)
          $nick    (nick +.job)
          $set     (wo-set +.job)
          $unset   (unset +.job)
          $width   (width +.job)
          $timez   (timez +.job)
          ::  miscelaneous
          $show    (public & +.job)
          $hide    (public | +.job)
          $help    help
        ==
      ::
      ++  activate                                      ::<  from %number
        ::>  prints message details.
        ::
        |=  gam/telegram
        ^+  ..sh-work
        =+  tay=~(. tr settings.she gam)
        =.  ..sh-work  (sh-fact tr-fact:tay)
        sh-prod(active.she aud.gam)
      ::
      ++  deli                                          ::<  find number
        ::>  gets absolute message number from relative.
        ::
        |=  {max/@ud nul/@u fin/@ud}
        ^-  @ud
        =+  dog=|-(?:(=(0 fin) 1 (mul 10 $(fin (div fin 10)))))
        =.  dog  (mul dog (pow 10 nul))
        =-  ?:((lte - max) - (sub - dog))
        (add fin (sub max (mod max dog)))
      ::
      ++  set-glyph                                     ::<  new glyph binding
        ::>  applies glyph binding to our state and sends
        ::>  an action.
        ::
        |=  {cha/char aud/audience}
        =:  bound  (~(put by bound) aud cha)
            binds  (~(put ju binds) cha aud)
        ==
        sh-prod:(sh-act %glyph cha aud &)
      ::
      ++  unset-glyph                                   ::<  old glyph binding
        ::>  removes either {aud} or all bindings on a
        ::>  glyph and sends an action.
        ::
        |=  {cha/char aud/(unit audience)}
        =/  ole/(set audience)
          ?^  aud  [u.aud ~ ~]
          (~(get ju binds) cha)
        =.  ..sh-work  (sh-act %glyph cha (fall aud ~) |)
        |-  ^+  ..sh-work
        ?~  ole  ..sh-work
        =.  ..sh-work  $(ole l.ole)
        =.  ..sh-work  $(ole r.ole)
        %=  ..sh-work
          bound  (~(del by bound) n.ole)
          binds  (~(del ju binds) cha n.ole)
        ==
      ::
      ++  reverse-nicks                                 ::<  find by handle
        ::>  finds all ships whose handle matches {nym}.
        ::
        |=  nym/^nick
        ^-  (list ship)
        %+  murn  ~(tap by nicks)
        |=  {p/ship q/^nick}
        ?.  =(q nym)  ~
        [~ u=p]
      ::
      ++  twig-head                                       ::<  eval data
        ::>  makes a vase of environment data to evaluate
        ::>  against (for #-messages).
        ::
        ^-  vase
        !>  ^-  {our/@p now/@da eny/@uvI}
        [our.bol now.bol (shas %eny eny.bol)]
      ::
      ::>  ||
      ::>  ||  %circle-management
      ::>  ||
      ::+|
      ::
      ++  join                                          ::<  %join
        ::>  change local mailbox config to include
        ::>  subscriptions to {pas}.
        ::
        |=  pos/(map circle range)
        ^+  ..sh-work
        =+  pas=~(key by pos)
        =.  ..sh-work
          sh-prod(active.she pas)
        (sh-act %source inbox & pos)
      ::
      ++  leave                                         ::<  %leave
        ::>  change local mailbox config to exclude
        ::>  subscriptions to {pas}.
        ::
        |=  pas/(set circle)
        ^+  ..sh-work
        =/  pos
          %-  ~(run in pas)
          |=(p/circle [p ~])
        =.  ..sh-work
          (sh-act %source inbox | pos)
        (sh-act %notify pas ~)
      ::
      ++  create                                        ::<  %create
        ::>  creates circle {nom} with specified config.
        ::
        |=  {sec/security nom/naem txt/cord}
        ^+  ..sh-work
        =.  ..sh-work
          (sh-act %create nom txt sec)
        (join [[[our.bol nom] ~] ~ ~])
      ::
      ++  delete                                        ::<  %delete
        ::>  deletes our circle {nom}, after optionally
        ::>  sending a last announce message {say}.
        ::
        |=  {nom/naem say/(unit cord)}
        ^+  ..sh-work
        (sh-act %delete nom say)
      ::
      ++  depict                                        ::<  %depict
        ::>  changes the description of {nom} to {txt}.
        ::
        |=  {nom/naem txt/cord}
        ^+  ..sh-work
        (sh-act %depict nom txt)
      ::
      ++  permit                                        ::<  %invite / %banish
        ::>  invites or banishes {sis} to/from our
        ::>  circle {nom}.
        ::
        |=  {inv/? nom/naem sis/(set ship)}
        ^+  ..sh-work
        (sh-act %permit nom inv sis)
      ::
      ++  filter
        |=  {nom/naem cus/? utf/?}
        ^+  ..sh-work
        (sh-act %filter nom cus utf)
      ::
      ++  source                                        ::<  %source
        ::>  adds {pas} to {nom}'s src.
        ::
        |=  {sub/? nom/naem pos/(map circle range)}
        ^+  ..sh-work
        (sh-act %source nom sub pos)
      ::
      ::>  ||
      ::>  ||  %personal-metadata
      ::>  ||
      ::+|
      ::
      ++  attend                                        ::<  set our presence
        ::>  sets our presence to {pec} for {aud}.
        ::
        |=  {aud/audience pec/(unit presence)}
        ^+  ..sh-work
        (sh-act %notify aud pec)
      ::
      ++  name                                          ::<  set our name
        ::>  sets our name to {man} for {aud}.
        ::
        |=  {aud/audience man/human}
        ^+  ..sh-work
        (sh-act %naming aud man)
      ::
      ::>  ||
      ::>  ||  %messaging
      ::>  ||
      ::+|
      ::
      ++  say                                           ::<  publish
        ::>  sends message.
        ::
        |=  sep/(list speech)
        ^+  ..sh-work
        (sh-act %phrase active.she sep)
      ::
      ++  eval                                          ::<  run
        ::>  executes {exe} and sends both its code and
        ::>  result.
        ::
        |=  {txt/cord exe/twig}
        =>  |.([(sell (slap (slop twig-head seed) exe))]~)
        =+  tan=p:(mule .)
        (say [%exp txt tan] ~)
      ::
      ++  target                                        ::<  %target
        ::>  sets messaging target, then execute {woe}.
        ::
        |=  {aud/audience woe/(unit ^work)}
        ^+  ..sh-work
        =.  ..sh-pact  (sh-pact aud)
        ?~(woe ..sh-work work(job u.woe))
      ::
      ++  reply                                         ::<  %reply
        ::>  send a reply to the selected message.
        ::
        |=  {num/$@(@ud {p/@u q/@ud}) sep/(list speech)}
        ^+  ..sh-work
        ::  =- (say (turn ... [%ire - s])) nest-fails on the - ???
        ::TODO  what's friendlier, reply-to-null or error?
        =/  ser/serial
          ?@  num
            ?:  (gte num count)  0v0
            uid:(snag num grams)
          ?:  (gth q.num count)  0v0
          ?:  =(count 0)  0v0
          =+  msg=(deli (dec count) num)
          uid:(snag (sub count +(msg)) grams)
        (say (turn sep |=(s/speech [%ire ser s])))
      ::
      ::>  ||
      ::>  ||  %displaying-info
      ::>  ||
      ::+|
      ::
      ++  who                                           ::<  %who
        ::>  prints presence lists for {cis} or all.
        ::
        |=  cis/(set circle)  ^+  ..sh-work
        =<  (sh-fact %mor (murn (sort ~(tap by remotes) aor) .))
        |=  {cir/circle gop/group}  ^-  (unit sole-effect)
        ?.  |(=(~ cis) (~(has in cis) cir))  ~
        ?:  =(%mailbox sec.con:(fall (~(get by mirrors) cir) *config))  ~
        ?.  (~(has in sources) cir)  ~
        =-  `[%tan rose+[", " `~]^- leaf+~(cr-full cr cir) ~]
        =<  (murn (sort ~(tap by gop) aor) .)
        |=  {a/ship b/presence c/human}  ^-  (unit tank)
        =?  c  =(han.c `(scot %p a))  [~ tru.c]
        ?-  b
          $gone  ~
          $idle  `leaf+:(weld "idle " (scow %p a) " " (trip (fall han.c '')))
          $hear  `leaf+:(weld "hear " (scow %p a) " " (trip (fall han.c '')))
          $talk  `leaf+:(weld "talk " (scow %p a) " " (trip (fall han.c '')))
        ==
      ::
      ++  what                                          ::<  %what
        ::>  prints binding details. goes both ways.
        ::
        |=  qur/(unit $@(char audience))
        ^+  ..sh-work
        ?^  qur
          ?^  u.qur
            =+  cha=(~(get by bound) u.qur)
            (sh-fact %txt ?~(cha "none" [u.cha]~))
          =+  pan=~(tap in (~(get ju binds) u.qur))
          ?:  =(~ pan)  (sh-fact %txt "~")
          =<  (sh-fact %mor (turn pan .))
          |=(a/audience [%txt ~(ar-phat ar a)])
        %+  sh-fact  %mor
        %-  ~(rep by binds)
        |=  $:  {gyf/char aus/(set audience)}
                lis/(list sole-effect)
            ==
        %+  weld  lis
        ^-  (list sole-effect)
        %-  ~(rep in aus)
        |=  {a/audience l/(list sole-effect)}
        %+  weld  l
        ^-  (list sole-effect)
        [%txt [gyf ' ' ~(ar-phat ar a)]]~
      ::
      ++  number                                        ::<  %number
        ::>  finds selected message, expand it.
        ::
        |=  num/$@(@ud {p/@u q/@ud})
        ^+  ..sh-work
        |-
        ?@  num
          ?:  (gte num count)
            (sh-lame "{(scow %s (new:si | +(num)))}: no such telegram")
          =.  ..sh-fact  (sh-fact %txt "? {(scow %s (new:si | +(num)))}")
          (activate (snag num grams))
        ?.  (gth q.num count)
          ?:  =(count 0)
            (sh-lame "0: no messages")
          =+  msg=(deli (dec count) num)
          =.  ..sh-fact  (sh-fact %txt "? {(scow %ud msg)}")
          (activate (snag (sub count +(msg)) grams))
        (sh-lame "…{(reap p.num '0')}{(scow %ud q.num)}: no such telegram")
      ::
      ::>  ||
      ::>  ||  %ui-settings
      ::>  ||
      ::+|
      ::
      ++  bind                                          ::<  %bind
        ::>  binds targets {aud} to the glyph {cha}.
        ::
        |=  {cha/char aud/(unit audience)}
        ^+  ..sh-work
        ?~  aud  $(aud `active.she)
        =+  ole=(~(get by bound) u.aud)
        ?:  =(ole [~ cha])  ..sh-work
        %.  "bound {<cha>} {<u.aud>}"
        sh-note:sh-prod:(set-glyph cha u.aud)
      ::
      ++  unbind                                        ::<  %unbind
        ::>  unbinds targets {aud} to glyph {cha}.
        ::
        |=  {cha/char aud/(unit audience)}
        ^+  ..sh-work
        ?.  ?|  &(?=(^ aud) (~(has by bound) u.aud))
                &(?=($~ aud) (~(has by binds) cha))
            ==
          ..sh-work
        %.  "unbound {<cha>}"
        sh-note:sh-prod:(unset-glyph cha aud)
      ::
      ++  nick                                          ::<  %nick
        ::>  either shows, sets or unsets nicknames
        ::>  depending on arguments.
        ::
        |=  {her/(unit ship) nym/(unit ^nick)}
        ^+  ..sh-work
        ::>  no arguments, show all
        ?:  ?=({$~ $~} +<)
          %+  sh-fact  %mor
          %+  turn  ~(tap by nicks)
          |=  {p/ship q/^nick}
          :-  %txt
          "{<p>}: {<q>}"
        ::>  show her nick
        ?~  nym
          ?>  ?=(^ her)
          =+  asc=(~(get by nicks) u.her)
          %+  sh-fact  %txt
          ?~  asc  "{<u.her>} unbound"
          "{<u.her>}: {<u.asc>}"
        ::>  show nick ship
        ?~  her
          %+  sh-fact  %mor
          %+  turn  (reverse-nicks u.nym)
          |=  p/ship
          [%txt "{<p>}: {<u.nym>}"]
        %.  [%nick u.her (fall nym '')]
        %=  sh-act
            nicks
          ?~  u.nym
            ::>  unset nickname
            (~(del by nicks) u.her)
          ::>  set nickname
          (~(put by nicks) u.her u.nym)
        ==
      ::
      ++  wo-set                                        ::<  %set
        ::>  enables ui setting flag.
        ::
        |=  seg/term
        ^+  ..sh-work
        ?~  seg
          %+  sh-fact  %mor
          %+  turn  ~(tap in settings.she)
          |=  s/term
          [%txt (trip s)]
        %=  ..sh-work
          settings.she  (~(put in settings.she) seg)
        ==
      ::
      ++  unset                                         ::<  %unset
        ::>  disables ui setting flag.
        ::
        |=  neg/term
        ^+  ..sh-work
        %=  ..sh-work
          settings.she  (~(del in settings.she) neg)
        ==
      ::
<<<<<<< HEAD
      ++  width                                         ::<  ;set width
        ::>  change the display width in cli.
        ::
        |=  wid/@ud
        ^+  ..sh-work
        ..sh-work(width.she (max 30 wid))
      ::
      ++  timez                                         ::<  ;set timezone
        ::>  adjust the displayed timestamp.
        ::
        |=  tim/(pair ? @ud)
        ^+  ..sh-work
        ..sh-work(timez.she tim)
      ::
      ::>  ||
      ::>  ||  %miscellaneous
      ::>  ||
      ::+|
      ::
      ++  public                                        ::< show/hide membership
        ::>  adds or removes the circle from the public
        ::>  membership list.
        ::
        |=  {add/? cir/circle}
        (sh-act %public add cir)
      ::
      ++  help                                          ::<  %help
        ::>  prints help message
        ::
        (sh-fact %txt "see http://urbit.org/docs/using/messaging/")
      --
=======
      ++  target                                        ::  %target
        |=  {pan/(set partner) woe/(unit ^work)}
        ^+  ..sh-work
        =.  ..sh-pact  (sh-pact pan)
        ?~(woe ..sh-work work(job u.woe))
      ::
      ++  number                                        ::  %number
        |=  num/$@(@ud {p/@u q/@ud})
        ^+  ..sh-work
        =+  roy=(~(got by stories) man.she)
        |-
        ?@  num
          ?:  (gte num count.roy)
            (sh-lame "{(scow %s (new:si | +(num)))}: no such telegram")
          =.  ..sh-fact  (sh-fact %txt "? {(scow %s (new:si | +(num)))}")
          (activate (snag num grams.roy))
        ?.  (gth q.num count.roy)
          ?~  count.roy
            (sh-lame "0: no messages")
          =+  msg=(deli (dec count.roy) num)
          =.  ..sh-fact  (sh-fact %txt "? {(scow %ud msg)}")
          (activate (snag (sub count.roy +(msg)) grams.roy))
        (sh-lame "…{(reap p.num '0')}{(scow %ud q.num)}: no such telegram")
      ::
      ++  deli                                          ::  find number
        |=  {max/@ud nul/@u fin/@ud}  ^-  @ud
        =+  dog=|-(?:(=(0 fin) 1 (mul 10 $(fin (div fin 10)))))
        =.  dog  (mul dog (pow 10 nul))
        =-  ?:((lte - max) - (sub - dog))
        (add fin (sub max (mod max dog)))
      ::
      ++  probe                                         ::  inquire
        |=  cuz/station
        ^+  ..sh-work
        ~&  [%probe cuz]
        ..sh-work
      ::
      ++  eval                                          ::  run
        |=  {txt/cord exe/hoon}
        =>  |.([(sell (slap (slop sh-hoon-head seed) exe))]~)
        =+  tan=p:(mule .)
        (say [%fat tank+tan exp+txt] ~)
      ::
      ++  say                                           ::  publish
        |=  sep/(list speech)
        ^+  ..sh-work
        =-  ..sh-work(coz ?~(tot coz :_(coz [%publish tot])))
        |-  ^-  tot/(list thought)
        ?~  sep  ~
        =^  sir  ..sh-work  sh-uniq
        [[sir sh-whom [now.hid ~ i.sep]] $(sep t.sep)]
      --
    ::
    ++  sh-done                                         ::  apply result
      =+  fix=(sh-sane [%nop ~] buf.say.she)
      ?^  lit.fix
        (sh-slug fix)
      =+  jub=(rust (tufa buf.say.she) sh-scad)
      ?~  jub  (sh-fact %bel ~)
      %.  u.jub
      =<  sh-work
      =+  buf=buf.say.she
      =^  cal  say.she  (~(transmit sole say.she) [%set ~])
      %-  sh-fact
      :*  %mor
          [%nex ~]
          [%det cal]
          ?.  ?=({$';' *} buf)  ~
          :_  ~
          [%txt (runt [14 '-'] `tape`['|' ' ' (tufa `(list @)`buf)])]
      ==
    ::
    ++  sh-sole                                         ::  apply edit
      |=  act/sole-action
      ^+  +>
      ?-  -.act
        $det  (sh-stir +.act)
        $clr  ..sh-sole :: (sh-pact ~) :: XX clear to PM-to-self?
        $ret  sh-done
      ==
    ::
    ++  sh-uniq
      ^-  {serial _.}
      [(shaf %serial eny.hid) .(eny.hid (shax eny.hid))]
    --
  ++  ra-abed                                           ::  resolve core
    ^+  [*(list move) +>]
    :_  +>
    =+  ^=  yop
        |-  ^-  (pair (list move) (list sole-effect))
        ?~  moves  [~ ~]
        =+  mor=$(moves t.moves)
        ?:  ?&  =(ost.hid p.i.moves)
                ?=({$diff $sole-effect *} q.i.moves)
            ==
          [p.mor [+>.q.i.moves q.mor]]
        [[i.moves p.mor] q.mor]
    =+  :*  moz=(flop p.yop)
            ^=  foc  ^-  (unit sole-effect)
            ?~  q.yop  ~
            ?~(t.q.yop `i.q.yop `[%mor (flop `(list sole-effect)`q.yop)])
        ==
    ?~(foc moz [[ost.hid %diff %sole-effect u.foc] moz])
  ::
  ++  ra-abet                                           ::  complete core
    ra-abed:ra-axel
  ::
  ++  ra-axel                                           ::  rebound reports
    ^+  .
    =+  ^=  rey
        |-  ^-  (pair (list move) (list (pair bone report)))
        ?~  moves
          [~ ~]
        =+  mor=$(moves t.moves)
        ?.  ?&  (~(has by shells) `bone`p.i.moves)
                ?=({$diff $talk-report *} q.i.moves)
            ==
          [[i.moves p.mor] q.mor]
        [p.mor [[p.i.moves +>.q.i.moves] q.mor]]
    =.  moves  p.rey
    =.  q.rey  (flop q.rey)
    ?:  =(q.rey ~)  +
    |-  ^+  +>
    ?~  q.rey  ra-axel
    =+  bak=(ra-back(ost.hid p.i.q.rey) q.i.q.rey)
    $(q.rey t.q.rey, +> bak(ost.hid ost.hid))
  ::
  ++  ra-back
    |=  rad/report
    ^+  +>
    sh-abet:(~(sh-repo sh ~ (~(got by shells) ost.hid)) rad)
  ::
  ++  ra-sole
    |=  act/sole-action
    ^+  +>
    =+  shu=(~(get by shells) ost.hid)
    ?~  shu
      ~|  :+  %ra-console-broken  ost.hid
          ?:((~(has by sup.hid) ost.hid) %lost %unknown)
      !!
    sh-abet:(~(sh-sole sh ~ u.shu) act)
  ::
  ++  ra-emil                                           ::  ra-emit move list
    |=  mol/(list move)
    %_(+> moves (welp (flop mol) moves))
  ::
  ++  ra-emit                                           ::  emit a move
    |=  mov/move
    %_(+> moves [mov moves])
  ::
  ++  ra-evil                                           ::  emit error
    |=  msg/cord
    ~|  [%ra-evil msg]
    !!
  ::
  ++  ra-house                                          ::  emit partners
    |=  ost/bone
    %+  ra-emit  ost.hid
    :+  %diff  %talk-report
    :-  %house
    %-  ~(gas in *(map knot (pair posture cord)))
    %+  turn  ~(tap by stories)
    |=({a/knot b/story} [a p.cordon.shape.b caption.shape.b])
  ::
  ++  ra-homes                                          ::  update partners
    =+  gel=general
    |-  ^+  +>
    ?~  gel  +>
    =.  +>  $(gel l.gel)
    =.  +>  $(gel r.gel)
    (ra-house n.gel)
  ::
  ++  ra-init                                           ::  initialize talk
    %+  roll
      ^-  (list {posture knot cord})
      :~  [%brown (main our.hid) 'default home']
          [%green ~.public 'visible activity']
      ==
    |:  [[typ=*posture man=*knot des=*cord] ..ra-init]  ^+  ..ra-init
    %+  ra-apply  our.hid
    :+  %design  man
    :-  ~  :-  ~
    [des [typ ~]]
  ::
  ++  ra-apply                                          ::  apply command
    |=  {her/ship cod/command}
    ^+  +>
    ?-    -.cod
        $design
      ?.  =(her our.hid)
        (ra-evil %talk-no-owner)
      ?~  q.cod
        ?.  (~(has by stories) p.cod)
          (ra-evil %talk-no-story)
        (ra-config(stories (~(del by stories) p.cod)) p.cod *config)
      (ra-config p.cod u.q.cod)
    ::
        $review   (ra-think | her +.cod)
    ::
        $publish
      ?.  (team:title our.hid her)  +>.$
      (ra-think & her +.cod)
    ==
  ::
  ++  ra-config                                         ::  configure story
    |=  {man/knot con/config}
    ^+  +>
    =+  :-  neu=(~(has by stories) man)
        pur=(fall (~(get by stories) man) *story)
    =.  +>.$  pa-abet:(~(pa-reform pa man pur) con)
    ?:(neu +>.$ ra-homes)
  ::
  ++  ra-base-hart  .^(hart:eyre %e /(scot %p our.hid)/host/(scot %da now.hid))
  ++  ra-fora-post
    |=  {pax/path sup/path hed/@t txt/@t}
    =.  ..ra-emit
      %+  ra-emit  ost.hid
      :*  %poke
          /fora-post
          [our.hid %hood]
          [%write-fora-post sup src.hid hed txt]
      ==
    =+  man=%posts
    ?:  (~(has by stories) man)
      (ra-consume-fora-post man pax sup hed txt)
    =;  new  (ra-consume-fora-post:new man pax sup hed txt)
    =.  ..ra-apply
      %+  ra-apply  our.hid
      :+  %design  man
      :-  ~  :-  ~
      :-  'towards a community'
      [%brown ~]
    %^  ra-consume  &  our.hid
    :^    (shaf %init eny.hid)
        [[[%& our.hid (main our.hid)] *envelope %pending] ~ ~]
      now.hid
    [~ %app %tree 'receiving forum posts, ;join %posts for details']
  ::
  ++  ra-consume-fora-post
    |=  {man/knot pax/path sup/path hed/@t txt/@t}  ^+  +>
    =+  nam=?~(sup "" (trip i.sup))                     :: file name
    =+  fra=(crip (time-to-id now.hid))                 :: url fragment
    %^  ra-consume  &
      src.hid
    :*  (shaf %comt eny.hid)
        [[[%& our.hid man] *envelope %pending] ~ ~]
        now.hid
        (si:nl /fora-post eyre+pax ~)
      :-  %mor  :~
        [%fat text+(to-wain:format txt) [%url [ra-base-hart `pax ~] `fra]]
        [%app %tree (crip "forum post: '{(trip hed)}'")]
      ==
    ==
  ::
  ++  ra-comment
    |=  {pax/path sup/path txt/@t}
    =.  ..ra-emit
      %+  ra-emit  ost.hid
      :*  %poke
          /comment
          [our.hid %hood]
          [%write-comment sup src.hid txt]
      ==
    =+  man=%comments
    ?:  (~(has by stories) man)
      (ra-consume-comment man pax sup txt)
    =;  new  (ra-consume-comment:new man pax sup txt)
    =.  ..ra-apply
      %+  ra-apply  our.hid
      :+  %design  man
      :-  ~  :-  ~
      :-  'letters to the editor'
      [%brown ~]
    %^  ra-consume  &  our.hid
    :^    (shaf %init eny.hid)
        [[[%& our.hid (main our.hid)] *envelope %pending] ~ ~]
      now.hid
    [~ %app %tree 'receiving comments, ;join %comments for details']
  ::
  ++  ra-consume-comment
    |=  {man/knot pax/path sup/path txt/@t}  ^+  +>
    =+  nam=?~(sup "" (trip i.sup))                     :: file name
    =+  fra=(crip (time-to-id now.hid))                 :: url fragment
    %^  ra-consume  |
      src.hid
    :*  (shaf %comt eny.hid)
        `audience`[[`partner`[%& our.hid man] *envelope %pending] ~ ~]
        now.hid
        (si:nl /comment eyre+pax ~)
        :-  %mor  :~
          [%fat text+(to-wain:format txt) [%url [ra-base-hart `pax ~] `fra]]
          [%app %tree (crip "comment on /{nam}")]
        ==
    ==
  ::
  ++  ra-know                                           ::  story monad
    |=  man/knot
    |*  fun/$-(_pa _+>)
    ^+  +>+>
    =+  pur=(~(get by stories) man)
    ?~  pur
      ~&  [%ra-know-not man]                            ::  XX should crash
      +>+>.$
    (fun ~(. pa man u.pur))
  ::
  ++  ra-diff-talk-report                               ::  subscription update
    |=  {man/knot cuz/station rad/report}
    %-  (ra-know man)  |=  par/_pa  =<  pa-abet
    (pa-diff-talk-report:par cuz rad)
  ::
  ++  ra-quit                                           ::  subscription quit
    |=  {man/knot cuz/station}
    %-  (ra-know man)  |=  par/_pa  =<  pa-abet
    (pa-quit:par %& cuz)
  ::
  ++  ra-retry                                          ::  subscription resend
    |=  {man/knot cuz/station}
    %-  (ra-know man)  |=  par/_pa  =<  pa-abet
    (pa-acquire:par [%& cuz]~)
  ::
  ++  ra-coup-repeat                                    ::
    |=  {{num/@ud her/@p man/knot} saw/(unit tang)}
    (ra-repeat num [%& her man] saw)
  ::
  ++  ra-repeat                                         ::  remove from outbox
    |=  {num/@ud pan/partner saw/(unit tang)}
    =+  oot=(~(get by q.outbox) num)
    ?~  oot  ~|([%ra-repeat-none num] !!)
    =.  q.outbox  (~(del by q.outbox) num)
    =.  q.u.oot
      =+  olg=(~(got by q.u.oot) pan)
      %+  ~(put by q.u.oot)  pan
      :-  -.olg
      ?~  saw  %received
      ~>  %slog.[0 u.saw]
      %rejected
    (ra-think | our.hid u.oot ~)
  ::
  ++  ra-cancel                                         ::  drop a bone
    |=  {src/ship pax/path}
    ^+  +>
    ?.  ?=({@ @ *} pax)
      +>(general (~(del in general) ost.hid))
    %-  (ra-know i.t.pax)  |=  par/_pa  =<  pa-abet
    (pa-notify:pa-cancel:par src %gone *human)
  ::
  ++  ra-human                                          ::  look up person
    |=  her/ship
    ^-  {human _+>}
    =^  who  folks
        =+  who=(~(get by folks) her)
        ?^  who  [u.who folks]
        =+  who=`human`[~ `(scot %p her)]               ::  XX do right
        [who (~(put by folks) her who)]
    [who +>.$]
  ::
  ++  ra-console                                        ::  console subscribe
    |=  {her/ship pax/path}
    ^+  +>
    =/  man/knot
      ?+  pax  !!
        $~        (main her)
        {@ta $~}  i.pax
      ==
    =/  she/shell
      %*(. *shell her her, man man, active `(si:nl [%& our.hid man] ~))
    sh-abet:~(sh-peer sh ~ `shell`she)
  ::
  ++  ra-subscribe                                      ::  listen to
    |=  {her/ship pax/path}
    ^+  +>
    ::  ~&  [%ra-subscribe ost.hid her pax]
    ?:  ?=($~ pax)
      (ra-house(general (~(put in general) ost.hid)) ost.hid)
    ?.  ?=({@ @ *} pax)
      (ra-evil %talk-bad-path)
    =+  vab=(~(gas in *(set peer-type)) (turn (rip 3 i.pax) decode:peer-type))
    =+  pur=(~(get by stories) i.t.pax)
    ?~  pur
      ~&  [%bad-subscribe-story-c i.t.pax]
      (ra-evil %talk-no-story)
    =+  soy=~(. pa i.t.pax u.pur)
    ?.  (pa-visible:soy her)
      (ra-evil %talk-no-story)
    =^  who  +>.$  (ra-human her)
    =?  soy  (~(has in vab) %a-group)  (pa-watch-group:soy her)
    =?  soy  (~(has in vab) %v-glyph)  (pa-watch-glyph:soy her)
    =?  soy  (~(has in vab) %x-cabal)  (pa-watch-cabal:soy her)
    =?  soy  (~(has in vab) %f-grams)  (pa-watch-grams:soy her t.t.pax)
    =.  soy  (pa-notify:soy her %hear who)
    pa-abet:soy
  ::
  ++  ra-think                                          ::  publish+review
    |=  {pub/? her/ship tiz/(list thought)}
    ^+  +>
    ?~  tiz  +>
    $(tiz t.tiz, +> (ra-consume pub her i.tiz))
  ::
  ++  ra-normal                                         ::  normalize
    |=  tip/thought
    ^-  thought
    ?.  ?=({$lin *} r.r.tip)  tip
    %_    tip
        q.r.r
      %-  crip
      %+  scag  64
      %-  tufa
      %+  turn  (tuba (trip q.r.r.tip))
      |=  a/@c
      ?:  &((gte a 'A') (lte a 'Z'))
        (add a 32)
      ?:  |((lth a 32) (gth a 126))
        `@`'?'
      a
    ==
  ::
  ++  ra-consume                                        ::  consume thought
    |=  {pub/? her/ship tip/thought}
    =.  tip  (ra-normal tip)
    =+  aud=~(tap by q.tip)
    |-  ^+  +>.^$
    ?~  aud  +>.^$
    $(aud t.aud, +>.^$ (ra-conduct pub her p.i.aud tip))
  ::
  ++  ra-conduct                                        ::  thought to partner
    |=  {pub/? her/ship tay/partner tip/thought}
    ^+  +>
    ::  ~&  [%ra-conduct pub her tay]
    ?-  -.tay
      $&  ?:  pub
            =.  her  our.hid                            ::  XX security!
            ?:  =(her p.p.tay)
              (ra-record q.p.tay p.p.tay tip)
            (ra-transmit p.tay tip)
          ?.  =(our.hid p.p.tay)
            +>
          (ra-record q.p.tay her tip)
      $|  !!
    ==
  ::
  ++  ra-record                                         ::  add to story
    |=  {man/knot gam/telegram}
    %-  (ra-know man)  |=  par/_pa  =<  pa-abet
    (pa-learn:par gam)
  ::
  ++  ra-transmit                                       ::  send to neighbor
    |=  {cuz/station tip/thought}
    ^+  +>
    =.  +>
        %+  ra-emit  ost.hid
        :*  %poke
            /repeat/(scot %ud p.outbox)/(scot %p p.cuz)/[q.cuz]
            [p.cuz %talk]
            [%talk-command `command`[%review tip ~]]
        ==
    +>(p.outbox +(p.outbox), q.outbox (~(put by q.outbox) p.outbox tip))
  ::
  ++  pa                                                ::  story core
    |_  $:  man/knot
            story
        ==
    ++  pa-abet
      ^+  +>
      +>(stories (~(put by stories) man `story`+<+))
    ::
    ++  pa-admire                                       ::  accept from
      |=  her/ship
      ^-  ?
      ::?-  -.cordon.shape
      ::  %&  (~(has in p.cordon.shape) her)
      ::  %|  !(~(has in p.cordon.shape) her)
      ::==
      &
    ::
    ++  pa-visible                                      ::  display to
      |=  her/ship
      ^-  ?
      ?-  p.cordon.shape
        $black  &
        $green  &
        $brown  (team:title our.hid her)
        $white  (~(has in q.cordon.shape) her)
      ==
    ::
    ++  pa-report                                       ::  update
      |=  {wac/(set bone) caw/report}
      ::  ~&  [%pa-report man -.caw]
      ^+  +>
      ?~  wac  +>
      =.  +>  $(wac l.wac)
      =.  +>  $(wac r.wac)
      ::  ~&  [%pa-report-cabal man shape]
      (pa-sauce n.wac [%diff %talk-report caw]~)
    ::
    ++  pa-watch-group                                  ::  subscribe presence
      |=  her/ship
      ?.  (pa-admire her)
        (pa-sauce ost.hid [%quit ~]~)
      =.  groupers  (~(put in groupers) ost.hid)
      (pa-report-group ost.hid ~ ~)
    ::
    ++  pa-watch-cabal                                  ::  subscribe config
      |=  her/ship
      ?.  (pa-admire her)
        ~&  [%pa-admire-not her]
        (pa-sauce ost.hid [%quit ~]~)
      =.  cabalers  (~(put in cabalers) ost.hid)
      ::  ~&  [%pa-watch-cabal her man shape]
      (pa-sauce ost.hid [[%diff %talk-report %cabal shape mirrors] ~])
    ::
    ++  pa-watch-glyph                                  ::  subscribe config
      |=  her/ship
      ?.  (pa-admire her)
        ~&  [%pa-admire-not her]
        (pa-sauce ost.hid [%quit ~]~)
      =.  glyphers  (~(put in glyphers) ost.hid)
      (pa-report [ost.hid ~ ~] %glyph nak)
    ::
    ++  pa-report-group                                  ::  update presence
      |=  vew/(set bone)
      ?:  [no-presence=&]  +>.$
      %^  pa-report  vew  %group
      :-  %-  ~(run by locals)
          |=({@ a/status} a)
      %-  ~(urn by remotes)           ::  XX preformance
      |=  {pan/partner atl/atlas}  ^-  atlas
      ?.  &(?=($& -.pan) =(our.hid p.p.pan))  atl
      =+  (~(get by stories) q.p.pan)
      ?~  -  atl
      %-  ~(run by locals.u)
      |=({@ a/status} a)
    ::
    ++  pa-report-cabal                                 ::  update config
      (pa-report cabalers %cabal shape mirrors)
    ::
    ++  pa-cabal
      |=  {cuz/station con/config ham/(map station config)}
      ^+  +>
      =+  old=mirrors
      =.  mirrors  (~(put by mirrors) cuz con)
      ?:  =(mirrors old)
        +>.$
      pa-report-cabal
>>>>>>> 49429adb
    ::
    ++  sh-pact                                         ::<  update active aud
      ::>  change currently selected audience to {aud}
      ::>  and update the prompt.
      ::
      |=  aud/audience
      ^+  +>
      ::>  ensure we can see what we send.
      =+  act=(sh-pare aud)
      ?:  =(active.she act)  +>.$
      sh-prod(active.she act)
    ::
    ++  sh-pare                                         ::<  adjust target list
      ::>  if the audience {aud} does not contain a
      ::>  circle we're subscribed to, add our mailbox
      ::>  to the audience (so that we can see our own
      ::>  message).
      ::
      |=  aud/audience
      ?:  (sh-pear aud)  aud
      (~(put in aud) incir)
    ::
    ++  sh-pear                                         ::<  hearback
      ::>  produces true if any circle is included in
      ::>  our subscriptions, meaning, we hear messages
      ::>  sent to {aud}.
      ::
      |=  aud/audience
      ?~  aud  |
      ?|  (~(has in sources) `circle`n.aud)
          $(aud l.aud)
          $(aud r.aud)
      ==
    ::
    ++  sh-glyf                                         ::<  decode glyph
      ::>  finds the circle(s) that match a glyph.
      ::
      |=  cha/char  ^-  (unit audience)
      =+  lax=(~(get ju binds) cha)
      ::>  no circle.
      ?:  =(~ lax)  ~
      ::>  single circle.
      ?:  ?=({* $~ $~} lax)  `n.lax
      ::>  in case of multiple audiences, pick the most recently active one.
      |-  ^-  (unit audience)
      ?~  grams  ~
      ::>  get first circle from a telegram's audience.
      =+  pan=(silt ~(tap in aud.i.grams))
      ?:  (~(has in lax) pan)  `pan
      $(grams t.grams)
    ::
    ::>  ||
    ::>  ||  %differs
    ::>  ||
    ::>    arms that calculate differences between datasets.
    ::+|
    ::
    ++  sh-group-diff                                   ::<  group diff parts
      ::>  calculates the difference between two presence
      ::>  lists, producing lists of removed, added and
      ::>  changed presences.
      ::
      |=  {one/group two/group}
      =|  $=  ret
          $:  old/(list (pair ship status))
              new/(list (pair ship status))
              cha/(list (pair ship status))
          ==
      ^+  ret
      =.  ret
        =+  eno=~(tap by one)
        |-  ^+  ret
        ?~  eno  ret
        =.  ret  $(eno t.eno)
        ?:  =(%gone pec.q.i.eno)  ret
        =+  unt=(~(get by two) p.i.eno)
        ?~  unt
          ret(old [i.eno old.ret])
        ?:  =(%gone pec.u.unt)
          ret(old [i.eno old.ret])
        ?:  =(q.i.eno u.unt)  ret
        ret(cha [[p.i.eno u.unt] cha.ret])
      =.  ret
        =+  owt=~(tap by two)
        |-  ^+  ret
        ?~  owt  ret
        =.  ret  $(owt t.owt)
        ?:  =(%gone pec.q.i.owt)  ret
        ?.  (~(has by one) p.i.owt)
          ret(new [i.owt new.ret])
        ?:  =(%gone pec:(~(got by one) p.i.owt))
          ret(new [i.owt new.ret])
        ret
      ret
    ::
    ++  sh-rempe-diff                                   ::<  remotes diff
      ::>  calculates the difference between two remote
      ::>  presence maps, producing a list of removed,
      ::>  added and changed presences maps.
      ::
      |=  {one/(map circle group) two/(map circle group)}
      =|  $=  ret
          $:  old/(list (pair circle group))
              new/(list (pair circle group))
              cha/(list (pair circle group))
          ==
      ^+  ret
      =.  ret
        =+  eno=~(tap by one)
        |-  ^+  ret
        ?~  eno  ret
        =.  ret  $(eno t.eno)
        =+  unt=(~(get by two) p.i.eno)
        ?~  unt
          ret(old [i.eno old.ret])
        ?:  =(q.i.eno u.unt)  ret
        ret(cha [[p.i.eno u.unt] cha.ret])
      =.  ret
        =+  owt=~(tap by two)
        |-  ^+  ret
        ?~  owt  ret
        =.  ret  $(owt t.owt)
        ?:  (~(has by one) p.i.owt)
          ret
        ret(new [i.owt new.ret])
      ret
    ::
    ++  sh-remco-diff                                   ::<  config diff parts
      ::>  calculates the difference between two config
      ::>  maps, producing lists of removed, added and
      ::>  changed configs.
      ::
      |=  {one/(map circle config) two/(map circle config)}
      =|  $=  ret
          $:  old/(list (pair circle config))
              new/(list (pair circle config))
              cha/(list (pair circle config))
          ==
      ^+  ret
      =.  ret
        =+  eno=~(tap by one)
        |-  ^+  ret
        ?~  eno  ret
        =.  ret  $(eno t.eno)
        =+  unt=(~(get by two) p.i.eno)
        ?~  unt
          ret(old [i.eno old.ret])
        ?:  =(q.i.eno u.unt)  ret
        ret(cha [[p.i.eno u.unt] cha.ret])
      =.  ret
        =+  owt=~(tap by two)
        |-  ^+  ret
        ?~  owt  ret
        =.  ret  $(owt t.owt)
        ?:  (~(has by one) p.i.owt)
          ret
        ret(new [i.owt new.ret])
      ret
    ::
    ++  sh-set-diff                                     ::<  set diff
      ::>  calculates the difference between two sets,
      ::>  procuding lists of removed and added items.
      ::
      |*  {one/(set *) two/(set *)}
      :-  ^=  old  ~(tap in (~(dif in one) two))
          ^=  new  ~(tap in (~(dif in two) one))
    ::
    ::>  ||
    ::>  ||  %printers
    ::>  ||
    ::>    arms for printing data to the cli.
    ::+|
    ::
    ++  sh-lame                                         ::<  send error
      ::>  just puts some text into the cli as-is.
      ::
      |=  txt/tape
      (sh-fact [%txt txt])
    ::
    ++  sh-note                                         ::<  shell message
      ::>  left-pads {txt} with heps and prints it.
      ::
      |=  txt/tape
      ^+  +>
      (sh-fact %txt (runt [14 '-'] `tape`['|' ' ' (scag 64 txt)]))
    ::
    ++  sh-prod                                         ::<  show prompt
      ::>  makes and stores a move to modify the cli
      ::>  prompt to display the current audience.
      ::
      ^+  .
      %+  sh-fact  %pro
      :+  &  %talk-line
      ^-  tape
      =/  rew/(pair (pair cord cord) audience)
          [['[' ']'] active.she]
      =+  cha=(~(get by bound) q.rew)
      ?^  cha  ~[u.cha ' ']
      =+  por=~(ar-prom ar q.rew)
      (weld `tape`[p.p.rew por] `tape`[q.p.rew ' ' ~])
    ::
    ++  sh-rend                                         ::<  print telegram
      ::>  prints a telegram as rendered by ++tr-rend.
      ::
      |=  gam/telegram
      ^+  +>
      =+  lis=~(tr-rend tr settings.she gam)
      ?~  lis  +>.$
      %+  sh-fact  %mor
      %+  turn  `(list tape)`lis
      =+  nom=(scag 7 (cite:title our.bol))
      |=  t/tape
      ?.  ?&  (~(has in settings.she) %notify)
              ?=(^ (find nom (slag 15 t)))
          ==
        [%txt t]
      [%mor [%txt t] [%bel ~] ~]
    ::
    ++  sh-numb                                         ::<  print msg number
      ::>  prints a message number, left-padded by heps.
      ::
      |=  num/@ud
      ^+  +>
      =+  bun=(scow %ud num)
      %+  sh-fact  %txt
      (runt [(sub 13 (lent bun)) '-'] "[{bun}]")
    ::
    ++  sh-cure                                         ::<  readable security
      ::>  renders a security kind.
      ::
      |=  a/security
      ^-  tape
      (scow %tas a)
    ::
    ++  sh-scis                                         ::<  render status
      ::>  gets the presence of {saz} as a tape.
      ::
      |=  sat/status
      ^-  tape
      ['%' (trip pec.sat)]
    ::
    ++  sh-show-status                                  ::<  print status diff
      ::>  prints presence changes to the cli.
      ::
      |=  {cir/circle who/ship cur/status dif/diff-status}
      ^+  +>
      ?:  (~(has in settings.she) %quiet)  +>
      %-  sh-note
      %+  weld
        (weld ~(cr-phat cr cir) ": ")
      ?-  -.dif
          $full
        "hey {(scow %p who)} {(scow %tas pec.sat.dif)}"
      ::
          $presence
        "see {(scow %p who)} {(scow %tas pec.dif)}"
      ::
          $human
        %+  weld  "nom {(scow %p who)}"
        ?:  ?=($true -.dif.dif)  ~
        =-  " '{(trip (fall han.man.cur ''))}' -> '{-}'"
        %-  trip
        =-  (fall - '')
        ?-  -.dif.dif
          $full     han.man.dif.dif
          $handle   han.dif.dif
        ==
      ::
          $remove
        "bye {(scow %p who)}"
      ==
    ::
    ++  sh-show-config                                  ::<  show config
      ::>  prints config changes to the cli.
      ::
      |=  {cir/circle cur/config dif/diff-config}
      ^+  +>
      ?:  (~(has in settings.she) %quiet)  +>
      ?:  ?=($full -.dif)
        (sh-note (weld "new " (~(cr-show cr cir) ~)))
      ?:  ?=($remove -.dif)
        (sh-note (weld "rip " (~(cr-show cr cir) ~)))
      %-  sh-note
      %+  weld
        (weld ~(cr-phat cr cir) ": ")
      ?-  -.dif
          $source
        %+  weld  ?:(add.dif "onn " "off ")
        ~(cr-full cr cir.src.dif)
      ::
          $caption
        "cap {(trip cap.dif)}"
      ::
          $filter
        ;:  weld
          "fit: caps:"
          ?:(cas.fit.dif "Y" "n")
          " unic:"
          ?:(utf.fit.dif "✔" "n")
        ==
      ::
          $secure
        "sec {(trip sec.con.cur)} -> {(trip sec.dif)}"
      ::
          $permit
        %+  weld
          =?  add.dif
              ?=(?($channel $mailbox) sec.con.cur)
            !add.dif
          ?:(add.dif "inv " "ban ")
        ^-  tape
        %-  ~(rep in sis.dif)
        |=  {s/ship t/tape}
        =?  t  ?=(^ t)  (weld t ", ")
        (weld t (cite:title s))
      ==
    ::
    ++  sh-gram                                         ::<  show telegram
      ::>  prints the telegram. every fifth message,
      ::>  print the message number also.
      ::
      |=  gam/telegram
      ^+  +>
      =+  num=(~(got by known) uid.gam)
      =.  +>.$
        ::  if the number isn't directly after latest, print it always.
        ?.  =(num +(latest.she))
          (sh-numb num)
        ::  if the number is directly after latest, print every fifth.
        ?.  =(0 (mod num 5))  +>.$
        (sh-numb num)
      (sh-rend(latest.she num) gam)
    ::
    ++  sh-grams                                        ::<  do show telegrams
      ::>  prints multiple telegrams.
      ::
      |=  gaz/(list telegram)
      ^+  +>
      ?~  gaz  +>
      $(gaz t.gaz, +> (sh-gram i.gaz))
    ::
    --
  --
::
::>  ||
::>  ||  %renderers
::>  ||
::>    rendering cores.
::+|
::
++  cr                                                  ::<  circle renderer
  ::>  used in both circle and ship rendering.
  ::
  |_  ::>  one: the circle.
      ::
      one/circle
  ::
  ++  cr-beat                                           ::<  {one} more relevant?
    ::>  returns true if one is better to show, false
    ::>  otherwise. prioritizes: our > main > size.
    ::
    |=  two/circle
    ^-  ?
    ::  the circle that's ours is better.
    ?:  =(our.bol hos.one)
      ?.  =(our.bol hos.two)  &
      ?<  =(nom.one nom.two)
      ::  if both circles are ours, the main story is better.
      ?:  =(%inbox nom.one)  &
      ?:  =(%inbox nom.two)  |
      ::  if neither are, pick the "larger" one.
      (lth nom.one nom.two)
    ::  if one isn't ours but two is, two is better.
    ?:  =(our.bol hos.two)  |
    ?:  =(hos.one hos.two)
      ::  if they're from the same ship, pick the "larger" one.
      (lth nom.one nom.two)
    ::  if they're from different ships, neither ours, pick hierarchically.
    (lth (xeb hos.one) (xeb hos.two))
  ::
  ++  cr-best                                           ::<  get most relevant
    ::>  returns the most relevant circle.
    ::
    |=  two/circle
    ?:((cr-beat two) one two)
  ::
  ++  cr-curt                                           ::<  render name in 14
    ::>  prints a ship name in 14 characters. left-pads
    ::>  with spaces. {mup} signifies "are there other
    ::>  targets besides this one?"
    ::
    |=  mup/?
    ^-  tape
    =+  raw=(cite:title hos.one)
    (runt [(sub 14 (lent raw)) ' '] raw)
  ::
  ++  cr-nick                                           ::<  nick or name in 14
    ::>  get nick for ship, or shortname if no nick.
    ::>  left-pads with spaces.
    ::
    |=  aud/audience
    ^-  tape
    =/  nic/(unit cord)
      ?:  (~(has by nicks) hos.one)
        (~(get by nicks) hos.one)
      %-  ~(rep in aud)
      |=  {cir/circle han/(unit cord)}
      ?^  han  han
      =+  gop=(~(get by remotes) cir)
      ?~  gop  ~
      han.man:(fall (~(get by u.gop) hos.one) *status)
    ?~  nic  (cr-curt |)
    =+  raw=(scag 14 (trip u.nic))
    =+  len=(sub 14 (lent raw))
    (weld (reap len ' ') raw)
  ::
  ++  cr-phat                                           ::<  render accurately
    ::>  prints a circle fully, but still taking
    ::>  "shortcuts" where possible:
    ::>  ":" for local mailbox, "~ship" for foreign
    ::>  mailbox, "%channel" for local circle,
    ::>  "/channel" for parent circle.
    ::
    ^-  tape
    ?:  =(hos.one our.bol)
      ?:  =(nom.one inbox)
        ":"
      ['%' (trip nom.one)]
    =+  wun=(cite:title hos.one)
    ?:  =(nom.one %inbox)
      wun
    ?:  =(hos.one (sein:title our.bol))
      ['/' (trip nom.one)]
    :(welp wun "/" (trip nom.one))
  ::
  ++  cr-full  (cr-show ~)                              ::<  render full width
  ::
  ++  cr-show                                           ::<  render circle
    ::>  renders a circle as text.
    ::
    ::>  moy:  multiple circles in audience?
    |=  moy/(unit ?)
    ^-  tape
    ::  render circle (as glyph if we can).
    ?~  moy
      =+  cha=(~(get by bound) one ~ ~)
      =-  ?~(cha - "{u.cha ~} {-}")
      ~(cr-phat cr one)
    (~(cr-curt cr one) u.moy)
  --
::
++  ar                                                  ::<  audience renderer
  ::>  used for representing audiences (sets of circles)
  ::>  as tapes.
  ::
  |_  ::>  aud: members of the audience.
      ::
      aud/audience
  ::
  ++  ar-best                                           ::<  most relevant
    ::>  find the most relevant circle in the set.
    ::
    ^-  (unit circle)
    ?~  aud  ~
    :-  ~
    |-  ^-  circle
    =+  lef=`(unit circle)`ar-best(aud l.aud)
    =+  rit=`(unit circle)`ar-best(aud r.aud)
    =?  n.aud  ?=(^ lef)  (~(cr-best cr n.aud) u.lef)
    =?  n.aud  ?=(^ rit)  (~(cr-best cr n.aud) u.rit)
    n.aud
  ::
  ++  ar-deaf                                           ::<  except for self
    ::>  remove ourselves from the audience.
    ::
    ^+  .
    .(aud (~(del in aud) `circle`incir))
  ::
  ++  ar-maud                                           ::<  multiple audience
    ::>  checks if there's multiple circles in the
    ::>  audience via pattern matching.
    ::
    ^-  ?
    =.  .  ar-deaf
    !?=($@($~ {* $~ $~}) aud)
  ::
  ++  ar-phat                                           ::<  render full-size
    ::>  render all circles, no glyphs.
    ::
    ^-  tape
    %-  ~(rep in aud)
    |=  {c/circle t/tape}
    =?  t  ?=(^ t)
      (weld t ", ")
    (weld t ~(cr-phat cr c))
  ::
  ++  ar-prom                                           ::<  render targets
    ::>  render all circles, ordered by relevance.
    ::
    ^-  tape
    =.  .  ar-deaf
    =/  all
      %+  sort  `(list circle)`~(tap in aud)
      |=  {a/circle b/circle}
      (~(cr-beat cr a) b)
    =+  fir=&
    |-  ^-  tape
    ?~  all  ~
    ;:  welp
      ?:(fir "" " ")
      (~(cr-show cr i.all) ~)
      $(all t.all, fir |)
    ==
  ::
  ++  ar-whom                                           ::<  render sender
    ::>  render sender as the most relevant circle.
    ::
    (~(cr-show cr (need ar-best)) ~ ar-maud)
  ::
  ++  ar-dire                                           ::<  direct message
    ::>  returns true if circle is a mailbox of ours.
    ::
    |=  cir/circle  ^-  ?
    ?&  =(hos.cir our.bol)
        =+  sot=(~(get by mirrors) cir)
        &(?=(^ sot) ?=($mailbox sec.con.u.sot))
    ==
  ::
  ++  ar-glyf                                           ::<  audience glyph
    ::>  get the glyph that corresponds to the audience.
    ::>  for mailbox messages and complex audiences, use
    ::>  reserved "glyphs".
    ::
    ^-  tape
    =+  cha=(~(get by bound) aud)
    ?^  cha  ~[u.cha]
    ?.  (lien ~(tap by aud) ar-dire)
      "*"
    ?:  ?=({^ $~ $~} aud)
      ":"
    ";"
  --
::
++  tr                                                  ::<  telegram renderer
  ::>  responsible for converting telegrams and
  ::>  everything relating to them to text to be
  ::>  displayed in the cli.
  ::
  |_  $:  ::>  sef: settings flags.
          ::>  \ telegram
          ::>   who: author.
          ::>   \ thought
          ::>    sen: unique identifier.
          ::>    aud: audience.
          ::>    \ statement
          ::>     wen: timestamp.
          ::>     bou: complete aroma.
          ::>     sep: message contents.
          ::
          sef/(set term)
          who/ship
          sen/serial
          aud/audience
          wen/@da
          sep/speech
      ==
  ::
  ++  tr-fact                                           ::<  activate effect
    ::>  produces sole-effect for printing message
    ::>  details.
    ::
    ^-  sole-effect
    ~[%mor [%tan tr-meta] tr-body]
  ::
  ++  tr-rend                                           ::<  render telegram
    ::>  renders a telegram.
    ::>  the first line will contain the author and
    ::>  optional timestamp.
    ::
    ^-  (list tape)
    =/  wyd
      %+  sub  width.cli                                ::  termwidth,
      %+  add  14                                       ::  minus author,
      ?:((~(has in sef) %showtime) 10 0)                ::  minus timestamp.
    =+  txs=(tr-text wyd)
    ?~  txs  ~
    ::  render the author.
    =/  nom/tape
      ?:  (~(has in sef) %nicks)
        (~(cr-nick cr [who %inbox]) aud)
      (~(cr-curt cr [who %inbox]) |)
    ::  regular indent.
    =/  den/tape
      (reap (lent nom) ' ')
    ::  timestamp, if desired.
    =/  tam/tape
      ?.  (~(has in sef) %showtime)  ""
      =.  wen
        %.  [wen (mul q.timez.cli ~h1)]
        ?:(p.timez.cli add sub)
      =+  dat=(yore wen)
      =/  t
        |=  a/@
        %+  weld
          ?:((lth a 10) "0" ~)
        (scow %ud a)
      =/  time
        ;:  weld
          "~"  (t h.t.dat)
          "."  (t m.t.dat)
          "."  (t s.t.dat)
        ==
      %+  weld
        (reap (sub +(wyd) (min wyd (lent (tuba i.txs)))) ' ')
      time
    %-  flop
    %+  roll  `(list tape)`txs
    |=  {t/tape l/(list tape)}
    ?~  l  [:(weld nom t tam) ~]
    [(weld den t) l]
  ::
  ++  tr-meta                                           ::<  metadata
    ::>  builds string that display metadata, including
    ::>  message serial, timestamp, author and audience.
    ::
    ^-  tang
    =.  wen  (sub wen (mod wen (div wen ~s0..0001)))    :: round
    =+  hed=leaf+"{(scow %uv sen)} at {(scow %da wen)}"
    =/  cis
      %+  turn  ~(tap in aud)
      |=  a/circle
      leaf+~(cr-full cr a)
    [%rose [" " ~ ~] [hed >who< [%rose [", " "to " ~] cis] ~]]~
  ::
  ++  tr-body                                           ::<  message content
    ::>  long-form display of message contents, specific
    ::>  to each speech type.
    ::
    |-  ^-  sole-effect
    ?-  -.sep
        $lin
      tan+~[leaf+"{?:(pat.sep "@ " "")}{(trip msg.sep)}"]
    ::
        $url
      url+(crip (apix:en-purl:html url.sep))
    ::
        $exp
      mor+~[txt+"# {(trip exp.sep)}" tan+res.sep]
    ::
        $ire
      =+  gam=(recall top.sep)
      ?~  gam  $(sep sep.sep)
      =-  mor+[tan+- $(sep sep.sep) ~]
      %-  flop  %+  weld
        [%leaf "in reply to: {(cite:title aut.u.gam)}: "]~
      %+  turn  (~(tr-text tr sef u.gam) width.cli)
      |=(t/tape [%leaf t])
    ::
        $fat
      [%mor $(sep sep.sep) tan+(tr-tach tac.sep) ~]
    ::
        $inv
      :-  %tan
      :_  ~
      :-  %leaf
      %+  weld
        ?:  inv.sep
          "you have been invited to "
        "you have been banished from "
      ~(cr-phat cr cir.sep)
    ::
        $app
      [%mor tan+~[leaf+"[{(trip app.sep)}]: "] $(sep sep.sep) ~]
    ==
  ::
  ++  tr-tach                                           ::<  attachment
    ::>  renders an attachment.
    ::
    |=  a/attache
    ^-  tang
    ?-  -.a
      $name  (welp $(a tac.a) leaf+"= {(trip nom.a)}" ~)
      $tank  +.a
      $text  (turn (flop +.a) |=(b/cord leaf+(trip b)))
    ==
  ::
  ++  tr-chow                                           ::<  truncate
    ::>  truncates the {txt} to be of max {len}
    ::>  characters. if it does truncate, indicates it
    ::>  did so by appending _ or ….
    ::
    |=  {len/@u txt/tape}
    ^-  tape
    ?:  (gth len (lent txt))  txt
    =.  txt  (scag len txt)
    |-
    ?~  txt  txt
    ?:  =(' ' i.txt)
      |-
      :-  '_'
      ?.  ?=({$' ' *} t.txt)
        t.txt
      $(txt t.txt)
    ?~  t.txt  "…"
    [i.txt $(txt t.txt)]
  ::
  ++  tr-text                                           ::<  compact contents
    ::>  renders just the most important data of the
    ::>  message. if possible, these stay within a single
    ::>  line.
    ::TODO  this should probably be redone someday.
    ::
    ::>  pre:  replace/append line prefix
    =|  pre/(unit (pair ? tape))
    |=  wyd/@ud
    ^-  (list tape)
    ?-  -.sep
        $fat
      %+  weld  $(sep sep.sep)
      ^-  (list tape)
      ?+  -.tac.sep  [" attached: ..." ~]
        $name  [(scag wyd " attached: {(trip nom.tac.sep)}") ~]
      ==
    ::
        $exp
      :-  (tr-chow wyd '#' ' ' (trip exp.sep))
      ?~  res.sep  ~
      =-  [' ' (tr-chow (dec wyd) ' ' -)]~
      ~(ram re (snag 0 `(list tank)`res.sep))
    ::
        $ire
      $(sep sep.sep, pre `[| "^ "])
    ::
        $url
      :_  ~
      =+  ful=(apix:en-purl:html url.sep)
      =+  pef=q:(fall pre [p=| q=""])
      ::  clean up prefix if needed.
      =?  pef  =((scag 1 (flop pef)) " ")
        (scag (dec (lent pef)) pef)
      =.  pef  (weld "/" pef)
      =.  wyd  (sub wyd +((lent pef)))  ::  account for prefix.
      ::  if the full url fits, just render it.
      ?:  (gte wyd (lent ful))  :(weld pef " " ful)
      ::  if it doesn't, prefix with _ and render just (the tail of) the domain.
      %+  weld  (weld pef "_")
      =+  hok=r.p.p.url.sep
      =-  (swag [a=(sub (max wyd (lent -)) wyd) b=wyd] -)
      ^-  tape
      =<  ?:  ?=($& -.hok)
            (reel p.hok .)
          +:(scow %if p.hok)
      |=  {a/knot b/tape}
      ?~  b  (trip a)
      (welp b '.' (trip a))
    ::
        $lin
      ::  glyph prefix
      =/  pef/tape
        ?:  &(?=(^ pre) p.u.pre)  q.u.pre
        ?:  pat.sep  " "
        =-  (weld - q:(fall pre [p=| q=" "]))
        %~  ar-glyf  ar
          ?:  =(who our.bol)  aud
          (~(del in aud) [who %inbox])
        ==
      =.  wyd  (sub wyd (min (div wyd 2) (lent pef)))
      =/  txt  (tuba (trip msg.sep))
      |-  ^-  (list tape)
      ?~  txt  ~
      =+  ^-  {end/@ud nex/?}
        ?:  (lte (lent txt) wyd)  [(lent txt) &]
        =+  ace=(find " " (flop (scag +(wyd) `(list @c)`txt)))
        ?~  ace  [wyd |]
        [(sub wyd u.ace) &]
      :-  (weld pef (tufa (scag end `(list @c)`txt)))
      $(txt (slag ?:(nex +(end) end) `(list @c)`txt), pef (reap (lent pef) ' '))
    ::
        $inv
      :_  ~
      %+  tr-chow  wyd
      %+  weld
        ?:  inv.sep
          " invited you to "
        " banished you from "
      ~(cr-phat cr cir.sep)
    ::
        $app
      $(sep sep.sep, pre `[& "[{(trip app.sep)}]: "])
    ==
  --
::
::>  ||
::>  ||  %events
::>  ||
::+|
::
++  peer                                                ::<  accept subscription
  ::>  incoming subscription on pax.
  ::
  |=  pax/path
  ^-  (quip move _+>)
  ?.  (team:title src.bol our.bol)
    ~&  [%peer-talk-stranger src.bol]
    [~ +>]
  ?.  ?=({$sole *} pax)
    ~&  [%peer-talk-strange pax]
    [~ +>]
  ta-done:ta-console:ta
::
++  diff-hall-prize                                     ::<  accept query answer
  ::>
  ::
  |=  {way/wire piz/prize}
  ^-  (quip move _+>)
  ta-done:(ta-take:ta piz)
::
++  diff-hall-rumor                                     ::<  accept query change
  ::>
  ::
  |=  {way/wire rum/rumor}
  ^-  (quip move _+>)
  ta-done:(ta-hear:ta rum)
::
++  poke-sole-action                                    ::<  accept console
  ::>  incoming sole action. process it.
  ::
  |=  act/sole-action
  ta-done:(ta-sole:ta act)
::
++  coup-client-action                                                ::<  accept n/ack
  ::>
  ::
  |=  {wir/wire fal/(unit tang)}
  ^-  (quip move _+>)
  ?~  fal  [~ +>]
  %-  (slog leaf+"action failed: " u.fal)
  [~ +>]
--<|MERGE_RESOLUTION|>--- conflicted
+++ resolved
@@ -65,7 +65,6 @@
           {$poke wire dock pear}                        ::
           {$peer wire dock path}                        ::
       ==                                                ::
-<<<<<<< HEAD
     ++  work                                            ::>  interface action
       $%  ::  circle management                         ::
           {$join (map circle range)}                    ::<  subscribe to
@@ -83,7 +82,7 @@
           {$name audience human}                        ::<  set our name
           ::  messaging                                 ::
           {$say (list speech)}                          ::<  send message
-          {$eval cord twig}                             ::<  send #-message
+          {$eval cord hoon}                             ::<  send #-message
           {$target p/audience q/(unit work)}            ::<  set active targets
           {$reply $@(@ud {@u @ud}) (list speech)}       ::<  reply to
           ::  displaying info                           ::
@@ -102,29 +101,6 @@
           {$show circle}                                ::<  show membership
           {$hide circle}                                ::<  hide membership
           {$help $~}                                    ::<  print usage info
-=======
-    ++  work                                            ::  interface action
-      $%  {$number p/$@(@ud {@u @ud})}                  ::  relative/absolute
-          {$help $~}                                    ::  print usage info
-          {$who p/where}                                ::  presence
-          {$what p/$@(char (set partner))}              ::  show bound glyph
-          {$bind p/char q/(unit where)}                 ::
-          {$join p/where}                               ::
-          {$leave p/where}                              ::
-          {$say p/(list speech)}                        ::
-          {$eval p/cord q/hoon}                         ::
-          {$invite p/knot q/(list partner)}             ::  whitelist add
-          {$banish p/knot q/(list partner)}             ::  blacklist add
-          {$block p/knot q/(list partner)}              ::  blacklist add
-          {$author p/knot q/(list partner)}             ::  whitelist add
-          {$nick p/(unit ship) q/(unit cord)}           ::
-          {$set p/knot}                                 ::
-          {$unset p/knot}                               ::
-          {$target p/where q/(unit work)}               ::  set active targets
-          ::  {$destroy p/knot}                         ::
-          {$create p/posture q/knot r/cord}             ::
-          {$probe p/station}                            ::
->>>>>>> 49429adb
       ==                                                ::
     ++  glyphs  `wall`~[">=+-" "}),." "\"'`^" "$%&@"]   ::<  circle char pool '
     --
@@ -583,11 +559,7 @@
       ::>  ||  %parsers
       ::>    various parsers for command line input.
       |%
-<<<<<<< HEAD
-      ++  expr                                          ::<  [cord twig]
-=======
-      ++  expr                                          ::  [cord hoon]
->>>>>>> 49429adb
+      ++  expr                                          ::<  [cord hoon]
         |=  tub/nail  %.  tub
         %+  stag  (crip q.tub)
         wide:(vang & [&1:% &2:% (scot %da now.bol) |3:%])
@@ -935,522 +907,6 @@
       ::>  commands.
       ::>  worker arms must produce updated state.
       ::
-<<<<<<< HEAD
-=======
-    ++  sh-repo-house-diff
-      |=  {one/shelf two/shelf}
-      =|  $=  ret
-          $:  old/(list (pair knot (pair posture cord)))
-              new/(list (pair knot (pair posture cord)))
-              cha/(list (pair knot (pair posture cord)))
-          ==
-      ^+  ret
-      =.  ret
-        =+  eno=~(tap by one)
-        |-  ^+  ret
-        ?~  eno  ret
-        =.  ret  $(eno t.eno)
-        =+  unt=(~(get by two) p.i.eno)
-        ?~  unt
-          ret(old [i.eno old.ret])
-        ?:  =(q.i.eno u.unt)  ret
-        ret(cha [[p.i.eno u.unt] cha.ret])
-      =.  ret
-        =+  owt=~(tap by two)
-        |-  ^+  ret
-        ?~  owt  ret
-        =.  ret  $(owt t.owt)
-        ?:  (~(has by one) p.i.owt)
-          ret
-        ret(new [i.owt new.ret])
-      ret
-    ::
-    ++  sh-repo-atlas-diff
-      |=  {one/atlas two/atlas}
-      =|  $=  ret
-          $:  old/(list (pair ship status))
-              new/(list (pair ship status))
-              cha/(list (pair ship status))
-          ==
-      ^+  ret
-      =.  ret
-        =+  eno=~(tap by one)
-        |-  ^+  ret
-        ?~  eno  ret
-        =.  ret  $(eno t.eno)
-        ?:  =(%gone p.q.i.eno)  ret
-        =+  unt=(~(get by two) p.i.eno)
-        ?~  unt
-          ret(old [i.eno old.ret])
-        ?:  =(%gone p.u.unt)
-          ret(old [i.eno old.ret])
-        ?:  =(q.i.eno u.unt)  ret
-        ret(cha [[p.i.eno u.unt] cha.ret])
-      =.  ret
-        =+  owt=~(tap by two)
-        |-  ^+  ret
-        ?~  owt  ret
-        =.  ret  $(owt t.owt)
-        ?:  =(%gone p.q.i.owt)  ret
-        ?.  (~(has by one) p.i.owt)
-          ret(new [i.owt new.ret])
-        ?:  =(%gone p:(~(got by one) p.i.owt))
-          ret(new [i.owt new.ret])
-        ret
-      ret
-    ::
-    ++  sh-repo-cabal-diff
-      |=  {one/(map station config) two/(map station config)}
-      =|  $=  ret
-          $:  old/(list (pair station config))
-              new/(list (pair station config))
-              cha/(list (pair station config))
-          ==
-      ^+  ret
-      =.  ret
-        =+  eno=~(tap by one)
-        |-  ^+  ret
-        ?~  eno  ret
-        =.  ret  $(eno t.eno)
-        =+  unt=(~(get by two) p.i.eno)
-        ?~  unt
-          ret(old [i.eno old.ret])
-        ?:  =(q.i.eno u.unt)  ret
-        ret(cha [[p.i.eno u.unt] cha.ret])
-      =.  ret
-        =+  owt=~(tap by two)
-        |-  ^+  ret
-        ?~  owt  ret
-        =.  ret  $(owt t.owt)
-        ?:  (~(has by one) p.i.owt)
-          ret
-        ret(new [i.owt new.ret])
-      ret
-    ::
-    ++  sh-repo-rogue-diff
-      |=  {one/(map partner atlas) two/(map partner atlas)}
-      =|  $=  ret
-          $:  old/(list (pair partner atlas))
-              new/(list (pair partner atlas))
-              cha/(list (pair partner atlas))
-          ==
-      =.  one  ~(strip timed one)
-      =.  two  ~(strip timed two)
-      ^+  ret
-      =.  ret
-        =+  eno=~(tap by one)
-        |-  ^+  ret
-        ?~  eno  ret
-        =.  ret  $(eno t.eno)
-        =+  unt=(~(get by two) p.i.eno)
-        ?~  unt
-          ret(old [i.eno old.ret])
-        ?:  =(q.i.eno u.unt)  ret
-        ret(cha [[p.i.eno u.unt] cha.ret])
-      =.  ret
-        =+  owt=~(tap by two)
-        |-  ^+  ret
-        ?~  owt  ret
-        =.  ret  $(owt t.owt)
-        ?:  (~(has by one) p.i.owt)
-          ret
-        ret(new [i.owt new.ret])
-      ret
-    ::
-    ++  sh-repo-whom-diff
-      |=  {one/(set partner) two/(set partner)}
-      =|  $=  ret
-          $:  old/(list partner)
-              new/(list partner)
-          ==
-      ^+  ret
-      =.  ret
-        =+  eno=~(tap by one)
-        |-  ^+  ret
-        ?~  eno  ret
-        =.  ret  $(eno t.eno)
-        ?:  (~(has in two) i.eno)
-          ret
-        ret(old [i.eno old.ret])
-      =.  ret
-        =+  owt=~(tap by two)
-        |-  ^+  ret
-        ?~  owt  ret
-        =.  ret  $(owt t.owt)
-        ?:  (~(has in one) i.owt)
-          ret
-        ret(new [i.owt new.ret])
-      ret
-    ::
-    ++  sh-repo-ship-diff
-      |=  {one/(set ship) two/(set ship)}
-      =|  $=  ret
-          $:  old/(list ship)
-              new/(list ship)
-          ==
-      ^+  ret
-      =.  ret
-        =+  eno=~(tap in one)
-        |-  ^+  ret
-        ?~  eno  ret
-        =.  ret  $(eno t.eno)
-        ?:  (~(has in two) i.eno)
-          ret
-        ret(old [i.eno old.ret])
-      =.  ret
-        =+  owt=~(tap in two)
-        |-  ^+  ret
-        ?~  owt  ret
-        =.  ret  $(owt t.owt)
-        ?:  (~(has in one) i.owt)
-          ret
-        ret(new [i.owt new.ret])
-      ret
-    ::
-    ++  sh-puss
-      |=  a/posture  ^-  tape
-      ?-  a
-        $black  "channel"
-        $brown  "mailbox"
-        $white  "village"
-        $green  "journal"
-      ==
-    ::
-    ++  sh-repo-config-exceptions
-      |=  {pre/tape por/posture old/(list ship) new/(list ship)}
-      =+  out=?:(?=(?($black $brown) por) "try " "cut ")
-      =+  inn=?:(?=(?($black $brown) por) "ban " "add ")
-      =.  +>.$
-          |-  ^+  +>.^$
-          ?~  old  +>.^$
-          =.  +>.^$  $(old t.old)
-          (sh-note :(weld pre out " " (scow %p i.old)))
-      =.  +>.$
-          |-  ^+  +>.^$
-          ?~  new  +>.^$
-          =.  +>.^$  $(new t.new)
-          (sh-note :(weld pre out " " (scow %p i.new)))
-      +>.$
-    ::
-    ++  sh-repo-config-sources
-      |=  {pre/tape old/(list partner) new/(list partner)}
-      ^+  +>
-      =.  +>.$
-          |-  ^+  +>.^$
-          ?~  old  +>.^$
-          =.  +>.^$  $(old t.old)
-          (sh-note (weld pre "off {~(ta-full ta man.she i.old)}"))
-      =.  +>.$
-          |-  ^+  +>.^$
-          ?~  new  +>.^$
-          =.  +>.^$  $(new t.new)
-          (sh-note (weld pre "hey {~(ta-full ta man.she i.new)}"))
-      +>.$
-    ::
-    ++  sh-repo-config-show
-      |=  {pre/tape laz/config loc/config}
-      ^+  +>
-      =?  +>.$  !=(caption.loc caption.laz)
-        (sh-note :(weld pre "cap " (trip caption.loc)))
-      =.  +>.$
-          %+  sh-repo-config-sources
-            (weld (trip man.she) ": ")
-          (sh-repo-whom-diff sources.laz sources.loc)
-      ?:  !=(p.cordon.loc p.cordon.laz)
-        =.  +>.$  (sh-note :(weld pre "but " (sh-puss p.cordon.loc)))
-        %^    sh-repo-config-exceptions
-            (weld (trip man.she) ": ")
-          p.cordon.loc
-        [~ ~(tap in q.cordon.loc)]
-      %^    sh-repo-config-exceptions
-          (weld (trip man.she) ": ")
-        p.cordon.loc
-      (sh-repo-ship-diff q.cordon.laz q.cordon.loc)
-    ::
-    ++  sh-repo-cabal-changes
-      |=  $:  laz/(map station config)
-              old/(list (pair station config))
-              new/(list (pair station config))
-              cha/(list (pair station config))
-          ==
-      =.  +>.$
-          |-  ^+  +>.^$
-          ?~  new  +>.^$
-          =.  +>.^$  $(new t.new)
-          =.  +>.^$  (sh-pest [%& p.i.new])
-          %+  sh-repo-config-show
-            (weld ~(sn-phat sn man.she p.i.new) ": ")
-          [*config q.i.new]
-      =.  +>.$
-          |-  ^+  +>.^$
-          ?~  cha  +>.^$
-          =.  +>.^$  $(cha t.cha)
-          %+  sh-repo-config-show
-            (weld ~(sn-phat sn man.she p.i.cha) ": ")
-          [(~(got by laz) `station`p.i.cha) q.i.cha]
-      +>.$
-    ::
-    ++  sh-repo-cabal
-      |=  bal/cabal
-      ^+  +>
-      =+  laz=system.she
-      =.  system.she  bal
-      =.  +>.$
-          %+  sh-repo-cabal-changes  ham.laz
-          (sh-repo-cabal-diff ham.laz ham.bal)
-      (sh-repo-config-show "" loc.laz loc.bal)
-    ::
-    ++  sh-repo-house
-      |=  awl/(map knot (pair posture cord))
-      ^+  +>
-      =+  dif=(sh-repo-house-diff harbor.she awl)
-      =.  harbor.she  awl
-      =.  +>.$
-          |-  ^+  +>.^$
-          ?~  old.dif  +>.^$
-          =.  +>.^$  $(old.dif t.old.dif)
-          (sh-note "cut {(sh-puss p.q.i.old.dif)} %{(trip p.i.old.dif)}")
-      =.  +>.$
-          |-  ^+  +>.^$
-          ?~  new.dif  +>.^$
-          =.  +>.^$  $(new.dif t.new.dif)
-          =+  :*  nam=(trip p.i.new.dif)
-                  por=(sh-puss p.q.i.new.dif)
-                  des=(trip q.q.i.new.dif)
-              ==
-          (sh-note "new {por} %{nam}: {des}")
-      =.  +>.$
-          |-  ^+  +>.^$
-          ?~  cha.dif  +>.^$
-          =.  +>.^$  $(cha.dif t.cha.dif)
-          =+  :*  nam=(trip p.i.cha.dif)
-                  por=(sh-puss p.q.i.cha.dif)
-                  des=(trip q.q.i.cha.dif)
-              ==
-          (sh-note "mod %{nam}: {por}, {des}")
-      +>.$
-    ::
-    ++  sh-note                                         ::  shell message
-      |=  txt/tape
-      ^+  +>
-      (sh-fact %txt (runt [14 '-'] `tape`['|' ' ' (scag 64 txt)]))
-    ::
-    ++  sh-spaz                                         ::  print status
-      |=  saz/status
-      ^-  tape
-      ['%' (trip p.saz)]
-    ::
-    ++  sh-repo-group-diff-here                         ::  print atlas diff
-      |=  $:  pre/tape
-            $=  cul
-            $:  old/(list (pair ship status))
-                new/(list (pair ship status))
-                cha/(list (pair ship status))
-            ==
-          ==
-      ?:  (~(has in settings.she) %quiet)
-        +>.$
-      =.  +>.$
-          |-  ^+  +>.^$
-          ?~  old.cul  +>.^$
-          =.  +>.^$  $(old.cul t.old.cul)
-          (sh-note (weld pre "bye {(scow %p p.i.old.cul)}"))
-      =.  +>.$
-          |-  ^+  +>.^$
-          ?~  new.cul  +>.^$
-          =.  +>.^$  $(new.cul t.new.cul)
-          %-  sh-note
-          (weld pre "met {(scow %p p.i.new.cul)} {(sh-spaz q.i.new.cul)}")
-      =.  +>.$
-          |-  ^+  +>.^$
-          ?~  cha.cul  +>.^$
-          %-  sh-note
-          (weld pre "set {(scow %p p.i.cha.cul)} {(sh-spaz q.i.cha.cul)}")
-      +>.$
-    ::
-    ++  sh-repo-group-here                              ::  update local
-      |=  loc/atlas
-      ^+  +>
-      =+  cul=(sh-repo-atlas-diff p.owners.she loc)
-      =.  p.owners.she  loc
-      (sh-repo-group-diff-here "" cul)
-    ::
-    ++  sh-repo-group-there                             ::  update foreign
-      |=  yid/(map partner atlas)
-      =+  day=(sh-repo-rogue-diff q.owners.she yid)
-      =+  dun=q.owners.she
-      =.  q.owners.she  yid
-      ?:  (~(has in settings.she) %quiet)
-        +>.$
-      =.  +>.$
-          |-  ^+  +>.^$
-          ?~  old.day  +>.^$
-          =.  +>.^$  $(old.day t.old.day)
-          (sh-note (weld "not " (~(ta-show ta man.she p.i.old.day) ~)))
-      =.  +>.$
-          |-  ^+  +>.^$
-          ?~  new.day  +>.^$
-          =.  +>.^$  $(new.day t.new.day)
-          =.  +>.^$
-              (sh-note (weld "new " (~(ta-show ta man.she p.i.new.day) ~)))
-          (sh-repo-group-diff-here "--" ~ ~(tap by q.i.new.day) ~)
-      =.  +>.$
-          |-  ^+  +>.^$
-          ?~  cha.day  +>.^$
-          =.  +>.^$  $(cha.day t.cha.day)
-          =.  +>.^$
-              (sh-note (weld "for " (~(ta-show ta man.she p.i.cha.day) ~)))
-          =+  yez=(~(got by dun) p.i.cha.day)
-          %+  sh-repo-group-diff-here  "--"
-          (sh-repo-atlas-diff yez q.i.cha.day)
-      +>.$
-    ::
-    ++  sh-repo-group
-      |=  ges/register
-      ^+  +>
-      =.  +>  (sh-repo-group-here p.ges)
-      =.  +>  (sh-repo-group-there q.ges)
-      +>
-    ::
-    ++  sh-repo-gram
-      |=  {num/@ud gam/telegram}
-      ^+  +>
-      ?:  =(num count.she)
-        =?  +>  =(0 (mod num 5))  (sh-numb num)
-        (sh-rend(count.she +(num)) gam)
-      ?:  (gth num count.she)
-        =.  +>  (sh-numb num)
-        (sh-rend(count.she +(num)) gam)
-      +>
-    ::
-    ++  sh-repo-grams                                   ::  apply telegrams
-      |=  {num/@ud gaz/(list telegram)}
-      ^+  +>
-      ?~  gaz  +>
-      $(gaz t.gaz, num +(num), +> (sh-repo-gram num i.gaz))
-    ::
-    ++  sh-repo-glyph                                   ::  apply binding
-      |=  nac/(jug char (set partner))
-      ^+  +>
-      %_  sh-prod
-        nak  nac
-        nik  %-  ~(gas by *(map (set partner) char))
-             =-  (zing `(list (list {(set partner) char}))`-)
-             %+  turn  ~(tap by nac)
-             |=  {a/char b/(set (set partner))}
-             (turn ~(tap by b) |=(c/(set partner) [c a]))
-      ==
-    ::
-    ++  sh-repo                                         ::  apply report
-      |=  rad/report
-      ^+  +>
-      ::  ~&  [%sh-repo rad]
-      ?-  -.rad
-        $cabal   (sh-repo-cabal +.rad)
-        $grams   (sh-repo-grams +.rad)
-        $glyph   (sh-repo-glyph +.rad)                  ::  XX ever happens?
-        $group   (sh-repo-group +.rad)
-        $house   (sh-repo-house +.rad)
-      ==
-    ::
-    ++  sh-sane-chat                                    ::  sanitize chatter
-      |=  buf/(list @c)
-      ^-  (list sole-edit)
-      ?~  buf  ~
-      =+  isa==(i.buf (turf '@'))
-      =+  [[pre=*@c cur=i.buf buf=t.buf] inx=0 brk=0 len=0 new=|]
-      =*  txt  -<
-      |^  ^-  (list sole-edit)
-          ?:  =(cur (turf '•'))
-            ?:  =(pre (turf '•'))
-              [[%del inx] ?~(buf ~ $(txt +.txt))]
-            ?:  new
-              [(fix ' ') $(cur `@c`' ')]
-            newline
-          ?:  =(cur `@`' ')
-            =?  brk  !=(pre `@`' ')  inx
-            ?.  =(64 len)  advance
-            :-  (fix(inx brk) (turf '•'))
-            ?:  isa
-              [[%ins +(brk) (turf '@')] newline(new &)]
-            newline(new &)
-          ?:  =(64 len)
-            =+  dif=(sub inx brk)
-            ?:  (lth dif 64)
-              :-  (fix(inx brk) (turf '•'))
-              ?:  isa
-                [[%ins +(brk) (turf '@')] $(len dif, new &)]
-              $(len dif, new &)
-            [[%ins inx (turf '•')] $(len 0, inx +(inx), new &)]
-          ?:  |((lth cur 32) (gth cur 126))
-            [(fix '?') advance]
-          ?:  &((gte cur 'A') (lte cur 'Z'))
-            [(fix (add 32 cur)) advance]
-          advance
-      ::
-      ++  advance  ?~(buf ~ $(len +(len), inx +(inx), txt +.txt))
-      ++  newline  ?~(buf ~ $(len 0, inx +(inx), txt +.txt))
-      ++  fix  |=(cha/@ [%mor [%del inx] [%ins inx `@c`cha] ~])
-      --
-    ::
-    ++  sh-sane                                         ::  sanitize input
-      |=  {inv/sole-edit buf/(list @c)}
-      ^-  {lit/(list sole-edit) err/(unit @u)}
-      =+  res=(rose (tufa buf) sh-scad)
-      ?:  ?=($| -.res)  [[inv]~ `p.res]
-      :_  ~
-      ?~  p.res  ~
-      =+  wok=u.p.res
-      |-  ^-  (list sole-edit)
-      ?+  -.wok  ~
-        $target  ?~(q.wok ~ $(wok u.q.wok))
-        $say  |-  ::  XX per line
-              ?~  p.wok  ~
-              ?:  ?=($lin -.i.p.wok)
-                (sh-sane-chat buf)
-              $(p.wok t.p.wok)
-      ==
-    ::
-    ++  sh-slug                                         ::  edit to sanity
-      |=  {lit/(list sole-edit) err/(unit @u)}
-      ^+  +>
-      ?~  lit  +>
-      =^  lic  say.she
-          (~(transmit sole say.she) `sole-edit`?~(t.lit i.lit [%mor lit]))
-      (sh-fact [%mor [%det lic] ?~(err ~ [%err u.err]~)])
-    ::
-    ++  sh-stir                                         ::  apply edit
-      |=  cal/sole-change
-      ^+  +>
-      =^  inv  say.she  (~(transceive sole say.she) cal)
-      =+  fix=(sh-sane inv buf.say.she)
-      ?~  lit.fix
-        +>.$
-      ?~  err.fix
-        (sh-slug fix)                 :: just capital correction
-      ?.  &(?=($del -.inv) =(+(p.inv) (lent buf.say.she)))
-        +>.$                          :: allow interior edits, deletes
-      (sh-slug fix)
-    ::
-    ++  sh-lame                                         ::  send error
-      |=  txt/tape
-      (sh-fact [%txt txt])
-    ::
-    ++  sh-whom                                         ::  current audience
-      ^-  audience
-      %-  ~(gas by *audience)
-      %+  turn  ~(tap in u.active.she)
-      |=(a/partner [a *envelope %pending])
-    ::
-    ++  sh-tell                                         ::  add command
-      |=  cod/command
-      %_(+> coz [cod coz])
-    ::
-    ++  sh-hoon-head  ^-  vase                          ::  eval data
-      !>(`{our/@p now/@da eny/@uvI}`[our.hid now.hid (shas %eny eny.hid)])
-    ::
-    ++  sh-work                                         ::  do work
->>>>>>> 49429adb
       |=  job/work
       ^+  +>
       =<  work
@@ -1557,7 +1013,7 @@
         ?.  =(q nym)  ~
         [~ u=p]
       ::
-      ++  twig-head                                       ::<  eval data
+      ++  hoon-head                                       ::<  eval data
         ::>  makes a vase of environment data to evaluate
         ::>  against (for #-messages).
         ::
@@ -1673,8 +1129,8 @@
         ::>  executes {exe} and sends both its code and
         ::>  result.
         ::
-        |=  {txt/cord exe/twig}
-        =>  |.([(sell (slap (slop twig-head seed) exe))]~)
+        |=  {txt/cord exe/hoon}
+        =>  |.([(sell (slap (slop hoon-head seed) exe))]~)
         =+  tan=p:(mule .)
         (say [%exp txt tan] ~)
       ::
@@ -1860,7 +1316,6 @@
           settings.she  (~(del in settings.she) neg)
         ==
       ::
-<<<<<<< HEAD
       ++  width                                         ::<  ;set width
         ::>  change the display width in cli.
         ::
@@ -1892,551 +1347,6 @@
         ::
         (sh-fact %txt "see http://urbit.org/docs/using/messaging/")
       --
-=======
-      ++  target                                        ::  %target
-        |=  {pan/(set partner) woe/(unit ^work)}
-        ^+  ..sh-work
-        =.  ..sh-pact  (sh-pact pan)
-        ?~(woe ..sh-work work(job u.woe))
-      ::
-      ++  number                                        ::  %number
-        |=  num/$@(@ud {p/@u q/@ud})
-        ^+  ..sh-work
-        =+  roy=(~(got by stories) man.she)
-        |-
-        ?@  num
-          ?:  (gte num count.roy)
-            (sh-lame "{(scow %s (new:si | +(num)))}: no such telegram")
-          =.  ..sh-fact  (sh-fact %txt "? {(scow %s (new:si | +(num)))}")
-          (activate (snag num grams.roy))
-        ?.  (gth q.num count.roy)
-          ?~  count.roy
-            (sh-lame "0: no messages")
-          =+  msg=(deli (dec count.roy) num)
-          =.  ..sh-fact  (sh-fact %txt "? {(scow %ud msg)}")
-          (activate (snag (sub count.roy +(msg)) grams.roy))
-        (sh-lame "…{(reap p.num '0')}{(scow %ud q.num)}: no such telegram")
-      ::
-      ++  deli                                          ::  find number
-        |=  {max/@ud nul/@u fin/@ud}  ^-  @ud
-        =+  dog=|-(?:(=(0 fin) 1 (mul 10 $(fin (div fin 10)))))
-        =.  dog  (mul dog (pow 10 nul))
-        =-  ?:((lte - max) - (sub - dog))
-        (add fin (sub max (mod max dog)))
-      ::
-      ++  probe                                         ::  inquire
-        |=  cuz/station
-        ^+  ..sh-work
-        ~&  [%probe cuz]
-        ..sh-work
-      ::
-      ++  eval                                          ::  run
-        |=  {txt/cord exe/hoon}
-        =>  |.([(sell (slap (slop sh-hoon-head seed) exe))]~)
-        =+  tan=p:(mule .)
-        (say [%fat tank+tan exp+txt] ~)
-      ::
-      ++  say                                           ::  publish
-        |=  sep/(list speech)
-        ^+  ..sh-work
-        =-  ..sh-work(coz ?~(tot coz :_(coz [%publish tot])))
-        |-  ^-  tot/(list thought)
-        ?~  sep  ~
-        =^  sir  ..sh-work  sh-uniq
-        [[sir sh-whom [now.hid ~ i.sep]] $(sep t.sep)]
-      --
-    ::
-    ++  sh-done                                         ::  apply result
-      =+  fix=(sh-sane [%nop ~] buf.say.she)
-      ?^  lit.fix
-        (sh-slug fix)
-      =+  jub=(rust (tufa buf.say.she) sh-scad)
-      ?~  jub  (sh-fact %bel ~)
-      %.  u.jub
-      =<  sh-work
-      =+  buf=buf.say.she
-      =^  cal  say.she  (~(transmit sole say.she) [%set ~])
-      %-  sh-fact
-      :*  %mor
-          [%nex ~]
-          [%det cal]
-          ?.  ?=({$';' *} buf)  ~
-          :_  ~
-          [%txt (runt [14 '-'] `tape`['|' ' ' (tufa `(list @)`buf)])]
-      ==
-    ::
-    ++  sh-sole                                         ::  apply edit
-      |=  act/sole-action
-      ^+  +>
-      ?-  -.act
-        $det  (sh-stir +.act)
-        $clr  ..sh-sole :: (sh-pact ~) :: XX clear to PM-to-self?
-        $ret  sh-done
-      ==
-    ::
-    ++  sh-uniq
-      ^-  {serial _.}
-      [(shaf %serial eny.hid) .(eny.hid (shax eny.hid))]
-    --
-  ++  ra-abed                                           ::  resolve core
-    ^+  [*(list move) +>]
-    :_  +>
-    =+  ^=  yop
-        |-  ^-  (pair (list move) (list sole-effect))
-        ?~  moves  [~ ~]
-        =+  mor=$(moves t.moves)
-        ?:  ?&  =(ost.hid p.i.moves)
-                ?=({$diff $sole-effect *} q.i.moves)
-            ==
-          [p.mor [+>.q.i.moves q.mor]]
-        [[i.moves p.mor] q.mor]
-    =+  :*  moz=(flop p.yop)
-            ^=  foc  ^-  (unit sole-effect)
-            ?~  q.yop  ~
-            ?~(t.q.yop `i.q.yop `[%mor (flop `(list sole-effect)`q.yop)])
-        ==
-    ?~(foc moz [[ost.hid %diff %sole-effect u.foc] moz])
-  ::
-  ++  ra-abet                                           ::  complete core
-    ra-abed:ra-axel
-  ::
-  ++  ra-axel                                           ::  rebound reports
-    ^+  .
-    =+  ^=  rey
-        |-  ^-  (pair (list move) (list (pair bone report)))
-        ?~  moves
-          [~ ~]
-        =+  mor=$(moves t.moves)
-        ?.  ?&  (~(has by shells) `bone`p.i.moves)
-                ?=({$diff $talk-report *} q.i.moves)
-            ==
-          [[i.moves p.mor] q.mor]
-        [p.mor [[p.i.moves +>.q.i.moves] q.mor]]
-    =.  moves  p.rey
-    =.  q.rey  (flop q.rey)
-    ?:  =(q.rey ~)  +
-    |-  ^+  +>
-    ?~  q.rey  ra-axel
-    =+  bak=(ra-back(ost.hid p.i.q.rey) q.i.q.rey)
-    $(q.rey t.q.rey, +> bak(ost.hid ost.hid))
-  ::
-  ++  ra-back
-    |=  rad/report
-    ^+  +>
-    sh-abet:(~(sh-repo sh ~ (~(got by shells) ost.hid)) rad)
-  ::
-  ++  ra-sole
-    |=  act/sole-action
-    ^+  +>
-    =+  shu=(~(get by shells) ost.hid)
-    ?~  shu
-      ~|  :+  %ra-console-broken  ost.hid
-          ?:((~(has by sup.hid) ost.hid) %lost %unknown)
-      !!
-    sh-abet:(~(sh-sole sh ~ u.shu) act)
-  ::
-  ++  ra-emil                                           ::  ra-emit move list
-    |=  mol/(list move)
-    %_(+> moves (welp (flop mol) moves))
-  ::
-  ++  ra-emit                                           ::  emit a move
-    |=  mov/move
-    %_(+> moves [mov moves])
-  ::
-  ++  ra-evil                                           ::  emit error
-    |=  msg/cord
-    ~|  [%ra-evil msg]
-    !!
-  ::
-  ++  ra-house                                          ::  emit partners
-    |=  ost/bone
-    %+  ra-emit  ost.hid
-    :+  %diff  %talk-report
-    :-  %house
-    %-  ~(gas in *(map knot (pair posture cord)))
-    %+  turn  ~(tap by stories)
-    |=({a/knot b/story} [a p.cordon.shape.b caption.shape.b])
-  ::
-  ++  ra-homes                                          ::  update partners
-    =+  gel=general
-    |-  ^+  +>
-    ?~  gel  +>
-    =.  +>  $(gel l.gel)
-    =.  +>  $(gel r.gel)
-    (ra-house n.gel)
-  ::
-  ++  ra-init                                           ::  initialize talk
-    %+  roll
-      ^-  (list {posture knot cord})
-      :~  [%brown (main our.hid) 'default home']
-          [%green ~.public 'visible activity']
-      ==
-    |:  [[typ=*posture man=*knot des=*cord] ..ra-init]  ^+  ..ra-init
-    %+  ra-apply  our.hid
-    :+  %design  man
-    :-  ~  :-  ~
-    [des [typ ~]]
-  ::
-  ++  ra-apply                                          ::  apply command
-    |=  {her/ship cod/command}
-    ^+  +>
-    ?-    -.cod
-        $design
-      ?.  =(her our.hid)
-        (ra-evil %talk-no-owner)
-      ?~  q.cod
-        ?.  (~(has by stories) p.cod)
-          (ra-evil %talk-no-story)
-        (ra-config(stories (~(del by stories) p.cod)) p.cod *config)
-      (ra-config p.cod u.q.cod)
-    ::
-        $review   (ra-think | her +.cod)
-    ::
-        $publish
-      ?.  (team:title our.hid her)  +>.$
-      (ra-think & her +.cod)
-    ==
-  ::
-  ++  ra-config                                         ::  configure story
-    |=  {man/knot con/config}
-    ^+  +>
-    =+  :-  neu=(~(has by stories) man)
-        pur=(fall (~(get by stories) man) *story)
-    =.  +>.$  pa-abet:(~(pa-reform pa man pur) con)
-    ?:(neu +>.$ ra-homes)
-  ::
-  ++  ra-base-hart  .^(hart:eyre %e /(scot %p our.hid)/host/(scot %da now.hid))
-  ++  ra-fora-post
-    |=  {pax/path sup/path hed/@t txt/@t}
-    =.  ..ra-emit
-      %+  ra-emit  ost.hid
-      :*  %poke
-          /fora-post
-          [our.hid %hood]
-          [%write-fora-post sup src.hid hed txt]
-      ==
-    =+  man=%posts
-    ?:  (~(has by stories) man)
-      (ra-consume-fora-post man pax sup hed txt)
-    =;  new  (ra-consume-fora-post:new man pax sup hed txt)
-    =.  ..ra-apply
-      %+  ra-apply  our.hid
-      :+  %design  man
-      :-  ~  :-  ~
-      :-  'towards a community'
-      [%brown ~]
-    %^  ra-consume  &  our.hid
-    :^    (shaf %init eny.hid)
-        [[[%& our.hid (main our.hid)] *envelope %pending] ~ ~]
-      now.hid
-    [~ %app %tree 'receiving forum posts, ;join %posts for details']
-  ::
-  ++  ra-consume-fora-post
-    |=  {man/knot pax/path sup/path hed/@t txt/@t}  ^+  +>
-    =+  nam=?~(sup "" (trip i.sup))                     :: file name
-    =+  fra=(crip (time-to-id now.hid))                 :: url fragment
-    %^  ra-consume  &
-      src.hid
-    :*  (shaf %comt eny.hid)
-        [[[%& our.hid man] *envelope %pending] ~ ~]
-        now.hid
-        (si:nl /fora-post eyre+pax ~)
-      :-  %mor  :~
-        [%fat text+(to-wain:format txt) [%url [ra-base-hart `pax ~] `fra]]
-        [%app %tree (crip "forum post: '{(trip hed)}'")]
-      ==
-    ==
-  ::
-  ++  ra-comment
-    |=  {pax/path sup/path txt/@t}
-    =.  ..ra-emit
-      %+  ra-emit  ost.hid
-      :*  %poke
-          /comment
-          [our.hid %hood]
-          [%write-comment sup src.hid txt]
-      ==
-    =+  man=%comments
-    ?:  (~(has by stories) man)
-      (ra-consume-comment man pax sup txt)
-    =;  new  (ra-consume-comment:new man pax sup txt)
-    =.  ..ra-apply
-      %+  ra-apply  our.hid
-      :+  %design  man
-      :-  ~  :-  ~
-      :-  'letters to the editor'
-      [%brown ~]
-    %^  ra-consume  &  our.hid
-    :^    (shaf %init eny.hid)
-        [[[%& our.hid (main our.hid)] *envelope %pending] ~ ~]
-      now.hid
-    [~ %app %tree 'receiving comments, ;join %comments for details']
-  ::
-  ++  ra-consume-comment
-    |=  {man/knot pax/path sup/path txt/@t}  ^+  +>
-    =+  nam=?~(sup "" (trip i.sup))                     :: file name
-    =+  fra=(crip (time-to-id now.hid))                 :: url fragment
-    %^  ra-consume  |
-      src.hid
-    :*  (shaf %comt eny.hid)
-        `audience`[[`partner`[%& our.hid man] *envelope %pending] ~ ~]
-        now.hid
-        (si:nl /comment eyre+pax ~)
-        :-  %mor  :~
-          [%fat text+(to-wain:format txt) [%url [ra-base-hart `pax ~] `fra]]
-          [%app %tree (crip "comment on /{nam}")]
-        ==
-    ==
-  ::
-  ++  ra-know                                           ::  story monad
-    |=  man/knot
-    |*  fun/$-(_pa _+>)
-    ^+  +>+>
-    =+  pur=(~(get by stories) man)
-    ?~  pur
-      ~&  [%ra-know-not man]                            ::  XX should crash
-      +>+>.$
-    (fun ~(. pa man u.pur))
-  ::
-  ++  ra-diff-talk-report                               ::  subscription update
-    |=  {man/knot cuz/station rad/report}
-    %-  (ra-know man)  |=  par/_pa  =<  pa-abet
-    (pa-diff-talk-report:par cuz rad)
-  ::
-  ++  ra-quit                                           ::  subscription quit
-    |=  {man/knot cuz/station}
-    %-  (ra-know man)  |=  par/_pa  =<  pa-abet
-    (pa-quit:par %& cuz)
-  ::
-  ++  ra-retry                                          ::  subscription resend
-    |=  {man/knot cuz/station}
-    %-  (ra-know man)  |=  par/_pa  =<  pa-abet
-    (pa-acquire:par [%& cuz]~)
-  ::
-  ++  ra-coup-repeat                                    ::
-    |=  {{num/@ud her/@p man/knot} saw/(unit tang)}
-    (ra-repeat num [%& her man] saw)
-  ::
-  ++  ra-repeat                                         ::  remove from outbox
-    |=  {num/@ud pan/partner saw/(unit tang)}
-    =+  oot=(~(get by q.outbox) num)
-    ?~  oot  ~|([%ra-repeat-none num] !!)
-    =.  q.outbox  (~(del by q.outbox) num)
-    =.  q.u.oot
-      =+  olg=(~(got by q.u.oot) pan)
-      %+  ~(put by q.u.oot)  pan
-      :-  -.olg
-      ?~  saw  %received
-      ~>  %slog.[0 u.saw]
-      %rejected
-    (ra-think | our.hid u.oot ~)
-  ::
-  ++  ra-cancel                                         ::  drop a bone
-    |=  {src/ship pax/path}
-    ^+  +>
-    ?.  ?=({@ @ *} pax)
-      +>(general (~(del in general) ost.hid))
-    %-  (ra-know i.t.pax)  |=  par/_pa  =<  pa-abet
-    (pa-notify:pa-cancel:par src %gone *human)
-  ::
-  ++  ra-human                                          ::  look up person
-    |=  her/ship
-    ^-  {human _+>}
-    =^  who  folks
-        =+  who=(~(get by folks) her)
-        ?^  who  [u.who folks]
-        =+  who=`human`[~ `(scot %p her)]               ::  XX do right
-        [who (~(put by folks) her who)]
-    [who +>.$]
-  ::
-  ++  ra-console                                        ::  console subscribe
-    |=  {her/ship pax/path}
-    ^+  +>
-    =/  man/knot
-      ?+  pax  !!
-        $~        (main her)
-        {@ta $~}  i.pax
-      ==
-    =/  she/shell
-      %*(. *shell her her, man man, active `(si:nl [%& our.hid man] ~))
-    sh-abet:~(sh-peer sh ~ `shell`she)
-  ::
-  ++  ra-subscribe                                      ::  listen to
-    |=  {her/ship pax/path}
-    ^+  +>
-    ::  ~&  [%ra-subscribe ost.hid her pax]
-    ?:  ?=($~ pax)
-      (ra-house(general (~(put in general) ost.hid)) ost.hid)
-    ?.  ?=({@ @ *} pax)
-      (ra-evil %talk-bad-path)
-    =+  vab=(~(gas in *(set peer-type)) (turn (rip 3 i.pax) decode:peer-type))
-    =+  pur=(~(get by stories) i.t.pax)
-    ?~  pur
-      ~&  [%bad-subscribe-story-c i.t.pax]
-      (ra-evil %talk-no-story)
-    =+  soy=~(. pa i.t.pax u.pur)
-    ?.  (pa-visible:soy her)
-      (ra-evil %talk-no-story)
-    =^  who  +>.$  (ra-human her)
-    =?  soy  (~(has in vab) %a-group)  (pa-watch-group:soy her)
-    =?  soy  (~(has in vab) %v-glyph)  (pa-watch-glyph:soy her)
-    =?  soy  (~(has in vab) %x-cabal)  (pa-watch-cabal:soy her)
-    =?  soy  (~(has in vab) %f-grams)  (pa-watch-grams:soy her t.t.pax)
-    =.  soy  (pa-notify:soy her %hear who)
-    pa-abet:soy
-  ::
-  ++  ra-think                                          ::  publish+review
-    |=  {pub/? her/ship tiz/(list thought)}
-    ^+  +>
-    ?~  tiz  +>
-    $(tiz t.tiz, +> (ra-consume pub her i.tiz))
-  ::
-  ++  ra-normal                                         ::  normalize
-    |=  tip/thought
-    ^-  thought
-    ?.  ?=({$lin *} r.r.tip)  tip
-    %_    tip
-        q.r.r
-      %-  crip
-      %+  scag  64
-      %-  tufa
-      %+  turn  (tuba (trip q.r.r.tip))
-      |=  a/@c
-      ?:  &((gte a 'A') (lte a 'Z'))
-        (add a 32)
-      ?:  |((lth a 32) (gth a 126))
-        `@`'?'
-      a
-    ==
-  ::
-  ++  ra-consume                                        ::  consume thought
-    |=  {pub/? her/ship tip/thought}
-    =.  tip  (ra-normal tip)
-    =+  aud=~(tap by q.tip)
-    |-  ^+  +>.^$
-    ?~  aud  +>.^$
-    $(aud t.aud, +>.^$ (ra-conduct pub her p.i.aud tip))
-  ::
-  ++  ra-conduct                                        ::  thought to partner
-    |=  {pub/? her/ship tay/partner tip/thought}
-    ^+  +>
-    ::  ~&  [%ra-conduct pub her tay]
-    ?-  -.tay
-      $&  ?:  pub
-            =.  her  our.hid                            ::  XX security!
-            ?:  =(her p.p.tay)
-              (ra-record q.p.tay p.p.tay tip)
-            (ra-transmit p.tay tip)
-          ?.  =(our.hid p.p.tay)
-            +>
-          (ra-record q.p.tay her tip)
-      $|  !!
-    ==
-  ::
-  ++  ra-record                                         ::  add to story
-    |=  {man/knot gam/telegram}
-    %-  (ra-know man)  |=  par/_pa  =<  pa-abet
-    (pa-learn:par gam)
-  ::
-  ++  ra-transmit                                       ::  send to neighbor
-    |=  {cuz/station tip/thought}
-    ^+  +>
-    =.  +>
-        %+  ra-emit  ost.hid
-        :*  %poke
-            /repeat/(scot %ud p.outbox)/(scot %p p.cuz)/[q.cuz]
-            [p.cuz %talk]
-            [%talk-command `command`[%review tip ~]]
-        ==
-    +>(p.outbox +(p.outbox), q.outbox (~(put by q.outbox) p.outbox tip))
-  ::
-  ++  pa                                                ::  story core
-    |_  $:  man/knot
-            story
-        ==
-    ++  pa-abet
-      ^+  +>
-      +>(stories (~(put by stories) man `story`+<+))
-    ::
-    ++  pa-admire                                       ::  accept from
-      |=  her/ship
-      ^-  ?
-      ::?-  -.cordon.shape
-      ::  %&  (~(has in p.cordon.shape) her)
-      ::  %|  !(~(has in p.cordon.shape) her)
-      ::==
-      &
-    ::
-    ++  pa-visible                                      ::  display to
-      |=  her/ship
-      ^-  ?
-      ?-  p.cordon.shape
-        $black  &
-        $green  &
-        $brown  (team:title our.hid her)
-        $white  (~(has in q.cordon.shape) her)
-      ==
-    ::
-    ++  pa-report                                       ::  update
-      |=  {wac/(set bone) caw/report}
-      ::  ~&  [%pa-report man -.caw]
-      ^+  +>
-      ?~  wac  +>
-      =.  +>  $(wac l.wac)
-      =.  +>  $(wac r.wac)
-      ::  ~&  [%pa-report-cabal man shape]
-      (pa-sauce n.wac [%diff %talk-report caw]~)
-    ::
-    ++  pa-watch-group                                  ::  subscribe presence
-      |=  her/ship
-      ?.  (pa-admire her)
-        (pa-sauce ost.hid [%quit ~]~)
-      =.  groupers  (~(put in groupers) ost.hid)
-      (pa-report-group ost.hid ~ ~)
-    ::
-    ++  pa-watch-cabal                                  ::  subscribe config
-      |=  her/ship
-      ?.  (pa-admire her)
-        ~&  [%pa-admire-not her]
-        (pa-sauce ost.hid [%quit ~]~)
-      =.  cabalers  (~(put in cabalers) ost.hid)
-      ::  ~&  [%pa-watch-cabal her man shape]
-      (pa-sauce ost.hid [[%diff %talk-report %cabal shape mirrors] ~])
-    ::
-    ++  pa-watch-glyph                                  ::  subscribe config
-      |=  her/ship
-      ?.  (pa-admire her)
-        ~&  [%pa-admire-not her]
-        (pa-sauce ost.hid [%quit ~]~)
-      =.  glyphers  (~(put in glyphers) ost.hid)
-      (pa-report [ost.hid ~ ~] %glyph nak)
-    ::
-    ++  pa-report-group                                  ::  update presence
-      |=  vew/(set bone)
-      ?:  [no-presence=&]  +>.$
-      %^  pa-report  vew  %group
-      :-  %-  ~(run by locals)
-          |=({@ a/status} a)
-      %-  ~(urn by remotes)           ::  XX preformance
-      |=  {pan/partner atl/atlas}  ^-  atlas
-      ?.  &(?=($& -.pan) =(our.hid p.p.pan))  atl
-      =+  (~(get by stories) q.p.pan)
-      ?~  -  atl
-      %-  ~(run by locals.u)
-      |=({@ a/status} a)
-    ::
-    ++  pa-report-cabal                                 ::  update config
-      (pa-report cabalers %cabal shape mirrors)
-    ::
-    ++  pa-cabal
-      |=  {cuz/station con/config ham/(map station config)}
-      ^+  +>
-      =+  old=mirrors
-      =.  mirrors  (~(put by mirrors) cuz con)
-      ?:  =(mirrors old)
-        +>.$
-      pa-report-cabal
->>>>>>> 49429adb
     ::
     ++  sh-pact                                         ::<  update active aud
       ::>  change currently selected audience to {aud}
