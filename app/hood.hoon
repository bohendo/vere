::                                                      ::  ::
::::  /hoon/hood/app                                    ::  ::
  ::                                                    ::  ::
/?    310                                               ::  zuse version
/+  sole,                                               ::  libraries
    ::  XX these should really be separate apps, as
    ::     none of them interact with each other in
    ::     any fashion; however, to reduce boot-time
    ::     complexity and work around the current
    ::     non-functionality of end-to-end acknowledgments,
    ::     they have been bundled into :hood
    ::
    ::  |command handlers
    hood-helm, hood-kiln, hood-drum, hood-write,
    hood-womb
::                                                      ::  ::
::::                                                    ::  ::
  ::                                                    ::  ::
|%
++  hood-module
  ::  each hood module follows this general shape
  =>  |%
      +=  part  [%module %0 pith]
      +=  pith  ~
      ::
      +=  move  [bone card]
      +=  card  $%  [%fake ~]
                ==
      --
  |=  [bowl:gall own=part]
  |_  moz=(list move)
  ++  abet  [(flop moz) own]
  --
--
::                                                      ::  ::
::::                                                    ::  ::  state handling
  ::                                                    ::  ::
!:
=>  |%                                                  ::
    ++  hood-old                                        ::  unified old-state
      {?($0 $1) lac/(map @tas hood-part-old)}           ::
    ++  hood-1                                          ::  unified state
      {$1 lac/(map @tas hood-part)}                     ::
    ++  hood-good                                       ::  extract specific
      =+  hed=$:hood-head
      |%  +-  $
            |:  paw=$:hood-part
            ?-  hed
              $drum  ?>(?=($drum -.paw) `part:hood-drum`paw)
              $helm  ?>(?=($helm -.paw) `part:hood-helm`paw)
              $kiln  ?>(?=($kiln -.paw) `part:hood-kiln`paw)
              $womb  ?>(?=($womb -.paw) `part:hood-womb`paw)
              $write  ?>(?=($write -.paw) `part:hood-write`paw)
            ==
      --
    ++  hood-head  _-:$:hood-part                       ::  initialize state
    ++  hood-make                                       ::
      =+  $:{our/@p hed/hood-head}                      ::
      |%  +-  $
            ?-  hed 
              $drum  (make:hood-drum our)
              $helm  *part:hood-helm
              $kiln  *part:hood-kiln
              $womb  *part:hood-womb
              $write  *part:hood-write
            ==
      --
    ++  hood-part-old  hood-part                        ::  old state for ++prep
    ++  hood-port                                       ::  state transition
      |:  paw=$:hood-part-old  ^-  hood-part            ::
      paw                                               ::
    ::                                                  ::
    ++  hood-part                                       ::  current module state
      $%  {$drum $2 pith-2:hood-drum}                   ::
          {$helm $0 pith:hood-helm}                     ::
          {$kiln $0 pith:hood-kiln}                     ::
          {$womb $1 pith:hood-womb}                     ::
          {$write $0 pith:hood-write}                   ::
      ==                                                ::
    --                                                  ::
::                                                      ::  ::
::::                                                    ::  ::  app proper
  ::                                                    ::  ::
=,  gall
|_  $:  hid/bowl                                        ::  gall environment
        hood-1                                          ::  module states
    ==                                                  ::
++  able                                                ::  find+make part
  =+  hed=$:hood-head
  |%  +-  $
        =+  rep=(~(get by lac) hed)
        =+  par=?^(rep u.rep `hood-part`(hood-make our.hid hed))
        ((hood-good hed) par)
  --
::
++  ably                                                ::  save part
  =+  $:{(list) hood-part}
  |%  +-  $
        [(flop +<-) %_(+> lac (~(put by lac) +<+< +<+))]
  --
::                                                      ::  ::
::::                                                    ::  ::  generic handling
  ::                                                    ::  ::
++  prep
  |=  old/(unit hood-old)  ^-  (quip _!! _+>)
  :-  ~
  ?~  old  +>
  +>(lac (~(run by lac.u.old) hood-port))
::
++  poke-hood-load                                      ::  recover lost brain
  |=  dat/hood-part
  ?>  =(our.hid src.hid)
  ~&  loaded+-.dat
  [~ %_(+> lac (~(put by lac) -.dat dat))]
::
::
++  from-module                                         ::  create wrapper
<<<<<<< HEAD
  =+  [%module ..$ _abet]:(hood-module)
  |%  +-  $
        =>  .(+< [identity start finish]=+<)
        =-  [wrap=- $:start]             ::  usage (wrap handle-arm):from-foo
        =+  handle=finish
        |%  +-  $
              |:  +<.handle
              =.  +>.handle  (start hid (able identity))
              (ably (handle +<))
  --    --
=======
  |*  _[identity=%module start=..$ finish=_abet]:(hood-module)
  =-  [wrap=- *start]                 ::  usage (wrap handle-arm):from-foo
  |*  handle/_finish
  |=  a=_+<.handle
  =.  +>.handle  (start hid (able identity))
  (ably (handle a))
>>>>>>> 3ec660df
::
::  per-module interface wrappers
++  from-drum  (from-module %drum [..$ _se-abet]:(hood-drum))
++  from-helm  (from-module %helm [..$ _abet]:(hood-helm))
++  from-kiln  (from-module %kiln [..$ _abet]:(hood-kiln))
++  from-womb  (from-module %womb [..$ _abet]:(hood-womb))
++  from-write  (from-module %write [..$ _abet]:(hood-write))
::
::                                                      ::  ::
::::                                                    ::  ::  switchboard
  ::                                                    ::  ::
++  coup-drum-phat            (wrap take-coup-phat):from-drum
++  coup-helm-hi              (wrap coup-hi):from-helm
++  coup-helm-ask             (wrap coup-ask):from-helm
++  coup-kiln-fancy           (wrap take-coup-fancy):from-kiln
++  coup-kiln-reload          (wrap take-coup-reload):from-kiln
++  coup-kiln-spam            (wrap take-coup-spam):from-kiln
++  diff-sole-effect-drum-phat  (wrap diff-sole-effect-phat):from-drum
++  init-helm                 |=({way/wire *} [~ +>])
++  mack-kiln                 (wrap mack):from-kiln
++  made-write                (wrap made):from-write
++  made-kiln                 (wrap take-made):from-kiln
++  mere-kiln                 (wrap take-mere):from-kiln
++  mere-kiln-sync            (wrap take-mere-sync):from-kiln
++  wake-kiln-overload        (wrap take-wake-overload):from-kiln
++  note-helm                 (wrap take-note):from-helm
++  onto-drum                 (wrap take-onto):from-drum
++  peer-drum                 (wrap peer):from-drum
++  peek-x-womb               peek-x:(hood-womb hid (able %womb))
++  peer-scry-x-womb          (wrap peer-scry-x):from-womb
++  poke-atom                 (wrap poke-atom):from-helm
++  poke-dill-belt            (wrap poke-dill-belt):from-drum
++  poke-drum-put             (wrap poke-put):from-drum
++  poke-drum-link            (wrap poke-link):from-drum
++  poke-drum-unlink          (wrap poke-unlink):from-drum
++  poke-drum-exit            (wrap poke-exit):from-drum
++  poke-drum-start           (wrap poke-start):from-drum
++  poke-helm-hi              (wrap poke-hi):from-helm
++  poke-helm-init            (wrap poke-init):from-helm   :: XX used?
::++  poke-helm-invite          (wrap poke-invite):from-helm
++  poke-helm-mass            (wrap poke-mass):from-helm
++  poke-helm-reload          (wrap poke-reload):from-helm
++  poke-helm-reload-desk     (wrap poke-reload-desk):from-helm
++  poke-helm-reset           (wrap poke-reset):from-helm
++  poke-helm-serve           (wrap poke-serve):from-helm
++  poke-helm-send-hi         (wrap poke-send-hi):from-helm
++  poke-helm-send-ask        (wrap poke-send-ask):from-helm
++  poke-helm-verb            (wrap poke-verb):from-helm
++  poke-helm-nuke            (wrap poke-nuke):from-helm
++  poke-helm-begin           (wrap poke-begin):from-helm
++  poke-helm-spawn           (wrap poke-spawn):from-helm
++  poke-helm-tlon-add-fora   (wrap poke-tlon-add-fora):from-helm
++  poke-helm-tlon-add-stream  (wrap poke-tlon-add-stream):from-helm
++  poke-helm-tlon-init-stream  (wrap poke-tlon-init-stream):from-helm
++  poke-hood-sync            (wrap poke-sync):from-kiln
++  poke-hood-init-sync       (wrap poke-init-sync):from-kiln
++  poke-kiln-commit          (wrap poke-commit):from-kiln
++  poke-kiln-info            (wrap poke-info):from-kiln
++  poke-kiln-label           (wrap poke-label):from-kiln
++  poke-kiln-merge           (wrap poke-merge):from-kiln
++  poke-kiln-cancel          (wrap poke-cancel):from-kiln
++  poke-kiln-mount           (wrap poke-mount):from-kiln
++  poke-kiln-rm              (wrap poke-rm):from-kiln
++  poke-kiln-schedule        (wrap poke-schedule):from-kiln
++  poke-kiln-track           (wrap poke-track):from-kiln
++  poke-kiln-sync            (wrap poke-sync):from-kiln
++  poke-kiln-syncs           (wrap poke-syncs):from-kiln
++  poke-kiln-start-autoload  (wrap poke-start-autoload):from-kiln
++  poke-kiln-wipe-ford       (wrap poke-wipe-ford):from-kiln
++  poke-kiln-autoload        (wrap poke-autoload):from-kiln
++  poke-kiln-overload        (wrap poke-overload):from-kiln
++  poke-kiln-unmount         (wrap poke-unmount):from-kiln
++  poke-kiln-unsync          (wrap poke-unsync):from-kiln
++  poke-kiln-permission      (wrap poke-permission):from-kiln
++  poke-womb-invite          (wrap poke-invite):from-womb
++  poke-womb-save            (wrap poke-save):from-womb
++  poke-womb-obey            (wrap poke-obey):from-womb
++  poke-womb-bonus           (wrap poke-bonus):from-womb
++  poke-womb-claim           (wrap poke-claim):from-womb
++  poke-womb-do-ticket       (wrap poke-do-ticket):from-womb
++  poke-womb-do-claim        (wrap poke-do-claim):from-womb
++  poke-womb-rekey           (wrap poke-rekey):from-womb
++  poke-womb-report          (wrap poke-report):from-womb
++  poke-womb-manage          (wrap poke-manage):from-womb
++  poke-womb-recycle         (wrap poke-recycle):from-womb
++  poke-womb-manage-old-key  (wrap poke-manage-old-key):from-womb
++  poke-womb-release         (wrap poke-release):from-womb
++  poke-womb-release-ships   (wrap poke-release-ships):from-womb
++  poke-womb-reinvite        (wrap poke-reinvite):from-womb
++  poke-womb-replay-log      (wrap poke-replay-log):from-womb
++  poke-write-sec-atom       (wrap poke-sec-atom):from-write
++  poke-write-paste          (wrap poke-paste):from-write
++  poke-write-comment        (wrap poke-comment):from-write
++  poke-write-fora-post      (wrap poke-fora-post):from-write
++  poke-write-plan-info      (wrap poke-plan-info):from-write
++  poke-write-plan-account   (wrap poke-plan-account):from-write
++  poke-write-tree           (wrap poke-tree):from-write
++  poke-write-wipe           (wrap poke-wipe):from-write
++  poke-will                 (wrap poke-will):from-helm
++  quit-drum-phat            (wrap quit-phat):from-drum
++  reap-drum-phat            (wrap reap-phat):from-drum
++  woot-helm                 (wrap take-woot):from-helm
++  writ-kiln-autoload        (wrap take-writ-autoload):from-kiln
++  writ-kiln-sync            (wrap take-writ-sync):from-kiln
--<|MERGE_RESOLUTION|>--- conflicted
+++ resolved
@@ -115,25 +115,12 @@
 ::
 ::
 ++  from-module                                         ::  create wrapper
-<<<<<<< HEAD
-  =+  [%module ..$ _abet]:(hood-module)
-  |%  +-  $
-        =>  .(+< [identity start finish]=+<)
-        =-  [wrap=- $:start]             ::  usage (wrap handle-arm):from-foo
-        =+  handle=finish
-        |%  +-  $
-              |:  +<.handle
-              =.  +>.handle  (start hid (able identity))
-              (ably (handle +<))
-  --    --
-=======
   |*  _[identity=%module start=..$ finish=_abet]:(hood-module)
   =-  [wrap=- *start]                 ::  usage (wrap handle-arm):from-foo
   |*  handle/_finish
   |=  a=_+<.handle
   =.  +>.handle  (start hid (able identity))
   (ably (handle a))
->>>>>>> 3ec660df
 ::
 ::  per-module interface wrappers
 ++  from-drum  (from-module %drum [..$ _se-abet]:(hood-drum))
