::                                                      ::  ::
::::  /hoon/hood/app                                    ::  ::
  ::                                                    ::  ::
/?    310                                               ::  zuse version
<<<<<<< HEAD
/+  sole, helm, kiln, drum, write, womb                 ::  libraries
[. helm kiln drum]
=======
/+  sole, talk,                                         ::  libraries
    ::  XX these should really be separate apps, as
    ::     none of them interact with each other in 
    ::     any fashion; however, to reduce boot-time
    ::     complexity and work around the current
    ::     non-functionality of end-to-end acknowledgments,
    ::     they have been bundled into :hood
    ::
    ::  |command handlers
    hood-helm, hood-kiln, hood-drum, hood-write,
    hood-womb
>>>>>>> 84c89504
::                                                      ::  ::
::::                                                    ::  ::
  ::                                                    ::  ::
|%
++  hood-module
  ::  each hood module follows this general shape
  =>  |%
      +=  part  [%module %0 pith]
      +=  pith  ~
      ::
      +=  move  [bone card]
      +=  card  $%  [%fake _!!]
                ==
      --
  |=  [bowl:gall own=part]
  |_  moz=(list move)
  ++  abet  [(flop moz) own]
  --
--
::                                                      ::  ::
::::                                                    ::  ::  state handling
  ::                                                    ::  ::
!:
<<<<<<< HEAD
=>  |%                                                  ::  module boilerplate
    ++  hood-old                                        ::
      {?($0 $1) lac/(map @tas hood-part-old)}           ::
    ++  hood-1                                          ::
=======
=>  |%                                                  ::
    ++  hood-old                                        ::  unified old-state
      {?($0 $1) lac/(map @tas hood-part-old)}           :: 
    ++  hood-1                                          ::  unified state
>>>>>>> 84c89504
      {$1 lac/(map @tas hood-part)}                     ::
    ++  hood-good                                       ::  extract specific
      |*  hed/hood-head                                 ::
      |=  paw/hood-part                                 ::
      ?-  hed                                           ::
        $drum  ?>(?=($drum -.paw) `part:hood-drum`paw)  ::
        $helm  ?>(?=($helm -.paw) `part:hood-helm`paw)  ::
        $kiln  ?>(?=($kiln -.paw) `part:hood-kiln`paw)  ::
        $womb  ?>(?=($womb -.paw) `part:hood-womb`paw)  ::
        $write  ?>(?=($write -.paw) `part:hood-write`paw) ::
      ==                                                ::  module name
    ++  hood-head  _-:*hood-part                        ::  initialize state
    ++  hood-make                                       ::
      |*  {our/@p hed/hood-head}                        ::
      ?-  hed                                           ::
        $drum  (make:hood-drum our)                     ::
        $helm  *part:hood-helm                          ::
        $kiln  *part:hood-kiln                          ::
        $womb  *part:hood-womb                          ::
        $write  *part:hood-write                        ::
      ==                                                ::
    ++  hood-part-old  hood-part                        ::  old state for ++prep
    ++  hood-port                                       ::  state transition
      |=  paw/hood-part-old  ^-  hood-part              ::
      paw                                               ::
    ::                                                  ::
    ++  hood-part                                       ::  current module state
      $%  {$drum $2 pith-2:hood-drum}                   ::
          {$helm $0 pith:hood-helm}                     ::
          {$kiln $0 pith:hood-kiln}                     ::
          {$womb $1 pith:hood-womb}                     ::
          {$write $0 pith:hood-write}                   ::
      ==                                                ::
    --                                                  ::
::                                                      ::  ::
::::                                                    ::  ::  app proper
  ::                                                    ::  ::
=,  gall
|_  $:  hid/bowl                                        ::  gall environment
        hood-1                                          ::  module states
    ==                                                  ::
++  able                                                ::  find+make part
  |*  hed/hood-head
  =+  rep=(~(get by lac) hed)
  =+  par=?^(rep u.rep `hood-part`(hood-make our.hid hed))
  ((hood-good hed) par)
::
++  ably                                                ::  save part
  |*  {(list) hood-part}
  [(flop +<-) %_(+> lac (~(put by lac) +<+< +<+))]
::                                                      ::  ::
::::                                                    ::  ::  generic handling
  ::                                                    ::  ::
++  prep
  |=  old/(unit hood-old)  ^-  (quip _!! _+>)
  :-  ~
  ?~  old  +>
  +>(lac (~(run by lac.u.old) hood-port))
::
++  poke-hood-load                                      ::  recover lost brain
  |=  dat/hood-part
  ?>  =(our.hid src.hid)
  ~&  loaded+-.dat
  [~ %_(+> lac (~(put by lac) -.dat dat))]
::
::
++  from-module                                         ::  create wrapper
  |*  _[%module ..$ _abet]:(hood-module)
  =>  .(+< [identity start finish]=+<)
  =-  [wrap=- *start]                 ::  usage (wrap handle-arm):from-foo
  |*  handle/_finish
  |=  _+<.handle
  =.  +>.handle  (start hid (able identity))
  (ably (handle +<))
::
::  per-module interface wrappers
++  from-drum  (from-module %drum [..$ _se-abet]:(hood-drum))
++  from-helm  (from-module %helm [..$ _abet]:(hood-helm))
++  from-kiln  (from-module %kiln [..$ _abet]:(hood-kiln))
++  from-womb  (from-module %womb [..$ _abet]:(hood-womb))
++  from-write  (from-module %write [..$ _abet]:(hood-write))
::
::                                                      ::  ::
::::                                                    ::  ::  switchboard
  ::                                                    ::  ::
++  coup-drum-phat            (wrap take-coup-phat):from-drum
++  coup-helm-hi              (wrap coup-hi):from-helm
++  coup-helm-ask             (wrap coup-ask):from-helm
++  coup-kiln-fancy           (wrap take-coup-fancy):from-kiln
++  coup-kiln-reload          (wrap take-coup-reload):from-kiln
++  coup-kiln-spam            (wrap take-coup-spam):from-kiln
++  diff-sole-effect-drum-phat  (wrap diff-sole-effect-phat):from-drum
++  init-helm                 |=({way/wire *} [~ +>])
++  made-write                (wrap made):from-write
++  made-kiln                 (wrap take-made):from-kiln
++  mere-kiln                 (wrap take-mere):from-kiln
++  mere-kiln-sync            (wrap take-mere-sync):from-kiln
++  wake-kiln-overload        (wrap take-wake-overload):from-kiln
++  note-helm                 (wrap take-note):from-helm
++  onto-drum                 (wrap take-onto):from-drum
++  peer-drum                 (wrap peer):from-drum
++  peek-x-womb               peek-x:(hood-womb hid (able %womb))
++  peer-scry-x-womb          (wrap peer-scry-x):from-womb
++  poke-atom                 (wrap poke-atom):from-helm
++  poke-dill-belt            (wrap poke-dill-belt):from-drum
++  poke-drum-put             (wrap poke-put):from-drum
++  poke-drum-link            (wrap poke-link):from-drum
++  poke-drum-unlink          (wrap poke-unlink):from-drum
++  poke-drum-exit            (wrap poke-exit):from-drum
++  poke-drum-start           (wrap poke-start):from-drum
++  poke-helm-hi              (wrap poke-hi):from-helm
++  poke-helm-init            (wrap poke-init):from-helm   :: XX used?
::++  poke-helm-invite          (wrap poke-invite):from-helm
++  poke-helm-mass            (wrap poke-mass):from-helm
++  poke-helm-reload          (wrap poke-reload):from-helm
++  poke-helm-reload-desk     (wrap poke-reload-desk):from-helm
++  poke-helm-reset           (wrap poke-reset):from-helm
++  poke-helm-serve           (wrap poke-serve):from-helm
++  poke-helm-send-hi         (wrap poke-send-hi):from-helm
++  poke-helm-send-ask        (wrap poke-send-ask):from-helm
++  poke-helm-verb            (wrap poke-verb):from-helm
++  poke-helm-nuke            (wrap poke-nuke):from-helm
++  poke-helm-begin           (wrap poke-begin):from-helm
++  poke-helm-spawn           (wrap poke-spawn):from-helm
++  poke-hood-sync            (wrap poke-sync):from-kiln
++  poke-hood-init-sync       (wrap poke-init-sync):from-kiln
++  poke-kiln-commit          (wrap poke-commit):from-kiln
++  poke-kiln-info            (wrap poke-info):from-kiln
++  poke-kiln-label           (wrap poke-label):from-kiln
++  poke-kiln-merge           (wrap poke-merge):from-kiln
++  poke-kiln-cancel          (wrap poke-cancel):from-kiln
++  poke-kiln-mount           (wrap poke-mount):from-kiln
++  poke-kiln-rm              (wrap poke-rm):from-kiln
++  poke-kiln-schedule        (wrap poke-schedule):from-kiln
++  poke-kiln-track           (wrap poke-track):from-kiln
++  poke-kiln-sync            (wrap poke-sync):from-kiln
++  poke-kiln-syncs           (wrap poke-syncs):from-kiln
++  poke-kiln-start-autoload  (wrap poke-start-autoload):from-kiln
++  poke-kiln-wipe-ford       (wrap poke-wipe-ford):from-kiln
++  poke-kiln-autoload        (wrap poke-autoload):from-kiln
++  poke-kiln-overload        (wrap poke-overload):from-kiln
++  poke-kiln-unmount         (wrap poke-unmount):from-kiln
++  poke-kiln-unsync          (wrap poke-unsync):from-kiln
++  poke-womb-invite          (wrap poke-invite):from-womb
++  poke-womb-save            (wrap poke-save):from-womb
++  poke-womb-obey            (wrap poke-obey):from-womb
++  poke-womb-bonus           (wrap poke-bonus):from-womb
++  poke-womb-claim           (wrap poke-claim):from-womb
++  poke-womb-do-ticket       (wrap poke-do-ticket):from-womb
++  poke-womb-do-claim        (wrap poke-do-claim):from-womb
++  poke-womb-rekey           (wrap poke-rekey):from-womb
++  poke-womb-report          (wrap poke-report):from-womb
++  poke-womb-manage          (wrap poke-manage):from-womb
++  poke-womb-recycle         (wrap poke-recycle):from-womb
++  poke-womb-manage-old-key  (wrap poke-manage-old-key):from-womb
++  poke-womb-release         (wrap poke-release):from-womb
++  poke-womb-release-ships   (wrap poke-release-ships):from-womb
++  poke-womb-reinvite        (wrap poke-reinvite):from-womb
++  poke-womb-replay-log      (wrap poke-replay-log):from-womb
++  poke-write-sec-atom       (wrap poke-sec-atom):from-write
++  poke-write-paste          (wrap poke-paste):from-write
++  poke-write-comment        (wrap poke-comment):from-write
++  poke-write-fora-post      (wrap poke-fora-post):from-write
++  poke-write-plan-info      (wrap poke-plan-info):from-write
++  poke-write-plan-account   (wrap poke-plan-account):from-write
++  poke-write-tree           (wrap poke-tree):from-write
++  poke-write-wipe           (wrap poke-wipe):from-write
++  poke-will                 (wrap poke-will):from-helm
++  quit-drum-phat            (wrap quit-phat):from-drum
++  reap-drum-phat            (wrap reap-phat):from-drum
++  woot-helm                 (wrap take-woot):from-helm
++  writ-kiln-autoload        (wrap take-writ-autoload):from-kiln
++  writ-kiln-sync            (wrap take-writ-sync):from-kiln
--<|MERGE_RESOLUTION|>--- conflicted
+++ resolved
@@ -2,13 +2,9 @@
 ::::  /hoon/hood/app                                    ::  ::
   ::                                                    ::  ::
 /?    310                                               ::  zuse version
-<<<<<<< HEAD
-/+  sole, helm, kiln, drum, write, womb                 ::  libraries
-[. helm kiln drum]
-=======
-/+  sole, talk,                                         ::  libraries
+/+  sole                                                ::  libraries
     ::  XX these should really be separate apps, as
-    ::     none of them interact with each other in 
+    ::     none of them interact with each other in
     ::     any fashion; however, to reduce boot-time
     ::     complexity and work around the current
     ::     non-functionality of end-to-end acknowledgments,
@@ -17,7 +13,6 @@
     ::  |command handlers
     hood-helm, hood-kiln, hood-drum, hood-write,
     hood-womb
->>>>>>> 84c89504
 ::                                                      ::  ::
 ::::                                                    ::  ::
   ::                                                    ::  ::
@@ -41,17 +36,10 @@
 ::::                                                    ::  ::  state handling
   ::                                                    ::  ::
 !:
-<<<<<<< HEAD
-=>  |%                                                  ::  module boilerplate
-    ++  hood-old                                        ::
-      {?($0 $1) lac/(map @tas hood-part-old)}           ::
-    ++  hood-1                                          ::
-=======
 =>  |%                                                  ::
     ++  hood-old                                        ::  unified old-state
-      {?($0 $1) lac/(map @tas hood-part-old)}           :: 
+      {?($0 $1) lac/(map @tas hood-part-old)}           ::
     ++  hood-1                                          ::  unified state
->>>>>>> 84c89504
       {$1 lac/(map @tas hood-part)}                     ::
     ++  hood-good                                       ::  extract specific
       |*  hed/hood-head                                 ::
