::                                                      ::  ::
::::  /hoon/dojo/app                                    ::  ::::
  ::                                                    ::    ::
/?  314                                                 ::  arvo kelvin
/-  sole, lens                                          ::  console structures
/+  sole                                                ::  console library
[. sole]
::                                                      ::  ::
::::                                                    ::  ::::
  !:                                                    ::    ::
=>  |%                                                  ::  external structures
    ++  house                                           ::  all state
      $:  $4
          egg/@u                                        ::  command count
          hoc/(map bone session)                        ::  conversations
      ==                                                ::
    ++  session                                         ::  per conversation
      $:  say/sole-share                                ::  command-line state
          dir/beam                                      ::  active path
          poy/(unit dojo-project)                       ::  working
          {lib/(list hoof) arc/(list hoof)}             ::  lib+sur
          var/(map term cage)                           ::  variable state
          old/(set term)                                ::  used TLVs
          buf/tape                                      ::  multiline buffer
      ==                                                ::
    ++  dojo-command                                    ::
      $^  (pair dojo-sink dojo-source)                  ::  route value
      {$brev p/term}                                    ::  unbind variable
    ::
    ++  dojo-sink                                       ::
      $%  {$flat p/path}                                ::  atom to unix
          {$pill p/path}                                ::  noun to unix pill
          ::  {$tree p/path}                            ::  noun to unix tree
          {$file p/beam}                                ::  save to clay
<<<<<<< HEAD
          {$http p/?($post $put) q/(unit iden) r/purl}  ::  http outbound
=======
          {$http p/?($post $put) q/iden r/purl}         ::  http outbound
>>>>>>> 7513e5c2
          {$poke p/goal}                                ::  poke app
          {$show p/?($0 $1 $2 $3)}                      ::  print val+span+twig
          {$verb p/term}                                ::  store variable
      ==                                                ::
    ++  dojo-source                                     ::  construction node
      $:  p/@ud                                         ::  assembly index
          q/dojo-build                                  ::  general build
      ==                                                ::
    ++  dojo-build                                      ::  one arvo step
      $%  {$ur p/(unit iden) q/purl}                    ::  http GET request
          {$ge p/dojo-model}                            ::  generator
          {$dv p/path}                                  ::  core from source
          {$ex p/twig}                                  ::  hoon expression
          {$as p/mark q/dojo-source}                    ::  simple transmute
          {$do p/twig q/dojo-source}                    ::  gate apply
          {$tu p/(list dojo-source)}                    ::  tuple
      ==                                                ::
    ++  dojo-model                                      ::  data construction 
      $:  p/dojo-server                                 ::  core source
          q/dojo-config                                 ::  configuration
      ==                                                ::
    ++  dojo-server                                     ::  numbered device
      $:  p/@ud                                         ::  assembly index
          q/path                                        ::  gate path
      ==                                                ::
    ++  dojo-config                                     ::  configuration
      $:  p/(list dojo-source)                          ::  by order
          q/(map term (unit dojo-source))               ::  by keyword
      ==                                                ::
    ++  dojo-project                                    ::  construction state
      $:  mad/dojo-command                              ::  operation
          num/@ud                                       ::  number of tasks
          cud/(unit dojo-source)                        ::  now solving
          pux/(unit path)                               ::  ford working
          pro/(unit vase)                               ::  prompting loop
          per/(unit sole-edit)                          ::  pending reverse
          job/(map @ud dojo-build)                      ::  problems
          rez/(map @ud cage)                            ::  results
      ==                                                ::
    ++  bead  {p/(set beam) q/cage}                     ::  computed result
    ++  goal  {p/ship q/term}                           ::  flat application
    ++  clap                                            ::  action, user
      $%  {$peer p/path}                                ::  subscribe
          {$poke p/(cask)}                              ::  apply
          {$pull $~}                                    ::  unsubscribe
      ==                                                ::
    ++  club                                            ::  action, system
      $%  {$peer p/path}                                ::  subscribe
          {$poke p/cage}                                ::  apply
          {$pull $~}                                    ::  unsubscribe
      ==                                                ::
    ++  card                                            ::  general card
      $%  {$diff $sole-effect sole-effect}              ::
          {$send wire {ship term} clap}                 ::
<<<<<<< HEAD
          {$hiss wire (unit iden) mark {$hiss hiss}}    ::
=======
          {$hiss wire {$~ iden} mark {$hiss hiss}}      ::
>>>>>>> 7513e5c2
          {$exec wire @p (unit {beak silk})}            ::
          {$deal wire sock term club}                   ::
          {$info wire @p toro}                          ::
      ==                                                ::
    ++  move  (pair bone card)                          ::  user-level move
    ++  sign                                            ::
      $%  {$made p/@uvH q/gage}                         ::
          {$unto p/cuft}                                ::  
      ==                                                ::
    --                                                  ::
!:                                                      ::
::::                                                    ::
  ::                                                    ::
|_  $:  hid/bowl                                        ::  system state
        house                                           ::  program state
    ==                                                  ::
++  he                                                  ::  per session
  |_  {moz/(list move) session}                         ::  
  ++  dp                                                ::  dojo parser
    |%  
    ++  dp-default-app  %hood
    ++  dp-message                                      ::  %poke
      |=  {gol/goal mod/dojo-model}  ^-  dojo-command
      [[%poke gol] [0 [%ge mod(q.p [q.gol q.p.mod])]]]
    ::
    ++  dp-command-line  ;~(sfix dp-command (just '\0a'))
    ++  dp-variable                                     ::  %verb or %brev
      |*  {sym/rule src/rule}
      %+  cook  
        |=  {a/term b/(unit dojo-source)}  
        ^-  dojo-command
        ?~(b [%brev a] [[%verb a] u.b])
      ;~(plug sym (punt src))
    ::
    ++  dp-command                                      ::  ++dojo-command
      :: =<  ;~(less |-(;~(pose (jest '|*') ;~(pfix next (knee ** |.(^$))))) .)
      %+  knee  *dojo-command  |.  ~+
      ;~  pose  
        ;~  pfix  bar
          %+  cook  dp-message
          (stag [our.hid dp-default-app] dp-model)
        ==
      ::
        ;~  pfix  col
          %+  cook
            |=  {a/goal b/$^(dojo-model dojo-source)}
            ?@  -.b  [[%poke a] b]
            (dp-message a b)
          ;~  plug
            dp-goal
            ;~  pose
              ;~(pfix bar dp-model)
              ;~(pfix ace dp-source)
            ==
          ==
        ==
      ::
        ;~  pfix  tis
          ;~  pose
            (dp-variable (jest %dir) ;~(pfix ace :(stag 0 %ex dp-rood)))
            (dp-variable sym ;~(pfix ace dp-source))
          ==
        ==
      ::
        ;~  pfix  fas 
          ;~  pose
            (dp-variable (cold %arc hep) ;~(pfix gap dp-hooves))
            (dp-variable (cold %lib lus) ;~(pfix gap dp-hooves))
          ==
        ==
      ::
        ;~((glue ace) dp-sink dp-source)
        (stag [%show %0] dp-source)
      ==
    ++  dp-sink
      ;~  pose
        ;~(plug (cold %file tar) dp-beam)
        ;~(plug (cold %flat pat) (most fas sym))
        ;~(plug (cold %pill dot) (most fas sym))
        ;~(plug (cold %http lus) (stag %post dp-iden-url))
        ;~(plug (cold %http hep) (stag %put dp-iden-url))
        (stag %show (cook $?($1 $2 $3) (cook lent (stun [1 3] wut))))
      ==
    ++  dp-hooves                                       ::  hoof list
      :(stag 0 %ex %conl (most ;~(plug com gaw) dp-hoof))
    ::
    ++  dp-hoof                                         ::  ++ford-hoof twig
      ;~  plug
        :(stag %sand %tas sym)
        %-  dp-twig-punt
        ;~  (glue fas) 
          ;~(pfix fas (sear dp-case-twig nuck:so))
          (stag %sand ;~(plug (cold %p sig) fed:ag))
        ==
      ==
    ::
    ++  dp-twig-punt                                   ::  twig of unit
      |*(a/rule ;~(pose (stag [%bust %null] a) (easy [%bust %null])))
    ::
    ++  dp-case-twig
      |=  a/coin  ^-  (unit twig)
      ?.  ?=({$~ case} a)  ~
      %+  some
        [%rock %tas p.p.a]
      [%sand p.a]
    ::
    ++  dp-source  (stag 0 dp-build)                    ::  ++dojo-source
    ++  dp-build                                        ::  ++dojo-build
      %+  knee  *dojo-build  |.  ~+
      ;~  pose
        ;~(plug (cold %ur lus) dp-iden-url)
        ;~(plug (cold %ge lus) dp-model)
        ;~(plug (cold %as pam) sym ;~(pfix ace dp-source))
        ;~(plug (cold %do cab) dp-twig ;~(pfix ace dp-source))
        dp-value
      ==
    :: 
    ++  dp-goal                                          ::  ++goal
      %+  cook  |=(a/goal a)
      ;~  pose
        ;~  plug
          ;~(pfix sig fed:ag)
          ;~(pose ;~(pfix fas sym) (easy dp-default-app))
        ==
        %+  stag  our.hid
        ;~(pose sym (easy dp-default-app))
      ==
    ++  dp-beam                                         ::  ++beam
      %+  cook  |=(a/path =+((tome a) ?^(- u [he-beak (flop a)])))
      =+  vez=(vang | dp-path)
      (sear plex:vez (stag %conl poor:vez))
    ::
    ++  dp-iden-url
      (cook |=({a/(unit iden) b/purl} [`(fall a *iden) b]) auru:epur)
    ::
    ++  dp-model   ;~(plug dp-server dp-config)         ::  ++dojo-model
    ++  dp-path    (tope he-beam)                       ::  ++path
    ++  dp-server  (stag 0 (most fas sym))              ::  ++dojo-server
    ++  dp-twig    tall:(vang | dp-path)                ::  ++twig
    ++  dp-rood                                         ::  'dir' twig
      =>  (vang | (tope dir))
      ;~  pose
        rood
      ::
        =-  ;~(pfix cen (stag %conl -))                 ::  XX refactor ++scat
        %+  sear  |=({a/@ud b/tyke} (posh ~ ~ a b))
        ;~  pose
          porc
          (cook |=(a/(list) [(lent a) ~]) (star cen))
        ==
      ==
    ++  dp-value                                        ::  ++dojo-source
      ;~  pose
        (stag %ex dp-twig)
        (stag %tu (ifix [sel ser] (most ace dp-source)))
      ==
    ::
    ++  dp-config                                       ::  ++dojo-config
      ;~  plug
        (star ;~(pfix ace (stag 0 dp-value)))
        %+  cook
          ~(gas by *(map term (unit dojo-source)))
        %-  star
        ;~  plug 
          ;~(pfix com ace tis sym)
          (punt ;~(pfix ace (stag 0 dp-value)))
        ==
      ==
    --
  ::
  ++  dy                                                ::  project work
    |_  dojo-project                                    ::
    ++  dy-abet  +>(poy `+<)                            ::  resolve
    ++  dy-amok  +>(poy ~)                              ::  terminate
    ++  dy-ford                                         ::  send work to ford
      |=  {way/wire kas/silk}
      ^+  +>+>
      ?>  ?=($~ pux)
      (he-card(poy `+>+<(pux `way)) %exec way our.hid `[he-beak kas])
    ::
    ++  dy-eyre                                         ::  send work to eyre
      |=  {way/wire usr/(unit iden) req/hiss}
      ^+  +>+>
      ?>  ?=($~ pux)
      (he-card(poy `+>+<(pux `way)) %hiss way usr %httr %hiss req)
    ::
    ++  dy-stop                                         ::  stop work
      ^+  +>
      =.  poy  ~
      ?~  pux  +>
      %.  [%txt "! cancel {<u.pux>}"]
      he-diff:(he-card %exec u.pux our.hid ~)
    ::
    ++  dy-slam                                         ::  call by ford
      |=  {way/wire gat/vase sam/vase}
      ^+  +>+>
      (dy-ford way `silk`[%call [%$ %noun gat] [%$ %noun sam]])
    ::
    ++  dy-diff                                         ::  send effects, abet
      |=  fec/sole-effect
      ^+  +>+>
      (he-diff(poy `+>+<) fec)
    ::
    ++  dy-rash                                         ::  send effects, amok
      |=  fec/sole-effect
      ^+  +>+>
      (he-diff(poy ~) fec)
    ::
    ++  dy-init-command                                 ::  ++dojo-command
      |=  mad/dojo-command
      ^+  [mad +>]
      ?@  -.mad  [mad +>.$]
      =.  q.mad
        ?+(-.p.mad q.mad $http [0 %as %mime q.mad])
      =^  src  +>.$  (dy-init-source q.mad)
      [mad(q src) +>.$]
    ::
    ++  dy-init-source                                  ::  ++dojo-source
      |=  src/dojo-source
      ^+  [src +>]
      =^  bul  +>  (dy-init-build q.src)
      =:  p.src  num
          q.src  bul
        ==
      [src +>.$(num +(num), job (~(put by job) -.src +.src))]
    ::
    ++  dy-init-source-unit                             ::  (unit dojo-source)
      |=  urc/(unit dojo-source)
      ^+  [urc +>]
      ?~  urc  [~ +>]
      =^  src  +>  (dy-init-source u.urc)
      [`src +>.$]
    ::
    ++  dy-init-build                                   ::  ++dojo-build
      |=  bul/dojo-build
      ^+  [bul +>]
      ?-    -.bul
        $ex  [bul +>.$]
        $dv  [bul +>.$]
        $as  =^(mor +>.$ (dy-init-source q.bul) [bul(q mor) +>.$])
        $do  =^(mor +>.$ (dy-init-source q.bul) [bul(q mor) +>.$])
        $ge  =^(mod +>.$ (dy-init-model p.bul) [[%ge mod] +>.$])
        $ur  [bul +>.$]
        $tu  =^  dof  +>.$
                 |-  ^+  [p.bul +>.^$]
                 ?~  p.bul  [~ +>.^$]
                 =^  dis  +>.^$  (dy-init-source i.p.bul)
                 =^  mor  +>.^$  $(p.bul t.p.bul)
                 [[dis mor] +>.^$]
             [[%tu dof] +>.$]
      ==
    ::
    ++  dy-init-model                                   ::  ++dojo-model
      |=  mol/dojo-model
      ^+  [mol +>]
      =^  one  +>.$  (dy-init-server p.mol)
      =^  two  +>.$  (dy-init-config q.mol)
      [[one two] +>.$]
    ::
    ++  dy-init-server                                  ::  ++dojo-server
      |=  srv/dojo-server
      =.  p.srv  num
      [srv +>.$(num +(num), job (~(put by job) num [%dv [%gen q.srv]]))]
    ::
    ++  dy-init-config                                  ::  prepare config
      |=  cig/dojo-config
      ^+  [cig +>]
      =^  ord  +>.$  (dy-init-ordered p.cig)
      =^  key  +>.$  (dy-init-named q.cig)
      [[ord key] +>.$]
    ::
    ++  dy-init-ordered                                 ::  (list dojo-source)
      |=  ord/(list dojo-source)
      ^+  [ord +>]
      ?~  ord  [~ +>.$]
      =^  fir  +>.$  (dy-init-source i.ord)
      =^  mor  +>.$  $(ord t.ord)
      [[fir mor] +>.$]
    ::
    ++  dy-init-named                                   ::  (map @tas dojo-src)
      |=  key/(map term (unit dojo-source))
      ^+  [key +>.$]
      ?~  key  [~ +>.$]
      =^  top  +>.$  (dy-init-source-unit q.n.key)
      =^  lef  +>.$  $(key l.key)
      =^  rit  +>.$  $(key r.key)
      [[[p.n.key top] lef rit] +>.$]
    ::
    ++  dy-init                                         ::  full initialize
      ^+  .
      =^(dam . (dy-init-command mad) +(mad dam))
    ::
    ++  dy-hand                                         ::  complete step
      |=  cag/cage
      ^+  +>+>
      ?>  ?=(^ cud)
      (dy-step(cud ~, rez (~(put by rez) p.u.cud cag)) +(p.u.cud))
    ::
    ++  dy-meal                                         ::  vase to cage
      |=  vax/vase
      ?.  &(?=(@ -.q.vax) ((sane %tas) -.q.vax))
        ~&  %dy-meal-cage
        (dy-rash %bel ~)
      (dy-hand -.q.vax (slot 3 vax))
    ::
    ++  dy-made-edit                                    ::  sole edit
      |=  cag/cage
      ^+  +>+>
      ?>  ?=(^ per)
      ?:  ?|  ?=(^ q.q.cag) 
              =((lent buf.say) q.q.cag)
              !&(?=($del -.u.per) =(+(p.u.per) (lent buf.say)))
          ==
        dy-abet(per ~)
      =^  lic  say  (~(transmit sole say) u.per)
      (dy-diff(per ~) %mor [%det lic] [%err q.q.cag] ~)
    ::
    ++  dy-done                                         ::  dialog submit
      |=  txt/tape
      ?:  |(?=(^ per) ?=(^ pux) ?=($~ pro))
        ~&  %dy-no-prompt
        (dy-diff %bel ~)
      (dy-slam /dial u.pro !>(txt))
    ::
    ++  dy-cast
      |*  {typ/_* bun/vase}
      |=  a/vase  ^-  typ
      ~|  [p.bun p.a]
      ?>  (~(nest ut p.bun) & p.a)
      ;;(typ q.a)
    ::
    ++  dy-over                                         ::  finish construction
      ^+  +>
      ?:  ?=({$show $3} -.mad)
        (dy-rash %tan (dy-show-source q.mad) ~)        ::  XX separate command
      ?:  ?=($brev -.mad)
        =.  var  (~(del by var) p.mad)
        =<  dy-amok
        ?+  p.mad  . 
          $?($eny $now $our)  !!
          $lib  .(lib ~)
          $arc  .(arc ~)
          $dir  .(dir [[our.hid %home ud+0] /])
        ==
      =+  cay=(~(got by rez) p.q.mad)
      ?-    -.p.mad
          $verb
        =.  var  (~(put by var) p.p.mad cay)
        ~|  bad-set+[p.p.mad p.q.cay]
        =<  dy-amok
        ?+  p.p.mad  .
          $eny  ~|(%entropy-is-eternal !!)
          $now  ~|(%time-is-immutable !!)
          $our  ~|(%self-is-immutable !!)
          $lib  .(lib ((dy-cast (list hoof) !>(*(list hoof))) q.cay))
          $arc  .(arc ((dy-cast (list hoof) !>(*(list hoof))) q.cay))
          $dir  =+  ^=  pax  ^-  path
                    =+  pax=((dy-cast path !>(*path)) q.cay)
                    ?:  ?=($~ pax)  ~[(scot %p our.hid) %home '0']
                    ?:  ?=({@ $~} pax)  ~[i.pax %home '0']
                    ?:  ?=({@ @ $~} pax)  ~[i.pax i.t.pax '0']
                    pax
                =.  dir  (need (tome pax))
                =-  +>(..dy (he-diff %tan - ~))
                rose+[" " `~]^~[leaf+"=%" (smyt (tope he-beak s.dir))]
        ==
      ::
          $poke       
        %-  he-card(poy ~)
        :*  %deal
            /poke
            [our.hid p.p.p.mad]
            q.p.p.mad
            %poke
            cay
        ==
      ::
          $file
        %-  he-card(poy ~)  :*
          %info
          /file
          our.hid
          (foal (tope p.p.mad) cay)
        ==
      ::
          $flat
        ?^  q.q.cay 
          (dy-rash %tan [%leaf "not an atom"]~)
        (dy-rash %sav p.p.mad q.q.cay)
      ::
          $pill
        (dy-rash %sag p.p.mad q.q.cay)
      ::
          $http
        ?>  ?=($mime p.cay)
        =+  mim=;;(mime q.q.cay)
        =+  maf=(~(add ja *math) %content-span (moon p.mim))
        (dy-eyre /show q.p.mad [r.p.mad p.p.mad maf ~ q.mim])
      ::
          $show
        %+  dy-print  cay
        =+  mar=|.(?:(=(%noun p.cay) ~ [%rose [~ "    " ~] >p.cay< ~]~))
        ?-  p.p.mad
          $0  ~
          $1  [[%rose [~ "  " ~] (skol p.q.cay) ~] (mar)]
          $2  [[%rose [~ "  " ~] (dy-show-span-noun p.q.cay) ~] (mar)]
        ==
      ==
    ::
    ++  dy-show  |=(cay/cage (dy-print cay ~))
    ++  dy-print
      |=  {cay/cage tan/tang}
      %+  dy-rash  %tan
      %-  welp  :_  tan
      ?+  p.cay  [(sell q.cay)]~
        $tang  ;;(tang q.q.cay)
        $httr
          =+  hit=;;(httr q.q.cay)
          =-  (flop (turn `wall`- |=(a/tape leaf+(dash:us a ''))))
          :-  "HTTP {<p.hit>}"
          %+  weld
            (turn q.hit |=({a/@t b/@t} "{(trip a)}: {(trip b)}"))
          :-  i=""
          t=(turn `wain`?~(r.hit ~ (lore q.u.r.hit)) trip)
      ==
    ::
    ++  dy-show-span-noun
      |=  a/span  ^-  tank
      =-  >[-]<
      |-  ^-  $?  $%  {$atom @tas (unit @)}
                      {$cell _$ _$}
                      {$cube * _$}
                      {$face $@(term tomb) _$}
                      {$fork (set _$)}
                      {$hold _$ twig}
                  ==
                  wain                :: "<|core|>"
                  $?($noun $void)
              ==
      ?+  a  a
        {?($cube $face) ^}  a(q $(a q.a))
        {$cell ^}  a(p $(a p.a), q $(a q.a))
        {$fork *}  a(p (silt (turn (~(tap in p.a)) |=(b/span ^$(a b)))))
        {$core ^}  `wain`/core
        {$hold *}  a(p $(a p.a))
      ==
    ::
    ++  dy-shown
      $?  twig
          $^  {dy-shown dy-shown}
          $%  {$ur (unit iden) purl}
              {$dv path}
              {$as mark dy-shown}
              {$do twig dy-shown}
              {$ge path (list dy-shown) (map term (unit dy-shown))}
          ==
      ==
    ::
    ++  dy-show-source
      |=  a/dojo-source  ^-  tank
      =-  >[-]<
      =+  `{@ bil/dojo-build}`a
      |-  ^-  dy-shown
      ?-  -.bil
        $?($ur $dv)  bil
        $ex  ?.  ?=({$conp *} p.bil)  p.bil
                 |-  ^-  twig
                 ?~  p.p.bil  !!
                 ?~  t.p.p.bil  i.p.p.bil
                 [i.p.p.bil $(p.p.bil t.p.p.bil)]
        $tu  ?~  p.bil  !!
             |-
             ?~  t.p.bil  ^$(bil q.i.p.bil)
             [^$(bil q.i.p.bil) $(p.bil t.p.bil)]
        $as  bil(q $(bil q.q.bil))
        $do  bil(q $(bil q.q.bil))
        $ge  :+  %ge  q.p.p.bil
             [(turn p.q.p.bil ..$) (~(run by q.q.p.bil) (lift ..$))]
      ==
    ::
    ++  dy-edit                                         ::  handle edit
      |=  cal/sole-change
      ^+  +>+>
      =^  dat  say  (~(transceive sole say) cal)
      ?:  |(?=(^ per) ?=(^ pux) ?=($~ pro))
        ~&  %dy-edit-busy
        =^  lic  say  (~(transmit sole say) dat)
        (dy-diff %mor [%det lic] [%bel ~] ~)
      (dy-slam(per `dat) /edit u.pro !>((tufa buf.say)))
    ::
    ++  dy-span                                         ::  sole action
      |=  act/sole-action
      ?-  -.act
        $det  (dy-edit +.act)
        $ret  (dy-done (tufa buf.say))
        $clr  dy-stop
      ==
    ::
    ++  dy-cage       |=(num/@ud (~(got by rez) num))   ::  known cage
    ++  dy-vase       |=(num/@ud q:(dy-cage num))       ::  known vase
    ++  dy-silk-vase  |=(vax/vase [%$ %noun vax])       ::  vase to silk
    ++  dy-silk-sources                                 ::  arglist to silk
      |=  src/(list dojo-source)  ^-  silk
      %-  dy-silk-vase
      |-
      ?~  src  !>(~)
      (slop (dy-vase p.i.src) $(src t.src))
    ::
    ++  dy-silk-config                                  ::  configure
      |=  {cay/cage cig/dojo-config}
      ^-  {wire silk}
      ?.  (~(nest ut [%cell [%atom %$ ~] %noun]) | p.q.cay)
        ::  
        ::  naked gate
        ::
        ?.  &(?=({* $~} p.cig) ?=($~ q.cig))     
          ~|(%one-argument !!)
        :-  /noun
        :+  %call  (dy-silk-vase q.cay)
        (dy-silk-vase (dy-vase p.i.p.cig)) 
      ::
      ::  normal generator
      ::
      :-  ?+  -.q.q.cay  ~|(%bad-gen ~_((sell (slot 2 q.cay)) !!))
            $say  /gent
            $ask  /dial
            $get  /scar
          ==
      =+  gat=(slot 3 q.cay)
      :+  %call  (dy-silk-vase gat)
      :+  (dy-silk-vase !>([now=now.hid eny=eny.hid bec=he-beak]))
        (dy-silk-sources p.cig)
      :+  %mute  (dy-silk-vase (fall (slew 27 gat) !>(~)))
      %+  turn  (~(tap by q.cig))
      |=  {a/term b/(unit dojo-source)}
      ^-  (pair wing silk)
      :-  [a ~]
      %-  dy-silk-vase
      ?~(b !>([~ ~]) (dy-vase p.u.b))
    ::
    ++  dy-twig-head                                    ::  dynamic state
      ^-  cage
      :-  %noun
      =+  sloop=|=({a/vase b/vase} ?:(=(*vase a) b ?:(=(*vase b) a (slop a b))))
      %+  sloop
        %-  ~(rep by var)
        |=  {{a/term @ b/vase} c/vase}  ^-  vase
        (sloop b(p face+[a p.b]) c)
      !>([our=our now=now eny=eny]:hid)
    ::
    ++  dy-made-dial                                    ::  dialog product
      |=  cag/cage
      ^+  +>+>
      ?.  ?=(^ q.q.cag)
        (dy-diff %err q.q.cag)
      =+  tan=((list tank) +2.q.q.cag)
      =.  +>+>.$  (he-diff %tan tan)
      =+  vax=(spec (slot 3 q.cag))
      ?+    -.q.vax  !!
          $&
        ?~  +.q.vax
          ~&  %dy-made-dial-abort
          (dy-rash %bel ~)
        (dy-meal (slot 7 vax))
      ::
          $|
        =<  he-pone
        %-  dy-diff(pro `(slap (slot 7 vax) [%limb %q]))
        =+  pom=(sole-prompt +<.q.vax)
        [%pro pom(cad [':' ' ' cad.pom])]
      ==
    ::
    ++  dy-made-scar                                    ::  scraper product
      |=  cag/cage
      ^+  +>+>
      ?.  ?=(^ q.q.cag)
        (dy-diff %err q.q.cag)
      =+  tan=((list tank) +2.q.q.cag)
      =.  +>+>.$  (he-diff %tan tan)
      =+  vax=(spec (slot 3 q.cag))
      ~_  (sell q.cag)
      ?+    -.q.vax  !!
          $&
        ?~  +.q.vax
          ~&  %dy-made-scar-abort
          (dy-rash %bel ~)
        (dy-meal (slot 7 vax))
      ::
          $|
        =>  .(vax (slap vax !,(*twig ?>(?=($| -) .))))  :: XX working spec  #72
        =+  typ={$| (unit iden) hiss *}
        =+  [~ usr hiz ~]=((dy-cast typ !>(*typ)) vax)
        =.  ..dy  (he-diff %tan leaf+"< {(earn p.hiz)}" ~)
        (dy-eyre(pro `(slap (slot 15 vax) limb+%r)) /scar usr hiz)
      ==
    ::
    ++  dy-sigh-scar                                    ::  scraper result
      |=  dat/cage
      ?~  pro
        ~&  %dy-no-scraper
        (dy-show dat)
      (dy-slam(pux ~) /scar u.pro q.dat) 
    ::
    ++  dy-made-gent                                    ::  generator product
      |=  cag/cage
      (dy-meal q.cag)
    ::
    ++  dy-made-noun                                    ::  generator product
      |=  cag/cage
      (dy-hand %noun q.cag)
    ::
    ++  dy-make                                         ::  build step
      ^+  +>
      ?>  ?=(^ cud)
      =+  bil=q.u.cud                 ::  XX =*
      ?:  ?=($ur -.bil)
        (dy-eyre /hand p.bil [q.bil %get ~ ~])
      %-  dy-ford
      ^-  (pair path silk)
      ?-  -.bil
        $ge  (dy-silk-config (dy-cage p.p.p.bil) q.p.bil)
        $dv  [/hand [%core he-beak (flop p.bil)]]
        $ex  [/hand (dy-mare p.bil)]
        $as  [/hand [%cast p.bil [%$ (dy-cage p.q.bil)]]]
        $do  [/hand [%call (dy-mare p.bil) [%$ (dy-cage p.q.bil)]]]
        $tu  :-  /hand
             :-  %$
             :-  %noun
             |-  ^-  vase
             ?~  p.bil  !!
             =+  hed=(dy-vase p.i.p.bil)
             ?~  t.p.bil  hed
             (slop hed $(p.bil t.p.bil))
      ==
    ::
    ++  dy-twig-mark                                    ::  XX architect
      =+  ^=  ope
          |=  gen/twig  ^-  twig
          ?:  ?=(?($thin $hint) -.gen)
            $(gen q.gen)
          =+  ~(open ap gen)
          ?.(=(gen -) $(gen -) gen)
      |=  gen/twig  ^-  (unit mark)
      =.  gen  (ope gen)
      ?:  ?=({$make {@ $~} $~} gen)
        (bind (~(get by var) i.p.gen) head)
      ?.  ?=($wish -.gen)  ~
      =.  p.gen  (ope p.gen)
      ?@  -.p.gen  ~
      ?+    ~(feck ap p.p.gen)  ~
          {$~ $cx}
        =+  gin=(ope q.p.gen)
        |-
        ?@  -.gin  ~
        =.  q.gin  (ope q.gin)
        ?^  -.q.gin  $(gin q.gin)
        =.  p.gin  (ope p.gin)
        ?.  ?=({{?($rock $sand) @ @} {$rock $n $~}} gin)
          ~
        (some q.p.gin)
      ==
    ::
    ++  dy-mare                                         ::  build expression
      |=  gen/twig
      ^-  silk
      =+  too=(dy-twig-mark gen)
      =-  ?~(too - [%cast u.too -])
      :+  %ride  gen
      :-  [%$ dy-twig-head]
      [%plan he-beam blob+** [zuse arc lib ~ ~]]
    ::
    ++  dy-step                                         ::  advance project
      |=  nex/@ud
      ^+  +>+>
      ?>  ?=($~ cud)
      ?:  ?=({$show $3} -.mad)
        he-easter:dy-over
      ?:  =(nex num)
        he-easter:dy-over
      dy-make(cud `[nex (~(got by job) nex)])
    --
  ::
  ++  he-dope                                           ::  sole user of ++dp
    |=  txt/tape                                        ::
    ^-  (each (unit (each dojo-command tape)) hair)     ::  prefix+result
    =+  len=+((lent txt))                               ::  line length
    =.  txt  (weld buf `tape`(weld txt "\0a"))          ::
    =+  vex=((full dp-command-line):dp [1 1] txt)       ::
    ?:  =(q.p.vex len)                                  ::  matched to line end
      [%& ~]                                            ::
    ?:  =(p.p.vex +((lent (skim txt |=(a/@ =(10 a)))))) ::  parsed all lines
      [%& ~ ?~(q.vex [%| txt] [%& p.u.q.vex])]          ::  new buffer+complete
    [%| p.p.vex (dec q.p.vex)]                          ::  syntax error
  ::  
  ++  he-duke                                           ::  ++he-dope variant
    |=  txt/tape
    ^-  (each (unit (each dojo-command tape)) @ud)
    =+  foy=(he-dope txt)
    ?-  -.foy
      $|  [%| q.p.foy]
      $&  [%& p.foy]
    ==
  ::
  ++  he-easter                                         ::  hint messages
    ^+  .
    =.  egg  +(egg)
    =-  ?~(msg ..he-diff (he-diff %tan leaf+u.msg ~))
    ^-  msg/(unit tape)
    ?+  (clan our.hid)  ~
      $pawn  ?+  egg  ~
                $5  `":: To request a planet, run  |ask 'your@email.co'"
    ==       ==  
  ::
  ++  he-abet                                           ::  resolve
    [(flop moz) %_(+> hoc (~(put by hoc) ost.hid +<+))]
  ::
  ++  he-abut                                           ::  discard
    =>  he-stop
    [(flop moz) %_(+> hoc (~(del by hoc) ost.hid))]
  ::
  ++  he-beak  -:he-beam
  ++  he-beam                                           ::  logical beam
    ^-  beam
    ?.  =(ud+0 r.dir)  dir
    dir(r [%da now.hid])
  ::
  ++  he-card                                           ::  emit gift
    |=  cad/card
    ^+  +>
    %_(+> moz [[ost.hid cad] moz])
  ::
  ++  he-send
    |=  {way/wire him/ship dap/term cop/clap}
    ^+  +>
    (he-card %send way [him dap] cop)
  ::
  ++  he-diff                                           ::  emit update
    |=  fec/sole-effect
    ^+  +>
    (he-card %diff %sole-effect fec)
  ::
  ++  he-stop                                           ::  abort work
    ^+  .
    ?~(poy . ~(dy-stop dy u.poy))
  ::
  ++  he-peer                                           ::  subscribe to
    |=(pax/path ?>(=(~ pax) he-prom))
  ::
  ++  he-pine                                           ::  restore prompt
    ^+  .
    ?^  poy  .
    he-prom:he-pone
  ::
  ++  he-pone                                           ::  clear prompt
    ^+  .
    =^  cal  say  (~(transmit sole say) [%set ~])
    (he-diff %mor [%det cal] ~)
  ::
  ++  he-prow                                           ::  where we are
    ^-  tape
    ?:  &(=(our.hid p.dir) =(%home q.dir) =([%ud 0] r.dir) =(~ s.dir))  ~
    %+  weld
      ?:  &(=(our.hid p.dir) =([%ud 0] r.dir))
        (weld "/" (trip q.dir))
      ;:  weld
        "/"  ?:(=(our.hid p.dir) "=" (scow %p p.dir))
        "/"  ?:(=(%home q.dir) "=" (trip q.dir))
        "/"  ?:(=([%ud 0] r.dir) "=" (scow r.dir))
      == 
    ?:(=(~ s.dir) "" (spud (flop s.dir)))
  ::
  ++  he-prom                                           ::  send prompt
    %-  he-diff
    :-  %pro
    [& %$ (weld he-prow ?~(buf "> " "< "))]
  ::
  ++  he-made                                           ::  result from ford
    |=  {way/wire dep/@uvH reg/gage}
    ^+  +>
    ?>  ?=(^ poy)
    =<  he-pine
    ?-  -.reg
      $&  %.  p.reg
          =+  dye=~(. dy u.poy(pux ~))
          ?+  way  !!
            {$hand $~}  dy-hand:dye
            {$dial $~}  dy-made-dial:dye
            {$gent $~}  dy-made-gent:dye
            {$noun $~}  dy-made-noun:dye
            {$scar $~}  dy-made-scar:dye
            {$edit $~}  dy-made-edit:dye
          ==
      $|  (he-diff(poy ~) %tan p.reg)
      $tabl  !!
    ==
  ::
  ++  he-sigh                                           ::  result from eyre
    |=  {way/wire hit/httr}
    ^+  +>
    ?>  ?=(^ poy)
    =<  he-pine
    %.  [%httr !>(hit)]
    =+  dye=~(. dy u.poy(pux ~))
    ?+  way  !!
      {$hand $~}  dy-hand:dye
      {$show $~}  dy-show:dye
      {$scar $~}  dy-sigh-scar:dye
    ==
  ::
  ++  he-unto                                           ::  result from behn
    |=  {way/wire cit/cuft}
    ^+  +>
    ?.  ?=($coup -.cit)
      ~&  [%strange-unto cit]
      +>
    ?~  p.cit  
      (he-diff %txt ">=")
    (he-diff %tan u.p.cit)
  ::
  ++  he-like                                           ::  accept line
    |=  buf/(list @c)
    =(%& -:(he-dope (tufa buf)))
  ::
  ++  he-stir                                           ::  apply change
    |=  cal/sole-change
    ^+  +>
    ::  ~&  [%his-clock ler.cal]
    ::  ~&  [%our-clock ven.say]
    =^  dat  say  (~(transceive sole say) cal)
    ?.  ?&  ?=($del -.dat)
            =(+(p.dat) (lent buf.say))
        ==
      +>.$
    =+  foy=(he-dope (tufa buf.say))
    ?:  ?=($& -.foy)  +>.$
    ::  ~&  [%bad-change dat ted.cal]
    =^  lic  say  (~(transmit sole say) dat)
    ::  ~&  [%our-leg leg.say]
    (he-diff %mor [%det lic] [%err q.p.foy] ~)
  ::
  ++  he-plan                                           ::  execute command
    |=  mad/dojo-command
    ^+  +>
    ?>  ?=($~ poy)
    he-pine:(dy-step:~(dy-init dy %*(. *dojo-project mad mad)) 0)
  ::
  ++  he-done                                           ::  parse command
    |=  txt/tape
    ^+  +>
    ?~  txt
      =<  he-prom(buf ~)
      %-  he-diff
      :~  %mor
          [%txt "> "]
          [%nex ~]
      ==
    =+  doy=(he-duke txt)
    ?-    -.doy
        $|  (he-diff [%err p.doy])
        $&
      ?~  p.doy
        (he-diff [%err (lent txt)])
      =+  old=(weld ?~(buf "> " "  ") (tufa buf.say))
      =^  cal  say  (~(transmit sole say) [%set ~])
      =.  +>.$   (he-diff %mor txt+old nex+~ det+cal ~)
      ?-  -.u.p.doy
        $&  (he-plan(buf ~) p.u.p.doy)
        $|  he-prom(buf p.u.p.doy)
      ==
    ==
  ::
  ++  he-span                                           ::  apply input
    |=  act/sole-action
    ^+  +>
    ?^  poy
      he-pine:(~(dy-span dy u.poy) act)
    ?-  -.act
      $det  (he-stir +.act)
      $ret  (he-done (tufa buf.say))
      $clr  he-pine(buf "")
    ==
  ::
  ++  he-lens
    |=  com/command:lens
    ^+  +>
    =+  ^-  source/dojo-source
        =|  num/@
        =-  ?.  ?=($send-api -.sink.com)  ::  XX  num is incorrect
              sor
            :-  0
            :+  %as  `mark`(cat 3 api.sink.com '-poke')
            :-  1
            :+  %do
              :+  %gill  [%base %noun]
              :^  %cont  [%rock %tas %post]
                [%rock %$ endpoint.sink.com]
              [%make ~[[%.y 6]] ~]
            sor
        ^=  sor
        |-  ^-  dojo-source
        :-  num
        ?-    -.source.com
            $data        [%ex %sand %t data.source.com]
            $dojo        (rash command.source.com dp-build:dp)
            $clay
          :-  %ex
          :*  %wish
              [%base %noun]
              :+  %cons
                [%rock %tas %cx]
              %+  rash  pax.source.com
              rood:(vang | /(scot %p our.hid)/home/(scot %da now.hid))
           ==
        ::
            $url         [%ur '' url.source.com]
            $api         !!
            $get-api
          :*  %ex
              %wish
              [%wing ~[%json]]
              :*  %conl
                  [%rock %tas %gx]
                  [%sand %ta (scot %p our.hid)]
                  [%sand %tas api.source.com]
                  [%sand %ta (scot %da now.hid)]
                  (turn endpoint.source.com |=(a/@t [%sand %ta a]))
              ==
          ==
        ::
            $listen-api  !!
            $as          
          :*  %as  mar.source.com
              $(num +(num), source.com next.source.com)
          ==
        ::
            $hoon 
          :*  %do
              %+  rash  code.source.com
              tall:(vang | /(scot %p our.hid)/home/(scot %da now.hid))
              $(num +(num), source.com next.source.com)
          ==
        ::
            $tuple  
          :-  %tu
          |-  ^-  (list dojo-source)
          ?~  next.source.com
            ~
          =.  num  +(num)
          :-  ^$(source.com i.next.source.com)
          $(next.source.com t.next.source.com)
        ==
    =+  |-  ^-  sink/dojo-sink
        ?-  -.sink.com
          $stdout       [%show %0]
          $output-file  $(sink.com [%command (cat 3 '@' pax.sink.com)])
          $output-clay  [%file (need (tome pax.sink.com))]
          $url          [%http %post '' url.sink.com]
          $to-api       !!
          $send-api     [%poke our.hid api.sink.com]
          $command      (rash command.sink.com dp-sink:dp)
          $app          [%poke our.hid app.sink.com]
        ==
    (he-plan sink source)
  ::
  ++  he-lame                                           ::  handle error
    |=  {wut/term why/tang}
    ^+  +>
    %-  (slog (flop `tang`[>%dojo-lame wut< why]))
    ?^  poy
      he-pine:~(dy-amok dy u.poy)
    he-pine                           ::  XX give mean to original keystroke
  --
::
++  prep
  =+  session-1==+(*session _-(poy *(unit)))
  =+  session-0==+(*session-1 _[_say syd=desk * _|2.-])
  :: ,_`..prep
  =+  ^=  hoze
      $%  {$0 p/(map bone session-0)}
          {$1 p/(map bone session-1)}
          {$2 p/(map bone session-1)}
          {$3 p/(map bone session)}
      ==
  |=  old/(unit ?(house hoze))  ^+  [~ ..prep]
  ?~  old  `..prep
  ?+  -.u.old  !!
    $4  `..prep(+<+ u.old)
  ==
::
::  pattern:  ++  foo  |=(data he-abet:(~(he-foo he (~(got by hoc) ost)) data))
++  arm  (arm-session ~ (~(got by hoc) ost.hid))
++  arm-session
  |=  {moz/(list move) ses/session}
  =>  ~(. he moz ses)
  =-  [wrap=- +]
  |*  he-arm/_he-span
  |=  _+<.he-arm  
  ^-  (quip move ..he)
  he-abet:(he-arm +<)
::
++  peer-sole
  ~?  !=(src.hid our.hid)  [%dojo-peer-stranger ost.hid src.hid]
  ?>  ?|  =(src.hid our.hid) 
          &(=(%earl (clan src.hid)) =(our.hid (sein src.hid)))
      ==
  =^  moz  .
    ?.  (~(has by hoc) ost.hid)  [~ .]
    ~&  [%dojo-peer-replaced ost.hid]
    ~(he-abut he ~ (~(got by hoc) ost.hid))
  =+  ses=%*(. *session -.dir [our.hid %home ud+0])
  (wrap he-peer):(arm-session moz ses)
::
++  poke-sole-action
  |=  act/sole-action  ~|  poke+act  %.  act
  (wrap he-span):arm
::
++  poke-lens-command
  |=  com/command:lens  ~|  poke-lens+com  %.  com
  (wrap he-lens):arm
::
++  poke-json
  |=  jon/json
  ^-  {(list move) _+>.$}
  ~&  jon=jon
  [~ +>.$]
::
++  made       (wrap he-made):arm
++  sigh-httr  (wrap he-sigh):arm
++  sigh-tang  |=({a/wire b/tang} ~|(`term`(cat 3 'sigh-' -.a) (mean b)))
++  lame       (wrap he-lame):arm
++  unto       (wrap he-unto):arm
++  pull
  |=  {pax/path}
  ^-  (quip move +>)
  =^  moz  +>  ~(he-abut he ~ (~(got by hoc) ost.hid))
  [moz +>.$(hoc (~(del by hoc) ost.hid))]
--<|MERGE_RESOLUTION|>--- conflicted
+++ resolved
@@ -32,11 +32,7 @@
           {$pill p/path}                                ::  noun to unix pill
           ::  {$tree p/path}                            ::  noun to unix tree
           {$file p/beam}                                ::  save to clay
-<<<<<<< HEAD
           {$http p/?($post $put) q/(unit iden) r/purl}  ::  http outbound
-=======
-          {$http p/?($post $put) q/iden r/purl}         ::  http outbound
->>>>>>> 7513e5c2
           {$poke p/goal}                                ::  poke app
           {$show p/?($0 $1 $2 $3)}                      ::  print val+span+twig
           {$verb p/term}                                ::  store variable
@@ -91,11 +87,7 @@
     ++  card                                            ::  general card
       $%  {$diff $sole-effect sole-effect}              ::
           {$send wire {ship term} clap}                 ::
-<<<<<<< HEAD
           {$hiss wire (unit iden) mark {$hiss hiss}}    ::
-=======
-          {$hiss wire {$~ iden} mark {$hiss hiss}}      ::
->>>>>>> 7513e5c2
           {$exec wire @p (unit {beak silk})}            ::
           {$deal wire sock term club}                   ::
           {$info wire @p toro}                          ::
@@ -1010,7 +1002,7 @@
               rood:(vang | /(scot %p our.hid)/home/(scot %da now.hid))
            ==
         ::
-            $url         [%ur '' url.source.com]
+            $url         [%ur `~. url.source.com]
             $api         !!
             $get-api
           :*  %ex
@@ -1052,7 +1044,7 @@
           $stdout       [%show %0]
           $output-file  $(sink.com [%command (cat 3 '@' pax.sink.com)])
           $output-clay  [%file (need (tome pax.sink.com))]
-          $url          [%http %post '' url.sink.com]
+          $url          [%http %post `~. url.sink.com]
           $to-api       !!
           $send-api     [%poke our.hid api.sink.com]
           $command      (rash command.sink.com dp-sink:dp)
