/* v/cttp.c
**
*/
#include <stdio.h>
#include <stdlib.h>
#include <fcntl.h>
#include <sys/ioctl.h>
#include <sys/stat.h>
#include <unistd.h>
#include <stdint.h>
#include <sys/socket.h>
#include <netinet/in.h>
#include <uv.h>
#include <errno.h>
#include <openssl/ssl.h>
<<<<<<< HEAD
#include <openssl/err.h>
#include <openssl/rand.h>

#include <http_parser.h>  // Joyent HTTP
=======
#include <h2o.h>
>>>>>>> 1044a7c8
#include "all.h"
#include "vere/vere.h"


// XX deduplicate with _http_vec_to_atom
/* _cttp_vec_to_atom(): convert h2o_iovec_t to atom (cord)
*/
static u3_noun
_cttp_vec_to_atom(h2o_iovec_t vec_u)
{
  return u3i_bytes(vec_u.len, (const c3_y*)vec_u.base);
}

/* _cttp_bods_free(): free body structure.
*/
static void
_cttp_bods_free(u3_hbod* bod_u)
{
  while ( bod_u ) {
    u3_hbod* nex_u = bod_u->nex_u;

    free(bod_u);
    bod_u = nex_u;
  }
}

/* _cttp_bod_new(): create a data buffer
*/
static u3_hbod*
_cttp_bod_new(c3_w len_w, c3_c* hun_c)
{
  u3_hbod* bod_u = c3_malloc(1 + len_w + sizeof(*bod_u));
  bod_u->hun_y[len_w] = 0;
  bod_u->len_w = len_w;
  memcpy(bod_u->hun_y, (const c3_y*)hun_c, len_w);

  bod_u->nex_u = 0;
  return bod_u;
}

/* _cttp_bod_from_hed(): create a data buffer from a header
*/
static u3_hbod*
_cttp_bod_from_hed(u3_hhed* hed_u)
{
  c3_w len_w     = hed_u->nam_w + 2 + hed_u->val_w + 2;
  u3_hbod* bod_u = c3_malloc(1 + len_w + sizeof(*bod_u));
  bod_u->hun_y[len_w] = 0;

  memcpy(bod_u->hun_y, hed_u->nam_c, hed_u->nam_w);
  memcpy(bod_u->hun_y + hed_u->nam_w, ": ", 2);
  memcpy(bod_u->hun_y + hed_u->nam_w + 2, hed_u->val_c, hed_u->val_w);
  memcpy(bod_u->hun_y + hed_u->nam_w + 2 + hed_u->val_w, "\r\n", 2);

  bod_u->len_w = len_w;
  bod_u->nex_u = 0;

  return bod_u;
}

/* _cttp_bods_to_octs: translate body buffer into octet-stream noun.
*/
static u3_noun
_cttp_bods_to_octs(u3_hbod* bod_u)
{
  c3_w    len_w;
  c3_y*   buf_y;
  u3_noun cos;

  {
    u3_hbod* bid_u = bod_u;

    len_w = 0;
    while ( bid_u ) {
      len_w += bid_u->len_w;
      bid_u = bid_u->nex_u;
    }
  }
  buf_y = c3_malloc(1 + len_w);
  buf_y[len_w] = 0;

  {
    c3_y* ptr_y = buf_y;

    while ( bod_u ) {
      memcpy(ptr_y, bod_u->hun_y, bod_u->len_w);
      ptr_y += bod_u->len_w;
      bod_u = bod_u->nex_u;
    }
  }
  cos = u3i_bytes(len_w, buf_y);
  free(buf_y);
  return u3nc(len_w, cos);
}

/* _cttp_bod_from_octs(): translate octet-stream noun into body.
*/
static u3_hbod*
_cttp_bod_from_octs(u3_noun oct)
{
  c3_w len_w;

  if ( !_(u3a_is_cat(u3h(oct))) ) {     //  2GB max
    u3m_bail(c3__fail); return 0;
  }
  len_w = u3h(oct);

  {
    u3_hbod* bod_u = c3_malloc(1 + len_w + sizeof(*bod_u));
    bod_u->hun_y[len_w] = 0;
    bod_u->len_w = len_w;
    u3r_bytes(0, len_w, bod_u->hun_y, u3t(oct));

    bod_u->nex_u = 0;

    u3z(oct);
    return bod_u;
  }
}

/* _cttp_bods_to_vec(): translate body buffers to array of h2o_iovec_t
*/
static h2o_iovec_t*
_cttp_bods_to_vec(u3_hbod* bod_u, c3_w* tot_w)
{
  h2o_iovec_t* vec_u;
  c3_w len_w;

  {
    u3_hbod* bid_u = bod_u;
    len_w = 0;

    while( bid_u ) {
      len_w++;
      bid_u = bid_u->nex_u;
    }
  }

  vec_u = c3_malloc(sizeof(h2o_iovec_t) * len_w);
  len_w = 0;

  while( bod_u ) {
    vec_u[len_w] = h2o_iovec_init(bod_u->hun_y, bod_u->len_w);
    len_w++;
    bod_u = bod_u->nex_u;
  }

  *tot_w = len_w;

  return vec_u;
}

// XX deduplicate with _http_heds_free
/* _cttp_heds_free(): free header linked list
*/
static void
_cttp_heds_free(u3_hhed* hed_u)
{
  while ( hed_u ) {
    u3_hhed* nex_u = hed_u->nex_u;

    free(hed_u->nam_c);
    free(hed_u->val_c);
    free(hed_u);
    hed_u = nex_u;
  }
}

// XX deduplicate with _http_hed_new
/* _cttp_hed_new(): create u3_hhed from nam/val cords
*/
static u3_hhed*
_cttp_hed_new(u3_atom nam, u3_atom val)
{
  c3_w     nam_w = u3r_met(3, nam);
  c3_w     val_w = u3r_met(3, val);
  u3_hhed* hed_u = c3_malloc(sizeof(*hed_u));

  hed_u->nam_c = c3_malloc(1 + nam_w);
  hed_u->val_c = c3_malloc(1 + val_w);
  hed_u->nam_c[nam_w] = 0;
  hed_u->val_c[val_w] = 0;
  hed_u->nex_u = 0;
  hed_u->nam_w = nam_w;
  hed_u->val_w = val_w;

  u3r_bytes(0, nam_w, (c3_y*)hed_u->nam_c, nam);
  u3r_bytes(0, val_w, (c3_y*)hed_u->val_c, val);

  return hed_u;
}

// XX vv similar to _http_heds_from_noun
/* _cttp_heds_math(): create headers from +math
*/
static u3_hhed*
_cttp_heds_math(u3_noun mah)
{
  u3_noun hed = u3kdi_tap(mah);
  u3_noun deh = hed;

  u3_hhed* hed_u = 0;

  while ( u3_nul != hed ) {
    u3_noun nam = u3h(u3h(hed));
    u3_noun lit = u3t(u3h(hed));

    while ( u3_nul != lit ) {
      u3_hhed* nex_u = _cttp_hed_new(nam, u3h(lit));
      nex_u->nex_u = hed_u;

      hed_u = nex_u;
      lit = u3t(lit);
    }

    hed = u3t(hed);
  }

  u3z(deh);
  return hed_u;
}

// XX deduplicate with _http_heds_to_noun
/* _cttp_heds_to_noun(): convert h2o_header_t to (list (pair @t @t))
*/
static u3_noun
_cttp_heds_to_noun(h2o_header_t* hed_u, c3_d hed_d)
{
  u3_noun hed = u3_nul;
  c3_d dex_d  = hed_d;

  h2o_header_t deh_u;

  while ( 0 < dex_d ) {
    deh_u = hed_u[--dex_d];
    hed = u3nc(u3nc(_cttp_vec_to_atom(*deh_u.name),
                    _cttp_vec_to_atom(deh_u.value)), hed);
  }

  return hed;
}

/* _cttp_cres_free(): free a u3_cres.
*/
static void
_cttp_cres_free(u3_cres* res_u)
{
  _cttp_bods_free(res_u->bod_u);
  free(res_u);
}

/* _cttp_cres_new(): create a response
*/
static void
_cttp_cres_new(u3_creq* ceq_u, c3_w sas_w)
{
  ceq_u->res_u = c3_calloc(sizeof(*ceq_u->res_u));
  ceq_u->res_u->sas_w = sas_w;
}

/* _cttp_cres_fire_body(): attach response body buffer
*/
static void
_cttp_cres_fire_body(u3_cres* res_u, u3_hbod* bod_u)
{
  c3_assert(!bod_u->nex_u);

  if ( !(res_u->bod_u) ) {
    res_u->bod_u = res_u->dob_u = bod_u;
  }
  else {
    res_u->dob_u->nex_u = bod_u;
    res_u->dob_u = bod_u;
  }
}

/* _cttp_mcut_char(): measure/cut character.
*/
static c3_w
_cttp_mcut_char(c3_c* buf_c, c3_w len_w, c3_c chr_c)
{
  if ( buf_c ) {
    buf_c[len_w] = chr_c;
  }
  return len_w + 1;
}

/* _cttp_mcut_cord(): measure/cut cord.
*/
static c3_w
_cttp_mcut_cord(c3_c* buf_c, c3_w len_w, u3_noun san)
{
  c3_w ten_w = u3r_met(3, san);

  if ( buf_c ) {
    u3r_bytes(0, ten_w, (c3_y *)(buf_c + len_w), san);
  }
  u3z(san);
  return (len_w + ten_w);
}

/* _cttp_mcut_path(): measure/cut cord list.
*/
static c3_w
_cttp_mcut_path(c3_c* buf_c, c3_w len_w, c3_c sep_c, u3_noun pax)
{
  u3_noun axp = pax;

  while ( u3_nul != axp ) {
    u3_noun h_axp = u3h(axp);

    len_w = _cttp_mcut_cord(buf_c, len_w, u3k(h_axp));
    axp = u3t(axp);

    if ( u3_nul != axp ) {
      len_w = _cttp_mcut_char(buf_c, len_w, sep_c);
    }
  }
  u3z(pax);
  return len_w;
}

/* _cttp_mcut_host(): measure/cut host.
*/
static c3_w
_cttp_mcut_host(c3_c* buf_c, c3_w len_w, u3_noun hot)
{
  len_w = _cttp_mcut_path(buf_c, len_w, '.', u3kb_flop(u3k(hot)));
  u3z(hot);
  return len_w;
}

/* _cttp_mcut_pork(): measure/cut path/extension.
*/
static c3_w
_cttp_mcut_pork(c3_c* buf_c, c3_w len_w, u3_noun pok)
{
  u3_noun h_pok = u3h(pok);
  u3_noun t_pok = u3t(pok);

  len_w = _cttp_mcut_path(buf_c, len_w, '/', u3k(t_pok));
  if ( u3_nul != h_pok ) {
    len_w = _cttp_mcut_char(buf_c, len_w, '.');
    len_w = _cttp_mcut_cord(buf_c, len_w, u3k(u3t(h_pok)));
  }
  u3z(pok);
  return len_w;
}

/* _cttp_mcut_quay(): measure/cut query.
*/
static c3_w
_cttp_mcut_quay(c3_c* buf_c, c3_w len_w, u3_noun quy)
{
  if ( u3_nul == quy ) {
    return len_w;
  }
  else {
    u3_noun i_quy = u3h(quy);
    u3_noun pi_quy = u3h(i_quy);
    u3_noun qi_quy = u3t(i_quy);
    u3_noun t_quy = u3t(quy);

    len_w = _cttp_mcut_char(buf_c, len_w, '&');
    len_w = _cttp_mcut_cord(buf_c, len_w, u3k(pi_quy));
    len_w = _cttp_mcut_char(buf_c, len_w, '=');
    len_w = _cttp_mcut_cord(buf_c, len_w, u3k(qi_quy));

    len_w = _cttp_mcut_quay(buf_c, len_w, u3k(t_quy));
  }
  u3z(quy);
  return len_w;
}

/* _cttp_mcut_url(): measure/cut purl, producing relative URL.
*/
static c3_w
_cttp_mcut_url(c3_c* buf_c, c3_w len_w, u3_noun pul)
{
  u3_noun q_pul = u3h(u3t(pul));
  u3_noun r_pul = u3t(u3t(pul));

  len_w = _cttp_mcut_char(buf_c, len_w, '/');
  len_w = _cttp_mcut_pork(buf_c, len_w, u3k(q_pul));

  if ( u3_nul != r_pul ) {
    len_w = _cttp_mcut_char(buf_c, len_w, '?');
    len_w = _cttp_mcut_quay(buf_c, len_w, u3k(r_pul));
  }
  u3z(pul);
  return len_w;
}

/* _cttp_creq_port(): stringify port
*/
static c3_c*
_cttp_creq_port(c3_s por_s)
{
  c3_c* por_c = c3_malloc(8);
  snprintf(por_c, 7, "%d", 0xffff & por_s);
  return por_c;
}

/* _cttp_creq_url(): construct url from noun.
*/
static c3_c*
_cttp_creq_url(u3_noun pul)
{
  c3_w  len_w = _cttp_mcut_url(0, 0, u3k(pul));
  c3_c* url_c = c3_malloc(1 + len_w);

  _cttp_mcut_url(url_c, 0, pul);
  url_c[len_w] = 0;

  return url_c;
}

/* _cttp_creq_host(): construct host from noun.
*/
static c3_c*
_cttp_creq_host(u3_noun hot)
{
  c3_w  len_w = _cttp_mcut_host(0, 0, u3k(hot));
  c3_c* hot_c = c3_malloc(1 + len_w);

  _cttp_mcut_host(hot_c, 0, hot);
  hot_c[len_w] = 0;

  return hot_c;
}

/* _cttp_creq_ip(): stringify ip
*/
static c3_c*
_cttp_creq_ip(c3_w ipf_w)
{
<<<<<<< HEAD
  u3_noun htr = u3nt(sas_w, mes, uct);
  u3_noun pox = u3nt(u3_blip, c3__http, u3_nul);

  u3_pier_plan(pox, u3nt(c3__they, num_l, htr));
=======
  c3_c* ipf_c = c3_malloc(17);
  snprintf(ipf_c, 16, "%d.%d.%d.%d", (ipf_w >> 24),
                                     ((ipf_w >> 16) & 255),
                                     ((ipf_w >> 8) & 255),
                                     (ipf_w & 255));
  return ipf_c;
>>>>>>> 1044a7c8
}

/* _cttp_creq_find(): find a request by number in the client
*/
static u3_creq*
_cttp_creq_find(c3_l num_l)
{
  u3_creq* ceq_u = u3_Host.ctp_u.ceq_u;

  //  XX glories of linear search
  //
  while ( ceq_u ) {
    if ( num_l == ceq_u->num_l ) {
      return ceq_u;
    }
    ceq_u = ceq_u->nex_u;
  }
  return 0;
}

/* _cttp_creq_link(): link request to client
*/
static void
<<<<<<< HEAD
_cttp_httr_fail(c3_l num_l, c3_w cod_w, c3_c* msg_c)
{
  if ( msg_c ) {
    fprintf(stderr, "http: fail (%d, %d): %s\r\n", num_l, cod_w, msg_c);
  } else {
    fprintf(stderr, "http: fail (%d, %d): %s\r\n", num_l, cod_w, msg_c);
  }
  return _cttp_httr(num_l, cod_w, u3_nul, u3_nul);
=======
_cttp_creq_link(u3_creq* ceq_u)
{
  ceq_u->nex_u = u3_Host.ctp_u.ceq_u;

  if ( 0 != ceq_u->nex_u ) {
    ceq_u->nex_u->pre_u = ceq_u;
  }
  u3_Host.ctp_u.ceq_u = ceq_u;
>>>>>>> 1044a7c8
}

/* _cttp_creq_unlink(): unlink request from client
*/
static void
_cttp_creq_unlink(u3_creq* ceq_u)
{
  if ( ceq_u->pre_u ) {
    ceq_u->pre_u->nex_u = ceq_u->nex_u;

    if ( 0 != ceq_u->nex_u ) {
      ceq_u->nex_u->pre_u = ceq_u->pre_u;
    }
  }
  else {
    u3_Host.ctp_u.ceq_u = ceq_u->nex_u;

    if ( 0 != ceq_u->nex_u ) {
      ceq_u->nex_u->pre_u = 0;
    }
  }
}

/* _cttp_creq_free(): free a u3_creq.
*/
static void
_cttp_creq_free(u3_creq* ceq_u)
{
  _cttp_creq_unlink(ceq_u);

  _cttp_heds_free(ceq_u->hed_u);
  // Note: ceq_u->bod_u is covered here
  _cttp_bods_free(ceq_u->rub_u);

  if ( ceq_u->res_u ) {
    _cttp_cres_free(ceq_u->res_u);
  }

  free(ceq_u->hot_c);
  free(ceq_u->por_c);
  free(ceq_u->url_c);
  free(ceq_u->vec_u);
  free(ceq_u);
}

/* _cttp_creq_new(): create a request from a +hiss noun
*/
static u3_creq*
_cttp_creq_new(c3_l num_l, u3_noun hes)
{
  u3_creq* ceq_u = c3_calloc(sizeof(*ceq_u));

  u3_noun pul = u3h(hes);      // +purl
  u3_noun hat = u3h(pul);      // +hart
  u3_noun sec = u3h(hat);
  u3_noun por = u3h(u3t(hat));
  u3_noun hot = u3t(u3t(hat)); // +host
  u3_noun moh = u3t(hes);      // +moth
  u3_noun met = u3h(moh);      // +meth
  u3_noun mah = u3h(u3t(moh)); // +math
  u3_noun bod = u3t(u3t(moh));

  ceq_u->sat_e = u3_csat_init;
  ceq_u->num_l = num_l;
  ceq_u->sec   = sec;

  if ( c3y == u3h(hot) ) {
    ceq_u->hot_c = _cttp_creq_host(u3k(u3t(hot)));
  } else {
    ceq_u->ipf_w = u3r_word(0, u3t(hot));
    ceq_u->ipf_c = _cttp_creq_ip(ceq_u->ipf_w);
  }

  if ( u3_nul != por ) {
    ceq_u->por_s = u3t(por);
    ceq_u->por_c = _cttp_creq_port(ceq_u->por_s);
  }

  ceq_u->met_m = met;
  ceq_u->url_c = _cttp_creq_url(u3k(pul));
  ceq_u->hed_u = _cttp_heds_math(u3k(mah));

  if ( u3_nul != bod ) {
    ceq_u->bod_u = _cttp_bod_from_octs(u3k(u3t(bod)));
  }

  _cttp_creq_link(ceq_u);

  u3z(hes);
  return ceq_u;
}

/* _cttp_creq_fire_body(): attach body to request buffers.
*/
static void
_cttp_creq_fire_body(u3_creq* ceq_u, u3_hbod *rub_u)
{
  c3_assert(!rub_u->nex_u);

  if ( !(ceq_u->rub_u) ) {
    ceq_u->rub_u = ceq_u->bur_u = rub_u;
  }
  else {
    ceq_u->bur_u->nex_u = rub_u;
    ceq_u->bur_u = rub_u;
  }
}

/* _cttp_creq_fire_str(): attach string to request buffers.
*/
static void
_cttp_creq_fire_str(u3_creq* ceq_u, c3_c* str_c)
{
  _cttp_creq_fire_body(ceq_u, _cttp_bod_new(strlen(str_c), str_c));
}

/* _cttp_creq_fire_heds(): attach output headers.
*/
static void
_cttp_creq_fire_heds(u3_creq* ceq_u, u3_hhed* hed_u)
{
  while ( hed_u ) {
    _cttp_creq_fire_body(ceq_u, _cttp_bod_from_hed(hed_u));
    hed_u = hed_u->nex_u;
  }
}

/* _cttp_creq_fire(): load request data for into buffers.
*/
static void
_cttp_creq_fire(u3_creq* ceq_u)
{
  switch ( ceq_u->met_m ) {
    default: c3_assert(0);
    case c3__get:   _cttp_creq_fire_str(ceq_u, "GET ");      break;
    case c3__put:   _cttp_creq_fire_str(ceq_u, "PUT ");      break;
    case c3__post:  _cttp_creq_fire_str(ceq_u, "POST ");     break;
    case c3__head:  _cttp_creq_fire_str(ceq_u, "HEAD ");     break;
    case c3__conn:  _cttp_creq_fire_str(ceq_u, "CONNECT ");  break;
    case c3__delt:  _cttp_creq_fire_str(ceq_u, "DELETE ");   break;
    case c3__opts:  _cttp_creq_fire_str(ceq_u, "OPTIONS ");  break;
    case c3__trac:  _cttp_creq_fire_str(ceq_u, "TRACE ");    break;
  }
  _cttp_creq_fire_str(ceq_u, ceq_u->url_c);
  _cttp_creq_fire_str(ceq_u, " HTTP/1.1\r\n");

  {
    c3_c* hot_c = ceq_u->hot_c ? ceq_u->hot_c : ceq_u->ipf_c;
    c3_c* hos_c;
    c3_w  len_w;

    if ( ceq_u->por_c ) {
      len_w = 6 + strlen(hot_c) + 1 + strlen(ceq_u->por_c) + 3;
      hos_c = c3_malloc(len_w);
      len_w = snprintf(hos_c, len_w, "Host: %s:%s\r\n", hot_c, ceq_u->por_c);
    }
    else {
      len_w = 6 + strlen(hot_c) + 3;
      hos_c = c3_malloc(len_w);
      len_w = snprintf(hos_c, len_w, "Host: %s\r\n", hot_c);
    }

    _cttp_creq_fire_body(ceq_u, _cttp_bod_new(len_w, hos_c));
    free(hos_c);
  }

  _cttp_creq_fire_heds(ceq_u, ceq_u->hed_u);

  if ( !ceq_u->bod_u ) {
    _cttp_creq_fire_body(ceq_u, _cttp_bod_new(2, "\r\n"));
  }
  else {
    c3_c len_c[41];
    c3_w len_w = snprintf(len_c, 40, "Content-Length: %u\r\n\r\n",
                                     ceq_u->bod_u->len_w);

    _cttp_creq_fire_body(ceq_u, _cttp_bod_new(len_w, len_c));
    _cttp_creq_fire_body(ceq_u, ceq_u->bod_u);
  }
}

<<<<<<< HEAD
/* _cttp_headers_complete(): jhttp callback
*/
static c3_i
_cttp_headers_complete(http_parser* par_u)
{
  return 0;
}

/* _cttp_body(): jhttp callback
*/
static c3_i
_cttp_body(http_parser* par_u, const c3_c* buf_c, size_t siz_i)
{
  u3_creq* ceq_u = par_u->data;
  u3_cres* res_u = ceq_u->res_u;
  u3_hbod* bod_u;

  bod_u = _cttp_bod(siz_i, (const c3_y*)buf_c);

  if ( !(res_u->bod_u) ) {
    res_u->bod_u = res_u->dob_u = bod_u;
  }
  else {
    res_u->dob_u->nex_u = bod_u;
    res_u->dob_u = bod_u;
  }
  return 0;
}

/* _cttp_message_complete(): jhttp callback
*/
static c3_i
_cttp_message_complete(http_parser* par_u)
{
  u3_creq* ceq_u = par_u->data;
  u3_ccon* coc_u = ceq_u->coc_u;
  u3_cres* res_u = ceq_u->res_u;

  res_u->sas_w = par_u->status_code;

  //  Send response to the event system.
  //
  // uL(fprintf(uH, "response for %s: %d\n", ceq_u->url_c, res_u->sas_w));

  _cttp_httr_cres(ceq_u->num_l, res_u);
  _cttp_cres_free(res_u);
  ceq_u->res_u = 0;

  coc_u->ceq_u = ceq_u->nex_u;
  if ( 0 == coc_u->ceq_u ) {
    c3_assert(ceq_u == coc_u->qec_u);
    coc_u->qec_u = 0;
  }
  if ( c3y == coc_u->sec ) {
    SSL_shutdown(coc_u->ssl.ssl_u);
    _cttp_ccon_cryp_rout(coc_u);
    // uL(fprintf(uH, "cttp: close b: %p\n", coc_u));
    uv_close((uv_handle_t*)&coc_u->wax_u, _cttp_ccon_fail_cb);
  }
  return 0;
}

/* _cttp_settings[]: callback array.
*/
static struct http_parser_settings _cttp_settings = {
  _cttp_message_begin,
  _cttp_url,
  _cttp_header_field,
  _cttp_header_value,
  _cttp_headers_complete,
  _cttp_body,
  _cttp_message_complete
};

/* _cttp_cres_start(): set up new cttp response for creq.
*/
static void
_cttp_cres_start(u3_creq* ceq_u)
{
  u3_cres* res_u = c3_malloc(sizeof(*res_u));

  memset(res_u, 0, sizeof(*res_u));
  ceq_u->res_u = res_u;

  res_u->par_u = c3_malloc(sizeof(struct http_parser));
  http_parser_init(res_u->par_u, HTTP_RESPONSE);

  ((struct http_parser *)(res_u->par_u))->data = ceq_u;
}

/* _cttp_ccon_wax(): connection from wax_u.
*/
static u3_ccon*
_cttp_ccon_wax(uv_tcp_t* wax_u)
{
  u3_ccon* coc_u = 0;

  return (u3_ccon*)(void *)
         ( ((c3_y *)(void *)wax_u) -
           (((c3_y *)(void *)&(coc_u->wax_u)) - ((c3_y *)(void *)(coc_u))) );
}

/* _cttp_ccon_cot(): connection from cot_u.
*/
static u3_ccon*
_cttp_ccon_cot(uv_connect_t* cot_u)
{
  u3_ccon* coc_u = 0;

  return (u3_ccon*)(void *)
         ( ((c3_y *)(void *)cot_u) -
           (((c3_y *)(void *)&(coc_u->cot_u)) - ((c3_y *)(void *)(coc_u))) );
}

/* _cttp_ccon_adr(): connection from adr_u.
*/
static u3_ccon*
_cttp_ccon_adr(uv_getaddrinfo_t* adr_u)
{
  u3_ccon* coc_u = 0;

  return (u3_ccon*)(void *)
         ( ((c3_y *)(void *)adr_u) -
           (((c3_y *)(void *)&(coc_u->adr_u)) - ((c3_y *)(void *)(coc_u))) );
}

/* _cttp_ccon_waste(): fail out whole connection, with message.
*/
static void
_cttp_ccon_waste(u3_ccon* coc_u, c3_c* msg_c)
{
  while ( coc_u->ceq_u ) {
    u3_creq* ceq_u = coc_u->ceq_u;

    _cttp_httr_fail(ceq_u->num_l, 504, msg_c);
    coc_u->ceq_u = ceq_u->nex_u;
    if ( 0 == coc_u->ceq_u ) {
      c3_assert(ceq_u == coc_u->qec_u);
      coc_u->qec_u = 0;
    }
    _cttp_creq_free(ceq_u);
  }

  free(coc_u->hot_c);
  _cttp_bods_free(coc_u->rub_u);

  if ( coc_u->pre_u ) {
    coc_u->pre_u->nex_u = coc_u->nex_u;
  } else {
    u3_Host.ctp_u.coc_u = coc_u->nex_u;
  }
  if ( coc_u->nex_u ) {
    coc_u->nex_u->pre_u = coc_u->pre_u;
  }
  if ( coc_u->ssl.ssl_u ) {
    SSL_free(coc_u->ssl.ssl_u);
    coc_u->ssl.ssl_u = 0;
    coc_u->ssl.rio_u = 0;
    coc_u->ssl.wio_u = 0;
  }
  free(coc_u);
}

/* _cttp_ccon_stop(): stop appropriate I/O on failure case.
*/
static void
_cttp_ccon_stop(u3_ccon* coc_u)
{
  switch ( coc_u->sat_e ) {
    default: c3_assert(0);

    case u3_csat_dead: {
      /*  Failed to resolve an address.  Waste it.
      */
      _cttp_ccon_waste(coc_u, "could not resolve address");
      break;
    }
    case u3_csat_addr: {
      /*  Got an address but not a connection.  Waste it.
      */
      _cttp_ccon_waste(coc_u, "connection failed");
      break;
    }
    case u3_csat_crop:
    case u3_csat_sing: {
      /*  Got a connection, but SSL failed. Waste it.
      */
      _cttp_ccon_waste(coc_u, "ssl handshake failed");
      break;
    }
    case u3_csat_cryp:
    case u3_csat_clyr: {
      /*  Socket broke.  Waste it.
      */
      _cttp_ccon_waste(coc_u, 0);
    }
  }
}

/* _cttp_ccon_fail_cb(): complete failure.
*/
static void
_cttp_ccon_fail_cb(uv_handle_t* wax_u)
{
  u3_ccon *coc_u = _cttp_ccon_wax((uv_tcp_t*)wax_u);

  _cttp_ccon_stop(coc_u);
}

/* _cttp_ccon_fail(): report failure and reset connection.
*/
static void
_cttp_ccon_fail(u3_ccon* coc_u, u3_noun say)
{
  if ( c3y == say ) {
    uL(fprintf(uH, "cttp: ERROR\n"));
  }

  if ( coc_u->sat_e < u3_csat_crop ) {
    _cttp_ccon_stop(coc_u);
  } else {
    uL(fprintf(uH, "cttp: close: %p\n", coc_u));
    uv_close((uv_handle_t*)&coc_u->wax_u, _cttp_ccon_fail_cb);
=======
/* _cttp_creq_quit(): cancel a u3_creq
*/
static void
_cttp_creq_quit(u3_creq* ceq_u)
{
  if ( u3_csat_addr == ceq_u->sat_e ) {
    ceq_u->sat_e = u3_csat_quit;
    return;  // wait to be called again on address resolution
>>>>>>> 1044a7c8
  }

  if ( ceq_u->cli_u ) {
    h2o_http1client_cancel(ceq_u->cli_u);
  }

  _cttp_creq_free(ceq_u);
}

/* _cttp_httr(): dispatch http response to %eyre
*/
static void
_cttp_httr(c3_l num_l, c3_w sas_w, u3_noun mes, u3_noun uct)
{
  u3_noun htr = u3nt(sas_w, mes, uct);
  u3_noun pox = u3nt(u3_blip, c3__http, u3_nul);

  u3v_plan(pox, u3nt(c3__they, num_l, htr));
}

/* _cttp_creq_quit(): dispatch error response
*/
static void
_cttp_creq_fail(u3_creq* ceq_u, const c3_c* err_c)
{
  // XX anything other than a 504?
  c3_w cod_w = 504;

  uL(fprintf(uH, "http: fail (%d, %d): %s\r\n", ceq_u->num_l, cod_w, err_c));

  // XX include err_c as response body?
  _cttp_httr(ceq_u->num_l, cod_w, u3_nul, u3_nul);
  _cttp_creq_free(ceq_u);
}

/* _cttp_creq_quit(): dispatch response
*/
static void
_cttp_creq_respond(u3_creq* ceq_u)
{
  u3_cres* res_u = ceq_u->res_u;

  _cttp_httr(ceq_u->num_l, res_u->sas_w, res_u->hed,
             ( !res_u->bod_u ) ? u3_nul :
             u3nc(u3_nul, _cttp_bods_to_octs(res_u->bod_u)));

  _cttp_creq_free(ceq_u);
}

// XX research: may be called with closed client?
/* _cttp_creq_on_body(): cb invoked by h2o upon receiving a response body
*/
static c3_i
_cttp_creq_on_body(h2o_http1client_t* cli_u, const c3_c* err_c)
{
<<<<<<< HEAD
  {
    _u3_write_t* ruq_u = (void *)wri_u;
=======
  u3_creq* ceq_u = (u3_creq *)cli_u->data;
>>>>>>> 1044a7c8

  if ( 0 != err_c && h2o_http1client_error_is_eos != err_c ) {
    _cttp_creq_fail(ceq_u, err_c);
    return -1;
  }
<<<<<<< HEAD
}
=======
>>>>>>> 1044a7c8

  h2o_buffer_t* buf_u = cli_u->sock->input;

  if ( buf_u->size ) {
    _cttp_cres_fire_body(ceq_u->res_u,
                         _cttp_bod_new(buf_u->size, buf_u->bytes));
    h2o_buffer_consume(&cli_u->sock->input, buf_u->size);
  }

  if ( h2o_http1client_error_is_eos == err_c ) {
    _cttp_creq_respond(ceq_u);
  }

  return 0;
}

/* _cttp_creq_on_head(): cb invoked by h2o upon receiving response headers
*/
static h2o_http1client_body_cb
_cttp_creq_on_head(h2o_http1client_t* cli_u, const c3_c* err_c, c3_i ver_i,
                   c3_i sas_i, h2o_iovec_t sas_u, h2o_header_t* hed_u,
                   size_t hed_t, c3_i len_i)
{
  u3_creq* ceq_u = (u3_creq *)cli_u->data;

  if ( 0 != err_c && h2o_http1client_error_is_eos != err_c ) {
    _cttp_creq_fail(ceq_u, err_c);
    return 0;
  }
<<<<<<< HEAD
}

/* _cttp_ccon_cryp_rout: write the SSL buffer to the network
 */
static void
_cttp_ccon_cryp_rout(u3_ccon* coc_u)
{
  uv_buf_t buf_u;
  c3_i bur_i;

  {
    c3_y* buf_y = c3_malloc(1<<14);
    while ( 0 < (bur_i = BIO_read(coc_u->ssl.wio_u, buf_y, 1<<14)) ) {
      buf_u = uv_buf_init((c3_c*)buf_y, bur_i);
      _cttp_ccon_kick_write_buf(coc_u, buf_u);
    }
  }
}

/* _cttp_ccon_cryp_hurr: handle SSL errors
 */
static void
_cttp_ccon_cryp_hurr(u3_ccon* coc_u, int rev)
{
  u3_sslx* ssl = &coc_u->ssl;
  c3_i err = SSL_get_error(ssl->ssl_u, rev);

  switch ( err ) {
    default:
      _cttp_ccon_waste(coc_u, "ssl lost");
      break;
    case SSL_ERROR_NONE:
    case SSL_ERROR_ZERO_RETURN:
      break;
    case SSL_ERROR_WANT_WRITE: //  XX maybe bad
      break;
    case SSL_ERROR_WANT_READ:
      _cttp_ccon_cryp_rout(coc_u);
      break;
    case SSL_ERROR_WANT_CONNECT:
      fprintf(stderr, "cttp: want connect: %p\r\n", coc_u->ssl.ssl_u);
      break;
    case SSL_ERROR_WANT_ACCEPT:
      fprintf(stderr, "cttp: want accept: %p\r\n", coc_u->ssl.ssl_u);
      break;
    case SSL_ERROR_WANT_X509_LOOKUP:
      fprintf(stderr, "cttp: want x509 lookup: %p\r\n", coc_u->ssl.ssl_u);
      break;
    case SSL_ERROR_SYSCALL:
      fprintf(stderr, "cttp: syscall: %p\r\n", coc_u->ssl.ssl_u);
      break;
    case SSL_ERROR_SSL:
      fprintf(stderr, "cttp: error_ssl: %p\r\n", coc_u->ssl.ssl_u);
      c3_i err;
      while ( 0 != (err = ERR_get_error()) ) {
        c3_c ero[500];
        ERR_error_string_n(err, ero, 500);
        fprintf(stderr, "error code: %x\r\n%s\r\n", err, ero);
      }
      break;
  }
}

/* _cttp_ccon_pars_shov: shove a data buffer into the parser
 */
static void
_cttp_ccon_pars_shov(u3_ccon* coc_u, void* buf_u, ssize_t siz_i)
{
=======
>>>>>>> 1044a7c8

  _cttp_cres_new(ceq_u, (c3_w)sas_i);
  ceq_u->res_u->hed = _cttp_heds_to_noun(hed_u, hed_t);

  if ( h2o_http1client_error_is_eos == err_c ) {
    _cttp_creq_respond(ceq_u);
    return 0;
  }

  return _cttp_creq_on_body;
}

/* _cttp_creq_on_connect(): cb invoked by h2o upon successful connection
*/
static h2o_http1client_head_cb
_cttp_creq_on_connect(h2o_http1client_t* cli_u, const c3_c* err_c,
                      h2o_iovec_t** vec_p, size_t* vec_t, c3_i* hed_i)
{
  u3_creq* ceq_u = (u3_creq *)cli_u->data;

<<<<<<< HEAD
  {
    if ( siz_w == UV_EOF ) {
#if 1
      _cttp_ccon_fail(coc_u, c3n);
#else    
      // old workaround:
      //
      // https://github.com/urbit/urbit/issues/254
      //
      uv_close((uv_handle_t*) tcp_u, NULL);
#endif
    } 
    else if ( siz_w < 0 ) {
      uL(fprintf(uH, "cttp: read 2: %s\n", uv_strerror(siz_w)));
      _cttp_ccon_fail(coc_u, c3y);
    }
    else {
      u3_creq* ceq_u = coc_u->ceq_u;

      if ( !ceq_u ) {           //  spurious input
        uL(fprintf(uH, "http: response to no request\n"));
      }
      else {
        BIO_write(coc_u->ssl.rio_u, (c3_c*)buf_u->base, siz_w);

        _cttp_ccon_cryp_pull(coc_u);
      }
    }
    if ( buf_u->base ) {
      free(buf_u->base);
    }
  }
}

/* _cttp_ccon_read_clyr_cb()
*/
/*
 * `nread` (siz_w) is > 0 if there is data available, UV_EOF if libuv is
 * done reading for now, or < 0 on error.
 *
 * The callee is responsible for closing the stream when an error happens
 * by calling uv_close(). Trying to read from the stream again is undefined.
 *
 * The callee is responsible for freeing the buffer, libuv does not reuse it.
 * The buffer may be a null buffer (where buf->base=NULL and buf->len=0) on
 * error.
 */
static void
_cttp_ccon_kick_read_clyr_cb(uv_stream_t* tcp_u,
                             ssize_t      siz_w,
                             const uv_buf_t *  buf_u)
{
  u3_ccon *coc_u = _cttp_ccon_wax((uv_tcp_t*)tcp_u);

  {
    if ( siz_w == UV_EOF ) {
#if 1
      _cttp_ccon_fail(coc_u, c3n);
#else    
      // old workaround:
      //
      // https://github.com/urbit/urbit/issues/254
      //
      uv_close((uv_handle_t*) tcp_u, NULL);
#endif
    } else if ( siz_w < 0 ) {
      uL(fprintf(uH, "cttp: read 1: %s\n", uv_strerror(siz_w)));
      _cttp_ccon_fail(coc_u, c3y);
    }
    else {
      _cttp_ccon_pars_shov(coc_u, buf_u->base, siz_w);
    }
    if ( buf_u->base ) {
      free(buf_u->base);
    }
  }
}
=======
  if ( 0 != err_c ) {
    _cttp_creq_fail(ceq_u, err_c);
    return 0;
  }

  {
    c3_w len_w;
    ceq_u->vec_u = _cttp_bods_to_vec(ceq_u->rub_u, &len_w);
    *vec_t = len_w;
    *vec_p = ceq_u->vec_u;
    *hed_i = c3__head == ceq_u->met_m;
  }
>>>>>>> 1044a7c8

  return _cttp_creq_on_head;
}

/* _cttp_creq_connect(): establish connection
*/
static void
_cttp_creq_connect(u3_creq* ceq_u)
{
  c3_assert(u3_csat_ripe == ceq_u->sat_e);
  c3_assert(ceq_u->ipf_c);

  h2o_iovec_t ipf_u = h2o_iovec_init(ceq_u->ipf_c, strlen(ceq_u->ipf_c));
  c3_s por_s = ceq_u->por_s ? ceq_u->por_s :
               ( c3y == ceq_u->sec ) ? 443 : 80;

  // connect by IP
  h2o_http1client_connect(&ceq_u->cli_u, ceq_u, u3_Host.ctp_u.ctx_u, ipf_u,
                          por_s, c3y == ceq_u->sec, _cttp_creq_on_connect);

  // set hostname for TLS handshake
  if ( ceq_u->hot_c && c3y == ceq_u->sec ) {
    c3_w len_w  = 1 + strlen(ceq_u->hot_c);
    c3_c* hot_c = c3_malloc(len_w);
    strncpy(hot_c, ceq_u->hot_c, len_w);

    free(ceq_u->cli_u->ssl.server_name);
    ceq_u->cli_u->ssl.server_name = hot_c;
  }

  _cttp_creq_fire(ceq_u);
}

/* _cttp_creq_resolve_cb(): cb upon IP address resolution
*/
static void
_cttp_creq_resolve_cb(uv_getaddrinfo_t* adr_u,
                      c3_i              sas_i,
                      struct addrinfo*  aif_u)
{
  u3_creq* ceq_u = adr_u->data;

  if ( u3_csat_quit == ceq_u->sat_e ) {
    _cttp_creq_quit(ceq_u);;
  }
  else if ( 0 != sas_i ) {
    _cttp_creq_fail(ceq_u, uv_strerror(sas_i));
  }
  else {
    // XX traverse struct a la _ames_czar_cb
    ceq_u->ipf_w = ntohl(((struct sockaddr_in *)aif_u->ai_addr)->sin_addr.s_addr);
    ceq_u->ipf_c = _cttp_creq_ip(ceq_u->ipf_w);

    ceq_u->sat_e = u3_csat_ripe;
    _cttp_creq_connect(ceq_u);
  }

  free(adr_u);
  uv_freeaddrinfo(aif_u);
}

/* _cttp_creq_resolve(): resolve hostname to IP address
*/
static void
_cttp_creq_resolve(u3_creq* ceq_u)
{
  c3_assert(u3_csat_addr == ceq_u->sat_e);
  c3_assert(ceq_u->hot_c);

  uv_getaddrinfo_t* adr_u = c3_malloc(sizeof(*adr_u));
  adr_u->data = ceq_u;

  struct addrinfo hin_u;
  memset(&hin_u, 0, sizeof(struct addrinfo));

  hin_u.ai_family = PF_INET;
  hin_u.ai_socktype = SOCK_STREAM;
  hin_u.ai_protocol = IPPROTO_TCP;

  // XX is this necessary?
  c3_c* por_c = ceq_u->por_c ? ceq_u->por_c :
                ( c3y == ceq_u->sec ) ? "443" : "80";

  c3_i sas_i;

  if ( 0 != (sas_i = uv_getaddrinfo(u3L, adr_u, _cttp_creq_resolve_cb,
                                         ceq_u->hot_c, por_c, &hin_u)) ) {
    _cttp_creq_fail(ceq_u, uv_strerror(sas_i));
  }
}

/* _cttp_creq_start(): start a request
*/
static void
_cttp_creq_start(u3_creq* ceq_u)
{
  if ( ceq_u->ipf_c ) {
    ceq_u->sat_e = u3_csat_ripe;
    _cttp_creq_connect(ceq_u);
  } else {
    ceq_u->sat_e = u3_csat_addr;
    _cttp_creq_resolve(ceq_u);
  }
}

/* _cttp_init_tls: initialize OpenSSL context
*/
static SSL_CTX*
_cttp_init_tls()
{
  // XX require 1.1.0 and use TLS_client_method()
  SSL_CTX* tls_u = SSL_CTX_new(SSLv23_client_method());
  // XX use SSL_CTX_set_max_proto_version() and SSL_CTX_set_min_proto_version()
  SSL_CTX_set_options(tls_u, SSL_OP_NO_SSLv2 |
                             SSL_OP_NO_SSLv3 |
                             // SSL_OP_NO_TLSv1 | // XX test
                             SSL_OP_NO_COMPRESSION);

  SSL_CTX_set_verify(tls_u, SSL_VERIFY_PEER, 0);
  SSL_CTX_set_default_verify_paths(tls_u);
  SSL_CTX_set_session_cache_mode(tls_u, SSL_SESS_CACHE_OFF);
  SSL_CTX_set_cipher_list(tls_u,
                          "ECDH+AESGCM:DH+AESGCM:ECDH+AES256:DH+AES256:"
                          "ECDH+AES128:DH+AES:ECDH+3DES:DH+3DES:RSA+AESGCM:"
                          "RSA+AES:RSA+3DES:!aNULL:!MD5:!DSS");

  return tls_u;
}

/* _cttp_init_h2o: initialize h2o client ctx and timeout
*/
static h2o_http1client_ctx_t*
_cttp_init_h2o()
{
  h2o_timeout_t* tim_u = c3_malloc(sizeof(*tim_u));

  h2o_timeout_init(u3L, tim_u, 300 * 1000);

  h2o_http1client_ctx_t* ctx_u = c3_calloc(sizeof(*ctx_u));
  ctx_u->loop = u3L;
  ctx_u->io_timeout = tim_u;

  return ctx_u;
};

/* u3_cttp_ef_thus(): send %thus effect (outgoing request) to cttp.
*/
void
u3_cttp_ef_thus(c3_l    num_l,
                u3_noun cuq)
{
  u3_creq* ceq_u;

  if ( u3_nul == cuq ) {
    ceq_u =_cttp_creq_find(num_l);

    if ( ceq_u ) {
      _cttp_creq_quit(ceq_u);
    }
  }
  else {
    ceq_u = _cttp_creq_new(num_l, u3k(u3t(cuq)));
    _cttp_creq_start(ceq_u);
  }
  u3z(cuq);
}

/* u3_cttp_io_init(): initialize http client I/O.
*/
void
u3_cttp_io_init()
{
<<<<<<< HEAD
  c3_i rad;
  c3_y buf[4096];

  u3_Host.ctp_u.coc_u = 0;

  SSL_library_init();
  SSL_load_error_strings();

  u3_Host.ssl_u = SSL_CTX_new(TLSv1_client_method());

  SSL_CTX_set_options(u3S, SSL_OP_NO_SSLv2);
  SSL_CTX_set_verify(u3S, SSL_VERIFY_PEER, NULL);
  SSL_CTX_set_default_verify_paths(u3S);
  // if ( 0 == SSL_CTX_load_verify_locations(u3S,
  //             "/etc/ssl/certs/ca-certificates.crt", NULL) ) {
  //   fprintf(stderr, "\tload-error\r\n");
  // } else {
  //   fprintf(stderr, "\tload-good\r\n");
  // }

  SSL_CTX_set_session_cache_mode(u3S, SSL_SESS_CACHE_OFF);
  SSL_CTX_set_cipher_list(u3S, "ECDH+AESGCM:DH+AESGCM:ECDH+AES256:DH+AES256:"
                          "ECDH+AES128:DH+AES:ECDH+3DES:DH+3DES:RSA+AESGCM:"
                          "RSA+AES:RSA+3DES:!aNULL:!MD5:!DSS");

  // RAND_status, at least on OS X, never returns true.
  // 4096 bytes should be enough entropy for anyone, right?
  rad = open("/dev/urandom", O_RDONLY);
  if ( 4096 != read(rad, &buf, 4096) ) {
    perror("rand-seed");
    exit(1);
  }
  RAND_seed(buf, 4096);
  close(rad);
=======
  u3_Host.ctp_u.tls_u = _cttp_init_tls();
  u3_Host.ctp_u.ctx_u = _cttp_init_h2o();
  u3_Host.ctp_u.ctx_u->ssl_ctx = u3_Host.ctp_u.tls_u;
  u3_Host.ctp_u.ceq_u = 0;
>>>>>>> 1044a7c8
}

/* u3_cttp_io_poll(): poll kernel for cttp I/O.
*/
void
u3_cttp_io_poll(void)
{
}

/* u3_cttp_io_exit(): shut down cttp.
*/
void
u3_cttp_io_exit(void)
{
<<<<<<< HEAD
  SSL_CTX_free(u3S);
=======
    SSL_CTX_free(u3_Host.ctp_u.tls_u);
    free(u3_Host.ctp_u.ctx_u->io_timeout);
    free(u3_Host.ctp_u.ctx_u);
>>>>>>> 1044a7c8
}<|MERGE_RESOLUTION|>--- conflicted
+++ resolved
@@ -13,14 +13,7 @@
 #include <uv.h>
 #include <errno.h>
 #include <openssl/ssl.h>
-<<<<<<< HEAD
-#include <openssl/err.h>
-#include <openssl/rand.h>
-
-#include <http_parser.h>  // Joyent HTTP
-=======
 #include <h2o.h>
->>>>>>> 1044a7c8
 #include "all.h"
 #include "vere/vere.h"
 
@@ -457,19 +450,12 @@
 static c3_c*
 _cttp_creq_ip(c3_w ipf_w)
 {
-<<<<<<< HEAD
-  u3_noun htr = u3nt(sas_w, mes, uct);
-  u3_noun pox = u3nt(u3_blip, c3__http, u3_nul);
-
-  u3_pier_plan(pox, u3nt(c3__they, num_l, htr));
-=======
   c3_c* ipf_c = c3_malloc(17);
   snprintf(ipf_c, 16, "%d.%d.%d.%d", (ipf_w >> 24),
                                      ((ipf_w >> 16) & 255),
                                      ((ipf_w >> 8) & 255),
                                      (ipf_w & 255));
   return ipf_c;
->>>>>>> 1044a7c8
 }
 
 /* _cttp_creq_find(): find a request by number in the client
@@ -493,16 +479,6 @@
 /* _cttp_creq_link(): link request to client
 */
 static void
-<<<<<<< HEAD
-_cttp_httr_fail(c3_l num_l, c3_w cod_w, c3_c* msg_c)
-{
-  if ( msg_c ) {
-    fprintf(stderr, "http: fail (%d, %d): %s\r\n", num_l, cod_w, msg_c);
-  } else {
-    fprintf(stderr, "http: fail (%d, %d): %s\r\n", num_l, cod_w, msg_c);
-  }
-  return _cttp_httr(num_l, cod_w, u3_nul, u3_nul);
-=======
 _cttp_creq_link(u3_creq* ceq_u)
 {
   ceq_u->nex_u = u3_Host.ctp_u.ceq_u;
@@ -511,7 +487,6 @@
     ceq_u->nex_u->pre_u = ceq_u;
   }
   u3_Host.ctp_u.ceq_u = ceq_u;
->>>>>>> 1044a7c8
 }
 
 /* _cttp_creq_unlink(): unlink request from client
@@ -693,231 +668,6 @@
   }
 }
 
-<<<<<<< HEAD
-/* _cttp_headers_complete(): jhttp callback
-*/
-static c3_i
-_cttp_headers_complete(http_parser* par_u)
-{
-  return 0;
-}
-
-/* _cttp_body(): jhttp callback
-*/
-static c3_i
-_cttp_body(http_parser* par_u, const c3_c* buf_c, size_t siz_i)
-{
-  u3_creq* ceq_u = par_u->data;
-  u3_cres* res_u = ceq_u->res_u;
-  u3_hbod* bod_u;
-
-  bod_u = _cttp_bod(siz_i, (const c3_y*)buf_c);
-
-  if ( !(res_u->bod_u) ) {
-    res_u->bod_u = res_u->dob_u = bod_u;
-  }
-  else {
-    res_u->dob_u->nex_u = bod_u;
-    res_u->dob_u = bod_u;
-  }
-  return 0;
-}
-
-/* _cttp_message_complete(): jhttp callback
-*/
-static c3_i
-_cttp_message_complete(http_parser* par_u)
-{
-  u3_creq* ceq_u = par_u->data;
-  u3_ccon* coc_u = ceq_u->coc_u;
-  u3_cres* res_u = ceq_u->res_u;
-
-  res_u->sas_w = par_u->status_code;
-
-  //  Send response to the event system.
-  //
-  // uL(fprintf(uH, "response for %s: %d\n", ceq_u->url_c, res_u->sas_w));
-
-  _cttp_httr_cres(ceq_u->num_l, res_u);
-  _cttp_cres_free(res_u);
-  ceq_u->res_u = 0;
-
-  coc_u->ceq_u = ceq_u->nex_u;
-  if ( 0 == coc_u->ceq_u ) {
-    c3_assert(ceq_u == coc_u->qec_u);
-    coc_u->qec_u = 0;
-  }
-  if ( c3y == coc_u->sec ) {
-    SSL_shutdown(coc_u->ssl.ssl_u);
-    _cttp_ccon_cryp_rout(coc_u);
-    // uL(fprintf(uH, "cttp: close b: %p\n", coc_u));
-    uv_close((uv_handle_t*)&coc_u->wax_u, _cttp_ccon_fail_cb);
-  }
-  return 0;
-}
-
-/* _cttp_settings[]: callback array.
-*/
-static struct http_parser_settings _cttp_settings = {
-  _cttp_message_begin,
-  _cttp_url,
-  _cttp_header_field,
-  _cttp_header_value,
-  _cttp_headers_complete,
-  _cttp_body,
-  _cttp_message_complete
-};
-
-/* _cttp_cres_start(): set up new cttp response for creq.
-*/
-static void
-_cttp_cres_start(u3_creq* ceq_u)
-{
-  u3_cres* res_u = c3_malloc(sizeof(*res_u));
-
-  memset(res_u, 0, sizeof(*res_u));
-  ceq_u->res_u = res_u;
-
-  res_u->par_u = c3_malloc(sizeof(struct http_parser));
-  http_parser_init(res_u->par_u, HTTP_RESPONSE);
-
-  ((struct http_parser *)(res_u->par_u))->data = ceq_u;
-}
-
-/* _cttp_ccon_wax(): connection from wax_u.
-*/
-static u3_ccon*
-_cttp_ccon_wax(uv_tcp_t* wax_u)
-{
-  u3_ccon* coc_u = 0;
-
-  return (u3_ccon*)(void *)
-         ( ((c3_y *)(void *)wax_u) -
-           (((c3_y *)(void *)&(coc_u->wax_u)) - ((c3_y *)(void *)(coc_u))) );
-}
-
-/* _cttp_ccon_cot(): connection from cot_u.
-*/
-static u3_ccon*
-_cttp_ccon_cot(uv_connect_t* cot_u)
-{
-  u3_ccon* coc_u = 0;
-
-  return (u3_ccon*)(void *)
-         ( ((c3_y *)(void *)cot_u) -
-           (((c3_y *)(void *)&(coc_u->cot_u)) - ((c3_y *)(void *)(coc_u))) );
-}
-
-/* _cttp_ccon_adr(): connection from adr_u.
-*/
-static u3_ccon*
-_cttp_ccon_adr(uv_getaddrinfo_t* adr_u)
-{
-  u3_ccon* coc_u = 0;
-
-  return (u3_ccon*)(void *)
-         ( ((c3_y *)(void *)adr_u) -
-           (((c3_y *)(void *)&(coc_u->adr_u)) - ((c3_y *)(void *)(coc_u))) );
-}
-
-/* _cttp_ccon_waste(): fail out whole connection, with message.
-*/
-static void
-_cttp_ccon_waste(u3_ccon* coc_u, c3_c* msg_c)
-{
-  while ( coc_u->ceq_u ) {
-    u3_creq* ceq_u = coc_u->ceq_u;
-
-    _cttp_httr_fail(ceq_u->num_l, 504, msg_c);
-    coc_u->ceq_u = ceq_u->nex_u;
-    if ( 0 == coc_u->ceq_u ) {
-      c3_assert(ceq_u == coc_u->qec_u);
-      coc_u->qec_u = 0;
-    }
-    _cttp_creq_free(ceq_u);
-  }
-
-  free(coc_u->hot_c);
-  _cttp_bods_free(coc_u->rub_u);
-
-  if ( coc_u->pre_u ) {
-    coc_u->pre_u->nex_u = coc_u->nex_u;
-  } else {
-    u3_Host.ctp_u.coc_u = coc_u->nex_u;
-  }
-  if ( coc_u->nex_u ) {
-    coc_u->nex_u->pre_u = coc_u->pre_u;
-  }
-  if ( coc_u->ssl.ssl_u ) {
-    SSL_free(coc_u->ssl.ssl_u);
-    coc_u->ssl.ssl_u = 0;
-    coc_u->ssl.rio_u = 0;
-    coc_u->ssl.wio_u = 0;
-  }
-  free(coc_u);
-}
-
-/* _cttp_ccon_stop(): stop appropriate I/O on failure case.
-*/
-static void
-_cttp_ccon_stop(u3_ccon* coc_u)
-{
-  switch ( coc_u->sat_e ) {
-    default: c3_assert(0);
-
-    case u3_csat_dead: {
-      /*  Failed to resolve an address.  Waste it.
-      */
-      _cttp_ccon_waste(coc_u, "could not resolve address");
-      break;
-    }
-    case u3_csat_addr: {
-      /*  Got an address but not a connection.  Waste it.
-      */
-      _cttp_ccon_waste(coc_u, "connection failed");
-      break;
-    }
-    case u3_csat_crop:
-    case u3_csat_sing: {
-      /*  Got a connection, but SSL failed. Waste it.
-      */
-      _cttp_ccon_waste(coc_u, "ssl handshake failed");
-      break;
-    }
-    case u3_csat_cryp:
-    case u3_csat_clyr: {
-      /*  Socket broke.  Waste it.
-      */
-      _cttp_ccon_waste(coc_u, 0);
-    }
-  }
-}
-
-/* _cttp_ccon_fail_cb(): complete failure.
-*/
-static void
-_cttp_ccon_fail_cb(uv_handle_t* wax_u)
-{
-  u3_ccon *coc_u = _cttp_ccon_wax((uv_tcp_t*)wax_u);
-
-  _cttp_ccon_stop(coc_u);
-}
-
-/* _cttp_ccon_fail(): report failure and reset connection.
-*/
-static void
-_cttp_ccon_fail(u3_ccon* coc_u, u3_noun say)
-{
-  if ( c3y == say ) {
-    uL(fprintf(uH, "cttp: ERROR\n"));
-  }
-
-  if ( coc_u->sat_e < u3_csat_crop ) {
-    _cttp_ccon_stop(coc_u);
-  } else {
-    uL(fprintf(uH, "cttp: close: %p\n", coc_u));
-    uv_close((uv_handle_t*)&coc_u->wax_u, _cttp_ccon_fail_cb);
-=======
 /* _cttp_creq_quit(): cancel a u3_creq
 */
 static void
@@ -926,7 +676,6 @@
   if ( u3_csat_addr == ceq_u->sat_e ) {
     ceq_u->sat_e = u3_csat_quit;
     return;  // wait to be called again on address resolution
->>>>>>> 1044a7c8
   }
 
   if ( ceq_u->cli_u ) {
@@ -982,21 +731,12 @@
 static c3_i
 _cttp_creq_on_body(h2o_http1client_t* cli_u, const c3_c* err_c)
 {
-<<<<<<< HEAD
-  {
-    _u3_write_t* ruq_u = (void *)wri_u;
-=======
   u3_creq* ceq_u = (u3_creq *)cli_u->data;
->>>>>>> 1044a7c8
 
   if ( 0 != err_c && h2o_http1client_error_is_eos != err_c ) {
     _cttp_creq_fail(ceq_u, err_c);
     return -1;
   }
-<<<<<<< HEAD
-}
-=======
->>>>>>> 1044a7c8
 
   h2o_buffer_t* buf_u = cli_u->sock->input;
 
@@ -1026,77 +766,6 @@
     _cttp_creq_fail(ceq_u, err_c);
     return 0;
   }
-<<<<<<< HEAD
-}
-
-/* _cttp_ccon_cryp_rout: write the SSL buffer to the network
- */
-static void
-_cttp_ccon_cryp_rout(u3_ccon* coc_u)
-{
-  uv_buf_t buf_u;
-  c3_i bur_i;
-
-  {
-    c3_y* buf_y = c3_malloc(1<<14);
-    while ( 0 < (bur_i = BIO_read(coc_u->ssl.wio_u, buf_y, 1<<14)) ) {
-      buf_u = uv_buf_init((c3_c*)buf_y, bur_i);
-      _cttp_ccon_kick_write_buf(coc_u, buf_u);
-    }
-  }
-}
-
-/* _cttp_ccon_cryp_hurr: handle SSL errors
- */
-static void
-_cttp_ccon_cryp_hurr(u3_ccon* coc_u, int rev)
-{
-  u3_sslx* ssl = &coc_u->ssl;
-  c3_i err = SSL_get_error(ssl->ssl_u, rev);
-
-  switch ( err ) {
-    default:
-      _cttp_ccon_waste(coc_u, "ssl lost");
-      break;
-    case SSL_ERROR_NONE:
-    case SSL_ERROR_ZERO_RETURN:
-      break;
-    case SSL_ERROR_WANT_WRITE: //  XX maybe bad
-      break;
-    case SSL_ERROR_WANT_READ:
-      _cttp_ccon_cryp_rout(coc_u);
-      break;
-    case SSL_ERROR_WANT_CONNECT:
-      fprintf(stderr, "cttp: want connect: %p\r\n", coc_u->ssl.ssl_u);
-      break;
-    case SSL_ERROR_WANT_ACCEPT:
-      fprintf(stderr, "cttp: want accept: %p\r\n", coc_u->ssl.ssl_u);
-      break;
-    case SSL_ERROR_WANT_X509_LOOKUP:
-      fprintf(stderr, "cttp: want x509 lookup: %p\r\n", coc_u->ssl.ssl_u);
-      break;
-    case SSL_ERROR_SYSCALL:
-      fprintf(stderr, "cttp: syscall: %p\r\n", coc_u->ssl.ssl_u);
-      break;
-    case SSL_ERROR_SSL:
-      fprintf(stderr, "cttp: error_ssl: %p\r\n", coc_u->ssl.ssl_u);
-      c3_i err;
-      while ( 0 != (err = ERR_get_error()) ) {
-        c3_c ero[500];
-        ERR_error_string_n(err, ero, 500);
-        fprintf(stderr, "error code: %x\r\n%s\r\n", err, ero);
-      }
-      break;
-  }
-}
-
-/* _cttp_ccon_pars_shov: shove a data buffer into the parser
- */
-static void
-_cttp_ccon_pars_shov(u3_ccon* coc_u, void* buf_u, ssize_t siz_i)
-{
-=======
->>>>>>> 1044a7c8
 
   _cttp_cres_new(ceq_u, (c3_w)sas_i);
   ceq_u->res_u->hed = _cttp_heds_to_noun(hed_u, hed_t);
@@ -1117,85 +786,6 @@
 {
   u3_creq* ceq_u = (u3_creq *)cli_u->data;
 
-<<<<<<< HEAD
-  {
-    if ( siz_w == UV_EOF ) {
-#if 1
-      _cttp_ccon_fail(coc_u, c3n);
-#else    
-      // old workaround:
-      //
-      // https://github.com/urbit/urbit/issues/254
-      //
-      uv_close((uv_handle_t*) tcp_u, NULL);
-#endif
-    } 
-    else if ( siz_w < 0 ) {
-      uL(fprintf(uH, "cttp: read 2: %s\n", uv_strerror(siz_w)));
-      _cttp_ccon_fail(coc_u, c3y);
-    }
-    else {
-      u3_creq* ceq_u = coc_u->ceq_u;
-
-      if ( !ceq_u ) {           //  spurious input
-        uL(fprintf(uH, "http: response to no request\n"));
-      }
-      else {
-        BIO_write(coc_u->ssl.rio_u, (c3_c*)buf_u->base, siz_w);
-
-        _cttp_ccon_cryp_pull(coc_u);
-      }
-    }
-    if ( buf_u->base ) {
-      free(buf_u->base);
-    }
-  }
-}
-
-/* _cttp_ccon_read_clyr_cb()
-*/
-/*
- * `nread` (siz_w) is > 0 if there is data available, UV_EOF if libuv is
- * done reading for now, or < 0 on error.
- *
- * The callee is responsible for closing the stream when an error happens
- * by calling uv_close(). Trying to read from the stream again is undefined.
- *
- * The callee is responsible for freeing the buffer, libuv does not reuse it.
- * The buffer may be a null buffer (where buf->base=NULL and buf->len=0) on
- * error.
- */
-static void
-_cttp_ccon_kick_read_clyr_cb(uv_stream_t* tcp_u,
-                             ssize_t      siz_w,
-                             const uv_buf_t *  buf_u)
-{
-  u3_ccon *coc_u = _cttp_ccon_wax((uv_tcp_t*)tcp_u);
-
-  {
-    if ( siz_w == UV_EOF ) {
-#if 1
-      _cttp_ccon_fail(coc_u, c3n);
-#else    
-      // old workaround:
-      //
-      // https://github.com/urbit/urbit/issues/254
-      //
-      uv_close((uv_handle_t*) tcp_u, NULL);
-#endif
-    } else if ( siz_w < 0 ) {
-      uL(fprintf(uH, "cttp: read 1: %s\n", uv_strerror(siz_w)));
-      _cttp_ccon_fail(coc_u, c3y);
-    }
-    else {
-      _cttp_ccon_pars_shov(coc_u, buf_u->base, siz_w);
-    }
-    if ( buf_u->base ) {
-      free(buf_u->base);
-    }
-  }
-}
-=======
   if ( 0 != err_c ) {
     _cttp_creq_fail(ceq_u, err_c);
     return 0;
@@ -1208,7 +798,6 @@
     *vec_p = ceq_u->vec_u;
     *hed_i = c3__head == ceq_u->met_m;
   }
->>>>>>> 1044a7c8
 
   return _cttp_creq_on_head;
 }
@@ -1381,47 +970,10 @@
 void
 u3_cttp_io_init()
 {
-<<<<<<< HEAD
-  c3_i rad;
-  c3_y buf[4096];
-
-  u3_Host.ctp_u.coc_u = 0;
-
-  SSL_library_init();
-  SSL_load_error_strings();
-
-  u3_Host.ssl_u = SSL_CTX_new(TLSv1_client_method());
-
-  SSL_CTX_set_options(u3S, SSL_OP_NO_SSLv2);
-  SSL_CTX_set_verify(u3S, SSL_VERIFY_PEER, NULL);
-  SSL_CTX_set_default_verify_paths(u3S);
-  // if ( 0 == SSL_CTX_load_verify_locations(u3S,
-  //             "/etc/ssl/certs/ca-certificates.crt", NULL) ) {
-  //   fprintf(stderr, "\tload-error\r\n");
-  // } else {
-  //   fprintf(stderr, "\tload-good\r\n");
-  // }
-
-  SSL_CTX_set_session_cache_mode(u3S, SSL_SESS_CACHE_OFF);
-  SSL_CTX_set_cipher_list(u3S, "ECDH+AESGCM:DH+AESGCM:ECDH+AES256:DH+AES256:"
-                          "ECDH+AES128:DH+AES:ECDH+3DES:DH+3DES:RSA+AESGCM:"
-                          "RSA+AES:RSA+3DES:!aNULL:!MD5:!DSS");
-
-  // RAND_status, at least on OS X, never returns true.
-  // 4096 bytes should be enough entropy for anyone, right?
-  rad = open("/dev/urandom", O_RDONLY);
-  if ( 4096 != read(rad, &buf, 4096) ) {
-    perror("rand-seed");
-    exit(1);
-  }
-  RAND_seed(buf, 4096);
-  close(rad);
-=======
   u3_Host.ctp_u.tls_u = _cttp_init_tls();
   u3_Host.ctp_u.ctx_u = _cttp_init_h2o();
   u3_Host.ctp_u.ctx_u->ssl_ctx = u3_Host.ctp_u.tls_u;
   u3_Host.ctp_u.ceq_u = 0;
->>>>>>> 1044a7c8
 }
 
 /* u3_cttp_io_poll(): poll kernel for cttp I/O.
@@ -1436,11 +988,7 @@
 void
 u3_cttp_io_exit(void)
 {
-<<<<<<< HEAD
-  SSL_CTX_free(u3S);
-=======
     SSL_CTX_free(u3_Host.ctp_u.tls_u);
     free(u3_Host.ctp_u.ctx_u->io_timeout);
     free(u3_Host.ctp_u.ctx_u);
->>>>>>> 1044a7c8
 }