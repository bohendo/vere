/* vere/serf.c
**
**  the main loop of a worker process.
*/
#include <stdio.h>
#include <stdlib.h>
#include <fcntl.h>
#include <sys/ioctl.h>
#include <sys/stat.h>
#include <sys/types.h>
#include <unistd.h>
#include <setjmp.h>
#include <gmp.h>
#include <sigsegv.h>
#include <stdint.h>
#include <sys/socket.h>
#include <netinet/in.h>
#include <uv.h>
#include <errno.h>
#include <curses.h>
#include <termios.h>
#include <term.h>

#include "all.h"
#include <vere/vere.h>

    typedef struct _u3_serf {
      c3_w    len_w;                        //  boot sequence length
      c3_d    evt_d;                        //  last event processed
      c3_l    mug_l;                        //  hash of state
      c3_d    key_d[4];                     //  disk key
      u3_moat inn_u;                        //  message input
      u3_mojo out_u;                        //  message output
    } u3_serf;
    static u3_serf u3V;

/*
::  serf-lord protocol:
::
|%
::  +plea: from serf to lord
::
+$  plea
  $%  ::  status on startup
      ::
      $:  %play
          $=  p
          ::  ~ if no snapshot
          ::
          %-  unit
          ::  p: event number expected
          ::  q: mug of kernel
          ::  r: identity, fake flag
          ::
          [p=@ q=@ r=[our=@p fak=?]]
      ==
      ::  event executed unchanged (in response to %work)
      ::
      $:  %done
          ::  p: event number
          ::  q: mug of state (or 0)
          ::  r: effects
          ::
          [p=@ q=@ r=(list ovum)]
      ==
      ::  replace event and retry (in response to %work)
      ::
      $:  %work
          ::  p: event number
          ::  q: mug of state (or 0)
          ::  r: replacement event (at date)
          ::
          [p=@ q=@ r=(pair date ovum)]
  ==  ==
::  +writ: from lord to serf
::
+$  writ
  $%  ::  prepare to boot
      ::
      ::  p: identity
      ::  q: fake?
      ::  r: number of boot formulas
      ::
      [%boot p=@p q=? r=@]
      ::  exit immediately
      ::
      ::  p: exit code
      ::
      [%exit p=@]
      ::  save snapshot to disk
      ::
      ::  p: number of old snaps to save (XX not respected)
      ::
      [%save p=@]
      ::  execute event
      ::
      $:  %work
          ::  p: event number
          ::  q: mug of state (or 0)
          ::  r: event (at date)
          ::
          [p=@ q=@ r=(pair date ovum)]
  ==  ==
--
*/

/* _serf_space(): print n spaces.
*/
void _serf_space(FILE* fil_u,  c3_w n)
{
  for (; n > 0; n--)
    (fprintf(fil_u," "));
}

/* _serf_print_memory(): print memory amount.
**
**  Helper for _serf_prof(), just an un-captioned u3a_print_memory().
*/
void
_serf_print_memory(FILE* fil_u, c3_w wor_w)
{
  c3_w byt_w = (wor_w * 4);
  c3_w gib_w = (byt_w / 1000000000);
  c3_w mib_w = (byt_w % 1000000000) / 1000000;
  c3_w kib_w = (byt_w % 1000000) / 1000;
  c3_w bib_w = (byt_w % 1000);

  if ( gib_w ) {
    (fprintf(fil_u, "GB/%d.%03d.%03d.%03d\r\n",
        gib_w, mib_w, kib_w, bib_w));
  }
  else if ( mib_w ) {
    (fprintf(fil_u, "MB/%d.%03d.%03d\r\n", mib_w, kib_w, bib_w));
  }
  else if ( kib_w ) {
    (fprintf(fil_u, "KB/%d.%03d\r\n", kib_w, bib_w));
  }
  else {
    (fprintf(fil_u, "B/%d\r\n", bib_w));
  }
}

/* _serf_prof(): print memory profile. RETAIN.
*/
c3_w
_serf_prof(FILE* fil_u, c3_w den, u3_noun mas)
{
  c3_w tot_w = 0;
  u3_noun h_mas, t_mas;

  if ( c3n == u3r_cell(mas, &h_mas, &t_mas) ) {
    _serf_space(fil_u, den);
    fprintf(fil_u, "mistyped mass\r\n");
    return tot_w;
  }
  else if ( _(u3du(h_mas)) ) {
    _serf_space(fil_u, den);
    fprintf(fil_u, "mistyped mass head\r\n");
    {
      c3_c* lab_c = u3m_pretty(h_mas);
      fprintf(fil_u, "h_mas: %s", lab_c);
      free(lab_c);
    }
    return tot_w;
  }
  else {
    _serf_space(fil_u, den);

    {
      c3_c* lab_c = u3m_pretty(h_mas);
      fprintf(fil_u, "%s: ", lab_c);
      free(lab_c);
    }

    u3_noun it_mas, tt_mas;

    if ( c3n == u3r_cell(t_mas, &it_mas, &tt_mas) ) {
      fprintf(fil_u, "mistyped mass tail\r\n");
      return tot_w;
    }
    else if ( c3y == it_mas ) {
      tot_w += u3a_mark_noun(tt_mas);
      _serf_print_memory(fil_u, tot_w);

#if 1
      /* The basic issue here is that tt_mas is included in
       * u3A->sac, so they can't both be roots in the normal
       * sense. When we mark u3A->sac later on, we want tt_mas
       * to appear unmarked, but its children should be already
       * marked.
      */
      if ( _(u3a_is_dog(tt_mas)) ) {
        u3a_box* box_u = u3a_botox(u3a_to_ptr(tt_mas));
#ifdef U3_MEMORY_DEBUG
        if ( 1 == box_u->eus_w ) {
          box_u->eus_w = 0xffffffff;
        }
        else {
          box_u->eus_w -= 1;
        }
#else
        if ( -1 == (c3_w)box_u->use_w ) {
          box_u->use_w = 0x80000000;
        }
        else {
          box_u->use_w += 1;
        }
#endif
      }
#endif

      return tot_w;
    }
    else if ( c3n == it_mas ) {
      fprintf(fil_u, "\r\n");

      while ( _(u3du(tt_mas)) ) {
        tot_w += _serf_prof(fil_u, den+2, u3h(tt_mas));
        tt_mas = u3t(tt_mas);
      }

      _serf_space(fil_u, den);
      fprintf(fil_u, "--");
      _serf_print_memory(fil_u, tot_w);

      return tot_w;

    }
    else {
      _serf_space(fil_u, den);
      fprintf(fil_u, "mistyped (strange) mass tail\r\n");
      return tot_w;
    }
  }
}

/* _serf_grab(): garbage collect, checking for profiling. RETAIN.
*/
static void
_serf_grab(u3_noun sac, u3_noun ovo, u3_noun vir)
{
  if ( u3_nul == sac) {
    if ( u3C.wag_w & (u3o_debug_ram | u3o_check_corrupt) ) {
      u3m_grab(sac, ovo, vir, u3_none);
    }
  }
  else {
    c3_w usr_w = 0, man_w = 0, sac_w = 0, ova_w = 0, vir_w = 0;

    FILE* fil_u;

#ifdef U3_MEMORY_LOG
    {
      u3_noun wen = u3dc("scot", c3__da, u3k(u3A->now));
      c3_c* wen_c = u3r_string(wen);

      c3_c nam_c[2048];
      snprintf(nam_c, 2048, "%s/.urb/put/mass", u3P.dir_c);

      struct stat st;
      if ( -1 == stat(nam_c, &st) ) {
        mkdir(nam_c, 0700);
      }

      c3_c man_c[2048];
      snprintf(man_c, 2048, "%s/%s.txt", nam_c, wen_c);

      fil_u = fopen(man_c, "w");
      fprintf(fil_u, "%s\r\n", wen_c);

      free(wen_c);
      u3z(wen);
    }
#else
    {
      fil_u = stderr;
    }
#endif

    c3_assert( u3R == &(u3H->rod_u) );

    fprintf(fil_u, "\r\n");
    usr_w = _serf_prof(fil_u, 0, sac);
    u3a_print_memory(fil_u, "total userspace", usr_w);

    man_w = u3m_mark(fil_u);

    sac_w = u3a_mark_noun(sac);
    u3a_print_memory(fil_u, "space profile", sac_w);

    ova_w = u3a_mark_noun(ovo);
    u3a_print_memory(fil_u, "event", ova_w);

    vir_w = u3a_mark_noun(vir);
    u3a_print_memory(fil_u, "effects", vir_w);

    u3a_print_memory(fil_u, "total marked", usr_w + man_w + sac_w + ova_w + vir_w);

    u3a_print_memory(fil_u, "sweep", u3a_sweep());

#ifdef U3_MEMORY_LOG
    {
      fclose(fil_u);
    }
#endif
  }
}

/* _serf_fail(): failure stub.
*/
static void
_serf_fail(void* vod_p, const c3_c* wut_c)
{
  fprintf(stderr, "serf: fail: %s\r\n", wut_c);
  exit(1);
}

/* _serf_send(): send result back to lord.
*/
static void
_serf_send(u3_noun job)
{
  u3_newt_write(&u3V.out_u, u3ke_jam(job), 0);
}

/* _serf_send_replace(): send replacement job back to lord.
*/
static void
_serf_send_replace(c3_d evt_d, u3_noun ovo)
{
  fprintf(stderr, "serf_send_replace %" PRIu64 " %s\r\n",
                  evt_d,
                  u3r_string(u3h(u3t(ovo))));

  _serf_send(u3nq(c3__work,
                  u3i_chubs(1, &evt_d),
                  u3V.mug_l,
                  u3nc(u3k(u3A->now), ovo)));
}

/* _serf_send_complete(): report completion.
*/
static void
_serf_send_complete(u3_noun vir)
{
  _serf_send(u3nq(c3__done,
                  u3i_chubs(1, &u3V.evt_d),
                  u3r_mug(u3A->roc),
                  vir));
}

/* _serf_lame(): event failed, replace with error event.
*/
static void
_serf_lame(c3_d evt_d, u3_noun ovo, u3_noun why, u3_noun tan)
{
  // %crud will be sent on the original wire.
  //
  _serf_send_replace(evt_d, u3nc(u3k(u3h(ovo)), u3nt(c3__crud, why, tan)));
  u3z(ovo);
}

/* _serf_sure(): event succeeded, report completion.
*/
static void
_serf_sure(u3_noun ovo, u3_noun vir, u3_noun cor)
{
  u3z(u3A->roc);
  u3A->roc = cor;

  u3_noun sac = u3_nul;

  //  intercept |mass, observe |reset
  //
  {
    u3_noun riv = vir;
    c3_w    i_w = 0;

    while ( u3_nul != riv ) {
      u3_noun fec = u3t(u3h(riv));

      //  assumes a max of one %mass effect per event
      //
      if ( c3__mass == u3h(fec) ) {
        //  save a copy of the %mass data
        //
        sac = u3k(u3t(fec));
        //  replace the %mass data with ~
        //
        //    For efficient transmission to king.
        //
        riv = u3kb_weld(u3qb_scag(i_w, vir),
                        u3nc(u3nt(u3k(u3h(u3h(riv))), c3__mass, u3_nul),
                             u3qb_slag(1 + i_w, vir)));
        u3z(vir);
        vir = riv;
        break;
      }

      //  reclaim memory from persistent caches on |reset
      //
      if ( c3__vega == u3h(fec) ) {
        u3m_reclaim();
      }

      riv = u3t(riv);
      i_w++;
    }
  }

  //  XX this runs on replay too
  //
  _serf_grab(sac, ovo, vir);
  _serf_send_complete(vir);

  u3z(sac); u3z(ovo);
}

/* _serf_work_live(): apply event.
*/
static void
_serf_work_live(c3_d    evt_d,              //  event number
                c3_l    mug_l,              //  mug of state
                u3_noun job)                //  event date
{
  u3_noun now, ovo, gon;

  c3_assert(evt_d == u3V.evt_d + 1ULL);
  if ( 0 != mug_l ) {
    c3_assert(u3r_mug(u3A->roc) == mug_l);
  }

  u3x_cell(job, &now, &ovo);

  u3z(u3A->now);
  u3A->now = u3k(now);

  //  XX why is this set before u3v_poke?
  //
  u3A->ent_d = evt_d;

#ifdef U3_EVENT_TIME_DEBUG
  {
    struct timeval b4, f2, d0;
    gettimeofday(&b4, 0);

    if ( c3__belt != u3h(u3t(ovo)) ) {
      c3_c* txt_c = u3r_string(u3h(u3t(ovo)));

      fprintf(stderr, "serf: %s (%" PRIu64 ") live\r\n", txt_c, evt_d);
    }
  }
#endif

  gon = u3m_soft(0, u3v_poke, u3k(ovo));

#ifdef U3_EVENT_TIME_DEBUG
  {
    c3_c* txt_c = u3r_string(u3h(u3t(ovo)));
    c3_w ms_w;
    c3_w clr_w;

    gettimeofday(&f2, 0);
    timersub(&f2, &b4, &d0);
    ms_w = (d0.tv_sec * 1000) + (d0.tv_usec / 1000);
    clr_w = ms_w > 1000 ? 1 : ms_w < 100 ? 2 : 3; //  red, green, yellow
    if (c3__belt != u3h(u3t(ovo)) || clr_w != 2) {
      uL(fprintf(uH, "\x1b[3%dm%%%s (%" PRIu64 ") %4d.%02dms\x1b[0m\n",
                        clr_w, txt_c, evt_d, ms_w,
                        (int) (d0.tv_usec % 1000) / 10));
    }
    free(txt_c);
  }
#endif

  if ( u3_blip != u3h(gon) ) {
    //  event rejected
    //
    u3_noun why, tan;
    u3x_cell(gon, &why, &tan);

    u3k(ovo); u3k(why); u3k(tan);
    u3z(gon); u3z(job);

    _serf_lame(evt_d, ovo, why, tan);
  }
  else {
    //  event accepted
    //
    //    XX reconcile/dedupe with u3A->ent_d
    //
    u3V.evt_d = evt_d;
    //  vir/(list ovum)  list of effects
    //  cor/arvo         arvo core
    //
    u3_noun vir, cor;
    u3x_trel(gon, 0, &vir, &cor);

    u3k(ovo); u3k(vir); u3k(cor);
    u3z(gon); u3z(job);

    _serf_sure(ovo, vir, cor);

    //  reclaim memory from persistent caches on |reset
    //
    if ( 0 == (u3A->ent_d % 1000ULL) ) {
      u3m_reclaim();
    }
  }
}

/* _serf_boot_fire(): execute boot sequence.
*/
static u3_noun
_serf_boot_fire(u3_noun eve)
{
  //  XX virtualize? use u3v_boot?
  //
  u3_noun cor = u3n_nock_on(eve, u3nt(2, u3nc(0, 3), u3nc(0, 2)));
  u3_noun pro;

  pro = u3k(u3r_at(7, cor));

  u3z(cor);
  return pro;
}

/* _serf_work_boot(): apply initial-stage event.
*/
static void
_serf_work_boot(c3_d    evt_d,
                c3_l    mug_l,
                u3_noun job)
{
  c3_assert(evt_d == u3V.evt_d + 1ULL);
  u3V.evt_d = evt_d;

  u3A->roe = u3nc(job, u3A->roe);

  fprintf(stderr, "serf: (%" PRIu64 ")| boot\r\n", evt_d);

  if ( u3V.len_w == evt_d ) {
    u3_noun eve, pru;

    eve = u3kb_flop(u3A->roe);
    u3A->roe = 0;

    fprintf(stderr, "serf: (%" PRIu64 ")| pill: %x\r\n", evt_d, u3r_mug(eve));

    pru = u3m_soft(0, _serf_boot_fire, eve);

    if ( u3_blip != u3h(pru) ) {
      fprintf(stderr, "boot failed\r\n");
      exit(1);
    }

    u3A->roc = u3k(u3t(pru));

    fprintf(stderr, "serf: (%" PRIu64 ")| core: %x\r\n", evt_d, u3r_mug(u3A->roc));

    //  XX set u3A->evt_d ?
    //
    u3z(pru);
  }

  _serf_send(u3nq(c3__done,
                  u3i_chubs(1, &evt_d),
                  0,
                  u3_nul));
}

/* _serf_poke_work(): apply event.
*/
static void
_serf_poke_work(c3_d    evt_d,              //  event number
                c3_l    mug_l,              //  mug of state
                u3_noun job)                //  full event
{
  if ( evt_d <= u3V.len_w ) {
    _serf_work_boot(evt_d, mug_l, job);
  }
  else {
    _serf_work_live(evt_d, mug_l, job);
  }
}

/* _serf_poke_exit(): exit on command.
*/
static void
_serf_poke_exit(c3_w cod_w)                 //  exit code
{
  exit(cod_w);
}

<<<<<<< HEAD
/* _serf_poke_boot(): prepare to boot.
*/
static void
_serf_poke_boot(u3_noun who, u3_noun fak, c3_w len_w)
{
  c3_assert( u3_none == u3A->our );

  u3A->our = who;
  u3A->fak = fak;
  u3V.len_w = len_w;
}

/* _serf_poke(): 
=======
/* _serf_poke():
>>>>>>> 19a53f97
*/
void
_serf_poke(void* vod_p, u3_noun mat)
{
  u3_noun jar = u3ke_cue(mat);

  if ( c3y != u3du(jar) ) {
    goto error;
  }
  else {
    switch ( u3h(jar) ) {
      default: {
        goto error;
      }

      case c3__boot: {
        u3_noun who, fak, len;
        c3_w len_w;

        if ( (c3n == u3r_qual(jar, 0, &who, &fak, &len)) ||
             (c3n == u3ud(who)) ||
             (1 < u3r_met(7, who)) ||
             (c3n == u3ud(fak)) ||
             (1 < u3r_met(0, fak)) ||
             (c3n == u3ud(len)) ||
             (1 < u3r_met(3, len)) )
        {
          goto error;
        }

        len_w = u3r_word(0, len);
        u3k(who);
        u3k(fak);
        u3z(jar);

        return _serf_poke_boot(who, fak, len_w);
      }

      case c3__work: {
        u3_noun evt, mug, job;
        c3_d evt_d;
        c3_l mug_l;

        if ( (c3n == u3r_qual(jar, 0, &evt, &mug, &job)) ||
             (c3n == u3ud(evt)) ||
             (1 != u3r_met(6, evt)) ||
             (c3n == u3ud(mug)) ||
             (1 < u3r_met(5, mug)) )
        {
          goto error;
        }

        evt_d = u3r_chub(0, evt);
        mug_l = u3r_word(0, mug);
        u3k(job);
        u3z(jar);

        return _serf_poke_work(evt_d, mug_l, job);
      }

      case c3__exit: {
        u3_noun cod;
        c3_w cod_w;

        if ( (c3n == u3r_cell(jar, 0, &cod)) ||
             (c3n == u3ud(cod)) ||
             (1 < u3r_met(3, cod)) )
        {
          goto error;
        }

        cod_w = u3r_word(0, cod);
        u3z(jar);

        return _serf_poke_exit(cod_w);
      }

      case c3__save: {
        u3_noun sap;

        if ( (c3n == u3r_cell(jar, 0, &sap)) ||
             (c3n == u3ud(sap)) )
        {
          goto error;
        }

        fprintf(stderr, "serf: save\r\n");
        u3z(jar);

        return u3e_save();
      }
    }
  }

  error: {
    u3z(jar);
    _serf_fail(0, "bad jar");
  }
}

/* u3_serf_boot(): send startup message to manager.
*/
void
u3_serf_boot(void)
{
  c3_d nex_d  = 1ULL;
  u3_noun dat = u3_nul;

  if ( u3_none != u3A->our ) {
    nex_d = u3A->ent_d + 1ULL;
    dat   = u3nc(u3_nul, u3nt(u3i_chubs(1, &nex_d),
                              0, // XX u3r_mug(u3A->roc),
                              u3nc(u3k(u3A->our), u3k(u3A->fak))));

    //  disable hashboard for fake ships
    //
    if ( c3y == u3A->fak ) {
      u3C.wag_w |= u3o_hashless;
    }

    //  no boot sequence expected
    //
    u3V.len_w = 0;
  }

  fprintf(stderr, "serf: play %" PRIu64 "\r\n", nex_d);

  _serf_send(u3nc(c3__play, dat));
}

/* main(): main() when run as urbit-worker
*/
c3_i
main(c3_i argc, c3_c* argv[])
{
  uv_loop_t* lup_u = uv_default_loop();
  c3_c*      dir_c = argv[1];
  c3_c*      key_c = argv[2];
  c3_c*      wag_c = argv[3];

  c3_assert(4 == argc);

  /* load passkey
  */
  {
    sscanf(key_c, "%" PRIx64 ":%" PRIx64 ":%" PRIx64 ":%" PRIx64 "",
                  &u3V.key_d[0],
                  &u3V.key_d[1],
                  &u3V.key_d[2],
                  &u3V.key_d[3]);
  }

  /* load runtime config
  */
  {
    sscanf(wag_c, "%" SCNu32, &u3C.wag_w);
  }

  /* boot image
  */
  {
    u3V.evt_d = u3m_boot_new(dir_c);
  }

  /* configure pipe to lord process
  */
  {
    c3_i err_i;

    err_i = uv_pipe_init(lup_u, &u3V.inn_u.pyp_u, 0);
    c3_assert(!err_i);
    uv_pipe_open(&u3V.inn_u.pyp_u, 0);

    err_i = uv_pipe_init(lup_u, &u3V.out_u.pyp_u, 0);
    c3_assert(!err_i);
    uv_pipe_open(&u3V.out_u.pyp_u, 1);
  }

  /* set up writing
  */
  u3V.out_u.bal_f = _serf_fail;

  /* start reading
  */
  u3V.inn_u.vod_p = &u3V;
  u3V.inn_u.pok_f = _serf_poke;
  u3V.inn_u.bal_f = _serf_fail;

  u3_newt_read(&u3V.inn_u);

  /* send start request
  */
  u3_serf_boot();

  /* enter loop
  */
  uv_run(lup_u, UV_RUN_DEFAULT);
  return 0;
}<|MERGE_RESOLUTION|>--- conflicted
+++ resolved
@@ -592,7 +592,6 @@
   exit(cod_w);
 }
 
-<<<<<<< HEAD
 /* _serf_poke_boot(): prepare to boot.
 */
 static void
@@ -605,10 +604,7 @@
   u3V.len_w = len_w;
 }
 
-/* _serf_poke(): 
-=======
 /* _serf_poke():
->>>>>>> 19a53f97
 */
 void
 _serf_poke(void* vod_p, u3_noun mat)
