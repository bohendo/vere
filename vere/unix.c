/* v/unix.c
**
**  This file is in the public domain.
*/

#include "all.h"

#include <stdio.h>
#include <stdlib.h>
#include <fcntl.h>
#include <sys/ioctl.h>
#include <sys/stat.h>
#include <unistd.h>
#include <setjmp.h>
#include <gmp.h>
#include <dirent.h>
#include <stdint.h>
#include <uv.h>
#include <termios.h>
#include <term.h>
#include <errno.h>
#include <libgen.h>
#include <ftw.h>

#include "vere/vere.h"

/* _unix_down(): descend path.
*/
static c3_c*
_unix_down(c3_c* pax_c, c3_c* sub_c)
{
  c3_w pax_w = strlen(pax_c);
  c3_w sub_w = strlen(sub_c);
  c3_c* don_c = c3_malloc(pax_w + sub_w + 2);

  strncpy(don_c, pax_c, pax_w);
  don_c[pax_w] = '/';
  strncpy(don_c + pax_w + 1, sub_c, sub_w);
  don_c[pax_w + 1 + sub_w] = '\0';

  return don_c;
}

/* _unix_string_to_path(): convert c string to u3_noun path
 *
 * c string must begin with the pier path plus mountpoint
*/
static u3_noun
_unix_string_to_path_helper(c3_c* pax_c) {
  c3_assert(pax_c[-1] == '/');
  c3_c* end_w = strchr(pax_c, '/');
  if ( !end_w ) {
    end_w = strrchr(pax_c, '.');
    if ( !end_w ) {
      return u3nc(u3i_string(pax_c), u3_nul);
    }
    else {
      return u3nt(u3i_bytes(end_w - pax_c, (c3_y*) pax_c),
                  u3i_string(end_w + 1),
                  u3_nul);
    }
  }
  else {
    return u3nc(u3i_bytes(end_w - pax_c, (c3_y*) pax_c),
                _unix_string_to_path_helper(end_w + 1));
  }
}
static u3_noun
_unix_string_to_path(u3_pier *pir_u, c3_c* pax_c) {
  pax_c += strlen(pir_u->pax_c) + 1;
  c3_c* pox_c = strchr(pax_c, '/');
  if ( !pox_c ) {
    pox_c = strchr(pax_c, '.');
    if ( !pox_c ) {
      return u3_nul;
    }
    else {
      return u3nc(u3i_string(pox_c + 1), u3_nul);
    }
  }
  else {
    return _unix_string_to_path_helper(pox_c + 1);
  }
}

/* _unix_rm_r_cb(): callback to delete individual files/directories
*/
static c3_i
_unix_rm_r_cb(const c3_c* pax_c,
              const struct stat* buf_u,
              c3_i typeflag,
              struct FTW* ftw_u)
{
  switch ( typeflag ) {
    default:
      uL(fprintf(uH, "bad file type in rm_r: %s\r\n", pax_c));
      break;
    case FTW_F:
      if ( 0 != unlink(pax_c) && ENOENT != errno ) {
        uL(fprintf(uH, "error unlinking (in rm_r) %s: %s\n",
                   pax_c, strerror(errno)));
        c3_assert(0);
      }
      break;
    case FTW_D:
      uL(fprintf(uH, "shouldn't have gotten pure directory: %s\r\n", pax_c));
      break;
    case FTW_DNR:
      uL(fprintf(uH, "couldn't read directory: %s\r\n", pax_c));
      break;
    case FTW_NS:
      uL(fprintf(uH, "couldn't stat path: %s\r\n", pax_c));
      break;
    case FTW_DP:
      if ( 0 != rmdir(pax_c) && ENOENT != errno ) {
        uL(fprintf(uH, "error rmdiring %s: %s\n", pax_c, strerror(errno)));
        c3_assert(0);
      }
      break;
    case FTW_SL:
      uL(fprintf(uH, "got symbolic link: %s\r\n", pax_c));
      break;
    case FTW_SLN:
      uL(fprintf(uH, "got nonexistent symbolic link: %s\r\n", pax_c));
      break;
  }

  return 0;
}

/* _unix_rm_r(): rm -r directory
*/
static void
_unix_rm_r(c3_c* pax_c)
{
  if ( 0 > nftw(pax_c, _unix_rm_r_cb, 100, FTW_DEPTH | FTW_PHYS )
       && ENOENT != errno) {
    uL(fprintf(uH, "rm_r error on %s: %s\r\n", pax_c, strerror(errno)));
  }
}

/* _unix_mkdir(): mkdir, asserting.
*/
static void
_unix_mkdir(c3_c* pax_c)
{
  if ( 0 != mkdir(pax_c, 0755) && EEXIST != errno) {
    uL(fprintf(uH, "error mkdiring %s: %s\n", pax_c, strerror(errno)));
    c3_assert(0);
  }
}

/* _unix_write_file_hard(): write to a file, overwriting what's there
*/
static c3_w
_unix_write_file_hard(c3_c* pax_c, u3_noun mim)
{
  c3_i  fid_i = open(pax_c, O_WRONLY | O_CREAT | O_TRUNC, 0666);
  c3_w  len_w, rit_w, siz_w, mug_w = 0;
  c3_y* dat_y;

  u3_noun dat = u3t(u3t(mim));

  if ( fid_i < 0 ) {
    uL(fprintf(uH, "error opening %s for writing: %s\r\n",
               pax_c, strerror(errno)));
    u3z(mim);
    return 0;
  }

  siz_w = u3h(u3t(mim));
  len_w = u3r_met(3, dat);
  dat_y = c3_malloc(siz_w);
  memset(dat_y, 0, siz_w);

  u3r_bytes(0, len_w, dat_y, dat);
  u3z(mim);

  rit_w = write(fid_i, dat_y, siz_w);

  if ( rit_w != siz_w ) {
    uL(fprintf(uH, "error writing %s: %s\r\n",
               pax_c, strerror(errno)));
    mug_w = 0;
  }
  else {
    mug_w = u3r_mug_bytes(dat_y, len_w);
  }

  close(fid_i);
  free(dat_y);

  return mug_w;
}

/* _unix_write_file_soft(): write to a file, not overwriting if it's changed
*/
static void
_unix_write_file_soft(u3_ufil* fil_u, u3_noun mim)
{
  struct stat buf_u;
  c3_i  fid_i = open(fil_u->pax_c, O_RDONLY, 0644);
  c3_ws len_ws, red_ws;
  c3_w  old_w;
  c3_y* old_y;

  if ( fid_i < 0 || fstat(fid_i, &buf_u) < 0 ) {
    if ( ENOENT == errno ) {
      goto _unix_write_file_soft_go;
    }
    else {
      uL(fprintf(uH, "error opening file (soft) %s: %s\r\n",
                 fil_u->pax_c, strerror(errno)));
      u3z(mim);
      return;
    }
  }

  len_ws = buf_u.st_size;
  old_y = c3_malloc(len_ws);

  red_ws = read(fid_i, old_y, len_ws);

  if ( close(fid_i) < 0 ) {
    uL(fprintf(uH, "error closing file (soft) %s: %s\r\n",
               fil_u->pax_c, strerror(errno)));
  }

  if ( len_ws != red_ws ) {
    if ( red_ws < 0 ) {
      uL(fprintf(uH, "error reading file (soft) %s: %s\r\n",
                 fil_u->pax_c, strerror(errno)));
    }
    else {
      uL(fprintf(uH, "wrong # of bytes read in file %s: %d %d\r\n",
                 fil_u->pax_c, len_ws, red_ws));
    }
    free(old_y);
    u3z(mim);
    return;
  }

  old_w = u3r_mug_bytes(old_y, len_ws);

  if ( old_w != fil_u->gum_w ) {
    fil_u->gum_w = u3r_mug(u3t(u3t(mim))); // XXX this might fail with
    free(old_y);                           //     trailing zeros
    u3z(mim);
    return;
  }

  free(old_y);

_unix_write_file_soft_go:
  fil_u->gum_w = _unix_write_file_hard(fil_u->pax_c, mim);
}

static void
_unix_watch_dir(u3_udir* dir_u, u3_udir* par_u, c3_c* pax_c);
static void
_unix_watch_file(u3_pier *pir_u, u3_ufil* fil_u, u3_udir* par_u, c3_c* pax_c);

/* _unix_get_mount_point(): retrieve or create mount point
*/
static u3_umon*
_unix_get_mount_point(u3_pier *pir_u, u3_noun mon)
{
  if ( c3n == u3ud(mon) ) {
    c3_assert(!"mount point must be an atom");
    u3z(mon);
    return NULL;
  }

  c3_c* nam_c = u3r_string(mon);
  u3_umon* mon_u;

  for ( mon_u = pir_u->unx_u->mon_u;
        mon_u && 0 != strcmp(nam_c, mon_u->nam_c);
        mon_u = mon_u->nex_u )
  {
  }

  if ( !mon_u ) {
    mon_u = c3_malloc(sizeof(u3_umon));
    mon_u->nam_c = nam_c;
    mon_u->dir_u.dir = c3y;
    mon_u->dir_u.dry = c3n;
    mon_u->dir_u.pax_c = strdup(pir_u->pax_c);
    mon_u->dir_u.par_u = NULL;
    mon_u->dir_u.nex_u = NULL;
    mon_u->dir_u.kid_u = NULL;
    mon_u->nex_u = pir_u->unx_u->mon_u;
    pir_u->unx_u->mon_u = mon_u;

  }
  else {
    free(nam_c);
  }

  u3z(mon);

  return mon_u;
}

/* _unix_scan_mount_point(): scan unix for already-existing mount point
*/
static void
_unix_scan_mount_point(u3_pier *pir_u, u3_umon* mon_u)
{
  DIR* rid_u = opendir(mon_u->dir_u.pax_c);
  if ( !rid_u ) {
    uL(fprintf(uH, "error opening pier directory: %s: %s\r\n",
               mon_u->dir_u.pax_c, strerror(errno)));
    return;
  }

  c3_w len_w = strlen(mon_u->nam_c);

  while ( 1 ) {
    struct dirent  ent_u;
    struct dirent* out_u;
    c3_w err_w;

    if ( 0 != (err_w = readdir_r(rid_u, &ent_u, &out_u)) ) {
      uL(fprintf(uH, "erroring loading pier directory %s: %s\r\n",
                 mon_u->dir_u.pax_c, strerror(errno)));
      c3_assert(0);
    }
    else if ( !out_u ) {
      break;
    }
    else if ( '.' == out_u->d_name[0] ) { // unnecessary, but consistency
      continue;
    }
    else if ( 0 != strncmp(mon_u->nam_c, out_u->d_name, len_w) ) {
      continue;
    }
    else {
      c3_c* pax_c = _unix_down(mon_u->dir_u.pax_c, out_u->d_name);

      struct stat buf_u;

      if ( 0 != stat(pax_c, &buf_u) ) {
        uL(fprintf(uH, "can't stat pier directory %s: %s\r\n",
                   mon_u->dir_u.pax_c, strerror(errno)));
        free(pax_c);
        continue;
      }
      if ( S_ISDIR(buf_u.st_mode) ) {
        if ( out_u->d_name[len_w] != '\0' ) {
          free(pax_c);
          continue;
        }
        else {
          u3_udir* dir_u = c3_malloc(sizeof(u3_udir));
          _unix_watch_dir(dir_u, &mon_u->dir_u, pax_c);
        }
      }
      else {
        if ( '.' != out_u->d_name[len_w]
             || '\0' == out_u->d_name[len_w + 1]
             || '~' == out_u->d_name[strlen(out_u->d_name) - 1]
             || ('#' == out_u->d_name[0] &&
                 '#' == out_u->d_name[strlen(out_u->d_name) - 1])
	     ) {
          free(pax_c);
          continue;
        }
        else {
          u3_ufil* fil_u = c3_malloc(sizeof(u3_ufil));
          _unix_watch_file(pir_u, fil_u, &mon_u->dir_u, pax_c);
        }
      }
    }
  }
}

static u3_noun _unix_free_node(u3_pier *pir_u, u3_unod* nod_u);

/* _unix_free_file(): free file, unlinking it
*/
static void
_unix_free_file(u3_ufil *fil_u)
{
  if ( 0 != unlink(fil_u->pax_c) && ENOENT != errno ) {
    uL(fprintf(uH, "error unlinking %s: %s\n", fil_u->pax_c, strerror(errno)));
    c3_assert(0);
  }

  free(fil_u->pax_c);
  free(fil_u);
}

/* _unix_free_dir(): free directory, deleting everything within
*/
static void
_unix_free_dir(u3_udir *dir_u)
{
  _unix_rm_r(dir_u->pax_c);

  if ( dir_u->kid_u ) {
    fprintf(stderr, "don't kill me, i've got a family %s\r\n", dir_u->pax_c);
  }
  else {
    // fprintf(stderr, "i'm a lone, lonely loner %s\r\n", dir_u->pax_c);
  }
  free(dir_u->pax_c);
  free(dir_u); // XXX this might be too early, how do we
               //     know we've freed all the children?
               //     i suspect we should do this only if
               //     our kid list is empty
}

/* _unix_free_node(): free node, deleting everything within
 *
 * also deletes from parent list if in it
*/
static u3_noun
_unix_free_node(u3_pier *pir_u, u3_unod* nod_u)
{
  u3_noun can;
  if ( nod_u->par_u ) {
    u3_unod* don_u = nod_u->par_u->kid_u;
  
    if ( !don_u ) {
    }
    else if ( nod_u == don_u ) {
      nod_u->par_u->kid_u = nod_u->par_u->kid_u->nex_u;
    }
    else {
      for ( ; don_u->nex_u && nod_u != don_u->nex_u; don_u = don_u->nex_u ) {
      }
      if ( don_u->nex_u ) {
        don_u->nex_u = don_u->nex_u->nex_u;
      }
    }
  }

  if ( c3y == nod_u->dir ) {
    can = u3_nul;
    u3_unod* nud_u = ((u3_udir*) nod_u)->kid_u;
    while ( nud_u ) {
      u3_unod* nex_u = nud_u->nex_u;
      can = u3kb_weld(_unix_free_node(pir_u, nud_u), can);
      nud_u = nex_u;
    }
    _unix_free_dir((u3_udir *)nod_u);
  }
  else {
    can = u3nc(u3nc(_unix_string_to_path(pir_u, nod_u->pax_c), u3_nul),
               u3_nul);
    _unix_free_file((u3_ufil *)nod_u);
  }

  return can;
}

/* _unix_free_mount_point(): free mount point
 *
 * this process needs to happen in a very careful order.  in particular,
 * we must recurse before we get to the callback, so that libuv does all
 * the child directories before it does us.
 *
 * tread carefully
*/
static void
_unix_free_mount_point(u3_pier *pir_u, u3_umon* mon_u)
{
  u3_unod* nod_u;
  for ( nod_u = mon_u->dir_u.kid_u; nod_u; ) {
    u3_unod* nex_u = nod_u->nex_u;
    u3z(_unix_free_node(pir_u, nod_u));
    nod_u = nex_u;
  }

  free(mon_u->dir_u.pax_c);
  free(mon_u->nam_c);
  free(mon_u);
}

/* _unix_delete_mount_point(): remove mount point from list and free
*/
static void
_unix_delete_mount_point(u3_pier *pir_u, u3_noun mon)
{
  if ( c3n == u3ud(mon) ) {
    c3_assert(!"mount point must be an atom");
    u3z(mon);
    return;
  }

  c3_c* nam_c = u3r_string(mon);
  u3_umon* mon_u;
  u3_umon* tem_u;

  mon_u = pir_u->unx_u->mon_u;
  if ( !mon_u ) {
    uL(fprintf(uH, "mount point already gone: %s\r\n", nam_c));
    goto _delete_mount_point_out;
  }
  if ( 0 == strcmp(nam_c, mon_u->nam_c) ) {
    pir_u->unx_u->mon_u = mon_u->nex_u;
    _unix_free_mount_point(pir_u, mon_u);
    goto _delete_mount_point_out;
  }

  for ( ;
        mon_u->nex_u && 0 != strcmp(nam_c, mon_u->nex_u->nam_c);
        mon_u = mon_u->nex_u )
  {
  }

  if ( !mon_u->nex_u ) {
    uL(fprintf(uH, "mount point already gone: %s\r\n", nam_c));
    goto _delete_mount_point_out;
  }

  tem_u = mon_u->nex_u;
  mon_u->nex_u = mon_u->nex_u->nex_u;
  _unix_free_mount_point(pir_u, tem_u);

_delete_mount_point_out:
  free(nam_c);
  u3z(mon);
}

/* _unix_commit_mount_point: commit from mount point
*/
static void
_unix_commit_mount_point(u3_pier *pir_u, u3_noun mon)
{
  pir_u->unx_u->dyr = c3y;
  u3z(mon);
  u3_unix_ef_look(pir_u, c3n);
  return;
}

/* _unix_watch_file(): initialize file
*/
static void
_unix_watch_file(u3_pier *pir_u, u3_ufil* fil_u, u3_udir* par_u, c3_c* pax_c)
{
  // initialize fil_u

  fil_u->dir = c3n;
  fil_u->dry = c3n;
  fil_u->pax_c = pax_c;
  fil_u->par_u = par_u;
  fil_u->nex_u = NULL;
  fil_u->mug_w = 0;
  fil_u->gum_w = 0;

  if ( par_u ) {
    fil_u->nex_u = par_u->kid_u;
    par_u->kid_u = (u3_unod*) fil_u;
  }
}

/* _unix_watch_dir(): initialize directory
*/
static void
_unix_watch_dir(u3_udir* dir_u, u3_udir* par_u, c3_c* pax_c)
{
  // initialize dir_u

  dir_u->dir = c3y;
  dir_u->dry = c3n;
  dir_u->pax_c = pax_c;
  dir_u->par_u = par_u;
  dir_u->nex_u = NULL;
  dir_u->kid_u = NULL;

  if ( par_u ) {
    dir_u->nex_u = par_u->kid_u;
    par_u->kid_u = (u3_unod*) dir_u;
  }
}

/* _unix_create_dir(): create unix directory and watch it
*/
static void
_unix_create_dir(u3_udir* dir_u, u3_udir* par_u, u3_noun nam)
{
  c3_c* nam_c = u3r_string(nam);
  c3_w  nam_w = strlen(nam_c);
  c3_w  pax_w = strlen(par_u->pax_c);
  c3_c* pax_c = c3_malloc(pax_w + 1 + nam_w + 1);

  strncpy(pax_c, par_u->pax_c, pax_w);
  pax_c[pax_w] = '/';
  strncpy(pax_c + pax_w + 1, nam_c, nam_w);
  pax_c[pax_w + 1 + nam_w] = '\0';

  free(nam_c);
  u3z(nam);

  _unix_mkdir(pax_c);
  _unix_watch_dir(dir_u, par_u, pax_c);
}

static u3_noun _unix_update_node(u3_pier *pir_u, u3_unod* nod_u);

/* _unix_update_file(): update file, producing list of changes
 *
 * when scanning through files, if dry, do nothing.  otherwise, mark as
 * dry, then check if file exists.  if not, remove self from node list
 * and add path plus sig to %into event.  otherwise, read the file and
 * get a mug checksum.  if same as mug_w, move on.  otherwise, overwrite
 * mug_w with new mug and add path plus data to %into event.
*/
static u3_noun
_unix_update_file(u3_pier *pir_u, u3_ufil* fil_u)
{
  c3_assert( c3n == fil_u->dir );

  if ( c3y == fil_u->dry ) {
    return u3_nul;
  }

  fil_u->dry = c3n;

  struct stat buf_u;
  c3_i  fid_i = open(fil_u->pax_c, O_RDONLY, 0644);
  c3_ws len_ws, red_ws;
  c3_y* dat_y;

  if ( fid_i < 0 || fstat(fid_i, &buf_u) < 0 ) {
    if ( ENOENT == errno ) {
      return u3nc(u3nc(_unix_string_to_path(pir_u, fil_u->pax_c), u3_nul), u3_nul);
    }
    else {
      uL(fprintf(uH, "error opening file %s: %s\r\n",
                 fil_u->pax_c, strerror(errno)));
      return u3_nul;
    }
  }

  len_ws = buf_u.st_size;
  dat_y = c3_malloc(len_ws);

  red_ws = read(fid_i, dat_y, len_ws);

  if ( close(fid_i) < 0 ) {
    uL(fprintf(uH, "error closing file %s: %s\r\n",
               fil_u->pax_c, strerror(errno)));
  }

  if ( len_ws != red_ws ) {
    if ( red_ws < 0 ) {
      uL(fprintf(uH, "error reading file %s: %s\r\n",
                 fil_u->pax_c, strerror(errno)));
    }
    else {
      uL(fprintf(uH, "wrong # of bytes read in file %s: %d %d\r\n",
                 fil_u->pax_c, len_ws, red_ws));
    }
    free(dat_y);
    return u3_nul;
  }
  else {
    c3_w mug_w = u3r_mug_bytes(dat_y, len_ws);
    if ( mug_w == fil_u->mug_w ) {
      free(dat_y);
      return u3_nul;
    }
    else if ( mug_w == fil_u->gum_w ) {
      fil_u->mug_w = mug_w;
      free(dat_y);
      return u3_nul;
    }
    else {
      fil_u->mug_w = mug_w;

      u3_noun pax = _unix_string_to_path(pir_u, fil_u->pax_c);
      u3_noun mim = u3nt(c3__text, u3i_string("plain"), u3_nul);
      u3_noun dat = u3nt(mim, len_ws, u3i_bytes(len_ws, dat_y));

      free(dat_y);
      return u3nc(u3nt(pax, u3_nul, dat), u3_nul);
    }
  }
}

/* _unix_update_dir(): update directory, producing list of changes
 *
 * when changing this, consider whether to also change
 * _unix_initial_update_dir()
*/
static u3_noun
_unix_update_dir(u3_pier *pir_u, u3_udir* dir_u)
{
  u3_noun can = u3_nul;

  c3_assert( c3y == dir_u->dir );

  if ( c3y == dir_u->dry ) {
    return u3_nul;
  }

  dir_u->dry = c3n;

  // Check that old nodes are still there

  u3_unod* nod_u = dir_u->kid_u;

  if ( nod_u ) {
    while ( nod_u ) {
      if ( c3y == nod_u->dry ) {
        nod_u = nod_u->nex_u;
      }
      else {
        if ( c3y == nod_u->dir ) {
          DIR* red_u = opendir(nod_u->pax_c);
          if ( 0 == red_u ) {
            u3_unod* nex_u = nod_u->nex_u;
            can = u3kb_weld(_unix_free_node(pir_u, nod_u), can);
            nod_u = nex_u;
          }
          else {
            closedir(red_u);
            nod_u = nod_u->nex_u;
          }
        }
        else {
          struct stat buf_u;
          c3_i  fid_i = open(nod_u->pax_c, O_RDONLY, 0644);

          if ( (fid_i < 0) || (fstat(fid_i, &buf_u) < 0) ) {
            if ( ENOENT != errno ) {
              uL(fprintf(uH, "_unix_update_dir: error opening file %s: %s\r\n",
                         nod_u->pax_c, strerror(errno)));
            }

            u3_unod* nex_u = nod_u->nex_u;
            can = u3kb_weld(_unix_free_node(pir_u, nod_u), can);
            nod_u = nex_u;
          }
          else {
            if ( close(fid_i) < 0 ) {
              uL(fprintf(uH, "_unix_update_dir: error closing file %s: %s\r\n",
                         nod_u->pax_c, strerror(errno)));
            }

            nod_u = nod_u->nex_u;
          }
        }
      }
    }
  }

  // Check for new nodes

  DIR* rid_u = opendir(dir_u->pax_c);
  if ( !rid_u ) {
    uL(fprintf(uH, "error opening directory %s: %s\r\n",
               dir_u->pax_c, strerror(errno)));
    c3_assert(0);
  }

  while ( 1 ) {
    struct dirent  ent_u;
    struct dirent* out_u;
    c3_w err_w;

    if ( (err_w = readdir_r(rid_u, &ent_u, &out_u)) != 0 ) {
      uL(fprintf(uH, "error loading directory %s: %s\r\n",
                 dir_u->pax_c, strerror(err_w)));
      c3_assert(0);
    }
    else if ( !out_u ) {
      break;
    }
    else if ( '.' == out_u->d_name[0] ) {
      continue;
    }
    else {
      c3_c* pax_c = _unix_down(dir_u->pax_c, out_u->d_name);

      struct stat buf_u;

      if ( 0 != stat(pax_c, &buf_u) ) {
        uL(fprintf(uH, "can't stat %s: %s\r\n", pax_c, strerror(errno)));
        free(pax_c);
        continue;
      }
      else {
        u3_unod* nod_u;
        for ( nod_u = dir_u->kid_u; nod_u; nod_u = nod_u->nex_u ) {
          if ( 0 == strcmp(pax_c, nod_u->pax_c) ) {
            if ( S_ISDIR(buf_u.st_mode) ) {
              if ( c3n == nod_u->dir ) {
                uL(fprintf(uH, "not a directory: %s\r\n", nod_u->pax_c));
                c3_assert(0);
              }
            }
            else {
              if ( c3y == nod_u->dir ) {
                uL(fprintf(uH, "not a file: %s\r\n", nod_u->pax_c));
                c3_assert(0);
              }
            }
            break;
          }
        }

        if ( !nod_u ) {
          if ( !S_ISDIR(buf_u.st_mode) ) {
            if ( !strchr(out_u->d_name,'.')
                 || '~' == out_u->d_name[strlen(out_u->d_name) - 1]
                 || ('#' == out_u->d_name[0] &&
                     '#' == out_u->d_name[strlen(out_u->d_name) - 1])
               ) {
              free(pax_c);
              continue;
            }

            u3_ufil* fil_u = c3_malloc(sizeof(u3_ufil));
            _unix_watch_file(pir_u, fil_u, dir_u, pax_c);
          }
          else {
            u3_udir* dis_u = c3_malloc(sizeof(u3_udir));
            _unix_watch_dir(dis_u, dir_u, pax_c);
            can = u3kb_weld(_unix_update_dir(pir_u, dis_u), can); // XXX unnecessary?
          }
        }
      }
    }
  }

  if ( closedir(rid_u) < 0 ) {
    uL(fprintf(uH, "error closing directory %s: %s\r\n",
               dir_u->pax_c, strerror(errno)));
  }

  if ( !dir_u->kid_u ) {
    return u3kb_weld(_unix_free_node(pir_u, (u3_unod*) dir_u), can);
  }

  // get change list

  for ( nod_u = dir_u->kid_u; nod_u; nod_u = nod_u->nex_u ) {
    can = u3kb_weld(_unix_update_node(pir_u, nod_u), can);
  }

  return can;
}

/* _unix_update_node(): update node, producing list of changes
*/
static u3_noun
_unix_update_node(u3_pier *pir_u, u3_unod* nod_u)
{
  if ( c3y == nod_u->dir ) {
    return _unix_update_dir(pir_u, (void*)nod_u);
  }
  else {
    return _unix_update_file(pir_u, (void*)nod_u);
  }
}

/* _unix_update_mount(): update mount point
*/
static void
_unix_update_mount(u3_pier *pir_u, u3_umon* mon_u, u3_noun all)
{
  if ( c3n == mon_u->dir_u.dry ) {
    u3_noun  can = u3_nul;
    u3_unod* nod_u;
    for ( nod_u = mon_u->dir_u.kid_u; nod_u; nod_u = nod_u->nex_u ) {
      can = u3kb_weld(_unix_update_node(pir_u, nod_u), can);
    }

    u3_pier_work(pir_u,
             u3nq(u3_blip, c3__sync, u3k(u3A->sen), u3_nul),
             u3nq(c3__into, u3i_string(mon_u->nam_c), all, can));
  }
}

/* _unix_sign_cb: signal callback.
*/
static void
_unix_sign_cb(uv_signal_t* sil_u, c3_i num_i)
{
  {
    switch ( num_i ) {
      default: fprintf(stderr, "\r\nmysterious signal %d\r\n", num_i); break;
      case SIGTERM:
        fprintf(stderr, "\r\ncaught signal %d\r\n", num_i);
        u3_Host.liv = c3n;
        break;
      case SIGINT:
        fprintf(stderr, "\r\ninterrupt\r\n");
        u3_term_ef_ctlc();
        break;
      case SIGWINCH: u3_term_ef_winc(); break;
    }
  }
}

/* _unix_sync_file(): sync file to unix
*/
static void
_unix_sync_file(u3_pier *pir_u, u3_udir* par_u, u3_noun nam, u3_noun ext, u3_noun mim)
{
  c3_assert( par_u );
  c3_assert( c3y == par_u->dir );

  // form file path

  c3_c* nam_c = u3r_string(nam);
  c3_c* ext_c = u3r_string(ext);
  c3_w  par_w = strlen(par_u->pax_c);
  c3_w  nam_w = strlen(nam_c);
  c3_w  ext_w = strlen(ext_c);
  c3_c* pax_c = c3_malloc(par_w + 1 + nam_w + 1 + ext_w + 1);

  strncpy(pax_c, par_u->pax_c, par_w);
  pax_c[par_w] = '/';
  strncpy(pax_c + par_w + 1, nam_c, nam_w);
  pax_c[par_w + 1 + nam_w] = '.';
  strncpy(pax_c + par_w + 1 + nam_w + 1, ext_c, ext_w);
  pax_c[par_w + 1 + nam_w + 1 + ext_w] = '\0';

  free(nam_c); free(ext_c);
  u3z(nam); u3z(ext);

  // check whether we already know about this file

  u3_unod* nod_u;
  for ( nod_u = par_u->kid_u;
        ( nod_u &&
          ( c3y == nod_u->dir ||
            0 != strcmp(nod_u->pax_c, pax_c) ) );
        nod_u = nod_u->nex_u )
  { }

  // apply change

  if ( u3_nul == mim ) {
    if ( nod_u ) {
      u3z(_unix_free_node(pir_u, nod_u));
    }
  }
  else {

    if ( !nod_u ) {
      c3_w gum_w = _unix_write_file_hard(pax_c, u3k(u3t(mim)));
      u3_ufil* fil_u = c3_malloc(sizeof(u3_ufil));
      _unix_watch_file(pir_u, fil_u, par_u, pax_c);
      fil_u->gum_w = gum_w;
      goto _unix_sync_file_out;
    }
    else {
      _unix_write_file_soft((u3_ufil*) nod_u, u3k(u3t(mim)));
    }
  }

  free(pax_c);

_unix_sync_file_out:
  u3z(mim);
}

/* _unix_sync_change(): sync single change to unix
*/
static void
_unix_sync_change(u3_pier *pir_u, u3_udir* dir_u, u3_noun pax, u3_noun mim)
{
  c3_assert( c3y == dir_u->dir );

  if ( c3n == u3du(pax) ) {
    if ( u3_nul == pax ) {
      uL(fprintf(uH,"can't sync out file as top-level, strange\r\n"));
    }
    else {
      uL(fprintf(uH,"sync out: bad path\r\n"));
    }
    u3z(pax); u3z(mim);
    return;
  }
  else if ( c3n == u3du(u3t(pax)) ) {
    uL(fprintf(uH,"can't sync out file as top-level, strangely\r\n"));
    u3z(pax); u3z(mim);
  }
  else {
    u3_noun i_pax = u3h(pax);
    u3_noun t_pax = u3t(pax);
    u3_noun it_pax = u3h(t_pax);
    u3_noun tt_pax = u3t(t_pax);

    if ( u3_nul == tt_pax ) {
      _unix_sync_file(pir_u, dir_u, u3k(i_pax), u3k(it_pax), mim);
    }
    else {
      c3_c* nam_c = u3r_string(i_pax);
      c3_w pax_w = strlen(dir_u->pax_c);
      u3_unod* nod_u;

      for ( nod_u = dir_u->kid_u;
            ( nod_u &&
              ( c3n == nod_u->dir ||
                0 != strcmp(nod_u->pax_c + pax_w + 1, nam_c) ) );
            nod_u = nod_u->nex_u )
      { }

      if ( !nod_u ) {
        nod_u = c3_malloc(sizeof(u3_udir));
        _unix_create_dir((u3_udir*) nod_u, dir_u, u3k(i_pax));
      }

      if ( c3n == nod_u->dir ) {
        uL(fprintf(uH,
           "weird, we got a file when we weren't expecting to\r\n"));
        c3_assert(0);
      }

      _unix_sync_change(pir_u, (u3_udir*) nod_u, u3k(t_pax), mim);
    }
  }
  u3z(pax);
}

/* _unix_sync_ergo(): sync list of changes to unix
*/
static void
_unix_sync_ergo(u3_pier *pir_u, u3_umon* mon_u, u3_noun can)
{
  u3_noun nac = can;
  u3_noun nam = u3i_string(mon_u->nam_c);

  while ( u3_nul != nac) {
    _unix_sync_change(pir_u, &mon_u->dir_u,
                      u3nc(u3k(nam), u3k(u3h(u3h(nac)))),
                      u3k(u3t(u3h(nac))));
    nac = u3t(nac);
  }

  u3z(nam);
  u3z(can);
}

/* u3_unix_ef_dirk(): commit mount point
*/
void
u3_unix_ef_dirk(u3_pier *pir_u, u3_noun mon)
{
  _unix_commit_mount_point(pir_u, mon);
}

/* u3_unix_ef_ergo(): update filesystem from urbit
*/
void
u3_unix_ef_ergo(u3_pier *pir_u, u3_noun mon, u3_noun can)
{
  u3_umon* mon_u = _unix_get_mount_point(pir_u, mon);

  _unix_sync_ergo(pir_u, mon_u, can);
}

/* u3_unix_ef_ogre(): delete mount point
*/
void
u3_unix_ef_ogre(u3_pier *pir_u, u3_noun mon)
{
  _unix_delete_mount_point(pir_u, mon);
}

/* u3_unix_ef_hill(): enumerate mount points
*/
void
u3_unix_ef_hill(u3_pier *pir_u, u3_noun hil)
{
  u3_noun mon;
  for ( mon = hil; c3y == u3du(mon); mon = u3t(mon) ) {
    u3_umon* mon_u = _unix_get_mount_point(pir_u, u3k(u3h(mon)));
    _unix_scan_mount_point(pir_u, mon_u);
  }
  u3z(hil);
  pir_u->unx_u->dyr = c3y;
  u3_unix_ef_look(pir_u, c3y);
}

/* u3_unix_io_init(): initialize unix sync.
*/
void
u3_unix_io_init(u3_pier *pir_u)
{
  u3_unix* unx_u = pir_u->unx_u;

  unx_u->mon_u = NULL;

  unx_u->alm = c3n;
  unx_u->dyr = c3n;
}

/* u3_unix_acquire(): acquire a lockfile, killing anything that holds it.
*/
static void
u3_unix_acquire(c3_c* pax_c)
{
  c3_c* paf_c = _unix_down(pax_c, ".vere.lock");
  c3_w pid_w;
  FILE* loq_u;

  if ( NULL != (loq_u = fopen(paf_c, "r")) ) {
    if ( 1 != fscanf(loq_u, "%" SCNu32, &pid_w) ) {
      uL(fprintf(uH, "lockfile %s is corrupt!\n", paf_c));
      kill(getpid(), SIGTERM);
      sleep(1); c3_assert(0);
    }
    else if (pid_w != getpid()) {
      c3_w i_w;

      if ( -1 != kill(pid_w, SIGTERM) ) {
        uL(fprintf(uH, "unix: stopping process %d, live in %s...\n",
                        pid_w, pax_c));

        for ( i_w = 0; i_w < 16; i_w++ ) {
          sleep(1);
          if ( -1 == kill(pid_w, SIGTERM) ) {
            break;
          }
        }
        if ( 16 == i_w ) {
          for ( i_w = 0; i_w < 16; i_w++ ) {
            if ( -1 == kill(pid_w, SIGKILL) ) {
              break;
            }
            sleep(1);
          }
        }
        if ( 16 == i_w ) {
          uL(fprintf(uH, "process %d seems unkillable!\n", pid_w));
          c3_assert(0);
        }
        uL(fprintf(uH, "unix: stopped old process %u\n", pid_w));
      }
    }
    fclose(loq_u);
    unlink(paf_c);
  }

  loq_u = fopen(paf_c, "w");
  fprintf(loq_u, "%u\n", getpid());

  {
    c3_i fid_i = fileno(loq_u);
#if defined(U3_OS_linux)
    fdatasync(fid_i);
#elif defined(U3_OS_osx)
    fcntl(fid_i, F_FULLFSYNC);
#elif defined(U3_OS_bsd)
    fsync(fid_i);
#else
#   error "port: datasync"
#endif
  }
  fclose(loq_u);
  free(paf_c);
}

/* u3_unix_release(): release a lockfile.
*/
static void
u3_unix_release(c3_c* pax_c)
{
  c3_c* paf_c = _unix_down(pax_c, ".vere.lock");

  unlink(paf_c);
  free(paf_c);
}

/* u3_unix_ef_hold()
*/
void
u3_unix_ef_hold(void)
{
  u3_usig* sig_u;

  for ( sig_u = u3_Host.sig_u; sig_u; sig_u = sig_u->nex_u ) {
    uv_signal_stop(&sig_u->sil_u);
  }
}

/* u3_unix_ef_bake(): initial effects for new process.
*/
void
u3_unix_ef_bake(u3_pier *pir_u)
{
  u3_pier_work(pir_u,
               u3nt(u3_blip, c3__boat, u3_nul),
               u3nc(c3__boat, u3_nul));
}

/* u3_unix_ef_move()
*/
void
u3_unix_ef_move(void)
{
  u3_usig* sig_u;

  for ( sig_u = u3_Host.sig_u; sig_u; sig_u = sig_u->nex_u ) {
    uv_signal_start(&sig_u->sil_u, _unix_sign_cb, sig_u->num_i);
  }
}

/* u3_unix_ef_look(): update the root.
*/
void
u3_unix_ef_look(u3_pier *pir_u, u3_noun all)
{
  if ( c3y == pir_u->unx_u->dyr ) {
    pir_u->unx_u->dyr = c3n;
    u3_umon* mon_u;
  
    for ( mon_u = pir_u->unx_u->mon_u; mon_u; mon_u = mon_u->nex_u ) {
      _unix_update_mount(pir_u, mon_u, all);
    }
  }
}

/* u3_unix_io_talk(): start listening for fs events.
*/
void
u3_unix_io_talk(u3_pier *pir_u)
{
  u3_unix_acquire(pir_u->pax_c);
  u3_unix_ef_move();
}

/* u3_unix_io_exit(): terminate unix I/O.
*/
void
u3_unix_io_exit(u3_pier *pir_u)
{
<<<<<<< HEAD
  u3_unix_release(pir_u->pax_c);
}

/* u3_unix_io_poll(): update unix IO state.
*/
void
u3_unix_io_poll(u3_pier *pir_u)
{
=======
  uv_check_stop(&u3_Host.unx_u.syn_u);
  u3_unix_release(u3_Host.dir_c);
>>>>>>> 56c3f080
}<|MERGE_RESOLUTION|>--- conflicted
+++ resolved
@@ -1233,17 +1233,5 @@
 void
 u3_unix_io_exit(u3_pier *pir_u)
 {
-<<<<<<< HEAD
   u3_unix_release(pir_u->pax_c);
-}
-
-/* u3_unix_io_poll(): update unix IO state.
-*/
-void
-u3_unix_io_poll(u3_pier *pir_u)
-{
-=======
-  uv_check_stop(&u3_Host.unx_u.syn_u);
-  u3_unix_release(u3_Host.dir_c);
->>>>>>> 56c3f080
 }