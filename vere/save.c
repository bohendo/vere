/* v/save.c
**
*/
#include <stdio.h>
#include <stdlib.h>
#include <fcntl.h>
#include <sys/ioctl.h>
#include <sys/stat.h>
#include <sys/wait.h>
#include <unistd.h>
#include <setjmp.h>
#include <gmp.h>
#include <stdint.h>
#include <termios.h>
#include <uv.h>

#include "all.h"
#include "vere/vere.h"

/* _save_time_cb(): timer callback.
*/
static void
_save_time_cb(uv_timer_t* tim_u)
{
  u3_pier *pir_u = tim_u->data;
  u3_save* sav_u = pir_u->sav_u;

  if ( sav_u->pid_w ) {
    return;
  }

  if ( u3A->ent_d > sav_u->ent_d ) {
    // uL(fprintf(uH, "autosaving... ent_d %" PRIu64 "\n", u3A->ent_d));

    // u3e_grab("save", u3_none);

    u3e_save();
    sav_u->ent_d = u3A->ent_d;
  }
}

/* u3_save_ef_chld(): report save termination.
*/
void
u3_save_ef_chld(u3_pier *pir_u)
{
  u3_save* sav_u = pir_u->sav_u;
  c3_i     loc_i;
  c3_w     pid_w;

  /* modified for cases with no pid_w
  */
  uL(fprintf(uH, "checkpoint: complete %d\n", sav_u->pid_w));
  pid_w = wait(&loc_i);
  if (0 != sav_u->pid_w) {
    c3_assert(pid_w == sav_u->pid_w);
  }
  else {
    c3_assert(pid_w > 0);
  }
  sav_u->pid_w = 0;
}

/* u3_save_io_init(): initialize autosave.
*/
void
u3_save_io_init(u3_pier *pir_u)
{
  u3_save* sav_u = pir_u->sav_u;

  sav_u->ent_d = 0;
  sav_u->pid_w = 0;

  sav_u->tim_u.data = pir_u;
  uv_timer_init(u3L, &sav_u->tim_u);
  uv_timer_start(&sav_u->tim_u, _save_time_cb, 120000, 120000);
}

/* u3_save_io_exit(): terminate save I/O.
*/
void
u3_save_io_exit(u3_pier *pir_u)
{
<<<<<<< HEAD
}

/* u3_save_io_poll(): poll kernel for save I/O.
*/
void
u3_save_io_poll(u3_pier *pir_u)
{
=======
>>>>>>> 56c3f080
}<|MERGE_RESOLUTION|>--- conflicted
+++ resolved
@@ -81,14 +81,4 @@
 void
 u3_save_io_exit(u3_pier *pir_u)
 {
-<<<<<<< HEAD
-}
-
-/* u3_save_io_poll(): poll kernel for save I/O.
-*/
-void
-u3_save_io_poll(u3_pier *pir_u)
-{
-=======
->>>>>>> 56c3f080
 }