--- conflicted
+++ resolved
@@ -44,23 +44,8 @@
 static void
 _behn_time_cb(uv_timer_t* tim_u)
 {
-<<<<<<< HEAD
-  /*  there was an exponential backoff on timers, which meant that if you set a
-   *  timer for every ~s1 inside urbit, each iteration would be slightly
-   *  slower, up until ~25 timers had fired, at which point the exponential
-   *  curve really kicked in and you wouldn't get a callback for ~m1 when you
-   *  requested one in ~s1. nobody in the office knows why this is the way it
-   *  is, and it goes back to the original behn code from 2014.
-   */
-  /*  u3_behn* teh_u = &u3_Host.teh_u;
-   *  if(teh_u->run_w < 1024) {
-   *    teh_u->run_w++;
-   *  }
-   */
-=======
   u3_behn* teh_u = &u3_Host.teh_u;
   teh_u->alm = c3n;
->>>>>>> d1f27f49
 
   u3_lo_open();
   {
