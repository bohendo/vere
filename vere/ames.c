/* v/http.c
**
*/
#include <stdio.h>
#include <stdlib.h>
#include <fcntl.h>
#include <sys/ioctl.h>
#include <sys/stat.h>
#include <unistd.h>
#include <setjmp.h>
#include <gmp.h>
#include <stdint.h>
#include <sys/socket.h>
#include <netinet/in.h>
#include <netdb.h>
#include <uv.h>
#include <errno.h>
#include <curses.h>
#include <termios.h>
#include <term.h>

#include "all.h"
#include "vere/vere.h"

/* _ames_alloc(): libuv buffer allocator.
*/
static void
_ames_alloc(uv_handle_t* had_u, 
            size_t len_i,
            uv_buf_t* buf
            )
{
  void* ptr_v = c3_malloc(len_i);
  *buf = uv_buf_init(ptr_v, len_i);
}

/* _ames_free(): contrasting free.
*/
static void
_ames_free(void* ptr_v)
{
//  uL(fprintf(uH, "free %p\n", ptr_v));
  free(ptr_v);
}

/* _ames_pact_free(): free packet struct.
*/
static void
_ames_pact_free(u3_pact* pac_u)
{
  free(pac_u->hun_y);
  free(pac_u->dns_c);
  free(pac_u);
}

/* _ames_send_cb(): send callback.
*/
static void
_ames_send_cb(uv_udp_send_t* req_u, c3_i sas_i)
{
  u3_pact* pac_u = (u3_pact*)req_u;

#if 0
  if ( 0 != sas_i ) {
    uL(fprintf(uH, "ames: send_cb: %s\n", uv_strerror(sas_i)));
  }
#endif

  _ames_pact_free(pac_u);
}

/* _ames_send(): send buffer to address on port.
*/
static void
_ames_send(u3_pact* pac_u)
{
  // XX revisit
  u3_pier* pir_u = u3_pier_stub();
  u3_ames* sam_u = pir_u->sam_u;

  if ( !pac_u->hun_y ) {
    _ames_pact_free(pac_u);
    return;
  }

  struct sockaddr_in add_u;

  memset(&add_u, 0, sizeof(add_u));
  add_u.sin_family = AF_INET;
  add_u.sin_addr.s_addr = htonl(pac_u->pip_w);
  add_u.sin_port = htons(pac_u->por_s);

  uv_buf_t buf_u = uv_buf_init((c3_c*)pac_u->hun_y, pac_u->len_w);

  c3_i sas_i;

  if ( 0 != (sas_i = uv_udp_send(&pac_u->snd_u,
                                 &sam_u->wax_u,
                                 &buf_u, 1,
                                 (const struct sockaddr*)&add_u,
                                 _ames_send_cb)) ) {
    uL(fprintf(uH, "ames: send: %s\n", uv_strerror(sas_i)));
  }
}

/* _ames_czar_port(): udp port for galaxy.
*/
static c3_s
_ames_czar_port(c3_y imp_y)
{
  if ( c3n == u3_Host.ops_u.net ) {
    return 31337 + imp_y;
  }
  else {
    return 13337 + imp_y;
  }
}

/* _ames_czar_gone(): galaxy address resolution failed.
*/
static void
_ames_czar_gone(u3_pact* pac_u, time_t now)
{
  // XX revisit
  u3_pier* pir_u = u3_pier_stub();
  u3_ames* sam_u = pir_u->sam_u;

  uL(fprintf(uH, "ames: czar at %s: not found (b)\n", pac_u->dns_c));
  if ( (0 == sam_u->imp_w[pac_u->imp_y]) ||
       (0xffffffff == sam_u->imp_w[pac_u->imp_y]) ) {
    sam_u->imp_w[pac_u->imp_y] = 0xffffffff;
  } /* else keep existing ip for 5 more minutes */
  sam_u->imp_t[pac_u->imp_y] = now;

  _ames_pact_free(pac_u);
}

/* _ames_czar_cb(): galaxy address resolution callback.
*/
static void
_ames_czar_cb(uv_getaddrinfo_t* adr_u,
                    c3_i              sas_i,
                    struct addrinfo*  aif_u)
{
  // XX revisit
  u3_pier* pir_u = u3_pier_stub();
  u3_ames* sam_u = pir_u->sam_u;

  u3_pact* pac_u = (u3_pact*)adr_u->data;
  time_t     now = time(0);

  struct addrinfo* rai_u = aif_u;

  while ( 1 ) {
    if ( !rai_u ) {
      _ames_czar_gone(pac_u, now);
      break;
    }

    if ( (AF_INET == rai_u->ai_family) ) {
      struct sockaddr_in* add_u = (struct sockaddr_in *)rai_u->ai_addr;
      c3_w old_w = sam_u->imp_w[pac_u->imp_y];

      sam_u->imp_w[pac_u->imp_y] = ntohl(add_u->sin_addr.s_addr);
      sam_u->imp_t[pac_u->imp_y] = now;

#if 1
      if ( sam_u->imp_w[pac_u->imp_y] != old_w
        && sam_u->imp_w[pac_u->imp_y] != 0xffffffff ) {
        u3_noun wad = u3i_words(1, &sam_u->imp_w[pac_u->imp_y]);
        u3_noun nam = u3dc("scot", c3__if, wad);
        c3_c*   nam_c = u3r_string(nam);

        uL(fprintf(uH, "ames: czar %s: ip %s\n", pac_u->dns_c, nam_c));

        free(nam_c); u3z(nam);
      }
#endif

      _ames_send(pac_u);
      break;
    }

    rai_u = rai_u->ai_next;
  }

  free(adr_u);
  uv_freeaddrinfo(aif_u);
}


/* _ames_czar(): galaxy address resolution.
*/
static void
_ames_czar(u3_pact* pac_u, c3_c* bos_c)
{
  // XX revisit
  u3_pier* pir_u = u3_pier_stub();
  u3_ames* sam_u = pir_u->sam_u;

  pac_u->por_s = _ames_czar_port(pac_u->imp_y);

  if ( c3n == u3_Host.ops_u.net ) {
    pac_u->pip_w = 0x7f000001;
    _ames_send(pac_u);
    return;
  }

  c3_assert( 0 != bos_c );

  time_t now = time(0);

  // backoff
  if ( (0xffffffff == sam_u->imp_w[pac_u->imp_y]) &&
       (now - sam_u->imp_t[pac_u->imp_y]) < 300 ) {
    _ames_pact_free(pac_u);
    return;
  }

  if ( (0 == sam_u->imp_w[pac_u->imp_y]) ||
       (now - sam_u->imp_t[pac_u->imp_y]) > 300 ) { /* 5 minute TTL */
    u3_noun  nam = u3dc("scot", 'p', pac_u->imp_y);
    c3_c*  nam_c = u3r_string(nam);
    // XX remove extra byte for '~'
    pac_u->dns_c = c3_malloc(1 + strlen(bos_c) + 1 + strlen(nam_c));

    snprintf(pac_u->dns_c, 256, "%s.%s", nam_c + 1, bos_c);
    // uL(fprintf(uH, "czar %s, dns %s\n", nam_c, pac_u->dns_c));

    free(nam_c);
    u3z(nam);

    {
      uv_getaddrinfo_t* adr_u = c3_malloc(sizeof(*adr_u));
      adr_u->data = pac_u;

      c3_i sas_i;

      if ( 0 != (sas_i = uv_getaddrinfo(u3L, adr_u,
                                        _ames_czar_cb,
                                        pac_u->dns_c, 0, 0)) ) {
        uL(fprintf(uH, "ames: %s\n", uv_strerror(sas_i)));
        _ames_czar_gone(pac_u, now);
        return;
      }
    }
  }
  else {
    pac_u->pip_w = sam_u->imp_w[pac_u->imp_y];
    _ames_send(pac_u);
    return;
  }
}

/* _ames_lane_ipv4(): IPv4 address/ from lane.
*/
u3_noun
_ames_lane_ip(u3_noun lan, c3_s* por_s, c3_w* pip_w)
{
  switch ( u3h(lan) ) {
    case c3__if: {
      *por_s= (c3_s) u3h(u3t(u3t(lan)));
      *pip_w = u3r_word(0, u3t(u3t(u3t(lan))));

      return c3y;
    } break;
    case c3__is: {
      u3_noun pq_lan = u3h(u3t(u3t(lan)));

      if ( u3_nul == pq_lan ) return c3n;
      else return _ames_lane_ip(u3t(pq_lan), por_s, pip_w);
    } break;
    case c3__ix: {
      *por_s = (c3_s) u3h(u3t(u3t(lan)));
      *pip_w = u3r_word(0, u3t(u3t(u3t(lan))));

      return c3y;
    } break;
  }
  return c3n;
}

/* u3_ames_ef_bake(): notify %ames that we're live.
*/
void
u3_ames_ef_bake(u3_pier* pir_u)
{
  u3_noun pax = u3nq(u3_blip, c3__newt, u3k(u3A->sen), u3_nul);

  u3_pier_plan(pax, u3nc(c3__barn, u3_nul));
}

/* u3_ames_ef_send(): send packet to network (v4).
*/
void
u3_ames_ef_send(u3_pier* pir_u, u3_noun lan, u3_noun pac)
{
  u3_ames* sam_u = pir_u->sam_u;

  if ( u3_Host.ops_u.fuz_w && ((rand() % 100) < u3_Host.ops_u.fuz_w) ) {
    u3z(lan); u3z(pac);
    return;
  }

  u3_pact* pac_u = c3_calloc(sizeof(*pac_u));

  if ( c3y == _ames_lane_ip(lan, &pac_u->por_s, &pac_u->pip_w) ) {
    pac_u->len_w = u3r_met(3, pac);
    pac_u->hun_y = c3_malloc(pac_u->len_w);

    u3r_bytes(0, pac_u->len_w, pac_u->hun_y, pac);

    if ( 0 == pac_u->pip_w ) {
      pac_u->pip_w = 0x7f000001;
      pac_u->por_s = pir_u->por_s;
    }

    if ( (0 == (pac_u->pip_w >> 16)) && (1 == (pac_u->pip_w >> 8)) ) {
      pac_u->imp_y = (pac_u->pip_w & 0xff);

      _ames_czar(pac_u, sam_u->dns_c);
    }
    else if ( (c3y == u3_Host.ops_u.net) || (0x7f000001 == pac_u->pip_w) ) {
      _ames_send(pac_u);
    }
    else {
      // networking disabled
      _ames_pact_free(pac_u);
    }
  }
  else {
    _ames_pact_free(pac_u);
  }

  u3z(lan); u3z(pac);
}

<<<<<<< HEAD
/* _ames_time_cb(): timer callback.
*/
static void
_ames_time_cb(uv_timer_t* tim_uo)
{
  // XX revisit
  u3_pier* pir_u = u3_pier_stub();
  u3_ames* sam_u = pir_u->sam_u;

  // defer until started via u3_ames_ef_turf()
  if ( c3n == sam_u->liv ) {
    uv_timer_start(&sam_u->tim_u, _ames_time_cb, 1000, 0);
  }
  else {
    sam_u->law_w = time(0);
    {
      u3_pier_plan
        (u3nt(u3_blip, c3__ames, u3_nul),
         u3nc(c3__wake, u3_nul));
    }
  }
}

=======
>>>>>>> 94702666
/* _ames_recv_cb(): receive callback.
*/
static void
_ames_recv_cb(uv_udp_t*        wax_u,
              ssize_t          nrd_i,
              const uv_buf_t * buf_u,
              const struct sockaddr* adr_u,
              unsigned         flg_i)
{
  // uL(fprintf(uH, "ames: rx %p\r\n", buf_u.base));

  if ( 0 == nrd_i ) {
    _ames_free(buf_u->base);
  }
  else {
    {
      u3_noun             msg   = u3i_bytes((c3_w)nrd_i, (c3_y*)buf_u->base);

      // fprintf(stderr, "ames: plan\r\n");
#if 0
      u3z(msg);
#else
      struct sockaddr_in* add_u = (struct sockaddr_in *)adr_u;
      c3_s                por_s = ntohs(add_u->sin_port);
      c3_w                pip_w = ntohl(add_u->sin_addr.s_addr);

      u3_pier_plan
        (u3nt(u3_blip, c3__ames, u3_nul),
         u3nt(c3__hear,
              u3nq(c3__if, u3k(u3A->now), por_s, u3i_words(1, &pip_w)),
              msg));
#endif
    }
    _ames_free(buf_u->base);
  }
}

/* _ames_io_start(): initialize ames I/O.
*/
static void
_ames_io_start(u3_pier* pir_u)
{
  u3_ames* sam_u = pir_u->sam_u;
  c3_s por_s     = pir_u->por_s;
  u3_noun who    = u3i_chubs(2, pir_u->who_d);
  u3_noun rac    = u3do("clan:title", u3k(who));

  if ( c3__czar == rac ) {
    u3_noun imp = u3dc("scot", 'p', u3k(who));
    c3_c* imp_c = u3r_string(imp);
    c3_y  num_y = (c3_y)pir_u->who_d[0];

    por_s = _ames_czar_port(num_y);

    if ( c3y == u3_Host.ops_u.net ) {
      uL(fprintf(uH, "ames: czar: %s on %d\n", imp_c, por_s));
    }
    else {
      uL(fprintf(uH, "ames: czar: %s on %d (localhost only)\n", imp_c, por_s));
    }

    u3z(imp);
    free(imp_c);
  }

  int ret;
  if ( 0 != (ret = uv_udp_init(u3L, &sam_u->wax_u)) ) {
    uL(fprintf(uH, "ames: init: %s\n", uv_strerror(ret)));
    c3_assert(0);
  }

  //  Bind and stuff.
  {
    struct sockaddr_in add_u;
    c3_i               add_i = sizeof(add_u);

    memset(&add_u, 0, sizeof(add_u));
    add_u.sin_family = AF_INET;
    add_u.sin_addr.s_addr = _(u3_Host.ops_u.net) ?
                              htonl(INADDR_ANY) :
                              htonl(INADDR_LOOPBACK);
    add_u.sin_port = htons(por_s);

    int ret;
    if ( (ret = uv_udp_bind(&sam_u->wax_u, 
                            (const struct sockaddr*) & add_u, 0)) != 0 ) {
      uL(fprintf(uH, "ames: bind: %s\n",
                     uv_strerror(ret)));
      if (UV_EADDRINUSE == ret){
        uL(fprintf(uH, 
                    "    ...perhaps you've got two copies of vere running?\n"));
      }
      exit(1);
    }

    uv_udp_getsockname(&sam_u->wax_u, (struct sockaddr *)&add_u, &add_i);
    c3_assert(add_u.sin_port);

    sam_u->por_s = ntohs(add_u.sin_port);
  }

  // uL(fprintf(uH, "ames: on localhost, UDP %d.\n", sam_u->por_s));
  uv_udp_recv_start(&sam_u->wax_u, _ames_alloc, _ames_recv_cb);

  sam_u->liv = c3y;
  u3z(rac);
  u3z(who);
}

/* _cttp_mcut_char(): measure/cut character.
*/
static c3_w
_cttp_mcut_char(c3_c* buf_c, c3_w len_w, c3_c chr_c)
{
  if ( buf_c ) {
    buf_c[len_w] = chr_c;
  }
  return len_w + 1;
}

/* _cttp_mcut_cord(): measure/cut cord.
*/
static c3_w
_cttp_mcut_cord(c3_c* buf_c, c3_w len_w, u3_noun san)
{
  c3_w ten_w = u3r_met(3, san);

  if ( buf_c ) {
    u3r_bytes(0, ten_w, (c3_y *)(buf_c + len_w), san);
  }
  u3z(san);
  return (len_w + ten_w);
}

/* _cttp_mcut_path(): measure/cut cord list.
*/
static c3_w
_cttp_mcut_path(c3_c* buf_c, c3_w len_w, c3_c sep_c, u3_noun pax)
{
  u3_noun axp = pax;

  while ( u3_nul != axp ) {
    u3_noun h_axp = u3h(axp);

    len_w = _cttp_mcut_cord(buf_c, len_w, u3k(h_axp));
    axp = u3t(axp);

    if ( u3_nul != axp ) {
      len_w = _cttp_mcut_char(buf_c, len_w, sep_c);
    }
  }
  u3z(pax);
  return len_w;
}

/* _cttp_mcut_host(): measure/cut host.
*/
static c3_w
_cttp_mcut_host(c3_c* buf_c, c3_w len_w, u3_noun hot)
{
  len_w = _cttp_mcut_path(buf_c, len_w, '.', u3kb_flop(u3k(hot)));
  u3z(hot);
  return len_w;
}

/* u3_ames_ef_turf(): initialize ames I/O on domain(s).
*/
void
u3_ames_ef_turf(u3_pier* pir_u, u3_noun tuf)
{
  u3_ames* sam_u = pir_u->sam_u;

  if ( u3_nul != tuf ) {
    // XX save all for fallback, not just first
    u3_noun hot = u3k(u3h(tuf));
    c3_w  len_w = _cttp_mcut_host(0, 0, u3k(hot));

    sam_u->dns_c = c3_malloc(1 + len_w);
    _cttp_mcut_host(sam_u->dns_c, 0, hot);
    sam_u->dns_c[len_w] = 0;

    u3z(tuf);
  }
  else if ( (c3n == pir_u->fak_o) && (0 == sam_u->dns_c) ) {
    uL(fprintf(uH, "ames: turf: no domains\n"));
  }

  if ( c3n == sam_u->liv ) {
    _ames_io_start(pir_u);
  }
}

/* u3_ames_io_init(): initialize ames I/O.
*/
void
u3_ames_io_init(u3_pier* pir_u)
{
  u3_ames* sam_u = pir_u->sam_u;
  sam_u->liv = c3n;
}

/* u3_ames_io_talk(): start receiving ames traffic.
*/
void
u3_ames_io_talk(u3_pier* pir_u)
{
}

/* u3_ames_io_exit(): terminate ames I/O.
*/
void
u3_ames_io_exit(u3_pier* pir_u)
{
  u3_ames* sam_u = pir_u->sam_u;

  if ( c3y == sam_u->liv ) {
    // XX remove had_u/wax_u union, cast and close wax_u
    uv_close(&sam_u->had_u, 0);
  }
<<<<<<< HEAD
}

/* u3_ames_io_poll(): update ames IO state.
*/
void
u3_ames_io_poll(u3_pier* pir_u)
{
  u3_ames* sam_u = pir_u->sam_u;
  // XX wrong, revisit
  u3_noun  wen = u3v_keep(u3nt(u3_blip, c3__ames, u3_nul));

  if ( (u3_nul != wen) &&
       (c3y == u3du(wen)) &&
       (c3y == u3ud(u3t(wen))) )
  {
    c3_d gap_d = u3_time_gap_ms(u3k(u3A->now), u3k(u3t(wen)));
    c3_w lem_w = (time(0) - sam_u->law_w);
    c3_w lef_w = (lem_w > 32) ? 0 : (32 - lem_w);

    gap_d = c3_min(gap_d, (c3_d)(1000 * lef_w));

    if ( c3y == sam_u->alm ) {
      uv_timer_stop(&sam_u->tim_u);
    }
    else sam_u->alm = c3y;

    uv_timer_start(&sam_u->tim_u, _ames_time_cb, gap_d, 0);
  }
  else {
    if ( c3y == sam_u->alm ) {
      uv_timer_stop(&sam_u->tim_u);
    }
    sam_u->alm = c3n;
  }
  u3z(wen);
=======
>>>>>>> 94702666
}<|MERGE_RESOLUTION|>--- conflicted
+++ resolved
@@ -335,32 +335,6 @@
   u3z(lan); u3z(pac);
 }
 
-<<<<<<< HEAD
-/* _ames_time_cb(): timer callback.
-*/
-static void
-_ames_time_cb(uv_timer_t* tim_uo)
-{
-  // XX revisit
-  u3_pier* pir_u = u3_pier_stub();
-  u3_ames* sam_u = pir_u->sam_u;
-
-  // defer until started via u3_ames_ef_turf()
-  if ( c3n == sam_u->liv ) {
-    uv_timer_start(&sam_u->tim_u, _ames_time_cb, 1000, 0);
-  }
-  else {
-    sam_u->law_w = time(0);
-    {
-      u3_pier_plan
-        (u3nt(u3_blip, c3__ames, u3_nul),
-         u3nc(c3__wake, u3_nul));
-    }
-  }
-}
-
-=======
->>>>>>> 94702666
 /* _ames_recv_cb(): receive callback.
 */
 static void
@@ -580,42 +554,4 @@
     // XX remove had_u/wax_u union, cast and close wax_u
     uv_close(&sam_u->had_u, 0);
   }
-<<<<<<< HEAD
-}
-
-/* u3_ames_io_poll(): update ames IO state.
-*/
-void
-u3_ames_io_poll(u3_pier* pir_u)
-{
-  u3_ames* sam_u = pir_u->sam_u;
-  // XX wrong, revisit
-  u3_noun  wen = u3v_keep(u3nt(u3_blip, c3__ames, u3_nul));
-
-  if ( (u3_nul != wen) &&
-       (c3y == u3du(wen)) &&
-       (c3y == u3ud(u3t(wen))) )
-  {
-    c3_d gap_d = u3_time_gap_ms(u3k(u3A->now), u3k(u3t(wen)));
-    c3_w lem_w = (time(0) - sam_u->law_w);
-    c3_w lef_w = (lem_w > 32) ? 0 : (32 - lem_w);
-
-    gap_d = c3_min(gap_d, (c3_d)(1000 * lef_w));
-
-    if ( c3y == sam_u->alm ) {
-      uv_timer_stop(&sam_u->tim_u);
-    }
-    else sam_u->alm = c3y;
-
-    uv_timer_start(&sam_u->tim_u, _ames_time_cb, gap_d, 0);
-  }
-  else {
-    if ( c3y == sam_u->alm ) {
-      uv_timer_stop(&sam_u->tim_u);
-    }
-    sam_u->alm = c3n;
-  }
-  u3z(wen);
-=======
->>>>>>> 94702666
 }