/* vere/http.c
**
*/
#include <fcntl.h>
#include <sys/ioctl.h>
#include <sys/stat.h>
#include <sys/socket.h>
#include <ifaddrs.h>
#include <netinet/in.h>
#include <uv.h>
#include <errno.h>
#include <openssl/ssl.h>
#include <openssl/err.h>
#include <h2o.h>
#include <picohttpparser.h>
#include <tls.h>

#include "all.h"
#include "vere/vere.h"

typedef struct _u3_h2o_serv {
  h2o_globalconf_t fig_u;             //  h2o global config
  h2o_context_t    ctx_u;             //  h2o ctx
  h2o_accept_ctx_t cep_u;             //  h2o accept ctx
  h2o_hostconf_t*  hos_u;             //  h2o host config
  h2o_handler_t*   han_u;             //  h2o request handler
} u3_h2o_serv;

static void _proxy_serv_free(u3_prox* lis_u);
static void _proxy_serv_close(u3_prox* lis_u);
static u3_prox* _proxy_serv_new(u3_http* htp_u, c3_s por_s, c3_o sec);
static u3_prox* _proxy_serv_start(u3_prox* lis_u);

static void _http_serv_free(u3_http* htp_u);
static void _http_serv_start_all(void);
static void _http_form_free(void);

static const c3_i TCP_BACKLOG = 16;

//  XX temporary, add to u3_http_ef_form
//
#define PROXY_DOMAIN "arvo.network"

/* _http_vec_to_meth(): convert h2o_iovec_t to meth
*/
static u3_weak
_http_vec_to_meth(h2o_iovec_t vec_u)
{
  return ( 0 == strncmp(vec_u.base, "GET",     vec_u.len) ) ? c3__get  :
         ( 0 == strncmp(vec_u.base, "PUT",     vec_u.len) ) ? c3__put  :
         ( 0 == strncmp(vec_u.base, "POST",    vec_u.len) ) ? c3__post :
         ( 0 == strncmp(vec_u.base, "HEAD",    vec_u.len) ) ? c3__head :
         ( 0 == strncmp(vec_u.base, "CONNECT", vec_u.len) ) ? c3__conn :
         ( 0 == strncmp(vec_u.base, "DELETE",  vec_u.len) ) ? c3__delt :
         ( 0 == strncmp(vec_u.base, "OPTIONS", vec_u.len) ) ? c3__opts :
         ( 0 == strncmp(vec_u.base, "TRACE",   vec_u.len) ) ? c3__trac :
         // TODO ??
         // ( 0 == strncmp(vec_u.base, "PATCH",   vec_u.len) ) ? c3__patc :
         u3_none;
}

/* _http_vec_to_atom(): convert h2o_iovec_t to atom (cord)
*/
static u3_noun
_http_vec_to_atom(h2o_iovec_t vec_u)
{
  return u3i_bytes(vec_u.len, (const c3_y*)vec_u.base);
}

/* _http_vec_to_octs(): convert h2o_iovec_t to (unit octs)
*/
static u3_noun
_http_vec_to_octs(h2o_iovec_t vec_u)
{
  if ( 0 == vec_u.len ) {
    return u3_nul;
  }

  // XX correct size_t -> atom?
  return u3nt(u3_nul, u3i_chubs(1, (const c3_d*)&vec_u.len),
                      _http_vec_to_atom(vec_u));
}

/* _http_vec_from_octs(): convert (unit octs) to h2o_iovec_t
*/
static h2o_iovec_t
_http_vec_from_octs(u3_noun oct)
{
  if ( u3_nul == oct ) {
    return h2o_iovec_init(0, 0);
  }

  //  2GB max
  if ( c3n == u3a_is_cat(u3h(u3t(oct))) ) {
    u3m_bail(c3__fail);
  }

  c3_w len_w  = u3h(u3t(oct));
  c3_y* buf_y = c3_malloc(1 + len_w);
  buf_y[len_w] = 0;

  u3r_bytes(0, len_w, buf_y, u3t(u3t(oct)));

  u3z(oct);
  return h2o_iovec_init(buf_y, len_w);
}

/* _http_heds_to_noun(): convert h2o_header_t to (list (pair @t @t))
*/
static u3_noun
_http_heds_to_noun(h2o_header_t* hed_u, c3_d hed_d)
{
  u3_noun hed = u3_nul;
  c3_d dex_d  = hed_d;

  h2o_header_t deh_u;

  while ( 0 < dex_d ) {
    deh_u = hed_u[--dex_d];
    hed = u3nc(u3nc(_http_vec_to_atom(*deh_u.name),
                    _http_vec_to_atom(deh_u.value)), hed);
  }

  return hed;
}

/* _http_heds_free(): free header linked list
*/
static void
_http_heds_free(u3_hhed* hed_u)
{
  while ( hed_u ) {
    u3_hhed* nex_u = hed_u->nex_u;

    free(hed_u->nam_c);
    free(hed_u->val_c);
    free(hed_u);
    hed_u = nex_u;
  }
}

/* _http_hed_new(): create u3_hhed from nam/val cords
*/
static u3_hhed*
_http_hed_new(u3_atom nam, u3_atom val)
{
  c3_w     nam_w = u3r_met(3, nam);
  c3_w     val_w = u3r_met(3, val);
  u3_hhed* hed_u = c3_malloc(sizeof(*hed_u));

  hed_u->nam_c = c3_malloc(1 + nam_w);
  hed_u->val_c = c3_malloc(1 + val_w);
  hed_u->nam_c[nam_w] = 0;
  hed_u->val_c[val_w] = 0;
  hed_u->nex_u = 0;
  hed_u->nam_w = nam_w;
  hed_u->val_w = val_w;

  u3r_bytes(0, nam_w, (c3_y*)hed_u->nam_c, nam);
  u3r_bytes(0, val_w, (c3_y*)hed_u->val_c, val);

  return hed_u;
}

/* _http_heds_from_noun(): convert (list (pair @t @t)) to u3_hhed
*/
static u3_hhed*
_http_heds_from_noun(u3_noun hed)
{
  u3_noun deh = hed;
  u3_noun i_hed;

  u3_hhed* hed_u = 0;

  while ( u3_nul != hed ) {
    i_hed = u3h(hed);
    u3_hhed* nex_u = _http_hed_new(u3h(i_hed), u3t(i_hed));
    nex_u->nex_u = hed_u;

    hed_u = nex_u;
    hed = u3t(hed);
  }

  u3z(deh);
  return hed_u;
}

/* _http_req_find(): find http request in connection by sequence.
*/
static u3_hreq*
_http_req_find(u3_hcon* hon_u, c3_w seq_l)
{
  u3_hreq* req_u = hon_u->req_u;

  //  XX glories of linear search
  //
  while ( req_u ) {
    if ( seq_l == req_u->seq_l ) {
      return req_u;
    }
    req_u = req_u->nex_u;
  }
  return 0;
}

/* _http_req_link(): link http request to connection
*/
static void
_http_req_link(u3_hcon* hon_u, u3_hreq* req_u)
{
  req_u->hon_u = hon_u;
  req_u->seq_l = hon_u->seq_l++;
  req_u->nex_u = hon_u->req_u;

  if ( 0 != req_u->nex_u ) {
    req_u->nex_u->pre_u = req_u;
  }
  hon_u->req_u = req_u;
}

/* _http_req_unlink(): remove http request from connection
*/
static void
_http_req_unlink(u3_hreq* req_u)
{
  if ( 0 != req_u->pre_u ) {
    req_u->pre_u->nex_u = req_u->nex_u;

    if ( 0 != req_u->nex_u ) {
      req_u->nex_u->pre_u = req_u->pre_u;
    }
  }
  else {
    req_u->hon_u->req_u = req_u->nex_u;

    if ( 0 != req_u->nex_u ) {
      req_u->nex_u->pre_u = 0;
    }
  }
}

/* _http_req_to_duct(): translate srv/con/req to duct
*/
static u3_noun
_http_req_to_duct(u3_hreq* req_u)
{
  return u3nt(u3_blip, c3__http,
              u3nq(u3dc("scot", c3_s2('u','v'), req_u->hon_u->htp_u->sev_l),
                   u3dc("scot", c3_s2('u','d'), req_u->hon_u->coq_l),
                   u3dc("scot", c3_s2('u','d'), req_u->seq_l),
                   u3_nul));
}

/* _http_req_kill(): kill http request in %eyre.
*/
static void
_http_req_kill(u3_hreq* req_u)
{
  u3_noun pox = _http_req_to_duct(req_u);
  u3_pier_plan(pox, u3nc(c3__thud, u3_nul));
}

/* _http_req_done(): request finished, deallocation callback
*/
static void
_http_req_done(void* ptr_v)
{
  u3_hreq* req_u = (u3_hreq*)ptr_v;

  // client canceled request
  if ( u3_rsat_plan == req_u->sat_e ) {
    _http_req_kill(req_u);
  }

  if ( 0 != req_u->tim_u ) {
    uv_close((uv_handle_t*)req_u->tim_u, (uv_close_cb)free);
    req_u->tim_u = 0;
  }

  _http_req_unlink(req_u);
}

/* _http_req_timer_cb(): request timeout callback
*/
static void
_http_req_timer_cb(uv_timer_t* tim_u)
{
  u3_hreq* req_u = tim_u->data;

  if ( u3_rsat_plan == req_u->sat_e ) {
    _http_req_kill(req_u);
    req_u->sat_e = u3_rsat_ripe;

    c3_c* msg_c = "gateway timeout";
    h2o_send_error_generic(req_u->rec_u, 504, msg_c, msg_c, 0);
  }
}

/* _http_req_new(): receive http request.
*/
static u3_hreq*
_http_req_new(u3_hcon* hon_u, h2o_req_t* rec_u)
{
  u3_hreq* req_u = h2o_mem_alloc_shared(&rec_u->pool, sizeof(*req_u),
                                        _http_req_done);
  req_u->rec_u = rec_u;
  req_u->sat_e = u3_rsat_init;
  req_u->tim_u = 0;
  req_u->pre_u = 0;

  _http_req_link(hon_u, req_u);

  return req_u;
}

/* _http_req_dispatch(): dispatch http request to %eyre
*/
static void
_http_req_dispatch(u3_hreq* req_u, u3_noun req)
{
  c3_assert(u3_rsat_init == req_u->sat_e);
  req_u->sat_e = u3_rsat_plan;

  u3_noun pox = _http_req_to_duct(req_u);
  u3_noun typ = _(req_u->hon_u->htp_u->lop) ? c3__chis : c3__this;

  u3_pier_plan(pox, u3nq(typ,
                     req_u->hon_u->htp_u->sec,
                     u3nc(c3y, u3i_words(1, &req_u->hon_u->ipf_w)),
                     req));
}

typedef struct _u3_hgen {
  h2o_generator_t neg_u;
  h2o_iovec_t     bod_u;
  u3_hhed*        hed_u;
} u3_hgen;

/* _http_hgen_dispose(): dispose response generator and buffers
*/
static void
_http_hgen_dispose(void* ptr_v)
{
  u3_hgen* gen_u = (u3_hgen*)ptr_v;
  _http_heds_free(gen_u->hed_u);
  free(gen_u->bod_u.base);
}

/* _http_req_respond(): write httr to h2o_req_t->res and send
*/
static void
_http_req_respond(u3_hreq* req_u, u3_noun sas, u3_noun hed, u3_noun bod)
{
  // XX ideally
  //c3_assert(u3_rsat_plan == req_u->sat_e);

  if ( u3_rsat_plan != req_u->sat_e ) {
    //uL(fprintf(uH, "duplicate response\n"));
    return;
  }

  req_u->sat_e = u3_rsat_ripe;

  uv_timer_stop(req_u->tim_u);

  h2o_req_t* rec_u = req_u->rec_u;

  rec_u->res.status = sas;
  rec_u->res.reason = (sas < 200) ? "weird" :
                      (sas < 300) ? "ok" :
                      (sas < 400) ? "moved" :
                      (sas < 500) ? "missing" :
                      "hosed";

  u3_hhed* hed_u = _http_heds_from_noun(u3k(hed));

  u3_hgen* gen_u = h2o_mem_alloc_shared(&rec_u->pool, sizeof(*gen_u),
                                        _http_hgen_dispose);
  gen_u->neg_u = (h2o_generator_t){0, 0};
  gen_u->hed_u = hed_u;

  while ( 0 != hed_u ) {
    h2o_add_header_by_str(&rec_u->pool, &rec_u->res.headers,
                          hed_u->nam_c, hed_u->nam_w, 0, 0,
                          hed_u->val_c, hed_u->val_w);
    hed_u = hed_u->nex_u;
  }

  gen_u->bod_u = _http_vec_from_octs(u3k(bod));
  rec_u->res.content_length = gen_u->bod_u.len;

  h2o_start_response(rec_u, &gen_u->neg_u);
  h2o_send(rec_u, &gen_u->bod_u, 1, H2O_SEND_STATE_FINAL);

  {
    u3_h2o_serv* h2o_u = req_u->hon_u->htp_u->h2o_u;

    if ( 0 != h2o_u->ctx_u.shutdown_requested ) {
      rec_u->http1_is_persistent = 0;
    }
  }

  u3z(sas); u3z(hed); u3z(bod);
}

/* _http_rec_to_httq(): convert h2o_req_t to httq
*/
static u3_weak
_http_rec_to_httq(h2o_req_t* rec_u)
{
  u3_noun med = _http_vec_to_meth(rec_u->method);

  if ( u3_none == med ) {
    return u3_none;
  }

  u3_noun url = _http_vec_to_atom(rec_u->path);
  u3_noun hed = _http_heds_to_noun(rec_u->headers.entries,
                                   rec_u->headers.size);

  // restore host header
  hed = u3nc(u3nc(u3i_string("host"),
                  _http_vec_to_atom(rec_u->authority)),
             hed);

  u3_noun bod = _http_vec_to_octs(rec_u->entity);

  return u3nq(med, url, hed, bod);
}

typedef struct _h2o_uv_sock {         //  see private st_h2o_uv_socket_t
  h2o_socket_t     sok_u;             //  socket
  uv_stream_t*     han_u;             //  client stream handler (u3_hcon)
} h2o_uv_sock;

/* _http_rec_accept(); handle incoming http request from h2o.
*/
static c3_i
_http_rec_accept(h2o_handler_t* han_u, h2o_req_t* rec_u)
{
  u3_weak req = _http_rec_to_httq(rec_u);

  if ( u3_none == req ) {
    if ( (u3C.wag_w & u3o_verbose) ) {
      uL(fprintf(uH, "strange %.*s request\n", (int)rec_u->method.len,
                                               rec_u->method.base));
    }
    c3_c* msg_c = "bad request";
    h2o_send_error_generic(rec_u, 400, msg_c, msg_c, 0);
  }
  else {
    h2o_uv_sock* suv_u = (h2o_uv_sock*)rec_u->conn->
                           callbacks->get_socket(rec_u->conn);
    u3_hcon* hon_u = (u3_hcon*)suv_u->han_u;

    // sanity check
    c3_assert( hon_u->sok_u == &suv_u->sok_u );

    u3_hreq* req_u = _http_req_new(hon_u, rec_u);

    req_u->tim_u = c3_malloc(sizeof(*req_u->tim_u));
    req_u->tim_u->data = req_u;
    uv_timer_init(u3L, req_u->tim_u);
    uv_timer_start(req_u->tim_u, _http_req_timer_cb, 300 * 1000, 0);

    _http_req_dispatch(req_u, req);
  }

  return 0;
}

/* _http_conn_find(): find http connection in server by sequence.
*/
static u3_hcon*
_http_conn_find(u3_http *htp_u, c3_w coq_l)
{
  u3_hcon* hon_u = htp_u->hon_u;

  //  XX glories of linear search
  //
  while ( hon_u ) {
    if ( coq_l == hon_u->coq_l ) {
      return hon_u;
    }
    hon_u = hon_u->nex_u;
  }
  return 0;
}

/* _http_conn_link(): link http request to connection
*/
static void
_http_conn_link(u3_http* htp_u, u3_hcon* hon_u)
{
  hon_u->htp_u = htp_u;
  hon_u->coq_l = htp_u->coq_l++;
  hon_u->nex_u = htp_u->hon_u;

  if ( 0 != hon_u->nex_u ) {
    hon_u->nex_u->pre_u = hon_u;
  }
  htp_u->hon_u = hon_u;
}

/* _http_conn_unlink(): remove http request from connection
*/
static void
_http_conn_unlink(u3_hcon* hon_u)
{
  if ( 0 != hon_u->pre_u ) {
    hon_u->pre_u->nex_u = hon_u->nex_u;

    if ( 0 != hon_u->nex_u ) {
      hon_u->nex_u->pre_u = hon_u->pre_u;
    }
  }
  else {
    hon_u->htp_u->hon_u = hon_u->nex_u;

    if ( 0 != hon_u->nex_u ) {
      hon_u->nex_u->pre_u = 0;
    }
  }
}

/* _http_conn_free(): free http connection on close.
*/
static void
_http_conn_free(uv_handle_t* han_t)
{
  u3_hcon* hon_u = (u3_hcon*)han_t;
  u3_http* htp_u = hon_u->htp_u;
  u3_h2o_serv* h2o_u = htp_u->h2o_u;

  c3_assert( 0 == hon_u->req_u );

#if 0
  {
    c3_w len_w = 0;

    u3_hcon* noh_u = htp_u->hon_u;

    while ( 0 != noh_u ) {
      len_w++;
      noh_u = noh_u->nex_u;
    }

    uL(fprintf(uH, "http conn free %d of %u server %d\n", hon_u->coq_l, len_w, htp_u->sev_l));
  }
#endif

  _http_conn_unlink(hon_u);

#if 0
  {
    c3_w len_w = 0;

    u3_hcon* noh_u = htp_u->hon_u;

    while ( 0 != noh_u ) {
      len_w++;
      noh_u = noh_u->nex_u;
    }

    uL(fprintf(uH, "http conn free %u remaining\n", len_w));
  }
#endif

  if ( (0 == htp_u->hon_u) && (0 != h2o_u->ctx_u.shutdown_requested) ) {
#if 0
    uL(fprintf(uH, "http conn free %d free server %d\n", hon_u->coq_l, htp_u->sev_l));
#endif
    _http_serv_free(htp_u);
  }

  free(hon_u);
}

/* _http_conn_new(): create and accept http connection.
*/
static u3_hcon*
_http_conn_new(u3_http* htp_u)
{
  u3_hcon* hon_u = c3_malloc(sizeof(*hon_u));
  hon_u->seq_l = 1;
  hon_u->ipf_w = 0;
  hon_u->req_u = 0;
  hon_u->sok_u = 0;
  hon_u->con_u = 0;
  hon_u->pre_u = 0;

  _http_conn_link(htp_u, hon_u);

#if 0
  uL(fprintf(uH, "http conn neww %d server %d\n", hon_u->coq_l, htp_u->sev_l));
#endif

  return hon_u;
}

/* _http_serv_find(): find http server by sequence.
*/
static u3_http*
_http_serv_find(c3_l sev_l)
{
  u3_http* htp_u = u3_Host.htp_u;

  //  XX glories of linear search
  //
  while ( htp_u ) {
    if ( sev_l == htp_u->sev_l ) {
      return htp_u;
    }
    htp_u = htp_u->nex_u;
  }
  return 0;
}

/* _http_serv_link(): link http server to global state.
*/
static void
_http_serv_link(u3_http* htp_u)
{
  // XX link elsewhere initially, relink on start?

  if ( 0 != u3_Host.htp_u ) {
    htp_u->sev_l = 1 + u3_Host.htp_u->sev_l;
  }
  else {
    htp_u->sev_l = u3A->sev_l;
  }

  htp_u->nex_u = u3_Host.htp_u;
  u3_Host.htp_u = htp_u;
}

/* _http_serv_unlink(): remove http server from global state.
*/
static void
_http_serv_unlink(u3_http* htp_u)
{
  // XX link elsewhere initially, relink on start?

  if ( u3_Host.htp_u == htp_u ) {
    u3_Host.htp_u = htp_u->nex_u;
  }
  else {
    u3_http* pre_u = u3_Host.htp_u;

    //  XX glories of linear search
    //
    while ( pre_u ) {
      if ( pre_u->nex_u == htp_u ) {
        pre_u->nex_u = htp_u->nex_u;
      }
      else pre_u = pre_u->nex_u;
    }
  }
}

/* _http_h2o_context_dispose(): h2o_context_dispose, inlined and cleaned up.
*/
static void
_http_h2o_context_dispose(h2o_context_t* ctx)
{
  h2o_globalconf_t *config = ctx->globalconf;
  size_t i, j;

  for (i = 0; config->hosts[i] != NULL; ++i) {
    h2o_hostconf_t *hostconf = config->hosts[i];
    for (j = 0; j != hostconf->paths.size; ++j) {
      h2o_pathconf_t *pathconf = hostconf->paths.entries + j;
      h2o_context_dispose_pathconf_context(ctx, pathconf);
    }
    h2o_context_dispose_pathconf_context(ctx, &hostconf->fallback_path);
  }

  free(ctx->_pathconfs_inited.entries);
  free(ctx->_module_configs);

  h2o_timeout_dispose(ctx->loop, &ctx->zero_timeout);
  h2o_timeout_dispose(ctx->loop, &ctx->hundred_ms_timeout);
  h2o_timeout_dispose(ctx->loop, &ctx->handshake_timeout);
  h2o_timeout_dispose(ctx->loop, &ctx->http1.req_timeout);
  h2o_timeout_dispose(ctx->loop, &ctx->http2.idle_timeout);

  // NOTE: linked in http2/connection, never unlinked
  h2o_timeout_unlink(&ctx->http2._graceful_shutdown_timeout);

  h2o_timeout_dispose(ctx->loop, &ctx->http2.graceful_shutdown_timeout);
  h2o_timeout_dispose(ctx->loop, &ctx->proxy.io_timeout);
  h2o_timeout_dispose(ctx->loop, &ctx->one_sec_timeout);

  h2o_filecache_destroy(ctx->filecache);
  ctx->filecache = NULL;

  /* clear storage */
  for (i = 0; i != ctx->storage.size; ++i) {
    h2o_context_storage_item_t *item = ctx->storage.entries + i;
    if (item->dispose != NULL) {
        item->dispose(item->data);
    }
  }

  free(ctx->storage.entries);

  h2o_multithread_unregister_receiver(ctx->queue, &ctx->receivers.hostinfo_getaddr);
  h2o_multithread_destroy_queue(ctx->queue);

  if (ctx->_timestamp_cache.value != NULL) {
    h2o_mem_release_shared(ctx->_timestamp_cache.value);
  }

  // NOTE: explicit uv_run removed
}

/* _http_serv_really_free(): free http server.
*/
static void
_http_serv_really_free(u3_http* htp_u)
{
  c3_assert( 0 == htp_u->hon_u );

  if ( 0 != htp_u->h2o_u ) {
    u3_h2o_serv* h2o_u = htp_u->h2o_u;

    if ( 0 != h2o_u->cep_u.ssl_ctx ) {
      SSL_CTX_free(h2o_u->cep_u.ssl_ctx);
    }

    h2o_config_dispose(&h2o_u->fig_u);

    // XX h2o_cleanup_thread if not restarting?

    free(htp_u->h2o_u);
    htp_u->h2o_u = 0;
  }

  _http_serv_unlink(htp_u);
  free(htp_u);
}

/* http_serv_free_cb(): timer callback for freeing http server.
*/
static void
http_serv_free_cb(uv_timer_t* tim_u)
{
  u3_http* htp_u = tim_u->data;

  _http_serv_really_free(htp_u);

  uv_close((uv_handle_t*)tim_u, (uv_close_cb)free);
}

/* _http_serv_free(): begin to free http server.
*/
static void
_http_serv_free(u3_http* htp_u)
{
#if 0
  uL(fprintf(uH, "http serv free %d\n", htp_u->sev_l));
#endif

  c3_assert( 0 == htp_u->hon_u );

  if ( 0 == htp_u->h2o_u ) {
    _http_serv_really_free(htp_u);
  }
  else {
    u3_h2o_serv* h2o_u = htp_u->h2o_u;

    _http_h2o_context_dispose(&h2o_u->ctx_u);

    // NOTE: free deferred to allow timers to be closed
    // this is a heavy-handed workaround for the lack of
    // close callbacks in h2o_timer_t
    // it's unpredictable how many event-loop turns will
    // be required to finish closing the underlying uv_timer_t
    // and we can't free until that's done (or we have UB)
    // testing reveals 5s to be a long enough deferral
    uv_timer_t* tim_u = c3_malloc(sizeof(*tim_u));

    tim_u->data = htp_u;

    uv_timer_init(u3L, tim_u);
    uv_timer_start(tim_u, http_serv_free_cb, 5000, 0);
  }
}

/* _http_serv_close_cb(): http server uv_close callback.
*/
static void
_http_serv_close_cb(uv_handle_t* han_u)
{
  u3_http* htp_u = (u3_http*)han_u;
  htp_u->liv = c3n;

  // otherwise freed by the last linked connection
  if ( 0 == htp_u->hon_u ) {
    _http_serv_free(htp_u);
  }

  // restart if all linked servers have been shutdown
  {
    htp_u = u3_Host.htp_u;
    c3_o res = c3y;

    while ( 0 != htp_u ) {
      if ( c3y == htp_u->liv ) {
        res = c3n;
      }
      htp_u = htp_u->nex_u;
    }

    if ( (c3y == res) && (0 != u3_Host.fig_u.for_u) ) {
      _http_serv_start_all();
    }
  }
}

/* _http_serv_close(): close http server gracefully.
*/
static void
_http_serv_close(u3_http* htp_u)
{
  u3_h2o_serv* h2o_u = htp_u->h2o_u;
  h2o_context_request_shutdown(&h2o_u->ctx_u);

#if 0
  uL(fprintf(uH, "http serv close %d %p\n", htp_u->sev_l, &htp_u->wax_u));
#endif

  uv_close((uv_handle_t*)&htp_u->wax_u, _http_serv_close_cb);

  if ( 0 != htp_u->rox_u ) {
    // XX close soft
    _proxy_serv_close(htp_u->rox_u);
    htp_u->rox_u = 0;
  }
}

/* _http_serv_new(): create new http server.
*/
static u3_http*
_http_serv_new(c3_s por_s, c3_o sec, c3_o lop)
{
  u3_http* htp_u = c3_malloc(sizeof(*htp_u));

  htp_u->coq_l = 1;
  htp_u->por_s = por_s;
  htp_u->sec = sec;
  htp_u->lop = lop;
  htp_u->liv = c3y;
  htp_u->h2o_u = 0;
  htp_u->rox_u = 0;
  htp_u->hon_u = 0;
  htp_u->nex_u = 0;

  _http_serv_link(htp_u);

  return htp_u;
}

/* _http_serv_accept(): accept new http connection.
*/
static void
_http_serv_accept(u3_http* htp_u)
{
  u3_hcon* hon_u = _http_conn_new(htp_u);

  uv_tcp_init(u3L, &hon_u->wax_u);

  c3_i sas_i;

  if ( 0 != (sas_i = uv_accept((uv_stream_t*)&htp_u->wax_u,
                               (uv_stream_t*)&hon_u->wax_u)) ) {
    if ( (u3C.wag_w & u3o_verbose) ) {
      uL(fprintf(uH, "http: accept: %s\n", uv_strerror(sas_i)));
    }

    uv_close((uv_handle_t*)&hon_u->wax_u, _http_conn_free);
    return;
  }

  hon_u->sok_u = h2o_uv_socket_create((uv_stream_t*)&hon_u->wax_u,
                                      _http_conn_free);

  h2o_accept(&((u3_h2o_serv*)htp_u->h2o_u)->cep_u, hon_u->sok_u);

  // capture h2o connection (XX fragile)
  hon_u->con_u = (h2o_conn_t*)hon_u->sok_u->data;

  struct sockaddr_in adr_u;
  h2o_socket_getpeername(hon_u->sok_u, (struct sockaddr*)&adr_u);
  hon_u->ipf_w = ( adr_u.sin_family != AF_INET ) ?
                 0 : ntohl(adr_u.sin_addr.s_addr);
}

/* _http_serv_listen_cb(): uv_connection_cb for uv_listen
*/
static void
_http_serv_listen_cb(uv_stream_t* str_u, c3_i sas_i)
{
  u3_http* htp_u = (u3_http*)str_u;

  if ( 0 != sas_i ) {
    uL(fprintf(uH, "http: listen_cb: %s\n", uv_strerror(sas_i)));
  }
  else {
    _http_serv_accept(htp_u);
  }
}

/* _http_serv_init_h2o(): initialize h2o ctx and handlers for server.
*/
static u3_h2o_serv*
_http_serv_init_h2o(SSL_CTX* tls_u, c3_o log, c3_o red)
{
  u3_h2o_serv* h2o_u = c3_calloc(sizeof(*h2o_u));

  h2o_config_init(&h2o_u->fig_u);
  h2o_u->fig_u.server_name = h2o_iovec_init(
                               H2O_STRLIT("urbit/vere-" URBIT_VERSION));

  // XX default pending vhost/custom-domain design
  // XX revisit the effect of specifying the port
  h2o_u->hos_u = h2o_config_register_host(&h2o_u->fig_u,
                                          h2o_iovec_init(H2O_STRLIT("default")),
                                          65535);

  h2o_u->cep_u.ctx = (h2o_context_t*)&h2o_u->ctx_u;
  h2o_u->cep_u.hosts = h2o_u->fig_u.hosts;
  h2o_u->cep_u.ssl_ctx = tls_u;

  h2o_u->han_u = h2o_create_handler(&h2o_u->hos_u->fallback_path,
                                    sizeof(*h2o_u->han_u));
  if ( c3y == red ) {
    // XX h2o_redirect_register
    h2o_u->han_u->on_req = _http_rec_accept;
  }
  else {
    h2o_u->han_u->on_req = _http_rec_accept;
  }

  if ( c3y == log ) {
    // XX move this to post serv_start and put the port in the name
#if 0
    c3_c* pax_c = u3_Host.dir_c;
    u3_noun now = u3dc("scot", c3__da, u3k(u3A->now));
    c3_c* now_c = u3r_string(now);
    c3_c* nam_c = ".access.log";
    c3_w len_w = 1 + strlen(pax_c) + 1 + strlen(now_c) + strlen(nam_c);

    c3_c* paf_c = c3_malloc(len_w);
    snprintf(paf_c, len_w, "%s/%s%s", pax_c, now_c, nam_c);

    h2o_access_log_filehandle_t* fil_u =
      h2o_access_log_open_handle(paf_c, 0, H2O_LOGCONF_ESCAPE_APACHE);

    h2o_access_log_register(&h2o_u->hos_u->fallback_path, fil_u);

    free(paf_c);
    free(now_c);
    u3z(now);
#endif
  }

  // XX h2o_compress_register

  h2o_context_init(&h2o_u->ctx_u, u3L, &h2o_u->fig_u);

  return h2o_u;
}

/* _http_serv_start(): start http server.
*/
static void
_http_serv_start(u3_http* htp_u)
{
  struct sockaddr_in adr_u;
  memset(&adr_u, 0, sizeof(adr_u));

  adr_u.sin_family = AF_INET;
  adr_u.sin_addr.s_addr = ( c3y == htp_u->lop ) ?
                          htonl(INADDR_LOOPBACK) :
                          INADDR_ANY;

  uv_tcp_init(u3L, &htp_u->wax_u);

  /*  Try ascending ports.
  */
  while ( 1 ) {
    c3_i sas_i;

    adr_u.sin_port = htons(htp_u->por_s);

    if ( 0 != (sas_i = uv_tcp_bind(&htp_u->wax_u,
                                   (const struct sockaddr*)&adr_u, 0)) ||
         0 != (sas_i = uv_listen((uv_stream_t*)&htp_u->wax_u,
                                 TCP_BACKLOG, _http_serv_listen_cb)) ) {
      if ( (UV_EADDRINUSE == sas_i) || (UV_EACCES == sas_i) ) {
        if ( (c3y == htp_u->sec) && (443 == htp_u->por_s) ) {
          htp_u->por_s = 8443;
        }
        else if ( (c3n == htp_u->sec) && (80 == htp_u->por_s) ) {
          htp_u->por_s = 8080;
        }
        else {
          htp_u->por_s++;
        }

        continue;
      }

      uL(fprintf(uH, "http: listen: %s\n", uv_strerror(sas_i)));

      if ( 0 != htp_u->rox_u ) {
        _proxy_serv_free(htp_u->rox_u);
      }
      _http_serv_free(htp_u);
      return;
    }

    // XX this is weird
    if ( 0 != htp_u->rox_u ) {
      htp_u->rox_u = _proxy_serv_start(htp_u->rox_u);
    }

    if ( 0 != htp_u->rox_u ) {
      uL(fprintf(uH, "http: live (%s, %s) on %d (proxied on %d)\n",
                   (c3y == htp_u->sec) ? "secure" : "insecure",
                   (c3y == htp_u->lop) ? "loopback" : "public",
                   htp_u->por_s,
                   htp_u->rox_u->por_s));
    }
    else {
      uL(fprintf(uH, "http: live (%s, %s) on %d\n",
                   (c3y == htp_u->sec) ? "secure" : "insecure",
                   (c3y == htp_u->lop) ? "loopback" : "public",
                   htp_u->por_s));
    }

    break;
  }
}

//XX deduplicate these with cttp

/* _cttp_mcut_char(): measure/cut character.
*/
static c3_w
_cttp_mcut_char(c3_c* buf_c, c3_w len_w, c3_c chr_c)
{
  if ( buf_c ) {
    buf_c[len_w] = chr_c;
  }
  return len_w + 1;
}

/* _cttp_mcut_cord(): measure/cut cord.
*/
static c3_w
_cttp_mcut_cord(c3_c* buf_c, c3_w len_w, u3_noun san)
{
  c3_w ten_w = u3r_met(3, san);

  if ( buf_c ) {
    u3r_bytes(0, ten_w, (c3_y *)(buf_c + len_w), san);
  }
  u3z(san);
  return (len_w + ten_w);
}

/* _cttp_mcut_path(): measure/cut cord list.
*/
static c3_w
_cttp_mcut_path(c3_c* buf_c, c3_w len_w, c3_c sep_c, u3_noun pax)
{
  u3_noun axp = pax;

  while ( u3_nul != axp ) {
    u3_noun h_axp = u3h(axp);

    len_w = _cttp_mcut_cord(buf_c, len_w, u3k(h_axp));
    axp = u3t(axp);

    if ( u3_nul != axp ) {
      len_w = _cttp_mcut_char(buf_c, len_w, sep_c);
    }
  }
  u3z(pax);
  return len_w;
}

static uv_buf_t
_http_wain_to_buf(u3_noun wan)
{
  c3_w len_w = _cttp_mcut_path(0, 0, (c3_c)10, u3k(wan));
  c3_c* buf_c = c3_malloc(1 + len_w);

  _cttp_mcut_path(buf_c, 0, (c3_c)10, wan);
  buf_c[len_w] = 0;

  return uv_buf_init(buf_c, len_w);
}

/* _http_init_tls: initialize OpenSSL context
*/
static SSL_CTX*
_http_init_tls(uv_buf_t key_u, uv_buf_t cer_u)
{
  // XX require 1.1.0 and use TLS_server_method()
  SSL_CTX* tls_u = SSL_CTX_new(SSLv23_server_method());
  // XX use SSL_CTX_set_max_proto_version() and SSL_CTX_set_min_proto_version()
  SSL_CTX_set_options(tls_u, SSL_OP_NO_SSLv2 |
                             SSL_OP_NO_SSLv3 |
                             // SSL_OP_NO_TLSv1 | // XX test
                             SSL_OP_NO_COMPRESSION);

  SSL_CTX_set_default_verify_paths(tls_u);
  SSL_CTX_set_session_cache_mode(tls_u, SSL_SESS_CACHE_OFF);
  SSL_CTX_set_cipher_list(tls_u,
                          "ECDH+AESGCM:DH+AESGCM:ECDH+AES256:DH+AES256:"
                          "ECDH+AES128:DH+AES:ECDH+3DES:DH+3DES:RSA+AESGCM:"
                          "RSA+AES:RSA+3DES:!aNULL:!MD5:!DSS");

  // enable ALPN for HTTP 2 support
#if H2O_USE_ALPN
  {
    SSL_CTX_set_ecdh_auto(tls_u, 1);
    h2o_ssl_register_alpn_protocols(tls_u, h2o_http2_alpn_protocols);
  }
#endif

  {
    BIO* bio_u = BIO_new_mem_buf(key_u.base, key_u.len);
    EVP_PKEY* pky_u = PEM_read_bio_PrivateKey(bio_u, 0, 0, 0);
    c3_i sas_i = SSL_CTX_use_PrivateKey(tls_u, pky_u);

    EVP_PKEY_free(pky_u);
    BIO_free(bio_u);

    if( 0 == sas_i ) {
      uL(fprintf(uH, "http: load private key failed:\n"));
      ERR_print_errors_fp(uH);
      uL(1);

      SSL_CTX_free(tls_u);

      return 0;
    }
  }

  {
    BIO* bio_u = BIO_new_mem_buf(cer_u.base, cer_u.len);
    X509* xer_u = PEM_read_bio_X509_AUX(bio_u, 0, 0, 0);
    c3_i sas_i = SSL_CTX_use_certificate(tls_u, xer_u);

    X509_free(xer_u);

    if( 0 == sas_i ) {
      uL(fprintf(uH, "http: load certificate failed:\n"));
      ERR_print_errors_fp(uH);
      uL(1);

      BIO_free(bio_u);
      SSL_CTX_free(tls_u);

      return 0;
    }

    // get any additional CA certs, ignoring errors
    while ( 0 != (xer_u = PEM_read_bio_X509(bio_u, 0, 0, 0)) ) {
      // XX require 1.0.2 or newer and use SSL_CTX_add0_chain_cert
      SSL_CTX_add_extra_chain_cert(tls_u, xer_u);
    }

    BIO_free(bio_u);
  }

  return tls_u;
}

/* _http_write_ports_file(): update .http.ports
*/
static void
_http_write_ports_file(c3_c *pax_c)
{
  c3_c* nam_c = ".http.ports";
  c3_w len_w = 1 + strlen(pax_c) + 1 + strlen(nam_c);

  c3_c* paf_c = c3_malloc(len_w);
  snprintf(paf_c, len_w, "%s/%s", pax_c, nam_c);

  c3_i por_i = open(paf_c, O_WRONLY | O_CREAT | O_TRUNC, 0666);
  free(paf_c);

  u3_http* htp_u = u3_Host.htp_u;

  while ( 0 != htp_u ) {
    // XX write proxy ports instead?
    if ( 0 < htp_u->por_s ) {
      dprintf(por_i, "%u %s %s\n", htp_u->por_s,
                     (c3y == htp_u->sec) ? "secure" : "insecure",
                     (c3y == htp_u->lop) ? "loopback" : "public");
    }

    htp_u = htp_u->nex_u;
  }

  c3_sync(por_i);
  close(por_i);
}

/* _http_release_ports_file(): remove .http.ports
*/
static void
_http_release_ports_file(c3_c *pax_c)
{
  c3_c* nam_c = ".http.ports";
  c3_w len_w = 1 + strlen(pax_c) + 1 + strlen(nam_c);

  c3_c* paf_c = c3_malloc(len_w);
  snprintf(paf_c, len_w, "%s/%s", pax_c, nam_c);

  unlink(paf_c);
  free(paf_c);
}


/* _http_czar_host(): galaxy hostname as (unit host:eyre)
*/
static u3_noun
_http_czar_host(void)
{
  u3_noun dom = u3_nul;
  return dom;

  // XX revisit
#if 0
  if ( (0 == u3_Host.ops_u.imp_c) || (c3n == u3_Host.ops_u.net) ) {
    return dom;
  }

  {
    c3_c* dns_c = u3_Host.ops_u.dns_c;
    c3_w  len_w = strlen(dns_c);
    c3_w  dif_w;
    c3_c* dom_c;
    c3_c* dot_c;

    while ( 0 != len_w ) {
      if ( 0 == (dot_c = strchr(dns_c, '.'))) {
        len_w = 0;
        dom = u3nc(u3i_string(dns_c), dom);
        break;
      }
      else {
        dif_w = dot_c - dns_c;
        dom_c = c3_malloc(1 + dif_w);
        strncpy(dom_c, dns_c, dif_w);
        dom_c[dif_w] = 0;

        dom = u3nc(u3i_string(dom_c), dom);

        // increment to skip leading '.'
        dns_c = dot_c + 1;
        free(dom_c);

        // XX confirm that underflow is impossible here
        len_w -= c3_min(dif_w, len_w);
      }
    }
  }

  if ( u3_nul == dom ) {
    return dom;
  }

  // increment to skip '~'
  dom = u3nc(u3i_string(u3_Host.ops_u.imp_c + 1), u3kb_flop(u3k(dom)));

  return u3nt(u3_nul, c3y, u3kb_flop(u3k(dom)));
#endif
}

/* u3_http_ef_bake(): notify %eyre that we're live
*/
void
u3_http_ef_bake(void)
{
  u3_noun ipf = u3_nul;

  {
    struct ifaddrs* iad_u;
    getifaddrs(&iad_u);

    struct ifaddrs* dia_u = iad_u;

    while ( iad_u ) {
      struct sockaddr_in* adr_u = (struct sockaddr_in *)iad_u->ifa_addr;

      if ( (0 != adr_u) && (AF_INET == adr_u->sin_family) ) {
        c3_w ipf_w = ntohl(adr_u->sin_addr.s_addr);

        if ( INADDR_LOOPBACK != ipf_w ) {
          ipf = u3nc(u3nc(c3n, u3i_words(1, &ipf_w)), ipf);
        }
      }

      iad_u = iad_u->ifa_next;
    }

    freeifaddrs(dia_u);
  }

  u3_noun hot = _http_czar_host();

  if ( u3_nul != hot ) {
    ipf = u3nc(u3k(u3t(hot)), ipf);
    u3z(hot);
  }

  u3_noun pax = u3nq(u3_blip, c3__http, u3k(u3A->sen), u3_nul);

  u3_pier_plan(pax, u3nc(c3__born, ipf));
}

/* u3_http_ef_thou(): send %thou from %eyre as http response.
*/
void
u3_http_ef_thou(c3_l     sev_l,
                c3_l     coq_l,
                c3_l     seq_l,
                u3_noun  rep)
{
  u3_http* htp_u;
  u3_hcon* hon_u;
  u3_hreq* req_u;
  c3_w bug_w = u3C.wag_w & u3o_verbose;

  if ( !(htp_u = _http_serv_find(sev_l)) ) {
    if ( bug_w ) {
      uL(fprintf(uH, "http: server not found: %x\r\n", sev_l));
    }
  }
  else if ( !(hon_u = _http_conn_find(htp_u, coq_l)) ) {
    if ( bug_w ) {
      uL(fprintf(uH, "http: connection not found: %x/%d\r\n", sev_l, coq_l));
    }
  }
  else if ( !(req_u = _http_req_find(hon_u, seq_l)) ) {
    if ( bug_w ) {
      uL(fprintf(uH, "http: request not found: %x/%d/%d\r\n",
                     sev_l, coq_l, seq_l));
    }
  }
  else {
    u3_noun p_rep, q_rep, r_rep;

    if ( c3n == u3r_trel(rep, &p_rep, &q_rep, &r_rep) ) {
      uL(fprintf(uH, "http: strange response\n"));
    }
    else {
      _http_req_respond(req_u, u3k(p_rep), u3k(q_rep), u3k(r_rep));
    }
  }

  u3z(rep);
}

/* _http_serv_start_all(): initialize and start servers based on saved config.
*/
static void
_http_serv_start_all(void)
{
  u3_http* htp_u;
  c3_s por_s;

  u3_noun sec = u3_nul;
  u3_noun non = u3_none;

  u3_form* for_u = u3_Host.fig_u.for_u;

  c3_assert( 0 != for_u );

  // if the SSL_CTX existed, it'll be freed with the servers
  u3_Host.tls_u = 0;

  //  HTTPS server.
  if ( (0 != for_u->key_u.base) && (0 != for_u->cer_u.base) ) {
    u3_Host.tls_u = _http_init_tls(for_u->key_u, for_u->cer_u);

    // Note: if tls_u is used for additional servers,
    // its reference count must be incremented with SSL_CTX_up_ref

    if ( 0 != u3_Host.tls_u ) {
      por_s = ( c3y == for_u->pro ) ? 8443 : 443;
      htp_u = _http_serv_new(por_s, c3y, c3n);
      htp_u->h2o_u = _http_serv_init_h2o(u3_Host.tls_u, for_u->log, for_u->red);

      if ( c3y == for_u->pro ) {
        htp_u->rox_u = _proxy_serv_new(htp_u, 443, c3y);
      }

      _http_serv_start(htp_u);
      sec = u3nc(u3_nul, htp_u->por_s);
    }
  }

  //  HTTP server.
  {
    por_s = ( c3y == for_u->pro ) ? 8080 : 80;
    htp_u = _http_serv_new(por_s, c3n, c3n);
    htp_u->h2o_u = _http_serv_init_h2o(0, for_u->log, for_u->red);

    if ( c3y == for_u->pro ) {
      htp_u->rox_u = _proxy_serv_new(htp_u, 80, c3n);
    }

    _http_serv_start(htp_u);
    non = htp_u->por_s;
  }

  //  Loopback server.
  {
    por_s = 12321;
    htp_u = _http_serv_new(por_s, c3n, c3y);
    htp_u->h2o_u = _http_serv_init_h2o(0, for_u->log, for_u->red);
    // never proxied

    _http_serv_start(htp_u);
  }

  //  send listening ports to %eyre
  {
    c3_assert( u3_none != non );

    u3_noun pax = u3nq(u3_blip, c3__http, u3k(u3A->sen), u3_nul);
    u3_pier_plan(pax, u3nt(c3__live, non, sec));
  }

  _http_write_ports_file(u3_Host.dir_c);
  _http_form_free();
}

/* _http_serv_restart(): gracefully shutdown, then start servers.
*/
static void
_http_serv_restart(void)
{
  u3_http* htp_u = u3_Host.htp_u;

  if ( 0 == htp_u ) {
    _http_serv_start_all();
  }
  else {
    uL(fprintf(uH, "http: restarting servers to apply configuration\n"));

    while ( 0 != htp_u ) {
      if ( c3y == htp_u->liv ) {
        _http_serv_close(htp_u);
      }
      htp_u = htp_u->nex_u;
    }

    _http_release_ports_file(u3_Host.dir_c);
  }
}

/* _http_form_free(): free and unlink saved config.
*/
static void
_http_form_free(void)
{
  u3_form* for_u = u3_Host.fig_u.for_u;

  if ( 0 == for_u ) {
    return;
  }

  if ( 0 != for_u->key_u.base ) {
    free(for_u->key_u.base);
  }

  if ( 0 != for_u->cer_u.base ) {
    free(for_u->cer_u.base);
  }

  free(for_u);
  u3_Host.fig_u.for_u = 0;
}

/* u3_http_ef_form(): apply configuration, restart servers.
*/
void
u3_http_ef_form(u3_noun fig)
{
  u3_noun sec, pro, log, red;

  if ( (c3n == u3r_qual(fig, &sec, &pro, &log, &red) ) ||
       // confirm sec is a valid (unit ^)
       !( u3_nul == sec || ( c3y == u3du(sec) &&
                             c3y == u3du(u3t(sec)) &&
                             u3_nul == u3h(sec) ) ) ||
       // confirm valid flags ("loobeans")
       !( c3y == pro || c3n == pro ) ||
       !( c3y == log || c3n == log ) ||
       !( c3y == red || c3n == red ) ) {
    uL(fprintf(uH, "http: form: invalid card\n"));
    u3z(fig);
    return;
  }

  u3_form* for_u = c3_malloc(sizeof(*for_u));
  for_u->pro = (c3_o)pro;
  for_u->log = (c3_o)log;
  for_u->red = (c3_o)red;

  if ( u3_nul != sec ) {
    u3_noun key = u3h(u3t(sec));
    u3_noun cer = u3t(u3t(sec));

    for_u->key_u = _http_wain_to_buf(u3k(key));
    for_u->cer_u = _http_wain_to_buf(u3k(cer));
  }
  else {
    for_u->key_u = uv_buf_init(0, 0);
    for_u->cer_u = uv_buf_init(0, 0);
  }

  u3z(fig);
  _http_form_free();

  u3_Host.fig_u.for_u = for_u;

  _http_serv_restart();
}

/* u3_http_io_init(): initialize http I/O.
*/
void
u3_http_io_init(void)
{
}

/* u3_http_io_talk(): start http I/O.
*/
void
u3_http_io_talk(void)
{
}

/* u3_http_io_exit(): shut down http.
*/
void
u3_http_io_exit(void)
{
  // Note: nothing in this codepath can print to uH!
  // it will seriously mess up your terminal

  // u3_http* htp_u;

  // for ( htp_u = u3_Host.htp_u; htp_u; htp_u = htp_u->nex_u ) {
  //   _http_serv_close_hard(htp_u);
  // }

  // XX close u3_Host.fig_u.cli_u and con_u

  _http_release_ports_file(u3_Host.dir_c);
}

///////////////////////////////////////////////////////////////////////////////
///////////////////////////////////////////////////////////////////////////////
///////////////////////////////////////////////////////////////////////////////

typedef enum {
  u3_pars_good = 0,                   //  success
  u3_pars_fail = 1,                   //  failure
  u3_pars_moar = 2                    //  incomplete
} u3_proxy_pars;

/* _proxy_alloc(): libuv buffer allocator
*/
static void
_proxy_alloc(uv_handle_t* had_u,
             size_t len_i,
             uv_buf_t* buf)
{
  // len_i is always 64k, so we're ignoring it
  // using fixed size 4K buffer for
  // XX consider h2o_buffer_t, a pool, or something XX
  void* ptr_v = c3_malloc(4096);
  *buf = uv_buf_init(ptr_v, 4096);
}

/* _proxy_warc_link(): link warc to global state.
*/
static void
_proxy_warc_link(u3_warc* cli_u)
{
  cli_u->nex_u = u3_Host.fig_u.cli_u;

  if ( 0 != cli_u->nex_u ) {
    cli_u->nex_u->pre_u = cli_u;
  }
  u3_Host.fig_u.cli_u = cli_u;
}

/* _proxy_warc_unlink(): unlink warc from global state.
*/
static void
_proxy_warc_unlink(u3_warc* cli_u)
{
  if ( 0 != cli_u->pre_u ) {
    cli_u->pre_u->nex_u = cli_u->nex_u;

    if ( 0 != cli_u->nex_u ) {
      cli_u->nex_u->pre_u = cli_u->pre_u;
    }
  }
  else {
    u3_Host.fig_u.cli_u = cli_u->nex_u;

    if ( 0 != cli_u->nex_u ) {
      cli_u->nex_u->pre_u = 0;
    }
  }
}

/* _proxy_warc_free(): free ward client
*/
static void
_proxy_warc_free(u3_warc* cli_u)
{
  _proxy_warc_unlink(cli_u);
  free(cli_u->non_u.base);
  free(cli_u->hot_c);
  free(cli_u);
}

/* _proxy_warc_new(): allocate ship-specific proxy client
*/
static u3_warc*
_proxy_warc_new(u3_http* htp_u, u3_atom sip, u3_atom non, c3_s por_s, c3_o sec)
{
  u3_warc* cli_u = c3_calloc(sizeof(*cli_u));
  cli_u->htp_u = htp_u;
  cli_u->por_s = por_s;
  cli_u->sec = sec;

  u3r_chubs(0, 2, cli_u->who_d, sip);
  _proxy_warc_link(cli_u);

  {
    c3_w len_w = u3r_met(3, non);

    c3_assert( 256 > len_w );

    c3_y* non_y = c3_malloc(1 + len_w);
    non_y[0] = (c3_y)len_w;

    u3r_bytes(0, len_w, non_y + 1, non);

    cli_u->non_u = uv_buf_init((c3_c*)non_y, 1 + len_w);
  }

  u3z(non);
  u3z(sip);

  return cli_u;
}

/* _proxy_conn_link(): link con to listener or global state.
*/
static void
_proxy_conn_link(u3_pcon* con_u)
{
  switch ( con_u->typ_e ) {
    default: c3_assert(0);

    case u3_ptyp_ward: {
      con_u->nex_u = u3_Host.fig_u.con_u;

      if ( 0 != con_u->nex_u ) {
        con_u->nex_u->pre_u = con_u;
      }
      u3_Host.fig_u.con_u = con_u;
      break;
    }

    case u3_ptyp_prox: {
      u3_prox* lis_u = con_u->src_u.lis_u;
      con_u->nex_u = lis_u->con_u;

      if ( 0 != con_u->nex_u ) {
        con_u->nex_u->pre_u = con_u;
      }
      lis_u->con_u = con_u;
      break;
    }
  }
}

/* _proxy_conn_unlink(): unlink con from listener or global state.
*/
static void
_proxy_conn_unlink(u3_pcon* con_u)
{
  if ( 0 != con_u->pre_u ) {
    con_u->pre_u->nex_u = con_u->nex_u;

    if ( 0 != con_u->nex_u ) {
      con_u->nex_u->pre_u = con_u->pre_u;
    }
  }
  else {
    switch ( con_u->typ_e ) {
      default: c3_assert(0);

      case u3_ptyp_ward: {
        u3_Host.fig_u.con_u = con_u->nex_u;

        if ( 0 != con_u->nex_u ) {
          con_u->nex_u->pre_u = 0;
        }
        break;
      }

      case u3_ptyp_prox: {
        u3_prox* lis_u = con_u->src_u.lis_u;
        lis_u->con_u = con_u->nex_u;

        if ( 0 != con_u->nex_u ) {
          con_u->nex_u->pre_u = 0;
        }
        break;
      }
    }
  }
}

/* _proxy_conn_free(): free proxy connection
*/
static void
_proxy_conn_free(uv_handle_t* han_u)
{
  u3_pcon* con_u = han_u->data;

  if ( 0 != con_u->buf_u.base ) {
    free(con_u->buf_u.base);
  }

  if ( u3_ptyp_ward == con_u->typ_e ) {
    _proxy_warc_free(con_u->src_u.cli_u);
  }

  _proxy_conn_unlink(con_u);

  free(con_u);
}

/* _proxy_conn_close(): close both sides of proxy connection
*/
static void
_proxy_conn_close(u3_pcon* con_u)
{
  // XX revisit, this is called twice when con_u
  // is a loopback connection and we're restarting
  if ( uv_is_closing((uv_handle_t*)&con_u->don_u) ){
    return;
  }

  if ( 0 != con_u->upt_u ) {
    uv_close((uv_handle_t*)con_u->upt_u, (uv_close_cb)free);
  }

  uv_close((uv_handle_t*)&con_u->don_u, _proxy_conn_free);
}

/* _proxy_conn_new(): allocate proxy connection
*/
static u3_pcon*
_proxy_conn_new(u3_proxy_type typ_e, void* src_u)
{
  u3_pcon* con_u = c3_malloc(sizeof(*con_u));
  con_u->upt_u = 0;
  con_u->buf_u = uv_buf_init(0, 0);
  con_u->nex_u = 0;
  con_u->pre_u = 0;

  switch ( typ_e ) {
    default: c3_assert(0);

    case u3_ptyp_prox: {
      u3_prox* lis_u = (u3_prox*)src_u;
      con_u->typ_e = typ_e;
      con_u->src_u.lis_u = lis_u;
      con_u->sec = lis_u->sec;
      break;
    }

    case u3_ptyp_ward: {
      u3_warc* cli_u = (u3_warc*)src_u;
      con_u->typ_e = typ_e;
      con_u->src_u.cli_u = cli_u;
      con_u->sec = cli_u->sec;
      break;
    }
  }

  con_u->don_u.data = con_u;

  _proxy_conn_link(con_u);

  return con_u;
}

typedef struct _proxy_write_ctx {
  u3_pcon*     con_u;
  uv_stream_t* str_u;
  c3_c*        buf_c;
} proxy_write_ctx;

/* _proxy_write_cb(): free uv_write_t and linked buffer.
*/
static void
_proxy_write_cb(uv_write_t* wri_u, c3_i sas_i)
{
  if ( 0 != sas_i ) {
    if ( 0 != wri_u->data ) {
      proxy_write_ctx* ctx_u = wri_u->data;

      if ( ctx_u->str_u == (uv_stream_t*)ctx_u->con_u->upt_u ) {
        uL(fprintf(uH, "proxy: write upstream: %s\n", uv_strerror(sas_i)));
      }
      else if ( ctx_u->str_u == (uv_stream_t*)&(ctx_u->con_u->don_u) ) {
        uL(fprintf(uH, "proxy: write downstream: %s\n", uv_strerror(sas_i)));
      }
      else {
        uL(fprintf(uH, "proxy: write: %s\n", uv_strerror(sas_i)));
      }
    }
    else {
      uL(fprintf(uH, "proxy: write: %s\n", uv_strerror(sas_i)));
    }
  }

  if ( 0 != wri_u->data ) {
    proxy_write_ctx* ctx_u = wri_u->data;
    free(ctx_u->buf_c);
    free(ctx_u);
  }

  free(wri_u);
}

/* _proxy_write(): write buffer to proxy stream
*/
static c3_i
_proxy_write(u3_pcon* con_u, uv_stream_t* str_u, uv_buf_t buf_u)
{
  uv_write_t* wri_u = c3_malloc(sizeof(*wri_u));

  proxy_write_ctx* ctx_u = c3_malloc(sizeof(*ctx_u));
  ctx_u->con_u = con_u;
  ctx_u->str_u = str_u;
  ctx_u->buf_c = buf_u.base;
  wri_u->data = ctx_u;

  c3_i sas_i;
  if ( 0 != (sas_i = uv_write(wri_u, str_u, &buf_u, 1, _proxy_write_cb)) ) {
    _proxy_conn_close(con_u);
    _proxy_write_cb(wri_u, sas_i);
  }

  return sas_i;
}

/* _proxy_read_downstream_cb(): read from downstream, write upstream.
*/
static void
_proxy_read_downstream_cb(uv_stream_t* don_u,
                          ssize_t      siz_w,
                          const uv_buf_t* buf_u)
{
  u3_pcon* con_u = don_u->data;

  if ( 0 > siz_w ) {
    if ( UV_EOF != siz_w ) {
      uL(fprintf(uH, "proxy: read downstream: %s\n", uv_strerror(siz_w)));
    }
    _proxy_conn_close(con_u);
  }
  else {
    _proxy_write(con_u, (uv_stream_t*)con_u->upt_u,
                 uv_buf_init(buf_u->base, siz_w));
  }
}

/* _proxy_read_upstream_cb(): read from upstream, write downstream.
*/
static void
_proxy_read_upstream_cb(uv_stream_t* upt_u,
                        ssize_t      siz_w,
                        const uv_buf_t* buf_u)
{
  u3_pcon* con_u = upt_u->data;

  if ( 0 > siz_w ) {
    if ( UV_EOF != siz_w ) {
      uL(fprintf(uH, "proxy: read upstream: %s\n", uv_strerror(siz_w)));
    }
    _proxy_conn_close(con_u);
  }
  else {
    _proxy_write(con_u, (uv_stream_t*)&(con_u->don_u),
                 uv_buf_init(buf_u->base, siz_w));
  }
}

/* _proxy_fire(): send pending buffer upstream, setup full duplex.
*/
static void
_proxy_fire(u3_pcon* con_u)
{
  if ( 0 != con_u->buf_u.base ) {
    uv_buf_t fub_u = con_u->buf_u;
    con_u->buf_u = uv_buf_init(0, 0);

    if ( 0 != _proxy_write(con_u, (uv_stream_t*)con_u->upt_u, fub_u) ) {
      return;
    }
  }

  // XX set cooldown timers to close these?

  uv_read_start((uv_stream_t*)&con_u->don_u,
                _proxy_alloc, _proxy_read_downstream_cb);

  uv_read_start((uv_stream_t*)con_u->upt_u,
                _proxy_alloc, _proxy_read_upstream_cb);
}

/* _proxy_loop_connect_cb(): callback for loopback proxy connect.
*/
static void
_proxy_loop_connect_cb(uv_connect_t * upc_u, c3_i sas_i)
{
  u3_pcon* con_u = upc_u->data;

  if ( 0 != sas_i ) {
    uL(fprintf(uH, "proxy: connect: %s\n", uv_strerror(sas_i)));
    _proxy_conn_close(con_u);
  }
  else {
    _proxy_fire(con_u);
  }

  free(upc_u);
}

/* _proxy_loop_connect(): connect to loopback.
*/
static void
_proxy_loop_connect(u3_pcon* con_u)
{
  uv_tcp_t* upt_u = c3_malloc(sizeof(*upt_u));

  con_u->upt_u = upt_u;
  upt_u->data = con_u;

  uv_tcp_init(u3L, upt_u);

  struct sockaddr_in lop_u;

  memset(&lop_u, 0, sizeof(lop_u));
  lop_u.sin_family = AF_INET;
  lop_u.sin_addr.s_addr = htonl(INADDR_LOOPBACK);

  // get the loopback port from the linked server
  {
    u3_http* htp_u;

    switch ( con_u->typ_e ) {
      default: c3_assert(0);

      case u3_ptyp_ward: {
        htp_u = con_u->src_u.cli_u->htp_u;
        break;
      }

      case u3_ptyp_prox: {
        htp_u = con_u->src_u.lis_u->htp_u;
        break;
      }
    }

    // XX make unpossible?
    c3_assert( (0 != htp_u) && (0 != htp_u->por_s) );

    lop_u.sin_port = htons(htp_u->por_s);
  }

  uv_connect_t* upc_u = c3_malloc(sizeof(*upc_u));
  upc_u->data = con_u;

  c3_i sas_i;

  if ( 0 != (sas_i = uv_tcp_connect(upc_u, upt_u,
                                    (const struct sockaddr*)&lop_u,
                                    _proxy_loop_connect_cb)) ) {
    uL(fprintf(uH, "proxy: connect: %s\n", uv_strerror(sas_i)));
    free(upc_u);
    _proxy_conn_close(con_u);
  }
}

/* _proxy_wcon_link(): link wcon to ward.
*/
static void
_proxy_wcon_link(u3_wcon* won_u, u3_ward* rev_u)
{
  won_u->nex_u = rev_u->won_u;
  rev_u->won_u = won_u;
}

/* _proxy_wcon_unlink(): unlink wcon from ward.
*/
static void
_proxy_wcon_unlink(u3_wcon* won_u)
{
  u3_ward* rev_u = won_u->rev_u;

  if ( rev_u->won_u == won_u ) {
    rev_u->won_u = won_u->nex_u;
  }
  else {
    u3_wcon* pre_u = rev_u->won_u;

    //  XX glories of linear search
    //
    while ( 0 != pre_u ) {
      if ( pre_u->nex_u == won_u ) {
        pre_u->nex_u = won_u->nex_u;
      }
      else pre_u = pre_u->nex_u;
    }
  }
}

/* _proxy_wcon_free(): free ward upstream candidate.
*/
static void
_proxy_wcon_free(uv_handle_t* han_u)
{
  u3_wcon* won_u = han_u->data;

  // Note: not unlinked here, freed concurrent with u3_ward
  free(won_u);
}

/* _proxy_wcon_close(): close ward upstream candidate.
*/
static void
_proxy_wcon_close(u3_wcon* won_u)
{
  uv_read_stop((uv_stream_t*)&won_u->upt_u);
  uv_close((uv_handle_t*)&won_u->upt_u, _proxy_wcon_free);
}

/* _proxy_wcon_new(): allocate ward upstream candidate.
*/
static u3_wcon*
_proxy_wcon_new(u3_ward* rev_u)
{
  u3_wcon* won_u = c3_malloc(sizeof(*won_u));
  won_u->upt_u.data = won_u;
  won_u->rev_u = rev_u;
  won_u->nex_u = 0;

  _proxy_wcon_link(won_u, rev_u);

  return won_u;
}

/* _proxy_ward_link(): link ward to listener.
*/
static void
_proxy_ward_link(u3_pcon* con_u, u3_ward* rev_u)
{
  // XX link also to con_u as upstream?
  c3_assert( u3_ptyp_prox == con_u->typ_e );

  u3_prox* lis_u = con_u->src_u.lis_u;

  rev_u->nex_u = lis_u->rev_u;

  if ( 0 != rev_u->nex_u ) {
    rev_u->nex_u->pre_u = rev_u;
  }
  lis_u->rev_u = rev_u;
}

/* _proxy_ward_unlink(): unlink ward from listener.
*/
static void
_proxy_ward_unlink(u3_ward* rev_u)
{
  if ( 0 != rev_u->pre_u ) {
    rev_u->pre_u->nex_u = rev_u->nex_u;

    if ( 0 != rev_u->nex_u ) {
      rev_u->nex_u->pre_u = rev_u->pre_u;
    }
  }
  else {
    c3_assert( u3_ptyp_prox == rev_u->con_u->typ_e );

    u3_prox* lis_u = rev_u->con_u->src_u.lis_u;
    lis_u->rev_u = rev_u->nex_u;

    if ( 0 != rev_u->nex_u ) {
      rev_u->nex_u->pre_u = 0;
    }
  }
}

/* _proxy_ward_free(): free reverse proxy listener
*/
static void
_proxy_ward_free(uv_handle_t* han_u)
{
  u3_ward* rev_u = han_u->data;

  free(rev_u->non_u.base);
  free(rev_u);
}

/* _proxy_ward_close_timer(): close ward timer
*/
static void
_proxy_ward_close_timer(uv_handle_t* han_u)
{
  u3_ward* rev_u = han_u->data;

  uv_close((uv_handle_t*)&rev_u->tim_u, _proxy_ward_free);
}

/* _proxy_ward_close(): close ward (ship-specific listener)
*/
static void
_proxy_ward_close(u3_ward* rev_u)
{
  _proxy_ward_unlink(rev_u);

  while ( 0 != rev_u->won_u ) {
    _proxy_wcon_close(rev_u->won_u);
    rev_u->won_u = rev_u->won_u->nex_u;
  }

  uv_close((uv_handle_t*)&rev_u->tcp_u, _proxy_ward_close_timer);
}

/* _proxy_ward_new(): allocate reverse proxy listener
*/
static u3_ward*
_proxy_ward_new(u3_pcon* con_u, u3_atom sip)
{
  u3_ward* rev_u = c3_calloc(sizeof(*rev_u));
  rev_u->tcp_u.data = rev_u;
  rev_u->tim_u.data = rev_u;
  rev_u->con_u = con_u;

  u3r_chubs(0, 2, rev_u->who_d, sip);
  _proxy_ward_link(con_u, rev_u);

  u3z(sip);

  return rev_u;
}

/* _proxy_wcon_peek_read_cb(): authenticate connection by checking nonce.
*/
static void
_proxy_wcon_peek_read_cb(uv_stream_t* upt_u,
                         ssize_t      siz_w,
                         const uv_buf_t* buf_u)
{
  u3_wcon* won_u = upt_u->data;
  u3_ward* rev_u = won_u->rev_u;

  if ( 0 > siz_w ) {
    if ( UV_EOF != siz_w ) {
      uL(fprintf(uH, "proxy: ward peek: %s\n", uv_strerror(siz_w)));
    }
    _proxy_wcon_close(won_u);
  }
  else {
    uv_read_stop(upt_u);

    c3_w len_w = rev_u->non_u.len;

    if ( ((len_w + 1) != siz_w) ||
         (len_w != buf_u->base[0]) ||
         (0 != memcmp(rev_u->non_u.base, buf_u->base + 1, len_w)) ) {
      // uL(fprintf(uH, "proxy: ward auth fail\n"));
      _proxy_wcon_unlink(won_u);
      _proxy_wcon_close(won_u);
    }
    else {
      _proxy_wcon_unlink(won_u);

      u3_pcon* con_u = rev_u->con_u;
      con_u->upt_u = (uv_tcp_t*)&won_u->upt_u;
      con_u->upt_u->data = con_u;

      _proxy_fire(con_u);
      _proxy_ward_close(rev_u);
    }
  }
}

/* _proxy_wcon_peek(): peek at a new incoming connection
*/
static void
_proxy_wcon_peek(u3_wcon* won_u)
{
  uv_read_start((uv_stream_t*)&won_u->upt_u,
                _proxy_alloc, _proxy_wcon_peek_read_cb);
}

/* _proxy_ward_accept(): accept new connection on ward
*/
static void
_proxy_ward_accept(u3_ward* rev_u)
{
  u3_wcon* won_u = _proxy_wcon_new(rev_u);

  uv_tcp_init(u3L, &won_u->upt_u);

  c3_i sas_i;

  if ( 0 != (sas_i = uv_accept((uv_stream_t*)&rev_u->tcp_u,
                               (uv_stream_t*)&won_u->upt_u)) ) {
    uL(fprintf(uH, "proxy: accept: %s\n", uv_strerror(sas_i)));
    _proxy_wcon_close(won_u);
  }
  else {
    _proxy_wcon_peek(won_u);
  }
}

/* _proxy_ward_listen_cb(): listen callback for ward
*/
static void
_proxy_ward_listen_cb(uv_stream_t* tcp_u, c3_i sas_i)
{
  u3_ward* rev_u = (u3_ward*)tcp_u;

  if ( 0 != sas_i ) {
    uL(fprintf(uH, "proxy: ward: %s\n", uv_strerror(sas_i)));
  }
  else {
    _proxy_ward_accept(rev_u);
  }
}

/* _proxy_ward_timer_cb(): expiration timer for ward
*/
static void
_proxy_ward_timer_cb(uv_timer_t* tim_u)
{
  u3_ward* rev_u = tim_u->data;

  if ( 0 != rev_u ) {
    uL(fprintf(uH, "proxy: ward expired: %d\n", rev_u->por_s));
    _proxy_ward_close(rev_u);
    _proxy_conn_close(rev_u->con_u);
  }
}

/* _proxy_ward_plan(): notify ship of new ward
*/
static void
_proxy_ward_plan(u3_ward* rev_u)
{
  u3_noun non;

  {
    c3_w* non_w = c3_malloc(64);
    c3_w  len_w;

    c3_rand(non_w);

    non = u3i_words(16, non_w);
    len_w = u3r_met(3, non);

    //  the nonce is saved to authenticate u3_wcon
    //  and will be freed with u3_ward
    //
    rev_u->non_u = uv_buf_init((c3_c*)non_w, len_w);
  }

  // XX confirm duct
  u3_noun pax = u3nq(u3_blip, c3__http, c3__prox,
                     u3nc(u3k(u3A->sen), u3_nul));

  u3_noun wis = u3nc(c3__wise, u3nq(u3i_chubs(2, rev_u->who_d),
                                    rev_u->por_s,
                                    u3k(rev_u->con_u->sec),
<<<<<<< HEAD
                                    u3i_words(16, (c3_w*)rev_u->non_u.base)));
  u3_pier_plan(pax, wis);
=======
                                    non));
  u3v_plan(pax, wis);
>>>>>>> a42f2cbe
}

/* _proxy_ward_start(): start ward (ship-specific listener).
*/
static void
_proxy_ward_start(u3_pcon* con_u, u3_noun sip)
{
  u3_ward* rev_u = _proxy_ward_new(con_u, u3k(sip));

  uv_tcp_init(u3L, &rev_u->tcp_u);

  struct sockaddr_in add_u;
  c3_i add_i = sizeof(add_u);
  memset(&add_u, 0, add_i);
  add_u.sin_family = AF_INET;
  add_u.sin_addr.s_addr = INADDR_ANY;
  add_u.sin_port = 0;  // first available

  c3_i sas_i;

  if ( 0 != (sas_i = uv_tcp_bind(&rev_u->tcp_u,
                                 (const struct sockaddr*)&add_u, 0)) ||
       0 != (sas_i = uv_listen((uv_stream_t*)&rev_u->tcp_u,
                               TCP_BACKLOG, _proxy_ward_listen_cb)) ||
       0 != (sas_i = uv_tcp_getsockname(&rev_u->tcp_u,
                                        (struct sockaddr*)&add_u, &add_i))) {
    uL(fprintf(uH, "proxy: ward: %s\n", uv_strerror(sas_i)));
    _proxy_ward_close(rev_u);
    _proxy_conn_close(con_u);
  }
  else {
    rev_u->por_s = ntohs(add_u.sin_port);

#if 0
    {
      u3_noun who = u3dc("scot", 'p', u3k(sip));
      c3_c* who_c = u3r_string(who);
      fprintf(stderr, "\r\nward for %s started on %u\r\n", who_c, rev_u->por_s);
      free(who_c);
      u3z(who);
    }
#endif

    _proxy_ward_plan(rev_u);

    //  XX how long?
    //
    uv_timer_init(u3L, &rev_u->tim_u);
    uv_timer_start(&rev_u->tim_u, _proxy_ward_timer_cb, 300 * 1000, 0);
  }

  u3z(sip);
}

/* _proxy_ward_connect_cb(): ward connection callback
*/
static void
_proxy_ward_connect_cb(uv_connect_t * upc_u, c3_i sas_i)
{
  u3_pcon* con_u = upc_u->data;

  if ( 0 != sas_i ) {
    uL(fprintf(uH, "proxy: ward connect: %s\n", uv_strerror(sas_i)));
    _proxy_conn_close(con_u);
  }
  else {
    // XX can con_u close before the loopback conn is established?
    _proxy_loop_connect(con_u);

    u3_warc* cli_u = con_u->src_u.cli_u;

    // send %that nonce to ward for authentication
    _proxy_write(con_u, (uv_stream_t*)&(con_u->don_u), cli_u->non_u);

    cli_u->non_u = uv_buf_init(0, 0);
  }

  free(upc_u);
}

/* _proxy_ward_connect(): connect to remote ward
*/
static void
_proxy_ward_connect(u3_warc* cli_u)
{
  u3_pcon* con_u = _proxy_conn_new(u3_ptyp_ward, cli_u);

  uv_tcp_init(u3L, &con_u->don_u);

  struct sockaddr_in add_u;

  memset(&add_u, 0, sizeof(add_u));
  add_u.sin_family = AF_INET;
  add_u.sin_addr.s_addr = htonl(cli_u->ipf_w);
  add_u.sin_port = htons(cli_u->por_s);

  uv_connect_t* upc_u = c3_malloc(sizeof(*upc_u));
  upc_u->data = con_u;

  c3_i sas_i;

  if ( 0 != (sas_i = uv_tcp_connect(upc_u, &con_u->don_u,
                                    (const struct sockaddr*)&add_u,
                                    _proxy_ward_connect_cb)) ) {
      uL(fprintf(uH, "proxy: ward connect: %s\n", uv_strerror(sas_i)));
      free(upc_u);
      _proxy_conn_close(con_u);
  }
}

/* _proxy_ward_resolve_cb(): ward IP address resolution callback
*/
static void
_proxy_ward_resolve_cb(uv_getaddrinfo_t* adr_u,
                       c3_i              sas_i,
                       struct addrinfo*  aif_u)
{
  u3_warc* cli_u = adr_u->data;

  if ( 0 != sas_i ) {
    uL(fprintf(uH, "proxy: ward: resolve: %s\n", uv_strerror(sas_i)));
    _proxy_warc_free(cli_u);
  }
  else {
    // XX traverse struct a la _ames_czar_cb
    cli_u->ipf_w = ntohl(((struct sockaddr_in *)aif_u->ai_addr)->sin_addr.s_addr);
    _proxy_ward_connect(cli_u);
  }

  free(adr_u);
  uv_freeaddrinfo(aif_u);
}

/* _proxy_reverse_resolve(): resolve IP address of remote ward
*/
static void
_proxy_ward_resolve(u3_warc* cli_u)
{
  uv_getaddrinfo_t* adr_u = c3_malloc(sizeof(*adr_u));
  adr_u->data = cli_u;

  struct addrinfo hin_u;
  memset(&hin_u, 0, sizeof(struct addrinfo));

  hin_u.ai_family = PF_INET;
  hin_u.ai_socktype = SOCK_STREAM;
  hin_u.ai_protocol = IPPROTO_TCP;

  //  XX why the conditional?
  //
  if ( 0 == cli_u->hot_c ) {
<<<<<<< HEAD
    // XX revisit
    u3_pier* pir_u = u3_pier_stub();
    u3_ames* sam_u = pir_u->sam_u;

    c3_assert( 0 != sam_u->dns_c );

    u3_noun sip = u3dc("scot", 'p', u3k(cli_u->sip));
    c3_c* sip_c = u3r_string(sip);
    c3_w len_w = 1 + strlen(sip_c) + strlen(sam_u->dns_c);
    cli_u->hot_c = c3_malloc(len_w);
    // incremented to skip '~'
    snprintf(cli_u->hot_c, len_w, "%s.%s", sip_c + 1, sam_u->dns_c);
=======
    u3_noun sip = u3dc("scot", 'p', u3i_chubs(2, cli_u->who_d));
    c3_c* sip_c = u3r_string(sip);
    c3_w len_w = 1 + strlen(sip_c) + strlen(PROXY_DOMAIN);
    cli_u->hot_c = c3_malloc(len_w);
    // incremented to skip '~'
    snprintf(cli_u->hot_c, len_w, "%s.%s", sip_c + 1, PROXY_DOMAIN);
>>>>>>> a42f2cbe

    free(sip_c);
    u3z(sip);
  }

  c3_i sas_i;

  if ( 0 != (sas_i = uv_getaddrinfo(u3L, adr_u, _proxy_ward_resolve_cb,
                                         cli_u->hot_c, 0, &hin_u)) ) {
    uL(fprintf(uH, "proxy: ward: resolve: %s\n", uv_strerror(sas_i)));
    _proxy_warc_free(cli_u);
  }
}

/* _proxy_parse_host(): parse plaintext buffer for Host header
*/
static u3_proxy_pars
_proxy_parse_host(const uv_buf_t* buf_u, c3_c** hot_c)
{
  struct phr_header hed_u[H2O_MAX_HEADERS];
  size_t hed_t = H2O_MAX_HEADERS;

  {
    // unused
    c3_i        ver_i;
    const c3_c* met_c;
    size_t      met_t;
    const c3_c* pat_c;
    size_t      pat_t;

    size_t len_t = buf_u->len < H2O_MAX_REQLEN ? buf_u->len : H2O_MAX_REQLEN;
    // XX slowloris?
    c3_i las_i = 0;
    c3_i sas_i;

    sas_i = phr_parse_request(buf_u->base, len_t, &met_c, &met_t,
                              &pat_c, &pat_t, &ver_i, hed_u, &hed_t, las_i);

    switch ( sas_i ) {
      case -1: return u3_pars_fail;
      case -2: return u3_pars_moar;
    }
  }

  const h2o_token_t* tok_t;
  size_t i;

  for ( i = 0; i < hed_t; i++ ) {
    // XX in-place, copy first
    h2o_strtolower((c3_c*)hed_u[i].name, hed_u[i].name_len);

    if ( 0 != (tok_t = h2o_lookup_token(hed_u[i].name, hed_u[i].name_len)) ) {
      if ( tok_t->is_init_header_special && H2O_TOKEN_HOST == tok_t ) {
        c3_c* val_c;
        c3_c* por_c;

        val_c = c3_malloc(1 + hed_u[i].value_len);
        val_c[hed_u[i].value_len] = 0;
        memcpy(val_c, hed_u[i].value, hed_u[i].value_len);

        // 'truncate' by replacing port separator ':' with 0
        if ( 0 != (por_c = strchr(val_c, ':')) ) {
          por_c[0] = 0;
        }

        *hot_c = val_c;
        break;
      }
    }
  }

  return u3_pars_good;
}

/* _proxy_parse_sni(): parse clienthello buffer for SNI
*/
static u3_proxy_pars
_proxy_parse_sni(const uv_buf_t* buf_u, c3_c** hot_c)
{
  c3_i sas_i = parse_tls_header((const uint8_t*)buf_u->base,
                                buf_u->len, hot_c);

  if ( 0 > sas_i ) {
    switch ( sas_i ) {
      case -1: return u3_pars_moar;
      case -2: return u3_pars_good;  // SNI not present
      default: return u3_pars_fail;
    }
  }

  return u3_pars_good;
}

/* _proxy_parse_ship(): determine destination (unit ship) for proxied request
*/
static u3_noun
_proxy_parse_ship(c3_c* hot_c)
{
  if ( 0 == hot_c ) {
    return u3_nul;
  }
  else {
    c3_c* dom_c = strchr(hot_c, '.');

<<<<<<< HEAD
  // XX revisit
  u3_pier* pir_u = u3_pier_stub();
  u3_ames* sam_u = pir_u->sam_u;

  c3_assert( 0 != sam_u->dns_c );

  c3_w dif_w = dom_c - hot_c;
  c3_w dns_w = strlen(sam_u->dns_c);

  if ( (dns_w != strlen(hot_c) - (dif_w + 1)) ||
       (0 != strncmp(dom_c + 1, sam_u->dns_c, dns_w)) ) {
    return sip;
  }
=======
    if ( 0 == dom_c ) {
      return u3_nul;
    }
    else {
      //  length of the first subdomain
      //
      c3_w dif_w = dom_c - hot_c;
      c3_w dns_w = strlen(PROXY_DOMAIN);

      //  validate that everything after the first subdomain
      //  matches the proxy domain
      //  (skipped if networking is disabled)
      //
      if ( (c3y == u3_Host.ops_u.net) &&
           ( (dns_w != strlen(hot_c) - (dif_w + 1)) ||
             (0 != strncmp(dom_c + 1, PROXY_DOMAIN, dns_w)) ) )
      {
        return u3_nul;
      }
      else {
        //  attempt to parse the first subdomain as a @p
        //
        u3_noun sip;
        c3_c* sip_c = c3_malloc(2 + dif_w);
>>>>>>> a42f2cbe

        strncpy(sip_c + 1, hot_c, dif_w);
        sip_c[0] = '~';
        sip_c[1 + dif_w] = 0;

        sip = u3dc("slaw", 'p', u3i_string(sip_c));
        free(sip_c);

        return sip;
      }
    }
  }
}

/* _proxy_dest(): proxy to destination
*/
static void
_proxy_dest(u3_pcon* con_u, u3_noun sip)
{
  if ( u3_nul == sip ) {
    _proxy_loop_connect(con_u);
  }
  else {
    // XX revisit
    u3_pier* pir_u = u3_pier_stub();
    u3_noun our    = u3i_chubs(2, pir_u->who_d);
    u3_noun hip    = u3t(sip);

    if ( c3y == u3r_sing(our, hip) ) {
      _proxy_loop_connect(con_u);
    }
    else {
      //  XX we should u3v_peek %j /=sein= to confirm
      //  that we're sponsoring this ship
      //
      _proxy_ward_start(con_u, u3k(hip));
    }

    u3z(our);
  }

  u3z(sip);
}

static void _proxy_peek_read(u3_pcon* con_u);

/* _proxy_peek(): peek at proxied request for destination
*/
static void
_proxy_peek(u3_pcon* con_u)
{
  c3_c* hot_c = 0;

  u3_proxy_pars sat_e = ( c3y == con_u->sec ) ?
                        _proxy_parse_sni(&con_u->buf_u, &hot_c) :
                        _proxy_parse_host(&con_u->buf_u, &hot_c);

  switch ( sat_e ) {
    default: c3_assert(0);

    case u3_pars_fail: {
      uL(fprintf(uH, "proxy: peek fail\n"));
      _proxy_conn_close(con_u);
      break;
    }

    case u3_pars_moar: {
      uL(fprintf(uH, "proxy: peek moar\n"));
      // XX count retries, fail after some n
      _proxy_peek_read(con_u);
      break;
    }

    case u3_pars_good: {
      u3_noun sip = _proxy_parse_ship(hot_c);
      _proxy_dest(con_u, sip);
      break;
    }
  }

  if ( 0 != hot_c ) {
    free(hot_c);
  }
}

/* _proxy_peek_read_cb(): read callback for peeking at proxied request
*/
static void
_proxy_peek_read_cb(uv_stream_t* don_u,
                    ssize_t      siz_w,
                    const uv_buf_t* buf_u)
{
  u3_pcon* con_u = don_u->data;

  if ( 0 > siz_w ) {
    if ( UV_EOF != siz_w ) {
      uL(fprintf(uH, "proxy: peek: %s\n", uv_strerror(siz_w)));
    }
    _proxy_conn_close(con_u);
  }
  else {
    uv_read_stop(don_u);

    if ( 0 == con_u->buf_u.base ) {
      con_u->buf_u = uv_buf_init(buf_u->base, siz_w);
    }
    else {
      c3_w len_w = siz_w + con_u->buf_u.len;
      void* ptr_v = c3_realloc(con_u->buf_u.base, len_w);

      memcpy(ptr_v + con_u->buf_u.len, buf_u->base, siz_w);
      con_u->buf_u = uv_buf_init(ptr_v, len_w);

      free(buf_u->base);
    }

    _proxy_peek(con_u);
  }
}

/* _proxy_peek_read(): start read  to peek at proxied request
*/
static void
_proxy_peek_read(u3_pcon* con_u)
{
  uv_read_start((uv_stream_t*)&con_u->don_u,
                _proxy_alloc, _proxy_peek_read_cb);
}

/* _proxy_serv_free(): free proxy listener
*/
static void
_proxy_serv_free(u3_prox* lis_u)
{
  u3_pcon* con_u = lis_u->con_u;

  while ( con_u ) {
    _proxy_conn_close(con_u);
    con_u = con_u->nex_u;
  }

  u3_ward* rev_u = lis_u->rev_u;

  while ( rev_u ) {
    _proxy_ward_close(rev_u);
    rev_u = rev_u->nex_u;
  }

  // not unlinked here, owned directly by htp_u

  free(lis_u);
}

/* _proxy_serv_close(): close proxy listener
*/
static void
_proxy_serv_close(u3_prox* lis_u)
{
  uv_close((uv_handle_t*)&lis_u->sev_u, (uv_close_cb)_proxy_serv_free);
}

/* _proxy_serv_new(): allocate proxy listener
*/
static u3_prox*
_proxy_serv_new(u3_http* htp_u, c3_s por_s, c3_o sec)
{
  u3_prox* lis_u = c3_malloc(sizeof(*lis_u));
  lis_u->sev_u.data = lis_u;
  lis_u->por_s = por_s;
  lis_u->sec = sec;
  lis_u->htp_u = htp_u;
  lis_u->con_u = 0;
  lis_u->rev_u = 0;

  // not linked here, owned directly by htp_u

  return lis_u;
}

/* _proxy_serv_accept(): accept new connection.
*/
static void
_proxy_serv_accept(u3_prox* lis_u)
{
  u3_pcon* con_u = _proxy_conn_new(u3_ptyp_prox, lis_u);

  uv_tcp_init(u3L, &con_u->don_u);

  c3_i sas_i;
  if ( 0 != (sas_i = uv_accept((uv_stream_t*)&lis_u->sev_u,
                               (uv_stream_t*)&con_u->don_u)) ) {
    uL(fprintf(uH, "proxy: accept: %s\n", uv_strerror(sas_i)));
    _proxy_conn_close(con_u);
  }
  else {
    _proxy_peek_read(con_u);
  }
}

/* _proxy_serv_listen_cb(): listen callback for proxy server.
*/
static void
_proxy_serv_listen_cb(uv_stream_t* sev_u, c3_i sas_i)
{
  u3_prox* lis_u = (u3_prox*)sev_u;

  if ( 0 != sas_i ) {
    uL(fprintf(uH, "proxy: listen_cb: %s\n", uv_strerror(sas_i)));
  }
  else {
    _proxy_serv_accept(lis_u);
  }
}

/* _proxy_serv_start(): start reverse TCP proxy server.
*/
static u3_prox*
_proxy_serv_start(u3_prox* lis_u)
{
  uv_tcp_init(u3L, &lis_u->sev_u);

  struct sockaddr_in add_u;

  memset(&add_u, 0, sizeof(add_u));
  add_u.sin_family = AF_INET;
  add_u.sin_addr.s_addr = INADDR_ANY;

  /*  Try ascending ports.
  */
  while ( 1 ) {
    c3_i sas_i;

    add_u.sin_port = htons(lis_u->por_s);

    if ( 0 != (sas_i = uv_tcp_bind(&lis_u->sev_u,
                                   (const struct sockaddr*)&add_u, 0)) ||
         0 != (sas_i = uv_listen((uv_stream_t*)&lis_u->sev_u,
                                 TCP_BACKLOG, _proxy_serv_listen_cb)) ) {
      if ( (UV_EADDRINUSE == sas_i) || (UV_EACCES == sas_i) ) {
        if ( (c3y == lis_u->sec) && (443 == lis_u->por_s) ) {
          lis_u->por_s = 9443;
        }
        else if ( (c3n == lis_u->sec) && (80 == lis_u->por_s) ) {
          lis_u->por_s = 9080;
        }
        else {
          lis_u->por_s++;
        }

        continue;
      }

      uL(fprintf(uH, "proxy: listen: %s\n", uv_strerror(sas_i)));
      _proxy_serv_free(lis_u);
      return 0;
    }

    return lis_u;
  }
}

/* u3_http_ef_that(): reverse proxy requested connection notification.
*/
void
u3_http_ef_that(u3_noun tat)
{
  u3_noun sip, por, sec, non;

  if ( ( c3n == u3r_qual(tat, &sip, &por, &sec, &non) ) ||
       ( c3n == u3ud(sip) ) ||
       ( c3n == u3a_is_cat(por) ) ||
       !( c3y == sec || c3n == sec ) ||
       ( c3n == u3ud(non) ) ) {
    uL(fprintf(uH, "http: that: invalid card\n"));
  }
  else {
    u3_http* htp_u;
    u3_warc* cli_u;

    for ( htp_u = u3_Host.htp_u; (0 != htp_u); htp_u = htp_u->nex_u ) {
      if ( c3n == htp_u->lop && sec == htp_u->sec ) {
        break;
      }
    }

    //  XX we should inform our sponsor if we aren't running a server
    //  so this situation can be avoided
    //
    if ( 0 == htp_u ) {
      uL(fprintf(uH, "http: that: no %s server\n", (c3y == sec) ?
                                                   "secure" : "insecure"));
    }
    else {
      cli_u = _proxy_warc_new(htp_u, (u3_atom)u3k(sip), (u3_atom)u3k(non),
                                                    (c3_s)por, (c3_o)sec);

      //  resolve to loopback if networking is disabled
      //
      if ( c3n == u3_Host.ops_u.net ) {
        cli_u->ipf_w = INADDR_LOOPBACK;
        _proxy_ward_connect(cli_u);
      }
      else {
        _proxy_ward_resolve(cli_u);
      }
    }
  }

  u3z(tat);
}<|MERGE_RESOLUTION|>--- conflicted
+++ resolved
@@ -2309,13 +2309,8 @@
   u3_noun wis = u3nc(c3__wise, u3nq(u3i_chubs(2, rev_u->who_d),
                                     rev_u->por_s,
                                     u3k(rev_u->con_u->sec),
-<<<<<<< HEAD
-                                    u3i_words(16, (c3_w*)rev_u->non_u.base)));
+                                    non));
   u3_pier_plan(pax, wis);
-=======
-                                    non));
-  u3v_plan(pax, wis);
->>>>>>> a42f2cbe
 }
 
 /* _proxy_ward_start(): start ward (ship-specific listener).
@@ -2467,27 +2462,12 @@
   //  XX why the conditional?
   //
   if ( 0 == cli_u->hot_c ) {
-<<<<<<< HEAD
-    // XX revisit
-    u3_pier* pir_u = u3_pier_stub();
-    u3_ames* sam_u = pir_u->sam_u;
-
-    c3_assert( 0 != sam_u->dns_c );
-
-    u3_noun sip = u3dc("scot", 'p', u3k(cli_u->sip));
-    c3_c* sip_c = u3r_string(sip);
-    c3_w len_w = 1 + strlen(sip_c) + strlen(sam_u->dns_c);
-    cli_u->hot_c = c3_malloc(len_w);
-    // incremented to skip '~'
-    snprintf(cli_u->hot_c, len_w, "%s.%s", sip_c + 1, sam_u->dns_c);
-=======
     u3_noun sip = u3dc("scot", 'p', u3i_chubs(2, cli_u->who_d));
     c3_c* sip_c = u3r_string(sip);
     c3_w len_w = 1 + strlen(sip_c) + strlen(PROXY_DOMAIN);
     cli_u->hot_c = c3_malloc(len_w);
     // incremented to skip '~'
     snprintf(cli_u->hot_c, len_w, "%s.%s", sip_c + 1, PROXY_DOMAIN);
->>>>>>> a42f2cbe
 
     free(sip_c);
     u3z(sip);
@@ -2592,21 +2572,6 @@
   else {
     c3_c* dom_c = strchr(hot_c, '.');
 
-<<<<<<< HEAD
-  // XX revisit
-  u3_pier* pir_u = u3_pier_stub();
-  u3_ames* sam_u = pir_u->sam_u;
-
-  c3_assert( 0 != sam_u->dns_c );
-
-  c3_w dif_w = dom_c - hot_c;
-  c3_w dns_w = strlen(sam_u->dns_c);
-
-  if ( (dns_w != strlen(hot_c) - (dif_w + 1)) ||
-       (0 != strncmp(dom_c + 1, sam_u->dns_c, dns_w)) ) {
-    return sip;
-  }
-=======
     if ( 0 == dom_c ) {
       return u3_nul;
     }
@@ -2631,7 +2596,6 @@
         //
         u3_noun sip;
         c3_c* sip_c = c3_malloc(2 + dif_w);
->>>>>>> a42f2cbe
 
         strncpy(sip_c + 1, hot_c, dif_w);
         sip_c[0] = '~';
