--- conflicted
+++ resolved
@@ -2682,14 +2682,7 @@
     }
     else {
       c3_w len_w = siz_w + con_u->buf_u.len;
-<<<<<<< HEAD
-
       void* ptr_v = c3_realloc(con_u->buf_u.base, len_w);
-      // XX move assert into c3_realloc?
-      c3_assert( 0 != ptr_v );
-=======
-      void* ptr_v = c3_realloc(con_u->buf_u.base, len_w);
->>>>>>> 1efb9c3e
 
       memcpy(ptr_v + con_u->buf_u.len, buf_u->base, siz_w);
       con_u->buf_u = uv_buf_init(ptr_v, len_w);
