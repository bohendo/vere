--- conflicted
+++ resolved
@@ -239,38 +239,6 @@
   }
 }
 
-<<<<<<< HEAD
-=======
-/* _http_req_free(): free http request.
-*/
-static void
-_http_req_free(u3_hreq* req_u)
-{
-  if ( 0 != req_u->tim_u ) {
-    uv_close((uv_handle_t*)req_u->tim_u, (uv_close_cb)free);
-    req_u->tim_u = 0;
-  }
-
-  _http_req_unlink(req_u);
-  free(req_u);
-}
-
-/* _http_req_new(): receive http request.
-*/
-static u3_hreq*
-_http_req_new(u3_hcon* hon_u, h2o_req_t* rec_u)
-{
-  u3_hreq* req_u = c3_malloc(sizeof(*req_u));
-  req_u->rec_u = rec_u;
-  req_u->sat_e = u3_rsat_init;
-  req_u->tim_u = 0;
-
-  _http_req_link(hon_u, req_u);
-
-  return req_u;
-}
-
->>>>>>> 5c35a664
 /* _http_req_to_duct(): translate srv/con/req to duct
 */
 static u3_noun
@@ -292,7 +260,6 @@
   u3v_plan(pox, u3nc(c3__thud, u3_nul));
 }
 
-<<<<<<< HEAD
 /* _http_req_done(): request finished, deallocation callback
 */
 static void
@@ -313,8 +280,6 @@
   _http_req_unlink(req_u);
 }
 
-=======
->>>>>>> 5c35a664
 /* _http_req_timer_cb(): request timeout callback
 */
 static void
@@ -331,7 +296,6 @@
   }
 }
 
-<<<<<<< HEAD
 /* _http_req_new(): receive http request.
 */
 static u3_hreq*
@@ -349,8 +313,6 @@
   return req_u;
 }
 
-=======
->>>>>>> 5c35a664
 /* _http_req_dispatch(): dispatch http request to %eyre
 */
 static void
@@ -923,7 +885,6 @@
     uv_close((uv_handle_t*)&hon_u->wax_u, _http_conn_free);
     return;
   }
-<<<<<<< HEAD
 
   hon_u->sok_u = h2o_uv_socket_create((uv_stream_t*)&hon_u->wax_u,
                                       _http_conn_free);
@@ -948,13 +909,6 @@
 
   if ( 0 != sas_i ) {
     uL(fprintf(uH, "http: listen_cb: %s\n", uv_strerror(sas_i)));
-=======
-  else if ( !(req_u = _http_req_find(hon_u, seq_l)) ) {
-    if ( bug_w ) {
-      uL(fprintf(uH, "http: request not found: %x/%d/%d\r\n",
-                     sev_l, coq_l, seq_l));
-    }
->>>>>>> 5c35a664
   }
   else {
     _http_serv_accept(htp_u);
@@ -1397,7 +1351,7 @@
   else if ( !(req_u = _http_req_find(hon_u, seq_l)) ) {
     if ( bug_w ) {
       uL(fprintf(uH, "http: request not found: %x/%d/%d\r\n",
-                 			sev_l, coq_l, seq_l));
+                     sev_l, coq_l, seq_l));
     }
   }
   else {
