<<<<<<< HEAD
/* v/main.c
=======
/* vere/main.c
**
>>>>>>> 5e73e40c
*/
#include <fcntl.h>
#include <sys/ioctl.h>
#include <sys/stat.h>
#include <limits.h>
#include <uv.h>
#include <sigsegv.h>
#include <curses.h>
#include <termios.h>
#include <term.h>
#include <dirent.h>
#include <openssl/ssl.h>
#include <openssl/rand.h>
#include <h2o.h>

#define U3_GLOBAL
#define C3_GLOBAL
#include "all.h"
#include "vere/vere.h"

/* Require unsigned char
 */
STATIC_ASSERT(( 0 == CHAR_MIN && UCHAR_MAX == CHAR_MAX ), "unsigned char required");

/* _main_readw(): parse a word from a string.
*/
static u3_noun
_main_readw(const c3_c* str_c, c3_w max_w, c3_w* out_w)
{
  c3_c* end_c;
  c3_w  par_w = strtoul(str_c, &end_c, 0);

  if ( *str_c != '\0' && *end_c == '\0' && par_w < max_w ) {
    *out_w = par_w;
    return c3y;
  }
  else return c3n;
}

/* _main_presig(): prefix optional sig.
*/
c3_c*
_main_presig(c3_c* txt_c)
{
  c3_c* new_c = malloc(2 + strlen(txt_c));

  if ( '~' == *txt_c ) {
    strcpy(new_c, txt_c);
  } else {
    new_c[0] = '~';
    strcpy(new_c + 1, txt_c);
  }
  return new_c;
}

/* _main_getopt(): extract option map from command line.
*/
static u3_noun
_main_getopt(c3_i argc, c3_c** argv)
{
  c3_i ch_i;
  c3_w arg_w;

  u3_Host.ops_u.abo = c3n;
  u3_Host.ops_u.bat = c3n;
  u3_Host.ops_u.can = c3n;
  u3_Host.ops_u.dem = c3n;
  u3_Host.ops_u.dry = c3n;
  u3_Host.ops_u.etn = c3n;
  u3_Host.ops_u.gab = c3n;
<<<<<<< HEAD
  // XX find a way to re-enable -s (auto-pill)
  // u3_Host.ops_u.git = c3n;
  u3_Host.ops_u.has = c3n;
=======
  u3_Host.ops_u.git = c3n;
  //  always disable hashboard
  //  XX temporary, remove once hashes are added
  //
  u3_Host.ops_u.has = c3y;
>>>>>>> 5e73e40c
  u3_Host.ops_u.net = c3y;
  u3_Host.ops_u.nuu = c3n;
  u3_Host.ops_u.pro = c3n;
  u3_Host.ops_u.qui = c3n;
  u3_Host.ops_u.rep = c3n;
  u3_Host.ops_u.tex = c3n;
  u3_Host.ops_u.veb = c3n;
  u3_Host.ops_u.kno_w = DefaultKernel;

<<<<<<< HEAD
  // XX re-enable -s, -A
  while ( (ch_i=getopt(argc, argv,"G:J:B:K:H:w:u:j:e:E:f:F:k:p:LabcdgqtvxPDRS")) != -1 ) {
=======
  u3_Host.ops_u.rop_s = 0;
  u3_Host.ops_u.raf_c = 0;
  u3_Host.ops_u.nam_c = 0;

  while ( -1 != (ch_i=getopt(argc, argv,
                 "G:B:K:A:H:w:u:j:e:E:f:F:k:m:p:LabcCdgqstvxPDRS")) ) {

>>>>>>> 5e73e40c
    switch ( ch_i ) {
      case 'J': {
        u3_Host.ops_u.lit_c = strdup(optarg);
        break;
      }
      case 'B': {
        u3_Host.ops_u.pil_c = strdup(optarg);
        break;
      }
      case 'G': {
        u3_Host.ops_u.gen_c = strdup(optarg);
        break;
      }
      case 'A': {
        // XX find a way to re-enable -A (fastboot)
        // u3_Host.ops_u.arv_c = strdup(optarg);
        // break;
        return c3n;
      }
      case 'H': {
        u3_Host.ops_u.dns_c = strdup(optarg);
        break;
      }
      case 'e': {
        u3_Host.ops_u.eth_c = strdup(optarg);
        break;
      }
      case 'E': {
        u3_Host.ops_u.ets_c = strdup(optarg);
        break;
      }
      case 'F': {
        u3_Host.ops_u.fak_c = _main_presig(optarg);
        u3_Host.ops_u.net   = c3n;
        break;
      }
      case 'w': {
        u3_Host.ops_u.who_c = _main_presig(optarg);
        u3_Host.ops_u.nuu = c3y;
        break;
      }
      case 'u': {
        u3_Host.ops_u.url_c = strdup(optarg);
        break;
      }
      case 'j': {
        u3_Host.ops_u.json_file_c = strdup(optarg);
        break;
      }
      case 'x': {
        u3_Host.ops_u.tex = c3y;
        break;
      }
      case 'f': {
        if ( c3n == _main_readw(optarg, 100, &u3_Host.ops_u.fuz_w) ) {
          return c3n;
        }
        break;
      }
      case 'K': {
        if ( c3n == _main_readw(optarg, 256, &u3_Host.ops_u.kno_w) ) {
          return c3n;
        }
        break;
      }
      case 'k': {
        u3_Host.ops_u.key_c = strdup(optarg);
        break;
      }
      case 'm': {
        u3_Host.ops_u.sap_c = strdup(optarg);
        break;
      }
      case 'p': {
        if ( c3n == _main_readw(optarg, 65536, &arg_w) ) {
          return c3n;
        } else u3_Host.ops_u.por_s = arg_w;
        break;
      }
      case 'R': {
        u3_Host.ops_u.rep = c3y;
        return c3y;
      }
      case 'L': { u3_Host.ops_u.net = c3n; break; }
      case 'a': { u3_Host.ops_u.abo = c3y; break; }
      case 'b': { u3_Host.ops_u.bat = c3y; break; }
      case 'c': { u3_Host.ops_u.nuu = c3y; break; }
      case 'C': { u3_Host.ops_u.can = c3y; break; }
      case 'd': { u3_Host.ops_u.dem = c3y; break; }
      case 'g': { u3_Host.ops_u.gab = c3y; break; }
      case 'P': { u3_Host.ops_u.pro = c3y; break; }
      case 'D': { u3_Host.ops_u.dry = c3y; break; }
      case 'q': { u3_Host.ops_u.qui = c3y; break; }
      case 'v': { u3_Host.ops_u.veb = c3y; break; }
      // XX find a way to re-enable -s (auto-pill)
      // case 's': { u3_Host.ops_u.git = c3y; break; }
      case 'S': { u3_Host.ops_u.has = c3y; break; }
      case 't': { u3_Host.ops_u.etn = c3y; break; }
      case '?': default: {
        return c3n;
      }
    }
  }

#if defined(U3_OS_bsd)
  if (u3_Host.ops_u.pro == c3y) {
    fprintf(stderr, "profiling isn't yet supported on BSD\r\n");
    return c3n;
  }
#endif

  if ( 0 != u3_Host.ops_u.fak_c ) {
    if ( 28 < strlen(u3_Host.ops_u.fak_c) ) {
      fprintf(stderr, "fake comets are disallowed\r\n");
      return c3n;
    }

    u3_Host.ops_u.who_c = strdup(u3_Host.ops_u.fak_c);
    u3_Host.ops_u.has = c3y;  /* no battery hashing on fake ships. */
    u3_Host.ops_u.net = c3n;  /* no networking on fake ships. */
    u3_Host.ops_u.nuu = c3y;
  }

  if ( argc != (optind + 1) && u3_Host.ops_u.who_c != 0 ) {
    u3_Host.dir_c = strdup(1 + u3_Host.ops_u.who_c);
  }

  if ( argc != (optind + 1) ) {
    return u3_Host.dir_c ? c3y : c3n;
  } else {
    {
      c3_c* ash_c;

      if ( (ash_c = strrchr(argv[optind], '/')) && (ash_c[1] == 0) ) {
        *ash_c = 0;
      }
    }

    u3_Host.dir_c = strdup(argv[optind]);
    return c3y;
  }

  if ( c3y == u3_Host.ops_u.bat ) {
    u3_Host.ops_u.dem = c3y;
    u3_Host.ops_u.nuu = c3y;
  }

  //  make -c optional
  //
  if ( c3n == u3_Host.ops_u.nuu ) {
    struct stat s;
    if ( 0 == stat(u3_Host.dir_c, &s) ) {
      u3_Host.ops_u.nuu = c3y;
    }
  }

  c3_t imp_t = ( (0 != u3_Host.ops_u.who_c) && (4 == strlen(u3_Host.ops_u.who_c)) );

<<<<<<< HEAD
  // XX find a way to re-enable -A (fastboot)
  // if ( u3_Host.ops_u.arv_c != 0 && !imp_t ) {
  //   fprintf(stderr, "-A only makes sense when creating a new galaxy\n");
  //   return c3n;
  // }

  if ( u3_Host.ops_u.ets_c == 0 && c3y == u3_Host.ops_u.etn ) {
    fprintf(stderr, "can't trust Ethereum snapshot without specifying "
                    "snapshot with -E\n");
    return c3n;
  }

  if ( (0 == u3_Host.ops_u.fak_c) && (0 == u3_Host.ops_u.eth_c) && imp_t ) {
    fprintf(stderr, "can't create a new galaxy without specifying "
                    "the Ethereum gateway with -e\n");
    return c3n;
  }

  // XX find a way to re-enable -A (fastboot)
  // if ( u3_Host.ops_u.arv_c == 0 && imp_t ) {
  //   fprintf(stderr, "can't create a new galaxy without specifying "
  //                   "the initial sync path with -A\n");
  //   return c3n;
  // }

=======
>>>>>>> 5e73e40c
  if ( u3_Host.ops_u.gen_c != 0 && u3_Host.ops_u.nuu == c3n ) {
    fprintf(stderr, "-G only makes sense when bootstrapping a new instance\n");
    return c3n;
  }

  if ( u3_Host.ops_u.nuu != c3y && u3_Host.ops_u.who_c != 0) {
    fprintf(stderr, "-w only makes sense when creating a new ship\n");
    return c3n;
  }

  if ( u3_Host.ops_u.nuu != c3y && u3_Host.ops_u.pil_c != 0) {
    fprintf(stderr, "-B only makes sense when creating a new ship\n");
    return c3n;
  }

  if ( u3_Host.ops_u.nuu != c3y && u3_Host.ops_u.dns_c != 0) {
    fprintf(stderr, "-H only makes sense when bootstrapping a new instance\n");
    return c3n;
  }

  if ( u3_Host.ops_u.nuu != c3y && u3_Host.ops_u.pil_c != 0) {
    fprintf(stderr, "-B only makes sense when bootstrapping a new instance\n");
    return c3n;
  }

  if ( u3_Host.ops_u.nuu != c3y && u3_Host.ops_u.key_c != 0) {
    fprintf(stderr, "-k only makes sense when bootstrapping a new instance\n");
    return c3n;
  }

  if ( u3_Host.ops_u.nuu != c3y && u3_Host.ops_u.url_c != 0 ) {
    fprintf(stderr, "-u only makes sense when bootstrapping a new instance\n");
    return c3n;
  }

  if ( u3_Host.ops_u.nuu != c3y && u3_Host.ops_u.sap_c != 0 ) {
    fprintf(stderr, "-m only makes sense when bootstrapping a new instance\n");
    return c3n;
  }

  if ( u3_Host.ops_u.fak_c != 0 && u3_Host.ops_u.sap_c != 0 ) {
    fprintf(stderr, "-m and -F cannot be used together\n");
    return c3n;
  }

  if ( u3_Host.ops_u.ets_c != 0 && u3_Host.ops_u.sap_c != 0 ) {
    fprintf(stderr, "-m and -E cannot be used together\n");
    return c3n;
  }
  if ( u3_Host.ops_u.can == c3y && u3_Host.ops_u.sap_c != 0 ) {
    fprintf(stderr, "-m and -C cannot be used together\n");
    return c3n;
  }
  if ( u3_Host.ops_u.can == c3y && u3_Host.ops_u.ets_c != 0 ) {
    fprintf(stderr, "-C and -E cannot be used together\n");
    return c3n;
  }

  if ( u3_Host.ops_u.eth_c == 0 && imp_t ) {
    u3_Host.ops_u.eth_c = "http://eth-mainnet.urbit.org:8545";
  }

  if ( u3_Host.ops_u.sap_c == 0 && u3_Host.ops_u.can == c3n ) {

    u3_Host.ops_u.sap_c =
        "https://bootstrap.urbit.org/urbit-" URBIT_VERSION ".snap";
  }

  if ( u3_Host.ops_u.url_c != 0 && u3_Host.ops_u.pil_c != 0 ) {
    fprintf(stderr, "-B and -u cannot be used together\n");
    return c3n;

  } else if ( u3_Host.ops_u.nuu == c3y
           && u3_Host.ops_u.url_c == 0 ) {
           // XX find a way to re-enable -s (auto-pill)
           // && u3_Host.ops_u.git == c3n ) {

    u3_Host.ops_u.url_c =
      "https://bootstrap.urbit.org/urbit-" URBIT_VERSION ".pill";

  }
  // XX find a way to re-enable -A (fastboot)
  // else if ( u3_Host.ops_u.nuu == c3y
  //          && u3_Host.ops_u.url_c == 0
  //          && u3_Host.ops_u.arv_c == 0 ) {

  //   fprintf(stderr, "-s only makes sense with -A\n");
  //   return c3n;
  // }

  if ( u3_Host.ops_u.pil_c != 0 ) {
    struct stat s;
    if ( stat(u3_Host.ops_u.pil_c, &s) != 0 ) {
      fprintf(stderr, "pill %s not found\n", u3_Host.ops_u.pil_c);
      return c3n;
    }
  }

  if ( u3_Host.ops_u.key_c != 0 ) {
    struct stat s;
    if ( stat(u3_Host.ops_u.key_c, &s) != 0 ) {
      fprintf(stderr, "keyfile %s not found\n", u3_Host.ops_u.key_c);
      return c3n;
    }
  }
}

/* u3_ve_usage(): print usage and exit.
*/
static void
u3_ve_usage(c3_i argc, c3_c** argv)
{
  c3_c *use_c[] = {
    "Urbit: a personal server operating function\n",
    "https://urbit.org\n",
    "Version " URBIT_VERSION "\n",
    "\n",
    "Usage: %s [options...] ship_name\n",
    "where ship_name is a @p phonetic representation of an urbit address\n",
    "without the leading '~', and options is some subset of the following:\n",
    "\n",
<<<<<<< HEAD
    // XX find a way to re-enable
    // "-A dir        Use dir for initial galaxy sync\n",
=======
    "-A dir        Use dir for initial arvo sync\n",
>>>>>>> 5e73e40c
    "-B pill       Bootstrap from this pill\n",
    "-b            Batch create\n",
    "-c pier       Create a new urbit in pier/\n",
    "-D            Recompute from events\n",
    "-d            Daemon mode\n",
    "-e url        Ethereum gateway\n",
    "-F ship       Fake keys; also disables networking\n",
    "-f            Fuzz testing\n",
    "-g            Set GC flag\n",
    "-j file       Create json trace file\n",
    "-K stage      Start at Hoon kernel version stage\n",
    "-k keys       Private key file\n",
    "-L            local networking only\n",
    "-P            Profiling\n",
    "-p ames_port  Set the ames port to bind to\n",
    "-q            Quiet\n",
    "-R            Report urbit build info\n",
    "-S            Disable battery hashing\n",
    // XX find a way to re-enable
    // "-s            Pill URL from arvo git hash\n",
    "-u url        URL from which to download pill\n",
    "-v            Verbose\n",
    "-w name       Boot as ~name\n",
    "-x            Exit immediately\n",
    "\n",
    "Development Usage:\n",
    "   To create a development ship, use a fakezod:\n",
    "   %s -F zod -A /path/to/arvo/folder -B /path/to/pill -c zod\n",
    "\n",
    "   For more information about developing on urbit, see:\n",
    "   https://github.com/urbit/urbit/blob/master/CONTRIBUTING.md\n",
    "\n",
    "Simple Usage: \n",
    "   %s -c <my-comet> to create a comet (anonymous urbit)\n",
    "   %s -w <my-planet> -k <my-key-file> if you own a planet\n",
    "   %s <myplanet or mycomet> to restart an existing urbit\n",
    0
  };

  c3_i i;
  for ( i=0; use_c[i]; i++ ) {
    fprintf(stderr, use_c[i], argv[0]);
  }
  exit(1);
}

#if 0
/* u3_ve_panic(): panic and exit.
*/
static void
u3_ve_panic(c3_i argc, c3_c** argv)
{
  fprintf(stderr, "%s: gross system failure\n", argv[0]);
  exit(1);
}
#endif

/* u3_ve_sysopt(): apply option map to system state.
*/
static void
u3_ve_sysopt()
{
  u3_Local = strdup(u3_Host.dir_c);
}

#if 0
static jmp_buf Signal_buf;
#ifndef SIGSTKSZ
# define SIGSTKSZ 16384
#endif
static uint8_t Sigstk[SIGSTKSZ];

volatile enum { sig_none, sig_overflow, sig_interrupt } Sigcause;

static void _main_cont(void *arg1, void *arg2, void *arg3)
{
  (void)(arg1);
  (void)(arg2);
  (void)(arg3);
  siglongjmp(Signal_buf, 1);
}

static void
overflow_handler(int emergency, stackoverflow_context_t scp)
{
  if ( 1 == emergency ) {
    write(2, "stack emergency\n", strlen("stack emergency" + 2));
    exit(1);
  } else {
    Sigcause = sig_overflow;
    sigsegv_leave_handler(_main_cont, NULL, NULL, NULL);
  }
}

  //  Install signal handlers and set buffers.
  //
  //  Note that we use the sigmask-restoring variant.  Essentially, when
  //  we get a signal, we force the system back into the just-booted state.
  //  If anything goes wrong during boot (above), it's curtains.
  {
    if ( 0 != sigsetjmp(Signal_buf, 1) ) {
      switch ( Sigcause ) {
        case sig_overflow: printf("[stack overflow]\r\n"); break;
        case sig_interrupt: printf("[interrupt]\r\n"); break;
        default: printf("[signal error!]\r\n"); break;
      }
      Sigcause = sig_none;

      signal(SIGINT, SIG_DFL);
      stackoverflow_deinstall_handler();

      //  Print the trace, do a GC, etc.
      //
      //  This is half-assed at present, so we exit.
      //
      u3_lo_sway(0, u3k(u3_wire_tax(u3_Wire)));

      u3_pier_exit(u3A);

      exit(1);
    }
    if ( -1 == stackoverflow_install_handler
        (overflow_handler, Sigstk, SIGSTKSZ) )
    {
      fprintf(stderr, "overflow_handler: install failed\n");
      exit(1);
    }
    signal(SIGINT, interrupt_handler);
    signal(SIGIO, SIG_IGN);
  }

static void
interrupt_handler(int x)
{
  Sigcause = sig_interrupt;
  longjmp(Signal_buf, 1);
}
#endif

#define GRAB

static void
report(void)
{
  printf("---------\nLibraries\n---------\n");
  printf("gmp: %s\n", gmp_version);
  printf("sigsegv: %d.%d\n", (libsigsegv_version >> 8) & 0xff, libsigsegv_version & 0xff);
  printf("openssl: %s\n", SSLeay_version(SSLEAY_VERSION));
  printf("curses: %s\n", curses_version());
  printf("libuv: %s\n", uv_version_string());
  printf("libh2o: %d.%d.%d\n", H2O_LIBRARY_VERSION_MAJOR, H2O_LIBRARY_VERSION_MINOR, H2O_LIBRARY_VERSION_PATCH);
}

void
_stop_exit(c3_i int_i)
{
  fprintf(stderr, "\r\n[received keyboard stop signal, exiting]\r\n");
  //  XX crashes if we haven't started a pier yet
  //
  u3_pier_exit();
}

c3_i
main(c3_i   argc,
     c3_c** argv)
{
  //  Parse options.
  //
  if ( c3n == _main_getopt(argc, argv) ) {
    u3_ve_usage(argc, argv);
    return 1;
  }

  if ( c3y == u3_Host.ops_u.rep ) {
    report();
    return 0;
  }

#if 0
  if ( 0 == getuid() ) {
    chroot(u3_Host.dir_c);
    u3_Host.dir_c = "/";
  }
#endif
  u3_ve_sysopt();

  //  Block profiling signal, which should be delievered to exactly one thread.
  //
  if ( _(u3_Host.ops_u.pro) ) {
    sigset_t set;

    sigemptyset(&set);
    sigaddset(&set, SIGPROF);
    if ( 0 != pthread_sigmask(SIG_BLOCK, &set, NULL) ) {
      perror("pthread_sigmask");
      exit(1);
    }
  }

  //  Handle SIGTSTP as if it was SIGTERM.
  //
  signal(SIGTSTP, _stop_exit);

  printf("~\n");
  //  printf("welcome.\n");
  printf("urbit %s\n", URBIT_VERSION);
<<<<<<< HEAD
  printf("urbit: home is %s\n", u3_Host.dir_c);
=======

  // prints the absolute path of the pier
  //
  c3_c* abs_c = realpath(u3_Host.dir_c, 0);

  // if the ship is being booted, we use realpath(). Otherwise, we use getcwd()
  // with a memory-allocation loop
  //
  if (abs_c == NULL) {
    c3_i mprint_i = 1000;
    abs_c = c3_malloc(mprint_i);

    // allocates more memory as needed if the path is too large
    //
    while ( abs_c != getcwd(abs_c, mprint_i) ) {
      free(abs_c);
      mprint_i *= 2;
      abs_c = c3_malloc(mprint_i);
    }
    printf("boot: home is %s/%s\n", abs_c, u3_Host.dir_c);
    free(abs_c);
  } else {
    printf("boot: home is %s\n", abs_c);
    free(abs_c);
  }
  // printf("vere: hostname is %s\n", u3_Host.ops_u.nam_c);
>>>>>>> 5e73e40c

  if ( c3y == u3_Host.ops_u.dem && c3n == u3_Host.ops_u.bat ) {
    printf("boot: running as daemon\n");
  }

  //  Seed prng. Don't panic -- just for fuzz testing.
  //
  srand(getpid());

  //  Instantiate process globals.
  {
    /*  Boot the image and checkpoint.  Set flags.
    */
    {
      /*  Set pier directory.
      */
      u3C.dir_c = u3_Host.dir_c;

      /*  Set GC flag.
      */
      if ( _(u3_Host.ops_u.gab) ) {
        u3C.wag_w |= u3o_debug_ram;
      }

      /*  Set profile flag.
      */
      if ( _(u3_Host.ops_u.pro) ) {
        u3C.wag_w |= u3o_debug_cpu;
      }

      /*  Set verbose flag.
      */
      if ( _(u3_Host.ops_u.veb) ) {
        u3C.wag_w |= u3o_verbose;
      }

      /*  Set quiet flag.
      */
      if ( _(u3_Host.ops_u.qui) ) {
        u3C.wag_w |= u3o_quiet;
      }

      /*  Set dry-run flag.
      */
      if ( _(u3_Host.ops_u.dry) ) {
        u3C.wag_w |= u3o_dryrun;
      }

      /*  Set hashboard flag
      */
      if ( _(u3_Host.ops_u.has) ) {
        u3C.wag_w |= u3o_hashless;
      }

      /*  Set tracing flag
      */
      if ( u3_Host.ops_u.json_file_c ) {
        u3C.wag_w |= u3o_trace;
        u3t_trace_open(u3_Host.ops_u.json_file_c);
      }
    }

    /*  Initialize OpenSSL for client and server
    */
    SSL_library_init();
    SSL_load_error_strings();

    {
      c3_i rad;
      c3_y buf[4096];

      // RAND_status, at least on OS X, never returns true.
      // 4096 bytes should be enough entropy for anyone, right?
      rad = open("/dev/urandom", O_RDONLY);
      if ( 4096 != read(rad, &buf, 4096) ) {
        perror("rand-seed");
        exit(1);
      }
      RAND_seed(buf, 4096);
      close(rad);
    }

    u3_king_commence();
  }
  return 0;
}<|MERGE_RESOLUTION|>--- conflicted
+++ resolved
@@ -1,9 +1,5 @@
-<<<<<<< HEAD
-/* v/main.c
-=======
 /* vere/main.c
 **
->>>>>>> 5e73e40c
 */
 #include <fcntl.h>
 #include <sys/ioctl.h>
@@ -74,17 +70,16 @@
   u3_Host.ops_u.dry = c3n;
   u3_Host.ops_u.etn = c3n;
   u3_Host.ops_u.gab = c3n;
-<<<<<<< HEAD
-  // XX find a way to re-enable -s (auto-pill)
+
+  //  XX find a way to re-enable -s (auto-pill)
+  //
   // u3_Host.ops_u.git = c3n;
-  u3_Host.ops_u.has = c3n;
-=======
-  u3_Host.ops_u.git = c3n;
+
   //  always disable hashboard
   //  XX temporary, remove once hashes are added
   //
   u3_Host.ops_u.has = c3y;
->>>>>>> 5e73e40c
+
   u3_Host.ops_u.net = c3y;
   u3_Host.ops_u.nuu = c3n;
   u3_Host.ops_u.pro = c3n;
@@ -94,18 +89,11 @@
   u3_Host.ops_u.veb = c3n;
   u3_Host.ops_u.kno_w = DefaultKernel;
 
-<<<<<<< HEAD
-  // XX re-enable -s, -A
-  while ( (ch_i=getopt(argc, argv,"G:J:B:K:H:w:u:j:e:E:f:F:k:p:LabcdgqtvxPDRS")) != -1 ) {
-=======
-  u3_Host.ops_u.rop_s = 0;
-  u3_Host.ops_u.raf_c = 0;
-  u3_Host.ops_u.nam_c = 0;
-
+  //  XX re-enable -s, -A
+  //
   while ( -1 != (ch_i=getopt(argc, argv,
-                 "G:B:K:A:H:w:u:j:e:E:f:F:k:m:p:LabcCdgqstvxPDRS")) ) {
-
->>>>>>> 5e73e40c
+                 "G:J:B:K:H:w:u:j:e:E:f:F:k:m:p:LabcCdgqtvxPDRS")) )
+  {
     switch ( ch_i ) {
       case 'J': {
         u3_Host.ops_u.lit_c = strdup(optarg);
@@ -264,34 +252,6 @@
 
   c3_t imp_t = ( (0 != u3_Host.ops_u.who_c) && (4 == strlen(u3_Host.ops_u.who_c)) );
 
-<<<<<<< HEAD
-  // XX find a way to re-enable -A (fastboot)
-  // if ( u3_Host.ops_u.arv_c != 0 && !imp_t ) {
-  //   fprintf(stderr, "-A only makes sense when creating a new galaxy\n");
-  //   return c3n;
-  // }
-
-  if ( u3_Host.ops_u.ets_c == 0 && c3y == u3_Host.ops_u.etn ) {
-    fprintf(stderr, "can't trust Ethereum snapshot without specifying "
-                    "snapshot with -E\n");
-    return c3n;
-  }
-
-  if ( (0 == u3_Host.ops_u.fak_c) && (0 == u3_Host.ops_u.eth_c) && imp_t ) {
-    fprintf(stderr, "can't create a new galaxy without specifying "
-                    "the Ethereum gateway with -e\n");
-    return c3n;
-  }
-
-  // XX find a way to re-enable -A (fastboot)
-  // if ( u3_Host.ops_u.arv_c == 0 && imp_t ) {
-  //   fprintf(stderr, "can't create a new galaxy without specifying "
-  //                   "the initial sync path with -A\n");
-  //   return c3n;
-  // }
-
-=======
->>>>>>> 5e73e40c
   if ( u3_Host.ops_u.gen_c != 0 && u3_Host.ops_u.nuu == c3n ) {
     fprintf(stderr, "-G only makes sense when bootstrapping a new instance\n");
     return c3n;
@@ -413,12 +373,8 @@
     "where ship_name is a @p phonetic representation of an urbit address\n",
     "without the leading '~', and options is some subset of the following:\n",
     "\n",
-<<<<<<< HEAD
     // XX find a way to re-enable
     // "-A dir        Use dir for initial galaxy sync\n",
-=======
-    "-A dir        Use dir for initial arvo sync\n",
->>>>>>> 5e73e40c
     "-B pill       Bootstrap from this pill\n",
     "-b            Batch create\n",
     "-c pier       Create a new urbit in pier/\n",
@@ -625,9 +581,6 @@
   printf("~\n");
   //  printf("welcome.\n");
   printf("urbit %s\n", URBIT_VERSION);
-<<<<<<< HEAD
-  printf("urbit: home is %s\n", u3_Host.dir_c);
-=======
 
   // prints the absolute path of the pier
   //
@@ -654,7 +607,6 @@
     free(abs_c);
   }
   // printf("vere: hostname is %s\n", u3_Host.ops_u.nam_c);
->>>>>>> 5e73e40c
 
   if ( c3y == u3_Host.ops_u.dem && c3n == u3_Host.ops_u.bat ) {
     printf("boot: running as daemon\n");
