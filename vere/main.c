/* v/main.c
**
*/
#include <stdio.h>
#include <stdlib.h>
#include <fcntl.h>
#include <sys/ioctl.h>
#include <sys/stat.h>
#include <unistd.h>
#include <setjmp.h>
#include <signal.h>
#include <gmp.h>
#include <stdint.h>
#include <limits.h>
#include <uv.h>
#include <sigsegv.h>
#include <curses.h>
#include <termios.h>
#include <term.h>
#include <dirent.h>
#include <openssl/ssl.h>
#include <openssl/rand.h>

#include "h2o.h"

#define U3_GLOBAL
#define C3_GLOBAL
#include "all.h"
#include "vere/vere.h"

/* Require unsigned char
 */
STATIC_ASSERT(( 0 == CHAR_MIN && UCHAR_MAX == CHAR_MAX ), "unsigned char required");

/* _main_readw(): parse a word from a string.
*/
static u3_noun
_main_readw(const c3_c* str_c, c3_w max_w, c3_w* out_w)
{
  c3_c* end_c;
  c3_w  par_w = strtoul(str_c, &end_c, 0);

  if ( *str_c != '\0' && *end_c == '\0' && par_w < max_w ) {
    *out_w = par_w;
    return c3y;
  }
  else return c3n;
}

static c3_c hostbuf[2048];  // kill me

/* _main_presig(): prefix optional sig.
*/
c3_c* 
_main_presig(c3_c* txt_c)
{
  c3_c* new_c = malloc(2 + strlen(txt_c));

  if ( '~' == *txt_c ) {
    strcpy(new_c, txt_c);
  } else {
    new_c[0] = '~';
    strcpy(new_c + 1, txt_c);
  }
  return new_c;
}

/* _main_getopt(): extract option map from command line.
*/
static u3_noun
_main_getopt(c3_i argc, c3_c** argv)
{
  c3_i ch_i;
  c3_w arg_w;

  u3_Host.ops_u.abo = c3n;
  u3_Host.ops_u.bat = c3n;
  u3_Host.ops_u.dem = c3n;
  u3_Host.ops_u.dry = c3n;
  u3_Host.ops_u.etn = c3n;
  u3_Host.ops_u.fog = c3n;
  u3_Host.ops_u.gab = c3n;
  u3_Host.ops_u.git = c3n;
  u3_Host.ops_u.has = c3n;
  u3_Host.ops_u.net = c3n;
  u3_Host.ops_u.mem = c3n;
  u3_Host.ops_u.nuu = c3n;
  u3_Host.ops_u.pro = c3n;
  u3_Host.ops_u.qui = c3n;
  u3_Host.ops_u.rep = c3n;
  u3_Host.ops_u.tex = c3n;
  u3_Host.ops_u.veb = c3n;
  u3_Host.ops_u.kno_w = DefaultKernel;

  while ( (ch_i=getopt(argc, argv,"G:B:K:A:w:u:e:E:f:F:k:l:n:p:r:NabcdgqstvxMPDXRS")) != -1 ) {
    switch ( ch_i ) {
      case 'M': {
        u3_Host.ops_u.mem = c3y;
        break;
      }
      case 'B': {
        u3_Host.ops_u.pil_c = strdup(optarg);
        break;
      }
      case 'G': {
        u3_Host.ops_u.gen_c = strdup(optarg);
        break;
      }
      case 'A': {
        u3_Host.ops_u.arv_c = strdup(optarg);
        break;
      }
      case 'e': {
        u3_Host.ops_u.eth_c = strdup(optarg);
        break;
      }
      case 'E': {
        u3_Host.ops_u.ets_c = strdup(optarg);
        break;
      }
      case 'F': {
        u3_Host.ops_u.fak_c = _main_presig(optarg);
        break;
      }
      case 'w': {
        u3_Host.ops_u.who_c = _main_presig(optarg);
        u3_Host.ops_u.nuu = c3y;
        break;
      }
      case 'u': {
        u3_Host.ops_u.url_c = strdup(optarg);
        break;
      }
      case 'x': {
        u3_Host.ops_u.tex = c3y;
        break;
      }
      case 'X': {
        u3_Host.ops_u.fog = c3y;
        break;
      }
      case 'f': {
        if ( c3n == _main_readw(optarg, 100, &u3_Host.ops_u.fuz_w) ) {
          return c3n;
        }
        break;
      }
      case 'K': {
        if ( c3n == _main_readw(optarg, 256, &u3_Host.ops_u.kno_w) ) {
          return c3n;
        }
        break;
      }
      case 'k': {
        u3_Host.ops_u.key_c = strdup(optarg);
        break;
      }
      case 'l': {
        if ( c3n == _main_readw(optarg, 65536, &arg_w) ) {
          return c3n;
        } else u3_Host.ops_u.rop_s = arg_w;
        break;
      }
      case 'n': {
        u3_Host.ops_u.nam_c = strdup(optarg);
        break;
      }
      case 'p': {
        if ( c3n == _main_readw(optarg, 65536, &arg_w) ) {
          return c3n;
        } else u3_Host.ops_u.por_s = arg_w;
        break;
      }
      case 'r': {
        u3_Host.ops_u.raf_c = strdup(optarg);
        break;
      }
      case 'R': {
        u3_Host.ops_u.rep = c3y;
        return c3y;
      }
      case 'N': { u3_Host.ops_u.net = c3y; break; }
      case 'a': { u3_Host.ops_u.abo = c3y; break; }
      case 'b': { u3_Host.ops_u.bat = c3y; break; }
      case 'c': { u3_Host.ops_u.nuu = c3y; break; }
      case 'd': { u3_Host.ops_u.dem = c3y; break; }
      case 'g': { u3_Host.ops_u.gab = c3y; break; }
      case 'P': { u3_Host.ops_u.pro = c3y; break; }
      case 'D': { u3_Host.ops_u.dry = c3y; break; }
      case 'q': { u3_Host.ops_u.qui = c3y; break; }
      case 'v': { u3_Host.ops_u.veb = c3y; break; }
      case 's': { u3_Host.ops_u.git = c3y; break; }
      case 'S': { u3_Host.ops_u.has = c3y; break; }
      case 't': { u3_Host.ops_u.etn = c3y; break; }
      case '?': default: {
        return c3n;
      }
    }
  }

  if ( 0 != u3_Host.ops_u.fak_c ) {
    if ( 28 < strlen(u3_Host.ops_u.fak_c) ) {
      fprintf(stderr, "fake comets are disallowed\r\n");
      return c3n;
    }

    u3_Host.ops_u.who_c = strdup(u3_Host.ops_u.fak_c);
  }

  c3_t imp_t = ( (0 != u3_Host.ops_u.who_c) && (4 == strlen(u3_Host.ops_u.who_c)) );

  if ( (0 != u3_Host.ops_u.fak_c) && (c3n == u3_Host.ops_u.nuu) ) {
    fprintf(stderr, "-F only makes sense on initial boot\n");
    return c3n;
  }

<<<<<<< HEAD
  if ( u3_Host.ops_u.fak == c3n && u3_Host.ops_u.net == c3n ) {
    u3_Host.ops_u.net = c3y;  /* remote networking is always on in real mode. */
  }

  if ( u3_Host.ops_u.fak == c3y ) {
    u3_Host.ops_u.has = c3y;  /* no battery hashing on fake ships. */
  }

  if ( u3_Host.ops_u.arv_c != 0 && ( u3_Host.ops_u.imp_c == 0 ||
                                     u3_Host.ops_u.nuu   == c3n ) ) {
=======
  // XX revisit
  if ( (0 == u3_Host.ops_u.fak_c) && (c3y == u3_Host.ops_u.net) ) {
    // fprintf(stderr, "-N only makes sense with -F\n");
    u3_Host.ops_u.net = c3n;
  } else if ( (0 == u3_Host.ops_u.fak_c) && (c3n == u3_Host.ops_u.net) ) {
    u3_Host.ops_u.net = c3y;  /* remote networking is always on in real mode. */
  }

  if ( u3_Host.ops_u.arv_c != 0 && !imp_t ) {
>>>>>>> 1664777a
    fprintf(stderr, "-A only makes sense when creating a new galaxy\n");
    return c3n;
  }

  if ( u3_Host.ops_u.ets_c == 0 && c3y == u3_Host.ops_u.etn ) {
    fprintf(stderr, "can't trust Ethereum snapshot without specifying "
                    "snapshot with -E\n");
    return c3n;
  }

  if ( (0 == u3_Host.ops_u.fak_c) && (0 == u3_Host.ops_u.eth_c) && imp_t ) {
    fprintf(stderr, "can't create a new galaxy without specifying "
                    "the Ethereum gateway with -e\n");
    return c3n;
  }

  if ( u3_Host.ops_u.arv_c == 0 && imp_t ) {
    fprintf(stderr, "can't create a new galaxy without specifying "
                    "the initial sync path with -A\n");
    return c3n;
  }

  if ( u3_Host.ops_u.gen_c != 0 && u3_Host.ops_u.nuu == c3n ) {
    fprintf(stderr, "-G only makes sense when bootstrapping a new instance\n");
    return c3n;
  }

  if ( u3_Host.ops_u.rop_s == 0 && u3_Host.ops_u.raf_c != 0 ) {
    fprintf(stderr, "The -r flag requires -l.\n");
    return c3n;
  }

  if ( c3y == u3_Host.ops_u.bat ) {
    u3_Host.ops_u.dem = c3y;
    u3_Host.ops_u.nuu = c3y;
  }

  if ( u3_Host.ops_u.nuu != c3y && u3_Host.ops_u.pil_c != 0) {
    fprintf(stderr, "-B only makes sense when bootstrapping a new instance\n");
    return c3n;
  }

  if ( u3_Host.ops_u.nuu != c3y && u3_Host.ops_u.key_c != 0) {
    fprintf(stderr, "-k only makes sense when bootstrapping a new instance\n");
    return c3n;
  }

  if ( u3_Host.ops_u.nuu != c3y && u3_Host.ops_u.url_c != 0 ) {
    fprintf(stderr, "-u only makes sense when bootstrapping a new instance\n");
    return c3n;

  } else if ( u3_Host.ops_u.nuu == c3y
           && u3_Host.ops_u.url_c == 0
           && u3_Host.ops_u.git == c3n ) {

    u3_Host.ops_u.url_c = "https://bootstrap.urbit.org/urbit-" URBIT_VERSION ".pill";

  } else if ( u3_Host.ops_u.nuu == c3y
           && u3_Host.ops_u.url_c == 0
           && u3_Host.ops_u.arv_c == 0 ) {

    fprintf(stderr, "-s only makes sense with -A\n");
    return c3n;
  }

  if ( u3_Host.ops_u.pil_c != 0 ) {
    struct stat s;
    if ( stat(u3_Host.ops_u.pil_c, &s) != 0 ) {
      fprintf(stderr, "pill %s not found\n", u3_Host.ops_u.pil_c);
      return c3n;
    }
  }

  if ( u3_Host.ops_u.key_c != 0 ) {
    struct stat s;
    if ( stat(u3_Host.ops_u.key_c, &s) != 0 ) {
      fprintf(stderr, "keyfile %s not found\n", u3_Host.ops_u.key_c);
      return c3n;
    }
  }

  if ( u3_Host.ops_u.nam_c == 0 ) {
    u3_Host.ops_u.nam_c = getenv("HOSTNAME");
    if ( u3_Host.ops_u.nam_c == 0 ) {
      c3_w len_w = sysconf(_SC_HOST_NAME_MAX) + 1;

      u3_Host.ops_u.nam_c = hostbuf;
      if ( 0 != gethostname(u3_Host.ops_u.nam_c, len_w) ) {
        perror("gethostname");
        exit(1);
      }
    }
  }

  if ( argc != (optind + 1) && u3_Host.ops_u.who_c != 0 ) {
    u3_Host.dir_c = strdup(1 + u3_Host.ops_u.who_c);
  }

  if ( argc != (optind + 1) ) {
    return u3_Host.dir_c ? c3y : c3n;
  } else {
    {
      c3_c* ash_c;

      if ( (ash_c = strrchr(argv[optind], '/')) && (ash_c[1] == 0) ) {
        *ash_c = 0;
      }
    }

    u3_Host.dir_c = strdup(argv[optind]);
    return c3y;
  }
}

/* u3_ve_usage(): print usage and exit.
*/
static void
u3_ve_usage(c3_i argc, c3_c** argv)
{
  c3_c *use_c[] = {
    "Urbit: a personal server operating function\n",
    "https://urbit.org\n",
    "Version " URBIT_VERSION "\n",
    "\n",
    "Usage: %s [options...] ship_name\n",
    "where ship_name is a @p phonetic representation of an urbit address\n",
    "without the leading '~', and options is some subset of the following:\n",
    "\n",
    "-A dir        Use dir for initial galaxy sync\n",
    "-b            Batch create\n",
    "-B pill       Bootstrap from this pill\n",
    "-c pier       Create a new urbit in pier/\n",
    "-d            Daemon mode\n",
    "-D            Recompute from events\n",
    "-e url        Ethereum gateway\n",
    "-F ship       Fake keys; also disables networking\n",
    "-f            Fuzz testing\n",
    "-g            Set GC flag\n",
    "-K stage      Start at Hoon kernel version stage\n",
    "-k keys       Private key file\n",
    "-l port       Initial peer port\n",
    "-M            Memory madness\n",
    "-n host       Set unix hostname\n",
    "-N            Enable networking in fake mode (-F)\n",
    "-p ames_port  Set the ames port to bind to\n",
    "-P            Profiling\n",
    "-q            Quiet\n",
    "-r host       Initial peer address\n",
    "-R            Report urbit build info\n",
    "-s            Pill URL from arvo git hash\n",
<<<<<<< HEAD
    "-S            Disable battery hashing\n",
    "-t ticket     Use ~ticket automatically\n",
=======
>>>>>>> 1664777a
    "-u url        URL from which to download pill\n",
    "-v            Verbose\n",
    "-w name       Boot as ~name\n",
    "-x            Exit immediately\n",
    "-Xwtf         Skip last event\n",
    "\n",
    "Development Usage:\n",
    "   To create a development ship, use a fakezod:\n",
    "   %s -F zod -A /path/to/arvo/folder -B /path/to/pill -c zod\n",
    "\n",
    "   For more information about developing on urbit, see:\n",
    "   https://github.com/urbit/urbit/blob/master/CONTRIBUTING.md\n",
    "\n",
    "Simple Usage: \n",
    "   %s -c <mycomet> to create a comet (anonymous urbit)\n",
    "   %s -w <myplanet> -t <myticket> if you have a ticket\n",
    "   %s <myplanet or mycomet> to restart an existing urbit\n",
    0
  };

  c3_i i;
  for ( i=0; use_c[i]; i++ ) {
    fprintf(stderr, use_c[i], argv[0]);
  }
  exit(1);
}

#if 0
/* u3_ve_panic(): panic and exit.
*/
static void
u3_ve_panic(c3_i argc, c3_c** argv)
{
  fprintf(stderr, "%s: gross system failure\n", argv[0]);
  exit(1);
}
#endif

/* u3_ve_sysopt(): apply option map to system state.
*/
static void
u3_ve_sysopt()
{
  u3_Local = strdup(u3_Host.dir_c);
}

#if 0
static jmp_buf Signal_buf;
#ifndef SIGSTKSZ
# define SIGSTKSZ 16384
#endif
static uint8_t Sigstk[SIGSTKSZ];

volatile enum { sig_none, sig_overflow, sig_interrupt } Sigcause;

static void _main_cont(void *arg1, void *arg2, void *arg3)
{
  (void)(arg1);
  (void)(arg2);
  (void)(arg3);
  siglongjmp(Signal_buf, 1);
}

static void
overflow_handler(int emergency, stackoverflow_context_t scp)
{
  if ( 1 == emergency ) {
    write(2, "stack emergency\n", strlen("stack emergency" + 2));
    exit(1);
  } else {
    Sigcause = sig_overflow;
    sigsegv_leave_handler(_main_cont, NULL, NULL, NULL);
  }
}

  //  Install signal handlers and set buffers.
  //
  //  Note that we use the sigmask-restoring variant.  Essentially, when
  //  we get a signal, we force the system back into the just-booted state.
  //  If anything goes wrong during boot (above), it's curtains.
  {
    if ( 0 != sigsetjmp(Signal_buf, 1) ) {
      switch ( Sigcause ) {
        case sig_overflow: printf("[stack overflow]\r\n"); break;
        case sig_interrupt: printf("[interrupt]\r\n"); break;
        default: printf("[signal error!]\r\n"); break;
      }
      Sigcause = sig_none;

      signal(SIGINT, SIG_DFL);
      stackoverflow_deinstall_handler();

      //  Print the trace, do a GC, etc.
      //
      //  This is half-assed at present, so we exit.
      //
      u3_lo_sway(0, u3k(u3_wire_tax(u3_Wire)));

      u3_lo_bail(u3A);

      exit(1);
    }
    if ( -1 == stackoverflow_install_handler
        (overflow_handler, Sigstk, SIGSTKSZ) )
    {
      fprintf(stderr, "overflow_handler: install failed\n");
      exit(1);
    }
    signal(SIGINT, interrupt_handler);
    signal(SIGIO, SIG_IGN);
  }

static void
interrupt_handler(int x)
{
  Sigcause = sig_interrupt;
  longjmp(Signal_buf, 1);
}
#endif

#define GRAB

static void
report(void)
{
  printf("---------\nLibraries\n---------\n");
  printf("gmp: %s\n", gmp_version);
  printf("sigsegv: %d.%d\n", (libsigsegv_version >> 8) & 0xff, libsigsegv_version & 0xff);
  printf("openssl: %s\n", SSLeay_version(SSLEAY_VERSION));
  printf("curses: %s\n", curses_version());
  printf("libuv: %s\n", uv_version_string());
  printf("libh2o: %d.%d.%d\n", H2O_LIBRARY_VERSION_MAJOR, H2O_LIBRARY_VERSION_MINOR, H2O_LIBRARY_VERSION_PATCH);
}

void
_stop_exit(c3_i int_i)
{
  fprintf(stderr, "\r\n[received keyboard stop signal, exiting]\r\n");
  u3_lo_bail();
}

c3_i
main(c3_i   argc,
     c3_c** argv)
{
  //  Parse options.
  //
  if ( c3n == _main_getopt(argc, argv) ) {
    u3_ve_usage(argc, argv);
    return 1;
  }

  if ( c3y == u3_Host.ops_u.rep ) {
    report();
    return 0;
  }

  if ( c3y == u3_Host.ops_u.nuu ) {
    struct stat s;
    if ( !stat(u3_Host.dir_c, &s) ) {
      fprintf(stderr, "tried to create, but %s already exists\n", u3_Host.dir_c);
      fprintf(stderr, "normal usage: %s %s\n", argv[0], u3_Host.dir_c);
      exit(1);
    }
  } else {
    struct stat s;
    if ( -1 == stat(u3_Host.dir_c, &s) ) {
      fprintf(stderr, "%s: urbit not found\n", u3_Host.dir_c);
      u3_ve_usage(argc, argv);
    }
  }

#if 0
  if ( 0 == getuid() ) {
    chroot(u3_Host.dir_c);
    u3_Host.dir_c = "/";
  }
#endif
  u3_ve_sysopt();

  //  Block profiling signal, which should be delievered to exactly one thread.
  //
  if ( _(u3_Host.ops_u.pro) ) {
    sigset_t set;

    sigemptyset(&set);
    sigaddset(&set, SIGPROF);
    if ( 0 != pthread_sigmask(SIG_BLOCK, &set, NULL) ) {
      perror("pthread_sigmask");
      exit(1);
    }
  }

  //  Handle SIGTSTP as if it was SIGTERM.
  //
  signal(SIGTSTP, _stop_exit);

  printf("~\n");
  //  printf("welcome.\n");
  printf("urbit %s\n", URBIT_VERSION);
  printf("urbit: home is %s\n", u3_Host.dir_c);
  // printf("vere: hostname is %s\n", u3_Host.ops_u.nam_c);

  if ( c3y == u3_Host.ops_u.dem && c3n == u3_Host.ops_u.bat ) {
    printf("urbit: running as daemon\n");
  }

  //  Seed prng. Don't panic -- just for fuzz testing.
  //
  srand(getpid());

  //  Instantiate process globals.
  {
    /*  Boot the image and checkpoint.  Set flags.
    */
    {
      /*  Set pier directory.
      */
      u3C.dir_c = u3_Host.dir_c;

      /*  Set GC flag.
      */
      if ( _(u3_Host.ops_u.gab) ) {
        u3C.wag_w |= u3o_debug_ram;
      }

      /*  Set profile flag.
      */
      if ( _(u3_Host.ops_u.pro) ) {
        u3C.wag_w |= u3o_debug_cpu;
      }

      /*  Set verbose flag.
      */
      if ( _(u3_Host.ops_u.veb) ) {
        u3C.wag_w |= u3o_verbose;
      }

      /*  Set quiet flag.
      */
      if ( _(u3_Host.ops_u.qui) ) {
        u3C.wag_w |= u3o_quiet;
      }
      
      /*  Set dry-run flag.
      */
      if ( _(u3_Host.ops_u.dry) ) {
        u3C.wag_w |= u3o_dryrun;
      }

      /*  Set hashboard flag
      */
      if ( _(u3_Host.ops_u.has) ) {
        u3C.wag_w |= u3o_hashless;
      }
    }
    u3m_boot(u3_Host.ops_u.nuu,
             u3_Host.ops_u.gab,
             u3_Host.dir_c,
             u3_Host.ops_u.pil_c,
             u3_Host.ops_u.url_c,
             u3_Host.ops_u.arv_c);

    /*  Start Arvo.
    */
#if 1
    {
      struct timeval tim_tv;
      u3_noun        now;

      gettimeofday(&tim_tv, 0);
      now = u3_time_in_tv(&tim_tv);

      u3v_start(now);
    }
#endif
#if 0
    /*  Initial checkpoint.
    */
    if ( _(u3_Host.ops_u.nuu) ) {
      printf("about to save.\r\n");
      u3e_save();
      printf("saved.\r\n");
    }
#endif
  }

  SSL_library_init();
  SSL_load_error_strings();

  {
    c3_i rad;
    c3_y buf[4096];

    // RAND_status, at least on OS X, never returns true.
    // 4096 bytes should be enough entropy for anyone, right?
    rad = open("/dev/urandom", O_RDONLY);
    if ( 4096 != read(rad, &buf, 4096) ) {
      perror("rand-seed");
      exit(1);
    }
    RAND_seed(buf, 4096);
    close(rad);
  }

  // u3e_grab("main", u3_none);
  //
  u3_lo_loop();

  return 0;
}<|MERGE_RESOLUTION|>--- conflicted
+++ resolved
@@ -214,18 +214,6 @@
     return c3n;
   }
 
-<<<<<<< HEAD
-  if ( u3_Host.ops_u.fak == c3n && u3_Host.ops_u.net == c3n ) {
-    u3_Host.ops_u.net = c3y;  /* remote networking is always on in real mode. */
-  }
-
-  if ( u3_Host.ops_u.fak == c3y ) {
-    u3_Host.ops_u.has = c3y;  /* no battery hashing on fake ships. */
-  }
-
-  if ( u3_Host.ops_u.arv_c != 0 && ( u3_Host.ops_u.imp_c == 0 ||
-                                     u3_Host.ops_u.nuu   == c3n ) ) {
-=======
   // XX revisit
   if ( (0 == u3_Host.ops_u.fak_c) && (c3y == u3_Host.ops_u.net) ) {
     // fprintf(stderr, "-N only makes sense with -F\n");
@@ -234,8 +222,11 @@
     u3_Host.ops_u.net = c3y;  /* remote networking is always on in real mode. */
   }
 
+  if ( u3_Host.ops_u.fak == c3y ) {
+    u3_Host.ops_u.has = c3y;  /* no battery hashing on fake ships. */
+  }
+
   if ( u3_Host.ops_u.arv_c != 0 && !imp_t ) {
->>>>>>> 1664777a
     fprintf(stderr, "-A only makes sense when creating a new galaxy\n");
     return c3n;
   }
@@ -386,11 +377,7 @@
     "-r host       Initial peer address\n",
     "-R            Report urbit build info\n",
     "-s            Pill URL from arvo git hash\n",
-<<<<<<< HEAD
     "-S            Disable battery hashing\n",
-    "-t ticket     Use ~ticket automatically\n",
-=======
->>>>>>> 1664777a
     "-u url        URL from which to download pill\n",
     "-v            Verbose\n",
     "-w name       Boot as ~name\n",
