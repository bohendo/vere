::  File writer module
::
::::  /hoon/write/lib
  ::
|%
++  part  {$write $0 pith}           :: no state
++  pith  $~
--
::
::::
  ::
|%
++  data  $%({$json json} {$mime mime})
++  card  $%  {$exec wire @p $~ {beak silk}}
              {$info wire @p toro}
          ==
--
::
::::
  ::
|=  [bowl part]
=*  par  +<+
|_  moz/(list {bone card})
++  abet  [(flop moz) `part`par]
++  emit  |=(a/card %_(+> moz :_(moz [ost a])))
++  beak-now  byk(r [%da now])
:: ++  poke-json
::   |=  jon=json
::   =-  (poke-data (need (- jon.+)))
::   =>  jo
::   %-  ot  :~
::     pax/(cu deft (su fel:stab))
::     dat/(of json/some mime/(pe / (cu taco so)) ~)    ::  XX mite
::   ==
++  poke-wipe
  |=  sup=spur  ^+  abet                ::  XX determine extension, beak
  =+  ext=%md
  ?~  (file (tope beak-now [ext sup]))
    ~|(not-found/[ext `path`(flop sup)] !!)
  =-  abet:(emit %info write/~ our -)
  (fray (tope beak-now [ext sup]))
::
++  poke-tree
  |=  [sup=spur mim=mime]  ^+  abet     ::  XX determine extension, beak
  (poke--data [`%md (flop sup)] %mime mim)
::
++  poke-paste
  |=  {typ/?($hoon $md $txt) txt/@t}  ^+  abet
  (poke-data [`typ /web/paste/(scot %da now)] %mime / (taco txt))
::
<<<<<<< HEAD
++  poke-comment
  |=  [pax=path txt=@t]  ^+  abet
  =.  pax  [%web (welp pax /(scot %da now))]
  =.  txt  (rap 3 (scot %p src) ': ' txt ~)
  (poke--data [`%comment-md pax] %mime / (taco txt))
::
++  poke--data
  |=  [[ext=(unit ,@t) pax=path] dat=data]  ^+  abet
=======
++  poke-data
  |=  {{ext/(unit @t) pax/path} dat/data}  ^+  abet
>>>>>>> 7fde2eb2
  ?~  ext  $(ext [~ -.dat])
  =+  cay=?-(-.dat $json [-.dat !>(+.dat)], $mime [-.dat !>(+.dat)])
  ?:  =(u.ext -.dat)  
    (made pax ~ `cay)
  =<  abet
  %^  emit  %exec  write+pax                ::  XX defer %nice
  [our ~ beak-now %cast u.ext `cay]
::
++  made
<<<<<<< HEAD
  |=  [pax=wire @ res=gage]  ^+  abet
  :: ?.  =(our src)
  ::   ~|(foreign-write/[our=our src=src] !!)
  ?+  -.res  ~|(gage/-.res !!)
    %|  (mean p.res)
    %&  =-  abet:(emit %info write/~ our -)
=======
  |=  {pax/wire @ res/gage}  ^+  abet
  ?.  =(our src)
    ~|(foreign-write+[our=our src=src] !!)
  ?+  -.res  ~|(gage+-.res !!)
    $|  (mean p.res)
    $&  =-  abet:(emit %info write+~ our -)
>>>>>>> 7fde2eb2
        (foal :(welp (tope beak-now ~) pax /[-.p.res]) p.res)
  ==
--<|MERGE_RESOLUTION|>--- conflicted
+++ resolved
@@ -24,14 +24,6 @@
 ++  abet  [(flop moz) `part`par]
 ++  emit  |=(a/card %_(+> moz :_(moz [ost a])))
 ++  beak-now  byk(r [%da now])
-:: ++  poke-json
-::   |=  jon=json
-::   =-  (poke-data (need (- jon.+)))
-::   =>  jo
-::   %-  ot  :~
-::     pax/(cu deft (su fel:stab))
-::     dat/(of json/some mime/(pe / (cu taco so)) ~)    ::  XX mite
-::   ==
 ++  poke-wipe
   |=  sup=spur  ^+  abet                ::  XX determine extension, beak
   =+  ext=%md
@@ -41,26 +33,21 @@
   (fray (tope beak-now [ext sup]))
 ::
 ++  poke-tree
-  |=  [sup=spur mim=mime]  ^+  abet     ::  XX determine extension, beak
+  |=  {sup/spur mim/mime}  ^+  abet     ::  XX determine extension, beak
   (poke--data [`%md (flop sup)] %mime mim)
 ::
 ++  poke-paste
   |=  {typ/?($hoon $md $txt) txt/@t}  ^+  abet
   (poke-data [`typ /web/paste/(scot %da now)] %mime / (taco txt))
 ::
-<<<<<<< HEAD
 ++  poke-comment
-  |=  [pax=path txt=@t]  ^+  abet
+  |=  {pax/path txt/@t}  ^+  abet
   =.  pax  [%web (welp pax /(scot %da now))]
   =.  txt  (rap 3 (scot %p src) ': ' txt ~)
   (poke--data [`%comment-md pax] %mime / (taco txt))
 ::
 ++  poke--data
-  |=  [[ext=(unit ,@t) pax=path] dat=data]  ^+  abet
-=======
-++  poke-data
   |=  {{ext/(unit @t) pax/path} dat/data}  ^+  abet
->>>>>>> 7fde2eb2
   ?~  ext  $(ext [~ -.dat])
   =+  cay=?-(-.dat $json [-.dat !>(+.dat)], $mime [-.dat !>(+.dat)])
   ?:  =(u.ext -.dat)  
@@ -70,21 +57,12 @@
   [our ~ beak-now %cast u.ext `cay]
 ::
 ++  made
-<<<<<<< HEAD
-  |=  [pax=wire @ res=gage]  ^+  abet
+  |=  {pax/wire @ res/gage}  ^+  abet
   :: ?.  =(our src)
   ::   ~|(foreign-write/[our=our src=src] !!)
   ?+  -.res  ~|(gage/-.res !!)
-    %|  (mean p.res)
-    %&  =-  abet:(emit %info write/~ our -)
-=======
-  |=  {pax/wire @ res/gage}  ^+  abet
-  ?.  =(our src)
-    ~|(foreign-write+[our=our src=src] !!)
-  ?+  -.res  ~|(gage+-.res !!)
     $|  (mean p.res)
     $&  =-  abet:(emit %info write+~ our -)
->>>>>>> 7fde2eb2
         (foal :(welp (tope beak-now ~) pax /[-.p.res]) p.res)
   ==
 --