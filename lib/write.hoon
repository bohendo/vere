--- conflicted
+++ resolved
@@ -86,8 +86,6 @@
     ==
   (poke--data [`%md pax] %mime / (taco txt))
 ::
-<<<<<<< HEAD
-=======
 ++  poke-fora-post
   |=  {sup/spur him/ship hed/@t txt/@t}  ^+  abet
   =+  pax=(welp (flop sup) /posts/(cat 3 (scot %da now) '~'))
@@ -107,7 +105,6 @@
     """
   (poke--data [`%md pax] %mime / (taco txt))
 ::
->>>>>>> 858f0c7f
 ++  ames-secret
   ^-  @t
   =-  (crip +:<.^(@p %a pax)>)
