::    Core markdown parser, exposed as ++parse
::
::::  /hoon/parse/down-jet/lib
  ::
/?    310
=,  html
=,  format
=+  =~
|%
++  loca  |*(a/_* {p/@u q/a})
++  stack  (list (loca tops))
--
|%
++  htm-enty                                            ::  XX belongs in zuse
  =,  space:userlib
<<<<<<< HEAD
  =,  format
  ~+
=======
  ~+  
>>>>>>> 53eef4cd
  =-  |=  tub/nail  ^-  (like @t)  %.  tub              ::  export context
      =+(de-xml enty(ent mapping))
  ^-  mapping/(map knot @tF)
  =+  pax=/==2%%/html5-entities/json                    ::  XX  %%/
  =+  maf=%.(pax ;~(biff file (soft json) (om so):dejs-soft))
  ?^  maf  u.maf
  ~&  no-enty+pax
  (my amp+'&' quot+'"' apos+'\'' lt+'<' gt+'>' ~)       ::  fallback
::
++  skem-symb  (star ;~(pose dot alp))
++  skem-set  ~+  ^-  (set cord)                        ::  URI schemes
  ::     (silt `wain`/http/https/javascript)
  =-  (silt `wain`(rash - (more gah (cook crip skem-symb))))
  '''
  coap doi javascript aaa aaas about acap cap cid crid data dav dict dns file
  ftp geo go gopher h323 http https iax icap im imap info ipp iris iris.beep
  iris.xpc iris.xpcs iris.lwz ldap mailto mid msrp msrps mtqp mupdate news nfs
  ni nih nntp opaquelocktoken pop pres rtsp service session shttp sieve sip sips
  sms snmp soap.beep soap.beeps tag tel telnet tftp thismessage tn3270 tip tv
  urn vemmi ws wss xcon xcon-userid xmlrpc.beep xmlrpc.beeps xmpp z39.50r
  z39.50s adiumxtra afp afs aim apt attachment aw beshare bitcoin bolo callto
  chrome chrome-extension content cvs com-eventbrite-attendee dlna-playsingle
  dlna-playcontainer dtn dvb ed2k facetime feed finger fish gg git gizmoproject
  gtalk hcp icon ipn irc irc6 ircs itms jar jms keyparc lastfm ldaps magnet maps
  market message mms ms-help msnim mumble mvn notes oid palm paparazzi platform
  proxy psyc query res resource rmi rsync rtmp secondlife sftp sgn skype smb
  soldat spotify ssh steam svn teamspeak things udp unreal ut2004 ventrilo
  view-source webcal wtai wyciwyg xfire xri ymsgr
  '''
::
++  uri-skem   (sear (flit |=(a/tape (~(has in skem-set) (crip (cass a))))) skem-symb)
--
::
::::
  ::
|%
++  nal  (just `@`10)
++  end  (full (easy ~))
++  eol  ;~(pose (cold ~ nal) end)
::++  match  |=(a/rege (curr scan (ra a)))
::
++  tab
  |=  tub/nail
  ^-  (like cord)
  ?.  ?=({$9 *} q.tub)
    (fail tub)
  =+  sto=+((~(inv fe 1) (dec q.p.tub)))                ::  virt spaces produced
  =+  neu=(weld (reap sto ' ') t.q.tub)
  (next tub(q neu))
::
++  whif  |*(a/rule ;~(sfix a (star ace)))
++  ahed  |*(a/rule ;~(simu a (easy ~)))
++  opts  |*(a/rule ;~((bend) (easy ~) a))
++  lots  |*({a/@u b/rule} ;~(pfix (stun [a a] b) (star b)))
++  leas  |*(a/rule ;~(pfix ;~(less (stun 4^4 ace) (stun 0^3 ace)) a))
++  pech
  |*  a/{rule rule}
  |=  tub/nail
  ^-  (like (each _(wonk (-.a)) _(wonk (+.a))))
  %.  tub
  ;~(pose (stag %& -.a) (stag %| +.a))
::
++  lite                                                ::  literal matched
  |*  a/rule
  |=  tub/nail  ^-  (like tape)
  =+  vex=(a tub)
  ?~  q.vex  vex
  =+  tap=q.q.u.q.vex
  =-  vex(p.u.q -)
  |-  ^+  ""
  ?:  =(tap q.tub)  ~
  ?~  q.tub  !!
  [i.q.tub $(q.tub t.q.tub)]
::
++  enrule                                              ::  XX
  |*  a/$-(tape *)
  |=  tub/nail
  ^-  (like a)
  [[0 0] ~ (a q.tub) [0 0] ~]
--  ==
  =~
|%
++  strip
  |=  {a/$-(nail edge) b/tape}
  ^-  tape
  =+  q:(a 1^1 b)
  ?~(- b q.q.u.-)
::
++  inli                                                ::  inline parsers
  =+  [bug=| rec="" nol=|]
  |_  ref/(map cord {p/tape q/(unit tape)})
  ++  unesc
    |=  a/tape
    (scan a (star ;~(pose nore(rec ~) nal)))          ::  XX
  ::
  ++  esc
    ;~  pfix  bas
      (mask "!\"#$%&'()*+,-./:;<=>?@[\\]^_`\{|}~")
    ==
  ++  spec  (mask rec)
  ++  norc  ~+  ;~(pose esc ;~(less spec prn))
  ++  nore  ~+  ;~(pose htm-enty norc)
  ::
  ++  trim-sp
    |=  a/tape
    ^-  tape
    %+  strip   (star gah)
    (flop (strip (star gah) (flop a)))
  ::
  ++  child
    =<  |=  tub/nail  ^-  (like inline)  %.  tub        ::  expose parsers
        ;~(pose code line link blot:link htmt)
    |%
    ++  fens
      |=  a/tape
      %+  knee  *tape  |.  ~+
      |=  tub/nail  ^-  (like tape)
      =+  vex=((plus tec) tub)
      ?~  q.vex
        (plug (codc tub) ^^$)
      ?:  =(a p.u.q.vex)
        vex(p.u.q ~)
      =+  neu=|=(b/tape (weld `tape`p.u.q.vex b))
      ((cook neu ^^$) q.u.q.vex)
    ::
    ++  codc  ;~(pose (cold ' ' (plus gah)) prn)
    ++  code
      =-  ;~(pose - (stag %$ (plus tec)))
      %+  stag  %code
      %+  cook  trim-sp
      |=  tub/nail
      ?.  ?=({$'`' ^} q.tub)
        (fail tub)
      =+  vex=((plus tec) tub)
      (pfix vex (fens (wonk vex)))
    ::
    ++  madn
      |=  a/mane  ^-  ?
      =>  |=(b/knot ?=(^ (rush b ;~(plug alf (star aln)))))
      ?@  a  (. a)
      &((. -.a) (. +.a))
    ::
    ++  htmt
      %+  stag  %htmt
      =-  (cook crip (lite -))
      %+  sear
        %-  flit
        |=  a/$^({marx $~} $%({$& marx} {$| p/mane}))
        ?-  -.a
          ^   (madn n.a)
          $&  (madn n.a)
          $|  (madn p.a)
        ==
      ;~(pose empt:de-xml (pech [head tail]:de-xml))
    ::
    ++  line
      %+  cold  [%line ~]
      ;~(plug ;~(pose (lots 2 ace) bas) nal)
    ::
    ++  empty
      |=  a/inline
      ^-  ?
      ?&  ?=($$ -.a)
          ?=($~ (strip (star ;~(pose ace nal)) p.a))
      ==
    ::
    ++  link  ::=+(blot=fail |=(nail (fail +<)))
      =<  =-  |=(tub/nail (pra tub))                      ::  expose parsers
          ?:  nol  pra=auto ::;~(pose auto pexp)
          =-  pra=;~(pose auto (cook - apex))
          |=({a/kids b/{tape (unit tape)}} [[%link b] a])
      |%
      ++  apex
        =+  ^-  rob/$-(nail (like {kids $@(cord {tape (unit tape)})}))
            ;~(plug text(nol &) labe)
        ::
        |=  tub/nail
        ^-  (like (pair kids {tape (unit tape)}))
        ::  (fail tub)
        =+  vex=(rob tub)
        ?~  q.vex
          vex
        =-  ?~(rez vex(q ~) vex(+.p.u.q u.rez))
        ^-  rez/(unit {tape (unit tape)})
        =+  [~ atr]=(wonk vex)
        ?^  atr
          `atr
        ?.  ?=($~ atr)
          (~(get by ref) atr)
        =+  vux=(text:href tub)
        ?~  q.vux  ~
        (~(get by ref) (wonk vux))
      ::
      ++  text
        =.  rec  ['[' ']' rec]
        (ifix sel^ser many)
      ::
      ++  titl  (opts ;~(pfix (plus gah) titl:href))
      ++  labe
        =+  wra=[;~(plug pel .) ;~(plug . per)]:(star gah)
        ;~  pose
          (ifix wra ;~(plug dest:href titl))
          ;~(pfix (star gah) text:href)
          (easy '')
        ==
      ::
      ++  blot
        %+  cook
          |=({a/kids b/{tape (unit tape)}} [[%blot b] a])
        ;~(pfix zap [.(rob ;~(plug text labe))]:apex)
      ::
      ++  mail
        %+  cook  |=(_[a="" b='' c="" d=*wall] :(welp a b^c (zing d)))
        ;~  plug
          (plus ;~(less (mask "\"\\ (),:;<>@[]") prn))
          pat
          (plus alp)
          (star ;~(plug dot (plus alp)))
        ==
      ::
      ++  auto
        %+  ifix  gal^gar
        ;~  pose
          (cook |=(a/tape [link+["mailto:{a}" ~] ~[[%$ a]]]) mail)
        ::
          =+  cha=;~(pose htm-enty ;~(less (mask "<> ") prn))
          %+  cook
            |=  a/_["" ""]
            [link+[(weld -.a +.a) ~] ~[[%$ (weld -.a +.a)]]]
          ;~(plug uri-skem col (star cha))
        ==
      ::
      ++  pexp                                          ::  XX non-link nested
        %+  cook
          |=(a/kids (reso:many "[" (welp a [[%$ "]"] ~])))
        (ifix sel^ser many)
      --
    --
  ::
  ++  href
    =<  |=  tub/nail  %.  tub                           ::  expose parsers
        ;~  plug
          ;~(sfix text col (star gah))
          (sear (flit |=(tape ?=(^ +<))) dest)
          ;~(sfix (opts ;~(pfix (plus gah) titl)) (star ace) eol)
        ==
    |%
    ++  dest
      ;~  pose
        (ifix gal^gar (star ;~(pose esc nore(rec "<>"))))
        (pexp nore(rec " "))
      ==
    ++  pexp
      |*  cha/rule
      =+  chu=;~(less pel per cha)
      |-                                                ::  XX  Chesterton fence
      %+  knee  *tape  |.  ~+
      ;~  pose
        ;~(plug chu ^$)
        ;~(plug pel (cook welp ;~(plug (star chu) per ^$)))
        (easy ~)
      ==
    ++  text
      =-  (ifix sel^ser (cook |=(a/tape (crip (cass a))) (star -)))
      ;~  pose
        (cook |=(a/char (cat 3 '\\' a)) esc)
        (cold ' ' (plus gah))
        ;~(less sel ser prn)
      ==
    ++  titl
      %.  ~[soq^soq doq^doq pel^per]
      |*  a/(pole {rule rule})
      ?~  a  fail
      ;~  pose
      (ifix -.a (star ;~(pose esc htm-enty ;~(less ->.a prn))))
        $(a +.a)
      ==
    --
  ++  consol
    |=  a/kids
    ^-  kids
    ?~  a  ~
    ?+    -.i.a  [i.a $(a t.a)]
        $$
      ?~  t.a  a
      ?:  ?=(_-.i.a -.i.t.a)
        $(a t.a(p.i (weld p.i.a p.i.t.a)))
      [i.a $(a t.a)]
    ==
  ++  pars                                      ::  XX
    =>  |%
        ++  nufh  {tape kids}
        ++  fens  ?($'*' $'_')
        ++  nuft  {nufh ?(tape {tape ?($| fens)})}
        ++  reso
          |=  a/nufh
          ^-  kids
          ?~  -.a  +.a
          [[%$ -.a] +.a]
        ::
        ++  veld
          |=  {a/$@(char inline) _[b c]=*nuft}
          ^-  nuft
          :_  c
          ?@  a
            [[a -.b] +.b]
          ?~  -.a
            [(weld p.a -.b) +.b]
          [~ a (reso b)]
        ::
        ++  rend
          |=  nuf/nufh
          %.  (reso nuf)
          |=  a/kids
          ^-  tape
          ?~  a  ~
          %+  weld
            ?@  -.i.a
              ?+  -.i.a  <i.a>
                $~  p.i.a
              ==
            =+  [p q]=i.a
            ?+  -.p  "[{(trip -.p)}]<{$(a q)}>"
              $emph  "({$(a q)})"
            ==
          $(a t.a)
        --
    |=  tap/tape  ^-  kids
    =.  tap  (trim-sp tap)
    =+  vex=(many 1^1 tap)
    ?~  q.vex
      ~
    =+  [a ~ b]=u.q.vex
    ?~(b a (welp a [[%$ b]]~))
  ::
  ++  many
    =>  pars                            ::  XX
    |=  tub/nail  ^-  (like kids)
    =-  [[0 0] ~ (reso -<) [0 0] ;;(tape ->)]           ::  XX
    =+  [ins=`?(fens $~)`~ bof=| noz=|]
    ?~  q.tub  [`~ ~]
    =+  [p=*char [i t]=[i t]:q.tub]                     ::  prev current next
    =<  ?<(&(?=({* @} +) !?=($~ +>)) .)                  ::  XX  do type stuff
    |^  ^-  nuft
        ?:  ?=(?($'*' $'_') i)
          dlim
        =+  elm=(;~(pose child ;~(pfix (star ace) nal) nore) [1 1] i t)
        ?~  q.elm
          done(t [i t])                                 ::  XX  next?
        =+  [a ~ b]=u.q.elm
        ~?  bug  [a b]
        (push(t b) a)
    ::
    ++  next  (push i)
    ++  push                                            ::  continue with head
      |=  a/$@(char inline)
      ^-  nuft
      ~?  ?@(a | bug)  fon+a
      ?~  t  (veld a done)
      =:  noz  &
          i  i ::?+(i i fens p)
        ==
      (veld a ^$(+< [i t]))
    ::
    ++  done  [[~ ~] ?~(ins t [t %|])]
    ::
    ++  pull                                            ::  consume chunk
      ^-  nuft
      ?>  ?=(fens i)                                    ::  XX  do type stuff
      =:  bof  ?~(ins | |(bof !=(ins i)))
          ins  i
          noz  |
        ==
      ?~  t
        (veld i done)
      $(+<+ t)
    ::
    ++  flome
      |=  a/_+:*nuft
      ^-  {(unit ?($| fens)) tape}
      ?.  ?=({* ?($| fens)} a)
        [~ a]
      [[~ +.a] -.a]
    ::
    ++  empa
      |=  a/nufh
      ^-  inline
      [[%emph |] (reso a)]
    ::
    ++  ends
      |=  {a/tape b/tape}
      ?:  &(?=(^ b) =(i i.b))
        $(b t.b)
      ?:  &(?=(^ a) =(i i.a))
        $(a t.a)
      ?>  ?=(fens i)                                    ::  XX  do type stuff
      ?&  |(?=($~ b) !=(' ' i.b))
        |(=('*' i) [?=($~ q)]:(aln 1^1 a))
      ==
    ::
    ++  dlim
      ^-  nuft
      ~?  bug  [&3 &2]
      =+  clo=&(noz !=(~ `*`ins) (ends t p ~))      ::  can close delim
      ?:  &(clo =(`*`ins i))                           ::  correct close
        [`~ t]
      ?:  &(bof !=(`*`ins i))                          ::  outer close
        ?>  ?=(fens i)                                  ::  XX  do type stuff
        [`~ t i]
      ?~  t
        (veld i done)
      ?.  (ends [p]~ t)
        next
      =+  [a tak]=pull
      =>  .(t `_""`t)                                ::  XX  do type stuff
      =^  b  t  (flome tak)
      ?~  b
        (push (empa a))
      ~?  >  bug  clot+[a i t]
      ?:  =(i `*`u.b)
        (push (empa a))
      ?~  ins                                           ::  outermost
        [a(- [i -.a]) t]    ::(veld i a t)
      [a(- [i -.a]) t u.b]  ::(veld i a t u.b)
    --
  ::
  --
--
::
::::
  ::
|%
++  nesting  $%  {$bloq *}                              ::  Used for fishing
                 {$item *}
                 {$list {$item $~}}
             ==
++  accepting  ?($para $code)
++  list-nest                                           ::  can add list item?
  =+  sam=[?>(?=($list -.p..) p..)]:(tops [%list ~]~)   ::  XX do type stuff
  |=  {a/_sam b/_sam}  ^-  ?
  .=  ?@(q.a q.a q.q.a)               ::  by checking delimiter characters
  ?@(q.b q.b q.q.b)
::
::   =-  =((cha p.a) (cha p.b))
::   ^=  cha
::   |=  a=_sam
::   ?@(q.a q.a q.q.a)
::
++  closes-code
 =+  sam=[?>(?=($code -) p..)]:(node [%code ~])         ::  XX do type stuff
 |=  {a/_sam b/_sam}
 ?~  a  ?=($~ b)
 ?~  b  |
 ?^  r.u.b  |
 ?&  =(p.u.a p.u.b)
     (gte q.u.b q.u.a)
 ==
::
++  blank
   |=  a/tape  ^-  ?
   ?~  a  &
   &(=(' ' i.a) $(a t.a))
::
++  dehax                                                ::  strip trailing hax
  =+  nobas=;~(sfix (plus hax) ;~(pose ace end))
  |=  a/tape
  %-  flop
  :(strip nobas (star ace) (flop a))
::
++  scab
  |*  {a/tape b/rule}
  (wonk (b [1 1] a))
::
++  donp
  |%
  ++  blok
    :~  %article   %aside  %blockquote  %body  %button  %canvas  %caption  %col
        %colgroup  %dd  %div  %dl  %dt  %embed  %fieldset  %figcaption  %figure
        %footer  %footer  %form  %h1  %h2  %h3  %h4  %h5  %h6  %header  %hgroup
        %hr      %iframe  %li  %map  %object  %ol  %output  %p  %pre  %progress
        %script  %section  %style    %table   %tbody   %td  %textarea    %tfoot
        %th   %thead  %tr  %ul  %video
    ==
  ++  htm-head  =+  blu=(flit ~(has in (silt `wain`blok)))
                =+  blo=(sear blu (cook |=(a/tape (crip (cass a))) (star aln)))
                %+  stag  %html
                ;~  plug  gal
                  ;~  pose
                   ;~(plug blo ;~(pose fas gar gah))
                   ;~(plug fas blo ;~(pose gar gah))
                   (mask "?!")
                  ==
                ==
  ++  leaf  (leas ;~(pose head hrul fcode))             ::  any node
  ++  head
    %+  cook  |=(a/tape [%head (lent a) ~])
    ;~(sfix (stun 1^6 hax) ;~(pose ace (ahed eol)))
  ::
  ++  hrul
    %+  cold  [%hrul ~]
    %.  ~[tar hep cab]  ::  (vary "*-_")
    |*  a/(pole rule)
    ?~  a   fail
    ;~(pose ;~(plug (lots 3 (whif -.a)) (ahed eol)) $(a +.a))
  ::
  ++  limar  ::  list marker
    %+  stag  %list
    %-  leas
    %+  stag  &
    =-  ;~(sfix - ;~(pose (ahed eol) ;~(sfix ace ;~(pose (leas) (easy)))))
    ;~  pose
      (mask "*+-")
      ;~(plug dem (mask ".)"))
    ==
  ::
  ++  line
    ;~(sfix (star prn) eol)
  ::
  ++  blomar
    %+  cold  [%bloq ~]
    %-  leas
    ;~  pose
      ;~(plug gar ace)
      gar
    ==
  ++  setext
    %-  leas
    ;~(sfix ;~(pose (cold 2 (plus hep)) (cold 1 (plus tis))) (star ace))
  ++  icode  (cold `node`[%code ~ ~] (stun 4^4 ace))
  ++  fcode
    %.  ~['`' '~']   ::  (vary "`~")
    |*  a/(pole char)
    ?~  a   fail
    =-  ;~(pose fel $(a +.a))
    ^=  fel
    %+  cook
      |=  {b/(list) c/tape $~}
      ^+  [?>(?=($code -) .)]:*node                       ::  XX do type stuff
      [%code `[-.a (add 3 (lent b)) c] ~]
    ;~  plug
      (lots 3 (just -.a))
      (star ;~(less tec prn))
      (ahed eol)
    ==
  --
::
++  normalize
  |=  a/down  ^-  down
  %+  turn  a  |=  b/elem
  ?^  -.b  b(q (turn q.b ..$))
  =-  ?+(-.b b $para b(p (- p.b)), $head b(q (- q.b)))
  |=  c/kids  ^-  kids
  ?~  c  ~
  ?:  ?&  ?=(^ t.c)
          ?=($$ -.i.c)
          ?=($$ -.i.t.c)
      ==
    $(c t.c(p.i (weld p.i.c p.i.t.c)))
  =.  i.c
    ?.(?=($$ -.i.c) i.c [%$ (trip (crip p.i.c))])       ::  XX  valid tapes
  :_  $(c t.c)
  ?@  -.i.c  i.c
  ?~  q.i.c
    i.c
  ?.  ?&  ?=({* $~} q.i.c)
          ?=({$emph $|} -.i.c)
          ?=({$emph $|} -.i.q.i.c)
      ==
    i.c(q $(c q.i.c))
  [[%emph %&] $(c q.i.q.i.c)]
::
++  parseb  =>(parse .(bug &))
++  parse
  =+  [bug=| bugi=|]
  |=  tub/nail
  =.  q.tub
    %+  scan  q.tub                   ::  tab hackery  ::  XX per line
    (star ;~(pose prn tab nal))
  =|  $:  $:  top/down                ::  finished toplevel elements
              {sap/@u nod/node}       ::  spacing currrent leaf block
              cur/stack               ::  stack of nested current blocks
          ==
          {bun/_| hat/_|}             ::  prev blank? halt?
          ref/(map cord {p/tape q/(unit tape)})        ::  link references
      ==
  |^  ^-  (like _top)
      ?.  hat
        $:eat-line
      ?^  cur
        $:pop
      =>  cull
      =-  [p.tub `[- tub]]
      (flop (turn top (proc-inline [-(bug bugi)]:[~(pars inli ref) .])))
  ::
  ++  self  .
  ::
  ++  halt  .(hat &)
  ::
  ++  debu  [&2 &2.-]:&2
  ::
  ++  proc-inline                                       ::  parse inline kids
    |=  pac/_pars:inli                               ::  cache
    |=  a/elem
    ?^  -.a  a(q (flop (turn q.a ..$)))
    ?+  -.a  a
      $code
        ?~  p.a  a
        a(r.u.p (unesc:inli r.u.p.a))
      $para
        ?>  ?=({{$$ *} $~} p.a)                         ::  XX do type stuff
        a(p (pac p.i.p.a))
      $head
        ?~  q.a  a
        ?>  ?=({{$$ *} $~} q.a)                         ::  XX do type stuff
        a(q (pac p.i.q.a))
    ==
  ::
  ++  snack                                             ::  advance by parser
    |*  a/rule
    ^-  {(unit _(wonk (a))) nail}
    =+  vex=(a tub)
    ?~  q.vex  [~ tub]
    [`p q]:u.q.vex
  ::
  ++  snake                                             ::  advance with trace
    |*  fel/rule
    =-  (snack (here - fel))
    |*  {{{@ a/@u} {@ b/@u}} c/*}
    [p=(sub +<->+ +<-<+) q=c]
  ::
  ++  pop                                               ::  resolve container
    ^+  self
    =>  cull
    ?~  cur  self
    =-  =>  .(cur t.cur, q.p.tub p.i.cur)
        ?~  cur  self(top [hed top])
        self(q.q.i.cur [hed q.q.i.cur])
    ^-  hed/tops
    =+  cub=q.i.cur
    ?+    -.p.cub  cub
        $list
      %_    cub
          p.p
        p.p.cub  ::  XX set this upon parsing blank-headed block
      ==
    ==
  ::
  ++  bye                                               ::  resolution arms
    |%
    ++  leaf                                            ::  resolve node
      ^+  self
      =^  nol  nod
        [nod [%defn ~]]
      ?:  ?=($defn -.nol)  self
      ~?  >  bug  clod+[nol tub]
      ?~  cur  self(top [nol top])
      self(q.q.i.cur [nol q.q.i.cur])
    ::
    ++  pop-til                                         ::  unwind stack
      |=  a/stack
      ^+  self
      ?~  cur  self
      ?:  =(a cur)  self
      $(self pop)
    ::
    ++  top-list
      =+  laz=cur
      |-
      ?~  cur  laz
      =.  laz  ?:(?=($list -.p.q.i.cur) cur laz)
      $(cur t.cur)
    ::
    ++  top-bloq
      =+  laz=cur
      |-
      ?~  cur  laz
      =.  laz  ?:(?=($bloq -.p.q.i.cur) cur laz)
      $(cur t.cur)
    --
  ::
  ++  cull                                              ::  resolve node block
    =<  leaf:bye
    ^+  self
    =.  sap  0
    ?+    -.nod  self
        $html
      self(p.nod (flop p.nod))
        $code
      =<  self(q.nod (flop q.nod))
      |-
      ?^  p.nod  .
      ?~  q.nod  .
      ?:  (blank (trip i.q.nod))  $(q.nod t.q.nod)
      .
        $para
      ?~  p.nod  self(nod [%defn ~])
      =+  olt=tub
      =.  q.tub
<<<<<<< HEAD
        =-  (trip (role -))
        %+  turn
          ;;((list {$$ p/tape}) (flop p.nod))         ::  XX do type stuff
        |=({@ a/tape} (crip a))
=======
        %-  of-wall
        %+  turn 
          ;;((list {$$ p/tape}) (flop p.nod))         ::  XX do type stuff  
        |=({@ a/tape} a)
>>>>>>> 53eef4cd
      |-  ^+  self
      =^  ren  tub  (snack (leas href):inli)
      ?^  ren
        ?:  (~(has by ref) -.u.ren)  $
        $(ref (~(put by ref) -.u.ren +.u.ren))
      =.  q.tub  (strip (star gah) q.tub)
      ?~  q.tub  self(nod [%defn ~], tub olt)
      self(nod [%para [%$ q.tub]~], tub olt)
    ==
  ::
  ++  push                                              ::  open block
    |=  nit/(loca _p:*tops)  ^+  +>
    =.  self  cull
    =+  toz=[q.nit ~]
    ?.  ?=({$list ^} q.nit)
      (shove p.nit toz)
    =.  self  (shove p.nit toz)
    (shove p.nit [%item ~]~)
  ::
  ++  shove
    |=  a/(loca tops)  ^+  +>
    ?~  cur  +>(cur [a cur])
    ::  =*  cub  q.i.cur
    ?.  ?=(nesting [-.p.q.i.cur -.q.a])
      $(+> pop)
    +>(cur [a cur])
  ::
  ++  pump                                              ::  push leaf block
    |=  a/$^({p/node q/@u} node)
    ^+  +>
    =+  nex=cull
    ?@  -.a  nex(nod a)
    nex(nod p.a, sap q.a)
  ::
  ++  match                                             ::  check top element
    |=  a/elem  ^-  ?
    ?~  cur  |
    =(-.a -.q.i.cur)
  ::
  ::
  ++  collapse                                          ::  skim elems off top
    |=  a/(list (pair @ tops))  ^+  +>
    ?~  a  +>
    :: ?:  ?=([[@ *] ~] a)  +>
    ~?  bug  yank+[i.a blos]
    ?>  (match q.i.a)
     :: ~&  [%no-match a cur]
     :: !!
    $(a t.a, +> pop)
  ::
  ++  offset
    ^-  @u
    ?~  cur  0
    ?:  ?=($bloq -.p.q.i.cur)
      p.i.cur
    offset(cur t.cur)
  ::
  ++  delist  (pop-til top-list):bye
  ++  debloq
    |=  ruc/_(flop cur)
    ^+  self
    ?~  ruc  self
    ?.  ?=($bloq -.p.q.i.ruc)
      $(ruc t.ruc)
    (collapse (flop ^+(cur ruc)))
  ::
  ++  nil-li
    ?&  ?=($defn -.nod)
        ?=(^ cur)
        ?=({{$item $~} $~} q.i.cur)
    ==
  ++  widen  ^+  cur                                    ::  list loosening
    =<  ?~  cur  ~
        ?.  ?=($item -.p.q.i.cur)
          (. cur)
        [i.cur (. t.cur)]
    |=  a/_cur  ^+  a
    ~?  >  bug  naro+[debu nil-li a cur]
    ?~  a  a
    ?:  ?=({{$item $~} $~} q.i.a)
      a
    ?.  ?=($list -.p.q.i.a)
      [i.a $(a t.a)]
    a(p.p.q.i |)
  ::
  ++  blos                                              ::  extract elem list
    (flop (turn cur |*({@ tops} +<+)))
  ::
  ++  eat-line                                          ::  high-level line nom
    ^+  .
    ~?  >>  bug  line+curlin
     :: =>  [bup=bun sepa:eat]
     :: ?:  bun:+  +                                      ::  blank line nommed
     :: =<  .(bun |)
     :: =.  bun  bup
    ~?  bug  line-stat+[debu cur]
    ?:  ?=($html -.nod)
      =+  sep=(sepa:eat)
      ?:  bun.sep  sep
      knot:eat.+
    =>  [ruc .]=olds:eat
    ?:  &(?=($~ ruc) ?=({$code ^ *} nod))
      code:eat
    =+  sep=(sepa:eat ruc)
    ?:  bun.sep
      ~?  bug  nilli+[debu nil-li nod cur]:sep
      =.  bun.sep
        ?^(ruc & ?^(cur | !nil-li:sep))       ::  XX  Chesterton fence
      sep
    =<  .(bun |)
    =~  [ruc=ruc sep(bun bun)]
      (lazy:eat ruc)
      news:eat
      node:eat
      knot:eat
    ::  ~?  bug  seated+[nod blos]  .
    ==
  ::
  ++  curlin  (scab q.tub (star prn))
  ++  eat
    |%
    ++  sepa                                            ::  consume blank line
      |=  ruc/_(flop cur)  ^+  self
      ?:  ?=({$code ^ *} nod)                           ::  ignore in blocks
        self
      =^  buf  tub  (snack ;~(sfix (star ace) nal))
      ?~  buf
        self(bun |)
      ~?  bug  seat+cur
      =.  self
        ?:  bun
          delist
        =.  bun  &
        (debloq ruc)
      ?+    -.nod  self
        $para  cull
        $html  cull
        $code  =-  self(q.nod -)
               ?~  q.nod  q.nod
               [(crip (slag 4 u.buf)) q.nod]
      ==
    ::
    ++  horz                                            ::  horizontal rule
      ^+  self
      =^  neu  tub  (snack (leas hrul:donp))
      ?~  neu  self
      (pump u.neu)
    ::
    ++  olds                                            ::  previous nest levels
      =+  [ruc=(flop cur) ovs=0]
      |-  ^+  [ruc self]
      ?:  =(~ q.tub)
        [~ halt]
      ?~  ruc  [ruc self]
      ~?  bug  heat+[debu q.i.ruc cur]
      ?-    -.p.q.i.ruc
          $bloq
        =^  neu  tub  (snack blomar:donp)
        ?^  neu  $(ruc t.ruc, ovs p.i.ruc)
        [ruc self]
      ::
          $list
        ?~  t.ruc  !!
          :: $(t.ruc [p.i.ruc [%item ~] ~]~)               ::  XX  why this
        ?>  ?=($item -.p.q.i.t.ruc)
        ~?  bug  leat+[p.i.t.ruc debu]
        =^  den  tub  (snack (stun [p p]:i.t.ruc ace))
        ?^  den  $(ruc t.t.ruc)
        ?.  =(self horz)  [ruc self]                    ::  XX  efficiency
        ?:  ?=({$code ^ *} nod)
          [~ self]                                      ::  XX  correct?
        =^  neu  tub  (snake limar:donp)
        ?~  neu  [ruc self]
        =>  .(q.u.neu ^+(p.q.i.ruc q.u.neu))            ::  XX do type stuff
        ?.  (list-nest p.q.i.ruc q.u.neu)
          =.  self  (collapse (flop ^+(cur ruc)))
          [~ (push u.neu)]
        =.  self  (collapse (flop ^+(cur t.ruc)))
        [~ (push p.u.neu [%item ~])]
      ::
          $item
        !!
      ==
    ::
    ++  aces  |=(a/@u ^+(tub +:(snack (stun 0^a ace)))) ::  nom optional leading
    ::
    ++  lazy                                            ::  errant prev bloqs
      |=  ruc/(list (pair @ tops))
      ^+  self
      ~?  bug  laze+[debu ruc]
      ?.  ?=($para -.nod)
        (collapse (flop ruc))
      ?:  |([?=(^ -)]:lead [?=(^ -)]:(snack leaf:donp))     ::  XX  efficiency
        (collapse (flop ruc))
      :: =.  tub  +:(snack (star ace))
      self
        ::self(tub (aces p.i.cur))                          :: XX correct?
        :: =<  (collapse (flop ruc))
        :: |-  ^+  .
        :: ?~  ruc  ..$
        :: ?.  ?=([%bloq ~] -.q.i.ruc)
        ::   ..$
        :: $(ruc t.ruc)
    ::
    ++  lead                                            ::  enter into tops
      %-  snake
      =>  donp
      ;~(plug ;~(pose blomar limar))
    ::
    ++  news                                            ::  enter nest levels
      |-  ^+  self
      ?.  =(self horz)  self                   ::  XX  efficiency
      =^  neu  tub
        lead
      ?~  neu
        self
      =.  bun  |                                        ::  don't wide new lists
      $(self (push u.neu))
    ::
    ++  node                                            ::  consume leaf node
      ^+  self
      ~?  bug  neat+curlin
      ::=.  self  ?.(bun self cull)
      ?^  [q]:((leas htm-head):donp tub)                ::  XX  efficiency
        (pump [%html ~])
      =+  ^=  hez
          %+  stag  %heas
          ?.  ?=({$para {$$ *} $~} nod)
            fail
          ;~(plug setext:donp (cold p.nod (ahed eol)))
      =+  ico=?:(?=($para -.nod) fail icode:donp)
      =+  saf=q.p.+:(snack (star ace))          ::  XX  efficiency
      =^  neu  tub
        (snack ;~(pose hez ico leaf:donp))
      ~?  bug  feat+[bun saf blos neu]
      =.  cur
        ?.(bun cur widen)
      ?~  neu
        =.  tub  +:(snack (star ace))
        ?.  ?=($para -.nod)
          cull
        self
      ?+  -.u.neu  (pump u.neu)
        $heas   self(nod u.neu(- %head))     ::  replace extant para
        $code   ?^  p.u.neu
                  (pump u.neu (dec saf))
                ?:  ?=({$code $~ *} nod)
                  self
                (pump u.neu)
      ==
    ::
    ++  code
      ^+  self
      ?>  ?=({$code ^ *} nod)                          ::  XX  do type stuff
      ~?  bug  ceas+[sap]
      =.  tub  (aces sap)
      =+  [neu tup]=(snack ;~(sfix (leas fcode):donp eol))
      ?:  &(?=(^ neu) (closes-code p.nod p.u.neu))
        =.  q.nod  q.nod
        cull(tub tup)
      =^  buf  tub  (snack ;~(sfix (star ace) nal))
      ?^  buf
        self(q.nod [(crip u.buf) q.nod])
      knot
    ::
    ++  knot                                          ::  raw text
      ^+  self
      ?:  =(~ q.tub)  halt
      =^  lin  tub
        (snack line:donp)
      ?~  lin
        halt
      ~?  bug  adva+u.lin
      |-
      ?~  u.lin
        ?+  -.nod  cull
          $code  self
          $html  self(p.nod ['' p.nod])
        ==
      ?+  -.nod  (pump para+~[[%$ u.lin]])
        $para  self(p.nod :_(p.nod [%$ u.lin]))
        $head  ?^  q.nod  $(self cull)
               self(q.nod [[%$ (dehax u.lin)]]~)
        $code  self(q.nod :_(q.nod (crip u.lin)))
        $html  self(p.nod :_(p.nod (crip u.lin)))
      ==
    ::
  --
--  --
  ==<|MERGE_RESOLUTION|>--- conflicted
+++ resolved
@@ -7,18 +7,13 @@
 =,  format
 =+  =~
 |%
-++  loca  |*(a/_* {p/@u q/a})
+++  loca  |*(a/_* {p/@u q/a})  
 ++  stack  (list (loca tops))
 --
 |%
 ++  htm-enty                                            ::  XX belongs in zuse
   =,  space:userlib
-<<<<<<< HEAD
-  =,  format
-  ~+
-=======
   ~+  
->>>>>>> 53eef4cd
   =-  |=  tub/nail  ^-  (like @t)  %.  tub              ::  export context
       =+(de-xml enty(ent mapping))
   ^-  mapping/(map knot @tF)
@@ -26,7 +21,7 @@
   =+  maf=%.(pax ;~(biff file (soft json) (om so):dejs-soft))
   ?^  maf  u.maf
   ~&  no-enty+pax
-  (my amp+'&' quot+'"' apos+'\'' lt+'<' gt+'>' ~)       ::  fallback
+  (my amp+'&' quot+'"' apos+'\'' lt+'<' gt+'>' ~)       ::  fallback  
 ::
 ++  skem-symb  (star ;~(pose dot alp))
 ++  skem-set  ~+  ^-  (set cord)                        ::  URI schemes
@@ -62,7 +57,7 @@
 ::
 ++  tab
   |=  tub/nail
-  ^-  (like cord)
+  ^-  (like cord)  
   ?.  ?=({$9 *} q.tub)
     (fail tub)
   =+  sto=+((~(inv fe 1) (dec q.p.tub)))                ::  virt spaces produced
@@ -74,9 +69,9 @@
 ++  opts  |*(a/rule ;~((bend) (easy ~) a))
 ++  lots  |*({a/@u b/rule} ;~(pfix (stun [a a] b) (star b)))
 ++  leas  |*(a/rule ;~(pfix ;~(less (stun 4^4 ace) (stun 0^3 ace)) a))
-++  pech
+++  pech  
   |*  a/{rule rule}
-  |=  tub/nail
+  |=  tub/nail  
   ^-  (like (each _(wonk (-.a)) _(wonk (+.a))))
   %.  tub
   ;~(pose (stag %& -.a) (stag %| +.a))
@@ -158,25 +153,25 @@
     ++  madn
       |=  a/mane  ^-  ?
       =>  |=(b/knot ?=(^ (rush b ;~(plug alf (star aln)))))
-      ?@  a  (. a)
+      ?@  a  (. a)  
       &((. -.a) (. +.a))
     ::
-    ++  htmt
+    ++  htmt  
       %+  stag  %htmt
       =-  (cook crip (lite -))
       %+  sear
         %-  flit
         |=  a/$^({marx $~} $%({$& marx} {$| p/mane}))
         ?-  -.a
-          ^   (madn n.a)
-          $&  (madn n.a)
+          ^   (madn n.a) 
+          $&  (madn n.a) 
           $|  (madn p.a)
         ==
       ;~(pose empt:de-xml (pech [head tail]:de-xml))
     ::
-    ++  line
+    ++  line 
       %+  cold  [%line ~]
-      ;~(plug ;~(pose (lots 2 ace) bas) nal)
+      ;~(plug ;~(pose (lots 2 ace) bas) nal)  
     ::
     ++  empty
       |=  a/inline
@@ -191,11 +186,11 @@
           =-  pra=;~(pose auto (cook - apex))
           |=({a/kids b/{tape (unit tape)}} [[%link b] a])
       |%
-      ++  apex
+      ++  apex  
         =+  ^-  rob/$-(nail (like {kids $@(cord {tape (unit tape)})}))
             ;~(plug text(nol &) labe)
         ::
-        |=  tub/nail
+        |=  tub/nail  
         ^-  (like (pair kids {tape (unit tape)}))
         ::  (fail tub)
         =+  vex=(rob tub)
@@ -210,50 +205,50 @@
           (~(get by ref) atr)
         =+  vux=(text:href tub)
         ?~  q.vux  ~
-        (~(get by ref) (wonk vux))
+        (~(get by ref) (wonk vux))  
       ::
-      ++  text
+      ++  text  
         =.  rec  ['[' ']' rec]
         (ifix sel^ser many)
       ::
       ++  titl  (opts ;~(pfix (plus gah) titl:href))
-      ++  labe
+      ++  labe  
         =+  wra=[;~(plug pel .) ;~(plug . per)]:(star gah)
         ;~  pose
-          (ifix wra ;~(plug dest:href titl))
+          (ifix wra ;~(plug dest:href titl))  
           ;~(pfix (star gah) text:href)
           (easy '')
         ==
       ::
       ++  blot
         %+  cook
-          |=({a/kids b/{tape (unit tape)}} [[%blot b] a])
+          |=({a/kids b/{tape (unit tape)}} [[%blot b] a])  
         ;~(pfix zap [.(rob ;~(plug text labe))]:apex)
       ::
-      ++  mail
+      ++  mail  
         %+  cook  |=(_[a="" b='' c="" d=*wall] :(welp a b^c (zing d)))
         ;~  plug
           (plus ;~(less (mask "\"\\ (),:;<>@[]") prn))
           pat
-          (plus alp)
+          (plus alp) 
           (star ;~(plug dot (plus alp)))
         ==
       ::
       ++  auto
         %+  ifix  gal^gar
         ;~  pose
-          (cook |=(a/tape [link+["mailto:{a}" ~] ~[[%$ a]]]) mail)
+          (cook |=(a/tape [link+["mailto:{a}" ~] ~[[%$ a]]]) mail)  
         ::
           =+  cha=;~(pose htm-enty ;~(less (mask "<> ") prn))
           %+  cook
             |=  a/_["" ""]
             [link+[(weld -.a +.a) ~] ~[[%$ (weld -.a +.a)]]]
-          ;~(plug uri-skem col (star cha))
+          ;~(plug uri-skem col (star cha))   
         ==
-      ::
+      ::  
       ++  pexp                                          ::  XX non-link nested
-        %+  cook
-          |=(a/kids (reso:many "[" (welp a [[%$ "]"] ~])))
+        %+  cook  
+          |=(a/kids (reso:many "[" (welp a [[%$ "]"] ~])))  
         (ifix sel^ser many)
       --
     --
@@ -308,7 +303,7 @@
         $(a t.a(p.i (weld p.i.a p.i.t.a)))
       [i.a $(a t.a)]
     ==
-  ++  pars                                      ::  XX
+  ++  pars                                      ::  XX    
     =>  |%
         ++  nufh  {tape kids}
         ++  fens  ?($'*' $'_')
@@ -317,7 +312,7 @@
           |=  a/nufh
           ^-  kids
           ?~  -.a  +.a
-          [[%$ -.a] +.a]
+          [[%$ -.a] +.a]  
         ::
         ++  veld
           |=  {a/$@(char inline) _[b c]=*nuft}
@@ -335,7 +330,7 @@
           |=  a/kids
           ^-  tape
           ?~  a  ~
-          %+  weld
+          %+  weld  
             ?@  -.i.a
               ?+  -.i.a  <i.a>
                 $~  p.i.a
@@ -344,7 +339,7 @@
             ?+  -.p  "[{(trip -.p)}]<{$(a q)}>"
               $emph  "({$(a q)})"
             ==
-          $(a t.a)
+          $(a t.a)  
         --
     |=  tap/tape  ^-  kids
     =.  tap  (trim-sp tap)
@@ -352,10 +347,10 @@
     ?~  q.vex
       ~
     =+  [a ~ b]=u.q.vex
-    ?~(b a (welp a [[%$ b]]~))
+    ?~(b a (welp a [[%$ b]]~))  
   ::
   ++  many
-    =>  pars                            ::  XX
+    =>  pars                            ::  XX  
     |=  tub/nail  ^-  (like kids)
     =-  [[0 0] ~ (reso -<) [0 0] ;;(tape ->)]           ::  XX
     =+  [ins=`?(fens $~)`~ bof=| noz=|]
@@ -392,7 +387,7 @@
           ins  i
           noz  |
         ==
-      ?~  t
+      ?~  t  
         (veld i done)
       $(+<+ t)
     ::
@@ -423,7 +418,7 @@
       ^-  nuft
       ~?  bug  [&3 &2]
       =+  clo=&(noz !=(~ `*`ins) (ends t p ~))      ::  can close delim
-      ?:  &(clo =(`*`ins i))                           ::  correct close
+      ?:  &(clo =(`*`ins i))                           ::  correct close  
         [`~ t]
       ?:  &(bof !=(`*`ins i))                          ::  outer close
         ?>  ?=(fens i)                                  ::  XX  do type stuff
@@ -446,7 +441,7 @@
     --
   ::
   --
---
+--  
 ::
 ::::
   ::
@@ -461,7 +456,7 @@
   |=  {a/_sam b/_sam}  ^-  ?
   .=  ?@(q.a q.a q.q.a)               ::  by checking delimiter characters
   ?@(q.b q.b q.q.b)
-::
+:: 
 ::   =-  =((cha p.a) (cha p.b))
 ::   ^=  cha
 ::   |=  a=_sam
@@ -494,13 +489,13 @@
 ::
 ++  donp
   |%
-  ++  blok
+  ++  blok  
     :~  %article   %aside  %blockquote  %body  %button  %canvas  %caption  %col
         %colgroup  %dd  %div  %dl  %dt  %embed  %fieldset  %figcaption  %figure
         %footer  %footer  %form  %h1  %h2  %h3  %h4  %h5  %h6  %header  %hgroup
         %hr      %iframe  %li  %map  %object  %ol  %output  %p  %pre  %progress
         %script  %section  %style    %table   %tbody   %td  %textarea    %tfoot
-        %th   %thead  %tr  %ul  %video
+        %th   %thead  %tr  %ul  %video  
     ==
   ++  htm-head  =+  blu=(flit ~(has in (silt `wain`blok)))
                 =+  blo=(sear blu (cook |=(a/tape (crip (cass a))) (star aln)))
@@ -513,8 +508,8 @@
                   ==
                 ==
   ++  leaf  (leas ;~(pose head hrul fcode))             ::  any node
-  ++  head
-    %+  cook  |=(a/tape [%head (lent a) ~])
+  ++  head  
+    %+  cook  |=(a/tape [%head (lent a) ~]) 
     ;~(sfix (stun 1^6 hax) ;~(pose ace (ahed eol)))
   ::
   ++  hrul
@@ -544,17 +539,17 @@
       ;~(plug gar ace)
       gar
     ==
-  ++  setext
+  ++  setext 
     %-  leas
     ;~(sfix ;~(pose (cold 2 (plus hep)) (cold 1 (plus tis))) (star ace))
   ++  icode  (cold `node`[%code ~ ~] (stun 4^4 ace))
   ++  fcode
     %.  ~['`' '~']   ::  (vary "`~")
-    |*  a/(pole char)
+    |*  a/(pole char) 
     ?~  a   fail
     =-  ;~(pose fel $(a +.a))
     ^=  fel
-    %+  cook
+    %+  cook      
       |=  {b/(list) c/tape $~}
       ^+  [?>(?=($code -) .)]:*node                       ::  XX do type stuff
       [%code `[-.a (add 3 (lent b)) c] ~]
@@ -577,14 +572,14 @@
           ?=($$ -.i.t.c)
       ==
     $(c t.c(p.i (weld p.i.c p.i.t.c)))
-  =.  i.c
+  =.  i.c  
     ?.(?=($$ -.i.c) i.c [%$ (trip (crip p.i.c))])       ::  XX  valid tapes
   :_  $(c t.c)
   ?@  -.i.c  i.c
-  ?~  q.i.c
+  ?~  q.i.c  
     i.c
   ?.  ?&  ?=({* $~} q.i.c)
-          ?=({$emph $|} -.i.c)
+          ?=({$emph $|} -.i.c)  
           ?=({$emph $|} -.i.q.i.c)
       ==
     i.c(q $(c q.i.c))
@@ -624,7 +619,7 @@
     |=  a/elem
     ?^  -.a  a(q (flop (turn q.a ..$)))
     ?+  -.a  a
-      $code
+      $code  
         ?~  p.a  a
         a(r.u.p (unesc:inli r.u.p.a))
       $para
@@ -664,8 +659,8 @@
           p.p
         p.p.cub  ::  XX set this upon parsing blank-headed block
       ==
-    ==
-  ::
+    == 
+  :: 
   ++  bye                                               ::  resolution arms
     |%
     ++  leaf                                            ::  resolve node
@@ -717,32 +712,25 @@
       ?~  p.nod  self(nod [%defn ~])
       =+  olt=tub
       =.  q.tub
-<<<<<<< HEAD
-        =-  (trip (role -))
-        %+  turn
-          ;;((list {$$ p/tape}) (flop p.nod))         ::  XX do type stuff
-        |=({@ a/tape} (crip a))
-=======
         %-  of-wall
         %+  turn 
           ;;((list {$$ p/tape}) (flop p.nod))         ::  XX do type stuff  
         |=({@ a/tape} a)
->>>>>>> 53eef4cd
       |-  ^+  self
       =^  ren  tub  (snack (leas href):inli)
       ?^  ren
         ?:  (~(has by ref) -.u.ren)  $
-        $(ref (~(put by ref) -.u.ren +.u.ren))
+        $(ref (~(put by ref) -.u.ren +.u.ren))  
       =.  q.tub  (strip (star gah) q.tub)
       ?~  q.tub  self(nod [%defn ~], tub olt)
       self(nod [%para [%$ q.tub]~], tub olt)
     ==
   ::
   ++  push                                              ::  open block
-    |=  nit/(loca _p:*tops)  ^+  +>
+    |=  nit/(loca _p:*tops)  ^+  +>  
     =.  self  cull
     =+  toz=[q.nit ~]
-    ?.  ?=({$list ^} q.nit)
+    ?.  ?=({$list ^} q.nit)  
       (shove p.nit toz)
     =.  self  (shove p.nit toz)
     (shove p.nit [%item ~]~)
@@ -792,10 +780,10 @@
     ?~  ruc  self
     ?.  ?=($bloq -.p.q.i.ruc)
       $(ruc t.ruc)
-    (collapse (flop ^+(cur ruc)))
-  ::
-  ++  nil-li
-    ?&  ?=($defn -.nod)
+    (collapse (flop ^+(cur ruc)))  
+  ::
+  ++  nil-li  
+    ?&  ?=($defn -.nod) 
         ?=(^ cur)
         ?=({{$item $~} $~} q.i.cur)
     ==
@@ -814,10 +802,10 @@
     a(p.p.q.i |)
   ::
   ++  blos                                              ::  extract elem list
-    (flop (turn cur |*({@ tops} +<+)))
+    (flop (turn cur |*({@ tops} +<+)))  
   ::
   ++  eat-line                                          ::  high-level line nom
-    ^+  .
+    ^+  .  
     ~?  >>  bug  line+curlin
      :: =>  [bup=bun sepa:eat]
      :: ?:  bun:+  +                                      ::  blank line nommed
@@ -828,7 +816,7 @@
       =+  sep=(sepa:eat)
       ?:  bun.sep  sep
       knot:eat.+
-    =>  [ruc .]=olds:eat
+    =>  [ruc .]=olds:eat  
     ?:  &(?=($~ ruc) ?=({$code ^ *} nod))
       code:eat
     =+  sep=(sepa:eat ruc)
@@ -840,7 +828,7 @@
     =<  .(bun |)
     =~  [ruc=ruc sep(bun bun)]
       (lazy:eat ruc)
-      news:eat
+      news:eat 
       node:eat
       knot:eat
     ::  ~?  bug  seated+[nod blos]  .
@@ -858,7 +846,7 @@
         self(bun |)
       ~?  bug  seat+cur
       =.  self
-        ?:  bun
+        ?:  bun  
           delist
         =.  bun  &
         (debloq ruc)
@@ -890,20 +878,20 @@
         [ruc self]
       ::
           $list
-        ?~  t.ruc  !!
+        ?~  t.ruc  !! 
           :: $(t.ruc [p.i.ruc [%item ~] ~]~)               ::  XX  why this
         ?>  ?=($item -.p.q.i.t.ruc)
         ~?  bug  leat+[p.i.t.ruc debu]
         =^  den  tub  (snack (stun [p p]:i.t.ruc ace))
         ?^  den  $(ruc t.t.ruc)
-        ?.  =(self horz)  [ruc self]                    ::  XX  efficiency
+        ?.  =(self horz)  [ruc self]                    ::  XX  efficiency  
         ?:  ?=({$code ^ *} nod)
-          [~ self]                                      ::  XX  correct?
+          [~ self]                                      ::  XX  correct?  
         =^  neu  tub  (snake limar:donp)
         ?~  neu  [ruc self]
         =>  .(q.u.neu ^+(p.q.i.ruc q.u.neu))            ::  XX do type stuff
         ?.  (list-nest p.q.i.ruc q.u.neu)
-          =.  self  (collapse (flop ^+(cur ruc)))
+          =.  self  (collapse (flop ^+(cur ruc)))    
           [~ (push u.neu)]
         =.  self  (collapse (flop ^+(cur t.ruc)))
         [~ (push p.u.neu [%item ~])]
@@ -949,10 +937,10 @@
     ::
     ++  node                                            ::  consume leaf node
       ^+  self
-      ~?  bug  neat+curlin
+      ~?  bug  neat+curlin  
       ::=.  self  ?.(bun self cull)
       ?^  [q]:((leas htm-head):donp tub)                ::  XX  efficiency
-        (pump [%html ~])
+        (pump [%html ~])  
       =+  ^=  hez
           %+  stag  %heas
           ?.  ?=({$para {$$ *} $~} nod)
@@ -960,10 +948,10 @@
           ;~(plug setext:donp (cold p.nod (ahed eol)))
       =+  ico=?:(?=($para -.nod) fail icode:donp)
       =+  saf=q.p.+:(snack (star ace))          ::  XX  efficiency
-      =^  neu  tub
+      =^  neu  tub  
         (snack ;~(pose hez ico leaf:donp))
       ~?  bug  feat+[bun saf blos neu]
-      =.  cur
+      =.  cur  
         ?.(bun cur widen)
       ?~  neu
         =.  tub  +:(snack (star ace))
@@ -989,7 +977,7 @@
         =.  q.nod  q.nod
         cull(tub tup)
       =^  buf  tub  (snack ;~(sfix (star ace) nal))
-      ?^  buf
+      ?^  buf  
         self(q.nod [(crip u.buf) q.nod])
       knot
     ::
@@ -998,7 +986,7 @@
       ?:  =(~ q.tub)  halt
       =^  lin  tub
         (snack line:donp)
-      ?~  lin
+      ?~  lin 
         halt
       ~?  bug  adva+u.lin
       |-
@@ -1010,7 +998,7 @@
       ?+  -.nod  (pump para+~[[%$ u.lin]])
         $para  self(p.nod :_(p.nod [%$ u.lin]))
         $head  ?^  q.nod  $(self cull)
-               self(q.nod [[%$ (dehax u.lin)]]~)
+               self(q.nod [[%$ (dehax u.lin)]]~)   
         $code  self(q.nod :_(q.nod (crip u.lin)))
         $html  self(p.nod :_(p.nod (crip u.lin)))
       ==
