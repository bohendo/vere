::    A Twitter API library.
::
::::  /hoon/twitter/lib
  ::
/?    314
/-    twitter
/+    interpolate, hep-to-cab
=+  sur-twit:^twitter  :: XX
!:
::::  functions
  ::
|%
++  join
  |=  {a/char b/(list @t)}  ^-  @t
  %+  rap  3
  ?~  b  ~
  |-(?~(t.b b [i.b a $(b t.b)])) 
::
++  valve                                               ::  produce request
  |=  {med/?($get $post) pax/path quy/quay}
  ^-  hiss
  =+  url=(scan "https://api.twitter.com/1.1/.json" auri:epur)  :: base path
  =.  q.q.url  (welp q.q.url pax)
  =.  r.url  quy
  ^-  hiss
  ?-  med
    $get  [url med *math ~]
    $post
      =+  hed=(my content-type+['application/x-www-form-urlencoded']~ ~)
      [url(r ~) med hed ?~(r.url ~ (some (tact +:(tail:earn r.url))))]
  ==
::
++  find-req
  =+  all=doc-data-dry:reqs
  |=  a/_-:*endpoint:reqs  ^-  {?($get $post) path}
  ?~  all  ~|(endpoint-lost+a !!)     :: type error, should never happen
  ?:  =(a -:*typ.i.all)
    +.i.all
  $(all t.all)
--
!:
::::  library
  ::
|%
++  render                                                ::  response printers
  =+  args:reqs
  |%
  ++  mean
    |=  {msg/@t num/@ud}  ^-  tank
    rose+[": " `~]^~[leaf+"Error {<num>}" leaf+(trip msg)]
  ::
  ++  user-url
    |=  a/scr  ^-  purf
<<<<<<< HEAD
    (url:interpolate "https://twitter.com/:scr" scr+a ~)
  ::
  ++  post-url
    |=  {a/scr b/tid}   ^-  purf
    %+  url:interpolate  "https://twitter.com/:scr/status/:tid"
=======
    :_  ~
    %^  into-url:interpolate  'https://twitter.com/:scr'
      ~
    ~[scr+a]
  ::
  ++  post-url
    |=  {a/scr b/tid}  ^-  purf
    :_  ~
    %^  into-url:interpolate  'https://twitter.com/:scr/status/:tid'
      ~
>>>>>>> 1f858dd2
    ~[scr+a tid+(tid:print b)]
  --
++  parse                                                ::  json reparsers
  |%
  ++  ce  |*({a/_* b/fist:jo} (cu:jo |=(c/a c) b))       ::  output type
  ++  fasp  |*(a/{@tas *} [(hep-to-cab -.a) +.a])        ::  XX usable electroplating
  ++  user  (cook crip (plus ;~(pose aln cab)))
  ++  mean  (ot errors+(ar (ot message+so code+ni ~)) ~):jo
  ++  post
    =+  jo
    %+  ce  post:sur-twit
    %-  ot
    :~  id+ni
        user+(ot (fasp screen-name+(su user)) ~)
        (fasp created-at+da)
        text+(cu crip (su (star escp:poxa)))  :: parse html escapes
    ==
  ++  usel 
    =+  jo
    %+  ce  (list who/@ta)
    =-  (ot users+(ar -) ~)
    (ot (fasp screen-name+(su user)) ~)
  --
++  print
  =+  args:reqs
  |%
  ++  tid  |=(@u `@t`(rsh 3 2 (scot %ui +<)))
  ++  scr  |=(@t +<)
  ++  lsc
    |=  a/$@(^scr ^lsc)  ^-  @t
    ?@(a `@t`a (join ',' a))
  ::
  ++  lid
    |=  a/$@(^tid (list ^tid))  ^-  @t
    ?~  a  ~|(%nil-id !!)
    ?@(a (tid a) (join ',' (turn `(list ^tid)`a tid)))
  --
++  request
  =<  apex
  =+  args:reqs
  |%
  ++  apex
    |=  {a/endpoint b/quay}  ^-  hiss
    =+  [med pax]=(find-req -.a)
    (valve med (cowl pax +.a b))
  ::
  ++  lutt  |=(@u `@t`(rsh 3 2 (scot %ui +<)))
  ++  llsc 
    :: =>  args:reqs
    |=  a/$@(scr (list scr))  ^-  @t
    ?@(a `@t`a (join ',' a))
  ::
  ++  llst  
    |=  a/$@(@t (list @t))  ^-  @t
    ?@(a `@t`a (join ',' a))
  ::
  ++  llid
    :: =+  args:reqs
    |=  a/$@(tid (list tid))  ^-  @t
    ?~  a  ~|(%nil-id !!)
    ?@(a (lutt a) (join ',' (turn `(list tid)`a lutt)))
  ::
  ++  cowl                                        ::  handle parameters
    |=  $:  pax/path 
            ban/(list param)
            quy/quay
        ==
    ^-  {path quay}
    %+  into-path-partial:interpolate
      (path:hep-to-cab pax)
    =-  (weld - quy)
    %+  turn  ban
    |=  p/param
    ^-  {@t @t}
    :-  (hep-to-cab -.p)
    ?+  -.p  p.p  :: usually plain text
      ?($source-id $target-id)       (tid:print p.p)
      ?($id $name $user-id)  (lid:print p.p)
      $screen-name                   (lsc:print p.p)
    ==
  --
--<|MERGE_RESOLUTION|>--- conflicted
+++ resolved
@@ -51,13 +51,6 @@
   ::
   ++  user-url
     |=  a/scr  ^-  purf
-<<<<<<< HEAD
-    (url:interpolate "https://twitter.com/:scr" scr+a ~)
-  ::
-  ++  post-url
-    |=  {a/scr b/tid}   ^-  purf
-    %+  url:interpolate  "https://twitter.com/:scr/status/:tid"
-=======
     :_  ~
     %^  into-url:interpolate  'https://twitter.com/:scr'
       ~
@@ -68,7 +61,6 @@
     :_  ~
     %^  into-url:interpolate  'https://twitter.com/:scr/status/:tid'
       ~
->>>>>>> 1f858dd2
     ~[scr+a tid+(tid:print b)]
   --
 ++  parse                                                ::  json reparsers
