--- conflicted
+++ resolved
@@ -1,13 +1,9 @@
-::   hoon data to json
+::   hoon data to json 
 ::
 ::::  /hoon/map-to-json/lib
   ::
-<<<<<<< HEAD
-/?    310
-=======
 /?    310                        
 =,  format
->>>>>>> 8a310553
 |*  {a/_cord b/_json}                 ::  XX {a/$-(* cord) b/$-(* json)}
 |=  c/(map _+<.a _+<.b)
 (pairs:enjs (turn (~(tap by c)) |*(d/^ [(a -.d) (b +.d)])))