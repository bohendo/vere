--- conflicted
+++ resolved
@@ -160,11 +160,7 @@
       }
     }
 
-<<<<<<< HEAD
-    dely = params.dely || $this.dely
-=======
     dely = params.dely || $this.poll.dely
->>>>>>> 40e0ae72
 
     if(err)
       dely = dely+Math.ceil(dely*.02)
@@ -184,95 +180,15 @@
 window.urb.poll.seqn = 1
 window.urb.poll.dely = 0
 
-<<<<<<< HEAD
-// if (window.urb.auto) {  // need dependencies
-//   var tries = 0
-//   var cnt = 0
-//   var param = {
-//     type:"pol"
-//   }
-//   window.urb.poll(param)
-// }
-
-// window.urb.heartbeat = function() {
-//   this.poll({
-//     type:"heb",
-//     ship:this.ship,
-//     dely:30000,
-//     seqn:function() {
-//       return window.urb.seqn_h
-//     },
-//     incs:function() {
-//       window.urb.seqn_h = window.urb.seqn_h+1
-//     }
-//   },function() {
-//     console.log('heartbeat.')
-//   })
-// }
-// window.urb.heartbeat()
-
-//  //  /  //  /  //  //
-// end old %eyre code //
-//  //  /  //  /  //  //
-
-window.urb.seqn_s = 0
-
-// TODO urb.send(data, [params/params.appl]?, cb?)
-window.urb.send = function(params,cb) { 
-  if(!params)
-    throw new Error("You must supply params to urb.send.")
-  if(!params.appl && !this.appl){
-    throw new Error("You must specify an appl for urb.send.")
-  }
-
-  var url, $this
-
-  params.ship = params.ship || this.ship
-  params.appl = params.appl || this.appl
-  params.mark = params.mark || "json"
-  params.xyro = params.data || {}
-  params.wire = params.wire || "/"
-
-
-  url = ["to",params.appl,params.mark]
-  url = "/~/"+url.join("/")
-
-  this.seqn_s++
-
-  $this = this
-  this.qreq('post',url,params,true,function(err,data) {
-    if(err) { $this.seqn_s--; }
-    else if(data && data.data.fail && urb.wall !== false)
-      document.write("<pre>"+JSON.stringify(params.xyro)+"\n"
-                            +data.data.mess+"</pre>") // XX
-    if(cb) { cb.apply(this,arguments); }
-  })
-}
-
-window.urb.subscribe = function(params,cb) {   //  legacy interface
-  if(!params) throw new Error("You must supply params to urb.subscribe")
-  return window.urb.bind(params.path, params, cb, cb)
-}
-window.urb.bind = function(path, cb){ // or bind(path, params, cb, nicecb?)
-  var params, nicecb
-  if(arguments.length > 2)
-    {params = cb; cb = arguments[2], nicecb = arguments[3]}
-  else params = {}
-=======
 window.urb.bind = function(path, params, cb, nicecb){ // or bind(path, cb)
   if(!params || typeof params === "function")
     {cb = params; params = {}}
->>>>>>> 40e0ae72
     
   params.path = path
   if(params.path[0] !== "/") params.path = "/"+params.path
   params.ship = params.ship || this.ship
   params.appl = params.appl || this.appl
-<<<<<<< HEAD
-  params.mark = params.mark || "json"
-=======
   params.mark = params.mark || this.bind.mark
->>>>>>> 40e0ae72
   params.wire = params.wire || params.path
 
   if(typeof path != "string")
@@ -299,18 +215,12 @@
 }
 urb.bind.mark = "json"
 
-<<<<<<< HEAD
-window.urb.unsubscribe = function(params,cb) {
-  if(!params) throw new Error("You must supply params to urb.unsubscribe.")
-  
-=======
 window.urb.drop = function(path, params, cb){  // or drop(path,cb)
   if(typeof params === "function")
     {cb = params; params = {}}
     
   params.path = path
   if(params.path[0] !== "/") params.path = "/"+params.path
->>>>>>> 40e0ae72
   params.ship = params.ship || this.ship
   params.appl = params.appl || this.appl
   params.wire = params.wire || params.path
