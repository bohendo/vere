--- conflicted
+++ resolved
@@ -90,8 +90,8 @@
   params.ship = params.ship || this.ship
   params.appl = params.appl || this.appl
   params.mark = params.mark || $send.mark
-  params.xyro = params.data || {}
   params.wire = params.wire || "/"
+  params.xyro = (typeof(params.data) === 'undefined') ? null : params.data
 
   
   if(!params.mark) throw new Error("You must specify a mark for urb.send.")
@@ -180,90 +180,9 @@
 window.urb.poll.seqn = 1
 window.urb.poll.dely = 0
 
-<<<<<<< HEAD
 window.urb.bind = function(path, params, cb, nicecb){ // or bind(path, cb)
   if(!params || typeof params === "function")
     {cb = params; params = {}}
-=======
-// if (window.urb.auto) {  // need dependencies
-//   var tries = 0
-//   var cnt = 0
-//   var param = {
-//     type:"pol"
-//   }
-//   window.urb.poll(param)
-// }
-
-// window.urb.heartbeat = function() {
-//   this.poll({
-//     type:"heb",
-//     ship:this.ship,
-//     dely:30000,
-//     seqn:function() {
-//       return window.urb.seqn_h
-//     },
-//     incs:function() {
-//       window.urb.seqn_h = window.urb.seqn_h+1
-//     }
-//   },function() {
-//     console.log('heartbeat.')
-//   })
-// }
-// window.urb.heartbeat()
-
-//  //  /  //  /  //  //
-// end old %eyre code //
-//  //  /  //  /  //  //
-
-window.urb.seqn_s = 0
-
-// TODO urb.send(data, [params/params.appl]?, cb?)
-window.urb.send = function(params,cb) { 
-  if(!params)
-    throw new Error("You must supply params to urb.send.")
-  if(!params.appl && !this.appl){
-    throw new Error("You must specify an appl for urb.send.")
-  }
-
-  var url, $this
-
-  params.ship = params.ship || this.ship
-  params.appl = params.appl || this.appl
-  params.xyro = params.data || {}
-  params.mark = params.mark || "json"
-  params.wire = params.wire || "/"
-  
-  if(typeof(params.data) === 'undefined')
-    params.xyro = null
-  else
-    params.xyro = params.data
-
-
-  url = ["to",params.appl,params.mark]
-  url = "/~/"+url.join("/")
-
-  this.seqn_s++
-
-  $this = this
-  this.qreq('post',url,params,true,function(err,data) {
-    if(err) { $this.seqn_s--; }
-    else if(data && data.data.fail && urb.wall !== false)
-      document.write("<pre>"+JSON.stringify(params.xyro)+"\n"
-                            +data.data.mess+"</pre>") // XX
-    if(cb) { cb.apply(this,arguments); }
-  })
-}
-
-window.urb.subscribe = function(params,cb) {   //  legacy interface
-  if(!params) throw new Error("You must supply params to urb.subscribe")
-  return window.urb.bind(params.path, params, cb, cb)
-}
-window.urb.bind = function(path, cb){ // or bind(path, params, cb, nicecb?)
-  var params, nicecb
-  if(arguments.length > 2)
-    {params = cb; cb = arguments[2], nicecb = arguments[3]}
-  else params = {}
->>>>>>> e46218ff
     
   params.path = path
   if(params.path[0] !== "/") params.path = "/"+params.path
