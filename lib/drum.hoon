--- conflicted
+++ resolved
@@ -79,15 +79,8 @@
   ^-  (list well:gall)
   =+  myr=(clan:title our)
   ?:  ?=($pawn myr)
-<<<<<<< HEAD
     [[%base %hall] [%base %talk] [%base %dojo] ~]
-  ?:  ?=($earl myr)
-    [[%home %dojo] ~]
   [[%home %hall] [%home %talk] [%home %dojo] ~]
-=======
-    [[%base %talk] [%base %dojo] ~]
-  [[%home %talk] [%home %dojo] ~]
->>>>>>> 0a5d009a
 ::
 ++  deft-fish                                           ::  default connects
   |=  our/ship
