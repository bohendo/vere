::                                                      ::  ::
::::  /hoon/drum/lib                                    ::  ::
  ::                                                    ::  ::
/?    310                                               ::  version
/-    sole
/+    sole
[. ^sole]
!:                                                      ::  ::
::::                                                    ::  ::
  ::                                                    ::  ::
|%                                                      ::  ::
++  drum-part  {$drum $1 drum-pith-1}                   ::
++  drum-part-old  {$drum $0 drum-pith-0}               ::
++  drum-pith-0  _!!                                    ::  forgotten
++  drum-pith-1                                         ::
  $:  sys/(unit bone)                                   ::  local console
      eel/(set gill:^gall)                              ::  connect to
      ray/(set well:^gall)                              ::
      fur/(map dude:^gall (unit server))                ::  servers
      bin/(map bone source)                             ::  terminals
  ==                                                    ::
::                                                      ::  ::
::::                                                    ::  ::
  ::                                                    ::  ::
++  server                                              ::  running server
  $:  syd/desk                                          ::  app identity
      cas/case                                          ::  boot case
  ==                                                    ::
++  kill                                                ::  kill ring
  $:  pos/@ud                                           ::  ring position
      num/@ud                                           ::  number of entries
      max/_60                                           ::  max entries
      old/(list (list @c))                              ::  entries proper
  ==                                                    ::
++  source                                              ::  input device
  $:  edg/_80                                           ::  terminal columns
      off/@ud                                           ::  window offset
      kil/kill                                          ::  kill buffer
      inx/@ud                                           ::  ring index
      fug/(map gill:^gall (unit target))                      ::  connections
      mir/(pair @ud (list @c))                          ::  mirrored terminal
  ==                                                    ::
++  history                                             ::  past input
  $:  pos/@ud                                           ::  input position
      num/@ud                                           ::  number of entries
      lay/(map @ud (list @c))                           ::  editing overlay
      old/(list (list @c))                              ::  entries proper
  ==                                                    ::
++  search                                              ::  reverse-i-search
  $:  pos/@ud                                           ::  search position
      str/(list @c)                                     ::  search string
  ==                                                    ::
++  target                                              ::  application target
  $:  $=  blt                                           ::  curr & prev belts
        %+  pair       
          (unit dill-belt:^dill) 
        (unit dill-belt:^dill)
      ris/(unit search)                                 ::  reverse-i-search
      hit/history                                       ::  all past input
      pom/sole-prompt                                   ::  static prompt
      inp/sole-command                                  ::  input state
  ==                                                    ::
--
::                                                      ::  ::
::::                                                    ::  ::
  ::                                                    ::  ::
|%
++  deft-apes                                           ::  default servers
  |=  our/ship
<<<<<<< HEAD
  %-  ~(gas in *(set well:^gall))
  =+  myr=(clan:title:jael our)
  ?:  =(%pawn myr)
=======
  %-  ~(gas in *(set well))
  ^-  (list well)
  =+  myr=(clan our)
  ?:  ?=($pawn myr)
>>>>>>> ed2addef
    [[%base %talk] [%base %dojo] ~]
  ?:  ?=($earl myr)
    [[%home %dojo] ~]
  [[%home %talk] [%home %dojo] ~]
::
++  deft-fish                                           ::  default connects
  |=  our/ship
<<<<<<< HEAD
  %-  ~(gas in *(set gill:^gall))
  ^-  (list gill:^gall)
  =+  myr=(clan:title:jael our)
  ?:  =(%earl myr)
    [[(sein:title:jael our) %talk] [our %dojo] ~]
=======
  %-  ~(gas in *(set gill))
  ^-  (list gill)
  ?:  ?=($earl (clan our))
    [[(sein our) %talk] [our %dojo] ~]
>>>>>>> ed2addef
  [[our %talk] [our %dojo] ~]
::
++  drum-make                                           ::  initial part
  |=  our/ship
  ^-  drum-part
  :*  %drum
      %1
      ~                                                 ::  sys
      (deft-fish our)                                   ::  eel
      (deft-apes our)                                   ::  ray
      ~                                                 ::  fur
      ~                                                 ::  bin
  ==                                                    ::
++  drum-port
  |=  old/?(drum-part drum-part-old)  ^-  drum-part
  ?-  &2.old
    $1  old
    $0  !!  :: XX unreachable, see issue #242
  ==
::
++  drum-path                                           ::  encode path
<<<<<<< HEAD
  |=  gyl/gill:^gall
=======
  |=  gyl/gill  ^-  wire
>>>>>>> ed2addef
  [%drum %phat (scot %p p.gyl) q.gyl ~]
::
++  drum-phat                                           ::  decode path
  |=  way/wire  ^-  gill:^gall
  ?>(?=({@ @ $~} way) [(slav %p i.way) i.t.way])
--
!:
::::
  ::
|=  {bowl:^gall drum-part}                              ::  main drum work
=+  (fall (~(get by bin) ost) *source)
=*  dev  -
=>  |%                                                ::  arvo structures
    ++  pear                                          ::  request
      $%  {$sole-action p/sole-action}                ::
          {$talk-command command:talk}                ::
      ==                                              ::
    ++  lime                                          ::  update
      $%  {$dill-blit dill-blit:^dill}                ::
      ==                                              ::
    ++  card                                          ::  general card
      $%  {$conf wire dock $load ship term}           ::
          {$diff lime}                                ::
          {$peer wire dock path}                      ::
          {$poke wire dock pear}                      ::
          {$pull wire dock $~}                        ::
      ==                                              ::
    ++  move  (pair bone card)                        ::  user-level move
    --
|_  {moz/(list move) biz/(list dill-blit:^dill)}
++  diff-sole-effect-phat                             ::
  |=  {way/wire fec/sole-effect}
  =<  se-abet  =<  se-view
  =+  gyl=(drum-phat way)
  ?:  (se-aint gyl)  +>.$
  (se-diff gyl fec)
::
++  peer                                              ::
  |=   pax/path  =<  se-abet
  ^+  +>
  ~|  [%drum-unauthorized our+our src+src]            ::  ourself
  ?>  (team:title:jael our src)                       ::  or our own moon
  se-view:(se-text "[{<src>}, driving {<our>}]")
::
++  poke-dill-belt                                    ::
  |=  bet/dill-belt:^dill
  =<  se-abet  =<  se-view
  (se-belt bet)
::
++  poke-start                                        ::
  |=  wel/well:^gall
  =<  se-abet  =<  se-view
  (se-born wel)
::
++  poke-link                                         ::
  |=  gyl/gill:^gall
  =<  se-abet  =<  se-view
  (se-link gyl)
::
++  poke-unlink                                       ::
  |=  gyl/gill:^gall
  =<  se-abet  =<  se-view
  (se-klin gyl)
::
++  poke-exit                                         ::
  |=  $~ 
  se-abet:(se-blit-sys `dill-blit:^dill`[%qit ~])
::
++  poke-put                                          ::
  |=  {pax/path txt/@}
  se-abet:(se-blit-sys [%sav pax txt])                ::
::
++  reap-phat                                         ::
  |=  {way/wire saw/(unit tang)}
  =<  se-abet  =<  se-view
  =+  gyl=(drum-phat way)
  ?~  saw
    (se-join gyl)
  (se-dump:(se-drop & gyl) u.saw)
::
++  take-coup-phat                                    ::
  |=  {way/wire saw/(unit tang)}
  =<  se-abet  =<  se-view
  ?~  saw  +>
  =+  gyl=(drum-phat way)
  ?:  (se-aint gyl)  +>.$
  =.  u.saw  :_(u.saw >[%drum-coup-fail src ost gyl]<)
  (se-dump:(se-drop & gyl) u.saw)
::
++  take-onto                                         ::
  |=  {way/wire saw/(each suss:^gall tang)}
  =<  se-abet  =<  se-view
  ?>  ?=({@ @ $~} way)
  ?>  (~(has by fur) i.t.way)
  =+  wel=`well:^gall`[i.way i.t.way]
  ?-  -.saw
    $|  (se-dump p.saw)
    $&  ?>  =(q.wel p.p.saw)
        ::  =.  +>.$  (se-text "live {<p.saw>}")
        +>.$(fur (~(put by fur) q.wel `[p.wel %da r.p.saw]))
  ==
::
++  quit-phat                                         ::
  |=  way/wire
  =<  se-abet  =<  se-view
  =+  gyl=(drum-phat way)
  ~&  [%drum-quit src ost gyl]
  (se-drop %| gyl)
::                                                    ::  ::
::::                                                  ::  ::
  ::                                                  ::  ::
++  se-abet                                           ::  resolve
  ^-  (quip move *drum-part)
  ?.  se-ably
    =.  .  se-adit
    [(flop moz) +>+>+<+]
  =.  sys  ?^(sys sys `ost)
  =.  .  se-subze:se-adze:se-adit
  :_  %_(+>+>+<+ bin (~(put by bin) ost `source`+>+<))
  ^-  (list move)
  %+  welp  (flop moz)
  ^-  (list move)
  ?~  biz  ~
  [ost %diff %dill-blit ?~(t.biz i.biz [%mor (flop biz)])]~
::
++  se-ably  (~(has by sup) ost)                      ::  caused by console
++  se-adit                                           ::  update servers
  ^+  .
  %+  roll  (~(tap in ray))
  =<  .(con +>)
  |=  {wel/well:^gall con/_..se-adit}  ^+  con
  =.  +>.$  con
  =+  hig=(~(get by fur) q.wel)
  ?:  &(?=(^ hig) |(?=($~ u.hig) =(p.wel syd.u.u.hig)))  +>.$
  =.  +>.$  (se-text "activated app {(trip p.wel)}/{(trip q.wel)}")
  %-  se-emit(fur (~(put by fur) q.wel ~))
  [ost %conf [%drum p.wel q.wel ~] [our q.wel] %load our p.wel]
::
++  se-adze                                           ::  update connections
  ^+  .
  %+  roll  (~(tap in eel))
  =<  .(con +>)
  |=  {gil/gill:^gall con/_.}  ^+  con
  =.  +>.$  con
  ?:  (~(has by fug) gil)
    +>.$
  (se-peer gil)
::
++  se-subze                                          ::  downdate connections
  =<  .(dev (~(got by bin) ost))
  =.  bin  (~(put by bin) ost dev)
  ^+  .
  %-  ~(rep by bin)
  =<  .(con +>)
  |=  {{ost/bone dev/source} con/_.}  ^+  con
  =+  xeno=se-subze-local:%_(con ost ost, dev dev)
  xeno(ost ost.con, dev dev.con, bin (~(put by bin) ost dev.xeno))
::
++  se-subze-local
  ^+  .
  %-  ~(rep by fug)
  =<  .(con +>)
  |=  {{gil/gill:^gall *} con/_.}  ^+  con
  =.  +>.$  con
  ?:  (~(has in eel) gil)
    +>.$
  (se-nuke gil)
::
++  se-aint                                           ::  ignore result
  |=  gyl/gill:^gall
  ^-  ?
  ?.  (~(has by bin) ost)  &
  =+  gyr=(~(get by fug) gyl)
  |(?=($~ gyr) ?=($~ u.gyr))
::
++  se-alas                                           ::  recalculate index
  |=  gyl/gill:^gall
  =+  [xin=0 wag=se-amor]
  |-  ^+  +>.^$
  ?~  wag  +>.^$(inx 0)
  ?:  =(i.wag gyl)  +>.^$(inx xin)
  $(wag t.wag, xin +(xin))
::
++  se-amor                                           ::  live targets
  ^-  (list gill:^gall)
  %+  skim  (~(tap in eel))
  |=(a/gill:^gall ?=({$~ $~ *} (~(get by fug) a)))
::
++  se-anon                                           ::  rotate index
  =+  wag=se-amor
  ?~  wag  +
  ::  ~&  [%se-anon inx+inx wag+wag nex+(mod +(inx) (lent se-amor))]
  +(inx (mod +(inx) (lent wag)))
::
++  se-agon                                           ::  current gill
  ^-  (unit gill:^gall)
  =+  wag=se-amor
  ?~  wag  ~
  `(snag inx `(list gill:^gall)`wag)
::
++  se-belt                                           ::  handle input
  |=  bet/dill-belt:^dill
  ^+  +>
  ?:  ?=($rez -.bet)
    +>(edg (dec p.bet))
  ?:  ?=($yow -.bet)
    ~&  [%no-yow -.bet]
    +>
  =+  gul=se-agon
  =+  tur=?~(gul ~ (~(get by fug) u.gul))
  ?:  |(?=($~ gul) ?=($~ tur) ?=($~ u.tur))
    (se-blit %bel ~)
  =+  taz=~(. ta [& u.gul] u.u.tur)
  =.  blt.taz  [q.blt.taz `bet]
  =<  ta-abet
  ?-  -.bet
    $aro  (ta-aro:taz p.bet)
    $bac  ta-bac:taz
    $cru  (ta-cru:taz p.bet q.bet)
    $ctl  (ta-ctl:taz p.bet)
    $del  ta-del:taz
    $hey  taz(mir [0 ~])
    $met  (ta-met:taz p.bet)
    $ret  ta-ret:taz
    $txt  (ta-txt:taz p.bet)
  ==
::
++  se-born                                           ::  new server
  |=  wel/well:^gall
  ^+  +>
  ?:  (~(has in ray) wel)
    (se-text "[already running {<p.wel>}/{<q.wel>}]")
  +>(ray (~(put in ray) wel), eel (~(put in eel) [our q.wel]))
::
++  se-drop                                           ::  disconnect
  |=  {pej/? gyl/gill:^gall}
  ^+  +>
  =+  lag=se-agon
  ?.  (~(has by fug) gyl)  +>.$
  =.  fug  (~(del by fug) gyl)
  =.  eel  ?.(pej eel (~(del in eel) gyl))
  =.  +>.$  ?.  &(?=(^ lag) !=(gyl u.lag))
              +>.$(inx 0)
            (se-alas u.lag)
  =.  +>.$  (se-text "[unlinked from {<gyl>}]")
  ?:  =(gyl [our %dojo])                              ::  undead dojo
    (se-link gyl)
  +>.$
::
++  se-dump                                           ::  print tanks
  |=  tac/(list tank)
  ^+  +>
  ?.  se-ably  (se-talk tac)
  =+  wol=`wall`(zing (turn (flop tac) |=(a/tank (~(win re a) [0 edg]))))
  |-  ^+  +>.^$
  ?~  wol  +>.^$
  $(wol t.wol, +>.^$ (se-blit %out (tuba i.wol)))
::
++  se-join                                           ::  confirm connection
  |=  gyl/gill:^gall
  ^+  +>
  =.  +>  (se-text "[linked to {<gyl>}]")
  ?>  ?=($~ (~(got by fug) gyl))
  (se-alas(fug (~(put by fug) gyl `*target)) gyl)
::
++  se-nuke                                           ::  teardown
  |=  gyl/gill:^gall
  ^+  +>
  (se-drop:(se-pull gyl) & gyl)
::
++  se-klin                                           ::  disconnect app
  |=  gyl/gill:^gall
  +>(eel (~(del in eel) gyl))
::
++  se-link                                           ::  connect to app
  |=  gyl/gill:^gall
  +>(eel (~(put in eel) gyl))
::
++  se-blit                                           ::  give output
  |=  bil/dill-blit:^dill
  +>(biz [bil biz])
::
++  se-blit-sys                                       ::  output to system 
  |=  bil/dill-blit:^dill  ^+  +>
  ?~  sys  ~&(%se-blit-no-sys +>)
  (se-emit [u.sys %diff %dill-blit bil])
::
++  se-show                                           ::  show buffer, raw
  |=  lin/(pair @ud (list @c))
  ^+  +>
  ?:  =(mir lin)  +>
  =.  +>  ?:(=(q.mir q.lin) +> (se-blit %pro q.lin))
  =.  +>  ?:(=(p.mir p.lin) +> (se-blit %hop p.lin))
  +>(mir lin)
::
++  se-just                                           ::  adjusted buffer
  |=  lin/(pair @ud (list @c))
  ^+  +>
  =.  off  ?:((lth p.lin edg) 0 (sub p.lin edg))
  (se-show (sub p.lin off) (scag edg (slag off q.lin)))
::
++  se-view                                           ::  flush buffer
  =+  gul=se-agon
  ?~  gul  +
  =+  gyr=(~(get by fug) u.gul)
  ?~  gyr  +>
  ?~  u.gyr  +>
  %-  se-just
  ~(ta-vew ta [& u.gul] u.u.gyr)
::
++  se-emit                                           ::  emit move
  |=  mov/move
  %_(+> moz [mov moz])
::
++  se-talk
  |=  tac/(list tank)
  ^+  +>
  :: XX talk should be usable for stack traces, see urbit#584 which this change
  :: closed for the problems there
  ((slog (flop tac)) +>)
  ::(se-emit 0 %poke /drum/talk [our %talk] (said:talk our %drum now eny tac))
::
++  se-text                                           ::  return text
  |=  txt/tape
  ^+  +>
  ?.  se-ably  (se-talk [%leaf txt]~)
  (se-blit %out (tuba txt))
::
++  se-poke                                           ::  send a poke
  |=  {gyl/gill:^gall par/pear}
  (se-emit ost %poke (drum-path gyl) gyl par)
::
++  se-peer                                           ::  send a peer
  |=  gyl/gill:^gall
  (se-emit(fug (~(put by fug) gyl ~)) ost %peer (drum-path gyl) gyl /sole)
::
++  se-pull                                           ::  cancel subscription
  |=  gyl/gill:^gall
  (se-emit ost %pull (drum-path gyl) gyl ~)
::
++  se-tame                                           ::  switch connection
  |=  gyl/gill:^gall
  ^+  ta
  ~(. ta [& gyl] (need (~(got by fug) gyl)))
::
++  se-diff                                           ::  receive results
  |=  {gyl/gill:^gall fec/sole-effect}
  ^+  +>
  ta-abet:(ta-fec:(se-tame gyl) fec)
::
++  ta                                                ::  per target
  |_  $:  $:  liv/?                                   ::  don't delete
              gyl/gill:^gall                          ::  target app
          ==                                          ::
          target                                      ::  target state
      ==                                              ::
  ++  ta-abet                                         ::  resolve
    ^+  ..ta
    ?.  liv
      ?:   (~(has in (deft-fish our)) gyl)
        (se-blit qit+~)
      (se-nuke gyl)
    ..ta(fug (~(put by fug) gyl ``target`+<+))
  ::
  ++  ta-poke  |=(a/pear +>(..ta (se-poke gyl a)))    ::  poke gyl
  ::
  ++  ta-act                                          ::  send action
    |=  act/sole-action
    ^+  +>
    (ta-poke %sole-action act)
  ::
  ++  ta-aro                                          ::  hear arrow
    |=  key/?($d $l $r $u)
    ^+  +>
    ?-  key
      $d  =.  ris  ~
          ?.  =(num.hit pos.hit)
            (ta-mov +(pos.hit))
          ?:  =(0 (lent buf.say.inp))
            ta-bel
          (ta-hom:ta-nex %set ~)
      $l  ?:  =(0 pos.inp)  ta-bel
          +>(pos.inp (dec pos.inp), ris ~)
      $r  ?:  =((lent buf.say.inp) pos.inp)
            ta-bel
          +>(pos.inp +(pos.inp), ris ~)
      $u  =.  ris  ~
          ?:(=(0 pos.hit) ta-bel (ta-mov (dec pos.hit)))
    ==
  ::
  ++  ta-bel                                          ::  beep
    .(+> (se-blit %bel ~), q.blt ~)
  ++  ta-cat                                          ::  mass insert
    |=  {pos/@ud txt/(list @c)}
    ^-  sole-edit
    :-  %mor
    |-  ^-  (list sole-edit)
    ?~  txt  ~
    [[%ins pos i.txt] $(pos +(pos), txt t.txt)]
  ::
  ++  ta-cut                                          ::  mass delete
    |=  {pos/@ud num/@ud}
    ^-  sole-edit
    :-  %mor
    |-(?:(=(0 num) ~ [[%del pos] $(num (dec num))]))
  ::
  ++  ta-det                                          ::  send edit
    |=  ted/sole-edit
    ^+  +>
    (ta-act %det [[his.ven.say.inp own.ven.say.inp] (sham buf.say.inp) ted])
  ::
  ++  ta-bac                                          ::  hear backspace
    ^+  .
    ?^  ris
      ?:  =(~ str.u.ris)
        ta-bel
      .(str.u.ris (scag (dec (lent str.u.ris)) str.u.ris))
    ?:  =(0 pos.inp)
      (ta-act %clr ~)
      :: .(+> (se-blit %bel ~))
    =+  pre=(dec pos.inp)
    (ta-hom %del pre)
  ::
  ++  ta-kil                                          ::  build kil
    |=  {a/?($l $r) b/(list @c)}
    ^-  kill
    =+  max=|=(a/(list (list @c)) (scag max.kil a))
    ?.  ?&  ?=(^ p.blt)
            ?|  ?=({$ctl p/?($k $u $w)} u.p.blt)
                ?=({$met p/?($d $bac)} u.p.blt)
        ==  ==
      %=  kil
        num  +(num.kil)
        pos  +(num.kil)
        old  (max [b old.kil])
      ==
    %=  kil
      pos  num.kil
      old  ?~  old.kil
             [b]~
           %-  max
           :_  t.old.kil
           ?-  a
             $l  (welp b i.old.kil)
             $r  (welp i.old.kil b)
           ==
    ==
  ::
  ++  ta-ctl                                          ::  hear control
    |=  key/@ud
    ^+  +>
    ?+    key  ta-bel
        $a  +>(pos.inp 0, ris ~)
        $b  (ta-aro %l)
        $c  ta-bel(ris ~)
        $d  ?:  &(=(0 pos.inp) =(0 (lent buf.say.inp)))
              +>(liv |)
            ta-del
        $e  +>(pos.inp (lent buf.say.inp))
        $f  (ta-aro %r)
        $g  ?~  ris  ta-bel
            (ta-hom(pos.hit num.hit, ris ~) [%set ~])
        $k  =+  len=(lent buf.say.inp)
            ?:  =(pos.inp len)
              ta-bel
            %-  %=  ta-hom
                  ris  ~
                  kil  (ta-kil %r (slag pos.inp buf.say.inp))
                ==
            (ta-cut pos.inp (sub len pos.inp))
        $l  +>(+> (se-blit %clr ~))
        $n  (ta-aro %d)
        $p  (ta-aro %u)
        $r  ?~  ris
              +>(ris `[pos.hit ~])
            ?:  =(0 pos.u.ris)
              ta-bel
            (ta-ser ~)
        $t  =+  len=(lent buf.say.inp)
            ?:  |(=(0 pos.inp) (lth len 2))
              ta-bel
            =+  sop=?:(=(len pos.inp) (dec pos.inp) pos.inp)
            =.  pos.inp  +(sop)
            =.  ris  ~
            %-  ta-hom
            :~  %mor
                [%del sop]
                [%ins (dec sop) (snag sop buf.say.inp)]
            ==
        $u  ?:  =(0 pos.inp)
              ta-bel
            %-  %=  ta-hom
                  ris  ~
                  kil  (ta-kil %l (scag pos.inp buf.say.inp))
                ==
            (ta-cut 0 pos.inp)
        $v  ta-bel
        $w  ?:  =(0 pos.inp)
              ta-bel
            =+  b=(bwrd pos.inp buf.say.inp nace)
            %-  %=  ta-hom
                  ris  ~
                  kil  (ta-kil %l (slag b (scag pos.inp buf.say.inp)))
                ==
            (ta-cut b (sub pos.inp b))
        $x  +>(+> se-anon)
        $y  ?:  =(0 num.kil)
              ta-bel
            %-  ta-hom(ris ~)
            (ta-cat pos.inp (snag (sub num.kil pos.kil) old.kil))
    ==
  ::
  ++  ta-cru                                          ::  hear crud
    |=  {lab/@tas tac/(list tank)}
    =.  +>+>  (se-text (trip lab))
    (ta-tan tac)
  ::
  ++  ta-del                                          ::  hear delete
    ^+  .
    ?:  =((lent buf.say.inp) pos.inp)
      .(+> (se-blit %bel ~))
    (ta-hom %del pos.inp)
  ::
  ++  ta-erl                                          ::  hear local error
    |=  pos/@ud
    ta-bel(pos.inp (min pos (lent buf.say.inp)))
  ::
  ++  ta-err                                          ::  hear remote error
    |=  pos/@ud
    (ta-erl (~(transpose sole say.inp) pos))
  ::
  ++  ta-fec                                          ::  apply effect
    |=  fec/sole-effect
    ^+  +>
    ?-    -.fec
      $bel  ta-bel
      $blk  +>
      $clr  +>(+> (se-blit fec))
      $det  (ta-got +.fec)
      $err  (ta-err +.fec)
      $mor  |-  ^+  +>.^$
            ?~  p.fec  +>.^$
            $(p.fec t.p.fec, +>.^$ ^$(fec i.p.fec))
      $nex  ta-nex
      $pro  (ta-pro +.fec)
      $tan  (ta-tan p.fec)
      $sag  +>(+> (se-blit fec))
      $sav  +>(+> (se-blit fec))
      $txt  $(fec [%tan [%leaf p.fec]~])
      $url  +>(+> (se-blit fec))
    ==
  ::
  ++  ta-dog                                          ::  change cursor
    |=  ted/sole-edit
    %_    +>
        pos.inp
      =+  len=(lent buf.say.inp)
      %+  min  len
      |-  ^-  @ud
      ?-  -.ted
        $del  ?:((gth pos.inp p.ted) (dec pos.inp) pos.inp)
        $ins  ?:((gte pos.inp p.ted) +(pos.inp) pos.inp)
        $mor  |-  ^-  @ud
              ?~  p.ted  pos.inp
              $(p.ted t.p.ted, pos.inp ^$(ted i.p.ted))
        $nop  pos.inp
        $set  len
      ==
    ==
  ::
  ++  ta-got                                          ::  apply change
    |=  cal/sole-change
    =^  ted  say.inp  (~(receive sole say.inp) cal)
    (ta-dog ted)
  ::
  ++  ta-hom                                          ::  local edit
    |=  ted/sole-edit
    ^+  +>
    =.  +>  (ta-det ted)
    =.  +>  (ta-dog(say.inp (~(commit sole say.inp) ted)) ted)
    +>
  ::
  ++  lcas                                            ::  lowercase
    |*  a/(list @)
    ^+  a
    %+  turn  a
    |=(a/@ ?.(&((gte a 'A') (lte a 'Z')) a (add 32 a)))
  ::
  ++  ucas                                            ::  uppercase
    |*  a/(list @)
    ^+  a
    %+  turn  a
    |=(a/@ ?.(&((gte a 'a') (lte a 'z')) a (sub a 32)))
  ::
  ++  alnm                                            ::  alpha-numeric
    |=  a/@  ^-  ?
    ?|  &((gte a '0') (lte a '9'))
        &((gte a 'A') (lte a 'Z'))
        &((gte a 'a') (lte a 'z'))
    ==
  ::
  ++  nace                                            ::  next ace offset
    |=  a/(list @)
    =|  i/@ud
    =+  b=|
    |-  ^+  i
    ?~  a  i
    =+  c=.=(32 i.a)
    =.  b  |(b c)
    ?:  &(b !|(=(0 i) c))
      i
    $(i +(i), a t.a)
  ::
  ++  nedg                                            ::  next boundary offset
    |=  a/(list @)
    =|  i/@ud
    =+  b=|
    |-  ^+  i
    ?~  a  i
    =+  c=(alnm i.a)
    =.  b  |(b c)
    ?:  &(b !|(=(0 i) c))
      i
    $(i +(i), a t.a)
  ::
  ++  nwrd                                            ::  word-offset
    |=  a/(list @)
    =|  i/@ud
    |-  ^+  i
    ?:  |(?=($~ a) (alnm i.a))
      i
    $(i +(i), a t.a)
  ::
  ++  bwrd                                            :: prev pos by offset
    |=  {a/@ud b/(list @) c/$-((list @) @)}
    ^-  @ud
    (sub a (c (flop (scag a b))))
  ::
  ++  fwrd                                            :: next pos by offset
    |=  {a/@ud b/(list @) c/$-((list @) @)}
    ^-  @ud
    (add a (c (slag a b)))
  ::
  ++  ta-met                                          ::  meta key
    |=  key/@ud
    ?+    key    ta-bel
      $dot  ?.  &(?=(^ old.hit) ?=(^ -.old.hit))
              ta-bel
            =+  old=`(list @c)`-.old.hit
            =+  b=(bwrd (lent old) old nedg)
            %-  ta-hom(ris ~)
            (ta-cat pos.inp (slag b old))
            ::
      $bac  ?:  =(0 pos.inp)
              ta-bel
            =+  b=(bwrd pos.inp buf.say.inp nedg)
            %-  %=  ta-hom
                  ris  ~
                  kil  (ta-kil %l (slag b (scag pos.inp buf.say.inp)))
                ==
            (ta-cut b (sub pos.inp b))
            ::
      $b    ?:  =(0 pos.inp)
              ta-bel
            +>(pos.inp (bwrd pos.inp buf.say.inp nedg))
            ::
      $c    ?:  =(pos.inp (lent buf.say.inp))
              ta-bel
            =+  sop=(fwrd pos.inp buf.say.inp nwrd)
            %-  ta-hom(pos.inp (fwrd sop buf.say.inp nedg))
            :~  %mor
              [%del sop]
              :+  %ins  sop
              (head (ucas (limo [(snag sop buf.say.inp)]~)))
            ==
            ::
      $d    ?:  =(pos.inp (lent buf.say.inp))
              ta-bel
            =+  f=(fwrd pos.inp buf.say.inp nedg)
            %-  %=  ta-hom
                  ris  ~
                  kil  (ta-kil %r (slag pos.inp (scag f buf.say.inp)))
                ==
            (ta-cut pos.inp (sub f pos.inp))
            ::
      $f    ?:  =(pos.inp (lent buf.say.inp))
              ta-bel
            +>(pos.inp (fwrd pos.inp buf.say.inp nedg))
            ::
      $r    %-  ta-hom(lay.hit (~(put by lay.hit) pos.hit ~))
            :~  %mor
              (ta-cut 0 (lent buf.say.inp))
              %+  ta-cat  0
              ?:  =(pos.hit num.hit)  ~
              (snag (sub num.hit +(pos.hit)) old.hit)
            ==
            ::
      $t    =+  a=(fwrd pos.inp buf.say.inp nedg)
            =+  b=(bwrd a buf.say.inp nedg)
            =+  c=(bwrd b buf.say.inp nedg)
            ?:  =(b c)
              ta-bel
            =+  prev=`(pair @ud @ud)`[c (fwrd c buf.say.inp nedg)]
            =+  next=`(pair @ud @ud)`[b a]
            %-  ta-hom(pos.inp q.next)
            :~  %mor
              (ta-cut p.next (sub q.next p.next))
              (ta-cat p.next (slag p.prev (scag q.prev buf.say.inp)))
              (ta-cut p.prev (sub q.prev p.prev))
              (ta-cat p.prev (slag p.next (scag q.next buf.say.inp)))
            ==
            ::
      ?($u $l)
            ?:  =(pos.inp (lent buf.say.inp))
              ta-bel
            =+  case=?:(?=($u key) ucas lcas)
            =+  sop=(fwrd pos.inp buf.say.inp nwrd)
            =+  f=(fwrd sop buf.say.inp nedg)
            %-  ta-hom
            :~  %mor
              (ta-cut sop (sub f pos.inp))
              (ta-cat sop (case (slag sop (scag f buf.say.inp))))
            ==
            ::
      $y    ?.  ?&  (gth num.kil 0)
                    ?=(^ p.blt)
                    ?|  ?=({$ctl p/$y} u.p.blt)
                        ?=({$met p/$y} u.p.blt)
                ==  ==
              ta-bel
            =+  las=(lent (snag (sub num.kil pos.kil) old.kil))
            =+  sop=(sub pos.inp las)
            =+  pos=?:(=(1 pos.kil) num.kil (dec pos.kil))
            %-  ta-hom(pos.kil pos, ris ~)
            :~  %mor
              (ta-cut sop las)
              (ta-cat sop (snag (sub num.kil pos) old.kil))
            ==
    ==
  ::
  ++  ta-mov                                          ::  move in history
    |=  sop/@ud
    ^+  +>
    ?:  =(sop pos.hit)  +>
    %+  %=  ta-hom
          pos.hit  sop
          lay.hit  %+  ~(put by lay.hit)
                     pos.hit
                   buf.say.inp
        ==
      %set
    %-  (bond |.((snag (sub num.hit +(sop)) old.hit)))
    (~(get by lay.hit) sop)
  ::
  ++  ta-nex                                          ::  advance history
    ?:  ?|  =(0 (lent buf.say.inp))
            &(?=(^ old.hit) =(-.old.hit buf.say.inp))
        ==
      %_(. pos.hit num.hit, ris ~, lay.hit ~)
    %_  .
      num.hit  +(num.hit)
      pos.hit  +(num.hit)
      ris  ~
      lay.hit  ~
      old.hit  [buf.say.inp old.hit]
    ==
  ::
  ++  ta-pro                                          ::  set prompt
    |=  pom/sole-prompt
    +>(pom pom(cad :(welp (scow %p p.gyl) ":" (trip q.gyl) cad.pom)))
  ::
  ++  ta-ret                                          ::  hear return
    (ta-act %ret ~)
  ::
  ++  ta-ser                                          ::  reverse search
    |=  ext/(list @c)
    ^+  +>
    ?:  |(?=($~ ris) =(0 pos.u.ris))  ta-bel
    =+  sop=?~(ext (dec pos.u.ris) pos.u.ris)
    =+  tot=(weld str.u.ris ext)
    =+  dol=(slag (sub num.hit sop) old.hit)
    =+  ^=  ser
        =+  ^=  beg
            |=  {a/(list @c) b/(list @c)}  ^-  ?
            ?~(a & ?~(b | &(=(i.a i.b) $(a t.a, b t.b))))
        |=  {a/(list @c) b/(list @c)}  ^-  ?
        ?~(a & ?~(b | |((beg a b) $(b t.b))))
    =+  ^=  sup
        |-  ^-  (unit @ud)
        ?~  dol  ~
        ?:  (ser tot i.dol)
          `sop
        $(sop (dec sop), dol t.dol)
    ?~  sup  ta-bel
    (ta-mov(str.u.ris tot, pos.u.ris u.sup) (dec u.sup))
  ::
  ++  ta-tan                                          ::  print tanks
    |=  tac/(list tank)
    =+  wol=`wall`(zing (turn (flop tac) |=(a/tank (~(win re a) [0 edg]))))
    |-  ^+  +>.^$
    ?~  wol  +>.^$
    $(wol t.wol, +>+>.^$ (se-text i.wol))
  ::
  ++  ta-txt                                          ::  hear text
    |=  txt/(list @c)
    ^+  +>
    ?^  ris
      (ta-ser txt)
    %-  ta-hom
    :-  %mor
    |-  ^-  (list sole-edit)
    ?~  txt  ~
    [[%ins pos.inp i.txt] $(pos.inp +(pos.inp), txt t.txt)]
  ::
  ++  ta-vew                                          ::  computed prompt
    |-  ^-  (pair @ud (list @c))
    ?^  ris
      %=    $
          ris  ~
          cad.pom
        :(welp "(reverse-i-search)'" (tufa str.u.ris) "': ")
      ==
    =-  [(add pos.inp (lent p.vew)) (weld (tuba p.vew) q.vew)]
    ^=  vew  ^-  (pair tape (list @c))
    ?:  vis.pom  [cad.pom buf.say.inp]
    :-  ;:  welp
          cad.pom
          ?~  buf.say.inp  ~
          ;:  welp
            "<"
            (scow %p (end 4 1 (sham buf.say.inp)))
            "> "
          ==
        ==
    =+  len=(lent buf.say.inp)
    |-  ^-  (list @c)
    ?:(=(0 len) ~ [`@c`'*' $(len (dec len))])
  --
--<|MERGE_RESOLUTION|>--- conflicted
+++ resolved
@@ -67,16 +67,10 @@
 |%
 ++  deft-apes                                           ::  default servers
   |=  our/ship
-<<<<<<< HEAD
   %-  ~(gas in *(set well:^gall))
+  ^-  (list well:^gall)
   =+  myr=(clan:title:jael our)
-  ?:  =(%pawn myr)
-=======
-  %-  ~(gas in *(set well))
-  ^-  (list well)
-  =+  myr=(clan our)
   ?:  ?=($pawn myr)
->>>>>>> ed2addef
     [[%base %talk] [%base %dojo] ~]
   ?:  ?=($earl myr)
     [[%home %dojo] ~]
@@ -84,18 +78,10 @@
 ::
 ++  deft-fish                                           ::  default connects
   |=  our/ship
-<<<<<<< HEAD
   %-  ~(gas in *(set gill:^gall))
   ^-  (list gill:^gall)
-  =+  myr=(clan:title:jael our)
-  ?:  =(%earl myr)
+  ?:  ?=($earl (clan:title:jael our))
     [[(sein:title:jael our) %talk] [our %dojo] ~]
-=======
-  %-  ~(gas in *(set gill))
-  ^-  (list gill)
-  ?:  ?=($earl (clan our))
-    [[(sein our) %talk] [our %dojo] ~]
->>>>>>> ed2addef
   [[our %talk] [our %dojo] ~]
 ::
 ++  drum-make                                           ::  initial part
@@ -117,11 +103,8 @@
   ==
 ::
 ++  drum-path                                           ::  encode path
-<<<<<<< HEAD
-  |=  gyl/gill:^gall
-=======
-  |=  gyl/gill  ^-  wire
->>>>>>> ed2addef
+  |=  gyl/gill:^gall  
+  ^-  wire
   [%drum %phat (scot %p p.gyl) q.gyl ~]
 ::
 ++  drum-phat                                           ::  decode path
