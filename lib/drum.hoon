--- conflicted
+++ resolved
@@ -450,16 +450,8 @@
   ta-abet:(ta-fec:(se-tame gyl) fec)
 ::
 ++  ta                                                ::  per target
-<<<<<<< HEAD
-  |_  $:  $:  liv/?                                   ::  don't delete
-              gyl/gill:^gall                          ::  target app
-          ==                                          ::
-          target                                      ::  target state
-      ==                                              ::
-=======
-  |_  {gyl/gill target}                               ::  app and state
->>>>>>> b3724d0c
-  ++  ta-abet                                         ::  resolve
+  |_  {gyl/gill:^gall target}                         ::  app and state
+  ++  ta-abet                                         ::  resolve  
     ^+  ..ta
     ..ta(fug (~(put by fug) gyl ``target`+<+))
   ::
