::                                                      ::  ::
::::  /hoon/drum/lib                                    ::  ::
  ::                                                    ::  ::
/?    310                                               ::  version
/-    sole
/+    sole
[. ^sole]
!:                                                      ::  ::
::::                                                    ::  ::
  ::                                                    ::  ::
|%                                                      ::  ::
++  drum-part  {$drum $1 drum-pith-1}                   ::
++  drum-part-old  {$drum $0 drum-pith-0}               ::
++  drum-pith-0  _!!                                    ::  forgotten
++  drum-pith-1                                         ::
  $:  sys/(unit bone)                                   ::  local console
      eel/(set gill:^gall)                              ::  connect to
      ray/(set well:^gall)                              ::
      fur/(map dude:^gall (unit server))                ::  servers
      bin/(map bone source)                             ::  terminals
  ==                                                    ::
::                                                      ::  ::
::::                                                    ::  ::
  ::                                                    ::  ::
++  server                                              ::  running server
  $:  syd/desk                                          ::  app identity
      cas/case                                          ::  boot case
  ==                                                    ::
++  kill                                                ::  kill ring
  $:  pos/@ud                                           ::  ring position
      num/@ud                                           ::  number of entries
      max/_60                                           ::  max entries
      old/(list (list @c))                              ::  entries proper
  ==                                                    ::
++  source                                              ::  input device
  $:  edg/_80                                           ::  terminal columns
      off/@ud                                           ::  window offset
      kil/kill                                          ::  kill buffer
      inx/@ud                                           ::  ring index
      fug/(map gill:^gall (unit target))                      ::  connections
      mir/(pair @ud (list @c))                          ::  mirrored terminal
  ==                                                    ::
++  history                                             ::  past input
  $:  pos/@ud                                           ::  input position
      num/@ud                                           ::  number of entries
      lay/(map @ud (list @c))                           ::  editing overlay
      old/(list (list @c))                              ::  entries proper
  ==                                                    ::
++  search                                              ::  reverse-i-search
  $:  pos/@ud                                           ::  search position
      str/(list @c)                                     ::  search string
  ==                                                    ::
++  target                                              ::  application target
  $:  $=  blt                                           ::  curr & prev belts
        %+  pair       
          (unit dill-belt:^dill) 
        (unit dill-belt:^dill)
      ris/(unit search)                                 ::  reverse-i-search
      hit/history                                       ::  all past input
      pom/sole-prompt                                   ::  static prompt
      inp/sole-command                                  ::  input state
  ==                                                    ::
--
::                                                      ::  ::
::::                                                    ::  ::
  ::                                                    ::  ::
|%
++  deft-apes                                           ::  default servers
  |=  our/ship
  %-  ~(gas in *(set well:^gall))
  ^-  (list well:^gall)
  =+  myr=(clan:title:jael our)
  ?:  ?=($pawn myr)
    [[%base %talk] [%base %dojo] ~]
  ?:  ?=($earl myr)
    [[%home %dojo] ~]
  [[%home %talk] [%home %dojo] ~]
::
++  deft-fish                                           ::  default connects
  |=  our/ship
  %-  ~(gas in *(set gill:^gall))
  ^-  (list gill:^gall)
  ?:  ?=($earl (clan:title:jael our))
    [[(sein:title:jael our) %talk] [our %dojo] ~]
  [[our %talk] [our %dojo] ~]
::
++  drum-make                                           ::  initial part
  |=  our/ship
  ^-  drum-part
  :*  %drum
      %1
      ~                                                 ::  sys
      (deft-fish our)                                   ::  eel
      (deft-apes our)                                   ::  ray
      ~                                                 ::  fur
      ~                                                 ::  bin
  ==                                                    ::
::
++  drum-port
  |=  old/?(drum-part drum-part-old)  ^-  drum-part
  ?-  &2.old
    $1  old
    $0  !!  :: XX unreachable, see issue #242
  ==
::
++  drum-path                                           ::  encode path
  |=  gyl/gill:^gall  
  ^-  wire
  [%drum %phat (scot %p p.gyl) q.gyl ~]
::
++  drum-phat                                           ::  decode path
  |=  way/wire  ^-  gill:^gall
  ?>(?=({@ @ $~} way) [(slav %p i.way) i.t.way])
--
!:
::::
  ::
<<<<<<< HEAD
|=  {bowl:^gall drum-part}                              ::  main drum work
=+  (fall (~(get by bin) ost) *source)
=======
|=  {hid/bowl drum-part}                              ::  main drum work
=+  (fall (~(get by bin) ost.hid) *source)
>>>>>>> 40e81731
=*  dev  -
=>  |%                                                ::  arvo structures
    ++  pear                                          ::  request
      $%  {$sole-action p/sole-action}                ::
          {$talk-command command:talk}                ::
      ==                                              ::
    ++  lime                                          ::  update
      $%  {$dill-blit dill-blit:^dill}                ::
      ==                                              ::
    ++  card                                          ::  general card
      $%  {$conf wire dock $load ship term}           ::
          {$diff lime}                                ::
          {$peer wire dock path}                      ::
          {$poke wire dock pear}                      ::
          {$pull wire dock $~}                        ::
      ==                                              ::
    ++  move  (pair bone card)                        ::  user-level move
    --
|_  {moz/(list move) biz/(list dill-blit:^dill)}
++  diff-sole-effect-phat                             ::  app event
  |=  {way/wire fec/sole-effect}
  =<  se-abet  =<  se-view
  =+  gyl=(drum-phat way)
  ?:  (se-aint gyl)  +>.$
  (se-diff gyl fec)
::
++  peer                                              ::
  |=  pax/path
<<<<<<< HEAD
  ~|  [%drum-unauthorized our+our src+src]            ::  ourself
  ?>  (team:title:jael our src)                       ::  or our own moon
=======
  ~|  [%drum-unauthorized our+our.hid src+src.hid]    ::  ourself
  ?>  (team our.hid src.hid)                          ::  or our own moon
>>>>>>> 40e81731
  =<  se-abet  =<  se-view
  (se-text "[{<src.hid>}, driving {<our.hid>}]")
::
++  poke-dill-belt                                    ::  terminal event
  |=  bet/dill-belt:^dill
  =<  se-abet  =<  se-view
  (se-belt bet)
::
++  poke-start                                        ::  start app
  |=  wel/well:^gall
  =<  se-abet  =<  se-view
  (se-born wel)
::
++  poke-link                                         ::  connect app
  |=  gyl/gill:^gall
  =<  se-abet  =<  se-view
  (se-link gyl)
::
++  poke-unlink                                       ::  disconnect app
  |=  gyl/gill:^gall
  =<  se-abet  =<  se-view
  (se-klin gyl)
::
++  poke-exit                                         ::  shutdown
  |=  $~ 
  se-abet:(se-blit-sys `dill-blit:^dill`[%qit ~])
::
++  poke-put                                          ::  write file
  |=  {pax/path txt/@}
  se-abet:(se-blit-sys [%sav pax txt])                ::
::
++  reap-phat                                         ::  ack connect
  |=  {way/wire saw/(unit tang)}
  =<  se-abet  =<  se-view
  =+  gyl=(drum-phat way)
  ?~  saw
    (se-join gyl)
  (se-dump:(se-drop & gyl) u.saw)
::
++  take-coup-phat                                    ::  ack poke
  |=  {way/wire saw/(unit tang)}
  =<  se-abet  =<  se-view
  ?~  saw  +>
  =+  gyl=(drum-phat way)
  ?:  (se-aint gyl)  +>.$
  %-  se-dump:(se-drop & gyl)
  :_  u.saw
  >[%drum-coup-fail src.hid ost.hid gyl]<
::
++  take-onto                                         ::  ack start
  |=  {way/wire saw/(each suss:^gall tang)}
  =<  se-abet  =<  se-view
  ?>  ?=({@ @ $~} way)
  ?>  (~(has by fur) i.t.way)
  =/  wel/well:^gall  [i.way i.t.way]
  ?-  saw
    {$| *}  (se-dump p.saw)
    {$& *}  ?>  =(q.wel p.p.saw)
            ::  =.  +>.$  (se-text "live {<p.saw>}")
            +>.$(fur (~(put by fur) q.wel `[p.wel %da r.p.saw]))
  ==
::
++  quit-phat                                         ::
  |=  way/wire
  =<  se-abet  =<  se-view
  =+  gyl=(drum-phat way)
  ~&  [%drum-quit src.hid ost.hid gyl]
  (se-drop %| gyl)
::                                                    ::  ::
::::                                                  ::  ::
  ::                                                  ::  ::
++  se-abet                                           ::  resolve
  ^-  (quip move *drum-part)
  =*  pith  +>+>+<+
  ?.  se-ably
    =.  .  se-adit
    [(flop moz) pith]
  =.  sys  ?^(sys sys `ost.hid)
  =.  .  se-subze:se-adze:se-adit
  :_  pith(bin (~(put by bin) ost.hid dev))
  %-  flop
  ^-  (list move)
  ?~  biz  moz
  :_  moz
  [ost.hid %diff %dill-blit ?~(t.biz i.biz [%mor (flop biz)])]
::
++  se-ably  (~(has by sup.hid) ost.hid)              ::  caused by console
::
++  se-adit                                           ::  update servers
  ^+  .
  %+  roll  (~(tap in ray))
  =<  .(con +>)
  |=  {wel/well:^gall con/_..se-adit}  ^+  con
  =.  +>.$  con
  =+  hig=(~(get by fur) q.wel)
  ?:  &(?=(^ hig) |(?=($~ u.hig) =(p.wel syd.u.u.hig)))  +>.$
  =.  +>.$  (se-text "activated app {(trip p.wel)}/{(trip q.wel)}")
  %-  se-emit(fur (~(put by fur) q.wel ~))
  [ost.hid %conf [%drum p.wel q.wel ~] [our.hid q.wel] %load our.hid p.wel]
::
++  se-adze                                           ::  update connections
  ^+  .
  %+  roll  (~(tap in eel))
  =<  .(con +>)
  |=  {gil/gill:^gall con/_.}  ^+  con
  =.  +>.$  con
  ?:  (~(has by fug) gil)
    +>.$
  (se-peer gil)
::
++  se-subze                                          ::  downdate connections
  =<  .(dev (~(got by bin) ost.hid))
  =.  bin  (~(put by bin) ost.hid dev)
  ^+  .
  %-  ~(rep by bin)
  =<  .(con +>)
  |=  {{ost/bone dev/source} con/_.}  ^+  con
  =+  xeno=se-subze-local:%_(con ost.hid ost, dev dev)
  xeno(ost.hid ost.hid.con, dev dev.con, bin (~(put by bin) ost dev.xeno))
::
++  se-subze-local
  ^+  .
  %-  ~(rep by fug)
  =<  .(con +>)
  |=  {{gil/gill:^gall *} con/_.}  ^+  con
  =.  +>.$  con
  ?:  (~(has in eel) gil)
    +>.$
  (se-nuke gil)
::
++  se-aint                                           ::  ignore result
  |=  gyl/gill:^gall
  ^-  ?
  ?.  (~(has by bin) ost.hid)  &
  =+  gyr=(~(get by fug) gyl)
  |(?=($~ gyr) ?=($~ u.gyr))
::
++  se-alas                                           ::  recalculate index
  |=  gyl/gill:^gall
  =+  [xin=0 wag=se-amor]
  |-  ^+  +>.^$
  ?~  wag  +>.^$(inx 0)
  ?:  =(i.wag gyl)  +>.^$(inx xin)
  $(wag t.wag, xin +(xin))
::
++  se-amor                                           ::  live targets
  ^-  (list gill:^gall)
  %+  skim  (~(tap in eel))
  |=(a/gill:^gall ?=({$~ $~ *} (~(get by fug) a)))
::
++  se-anon                                           ::  rotate index
  =+  wag=se-amor
  ?~  wag  +
  ::  ~&  [%se-anon inx+inx wag+wag nex+(mod +(inx) (lent se-amor))]
  +(inx (mod +(inx) (lent wag)))
::
++  se-agon                                           ::  current gill
  ^-  (unit gill:^gall)
  =+  wag=se-amor
  ?~  wag  ~
  `(snag inx `(list gill:^gall)`wag)
::
++  se-belt                                           ::  handle input
  |=  bet/dill-belt:^dill
  ^+  +>
  ?:  ?=({?($cru $hey $rez $yow) *} bet)              ::  target-agnostic
    ?-  bet
      {$cru *}  (se-dump:(se-text (trip p.bet)) q.bet)
      {$hey *}  +>(mir [0 ~])                         ::  refresh
      {$rez *}  +>(edg (dec p.bet))                   ::  resize window
      {$yow *}  ~&([%no-yow -.bet] +>)
    ==
  =+  gul=se-agon
  ?:  |(?=($~ gul) (se-aint u.gul))
    (se-blit %bel ~)
  ta-abet:(ta-belt:(se-tame u.gul) bet)
::
++  se-born                                           ::  new server
  |=  wel/well:^gall
  ^+  +>
  ?:  (~(has in ray) wel)
    (se-text "[already running {<p.wel>}/{<q.wel>}]")
  %=  +>
    ray  (~(put in ray) wel)
    eel  (~(put in eel) [our.hid q.wel])
  ==
::
++  se-drop                                           ::  disconnect
  |=  {pej/? gyl/gill:^gall}
  ^+  +>
  =+  lag=se-agon
  ?.  (~(has by fug) gyl)  +>.$
  =.  fug  (~(del by fug) gyl)
  =.  eel  ?.(pej eel (~(del in eel) gyl))
  =.  +>.$  ?.  &(?=(^ lag) !=(gyl u.lag))
              +>.$(inx 0)
            (se-alas u.lag)
  =.  +>.$  (se-text "[unlinked from {<gyl>}]")
  ?:  =(gyl [our.hid %dojo])                          ::  undead dojo
    (se-link gyl)
  +>.$
::
++  se-dump                                           ::  print tanks
  |=  tac/(list tank)
  ^+  +>
  ?.  se-ably  (se-talk tac)
  =/  wol/wall
    (zing (turn (flop tac) |=(a/tank (~(win re a) [0 edg]))))
  |-  ^+  +>.^$
  ?~  wol  +>.^$
  $(wol t.wol, +>.^$ (se-blit %out (tuba i.wol)))
::
++  se-join                                           ::  confirm connection
  |=  gyl/gill:^gall
  ^+  +>
  =.  +>  (se-text "[linked to {<gyl>}]")
  ?>  ?=($~ (~(got by fug) gyl))
  (se-alas(fug (~(put by fug) gyl `*target)) gyl)
::
++  se-nuke                                           ::  teardown connection
  |=  gyl/gill:^gall
  ^+  +>
  (se-drop:(se-pull gyl) & gyl)
::
++  se-klin                                           ::  disconnect app
  |=  gyl/gill:^gall
  +>(eel (~(del in eel) gyl))
::
++  se-link                                           ::  connect to app
  |=  gyl/gill:^gall
  +>(eel (~(put in eel) gyl))
::
++  se-blit                                           ::  give output
  |=  bil/dill-blit:^dill
  +>(biz [bil biz])
::
++  se-blit-sys                                       ::  output to system 
  |=  bil/dill-blit:^dill  ^+  +>
  ?~  sys  ~&(%se-blit-no-sys +>)
  (se-emit [u.sys %diff %dill-blit bil])
::
++  se-show                                           ::  show buffer, raw
  |=  lin/(pair @ud (list @c))
  ^+  +>
  ?:  =(mir lin)  +>
  =.  +>  ?:(=(q.mir q.lin) +> (se-blit %pro q.lin))
  =.  +>  ?:(=(p.mir p.lin) +> (se-blit %hop p.lin))
  +>(mir lin)
::
++  se-just                                           ::  adjusted buffer
  |=  lin/(pair @ud (list @c))
  ^+  +>
  =.  off  ?:((lth p.lin edg) 0 (sub p.lin edg))
  (se-show (sub p.lin off) (scag edg (slag off q.lin)))
::
++  se-view                                           ::  flush buffer
  ^+  .
  =+  gul=se-agon
  ?:  |(?=($~ gul) (se-aint u.gul))  +
  (se-just ta-vew:(se-tame u.gul))
::
++  se-emit                                           ::  emit move
  |=  mov/move
  %_(+> moz [mov moz])
::
++  se-talk
  |=  tac/(list tank)
  ^+  +>
  :: XX talk should be usable for stack traces, see urbit#584 which this change
  :: closed for the problems there
  ((slog (flop tac)) +>)
  ::(se-emit 0 %poke /drum/talk [our.hid %talk] (said:talk our.hid %drum now.hid eny.hid tac))
::
++  se-text                                           ::  return text
  |=  txt/tape
  ^+  +>
  ?.  se-ably  (se-talk [%leaf txt]~)
  (se-blit %out (tuba txt))
::
++  se-poke                                           ::  send a poke
<<<<<<< HEAD
  |=  {gyl/gill:^gall par/pear}
  (se-emit [ost %poke (drum-path gyl) gyl par])
=======
  |=  {gyl/gill par/pear}
  (se-emit [ost.hid %poke (drum-path gyl) gyl par])
>>>>>>> 40e81731
::
++  se-peer                                           ::  send a peer
  |=  gyl/gill:^gall
  %-  se-emit(fug (~(put by fug) gyl ~))
  [ost.hid %peer (drum-path gyl) gyl /sole]
::
++  se-pull                                           ::  cancel subscription
<<<<<<< HEAD
  |=  gyl/gill:^gall
  (se-emit [ost %pull (drum-path gyl) gyl ~])
=======
  |=  gyl/gill
  (se-emit [ost.hid %pull (drum-path gyl) gyl ~])
>>>>>>> 40e81731
::
++  se-tame                                           ::  switch connection
  |=  gyl/gill:^gall
  ^+  ta
  ~(. ta [& gyl] (need (~(got by fug) gyl)))
::
++  se-diff                                           ::  receive results
  |=  {gyl/gill:^gall fec/sole-effect}
  ^+  +>
  ta-abet:(ta-fec:(se-tame gyl) fec)
::
++  ta                                                ::  per target
  |_  $:  $:  liv/?                                   ::  don't delete
              gyl/gill:^gall                          ::  target app
          ==                                          ::
          target                                      ::  target state
      ==                                              ::
  ++  ta-abet                                         ::  resolve
    ^+  ..ta
    ?.  liv
      ?:   (~(has in (deft-fish our.hid)) gyl)
        (se-blit qit+~)
      (se-nuke gyl)
    ..ta(fug (~(put by fug) gyl ``target`+<+))
  ::
  ++  ta-poke  |=(a/pear +>(..ta (se-poke gyl a)))    ::  poke gyl
  ::
  ++  ta-act                                          ::  send action
    |=  act/sole-action
    ^+  +>
    (ta-poke %sole-action act)
  ::
  ++  ta-aro                                          ::  hear arrow
    |=  key/?($d $l $r $u)
    ^+  +>
    =.  ris  ~
    ?-  key
      $d  ?.  =(num.hit pos.hit)
            (ta-mov +(pos.hit))
          ?:  =(0 (lent buf.say.inp))
            ta-bel
          (ta-hom:ta-nex %set ~)
      $l  ?:  =(0 pos.inp)  ta-bel
          +>(pos.inp (dec pos.inp))
      $r  ?:  =((lent buf.say.inp) pos.inp)
            ta-bel
          +>(pos.inp +(pos.inp))
      $u  ?:(=(0 pos.hit) ta-bel (ta-mov (dec pos.hit)))
    ==
  ::
  ++  ta-bel                                          ::  beep
    .(..ta (se-blit %bel ~), q.blt ~)                 ::  forget belt
  ::
  ++  ta-belt                                         ::  handle input
    |=  bet/dill-belt:^dill
    ^+  +>
    ?<  ?=({?($cru $hey $rez $yow) *} bet)            ::  target-specific
    =.  blt  [q.blt `bet]                             ::  remember belt
    ?-  bet
      {$aro *}  (ta-aro p.bet)
      {$bac *}  ta-bac
      {$ctl *}  (ta-ctl p.bet)
      {$del *}  ta-del
      {$met *}  (ta-met p.bet)
      {$ret *}  ta-ret
      {$txt *}  (ta-txt p.bet)
    ==
  ::
  ++  ta-det                                          ::  send edit
    |=  ted/sole-edit
    ^+  +>
    (ta-act %det [[his.ven.say.inp own.ven.say.inp] (sham buf.say.inp) ted])
  ::
  ++  ta-bac                                          ::  hear backspace
    ^+  .
    ?^  ris
      ?:  =(~ str.u.ris)
        ta-bel
      .(str.u.ris (scag (dec (lent str.u.ris)) str.u.ris))
    ?:  =(0 pos.inp)
      ?~  buf.say.inp
        (ta-act %clr ~)
      ta-bel
    (ta-hom %del (dec pos.inp))
  ::
  ++  ta-ctl                                          ::  hear control
    |=  key/@ud
    ^+  +>
    =.  ris  ?.(?=(?($g $r) key) ~ ris)
    ?+    key    ta-bel
        $a  +>(pos.inp 0)
        $b  (ta-aro %l)
        $c  ta-bel
        $d  ?:  &(=(0 pos.inp) =(0 (lent buf.say.inp)))
              +>(liv |)
            ta-del
        $e  +>(pos.inp (lent buf.say.inp))
        $f  (ta-aro %r)
        $g  ?~  ris  ta-bel
            (ta-hom(pos.hit num.hit, ris ~) [%set ~])
        $k  =+  len=(lent buf.say.inp)
            ?:  =(pos.inp len)
              ta-bel
            (ta-kil %r [pos.inp (sub len pos.inp)])
        $l  +>(..ta (se-blit %clr ~))
        $n  (ta-aro %d)
        $p  (ta-aro %u)
        $r  ?~  ris
              +>(ris `[pos.hit ~])
            ?:  =(0 pos.u.ris)
              ta-bel
            (ta-ser ~)
        $t  =+  len=(lent buf.say.inp)
            ?:  |(=(0 pos.inp) (lth len 2))
              ta-bel
            =+  sop=(sub pos.inp ?:(=(len pos.inp) 2 1))
            (ta-hom (rep:edit [sop 2] (flop (swag [sop 2] buf.say.inp))))
        $u  ?:  =(0 pos.inp)
              ta-bel
            (ta-kil %l [0 pos.inp])
        $v  ta-bel
        $w  ?:  =(0 pos.inp)
              ta-bel
            =+  sop=(ta-off %l %ace pos.inp)
            (ta-kil %l [(sub pos.inp sop) sop])
        $x  +>(..ta se-anon)
        $y  ?:  =(0 num.kil)
              ta-bel
            (ta-hom (cat:edit pos.inp ta-yan))
    ==
  ::
  ++  ta-del                                          ::  hear delete
    ^+  .
    ?:  =((lent buf.say.inp) pos.inp)
      .(..ta (se-blit %bel ~))
    (ta-hom %del pos.inp)
  ::
  ++  ta-erl                                          ::  hear local error
    |=  pos/@ud
    ta-bel(pos.inp (min pos (lent buf.say.inp)))
  ::
  ++  ta-err                                          ::  hear remote error
    |=  pos/@ud
    (ta-erl (~(transpose sole say.inp) pos))
  ::
  ++  ta-fec                                          ::  apply effect
    |=  fec/sole-effect
    ^+  +>
    ?-  fec
      {$bel *}  ta-bel
      {$blk *}  +>
      {$clr *}  +>(..ta (se-blit fec))
      {$det *}  (ta-got +.fec)
      {$err *}  (ta-err p.fec)
      {$mor *}  |-  ^+  +>.^$
                ?~  p.fec  +>.^$
                $(p.fec t.p.fec, +>.^$ ^$(fec i.p.fec))
      {$nex *}  ta-nex
      {$pro *}  (ta-pro +.fec)
      {$tan *}  +>(..ta (se-dump p.fec))
      {$sag *}  +>(..ta (se-blit fec))
      {$sav *}  +>(..ta (se-blit fec))
      {$txt *}  +>(..ta (se-text p.fec))
      {$url *}  +>(..ta (se-blit fec))
    ==
  ::
  ++  ta-dog                                          ::  change cursor
    |=  ted/sole-edit
    %_    +>
        pos.inp
      =+  len=(lent buf.say.inp)
      %+  min  len
      |-  ^-  @ud
      ?-  ted
        {$del *}  ?:((gth pos.inp p.ted) (dec pos.inp) pos.inp)
        {$ins *}  ?:((gte pos.inp p.ted) +(pos.inp) pos.inp)
        {$mor *}  |-  ^-  @ud
                  ?~  p.ted  pos.inp
                  $(p.ted t.p.ted, pos.inp ^$(ted i.p.ted))
        {$nop *}  pos.inp
        {$set *}  len
      ==
    ==
  ::
  ++  ta-got                                          ::  apply change
    |=  cal/sole-change
    =^  ted  say.inp  (~(receive sole say.inp) cal)
    (ta-dog ted)
  ::
  ++  ta-hom                                          ::  local edit
    |=  ted/sole-edit
    ^+  +>
    =.  +>  (ta-det ted)
    (ta-dog(say.inp (~(commit sole say.inp) ted)) ted)
  ::
  ++  ta-jump                                         ::  buffer pos
    |=  {dir/?($l $r) til/?($ace $edg $wrd) pos/@ud}
    ^-  @ud
    %-  ?:(?=($l dir) sub add)
    [pos (ta-off dir til pos)]
  ::
  ++  ta-kil                                          ::  kill selection
    |=  {dir/?($l $r) sel/{@ @}}
    ^+  +>
    =+  buf=(swag sel buf.say.inp)
    %.  (cut:edit sel)
    %=  ta-hom
        kil
      ?.  ?&  ?=(^ old.kil)
              ?=(^ p.blt)
              ?|  ?=({$ctl ?($k $u $w)} u.p.blt)
                  ?=({$met ?($d $bac)} u.p.blt)
          ==  ==
        %=  kil                                       ::  prepend
          num  +(num.kil)
          pos  +(num.kil)
          old  (scag max.kil `(list (list @c))`[buf old.kil])
        ==
      %=  kil                                         ::  cumulative yanks
        pos  num.kil
        old  :_  t.old.kil
             ?-  dir
               $l  (welp buf i.old.kil)
               $r  (welp i.old.kil buf)
      ==     ==
    ==
  ::
  ++  lcas                                            ::  lowercase
    |*  a/(list @)
    ^+  a
    %+  turn  a
    |=(a/@ ?.(&((gte a 'A') (lte a 'Z')) a (add 32 a)))
  ::
  ++  ucas                                            ::  uppercase
    |*  a/(list @)
    ^+  a
    %+  turn  a
    |=(a/@ ?.(&((gte a 'a') (lte a 'z')) a (sub a 32)))
  ::
  ++  ta-met                                          ::  meta key
    |=  key/@ud
    ^+  +>
    =.  ris  ~
    ?+    key    ta-bel
      $dot  ?.  &(?=(^ old.hit) ?=(^ i.old.hit))      ::  last "arg" from hist
              ta-bel
            =+  old=`(list @c)`i.old.hit
            =+  sop=(ta-jump(buf.say.inp old) %l %ace (lent old))
            (ta-hom (cat:edit pos.inp (slag sop old)))
            ::
      $bac  ?:  =(0 pos.inp)                          ::  kill left-word
              ta-bel
            =+  sop=(ta-off %l %edg pos.inp)
            (ta-kil %l [(sub pos.inp sop) sop])
            ::
      $b    ?:  =(0 pos.inp)                          ::  jump left-word
              ta-bel
            +>(pos.inp (ta-jump %l %edg pos.inp))
            ::
      $c    ?:  =(pos.inp (lent buf.say.inp))         ::  capitalize
              ta-bel
            =+  sop=(ta-jump %r %wrd pos.inp)
            %-  ta-hom(pos.inp (ta-jump %r %edg sop))
            (rep:edit [sop 1] (ucas (swag [sop 1] buf.say.inp)))
            ::
      $d    ?:  =(pos.inp (lent buf.say.inp))         ::  kill right-word
              ta-bel
            (ta-kil %r [pos.inp (ta-off %r %edg pos.inp)])
            ::
      $f    ?:  =(pos.inp (lent buf.say.inp))         ::  jump right-word
              ta-bel
            +>(pos.inp (ta-jump %r %edg pos.inp))
            ::
      $r    %-  ta-hom(lay.hit (~(put by lay.hit) pos.hit ~))
            :-  %set                                  ::  revert hist edit
            ?:  =(pos.hit num.hit)  ~
            (snag (sub num.hit +(pos.hit)) old.hit)
            ::
      $t    =+  a=(ta-jump %r %edg pos.inp)           ::  transpose words
            =+  b=(ta-jump %l %edg a)
            =+  c=(ta-jump %l %edg b)
            ?:  =(b c)
              ta-bel
            =+  next=[b (sub a b)]
            =+  prev=[c (ta-off %r %edg c)]
            %-  ta-hom(pos.inp a)
            :~  %mor
                (rep:edit next (swag prev buf.say.inp))
                (rep:edit prev (swag next buf.say.inp))
            ==
            ::
      ?($u $l)                                        ::  upper/lower case
            ?:  =(pos.inp (lent buf.say.inp))
              ta-bel
            =+  case=?:(?=($u key) ucas lcas)
            =+  sop=(ta-jump %r %wrd pos.inp)
            =+  sel=[sop (ta-off %r %edg sop)]
            (ta-hom (rep:edit sel (case (swag sel buf.say.inp))))
            ::
      $y    ?.  ?&  ?=(^ old.kil)                     ::  rotate & yank
                    ?=(^ p.blt)
                    ?|  ?=({$ctl $y} u.p.blt)
                        ?=({$met $y} u.p.blt)
                ==  ==
              ta-bel
            =+  las=(lent ta-yan)
            =.  pos.kil  ?:(=(1 pos.kil) num.kil (dec pos.kil))
            (ta-hom (rep:edit [(sub pos.inp las) las] ta-yan))
    ==
  ::
  ++  ta-mov                                          ::  move in history
    |=  sop/@ud
    ^+  +>
    ?:  =(sop pos.hit)  +>
    %-  %=  ta-hom
          pos.hit  sop
          lay.hit  (~(put by lay.hit) pos.hit buf.say.inp)
        ==
    :-  %set
    %.  (~(get by lay.hit) sop)
    (bond |.((snag (sub num.hit +(sop)) old.hit)))
  ::
  ++  ta-nex                                          ::  advance history
    ^+  .
    =.  ris  ~
    =.  lay.hit  ~
    ?:  ?|  ?=($~ buf.say.inp)
            &(?=(^ old.hit) =(buf.say.inp i.old.hit))
        ==
      .(pos.hit num.hit)
    %_  .
      num.hit  +(num.hit)
      pos.hit  +(num.hit)
      old.hit  [buf.say.inp old.hit]
    ==
  ::
  ++  ta-off                                          ::  buffer pos offset
    |=  {dir/?($l $r) til/?($ace $edg $wrd) pos/@ud}
    ^-  @ud
    %-  ?-  til  $ace  ace:offset
                 $edg  edg:offset
                 $wrd  wrd:offset
        ==
    ?-  dir  $l  (flop (scag pos buf.say.inp))
             $r  (slag pos buf.say.inp)
    ==
  ::
  ++  ta-pro                                          ::  set prompt
    |=  pom/sole-prompt
    +>(pom pom(cad :(welp (scow %p p.gyl) ":" (trip q.gyl) cad.pom)))
  ::
  ++  ta-ret                                          ::  hear return
    (ta-act %ret ~)
  ::
  ++  ta-ser                                          ::  reverse search
    |=  ext/(list @c)
    ^+  +>
    ?:  |(?=($~ ris) =(0 pos.u.ris))
      ta-bel
    =+  sop=?~(ext (dec pos.u.ris) pos.u.ris)
    =+  tot=(weld str.u.ris ext)
    =+  dol=(slag (sub num.hit sop) old.hit)
    =/  sup
        |-  ^-  (unit @ud)
        ?~  dol  ~
        ?^  (find tot i.dol)
          `sop
        $(sop (dec sop), dol t.dol)
    ?~  sup  ta-bel
    (ta-mov(str.u.ris tot, pos.u.ris u.sup) (dec u.sup))
  ::
  ++  ta-txt                                          ::  hear text
    |=  txt/(list @c)
    ^+  +>
    ?^  ris
      (ta-ser txt)
    (ta-hom (cat:edit pos.inp txt))
  ::
  ++  ta-vew                                          ::  computed prompt
    |-  ^-  (pair @ud (list @c))
    =;  vew/(pair (list @c) tape)
      [(add pos.inp (lent q.vew)) (weld (tuba q.vew) p.vew)]
    ?:  vis.pom
      :-  buf.say.inp                                 ::  default prompt
      ?~  ris
        cad.pom
      :(welp "(reverse-i-search)'" (tufa str.u.ris) "': ")
    :-  (reap (lent buf.say.inp) `@c`'*')             ::  hidden input
    %+  welp
      cad.pom
    ?~  buf.say.inp  ~
    :(welp "<" (scow %p (end 4 1 (sham buf.say.inp))) "> ")
  ::
  ++  ta-yan                                          ::  yank
    (snag (sub num.kil pos.kil) old.kil)
  --
++  edit                                              ::  produce sole-edits
  |%
  ++  cat                                             ::  mass insert
    |=  {pos/@ud txt/(list @c)}
    ^-  sole-edit
    :-  %mor
    |-  ^-  (list sole-edit)
    ?~  txt  ~
    [[%ins pos i.txt] $(pos +(pos), txt t.txt)]
  ::
  ++  cut                                             ::  mass delete
    |=  {pos/@ud num/@ud}
    ^-  sole-edit
    :-  %mor
    |-  ^-  (list sole-edit)
    ?:  =(0 num)  ~
    [[%del pos] $(num (dec num))]
  ::
  ++  rep                                             ::  mass replace
    |=  {{pos/@ud num/@ud} txt/(list @c)}
    ^-  sole-edit
    :~  %mor
        (cut pos num)
        (cat pos txt)
    ==
  --
++  offset                                            ::  calculate offsets
  |%
  ++  alnm                                            ::  alpha-numeric
    |=  a/@  ^-  ?
    ?|  &((gte a '0') (lte a '9'))
        &((gte a 'A') (lte a 'Z'))
        &((gte a 'a') (lte a 'z'))
    ==
  ::
  ++  ace                                             ::  next whitespace
    |=  a/(list @)
    =|  {b/_| i/@ud}
    |-  ^-  @ud
    ?~  a  i
    =/  c  !=(32 i.a)
    =.  b  |(b c)
    ?:  &(b !|(=(0 i) c))  i
    $(i +(i), a t.a)
  ::
  ++  edg                                             ::  next word boundary
    |=  a/(list @)
    =|  {b/_| i/@ud}
    |-  ^-  @ud
    ?~  a  i
    =/  c  (alnm i.a)
    =.  b  |(b c)
    ?:  &(b !|(=(0 i) c))  i
    $(i +(i), a t.a)
  ::
  ++  wrd                                             ::  next or current word
    |=  a/(list @)
    =|  i/@ud
    |-  ^-  @ud
    ?:  |(?=($~ a) (alnm i.a))  i
    $(i +(i), a t.a)
  --
--<|MERGE_RESOLUTION|>--- conflicted
+++ resolved
@@ -115,13 +115,8 @@
 !:
 ::::
   ::
-<<<<<<< HEAD
-|=  {bowl:^gall drum-part}                              ::  main drum work
-=+  (fall (~(get by bin) ost) *source)
-=======
-|=  {hid/bowl drum-part}                              ::  main drum work
+|=  {hid/bowl:^gall drum-part}                          ::  main drum work
 =+  (fall (~(get by bin) ost.hid) *source)
->>>>>>> 40e81731
 =*  dev  -
 =>  |%                                                ::  arvo structures
     ++  pear                                          ::  request
@@ -150,13 +145,8 @@
 ::
 ++  peer                                              ::
   |=  pax/path
-<<<<<<< HEAD
-  ~|  [%drum-unauthorized our+our src+src]            ::  ourself
-  ?>  (team:title:jael our src)                       ::  or our own moon
-=======
   ~|  [%drum-unauthorized our+our.hid src+src.hid]    ::  ourself
-  ?>  (team our.hid src.hid)                          ::  or our own moon
->>>>>>> 40e81731
+  ?>  (team:title:jael our.hid src.hid)               ::  or our own moon
   =<  se-abet  =<  se-view
   (se-text "[{<src.hid>}, driving {<our.hid>}]")
 ::
@@ -437,13 +427,8 @@
   (se-blit %out (tuba txt))
 ::
 ++  se-poke                                           ::  send a poke
-<<<<<<< HEAD
   |=  {gyl/gill:^gall par/pear}
-  (se-emit [ost %poke (drum-path gyl) gyl par])
-=======
-  |=  {gyl/gill par/pear}
   (se-emit [ost.hid %poke (drum-path gyl) gyl par])
->>>>>>> 40e81731
 ::
 ++  se-peer                                           ::  send a peer
   |=  gyl/gill:^gall
@@ -451,13 +436,8 @@
   [ost.hid %peer (drum-path gyl) gyl /sole]
 ::
 ++  se-pull                                           ::  cancel subscription
-<<<<<<< HEAD
-  |=  gyl/gill:^gall
-  (se-emit [ost %pull (drum-path gyl) gyl ~])
-=======
-  |=  gyl/gill
+  |=  gyl/gill:^gall
   (se-emit [ost.hid %pull (drum-path gyl) gyl ~])
->>>>>>> 40e81731
 ::
 ++  se-tame                                           ::  switch connection
   |=  gyl/gill:^gall
