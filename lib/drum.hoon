--- conflicted
+++ resolved
@@ -280,12 +280,7 @@
   |(?=($~ gyr) ?=({$~ $~} gyr))
 ::
 ++  se-alas                                           ::  recalculate index
-<<<<<<< HEAD
-  |=  gyl/gill:^gall
-  ^+  +>
-=======
-  |=  gyl/gill
->>>>>>> 0f2f8018
+  |=  gyl/gill:^gall
   =+  [xin=0 wag=se-amor]
   |-  ^+  +>.^$
   ?~  wag  +>.^$(inx 0)
@@ -293,14 +288,9 @@
   $(wag t.wag, xin +(xin))
 ::
 ++  se-amor                                           ::  live targets
-<<<<<<< HEAD
   ^-  (list gill:^gall)
-  (skim (~(tap in eel)) |=(gill:^gall ?=({$~ $~ *} (~(get by fug) +<))))
-=======
-  ^-  (list gill)
   %+  skim  (~(tap in eel))
-  |=(a/gill ?=({$~ $~ *} (~(get by fug) a)))
->>>>>>> 0f2f8018
+  |=(a/gill:^gall ?=({$~ $~ *} (~(get by fug) a)))
 ::
 ++  se-anon                                           ::  rotate index
   =+  wag=se-amor
@@ -312,7 +302,7 @@
   ^-  (unit gill:^gall)
   =+  wag=se-amor
   ?~  wag  ~
-  `(snag inx `(list gill)`wag)
+  `(snag inx `(list gill:^gall)`wag)
 ::
 ++  se-belt                                           ::  handle input
   |=  bet/dill-belt:^dill
