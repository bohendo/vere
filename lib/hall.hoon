--- conflicted
+++ resolved
@@ -5,11 +5,7 @@
 ::
 ::::
   ::
-<<<<<<< HEAD
 =,  hall
-=======
-=,  ^hall
->>>>>>> 2f50a305
 |_  bol/bowl:gall
 ::
 ::TODO  add to zuse?
