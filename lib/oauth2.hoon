--- conflicted
+++ resolved
@@ -18,10 +18,6 @@
 ++  post-quay
   |=  {a/purl b/quay}  ^-  hiss
   =.  b  (quay:hep-to-cab b)
-<<<<<<< HEAD
-  =-  [a %post - ?~(b ~ (some (as-octt +:(tail:en-purl b))))]
-  (my content-type+['application/x-www-form-urlencoded']~ ~)
-=======
   =-  [a %post - ?~(b ~ (some (as-octt +:(tail:earn b))))]
   %^  my
     :+  %accept
@@ -31,7 +27,6 @@
       'application/x-www-form-urlencoded'
     ~
     ~
->>>>>>> 513ceb11
 ::
 ++  mean-wall  !.
   |=  {a/term b/tape}  ^+  !!
@@ -40,7 +35,7 @@
 ::
 ++  bad-response  |=(a/@u ?:(=(2 (div a 100)) | ~&(bad-httr+a &)))
 ++  grab-json
-  |*  {a/httr b/fist:dejs-soft:format}
+  |*  {a/httr b/fist:jo}
   ~|  bad-json+r.a
   ~|  (de-json q:(need r.a))
   (need (;~(biff de-json b) q:(need r.a)))
@@ -73,10 +68,10 @@
 ::::
   ::
 =+  state-usr=|
-|_  {(bale:eyre keys) tok/token}
+|_  {(bale keys) tok/token}
 ++  client-id      cid:decode-keys
 ++  client-secret  cis:decode-keys
-++  decode-keys                       :: XX from bale:eyre w/ typed %jael
+++  decode-keys                       :: XX from bale w/ typed %jael
   ^-  {cid/@t cis/@t $~}
   ?.  =(~ `@`key)
     ~|  %oauth-bad-keys
@@ -91,7 +86,7 @@
 ++  auth-url
   |=  {scopes/(list @t) url/$@(@t purl)}  ^-  purl
   ~&  [%oauth-warning "Make sure this urbit ".
-                      "is running on {(en-purl our-host `~ ~)}"]
+                      "is running on {(earn our-host `~ ~)}"]
   %+  add-query:interpolate  url
   %-  quay:hep-to-cab
   :~  state+?.(state-usr '' (pack usr /''))
@@ -100,15 +95,9 @@
       scope+(join ' ' scopes)
   ==
 ::
-::  XX duplicated from eyre
-++  pack                                                ::  light path encoding
-  |=  {a/term b/path}  ^-  knot
-  %+  rap  3  :-  (wack a)
-  (turn b |=(c/knot (cat 3 '_' (wack c))))
-::
 ++  our-host  .^(hart %e /(scot %p our)/host/fake)
 ++  redirect-uri
-  %-    crip    %-  en-purl
+  %-    crip    %-  earn
   %^  into-url:interpolate  'https://our-host/~/ac/:domain/:user/in'
     `our-host
   :~  domain+(join '.' (flop dom))
@@ -132,17 +121,15 @@
 ::
 ++  grab-token
   |=  a/httr  ^-  axs/@t
-  (grab-json a (ot 'access_token'^so ~):dejs-soft:format)
+  (grab-json a (ot 'access_token'^so ~):jo)
 ::
 ++  grab-expiring-token
   |=  a/httr  ^-  {axs/@t exp/@u}
-  (grab-json a (ot 'access_token'^so 'expires_in'^ni ~):dejs-soft:format)
+  (grab-json a (ot 'access_token'^so 'expires_in'^ni ~):jo)
 ::
 ++  grab-both-tokens
   |=  a/httr  ^-  {axs/@t exp/@u ref/@t}
-  %+  grab-json  a
-  =,  dejs-soft:format
-  (ot 'access_token'^so 'expires_in'^ni 'refresh_token'^so ~)
+  (grab-json a (ot 'access_token'^so 'expires_in'^ni 'refresh_token'^so ~):jo)
 ::
 ++  auth
   ?~  tok  ~|(%no-bearer-token !!)
@@ -155,14 +142,14 @@
   |=  request/{url/purl meth hed/math (unit octs)}
   ^+  request
   ::  =.  p.url.request  [| `6.000 [%& /localhost]]       ::  for use with unix nc
-  ~&  add-auth-header+(en-purl url.request)
+  ~&  add-auth-header+(earn url.request)
   request(hed (~(add ja hed.request) %authorization header:auth))
 ::
 ++  add-auth-query
   |=  {token-name/cord request/{url/purl meth math (unit octs)}}
   ^+  request
   ::  =.  p.url.request  [| `6.000 [%& /localhost]]       ::  for use with unix nc
-  ~&  add-auth-query+(en-purl url.request)
+  ~&  add-auth-query+(earn url.request)
   request(r.url [[token-name query:auth] r.url.request])
 ::
 ++  re
@@ -292,7 +279,7 @@
 ::  ::
 ::  ::::
 ::    ::
-::  |_  {bal/(bale:eyre keys:oauth2) tok/token:oauth2}
+::  |_  {bal/(bale keys:oauth2) tok/token:oauth2}
 ::  ++  aut  (~(standard oauth2 bal tok) . |=(tok/token:oauth2 +>(tok tok)))
 ::  ++  out
 ::    %+  out-add-header:aut  scope=/full
@@ -316,7 +303,7 @@
 ::  ::
 ::  ::::
 ::    ::
-::  |_  {bal/(bale:eyre keys:oauth2) tok/token:oauth2}
+::  |_  {bal/(bale keys:oauth2) tok/token:oauth2}
 ::  ++  aut  ~(. oauth2 bal tok)
 ::  ++  out  ::  add header
 ::    =+  aut
@@ -353,7 +340,7 @@
 ::  ::
 ::  ::::
 ::    ::
-::  |_  {bal/(bale:eyre keys:oauth2) tok/token:oauth2 ref/refresh:oauth2}
+::  |_  {bal/(bale keys:oauth2) tok/token:oauth2 ref/refresh:oauth2}
 ::  ++  aut
 ::    %^  ~(standard-refreshing oauth2 bal tok)  .  ref
 ::    |=({tok/token ref/refresh}:oauth2 +>(tok tok, ref ref))
@@ -380,7 +367,7 @@
 ::  ::
 ::  ::::
 ::    ::
-::  |_  {bal/(bale:eyre keys:oauth2) axs/token:oauth2 ref/refresh:oauth2}
+::  |_  {bal/(bale keys:oauth2) axs/token:oauth2 ref/refresh:oauth2}
 ::  ++  aut  ~(. oauth2 bal axs)
 ::  ++  exchange-url  'https://my-api.com/access_token'
 ::  ++  out  :: refresh or add header
