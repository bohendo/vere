::                                                      ::  ::
::::  /hoon/kiln/lib                                    ::  ::
  ::                                                    ::  ::
/?  310                                                 ::  version
::                                                      ::  ::
::::                                                    ::  ::
  ::                                                    ::  ::
=,  clay
=,  space:userlib
=,  format
|%                                                      ::  ::
++  kiln-part  {$kiln $0 kiln-pith}                     ::  kiln state
++  kiln-pith                                           ::
    $:  rem/(map desk kiln-desk)                        ::
        syn/(map kiln-sync {let/@ud ust/bone})          ::
        autoload-on/?                                   ::
        cur-hoon/@uvI                                   ::
        cur-arvo/@uvI                                   ::
        cur-zuse/@uvI                                   ::
        cur-vanes/(map @tas @uvI)                       ::
    ==                                                  ::
++  kiln-desk                                           ::  per-desk state
    $:  auto/?                                          ::  escalate on failure
        gem/germ                                        ::  strategy
        her/@p                                          ::  from ship
        sud/@tas                                        ::  from desk
        cas/case                                        ::  at case
    ==                                                  ::
::                                                      ::  ::
::::                                                    ::  ::
  ::                                                    ::  ::
++  kiln-mount                                          ::
    $:  pax/path                                        ::
        pot/term                                        ::
    ==                                                  ::
++  kiln-unmount  $@(term {knot path})                  ::
++  kiln-sync                                           ::
    $:  syd/desk                                        ::
        her/ship                                        ::
        sud/desk                                        ::
    ==                                                  ::
++  kiln-unsync                                         ::
    $:  syd/desk                                        ::
        her/ship                                        ::
        sud/desk                                        ::
    ==                                                  ::
++  kiln-merge                                          ::
    $:  syd/desk                                        ::
        ali/ship                                        ::
        sud/desk                                        ::
        cas/case                                        ::
        gim/?($auto germ)                               ::
    ==                                                  ::
--                                                      ::
::                                                      ::  ::
::::                                                    ::  ::
  ::                                                    ::  ::
|=  {bowl:gall kiln-part}                              ::  main kiln work
?>  =(src our)
=>  |%                                                  ::  arvo structures
    ++  card                                            ::
      $%  {$exec wire @p $~ {beak silk:ford}}                ::
          {$drop wire @p @tas}                          ::
          {$info wire @p @tas nori}                     ::
          {$mont wire @tas @p @tas path}                ::
          {$ogre wire $@(@tas beam)}                    ::
          {$merg wire @p @tas @p @tas case germ}        ::
          {$poke wire dock pear}                        ::
          {$wipe wire @p $~}                            ::
          {$wait wire @da}                              ::
          {$warp wire sock riff}                        ::
      ==                                                ::
    ++  pear                                            ::  poke fruit
      $%  {$talk-command command:talk}                  ::
          {$kiln-merge kiln-merge}                      ::
          {$helm-reload (list term)}                    ::
          {$helm-reset $~}                              ::
      ==                                                ::
    ++  move  (pair bone card)                          ::  user-level move
    --
|_  moz/(list move)
++  abet                                                ::  resolve
  [(flop moz) `kiln-part`+>+>->]
::
++  emit  |=(card %_(+> moz [[ost +<] moz]))            ::  return card
++  emil                                                ::  return cards
  |=  (list card)
  ^+  +>
  ?~(+< +> $(+< t.+<, +> (emit i.+<)))
::
++  render
  |=  {mez/tape sud/desk who/ship syd/desk}
  :^  %palm  [" " ~ ~ ~]  leaf+mez
  ~[leaf+"from {<sud>}" leaf+"on {<who>}" leaf+"to {<syd>}"]
::
++  poke-mount
  |=  kiln-mount
  =+  bem=(de-beam pax)
  ?~  bem
    =+  "can't mount bad path: {<pax>}"
    abet:(spam leaf+- ~)
  abet:(emit %mont /mount pot p.u.bem q.u.bem (flop s.u.bem))
::
++  poke-unmount
  |=  mon/kiln-unmount
  ?^  mon
    =+  bem=(de-beam mon)
    ?~  bem
      =+  "can't unmount bad path: {<mon>}"
      abet:(spam leaf+- ~)
    abet:(emit %ogre /unmount-beam [[p q %ud 0] s]:u.bem)
  abet:(emit %ogre /unmount-point mon)
::
++  poke-track                                        ::
  |=  hos/kiln-sync
  ?:  (~(has by syn) hos)
    abet:(spam (render "already syncing" [sud her syd]:hos) ~)
  abet:abet:start-track:(auto hos)
::
++  poke-sync                                         ::
  |=  hos/kiln-sync
  ?:  (~(has by syn) hos)
    abet:(spam (render "already syncing" [sud her syd]:hos) ~)
  abet:abet:(start-sync:(auto hos) |)
::
++  poke-syncs                                        ::  print sync config
  |=  $~
  =<  abet  %-  spam
  ?:  =(0 ~(wyt by syn))
    [%leaf "no syncs configured"]~
  %+  turn  (~(tap in ~(key by syn)))
  |=(a/kiln-sync (render "sync configured" [sud her syd]:a))
::
++  poke-init-sync
  |=  hos/kiln-sync
  ?:  (~(has by syn) hos)
    abet:(spam (render "already syncing" [sud her syd]:hos) ~)
  abet:abet:(start-sync:(auto hos) &)
::
++  poke-unsync                                         ::
  |=  hus/kiln-unsync
  ?.  (~(has by syn) hus)
    abet:(spam (render "not syncing" [sud her syd]:hus) ~)
  %*  .  abet:abet:stop:(auto hus)
    syn  (~(del by syn) hus)
  ==
::
++  poke-merge                                        ::
  |=  kiln-merge
  abet:abet:(merge:(work syd) ali sud cas gim)
::
++  poke-cancel
  |=  syd/desk
  abet:(emit %drop /cancel our syd)
::
++  poke-info
  |=  {mez/tape tor/(unit toro)}
  ?~  tor
    abet:(spam leaf+mez ~)
  abet:(emit:(spam leaf+mez ~) %info /kiln our u.tor)
::
++  poke-rm
  |=  a/path
  =+  b=.^(arch %cy a)
  ?~  fil.b
    =+  ~[leaf+"No such file:" leaf+"{<a>}"]
    abet:(spam -)
  (poke-info "removed" `(fray a))
::
++  poke-label
  |=  {syd/desk lab/@tas}
  =+  pax=/(scot %p our)/[syd]/[lab]
  (poke-info "labeled {(spud pax)}" `[syd %| lab])
::
++  poke-schedule
  |=  {where/path tym/@da eve/@t}
  =.  where  (welp where /sched)
  %+  poke-info  "scheduled"
  =+  old=;;((map @da cord) (fall (file where) ~))
  `(foal where %sched !>((~(put by old) tym eve)))
::
++  poke-autoload  |=(lod/(unit ?) abet:(poke:autoload lod))
++  poke-start-autoload  |=($~ abet:start:autoload)
::
++  autoload
  |%
  ++  emit  |=(a/card +>(..autoload (^emit a)))
  ++  tracked-vanes
    `(list @tas)`~[%ames %behn %clay %dill %eyre %ford %gall %jael]
  ::
  ++  our-home  /(scot %p our)/home/(scot %da now)
  ++  sys-hash  |=(pax/path .^(@uvI %cz :(welp our-home /sys pax)))
  ++  hash-vane
    |=  syd/@tas  ^-  (pair term @uvI)
    [syd (sys-hash /vane/[syd]/hoon)]
  ::
  ++  rehash-vanes
    ^+  cur-vanes
    (malt (turn tracked-vanes hash-vane))
  ::
  ::
  ++  poke
    |=  lod/(unit ?)
    ?^  lod
      ..autoload(autoload-on u.lod)
    =.  autoload-on  !autoload-on
    (spam leaf+"turned autoload {?:(autoload-on "on" "off")}" ~)
  ::
  ++  start
    =.  cur-hoon  (sys-hash /hoon/hoon)
    =.  cur-arvo  (sys-hash /arvo/hoon)
    =.  cur-zuse  (sys-hash /zuse/hoon)
    =.  cur-vanes  rehash-vanes
    subscribe-next
  ::
  ++  subscribe-next
    %-  emit
    ^-  card
    :*  %warp  /kiln/autoload  [our our]  %home  ~
        %next  %z  da+now  /sys
    ==
  ::
  ++  writ  =>(check-new subscribe-next)
  ++  check-new
    ?.  autoload-on
      ..check-new
    =/  new-hoon  (sys-hash /hoon/hoon)
    =/  new-arvo  (sys-hash /arvo/hoon)
    ?:  |(!=(new-hoon cur-hoon) !=(new-arvo cur-arvo))
      =.  cur-hoon  new-hoon
      =.  cur-arvo  new-arvo
      =.  cur-vanes  rehash-vanes
      (emit %poke /kiln/reload/hoon [our %hood] %helm-reset ~)
      ::  XX  updates cur-vanes?
    =/  new-zuse  (sys-hash /zuse/hoon)
    ?:  !=(new-zuse cur-zuse)
      =.  cur-zuse  new-zuse
      =.  cur-vanes  rehash-vanes
      (emit %poke /kiln/reload/zuse [our %hood] %helm-reload [%zuse tracked-vanes])
    (roll tracked-vanes load-vane)
  ::
  ++  load-vane
    =<  %_(. con ..load-vane)
    |=  {syd/@tas con/_.}
    =.  +>.$  con
    =/  new-vane  q:(hash-vane syd)
    ?:  =(`new-vane (~(get by cur-vanes) syd))
      +>.$
    =.  cur-vanes  (~(put by cur-vanes) syd new-vane)
    (emit [%poke /kiln/reload/[syd] [our %hood] %helm-reload ~[syd]])
  --
::
++  poke-overload
  |=  tym/@dr
  abet:(emit %wait /kiln/overload/(scot %dr tym) (add ~s10 now))
::
++  take  |=(way/wire ?>(?=({@ $~} way) (work i.way))) ::  general handler
++  take-mere                                         ::
  |=  {way/wire are/(each (set path) (pair term tang))}
  abet:abet:(mere:(take way) are)
::
++  take-made                                         ::
<<<<<<< HEAD
  |=  {way/wire dep/@uvH reg/gage:^ford}
  abet:abet:(made:(take way) dep reg)
=======
  |=  {way/wire dep/@uvH reg/gage:ford}
  abet:abet:(made:(take way) dep reg) 
>>>>>>> 8a310553
::
++  take-coup-fancy                                   ::
  |=  {way/wire saw/(unit tang)}
  abet:abet:(coup-fancy:(take way) saw)
::
++  take-mere-sync                                    ::
  |=  {way/wire mes/(each (set path) (pair term tang))}
  ?>  ?=({@ @ @ *} way)
  =+  ^-  hos/kiln-sync
      :*  syd=(slav %tas i.way)
          her=(slav %p i.t.way)
          sud=(slav %tas i.t.t.way)
      ==
  abet:abet:(mere:(auto hos) .?(t.t.t.way) mes)
::
++  take-writ-sync                                    ::
  |=  {way/wire rot/riot}
  ?>  ?=({@ @ @ *} way)
  =+  ^-  hos/kiln-sync
      :*  syd=(slav %tas i.way)
          her=(slav %p i.t.way)
          sud=(slav %tas i.t.t.way)
      ==
  abet:abet:(writ:(auto hos) .?(t.t.t.way) rot)
::
++  take-writ-autoload
  |=  {way/wire rot/riot}
  ?>  ?=($~ way)
  ?>  ?=(^ rot)
  abet:writ:autoload
::
++  take-wake-overload
  |=  {way/wire $~}
  ?>  ?=({@ $~} way)
  =+  tym=(slav %dr i.way)
  =.  +>.$
    (emit %wipe /kiln/overload/[i.way] our ~)
  =.  +>.$
    (emit %wait /kiln/overload/[i.way] (add tym now))
  abet
::
++  spam
  |=  mes/(list tank)
  ((slog mes) ..spam)
::     %-  emit :: XX not displayed/immediately
::     [%poke /kiln/spam [our %talk] (said our %kiln now eny mes)]
::
++  auto
  |=  kiln-sync
  =+  (fall (~(get by syn) syd her sud) [let=*@ud ust=ost])
  |%
  ++  abet
    ..auto(syn (~(put by syn) [syd her sud] let ust))
  ::
  ++  blab
    |=  new/(list move)
    ^+  +>
    +>.$(moz (welp new moz))
  ::
  ++  spam  |*(* %_(+> ..auto (^spam +<)))
  ++  stop
    =>  (spam (render "ended autosync" sud her syd) ~)
    %-  blab  :_  ~
    :*  ust  %warp
        /kiln/sync/[syd]/(scot %p her)/[sud]
        [our her]  sud  ~
    ==
  ::
  ++  start-track
    =>  (spam (render "activated track" sud her syd) ~)
    =.  let  1
    %-  blab
    :~  :*  ost  %warp
            /kiln/sync/[syd]/(scot %p her)/[sud]
            [our her]  sud  ~  %sing  %y  ud+let  /
    ==  ==
  ::
  ++  start-sync
    |=  reset/?
    =.  +>.$  (spam (render "activated sync" sud her syd) ~)
    %-  blab
    :~  :*  ost  %warp
            [%kiln %sync syd (scot %p her) sud ?:(reset /reset /)]
            [our her]  sud  ~  %sing  %w  [%da now]  /
    ==  ==
  ::
  ++  writ
    |=  {reset/? rot/riot}
    ?~  rot
      %^    spam
          leaf+"bad %writ response"
        (render "on sync" sud her syd)
      ~
    =.  let  ?.  ?=($w p.p.u.rot)  let  ((hard @ud) q.q.r.u.rot)
    %-  blab  ^-  (list move)  :_  ~
    :*  ost  %merg
        [%kiln %sync syd (scot %p her) sud ?:(reset /reset /)]
        our  syd  her  sud  ud+let
        ?:  =(0 .^(* %cw /(scot %p our)/[syd]/(scot %da now)))
          %init
        %mate
    ==
  ::
  ++  mere
    |=  {reset/? mes/(each (set path) (pair term tang))}
    =.  let  +(let)
    =.  +>.$
      %-  spam
      ?:  ?=($& -.mes)
        [(render "sync succeeded" sud her syd) ~]
      ?+  p.p.mes
        :*  (render "sync failed" sud her syd)
            leaf+"please manually merge the desks with"
            leaf+"|merge %{(trip syd)} {(scow %p her)} %{(trip sud)}"
            leaf+""
            leaf+"error code: {<p.p.mes>}"
            q.p.mes
        ==
      ::
          $no-ali-desk
        :~  (render "sync activated" sud her syd)
            leaf+"note: blank desk {<sud>} on {<her>}"
        ==
      ==
    =.  +>.$
      ?.  reset  +>.$
      (blab [ost %poke /init-reset [our %hood] %helm-reset ~]~)
    %-  blab  :_  ~
    :*  ost  %warp
        /kiln/sync/[syd]/(scot %p her)/[sud]
        [our her]  sud  ~  %sing  %y  ud+let  /
    ==
  --
::
++  work                                              ::  state machine
  |=  syd/desk
  =+  ^-  kiln-desk
      %+  fall  (~(get by rem) syd)
      =+  *kiln-desk
      %_(- cas [%da now])
  |%
  ++  abet                                            ::  resolve
    ..work(rem (~(put by rem) syd auto gem her sud cas))
  ::
  ++  blab
    |=  new/(list move)
    ^+  +>
    +>.$(moz (welp new moz))
  ::
  ++  win   .                                         ::  successful poke
  ++  lose
    ^+  .
    ~|  %kiln-work-fail
    .
  ::
  ++  ford-fail
    |=(tan/tang ~|(%ford-fail (mean tan)))
  ::
  ++  unwrap-tang
    |*  res/(each * tang)
    ?:  ?=($& -.res)
      p.res
    (ford-fail p.res)
  ::
  ++  gage-to-cages
    |=  gag/gage:ford  ^-  (list (pair cage cage))
    (unwrap-tang (gage-to-tage gag))
  ::
  ++  gage-to-tage
    |=  gag/gage:ford
    ^-  (each (list (pair cage cage)) tang)
    ?.  ?=($tabl -.gag)
      (mule |.(`$~`(ford-fail >%strange-gage< ~)))
    =<  ?+(. [%& .] {@ *} .)
    |-  ^-  ?((list {cage cage}) (each $~ tang))
    ?~  p.gag  ~
    ?-    -.p.i.p.gag
        $tabl  (mule |.(`$~`(ford-fail >%strange-gage< ~)))
        $|     (mule |.(`$~`(ford-fail p.p.i.p.gag)))
        $&
      ?-  -.q.i.p.gag
        $tabl  (mule |.(`$~`(ford-fail >%strange-gage< ~)))
        $|     (mule |.(`$~`(ford-fail p.q.i.p.gag)))
        $&     =+  $(p.gag t.p.gag)
               ?+(- [[p.p p.q]:i.p.gag -] {@ *} -)
      ==
    ==
  ::
  ++  perform                                         ::
    ^+  .
    (blab [ost %merg /kiln/[syd] our syd her sud cas gem] ~)
  ::
  ++  fancy-merge                                     ::  send to self
    |=  {syd/desk her/@p sud/desk gem/?($auto germ)}
    ^+  +>
    %-  blab  :_  ~
    [ost %poke /kiln/fancy/[^syd] [our %hood] %kiln-merge [syd her sud cas gem]]
  ::
  ++  spam  ::|=(tang ((slog +<) ..spam))
            |*(* +>(..work (^spam +<)))
  ++  merge
    |=  {her/@p sud/@tas cas/case gim/?($auto germ)}
    ^+  +>
    ?.  ?=($auto gim)
      perform(auto |, gem gim, her her, cas cas, sud sud)
    ?:  =(0 .^(@ %cw /(scot %p our)/[syd]/(scot %da now)))
      =>  $(gim %init)
      .(auto &)
    =>  $(gim %fine)
    .(auto &)
  ::
  ++  coup-fancy
    |=  saw/(unit tang)
    ?~  saw
      =>  (spam leaf+"%melding %{(trip sud)} into scratch space" ~)
      %-  blab  :_  ~
      [ost %merg /kiln/[syd] our (cat 3 syd '-scratch') her sud cas gem]
    =+  :-  "failed to set up conflict resolution scratch space"
        "I'm out of ideas"
    lose:(spam leaf+-< leaf+-> u.saw)
  ::
  ++  mere
    |=  are/(each (set path) (pair term tang))
    ^+  +>
    ?:  =(%meld gem)
      ?:  ?=($& -.are)
        ?.  auto
          =+  "merged with strategy {<gem>}"
          win:(spam leaf+- ?~(p.are ~ [>`(set path)`p.are< ~]))
        :: ~?  >  =(~ p.are)  [%mere-no-conflict syd]
        =+  "mashing conflicts"
        =>  .(+>.$ (spam leaf+- ~))
        =+  tic=(cat 3 syd '-scratch')
        %-  blab  :_  ~
        :*  ost  %exec  /kiln/[syd]
            our  ~  [our tic %da now]  %tabl
            ^-  (list (pair silk:ford silk:ford))
            :: ~&  >  kiln-mashing+[p.are syd=syd +<.abet]
            %+  turn  (~(tap in p.are))
            |=  pax/path
            ^-  (pair silk:ford silk:ford)
            :-  [%$ %path -:!>(*path) pax]
            =+  base=[%file [our tic %da now] (flop pax)]
            =+  alis=[%file [her sud cas] (flop pax)]
            =+  bobs=[%file [our syd %da now] (flop pax)]
            =+  dali=[%diff base alis]
            =+  dbob=[%diff base bobs]
            =+  ^-  for/mark
                =+  (slag (dec (lent pax)) pax)
                ?~(- %$ i.-)
            [%mash for [her sud dali] [our syd dbob]]
        ==
      =+  "failed to merge with strategy meld"
      lose:(spam leaf+- >p.p.are< q.p.are)
    ?:  ?=($& -.are)
      =+  "merged with strategy {<gem>}"
      win:(spam leaf+- ?~(p.are ~ [>`(set path)`p.are< ~]))
    ?.  auto
      =+  "failed to merge with strategy {<gem>}"
      lose:(spam leaf+- >p.p.are< q.p.are)
    ?+    gem
      (spam leaf+"strange auto" >gem< ~)
    ::
        $init
      =+  :-  "auto merge failed on strategy %init"
          "I'm out of ideas"
      lose:(spam leaf+-< leaf+-> [>p.p.are< q.p.are])
    ::
        $fine
      ?.  ?=($bad-fine-merge p.p.are)
        =+  "auto merge failed on strategy %fine"
        lose:(spam leaf+- >p.p.are< q.p.are)
      =>  (spam leaf+"%fine merge failed, trying %meet" ~)
      perform(gem %meet)
    ::
        $meet
      ?.  ?=($meet-conflict p.p.are)
        =+  "auto merge failed on strategy %meet"
        lose:(spam leaf+- >p.p.are< q.p.are)
      =>  (spam leaf+"%meet merge failed, trying %mate" ~)
      perform(gem %mate)
    ::
        $mate
      ?.  ?=($mate-conflict p.p.are)
        =+  "auto merge failed on strategy %mate"
        lose:(spam leaf+- >p.p.are< q.p.are)
      =>  .(gem %meld)
      =+  tic=(cat 3 syd '-scratch')
      =>  =+  :-  "%mate merge failed with conflicts,"
              "setting up scratch space at %{(trip tic)}"
          [tic=tic (spam leaf+-< leaf+-> q.p.are)]
      (fancy-merge tic our syd %init)
    ==
  ::
  ++  tape-to-tanks
    |=  a/tape  ^-  (list tank)
    (scan a (more (just '\0a') (cook |=(a/tape leaf+a) (star prn))))
  ::
  ++  tanks-if-any
    |=  {a/tape b/(list path) c/tape}  ^-  (list tank)
    ?:  =(~ b)  ~
    (welp (tape-to-tanks "\0a{c}{a}") >b< ~)
  ::
  ++  made
    |=  {dep/@uvH reg/gage:ford}
    ^+  +>
    ?:  ?=($| -.reg)
      =+  "failed to mash"
      lose:(spam leaf+- p.reg)
    =+  ^-  can/(list (pair path (unit miso)))
        %+  turn  (gage-to-cages reg)
        |=  {pax/cage dif/cage}
        ^-  (pair path (unit miso))
        ?.  ?=($path p.pax)
          ~|  "strange path mark: {<p.pax>}"
          !!
        [((hard path) q.q.pax) ?:(?=($null p.dif) ~ `[%dif dif])]
    :: ~&  >  kiln-made+[(turn can head) syd=syd +<.abet]
    =+  notated=(skid can |=({path a/(unit miso)} ?=(^ a)))
    =+  annotated=(turn `(list (pair path *))`-.notated head)
    =+  unnotated=(turn `(list (pair path *))`+.notated head)
    =+  `desk`(cat 3 syd '-scratch')
    =+  ^-  tan/(list tank)
        %-  zing
        ^-  (list (list tank))
        :~  %-  tape-to-tanks
            """
            done setting up scratch space in {<[-]>}
            please resolve the following conflicts and run
            |merge {<syd>} our {<[-]>}
            """
            %^  tanks-if-any
              "annotated conflicts in:"  annotated
            ""
            %^  tanks-if-any
              "unannotated conflicts in:"  unnotated
            """
            some conflicts could not be annotated.
            for these, the scratch space contains
            the most recent common ancestor of the
            conflicting content.

            """
        ==
    =<  win
    %-  blab:(spam tan)
    :_  ~
    :*  ost  %info  /kiln/[syd]  our
        (cat 3 syd '-scratch')  %&
        %+  murn  can
        |=  {p/path q/(unit miso)}
        `(unit (pair path miso))`?~(q ~ `[p u.q])
    ==
  --
--<|MERGE_RESOLUTION|>--- conflicted
+++ resolved
@@ -260,13 +260,8 @@
   abet:abet:(mere:(take way) are)
 ::
 ++  take-made                                         ::
-<<<<<<< HEAD
-  |=  {way/wire dep/@uvH reg/gage:^ford}
+  |=  {way/wire dep/@uvH reg/gage:ford}
   abet:abet:(made:(take way) dep reg)
-=======
-  |=  {way/wire dep/@uvH reg/gage:ford}
-  abet:abet:(made:(take way) dep reg) 
->>>>>>> 8a310553
 ::
 ++  take-coup-fancy                                   ::
   |=  {way/wire saw/(unit tang)}
