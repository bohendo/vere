--- conflicted
+++ resolved
@@ -8,18 +8,12 @@
 |%                                                      ::  ::
 ++  kiln-part  {$kiln $0 kiln-pith}                     ::  kiln state
 ++  kiln-pith                                           ::
-<<<<<<< HEAD
     $:  rem/(map desk kiln-desk)                        ::
         syn/(map kiln-sync {let/@ud ust/bone})          ::
         autoload/?                                      ::
-=======
-    $:  rem=(map desk kiln-desk)                        ::
-        syn=(map kiln-sync ,[let=@ud ust=bone])         ::
-        autoload=?                                      ::
-        cur-hoon=@uvI                                   ::
-        cur-zuse=@uvI                                   ::
-        cur-vanes=(map ,@tas ,@uvI)                     ::
->>>>>>> 6496dcc2
+        cur-hoon/@uvI                                   ::
+        cur-zuse/@uvI                                   ::
+        cur-vanes/(map @tas @uvI)                       ::
     ==                                                  ::
 ++  kiln-desk                                           ::  per-desk state
     $:  auto/?                                          ::  escalate on failure
@@ -47,18 +41,11 @@
         sud/desk                                        ::
     ==                                                  ::
 ++  kiln-merge                                          ::
-<<<<<<< HEAD
     $:  syd/desk                                        ::
         ali/ship                                        ::
         sud/desk                                        ::
+        cas/case                                        ::
         gim/?($auto germ)                               ::
-=======
-    $:  syd=desk                                        ::
-        ali=ship                                        ::
-        sud=desk                                        ::
-        cas=case                                        ::
-        gim=?(%auto germ)                               ::
->>>>>>> 6496dcc2
     ==                                                  ::
 ++  kiln-cp  {input/path output/path}                   ::
 ++  kiln-mv  {input/path output/path}                   ::
@@ -117,13 +104,8 @@
     =+  bem=(tome mon)
     ?~  bem
       =+  "can't unmount bad path: {<mon>}"
-<<<<<<< HEAD
       abet:(spam leaf+- ~)
     abet:(emit %ogre /unmount-beam [[p q %ud 0] s]:u.bem)
-=======
-      abet:(spam leaf/- ~)
-    abet:(emit %ogre /unmount-beam [[p q ud/0] s]:u.bem)
->>>>>>> 6496dcc2
   abet:(emit %ogre /unmount-point mon)
 ::
 ++  poke-track                                        ::
@@ -169,13 +151,8 @@
   |=  {input/path output/path} 
   %+  do-info  "moved"
   ?>  =(-:(flop input) -:(flop output))
-<<<<<<< HEAD
-  %+  furl  (fray output)
+  %+  furl  (fray input)
   (foal output -:(flop input) %noun .^(* %cx input))
-=======
-  %+  furl  (fray input)
-  (foal output -:(flop input) %noun .^(%cx input))
->>>>>>> 6496dcc2
 ::
 ++  poke-label
   |=  {syd/desk lab/@tas}
@@ -197,34 +174,20 @@
   (spam leaf+"turning autoload o{?:(autoload "ff" "n")}" ~)
 ::
 ++  poke-start-autoload
-<<<<<<< HEAD
   |=  $~
-  =<  abet
-  %-  emil
-  %+  turn
-    `(list term)`~[%ames %behn %clay %dill %eyre %ford %gall %zuse %hoon]
-  |=  syd/term
-  ^-  card
-  :*  %warp  /kiln/autoload/[syd]  [our our]  %home  ~
-      %next  %y  da+now  /arvo/[syd]/hoon
-=======
-  |=  ~
-  =.  cur-hoon
-    ((hard ,@uvI) .^(%cz /(scot %p our)/home/(scot %da now)/arvo/hoon/hoon))
-  =.  cur-zuse
-    ((hard ,@uvI) .^(%cz /(scot %p our)/home/(scot %da now)/arvo/zuse/hoon))
+  =.  cur-hoon  .^(@uvI %cz /(scot %p our)/home/(scot %da now)/arvo/hoon/hoon)
+  =.  cur-zuse  .^(@uvI %cz /(scot %p our)/home/(scot %da now)/arvo/zuse/hoon)
   =.  cur-vanes
-    %-  mo
-    %+  turn  `(list ,@tas)`~[%ames %behn %clay %dill %eyre %ford %gall]
+    %-  malt
+    %+  turn  `(list @tas)`~[%ames %behn %clay %dill %eyre %ford %gall]
     |=  syd=@tas
     :-  syd
-    ((hard ,@uvI) .^(%cz /(scot %p our)/home/(scot %da now)/arvo/[syd]/hoon))
+    .^(@uvI %cz /(scot %p our)/home/(scot %da now)/arvo/[syd]/hoon)
   =<  abet
   %-  emit
   ^-  card
   :*  %warp  /kiln/autoload  [our our]  %home  ~
-      %next  %z  da/now  /arvo
->>>>>>> 6496dcc2
+      %next  %z  da+now  /arvo
   ==
 ::
 ++  poke-overload
@@ -265,38 +228,23 @@
   abet:abet:(writ:(auto hos) rot)
 ::
 ++  take-writ-autoload
-<<<<<<< HEAD
   |=  {way/wire rot/riot}
-  ?>  ?=({@ $~} way)
-=======
-  |=  [way=wire rot=riot]
-  ?>  ?=(~ way)
->>>>>>> 6496dcc2
+  ?>  ?=($~ way)
   ?>  ?=(^ rot)
-  =+  vanes=`(list ,@tas)`~[%ames %behn %clay %dill %eyre %ford %gall]
+  =+  vanes=`(list @tas)`~[%ames %behn %clay %dill %eyre %ford %gall]
   =.  +>.$
     ?.  autoload
       +>.$
-<<<<<<< HEAD
-    ?:  ?=($hoon syd)
-      (emit %poke /kiln/reload/[syd] [our %hood] %helm-reset ~)
-    (emit %poke /kiln/reload/[syd] [our %hood] %helm-reload ~[syd])
-  =.  +>.$
-    %-  emit  :*
-      %warp  /kiln/autoload/[syd]  [our our]  %home  ~
-      %next  %y  da+now  /arvo/[syd]/hoon
-=======
     =+  ^=  new-hoon
-        ((hard ,@uvI) .^(%cz /(scot %p our)/home/(scot %da now)/arvo/hoon/hoon))
+        .^(@uvI %cz /(scot %p our)/home/(scot %da now)/arvo/hoon/hoon)
     ?:  !=(new-hoon cur-hoon)
       =.  cur-hoon  new-hoon
       =.  cur-vanes
-        %-  mo
-        %+  turn  `(list ,@tas)`(turn (~(tap by cur-vanes)) head)
-        |=  syd=@tas
+        %-  malt
+        %+  turn  `(list @tas)`(turn (~(tap by cur-vanes)) head)
+        |=  syd/@tas
         :-  syd
-        %-  (hard ,@uvI)
-        .^(%cz /(scot %p our)/home/(scot %da now)/arvo/[syd]/hoon)
+        .^(@uvI %cz /(scot %p our)/home/(scot %da now)/arvo/[syd]/hoon)
       (emit %poke /kiln/reload/hoon [our %hood] %helm-reset ~)
       ::  XX  updates cur-vanes?
     =+  ^=  new-zuse
@@ -304,23 +252,21 @@
     ?:  !=(new-zuse cur-zuse)
       =.  cur-zuse  new-zuse
       =.  cur-vanes
-        %-  mo
-        %+  turn  `(list ,@tas)`(turn (~(tap by cur-vanes)) head)
-        |=  syd=@tas
+        %-  malt
+        %+  turn  `(list @tas)`(turn (~(tap by cur-vanes)) head)
+        |=  syd/@tas
         :-  syd
-        %-  (hard ,@uvI)
-        .^(%cz /(scot %p our)/home/(scot %da now)/arvo/[syd]/hoon)
+        .^(@uvI %cz /(scot %p our)/home/(scot %da now)/arvo/[syd]/hoon)
       (emit %poke /kiln/reload/zuse [our %hood] %helm-reload [%zuse vanes])
       ::  XX  updates cur-vanes?
     =-  =.  ^cur-vanes  cur-vanes
         (emil cards)
-    %+  roll  `(list ,@tas)`vanes
+    %+  roll  `(list @tas)`vanes
     =<  %_(. cur-vanes ^cur-vanes)
     ::^-  $+([@tas _+>.^$] _+>.^$)
-    |=  [syd=@tas cur-vanes=(map ,@tas ,@uvI) cards=(list card)]
+    |=  {syd/@tas cur-vanes/(map @tas @uvI) cards/(list card)}
     =+  ^=  new-vane
-        %-  (hard ,@uvI)
-        .^(%cz /(scot %p our)/home/(scot %da now)/arvo/[syd]/hoon)
+        .^(@uvI %cz /(scot %p our)/home/(scot %da now)/arvo/[syd]/hoon)
     ?:  =(`new-vane (~(get by cur-vanes) syd))
       [cur-vanes cards]
     :-  (~(put by cur-vanes) syd new-vane)
@@ -328,8 +274,7 @@
   =.  +>.$
     %-  emit  :*
       %warp  /kiln/autoload  [our our]  %home  ~
-      %next  %z  da/now  /arvo
->>>>>>> 6496dcc2
+      %next  %z  da+now  /arvo
     ==
   abet
 ::
@@ -499,20 +444,11 @@
   ++  spam  ::|=(tang ((slog +<) ..spam))
             |*(* +>(..work (^spam +<)))
   ++  merge
-<<<<<<< HEAD
-    |=  {her/@p sud/@tas gim/?($auto germ)}
+    |=  {her/@p sud/@tas cas/case gim/?($auto germ)}
     ^+  +>
-    =.  cas  [%da now]
     ?.  ?=($auto gim)
-      perform(auto |, gem gim, her her, sud sud)
-    ?:  =(0 .^(* %cw /(scot %p our)/[syd]/(scot %da now)))
-=======
-    |=  [her=@p sud=@tas cas=case gim=?(%auto germ)]
-    ^+  +>
-    ?.  ?=(%auto gim)
       perform(auto |, gem gim, her her, cas cas, sud sud)
-    ?:  =(0 .^(%cw /(scot %p our)/[syd]/(scot %da now)))
->>>>>>> 6496dcc2
+    ?:  =(0 .^(@ %cw /(scot %p our)/[syd]/(scot %da now)))
       =>  $(gim %init)
       .(auto &)
     =>  $(gim %fine)
