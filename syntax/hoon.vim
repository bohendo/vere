--- conflicted
+++ resolved
@@ -39,13 +39,8 @@
 syn match       hoonNumber        "\d\{1,3\}\%(\.\_s\?\d\{3\}\)*"
 syn match       hoonNumber        "0x\x\{1,4\}\%(\.\_s*\x\{4\}\)*"
 syn match       hoonNumber        "0b[01]\{1,4\}\%(\.\_s*[01]\{4\}\)*"
-<<<<<<< HEAD
 syn match       hoonNumber        "0v[0-9a-v]\{1,5\}\%(\.\_s*[0-9a-v]\{5\}\)*"
-syn match       hoonNumber        "0w[-~0-9a-zA-Z]\{1,4\}\%(\.\_s*[-~0-9a-zA-Z]\{4\}\)*"
-=======
-syn match       hoonNumber        "0v[0-9a-v]\{1,4\}\%(\.\_s*[0-9a-v]\{4\}\)*"
 syn match       hoonNumber        "0w[-~0-9a-zA-Z]\{1,5\}\%(\.\_s*[-~0-9a-zA-Z]\{5\}\)*"
->>>>>>> 5d4ff1c6
 
 " comments
 
