::    %musk, realm management
::
<<<<<<< HEAD
::::  /hoon/musk/arvo
=======
::::  /hoon+musk
>>>>>>> 7fde2eb2
  ::
!?  164
::::
|=  pit=vase   
=>  =~
::  structures
|%
++  axle                                                ::  %musk state
          $:  %0                                        ::
              all=(map ship axil)                       ::  state by owner
          ==                                            ::
++  axil                                                ::
          $:  kid=(map ship girl)                       ::  daughters
              deq=(map narc ship)                       ::  reverse address
              siq=(map ship (list clan))                ::  ship to clans
              kes=(map clan (list ship))                ::  clan to ships
          ==                                            ::
++  clan  ,@tas                                         ::  group identity
++  narc                                                ::  contact address
          $:  [%$ p=ship]                               ::  urbit
              [%m p=@t q=@t]                            ::  email p@q
              [%f p=@t]                                 ::  facebook
              [%g p=@t]                                 ::  google
              [%p p=@t]                                 ::  phone message
              [%t p=@t]                                 ::  twitter
          ==                                            ::
++  pony                                                ::  daughter status
          $%  [%cold ~]                                 ::  virginal
              [%dead ~]                                 ::  written off
              [%fake ~]                                 ::  virtual
              [%free ~]                                 ::  downloaded
              [%here ~]                                 ::  hosted
              [%left p=(unit ship)]                     ::  run away to
          ==                                            ::
++  rank                                                ::  relative privilege
          $?  %0                                        ::  enemy
              %1                                        ::  neighbor
              %2                                        ::  guest+customer
              %3                                        ::  friend+employee
              %4                                        ::  officer+family
              %5                                        ::  self+admin
          ==                                            ::
++  girl                                                ::
          $:  hop=pony                                  ::  status
              tag=(unit ,@tas)                          ::  petname
              tip=rank                                  ::  rank
              fig=(set narc)                            ::  identities
              loc=(unit ,[p=@da q=@ud r=clip])          ::  last position
              sym=(set ,[p=@ q=@uvH])                   ::  symmetric keys?
              wyl=will                                  ::  crypto will
          ==                                            ::
--                                                      ::
.  ==
=|  axle
=*  lex  -
|=  [now=@da eny=@ ski=sled]                            ::  activate
^?                                                      ::  opaque core
|%                                                      ::
++  call                                                ::  request
  |=  [hen=duct hic=(hypo (hobo kiss))]
  ^-  [p=(list move) q=_..^$]
  =>  .(q.hic ?.(?=(%soft -.q.hic) q.hic ((hard kiss) p.q.hic)))
  !!
::
++  doze
  |=  [now=@da hen=duct]
  ^-  (unit ,@da)
  ~
::
++  load                                                ::  highly forgiving
  |=  old=*
  =+  lox=((soft axle) old)
  ^+  ..^$
  ?~  lox
    ~&  %lunt-reset
    ..^$
  ..^$(+>- u.lox)
::
++  scry
  |=  [fur=(unit (set monk)) ren=@tas who=ship syd=desk lot=coin tyl=path]
  ^-  (unit (unit (pair mark ,*)))
  ~
::
++  stay                                                ::  save w+o cache
  `axle`+>-.$
::
++  take                                                ::  response
  |=  [tea=wire hen=duct hin=(hypo noun)]
  !!
--
<|MERGE_RESOLUTION|>--- conflicted
+++ resolved
@@ -1,10 +1,6 @@
 ::    %musk, realm management
 ::
-<<<<<<< HEAD
 ::::  /hoon/musk/arvo
-=======
-::::  /hoon+musk
->>>>>>> 7fde2eb2
   ::
 !?  164
 ::::
