--- conflicted
+++ resolved
@@ -1,10 +1,6 @@
 ::    %kahn, social state
 ::
-<<<<<<< HEAD
 ::::  /hoon/kahn/arvo
-=======
-::::  /hoon+kahn
->>>>>>> 7fde2eb2
   ::
 !?  164
 ::::
