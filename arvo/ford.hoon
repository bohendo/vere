!:::::  
::  ::  %ford, new execution control
!?  164
::::
|=  pit/vase   
=>  =~
::  structures
|%
++  gift  gift-ford                                     ::  out result <-$
++  heel  path                                          ::  functional ending
++  kiss  kiss-ford                                     ::  in request ->$
++  move  {p/duct q/(mold note gift)}                   ::  local move
++  note                                                ::  out request $->
          $%  $:  $c                                    ::  to %clay
          $%  {$warp p/sock q/riff}                     ::
          ==  ==  ==                                    ::
++  sign                                                ::  in result $<-
          $%  $:  $c                                    ::  by %clay
          $%  {$writ p/riot}                            ::
          ==  ==  ==                                    ::
--                                                      ::
|%                                                      ::  structures
++  axle                                                ::  all %ford state
  $:  $1                                                ::  version for update
      pol/(map ship baby)                               ::
  ==                                                    ::
++  baby                                                ::  state by ship
  $:  tad/{p/@ud q/(map @ud task)}                      ::  tasks by number
      dym/(map duct @ud)                                ::  duct to task number
      deh/(map @uvH deps)                               ::  depends by hash
      jav/(map * calx)                                  ::  cache
  ==                                                    ::
++  bolt                                                ::  gonadic edge
  |*  a/$+(* *)                                         ::  product clam
  $:  p/cafe                                            ::  cache
    $=  q                                               ::
      $%  {$0 p/(set beam) q/a}                         ::  depends+product
          {$1 p/(set {p/care q/beam r/tang})}           ::  blocks
          {$2 p/(set beam) q/tang}                      ::  depends+error
      ==                                                ::
  ==                                                    ::
::                                                      ::
++  burg                                                ::  gonadic rule
  |*  {a/$+(* *) b/$+(* *)}                             ::  from and to
  $+({c/cafe d/a} (bolt b))                             ::
::                                                      ::
++  cafe                                                ::  live cache
  $:  p/(set calx)                                      ::  used
      q/(map * calx)                                    ::  cache
  ==                                                    ::
::                                                      ::
++  calm                                                ::  cache metadata
  $:  laz/@da                                           ::  last accessed
      dep/(set beam)                                    ::  dependencies
  ==                                                    ::
++  calx                                                ::  concrete cache line
  $%  {$hood p/calm q/(pair beam cage) r/hood}          ::  compile
      {$bake p/calm q/(trel mark beam heel) r/(unit vase)}::  load
      {$lilt p/calm q/beak r/(jug mark mark)}           ::  translation graph
      {$slit p/calm q/{p/span q/span} r/span}           ::  slam span
      {$slim p/calm q/{p/span q/twig} r/(pair span nock)}::  mint
      {$slap p/calm q/{p/vase q/twig} r/vase}           ::  compute
      {$slam p/calm q/{p/vase q/vase} r/vase}           ::  compute
  ==                                                    ::
++  deps                                                ::  depend state
  $%  {$init p/(set beam)}                              ::  given out
      {$sent p/(set duct) q/(set beam)}                 ::  listener exists
      {$done $~}                                         ::  change seen
  ==                                                    ::
++  task                                                ::  problem in progress
  $:  nah/duct                                          ::  cause
      {bek/beak kas/silk}                               ::  problem
      keg/(map (pair term beam) cage)                   ::  block results
      kig/{p/@ud q/(map @ud {p/care q/beam})}           ::  blocks
  ==                                                    ::
++  gagl  (list (pair gage gage))                    
--                                                      ::
|%                                                      ::
++  calf                                                ::  reduce calx
  |*  sem/*                                             ::  a spansystem hack
  |=  cax/calx
  ?+  sem  !!
    $hood  ?>(?=($hood -.cax) r.cax)
    $bake  ?>(?=($bake -.cax) r.cax)
    $lilt  ?>(?=($lilt -.cax) r.cax)
    $slap  ?>(?=($slap -.cax) r.cax)
    $slam  ?>(?=($slam -.cax) r.cax)
    $slim  ?>(?=($slim -.cax) r.cax)
    $slit  ?>(?=($slit -.cax) r.cax)
  ==
::
++  calk                                                ::  cache lookup
  |=  a/cafe                                            ::
  |=  {b/@tas c/*}                                      ::
  ^-  {(unit calx) cafe}                                ::
  =+  d=(~(get by q.a) [b c])                           ::
  ?~  d  [~ a]                                          ::
  [d a(p (~(put in p.a) u.d))]                          ::
::                                                      ::
++  came                                                ::
  |=  {a/cafe b/calx}                                   ::  cache install
  ^-  cafe                                              ::
  a(q (~(put by q.a) [-.b q.b] b))                      ::
::                                                      ::
++  chub                                                ::  cache merge
  |=  {a/cafe b/cafe}                                   ::
  ^-  cafe                                              ::
  [(grom p.a p.b) (grum q.a q.b)]                       ::
::                                                      ::
++  faun  (flux |=(a/vase [%& %noun a]))                ::  vase to gage
++  feel  (flux |=(a/cage q.a))                         ::  cage to vase
++  furl                                                ::  unwrap gage to cage
  |=  {a/cafe b/gage}  ^-  (bolt cage)
  ?-  -.b
    $tabl  (flaw a >%bad-marc< ~)
    $|     (flaw a p.b)
    $&     (fine a p.b)
  ==
::
++  fret                                                ::  lift error
  |=  a/(bolt gage)  ^-  (bolt gage)
  ?.  ?=($2 -.q.a)  a
  [p.a [%0 p.q.a `gage`[%| q.q.a]]]
::
++  fine  |*  {a/cafe b/*}                              ::  bolt from data
          [p=`cafe`a q=[%0 p=*(set beam) q=b]]          ::
++  flaw  |=  {a/cafe b/tang}                           ::  bolt from error
          [p=a q=[%2 p=*(set beam) q=b]]                ::
++  flag                                                ::  beam into deps
  |*  {a/beam b/(bolt)}                                 ::
  ?:  ?=($1 -.q.b)  b
  =.  p.q.b  (~(put in p.q.b) a)
  b
::                                                      ::
++  flue  |=(a/cafe (fine a ~))                         ::  cafe to empty
++  flux  |*  a/_*                                      ::  bolt lift (fmap)
          |*  {cafe _,.+<.a}
          (fine +<- (a +<+))
++  grom                                                ::  merge sets
  |*  {one/(set) two/(set)}
  ^+  one
  (~(gas in one) (~(tap in two) ~))                     ::  XX ugh
::
++  grum                                                ::  merge maps
  |*  {one/(map) two/(map)}
  ^+  one
  (~(gas by one) (~(tap by two) ~))                     ::  XX ugh
::
++  lark                                                ::  filter arch names
  |=  {wox/$+(knot (unit @)) arc/arch}
  ^-  (map @ knot)
  %-  ~(gas by *(map @ knot))
  =|  rac/(list (pair @ knot))
  |-  ^+  rac
  ?~  dir.arc  rac
  =.  rac  $(dir.arc l.dir.arc, rac $(dir.arc r.dir.arc))
  =+  gib=(wox p.n.dir.arc)
  ?~(gib rac [[u.gib p.n.dir.arc] rac])
::
++  tack                                                ::  fold path to term
  |=  a/{i/term t/(list term)}  ^-  term
  (rap 3 |-([i.a ?~(t.a ~ ['-' $(a t.a)])]))
::
++  tear                                                ::  split term
  =-  |=(a/term (rush a (most hep sym)))
  sym=(cook crip ;~(plug low (star ;~(pose low nud))))
::
++  norm                                                ::  normalize beam rev
  |=  {ska/sled bem/beam}
  %_  bem
    r  ?:  ?=($ud -.r.bem)  r.bem
       =+  num=(ska ~ %cw bem(s ~))
       ?.  ?=({$~ $~ * * @u} num)
         ~&  norm-lost+(tope bem(s ~))
         r.bem  ::  XX
       [%ud q.q.u.u.num]
  ==
::
++  za                                                  ::  per event
  =|  $:  $:  our/ship                                  ::  computation owner
              hen/duct                                  ::  event floor
              $:  now/@da                               ::  event date
                  eny/@                                 ::  unique entropy
                  ska/sled                              ::  system namespace
              ==                                        ::
              mow/(list move)                           ::  pending actions
          ==                                            ::
          bay/baby                                      ::  all owned state
      ==                                                ::
  |%
  ++  abet                                              ::  resolve
    ^-  {(list move) baby}
    [(flop mow) bay]
  ::
  ++  apax                                              ::  call
    ^+  ..apax
    =+  nym=(~(get by dym.bay) hen)
    ?~  nym                                             ::  XX should never
      ~&  [%ford-mystery hen]
      ..apax
    =+  tas=(need (~(get by q.tad.bay) u.nym))
    amok:~(camo zo [u.nym tas])
  ::
  ++  apex
    |=  kub/bilk
    ^+  +>
    =+  num=p.tad.bay
    ?<  (~(has by dym.bay) hen)
    =:  p.tad.bay  +(p.tad.bay)
        dym.bay    (~(put by dym.bay) hen num)
      ==
    ~(exec zo [num `task`[hen kub ~ 0 ~]])
  ::
  ++  axon                                              ::  take
    |=  {num/@ud tik/@ud sih/sign}
    ^+  +>
    ?-    -.+.sih
        $writ
      =+  tus=(~(get by q.tad.bay) num)
      ?~  tus
        ~&  [%ford-lost num]
        +>.$
      (~(resp zo [num u.tus]) tik p.+.sih)
    ==
  ::
  ++  axun                                              ::  take rev update
    |=  {tea/wire dep/@uvH bem/beam sih/sign}
    ^+  +>
    ?-    -.+.sih
        $writ
      ?~  p.sih  +>.$ 
      :: ~&  writ+tea
      =+  dap=(~(got by deh.bay) dep)
      =-  +>.$(mow mow, deh.bay ?~(dop deh.bay (~(put by deh.bay) dep dop)))
      ^-  {dop/$@($~ _dap) mow/_mow}
      ?-    -.dap
          $done  `mow                ::  writ redundant
          $init  ~|(never-subscribed+dep !!)
          $sent
        :-  [%done ~]
        ;:  weld
          (axap dep (~(del in q.dap) bem))              ::  cancel outstanding
          (turn (~(tap in p.dap)) |=(hen/duct [hen %give %news dep]))
          mow
    ==  ==
      ==
  ::
  ++  axap                                              ::  unsubscribe beams
    |=  {dep/@uvH dap/(set beam)}
    %+  turn  (~(tap in dap))
    |=  bem/beam
    :^  hen  %pass  [(scot %p our) (scot %uv dep) (tope bem)]
    [%c %warp [our p.bem] q.bem ~]
  ::
  ++  awap                                              ::  get next revision
    ~%  %ford-w  ..is  ~
    |=  {dep/@uvH ask/?}
    ?:  =(`@`0 dep)
      ~&(dep-empty+hen +>.$)
    ?:  =(dep 0vtest)                 ::  upstream testing
      +>.$(mow ?.(ask mow :_(mow [hen %give %news dep])))
    =+  dap=(~(get by deh.bay) dep)
    ?~  dap  ~&(dep-missed+dep +>.$)  ::  XX  ~|  !!
    :: ~&  awap+[dep u.dap]
    ?-  -.u.dap
      $done  +>.$(mow ?.(ask mow :_(mow [hen %give %news dep])))
      $sent
        =.  p.u.dap  
          ?:  ask  (~(put in p.u.dap) hen)
          (~(del in p.u.dap) hen)
        ?^  p.u.dap
          +>.$(deh.bay (~(put by deh.bay) dep u.dap))
        =.  mow  (weld (axap dep q.u.dap) mow)
        +>.$(deh.bay (~(put by deh.bay) dep [%init q.u.dap]))
    ::
      $init
        ?.  ask  ~&(awap-kill-empty+dep +>.$)  :: crash?
        %_    +>.$
            deh.bay 
          (~(put by deh.bay) dep [%sent [hen ~ ~] p.u.dap])
        ::
            mow
          =<  (welp :_(mow (turn (~(tap in p.u.dap)) .)))
          |=  bem/beam 
          :^  hen  %pass  [(scot %p our) (scot %uv dep) (tope bem)]
          [%c [%warp [our p.bem] q.bem ~ [%next %z r.bem (flop s.bem)]]]
    ==  ==
  ::
  ++  zo
    ~%    %ford-z
        ..is
      ==
        %fade  fade
        %fair  fair
        %fang  fang
        %lime  lime
        %lima  lima
        %link  link
        %lion  lion
        %lily  lily
        %lope  lope
        %make  make
        %meow  meow
      ==
    |_  {num/@ud task}
    ++  abet  %_(..zo q.tad.bay (~(put by q.tad.bay) num +<+))
    ++  amok  
      %_  ..zo  
        q.tad.bay  (~(del by q.tad.bay) num)
        dym.bay    (~(del by dym.bay) nah)
      ==
    ++  camo                                            ::  stop requests
      ^+  .
      =+  kiz=(~(tap by q.kig) *(list {p/@ud q/{p/care q/beam}}))
      |-  ^+  +>
      ?~  kiz  +>
      %=    $
          kiz  t.kiz
          mow
        :_  mow
        :-  hen
        :^    %pass
            [(scot %p our) (scot %ud num) (scot %ud p.i.kiz) ~]
          %c
        [%warp [our p.q.q.i.kiz] q.q.q.i.kiz ~]
      ==
    ::
    ++  camp                                            ::  request a file
      |=  {ren/care bem/beam}
      ^+  +>
      %=    +>
          kig  [+(p.kig) (~(put by q.kig) p.kig [ren bem])]
          mow
        :_  mow
        :-  hen
        :^    %pass
            [(scot %p our) (scot %ud num) (scot %ud p.kig) ~]
          %c
        ~&  >>  [%camping ren bem]
        [%warp [our p.bem] q.bem [~ %sing ren r.bem (flop s.bem)]]
      ==
    ::
    ++  clef                                            ::  cache a result
      |*  sem/*
      |*  {hoc/(bolt) fun/(burg)}
      ?-    -.q.hoc
          $2  hoc
          $1  hoc
          $0
        =^  cux  p.hoc  ((calk p.hoc) sem q.q.hoc)
        ?^  cux
          [p=p.hoc q=[%0 p=dep.p.u.cux q=((calf sem) u.cux)]]
        =+  nuf=(cope hoc fun)
        ?-    -.q.nuf
            $2  nuf
            $1  nuf
            $0
          :: ~&  :-  %clef-new
          ::     ?+  sem  `@tas`sem
          ::       %hood  [%hood (tope &1.q.q.hoc)]
          ::       %bake  [%bake `mark`&1.q.q.hoc (tope &2.q.q.hoc)]
          ::     ==
          :-  p=(came p.nuf `calx`[sem `calm`[now p.q.nuf] q.q.hoc q.q.nuf])
          q=q.nuf
        ==
      ==
    ::
    ++  coax  !.                                        ::  bolt across
      |*  {hoc/(bolt) fun/(burg)}
      ?-  -.q.hoc
        $0  =+  nuf=$:fun(,.+<- p.hoc)
            :-  p=p.nuf
            ^=  q
            ?-  -.q.nuf
              $0  [%0 p=(grom p.q.hoc p.q.nuf) q=[q.q.hoc q.q.nuf]]
              $1  q.nuf
              $2  q.nuf
            ==
        $1  =+  nuf=$:fun(,.+<- p.hoc)
            :-  p=p.nuf
            ^=  q
            ?-  -.q.nuf
              $0  q.hoc
              $1  [%1 p=(grom p.q.nuf p.q.hoc)]
              $2  q.nuf
            ==
        $2  hoc
      ==
    ::
    ++  cool                                            ::  error caption
      |*  {cyt/$@(term (trap tank)) hoc/(bolt)}
      ?.  ?=($2 -.q.hoc)  hoc
      [p=p.hoc q=[%2 p=p.q.hoc q=[?^(cyt *cyt [>`@tas`cyt<]~) q.q.hoc]]]
    ::
    ++  cope                                            ::  bolt along
      |*  {hoc/(bolt) fun/(burg)}
      ?-  -.q.hoc
        $1  hoc
        $2  hoc
        $0  =+  nuf=(fun p.hoc q.q.hoc)
            :-  p=p.nuf
            ^=  q
            ?-  -.q.nuf
              $1  q.nuf
              $2  [%2 p=(grom `_p.q.nuf`p.q.hoc p.q.nuf) q=q.q.nuf]
              $0  [%0 p=(grom `_p.q.nuf`p.q.hoc p.q.nuf) q=q.q.nuf]
      ==    ==
    ::
    ++  coop                                            ::  bolt alter
      |*  {hoc/(bolt) fun/(burg)}
      ?-  -.q.hoc
        $1  hoc
        $0  hoc
        $2  =+  nuf=$:fun(,.+<- p.hoc)
            :-  p=p.nuf
            ^=  q
            ?-  -.q.nuf
              $1  q.nuf
              $0  [%0 p=(grom `_p.q.nuf`p.q.hoc p.q.nuf) q=q.q.nuf]
              $2  =.  q.q.nuf  (welp q.q.nuf q.q.hoc)
                  [%2 p=(grom `_p.q.nuf`p.q.hoc p.q.nuf) q=q.q.nuf]
      ==    ==
    ::
    ++  coup                                            ::  toon to bolt
      |=  cof/cafe
      |*  {ton/toon fun/$+(* *)}
      :-  p=cof
      ^=  q
      ?-  -.ton
        $2  [%2 p=*(set beam) q=p.ton]
        $0  [%0 p=*(set beam) q=(fun p.ton)]
        $1  ::  ~&  [%coup-need ((list path) p.ton)]
            =-  ?-  -.faw
                  $&  :-  %1
                      ^=  p
                      %-  silt
                      %+  turn  p.faw
                      |=(a/{care beam} [-.a +.a *tang])
                  $|  [%2 p=*(set beam) q=p.faw]
                ==
            ^=  faw
            |-  ^-  (each (list (pair care beam)) tang)
            ?~  p.ton  [%& ~]
            =+  nex=$(p.ton t.p.ton)
            =+  err=|=(a/tape [%| leaf+a ?:(?=($& -.nex) ~ p.nex)])
            =+  pax=(path i.p.ton)
            ?~  pax  (err "blocking empty")
            ?.  ?=($c (end 3 1 i.pax))
              (err "blocking not clay")
            =+  ren=((soft care) (rsh 3 1 i.pax))
            ?~  ren
              (err "blocking not care")
            =+  zis=(tome t.pax)
            ?~  zis
              (err "blocking not beam")
            ?-  -.nex
              $&  [%& [u.ren u.zis] p.nex]
              $|  nex
            ==
      ==
    ::
    ++  cowl                                            ::  each to bolt
      |=  cof/cafe
      |*  {tod/(each * tang) fun/$+(* *)}
      %+  (coup cof)
        ?-  -.tod
          $&  [%0 p=p.tod]
          $|  [%2 p=p.tod]
        ==
      fun
    ::
    ++  tabl-run                                        ::  apply to all elems
      |=  fun/(burg cage gage)
      |=  {cof/cafe gag/gage}
      ^-  (bolt gage)
      ?.  ?=($tabl -.gag)
        (cope (furl cof gag) fun)
      %+  cope  
        |-  ^-  (bolt (list (pair gage gage)))
        ?~  p.gag  (fine cof ~)
        %.  [cof p.gag]
        ;~  cope
          ;~  coax
            |=({cof/cafe {^ q/gage} t/gagl} (fret ^^$(cof cof, gag q)))
            |=({cof/cafe ^ t/gagl} ^$(cof cof, p.gag t))
          ==
          (flux |=({v/gage t/gagl} [[p.i.p.gag v] t]))
        ==
      (flux |=(rex/gagl [%tabl rex]))
    ::
    ++  some-in-map
      |*  fun/(burg knot (unit))
      =+  res=_(need [?+(-.q !! $0 q.q)]:*fun)
      =+  marv=(map knot res)
      |=  {cof/cafe sud/(map knot $~)}  ^-  (bolt marv)
      ?~  sud  (flue cof)
      %.  [cof sud]
      ;~  cope
        ;~  coax
          |=({cof/cafe _sud} ^$(cof cof, sud l))
          |=({cof/cafe _sud} ^$(cof cof, sud r))
          |=  {cof/cafe {dir/@ta $~} ^}
          %+  cope  (fun cof dir)
          (flux (lift |*(* [dir +<])))
        ==
        %-  flux
        |=  {lam/marv ram/marv nod/(unit {knot res})}
        ?^(nod [u.nod lam ram] (~(uni by lam) ram))
      ==
    ++  dash                                          ::  process cache
      |=  cof/cafe
      ^+  +>
      :: ~?    |
      ::     :+  %dash  (lent (skim (~(tap in p.cof)) |=(a=calx ?=($bake -.a))))
      ::     =.  q.cof  (~(dif by q.cof) jav.bay)
      ::     =+  num=10
      ::     %.  |=  a/(list calx) 
      ::         =+  len=(lent a)
      ::         =-  [len (scag num (turn a f)) ?:((gth len num) %etc ~)]
      ::         =+  dewe=|=(beam +<(s ?+(s s {@ $web *} t.t.s)))
      ::         f=|=(b/calx [-.b ?+(-.b ~ %bake [p.q.b (tope (dewe q.q.b))])])
      ::     %~  run  by
      ::       =<  `(jar term calx)`(~(rep by q.cof) .)
      ::       |=  {{* a/calx} b/(jar term calx)}
      ::       (~(add ja b) -.a a)
      ::     ==
      %_(+> jav.bay q.cof)
    ::
    ++  diff                                            ::  diff
      |=  {cof/cafe kas/silk kos/silk}
      ^-  (bolt gage)
      %.  [cof kas kos]
      ;~  cope
        ;~  coax
          |=({cof/cafe p/silk q/silk} (cope (make cof p) furl))
          |=({cof/cafe p/silk q/silk} (cope (make cof q) furl))
        ==
        |=  {cof/cafe cay/cage coy/cage}  ^-  (bolt gage)
        ?.  =(p.cay p.coy)
          %+  flaw  cof  :_  ~
          leaf+"diff on data of different marks: {(trip p.cay)} {(trip p.coy)}"
        ?:  =(q.q.cay q.q.coy)
          (fine cof %& %null [%atom %n ~] ~)
        ::
        %+  cope  (fang cof p.cay)
        |=  {cof/cafe pro/vase}
        ?.  (slab %grad p.pro)
          (flaw cof leaf+"no ++grad" ~)
        =+  gar=(slap pro [%limb %grad])
        ?@  q.gar
          =+  for=((sand %tas) q.gar)
          ?~  for  (flaw cof leaf+"bad mark ++grad" ~)
          %+  make  cof  ^-  silk
          :+  %diff
            [%cast u.for [%$ cay]]
          [%cast u.for [%$ coy]]
        ?.  (slab %form p.gar)
          (flaw cof leaf+"no ++form:grad" ~)
        ?.  (slab %diff p.gar)
          (flaw cof leaf+"no ++diff:grad" ~)
        %+  cope  (keel cof pro [[%& 6]~ q.cay]~)
        |=  {cof/cafe pox/vase}
        %+  cope
          %^  maul  cof
            (slap (slap pox [%limb %grad]) [%limb %diff])
          q.coy
        |=  {cof/cafe dif/vase}
        =+  for=((soft @tas) q:(slap gar [%limb %form]))
        ?~  for
          (flaw cof leaf+"bad ++form:grad" ~)
        (fine cof %& u.for dif)
      ==
    ::
    ++  daze                                            ::  remember depends
      |=  dep/(set beam)
      ^+  [*@uvH deh.bay]
      =.  dep
        =<  (silt (skip (~(tap in dep)) .))
        |=  dap/beam  ^-  ?
        ?~  s.dap  |
        =>(.(s.dap t.s.dap) |((~(has in dep) dap) $))
      ?~  dep  [0v0 deh.bay]
      =+  hap=(sham dep)
      ?:  (~(has by deh.bay) hap)
        [hap deh.bay]
      [hap (~(put by deh.bay) hap [%init dep])]
    ::
    ++  exec                                            ::  execute app
      ^+  ..zo
      ?:  !=(~ q.kig)  ..zo
      =+  bot=(make [~ jav.bay] kas)
      =.  ..exec  (dash p.bot)
      ?-  -.q.bot
        $0  =^  dep  deh.bay  (daze p.q.bot)
            amok:(expo [%made dep q.q.bot])
        $2  =^  dep  deh.bay  (daze p.q.bot)
            amok:(expo [%made dep %| q.q.bot])
        $1  =+  zuk=(~(tap by p.q.bot) ~)
            =<  abet
            |-  ^+  ..exec
            ?~  zuk  ..exec
            $(zuk t.zuk, ..exec `_..exec`(camp p.i.zuk q.i.zuk))
      ==
    ::
    ++  expo                                            ::  return gift
      |=  gef/gift
      %_(+> mow :_(mow [hen %give gef]))
    ::
    ++  fade                                            ::  compile to hood
      |=  {cof/cafe for/mark bem/beam}
      ^-  (bolt hood)
      %+  cool  |.(leaf+"ford: fade {<[(tope bem)]>}")
      %+  cope  (cope (make cof `silk`[%bake for bem ~]) furl)
      |=  {cof/cafe cay/cage}
      %+  (clef %hood)  (fine cof bem(r [%ud 0]) cay)
      ^-  (burg (pair beam cage) hood)
      |=  {cof/cafe bum/beam cay/cage}
      ~|  fade+(tope bum)
      :: ~&  fade+clef-miss+bem
      =+  rul=(fair bum)
      ?.  ?=(@ q.q.cay)
        (flaw cof ~)
      =+  vex=((full rul) [[1 1] (trip q.q.cay)])
      ?~  q.vex
        (flaw cof [%leaf "syntax error: {<p.p.vex>} {<q.p.vex>}"] ~)
      (fine cof p.u.q.vex)
    ::
    ++  fame                                            ::  beam with - as /
      |=  {cof/cafe bem/beam}
      ^-  (bolt beam)
      %+  cope
        ?~  s.bem  (flue cof)
        =+  opt=`(list term)`(fall (tear i.s.bem) ~)
        ?~  opt  (flue cof)
        |-  ^-  (bolt (unit beam))
        =.  i.s.bem  (tack opt)
        %+  cope  (lima cof %hoon bem ~)
        |=  {cof/cafe vax/(unit vase)}  ^-  (bolt (unit beam))
        ?^  vax  (fine cof `bem)
        ?~  t.opt  (flue cof)
        %+  cope  ^$(opt t.opt, t.s.bem :_(t.s.bem i.opt), cof cof)
        |=  {cof/cafe bem/(unit beam)}  ^-  (bolt (unit beam))
        ?^  bem  (fine cof bem)
        ^$(opt :_(t.t.opt (tack i.opt i.t.opt ~)), cof cof)
      (flux |=(a/(unit beam) (fall a bem)))
    ::
    ++  fang                                            ::  protocol door
      |=  {cof/cafe for/mark}  ^-  (bolt vase)
      (cope (lamp cof bek /[for]/mar) lear)
    ::
    ++  fair                                            ::  hood parsing rule
      |=  bem/beam
      ?>  ?=({$ud $0} r.bem)           ::  XX sentinel
      =+  vez=(vang & (tope bem))
      =<  hood
      |%  
      ++  case
        %+  sear  
          |=  a/coin
          ?.  ?=({$$ ?($da $ud $tas) *} a)  ~
          [~ u=(^case a)]
        nuck:so
      ::
      ++  hath  (sear plex:vez (stag %clsg poor:vez))   ::  hood path
      ++  have  (sear tome ;~(pfix fas hath))           ::  hood beam
      ++  hood
        %+  ifix  [gay gay]
        ;~  plug
          ;~  pose
            (ifix [;~(plug fas wut gap) gap] dem)
            (easy zuse)
          ==
        ::
          ;~  pose
            (ifix [;~(plug fas hep gap) gap] (most ;~(plug com gaw) hoof))
            (easy ~)
          ==
        ::
          ;~  pose
            (ifix [;~(plug fas lus gap) gap] (most ;~(plug com gaw) hoof))
            (easy ~)
          ==
        ::
          (star ;~(sfix horn gap))
          (most gap hoop)
        ==
      ::
      ++  hoof
        %+  cook  |=(a/^hoof a)
        ;~  plug
          sym
          ;~  pose
            %+  stag  ~
            ;~(plug ;~(pfix fas case) ;~(pfix ;~(plug fas sig) fed:ag))
            (easy ~)
          ==
        ==
      ::
      ++  hoop
        ;~  pose
          (stag %| ;~(pfix ;~(plug fas fas gap) have))
          (stag %& tall:vez)
        ==
      ::
      ++  horn
        =<  apex
        =|  tol/?
        |%
        ++  apex
          %+  knee  *^horn  |.  ~+
          ;~  pfix  fas
            ;~  pose
              (stag %toy ;~(sfix sym fas))
              (stag %ape ;~(pfix sig ape:read))
              (stag %arg ;~(pfix buc ape:read))
              (stag %day ;~(pfix bar day:read))
              (stag %dub ;~(pfix tis dub:read))
              (stag %fan ;~(pfix dot fan:read))
              (stag %for ;~(pfix com for:read))
              (stag %hel ;~(pfix cen hel:read))
              (stag %hub ;~(pfix pat day:read))
              (stag %man ;~(pfix tar man:read))
              (stag %nap ;~(pfix cab day:read))
              (stag %now ;~(pfix pam day:read))
              (stag %saw ;~(pfix sem saw:read))
              (stag %see ;~(pfix col see:read))
              (stag %sic ;~(pfix ket sic:read))
            ==
          ==
        ::
        ++  rail
          |*  {wid/rule tal/rule}
          ?.  tol  wid
          ;~(pose wid tal)
        ::
        ++  read
          |%  ++  ape
                %+  rail
                  (ifix [sel ser] (stag %cltr (most ace wide:vez)))
                ;~(pfix gap tall:vez)
          ::
              ++  day  
                %+  rail
                  apex(tol |) 
                ;~(pfix gap apex)
          ::
              ++  dub
                %+  rail  
                  ;~(plug sym ;~(pfix tis apex(tol |)))
                ;~(pfix gap ;~(plug sym ;~(pfix gap apex)))
          ::
              ++  fan
                %+  rail  fail 
                ;~(sfix (star ;~(pfix gap apex)) ;~(plug gap duz))
          ::
              ++  for
                %+  rail
                  ;~(plug (ifix [sel ser] hath) apex(tol |))
                ;~(pfix gap ;~(plug hath ;~(pfix gap apex)))
          ::
              ++  hel
                %+  rail
                  ;~(plug ;~(pose ;~(sfix dem:ag cen) (easy 0)) apex(tol |))
                ;~(pfix gap ;~(plug ;~(pose ;~(sfix dem:ag gap) (easy 0)) apex))
          ::
              ++  man
                %+  rail  fail
                %+  sear
                  |=  fan/(list ^horn)
                  =|  naf/(list (pair term ^horn))
                  |-  ^-  (unit (map term ^horn))
                  ?~  fan  (some (~(gas by *(map term ^horn)) naf))
                  ?.  ?=($dub -.i.fan)  ~
                  $(fan t.fan, naf [[p.i.fan q.i.fan] naf])
                ;~(sfix (star ;~(pfix gap apex)) ;~(plug gap duz))
          ::
              ++  saw
                %+  rail
                  ;~(plug ;~(sfix wide:vez sem) apex(tol |))
                ;~(pfix gap ;~(plug tall:vez ;~(pfix gap apex)))
          ::
              ++  see
                %+  rail  
                  ;~(plug ;~(sfix have col) apex(tol |))
                ;~(pfix gap ;~(plug have ;~(pfix gap apex)))
          ::
              ++  sic
                %+  rail  
                  ;~(plug ;~(sfix wide:vez ket) apex(tol |))
                ;~(pfix gap ;~(plug tall:vez ;~(pfix gap apex)))
          --
        ::
        --
      --
    ::
    ++  join
      |=  {cof/cafe for/mark kas/silk kos/silk}
      ^-  (bolt gage)
      %.  [cof kas kos]
      ;~  cope
        ;~  coax
          |=({cof/cafe p/silk q/silk} (cope (make cof p) furl))
          |=({cof/cafe p/silk q/silk} (cope (make cof q) furl))
        ==
        |=  {cof/cafe cay/cage coy/cage}  ^-  (bolt gage)
        ::
        %+  cope  (fang cof for)
        |=  {cof/cafe pro/vase}
        ?.  (slab %grad p.pro)
          (flaw cof leaf+"no ++grad" ~)
        =+  gar=(slap pro [%limb %grad])
        ?@  q.gar
          =+  too=((sand %tas) q.gar)
          ?~  too  (flaw cof leaf+"bad mark ++grad" ~)
          (make cof %join u.too [%$ cay] [%$ coy])
        ?.  (slab %form p.gar)
          (flaw cof leaf+"no ++form:grad" ~)
        =+  fom=((soft @tas) q:(slap gar [%limb %form]))
        ?~  fom
          (flaw cof leaf+"bad ++form:grad" ~)
        ?.  &(=(u.fom p.cay) =(u.fom p.coy))
          %+  flaw  cof  :_  :_  ~
            leaf+"join on data of bad marks: {(trip p.cay)} {(trip p.coy)}"
          leaf+"expected mark {(trip u.fom)}"
        ?:  =(q.q.cay q.q.coy)
          (fine cof %& cay)
        ?.  (slab %join p.gar)
          (flaw cof leaf+"no ++join:grad" ~)
        %+  cope
          %^  maul  cof
            (slap (slap pro [%limb %grad]) [%limb %join])
          (slop q.cay q.coy)
        |=  {cof/cafe dif/vase}
        ?@  q.dif
          (fine cof %& %null dif)
        (fine cof %& u.fom (slot 3 dif))
      ==
    ::
    ++  mash
      |=  {cof/cafe for/mark mas/milk mos/milk}
      ^-  (bolt gage)
      %.  [cof r.mas r.mos]
      ;~  cope
        ;~  coax
          |=({cof/cafe p/silk q/silk} (cope (make cof p) furl))
          |=({cof/cafe p/silk q/silk} (cope (make cof q) furl))
        ==
        |=  {cof/cafe cay/cage coy/cage}  ^-  (bolt gage)
        %+  cope  (fang cof for)
        |=  {cof/cafe pro/vase}
        ?.  (slab %grad p.pro)
          (flaw cof leaf+"no ++grad" ~)
        =+  gar=(slap pro [%limb %grad])
        ?@  q.gar
          =+  too=((sand %tas) q.gar)
          ?~  too  (flaw cof leaf+"bad mark ++grad" ~)
          %+  make  cof
          `silk`[%mash u.too [p.mas q.mas [%$ cay]] [p.mos q.mos [%$ coy]]]
        ?.  (slab %form p.gar)
          (flaw cof leaf+"no ++form:grad" ~)            
        =+  fom=((soft @tas) q:(slap gar [%limb %form]))
        ?~  fom
          (flaw cof leaf+"bad ++form:grad" ~)
        ?.  &(=(u.fom p.cay) =(u.fom p.coy))
          %+  flaw  cof  :_  :_  ~
            leaf+"mash on data of bad marks: {(trip p.cay)} {(trip p.coy)}"
          leaf+"expected mark {(trip u.fom)}"
        ?:  =(q.q.cay q.q.coy)
          (fine cof %& cay)
        ?.  (slab %mash p.gar)
          (fine cof %& %null [%atom %n ~] ~)
        %+  cope
          %^  maul  cof
            (slap (slap pro [%limb %grad]) [%limb %mash])
          %+  slop
            :(slop [[%atom %p ~] p.mas] [[%atom %tas ~] q.mas] q.cay)
          :(slop [[%atom %p ~] p.mos] [[%atom %tas ~] q.mos] q.coy)
        (flux |=(dif/vase [%& u.fom dif]))
      ==
    ::
    ++  kale                                            ::  mutate
      |=  {cof/cafe kas/silk muy/(list (pair wing silk))}
      ^-  (bolt gage)
      %+  cope
        |-  ^-  (bolt (list (pair wing vase)))
        ?~  muy  (flue cof)
        %+  cope  (cope (make cof q.i.muy) furl)
        |=  {cof/cafe cay/cage}
        %+  cope  ^$(muy t.muy)
        |=  {cof/cafe rex/(list (pair wing vase))}
        (fine cof [[p.i.muy q.cay] rex])
      |=  {cof/cafe yom/(list (pair wing vase))}
      %+  cope  (make cof kas)
      %-  tabl-run
      |=  {cof/cafe cay/cage}
      %+  cope  (keel cof q.cay yom)
      (flux |=(vax/vase [%& p.cay vax]))
    ::
    ++  keel                                            ::  apply mutations
      |=  {cof/cafe suh/vase yom/(list (pair wing vase))}
      ^-  (bolt vase)
      %+  cool  =<  |.(leaf+"ford: keel {<(murn yom +)>}")
                |=  {a/wing b/span *}
                =+  c=p:(slap suh wing+a)
                ?:  (~(nest ut c) | b)  ~
                (some [a c b])
      %^  maim  cof 
        %+  slop  suh
        |-  ^-  vase
        ?~  yom  [[%atom %n ~] ~]
        (slop q.i.yom $(yom t.yom))
      ^-  twig
      :+  %cncb  [%& 2]~
      =+  axe=3
      |-  ^-  (list (pair wing twig))
      ?~  yom  ~
      :-  [p.i.yom [%$ (peg axe 2)]]
      $(yom t.yom, axe (peg axe 3))
    ::
    ++  lads                                            ::  possible children
      |=  {cof/cafe bem/beam arg/heel}
      ^-  (bolt (map knot $~))
      =|  {res/(map knot $~) new/(qeu beam)}
      =+  all=`(set beam)`[bem `~]
      |^  %+  with  (cope ?^(arg (flue cof) kids) return)
          |=(_. (with (cope marks look) next))
      ::
      ++  done  .
      ++  with
        |*  {a/(bolt _done) b/$+(_done (bolt))}  ^+  *b
        (cope a |=({cof/cafe c/_done} (b c(cof cof))))
      ::
      ++  return
        %-  flux
        |=(a/(map knot $~) done(res (~(uni by res) a)))
      ::
      ++  next
        |=  _.  =>  +<
        ^-  (bolt (map knot $~))
        ?^  s.bem
          $(s.bem t.s.bem, arg [i.s.bem arg])
        ?:  =(~ new)  (fine cof res)
        =^  bem  new  ~(get to new)
        ~|  next-beam+(tope bem)
        ?<  (gth (lent +.bem) 10)
        $(bem bem, arg ~)
      ::
      ++  kids
        %^  lash  cof  bem
        |=  {cof/cafe dir/knot}
        %+  cope  (lend cof bem(s [dir s.bem]))
        (flux |=(a/arch ?~(dir.a ~ (some ~))))
      ::
      ++  marks
        =<  (cope (laze cof bem) (flux .))
        |=  a/(map mark ?)  ^-  (list mark)
        (turn (skip (~(tap by a)) tail) head)
      ::
      ++  look
        |=  {cof/cafe hok/(list mark)}  ^-  (bolt _done)
        ?~  hok  (fine cof done)
        %+  with  $(hok t.hok)
        |=  _done  ^-  (bolt _done)
        =+  bim=bem(s [i.hok s.bem])
        =+  hid=(fade cof %hook bim)
        ?:  ?=($2 -.q.hid)
          (fine cof done)
        =<  (cope hid (flux .))
        |=  hyd/hood
        =^  neu  all
          (chop:(meow bim (flop arg)) all %fan fan.hyd)
        done(new (~(gas to new) (~(tap in `(set beam)`neu))))
      --
    ::
    ++  laze                                            ::  find real or virtual
      |=  {cof/cafe bem/beam}
      %^  lash  cof  bem
      |=  {cof/cafe for/mark}
      ^-  (bolt (unit ?))
      ?.  ((sane %tas) for)  (flue cof)
      =.  s.bem  [for s.bem]
      %+  cope  (lend cof bem)
      |=  {cof/cafe arc/arch}
      ?^  fil.arc  (fine cof (some &))
      ?.  (~(has by dir.arc) %hook)
        (flue cof)
      %+  cope  (lend cof bem(s [%hook s.bem]))
      |=  {cof/cafe arc/arch}
      ?~  fil.arc
        (flue cof)
      (fine cof (some |))
    ::
    ++  lace                                            ::  load real or virtual
      |=  {cof/cafe for/mark bem/beam arg/heel lit/?}
      ^-  (bolt vase)
      =.  s.bem  [for s.bem]
      ?:  lit
        %+  cool  |.(leaf+"ford: load {<for>} {<(tope bem)>}")
        %+  cope  (liar cof bem)
        |=  {cof/cafe cay/cage}
        ?.  =(for p.cay)
          (flaw cof leaf+"unexpected mark {<p.cay>}" ~)
        ((lake for) cof q.cay)
      %+  cool  |.(leaf+"ford: hook {<for>} {<(tope bem)>}")
      %+  cope  (fade cof %hook bem)
      |=  {cof/cafe hyd/hood}
      (cope (abut:(meow bem arg) cof hyd) (lake for))
    ::
    ++  lake                                            ::  check+coerce
      |=  for/mark
      |=  {cof/cafe sam/vase}
      ^-  (bolt vase)
      %+  cool  |.(leaf+"ford: check {<[for bek `@p`(mug q.sam)]>}")
      ?:  ?=(?($hoon $hook) for)
        =+  mas=((soft @t) q.sam)
        ?~  mas
          (flaw cof [leaf+"ford: bad hoon or hook: {<[for bek]>}"]~)
        (fine cof [%atom %t ~] u.mas)
      %+  cope  (fang cof for)
      |=  {cof/cafe tux/vase}
      =+  typ=p:(slot 6 tux)
      =.  typ  ?+(-.typ typ $face q.typ)
      ?:  (~(nest ut typ) | p.sam)
        (fine cof typ q.sam)
      ?.  (slob %grab p.tux)
        (flaw cof [%leaf "ford: no grab: {<[for bek]>}"]~)
      =+  gab=(slap tux [%limb %grab])
      ?.  (slob %noun p.gab)
        (flaw cof [%leaf "ford: no noun: {<[for bek]>}"]~)
      %+  cope  (maul cof (slap gab [%limb %noun]) [%noun q.sam])
      |=  {cof/cafe pro/vase}
      ?>  (~(nest ut typ) | p.pro)
      ?:  =(q.pro q.sam) 
        (fine cof typ q.pro)
      (flaw cof [%leaf "ford: invalid content: {<[for bek]>}"]~)
    ::
    ++  lamp                                            ::  normalize version
      |=  {cof/cafe bem/beam}
      ^-  (bolt beam)
      %+  cope
        ?:  ?=($ud -.r.bem)  (fine cof bem)
        =+  von=(save ~ %cw bem(s ~))
        ?~  von  [p=cof q=[%1 [%w bem ~] ~ ~]]
        (fine cof bem(r [%ud ((hard @) +.+:(need u.von))]))
      |=  {cof/cafe bem/{{ship desk $ud r/@u} s/spur}}
      ?:  =(0 r.bem)
        (flaw cof [leaf+"ford: no data: {<(tope bem(s ~))>}"]~)
      (fine cof bem)
    ::
    ++  lave                                            ::  validate
      |=  {cof/cafe for/mark som/*}
      ^-  (bolt vase)
      ((lake for) cof [%noun som])
    ::
    ++  lane                                            ::  span infer
      |=  {cof/cafe typ/span gen/twig}
      %+  (cowl cof)  (mule |.((~(play ut typ) gen)))
      |=(ref/span ref)
    ::
    ++  lash                                            ::  filter at beam
      |*  {cof/cafe bem/beam fun/(burg knot (unit))}
      %+  cope  (lend cof bem)
      |=({cof/cafe arc/arch} ((some-in-map fun) cof dir.arc))
    ::
    ++  lear                                            ::  load core
      |=  {cof/cafe bem/beam}  ^-  (bolt vase)
      %+  cope  (fame cof bem)
      |=  {cof/cafe bem/beam}
      (cope (fade cof %hoon bem) abut:(meow bem ~))
    ::
    ++  lend                                            ::  load arch
      |=  {cof/cafe bem/beam}
      ^-  (bolt arch)
      =+  von=(save ~ %cy bem)
      ?~  von  [p=cof q=[%1 [%y bem ~] ~ ~]]
      ?>  ?=({$~ $arch ^} u.von)
      =+  arc=((hard arch) q.q.u.u.von)
      %+  cope  (lamp cof bem)
      |=  {cof/cafe bem/beam}
      (flag bem (fine cof arc))
    ::
    ++  liar                                            ::  load cage
      |=  {cof/cafe bem/beam}
      ^-  (bolt cage)
      =+  von=(save ~ %cx bem)
      ?~  von
        [p=*cafe q=[%1 [[%x bem ~] ~ ~]]]
      ?~  u.von
        (flaw cof leaf+"file not found" (smyt (tope bem)) ~)
      (fine cof u.u.von)
    ::
    ++  lily                                            ::  translation targets
      |=  {cof/cafe for/mark}  ^-  (bolt (set @tas))
      %+  cope  (lilt cof)
      |=  {cof/cafe lil/(jug mark mark)}
      (fine cof (~(get ju lil) for))
    ::
    ++  lilt
      |=  cof/cafe  ^-  (bolt (jug mark mark))
      %+  (clef %lilt)  (fine cof bek)
      ^-  (burg beak (jug mark mark))
      |=  {cof/cafe bek/beak}
      %+  cope  (lyle(bek bek) cof)
      %-  flux
      |=  mav/(map mark vase)
      =+  all=(~(tap by mav))
      |-  ^-  (jug mark mark)
      ?~  all  ~
      %-  ~(gas ju $(all t.all))
      =+  `{for/mark vax/vase}`i.all
      ~|  weg=(jam 3 p.vax)
      %+  weld
        ^-  (list {mark mark})
        ?.  (slob %grab p.vax)  ~
        =+  gab=(slap vax [%limb %grab])
        :: =+  opt=(skip (sloe p.gap) |=(fro/mark =(fro %noun)))
        (turn (sloe p.gab) |=(fro/mark [fro for]))
      ?.  (slob %grow p.vax)  ~
      =+  gow=(slap vax [%limb %grow])
      (turn (sloe p.gow) |=(too/mark [for too]))
    ::
    ++  lyle                                            ::  all mark doors
      |=  cof/cafe  ^-  (bolt (map mark vase))
      =|  {sup/path res/(map mark vase)}
      |^  `(bolt (map mark vase))`wide
      ++  here  [bek (welp sup /mar)]
      ++  wide
        %+  cope  (lend cof here)
        |=  {cof/cafe arc/arch}
        =+  all=(skim (turn (~(tap by dir.arc)) head) (sane %tas))
        =.  all  (sort all gth)                         ::  short-deepest
        |-  ^-  (bolt (map mark vase))
        ?~  all  (fine cof res)
        %+  cope  $(all t.all)
        |=  {cof/cafe res/(map mark vase)}
        =.  ^res  res
        =-  (cope - (tall i.all))
        ?.  (~(has by dir.arc) %hoon)  (flue cof)
        node(cof cof)
      ::
      ++  tall
        |=  for/term
        |=  {cof/cafe new/(unit {mark vase})}
        wide(cof cof, sup [for sup], res (~(gas by res) (drop new)))
      ::
      ++  node
        ^-  (bolt (unit {mark vase}))
        =+  pax=(flop sup)
        ?~  pax  (flue cof)
        =+  for=(tack pax)
        ?:  (~(has by res) for)  (flue cof)
        =+  raf=(lear cof here)
        ?.  ?=($2 -.q.raf)
          (cope raf (flux |=(vax/vase (some [for vax]))))
        =-  ((slog (flop `tang`-)) (flue cof))
        =+  (lent t.pax)
        ?:  ?~  -  |                      ::  error if level above built
            (~(has by res) (tack i.pax (scag (dec -) t.pax)))
          ~
        :_(q.q.raf leaf+"! {<`mark`for>} build failed, ignoring.")
      --
    ::
    ++  lima                                            ::  load at depth
      |=  {cof/cafe for/mark bem/beam arg/heel}
      %+  (clef %bake)  
         `(bolt {mark beam heel})`[cof [%0 [bem ~ ~] [for bem arg]]]
      |=  {cof/cafe for/mark bem/beam arg/heel}
      ^-  (bolt (unit vase))
      %+  cope  (laze cof bem)
      |=  {cof/cafe mal/(map mark ?)}
      =+  lit=(~(get by mal) for)
      ?^  lit
        (cope (lace cof for bem arg u.lit) (flux some))
      =+  opt=(silt (turn (~(tap by mal)) head))        ::  XX asymptotics  
      %+  cope  (lion cof for opt)
      |=  {cof/cafe wuy/(list @tas)}
      ?~  wuy  (flue cof)
      %+  cope  
        (lace cof i.wuy bem arg (~(got by mal) i.wuy))
      |=  {cof/cafe hoc/vase}
      (cope (lope cof i.wuy t.wuy hoc) (flux some))
    ::
    ++  lime                                            ::  load beam
      |=  {cof/cafe for/mark bem/beam arg/heel}
      =+  [mob=bem mer=(flop arg)]
      |-  ^-  (bolt vase)
      %+  cope  (lima cof for mob (flop mer))
      |=  {cof/cafe vux/(unit vase)}
      ?^  vux  (fine cof u.vux)
      ?~  s.mob
        %+  flaw  cof
        ~[leaf+"build {<for>}" leaf+"no usable ancestors" (smyt (tope bem))]
      ^$(s.mob t.s.mob, mer [i.s.mob mer])
    ::
    ++  link                                            ::  translate
      |=  {cof/cafe too/mark for/mark vax/vase}
      ^-  (bolt vase)
      :: %+  cool   |.(leaf+"ford: link {<too>} {<for>} {<p.vax>}")
      ?:  =(too for)  (fine cof vax)
      ?:  |(=(%noun for) =(%$ for))
        ((lake too) cof vax)
      %+  cope  (fang cof for)
      |=  {cof/cafe pro/vase}  ^-  (bolt vase)
      ?:  &((slob %grow p.pro) (slob too p:(slap pro [%limb %grow])))
        %+  cope  (keel cof pro [[%& 6]~ vax]~)
        |=  {cof/cafe pox/vase}
        (maim cof pox [%tsgr [%limb %grow] [%limb too]])
      %+  cope  (fang cof too)
      |=  {cof/cafe pro/vase}
      =+  ^=  zat  ^-  (unit vase)
          ?.  (slob %grab p.pro)  ~
          =+  gab=(slap pro [%limb %grab])
          ?.  (slob for p.gab)  ~
          `(slap gab [%limb for])
      ?~  zat
        (flaw cof [%leaf "ford: no link: {<[for too]>}"]~)
      ~|  [%link-maul for too] 
      (maul cof u.zat vax)
    ::
    ++  lion                                            ::  translation search
      |=  {cof/cafe too/mark fro/(set mark)}
      :: ~&  lion+[too=too fro=(silt fro)]
      ^-  (bolt (list mark))
      =|  $:  war/(map mark (list mark))
              pax/(list mark)  
              won/{p/mark q/(qeu mark)}
          ==
      %.  [cof fro]
      |=  {cof/cafe fro/(set mark)}  ^-  (bolt (list mark))
      ?:  =(too p.won)
        (fine cof (flop pax))
      =+  for=(skip (~(tap by fro)) ~(has by war))
      =.  for  (sort for aor)         ::  XX useful?
      =:  q.won  (~(gas to q.won) for)
          war  (~(gas by war) (turn for |=(mark [+< pax])))
        ==
      ?:  =(~ q.won)
        (flue cof)
      =.  won  ~(get to q.won)
      %+  cope  (lily cof p.won)
      ..$(pax [p.won (~(got by war) p.won)])
    ::
    ++  lope                                            ::  translation pipe
      |=  {cof/cafe for/mark yaw/(list mark) vax/vase}
      ^-  (bolt vase)
      ?~  yaw  (fine cof vax)
      %+  cope  (link cof i.yaw for vax)
      |=  {cof/cafe yed/vase}
      ^$(cof cof, for i.yaw, yaw t.yaw, vax yed)
    ::
    ++  mail                                            ::  cached mint
      |=  {cof/cafe sut/span gen/twig}
      ^-  (bolt (pair span nock))
      %+  (clef %slim)  (fine cof sut gen)
      |=  {cof/cafe sut/span gen/twig}
      =+  puz=(mule |.((~(mint ut sut) [%noun gen])))
      ?-  -.puz
        $|  (flaw cof p.puz)
        $&  (fine cof p.puz)
      ==
    ::
    ++  maim                                            ::  slap
      |=  {cof/cafe vax/vase gen/twig}
      ^-  (bolt vase)
      %+  cope  (mail cof p.vax gen)
      |=  {cof/cafe typ/span fol/nock}
      %+  (coup cof)  (mock [q.vax fol] (mole (slod save)))
      |=(val/* `vase`[typ val])
    ::
    ++  make                                            ::  reduce silk
      |=  {cof/cafe kas/silk}
      :: =+  ^=  pre
      ::     ?+  -.kas  -.kas
      ::       ^  %cell
      ::       %boil  [-.kas p.kas (tope q.kas)]
      ::       %bake  [-.kas p.kas (tope q.kas)]
      ::       %core  [-.kas (tope p.kas)]
      ::     ==
      :: ~&  [dyv `term`(cat 3 %make (fil 3 dyv ' ')) pre]
      :: =-  ~&  [dyv `term`(cat 3 %made (fil 3 dyv ' ')) pre]  -
      :: =.  dyv  +(dyv)
      ^-  (bolt gage)
      ?-    -.kas
          ^
        %.  [cof p.kas q.kas]
        ;~  cope
          ;~  coax
            |=({cof/cafe p/silk q/silk} (cope ^$(cof cof, kas p.kas) furl))
            |=({cof/cafe p/silk q/silk} (cope ^$(cof cof, kas q.kas) furl)) 
          ==                          ::  XX merge %tabl
        ::
          |=  {cof/cafe bor/cage heg/cage}  ^-  (bolt gage)
          (faun cof (slop q.bor q.heg))
        ==
      ::
          $$  (fine cof %& p.kas)
          $bake
        ::  ~&  >  [p.kas (tope q.kas)]
        ::  %+  cool  |.(leaf+"ford: bake {<p.kas>} {<(tope q.kas)>}")
        %+  cope  (lima cof p.kas q.kas r.kas)
        |=  {cof/cafe vux/(unit vase)}
        ?~  vux
          (flaw cof leaf+"file not found" (smyt (tope q.kas)) ~)
        (fine cof [%& p.kas u.vux])
      ::
          $boil
        ^-  (bolt gage)
        %+  cool  |.(leaf+"ford: boil {<p.kas>} {<(tope q.kas)>} {<r.kas>}")
        %+  cope  (lamp cof q.kas)
        |=  {cof/cafe bem/beam}
        %+  cope  (lime cof p.kas bem r.kas)
        |=  {cof/cafe vax/vase}
        (fine cof `gage`[%& p.kas vax])
      ::
          $bunt
        %+  cool  |.(leaf+"ford: bunt {<p.kas>}")
        ?:  ?=(?($hoon $hook) p.kas)
          (fine cof %& p.kas [%atom %t ~] '')
        %+  cope  (fang cof p.kas)
        |=  {cof/cafe tux/vase}
        =+  [typ=p val=q]:(slot 6 tux)
        =.  typ  ?+(-.typ typ $face q.typ)
        (fine cof [%& p.kas [typ val]])
      ::
          $call
        ::  %+  cool  |.(leaf+"ford: call {<`@p`(mug kas)>}")
        %.  [cof p.kas q.kas]
        ;~  cope
          ;~  coax
            |=({cof/cafe p/silk q/silk} (cope ^$(cof cof, kas p) furl))
            |=({cof/cafe p/silk q/silk} ^$(cof cof, kas q))
          ==
        ::
          |=  {cof/cafe gat/cage sam/gage}
          %.  [cof sam]
          %-  tabl-run
          |=  {cof/cafe sam/cage}
          (cope (maul cof q.gat q.sam) faun)
        ==
      ::
          $cast
        %+  cool  |.(leaf+"ford: cast {<p.kas>}")
        %+  cope  $(kas q.kas)
        %-  tabl-run
        |=  {cof/cafe cay/cage}
        ^-  (bolt gage)
        %+  cool  |.(leaf+"ford: casting {<p.cay>} to {<p.kas>}")
        %+  cope  (lion cof p.kas p.cay `~)
        |=  {cof/cafe wuy/(list @tas)}
        %+  cope
          ?~  wuy
            (link cof p.kas p.cay q.cay)
          (lope cof i.wuy t.wuy q.cay)
        (flux |=(vax/vase [%& p.kas vax]))
      ::
          $core
        %+  cool  |.(leaf+"ford: core {<(tope p.kas)>}")
        (cope (lear cof p.kas) (flux |=(a/vase [%& %core a])))
      ::
          $diff
        %+  cool  |.(leaf+"ford: diff {<`@p`(mug p.kas)>} {<`@p`(mug q.kas)>}")
        (diff cof p.kas q.kas)
      ::
          $dude  (cool p.kas $(kas q.kas))
          $file
        %+  cool  |.(leaf+"ford: file {<p.kas>}")
        %+  cope  (liar cof p.kas)
        (flux |=(cay/cage [%& cay]))
      ::
          $flag
        =+  rez=$(kas q.kas)
        ?:  ?=($1 -.q.rez)  rez
        =-  rez(p.q -)
        |-  ^-  (set beam)
        ?~  p.kas  p.q.rez
        =.  p.q.rez  $(p.kas l.p.kas)
        =.  p.q.rez  $(p.kas r.p.kas)
        ?^  n.p.kas
          (~(put in p.q.rez) n.p.kas)
        =+  dap=(~(get by deh.bay) n.p.kas)
        ?~  dap    ~&(flag-missed+n.p.kas p.q.rez)
        %-  ~(uni in p.q.rez)  ^-  (set beam)
        ?-(-.u.dap $init p.u.dap, $sent q.u.dap, $done [[bek ~] ~ ~])
      ::                              XX revisit ^ during dependency review
          $join
        %+  cool
          |.
          leaf+"ford: join {<p.kas>} {<`@p`(mug q.kas)>} {<`@p`(mug r.kas)>}"
        (join cof p.kas q.kas r.kas)
      ::
          $mash
        %+  cool
          |.
          leaf+"ford: mash {<p.kas>} {<`@p`(mug q.kas)>} {<`@p`(mug r.kas)>}"
        (mash cof p.kas q.kas r.kas)
      ::
          $mute  (kale cof p.kas q.kas)
          $pact
        %+  cool  |.(leaf+"ford: pact {<`@p`(mug p.kas)>} {<`@p`(mug q.kas)>}")
        (pact cof p.kas q.kas)
      ::
          $plan  (cope (abut:(meow p.kas q.kas) cof r.kas) faun)
          $reef  (faun cof pit)
          $ride
        %+  cool  |.(leaf+"ford: build failed")
        %+  cope  $(kas q.kas)
        %-  tabl-run
        |=  {cof/cafe cay/cage}
        %+  cope  (maim cof q.cay p.kas)
        |=  {cof/cafe vax/vase}
        (faun cof vax)
      ::
          $tabl
        %+  cope
          |-  ^-  (bolt (list (pair gage gage)))
          ?~  p.kas  (fine cof ~)
          %.  [cof p.kas]
          ;~  cope
            ;~  coax
              |=({cof/cafe _p.kas} (fret ^^$(cof cof, kas p.i)))
              |=({cof/cafe _p.kas} (fret ^^$(cof cof, kas q.i)))
              |=({cof/cafe _p.kas} ^$(cof cof, p.kas t))
            ==
            (flux |=({k/gage v/gage t/(list {gage gage})} [[k v] t]))
          ==
        (flux |=(rex/(list (pair gage gage)) [%tabl rex]))
      ::
          $vale  
        %+  cool  |.(leaf+"ford: vale {<p.kas>} {<`@p`(mug q.kas)>}")
        %+  cope  (lave cof p.kas q.kas)
        (flux |=(vax/vase `gage`[%& p.kas vax]))
      ::
          $volt
        %+  cool  |.(leaf+"ford: volt {<p.p.kas>}")
        %+  cope  $(kas [%bunt p.p.kas])
        %-  tabl-run
        |=  {cof/cafe cay/cage}
        ^-  (bolt gage)
        (fine cof [%& p.p.kas p.q.cay q.p.kas])
      ==
    ::
    ++  malt                                            ::  cached slit
      |=  {cof/cafe gat/span sam/span}
      ^-  (bolt span)
      %+  (clef %slit)  (fine cof gat sam)
      |=  {cof/cafe gat/span sam/span}
      %+  cool  |.(%.(%have ~(dunk ut sam)))
      %+  cool  |.(%.(%want ~(dunk ut (~(peek ut gat) %free 6))))
      =+  top=(mule |.((slit gat sam)))
      ?-  -.top
        $|  (flaw cof p.top)
        $&  (fine cof p.top)
      ==
    ::
    ++  maul                                            ::  slam
      |=  {cof/cafe gat/vase sam/vase}
      ^-  (bolt vase)
      %+  cope  (malt cof p.gat p.sam)
      |=  {cof/cafe typ/span}
      %+  (coup cof)  (mong [q.gat q.sam] (mole (slod save)))
      |=(val/* `vase`[typ val])
    ::
    ++  meow                                            ::  assemble
      |=  {how/beam arg/heel} 
      =|  $:  rop/(map term (pair hoof twig))           ::  structures
              bil/(map term (pair hoof twig))           ::  libraries
              boy/(list twig)                           ::  body stack
          ==
      ~%  %meow  ..meow
        ==
          %able  able
          %abut  abut
          %apex  apex
          %body  body
          %chad  chad
          %chai  chai
          %chap  chap
          %head  head
          %hone  hone
          %neck  neck
          %wilt  wilt
        ==
      |%
      ++  able                                          ::  assemble preamble
        ^-  twig
        :+  %tsgr
          ?:(=(~ rop) [%$ 1] [%brcn (~(run by rop) |=({^ a/twig} [%ash a]))])
        ?:(=(~ bil) [%$ 1] [%brcn (~(run by bil) |=({^ a/twig} [%ash a]))])
      ::
      ++  abut                                          ::  generate
        |=  {cof/cafe hyd/hood}
        ^-  (bolt vase)
        %+  cope  (apex cof hyd)
        |=  {cof/cafe sel/_..abut}
        =.  ..abut  sel
        %+  cope  (maim cof pit able)
        |=  {cof/cafe bax/vase}
        %+  cope  (chap cof bax [%fan fan.hyd])
        |=  {cof/cafe gox/vase}
        %+  cope  (maim cof (slop gox bax) [%tssg (flop boy)])
        |=  {cof/cafe fin/vase}
        (fine cof fin) 
        ::  ~>  %slog.[0 ~(duck ut p.q.cay)]
      ::
      ++  apex                                          ::  build to body
        |=  {cof/cafe hyd/hood}
        ^-  (bolt _..apex)
        %+  cope  (body cof src.hyd)
        |=  {cof/cafe sel/_..apex}
        =.  ..apex  sel
        %+  cope  (neck cof lib.hyd)
        |=  {cof/cafe sel/_..apex}
        =.  ..apex  sel(boy boy)
        %+  cope  (head cof sur.hyd)
        |=  {cof/cafe sel/_..apex}
        (fine cof sel)
      ::
      ++  body                                          ::  produce functions
        |=  {cof/cafe src/(list hoop)}
        ^-  (bolt _..body)
        ?~  src  (fine cof ..body)
        %+  cope  (wilt cof i.src)
        |=  {cof/cafe sel/_..body}
        ^$(src t.src, ..body sel, cof cof)
      ::
      ++  chad                                          ::  atomic list
        |=  {cof/cafe bax/vase doe/term hon/horn}
        ^-  (bolt vase)
        %+  cope  (lash cof how (flux (slat doe)))
        |=  {cof/cafe yep/(map knot @)}
        =+  ^=  poy  ^-  (list (pair knot @))
            %+  sort  (~(tap by yep) ~)
            |=({{* a/@} {* b/@}} (lth a b))
        %+  cope
          |-  ^-  (bolt (list (pair @ vase)))
          ?~  poy  (flue cof)
          %+  cope  $(poy t.poy)
          |=  {cof/cafe nex/(list (pair @ vase))}
          %+  cope  (chap(s.how [p.i.poy s.how]) cof bax hon)
          (flux |=(elt/vase [[q.i.poy elt] nex]))
        %-  flux
        |=  yal/(list (pair @ vase))  ^-  vase
        ?~  yal  [[%atom %n `~] 0]
        (slop (slop [[%atom doe ~] p.i.yal] q.i.yal) $(yal t.yal))
      ::
      ++  chai                                          ::  atomic map
        |=  {cof/cafe bax/vase hon/horn}
        ^-  (bolt vase)
        %+  cope
          %+  cope  (lads cof how ~)
          %-  some-in-map
          |=  {cof/cafe dir/knot}
          =+  nod=(chap(s.how [dir s.how]) cof bax hon)
          ?:  ?=($2 -.q.nod)
            (flue cof)
          (cope nod (flux some))
        %-  flux
        |=  doy/(map @ vase)  ^-  vase
        ?~  doy  [[%atom %n `~] 0]
        %+  slop
          (slop [[%atom %ta ~] p.n.doy] q.n.doy)
        (slop $(doy l.doy) $(doy r.doy))
      ::
      ++  chap                                          ::  produce resources
        |=  {cof/cafe bax/vase hon/horn}
        ^-  (bolt vase)
        ?-    -.hon
            $ape  (maim cof bax p.hon)
            $arg  
          %+  cope  (maim cof bax p.hon)
          |=  {cof/cafe gat/vase}
          (maul cof gat !>([how arg]))
        ::
            $day  (chad cof bax %dr p.hon)
            $dub 
          %+  cope  $(hon q.hon)
          (flux |=(vax/vase [[%face p.hon p.vax] q.vax]))
        ::
            $fan
          %+  cope
            |-  ^-  (bolt (list vase))
            ?~  p.hon  (flue cof)
            %+  cope  ^$(cof cof, hon i.p.hon)
            |=  {cof/cafe vax/vase}
            %+  cope  ^$(cof cof, p.hon t.p.hon)
            (flux |=(tev/(list vase) [vax tev]))
          |=  {cof/cafe tev/(list vase)}
          %+  fine  cof
          |-  ^-  vase
          ?~  tev  [[%atom %n `~] 0]
          (slop i.tev $(tev t.tev))
        ::
            $for  $(hon q.hon, s.how (weld (flop p.hon) s.how))
            $hel    
          %=  $  
            hon    q.hon
            arg    (scag p.hon arg)
            s.how  (weld (slag p.hon arg) s.how)
          ==
        ::
            $hub  (chad cof bax %ud p.hon)
            $man
          |-  ^-  (bolt vase)
          ?~  p.hon  (fine cof [[%atom %n `~] 0])
          %+  cope  $(p.hon l.p.hon)
          |=  {cof/cafe lef/vase}
          %+  cope  ^$(cof cof, p.hon r.p.hon)
          |=  {cof/cafe rig/vase}
          %+  cope  ^^^$(cof cof, hon q.n.p.hon)
          |=  {cof/cafe vax/vase}
          %+  fine  cof
          %+  slop
            (slop [[%atom %tas ~] p.n.p.hon] vax)
          (slop lef rig)
        ::
            $now  (chad cof bax %da p.hon)
            $nap  (chai cof bax p.hon)
            $see
          =.  r.p.hon  ?:(?=({$ud $0} r.p.hon) r.how r.p.hon)
          $(hon q.hon, how p.hon)
        ::
            $saw  
          %+  cope  $(hon q.hon)
          |=  {cof/cafe sam/vase}
          %+  cope  (maim cof bax p.hon)
          |=  {cof/cafe gat/vase}
          (maul cof gat sam)
        ::
            $sic
          %+  cope  $(hon q.hon)
          |=  {cof/cafe vax/vase}
          %+  cope  (maim cof bax [%cnbc p.hon])
          |=  {cof/cafe tug/vase}
          ?.  (~(nest ut p.tug) | p.vax)
            (flaw cof [%leaf "span error: {<p.hon>} {<q.hon>}"]~)
          (fine cof [p.tug q.vax])
        ::
            $toy  (cope (cope (make cof `silk`[%boil p.hon how ~]) furl) feel)
        ==
      ::
      ++  chop                                          ::  possible subpaths
        |=  {old/(set beam) hon/horn}
        =+  acc=[new=*(set beam) old=old]
        |-  ^+  acc
        ?-    -.hon
            ?($ape $arg $toy)  acc
            ?($dub $sic $saw)  $(hon q.hon)
            ?($day $hub $nap $now)  acc                 ::  drop to avoid cycles
            $for  $(hon q.hon, s.how (weld (flop p.hon) s.how))
            $see
          =.  r.p.hon  ?:(?=({$ud $0} r.p.hon) r.how r.p.hon)
          $(hon q.hon, how p.hon)
        ::
            $hel
          =.  s.how  (weld (slag p.hon arg) s.how)
          ?:  (~(has in old.acc) how)  acc
          [(~(put in new.acc) how) (~(put in old.acc) how)]
        ::
            $fan
          |-  ^+  acc
          ?~  p.hon  acc
          ^$(hon i.p.hon, acc $(p.hon t.p.hon))
        ::
            $man
          |-  ^+  acc
          ?~  p.hon  acc
          =.  acc  $(p.hon l.p.hon, acc $(p.hon r.p.hon))
          ^$(hon q.n.p.hon)
        ==
      ::
      ++  head                                          ::  consume structures
        |=  {cof/cafe bir/(list hoof)}
        ^-  (bolt _..head)
        ?~  bir
          (fine cof ..head)
        =+  byf=(~(get by rop) p.i.bir)
        ?^  byf
          ?.  =(`hoof`i.bir `hoof`p.u.byf)
            (flaw cof [%leaf "structure mismatch: {<~[p.u.byf i.bir]>}"]~)
          $(bir t.bir)
        %+  cope  (fame cof (hone %sur i.bir))
        |=  {cof/cafe bem/beam}
        %+  cope  (fade cof %hoon bem)
        |=  {cof/cafe hyd/hood}
        %+  cope  (apex(how bem, boy ~) cof hyd)
        |=  {cof/cafe sel/_..head}
        =.  ..head
            %=  sel
              boy  boy
              how  how
              rop  %+  ~(put by (~(uni by rop) rop.sel))
                      p.i.bir 
                   [i.bir [%tssg (flop boy.sel)]]
            ==
        ^^^$(cof cof, bir t.bir)
      ::
      ++  hone                                          ::  plant hoof
        |=  {way/@tas huf/hoof}
        ^-  beam
        ?~  q.huf
          how(s ~[p.huf way])
        [[q.u.q.huf q.how p.u.q.huf] ~[p.huf way]]
      ::
      ++  neck                                          ::  consume libraries
        |=  {cof/cafe bir/(list hoof)}
        ^-  (bolt _..neck)
        ?~  bir  (fine cof ..neck)
        =+  byf=(~(get by bil) p.i.bir)
        ?^  byf
          ?.  =(`hoof`i.bir `hoof`p.u.byf)
            (flaw cof [%leaf "library mismatch: {<~[p.u.byf i.bir]>}"]~)
          $(bir t.bir)
        %+  cope  (fame cof (hone %lib i.bir))
        |=  {cof/cafe bem/beam}
        %+  cope  (fade cof %hoon bem)
        |=  {cof/cafe hyd/hood}
        %+  cope  (apex(how bem, boy ~) cof hyd)
        |=  {cof/cafe sel/_..neck}
        =.  ..neck  
            %=  sel
              how  how
              bil  (~(put by bil) p.i.bir [i.bir [%tssg (flop boy.sel)]])
            ==
        ^^^$(cof cof, bir t.bir)
      ::
      ++  wilt                                          ::  process body entry
        |=  {cof/cafe hop/hoop}
        ^-  (bolt _..wilt)
        ?-    -.hop
            $&  (fine cof ..wilt(boy [p.hop boy]))
            $|
          =.  r.p.hop  ?:(?=({$ud $0} r.p.hop) r.how r.p.hop)
          %+  cool  |.(leaf+"ford: wilt {<[(tope p.hop)]>}")
          %+  cope  (lend cof p.hop)
          |=  {cof/cafe arc/arch}
          ?:  (~(has by dir.arc) %hoon)
            %+  cope  (fade cof %hoon p.hop)
            |=  {cof/cafe hyd/hood}
            %+  cope  (apex(boy ~) cof hyd)
            (flux |=(sel/_..wilt sel(boy [[%tssg boy.sel] boy])))
          =+  [all=(lark (slat %tas) arc) sel=..wilt]
          %+  cope
            |-  ^-  (bolt (pair (map term foot) _..wilt))
            ?~  all  (fine cof ~ ..wilt)
            %+  cope  $(all l.all)
            |=  {cof/cafe lef/(map term foot) sel/_..wilt}
            %+  cope  ^$(all r.all, cof cof, sel sel)
            |=  {cof/cafe rig/(map term foot) sel/_..wilt}
            %+  cope  
              %=    ^^^^$
                  cof      cof
                  ..wilt   sel(boy ~)
                  s.p.hop  [p.n.all s.p.hop]
              ==
            |=  {cof/cafe sel/_..wilt}
            %+  fine  cof
            [`(map term foot)`[[p.n.all [%ash [%tssg boy.sel]]] lef rig] sel]
          |=  {cof/cafe mav/(map term foot) sel/_..wilt}
          ?~  mav
            (flaw cof [%leaf "source missing: {<(tope p.hop)>}"]~)
          (fine cof sel(boy [[%brcn mav] boy]))
        ==
      --
    ::
    ++  pact                                            ::  patch
      |=  {cof/cafe kas/silk kos/silk}
      ^-  (bolt gage)
      %.  [cof kas kos]
      ;~  cope
        ;~  coax
          |=({cof/cafe p/silk q/silk} (cope (make cof p) furl))
          |=({cof/cafe p/silk q/silk} (cope (make cof q) furl))
        ==
        |=  {cof/cafe cay/cage coy/cage}  ^-  (bolt gage)
        ?:  ?=(?($hoon $hook) p.cay)
          ?.  ?=($txt-diff p.coy)
            (flaw cof leaf+"{<p.cay>} mark with bad diff span: {<p.coy>}" ~)
          =+  txt=((soft @t) q.q.cay)
          ?~  txt
            (flaw cof leaf+"{<p.cay>} mark on bad data" ~)
          =+  dif=((soft (urge cord)) q.q.coy)
          ?~  dif
<<<<<<< HEAD
            =-  (flaw cof leaf+"{<p.cay>} data with bad diff" -)
            [>span=p.q.coy< >want=p:!>(*(urge cord))< ~]
          =+  pac=(role (lurk (lore (cat 3 u.txt '\0a')) u.dif))
          (fine cof %& p.cay [%atom %t ~] (end 3 (dec (met 3 pac)) pac))
=======
            =-  (flaw cof leaf/"{<p.cay>} data with bad diff" -)
            [>type=p.q.coy< >want=p:!>(*(urge cord))< ~]
          =+  pac=(role (lurk (lore u.txt) u.dif))
          (fine cof %& p.cay [%atom %t] (end 3 (dec (met 3 pac)) pac))
>>>>>>> 6496dcc2
        ::
        %+  cope  (fang cof p.cay)
        |=  {cof/cafe pro/vase}
        ?.  (slab %grad p.pro)
          (flaw cof leaf+"no ++grad" ~)
        =+  gar=(slap pro [%limb %grad])
        ?@  q.gar
          =+  for=((sand %tas) q.gar)
          ?~  for  (flaw cof leaf+"bad mark ++grad" ~)
          (make cof `silk`[%cast p.cay %pact [%cast u.for %$ cay] %$ coy])
        ?.  (slab %form p.gar)
          (flaw cof leaf+"no ++form:grad" ~)
        =+  for=((soft @tas) q:(slap gar [%limb %form]))
        ?~  for
          (flaw cof leaf+"bad ++form:grad" ~)
        ?.  =(u.for p.coy)
          %+  flaw  cof  :_  ~
          =<  leaf+"pact on data with wrong form: {-} {+<} {+>}"
          [(trip p.cay) (trip u.for) (trip p.coy)]
        ?.  (slab %pact p.gar)
          (flaw cof leaf+"no ++pact:grad" ~)
        %+  cope  (keel cof pro [[%& 6]~ q.cay]~)
        |=  {cof/cafe pox/vase}
        %+  cope
          %^  maul  cof
            (slap (slap pox [%limb %grad]) [%limb %pact])
          q.coy
        (flux |=(pat/vase [%& p.cay pat]))
      ==
    ::
    ++  resp
      |=  {tik/@ud rot/riot}
      ^+  ..zo
      ?>  (~(has by q.kig) tik)
      =+  `{ren/care bem/beam}`(~(got by q.kig) tik)
      ?~  rot
        =^  dep  deh.bay  (daze ~)                      ::  dependencies?
        amok:(expo [%made dep %| (smyt ren (tope bem)) ~])
      =+  (cat 3 'c' ren)
      exec(q.kig (~(del by q.kig) tik), keg (~(put by keg) [- bem] r.u.rot))
    ::
    ++  save
      ^-  sled
      |=  {(unit (set monk)) tem/term bem/beam}
      ^-  (unit (unit cage))
      =+  (~(get by keg) tem bem)
      ?^  -
        ``u.-
      (ska +<.$)
    --
  --
::
--
.  ==
=|  axle
=*  lex  -
|=  {now/@da eny/@ ski/sled}                            ::  activate
^?                                                      ::  opaque core
~%  %ford-d  ..is  ~
|%                                                      ::
++  call                                                ::  request
  |=  {hen/duct hic/(hypo (hobo kiss))}
  ^+  [p=*(list move) q=..^$]
  =>  .(q.hic ?.(?=($soft -.q.hic) q.hic ((hard kiss) p.q.hic)))
  ?:  ?=($wegh -.q.hic)
    :_  ..^$  :_  ~
    :^  hen  %give  %mass
    :-  %ford
    :-  %|
    %-  |=  a/(list (list mass))  ^-  (list mass)       :: XX single-home
        =+  a2=a
        ?~  a  !!
        ?~  i.a  ~
        :_  $(a (turn a2 tail))
        :-  p.i.i.a
        ?~  -.q.i.i.a  
          [%& (turn (turn a2 head) |=(b/mass ?~(-.q.b p.q.b !!)))]
        [%| $(a (turn (turn a2 head) |=(b/mass ?~(-.q.b !! p.q.b))))]
    %+  turn  (~(tap by pol))
    |=  {@ baby}
    :~  =<  cache+[%| (turn `(list term)`/hood/bake/lilt/slit/slim/slap/slam .)]
        =-  |=(a/term [a %& (~(get ja dep) a)])
        =<  `dep/(jar term *)`(~(rep by jav) .)
        |=({{* a/{term *}} b/(jar term *)} (~(add ja b) -.a +.a))
    ::
        =<  depends+[%| (turn `(list term)`/init/sent/done .)]
        =-  |=(a/term [a %& (~(get ja dep) a)])
        =<  `dep/(jar term *)`(~(rep by deh) .)
        |=({{@ a/{term *}} b/(jar term *)} (~(add ja b) -.a +.a))
    ::
        tasks+[%& dym tad]
    ==
  =+  our=p.q.hic
  =+  ^=  bay  ^-  baby
      =+  buy=(~(get by pol.lex) our)
      ?~(buy *baby u.buy)
  =^  mos  bay
    ?-    -.q.hic
        $wasp
      abet:(~(awap za [our hen [now eny ski] ~] bay) q.q.hic)
        $exec
      ?~  q.q.hic
        abet:~(apax za [our hen [now eny ski] ~] bay)
      =.  p.u.q.q.hic  -:(norm ski p.u.q.q.hic ~)
      abet:(~(apex za [our hen [now eny ski] ~] bay) u.q.q.hic)
    ==
  [mos ..^$(pol (~(put by pol) our bay))]
::
++  doze
  |=  {now/@da hen/duct}
  ^-  (unit @da)
  ~
::
++  load                                                ::  highly forgiving
  |=  old/axle  
  ..^$(+>- old)
  ::  ..^$
  ::=.  old  
  ::    ?.  ?=([%0 *] old)  old                           ::  remove at 1
  ::    :-  %1 
  ::    |-  ^-  *
  ::    ?~  +.old  ~
  ::    ?>  ?=([n=[p=* q=[tad=* dym=* deh=* jav=*]] l=* r=*] +.old)
  ::    :-  [p.n.+.old [tad.q.n.+.old dym.q.n.+.old deh.q.n.+.old ~]]
  ::    [$(+.old l.+.old) $(+.old r.+.old)]
  ::|=  old=*
  ::=+  lox=((soft axle) old)
  ::^+  ..^$
  ::?~  lox
  ::  ~&  %ford-reset
  ::  ..^$
  ::..^$(+>- u.lox)
::
++  scry
  |=  {fur/(unit (set monk)) ren/@tas who/ship syd/desk lot/coin tyl/path}
  ^-  (unit (unit cage))
  [~ ~]
::
++  stay                                                ::  save w+o cache
  `axle`+>-.$(pol (~(run by pol) |=(a/baby [tad.a dym.a deh.a ~])))
::
++  take                                                ::  response
  |=  {tea/wire hen/duct hin/(hypo sign)}
  ^+  [p=*(list move) q=..^$]
  ?>  ?=({@ @ *} tea)
  =+  our=(slav %p i.tea)
  =+  bay=(~(got by pol.lex) our)
  =^  mos  bay
    =+  dep=(slaw %uv i.t.tea)
    ?^  dep
      =+  bem=(need (tome t.t.tea))
      abet:(~(axun za [our hen [now eny ski] ~] bay) tea u.dep bem q.hin)
    ?>  ?=({@ $~} t.t.tea)
    =+  :*  num=(slav %ud i.t.tea)
            tik=(slav %ud i.t.t.tea)
        ==
    abet:(~(axon za [our hen [now eny ski] ~] bay) num tik q.hin)
  [mos ..^$(pol (~(put by pol) our bay))]
--<|MERGE_RESOLUTION|>--- conflicted
+++ resolved
@@ -1780,17 +1780,10 @@
             (flaw cof leaf+"{<p.cay>} mark on bad data" ~)
           =+  dif=((soft (urge cord)) q.q.coy)
           ?~  dif
-<<<<<<< HEAD
             =-  (flaw cof leaf+"{<p.cay>} data with bad diff" -)
-            [>span=p.q.coy< >want=p:!>(*(urge cord))< ~]
-          =+  pac=(role (lurk (lore (cat 3 u.txt '\0a')) u.dif))
-          (fine cof %& p.cay [%atom %t ~] (end 3 (dec (met 3 pac)) pac))
-=======
-            =-  (flaw cof leaf/"{<p.cay>} data with bad diff" -)
             [>type=p.q.coy< >want=p:!>(*(urge cord))< ~]
           =+  pac=(role (lurk (lore u.txt) u.dif))
           (fine cof %& p.cay [%atom %t] (end 3 (dec (met 3 pac)) pac))
->>>>>>> 6496dcc2
         ::
         %+  cope  (fang cof p.cay)
         |=  {cof/cafe pro/vase}
