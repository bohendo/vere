--- conflicted
+++ resolved
@@ -26,7 +26,7 @@
 ::                                                      ::
 ++  burg                                                ::  gonadic rule
   |*  [a=$+(* *) b=$+(* *)]                             ::  from and to
-  $+(silk (bolt a))                                     ::  
+  $+(silk (bolt a))                                     ::
 ::                                                      ::
 ++  cafe                                                ::  live cache
   $:  p=(set calx)                                      ::  used
@@ -46,7 +46,7 @@
   ==                                                    ::
 ::                                                      ::
 ++  plan                                                ::  full construction
-  $:  hov=@ud                                           ::  hoon version 
+  $:  hov=@ud                                           ::  hoon version
       bek=beak                                          ::  load context
       kas=silk                                          ::  design
   ==                                                    ::
@@ -75,11 +75,7 @@
   [(grom p.a p.b) (grum q.a q.b)]                       ::
 ::                                                      ::
 ++  colt                                                ::  reduce to save
-<<<<<<< HEAD
-  |=  lex=axle
-=======
-  |=  lex=axle                                          :: 
->>>>>>> 7f0b2cf5
+  |=  lex=axle                                          ::
   lex
 ::
 ++  fine  |*(a=* [p=*cafe q=[%0 p=*(set beam) q=a]])
@@ -110,23 +106,13 @@
           bay=baby                                      ::  all owned state
       ==                                                ::
   |%
-<<<<<<< HEAD
   ++  abet
-    ^-  [(list move) axle]
-    [(flop mow) lex]
-  ::
-  ++  apex
-    |-  ^+  +
-    ?^  tea
-=======
-  ++  abet 
     ^-  [(list move) baby]
     [(flop mow) bay]
   ::
   ++  apex
     |-  ^+  +.$
-    ?^  tea  
->>>>>>> 7f0b2cf5
+    ?^  tea
       ?>  ?=([@ @ ~] tea)
       =+  num=(need (slaw %ud i.tea))
       ?>  ?=([%writ *] fav)
@@ -138,21 +124,12 @@
     ::
     ?+    -.fav  +.$
         %exec
-<<<<<<< HEAD
-      =+  num=p.tad
-      ?>  !(~(has by dym) hen)
-      =:  p.tad  +(p.tad)
-          dym    (~(put by dym) num hen)
-        ==
-      abet:~(exec zo [num `task`[wor hen p.fav ~]])
-=======
       =+  num=p.tad.bay
       ?>  !(~(has by dym.bay) hen)
       =:  p.tad.bay  +(p.tad.bay)
           dym.bay    (~(put by dym.bay) hen num)
-        == 
+        ==
       ~(exec zo [num `task`[hen p.fav 0 ~]])
->>>>>>> 7f0b2cf5
     ::
         %kill
       =+  num=(need (~(get by dym.bay) hen))
@@ -213,7 +190,7 @@
               %2  q.nuf
               %1  q.nuf
               %0  [%0 p=(grom `_p.q.nuf`p.q.hoc p.q.nuf) q=q.q.nuf]
-      ==   == 
+      ==   ==
     ::
     ++  coup                                            ::  toon to bolt
       |*  [ton=toon fun=(burg)]
@@ -225,10 +202,10 @@
         %1  =-  :-  p=*cafe
                 ^=  q
                 ?-  faw
-                  &  [%1 p=(turn p.faw |=(a=beam [a *(list tank)]))] 
+                  &  [%1 p=(turn p.faw |=(a=beam [a *(list tank)]))]
                   |  [%2 p=p.faw]
                 ==
-            ^=  faw 
+            ^=  faw
             |-  ^-  (each (list beam) (list tank))
             ?~  p.ton  [%& ~]
             =+  nex=$(p.ton t.p.ton)
@@ -246,59 +223,6 @@
       ^+  ..zo
       ?:  !=(~ q.kig)  ..zo
       |-  ^+  ..zo
-<<<<<<< HEAD
-      =^  bot  +.$  (make sic)
-      ?-  -.bot
-        %0  amok:+.$(mow [%made %& p.bot])
-        %2  amok:+.$(mow [%made %| p.bot])
-        %1  =<  abet
-            |-  ^+  +.^$
-            ?~  p.bot  +.^$
-            $(p.bot t.p.bot, +.$ (camp i.p.bot))
-      ==
-    ++  find                                            ::  XX awaits nu scry
-      |=  pax=path
-      ^-  (unit (unit ,*))
-      =+  dum=(sky pax)
-      ?^  dum  [~ u.dum]
-      ?:  &(?=(^ pax) =((scot %p q.wor) i.pax))
-        ~   ::  assumed nonexistent
-      [~ ~] ::  block on it
-    ::
-    ++  fuss                                            ::  load code
-      |=  lav=(list path)
-      ^-  [p=(unit bolt) q=_+>]
-      ?~  lav  [~ +>.$]
-      =+  daz=(find %cy (weld i.lav /hoon))
-      ?~  daz  $(lav t.lav)
-      ?~  u.daz
-    ::
-    ++  make
-      |=  kis=silk
-      ^-  [bolt _+>]
-      ?-    -.kis
-          ^
-        =^  one  +>.$  $(kis p.kis)
-        ?.  ?=(%0 -.one)  [one +>.$]
-        =^  two  +>.$  $(kis q.kis)
-        ?.  ?=(%0 -.two)  [two +>.$]
-        [[%0 (weld p.one p.two) (slop q.one q.two)] +>.$]
-      ::
-          %call
-        =^  one  +>.$  $(kis p.kis)
-        ?.  ?=(%0 -.one)  [one +>.$]
-        =^  two  +>.$  $(kis q.kis)
-        ?.  ?=(%0 -.two)  [two +>.$]
-        =^  tri  +>.$  (maul q.one q.two)
-        [%0 :(weld p.one p.two p.tri) q.tri]
-      ::
-          %code
-        =^  one  +>.$  $(kis q.kis)
-        ?.  ?=(%0 -.one)  [one +>.$]
-        =^  twu  +>.$  (fuss p.kis)
-        |-  ^-  [(unit bolt) _+>.^$]
-        =+
-=======
       =+  bot=(make kas)
       ?-  -.q.bot
         %0  amok:(expo [%made %& p.q.bot q.q.bot])
@@ -309,7 +233,7 @@
             ?~  zuk  ..exec
             =+  foo=`_..exec`(camp %x `beam`p.i.zuk)
             $(zuk t.zuk, ..exec foo)
-      == 
+      ==
     ::
     ++  expo                                            ::  return card
       |=  fav=card
@@ -333,7 +257,7 @@
       |=  [for=logo rem=spur bem=beam]
       ^-  (bolt (unit vase))
       =+  bek=`beak`[p.bem q.bem r.bem]
-      %+  cope  (lend bem) 
+      %+  cope  (lend bem)
       |=  arc=arch
       ?^  q.arc
         (cope (liar bem) (lake for bek))
@@ -389,7 +313,7 @@
     ::
     ++  liar                                            ::  load vase
       |=  bem=beam
-      ^-  (bolt vase) 
+      ^-  (bolt vase)
       =+  von=(ska %cx (tope bem))
       ?~  von
         [p=*cafe q=[%1 [[bem ~] ~ ~]]]
@@ -416,7 +340,7 @@
       ?:  (~(has by r.arc) for)
         (lace for rem bem(s [for s.bem]))
       %+  cope
-        %^  lion  for 
+        %^  lion  for
           [p.bem q.bem r.bem]
         (turn (~(tap by r.arc) ~) |=([a=@tas b=~] a))
       |=  wuy=(unit (list ,@tas))
@@ -439,7 +363,7 @@
         (flaw (smyt (tope mob)) ~)
       ^$(s.bem t.s.bem, rem [i.s.bem rem])
     ::
-    ++  link                                            ::  translate 
+    ++  link                                            ::  translate
       |=  [too=logo for=logo bek=beak vax=vase]
       ^-  (bolt vase)
       ?:  =(too for)  (fine vax)
@@ -471,7 +395,7 @@
       ++  apse
         |=  for=@tas
         ^-  [(bolt (unit (list ,@tas))) _+>]
-        ?:  =(for too)  
+        ?:  =(for too)
           [(fine [~ too ~]) +>.$]
         ?:  (~(has in war) for)  [(fine ~) +>]
         =.  war  (~(put in war) for)
@@ -479,7 +403,7 @@
         :_  +>.$
         %+  cope  orf
         |=  ked=(unit (list ,@tas))
-        ?~  ked  
+        ?~  ked
           (fine ~)
         (fine ~ [for u.ked])
       --
@@ -510,11 +434,10 @@
           :+  %0  ~
           [[p.bor p.heg] (slop q.bor q.heg)]
         ==
->>>>>>> 7f0b2cf5
       ::
-          %bake  
-        %+  cope  (lima p.kas ~ q.kas) 
-        |=  vux=(unit vase) 
+          %bake
+        %+  cope  (lima p.kas ~ q.kas)
+        |=  vux=(unit vase)
         ?~  vux
           (flaw (smyt (tope q.kas)) ~)
         (fine [p.kas u.vux])
@@ -543,21 +466,8 @@
         |=  vax=vase
         (fine [p.kas vax])
       ::
-<<<<<<< HEAD
-          %reef  [%0
-      ==
-    ::
-    ++  maul                                            ::  slam
-    ++  maim                                            ::  slap
-    ::
-    ++  kill
-      ^+  ..zo
-      =<  amok
-      |-  ^+   k
-
-=======
           %reef  (fine %noun pit)
-      == 
+      ==
     ::
     ++  maim                                            ::  slap
       |=  [vax=vase gen=twig]
@@ -574,14 +484,13 @@
       |=  [gat=vase sam=vase]
       ^-  (bolt vase)
       =+  top=(mule |.((slit p.gat p.sam)))
-      ?-  -.top 
+      ?-  -.top
         |  (flaw p.top)
         &  %+  coup  (mong [q.gat q.sam] (mole ska))
-           |=  val=* 
+           |=  val=*
            `vase`[p.top val]
       ==
     ::
->>>>>>> 7f0b2cf5
     ++  resp
       |=  [tik=@ud rot=riot]
       ^+  ..zo
