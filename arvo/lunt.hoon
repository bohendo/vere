::    %lunt, fleet job control
::
<<<<<<< HEAD
::::  /hoon/lunt/arvo
=======
::::  /hoon+lunt
>>>>>>> 7fde2eb2
  ::
!?  164
::::
|=  pit=vase   
=>  =~
::  structures
|%
++  axle                                                ::  %lunt state
          $:  %0                                        ::
              all=(map ship axil)                       ::  state by owner
          ==                                            ::
++  born  ,[p=brat q=(unit ship)]                       ::  task identity
++  brat  ,@ud                                          ::  task number
++  bulb                                                ::
          $:  p=@p                                      ::  ship identity
              q=home                                    ::  server data
          ==                                            ::
++  home                                                ::  storage access
          $:  pad=@uvH                                  ::  passcode
              huc=husk                                  ::  log server
              sog=hulk                                  ::  storage server
          ==                                            ::
++  hulk                                                ::  checkpoint service
          $%  [%astr p=@ud q=@ud]                       ::  S3
          ==                                            ::
++  husk                                                ::  log server
          $:  pro=@tas                                  ::  protocol
              cap=@uvH                                  ::  access code
              srv=(list (pair ,@ud clip))               ::  server cluster
          ==                                            ::
++  gift                                                ::  result
          $:  [%die p=brat]                             ::  kill
              [%int p=brat]                             ::  interrupt
              [%run p=brat q=@p r=home]                 ::  load 
              [%say p=brat q=(list ovum)]               ::  send events
              [%new p=brat q=@p r=home s=(list ovum)]   ::  create 
          ==                                            ::
++  kiss                                                ::  request
          $:  [%com p=@p]                               ::  toggle compute svr
              [%end p=brat]                             ::  local end
              [%fan p=@ud]                              ::  set local fanout
              [%kil ~]                                  ::  terminate ship
              [%int ~]                                  ::  interrupt ship
              [%new p=@p q=(set ,@p) q=home r=@uvI]     ::  create ship
              [%run p=@p q=home]                        ::  run existing ship
              [%say p=(list ovum)]                      ::  remote events
              [%sto p=husk]                             ::  toggle logger
          ==                                            ::
++  axil                                                ::
          $:  bus=(unit ,@p)                            ::  master
              loc=@ud                                   ::  local resources
              hen=(unit duct)                           ::  effect duct
              ent=@                                     ::  entropy
              seq=@                                     ::  brat sequence
              why=(map duct born)                       ::  hosted ships
              how=(map born duct)                       ::  reverse why
              hut=(map born home)                       ::  storage control
              ham=(set hulk)                            ::  block stores
              sto=(set husk)                            ::  log stores
              com=(set ship)                            ::  compute resources
          ==                                            ::
--                                                      ::
.  ==
=|  axle
=*  lex  -
|=  [now=@da eny=@ ski=sled]                            ::  activate
^?                                                      ::  opaque core
|%                                                      ::
++  call                                                ::  request
  |=  [hen=duct hic=(hypo (hobo kiss))]
  ^-  [p=(list move) q=_..^$]
  =>  .(q.hic ?.(?=(%soft -.q.hic) q.hic ((hard kiss) p.q.hic)))
  !!
::
++  doze
  |=  [now=@da hen=duct]
  ^-  (unit ,@da)
  ~
::
++  load                                                ::  highly forgiving
  |=  old=*
  =+  lox=((soft axle) old)
  ^+  ..^$
  ?~  lox
    ~&  %lunt-reset
    ..^$
  ..^$(+>- u.lox)
::
++  scry
  |=  [fur=(unit (set monk)) ren=@tas who=ship syd=desk lot=coin tyl=path]
  ^-  (unit (unit (pair mark ,*)))
  ~
::
++  stay                                                ::  save w+o cache
  `axle`+>-.$
::
++  take                                                ::  response
  |=  [tea=wire hen=duct hin=(hypo noun)]
  !!
--
<|MERGE_RESOLUTION|>--- conflicted
+++ resolved
@@ -1,10 +1,6 @@
 ::    %lunt, fleet job control
 ::
-<<<<<<< HEAD
 ::::  /hoon/lunt/arvo
-=======
-::::  /hoon+lunt
->>>>>>> 7fde2eb2
   ::
 !?  164
 ::::
