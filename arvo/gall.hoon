--- conflicted
+++ resolved
@@ -123,14 +123,9 @@
           $%  [%woot p=ship q=coop]                     ::
           ==  ==                                        ::
               $:  %g                                    ::  by %gall
-<<<<<<< HEAD
-          $%  [%dumb ~]                                 ::
-              [%mean p=ares]                            ::
-=======
           $%  [%crud p=@tas q=(list tank)]              ::
               [%dumb ~]                                 ::
-              [%mean p=(unit ,[p=term q=(list tank)])]  ::
->>>>>>> dfcb6fda
+              [%mean p=ares]                            ::
               [%nice ~]                                 ::
               [%rush p=mark q=*]                        ::
               [%rust p=mark q=*]                        ::
