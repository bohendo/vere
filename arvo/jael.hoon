!:                                                      ::  /van/jael
::                                                      ::  %reference/0
!?  150
::
::
::  %jael: secrets and promises.
::
::  todo: 
::  
::    - communication with other vanes:
::      - actually use %behn for expiring secrets
::      - report %ames propagation errors to user
::
::    - nice features:
::      - scry namespace
::      - task for converting invites to tickets
::
|=  pit/vase
=,  pki:^jael
=,  rights:^jael
=,  able:^jael 
=,  title:jael
=,  crypto:ames
=,  jael
::                                                      ::::
::::                    # models                        ::  data structures
  ::                                                    ::::
::  the %jael state comes in two parts: absolute
::  and relative.
::
::  ++state-absolute is objective -- defined without
::  reference to our ship.  if you steal someone else's
::  private keys, we have a place to put them.  when
::  others make promises to us, we store them in the
::  same structures we use to make promises to others.
::
::  ++state-relative is subjective, denormalized and
::  derived.  it consists of all the state we need to
::  manage subscriptions efficiently.
::
=>  |%
++  state                                               ::  all vane state
  $:  ver/$0                                            ::  vane version 
      yen/(set duct)                                    ::  raw observers
      urb/state-absolute                                ::  all absolute state
      sub/state-relative                                ::  all relative state
  ==                                                    ::
++  state-relative                                      ::  urbit metadata
  $:  $=  car                                           ::  secure channels
        %+  map  ship                                   ::  partner
        $:  yen/(set duct)                              ::  trackers
            det/channel                                 ::  channel state
        ==                                              ::
      $=  rel                                           ::  neighborhood
        $:  dad/_our                                    ::  parent
            cod/farm                                    ::  dependencies
            pyr/(set ship)                              ::  peers
            kyz/(set ship)                              ::  children
        ==                                              ::
      $=  bal                                           ::  balance sheet
        $:  yen/(set duct)                              ::  trackers
        ==                                              ::  
      $=  own                                           ::  vault
        $:  yen/(set duct)                              ::  trackers
            lyf/life                                    ::  version
            jaw/(map life ring)                         ::  private keys
        ==                                              ::
  ==                                                    ::  
++  state-absolute                                      ::  absolute urbit
  $:  pug/farm                                          ::  keys
      pry/(map ship (map ship safe))                    ::  promises
  ==                                                    ::
::                                                      ::
++  message                                             ::  p2p message
  $%  {$hail p/safe}                                    ::  reset rights
      {$meet p/farm}                                    ::  propagate pki
  ==                                                    ::
++  card                                                ::  i/o action
  (wind note gift)                                      ::
::                                                      ::
++  move                                                ::  output
  {p/duct q/card}                                       ::
--  ::
::                                                      ::::
::::                    # data                          ::  static data
  ::                                                    ::::
=>  |%
::                                                      ::  ++zeno
++  zeno                                                ::  boot fingerprints
  ::
  ::  in ++zeno we hardcode the fingerprints of galaxies
  ::  and the identities of their owners.  if the 
  ::  fingerprint is 0, the galaxy can't be created.
  ::
  ::  we'll probably move at least the identity data
  ::  into urbit as it becomes more stable, but keeping
  ::  it in the source makes it very resilient.
  ::
  |=  who/ship
  ^-  @
  %+  snag  who
  ^-  (list @uw)
  :~  0w0                           ::    0, ~zod, urbit.org
      0w0                           ::    1, ~nec, Curtis Yarvin
      0w0                           ::    2, ~bud, Tlon Investor 1
      0w0                           ::    3, ~wes, Tlon Investor 2
      0w0                           ::    4, ~sev, Tlon Investor 2
      0w0                           ::    5, ~per, Tlon Investor 3  
      0w0                           ::    6, ~sut, Tlon Investor 4
      0w0                           ::    7, ~let, Tlon Investor 4
      0w0                           ::    8, ~ful, Tlon Investor 4
      0w0                           ::    9, ~pen, Tlon Investor 4
      0w0                           ::   10, ~syt, Tlon Investor 4
      0w0                           ::   11, ~dur, Tlon Investor 4
      0w0                           ::   12, ~wep, Sam Putman
      0w0                           ::   13, ~ser, Tlon Investor 5
      0w0                           ::   14, ~wyl, Zimran Ahmed 
      0w0                           ::   15, ~sun, Colin Smith  
      0w0                           ::   16, ~ryp, Tlon Investor 6
      0w0                           ::   17, ~syx, Tlon Investor 6
      0w0                           ::   18, ~dyr, Tlon Investor 6
      0w0                           ::   19, ~nup, Tlon Investor 6
      0w0                           ::   20, ~heb, Tlon Investor 6
      0w0                           ::   21, ~peg, Tlon Investor 6
      0w0                           ::   22, ~lup, Tlon Investor 6
      0w0                           ::   23, ~dep, Tlon Investor 6
      0w0                           ::   24, ~dys, Mike Gogulski
      0w0                           ::   25, ~put, Tlon Investor 7
      0w0                           ::   26, ~lug, Tlon Investor 8
      0w0                           ::   27, ~hec, Tlon Investor 8
      0w0                           ::   28, ~ryt, Tlon Investor 8
      0w0                           ::   29, ~tyv, Tlon Investor 8
      0w0                           ::   30, ~syd, Jennifer Kollmer
      0w0                           ::   31, ~nex, Prakhar Goel 
      0w0                           ::   32, ~lun, Tlon Investor 9
      0w0                           ::   33, ~mep, Tlon Investor 9
      0w0                           ::   34, ~lut, Tlon Investor 9
      0w0                           ::   35, ~sep, Tlon Investor 9
      0w0                           ::   36, ~pes, Jennifer Kollmer
      0w0                           ::   37, ~del, Kingdon Barrett
      0w0                           ::   38, ~sul, John Burnham 
      0w0                           ::   39, ~ped, Jeremy Wall 
      0w0                           ::   40, ~tem, Tlon Investor 10 
      0w0                           ::   41, ~led, Nick Caruso
      0w0                           ::   42, ~tul, Susan Yarvin
      0w0                           ::   43, ~met, Susan Yarvin
      0w0                           ::   44, ~wen, Susan Yarvin
      0w0                           ::   45, ~byn, Susan Yarvin 
      0w0                           ::   46, ~hex, James Torre
      0w0                           ::   47, ~feb, urbit.org
      0w0                           ::   48, ~pyl, Michael Hartl 
      0w0                           ::   49, ~dul, Jennifer Kollmer
      0w0                           ::   50, ~het, Jennifer Kollmer
      0w0                           ::   51, ~mev, Herbert Yarvin
      0w0                           ::   52, ~rut, Herbert Yarvin
      0w0                           ::   53, ~tyl, Tlon Investor 11 
      0w0                           ::   54, ~wyd, Curtis Yarvin
      0w0                           ::   55, ~tep, Sibyl Kollmer
      0w0                           ::   56, ~bes, Sibyl Kollmer
      0w0                           ::   57, ~dex, Jared Hance 
      0w0                           ::   58, ~sef, Owen Rescher
      0w0                           ::   59, ~wyc, Galen Wolfe-Pauly
      0w0                           ::   60, ~bur, Galen Wolfe-Pauly
      0w0                           ::   61, ~der, Galen Wolfe-Pauly
      0w0                           ::   62, ~nep, Galen Wolfe-Pauly
      0w0                           ::   63, ~pur, Herbert Yarvin
      0w0                           ::   64, ~rys, Charlie Cummings 
      0w0                           ::   65, ~reb, Herbert Yarvin
      0w0                           ::   66, ~den, Michael Hartl 
      0w0                           ::   67, ~nut, Henry Yarvin
      0w0                           ::   68, ~sub, Henry Yarvin
      0w0                           ::   69, ~pet, Henry Yarvin
      0w0                           ::   70, ~rul, Henry Yarvin
      0w0                           ::   71, ~syn, Henry Ault
      0w0                           ::   72, ~reg, Henry Ault
      0w0                           ::   73, ~tyd, Henry Ault
      0w0                           ::   74, ~sup, Henry Ault
      0w0                           ::   75, ~sem, Michael Livshin
      0w0                           ::   76, ~wyn, Anton Dyudin
      0w0                           ::   77, ~rec, Anton Dyudin
      0w0                           ::   78, ~meg, Anton Dyudin
      0w0                           ::   79, ~net, Anthony Martinez 
      0w0                           ::   80, ~sec, Curtis Yarvin
      0w0                           ::   81, ~mul, Curtis Yarvin
      0w0                           ::   82, ~nym, Max Greer 
      0w0                           ::   83, ~tev, Sibyl Kollmer
      0w0                           ::   84, ~web, Ar Vicco 
      0w0                           ::   85, ~sum, Philip Monk
      0w0                           ::   86, ~mut, Philip Monk
      0w0                           ::   87, ~nyx, Philip Monk
      0w0                           ::   88, ~rex, Tlon Investor 12 
      0w0                           ::   89, ~teb, Sibyl Kollmer
      0w0                           ::   90, ~fus, Tlon Corporation
      0w0                           ::   91, ~hep, urbit.org
      0w0                           ::   92, ~ben, urbit.org
      0w0                           ::   93, ~mus, urbit.org
      0w0                           ::   94, ~wyx, urbit.org
      0w0                           ::   95, ~sym, urbit.org
      0w0                           ::   96, ~sel, urbit.org
      0w0                           ::   97, ~ruc, urbit.org
      0w0                           ::   98, ~dec, urbit.org
      0w0                           ::   99, ~wex, Pax Dickinson 
      0w0                           ::  100, ~syr, urbit.org
      0w0                           ::  101, ~wet, urbit.org
      0w0                           ::  102, ~dyl, urbit.org
      0w0                           ::  103, ~myn, urbit.org
      0w0                           ::  104, ~mes, urbit.org
      0w0                           ::  105, ~det, urbit.org
      0w0                           ::  106, ~bet, urbit.org
      0w0                           ::  107, ~bel, urbit.org
      0w0                           ::  108, ~tux, Tlon Investor 13
      0w0                           ::  109, ~tug, Philip Monk 
      0w0                           ::  110, ~myr, urbit.org
      0w0                           ::  111, ~pel, urbit.org
      0w0                           ::  112, ~syp, urbit.org
      0w0                           ::  113, ~ter, urbit.org
      0w0                           ::  114, ~meb, urbit.org
      0w0                           ::  115, ~set, urbit.org
      0w0                           ::  116, ~dut, urbit.org
      0w0                           ::  117, ~deg, urbit.org
      0w0                           ::  118, ~tex, urbit.org
      0w0                           ::  119, ~sur, urbit.org
      0w0                           ::  120, ~fel, urbit.org
      0w0                           ::  121, ~tud, urbit.org
      0w0                           ::  122, ~nux, urbit.org
      0w0                           ::  123, ~rux, urbit.org
      0w0                           ::  124, ~ren, urbit.org
      0w0                           ::  125, ~wyt, urbit.org
      0w0                           ::  126, ~nub, urbit.org
      0w0                           ::  127, ~med, urbit.org
      0w0                           ::  128, ~lyt, Arthur Breitman 
      0w0                           ::  129, ~dus, urbit.org
      0w0                           ::  130, ~neb, urbit.org
      0w0                           ::  131, ~rum, urbit.org
      0w0                           ::  132, ~tyn, urbit.org
      0w0                           ::  133, ~seg, urbit.org
      0w0                           ::  134, ~lyx, urbit.org
      0w0                           ::  135, ~pun, urbit.org
      0w0                           ::  136, ~res, urbit.org
      0w0                           ::  137, ~red, Alex Kravets
      0w0                           ::  138, ~fun, Aaron Beckerman 
      0w0                           ::  139, ~rev, urbit.org
      0w0                           ::  140, ~ref, Matt Brubeck 
      0w0                           ::  141, ~mec, urbit.org
      0w0                           ::  142, ~ted, urbit.org
      0w0                           ::  143, ~rus, Stephen Burnham 
      0w0                           ::  144, ~bex, urbit.org
      0w0                           ::  145, ~leb, Justin LeBlanc
      0w0                           ::  146, ~dux, urbit.org
      0w0                           ::  147, ~ryn, urbit.org
      0w0                           ::  148, ~num, Tlon
      0w0                           ::  149, ~pyx, Katherine McFall
      0w0                           ::  150, ~ryg, Dan Haffey 
      0w0                           ::  151, ~ryx, Tlon
      0w0                           ::  152, ~fep, Tlon
      0w0                           ::  153, ~tyr, Steve Dee 
      0w0                           ::  154, ~tus, Tlon
      0w0                           ::  155, ~tyc, Tlon
      0w0                           ::  156, ~leg, Tlon
      0w0                           ::  157, ~nem, Tlon
      0w0                           ::  158, ~fer, Tlon
      0w0                           ::  159, ~mer, Tlon
      0w0                           ::  160, ~ten, Tlon
      0w0                           ::  161, ~lus, Tlon
      0w0                           ::  162, ~nus, Tlon
      0w0                           ::  163, ~syl, Tlon
      0w0                           ::  164, ~tec, Tlon
      0w0                           ::  165, ~mex, Tlon
      0w0                           ::  166, ~pub, Tlon
      0w0                           ::  167, ~rym, Tlon
      0w0                           ::  168, ~tuc, Tlon
      0w0                           ::  169, ~fyl, Tlon
      0w0                           ::  170, ~lep, Tlon
      0w0                           ::  171, ~deb, Tlon
      0w0                           ::  172, ~ber, Tlon
      0w0                           ::  173, ~mug, Tlon
      0w0                           ::  174, ~hut, Tlon
      0w0                           ::  175, ~tun, Tlon
      0w0                           ::  176, ~byl, Tlon
      0w0                           ::  177, ~sud, Tlon
      0w0                           ::  178, ~pem, Tlon
      0w0                           ::  179, ~dev, Tlon
      0w0                           ::  180, ~lur, Tlon
      0w0                           ::  181, ~def, Tlon
      0w0                           ::  182, ~bus, Tlon
      0w0                           ::  183, ~bep, Tlon
      0w0                           ::  184, ~run, Tlon
      0w0                           ::  185, ~mel, Tlon
      0w0                           ::  186, ~pex, Tlon
      0w0                           ::  187, ~dyt, Tlon
      0w0                           ::  188, ~byt, Tlon
      0w0                           ::  189, ~typ, Tlon
      0w0                           ::  190, ~lev, Tlon
      0w0                           ::  191, ~myl, Tlon
      0w0                           ::  192, ~wed, Tlon
      0w0                           ::  193, ~duc, Tlon
      0w0                           ::  194, ~fur, Tlon
      0w0                           ::  195, ~fex, Tlon
      0w0                           ::  196, ~nul, Tlon
      0w0                           ::  197, ~luc, Tlon
      0w0                           ::  198, ~len, Tlon
      0w0                           ::  199, ~ner, Tlon
      0w0                           ::  200, ~lex, Michael Hartl 
      0w0                           ::  201, ~rup, Owen Rescher
      0w0                           ::  202, ~ned, Tlon
      0w0                           ::  203, ~lec, Tlon
      0w0                           ::  204, ~ryd, Tlon
      0w0                           ::  205, ~lyd, Adam Bliss 
      0w0                           ::  206, ~fen, Tlon
      0w0                           ::  207, ~wel, Tlon
      0w0                           ::  208, ~nyd, Tlon
      0w0                           ::  209, ~hus, Tlon
      0w0                           ::  210, ~rel, Tlon
      0w0                           ::  211, ~rud, Tlon
      0w0                           ::  212, ~nes, Tlon
      0w0                           ::  213, ~hes, Tlon Investor 14 
      0w0                           ::  214, ~fet, Tlon
      0w0                           ::  215, ~des, Tlon
      0w0                           ::  216, ~ret, Tlon
      0w0                           ::  217, ~dun, Tlon
      0w0                           ::  218, ~ler, Tlon
      0w0                           ::  219, ~nyr, Ivan Matosevic 
      0w0                           ::  220, ~seb, Tlon
      0w0                           ::  221, ~hul, Tlon
      0w0                           ::  222, ~ryl, Tlon
      0w0                           ::  223, ~lud, Tlon
      0w0                           ::  224, ~rem, Tlon
      0w0                           ::  225, ~lys, Tlon
      0w0                           ::  226, ~fyn, Stephen Burnham 
      0w0                           ::  227, ~wer, Tlon
      0w0                           ::  228, ~ryc, Tlon
      0w0                           ::  229, ~sug, Tlon
      0w0                           ::  230, ~nys, Tlon
      0w0                           ::  231, ~nyl, Tlon
      0w0                           ::  232, ~lyn, Tlon
      0w0                           ::  233, ~dyn, Tlon
      0w0                           ::  234, ~dem, Tlon
      0w0                           ::  235, ~lux, Tlon Investor 15
      0w0                           ::  236, ~fed, Tlon
      0w0                           ::  237, ~sed, Tlon
      0w0                           ::  238, ~bec, Tlon
      0w0                           ::  239, ~mun, Tlon
      0w0                           ::  240, ~lyr, Tlon
      0w0                           ::  241, ~tes, Tlon
      0w0                           ::  242, ~mud, Ian Rowan
      0w0                           ::  243, ~nyt, Byrne Hobart 
      0w0                           ::  244, ~byr, Tlon
      0w0                           ::  245, ~sen, Tlon
      0w0                           ::  246, ~weg, Tlon
      0w0                           ::  247, ~fyr, Anton Dyudin 
      0w0                           ::  248, ~mur, Tlon
      0w0                           ::  249, ~tel, Tlon
      0w0                           ::  250, ~rep, Raymond Pasco
      0w0                           ::  251, ~teg, Tlon
      0w0                           ::  252, ~pec, Tlon
      0w0                           ::  253, ~nel, Tlon
      0w0                           ::  254, ~nev, Tlon
      0w0                           ::  255, ~fes, John Burnham 
  ==
--  ::
::                                                      ::::
::::                    # light                         ::  light cores
  ::                                                    ::::
=>  |%
::                                                      ::  ++py
::::                    ## sparse/light                 ::  sparse range
  ::                                                    ::::
++  py        
  ::  because when you're a star with 2^16 unissued
  ::  planets, a (set) is kind of lame...
  ::
  |_  a/pile
  ::                                                    ::  ++dif:py
  ++  dif                                               ::  add/remove a->b
    |=  b/pile                                          
    ^-  (pair pile pile)
    [(sub(a b) a) (sub b)]
  ::                                                    ::  ++div:py
  ++  div                                               ::  allocate
    |=  b/@ud
    ^-  (unit (pair pile pile))
    =<  ?-(- $& [~ p], $| ~)
    |-  ^-  (each (pair pile pile) @u)
    ?:  =(0 b)  
      [%& ~ a]
    ?~  a  [%| 0]
    =/  al  $(a l.a)
    ?-    -.al
        $&  [%& p.p.al a(l q.p.al)]
        $|
      =.  b  (^sub b p.al)    
      =/  top  +((^sub q.n.a p.n.a))
      ?:  =(b top)
        [%& a(r ~) r.a]
      ?:  (lth b top)
        :+  %&  a(r ~, q.n (add p.n.a (dec b)))
        =.  p.n.a  (add p.n.a b)
        (uni(a r.a) [n.a ~ ~])
      =/  ar  $(a r.a, b (^sub b top))
      ?-    -.ar
          $&  [%& a(r p.p.ar) q.p.ar]
          $|  [%| :(add top p.al p.ar)]
      ==
    ==
  ::
  ++  gas                                               ::  ++gas:py
    |=  b/(list ship)  ^-  pile                         ::  insert list
    ?~  b  a
    $(b t.b, a (put i.b))
  ::                                                    ::  ++gud:py
  ++  gud                                               ::  validate
    =|  {bot/(unit ship) top/(unit ship)}
    |-  ^-  ?
    ?~  a  &
    ?&  (lte p.n.a q.n.a)
        ?~(top & (lth +(q.n.a) u.top))
        ?~(bot & (gth p.n.a +(u.bot)))
    ::
        ?~(l.a & (vor p.n.a p.n.l.a))
        $(a l.a, top `p.n.a)
    ::
        ?~(l.a & (vor p.n.a p.n.l.a))
        $(a r.a, bot `q.n.a)
    ==
  ::                                                    ::  ++int:py
  ++  int                                               ::  intersection
    |=  b/pile  ^-  pile
    ?~  a  ~
    ?~  b  ~
    ?.  (vor p.n.a p.n.b)  $(a b, b a)
    ?:  (gth p.n.a q.n.b)  
      (uni(a $(b r.b)) $(a l.a, r.b ~))
    ?:  (lth q.n.a p.n.b)
      (uni(a $(b l.b)) $(a r.a, l.b ~))
    ?:  (gte p.n.a p.n.b)
      ?:  (lte q.n.a q.n.b)
        [n.a $(a l.a, r.b ~) $(a r.a, l.b ~)]
      [n.a(q q.n.b) $(a l.a, r.b ~) $(l.a ~, b r.b)]
    %-  uni(a $(r.a ~, b l.b))
    ?:  (lte q.n.a q.n.b)
      %-  uni(a $(l.b ~, a r.a))
      [n.b(q q.n.a) ~ ~]
    %-  uni(a $(l.a ~, b r.b))
    [n.b ~ ~]
  ::                                                    ::  ++put:py
  ++  put                                               ::  insert
    |=  b/@  ^-  pile
    (uni [b b] ~ ~)
  ::                                                    ::  ++sub:py
  ++  sub                                               ::  subtract
    |=  b/pile  ^-  pile
    ?~  b  a
    ?~  a  a
    ?:  (gth p.n.a q.n.b)
      $(b r.b, l.a $(a l.a, r.b ~))
    ?:  (lth q.n.a p.n.b)
      $(b l.b, r.a $(a r.a, l.b ~))
    %-  uni(a $(a l.a, r.b ~))
    %-  uni(a $(a r.a, l.b ~))
    ?:  (gte p.n.a p.n.b)
      ?:  (lte q.n.a q.n.b)
        ~
      $(b r.b, a [[+(q.n.b) q.n.a] ~ ~])
    ?:  (lte q.n.a q.n.b)
      $(b l.b, a [[n.a(q (min q.n.a (dec p.n.b)))] ~ ~])
    %-  uni(a $(b r.b, a [[+(q.n.b) q.n.a] ~ ~]))
    $(b l.b, a [[n.a(q (min q.n.a (dec p.n.b)))] ~ ~])
  ::                                              
  ++  tap
    =|  out/(list @u)
    |-  ^+  out
    ?~  a  out
    $(a l.a, out (welp (gulf n.a) $(a r.a)))
  ::                                                    ::  ++uni:py
  ++  uni                                               ::  merge two piles
    |=  b/pile  
    ^-  pile
    ?~  b  a
    ?~  a  b
    ?.  (vor p.n.a p.n.b)  $(a b, b a)
    ?:  (lth +(q.n.b) p.n.a)
      $(b r.b, l.a $(a l.a, r.b ~))
    ?:  (lth +(q.n.a) p.n.b)
      $(b l.b, r.a $(a r.a, l.b ~))
    ?:  =(n.a n.b)  [n.a $(a l.a, b l.b) $(a r.a, b r.b)]
    ?:  (lth p.n.a p.n.b)
      ?:  (gth q.n.a q.n.b)
        $(b l.b, a $(b r.b))
      $(b l.b, a $(b r.b, a $(b r.a, r.a ~, q.n.a q.n.b)))
    ?:  (gth q.n.a q.n.b)
      $(a l.a, b $(a r.a, b $(a r.b, r.b ~, q.n.b q.n.a)))
    $(a l.a, b $(a r.a))
  --  ::py
::                                                      ::  ++ry
::::                    ## rights/light                 ::  rights algebra
  ::                                                    ::::
++  ry
  ::
  ::  we need to be able to combine rights, and 
  ::  track changes by taking differences between them.  
  :: 
  ::  ++ry must always crash when you try to make it
  ::  do something that makes no sense.  
  ::
  ::  language compromises: the type system can't enforce 
  ::  that lef and ryt match, hence the asserts.
  ::
  |_  $:  ::  lef: old right
          ::  ryt: new right
          ::
          lef/rite 
          ryt/rite
      ==
  ::                                                    ::  ++dif:ry
  ++  dif                                               ::  r->l: {add remove}
    ^-  (pair (unit rite) (unit rite))
    |^  ?-  -.lef
          $apple  ?>(?=($apple -.ryt) (table %apple p.lef p.ryt))
          $block  ?>(?=($block -.ryt) [~ ~])
          $email  ?>(?=($email -.ryt) (sable %email p.lef p.ryt))
          $final  ?>(?=($final -.ryt) (cable %final p.lef p.ryt))
          $fungi  ?>(?=($fungi -.ryt) (noble %fungi p.lef p.ryt))
          $guest  ?>(?=($guest -.ryt) [~ ~])
          $hotel  ?>(?=($hotel -.ryt) (bible %hotel p.lef p.ryt))
          $jewel  ?>(?=($jewel -.ryt) (table %jewel p.lef p.ryt))
          $login  ?>(?=($login -.ryt) (sable %login p.lef p.ryt))
          $pword  ?>(?=($pword -.ryt) (ruble %pword p.lef p.ryt))
          $token  ?>(?=($token -.ryt) (ruble %token p.lef p.ryt))
          $urban  ?>(?=($urban -.ryt) (table %urban p.lef p.ryt))
        ==
    ::                                                  ::  ++cable:dif:ry
    ++  cable                                           ::  diff atom
      |*  {nut/@tas new/@ old/@}
      ?:  =(new old)  [~ ~]
      [`[nut new] `[nut old]]
    ::                                                  ::  ++bible:dif:ry
    ++  bible                                           ::  diff pile
      |*  {nut/@tas new/(map dorm pile) old/(map dorm pile)}
      =/  mor/_old
        %-  ~(rep by old)
        |=  {{cur/dorm fid/pile} acc/_^+(old ~)}
        =.  fid
          (~(sub py fid) (fall (~(get by new) cur) ~))
        ?~  fid  acc
        (~(put by acc) cur fid)
      ::
      =/  les/_new
        %-  ~(rep by new)
        |=  {{cur/dorm fid/pile} acc/_^+(new ~)}
        =.  fid
          (~(sub py fid) (fall (~(get by old) cur) ~))
        ?~  fid  acc
        (~(put by acc) cur fid)
      ::
      :-  ?~(mor ~ `[nut mor])
          ?~(les ~ `[nut les])
    ::                                                  ::  ++noble:dif:ry
    ++  noble                                           ::  diff map of @ud
      |*  {nut/@tas new/(map * @ud) old/(map * @ud)}
      ^-  (pair (unit rite) (unit rite))
      =/  mor/_old
        %-  ~(rep by old)
        |*  {{cur/* fid/@ud} acc/_^+(old ~)}
        =>  .(+< `_[[cur fid]=-.new acc=old]`+<)
        =.  fid  
          (^sub fid (max fid (fall (~(get by new) cur) 0)))
        ?~  fid  acc
        (~(put by acc) cur fid)
      ::
      =/  les/_new
        %-  ~(rep by new)
        |*  {{cur/* fid/@ud} acc/_^+(new ~)}
        =>  .(+< `_[[cur fid]=-.old acc=new]`+<)
        =.  fid  
          (^sub fid (max fid (fall (~(get by old) cur) 0)))
        ?~  fid  acc
        (~(put by acc) cur fid)
      ::
      :-  ?~(mor ~ `[nut mor])
          ?~(les ~ `[nut les])
    ::                                                  ::  ++ruble:dif:ry
    ++  ruble                                           ::  diff map of maps
      |*  {nut/@tas new/(map * (map)) old/(map * (map))}
      =/  mor/_old
        %-  ~(rep by old)
        |*  {{cur/* fid/(map)} acc/_^+(old ~)}
        =>  .(+< `_[[cur fid]=n.-.new acc=old]`+<)
        =.  fid
          (~(dif by ,.fid) (fall (~(get by new) cur) ~))
        ?~  fid  acc
        (~(put by acc) cur fid)
      ::
      =/  les/_new
        %-  ~(rep by new)
        |*  {{cur/* fid/(map)} acc/_^+(new ~)}
        =>  .(+< `_[[cur fid]=n.-.old acc=new]`+<)
        =.  fid
          (~(dif by ,.fid) (fall (~(get by old) cur) ~))
        ?~  fid  acc
        (~(put by acc) cur fid)
      ::
      :-  ?~(mor ~ `[nut mor])
          ?~(les ~ `[nut les])
    ::                                                  ::  ++sable:dif:ry
    ++  sable                                           ::  diff set
      |*  {nut/@tas new/(set) old/(set)}
      =/  mor  (~(dif in new) old)
      =/  les  (~(dif in old) new) 
      :-  ?~(mor ~ `[nut mor])
          ?~(les ~ `[nut les])
    ::                                                  ::  ++table:dif:ry
    ++  table                                           ::  diff map
      |*  {nut/@tas new/(map) old/(map)}
      ^-  (pair (unit rite) (unit rite))
      =/  ped  (~(dep by old) new)
      :-  ?~(p.ped ~ `[nut p.ped])
          ?~(q.ped ~ `[nut q.ped])
    --  ::dif
  ::                                                    ::  ++sub:ry
  ++  sub                                               ::  l - r
    ^-  (unit rite)
    =/  vid  dif
    ?>(?=($~ q.vid) p.vid)
  ::                                                    ::  ++add:ry
  ++  uni                                               ::  lef new, ryt old
    ^-  rite
    |^  ?-  -.lef
          $apple  ?>(?=($apple -.ryt) [%apple (table p.lef p.ryt)])
          $block  ?>(?=($block -.ryt) [%block ~])
          $email  ?>(?=($email -.ryt) [%email (sable p.lef p.ryt)])
          $final  ?>(?=($final -.ryt) [%final (cable p.lef p.ryt)])
          $fungi  ?>(?=($fungi -.ryt) [%fungi (noble p.lef p.ryt)])
          $guest  ?>(?=($guest -.ryt) [%guest ~])
          $hotel  ?>(?=($hotel -.ryt) [%hotel (bible p.lef p.ryt)])
          $jewel  ?>(?=($jewel -.ryt) [%jewel (table p.lef p.ryt)])
          $login  ?>(?=($login -.ryt) [%login (sable p.lef p.ryt)])
          $pword  ?>(?=($pword -.ryt) [%pword (ruble p.lef p.ryt)])
          $token  ?>(?=($token -.ryt) [%token (ruble p.lef p.ryt)])
          $urban  ?>(?=($urban -.ryt) [%urban (table p.lef p.ryt)])
        ==
    ::                                                  ::  ++cable:uni:ry
    ++  cable                                           ::  union atom
      |=  {new/@ old/@}
      ?>  =(new old)
      new
    ::                                                  ::  ++bible:uni:ry
    ++  bible                                           ::  union pile
      |=  {new/(map dorm pile) old/(map dorm pile)}
      ^+  new
      %-  (~(uno by old) new)
      |=  (trel dorm pile pile)
      (~(uni py q) r)
    ::                                                  ::  ++noble:uni:ry
    ++  noble                                           ::  union map of @ud
      |=  {new/(map term @ud) old/(map term @ud)}
      ^+  new
      %-  (~(uno by old) new)
      |=  (trel term @ud @ud)
      (add q r)
    ::                                                  ::  ++ruble:uni:ry
    ++  ruble                                           ::  union map of maps
      |=  {new/(map site (map @t @t)) old/(map site (map @t @t))}
      ^+  new
      %-  (~(uno by old) new)
      |=  (trel site (map @t @t) (map @t @t))
      %-  (~(uno by q) r)
      |=  (trel @t @t @t)
      ?>(=(q r) r)
    ::                                                  ::  ++sable:uni:ry
    ++  sable                                           ::  union set
      |*  {new/(set) old/(set)}
      ^+  new
      (~(uni in old) new)
    ::                                                  ::  ++table:uni:ry
    ++  table                                           ::  union map
      |*  {new/(map) old/(map)}
      ^+  new
      %-  (~(uno by old) new)
      |=  (trel _p.-<.new _q.->.new _q.->.new)
      ?>(=(q r) r)
    --  ::uni
  --  ::ry
::                                                      ::  ++up
::::                    ## wallet^light                 ::  wallet algebra
  ::                                                    ::::
++  up
  ::  a set of rites is stored as a tree (++safe), sorted
  ::  by ++gor on the stem, balanced by ++vor on the stem.
  ::  (this is essentially a ++map with stem as key, but
  ::  ++map doesn't know how to link stem and bulb types.)
  ::  the goal of the design is to make it easy to add new
  ::  kinds of rite without a state adapter.
  ::
  ::  wallet operations always crash if impossible;
  ::  %jael has no concept of negative rights.
  ::
  ::  performance issues: ++differ and ++splice, naive.
  :: 
  ::  external issues: much copy and paste from ++by.  it
  ::  would be nice to resolve this somehow, but not urgent.
  ::
  ::  language issues: if hoon had an equality test 
  ::  that informed inference, ++expose could be 
  ::  properly inferred, eliminating the ?>.
  ::
  |_  pig/safe
  ::                                                    ::  ++delete:up
  ++  delete                                            ::  delete right
    |=  ryt/rite
    ^-  safe
    ?~  pig
      !!                              :: not found
    ?.  =(-.ryt -.n.pig)
      ?:  (gor -.ryt -.n.pig)
        [n.pig $(pig l.pig) r.pig]
      [n.pig l.pig $(pig r.pig)]
    =/  dub  ~(sub ry n.pig ryt)
    ?^  dub  [u.dub l.pig r.pig]
    |-  ^-  safe
    ?~  l.pig  r.pig
    ?~  r.pig  l.pig
    ?:  (vor -.n.l.pig -.n.r.pig)
      [n.l.pig l.l.pig $(l.pig r.l.pig)]
    [n.r.pig $(r.pig l.r.pig) r.r.pig]
  ::                                                    ::  ++differ:up
  ++  differ                                            ::  delta pig->gob
    |=  gob/safe
    ^-  bump
    |^  [way way(pig gob, gob pig)]
    ++  way
      %-  intern(pig ~) 
      %+  skip  linear(pig gob) 
      |=(rite (~(has in pig) +<))
    --
  ::                                                    ::  ++exists:up
  ++  exists                                            ::  test presence
    |=  tag/@tas
    !=(~ (expose tag))
  ::                                                    ::  ++expose:up
  ++  expose                                            ::  typed extract
    |=  tag/@tas
    ^-  (unit rite)
    ?~  pig  ~
    ?:  =(tag -.n.pig)
      [~ u=n.pig]
    ?:((gor tag -.n.pig) $(pig l.pig) $(pig r.pig))
  ::                                                    ::  ++insert:up
  ++  insert                                            ::  insert item
    |=  ryt/rite
    ^-  safe
    ?~  pig
      [ryt ~ ~]
    ?:  =(-.ryt -.n.pig)
      ?:  =(+.ryt +.n.pig)
        pig
      [~(uni ry ryt n.pig) l.pig r.pig]
    ?:  (gor -.ryt -.n.pig)
      =+  nex=$(pig l.pig)
      =.  l.pig  nex
      ?>  ?=(^ l.pig)
      ?:  (vor -.n.pig -.n.l.pig)
        [n.pig l.pig r.pig]
      [n.l.pig l.l.pig [n.pig r.l.pig r.pig]]
    =+  nex=$(pig r.pig)
    =.  r.pig  nex
    ?>  ?=(^ r.pig)
    ?:  (vor -.n.pig -.n.r.pig)
      [n.pig l.pig r.pig]
    [n.r.pig [n.pig l.pig l.r.pig] r.r.pig]
  ::                                                    ::  ++intern:up
  ++  intern                                            ::  insert list
    |=  lin/(list rite)
    ^-  safe
    ?~  lin  pig
    =.  pig  $(lin t.lin)
    (insert i.lin)
  ::                                                    ::  ++linear:up
  ++  linear                                            ::  convert to list
    =|  lin/(list rite)
    |-  ^+  lin
    ?~  pig  ~
    $(pig r.pig, lin [n.pig $(pig l.pig)])
  ::                                                    ::  ++redact:up
  ++  redact                                            ::  conceal secrets
    |-  ^-  safe
    ?~  pig  ~
    :_  [$(pig l.pig) $(pig r.pig)]
    =*  rys  n.pig
    ^-  rite
    ?+    -.rys  rys
        $apple
      [%apple (~(run by p.rys) |=(@ (mug +<)))]
    ::
        $final
      [%final (mug p.rys)]
    ::
        $login
      [%login ~]
    ::
        $pword
      :-  %pword 
      %-  ~(run by p.rys) 
      |=  (map @ta @t) 
      (~(run by +<) |=(@t (fil 3 (met 3 +<) '*')))
    ::
        $jewel
      [%jewel (~(run by p.rys) |=(@ (mug +<)))]
    ::
        $token
      :-  %token 
      %-  ~(run by p.rys) 
      |=((map @ta @) (~(run by +<) |=(@ (mug +<))))
    ::
        $urban
      [%urban (~(run by p.rys) |=({@da code:^ames} [+<- (mug +<+)]))]
    ==
  ::                                                    ::  ++remove:up
  ++  remove                                            ::  pig minus gob
    |=  gob/safe
    ^-  safe
    =/  buv  (~(tap by gob))
    |-  ?~  buv  pig
        $(buv t.buv, pig (delete i.buv))
  ::                                                    ::  ++splice:up
  ++  splice                                            ::  pig plus gob
    |=  gob/safe
    ^-  safe
    =/  buv  (~(tap by gob))
    |-  ?~  buv  pig
        $(buv t.buv, pig (insert i.buv))
  ::                                                    ::  ++update:up
  ++  update                                            ::  arbitrary change
    |=  del/bump
    ^-  safe
    (splice(pig (remove les.del)) mor.del)
  --   
::                                                      ::  ++we
::::                    ## will^light                   ::  will functions
  ::                                                    ::::
++  we
  |_  pub/will
  ::                                                    ::  ++collate:we 
  ++  collate                                           ::  sort by version
    |=  ord/$-({{life cert} {life cert}} ?)
    ^-  (list (pair life cert))
    (sort (~(tap by pub)) ord)
  ::                                                    ::  ++current:we
  ++  current                                           ::  current number
    ^-  (unit life)
    (bind instant |=((pair life cert) p))
  ::                                                    ::  ++forward:we
  ++  forward                                           ::  sort oldest first
    (collate |=({{a/life *} {b/life *}} (lth a b)))
  ::                                                    ::  ++instant:we
  ++  instant                                           ::  current cert
    ^-  (unit (pair life cert))
    =+  reverse
    ?~(- ~ `i)
  ::                                                    ::  ++reverse:we
  ++  reverse                                           ::  sort latest first
    (collate |=({{a/life *} {b/life *}} (gth a b)))
  --
--
::                                                      ::::
::::                    #  heavy                        ::  heavy engines
  ::                                                    ::::
=>  |%
::                                                      ::  ++of
::::                    ## main^heavy                   ::  main engine
  ::                                                    ::::
++  of
  ::  this core handles all top-level %jael semantics,
  ::  changing state and recording moves.
  ::
  ::  logically we could nest the ++su and ++ur cores
  ::  within it, but we keep them separated for clarity.
  ::  the ++curd and ++cure arms complete relative and
  ::  absolute effects, respectively, at the top level.
  ::
  ::  a general pattern here is that we use the ++ur core
  ::  to generate absolute effects (++change), then invoke 
  ::  ++su to calculate the derived effect of these changes.
  ::
  ::  arvo issues: should be merged with the top-level
  ::  vane interface when that gets cleaned up a bit.
  ::
  =|  moz/(list move)
  =|  $:  ::  sys: system context
          ::
          $=  sys
          $:  ::  now: current time
              ::  eny: unique entropy
              ::
              now/@da
              eny/@e
          ==
          ::  all vane state
          ::
          state
      ==
  ::  lex: all durable state
  ::  moz: pending actions
  ::
  =*  lex  ->
  |%
  ::                                                    ::  ++abet:of
  ++  abet                                              ::  resolve
    [(flop moz) lex]
  ::                                                    ::  ++burb:of
  ++  burb                                              ::  per ship
    |=  who/ship
    ~(able ~(ex ur urb) who)
  ::
  ++  read-womb
    |=  pax/path  ^-  (unit womb-scry)
    ?~  pax  ~
    ?+    i.pax  ~
        $balance
      %+  bind  (read t.pax /[%uv])
      |=(a/passcode [%balance a])
    ::
        $stats
      %+  bind  (read t.pax /[%p])
      |=(a/ship [%stats a])
    ::
        $shop
      %+  biff  (read t.pax /[%tas]/[%ud])
      |=  {typ/term nth/@u}
      ?.  ?=(?($star $planet) typ)  ~
      `[%shop typ nth]
    ==
  ::                                                    ::  ++scry:of
  ++  scry                                              ::  read
    |=  {syd/@tas pax/path}  ^-  (unit gilt)
    ?+    syd  ~
        $womb  (biff (read-womb pax) scry-womb:(burb our))
    ==
  ::                                                    ::  ++call:of
  ++  call                                              ::  invoke
    |=  $:  ::  hen: event cause
            ::  tac: event data
            ::
            hen/duct
            tac/task
        ==
    ^+  +>
    ?-    -.tac
    ::
    ::  destroy promises
    ::    {$burn p/ship q/safe}
    ::
        $burn
      (cure abet:abet:(deal:(burb our) p.tac [~ q.tac]))
    ::
    ::  remote update
    ::    {$hail p/ship q/remote}
    ::
        $hail
      (cure abet:abet:(hail:(burb p.tac) our q.tac))
    ::
    ::  initialize vane
    ::    {$init p/code q/arms}
    ::
        $init
      =.  our  p.tac
      (cure abet:abet:(make:(burb our) now.sys eny.sys (shaf %genr eny.sys) *arms))
::       (cure abet:abet:(make:(burb our) now.sys eny.sys p.tac q.tac))
    ::
    ::  create promises
    ::    {$mint p/ship q/safe}
    ::
        $mint
      (cure abet:abet:(deal:(burb our) p.tac [q.tac ~]))
      
    ::
    ::  move promises
    ::    {$move p/ship q/ship r/safe}
    ::
        $move
      =.  +>  (cure abet:abet:(deal:(burb our) p.tac [~ r.tac]))
      =.  +>  (cure abet:abet:(deal:(burb our) q.tac [r.tac ~]))
      +>
    ::
    ::  public-key update
    ::    {$meet p/(unit (unit ship)) q/farm}
    ::
        $meet
      (cure abet:(~(meet ur urb) p.tac q.tac))
    ::
    ::  cancel all trackers from duct
    ::    {$nuke $~}
    ::
        $nuke
      %_  +>
        yen          (~(del in yen) hen)
        yen.bal.sub  (~(del in yen.bal.sub) hen)
        yen.own.sub  (~(del in yen.own.sub) hen)
        car.sub      %-  ~(run by car.sub)
                     |=  {yen/(set duct) det/channel}
                     [(~(del in yen) hen) det]
      ==
    ::
    ::  extend our certificate with a new private key
    ::    {$next p/bull}
    ::
        $next
      (cure abet:abet:(next:(burb our) eny.sys p.tac))
    ::
    ::
    ::  extend our certificate with a new private key
    ::    {$jaelwomb p/womb-task}
    ::
        $jaelwomb
      (cure abet:abet:(womb:(burb our) p.tac))
    ::
    ::  open secure channel
    ::    {$veil p/ship}
    ::
        $veil
      (curd abet:(~(veil ~(feed su urb sub) hen) p.tac))
    ::
    ::  watch private keys
    ::    {$vein $~}
    ::
        $vein
      (curd abet:~(vein ~(feed su urb sub) hen))
    ::
    ::  monitor assets
    ::    {$vest $~}
    ::
        $vest
      (curd abet:~(vest ~(feed su urb sub) hen))
    ::
    ::  monitor all 
    ::    {$vine $~}
    ::
        $vine
      +>(yen (~(put in yen) hen))
    ::
    ::  authenticated remote request
    ::    {$west p/ship q/path r/*}
    ::
        $west
      ?>  =(~ q.tac)
      =+  mes=((hard message) r.tac)
      ?-    -.mes
      ::
      ::  reset remote rights
      ::    {$hail p/safe}
      ::
          $hail
        (cure abet:abet:(hail:(burb p.tac) our [%| p.mes]))
      ::
      ::  share certificates
      ::    {$meet p/farm}
      ::
          $meet
        (cure abet:(~(meet ur urb) ``p.tac p.mes))
      ==
    ==
  ::                                                    ::  ++curd:of
  ++  curd                                              ::  relative moves
    |=  {moz/(list move) sub/state-relative}
    +>(sub sub, moz (weld (flop moz) ^moz))
  ::                                                    ::  ++cure:of
  ++  cure                                              ::  absolute edits
    |=  {hab/(list change) urb/state-absolute}
    ^+  +>
    (curd(urb urb) abet:(~(apex su urb sub) hab))
  --
::                                                      ::  ++su
::::                    ## relative^heavy               ::  subjective engine
  ::                                                    ::::
++  su
      ::  the ++su core handles all derived state, 
      ::  subscriptions, and actions.
      ::
      ::  ++feed:su registers subscriptions, and also 
      ::  drives certificate propagation when a %veil
      ::  (secure channel) subscription is created.
      ::
      ::  ++feel:su checks if a ++change should notify
      ::  any subscribers.
      ::
      ::  ++fire:su generates outgoing network messages.
      ::
      ::  ++form:su generates the actual report data.
      ::
  =|  moz/(list move)           
  =|  $:  state-absolute
          state-relative
      ==
  ::  moz: moves in reverse order
  ::  urb: absolute urbit state
  ::  sub: relative urbit state
  ::
  =*  urb  -<
  =*  sub  ->
  |%
  ::                                                    ::  ++abet:su
  ++  abet                                              ::  resolve
    [(flop moz) sub]
  ::                                                    ::  ++apex:su
  ++  apex                                              ::  apply changes
    |=  hab/(list change)
    ^+  +>
    ?~  hab  +>
    %=    $
        hab  t.hab
        +>
      ?-  -.i.hab
        $rite  (paid +.i.hab)
        $fact  (said +.i.hab)
      ==
    ==
  ::                                                    ::  ++exec:su
  ++  exec                                              ::  mass gift
    |=  {yen/(set duct) cad/card}
    =/  noy  (~(tap in yen))
    |-  ^+  ..exec
    ?~  noy  ..exec
    $(noy t.noy, moz [[i.noy cad] moz])
  ::                                                    ::  ++feed:su
  ++  feed                                              ::  subscribe to view
    |_  ::  hen: subscription source
        ::
        hen/duct
    ::                                                  ::  ++veil:feed:su
    ++  veil                                            ::  secure channel
      |=  who/ship
      ^+  ..feed
      ::
      ::  send initial pki sync as needed
      ::
      =.  ..feed  (open hen who)
      =/  ruc  (~(get by car) who)
      =/  rec  
        ?~  ruc 
           [`yen/(set duct)`[hen ~ ~] det=(veil:form who)]
         u.ruc(yen (~(put in yen.u.ruc) hen))
      %_  ..feed
        moz  [[hen %give %veil det.rec] moz]
        car  (~(put by car) who rec)
      ==
    ::                                                  ::  ++vein:feed:su
    ++  vein                                            ::  private keys
      %_  ..feed
        moz      [[hen %give %vein [lyf jaw]:own] moz]
        yen.own  (~(put in yen.own) hen)
      ==
    ::                                                  ::  ++vest:feed:su
    ++  vest                                            ::  balance
      %_  ..feed
        moz      [[hen %give %vest %& vest:form] moz]
        yen.bal  (~(put in yen.bal) hen)
      ==
    --
  ::                                                    ::  ++feel:su
  ++  feel                                              ::  update tracker
    |% 
    ::                                                  ::  ++veal:feel:su
    ++  veal                                            ::  kick subfarm
      ^+  ..feel
      =/  cod  veal:form
      ?:(=(cod.rel cod) ..feel ..feel(cod.rel cod))
    ::                                                  ::  ++veil:feel:su
    ++  veil                                            ::  kick secure channel
      |=  who/ship
      ^+  ..feel
      =/  ruc  (~(get by car) who)
      ?~  ruc  ..feel
      =/  det  (veil:form who)
      ?:  =(det det.u.ruc)  ..feel 
      =.  car  (~(put by car) who [yen.u.ruc det])
      (exec yen.u.ruc [%give %veil det])
    ::                                                  ::  ++vein:feel:su
    ++  vein                                            ::  kick private keys
      ^+  ..feel
      =/  yam  vein:form
      ?:  =(yam +.own)  ..feel
      (exec(+.own yam) yen.own [%give %vein +.own])
    ::                                                  ::  ++vest:feel:su
    ++  vest                                            ::  kick balance
      |=  hug/action
      ^+  ..feel
      ?:  =([~ ~] +.q.hug)  ..feel
      ::
      ::  notify all local listeners
      ::
      =.  ..feel  (exec yen.bal [%give %vest %| p.hug q.hug])
      ::
      ::  pig: purse report for partner
      ::
      ?.  ?=($| -.q.hug)  ..feel
      =*  pig  (~(lawn ur urb) our p.hug)
      %_    ..feel
          moz  :_  moz
        [*duct %pass /vest/(scot %p p.hug) %x %mess p.hug /j %hail pig]
      ==
    --
  ::                                                    ::  ++fire:su
  ++  fire                                              ::  propagate keys
    |_  hec/farm
    ++  home                                            ::  ++home:su
      |=  who/ship                                      ::  to ship
      %_    ..fire
          moz
        :_  moz
        [*duct %pass /meet/(scot %p who) %x %mess who /j [%meet hec]]
      == 
    ::                                                  ::  ++flow:su
    ++  flow                                            ::  to set of ships
      |=  tar/(set ship)
      =+  rot=(~(tap in (~(del in tar) our)))
      |-  ^+  ..fire
      ?~  rot  ..fire
      $(rot t.rot, ..fire (home i.rot))
    ::                                                  ::  ++spam:su
    ++  spam                                            ::  to list of sets
      |=  {via/(unit ship) jax/(list (set ship))}
      ^+  ..fire
      =-  (flow ?~(via - (~(del in -) u.via)))
      |-  ^-  (set ship)      
      ?~(jax ~ (~(uni in i.jax) $(jax t.jax)))
    --
  ::                                                    ::  ++form:su
  ++  form                                              ::  generate reports
    |%
    ::                                                  ::  ++veal:form:su
    ++  veal                                            ::  public dependencies
      =|  sea/(set ship)
      =|  out/farm
      =/  mor  `(set ship)`[our ~ ~]
      |-  ^-  farm
      ?:  =(~ mor)  out
      ::
      ::  nex: all wills to add
      ::
      =/  nex
        =/  rom  (~(tap in mor))
        |-  ^-  farm
        ?~  rom  ~
        %+  ~(put by $(rom t.rom)) 
          i.rom 
        (~(got by pug.urb) i.rom)
      ::
      ::  wit: all new ships in these wills
      ::
      =.  sea  (~(uni in sea) mor)
      =/  wit
        =|  wit/(set ship)
        =/  fem  (~(tap by nex))
        |-  ^+  wit
        ?~  fem  wit
        =.  wit  $(fem t.fem)
        =/  naw  (~(tap by q.i.fem))
        |-  ^+   wit
        ?~  naw  wit
        =.  wit  $(naw t.naw)
        =*  dad  dad.doc.dat.q.i.naw
        ?:  (~(has in sea) dad)  wit
        (~(put in wit) dad)
      ::
      ::  repeat, flushing output
      ::
      $(mor wit, out (~(uni by out) nex))
    ::                                                  ::  ++veil:form:su
    ++  veil                                            ::  channel report
      |=  who/ship
      ^-  channel
      ::
      ::  pub: will of who
      ::  exp: promises from our to who
      ::  imp: promises from who to our
      ::  out: symmetric key from our to who
      ::  inn: symmetric keys from who to our
      ::
      =/  pub  
        ^-  will
        =-  ?~(- ~ u.-)
        (~(get by pug.urb) who)
      ::
      =/  exp  
        ^-  safe
        =-  ?~(- ~ u.-)
        (~(get by (~(got by pry.urb) our)) who)
      ::
      =/  imp  
        ^-  safe
        =-  ?~(- ~ u.-)
        %.  our
        ~(get by (fall (~(get by pry.urb) who) *(map ship safe)))
      ::
      =*  out
        ^-  (unit (pair hand bill))
        =+  (~(expose up exp) %urban)
        ?~  -  ~ 
        ?>  ?=($urban -.u.-)
        =*  pam  p.u.-
        ?~  pam  ~  
        ::  arbitrarily select root node of the map
        ::
        `n.pam
      ::
      =*  inn
          =+  (~(expose up imp) %urban)
          ^-  (map hand bill)
          ?~  -  ~
          ?>  ?=($urban -.u.-)
          p.u.-
      ::
      ^-  channel
      [out inn ~(current we pub) (~(dads ur urb) who) pub]
    ::                                                  ::  ++vein:form:su
    ++  vein                                            ::  private key report
      ^-  (pair life (map life ring))
      (~(lean ur urb) our)
    ::                                                  ::  ++vest:form:su
    ++  vest                                            ::  balance report
      ^-  balance
      :-  ::
          ::  raw: all our liabilities by ship
          ::  dud: delete liabilities to self
          ::  cul: mask secrets
          ::
          =*  raw  =-(?~(- ~ u.-) (~(get by pry.urb) our))
          =*  dud  (~(del by raw) our)
          =*  cul  (~(run by dud) |=(safe ~(redact up +<)))
          cul
      ::
      ::  fub: all assets by ship
      ::  veg: all nontrivial assets, secrets masked
      ::
      =/  fub  
        ^-  (list (pair ship (unit safe)))
        %+  turn
          (~(tap by pry.urb))
        |=  (pair ship (map ship safe))
        [p (~(get by q) our)]
      =*  veg
        |-  ^-  (list (pair ship safe))
        ?~  fub  ~
        =+  $(fub t.fub)
        ?~(q.i.fub - [[p.i.fub ~(redact up u.q.i.fub)] -])
      ::
      (~(gas by *(map ship safe)) veg)
    --
  ::                                                    ::  ++open:su
  ++  open                                              ::  make secure channel
    |=  $:  hen/duct
            who/ship
        ==
    ^+  +>
    ::
    ::  a one-time operation to create a secure channel
    ::
    ?:  (~(has by car) who)  +>
    ::
    ::  initial propagation: ourself and dependencies, plus
    ::  all capital ships if meeting a child.
    ::
    =*  hec  ^-  farm
      ?.  (~(has in kyz.rel) who)  cod.rel
      =-  (~(uni by cod.rel) -)
      %-  ~(gas by *farm)
      %+  skim  (~(tap by pug.urb))
      |=({who/ship *} (lth who 65.536))
    ::
    (~(home fire hec) who)
  ::                                                    ::  ++paid:su
  ++  paid                                              ::  track asset change
    |=  $:  ::  rex: promise from
            ::  pal: promise to
            ::  del: change to existing
            ::  bur: changes to symmetric keys
            ::
            rex/ship
            pal/ship
            del/bump
        ==
    ^+  +>
    =*  bur  ?|  (~(exists up mor.del) %urban) 
                 (~(exists up les.del) %urban)
             ==
    ::  ignore empty delta; keep secrets out of metadata
    ::
    ?:  =([~ ~] del)  +>
    =.  del  [~(redact up mor.del) ~(redact up les.del)]
    ?.  =(our pal)
      ::
      ::  track promises we made to others
      ::
      ?.  =(our rex)  +>
      ::
      ::  track liabilities
      ::
      =.  +>  (vest:feel pal %& del) 
      ::
      ::  track secure channels
      ::
      ?.  bur  +>
      (veil:feel pal)
    ::
    ::  track private keys
    ::
    =.  +>  ?.  (~(exists up mor.del) %jewel)  
        +>
      vein:feel
    ::
    ::  track changes in secure channels
    ::
    ?.  bur  +>
    (veil:feel rex)
  ::                                                    ::  ++said:su
  ++  said                                              ::  track cert change
    |=  $:  ::  rex: ship whose will has changed
            ::  vie: change authorized by
            ::  lyf: modified/created version 
            ::  gan: modification
            ::
            rex/ship
            vie/(unit (unit ship))
            lyf/life
            gan/growth
        ==
    ::  lip: this change as its own farm
    ::
    =/  lip  ^-  farm 
      =-  [[rex -] ~ ~]
      ^-  will
      =-  [[lyf -] ~ ~]
      ^-  cert
      ?-    -.gan
      ::
      ::  add a new certificate to this will
      ::    {$step p/cert}
      ::
          $step  p.gan
      ::
      ::  add a new signature to this certificate
      ::    {$sign p/mind q/@}
      ::
          $sign
        :-  dat:(~(got by (~(got by pug.urb) rex)) lyf)
        =-  [- ~ ~]
        [who.p.gan lyf.p.gan q.gan]
      ==
    ::
    ::  if our subfarm may have changed, reset it
    ::
    =.  +>.$  ?.  |(=(our rex) (~(has by cod.rel) rex))  +>.$
      veal:feel
    ::
    ::  if a new deed, reset parent
    ::
    =.  dad.rel  ?.  &(=(our rex) ?=($step -.gan))  
        dad.rel
      dad.doc.dat.p.gan
    ::
    ::  kick secure channels
    ::
    =.  +>.$  (veil:feel rex)
    ::
    ::  if we signed a will for someone else, send it home
    ::
    ?:  &(=([~ ~] vie) !=(our rex))
      (~(home fire lip) rex)
    ::
    ::  if first certificate, add to neighbor lists
    ::
    =.  +>.$  ?.  &(?=($step -.gan) =(1 lyf))  +>.$
      =.  kyz.rel  ?.  =(our dad.doc.dat.p.gan)  kyz.rel
        (~(put in kyz.rel) rex)
      =.  pyr.rel  ?.  =((clan rex) (clan our))  pyr.rel
        (~(put in pyr.rel) rex)
      +>.$
    ::
    ::  propagate new data as appropriate
    ::
    %+  ~(spam fire lip)  
      ?~(vie ~ ?~(u.vie ~ `u.u.vie))
    ^-  (list (set ship))
    ::
    ::  if our will has changed, send to parents and kids;
    ::  if a new deed has been added, also to pals
    ::
    ?:  =(our rex)
      :*  [dad.rel ~ ~]
          kyz.rel
          ?.(=(%step -.gan) ~ [pyr.rel ~])
      ==
    :: 
    ::  forward star and galaxy updates to parents and kids
    ::
    ?.  (lth rex 65.536)
      ~
    :*  [dad.rel ~ ~]
        kyz.rel
        ~
    ==
  --
::                                                      ::  ++ur
::::                    ## absolute^heavy               ::  objective engine
  ::                                                    ::::
++  ur
      ::  the ++ur core handles primary, absolute state.
      ::  it is the best reference for the semantics of
      ::  the urbit pki.
      ::
  =*  our  !!
      ::
      ::  it is absolutely verboten to use [our] in ++ur.
      ::
  =|  hab/(list change)
  =|  state-absolute 
  ::
  ::  hab: side effects, reversed
  ::  urb: all urbit state
  ::
  =*  urb  -
  |%
  ::                                                    ::  ++abet:ur
  ++  abet                                              ::  resolve
    [(flop hab) `state-absolute`urb]
  ::                                                    ::  ++boss:ur
  ++  boss                                              ::  parent
    |=  who/ship                        
    ^-  ship
    -:(dads who)
  ::
  ++  dads                                              ::  ++dads:ur
    |=  who/ship                                        ::  lineage
    ^-  (list ship)
    =/  ryg  (~(get by pug) who)
    ?~  ryg  (saxo who)
    =/  dad  dad.doc.dat.q:(need ~(instant we u.ryg))
    [who ?:(=(who dad) ~ $(who dad))]
  ::
  ++  lawn                                              ::  ++lawn:ur
    |=  {rex/ship pal/ship}                             ::  debts, rex to pal
    ^-  safe
    (lawn:~(able ex rex) pal)
  ::                                                    ::  ++leak:ur
  ++  leak                                              ::  private key
    |=  rex/ship
    ^-  (pair life ring)
    =/  lyn  lean:~(able ex rex)
    [p.lyn (~(got by q.lyn) p.lyn)]
  ::                                                    ::  ++lean:ur
  ++  lean                                              ::  private keys
    |=  rex/ship
    ^-  (pair life (map life ring))
    lean:~(able ex rex)
<<<<<<< HEAD
  ::                                                    ::  ++make:ur
  ++  make                                              ::  initialize urbit
    |=  $:  ::  now: date
            ::  eny: entropy
            ::  gen: bootstrap ticket
            ::  nym: self-description
            ::
            now/@da
            eny/@e 
            gen/@pG
            nym/arms
        ==
    ^+  +>
    ::  key: generated key
    ::  bul: initial bull
    ::
    =/  key  (ypt:scr (mix our %jael-make) gen)
    =*  doc  `bull`[(sein our) & nym]
    ::
    ::  register generator as login secret
    ::
    =.  +>.$  abet:(deal:~(able ex our) our [[[%login [gen ~ ~]] ~ ~] ~])
    ::
    ::  initialize hierarchical property
    ::
    =.  +>.$  
      =-  abet:(deal:~(able ex our) our - ~)
      ^-  safe
      %-  intern:up
      ^-  (list rite)
      =/  mir  (clan our)
      ?+    mir  ~
          $czar
        :~  [%fungi [%usr 255] ~ ~]
            [%hotel [[our 3] [1 255] ~ ~] ~ ~]
        ==
          $king
        :~  [%fungi [%upl 65.535] ~ ~]
            [%hotel [[our 4] [1 65.535] ~ ~] ~ ~]
        ==
          $duke
        :~  [%hotel [[our 5] [1 0xffff.ffff] ~ ~] ~ ~]
        ==
      ==
    ::
    ::  create initial communication secrets
    ::
    ?:  (lth our 256)
      ::
      ::  create galaxy with generator as seed
      ::
      abet:(next:~(able ex our) key doc)
    ::
    ::  had: key handle
    ::  ryt: initial right
    ::
    =/  key  (ypt:scr (mix our %jael-make) gen)  
    =*  had  (shaf %hand key)
    =*  ryt  `rite`[%urban [had (add ~m1 now) key] ~ ~]
    ::
    ::  register initial symmetric key from ticket
    ::
    =.  +>.$  abet:(hail:~(able ex (sein our)) our %& [ryt ~ ~])
    ::
    ::  create initial private key and certificate
    ::
    abet:(next:~(able ex our) (mix eny key) doc)
=======
>>>>>>> 10533be4
  ::                                                    ::  ++meet:ur
  ++  meet                                              ::  calculate merge
    |=  $:  ::  vie: authenticated source
            ::  cod: transmitted certificates
            ::
            vie/(unit (unit ship))
            cod/farm
        ==
    ^+  +>
    =+  lec=(~(tap by cod))
    |-  ^+  ..meet
    ?~  lec  ..meet
    %=  $
      lec     t.lec
      ..meet  abet:(grow:~(able ex p.i.lec) vie cod q.i.lec)
    ==
  ::                                                    ::  ++ex:ur
  ++  ex                                                ::  server engine
    ::  shy: private state
    ::  rug: domestic will
    ::
    =|  $:  shy/(map ship safe)
            rug/will
        ==
    =|  ::  rex: server ship
        ::
        rex/ship
    |%
    ::                                                  ::  ++abet:ex:ur
    ++  abet                                            ::  resolve
      %_  ..ex
        pry  (~(put by pry) rex shy)
        pug  (~(put by pug) rex rug)
      ==
    ::                                                  ::  ++able:ex:ur
    ++  able                                            ::  initialize
      %_  .
        shy  (fall (~(get by pry) rex) *(map ship safe))
        rug  (fall (~(get by pug) rex) *will)
      ==
    ::                                                  ::  ++deal:ex:ur
    ++  deal                                            ::  alter rights
      |=  {pal/ship del/bump}
      ^+  +>
      =/  gob  (fall (~(get by shy) pal) *safe)
      =*  hep  (~(update up gob) del)
      %_  +>.$
        shy  (~(put by shy) pal hep)
        hab  [[%rite rex pal del] hab]
      ==
    ::
    ++  hail                                            ::  ++hail:ex:ur
      |=  {pal/ship rem/remote}                         ::  report rights
      ^+  +>
      =/  gob  (fall (~(get by shy) pal) *safe)
      =/  yer  ^-  (pair bump safe)
        ?-  -.rem
          $&  [[p.rem ~] (~(splice up gob) p.rem)]
          $|  [(~(differ up gob) p.rem) p.rem]
        ==
      %_  +>.$
        shy  (~(put by shy) pal q.yer)
        hab  [[%rite rex pal p.yer] hab]
      ==
    ::                                                  ::  ++lean:ex:ur
    ++  lean                                            ::  private keys
      ^-  (pair life (map life ring))
      ::
      ::  lyf: latest life of 
      ::  lab: promises by rex
      ::  par: promises by rex, to rex
      ::  jel: %jewel rights
      ::
      =/  lyf  `life`(need ~(current we (~(got by pug) rex)))
      =*  lab  (~(got by pry) rex)
      =*  par  (~(got by lab) rex)
      =/  jel  `rite`(need (~(expose up par) %jewel))
      ?>  ?=($jewel -.jel)
      [lyf p.jel]
    ::                                                  ::  ++lawn:ex:ur
    ++  lawn                                            ::  liabilities to pal
      |=  pal/ship
      ^-  safe
      =-(?~(- ~ u.-) (~(get by shy) pal))
    ::                                                  ::  ++make:ex:ur
    ++  make                                            ::  initialize urbit
      |=  $:  ::  now: date
              ::  eny: entropy
              ::  gen: bootstrap ticket
              ::  nym: self-description
              ::
              now/@da
              eny/@e 
              gen/@pG
              nym/arms
          ==
      ^+  +>
      ::
      ::  register generator as login secret
      ::
      =.  +>.$  (deal rex [[[%login [gen ~ ~]] ~ ~] ~])
      ::
      ::  initialize hierarchical property
      ::
      =.  +>.$  
        =-  (deal rex - ~)
        ^-  safe
        %-  intern:up
        ^-  (list rite)
        =/  mir  (clan rex)
        ?+    mir  ~
            $czar
          :~  [%fungi [%usr 255] ~ ~]
              [%hotel [[rex 3] [1 255] ~ ~] ~ ~]
          ==
            $king
          :~  [%fungi [%upl 65.535] ~ ~]
              [%hotel [[rex 4] [1 65.535] ~ ~] ~ ~]
          ==
            $duke
          :~  [%hotel [[rex 5] [1 0xffff.ffff] ~ ~] ~ ~]
          ==
        ==
      ::
      ::  create initial communication secrets
      ::
      ::  key: generated key
      ::  bul: initial bull
      ::
      =/  key  (ypt:scr (mix rex %jael-make) gen)  
      =*  doc  `bull`[(sein rex) & nym]
      ?:  (lth rex 256)
        ::
        ::  create galaxy with generator as seed
        ::
        (next key doc)
      ::
      ::  had: key handle
      ::  ryt: initial right
      ::
      =*  had  (shaf %hand key)
      =*  ryt  `rite`[%urban [had (add ~m1 now) key] ~ ~]
      ::
      ::  register initial symmetric key from ticket
      ::
      =.  ..ex  abet:(hail:~(able ex (sein rex)) rex %& [ryt ~ ~])
      ::
      ::  create initial private key and certificate
      ::
      (next (mix eny key) doc)      
    ::                                                  ::  ++next:ex:ur
    ++  next                                            ::  advance private key
      |=  {eny/@e doc/bull}
      ^+  +>
      ::  loy: live keypair
      ::  rig: private key
      ::  ryt: private key as right
      ::  pub: public key
      ::  cet: unsigned certificate
      ::  wyl: initial will
      ::  hec: initial will as farm
      ::
      =/  loy  (pit:nu:crub 512 eny)
      =*  rig  sec:ex:loy
      =*  ryt  `rite`[%jewel [1 rig] ~ ~]
      =*  pub  pub:ex:loy
      =*  cet  `cert`[[doc pub] ~]
      =*  wyl  `will`[[1 cet] ~ ~]
      =*  hec  `farm`[[rex wyl] ~ ~]
      =.  +>.$  (deal rex [[ryt ~ ~] ~])
      =.  ..ex  (meet [~ ~] hec)
      +>.$
    ::
    ++  as-hotel                    :: XX moveme        
      |=  a/ship  ^-  (map {ship bloq} pile)
      =/  b  (xeb (xeb a))
      =-  (my - ~)
      :-  [(sein a) b]
      (put:py (rsh (dec b) 1 a))
    ::
    ++  add-rite                                        ::  new promise
      |=({pal/ship ryt/rite} (deal pal [ryt ~ ~] ~))
    ::
    ++  mov-rite                                        ::  transfer promise
      |=  {{pal/ship par/ship} ryt/rite}
      ^+  +>
      =.  deal  (deal pal ~ [ryt ~ ~])
      (deal par [ryt ~ ~] ~)
    ::
    ++  del-rite                                        ::  dead promise
      |=({pal/ship ryt/rite} (deal pal ~ [ryt ~ ~]))
    ::
    ++  womb                                            ::  manage ship %fungi
      |=  taz/womb-task
      ^+  +>
      ~&  [taz shy]
      ?-    -.taz
      ::
      ::  create passcode balance
      ::    {$invite tid/passcode inv/{who/mail pla/@ud sta/@ud}}
      ::
          $invite
        =/  pas/@p  (shaf %pass tid.taz)
        =*  inv  inv.taz
        ?<  (~(has by shy) pas)
        =.  +>.$  (add-rite pas [%email (sy who.inv ~)])
        %+  mov-rite  [rex pas]
        [%fungi (my [%upl pla.inv] [%usr sta.inv] ~)]
      ::
      ::  increase existing balance
      ::    {$reinvite aut/passcode pla/@ud sta/@ud}
      ::
          $bonus
        =/  pas/@p  (shaf %pass tid.taz)
        ?>  (~(has by shy) pas)
        %+  mov-rite  [rex pas]
        [%fungi (my [%upl pla.taz] [%usr sta.taz] ~)]
      ::
      ::  split passcode balance
      ::    {$reinvite aut/passcode tid/passcode inv/{who/mail pla/@ud sta/@ud}}
      ::
          $reinvite
        =/  pas/@p  (shaf %pass tid.taz)
        =*  inv  inv.taz
        ?<  (~(has by shy) pas)
        =.  +>.$  (add-rite pas [%email (sy who.inv ~)])
        ::  XX history
        =/  ole/@p  (shaf %pass aut.taz)
        %+  mov-rite  [ole pas]
        [%fungi (my [%upl pla.inv] [%usr sta.inv] ~)]
      ::
      ::  redeem ship invitation
      ::    {$claim aut/passcode her/@p tik/ticket}
      ::
          $claim
        =/  pas/@p  (shaf %pass aut.taz)
        ?>  =(rex (sein her.taz))  :: XX deal with foreign ships?
        =/  len  (xeb (xeb her.taz))
        =/  fun  ?+((clan her.taz) !! $duke %upl, $king %usr)
        =.  +>.$
          (del-rite pas [%fungi (my [fun 1] ~)])
        =.  +>.$
          (del-rite rex [%hotel (as-hotel her.taz)])
        =/  who  (need %.(%email ~(expose up (lawn pas))))
        =.  +>.$  (add-rite her.taz who)
        (add-rite her.taz [%final tik.taz])
      ==
    ::                                                  ::  div-at-most:ex:ur
    ++  div-at-most                                     ::  skip n ships
      |=  {a/pile b/@u}  ^-  (pair pile pile)
      (fall (~(div py a) b) [a *pile])
    ::                                                  ::  scry-womb:ex:ur
    ++  scry-womb                                       ::  read data
      |=  req/womb-scry  ^-  (unit womb-gilt)
      ?-    -.req
      ::
      ::  ship details
      ::    {$stats who/ship}
      ::
          $stats
        %+  some  %womb-owner
        %+  bind  (~(get by shy) who.req)
        |=  a/safe  ^-  mail
        :: XX deal with multiple emails?
        =+  (need (~(expose up a) %email))
        ?>  ?=({$email {@ $~ $~}} -)
        n.p.-
      ::
      ::  invite details
      ::    {$balance aut/passcode}
      ::
          $balance
        %+  some  %womb-balance
        %+  bind  (~(get by shy) (shaf %pass aut.req))
        |=  a/safe  ^-  womb-balance
        =/  who  :: XX deal with multiple emails?
          =+  (need (~(expose up a) %email))
          ?>  ?=({$email {@ $~ $~}} -)
          n.p.-
        =/  fun
          =+  (fall (~(expose up a) %fungi) [%fungi p=~])
          ?>  ?=($fungi -.-)
          p.-
        :+  who=who
          pla=(fall (~(get by fun) %earl) 0)
        sta=(fall (~(get by fun) %king) 0)
      ::
      ::  available ships
      ::    {$shop typ/?($star $planet) nth/@u}
      ::
          $shop
        =*  ships-per-shop  3
        =*  skip-ships  (mul nth.req ships-per-shop)
        ::
        %+  some  %ships  ^-  (list ship)
        =/  hot
          =+  (fall (~(expose up (lawn rex)) %hotel) [%hotel p=~])
          ?>  ?=($hotel -.-)
          p.-
        =/  syz/bloq  ?-(typ.req $star 3, $planet 4)
        =/  pyl/pile  (fall (~(get by hot) [rex syz]) ~)
        =.  pyl  q:(div-at-most pyl skip-ships)
        =/  got  p:(div-at-most pyl ships-per-shop)
        %+  turn  ~(tap py got)
        |=(a/@u `ship`(rep syz ~[rex a]))
      ==
    ::                                                  ::  grow:ex:ur
    ++  grow                                            ::  merge wills
      |=  $:  ::  vie: data source
              ::  cod: merge context
              ::  gur: input will
              ::  
              vie/(unit (unit ship))
              cod/farm
              gur/will
          ==
      ?:  |(=(~ gur) =(gur rug))  ..grow
      |^  ^+  ..grow
          ::
          ::  wap: ascending list of new certs
          ::  pre: previous deed
          ::
          =/  wap  ~(forward we gur)
          ?~  wap  ..grow
          =/  pre
            ^-  (unit deed)
            ?~  (dec p.i.wap)  ~
            `dat:(~(got by rug) (dec p.i.wap))
          ::
          ::  merge each life
          ::
          |-  ^+  ..grow
          ::
          ::  hub: changes
          ::  lub: merged deed
          ::
          =+  [hub lub]=[p q]:(grow-mate p.i.wap q.i.wap pre)
          ?~  t.wap  ..grow
          ?>  =(p.i.t.wap +(p.i.wap))
          %=  $
            wap  t.wap
            pre  `dat.lub
            rug  (~(put by rug) p.i.wap lub)
            hab  (weld (flop hub) hab)
          ==
      ::                                                ::  grow-lick/ex:ur
      ++  grow-lick                                     ::  check signature
        |=  {pub/pass ash/@ val/@}
        ^-  ?
        =+  ver=(sure:as:(com:nu:crub pub) *code:^ames val)
        ?~  ver  |
        =(ash u.ver)
      ::                                                ::  grow-like/ex:ur
      ++  grow-like                                     ::  verify signature
        |=  {myn/mind ash/@ val/@}
        ^-  ?
        =:  ..able  able(rex who.myn)
            gur     (fall (~(get by cod) who.myn) *will)
          ==
        (grow-lick (grow-look lyf.myn) ash val)
      ::                                                ::  grow-look/ex:ur
      ++  grow-look                                     ::  load public key
        |=  lyf/life 
        ^-  @
        ::
        ::  cascade search over old and new, new first
        ::
        |^  %-  (bond |.((need grow-look-find))) 
            grow-look-find(rug gur)
        ::                                              ::  grow-look-find:ex:ur
        ++  grow-look-find                              ::  
          ^-  (unit @)
          ::
          ::  crash if this life is revoked
          ::
          ?<  (~(has by rug) +(lyf))
          %+  biff  (~(get by rug) lyf)
          |=(cert `pub.dat)
        --
      ::                                                ::  grow-mate/ex:ur
      ++  grow-mate                                     ::  merge lives
        |=  $:  ::  num: life we're merging
                ::  new: new deed
                ::  pre: previous deed 
                ::  eld: old deed
                ::
                num/@ud
                new/cert
                pre/(unit deed)
            ==
        =+  :*  eld=`(unit cert)`(~(get by rug) num) 
            ==
        ^-  (pair (list change) cert)
        ::
        ::  enforce artificial scarcity in lives
        ::
        ?>  (lte num 9)
        ::
        ::  if no new information, do nothing
        ::
        ?:  |(=(eld `new))
          ?>  ?=(^ eld) 
          [~ u.eld]
        ::
        ::  ash: hash of deed content
        ::  def: our default parent
        ::  dad: our declared parent
        ::  mir: our rank
        ::
        =/  ash  (sham %urbit rex num dat.new)
        =/  def  (sein rex)
        =*  dad  dad.doc.dat.new
        =/  mir  (clan rex)
        ?>  ?:  |(=(num 1) =(%earl mir) =(%pawn mir))
              ::
              ::  first parent must be default;
              ::  comets and moons may not migrate
              ::
              =(def dad)
            ::
            ::  all others may migrate to parent of same rank
            ::
            =((clan def) (clan dad))
        ::
        ::  if we have an old deed at this life, merge new signatures
        ::
        ?:  ?=(^ eld)
          ::
          ::  deed data must be identical
          ::
          ?>  =(dat.new dat.u.eld)
          ::
          ::  sow: all new signatures
          ::
          =+  sow=`(list (trel ship life @))`(~(tap by syg.new))
          |-  ^-  (pair (list change) cert)
          ?~  sow  [~ u.eld]
          ::
          ::  mor: all further edits
          ::  och: old signature for this signer
          ::
          =+  mor=$(sow t.sow)
          =+  och=(~(get by syg.q.mor) p.i.sow)
          ::
          ::  ignore obsolete/equivalent signature
          ::
          ?.  |(?=($~ och) (gth q.i.sow p.u.och))
            mor
          ::
          ::  verify and merge added signature
          ::
          ?>  (grow-like [p q]:i.sow ash r.i.sow)
          :_  q.mor(syg (~(put by syg.q.mor) p.i.sow [q r]:i.sow))
          :_  p.mor
          `change`[%fact rex vie num `growth`[%sign [[p q] r]:i.sow]]
        ::
        ::  non-initial deeds must be signed by previous
        ::
        ?>  ?|  ?=($~ pre)
                =+  laz=(~(got by syg.new) rex)
                ?>  =(p.laz (dec num))
                (grow-lick pub.u.pre ash q.laz)
            ==
        ::
        ::  initial fingerprint for galaxy is hardcoded
        ::
        ?>  ?|  !=(%czar mir)
                !=(~ pre)
                ~|  [%czar (shaf %zeno pub.dat.new) (zeno rex)]
                =((shaf %zeno pub.dat.new) (zeno rex))
            ==
        ::
        ::  check the parent has signed, if necessary
        ::
        ?>  ?|  ::
                ::  no parent signature for existing, non-moon urbits
                ::
                ?&  ?=(^ pre)
                    =(dad.doc.u.pre dad)
                    !=(%earl mir)
                ==
                ::
                ::  no parent signature for initial galaxy
                ::
                ?&  =(%czar mir)
                    =(~ pre)
                ==
                ::
                ::  the deed is homemade or sent by owner
                ::
                &(?=(^ vie) |(?=($~ u.vie) =(u.u.vie rex)))
                ::
                ::  check valid parent signature
                ::
                =+  par=(~(got by syg.new) dad)
                (grow-like [dad p.par] ash q.par)
            ==
        =-  [[%fact rex p.- num %step q.-]~ q.-]
        ^-  (pair (unit (unit ship)) cert)
        ::
        ::  the new deed is complete; report it
        ::
        ?:  (~(has by syg.new) dad)
          [vie new]
        ::
        ::  the new deed needs a parent signature; try to add it
        ::
        :-  [~ ~]
        ::
        ::  pev: life and ring of parent
        ::  val: new signature
        ::
        =/  pev  (leak dad)
        =*  val  (sign:as:(nol:nu:crub q.pev) *@ ash)
        new(syg (~(put by syg.new) dad [p.pev val]))
  --  --
--  --  
::                                                      ::::
::::                    #  vane                         ::  interface
  ::                                                    ::::
::
::  lex: all durable %jael state
::
=|  lex/state
|=  $:  :: 
        ::  now: current time
        ::  eny: unique entropy
        ::  ski: namespace resolver
        ::
        now/@da
        eny/@e                                        
        ski/sley
    ==
|%
::                                                      ::  ++call
++  call                                                ::  request
  |=  $:  ::  hen: cause of this event
          ::  hic: event data
          ::
          hen/duct
          hic/(hypo (hobo task))
      ==
  =>  .(q.hic ?.(?=($soft -.q.hic) q.hic ((hard task) p.q.hic)))
  ^-  {p/(list move) q/_..^$}
  =^  did  lex  abet:(~(call of [now eny] lex) hen q.hic)
  [did ..^$]
::                                                      ::  ++doze
++  doze                                                ::  await
  |=  $:  ::  now: current time
          ::  hen: cause (XX why we need this?)
          ::
          now/@da 
          hen/duct
      ==
  ^-  (unit @da)
  ~
::                                                      ::  ++load
++  load                                                ::  upgrade
  |=  $:  ::  old: previous state
          ::
          old/state
      ==
  ^+  ..^$
  ..^$(lex old)
::                                                      ::  ++scry
++  scry                                                ::  inspect
  |=  $:  ::  fur: event security
          ::  ren: access mode
          ::  why: owner
          ::  syd: desk (branch)
          ::  lot: case (version)
          ::  tyl: rest of path
          ::
          fur/(unit (set monk))
          ren/@tas 
          why/shop 
          syd/desk 
          lot/coin 
          tyl/spur
      ==
  ^-  (unit (unit cage))
  :: XX security
  ?.  =(lot [%$ %da now])  ~
  %-  some
  ?.  =(%$ ren)  ~
  %+  bind  (~(scry of [now eny] lex) syd tyl)
  |=(a/gilt [-.a (slot 3 (spec !>(a)))])
::                                                      ::  ++stay
++  stay                                                ::  preserve
  lex
::                                                      ::  ++take
++  take                                                ::  accept
  |=  $:  ::  tea: order
          ::  hen: cause
          ::  hin: result
          ::
          tea/wire 
          hen/duct 
          hin/(hypo sign-arvo)
      ==
  ^-  {p/(list move) q/_..^$}
  [~ ..^$]
--<|MERGE_RESOLUTION|>--- conflicted
+++ resolved
@@ -21,6 +21,7 @@
 =,  able:^jael 
 =,  title:jael
 =,  crypto:ames
+=*  womb  womb:^jael
 =,  jael
 ::                                                      ::::
 ::::                    # models                        ::  data structures
@@ -912,7 +913,9 @@
     ~(able ~(ex ur urb) who)
   ::
   ++  read-womb
-    |=  pax/path  ^-  (unit womb-scry)
+    =,  wired:eyre  :: XX ":eyre"
+    =,  womb
+    |=  pax/path  ^-  (unit scry:womb)
     ?~  pax  ~
     ?+    i.pax  ~
         $balance
@@ -1008,10 +1011,10 @@
     ::
     ::
     ::  extend our certificate with a new private key
-    ::    {$jaelwomb p/womb-task}
+    ::    {$jaelwomb p/task:womb}
     ::
         $jaelwomb
-      (cure abet:abet:(womb:(burb our) p.tac))
+      (cure abet:abet:(jaelwomb:(burb our) p.tac))
     ::
     ::  open secure channel
     ::    {$veil p/ship}
@@ -1551,76 +1554,6 @@
     |=  rex/ship
     ^-  (pair life (map life ring))
     lean:~(able ex rex)
-<<<<<<< HEAD
-  ::                                                    ::  ++make:ur
-  ++  make                                              ::  initialize urbit
-    |=  $:  ::  now: date
-            ::  eny: entropy
-            ::  gen: bootstrap ticket
-            ::  nym: self-description
-            ::
-            now/@da
-            eny/@e 
-            gen/@pG
-            nym/arms
-        ==
-    ^+  +>
-    ::  key: generated key
-    ::  bul: initial bull
-    ::
-    =/  key  (ypt:scr (mix our %jael-make) gen)
-    =*  doc  `bull`[(sein our) & nym]
-    ::
-    ::  register generator as login secret
-    ::
-    =.  +>.$  abet:(deal:~(able ex our) our [[[%login [gen ~ ~]] ~ ~] ~])
-    ::
-    ::  initialize hierarchical property
-    ::
-    =.  +>.$  
-      =-  abet:(deal:~(able ex our) our - ~)
-      ^-  safe
-      %-  intern:up
-      ^-  (list rite)
-      =/  mir  (clan our)
-      ?+    mir  ~
-          $czar
-        :~  [%fungi [%usr 255] ~ ~]
-            [%hotel [[our 3] [1 255] ~ ~] ~ ~]
-        ==
-          $king
-        :~  [%fungi [%upl 65.535] ~ ~]
-            [%hotel [[our 4] [1 65.535] ~ ~] ~ ~]
-        ==
-          $duke
-        :~  [%hotel [[our 5] [1 0xffff.ffff] ~ ~] ~ ~]
-        ==
-      ==
-    ::
-    ::  create initial communication secrets
-    ::
-    ?:  (lth our 256)
-      ::
-      ::  create galaxy with generator as seed
-      ::
-      abet:(next:~(able ex our) key doc)
-    ::
-    ::  had: key handle
-    ::  ryt: initial right
-    ::
-    =/  key  (ypt:scr (mix our %jael-make) gen)  
-    =*  had  (shaf %hand key)
-    =*  ryt  `rite`[%urban [had (add ~m1 now) key] ~ ~]
-    ::
-    ::  register initial symmetric key from ticket
-    ::
-    =.  +>.$  abet:(hail:~(able ex (sein our)) our %& [ryt ~ ~])
-    ::
-    ::  create initial private key and certificate
-    ::
-    abet:(next:~(able ex our) (mix eny key) doc)
-=======
->>>>>>> 10533be4
   ::                                                    ::  ++meet:ur
   ++  meet                                              ::  calculate merge
     |=  $:  ::  vie: authenticated source
@@ -1813,8 +1746,8 @@
     ++  del-rite                                        ::  dead promise
       |=({pal/ship ryt/rite} (deal pal ~ [ryt ~ ~]))
     ::
-    ++  womb                                            ::  manage ship %fungi
-      |=  taz/womb-task
+    ++  jaelwomb                                        ::  manage ship %fungi
+      |=  taz/task:womb
       ^+  +>
       ~&  [taz shy]
       ?-    -.taz
@@ -1874,7 +1807,7 @@
       (fall (~(div py a) b) [a *pile])
     ::                                                  ::  scry-womb:ex:ur
     ++  scry-womb                                       ::  read data
-      |=  req/womb-scry  ^-  (unit womb-gilt)
+      |=  req/scry:womb  ^-  (unit gilt:womb)
       ?-    -.req
       ::
       ::  ship details
@@ -1883,7 +1816,7 @@
           $stats
         %+  some  %womb-owner
         %+  bind  (~(get by shy) who.req)
-        |=  a/safe  ^-  mail
+        |=  a/safe  ^-  mail:womb
         :: XX deal with multiple emails?
         =+  (need (~(expose up a) %email))
         ?>  ?=({$email {@ $~ $~}} -)
@@ -1895,7 +1828,7 @@
           $balance
         %+  some  %womb-balance
         %+  bind  (~(get by shy) (shaf %pass aut.req))
-        |=  a/safe  ^-  womb-balance
+        |=  a/safe  ^-  balance:womb
         =/  who  :: XX deal with multiple emails?
           =+  (need (~(expose up a) %email))
           ?>  ?=({$email {@ $~ $~}} -)
