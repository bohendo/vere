::    %jael, secret storage
::
<<<<<<< HEAD
::::  /hoon/jael/arvo
=======
::::  /hoon+jael
>>>>>>> 7fde2eb2
  ::
!?  164
::::
::  %jael is logically homogeneous, but please follow these conventions:
::
::  /cap                    ::  foreign app keys
::    /service              ::  service name, eg %face for FB
::      /appid              ::  your ship's app-id
::        /@uvH             ::  by hash
::        /@ud              ::  by number
::        /@tas             ::  by name
::
::  /key                    ::  foreign user secrets
::    /service              ::  service name, eg %face
::      /userid             ::  user identity
::
::  /urb                    ::  urbit secrets
::    /tok+hash

|=  pit=vase   
=>  =~
::  structures
|%
++  axle                                                ::  %jael state
          $:  %0                                        ::  %jael version
              ent=@                                     ::  entropy
              sef=safe                                  ::  secret tree
              red=(map duct (set path))                 ::  reverse subscribers
          ==                                            ::
++  gift                                                ::  out result <-$
          $%  [%dead p=path]                            ::  key expired
              [%live p=path q=@]                        ::  key created
          ==                                            ::
++  kiss                                                ::  in request ->$
          $%  [%kill p=path]                            ::  discard secret
              [%make p=@uw q=(unit ,@da) r=@ud s=path]  ::  generate random
              [%nuke ~]                                 ::  erase subscriber
              [%tell p=@uw q=(unit ,@da) r=path]        ::  save secret
          ==                                            ::
++  move  ,[p=duct q=(mold note gift)]                  ::  typed move
++  note                                                ::  out request $->
          $%  $:  %b                                    ::  to %behn
          $%  [%wait p=@da]                             ::
              [%rest p=@da]                             ::
          ==  ==  ==                                    ::
++  perm  (pair ,@ud (list ,@ud))                       ::  prime definition
++  safe                                                ::
          $:  nub=(unit ,@uw)                           ::  secret
              dex=(unit ,@da)                           ::  expiration
              sud=(set duct)                            ::  subscribers
              kin=(map term safe)                       ::  children
          ==                                            ::
--                                                      ::
::  programs
|%
++  bu
  |_  $:  xap=path 
          fes=(list safe) 
          moz=(list move)
      ==
      axle
  ::
  ++  bu-abet                                           ::  resolve
    ^-  axle
    ?~  xap  +<+
    %=  bu-abet
      xap  t.xap
      fes  t.fes
      sef  %=    i.fes
               kin 
             ?:  =(*safe sef) 
               (~(del by kin.i.fes) i.xap)
             (~(put by kin.i.fes) i.xap sef)
           ==
    ==
  ::
  ++  bu-kill                                           ::  destroy
    ^+  .
    =+  dus=(~(tap by 
        
  ::
  ++  bu-ajar                                           ::  descend
    |=  pax=path
    ^+  +>
    ?~  pax  +>.$
    %=    $
      pax  t.pax
      xap  [i.pax xap]
      fes  [sef fes]
      sef  (fall (~(get by kin.sef) i.pax) *safe)
    ==
  --
++  bury
  |=  [pax=path lex=axle]
  (~(bu-ajar bu [~ ~ ~] tof.lex lex) pax)
--
.  ==
=|  axle
|=  [now=@da eny=@ ski=sled]                            ::  activate
^?                                                      ::  opaque core
|%                                                      ::
++  call                                                ::  request
  |=  [hen=duct hic=(hypo (hobo kiss))]
  ^-  [p=(list move) q=_..^$]
  =>  .(q.hic ?.(?=(%soft -.q.hic) q.hic ((hard kiss) p.q.hic)))
  =^  moz  +>+>-
      =<  bu-abet
      ?-    -.p.q.hic
          %kill
        kill:(bury p.p.q.hic +>+>-)
      ::
        %make
        %nuke
        %tell
      ==
::
++  doze
  |=  [now=@da hen=duct]
  ^-  (unit ,@da)
  ~
::
++  load                                                ::  highly forgiving
  |=  old=*
  =+  lox=((soft axle) old)
  ^+  ..^$
  ?~  lox
    ~&  %jael-reset
    ..^$
  ..^$(+>- u.lox)
::
++  scry
  |=  [fur=(unit (set monk)) ren=@tas who=ship syd=desk lot=coin tyl=path]
  ^-  (unit (unit (pair mark ,*)))
  ::  actually scry
  ~
::
++  stay                                                ::  save w+o cache
  `axle`+>-.$(pol (~(run by pol) |=(a=baby [tad.a dym.a ~])))
::
++  take                                                ::  response
  |=  [tea=wire hen=duct hin=(hypo noun)]
  !!
--<|MERGE_RESOLUTION|>--- conflicted
+++ resolved
@@ -1,10 +1,6 @@
 ::    %jael, secret storage
 ::
-<<<<<<< HEAD
 ::::  /hoon/jael/arvo
-=======
-::::  /hoon+jael
->>>>>>> 7fde2eb2
   ::
 !?  164
 ::::
