--- conflicted
+++ resolved
@@ -15,231 +15,8 @@
       ::      - task for converting invites to tickets
     ::::
 |=  pit/vase
-<<<<<<< HEAD
-=>  |%
-::                                                      ::
-::::                        ## 0.a                      ::  certificates
-  ::                                                    ::::
-      ::  the urbit meta-certificate (++will) is a sequence
-      ::  of certificates (++cert).  each cert in a will
-      ::  revokes and replaces the previous cert.  the
-      ::  version number of a ship is a ++life.
-      ::
-      ::  the deed contains an ++arms, an optional definition
-      ::  of cosmetic identity; a semi-trusted parent, 
-      ::  which signs the initial certificate and provides
-      ::  routing services; and a dirty bit.  if the dirty
-      ::  bit is set, the new life of this ship may have
-      ::  lost information that the old life had.
-    ::::
-++  arms  (map chip (pair @ta @t))                      ::  stated identity
-++  bull                                                ::  cert metadata
-  $:  dad/ship                                          ::  parent
-      dob/?                                             ::  & clean, | dirty
-      nym/arms                                          ::  identity strings
-  ==                                                    ::
-++  cert  (tale deed)                                   ::  signed deed
-++  chip                                                ::  standard identity
-  $?  $giv                                              ::  given name
-      $sur                                              ::  surname
-      $had                                              ::  fictitious name
-      $mid                                              ::  middle name 
-  ==                                                    ::
-++  deed                                                ::  certificate deed
-  $:  doc/bull                                          ::  metadata
-      pub/pass                                          ::  public key
-  ==                                                    ::
-++  farm  (map ship will)                               ::  pki dump set
-++  life  @ud                                           ::  ship version
-++  mind  {who/ship lyf/life}                           ::  key identifier
-++  name  (pair @ta @t)                                 ::  ascii / unicode
-++  oath  @                                             ::  signature
-++  tale                                                ::  urbit-signed *
-  |*  typ/mold                                          ::  payload mold
-  $:  dat/typ                                           ::  data
-      syg/(map ship (pair life oath))                   ::  signatures
-  ==                                                    ::
-++  will  (map life cert)                               ::  meta-certificate
-::                                                    ::::
-::::                        ## 0.b                      ::  rights and promises
-  ::                                                    ::::
-      ::  %jael tracks promises (++rite) from ship to ship.
-      ::  a rite may be any right, badge, asset, secret, etc.
-      ::  un-shared secret or private asset is stored as a 
-      ::  rite from self to self.
-      ::
-      ::  each rite is really a class of rights, and often
-      ::  has its own internal set or map structure.
-      ::
-      ::  present kinds of rite:
-      ::
-      ::    %apple: application secret for a web api.
-      ::    %block: the promisee is banned.
-      ::    %email: email tied to promissee's ship.
-      ::    %final: ship/ticket pair, ready to launch.
-      ::    %fungi: fungible, countable asset.
-      ::    %guest: permission to adopt foreign child.
-      ::    %hotel: block of unissued children.
-      ::    %jewel: urbit private keys.
-      ::    %login: user's login passcode.
-      ::    %pword: password for a website/api.
-      ::    %token: user access token for a web api.
-      ::    %urban: symmetric key for urbit networking. 
-      ::
-      ::  %fungi keys can be anything, but don't reuse 
-      ::  currency codes.  codes for urbit invitations:
-      ::  %ugl == galaxy, %usr == star, %upl == planet
-    ::::
-++  bill  (pair @da @)                                  ::  expiring value
-++  bump                                                ::  rights change
-  $:  mor/safe                                          ::  add rights
-      les/safe                                          ::  lose rights
-  ==                                                    ::
-++  dorm  (pair ship bloq)                              ::  issuing group
-++  pile  (tree (pair @ @))                             ::  efficient ship set
-++  rite                                                ::  urbit commitment
-  $%  {$apple p/(map site @)}                           ::  web api key
-      {$block $~}                                       ::  banned
-      {$email p/(set @t)}                               ::  email addresses
-      {$final p/@pG}                                    ::  recognize by ticket
-      {$fungi p/(map term @ud)}                         ::  fungibles
-      {$guest $~}                                       ::  refugee visa
-      {$hotel p/(map dorm pile)}                        ::  reserved block
-      {$jewel p/(map life ring)}                        ::  private keyring
-      {$login p/(set @pG)}                              ::  login secret
-      {$pword p/(map site (map @t @t))}                 ::  web passwd by user
-      {$token p/(map site (map @t @t))}                 ::  app tokens by user
-      {$urban p/(map hand bill)}                        ::  urbit symmetric keys
-  ==                                                    ::
-++  site  (list @ta)                                    ::  [%com %yahoo %www ~]
-++  safe  (tree rite)                                   ::  rights set
-::                                                    ::::
-::::                        ## 0.c                      ::  i/o
-  ::                                                    ::::
-      ::  %jael has two general kinds of task: changes
-      ::  and change subscriptions.
-      ::
-      ::  change tasks are designed to match high-level
-      ::  operations - for instance, we have %burn, %mint,
-      ::  and %move, not just a single delta operation.
-      ::  more of these operations will probably be added,
-      ::  and invariants enforced at transaction end.
-      ::
-      ::  subscriptions are also user-focused - for instance,
-      ::  %vein sends all the information needed to maintain
-      ::  the secure channel, both rights and certificates.
-      ::  the security-critical tasks (%veil, %vein, %vine)
-      ::  should probably be bound to a whitelisted duct set.
-      ::  (all secrets are redacted from %vest gifts.)
-      ::
-      ::  %jael only talks to %ames and %behn.  we send messages
-      ::  through %ames and use %behn timers.
-    ::::
-++  action                                              ::  balance change
-  %+  pair  ship                                        ::  partner
-  %+  each  bump                                        ::  &/liability change
-  bump                                                  ::  |/asset change
-::                                                      ::
-++  balance                                             ::  balance sheet
-  %+  pair                                              ::  
-    (map ship safe)                                     ::  liabilities
-  (map ship safe)                                       ::  assets
-::                                                      ::
-++  change                                              ::  urbit change
-  $%  $:  $fact                                         ::  certificate change
-          rex/ship                                      ::  owner
-          vie/(unit (unit ship))                        ::  made/heard from
-          lyf/life                                      ::  deed added/modified
-          gan/growth                                    ::  info gained
-      ==                                                ::
-      $:  $rite                                         ::  rights change
-          rex/ship                                      ::  issuer
-          pal/ship                                      ::  issued to
-          del/bump                                      ::  change
-  ==  ==                                                ::
-::                                                      ::
-++  channel                                             ::  secure channel
-  $:  out/(unit (pair hand bill))                       ::  outbound key
-      inn/(map hand bill)                               ::  inbound keys
-      cur/(unit life)                                   ::  their version
-      sax/(list ship)                                   ::  their ancestry
-      pub/will                                          ::  their public keys
-   ==                                                   ::
-++  gift                                                ::  out result <-$
-  $?  {$veil p/channel}                                 ::  secure channel
-      {$vest p/tally}                                   ::  balance update
-      {$vein p/life q/(map life ring)}                  ::  private keys
-      {$vine p/(list change)}                           ::  all raw changes
-  ==                                                    ::
-++  growth                                              ::  unit of learning
-  $%  {$sign p/mind q/@}                                ::  add/update signature
-      {$step p/cert}                                    ::  add whole deed
-  ==                                                    ::
-++  note                                                ::  out request $->
-  $%  {$b $wait p/@da}                                  ::  wait until
-      {$x $mess p/ship q/path r/*}                      ::  send message
-  ==                                                    ::
-++  remote                                              ::  remote notification
-  %+  each  safe                                        ::  &/addition
-  safe                                                  ::  |/replacement
-::                                                      ::
-++  sign                                                ::  in result $<-
-  $%  {$b $wake $~}                                     ::  wakeup
-      {$x $rest p/coop}                                 ::  message result
-  ==                                                    ::
-++  tally                                               ::  balance update
-  %+  each  balance                                     ::  complete
-  action                                                ::  change
-::
-++  task                                                ::  in request ->$
-  $%  {$burn p/ship q/safe}                             ::  destroy rights
-      {$hail p/ship q/remote}                           ::  remote update
-      {$init p/@p}
-::       {$init p/@pG q/arms}                              ::  initialize urbit
-      {$meet p/(unit (unit ship)) q/farm}               ::  integrate pki from
-      {$mint p/ship q/safe}                             ::  create rights
-      {$move p/ship q/ship r/safe}                      ::  transfer from/to
-      {$next p/bull}                                    ::  update private key
-      {$nuke $~}                                        ::  cancel tracker from
-      {$veil p/ship}                                    ::  view secret channel
-      {$vein $~}                                        ::  view signing keys
-      {$vest $~}                                        ::  view public balance
-      {$vine $~}                                        ::  view secret history
-      {$jaelwomb p/womb-task}
-      {$west p/ship q/path r/*}                         ::  remote request
-  ==                                                    ::
-++  ticket  @G                                          ::  old 64-bit ticket
-++  passcode  @uvH                                      ::  128-bit passcode
-++  passhash  @uwH                                      ::  passocde hash
-++  mail  @t                                            ::  email address
-++  invite                                              ::
-  $:  who/mail                                          ::  owner email
-      pla/@ud                                           ::  planets to send
-      sta/@ud                                           ::  stars to send
-  ==                                                    ::
-++  womb-task                                           ::  manage ship %fungi
-  $%  {$claim aut/passcode her/@p tik/ticket}           ::  convert to %final
-      {$bonus tid/passcode pla/@ud sta/@ud}             ::  supplement passcode
-      {$invite tid/passcode inv/invite}                 ::  alloc to passcode
-      {$reinvite aut/passcode tid/passcode inv/invite}  ::  move to another
-  ==
-++  womb-scry
-  $%  {$shop typ/?($star $planet) nth/@u}               ::  available ships
-      {$stats who/ship}                                 ::  ship details
-      {$balance aut/passcode}                           ::  invite details
-  ==
-++  womb-balance  {who/mail pla/@ud sta/@ud}  ::  equivalent to invite?
-++  womb-gilt
-  $%  {$ships (list ship)}                              ::
-      {$womb-owner (unit mail)}                         ::
-      {$womb-balance (unit womb-balance)}               ::
-  ==
-++  gilt  ?(womb-gilt)
---
-=======
 =,  crypto
 =,  jael
->>>>>>> e57149b7
 ::                                                      ::::
 ::::                        #  1                        ::  models
   ::                                                    ::::
