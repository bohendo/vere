!:  ::  %eyre, http servant
!?  164
::::
|=  pit/vase
=>  =~
|%                                                      ::  interfaces
++  gift  gift-eyre                                     ::  out result <-$
++  kiss  kiss-eyre                                     ::  in request ->$
++  move  {p/duct q/(mold note gift)}                   ::  local move
++  note                                                ::  out request $->
          $%  $:  $a                                    ::  to %ames
          $%  {$wont p/sock q/{path *}}                 ::
          ==  ==                                        ::
              $:  $b                                    ::  to  %behn
          $%  {$wait p/@da}                             ::
              {$rest p/@da}                             ::
          ==  ==                                        ::
              $:  $d                                    ::  to %dill
          $%  {$flog p/{$crud p/@tas q/(list tank)}}    ::
          ==  ==                                        ::
              $:  $e                                    ::  to self
          $%  {$thud $~}                                ::  proxied death
              {$this p/? q/clip r/httq}                 ::  proxied request
              {$meta vase:{$them (unit httr)}}          ::  type check
          ==  ==                                        ::
              $:  $f                                    ::  to %ford
          $%  {$exec p/@p q/(unit {beak silk})}         ::
              {$wasp p/@p q/@uvH r/?}                   ::
          ==  ==                                        ::
              $:  $g                                    ::  to %gall
          $%  {$deal p/sock q/cush}                     ::  full transmission
          ==  ==  ==                                    ::
++  sign                                                ::  in result $<-
          $?  $:  $a                                    ::  by %aformedmes
          $%  {$woot p/ship q/coop}                     ::
          ==  ==                                        ::
              $:  $b                                    ::  by %behn
          $%  {$wake $~}                                ::  timer activate
          ==  ==                                        ::
              $:  $g                                    ::  by %gall
          $%  {$unto p/cuft}                            ::  within agent
          ==  ==                                        ::
              $:  $e                                    ::  by self
          $%  {$thou p/httr}                            ::  response for proxy
          ==  ==                                        ::
              $:  $f                                    ::  by %ford
          $%  {$made p/@uvH q/gage}                     ::
              {$news p/@uvH}                            ::
          ==  ==                                        ::
              $:  @tas                                  ::  by any
          $%  {$crud p/@tas q/(list tank)}              ::
          ==  ==  ==                                    ::
++  ixor  @t                                            ::  oryx hash
++  whir  $@  $~                                        ::  wire subset
          $%  {$at p/hole q/whir}                       ::  authenticated
              {$ay p/knot:ship q/knot:@uvH $~}          ::  remote duct
              {$ha p/path:beak}                         ::  GET request
              {$he p/whir}                              ::  HEAD request
              {$hi p/mark $~}                           ::  outbound HTTP
              {$si $~}                                  ::  response done
              {$of p/ixor q/$@($~ whir-of)}             ::  associated view
              {$ow p/ixor $~}                           ::  dying view
              {$on $~}                                  ::  dependency
          ==                                            ::
++  whir-of  {p/knot:ship q/term r/wire}                ::  path in dock
--                                                      ::
|%                                                      ::  models
++  bolo                                                ::  eyre state
  $:  $3                                                ::  version
      gub/@t                                            ::  random identity
      hov/(unit ship)                                   ::  master for remote
      ged/duct                                          ::  client interface
      ded/(set duct)                                    ::  killed requests
      lyv/(map duct live)                               ::  living requests
      pox/(map @uvH duct)                               ::  proxied sessions
      ask/{p/@ud q/(map @ud {p/duct q/hiss})}           ::  outgoing by number
      kes/(map duct @ud)                                ::  outgoing by duct
      ney/@uvI                                          ::  rolling entropy
      dop/(map host ship)                               ::  host aliasing
      liz/(jug @uvH (each duct ixor))                   ::  ford depsets
      wup/(map hole cyst)                               ::  secure sessions
      sop/(map hole {ship ?})                           ::  foreign sess names
      wix/(map ixor stem)                               ::  open views
  ==                                                    ::
::
++  live                                                ::  in flight
  $%  {$exec p/whir}                                    ::  ford build
      {$wasp p/(list @uvH)}                             ::  ford deps
      {$xeno p/ship}                                    ::  proxied request
      {$poll p/ixor}                                    ::  session state
  ==
++  cyst                                                ::  client session
  $:  ced/cred                                          ::  credential
      {him/ship aut/(set ship)}                         ::  authenticated
      cug/(list @t)                                     ::  unacked cookies
      lax/@da                                           ::  last used
      way/(map ship {purl duct})                        ::  waiting auth
      vew/(set oryx)                                    ::  open views XX expire
  ==                                                    ::
::
++  stem                                                ::  client view
  $:  him/ship                                          ::  static identity
      ude/(unit {p/duct q/?})                           ::  stream long-poll?
      era/@da                                           ::  next wake
      die/@da                                           ::  collection date
      sus/(set {dock $json wire path})                  ::  subscriptions
      eve/{p/@u q/(map @u even)}                        ::  queued events
      med/(qeu duct)                                    ::  waiting /~/to+
  ==
++  even                                                ::  client event
  $%  {$news p/@uvH}
      {$quit p/{dock path}}
      {$rush p/{dock path} q/json}
  ==
::
++  perk                                                ::  parsed request
  $%  {$auth p/perk-auth}
      {$away $~}
      {$bugs p/?($as $to) $~}
      {$beam p/beam}
      {$deps p/?($put $delt) q/@uvH}
      {$mess p/dock q/mark r/wire s/json}
      {$poll p/{i/@uvH t/(list @uvH)}}
      {$spur p/spur}
      {$subs p/?($put $delt) q/{dock $json wire path}}
      {$view p/ixor q/{$~ u/@ud}}
  ==
::
++  perk-auth                                           ::  parsed auth
  $%  {$at p/pork}                                      ::  inject auth
      {$del p/(unit ship)}
      {$get him/ship rem/pork}
      {$js $~}
      {$json $~}
      {$try him/ship paz/(unit cord)}
      {$xen ses/hole rem/pork}
  ==
::
++  pest                                                ::  result
<<<<<<< HEAD
  $@  $~
  $%  {$$ p/httr}                                       ::  direct response
      {$red $~}                                         ::  parent redirect
      {$boil p/whir q/term r/beam}                      ::  ford request
=======
  $|  ~
  $%  [%$ p=httr]                                       ::  direct response
      [%red ~]                                          ::  parent redirect
      [%boil p=whir q=term r=beam payload=quay]         ::  ford request
>>>>>>> 6496dcc2
  :: 
      {$js p/@t}                                        ::  script
      {$json p/json}                                    ::  data
      {$html p/manx}                                    ::  successful page
      {$htme p/manx}                                    ::  authentication fail 
  ==
--                                                      ::
|%
++  eat-headers
  |=  hed/(list {p/@t q/@t})  ^-  math
  %+  roll  hed
  |=  {a/{p/cord q/cord} b/math} 
  =.  p.a  (cass (trip p.a))
  (~(add ja b) p.a q.a)
::
++  fcgi                                                ::  credential caboose
  |=  {quy/quay ced/cred}  ^-  coin
  :*  %many
      [%$ %ta ~]
      [%blob ced]
      |-  ^-  (list coin)
      ?~  quy  ~
      [[%$ %t p.i.quy] [%$ %t q.i.quy] $(quy t.quy)]
  ==
::
++  gsig  |=({a/dock b/path} [(scot %p p.a) q.a b])
++  session-from-cookies
  |=  {nam/@t maf/math}
  ^-  (unit hole)
  (from-cookies maf |=({k/@t v/@} &(=(nam k) !=('~' v))))
::
++  ship-from-cookies
  |=  maf/math  ^-  (unit ship)
  (biff (from-cookies maf |=({k/@ @} =(%ship k))) (slat %p))
::
++  from-cookies
  |=  {maf/math fil/$+({@t @t} ?)}
  =+  `cot/(list @t)`(~(get ju maf) 'cookie')
  =+  `cok/quay`(zing `(list quay)`(murn cot (curr rush cock:epur)))
  |-  ^-  (unit cord)
  ?~  cok  ~
  ?:((fil i.cok) [~ q.i.cok] $(cok t.cok))
::
++  wush
  |=  {wid/@u tan/tang}
  ^-  tape
  =+  rolt=|=(a/wall `tape`?~(a ~ :(weld i.a "\0a" $(a t.a))))
  (rolt (turn tan |=(a/tank (rolt (wash 0^wid a)))))
::
::
++  add-cookies
  |=  {cug/(list @t) hit/httr}  ^-  httr
  ?~  cug  hit
  =+  cuh=(turn `(list @t)`cug |=(a/@t set-cookie+a))
  hit(q (weld cuh q.hit))
::
++  inject                                            ::  inject dependency
  |=  {dep/@uvH max/{{$html $~} {{$head $~} hed/marl} {{$body $~} tal/marl} $~}}
  ^-  manx
  =:  hed.max  :_(hed.max ;meta(charset "utf-8", urb_injected "");)
      tal.max  (welp tal.max ;script(urb_injected ""):"{(trip etag:js)}" ~)
    ==
  ?~  dep  max
  max(hed :_(hed.max ;script@"/~/on+{<dep>}.js"(urb_injected "");))
::
++  add-json                                            ::  inject window.urb
  |=  {urb/json jaz/cord}  ^-  cord 
  =-  (cat 3 (crip -) jaz)
  """
  var _urb = {(pojo urb)}
  window.urb = window.urb || \{}; for(k in _urb) window.urb[k] = _urb[k]
  
  """
::
++  ares-to-json
  |=  err/ares  ^-  json
  =-  (jobe fail+s+typ mess+(jape mez) ~)
  ^-  {typ/term mez/tape}
  ?~  err  [%fail "Unknown Error"]
  [p.u.err (wush 160 q.u.err)]
::
++  resp                                                ::  mimed response
  |=  {sas/@uG mit/mite rez/@}  ^-  httr
  ::  (weld (turn cug |=(a=@t ['set-cookie' a]))
  [sas ~[content-type+(moon mit)] [~ (taco rez)]]
::
++  render-tang                                         ::  tanks to manx
  |=  tan/tang
  ;html
    ;head
      ;link(rel "stylesheet", href "/home+lib+base.css"); ::  XX desk
      ;title: server error
    ==
    ;body:div#c.err:pre:code:"{(wush 80 tan)}"
  ==
::
++  favi                                                ::  XX favicon
  0w3.~~~~~.~~~~~.~~~~~.~~~~~.~~~~~.~~~~~.~~~~~.~~~~~.~~~~~.~~~~~.~~~~~.~~~~~.
  ~~~~~.~~~~~.~~~~~.~~~~~.~~~~~.~~~~~.~~~~~.~~~~~.~~~~~.~~~~~.~~~~~.~~~~~.~~~~~.
  ~~~~~.~~~~~.~~~~~.~~~~~.~~~~~.~~~~~.~~~~~.~~~~~.~~~~~.~~~~~.~~~~~.~~~~~.~~~~~.
  ~~~~~.~~~~~.~~~~~.~~~~~.~~~~~.~~~~~.~~~~~.~~~~~.~~~~~.~~~~~.~~~~~.~~~~~.~~~~~.
  ~~~~~.~~~~~.~~~~~.~~~~~.~~~~~.~~~~~.~~~~~.~~~~~.~~~~~.~~~~~.~~~~~.~~~~~.~~~~~.
  ~~~~~.~~~~~.~~~~~.~~~~~.~~~~~.~~~~~.~~~~~.~~~~~.~~~~~.~~~~~.~~~~~.~~~~~.~~~~~.
  ~~~~~.~~~~~.~~~~~.~~~~~.~~~~~.~~~~~.~~~~~.~~~~~.~~~~~.~~~~~.~~~~~.~~~~~.~~~~~.
  ~~~~~.~~~~~.~~~~~.~~~~~.~~~~~.~~~~~.~~~~~.~~~~~.~~~~~.~~~~~.~~~~~.~~~~~.~~~~~.
  ~~~~~.~~~~~.~~~~~.~~~~~.~~~~~.~~~~~.~~~~~.~~~~~.~~~~~.~~~~~.~~~~~.~~~~~.~~~~~.
  ~~~~~.~~~~~.~~~~~.~~~~~.~~~~~.~~~~~.~~~~~.~~~~~.~~~~~.~~~~~.~~~~~.~~~~~.~~~~~.
  ~~~~~.~~~~~.~~~~~.~~~~~.~~~~~.~~~~~.~~~~~.~~~~~.~~~~~.~~~~~.~~~~~.~~~~~.~~~~~.
  ~~~~~.~~~~~.~~~~~.~~~~~.~~~~~.~~~~~.~~~~~.~~~~~.~~~~~.~~~~~.~~~~~.~~~~~.~~~~~.
  ~~~~~.~~~~~.~~~~~.~~~~~.~~~~~.~~~~~.~~~~~.~~~~~.~~~~~.~~~~~.~~~~~.~~~~~.~~~~~.
  ~~~~~.~~~~~.~~~~~.~~~~~.~~~~~.~~~~~.~~~~~.~~~~~.~~~~~.~~~~~.~~~~~.~~~~~.~~~~~.
  ~~~~~.~~~~~.~~~~~.~~~~~.~~~~~.~~~~~.~~~~~.~~~~~.~~~~~.~~~~~.~~~~~.~~~~~.~~~~~.
  ~~~~~.~~~~~.~~~~~.~~~~~.~~~~~.~~~~~.~~~~~.~~~~~.~~~~~.~~~~~.~~~~~.~~~~~.~~~~~.
  ~~~~~.~~~~~.~~~~~.~~~~~.~~~~~.~~~~~.~~~~~.~~~~~.~~~~~.~~~~~.~~~~~.~~~~~.~~~~~.
  ~~~~~.~~~~~.~~~~~.~~~~~.~~~~~.~~~~~.~~~~~.~~~~~.~~~~~.~~~~~.~~~~~.~~~~~.~~~~~.
  ~~~~~.~~~~~.~~~~~.~~~~~.~~~~~.~~~~~.~~~~~.~~~~~.~~~~~.~~~~~.~~~~~.~~~~~.~~~~~.
  ~~~~~.~~~~~.~~~~~.~~~~~.~~~~~.~~~~~.~~~~~.~~~~~.~~~~~.~~~~~.~~~~~.~~~~~.~~~~~.
  ~~~~~.~~~~~.~~~~~.~~~~~.~~~~~.~~~~~.~~~~~.~~~~~.~~~~~.~~~~~.~~~~~.~~~~~.~~~~~.
  ~~~~~.~~~~~.~~~~~.~~~~~.~~~~~.~~~~~.~~~~~.~~~~~.~~~~~.~~~~~.~~~~~.~~~~~.~~~~~.
  ~~~~~.~~~~~.~~~~~.~~~~~.~~~~~.~~~~~.~~~~~.~~~~~.~~~~~.~~~~~.~~~~~.~~~~~.~~~~~.
  ~~~~~.~~~~~.~~~~~.~~~~~.~~~~~.~~~~~.~~~~~.~~~~~.~~~~~.~~~~~.~~~~~.~~~~~.~~~~~.
  ~~~~~.~~~~~.~~~~~.~~~~~.~~~~~.~~~~~.~~~~~.~~~~~.~~~~~.~~~~~.~~~~~.~~~~~.~~~~~.
  ~~~~~.~~~~~.~~~~~.~~~~~.~~~~~.~~~~~.~~~~~.~~~~~.~~~~~.~~~~~.~~~~~.~~~~~.~~~~~.
  ~~~~~.~~~~~.~~~~~.~~~~~.~~~~~.~~~~~.~~~~~.~~~~~.~~~~~.~~~~~.~~~~~.~~~~~.~~~~~.
  ~~~~~.~~~~~.~~~~~.~~~~~.~~~~~.~~~~~.~~~~~.~~~~~.~~~~~.~~~~~.~~~~~.~~~~~.~~~~~.
  ~~~~~.~~~~~.~~~~~.~~~~~.~~~~~.~~~~~.~~~~~.~~~~~.~~~~~.~~~~~.~~~~~.~~~~~.~~~~~.
  ~~~~~.~~~~~.~~~~~.~~~~~.~~~~~.~~~~~.~~~~~.~~~~~.~~~~~.~~~~~.~~~~~.~~~~~.~~~~~.
  ~~~~~.~~~~~.~~~~~.~~~~~.~~~~~.~~~~~.~~~~~.~~~~~.~~~~~.~~~~~.~~~~~.~~~~~.~~~~~.
  ~~~~~.~~~~~.~~~~~.~~~~~.~~~~~.~~~~~.~~~~~.~~~~~.~~~~~.~~~~~.~~~~~.~~~~~.~~~~~.
  ~~~~~.~~LX-.~~HW-.L~~~~.~~~~~.~~~~~.~~~~~.~~~~~.~~~~~.~~~~~.~~~~~.~~~~~.~~~~~.
  ~~~~~.Rdjk~.VWuDL.-3wUf.~zEWe.~Yj4N.f~Y~f.P~~~~.~~~~~.~~~~~.~~~~~.~~~~~.~~~~~.
  ~~~~~.~~~~~.~~~~~.~~~~~.~~~~~.~~~~~.~~~~~.~~~~~.~~~~~.~-~LX.~~lBp.m~~nR.Zv~~~.
  ~~~~~.~~~~~.~~~~~.~~~~~.~~~~~.~~~~~.RZvn~.GqCF~.Qt7h~.Ya2wH.~0000.~M000.fY000.
  3~0w8.2~Qx8.if~eP.IX~~~.~~~~~.~~~~~.~~~~~.~~~~~.~~~~~.~~~~~.~~~~~.~~~~~.~~~~~.
  ~~~~~.~~~~~.~~~~~.~~~fP.Y~QB9.ivY00.03~k5.1g~Z~.vT~~~.~~~~~.~~~~~.~~~~~.FWuD~.
  CpCp~.P8OcL.Y0003.~0000.~M000.fY000.3~000.0~M00.0fY00.03~00.00~Nk.l5v-W.KHH~~.
  ~~~~~.~~~~~.~~~~~.~~~~~.~~~~~.~~~~~.~~~~~.~~~~~.~~~~~.~~~~~.~~~~~.~~-QJ.bj~00.
  00~M0.00fY0.003~6.hAp~S.FGqL-.6xEr~.oC9y~.NUu7L.Y0003.~0000.~M000.fY000.3~000.
  0~M00.0fY00.03~00.00~M0.00fY0.003~0.000~N.sn5~~.fPY~~.~~~~~.~~~~~.~~~~~.~~~~~.
  ~~~~~.~~~~~.~~~~~.~~~~~.~~~~~.~~~~~.~~~Z7.hQvYr.6NL~0.000~M.000fY.0003~.0000~.
  M000f.Y0003.~0000.~M000.fY000.3~000.0~M00.0fYJb.iT~sT.dP~Vu.nB~ZZ.vnT~a.iAF~M.
  000fY.0003~.0000~.VGqCL.~~~~~.~~~~~.~~~~~.~~~~~.~~~~~.~~~~~.~~~~~.~~~~~.~~~~~.
  ~~~~~.~~~~~.~~~~Y.D9OvY.B9in~.0000~.M000f.Y0003.~0000.~M000.fY000.3~000.0~M41.
  0vZ1g.k7~Ha.OI~~n.RZv~~.~~~~~.~~~~~.~~~~~.HW-L~.jAVe~.M000f.YNcj7.~YLbO.~~~~~.
  ~~~~~.~~~~~.~~~~~.~~~~~.~~~~~.~~~~~.~~~~~.~~~~~.~~~~~.~~~~~.~~~~~.~~~~~.-byUL.
  ZzoSf.~3MYf.~M000.fY000.3~000.0~MQd.3vZik.Bb~Kb.yU~~P.Y~f~~.~~~~~.~~~~~.~~~~~.
  ~~~~~.~~~~~.~~~~~.~IXeP.~ezEW.~WGGG.L~~~~.~~~~~.~~~~~.~~~~~.~~~~~.~~~~~.~~~~~.
  ~~~~~.~~~~~.~~~~~.~~~~~.~~~~~.~~~~~.~~~~~.~~~~~.~~~~~.~~pSt.D~DFW.u~Uu7.x~-tD.
  pT~RZ.vn~~~.~~~~~.~~~~~.~~~~~.~~~~~.~~~~~.~~~~~.~~~~~.~~~~~.~~~~~.~~~~~.~~IXe.
  P~-LH.W~~~~.~~~~~.~~~~~.~~~~~.~~~~~.~~~~~.~~~~~.~~~~~.~~~~~.~~~~~.~~~~~.~~~~~.
  ~~~~~.~~~~~.~~~~~.~~~~~.~~~~~.~~~~~.~~~~~.~~~~~.~~~~~.~~~~~.~~~~~.~~~~~.~~~~~.
  ~~~~~.~~~~~.~~~~~.~~~~~.~~~~~.~~~~~.~~~~~.~~~~~.~~~~~.~~~~~.~~~~~.~~~~~.~~~~~.
  ~~~~~.~~~~~.~~~~~.~~~~~.~~~~~.~~~~~.~~~~~.~~~~~.~~~~~.~~~~~.~~~~~.~~~~~.~~~~~.
  ~~~~~.~~~~~.~~~~~.~~~~~.~~~~~.~~~~~.~~~~~.~~~~~.~~~~~.~~~~~.~~~~~.~~~~~.~~~~~.
  ~~~~~.~~~~~.~~~~~.~~~~~.~~~~~.~~~~~.~~~~~.~~~~~.~~~~~.~~~~~.~~~~~.~~~~~.~~~~~.
  ~~~~~.~~~~~.~~~~~.~~~~~.~~~~~.~~~~~.~~~~~.~~~~~.~~~~~.~~~~~.~~~~~.~~~~~.~~~~~.
  ~~~~~.~~~~~.~~~~~.~~~~~.~~~~~.~~~~~.~~~~~.~~~~~.~~~~~.~~~~~.~~~~~.~~~~~.~~~~~.
  ~~~~~.~~~~~.~~~~~.~~~~~.~~~~~.~~~~~.~~~~~.~~~~~.~~~~~.~~~~~.~~~~~.~~~~~.~~~~~.
  ~~~~~.~~~~~.~~~~~.~~~~~.~~~~~.~~~~~.~~~~~.~~~~~.~~~~~.~~~~~.~~~~~.~~~~~.~~~~~.
  ~~~~~.~~~~~.~~~~~.~~~~~.~~~~~.~~~~~.~~~~~.~~~~~.~~~~~.~~~~~.~~~~~.~~~~~.~~~~~.
  ~~~~~.~~~~~.~~~~~.~~~~~.~~~~~.~~~~~.~~~~~.~~~~~.~~~~~.~~~~~.~~~~~.~~~~~.~~~~~.
  ~~~~~.~~~~~.~~~~~.~~~~~.~~~~~.~~~~~.~~~~~.~~~~~.~~~~~.~~~~~.~~~~~.~~~~~.~~~~~.
  ~~~~~.~~~~~.~~~~~.~~~~~.~~~~~.~~~~~.~~~~~.~~~~~.~~~~~.~~~~~.~~~~~.~~~~~.~~~~~.
  ~~~~~.~~~~~.~~~~~.~~~~~.~~~~~.~~~~~.~~~~~.~~~~~.~~~~~.~~~~~.~~~~~.~~~~~.~~~~~.
  ~~~~~.~~~~~.~~~~~.~~~~~.~~~~~.~~~~~.~~~~~.~~~~~.~~~~~.~~~~~.~~~~~.~~~~~.~~~~~.
  ~~~~~.~~~~~.~~~~~.~~~~~.~~~~~.~~~~~.~~~~~.~~~~~.~~~~~.~~~~~.~~~~~.~~~~~.~~~~~.
  ~~~~~.~~~~~.~~~~~.~~~~~.~~~~~.~~~~~.~~~~~.~~~~~.~~~~~.~~~~~.~~~~~.~~~~~.~~~~~.
  ~~~~~.~~~~~.~~~~~.~~~~~.~~~~~.~~~~~.~~~~~.~~~~~.~~~~~.~~~~~.~~~~~.~~~~~.~~~~~.
  ~~~~~.~~~~~.~~~~~.~~~~~.~~~~~.~~~~~.~~~~~.~~~~~.~~~~~.~~~~~.~~~~~.~~~~~.~~~~~.
  ~~~~~.~~~~~.~~~~~.~~~~~.~~~~~.~~~~~.~~~~~.~~~~~.~~~~~.~~~~~.~~~~~.~~~~~.~~~~~.
  ~~~~~.~~~~~.~~~~~.~~~~~.~~~~~.~~~~~.~~~~~.~~~~~.~~~~~.~~~~~.~~~~~.~~~~~.~~~~~.
  ~~~~~.~~~~~.~~~~~.~~~~~.~~~~~.~~~~~.~~~~~.~~~~~.~~~~~.~~~~~.~~~~~.~~~~~.~~~~~.
  ~~~~~.~~~~~.~~~~~.~~~~~.~~~~~.~~~~~.~~~~~.~~~~~.~~~~~.~~~~~.~~~~~.~~~~~.~~~~~.
  ~~~~~.~~~~~.~~~~~.~~~~~.~~~~~.~~~~~.~~~~~.~~~~~.~~~~~.~~~~~.~~~~~.~~~~~.~~~~~.
  ~~~~~.~~~~~.~~~~~.~~~~~.~~~~~.~~~~~.~~~~~.~~~~~.~~~~~.~~~~~.~~~~~.~~~~~.~~~~~.
  ~~~~~.~~~~~.~~~~~.~~~~~.~~~~~.~~~~~.~~~~~.~~~~~.~~~~~.~~~~~.~~~~~.~~~~~.~~~~~.
  ~~~~~.~~~~~.~~~~~.~~~~~.~~~~~.~~~~~.~~~~~.~~~~~.~~~~~.~~~~~.~~~~~.~~~~~.~~~~~.
  ~~~~~.~~~~~.~~~~~.~~~~~.~~~~~.~~~~~.~~~~~.~~~~~.~~~~~.~~~~~.~~~~~.~~~~~.~~~~~.
  ~~~~~.~~~~~.~~~~~.~~~~~.~~~~~.~~~~~.~~~~~.~~~~~.~~~~~.~~~~~.~~~~~.~~~~~.~~~~~.
  ~~~~~.~~~~~.~~~~~.~~~~~.~~~~~.~~~~~.~~~~~.~~~~~.~~~~~.~~~~~.~~~~~.~~~~~.~~~~~.
  ~~~~~.~~~~~.~~~~~.~~~~~.~~~~~.~~~~~.~~~~~.~~~~~.~~~~~.~~~~~.~~~~~.~~~~~.~~~~~.
  ~~~~~.~0000.00000.00000.00000.00000.50000.00002.000g0.00400.000w0.000a0.00000.
  00000.00000.00000.00000.00000.00000.00000.00000.00000.00000.00000.00000.00000.
  00000.00000.00000.00000.00000.00000.00000.00000.00000.00000.00000.00000.00000.
  00000.00000.00000.00000.00000.00000.00000.00000.00000.00000.00000.00000.00000.
  00000.00000.00000.00000.00000.00000.00000.00000.00000.00000.00000.00000.00000.
  00000.00000.00000.00000.00000.00000.00000.00000.00000.00000.00000.00000.00000.
  00000.00000.3~~~~.~~~~~.~~~~~.~~~~~.~~~~~.~~~~~.~~~~~.~~~~~.~~~~~.~~~~~.~~~~~.
  ~~~~~.~~~~~.~~~~~.~~~~~.~~~~~.~~~~~.~~~~~.~~~~~.~~~~~.~~~~~.~~~~~.~~~~~.~~~~~.
  ~~~~~.~~~~~.~~~~~.~~~~~.~~~~~.~~~~~.~~~~~.~~~~~.~~~~~.~~~~~.~~~~~.~~~~~.~~~~~.
  ~~~~~.~~~~~.~~~~~.~~~~~.~~~~~.~~~~~.~~~~~.~~~~~.~~~~~.~~~~~.~~~~~.~~~~~.~~~~~.
  ~~~~~.~~~~~.~~~~~.~~~~~.~~~~~.~~~~~.~~~~~.~~~~~.~~~~~.~~~~~.~~~~~.~~~~~.~~~~~.
  ~~~~~.~~~~~.~~~~~.~~~~~.~~~~~.~~~~~.~~~~~.~~~~~.~~~~~.~~~~~.~~~~~.~~~~~.~~~~~.
  ~~~~~.~~~~~.~~~~~.~~~~~.~~~~~.~~~~~.~~~~~.~~~~~.~~~~~.~~~~~.~~~~~.~~~~~.~~~~~.
  ~~~~~.~~~~~.~~~~~.~~~~~.~~~~~.~~~~~.~~~~~.~~~~~.~~~~~.~~~~~.~~~~~.~~~~~.~~~~~.
  ~~~~~.~~~~~.~~~~~.~~~~~.Rdjk~.~bOYL.~~~~~.~~~~~.~~TZ~.v-ZLr.T~r6N.I~Rtn.l~-rC.
  VL~-~.LX~~~.~~~~~.~~~~~.~~~~~.~~~~~.~~~~~.ZLrS~.OMIbf.Z2gAb.~JHqS.~V-vD.~Y-fz.
  X~000.0~M00.0fY00.03~00.00~S1.wof~U.-fz~~.~~~~~.~~~~~.~~~~~.~~~~~.~DV-v.ZDpSv.
  ~0000.~M000.fY000.3~000.0~Qp6.hL-FG.qD~LX.-~~Qt.7h~Yw.823~Y.LbO~~.~~~~~.~~~~~.
  ~~~~~.~~~~~.~~~~~.~~LX-.~WCFG.vZtnl.T~rmR.J~Yf3.M~~~~.~~~~~.~~~~~.~~~~J.XuT~N.
  Yv7~~.~~~~~.~~~~~.~~~~~.~~~~~.~~~~~.~~~~~.~~~~~.~~~~~.~~~~~.~~~~~.~~~~~.~~~~~.
  ~~~~~.~~~~~.~~~~~.~~~~~.~~~~~.~~~~~.~~~~~.~~~~~.~~~~~.~~~~~.~~~~~.~~~~~.~~~~~.
  ~~~~~.~~~~~.~~~~~.~~~~~.~~~~~.~~~~~.~~~~~.~~~~~.~~~~~.~~~~~.~~~~~.~~~~~.~~~~~.
  ~~~~~.~~~~~.~~~~~.~~~~~.~~~~~.~~~~~.~~~~~.~~~~~.~~~~~.~~~~~.~~~~~.~~~~~.~~~~~.
  ~~~~~.~~~~~.~~~~~.~~~~~.~~~~~.~~~~~.~~~~~.~~~~~.~~~~~.~~~~~.~~~~~.~~~~~.~~~~~.
  ~~~~~.~~~~~.~~~~~.~~~~~.~~~~~.~~~~~.~~~~~.~~~~~.~~~~~.~~~~~.~~~~~.~~~~~.~~~~~.
  ~~~~~.~~~~~.~~~~~.~~~~~.~~~~~.~~~~~.~~~~~.~~~~~.~~~~~.~~~~~.~~~~~.~~~~~.~~~~~.
  ~~~~~.~~~~~.~~~~~.~~~~~.~~~~~.~~~~~.~~~~~.~~~~~.~~~~~.~~~~~.~~~~~.~~~~~.~~~~~.
  ~~~~~.~~~~~.~0000.00000.00000.00000.00000.1g000.00002.000g0.00200.000g0.000a0.
  001kU.001gE.02000.g0082.00000.C0005.a00w0.04001.0g008.00g00
++  js                                                  ::  static javascript
  |%
  ++  poll                                              :: dependency long-poll
    '''
    urb.tries = 0
    urb.call = function() {
      urb.wreq = new XMLHttpRequest()
      urb.wreq.open('GET', urb.wurl, true)
      urb.wreq.addEventListener('load', function() {
        // if(~~(this.status / 100) == 4)
        //   return document.write(this.responseText)
        if(this.status !== 205) {
          return urb.keep()
        }
        urb.onupdate()
      })
      urb.wreq.addEventListener('error', urb.keep)
      urb.wreq.addEventListener('abort', urb.keep)
      urb.wreq.send()
    }
    urb.keep = function() {
      setTimeout(urb.call,1000*urb.tries)
      urb.tries/+
    }
    urb.onupdate = function(){document.location.reload()}
    urb.call()
    urb.wasp = function(deh){
      var old = /[^/]*$/.exec(urb.wurl)[0]
      var deps = old.replace(/^on.json\?|.json$/,'').split('&')
      if (deps.indexOf(deh) !== -1) return;
      deps.push(deh)
      urb.wurl = "/~/on.json?"+deps.join('&')
      urb.wreq.abort() // trigger keep 
    }
    '''
  ::
  ++  auth-redir
    'document.location.pathname = "/~~"+document.location.pathname'
  ::
  ++  auth
    '''
    var req = function(url,dat,cb){
      var xhr = new XMLHttpRequest()
      xhr.open('POST', url, true)
      dat.oryx = urb.oryx
      xhr.send(JSON.stringify(dat))
      xhr.addEventListener('load', function(ev){
        if(this.status !== 200)
          return err.innerHTML = ":( " + Date.now() + "\n" + xhr.responseText
        else if(cb) return cb(xhr.responseText,ev)
      })
    }
    
    urb.foreign = /^\/~\/am/.test(window.location.pathname)
    urb.redir = function(ship){
      if(ship) document.location.pathname =
        document.location.pathname.replace(/^\/~~|\/~\/as\/any/,'/~/as/~'+ship)
      else document.location = 
        document.location.hash.match(/#[^?]+/)[0].slice(1) +
        document.location.pathname.replace(
          /^\/~\/am\/[^/]+/,
          '/~/as/~' + urb.ship) +
        document.location.search
    }
    if(urb.foreign && urb.auth.indexOf(urb.ship) !== -1){
      req("/~/auth.json?PUT",
          {ship:urb.ship,code:null},
          function(){urb.redir()})
    }
    urb.submit = function(){
      if(urb.ship !== $ship.text().toLowerCase())
        return urb.redir($ship.text().toLowerCase())    //  XX redundant?
      req(
        "/~/auth.json?PUT", 
        {ship:$ship.text().toLowerCase(), code:pass.value},
        function(){
          if(urb.foreign) urb.redir()
          else document.location.reload()
      })
    }
    urb.away = function(){req("/~/auth.json?DELETE", {}, 
      function(){document.getElementById("c").innerHTML = "<p>Goodbye.</p>" }
    )}
    '''
  ++  etag
    '''
    if(!window.urb) window.urb = {}
    urb.waspFrom = function(sel,attr){
      Array.prototype.map.call(document.querySelectorAll(sel), 
        function(ele){
          if(!ele[attr] || (new URL(ele[attr])).host != document.location.host)
            return;
          var xhr = new XMLHttpRequest()
          xhr.open("HEAD", ele[attr])
          xhr.send()
          xhr.onload = function(){
            var dep = this.getResponseHeader("etag")
            if(dep) urb.wasp(JSON.parse(dep.substr(2)))
    }})}
    if(urb.wasp){urb.waspFrom('script','src'); urb.waspFrom('link','href')}
    '''
  --
++  xml
  |%
  ++  login-page
    %+  titl  'Log in :urbit'
    ;=  ;h1: Please log in
        ;p.ship 
          ;div.sig: ~
          ;knot#ship(contenteditable "");
        ==
        ;input#pass(type "password");
        ;h2.advice: (Your login code has been printed to your console.)
        ;pre:code#err;
        ;script@"/~/at/~/auth.js";
        ;script:'''
                $(function() {
                  $ship = $('#ship')
                  $pass = $('#pass')
                  $ship.on('keydown', function(e) { 
                    if(e.keyCode === 13 || e.keyCode === 9) {
                      if(urb.ship !== $ship.text().toLowerCase())
                        urb.redir($ship.text().toLowerCase())
                      $pass.show()
                      $pass.focus()
                      e.preventDefault()
                    }
                  })
                  $ship.on('focus', function(e) { 
                    $pass.hide()
                  })
                  $pass.on('keydown', function(e) { 
                    if(e.keyCode === 13) {
                      urb.submit()
                    }
                  })
                  if(window.ship) {
                    $ship.text(urb.ship)
                    $pass.focus()
                  } else {
                    $pass.hide()
                  }
                })
                '''
    ==
  ::
  ++  logout-page
    %+  titl  'Log out'
    ;=  ;h1: Goodbye ~;{knot#ship}.
        ;button#act(onclick "urb.away()"): Log out
        ;pre:code#err;
        ;script@"/~/at/~/auth.js";
    ==
  ::
  ++  poke-test
    %+  titl  'Poke'
    ;=  ;button(onclick "urb.testPoke('/~/to/hood/helm-hi.json')"): Hi anonymous
        ;button(onclick "urb.testPoke('/~/as/own/~/to/hood/helm-hi.json')"): Hi
        ;pre:code#err;
        ;script@"/~/at/~/auth.js";
        ;script:'''
                show = function(t){err.innerText = ":) " + Date.now() + "\n" + t}
                urb.testPoke = function(url){
                  req(url,{wire:"/",xyro:'test'}, show)
                }
                '''
    ==
  ++  titl  
    |=  {a/cord b/marl} 
    ;html
      ;head
        ;meta(charset "utf-8");
        ;meta(name "viewport", content "width=device-width, ".
        "height=device-height, initial-scale=1.0, user-scalable=0, ".
        "minimum-scale=1.0, maximum-scale=1.0");
        ;title:"{(trip a)}" 
        ;script(type "text/javascript", src "//cdnjs.cloudflare.com/ajax/".
          "libs/jquery/2.1.1/jquery.min.js");
        ;link(rel "stylesheet", href "/home/lib/base.css");
      ==
      ;body:div#c:"*{b}"
    ==
  --
--
|%                                                      ::  functions
++  ye                                                  ::  per event
  =|  $:  $:  hen/duct                                  ::  event floor
              $:  now/@da                               ::  event date
                  eny/@                                 ::  unique entropy
                  our/ship                              ::  current ship
                  sky/$+(* (unit))                      ::  system namespace
              ==                                        ::
              mow/(list move)                           ::  pending actions
          ==                                            ::
          bolo                                          ::  all vane state
      ==                                                ::
  =*  bol  ->
  |%
  ++  abet                                              ::  resolve moves
    ^-  {(list move) bolo}
    [(flop mow) bol]
  ::
  ++  adit  .(ney (mix eny ney))                        ::  flip entropy
  ::
  ++  anon  `@p`(add our ^~((bex 64)))                  ::  pseudo-sub
  ++  apex                                              ::  accept request
    |=  kyz/kiss
    ^+  +>
    =.  our  ?~(hov our u.hov)  ::  XX
    ?-    -.kyz
        $born  +>.$(ged hen)                            ::  register external
        $crud
      +>.$(mow [[hen %slip %d %flog kyz] mow])
    ::
        $init                                           ::  register ownership
      +>.$(hov ?~(hov [~ p.kyz] [~ (min u.hov p.kyz)]))
    ::
        $this                                           ::  inbound request
      %-  emule  |.  ^+  ..apex
      =*  sec  p.kyz    ::  ?                           ::  https bit
      =*  heq  r.kyz    ::  httq                        ::  request content
      =+  ryp=`quri`(rash q.heq zest:epur)
      =+  maf=(eat-headers r.heq)
      =+  ^=  pul  ^-  purl
          ?-  -.ryp
            $&  ?>(=(sec p.p.p.ryp) p.ryp)
            $|  =+  hot=(~(get ja maf) %host)
                ?>  ?=({@ $~} hot)
                [[sec (rash i.hot thor:epur)] p.ryp q.ryp]
          ==
      =.  p.p.pul  |(p.p.pul ?=(hoke r.p.pul))
      =+  her=(host-to-ship r.p.pul)
      ?:  |(?=($~ her) =(our u.her))
        (handle pul [q.+.kyz |] [p.heq maf s.heq])
      =+  han=(sham hen)
      =.  pox  (~(put by pox) han hen)
      (ames-gram u.her [%get ~] han +.kyz)
    ::
        $them                                           ::  outbound request
      ?~  p.kyz
        =+  sud=(need (~(get by kes) hen))
        %=  +>.$
          mow    :_(mow [ged [%give %thus sud ~]])
          q.ask  (~(del by q.ask) sud)
          kes    (~(del by kes) hen)
        ==
      ::  ~&  eyre-them+(earn p.u.p.kyz)
      %=  +>.$
        mow    :_(mow [ged [%give %thus p.ask p.kyz]])
        p.ask  +(p.ask)
        q.ask  (~(put by q.ask) p.ask hen u.p.kyz)
        kes    (~(put by kes) hen p.ask)
      ==
    ::
        $hiss                                           ::  outbound cage 
      ::?~  p.kyz                                       ::  XX cancel
      ::  =+  sud=(need (~(get by kes) hen))
      ::  %=  +>.$
      ::    mow    :_(mow [ged [%give %thus sud ~]])
      ::    q.ask  (~(del by q.ask) sud)
      ::    kes    (~(del by kes) hen)
      ::  ==
      ::  ~&  eyre-them+(earn p.u.p.kyz)
      =+  wir=hi+/[p.kyz]
      ?:  ?=($hiss p.q.kyz)
        (pass-note wir [%e %meta :(slop !>(%them) !>(~) q.q.kyz)])
      (back wir %hiss q.kyz)
    ::
        $they                                           ::  inbound response
      =+  kas=(need (~(get by q.ask) p.kyz))
      ::  ~&  >  eyre-they+[p.q.kyz (earn p.q.kas)]
      %=  +>.$
        mow    :_(mow [p.kas [%give %thou q.kyz]])
        q.ask  (~(del by q.ask) p.kas)
      ==
    ::
        $thud                                           ::  cancel request
      ?.  (~(has by lyv) hen)
        ~&  dead-request+hen
        +>.$(ded (~(put in ded) hen))                   ::  uncaught requests
      =+  lid=(~(got by lyv) hen)
      :: ~&  did-thud+[-.lid hen]
      ?-  -.lid
          $exec
        (pass-note p.lid %f [%exec our ~])
      ::
          $poll
        ?.  (~(has by wix) p.lid)
         +>.$ 
        poll-dead:(ire-ix p.lid)
      ::
          $xeno
        =+  han=(sham hen)
        =.  pox  (~(del by pox) han hen)
        (ames-gram p.lid [%gib ~] han)
      ::
          $wasp
        |-  ^+  +>.^$
        ?~  p.lid  +>.^$
        (del-deps:$(p.lid t.p.lid) i.p.lid %& hen)
      ==
    ::
        $west                                           ::  remote request
      =.  mow  :_(mow [hen %give %mack ~])
      =+  mez=((soft gram) q.kyz)
      ?~  mez
        ~&  e+[%strange-west p.kyz]
        ~|(%strange-west !!)
      ?-  -<.u.mez
        $aut  abet:(logon:(ses-ya p.u.mez) q.p.kyz)
        $hat  (foreign-hat:(ses-ya p.u.mez) q.p.kyz q.u.mez)
        $gib  (pass-note ay+(dray p+uv+~ q.p.kyz p.u.mez) [%e %thud ~])
        $get  (pass-note ay+(dray p+uv+~ q.p.kyz p.u.mez) [%e %this q.u.mez])
        $got
          ?.  (~(has by pox) p.u.mez)
            ~&  lost-gram-thou+p.kyz^p.u.mez
            +>.$
          =:  hen  (~(got by pox) p.u.mez)
              pox  (~(del by pox) p.u.mez)
            ==
          (give-thou q.u.mez)
      ::
        $lon  
          ~&  ses-ask+[p.u.mez sop (~(run by wup) $~)]
          ?:  (ses-authed p.u.mez)  
            (ames-gram q.p.kyz aut+~ p.u.mez)
          =.  sop  (~(put by sop) p.u.mez q.p.kyz |)
          (ames-gram q.p.kyz hat+~ p.u.mez our-host)
      ==
    ::
      $wegh  !!                                         ::  handled elsewhere
    ==
  ::
  ::++  axom                                              ::  old response
  ::  |=  [tee=whir hon=honk]
  ::  ^+  +>
  ::  ?+  tee  !!
  ::    ~          ?-(-.hon %nice (nice-json), %mean (mean-json 500 p.hon))
  ::    [%of @ ^]  (get-ack:(ire-ix p.tee) q.tee hon)
  ::  ==
  ++  axon                                              ::  accept response
    |=  {tee/whir typ/span sih/sign}
    ^+  +>
    =.  our  ?~(hov our u.hov)  ::  XX
    ?:  &(?=({?($of $ow) ^} tee) !(~(has by wix) p.tee))
      ~&(dead-ire+[`whir`tee ({term term $~} +.sih)] +>)
    ?-    &2.sih
        $crud  +>.$(mow [[hen %slip %d %flog +.sih] mow])
    ::  $dumb  
    ::    =.  +>  ?+(tee +> [%of ^] pop-duct:(ire-ix p.tee))
    ::    (emule |.(~|(gall-dumb+tee !!)))
    ::
        $woot  +>.$
        $thou
      ?+    -.tee  !!
        $ay  (ames-gram (slav %p p.tee) got+~ (slav %uv q.tee) |2.sih)
        $hi  =+  cay=[%httr !>(`httr`p.sih)]
             ?:  ?=($httr p.tee)  (give-sigh %& cay)
             (back si+~ p.tee cay)
      ==
    ::
        $unto                                           ::  app response
      ?>  ?=({$of @ ^} tee)
      =+  cuf=`cuft`+>.sih
      ?-    -.cuf
          ?($coup $reap)
        (get-ack:(ire-ix p.tee) q.tee ?~(p.cuf ~ `[-.cuf u.p.cuf]))
      ::
          $doff  !!
          $diff
        ?.  ?=($json p.p.cuf)
          :: ~>  %slog.`%*(. >[%backing p.p.cuf %q-p-cuf]< &3.+> (sell q.p.cuf))
          (back tee %json p.cuf)
        (get-rush:(ire-ix p.tee) q.tee ((hard json) q.q.p.cuf))
      ::
          $quit  ~&(quit+tee (get-quit:(ire-ix p.tee) q.tee))
      ==
    ::
        $wake
      ?>  ?=({?($of $ow) @ $~} tee)
      ?:  ?=($ow -.tee)
        abut:(ire-ix p.tee)
      =>  wake:(ire-ix p.tee)
      (give-json 200 ~ (joba %beat %b &))
    ::
        $news                                         ::  dependency updated
      ?.  ?=({$on $~} tee)
        ~&(e+lost+[tee hen] +>.$)
      %+  roll  (~(tap in (~(get ju liz) p.sih)))
      =<  .(con ..axon(liz (~(del by liz) p.sih)))
      |=  {sus/(each duct ixor) con/_..axon}
      =.  ..axon  con
      ?-  -.sus
        $&  (give-json(hen p.sus) 205 ~ %b &) 
        $|  (get-even:(ire-ix p.sus) +.sih)
      ==
    ::
        $made
      ?<  ?=($tabl -.q.sih)
      =.  our  (need hov)                             ::  XX
      |-  ^+  ..axon
      ?-    tee
          $~  
        ~|(e+ford+lost+tee !!)
      ::
          {$?($on $ay $ow) *}
        ~|(e+ford+lost+tee !!)
      ::
          {$of @ $~}  ~|(e+ford+lost+tee !!)
          {$si $~}     (give-sigh q.sih)
          {$hi ^}
        ?:  ?=($| -.q.sih)
          (give-sigh q.sih)  ::  XX crash?
        ?>  ?=($hiss p.p.q.sih)
        (pass-note tee [%e %meta :(slop !>(%them) !>(~) q.p.q.sih)])
      ::
          {$he *}                     ::  XX hack
        =.  ..axon  $(tee p.tee)
        %_  ..axon
          mow  %+  turn  mow
               |=  a/move
               ?+  q.a  a
                 {$give $thou *}  a(r.p.p.q ~)
                 {$pass ^}        ?.(=(p.tee p.q.a) a a(p.q tee))
        ==     ==
      ::
          {$of @ ^}
        ?:  ?=($| -.q.sih)
          ((slog p.q.sih) +>.^$)             ::  XX get-even %mean
        %+  get-rush:(ire-ix p.tee)  q.tee
        ?>  ?=($json p.p.q.sih)                    ::  XX others
        ((hard json) q.q.p.q.sih)
      ::
          {$at ^}
        ?.  ?=({$& $js ^} q.sih)
          ~&  e+at-lost+p.tee
          $(tee q.tee)
        ?>  ?=(@ q.q.p.q.sih)
        =+  cyz=(~(got by wup) p.tee)
        =^  jon  ..ya  ~(stat-json ya p.tee cyz)
        $(tee q.tee, q.q.p.q.sih (add-json jon q.q.p.q.sih))
      ::
          {$ha *}
        %-  emule  |.  ^+  ..apex
        ?.  ?=($& -.q.sih)
          (fail 404 p.sih p.q.sih)
        ?.  ?=($mime p.p.q.sih)
          =+  bek=-:(need (tome p.tee))
          =+  bik=?+(r.bek bek {$ud $0} bek(r da+now))
          =-  (execute tee bik `silk`[%flag [p.sih `~] -])
          =-  `silk`[%cast %mime [%$ p.p.q.sih -]]
          ?.  ?=({$ud $0} r.bek)  q.p.q.sih
          ?+  p.p.q.sih  q.p.q.sih          :: inject dependency long-poll
            $urb  =<  (slam !>(.) q.p.q.sih)
                  |=  urb/manx
                  ~|  [%malformed-urb urb]
                  ?>  ?=({{$html $~} {{$head $~} *} {{$body $~} *} $~} urb)
                  (inject p.sih urb)
          ==
        ~|  q.q.p.q.sih
        =+  ((hard {mit/mite rez/octs}) q.q.p.q.sih)
        =+  dep=(crip "W/{(pojo %s (scot %uv p.sih))}")
        (give-thou 200 ~[etag+dep content-type+(moon mit)] ~ rez)
      ==
    ==
  ::
  ++  root-beak  `beak`[our %home da+now]               ::  XX
  ++  emule
    |=  a/_|?(..emule)  ^+  ..emule
    =+  mul=(mule a)
    ?~  -.mul  p.mul
    (fail 500 0v0 >%exit< p.mul)
  ::
  ++  ire-ix  |=(ire/ixor ~(. ix ire (~(got by wix) ire)))
  ::
  ++  ses-authed 
    |=  ses/hole
    =+  sap=(~(get by sop) ses)
    ?:  ?=({$~ @ $&} sap)  &
    =+  cyz=(~(get by wup) ses)
    ?~  cyz  |
    (~(has in aut.u.cyz) our)
  ::
  ++  ses-ya  |=(ses/hole ~(. ya ses (~(got by wup) ses)))
  ++  our-host  `hart`[& ~ %& /org/urbit/(rsh 3 1 (scot %p our))]
  ::                  [| [~ 8.445] `/localhost]       :: XX testing
  ::
  ++  ames-gram
    |=({him/ship gam/gram} (pass-note ~ %a %wont [our him] [%e -.gam] +.gam))
  ::
  ++  back                                              ::  %ford bounce
    |=  {tea/whir mar/mark cay/cage}
    (pass-note tea (ford-req root-beak [%cast mar [%$ cay]]))
  ::
  ++  del-deps
    |=  {a/@uvH b/(each duct ixor)}  ^+  +>.$
    ?:  =(`@`0 a)  +>.$
    =.  liz  (~(del ju liz) a b)
    :: ~&  del-deps+[a (~(get ju liz) a)]
    ?:  (~(has by liz) a)  +>.$
    =-  -(hen hen.+)
    (pass-note(hen `~) on+~ %f [%wasp our a |])
  ::
  ++  new-deps
    |=  {a/@uvH b/(each duct ixor)}  ^+  +>.$
    :: ~&  new-deps+[a b]
    ?:  =(`@`0 a)  +>.$
    =+  had=(~(has by liz) a)
    =.  liz  (~(put ju liz) a b)
    ?:  had  +>.$
    =-  -(hen hen.+)
    (pass-note(hen `~) on+~ %f [%wasp our a &])
  ::
  ++  ford-req  |=({bek/beak kas/silk} [%f [%exec our `[bek kas]]])
  ++  execute  
    |=  {tea/whir req/{beak silk}}
    =.  lyv  (~(put by lyv) hen [%exec tea])
    (pass-note tea (ford-req req))
  ::
  ++  fail
    |=  {sas/@ud dep/@uvH mez/tang}
    ^+  +>
    :: (back ha+~ dep %tang !>(mez))  ::tang->urb chain may be source of failure
    (give-html sas ~ (inject dep (render-tang mez)))
  ::
  ++  give-html
    |=  {sas/@ud cug/(list @t) max/manx}
    %-  give-thou
    %+  add-cookies  cug
    (resp sas text+/html (crip (poxo max)))
  ::
  ++  give-json
    |=  {sas/@uG cug/(list @t) jon/json}
    %-  give-thou
    %+  add-cookies  cug
    (resp sas application+/json (crip (pojo jon)))
  ::
  ++  give-thou                                       ::  done request
    |=  hit/httr
    ?:  (~(has in ded) hen)                           ::  request closed
      +>(ded (~(del in ded) hen))
    =.  lyv  (~(del by lyv) hen)
    +>(mow :_(mow [hen %give %thou hit]))
  ::
  ++  give-sigh                                       ::  userspace done
    |=  res/(each cage tang)
    =-  +>.$(mow :_(mow [hen %give %sigh `cage`-]))
    ?.  ?=($| -.res)  p.res
    [%tang !>(p.res)]
  ::
  ++  mean-json  |=({sas/@uG err/ares} (give-json sas ~ (ares-to-json err)))
  ++  nice-json  |=(* (give-json 200 ~ (joba %ok %b &)))
  ::
  ++  pass-note  |=(noe/{whir note} +>(mow :_(mow [hen %pass noe])))
  ++  host-to-ship                                              ::  host to ship
    |=  hot/host
    ^-  (unit ship)
    :: =+  gow=(~(get by dop) hot)    ::  XX trust
    :: ?^  gow  gow
    ?.  ?=($& -.hot)  ~
    =+  dom=(flop p.hot)                                ::  domain name
    ?~  dom  ~
    (rush i.dom fed:ag)
  ::
  ++  load-secret
    ^-  @ta
    =+  pax=/(scot %p our)/code/(scot %da now)/(scot %p our)
    %^  rsh  3  1
    (scot %p (@ (need (sky %a pax))))
  ::
  ::
  ++  handle
    |=  $:  {hat/hart pok/pork quy/quay}                ::  purl parsed url
            {cip/clip aut/?}                            ::  client ip nonymous?
            {mef/meth maf/math bod/(unit octs)}         ::  method+headers+body
        ==
    =<  apex
    |%
    ++  abet  ..handle
    ++  done  .
    ++  teba  |*(a/$+(* ..handle) |*(b/* %_(done ..handle (a b))))
    ++  execute  (teba ^execute)
    ++  del-deps  (teba ^del-deps)
    ++  new-deps  (teba ^new-deps)
    ++  give-html  (teba ^give-html)
    ++  give-thou  (teba ^give-thou)
    ++  give-json  (teba ^give-json)
    ++  nice-json  (teba ^nice-json)
    ++  pass-note  (teba ^pass-note)
    ::
    ++  ford-boil
<<<<<<< HEAD
      |=  {wir/whir ext/term bem/beam}
=======
      |=  [wir=whir ext=term bem=beam quy=quay]
>>>>>>> 6496dcc2
      =+  yac=for-client
      =.  him.yac  ?.(aut anon him.yac)
      =:  r.bem  ?+(r.bem r.bem {$ud $0} da+now)
          s.bem  [%web ~(rent co (fcgi quy fcgi-cred.yac)) s.bem]
        ==
      (execute wir -.bem [%boil ext bem ~])
    ::
    ::
    ++  apex
      =<  abet
      ^+  done
      =+  oar=(host-to-ship r.hat)
      =.  our  ?~(oar our u.oar)  ::  XX
      =+  pez=process
      ?:  ?=($| -.pez)  p.pez
      (resolve ~ p.pez)
    ::
    ++  resolve
      |=  {cug/(list @t) pez/pest}  ^+  done
      ?~  pez  done
      ?-  -.pez
<<<<<<< HEAD
          $~     (give-thou (add-cookies cug p.pez))
          $js    $(pez [%$ (resp 200 text+/javascript p.pez)])
          $json  (give-json 200 cug p.pez)
          $html  (give-html 200 cug p.pez)
          $htme  (give-html 401 cug p.pez)
          $boil  (ford-boil +.pez)
          $red
=======
          ~  (give-thou (add-cookies cug p.pez))
          %js  $(pez [~ (resp 200 text//javascript p.pez)])
          %json  (give-json 200 cug p.pez)
          %html  (give-html 200 cug p.pez)
          %htme  (give-html 401 cug p.pez)
          %boil
        (ford-boil [p.pez q.pez r.pez payload.pez])
          %red
>>>>>>> 6496dcc2
        =+  url=(earn hat pok(p [~ %html]) quy)
        ?+    p.pok  ~|(bad-redirect+[p.pok url] !!)
            {$~ $js}
          $(pez [%js auth-redir:js])
            {$~ $json}
          $(pez [%json (jobe ok+b+| red+(jape url) ~)])
        ==
      ==
    ::
    ::
    ++  is-anon  =([~ ''] (~(get by (molt quy)) 'anon'))
    ++  check-oryx                    ::  | if json with bad oryx
      ^-  ?
      ?.  &(?=({$~ $json} p.pok) ?=($post mef) ?=(^ bod) !is-anon)  &
      =+  oxe=grab-oryx
      ?~  oxe  |
      ?:  (~(has in vew.cyz:for-client) u.oxe)
        &
      ~&(bad-oryx+[u.oxe vew.cyz:for-client] &)         ::  XX security
    ::
    ++  grab-json
      ?.  ?=(?($post $put $delt) mef)
        ~
      ?~(bod ~ (poja q.u.bod))
    ::
    ++  need-body  |*(a/fist:jo (need (biff grab-json a)))
    ++  grab-oryx
      ^-  (unit oryx)
      =+  oxe=(biff grab-json (ot oryx+so ~):jo)
      ?^  oxe  oxe
      (~(get by (molt quy)) %oryx)
    ::
    ::
    ++  parse
      ^-  (each perk httr)
      |^  =+  hit=as-magic-filename
          ?^  hit  [%| u.hit]
          =+  bem=as-beam
          ?^  bem  [%& %beam u.bem]
          ?.  check-oryx
            ~|(%bad-oryx ~|([grab-oryx vew.cyz:for-client] !!))
          =+  hem=as-aux-request
          ?^  hem  [%& u.hem]
          ~|(strange-path+q.pok !!)
      ::
      ++  as-magic-filename
        ^-  (unit httr)
        ?+    [(fall p.pok %$) q.pok]  ~
            {?($ico $png) $favicon $~}
          :-  ~
          %^  resp  200  image+/png
          favi
        ::
            {$txt $robots $~}
          :-  ~
          %^  resp  200  text+/plain
          %-  role
          :~  'User-agent: *'
              'Disallow: /'
          ==
        ==
      ::
      ++  as-beam
        ^-  (unit beam)
        |-
        ?~  q.pok
          $(q.pok /index)
        ?.  ((sane %tas) i.q.pok)
          (tome q.pok)
        `[[our i.q.pok ud+0] (flop t.q.pok)]
      ::
      ++  as-aux-request                                ::  /~/... req parser
        ^-  (unit perk)
        =.  mef
          ?.  ?=($post mef)  mef
          ?+    (skim quy |=({a/@t b/@t} &(=('' b) =(a (cuss (trip a))))))
              ~|(bad-quy+[req='"?PUT" or "?DELETE"' quy] !!)
            $~   mef
            {{$'DELETE' $~} $~}  %delt
            {{$'PUT' $~} $~}     %put
          ==
        |-
        ?:  ?=({$'~~' *} q.pok)                            ::  auth shortcuts
          $(q.pok ['~' %as %own t.q.pok])
        ?.  ?=({$'~' @ *} q.pok)  ~
        :-  ~  ^-  perk
        =*  pef  i.t.q.pok
        =+  but=t.t.q.pok                 ::  XX  =*
        ?+    pef  ~|(pfix-lost+`path`/~/[pef] !!)
            $debug  ((hard perk) [%bugs but])
            $away  [%away ~]
            $at  [%auth %at pok(q but)]
            $am  ?~(but !! [%auth %xen i.but pok(q t.but)])
            $as
          :+  %auth  %get
          ~|  bad-ship+?~(but ~ i.but)
          ?~  but  !!
          :_  pok(q t.but)
          ?+  i.but  (slav %p i.but)
            $anon  anon
            $own   (fall (ship-from-cookies maf) our)
          ==
        ::
            $on
          :-  %poll
          ?^  but  [(raid but %uv ~)]~
          =+  dep=((hard (list {@ $~})) quy)
          =<  ?~(. !! .)
          (turn dep |=({a/@tas $~} (slav %uv a)))
        ::
            $of
          :+  %view  ?>(?=({@ $~} but) i.but)
          ?>  ?=({{$poll @} $~} quy)     ::  XX eventsource
          [~ (rash q.i.quy dem)]
        ::
            $to
          =+  ^-  dir/{p/ship q/term r/mark}
              ~|  bad-mess+but
              ?+  but  !!
                {@ @ $~}    [our (raid but %tas %tas ~)]
                {@ @ @ $~}  (raid but %p %tas %tas ~)
              ==
          :^  %mess  [p q]:dir  r.dir
          =+  wir=(~(get by (molt quy)) 'wire')
          ?^  wir  [(stab u.wir) (need grab-json)]         ::  XX distinguish
          (need-body (ot wire+(cu stab so) xyro+some ~):jo)
        ::
            $in
          ~|  expect+[%post 'application+json' /'@uv' '?PUT/DELETE']
          ?>  &(?=(?($delt $put) mef) ?=($@($~ {$~ $json}) p.pok))
          [%deps mef (raid but %uv ~)]
        ::
            $is
          ?~  but
            ~|(no-app+but=but !!)
          |-  ^-  perk
          ?~  p.pok  $(p.pok [~ %json])
          ?.  ?=($json u.p.pok)
            ~|(is+stub+u.p.pok !!)      ::  XX marks
          ?:  ((sane %tas) i.but)
            $(but [(scot %p our) but])
          ?>  ?=(?($delt $put) mef)
          =+  :-  hap=[(slav %p i.but) (slav %tas -.t.but)]
              wir=(need-body (ot wire+(cu stab so) ~):jo)
          [%subs mef hap u.p.pok wir +.t.but]
        ::
            $auth
          :-  %auth
          |-  ^-  perk-auth
          ?+    p.pok  !!
              $~         $(p.pok [~ %json])
              {$~ $js}    [%js ~]
              {$~ $json}
            ?+    mef  ~|(bad-meth+mef !!)
                $get   [%json ~]
                $put
              ~|  parsing+bod
              [%try (need-body (ot ship+(su fed:ag) code+(mu so) ~):jo)]
            ::
                $delt
              ~|  parsing+bod
              =+  jon=(need (poja q:(need bod)))
              ?>  ?=($o -.jon)
              =+  sip=(~(get by p.jon) %ship)
              [%del ?~(sip ~ [~ (need ((su:jo fed:ag) u.sip))])]
        ==  ==
        ==
      --
    ::
    :: process-payload handles the translation of a payload for post.
    :: currently this involves treating the payload as a urlencoded
    :: request. In the future it's possible the payload could be
    :: a specific mark instead.
    ++  process-payload
        ?+  mef  quy
          %post  `quay`(weld quy `quay`(rash q:(need bod) yquy:urlp))
        ==
    ++  process
      ^-  (each pest _done)
      =+  pet=parse
      ?:  ?=($| -.pet)
        [%& %$ p.pet]
      (process-parsed p.pet)
    ::
    ++  process-parsed
      |=  hem/perk  ^-  (each pest _done)
      ?-    -.hem
<<<<<<< HEAD
          $auth  (process-auth p.hem)
          $away  [%& %html logout-page:xml]
          ?($beam $spur)
=======
          %auth  (process-auth p.hem)
          %away  [%& %html logout-page:xml]
          ?(%beam %spur)
        =+  nquy=process-payload
>>>>>>> 6496dcc2
        =+  ext=(fall p.pok %urb)
        =+  bem=?-(-.hem $beam p.hem, $spur [root-beak p.hem])
        =+  wir=`whir`[%ha (tope -.bem ~)]
<<<<<<< HEAD
        =.  wir  ?+(mef !! $get wir, $head [%he wir])
        ~|  bad-beam+q.bem
=======
        =.  wir  ?+(mef !! %post wir, %get wir, %head [%he wir])
        ~|  bad-beam/q.bem
>>>>>>> 6496dcc2
        ?<  =([~ 0] (sky %cw (tope bem(+ ~, r [%da now]))))
        ?.  aut
          [%& %boil [wir ext bem nquy]]
        [%| (ford-boil [wir ext bem nquy])]  ::  XX properly
      ::
      ::
<<<<<<< HEAD
          $bugs  
=======
          %bugs
>>>>>>> 6496dcc2
        ?-  p.hem
          $as  (show-login-page)
          $to  [%& %html poke-test:xml]
        ==
      ::
          $deps
        =+  ire=need-ixor
        ?>  (~(has by wix) ire)  ::  XX made redundant by oryx checking
        =<  [%| (nice-json)]
        ?-  p.hem
          $put   (new-deps q.hem %| ire)
          $delt  (del-deps q.hem %| ire)
        ==
      ::
          $mess
        :-  %|
        =^  orx  ..ya   ?:(is-anon new-view:for-client [(need grab-oryx) ..ya])
        =+  vew=(ire-ix (oryx-to-ixor orx))
        ((teba new-mess.vew) p.hem r.hem q.hem %json !>(`json`s.hem))
      ::
          $poll
        ?:  ?=({$~ $js} p.pok)  ::  XX treat non-json cases?
          =+  polling-url=['/' (apex:earn %| pok(u.p %json) quy)]
          [%& %js (add-json (joba %wurl (jape polling-url)) poll:js)]
        =.  lyv  (~(put by lyv) hen %wasp p.hem)
        |-
          =.  done  (new-deps i.p.hem %& hen)
          ?~  t.p.hem  [%| done]
          $(p.hem t.p.hem)
      ::
          $subs
        ?-  p.hem
          $put   [%| ((teba add-subs:for-view) q.hem)]
          $delt  [%| ((teba del-subs:for-view) q.hem)]
        ==
      ::
          $view
        ~|  lost-ixor+p.hem
        [%| ((teba poll:(ire-ix p.hem)) u.q.hem)]
      ==
    ::
    ++  process-auth
      |=  ham/perk-auth  ^-  (each pest _done)
      =+  yac=for-client
      ?-    -.ham
          $js    [%& %js auth:js]
          $json  =^  jon  ..ya  stat-json.yac
                 [%| (give-json 200 ~ jon)]
          $xen   (show-login-page ~ ses.ham)
      ::
          $at
        =.  ..ya  abet.yac
        =+  pez=process(pok p.ham, aut |)
        ?.  ?=($& -.pez)  ~|(no-inject+p.ham !!)
        ?~  p.pez  pez
        ?+    -.p.pez  ~&(bad-inject+p.pez !!)
            $red  pez
            $boil
          =.  ya  abet.yac 
          [%| (resolve ~ p.pez(p [%at ses.yac p.p.pez]))]
        ::
            $js
          =^  jon  ..ya  stat-json.yac
          [%| (resolve cug.yac p.pez(p (add-json jon p.p.pez)))]
        ==
      ::
          $del  
        =.  ..ya  (logoff:yac p.ham)
        =+  cug=[(set-cookie cookie-prefix '~')]~
        [%| (give-json 200 cug (joba %ok %b &))]
      ::
          $get
        |-
        ~|  aute+ham
        ?:  |(=(anon him.ham) (~(has in aut.yac) him.ham))
          =.  ..ya  abet.yac(him him.ham)
          =+  pez=process(pok rem.ham, aut &)
          ?:  ?=($| -.pez)  pez
          [%| (resolve ~ p.pez)]
        ?.  =(our him.ham)
          [%| ((teba foreign-auth.yac) him.ham hat rem.ham quy)]
        (show-login-page ~)
      ::
          $try
        :-  %|
        ?.  =(our him.ham)
          ~|(stub-foreign+him.ham !!)
        ?.  ?|  (~(has in aut.yac) him.ham) 
                ?~(paz.ham | =(u.paz.ham load-secret))
            ==
          ~&  code=`@t`load-secret
          ~|([%try 'code' %in %console] !!)  ::  XX security
        =^  jon  ..ya  stat-json:(logon:yac him.ham)
        =.  cug.yac  :_(cug.yac (set-cookie %ship (scot %p him.ham)))
        (give-json 200 cug.yac jon)
      ==
    ::
    ++  show-login-page
      |=  ses/(unit hole)  ^-  (each pest _done)
      %-  (slog leaf+"login code for {(scow %p our)}: {(trip load-secret)}" ~)
      ?.  ?=($@($~ {$~ $html}) p.pok)
        [%& %red ~]
      ?~  ses
        [%& %htme login-page:xml]
      ?:  (~(has by wup) u.ses)
        [%& %htme login-page:xml]
      =+  yac=(new-ya u.ses)
      =+  =-  lon=?~(- | (~(has in aut.u.-) our)) 
          (biff (session-from-cookies cookie-prefix maf) ~(get by wup))
      =.  yac  ?.(lon yac (logon.yac our))
      [%| (give-html(..ya abet.yac) 401 cug.yac login-page:xml)]
    ::
    ++  cookie-prefix  (rsh 3 1 (scot %p our))
    ++  cookie-domain
      ^-  cord
      ?-  r.hat 
        {$| @}  (cat 3 '; Domain=' (rsh 3 1 (scot %if p.r.hat)))
        {$& $org $urbit *}  '; Domain=.urbit.org'
        {$& @ @ *}  =-  (rap 3 "; Domain={-}{i.p.r.hat ~}")
                    (turn (flop `path`t.p.r.hat) |=(a/knot (cat 3 a '.')))
                    
        {$& *}  ''  ::  XX security?
      ==
    ::
    ++  set-cookie
      |=  {key/@t val/@t}
      %+  rap  3  :~
        key  '='  val
        ::  '; HttpOnly'  ?.(sec '' '; Secure')  ::  XX security
        cookie-domain
        '; Path=/; HttpOnly'
      ==
    ++  need-ixor  (oryx-to-ixor (need grab-oryx))
    ++  for-view  ^+(ix (ire-ix need-ixor))
    ::
    ++  for-client                        ::  stateful per-session engine
      ^+  ya
      =+  pef=cookie-prefix
      =+  lig=(session-from-cookies pef maf)
      ?~  lig
        (new-ya (rsh 3 1 (scot %p (end 6 1 ney))))
      =+  cyz=(~(get by wup) u.lig)
      ?~  cyz
        ~&  bad-cookie+u.lig
        (new-ya (rsh 3 1 (scot %p (end 6 1 ney))))
      ~(. ya u.lig u.cyz(cug ~)) 
    ::
    ++  new-ya  |=(ses/hole ~(. ya ses (new-cyst ses)))
    ++  new-cyst
      |=  ses/hole
      =*  sec  p.hat
      ^-  cyst
      :*  ^-  cred
          :*  hat(p sec)
              ~
              'not-yet-implemented' 
              ::(rsh 3 1 (scot %p (end 6 1 (shaf %oryx ses))))
          ::
              =+  lag=(~(get by maf) %accept-language)
              ?~(lag ~ ?~(u.lag ~ [~ i.u.lag]))
          ::
              cip
              ~
          ==
          [anon ~]
      ::
          [(set-cookie cookie-prefix ses)]~
      ::
          now
          ~
          ~
        ::  [1 ~]
      ==
    --
  ::
  ++  oryx-to-ixor  |=(a/oryx (rsh 3 1 (scot %p (end 6 1 (shas %ire a)))))
  ++  ya                                                ::  session engine
    =|  {ses/hole cyst}
    =*  cyz  ->
    |%
    ++  abet  ..ya(wup (~(put by wup) ses cyz))
    ++  abut  ..ya(wup (~(del by wup) ses))
    ++  foreign-auth
      |=  {him/ship pul/purl}  ^+  ..ya
      =.  way  (~(put by way) him pul hen)
      ~&  asking-foreign+him
      (ames-gram:abet him [lon+~ ses])
    ::
    ++  foreign-hat
      |=  {him/ship hat/hart}  ^+  ..ya
      ~|  way
      =^  pul  hen  (~(got by way) him)
      =:  way       (~(del by way) him)
          dop       (~(put by dop) r.hat him)  
          q.q.pul   ['~' %am ses q.q.pul]
        ==
      =+  url=(welp (earn pul(p hat)) '#' (head:earn p.pul))
      %-  give-thou:abet
      (add-cookies cug [307 [location+(crip url)]~ ~])
    ::
    ++  logon
      |=  her/ship
      %_  +>
        him   her
        aut   (~(put in aut) her)
        ..ya
          ~&  logon+[our her ses]
          ?.  =(our her)
            ..ya
          =+  sap=(~(get by sop) ses)
          ~&  sap
          ?.  ?=({$~ @ $|} sap)
            ..ya
          (ames-gram -.u.sap aut+~ ses)
      ==
    ++  logoff    
      |=  her/(unit ship)  ^+  ..ya
      ?~  her  abut
      =.  aut  (~(del in aut) u.her)
      ?~  aut  abut
      abet(him ?.(=(u.her him) him n.aut))
    ::
    ++  new-view
      ^+  [*oryx ..ya]
      =+  orx=`@t`(rsh 3 1 (scot %p (shaf %orx eny)))
      =.  vew  (~(put in vew) orx)
      =+  ire=(oryx-to-ixor orx)
      =.  ..ix  ~(init ix ire %*(. *stem him him, p.eve 1))
      ::  ~&  stat-ire+`@t`ire
      [orx abet]
    ::
    ++  fcgi-cred  %_(ced aut (~(put ju aut.ced) %$ (scot %p him)))
    ++  stat-json
      ^+  [*json ..ya]
      =^  orx  ..ya  new-view
      :_  ..ya
      %-  jobe  :~
        oryx+s+orx
        ixor+s+(oryx-to-ixor orx)
        ship+(jape +:<our>)
        user+(jape +:<him>)
        auth+a+(turn (~(tap in aut)) |=(a/@p (jape +:<a>)))
      ==
    --
  ::
  ++  ix
    =|  {ire/ixor stem}
    =*  sem  ->
    |%
    ++  done  .
    ++  abet  ..ix(wix (~(put by wix) ire sem))
    ++  abut
      =+  sub=(~(tap in sus))
      |-  ^+  ..ix
      ?^  sub  $(sub t.sub, ..ix (pul-subs i.sub))
      =.  +>  poll-rest
      ..ix(wix (~(del by wix) ire))
    ::
    ++  teba  |*(a/$+(* ..ix) |*(b/* %_(done ..ix (a b))))
    ++  give-json  (teba ^give-json)
    ++  pass-note  (teba ^pass-note)
    ++  hurl-note 
      |=  {a/{dock path} b/note}  ^+  ..ix
      =:  med  (~(put to med) hen)
          hen  `~
        ==
      :: ~&  >  hurl+[&2.b ire a]
      (pass-note:abet [%of ire (gsig a)] b)
    ::
    ++  init
      =.  die  (add ~d1 now) 
      abet(mow :_(mow [`/ %pass ow+/[ire] [%b %wait die]]))
    ::
    ++  refresh
      =.  mow  :_(mow [`/ %pass ow+/[ire] [%b %rest die]])
      =.  die  (add ~d1 now) 
      done(mow :_(mow [`/ %pass ow+/[ire] [%b %wait die]]))
    ::
    ++  add-even
      |=  a/even  ^+  eve
      [+(p.eve) (~(put by q.eve) p.eve a)]
    ::
    ++  new-mess
      |=  {a/dock b/wire c/mark d/cage}  ^+  ..ix
      (hurl-note [a b] [%g %deal [him -.a] +.a %punk c d])
    ::
    ++  add-subs
      |=  {a/dock $json b/wire c/path}  ^+  ..ix
      ?:  (~(has in sus) +<)  ~|(duplicate+c !!)
      =.  sus  (~(put in sus) +<)
      (hurl-note [a b] [%g %deal [him -.a] +.a %peel %json c])
    ::
    ++  pul-subs
      |=  {a/dock $json b/wire c/path}  ^+  ..ix
      =.  sus  (~(del in sus) +<)
      (hurl-note [a b] [%g %deal [him -.a] +.a %pull ~])
    ::
    ++  del-subs                      ::  XX per path?
      |=  {a/dock $json b/wire c/path}  ^+  ..ix
      =.  ..ix  (pul-subs +<)
      (nice-json:pop-duct:(ire-ix ire))          ::  XX gall ack
    ::
    ++  get-rush
      |=  {a/whir-of b/json}  ^+  ..ix
      (get-even [%rush [[(slav %p p.a) q.a] r.a] (joba %json b)])
    ::
    ++  get-quit
      |=  a/whir-of  ^+  ..ix
      (get-even [%quit [[(slav %p p.a) q.a] r.a]])
    ::
    ++  get-ack
      |=  {a/whir-of b/(unit {term tang})}  ^+  ..ix
      ?:  =(~ med)  ~&  resp-lost+ire  ..ix
      ?~  b  (nice-json:pop-duct)
      (mean-json:pop-duct 500 b)
    ::
    ++  get-even
      |=  ven/even  ^+  ..ix
      =+  num=p.eve
      =.  eve  (add-even ven)
      =<  abet
      ?~  ude  done
      =.  hen  p.u.ude
      (give-even:pass-rest(ude ~) q.u.ude num ven)
    ::
    ++  give-even
      |=  {pol/? num/@u ven/even}  ^+  done
      =:  q.eve  (~(del by q.eve) (dec num))              ::  TODO ponder a-2
          mow    ?.(?=($rush -.ven) mow mow:(pass-took p.ven))
        ==
      ?>  pol                         ::  XX eventstream  
      %^  give-json  200  ~
      %^  jobe  id+(jone num)  type+[%s -.ven]
      ?-  -.ven
        $news  ~[from+[%s (scot %uv p.ven)]]
        $quit  ~[from+(subs-to-json p.ven)]
        $rush  ~[from+(subs-to-json p.ven) data+q.ven]
      ==
    ::
    ++  pass-wait  (pass-note of+/[ire] [%b %wait era])
    ++  pass-rest
      =.  lyv  (~(del by lyv) hen)
      (pass-note of+/[ire] [%b %rest era])
    ::
    ++  pass-took
      |=  a/{p/dock wire}
      %+  pass-note(hen `~)
        [%of ire (gsig a)] 
      [%g %deal [him -.p.a] +.p.a %pump ~]
    ::
    ++  pop-duct  =^(ned med ~(get to med) abet(hen ned))
    ++  poll
      |=  a/@u  ^+  ..ix
      =<  abet
      =.  ..poll  refresh
      ?:  =(a p.eve)
        =.  ..poll  poll-rest
        =.  era  (add ~s30 now)
        =.  lyv  (~(put by lyv) hen [%poll ire])
        pass-wait(ude [~ hen &])
      ?:  (gth a p.eve)  ~|(seq-high+cur=p.eve !!)
      =+  ven=~|(seq-low+cur=p.eve (~(got by q.eve) a))
      (give-even & a ven)
    ::
    ++  poll-rest
      ?~  ude  done 
      %*(. pass-rest(hen p.u.ude) hen hen)
    ::
    ++  poll-dead
      ^+  ..ix
      =<  abet
      ?.  =(ude [~ hen &])
        done  :: old long poll
      pass-rest(ude ~)
    ::
    ++  subs-to-json
      |=  {a/dock b/path}
      %-  jobe  :~
        ship+[%s (rsh 3 1 (scot %p p.a))]
        appl+[%s q.a] 
        path+(jape (spud b))
      ==
    ++  wake  ^+(..ix abet(ude ~))  ::  XX other effects?
    ::  XX unused
    ++  print-subs  |=({a/dock b/path} "{<p.a>}/{(trip q.a)}{(spud b)}")
--  --
--
.   ==
=|  bolo
=*  bol  -
|=  {now/@da eny/@ ski/sled}                            ::  activate
^?                                                      ::  opaque core
|%                                                      ::
++  call                                                ::  handle request
  |=  $:  hen/duct
          hic/(hypo (hobo kiss))
      ==
  =>  %=    .                                           ::  XX temporary
          q.hic
        ^-  kiss
        ?:  ?=($soft -.q.hic)
          ((hard kiss) p.q.hic)
        ?:  (~(nest ut -:!>(*kiss)) | p.hic)  q.hic
        ~&  [%eyre-call-flub (@tas `*`-.q.hic)]
        ((hard kiss) q.hic)
      ==
  ^+  [p=*(list move) q=..^$]
  ?:  ?=($wegh -.q.hic)
    :_  ..^$  :_  ~
    :^  hen  %give  %mass
    :-  %eyre
    :-  %|
    :~  dependencies+[%& liz]  sessions+[%& wup]  views+[%& wix]
        ducts+[%| ~[dead+[%& ded] proxy+[%& pox] outgoing+[%& ask]]]
        hosts+[%& dop]
        misc+[%& bol]
    ==
  =+  our=`@p`0x100  ::  XX  sentinel
  =+  ska=(slod ski)
  =+  sky=|=(* `(unit)`=+(a=(ska +<) ?~(a ~ ?~(u.a ~ [~ u.u.a]))))
  =.  ney  (shax :(mix (shax now) +(eny) ney))          ::  XX!!  shd not need
  ^+  [p=*(list move) q=..^$]
  =.  gub  ?.(=(`@`0 gub) gub (cat 3 (rsh 3 1 (scot %p (end 6 1 eny))) '-'))
  =^  mos  bol
    abet:(apex:~(adit ye [hen [now eny our sky] ~] bol) q.hic)
  [mos ..^$]
::
++  doze                                                ::  require no timer
  |=  {now/@da hen/duct}
  ^-  (unit @da)
  ~
::
++  load                                                ::  take previous state
  =+  even-2=?(even {$mean p/{dock path} *})            ::  old %quit
  =+  ^=  stem-2                                        ::  no die, sus
      _=+(*stem -(|3 |5.-, q.eve *(map @u even-2)))
  =+  bolo-2=_[%2 %*(+ *bolo wix *(map ixor stem-2))]
  =+  bolo-1=_[%1 +(|4 |5.+)]:*bolo-2                ::  no lyv
  |=  old/?(bolo bolo-1 bolo-2)
  ^+  ..^$
  ?-  -.old
    $3  ..^$(+>- old)
    $2  =+  evn=|=(a/even-2 ?+(-.a a $mean [%quit p.a]))
        =+  stm=|=(a/stem-2 a(|3 [now ~ |3.a(q.eve (~(run by q.eve.a) evn))]))
        $(old [%3 +.old(wix (~(run by wix.old) stm))])
    $1  $(old [%2 +(|4 [~ |4.+])]:old)
  ==
::
++  scry
  |=  {our/(unit (set monk)) ren/@tas who/ship syd/desk lot/coin tyl/path}
  ^-  (unit (unit (pair mark *)))
  ~
::
++  stay  `bolo`+>-.$
++  take                                                ::  accept response
  |=  {tea/wire hen/duct hin/(hypo sign)}
  ^+  [p=*(list move) q=..^$]
  =+  our=`@p`0x100  ::  XX  sentinel
  =+  ska=(slod ski)
  =+  sky=|=(* `(unit)`=+(a=(ska +<) ?~(a ~ ?~(u.a ~ [~ u.u.a]))))
  =.  ney  (shax :(mix (shax now) +(eny) ney))          ::  XX!!  shd not need
  ^+  [p=*(list move) q=..^$]
  =.  gub  ?.(=(`@`0 gub) gub (cat 3 (rsh 3 1 (scot %p (end 6 1 eny))) '-'))
  =+  tee=((soft whir) tea)
  ?~  tee  ~&  [%e %lost -.q.hin hen]  [~ ..^$]
  =^  mos  bol
    =<  abet
    %^  axon:~(adit ye [hen [now eny our sky] ~] bol)  u.tee
      (~(peek ut p.hin) %free 3) 
    q.hin
  [mos ..^$]
--<|MERGE_RESOLUTION|>--- conflicted
+++ resolved
@@ -137,18 +137,10 @@
   ==
 ::
 ++  pest                                                ::  result
-<<<<<<< HEAD
   $@  $~
   $%  {$$ p/httr}                                       ::  direct response
       {$red $~}                                         ::  parent redirect
-      {$boil p/whir q/term r/beam}                      ::  ford request
-=======
-  $|  ~
-  $%  [%$ p=httr]                                       ::  direct response
-      [%red ~]                                          ::  parent redirect
-      [%boil p=whir q=term r=beam payload=quay]         ::  ford request
->>>>>>> 6496dcc2
-  :: 
+      {$boil p/whir q/term r/beam payload/quay}         ::  ford request
       {$js p/@t}                                        ::  script
       {$json p/json}                                    ::  data
       {$html p/manx}                                    ::  successful page
@@ -949,11 +941,7 @@
     ++  pass-note  (teba ^pass-note)
     ::
     ++  ford-boil
-<<<<<<< HEAD
-      |=  {wir/whir ext/term bem/beam}
-=======
-      |=  [wir=whir ext=term bem=beam quy=quay]
->>>>>>> 6496dcc2
+      |=  {wir/whir ext/term bem/beam quy/quay}
       =+  yac=for-client
       =.  him.yac  ?.(aut anon him.yac)
       =:  r.bem  ?+(r.bem r.bem {$ud $0} da+now)
@@ -975,24 +963,14 @@
       |=  {cug/(list @t) pez/pest}  ^+  done
       ?~  pez  done
       ?-  -.pez
-<<<<<<< HEAD
-          $~     (give-thou (add-cookies cug p.pez))
-          $js    $(pez [%$ (resp 200 text+/javascript p.pez)])
+          ~  (give-thou (add-cookies cug p.pez))
+          $js  $(pez [%$ (resp 200 text+/javascript p.pez)])
           $json  (give-json 200 cug p.pez)
           $html  (give-html 200 cug p.pez)
           $htme  (give-html 401 cug p.pez)
-          $boil  (ford-boil +.pez)
+          $boil
+        (ford-boil [p.pez q.pez r.pez payload.pez])
           $red
-=======
-          ~  (give-thou (add-cookies cug p.pez))
-          %js  $(pez [~ (resp 200 text//javascript p.pez)])
-          %json  (give-json 200 cug p.pez)
-          %html  (give-html 200 cug p.pez)
-          %htme  (give-html 401 cug p.pez)
-          %boil
-        (ford-boil [p.pez q.pez r.pez payload.pez])
-          %red
->>>>>>> 6496dcc2
         =+  url=(earn hat pok(p [~ %html]) quy)
         ?+    p.pok  ~|(bad-redirect+[p.pok url] !!)
             {$~ $js}
@@ -1180,37 +1158,22 @@
     ++  process-parsed
       |=  hem/perk  ^-  (each pest _done)
       ?-    -.hem
-<<<<<<< HEAD
           $auth  (process-auth p.hem)
           $away  [%& %html logout-page:xml]
           ?($beam $spur)
-=======
-          %auth  (process-auth p.hem)
-          %away  [%& %html logout-page:xml]
-          ?(%beam %spur)
         =+  nquy=process-payload
->>>>>>> 6496dcc2
         =+  ext=(fall p.pok %urb)
         =+  bem=?-(-.hem $beam p.hem, $spur [root-beak p.hem])
         =+  wir=`whir`[%ha (tope -.bem ~)]
-<<<<<<< HEAD
-        =.  wir  ?+(mef !! $get wir, $head [%he wir])
-        ~|  bad-beam+q.bem
-=======
-        =.  wir  ?+(mef !! %post wir, %get wir, %head [%he wir])
+        =.  wir  ?+(mef !! $post wir, $get wir, $head [%he wir])
         ~|  bad-beam/q.bem
->>>>>>> 6496dcc2
         ?<  =([~ 0] (sky %cw (tope bem(+ ~, r [%da now]))))
         ?.  aut
           [%& %boil [wir ext bem nquy]]
         [%| (ford-boil [wir ext bem nquy])]  ::  XX properly
       ::
       ::
-<<<<<<< HEAD
-          $bugs  
-=======
-          %bugs
->>>>>>> 6496dcc2
+          $bugs
         ?-  p.hem
           $as  (show-login-page)
           $to  [%& %html poke-test:xml]
