!:  ::  %eyre, http servant
!?  164
::::
|=  pit=vase
=>  =~
|%                                                      ::  interfaces
++  gift  gift-eyre                                     ::  out result <-$
++  kiss  kiss-eyre                                     ::  in request ->$
++  move  ,[p=duct q=(mold note gift)]                  ::  local move
++  note                                                ::  out request $->
          $%  $:  %a                                    ::  to %ames
          $%  [%wont p=sock q=[path *]]                 ::
          ==  ==                                        ::
              $:  %b                                    ::  to  %behn
          $%  [%wait p=@da]                             ::
              [%rest p=@da]                             ::
          ==  ==                                        ::
              $:  %d                                    ::  to %dill
          $%  [%flog p=[%crud p=@tas q=(list tank)]]    ::
          ==  ==                                        ::
              $:  %e                                    ::  to self
          $%  [%thud ~]                                 ::  proxied death
              [%this p=? q=clip r=httq]                 ::  proxied request
              [%meta vase:,[%them (unit httr)]]         ::  type check
          ==  ==                                        ::
              $:  %f                                    ::  to %ford
          $%  [%exec p=@p q=(unit ,[beak silk])]        ::
              [%wasp p=@p q=@uvH r=?]                   ::
          ==  ==                                        ::
              $:  %g                                    ::  to %gall
          $%  [%deal p=sock q=cush]                     ::  full transmission
          ==  ==  ==                                    ::
++  sign                                                ::  in result $<-
          $?  $:  %a                                    ::  by %aformedmes
          $%  [%woot p=ship q=coop]                     ::
          ==  ==                                        ::
              $:  %b                                    ::  by %behn
          $%  [%wake ~]                                 ::  timer activate
          ==  ==                                        ::
              $:  %g                                    ::  by %gall
          $%  [%unto p=cuft]                            ::  within agent
          ==  ==                                        ::
              $:  %e                                    ::  by self
          $%  [%thou p=httr]                            ::  response for proxy
          ==  ==                                        ::
              $:  %f                                    ::  by %ford
          $%  [%made p=@uvH q=gage]                     ::
              [%news p=@uvH]                            ::
          ==  ==                                        ::
              $:  @tas                                  ::  by any
          $%  [%crud p=@tas q=(list tank)]              ::
          ==  ==  ==                                    ::
++  ixor  ,@t                                           ::  oryx hash
++  whir  $|  ~                                         ::  wire subset
          $%  [%at p=hole q=whir]                       ::  authenticated
              [%ay p=span:ship q=span:,@uvH ~]          ::  remote duct
              [%ha p=path:beak]                         ::  GET request
              [%he p=whir]                              ::  HEAD request
              [%hi p=mark ~]                            ::  outbound HTTP
              [%re p=span:whir q=mark r=path:beam]      ::  redirect check
              [%si ~]                                   ::  response done
              [%of p=ixor q=$|(~ whir-of)]              ::  associated view
              [%ow p=ixor ~]                            ::  dying view
              [%on ~]                                   ::  dependency
          ==                                            ::
++  whir-of  ,[p=span:ship q=term r=wire]               ::  path in dock
--                                                      ::
|%                                                      ::  models
++  bolo                                                ::  eyre state
  $:  %4                                                ::  version
      gub=@t                                            ::  random identity
      hov=(unit ship)                                   ::  master for remote
      top=beam                                          ::  ford serve prefix
      ged=duct                                          ::  client interface
      ded=(set duct)                                    ::  killed requests
      lyv=(map duct live)                               ::  living requests
      pox=(map ,@uvH duct)                              ::  proxied sessions
      ask=[p=@ud q=(map ,@ud ,[p=duct q=hiss])]         ::  outgoing by number
      kes=(map duct ,@ud)                               ::  outgoing by duct
      ney=@uvI                                          ::  rolling entropy
      dop=(map host ship)                               ::  host aliasing
      liz=(jug ,@uvH (each duct ixor))                  ::  ford depsets
      wup=(map hole cyst)                               ::  secure sessions
      sop=(map hole ,[ship ?])                          ::  foreign sess names
      wix=(map ixor stem)                               ::  open views
  ==                                                    ::
::
++  live                                                ::  in flight
  $%  [%exec p=whir]                                    ::  ford build
      [%wasp p=(list ,@uvH)]                            ::  ford deps
      [%xeno p=ship]                                    ::  proxied request
      [%poll p=ixor]                                    ::  session state
  ==
++  cyst                                                ::  client session
  $:  ced=cred                                          ::  credential
      [him=ship aut=(set ship)]                         ::  authenticated
      cug=(list ,@t)                                    ::  unacked cookies
      lax=@da                                           ::  last used
      way=(map ship ,[purl duct])                       ::  waiting auth
      vew=(set oryx)                                    ::  open views XX expire
  ==                                                    ::
::
++  stem                                                ::  client view
  $:  him=ship                                          ::  static identity
      ude=(unit ,[p=duct q=?])                          ::  stream, long-poll?
      era=@da                                           ::  next wake
      die=@da                                           ::  collection date
      sus=(set ,[dock %json wire path])                 ::  subscriptions
      eve=[p=@u q=(map ,@u even)]                       ::  queued events
      med=(qeu duct)                                    ::  waiting /~/to/
  ==
::++  honk  $%([%nice ~] [%mean p=ares])                  ::  old gall result
++  even                                                ::  client event
  $%  [%news p=@uvH]
      [%quit p=[dock path]]
      [%rush p=[dock path] q=json]
  ==
::
++  perk                                                ::  parsed request
  $%  [%auth p=perk-auth]
      [%away ~]
      [%bugs p=?(%as %to) ~]
      [%beam p=beam]
      [%deps p=?(%put %delt) q=@uvH]
      [%mess p=dock q=mark r=wire s=json]
      [%poll p=[i=@uvH t=(list ,@uvH)]]
      [%spur p=spur]
      [%subs p=?(%put %delt) q=[dock %json wire path]]
      [%view p=ixor q=[~ u=@ud]]
  ==
::
++  perk-auth                                           ::  parsed auth
  $%  [%at p=pork]                                      ::  inject auth
      [%del p=(unit ship)]
      [%get him=ship rem=pork]
      [%js ~]
      [%json ~]
      [%try him=ship paz=(unit cord)]
      [%xen ses=hole rem=pork]
  ==
::
++  pest                                                ::  result
  $|  ~
  $%  [%$ p=httr]                                       ::  direct response
      [%red ~]                                          ::  parent redirect
      [%bake p=whir q=term r=beam]                      ::  ford request
  :: 
      [%js p=@t]                                        ::  script
      [%json p=json]                                    ::  data
      [%html p=manx]                                    ::  successful page
      [%htme p=manx]                                    ::  authentication fail 
  ==
--                                                      ::
|%
++  eat-headers
  |=  hed=(list ,[p=@t q=@t])  ^-  math
  %+  roll  hed
  |=  [a=[p=cord cord] b=math] 
  =.  p.a  (cass (trip p.a))
  (~(add ja b) a)
::
++  fcgi                                                ::  credential caboose
  |=  [quy=quay ced=cred]  ^-  coin
  :+  %many
    [%blob ced]
  |-  ^-  (list coin)
  ?~  quy  [%$ %n ~]~
  [[%$ %t p.i.quy] [%$ %t q.i.quy] $(quy t.quy)]
::
++  gsig  |=([a=dock b=path] [(scot %p p.a) q.a b])
++  session-from-cookies
  |=  [nam=@t maf=math]
  ^-  (unit hole)
  (from-cookies maf |=([k=@t v=@] &(=(nam k) !=('~' v))))
::
++  ship-from-cookies
  |=  maf=math  ^-  (unit ship)
  (biff (from-cookies maf |=([k=@ @] =(%ship k))) (slat %p))
::
++  from-cookies
  |=  [maf=math fil=$+([@t @t] ?)]
  =+  `cot=(list ,@t)`(~(get ju maf) 'cookie')
  =+  `cok=quay`(zing `(list quay)`(murn cot (curr rush cock:epur)))
  |-  ^-  (unit cord)
  ?~  cok  ~
  ?:((fil i.cok) [~ q.i.cok] $(cok t.cok))
::
++  wush
  |=  [wid=@u tan=tang]
  ^-  tape
  =+  rolt=|=(a=wall `tape`?~(a ~ :(weld i.a "\0a" $(a t.a))))
  (rolt (turn tan |=(a=tank (rolt (wash 0^wid a)))))
::
::
++  add-cookies
  |=  [cug=(list ,@t) hit=httr]  ^-  httr
  ?~  cug  hit
  =+  cuh=(turn `(list ,@t)`cug |=(a=@t set-cookie/a))
  hit(q (weld cuh q.hit))
::
++  inject                                            ::  inject dependency
  |=  [dep=@uvH max=[[%html ~] [[%head ~] hed=marl] [[%body ~] tal=marl] ~]]
  ^-  manx
  =:  hed.max  :_(hed.max ;meta(charset "utf-8", urb_injected "");)
      tal.max  (welp tal.max ;script(urb_injected ""):"{(trip etag:js)}" ~)
    ==
  ?~  dep  max
  max(hed :_(hed.max ;script@"/~/on/{<dep>}.js"(urb_injected "");))
::
++  add-json                                            ::  inject window.urb
  |=  [urb=json jaz=cord]  ^-  cord 
  =-  (cat 3 (crip -) jaz)
  """
  var _urb = {(pojo urb)}
  window.urb = window.urb || \{}; for(k in _urb) window.urb[k] = _urb[k]
  
  """
::
++  ares-to-json
  |=  err=ares  ^-  json
  =-  (jobe fail/s/typ mess/(jape mez) ~)
  ^-  [typ=term mez=tape]
  ?~  err  [%fail "Unknown Error"]
  [p.u.err (wush 160 q.u.err)]
::
++  resp                                                ::  mimed response
  |=  [sas=@uG mit=mite rez=@]  ^-  httr
  ::  (weld (turn cug |=(a=@t ['set-cookie' a]))
  [sas ~[content-type/(moon mit)] [~ (taco rez)]]
::
++  render-tang                                         ::  tanks to manx
  |=  tan=tang
  ;html
    ;head
      ;link(rel "stylesheet", href "/lib/base.css");
      ;title: server error
    ==
    ;body:div#c.err:pre:code:"{(wush 80 tan)}"
  ==
::
++  favi                                                ::  XX favicon
  0w3.~~~~~.~~~~~.~~~~~.~~~~~.~~~~~.~~~~~.~~~~~.~~~~~.~~~~~.~~~~~.~~~~~.~~~~~.
  ~~~~~.~~~~~.~~~~~.~~~~~.~~~~~.~~~~~.~~~~~.~~~~~.~~~~~.~~~~~.~~~~~.~~~~~.~~~~~.
  ~~~~~.~~~~~.~~~~~.~~~~~.~~~~~.~~~~~.~~~~~.~~~~~.~~~~~.~~~~~.~~~~~.~~~~~.~~~~~.
  ~~~~~.~~~~~.~~~~~.~~~~~.~~~~~.~~~~~.~~~~~.~~~~~.~~~~~.~~~~~.~~~~~.~~~~~.~~~~~.
  ~~~~~.~~~~~.~~~~~.~~~~~.~~~~~.~~~~~.~~~~~.~~~~~.~~~~~.~~~~~.~~~~~.~~~~~.~~~~~.
  ~~~~~.~~~~~.~~~~~.~~~~~.~~~~~.~~~~~.~~~~~.~~~~~.~~~~~.~~~~~.~~~~~.~~~~~.~~~~~.
  ~~~~~.~~~~~.~~~~~.~~~~~.~~~~~.~~~~~.~~~~~.~~~~~.~~~~~.~~~~~.~~~~~.~~~~~.~~~~~.
  ~~~~~.~~~~~.~~~~~.~~~~~.~~~~~.~~~~~.~~~~~.~~~~~.~~~~~.~~~~~.~~~~~.~~~~~.~~~~~.
  ~~~~~.~~~~~.~~~~~.~~~~~.~~~~~.~~~~~.~~~~~.~~~~~.~~~~~.~~~~~.~~~~~.~~~~~.~~~~~.
  ~~~~~.~~~~~.~~~~~.~~~~~.~~~~~.~~~~~.~~~~~.~~~~~.~~~~~.~~~~~.~~~~~.~~~~~.~~~~~.
  ~~~~~.~~~~~.~~~~~.~~~~~.~~~~~.~~~~~.~~~~~.~~~~~.~~~~~.~~~~~.~~~~~.~~~~~.~~~~~.
  ~~~~~.~~~~~.~~~~~.~~~~~.~~~~~.~~~~~.~~~~~.~~~~~.~~~~~.~~~~~.~~~~~.~~~~~.~~~~~.
  ~~~~~.~~~~~.~~~~~.~~~~~.~~~~~.~~~~~.~~~~~.~~~~~.~~~~~.~~~~~.~~~~~.~~~~~.~~~~~.
  ~~~~~.~~~~~.~~~~~.~~~~~.~~~~~.~~~~~.~~~~~.~~~~~.~~~~~.~~~~~.~~~~~.~~~~~.~~~~~.
  ~~~~~.~~~~~.~~~~~.~~~~~.~~~~~.~~~~~.~~~~~.~~~~~.~~~~~.~~~~~.~~~~~.~~~~~.~~~~~.
  ~~~~~.~~~~~.~~~~~.~~~~~.~~~~~.~~~~~.~~~~~.~~~~~.~~~~~.~~~~~.~~~~~.~~~~~.~~~~~.
  ~~~~~.~~~~~.~~~~~.~~~~~.~~~~~.~~~~~.~~~~~.~~~~~.~~~~~.~~~~~.~~~~~.~~~~~.~~~~~.
  ~~~~~.~~~~~.~~~~~.~~~~~.~~~~~.~~~~~.~~~~~.~~~~~.~~~~~.~~~~~.~~~~~.~~~~~.~~~~~.
  ~~~~~.~~~~~.~~~~~.~~~~~.~~~~~.~~~~~.~~~~~.~~~~~.~~~~~.~~~~~.~~~~~.~~~~~.~~~~~.
  ~~~~~.~~~~~.~~~~~.~~~~~.~~~~~.~~~~~.~~~~~.~~~~~.~~~~~.~~~~~.~~~~~.~~~~~.~~~~~.
  ~~~~~.~~~~~.~~~~~.~~~~~.~~~~~.~~~~~.~~~~~.~~~~~.~~~~~.~~~~~.~~~~~.~~~~~.~~~~~.
  ~~~~~.~~~~~.~~~~~.~~~~~.~~~~~.~~~~~.~~~~~.~~~~~.~~~~~.~~~~~.~~~~~.~~~~~.~~~~~.
  ~~~~~.~~~~~.~~~~~.~~~~~.~~~~~.~~~~~.~~~~~.~~~~~.~~~~~.~~~~~.~~~~~.~~~~~.~~~~~.
  ~~~~~.~~~~~.~~~~~.~~~~~.~~~~~.~~~~~.~~~~~.~~~~~.~~~~~.~~~~~.~~~~~.~~~~~.~~~~~.
  ~~~~~.~~~~~.~~~~~.~~~~~.~~~~~.~~~~~.~~~~~.~~~~~.~~~~~.~~~~~.~~~~~.~~~~~.~~~~~.
  ~~~~~.~~~~~.~~~~~.~~~~~.~~~~~.~~~~~.~~~~~.~~~~~.~~~~~.~~~~~.~~~~~.~~~~~.~~~~~.
  ~~~~~.~~~~~.~~~~~.~~~~~.~~~~~.~~~~~.~~~~~.~~~~~.~~~~~.~~~~~.~~~~~.~~~~~.~~~~~.
  ~~~~~.~~~~~.~~~~~.~~~~~.~~~~~.~~~~~.~~~~~.~~~~~.~~~~~.~~~~~.~~~~~.~~~~~.~~~~~.
  ~~~~~.~~~~~.~~~~~.~~~~~.~~~~~.~~~~~.~~~~~.~~~~~.~~~~~.~~~~~.~~~~~.~~~~~.~~~~~.
  ~~~~~.~~~~~.~~~~~.~~~~~.~~~~~.~~~~~.~~~~~.~~~~~.~~~~~.~~~~~.~~~~~.~~~~~.~~~~~.
  ~~~~~.~~~~~.~~~~~.~~~~~.~~~~~.~~~~~.~~~~~.~~~~~.~~~~~.~~~~~.~~~~~.~~~~~.~~~~~.
  ~~~~~.~~~~~.~~~~~.~~~~~.~~~~~.~~~~~.~~~~~.~~~~~.~~~~~.~~~~~.~~~~~.~~~~~.~~~~~.
  ~~~~~.~~LX-.~~HW-.L~~~~.~~~~~.~~~~~.~~~~~.~~~~~.~~~~~.~~~~~.~~~~~.~~~~~.~~~~~.
  ~~~~~.Rdjk~.VWuDL.-3wUf.~zEWe.~Yj4N.f~Y~f.P~~~~.~~~~~.~~~~~.~~~~~.~~~~~.~~~~~.
  ~~~~~.~~~~~.~~~~~.~~~~~.~~~~~.~~~~~.~~~~~.~~~~~.~~~~~.~-~LX.~~lBp.m~~nR.Zv~~~.
  ~~~~~.~~~~~.~~~~~.~~~~~.~~~~~.~~~~~.RZvn~.GqCF~.Qt7h~.Ya2wH.~0000.~M000.fY000.
  3~0w8.2~Qx8.if~eP.IX~~~.~~~~~.~~~~~.~~~~~.~~~~~.~~~~~.~~~~~.~~~~~.~~~~~.~~~~~.
  ~~~~~.~~~~~.~~~~~.~~~fP.Y~QB9.ivY00.03~k5.1g~Z~.vT~~~.~~~~~.~~~~~.~~~~~.FWuD~.
  CpCp~.P8OcL.Y0003.~0000.~M000.fY000.3~000.0~M00.0fY00.03~00.00~Nk.l5v-W.KHH~~.
  ~~~~~.~~~~~.~~~~~.~~~~~.~~~~~.~~~~~.~~~~~.~~~~~.~~~~~.~~~~~.~~~~~.~~-QJ.bj~00.
  00~M0.00fY0.003~6.hAp~S.FGqL-.6xEr~.oC9y~.NUu7L.Y0003.~0000.~M000.fY000.3~000.
  0~M00.0fY00.03~00.00~M0.00fY0.003~0.000~N.sn5~~.fPY~~.~~~~~.~~~~~.~~~~~.~~~~~.
  ~~~~~.~~~~~.~~~~~.~~~~~.~~~~~.~~~~~.~~~Z7.hQvYr.6NL~0.000~M.000fY.0003~.0000~.
  M000f.Y0003.~0000.~M000.fY000.3~000.0~M00.0fYJb.iT~sT.dP~Vu.nB~ZZ.vnT~a.iAF~M.
  000fY.0003~.0000~.VGqCL.~~~~~.~~~~~.~~~~~.~~~~~.~~~~~.~~~~~.~~~~~.~~~~~.~~~~~.
  ~~~~~.~~~~~.~~~~Y.D9OvY.B9in~.0000~.M000f.Y0003.~0000.~M000.fY000.3~000.0~M41.
  0vZ1g.k7~Ha.OI~~n.RZv~~.~~~~~.~~~~~.~~~~~.HW-L~.jAVe~.M000f.YNcj7.~YLbO.~~~~~.
  ~~~~~.~~~~~.~~~~~.~~~~~.~~~~~.~~~~~.~~~~~.~~~~~.~~~~~.~~~~~.~~~~~.~~~~~.-byUL.
  ZzoSf.~3MYf.~M000.fY000.3~000.0~MQd.3vZik.Bb~Kb.yU~~P.Y~f~~.~~~~~.~~~~~.~~~~~.
  ~~~~~.~~~~~.~~~~~.~IXeP.~ezEW.~WGGG.L~~~~.~~~~~.~~~~~.~~~~~.~~~~~.~~~~~.~~~~~.
  ~~~~~.~~~~~.~~~~~.~~~~~.~~~~~.~~~~~.~~~~~.~~~~~.~~~~~.~~pSt.D~DFW.u~Uu7.x~-tD.
  pT~RZ.vn~~~.~~~~~.~~~~~.~~~~~.~~~~~.~~~~~.~~~~~.~~~~~.~~~~~.~~~~~.~~~~~.~~IXe.
  P~-LH.W~~~~.~~~~~.~~~~~.~~~~~.~~~~~.~~~~~.~~~~~.~~~~~.~~~~~.~~~~~.~~~~~.~~~~~.
  ~~~~~.~~~~~.~~~~~.~~~~~.~~~~~.~~~~~.~~~~~.~~~~~.~~~~~.~~~~~.~~~~~.~~~~~.~~~~~.
  ~~~~~.~~~~~.~~~~~.~~~~~.~~~~~.~~~~~.~~~~~.~~~~~.~~~~~.~~~~~.~~~~~.~~~~~.~~~~~.
  ~~~~~.~~~~~.~~~~~.~~~~~.~~~~~.~~~~~.~~~~~.~~~~~.~~~~~.~~~~~.~~~~~.~~~~~.~~~~~.
  ~~~~~.~~~~~.~~~~~.~~~~~.~~~~~.~~~~~.~~~~~.~~~~~.~~~~~.~~~~~.~~~~~.~~~~~.~~~~~.
  ~~~~~.~~~~~.~~~~~.~~~~~.~~~~~.~~~~~.~~~~~.~~~~~.~~~~~.~~~~~.~~~~~.~~~~~.~~~~~.
  ~~~~~.~~~~~.~~~~~.~~~~~.~~~~~.~~~~~.~~~~~.~~~~~.~~~~~.~~~~~.~~~~~.~~~~~.~~~~~.
  ~~~~~.~~~~~.~~~~~.~~~~~.~~~~~.~~~~~.~~~~~.~~~~~.~~~~~.~~~~~.~~~~~.~~~~~.~~~~~.
  ~~~~~.~~~~~.~~~~~.~~~~~.~~~~~.~~~~~.~~~~~.~~~~~.~~~~~.~~~~~.~~~~~.~~~~~.~~~~~.
  ~~~~~.~~~~~.~~~~~.~~~~~.~~~~~.~~~~~.~~~~~.~~~~~.~~~~~.~~~~~.~~~~~.~~~~~.~~~~~.
  ~~~~~.~~~~~.~~~~~.~~~~~.~~~~~.~~~~~.~~~~~.~~~~~.~~~~~.~~~~~.~~~~~.~~~~~.~~~~~.
  ~~~~~.~~~~~.~~~~~.~~~~~.~~~~~.~~~~~.~~~~~.~~~~~.~~~~~.~~~~~.~~~~~.~~~~~.~~~~~.
  ~~~~~.~~~~~.~~~~~.~~~~~.~~~~~.~~~~~.~~~~~.~~~~~.~~~~~.~~~~~.~~~~~.~~~~~.~~~~~.
  ~~~~~.~~~~~.~~~~~.~~~~~.~~~~~.~~~~~.~~~~~.~~~~~.~~~~~.~~~~~.~~~~~.~~~~~.~~~~~.
  ~~~~~.~~~~~.~~~~~.~~~~~.~~~~~.~~~~~.~~~~~.~~~~~.~~~~~.~~~~~.~~~~~.~~~~~.~~~~~.
  ~~~~~.~~~~~.~~~~~.~~~~~.~~~~~.~~~~~.~~~~~.~~~~~.~~~~~.~~~~~.~~~~~.~~~~~.~~~~~.
  ~~~~~.~~~~~.~~~~~.~~~~~.~~~~~.~~~~~.~~~~~.~~~~~.~~~~~.~~~~~.~~~~~.~~~~~.~~~~~.
  ~~~~~.~~~~~.~~~~~.~~~~~.~~~~~.~~~~~.~~~~~.~~~~~.~~~~~.~~~~~.~~~~~.~~~~~.~~~~~.
  ~~~~~.~~~~~.~~~~~.~~~~~.~~~~~.~~~~~.~~~~~.~~~~~.~~~~~.~~~~~.~~~~~.~~~~~.~~~~~.
  ~~~~~.~~~~~.~~~~~.~~~~~.~~~~~.~~~~~.~~~~~.~~~~~.~~~~~.~~~~~.~~~~~.~~~~~.~~~~~.
  ~~~~~.~~~~~.~~~~~.~~~~~.~~~~~.~~~~~.~~~~~.~~~~~.~~~~~.~~~~~.~~~~~.~~~~~.~~~~~.
  ~~~~~.~~~~~.~~~~~.~~~~~.~~~~~.~~~~~.~~~~~.~~~~~.~~~~~.~~~~~.~~~~~.~~~~~.~~~~~.
  ~~~~~.~~~~~.~~~~~.~~~~~.~~~~~.~~~~~.~~~~~.~~~~~.~~~~~.~~~~~.~~~~~.~~~~~.~~~~~.
  ~~~~~.~~~~~.~~~~~.~~~~~.~~~~~.~~~~~.~~~~~.~~~~~.~~~~~.~~~~~.~~~~~.~~~~~.~~~~~.
  ~~~~~.~~~~~.~~~~~.~~~~~.~~~~~.~~~~~.~~~~~.~~~~~.~~~~~.~~~~~.~~~~~.~~~~~.~~~~~.
  ~~~~~.~~~~~.~~~~~.~~~~~.~~~~~.~~~~~.~~~~~.~~~~~.~~~~~.~~~~~.~~~~~.~~~~~.~~~~~.
  ~~~~~.~~~~~.~~~~~.~~~~~.~~~~~.~~~~~.~~~~~.~~~~~.~~~~~.~~~~~.~~~~~.~~~~~.~~~~~.
  ~~~~~.~~~~~.~~~~~.~~~~~.~~~~~.~~~~~.~~~~~.~~~~~.~~~~~.~~~~~.~~~~~.~~~~~.~~~~~.
  ~~~~~.~~~~~.~~~~~.~~~~~.~~~~~.~~~~~.~~~~~.~~~~~.~~~~~.~~~~~.~~~~~.~~~~~.~~~~~.
  ~~~~~.~~~~~.~~~~~.~~~~~.~~~~~.~~~~~.~~~~~.~~~~~.~~~~~.~~~~~.~~~~~.~~~~~.~~~~~.
  ~~~~~.~~~~~.~~~~~.~~~~~.~~~~~.~~~~~.~~~~~.~~~~~.~~~~~.~~~~~.~~~~~.~~~~~.~~~~~.
  ~~~~~.~~~~~.~~~~~.~~~~~.~~~~~.~~~~~.~~~~~.~~~~~.~~~~~.~~~~~.~~~~~.~~~~~.~~~~~.
  ~~~~~.~0000.00000.00000.00000.00000.50000.00002.000g0.00400.000w0.000a0.00000.
  00000.00000.00000.00000.00000.00000.00000.00000.00000.00000.00000.00000.00000.
  00000.00000.00000.00000.00000.00000.00000.00000.00000.00000.00000.00000.00000.
  00000.00000.00000.00000.00000.00000.00000.00000.00000.00000.00000.00000.00000.
  00000.00000.00000.00000.00000.00000.00000.00000.00000.00000.00000.00000.00000.
  00000.00000.00000.00000.00000.00000.00000.00000.00000.00000.00000.00000.00000.
  00000.00000.3~~~~.~~~~~.~~~~~.~~~~~.~~~~~.~~~~~.~~~~~.~~~~~.~~~~~.~~~~~.~~~~~.
  ~~~~~.~~~~~.~~~~~.~~~~~.~~~~~.~~~~~.~~~~~.~~~~~.~~~~~.~~~~~.~~~~~.~~~~~.~~~~~.
  ~~~~~.~~~~~.~~~~~.~~~~~.~~~~~.~~~~~.~~~~~.~~~~~.~~~~~.~~~~~.~~~~~.~~~~~.~~~~~.
  ~~~~~.~~~~~.~~~~~.~~~~~.~~~~~.~~~~~.~~~~~.~~~~~.~~~~~.~~~~~.~~~~~.~~~~~.~~~~~.
  ~~~~~.~~~~~.~~~~~.~~~~~.~~~~~.~~~~~.~~~~~.~~~~~.~~~~~.~~~~~.~~~~~.~~~~~.~~~~~.
  ~~~~~.~~~~~.~~~~~.~~~~~.~~~~~.~~~~~.~~~~~.~~~~~.~~~~~.~~~~~.~~~~~.~~~~~.~~~~~.
  ~~~~~.~~~~~.~~~~~.~~~~~.~~~~~.~~~~~.~~~~~.~~~~~.~~~~~.~~~~~.~~~~~.~~~~~.~~~~~.
  ~~~~~.~~~~~.~~~~~.~~~~~.~~~~~.~~~~~.~~~~~.~~~~~.~~~~~.~~~~~.~~~~~.~~~~~.~~~~~.
  ~~~~~.~~~~~.~~~~~.~~~~~.Rdjk~.~bOYL.~~~~~.~~~~~.~~TZ~.v-ZLr.T~r6N.I~Rtn.l~-rC.
  VL~-~.LX~~~.~~~~~.~~~~~.~~~~~.~~~~~.~~~~~.ZLrS~.OMIbf.Z2gAb.~JHqS.~V-vD.~Y-fz.
  X~000.0~M00.0fY00.03~00.00~S1.wof~U.-fz~~.~~~~~.~~~~~.~~~~~.~~~~~.~DV-v.ZDpSv.
  ~0000.~M000.fY000.3~000.0~Qp6.hL-FG.qD~LX.-~~Qt.7h~Yw.823~Y.LbO~~.~~~~~.~~~~~.
  ~~~~~.~~~~~.~~~~~.~~LX-.~WCFG.vZtnl.T~rmR.J~Yf3.M~~~~.~~~~~.~~~~~.~~~~J.XuT~N.
  Yv7~~.~~~~~.~~~~~.~~~~~.~~~~~.~~~~~.~~~~~.~~~~~.~~~~~.~~~~~.~~~~~.~~~~~.~~~~~.
  ~~~~~.~~~~~.~~~~~.~~~~~.~~~~~.~~~~~.~~~~~.~~~~~.~~~~~.~~~~~.~~~~~.~~~~~.~~~~~.
  ~~~~~.~~~~~.~~~~~.~~~~~.~~~~~.~~~~~.~~~~~.~~~~~.~~~~~.~~~~~.~~~~~.~~~~~.~~~~~.
  ~~~~~.~~~~~.~~~~~.~~~~~.~~~~~.~~~~~.~~~~~.~~~~~.~~~~~.~~~~~.~~~~~.~~~~~.~~~~~.
  ~~~~~.~~~~~.~~~~~.~~~~~.~~~~~.~~~~~.~~~~~.~~~~~.~~~~~.~~~~~.~~~~~.~~~~~.~~~~~.
  ~~~~~.~~~~~.~~~~~.~~~~~.~~~~~.~~~~~.~~~~~.~~~~~.~~~~~.~~~~~.~~~~~.~~~~~.~~~~~.
  ~~~~~.~~~~~.~~~~~.~~~~~.~~~~~.~~~~~.~~~~~.~~~~~.~~~~~.~~~~~.~~~~~.~~~~~.~~~~~.
  ~~~~~.~~~~~.~~~~~.~~~~~.~~~~~.~~~~~.~~~~~.~~~~~.~~~~~.~~~~~.~~~~~.~~~~~.~~~~~.
  ~~~~~.~~~~~.~0000.00000.00000.00000.00000.1g000.00002.000g0.00200.000g0.000a0.
  001kU.001gE.02000.g0082.00000.C0005.a00w0.04001.0g008.00g00
++  js                                                  ::  static javascript
  |%
  ++  poll                                              :: dependency long-poll
    '''
    urb.tries = 0
    urb.call = function() {
      urb.wreq = new XMLHttpRequest()
      urb.wreq.open('GET', urb.wurl, true)
      urb.wreq.addEventListener('load', function() {
        // if(~~(this.status / 100) == 4)
        //   return document.write(this.responseText)
        if(this.status !== 205) {
          return urb.keep()
        }
        urb.onupdate()
      })
      urb.wreq.addEventListener('error', urb.keep)
      urb.wreq.addEventListener('abort', urb.keep)
      urb.wreq.send()
    }
    urb.keep = function() {
      setTimeout(urb.call,1000*urb.tries)
      urb.tries++
    }
    urb.onupdate = function(){document.location.reload()}
    urb.call()
    urb.wasp = function(deh){
      var old = /[^/]*$/.exec(urb.wurl)[0]
      var deps = old.replace(/^on.json\?|.json$/,'').split('&')
      if (deps.indexOf(deh) !== -1) return;
      deps.push(deh)
      urb.wurl = "/~/on.json?"+deps.join('&')
      urb.wreq.abort() // trigger keep 
    }
    '''
  ::
  ++  auth-redir
    'document.location.pathname = "/~~"+document.location.pathname'
  ::
  ++  auth
    '''
    var req = function(url,dat,cb){
      var xhr = new XMLHttpRequest()
      xhr.open('POST', url, true)
      dat.oryx = urb.oryx
      xhr.send(JSON.stringify(dat))
      xhr.addEventListener('load', function(ev){
        if(this.status !== 200)
          return err.innerHTML = ":( " + Date.now() + "\n" + xhr.responseText
        else if(cb) return cb(xhr.responseText,ev)
      })
    }
    
    urb.foreign = /^\/~\/am/.test(window.location.pathname)
    urb.redir = function(ship){
      if(ship) document.location.pathname =
        document.location.pathname.replace(/^\/~~|\/~\/as\/any/,'/~/as/~'+ship)
      else document.location = 
        document.location.hash.match(/#[^?]+/)[0].slice(1) +
        document.location.pathname.replace(
          /^\/~\/am\/[^/]+/,
          '/~/as/~' + urb.ship) +
        document.location.search
    }
    if(urb.foreign && urb.auth.indexOf(urb.ship) !== -1){
      req("/~/auth.json?PUT",
          {ship:urb.ship,code:null},
          function(){urb.redir()})
    }
    urb.submit = function(){
      if(urb.ship !== $ship.text().toLowerCase())
        return urb.redir($ship.text().toLowerCase())    //  XX redundant?
      req(
        "/~/auth.json?PUT", 
        {ship:$ship.text().toLowerCase(), code:pass.value},
        function(){
          if(urb.foreign) urb.redir()
          else document.location.reload()
      })
    }
    urb.away = function(){req("/~/auth.json?DELETE", {}, 
      function(){document.getElementById("c").innerHTML = "<p>Goodbye.</p>" }
    )}
    '''
  ++  etag
    '''
    if(!window.urb) window.urb = {}
    urb.waspFrom = function(sel,attr){
      Array.prototype.map.call(document.querySelectorAll(sel), 
        function(ele){
          if(!ele[attr] || (new URL(ele[attr])).host != document.location.host)
            return;
          var xhr = new XMLHttpRequest()
          xhr.open("HEAD", ele[attr])
          xhr.send()
          xhr.onload = function(){
            var dep = this.getResponseHeader("etag")
            if(dep) urb.wasp(JSON.parse(dep.substr(2)))
    }})}
    if(urb.wasp){urb.waspFrom('script','src'); urb.waspFrom('link','href')}
    '''
  --
++  xml
  |%
  ++  login-page
    %+  titl  'Log in :urbit'
    ;=  ;h1: Please log in
        ;p.ship 
          ;div.sig: ~
          ;span#ship(contenteditable "");
        ==
        ;input#pass(type "password");
        ;h2.advice: (Your login code has been printed to your console.)
        ;pre:code#err;
        ;script@"/~/at/~/auth.js";
        ;script:'''
                $(function() {
                  $ship = $('#ship')
                  $pass = $('#pass')
                  $ship.on('keydown', function(e) { 
                    if(e.keyCode === 13 || e.keyCode === 9) {
                      if(urb.ship !== $ship.text().toLowerCase())
                        urb.redir($ship.text().toLowerCase())
                      $pass.show()
                      $pass.focus()
                      e.preventDefault()
                    }
                  })
                  $ship.on('focus', function(e) { 
                    $pass.hide()
                  })
                  $pass.on('keydown', function(e) { 
                    if(e.keyCode === 13) {
                      urb.submit()
                    }
                  })
                  if(window.ship) {
                    $ship.text(urb.ship)
                    $pass.focus()
                  } else {
                    $pass.hide()
                  }
                })
                '''
    ==
  ::
  ++  logout-page
    %+  titl  'Log out'
    ;=  ;h1: Goodbye ~;{span#ship}.
        ;button#act(onclick "urb.away()"): Log out
        ;pre:code#err;
        ;script@"/~/at/~/auth.js";
    ==
  ::
  ++  poke-test
    %+  titl  'Poke'
    ;=  ;button(onclick "urb.testPoke('/~/to/hood/helm-hi.json')"): Hi anonymous
        ;button(onclick "urb.testPoke('/~/as/own/~/to/hood/helm-hi.json')"): Hi
        ;pre:code#err;
        ;script@"/~/at/~/auth.js";
        ;script:'''
                show = function(t){err.innerText = ":) " + Date.now() + "\n" + t}
                urb.testPoke = function(url){
                  req(url,{wire:"/",xyro:'test'}, show)
                }
                '''
    ==
  ++  titl  
    |=  [a=cord b=marl] 
    ;html
      ;head
        ;meta(charset "utf-8");
        ;meta(name "viewport", content "width=device-width, ".
        "height=device-height, initial-scale=1.0, user-scalable=0, ".
        "minimum-scale=1.0, maximum-scale=1.0");
        ;title:"{(trip a)}" 
        ;script(type "text/javascript", src "//cdnjs.cloudflare.com/ajax/".
          "libs/jquery/2.1.1/jquery.min.js");
        ;link(rel "stylesheet", href "/lib/base.css");
      ==
      ;body:div#c:"*{b}"
    ==
  --
--
|%                                                      ::  functions
++  ye                                                  ::  per event
  =|  $:  $:  hen=duct                                  ::  event floor
              $:  now=@da                               ::  event date
                  eny=@                                 ::  unique entropy
                  our=ship                              ::  current ship
                  sky=$+(* (unit))                      ::  system namespace
              ==                                        ::
              mow=(list move)                           ::  pending actions
          ==                                            ::
          bolo                                          ::  all vane state
      ==                                                ::
  =*  bol  ->
  |%
  ++  abet                                              ::  resolve moves
    ^-  [(list move) bolo]
    [(flop mow) bol]
  ::
  ++  adit  .(ney (mix eny ney))                        ::  flip entropy
  ::
  ++  anon  `@p`(add our ^~((bex 64)))                  ::  pseudo-sub
  ++  apex                                              ::  accept request
    |=  kyz=kiss
    ^+  +>
    =.  our  ?~(hov our u.hov)  ::  XX
    =.  p.top  our              ::  XX necessary?
    ?-    -.kyz
        %born  +>.$(ged hen)                            ::  register external
        %serv
      =<  ~&([%serving (tope top)] .)
      ?^(p.kyz +>.$(top p.kyz) +>.$(q.top p.kyz))
    ::
        %crud
      +>.$(mow [[hen %slip %d %flog kyz] mow])
    ::
        %init                                           ::  register ownership
      =.  our  ?~(hov p.kyz (min u.hov p.kyz))
      +>.$(hov [~ our], top [[our %home ud/0] /web])
    ::
        %this                                           ::  inbound request
      %-  emule  |.  ^+  ..apex
      =*  sec  p.kyz    ::  ?                           ::  https bit
      =*  heq  r.kyz    ::  httq                        ::  request content
      =+  ryp=`quri`(rash q.heq zest:epur)
      =+  maf=(eat-headers r.heq)
      =+  ^=  pul  ^-  purl
          ?-  -.ryp
            &  ?>(=(sec p.p.p.ryp) p.ryp)
            |  =+  hot=(~(get ja maf) %host)
               ?>  ?=([@ ~] hot)
               [[sec (rash i.hot thor:epur)] p.ryp q.ryp]
          ==
      =.  p.p.pul  |(p.p.pul ?=(hoke r.p.pul))
      =+  her=(host-to-ship r.p.pul)
      ?:  |(?=(~ her) =(our u.her))
        (handle pul [q.+.kyz |] [p.heq maf s.heq])
      =+  han=(sham hen)
      =.  pox  (~(put by pox) han hen)
      (ames-gram u.her [%get ~] han +.kyz)
    ::
        %them                                           ::  outbound request
      ?~  p.kyz
        =+  sud=(need (~(get by kes) hen))
        %=  +>.$
          mow    :_(mow [ged [%give %thus sud ~]])
          q.ask  (~(del by q.ask) sud)
          kes    (~(del by kes) hen)
        ==
      ::  ~&  eyre-them/(earn p.u.p.kyz)
      %=  +>.$
        mow    :_(mow [ged [%give %thus p.ask p.kyz]])
        p.ask  +(p.ask)
        q.ask  (~(put by q.ask) p.ask hen u.p.kyz)
        kes    (~(put by kes) hen p.ask)
      ==
    ::
        %hiss                                           ::  outbound cage 
      ::?~  p.kyz                                       ::  XX cancel
      ::  =+  sud=(need (~(get by kes) hen))
      ::  %=  +>.$
      ::    mow    :_(mow [ged [%give %thus sud ~]])
      ::    q.ask  (~(del by q.ask) sud)
      ::    kes    (~(del by kes) hen)
      ::  ==
      ::  ~&  eyre-them/(earn p.u.p.kyz)
      =+  wir=hi//[p.kyz]
      ?:  ?=(%hiss p.q.kyz)
        (pass-note wir [%e %meta :(slop !>(%them) !>(~) q.q.kyz)])
      (back wir %hiss q.kyz)
    ::
        %they                                           ::  inbound response
      =+  kas=(need (~(get by q.ask) p.kyz))
      ::  ~&  >  eyre-they/[p.q.kyz (earn p.q.kas)]
      %=  +>.$
        mow    :_(mow [p.kas [%give %thou q.kyz]])
        q.ask  (~(del by q.ask) p.kas)
      ==
    ::
        %thud                                           ::  cancel request
      ?.  (~(has by lyv) hen)
        ~&  dead-request/hen
        +>.$(ded (~(put in ded) hen))                   ::  uncaught requests
      =+  lid=(~(got by lyv) hen)
      :: ~&  did-thud/[-.lid hen]
      ?-  -.lid
          %exec
        (pass-note p.lid %f [%exec our ~])
      ::
          %poll
        ?.  (~(has by wix) p.lid)
         +>.$ 
        poll-dead:(ire-ix p.lid)
      ::
          %xeno
        =+  han=(sham hen)
        =.  pox  (~(del by pox) han hen)
        (ames-gram p.lid [%gib ~] han)
      ::
          %wasp
        |-  ^+  +>.^$
        ?~  p.lid  +>.^$
        (del-deps:$(p.lid t.p.lid) i.p.lid %& hen)
      ==
    ::
        %west                                           ::  remote request
      =.  mow  :_(mow [hen %give %mack ~])
      =+  mez=((soft gram) q.kyz)
      ?~  mez
        ~&  e/[%strange-west p.kyz]
        ~|(%strange-west !!)
      ?-  -<.u.mez
        %aut  abet:(logon:(ses-ya p.u.mez) q.p.kyz)
        %hat  (foreign-hat:(ses-ya p.u.mez) q.p.kyz q.u.mez)
        %gib  (pass-note ay/(dray p/uv/~ q.p.kyz p.u.mez) [%e %thud ~])
        %get  (pass-note ay/(dray p/uv/~ q.p.kyz p.u.mez) [%e %this q.u.mez])
        %got
          ?.  (~(has by pox) p.u.mez)
            ~&  lost-gram-thou/p.kyz^p.u.mez
            +>.$
          =:  hen  (~(got by pox) p.u.mez)
              pox  (~(del by pox) p.u.mez)
            ==
          (give-thou q.u.mez)
      ::
        %lon  
          ~&  ses-ask/[p.u.mez sop (~(run by wup) ,~)]
          ?:  (ses-authed p.u.mez)  
            (ames-gram q.p.kyz aut/~ p.u.mez)
          =.  sop  (~(put by sop) p.u.mez q.p.kyz |)
          (ames-gram q.p.kyz hat/~ p.u.mez our-host)
      ==
    ::
      %wegh  !!                                         ::  handled elsewhere
    ==
  ::
  ::++  axom                                              ::  old response
  ::  |=  [tee=whir hon=honk]
  ::  ^+  +>
  ::  ?+  tee  !!
  ::    ~          ?-(-.hon %nice (nice-json), %mean (mean-json 500 p.hon))
  ::    [%of @ ^]  (get-ack:(ire-ix p.tee) q.tee hon)
  ::  ==
  ++  axon                                              ::  accept response
    |=  [tee=whir typ=type sih=sign]
    ^+  +>
    =.  our  ?~(hov our u.hov)  ::  XX
    ?:  &(?=([?(%of %ow) ^] tee) !(~(has by wix) p.tee))
      ~&(dead-ire/[`whir`tee (,[term term ~] +.sih)] +>)
    ?-    &2.sih
        %crud  +>.$(mow [[hen %slip %d %flog +.sih] mow])
    ::  %dumb  
    ::    =.  +>  ?+(tee +> [%of ^] pop-duct:(ire-ix p.tee))
    ::    (emule |.(~|(gall-dumb/tee !!)))
    ::
        %woot  +>.$
        %thou
      ?+    -.tee  !!
        %ay  (ames-gram (slav %p p.tee) got/~ (slav %uv q.tee) |2.sih)
        %hi  =+  cay=[%httr !>(`httr`p.sih)]
             ?:  ?=(%httr p.tee)  (give-sigh %& cay)
             (back si/~ p.tee cay)
      ==
    ::
        %unto                                           ::  app response
      ?>  ?=([%of @ ^] tee)
      =+  cuf=`cuft`+>.sih
      ?-    -.cuf
          ?(%coup %reap)
        (get-ack:(ire-ix p.tee) q.tee ?~(p.cuf ~ `[-.cuf u.p.cuf]))
      ::
          %doff  !!
          %diff
        ?.  ?=(%json p.p.cuf)
          :: ~>  %slog.`%*(. >[%backing p.p.cuf %q-p-cuf]< &3.+> (sell q.p.cuf))
          (back tee %json p.cuf)
        (get-rush:(ire-ix p.tee) q.tee ((hard json) q.q.p.cuf))
      ::
          %quit  ~&(quit/tee (get-quit:(ire-ix p.tee) q.tee))
      ==
    ::
        %wake
      ?>  ?=([?(%of %ow) @ ~] tee)
      ?:  ?=(%ow -.tee)
        abut:(ire-ix p.tee)
      =>  wake:(ire-ix p.tee)
      (give-json 200 ~ (joba %beat %b &))
    ::
        %news                                         ::  dependency updated
      ?.  ?=([%on ~] tee)
        ~&(e/lost/[tee hen] +>.$)
      %+  roll  (~(tap in (~(get ju liz) p.sih)))
      =<  .(con ..axon(liz (~(del by liz) p.sih)))
      |=  [sus=(each duct ixor) con=_..axon]
      =.  ..axon  con
      ?-  -.sus
        %&  (give-json(hen p.sus) 205 ~ %b &) 
        %|  (get-even:(ire-ix p.sus) +.sih)
      ==
    ::
        %made
      ?<  ?=(%tabl -.q.sih)
      =.  our  (need hov)                             ::  XX
      |-  ^+  ..axon
      ?-    tee
          $|(~ [?(%on %ay %ow) *])  ~|(e/ford/lost/tee !!)
          [%of @ ~]  ~|(e/ford/lost/tee !!)
          [%si ~]  (give-sigh q.sih)
          [%re ^]
        ?:  ?=(%& -.q.sih)                            ::  redirect
          =*  cay  p.q.sih
          ?>  ?=(%quri p.cay)
          =+  url=((hard quri) q.q.cay)
          (give-thou 307 [location/(crip (apex:earn url))]~ ~)
        =+  wir=((hard whir) (need (puck p.tee)))
        =+  bem=(need (tome r.tee))
        (execute wir -.bem [%boil q.tee bem ~])
      ::
          [%hi ^]
        ?:  ?=(%| -.q.sih)
          (give-sigh q.sih)  ::  XX crash?
        =*  cay  p.q.sih
        ?>  ?=(%hiss p.cay)
        (pass-note tee [%e %meta :(slop !>(%them) !>(~) q.cay)])
      ::
          [%he *]                     ::  XX hack
        =.  ..axon  $(tee p.tee)
        %_  ..axon
          mow  %+  turn  mow
               |=  a=move
               ?+  q.a  a
                 [%give %thou *]  a(r.p.p.q ~)
                 [%pass ^]        ?.(=(p.tee p.q.a) a a(p.q tee))
        ==     ==
      ::
          [%of @ ^]
        ?:  ?=(%| -.q.sih)
          ((slog p.q.sih) +>.^$)             ::  XX get-even %mean
        %+  get-rush:(ire-ix p.tee)  q.tee
        =*  cay  p.q.sih
        ?>  ?=(%json p.cay)                    ::  XX others
        ((hard json) q.q.cay)
      ::
          [%at ^]
        ?.  ?=([%& %js ^] q.sih)
          ~&  e/at-lost/p.tee
          $(tee q.tee)
        =*  cay  p.q.sih
        ?>  ?=(@ q.q.cay)
        =+  cyz=(~(got by wup) p.tee)
        =^  jon  ..ya  ~(stat-json ya p.tee cyz)
        $(tee q.tee, q.q.p.q.sih (add-json jon q.q.cay))
      ::
          [%ha *]
        %-  emule  |.  ^+  ..apex
        ?.  ?=(%& -.q.sih)
          (fail 404 p.sih p.q.sih)
        =*  cay  p.q.sih
        ?.  ?=(%mime p.cay)
          =+  bek=-:(need (tome p.tee))
          =+  bik=?+(r.bek bek [%ud %0] bek(r da/now))
          =-  (execute tee bik [%flag [p.sih `~] -])
          =-  `silk`[%cast %mime `[p.cay -]]
          ?.  ?=([%ud 0] r.bek)  q.cay
          ?+  p.cay  q.cay          :: inject dependency long-poll
            %urb  =<  (slam !>(.) q.cay)
                  |=  urb=manx
                  ~|  [%malformed-urb urb]
                  ?>  ?=([[%html ~] [[%head ~] *] [[%body ~] *] ~] urb)
                  (inject p.sih urb)
          ==
        ~|  q.q.cay
        =+  ((hard ,[mit=mite rez=octs]) q.q.cay)
        =+  dep=(crip "W/{(pojo %s (scot %uv p.sih))}")
        (give-thou 200 ~[etag/dep content-type/(moon mit)] ~ rez)
      ==
    ==
  ::
  ++  emule
    |=  a=_|?(..emule)  ^+  ..emule
    =+  mul=(mule a)
    ?~  -.mul  p.mul
    (fail 500 0v0 >%exit< p.mul)
  ::
  ++  ire-ix  |=(ire=ixor ~(. ix ire (~(got by wix) ire)))
  ::
  ++  ses-authed 
    |=  ses=hole
    =+  sap=(~(get by sop) ses)
    ?:  ?=([~ @ %&] sap)  &
    =+  cyz=(~(get by wup) ses)
    ?~  cyz  |
    (~(has in aut.u.cyz) our)
  ::
  ++  ses-ya  |=(ses=hole ~(. ya ses (~(got by wup) ses)))
  ++  our-host  `hart`[& ~ `/org/urbit/(rsh 3 1 (scot %p our))]
  ::                  [| [~ 8.445] `/localhost]       :: XX testing
  ::
  ++  ames-gram
    |=([him=ship gam=gram] (pass-note ~ %a %wont [our him] [%e -.gam] +.gam))
  ::
  ++  back                                              ::  %ford bounce
    |=  [tea=whir mar=mark cay=cage]
    (pass-note tea (ford-req -.top [%cast mar `cay]))
  ::
  ++  del-deps
    |=  [a=@uvH b=(each duct ixor)]  ^+  +>.$
    ?~  a  +>.$
    =.  liz  (~(del ju liz) a b)
    :: ~&  del-deps/[a (~(get ju liz) a)]
    ?:  (~(has by liz) a)  +>.$
    =-  -(hen hen.+)
    (pass-note(hen `~) on/~ %f [%wasp our a |])
  ::
  ++  new-deps
    |=  [a=@uvH b=(each duct ixor)]  ^+  +>.$
    :: ~&  new-deps/[a b]
    ?~  a  +>.$
    =+  had=(~(has by liz) a)
    =.  liz  (~(put ju liz) a b)
    ?:  had  +>.$
    =-  -(hen hen.+)
    (pass-note(hen `~) on/~ %f [%wasp our a &])
  ::
  ++  ford-req  |=([bek=beak kas=silk] [%f [%exec our `[bek kas]]])
  ++  execute  
    |=  [tea=whir req=[beak silk]]
    =.  lyv  (~(put by lyv) hen [%exec tea])
    (pass-note tea (ford-req req))
  ::
  ++  fail
    |=  [sas=@ud dep=@uvH mez=tang]
    ^+  +>
    :: (back ha/~ dep %tang !>(mez))  ::tang->urb chain may be source of failure
    (give-html sas ~ (inject dep (render-tang mez)))
  ::
  ++  give-html
    |=  [sas=@ud cug=(list ,@t) max=manx]
    %-  give-thou
    %+  add-cookies  cug
    (resp sas text//html (crip (poxo max)))
  ::
  ++  give-json
    |=  [sas=@uG cug=(list ,@t) jon=json]
    %-  give-thou
    %+  add-cookies  cug
    (resp sas application//json (crip (pojo jon)))
  ::
  ++  give-thou                                       ::  done request
    |=  hit=httr
    ?:  (~(has in ded) hen)                           ::  request closed
      +>(ded (~(del in ded) hen))
    =.  lyv  (~(del by lyv) hen)
    +>(mow :_(mow [hen %give %thou hit]))
  ::
  ++  give-sigh                                       ::  userspace done
    |=  res=(each cage tang)
    =-  +>.$(mow :_(mow [hen %give %sigh `cage`-]))
    ?.  ?=(%| -.res)  p.res
    [%tang !>(p.res)]
  ::
  ++  mean-json  |=([sas=@uG err=ares] (give-json sas ~ (ares-to-json err)))
  ++  nice-json  |=(* (give-json 200 ~ (joba %ok %b &)))
  ::
  ++  pass-note  |=(noe=[whir note] +>(mow :_(mow [hen %pass noe])))
  ++  host-to-ship                                              ::  host to ship
    |=  hot=host
    ^-  (unit ship)
    :: =+  gow=(~(get by dop) hot)    ::  XX trust
    :: ?^  gow  gow
    ?.  ?=(& -.hot)  ~
    =+  dom=(flop p.hot)                                ::  domain name
    ?~  dom  ~
    (rush i.dom fed:ag)
  ::
  ++  load-secret
    ^-  @ta
    =+  pax=/(scot %p our)/code/(scot %da now)/(scot %p our)
    %^  rsh  3  1
    (scot %p (,@ (need (sky %a pax))))
  ::
  ::
  ++  handle
    |=  $:  [hat=hart pok=pork quy=quay]                ::  purl, parsed url
            [cip=clip aut=?]                            ::  client ip, nonymous?
            [mef=meth maf=math bod=(unit octs)]         ::  method/headers/body
        ==
    =<  apex
    |%
    ++  abet  ..handle
    ++  done  .
    ++  teba  |*(a=$+(* ..handle) |*(b=* %_(done ..handle (a b))))
    ++  execute  (teba ^execute)
    ++  del-deps  (teba ^del-deps)
    ++  new-deps  (teba ^new-deps)
    ++  give-html  (teba ^give-html)
    ++  give-thou  (teba ^give-thou)
    ++  give-json  (teba ^give-json)
    ++  nice-json  (teba ^nice-json)
    ++  pass-note  (teba ^pass-note)
    ::
<<<<<<< HEAD
    ++  ford-bake
      |=  [wir=whir ext=term bem=beam]
      =+  yac=for-client
      =.  him.yac  ?.(aut anon him.yac)
      =+  arg=(fcgi quy fcgi-cred.yac)
      =.  r.bem  ?+(r.bem r.bem [%ud %0] da/now)
      (execute wir -.bem [%bake ext arg bem])
=======
    ++  fcgi-beam
      |=  bem=beam
      =+  yac=for-client
      =.  him.yac  ?.(aut anon him.yac)
      %_  bem
        r  ?+(r.bem r.bem [%ud %0] da/now)
        s  [%web ~(rent co (fcgi quy fcgi-cred.yac)) s.bem]
      ==
>>>>>>> d6538718
    ::
    ::
    ++  apex                                              
      =<  abet
      ^+  done
      =+  oar=(host-to-ship r.hat)
      =.  our  ?~(oar our u.oar)  ::  XX
      =+  pez=process
      ?:  ?=(%| -.pez)  p.pez
      (resolve ~ p.pez)
    ::
    ++  resolve
      |=  [cug=(list ,@t) pez=pest]  ^+  done
      ?~  pez  done
      ?-  -.pez
          ~  (give-thou (add-cookies cug p.pez))
          %js  $(pez [~ (resp 200 text//javascript p.pez)])
          %json  (give-json 200 cug p.pez)
          %html  (give-html 200 cug p.pez)
          %htme  (give-html 401 cug p.pez)
<<<<<<< HEAD
          %bake  (ford-bake +.pez)
=======
          %boil
        =+  wir=[%re (pack [- +]:p.pez) q.pez (tope r.pez)]
        =.  s.r.pez  
          |-  ^-  spur
          ?:  =(s.top s.r.pez)  [%red s.r.pez]
          ?~  s.r.pez  [%red s.r.pez]
          [i.s.r.pez $(s.r.pez t.s.r.pez)]
        (execute wir -.r.pez [%boil %quri r.pez ~])
      ::
>>>>>>> d6538718
          %red
        =+  url=(earn hat pok(p [~ %html]) quy)
        ?+    p.pok  ~|(bad-redirect/[p.pok url] !!)
            [~ %js]
          $(pez [%js auth-redir:js])
            [~ %json]
          $(pez [%json (jobe ok/b/| red/(jape url) ~)])
        ==
      ==
    ::
    ::
    ++  is-anon  =([~ ''] (~(get by (mo quy)) 'anon'))
    ++  check-oryx                    ::  | if json with bad oryx
      ^-  ?
      ?.  &(?=([~ %json] p.pok) ?=(%post mef) ?=(^ bod) !is-anon)  &
      =+  oxe=grab-oryx
      ?~  oxe  |
      ?:  (~(has in vew.cyz:for-client) u.oxe)
        &
      ~&(bad-oryx/[u.oxe vew.cyz:for-client] &)         ::  XX security
    ::
    ++  grab-json
      ?.  ?=(?(%post %put %delt) mef)
        ~
      ?~(bod ~ (poja q.u.bod))
    ::
    ++  need-body  |*(a=fist:jo (need (biff grab-json a)))
    ++  grab-oryx
      ^-  (unit oryx)
      =+  oxe=(biff grab-json (ot oryx/so ~):jo)
      ?^  oxe  oxe
      (~(get by (mo quy)) %oryx)
    ::
    ::
    ++  parse
      ^-  (each perk httr)
      |^  =+  hit=as-magic-filename
          ?^  hit  [%| u.hit]
          ?:  is-spur
            [%& %spur (flop q.pok)]
          =+  bem=as-beam
          ?^  bem  [%& %beam u.bem]
          ?.  check-oryx
            ~|(%bad-oryx ~|([grab-oryx vew.cyz:for-client] !!))
          =+  hem=as-aux-request
          ?^  hem  [%& u.hem]
          ~|(strange-path/q.pok !!)
      ::
      ++  as-magic-filename
        ^-  (unit httr)
        ?+    [(fall p.pok %$) q.pok]  ~
            [?(%ico %png) %favicon ~]
          :-  ~
          %^  resp  200  image//png
          favi
        ::
            [%txt %robots ~]
          :-  ~
          %^  resp  200  text//plain
          %-  role
          :~  'User-agent: *'
              'Disallow: /'
          ==
        ==
      ::
      ++  is-spur  |(?~(q.pok & ((sane %tas) i.q.pok)))
      ++  as-beam                     
        ^-  (unit beam)
        ?~  q.pok  ~
        =+  ^-  (unit ,[@ dez=desk rel=?])              :: /=desk/, /=desk=/
            (rush i.q.pok ;~(plug tis sym ;~(pose (cold | tis) (easy &))))
        ?~  -  (tome q.pok)                             :: /~ship/desk/case/...
        :+  ~  [our dez.u r.top]
        ?.  rel.u  (flop t.q.pok)
        (weld (flop t.q.pok) s.top)   :: /=desk/... as hoon /=desk%/...
      ::
      ++  as-aux-request                                ::  /~/... req parser
        ^-  (unit perk)
        =.  mef
          ?.  ?=(%post mef)  mef
          ?+    (skim quy |=([a=@t b=@t] &(=('' b) =(a (cuss (trip a))))))
              ~|(bad-quy/[req='"?PUT" or "?DELETE"' quy] !!)
            ~   mef
            [[%'DELETE' ~] ~]  %delt
            [[%'PUT' ~] ~]     %put
          ==
        |-
        ?:  ?=([%'~~' *] q.pok)                            ::  auth shortcuts
          $(q.pok ['~' %as %own t.q.pok])
        ?.  ?=([%'~' @ *] q.pok)  ~
        :-  ~  ^-  perk
        =*  pef  i.t.q.pok
        =+  but=t.t.q.pok                 ::  XX  =*
        ?+    pef  ~|(pfix-lost/`path`/~/[pef] !!)
            %debug  ;;(perk [%bugs but])
            %away  [%away ~]
            %at  [%auth %at pok(q but)]
            %am  ?~(but !! [%auth %xen i.but pok(q t.but)])
            %as
          :+  %auth  %get
          ~|  bad-ship/?~(but ~ i.but)
          ?~  but  !!
          :_  pok(q t.but)
          ?+  i.but  (slav %p i.but)
            %anon  anon
            %own   (fall (ship-from-cookies maf) our)
          ==
        ::
            %on
          :-  %poll
          ?^  but  [(raid but %uv ~)]~
          =+  dep=((hard (list ,[@ ~])) quy)
          =<  ?~(. !! .)
          (turn dep |=([a=@tas ~] (slav %uv a)))
        ::
            %of
          :+  %view  ?>(?=([@ ~] but) i.but)
          ?>  ?=([[%poll @] ~] quy)     ::  XX eventsource
          [~ (rash q.i.quy dem)]
        ::
            %to
          =+  ^-  dir=[p=ship q=term r=mark]
              ~|  bad-mess/but
              ?+  but  !!
                [@ @ ~]    [our (raid but %tas %tas ~)]
                [@ @ @ ~]  (raid but %p %tas %tas ~)
              ==
          :^  %mess  [p q]:dir  r.dir
          =+  wir=(~(get by (mo quy)) 'wire')
          ?^  wir  [(stab u.wir) (need grab-json)]         ::  XX distinguish
          (need-body (ot wire/(cu stab so) xyro/some ~):jo)
        ::
            %in
          ~|  expect/[%post 'application/json' /'@uv' '?PUT/DELETE']
          ?>  &(?=(?(%delt %put) mef) ?=($|(~ [~ %json]) p.pok))
          [%deps mef (raid but %uv ~)]
        ::
            %is
          ?~  but
            ~|(no-app/but=but !!)
          |-  ^-  perk
          ?~  p.pok  $(p.pok [~ %json])
          ?.  ?=(%json u.p.pok)
            ~|(is/stub/u.p.pok !!)      ::  XX marks
          ?:  ((sane %tas) i.but)
            $(but [(scot %p our) but])
          ?>  ?=(?(%delt %put) mef)
          =+  :-  hap=[(slav %p i.but) (slav %tas -.t.but)]
              wir=(need-body (ot wire/(cu stab so) ~):jo)
          [%subs mef hap u.p.pok wir +.t.but]
        ::
            %auth
          :-  %auth
          |-  ^-  perk-auth
          ?+    p.pok  !!
              ~          $(p.pok [~ %json])
              [~ %js]    [%js ~]
              [~ %json]
            ?+    mef  ~|(bad-meth/mef !!)
                %get   [%json ~]
                %put
              ~|  parsing/bod
              [%try (need-body (ot ship/(su fed:ag) code/(mu so) ~):jo)]
            ::
                %delt
              ~|  parsing/bod
              =+  jon=(need (poja q:(need bod)))
              ?>  ?=(%o -.jon)
              =+  sip=(~(get by p.jon) %ship)
              [%del ?~(sip ~ [~ (need ((su:jo fed:ag) u.sip))])]
        ==  ==
        ==
      --
    ::
    ++  process
      ^-  (each pest ,_done)
      =+  pet=parse
      ?:  ?=(%| -.pet)
        [%& ~ p.pet]
      (process-parsed p.pet)
    ::
    ++  process-parsed
      |=  hem=perk  ^-  (each pest ,_done)
      ?-    -.hem
          %auth  (process-auth p.hem)
          %away  [%& %html logout-page:xml]
          ?(%beam %spur)
        =+  ext=(fall p.pok %urb)
        =+  bem=?-(-.hem %beam p.hem, %spur [-.top (weld p.hem s.top)])
        ~|  bad-beam/q.bem
        ?<  =([~ 0] (sky %cw (tope bem(+ ~, r [%da now]))))
<<<<<<< HEAD
        =+  [wir ext bem]
        ?.(aut [%& %bake -] [%| (ford-bake -)])  ::  XX properly
=======
        =+  wir=`whir`[%ha (tope -.bem ~)]
        =.  wir  ?+(mef !! %get wir, %head [%he wir])
        =+  [%& %boil wir ext (fcgi-beam bem)]
        ?.(aut - [%| (resolve -)])  ::  XX properly
>>>>>>> d6538718
      ::
          %bugs  
        ?-  p.hem
          %as  (show-login-page)
          %to  [%& %html poke-test:xml]
        ==
      ::
          %deps
        =+  ire=need-ixor
        ?>  (~(has by wix) ire)  ::  XX made redundant by oryx checking
        =<  [%| (nice-json)]
        ?-  p.hem
          %put   (new-deps q.hem %| ire)
          %delt  (del-deps q.hem %| ire)
        ==
      ::
          %mess
        :-  %|
        =^  orx  ..ya   ?:(is-anon new-view:for-client [(need grab-oryx) ..ya])
        =+  vew=(ire-ix (oryx-to-ixor orx))
        ((teba new-mess.vew) p.hem r.hem q.hem %json !>(`json`s.hem))
      ::
          %poll
        ?:  ?=([~ %js] p.pok)  ::  XX treat non-json cases?
          =+  polling-url=(apex:earn %| pok(u.p %json) quy)
          [%& %js (add-json (joba %wurl (jape polling-url)) poll:js)]
        =.  lyv  (~(put by lyv) hen %wasp p.hem)
        |-
          =.  done  (new-deps i.p.hem %& hen)
          ?~  t.p.hem  [%| done]
          $(p.hem t.p.hem)
      ::
          %subs
        ?-  p.hem
          %put   [%| ((teba add-subs:for-view) q.hem)]
          %delt  [%| ((teba del-subs:for-view) q.hem)]
        ==
      ::
          %view
        ~|  lost-ixor/p.hem
        [%| ((teba poll:(ire-ix p.hem)) u.q.hem)]
      ==
    ::
    ++  process-auth
      |=  ham=perk-auth  ^-  (each pest ,_done)
      =+  yac=for-client
      ?-    -.ham
          %js    [%& %js auth:js]
          %json  =^  jon  ..ya  stat-json.yac
                 [%| (give-json 200 ~ jon)]
          %xen   (show-login-page ~ ses.ham)
      ::
          %at
        =.  ..ya  abet.yac
        =+  pez=process(pok p.ham, aut |)
        ?.  ?=(%& -.pez)  ~|(no-inject/p.ham !!)
        ?~  p.pez  pez
        ?+    -.p.pez  ~&(bad-inject/p.pez !!)
            %red  pez
            %bake
          =.  ya  abet.yac 
          [%| (resolve ~ p.pez(p [%at ses.yac p.p.pez]))]
        ::
            %js
          =^  jon  ..ya  stat-json.yac
          [%| (resolve cug.yac p.pez(p (add-json jon p.p.pez)))]
        ==
      ::
          %del  
        =.  ..ya  (logoff:yac p.ham)
        =+  cug=[(set-cookie cookie-prefix '~')]~
        [%| (give-json 200 cug (joba %ok %b &))]
      ::
          %get
        |-
        ~|  aute/ham
        ?:  |(=(anon him.ham) (~(has in aut.yac) him.ham))
          =.  ..ya  abet.yac(him him.ham)
          =+  pez=process(pok rem.ham, aut &)
          ?:  ?=(%| -.pez)  pez
          [%| (resolve ~ p.pez)]
        ?.  =(our him.ham)
          [%| ((teba foreign-auth.yac) him.ham hat rem.ham quy)]
        (show-login-page ~)
      ::
          %try
        :-  %|
        ?.  =(our him.ham)
          ~|(stub-foreign/him.ham !!)
        ?.  ?|  (~(has in aut.yac) him.ham) 
                ?~(paz.ham | =(u.paz.ham load-secret))
            ==
          ~&  code=`@t`load-secret
          ~|([%try 'code' %in %console] !!)  ::  XX security
        =^  jon  ..ya  stat-json:(logon:yac him.ham)
        =.  cug.yac  :_(cug.yac (set-cookie %ship (scot %p him.ham)))
        (give-json 200 cug.yac jon)
      ==
    ::
    ++  show-login-page
      |=  ses=(unit hole)  ^-  (each pest ,_done)
      %-  (slog leaf/"Login code for {(scow %p our)} is: {(trip load-secret)}" ~)
      ?.  ?=($|(~ [~ %html]) p.pok)
        [%& %red ~]
      ?~  ses
        [%& %htme login-page:xml]
      ?:  (~(has by wup) u.ses)
        [%& %htme login-page:xml]
      =+  yac=(new-ya u.ses)
      =+  =-  lon=?~(- | (~(has in aut.u.-) our)) 
          (biff (session-from-cookies cookie-prefix maf) ~(get by wup))
      =.  yac  ?.(lon yac (logon.yac our))
      [%| (give-html(..ya abet.yac) 401 cug.yac login-page:xml)]
    ::
    ++  cookie-prefix  (rsh 3 1 (scot %p our))
    ++  cookie-domain
      ^-  cord
      ?-  r.hat 
        [%| @]  (cat 3 '; Domain=' (rsh 3 1 (scot %if p.r.hat)))
        [%& %org %urbit *]  '; Domain=.urbit.org'
        [%& @ @ *]  =-  (rap 3 "; Domain={-}{i.p.r.hat ~}")
                    (turn (flop `path`t.p.r.hat) |=(a=span (cat 3 a '.')))
                    
        [%& *]  ''  ::  XX security?
      ==
    ::
    ++  set-cookie
      |=  [key=@t val=@t]
      %+  rap  3  :~
        key  '='  val
        ::  '; HttpOnly'  ?.(sec '' '; Secure')  ::  XX security
        cookie-domain
        '; Path=/; HttpOnly'
      ==
    ++  need-ixor  (oryx-to-ixor (need grab-oryx))
    ++  for-view  ^+(ix (ire-ix need-ixor))
    ::
    ++  for-client                        ::  stateful per-session engine
      ^+  ya
      =+  pef=cookie-prefix
      =+  lig=(session-from-cookies pef maf)
      ?~  lig
        (new-ya (rsh 3 1 (scot %p (end 6 1 ney))))
      =+  cyz=(~(get by wup) u.lig)
      ?~  cyz
        ~&  bad-cookie/u.lig
        (new-ya (rsh 3 1 (scot %p (end 6 1 ney))))
      ~(. ya u.lig u.cyz(cug ~)) 
    ::
    ++  new-ya  |=(ses=hole ~(. ya ses (new-cyst ses)))
    ++  new-cyst
      |=  ses=hole
      =*  sec  p.hat
      ^-  cyst
      :*  ^-  cred
          :*  hat(p sec)
              ~
              'not-yet-implemented' 
              ::(rsh 3 1 (scot %p (end 6 1 (shaf %oryx ses))))
          ::
              =+  lag=(~(get by maf) %accept-language)
              ?~(lag ~ ?~(u.lag ~ [~ i.u.lag]))
          ::
              cip
              ~
          ==
          [anon ~]
      ::
          [(set-cookie cookie-prefix ses)]~
      ::
          now
          ~
          ~
        ::  [1 ~]
      ==
    --
  ::
  ++  oryx-to-ixor  |=(a=oryx (rsh 3 1 (scot %p (end 6 1 (shas %ire a)))))
  ++  ya                                                ::  session engine
    =|  [ses=hole cyst]
    =*  cyz  ->
    |%
    ++  abet  ..ya(wup (~(put by wup) ses cyz))
    ++  abut  ..ya(wup (~(del by wup) ses))
    ++  foreign-auth
      |=  [him=ship pul=purl]  ^+  ..ya
      =.  way  (~(put by way) him pul hen)
      ~&  asking-foreign/him
      (ames-gram:abet him [lon/~ ses])
    ::
    ++  foreign-hat
      |=  [him=ship hat=hart]  ^+  ..ya
      ~|  way
      =^  pul  hen  (~(got by way) him)
      =:  way       (~(del by way) him)
          dop       (~(put by dop) r.hat him)  
          q.q.pul   ['~' %am ses q.q.pul]
        ==
      =+  url=(welp (earn pul(p hat)) '#' (head:earn p.pul))
      %-  give-thou:abet
      (add-cookies cug [307 [location/(crip url)]~ ~])
    ::
    ++  logon
      |=  her=ship
      %_  +>
        him   her
        aut   (~(put in aut) her)
        ..ya
          ~&  logon/[our her ses]
          ?.  =(our her)
            ..ya
          =+  sap=(~(get by sop) ses)
          ~&  sap
          ?.  ?=([~ @ %|] sap)
            ..ya
          (ames-gram -.u.sap aut/~ ses)
      ==
    ++  logoff    
      |=  her=(unit ship)  ^+  ..ya
      ?~  her  abut
      =.  aut  (~(del in aut) u.her)
      ?~  aut  abut
      abet(him ?.(=(her him) him n.aut))
    ::
    ++  new-view
      ^+  [*oryx ..ya]
      =+  orx=`@t`(rsh 3 1 (scot %p (shaf %orx eny)))
      =.  vew  (~(put in vew) orx)
      =+  ire=(oryx-to-ixor orx)
      =.  ..ix  ~(init ix ire %*(. *stem him him, p.eve 1))
      ::  ~&  stat-ire/`@t`ire
      [orx abet]
    ::
    ++  fcgi-cred  %_(ced aut (~(put ju aut.ced) %$ (scot %p him)))
    ++  stat-json
      ^+  [*json ..ya]
      =^  orx  ..ya  new-view
      :_  ..ya
      %-  jobe  :~
        oryx/s/orx
        ixor/s/(oryx-to-ixor orx)
        ship/(jape +:<our>)
        user/(jape +:<him>)
        auth/a/(turn (~(tap in aut)) |=(a=@p (jape +:<a>)))
      ==
    --
  ::
  ++  ix
    =|  [ire=ixor stem]
    =*  sem  ->
    |%
    ++  done  .
    ++  abet  ..ix(wix (~(put by wix) ire sem))
    ++  abut
      =+  sub=(~(tap in sus))
      |-  ^+  ..ix
      ?^  sub  $(sub t.sub, ..ix (pul-subs i.sub))
      =.  +>  poll-rest
      ..ix(wix (~(del by wix) ire))
    ::
    ++  teba  |*(a=$+(* ..ix) |*(b=* %_(done ..ix (a b))))
    ++  give-json  (teba ^give-json)
    ++  pass-note  (teba ^pass-note)
    ++  hurl-note 
      |=  [a=[dock path] b=note]  ^+  ..ix
      =:  med  (~(put to med) hen)
          hen  `~
        ==
      :: ~&  >  hurl/[&2.b ire a]
      (pass-note:abet [%of ire (gsig a)] b)
    ::
    ++  init
      =.  die  (add ~d1 now) 
      abet(mow :_(mow [`/ %pass ow//[ire] [%b %wait die]]))
    ::
    ++  refresh
      =.  mow  :_(mow [`/ %pass ow//[ire] [%b %rest die]])
      =.  die  (add ~d1 now) 
      done(mow :_(mow [`/ %pass ow//[ire] [%b %wait die]]))
    ::
    ++  add-even
      |=  a=even  ^+  eve
      [+(p.eve) (~(put by q.eve) p.eve a)]
    ::
    ++  new-mess
      |=  [a=dock b=wire c=mark d=cage]  ^+  ..ix
      (hurl-note [a b] [%g %deal [him -.a] +.a %punk c d])
    ::
    ++  add-subs
      |=  [a=dock %json b=wire c=path]  ^+  ..ix
      ?:  (~(has in sus) +<)  ~|(duplicate/c !!)
      =.  sus  (~(put in sus) +<)
      (hurl-note [a b] [%g %deal [him -.a] +.a %peel %json c])
    ::
    ++  pul-subs
      |=  [a=dock %json b=wire c=path]  ^+  ..ix
      =.  sus  (~(del in sus) +<)
      (hurl-note [a b] [%g %deal [him -.a] +.a %pull ~])
    ::
    ++  del-subs                      ::  XX per path?
      |=  [a=dock %json b=wire c=path]  ^+  ..ix
      =.  ..ix  (pul-subs +<)
      (nice-json:pop-duct:(ire-ix ire))          ::  XX gall ack
    ::
    ++  get-rush
      |=  [a=whir-of b=json]  ^+  ..ix
      (get-even [%rush [[(slav %p p.a) q.a] r.a] (joba %json b)])
    ::
    ++  get-quit
      |=  a=whir-of  ^+  ..ix
      (get-even [%quit [[(slav %p p.a) q.a] r.a]])
    ::
    ++  get-ack
      |=  [a=whir-of b=(unit ,[term tang])]  ^+  ..ix
      ?:  =(~ med)  ~&  resp-lost/ire  ..ix
      ?~  b  (nice-json:pop-duct)
      (mean-json:pop-duct 500 b)
    ::
    ++  get-even
      |=  ven=even  ^+  ..ix
      =+  num=p.eve
      =.  eve  (add-even ven)
      =<  abet
      ?~  ude  done
      =.  hen  p.u.ude
      (give-even:pass-rest(ude ~) q.u.ude num ven)
    ::
    ++  give-even
      |=  [pol=? num=@u ven=even]  ^+  done
      =:  q.eve  (~(del by q.eve) (dec num))              ::  TODO ponder a-2
          mow    ?.(?=(%rush -.ven) mow mow:(pass-took p.ven))
        ==
      ?>  pol                         ::  XX eventstream  
      %^  give-json  200  ~
      %^  jobe  id/(jone num)  type/[%s -.ven]
      ?-  -.ven
        %news  ~[from/[%s (scot %uv p.ven)]]
        %quit  ~[from/(subs-to-json p.ven)]
        %rush  ~[from/(subs-to-json p.ven) data/q.ven]
      ==
    ::
    ++  pass-wait  (pass-note of//[ire] [%b %wait era])
    ++  pass-rest
      =.  lyv  (~(del by lyv) hen)
      (pass-note of//[ire] [%b %rest era])
    ::
    ++  pass-took
      |=  a=[p=dock wire]
      %+  pass-note(hen `~)
        [%of ire (gsig a)] 
      [%g %deal [him -.p.a] +.p.a %pump ~]
    ::
    ++  pop-duct  =^(ned med ~(get to med) abet(hen ned))
    ++  poll
      |=  a=@u  ^+  ..ix
      =<  abet
      =.  ..poll  refresh
      ?:  =(a p.eve)
        =.  ..poll  poll-rest
        =.  era  (add ~s30 now)
        =.  lyv  (~(put by lyv) hen [%poll ire])
        pass-wait(ude [~ hen &])
      ?:  (gth a p.eve)  ~|(seq-high/cur=p.eve !!)
      =+  ven=~|(seq-low/cur=p.eve (~(got by q.eve) a))
      (give-even & a ven)
    ::
    ++  poll-rest
      ?~  ude  done 
      %*(. pass-rest(hen p.u.ude) hen hen)
    ::
    ++  poll-dead
      ^+  ..ix
      =<  abet
      ?.  =(ude [~ hen &])
        done  :: old long poll
      pass-rest(ude ~)
    ::
    ++  subs-to-json
      |=  [a=dock b=path]
      %-  jobe  :~
        ship/[%s (rsh 3 1 (scot %p p.a))]
        appl/[%s q.a] 
        path/(jape (spud b))
      ==
    ++  wake  ^+(..ix abet(ude ~))  ::  XX other effects?
    ::  XX unused
    ++  print-subs  |=([a=dock b=path] "{<p.a>}/{(trip q.a)}{(spud b)}")
--  --
--
.   ==
=|  bolo
=*  bol  -
|=  [now=@da eny=@ ski=sled]                            ::  activate
^?                                                      ::  opaque core
|%                                                      ::
++  call                                                ::  handle request
  |=  $:  hen=duct
          hic=(hypo (hobo kiss))
      ==
  =>  %=    .                                           ::  XX temporary
          q.hic
        ^-  kiss
        ?:  ?=(%soft -.q.hic)
          ((hard kiss) p.q.hic)
        ?:  (~(nest ut -:!>(*kiss)) | p.hic)  q.hic
        ~&  [%eyre-call-flub (,@tas `*`-.q.hic)]
        ((hard kiss) q.hic)
      ==
  ^-  [p=(list move) q=_..^$]
  ?:  ?=(%wegh -.q.hic)
    :_  ..^$  :_  ~
    :^  hen  %give  %mass
    :-  %eyre
    :-  %|
    :~  dependencies/`liz  sessions/`wup  views/`wix
        ducts/[%| ~[dead/`ded proxy/`pox outgoing/`ask]]
        hosts/`dop
        misc/`bol
    ==
  =+  our=`@p`0x100  ::  XX  sentinel
  =+  ska=(slod ski)
  =+  sky=|=(* `(unit)`=+(a=(ska +<) ?~(a ~ ?~(u.a ~ [~ u.u.a]))))
  =.  ney  (shax :(mix (shax now) +(eny) ney))          ::  XX!!  shd not need
  ^-  [p=(list move) q=_..^$]
  =.  gub  ?.(=(0 gub) gub (cat 3 (rsh 3 1 (scot %p (end 6 1 eny))) '-'))
  =^  mos  bol
    abet:(apex:~(adit ye [hen [now eny our sky] ~] bol) q.hic)
  [mos ..^$]
::
++  doze                                                ::  require no timer
  |=  [now=@da hen=duct]
  ^-  (unit ,@da)
  ~
::
++  load                                                ::  take previous state
  =+  bolo-3=,_[%3 +(|2 |3.+)]:*bolo                    ::  no top
  =+  even-2=?(even [%mean p=[dock path] *])            ::  old %quit
  =+  ^=  stem-2                                        ::  no die, sus
      ,_=+(*stem -(|3 |5.-, q.eve *(map ,@u even-2)))
  =+  bolo-2=,_[%2 %*(+ *bolo-3 wix *(map ixor stem-2))]
  =+  bolo-1=,_[%1 +(|4 |5.+)]:*bolo-2                  ::  no lyv
  |=  old=?(bolo bolo-1 bolo-2 bolo-3)
  ^+  ..^$
  ?-  -.old
    %4  ..^$(+>- old)
    %3  $(-.old %4, |2.+.old [[[(need hov.old) %home ud/0] /web] |2.+.old])
    %2  =+  evn=|=(a=even-2 ?+(-.a a %mean [%quit p.a]))
        =+  stm=|=(a=stem-2 a(|3 [now ~ |3.a(q.eve (~(run by q.eve.a) evn))]))
        $(-.old %3, wix.old (~(run by wix.old) stm))
    %1  $(-.old %2, |4.+.old [~ |4.+.old])
  ==
::
++  scry
  |=  [our=(unit (set monk)) ren=@tas who=ship syd=desk lot=coin tyl=path]
  ^-  (unit (unit (pair mark ,*)))
  ~
::
++  stay  `bolo`+>-.$
++  take                                                ::  accept response
  |=  [tea=wire hen=duct hin=(hypo sign)]
  ^-  [p=(list move) q=_..^$]
  =+  our=`@p`0x100  ::  XX  sentinel
  =+  ska=(slod ski)
  =+  sky=|=(* `(unit)`=+(a=(ska +<) ?~(a ~ ?~(u.a ~ [~ u.u.a]))))
  =.  ney  (shax :(mix (shax now) +(eny) ney))          ::  XX!!  shd not need
  ^-  [p=(list move) q=_..^$]
  =.  gub  ?.(=(0 gub) gub (cat 3 (rsh 3 1 (scot %p (end 6 1 eny))) '-'))
  =+  tee=((soft whir) tea)
  ?~  tee  ~&  [%e %lost -.q.hin hen]  [~ ..^$]
  =^  mos  bol
    =<  abet
    %^  axon:~(adit ye [hen [now eny our sky] ~] bol)  u.tee
      (~(peek ut p.hin) %free 3) 
    q.hin
  [mos ..^$]
--
<|MERGE_RESOLUTION|>--- conflicted
+++ resolved
@@ -57,7 +57,6 @@
               [%ha p=path:beak]                         ::  GET request
               [%he p=whir]                              ::  HEAD request
               [%hi p=mark ~]                            ::  outbound HTTP
-              [%re p=span:whir q=mark r=path:beam]      ::  redirect check
               [%si ~]                                   ::  response done
               [%of p=ixor q=$|(~ whir-of)]              ::  associated view
               [%ow p=ixor ~]                            ::  dying view
@@ -143,7 +142,7 @@
   $|  ~
   $%  [%$ p=httr]                                       ::  direct response
       [%red ~]                                          ::  parent redirect
-      [%bake p=whir q=term r=beam]                      ::  ford request
+      [%bake p=whir q=mark r=coin s=beam]               ::  ford request
   :: 
       [%js p=@t]                                        ::  script
       [%json p=json]                                    ::  data
@@ -763,15 +762,6 @@
           $|(~ [?(%on %ay %ow) *])  ~|(e/ford/lost/tee !!)
           [%of @ ~]  ~|(e/ford/lost/tee !!)
           [%si ~]  (give-sigh q.sih)
-          [%re ^]
-        ?:  ?=(%& -.q.sih)                            ::  redirect
-          =*  cay  p.q.sih
-          ?>  ?=(%quri p.cay)
-          =+  url=((hard quri) q.q.cay)
-          (give-thou 307 [location/(crip (apex:earn url))]~ ~)
-        =+  wir=((hard whir) (need (puck p.tee)))
-        =+  bem=(need (tome r.tee))
-        (execute wir -.bem [%boil q.tee bem ~])
       ::
           [%hi ^]
         ?:  ?=(%| -.q.sih)
@@ -813,6 +803,9 @@
         ?.  ?=(%& -.q.sih)
           (fail 404 p.sih p.q.sih)
         =*  cay  p.q.sih
+        ?:  ?=(%red-quri p.cay)
+          =+  url=((hard quri) q.q.cay)
+          (give-thou 307 [location/(crip (apex:earn url))]~ ~)
         ?.  ?=(%mime p.cay)
           =+  bek=-:(need (tome p.tee))
           =+  bik=?+(r.bek bek [%ud %0] bek(r da/now))
@@ -956,24 +949,10 @@
     ++  nice-json  (teba ^nice-json)
     ++  pass-note  (teba ^pass-note)
     ::
-<<<<<<< HEAD
-    ++  ford-bake
-      |=  [wir=whir ext=term bem=beam]
-      =+  yac=for-client
-      =.  him.yac  ?.(aut anon him.yac)
-      =+  arg=(fcgi quy fcgi-cred.yac)
-      =.  r.bem  ?+(r.bem r.bem [%ud %0] da/now)
-      (execute wir -.bem [%bake ext arg bem])
-=======
-    ++  fcgi-beam
-      |=  bem=beam
-      =+  yac=for-client
-      =.  him.yac  ?.(aut anon him.yac)
-      %_  bem
-        r  ?+(r.bem r.bem [%ud %0] da/now)
-        s  [%web ~(rent co (fcgi quy fcgi-cred.yac)) s.bem]
-      ==
->>>>>>> d6538718
+    ++  fcgi-cred
+      ^-  cred
+      ?:  aut  fcgi-cred:for-client
+      %*(fcgi-cred for-client him anon)
     ::
     ::
     ++  apex                                              
@@ -994,19 +973,11 @@
           %json  (give-json 200 cug p.pez)
           %html  (give-html 200 cug p.pez)
           %htme  (give-html 401 cug p.pez)
-<<<<<<< HEAD
-          %bake  (ford-bake +.pez)
-=======
-          %boil
-        =+  wir=[%re (pack [- +]:p.pez) q.pez (tope r.pez)]
-        =.  s.r.pez  
-          |-  ^-  spur
-          ?:  =(s.top s.r.pez)  [%red s.r.pez]
-          ?~  s.r.pez  [%red s.r.pez]
-          [i.s.r.pez $(s.r.pez t.s.r.pez)]
-        (execute wir -.r.pez [%boil %quri r.pez ~])
-      ::
->>>>>>> d6538718
+          %bake
+        =+  req=[%bake mar=q.pez [r s]:pez]
+        =+  red=req(mar %red-quri)
+        (execute p.pez -.s.pez `silk`[%alts ~[red req]])
+      ::
           %red
         =+  url=(earn hat pok(p [~ %html]) quy)
         ?+    p.pok  ~|(bad-redirect/[p.pok url] !!)
@@ -1198,15 +1169,12 @@
         =+  bem=?-(-.hem %beam p.hem, %spur [-.top (weld p.hem s.top)])
         ~|  bad-beam/q.bem
         ?<  =([~ 0] (sky %cw (tope bem(+ ~, r [%da now]))))
-<<<<<<< HEAD
-        =+  [wir ext bem]
-        ?.(aut [%& %bake -] [%| (ford-bake -)])  ::  XX properly
-=======
         =+  wir=`whir`[%ha (tope -.bem ~)]
         =.  wir  ?+(mef !! %get wir, %head [%he wir])
-        =+  [%& %boil wir ext (fcgi-beam bem)]
+        =.  r.bem  ?+(r.bem r.bem [%ud %0] da/now)
+        =+  arg=(fcgi quy fcgi-cred)
+        =+  [%& %bake wir ext arg bem]
         ?.(aut - [%| (resolve -)])  ::  XX properly
->>>>>>> d6538718
       ::
           %bugs  
         ?-  p.hem
