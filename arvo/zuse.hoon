--- conflicted
+++ resolved
@@ -243,11 +243,10 @@
 ::
 ++  crub                                                ::  cryptosuite B (Ed)
   ^-  acru
-<<<<<<< HEAD
-  =|  [pub=[c=@ e=@] sek=[c=@ e=@]]
+  =|  {pub/{c/@ e/@} sek/{c/@ e/@}}
   =>  |%
       ++  skey
-        |=  [a=bloq key=@ nonc=@ ct=@ mctr=@ buf=(list ,[p=@ q=@])]
+        |=  {a/bloq key/@ nonc/@ ct/@ mctr/@ buf/(list {p/@ q/@})}
         =+  ctext=(en:aesc key (mix (lsh (dec a) 1 nonc) ct))
         ::  =+  nbuf=(mix (lsh a 1 buf) ctext)
         =+  nbuf=[[p=1 q=ctext] buf]
@@ -256,49 +255,29 @@
         $(ct +(ct), buf nbuf)
       ::
       ++  hiv
-        |=  [ruz=@]
+        |=  ruz/@
         =+  haz=(shax ruz)
         =+  hax=(mix (end 7 1 haz) (rsh 7 1 haz))
         (mix (end 6 1 hax) (rsh 6 1 hax))
-=======
-  =|  {puc/pass sed/ring}
-  =>  |%
-      ++  dap                                           ::  OEAP decode
-        |=  {wid/@ xar/@ dog/@}  ^-  {p/@ q/@}
-        =+  pav=(sub wid xar)
-        =+  qoy=(cut 0 [xar pav] dog)
-        =+  dez=(mix (end 0 xar dog) (shaw %pad-b xar qoy))
-        [dez (mix qoy (shaw %pad-a pav dez))]
-      ::
-      ++  pad                                           ::  OEAP encode
-        |=  {wid/@ rax/{p/@ q/@} meg/@}  ^-  @
-        =+  pav=(sub wid p.rax)
-        ?>  (gte pav (met 0 meg))
-        ^-  @
-        =+  qoy=(mix meg (shaw %pad-a pav q.rax))
-        =+  dez=(mix q.rax (shaw %pad-b p.rax qoy))
-        (can 0 [p.rax dez] [pav qoy] ~)
->>>>>>> 7fde2eb2
       --
   |%
   ++  as
     =>  |%
-<<<<<<< HEAD
         ++  hail
-          |=  a=pass
+          |=  a/pass
           =+  [mag=(end 3 1 a) bod=(rsh 3 1 a)]
           ?>  =('b' mag)
           ..as(pub [c=(rsh 8 1 bod) e=(end 8 1 bod)])
         ::
         ++  tide  ::  shared secret
-          |=  a=@  ^-  @
+          |=  a/@  ^-  @
           ::  (curt a (curt c.sek 9))
           (curt c.sek a)
         --
     ^?
     |%
     ++  seal
-      |=  [a=pass b=@ c=@]
+      |=  {a/pass b/@ c/@}
       =+  =+  her=(hail a)
         tie=(tide c.pub.her)
       =+  [hog=(en tie b) ben=(en b c)]
@@ -306,20 +285,20 @@
       (jam hog ben sig)
     ::
     ++  sign
-      |=  [a=@ b=@]  ^-  @
+      |=  {a/@ b/@}  ^-  @
       (jam (en a (shax b)) b)
     ++  sure
-      |=  [a=@ b=@]
-      ^-  (unit ,@)
-      =+  bod=((hard ,[h=@ m=@]) (cue b))
+      |=  {a/@ b/@}
+      ^-  (unit @)
+      =+  bod=((hard {h/@ m/@}) (cue b))
       ?:  =((need (de a h.bod)) (shax m.bod))
         (some m.bod)
       ~
     ::
     ++  tear
-      |=  [a=pass b=@]
-      ^-  (unit ,[p=@ q=@])
-      =+  bod=((hard ,[p=@ q=@ s=@]) (cue b))
+      |=  {a/pass b/@}
+      ^-  (unit {p/@ q/@})
+      =+  bod=((hard {p/@ q/@ s/@}) (cue b))
       =+  =+  her=(hail a)
         tie=(tide c.pub.her)
       ?.  (veri:ed s.bod q.bod (end 8 1 (rsh 3 1 a)))
@@ -332,7 +311,7 @@
     --
   ::
   ++  de
-    |+  [key=@ cep=@]  ^-  (unit ,@)
+    |~  {key/@ cep/@}  ^-  (unit @)
     =+  noc=(end 6 1 cep)
     =+  cth=(rsh 6 1 cep)
     =+  byt=(end 7 1 cth)
@@ -346,50 +325,16 @@
     ~
   ::
   ++  dy
-    |+  [a=@ b=@]  ^-  @
+    |~  {a/@ b/@}  ^-  @
     (need (de a b))
   ::
   ++  en
-    |+  [key=@ msg=@]  ^-  @ux
+    |~  {key/@ msg/@}  ^-  @ux
     =+  h=(hiv msg)
     =+  boc=(met 7 msg)
     =+  cip=(skey 7 key h 0 (dec boc) ~)
     =+  byt=(met 3 msg)
     `@u`(mix (lsh 6 1 (mix (lsh 7 1 (mix (end 3 byt cip) msg)) byt)) h)
-=======
-        ++  haul                                        ::  revealing haul
-          |=  a/pass
-          !!
-        --
-    ^?
-    |%  ++  seal
-          |=  {a/pass b/@ c/@}
-          ^-  @
-          !!
-        ++  sign
-          |=  {a/@ b/@}  ^-  @
-          !!
-        ++  sure
-          |=  {a/@ b/@}
-          ^-  (unit @)
-          !!
-        ++  tear
-          |=  {a/pass b/@}
-          ^-  (unit {p/@ q/@})
-          !!
-    --
-  ::
-  ++  de
-    |~  {key/@ cep/@}  ^-  (unit @)
-    !!
-  ::
-  ++  dy
-    |~  {a/@ b/@}  ^-  @
-    !!
-  ++  en
-    |~  {key/@ msg/@}  ^-  @ux
-    !!
->>>>>>> 7fde2eb2
   ::
   ++  ex  ^?
     |%  ++  fig  ^-  @uvH  (shaf %bfig e.^pub)
@@ -1216,40 +1161,10 @@
   ?:(=(~ fyl) ~ [(crip (flop fyl)) ~])
 ::
 ++  fuel                                                ::  parse fcgi
-<<<<<<< HEAD
-  =+  packed-quay=|-($|(~ [p=@t q=@t t=$]))
-  |=  [bem=beam ced=noun:cred quy=packed-quay]
+  |=  {bem/beam ced/noun:cred quy/|-($@($~ {p/@t q/@t t/$}))}
   ^-  epic
   =+  qix=|-(`quay`?~(quy quy [[p q]:quy $(quy t.quy)]))
-  [(mo qix) ((hard cred) ced) bem /]
-=======
-  |=  {bem/beam but/path}
-  ^-  epic
-  ?>  ?=({$web @ *} but)
-  =+  dyb=(slay i.t.but)
-  ?>  ?&  ?=({$~ $many *} dyb)
-          ?=({* * *} p.u.dyb)
-          ?=({$$ $ta *} i.p.u.dyb)
-          ?=({$blob *} i.t.p.u.dyb)
-      ==
-  =+  ced=((hard cred) p.i.t.p.u.dyb)
-  ::  =+  nep=q.p.i.p.u.dyb
-  =+  ^=  gut  ^-  (list @t)
-      %+  turn  t.t.p.u.dyb
-      |=  a/coin  ^-  @t
-      ?>  ?=({$$ $t @} a)
-      ?>(((sane %t) q.p.a) q.p.a)
-  =+  ^=  quy
-      |-  ^-  (list {p/@t q/@t})
-      ?~  gut  ~
-      ?>  ?=(^ t.gut)
-      [[i.gut i.t.gut] $(gut t.t.gut)]
-  :*  (~(gas by *(map cord cord)) quy)
-      ced
-      bem
-      t.t.but
-  ==
->>>>>>> 7fde2eb2
+  [(malt qix) ((hard cred) ced) bem /]
 ::
 ++  sifo                                                ::  64-bit encode
   |=  tig/@
@@ -1360,17 +1275,10 @@
   =<  |=(pul/purl `tape`(apex %& pul))
   |%
   ++  apex
-<<<<<<< HEAD
-    |=  qur=quri  ^-  tape
+    |=  qur/quri  ^-  tape
     ?-  -.qur
-      %&  (weld (head p.p.qur) $(qur [%| +.p.qur]))
-      %|  ['/' (weld (body p.qur) (tail q.qur))]
-=======
-    |=  qur/quri
-    ?-  -.qur
-      $&  (weld (head p.p.qur) `tape`['/' $(qur [%| +.p.qur])])
-      $|  (weld (body p.qur) (tail q.qur))
->>>>>>> 7fde2eb2
+      $&  (weld (head p.p.qur) `tape`$(qur [%| +.p.qur]))
+      $|  ['/' (weld (body p.qur) (tail q.qur))]
     ==
   ::
   ++  body
@@ -2253,30 +2161,17 @@
   ==                                                    ::
 ::::                                                    ::
 ++  kiss-eyre                                           ::  in request ->$
-<<<<<<< HEAD
-          $%  [%born ~]                                 ::  new unix process
-              [%crud p=@tas q=(list tank)]              ::  XX rethink
-              [%hiss p=mark q=cage]                     ::  outbound user req
-              [%init p=@p]                              ::  report install
-              [%serv p=$|(desk beam)]                   ::  set serving root
-              [%them p=(unit hiss)]                     ::  outbound request
-              [%they p=@ud q=httr]                      ::  inbound response
-              [%this p=? q=clip r=httq]                 ::  inbound request
-              [%thud ~]                                 ::  inbound cancel
-              [%wegh ~]                                 ::  report memory
-              [%west p=sack q=fuz:gram]                 ::  network request
-=======
           $%  {$born $~}                                ::  new unix process
               {$crud p/@tas q/(list tank)}              ::  XX rethink
               {$hiss p/mark q/cage}                     ::  outbound user req
               {$init p/@p}                              ::  report install
+              {$serv p/$@(desk beam)}                   ::  set serving root
               {$them p/(unit hiss)}                     ::  outbound request
               {$they p/@ud q/httr}                      ::  inbound response
               {$this p/? q/clip r/httq}                 ::  inbound request
               {$thud $~}                                ::  inbound cancel
               {$wegh $~}                                ::  report memory
               {$west p/sack q/fuz:gram}                 ::  network request
->>>>>>> 7fde2eb2
           ==                                            ::
 ++  gift-eyre                                           ::  out result <-$
           $%  {$mass p/mass}                            ::  memory usage
@@ -2303,70 +2198,28 @@
       {$| p/beam}                                       ::  resource location   
   ==                                                    ::
 ++  horn                                                ::  resource tree
-<<<<<<< HEAD
-  $%  [%ape p=twig]                                     ::  /~  twig by hand
-      [%arg p=twig]                                     ::  /$  argument
-      [%alt p=(list horn)]                              ::  /|  options
-      [%dub p=term q=horn]                              ::  /=  apply face
-      [%fan p=(list horn)]                              ::  /.  list
-      [%for p=(list (pair path:spur horn))]             ::  /,  switch by path
-      [%hel p=horn]                                     ::  /%  propagate args
-      [%lin p=(list mark) q=horn]                       ::  /&  translates
-      [%man p=(map span horn)]                          ::  /*  hetero map
-      [%nap p=horn]                                     ::  /_  homo map
-      [%now p=horn]                                     ::  /@  list by @da
-      [%saw p=twig q=horn]                              ::  /;  operate on
-      [%see p=beam q=horn]                              ::  /:  relative to
-      [%sic p=tile q=horn]                              ::  /^  cast
-      [%toy p=? q=mark]                                 ::  /mark/  static/hook
-  ==                                                    ::
-++  milk  (trel ship desk silk)                         ::  sourced silk
-++  silk                                                ::  construction layer
-  $&  [p=silk q=silk]                                   ::  cons
-  $%  [%$ p=cage]                                       ::  literal
-      [%alts p=(list silk)]                             ::  options
-      [%bake p=mark q=coin r=beam]                      ::  local synthesis
-      [%bunt p=mark]                                    ::  example of mark
-      [%call p=silk q=silk]                             ::  slam
-      [%cast p=mark q=silk]                             ::  translate
-      [%core p=beam]                                    ::  build program
-      [%diff p=silk q=silk]                             ::  diff
-      [%dude p=(trap tank) q=silk]                      ::  error wrap
-      [%file p=beam]                                    ::  from clay
-      [%flag p=(set $|(@uvH beam)) q=silk]              ::  add dependencies
-      [%join p=mark q=silk r=silk]                      ::  merge
-      [%mash p=mark q=milk r=milk]                      ::  annotate
-      [%mute p=silk q=(list (pair wing silk))]          ::  mutant
-      [%pact p=silk q=silk]                             ::  patch
-      [%plan p=beam q=coin r=hood]                      ::  structured assembly
-      [%reef ~]                                         ::  kernel reef
-      [%ride p=twig q=silk]                             ::  silk thru twig
-      [%tabl p=(list (pair silk silk))]                 ::  list
-      [%vale p=mark q=*]                                ::  validate
-      [%volt p=(cask ,*)]                               ::  unsafe add type
-=======
   $%  {$ape p/twig}                                     ::  /~  twig by hand
       {$arg p/twig}                                     ::  /$  argument
-      {$day p/horn}                                     ::  /|  list by @dr
-      {$dub p/term q/horn}                              ::  /+  apply face
+      {$alt p/(list horn)}                              ::  /|  options
+      {$dub p/term q/horn}                              ::  /=  apply face
       {$fan p/(list horn)}                              ::  /.  list
-      {$for p/path q/horn}                              ::  /,  descend
-      {$hel p/@ud q/horn}                               ::  /%  propagate heel
-      {$hub p/horn}                                     ::  /@  list by @ud
+      {$for p/(list (pair path:spur horn))}             ::  /,  switch by path
+      {$hel p/horn}                                     ::  /%  propagate args
+      {$lin p/(list mark) q/horn}                       ::  /&  translates
       {$man p/(map knot horn)}                          ::  /*  hetero map
       {$nap p/horn}                                     ::  /_  homo map
-      {$now p/horn}                                     ::  /&  list by @da
+      {$now p/horn}                                     ::  /@  list by @da
       {$saw p/twig q/horn}                              ::  /;  operate on
       {$see p/beam q/horn}                              ::  /:  relative to
       {$sic p/twig q/horn}                              ::  /^  cast
-      {$toy p/mark}                                     ::  /mark+  static
+      {$toy p/? q/mark}                                 ::  /mark/  static/hook
   ==                                                    ::
 ++  milk  (trel ship desk silk)                         ::  sourced silk
 ++  silk                                                ::  construction layer
   $^  {p/silk q/silk}                                   ::  cons
   $%  {$$ p/cage}                                       ::  literal
-      {$bake p/mark q/beam r/path}                      ::  local synthesis
-      {$boil p/mark q/beam r/path}                      ::  general synthesis
+      {$alts p/(list silk)}                             ::  options
+      {$bake p/mark q/coin r/beam}                      ::  local synthesis
       {$bunt p/mark}                                    ::  example of mark
       {$call p/silk q/silk}                             ::  slam
       {$cast p/mark q/silk}                             ::  translate
@@ -2379,36 +2232,12 @@
       {$mash p/mark q/milk r/milk}                      ::  annotate
       {$mute p/silk q/(list (pair wing silk))}          ::  mutant
       {$pact p/silk q/silk}                             ::  patch
-      {$plan p/beam q/spur r/hood}                      ::  structured assembly
+      {$plan p/beam q/coin r/hood}                      ::  structured assembly
       {$reef $~}                                        ::  kernel reef
       {$ride p/twig q/silk}                             ::  silk thru twig
       {$tabl p/(list (pair silk silk))}                 ::  list
       {$vale p/mark q/*}                                ::  validate
       {$volt p/(cask *)}                                ::  unsafe add type
-  ==                                                    ::
-++  solk                                                ::  construction layer
-  $^  {p/silk q/silk}                                   ::  cons
-  $%  {$$ p/cage}                                       ::  literal
-      {$bake p/mark q/beam r/path}                      ::  local synthesis
-      {$boil p/mark q/beam r/path}                      ::  general synthesis
-      {$bunt p/mark}                                    ::  example of mark
-      {$call p/silk q/silk}                             ::  slam
-      {$cast p/mark q/silk}                             ::  translate
-      {$core p/beam}                                    ::  build program
-      {$diff p/silk q/silk}                             ::  diff
-      {$file p/beam}                                    ::  from clay
-      {$flag p/(set $@(@uvH beam)) q/silk}              ::  add dependencies
-      {$join p/mark q/silk r/silk}                      ::  merge
-      {$mash p/mark q/milk r/milk}                      ::  annotate
-      {$mute p/silk q/(list (pair wing silk))}          ::  mutant
-      {$pact p/silk q/silk}                             ::  patch
-      {$plan p/beam q/spur r/hood}                      ::  structured assembly
-      {$reef $~}                                        ::  kernel reef
-      {$ride p/twig q/silk}                             ::  silk thru twig
-      {$tabl p/(list (pair silk silk))}                 ::  list
-      {$vale p/mark q/*}                                ::  validate
-      {$volt p/(cask *)}                                ::  unsafe add type
->>>>>>> 7fde2eb2
   ==                                                    ::
 ::::
 ++  bilk  (pair beak silk)                              ::  sourced request
