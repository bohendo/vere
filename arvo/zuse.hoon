--- conflicted
+++ resolved
@@ -2005,7 +2005,8 @@
   ^-  miso
   =+  dir=((hard arch) .^(%cy pax))
   ?~  q.dir  [%ins val]
-  [%mut ((hard cage) .^(%cx pax)) val]
+  =+  for=((hard mark) -:(flop pax))
+  [%mut [for [%atom %$] .^(%cx pax)] val]
 ::
 ++  file                                                ::  simple file load
   |=  pax=path
@@ -2673,14 +2674,9 @@
   (turn b |=(c=span (cat 3 '_' (wack c))))
 ::
 ++  pick                                                ::  light path decoding
-<<<<<<< HEAD
-  |=  a=span  ^-  (unit ,[p=term q=path])
-  (rush a (most cab (sear wick urt:ab)))
-::
-=======
   =+  fel=(most cab (sear wick urt:ab))
   |=(a=span `(unit ,[p=term q=path])`(rush a fel))
->>>>>>> ec2b8f56
+::
 ++  saxo                                                ::  autocanon
   |=  who=ship
   ^-  (list ship)
