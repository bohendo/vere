:: 
::  zuse (3), standard library (tang)   
::
~%  %zuse  +  ~
!:
|%
::::::::::::::::::::::::::::::::::::::::::::::::::::::::::
::                section 2eP, diff (move me)           ::
::
::
++  udal                                                ::  atomic change (%b)
          $:  p/@ud                                     ::  blockwidth
              q/(list {p/@ud q/(unit {p/@ q/@})})       ::  indels
          ==                                            ::
++  udon                                                ::  abstract delta
          $:  p/umph                                    ::  preprocessor
              $=  q                                     ::  patch
              $%  {$a p/* q/*}                          ::  trivial replace
                  {$b p/udal}                           ::  atomic indel
                  {$c p/(urge)}                         ::  list indel
                  {$d p/upas q/upas}                    ::  tree edit
              ==                                        ::
          ==                                            ::
++  umph                                                ::  change filter
          $@  $?  $a                                    ::  no filter
                  $b                                    ::  jamfile
                  $c                                    ::  LF text
              ==                                        ::
          $%  {$d p/@ud}                                ::  blocklist
          ==                                            ::
++  unce  |*  a/mold                                    ::  change part
          $%  {$& p/@ud}                                ::  skip[copy]
              {$| p/(list a) q/(list a)}                ::  p -> q[chunk]
          ==                                            ::
++  upas                                                ::  tree change (%d)
          $^  {p/upas q/upas}                           ::  cell
          $%  {$0 p/axis}                               ::  copy old
              {$1 p/*}                                  ::  insert new
              {$2 p/axis q/udon}                        ::  mutate!
          ==                                            ::
++  urge  |*(a/mold (list (unce a)))                    ::  list change
::
++  berk                                                ::  invert diff patch
  |*  bur/(urge)
  |-  ^+  bur
  ?~  bur  ~
  :_  $(bur t.bur)
  ?-  -.i.bur
    $&  i.bur
    $|  [%| q.i.bur p.i.bur]
  ==
::
++  diff                                                ::  generate patch
  |=  pum/umph
  |=  {old/* new/*}  ^-  udon
  :-  pum
  ?+  pum  ~|(%unsupported !!)
    $a  [%d (nude old new)]
    $b  =+  [hel=(cue ((hard @) old)) hev=(cue ((hard @) new))]
        [%d (nude hel hev)]
    $c  =+  [hel=(lore ((hard @) old)) hev=(lore ((hard @) new))]
        [%c (lusk hel hev (loss hel hev))]
  ==
::
++  loss                                                ::  longest subsequence
  ~%  %loss  ..is  ~
  |*  {hel/(list) hev/(list)}
  |-  ^+  hev
  =+  ^=  sev
      =+  [inx=0 sev=*(map _i.-.hev (list @ud))]
      |-  ^+  sev
      ?~  hev  sev
      =+  guy=(~(get by sev) i.hev)
      $(hev t.hev, inx +(inx), sev (~(put by sev) i.hev [inx ?~(guy ~ u.guy)]))
  =|  gox/{p/@ud q/(map @ud {p/@ud q/_hev})}
  =<  abet
  =<  main
  |%
  ++  abet                                              ::  subsequence
    ^+  hev
    ?:  =(0 p.gox)  ~
    (flop q:(need (~(get by q.gox) (dec p.gox))))
  ::
  ++  hink                                              ::  extend fits top
    |=  {inx/@ud goy/@ud}  ^-  ?
    |(=(p.gox inx) (lth goy p:(need (~(get by q.gox) inx))))
  ::
  ++  lonk                                              ::  extend fits bottom
    |=  {inx/@ud goy/@ud}  ^-  ?
    |(=(0 inx) (gth goy p:(need (~(get by q.gox) (dec inx)))))
  ::
  ++  luna                                              ::  extend
    |=  {inx/@ud goy/@ud}
    ^+  +>
    %_    +>.$
        gox
      :-  ?:(=(inx p.gox) +(p.gox) p.gox)
      %+  ~(put by q.gox)  inx
      [goy (snag goy hev) ?:(=(0 inx) ~ q:(need (~(get by q.gox) (dec inx))))]
    ==
  ::
  ++  merg                                              ::  merge all matches
    |=  gay/(list @ud)
    ^+  +>
    =+  ^=  zes
        =+  [inx=0 zes=*(list {p/@ud q/@ud})]
        |-  ^+  zes
        ?:  |(?=($~ gay) (gth inx p.gox))  zes
        ?.  (lonk inx i.gay)  $(gay t.gay)
        ?.  (hink inx i.gay)  $(inx +(inx))
        $(inx +(inx), gay t.gay, zes [[inx i.gay] zes])
    |-  ^+  +>.^$
    ?~(zes +>.^$ $(zes t.zes, +>.^$ (luna i.zes)))
  ::
  ++  main
    =+  hol=hel
    |-  ^+  +>
    ?~  hol  +>
    =+  guy=(~(get by sev) i.hol)
    $(hol t.hol, +> (merg (flop `(list @ud)`?~(guy ~ u.guy))))
  --
::
++  lore                                                ::  atom to line list
  ~%  %lore  ..is  ~
  |=  lub/@
  =|  tez/(list @t)
  |-  ^+  tez
  =+  ^=  wor
    =+  [meg=0 i=0]
    |-  ^-  {meg/@ i/@ end/@f}
    =+  gam=(cut 3 [i 1] lub)
    ?:  =(0 gam)
      [meg i %.y]
    ?:  =(10 gam)
      [meg i %.n]
    $(meg (cat 3 meg gam), i +(i))
  ?:  end.wor
    (flop ^+(tez [meg.wor tez]))
  ?:  =(0 lub)  (flop tez)
  $(lub (rsh 3 +(i.wor) lub), tez [meg.wor tez])
::
++  role                                                ::  line list to atom
  |=  tez/(list @t)
  =|  {our/@ i/@ud}
  |-  ^-  @
    ?~  tez
      our
    ?:  =(%$ i.tez)
      $(i +(i), tez t.tez, our (cat 3 our 10))
    ?:  =(0 i)
      $(i +(i), tez t.tez, our i.tez)
    $(i +(i), tez t.tez, our (cat 3 (cat 3 our 10) i.tez))
::
++  lune                                                ::  cord by unix line
  ~%  %lune  ..is  ~
  |=  txt/@t
  ?~  txt
    ^-  (list @t)  ~
  =+  [byt=(rip 3 txt) len=(met 3 txt)]
  =|  {lin/(list @t) off/@}
  ^-  (list @t)
  %-  flop
  |-  ^+  lin
  ?:  =(off len)
    ~|  %noeol  !!
  ?:  =((snag off byt) 10)
    ?:  =(+(off) len)
      [(rep 3 (scag off byt)) lin]
    %=  $
      lin  [(rep 3 (scag off byt)) lin]
      byt  (slag +(off) byt)
      len  (sub len +(off))
      off  0
    ==
  $(off +(off))
::
++  nule                                                ::  lines to unix cord
  ~%  %nule  ..is  ~
  |=  lin/(list @t)
  ^-  @t
  %+  can  3
  %+  turn  lin
  |=  t/@t
  [+((met 3 t)) (cat 3 t 10)]
::
++  lump                                                ::  apply patch
  |=  {don/udon src/*}
  ^-  *
  ?+    p.don  ~|(%unsupported !!)
      $a
    ?+  -.q.don  ~|(%unsupported !!)
      $a  q.q.don
      $c  (lurk ((hard (list)) src) p.q.don)
      $d  (lure src p.q.don)
    ==
  ::
      $c
    =+  dst=(lore ((hard @) src))
    %-  role
    ?+  -.q.don  ~|(%unsupported !!)
      ::
      ::  XX  these hards should not be needed; udon needs parameterized
      ::
      $a  ((hard (list @t)) q.q.don)
      $c  ((hard (list @t)) (lurk `(list *)`dst p.q.don))
    ==
  ==
::
++  lure                                                ::  apply tree diff
  |=  {a/* b/upas}
  ^-  *
  ?^  -.b
    [$(b -.b) $(b +.b)]
  ?+  -.b  ~|(%unsupported !!)
    $0  .*(a [0 p.b])
    $1  .*(a [1 p.b])
  ==
++  limp                                                ::  invert patch
  |=  don/udon  ^-  udon
  :-  p.don
  ?+  -.q.don  ~|(%unsupported !!)
    $a  [%a q.q.don p.q.don]
    $c  [%c (berk p.q.don)]
    $d  [%d q.q.don p.q.don]
  ==
::
++  hump                                                ::  general prepatch
  |=  {pum/umph src/*}  ^-  *
  ?+  pum  ~|(%unsupported !!)
    $a  src
    $b  (cue ((hard @) src))
    $c  (lore ((hard @) src))
  ==
::
++  husk                                                ::  unprepatch
  |=  {pum/umph dst/*}  ^-  *
  ?+  pum  ~|(%unsupported !!)
    $a  dst
    $b  (jam dst)
    $c  (role ((hard (list @)) dst))
  ==
::
++  lurk                                                ::  apply list patch
  |*  {hel/(list) rug/(urge)}
  ^+  hel
  =+  war=`_hel`~
  |-  ^+  hel
  ?~  rug  (flop war)
  ?-    -.i.rug
      $&
    %=   $
      rug  t.rug
      hel  (slag p.i.rug hel)
      war  (weld (flop (scag p.i.rug hel)) war)
    ==
  ::
      $|
    %=  $
      rug  t.rug
      hel  =+  gur=(flop p.i.rug)
           |-  ^+  hel
           ?~  gur  hel
           ?>(&(?=(^ hel) =(i.gur i.hel)) $(hel t.hel, gur t.gur))
      war  (weld q.i.rug war)
    ==
  ==
::
++  lusk                                                ::  lcs to list patch
  |*  {hel/(list) hev/(list) lcs/(list)}
  =+  ^=  rag
      ^-  {$%({$& p/@ud} {$| p/_lcs q/_lcs})}      ::  XX translation
      [%& 0]
  =>  .(rag [p=rag q=*(list _rag)])
  =<  abet  =<  main
  |%
  ++  abet  =.(q.rag ?:(=([& 0] p.rag) q.rag [p.rag q.rag]) (flop q.rag))
  ++  done
    |=  new/_p.rag
    ^+  rag
    ?-  -.p.rag
      $|   ?-  -.new
            $|  [[%| (weld p.new p.p.rag) (weld q.new q.p.rag)] q.rag]
            $&  [new [p.rag q.rag]]
          ==
      $&   ?-  -.new
            $|  [new ?:(=(0 p.p.rag) q.rag [p.rag q.rag])]
            $&  [[%& (add p.p.rag p.new)] q.rag]
          ==
    ==
  ::
  ++  main
    |-  ^+  +
    ?~  hel
      ?~  hev
        ?>(?=($~ lcs) +)
      $(hev t.hev, rag (done %| ~ [i.hev ~]))
    ?~  hev
      $(hel t.hel, rag (done %| [i.hel ~] ~))
    ?~  lcs
      +(rag (done %| (flop hel) (flop hev)))
    ?:  =(i.hel i.lcs)
      ?:  =(i.hev i.lcs)
        $(lcs t.lcs, hel t.hel, hev t.hev, rag (done %& 1))
      $(hev t.hev, rag (done %| ~ [i.hev ~]))
    ?:  =(i.hev i.lcs)
      $(hel t.hel, rag (done %| [i.hel ~] ~))
    $(hel t.hel, hev t.hev, rag (done %| [i.hel ~] [i.hev ~]))
  --
++  nude                                                ::  tree change
  =<  |=  {a/* b/*}  ^-  {p/upas q/upas}
      [p=(tred a b) q=(tred b a)]
  |%
  ++  axes                                              ::  locs of nouns
    |=  {a/@ b/*}  ^-  (map * axis)
    =+  c=*(map * axis)
    |-  ^-  (map * axis)
    =>  .(c (~(put by c) b a))
    ?@  b
      c
    %-  ~(uni by c)
    %-  ~(uni by $(a (mul 2 a), b -.b))
    $(a +((mul 2 a)), b +.b)
  ::
  ++  tred                                              ::  diff a->b
    |=  {a/* b/*}  ^-  upas
    =|  c/(unit *)
    =+  d=(axes 1 a)
    |-  ^-  upas
    =>  .(c (~(get by d) b))
    ?~  c
      ?@  b
        [%1 b]
      =+  e=^-(upas [$(b -.b) $(b +.b)])
      ?-  e
        {{$1 *} {$1 *}}  [%1 [p.p.e p.q.e]]
        *  e
      ==
    [%0 u.c]
  --
  ::::::::::::::::::::::::::::::::::::::::::::::::::::::  ::
::::              chapter 3b, Arvo libraries            ::::
::  ::::::::::::::::::::::::::::::::::::::::::::::::::::::
::                section 3bA, lite number theory       ::
::
++  dope
  ~%  %dope  ..is   ~  
  |=  a/@
  ~&  [%dope-zuse (mug +>)]
  :(mul a a a)
::
++  fu                                                  ::  modulo (mul p q)
  |=  a/{p/@ q/@}
  =+  b=?:(=([0 0] a) 0 (~(inv fo p.a) (~(sit fo p.a) q.a)))
  |%
  ++  dif
    |=  {c/{@ @} d/{@ @}}
    [(~(dif fo p.a) -.c -.d) (~(dif fo q.a) +.c +.d)]
  ::
  ++  exp
    |=  {c/@ d/{@ @}}
    :-  (~(exp fo p.a) (mod c (dec p.a)) -.d)
    (~(exp fo q.a) (mod c (dec q.a)) +.d)
  ::
  ++  out                                               ::  garner's formula
    |=  c/{@ @}
    %+  add
      +.c
    (mul q.a (~(pro fo p.a) b (~(dif fo p.a) -.c (~(sit fo p.a) +.c))))
  ::
  ++  pro
    |=  {c/{@ @} d/{@ @}}
    [(~(pro fo p.a) -.c -.d) (~(pro fo q.a) +.c +.d)]
  ::
  ++  sum
    |=  {c/{@ @} d/{@ @}}
    [(~(sum fo p.a) -.c -.d) (~(sum fo q.a) +.c +.d)]
  ::
  ++  sit
    |=  c/@
    [(mod c p.a) (mod c q.a)]
  --
::
++  pram                                                ::  rabin-miller
  |=  a/@  ^-  ?
  ?:  ?|  =(0 (end 0 1 a))
          =(1 a)
          =+  b=1
          |-  ^-  ?
          ?:  =(512 b)
            |
          ?|(=+(c=+((mul 2 b)) &(!=(a c) =(a (mul c (div a c))))) $(b +(b)))
      ==
    |
  =+  ^=  b
      =+  [s=(dec a) t=0]
      |-  ^-  {s/@ t/@}
      ?:  =(0 (end 0 1 s))
        $(s (rsh 0 1 s), t +(t))
      [s t]
  ?>  =((mul s.b (bex t.b)) (dec a))
  =+  c=0
  |-  ^-  ?
  ?:  =(c 64)
    &
  =+  d=(~(raw og (add c a)) (met 0 a))
  =+  e=(~(exp fo a) s.b d)
  ?&  ?|  =(1 e)
          =+  f=0
          |-  ^-  ?
          ?:  =(e (dec a))
            &
          ?:  =(f (dec t.b))
            |
          $(e (~(pro fo a) e e), f +(f))
      ==
      $(c +(c))
  ==
::
++  ramp                                                ::  make r-m prime
  |=  {a/@ b/(list @) c/@}  ^-  @ux                     ::  {bits snags seed}
  =>  .(c (shas %ramp c))
  =+  d=*@
  |-
  ?:  =((mul 100 a) d)
    ~|(%ar-ramp !!)
  =+  e=(~(raw og c) a)
  ?:  &((levy b |=(f/@ !=(1 (mod e f)))) (pram e))
    e
  $(c +(c), d (shax d))
::
++  curt                                                ::  curve25519
  |=  {a/@ b/@}
  =>  %=    .
          +
        =>  +
        =+  =+  [p=486.662 q=(sub (bex 255) 19)]
            =+  fq=~(. fo q)
            [p=p q=q fq=fq]
        |%
        ++  cla
          |=  raw/@
          =+  low=(dis 248 (cut 3 [0 1] raw))
          =+  hih=(con 64 (dis 127 (cut 3 [31 1] raw)))
          =+  mid=(cut 3 [1 30] raw)
          (can 3 [[1 low] [30 mid] [1 hih] ~])
        ++  sqr  |=(a/@ (mul a a))
        ++  inv  |=(a/@ (~(exp fo q) (sub q 2) a))
        ++  cad
          |=  {n/{x/@ z/@} m/{x/@ z/@} d/{x/@ z/@}}
          =+  ^=  xx
              ;:  mul  4  z.d
                %-  sqr  %-  abs:si
                %+  dif:si
                  (sun:si (mul x.m x.n))
                (sun:si (mul z.m z.n))
              ==
          =+  ^=  zz
              ;:  mul  4  x.d
                %-  sqr  %-  abs:si
                %+  dif:si
                  (sun:si (mul x.m z.n))
                (sun:si (mul z.m x.n))
              ==
          [(sit.fq xx) (sit.fq zz)]
        ++  cub
          |=  {x/@ z/@}
          =+  ^=  xx
              %+  mul
                %-  sqr  %-  abs:si
                (dif:si (sun:si x) (sun:si z))
              (sqr (add x z))
          =+  ^=  zz
              ;:  mul  4  x  z
                :(add (sqr x) :(mul p x z) (sqr z))
              ==
          [(sit.fq xx) (sit.fq zz)]
        --
      ==
  =+  one=[b 1]
  =+  i=253
  =+  r=one
  =+  s=(cub one)
  |-
  ?:  =(i 0)
    =+  x=(cub r)
    (sit.fq (mul -.x (inv +.x)))
  =+  m=(rsh 0 i a)
  ?:  =(0 (mod m 2))
     $(i (dec i), s (cad r s one), r (cub r))
  $(i (dec i), r (cad r s one), s (cub s))
::
++  ed                                                  ::  ed25519
  =>
    =+  =+  [b=256 q=(sub (bex 255) 19)]
        =+  fq=~(. fo q)
        =+  ^=  l
             %+  add
               (bex 252)
             27.742.317.777.372.353.535.851.937.790.883.648.493
        =+  d=(dif.fq 0 (fra.fq 121.665 121.666))
        =+  ii=(exp.fq (div (dec q) 4) 2)
        [b=b q=q fq=fq l=l d=d ii=ii]
    ~%  %coed  +>  ~
    |%
    ++  norm  |=(x/@ ?:(=(0 (mod x 2)) x (sub q x)))
    ::
    ++  xrec                                            ::  recover x-coord
      |=  y/@  ^-  @
      =+  ^=  xx
          %+  mul  (dif.fq (mul y y) 1)
                   (inv.fq +(:(mul d y y)))
      =+  x=(exp.fq (div (add 3 q) 8) xx)
      ?:  !=(0 (dif.fq (mul x x) (sit.fq xx)))
        (norm (pro.fq x ii))
      (norm x)
    ::
    ++  ward                                            ::  edwards multiply
      |=  {pp/{@ @} qq/{@ @}}  ^-  {@ @}
      =+  dp=:(pro.fq d -.pp -.qq +.pp +.qq)
      =+  ^=  xt
          %+  pro.fq
            %+  sum.fq
              (pro.fq -.pp +.qq)
            (pro.fq -.qq +.pp)
          (inv.fq (sum.fq 1 dp))
      =+  ^=  yt
          %+  pro.fq
            %+  sum.fq
              (pro.fq +.pp +.qq)
            (pro.fq -.pp -.qq)
          (inv.fq (dif.fq 1 dp))
      [xt yt]
    ::
    ++  scam                                            ::  scalar multiply
      |=  {pp/{@ @} e/@}  ^-  {@ @}
      ?:  =(0 e)
        [0 1]
      =+  qq=$(e (div e 2))
      =>  .(qq (ward qq qq))
      ?:  =(1 (dis 1 e))
        (ward qq pp)
      qq
    ::
    ++  etch                                            ::  encode point
      |=  pp/{@ @}  ^-  @
      (can 0 ~[[(sub b 1) +.pp] [1 (dis 1 -.pp)]])
    ::
    ++  curv                                            ::  point on curve?
      |=  {x/@ y/@}  ^-  ?
      .=  0
          %+  dif.fq
            %+  sum.fq
              (pro.fq (sub q (sit.fq x)) x)
            (pro.fq y y)
          (sum.fq 1 :(pro.fq d x x y y))
    ::
    ++  deco                                            ::  decode point
      |=  s/@  ^-  (unit {@ @})
      =+  y=(cut 0 [0 (dec b)] s)
      =+  si=(cut 0 [(dec b) 1] s)
      =+  x=(xrec y)
      =>  .(x ?:(!=(si (dis 1 x)) (sub q x) x))
      =+  pp=[x y]
      ?.  (curv pp)
        ~
      [~ pp]
    ::
    ++  bb
      =+  bby=(pro.fq 4 (inv.fq 5))
      [(xrec bby) bby]
    ::
    --
  ~%  %ed  +  ~
  |%
  ++  puck                                              ::  public key
    ~/  %puck
    |=  sk/@I  ^-  @
    ?:  (gth (met 3 sk) 32)  !!
    =+  h=(shal (rsh 0 3 b) sk)
    =+  ^=  a
        %+  add
          (bex (sub b 2))
        (lsh 0 3 (cut 0 [3 (sub b 5)] h))
    =+  aa=(scam bb a)
    (etch aa)
  ++  suck                                              ::  keypair from seed
    |=  se/@I  ^-  @uJ
    =+  pu=(puck se)
    (can 0 ~[[b se] [b pu]])
  ::
  ++  sign                                              ::  certify
    ~/  %sign
    |=  {m/@ se/@}  ^-  @
    =+  sk=(suck se)
    =+  pk=(cut 0 [b b] sk)
    =+  h=(shal (rsh 0 3 b) sk)
    =+  ^=  a
        %+  add
          (bex (sub b 2))
        (lsh 0 3 (cut 0 [3 (sub b 5)] h))
    =+  ^=  r
        =+  hm=(cut 0 [b b] h)
        =+  ^=  i
            %+  can  0
            :~  [b hm]
                [(met 0 m) m]
            ==
        (shaz i)
    =+  rr=(scam bb r)
    =+  ^=  ss
        =+  er=(etch rr)
        =+  ^=  ha
            %+  can  0
            :~  [b er]
                [b pk]
                [(met 0 m) m]
            ==
        (~(sit fo l) (add r (mul (shaz ha) a)))
    (can 0 ~[[b (etch rr)] [b ss]])
  ::
  ++  veri                                              ::  validate
    ~/  %veri
    |=  {s/@ m/@ pk/@}  ^-  ?
    ?:  (gth (div b 4) (met 3 s))  |
    ?:  (gth (div b 8) (met 3 pk))  |
    =+  cb=(rsh 0 3 b)
    =+  rr=(deco (cut 0 [0 b] s))
    ?~  rr  |
    =+  aa=(deco pk)
    ?~  aa  |
    =+  ss=(cut 0 [b b] s)
    =+  ha=(can 3 ~[[cb (etch u.rr)] [cb pk] [(met 3 m) m]])
    =+  h=(shaz ha)
    =((scam bb ss) (ward u.rr (scam u.aa h)))
  ::
  --
::
++  scr                                                 ::  scrypt
  ~%  %scr  +  ~
  |%
  ++  sal
    |=  {x/@ r/@}                                       ::  salsa20 hash
    ?>  =((mod r 2) 0)                                  ::  with r rounds
    =+  few==>(fe .(a 5))
    =+  ^=  rot
      |=  {a/@ b/@}
      (mix (end 5 1 (lsh 0 a b)) (rsh 0 (sub 32 a) b))
    =+  ^=  lea
      |=  {a/@ b/@}
      (net:few (sum:few (net:few a) (net:few b)))
    =>  |%
        ++  qr                                          ::  quarterround
          |=  y/{@ @ @ @ $~}
          =+  zb=(mix &2.y (rot 7 (sum:few &1.y &4.y)))
          =+  zc=(mix &3.y (rot 9 (sum:few zb &1.y)))
          =+  zd=(mix &4.y (rot 13 (sum:few zc zb)))
          =+  za=(mix &1.y (rot 18 (sum:few zd zc)))
          ~[za zb zc zd]
        ++  rr                                          ::  rowround
          |=  {y/(list @)}
          =+  za=(qr ~[&1.y &2.y &3.y &4.y])
          =+  zb=(qr ~[&6.y &7.y &8.y &5.y])
          =+  zc=(qr ~[&11.y &12.y &9.y &10.y])
          =+  zd=(qr ~[&16.y &13.y &14.y &15.y])
          ^-  (list @)  :~
            &1.za  &2.za  &3.za  &4.za
            &4.zb  &1.zb  &2.zb  &3.zb 
            &3.zc  &4.zc  &1.zc  &2.zc
            &2.zd  &3.zd  &4.zd  &1.zd  ==
        ++  cr                                          ::  columnround
          |=  {x/(list @)}
          =+  ya=(qr ~[&1.x &5.x &9.x &13.x])
          =+  yb=(qr ~[&6.x &10.x &14.x &2.x])
          =+  yc=(qr ~[&11.x &15.x &3.x &7.x])
          =+  yd=(qr ~[&16.x &4.x &8.x &12.x])
          ^-  (list @)  :~
            &1.ya  &4.yb  &3.yc  &2.yd
            &2.ya  &1.yb  &4.yc  &3.yd
            &3.ya  &2.yb  &1.yc  &4.yd
            &4.ya  &3.yb  &2.yc  &1.yd  ==
        ++  dr                                          ::  doubleround
          |=  {x/(list @)}
          (rr (cr x))
        ++  al                                          ::  add two lists
          |=  {a/(list @) b/(list @)}
          |-  ^-  (list @)
          ?~  a  ~  ?~  b  ~
          [i=(sum:few -.a -.b) t=$(a +.a, b +.b)]
        --
    =+  xw=(rpp 5 16 x)
    =+  ^=  ow  |-  ^-  (list @)
                ?~  r  xw
                $(xw (dr xw), r (sub r 2))
    (rep 5 (al xw ow))
  ::
  ++  rpp
    |=  {a/bloq b/@ c/@}                                ::  rip w+filler blocks
    =+  q=(rip a c)
    =+  w=(lent q)
    ?.  =(w b)
      ?.  (lth w b)  (slag (sub w b) q)
      ^+  q  (weld q (reap (sub b (lent q)) 0))
    q
  ::
  ++  bls
    |=  {a/@ b/(list @)}                                ::  split to sublists
    ?>  =((mod (lent b) a) 0)
    |-  ^-  (list (list @))
    ?~  b  ~
    [i=(scag a `(list @)`b) t=$(b (slag a `(list @)`b))]
  ::
  ++  slb
    |=  {a/(list (list @))}
    |-  ^-  (list @)
    ?~  a  ~
    (weld `(list @)`-.a $(a +.a))
  ::
  ++  sbm
    |=  {r/@ b/(list @)}                                ::  scryptBlockMix
    ?>  =((lent b) (mul 2 r))
    =+  [x=(snag (dec (mul 2 r)) b) c=0]
    =|  {ya/(list @) yb/(list @)}
    |-  ^-  (list @)
    ?~  b  (flop (weld yb ya))
    =.  x  (sal (mix x -.b) 8)
    ?~  (mod c 2)
      $(c +(c), b +.b, ya [i=x t=ya])
    $(c +(c), b +.b, yb [i=x t=yb])
  ::
  ++  srm
    |=  {r/@ b/(list @) n/@}                            ::  scryptROMix
    ?>  ?&  =((lent b) (mul 2 r))
            =(n (bex (dec (xeb n))))
            (lth n (bex (mul r 16)))
        ==
    =+  [v=*(list (list @)) c=0]
    =.  v
      |-  ^-  (list (list @))
      =+  w=(sbm r b)
      ?:  =(c n)  (flop v)
      $(c +(c), v [i=[b] t=v], b w)
    =+  x=(sbm r (snag (dec n) v))
    |-  ^-  (list @)
    ?:  =(c n)  x
    =+  q=(snag (dec (mul r 2)) x)
    =+  z=`(list @)`(snag (mod q n) v)
    =+  ^=  w  |-  ^-  (list @)
               ?~  x  ~  ?~  z  ~
               [i=(mix -.x -.z) t=$(x +.x, z +.z)]
    $(x (sbm r w), c +(c))
  ::
  ++  hmc
    |=  {k/@ t/@}                                       ::  HMAC-SHA-256
    (hml k (met 3 k) t (met 3 t))
  ::
  ++  hml
    |=  {k/@ kl/@ t/@ tl/@}                             ::  w+length
    =>  .(k (end 3 kl k), t (end 3 tl t))
    =+  b=64
    =.  k  ?.  (gth kl b)  k  (shay kl k)
    =+  ^=  q  %+  shay  (add b tl)
     (add (lsh 3 b t) (mix k (fil 3 b 0x36)))
    %+  shay  (add b 32)
    (add (lsh 3 b q) (mix k (fil 3 b 0x5c)))
  ::
  ++  pbk                                               :: PBKDF2-HMAC-SHA256
    ~/  %pbk
    |=  {p/@ s/@ c/@ d/@}
    (pbl p (met 3 p) s (met 3 s) c d)
  ::
  ++  pbl                                               :: w+length
    ~/  %pbl
    |=  {p/@ pl/@ s/@ sl/@ c/@ d/@}
    =>  .(p (end 3 pl p), s (end 3 sl s))
    =+  h=32
    ?>  ?&  (lte d (bex 30))                            :: max key length 1GB
            (lte c (bex 28))                            :: max iterations 2^28
            !=(c 0)
        ==
    =+  ^=  l  ?~  (mod d h)
        (div d h)
      +((div d h))
    =+  r=(sub d (mul h (dec l)))
    =+  [t=0 j=1 k=1]
    =.  t  |-  ^-  @
      ?:  (gth j l)  t
      =+  u=(add s (lsh 3 sl (rep 3 (flop (rpp 3 4 j)))))
      =+  f=0  =.  f  |-  ^-  @
        ?:  (gth k c)  f
        =+  q=(hml p pl u ?:(=(k 1) (add sl 4) h))
        $(u q, f (mix f q), k +(k))
      $(t (add t (lsh 3 (mul (dec j) h) f)), j +(j))
    (end 3 d t)
  ::
  ++  hsh                                               ::  scrypt
    ~/  %hsh
    |=  {p/@ s/@ n/@ r/@ z/@ d/@}
    (hsl p (met 3 p) s (met 3 s) n r z d)
  ::
  ++  hsl                                               ::  w+length
    ~/  %hsl
    |=  {p/@ pl/@ s/@ sl/@ n/@ r/@ z/@ d/@}
    =|  v/(list (list @))
    =>  .(p (end 3 pl p), s (end 3 sl s))
    =+  u=(mul (mul 128 r) z)
    ?>  ?&  =(n (bex (dec (xeb n))))                    ::  n is power of 2
            !=(r 0)  !=(z 0)
            %+  lte                                     ::  max 1GB memory
                (mul (mul 128 r) (dec (add n z)))
              (bex 30)
            (lth pl (bex 31))
            (lth sl (bex 31))
        ==
    =+  ^=  b  =+  (rpp 3 u (pbl p pl s sl 1 u))
      %+  turn  (bls (mul 128 r) -)
      |=(a/(list @) (rpp 9 (mul 2 r) (rep 3 a)))
    ?>  =((lent b) z)
    =+  ^=  q
      =+  |-  ?~  b  (flop v)
          $(b +.b, v [i=(srm r -.b n) t=v])
      %+  turn  `(list (list @))`-
      |=(a/(list @) (rpp 3 (mul 128 r) (rep 9 a)))
    (pbl p pl (rep 3 (slb q)) u 1 d)
  --
::::::::::::::::::::::::::::::::::::::::::::::::::::::::::
::                section 3bB, crypto                   ::
::
++  aes
  ~%  %aes  ..is  ~
  |%
  ++  ahem                                              ::  AES engine
    |=  {nnk/@ nnb/@ nnr/@}
    =>
      =+  =>  [gr=(ga 8 0x11b 3) few==>(fe .(a 5))]
          [pro=pro.gr dif=dif.gr pow=pow.gr ror=ror.few]
      =>  |%
          ++  cipa                                      ::  AES params
            $_  ^?  |%
            ++  co  *{p/@ q/@ r/@ s/@}                  ::  col coefs
            ++  ix  |~(a/@ *@)                          ::  key index
            ++  ro  *{p/@ q/@ r/@ s/@}                  ::  row shifts
            ++  su  *@                                  ::  s-box
            --
          --
      |%
      ++  pen                                           ::  encrypt
        ^-  cipa
        |%
        ++  co  [0x2 0x3 1 1]
        ++  ix  |~(a/@ a)
        ++  ro  [0 1 2 3]
        ++  su  0x16bb.54b0.0f2d.9941.6842.e6bf.0d89.a18c.
                  df28.55ce.e987.1e9b.948e.d969.1198.f8e1.
                  9e1d.c186.b957.3561.0ef6.0348.66b5.3e70.
                  8a8b.bd4b.1f74.dde8.c6b4.a61c.2e25.78ba.
                  08ae.7a65.eaf4.566c.a94e.d58d.6d37.c8e7.
                  79e4.9591.62ac.d3c2.5c24.0649.0a3a.32e0.
                  db0b.5ede.14b8.ee46.8890.2a22.dc4f.8160.
                  7319.5d64.3d7e.a7c4.1744.975f.ec13.0ccd.
                  d2f3.ff10.21da.b6bc.f538.9d92.8f40.a351.
                  a89f.3c50.7f02.f945.8533.4d43.fbaa.efd0.
                  cf58.4c4a.39be.cb6a.5bb1.fc20.ed00.d153.
                  842f.e329.b3d6.3b52.a05a.6e1b.1a2c.8309.
                  75b2.27eb.e280.1207.9a05.9618.c323.c704.
                  1531.d871.f1e5.a534.ccf7.3f36.2693.fdb7.
                  c072.a49c.afa2.d4ad.f047.59fa.7dc9.82ca.
                  76ab.d7fe.2b67.0130.c56f.6bf2.7b77.7c63
        --
      ::
      ++  pin                                           :: decrypt
        ^-  cipa
        |%
        ++  co  [0xe 0xb 0xd 0x9]
        ++  ix  |~(a/@ (sub nnr a))
        ++  ro  [0 3 2 1]
        ++  su  0x7d0c.2155.6314.69e1.26d6.77ba.7e04.2b17.
                  6199.5383.3cbb.ebc8.b0f5.2aae.4d3b.e0a0.
                  ef9c.c993.9f7a.e52d.0d4a.b519.a97f.5160.
                  5fec.8027.5910.12b1.31c7.0788.33a8.dd1f.
                  f45a.cd78.fec0.db9a.2079.d2c6.4b3e.56fc.
                  1bbe.18aa.0e62.b76f.89c5.291d.711a.f147.
                  6edf.751c.e837.f9e2.8535.ade7.2274.ac96.
                  73e6.b4f0.cecf.f297.eadc.674f.4111.913a.
                  6b8a.1301.03bd.afc1.020f.3fca.8f1e.2cd0.
                  0645.b3b8.0558.e4f7.0ad3.bc8c.00ab.d890.
                  849d.8da7.5746.155e.dab9.edfd.5048.706c.
                  92b6.655d.cc5c.a4d4.1698.6886.64f6.f872.
                  25d1.8b6d.49a2.5b76.b224.d928.66a1.2e08.
                  4ec3.fa42.0b95.4cee.3d23.c2a6.3294.7b54.
                  cbe9.dec4.4443.8e34.87ff.2f9b.8239.e37c.
                  fbd7.f381.9ea3.40bf.38a5.3630.d56a.0952
        --
      ::
      ++  mcol
        |=  {a/(list @) b/{p/@ q/@ r/@ s/@}}  ^-  (list @)
        =+  c=[p=*@ q=*@ r=*@ s=*@]
        |-  ^-  (list @)
        ?~  a  ~
        =>  .(p.c (cut 3 [0 1] i.a))
        =>  .(q.c (cut 3 [1 1] i.a))
        =>  .(r.c (cut 3 [2 1] i.a))
        =>  .(s.c (cut 3 [3 1] i.a))
        :_  $(a t.a)
        %+  rep  3
        %+  turn
          %-  limo
          :~  [[p.c p.b] [q.c q.b] [r.c r.b] [s.c s.b]]
              [[p.c s.b] [q.c p.b] [r.c q.b] [s.c r.b]]
              [[p.c r.b] [q.c s.b] [r.c p.b] [s.c q.b]]
              [[p.c q.b] [q.c r.b] [r.c s.b] [s.c p.b]]
          ==
        |=  {a/{@ @} b/{@ @} c/{@ @} d/{@ @}}
        :(dif (pro a) (pro b) (pro c) (pro d))
      ::
      ++  pode                                          ::  explode to block
        |=  {a/bloq b/@ c/@}  ^-  (list @)
        =+  d=(rip a c)
        =+  m=(met a c)
        |-
        ?:  =(m b)
          d
        $(m +(m), d (weld d (limo [0 ~])))
      ++  sube                                          ::  s-box word
        |=  {a/@ b/@}  ^-  @
        (rep 3 (turn (pode 3 4 a) |=(c/@ (cut 3 [c 1] b))))
      --
    |%
    ++  be                                              ::  block cipher
      |=  {a/? b/@ c/@H}  ^-  @uxH
      ~|  %be-aesc
      =>  %=    .
              +
            =>  +
            |%
            ++  ankh
              |=  {a/cipa b/@ c/@}
              (pode 5 nnb (cut 5 [(mul (ix.a b) nnb) nnb] c))
            ++  sark
              |=  {c/(list @) d/(list @)}  ^-  (list @)
              ?~  c  ~
              ?~  d  !!
              [(mix i.c i.d) $(c t.c, d t.d)]
            ++  srow
              |=  {a/cipa b/(list @)}  ^-  (list @)
              =+  [c=0 d=~ e=ro.a]
              |-
              ?:  =(c nnb)
                d
              :_  $(c +(c))
              %+  rep  3
              %+  turn
                (limo [0 p.e] [1 q.e] [2 r.e] [3 s.e] ~)
              |=  {f/@ g/@}
              (cut 3 [f 1] (snag (mod (add g c) nnb) b))
            ++  subs
              |=  {a/cipa b/(list @)}  ^-  (list @)
              ?~  b  ~
              [(sube i.b su.a) $(b t.b)]
            --
          ==
      =+  [d=?:(a pen pin) e=(pode 5 nnb c) f=1]
      =>  .(e (sark e (ankh d 0 b)))
      |-
      ?.  =(nnr f)
        =>  .(e (subs d e))
        =>  .(e (srow d e))
        =>  .(e (mcol e co.d))
        =>  .(e (sark e (ankh d f b)))
        $(f +(f))
      =>  .(e (subs d e))
      =>  .(e (srow d e))
      =>  .(e (sark e (ankh d nnr b)))
      (rep 5 e)
    ::
    ++  ex                                              ::  key expand
      |=  a/@I  ^-  @
      =+  [b=a c=0 d=su:pen i=nnk]
      |-
      ?:  =(i (mul nnb +(nnr)))
        b
      =>  .(c (cut 5 [(dec i) 1] b))
      =>  ?:  =(0 (mod i nnk))
            =>  .(c (ror 3 1 c))
            =>  .(c (sube c d))
            .(c (mix c (pow (dec (div i nnk)) 2)))
          ?:  &((gth nnk 6) =(4 (mod i nnk)))
            .(c (sube c d))
          .
      =>  .(c (mix c (cut 5 [(sub i nnk) 1] b)))
      =>  .(b (can 5 [i b] [1 c] ~))
      $(i +(i))
    ::
    ++  ix                                              ::  key expand, inv
      |=  a/@  ^-  @
      =+  [i=1 j=*@ b=*@ c=co:pin]
      |-
      ?:  =(nnr i)
        a
      =>  .(b (cut 7 [i 1] a))
      =>  .(b (rep 5 (mcol (pode 5 4 b) c)))
      =>  .(j (sub nnr i))
      %=    $
          i  +(i)
          a
        %+  can  7
        :~  [i (cut 7 [0 i] a)]
            [1 b]
            [j (cut 7 [+(i) j] a)]
        ==
      ==
    --
  ::
  ++  ecba                                              ::  AES-128 ECB
    ~%  %ecba  +>+  ~
    =+  (ahem 4 4 10)
    |_  key/@H
    ++  en
      ~/  %en
      |=  blk/@H  ^-  @uxH
      =:
        key  (~(net fe 7) key)
        blk  (~(net fe 7) blk)
      ==
      %-  ~(net fe 7)
      (be & (ex key) blk)
    ++  de
      ~/  %de
      |=  blk/@H  ^-  @uxH
      =:
        key  (~(net fe 7) key)
        blk  (~(net fe 7) blk)
      ==
      %-  ~(net fe 7)
      (be | (ix (ex key)) blk)
    --
  ::
  ++  ecbb                                              ::  AES-192 ECB
    ~%  %ecbb  +>+  ~
    =+  (ahem 6 4 12)
    |_  key/@I
    ++  en
      ~/  %en
      |=  blk/@H  ^-  @uxH
      =:
        key  (rsh 6 1 (~(net fe 8) key))
        blk  (~(net fe 7) blk)
      ==
      %-  ~(net fe 7)
      (be & (ex key) blk)
    ++  de
      ~/  %de
      |=  blk/@H  ^-  @uxH
      =:
        key  (rsh 6 1 (~(net fe 8) key))
        blk  (~(net fe 7) blk)
      ==
      %-  ~(net fe 7)
      (be | (ix (ex key)) blk)
    --
  ::
  ++  ecbc                                              ::  AES-256 ECB
    ~%  %ecbc  +>+  ~
    =+  (ahem 8 4 14)
    |_  key/@I
    ++  en
      ~/  %en
      |=  blk/@H  ^-  @uxH
      =:
        key  (~(net fe 8) key)
        blk  (~(net fe 7) blk)
      ==
      %-  ~(net fe 7)
      (be & (ex key) blk)
    ++  de
      ~/  %de
      |=  blk/@H  ^-  @uxH
      =:
        key  (~(net fe 8) key)
        blk  (~(net fe 7) blk)
      ==
      %-  ~(net fe 7)
      (be | (ix (ex key)) blk)
    --
  ::
  ++  cbca                                              ::  AES-128 CBC
    ~%  %cbca  +>  ~
    |_  {key/@H prv/@H}
    ++  en
      ~/  %en
      |=  txt/@  ^-  @ux
      =+  pts=?:(=(txt 0) `(list @)`~[0] (flop (rip 7 txt)))
      =|  cts/(list @)
      %+  rep  7
      ::  logically, flop twice here
      |-  ^-  (list @)
      ?~  pts
        cts
      =+  cph=(~(en ecba key) (mix prv i.pts))
      %=  $
        cts  [cph cts]
        pts  t.pts
        prv  cph
      ==
    ++  de
      ~/  %de
      |=  txt/@  ^-  @ux
      =+  cts=?:(=(txt 0) `(list @)`~[0] (flop (rip 7 txt)))
      =|  pts/(list @)
      %+  rep  7
      ::  logically, flop twice here
      |-  ^-  (list @)
      ?~  cts
        pts
      =+  pln=(mix prv (~(de ecba key) i.cts))
      %=  $
        pts  [pln pts]
        cts  t.cts
        prv  i.cts
      ==
    --
  ::
  ++  cbcb                                              ::  AES-192 CBC
    ~%  %cbcb  +>  ~
    |_  {key/@I prv/@H}
    ++  en
      ~/  %en
      |=  txt/@  ^-  @ux
      =+  pts=?:(=(txt 0) `(list @)`~[0] (flop (rip 7 txt)))
      =|  cts/(list @)
      %+  rep  7
      ::  logically, flop twice here
      |-  ^-  (list @)
      ?~  pts
        cts
      =+  cph=(~(en ecbb key) (mix prv i.pts))
      %=  $
        cts  [cph cts]
        pts  t.pts
        prv  cph
      ==
    ++  de
      ~/  %de
      |=  txt/@  ^-  @ux
      =+  cts=?:(=(txt 0) `(list @)`~[0] (flop (rip 7 txt)))
      =|  pts/(list @)
      %+  rep  7
      ::  logically, flop twice here
      |-  ^-  (list @)
      ?~  cts
        pts
      =+  pln=(mix prv (~(de ecbb key) i.cts))
      %=  $
        pts  [pln pts]
        cts  t.cts
        prv  i.cts
      ==
    --
  ::
  ++  cbcc                                              ::  AES-256 CBC
    ~%  %cbcc  +>  ~
    |_  {key/@I prv/@H}
    ++  en
      ~/  %en
      |=  txt/@  ^-  @ux
      =+  pts=?:(=(txt 0) `(list @)`~[0] (flop (rip 7 txt)))
      =|  cts/(list @)
      %+  rep  7
      ::  logically, flop twice here
      |-  ^-  (list @)
      ?~  pts
        cts
      =+  cph=(~(en ecbc key) (mix prv i.pts))
      %=  $
        cts  [cph cts]
        pts  t.pts
        prv  cph
      ==
    ++  de
      ~/  %de
      |=  txt/@  ^-  @ux
      =+  cts=?:(=(txt 0) `(list @)`~[0] (flop (rip 7 txt)))
      =|  pts/(list @)
      %+  rep  7
      ::  logically, flop twice here
      |-  ^-  (list @)
      ?~  cts
        pts
      =+  pln=(mix prv (~(de ecbc key) i.cts))
      %=  $
        pts  [pln pts]
        cts  t.cts
        prv  i.cts
      ==
    --
  ::
  ++  inc                                               ::  inc. low bloq
    |=  {mod/bloq ctr/@H}
    ^-  @uxH
    =+  bqs=(rip mod ctr)
    ?~  bqs  0x1
    %+  rep  mod
    [(~(sum fe mod) i.bqs 1) t.bqs]
  ::
  ++  ctra                                              ::  AES-128 CTR
    ~%  %ctra  +>  ~
    |_  {key/@H mod/bloq ctr/@H}
    ++  en
      ~/  %en
      |=  txt/@  ^-  @ux
      =+  pts=?:(=(txt 0) `(list @)`~[0] (flop (rip 3 txt)))
      =|  cts/(list @)
      =+  str=(flop (rip 3 (~(en ecba key) ctr)))
      %+  rep  3
      ::  logically, flop twice here
      |-  ^-  (list @)
      ?~  pts
        cts
      ?~  str
        =+  nctr=(inc mod ctr)
        $(str (flop (rip 3 (~(en ecba key) nctr))), ctr nctr)
      %=  $
        cts  :_  cts
             (mix i.str i.pts)
        str  t.str
        pts  t.pts
      ==
    ++  de  en
    --
  ::
  ++  ctrb                                              ::  AES-192 CTR
    ~%  %ctrb  +>  ~
    |_  {key/@I mod/bloq ctr/@H}
    ++  en
      ~/  %en
      |=  txt/@  ^-  @ux
      =+  pts=?:(=(txt 0) `(list @)`~[0] (flop (rip 3 txt)))
      =|  cts/(list @)
      =+  str=(flop (rip 3 (~(en ecbb key) ctr)))
      %+  rep  3
      ::  logically, flop twice here
      |-  ^-  (list @)
      ?~  pts
        cts
      ?~  str
        =+  nctr=(inc mod ctr)
        $(str (flop (rip 3 (~(en ecbb key) nctr))), ctr nctr)
      %=  $
        cts  :_  cts
             (mix i.str i.pts)
        str  t.str
        pts  t.pts
      ==
    ++  de  en
    --
  ::
  ++  ctrc                                              ::  AES-256 CTR
    ~%  %ctrc  +>  ~
    |_  {key/@I mod/bloq ctr/@H}
    ++  en
      ~/  %en
      |=  txt/@  ^-  @ux
      =+  pts=?:(=(txt 0) `(list @)`~[0] (flop (rip 3 txt)))
      =|  cts/(list @)
      =+  str=(flop (rip 3 (~(en ecbc key) ctr)))
      %+  rep  3
      ::  logically, flop twice here
      |-  ^-  (list @)
      ?~  pts
        cts
      ?~  str
        =+  nctr=(inc mod ctr)
        $(str (flop (rip 3 (~(en ecbc key) nctr))), ctr nctr)
      %=  $
        cts  :_  cts
             (mix i.str i.pts)
        str  t.str
        pts  t.pts
      ==
    ++  de  en
    --
  ::
  ++  doub                                              ::  double 128-bit
    |=  str/@H                                          ::  string mod finite
    ^-  @uxH                                            ::  field (see spec)
    %-  ~(sit fe 7)
    ?.  =((xeb str) 128)
      (lsh 0 1 str)
    (mix 0x87 (lsh 0 1 str))
  ::
  ++  mpad                ::  pad message to multiple of 128 bits
    |=  {oct/@ txt/@}     ::  by appending 1, then 0s
    ^-  @ux               ::  the spec is unclear, but it must be octet based
    =+  pad=(mod oct 16)  ::  to match the test vectors
    ?:  =(pad 0)  0x8000.0000.0000.0000.0000.0000.0000.0000
    (lsh 3 (sub 15 pad) (mix 0x80 (lsh 3 1 txt)))
  ::
  ++  suba                                              ::  AES-128 subkeys
    |=  key/@H
    =+  l=(~(en ecba key) 0)
    =+  k1=(doub l)
    =+  k2=(doub k1)
    ^-  {@ux @ux}
    [k1 k2]
  ::
  ++  subb                                              ::  AES-192 subkeys
    |=  key/@I
    =+  l=(~(en ecbb key) 0)
    =+  k1=(doub l)
    =+  k2=(doub k1)
    ^-  {@ux @ux}
    [k1 k2]
  ::
  ++  subc                                              ::  AES-256 subkeys
    |=  key/@I
    =+  l=(~(en ecbc key) 0)
    =+  k1=(doub l)
    =+  k2=(doub k1)
    ^-  {@ux @ux}
    [k1 k2]
  ::
  ++  maca                                              :: AES-128 CMAC
    ~/  %maca
    |=  {key/@H oct/(unit @) txt/@}
    ^-  @ux
    =+  [sub=(suba key) len=?~(oct (met 3 txt) u.oct)]
    =+  ^=  pdt
      ?:  &(=((mod len 16) 0) !=(len 0))
        [& txt]
      [| (mpad len txt)]
    =+  ^=  mac
      %-  ~(en cbca key 0)
      %+  mix  +.pdt
      ?-  -.pdt
        $&  -.sub
        $|  +.sub
      ==
    (~(sit fe 7) mac)  ::  spec says MSBs, LSBs match test vectors
  ::
  ++  macb                                              :: AES-192 CMAC
    ~/  %macb
    |=  {key/@I oct/(unit @) txt/@}
    ^-  @ux
    =+  [sub=(subb key) len=?~(oct (met 3 txt) u.oct)]
    =+  ^=  pdt
      ?:  &(=((mod len 16) 0) !=(len 0))
        [& txt]
      [| (mpad len txt)]
    =+  ^=  mac
      %-  ~(en cbcb key 0)
      %+  mix  +.pdt
      ?-  -.pdt
        $&  -.sub
        $|  +.sub
      ==
    (~(sit fe 7) mac)  ::  spec says MSBs, LSBs match test vectors
  ::
  ++  macc                                              :: AES-256 CMAC
    ~/  %macc
    |=  {key/@I oct/(unit @) txt/@}
    ^-  @ux
    =+  [sub=(subc key) len=?~(oct (met 3 txt) u.oct)]
    =+  ^=  pdt
      ?:  &(=((mod len 16) 0) !=(len 0))
        [& txt]
      [| (mpad len txt)]
    =+  ^=  mac
      %-  ~(en cbcc key 0)
      %+  mix  +.pdt
      ?-  -.pdt
        $&  -.sub
        $|  +.sub
      ==
    (~(sit fe 7) mac)  ::  spec says MSBs, LSBs match test vectors
  ::
  ++  s2va                                              ::  AES-128 S2V
    ~/  %s2va
    |=  {key/@H ads/(list @)}
    =+  res=(maca key `16 0x0)
    %^  maca  key  ~
    |-  ^-  @uxH
    ?~  ads  (maca key `16 0x1)
    ?~  t.ads
      ?:  (gte (xeb i.ads) 128)
        (mix i.ads res)
      %+  mix
        (doub res)
        (mpad (met 3 i.ads) i.ads)
    %=  $
      res  %+  mix
             (doub res)
             (maca key ~ i.ads)
      ads  t.ads
    ==
  ::
  ++  s2vb                                              ::  AES-192 S2V
    ~/  %s2vb
    |=  {key/@I ads/(list @)}
    =+  res=(macb key `16 0x0)
    %^  macb  key  ~
    |-  ^-  @uxH
    ?~  ads  (macb key `16 0x1)
    ?~  t.ads
      ?:  (gte (xeb i.ads) 128)
        (mix i.ads res)
      %+  mix
        (doub res)
        (mpad (met 3 i.ads) i.ads)
    %=  $
      res  %+  mix
             (doub res)
             (macb key ~ i.ads)
      ads  t.ads
    ==
  ::
  ++  s2vc                                              ::  AES-256 S2V
    ~/  %s2vc
    |=  {key/@I ads/(list @)}
    =+  res=(macc key `16 0x0)
    %^  macc  key  ~
    |-  ^-  @uxH
    ?~  ads  (macc key `16 0x1)
    ?~  t.ads
      ?:  (gte (xeb i.ads) 128)
        (mix i.ads res)
      %+  mix
        (doub res)
        (mpad (met 3 i.ads) i.ads)
    %=  $
      res  %+  mix
             (doub res)
             (macc key ~ i.ads)
      ads  t.ads
    ==
  ::
  ++  siva                                              ::  AES-128 SIV
    ~%  %siva  +>  ~
    |_  {key/@I vec/(list @)}
    ++  en
      ~/  %en
      |=  txt/@
      ^-  {@uxH @ux}
      =+  [k1=(rsh 7 1 key) k2=(end 7 1 key)]
      =+  iv=(s2va k1 (weld vec (limo ~[txt])))
      :-
        iv
      (~(en ctra k2 7 (dis iv 0xffff.ffff.ffff.ffff.7fff.ffff.7fff.ffff)) txt)
    ++  de
      ~/  %de
      |=  {iv/@H txt/@}
      ^-  (unit @ux)
      =+  [k1=(rsh 7 1 key) k2=(end 7 1 key)]
      =+  ^=  pln
        (~(de ctra k2 7 (dis iv 0xffff.ffff.ffff.ffff.7fff.ffff.7fff.ffff)) txt)
      ?.  =((s2va k1 (weld vec (limo ~[pln]))) iv)
        ~
      `pln
    --
  ::
  ++  sivb                                              ::  AES-192 SIV
    ~%  %sivb  +>  ~
    |_  {key/@J vec/(list @)}
    ++  en
      ~/  %en
      |=  txt/@
      ^-  {@uxH @ux}
      =+  [k1=(rsh 5 3 key) k2=(end 5 3 key)]
      =+  iv=(s2vb k1 (weld vec (limo ~[txt])))
      :-
        iv
      (~(en ctrb k2 7 (dis iv 0xffff.ffff.ffff.ffff.7fff.ffff.7fff.ffff)) txt)
    ++  de
      ~/  %de
      |=  {iv/@H txt/@}
      ^-  (unit @ux)
      =+  [k1=(rsh 5 3 key) k2=(end 5 3 key)]
      =+  ^=  pln
        (~(de ctrb k2 7 (dis iv 0xffff.ffff.ffff.ffff.7fff.ffff.7fff.ffff)) txt)
      ?.  =((s2vb k1 (weld vec (limo ~[pln]))) iv)
        ~
      `pln
    --
  ::
  ++  sivc                                              ::  AES-256 SIV
    ~%  %sivc  +>  ~
    |_  {key/@J vec/(list @)}
    ++  en
      ~/  %en
      |=  txt/@
      ^-  {@uxH @ux}
      =+  [k1=(rsh 8 1 key) k2=(end 8 1 key)]
      =+  iv=(s2vc k1 (weld vec (limo ~[txt])))
      :-
        iv
      (~(en ctrc k2 7 (dis iv 0xffff.ffff.ffff.ffff.7fff.ffff.7fff.ffff)) txt)
    ++  de
      ~/  %de
      |=  {iv/@H txt/@}
      ^-  (unit @ux)
      =+  [k1=(rsh 8 1 key) k2=(end 8 1 key)]
      =+  ^=  pln
        (~(de ctrc k2 7 (dis iv 0xffff.ffff.ffff.ffff.7fff.ffff.7fff.ffff)) txt)
      ?.  =((s2vc k1 (weld vec (limo ~[pln]))) iv)
        ~
      `pln
    --
  --
++  crua  !:                                            ::  cryptosuite A (RSA)
  ^-  acru
  =|  {mos/@ pon/(unit {p/@ q/@ r/{p/@ q/@} s/_*fu})}
  =>  |%
      ++  mx  (dec (met 0 mos))                         ::  bit length
      ++  dap                                           ::  OEAP decode
        |=  {wid/@ xar/@ dog/@}  ^-  {p/@ q/@}
        =+  pav=(sub wid xar)
        =+  qoy=(cut 0 [xar pav] dog)
        =+  dez=(mix (end 0 xar dog) (shaw %pad-b xar qoy))
        [dez (mix qoy (shaw %pad-a pav dez))]
      ::
      ++  pad                                           ::  OEAP encode
        |=  {wid/@ rax/{p/@ q/@} meg/@}  ^-  @
        =+  pav=(sub wid p.rax)
        ?>  (gte pav (met 0 meg))
        ^-  @
        =+  qoy=(mix meg (shaw %pad-a pav q.rax))
        =+  dez=(mix q.rax (shaw %pad-b p.rax qoy))
        (can 0 [p.rax dez] [pav qoy] ~)
      ::
      ++  pull  |=(a/@ (~(exp fo mos) 3 a))
      ++  push  |=(a/@ (~(exp fo mos) 5 a))
      ++  pump
        |=  a/@  ^-  @
        ?~  pon  !!
        (out.s.u.pon (exp.s.u.pon p.r.u.pon (sit.s.u.pon a)))
      ::
      ++  punt
        |=  a/@  ^-  @
        ?~  pon  !!
        (out.s.u.pon (exp.s.u.pon q.r.u.pon (sit.s.u.pon a)))
      --
  |%                                                    ::  opaque object
  ++  as
    =>  |%
        ++  haul                                        ::  revealing haul
          |=  a/pass
          =+  [mag=(end 3 1 a) bod=(rsh 3 1 a)]
          ?>  =('a' mag)
          ..as(mos bod, pon ~)
        --
    ^?
    |%  ++  seal
          |=  {a/pass b/@ c/@}
          ^-  @
          =>  .(c (sign b c))
          =+  her=(haul a)
          =+  det=(lte (add 256 (met 0 c)) mx.her)
          =+  lip=?:(det c 0)
          =-  (add ?:(p.mav 0 1) (lsh 0 1 q.mav))
          ^=  mav  ^-  {p/? q/@}
          :-  det
          =+  dog=(pad mx.her [256 b] lip)
          =+  hog=(push.her dog)
          =+  ben=(en b c)
          ?:(det hog (jam hog ben))
        ++  sign
          |=  {a/@ b/@}  ^-  @
          =-  (add ?:(p.mav 0 1) (lsh 0 1 q.mav))
          ^=  mav  ^-  {p/? q/@}
          =+  det=(lte (add 128 (met 0 b)) mx)
          :-  det
          =+  hec=(shaf (mix %agis a) b)
          =+  dog=(pad mx [128 hec] ?:(det b 0))
          =+  hog=(pump dog)
          ?:(det hog (jam hog b))
        ++  sure
          |=  {a/@ b/@}
          ^-  (unit @)
          =+  [det==(0 (end 0 1 b)) bod=(rsh 0 1 b)]
          =+  gox=?:(det [p=bod q=0] ((hard {p/@ q/@}) (cue bod)))
          =+  dog=(pull p.gox)
          =+  pig=(dap mx 128 dog)
          =+  log=?:(det q.pig q.gox)
          ?.(=(p.pig (shaf (mix %agis a) log)) ~ [~ log])
        ++  tear
          |=  {a/pass b/@}
          ^-  (unit {p/@ q/@})
          =+  her=(haul a)
          =+  [det==(0 (end 0 1 b)) bod=(rsh 0 1 b)]
          =+  gox=?:(det [p=bod q=0] ((hard {p/@ q/@}) (cue bod)))
          =+  dog=(punt p.gox)
          =+  pig=(dap mx 256 dog)
          =+  ^=  cow
              ^-  (unit @)
              ?:  det
                [~ q.pig]
              (de p.pig q.gox)
          ?~  cow  ~
          =>  .(cow (sure:as.her p.pig u.cow))
          ?~  cow  ~
          [~ p.pig u.cow]
    --
  ::
  ++  de
    |~  {key/@ cep/@}  ^-  (unit @)
    =+  toh=(met 8 cep)
    ?:  (lth toh 2)
      ~
    =+  adj=(dec toh)
    =+  [hax=(end 8 1 cep) bod=(rsh 8 1 cep)]
    =+  msg=(mix (~(raw og (mix hax key)) (mul 256 adj)) bod)
    ?.  =(hax (shax (mix key (shax (mix adj msg)))))
      ~
    [~ msg]
  ::
  ++  dy  |~({a/@ b/@} (need (de a b)))
  ++  en
    |~  {key/@ msg/@}  ^-  @ux
    =+  len=(met 8 msg)
    =+  adj=?:(=(0 len) 1 len)
    =+  hax=(shax (mix key (shax (mix adj msg))))
    (rap 8 hax (mix msg (~(raw og (mix hax key)) (mul 256 adj))) ~)
  ::
  ++  ex  ^?
    |%  ++  fig  ^-  @uvH  (shaf %afig mos)
        ++  pac  ^-  @uvG  (end 6 1 (shaf %acod sec))
        ++  pub  ^-  pass  (cat 3 'a' mos)
        ++  sec  ^-  ring  ?~(pon !! (cat 3 'A' (jam p.u.pon q.u.pon)))
    --
  ::
  ++  nu
    =>  |%
        ++  elcm
          |=  {a/@ b/@}
          (div (mul a b) d:(egcd a b))
        ::
        ++  eldm
          |=  {a/@ b/@ c/@}
          (~(inv fo (elcm (dec b) (dec c))) a)
        ::
        ++  ersa
          |=  {a/@ b/@}
          [a b [(eldm 3 a b) (eldm 5 a b)] (fu a b)]
        --
    ^?
    |%  ++  com
          |=  a/@
          ^+  ^?(..nu)
          ..nu(mos a, pon ~)
        ::
        ++  pit
          |=  {a/@ b/@}
          =+  c=(rsh 0 1 a)
          =+  [d=(ramp c [3 5 ~] b) e=(ramp c [3 5 ~] +(b))]
          ^+  ^?(..nu)
          ..nu(mos (mul d e), pon [~ (ersa d e)])
        ::
        ++  nol
          |=  a/@
          ^+  ^?(..nu)
          =+  b=((hard {p/@ q/@}) (cue a))
          ..nu(mos (mul p.b q.b), pon [~ (ersa p.b q.b)])
    --
  --                                                    ::
:: 
++  bruw                                                ::  create keypair
  |=  {a/@ b/@}                                         ::  width seed
  ^-  acru
  (pit:nu:crua a b)
::
++  haul                                                ::  activate public key
  |=  a/pass
  ^-  acru
  =+  [mag=(end 3 1 a) bod=(rsh 3 1 a)]
  ?>  =('a' mag)
  (com:nu:crua bod)
::
++  weur                                                ::  activate secret key
  |=  a/ring
  ^-  acru
  =+  [mag=(end 3 1 a) bod=(rsh 3 1 a)]
  ?>  =('A' mag)
  (nol:nu:crua bod)
::
++  trua                                                ::  test rsa
  |=  msg/@tas
  ^-  @
  =+  ali=(bruw 1.024 (shax 'ali'))
  =+  bob=(bruw 1.024 (shax 'bob'))
  =+  tef=(sign:as.ali [0 msg])
  =+  lov=(sure:as.ali [0 tef])
  ?.  &(?=(^ lov) =(msg u.lov))
    ~|(%test-fail-sign !!)
  =+  key=(shax (shax (shax msg)))
  =+  sax=(seal:as.ali pub:ex.bob key msg)
  =+  tin=(tear:as.bob pub:ex.ali sax)
  ?.  &(?=(^ tin) =(key p.u.tin) =(msg q.u.tin))
    ~|(%test-fail-seal !!)
  msg
::
++  crub                                                ::  cryptosuite B (Ed)
  ^-  acru
  =|  {pub/{cry/@ sgn/@} sek/(unit {cry/@ sgn/@})}
  |%
  ++  as
    |%
    ++  sign
      |=  {nonc/@ msg/@}
      ^-  @ux
      ?~  sek  ~|  %pubkey-only  !!
      =+  nms=(jam [nonc msg])
      (jam [(sign:ed nms sgn.u.sek) nms])
    ++  sure
      |=  {nonc/@ txt/@}
      ^-  (unit @ux)
      =+  ((hard {sig/@ nms/@}) (cue txt))
      ?.  (veri:ed sig nms sgn.pub)  ~
      =+  ((hard {n/@ msg/@}) (cue nms))
      ?.  =(nonc n)  ~
      (some msg)
    ++  seal
      |=  {bpk/pass nonc/@ msg/@}
      ^-  @ux
      ?~  sek  ~|  %pubkey-only  !!
      ?>  =('b' (end 3 1 bpk))
      =+  pk=(rsh 8 1 (rsh 3 1 bpk))
      =+  shar=(shax (shar:ed pk cry.u.sek))
      (jam [nonc (~(en siva:aes shar ~[nonc]) msg)])
    ++  tear
      |=  {bpk/pass txt/@}
      ^-  (unit {@ux @ux})
      ?~  sek  ~|  %pubkey-only  !!
      ?>  =('b' (end 3 1 bpk))
      =+  pk=(rsh 8 1 (rsh 3 1 bpk))
      =+  shar=(shax (shar:ed pk cry.u.sek))
      =+  ((hard {nonc/@ iv/@ cph/@}) (cue txt))
      %+  both  (some nonc)
      (~(de siva:aes shar ~[nonc]) iv cph)
    --
  ++  de
    |=  {key/@I cph/@}
    ^-  (unit @ux)
    %+  ~(de siva:aes key ~)
      (end 7 1 cph)
      (rsh 7 1 cph)
  ++  dy  |=({key/@I cph/@} (need (de key cph)))
  ++  en
    |=  {key/@I msg/@}
    ^-  @ux
    (cat 7 (~(en siva:aes key ~) msg))
  ++  ex
    |%
    ++  fig  ^-  @uvH  (shaf %bfig sgn.^pub)
    ++  pac  ^-  @uvG  ?~  sek  ~|  %pubkey-only  !!
                       (end 6 1 (shaf %bcod sgn.u.sek))
    ++  pub  ^-  pass  (cat 3 'b' (cat 8 sgn.^pub cry.^pub))
    ++  sec  ^-  ring  ?~  sek  ~|  %pubkey-only  !!
                       (cat 3 'B' (cat 8 sgn.u.sek cry.u.sek))
    --
  ++  nu
    |%
    ++  pit
      |=  {w/@ seed/@}
      =+  bits=(shaz seed)  ::  need 512 bits
      =+  [c=(rsh 8 1 seed) s=(end 8 1 seed)]
      ..nu(pub [cry=(puck:ed c) sgn=(puck:ed s)], sek `[cry=c sgn=s])
    ++  nol
      |=  a/ring
      =+  [c=(rsh 8 1 a) s=(end 8 1 a)]
      ..nu(pub [cry=(puck:ed c) sgn=(puck:ed s)], sek `[cry=c sgn=s])
    ++  com
      |=  a/pass
      ..nu(pub [cry=(rsh 8 1 a) sgn=(end 8 1 a)], sek ~)
    --
  --
::
++  brew                                                ::  create keypair
  |=  {a/@ b/@}                                         ::  width seed
  ^-  acru
  (pit:nu:crub a b)
::
++  hail                                                ::  activate public key
  |=  a/pass
  ^-  acru
  =+  [mag=(end 3 1 a) bod=(rsh 3 1 a)]
  ?>  =('b' mag)
  (com:nu:crub bod)
::
++  wear                                                ::  activate secret key
  |=  a/ring
  ^-  acru
  =+  [mag=(end 3 1 a) bod=(rsh 3 1 a)]
  ?>  =('B' mag)
  (nol:nu:crub bod)
::
++  trub                                                ::  test ed
  |=  msg/@tas
  ^-  @
  =+  ali=(brew 1.024 (cat 8 (shax 'ali') (shad 'ali')))
  =+  bob=(brew 1.024 (cat 8 (shax 'bob') (shad 'bob')))
  =+  tef=(sign:as.ali [0 msg])
  =+  lov=(sure:as.ali [0 tef])
  ?.  &(?=(^ lov) =(msg u.lov))
    ~|(%test-fail-sign !!)
  =+  key=(shax (shax (shax msg)))
  =+  sax=(seal:as.ali pub:ex.bob key msg)
  =+  tin=(tear:as.bob pub:ex.ali sax)
  ?.  &(?=(^ tin) =(key p.u.tin) =(msg q.u.tin))
    ~|(%test-fail-seal !!)
  msg
::
++  hmac                                                ::  HMAC-SHA1
  |=  {key/@ mes/@}
  =+  ip=(fil 3 64 0x36)
  =+  op=(fil 3 64 0x5c)
  =+  ^=  kex
      ?:  (gth (met 3 key) 64)
        (lsh 3 44 (shan key))
<<<<<<< HEAD
      (lsh 3 (sub 64 (met 3 key)) (swp 3 key))
  =+  inn=(shan (swp 3 (cat 3 (swp 3 mes) (mix ip kex))))
  (shan (swp 3 (cat 3 inn (mix op kex))))
=======
      (lsh 3 (sub 64 (met 3 key)) (swap 3 key))
  =+  inn=(shan (swap 3 (cat 3 (swap 3 mes) (mix ip kex))))
  (shan (swap 3 (cat 3 inn (mix op kex))))
>>>>>>> 858f0c7f
::
::::::::::::::::::::::::::::::::::::::::::::::::::::::::::
::                section 3bC, UTC                      ::  Gregorian only
::
++  dawn                                                ::  Jan 1 weekday
  |=  yer/@ud
  =+  yet=(sub yer 1)
  %-  mod  :_  7
  :(add 1 (mul 5 (mod yet 4)) (mul 4 (mod yet 100)) (mul 6 (mod yet 400)))
::
++  daws                                                ::  date weekday
  |=  yed/date
  %-  mod  :_  7
  (add (dawn y.yed) (sub (yawn [y.yed m.yed d.t.yed]) (yawn y.yed 1 1)))
::
++  deal                                                ::  to leap sec time
  |=  yer/@da
  =+  n=0
  =+  yud=(yore yer)
  |-  ^-  date
  ?:  (gte yer (add (snag n lef:yu) ~s1))
    (yore (year yud(s.t (add n s.t.yud))))
  ?:  &((gte yer (snag n lef:yu)) (lth yer (add (snag n lef:yu) ~s1)))
    yud(s.t (add +(n) s.t.yud))
  ?:  =(+(n) (lent lef:yu))
    (yore (year yud(s.t (add +(n) s.t.yud))))
  $(n +(n))
::
++  lead                                                ::  from leap sec time
  |=  ley/date
  =+  ler=(year ley)
  =+  n=0
  |-  ^-  @da
  =+  led=(sub ler (mul n ~s1))
  ?:  (gte ler (add (snag n les:yu) ~s1))
    led
  ?:  &((gte ler (snag n les:yu)) (lth ler (add (snag n les:yu) ~s1)))
    ?:  =(s.t.ley 60)
      (sub led ~s1)
    led
  ?:  =(+(n) (lent les:yu))
    (sub led ~s1)
  $(n +(n))
::
++  dust                                                ::  print UTC format
  |=  yed/date
  ^-  tape
  =+  wey=(daws yed)
  ;:  weld
      `tape`(snag wey (turn wik:yu |=(a/tape (scag 3 a))))
      ", "  ~(rud at d.t.yed)  " "
      `tape`(snag (dec m.yed) (turn mon:yu |=(a/tape (scag 3 a))))
      " "  (scag 1 ~(rud at y.yed))  (slag 2 ~(rud at y.yed))  " "
      ~(rud at h.t.yed)  ":"  ~(rud at m.t.yed)  ":"  ~(rud at s.t.yed)
      " "  "+0000"
  ==
::
++  stud    !:                                          ::  parse UTC format
  =<  |=  a/cord                                        ::  expose parsers
      %+  biff  (rush a (more sepa elem))
      |=  b/(list _(wonk *elem))  ^-  (unit date)
      =-  ?.((za:jo -) ~ (some (zp:jo -)))
      ^+  =+  [*date u=unit]
          *{(u _[a y]) (u _m) (u _d.t) (u _+.t) $~}
      :~                                                ::  XX  types
          |-(?~(b ~ ?.(?=($y -.i.b) $(b t.b) `+.i.b)))
          |-(?~(b ~ ?.(?=($m -.i.b) $(b t.b) `+.i.b)))
          |-(?~(b ~ ?.(?=($d -.i.b) $(b t.b) `+.i.b)))
          |-(?~(b ~ ?.(?=($t -.i.b) $(b t.b) `+.i.b)))
      ==
  |%
  ::
  ++  snug
    |=  a/wall
    |=  b/tape
    =+  [pos=1 len=(lent b)]
    |-  ^-  (unit @u)
    ?~  a  ~
    ?:  =(b (scag len i.a))
      `pos
    $(pos +(pos), a t.a)
  ::
  ::
  ++  sepa  ;~(pose ;~(plug com (star ace)) (plus ace))
  ++  elem
    ;~  pose 
      (stag %t t)  (stag %y y)  (stag %m m)  (stag %d d)
      (stag %w w)  (stag %z z)
    == 
  ::
  ++  y  (stag %& (bass 10 (stun 3^4 dit)))
  ++  m  (sear (snug mon:yu) (plus alf))
  ++  d  (bass 10 (stun 1^2 dit))
  ++  t  [;~(plug - - + (easy ~))]:[;~(sfix d col) d]
  ++  w  (sear (snug wik:yu) (plus alf))
  ++  z  [;~(plug (mask "-+") . .)]:(bass 10 (stun 2^2 dit))
  --
::
++  unt                                                 ::  UGT to UTC time
  |=  a/@
  (div (sub a ~1970.1.1) ~s1)
::
++  yu                                                  ::  UTC format constants
  |%
  ++  mon  ^-  (list tape)
    :~  "January"  "February"  "March"  "April"  "May"  "June"  "July"
        "August"  "September"  "October"  "November"  "December"
    ==
  ::
  ++  wik  ^-  (list tape)
    :~  "Sunday"  "Monday"  "Tuesday"  "Wednesday"  "Thursday"
        "Friday"  "Saturday"
    ==
  ::
  ++  les  ^-  (list @da)
    :~  ~2015.7.1  ~2012.7.1  ~2009.1.1  ~2006.1.1  ~1999.1.1  ~1997.7.1
        ~1996.1.1  ~1994.7.1  ~1993.7.1  ~1992.7.1  ~1991.1.1  ~1990.1.1
        ~1988.1.1  ~1985.7.1  ~1983.7.1  ~1982.7.1  ~1981.7.1  ~1980.1.1
        ~1979.1.1  ~1978.1.1  ~1977.1.1  ~1976.1.1  ~1975.1.1  ~1974.1.1
        ~1973.1.1  ~1972.7.1
    ==
  ++  lef  ^-  (list @da)
    :~  ~2015.6.30..23.59.59   ~2012.6.30..23.59.59
        ~2008.12.31..23.59.58  ~2005.12.31..23.59.57
        ~1998.12.31..23.59.56  ~1997.6.30..23.59.55
        ~1995.12.31..23.59.54  ~1994.6.30..23.59.53
        ~1993.6.30..23.59.52   ~1992.6.30..23.59.51
        ~1990.12.31..23.59.50  ~1989.12.31..23.59.49
        ~1987.12.31..23.59.48  ~1985.6.30..23.59.47
        ~1983.6.30..23.59.46   ~1982.6.30..23.59.45
        ~1981.6.30..23.59.44   ~1979.12.31..23.59.43
        ~1978.12.31..23.59.42  ~1977.12.31..23.59.41
        ~1976.12.31..23.59.40  ~1975.12.31..23.59.39
        ~1974.12.31..23.59.38  ~1973.12.31..23.59.37
        ~1972.12.31..23.59.36  ~1972.6.30..23.59.35
    ==
  --
::
::::::::::::::::::::::::::::::::::::::::::::::::::::::::::
::                section 3bD, JSON and XML             ::
::
++  moon                                                ::  mime type to text
  |=  myn/mite
  %-  crip
  |-  ^-  tape
  ?~  myn  ~
  ?:  =(~ t.myn)  (trip i.myn)
  (weld (trip i.myn) `tape`['/' $(myn t.myn)])
::
++  perk                                                ::  parse cube fork 
  |*  a/(pole @tas)
  ?~  a  fail
  ;~  pose 
    (cold -.a (jest -.a))
    $(a +.a)
  ==
::
++  poja                                                ::  parse JSON
  =<  |=(a/cord `(unit json)`(rush a apex))
  |%
  ++  apex                                              ::  JSON value
    %+  knee  *json  |.  ~+
    %+  ifix  [spac spac]
    ;~  pose
      (cold ~ (jest 'null'))
      (stag %b bool)
      (stag %s stri)
      (cook |=(s/tape [%n p=(rap 3 s)]) numb)
      abox
      obox
    ==
  ++  tops  ;~(pose abox obox)                          ::  JSON strict
  ::  JSON arrays
  ++  abox  (stag %a (ifix [sel (ws ser)] (more (ws com) apex)))
  ::  JSON objects
  ++  pear  ;~(plug ;~(sfix (ws stri) (ws col)) apex)
  ++  obje  (ifix [(ws kel) (ws ker)] (more (ws com) pear))
  ++  obox  (stag %o (cook malt obje))
  ::  JSON booleans
  ++  bool  ;~(pose (cold & (jest 'true')) (cold | (jest 'false')))
  ::  JSON strings
  ++  stri  (cook crip (ifix [doq doq] (star jcha)))
  ++  jcha  ;~(pose ;~(less doq bas prn) esca)           :: character in string
  ++  esca                                               :: Escaped character
    ;~  pfix  bas
      ;~  pose
        doq  fas  soq  bas
        (sear ~(get by `(map @t @)`(malt `(list (pair @t @))`[b+8 t+9 n+10 f+12 r+13 ~])) low)
        ;~(pfix (just 'u') (cook tuft qix:ab))           :: 4-digit hex to UTF-8
      ==
    ==
  ::  JSON numbers
  ++  numb
    ;~  (comp twel)
      (mayb (piec hep))
      ;~  pose
        (piec (just '0'))
        ;~(plug (shim '1' '9') digs)
      ==
      (mayb frac)
      (mayb expo)
    ==
  ++  digs  (star (shim '0' '9'))
  ++  expo                                              :: Exponent part
    ;~  (comp twel)
      (piec (mask "eE"))
      (mayb (piec (mask "+-")))
      digs
    ==
  ++  frac   ;~(plug dot digs)                          :: Fractional part
  ::  whitespace
  ++  spac  (star (mask [`@`9 `@`10 `@`13 ' ' ~]))
  ++  ws  |*(sef/rule ;~(pfix spac sef))
  ::  plumbing
  ++  mayb  |*(bus/rule ;~(pose bus (easy "")))
  ++  twel  |=({a/tape b/tape} (weld a b))
  ++  piec
    |*  bus/rule
    (cook |=(a/@ [a ~]) bus)
  --
::
++  pojo                                                ::  print json
  =|  rez/tape
  |=  val/json
  ^-  tape
  ?~  val  (weld "null" rez)
  ?-    -.val
      $a
    :-  '['
    =.  rez  [']' rez]
    !.
    ?~  p.val  rez
    |-
    ?~  t.p.val  ^$(val i.p.val)
    ^$(val i.p.val, rez [',' $(p.val t.p.val)])
 ::
      $b  (weld ?:(p.val "true" "false") rez)
      $n  (weld (trip p.val) rez)
      $s
    :-  '"'
    =.  rez  ['"' rez]
    =+  viz=(trip p.val)
    !.
    |-  ^-  tape
    ?~  viz  rez
    =+  hed=(jesc i.viz)
    ?:  ?=({@ $~} hed)                 :: common case
      [i.hed $(viz t.viz)]            :: cons-and-tail
    (weld hed $(viz t.viz))
 ::
      $o
    :-  '{'
    =.  rez  ['}' rez]
    =+  viz=(~(tap by p.val))
    ?~  viz  rez
    !.
    |-  ^+  rez
    ?~  t.viz  ^$(val [%s p.i.viz], rez [':' ^$(val q.i.viz)])
    =.  rez  [',' $(viz t.viz)]
    ^$(val [%s p.i.viz], rez [':' ^$(val q.i.viz)])
  ==
::
++  poxo                                                ::  node to tape
  =<  |=(a/manx `tape`(apex a ~))
  |_  _[unq=`?`| cot=`?`|]                           ::  self-close all tags
  ++  apex                                              ::  top level
    |=  {mex/manx rez/tape}
    ^-  tape
    ?:  ?=({$$ {{$$ *} $~}} g.mex)
      (escp v.i.a.g.mex rez)
    =+  man=`mane`n.g.mex
    =.  unq  |(unq =(%script man) =(%style man))
    =+  tam=(name man)
    =+  att=`mart`a.g.mex
    :-  '<'
    %+  welp  tam
    =-  ?~(att rez [' ' (attr att rez)])
    ^-  rez/tape
    ?:  &(?=($~ c.mex) |(cot (clot man)))
      [' ' '/' '>' rez]
    :-  '>'
    (many c.mex :(weld "</" tam ">" rez))
  ::
  ++  attr                                              ::  attributes to tape
    |=  {tat/mart rez/tape}
    ^-  tape
    ?~  tat  rez
    =.  rez  $(tat t.tat)
    ;:  weld 
      (name n.i.tat)
      "=\"" 
      (escp(unq |) v.i.tat '"' ?~(t.tat rez [' ' rez]))
    ==
  ::
  ++  escp                                              ::  escape for xml
    |=  {tex/tape rez/tape}
    ?:  unq
      (weld tex rez)
    =+  xet=`tape`(flop tex)
    !.
    |-  ^-  tape
    ?~  xet  rez
    %=    $
      xet  t.xet
      rez  ?-  i.xet
             $34  ['&' 'q' 'u' 'o' 't' ';' rez]
             $38  ['&' 'a' 'm' 'p' ';' rez]
             $39  ['&' '#' '3' '9' ';' rez]
             $60  ['&' 'l' 't' ';' rez]
             $62  ['&' 'g' 't' ';' rez]
             *    [i.xet rez]
           ==
    ==
  ::
  ++  many                                              ::  nodelist to tape
    |=  {lix/(list manx) rez/tape}
    |-  ^-  tape
    ?~  lix  rez
    (apex i.lix $(lix t.lix))
  ::
  ++  name                                              ::  name to tape
    |=  man/mane  ^-  tape
    ?@  man  (trip man)
    (weld (trip -.man) `tape`[':' (trip +.man)])
  ::
  ++  clot  ~+                                          ::  self-closing tags
    %~  has  in
        %-  silt  ^-  (list term)  :~
          %area  %base  %br  %col  %command  %embed  %hr  %img  %input  %keygen
          %link  %meta  %param     %source   %track  %wbr 
    ==  ==
  --
::
++  foo
    ;~(plug fas fas fas)
++  poxa                                                ::  xml parser
  =<  |=(a/cord (rush a apex))
  |_  ent/_`(map term @t)`[[%apos '\''] ~ ~]
  ++  apex
    =+  spa=;~(pose comt whit)
    %+  knee  *manx  |.  ~+
    %+  ifix  [(star spa) (star spa)]
    ;~  pose
      %+  sear  |=({a/marx b/marl c/mane} ?.(=(c n.a) ~ (some [a b])))
        ;~(plug head many tail)
      empt
    == 
  ::
  ++  attr                                              ::  attributes
    %+  knee  *mart  |.  ~+ 
    %-  star
    ;~  plug  
      ;~(pfix (plus whit) name)
      ;~  pose
        (ifix [;~(plug tis doq) doq] (star ;~(less doq escp)))
        (ifix [;~(plug tis soq) soq] (star ;~(less soq escp)))
        (easy ~)
      ==
    ==
  ::
  ++  chrd                                              ::  character data
    %+  cook  |=(a/tape ^-(mars ;/(a)))
    (plus ;~(less doq ;~(pose (just `@`10) escp)))
  ::
  ++  comt                                              ::  comments 
    =-  (ifix [(jest '<!--') (jest '-->')] (star -))
    ;~  pose
      ;~(less hep prn)
      whit
      ;~(less (jest '-->') hep)
    ==
  :: 
  ++  escp  ;~(pose ;~(less gal gar pam prn) enty)
  ++  enty                                              ::  entity
    %+  ifix  pam^sem
    ;~  pose
      =+  def=^+(ent (my [%gt '>'] [%lt '<'] [%amp '&'] [%quot '"'] ~))
      %+  sear  ~(get by (~(uni by def) ent))
      (cook crip ;~(plug alf (stun 1^31 aln)))
      %+  cook  |=(a/@c ?:((gth a 0x10.ffff) '�' (tuft a)))
      =<  ;~(pfix hax ;~(pose - +))
      :-  (bass 10 (stun 1^8 dit))
      (bass 16 ;~(pfix (mask "xX") (stun 1^8 hit)))
    ==
  ::
  ++  empt                                              ::  self-closing tag
    %+  ifix  [gal (jest '/>')]
    ;~(plug ;~(plug name attr) (cold ~ (star whit)))
  ::
  ++  head                                              ::  opening tag
    (ifix [gal gar] ;~(plug name attr))
  ::
  ++  many
    (more (star comt) ;~(pose apex chrd))
  ::
  ++  name                                              ::  tag name 
    =+  ^=  chx
        %+  cook  crip 
        ;~  plug 
            ;~(pose cab alf) 
            (star ;~(pose cab dot alp))
        ==
    ;~(pose ;~(plug ;~(sfix chx col) chx) chx)
  ::
  ++  tail  (ifix [(jest '</') gar] name)               ::  closing tag
  ++  whit  (mask ~[' ' `@`0x9 `@`0xa])                 ::  whitespace
  --
::
++  jo                                                  ::  json reparser
  =>  |%  ++  grub  (unit *) 
          ++  fist  $-(json grub)
      --
  |%
  ++  ar                                                ::  array as list
    |*  wit/fist
    |=  jon/json
    ?.  ?=({$a *} jon)  ~
    %-  zl
    |-  
    ?~  p.jon  ~
    [i=(wit i.p.jon) t=$(p.jon t.p.jon)]
  ::
  ++  at                                                ::  array as tuple
    |*  wil/(pole fist)
    |=  jon/json
    ?.  ?=({$a *} jon)  ~
    =+  raw=((at-raw wil) p.jon)
    ?.((za raw) ~ (some (zp raw)))
  ::
  ++  at-raw                                            ::  array as tuple
    |*  wil/(pole fist)
    |=  jol/(list json)
    ?~  wil  ~
    :-  ?~(jol ~ (-.wil i.jol))
    ((at-raw +.wil) ?~(jol ~ t.jol))
  ::
  ++  bo                                                ::  boolean
    |=(jon/json ?.(?=({$b *} jon) ~ [~ u=p.jon]))
  ::
  ++  bu                                                ::  boolean not
    |=(jon/json ?.(?=({$b *} jon) ~ [~ u=!p.jon]))
  ::
  ++  ci                                                ::  maybe transform
    |*  {poq/gate wit/fist}
    |=  jon/json
    (biff (wit jon) poq)
  ::
  ++  cu                                                ::  transform
    |*  {poq/gate wit/fist}
    |=  jon/json
    (bind (wit jon) poq)
  ::
  ++  da                                                ::  UTC date
    |=  jon/json
    ?.  ?=({$s *} jon)  ~
    (bind (stud p.jon) |=(a/date (year a)))
  ::
  ++  di                                                ::  millisecond date
    %+  cu
      |=  a/@u  ^-  @da
      (add ~1970.1.1 (div (mul ~s1 a) 1.000))
    ni
  ::
  ++  mu                                                ::  true unit
    |*  wit/fist
    |=  jon/json
    ?~(jon (some ~) (bind (wit jon) some))
  ::
  ++  ne                                                ::  number as real
    |=  jon/json
    ^-  (unit @rd)
    !!
  ::
  ++  ni                                                ::  number as integer
    |=  jon/json 
    ?.  ?=({$n *} jon)  ~
    (rush p.jon dem)
  ::
  ++  no                                                ::  number as cord
    |=  jon/json
    ?.  ?=({$n *} jon)  ~
    (some p.jon)
  ::
  ++  of                                                ::  object as frond
    |*  wer/(pole {cord fist})
    |=  jon/json
    ?.  ?=({$o {@ *} $~ $~} jon)  ~
    |-
    ?~  wer  ~
    ?:  =(-.-.wer p.n.p.jon)  
      ((pe -.-.wer +.-.wer) q.n.p.jon)
    ((of +.wer) jon)
  ::
  ++  ot                                                ::  object as tuple
    |*  wer/(pole {cord fist})
    |=  jon/json
    ?.  ?=({$o *} jon)  ~
    =+  raw=((ot-raw wer) p.jon)
    ?.((za raw) ~ (some (zp raw)))
  ::
  ++  ot-raw                                            ::  object as tuple
    |*  wer/(pole {cord fist})
    |=  jom/(map @t json)
    ?~  wer  ~
    =+  ten=(~(get by jom) -.-.wer)
    [?~(ten ~ (+.-.wer u.ten)) ((ot-raw +.wer) jom)]
  ::
  ++  om                                                ::  object as map
    |*  wit/fist
    |=  jon/json
    ?.  ?=({$o *} jon)  ~
    (zm (~(run by p.jon) wit))
  ::
  ++  op                                                ::  parse keys of map
    |*  {fel/rule wit/fist}
    %+  cu  my
    %-  ci  :_  (om wit)
    |=  a/(map cord _(need *wit))
    ^-  (unit (list _[(wonk *fel) (need *wit)]))
    =-  (zl (turn (~(tap by a)) -))
    |*  {a/cord b/*}
    =+  nit=(rush a fel) 
    ?~  nit  ~
    (some [u.nit b])
  ::
  ++  pe                                                ::  prefix
    |*  {pre/* wit/fist}
    (cu |*(* [pre +<]) wit)
  ::
  ++  sa                                                ::  string as tape
    |=  jon/json
    ?.(?=({$s *} jon) ~ (some (trip p.jon)))
  ::
  ++  so                                                ::  string as cord
    |=  jon/json
    ?.(?=({$s *} jon) ~ (some p.jon))
  ::
  ++  su                                                ::  parse string
    |*  sab/rule
    |=  jon/json
    ?.  ?=({$s *} jon)  ~
    (rush p.jon sab)
  ::
  ++  ul  |=(jon/json ?~(jon (some ~) ~))               ::  null
  ++  za                                                ::  full unit pole
    |*  pod/(pole (unit))
    ?~  pod  &
    ?~  -.pod  |
    (za +.pod)
  ::
  ++  zl                                                ::  collapse unit list
    |*  lut/(list (unit))
    ?.  |-  ^-  ?
        ?~(lut & ?~(i.lut | $(lut t.lut)))
      ~
    %-  some
    |-
    ?~  lut  ~
    [i=u:+.i.lut t=$(lut t.lut)]
  ::
  ++  zp                                                ::  unit tuple
    |*  but/(pole (unit))
    ?~  but  !!
    ?~  +.but  
      u:->.but
    [u:->.but (zp +.but)]
  ::
  ++  zm                                                ::  collapse unit map
    |*  lum/(map term (unit))
    ?:  (~(rep by lum) |=({{@ a/(unit)} b/_|} |(b ?=($~ a))))
      ~
    (some (~(run by lum) need))
  --
::
++  joba                                                ::  object from k-v pair
  |=  {p/@t q/json}
  ^-  json
  [%o [[p q] ~ ~]]
::
++  jobe                                                ::  object from k-v list
  |=  a/(list {p/@t q/json})
  ^-  json
  [%o (~(gas by *(map @t json)) a)]
::
++  jape                                                ::  string from tape
  |=  a/tape
  ^-  json
  [%s (crip a)]
::
++  jone                                                ::  number from unsigned
  |=  a/@u
  ^-  json
  :-  %n
  ?:  =(0 a)  '0'
  (crip (flop |-(^-(tape ?:(=(0 a) ~ [(add '0' (mod a 10)) $(a (div a 10))])))))
::
++  jode                                                ::  ms timestamp
  |=  a/time 
  =-  (jone (div (mul - 1.000) ~s1))
  (add (div ~s1 2.000) (sub a ~1970.1.1))
::
++  jesc
  =+  utf=|=(a/@ ['\\' 'u' ((x-co 4):co a)]) 
  |=  a/@  ^-  tape
  ?+  a  ?:((gth a 0x1f) [a ~] (utf a))
    $10  "\\n"
    $34  "\\\""
    $92  "\\\\"
  ==
::
++  scanf                                              ::  formatted scan
  |*  {tape (pole _;/(*{$^(rule tape)}))}
  =>  .(+< [a b]=+<)
  (scan a (parsf b))
++  parsf                                              ::  make parser from:
  |^  |*  a/(pole _;/(*{$^(rule tape)}))            ::  ;"chars{rule}chars"
      =-  (cook - (bill (norm a)))
      |*  (list)
      ?~  +<  ~
      ?~  t  i
      [i $(+< t)]
  ::
  ::  .=  (norm [;"{n}, {n}"]:n=dim:ag)  ~[[& dim] [| ", "] [& dim]]:ag
  ++  norm                                             
    |*  (pole _;/(*{$^(rule tape)}))
    ?~  +<  ~
    =>  .(+< [i=+<- t=+<+])
    :_  t=$(+< t)
    =+  rul=->->.i
    ^=  i
    ?~  rul     [%| p=rul]
    ?~  +.rul   [%| p=rul]
    ?@  &2.rul  [%| p=;;(tape rul)]
    [%& p=rul]
  ::
  ::  .=  (bill ~[[& dim] [| ", "] [& dim]]:ag)
  ::  ;~(plug dim ;~(pfix com ace ;~(plug dim (easy)))):ag
  ++  bill
    |*  (list (each rule tape))
    ?~  +<  (easy ~)
    ?:  ?=($| -.i)  ;~(pfix (jest (crip p.i)) $(+< t))
    %+  cook  |*({* *} [i t]=+<)
    ;~(plug p.i $(+< t))
  --
::
++  taco                                                ::  atom to octstream
  |=  tam/@  ^-  octs
  [(met 3 tam) tam]
::
++  tact                                                ::  tape to octstream
  |=  tep/tape  ^-  octs
  (taco (rap 3 tep))
::
++  tell                                                ::  wall to octstream
  |=  wol/wall  ^-  octs
  =+  buf=(rap 3 (turn wol |=(a/tape (crip (weld a `tape`[`@`10 ~])))))
  [(met 3 buf) buf]
::::::::::::::::::::::::::::::::::::::::::::::::::::::::::
::                section 3bF, filesystem interface     ::
::
++  feel                                                ::  simple file write
  |=  {pax/path val/cage}
  ^-  miso
  =+  dir=.^(arch %cy pax)
  ?~  fil.dir  [%ins val]
  [%mut val]
::
++  file                                                ::  simple file load
  |=  pax/path
  ^-  (unit)
  =+  dir=.^(arch %cy pax)
  ?~(fil.dir ~ [~ .^(* %cx pax)])
::
++  foal                                                ::  high-level write
  |=  {pax/path val/cage}
  ^-  toro
  ?>  ?=({* * * *} pax)
  [i.t.pax [%& [[[t.t.t.pax (feel pax val)] ~]]]]
::
++  fray                                                ::  high-level delete
  |=  pax/path
  ^-  toro
  ?>  ?=({* * * *} pax)
  [i.t.pax [%& [[[t.t.t.pax [%del ~]] ~]]]]
::
++  furl                                                ::  unify changes
  |=  {one/toro two/toro}
  ^-  toro
  ~|  %furl
  ?>  ?&  =(p.one p.two)                                ::  same path
          &(?=($& -.q.one) ?=($& -.q.two))              ::  both deltas
      ==
  [p.one [%& (weld p.q.one p.q.two)]]
::
++  tame                                                ::  parse kite path
  |=  hap/path
  ^-  (unit kite)
  ?.  ?=({@ @ @ @ *} hap)  ~
  =+  :*  hyr=(slay i.hap)
          fal=(slay i.t.hap)
          dyc=(slay i.t.t.hap)
          ved=(slay i.t.t.t.hap)
          ::  ved=(slay i.t.hap)
          ::  fal=(slay i.t.t.hap)
          ::  dyc=(slay i.t.t.t.hap)
          tyl=t.t.t.t.hap
      ==
  ?.  ?=({$~ $$ $tas @} hyr)  ~
  ?.  ?=({$~ $$ $p @} fal)  ~
  ?.  ?=({$~ $$ $tas @} dyc)  ~
  ?.  ?=({$~ $$ case} ved)  ~
  =+  his=`@p`q.p.u.fal
  =+  [dis=(end 3 1 q.p.u.hyr) rem=(rsh 3 1 q.p.u.hyr)]
  ?.  ?&(?=($c dis) ?=(?($v $w $x $y $z) rem))  ~
  [~ rem p.u.ved q.p.u.fal q.p.u.dyc tyl]
::
++  tome                                                ::  parse path to beam
  |=  pax/path
  ^-  (unit beam)
  ?.  ?=({* * * *} pax)  ~
  %+  biff  (slaw %p i.pax)
  |=  who/ship
  %+  biff  (slaw %tas i.t.pax)
  |=  dex/desk
  %+  biff  (slay i.t.t.pax)
  |=  cis/coin
  ?.  ?=({$$ case} cis)  ~
  `(unit beam)`[~ [who dex `case`p.cis] (flop t.t.t.pax)]
::
++  tope                                                ::  beam to path
  |=  bem/beam
  ^-  path
  [(scot %p p.bem) q.bem (scot r.bem) (flop s.bem)]
::::::::::::::::::::::::::::::::::::::::::::::::::::::::::
::                section 3bG, URL handling             ::
::
++  deft                                                ::  parse url extension
  |=  rax/(list @t)
  |-  ^-  pork
  ?~  rax
    [~ ~]
  ?^  t.rax
    [p.pok [ire q.pok]]:[pok=$(rax t.rax) ire=i.rax]
  =+  ^-  raf/(like term)
      =>  |=(a/@ ((sand %tas) (crip (flop (trip a)))))
      (;~(sfix (sear . sym) dot) [1^1 (flop (trip i.rax))])
  ?~  q.raf
    [~ [i.rax ~]]
  =+  `{ext/term {@ @} fyl/tape}`u.q.raf
  :-  `ext
  ?:(=(~ fyl) ~ [(crip (flop fyl)) ~])
::
++  fuel                                                ::  parse fcgi
  |=  {bem/beam ced/noun:cred quy/|-($@($~ {p/@t q/@t t/$}))}
  ^-  epic
  =+  qix=|-(`quay`?~(quy quy [[p q]:quy $(quy t.quy)]))
  [(malt qix) ((hard cred) ced) bem /]
::
++  sifo                                                ::  64-bit encode
  |=  tig/@
  ^-  tape
  =+  poc=(~(dif fo 3) 0 (met 3 tig))
  =+  pad=(lsh 3 poc (swp 3 tig))
  =+  ^=  cha
  'ABCDEFGHIJKLMNOPQRSTUVWXYZabcdefghijklmnopqrstuvwxyz0123456789+/'
  =+  ^=  sif
      |-  ^-  tape
      ?~  pad
        ~
      =+  d=(end 0 6 pad)
      [(cut 3 [d 1] cha) $(pad (rsh 0 6 pad))]
  (weld (flop (slag poc sif)) (reap poc '='))
::
++  ofis  ::  XX broken
  =-  |=(a/cord (rash a fel))
  =<  fel=(cook |~(a/@ `@t`(swp 3 a)) (bass 64 .))
  =-  (cook welp ;~(plug (plus siw) (stun 0^2 (cold %0 tis))))
  ^=  siw
  ;~  pose
     (cook |=(a/@ (sub a 'A')) (shim 'A' 'Z'))
     (cook |=(a/@ (sub a 'G')) (shim 'a' 'z'))
     (cook |=(a/@ (add a 4)) (shim '0' '9'))
     (cold 62 (just '+'))
     (cold 63 (just '/'))
   ==
::
::  .=  ~[p=~.ack q=~.~sarnel r=~..y]
::  (dray ~[p=%tas q=%p r=%f] %ack ~sarnel &)
++  dray                                                ::  load tuple into path
  =-  |*  {a/{@tas (pole @tas)} b/*}  ^-  (paf a)
      =>  .(b `(tup -.a +.a)`b)
      ?~  +.a  [(scot -.a b) ~]
      [(scot -.a -.b) `(paf +.a)`(..$ +.a +.b)]
  :-  paf=|*(a/(pole) ?~(a $~ {(odo:raid -.a(. %ta)) (..$ +.a)}))
  tup=|*({a/@tas b/(pole @tas)} =+(c=(odo:raid a) ?~(b c {c (..$ -.b +.b)})))
::
::  .=  [p=%ack q=~sarnel r=&]
::  (raid /ack/~sarnel+.y p=%tas q=%p r=%f ~)
++  raid                                                ::  demand path odors
  =-  |*  {a/path b/{@tas (pole @tas)}}
      ?~  +.b  `(odo -.b)`(slav -.b -.a)
      [`(odo -.b)`(slav -.b -.a) (..$ +.a +.b)]
  ^=  odo
  |*  a/@tas
  |=  b/*
  =<  a(, (. b))                  ::  preserve face
  ?+  a   @
    $c  @c  $da  @da  $dr  @dr  $f   @f   $if  @if  $is  @is  $p   @p
    $u  @u  $uc  @uc  $ub  @ub  $ui  @ui  $ux  @ux  $uv  @uv  $uw  @uw
    $s  @s  $t   @t   $ta  @ta  $tas  @tas
  ==
::
++  read                                                ::  parse odored path
  =<  |*({a/path b/{@tas (pole @tas)}} ((+> b) a))
  |*  b/{@tas (pole @tas)}
  |=  a/path
  ?~  a  ~
  =+  hed=(slaw -.b i.a)
  ?~  +.b
    ^-  (unit (odo:raid -.b))
    ?^(+.a ~ hed)
  ^-  (unit {(odo:raid -.b) _(need *(..^$ +.b))})
  (both hed ((..^$ +.b) +.a))
::
++  urle                                                ::  URL encode
  |=  tep/tape
  ^-  tape
  %-  zing
  %+  turn  tep
  |=  tap/char
  =+  xen=|=(tig/@ ?:((gte tig 10) (add tig 55) (add tig '0')))
  ?:  ?|  &((gte tap 'a') (lte tap 'z'))
          &((gte tap 'A') (lte tap 'Z'))
          &((gte tap '0') (lte tap '9'))
          =('.' tap)
          =('-' tap)
          =('~' tap)
          =('_' tap)
      ==
    [tap ~]
  ['%' (xen (rsh 0 4 tap)) (xen (end 0 4 tap)) ~]
::
++  urld                                                ::  URL decode
  |=  tep/tape
  ^-  (unit tape)
  ?~  tep  [~ ~]
  ?:  =('%' i.tep)
    ?.  ?=({@ @ *} t.tep)  ~
    =+  nag=(mix i.t.tep (lsh 3 1 i.t.t.tep))
    =+  val=(rush nag hex:ag)
    ?~  val  ~
    =+  nex=$(tep t.t.t.tep)
    ?~(nex ~ [~ [`@`u.val u.nex]])
  =+  nex=$(tep t.tep)
  ?~(nex ~ [~ i.tep u.nex])
::
++  earf                                                ::  purf to tape
  |=  purf
  (weld (earn p) ?~(q "" `tape`['#' (trip u.q)]))
::
++  earl                                                ::  localize purl
  |=  {who/@p pul/purl}
  ^-  purl
  pul(q.q [(rsh 3 1 (scot %p who)) q.q.pul])
::
++  earn                                                ::  purl to tape
  =<  |=(pul/purl `tape`(apex %& pul))
  |%
  ++  apex
    |=  qur/quri  ^-  tape
    ?-  -.qur
      $&  (weld (head p.p.qur) `tape`$(qur [%| +.p.qur]))
      $|  ['/' (weld (body p.qur) (tail q.qur))]
    ==
  ::
  ++  body
    |=  pok/pork  ^-  tape
    ?~  q.pok  ~
    |-
    =+  seg=(urle (trip i.q.pok))
    ?~  t.q.pok
      ?~(p.pok seg (welp seg '.' (trip u.p.pok)))
    (welp seg '/' $(q.pok t.q.pok))
  ::
  ++  head
    |=  har/hart
    ^-  tape
    ;:  weld
      ?:(&(p.har !?=(hoke r.har)) "https://" "http://")
    ::
      ?-  -.r.har
        $|  (trip (rsh 3 1 (scot %if p.r.har)))
        $&  =+  rit=(flop p.r.har)
            |-  ^-  tape
            ?~(rit ~ (weld (trip i.rit) ?~(t.rit "" `tape`['.' $(rit t.rit)])))
      ==
    ::
      ?~(q.har ~ `tape`[':' ((d-co:co 1) u.q.har)])
    ==
  ::
  ++  tail
    |=  kay/quay
    ^-  tape
    ?:  =(~ kay)  ~
    :-  '?'
    |-  ^-  tape
    ?~  kay  ~
    ;:  welp
      (urle (trip p.i.kay))
      ?~(q.i.kay ~ ['=' (urle (trip q.i.kay))])
      ?~(t.kay ~ `tape`['&' $(kay t.kay)])
    ==
  --
::
++  urlp                                                ::  url+header parser
  |%
  ++  apat                                              ::  2396 abs_path
    %+  cook  deft
    (ifix [fas ;~(pose fas (easy ~))] (more fas smeg))
  ++  aurf                                              ::  2396 with fragment
    %+  cook  |~(a/purf a)
    ;~(plug auri (punt ;~(pfix hax (cook crip (star pque)))))
  ++  auru                                              ::  2396 with maybe user
    %+  cook
      |=  $:  a/{p/? q/(unit iden) r/{(unit @ud) host}}
              b/{pork quay}
          ==
      ^-  (pair (unit iden) purl)
      [q.a [[p.a r.a] b]]
    ::
    ;~  plug
      ;~(plug htts (punt ;~(sfix urt:ab pat)) thor)
      ;~(plug ;~(pose apat (easy *pork)) yque)
    ==
  ++  auri                                              ::  2396 URL
    %+  cook
      |=  a/purl
      ?.(?=(hoke r.p.a) a a(p.p &))
    ;~  plug
      ;~(plug htts thor)
      ;~(plug ;~(pose apat (easy *pork)) yque)
    ==
  ++  htts  
    %+  sear  ~(get by (malt `(list (pair term ?))`[http+| https+& ~]))
    ;~(sfix scem ;~(plug col fas fas))
  ::
  ++  cock                                              ::  cookie
    (most ;~(plug sem ace) ;~(plug toke ;~(pfix tis tosk)))
  ++  dlab                                              ::  2396 domainlabel
    %+  sear
      |=  a/@ta
      ?.(=('-' (rsh 3 (dec (met 3 a)) a)) [~ u=a] ~)
    %+  cook  cass
    ;~(plug aln (star alp))
  ::
  ++  fque  (cook crip (plus pquo))                     ::  normal query field
  ++  fquu  (cook crip (star pquo))                     ::  optional field
  ++  pcar  ;~(pose pure pesc psub col pat)             ::  2396 path char
  ++  pcok  ;~(less bas sem com doq prn)                ::  cookie char
  ++  pesc  ;~(pfix cen mes)                            ::  2396 escaped
  ++  pold  (cold ' ' (just '+'))                       ::  old space code
  ++  pque  ;~(pose pcar fas wut)                       ::  3986 query char
  ++  pquo  ;~(pose pure pesc pold fas wut)             ::  normal query char
  ++  pure  ;~(pose aln hep dot cab sig)                ::  2396 unreserved
  ++  psub  ;~  pose                                    ::  3986 sub-delims
              zap  buc  pam  soq  pel  per
              tar  lus  com  sem  tis
            ==
  ++  ptok  ;~  pose                                    ::  2616 token
              aln  zap  hax  buc  cen  pam  soq  tar  lus
              hep  dot  ket  cab  tec  bar  sig
            ==
  ++  scem                                              ::  2396 scheme
    %+  cook  cass
    ;~(plug alf (star ;~(pose aln lus hep dot)))
  ::
  ++  smeg  (cook crip (plus pcar))                     ::  2396 segment
  ++  tock  (cook crip (plus pcok))                     ::  6265 cookie-value
  ++  tosk  ;~(pose tock (ifix [doq doq] tock))         ::  6265 cookie-value
  ++  toke  (cook crip (plus ptok))                     ::  2616 token
  ++  thor                                              ::  2396 host+port
    %+  cook  |*({* *} [+<+ +<-])
    ;~  plug
      thos
      ;~((bend) (easy ~) ;~(pfix col dim:ag))
    ==
  ++  thos                                              ::  2396 host, no local
    ;~  plug
      ;~  pose
        %+  stag  %&
        %+  sear                                        ::  LL parser weak here
          |=  a/(list @t)
          =+  b=(flop a)
          ?>  ?=(^ b)
          =+  c=(end 3 1 i.b)
          ?.(&((gte c 'a') (lte c 'z')) ~ [~ u=b])
        (most dot dlab)
      ::
        %+  stag  %|
        =+  tod=(ape:ag ted:ab)
        %+  bass  256
        ;~(plug tod (stun [3 3] ;~(pfix dot tod)))
      ==
    ==
  ++  yque                                              ::  query ending
    ;~  pose
      ;~(pfix wut yquy)
      (easy ~)
    ==
  ++  yquy                                              ::  query
    ;~  pose                                            ::  proper query
      %+  more
        ;~(pose pam sem)
      ;~(plug fque ;~(pose ;~(pfix tis fquu) (easy '')))
    ::
      %+  cook                                          ::  funky query
        |=(a/tape [[%$ (crip a)] ~])
      (star pque)
    ==
  ++  zest                                              ::  2616 request-uri
    ;~  pose
      (stag %& (cook |=(a/purl a) auri))
      (stag %| ;~(plug apat yque))
    ==
  --
++  epur                                                ::  url+header parser
  =>(urlp |=(a/cord `(unit purl)`(rush a auri)))
::
::::::::::::::::::::::::::::::::::::::::::::::::::::::::::
::                section 3bH, names etc                ::
::
++  clan                                                ::  ship to rank
  |=  who/ship  ^-  rank
  =+  wid=(met 3 who)
  ?:  (lte wid 1)   %czar
  ?:  =(2 wid)      %king
  ?:  (lte wid 4)   %duke
  ?:  (lte wid 8)   %earl
  ?>  (lte wid 16)  %pawn
::
++  glam                                                ::  carrier names
  |=  zar/@pD  ^-  tape
  (weld "galaxy " (scow %p zar))
::
++  gnom                                                ::  ship display name
  |=  {{our/@p now/@da} him/@p}  ^-  @t
  =+  yow=(scot %p him)
  =+  pax=[(scot %p our) %name (scot %da now) yow ~]
  =+  woy=.^(@t %a pax)
  ?:  =(%$ woy)  yow
  (rap 3 yow ' ' woy ~)
::
++  gnow
  |=  {who/@p gos/gcos}  ^-  @t
  ?-    -.gos
      $czar                 (rap 3 '|' (rap 3 (glam who)) '|' ~)
      $king                 (rap 3 '_' p.gos '_' ~)
      $earl                 (rap 3 ':' p.gos ':' ~)
      $pawn                 ?~(p.gos %$ (rap 3 '.' u.p.gos '.' ~))
      $duke
    ?:  ?=($anon -.p.gos)  %$
    %+  rap  3
    ^-  (list @)
    ?-    -.p.gos
        $punk  ~['"' q.p.gos '"']
        ?($lord $lady)
      =+  ^=  nad
          =+  nam=`name`s.p.p.gos
          %+  rap  3
          :~  p.nam
              ?~(q.nam 0 (cat 3 ' ' u.q.nam))
              ?~(r.nam 0 (rap 3 ' (' u.r.nam ')' ~))
              ' '
              s.nam
          ==
      ?:(=(%lord -.p.gos) ~['[' nad ']'] ~['(' nad ')'])
    ==
  ==
++  pale                                                ::  filter peers
  |=  {hid/bowl fun/$-(sink ?)}
  (skim (~(tap by sup.hid)) fun)
::
++  prix                                                ::  filter gate
  |=  pax/path  |=  sink  ^-  ?
  ?~  pax  &  ?~  r.+<  | 
  &(=(i.pax i.r.+<) $(pax t.pax, r.+< t.r.+<))
::
++  prey  |=({pax/path hid/bowl} (pale hid (prix pax))) ::  prefix 
++  hunt                                                ::  first of unit dates
  |=  {one/(unit @da) two/(unit @da)}
  ^-  (unit @da)
  ?~  one  two
  ?~  two  one
  ?:((lth u.one u.two) one two)
::
++  mole                                                ::  new to old sky
  |=  ska/$-(* (unit (unit)))
  |=  a/*
  ^-  (unit)
  =+  b=(ska a)
  ?~  b  ~
  ?~  u.b  ~
  [~ u.u.b]
::
++  myle                                                ::  new to old sky
  |=  ska/$-({* *} (unit (unit)))
  ^-  $-({* *} (unit))
  |=  a/{* *}
  ^-  (unit)
  =+  b=(ska a)
  ?~  b  ~
  ?~  u.b  ~
  [~ u.u.b]
::
++  pack                                                ::  light path encoding
  |=  {a/term b/path}  ^-  knot
  %+  rap  3  :-  (wack a)
  (turn b |=(c/knot (cat 3 '_' (wack c))))
::
++  puck                                                ::  light path decoding
  =+  fel=(most cab (sear wick urt:ab))
  |=(a/knot `(unit {p/term q/path})`(rush a fel))
::
++  saxo                                                ::  autocanon
  |=  who/ship
  ^-  (list ship)
  ?:  (lth who 256)  [who ~]
  [who $(who (sein who))]
::
++  sein                                                ::  autoboss
  |=  who/ship  ^-  ship
  =+  mir=(clan who)
  ?-  mir
    $czar  who
    $king  (end 3 1 who)
    $duke  (end 4 1 who)
    $earl  (end 5 1 who)
    $pawn  `@p`0
  ==
::::::::::::::::::::::::::::::::::::::::::::::::::::::::::
::                section 3bI, Arvo structures          ::
::
++  acru                                                ::  asym cryptosuite
          $_  ^?  |%                                    ::  opaque object
          ++  as  ^?                                    ::  asym ops
            |%  ++  seal  |~({a/pass b/@ c/@} *@)       ::  encrypt to a
                ++  sign  |~({a/@ b/@} *@)              ::  certify as us
                ++  sure  |~({a/@ b/@} *(unit @))       ::  authenticate from us
                ++  tear  |~  {a/pass b/@}              ::  accept from a 
                          *(unit {p/@ q/@})             ::
            --                                          ::
          ++  de  |~({a/@ b/@} *(unit @))               ::  symmetric de, soft
          ++  dy  |~({a/@ b/@} *@)                      ::  symmetric de, hard
          ++  en  |~({a/@ b/@} *@)                      ::  symmetric en
          ++  ex  ^?                                    ::  export
            |%  ++  fig  *@uvH                          ::  fingerprint
                ++  pac  *@uvG                          ::  default passcode
                ++  pub  *pass                          ::  public key
                ++  sec  *ring                          ::  private key
            --                                          ::
          ++  nu  ^?                                    ::  reconstructors
             |%  ++  pit  |~({a/@ b/@} ^?(..nu))        ::  from [width seed]
                 ++  nol  |~(a/@ ^?(..nu))              ::  from naked ring
                 ++  com  |~(a/@ ^?(..nu))              ::  from naked pass
             --                                         ::
          --                                            ::
++  aeon  @ud                                          ::
++  agon  (map {p/ship q/desk} {p/@ud q/@ud r/waks})    ::  mergepts
++  ankh                                                ::  fs node (new)
          $:  fil/(unit {p/lobe q/cage})                ::  file
              dir/(map @ta ankh)                        ::  folders
          ==                                            ::
++  apex  {p/@uvI q/(map @ta @uvI) r/(map @ta $~)}      ::  node report (old)
++  ares  (unit {p/term q/(list tank)})                 ::  possible error
++  bale                                                ::  driver state
  |*  a/_*                                              ::  %jael keys type
  $:  {our/ship now/@da eny/@uvI byk/beak}              ::  base info
      {usr/iden dom/(list @t)}                          ::  req user, domain
      key/a                                             ::  secrets from %jael
  ==                                                    ::
++  iden  knot:?($~ @ta)                                ::  username
++  sec-move                                            ::  driver effect
  $%  {$send p/hiss}                                    ::  http out
      {$show p/purl}                                    ::  direct user to url
      {$give p/httr}                                    ::  respond immediately
      {$redo $~}                                         ::  restart request qeu
  ==                                                    ::
++  ball  @uw                                           ::  statement payload
++  bait  {p/skin q/@ud r/dove}                         ::  fmt nrecvd spec
++  beam  {{p/ship q/desk r/case} s/path}               ::  global name
++  beak  {p/ship q/desk r/case}                        ::  garnish with beak
++  bird                                                ::  packet in travel
          $:  gom/soap                                  ::  message identity
              mup/@ud                                   ::  pktno in msg
              nux/@ud                                   ::  xmission count
              lys/@da                                   ::  last sent
              pac/rock                                  ::  packet data
          ==                                            ::
++  bitt  (map bone (pair ship path))                   ::  incoming subs
++  blob                                                ::  fs blob
          $%  {$delta p/lobe q/{p/mark q/lobe} r/page}  ::  delta on q
              {$direct p/lobe q/page}                   ::  immediate
          ==                                            ::
++  boat  (map (pair bone wire) (trel bean ship path))  ::  outgoing subs
++  boon                                                ::  fort output
          $%  {$beer p/ship}                            ::  gained ownership
              {$bier p/ship q/deed}                     ::  unsigned deed
              {$cake p/sock q/soap r/coop s/duct}       ::  e2e message result
              {$coke p/sock q/soap r/cape s/duct}       ::  message result
              {$mead p/lane q/rock}                     ::  accept packet
              {$milk p/sock q/soap r/*}                 ::  accept message
              {$mulk p/sock q/soap r/*}                 ::  e2e pass message
              {$ouzo p/lane q/rock}                     ::  transmit packet
              {$wine p/sock q/tape}                     ::  notify user
          ==                                            ::
++  bowl                                                ::  standard app state
        $:  $:  our/ship                                ::  host
                src/ship                                ::  guest
                dap/term                                ::  agent
            ==                                          ::  
            $:  wex/boat                                ::  outgoing subs
                sup/bitt                                ::  incoming subs
            ==                                          ::
            $:  ost/bone                                ::  opaque cause
                act/@ud                                 ::  change number
                eny/@uvI                                ::  entropy
                now/@da                                 ::  current time
                byk/beak                                ::  load source
        ==  ==                                          ::
++  bray  {p/life q/(unit life) r/ship s/@da}           ::  our parent us now
++  brow  {p/@da q/@tas}                                ::  browser version
++  buck  {p/mace q/will}                               ::  all security data
++  cake  {p/sock q/skin r/@}                           ::  top level packet
++  cape                                                ::  end-to-end result
          $?  $good                                     ::  delivered
              $dead                                     ::  rejected
          ==                                            ::
++  care  ?($u $v $w $x $y $z)                          ::  clay submode
++  case                                                ::  ship desk case spur
          $%  {$da p/@da}                               ::  date
              {$tas p/@tas}                             ::  label
              {$ud p/@ud}                               ::  number
          ==                                            ::
++  chum  @uvI                                          ::  hashed passcode
++  clot                                                ::  symmetric record
          $:  yed/(unit {p/hand q/code})                ::  outbound
              heg/(map hand code)                       ::  proposed
              qim/(map hand code)                       ::  inbound
          ==                                            ::
++  coal  *                                             ::  untyped vase
++  code  @uvI                                          ::  symmetric key
++  cone                                                ::  reconfiguration
          $%  {$& p/twig}                               ::  transform
              {$| p/(list @tas)}                        ::  alter
          ==                                            ::
++  chum  @uvI                                          ::  hashed passcode
++  claw                                                ::  startup chain
          $:  joy/(unit coal)                           ::  local context
              ran/(unit coal)                           ::  arguments
              pux/(unit path)                           ::  execution path
              jiv/(unit coal)                           ::  app configuration
              kyq/(unit coal)                           ::  app customization
              gam/(unit coal)                           ::  app image
          ==                                            ::
++  clip  (each @if @is)                                ::  client IP
++  coal  *                                             ::  untyped vase
++  code  @uvI                                          ::  symmetric key
++  cone                                                ::  reconfiguration
          $%  {$& p/twig}                                ::  transform
              {$| p/(list @tas)}                        ::  alter
          ==                                            ::
++  coop  (unit ares)                                   ::  e2e ack
++  cred                                                ::  credential
          $:  hut/hart                                  ::  client host
              aut/(jug @tas @t)                         ::  client identities
              orx/oryx                                  ::  CSRF secret
              acl/(unit @t)                             ::  accept-language
              cip/(each @if @is)                        ::  client IP
              cum/(map @tas *)                          ::  custom dirt
          ==                                            ::
++  deed  {p/@ q/step r/?}                              ::  sig stage fake?
++  dome                                                ::  project state
          $:  ank/ankh                                  ::  state
              let/@ud                                   ::  top id
              hit/(map @ud tako)                        ::  changes by id
              lab/(map @tas @ud)                        ::  labels
          ==                                            ::
++  dore                                                ::  foreign contact
          $:  wod/road                                  ::  connection to
              wyl/will                                  ::  inferred mirror
              caq/clot                                  ::  symmetric key state
          ==                                            ::
++  dove  {p/@ud q/(map @ud @)}                         ::  count hash 13-blocks
++  epic                                                ::  FCGI parameters
          $:  qix/(map @t @t)                           ::  query
              ced/cred                                  ::  client credentials
              bem/beam                                  ::  original path
              but/path                                  ::  ending
          ==                                            ::
++  flap  @uvH                                          ::  network packet id
++  flow                                                ::  packet connection
          $:  rtt/@dr                                   ::  decaying avg rtt
              wid/@ud                                   ::  logical wdow msgs
          ==                                            ::
++  gank  (each vase (list tank))                       ::  abstract result
++  gilt  {@tas *}                                      ::  presumed gift
++  gens  {p/lang q/gcos}                               ::  general identity
++  germ                                                ::  merge style
          $?  $init                                     ::  new desk
              $this                                     ::  ours with parents
              $that                                     ::  hers with parents
              $fine                                     ::  fast forward
              $meet                                     ::  orthogonal files
              $mate                                     ::  orthogonal changes
              $meld                                     ::  force merge
          ==                                            ::
++  gcos                                                ::  id description
          $%  {$czar $~}                                ::  8-bit ship
              {$duke p/what}                            ::  32-bit ship
              {$earl p/@t}                              ::  64-bit ship
              {$king p/@t}                              ::  16-bit ship
              {$pawn p/(unit @t)}                       ::  128-bit ship
          ==                                            ::
++  govt  path                                          ::  country+postcode
++  hand  @uvH                                          ::  hash of code
++  hart  {p/? q/(unit @ud) r/host}                     ::  http sec+port+host
++  hate  {p/purl q/@p r/moth}                          ::  semi-cooked request
++  heir  {p/@ud q/mess r/(unit love)}                  ::  status+headers+data
++  hiss  {p/purl q/moth}                               ::  outbound request
++  hist  {p/@ud q/(list @t)}                           ::  depth texts
++  hole  @t                                            ::  session identity
++  hort  {p/(unit @ud) q/host}                         ::  http port+host
++  host  (each (list @t) @if)                          ::  http host
++  hoke  %+  each   {$localhost $~}                    ::  local host
          ?($.0.0.0.0 $.127.0.0.1)                      ::
++  httq                                                ::  raw http request
          $:  p/meth                                    ::  method
              q/@t                                      ::  unparsed url
              r/(list {p/@t q/@t})                      ::  headers
              s/(unit octs)                             ::  body
          ==                                            ::
++  httr  {p/@ud q/mess r/(unit octs)}                  ::  raw http response
++  httx                                                ::  encapsulated http
          $:  p/?                                       ::  https?
              q/clip                                    ::  source IP
              r/httq                                    ::
          ==                                            ::
++  kite  {p/care q/case r/ship s/desk t/spur}          ::  parsed global name
++  json                                                ::  normal json value
          $@  $~                                        ::  null
          $%  {$a p/(list json)}                        ::  array
              {$b p/?}                                  ::  boolean
              {$o p/(map @t json)}                      ::  object
              {$n p/@ta}                                ::  number
              {$s p/@t}                                 ::  string
          ==                                            ::
++  lamb                                                ::  short path
          $%  {$& p/@tas}                               ::  auto
              {$| p/twig}                               ::  manual
          ==                                            ::
++  lane                                                ::  packet route
          $%  {$if p/@da q/@ud r/@if}                   ::  IP4/public UDP/addr
              {$is p/@ud q/(unit lane) r/@is}           ::  IPv6 w+alternates
              {$ix p/@da q/@ud r/@if}                   ::  IPv4 provisional
          ==                                            ::
++  lang  @ta                                           ::  IETF lang as code
++  lark  {p/(unit @tas) q/lawn}                        ::  parsed command
++  lass  ?($0 $1 $2)                                   ::  power increment
++  lath  $%                                            ::  pipeline stage
              {$0 p/lass q/lamb r/(list cone) s/twig}   ::  command
              {$1 p/twig}                               ::  generator
              {$2 p/twig}                               ::  filter
          ==                                            ::
++  lawn  (list lath)                                   ::
++  lice  {p/ship q/buck}                               ::  full license
++  life  @ud                                           ::  regime number
++  lint  (list rock)                                   ::  fragment array
++  lobe  @uvI                                          ::  blob ref
++  love  $%                                            ::  http response
              {$ham p/manx}                             ::  html node
              {$mid p/mite q/octs}                      ::  mime-typed data
              {$raw p/httr}                             ::  raw http response
              {$wan p/wain}                             ::  text lines
              {$zap p/@ud q/(list tank)}                ::  status+error
          ==                                            ::
++  maki  {p/@ta q/@ta r/@ta s/path}                    ::
++  mace  (list {p/life q/ring})                        ::  private secrets
++  math  (map @t (list @t))                            ::  semiparsed headers
++  meal                                                ::  payload
          $%  {$back p/cape q/flap r/@dr}               ::  acknowledgment
              {$buck p/coop q/flap r/@dr}               ::  e2e ack
              {$bond p/life q/path r/@ud s/*}           ::  message
              {$bund p/life q/path r/@ud s/*}           ::  e2e message
              {$carp p/@ q/@ud r/@ud s/flap t/@}        ::  skin+inx+cnt+hash
              {$fore p/ship q/(unit lane) r/@}          ::  forwarded packet
          ==                                            ::
++  mess  (list {p/@t q/@t})                            ::  raw http headers
++  meta                                                ::  path metadata
          $%  {$& q/@uvI}                               ::  hash
              {$| q/(list @ta)}                         ::  dir
          ==                                            ::
++  meth                                                ::  http methods
          $?  $conn                                     ::  CONNECT
              $delt                                     ::  DELETE
              $get                                      ::  GET
              $head                                     ::  HEAD
              $opts                                     ::  OPTIONS
              $post                                     ::  POST
              $put                                      ::  PUT
              $trac                                     ::  TRACE
          ==                                            ::
++  mime  {p/mite q/octs}                               ::  mimetyped data
++  mite  (list @ta)                                    ::  mime type
++  miso                                                ::  ankh delta
          $%  {$del $~}                                 ::  delete
              {$ins p/cage}                             ::  insert
              {$dif p/cage}                             ::  mutate from diff
              {$mut p/cage}                             ::  mutate from raw
          ==                                            ::
++  misu                                                ::  computed delta
          $%  {$del $~}                                 ::  delete
              {$ins p/cage}                             ::  insert
              {$dif p/lobe q/cage}                      ::  mutate from diff
          ==                                            ::
++  mizu  {p/@u q/(map @ud tako) r/rang}                ::  new state
++  moar  {p/@ud q/@ud}                                 ::  normal change range
++  moat  {p/case q/case r/path}                        ::  change range
++  mood  {p/care q/case r/path}                        ::  request in desk
++  moth  {p/meth q/math r/(unit octs)}                 ::  http operation
++  name  {p/@t q/(unit @t) r/(unit @t) s/@t}           ::  first mid+nick last
++  newt  ?($boot $kick $mess $slay $wake)              ::  lifecycle events
++  nori                                                ::  repository action
          $%  {$& p/soba}                               ::  delta
              {$| p/@tas}                               ::  label
          ==                                            ::
++  nuri                                                ::  repository action
          $%  {$& p/suba}                               ::  delta
              {$| p/@tas}                               ::  label
          ==                                            ::
++  octs  {p/@ud q/@t}                                  ::  octet-stream
++  oryx  @t                                            ::  CSRF secret
++  page  (cask *)                                      ::  untyped cage
++  pail  ?($none $warm $cold)                          ::  connection status
++  plan  (trel view (pair @da (unit @dr)) path)        ::  subscription
++  plea  {p/@ud q/{p/? q/@t}}                          ::  live prompt
++  plop  blob                                          ::  unvalidated blob
++  pork  {p/(unit @ta) q/(list @t)}                    ::  fully parsed url
++  pred  {p/@ta q/@tas r/@ta $~}                       ::  proto-path
++  prod  {p/prom q/tape r/tape}                        ::  prompt
++  prom  ?($text $pass $none)                          ::  format type
++  purf  (pair purl (unit @t))                         ::  url with fragment
++  purl  {p/hart q/pork r/quay}                        ::  parsed url
++  putt                                                ::  outgoing message
          $:  ski/snow                                  ::  sequence acked+sent
              wyv/(list rock)                           ::  packet list XX gear
          ==                                            ::
++  pyre                                                ::  cascade stash
          $:  p/(map {p/path q/path r/coal} coal)       ::  by path
              q/(map {p/path q/@uvI r/coal} coal)       ::  by source hash
              r/(map {p/* q/coal} coal)                 ::  by (soft) twig
          ==                                            ::
++  quay  (list {p/@t q/@t})                            ::  parsed url query
++  quri                                                ::  request-uri
          $%  {$& p/purl}                               ::  absolute
              {$| p/pork q/quay}                        ::  relative
          ==                                            ::
++  race                                                ::  inbound stream
          $:  did/@ud                                   ::  filled sequence
              dod/?                                     ::  not processing
              bum/(map @ud ares)                        ::  nacks
              mis/(map @ud {p/cape q/lane r/flap s/(unit)}) ::  misordered
          ==                                            ::
++  rank  ?($czar $king $duke $earl $pawn)              ::  ship width class
++  rang  $:  hut/(map tako yaki)                       ::
              lat/(map lobe blob)                       ::
          ==                                            ::
++  rand                                                ::  unvalidated rant
          $:  p/{p/care q/case r/@tas}                  ::  clade release book
              q/path                                    ::  spur
              r/page                                    ::  data
          ==                                            ::
++  rant                                                ::  namespace binding
          $:  p/{p/care q/case r/@tas}                  ::  clade release book
              q/path                                    ::  spur
              r/cage                                    ::  data
          ==                                            ::
++  rave                                                ::  general request
          $%  {$sing p/mood}                            ::  single request
              {$next p/mood}                            ::  next version
              {$many p/? q/moat}                        ::  change range
          ==                                            ::
++  rill                                                ::  outbound stream
          $:  sed/@ud                                   ::  sent
              san/(map @ud duct)                        ::  outstanding
          ==                                            ::
++  riot  (unit rant)                                   ::  response+complete
++  road                                                ::  secured oneway route
          $:  exp/@da                                   ::  expiration date
              lun/(unit lane)                           ::  route to friend
              lew/will                                  ::  will of friend
          ==                                            ::
++  rock  @uvO                                          ::  packet
++  rout  {p/(list host) q/path r/oryx s/path}          ::  http route (new)
++  rump  {p/care q/case r/@tas s/path}                 ::  relative path
++  saba  {p/ship q/@tas r/moar s/dome}                 ::  patch+merge
++  sack  {p/ship q/ship}                               ::  incoming [our his}
++  scar                                                ::  opaque duct
          $:  p/@ud                                     ::  bone sequence
              q/(map duct bone)                         ::  by duct
              r/(map bone duct)                         ::  by bone
          ==                                            ::
++  sufi                                                ::  domestic host
          $:  hoy/(list ship)                           ::  hierarchy
              val/wund                                  ::  private keys
              law/will                                  ::  server will
              seh/(map hand {p/ship q/@da})             ::  key cache
              hoc/(map ship dore)                       ::  neighborhood
          ==                                            ::
++  salt  @uv                                           ::  entropy
++  seal                                                ::  auth conversation
          $:  whu/(unit ship)                           ::  client identity
              pul/purl                                  ::  destination url
              wit/?                                     ::  wait for partner
              foy/(unit {p/ship q/hole})                ::  partner to notify
              pus/(unit @ta)                            ::  password
          ==                                            ::
++  sect  ?($black $blue $red $orange $white)           ::  banner
++  shed                                                ::  packet flow
          $:  $:  rtt/@dr                               ::  smoothed rtt
                  rto/@dr                               ::  retransmit timeout
                  rtn/(unit @da)                        ::  next timeout
                  rue/(unit @da)                        ::  last heard from
              ==                                        ::
              $:  nus/@ud                               ::  number sent
                  nif/@ud                               ::  number live
                  nep/@ud                               ::  next expected
                  caw/@ud                               ::  logical window
                  cag/@ud                               ::  congest thresh
              ==                                        ::
              $:  diq/(map flap @ud)                    ::  packets sent
                  pyz/(map soup @ud)                    ::  message+unacked
                  puq/(qeu {p/@ud q/soul})              ::  packet queue
              ==                                        ::
          ==                                            ::
++  skit  {p/(unit @ta) q/(list @ta) r/(list @ta)}      ::  tracking path
++  skin  ?($none $open $fast $full)                    ::  encoding stem
++  snow  {p/@ud q/@ud r/(set @ud)}                     ::  window exceptions
++  soap  {p/{p/life q/life} q/path r/@ud}              ::  statement id
++  soup  {p/path q/@ud}                                ::  new statement id
++  soul                                                ::  packet in travel
          $:  gom/soup                                  ::  message identity
              nux/@ud                                   ::  xmission count
              liv/?                                     ::  deemed live
              lys/@da                                   ::  last sent
              pac/rock                                  ::  packet data
          ==                                            ::
++  soba  (list {p/path q/miso})                        ::  delta
++  sock  {p/ship q/ship}                               ::  outgoing [from to]
++  spur  path                                          ::  ship desk case spur
++  step  {p/bray q/gens r/pass}                        ::  identity stage
++  suba  (list {p/path q/misu})                        ::  delta
++  tako  @                                             ::  yaki ref
++  tick  @ud                                           ::  process id
++  toro  {p/@ta q/nori}                                ::  general change
++  town                                                ::  all security state
          $:  lit/@ud                                   ::  imperial modulus
              any/@                                     ::  entropy
              urb/(map ship sufi)                       ::  all keys and routes
              fak/?                                     ::
          ==                                            ::
++  tube  {p/@ta q/@ta r/@ta s/path}                    ::  canonical path
++  tutu  *                                             ::  presumed type
++  yaki  {p/(list tako) q/(map path lobe) r/tako t/@da} ::  commit
++  view  ?($u $v $w $x $y $z)                          ::  view mode
++  waks  (map path woof)                               ::  list file states
++  what                                                ::  logical identity
          $%  {$anon $~}                                ::  anonymous
              {$lady p/whom}                            ::  female person ()
              {$lord p/whom}                            ::  male person []
              {$punk p/sect q/@t}                       ::  opaque handle ""
          ==                                            ::
++  whom  {p/@ud q/govt r/sect s/name}                  ::  year+govt+id
++  woof  $@  $know                                     ::  udon transform
              {$chan (list {$@(@ud {p/@ud q/@ud})})}    ::
++  wund  (list {p/life q/ring r/acru})                 ::  mace in action
++  will  (list deed)                                   ::  certificate
++  zuse  %310                                          ::  hoon+zuse kelvin
::          ::
::::        ::::  this will become `%york`, vane structures.
  ::          ::
++  gift-ames                                           ::  out result <-$
          $%  {$drop $~}                                ::  drop packet
              {$hear p/lane q/@}                        ::  receive packet
              {$east p/sock q/*}                        ::  network response
              {$init p/@p}                              ::  report install
              {$mass p/mass}                            ::  memory usage
              {$send p/lane q/@}                        ::  transmit packet
              {$waft p/ship q/path r/*}                 ::  response message
              {$wart p/sock q/@tas r/path s/*}          ::  network request
              {$went p/ship q/cape}                     ::  reaction message
              {$woot p/ship q/path r/coop}              ::  e2e reaction message
          ==                                            ::
++  kiss-ames                                           ::  in request ->$
          $%  {$born p/@p q/@pG r/?}                    ::  ticket birth
              {$barn $~}                                ::  new unix process
              {$crud p/@tas q/(list tank)}              ::  error with trace
              {$cash p/@p q/buck}                       ::  civil license
              {$funk p/@p q/@p r/@}                     ::  symtix from/to/key
              {$hear p/lane q/@}                        ::  receive packet
              {$hole p/lane q/@}                        ::  packet failed
              {$junk p/@}                               ::  entropy
              {$kick p/@da}                             ::  wake up
              {$make p/(unit @t) q/@ud r/@ s/?}         ::  wild license
              {$sith p/@p q/@uw r/?}                    ::  imperial generator
              {$wake $~}                                ::  timer activate
              {$want p/sock q/path r/*}                 ::  send message
              {$wegh $~}                                ::  report memory
<<<<<<< HEAD
              {$west p/sack q/path r/*}                 ::  network request
              {$wont p/sock q/path r/*}                 ::  e2e send message  
=======
              {$wont p/sock q/path r/*}                 ::  e2e send message
>>>>>>> 858f0c7f
          ==                                            ::
++  card-ames                                           ::  out cards
          $%  {$went p/sack q/path r/@ud s/coop}        ::  response confirm 
              {$west p/sack q/path r/@ud s/*}           ::  network request
          ==                                            ::
++  note-ames                                           ::  out request $->
          $%  {$c card-ames}                            ::  to %clay
              {$e card-ames}                            ::  to %eyre
              {$g card-ames}                            ::  to %gall
          ==                                            ::  
::
::::    %behn
  ::
++  gift-behn                                           ::  out result <-$
          $%  {$mass p/mass}                            ::  memory usage
              {$wake $~}                                ::  wakey-wakey
          ==                                            ::
++  kiss-behn                                           ::  in request ->$
          $%  {$rest p/@da}                             ::  cancel alarm
              {$wait p/@da}                             ::  set alarm
              {$wake $~}                                ::  timer activate
              {$wegh $~}                                ::  report memory
          ==                                            ::
::
::::    %clay
  ::
++  khan                                                ::
          $:  fil/(unit (unit cage))                    ::  XX see khan-to-soba
              dir/(unit (map @ta (unit khan)))          ::
          ==                                            ::
++  mode  (list {path (unit mime)})                     ::
++  riff  {p/desk q/(unit rave)}                        ::  request+desist
::::                                                    ::
++  gift-clay                                           ::  out result <-$
          $%  {$ergo p/@tas q/mode}                     ::  version update
              {$hill p/(list @tas)}                     ::  mount points
              {$mack p/(unit tang)}                     ::  ack
              {$mass p/mass}                            ::  memory usage
              {$mere p/(each (set path) (pair term tang))}  ::  merge result
              {$note p/@tD q/tank}                      ::  debug message
              {$ogre p/@tas}                            ::  delete mount point
              {$writ p/riot}                            ::  response
          ==                                            ::
++  kiss-clay                                           ::  in request ->$
          $%  {$boat $~}                                ::  pier rebooted
              {$drop p/@p q/@tas}                       ::  cancel pending merge
              {$info p/@p q/@tas r/nori}                ::  internal edit
              {$init p/@p}                              ::  report install
              {$into p/@tas q/? r/mode}                 ::  external edit
              {$merg p/@p q/@tas r/@p s/@tas t/case u/germ}  ::  merge desks
              {$mont p/@tas q/@p r/@tas s/path}         ::  mount to unix
              {$ogre p/$@(@tas beam)}                   ::  delete mount point
              {$warp p/sock q/riff}                     ::  file request
              {$wegh $~}                                ::  report memory
              {$went p/sack q/path r/@ud s/coop}        ::  response confirm 
              {$west p/sack q/path r/@ud s/*}           ::  network request
          ==                                            ::
::
::::
  ::
++  blew  {p/@ud q/@ud}                                 ::  columns rows
++  belt                                                ::  old belt
  $%  {$aro p/?($d $l $r $u)}                           ::  arrow key
      {$bac $~}                                         ::  true backspace
      {$ctl p/@c}                                       ::  control-key
      {$del $~}                                         ::  true delete
      {$met p/@c}                                       ::  meta-key
      {$ret $~}                                         ::  return
      {$txt p/(list @c)}                                ::  utf32 text
  ==                                                    ::
++  blit                                                ::  old blit
  $%  {$bel $~}                                         ::  make a noise
      {$clr $~}                                         ::  clear the screen
      {$hop p/@ud}                                      ::  set cursor position
      {$lin p/(list @c)}                                ::  set current line
      {$mor $~}                                         ::  newline
      {$sag p/path q/*}                                 ::  save to jamfile
      {$sav p/path q/@}                                 ::  save to file
      {$url p/@t}                                       ::  activate url
  ==                                                    ::
++  dill-belt                                           ::  new belt
  $%  {$aro p/?($d $l $r $u)}                           ::  arrow key
      {$bac $~}                                         ::  true backspace
      {$cru p/@tas q/(list tank)}                       ::  echo error
      {$ctl p/@}                                        ::  control-key
      {$del $~}                                         ::  true delete
      {$hey $~}                                         ::  refresh
      {$met p/@}                                        ::  meta-key
      {$ret $~}                                         ::  return
      {$rez p/@ud q/@ud}                                ::  resize, cols, rows
      {$txt p/(list @c)}                                ::  utf32 text
      {$yow p/gill}                                     ::  connect to app
  ==                                                    ::
++  dill-blit                                           ::  new blit
  $%  {$bel $~}                                         ::  make a noise
      {$clr $~}                                         ::  clear the screen
      {$hop p/@ud}                                      ::  set cursor position
      {$mor p/(list dill-blit)}                         ::  multiple blits
      {$pro p/(list @c)}                                ::  show as cursor+line
      {$qit $~}                                         ::  close console
      {$out p/(list @c)}                                ::  send output line
      {$sag p/path q/*}                                 ::  save to jamfile
      {$sav p/path q/@}                                 ::  save to file
      {$url p/@t}                                       ::  activate url
  ==                                                    ::
++  flog                                                ::  sent to %dill
  $%  {$crud p/@tas q/(list tank)}                      ::
      {$heft $~}                                        ::
      {$text p/tape}                                    ::
      {$veer p/@ta q/path r/@t}                         ::  install vane
      {$vega p/path}                                    ::  reboot by path
      {$verb $~}                                        ::  verbose mode
  ==                                                    ::
++  gill  (pair ship term)                              ::  general contact
::::
++  gift-dill                                           ::  out result <-$
  $%  {$bbye $~}                                        ::  reset prompt
      {$blit p/(list blit)}                             ::  terminal output
      {$burl p/@t}                                      ::  activate url
      {$init p/@p}                                      ::  set owner
      {$logo $~}                                        ::  logout
      {$mass p/mass}                                    ::  memory usage
      {$veer p/@ta q/path r/@t}                         ::  install vane
      {$vega p/path}                                    ::  reboot by path
      {$verb $~}                                        ::  verbose mode
  ==                                                    ::
++  kiss-dill                                           ::  in request ->$
  $%  {$belt p/belt}                                    ::  terminal input
      {$blew p/blew}                                    ::  terminal config
      {$boot p/*}                                       ::  weird %dill boot
      {$crud p/@tas q/(list tank)}                      ::  error with trace
      {$flog p/flog}                                    ::  wrapped error
      {$flow p/@tas q/(list gill)}                      ::  terminal config
      {$hail $~}                                        ::  terminal refresh
      {$heft $~}                                        ::  memory report
      {$hook $~}                                        ::  this term hung up
      {$harm $~}                                        ::  all terms hung up
      {$init p/ship}                                    ::  after gall ready
      {$tick p/@p q/@p}                                 ::  initial ticket
      {$noop $~}                                        ::  no operation
      {$talk p/tank}                                    ::
      {$text p/tape}                                    ::
      {$veer p/@ta q/path r/@t}                         ::  install vane
      {$vega p/path}                                    ::  reboot by path
      {$verb $~}                                        ::  verbose mode
  ==                                                    ::
::
::::    %eyre
  ::
++  gram                                                ::  inter-ship message
  =+  fuz={path @ud *}                                  ::  ames format
  $?  {{$lon $~} p/hole}                                ::  login request
      {{$aut $~} p/hole}                                ::  login reply
      {{$hat $~} p/hole q/hart}                         ::  login redirect
      {{$get $~} p/@uvH q/{? clip httq}}                ::  remote request
      {{$got $~} p/@uvH q/httr}                         ::  remote response
      {{$gib $~} p/@uvH}                                ::  remote cancel
  ==                                                    ::
::::                                                    ::
++  kiss-eyre                                           ::  in request ->$
          $%  {$born $~}                                ::  new unix process
              {$crud p/@tas q/(list tank)}              ::  XX rethink
              {$hiss p/(unit iden) q/mark r/cage}       ::  outbound user req
              {$init p/@p}                              ::  report install
              {$serv p/$@(desk beam)}                   ::  set serving root
              {$them p/(unit hiss)}                     ::  outbound request
              {$they p/@ud q/httr}                      ::  inbound response
              {$chis p/? q/clip r/httq}                 ::  IPC inbound request
              {$this p/? q/clip r/httq}                 ::  inbound request
              {$thud $~}                                ::  inbound cancel
              {$wegh $~}                                ::  report memory
              {$went p/sack q/path r/@ud s/coop}        ::  response confirm 
              {$west p/sack q/fuz:gram}                 ::  network request
          ==                                            ::
++  gift-eyre                                           ::  out result <-$
          $%  {$mass p/mass}                            ::  memory usage
              {$mack p/(unit tang)}                     ::  message ack
              {$sigh p/cage}                            ::  marked http response
              {$thou p/httr}                            ::  raw http response
              {$thus p/@ud q/(unit hiss)}               ::  http request+cancel
              {$veer p/@ta q/path r/@t}                 ::  drop-through
              {$vega p/path}                            ::  drop-through
          ==                                            ::
::
::::    %ford
  ::
++  hood                                                ::  assembly plan
  $:  zus/@ud                                           ::  zuse kelvin
      sur/(list hoof)                                   ::  structures
      lib/(list hoof)                                   ::  libraries
      fan/(list horn)                                   ::  resources
      src/(list hoop)                                   ::  program
  ==                                                    ::
++  hoof  (pair term (unit (pair case ship)))           ::  resource reference
++  hoop                                                ::  source in hood
  $%  {$& p/twig}                                       ::  direct twig
      {$| p/beam}                                       ::  resource location   
  ==                                                    ::
++  hops   {pre/(unit tyke) pof/(unit {p/@ud q/tyke})}  ::  XX late-bound path
++  horn                                                ::  resource tree
  $%  {$ape p/twig}                                     ::  /~  twig by hand
      {$arg p/twig}                                     ::  /$  argument
      {$alt p/(list horn)}                              ::  /|  options
      {$dep p/horn}                                     ::  /#  insert dephash
      {$dub p/term q/horn}                              ::  /=  apply face
      {$fan p/(list horn)}                              ::  /.  list
      {$for p/(list (pair spur horn))}                  ::  /,  switch by path
      {$hel p/horn}                                     ::  /%  propagate args
      {$lin p/(list mark) q/horn}                       ::  /&  translates
      {$man p/(map knot horn)}                          ::  /*  hetero map
      {$nap p/horn}                                     ::  /_  homo map
      {$now p/horn}                                     ::  DEPRECATED
      {$nod p/term q/horn}                              ::  /_  @  list by odor
      {$saw p/twig q/horn}                              ::  /;  operate on
      {$see p/hops q/horn}                              ::  /:  relative to
      {$sic p/twig q/horn}                              ::  /^  cast
      {$toy p/? q/mark}                                 ::  /mark/  static/hook
  ==                                                    ::
++  milk  (trel ship desk silk)                         ::  sourced silk
++  silk                                                ::  construction layer
  $^  {p/silk q/silk}                                   ::  cons
  $%  {$$ p/cage}                                       ::  literal
      {$alts p/(list silk)}                             ::  options
      {$bake p/mark q/coin r/beam}                      ::  local synthesis
      {$bunt p/mark}                                    ::  example of mark
      {$call p/silk q/silk}                             ::  slam
      {$cast p/mark q/silk}                             ::  translate
      {$core p/beam}                                    ::  build program
      {$diff p/silk q/silk}                             ::  diff
      {$dude p/(trap tank) q/silk}                      ::  error wrap
      {$file p/beam}                                    ::  from clay
      {$flag p/(set $@(@uvH beam)) q/silk}              ::  add dependencies
      {$join p/mark q/silk r/silk}                      ::  merge
      {$mash p/mark q/milk r/milk}                      ::  annotate
      {$mute p/silk q/(list (pair wing silk))}          ::  mutant
      {$pact p/silk q/silk}                             ::  patch
      {$plan p/beam q/coin r/hood}                      ::  structured assembly
      {$reef $~}                                        ::  kernel reef
      {$ride p/twig q/silk}                             ::  silk thru twig
      {$tabl p/(list (pair silk silk))}                 ::  list
      {$vale p/mark q/*}                                ::  validate
      {$volt p/(cask *)}                                ::  unsafe add type
  ==                                                    ::
::::
++  bilk  (pair beak silk)                              ::  sourced request
++  gage                                                ::  recursive cage+tang
  $%  {$& p/cage}                                       ::  success
      {$| p/tang}                                       ::  error
      {$tabl p/(list (pair gage gage))}                 ::  table of results
  ==
++  gift-ford                                           ::  out result <-$
          $%  {$made p/@uvH q/gage}                     ::  computed result
              {$mass p/mass}                            ::  memory usage
              {$news p/@uvH}                            ::  fresh depends
          ==                                            ::
++  kiss-ford                                           ::  in request ->$
          $%  {$exec p/@p q/(unit bilk)}                ::  make / kill
              {$wasp p/@p q/{@uvH ?}}                   ::  depends ask / kill
              {$wegh $~}                                ::  report memory
              {$wipe p/@p $~}                           ::  clear cache
          ==                                            ::
::
::::    %gall
  ::
++  club                                                ::  agent action
  $%  {$peel p/mark q/path}                             ::  translated peer
      {$peer p/path}                                    ::  subscribe
      {$poke p/cage}                                    ::  apply
      {$puff p/mark q/noun}                             ::  unchecked poke
      {$pull $~}                                        ::  unsubscribe
      {$punk p/mark q/cage}                             ::  translated poke
      {$pump $~}                                        ::  pump yes+no
  ==                                                    ::
++  cuft                                                ::  internal gift
  $%  {$coup p/(unit tang)}                             ::  poke result
      {$diff p/cage}                                    ::  subscription output
      {$doff p/mark q/noun}                             ::  untyped diff
      {$quit $~}                                        ::  close subscription
      {$reap p/(unit tang)}                             ::  peer result
  ==                                                    ::
++  culm                                                ::  config action
  $%  {$load p/scup}                                    ::  load+reload
  ::  {$kick $~}                                        ::  restart everything
  ::  {$stop $~}                                        ::  toggle suspend
  ::  {$wipe $~}                                        ::  destroy all state
  ==                                                    ::
++  cush  (pair term club)                              ::  internal kiss
++  dude  term                                          ::  server identity
++  scup  (pair ship desk)                              ::  autoupdate
++  well  (pair desk term)                              ::
++  suss  (trel dude @tas @da)                          ::  config report
::::                                                    ::
++  kiss-gall                                           ::  incoming request
  $%  {$conf p/dock q/culm}                             ::  configure app
      {$init p/ship}                                    ::  set owner
      {$deal p/sock q/cush}                             ::  full transmission
      {$went p/sack q/path r/@ud s/coop}                ::  response confirm 
      {$west p/sack q/path r/@ud s/*}                   ::  network request
      {$wegh $~}                                        ::  report memory
  ==                                                    ::
++  gift-gall                                           ::  outgoing result
  $%  {$mass p/mass}                                    ::  memory usage
      {$onto p/(each suss tang)}                        ::  about agent
      {$rend p/path q/*}                                ::  network request
      {$unto p/cuft}
      {$mack p/(unit tang)}                             ::  message ack
  ==                                                    ::
::
::::    %arvo
  ::
++  gift-arvo                                           ::  out result <-$
  $?  gift-ames
      gift-clay
      gift-dill
      gift-eyre
      gift-ford
      gift-gall
      gift-behn
  ==
++  kiss-arvo                                           ::  in request ->$
  $?  kiss-ames
      kiss-clay
      kiss-dill
      kiss-eyre
      kiss-ford
      kiss-gall
      kiss-behn
  ==
++  note-arvo                                           ::  out request $->
  $?  {@tas $meta vase}
  $%  {$a kiss-ames}
      {$b kiss-behn}
      {$c kiss-clay}
      {$d kiss-dill}
      {$e kiss-eyre}
      {$f kiss-ford}
      {$g kiss-gall}
  ==  ==
++  sign-arvo                                           ::  in result $<-
  $%  {$a gift-ames}
      {$b gift-behn}
      {$c gift-clay}
      {$d gift-dill}
      {$e gift-eyre}
      {$f gift-ford}
      {$g gift-gall}
  ==
--<|MERGE_RESOLUTION|>--- conflicted
+++ resolved
@@ -587,6 +587,17 @@
     |=  se/@I  ^-  @uJ
     =+  pu=(puck se)
     (can 0 ~[[b se] [b pu]])
+  ::
+  ++  shar                                              ::  curve25519 secret
+    ~/  %shar
+    |=  {pub/@ sek/@}
+    ^-  @ux
+    =+  exp=(shal (rsh 0 3 b) sek)
+    =.  exp  (dis exp (can 0 ~[[3 0] [251 (fil 0 251 1)]]))
+    =.  exp  (con exp (lsh 3 31 0b100.0000))
+    =+  prv=(end 8 1 exp)
+    =+  crv=(fra.fq (sum.fq 1 pub) (dif.fq 1 pub))
+    (curt prv crv)
   ::
   ++  sign                                              ::  certify
     ~/  %sign
@@ -1814,15 +1825,9 @@
   =+  ^=  kex
       ?:  (gth (met 3 key) 64)
         (lsh 3 44 (shan key))
-<<<<<<< HEAD
       (lsh 3 (sub 64 (met 3 key)) (swp 3 key))
   =+  inn=(shan (swp 3 (cat 3 (swp 3 mes) (mix ip kex))))
   (shan (swp 3 (cat 3 inn (mix op kex))))
-=======
-      (lsh 3 (sub 64 (met 3 key)) (swap 3 key))
-  =+  inn=(shan (swap 3 (cat 3 (swap 3 mes) (mix ip kex))))
-  (shan (swap 3 (cat 3 inn (mix op kex))))
->>>>>>> 858f0c7f
 ::
 ::::::::::::::::::::::::::::::::::::::::::::::::::::::::::
 ::                section 3bC, UTC                      ::  Gregorian only
@@ -3440,12 +3445,7 @@
               {$wake $~}                                ::  timer activate
               {$want p/sock q/path r/*}                 ::  send message
               {$wegh $~}                                ::  report memory
-<<<<<<< HEAD
-              {$west p/sack q/path r/*}                 ::  network request
-              {$wont p/sock q/path r/*}                 ::  e2e send message  
-=======
               {$wont p/sock q/path r/*}                 ::  e2e send message
->>>>>>> 858f0c7f
           ==                                            ::
 ++  card-ames                                           ::  out cards
           $%  {$went p/sack q/path r/@ud s/coop}        ::  response confirm 
