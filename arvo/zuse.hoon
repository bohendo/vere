--- conflicted
+++ resolved
@@ -434,13 +434,10 @@
         ;~(sfix dim:ag col)  dim:ag  (cold ~ (star next))
     ==
   [[%.y &3.tuc] &2.tuc &1.tuc &4.tuc &5.tuc &6.tuc ~]
-<<<<<<< HEAD
 ::
 ++  unt                                                 ::  UGT to UTC time
   |=  a=@
   (div (sub a ~1970.1.1) (bex 64))
-=======
->>>>>>> 42bd55fd
 ::
 ++  yu                                                  ::  UTC format constants
   |%
