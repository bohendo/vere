::
::  zuse (3), standard library (tang)
::
|%
  ::::::::::::::::::::::::::::::::::::::::::::::::::::::  ::
::::              chapter 3b, Arvo libraries            ::::
::  ::::::::::::::::::::::::::::::::::::::::::::::::::::::
::                section 3bA, lite number theory       ::
::
++  fu                                                  ::  modulo (mul p q)
  |=  a=[p=@ q=@]
  =+  b=?:(=([0 0] a) 0 (~(inv fo p.a) (~(sit fo p.a) q.a)))
  |%
  ++  dif
    |=  [c=[@ @] d=[@ @]]
    [(~(dif fo p.a) -.c -.d) (~(dif fo q.a) +.c +.d)]
  ::
  ++  exp
    |=  [c=@ d=[@ @]]
    :-  (~(exp fo p.a) (mod c (dec p.a)) -.d)
    (~(exp fo q.a) (mod c (dec q.a)) +.d)
  ::
  ++  out                                               ::  garner's formula
    |=  c=[@ @]
    %+  add
      +.c
    (mul q.a (~(pro fo p.a) b (~(dif fo p.a) -.c (~(sit fo p.a) +.c))))
  ::
  ++  pro
    |=  [c=[@ @] d=[@ @]]
    [(~(pro fo p.a) -.c -.d) (~(pro fo q.a) +.c +.d)]
  ::
  ++  sum
    |=  [c=[@ @] d=[@ @]]
    [(~(sum fo p.a) -.c -.d) (~(sum fo q.a) +.c +.d)]
  ::
  ++  sit
    |=  c=@
    [(mod c p.a) (mod c q.a)]
  --
::::::::::::::::::::::::::::::::::::::::::::::::::::::::::
::                section 3bB, cryptosuites             ::
::
++  crua                                                ::  cryptosuite A (RSA)
  ^-  acru
  =|  [mos=@ pon=(unit ,[p=@ q=@ r=[p=@ q=@] s=_*fu])]
  =>  |%
      ++  mx  (dec (met 0 mos))                         ::  bit length
      ++  dap                                           ::  OEAP decode
        |=  [wid=@ xar=@ dog=@]  ^-  [p=@ q=@]
        =+  pav=(sub wid xar)
        =+  qoy=(cut 0 [xar pav] dog)
        =+  dez=(mix (end 0 xar dog) (shaw %pad-b xar qoy))
        [dez (mix qoy (shaw %pad-a pav dez))]
      ::
      ++  pad                                           ::  OEAP encode
        |=  [wid=@ rax=[p=@ q=@] meg=@]  ^-  @
        =+  pav=(sub wid p.rax)
        ?>  (gte pav (met 0 meg))
        ^-  @
        =+  qoy=(mix meg (shaw %pad-a pav q.rax))
        =+  dez=(mix q.rax (shaw %pad-b p.rax qoy))
        (can 0 [p.rax dez] [pav qoy] ~)
      ::
      ++  pull  |=(a=@ (~(exp fo mos) 3 a))
      ++  push  |=(a=@ (~(exp fo mos) 5 a))
      ++  pump
        |=  a=@  ^-  @
        ?~  pon  !!
        (out.s.u.pon (exp.s.u.pon p.r.u.pon (sit.s.u.pon a)))
      ::
      ++  punt
        |=  a=@  ^-  @
        ?~  pon  !!
        (out.s.u.pon (exp.s.u.pon q.r.u.pon (sit.s.u.pon a)))
      --
  |%
  ++  as
    =>  |%
        ++  haul                                        ::  revealing haul
          |=  a=pass
          =+  [mag=(end 3 1 a) bod=(rsh 3 1 a)]
          ?>  =('a' mag)
          ..as(mos bod, pon ~)
        --
    ^?
    |%  ++  seal
          |=  [a=pass b=@ c=@]
          ^-  @
          =>  .(c (sign b c))
          =+  her=(haul a)
          =+  det=(lte (add 256 (met 0 c)) mx.her)
          =+  lip=?:(det c 0)
          =-  (add ?:(p.mav 0 1) (lsh 0 1 q.mav))
          ^=  mav  ^-  [p=? q=@]
          :-  det
          =+  dog=(pad mx.her [256 b] lip)
          =+  hog=(push.her dog)
          =+  ben=(en b c)
          ?:(det hog (jam hog ben))
        ++  sign
          |=  [a=@ b=@]  ^-  @
          =-  (add ?:(p.mav 0 1) (lsh 0 1 q.mav))
          ^=  mav  ^-  [p=? q=@]
          =+  det=(lte (add 128 (met 0 b)) mx)
          :-  det
          =+  hec=(shaf (mix %agis a) b)
          =+  dog=(pad mx [128 hec] ?:(det b 0))
          =+  hog=(pump dog)
          ?:(det hog (jam hog b))
        ++  sure
          |=  [a=@ b=@]
          ^-  (unit ,@)
          =+  [det==(0 (end 0 1 b)) bod=(rsh 0 1 b)]
          =+  gox=?:(det [p=bod q=0] ((hard ,[p=@ q=@]) (cue bod)))
          =+  dog=(pull p.gox)
          =+  pig=(dap mx 128 dog)
          =+  log=?:(det q.pig q.gox)
          ?.(=(p.pig (shaf (mix %agis a) log)) ~ [~ log])
        ++  tear
          |=  [a=pass b=@]
          ^-  (unit ,[p=@ q=@])
          =+  her=(haul a)
          =+  [det==(0 (end 0 1 b)) bod=(rsh 0 1 b)]
          =+  gox=?:(det [p=bod q=0] ((hard ,[p=@ q=@]) (cue bod)))
          =+  dog=(punt p.gox)
          =+  pig=(dap mx 256 dog)
          =+  ^=  cow
              ^-  (unit ,@)
              ?:  det
                [~ q.pig]
              (de p.pig q.gox)
          ?~  cow  ~
          =>  .(cow (sure:as.her p.pig u.cow))
          ?~  cow  ~
          [~ p.pig u.cow]
    --
  ::
  ++  de
    |+  [key=@ cep=@]  ^-  (unit ,@)
    =+  toh=(met 8 cep)
    ?:  (lth toh 2)
      ~
    =+  adj=(dec toh)
    =+  [hax=(end 8 1 cep) bod=(rsh 8 1 cep)]
    =+  msg=(mix (~(raw og (mix hax key)) (mul 256 adj)) bod)
    ?.  =(hax (shax (mix key (shax (mix adj msg)))))
      ~
    [~ msg]
  ::
  ++  dy  |+([a=@ b=@] (need (de a b)))
  ++  en
    |+  [key=@ msg=@]  ^-  @ux
    =+  len=(met 8 msg)
    =+  adj=?:(=(0 len) 1 len)
    =+  hax=(shax (mix key (shax (mix adj msg))))
    (rap 8 hax (mix msg (~(raw og (mix hax key)) (mul 256 adj))) ~)
  ::
  ++  ex  ^?
    |%  ++  fig  ^-  @uvH  (shaf %afig mos)
        ++  pac  ^-  @uvG  (end 6 1 (shaf %acod sec))
        ++  pub  ^-  pass  (cat 3 'a' mos)
        ++  sec  ^-  ring  ?~(pon !! (cat 3 'A' (jam p.u.pon q.u.pon)))
    --
  ::
  ++  nu
    =>  |%
        ++  elcm
          |=  [a=@ b=@]
          (div (mul a b) d:(egcd a b))
        ::
        ++  eldm
          |=  [a=@ b=@ c=@]
          (~(inv fo (elcm (dec b) (dec c))) a)
        ::
        ++  ersa
          |=  [a=@ b=@]
          [a b [(eldm 3 a b) (eldm 5 a b)] (fu a b)]
        --
    ^?
    |%  ++  com
          |=  a=@
          ^+  ^?(..nu)
          ..nu(mos a, pon ~)
        ::
        ++  pit
          |=  [a=@ b=@]
          =+  c=(rsh 0 1 a)
          =+  [d=(ramp c [3 5 ~] b) e=(ramp c [3 5 ~] +(b))]
          ^+  ^?(..nu)
          ..nu(mos (mul d e), pon [~ (ersa d e)])
        ::
        ++  nol
          |=  a=@
          ^+  ^?(..nu)
          =+  b=((hard ,[p=@ q=@]) (cue a))
          ..nu(mos (mul p.b q.b), pon [~ (ersa p.b q.b)])
    --
  --
++  bruw                                                ::  create keypair
  |=  [a=@ b=@]                                         ::  width seed
  ^-  acru
  (pit:nu:crua a b)
::
++  haul                                                ::  activate public key
  |=  a=pass
  ^-  acru
  =+  [mag=(end 3 1 a) bod=(rsh 3 1 a)]
  ?>  =('a' mag)
  (com:nu:crua bod)
::
++  weur                                                ::  activate secret key
  |=  a=ring
  ^-  acru
  =+  [mag=(end 3 1 a) bod=(rsh 3 1 a)]
  ?>  =('A' mag)
  (nol:nu:crua bod)
::
++  trua                                                ::  test rsa
  |=  msg=@tas
  ^-  @
  =+  ali=(bruw 1.024 (shax 'ali'))
  =+  bob=(bruw 1.024 (shax 'bob'))
  =+  tef=(sign:as.ali [0 msg])
  =+  lov=(sure:as.ali [0 tef])
  ?.  &(?=(^ lov) =(msg u.lov))
    ~|(%test-fail-sign !!)
  =+  key=(shax (shax (shax msg)))
  =+  sax=(seal:as.ali pub:ex.bob key msg)
  =+  tin=(tear:as.bob pub:ex.ali sax)
  ?.  &(?=(^ tin) =(key p.u.tin) =(msg q.u.tin))
    ~|(%test-fail-seal !!)
  msg
::
++  crub  !:                                            ::  cryptosuite B (Ed)
  ^-  acru
  =|  [puc=pass sed=ring]
  =>  |%
      ++  dap                                           ::  OEAP decode
        |=  [wid=@ xar=@ dog=@]  ^-  [p=@ q=@]
        =+  pav=(sub wid xar)
        =+  qoy=(cut 0 [xar pav] dog)
        =+  dez=(mix (end 0 xar dog) (shaw %pad-b xar qoy))
        [dez (mix qoy (shaw %pad-a pav dez))]
      ::
      ++  pad                                           ::  OEAP encode
        |=  [wid=@ rax=[p=@ q=@] meg=@]  ^-  @
        =+  pav=(sub wid p.rax)
        ?>  (gte pav (met 0 meg))
        ^-  @
        =+  qoy=(mix meg (shaw %pad-a pav q.rax))
        =+  dez=(mix q.rax (shaw %pad-b p.rax qoy))
        (can 0 [p.rax dez] [pav qoy] ~)
      --
  |%
  ++  as
    =>  |%
        ++  haul                                        ::  revealing haul
          |=  a=pass
          !!
        --
    ^?
    |%  ++  seal
          |=  [a=pass b=@ c=@]
          ^-  @
          !!
        ++  sign
          |=  [a=@ b=@]  ^-  @
          !!
        ++  sure
          |=  [a=@ b=@]
          ^-  (unit ,@)
          !!
        ++  tear
          |=  [a=pass b=@]
          ^-  (unit ,[p=@ q=@])
          !!
    --
  ::
  ++  de
    |+  [key=@ cep=@]  ^-  (unit ,@)
    !!
  ::
  ++  dy
    |+  [a=@ b=@]  ^-  @
    !!
  ++  en
    |+  [key=@ msg=@]  ^-  @ux
    !!
  ::
  ++  ex  ^?
    |%  ++  fig  ^-  @uvH  (shaf %bfig puc)
        ++  pac  ^-  @uvG  (end 6 1 (shaf %acod sec))
        ++  pub  ^-  pass  (cat 3 'b' puc)
        ++  sec  ^-  ring  sed
    --
  ::
  ++  nu
    ^?
    |%  ++  com
          |=  a=@
          ^+  ^?(..nu)
          ..nu(sed ~, puc a)
        ::
        ++  pit
          |=  [a=@ b=@]
          ^+  ^?(..nu)
          ..nu(sed b, puc (puck:ed b))
        ::
        ++  nol
          |=  a=@
          ^+  ^?(..nu)
          ..nu(sed a, puc (puck:ed a))
    --
  --
++  brew                                                ::  create keypair
  |=  [a=@ b=@]                                         ::  width seed
  ^-  acru
  (pit:nu:crub a b)
::
++  hail                                                ::  activate public key
  |=  a=pass
  ^-  acru
  =+  [mag=(end 3 1 a) bod=(rsh 3 1 a)]
  ?>  =('b' mag)
  (com:nu:crub bod)
::
++  wear                                                ::  activate secret key
  |=  a=ring
  ^-  acru
  =+  [mag=(end 3 1 a) bod=(rsh 3 1 a)]
  ?>  =('b' mag)
  (nol:nu:crub bod)
::
++  trub                                                ::  test ed
  |=  msg=@tas
  ^-  @
  =+  ali=(brew 1.024 (shax 'ali'))
  =+  bob=(brew 1.024 (shax 'bob'))
  =+  tef=(sign:as.ali [0 msg])
  =+  lov=(sure:as.ali [0 tef])
  ?.  &(?=(^ lov) =(msg u.lov))
    ~|(%test-fail-sign !!)
  =+  key=(shax (shax (shax msg)))
  =+  sax=(seal:as.ali pub:ex.bob key msg)
  =+  tin=(tear:as.bob pub:ex.ali sax)
  ?.  &(?=(^ tin) =(key p.u.tin) =(msg q.u.tin))
    ~|(%test-fail-seal !!)
  msg
::::::::::::::::::::::::::::::::::::::::::::::::::::::::::
::                section 3bC, UTC                      ::  Gregorian only
::
++  dawn                                                ::  Jan 1 weekday
  |=  yer=@ud
  =+  yet=(sub yer 1)
  %-  mod  :_  7
  :(add 1 (mul 5 (mod yet 4)) (mul 4 (mod yet 100)) (mul 6 (mod yet 400)))
::
++  daws                                                ::  date weekday
  |=  yed=date
  %-  mod  :_  7
  (add (dawn y.yed) (sub (yawn [y.yed m.yed d.t.yed]) (yawn y.yed 1 1)))
::
++  deal                                                ::  to leap sec time
  |=  yer=@da
  =+  n=0
  =+  yud=(yore yer)
  |-  ^-  date
  ?:  (gte yer (add (snag n lef:yu) ~s1))
    (yore (year yud(s.t (add n s.t.yud))))
  ?:  &((gte yer (snag n lef:yu)) (lth yer (add (snag n lef:yu) ~s1)))
    yud(s.t (add +(n) s.t.yud))
  ?:  =(+(n) (lent lef:yu))
    (yore (year yud(s.t (add +(n) s.t.yud))))
  $(n +(n))
::
++  lead                                                ::  from leap sec time
  |=  ley=date
  =+  ler=(year ley)
  =+  n=0
  |-  ^-  @da
  =+  led=(sub ler (mul n ~s1))
  ?:  (gte ler (add (snag n les:yu) ~s1))
    led
  ?:  &((gte ler (snag n les:yu)) (lth ler (add (snag n les:yu) ~s1)))
    ?:  =(s.t.ley 60)
      (sub led ~s1)
    led
  ?:  =(+(n) (lent les:yu))
    (sub led ~s1)
  $(n +(n))
::
++  dust                                                ::  print UTC format
  |=  yed=date
  ^-  tape
  =+  wey=(daws yed)
  ;:  weld
      `tape`(snag wey (turn wik:yu |=(a=tape (scag 3 a))))
      ", "  ~(rud at d.t.yed)  " "
      `tape`(snag (dec m.yed) (turn mon:yu |=(a=tape (scag 3 a))))
      " "  (scag 1 ~(rud at y.yed))  (slag 2 ~(rud at y.yed))  " "
      ~(rud at h.t.yed)  ":"  ~(rud at m.t.yed)  ":"  ~(rud at s.t.yed)
      " "  "+0000"
  ==
::
++  stud                                                ::  parse UTC format
  |=  cut=tape
  ^-  date
  =+  ^=  tuc
  %+  scan  cut
    ;~  plug
        ;~(pfix (stun [5 5] next) dim:ag)
        %+  cook
          |=  a=tape
          =+  b=0
          |-  ^-  @
          ?:  =(a (snag b (turn mon:yu |=(a=tape (scag 3 a)))))
              +(b)
          $(b +(b))
        (ifix [ace ace] (star alf))
        ;~(sfix dim:ag ace)  ;~(sfix dim:ag col)
        ;~(sfix dim:ag col)  dim:ag  (cold ~ (star next))
    ==
  [[%.y &3.tuc] &2.tuc &1.tuc &4.tuc &5.tuc &6.tuc ~]
::
++  yu                                                  ::  UTC format constants
  |%
  ++  mon  ^-  (list tape)
    :~  "January"  "February"  "March"  "April"  "May"  "June"  "July"
        "August"  "September"  "October"  "November"  "December"
    ==
  ::
  ++  wik  ^-  (list tape)
    :~  "Sunday"  "Monday"  "Tuesday"  "Wednesday"  "Thursday"
        "Friday"  "Saturday"
    ==
  ::
  ++  les  ^-  (list ,@da)
    :~  ~2012.7.1  ~2009.1.1  ~2006.1.1  ~1999.1.1  ~1997.7.1  ~1996.1.1
        ~1994.7.1  ~1993.7.1  ~1992.7.1  ~1991.1.1  ~1990.1.1  ~1988.1.1
        ~1985.7.1  ~1983.7.1  ~1982.7.1  ~1981.7.1  ~1980.1.1  ~1979.1.1
        ~1978.1.1  ~1977.1.1  ~1976.1.1  ~1975.1.1  ~1974.1.1  ~1973.1.1
        ~1972.7.1
    ==
  ++  lef  ^-  (list ,@da)
    :~  ~2012.6.30..23.59.59   ~2008.12.31..23.59.58
        ~2005.12.31..23.59.57  ~1998.12.31..23.59.56
        ~1997.6.30..23.59.55   ~1995.12.31..23.59.54
        ~1994.6.30..23.59.53   ~1993.6.30..23.59.52
        ~1992.6.30..23.59.51   ~1990.12.31..23.59.50
        ~1989.12.31..23.59.49  ~1987.12.31..23.59.48
        ~1985.6.30..23.59.47   ~1983.6.30..23.59.46
        ~1982.6.30..23.59.45   ~1981.6.30..23.59.44
        ~1979.12.31..23.59.43  ~1978.12.31..23.59.42
        ~1977.12.31..23.59.41  ~1976.12.31..23.59.40
        ~1975.12.31..23.59.39  ~1974.12.31..23.59.38
        ~1973.12.31..23.59.37  ~1972.12.31..23.59.36
        ~1972.6.30..23.59.35
    ==
  --
::
::::::::::::::::::::::::::::::::::::::::::::::::::::::::::
::                section 3bD, JSON and XML             ::
::
++  moon                                                ::  mime type to text
  |=  myn=mite
  %+  rap
    3
  |-  ^-  tape
  ?~  myn  ~
  ?:  =(~ t.myn)  (trip i.myn)
  (weld (trip i.myn) `tape`['/' $(myn t.myn)])
::
++  poja                                                ::  parse JSON
  |%
  ++  apex                                              ::  JSON object
    ;~(pose abox obox)
  ++  valu                                              ::  JSON value
    %+  knee  *jval  |.  ~+
    ;~  pfix  spac
      ;~  pose
        (cold ~ (jest 'null'))
        (jify %b bool)
        (jify %s stri)
        (cook |=(s=tape [%n p=(rap 3 s)]) numb)
        abox
        obox
      ==
    ==
  ::  JSON arrays
  ++  arra  (ifix [sel (ws ser)] (more (ws com) valu))
  ++  abox  (cook |=(elts=(list jval) [%a p=elts]) arra)
  ::  JSON objects
  ++  pair  ;~((comp |=([k=@ta v=jval] [k v])) ;~(sfix (ws stri) (ws col)) valu)
  ++  obje  (ifix [(ws kel) (ws ker)] (more (ws com) pair))
  ++  obox  (cook |=(s=(list ,[@ta jval]) [%o p=(mo s)]) obje)
  ::  JSON booleans
  ++  bool  ;~(pose (cold & (jest 'true')) (cold | (jest 'false')))
  ::  JSON strings
  ++  stri
    (cook |=(s=(list ,@) (rap 3 s)) (ifix [doq doq] (star jcha)))
  ++  jcha                                               :: character in string
    ;~  pose
      esca
      ;~  pose
        :: Non-escape string characters
        (shim 32 33)
        (shim 35 91)
        (shim 93 126)
        (shim 128 255)
      ==
    ==
  ++  esca                                               :: Escaped character
    ;~  pfix  bas
      ;~  pose
        doq
        fas
        soq
        bas
        (cold 8 (just 'b'))
        (cold 9 (just 't'))
        (cold 10 (just 'n'))
        (cold 12 (just 'f'))
        (cold 13 (just 'r'))
        ;~(pfix (just 'u') (cook tuft qix:ab)) :: Convert 4-digit hex to UTF-8
      ==
    ==
  ::  JSON numbers
  ++  numb
    ;~  (comp twel)
      (mayb (piec hep))
      ;~  pose
        (piec (just '0'))
        ;~((comp twel) (piec (shim '1' '9')) digs)
      ==
      (mayb frac)
      (mayb expo)
    ==
  ++  digs  (star (shim '0' '9'))
  ++  expo                                               :: Exponent part
    ;~  (comp twel)
      (piec (mask "eE"))
      (mayb (piec (mask "+-")))
      digs
    ==
  ++  frac                                               :: Fractional part
    ;~  (comp twel)
      (piec dot)
      digs
    ==
  ::  whitespace
  ++  spac  (star (mask [`@`9 `@`10 `@`13 ' ' ~]))
  ++  ws  |*(sef=_rule ;~(pfix spac sef))
  ::  plumbing
  ++  jify  |*([t=@ta r=_rule] (cook |*([v=*] [t p=v]) r))
  ++  mayb  |*(bus=_rule ;~(pose bus (easy "")))
  ++  twel  |=([a=tape b=tape] (weld a b))
  ++  piec
    |*  bus=_rule
    (cook |=(a=@ [a ~]) bus)
  --
::
++  pojo                                                ::  print json
  |=  val=jval
  ^-  tape
  ?~  val  "null"
  ?-    -.val
      %a
    ;:  weld
      "["
      =|  rez=tape
      |-  ^+  rez
      ?~  p.val  rez
      $(p.val t.p.val, rez :(weld rez ^$(val i.p.val) ?~(t.p.val ~ ",")))
      "]"
    ==
 ::
      %b  ?:(p.val "true" "false")
      %n  (trip p.val)
      %s
    ;:  weld
      "\""
      %+  reel
        (turn (trip p.val) jesc)
      =|  [p=tape q=tape]
      |.((weld p q))
      "\""
    ==
      %o
    ;:  weld
      "\{"
      =+  viz=(~(tap by p.val) ~)
      =|  rez=tape
      |-  ^+  rez
      ?~  viz  rez
      %=    $
          viz  t.viz
          rez
        :(weld rez "\"" (trip p.i.viz) "\":" ^$(val q.i.viz) ?~(t.viz ~ ","))
      ==
      "}"
    ==
  ==
::
++  joba
  |=  [p=@t q=jval]
  ^-  json
  [%o [[p q] ~ ~]]
::
++  jobe
  |=  a=(list ,[p=@t q=jval])
  ^-  json
  [%o (~(gas by *(map ,@t jval)) a)]
::
++  jape
  |=  a=tape
  ^-  jval
  [%s (crip a)]
::
++  jone
  |=  a=@
  ^-  jval
  :-  %n
  ?:  =(0 a)  '0'
  (crip (flop |-(^-(tape ?:(=(0 a) ~ [(add '0' (mod a 10)) $(a (div a 10))])))))
::
++  jesc
  |=  a=@  ^-  tape
  ?.(=(10 a) [a ~] "\\n")
::
++  taco                                                ::  atom to octstream
  |=  tam=@  ^-  octs
  [(met 3 tam) tam]
::
++  tact                                                ::  tape to octstream
  |=  tep=tape  ^-  octs
  (taco (rap 3 tep))
::
++  tell                                                ::  wall to octstream
  |=  wol=wall  ^-  octs
  =+  buf=(rap 3 (turn wol |=(a=tape (crip (weld a `tape`[`@`10 ~])))))
  [(met 3 buf) buf]
::
++  txml                                                ::  string to xml
  |=  tep=tape  ^-  manx
  [[%$ [%$ tep] ~] ~]
::
++  xmla                                                ::  attributes to tape
  |=  [tat=mart rez=tape]
  ^-  tape
  ?~  tat  rez
  =+  ryq=$(tat t.tat)
  :(weld (xmln n.i.tat) "=\"" (xmle | v.i.tat '"' ?~(t.tat ryq [' ' ryq])))
::
++  xmle                                                ::  escape for xml
  |=  [unq=? tex=tape rez=tape]
  ?:  unq
    (weld tex rez)
  =+  xet=`tape`(flop tex)
  |-  ^-  tape
  ?~  xet  rez
  %=    $
    xet  t.xet
    rez  ?-  i.xet
           34  ['&' 'q' 'u' 'o' 't' ';' rez]
           38  ['&' 'a' 'm' 'p' ';' rez]
           39  ['&' '#' '3' '9' ';' rez]
           60  ['&' 'l' 't' ';' rez]
           62  ['&' 'g' 't' ';' rez]
           *   [i.xet rez]
         ==
  ==
::
++  xmln                                                ::  name to tape
  |=  man=mane  ^-  tape
  ?@  man  (trip man)
  (weld (trip -.man) `tape`[':' (trip +.man)])
::
++  xmll                                                ::  nodelist to tape
  |=  [unq=? lix=(list manx) rez=tape]
  |-  ^-  tape
  ?~  lix  rez
  (xmlt unq i.lix $(lix t.lix))
::
++  xmlt                                                ::  node to tape
  |=  [unq=? mex=manx rez=tape]
  ^-  tape
  =>  .(mex `mano`?^(mex mex [mex ~]))
  ?:  ?=([%$ [[%$ *] ~]] g.mex)
    (xmle unq v.i.a.g.mex rez)
  =+  man=`mane`?@(g.mex g.mex -.g.mex)
  =.  unq  |(unq =(%script man) =(%style man))
  =+  tam=(xmln man)
  =+  end=:(weld "</" tam ">" rez)
  =+  bod=['>' (xmll unq c.mex :(weld "</" tam ">" rez))]
  =+  att=`mart`?@(g.mex ~ a.g.mex)
  :-  '<'
  %+  weld  tam
  `_tam`?~(att bod [' ' (xmla att bod)])
::::::::::::::::::::::::::::::::::::::::::::::::::::::::::
::                section 3bE, tree sync                ::
::
++  cure                                                ::  invert miso
  |=  mis=miso
  ?-  -.mis
    %del  [%ins p.mis]
    %ins  [%del p.mis]
    %mut  [%mut (limp p.mis)]
  ==
::
++  curl                                                ::  invert soba
  |=  doz=soba
  :-  [q.p.doz p.p.doz]
  (turn (flop q.doz) |=([a=path b=miso] [a (cure b)]))
::
++  cosh                                                ::  locally rehash
  |=  ank=ankh
  ank(p dash:(zu ank))
::
++  cost                                                ::  new external patch
  |=  [bus=ankh ank=ankh]
  ^-  soba
  [[p.ank p.bus] (flop myz:(dist:(zu ank) %c bus))]
::
++  ze  !:
  |_  [lim=@da dome]
  ++  aeon                                              ::    aeon:ze
    |=  lok=case                                        ::  act count through
    ^-  (unit ,@ud)
    ?-    -.lok
        %da
      ?:  (gth p.lok lim)  ~
      |-  ^-  (unit ,@ud)
      ?~  hit  [~ let]
      ?:  (gte p.lok p.i.hit)  [~ let]
      $(hit t.hit, let (dec let))
    ::
        %tas  (~(get by lab) p.lok)
        %ud   ?:((gth p.lok let) ~ [~ p.lok])
    ==
  ::
  ++  ache                                              ::    ache:ze
    ^-  arch                                            ::  arch report
    :+  p.ank
      ?~(q.ank ~ [~ p.u.q.ank])
    |-  ^-  (map ,@ta ,~)
    ?~  r.ank  ~
    [[p.n.r.ank ~] $(r.ank l.r.ank) $(r.ank r.r.ank)]
  ::
  ++  acai                                              ::    acai:ze
    |=  mus=masu                                        ::  inverse trout
    [p.mus q.mus [q.r.mus p.r.mus] [q.s.mus p.s.mus] t.mus]
  ::
  ++  acid                                              ::    acid:ze
    |=  oan=@ud                                         ::  invert to
    ^-  (list tako)
    =+  mar=(scag (sub let oan) hit)
    (alar (adze (turn mar |=([a=@da b=nori] b))))
  ::
  ++  adze                                              ::    adze:ze
    |=  may=(list nori)                                 ::  reverse nori
    %-  flop
    |-  ^-  (list nori)
    ?~  may  ~
    =+  yam=$(may t.may)
    ?-  -.i.may
      &  [[%& (bind p.i.may acai) (curl q.i.may)] yam]
      |  yam
    ==
  ::
  ++  alar                                              ::    alar:ze
    |=  may=(list nori)                                 ::  nori to tako
    ^-  (list tako)
    ?~  may  ~
    ?-  -.i.may
      &  (weld q.q.i.may $(may t.may))
      |  $(may t.may)
    ==
  ::
  ++  alda                                              ::    alda:ze
    |=  hoe=(list tako)                                 ::  deconstruct
    |-  ^-  (map path (list miso))
    ?~  hoe  ~
    =+  hom=$(hoe t.hoe)
    %+  ~(put by hom)  p.i.hoe
    =+  vue=(~(get by hom) p.i.hoe)
    [q.i.hoe ?~(vue ~ u.vue)]
  ::
  ++  alot
    |=  yop=(map path (list miso))
    ^-  (list tako)
    =+  puy=(~(tap by yop) ~)
    |-  ^-  (list tako)
    ?~  puy  ~
    (weld (turn q.i.puy |=(a=miso [p.i.puy a])) $(puy t.puy))
  ::
  ++  alto                                              ::    alto:ze
    |=  $:  wek=(map path woof)
            yop=(map path (list miso))                  ::  yop before peq
            peq=(map path (list miso))
        ==
    =+  puy=(~(tap by yop) ~)
    |-  ^+  [wek peq]
    ?~  puy  [wek peq]
    =+  wof=(~(get by wek) p.i.puy)
    =+  peb=(~(get by peq) p.i.puy)
    =+  lyr=(lyre wof q.i.puy ?~(peb ~ u.peb))
    %=    $
        wek  ?~(-.lyr wek (~(put by wek) p.i.puy u.-.lyr))
        puy  t.puy
        peq  (~(put by peq) p.i.puy +.lyr)
    ==
::::::::::::::::::::::::::::::::::::::::::::::::::::::::::
::
++  lisp                                                ::  transform urge
  |*  wig=(urge)
  |=  dog=woof
  ^+  [p=dog q=wig]
  ?~  wig                                               ::  no more urges
    =+  woo=(wode dog)                                  ::  dimensions
    ?>  =(p.woo 0)                                      ::  line
    [dog ~[[%& q.woo]]]                                 ::  extend
  ?~  dog                                               ::  no more woofs
    =+  woo=(lode wig)                                  ::  dimensions
    ?>  =(p.woo 0)                                      ::  line
    [~[q.woo] wig]                                      ::  extend
  ?@  i.dog
    ?-    -.i.wig
        &
      ?:  =(i.dog p.i.wig)
        =+  mol=$(dog t.dog, wig t.wig)
        [[i.dog p.mol] [[%& i.dog] q.mol]]
      ?:  (lth i.dog p.i.wig)
        =+  mol=$(dog t.dog, p.i.wig (sub p.i.wig i.dog))
        [[i.dog p.mol] [[%& i.dog] q.mol]]
      =+  mol=$(i.dog (sub i.dog p.i.wig), wig t.wig)
      [[p.i.wig p.mol] [[%& p.i.wig] q.mol]]
    ::
        |
      =+  leg=(lent p.i.wig)
      ?>  (gte i.dog leg)
      =+  mol=$(i.dog (sub i.dog leg), wig t.wig)
      [[(lent q.i.wig) p.mol] [i.wig q.mol]]
    ==
  ?>  ?=(& -.i.wig)
  ?:  =(p.i.wig -.i.dog)
    =+  mol=$(dog t.dog, wig t.wig)
    [[i.dog p.mol] [[%& +.i.dog] q.mol]]
  ?:  (gth p.i.wig -.i.dog)
    =+  mol=$(dog t.dog, p.i.wig (sub p.i.wig -.i.dog))
    [[i.dog p.mol] [[%& +.i.dog] q.mol]]
  !!
::
++  lide                                                ::  merge dogs
  |=  [wig=woof dog=woof]
  ^-  woof
  ?~  dog  wig
  ?~  wig  dog
  ?^  i.dog
    ?^  i.wig
      :_  $(dog t.dog, wig t.wig)                       ::  merge changes
      ?:  (lte -.i.dog +.i.wig)
        [-.i.wig (add +.i.dog (sub +.i.wig -.i.dog))]
      [(add -.i.wig (sub -.i.dog +.i.wig)) +.i.dog]
    ?:  (gte i.wig -.i.dog)
      [i.dog (sub i.wig -.i.dog) $(dog t.dog, wig t.wig)]
    [[i.wig 0] $(wig t.wig, -.i.dog (sub -.i.dog i.wig))]
  ?^  i.wig
    ?:  (gte i.dog +.i.wig)
      [i.wig (sub i.dog +.i.wig) $(dog t.dog, wig t.wig)]
    [[-.i.wig (sub +.i.wig i.dog)] $(wig [[0 i.dog] t.wig], dog t.dog)]
  ?:  (gte i.wig i.dog)
    [i.dog $(dog t.dog, i.wig (sub i.wig i.dog))]
  [i.wig $(i.dog (sub i.dog i.wig), wig t.wig)]
::
++  lode
  |=  wig=(urge)
  ^-  [p=@ q=@]
  =+  woo=[p=0 q=0]
  |-  ^-  [p=@ q=@]
  ?~  wig  woo
  ?-    -.i.wig
      &
    $(-.woo (add p.i.wig -.woo), +.woo (add p.i.wig +.woo), wig t.wig)
      |
    %=  $
      -.woo  (add (lent p.i.wig) -.woo)
      +.woo  (add (lent q.i.wig) +.woo)
      wig    t.wig
    ==
  ==
::                                                      ::  woof dimensions
++  wode
  |=  dog=woof
  ^-  [p=@ q=@]
  =+  woo=[q=0 q=0]
  |-  ^-  [p=@ q=@]
  ?~  dog  woo
  ?@  i.dog
    $(-.woo (add i.dog -.woo), +.woo (add i.dog +.woo), dog t.dog)
  %=  $
    -.woo  (add -.i.dog -.woo)
    +.woo  (add +.i.dog +.woo)
    dog    t.dog
  ==
::
++  lith                                                ::  initial merge points
  |=  wig=(urge)
  ^-  woof
  ?~  wig  ~
  ?-  -.i.wig
    &  [p.i.wig $(wig t.wig)]
    |  [[(lent p.i.wig) (lent q.i.wig)] $(wig t.wig)]
  ==
::
++  alho                                                ::  update woof, misos
  |=  [wof=woof mad=(list miso)]
  ^-  [woof (list miso)]
  ?~  mad  [wof ~]
  ?.  &(?=(%mut -.i.mad) ?=(%c -.q.p.i.mad))
    =+  rec=$(mad t.mad)
    [-.rec [i.mad +.rec]]
  =+  wug=((lisp p.q.p.i.mad) wof)
  =+  rec=$(mad t.mad, wof p.wug)
  [-.rec [[%mut [p.p.i.mad [%c q.wug]]] +.rec]]
::
++  lobo                                                ::  update woof, miso
  |=  [wof=woof don=miso]
  ^-  woof
  ?.  &(?=(%mut -.don) ?=(%c -.q.p.don))
    wof
  (lide wof (lith p.q.p.don))
::
++  lyre                                                ::  put yeb before zeq
  |=  [wof=(unit woof) yeb=(list miso) zeq=(list miso)]
  ^-  [(unit woof) (list miso)]
  ?~  yeb
    ?~  wof  [wof zeq]
    =+  alw=(alho u.wof zeq)
    [wof +.alw]
  ?~  wof
    ?:  &(?=(%mut -.i.yeb) ?=(%c -.q.p.i.yeb))
      $(wof (some (lith p.q.p.i.yeb)), yeb t.yeb)
    =+  rec=$(yeb t.yeb)
    [-.rec [i.yeb +.rec]]
  $(wof (some (lobo u.wof i.yeb)), yeb t.yeb)
::
::::::::::::::::::::::::::::::::::::::::::::::::::::::::::
  ++  amor                                              ::    amor:ze
    |=  ren=?(%v %x %y %z)                              ::  endpoint query
    ^-  (unit ,*)
    ?-  ren
      %v  [~ `dome`+<+.amor]
      %x  ?~(q.ank ~ [~ q.u.q.ank])
      %y  [~ ache]
      %z  [~ ank]
    ==
  ::
  ++  ante                                              ::    ante:ze
    |=  lem=nori                                        ::  rewind by change
    ^+  +>
    ?-  -.lem
      &  (avon:(anti q.lem) (bind p.lem acai))
      |  +>(lab (~(del by lab) p.lem))
    ==
  ::
  ++  anti                                              ::    axon:ze
    |=  nyp=soba                                        ::  reverse axon
    ^+  +>
    +>(ank ank:(dusk:(zu ank) nyp))
  ::
  ++  argo                                              ::    argo:ze
    |=  oan=@ud                                         ::  rewind to aeon
    ^+  +>
    ?:  =(let oan)  +>
    =+  lem=?>(?=(^ hit) q.i.hit)
    =:  let  (dec let)
        hit  ?>(?=(^ hit) t.hit)
      ==
    $(+> (ante lem))
  ::
  ++  arum                                              ::    arum:ze
    |=  [wak=waks tak=(list tako) kat=(list tako)]      ::  hard merge
    ^-  [waks (list tako)]
    =+  alt=(alto (awba wak) (alda tak) (alda kat))
    [(awoe -.alt) (alot +.alt)]
  ::
  ++  auld                                              ::    auld:ze
    |=  [wen=@da gem=germ sab=saba]                     ::  construct merge
    ^-  (unit (unit nori))                          ::::::
    =+  ^=  viq  ^-  [p=@ud q=@ud r=waks]           ::  merge status
        =+  viq=(~(get by ang) [p.sab q.sab])       ::
        ?~(viq [0 0 ~] u.viq)                       ::
    =.  sab                                         ::
      ?:  =(q.viq p.r.sab)  sab                     ::  perfect motion
      ?>  (gth q.viq p.r.sab)                       ::  proper motion
      %=  sab                                       ::
        p.r  q.viq                                  ::
        s    (slag (sub q.viq p.r.sab) s.sab)       ::  remove excess
      ==                                            ::
    ?~  s.sab  [~ ~]                                ::  up to date
    =+  ^=   mus  ^-  masu                          ::  sync square
        [p.sab q.sab [p.viq +(let)] [q.viq q.r.sab] r.viq]
    =+  kat=(alar s.sab)                            ::  takos
    =+  lem=[%& p=[~ u=mus] q=`soba`[_[@ @] kat]]   ::  nori
    =+  ^=  tak                                     ::  local changes
        %-  alar  %-  flop                          ::  chronological takos
        %+  turn  (scag (sub let p.viq) hit)        ::  remove excess
        |=(a=frog q.a)
    =+  tig=(mang [arum r.viq tak kat] |=(* *(unit))) ::  moves
    ?^  tig
      =+  res=((hard ,[waks (list tako)]) u.tig)
      [~ ~ lem(q.q +.res)] ::, t.u.p -.res)]        ::  update takos, woof
    ?-  gem
        %fine  ~                                    ::  nothing perfect
        %mate  ~|(%mate-stub !!)                    ::  not supported
        %that  [~ ~ lem(q.q (weld (acid p.viq) q.q.lem))]
        %this
      =+  tig=(need (mang [arum r.viq tak ~] |=(* *(unit))))
      =+  typ=((hard ,[waks (list tako)]) tig)
      [~ ~ lem(q.q ~)] ::, t.u.p -.typ)]
    ==
  ::
  ++  auto                                              ::    auto:ze
    |=  mun=mood                                        ::  read at point
    ^-  (unit)
    ?:  ?=(%v p.mun)
      [~ `dome`+<+.auto]
    ?:  &(?=(%w p.mun) !?=(%ud -.q.mun))
      ?^(r.mun ~ [~ let])
    ?:  ?=(%w p.mun)
      ?>  ?=(^ hit)  ?^(r.mun ~ [~ i.hit])
    (amor(ank ank:(deny:(zu ank) r.mun)) p.mun)
  ::
  ++  aver                                              ::    aver:ze
    |=  mun=mood                                        ::  direct read
    ^-  (unit (unit ,*))
    =+  nao=(aeon q.mun)
    ?~(nao ~ [~ (avid u.nao mun)])
  ::
  ++  avid                                              ::    avid:ze
    |=  [oan=@ud mun=mood]                              ::  seek and read
    ^-  (unit)
    ?:  &(?=(%w p.mun) !?=(%ud -.q.mun))                ::  NB only for speed
      ?^(r.mun ~ [~ oan])
    (auto:(argo oan) mun)
  ::
  ++  avon                                              ::    avon:ze
    |=  mys=(unit masu)                                 ::  apply trout
    ^+  +>
    ?~  mys  +>
    =+  [yek=[p.u.mys q.u.mys] det=[q.r.u.mys q.s.u.mys t.u.mys]]
    =+  guf=(~(get by ang) yek)
    =+  ted=`[p=@ q=@ r=waks]`?~(guf [0 0 ~] u.guf)
    ::  ~&  [%avon p.u.mys q.u.mys [%haz ted] [%too r.u.mys] [%fro s.u.mys]]
    ?>  &(=(p.ted p.r.u.mys) =(q.ted p.s.u.mys))
    +>.$(ang ?:(=([0 0 ~] det) (~(del by ang) yek) (~(put by ang) yek det)))
  ::
  ++  awba                                              ::    awba:ze
    |=  hoe=(list wako)                                 ::  deconstruct
    |-  ^-  (map path woof)
    ?~  hoe  ~
    =+  hom=$(hoe t.hoe)
    (~(put by hom) p.i.hoe q.i.hoe)
  ::
  ++  awoe                                              ::    awoe:ze
    |=  yop=(map path woof)                             ::  reconstruct
    ^-  (list wako)
    =+  puy=(~(tap by yop) ~)
    |-  ^-  (list wako)
    ?~  puy  ~
    [[p.i.puy q.i.puy] $(puy t.puy)]
  ::
  ++  axel                                              ::    axel:ze
    |=  [wen=@da lem=nori]                              ::  edit
    ^+  +>
    =:  let  +(let)
        hit  :-([wen lem] hit)
      ==
    ?-  -.lem
      &  (avon:(axon q.lem) p.lem)
      |  +>(lab ?<((~(has by lab) p.lem) (~(put by lab) p.lem let)))
    ==
  ::
  ++  axon                                              ::    axon:ze
    |=  nyp=soba                                        ::  apply changes
    ^+  +>
    +>(ank ank:(durn:(zu ank) nyp))
  --
::
++  zu  !:                                              ::  filesystem
  |=  ank=ankh                                          ::  filesystem state
  =|  myz=(list ,[p=path q=miso])                       ::  changes in reverse
  =|  ram=path                                          ::  reverse path into
  |%
  ++  dash                                              ::  local rehash
    ^-  cash
    %+  mix  ?~(q.ank 0 p.u.q.ank)
    =+  axe=1
    |-  ^-  cash
    ?~  r.ank  _@
    ;:  mix
      (shaf %dash (mix axe (shaf %dush (mix p.n.r.ank p.q.n.r.ank))))
      $(r.ank l.r.ank, axe (peg axe 2))
      $(r.ank r.r.ank, axe (peg axe 3))
    ==
  ::
  ++  dosh  %_(. p.ank dash)                            ::  rehash and save
  ++  dose                                              ::  ascend
    |=  [lol=@ta kan=ankh]
    ^+  +>
    ?>  &(?=(^ ram) =(lol i.ram))
    %=    +>
        ram  t.ram
        ank
      ?:  =([0 ~ ~] ank)
        ?.  (~(has by r.kan) lol)  kan
        kan(r (~(del by r.kan) lol))
      kan(r (~(put by r.kan) lol ank))
    ==
  ::
  ++  deaf                                              ::  add change
    |=  mis=miso
    ^+  +>
    +>(myz [[(flop ram) mis] myz])
  ::
  ++  dent                                              ::  descend
    |=  lol=@ta
    ^+  +>
    =+  you=(~(get by r.ank) lol)
    +>.$(ram [lol ram], ank ?~(you [*cash ~ ~] u.you))
  ::
  ++  deny                                              ::  descend recursively
    |=  way=path
    ^+  +>
    ?~(way +> $(way t.way, +> (dent i.way)))
  ::
  ++  dest                                              ::  write over
    |=  [pum=umph val=(unit ,[p=cash q=*])]
    ^+  +>
    ?~  q.ank
      ?~  val  +>
      (deaf %ins q.u.val)
    ?~  val
      (deaf %del q.u.q.ank)
    ?:  =(q.u.val q.u.q.ank)  +>
    (deaf %mut ((diff pum) q.u.q.ank q.u.val))
  ::
  ++  dist                                              ::  modify tree
    |=  [pum=umph bus=ankh]
    ^+  +>
    =.  +>  (dest pum q.bus)
    =+  [yeg=(~(tap by r.ank) ~) gey=(~(tap by r.bus) ~)]
    =.  +>.$
      |-  ^+  +>.^$
      ?~  yeg  +>.^$
      ?:  (~(has by r.bus) p.i.yeg)  $(yeg t.yeg)
      $(yeg t.yeg, myz myz:dirk(ank q.i.yeg, ram [p.i.yeg ram]))
    |-  ^+  +>.^$
    ?~  gey  +>.^$
    $(gey t.gey, myz myz:^$(bus q.i.gey, +> (dent p.i.gey)))
  ::
  ++  dirk                                              ::  rm -r
    |-  ^+  +
    =.  +  ?~(q.ank + (deaf %del q.u.q.ank))
    =+  dyr=(~(tap by r.ank) ~)
    |-  ^+  +.^$
    ?~  dyr  +.^$
    =.  +.^$  dirk:(dent p.i.dyr)
    $(dyr t.dyr)
  ::
  ++  drum                                              ::  apply effect
    |=  [pax=path mis=miso]
    ^+  +>
    ?^  pax
      dosh:(dose:$(pax t.pax, +> (dent i.pax)) i.pax ank)
    ?-    -.mis
        %del
      ?>  &(?=(^ q.ank) =(q.u.q.ank p.mis))
      +>.$(p.ank (mix p.u.q.ank p.ank), q.ank ~)
    ::
        %ins
      ?>  ?=(~ q.ank)
      =+  sam=(sham p.mis)
      +>.$(p.ank (mix sam p.ank), q.ank [~ sam p.mis])
    ::
        %mut
      ?>  ?=(^ q.ank)
      =+  nex=(lump p.mis q.u.q.ank)
      =+  sam=(sham nex)
      +>.$(p.ank :(mix sam p.u.q.ank p.ank), q.ank [~ sam nex])
    ==
  ::
  ++  dune                                              ::  apply
    |-  ^+  +
    ?~  myz  +
    =>  .(+ (drum p.i.myz q.i.myz))
    $(myz ?>(?=(^ myz) t.myz))
  ::
  ++  durn                                              ::  apply forward
    |=  nyp=soba
    ^+  +>
    ?:  =([0 0] p.nyp)
      dune(myz q.nyp)
    =>  ?:  =(p.ank p.p.nyp)  .
        ~&  [%durn-in-wrong p.ank p.p.nyp]
        .
    =.  +>  dune(myz q.nyp)
    =>  ?:  =(p.ank q.p.nyp)  .
        ~&  [%durn-out-wrong p.ank q.p.nyp]
        .
    +>
  ::
  ++  dusk                                              ::  apply reverse
    |=  nyp=soba
    (durn (curl nyp))
--
::::::::::::::::::::::::::::::::::::::::::::::::::::::::::
::                section 3bF, names etc                ::
::
++  clan                                                ::  ship to rank
  |=  who=ship  ^-  rank
  =+  wid=(met 3 who)
  ?:  (lte wid 1)   %czar
  ?:  =(2 wid)      %king
  ?:  (lte wid 4)   %duke
  ?:  (lte wid 8)   %earl
  ?>  (lte wid 16)  %pawn
::
++  deft                                                ::  import url path
  |=  rax=(list ,@t)
  |-  ^-  pork
  ?~  rax
    [~ ~]
  ?~  t.rax
    =+  den=(trip i.rax)
    =+  ^=  vex
      %-  %-  full
          ;~(plug sym ;~(pose (stag ~ ;~(pfix dot sym)) (easy ~)))
      [[1 1] (trip i.rax)]
    ?~  q.vex
      [~ [i.rax ~]]
    [+.p.u.q.vex [-.p.u.q.vex ~]]
  =+  pok=$(rax t.rax)
  :-  p.pok
  [i.rax q.pok]
::
++  gist                                                ::  convenient html
  |=  yax=$+(epic marl)
  %-  give
  |=  piq=epic
  ^-  manx
  =+  ^=  sip
      |=  mal=marl
      ?~(mal ~ ?.(|(=(:/(~) i.mal) =(:/([10 ~]) i.mal)) mal $(mal t.mal)))
  =+  zay=`marl`(yax piq)
  =.  zay  (sip zay)
  =+  ^=  twa
      |-  ^-  [p=marl q=marl]
      ?~  zay  [~ ~]
      ?:  ?=([[[%head *] *] *] zay)
        [c.i.zay ?:(?=([[[%body *] *] ~] t.zay) c.i.t.zay t.zay)]
      ?:  ?=([[[%title *] *] *] zay)
        [[i.zay ~] t.zay]
      [~ zay]
  [/html [/head (sip p.twa)] [/body (sip q.twa)] ~]
::
++  give  !:                                            ::  web synthesizer
  |*  yax=$+(epic *)
  |=  [for=@tas pre=path suf=path but=path]
  ?>  ?=([@ *] but)
  =+  dyb=(slay i.but)
  ?>  ?&  ?=([~ %many *] dyb)
          ?=([* * *] p.u.dyb)
          ?=([%$ %tas *] i.p.u.dyb)
          ?=([%blob *] i.t.p.u.dyb)
      ==
  =+  nep=q.p.i.p.u.dyb
  =+  ced=((hard cred) p.i.t.p.u.dyb)
  =+  ^=  gut  ^-  (list ,@t)
      %+  turn  t.t.p.u.dyb
      |=  a=coin  ^-  @t
      ?>  ?=([%$ %t @] a)
      ?>(((sane %t) q.p.a) q.p.a)
  =+  ^=  quy
      |-  ^-  (list ,[p=@t q=@t])
      ?~  gut  ~
      ?>  ?=(^ t.gut)
      [[i.gut i.t.gut] $(gut t.t.gut)]
  ?>  ?=([@ @ @ ~] pre)
  %-  yax
  :*  quy
      (need (slaw %p i.pre))
      ced
      pre
      suf
      t.but
      for
      nep
  ==
::
++  urle                                                ::  URL encode
  |=  tep=tape
  ^-  tape
  ?~  tep  ~
  =+  nex=$(tep t.tep)
  =+  xen=|=(tig=@ ?:((gte tig 10) (add tig 55) (add tig '0')))
  ?:  ?|  &((gte i.tep 'a') (lte i.tep 'z'))
          &((gte i.tep 'A') (lte i.tep 'Z'))
          &((gte i.tep '0') (lte i.tep '9'))
          =('.' i.tep)
          =('-' i.tep)
          =('~' i.tep)
          =('_' i.tep)
      ==
    [i.tep nex]
  ['%' (xen (rsh 0 4 i.tep)) (xen (end 0 4 i.tep)) nex]
::
++  urld                                                ::  URL decode
  |=  tep=tape
  ^-  (unit tape)
  ?~  tep  [~ ~]
  ?:  =('%' i.tep)
    ?.  ?=([@ @ *] t.tep)  ~
    =+  nag=(mix i.t.tep (lsh 3 1 i.t.t.tep))
    =+  val=(rush nag hex:ag)
    ?~  val  ~
    =+  nex=$(tep t.t.t.tep)
    ?~(nex ~ [~ [`@`u.val u.nex]])
  =+  nex=$(tep t.tep)
  ?~(nex ~ [~ i.tep u.nex])
::
++  earl                                                ::  local purl to tape
  |=  [who=@p pul=purl]
  ^-  purl
  pul(q.q [(rsh 3 1 (scot %p who)) q.q.pul])
::
++  earn                                                ::  purl to tape
  |=  pul=purl
  ^-  tape
  =<  apex
  |%
  ++  apex
    ^-  tape
    :(weld head "/" body tail)
  ::
  ++  body
    |-  ^-  tape
    ?~  q.q.pul
      ?~(p.q.pul ~ ['.' (trip u.p.q.pul)])
    =+  seg=(trip i.q.q.pul)
    ?:(=(~ t.q.q.pul) seg (weld seg `tape`['/' $(q.q.pul t.q.q.pul)]))
  ::
  ++  head
    ^-  tape
    ;:  weld
      ?:(&(p.p.pul !=([& /localhost] r.p.pul)) "https://" "http://")
    ::
      ?-  -.r.p.pul
        |  (trip (rsh 3 1 (scot %if p.r.p.pul)))
        &  =+  rit=(flop p.r.p.pul)
           |-  ^-  tape
           ?~(rit ~ (weld (trip i.rit) ?~(t.rit "" `tape`['.' $(rit t.rit)])))
      ==
    ::
      ?~(q.p.pul ~ `tape`[':' (trip (rsh 3 2 (scot %ui u.q.p.pul)))])
    ==
  ::
  ++  tail
    ^-  tape
    ?:  =(~ r.pul)  ~
    :-  '?'
    |-  ^-  tape
    ?~  r.pul  ~
    ;:  weld
      (trip p.i.r.pul)
      "="
      (trip q.i.r.pul)
      ?~(t.r.pul ~ `tape`['&' $(r.pul t.r.pul)])
    ==
  --
::
++  epur                                                ::  url/header parser
  |%
  ++  apat                                              ::  2396 abs_path
    %+  cook  deft
    (ifix [fas ;~(pose fas (easy ~))] (more fas smeg))
  ++  auri
    %+  cook
      |=  a=purl
      ?.(=([& /localhost] r.p.a) a a(p.p &))
    ;~  plug
      ;~  plug
        %+  sear
          |=  a=@t
          ^-  (unit ,?)
          ?+(a ~ %http [~ %|], %https [~ %&])
        ;~(sfix scem ;~(plug col fas fas))
        thor
      ==
      ;~(plug ;~(pose apat (easy *pork)) yque)
    ==
  ++  cock                                              ::  cookie
    (most ;~(plug sem ace) ;~(plug toke ;~(pfix tis tosk)))
  ++  dlab                                              ::  2396 domainlabel
    %+  sear
      |=  a=@ta
      ?.(=('-' (rsh 3 a (dec (met 3 a)))) [~ u=a] ~)
    %+  cook  cass
    ;~(plug aln (star alp))
  ::
  ++  fque  (cook crip (plus pquo))                     ::  normal query field
  ++  fquu  (cook crip (star pquo))                     ::  optional field
  ++  pcar  ;~(pose pure pesc psub col pat)             ::  2396 path char
  ++  pcok  ;~  pose                                    ::  cookie char
              (just `@`0x21)
              (shim 0x23 0x2b)
              (shim 0x2d 0x3a)
              (shim 0x3c 0x5b)
              (shim 0x5d 0x7e)
            ==
  ++  pesc  ;~(pfix cen mes)                            ::  2396 escaped
  ++  pold  (cold ' ' (just '+'))                       ::  old space code
  ++  pque  ;~(pose pcar fas wut)                       ::  3986 query char
  ++  pquo  ;~(pose pure pesc pold)                     ::  normal query char
  ++  pure  ;~(pose aln hep dot cab sig)                ::  2396 unreserved
  ++  psub  ;~  pose                                    ::  3986 sub-delims
              zap  buc  pam  soq  pel  per
              tar  lus  com  sem  tis
            ==
  ++  ptok  ;~  pose                                    ::  2616 token
              aln  zap  hax  buc  cen  pam  soq  tar  lus
              hep  dot  ket  cab  tec  bar  sig
            ==
  ++  scem                                              ::  2396 scheme
    %+  cook  cass
    ;~(plug alf (star ;~(pose aln lus hep dot)))
  ::
  ++  smeg  (cook crip (plus pcar))                     ::  2396 segment
  ++  tock  (cook crip (plus pcok))                     ::  6265 cookie-value
  ++  tosk  ;~(pose tock (ifix [doq doq] tock))         ::  6265 cookie-value
  ++  toke  (cook crip (plus ptok))                     ::  2616 token
  ++  thor                                              ::  2396 host/port
    %+  cook  |*(a=[* *] [+.a -.a])
    ;~  plug
      thos
      ;~(pose (stag ~ ;~(pfix col dim:ag)) (easy ~))
    ==
  ++  thos                                              ::  2396 host, no local
    ;~  plug
      ;~  pose
        %+  stag  %&
        %+  sear                                        ::  LL parser weak here
          |=  a=(list ,@t)
          =+  b=(flop a)
          ?>  ?=(^ b)
          =+  c=(end 3 1 i.b)
          ?.(&((gte c 'a') (lte c 'z')) ~ [~ u=b])
        (most dot dlab)
      ::
        %+  stag  %|
        =+  tod=(ape:ag ted:ab)
        %+  bass  256
        ;~(plug tod (stun [3 3] ;~(pfix dot tod)))
      ==
    ==
  ++  yque                                              ::  query ending
    ;~  pose
      ;~(pfix wut yquy)
      (easy ~)
    ==
  ++  yquy                                              ::  query
    ;~  pose                                            ::  proper query
      %+  more
        ;~(pose pam sem)
      ;~(plug fque ;~(pose ;~(pfix tis fquu) (easy '')))
    ::
      %+  cook                                          ::  funky query
        |=(a=tape [[%$ (crip a)] ~])
      (star pque)
    ==
  ++  zest                                              ::  2616 request-uri
    ;~  pose
      (stag %& (cook |=(a=purl a) auri))
      (stag %| ;~(plug apat yque))
    ==
  --
::
++  feel                                                ::  simple file write
  |=  [pax=path val=*]
  ^-  miso
  =+  dir=((hard arch) .^(%cy pax))
  ?~  q.dir  [%ins val]
  :-  %mut
  ^-  udon
  [%a %a .^(%cx pax) val]
::
++  file                                                ::  simple file load
  |=  pax=path
  ^-  (unit)
  =+  dir=((hard arch) .^(%cy pax))
  ?~(q.dir ~ [~ .^(%cx pax)])
::
++  foal                                                ::  high-level write
  |=  [pax=path val=*]
  ^-  toro
  ?>  ?=([* * * *] pax)
  [i.t.pax [%& ~ [*cart [[t.t.t.pax (feel pax val)] ~]]]]
::
++  fray                                                ::  high-level delete
  |=  pax=path
  ^-  toro
  ?>  ?=([* * * *] pax)
  [i.t.pax [%& ~ [*cart [[t.t.t.pax [%del .^(%cx pax)]] ~]]]]
::
++  furl                                                ::  unify changes
  |=  [one=toro two=toro]  !:
  ^-  toro
  ~|  %furl
  ?>  ?&  =(p.one p.two)                                ::  same path
          &(?=(& -.q.one) ?=(& -.q.two))                ::  both deltas
          &(?=(~ p.q.one) ?=(~ p.q.two))                ::  not merges
      ==
  [p.one [%& ~ [*cart (weld q.q.q.one q.q.q.two)]]]
::
++  glam
  |=  zar=@p  ^-  tape
  %+  snag  zar
  ^-  (list tape)
  :~  "Tianming"  "Pepin the Short"  "Haile Selassie"  "Alfred the Great"
      "Tamerlane"  "Pericles"  "Talleyrand"  "Yongle"  "Seleucus"
      "Uther Pendragon"  "Louis XVI"  "Ahmad Shāh Durrānī"  "Constantine"
      "Wilhelm I"  "Akbar"  "Louis XIV"  "Nobunaga"  "Alexander VI"
      "Philippe II"  "Julius II"  "David"  "Niall Noígíallach"  "Kublai Khan"
      "Öz Beg Khan"  "Ozymandias"  "Ögedei Khan"  "Jiang Jieshi"  "Darius"
      "Shivaji"  "Qianlong"  "Bolesław I Chrobry"  "Tigranes"  "Han Wudi"
      "Charles X"  "Naresuan"  "Frederick II"  "Simeon"  "Kangxi"
      "Suleiman the Magnificent"  "Pedro II"  "Genghis Khan"  "Laozi"
      "Porfirio Díaz"  "Pakal"  "Wu Zetian"  "Garibaldi"  "Matthias Corvinus"
      "Leopold II"  "Leonidas"  "Sitting Bull"  "Nebuchadnezzar II"
      "Rhodes"  "Henry VIII"  "Attila"  "Catherine II"  "Chulalongkorn"
      "Uthmān"  "Augustus"  "Faustin"  "Chongde"  "Justinian"
      "Afonso de Albuquerque"  "Antoninus Pius"  "Cromwell"  "Innocent X"
      "Fidel"  "Frederick the Great"  "Canute"  "Vytautas"  "Amina"
      "Hammurabi"  "Suharto"  "Victoria"  "Hiawatha"  "Paul V"  "Shaka"
      "Lê Thánh Tông"  "Ivan Asen II"  "Tiridates"  "Nefertiti"  "Gwangmu"
      "Ferdinand & Isabella"  "Askia"  "Xuande"  "Boris Godunov"  "Gilgamesh"
      "Maximillian I"  "Mao"  "Charlemagne"  "Narai"  "Hanno"  "Charles I & V"
      "Alexander II"  "Mansa Musa"  "Zoe Porphyrogenita"  "Metternich"
      "Robert the Bruce"  "Pachacutec"  "Jefferson"  "Solomon"  "Nicholas I"
      "Barbarossa"  "FDR"  "Pius X"  "Gwanggaeto"  "Abbas I"  "Julius Caesar"
      "Lee Kuan Yew"  "Ranavalona I"  "Go-Daigo"  "Zenobia"  "Henry V"
      "Bảo Đại"  "Casimir III"  "Cyrus"  "Charles the Wise"  "Sandrokottos"
      "Agamemnon"  "Clement VII"  "Suppiluliuma"  "Deng Xiaoping"
      "Victor Emmanuel"  "Ajatasatru"  "Jan Sobieski"  "Huangdi"  "Xuantong"
      "Narmer"  "Cosimo de' Medici"  "Möngke Khan"  "Stephen Dušan"  "Henri IV"
      "Mehmed Fatih"  "Conn Cétchathach"  "Francisco Franco"  "Leo X"
      "Kammu"  "Krishnadevaraya"  "Elizabeth I"  "Norton I"  "Washington"
      "Meiji"  "Umar"  "TR"  "Peter the Great"  "Agustin I"  "Ashoka"
      "William the Conqueror"  "Kongolo Mwamba"  "Song Taizu"
      "Ivan the Terrible"  "Yao"  "Vercingetorix"  "Geronimo"  "Rurik"
      "Urban VIII"  "Alexios Komnenos"  "Maria I"  "Tamar"  "Bismarck"
      "Arthur"  "Jimmu"  "Gustavus Adolphus"  "Suiko"  "Basil I"  "Montezuma"
      "Santa Anna"  "Xerxes"  "Beyazıt Yıldırım"  "Samudragupta"  "James I"
      "George III"  "Kamehameha"  "Francesco Sforza"  "Trajan"
      "Rajendra Chola"  "Hideyoshi"  "Cleopatra"  "Alexander"
      "Ashurbanipal"  "Paul III"  "Vespasian"  "Tecumseh"  "Narasimhavarman"
      "Suryavarman II"  "Bokassa I"  "Charles Canning"  "Theodosius"
      "Francis II"  "Zhou Wen"  "William Jardine"  "Ahmad al-Mansur"
      "Lajos Nagy"  "Theodora"  "Mussolini"  "Samuil"  "Osman Gazi"
      "Kim Il-sung"  "Maria Theresa"  "Lenin"  "Tokugawa"  "Marcus Aurelius"
      "Nzinga Mbande"  "Edward III"  "Joseph II"  "Pulakesi II"  "Priam"
      "Qin Shi Huang"  "Shah Jahan"  "Sejong"  "Sui Wendi"  "Otto I"
      "Napoleon III"  "Prester John"  "Dido"  "Joao I"  "Gregory I"
      "Gajah Mada"  "Abd-ar Rahmān III"  "Taizong"  "Franz Josef I"
      "Nicholas II"  "Gandhi"  "Chandragupta II"  "Peter III"
      "Oba Ewuare"  "Louis IX"  "Napoleon"  "Selim Yavuz"  "Shun"
      "Hayam Wuruk"  "Jagiełło"  "Nicaule"  "Sargon"  "Saladin"  "Charles II"
      "Brian Boru"  "Da Yu"  "Antiochus III"  "Charles I"
      "Jan Pieterszoon Coen"  "Hongwu"  "Mithridates"  "Hadrian"  "Ptolemy"
      "Benito Juarez"  "Sun Yat-sen"  "Raja Raja Chola"  "Bolivar"  "Pius VII"
      "Shapur II"  "Taksin"  "Ram Khamhaeng"  "Hatshepsut"  "Alī"  "Matilda"
      "Ataturk"
  ==
::
++  glon
  |=  lag=lang
  ^-  (unit tape)
  ?+  lag  ~
    %aa  [~ "Afar"]
    %ab  [~ "Abkhazian"]
    %ae  [~ "Avestan"]
    %af  [~ "Afrikaans"]
    %ak  [~ "Akan"]
    %am  [~ "Amharic"]
    %an  [~ "Aragonese"]
    %ar  [~ "Arabic"]
    %as  [~ "Assamese"]
    %av  [~ "Avaric"]
    %ay  [~ "Aymara"]
    %az  [~ "Azerbaijani"]
    %ba  [~ "Bashkir"]
    %be  [~ "Belarusian"]
    %bg  [~ "Bulgarian"]
    %bh  [~ "Bihari"]
    %bi  [~ "Bislama"]
    %bm  [~ "Bambara"]
    %bn  [~ "Bengali"]
    %bo  [~ "Tibetan"]
    %br  [~ "Breton"]
    %bs  [~ "Bosnian"]
    %ca  [~ "Catalan"]
    %ce  [~ "Chechen"]
    %ch  [~ "Chamorro"]
    %co  [~ "Corsican"]
    %cr  [~ "Cree"]
    %cs  [~ "Czech"]
    %cu  [~ "Slavonic"]
    %cv  [~ "Chuvash"]
    %cy  [~ "Welsh"]
    %da  [~ "Danish"]
    %de  [~ "German"]
    %dv  [~ "Maldivian"]
    %dz  [~ "Dzongkha"]
    %ee  [~ "Ewe"]
    %el  [~ "Greek"]
    %en  [~ "English"]
    %eo  [~ "Esperanto"]
    %es  [~ "Spanish"]
    %et  [~ "Estonian"]
    %eu  [~ "Basque"]
    %fa  [~ "Persian"]
    %ff  [~ "Fulah"]
    %fi  [~ "Finnish"]
    %fj  [~ "Fijian"]
    %fo  [~ "Faroese"]
    %fr  [~ "French"]
    %fy  [~ "Frisian"]
    %ga  [~ "Irish Gaelic"]
    %gd  [~ "Scottish Gaelic"]
    %gl  [~ "Galician"]
    %gn  [~ "Guarani"]
    %gu  [~ "Gujarati"]
    %gv  [~ "Manx"]
    %ha  [~ "Hausa"]
    %he  [~ "Hebrew"]
    %hi  [~ "Hindi"]
    %ho  [~ "Hiri Motu"]
    %hr  [~ "Croatian"]
    %ht  [~ "Haitian Creole"]
    %hu  [~ "Hungarian"]
    %hy  [~ "Armenian"]
    %hz  [~ "Herero"]
    %ia  [~ "Interlingua"]
    %id  [~ "Indonesian"]
    %ie  [~ "Occidental"]
    %ig  [~ "Igbo"]
    %ii  [~ "Nuosu"]
    %ik  [~ "Inupiaq"]
    %io  [~ "Ido"]
    %is  [~ "Icelandic"]
    %it  [~ "Italian"]
    %iu  [~ "Inuktitut"]
    %ja  [~ "Japanese"]
    %jv  [~ "Javanese"]
    %ka  [~ "Georgian"]
    %kg  [~ "Kongo"]
    %ki  [~ "Kikuyu"]
    %kj  [~ "Kwanyama"]
    %kk  [~ "Kazakh"]
    %kl  [~ "Kalaallisut"]
    %km  [~ "Central Khmer"]
    %kn  [~ "Kannada"]
    %ko  [~ "Korean"]
    %kr  [~ "Kanuri"]
    %ks  [~ "Kashmiri"]
    %ku  [~ "Kurdish"]
    %kv  [~ "Komi"]
    %kw  [~ "Cornish"]
    %ky  [~ "Kyrgyz"]
    %la  [~ "Latin"]
    %lb  [~ "Luxembourgish"]
    %lg  [~ "Ganda"]
    %li  [~ "Limburgish"]
    %ln  [~ "Lingala"]
    %lo  [~ "Lao"]
    %lt  [~ "Lithuanian"]
    %lu  [~ "Luba-Katanga"]
    %lv  [~ "Latvian"]
    %mg  [~ "Malagasy"]
    %mh  [~ "Marshallese"]
    %mi  [~ "Maori"]
    %mk  [~ "Macedonian"]
    %ml  [~ "Malayalam"]
    %mn  [~ "Mongolian"]
    %mr  [~ "Marathi"]
    %ms  [~ "Malay"]
    %mt  [~ "Maltese"]
    %my  [~ "Burmese"]
    %na  [~ "Nauru"]
    %nb  [~ "Norwegian Bokmål"]
    %nd  [~ "North Ndebele"]
    %ne  [~ "Nepali"]
    %ng  [~ "Ndonga"]
    %nl  [~ "Dutch"]
    %nn  [~ "Norwegian Nynorsk"]
    %no  [~ "Norwegian"]
    %nr  [~ "South Ndebele"]
    %nv  [~ "Navajo"]
    %ny  [~ "Chichewa"]
    %oc  [~ "Occitan"]
    %oj  [~ "Ojibwa"]
    %om  [~ "Oromo"]
    %or  [~ "Oriya"]
    %os  [~ "Ossetian"]
    %pa  [~ "Punjabi"]
    %pi  [~ "Pali"]
    %pl  [~ "Polish"]
    %ps  [~ "Pashto"]
    %pt  [~ "Portuguese"]
    %qu  [~ "Quechua"]
    %rm  [~ "Romansh"]
    %rn  [~ "Rundi"]
    %ro  [~ "Romanian"]
    %ru  [~ "Russian"]
    %rw  [~ "Kinyarwanda"]
    %sa  [~ "Sanskrit"]
    %sc  [~ "Sardinian"]
    %sd  [~ "Sindhi"]
    %se  [~ "Northern Sami"]
    %sg  [~ "Sango"]
    %si  [~ "Sinhala"]
    %sk  [~ "Slovak"]
    %sl  [~ "Slovenian"]
    %sm  [~ "Samoan"]
    %sn  [~ "Shona"]
    %so  [~ "Somali"]
    %sq  [~ "Albanian"]
    %sr  [~ "Serbian"]
    %ss  [~ "Swati"]
    %st  [~ "Sotho"]
    %su  [~ "Sundanese"]
    %sv  [~ "Swedish"]
    %sw  [~ "Swahili"]
    %ta  [~ "Tamil"]
    %te  [~ "Telugu"]
    %tg  [~ "Tajik"]
    %th  [~ "Thai"]
    %ti  [~ "Tigrinya"]
    %tk  [~ "Turkmen"]
    %tl  [~ "Tagalog"]
    %tn  [~ "Tswana"]
    %to  [~ "Tonga"]
    %tr  [~ "Turkish"]
    %ts  [~ "Tsonga"]
    %tt  [~ "Tatar"]
    %tw  [~ "Twi"]
    %ty  [~ "Tahitian"]
    %ug  [~ "Uighur"]
    %uk  [~ "Ukrainian"]
    %ur  [~ "Urdu"]
    %uz  [~ "Uzbek"]
    %ve  [~ "Venda"]
    %vi  [~ "Vietnamese"]
    %vo  [~ "Volapük"]
    %wa  [~ "Walloon"]
    %wo  [~ "Wolof"]
    %xh  [~ "Xhosa"]
    %yi  [~ "Yiddish"]
    %yo  [~ "Yoruba"]
    %za  [~ "Zhuang"]
    %zh  [~ "Chinese"]
    %zu  [~ "Zulu"]
  ==
::
++  gnow
  |=  [who=@p gos=gcos]  ^-  @t
  ?-    -.gos
      %czar                 (rap 3 '|' (rap 3 (glam who)) '|' ~)
      %king                 (rap 3 '_' p.gos '_' ~)
      %earl                 (rap 3 ':' p.gos ':' ~)
      %pawn                 ?~(p.gos %$ (rap 3 '.' u.p.gos '.' ~))
      %duke
    ?:  ?=(%anon -.p.gos)  %$
    %+  rap  3
    ^-  (list ,@)
    ?-    -.p.gos
        %punk  ~['"' q.p.gos '"']
        ?(%lord %lady)
      =+  ^=  nad
          =+  nam=`name`s.p.p.gos
          %+  rap  3
          :~  p.nam
              ?~(q.nam 0 (cat 3 ' ' u.q.nam))
              ?~(r.nam 0 (rap 3 ' (' u.r.nam ')' ~))
              ' '
              s.nam
          ==
      ?:(=(%lord -.p.gos) ~['[' nad ']'] ~['(' nad ')'])
    ==
  ==
::
++  hunt
  |=  [one=(unit ,@da) two=(unit ,@da)]
  ^-  (unit ,@da)
  ?~  one  two
  ?~  two  one
  ?:((lth u.one u.two) one two)
::
++  meat
  |=  kit=kite
  ^-  path
  [(cat 3 'c' p.kit) (scot %p r.kit) s.kit (scot (dime q.kit)) t.kit]
::
++  mojo                                                ::  compiling load
  |=  [pax=path src=*]
  ^-  (each twig (list tank))
  ?.  ?=(@ src)
    [%| ~[[leaf/"musk: malformed: {<pax>}"]]]
  =+  ^=  mud
      %-  mule  |.
      ((full vest) [1 1] (trip src))
  ?:  ?=(| -.mud)  mud
  ?~  q.p.mud
    :~  %|
        leaf/"musk: syntax error: {<pax>}"
        leaf/"musk: line {<p.p.p.mud>}, column {<q.p.p.mud>}"
    ==
  [%& p.u.q.p.mud]
::
++  mole                                                ::  new to old sky
  |=  ska=$+(* (unit (unit)))
  |=  a=*
  ^-  (unit)
  =+  b=(ska a)
  ?~  b  ~
  ?~  u.b  ~
  [~ u.u.b]
::
++  much                                                ::  constructing load
  |=  [pax=path src=*]
  ^-  gank
   =+  moj=(mojo pax src)
  ?:  ?=(| -.moj)  moj
  (mule |.((slap !>(+>.$) `twig`p.moj)))
::
++  musk                                                ::  compiling apply
  |=  [pax=path src=* sam=vase]
  ^-  gank
  =+  mud=(much pax src)
  ?:  ?=(| -.mud)  mud
  (mule |.((slam p.mud sam)))
::
++  numb                                                ::  ??  XX
  |=  [him=@p now=@da]  ^-  @t
  =+  yow=(scot %p him)
  =+  woy=((hard ,@t) .^(%a yow %name (scot %da now) ~))
  ?:  =(%$ woy)  yow
  (cat 3 yow (cat 3 ' ' woy))
::
++  saxo                                                ::  autocanon
  |=  who=ship
  ^-  (list ship)
  ?:  (lth who 256)  [who ~]
  [who $(who (sein who))]
::
++  sein                                                ::  autoboss
  |=  who=ship  ^-  ship
  =+  mir=(clan who)
  ?-  mir
    %czar  who
    %king  (end 3 1 who)
    %duke  (end 4 1 who)
    %earl  (end 5 1 who)
    %pawn  `@p`0
  ==
::
++  tame
  |=  hap=path
  ^-  (unit kite)
  ?.  ?=([@ @ @ @ *] hap)  ~
  =+  :*  hyr=(slay i.hap)
          fal=(slay i.t.hap)
          dyc=(slay i.t.t.hap)
          ved=(slay i.t.t.t.hap)
          ::  ved=(slay i.t.hap)
          ::  fal=(slay i.t.t.hap)
          ::  dyc=(slay i.t.t.t.hap)
          tyl=t.t.t.t.hap
      ==
  ?.  ?=([~ %$ %tas @] hyr)  ~
  ?.  ?=([~ %$ %p @] fal)  ~
  ?.  ?=([~ %$ %tas @] dyc)  ~
  ?.  ?=(^ ved)  ~
  =+  his=`@p`q.p.u.fal
  =+  [dis=(end 3 1 q.p.u.hyr) rem=(rsh 3 1 q.p.u.hyr)]
  ?.  ?&(?=(%c dis) ?=(?(%v %w %x %y %z) rem))  ~
  [~ rem (case p.u.ved) q.p.u.fal q.p.u.dyc tyl]
::
++  tome                                                ::  parse path
  |=  pax=path
  ^-  (unit beam)
  ?.  ?=([* * * *] pax)  ~
  %+  biff  (slaw %p i.pax)
  |=  who=ship
  %+  biff  (slaw %tas i.t.pax)
  |=  dex=desk
  %+  biff  (slay i.t.t.pax)
  |=  cis=coin
  ?.  ?=([%$ case] cis)  ~
  `(unit beam)`[~ who dex `case`p.cis (flop t.t.t.pax)]
::
++  tope                                                ::  beam to path
  |=  bem=beam
  ^-  path
  [(scot %p p.bem) q.bem (scot r.bem) (flop s.bem)]
::::::::::::::::::::::::::::::::::::::::::::::::::::::::::
::                section 3bG, Arvo models              ::
::
++  acru                                                ::  asym cryptosuite
          $_  ^?  |%                                    ::  opaque object
          ++  as  ^?                                    ::  asym ops
            |%  ++  seal  |=([a=pass b=@ c=@] _@)       ::  encrypt to a
                ++  sign  |=([a=@ b=@] _@)              ::  certify as us
                ++  sure  |=([a=@ b=@] *(unit ,@))      ::  authenticate from us
                ++  tear  |=([a=pass b=@] *(unit ,[p=@ q=@]))  ::  accept from a
            --
          ++  de  |+([a=@ b=@] *(unit ,@))              ::  symmetric de, soft
          ++  dy  |+([a=@ b=@] _@)                      ::  symmetric de, hard
          ++  en  |+([a=@ b=@] _@)                      ::  symmetric en
          ++  ex  ^?                                    ::  export
            |%  ++  fig  _@uvH                          ::  fingerprint
                ++  pac  _@uvG                          ::  default passcode
                ++  pub  *pass                          ::  public key
                ++  sec  *ring                          ::  private key
            --
          ++  nu  ^?                                    ::  reconstructors
            |%  ++  pit  |=([a=@ b=@] ^?(..nu))         ::  from [width seed]
                ++  nol  |=(a=@ ^?(..nu))               ::  from naked ring
                ++  com  |=(a=@ ^?(..nu))               ::  from naked pass
            --
          --
++  agon  (map ,[p=ship q=desk] ,[p=@ud q=@ud r=(list wako)])  ::  mergepts
++  ankh                                                ::  fs node (new)
          $:  p=cash                                    ::  recursive hash
              q=(unit ,[p=cash q=*])                    ::  file
              r=(map ,@ta ankh)                         ::  folders
          ==                                            ::
++  apex  ,[p=@uvI q=(map ,@ta ,@uvI) r=(map ,@ta ,~)]  ::  node report (old)
++  ball  ,@uw                                          ::  statement payload
++  bait  ,[p=skin q=@ud r=dove]                        ::  fmt nrecvd spec
++  bath                                                ::  convo per client
          $:  sop=shed                                  ::  not stalled
              raz=(map path race)                       ::  statements inbound
              ryl=(map path rill)                       ::  statements outbound
          ==                                            ::
++  bean                                                ::  terminal control
          $:  $:  bul=@ud                               ::  buffer length
                  bus=@ud                               ::  cursor in buffer
                  but=(list ,@c)                        ::  buffer text
                  buy=prom                              ::  input style
              ==                                        ::
              $:  hiz=@ud                               ::  history depth
                  hux=path                              ::  history path
                  hym=(map ,@ud (list ,@c))             ::  history overlay
                  hyt=hist                              ::  history object
                  hyr=(unit (list ,@c))                 ::  history search
              ==                                        ::
              $:  pol=@ud                               ::  length of prompt
                  pot=tape                              ::  prompt text
              ==                                        ::
          ==                                            ::
++  beau  ,[p=(unit ,@ud) q=(map wire goal) r=boor]     ::  next/want/thread
++  beak  ,[p=ship q=desk r=case]                       ::  garnish with beak
++  beam  ,[p=ship q=desk r=case s=spur]                ::  spur is flopped
++  bear  ,[p=(map path goal) q=boar]                   ::  thread with slips
++  beef                                                ::  raw product
          $:  p=(list gilt)                             ::  actions
              q=(list slip)                             ::  requests
              r=boar                                    ::  state
          ==                                            ::
++  beet  ,[p=(set beam) q=cage]                        ::  computed result
++  bird                                                ::  packet in travel
          $:  gom=soap                                  ::  message identity
              mup=@ud                                   ::  pktno in msg
              nux=@ud                                   ::  xmission count
              lys=@da                                   ::  last sent
              pac=rock                                  ::  packet data
          ==                                            ::
++  belt                                                ::  raw console input
          $%  [%aro p=?(%d %l %r %u)]                   ::  arrow key
              [%bac ~]                                  ::  true backspace
              [%ctl p=@ud]                              ::  control-key
              [%del ~]                                  ::  true delete
              [%met p=@ud]                              ::  meta-key
              [%ret ~]                                  ::  return
              [%txt p=(list ,@c)]                       ::  utf32 text
          ==                                            ::
++  blew  ,[p=@ud q=@ud]                                ::  columns rows
++  blit                                                ::  raw console output
          $%  [%bel ~]                                  ::  make a noise
              [%clr ~]                                  ::  clear the screen
              [%hop p=@ud]                              ::  set cursor position
              [%lin p=(list ,@c)]                       ::  set current line
              [%mor ~]                                  ::  newline
              [%sav p=path q=@]                         ::  save to file
          ==                                            ::
++  blot                                                ::  kill ring
          $:  p=@ud                                     ::  length
              q=@ud                                     ::  depth
              r=(list (list ,@c))                       ::  kills
          ==                                            ::
++  blur  ,[p=@ud q=(unit bean) r=blot]                 ::  columns, prompt
++  boar                                                ::  execution instance
          $%  [%n p=(unit coal) q=claw r=lath]          ::  new/ready
              [%r p=(unit worm)]                        ::  running/done
              [%t p=coal]                               ::  simple filter
          ==                                            ::
++  boor                                                ::  new thread
          $:  p=(map ,@ud kite)                         ::  dependencies
              q=(qeu ,[p=wire q=card])                  ::  incoming cards
              r=(qeu ,[p=wire q=nose])                  ::  pending notes
              s=boar                                    ::  execution
          ==                                            ::
++  boat  ,[(list slip) tart]                           ::  user stage
++  boon                                                ::  fort output
          $%  [%beer p=ship q=@uvG]                     ::  gained ownership
              [%coke p=sock q=soap r=cape s=duct]       ::  message result
              [%mead p=lane q=rock]                     ::  accept packet
              [%milk p=sock q=soap r=*]                 ::  accept message
              [%ouzo p=lane q=rock]                     ::  transmit packet
              [%wine p=sock q=tape]                     ::  notify user
          ==                                            ::
++  bowl  ,[p=(list gift) q=(unit boat)]                ::  app product
++  brad                                                ::  shell state
          $:  who=ship                                  ::  identity
              fog=(list ,@ud)                           ::  virtual consoles
              hox=@ta                                   ::  identity text
              cwd=@tas                                  ::  working desk
              cws=path                                  ::  working spur
              way=(map ,@tas vase)                      ::  variables
              hit=[p=@ud q=(list ,@t)]                  ::  command history
              sur=[p=@ud q=(qeu vase)]                  ::  result history
              god=[p=@ud q=(map ,@ud task)]             ::  tasks
          ==                                            ::
++  bray  ,[p=life q=(unit life) r=ship s=@da]          ::  our parent us now
++  brow  ,[p=@da q=@tas]                               ::  browser version
++  buck  ,[p=mace q=will]                              ::  all security data
++  cake  ,[p=sock q=skin r=@]                          ::  top level packet
++  cape                                                ::  end-to-end result
          $?  %good                                     ::  delivered
              %dead                                     ::  rejected
          ==                                            ::
++  card                                                ::  event
          $%  [%bbye ~]                                 ::  reset prompt
              [%band p=ship q=(list rout)]              ::  internal http bind
              [%bind p=(unit ship) q=host]              ::  external http open
              [%belt p=belt]                            ::  terminal input
              [%blew p=blew]                            ::  terminal config
              [%blit p=(list blit)]                     ::  terminal output
              [%boot p=card]                            ::  christen terminal
              [%born ~]                                 ::  new unix process
              [%cash p=@p q=buck]                       ::  civil license
              [%crud p=@tas q=(list tank)]              ::  error with trace
              [%deem p=ship q=card]                     ::  external identity
              [%dire p=@tas q=dram]                     ::  apply directory
              [%dump p=(list ,@t)]                      ::  raw text lines
              [%ergo p=@p q=@tas r=@ud]                 ::  version update
              [%exec p=@p q=(unit silk)]                ::  make / kill
              [%file p=@tas q=@]                        ::  apply atomic file
              [%fail p=tape]                            ::  report failure
              [%grab ~]                                 ::  collect grabage
              [%hail ~]                                 ::  refresh
              [%hear p=lane q=@]                        ::  receive packet
              [%hemp p=path]                            ::  cancel request
              [%helo p=path q=prod]                     ::  trigger prompt
              [%hole p=lane q=@]                        ::  packet failed
              [%hoop p=(unit)]                          ::  namespace response
              [%hope p=path]                            ::  namespace request
              [%info p=@p q=@tas r=nori]                ::  internal edit
              [%init p=@p]                              ::  report install
              [%into p=@p q=@tas r=nori]                ::  external edit
              [%flog p=card]                            ::  log to terminal
              [%junk p=@]                               ::  entropy
              [%kick p=@da]                             ::  wake up
              [%kill p=~]                               ::  kill a task
              [%lane p=lane]                            ::  set public route
              [%made p=(each beet (list tank))]         ::  computed result
              [%nuke p=hasp]                            ::  reset this duct
              [%line p=@t]                              ::  source line
              [%limn ~]                                 ::  rotate ship
              [%ling ~]                                 ::  rotate interface
              [%load p=@tas q=path]                     ::  request atomic file
              [%loin p=@p q=chum]                       ::  name hashed-pass
              [%logo p=@]                               ::  logout
              [%loot p=@tas q=path]                     ::  request directory
              [%make p=(unit ,@t) q=@ud r=@]            ::  wild license
              [%mean p=ship q=term r=chop s=vase]       ::  application event
              [%meta p=vase]                            ::  meta-card
              [%meat p=ship q=card]                     ::  concrete app action
              [%mess p=hasp q=(disk)]                   ::  urbit message
              [%mine p=@ud q=@t]                        ::  query matched line
              [%noop ~]                                 ::  no operation
              [%note p=@tD q=tank]                      ::  debug message
              [%nuke p=~]                               ::  kill all processes
              [%pace p=@ud]                             ::  compute background
              [%pipe p=(unit ,[p=tutu q=(list)])]       ::  pipeline data
              [%pour p=path q=dram]                     ::  write directory
              [%pull p=ship q=desk r=(list desk)]       ::  pull remote desk
              [%pump ~]                                 ::  produce packets
              [%quid p=ship q=path r=(unit ,*)]         ::  delivery
              [%rein p=? q=path]                        ::  push/replace kernel
              [%rend ~]                                 ::  pop kernel
              [%rest ~]                                 ::  reset to factory
              [%save p=path q=@]                        ::  write atomic file
              [%send p=lane q=@]                        ::  transmit packet
              [%show p=hasp q=path r=(unit plan)]       ::  subscription
              [%sith p=@p q=@uw]                        ::  imperial generator
              [%soft p=*]                               ::  untyped card
              [%sync ~]                                 ::  reset soft state
              [%talk p=tank]                            ::  show on console
              [%tell p=(list ,@t)]                      ::  dump lines
              [%text p=tape]                            ::  talk leaf
              [%that p=@ud q=love]                      ::  cooked htresp
              ::  [%thee p=@ud q=scab r=cred s=moth]        ::  cooked htreq
              [%them p=(unit hiss)]                     ::  internal client req
              [%they p=@ud q=httr]                      ::  response to %them
              [%this p=? q=clip r=httq]                 ::  secure/src/req
              [%thou p=httr]                            ::  raw http response
              [%thud ~]                                 ::  cancel http request
              [%thug p=@p q=@p]                         ::  sign in client
              [%thus p=@ud q=(unit hiss)]               ::  http request/cancel
              [%tory p=(list ,@t)]                      ::  history dump
              [%veer p=@ta q=path r=@t]                 ::  install vane
              [%vega p=path]                            ::  reboot by path
              [%volt p=*]                               ::  current kernel
              [%wait p=@da q=path]                      ::  timer wait
              [%wake ~]                                 ::  timer activate
              [%waft p=sock q=*]                        ::  response message
              [%want p=sock q=path r=*]                 ::  send message
              [%warn p=tape]                            ::  syslog
              [%warp p=sock q=riff]                     ::  file request
              [%wart p=sock q=@tas r=path s=*]          ::  service request
              [%went p=ship q=cape]                     ::  reaction message
              [%wipe ~]                                 ::  clean to sequence
              [%word p=chum]                            ::  set password
              [%writ p=riot]                            ::  response
          ==                                            ::
++  cart  ,[p=cash q=cash]                              ::  hash change
++  care  ?(%v %w %x %y %z)                             ::  clay submode
++  case                                                ::  ship desk case spur
          $%  [%da p=@da]                               ::  date
              [%tas p=@tas]                             ::  label
              [%ud p=@ud]                               ::  number
          ==                                            ::
++  cash  ,@uvH                                         ::  ankh hash
++  cask                                                ::  symmetric record
          $:  yed=(unit ,[p=hand q=code])               ::  outbound
              heg=(map hand code)                       ::  proposed
              qim=(map hand code)                       ::  inbound
          ==                                            ::
++  coal  ,*                                            ::  untyped vase
++  code  ,@uvI                                         ::  symmetric key
++  cone                                                ::  reconfiguration
          $%  [& p=twig]                                ::  transform
              [| p=(list ,@tas)]                        ::  alter
          ==                                            ::
++  chum  ,@uvI                                         ::  hashed passcode
++  claw  $:                                            ::  startup chain
              joy=(unit coal)                           ::  local context
              ran=(unit coal)                           ::  arguments
              pux=(unit path)                           ::  execution path
              jiv=(unit coal)                           ::  app configuration
              kyq=(unit coal)                           ::  app customization
              gam=(unit coal)                           ::  app image
          ==                                            ::
++  clip  (each ,@if ,@is)                              ::  client IP
++  cred                                                ::  credential
          $:  hut=hoot                                  ::  client host
              aut=(jug ,@tas ,@t)                       ::  client identities
              orx=oryx                                  ::  CSRF secret
              acl=(unit ,@t)                            ::  accept-language
              cip=(each ,@if ,@is)                      ::  client IP
              cum=(map ,@tas ,*)                        ::  custom dirt
          ==                                            ::
++  cult  (map duct rave)                               ::  subscriptions
++  deed  ,[p=@ q=step]                                 ::  signature, stage
++  dome                                                ::  project state
          $:  ang=agon                                  ::  pedigree
              ank=ankh                                  ::  state
              let=@                                     ::  (lent hit)
              hit=(list frog)                           ::  changes in reverse
              lab=(map ,@tas ,@ud)                      ::  labels
          ==                                            ::
++  dojo  ,[p=cult q=dome]                              ::  domestic desk state
++  door                                                ::  foreign contact
          $:  wod=road                                  ::  connection to
              wyl=will                                  ::  inferred mirror
              caq=cask                                  ::  symmetric key state
          ==                                            ::
++  dove  ,[p=@ud q=(map ,@ud ,@)]                      ::  count hash 13-blocks
++  epic                                                ::  FCGI parameters
          $:  quy=quay                                  ::  query
              own=@p                                    ::  server
              ced=cred                                  ::  client credentials
              pos=pred                                  ::  path prefix
              fus=path                                  ::  reverse suffix
              but=path                                  ::  ending
              for=logo                                  ::  extension
              nep=@tas                                  ::  request model
          ==                                            ::
++  flap  ,@uvH                                         ::  network packet id
++  flow                                                ::  packet connection
          $:  rtt=@dr                                   ::  decaying avg rtt
              wid=@ud                                   ::  logical wdow msgs
          ==                                            ::
++  furt                                                ::  formal state
          $:  hop=@da                                   ::  network boot date
              ton=toun                                  ::  security
              zac=(map ship corn)                       ::  flows by server
          ==                                            ::
++  frog  ,[p=@da q=nori]                               ::  time and change
++  gank  (each vase (list tank))                       ::  abstract result
++  gift                                                ::  one-way effect
          $%  [%$ p=vase]                               ::  trivial output
              [%cc p=(unit case)]                       ::  change case
              [%ck p=@tas]                              ::  change desk
              [%cs p=path]                              ::  change spur
              [%de p=@ud q=tank]                        ::  debug/level
              [%ex p=(unit vase) q=lath]                ::  exec/patch
            ::[%fd p=vase]                              ::  fundamental down
            ::[%fo p=vase]                              ::  fundamental forward
            ::[%fu p=vase]                              ::  fundamental up
              [%ha p=tank]                              ::  single error
              [%ho p=(list tank)]                       ::  multiple error
              [%la p=tank]                              ::  single statement
              [%lo p=(list tank)]                       ::  multiple statement
              [%mu p=type q=(list)]                     ::  batch emit
              [%mx p=(list gift)]                       ::  batch gift
              [%ok p=@ta q=nori]                        ::  save changes
              [%sc p=(unit skit)]                       ::  stack library
              [%sp p=(list lark)]                       ::  spawn task(s)
              [%sq p=ship q=@tas r=path s=*]            ::  send request
              [%sr p=ship q=path r=*]                   ::  send response
              [%te p=(list ,@t)]                        ::  dump lines
              [%th p=@ud q=love]                        ::  http response
              [%tq p=path q=hiss]                       ::  http request
              [%va p=@tas q=(unit vase)]                ::  set/clear variable
              [%xx p=card]                              ::  return card
              [%xy p=path q=card]                       ::  push card
          ==                                            ::
++  gilt  ,[@tas *]                                     ::  presumed gift
++  gens  ,[p=lang q=gcos]                              ::  general identity
++  germ  ?(%fine %that %this %mate)                    ::  merge style
++  gcos                                                ::  id description
          $%  [%czar ~]                                 ::  8-bit ship
              [%duke p=what]                            ::  32-bit ship
              [%earl p=@t]                              ::  64-bit ship
              [%king p=@t]                              ::  16-bit ship
              [%pawn p=(unit ,@t)]                      ::  128-bit ship
          ==                                            ::
++  goad                                                ::  common note
          $%  [%eg p=riot]                              ::  simple result
              [%hp p=httr]                              ::  http response
              ::  [%ht p=@ud q=scab r=cred s=moth]          ::  http request
              [%it p=~]                                 ::  interrupt event
              [%lq p=ship q=path r=*]                   ::  client request
              [%ly p=newt q=tape]                       ::  lifecycle event
              [%ow p=cape]                              ::  one-way reaction
              [%rt p=(unit)]                            ::  roundtrip response
              [%up p=@t]                                ::  prompt response
              [%wa ~]                                   ::  alarm
          ==                                            ::
++  goal                                                ::  app request
          $%  [%$ p=type]                               ::  open for input
              [%do p=vase q=vase]                       ::  call gate sample
              [%eg p=kite]                              ::  single request
              [%es p=ship q=desk r=rave]                ::  subscription
              [%ht p=(list rout)]                       ::  http server
              [%hp ~]                                   ::  http response
              [%lq p=@tas]                              ::  listen for service
              [%ow ~]                                   ::  one-way reaction
              [%rt ~]                                   ::  roundtrip response
              [%up p=prod]                              ::  user prompt
              [%wa p=@da]                               ::  alarm
          ==                                            ::
++  govt  path                                          ::  country/postcode
++  gram  ,@uw                                          ::  physical datagram
++  gyro  ,[p=@ud q=wire r=prod]                        ::  live prompt
++  hand  ,@uvH                                         ::  hash of code
++  hart  ,[p=? q=(unit ,@ud) r=host]                   ::  http sec/port/host
++  hasp  ,[p=ship q=term]                              ::  app identity
++  hate  ,[p=purl q=@p r=moth]                         ::  semi-cooked request
++  heir  ,[p=@ud q=mess r=(unit love)]                 ::  status/headers/data
++  hiss  ,[p=purl q=moth]                              ::  outbound request
++  hist  ,[p=@ud q=(list ,@t)]                         ::  depth texts
++  hole  ,@t                                           ::  session identity
++  hook  path                                          ::  request origin
++  hoot  ,[p=? q=? r=(unit ,@ud) s=host]               ::  secure/mapped/host
++  hort  ,[p=(unit ,@ud) q=host]                       ::  http port/host
++  hose  ,[p=(list tank) q=(unit vase) r=seam s=heir]  ::  http environment
++  host  $%([& p=(list ,@t)] [| p=@if])                ::  http host
++  httq                                                ::  raw http request
          $:  p=meth                                    ::  method
              q=@t                                      ::  unparsed url
              r=(list ,[p=@t q=@t])                     ::  headers
              s=(unit octs)                             ::  body
          ==                                            ::
++  httr  ,[p=@ud q=mess r=(unit octs)]                 ::  raw http response
++  httx                                                ::  encapsulated http
          $:  p=?                                       ::  https?
              q=clip                                    ::  source IP
              r=httq                                    ::
          ==                                            ::
++  kite  ,[p=care q=case r=ship s=desk t=spur]         ::  parsed global name
++  json                                                ::  json top level
          $%  [%a p=(list jval)]                        ::  array
              [%o p=(map ,@t jval)]                     ::  object
          ==                                            ::
++  jval                                                ::  json value
          $|  ~                                         ::  null
          $?  json                                      ::
              $%  [%b p=?]                              ::  boolean
                  [%n p=@ta]                            ::  number
                  [%s p=@ta]                            ::  string
              ==                                        ::
          ==                                            ::
++  lamb                                                ::  short path
          $%  [& p=@tas]                                ::  auto
              [| p=twig]                                ::  manual
          ==                                            ::
++  lane                                                ::  packet route
          $%  [%if p=@ud q=@if]                         ::  IP4/public UDP/addr
              [%is p=@ud q=(unit lane) r=@is]           ::  IPv6 w/alternates
              [%ix p=@da q=@ud r=@if]                   ::  IPv4 provisional
          ==                                            ::
++  lang  ,@ta                                          ::  IETF lang as code
++  lark  ,[p=(unit ,@tas) q=lawn]                      ::  parsed command
++  lass  ?(%0 %1 %2)                                   ::  power increment
++  lath  $%                                            ::  pipeline stage
              [%0 p=lass q=lamb r=(list cone) s=twig]   ::  command
              [%1 p=twig]                               ::  generator
              [%2 p=twig]                               ::  filter
          ==                                            ::
++  lawn  (list lath)                                   ::
++  lice  ,[p=ship q=buck]                              ::  full license
++  life  ,@ud                                          ::  regime number
++  lint  (list rock)                                   ::  fragment array
++  love  $%                                            ::  http response
              [%ham p=manx]                             ::  html node
              [%mid p=mite q=octs]                      ::  mime-typed data
              [%raw p=httr]                             ::  raw http response
              [%wan p=wain]                             ::  text lines
              [%zap p=@ud q=(list tank)]                ::  status/error
          ==                                            ::
++  luge  ,[p=logo q=*]                                 ::  fully typed content
++  maki  ,[p=@ta q=@ta r=@ta s=path]                   ::
++  mace  (list ,[p=life q=ring])                       ::  private secrets
++  marv  ?(%da %tas %ud)                               ::  release form
++  masu  ,[p=ship q=desk r=moar s=moar t=waks]         ::  sync square
++  math  (map ,@t (list ,@t))                          ::  semiparsed headers
++  meal                                                ::  payload
          $%  [%back p=cape q=flap r=@dr]               ::  acknowledgment
              [%bond p=life q=path r=@ud s=*]           ::  message
              [%carp p=@ q=@ud r=@ud s=flap t=@]        ::  skin/inx/cnt/hash
              [%fore p=ship q=(unit lane) r=@]          ::  forwarded packet
          ==                                            ::
++  mess  (list ,[p=@t q=@t])                           ::  raw http headers
++  meta                                                ::  path metadata
          $%  [& q=@uvI]                                ::  hash
              [| q=(list ,@ta)]                         ::  dir
          ==                                            ::
++  meth                                                ::  http methods
          $?  %conn                                     ::  CONNECT
              %delt                                     ::  DELETE
              %get                                      ::  GET
              %head                                     ::  HEAD
              %opts                                     ::  OPTIONS
              %post                                     ::  POST
              %put                                      ::  PUT
              %trac                                     ::  TRACE
          ==                                            ::
++  mite  (list ,@ta)                                   ::  mime type
++  miso                                                ::  ankh delta
          $%  [%del p=*]                                ::  delete
              [%ins p=*]                                ::  insert
              [%mut p=udon]                             ::  mutate
          ==                                            ::
++  moar  ,[p=@ud q=@ud]                                ::  normal change range
++  moat  ,[p=case q=case]                              ::  change range
++  mood  ,[p=care q=case r=path]                       ::  request in desk
++  move  ,[p=duct q=(mold card card)]                  ::  new move
++  moth  ,[p=meth q=math r=(unit octs)]                ::  http operation
++  name  ,[p=@t q=(unit ,@t) r=(unit ,@t) s=@t]        ::  first mid/nick last
++  newt  ?(%boot %kick %mess %slay %wake)              ::  lifecycle events
++  nose                                                ::  response, kernel
          $?  [%$ p=(unit ,[p=tutu q=(list)])]          ::  standard input
              goad                                      ::
          ==                                            ::
++  note                                                ::  response, user
          $?  [%$ p=(unit ,[p=type q=(list)])]          ::  standard input
              [%do p=vase]                              ::  execution result
              goad                                      ::
          ==                                            ::
++  nori                                                ::  repository action
          $%  [& p=(unit masu) q=soba]                  ::  delta
              [| p=@tas]                                ::  label
          ==                                            ::
++  octs  ,[p=@ud q=@]                                  ::  octet-stream
++  oryx  ,@t                                           ::  CSRF secret
++  corn                                                ::  flow by server
          $:  hen=duct                                  ::  admin channel
              nys=(map flap bait)                       ::  packets incoming
              olz=(map flap cape)                       ::  packets completed
              wab=(map ship bath)                       ::  relationship
          ==                                            ::
++  pact  path                                          ::  routed path
++  pail  ?(%none %warm %cold)                          ::  connection status
++  plan  (trel view (pair ,@da (unit ,@dr)) path)      ::  subscription
++  plea  ,[p=@ud q=[p=? q=@t]]                         ::  live prompt
++  pork  ,[p=(unit ,@ta) q=(list ,@t)]                 ::  fully parsed url
++  pred  ,[p=@ta q=@tas r=@ta ~]                       ::  proto-path
++  prod  ,[p=prom q=tape r=tape]                       ::  prompt
++  prom  ?(%text %pass %none)                          ::  format type
++  purl  ,[p=hart q=pork r=quay]                       ::  parsed url
++  putt                                                ::  outgoing message
          $:  ski=snow                                  ::  sequence acked/sent
              wyv=(list rock)                           ::  packet list XX gear
          ==                                            ::
++  pyre                                                ::  cascade stash
          $:  p=(map ,[p=path q=path r=coal] coal)      ::  by path
              q=(map ,[p=path q=@uvI r=coal] coal)      ::  by source hash
              r=(map ,[p=* q=coal] coal)                ::  by (soft) twig
          ==                                            ::
++  quay  (list ,[p=@t q=@t])                           ::  parsed url query
++  quri                                                ::  request-uri
          $%  [& p=purl]                                ::  absolute
              [| p=pork q=quay]                         ::  relative
          ==                                            ::
++  race                                                ::  inbound stream
          $:  did=@ud                                   ::  filled sequence
              bum=(map ,@ud ,%dead)                     ::
              mis=(map ,@ud ,[p=cape q=flap r=(unit)])  ::  misordered
          ==                                            ::
++  raft                                                ::  filesystem
<<<<<<< HEAD
          $:  fat=(map ship room)                       ::  per host
              rid=(map ship (map ,@tas rede))           ::  neighbors
=======
          $:  fat=(map ship room)                       ::  domestic
              hoy=(map ship rung)                       ::  foreign
>>>>>>> f729afac
          ==                                            ::
++  rank  ?(%czar %king %duke %earl %pawn)              ::  ship width class
++  rant                                                ::  namespace binding
          $:  p=[p=care q=case r=@tas]                  ::  clade release book
              q=path                                    ::  spur
              r=*                                       ::  data
          ==                                            ::
++  rave                                                ::  general request
          $%  [& p=mood]                                ::  single request
              [| p=moat]                                ::  change range
          ==                                            ::
++  rede                                                ::  universal project
          $:  lim=@da                                   ::  complete to
              qyx=cult                                  ::  subscribers
              ref=(unit rind)                           ::  outgoing requests
              dom=dome                                  ::  revision state
          ==                                            ::
++  riff  ,[p=desk q=(unit rave)]                       ::  request/desist
++  rill                                                ::  outbound stream
          $:  sed=@ud                                   ::  sent
              san=(map ,@ud duct)                       ::  outstanding
          ==                                            ::
++  rind                                                ::  request manager
          $:  nix=@ud                                   ::  request index
              bom=(map ,@ud ,[p=duct q=rave])           ::  outstanding
              fod=(map duct ,@ud)                       ::  current requests
              haw=(map mood (unit))                     ::  simple cache
          ==                                            ::
++  riot  (unit rant)                                   ::  response/complete
++  road                                                ::  secured oneway route
          $:  exp=@da                                   ::  expiration date
              lun=(unit lane)                           ::  route to friend
              lew=will                                  ::  will of friend
          ==                                            ::
++  room                                                ::  fs per ship (new)
          $:  hun=duct                                  ::  terminal duct
              hez=(unit duct)                           ::  sync duct
<<<<<<< HEAD
              dos=(map ,@tas dojo)                      ::  native desk
=======
              dos=(map ,@tas ,[p=cult q=dome])          ::  native desk
>>>>>>> f729afac
          ==                                            ::
++  rock  ,@uvO                                         ::  packet
++  rout  ,[p=(list host) q=path r=oryx s=path]         ::  http route (new)
++  rump  ,[p=care q=case r=@tas s=path]                ::  relative path
++  rung  $:  rus=(map desk rede)                       ::  neighbor desks
          ==                                            ::
++  saba  ,[p=ship q=@tas r=moar s=(list nori)]         ::  patch/merge
++  sufi                                                ::  domestic host
          $:  hoy=(list ship)                           ::  hierarchy
              val=wund                                  ::  private keys
              law=will                                  ::  server will
              seh=(map hand ,[p=ship q=@da])            ::  key cache
              hoc=(map ship door)                       ::  neighborhood
          ==                                            ::
++  salt  ,@uv                                          ::  entropy
++  seal                                                ::  auth conversation
          $:  whu=(unit ship)                           ::  client identity
              pul=purl                                  ::  destination url
              wit=?                                     ::  wait for partner
              foy=(unit ,[p=ship q=hole])               ::  partner to notify
              pus=(unit ,@ta)                           ::  password
          ==                                            ::
++  seam                                                ::  logical request
          $%  [%aps p=term q=term r=path]               ::  app; logo; path
              [%cog p=@ud q=@ud]                        ::  console get
              [%con p=@ud]                              ::  console face
              [%cop p=@ud q=@ud r=json]                 ::  console put
              [%det p=desk q=moat]                      ::  load changes
              [%fun p=term q=tube r=(list manx)]        ::  functional
              [%lon p=seal]                             ::  authentication flow
              [%red p=purl]                             ::  redirect
          ==                                            ::
++  sect  ?(%black %blue %red %orange %white)           ::  banner
++  shed                                                ::  packet flow
          $:  $:  rtt=@dr                               ::  smoothed rtt
                  rto=@dr                               ::  retransmit timeout
                  rtn=(unit ,@da)                       ::  next timeout
                  rue=(unit ,@da)                       ::  last heard from
              ==                                        ::
              $:  nus=@ud                               ::  number sent
                  nif=@ud                               ::  number live
                  nep=@ud                               ::  next expected
                  caw=@ud                               ::  logical window
                  cag=@ud                               ::  congest thresh
              ==                                        ::
              $:  diq=(map flap ,@ud)                   ::  packets sent
                  pyz=(map soup ,@ud)                   ::  message/unacked
                  puq=(qeu ,[p=@ud q=soul])             ::  packet queue
              ==                                        ::
          ==                                            ::
++  silk                                                ::  construction layer
          $&  [p=silk q=silk]                           ::  cons
          $%  [%bake p=logo q=beam]                     ::  local synthesis
              [%boil p=logo q=beam]                     ::  general synthesis
              [%call p=silk q=silk]                     ::  slam
              [%cast p=logo q=beak r=silk]              ::  translate
              [%done p=(set beam) q=cage]               ::  literal
              [%mute p=silk q=(list (pair wing silk))]  ::  mutant
              [%pass p=silk q=sill]                     ::  twig construction
              [%reef ~]                                 ::  kernel reef
          ==                                            ::
++  sill                                                ::  code construction
          $%  [%0 p=@]                                  ::  direct text
              [%1 p=twig]                               ::  direct twig
              [%2 p=beam]                               ::  beam over %hoon
              [%3 p=silk]                               ::  build a %hoon
          ==                                            ::
++  skit  ,[p=(unit ,@ta) q=(list ,@ta) r=(list ,@ta)]  ::  tracking path
++  sink                                                ::  incoming per server
          $:  nes=(map flap ,[p=@da q=bait])            ::  fragment actions
          ==                                            ::
++  skin  ?(%none %open %fast %full)                    ::  encoding stem
++  slip  ,[p=path q=goal]                              ::  traceable request
++  sled  ,[p=* q=*]                                    ::  [data code]
++  snow  ,[p=@ud q=@ud r=(set ,@ud)]                   ::  window exceptions
++  soap  ,[p=[p=life q=life] q=path r=@ud]             ::  statement id
++  soup  ,[p=path q=@ud]                               ::  new statement id
++  soul                                                ::  packet in travel
          $:  gom=soup                                  ::  message identity
              nux=@ud                                   ::  xmission count
              liv=?                                     ::  deemed live
              lys=@da                                   ::  last sent
              pac=rock                                  ::  packet data
          ==                                            ::
++  soba  ,[p=cart q=(list tako)]                       ::  delta
++  sock  ,[p=ship q=ship]                              ::  from to
++  spur  path                                          ::  ship desk case spur
++  step  ,[p=bray q=gens r=pass]                       ::  identity stage
++  tako  ,[p=path q=miso]                              ::  change detail
++  tart  $+([@da path note] bowl)                      ::  process core
++  task                                                ::
          $:  paq=(qeu gyro)                            ::  prompt queue
              wip=[p=@ud q=(map ,@ud beau)]             ::  processes
          ==                                            ::
++  taxi  ,[p=lane q=rock]                              ::  routed packet
++  tick  ,@ud                                          ::  process id
++  toro  ,[p=@ta q=nori]                               ::  general change
++  toun                                                ::  all security state
          $:  lit=@ud                                   ::  imperial modulus
              any=@                                     ::  entropy
              urb=(map ship sufi)                       ::  all keys and routes
          ==                                            ::
++  tube  ,[p=@ta q=@ta r=@ta s=path]                   ::  canonical path
++  tutu  ,*                                            ::  presumed type
++  vane  $_                                            ::  kernel actor
          |+  $:  now=@da                               ::
                  eny=@                                 ::
                  ska=$+(* (unit (unit)))               ::  activate
              ==                                        ::
          ^?  |%                                        ::
              ++  call                                  ::  update
                        |=  $:  hen=duct                ::  channel
                                typ=type                ::  event type
                                fav=card                ::  event
                            ==                          ::
                        :-  p=*(list move)              ::  actions
                        q=*vane                         ::  consequence
              ++  come                                  ::  load state, stale
                        |=  [sam=? old=vase]            ::
                        *vane                           ::
              ++  doze                                  ::  next wakeup
                        |=  [now=@da hen=duct]          ::  channel
                        *(unit ,@da)                    ::  alarm if any
              ++  load                                  ::  load state, fresh
                        |=  old=vase                    ::
                        *vane                           ::
              ++  raze  *vane                           ::  erase all state
              ++  scry                                  ::  inspect
                        |=  $:  fur=(unit (set monk))   ::  observers
                                ren=@tas                ::  submode
                                his=ship                ::  target
                                syd=@tas                ::  project
                                lot=coin                ::  version
                                tyl=path                ::  location
                            ==                          ::
                        *(unit (unit))                  ::  record
              ++  stay  *vase                           ::  save state, new
              ++  take                                  ::  update
                        |=  $:  pax=wire                ::  pretext
                                hen=duct                ::  cause
                                typ=type                ::  event type
                                fav=card                ::  event
                            ==                          ::
                        :-  p=*(list move)              ::  actions
                        q=*vane                         ::  consequence
              ++  vern  [_@ud _@ud]                     ::  hoon/vane version
              --                                        ::
++  view  ?(%u %v %w %x %y %z)                          ::  view mode
++  wund  (list ,[p=life q=ring r=acru])                ::  mace in action
++  wako  ,[p=path q=woof]                              ::  merge file state
++  waks  (list wako)                                   ::  list file states
++  what                                                ::  logical identity
          $%  [%anon ~]                                 ::  anonymous
              [%lady p=whom]                            ::  female person ()
              [%lord p=whom]                            ::  male person []
              [%punk p=sect q=@t]                       ::  opaque handle ""
          ==                                            ::
++  whom  ,[p=@ud q=govt r=sect s=name]                 ::  year/govt/id
++  will  (list deed)                                   ::  certificate
++  worm  ,*                                            ::  vase of tart
++  yard                                                ::  terminal state
          $:  p=?                                       ::  verbose
              q=blur                                    ::  display state
              r=(map path hist)                         ::  history
          ==                                            ::
--<|MERGE_RESOLUTION|>--- conflicted
+++ resolved
@@ -1174,6 +1174,7 @@
     ^+  +>
     ?^  pax
       dosh:(dose:$(pax t.pax, +> (dent i.pax)) i.pax ank)
+    ~|  "Failed to apply clay affect"
     ?-    -.mis
         %del
       ?>  &(?=(^ q.ank) =(q.u.q.ank p.mis))
@@ -2443,13 +2444,8 @@
               mis=(map ,@ud ,[p=cape q=flap r=(unit)])  ::  misordered
           ==                                            ::
 ++  raft                                                ::  filesystem
-<<<<<<< HEAD
-          $:  fat=(map ship room)                       ::  per host
-              rid=(map ship (map ,@tas rede))           ::  neighbors
-=======
           $:  fat=(map ship room)                       ::  domestic
               hoy=(map ship rung)                       ::  foreign
->>>>>>> f729afac
           ==                                            ::
 ++  rank  ?(%czar %king %duke %earl %pawn)              ::  ship width class
 ++  rant                                                ::  namespace binding
@@ -2487,11 +2483,7 @@
 ++  room                                                ::  fs per ship (new)
           $:  hun=duct                                  ::  terminal duct
               hez=(unit duct)                           ::  sync duct
-<<<<<<< HEAD
               dos=(map ,@tas dojo)                      ::  native desk
-=======
-              dos=(map ,@tas ,[p=cult q=dome])          ::  native desk
->>>>>>> f729afac
           ==                                            ::
 ++  rock  ,@uvO                                         ::  packet
 ++  rout  ,[p=(list host) q=path r=oryx s=path]         ::  http route (new)
