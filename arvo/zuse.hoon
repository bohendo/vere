--- conflicted
+++ resolved
@@ -1180,17 +1180,10 @@
   =+  op=(fil 3 64 0x5c)
   =+  ^=  kex
       ?:  (gth (met 3 key) 64)
-<<<<<<< HEAD
-        (lsh 3 44 (shan (swp 3 key)))
+        (lsh 3 44 (shan key))
       (lsh 3 (sub 64 (met 3 key)) (swp 3 key))
   =+  inn=(shan (swp 3 (cat 3 (swp 3 mes) (mix ip kex))))
   (shan (swp 3 (cat 3 inn (mix op kex))))
-=======
-        (lsh 3 44 (shan key))
-      (lsh 3 (sub 64 (met 3 key)) (swap 3 key))
-  =+  inn=(shan (swap 3 (cat 3 (swap 3 mes) (mix ip kex))))
-  (shan (swap 3 (cat 3 inn (mix op kex))))
->>>>>>> 595acecb
 ::
 ::::::::::::::::::::::::::::::::::::::::::::::::::::::::::
 ::                section 3bC, UTC                      ::  Gregorian only
@@ -2805,6 +2798,7 @@
           $%  {$barn $~}                                ::  new unix process
               {$crud p/@tas q/(list tank)}              ::  error with trace
               {$cash p/@p q/buck}                       ::  civil license
+              {$funk p/@p q/@p r/@}                     ::  local symticket
               {$hear p/lane q/@}                        ::  receive packet
               {$hole p/lane q/@}                        ::  packet failed
               {$junk p/@}                               ::  entropy
@@ -2815,7 +2809,7 @@
               {$want p/sock q/path r/*}                 ::  send message
               {$wegh $~}                                ::  report memory
               {$west p/sack q/path r/*}                 ::  network request
-              {$wont p/sock q/path r/*}                 ::  e2e send message
+              {$wont p/sock q/path r/*}                 ::  e2e send message  
           ==                                            ::
 ::
 ::::    %behn
