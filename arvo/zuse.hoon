--- conflicted
+++ resolved
@@ -3260,7 +3260,6 @@
             {{$1 *} {$1 *}}  [%1 [p.p.e p.q.e]]
             *  e
           ==
-<<<<<<< HEAD
         [%0 u.c]
       --  ::
     --  ::differ
@@ -3453,69 +3452,6 @@
       =<  fel=(cook |~(a/@ `@t`(swp 3 a)) (bass 64 .))
       =-  (cook welp ;~(plug (plus siw) (stun 0^2 (cold %0 tis))))
       ^=  siw
-=======
-      ^-  (pair (unit iden) purl)
-      [q.a [[p.a r.a] b]]
-    ::
-    ;~  plug
-      ;~(plug htts (punt ;~(sfix urt:ab pat)) thor)
-      ;~(plug ;~(pose apat (easy *pork)) yque)
-    ==
-  ++  auri                                              ::  2396 URL
-    %+  cook
-      |=  a/purl
-      ?.(?=(hoke r.p.a) a a(p.p &))
-    ;~  plug
-      ;~(plug htts thor)
-      ;~(plug ;~(pose apat (easy *pork)) yque)
-    ==
-  ++  htts  
-    %+  sear  ~(get by (malt `(list (pair term ?))`[http+| https+& ~]))
-    ;~(sfix scem ;~(plug col fas fas))
-  ::
-  ++  cock                                              ::  cookie
-    (most ;~(plug sem ace) ;~(plug toke ;~(pfix tis tosk)))
-  ++  dlab                                              ::  2396 domainlabel
-    %+  sear
-      |=  a/@ta
-      ?.(=('-' (rsh 3 (dec (met 3 a)) a)) [~ u=a] ~)
-    %+  cook  |=(a/tape (crip (cass a)))
-    ;~(plug aln (star alp))
-  ::
-  ++  fque  (cook crip (plus pquo))                     ::  normal query field
-  ++  fquu  (cook crip (star pquo))                     ::  optional field
-  ++  pcar  ;~(pose pure pesc psub col pat)             ::  2396 path char
-  ++  pcok  ;~(less bas sem com doq prn)                ::  cookie char
-  ++  pesc  ;~(pfix cen mes)                            ::  2396 escaped
-  ++  pold  (cold ' ' (just '+'))                       ::  old space code
-  ++  pque  ;~(pose pcar fas wut)                       ::  3986 query char
-  ++  pquo  ;~(pose pure pesc pold fas wut)             ::  normal query char
-  ++  pure  ;~(pose aln hep dot cab sig)                ::  2396 unreserved
-  ++  psub  ;~  pose                                    ::  3986 sub-delims
-              zap  buc  pam  soq  pel  per
-              tar  lus  com  sem  tis
-            ==
-  ++  ptok  ;~  pose                                    ::  2616 token
-              aln  zap  hax  buc  cen  pam  soq  tar  lus
-              hep  dot  ket  cab  tec  bar  sig
-            ==
-  ++  scem                                              ::  2396 scheme
-    %+  cook  |=(a/tape (crip (cass a)))
-    ;~(plug alf (star ;~(pose aln lus hep dot)))
-  ::
-  ++  smeg  (cook crip (plus pcar))                     ::  2396 segment
-  ++  tock  (cook crip (plus pcok))                     ::  6265 cookie-value
-  ++  tosk  ;~(pose tock (ifix [doq doq] tock))         ::  6265 cookie-value
-  ++  toke  (cook crip (plus ptok))                     ::  2616 token
-  ++  thor                                              ::  2396 host+port
-    %+  cook  |*({* *} [+<+ +<-])
-    ;~  plug
-      thos
-      ;~((bend) (easy ~) ;~(pfix col dim:ag))
-    ==
-  ++  thos                                              ::  2396 host, no local
-    ;~  plug
->>>>>>> 036de52d
       ;~  pose
          (cook |=(a/@ (sub a 'A')) (shim 'A' 'Z'))
          (cook |=(a/@ (sub a 'G')) (shim 'a' 'z'))
@@ -4267,7 +4203,7 @@
         %+  sear
           |=  a/@ta
           ?.(=('-' (rsh 3 (dec (met 3 a)) a)) [~ u=a] ~)
-        %+  cook  cass
+        %+  cook  |=(a/tape (crip (cass a)))
         ;~(plug aln (star alp))
       ::                                                ::  ++fque:urlp:url:
       ++  fque                                          ::  normal query field
@@ -4310,7 +4246,7 @@
         ==
       ::                                                ::  ++scem:urlp:url:
       ++  scem                                          ::  2396 scheme
-        %+  cook  cass
+        %+  cook  |=(a/tape (crip (cass a)))
         ;~(plug alf (star ;~(pose aln lus hep dot)))
       ::                                                ::  ++smeg:urlp:url:
       ++  smeg                                          ::  2396 segment
