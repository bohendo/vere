--- conflicted
+++ resolved
@@ -1288,44 +1288,7 @@
       ?:  ?=([[[%title *] *] *] zay)
         [[i.zay ~] t.zay]
       [~ zay]
-<<<<<<< HEAD
   [/html [/head (sip p.twa)] [/body (sip q.twa)] ~]
-=======
-  =.  q.twa  ^-  marl
-    ?.  =(%n (cut 3 [2 1] nep.piq))  q.twa
-    =-  =+  pey=(cat 3 (end 3 2 nep.piq) %v)
-        =+  ven=+((,@ .^(%cw pos.piq)))
-        =+  ^=  cal  :/
-            "call('".
-            "/{+:(scow %p own.piq)}".
-            "/{(trip pey)}".
-            "/{(scow %ud ven)}".
-            "/{(trip q.pos.piq)}');"
-        ~&  [%ven ven %call cal]
-        (weld q.twa `marl`[[-.sac (weld `marl`+.sac `marl`[cal ~])] ~])
-    ^=  sac
-    ;script
-      ; tries = 0;
-      ; call = function(path) {
-      ;   xhr = new XMLHttpRequest();
-      ;   xhr.open('GET', path, true);
-      ;   xhr.addEventListener('load', function() {
-      ;     if(this.status !== 200) {
-      ;       return keep();
-      ;     }
-      ;     document.location.reload();
-      ;   });
-      ;   xhr.addEventListener('error', keep);
-      ;   xhr.addEventListener('abort', keep);
-      ;   xhr.send();
-      ; }
-      ; keep = function() {
-      ;   setTimeout(call,1000*tries);
-      ;   tries++;
-      ; }
-    ==
-  [/html [/head p.twa] [/body q.twa] ~]
->>>>>>> f36faa5e
 ::
 ++  give  !:                                            ::  web synthesizer
   |*  yax=$+(epic *)
