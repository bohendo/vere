--- conflicted
+++ resolved
@@ -1525,19 +1525,11 @@
       |=  ren/$?($u $v $x $y $z)                        ::  endpoint query
       ^-  (unit cage)
       ?-  ren
-<<<<<<< HEAD
-        $u  !!  ::  [~ %null [%atom %n ~] ~]
+        $u  !!  ::  [~ %null [%atom %n] ~]
         $v  [~ %dome !>(dom)]
         $x  !!  ::  ?~(q.ank.dom ~ [~ q.u.q.ank.dom])
         $y  !!  ::  [~ %arch !>(as-arch)]
-        $z  [~ %ankh !>(ank.dom)]
-=======
-        %u  !!  ::  [~ %null [%atom %n] ~]
-        %v  [~ %dome !>(dom)]
-        %x  !!  ::  ?~(q.ank.dom ~ [~ q.u.q.ank.dom])
-        %y  !!  ::  [~ %arch !>(as-arch)]
-        %z  !!  ::  [~ %ankh !>(ank.dom)]
->>>>>>> 6496dcc2
+        $z  !!  ::  [~ %ankh !>(ank.dom)]
       ==
     ::
     ++  new-lobes                                       ::  object hash set
@@ -1665,24 +1657,21 @@
       ::  ~&  cy+pax
       :-  -:!>(*arch)
       ^-  arch
-<<<<<<< HEAD
-      =+  ^-  descendants/(list (pair path lobe))
-=======
       :-  (~(get by q.yak) pax)
-      ^-  (map span ,~)
-      %-  mo  ^-  (list (pair span ,~))
+      ^-  (map knot $~)
+      %-  molt  ^-  (list (pair knot $~))
       %+  turn
         ^-  (list (pair path lobe))
         %+  skim  (~(tap by (~(del by q.yak) pax)))
-        |=  [paf=path lob=lobe]
+        |=  {paf/path lob/lobe}
         =(pax (scag len paf))
-      |=  [paf=path lob=lobe]
+      |=  {paf/path lob/lobe}
       =+  pat=(slag len paf)
       [?>(?=(^ pat) i.pat) ~]
     ::
     ++  read-z
-      |=  [yon=aeon pax=path]
-      ^-  (unit (unit ,[%uvi (hypo ,@uvI)]))
+      |=  {yon/aeon pax/path}
+      ^-  (unit (unit {$uvi (hypo @uvI)}))
       ?:  =(0 yon)
         ``uvi/[-:!>(*@uvI) *@uvI]
       =+  tak=(~(get by hit.dom) yon)
@@ -1691,7 +1680,6 @@
       =+  yak=(tako-to-yaki u.tak)
       =+  len=(lent pax)
       =+  ^-  descendants=(list (pair path lobe))
->>>>>>> 6496dcc2
           ::  ~&  %turning
           ::  =-  ~&  %turned  -
           %+  turn
@@ -1703,30 +1691,15 @@
           |=  {paf/path lob/lobe}
           [(slag len paf) lob]
       =+  us=(~(get by q.yak) pax)
-<<<<<<< HEAD
-      :+  ?:  &(?=($~ descendants) ?=($~ us))
-            *@uvI
-          %+  roll
-            ^-  (list (pair path lobe))
-            [[~ ?~(us *lobe u.us)] descendants]
-          |=({{path lobe} @uvI} (shax (jam +<)))
-        us
-      ^-  (map knot $~)
-      %-  molt  ^-  (list (pair knot $~))
-      %+  turn  descendants
-      |=  {paf/path lob/lobe}
-      [?>(?=(^ paf) i.paf) ~]
-=======
-      ^-  (unit (unit ,[%uvi (hypo ,@uvI)]))
+      ^-  (unit (unit {$uvi (hypo @uvI)}))
       :^  ~  ~  %uvi
       :-  -:!>(*@uvI)
-      ?:  &(?=(~ descendants) ?=(~ us))
+      ?:  &(?=($~ descendants) ?=($~ us))
         *@uvI
       %+  roll
         ^-  (list (pair path lobe))
         [[~ ?~(us *lobe u.us)] descendants]
-      |=([[path lobe] @uvI] (shax (jam +<)))
->>>>>>> 6496dcc2
+      |=({{path lobe} @uvI} (shax (jam +<)))
     ::
     ++  read-at-aeon                                    ::    read-at-aeon:ze
       |=  {yon/aeon mun/mood}                           ::  seek and read
@@ -1750,7 +1723,7 @@
         ::          ==
         ::      -
         (bind (read-y yon r.mun) (curr bind (cury same %&)))
-      ?:  ?=(%z p.mun)
+      ?:  ?=($z p.mun)
         (bind (read-z yon r.mun) (curr bind (cury same %&)))
       %+  bind
         (rewind yon)
@@ -1856,11 +1829,7 @@
     ::
     ::::::::::::::::::::::::::::::::::::::::::::::::::::::::::::::::::::::::::
     ++  me                                              ::  merge ali into bob
-<<<<<<< HEAD
-      |=  {ali/(pair ship desk) alh/(unit ankh) new/?}  ::  from
-=======
-      |=  [ali=(pair ship desk) alh=(unit dome) new=?]  ::  from
->>>>>>> 6496dcc2
+      |=  {ali/(pair ship desk) alh/(unit dome) new/?}  ::  from
       =+  bob=`(pair ship desk)`[our syd]               ::  to
       =+  ^-  dat/(each mery term)
           ?~  mer
@@ -2550,13 +2519,8 @@
           =+  hot=q.bob.dat
           =+  ^=  lal
               %+  biff  alh
-<<<<<<< HEAD
-              |=  hal/ankh
-              (~(get by hat) pax)
-=======
-              |=  had=dome
+              |=  had/dome
               (~(get by q:(tako-to-yaki (~(got by hit.had) let.had))) pax)
->>>>>>> 6496dcc2
           =+  lol=(~(get by hot) pax)
           |-  ^-  silk
           ?:  =([~ lob] lol)
@@ -2834,13 +2798,8 @@
     =+  her=(slav %p i.t.t.t.tea)
     =*  sud  i.t.t.t.t.tea
     =*  sat  i.t.t.t.t.t.tea
-<<<<<<< HEAD
     =+  dat=?-(+<.q.hin $writ [%& p.q.hin], $made [%| q.q.hin])
-    =+  ^-  kan/(unit ankh)
-=======
-    =+  dat=?-(+<.q.hin %writ [%& p.q.hin], %made [%| q.q.hin])
     =+  ^-  kan=(unit dome)
->>>>>>> 6496dcc2
         %+  biff  (~(get by fat.ruf) her)
         |=  room
         %+  bind  (~(get by dos) sud)
