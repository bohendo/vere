--- conflicted
+++ resolved
@@ -202,13 +202,7 @@
             [%clsg p=tusk]                              ::  [p ~]
             [%cltr p=tusk]                              ::  p as a tuple
             [%clzz p=tusk]                              ::  macro
-<<<<<<< HEAD
-          ::                                            ::
-          ::                                            ::::::  invocations 
-          ::                                            ::
-=======
           ::                                            ::::::  invocations
->>>>>>> b54dea75
             [%cncb p=wing q=tram]                       ::  %=, then cast to p
             [%cncl p=twig q=twig]                       ::  pull $.p w/ sample q
             [%cndt p=twig q=twig]                       ::  %-(q p)
