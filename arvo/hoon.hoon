!:::::  ::::::::::::::::::::::::::::::::::::::::::::::::::::::  
::::::  ::::::    Preface                               ::::::
::::::  ::::::::::::::::::::::::::::::::::::::::::::::::::::::
?>  ?=(@ .)                                             ::  atom subject 
%.  .                                                   ::  fun with subject
|=  cud/@                                               ::  call it cud
=-  ?:  =(0 cud)                                        ::  if cud is 0
      all                                               ::  then return engine
    (make:all cud)                                      ::  else simple compile
^=  all                                                 ::  assemble engine
  =~                                                    ::  volume stack
%151                                                    ::  version constant
::::::  ::::::::::::::::::::::::::::::::::::::::::::::::::::::
::::::  ::::::    volume 0, version stub                ::::::
::::::  ::::::::::::::::::::::::::::::::::::::::::::::::::::::   
~%  %k.151  ~  ~                                        ::
|%                                                      ::
++  hoon  %151                                          ::  version stub
--                                                      ::  
::::::  ::::::::::::::::::::::::::::::::::::::::::::::::::::::
::::::  ::::::    volume 1, Hoon models                 ::::::
::::::  ::::::::::::::::::::::::::::::::::::::::::::::::::::::
~%    %mood
    +
  ~
|%                                                      ::
++  abel  typo                                          ::  original sin: span
++  ache  |*  {a/$-(* *) b/$-(* *)}                     ::  either a or b
          $%({$| p/b} {$& p/a})                         ::    b default
++  axis  @                                             ::  tree address
++  bank  (list @cF)                                    ::  UTF-32 string
++  base                                                ::  base mold
          $@  $?  $noun                                 ::  any noun
                  $cell                                 ::  any cell
                  $bean                                 ::  loobean
                  $void                                 ::  no nouns
                  $null                                 ::  ~ == 0
              ==                                        ::
          {$atom p/odor}                                ::  atom
++  bean  ?                                             ::  0=&=yes, 1=|=no
++  beer  $@(@ {$~ p/twig})                             ::  simple embed
++  beet  $@  @                                         ::  advanced embed
          $%  {$a p/twig}                               ::  take tape
              {$b p/twig}                               ::  take manx
              {$c p/twig}                               ::  take marl
              {$d p/twig}                               ::  take $-(marl marl)
              {$e p/twig q/(list tuna)}                 ::  element literal
          ==                                            ::
++  bloq  @                                             ::  blockclass
++  char  @tD                                           ::  UTF-8 byte
++  chub                                                ::  registered battery
          $:  p/(pair chum tyre)                        ::  definition
              q/*                                       ::  battery
              r/(unit (pair axis chub))                 ::  parent
          ==                                            ::
++  chum  $?  lef/term                                  ::  jet name
              {std/term kel/@}                          ::  kelvin version
              {ven/term pro/term kel/@}                 ::  vendor and product
              {ven/term pro/term ver/@ kel/@}           ::  all of the above
          ==                                            ::
++  clue  {p/chum q/nock r/(list (pair term nock))}     ::  battery definition
++  coil  $:  p/?($gold $iron $lead $zinc)              ::  core span
              q/span                                    ::
              r/{p/?($~ ^) q/(map term foot)}           ::
          ==                                            ::
++  coin  $%  {$$ p/dime}                               ::
              {$blob p/*}                               ::
              {$many p/(list coin)}                     ::
          ==                                            ::
++  cord  @t                                            ::  text atom (UTF-8)
++  date  {{a/? y/@ud} m/@ud t/tarp}                    ::  parsed date
++  dime  {p/@ta q/@}                                   ::
++  dock  (pair @p term)                                ::  message target
++  each  |*  {a/$-(* *) b/$-(* *)}                     ::  either a or b
          $%({$& p/a} {$| p/b})                         ::    a default
++  edge  {p/hair q/(unit {p/* q/nail})}                ::  parsing output
++  foot  $%  {$ash p/twig}                             ::  dry arm, geometric
              {$elm p/twig}                             ::  wet arm, generic
          ==                                            ::
++  gate  $-(* *)                                       ::  general gate
++  hair  {p/@ud q/@ud}                                 ::  parsing trace
++  knot  @ta                                           ::  ASCII text
++  like  |*  a/$-(* *)                                 ::  generic edge
          |=  b/_`*`[(hair) ~]                          ::
          :-  p=(hair -.b)                              ::
          ^=  q                                         ::
          ?@  +.b  ~                                    ::
          :-  ~                                         ::
          u=[p=(a +>-.b) q=[p=(hair -.b) q=(tape +.b)]] ::
++  limb  $@  term                                      ::  wing element
          $%  {$& p/axis}                               ::  by geometry
              {$| p/@ud q/(unit term)}                  ::  by name
          ==                                            ::
++  line  {p/{$leaf p/odor q/@} q/tile}                 ::  %kelp case
++  list  |*  a/$-(* *)                                 ::  null-term list
          $@($~ {i/a t/(list a)})                       ::
++  lone  |*(a/$-(* *) p/a)                             ::  just one thing
++  mane  $@(@tas {@tas @tas})                          ::  XML name+space
++  manx  {g/marx c/marl}                               ::  XML node
++  marl  (list manx)                                   ::  XML node list
++  mars  {t/{n/$$ a/{i/{n/$$ v/tape} t/$~}} c/$~}      ::  XML cdata
++  mart  (list {n/mane v/tape})                        ::  XML attributes
++  marx  {n/mane a/mart}                               ::  XML tag
++  metl  ?($gold $iron $zinc $lead)                    ::  core variance
++  noun  *                                             ::  any noun
++  null  $~                                            ::  null, nil, etc
++  odor  @ta                                           ::  atom format
++  tarp  {d/@ud h/@ud m/@ud s/@ud f/(list @ux)}        ::  parsed time
++  time  @da                                           ::  galactic time
++  tree  |*  a/$-(* *)                                 ::  binary tree
          $@($~ {n/a l/(tree a) r/(tree a)})            ::
++  nail  {p/hair q/tape}                               ::  parsing input
++  numb  @                                             ::  just a number
++  pair  |*({a/$-(* *) b/$-(* *)} {p/a q/b})           ::  just a pair
++  quid  |*({a/$-(* *) b/*} {a _b})                    ::  for =^
++  quip  |*({a/$-(* *) b/*} {(list a) _b})             ::  for =^
++  wand  |*  a/(pole $-(* *))                          ::  hetero list
          |=  b/*                                       ::
          ?~  a  ~                                      ::
          ?@  b  ~                                      ::
          [i=(-.a -.b) t=$(a +.a, b +.b)]               ::
++  onyx  (list (pair span foot))                       ::  arm activation
++  opal                                                ::  limb match
          $%  {$& p/span}                               ::  leg
              {$| p/axis q/(set {p/span q/foot})}       ::  arm
          ==                                            ::
++  pass  @                                             ::  public key
++  path  (list knot)                                   ::  filesys location
++  pint  {p/{p/@ q/@} q/{p/@ q/@}}                     ::  line+column range
++  palo  (pair vein opal)                              ::  wing trace, match
++  pock  (pair axis nock)                              ::  changes
++  pole  |*  a/$-(* *)                                 ::  nameless list
          $@($~ {a (pole a)})                           ::
++  port  (each palo (pair span nock))                  ::  successful match
++  qual  |*  {a/$-(* *) b/$-(* *) c/$-(* *) d/$-(* *)} ::  just a quadruple
          {p/a q/b r/c s/d}                             ::
++  ring  @                                             ::  private key
++  rule  _|=(nail *edge)                               ::  parsing rule
++  spot  {p/path q/pint}                               ::  range in file
++  tang  (list tank)                                   ::  bottom-first error
++  tank  $%  {$leaf p/tape}                            ::  printing formats
              $:  $palm                                 ::  backstep list
                  p/{p/tape q/tape r/tape s/tape}       ::
                  q/(list tank)                         ::
              ==                                        ::
              $:  $rose                                 ::  flat list
                  p/{p/tape q/tape r/tape}              ::  mid open close
                  q/(list tank)                         ::
              ==                                        ::
          ==                                            ::
++  tanq                                                ::  future tank   
          $?  {$~ p/(list tanq)}                        ::  list of printables
              {$~ $~ p/tape}                            ::  simple string
              (pair @tas tanq)                          ::  captioned
          ==                                            ::
++  tape  (list char)                                   ::  string as list
++  term  @tas                                          ::  ascii symbol
++  tiki                                                ::  test case
          $%  {$& p/(unit term) q/wing}                 ::  simple wing
              {$| p/(unit term) q/twig}                 ::  named wing
          ==                                            ::
++  tile  $^  {p/tile q/tile}                           ::  ordered pair
          $%  {$axil p/base}                            ::  base span
              {$bark p/term q/tile}                     ::  name
              {$bush p/tile q/tile}                     ::  pair+tag
              {$deet p/spot q/tile}                     ::  set debug
              {$fern p/{i/tile t/(list tile)}}          ::  plain selection
              {$herb p/twig}                            ::  gate
              {$kelp p/{i/line t/(list line)}}          ::  tag selection
              {$leaf p/term q/@}                        ::  constant atom
              {$reed p/tile q/tile}                     ::  atom+cell
              {$weed p/twig}                            ::  example
          ==                                            ::
++  toga                                                ::  face control
          $@  p/term                                    ::  two togas
          $%  {$0 $~}                                   ::  no toga
              {$1 p/term q/toga}                        ::  deep toga
              {$2 p/toga q/toga}                        ::  cell toga
          ==                                            ::
++  trap  |*(a/_* _|?(*a))                        ::  makes perfect sense
++  trel  |*  {a/$-(* *) b/$-(* *) c/$-(* *)}           ::  just a triple
          {p/a q/b r/c}                                 ::
++  tuna                                                ::  tagflow
          $%  {$a p/twig}                               ::  plain text
              {$b p/twig}                               ::  single tag
              {$c p/twig}                               ::  simple list
              {$d p/twig}                               ::  dynamic list
              {$e p/twig q/(list tuna)}                 ::  element
              {$f p/(list tuna)}                        ::  subflow
          ==                                            ::
++  twig                                                ::
  $^  {p/twig q/twig}                                   ::
  $%                                                    ::
    {$$ p/axis}                                         ::  simple leg
  ::                                                    ::
    {$base p/base}                                      ::  base
    {$bust p/base}                                      ::  bunt base
    {$dbug p/spot q/twig}                               ::  debug info in trace
    {$hand p/span q/nock}                               ::  premade result
    {$knit p/(list beer)}                               ::  assemble string
    {$leaf p/(pair term @)}                             ::  symbol
    {$limb p/term}                                      ::  pulls limb p
    {$lost p/twig}                                      ::  not to be taken
    {$rock p/term q/*}                                  ::  fixed constant
    {$sand p/term q/*}                                  ::  unfixed constant
    {$tell p/(list twig)}                               ::  render as tape
    {$wing p/wing}                                      ::  pulls p
    {$yell p/(list twig)}                               ::  render as tank
  ::                                            ::::::  molds
    {$claw p/twig q/twig}                               ::  $@ depth fork
    {$shoe p/twig}                                      ::  $_ example
    {$bank p/(list twig)}                               ::  $: tuple
    {$book p/(list twig)}                               ::  $% tagged fork
    {$lamb p/twig q/twig}                               ::  $- function
    {$bush p/twig q/twig}                               ::  $^ pairhead fork
    {$pick p/(list twig)}                               ::  $? untagged fork
    {$coat p/term q/twig}                               ::  $= name
  ::                                            ::::::  cores
    {$door p/twig q/(map term foot)}                    ::  |_
    {$gasp p/twig q/twig}                               ::  |=
    {$core p/(map term foot)}                           ::  |%
    {$trap p/twig}                                      ::  |.
    {$cork p/twig q/(map term foot)}                    ::  |^
    {$loop p/twig}                                      ::  |-
    {$port p/twig q/twig}                               ::  |~
    {$gill p/twig q/twig}                               ::  |*
    {$gate p/twig q/twig}                               ::  |=
    {$tray p/twig}                                      ::  |?  
  ::                                            ::::::  tuples
    {$scon p/twig q/twig}                                ::  :_ [q p]
    {$conq p/twig q/twig r/twig s/twig}                  ::  :^ [p q r s]
    {$cons p/twig q/twig}                                ::  :- [p q]
    {$cont p/twig q/twig r/twig}                         ::  :+ [p q r]
    {$conl p/(list twig)}                                ::  :~ [p ~]
    {$conp p/(list twig)}                                ::  :* p as a tuple
  ::                                            ::::::  invocations
    {$bunt p/twig}                                      ::  %$
    {$keep p/wing q/(list (pair wing twig))}            ::  %_
    {$lace p/twig q/twig}                               ::  %.
    {$call p/twig q/(list twig)}                        ::  %-
    {$bake p/wing q/twig r/(list (pair wing twig))}     ::  %*
    {$calq p/twig q/twig r/twig s/twig}                 ::  %^
    {$calt p/twig q/twig r/twig}                        ::  %+
    {$open p/wing q/twig r/(list twig)}                 ::  %~
    {$make p/wing q/(list (pair wing twig))}            ::  %=
  ::                                            ::::::  nock
    {$wish p/twig q/twig}                               ::  .^  nock 11
    {$bump p/twig}                                      ::  .+  nock 4
    {$nock p/twig q/twig}                               ::  .*  nock 2
    {$same p/twig q/twig}                               ::  .=  nock 5
    {$deep p/twig}                                      ::  .?  nock 3
  ::                                            ::::::  span conversion
    {$iron p/twig}                                      ::  ^|
    {$ward p/twig q/twig}                               ::  ^. 
    {$like p/twig q/twig}                               ::  ^+
    {$cast p/twig q/twig}                               ::  ^-
    {$zinc p/twig}                                      ::  ^&
    {$burn p/twig}                                      ::  ^~
    {$name p/toga q/twig}                               ::  ^=
    {$lead p/twig}                                      ::  ^?
  ::                                            ::::::  hints
    {$show p/twig q/twig}                               ::  ~|  sell on trace
    {$lurk p/twig q/twig}                               ::  ~_  tank on trace
    {$fast p/chum q/twig r/tyre s/twig}                 ::  ~%  general jet hint
    {$funk p/chum q/twig}                               ::  ~/  function j-hint
    {$thin p/$@(term {p/term q/twig}) q/twig}           ::  ~<  backward hint
    {$hint p/$@(term {p/term q/twig}) q/twig}           ::  ~>  forward hint
    {$poll p/term q/twig}                               ::  ~$  profiler hit
    {$memo p/@ q/twig}                                  ::  ~+  cache/memoize
    {$dump p/@ud q/twig r/twig}                         ::  ~&  printf/priority
    {$ddup p/twig q/twig}                               ::  ~=  don't duplicate
    {$warn p/@ud q/twig r/twig s/twig}                  ::  ~?  tested printf
    {$peep p/twig q/twig}                               ::  ~!  type on trace
  ::                                            ::::::  miscellaneous
    {$wad p/twig q/(list twig)}                         ::  ;:  binary to nary
    {$nub p/twig}                                       ::  ;/  [%$ [%$ p ~] ~]
    {$dip p/twig q/(list twig)}                         ::  ;~  kleisli arrow
    {$fry p/twig q/twig}                                ::  ;;  normalize
  ::                                            ::::::  compositions
    {$new p/twig q/twig}                                ::  =|  push bunt
    {$fix p/(list (pair wing twig)) q/twig}             ::  =:  q with p changes
    {$var p/taco q/twig r/twig}                         ::  =;  typed variable
    {$rev p/twig q/taco r/twig}                         ::  =/  =;(q p r)
    {$set p/wing q/twig r/twig}                         ::  =.  r with p as q
    {$rap p/twig q/twig}                                ::  =<  =>(q p)
    {$nip p/twig q/twig}                                ::  =-  =+(q p)
    {$per p/twig q/twig}                                ::  =>  q w/subject p 
    {$sip p/taco q/wing r/twig s/twig}                  ::  =^  state machine
    {$pin p/twig q/twig}                                ::  =+  q w/[p subject]
    {$tow p/(list twig)}                                ::  =~  twig stack
    {$aka p/term q/twig r/twig}                         ::  =*  r w/alias p/q
  ::                                            ::::::  conditionals
    {$or p/(list twig)}                                 ::  ?|  loobean or
    {$case p/wing q/(list (pair twig twig))}            ::  ?-  pick case in q
    {$if p/twig q/twig r/twig}                          ::  ?:  if/then/else
    {$lest p/twig q/twig r/twig}                        ::  ?.  ?:(p r q)
    {$ifcl p/wing q/twig r/twig}                        ::  ?^  if p is a cell
    {$deny p/twig q/twig}                               ::  ?<  ?:(p !! q)
    {$sure p/twig q/twig}                               ::  ?>  ?:(p q !!)
    {$deft p/wing q/twig r/(list (pair twig twig))}     ::  ?+  ?-  w/default
    {$and p/(list twig)}                                ::  ?&  loobean and
    {$ifat p/wing q/twig r/twig}                        ::  ?@  if p is atom
    {$ifno p/wing q/twig r/twig}                        ::  ?~  if p is null
  ::
    {$fits p/twig q/wing}                                ::  ?=  if q matches p 
    {$not p/twig}                                       ::  ?!  loobean not
  ::                                            ::::::  special
    {$twig p/twig q/twig}                               ::  !,
    {$wrap p/twig}                                      ::  !>
    {$spit p/twig q/twig}                               ::  !;
    {$code p/twig}                                      ::  !=
    {$need p/$@(p/@ {p/@ q/@}) q/twig}                  ::  !?
    {$fail $~}                                          ::  !!
  ==                                                    ::
++  taco  $@(term (pair term twig))                     ::
++  tyre  (list {p/term q/twig})                        ::
++  tyke  (list (unit twig))                            ::
::                                                      ::::::  virtual nock
++  nock  $^  {p/nock q/nock}                           ::  autocons
          $%  {$0 p/@}                                  ::  axis select
              {$1 p/*}                                  ::  constant
              {$2 p/nock q/nock}                        ::  compose
              {$3 p/nock}                               ::  cell test
              {$4 p/nock}                               ::  increment
              {$5 p/nock q/nock}                        ::  equality test
              {$6 p/nock q/nock r/nock}                 ::  if, then, else
              {$7 p/nock q/nock}                        ::  serial compose
              {$8 p/nock q/nock}                        ::  push onto subject
              {$9 p/@ q/nock}                           ::  select arm and fire
              {$10 p/$@(@ {p/@ q/nock}) q/nock}         ::  hint
              {$11 p/nock q/nock}                       ::  grab data from sky
          ==                                            ::
++  span  $@  $?  $noun                                 ::  any nouns
                  $void                                 ::  no noun
              ==                                        ::
          $%  {$atom p/term q/(unit @)}                 ::  atom / constant
              {$cell p/span q/span}                     ::  ordered pair
              {$core p/span q/coil}                     ::  object
              {$face p/$@(term tomb) q/span}            ::  namespace (new)
              {$fork p/(set span)}                      ::  union
              {$hold p/span q/twig}                     ::  lazy evaluation
          ==                                            ::
++  tone  $%  {$0 p/*}                                  ::  success
              {$1 p/(list)}                             ::  blocks
              {$2 p/(list {@ta *})}                     ::  error ~_s
          ==                                            ::
++  tool                                                ::  complex 
          $:  p/(map term (unit port))                  ::  definitions
              q/(list (pair span nock))                 ::  bridges
          ==                                            ::
++  tomb                                                ::  complex 
          $:  p/(map term (unit twig))                  ::  definitions
              q/(list twig)                             ::  bridges
          ==                                            ::
++  toon  $%  {$0 p/*}                                  ::  success
              {$1 p/(list)}                             ::  blocks
              {$2 p/(list tank)}                        ::  stack trace
          ==                                            ::
++  tune  $%  {$0 p/vase}                               ::
              {$1 p/(list)}                             ::
              {$2 p/(list {@ta *})}                     ::
          ==                                            ::
++  tusk                                                ::  general face control
          $@  term                                      ::  simple label
          $:  p/(map term wing)                         ::  aliases
              q/(set term)                              ::  blocks
              r/(list (pair term twig))                 ::  bridges
          ==                                            ::
++  typo  span                                          ::  old span
++  udal                                                ::  atomic change (%b)
          $:  p/@ud                                     ::  blockwidth
              q/(list {p/@ud q/(unit {p/@ q/@})})       ::  indels
          ==                                            ::
++  udon                                                ::  abstract delta
          $:  p/umph                                    ::  preprocessor
              $=  q                                     ::  patch
              $%  {$a p/* q/*}                          ::  trivial replace
                  {$b p/udal}                           ::  atomic indel
                  {$c p/(urge)}                         ::  list indel
                  {$d p/upas q/upas}                    ::  tree edit
              ==                                        ::
          ==                                            ::
++  umph                                                ::  change filter
          $@  $?  $a                                    ::  no filter
                  $b                                    ::  jamfile
                  $c                                    ::  LF text
              ==                                        ::
          $%  {$d p/@ud}                                ::  blocklist
          ==                                            ::
++  unce  |*  a/$-(* *)                                 ::  change part
          $%  {$& p/@ud}                                ::  skip[copy]
              {$| p/(list a) q/(list a)}                ::  p -> q[chunk]
          ==                                            ::
++  unit  |*  a/$-(* *)                                 ::  maybe
          $@($~ {$~ u/a})                               ::
++  upas                                                ::  tree change (%d)
          $^  {p/upas q/upas}                           ::  cell
          $%  {$0 p/axis}                               ::  copy old
              {$1 p/*}                                  ::  insert new
              {$2 p/axis q/udon}                        ::  mutate!
          ==                                            ::
++  urge  |*(a/$-(* *) (list (unce a)))                 ::  list change
++  vase  {p/span q/*}                                  ::  span-value pair
++  vise  {p/typo q/*}                                  ::  old vase
++  wall  (list tape)                                   ::  text lines (no \n)
++  wain  (list cord)                                   ::  text lines (no \n)
++  vial  ?($read $rite $both $free)                    ::  co/contra/in/bi
++  vair  ?($gold $iron $lead $zinc)                    ::  in/contra/bi/co
++  vein  (list (unit axis))                            ::  search trace
++  wing  (list limb)                                   ::  search path
++  wonk  |*(veq/edge ?~(q.veq !! p.u.q.veq))           ::
++  worm                                                ::  compiler cache
  $:  nes/(set ^)                                       ::  ++nest
      pay/(map (pair span twig) span)                   ::  ++play
      mit/(map (pair span twig) (pair span nock))       ::  ++mint
  ==                                                    ::
::                                                      ::
++  map  |*  {a/$-(* *) b/$-(* *)}                      ::  associative tree
         $@($~ {n/{p/a q/b} l/(map a b) r/(map a b)})   ::
++  qeu  |*  a/$-(* *)                                  ::  queue
         $@($~ {n/a l/(qeu a) r/(qeu a)})               ::
++  set  |*  a/$-(* *)                                  ::  set
         $@($~ {n/a l/(set a) r/(set a)})               ::
++  jar  |*({a/$-(* *) b/$-(* *)} (map a (list b)))     ::  map of lists
++  jug  |*({a/$-(* *) b/$-(* *)} (map a (set b)))      ::  map of sets
--                                                      ::
::::::  ::::::::::::::::::::::::::::::::::::::::::::::::::::::
::::::  ::::::    volume 2, Hoon libraries and compiler ::::::
::::::  ::::::::::::::::::::::::::::::::::::::::::::::::::::::
~%    %hoon
    +
  ==
    %al    al
    %ap    ap
    %ut    ut
    %mute  mute
    %show  show
  ==
|%
  :::::::::::::::::::::::::::::::::::::::::::::::::::::   ::
::::              chapter 2a, basic unsigned math       ::::
::  ::::::::::::::::::::::::::::::::::::::::::::::::::::::
++  add                                                 ::  add
  ~/  %add
  |=  {a/@ b/@}
  ^-  @
  ?:  =(0 a)  b
  $(a (dec a), b +(b))
::
++  cap                                                 ::  tree head
  ~/  %cap
  |=  a/@
  ^-  ?($2 $3)
  ?-  a
    $2        %2
    $3        %3
    ?($0 $1)  !!
    *         $(a (div a 2))
  ==
::
++  dec                                                 ::  decrement
  ~/  %dec
  |=  a/@
  ~|  %decrement-underflow
  ?<  =(0 a)
  =+  b=0
  |-  ^-  @
  ?:  =(a +(b))  b
  $(b +(b))
::
++  div                                                 ::  divide
  ~/  %div
  |:  [a=`@`1 b=`@`1]
  ^-  @
  ~|  'div'
  ?<  =(0 b)
  =+  c=0
  |-
  ?:  (lth a b)  c
  $(a (sub a b), c +(c))
::
++  gte                                                 ::  greater-equal
  ~/  %gte
  |=  {a/@ b/@}
  ^-  ?
  !(lth a b)
::
++  gth                                                 ::  greater-than
  ~/  %gth
  |=  {a/@ b/@}
  ^-  ?
  !(lte a b)
::
++  lte                                                 ::  less-equal
  ~/  %lte
  |=  {a/@ b/@}
  |(=(a b) (lth a b))
::
++  lth                                                 ::  less-than
  ~/  %lth
  |=  {a/@ b/@}
  ^-  ?
  ?&  !=(a b)
      |-
      ?|  =(0 a)
          ?&  !=(0 b)
              $(a (dec a), b (dec b))
  ==  ==  ==
::
++  mas                                                 ::  tree body
  ~/  %mas
  |=  a/@
  ^-  @
  ?-  a
    $1   !!
    $2   1
    $3   1
    *    (add (mod a 2) (mul $(a (div a 2)) 2))
  ==
::
++  max                                                 ::  maximum
  ~/  %max
  |=  {a/@ b/@}
  ^-  @
  ?:  (gth a b)  a
  b
::
++  min                                                 ::  minimum
  ~/  %min
  |=  {a/@ b/@}
  ^-  @
  ?:  (lth a b)  a
  b
::
++  mod                                                 ::  remainder
  ~/  %mod
  |:  [a=`@`1 b=`@`1]
  ^-  @
  ?<  =(0 b)
  (sub a (mul b (div a b)))
::
++  mul                                                 ::  multiply
  ~/  %mul
  |:  [a=`@`1 b=`@`1]
  ^-  @
  =+  c=0
  |-
  ?:  =(0 a)  c
  $(a (dec a), c (add b c))
::
++  peg                                                 ::  tree connect
  ~/  %peg
  |=  {a/@ b/@}
  ^-  @
  ?-  b
    $1  a
    $2  (mul a 2)
    $3  +((mul a 2))
    *   (add (mod b 2) (mul $(b (div b 2)) 2))
  ==
::
++  sub                                                 ::  subtract
  ~/  %sub
  |=  {a/@ b/@}
  ~|  %subtract-underflow
  ^-  @
  ?:  =(0 b)  a
  $(a (dec a), b (dec b))
  ::::::::::::::::::::::::::::::::::::::::::::::::::::::  ::
::::              chapter 2b, basic containers          ::::
::  ::::::::::::::::::::::::::::::::::::::::::::::::::::::
::                Section 2bA, units                    ::
::
++  biff                                                ::  apply
  |*  {a/(unit) b/$-(* (unit))}
  ?~  a  ~
  (b u.a)
::
++  bind                                                ::  argue
  |*  {a/(unit) b/gate}
  ?~  a  ~
  [~ u=(b u.a)]
::
++  bond                                                ::  replace
  |*  a/(trap)
  |*  b/(unit)
  ?~  b  $:a
  u.b
::
++  both                                                ::  all the above
  |*  {a/(unit) b/(unit)}
  ?~  a  ~
  ?~  b  ~
  [~ u=[u.a u.b]]
::
++  clap                                                ::  combine
  |*  {a/(unit) b/(unit) c/_|=(^ +<-)}
  ?~  a  b
  ?~  b  a
  [~ u=(c u.a u.b)]
::
++  drop                                                ::  enlist
  |*  a/(unit)
  ?~  a  ~
  [i=u.a t=~]
::
++  fall                                                ::  default
  |*  {a/(unit) b/*}
  ?~(a b u.a)
::
++  flit                                                ::  make filter
  |*  a/$-(* ?)
  |*  b/*
  ?.((a b) ~ [~ u=b])
::
++  lift                                                ::  lift gate (fmap)
  |*  a/gate                                            ::  flipped
  |*  b/(unit)                                          ::  curried
  (bind b a)                                            ::  bind
::
++  mate                                                ::  choose
  |*  {a/(unit) b/(unit)}
  ?~  b  a
  ?~  a  b
  ?.(=(u.a u.b) ~|('mate' !!) a)
::
++  need                                                ::  demand
  |*  a/(unit)
  ?~  a  ~|(%need !!)
  u.a
::
++  some                                                ::  lift (pure)
  |*  a/*
  [~ u=a]
::::::::::::::::::::::::::::::::::::::::::::::::::::::::::
::                Section 2bB, lists                    ::
::
++  flop                                                ::  reverse
  ~/  %flop
  |*  a/(list)
  =>  .(a (homo a))
  ^+  a
  =+  b=`_a`~
  |-
  ?~  a  b
  $(a t.a, b [i.a b])
::
++  homo                                                ::  homogenize
  |*  a/(list)
  ^+  =<  $
    |%  +-  $  ?:(*? ~ [i=(snag 0 a) t=$])
    --
  a
::
++  limo                                                ::  listify
  |*  a/*
  ^+  =<  $
    |%  +-  $  ?~(a ~ ?:(*? [i=-.a t=$] $(a +.a)))
    --
  a
::
++  lent                                                ::  length
  ~/  %lent
  |=  a/(list)
  ^-  @
  =+  b=0
  |-
  ?~  a  b
  $(a t.a, b +(b))
::
++  levy
  ~/  %levy                                             ::  all of
  |*  {a/(list) b/$-(* ?)}
  |-  ^-  ?
  ?~  a  &
  ?.  (b i.a)  |
  $(a t.a)
::
++  lien                                                ::  some of
  ~/  %lien
  |*  {a/(list) b/$-(* ?)}
  |-  ^-  ?
  ?~  a  |
  ?:  (b i.a)  &
  $(a t.a)
::
++  murn                                                ::  maybe transform
  ~/  %murn
  |*  {a/(list) b/$-(* (unit))}
  |-
  ?~  a  ~
  =+  c=(b i.a)
  ?~  c
    $(a t.a)
  [i=u.c t=$(a t.a)]
::
++  reap                                                ::  replicate
  ~/  %reap
  |*  {a/@ b/*}
  |-  ^-  (list _b)
  ?~  a  ~
  [b $(a (dec a))]
::
++  reel                                                ::  right fold
  ~/  %reel
  |*  {a/(list) b/_|=({* *} +<+)}
  |-  ^+  +<+.b
  ?~  a
    +<+.b
  (b i.a $(a t.a))
::
++  roll                                                ::  left fold
  ~/  %roll
  |*  {a/(list) b/_|=({* *} +<+)}
  |-  ^+  +<+.b
  ?~  a
    +<+.b
  $(a t.a, b b(+<+ (b i.a +<+.b)))
::
++  skid                                                ::  separate
  ~/  %skid
  |*  {a/(list) b/$-(* ?)}
  |-  ^+  [p=a q=a]
  ?~  a  [~ ~]
  =+  c=$(a t.a)
  ?:((b i.a) [[i.a p.c] q.c] [p.c [i.a q.c]])
::
++  skim                                                ::  only
  ~/  %skim
  |*  {a/(list) b/$-(* ?)}
  |-
  ^+  a
  ?~  a  ~
  ?:((b i.a) [i.a $(a t.a)] $(a t.a))
::
++  skip                                                ::  except
  ~/  %skip
  |*  {a/(list) b/$-(* ?)}
  |-
  ^+  a
  ?~  a  ~
  ?:((b i.a) $(a t.a) [i.a $(a t.a)])
::
++  scag                                                ::  prefix
  ~/  %scag
  |*  {a/@ b/(list)}
  |-  ^+  b
  ?:  |(?=($~ b) =(0 a))  ~
  [i.b $(b t.b, a (dec a))]
::
++  slag                                                ::  suffix
  ~/  %slag
  |*  {a/@ b/(list)}
  |-  ^+  b
  ?:  =(0 a)  b
  ?~  b  ~
  $(b t.b, a (dec a))
::
++  snag                                                ::  index
  ~/  %snag
  |*  {a/@ b/(list)}
  |-
  ?~  b
    ~|('snag-fail' !!)
  ?:  =(0 a)  i.b
  $(b t.b, a (dec a))
::
++  sort   !.                                           ::  quicksort
  ~/  %sort
  |*  {a/(list) b/$-([* *] ?)}
  =>  .(a ^.(homo a))
  |-  ^+  a
  ?~  a  ~
  %+  weld
    $(a (skim t.a |=(c/_i.a (b c i.a))))
  ^+  t.a
  [i.a $(a (skim t.a |=(c/_i.a !(b c i.a))))]
::
++  swag                                                ::  infix
  |*  {{a/@ b/@} c/(list)}
  (scag b (slag a c))
::
++  turn                                                ::  transform
  ~/  %turn
  |*  {a/(list) b/$-(* *)}
  |-
  ?~  a  ~
  [i=(b i.a) t=$(a t.a)]
::
++  weld                                                ::  concatenate
  ~/  %weld
  |*  {a/(list) b/(list)}
  =>  .(a ^.(homo a), b ^.(homo b))
  |-  ^+  b
  ?~  a  b
  [i.a $(a t.a)]
::
++  welp                                                ::  perfect weld
  =|  {* *}
  |%
  +-  $
    ?~  +<-
      +<-(. +<+)
    +<-(+ $(+<- +<->))
  --
::
++  zing                                                ::  promote
  =|  *
  |%
  +-  $
    ?~  +<
      +<
    (welp +<- $(+< +<+))
  --
  ::::::::::::::::::::::::::::::::::::::::::::::::::::::  ::
::::              chapter 2c, simple noun surgery       ::::
::::::::::::::::::::::::::::::::::::::::::::::::::::::::::
::                section 2cA, bit surgery              ::
::
++  bex                                                 ::  binary exponent
  ~/  %bex
  |=  a/@
  ^-  @
  ?:  =(0 a)  1
  (mul 2 $(a (dec a)))
::
++  xeb                                                 ::  binary logarithm
  ~/  %xeb
  |=  a/@
  ^-  @
  (met 0 a)
::
++  can                                                 ::  assemble
  ~/  %can
  |=  {a/bloq b/(list {p/@u q/@})}
  ^-  @
  ?~  b  0
  (mix (end a p.i.b q.i.b) (lsh a p.i.b $(b t.b)))
::
++  cat                                                 ::  concatenate
  ~/  %cat
  |=  {a/bloq b/@ c/@}
  (add (lsh a (met a b) c) b)
::
++  cut                                                 ::  slice
  ~/  %cut
  |=  {a/bloq {b/@u c/@u} d/@}
  (end a c (rsh a b d))
::
++  end                                                 ::  tail
  ~/  %end
  |=  {a/bloq b/@u c/@}
  (mod c (bex (mul (bex a) b)))
::
++  fil                                                 ::  fill bloqstream
  |=  {a/bloq b/@u c/@}
  =+  n=0
  =+  d=c
  |-  ^-  @
  ?:  =(n b)
    (rsh a 1 d)
  $(d (add c (lsh a 1 d)), n +(n))
::
++  lsh                                                 ::  left-shift
  ~/  %lsh
  |=  {a/bloq b/@u c/@}
  (mul (bex (mul (bex a) b)) c)
::
++  met                                                 ::  measure
  ~/  %met
  |=  {a/bloq b/@}
  ^-  @
  =+  c=0
  |-
  ?:  =(0 b)  c
  $(b (rsh a 1 b), c +(c))
::
++  rap                                                 ::  assemble nonzero
  ~/  %rap
  |=  {a/bloq b/(list @)}
  ^-  @
  ?~  b  0
  (cat a i.b $(b t.b))
::
++  rep                                                 ::  assemble single
  ~/  %rep
  |=  {a/bloq b/(list @)}
  ^-  @
  =+  c=0
  |-
  ?~  b  0
  (con (lsh a c (end a 1 i.b)) $(c +(c), b t.b))
::
++  rip                                                 ::  disassemble
  ~/  %rip
  |=  {a/bloq b/@}
  ^-  (list @)
  ?:  =(0 b)  ~
  [(end a 1 b) $(b (rsh a 1 b))]
::
++  rsh                                                 ::  right-shift
  ~/  %rsh
  |=  {a/bloq b/@u c/@}
  (div c (bex (mul (bex a) b)))
::
++  swap  |=({a/bloq b/@} (rep a (flop (rip a b))))     ::  reverse bloq order
::
::::::::::::::::::::::::::::::::::::::::::::::::::::::::::
::                section 2cB, bit logic                ::
::
++  con                                                 ::  binary or
  ~/  %con
  |=  {a/@ b/@}
  =+  [c=0 d=0]
  |-  ^-  @
  ?:  ?&(=(0 a) =(0 b))  d
  %=  $
    a   (rsh 0 1 a)
    b   (rsh 0 1 b)
    c   +(c)
    d   %+  add  d
          %^  lsh  0  c
          ?&  =(0 (end 0 1 a))
              =(0 (end 0 1 b))
          ==
  ==
::
++  dis                                                 ::  binary and
  ~/  %dis
  |=  {a/@ b/@}
  =|  {c/@ d/@}
  |-  ^-  @
  ?:  ?|(=(0 a) =(0 b))  d
  %=  $
    a   (rsh 0 1 a)
    b   (rsh 0 1 b)
    c   +(c)
    d   %+  add  d
          %^  lsh  0  c
          ?|  =(0 (end 0 1 a))
              =(0 (end 0 1 b))
          ==
  ==
::
++  mix                                                 ::  binary xor
  ~/  %mix
  |=  {a/@ b/@}
  ^-  @
  =+  [c=0 d=0]
  |-
  ?:  ?&(=(0 a) =(0 b))  d
  %=  $
    a   (rsh 0 1 a)
    b   (rsh 0 1 b)
    c   +(c)
    d   (add d (lsh 0 c =((end 0 1 a) (end 0 1 b))))
  ==
::
++  not  |=  {a/bloq b/@ c/@}                           ::  binary not (sized)
  (mix c (dec (bex (mul b (bex a)))))
::
::::::::::::::::::::::::::::::::::::::::::::::::::::::::::
::                section 2cC, noun orders              ::
::
++  aor                                                 ::  a-order
  ~/  %aor
  |=  {a/* b/*}
  ^-  ?
  ?:  =(a b)  &
  ?.  ?=(@ a)
    ?:  ?=(@ b)  |
    ?:  =(-.a -.b)
      $(a +.a, b +.b)
    $(a -.a, b -.b)
  ?.  ?=(@ b)  &
  |-
  =+  [c=(end 3 1 a) d=(end 3 1 b)]
  ?:  =(c d)
    $(a (rsh 3 1 a), b (rsh 3 1 b))
  (lth c d)
::
++  dor                                                 ::  d-order
  ~/  %dor
  |=  {a/* b/*}
  ^-  ?
  ?:  =(a b)  &
  ?.  ?=(@ a)
    ?:  ?=(@ b)  |
    ?:  =(-.a -.b)
      $(a +.a, b +.b)
    $(a -.a, b -.b)
  ?.  ?=(@ b)  &
  (lth a b)
::
++  gor                                                 ::  g-order
  ~/  %gor
  |=  {a/* b/*}
  ^-  ?
  =+  [c=(mug a) d=(mug b)]
  ?:  =(c d)
    (dor a b)
  (lth c d)
::
++  hor                                                 ::  h-order
  ~/  %hor
  |=  {a/* b/*}
  ^-  ?
  ?:  ?=(@ a)
    ?.  ?=(@ b)  &
    (gor a b)
  ?:  ?=(@ b)  |
  ?:  =(-.a -.b)
    (gor +.a +.b)
  (gor -.a -.b)
::
++  lor                                                 ::  l-order
  ~/  %lor
  |=  {a/* b/*}
  ^-  ?
  ?:  =(a b)  &
  ?@  a
    ?^  b  &
    (lth a b)
  ?:  =(-.a -.b)
    $(a +.a, b +.b)
  $(a -.a, b -.b)
::
++  vor                                                 ::  v-order
  ~/  %vor
  |=  {a/* b/*}
  ^-  ?
  =+  [c=(mug (mug a)) d=(mug (mug b))]
  ?:  =(c d)
    (dor a b)
  (lth c d)
::::::::::::::::::::::::::::::::::::::::::::::::::::::::::
::                section 2cD, insecure hashing         ::
::
++  fnv  |=(a/@ (end 5 1 (mul 16.777.619 a)))           ::  FNV scrambler
::
++  mum                                                 ::  mug with murmur3
  ~/  %mum
  |=  a/*
  |^  (trim ?@(a a (mix $(a -.a) (mix 0x7fff.ffff $(a +.a)))))
  ++  spec                                              ::  standard murmur3
    |=  {syd/@ key/@}
    ?>  (lte (met 5 syd) 1)
    =+  ^=  row
        |=  {a/@ b/@}
        (con (end 5 1 (lsh 0 a b)) (rsh 0 (sub 32 a) b))
    =+  mow=|=({a/@ b/@} (end 5 1 (mul a b)))
    =+  len=(met 5 key)
    =-  =.  goc  (mix goc len)
        =.  goc  (mix goc (rsh 4 1 goc))
        =.  goc  (mow goc 0x85eb.ca6b)
        =.  goc  (mix goc (rsh 0 13 goc))
        =.  goc  (mow goc 0xc2b2.ae35)
        (mix goc (rsh 4 1 goc))
    ^=  goc
    =+  [inx=0 goc=syd]
    |-  ^-  @
    ?:  =(inx len)  goc
    =+  kop=(cut 5 [inx 1] key)
    =.  kop  (mow kop 0xcc9e.2d51)
    =.  kop  (row 15 kop)
    =.  kop  (mow kop 0x1b87.3593)
    =.  goc  (mix kop goc)
    =.  goc  (row 13 goc)
    =.  goc  (end 5 1 (add 0xe654.6b64 (mul 5 goc)))
    $(inx +(inx))
  ::
  ++  trim                                              ::  31-bit nonzero
    |=  key/@
    =+  syd=0xcafe.babe
    |-  ^-  @
    =+  haz=(spec syd key)
    =+  ham=(mix (rsh 0 31 haz) (end 0 31 haz))
    ?.(=(0 ham) ham $(syd +(syd)))
  --
::
++  mug                                                 ::  31bit nonzero FNV1a
  ~/  %mug
  |=  a/*
  ?^  a
    =+  b=[p=$(a -.a) q=$(a +.a)]
    |-  ^-  @
    =+  c=(fnv (mix p.b (fnv q.b)))
    =+  d=(mix (rsh 0 31 c) (end 0 31 c))
    ?.  =(0 c)  c
    $(q.b +(q.b))
  =+  b=2.166.136.261
  |-  ^-  @
  =+  c=b
  =+  [d=0 e=(met 3 a)]
  |-  ^-  @
  ?:  =(d e)
    =+  f=(mix (rsh 0 31 c) (end 0 31 c))
    ?.  =(0 f)  f
    ^$(b +(b))
  $(c (fnv (mix c (cut 3 [d 1] a))), d +(d))
::::::::::::::::::::::::::::::::::::::::::::::::::::::::::
::                section 2cE, phonetic base            ::
::
++  po
  ~/  %po
  =+  :-  ^=  sis                                       ::  prefix syllables
      'dozmarbinwansamlitsighidfidlissogdirwacsabwissib\
      /rigsoldopmodfoglidhopdardorlorhodfolrintogsilmir\
      /holpaslacrovlivdalsatlibtabhanticpidtorbolfosdot\
      /losdilforpilramtirwintadbicdifrocwidbisdasmidlop\
      /rilnardapmolsanlocnovsitnidtipsicropwitnatpanmin\
      /ritpodmottamtolsavposnapnopsomfinfonbanporworsip\
      /ronnorbotwicsocwatdolmagpicdavbidbaltimtasmallig\
      /sivtagpadsaldivdactansidfabtarmonranniswolmispal\
      /lasdismaprabtobrollatlonnodnavfignomnibpagsopral\
      /bilhaddocridmocpacravripfaltodtiltinhapmicfanpat\
      /taclabmogsimsonpinlomrictapfirhasbosbatpochactid\
      /havsaplindibhosdabbitbarracparloddosbortochilmac\
      /tomdigfilfasmithobharmighinradmashalraglagfadtop\
      /mophabnilnosmilfopfamdatnoldinhatnacrisfotribhoc\
      /nimlarfitwalrapsarnalmoslandondanladdovrivbacpol\
      /laptalpitnambonrostonfodponsovnocsorlavmatmipfap'
      ^=  dex                                           ::  suffix syllables
      'zodnecbudwessevpersutletfulpensytdurwepserwylsun\
      /rypsyxdyrnuphebpeglupdepdysputlughecryttyvsydnex\
      /lunmeplutseppesdelsulpedtemledtulmetwenbynhexfeb\
      /pyldulhetmevruttylwydtepbesdexsefwycburderneppur\
      /rysrebdennutsubpetrulsynregtydsupsemwynrecmegnet\
      /secmulnymtevwebsummutnyxrextebfushepbenmuswyxsym\
      /selrucdecwexsyrwetdylmynmesdetbetbeltuxtugmyrpel\
      /syptermebsetdutdegtexsurfeltudnuxruxrenwytnubmed\
      /lytdusnebrumtynseglyxpunresredfunrevrefmectedrus\
      /bexlebduxrynnumpyxrygryxfeptyrtustyclegnemfermer\
      /tenlusnussyltecmexpubrymtucfyllepdebbermughuttun\
      /bylsudpemdevlurdefbusbeprunmelpexdytbyttyplevmyl\
      /wedducfurfexnulluclennerlexrupnedlecrydlydfenwel\
      /nydhusrelrudneshesfetdesretdunlernyrsebhulryllud\
      /remlysfynwerrycsugnysnyllyndyndemluxfedsedbecmun\
      /lyrtesmudnytbyrsenwegfyrmurtelreptegpecnelnevfes'
  |%
  ++  ins  ~/  %ins                                     ::  parse prefix
           |=  a/@tas
           =+  b=0
           |-  ^-  (unit @)
           ?:(=(256 b) ~ ?:(=(a (tos b)) [~ b] $(b +(b))))
  ++  ind  ~/  %ind                                     ::  parse suffix
           |=  a/@tas
           =+  b=0
           |-  ^-  (unit @)
           ?:(=(256 b) ~ ?:(=(a (tod b)) [~ b] $(b +(b))))
  ++  tos  ~/  %tos                                     ::  fetch prefix
           |=(a/@ ?>((lth a 256) (cut 3 [(mul 3 a) 3] sis)))
  ++  tod  ~/  %tod                                     ::  fetch suffix
           |=(a/@ ?>((lth a 256) (cut 3 [(mul 3 a) 3] dex)))
  --
::
++  fa                                                  ::  base58check
  =+  key='123456789ABCDEFGHJKLMNPQRSTUVWXYZabcdefghijkmnopqrstuvwxyz'
  =+  ^-  yek/@ux  ~+
      =-  yek:(roll (trip key) -)
      |:  [a=*char b=*@ yek=`@ux`(fil 3 256 0xff)]
      [+(b) (mix yek (lsh 3 `@u`a (~(inv fe 3) b)))]
  |%
  ++  cha  |=(a/char `(unit @uF)`=+(b=(cut 3 [`@`a 1] yek) ?:(=(b 0xff) ~ `b)))
  ++  tok
    |=  a/@ux  ^-  @ux
    =+  b=(pad a)
    =-  (~(net fe 5) (end 3 4 (shay 32 -)))
    (shay (add b (met 3 a)) (lsh 3 b (swap 3 a)))
  ::
  ++  pad  |=(a/@ =+(b=(met 3 a) ?:((gte b 21) 0 (sub 21 b))))
  ++  enc  |=(a/@ux `@ux`(mix (lsh 3 4 a) (tok a)))
  ++  den
    |=  a/@ux  ^-  (unit @ux)
    =+  b=(rsh 3 4 a)
    ?.  =((tok b) (end 3 4 a))
      ~
    `b
  --
::::::::::::::::::::::::::::::::::::::::::::::::::::::::::
::                section 2cF, signed and modular ints  ::
::
++  si  !:                                              ::  signed integer
  |%
  ++  abs  |=(a/@s (add (end 0 1 a) (rsh 0 1 a)))       ::  absolute value
  ++  dif  |=  {a/@s b/@s}                              ::  subtraction
           (sum a (new !(syn b) (abs b)))
  ++  dul  |=  {a/@s b/@}                               ::  modulus
           =+(c=(old a) ?:(-.c (mod +.c b) (sub b +.c)))
  ++  fra  |=  {a/@s b/@s}                              ::  divide
           (new =(0 (mix (syn a) (syn b))) (div (abs a) (abs b)))
  ++  new  |=  {a/? b/@}                                ::  [sign value] to @s
           `@s`?:(a (mul 2 b) ?:(=(0 b) 0 +((mul 2 (dec b)))))
  ++  old  |=(a/@s [(syn a) (abs a)])                   ::  [sign value]
  ++  pro  |=  {a/@s b/@s}                              ::  multiplication
           (new =(0 (mix (syn a) (syn b))) (mul (abs a) (abs b)))
  ++  rem  |=({a/@s b/@s} (dif a (pro b (fra a b))))    ::  remainder
  ++  sum  |=  {a/@s b/@s}                              ::  addition
           ~|  %si-sum
           =+  [c=(old a) d=(old b)]
           ?:  -.c
             ?:  -.d
               (new & (add +.c +.d))
             ?:  (gte +.c +.d)
               (new & (sub +.c +.d))
             (new | (sub +.d +.c))
           ?:  -.d
             ?:  (gte +.c +.d)
               (new | (sub +.c +.d))
             (new & (sub +.d +.c))
           (new | (add +.c +.d))
  ++  sun  |=(a/@u (mul 2 a))                           ::  @u to @s
  ++  syn  |=(a/@s =(0 (end 0 1 a)))                    ::  sign test
  ++  cmp  |=  {a/@s b/@s}                              ::  compare
           ^-  @s
           ?:  =(a b)
             --0
           ?:  (syn a)
             ?:  (syn b)
               ?:  (gth a b)
                 --1
               -1
             --1
          ?:  (syn b)
            -1
          ?:  (gth a b)
            -1
          --1
  --
++  fe                                                  ::  modulo bloq
  |_  a/bloq
  ++  dif  |=({b/@ c/@} (sit (sub (add out (sit b)) (sit c))))  ::  difference
  ++  inv  |=(b/@ (sub (dec out) (sit b)))              ::  inverse
  ++  net  |=  b/@  ^-  @                               ::  flip byte endianness
           =>  .(b (sit b))
           ?:  (lte a 3)
             b
           =+  c=(dec a)
           %+  con
             (lsh c 1 $(a c, b (cut c [0 1] b)))
           $(a c, b (cut c [1 1] b))
  ++  out  (bex (bex a))                                ::  mod value
  ++  rol  |=  {b/bloq c/@ d/@}  ^-  @                  ::  roll left
           =+  e=(sit d)
           =+  f=(bex (sub a b))
           =+  g=(mod c f)
           (sit (con (lsh b g e) (rsh b (sub f g) e)))
  ++  ror  |=  {b/bloq c/@ d/@}  ^-  @                  ::  roll right
           =+  e=(sit d)
           =+  f=(bex (sub a b))
           =+  g=(mod c f)
           (sit (con (rsh b g e) (lsh b (sub f g) e)))
  ++  sum  |=({b/@ c/@} (sit (add b c)))                ::  wrapping add
  ++  sit  |=(b/@ (end a 1 b))                          ::  enforce modulo
  --
::
++  stat                                                ::  positive counter
  |*  a/$-(* *)
  |=  (trel ? a (map a @ud))
  ^+  r
  =+  (~(get by r) q)
  ?:  p
    (~(put by r) q ?~(- 1 +(u.-)))
  ?>  ?=(^ -)
  ?:(=(0 u.-) (~(del by r) q) (~(put by r) q (dec u.-)))
::::::::::::::::::::::::::::::::::::::::::::::::::::::::::
::                section 2cG, floating point           ::
::
++  fn  ::  float, infinity, or NaN
        ::  s=sign, e=exponent, a=arithmetic form
        ::  (-1)^s * a * 2^e
        $%  {$f s/? e/@s a/@u}
            {$i s/?}
            {$n $~}
        ==
::
++  dn  ::  decimal float, infinity, or NaN
        ::  (-1)^s * a * 10^e
        $%  {$d s/? e/@s a/@u}
            {$i s/?}
            {$n $~}
        ==
::
++  rn  ::  parsed decimal float
        ::
        $%  {$d a/? b/{c/@ {d/@ e/@} f/? i/@}}
            {$i a/?}
            {$n $~}
        == 
::
++  fl                                                  ::  arb. precision fp
  =+  ^-  {{p/@u v/@s w/@u} r/$?($n $u $d $z $a) d/$?($d $f $i)}
    [[113 -16.494 32.765] %n %d]
  ::  p=precision:     number of bits in arithmetic form; must be at least 2
  ::  v=min exponent:  minimum value of e
  ::  w=width:         max - min value of e, 0 is fixed point
  ::  r=rounding mode: nearest (ties to even), up, down, to zero, away from zero
  ::  d=behavior:      return denormals, flush denormals to zero,
  ::                   infinite exponent range
  =>
    ~%  %cofl  +>  ~
    ::  internal functions; mostly operating on {e/@s a/@u}, in other words
    ::  positive numbers. many of these have undefined behavior if a=0.
    |%
    ++  rou
      |=  {a/{e/@s a/@u}}  ^-  fn  (rau a &)
    ::
    ++  rau
      |=  {a/{e/@s a/@u} t/?}  ^-  fn
      ?-  r
        $z  (lug %fl a t)  $d  (lug %fl a t)
        $a  (lug %ce a t)  $u  (lug %ce a t)
        $n  (lug %ne a t)
      ==
    ::
    ++  add                                             ::  add; exact if e
      |=  {a/{e/@s a/@u} b/{e/@s a/@u} e/?}  ^-  fn
      =+  q=(dif:si e.a e.b)
      |-  ?.  (syn:si q)  $(b a, a b, q +(q))           ::  a has larger exp
      ?:  e
        [%f & e.b (^add (lsh 0 (abs:si q) a.a) a.b)]
      =+  [ma=(met 0 a.a) mb=(met 0 a.b)]
      =+  ^=  w  %+  dif:si  e.a  %-  sun:si            ::  expanded exp of a
        ?:  (gth prc ma)  (^sub prc ma)  0
      =+  ^=  x  %+  sum:si  e.b  (sun:si mb)           ::  highest exp for b
      ?:  =((cmp:si w x) --1)                           ::  don't need to add
        ?-  r
          $z  (lug %fl a &)  $d  (lug %fl a &)
          $a  (lug %lg a &)  $u  (lug %lg a &)
          $n  (lug %na a &)
        ==
      (rou [e.b (^add (lsh 0 (abs:si q) a.a) a.b)])
    ::
    ++  sub                                             ::  subtract; exact if e
      |=  {a/{e/@s a/@u} b/{e/@s a/@u} e/?}  ^-  fn
      =+  q=(dif:si e.a e.b)
      |-  ?.  (syn:si q)
        (fli $(b a, a b, q +(q), r swr))
      =+  [ma=(met 0 a.a) mb=(met 0 a.b)]
      =+  ^=  w  %+  dif:si  e.a  %-  sun:si
        ?:  (gth prc ma)  (^sub prc ma)  0
      =+  ^=  x  %+  sum:si  e.b  (sun:si mb)
      ?:  &(!e =((cmp:si w x) --1))
        ?-  r
          $z  (lug %sm a &)  $d  (lug %sm a &)
          $a  (lug %ce a &)  $u  (lug %ce a &)
          $n  (lug %nt a &)
        ==
      =+  j=(lsh 0 (abs:si q) a.a)
      |-  ?.  (gte j a.b)
        (fli $(a.b j, j a.b, r swr))
      =+  i=(^sub j a.b)
      ?~  i  [%f & zer]
      ?:  e  [%f & e.b i]  (rou [e.b i])
    ::
    ++  mul                                             ::  multiply
      |=  {a/{e/@s a/@u} b/{e/@s a/@u}}  ^-  fn
      (rou (sum:si e.a e.b) (^mul a.a a.b))
    ::
    ++  div                                             ::  divide
      |=  {a/{e/@s a/@u} b/{e/@s a/@u}}  ^-  fn
      =+  [ma=(met 0 a.a) mb=(met 0 a.b)]
      =+  v=(dif:si (sun:si ma) (sun:si +((^add mb prc))))
      =.  a  ?:  (syn:si v)  a
      a(e (sum:si v e.a), a (lsh 0 (abs:si v) a.a))
      =+  [j=(dif:si e.a e.b) q=(dvr a.a a.b)]
      (rau [j p.q] =(q.q 0))
    ::
    ++  sqt                                             ::  square root
      |=  {a/{e/@s a/@u}}  ^-  fn
      =.  a
        =+  [w=(met 0 a.a) x=(^mul +(prc) 2)]
        =+  ?:((^lth w x) (^sub x w) 0)
        =+  ?:  =((dis - 1) (dis (abs:si e.a) 1))  -
          (^add - 1)
        a(e (dif:si e.a (sun:si -)), a (lsh 0 - a.a))
      =+  [y=(^sqt a.a) z=(fra:si e.a --2)]
      (rau [z p.y] =(q.y 0))
    ::
    ++  lth                                             ::  less-than
      |=  {a/{e/@s a/@u} b/{e/@s a/@u}}  ^-  ?
      ?:  =(e.a e.b)  (^lth a.a a.b)
      =+  c=(cmp:si (ibl a) (ibl b))
      ?:  =(c -1)  &  ?:  =(c --1)  |
      ?:  =((cmp:si e.a e.b) -1)
        (^lth (rsh 0 (abs:si (dif:si e.a e.b)) a.a) a.b)
      (^lth (lsh 0 (abs:si (dif:si e.a e.b)) a.a) a.b)
    ::
    ++  lte                                             ::  less-equals
      |=  {a/{e/@s a/@u} b/{e/@s a/@u}}  ^-  ?
      ?:  =(e.a e.b)  (^lte a.a a.b)
      =+  c=(cmp:si (ibl a) (ibl b))
      ?:  =(c -1)  &  ?:  =(c --1)  |
      ?:  =((cmp:si e.a e.b) -1)
        (^lte a.a (lsh 0 (abs:si (dif:si e.a e.b)) a.b))
      (^lte (lsh 0 (abs:si (dif:si e.a e.b)) a.a) a.b)
    ::
    ++  equ                                             ::  equals
      |=  {a/{e/@s a/@u} b/{e/@s a/@u}}  ^-  ?
      ?.  =((ibl a) (ibl b))  |
      ?:  =((cmp:si e.a e.b) -1)
        =((lsh 0 (abs:si (dif:si e.a e.b)) a.b) a.a)
      =((lsh 0 (abs:si (dif:si e.a e.b)) a.a) a.b)
    ::
    ::  integer binary logarithm: 2^ibl(a) <= |a| < 2^(ibl(a)+1)
    ++  ibl
      |=  {a/{e/@s a/@u}}  ^-  @s
      (sum:si (sun:si (dec (met 0 a.a))) e.a)
    ::
    ::  change to a representation where a.a is odd
    ::  every fn has a unique representation of this kind
    ++  uni
      |=  {a/{e/@s a/@u}}
      |-  ?:  =((end 0 1 a.a) 1)  a
      $(a.a (rsh 0 1 a.a), e.a (sum:si e.a --1))
    ::
    ::  expands to either full precision or to denormalized
    ++  xpd
      |=  {a/{e/@s a/@u}}
      =+  ma=(met 0 a.a)
      ?:  (gte ma prc)  a
      =+  ?:  =(den %i)  (^sub prc ma)
          =+  ^=  q
            =+  w=(dif:si e.a emn)
            ?:  (syn:si w)  (abs:si w)  0
          (min q (^sub prc ma))
      a(e (dif:si e.a (sun:si -)), a (lsh 0 - a.a))
    ::
    ::  central rounding mechanism
    ::  can perform: floor, ceiling, smaller, larger,
    ::               nearest (round ties to: even, away from 0, toward 0)
    ::  s is sticky bit: represents a value less than ulp(a) = 2^(e.a)
    ++  lug
      ~/  %lug
      |=  {t/$?($fl $ce $sm $lg $ne $na $nt) a/{e/@s a/@u} s/?}  ^-  fn
      ?<  =(a.a 0)
      =-
        ?.  =(den %f)  -                                ::  flush denormals
        ?.  ?=({$f *} -)  -
        ?:  =((met 0 ->+>) prc)  -  [%f & zer]
      ::
      =+  m=(met 0 a.a)
      ?>  |(s (gth m prc))                              ::  require precision
      =+  ^=  q
        =+  ^=  f                                       ::  reduce precision
          ?:  (gth m prc)  (^sub m prc)  0
        =+  ^=  g  %-  abs:si                           ::  enforce min. exp
          ?:  =(den %i)  --0
          ?:  =((cmp:si e.a emn) -1)  (dif:si emn e.a)  --0
        (max f g)
      =^  b  a  :-  (end 0 q a.a)
        a(e (sum:si e.a (sun:si q)), a (rsh 0 q a.a))
      ::
      ?~  a.a
        ?<  =(den %i)
        ?-  t
          $fl  [%f & zer]  
          $sm  [%f & zer]
          $ce  [%f & spd]  
          $lg  [%f & spd]
          $ne  ?:  s  [%f & ?:((^lte b (bex (dec q))) zer spd)]
               [%f & ?:((^lth b (bex (dec q))) zer spd)]
          $nt  ?:  s  [%f & ?:((^lte b (bex (dec q))) zer spd)]
               [%f & ?:((^lth b (bex (dec q))) zer spd)]
          $na  [%f & ?:((^lth b (bex (dec q))) zer spd)]
        ==
      ::
      =.  a  (xpd a)
      ::
      =.  a
        ?-  t
          $fl  a
          $lg  a(a +(a.a))
          $sm  ?.  &(=(b 0) s)  a
               ?:  &(=(e.a emn) !=(den %i))  a(a (dec a.a))
               =+  y=(dec (^mul a.a 2))
               ?.  (^lte (met 0 y) prc)  a(a (dec a.a))
               [(dif:si e.a --1) y]
          $ce  ?:  &(=(b 0) s)  a  a(a +(a.a))
          $ne  ?~  b  a
               =+  y=(bex (dec q))
               ?:  &(=(b y) s)                          ::  round halfs to even
                 ?~  (dis a.a 1)  a  a(a +(a.a))
               ?:  (^lth b y)  a  a(a +(a.a))
          $na  ?~  b  a
               =+  y=(bex (dec q))
               ?:  (^lth b y)  a  a(a +(a.a))
          $nt  ?~  b  a
               =+  y=(bex (dec q))
               ?:  =(b y)  ?:  s  a  a(a +(a.a))
               ?:  (^lth b y)  a  a(a +(a.a))
        ==
      ::
      =.  a  ?.  =((met 0 a.a) +(prc))  a
        a(a (rsh 0 1 a.a), e (sum:si e.a --1))
      ?~  a.a  [%f & zer]
      ::
      ?:  =(den %i)  [%f & a]
      ?:  =((cmp:si emx e.a) -1)  [%i &]  [%f & a]      ::  enforce max. exp
    ::
    ++  drg                                             ::  dragon4;
      ~/  %drg                                          ::  convert to decimal
      |=  {a/{e/@s a/@u}}  ^-  {@s @u}
      ?<  =(a.a 0)
      =.  a  (xpd a)
      =+  r=(lsh 0 ?:((syn:si e.a) (abs:si e.a) 0) a.a)
      =+  s=(lsh 0 ?.((syn:si e.a) (abs:si e.a) 0) 1)
      =+  m=(lsh 0 ?:((syn:si e.a) (abs:si e.a) 0) 1)
      =+  [k=--0 q=(^div (^add s 9) 10)]
      |-  ?:  (^lth r q)
        %=  $
          k  (dif:si k --1)
          r  (^mul r 10)
          m  (^mul m 10)
        ==
      |-  ?:  (gte (^add (^mul r 2) m) (^mul s 2))
        $(s (^mul s 10), k (sum:si k --1))
      =+  [u=0 o=0]
      |-
      =+  v=(dvr (^mul r 10) s)
      =>  %=  .
          k  (dif:si k --1)
          u  p.v
          r  q.v
          m  (^mul m 10)
        ==
      =+  l=(^lth (^mul r 2) m)
      =+  ^=  h
        ?|  (^lth (^mul s 2) m)
            (gth (^mul r 2) (^sub (^mul s 2) m))
        ==
      ?:  &(!l !h)
        $(o (^add (^mul o 10) u))
      =+  q=&(h |(!l (gte (^mul r 2) s)))
      =.  o  (^add (^mul o 10) ?:(q +(u) u))
      [k o]
    ::
    ++  toj                                             ::  round to integer
      |=  {a/{e/@s a/@u}}  ^-  fn
      ?.  =((cmp:si e.a --0) -1)  [%f & a]
      =+  x=(abs:si e.a)
      =+  y=(rsh 0 x a.a)
      ?:  |(=(r %d) =(r %z))  [%f & --0 y]
      =+  z=(end 0 x a.a)
      ?:  |(=(r %u) =(r %a))  [%f & --0 ?~(z y +(y))]
      =+  i=(bex (dec x))
      ?:  &(=(z i) =((dis y 1) 0))  [%f & --0 y]
      ?:  (^lth z i)  [%f & --0 y]  [%f & --0 +(y)]
    ::
    ++  ned                                             ::  require ?=({$f *} a)
      |=  {a/fn}  ^-  {$f s/? e/@s a/@u}
      ?:  ?=({$f *} a)  a
      ~|  %need-float  !!
    ::
    ++  shf                                             ::  a * 2^b; no rounding
      |=  {a/fn b/@s}
      ?:  |(?=({$n *} a) ?=({$i *} a))  a
      a(e (sum:si e.a b))
    ::
    ++  fli                                             ::  flip sign
      |=  {a/fn}  ^-  fn
      ?-(-.a $f a(s !s.a), $i a(s !s.a), $n a)
    ::
    ++  swr  ?+(r r $d %u, $u %d)                       ::  flipped rounding
    ++  prc  ?>((gth p 1) p)                            ::  force >= 2 precision
    ++  den  d                                          ::  denorm+flush+inf exp
    ++  emn  v                                          ::  minimum exponent
    ++  emx  (sum:si emn (sun:si w))                    ::  maximum exponent
    ++  spd  [e=emn a=1]                                ::  smallest denormal
    ++  spn  [e=emn a=(bex (dec prc))]                  ::  smallest normal
    ++  lfn  [e=emx a=(fil 0 prc 1)]                    ::  largest
    ++  lfe  (sum:si emx (sun:si prc))                  ::  2^lfe is > than all
    ++  zer  [e=--0 a=0]
    --
  |%
  ++  rou                                               ::  round
    |=  {a/fn}  ^-  fn
    ?.  ?=({$f *} a)  a
    ?~  a.a  [%f s.a zer]
    ?:  s.a  (^rou +>.a)
    =.(r swr (fli (^rou +>.a)))
  ::
  ++  syn                                               ::  get sign
    |=  {a/fn}  ^-  ?
    ?-(-.a $f s.a, $i s.a, $n &)
  ::
  ++  abs                                               ::  absolute value
    |=  {a/fn}  ^-  fn
    ?:  ?=({$f *} a)  [%f & e.a a.a]
    ?:  ?=({$i *} a)  [%i &]  [%n ~]
  ::
  ++  add                                               ::  add
    |=  {a/fn b/fn}  ^-  fn
    ?:  |(?=({$n *} a) ?=({$n *} b))  [%n ~]
    ?:  |(?=({$i *} a) ?=({$i *} b))
      ?:  &(?=({$i *} a) ?=({$i *} b))
        ?:  =(a b)  a  [%n ~]
      ?:  ?=({$i *} a)  a  b
    ?:  |(=(a.a 0) =(a.b 0))
      ?.  &(=(a.a 0) =(a.b 0))  %-  rou  ?~(a.a b a)
      [%f ?:(=(r %d) &(s.a s.b) |(s.a s.b)) zer]
    %-  |=  {a/fn}
        ?.  ?=({$f *} a)  a
        ?.  =(a.a 0)  a
        [%f !=(r %d) zer]
    ?:  =(s.a s.b)
      ?:  s.a  (^add +>.a +>.b |)
      =.(r swr (fli (^add +>.a +>.b |)))
    ?:  s.a  (^sub +>.a +>.b |)
    (^sub +>.b +>.a |)
  ::
  ++  ead                                               ::  exact add
    |=  {a/fn b/fn}  ^-  fn
    ?:  |(?=({$n *} a) ?=({$n *} b))  [%n ~]
    ?:  |(?=({$i *} a) ?=({$i *} b))
      ?:  &(?=({$i *} a) ?=({$i *} b))
        ?:  =(a b)  a  [%n ~]
      ?:  ?=({$i *} a)  a  b
    ?:  |(=(a.a 0) =(a.b 0))
      ?.  &(=(a.a 0) =(a.b 0))  ?~(a.a b a)
      [%f ?:(=(r %d) &(s.a s.b) |(s.a s.b)) zer]
    %-  |=  {a/fn}
        ?.  ?=({$f *} a)  a
        ?.  =(a.a 0)  a
        [%f !=(r %d) zer]
    ?:  =(s.a s.b)
      ?:  s.a  (^add +>.a +>.b &)
      (fli (^add +>.a +>.b &))
    ?:  s.a  (^sub +>.a +>.b &)
    (^sub +>.b +>.a &)
  ::
  ++  sub                                               ::  subtract
    |=  {a/fn b/fn}  ^-  fn  (add a (fli b))
  ::
  ++  mul                                               ::  multiply
    |=  {a/fn b/fn}  ^-  fn
    ?:  |(?=({$n *} a) ?=({$n *} b))  [%n ~]
    ?:  ?=({$i *} a)
      ?:  ?=({$i *} b)  
        [%i =(s.a s.b)]
      ?:  =(a.b 0)  [%n ~]  [%i =(s.a s.b)]
    ?:  ?=({$i *} b)
      ?:  =(a.a 0)  [%n ~]  [%i =(s.a s.b)]
    ?:  |(=(a.a 0) =(a.b 0))  [%f =(s.a s.b) zer]
    ?:  =(s.a s.b)  (^mul +>.a +>.b)
    =.(r swr (fli (^mul +>.a +>.b)))
  ::
  ++  emu                                               ::  exact multiply
    |=  {a/fn b/fn}  ^-  fn
    ?:  |(?=({$n *} a) ?=({$n *} b))  [%n ~]
    ?:  ?=({$i *} a)
      ?:  ?=({$i *} b)  
        [%i =(s.a s.b)]
      ?:  =(a.b 0)  [%n ~]  [%i =(s.a s.b)]
    ?:  ?=({$i *} b)
      ?:  =(a.a 0)  [%n ~]  [%i =(s.a s.b)]
    ?:  |(=(a.a 0) =(a.b 0))  [%f =(s.a s.b) zer]
    [%f =(s.a s.b) (sum:si e.a e.b) (^^mul a.a a.b)]
  ::
  ++  div                                               ::  divide
    |=  {a/fn b/fn}  ^-  fn
    ?:  |(?=({$n *} a) ?=({$n *} b))  [%n ~]
    ?:  ?=({$i *} a)
      ?:  ?=({$i *} b)  [%n ~]  [%i =(s.a s.b)]
    ?:  ?=({$i *} b)  [%f =(s.a s.b) zer]
    ?:  =(a.a 0)  ?:  =(a.b 0)  [%n ~]  [%f =(s.a s.b) zer]
    ?:  =(a.b 0)  [%i =(s.a s.b)]
    ?:  =(s.a s.b)  (^div +>.a +>.b)
    =.(r swr (fli (^div +>.a +>.b)))
  ::
  ++  fma                                               ::  fused multiply-add
    |=  {a/fn b/fn c/fn}  ^-  fn                        ::  (a * b) + c
    (add (emu a b) c)
  ::
  ++  sqt                                               ::  square root
    |=  {a/fn}  ^-  fn
    ?:  ?=({$n *} a)  [%n ~]
    ?:  ?=({$i *} a)  ?:(s.a a [%n ~])
    ?~  a.a  [%f s.a zer]
    ?:  s.a  (^sqt +>.a)  [%n ~]
  ::
  ++  inv                                               ::  inverse
    |=  {a/fn}  ^-  fn
    (div [%f & --0 1] a)
  ::
  ++  sun                                               ::  uns integer to float
    |=  {a/@u}  ^-  fn
    (rou [%f & --0 a])
  ::
  ++  san                                               ::  sgn integer to float
    |=  {a/@s}  ^-  fn
    =+  b=(old:si a)
    (rou [%f -.b --0 +.b])
  ::
  ::  comparisons return ~ in the event of a NaN
  ++  lth                                               ::  less-than
    |=  {a/fn b/fn}  ^-  (unit ?)
    ?:  |(?=({$n *} a) ?=({$n *} b))  ~  :-  ~
    ?:  =(a b)  |
    ?:  ?=({$i *} a)  !s.a  ?:  ?=({$i *} b)  s.b
    ?:  |(=(a.a 0) =(a.b 0))
      ?:  &(=(a.a 0) =(a.b 0))  |
      ?:  =(a.a 0)  s.b  !s.a
    ?:  !=(s.a s.b)  s.b
    ?:  s.a  (^lth +>.a +>.b)  (^lth +>.b +>.a)
  ::
  ++  lte                                               ::  less-equal
    |=  {a/fn b/fn}  ^-  (unit ?)
    ?:  |(?=({$n *} a) ?=({$n *} b))  ~  :-  ~
    ?:  =(a b)  &
    ?:  ?=({$i *} a)  !s.a  ?:  ?=({$i *} b)  s.b
    ?:  |(=(a.a 0) =(a.b 0))
      ?:  &(=(a.a 0) =(a.b 0))  &
      ?:  =(a.a 0)  s.b  !s.a
    ?:  !=(s.a s.b)  s.b
    ?:  s.a  (^lte +>.a +>.b)  (^lte +>.b +>.a)
  ::
  ++  equ                                               ::  equal
    |=  {a/fn b/fn}  ^-  (unit ?)
    ?:  |(?=({$n *} a) ?=({$n *} b))  ~  :-  ~
    ?:  =(a b)  &
    ?:  |(?=({$i *} a) ?=({$i *} b))  |
    ?:  |(=(a.a 0) =(a.b 0))
      ?:  &(=(a.a 0) =(a.b 0))  &  |
    ?:  |(=(e.a e.b) !=(s.a s.b))  |
    (^equ +>.a +>.b)
  ::
  ++  gte                                               ::  greater-equal
    |=  {a/fn b/fn}  ^-  (unit ?)  (lte b a)
  ::
  ++  gth                                               ::  greater-than
    |=  {a/fn b/fn}  ^-  (unit ?)  (lth b a)
  ::
  ++  drg                                               ::  float to decimal
    |=  {a/fn}  ^-  dn
    ?:  ?=({$n *} a)  [%n ~]
    ?:  ?=({$i *} a)  [%i s.a]
    ?~  a.a  [%d s.a --0 0]
    [%d s.a (^drg +>.a)]
  ::
  ++  grd                                               ::  decimal to float
    |=  {a/dn}  ^-  fn
    ?:  ?=({$n *} a)  [%n ~]
    ?:  ?=({$i *} a)  [%i s.a]
    =>  .(r %n)
    =+  q=(abs:si e.a)
    ?:  (syn:si e.a)
      (mul [%f s.a --0 a.a] [%f & e.a (pow 5 q)])
    (div [%f s.a --0 a.a] [%f & (sun:si q) (pow 5 q)])
  ::
  ++  toi                                               ::  round to integer @s
    |=  {a/fn}  ^-  (unit @s)
    =+  b=(toj a)
    ?.  ?=({$f *} b)  ~  :-  ~
    =+  c=(^^mul (bex (abs:si e.b)) a.b)
    (new:si s.b c)
  ::
  ++  toj                                               ::  round to integer fn
    |=  {a/fn}  ^-  fn
    ?.  ?=({$f *} a)  a
    ?~  a.a  [%f s.a zer]
    ?:  s.a  (^toj +>.a)
    =.(r swr (fli (^toj +>.a)))
  --
::
++  ff                                                  ::  ieee 754 format fp
  |_  {{w/@u p/@u b/@s} r/$?($n $u $d $z $a)}
  ::  this core has no use outside of the functionality
  ::  provided to ++rd, ++rs, ++rq, and ++rh
  ::
  ::  w=width:         bits in exponent field
  ::  p=precision:     bits in fraction field
  ::  w=bias:          added to exponent when storing
  ::  r=rounding mode: same as in ++fl
  ::
  ++  sb  (bex (^add w p))                              ::  sign bit
  ++  me  (dif:si (dif:si --1 b) (sun:si p))            ::  minimum exponent
  ::
  ++  pa
    %*(. fl p +(p), v me, w (^sub (bex w) 3), d %d, r r)
  ::
  ++  sea                                               ::  @r to fn
    |=  {a/@r}  ^-  fn
    =+  [f=(cut 0 [0 p] a) e=(cut 0 [p w] a)]
    =+  s=(sig a)
    ?:  =(e 0)
      ?:  =(f 0)  [%f s --0 0]  [%f s me f]
    ?:  =(e (fil 0 w 1))
      ?:  =(f 0)  [%i s]  [%n ~]
    =+  q=:(sum:si (sun:si e) me -1)
    =+  r=(^add f (bex p))
    [%f s q r]
  ::
  ++  bit  |=  {a/fn}  (bif (rou:pa a))                 ::  fn to @r w+ rounding
  ::
  ++  bif                                               ::  fn to @r no rounding
    |=  {a/fn}  ^-  @r
    ?:  ?=({$i *} a)
      =+  q=(lsh 0 p (fil 0 w 1))
      ?:  s.a  q  (^add q sb)
    ?:  ?=({$n *} a)  (lsh 0 (dec p) (fil 0 +(w) 1))
    ?~  a.a  ?:  s.a  `@r`0  sb
    =+  ma=(met 0 a.a)
    ?.  =(ma +(p))
      ?>  =(e.a me)
      ?>  (^lth ma +(p))
      ?:  s.a  `@r`a.a  (^add a.a sb)
    =+  q=(sum:si (dif:si e.a me) --1)
    =+  r=(^add (lsh 0 p (abs:si q)) (end 0 p a.a))
    ?:  s.a  r  (^add r sb)
  ::
  ++  sig                                               ::  get sign
    |=  {a/@r}  ^-  ?
    =(0 (cut 0 [(^add p w) 1] a))
  ::
  ++  exp                                               ::  get exponent
    |=  {a/@r}  ^-  @s
    (dif:si (sun:si (cut 0 [p w] a)) b)
  ::
  ++  add                                               ::  add
    |=  {a/@r b/@r}
    (bif (add:pa (sea a) (sea b)))
  ::
  ++  sub                                               ::  subtract
    |=  {a/@r b/@r}
    (bif (sub:pa (sea a) (sea b)))
  ::
  ++  mul                                               ::  multiply
    |=  {a/@r b/@r}
    (bif (mul:pa (sea a) (sea b)))
  ::
  ++  div                                               ::  divide
    |=  {a/@r b/@r}
    (bif (div:pa (sea a) (sea b)))
  ::
  ++  fma                                               ::  fused multiply-add
    |=  {a/@r b/@r c/@r}
    (bif (fma:pa (sea a) (sea b) (sea c)))
  ::
  ++  sqt                                               ::  square root
    |=  {a/@r}
    (bif (sqt:pa (sea a)))
  ::
  ++  lth                                               ::  less-than
    |=  {a/@r b/@r}  (fall (lth:pa (sea a) (sea b)) |)
  ++  lte                                               ::  less-equals
    |=  {a/@r b/@r}  (fall (lte:pa (sea a) (sea b)) |)
  ++  equ                                               ::  equals
    |=  {a/@r b/@r}  (fall (equ:pa (sea a) (sea b)) |)
  ++  gte                                               ::  greater-equals
    |=  {a/@r b/@r}  (fall (gte:pa (sea a) (sea b)) |)
  ++  gth                                               ::  greater-than
    |=  {a/@r b/@r}  (fall (gth:pa (sea a) (sea b)) |)
  ++  sun                                               ::  uns integer to @r
    |=  {a/@u}  (bit [%f & --0 a])
  ++  san                                               ::  signed integer to @r
    |=  {a/@s}  (bit [%f (syn:si a) --0 (abs:si a)])
  ++  toi                                               ::  round to integer
    |=  {a/@r}  (toi:pa (sea a))
  ++  drg                                               ::  @r to decimal float
    |=  {a/@r}  (drg:pa (sea a))
  ++  grd                                               ::  decimal float to @r
    |=  {a/dn}  (bif (grd:pa a))
  --
::
++  rlyd  |=  a/@rd  ^-  dn  (drg:rd a)                 ::  prep @rd for print
++  rlys  |=  a/@rs  ^-  dn  (drg:rs a)                 ::  prep @rs for print
++  rlyh  |=  a/@rh  ^-  dn  (drg:rh a)                 ::  prep @rh for print
++  rlyq  |=  a/@rq  ^-  dn  (drg:rq a)                 ::  prep @rq for print
++  ryld  |=  a/dn  ^-  @rd  (grd:rd a)                 ::  finish parsing @rd
++  ryls  |=  a/dn  ^-  @rs  (grd:rs a)                 ::  finish parsing @rs
++  rylh  |=  a/dn  ^-  @rh  (grd:rh a)                 ::  finish parsing @rh
++  rylq  |=  a/dn  ^-  @rq  (grd:rq a)                 ::  finish parsing @rq
::
++  rd                                                  ::  double precision fp
  ~%  %rd  +>  ~
  |_  r/$?($n $u $d $z)
  ::  round to nearest, round up, round down, round to zero
  ::
  ++  ma
    %*(. ff w 11, p 52, b --1.023, r r)
  ::
  ++  sea                                               ::  @rd to fn
    |=  {a/@rd}  (sea:ma a)
  ::
  ++  bit                                               ::  fn to @rd
    |=  {a/fn}  ^-  @rd  (bit:ma a)
  ::
  ++  add  ~/  %add                                     ::  add
    |=  {a/@rd b/@rd}  ^-  @rd  ~|  %rd-fail
    (add:ma a b)
  ::
  ++  sub  ~/  %sub                                     ::  subtract
    |=  {a/@rd b/@rd}  ^-  @rd  ~|  %rd-fail
    (sub:ma a b)
  ::
  ++  mul  ~/  %mul                                     ::  multiply
    |=  {a/@rd b/@rd}  ^-  @rd  ~|  %rd-fail
    (mul:ma a b)
  ::
  ++  div  ~/  %div                                     ::  divide
    |=  {a/@rd b/@rd}  ^-  @rd  ~|  %rd-fail
    (div:ma a b)
  ::
  ++  fma  ~/  %fma                                     ::  fused multiply-add
    |=  {a/@rd b/@rd c/@rd}  ^-  @rd  ~|  %rd-fail
    (fma:ma a b c)
  ::
  ++  sqt  ~/  %sqt                                     ::  square root
    |=  {a/@rd}  ^-  @rd  ~|  %rd-fail
    (sqt:ma a)
  ::
  ++  lth  ~/  %lth                                     ::  less-than
    |=  {a/@rd b/@rd}  ~|  %rd-fail  (lth:ma a b)
  ++  lte  ~/  %lte                                     ::  less-equals
    |=  {a/@rd b/@rd}  ~|  %rd-fail  (lte:ma a b)
  ++  equ  ~/  %equ                                     ::  equals
    |=  {a/@rd b/@rd}  ~|  %rd-fail  (equ:ma a b)
  ++  gte  ~/  %gte                                     ::  greater-equals
    |=  {a/@rd b/@rd}  ~|  %rd-fail  (gte:ma a b)
  ++  gth  ~/  %gth                                     ::  greater-than
    |=  {a/@rd b/@rd}  ~|  %rd-fail  (gth:ma a b)
  ::
  ++  sun  |=  {a/@u}  ^-  @rd  (sun:ma a)              ::  uns integer to @rd
  ++  san  |=  {a/@s}  ^-  @rd  (san:ma a)              ::  sgn integer to @rd
  ++  sig  |=  {a/@rd}  ^-  ?  (sig:ma a)               ::  get sign
  ++  exp  |=  {a/@rd}  ^-  @s  (exp:ma a)              ::  get exponent
  ++  toi  |=  {a/@rd}  ^-  (unit @s)  (toi:ma a)       ::  round to integer
  ++  drg  |=  {a/@rd}  ^-  dn  (drg:ma a)              ::  @rd to decimal float
  ++  grd  |=  {a/dn}  ^-  @rd  (grd:ma a)              ::  decimal float to @rd
  --
::
++  rs                                                  ::  single precision fp
  ~%  %rs  +>  ~
  |_  r/$?($n $u $d $z)
  ::  round to nearest, round up, round down, round to zero
  ::
  ++  ma
    %*(. ff w 8, p 23, b --127, r r)
  ::
  ++  sea                                               ::  @rs to fn
    |=  {a/@rs}  (sea:ma a)
  ::
  ++  bit                                               ::  fn to @rs
    |=  {a/fn}  ^-  @rs  (bit:ma a)
  ::
  ++  add  ~/  %add                                     ::  add
    |=  {a/@rs b/@rs}  ^-  @rs  ~|  %rs-fail
    (add:ma a b)
  ::
  ++  sub  ~/  %sub                                     ::  subtract
    |=  {a/@rs b/@rs}  ^-  @rs  ~|  %rs-fail
    (sub:ma a b)
  ::
  ++  mul  ~/  %mul                                     ::  multiply
    |=  {a/@rs b/@rs}  ^-  @rs  ~|  %rs-fail
    (mul:ma a b)
  ::
  ++  div  ~/  %div                                     ::  divide
    |=  {a/@rs b/@rs}  ^-  @rs  ~|  %rs-fail
    (div:ma a b)
  ::
  ++  fma  ~/  %fma                                     ::  fused multiply-add
    |=  {a/@rs b/@rs c/@rs}  ^-  @rs  ~|  %rs-fail
    (fma:ma a b c)
  ::
  ++  sqt  ~/  %sqt                                     ::  square root
    |=  {a/@rs}  ^-  @rs  ~|  %rs-fail
    (sqt:ma a)
  ::
  ++  lth  ~/  %lth                                     ::  less-than
    |=  {a/@rs b/@rs}  ~|  %rs-fail  (lth:ma a b)
  ++  lte  ~/  %lte                                     ::  less-equals
    |=  {a/@rs b/@rs}  ~|  %rs-fail  (lte:ma a b)
  ++  equ  ~/  %equ                                     ::  equals
    |=  {a/@rs b/@rs}  ~|  %rs-fail  (equ:ma a b)
  ++  gte  ~/  %gte                                     ::  greater-equals
    |=  {a/@rs b/@rs}  ~|  %rs-fail  (gte:ma a b)
  ++  gth  ~/  %gth                                     ::  greater-than
    |=  {a/@rs b/@rs}  ~|  %rs-fail  (gth:ma a b)
  ::
  ++  sun  |=  {a/@u}  ^-  @rs  (sun:ma a)              ::  uns integer to @rs
  ++  san  |=  {a/@s}  ^-  @rs  (san:ma a)              ::  sgn integer to @rs
  ++  sig  |=  {a/@rs}  ^-  ?  (sig:ma a)               ::  get sign
  ++  exp  |=  {a/@rs}  ^-  @s  (exp:ma a)              ::  get exponent
  ++  toi  |=  {a/@rs}  ^-  (unit @s)  (toi:ma a)       ::  round to integer
  ++  drg  |=  {a/@rs}  ^-  dn  (drg:ma a)              ::  @rs to decimal float
  ++  grd  |=  {a/dn}  ^-  @rs  (grd:ma a)              ::  decimal float to @rs
  --
::
++  rq                                                  ::  quad precision fp
  ~%  %rq  +>  ~
  |_  r/$?($n $u $d $z)
  ::  round to nearest, round up, round down, round to zero
  ::
  ++  ma
    %*(. ff w 15, p 112, b --16.383, r r)
  ::
  ++  sea                                               ::  @rq to fn
    |=  {a/@rq}  (sea:ma a)
  ::
  ++  bit                                               ::  fn to @rq
    |=  {a/fn}  ^-  @rq  (bit:ma a)
  ::
  ++  add  ~/  %add                                     ::  add
    |=  {a/@rq b/@rq}  ^-  @rq  ~|  %rq-fail
    (add:ma a b)
  ::
  ++  sub  ~/  %sub                                     ::  subtract
    |=  {a/@rq b/@rq}  ^-  @rq  ~|  %rq-fail
    (sub:ma a b)
  ::
  ++  mul  ~/  %mul                                     ::  multiply
    |=  {a/@rq b/@rq}  ^-  @rq  ~|  %rq-fail
    (mul:ma a b)
  ::
  ++  div  ~/  %div                                     ::  divide
    |=  {a/@rq b/@rq}  ^-  @rq  ~|  %rq-fail
    (div:ma a b)
  ::
  ++  fma  ~/  %fma                                     ::  fused multiply-add
    |=  {a/@rq b/@rq c/@rq}  ^-  @rq  ~|  %rq-fail
    (fma:ma a b c)
  ::
  ++  sqt  ~/  %sqt                                     ::  square root
    |=  {a/@rq}  ^-  @rq  ~|  %rq-fail
    (sqt:ma a)
  ::
  ++  lth  ~/  %lth                                     ::  less-than
    |=  {a/@rq b/@rq}  ~|  %rq-fail  (lth:ma a b)
  ++  lte  ~/  %lte                                     ::  less-equals
    |=  {a/@rq b/@rq}  ~|  %rq-fail  (lte:ma a b)
  ++  equ  ~/  %equ                                     ::  equals
    |=  {a/@rq b/@rq}  ~|  %rq-fail  (equ:ma a b)
  ++  gte  ~/  %gte                                     ::  greater-equals
    |=  {a/@rq b/@rq}  ~|  %rq-fail  (gte:ma a b)
  ++  gth  ~/  %gth                                     ::  greater-than
    |=  {a/@rq b/@rq}  ~|  %rq-fail  (gth:ma a b)
  ::
  ++  sun  |=  {a/@u}  ^-  @rq  (sun:ma a)              ::  uns integer to @rq
  ++  san  |=  {a/@s}  ^-  @rq  (san:ma a)              ::  sgn integer to @rq
  ++  sig  |=  {a/@rq}  ^-  ?  (sig:ma a)               ::  get sign
  ++  exp  |=  {a/@rq}  ^-  @s  (exp:ma a)              ::  get exponent
  ++  toi  |=  {a/@rq}  ^-  (unit @s)  (toi:ma a)       ::  round to integer
  ++  drg  |=  {a/@rq}  ^-  dn  (drg:ma a)              ::  @rq to decimal float
  ++  grd  |=  {a/dn}  ^-  @rq  (grd:ma a)              ::  decimal float to @rq
  --
::
++  rh                                                  ::  half precision fp
  |_  r/$?($n $u $d $z)
  ::  round to nearest, round up, round down, round to zero
  ::
  ++  ma
    %*(. ff w 5, p 10, b --15, r r)
  ::
  ++  sea                                               ::  @rh to fn
    |=  {a/@rh}  (sea:ma a)
  ::
  ++  bit                                               ::  fn to @rh
    |=  {a/fn}  ^-  @rh  (bit:ma a)
  ::
  ++  tos                                               ::  @rh to @rs
    |=  {a/@rh}  (bit:rs (sea a))
  ::
  ++  fos                                               ::  @rs to @rh
    |=  {a/@rs}  (bit (sea:rs a))
  ::
  ++  lth  ~/  %lth                                     ::  less-than
    |=  {a/@rh b/@rh}  ~|  %rh-fail  (lth:ma a b)
  ++  lte  ~/  %lte                                     ::  less-equals
    |=  {a/@rh b/@rh}  ~|  %rh-fail  (lte:ma a b)
  ++  equ  ~/  %equ                                     ::  equals
    |=  {a/@rh b/@rh}  ~|  %rh-fail  (equ:ma a b)
  ++  gte  ~/  %gte                                     ::  greater-equals
    |=  {a/@rh b/@rh}  ~|  %rh-fail  (gte:ma a b)
  ++  gth  ~/  %gth                                     ::  greater-than
    |=  {a/@rh b/@rh}  ~|  %rh-fail  (gth:ma a b)
  ::
  ++  sun  |=  {a/@u}  ^-  @rh  (sun:ma a)              ::  uns integer to @rh
  ++  san  |=  {a/@s}  ^-  @rh  (san:ma a)              ::  sgn integer to @rh
  ++  sig  |=  {a/@rh}  ^-  ?  (sig:ma a)               ::  get sign
  ++  exp  |=  {a/@rh}  ^-  @s  (exp:ma a)              ::  get exponent
  ++  toi  |=  {a/@rh}  ^-  (unit @s)  (toi:ma a)       ::  round to integer
  ++  drg  |=  {a/@rh}  ^-  dn  (drg:ma a)              ::  @rh to decimal float
  ++  grd  |=  {a/dn}  ^-  @rh  (grd:ma a)              ::  decimal float to @rh
  --
::::::::::::::::::::::::::::::::::::::::::::::::::::::::::
::                section 2cH, urbit time               ::
::
++  year                                                ::  date to @d
  |=  det/date
  ^-  @da
  =+  ^=  yer
      ?:  a.det
        (add 292.277.024.400 y.det)
      (sub 292.277.024.400 (dec y.det))
  =+  day=(yawn yer m.det d.t.det)
  (yule day h.t.det m.t.det s.t.det f.t.det)
::
++  yore                                                ::  @d to date
  |=  now/@da
  ^-  date
  =+  rip=(yell now)
  =+  ger=(yall d.rip)
  :-  ?:  (gth y.ger 292.277.024.400)
        [a=& y=(sub y.ger 292.277.024.400)]
      [a=| y=+((sub 292.277.024.400 y.ger))]
  [m.ger d.ger h.rip m.rip s.rip f.rip]
::
++  yell                                                ::  tarp from @d
  |=  now/@d
  ^-  tarp
  =+  sec=(rsh 6 1 now)
  =+  ^=  fan
      =+  [muc=4 raw=(end 6 1 now)]
      |-  ^-  (list @ux)
      ?:  |(=(0 raw) =(0 muc))
        ~
      =>  .(muc (dec muc))
      [(cut 4 [muc 1] raw) $(raw (end 4 muc raw))]
  =+  day=(div sec day:yo)
  =>  .(sec (mod sec day:yo))
  =+  hor=(div sec hor:yo)
  =>  .(sec (mod sec hor:yo))
  =+  mit=(div sec mit:yo)
  =>  .(sec (mod sec mit:yo))
  [day hor mit sec fan]
::
++  yule                                                ::  time atom
  |=  rip/tarp
  ^-  @d
  =+  ^=  sec  ;:  add
                 (mul d.rip day:yo)
                 (mul h.rip hor:yo)
                 (mul m.rip mit:yo)
                 s.rip
               ==
  =+  ^=  fac  =+  muc=4
               |-  ^-  @
               ?~  f.rip
                 0
               =>  .(muc (dec muc))
               (add (lsh 4 muc i.f.rip) $(f.rip t.f.rip))
  (con (lsh 6 1 sec) fac)
::
++  yall                                                ::  day / to day of year
  |=  day/@ud
  ^-  {y/@ud m/@ud d/@ud}
  =+  [era=0 cet=0 lep=*?]
  =>  .(era (div day era:yo), day (mod day era:yo))
  =>  ^+  .
      ?:  (lth day +(cet:yo))
        .(lep &, cet 0)
      =>  .(lep |, cet 1, day (sub day +(cet:yo)))
      .(cet (add cet (div day cet:yo)), day (mod day cet:yo))
  =+  yer=(add (mul 400 era) (mul 100 cet))
  |-  ^-  {y/@ud m/@ud d/@ud}
  =+  dis=?:(lep 366 365)
  ?.  (lth day dis)
    =+  ner=+(yer)
    $(yer ner, day (sub day dis), lep =(0 (end 0 2 ner)))
  |-  ^-  {y/@ud m/@ud d/@ud}
  =+  [mot=0 cah=?:(lep moy:yo moh:yo)]
  |-  ^-  {y/@ud m/@ud d/@ud}
  =+  zis=(snag mot cah)
  ?:  (lth day zis)
    [yer +(mot) +(day)]
  $(mot +(mot), day (sub day zis))
::
++  yawn                                                ::  days since Jesus
  |=  {yer/@ud mot/@ud day/@ud}
  ^-  @ud
  =>  .(mot (dec mot), day (dec day))
  =>  ^+  .
      %=    .
          day
        =+  cah=?:((yelp yer) moy:yo moh:yo)
        |-  ^-  @ud
        ?:  =(0 mot)
          day
        $(mot (dec mot), cah (slag 1 cah), day (add day (snag 0 cah)))
      ==
  |-  ^-  @ud
  ?.  =(0 (mod yer 4))
    =+  ney=(dec yer)
    $(yer ney, day (add day ?:((yelp ney) 366 365)))
  ?.  =(0 (mod yer 100))
    =+  nef=(sub yer 4)
    $(yer nef, day (add day ?:((yelp nef) 1.461 1.460)))
  ?.  =(0 (mod yer 400))
    =+  nec=(sub yer 100)
    $(yer nec, day (add day ?:((yelp nec) 36.525 36.524)))
  (add day (mul (div yer 400) (add 1 (mul 4 36.524))))
::
++  yelp                                                ::  leap year
  |=  yer/@ud  ^-  ?
  &(=(0 (mod yer 4)) |(!=(0 (mod yer 100)) =(0 (mod yer 400))))
::
++  yo                                                  ::  time constants
  |%  ++  cet  36.524                 ::  (add 24 (mul 100 365))
      ++  day  86.400                 ::  (mul 24 hor)
      ++  era  146.097                ::  (add 1 (mul 4 cet))
      ++  hor  3.600                  ::  (mul 60 mit)
      ++  jes  106.751.991.084.417    ::  (mul 730.692.561 era)
      ++  mit  60
      ++  moh  `(list @ud)`[31 28 31 30 31 30 31 31 30 31 30 31 ~]
      ++  moy  `(list @ud)`[31 29 31 30 31 30 31 31 30 31 30 31 ~]
      ++  qad  126.144.001            ::  (add 1 (mul 4 yer))
      ++  yer  31.536.000             ::  (mul 365 day)
  --
::::::::::::::::::::::::::::::::::::::::::::::::::::::::::
::                section 2cI, almost macros            ::
::
++  same  |*(* +<)                                      ::  identity
++  head  |*(^ +<-)                                     ::  get head
++  tail  |*(^ +<+)                                     ::  get head
++  fore  |*(a/$-(* *) |*(b/$-(* *) (pair a b)))        ::  pair before
++  aftr  |*(a/$-(* *) |*(b/$-(* *) (pair b a)))        ::  pair after
++  test  |=(^ =(+<- +<+))                              ::  equality
++  cork  |*({a/_|=(* **) b/gate} (corl b a))           ::  compose forward
++  corl                                                ::  compose backwards
  |*  {a/gate b/_|=(* **)}
  =<  +:|.((a (b)))      ::  span check
  |*  c/_+<.b
  (a (b c))
::
++  cury                                                ::  curry left
  |*  {a/_|=(^ **) b/*}
  |*  c/_+<+.a
  (a b c)
::
++  curr                                                ::  curry right
  |*  {a/_|=(^ **) c/*}     
  |*  b/_+<+.a
  (a b c)
::
++  gulf                                                ::  range list
  |=({a/@ b/@} `(list @)`?:(=(a +(b)) ~ [a $(a +(a))]))
::
++  hard                                                ::  force coerce to span
  |*  han/$-(* *)
  |=  fud/*  ^-  han
  ~|  %hard
  =+  gol=(han fud)
  ?>(=(gol fud) gol)
::
++  soft                                                ::  maybe coerce to span
  |*  han/$-(* *)
  |=  fud/*  ^-  (unit han)
  =+  gol=(han fud)
  ?.(=(gol fud) ~ [~ gol])
::
++  slog                                                ::  deify printf
  =|  pri/@                                             ::  priority level
  |=  a/tang  ^+  same                                  ::  .=  ~&(%a 1)
  ?~(a same ~>(%slog.[pri i.a] $(a t.a)))               ::  ((slog ~[>%a<]) 1)
::
++  mean  |=(a/tang (fear (flop a) |.(!!)))             ::  deify stack trace
++  fear                                                ::  insert user mean
  |*  {a/tang _|?(**)}
  ^+  (+<+)
  =>  .(a `tang`a)
  ?~  a  (+<+)
  ~_(i.a $(a t.a))
::::::::::::::::::::::::::::::::::::::::::::::::::::::::::
::                section 2cJ, extra math               ::
::
++  sqt                                                 ::  sqrt w+remainder
  ~/  %sqt
  |=  a/@  ^-  {p/@ q/@}
  ?~  a  [0 0]
  =+  [q=(div (dec (xeb a)) 2) r=0]
  =-  [-.b (sub a +.b)]
  ^=  b  |-
  =+  s=(add r (bex q))
  =+  t=(mul s s)
  ?:  =(q 0)
    ?:  (lte t a)  [s t]  [r (mul r r)]
  ?:  (lte t a)  $(r s, q (dec q))  $(q (dec q))
::
++  dvr
  ~/  %dvr
  |=  {a/@ b/@}  ^-  {p/@ q/@}
  ?<  =(0 b)
  [(div a b) (mod a b)]
::
++  pow
  ~/  %pow
  |=  {a/@ b/@}
  ?:  =(b 0)  1
  |-  ?:  =(b 1)  a
  =+  c=$(b (div b 2))
  =+  d=(mul c c)
  ?~  (dis b 1)  d  (mul d a)
  ::::::::::::::::::::::::::::::::::::::::::::::::::::::  ::
::::              chapter 2d, containers                ::::
::  ::::::::::::::::::::::::::::::::::::::::::::::::::::::
::                section 2dA, sets                     ::
::
++  apt                                                 ::  set invariant
  |=  a/(tree)
  ?~  a
    &
  ?&  ?~(l.a & ?&((vor n.a n.l.a) (hor n.l.a n.a) $(a l.a)))
      ?~(r.a & ?&((vor n.a n.r.a) (hor n.a n.r.a) $(a r.a)))
  ==
::
++  in                                                  ::  set engine
  ~/  %in
  |_  a/(set)
  +-  all                                               ::  logical AND
    ~/  %all
    |*  b/$-(* ?)
    |-  ^-  ?
    ?~  a
      &
    ?&((b n.a) $(a l.a) $(a r.a))
  ::
  +-  any                                               ::  logical OR
    ~/  %any
    |*  b/$-(* ?)
    |-  ^-  ?
    ?~  a
      |
    ?|((b n.a) $(a l.a) $(a r.a))
  ::
  +-  bif                                               ::  splits a by b
    ~/  %bif
    |*  b/*
    ^+  [l=a r=a]
    =<  [+< +>]
    |-  ^+  a
    ?~  a
      [b ~ ~]
    ?:  =(b n.a)
      a
    ?:  (hor b n.a)
      =+  c=$(a l.a)
      ?>  ?=(^ c)
      [n.c l.c [n.a r.c r.a]]
    =+  c=$(a r.a)
    ?>  ?=(^ c)
    [n.c [n.a l.a l.c] r.c]
  ::
  +-  del                                               ::  b without any a
    ~/  %del
    |*  b/*
    |-  ^+  a
    ?~  a
      ~
    ?.  =(b n.a)
      ?:  (hor b n.a)
        [n.a $(a l.a) r.a]
      [n.a l.a $(a r.a)]
    |-  ^-  {$?($~ _a)}
    ?~  l.a  r.a
    ?~  r.a  l.a
    ?:  (vor n.l.a n.r.a)
      [n.l.a l.l.a $(l.a r.l.a)]
    [n.r.a $(r.a l.r.a) r.r.a]
  ::
  +-  dif                                               ::  difference
    ~/  %dif
    |*  b/_a
    |-  ^+  a
    ?~  b
      a
    =+  c=(bif n.b)
    ?>  ?=(^ c)
    =+  d=$(a l.c, b l.b)
    =+  e=$(a r.c, b r.b)
    |-  ^-  {$?($~ _a)}
    ?~  d  e
    ?~  e  d
    ?:  (vor n.d n.e)
      [n.d l.d $(d r.d)]
    [n.e $(e l.e) r.e]
  ::
  +-  dig                                               ::  axis of a in b
    |=  b/*
    =+  c=1
    |-  ^-  (unit @)
    ?~  a  ~
    ?:  =(b n.a)  [~ u=(peg c 2)]
    ?:  (hor b n.a)
      $(a l.a, c (peg c 6))
    $(a r.a, c (peg c 7))
  ::
  +-  gas                                               ::  concatenate
    ~/  %gas
    |=  b/(list _?>(?=(^ a) n.a))
    |-  ^+  a
    ?~  b
      a
    $(b t.b, a (put i.b))
  ::
  +-  has                                               ::  b exists in a check
    ~/  %has
    |*  b/*
    |-  ^-  ?
    ?~  a
      |
    ?:  =(b n.a)
      &
    ?:  (hor b n.a)
      $(a l.a)
    $(a r.a)
  ::
  +-  int                                               ::  intersection
    ~/  %int
    |*  b/_a
    |-  ^+  a
    ?~  b
      ~
    ?~  a
      ~
    ?.  (vor n.a n.b)
      $(a b, b a)
    ?:  =(n.b n.a)
      [n.a $(a l.a, b l.b) $(a r.a, b r.b)]
    ?:  (hor n.b n.a)
      %-  uni(a $(a l.a, b [n.b l.b ~]))  $(b r.b)
    %-  uni(a $(a r.a, b [n.b ~ r.b]))  $(b l.b)
  ::
  +-  put                                               ::  puts b in a, sorted
    ~/  %put
    |*  b/*
    |-  ^+  a
    ?~  a
      [b ~ ~]
    ?:  =(b n.a)
      a
    ?:  (hor b n.a)
      =+  c=$(a l.a)
      ?>  ?=(^ c)
      ?:  (vor n.a n.c)
        [n.a c r.a]
      [n.c l.c [n.a r.c r.a]]
    =+  c=$(a r.a)
    ?>  ?=(^ c)
    ?:  (vor n.a n.c)
      [n.a l.a c]
    [n.c [n.a l.a l.c] r.c]
  ::
  +-  rep                                               ::  replace by product
    |*  b/_|=({* *} +<+)
    |-
    ?~  a  +<+.b
    $(a r.a, +<+.b $(a l.a, +<+.b (b n.a +<+.b)))
  ::
  +-  run                                               ::  apply gate to values
    |*  {b/$-(* *) c/*}
    |-
    ?~  a  c
    $(a r.a, c [(b n.a) $(a l.a)])
  ::
  +-  tap                                               ::  convert to list
    ~/  %tap
    |=  b/(list _?>(?=(^ a) n.a))
    ^+  b
    ?~  a
      b
    $(a r.a, b [n.a $(a l.a)])
  ::
  +-  uni                                               ::  union
    ~/  %uni
    |*  b/_a
    ?:  =(a b)  a
    |-  ^+  a
    ?~  b
      a
    ?~  a
      b
    ?:  (vor n.a n.b)
      ?:  =(n.b n.a)
        [n.b $(a l.a, b l.b) $(a r.a, b r.b)]
      ?:  (hor n.b n.a)
        $(a [n.a $(a l.a, b [n.b l.b ~]) r.a], b r.b)
      $(a [n.a l.a $(a r.a, b [n.b ~ r.b])], b l.b)
    ?:  =(n.a n.b)
      [n.b $(b l.b, a l.a) $(b r.b, a r.a)]
    ?:  (hor n.a n.b)
      $(b [n.b $(b l.b, a [n.a l.a ~]) r.b], a r.a)
    $(b [n.b l.b $(b r.b, a [n.a ~ r.a])], a l.a)
  ::
  +-  wyt                                               ::  size of set
    |-  ^-  @
    ?~(a 0 +((add $(a l.a) $(a r.a))))
  --
::::::::::::::::::::::::::::::::::::::::::::::::::::::::::
::                section 2dB, maps                     ::
::
++  ept                                                 ::  map invariant
  |=  a/(tree {p/* q/*})
  ?~  a
    &
  ?&  ?~(l.a & ?&((vor p.n.a p.n.l.a) (gor p.n.l.a p.n.a) $(a l.a)))
      ?~(r.a & ?&((vor p.n.a p.n.r.a) (gor p.n.a p.n.r.a) $(a l.a)))
  ==
::
++  ja                                                  ::  jar engine
  |_  a/(jar)
  +-  get                                               ::  gets list by key
    |*  b/*
    =+  c=(~(get by a) b)
    ?~(c ~ u.c)
  ::
  +-  add                                               ::  adds key-list pair
    |*  {b/* c/*}
    =+  d=(get b)
    (~(put by a) b [c d])
  --
::
++  ju                                                  ::  jug engine
  |_  a/(jug)
  +-  del                                               ::  del key-set pair
    |*  {b/* c/*}
    ^+  a
    =+  d=(get b)
    =+  e=(~(del in d) c)
    ?~  e
      (~(del by a) b)
    (~(put by a) b e)
  ::
  +-  gas                                               ::  concatenate
    |*  b/(list {p/* q/*})
    =>  .(b `(list _?>(?=({{* ^} ^} a) [p=p q=n.q]:n.a))`b)
    |-  ^+  a
    ?~  b
      a
    $(b t.b, a (put p.i.b q.i.b))
  ::
  +-  get                                               ::  gets set by key
    |*  b/*
    =+  c=(~(get by a) b)
    ?~(c ~ u.c)
  ::
  +-  has                                               ::  existence check
    |*  {b/* c/*}
    ^-  ?
    (~(has in (get b)) c)
  ::
  +-  put                                               ::  add key-set pair
    |*  {b/* c/*}
    ^+  a
    =+  d=(get b)
    (~(put by a) b (~(put in d) c))
  --
::
++  by                                                  ::  map engine
  ~/  %by
  |_  a/(map)
  +-  all                                               ::  logical AND
    ~/  %all
    |*  b/$-(* ?)
    |-  ^-  ?
    ?~  a
      &
    ?&((b q.n.a) $(a l.a) $(a r.a))
  ::
  +-  any                                               ::  logical OR
    ~/  %any
    |*  b/$-(* ?)
    |-  ^-  ?
    ?~  a
      |
    ?|((b q.n.a) $(a l.a) $(a r.a))
  ::
  +-  bif                                               ::  splits a by b
    ~/  %bif
    |*  {b/* c/*}
    ^+  [l=a r=a]
    =<  [+< +>]
    |-  ^+  a
    ?~  a
      [[b c] ~ ~]
    ?:  =(b p.n.a)
      ?:  =(c q.n.a)
        a
      [[b c] l.a r.a]
    ?:  (gor b p.n.a)
      =+  d=$(a l.a)
      ?>  ?=(^ d)
      [n.d l.d [n.a r.d r.a]]
    =+  d=$(a r.a)
    ?>  ?=(^ d)
    [n.d [n.a l.a l.d] r.d]
  ::
  +-  del                                               ::  delete at key b
    ~/  %del
    |*  b/*
    |-  ^+  a
    ?~  a
      ~
    ?.  =(b p.n.a)
      ?:  (gor b p.n.a)
        [n.a $(a l.a) r.a]
      [n.a l.a $(a r.a)]
    |-  ^-  {$?($~ _a)}
    ?~  l.a  r.a
    ?~  r.a  l.a
    ?:  (vor p.n.l.a p.n.r.a)
      [n.l.a l.l.a $(l.a r.l.a)]
    [n.r.a $(r.a l.r.a) r.r.a]
  ::
  +-  dif                                               ::  difference
    ~/  %dif
    |*  b/_a
    |-  ^+  a
    ?~  b
      a
    =+  c=(bif n.b)
    ?>  ?=(^ c)
    =+  d=$(a l.c, b l.b)
    =+  e=$(a r.c, b r.b)
    |-  ^-  {$?($~ _a)}
    ?~  d  e
    ?~  e  d
    ?:  (vor p.n.d p.n.e)
      [n.d l.d $(d r.d)]
    [n.e $(e l.e) r.e]
  ::
  +-  dig                                               ::  axis of b key
    |=  b/*
    =+  c=1
    |-  ^-  (unit @)
    ?~  a  ~
    ?:  =(b p.n.a)  [~ u=(peg c 2)]
    ?:  (gor b p.n.a)
      $(a l.a, c (peg c 6))
    $(a r.a, c (peg c 7))
  ::
  +-  gas                                               ::  concatenate
    ~/  %gas
    |*  b/(list {p/* q/*})
    =>  .(b `(list _?>(?=(^ a) n.a))`b)
    |-  ^+  a
    ?~  b
      a
    $(b t.b, a (put p.i.b q.i.b))
  ::
  +-  get                                               ::  grab value by key
    ~/  %get
    |=  b/*
    ^-  {$@($~ {$~ u/_?>(?=(^ a) q.n.a)})}
    ?~  a
      ~
    ?:  =(b p.n.a)
      [~ u=q.n.a]
    ?:  (gor b p.n.a)
      $(a l.a)
    $(a r.a)
  ::
  +-  got
    |*  b/*
    (need (get b))
  ::
  +-  has                                               ::  key existence check
    ~/  %has
    |*  b/*
    !=(~ (get b))
  ::
  +-  int                                               ::  intersection
    ~/  %int
    |*  b/_a
    |-  ^+  a
    ?~  b
      ~
    ?~  a
      ~
    ?:  (vor p.n.a p.n.b)
      ?:  =(p.n.b p.n.a)
        [n.b $(a l.a, b l.b) $(a r.a, b r.b)]
      ?:  (gor p.n.b p.n.a)
        %-  uni(a $(a l.a, b [n.b l.b ~]))  $(b r.b)
      %-  uni(a $(a r.a, b [n.b ~ r.b]))  $(b l.b)
    ?:  =(p.n.a p.n.b)
      [n.b $(b l.b, a l.a) $(b r.b, a r.a)]
    ?:  (gor p.n.a p.n.b)
      %-  uni(a $(b l.b, a [n.a l.a ~]))  $(a r.a)
    %-  uni(a $(b r.b, a [n.a ~ r.a]))  $(a l.a)
  ::
  +-  mar                                               ::  add with validation
    |*  {b/_?>(?=(^ a) p.n.a) c/(unit _?>(?=(^ a) q.n.a))}
    ?~  c
      (del b)
    (put b u.c)
  ::
  +-  put                                               ::  adds key-value pair
    ~/  %put
    |*  {b/* c/*}
    |-  ^+  a
    ?~  a
      [[b c] ~ ~]
    ?:  =(b p.n.a)
      ?:  =(c q.n.a)
        a
      [[b c] l.a r.a]
    ?:  (gor b p.n.a)
      =+  d=$(a l.a)
      ?>  ?=(^ d)
      ?:  (vor p.n.a p.n.d)
        [n.a d r.a]
      [n.d l.d [n.a r.d r.a]]
    =+  d=$(a r.a)
    ?>  ?=(^ d)
    ?:  (vor p.n.a p.n.d)
      [n.a l.a d]
    [n.d [n.a l.a l.d] r.d]
  ::
  +-  rep                                               ::  replace by product
    |*  b/_|=({* *} +<+)
    |-
    ?~  a  +<+.b
    $(a r.a, +<+.b $(a l.a, +<+.b (b n.a +<+.b)))
  ::
  +-  rib                                               ::  transform + product
    |*  {b/* c/$-(* *)}
    |-  ^+  [b a]
    ?~  a  [b ~]
    =+  d=(c n.a b)
    =.  n.a  +.d
    =+  e=$(a l.a, b -.d)
    =+  f=$(a r.a, b -.e)
    [-.f [n.a +.e +.f]]
  ::
  +-  run                                               ::  apply gate to values
    |*  b/$-(* *)
    |-
    ?~  a  a
    [n=[p=p.n.a q=(b q.n.a)] l=$(a l.a) r=$(a r.a)]
  ::
  +-  tap                                               ::  listify pairs
    ~/  %tap
    |=  b/(list _?>(?=(^ a) n.a))
    ^+  b
    ?~  a
      b
    $(a r.a, b [n.a $(a l.a)])
  ::
  +-  uni                                               ::  union, merge
    ~/  %uni
    |*  b/_a
    |-  ^+  a
    ?~  b
      a
    ?~  a
      b
    ?:  (vor p.n.a p.n.b)
      ?:  =(p.n.b p.n.a)
        [n.b $(a l.a, b l.b) $(a r.a, b r.b)]
      ?:  (gor p.n.b p.n.a)
        $(a [n.a $(a l.a, b [n.b l.b ~]) r.a], b r.b)
      $(a [n.a l.a $(a r.a, b [n.b ~ r.b])], b l.b)
    ?:  =(p.n.a p.n.b)
      [n.b $(b l.b, a l.a) $(b r.b, a r.a)]
    ?:  (gor p.n.a p.n.b)
      $(b [n.b $(b l.b, a [n.a l.a ~]) r.b], a r.a)
    $(b [n.b l.b $(b r.b, a [n.a ~ r.a])], a l.a)
  ::
  +-  urn                                               ::  apply gate to nodes
    |*  b/$-({* *} *)
    |-
    ?~  a  ~
    [n=[p=p.n.a q=(b p.n.a q.n.a)] l=$(a l.a) r=$(a r.a)]
  ::
  +-  wyt                                               ::  depth of map
    |-  ^-  @
    ?~(a 0 +((add $(a l.a) $(a r.a))))
  --
::::::::::::::::::::::::::::::::::::::::::::::::::::::::::
::                section 2dC, queues                   ::
::
++  to                                                  ::  queue engine
  |_  a/(qeu)
  +-  bal
    |-  ^+  a
    ?~  a  ~
    ?.  |(?=($~ l.a) (vor n.a n.l.a))
      $(a [n.l.a l.l.a $(a [n.a r.l.a r.a])])
    ?.  |(?=($~ r.a) (vor n.a n.r.a))
      $(a [n.r.a $(a [n.a l.a l.r.a]) r.r.a])
    a
  ::
  +-  dep                                               ::  max depth of queue
    |-  ^-  @
    ?~  a  0
    +((max $(a l.a) $(a r.a)))
  ::
  +-  gas                                               ::  insert list to que
    |=  b/(list _?>(?=(^ a) n.a))
    |-  ^+  a
    ?~(b a $(b t.b, a (put i.b)))
  ::
  +-  get                                               ::  head-tail pair
    |-  ^+  ?>(?=(^ a) [p=n.a q=*(qeu _n.a)])
    ?~  a
      !!
    ?~  r.a
      [n.a l.a]
    =+  b=$(a r.a)
    :-  p.b
    ?:  |(?=($~ q.b) (vor n.a n.q.b))
      [n.a l.a q.b]
    [n.q.b [n.a l.a l.q.b] r.q.b]
  ::
  +-  nap                                               ::  removes head
    ?>  ?=(^ a)
    ?:  =(~ l.a)  r.a
    =+  b=get(a l.a)
    bal(a ^+(a [p.b q.b r.a]))
  ::
  +-  put                                               ::  insert new tail
    |*  b/*
    |-  ^+  a
    ?~  a
      [b ~ ~]
    bal(a a(l $(a l.a)))
  ::
  +-  tap                                               ::  adds list to end
    |=  b/(list _?>(?=(^ a) n.a))
    =+  z=0                                             ::  XX breaks jet match
    ^+  b
    ?~  a
      b
    $(a r.a, b [n.a $(a l.a)])
  ::
  +-  top                                               ::  produces head
    |-  ^-  (unit _?>(?=(^ a) n.a))
    ?~  a  ~
    ?~(r.a [~ n.a] $(a r.a))
  --
::::::::::::::::::::::::::::::::::::::::::::::::::::::::::
::                section 2dD, casual containers        ::
::
++  ly                                                  ::  list from raw noun
  |*  a/*
  ^+((homo (limo a)) a)
::
++  my                                                  ::  map from raw noun
  |*  a/* 
  (malt ^+((homo (limo a)) a))
::
++  malt                                                ::  map from raw list
  |*  a/(list) 
  (molt `(list {p/_-<.a q/_->.a})`a)
::
++  molt                                                ::  map from pair list
  |*  a/(list (pair))
  (~(gas by `(map _p.i.-.a _q.i.-.a)`~) a)
::
++  sy                                                  ::  set from raw noun
  |*  a/*
  (silt ^+((homo (limo a)) a))
::
++  silt                                                ::  make a set
  |*  a/(list)
  =+  b=*(set _?>(?=(^ a) i.a))
  (~(gas in b) a)
  ::::::::::::::::::::::::::::::::::::::::::::::::::::::  ::
::::              chapter 2e, miscellaneous libs        ::::
::  ::::::::::::::::::::::::::::::::::::::::::::::::::::::
::                section 2eA, packing                  ::
::
++  cue                                                 ::  unpack
  ~/  %cue
  |=  a/@
  ^-  *
  =+  b=0
  =+  m=`(map @ *)`~
  =<  q
  |-  ^-  {p/@ q/* r/(map @ *)}
  ?:  =(0 (cut 0 [b 1] a))
    =+  c=(rub +(b) a)
    [+(p.c) q.c (~(put by m) b q.c)]
  =+  c=(add 2 b)
  ?:  =(0 (cut 0 [+(b) 1] a))
    =+  u=$(b c)
    =+  v=$(b (add p.u c), m r.u)
    =+  w=[q.u q.v]
    [(add 2 (add p.u p.v)) w (~(put by r.v) b w)]
  =+  d=(rub c a)
  [(add 2 p.d) (need (~(get by m) q.d)) m]
::
++  jam                                                 ::  pack
  ~/  %jam
  |=  a/*
  ^-  @
  =+  b=0
  =+  m=`(map * @)`~
  =<  q
  |-  ^-  {p/@ q/@ r/(map * @)}
  =+  c=(~(get by m) a)
  ?~  c
    =>  .(m (~(put by m) a b))
    ?:  ?=(@ a)
      =+  d=(mat a)
      [(add 1 p.d) (lsh 0 1 q.d) m]
    =>  .(b (add 2 b))
    =+  d=$(a -.a)
    =+  e=$(a +.a, b (add b p.d), m r.d)
    [(add 2 (add p.d p.e)) (mix 1 (lsh 0 2 (cat 0 q.d q.e))) r.e]
  ?:  ?&(?=(@ a) (lte (met 0 a) (met 0 u.c)))
    =+  d=(mat a)
    [(add 1 p.d) (lsh 0 1 q.d) m]
  =+  d=(mat u.c)
  [(add 2 p.d) (mix 3 (lsh 0 2 q.d)) m]
::
++  mat                                                 ::  length-encode
  ~/  %mat
  |=  a/@
  ^-  {p/@ q/@}
  ?:  =(0 a)
    [1 1]
  =+  b=(met 0 a)
  =+  c=(met 0 b)
  :-  (add (add c c) b)
  (cat 0 (bex c) (mix (end 0 (dec c) b) (lsh 0 (dec c) a)))
::
++  rub                                                 ::  length-decode
  ~/  %rub
  |=  {a/@ b/@}
  ^-  {p/@ q/@}
  =+  ^=  c
      =+  [c=0 m=(met 0 b)]
      |-  ?<  (gth c m)
      ?.  =(0 (cut 0 [(add a c) 1] b))
        c
      $(c +(c))
  ?:  =(0 c)
    [1 0]
  =+  d=(add a +(c))
  =+  e=(add (bex (dec c)) (cut 0 [d (dec c)] b))
  [(add (add c c) e) (cut 0 [(add d (dec c)) e] b)]
::::::::::::::::::::::::::::::::::::::::::::::::::::::::::
::                section 2eB, parsing (tracing)        ::
::
++  last  |=  {zyc/hair naz/hair}                       ::  farther trace
          ^-  hair
          ?:  =(p.zyc p.naz)
            ?:((gth q.zyc q.naz) zyc naz)
          ?:((gth p.zyc p.naz) zyc naz)
::
++  lust  |=  {weq/char naz/hair}                       ::  detect newline
          ^-  hair
          ?:(=(`@`10 weq) [+(p.naz) 1] [p.naz +(q.naz)])
::::::::::::::::::::::::::::::::::::::::::::::::::::::::::
::                section 2eC, parsing (custom rules)   ::
::
++  cold                                                ::  replace w+ constant
  ~/  %cold
  |*  {cus/* sef/rule}
  ~/  %fun
  |=  tub/nail
  =+  vex=(sef tub)
  ?~  q.vex
    vex
  [p=p.vex q=[~ u=[p=cus q=q.u.q.vex]]]
::
++  cook                                                ::  apply gate
  ~/  %cook
  |*  {poq/$-(* *) sef/rule}
  ~/  %fun
  |=  tub/nail
  =+  vex=(sef tub)
  ?~  q.vex
    vex
  [p=p.vex q=[~ u=[p=(poq p.u.q.vex) q=q.u.q.vex]]]
::
++  easy                                                ::  always parse
  ~/  %easy
  |*  huf/*
  ~/  %fun
  |=  tub/nail
  ^-  (like _huf)
  [p=p.tub q=[~ u=[p=huf q=tub]]]
::
++  fail  |=(tub/nail [p=p.tub q=~])                    ::  never parse
++  full                                                ::  has to fully parse
  |*  sef/rule
  |=  tub/nail
  =+  vex=(sef tub)
  ?~(q.vex vex ?:(=(~ q.q.u.q.vex) vex [p=p.vex q=~]))
::
++  funk                                                ::  add to tape first
  |*  {pre/tape sef/rule}
  |=  tub/nail
  (sef p.tub (weld pre q.tub))
::
++  here                                                ::  place-based apply
  ~/  %here
  |*  {hez/_|=({a/pint b/*} [a b]) sef/rule}
  ~/  %fun
  |=  tub/nail
  =+  vex=(sef tub)
  ?~  q.vex
    vex
  [p=p.vex q=[~ u=[p=(hez [p.tub p.q.u.q.vex] p.u.q.vex) q=q.u.q.vex]]]
::
++  inde  |*  sef/rule                                  :: indentation block
  |=  nail  ^+  (sef)
  =+  [har tap]=[p q]:+<
  =+  lev=(fil 3 (dec q.har) ' ')
  =+  eol=(just `@t`10)
  =+  =-  roq=((star ;~(pose prn ;~(sfix eol (jest lev)) -)) har tap)
      ;~(simu ;~(plug eol eol) eol)
  ?~  q.roq  roq
  =+  vex=(sef har(q 1) p.u.q.roq)
  =+  fur=p.vex(q (add (dec q.har) q.p.vex))
  ?~  q.vex  vex(p fur)
  =-  vex(p fur, u.q -)
  :+  &3.vex
    &4.vex(q.p (add (dec q.har) q.p.&4.vex))
  =+  res=|4.vex
  |-  ?~  res  |4.roq
  ?.  =(10 -.res)  [-.res $(res +.res)]
  (welp [`@t`10 (trip lev)] $(res +.res))
::
++  jest                                                ::  match a cord
  |=  daf/@t
  |=  tub/nail
  =+  fad=daf
  |-  ^-  (like @t)
  ?:  =(`@`0 daf)
    [p=p.tub q=[~ u=[p=fad q=tub]]]
  ?:  |(?=($~ q.tub) !=((end 3 1 daf) i.q.tub))
    (fail tub)
  $(p.tub (lust i.q.tub p.tub), q.tub t.q.tub, daf (rsh 3 1 daf))
::
++  just                                                ::  XX redundant, jest
  ~/  %just                                             ::  match a char
  |=  daf/char
  ~/  %fun
  |=  tub/nail
  ^-  (like char)
  ?~  q.tub
    (fail tub)
  ?.  =(daf i.q.tub)
    (fail tub)
  (next tub)
::
++  knee                                                ::  callbacks
  |*  {gar/* sef/_|.(*rule)}
  |=  tub/nail
  ^-  (like _gar)
  ((sef) tub)
::
++  mask                                                ::  match char in set
  ~/  %mask
  |=  bud/(list char)
  ~/  %fun
  |=  tub/nail
  ^-  (like char)
  ?~  q.tub
    (fail tub)
  ?.  (lien bud |=(a/char =(i.q.tub a)))
    (fail tub)
  (next tub)
::
++  next                                                ::  consume a char
  |=  tub/nail
  ^-  (like char)
  ?~  q.tub
    (fail tub)
  =+  zac=(lust i.q.tub p.tub)
  [zac [~ i.q.tub [zac t.q.tub]]]
::
++  sear                                                ::  conditional cook
  |*  {pyq/$-(* (unit)) sef/rule}
  |=  tub/nail
  =+  vex=(sef tub)
  ?~  q.vex
    vex
  =+  gey=(pyq p.u.q.vex)
  ?~  gey
    [p=p.vex q=~]
  [p=p.vex q=[~ u=[p=u.gey q=q.u.q.vex]]]
::
++  shim                                                ::  match char in range
  ~/  %shim
  |=  {les/@ mos/@}
  ~/  %fun
  |=  tub/nail
  ^-  (like char)
  ?~  q.tub
    (fail tub)
  ?.  ?&((gte i.q.tub les) (lte i.q.tub mos))
    (fail tub)
  (next tub)
::
++  stag                                                ::  add a label
  ~/  %stag
  |*  {gob/* sef/rule}
  ~/  %fun
  |=  tub/nail
  =+  vex=(sef tub)
  ?~  q.vex
    vex
  [p=p.vex q=[~ u=[p=[gob p.u.q.vex] q=q.u.q.vex]]]
::
++  stet
  |*  leh/(list {?(@ {@ @}) rule})
  |-
  ?~  leh
    ~
  [i=[p=-.i.leh q=+.i.leh] t=$(leh t.leh)]
::
++  stew                                                ::  switch by first char
  ~/  %stew
  |*  leh/(list {p/?(@ {@ @}) q/rule})                  ::  char+range keys
  =+  ^=  wor                                           ::  range complete lth
      |=  {ort/?(@ {@ @}) wan/?(@ {@ @})}
      ?@  ort
        ?@(wan (lth ort wan) (lth ort -.wan))
      ?@(wan (lth +.ort wan) (lth +.ort -.wan))
  =+  ^=  hel                                           ::  build parser map
      =+  hel=`(tree _?>(?=(^ leh) i.leh))`~
      |-  ^+  hel
      ?~  leh
        ~
      =+  yal=$(leh t.leh)
      |-  ^+  hel
      ?~  yal
        [i.leh ~ ~]
      ?:  (wor p.i.leh p.n.yal)
        =+  nuc=$(yal l.yal)
        ?>  ?=(^ nuc)
        ?:  (vor p.n.yal p.n.nuc)
          [n.yal nuc r.yal]
        [n.nuc l.nuc [n.yal r.nuc r.yal]]
      =+  nuc=$(yal r.yal)
      ?>  ?=(^ nuc)
      ?:  (vor p.n.yal p.n.nuc)
        [n.yal l.yal nuc]
      [n.nuc [n.yal l.yal l.nuc] r.nuc]
  ~%  %fun  ..^$  ~
  |=  tub/nail
  ?~  q.tub
    (fail tub)
  |-
  ?~  hel
    (fail tub)
  ?:  ?@  p.n.hel
        =(p.n.hel i.q.tub)
      ?&((gte i.q.tub -.p.n.hel) (lte i.q.tub +.p.n.hel))
    ::  (q.n.hel [(lust i.q.tub p.tub) t.q.tub])
    (q.n.hel tub)
  ?:  (wor i.q.tub p.n.hel)
    $(hel l.hel)
  $(hel r.hel)
::
++  stir
  ~/  %stir
  |*  {rud/* raq/_|*({a/* b/*} [a b]) fel/rule}
  ~/  %fun
  |=  tub/nail
  ^-  (like _rud)
  =+  vex=(fel tub)
  ?~  q.vex
    [p.vex [~ rud tub]]
  =+  wag=$(tub q.u.q.vex)
  ?>  ?=(^ q.wag)
  [(last p.vex p.wag) [~ (raq p.u.q.vex p.u.q.wag) q.u.q.wag]]
::
++  stun                                                ::  parse several times
  |*  {lig/{@ @} fel/rule}
  |=  tub/nail
  ^-  (like (list _(wonk (fel))))
  ?:  =(0 +.lig)
    [p.tub [~ ~ tub]]
  =+  vex=(fel tub)
  ?~  q.vex
    ?:  =(0 -.lig)
      [p.vex [~ ~ tub]]
    vex
  =+  ^=  wag  %=  $
                 -.lig  ?:(=(0 -.lig) 0 (dec -.lig))
                 +.lig  ?:(=(0 +.lig) 0 (dec +.lig))
                 tub  q.u.q.vex
               ==
  ?~  q.wag
    wag
  [p.wag [~ [p.u.q.vex p.u.q.wag] q.u.q.wag]]
::::::::::::::::::::::::::::::::::::::::::::::::::::::::::
::                section 2eD, parsing (combinators)    ::
::
++  bend                                                ::  conditional comp
  ~/  %bend
  |*  raq/_|*({a/* b/*} [~ u=[a b]])
  ~/  %fun
  |*  {vex/edge sab/rule}
  ?~  q.vex
    vex
  =+  yit=(sab q.u.q.vex)
  =+  yur=(last p.vex p.yit)
  ?~  q.yit
    [p=yur q=q.vex]
  =+  vux=(raq p.u.q.vex p.u.q.yit)
  ?~  vux
    [p=yur q=q.vex]
  [p=yur q=[~ u=[p=u.vux q=q.u.q.yit]]]
::
++  comp
  ~/  %comp
  |*  raq/_|*({a/* b/*} [a b])                       ::  arbitrary compose
  ~/  %fun
  |*  {vex/edge sab/rule}
  ~!  +<
  ?~  q.vex
    vex
  =+  yit=(sab q.u.q.vex)
  =+  yur=(last p.vex p.yit)
  ?~  q.yit
    [p=yur q=q.yit]
  [p=yur q=[~ u=[p=(raq p.u.q.vex p.u.q.yit) q=q.u.q.yit]]]
::
++  glue                                                ::  add rule
  ~/  %glue
  |*  bus/rule
  ~/  %fun
  |*  {vex/edge sab/rule}
  (plug vex ;~(pfix bus sab))
::
++  less                                                ::  no first and second
  |*  {vex/edge sab/rule}
  ?~  q.vex
    =+  roq=(sab)
    [p=(last p.vex p.roq) q=q.roq]
  (fail +<.sab)
::
++  pfix                                                ::  discard first rule
  ~/  %pfix
  (comp |*({a/* b/*} b))
::
++  plug                                                ::  first then second
  ~/  %plug
  |*  {vex/edge sab/rule}
  ?~  q.vex
    vex
  =+  yit=(sab q.u.q.vex)
  =+  yur=(last p.vex p.yit)
  ?~  q.yit
    [p=yur q=q.yit]
  [p=yur q=[~ u=[p=[p.u.q.vex p.u.q.yit] q=q.u.q.yit]]]
::
++  pose                                                ::  first or second
  ~/  %pose
  |*  {vex/edge sab/rule}
  ?~  q.vex
    =+  roq=(sab)
    [p=(last p.vex p.roq) q=q.roq]
  vex
::
++  simu                                                ::  first and second
  |*  {vex/edge sab/rule}
  ?~  q.vex
    vex
  =+  roq=(sab)
  roq
::
++  sfix                                                ::  discard second rule
  ~/  %sfix
  (comp |*({a/* b/*} a))
::::::::::::::::::::::::::::::::::::::::::::::::::::::::::
::                section 2eE, parsing (composers)      ::
::
++  bass
  |*  {wuc/@ tyd/rule}
  %+  cook
    |=  waq/(list @)
    %+  roll
      waq
    =|({p/@ q/@} |.((add p (mul wuc q))))
  tyd
::
++  boss
  |*  {wuc/@ tyd/rule}
  %+  cook
    |=  waq/(list @)
    %+  reel
      waq
    =|({p/@ q/@} |.((add p (mul wuc q))))
  tyd
::
++  flag
  |=  {sic/@t non/@t}
  ;~(pose (cold %& (jest sic)) (cold %| (jest non)))
::
++  ifix
  |*  {fel/{rule rule} hof/rule}
  ~!  +<
  ~!  +<:-.fel
  ~!  +<:+.fel
  ;~(pfix -.fel ;~(sfix hof +.fel))
::
++  more
  |*  {bus/rule fel/rule}
  ;~(pose (most bus fel) (easy ~))
::
++  most
  |*  {bus/rule fel/rule}
  ;~(plug fel (star ;~(pfix bus fel)))
::
++  pick
  |*  {a/rule b/rule}
  ;~  pose
    (stag %& a)
    (stag %| b)
  ==
::
++  plus  |*(fel/rule ;~(plug fel (star fel)))
++  punt  |*({a/rule} ;~(pose (stag ~ a) (easy ~)))
++  slug
  |*  raq/_|*({a/* b/*} [a b])
  |*  {bus/rule fel/rule}
  ;~((comp raq) fel (stir +<+.raq raq ;~(pfix bus fel)))
::
++  star                                                ::  0 or more times
  |*  fel/rule
  (stir `(list _(wonk *fel))`~ |*({a/* b/*} [a b]) fel)
::::::::::::::::::::::::::::::::::::::::::::::::::::::::::
::                section 2eF, parsing (ascii)          ::
::
++  ace  (just ' ')
++  bar  (just '|')
++  bas  (just '\\')
++  buc  (just '$')
++  cab  (just '_')
++  cen  (just '%')
++  col  (just ':')
++  com  (just ',')
++  doq  (just '"')
++  dot  (just '.')
++  fas  (just '/')
++  gal  (just '<')
++  gar  (just '>')
++  hax  (just '#')
++  kel  (just '{')
++  ker  (just '}')
++  ket  (just '^')
++  lus  (just '+')
++  hep  (just '-')
++  pel  (just '(')
++  pam  (just '&')
++  per  (just ')')
++  pat  (just '@')
++  sel  (just '[')
++  sem  (just ';')
++  ser  (just ']')
++  sig  (just '~')
++  soq  (just '\'')
++  tar  (just '*')
++  tec  (just '`')
++  tis  (just '=')
++  wut  (just '?')
++  zap  (just '!')
::::::::::::::::::::::::::::::::::::::::::::::::::::::::::
::                section 2eG, parsing (whitespace)     ::
::
++  dog  ;~(plug dot gay)                               ::  .  number separator
++  doh  ;~(plug ;~(plug hep hep) gay)                  ::  --  phon separator
++  dun  (cold ~ ;~(plug hep hep))                      ::  -- (phep) to ~
++  duz  (cold ~ ;~(plug tis tis))                      ::  == (stet) to ~
++  gah  (mask [`@`10 ' ' ~])                           ::  newline or ace
++  gap  (cold ~ ;~(plug gaq (star ;~(pose vul gah))))  ::  plural space
++  gaq  ;~  pose                                       ::  end of line
             (just `@`10)
             ;~(plug gah ;~(pose gah vul))
             vul
         ==
++  gaw  (cold ~ (star ;~(pose vul gah)))               ::  classic white
++  gay  ;~(pose gap (easy ~))                          ::
++  vul  %+  cold   ~                                   ::  comments
         ;~  plug  col  col
           (star prn)
           (just `@`10)
         ==
::::::::::::::::::::::::::::::::::::::::::::::::::::::::::
::                section 2eH, parsing (idioms)         ::
::
++  alf  ;~(pose low hig)                               ::  alphabetic
++  aln  ;~(pose low hig nud)                           ::  alphanumeric
++  alp  ;~(pose low hig nud hep)                       ::  alphanumeric and -
++  bet  ;~(pose (cold 2 hep) (cold 3 lus))             ::  axis syntax - +
++  bin  (bass 2 (most gon but))                        ::  binary to atom
++  but  (cook |=(a/@ (sub a '0')) (shim '0' '1'))      ::  binary digit
++  cit  (cook |=(a/@ (sub a '0')) (shim '0' '7'))      ::  octal digit
++  dem  (bass 10 (most gon dit))                       ::  decimal to atom
++  dit  (cook |=(a/@ (sub a '0')) (shim '0' '9'))      ::  decimal digit
++  gul  ;~(pose (cold 2 gal) (cold 3 gar))             ::  axis syntax < >
++  gon  ;~(pose ;~(plug bas gay fas) (easy ~))         ::  long numbers \ /
++  hex  (bass 16 (most gon hit))                       ::  hex to atom
++  hig  (shim 'A' 'Z')                                 ::  uppercase
++  hit  ;~  pose                                       ::  hex digits
           dit
           (cook |=(a/char (sub a 87)) (shim 'a' 'f'))
           (cook |=(a/char (sub a 55)) (shim 'A' 'F'))
         ==
++  low  (shim 'a' 'z')                                 ::  lowercase
++  mes  %+  cook                                       ::  hexbyte
           |=({a/@ b/@} (add (mul 16 a) b))
         ;~(plug hit hit)
++  nix  (boss 256 (star ;~(pose aln cab)))             ::
++  nud  (shim '0' '9')                                 ::  numeric
++  prn  ;~(less (just `@`127) (shim 32 256))
++  qat  ;~  pose                                       ::  chars in blockcord
             prn
             ;~(less ;~(plug (just `@`10) soqs) (just `@`10))
         ==
++  qit  ;~  pose                                       ::  chars in a cord
             ;~(less bas soq prn)
             ;~(pfix bas ;~(pose bas soq mes))          ::  escape chars
         ==
++  qut  ;~  simu  soq                                  ::  cord
           ;~  pose
             ;~  less  soqs
               (ifix [soq soq] (boss 256 (more gon qit)))
             ==
             =+  hed=;~(pose ;~(plug (plus ace) vul) (just '\0a'))
             %-  inde  %+  ifix
               :-  ;~(plug soqs hed)
               ;~(plug (just '\0a') soqs)
             (boss 256 (star qat))
           ==
         ==
::
++  soqs  ;~(plug soq soq soq)                          ::  delimiting '''
++  sym                                                 ::  symbol
  %+  cook
    |=(a/tape (rap 3 ^-((list @) a)))
  ;~(plug low (star ;~(pose nud low hep)))
::
++  ven  ;~  (comp |=({a/@ b/@} (peg a b)))             ::  +>- axis syntax
           bet
           =+  hom=`?`|
           |=  tub/nail
           ^-  (like axis)
           =+  vex=?:(hom (bet tub) (gul tub))
           ?~  q.vex
             [p.tub [~ 1 tub]]
           =+  wag=$(p.tub p.vex, hom !hom, tub q.u.q.vex)
           ?>  ?=(^ q.wag)
           [p.wag [~ (peg p.u.q.vex p.u.q.wag) q.u.q.wag]]
         ==
++  vit                                                 ::  base64 digit
  ;~  pose
    (cook |=(a/@ (sub a 65)) (shim 'A' 'Z'))
    (cook |=(a/@ (sub a 71)) (shim 'a' 'z'))
    (cook |=(a/@ (add a 4)) (shim '0' '9'))
    (cold 62 (just '-'))
    (cold 63 (just '+'))
  ==
::::::::::::::::::::::::::::::::::::::::::::::::::::::::::
::                section 2eI, parsing (external)       ::
::
++  rash  |*({naf/@ sab/rule} (scan (trip naf) sab))   ::
++  rose  |*  {los/tape sab/rule}
          =+  vex=(sab [[1 1] los])
          =+  len=(lent los)
          ?.  =(+(len) q.p.vex)  [%| p=(dec q.p.vex)]
          ?~  q.vex
            [%& p=~]
          [%& p=[~ u=p.u.q.vex]]
++  rush  |*({naf/@ sab/rule} (rust (trip naf) sab))
++  rust  |*  {los/tape sab/rule}
          =+  vex=((full sab) [[1 1] los])
          ?~(q.vex ~ [~ u=p.u.q.vex])
++  scan  |*  {los/tape sab/rule}
          =+  vex=((full sab) [[1 1] los])
          ?~  q.vex
            ~_  (show [%m '{%d %d}'] p.p.vex q.p.vex ~)
            ~|('syntax-error' !!)
          p.u.q.vex
::::::::::::::::::::::::::::::::::::::::::::::::::::::::::
::                section 2eJ, formatting (basic text)  ::
::
++  cass                                                ::  lowercase
  |=  vib/tape
  %+  rap  3
  (turn vib |=(a/@ ?.(&((gte a 'A') (lte a 'Z')) a (add 32 a))))
::
++  cuss                                                ::  uppercase
  |=  vib/tape
  ^-  @t
  %+  rap  3
  (turn vib |=(a/@ ?.(&((gte a 'a') (lte a 'z')) a (sub a 32))))
::
++  crip  |=(a/tape `@t`(rap 3 a))                      ::  tape to cord
::
++  mesc                                                ::  ctrl code escape
  |=  vib/tape
  ^-  tape
  ?~  vib
    ~
  ?:  =('\\' i.vib)
    ['\\' '\\' $(vib t.vib)]
  ?:  ?|((gth i.vib 126) (lth i.vib 32) =(`@`39 i.vib))
    ['\\' (welp ~(rux at i.vib) '/' $(vib t.vib))]
  [i.vib $(vib t.vib)]
::
++  runt                                                ::  prepend repeatedly
  |=  {{a/@ b/@} c/tape}
  ^-  tape
  ?:  =(0 a)
    c
  [b $(a (dec a))]
::
++  sand                                                ::  atom sanity
  |=  a/@ta
  (flit (sane a))
::
++  sane                                                ::  atom sanity
  |=  a/@ta
  |=  b/@  ^-  ?
  ?.  =(%t (end 3 1 a))
    ~|(%sane-stub !!)
  =+  [inx=0 len=(met 3 b)]
  ?:  =(%tas a)
    |-  ^-  ?
    ?:  =(inx len)  &
    =+  cur=(cut 3 [inx 1] b)
    ?&  ?|  &((gte cur 'a') (lte cur 'z'))
            &(=('-' cur) !=(0 inx) !=(len inx))
            &(&((gte cur '0') (lte cur '9')) !=(0 inx))
        ==
        $(inx +(inx))
    ==
  ?:  =(%ta a)
    |-  ^-  ?
    ?:  =(inx len)  &
    =+  cur=(cut 3 [inx 1] b)
    ?&  ?|  &((gte cur 'a') (lte cur 'z'))
            &((gte cur '0') (lte cur '9'))
            |(=('-' cur) =('~' cur) =('_' cur) =('.' cur))
        ==
        $(inx +(inx))
    ==
  |-  ^-  ?
  ?:  =(0 b)  &
  =+  cur=(end 3 1 b)
  ?:  &((lth cur 32) !=(10 cur))  |
  =+  len=(teff cur)
  ?&  |(=(1 len) =+(i=1 |-(|(=(i len) &((gte (cut 3 [i 1] b) 128) $(i +(i)))))))
      $(b (rsh 3 len b))
  ==
::
++  trim                                                ::  tape split
  |=  {a/@ b/tape}
  ^-  {p/tape q/tape}
  ?~  b
    [~ ~]
  ?:  =(0 a)
    [~ b]
  =+  c=$(a (dec a), b t.b)
  [[i.b p.c] q.c]
::
++  trip                                                ::  cord to tape
  ~/  %trip
  |=  a/@  ^-  tape
  ?:  =(0 (met 3 a))
    ~
  [^-(@ta (end 3 1 a)) $(a (rsh 3 1 a))]
::
++  teff                                                ::  length utf8
  |=  a/@t  ^-  @
  =+  b=(end 3 1 a)
  ~|  %bad-utf8
  ?:  =(0 b)
    ?>(=(`@`0 a) 0)
  ?>  |((gte b 32) =(10 b))
  ?:((lte b 127) 1 ?:((lte b 223) 2 ?:((lte b 239) 3 4)))
::
++  turf                                                ::  utf8 to utf32
  |=  a/@t
  ^-  @c
  %+  rap  5
  |-  ^-  (list @c)
  =+  b=(teff a)
  ?:  =(0 b)  ~
  =+  ^=  c
      %+  can  0
      %+  turn
        ^-  (list {p/@ q/@})
        ?+  b  !!
          $1  [[0 7] ~]
          $2  [[8 6] [0 5] ~]
          $3  [[16 6] [8 6] [0 4] ~]
          $4  [[24 6] [16 6] [8 6] [0 3] ~]
        ==
      |=({p/@ q/@} [q (cut 0 [p q] a)])
  ?.  =((tuft c) (end 3 b a))  ~|(%bad-utf8 !!)
  [c $(a (rsh 3 b a))]
::
++  tuba                                                ::  utf8 to utf32 tape
  |=  a/tape
  ^-  (list @c)
  (rip 5 (turf (rap 3 a)))                              ::  XX horrible
::
++  tufa                                                ::  utf32 to utf8 tape
  |=  a/(list @c)
  ^-  tape
  ?~  a  ""
  (weld (rip 3 (tuft i.a)) $(a t.a))
::
++  tuft                                                ::  utf32 to utf8 text
  |=  a/@c
  ^-  @t
  %+  rap  3
  |-  ^-  (list @)
  ?:  =(`@`0 a)
    ~
  =+  b=(end 5 1 a)
  =+  c=$(a (rsh 5 1 a))
  ?:  (lte b 0x7f)
    [b c]
  ?:  (lte b 0x7ff)
    :*  (mix 0b1100.0000 (cut 0 [6 5] b))
        (mix 0b1000.0000 (end 0 6 b))
        c
    ==
  ?:  (lte b 0xffff)
    :*  (mix 0b1110.0000 (cut 0 [12 4] b))
        (mix 0b1000.0000 (cut 0 [6 6] b))
        (mix 0b1000.0000 (end 0 6 b))
        c
    ==
  :*  (mix 0b1111.0000 (cut 0 [18 3] b))
      (mix 0b1000.0000 (cut 0 [12 6] b))
      (mix 0b1000.0000 (cut 0 [6 6] b))
      (mix 0b1000.0000 (end 0 6 b))
      c
  ==
::
++  wack                                                ::  knot format
  |=  a/@ta
  ^-  @ta
  =+  b=(rip 3 a)
  %+  rap  3
  |-  ^-  tape
  ?~  b
    ~
  ?:  =('~' i.b)  ['~' '~' $(b t.b)]
  ?:  =('_' i.b)  ['~' '-' $(b t.b)]
  [i.b $(b t.b)]
::
++  wick                                                ::  knot format
  |=  a/@
  ^-  (unit @ta)
  =+  b=(rip 3 a)
  =-  ?^(b ~ (some (rap 3 (flop c))))
  =|  c/tape
  |-  ^-  {b/tape c/tape}
  ?~  b  [~ c]
  ?.  =('~' i.b)
    $(b t.b, c [i.b c])
  ?~  t.b  [b ~]
  ?-  i.t.b
    $'~'  $(b t.t.b, c ['~' c])
    $'-'  $(b t.t.b, c ['_' c])
    @     [b ~]
  ==
::
++  woad                                                ::  cord format
  |=  a/@ta
  ^-  @t
  %+  rap  3
  |-  ^-  (list @)
  ?:  =(`@`0 a)
    ~
  =+  b=(end 3 1 a)
  =+  c=(rsh 3 1 a)
  ?:  =('.' b)
    [' ' $(a c)]
  ?.  =('~' b)
    [b $(a c)]
  =>  .(b (end 3 1 c), c (rsh 3 1 c))
  ?+  b  =-  (weld (rip 3 (tuft p.d)) $(a q.d))
         ^=  d
         =+  d=0
         |-  ^-  {p/@ q/@}
         ?:  =('.' b)
           [d c]
         ?<  =(0 c)
         %=    $
            b  (end 3 1 c)
            c  (rsh 3 1 c)
            d  %+  add  (mul 16 d)
               %+  sub  b
               ?:  &((gte b '0') (lte b '9'))  48
               ?>(&((gte b 'a') (lte b 'z')) 87)
         ==
    $'.'  ['.' $(a c)]
    $'~'  ['~' $(a c)]
  ==
::
++  wood                                                ::  cord format
  |=  a/@t
  ^-  @ta
  %+  rap  3
  |-  ^-  (list @)
  ?:  =(`@`0 a)
    ~
  =+  b=(teff a)
  =+  c=(turf (end 3 b a))
  =+  d=$(a (rsh 3 b a))
  ?:  ?|  &((gte c 'a') (lte c 'z'))
          &((gte c '0') (lte c '9'))
          =(`@`'-' c)
      ==
    [c d]
  ?+  c
    :-  '~'
    =+  e=(met 2 c)
    |-  ^-  tape
    ?:  =(0 e)
      ['.' d]
    =.  e  (dec e)
    =+  f=(rsh 2 e c)
    [(add ?:((lte f 9) 48 87) f) $(c (end 2 e c))]
  ::
    $' '  ['.' d]
    $'.'  ['~' '.' d]
    $'~'  ['~' '~' d]
  ==
::::::::::::::::::::::::::::::::::::::::::::::::::::::::::
::                section 2eK, formatting (layout)      ::
::
++  re
  |_  tac/tank
  ++  ram
    ^-  tape
    ?-    -.tac
        $leaf  p.tac
        $palm  ram(tac [%rose [p.p.tac (weld q.p.tac r.p.tac) s.p.tac] q.tac])
        $rose
      %+  weld
        q.p.tac
      |-  ^-  tape
      ?~  q.tac
        r.p.tac
      =+  voz=$(q.tac t.q.tac)
      (weld ram(tac i.q.tac) ?~(t.q.tac voz (weld p.p.tac voz)))
    ==
  ::
  ++  win
    |=  {tab/@ edg/@}
    =+  lug=`wall`~
    |^  |-  ^-  wall
        ?-    -.tac
            $leaf  (rig p.tac)
            $palm
          ?:  fit
            (rig ram)
          ?~  q.tac
            (rig q.p.tac)
          ?~  t.q.tac
            (rig(tab (add 2 tab), lug $(tac i.q.tac)) q.p.tac)
          =>  .(q.tac `(list tank)`q.tac)
          =+  lyn=(mul 2 (lent q.tac))
          =+  ^=  qyr
              |-  ^-  wall
              ?~  q.tac
                lug
              %=  ^$
                tac  i.q.tac
                tab  (add tab (sub lyn 2))
                lug  $(q.tac t.q.tac, lyn (sub lyn 2))
              ==
          (wig(lug qyr) q.p.tac)
        ::
            $rose
          ?:  fit
            (rig ram)
          =.  lug
            |-  ^-  wall
            ?~  q.tac
              ?:(=(~ r.p.tac) lug (rig r.p.tac))
            ^$(tac i.q.tac, lug $(q.tac t.q.tac), tab din)
          ?:  =(~ q.p.tac)
            lug
          (wig q.p.tac)
        ==
    ::
    ++  din  (mod (add 2 tab) (mul 2 (div edg 3)))
    ++  fit  (lte (lent ram) (sub edg tab))
    ++  rig
      |=  hom/tape
      ^-  wall
      ?:  (lte (lent hom) (sub edg tab))
        [(runt [tab ' '] hom) lug]
      =>  .(tab (add tab 2), edg (sub edg 2))
      =+  mut=(trim (sub edg tab) hom)
      :-  (runt [(sub tab 2) ' '] ['\\' '/' (weld p.mut `_hom`['\\' '/' ~])])
      =>  .(hom q.mut)
      |-
      ?~  hom
        :-  %+  runt
              [(sub tab 2) ' ']
            ['\\' '/' (runt [(sub edg tab) ' '] ['\\' '/' ~])]
        lug
      =>  .(mut (trim (sub edg tab) hom))
      [(runt [tab ' '] p.mut) $(hom q.mut)]
    ::
    ++  wig
      |=  hom/tape
      ^-  wall
      ?~  lug
        (rig hom)
      =+  lin=(lent hom)
      =+  wug=:(add 1 tab lin)
      ?.  =+  mir=i.lug
          |-  ?~  mir
                |
              ?|(=(0 wug) ?&(=(' ' i.mir) $(mir t.mir, wug (dec wug))))
        (rig hom)       :: ^ XX regular form?
      [(runt [tab ' '] (weld hom `tape`[' ' (slag wug i.lug)])) t.lug]
    --
  --
::::::::::::::::::::::::::::::::::::::::::::::::::::::::::
::                section 2eL, formatting (path)        ::
::
++  ab
  |%
  ++  bix  (bass 16 (stun [2 2] six))
  ++  fem  (sear |=(a/@ (cha:fa a)) aln)
  ++  hif  (boss 256 ;~(plug tip tiq (easy ~)))
  ++  huf  %+  cook
             |=({a/@ b/@} (wred:un ~(zug mu ~(zag mu [a b]))))
           ;~(plug hif ;~(pfix hep hif))
  ++  hyf  (bass 0x1.0000.0000 ;~(plug huf ;~(pfix hep huf) (easy ~)))
  ++  pev  (bass 32 ;~(plug sev (stun [0 4] siv)))
  ++  pew  (bass 64 ;~(plug sew (stun [0 4] siw)))
  ++  piv  (bass 32 (stun [5 5] siv))
  ++  piw  (bass 64 (stun [5 5] siw))
  ++  qeb  (bass 2 ;~(plug seb (stun [0 3] sib)))
  ++  qex  (bass 16 ;~(plug sex (stun [0 3] hit)))
  ++  qib  (bass 2 (stun [4 4] sib))
  ++  qix  (bass 16 (stun [4 4] six))
  ++  seb  (cold 1 (just '1'))
  ++  sed  (cook |=(a/@ (sub a '0')) (shim '1' '9'))
  ++  sev  ;~(pose sed sov)
  ++  sew  ;~(pose sed sow)
  ++  sex  ;~(pose sed sox)
  ++  sib  (cook |=(a/@ (sub a '0')) (shim '0' '1'))
  ++  sid  (cook |=(a/@ (sub a '0')) (shim '0' '9'))
  ++  siv  ;~(pose sid sov)
  ++  siw  ;~(pose sid sow)
  ++  six  ;~(pose sid sox)
  ++  sov  (cook |=(a/@ (sub a 87)) (shim 'a' 'v'))
  ++  sow  ;~  pose
             (cook |=(a/@ (sub a 87)) (shim 'a' 'z'))
             (cook |=(a/@ (sub a 29)) (shim 'A' 'Z'))
             (cold 62 (just '-'))
             (cold 63 (just '~'))
           ==
  ++  sox  (cook |=(a/@ (sub a 87)) (shim 'a' 'f'))
  ++  ted  (bass 10 ;~(plug sed (stun [0 2] sid)))
  ++  tip  (sear |=(a/@ (ins:po a)) til)
  ++  tiq  (sear |=(a/@ (ind:po a)) til)
  ++  tid  (bass 10 (stun [3 3] sid))
  ++  til  (boss 256 (stun [3 3] low))
  ++  urs  %+  cook
             |=(a/tape (rap 3 ^-((list @) a)))
           (star ;~(pose nud low hep dot sig cab))
  ++  urt  %+  cook
             |=(a/tape (rap 3 ^-((list @) a)))
           (star ;~(pose nud low hep dot sig))
  ++  urx  %+  cook
             |=(a/tape (rap 3 ^-((list @) a)))
           %-  star
           ;~  pose 
             nud
             low
             hep
             cab
             (cold ' ' dot)
             (cook tuft (ifix [sig dot] hex))
             ;~(pfix sig ;~(pose sig dot))
           ==
  ++  voy  ;~(pfix bas ;~(pose bas soq bix))
  --
++  ag
  |%
  ++  ape  |*(fel/rule ;~(pose (cold 0 (just '0')) fel))
  ++  bay  (ape (bass 16 ;~(plug qeb:ab (star ;~(pfix dog qib:ab)))))
  ++  bip  =+  tod=(ape qex:ab)
           (bass 0x1.0000 ;~(plug tod (stun [7 7] ;~(pfix dog tod))))
  ++  dem  (ape (bass 1.000 ;~(plug ted:ab (star ;~(pfix dog tid:ab)))))
  ++  dim  (ape (bass 10 ;~(plug sed:ab (star sid:ab))))
  ++  dum  (bass 10 (plus sid:ab))
  ++  fed  ;~  pose
             %+  bass  0x1.0000.0000.0000.0000
             ;~((glue doh) ;~(pose hyf:ab huf:ab) (more doh hyf:ab))
           ::
             hyf:ab
             huf:ab
             hif:ab
             tiq:ab
           ==
  ++  fim  (sear den:fa (bass 58 (plus fem:ab)))
  ++  hex  (ape (bass 0x1.0000 ;~(plug qex:ab (star ;~(pfix dog qix:ab)))))
  ++  lip  =+  tod=(ape ted:ab)
           (bass 256 ;~(plug tod (stun [3 3] ;~(pfix dog tod))))
  ++  viz  (ape (bass 0x200.0000 ;~(plug pev:ab (star ;~(pfix dog piv:ab)))))
  ++  vum  (bass 32 (plus siv:ab))
  ++  wiz  (ape (bass 0x4000.0000 ;~(plug pew:ab (star ;~(pfix dog piw:ab)))))
  --
::
++  co  !.
  ~%  %co  ..co  ~
  =<  |_  lot/coin
      ++  rear  |=(rom/tape =>(.(rep rom) rend))
      ++  rent  `@ta`(rap 3 rend)
      ++  rend
        ^-  tape
        ?:  ?=($blob -.lot)
          ['~' '0' ((v-co 1) (jam p.lot))]
        ?:  ?=($many -.lot)
          :-  '.'
          |-  ^-  tape
          ?~   p.lot
            ['_' '_' rep]
          ['_' (weld (trip (wack rent(lot i.p.lot))) $(p.lot t.p.lot))]
        =+  [yed=(end 3 1 p.p.lot) hay=(cut 3 [1 1] p.p.lot)]
        |-  ^-  tape
        ?+    yed  (z-co q.p.lot)
            $c   ['~' '-' (weld (rip 3 (wood (tuft q.p.lot))) rep)]
            $d
          ?+    hay  (z-co q.p.lot)
              $a
            =+  yod=(yore q.p.lot)
            =>  ^+(. .(rep ?~(f.t.yod rep ['.' (s-co f.t.yod)])))
            =>  ^+  .
                %=    .
                    rep
                  ?:  &(=(~ f.t.yod) =(0 h.t.yod) =(0 m.t.yod) =(0 s.t.yod))
                    rep
                  =>  .(rep ['.' (y-co s.t.yod)])
                  =>  .(rep ['.' (y-co m.t.yod)])
                  ['.' '.' (y-co h.t.yod)]
                ==
            =>  .(rep ['.' (a-co d.t.yod)])
            =>  .(rep ['.' (a-co m.yod)])
            =>  .(rep ?:(a.yod rep ['-' rep]))
            ['~' (a-co y.yod)]
          ::
              $r
            =+  yug=(yell q.p.lot)
            =>  ^+(. .(rep ?~(f.yug rep ['.' (s-co f.yug)])))
            :-  '~'
            ?:  &(=(0 d.yug) =(0 m.yug) =(0 h.yug) =(0 s.yug))
              ['s' '0' rep]
            =>  ^+(. ?:(=(0 s.yug) . .(rep ['.' 's' (a-co s.yug)])))
            =>  ^+(. ?:(=(0 m.yug) . .(rep ['.' 'm' (a-co m.yug)])))
            =>  ^+(. ?:(=(0 h.yug) . .(rep ['.' 'h' (a-co h.yug)])))
            =>  ^+(. ?:(=(0 d.yug) . .(rep ['.' 'd' (a-co d.yug)])))
            +.rep
          ==
        ::
            $f
          ?:  =(& q.p.lot)
            ['.' 'y' rep]
          ?:(=(| q.p.lot) ['.' 'n' rep] (z-co q.p.lot))
        ::
            $n   ['~' rep]
            $i
          ?+  hay  (z-co q.p.lot)
            $f  ((ro-co [3 10 4] |=(a/@ ~(d ne a))) q.p.lot)
            $s  ((ro-co [4 16 8] |=(a/@ ~(x ne a))) q.p.lot)
          ==
        ::
            $p
          =+  dyx=(met 3 q.p.lot)
          :-  '~'
          ?:  (lte dyx 1)
            (weld (trip (tod:po q.p.lot)) rep)
          ?:  =(2 dyx)
            ;:  weld
              (trip (tos:po (end 3 1 q.p.lot)))
              (trip (tod:po (rsh 3 1 q.p.lot)))
              rep
            ==
          =+  [dyz=(met 5 q.p.lot) fin=| dub=&]
          |-  ^-  tape
          ?:  =(0 dyz)
            rep
          %=    $
              fin      &
              dub      !dub
              dyz      (dec dyz)
              q.p.lot  (rsh 5 1 q.p.lot)
              rep
            =+  syb=(wren:un (end 5 1 q.p.lot))
            =+  cog=~(zig mu [(rsh 4 1 syb) (end 4 1 syb)])
            ;:  weld
              (trip (tos:po (end 3 1 p.cog)))
              (trip (tod:po (rsh 3 1 p.cog)))
              `tape`['-' ~]
              (trip (tos:po (end 3 1 q.cog)))
              (trip (tod:po (rsh 3 1 q.cog)))
              `tape`?.(fin ~ ['-' ?.(dub ~ ['-' ~])])
              rep
            ==
          ==
        ::
            $r
          ?+  hay  (z-co q.p.lot)
            $d  ['.' '~' (r-co (rlyd q.p.lot))]
            $h  ['.' '~' '~' (r-co (rlyh q.p.lot))]
            $q  ['.' '~' '~' '~' (r-co (rlyq q.p.lot))]
            $s  ['.' (r-co (rlys q.p.lot))]
          ==
        ::
            $u
          ?:  ?=($c hay)
            %+  welp  ['0' 'c' (reap (pad:fa q.p.lot) '1')]
            (c-co (enc:fa q.p.lot))
          =-  (weld p.gam ?:(=(0 q.p.lot) `tape`['0' ~] q.gam))
          ^=  gam  ^-  {p/tape q/tape}
          ?+  hay  [~ ((ox-co [10 3] |=(a/@ ~(d ne a))) q.p.lot)]
            $b  [['0' 'b' ~] ((ox-co [2 4] |=(a/@ ~(d ne a))) q.p.lot)]
            $i  [['0' 'i' ~] ((d-co 1) q.p.lot)]
            $x  [['0' 'x' ~] ((ox-co [16 4] |=(a/@ ~(x ne a))) q.p.lot)]
            $v  [['0' 'v' ~] ((ox-co [32 5] |=(a/@ ~(x ne a))) q.p.lot)]
            $w  [['0' 'w' ~] ((ox-co [64 5] |=(a/@ ~(w ne a))) q.p.lot)]
          ==
        ::
            $s
          %+  weld
            ?:((syn:si q.p.lot) "--" "-")
          $(yed 'u', q.p.lot (abs:si q.p.lot))
        ::
            $t
          ?:  =('a' hay)
            ?:  =('s' (cut 3 [2 1] p.p.lot))
              (weld (rip 3 q.p.lot) rep)
            ['~' '.' (weld (rip 3 q.p.lot) rep)]
          ['~' '~' (weld (rip 3 (wood q.p.lot)) rep)]
        ==
      --
  =+  rep=*tape
  =<  |%
      ++  a-co  |=(dat/@ ((d-co 1) dat))
      ++  c-co  (em-co [58 1] |=({? b/@ c/tape} [~(c ne b) c]))
      ++  d-co  |=(min/@ (em-co [10 min] |=({? b/@ c/tape} [~(d ne b) c])))
      ++  r-co
        |=  a/dn
        ?:  ?=({$i *} a)  (weld ?:(s.a "inf" "-inf") rep)
        ?:  ?=({$n *} a)  (weld "nan" rep)
        =+  ^=  e  %+  ed-co  [10 1]
          |=  {a/? b/@ c/tape}
          ?:  a  [~(d ne b) '.' c]
          [~(d ne b) c]
        =+  ^=  f
          =>(.(rep ~) (e a.a))
        =.  e.a  (sum:si e.a (sun:si (dec +.f)))
        =+  b=?:((syn:si e.a) "e" "e-")
        =>  .(rep ?~(e.a rep (weld b ((d-co 1) (abs:si e.a)))))
        =>  .(rep (weld -.f rep))
        ?:(s.a rep ['-' rep])
      ::
      ++  s-co
        |=  esc/(list @)  ^-  tape
        ~|  [%so-co esc]
        ?~  esc
          rep
        :-  '.'
        =>(.(rep $(esc t.esc)) ((x-co 4) i.esc))
      ::
      ++  v-co  |=(min/@ (em-co [32 min] |=({? b/@ c/tape} [~(v ne b) c])))
      ++  w-co  |=(min/@ (em-co [64 min] |=({? b/@ c/tape} [~(w ne b) c])))
      ++  x-co  |=(min/@ (em-co [16 min] |=({? b/@ c/tape} [~(x ne b) c])))
      ++  y-co  |=(dat/@ ((d-co 2) dat))
      ++  z-co  |=(dat/@ `tape`['0' 'x' ((x-co 1) dat)])
      --
  |%
  ++  em-co
    |=  {{bas/@ min/@} par/$-({? @ tape} tape)}
    |=  hol/@
    ^-  tape
    ?:  &(=(0 hol) =(0 min))
      rep
    =+  [rad=(mod hol bas) dar=(div hol bas)]
    %=  $
      min  ?:(=(0 min) 0 (dec min))
      hol  dar
      rep  (par =(0 dar) rad rep)
    ==
  ::
  ++  ed-co
    |=  {{bas/@ min/@} par/$-({? @ tape} tape)}
    =+  [fir=& cou=0]
    |=  hol/@
    ^-  {tape @}
    ?:  &(=(0 hol) =(0 min))
      [rep cou]
    =+  [rad=(mod hol bas) dar=(div hol bas)]
    %=  $
      min  ?:(=(0 min) 0 (dec min))
      hol  dar
      rep  (par &(=(0 dar) !fir) rad rep)
      fir  |
      cou  +(cou)
    ==
  ::
  ++  ox-co
    |=  {{bas/@ gop/@} dug/$-(@ @)}
    %+  em-co
      [|-(?:(=(0 gop) 1 (mul bas $(gop (dec gop))))) 0]
    |=  {top/? seg/@ res/tape}
    %+  weld
      ?:(top ~ `tape`['.' ~])
    %.  seg
    %+  em-co(rep res)
      [bas ?:(top 0 gop)]
    |=({? b/@ c/tape} [(dug b) c])
  ::
  ++  ro-co
    |=  {{buz/@ bas/@ dop/@} dug/$-(@ @)}
    |=  hol/@
    ^-  tape
    ?:  =(0 dop)
      rep
    =>  .(rep $(dop (dec dop)))
    :-  '.'
    %-  (em-co [bas 1] |=({? b/@ c/tape} [(dug b) c]))
    [(cut buz [(dec dop) 1] hol)]
  --
::
++  ne
  |_  tig/@
  ++  c  (cut 3 [tig 1] key:fa)
  ++  d  (add tig '0')
  ++  x  ?:((gte tig 10) (add tig 87) d)
  ++  v  ?:((gte tig 10) (add tig 87) d)
  ++  w  ?:(=(tig 63) '~' ?:(=(tig 62) '-' ?:((gte tig 36) (add tig 29) x)))
  --
::
++  mu
  |_  {top/@ bot/@}
  ++  zag  [p=(end 4 1 (add top bot)) q=bot]
  ++  zig  [p=(end 4 1 (add top (sub 0x1.0000 bot))) q=bot]
  ++  zug  (mix (lsh 4 1 top) bot)
  --
::
++  so
  ~%  %so  +  ~
  |%
  ++  bisk
    ~+
    ;~  pose
      ;~  pfix  (just '0')
        ;~  pose
          (stag %ub ;~(pfix (just 'b') bay:ag))
          (stag %uc ;~(pfix (just 'c') fim:ag))
          (stag %ui ;~(pfix (just 'i') dim:ag))
          (stag %ux ;~(pfix (just 'x') hex:ag))
          (stag %uv ;~(pfix (just 'v') viz:ag))
          (stag %uw ;~(pfix (just 'w') wiz:ag))
        ==
      ==
      (stag %ud dem:ag)
    ==
  ++  crub
    ~+
    ;~  pose
      %+  cook
        |=(det/date `dime`[%da (year det)])
      ;~  plug
        %+  cook
          |=({a/@ b/?} [b a])
        ;~(plug dim:ag ;~(pose (cold | hep) (easy &)))
        ;~(pfix dot dim:ag)   ::  month
        ;~(pfix dot dim:ag)   ::  day
        ;~  pose
          ;~  pfix
            ;~(plug dot dot)
            ;~  plug
              dum:ag
              ;~(pfix dot dum:ag)
              ;~(pfix dot dum:ag)
              ;~(pose ;~(pfix ;~(plug dot dot) (most dot qix:ab)) (easy ~))
            ==
          ==
          (easy [0 0 0 ~])
        ==
      ==
    ::
      %+  cook
        |=  {a/(list {p/?($d $h $m $s) q/@}) b/(list @)}
        =+  rop=`tarp`[0 0 0 0 b]
        |-  ^-  dime
        ?~  a
          [%dr (yule rop)]
        ?-  p.i.a
          $d  $(a t.a, d.rop (add q.i.a d.rop))
          $h  $(a t.a, h.rop (add q.i.a h.rop))
          $m  $(a t.a, m.rop (add q.i.a m.rop))
          $s  $(a t.a, s.rop (add q.i.a s.rop))
        ==
      ;~  plug
        %+  most
          dot
        ;~  pose
          ;~(pfix (just 'd') (stag %d dim:ag))
          ;~(pfix (just 'h') (stag %h dim:ag))
          ;~(pfix (just 'm') (stag %m dim:ag))
          ;~(pfix (just 's') (stag %s dim:ag))
        ==
        ;~(pose ;~(pfix ;~(plug dot dot) (most dot qix:ab)) (easy ~))
      ==
    ::
      (stag %p fed:ag)
      ;~(pfix dot (stag %ta urs:ab))
      ;~(pfix sig (stag %t urx:ab))
      ;~(pfix hep (stag %c (cook turf urx:ab)))
    ==
  ++  nuck
    ~/  %nuck  |=  a/nail  %.  a
    %+  knee  *coin  |.  ~+
    %-  stew
    ^.  stet  ^.  limo
    :~  :-  ['a' 'z']  (cook |=(a/@ta [%$ %tas a]) sym)
        :-  ['0' '9']  (stag %$ bisk)
        :-  '-'        (stag %$ tash)
        :-  '.'        ;~(pfix dot perd)
        :-  '~'        ;~(pfix sig ;~(pose twid (easy [%$ %n 0])))
    ==
  ++  nusk
    ~+
    :(sear |=(a/@ta (rush a nuck)) wick urt:ab)
  ++  perd
    ~+
    ;~  pose
      (stag %$ zust)
      (stag %many (ifix [cab ;~(plug cab cab)] (more cab nusk)))
    ==
  ++  royl
    ~+
    =+  ^=  moo
      |=  a/tape
      :-  (lent a)
      (scan a (bass 10 (plus sid:ab)))
    =+  ^=  voy
      %+  cook  royl-cell
      ;~  pose
        ;~  plug
          (easy %d)
          ;~  pose  (cold | hep)  (easy &)  ==
          ;~  plug  dim:ag
            ;~  pose
              ;~(pfix dot (cook moo (plus (shim '0' '9'))))
              (easy [0 0])
            ==
            ;~  pose
              ;~  pfix
                (just 'e')
                ;~(plug ;~(pose (cold | hep) (easy &)) dim:ag)
              ==
              (easy [& 0])
            ==
          ==
        ==
        ;~  plug
          (easy %i)
          ;~  sfix
            ;~  pose  (cold | hep)  (easy &)  ==
            (jest 'inf')
          ==
        ==
        ;~  plug
          (easy %n)
          (cold ~ (jest 'nan'))
        ==
      ==
    ;~  pose
      (stag %rh (cook rylh ;~(pfix ;~(plug sig sig) voy)))
      (stag %rq (cook rylq ;~(pfix ;~(plug sig sig sig) voy)))
      (stag %rd (cook ryld ;~(pfix sig voy)))
      (stag %rs (cook ryls voy))
    ==
  ::
  ++  royl-cell
    |=  rn
    ^-  dn
    ?.  ?=({$d *} +<)  +<
    =+  ^=  h
      (dif:si (new:si f.b i.b) (sun:si d.b))
    [%d a h (add (mul c.b (pow 10 d.b)) e.b)]
  ::
  ++  tash
    ~+
    =+  ^=  neg
        |=  {syn/? mol/dime}  ^-  dime
        ?>  =('u' (end 3 1 p.mol))
        [(cat 3 's' (rsh 3 1 p.mol)) (new:si syn q.mol)]
    ;~  pfix  hep
      ;~  pose
        (cook |=(a/dime (neg | a)) bisk)
        ;~(pfix hep (cook |=(a/dime (neg & a)) bisk))
      ==
    ==
  ::
  ++  twid
    ~+
    ;~  pose
      (cook |=(a/@ [%blob (cue a)]) ;~(pfix (just '0') vum:ag))
      (stag %$ crub)
    ==
  ::
  ++  zust
    ~+
    ;~  pose
      (stag %is bip:ag)
      (stag %if lip:ag)
      (stag %f ;~(pose (cold & (just 'y')) (cold | (just 'n'))))
      royl
    ==
  --
++  scot  |=(mol/dime ~(rent co %$ mol))
++  scow  |=(mol/dime ~(rend co %$ mol))
++  slat  |=(mod/@tas |=(txt/@ta (slaw mod txt)))
++  slav  |=({mod/@tas txt/@ta} (need (slaw mod txt)))
++  slaw
  ~/  %slaw
  |=  {mod/@tas txt/@ta}
  ^-  (unit @)
  =+  con=(slay txt)
  ?.(&(?=({$~ $$ @ @} con) =(p.p.u.con mod)) ~ [~ q.p.u.con])
::
++  slay
  |=  txt/@ta  ^-  (unit coin)
  =+  ^=  vex
      ?:  (gth 0x7fff.ffff txt)                         ::  XX  petty cache
        ~+  ((full nuck:so) [[1 1] (trip txt)])
      ((full nuck:so) [[1 1] (trip txt)])
  ?~  q.vex
    ~
  [~ p.u.q.vex]
::
++  smyt                                                ::  pretty print path
  |=  bon/path  ^-  tank
  :+  %rose  [['/' ~] ['/' ~] ~]
  (turn bon |=(a/@ [%leaf (trip a)]))
::
++  spat  |=(pax/path (crip (spud pax)))                ::  render path to cord
++  spud  |=(pax/path ~(ram re (smyt pax)))             ::  render path to tape
++  stab                                                ::  parse cord to path
  =+  fel=;~(pfix fas (more fas urs:ab))
  |=(zep/@t `path`(rash zep fel))
::::::::::::::::::::::::::::::::::::::::::::::::::::::::::
::                section 2eN, pseudo-cryptography      ::
::
++  un                                                  ::  =(x (wred (wren x)))
  |%
  ++  wren                                              ::  conceal structure
    |=  pyn/@  ^-  @
    =+  len=(met 3 pyn)
    ?:  =(0 len)
      0
    =>  .(len (dec len))
    =+  mig=(zaft (xafo len (cut 3 [len 1] pyn)))
    %+  can  3
    %-  flop  ^-  (list {@ @})
    :-  [1 mig]
    |-  ^-  (list {@ @})
    ?:  =(0 len)
      ~
    =>  .(len (dec len))
    =+  mog=(zyft :(mix mig (end 3 1 len) (cut 3 [len 1] pyn)))
    [[1 mog] $(mig mog)]
  ::
  ++  wred                                              ::  restore structure
    |=  cry/@  ^-  @
    =+  len=(met 3 cry)
    ?:  =(0 len)
      0
    =>  .(len (dec len))
    =+  mig=(cut 3 [len 1] cry)
    %+  can  3
    %-  flop  ^-  (list {@ @})
    :-  [1 (xaro len (zart mig))]
    |-  ^-  (list {@ @})
    ?:  =(0 len)
      ~
    =>  .(len (dec len))
    =+  mog=(cut 3 [len 1] cry)
    [[1 :(mix mig (end 3 1 len) (zyrt mog))] $(mig mog)]
  ::
  ++  xafo  |=({a/@ b/@} +((mod (add (dec b) a) 255)))
  ++  xaro  |=({a/@ b/@} +((mod (add (dec b) (sub 255 (mod a 255))) 255)))
  ::
  ++  zaft                                              ::  forward 255-sbox
    |=  a/@D
    =+  ^=  b
        0xcc.75bc.86c8.2fb1.9a42.f0b3.79a0.92ca.21f6.1e41.cde5.fcc0.
        7e85.51ae.1005.c72d.1246.07e8.7c64.a914.8d69.d9f4.59c2.8038.
        1f4a.dca2.6fdf.66f9.f561.a12e.5a16.f7b0.a39f.364e.cb70.7318.
        1de1.ad31.63d1.abd4.db68.6a33.134d.a760.edee.5434.493a.e323.
        930d.8f3d.3562.bb81.0b24.43cf.bea5.a6eb.52b4.0229.06b2.6704.
        78c9.45ec.d75e.58af.c577.b7b9.c40e.017d.90c3.87f8.96fa.1153.
        0372.7f30.1c32.ac83.ff17.c6e4.d36d.6b55.e2ce.8c71.8a5b.b6f3.
        9d4b.eab5.8b3c.e7f2.a8fe.9574.5de0.bf20.3f15.9784.9939.5f9c.
        e609.564f.d8a4.b825.9819.94aa.2c08.8e4c.9b22.477a.2840.3ed6.
        3750.6ef1.44dd.89ef.6576.d00a.fbda.9ed2.3b6c.7b0c.bde9.2ade.
        5c88.c182.481a.1b0f.2bfd.d591.2726.57ba
    (cut 3 [(dec a) 1] b)
  ::
  ++  zart                                              ::  reverse 255-sbox
    |=  a/@D
    =+  ^=  b
        0x68.4f07.ea1c.73c9.75c2.efc8.d559.5125.f621.a7a8.8591.5613.
        dd52.40eb.65a2.60b7.4bcb.1123.ceb0.1bd6.3c84.2906.b164.19b3.
        1e95.5fec.ffbc.f187.fbe2.6680.7c77.d30e.e94a.9414.fd9a.017d.
        3a7e.5a55.8ff5.8bf9.c181.e5b6.6ab2.35da.50aa.9293.3bc0.cdc6.
        f3bf.1a58.4130.f844.3846.744e.36a0.f205.789e.32d8.5e54.5c22.
        0f76.fce7.4569.0d99.d26e.e879.dc16.2df4.887f.1ffe.4dba.6f5d.
        bbcc.2663.1762.aed7.af8a.ca20.dbb4.9bc7.a942.834c.105b.c4d4.
        8202.3e61.a671.90e6.273d.bdab.3157.cfa4.0c2e.df86.2496.f7ed.
        2b48.2a9d.5318.a343.d128.be9c.a5ad.6bb5.6dfa.c5e1.3408.128d.
        2c04.0339.97a1.2ff0.49d0.eeb8.6c0a.0b37.b967.c347.d9ac.e072.
        e409.7b9f.1598.1d3f.33de.8ce3.8970.8e7a
    (cut 3 [(dec a) 1] b)
  ::
  ++  zyft                                              ::  forward 256-sbox
    |=  a/@D
    =+  ^=  b
        0xbb49.b71f.b881.b402.17e4.6b86.69b5.1647.115f.dddb.7ca5.
          8371.4bd5.19a9.b092.605d.0d9b.e030.a0cc.78ba.5706.4d2d.
          986a.768c.f8e8.c4c7.2f1c.effe.3cae.01c0.253e.65d3.3872.
          ce0e.7a74.8ac6.daac.7e5c.6479.44ec.4143.3d20.4af0.ee6c.
          c828.deca.0377.249f.ffcd.7b4f.eb7d.66f2.8951.042e.595a.
          8e13.f9c3.a79a.f788.6199.9391.7fab.6200.4ce5.0758.e2f1.
          7594.c945.d218.4248.afa1.e61a.54fb.1482.bea4.96a2.3473.
          63c2.e7cb.155b.120a.4ed7.bfd8.b31b.4008.f329.fca3.5380.
          9556.0cb2.8722.2bea.e96e.3ac5.d1bc.10e3.2c52.a62a.b1d6.
          35aa.d05e.f6a8.0f3b.31ed.559d.09ad.f585.6d21.fd1d.8d67.
          370b.26f4.70c1.b923.4684.6fbd.cf8b.5036.0539.9cdc.d93f.
          9068.1edf.8f33.b632.d427.97fa.9ee1
    (cut 3 [a 1] b)
  ::
  ++  zyrt                                              ::  reverse 256-sbox
    |=  a/@D
    =+  ^=  b
        0x9fc8.2753.6e02.8fcf.8b35.2b20.5598.7caa.c9a9.30b0.9b48.
          47ce.6371.80f6.407d.00dd.0aa5.ed10.ecb7.0f5a.5c3a.e605.
          c077.4337.17bd.9eda.62a4.79a7.ccb8.44cd.8e64.1ec4.5b6b.
          1842.ffd8.1dfb.fd07.f2f9.594c.3be3.73c6.2cb6.8438.e434.
          8d3d.ea6a.5268.72db.a001.2e11.de8c.88d3.0369.4f7a.87e2.
          860d.0991.25d0.16b9.978a.4bf4.2a1a.e96c.fa50.85b5.9aeb.
          9dbb.b2d9.a2d1.7bba.66be.e81f.1946.29a8.f5d2.f30c.2499.
          c1b3.6583.89e1.ee36.e0b4.6092.937e.d74e.2f6f.513e.9615.
          9c5d.d581.e7ab.fe74.f01b.78b1.ae75.af57.0ec2.adc7.3245.
          12bf.2314.3967.0806.31dc.cb94.d43f.493c.54a6.0421.c3a1.
          1c4a.28ac.fc0b.26ca.5870.e576.f7f1.616d.905f.ef41.33bc.
          df4d.225e.2d56.7fd6.1395.a3f8.c582
    (cut 3 [a 1] b)
  --
::
++  ob
  |%
  ++  feen                                              ::  conceal structure v2
    |=  pyn/@  ^-  @
    ?:  &((gte pyn 0x1.0000) (lte pyn 0xffff.ffff))
      (add 0x1.0000 (fice (sub pyn 0x1.0000)))
    ?:  &((gte pyn 0x1.0000.0000) (lte pyn 0xffff.ffff.ffff.ffff))
      =+  lo=(dis pyn 0xffff.ffff)
      =+  hi=(dis pyn 0xffff.ffff.0000.0000)
      %+  con  hi
      (add 0x1.0000 (fice (sub lo 0x1.0000)))
    pyn
  ::
  ++  fend                                              ::  restore structure v2
    |=  cry/@  ^-  @
    ?:  &((gte cry 0x1.0000) (lte cry 0xffff.ffff))
      (add 0x1.0000 (teil (sub cry 0x1.0000)))
    ?:  &((gte cry 0x1.0000.0000) (lte cry 0xffff.ffff.ffff.ffff))
      =+  lo=(dis cry 0xffff.ffff)
      =+  hi=(dis cry 0xffff.ffff.0000.0000)
      %+  con  hi
      (add 0x1.0000 (teil (sub lo 0x1.0000)))
    cry
  ::
  ++  fice                                              ::  adapted from
    |=  nor/@                                           ::  black and rogaway
    ^-  @                                               ::  "ciphers with
    =+  ^=  sel                                         ::   arbitrary finite
    %+  rynd  2                                         ::   domains", 2002
    %+  rynd  1
    %+  rynd  0
    [(mod nor 65.535) (div nor 65.535)]
    (add (mul 65.535 -.sel) +.sel)
  ::
  ++  teil                                              ::  reverse ++fice
    |=  vip/@
    ^-  @
    =+  ^=  sel
    %+  rund  0
    %+  rund  1
    %+  rund  2
    [(mod vip 65.535) (div vip 65.535)]
    (add (mul 65.535 -.sel) +.sel)
  ::
  ++  rynd                                              ::  feistel round
    |=  {n/@ l/@ r/@}
    ^-  {@ @}
    :-  r
    ?~  (mod n 2)
      (~(sum fo 65.535) l (en:aesc (snag n raku) r))
    (~(sum fo 65.536) l (en:aesc (snag n raku) r))
  ::
  ++  rund                                              ::  reverse round
    |=  {n/@ l/@ r/@}
    ^-  {@ @}
    :-  r
    ?~  (mod n 2)
      (~(dif fo 65.535) l (en:aesc (snag n raku) r))
    (~(dif fo 65.536) l (en:aesc (snag n raku) r))
  ::
  ++  raku
    ^-  (list @ux)
    :~  0x15f6.25e3.083a.eb3e.7a55.d4db.fb99.32a3.
          43af.2750.219e.8a24.e5f8.fac3.6c36.f968
        0xf2ff.24fe.54d0.1abd.4b2a.d8aa.4402.8e88.
          e82f.19ec.948d.b1bb.ed2e.f791.83a3.8133
        0xa3d8.6a7b.400e.9e91.187d.91a7.6942.f34a.
          6f5f.ab8e.88b9.c089.b2dc.95a6.aed5.e3a4
    ==
  --
::::::::::::::::::::::::::::::::::::::::::::::::::::::::::
::                section 2eO, virtualization           ::
::
++  mack
  |=  {sub/* fol/*}
  ^-  (unit)
  =+  ton=(mink [sub fol] |=({* *} ~))
  ?.(?=({$0 *} ton) ~ [~ p.ton])
::
++  mink
  ~/  %mink
  |=  {{sub/* fol/*} gul/$-({* *} (unit (unit)))}
  =+  tax=*(list {@ta *})
  |-  ^-  tone
  ?@  fol
    [%2 tax]
  ?:  ?=(^ -.fol)
    =+  hed=$(fol -.fol)
    ?:  ?=($2 -.hed)
      hed
    =+  tal=$(fol +.fol)
    ?-  -.tal
      $0  ?-(-.hed $0 [%0 p.hed p.tal], $1 hed)
      $1  ?-(-.hed $0 tal, $1 [%1 (weld p.hed p.tal)])
      $2  tal
    ==
  ?+    fol
    [%2 tax]
  ::
      {$0 b/@}
    ?:  =(0 b.fol)  [%2 tax]
    ?:  =(1 b.fol)  [%0 sub]
    ?:  ?=(@ sub)   [%2 tax]
    =+  [now=(cap b.fol) lat=(mas b.fol)]
    $(b.fol lat, sub ?:(=(2 now) -.sub +.sub))
  ::
      {$1 b/*}
    [%0 b.fol]
  ::
      {$2 b/{^ *}}
    =+  ben=$(fol b.fol)
    ?.  ?=($0 -.ben)  ben
    ?>(?=(^ p.ben) $(sub -.p.ben, fol +.p.ben))
    ::?>(?=(^ p.ben) $([sub fol] p.ben)
  ::
      {$3 b/*}
    =+  ben=$(fol b.fol)
    ?.  ?=($0 -.ben)  ben
    [%0 .?(p.ben)]
  ::
      {$4 b/*}
    =+  ben=$(fol b.fol)
    ?.  ?=($0 -.ben)  ben
    ?.  ?=(@ p.ben)  [%2 tax]
    [%0 .+(p.ben)]
  ::
      {$5 b/*}
    =+  ben=$(fol b.fol)
    ?.  ?=($0 -.ben)  ben
    ?.  ?=(^ p.ben)  [%2 tax]
    [%0 =(-.p.ben +.p.ben)]
  ::
      {$6 b/* c/* d/*}
    $(fol =>(fol [2 [0 1] 2 [1 c d] [1 0] 2 [1 2 3] [1 0] 4 4 b]))
  ::
      {$7 b/* c/*}       $(fol =>(fol [2 b 1 c]))
      {$8 b/* c/*}       $(fol =>(fol [7 [[0 1] b] c]))
      {$9 b/* c/*}       $(fol =>(fol [7 c 0 b]))
      {$10 @ c/*}        $(fol c.fol)
      {$10 {b/* c/*} d/*}
    =+  ben=$(fol c.fol)
    ?.  ?=($0 -.ben)  ben
    ?:  ?=(?($hunk $hand $lose $mean $spot) b.fol)
      $(fol d.fol, tax [[b.fol p.ben] tax])
    $(fol d.fol)
  ::
      {$11 b/* c/*}
    =+  ref=$(fol b.fol)
    =+  ben=$(fol c.fol)
    ?.  ?=($0 -.ref)  ref
    ?.  ?=($0 -.ben)  ben
    =+  val=(gul p.ref p.ben)
    ?~(val [%1 p.ben ~] ?~(u.val !! [%0 u.u.val]))
  ==
::
++  mock
  |=  {{sub/* fol/*} gul/$-({* *} (unit (unit)))}
  (mook (mink [sub fol] gul))
::
++  moop
  |=  pon/(list {@ta *})  ^+  pon
  ?~  pon  ~
  :-  i.pon
  ?.  ?=({$spot * ^} i.pon)
    $(pon t.pon)
  ?.  ?=({{$spot * ^} *} t.pon)
    $(pon t.pon)
  =>  .(pon t.pon)
  =+  sot=+.i.pon
  |-  ^-  (list {@ta *})
  ?.  ?=({{$spot * ^} *} t.pon)
    [[%spot sot] ^$(pon t.pon)]
  =+  sop=+.i.pon
  ?:  ?&  =(-.sop -.sot)
          (lor +<.sop +<.sot)
          (lor +>.sot +>.sop)
        ==
    $(sot sop, pon t.pon)
  [[%spot sot] ^$(pon t.pon)]
::
++  mook
  |=  ton/tone
  ^-  toon
  ?.  ?=({$2 *} ton)  ton
  :-  %2
  :: =.  p.ton  (moop p.ton)
  =+  yel=(lent p.ton)
  =.  p.ton
    ?.  (gth yel 256)  p.ton
    %+  weld
      (scag 128 p.ton)
    ^-  (list {@ta *})
    :_  (slag (sub yel 128) p.ton)
    :-  %lose
    %+  rap  3
    "[skipped {(scow %ud (sub yel 256))} frames]"
  |-  ^-  (list tank)
  ?~  p.ton  ~
  =+  rep=$(p.ton t.p.ton)
  ?+    -.i.p.ton  rep
      $hunk  [(tank +.i.p.ton) rep]
      $lose  [[%leaf (rip 3 (@ +.i.p.ton))] rep]
      $hand  [[%leaf (scow %p (mug +.i.p.ton))] rep]
      $mean  :_  rep
             ?@  +.i.p.ton  [%leaf (rip 3 (@ +.i.p.ton))]
             =+  mac=(mack +.i.p.ton +<.i.p.ton)
             ?~(mac [%leaf "####"] (tank u.mac))
      $spot  :_  rep
             =+  sot=(spot +.i.p.ton)
             :+  %rose  [":" ~ ~]
             :~  (smyt p.sot)
                 =>  [ud=|=(a/@u (scow %ud a)) q.sot]
                 leaf+"<[{(ud p.p)} {(ud q.p)}].[{(ud p.q)} {(ud q.q)}]>"
  ==         ==
::
++  mong
  |=  {{gat/* sam/*} gul/$-({* *} (unit (unit)))}
  ^-  toon
  ?.  &(?=(^ gat) ?=(^ +.gat))
    [%2 ~]
  (mock [[-.gat [sam +>.gat]] -.gat] gul)
::
++  mule                                                ::  typed virtual
  ~/  %mule
  |*  taq/_|.(**)
  =+  mud=(mute taq)
  ?-  -.mud
    $&  [%& p=$:taq]                                    ::  XX transition
    $|  [%| p=p.mud]
  ==
::
++  mute                                                ::  untyped virtual
  |=  taq/_^?(|.(**))
  ^-  (each * (list tank))
  =+  ton=(mock [taq 9 2 0 1] |=({* *} ~))
  ?-  -.ton
    $0  [%& p.ton]
    $1  [%| (turn p.ton |=(a/* (smyt (path a))))]
    $2  [%| p.ton]
  ==
::::::::::::::::::::::::::::::::::::::::::::::::::::::::::
::                section 2eP, diff (move me)           ::
::
::
++  berk                                                ::  invert diff patch
  |*  bur/(urge)
  |-  ^+  bur
  ?~  bur  ~
  :_  $(bur t.bur)
  ?-  -.i.bur
    $&  i.bur
    $|  [%| q.i.bur p.i.bur]
  ==
::
++  diff                                                ::  generate patch
  |=  pum/umph
  |=  {old/* new/*}  ^-  udon
  :-  pum
  ?+  pum  ~|(%unsupported !!)
    $a  [%d (nude old new)]
    $b  =+  [hel=(cue ((hard @) old)) hev=(cue ((hard @) new))]
        [%d (nude hel hev)]
    $c  =+  [hel=(lore ((hard @) old)) hev=(lore ((hard @) new))]
        [%c (lusk hel hev (loss hel hev))]
  ==
::
++  loss                                                ::  longest subsequence
  ~/  %loss
  |*  {hel/(list) hev/(list)}
  |-  ^+  hev
  =+  ^=  sev
      =+  [inx=0 sev=*(map _i.-.hev (list @ud))]
      |-  ^+  sev
      ?~  hev  sev
      =+  guy=(~(get by sev) i.hev)
      $(hev t.hev, inx +(inx), sev (~(put by sev) i.hev [inx ?~(guy ~ u.guy)]))
  =|  gox/{p/@ud q/(map @ud {p/@ud q/_hev})}
  =<  abet
  =<  main
  |%
  ++  abet                                              ::  subsequence
    ^+  hev
    ?:  =(0 p.gox)  ~
    (flop q:(need (~(get by q.gox) (dec p.gox))))
  ::
  ++  hink                                              ::  extend fits top
    |=  {inx/@ud goy/@ud}  ^-  ?
    |(=(p.gox inx) (lth goy p:(need (~(get by q.gox) inx))))
  ::
  ++  lonk                                              ::  extend fits bottom
    |=  {inx/@ud goy/@ud}  ^-  ?
    |(=(0 inx) (gth goy p:(need (~(get by q.gox) (dec inx)))))
  ::
  ++  lune                                              ::  extend
    |=  {inx/@ud goy/@ud}
    ^+  +>
    %_    +>.$
        gox
      :-  ?:(=(inx p.gox) +(p.gox) p.gox)
      %+  ~(put by q.gox)  inx
      [goy (snag goy hev) ?:(=(0 inx) ~ q:(need (~(get by q.gox) (dec inx))))]
    ==
  ::
  ++  merg                                              ::  merge all matches
    |=  gay/(list @ud)
    ^+  +>
    =+  ^=  zes
        =+  [inx=0 zes=*(list {p/@ud q/@ud})]
        |-  ^+  zes
        ?:  |(?=($~ gay) (gth inx p.gox))  zes
        ?.  (lonk inx i.gay)  $(gay t.gay)
        ?.  (hink inx i.gay)  $(inx +(inx))
        $(inx +(inx), gay t.gay, zes [[inx i.gay] zes])
    |-  ^+  +>.^$
    ?~(zes +>.^$ $(zes t.zes, +>.^$ (lune i.zes)))
  ::
  ++  main
    =+  hol=hel
    |-  ^+  +>
    ?~  hol  +>
    =+  guy=(~(get by sev) i.hol)
    $(hol t.hol, +> (merg (flop `(list @ud)`?~(guy ~ u.guy))))
  --
::
++  lore                                                ::  atom to line list
  ~/  %lore
  |=  lub/@
  =|  tez/(list @t)
  |-  ^+  tez
  =+  ^=  wor
    =+  [meg=0 i=0]
    |-  ^-  {meg/@ i/@ end/@f}
    =+  gam=(cut 3 [i 1] lub)
    ?:  =(0 gam)
      [meg i %.y]
    ?:  =(10 gam)
      [meg i %.n]
    $(meg (cat 3 meg gam), i +(i))
  ?:  end.wor
    (flop ^+(tez [meg.wor tez]))
  ?:  =(0 lub)  (flop tez)
  $(lub (rsh 3 +(i.wor) lub), tez [meg.wor tez])
::
++  role                                                ::  line list to atom
  |=  tez/(list @t)
  =|  {our/@ i/@ud}
  |-  ^-  @
    ?~  tez
      our
    ?:  =(%$ i.tez)
      $(i +(i), tez t.tez, our (cat 3 our 10))
    ?:  =(0 i)
      $(i +(i), tez t.tez, our i.tez)
    $(i +(i), tez t.tez, our (cat 3 (cat 3 our 10) i.tez))
::
++  lump                                                ::  apply patch
  |=  {don/udon src/*}
  ^-  *
  ?+    p.don  ~|(%unsupported !!)
      $a
    ?+  -.q.don  ~|(%unsupported !!)
      $a  q.q.don
      $c  (lurk ((hard (list)) src) p.q.don)
      $d  (lure src p.q.don)
    ==
  ::
      $c
    =+  dst=(lore ((hard @) src))
    %-  role
    ?+  -.q.don  ~|(%unsupported !!)
      ::
      ::  XX  these hards should not be needed; udon needs parameterized
      ::
      $a  ((hard (list @t)) q.q.don)
      $c  ((hard (list @t)) (lurk `(list *)`dst p.q.don))
    ==
  ==
::
++  lure                                                ::  apply tree diff
  |=  {a/* b/upas}
  ^-  *
  ?^  -.b
    [$(b -.b) $(b +.b)]
  ?+  -.b  ~|(%unsupported !!)
    $0  .*(a [0 p.b])
    $1  .*(a [1 p.b])
  ==
++  limp                                                ::  invert patch
  |=  don/udon  ^-  udon
  :-  p.don
  ?+  -.q.don  ~|(%unsupported !!)
    $a  [%a q.q.don p.q.don]
    $c  [%c (berk p.q.don)]
    $d  [%d q.q.don p.q.don]
  ==
::
++  hump                                                ::  general prepatch
  |=  {pum/umph src/*}  ^-  *
  ?+  pum  ~|(%unsupported !!)
    $a  src
    $b  (cue ((hard @) src))
    $c  (lore ((hard @) src))
  ==
::
++  husk                                                ::  unprepatch
  |=  {pum/umph dst/*}  ^-  *
  ?+  pum  ~|(%unsupported !!)
    $a  dst
    $b  (jam dst)
    $c  (role ((hard (list @)) dst))
  ==
::
++  lurk                                                ::  apply list patch
  |*  {hel/(list) rug/(urge)}
  ^+  hel
  =+  war=`_hel`~
  |-  ^+  hel
  ?~  rug  (flop war)
  ?-    -.i.rug
      $&
    %=   $
      rug  t.rug
      hel  (slag p.i.rug hel)
      war  (weld (flop (scag p.i.rug hel)) war)
    ==
  ::
      $|
    %=  $
      rug  t.rug
      hel  =+  gur=(flop p.i.rug)
           |-  ^+  hel
           ?~  gur  hel
           ?>(&(?=(^ hel) =(i.gur i.hel)) $(hel t.hel, gur t.gur))
      war  (weld q.i.rug war)
    ==
  ==
::
++  lusk                                                ::  lcs to list patch
  |*  {hel/(list) hev/(list) lcs/(list)}
  =+  ^=  rag
      ^-  {$%({$& p/@ud} {$| p/_lcs q/_lcs})}      ::  XX translation
      [%& 0]
  =>  .(rag [p=rag q=*(list _rag)])
  =<  abet  =<  main
  |%
  ++  abet  =.(q.rag ?:(=([& 0] p.rag) q.rag [p.rag q.rag]) (flop q.rag))
  ++  done
    |=  new/_p.rag
    ^+  rag
    ?-  -.p.rag
      $|   ?-  -.new
            $|  [[%| (weld p.new p.p.rag) (weld q.new q.p.rag)] q.rag]
            $&  [new [p.rag q.rag]]
          ==
      $&   ?-  -.new
            $|  [new ?:(=(0 p.p.rag) q.rag [p.rag q.rag])]
            $&  [[%& (add p.p.rag p.new)] q.rag]
          ==
    ==
  ::
  ++  main
    |-  ^+  +
    ?~  hel
      ?~  hev
        ?>(?=($~ lcs) +)
      $(hev t.hev, rag (done %| ~ [i.hev ~]))
    ?~  hev
      $(hel t.hel, rag (done %| [i.hel ~] ~))
    ?~  lcs
      +(rag (done %| (flop hel) (flop hev)))
    ?:  =(i.hel i.lcs)
      ?:  =(i.hev i.lcs)
        $(lcs t.lcs, hel t.hel, hev t.hev, rag (done %& 1))
      $(hev t.hev, rag (done %| ~ [i.hev ~]))
    ?:  =(i.hev i.lcs)
      $(hel t.hel, rag (done %| [i.hel ~] ~))
    $(hel t.hel, hev t.hev, rag (done %| [i.hel ~] [i.hev ~]))
  --
++  nude                                                ::  tree change
  =<  |=  {a/* b/*}  ^-  {p/upas q/upas}
      [p=(tred a b) q=(tred b a)]
  |%
  ++  axes                                              ::  locs of nouns
    |=  {a/@ b/*}  ^-  (map * axis)
    =+  c=*(map * axis)
    |-  ^-  (map * axis)
    =>  .(c (~(put by c) b a))
    ?@  b
      c
    %-  ~(uni by c)
    %-  ~(uni by $(a (mul 2 a), b -.b))
    $(a +((mul 2 a)), b +.b)
  ::
  ++  tred                                              ::  diff a->b
    |=  {a/* b/*}  ^-  upas
    =|  c/(unit *)
    =+  d=(axes 1 a)
    |-  ^-  upas
    =>  .(c (~(get by d) b))
    ?~  c
      ?@  b
        [%1 b]
      =+  e=^-(upas [$(b -.b) $(b +.b)])
      ?-  e
        {{$1 *} {$1 *}}  [%1 [p.p.e p.q.e]]
        *  e
      ==
    [%0 u.c]
  --
::::::::::::::::::::::::::::::::::::::::::::::::::::::::::
::            section 2eW, lite number theory           ::
::
++  egcd  !:                                            ::  schneier's egcd
  |=  {a/@ b/@}
  =+  si
  =+  [c=(sun a) d=(sun b)]
  =+  [u=[c=(sun 1) d=--0] v=[c=--0 d=(sun 1)]]
  |-  ^-  {d/@ u/@s v/@s}
  ?:  =(--0 c)
    [(abs d) d.u d.v]
  ::  ?>  ?&  =(c (sum (pro (sun a) c.u) (pro (sun b) c.v)))
  ::          =(d (sum (pro (sun a) d.u) (pro (sun b) d.v)))
  ::      ==
  =+  q=(fra d c)
  %=  $
    c  (dif d (pro q c))
    d  c
    u  [(dif d.u (pro q c.u)) c.u]
    v  [(dif d.v (pro q c.v)) c.v]
  ==
::
++  pram                                                ::  rabin-miller
  |=  a/@  ^-  ?
  ?:  ?|  =(0 (end 0 1 a))
          =(1 a)
          =+  b=1
          |-  ^-  ?
          ?:  =(512 b)
            |
          ?|(=+(c=+((mul 2 b)) &(!=(a c) =(a (mul c (div a c))))) $(b +(b)))
      ==
    |
  =+  ^=  b
      =+  [s=(dec a) t=0]
      |-  ^-  {s/@ t/@}
      ?:  =(0 (end 0 1 s))
        $(s (rsh 0 1 s), t +(t))
      [s t]
  ?>  =((mul s.b (bex t.b)) (dec a))
  =+  c=0
  |-  ^-  ?
  ?:  =(c 64)
    &
  =+  d=(~(raw og (add c a)) (met 0 a))
  =+  e=(~(exp fo a) s.b d)
  ?&  ?|  =(1 e)
          =+  f=0
          |-  ^-  ?
          ?:  =(e (dec a))
            &
          ?:  =(f (dec t.b))
            |
          $(e (~(pro fo a) e e), f +(f))
      ==
      $(c +(c))
  ==
::
++  ramp                                                ::  make r-m prime
  |=  {a/@ b/(list @) c/@}  ^-  @ux                     ::  {bits snags seed}
  =>  .(c (shas %ramp c))
  =+  d=*@
  |-
  ?:  =((mul 100 a) d)
    ~|(%ar-ramp !!)
  =+  e=(~(raw og c) a)
  ?:  &((levy b |=(f/@ !=(1 (mod e f)))) (pram e))
    e
  $(c +(c), d (shax d))
::
++  fo                                                  ::  modulo prime
  |_  a/@
  ++  dif
    |=  {b/@ c/@}
    (sit (sub (add a b) (sit c)))
  ::
  ++  exp
    |=  {b/@ c/@}
    ?:  =(0 b)
      1
    =+  d=$(b (rsh 0 1 b))
    =+  e=(pro d d)
    ?:(=(0 (end 0 1 b)) e (pro c e))
  ::
  ++  fra
    |=  {b/@ c/@}
    (pro b (inv c))
  ::
  ++  inv
    |=  b/@
    =+  c=(dul:si u:(egcd b a) a)
    c
  ::
  ++  pro
    |=  {b/@ c/@}
    (sit (mul b c))
  ::
  ++  sit
    |=  b/@
    (mod b a)
  ::
  ++  sum
    |=  {b/@ c/@}
    (sit (add b c))
  --
::
++  ga                                                  ::  GF (bex p.a)
  |=  a/{p/@ q/@ r/@}                                   ::  dim poly gen
  =+  si=(bex p.a)
  =+  ma=(dec si)
  =>  |%
      ++  dif                                           ::  add and sub
        |=  {b/@ c/@}
        ~|  [%dif-ga a]
        ?>  &((lth b si) (lth c si))
        (mix b c)
      ::
      ++  dub                                           ::  mul by x
        |=  b/@
        ~|  [%dub-ga a]
        ?>  (lth b si)
        ?:  =(1 (cut 0 [(dec p.a) 1] b))
          (dif (sit q.a) (sit (lsh 0 1 b)))
        (lsh 0 1 b)
      ::
      ++  pro                                           ::  slow multiply
        |=  {b/@ c/@}
        ?:  =(0 b)
          0
        ?:  =(1 (dis 1 b))
          (dif c $(b (rsh 0 1 b), c (dub c)))
        $(b (rsh 0 1 b), c (dub c))
      ::
      ++  toe                                           ::  exp+log tables
        =+  ^=  nu
            |=  {b/@ c/@}
            ^-  (map @ @)
            =+  d=*(map @ @)
            |-
            ?:  =(0 c)
              d
            %=  $
              c  (dec c)
              d  (~(put by d) c b)
            ==
        =+  [p=(nu 0 (bex p.a)) q=(nu ma ma)]
        =+  [b=1 c=0]
        |-  ^-  {p/(map @ @) q/(map @ @)}
        ?:  =(ma c)
          [(~(put by p) c b) q]
        %=  $
          b  (pro r.a b)
          c  +(c)
          p  (~(put by p) c b)
          q  (~(put by q) b c)
        ==
      ::
      ++  sit                                           ::  reduce
        |=  b/@
        (mod b (bex p.a))
      --
  =+  toe
  |%
  ++  fra                                               ::  divide
    |=  {b/@ c/@}
    (pro b (inv c))
  ::
  ++  inv                                               ::  invert
    |=  b/@
    ~|  [%inv-ga a]
    =+  c=(~(get by q) b)
    ?~  c  !!
    =+  d=(~(get by p) (sub ma u.c))
    (need d)
  ::
  ++  pow                                               ::  exponent
    |=  {b/@ c/@}
    =+  [d=1 e=c f=0]
    |-
    ?:  =(p.a f)
      d
    ?:  =(1 (cut 0 [f 1] b))
      $(d (pro d e), e (pro e e), f +(f))
    $(e (pro e e), f +(f))
  ::
  ++  pro                                               ::  multiply
    |=  {b/@ c/@}
    ~|  [%pro-ga a]
    =+  d=(~(get by q) b)
    ?~  d  0
    =+  e=(~(get by q) c)
    ?~  e  0
    =+  f=(~(get by p) (mod (add u.d u.e) ma))
    (need f)
  --
::::::::::::::::::::::::::::::::::::::::::::::::::::::::::
::            section 2eX, jetted crypto                ::
::
++  aesc                                                ::  AES-256
  ~%  %aesc  +  ~
  |%
  ++  en                                                ::  ECB enc
    ~/  %en
    |=  {a/@I b/@H}  ^-  @uxH
    =+  ahem
    (be & (ex a) b)
  ++  de                                                ::  ECB dec
    ~/  %de
    |=  {a/@I b/@H}  ^-  @uxH
    =+  ahem
    (be | (ix (ex a)) b)
  --
++  ahem                                                ::  AES helpers
::  XX should be in aesc, isn't for performance reasons
  =>
    =+  =+  [gr=(ga 8 0x11b 3) few==>(fe .(a 5))]
        =+  [pro=pro.gr dif=dif.gr pow=pow.gr ror=ror.few]
        [pro=pro dif=dif pow=pow ror=ror nnk=8 nnb=4 nnr=14]
    =>  |%
        ++  cipa                                        ::  AES params
          $_  ^?  |%
          ++  co  *{p/@ q/@ r/@ s/@}                    ::  col coefs
          ++  ix  |~(a/@ *@)                            ::  key index
          ++  ro  *{p/@ q/@ r/@ s/@}                    ::  row shifts
          ++  su  *@                                    ::  s-box
          --
        --
    |%
    ++  pen                                             ::  encrypt
      ^-  cipa
      |%
      ++  co  [0x2 0x3 1 1]
      ++  ix  |~(a/@ a)
      ++  ro  [0 1 2 3]
      ++  su  0x16bb.54b0.0f2d.9941.6842.e6bf.0d89.a18c.
                df28.55ce.e987.1e9b.948e.d969.1198.f8e1.
                9e1d.c186.b957.3561.0ef6.0348.66b5.3e70.
                8a8b.bd4b.1f74.dde8.c6b4.a61c.2e25.78ba.
                08ae.7a65.eaf4.566c.a94e.d58d.6d37.c8e7.
                79e4.9591.62ac.d3c2.5c24.0649.0a3a.32e0.
                db0b.5ede.14b8.ee46.8890.2a22.dc4f.8160.
                7319.5d64.3d7e.a7c4.1744.975f.ec13.0ccd.
                d2f3.ff10.21da.b6bc.f538.9d92.8f40.a351.
                a89f.3c50.7f02.f945.8533.4d43.fbaa.efd0.
                cf58.4c4a.39be.cb6a.5bb1.fc20.ed00.d153.
                842f.e329.b3d6.3b52.a05a.6e1b.1a2c.8309.
                75b2.27eb.e280.1207.9a05.9618.c323.c704.
                1531.d871.f1e5.a534.ccf7.3f36.2693.fdb7.
                c072.a49c.afa2.d4ad.f047.59fa.7dc9.82ca.
                76ab.d7fe.2b67.0130.c56f.6bf2.7b77.7c63
      --
    ::
    ++  pin                                             :: decrypt
      ^-  cipa
      |%
      ++  co  [0xe 0xb 0xd 0x9]
      ++  ix  |~(a/@ (sub nnr a))
      ++  ro  [0 3 2 1]
      ++  su  0x7d0c.2155.6314.69e1.26d6.77ba.7e04.2b17.
                6199.5383.3cbb.ebc8.b0f5.2aae.4d3b.e0a0.
                ef9c.c993.9f7a.e52d.0d4a.b519.a97f.5160.
                5fec.8027.5910.12b1.31c7.0788.33a8.dd1f.
                f45a.cd78.fec0.db9a.2079.d2c6.4b3e.56fc.
                1bbe.18aa.0e62.b76f.89c5.291d.711a.f147.
                6edf.751c.e837.f9e2.8535.ade7.2274.ac96.
                73e6.b4f0.cecf.f297.eadc.674f.4111.913a.
                6b8a.1301.03bd.afc1.020f.3fca.8f1e.2cd0.
                0645.b3b8.0558.e4f7.0ad3.bc8c.00ab.d890.
                849d.8da7.5746.155e.dab9.edfd.5048.706c.
                92b6.655d.cc5c.a4d4.1698.6886.64f6.f872.
                25d1.8b6d.49a2.5b76.b224.d928.66a1.2e08.
                4ec3.fa42.0b95.4cee.3d23.c2a6.3294.7b54.
                cbe9.dec4.4443.8e34.87ff.2f9b.8239.e37c.
                fbd7.f381.9ea3.40bf.38a5.3630.d56a.0952
      --
    ::
    ++  mcol
      |=  {a/(list @) b/{p/@ q/@ r/@ s/@}}  ^-  (list @)
      =+  c=[p=*@ q=*@ r=*@ s=*@]
      |-  ^-  (list @)
      ?~  a  ~
      =>  .(p.c (cut 3 [0 1] i.a))
      =>  .(q.c (cut 3 [1 1] i.a))
      =>  .(r.c (cut 3 [2 1] i.a))
      =>  .(s.c (cut 3 [3 1] i.a))
      :_  $(a t.a)
      %+  rep  3
      %+  turn
        %-  limo
        :~  [[p.c p.b] [q.c q.b] [r.c r.b] [s.c s.b]]
            [[p.c s.b] [q.c p.b] [r.c q.b] [s.c r.b]]
            [[p.c r.b] [q.c s.b] [r.c p.b] [s.c q.b]]
            [[p.c q.b] [q.c r.b] [r.c s.b] [s.c p.b]]
        ==
      |=  {a/{@ @} b/{@ @} c/{@ @} d/{@ @}}
      :(dif (pro a) (pro b) (pro c) (pro d))
    ::
    ++  pode                                            ::  explode to block
      |=  {a/bloq b/@ c/@}  ^-  (list @)
      =+  d=(rip a c)
      =+  m=(met a c)
      |-
      ?:  =(m b)
        d
      $(m +(m), d (weld d (limo [0 ~])))
    ++  sube                                            ::  s-box word
      |=  {a/@ b/@}  ^-  @
      (rep 3 (turn (pode 3 4 a) |=(c/@ (cut 3 [c 1] b))))
    --
  |%
  ++  be                                                ::  block cipher
    |=  {a/? b/@ c/@H}  ^-  @uxH
    ~|  %be-aesc
    =>  %=    .
            +
          =>  +
          |%
          ++  ankh
            |=  {a/cipa b/@ c/@}
            (pode 5 nnb (cut 5 [(mul (ix.a b) nnb) nnb] c))
          ++  sark
            |=  {c/(list @) d/(list @)}  ^-  (list @)
            ?~  c  ~
            ?~  d  !!
            [(mix i.c i.d) $(c t.c, d t.d)]
          ++  srow
            |=  {a/cipa b/(list @)}  ^-  (list @)
            =+  [c=0 d=~ e=ro.a]
            |-
            ?:  =(c nnb)
              d
            :_  $(c +(c))
            %+  rep  3
            %+  turn
              (limo [0 p.e] [1 q.e] [2 r.e] [3 s.e] ~)
            |=  {f/@ g/@}
            (cut 3 [f 1] (snag (mod (add g c) nnb) b))
          ++  subs
            |=  {a/cipa b/(list @)}  ^-  (list @)
            ?~  b  ~
            [(sube i.b su.a) $(b t.b)]
          --
        ==
    =+  [d=?:(a pen pin) e=(pode 5 nnb c) f=1]
    =>  .(e (sark e (ankh d 0 b)))
    |-
    ?.  =(nnr f)
      =>  .(e (subs d e))
      =>  .(e (srow d e))
      =>  .(e (mcol e co.d))
      =>  .(e (sark e (ankh d f b)))
      $(f +(f))
    =>  .(e (subs d e))
    =>  .(e (srow d e))
    =>  .(e (sark e (ankh d nnr b)))
    (rep 5 e)
  ::
  ++  ex                                                ::  key expand
    |=  a/@I  ^-  @
    =+  [b=a c=0 d=su:pen i=nnk]
    |-
    ?:  =(i (mul nnb +(nnr)))
      b
    =>  .(c (cut 5 [(dec i) 1] b))
    =>  ?:  =(0 (mod i nnk))
          =>  .(c (ror 3 1 c))
          =>  .(c (sube c d))
          .(c (mix c (pow (dec (div i nnk)) 2)))
        ?:  &((gth nnk 6) =(4 (mod i nnk)))
          .(c (sube c d))
        .
    =>  .(c (mix c (cut 5 [(sub i nnk) 1] b)))
    =>  .(b (can 5 [i b] [1 c] ~))
    $(i +(i))
  ::
  ++  ix                                                ::  key expand, inv
    |=  a/@  ^-  @
    =+  [i=1 j=*@ b=*@ c=co:pin]
    |-
    ?:  =(nnr i)
      a
    =>  .(b (cut 7 [i 1] a))
    =>  .(b (rep 5 (mcol (pode 5 4 b) c)))
    =>  .(j (sub nnr i))
    %=    $
        i  +(i)
        a
      %+  can  7
      :~  [i (cut 7 [0 i] a)]
          [1 b]
          [j (cut 7 [+(i) j] a)]
      ==
    ==
  --
::
++  curt                                                ::  curve25519
  |=  {a/@ b/@}
  =>  %=    .
          +
        =>  +
        =+  =+  [p=486.662 q=(sub (bex 255) 19)]
            =+  fq=~(. fo q)
            [p=p q=q fq=fq]
        |%
        ++  cla
          |=  raw/@
          =+  low=(dis 248 (cut 3 [0 1] raw))
          =+  hih=(con 64 (dis 127 (cut 3 [31 1] raw)))
          =+  mid=(cut 3 [1 30] raw)
          (can 3 [[1 low] [30 mid] [1 hih] ~])
        ++  sqr  |=(a/@ (mul a a))
        ++  inv  |=(a/@ (~(exp fo q) (sub q 2) a))
        ++  cad
          |=  {n/{x/@ z/@} m/{x/@ z/@} d/{x/@ z/@}}
          =+  ^=  xx
              ;:  mul  4  z.d
                %-  sqr  %-  abs:si
                %+  dif:si
                  (sun:si (mul x.m x.n))
                (sun:si (mul z.m z.n))
              ==
          =+  ^=  zz
              ;:  mul  4  x.d
                %-  sqr  %-  abs:si
                %+  dif:si
                  (sun:si (mul x.m z.n))
                (sun:si (mul z.m x.n))
              ==
          [(sit.fq xx) (sit.fq zz)]
        ++  cub
          |=  {x/@ z/@}
          =+  ^=  xx
              %+  mul
                %-  sqr  %-  abs:si
                (dif:si (sun:si x) (sun:si z))
              (sqr (add x z))
          =+  ^=  zz
              ;:  mul  4  x  z
                :(add (sqr x) :(mul p x z) (sqr z))
              ==
          [(sit.fq xx) (sit.fq zz)]
        --
      ==
  =+  one=[b 1]
  =+  i=253
  =+  r=one
  =+  s=(cub one)
  |-
  ?:  =(i 0)
    =+  x=(cub r)
    (sit.fq (mul -.x (inv +.x)))
  =+  m=(rsh 0 i a)
  ?:  =(0 (mod m 2))
     $(i (dec i), s (cad r s one), r (cub r))
  $(i (dec i), r (cad r s one), s (cub s))
::
++  ed                                                  ::  ed25519
  =>
    =+  =+  [b=256 q=(sub (bex 255) 19)]
        =+  fq=~(. fo q)
        =+  ^=  l
             %+  add
               (bex 252)
             27.742.317.777.372.353.535.851.937.790.883.648.493
        =+  d=(dif.fq 0 (fra.fq 121.665 121.666))
        =+  ii=(exp.fq (div (dec q) 4) 2)
        [b=b q=q fq=fq l=l d=d ii=ii]
    ~%  %coed  +>  ~
    |%
    ++  norm  |=(x/@ ?:(=(0 (mod x 2)) x (sub q x)))
    ::
    ++  xrec                                            ::  recover x-coord
      |=  y/@  ^-  @
      =+  ^=  xx
          %+  mul  (dif.fq (mul y y) 1)
                   (inv.fq +(:(mul d y y)))
      =+  x=(exp.fq (div (add 3 q) 8) xx)
      ?:  !=(0 (dif.fq (mul x x) (sit.fq xx)))
        (norm (pro.fq x ii))
      (norm x)
    ::
    ++  ward                                            ::  edwards multiply
      |=  {pp/{@ @} qq/{@ @}}  ^-  {@ @}
      =+  dp=:(pro.fq d -.pp -.qq +.pp +.qq)
      =+  ^=  xt
          %+  pro.fq
            %+  sum.fq
              (pro.fq -.pp +.qq)
            (pro.fq -.qq +.pp)
          (inv.fq (sum.fq 1 dp))
      =+  ^=  yt
          %+  pro.fq
            %+  sum.fq
              (pro.fq +.pp +.qq)
            (pro.fq -.pp -.qq)
          (inv.fq (dif.fq 1 dp))
      [xt yt]
    ::
    ++  scam                                            ::  scalar multiply
      |=  {pp/{@ @} e/@}  ^-  {@ @}
      ?:  =(0 e)
        [0 1]
      =+  qq=$(e (div e 2))
      =>  .(qq (ward qq qq))
      ?:  =(1 (dis 1 e))
        (ward qq pp)
      qq
    ::
    ++  etch                                            ::  encode point
      |=  pp/{@ @}  ^-  @
      (can 0 ~[[(sub b 1) +.pp] [1 (dis 1 -.pp)]])
    ::
    ++  curv                                            ::  point on curve?
      |=  {x/@ y/@}  ^-  ?
      .=  0
          %+  dif.fq
            %+  sum.fq
              (pro.fq (sub q (sit.fq x)) x)
            (pro.fq y y)
          (sum.fq 1 :(pro.fq d x x y y))
    ::
    ++  deco                                            ::  decode point
      |=  s/@  ^-  (unit {@ @})
      =+  y=(cut 0 [0 (dec b)] s)
      =+  si=(cut 0 [(dec b) 1] s)
      =+  x=(xrec y)
      =>  .(x ?:(!=(si (dis 1 x)) (sub q x) x))
      =+  pp=[x y]
      ?.  (curv pp)
        ~
      [~ pp]
    ::
    ++  bb
      =+  bby=(pro.fq 4 (inv.fq 5))
      [(xrec bby) bby]
    ::
    --
  ~%  %ed  +  ~
  |%
  ++  puck                                              ::  public key
    ~/  %puck
    |=  sk/@I  ^-  @
    ?:  (gth (met 3 sk) 32)  !!
    =+  h=(shal (rsh 0 3 b) sk)
    =+  ^=  a
        %+  add
          (bex (sub b 2))
        (lsh 0 3 (cut 0 [3 (sub b 5)] h))
    =+  aa=(scam bb a)
    (etch aa)
  ++  suck                                              ::  keypair from seed
    |=  se/@I  ^-  @uJ
    =+  pu=(puck se)
    (can 0 ~[[b se] [b pu]])
  ::
  ++  sign                                              ::  certify
    ~/  %sign
    |=  {m/@ se/@}  ^-  @
    =+  sk=(suck se)
    =+  pk=(cut 0 [b b] sk)
    =+  h=(shal (rsh 0 3 b) sk)
    =+  ^=  a
        %+  add
          (bex (sub b 2))
        (lsh 0 3 (cut 0 [3 (sub b 5)] h))
    =+  ^=  r
        =+  hm=(cut 0 [b b] h)
        =+  ^=  i
            %+  can  0
            :~  [b hm]
                [(met 0 m) m]
            ==
        (shaz i)
    =+  rr=(scam bb r)
    =+  ^=  ss
        =+  er=(etch rr)
        =+  ^=  ha
            %+  can  0
            :~  [b er]
                [b pk]
                [(met 0 m) m]
            ==
        (~(sit fo l) (add r (mul (shaz ha) a)))
    (can 0 ~[[b (etch rr)] [b ss]])
  ::
  ++  veri                                              ::  validate
    ~/  %veri
    |=  {s/@ m/@ pk/@}  ^-  ?
    ?:  (gth (div b 4) (met 3 s))  |
    ?:  (gth (div b 8) (met 3 pk))  |
    =+  cb=(rsh 0 3 b)
    =+  rr=(deco (cut 0 [0 b] s))
    ?~  rr  |
    =+  aa=(deco pk)
    ?~  aa  |
    =+  ss=(cut 0 [b b] s)
    =+  ha=(can 3 ~[[cb (etch u.rr)] [cb pk] [(met 3 m) m]])
    =+  h=(shaz ha)
    =((scam bb ss) (ward u.rr (scam u.aa h)))
  ::
  --
::
++  scr                                                 ::  scrypt
  ~%  %scr  +  ~
  |%
  ++  sal
    |=  {x/@ r/@}                                       ::  salsa20 hash
    ?>  =((mod r 2) 0)                                  ::  with r rounds
    =+  few==>(fe .(a 5))
    =+  ^=  rot
      |=  {a/@ b/@}
      (mix (end 5 1 (lsh 0 a b)) (rsh 0 (sub 32 a) b))
    =+  ^=  lea
      |=  {a/@ b/@}
      (net:few (sum:few (net:few a) (net:few b)))
    =>  |%
        ++  qr                                          ::  quarterround
          |=  y/{@ @ @ @ $~}
          =+  zb=(mix &2.y (rot 7 (sum:few &1.y &4.y)))
          =+  zc=(mix &3.y (rot 9 (sum:few zb &1.y)))
          =+  zd=(mix &4.y (rot 13 (sum:few zc zb)))
          =+  za=(mix &1.y (rot 18 (sum:few zd zc)))
          ~[za zb zc zd]
        ++  rr                                          ::  rowround
          |=  {y/(list @)}
          =+  za=(qr ~[&1.y &2.y &3.y &4.y])
          =+  zb=(qr ~[&6.y &7.y &8.y &5.y])
          =+  zc=(qr ~[&11.y &12.y &9.y &10.y])
          =+  zd=(qr ~[&16.y &13.y &14.y &15.y])
          ^-  (list @)  :~
            &1.za  &2.za  &3.za  &4.za
            &4.zb  &1.zb  &2.zb  &3.zb 
            &3.zc  &4.zc  &1.zc  &2.zc
            &2.zd  &3.zd  &4.zd  &1.zd  ==
        ++  cr                                          ::  columnround
          |=  {x/(list @)}
          =+  ya=(qr ~[&1.x &5.x &9.x &13.x])
          =+  yb=(qr ~[&6.x &10.x &14.x &2.x])
          =+  yc=(qr ~[&11.x &15.x &3.x &7.x])
          =+  yd=(qr ~[&16.x &4.x &8.x &12.x])
          ^-  (list @)  :~
            &1.ya  &4.yb  &3.yc  &2.yd
            &2.ya  &1.yb  &4.yc  &3.yd
            &3.ya  &2.yb  &1.yc  &4.yd
            &4.ya  &3.yb  &2.yc  &1.yd  ==
        ++  dr                                          ::  doubleround
          |=  {x/(list @)}
          (rr (cr x))
        ++  al                                          ::  add two lists
          |=  {a/(list @) b/(list @)}
          |-  ^-  (list @)
          ?~  a  ~  ?~  b  ~
          [i=(sum:few -.a -.b) t=$(a +.a, b +.b)]
        --
    =+  xw=(rpp 5 16 x)
    =+  ^=  ow  |-  ^-  (list @)
                ?~  r  xw
                $(xw (dr xw), r (sub r 2))
    (rep 5 (al xw ow))
  ::
  ++  rpp
    |=  {a/bloq b/@ c/@}                                ::  rip w+filler blocks
    =+  q=(rip a c)
    =+  w=(lent q)
    ?.  =(w b)
      ?.  (lth w b)  (slag (sub w b) q)
      ^+  q  (weld q (reap (sub b (lent q)) 0))
    q
  ::
  ++  bls
    |=  {a/@ b/(list @)}                                ::  split to sublists
    ?>  =((mod (lent b) a) 0)
    |-  ^-  (list (list @))
    ?~  b  ~
    [i=(scag a `(list @)`b) t=$(b (slag a `(list @)`b))]
  ::
  ++  slb
    |=  {a/(list (list @))}
    |-  ^-  (list @)
    ?~  a  ~
    (weld `(list @)`-.a $(a +.a))
  ::
  ++  sbm
    |=  {r/@ b/(list @)}                                ::  scryptBlockMix
    ?>  =((lent b) (mul 2 r))
    =+  [x=(snag (dec (mul 2 r)) b) c=0]
    =|  {ya/(list @) yb/(list @)}
    |-  ^-  (list @)
    ?~  b  (flop (weld yb ya))
    =.  x  (sal (mix x -.b) 8)
    ?~  (mod c 2)
      $(c +(c), b +.b, ya [i=x t=ya])
    $(c +(c), b +.b, yb [i=x t=yb])
  ::
  ++  srm
    |=  {r/@ b/(list @) n/@}                            ::  scryptROMix
    ?>  ?&  =((lent b) (mul 2 r))
            =(n (bex (dec (xeb n))))
            (lth n (bex (mul r 16)))
        ==
    =+  [v=*(list (list @)) c=0]
    =.  v
      |-  ^-  (list (list @))
      =+  w=(sbm r b)
      ?:  =(c n)  (flop v)
      $(c +(c), v [i=[b] t=v], b w)
    =+  x=(sbm r (snag (dec n) v))
    |-  ^-  (list @)
    ?:  =(c n)  x
    =+  q=(snag (dec (mul r 2)) x)
    =+  z=`(list @)`(snag (mod q n) v)
    =+  ^=  w  |-  ^-  (list @)
               ?~  x  ~  ?~  z  ~
               [i=(mix -.x -.z) t=$(x +.x, z +.z)]
    $(x (sbm r w), c +(c))
  ::
  ++  hmc
    |=  {k/@ t/@}                                       ::  HMAC-SHA-256
    (hml k (met 3 k) t (met 3 t))
  ::
  ++  hml
    |=  {k/@ kl/@ t/@ tl/@}                             ::  w+length
    =>  .(k (end 3 kl k), t (end 3 tl t))
    =+  b=64
    =.  k  ?.  (gth kl b)  k  (shay kl k)
    =+  ^=  q  %+  shay  (add b tl)
     (add (lsh 3 b t) (mix k (fil 3 b 0x36)))
    %+  shay  (add b 32)
    (add (lsh 3 b q) (mix k (fil 3 b 0x5c)))
  ::
  ++  pbk                                               :: PBKDF2-HMAC-SHA256
    ~/  %pbk
    |=  {p/@ s/@ c/@ d/@}
    (pbl p (met 3 p) s (met 3 s) c d)
  ::
  ++  pbl                                               :: w+length
    ~/  %pbl
    |=  {p/@ pl/@ s/@ sl/@ c/@ d/@}
    =>  .(p (end 3 pl p), s (end 3 sl s))
    =+  h=32
    ?>  ?&  (lte d (bex 30))                            :: max key length 1GB
            (lte c (bex 28))                            :: max iterations 2^28
            !=(c 0)
        ==
    =+  ^=  l  ?~  (mod d h)
        (div d h)
      +((div d h))
    =+  r=(sub d (mul h (dec l)))
    =+  [t=0 j=1 k=1]
    =.  t  |-  ^-  @
      ?:  (gth j l)  t
      =+  u=(add s (lsh 3 sl (rep 3 (flop (rpp 3 4 j)))))
      =+  f=0  =.  f  |-  ^-  @
        ?:  (gth k c)  f
        =+  q=(hml p pl u ?:(=(k 1) (add sl 4) h))
        $(u q, f (mix f q), k +(k))
      $(t (add t (lsh 3 (mul (dec j) h) f)), j +(j))
    (end 3 d t)
  ::
  ++  hsh                                               ::  scrypt
    ~/  %hsh
    |=  {p/@ s/@ n/@ r/@ z/@ d/@}
    (hsl p (met 3 p) s (met 3 s) n r z d)
  ::
  ++  hsl                                               ::  w+length
    ~/  %hsl
    |=  {p/@ pl/@ s/@ sl/@ n/@ r/@ z/@ d/@}
    =|  v/(list (list @))
    =>  .(p (end 3 pl p), s (end 3 sl s))
    =+  u=(mul (mul 128 r) z)
    ?>  ?&  =(n (bex (dec (xeb n))))                    ::  n is power of 2
            !=(r 0)  !=(z 0)
            %+  lte                                     ::  max 1GB memory
                (mul (mul 128 r) (dec (add n z)))
              (bex 30)
            (lth pl (bex 31))
            (lth sl (bex 31))
        ==
    =+  ^=  b  =+  (rpp 3 u (pbl p pl s sl 1 u))
      %+  turn  (bls (mul 128 r) -)
      |=(a/(list @) (rpp 9 (mul 2 r) (rep 3 a)))
    ?>  =((lent b) z)
    =+  ^=  q
      =+  |-  ?~  b  (flop v)
          $(b +.b, v [i=(srm r -.b n) t=v])
      %+  turn  `(list (list @))`-
      |=(a/(list @) (rpp 3 (mul 128 r) (rep 9 a)))
    (pbl p pl (rep 3 (slb q)) u 1 d)
  --
::::::::::::::::::::::::::::::::::::::::::::::::::::::::::
::                section 2eY, SHA-256 (move me)        ::
::
++  shad  |=(ruz/@ (shax (shax ruz)))                   ::  double sha-256
++  shaf                                                ::  half sha-256
  |=  {sal/@ ruz/@}
  =+  haz=(shas sal ruz)
  (mix (end 7 1 haz) (rsh 7 1 haz))
::
++  shak                                                ::  XX shd be PBKDF
  |=  {who/@p wud/@}
  (shas (mix %shak who) wud)
::
++  sham                                                ::  128bit noun hash
  |=  yux/*  ^-  @uvH  ^-  @
  ?@  yux
    (shaf %mash yux)
  (shaf %sham (jam yux))
::
++  shas                                                ::  salted hash
  |=  {sal/@ ruz/@}
  (shax (mix sal (shax ruz)))
::
++  shax                                                ::  sha-256
  ~/  %shax
  |=  ruz/@  ^-  @
  (shay [(met 3 ruz) ruz])
::
++  shay                                                ::  sha-256 with length
  ~/  %shay
  |=  {len/@u ruz/@}  ^-  @
  ~|  %sha
  =>  .(ruz (cut 3 [0 len] ruz))
  =+  [few==>(fe .(a 5)) wac=|=({a/@ b/@} (cut 5 [a 1] b))]
  =+  [sum=sum.few ror=ror.few net=net.few inv=inv.few]
  =+  ral=(lsh 0 3 len)
  =+  ^=  ful
      %+  can  0
      :~  [ral ruz]
          [8 128]
          [(mod (sub 960 (mod (add 8 ral) 512)) 512) 0]
          [64 (~(net fe 6) ral)]
      ==
  =+  lex=(met 9 ful)
  =+  ^=  kbx  0xc671.78f2.bef9.a3f7.a450.6ceb.90be.fffa.
                 8cc7.0208.84c8.7814.78a5.636f.748f.82ee.
                 682e.6ff3.5b9c.ca4f.4ed8.aa4a.391c.0cb3.
                 34b0.bcb5.2748.774c.1e37.6c08.19a4.c116.
                 106a.a070.f40e.3585.d699.0624.d192.e819.
                 c76c.51a3.c24b.8b70.a81a.664b.a2bf.e8a1.
                 9272.2c85.81c2.c92e.766a.0abb.650a.7354.
                 5338.0d13.4d2c.6dfc.2e1b.2138.27b7.0a85.
                 1429.2967.06ca.6351.d5a7.9147.c6e0.0bf3.
                 bf59.7fc7.b003.27c8.a831.c66d.983e.5152.
                 76f9.88da.5cb0.a9dc.4a74.84aa.2de9.2c6f.
                 240c.a1cc.0fc1.9dc6.efbe.4786.e49b.69c1.
                 c19b.f174.9bdc.06a7.80de.b1fe.72be.5d74.
                 550c.7dc3.2431.85be.1283.5b01.d807.aa98.
                 ab1c.5ed5.923f.82a4.59f1.11f1.3956.c25b.
                 e9b5.dba5.b5c0.fbcf.7137.4491.428a.2f98
  =+  ^=  hax  0x5be0.cd19.1f83.d9ab.9b05.688c.510e.527f.
                 a54f.f53a.3c6e.f372.bb67.ae85.6a09.e667
  =+  i=0
  |-  ^-  @
  ?:  =(i lex)
    (rep 5 (turn (rip 5 hax) net))
  =+  ^=  wox
      =+  dux=(cut 9 [i 1] ful)
      =+  wox=(rep 5 (turn (rip 5 dux) net))
      =+  j=16
      |-  ^-  @
      ?:  =(64 j)
        wox
      =+  :*  l=(wac (sub j 15) wox)
              m=(wac (sub j 2) wox)
              n=(wac (sub j 16) wox)
              o=(wac (sub j 7) wox)
          ==
      =+  x=:(mix (ror 0 7 l) (ror 0 18 l) (rsh 0 3 l))
      =+  y=:(mix (ror 0 17 m) (ror 0 19 m) (rsh 0 10 m))
      =+  z=:(sum n x o y)
      $(wox (con (lsh 5 j z) wox), j +(j))
  =+  j=0
  =+  :*  a=(wac 0 hax)
          b=(wac 1 hax)
          c=(wac 2 hax)
          d=(wac 3 hax)
          e=(wac 4 hax)
          f=(wac 5 hax)
          g=(wac 6 hax)
          h=(wac 7 hax)
      ==
  |-  ^-  @
  ?:  =(64 j)
    %=  ^$
      i  +(i)
      hax  %+  rep  5
           :~  (sum a (wac 0 hax))
               (sum b (wac 1 hax))
               (sum c (wac 2 hax))
               (sum d (wac 3 hax))
               (sum e (wac 4 hax))
               (sum f (wac 5 hax))
               (sum g (wac 6 hax))
               (sum h (wac 7 hax))
           ==
    ==
  =+  l=:(mix (ror 0 2 a) (ror 0 13 a) (ror 0 22 a))    ::  s0
  =+  m=:(mix (dis a b) (dis a c) (dis b c))            ::  maj
  =+  n=(sum l m)                                       ::  t2
  =+  o=:(mix (ror 0 6 e) (ror 0 11 e) (ror 0 25 e))    ::  s1
  =+  p=(mix (dis e f) (dis (inv e) g))                 ::  ch
  =+  q=:(sum h o p (wac j kbx) (wac j wox))            ::  t1
  $(j +(j), a (sum q n), b a, c b, d c, e (sum d q), f e, g f, h g)
::
++  shaw                                                ::  hash to nbits
  |=  {sal/@ len/@ ruz/@}
  (~(raw og (shas sal (mix len ruz))) len)
::
++  og                                                  ::  shax-powered rng
  ~/  %og
  |_  a/@
  ++  rad                                               ::  random in range
    |=  b/@  ^-  @
    =+  c=(raw (met 0 b))
    ?:((lth c b) c $(a +(a)))
  ::
  ++  rads                                              ::  random continuation
    |=  b/@
    =+  r=(rad b)
    [r +>.$(a (shas %og-s r))]
  ::
  ++  raw                                               ::  random bits
    ~/  %raw
    |=  b/@  ^-  @
    %+  can
      0
    =+  c=(shas %og-a (mix b a))
    |-  ^-  (list {@ @})
    ?:  =(0 b)
      ~
    =+  d=(shas %og-b (mix b (mix a c)))
    ?:  (lth b 256)
      [[b (end 0 b d)] ~]
    [[256 d] $(c d, b (sub b 256))]
  ::
  ++  raws                                              ::  random bits
    |=  b/@                                             ::  continuation
    =+  r=(raw b)
    [r +>.$(a (shas %og-s r))]
  --
++  shaz                                                ::  sha-512
  |=  ruz/@  ^-  @
  (shal [(met 3 ruz) ruz])
::
++  shal                                                ::  sha-512 with length
  ~/  %shal
  |=  {len/@ ruz/@}  ^-  @
  =>  .(ruz (cut 3 [0 len] ruz))
  =+  [few==>(fe .(a 6)) wac=|=({a/@ b/@} (cut 6 [a 1] b))]
  =+  [sum=sum.few ror=ror.few net=net.few inv=inv.few]
  =+  ral=(lsh 0 3 len)
  =+  ^=  ful
      %+  can  0
      :~  [ral ruz]
          [8 128]
          [(mod (sub 1.920 (mod (add 8 ral) 1.024)) 1.024) 0]
          [128 (~(net fe 7) ral)]
      ==
  =+  lex=(met 10 ful)
  =+  ^=  kbx  0x6c44.198c.4a47.5817.5fcb.6fab.3ad6.faec.
                 597f.299c.fc65.7e2a.4cc5.d4be.cb3e.42b6.
                 431d.67c4.9c10.0d4c.3c9e.be0a.15c9.bebc.
                 32ca.ab7b.40c7.2493.28db.77f5.2304.7d84.
                 1b71.0b35.131c.471b.113f.9804.bef9.0dae.
                 0a63.7dc5.a2c8.98a6.06f0.67aa.7217.6fba.
                 f57d.4f7f.ee6e.d178.eada.7dd6.cde0.eb1e.
                 d186.b8c7.21c0.c207.ca27.3ece.ea26.619c.
                 c671.78f2.e372.532b.bef9.a3f7.b2c6.7915.
                 a450.6ceb.de82.bde9.90be.fffa.2363.1e28.
                 8cc7.0208.1a64.39ec.84c8.7814.a1f0.ab72.
                 78a5.636f.4317.2f60.748f.82ee.5def.b2fc.
                 682e.6ff3.d6b2.b8a3.5b9c.ca4f.7763.e373.
                 4ed8.aa4a.e341.8acb.391c.0cb3.c5c9.5a63.
                 34b0.bcb5.e19b.48a8.2748.774c.df8e.eb99.
                 1e37.6c08.5141.ab53.19a4.c116.b8d2.d0c8.
                 106a.a070.32bb.d1b8.f40e.3585.5771.202a.
                 d699.0624.5565.a910.d192.e819.d6ef.5218.
                 c76c.51a3.0654.be30.c24b.8b70.d0f8.9791.
                 a81a.664b.bc42.3001.a2bf.e8a1.4cf1.0364.
                 9272.2c85.1482.353b.81c2.c92e.47ed.aee6.
                 766a.0abb.3c77.b2a8.650a.7354.8baf.63de.
                 5338.0d13.9d95.b3df.4d2c.6dfc.5ac4.2aed.
                 2e1b.2138.5c26.c926.27b7.0a85.46d2.2ffc.
                 1429.2967.0a0e.6e70.06ca.6351.e003.826f.
                 d5a7.9147.930a.a725.c6e0.0bf3.3da8.8fc2.
                 bf59.7fc7.beef.0ee4.b003.27c8.98fb.213f.
                 a831.c66d.2db4.3210.983e.5152.ee66.dfab.
                 76f9.88da.8311.53b5.5cb0.a9dc.bd41.fbd4.
                 4a74.84aa.6ea6.e483.2de9.2c6f.592b.0275.
                 240c.a1cc.77ac.9c65.0fc1.9dc6.8b8c.d5b5.
                 efbe.4786.384f.25e3.e49b.69c1.9ef1.4ad2.
                 c19b.f174.cf69.2694.9bdc.06a7.25c7.1235.
                 80de.b1fe.3b16.96b1.72be.5d74.f27b.896f.
                 550c.7dc3.d5ff.b4e2.2431.85be.4ee4.b28c.
                 1283.5b01.4570.6fbe.d807.aa98.a303.0242.
                 ab1c.5ed5.da6d.8118.923f.82a4.af19.4f9b.
                 59f1.11f1.b605.d019.3956.c25b.f348.b538.
                 e9b5.dba5.8189.dbbc.b5c0.fbcf.ec4d.3b2f.
                 7137.4491.23ef.65cd.428a.2f98.d728.ae22
  =+  ^=  hax  0x5be0.cd19.137e.2179.1f83.d9ab.fb41.bd6b.
                 9b05.688c.2b3e.6c1f.510e.527f.ade6.82d1.
                 a54f.f53a.5f1d.36f1.3c6e.f372.fe94.f82b.
                 bb67.ae85.84ca.a73b.6a09.e667.f3bc.c908
  =+  i=0
  |-  ^-  @
  ?:  =(i lex)
    (rep 6 (turn (rip 6 hax) net))
  =+  ^=  wox
      =+  dux=(cut 10 [i 1] ful)
      =+  wox=(rep 6 (turn (rip 6 dux) net))
      =+  j=16
      |-  ^-  @
      ?:  =(80 j)
        wox
      =+  :*  l=(wac (sub j 15) wox)
              m=(wac (sub j 2) wox)
              n=(wac (sub j 16) wox)
              o=(wac (sub j 7) wox)
          ==
      =+  x=:(mix (ror 0 1 l) (ror 0 8 l) (rsh 0 7 l))
      =+  y=:(mix (ror 0 19 m) (ror 0 61 m) (rsh 0 6 m))
      =+  z=:(sum n x o y)
      $(wox (con (lsh 6 j z) wox), j +(j))
  =+  j=0
  =+  :*  a=(wac 0 hax)
          b=(wac 1 hax)
          c=(wac 2 hax)
          d=(wac 3 hax)
          e=(wac 4 hax)
          f=(wac 5 hax)
          g=(wac 6 hax)
          h=(wac 7 hax)
      ==
  |-  ^-  @
  ?:  =(80 j)
    %=  ^$
      i  +(i)
      hax  %+  rep  6
           :~  (sum a (wac 0 hax))
               (sum b (wac 1 hax))
               (sum c (wac 2 hax))
               (sum d (wac 3 hax))
               (sum e (wac 4 hax))
               (sum f (wac 5 hax))
               (sum g (wac 6 hax))
               (sum h (wac 7 hax))
           ==
    ==
  =+  l=:(mix (ror 0 28 a) (ror 0 34 a) (ror 0 39 a))   ::  S0
  =+  m=:(mix (dis a b) (dis a c) (dis b c))            ::  maj
  =+  n=(sum l m)                                       ::  t2
  =+  o=:(mix (ror 0 14 e) (ror 0 18 e) (ror 0 41 e))   ::  S1
  =+  p=(mix (dis e f) (dis (inv e) g))                 ::  ch
  =+  q=:(sum h o p (wac j kbx) (wac j wox))            ::  t1
  $(j +(j), a (sum q n), b a, c b, d c, e (sum d q), f e, g f, h g)
::
++  shan                                                ::  sha-1 (deprecated)
  |=  ruz/@
  =+  [few==>(fe .(a 5)) wac=|=({a/@ b/@} (cut 5 [a 1] b))]
  =+  [sum=sum.few ror=ror.few rol=rol.few net=net.few inv=inv.few]
  =+  ral=(lsh 0 3 (met 3 ruz))
  =+  ^=  ful
      %+  can  0
      :~  [ral ruz]
          [8 128]
          [(mod (sub 960 (mod (add 8 ral) 512)) 512) 0]
          [64 (~(net fe 6) ral)]
      ==
  =+  lex=(met 9 ful)
  =+  kbx=0xca62.c1d6.8f1b.bcdc.6ed9.eba1.5a82.7999
  =+  hax=0xc3d2.e1f0.1032.5476.98ba.dcfe.efcd.ab89.6745.2301
  =+  i=0
  |-
  ?:  =(i lex)
    (rep 5 (flop (rip 5 hax)))
  =+  ^=  wox
      =+  dux=(cut 9 [i 1] ful)
      =+  wox=(rep 5 (turn (rip 5 dux) net))
      =+  j=16
      |-  ^-  @
      ?:  =(80 j)
        wox
      =+  :*  l=(wac (sub j 3) wox)
              m=(wac (sub j 8) wox)
              n=(wac (sub j 14) wox)
              o=(wac (sub j 16) wox)
          ==
      =+  z=(rol 0 1 :(mix l m n o))
      $(wox (con (lsh 5 j z) wox), j +(j))
  =+  j=0
  =+  :*  a=(wac 0 hax)
          b=(wac 1 hax)
          c=(wac 2 hax)
          d=(wac 3 hax)
          e=(wac 4 hax)
      ==
  |-  ^-  @
  ?:  =(80 j)
    %=  ^$
      i  +(i)
      hax  %+  rep  5
           :~
               (sum a (wac 0 hax))
               (sum b (wac 1 hax))
               (sum c (wac 2 hax))
               (sum d (wac 3 hax))
               (sum e (wac 4 hax))
           ==
    ==
  =+  fx=(con (dis b c) (dis (not 5 1 b) d))
  =+  fy=:(mix b c d)
  =+  fz=:(con (dis b c) (dis b d) (dis c d))
  =+  ^=  tem
      ?:  &((gte j 0) (lte j 19))
        :(sum (rol 0 5 a) fx e (wac 0 kbx) (wac j wox))
      ?:  &((gte j 20) (lte j 39))
        :(sum (rol 0 5 a) fy e (wac 1 kbx) (wac j wox))
      ?:  &((gte j 40) (lte j 59))
        :(sum (rol 0 5 a) fz e (wac 2 kbx) (wac j wox))
      :(sum (rol 0 5 a) fy e (wac 3 kbx) (wac j wox))
  $(j +(j), a tem, b a, c (rol 0 30 b), d c, e d)
::
::::::::::::::::::::::::::::::::::::::::::::::::::::::::::
::                section 2eZ, OLD rendering (kill me)  ::
::
++  show                            ::  XX deprecated, use span
  |=  vem/*
  |^  ^-  tank
      ?:  ?=(@ vem)
        [%leaf (mesc (trip vem))]
      ?-    vem
          {s/$~ c/*}
        [%leaf '\'' (weld (mesc (tape +.vem)) `tape`['\'' ~])]
      ::
          {s/$a c/@}        [%leaf (mesc (trip c.vem))]
          {s/$b c/*}        (shop c.vem |=(a/@ ~(rub at a)))
          {s/{$c p/@} c/*}
        :+  %palm
          [['.' ~] ['-' ~] ~ ~]
        [[%leaf (mesc (trip p.s.vem))] $(vem c.vem) ~]
      ::
          {s/$d c/*}        (shop c.vem |=(a/@ ~(rud at a)))
          {s/$k c/*}        (tank c.vem)
          {s/$h c/*}
        ?:  =(0 c.vem)      ::  XX remove after 220
          [%leaf '#' ~]
        :+  %rose
          [['/' ~] ['/' ~] ~]
        =+  yol=((list @ta) c.vem)
        (turn yol |=(a/@ta [%leaf (trip a)]))
      ::
          {s/$o c/*}
        %=    $
            vem
          :-  [%m '%h:<[%d %d].[%d %d]>']
          [-.c.vem +<-.c.vem +<+.c.vem +>-.c.vem +>+.c.vem ~]
        ==
      ::
          {s/$p c/*}        (shop c.vem |=(a/@ ~(rup at a)))
          {s/$q c/*}        (shop c.vem |=(a/@ ~(r at a)))
          {s/$r c/*}        $(vem [[%r ' ' '{' '}'] c.vem])
          {s/$t c/*}        (shop c.vem |=(a/@ ~(rt at a)))
          {s/$v c/*}        (shop c.vem |=(a/@ ~(ruv at a)))
          {s/$x c/*}        (shop c.vem |=(a/@ ~(rux at a)))
          {s/{$m p/@} c/*}  (shep p.s.vem c.vem)
          {s/{$r p/@} c/*}
        $(vem [[%r ' ' (cut 3 [0 1] p.s.vem) (cut 3 [1 1] p.s.vem)] c.vem])
      ::
          {s/{$r p/@ q/@ r/@} c/*}
        :+  %rose
          :*  p=(mesc (trip p.s.vem))
              q=(mesc (trip q.s.vem))
              r=(mesc (trip r.s.vem))
          ==
        |-  ^-  (list tank)
        ?@  c.vem
          ~
        [^$(vem -.c.vem) $(c.vem +.c.vem)]
      ::
          {s/$z c/*}        $(vem [[%r %$ %$ %$] c.vem])
          *                 !!
      ==
  ++  shep
    |=  {fom/@ gar/*}
    ^-  tank
    =+  l=(met 3 fom)
    =+  i=0
    :-  %leaf
    |-  ^-  tape
    ?:  (gte i l)
      ~
    =+  c=(cut 3 [i 1] fom)
    ?.  =(37 c)
      (weld (mesc [c ~]) $(i +(i)))
    =+  d=(cut 3 [+(i) 1] fom)
    ?.  .?(gar)
      ['\\' '#' $(i (add 2 i))]
    (weld ~(ram re (show d -.gar)) $(i (add 2 i), gar +.gar))
  ::
  ++  shop
    |=  {aug/* vel/$-(a/@ tape)}
    ^-  tank
    ?:  ?=(@ aug)
      [%leaf (vel aug)]
    :+  %rose
      [[' ' ~] ['[' ~] [']' ~]]
    =>  .(aug `*`aug)
    |-  ^-  (list tank)
    ?:  ?=(@ aug)
      [^$ ~]
    [^$(aug -.aug) $(aug +.aug)]
  --
++  at
  |_  a/@
  ++  r
    ?:  ?&  (gte (met 3 a) 2)
            |-
            ?:  =(0 a)
              &
            =+  vis=(end 3 1 a)
            ?&  ?|(=('-' vis) ?&((gte vis 'a') (lte vis 'z')))
                $(a (rsh 3 1 a))
            ==
        ==
      rtam
    ?:  (lte (met 3 a) 2)
      rud
    rux
  ::
  ++  rf    `tape`[?-(a $& '&', $| '|', * !!) ~]
  ++  rn    `tape`[?>(=(0 a) '~') ~]
  ++  rt    `tape`['\'' (weld (mesc (trip a)) `tape`['\'' ~])]
  ++  rta   rt
  ++  rtam  `tape`['%' (trip a)]
  ++  rub   `tape`['0' 'b' (rum 2 ~ |=(b/@ (add '0' b)))]
  ++  rud   (rum 10 ~ |=(b/@ (add '0' b)))
  ++  rum
    |=  {b/@ c/tape d/$-(@ @)}
    ^-  tape
    ?:  =(0 a)
      [(d 0) c]
    =+  e=0
    |-  ^-  tape
    ?:  =(0 a)
      c
    =+  f=&(!=(0 e) =(0 (mod e ?:(=(10 b) 3 4))))
    %=  $
      a  (div a b)
      c  [(d (mod a b)) ?:(f [?:(=(10 b) ',' '-') c] c)]
      e  +(e)
    ==
  ::
  ++  rup
    =+  b=(met 3 a)
    ^-  tape
    :-  '-'
    |-  ^-  tape
    ?:  (gth (met 5 a) 1)
      %+  weld
        $(a (rsh 5 1 a), b (sub b 4))
      `tape`['-' '-' $(a (end 5 1 a), b 4)]
    ?:  =(0 b)
      ['~' ~]
    ?:  (lte b 1)
      (trip (tos:po a))
    |-  ^-  tape
    ?:  =(2 b)
      =+  c=(rsh 3 1 a)
      =+  d=(end 3 1 a)
      (weld (trip (tod:po c)) (trip (tos:po (mix c d))))
    =+  c=(rsh 3 2 a)
    =+  d=(end 3 2 a)
    (weld ^$(a c, b (met 3 c)) `tape`['-' $(a (mix c d), b 2)])
  ::
  ++  ruv
    ^-  tape
    :+  '0'
      'v'
    %^    rum
        64
      ~
    |=  b/@
    ?:  =(63 b)
      '+'
    ?:  =(62 b)
      '-'
    ?:((lth b 26) (add 65 b) ?:((lth b 52) (add 71 b) (sub b 4)))
  ::
  ++  rux  `tape`['0' 'x' (rum 16 ~ |=(b/@ (add b ?:((lth b 10) 48 87))))]
  --
  ::::::::::::::::::::::::::::::::::::::::::::::::::::::  ::
::::              chapter 2f, Hoon proper               ::::
::  ::::::::::::::::::::::::::::::::::::::::::::::::::::::
::                section 2fA, miscellaneous funs       ::
::                                                      ::
++  cain  |=(vax/vase (sell vax))                       ::  $-(vase tank) for />
++  cell                                                ::  make %cell span
  ~/  %cell
  |=  {hed/span tal/span}
  ^-  span
  ?:(=(%void hed) %void ?:(=(%void tal) %void [%cell hed tal]))
::
++  core                                                ::  make %core span
  ~/  %core
  |=  {pac/span con/coil}
  ^-  span
  ?:(=(%void pac) %void [%core pac con])
::
++  face                                                ::  make %face span
  ~/  %face
  |=  {giz/$@(term tomb) der/span}
  ^-  span
  ?:  =(%void der)
    %void
  [%face giz der]
::
++  bool  `span`(fork [%atom %f `0] [%atom %f `1] ~)    ::  make loobeal
++  fork                                                ::  make %fork span
  ~/  %fork
  |=  yed/(list span)
  =|  lez/(set span)
  |-  ^-  span
  ?~  yed
    ?~  lez  %void
    ?:  ?=({* $~ $~} lez)  n.lez
    [%fork lez]
  %=    $
      yed  t.yed
      lez
    ?:  =(%void i.yed)  lez
    ?:  ?=({$fork *} i.yed)  (~(uni in lez) p.i.yed)
    (~(put in lez) i.yed)
  ==
::
++  cove                                                ::  extract [0 *] axis
  |=  nug/nock
  ?-    nug
      {$0 *}   p.nug
      {$10 *}  $(nug q.nug)
      *        ~|([%cove nug] !!)
  ==
++  comb                                                ::  combine two formulas
  ~/  %comb
  |=  {mal/nock buz/nock}
  ^-  nock
  ?:  ?&(?=({$0 *} mal) !=(0 p.mal))
    ?:  ?&(?=({$0 *} buz) !=(0 p.buz))
      [%0 (peg p.mal p.buz)]
    ?:  ?=({$2 {$0 *} {$0 *}} buz)
      [%2 [%0 (peg p.mal p.p.buz)] [%0 (peg p.mal p.q.buz)]]
    [%7 mal buz]
  ?:  ?=({^ {$0 $1}} mal)
    [%8 p.mal buz]
  ?:  =([%0 %1] buz)
    mal
  [%7 mal buz]
::
++  cond                                                ::  ?:  compile
  ~/  %cond
  |=  {pex/nock yom/nock woq/nock}
  ^-  nock
  ?-  pex
    {$1 $0}  yom
    {$1 $1}  woq
    *        [%6 pex yom woq]
  ==
::
++  cons                                                ::  make formula cell
  ~/  %cons
  |=  {vur/nock sed/nock}
  ^-  nock
  ?:  ?=({{$0 *} {$0 *}} +<)
    ?:  ?&(=(+(p.vur) p.sed) =((div p.vur 2) (div p.sed 2)))
      [%0 (div p.vur 2)]
    [vur sed]
  ?:  ?=({{$1 *} {$1 *}} +<)
    [%1 p.vur p.sed]
  [vur sed]
::
++  fitz                                                ::  odor compatibility
  ~/  %fitz
  |=  {yaz/term wix/term}
  =+  ^=  fiz
      |=  mot/@ta  ^-  {p/@ q/@ta}
      =+  len=(met 3 mot)
      ?:  =(0 len)
        [0 %$]
      =+  tyl=(rsh 3 (dec len) mot)
      ?:  &((gte tyl 'A') (lte tyl 'Z'))
        [(sub tyl 64) (end 3 (dec len) mot)]
      [0 mot]
  =+  [yoz=(fiz yaz) wux=(fiz wix)]
  ?&  ?|  =(0 p.yoz)
          =(0 p.wux)
          &(!=(0 p.wux) (lte p.wux p.yoz))
      ==
      |-  ?|  =(%$ p.yoz)
              =(%$ p.wux)
              ?&  =((end 3 1 p.yoz) (end 3 1 p.wux))
                  $(p.yoz (rsh 3 1 p.yoz), p.wux (rsh 3 1 p.wux))
              ==
          ==
  ==
::
++  flan                                                ::  loobean  &
  ~/  %flan
  |=  {bos/nock nif/nock}
  ^-  nock
  ?-    bos
      {$1 $1}   bos
      {$1 $0}   nif
      *
    ?-    nif
        {$1 $1}   nif
        {$1 $0}   bos
        *       [%6 bos nif [%1 1]]
    ==
  ==
::
++  flip                                                ::  loobean negation
  ~/  %flip
  |=  dyr/nock
  [%6 dyr [%1 1] [%1 0]]
::
++  flor                                                ::  loobean  |
  ~/  %flor
  |=  {bos/nock nif/nock}
  ^-  nock
  ?-  bos
      {$1 $1}   nif
      {$1 $0}   bos
      *
    ?-  nif
        {$1 $1}   bos
        {$1 $0}   nif
        *         [%6 bos [%1 0] nif]
    ==
  ==
::
++  hike
  ~/  %hike
  |=  {axe/axis pac/(list {p/axis q/nock})}
  ^-  nock
  ?~  pac
    [%0 axe]
  =+  zet=(skim pac.$ |=({p/axis q/nock} [=(1 p)]))
  ?~  zet
    =+  tum=(skim pac.$ |=({p/axis q/nock} ?&(!=(1 p) =(2 (cap p)))))
    =+  gam=(skim pac.$ |=({p/axis q/nock} ?&(!=(1 p) =(3 (cap p)))))
    %+  cons
      %=  $
        axe  (peg axe 2)
        pac  (turn tum |=({p/axis q/nock} [(mas p) q]))
      ==
    %=  $
      axe  (peg axe 3)
      pac  (turn gam |=({p/axis q/nock} [(mas p) q]))
    ==
  ?>(?=({* $~} zet) q.i.zet)
::
++  jock
  |=  rad/?
  |=  lot/coin  ^-  twig
  ?-    -.lot
      $~      
    ?:(rad [%rock p.lot] [%sand p.lot])
  ::
      $blob
    ?:  rad
      [%rock %$ p.lot]
    ?@(p.lot [%sand %$ p.lot] [$(p.lot -.p.lot) $(p.lot +.p.lot)])
  ::
      $many
    [%conp (turn p.lot |=(a/coin ^$(lot a)))]
  ==
::
++  look
  ~/  %look
  |=  {cog/term dab/(map term foot)}
  =+  axe=1
  |-  ^-  (unit {p/axis q/foot})
  ?-  dab
      $~  ~
  ::
      {* $~ $~}
    ?:(=(cog p.n.dab) [~ axe q.n.dab] ~)
  ::
      {* $~ *}
    ?:  =(cog p.n.dab)
      [~ (peg axe 2) q.n.dab]
    ?:  (gor cog p.n.dab)
      ~
    $(axe (peg axe 3), dab r.dab)
  ::
      {* * $~}
    ?:  =(cog p.n.dab)
      [~ (peg axe 2) q.n.dab]
    ?:  (gor cog p.n.dab)
      $(axe (peg axe 3), dab l.dab)
    ~
  ::
      {* * *}
    ?:  =(cog p.n.dab)
      [~ (peg axe 2) q.n.dab]
    ?:  (gor cog p.n.dab)
      $(axe (peg axe 6), dab l.dab)
    $(axe (peg axe 7), dab r.dab)
  ==
::
++  make                                                ::  compile cord to nock
  |=  txt/@
  q:(~(mint ut %noun) %noun (ream txt))
::
++  noah  |=(vax/vase (pave vax))                       ::  $-(vase tape) for /<
++  onan  |=(vix/vise (seer vix))                       ::  $-(vise vase) for !>
::
++  rain                                                ::  parse with % path
  |=  {bon/path txt/@}
  ^-  twig
  =+  vaz=vast
  ~|  bon
  (scan (trip txt) (full (ifix [gay gay] tall:vaz(wer bon))))
::
++  ream                                                ::  parse cord to twig
  |=  txt/@
  ^-  twig
  (rash txt vest)
::
++  reck                                                ::  parse hoon file
  |=  bon/path
  (rain bon .^(@t %cx (weld bon `path`[%hoon ~])))
::
++  seem  |=(toy/typo `span`toy)                        ::  promote typo
++  seer  |=(vix/vise `vase`vix)                        ::  promote vise
++  sell                                                ::  tank pretty-print
  |=  vax/vase  ^-  tank
  ~|  %sell
  (~(deal us p.vax) q.vax)
::
++  pave                                                ::  tape pretty-print
  |=  vax/vase  ^-  tape
  ~(ram re (sell vax))
::
++  slam                                                ::  slam a gate
  |=  {gat/vase sam/vase}  ^-  vase
  =+  :-  ^=  typ  ^-  span
          [%cell p.gat p.sam]
      ^=  gen  ^-  twig
      [%open [%$ ~] [%$ 2] [%$ 3] ~]
  =+  gun=(~(mint ut typ) %noun gen)
  [p.gun .*([q.gat q.sam] q.gun)]
::
++  slim                                                ::  identical to seer?
  |=  old/vise  ^-  vase
  old
::
++  slit                                                ::  span of slam
  |=  {gat/span sam/span}
  ?>  (~(nest ut (~(peek ut gat) %free 6)) & sam)
  (~(play ut [%cell gat sam]) [%open [%$ ~] [%$ 2] [%$ 3] ~])
::
++  slym                                                ::  slam w+o sample-span
  |=  {gat/vase sam/*}  ^-  vase
  (slap gat(+<.q sam) [%limb %$])
::
++  slap
  |=  {vax/vase gen/twig}  ^-  vase                     ::  untyped vase .*
  =+  gun=(~(mint ut p.vax) %noun gen)
  [p.gun .*(q.vax q.gun)]
::
++  slop                                                ::  cons two vases
  |=  {hed/vase tal/vase}
  ^-  vase
  [[%cell p.hed p.tal] [q.hed q.tal]]
::
++  skol                                                ::  $-(span tank) for ~!
  |=  typ/span  ^-  tank
  ~(duck ut typ)
::
++  spec                                                ::  reconstruct span
  |=  vax/vase
  ^-  vase
  :_  q.vax
  ?@  q.vax  (~(fuse ut p.vax) [%atom %$ ~])
  ?@  -.q.vax
    ^=  typ
    %-  ~(play ut p.vax)
    [%sure [%fits [%leaf %tas -.q.vax] [%& 2]~] [%$ 1]]
  (~(fuse ut p.vax) [%cell %noun %noun])
::
++  slew                                                ::  get axis in vase
  |=  {axe/@ vax/vase}  ^-  (unit vase)
  ?.  |-  ^-  ?
      ?:  =(1 axe)  &
      ?.  ?=(^ q.vax)  |
      $(axe (mas axe), q.vax .*(q.vax [0 (cap axe)]))
    ~
  `[(~(peek ut p.vax) %free axe) .*(q.vax [0 axe])]
::
++  slab                                                ::  test if contains
  |=  {cog/@tas typ/span}
  =(& -:(~(find ut typ) %free [cog ~]))
::
++  slob                                                ::  superficial arm
  |=  {cog/@tas typ/span}
  ^-  ?
  ?+  typ  |
    {$hold *}  $(typ ~(repo ut typ))
    {$core *}  (~(has by q.r.q.typ) cog)
  ==
::
++  sloe                                                ::  get arms in core
  |=  typ/span
  ^-  (list term)
  ?+    typ  ~
      {$hold *}  $(typ ~(repo ut typ))
      {$core *}
    (turn (~(tap by q.r.q.typ) ~) |=({a/term *} a))
  ==
++  slot                                                ::  got axis in vase
  |=  {axe/@ vax/vase}  ^-  vase
  [(~(peek ut p.vax) %free axe) .*(q.vax [0 axe])]
::
++  wash                                                ::  render tank at width
  |=  {{tab/@ edg/@} tac/tank}  ^-  wall
  (~(win re tac) tab edg)
::
++  wa  !:                                              ::  cached compile
  |_  worm
  ++  nell  |=(ref/span (nest [%cell %noun %noun] ref)) ::  nest in cell
  ++  nest                                              ::  nest:ut
    |=  {sut/span ref/span}
    ^-  {? worm}
    ?:  (~(has in nes) [sut ref])  [& +>+<]
    ?.  (~(nest ut sut) | ref)
      ::  ~&  %nest-failed
      [| +>+<]
    [& +>+<(nes (~(put in nes) [sut ref]))]
  ::
  ++  nets                                              ::  spanless nest
    |=  {sut/* ref/*}
    ^-  {? worm}
    ?:  (~(has in nes) [sut ref])  [& +>+<]
    =+  gat=|=({a/span b/span} (~(nest ut a) | b))
    ?.  (? .*(gat(+< [sut ref]) -.gat))
      ::  ~&  %nets-failed
      ::  =+  tag=`*`skol
      ::  =+  foo=(tank .*(tag(+< ref) -.tag))
      ::  =+  bar=(skol sut)
      ::  ~&  %nets-need
      ::  ~>  %slog.[0 bar]
      ::  ~&  %nets-have
      ::  ~>  %slog.[0 foo]
      [| +>+<.$]
    [& +>+<.$(nes (~(put in nes) [sut ref]))]
  ::
  ++  play                                              ::  play:ut
    |=  {sut/span gen/twig}
    ^-  {span worm}
    =+  old=(~(get by pay) [sut gen])
    ?^  old  [u.old +>+<.$]
    =+  new=(~(play ut sut) gen)
    [new +>+<.$(pay (~(put by pay) [sut gen] new))]
  ::
  ++  mint                                              ::  mint:ut to noun
    |=  {sut/span gen/twig}
    ^-  {(pair span nock) worm}
    =+  old=(~(get by mit) [sut gen])
    ?^  old  [u.old +>+<.$]
    =+  new=(~(mint ut sut) %noun gen)
    [new +>+<.$(mit (~(put by mit) [sut gen] new))]
  ::
  ++  slap                                              ::  ++slap, cached
    |=  {vax/vase gen/twig}
    ^-  {vase worm}
    =^  gun  +>+<  (mint p.vax gen)
    [[p.gun .*(q.vax q.gun)] +>+<.$]
  ::
  ++  slot                                              ::  ++slot, cached
    |=  {axe/@ vax/vase}
    ^-  {vase worm}
    =^  gun  +>+<  (mint p.vax [%$ axe])
    [[p.gun .*(q.vax [0 axe])] +>+<.$]
  ::
  ++  spec                                              ::  specialize vase
    |=  vax/vase
    ^-  {vase worm}
    =+  ^=  gen  ^-  twig
      ?@  q.vax    [%fits [%base [%atom %$]] [%& 1]~]
      ?@  -.q.vax  [%fits [%leaf %tas -.q.vax] [%& 2]~]
      [%fits [%base %cell] [%& 1]~]
    =^  typ  +>+<.$  (play p.vax [%sure gen [%$ 1]])
    [[typ q.vax] +>+<.$]
  ::
  ++  spot                                              ::  slot then spec
    |=  {axe/@ vax/vase}
    ^-  {vase worm}
    =^  xav  +>+<  (slot axe vax)
    (spec xav)
  ::
  ++  stop                                              ::  spec then slot
    |=  {axe/@ vax/vase}
    ^-  {vase worm}
    =^  xav  +>+<  (spec vax)
    (slot axe xav)
  --
::::::::::::::::::::::::::::::::::::::::::::::::::::::::::  
::                section 2fB, macro expansion          ::
::
++  ah                                                  ::  tiki engine
  |_  tik/tiki
  ++  blue
    |=  gen/twig
    ^-  twig
    ?.  &(?=($| -.tik) ?=($~ p.tik))  gen
    [%per [%$ 3] gen]
  ::
  ++  gray
    |=  gen/twig
    ^-  twig
    ?-  -.tik
      $&  ?~(p.tik gen [%aka u.p.tik [%wing q.tik] gen])
      $|  [%pin ?~(p.tik q.tik [%name u.p.tik q.tik]) gen]
    ==
  ::
  ++  puce
    ^-  wing
    ?-  -.tik
      $&  ?~(p.tik q.tik [u.p.tik ~])
      $|  [[%& 2] ~]
    ==
  ::
  ++  wthp  |=  opt/(list (pair twig twig))
            %+  gray  %case
            [puce (turn opt |=({a/twig b/twig} [a (blue b)]))]
  ++  wtkt  |=({sic/twig non/twig} (gray [%ifcl puce (blue sic) (blue non)]))
  ++  wtls  |=  {gen/twig opt/(list (pair twig twig))}
            %+  gray  %deft
            [puce (blue gen) (turn opt |=({a/twig b/twig} [a (blue b)]))]
  ++  wtpt  |=({sic/twig non/twig} (gray [%ifat puce (blue sic) (blue non)]))
  ++  wtsg  |=({sic/twig non/twig} (gray [%ifno puce (blue sic) (blue non)]))
  ++  wtts  |=(gen/twig (gray [%fits (blue gen) puce]))
  --
::
++  al                                                  ::  tile engine
  ~%    %al
      +>+
    ==
      %bunt  bunt
      %whip  whip
    ==
  =+  [nag=`*`& gom=`axis`1]
  |_  sec/tile
  ::::
  ++  home  |=(gen/twig ^-(twig ?:(=(1 gom) gen [%per [%$ gom] gen])))
  ::::
  ++  bunt
    |-  ^-  twig
    ?-    sec
        {^ *}
      [$(sec p.sec) $(sec q.sec)]
    ::
        {$axil *}
      ?-  p.sec
        {$atom *}  [%sand p.p.sec 0]
        $noun      [%nock [%rock %$ 0] [[%rock %$ 0] [%rock %$ 1]]]
        $cell      =+(nec=$(sec [%axil %noun]) [nec nec])
        $bean      [%same [%rock %$ 0] [%rock %$ 0]]
        $void      [%fail ~]
        $null      [%rock %n %$]
      ==
    ::
        {$bark *}
      [%name p.sec $(sec q.sec)]
    ::
        {$bush *}
      [%if [%bust %bean] $(sec p.sec) $(sec q.sec)]
    ::
        {$deet *}
      [%dbug p.sec $(sec q.sec)]
    ::
        {$fern *}
      |-  ^-  twig
      ?~  t.p.sec
        ^$(sec i.p.sec)
      [%if [%bust %bean] ^$(sec i.p.sec) $(p.sec t.p.sec)]
    ::
        {$herb *}
      =+  cys=~(boil ap p.sec)
      ?:  ?=($herb -.cys)
        (home [%rap [%limb %$] p.sec])
      $(sec cys)
    ::
        {$kelp *}
      |-  ^-  twig
      ?~  t.p.sec
        ^$(sec i.p.sec)
      [%if [%bust %bean] ^$(sec i.p.sec) $(p.sec t.p.sec)]
    ::
        {$leaf *}
      [%rock p.sec q.sec]
    ::
        {$reed *}
      [%if [%bust %bean] $(sec p.sec) $(sec q.sec)]
    ::
        {$weed *}
      (home p.sec)
    ==
  ++  clam  ^-(twig [%gate [%base %noun] (whip(gom 7) 6)])
  ++  cloq
    |-  ^-  {p/toga q/tile}
    =.  sec  ?.(?=($herb -.sec) sec ~(boil ap p.sec))
    ?:  ?=($deet -.sec)  $(sec q.sec)
    ?:  ?=(^ -.sec)
      =+  [one=$(sec p.sec) two=$(sec q.sec)]
      [[%2 p.one p.two] [q.one q.two]]
    ?.  ?=($bark -.sec)  [[%0 ~] sec]
    =+  got=$(sec q.sec)
    :_  q.got
    ?:(?=({$0 $~} p.got) p.sec [%1 p.sec p.got])
  ::
  ++  whip
    |=  axe/axis
    =+  ^=  tun
        |=  noy/$-(* twig)
        ^-  twig
        ?@  nag
          =+  luz=[%make [[%& 1] ~] [[[%& axe] ~] bunt(sec [%axil %cell])] ~]
          ?:  =(& nag)
            [%per [%ifat [[%& axe] ~] luz [%$ 1]] (noy [& &])]
          [%per luz (noy [& &])]
        (noy nag)
    ^-  twig
    ?-    sec
        {^ *}
      %-  tun  |=  gon/*  =>  .(nag gon)  ^-  twig
      :-  ^$(sec -.sec, nag -.nag, axe (peg axe 2))
      ^$(sec +.sec, nag +.nag, axe (peg axe 3))
    ::
        {$axil *}
      ?-    p.sec
          {$atom *}
        =+  buv=bunt
        |-  ^-  twig
        ?@  nag
          ?:(=(& nag) [%ifat [[%& axe] ~] $(nag |) buv] [%like buv [%$ axe]])
        buv
      ::
          $noun
        [%cast [%base %noun] [%$ axe]]
      ::
          $cell
        =+  buv=bunt
        |-  ^-  twig
        ?@  nag
          ?:(=(& nag) [%ifat [[%& axe] ~] buv $(nag [& &])] buv)
        [%like buv [%$ axe]]
      ::
          $bean
        :^    %if
            [%same [%rock %$ |] [%$ axe]]
          [%rock %f |]
        [%rock %f &]
      ::
          $void
        bunt
      ::
          $null
        bunt
      ==
    ::
        {$bark *}
      [%name p.sec $(sec q.sec)]
    ::
        {$bush *}
      %-  tun  |=  gon/*  =>  .(nag gon)  ^-  twig
      ?@  -.nag
        ?:  =(& -.nag)
          [%ifat [[%& (peg axe 2)] ~] ^$(sec q.sec) ^$(sec p.sec)]
        ^$(sec q.sec)
      ^$(sec p.sec)
    ::
        {$deet *}
      [%dbug p.sec $(sec q.sec)]
    ::
        {$fern *}
      |-  ^-  twig
      ?~  t.p.sec
        ^$(sec i.p.sec)
      :+  %pin
        ^$(sec i.p.sec)
      =>  .(axe (peg 3 axe), gom (peg 3 gom))
      :^    %if
          [%same [%$ axe] [%$ 2]]
        [%$ 2]
      $(i.p.sec i.t.p.sec, t.p.sec t.t.p.sec)
    ::
        {$herb *}
      =+  cys=~(boil ap p.sec)
      ?:  ?=($herb -.cys)
        [%call (home p.sec) [%$ axe] ~]
      $(sec cys)
    ::
        {$kelp *}
      %-  tun  |=  gon/*  =>  .(nag gon)
      |-  ^-  twig
      ?~  t.p.sec
        :-  [%rock +.p.i.p.sec]
        ^^$(axe (peg axe 3), sec q.i.p.sec, nag &)
      :^    %if
          [%same [%$ (peg axe 2)] [%rock +.p.i.p.sec]]
        :-  [%rock +.p.i.p.sec]
        ^^$(axe (peg axe 3), sec q.i.p.sec, nag &)
      $(i.p.sec i.t.p.sec, t.p.sec t.t.p.sec)
    ::
        {$leaf *}
      [%rock p.sec q.sec]
    ::
        {$reed *}
      ?-  nag
        $&  [%ifat [[%& axe] ~] $(sec p.sec, nag |) $(sec q.sec, nag [& &])]
        $|  $(sec p.sec)
        ^   $(sec q.sec)
        *   !!
      ==
    ::
        {$weed *}
      (home p.sec)
    ==
  --
::
++  ap                                                  ::  twig engine
  ~%    %ap
      +>
    ==
      %etch  etch
      %open  open
      %rake  rake
    ==
  |_  gen/twig
  ++  etch
    ~|  %etch
    |-  ^-  term
    ?:  ?=({$name *} gen)
      ?>(?=(@ p.gen) p.gen)
    =+  voq=~(open ap gen)
    ?<(=(gen voq) $(gen voq))
  ::
  ++  feck
    |-  ^-  (unit term)
    ?-  gen
      {$sand $tas @}  [~ q.gen]
      {$dbug *}       $(gen q.gen)
      *               ~
    ==
  ::
  ::  not used at present; see comment at $csng in ++open
::::
::++  hail
::  |=  axe/axis
::  =|  air/(list (pair wing twig))
::  |-  ^+  air
::  =+  hav=half
::  ?~  hav  [[[[%| 0 ~] [%& axe] ~] gen] air]
::  $(gen p.u.hav, axe (peg axe 2), air $(gen q.u.hav, axe (peg axe 3)))
::::
::++  half
::  |-  ^-  (unit (pair twig twig))
::  ?+  gen  ~
::    {^ *}       `[p.gen q.gen]
::    {$dbug *}   $(gen q.gen)
::    {$scon *}   `[q.gen p.gen]
::    {$cons *}   `[p.gen q.gen]
::    {$conq *}   `[p.gen %cont q.gen r.gen s.gen]
::    {$conl *}   ?~(p.gen ~ `[i.p.gen %conl t.p.gen])
::    {$conp *}   ?~  p.gen  ~ 
::                ?~(t.p.gen $(gen i.p.gen) `[i.p.gen %conp t.p.gen])
::  == 
::::
  ++  hock
    |-  ^-  toga
    ?-  gen
      {$make {@ $~} $~}  i.p.gen
      {$limb @}          p.gen
      {$wing {@ $~}}     i.p.gen
      {$dbug *}          $(gen q.gen)
      {@ *}              =+(neg=open ?:(=(gen neg) [%0 ~] $(gen neg)))
      {^ *}              =+  toe=[$(gen p.gen) $(gen q.gen)]
                         ?:(=(toe [[%0 ~] [%0 ~]]) [%0 ~] [%2 toe])
    ==
  ::
  ++  bile
    =+  sec=boil
    |-  ^-  (each line tile)
    ?:  ?=({$deet *} sec)
      $(sec q.sec)
    ?:  ?=({{$deet *} *} sec)
      $(p.sec q.p.sec)
    ?:  ?=({{$leaf *} *} sec)
      [%& [%leaf p.p.sec q.p.sec] q.sec]
    [%| sec]
  ::
  ++  boil
    ^-  tile
    ?+  gen        [%herb gen]
        {$base *}  [%axil p.gen]
        {$dbug *}  [%deet p.gen boil(gen q.gen)]
        {$leaf *}  [%leaf p.gen]
    ::
        {$claw *}  [%reed boil(gen p.gen) boil(gen q.gen)]
        {$shoe *}  [%weed p.gen]
        {$bank *}
      |-  ^-  tile
      ?~  p.gen  [%axil %null]
      ?~  t.p.gen  boil(gen i.p.gen)
      [boil(gen i.p.gen) $(p.gen t.p.gen)]
    ::
        {$book *}
      ?~  p.gen
        [%axil %void]
      ?~  t.p.gen
        boil(gen i.p.gen)
      =+  :*  def=bile(gen i.p.gen)
              ^=  end  ^-  (list line)
              ~|  %book-foul
              %+  turn  `(list twig)`t.p.gen
              |=(a/twig =+(bile(gen a) ?>(?=($& -<) ->)))
          ==
      ?-  -.def
        $&  [%kelp p.def end]
        $|  ?~(end p.def [%fern p.def [%kelp end] ~])
      ==
    ::
        {$bush *}  [%bush boil(gen p.gen) boil(gen q.gen)]
        {$lamb *}  [%weed [%port p.gen [%bunt [%per [%$ 7] q.gen]]]]  
        {$coat *}  [%bark p.gen boil(gen q.gen)]
        {$pick *}  =+  (turn p.gen |=(a/twig boil(gen a)))
                   ?~(- [%axil %void] [%fern -])
    ==
  ::
  ++  open  
    ^-  twig
    ?-    gen
        {$~ *}     [%make [[%& p.gen] ~] ~]
    ::
        {$base *}  ~(clam al boil)
        {$bust *}  ~(bunt al %axil p.gen)
        {$dbug *}   q.gen
    ::
        {$knit *}                                       ::
      :+  %per  [%name %v %$ 1]                        ::  =>  v=.
      :-  %loop                                         ::  |-
      :+  %like                                         ::  ^+
        :-  %loop                                       ::  |-
        :^    %if                                     ::  ?:
            [%bust %bean]                               ::  ?
          [%bust %null]                                 ::  ~
        :-  [%name %i [%sand 'tD' *@]]                  ::  :-  i=~~
        [%name %t [%limb %$]]                           ::  t=$
      |-  ^-  twig                                      ::
      ?~  p.gen                                         ::
        [%bust %null]                                   ::  ~
      =+  res=$(p.gen t.p.gen)                          ::
      ^-  twig                                          ::
      ?@  i.p.gen                                       ::
        [[%sand 'tD' i.p.gen] res]                      ::  [~~{i.p.gen} {res}]
      :+  %pin                                         ::
        :-  :+  %name                                   ::  ^=
              %a                                        ::  a
            :+  %like                                   ::  ^+
              [%limb %$]                                ::  $
            [%per [%limb %v] p.i.p.gen]                ::  =>(v {p.i.p.gen})
        [%name %b res]                                  ::  b={res}
      ^-  twig                                          ::
      :-  %loop                                         ::  |-
      :^    %ifat                                       ::  ?@
          [%a ~]                                        ::  a
        [%limb %b]                                      ::  b
      :-  [%rap [%$ 2] [%limb %a]]                     ::  :-  -.a
      :+  %make                                         ::  %=
        [%$ ~]                                          ::  $
      [[[%a ~] [%rap [%$ 3] [%limb %a]]] ~]            ::  a  +.a
    ::
        {$leaf *}  ~(clam al boil)
        {$limb *}  [%make [p.gen ~] ~]
        {$tell *}  [%call [%limb %noah] [%wrap [%conp p.gen]] ~]
        {$wing *}  [%make p.gen ~]
        {$yell *}  [%call [%limb %cain] [%wrap [%conp p.gen]] ~]
    ::
        {$claw *}  ~(clam al boil)
        {$shoe *}  ~(clam al boil)
        {$bank *}  ~(clam al boil)
        {$book *}  ~(clam al boil)
        {$lamb *}  ~(clam al boil)
        {$bush *}  ~(clam al boil)
        {$pick *}  ~(clam al boil)
        {$coat *}  ~(clam al boil)
    ::
        {$door *}  [%pin [%bunt p.gen] [%core q.gen]]
        {$gasp *}  [%pin [%burn p.gen] [%trap q.gen]]
        {$trap *}  [%core (~(put by *(map term foot)) %$ [%ash p.gen])]
        {$cork *}  [%per [%core (~(put by q.gen) %$ [%ash p.gen])] [%limb %$]]
        {$loop *}  [%rap [%limb %$] [%trap p.gen]]
        {$port *}  [%iron [%gate p.gen q.gen]]
        {$gill *}  :+  %pin  [%bunt p.gen] 
                   [%core (~(put by *(map term foot)) %$ [%elm q.gen])]
        {$gate *}  [%door p.gen (~(put by *(map term foot)) %$ [%ash q.gen])]
        {$tray *}  [%lead %trap p.gen]
    ::
        {$conq *}  [p.gen q.gen r.gen s.gen]
        {$cont *}  [p.gen q.gen r.gen]
        {$scon *}  [q.gen p.gen]
        {$cons *}  [p.gen q.gen]
        {$conl *}
      |-  ^-  twig
      ?~  p.gen
        [%rock %n ~]
      [i.p.gen $(p.gen t.p.gen)]
    ::
        {$conp *}
      |-  ^-  twig
      ?~  p.gen
        [%fail ~]
      ?~  t.p.gen
        i.p.gen
      [i.p.gen $(p.gen t.p.gen)]
    ::
        {$bunt *}  [%burn ~(bunt al %herb p.gen)]
        {$keep *}  [%like [%wing p.gen] %make p.gen q.gen]
        {$lace *}  [%call q.gen [p.gen ~]]
        {$calq *}  [%call p.gen q.gen r.gen s.gen ~]
        {$calt *}  [%call p.gen q.gen r.gen ~]
        {$call *}  [%open [%$ ~] p.gen q.gen]
        {$open *}  :: [%bake p.gen q.gen (hail(gen [%conp r.gen]) 6)]
      :^  %bake  p.gen  q.gen
      ::
      ::  the use of ++hail is probably the right language design, but
      ::  it's impractically slow without validating %=.
      ::
::    ?:(=(~ r.gen) ~ (hail(gen [%conp r.gen]) 6))
      =+  axe=6
      |-  ^-  (list {wing twig})
      ?~  r.gen  ~
      ?~  t.r.gen  [[[[%| 0 ~] [%& axe] ~] i.r.gen] ~]
      :-  [[[%| 0 ~] [%& (peg axe 2)] ~] i.r.gen]
      $(axe (peg axe 3), r.gen t.r.gen)
    ::
        {$bake *}
      ?:  =(~ r.gen)
        [%per q.gen [%wing p.gen]]
      :+  %pin
        q.gen
      :+  %make
        (weld p.gen `wing`[[%& 2] ~])
      (turn r.gen |=({p/wing q/twig} [p [%per [%$ 3] q]]))
    ::
        {$ward *}  [%like [%call p.gen q.gen ~] q.gen]
        {$cast *}  [%like ~(bunt al [%herb p.gen]) q.gen]
        {$show *}
      :+  %hint
        :-  %mean
        =+  fek=~(feck ap p.gen)
        ?^  fek  [%rock %tas u.fek]
        [%trap [%call [%limb %cain] [%wrap [%per [%$ 3] p.gen]] ~]]
      q.gen
    ::
        {$lurk *}  [%hint [%mean [%trap p.gen]] q.gen]
        {$fast *}
      :+  %thin
        :-  %fast
        :-  %cont
        :+  [%rock %$ p.gen]
          [%code q.gen]
        :-  %conl
        =+  nob=`(list twig)`~
        |-  ^-  (list twig)
        ?~  r.gen
          nob
        [[[%rock %$ p.i.r.gen] [%code q.i.r.gen]] $(r.gen t.r.gen)]
      s.gen
    ::
        {$funk *}  [%fast p.gen [%$ 7] ~ q.gen]
        {$thin *}  [%rap [%hint p.gen [%$ 1]] q.gen]
        {$poll *}  [%hint [%live [%rock %$ p.gen]] q.gen]
        {$memo *}  [%hint [%memo %rock %$ p.gen] q.gen]
        {$dump *}
      :+  %hint
        [%slog [%sand %$ p.gen] [%call [%limb %cain] [%wrap q.gen] ~]]
      r.gen
    ::
        {$ddup *}  [%hint [%germ p.gen] q.gen]
        {$warn *}
      :+  %pin  [%lest q.gen [%bust %null] [[%bust %null] r.gen]]
      :^  %ifno  [%& 2]~
        [%per [%$ 3] s.gen]
      [%dump p.gen [%$ 5] [%per [%$ 3] s.gen]]
    ::
        {$wad *}
      ?-    q.gen
          $~      [%fail ~]
          {* $~}  i.q.gen
          ^
        :+  %pin
          p.gen
        =+  yex=`(list twig)`q.gen
        |-  ^-  twig
        ?-  yex
          {* $~}  [%per [%$ 3] i.yex]
          {* ^}   [%call [%$ 2] [%per [%$ 3] i.yex] $(yex t.yex) ~]
          $~      !!
        ==
      ==
    ::
        {$nub *}  =+(zoy=[%rock %ta %$] [%conl [zoy [%conl [zoy p.gen] ~]] ~])
        {$dip *}                                       ::                  ;~
      |-  ^-  twig
      ?-  q.gen
          $~      ~|(%open-smsg !!)
          ^
        :+  %per  [%name %v %$ 1]                      ::  =>  v=.
        |-  ^-  twig                                    ::
        ?:  ?=($~ t.q.gen)                              ::
          [%per [%limb %v] i.q.gen]                    ::  =>(v {i.q.gen})
        :+  %pin  [%name %a $(q.gen t.q.gen)]          ::  =+  ^=  a
        :+  %pin                                       ::    {$(q.gen t.q.gen)}
          [%name %b [%per [%limb %v] i.q.gen]]         ::  =+  ^=  b
        :+  %pin                                       ::    =>(v {i.q.gen})
          :+  %name  %c                                 ::  =+  c=,.+6.b
          :+  %rap                                     ::
            [%wing [%| 0 ~] [%& 6] ~]                   ::
          [%limb %b]                                    ::
        :-  %trap                                       ::  |.
        :^    %calt                                     ::  %+
            [%per [%limb %v] p.gen]                    ::      =>(v {p.gen})
          [%call [%limb %b] [%limb %c] ~]               ::    (b c)
        :+  %make  [%a ~]                               ::  a(,.+6 c)
        [[[[%| 0 ~] [%& 6] ~] [%limb %c]] ~]            ::
      ==                                                ::
    ::
        {$fry *}                                       ::                  ;;
      :+  %per  [%name %v %$ 1]                        ::  =>  v=.
      :+  %pin  :+  %name  %a                          ::  =+  ^=  a
                 [%per [%limb %v] p.gen]               ::  =>(v {p.gen})
      :+  %pin  [%name %b [%per [%limb %v] q.gen]]    ::  =+  b==>(v {q.gen})
      :+  %pin                                         ::  =+  c=(a b)
        [%name %c [%call [%limb %a] [%limb %b] ~]]      ::
      [%sure [%same [%limb %c] [%limb %b]] [%limb %c]]  ::  ?>(=(c b) c)
    ::
        {$new *}
      [%pin ~(bunt al %herb p.gen) q.gen]
    ::
        {$fix *}
      [%per [%keep [[%& 1] ~] p.gen] q.gen]
    ::
        {$var *}
      ?@  p.gen
        [%pin [%name p.gen q.gen] r.gen]
      [%pin [%cast [%coat p.gen] q.gen] r.gen]
    ::
        {$rev *}  [%var q.gen p.gen r.gen]
        {$set *}
      [%per [%keep [[%& 1] ~] [[p.gen q.gen] ~]] r.gen]
    ::
        {$sip *}                                       ::                  =^
      =+  wuy=(weld q.gen `wing`[%v ~])                 ::
      :+  %per  [%name %v %$ 1]                        ::  =>  v=.
      :+  %pin  [%name %a %per [%limb %v] r.gen]      ::  =+  a==>(v \r.gen)
      :^  %set  wuy  [%rap [%$ 3] [%limb %a]]         ::  =.  \wuy  +.a
      :+  %per  :-  ?@  p.gen                          ::
                       :+  %name  p.gen                 ::  =>  :-  ^=  \p.gen
                       [%rap [%$ 2] [%limb %a]]        ::          -.a
                     :+  %cast  [%coat p.gen]           ::  =>  :-  ^-  \p.gen
                     [%rap [%$ 2] [%limb %a]]          ::          -.a
                 [%limb %v]                             ::      v
      s.gen                                             ::  s.gen
    ::
        {$rap *}  [%per q.gen p.gen]
        {$pin *}  [%per [p.gen [%$ 1]] q.gen]
        {$nip *}  [%pin q.gen p.gen]
        {$tow *}
      |-  ^-  twig
      ?~  p.gen    [%$ 1]
      ?~  t.p.gen  i.p.gen
      [%per i.p.gen $(p.gen t.p.gen)]
    ::
        {$or *}
      |-
      ?~(p.gen [%rock %f 1] [%if i.p.gen [%rock %f 0] $(p.gen t.p.gen)])
    ::
        {$lest *}   [%if p.gen r.gen q.gen]
        {$deny *}   [%if p.gen [%fail ~] q.gen]
        {$sure *}   [%if p.gen q.gen [%fail ~]]
        {$ifcl *}   [%if [%fits [%base %atom %$] p.gen] r.gen q.gen]
    ::
        {$case *}
      |-
      ?~  q.gen
        [%lost [%wing p.gen]]
      :^    %if
          [%fits p.i.q.gen p.gen]
        q.i.q.gen
      $(q.gen t.q.gen)
    ::
        {$deft *}   
      [%case p.gen (weld r.gen `_r.gen`[[[%base %noun] q.gen] ~])]
    ::
        {$and *}
      |-
      ?~(p.gen [%rock %f 0] [%if i.p.gen $(p.gen t.p.gen) [%rock %f 1]])
    ::
        {$ifat *}   [%if [%fits [%base %atom %$] p.gen] q.gen r.gen]
        {$ifno *}   [%if [%fits [%base %null] p.gen] q.gen r.gen]
        {$not *}   [%if p.gen [%rock %f 1] [%rock %f 0]]
        {$wrap *}
      [%call [%limb %onan] [%spit [%bunt [%limb %abel]] p.gen] ~]
    ::
        {$need *}
      ?:  ?:  ?=(@ p.gen)
            (lte hoon p.gen)
          &((lte hoon p.p.gen) (gte hoon q.p.gen))
        q.gen
      ~|([%hoon-fail hoon p.gen] !!)
    ::
        *           gen
    ==
  ::
  ++  rake  ~|(%rake-twig (need reek))
  ++  reek
    ^-  (unit wing)
    ?+  gen  ~
      {$~ *}        `[[%& p.gen] ~]
      {$limb *}     `[p.gen ~]
      {$wing *}     `p.gen
      {$make * $~}  `p.gen
      {$dbug *}     reek(gen q.gen)
    ==
  ++  rusk
    ^-  term
    =+  wig=rake
    ?.  ?=({@ $~} wig)
      ~|(%rusk-twig !!)
    i.wig
  --
::::::::::::::::::::::::::::::::::::::::::::::::::::::::::
::                section 2fC, prettyprinting           ::
::
++  us
  =>  |%
      ++  calf  {p/(map @ud wine) q/wine}               ::
      ++  wine                                          ::
                $@  $?  $noun                           ::
                        $path                           ::
                        $span                           ::
                        $void                           ::
                        $wall                           ::
                        $wool                           ::
                        $yarn                           ::
                    ==                                  ::
                $%  {$mato p/term}                      ::
                    {$core p/(list @ta) q/wine}         ::
                    {$face p/term q/wine}               ::
                    {$list p/term q/wine}               ::
                    {$pear p/term q/@}                  ::
                    {$pick p/(list wine)}               ::
                    {$plot p/(list wine)}               ::
                    {$stop p/@ud}                       ::
                    {$tree p/term q/wine}               ::
                    {$unit p/term q/wine}               ::
                ==                                      ::
      --
  |_  sut/span
  ++  dash
      |=  {mil/tape lim/char}  ^-  tape
      :-  lim
      |-  ^-  tape
      ?~  mil  [lim ~]
      ?:  =(lim i.mil)  ['\\' i.mil $(mil t.mil)]
      ?:  =('\\' i.mil)  ['\\' i.mil $(mil t.mil)]
      ?:  (lte ' ' i.mil)  [i.mil $(mil t.mil)]
      ['\\' ~(x ne (rsh 2 1 i.mil)) ~(x ne (end 2 1 i.mil)) $(mil t.mil)]
  ::
  ++  deal  |=(lum/* (dish dole lum))
  ++  dial
    |=  ham/calf
    =+  gid=*(set @ud)
    =<  `tank`-:$
    |%  
    ++  many
      |=  haz/(list wine)
      ^-  {(list tank) (set @ud)}
      ?~  haz  [~ gid]
      =^  mor  gid  $(haz t.haz)
      =^  dis  gid  ^$(q.ham i.haz)
      [[dis mor] gid]
    ::
    ++  $
      ^-  {tank (set @ud)}
      ?-    q.ham
          $noun      :_(gid [%leaf '*' ~])
          $path      :_(gid [%leaf '/' ~])
          $span      :_(gid [%leaf '#' 't' ~]) 
          $void      :_(gid [%leaf '#' ~])
          $wool      :_(gid [%leaf '*' '"' '"' ~])
          $wall      :_(gid [%leaf '*' '\'' '\'' ~])
          $yarn      :_(gid [%leaf '"' '"' ~])
          {$mato *}  :_(gid [%leaf '@' (trip p.q.ham)])
          {$core *}
        =^  cox  gid  $(q.ham q.q.ham)
        :_  gid
        :+  %rose
          [[' ' ~] ['<' ~] ['>' ~]]
        |-  ^-  (list tank)
        ?~  p.q.ham  [cox ~]
        [[%leaf (rip 3 i.p.q.ham)] $(p.q.ham t.p.q.ham)]
      ::
          {$face *}
        =^  cox  gid  $(q.ham q.q.ham)
        :_(gid [%palm [['=' ~] ~ ~ ~] [%leaf (trip p.q.ham)] cox ~])
      ::
          {$list *}
        =^  cox  gid  $(q.ham q.q.ham)
        :_(gid [%rose [" " (weld (trip p.q.ham) "(") ")"] cox ~])
      ::
          {$pick *}
        =^  coz  gid  (many p.q.ham)
        :_(gid [%rose [[' ' ~] ['?' '(' ~] [')' ~]] coz])
      ::
          {$plot *}
        =^  coz  gid  (many p.q.ham)
        :_(gid [%rose [[' ' ~] ['[' ~] [']' ~]] coz])
      ::
          {$pear *}
        :_(gid [%leaf '%' ~(rend co [%$ p.q.ham q.q.ham])])
      ::
          {$stop *}
        =+  num=~(rend co [%$ %ud p.q.ham])
        ?:  (~(has in gid) p.q.ham)
          :_(gid [%leaf '$' num])
        =^  cox  gid
            %=  $
              gid    (~(put in gid) p.q.ham)
              q.ham  (~(got by p.ham) p.q.ham)
            ==
        :_(gid [%palm [['.' ~] ['^' '$' num] ~ ~] cox ~])
      ::
          {$tree *}
        =^  cox  gid  $(q.ham q.q.ham)
        :_(gid [%rose [" " (weld (trip p.q.ham) "(") ")"] cox ~])
      ::
          {$unit *}
        =^  cox  gid  $(q.ham q.q.ham)
        :_(gid [%rose [" " (weld (trip p.q.ham) "(") ")"] cox ~])
      ==
    --
  ::
  ++  dish
    |=  {ham/calf lum/*}  ^-  tank
    ~|  [%dish-h ?@(q.ham q.ham -.q.ham)]
    ~|  [%lump lum]
    ~|  [%ham ham]
    %-  need
    =|  gil/(set {@ud *})
    |-  ^-  (unit tank)
    ?-    q.ham
        $noun
      %=    $
          q.ham
        ?:  ?=(@ lum)
          [%mato %$]
        :-  %plot
        |-  ^-  (list wine)
        [%noun ?:(?=(@ +.lum) [[%mato %$] ~] $(lum +.lum))]
      ==
    ::
        $path
      :-  ~
      :+  %rose
        [['/' ~] ['/' ~] ~]
      |-  ^-  (list tank)
      ?~  lum  ~
      ?@  lum  !!
      ?>  ?=(@ -.lum)
      [[%leaf (rip 3 -.lum)] $(lum +.lum)]
    ::
        $span
      =+  tyr=|.((dial dole))
      =+  vol=tyr(sut lum)
      =+  cis=((hard tank) .*(vol -:vol))
      :^  ~   %palm
        [~ ~ ~ ~]
      [[%leaf '#' 't' '/' ~] cis ~]
    ::
        $wall
      :-  ~
      :+  %rose
        [[' ' ~] ['<' '|' ~] ['|' '>' ~]]
      |-  ^-  (list tank)
      ?~  lum  ~
      ?@  lum  !!
      [[%leaf (trip ((hard @) -.lum))] $(lum +.lum)]
    ::
        $wool
      :-  ~
      :+  %rose
        [[' ' ~] ['<' '<' ~] ['>' '>' ~]]
      |-  ^-  (list tank)
      ?~  lum  ~
      ?@  lum  !!
      [(need ^$(q.ham %yarn, lum -.lum)) $(lum +.lum)]
    ::
        $yarn
      [~ %leaf (dash (tape lum) '"')]
    ::
        $void
      ~
    ::
        {$mato *}
      ?.  ?=(@ lum)
        ~
      :+  ~
        %leaf
      ?+    (rash p.q.ham ;~(sfix (cook crip (star low)) (star hig)))
          ~(rend co [%$ p.q.ham lum])
        $$    ~(rend co [%$ %ud lum])
        $t    (dash (rip 3 lum) '\'')
        $tas  ['%' ?.(=(0 lum) (rip 3 lum) ['$' ~])]
      ==
    ::
        {$core *}
      ::  XX  needs rethinking for core metal
      ::  ?.  ?=(^ lum)  ~
      ::  =>  .(lum `*`lum)
      ::  =-  ?~(tok ~ [~ %rose [[' ' ~] ['<' ~] ['>' ~]] u.tok])
      ::  ^=  tok
      ::  |-  ^-  (unit (list tank))
      ::  ?~  p.q.ham
      ::    =+  den=^$(q.ham q.q.ham)
      ::    ?~(den ~ [~ u.den ~])
      ::  =+  mur=$(p.q.ham t.p.q.ham, lum +.lum)
      ::  ?~(mur ~ [~ [[%leaf (rip 3 i.p.q.ham)] u.mur]])
      [~ (dial ham)]
    ::
        {$face *}
      =+  wal=$(q.ham q.q.ham)
      ?~  wal
        ~
      [~ %palm [['=' ~] ~ ~ ~] [%leaf (trip p.q.ham)] u.wal ~]
    ::
        {$list *}
      ?:  =(~ lum)
        [~ %leaf '~' ~]
      =-  ?~  tok
            ~
          [~ %rose [[' ' ~] ['~' '[' ~] [']' ~]] u.tok]
      ^=  tok
      |-  ^-  (unit (list tank))
      ?:  ?=(@ lum)
        ?.(=(~ lum) ~ [~ ~])
      =+  [for=^$(q.ham q.q.ham, lum -.lum) aft=$(lum +.lum)]
      ?.  &(?=(^ for) ?=(^ aft))
        ~
      [~ u.for u.aft]
    ::
        {$pick *}
      |-  ^-  (unit tank)
      ?~  p.q.ham
        ~
      =+  wal=^$(q.ham i.p.q.ham)
      ?~  wal
        $(p.q.ham t.p.q.ham)
      wal
    ::
        {$plot *}
      =-  ?~  tok
            ~
          [~ %rose [[' ' ~] ['[' ~] [']' ~]] u.tok]
      ^=  tok
      |-  ^-  (unit (list tank))
      ?~  p.q.ham
        ~
      ?:  ?=({* $~} p.q.ham)
        =+  wal=^$(q.ham i.p.q.ham)
        ?~(wal ~ [~ [u.wal ~]])
      ?@  lum
        ~
      =+  gim=^$(q.ham i.p.q.ham, lum -.lum)
      ?~  gim
        ~
      =+  myd=$(p.q.ham t.p.q.ham, lum +.lum)
      ?~  myd
        ~
      [~ u.gim u.myd]
    ::
        {$pear *}
      ?.  =(lum q.q.ham)
        ~
      =.  p.q.ham
        (rash p.q.ham ;~(sfix (cook crip (star low)) (star hig)))
      =+  fox=$(q.ham [%mato p.q.ham])
      ?>  ?=({$~ $leaf ^} fox)
      ?:  ?=(?($n $tas) p.q.ham)
        fox
      [~ %leaf '%' p.u.fox]
    ::
        {$stop *}
      ?:  (~(has in gil) [p.q.ham lum])  ~
      =+  kep=(~(get by p.ham) p.q.ham)
      ?~  kep
        ~|([%stop-loss p.q.ham] !!)
      $(gil (~(put in gil) [p.q.ham lum]), q.ham u.kep)
    ::
        {$tree *}
      =-  ?~  tok
            ~
          [~ %rose [[' ' ~] ['{' ~] ['}' ~]] u.tok]
      ^=  tok
      =+  tuk=*(list tank)
      |-  ^-  (unit (list tank))
      ?:  =(~ lum)
        [~ tuk]
      ?.  ?=({n/* l/* r/*} lum)
        ~
      =+  rol=$(lum r.lum)
      ?~  rol
        ~
      =+  tim=^$(q.ham q.q.ham, lum n.lum)
      ?~  tim
        ~
      $(lum l.lum, tuk [u.tim u.rol])
    ::
        {$unit *}
      ?@  lum
        ?.(=(~ lum) ~ [~ %leaf '~' ~])
      ?.  =(~ -.lum)
        ~
      =+  wal=$(q.ham q.q.ham, lum +.lum)
      ?~  wal
        ~
      [~ %rose [[' ' ~] ['[' ~] [']' ~]] [%leaf '~' ~] u.wal ~]
    ==
  ::
  ++  doge
    |=  ham/calf
    =-  ?+  woz  woz
          {$list * {$mato $'ta'}}  %path
          {$list * {$mato $'t'}}   %wall
          {$list * {$mato $'tD'}}  %yarn
          {$list * $yarn}          %wool
        ==
    ^=  woz
    ^-  wine
    ?.  ?=({$stop *} q.ham)
      ?:  ?&  ?=  {$pick {$pear $n $0} {$plot {$pear $n $0} {$face *} $~} $~}
                q.ham
              =(1 (met 3 p.i.t.p.i.t.p.q.ham))
          ==
        [%unit =<([p q] i.t.p.i.t.p.q.ham)]
      q.ham
    =+  may=(~(get by p.ham) p.q.ham)
    ?~  may
      q.ham
    =+  nul=[%pear %n 0]
    ?.  ?&  ?=({$pick *} u.may)
            ?=({* * $~} p.u.may)
            |(=(nul i.p.u.may) =(nul i.t.p.u.may))
        ==
      q.ham
    =+  din=?:(=(nul i.p.u.may) i.t.p.u.may i.p.u.may)
    ?:  ?&  ?=({$plot {$face *} {$face * $stop *} $~} din)
            =(p.q.ham p.q.i.t.p.din)
            =(1 (met 3 p.i.p.din))
            =(1 (met 3 p.i.t.p.din))
        ==
      :+  %list
        (cat 3 p.i.p.din p.i.t.p.din)
      q.i.p.din
    ?:  ?&  ?=  $:  $plot
                    {$face *}
                    {$face * $stop *}
                    {{$face * $stop *} $~}
                ==
                din
            =(p.q.ham p.q.i.t.p.din)
            =(p.q.ham p.q.i.t.t.p.din)
            =(1 (met 3 p.i.p.din))
            =(1 (met 3 p.i.t.p.din))
            =(1 (met 3 p.i.t.t.p.din))
        ==
      :+  %tree
        %^    cat
            3
          p.i.p.din
        (cat 3 p.i.t.p.din p.i.t.t.p.din)
      q.i.p.din
    q.ham
  ::
  ++  dole
    ^-  calf
    =+  gil=*(set span)
    =+  dex=[p=*(map span @) q=*(map @ wine)]
    =<  [q.p q]
    |-  ^-  {p/{p/(map span @) q/(map @ wine)} q/wine}
    =-  [p.tez (doge q.p.tez q.tez)]
    ^=  tez
    ^-  {p/{p/(map span @) q/(map @ wine)} q/wine}
    ?:  (~(meet ut sut) -:!>(*span))
      [dex %span]
    ?-    sut
        $noun      [dex sut]
        $void      [dex sut]
        {$atom *}  [dex ?~(q.sut [%mato p.sut] [%pear p.sut u.q.sut])]
        {$cell *}
      =+  hin=$(sut p.sut)
      =+  yon=$(dex p.hin, sut q.sut)
      :-  p.yon
      :-  %plot
      ?:(?=({$plot *} q.yon) [q.hin p.q.yon] [q.hin q.yon ~])
    ::
        {$core *}
      =+  yad=$(sut p.sut)
      :-  p.yad
      =+  ^=  doy  ^-  {p/(list @ta) q/wine}
          ?:  ?=({$core *} q.yad)
            [p.q.yad q.q.yad]
          [~ q.yad]
      :-  %core
      :_  q.doy
      :_  p.doy
      %^  cat  3
        %~  rent  co  
            :+  %$  %ud
            |-  ^-  @
            ?-  q.r.q.sut
              $~         0
              {* $~ $~}  1
              {* $~ *}   +($(q.r.q.sut r.q.r.q.sut))
              {* * $~}   +($(q.r.q.sut l.q.r.q.sut))
              {* * *}    .+  %+  add
                               $(q.r.q.sut l.q.r.q.sut)
                             $(q.r.q.sut r.q.r.q.sut)
        ==  ==
      %^  cat  3
        ?-(p.q.sut $gold '.', $iron '|', $lead '?', $zinc '&')
      =+  gum=(mug q.r.q.sut)
      %+  can  3
      :~  [1 (add 'a' (mod gum 26))]
          [1 (add 'a' (mod (div gum 26) 26))]
          [1 (add 'a' (mod (div gum 676) 26))]
      ==
    ::
        {$face *}
      =+  yad=$(sut q.sut)
      ?^(p.sut yad [p.yad [%face p.sut q.yad]])
    ::
        {$fork *}
      =+  yed=(~(tap in p.sut))
      =-  [p [%pick q]]
      |-  ^-  {p/{p/(map span @) q/(map @ wine)} q/(list wine)}
      ?~  yed
        [dex ~]
      =+  mor=$(yed t.yed)
      =+  dis=^$(dex p.mor, sut i.yed)
      [p.dis q.dis q.mor]
    ::
        {$hold *}
      =+  hey=(~(get by p.dex) sut)
      ?^  hey
        [dex [%stop u.hey]]
      ?:  (~(has in gil) sut)
        =+  dyr=+(~(wyt by p.dex))
        [[(~(put by p.dex) sut dyr) q.dex] [%stop dyr]]
      =+  rom=$(gil (~(put in gil) sut), sut ~(repo ut sut))
      =+  rey=(~(get by p.p.rom) sut)
      ?~  rey
        rom
      [[p.p.rom (~(put by q.p.rom) u.rey q.rom)] [%stop u.rey]]
    ==
  ::
  ++  duck  (dial dole)
--
::::::::::::::::::::::::::::::::::::::::::::::::::::::::::
::                section 2fD, compilation proper       ::
::
++  ut
  ~%    %ut
      +>+
    ==
      %fan    fan
      %rib    rib
      %vet    vet
      %fab    fab
      %burn   burn
      %buss   buss
      %crop   crop
      %duck   duck
      %dune   dune
      %dunk   dunk
      %epla   epla
      %emin   emin
      %emul   emul
      %felt   felt
      %fond   fond
      %fire   fire
      %fish   fish
      %fund   fund
      %funk   funk
      %fuse   fuse
      %gain   gain
      %lose   lose
      %mint   mint
      %moot   moot
      %mull   mull
      %nest   nest
      %perk   perk
      %play   play
      %peek   peek
      %repo   repo
      %rest   rest
      %tack   tack
      %toss   toss  
      %wrap   wrap
    ==
  =+  :*  fan=*(set {span twig})
          rib=*(set {span span twig})
          vet=`?`&
          fab=`?`&
      ==
  =+  sut=`span`%noun
  |%
  ++  burn
    =+  gil=*(set span)
    ~|  %burn
    %-  need
    |-  ^-  (unit)
    ?-    sut
        {$atom *}   `?~(q.sut 0 u.q.sut)
        {$cell *}   %+  biff  $(sut p.sut) 
                    |=(* (biff ^$(sut q.sut) |=(* `[+>+< +<])))
        {$core *}   (biff $(sut p.sut) |=(* `[p.r.q.sut +<]))
        {$face *}   $(sut repo)
        {$fork *}   =+  yed=(~(tap in p.sut))
                    |-  ^-  (unit) 
                    ?~  yed  ~
                    =+  [dis=^$(sut i.yed) mor=$(yed t.yed)]
                    ?~  dis  mor
                    ?~  mor  dis
                    ?:  =(.?(u.mor) .?(u.dis))
                      ?:((gor u.mor u.dis) mor dis)
                    ?@(u.mor mor dis)
        {$hold *}   ?:  (~(has in gil) sut)
                      ~
                    $(sut repo, gil (~(put in gil) sut))
        $noun       `0
        $void       ~
    ==
  ::
  ++  buss
    ~/  %buss
    |=  {cog/term gen/twig}
    ^-  span
    [%face [[[cog ~ gen] ~ ~] ~] sut]
  ::
  ++  conk
    |=  got/toga
    ^-  span
    ?@  got  [%face got sut]
    ?-  -.got
      $0  sut
      $1  [%face p.got $(got q.got)]
      $2  ?>  |(!vet (nest(sut [%cell %noun %noun]) & sut))
          :+  %cell
            $(got p.got, sut (peek %both 2))
          $(got q.got, sut (peek %both 3))
    ==
  ::
  ++  crop
    ~/  %crop
    |=  ref/span
    =+  bix=*(set {span span})
    =<  dext
    |%
    ++  dext
      ^-  span
      ~|  %crop
      ::  ~_  (dunk 'dext: sut')
      ::  ~_  (dunk(sut ref) 'dext: ref')
      ?:  |(=(sut ref) =(%noun ref))
        %void
      ?:  =(%void ref)
        sut
      ?-    sut
          {$atom *}
        ?+  ref      sint
          {$atom *}  ?^  q.sut
                       ?^(q.ref ?:(=(q.ref q.sut) %void sut) %void)
                     ?^(q.ref sut %void)
          {$cell *}  sut
        ==
      ::
          {$cell *}
        ?+  ref      sint
          {$atom *}  sut
          {$cell *}  ?.  (nest(sut p.ref) | p.sut)  sut
                     (cell p.sut dext(sut q.sut, ref q.ref))
        ==
      ::
          {$core *}  ?:(?=(?({$atom *} {$cell *}) ref) sut sint)
          {$face *}  (face p.sut dext(sut q.sut))
          {$fork *}  (fork (turn (~(tap in p.sut)) |=(span dext(sut +<))))
          {$hold *}  ?<  (~(has in bix) [sut ref])
                     dext(sut repo, bix (~(put in bix) [sut ref]))
          $noun      dext(sut repo)
          $void      %void
      ==
    ::
    ++  sint
      ^-  span
      ?+    ref    !!
        {$core *}  sut
        {$face *}  dext(ref repo(sut ref))
        {$fork *}  =+  yed=(~(tap in p.ref))
                   |-  ^-  span
                   ?~  yed  sut
                   $(yed t.yed, sut dext(ref i.yed))
        {$hold *}  dext(ref repo(sut ref))
      ==
    --
  ::
  ++  cool
    |=  {pol/? hyp/wing ref/span}
    ^-  span
    =+  fid=(find %both hyp)
    ?-  -.fid
      $|  sut
      $&  =<  q  
          %+  take  p.p.fid 
          |=(a/span ?:(pol (fuse(sut a) ref) (crop(sut a) ref)))
    ==
  ::
  ++  duck  ^-(tank ~(duck us sut))
  ++  dune  |.(duck)
  ++  dunk
    |=  paz/term  ^-  tank
    :+  %palm
      [['.' ~] ['-' ~] ~ ~]
    [[%leaf (mesc (trip paz))] duck ~]  
  ::
  ++  elbo
    |=  {lop/palo rig/(list (pair wing twig))}
    ^-  span
    ?:  ?=($& -.q.lop)
      |-  ^-  span
      ?~  rig  
        p.q.lop
      =+  zil=(play q.i.rig)
      =+  dar=(tack(sut p.q.lop) p.i.rig zil)
      %=  $
        rig      t.rig
        p.q.lop  q.dar
      ==
    =+  hag=(~(tap in q.q.lop))
    %-  fire
    |-  ^+  hag
    ?~  rig
      hag
    =+  zil=(play q.i.rig)
    =+  dix=(toss p.i.rig zil hag)
    %=  $
      rig  t.rig
      hag  q.dix
    ==
  ::
  ++  ergo
    |=  {lop/palo rig/(list (pair wing twig))}
    ^-  (pair span nock)
    =+  axe=(tend p.lop)
    =|  hej/(list (pair axis nock))
    ?:  ?=($& -.q.lop)
      =-  [p.- (hike axe q.-)]
      |-  ^-  (pair span (list (pair axis nock)))
      ?~  rig
        [p.q.lop hej]
      =+  zil=(mint %noun q.i.rig)
      =+  dar=(tack(sut p.q.lop) p.i.rig p.zil)
      %=  $
        rig      t.rig
        p.q.lop  q.dar
        hej      [[p.dar q.zil] hej]
      ==
    =+  hag=(~(tap in q.q.lop))
    =-  [(fire p.-) [%9 p.q.lop (hike axe q.-)]]
    |-  ^-  (pair (list (pair span foot)) (list (pair axis nock)))
    ?~  rig
      [hag hej]
    =+  zil=(mint %noun q.i.rig)
    =+  dix=(toss p.i.rig p.zil hag)
    %=  $
      rig  t.rig
      hag  q.dix
      hej  [[p.dix q.zil] hej]
    ==
  ::
  ++  endo
    |=  {lop/(pair palo palo) dox/span rig/(list (pair wing twig))}
    ^-  (pair span span)
    ?:  ?=($& -.q.p.lop)
      ?>  ?=($& -.q.q.lop)
      |-  ^-  (pair span span)
      ?~  rig  
        [p.q.p.lop p.q.q.lop]
      =+  zil=(mull %noun dox q.i.rig)
      =+  ^=  dar
          :-  p=(tack(sut p.q.p.lop) p.i.rig p.zil)
              q=(tack(sut p.q.q.lop) p.i.rig q.zil)
      ?>  =(p.p.dar p.q.dar)
      %=  $
        rig        t.rig
        p.q.p.lop  q.p.dar
        p.q.q.lop  q.q.dar
      ==
    ?>  ?=($| -.q.q.lop)
    ?>  =(p.q.p.lop p.q.q.lop)
    =+  hag=[p=(~(tap in q.q.p.lop)) q=(~(tap in q.q.q.lop))]
    =-  [(fire p.-) (fire(vet |) q.-)] 
    |-  ^-  (pair (list (pair span foot)) (list (pair span foot)))
    ?~  rig
      hag
    =+  zil=(mull %noun dox q.i.rig)
    =+  ^=  dix 
        :-  p=(toss p.i.rig p.zil p.hag)
            q=(toss p.i.rig q.zil q.hag)
    ?>  =(p.p.dix p.q.dix)
    %=  $
      rig  t.rig
      hag  [q.p.dix q.q.dix]
    ==
  ::
  ++  ad
    |%
    ++  arc
      |%
      ++  deft                                          ::  generic
        |%
        ++  bath  *                                     ::  leg match span
        ++  claw  *                                     ::  arm match span
        ++  form  |*({* *} p=+<-)                       ::  attach build state
        ++  skin  |*(p/* p)                             ::  reveal build state
        ++  meat  |*(p/* p)                             ::  remove build state
        --
      ++  make                                          ::  for mint
        |%  
        ++  bath  span                                  ::  leg match span
        ++  claw  onyx                                  ::  arm
        ++  form  |*({* *} [p=+<- q=+<+])               ::
        ++  skin  |*({p/* q/*} q)                       ::  unwrap baggage
        ++  meat  |*({p/* q/*} p)                       ::  unwrap filling
        --
      --
    ++  def
      =+  deft:arc
      |%  +-  $
      =>  +<
      |%
      ++  pord  |*(* (form +< *nock))                 ::  wrap mint formula
      ++  rosh  |*(* (form +< *(list pock)))          ::  wrap mint changes
      ++  fleg  _(pord *bath)                           ::  legmatch + code
      ++  fram  _(pord *claw)                           ::  armmatch + 
      ++  foat  _(rosh *bath)                           ::  leg with changes
      ++  fult  _(rosh *claw)                           ::  arm with changes
      --  --
    ::
    ++  lib
      |%
      ++  deft
        =>  (def deft:arc)
        |%
        ++  halp  $-(twig fleg)
        ++  vant
          |%  ++  trep  $-({bath wing bath} {axis bath})
              ++  tasp  $-({{axis bath} fleg foat} foat)
              ++  tyle  $-(foat foat)
          --
        ++  vunt  
          |%  ++  trep  $-({claw wing bath} {axis claw})
              ++  tasp  $-({{axis claw} fleg fult} fult)
              ++  tyle  $-(fult foat)
        --  --
      ::
      ++  make
        =>  (def make:arc)
        |%
        ++  halp  |~  a/twig 
                  ^-  fleg
                  (mint %noun a)
        ++  vant
          |%  ++  trep  |=  {a/span b/wing c/span}
                        ^-  {axis span}
                        (tack(sut a) b c)
              ++  tasp  |=  {a/(pair axis span) b/fleg c/foat}
                        ^-  foat
                        [q.a [[p.a (skin b)] (skin c)]]
              ++  tyle  |=(foat +<)
          --
        ++  vunt  
          |%  ++  trep  |=  {a/claw b/wing c/bath}
                        ^-  (pair axis claw)
                        (toss b c a)
              ++  tasp  |~  {a/(pair axis claw) b/fleg c/fult}
                        ^-  fult
                        [q.a [[p.a (skin b)] (skin c)]]
              ++  tyle  |~  fult
                        ^-  foat
                        [(fire +<-) +<+]
      --  --  --
    ::
    ++  bin
      =+  deft:lib
      |%  +-  $
      =>  +<
      |%
      ++  rame
        =>  vant  |%  
            ++  clom  bath
            ++  chog  fleg
            ++  ceut  foat
        --
      ++  gelp
        =>  vunt  |%  
            ++  clom  claw
            ++  chog  fram
            ++  ceut  fult
        --
      ++  ecbo  (ecco rame)
      ++  eclo  (ecco gelp)
      ++  ecco
        =+  rame
        |%  +-  $
        =>  +<
        |=  {rum/clom rig/(list (pair wing twig))}
        ^-  foat
        %-  tyle
        |-  ^-  ceut
        ?~  rig  (rosh rum)
        =+  mor=$(rig t.rig)
        =+  zil=(halp q.i.rig)
        =+  dar=(trep (meat mor) p.i.rig (meat zil))
        (tasp dar zil mor)
      --  --  --  --
  ::
  ++  oc
    =+  inc=(bin:ad)
    |%  +-  $
    =>  inc
    |%
    ++  echo
      |=  {rum/bath rig/(list (pair wing twig))}
      (ecbo rum rig)
    ::
    ++  ecmo
      |=  {hag/claw rig/(list (pair wing twig))}
      (eclo hag rig)
    --  --
  ::
  ++  etco
    |=  {lop/palo rig/(list (pair wing twig))}
    ^-  (pair span nock)
    =+  cin=(oc (bin:ad make:lib:ad))
    =.  rig  (flop rig)         ::  XX this unbreaks, void order in devulc
    =+  axe=(tend p.lop)
    ?:  ?=($& -.q.lop)
      =-  [p.- (hike axe q.-)]
      (echo:cin p.q.lop rig)
    =-  [p.- [%9 p.q.lop (hike axe q.-)]]
    (ecmo:cin (~(tap in q.q.lop)) rig)
  ::
  ++  et
    |_  {hyp/wing rig/(list (pair wing twig))}
    ::
    ++  play
      ^-  span
      =+  lug=(find %read hyp)
      ?:  ?=($| -.lug)  ~|(%twig ?>(?=($~ rig) p.p.lug))
      (elbo p.lug rig)
    ::
    ++  mint
      |=  gol/span 
      ^-  (pair span nock)
      =+  lug=(find %read hyp)
      ?:  ?=($| -.lug)  ~|(%twig ?>(?=($~ rig) p.lug))
      =-  ?>(?|(!vet (nest(sut gol) & p.-)) -)
      (etco p.lug rig)
    ::
    ++  mull  
      |=  {gol/span dox/span}
      ^-  {span span}
      =+  lug=[p=(find %read hyp) q=(find(sut dox) %read hyp)]
      ?:  ?=($| -.p.lug) 
        ?>   &(?=($| -.q.lug) ?=($~ rig)) 
        [p.p.p.lug p.p.q.lug]
      ?>  ?=($& -.q.lug)
      =-  ?>(?|(!vet (nest(sut gol) & p.-)) -)
      (endo [p.p.lug p.q.lug] dox rig)
    --
  ::
  ++  epla  
    ~/  %epla 
    |=  {hyp/wing rig/(list (pair wing twig))} 
    ^-  span
    ~(play et hyp rig)
  ::
  ++  emin  
    ~/  %emin 
    |=  {gol/span hyp/wing rig/(list (pair wing twig))}
    ^-  (pair span nock)
    (~(mint et hyp rig) gol)  
  ::
  ++  emul
    ~/  %emul
    |=  {gol/span dox/span hyp/wing rig/(list (pair wing twig))}
    ^-  (pair span span)
    (~(mull et hyp rig) gol dox)
  ::
  ++  felt
    ~/  %felt
    |=  lap/opal
    ^-  span
    ?-  -.lap
      $&  p.lap
      $|  %-  fire
          %+  turn  (~(tap in q.lap))
          |=  {a/span b/foot}
          [a [%ash %$ 1]]
    ==
  ::
  ++  fond
    ~/  %fond
    |=  {way/vial hyp/wing}
    =>  |%
        ++  pony                                        ::  raw match
                  $@  $~                                ::  void
                  %+  each                              ::  natural/abnormal
                    palo                                ::  arm or leg
                  %+  each                              ::  abnormal
                    @ud                                 ::  unmatched
                  (pair span nock)                      ::  synthetic
        --
    ^-  pony
    ?~  hyp  
      [%& ~ %& sut]
    =+  mor=$(hyp t.hyp)
    ?-    -.mor
        $|
      ?-    -.p.mor
          $&  mor
          $|
        =+  fex=(mint(sut p.p.p.mor) %noun [%wing i.hyp ~])
        [%| %| p.fex (comb q.p.p.mor q.fex)]
      ==
    ::
        $&
      =.  sut  (felt q.p.mor)
      =>  :_  +
          :*  axe=`axis`1
              lon=p.p.mor
              heg=?^(i.hyp i.hyp [%| p=0 q=(some i.hyp)])
          ==
      ?:  ?=($& -.heg)
        [%& [`p.heg lon] %& (peek way p.heg)]
      =|  gil/(set span)
      =<  $
      |%  ++  here  ?:  =(0 p.heg)
                      [%& [~ `axe lon] %& sut]
                    [%| %& (dec p.heg)]
          ++  lose  [%| %& p.heg]
          ++  stop  ?~(q.heg here lose)
          ++  twin  |=  {hax/pony yor/pony}
                    ^-  pony
                    ~|  %find-fork
                    ?:  =(hax yor)  hax
                    ?~  hax  yor
                    ?~  yor  hax
                    ?:  ?=($| -.hax)  
                      ?>  ?&  ?=($| -.yor)
                              ?=($| -.p.hax)
                              ?=($| -.p.yor) 
                              =(q.p.p.hax q.p.p.yor)
                          ==
                      [%| %| (fork p.p.p.hax p.p.p.yor ~) q.p.p.hax]
                    ?>  ?=($& -.yor)
                    ?>  =(p.p.hax p.p.yor)
                    :+  %&  p.p.hax
                    ?:  &(?=($& -.q.p.hax) ?=($& -.q.p.yor))
                      [%& (fork p.q.p.hax p.q.p.yor ~)]
                    ?>  &(?=($| -.q.p.hax) ?=($| -.q.p.yor))
                    ?>  =(p.q.p.hax p.q.p.yor)
                    =+  wal=(~(uni in q.q.p.hax) q.q.p.yor)
                    [%| p.q.p.hax wal]
          ++  $
            ^-  pony
            ?-    sut
                $void       stop
                $noun       stop
                {$atom *}   stop
                {$cell *} 
              ?~  q.heg  here
              =+  taf=$(axe (peg axe 2), sut p.sut)
              ?~  taf  ~
              ?:  |(?=($& -.taf) ?=($| -.p.taf))
                taf
              $(axe (peg axe 3), p.heg p.p.taf, sut q.sut)
            :: 
                {$core *}
              ?~  q.heg  here
              =^  zem  p.heg
                  =+  zem=(look u.q.heg q.r.q.sut)
                  ?~  zem  [~ p.heg]
                  ?:(=(0 p.heg) [zem 0] [~ (dec p.heg)])
              ?^  zem
                :+  %&  [`axe lon] 
                [%| (peg 2 p.u.zem) [[sut(p.q %gold) q.u.zem] ~ ~]]
              =+  pec=(perk way p.q.sut)
              ?.  sam.pec  lose
              ?:  con.pec  $(sut p.sut, axe (peg axe 3))
              $(sut (peek(sut p.sut) way 2), axe (peg axe 6))
            ::
                {$face *}
              ?:  ?=($~ q.heg)  here(sut q.sut)
              ?@  p.sut
                ?:(=(u.q.heg p.sut) here(sut q.sut) lose)
              =<  main
              |%
              ++  main
                ^-  pony
                =+  tyr=(~(get by p.p.sut) u.q.heg)
                ?~  tyr  
                  next
                ?~  u.tyr  
                  $(sut q.sut, lon [~ lon], p.heg +(p.heg))
                ?.  =(0 p.heg)  
                  next(p.heg (dec p.heg))
                =+  tor=(fund way u.u.tyr)
                ?-  -.tor
                  $&  [%& (weld p.p.tor `vein`[~ `axe lon]) q.p.tor]
                  $|  [%| %| p.p.tor (comb [%0 axe] q.p.tor)]
                ==
              ++  next
                |-  ^-  pony
                ?~  q.p.sut
                  ^$(sut q.sut, lon [~ lon])
                =+  tiv=(mint %noun i.q.p.sut)
                =+  fid=^$(sut p.tiv, lon ~, axe 1, gil ~)
                ?~  fid  ~
                ?:  ?=({$| $& *} fid)
                  $(q.p.sut t.q.p.sut, p.heg p.p.fid)
                =+  vat=(fine `port`?-(-.fid $& fid, $| [%| p.p.fid]))
                [%| %| p.vat (comb q.vat (comb [%0 axe] q.tiv))]
              --
            ::
                {$fork *}
              =+  wiz=(turn (~(tap in p.sut)) |=(a/span ^$(sut a)))
              ?~  wiz  ~
              |-  ^-  pony
              ?~  t.wiz  i.wiz
              (twin i.wiz $(wiz t.wiz))
            ::
                {$hold *}
              ?:  (~(has in gil) sut)
                ~
              $(gil (~(put in gil) sut), sut repo)
            ==
      --
    ==
  ::
  ++  find
    ~/  %find
    |=  {way/vial hyp/wing}
    ^-  port
    ~|  [%find hyp]
    =-  ~?  =([%tango ~] hyp)
            ~[sut+sut res+-]
        ?@  -  !!
        ?-    -<
          $&  [%& p.-]
          $|  ?-  -.p.-
                $|  [%| p.p.-]
                $&  !!
        ==    ==
    (fond way hyp)
  ::
  ++  fund
    ~/  %fund
    |=  {way/vial gen/twig}
    ^-  port
    =+  hup=~(reek ap gen)
    ?~  hup
      [%| (mint %noun gen)]
    (find way u.hup)
  ::
  ++  fine
    |=  tor/port
    ^-  (pair span nock)
    ?-  -.tor
      $|  p.tor
      $&  =+  axe=(tend p.p.tor)
          ?-  -.q.p.tor
            $&  [`span`p.q.p.tor %0 axe]
            $|  [(fire (~(tap in q.q.p.tor))) [%9 p.q.p.tor %0 axe]]
    ==    == 
  ::
  ++  fire
    |=  hag/(list {p/span q/foot})
    ^-  span
    ?:  ?=({{* {$elm $~ $1}} $~} hag)
      p.i.hag
    %-  fork
    %+  turn
      hag.$
    |=  {p/span q/foot}
    :-  %hold
    ?.  ?=({$core *} p)
      ~_  (dunk %fire-span)
      ~|(%fire-core !!)
    =+  dox=[%core q.q.p q.p]
    ?:  ?=($ash -.q)
      ::  ~_  (dunk(sut [%cell q.q.p p.p]) %fire-dry)
      ?>  ?|(!vet (nest(sut q.q.p) & p.p))
      [dox p.q]
    ?>  ?=($elm -.q)
    ::  ~_  (dunk(sut [%cell q.q.p p.p]) %fire-wet)
    ?>  ?|  !vet
            (~(has in rib) [sut dox p.q])
            !=(** (mull(sut p, rib (~(put in rib) sut dox p.q)) %noun dox p.q))
        ==
    [p p.q]
  ::
  ++  fish
    ~/  %fish
    |=  axe/axis
    =+  vot=*(set span)
    |-  ^-  nock
    ?-  sut
        $void       [%1 1]
        $noun       [%1 0]
        {$atom *}   ?~  q.sut
                      (flip [%3 %0 axe])
                    [%5 [%1 u.q.sut] [%0 axe]]
        {$cell *}
      %+  flan
        [%3 %0 axe]
      (flan $(sut p.sut, axe (peg axe 2)) $(sut q.sut, axe (peg axe 3)))
    ::
        {$core *}   [%0 0]
        {$face *}   $(sut q.sut)
        {$fork *}   =+  yed=(~(tap in p.sut))
                    |-  ^-  nock
                    ?~(yed [%1 1] (flor ^$(sut i.yed) $(yed t.yed)))
        {$hold *}
      ?:  (~(has in vot) sut)
        [%0 0]
      =>  %=(. vot (~(put in vot) sut))
      $(sut repo)
    ==
  ::
  ++  fuse
    ~/  %fuse
    |=  ref/span
    =+  bix=*(set {span span})
    |-  ^-  span
    ?:  ?|(=(sut ref) =(%noun ref))
      sut
    ?-    sut
        {$atom *}
      ?-    ref
          {$atom *}   =+  foc=?:((fitz p.ref p.sut) p.sut p.ref)
                      ?^  q.sut
                        ?^  q.ref
                          ?:  =(q.sut q.ref)
                            [%atom foc q.sut]
                          %void
                        [%atom foc q.sut]
                      [%atom foc q.ref]
          {$cell *}   %void
          *           $(sut ref, ref sut)
      ==
        {$cell *}
      ?-  ref
        {$cell *}   (cell $(sut p.sut, ref p.ref) $(sut q.sut, ref q.ref))
        *           $(sut ref, ref sut)
      ==
    ::
        {$core *}  $(sut repo)
        {$face *}  (face p.sut $(sut q.sut))
        {$fork *}  (fork (turn (~(tap in p.sut)) |=(span ^$(sut +<))))
        {$hold *}
      ?:  (~(has in bix) [sut ref])
        ~|(%fuse-loop !!)
      $(sut repo, bix (~(put in bix) [sut ref]))
    ::
        $noun       ref
        $void       %void
    ==
  ::
  ++  gain
    ~/  %gain
    |=  gen/twig  ^-  span
    (chip & gen)
  ::
  ++  harp
    |=  dab/(map term foot)
    ^-  ?($~ ^)
    ?:  ?=($~ dab)
      ~
    =+  ^=  vad
        ?-  -.q.n.dab
          $ash  q:(mint %noun p.q.n.dab)
          $elm  q:(mint(vet |) %noun p.q.n.dab)
        ==
    ?-    dab
        {* $~ $~}   vad
        {* $~ *}    [vad $(dab r.dab)]
        {* * $~}    [vad $(dab l.dab)]
        {* * *}     [vad $(dab l.dab) $(dab r.dab)]
    ==
  ::
  ++  lose
    ~/  %lose
    |=  gen/twig  ^-  span
    (chip | gen)
  ::
  ++  chip
    ~/  %chip
    |=  {how/? gen/twig}  ^-  span
    ?:  ?=({$fits *} gen)  
      (cool how q.gen (play ~(bunt al [%herb p.gen])))  
    ?:  ?&(how ?=({$and *} gen))
      |-(?~(p.gen sut $(p.gen t.p.gen, sut ^$(gen i.p.gen))))
    ?:  ?&(!how ?=({$or *} gen))
      |-(?~(p.gen sut $(p.gen t.p.gen, sut ^$(gen i.p.gen))))
    =+  neg=~(open ap gen)
    ?:(=(neg gen) sut $(gen neg))
  ::
  ++  mint
    ~/  %mint
    |=  {gol/span gen/twig}
    ^-  {p/span q/nock}
    ~&  %pure-mint
    |^  ^-  {p/span q/nock}
    ?:  ?&(=(%void sut) !?=({$dbug *} gen))
      ?.  |(!vet ?=({$lost *} gen) ?=({$fail *} gen))
        ~|(%mint-vain !!)
      [%void %0 0]
    ?-    gen
    ::
        {^ *}
      =+  hed=$(gen p.gen, gol %noun)
      =+  tal=$(gen q.gen, gol %noun)
      [(nice (cell p.hed p.tal)) (cons q.hed q.tal)]
    ::
        {$core *}  (grow %gold [%$ 1] p.gen)
    ::
        {$make *}  (~(mint et p.gen q.gen) gol)
        {$wish *}
      =+  nef=$(gen [%bunt p.gen])
      [p.nef [%11 [%1 %151 p.nef] q:$(gen q.gen, gol %noun)]]
    ::
        {$bump *}  [(nice [%atom %$ ~]) [%4 q:$(gen p.gen, gol [%atom %$ ~])]]
        {$sand *}  [(nice (play gen)) [%1 q.gen]]
        {$rock *}  [(nice (play gen)) [%1 q.gen]]
    ::
        {$nock *}
      [(nice %noun) [%2 q:$(gen p.gen, gol %noun) q:$(gen q.gen, gol %noun)]]
    ::
        {$same *}
      =+  [one two]=[$(gen p.gen, gol %noun) $(gen q.gen, gol %noun)]
      [(nice bool) [%5 q:$(gen p.gen, gol %noun) q:$(gen q.gen, gol %noun)]]
    ::
        {$deep *}  [(nice bool) [%3 q:$(gen p.gen, gol %noun)]]
        {$hand *}  [p.gen q.gen]
        {$iron *}  =+(vat=$(gen p.gen) [(wrap(sut p.vat) %iron) q.vat])
    ::
        {$like *}
      =+(hif=(nice (play p.gen)) [hif q:$(gen q.gen, gol hif)])
    ::
        {$zinc *}  =+(vat=$(gen p.gen) [(wrap(sut p.vat) %zinc) q.vat])
        {$burn *}
      =+  nef=$(gen p.gen)
      =+  moc=(mink [burn q.nef] |=({* *} ~))
      [p.nef ?:(?=($0 -.moc) [%1 p.moc] q.nef)]
    ::
        {$name *}  =+(vat=$(gen q.gen) [(conk(sut p.vat) p.gen) q.vat])
        {$lead *}  =+(vat=$(gen p.gen) [(wrap(sut p.vat) %lead) q.vat])
        {$peep *}  ~_(duck(sut (play p.gen)) $(gen q.gen))
        {$hint *}
      =+  hum=$(gen q.gen)
      :: ?:  &(huz !?=($|(@ [?(%fast %memo) ^]) p.gen))
      ::  hum
      :-  p.hum
      :+  %10
        ?-    p.gen
            @   p.gen
            ^   [p.p.gen q:$(gen q.p.gen, gol %noun)]
        ==
      q.hum
    ::
        {$per *}
      =+  fid=$(gen p.gen, gol %noun)
      =+  dov=$(sut p.fid, gen q.gen)
      [p.dov (comb q.fid q.dov)]
    ::
        {$aka *}
      $(gen r.gen, sut (buss p.gen q.gen))
    ::
        {$if *}
      =+  nor=$(gen p.gen, gol bool)
      =+  fex=(gain p.gen)
      =+  wux=(lose p.gen)
      =+  ^=  duy
          ?:  =(%void fex)
            ?:(=(%void wux) [%0 0] [%1 1])
          ?:(=(%void wux) [%1 0] q.nor)
      =+  hiq=$(sut fex, gen q.gen)
      =+  ran=$(sut wux, gen r.gen)
      [(fork p.hiq p.ran ~) (cond duy q.hiq q.ran)]
    ::
        {$fits *}
      :-  (nice bool)
      =+  ref=(play ~(bunt al %herb p.gen))
      =+  fid=(find %read q.gen)
      ~|  [%test q.gen]
      |-  ^-  nock
      ?-  -.fid
        $&  ?-  -.q.p.fid
              $&  (fish(sut ref) (tend p.p.fid))
              $|  $(fid [%| (fine fid)])
            ==
        $|  [%7 q.p.fid (fish(sut ref) 1)]
      ==
    ::
        {$dbug *}
      ~_  (show %o p.gen)
      =+  hum=$(gen q.gen)
      [p.hum [%10 [%spot %1 p.gen] q.hum]]
    ::
        {$twig *}   [(nice (play p.gen)) [%1 q.gen]]   ::  XX validate!
        {$lost *}
      ?:  vet
        ~_  (dunk(sut (play p.gen)) 'lost')
        ~|(%mint-lost !!)
      [%void [%0 0]]
    ::
        {$spit *}
      =+  vos=$(gol %noun, gen q.gen)
      =+  ref=p:$(gol %noun, gen p.gen)
      ?>  (~(nest ut p:!>(*span)) & ref)
      [(nice (cell ref p.vos)) (cons [%1 p.vos] q.vos)]
    ::
        {$wrap *}
      =+  vat=$(gen p.gen)
      %=    $
          gen
        :-  [%call [%limb %onan] [%hand p:!>(*span) [%1 p.vat]] ~]
        [%hand p.vat q.vat]
      ==
    ::
        {$code *}   [(nice %noun) [%1 q:$(vet |, gen p.gen)]]
        {$fail $~}  [%void [%0 0]]
        *
      =+  doz=~(open ap gen)
      ?:  =(doz gen)
        ~_  (show [%c 'hoon'] [%q gen])
        ~|(%mint-open !!)
      $(gen doz)
    ==
    ::
    ++  nice
      |=  typ/span
      ~|  %mint-nice
      ?>  ?|(!vet (nest(sut gol) & typ))
      typ
    ::
    ++  grow
      |=  {mel/vair ruf/twig dab/(map term foot)}
      ^-  {p/span q/nock}
      =+  dan=^$(gen ruf, gol %noun)
      =+  toc=(core p.dan [%gold p.dan [~ dab]])
      =+  dez=(harp(sut toc) dab)
      :-  (nice (core p.dan mel p.dan [dez dab]))
      (cons [%1 dez] q.dan)
    --
  ::
  ++  moot
    =+  gil=*(set span)
    |-  ^-  ?
    ?-  sut
      {$atom *}  |
      {$cell *}  |($(sut p.sut) $(sut q.sut))
      {$core *}  $(sut p.sut)
      {$face *}  $(sut q.sut)
      {$fork *}  (lien (~(tap in p.sut)) |=(span ^$(sut +<)))
      {$hold *}  |((~(has in gil) sut) $(gil (~(put in gil) sut), sut repo))
      $noun      |
      $void      &
    ==
  ::
  ++  mull
    ~/  %mull
    |=  {gol/span dox/span gen/twig}
    |^  ^-  {p/span q/span}
    ?:  =(%void sut)
      ~|(%mull-none !!)
    ?-    gen
    ::
        {^ *}
      =+  hed=$(gen p.gen, gol %noun)
      =+  tal=$(gen q.gen, gol %noun)
      [(nice (cell p.hed p.tal)) (cell q.hed q.tal)]
    ::
        {$core *}  (grow %gold [%$ 1] p.gen)
        {$make *}  (~(mull et p.gen q.gen) gol dox)
        {$wish *}  =+($(gen q.gen, gol %noun) $(gen [%bunt p.gen]))
        {$bump *}  =+($(gen p.gen, gol [%atom %$ ~]) (beth [%atom %$ ~]))
        {$sand *}  (beth (play gen))
        {$rock *}  (beth (play gen))
    ::
        {$nock *}
      =+([$(gen p.gen, gol %noun) $(gen q.gen, gol %noun)] (beth %noun))
    ::
        {$same *}
      =+([$(gen p.gen, gol %noun) $(gen q.gen, gol %noun)] (beth bool))
    ::
        {$deep *}  =+($(gen p.gen, gol %noun) (beth bool))    ::  XX  =|
        {$hand *}  [p.gen p.gen]
        {$iron *}
      =+(vat=$(gen p.gen) [(wrap(sut p.vat) %iron) (wrap(sut q.vat) %iron)])
    ::
        {$like *}
      =+  hif=[p=(nice (play p.gen)) q=(play(sut dox) p.gen)]
      =+($(gen q.gen, gol p.hif) hif)
    ::
        {$zinc *}
      =+(vat=$(gen p.gen) [(wrap(sut p.vat) %zinc) (wrap(sut q.vat) %zinc)])
    ::
        {$name *}
      =+(vat=$(gen q.gen) [(conk(sut p.vat) p.gen) (conk(sut q.vat) p.gen)])
    ::
        {$lead *}
      =+(vat=$(gen p.gen) [(wrap(sut p.vat) %lead) (wrap(sut q.vat) %lead)])
    ::
        {$burn *}  $(gen p.gen)
        {$peep *}  ~_(duck(sut (play p.gen)) $(gen q.gen))
        {$hint *}  $(gen q.gen)
        {$per *}
      =+  lem=$(gen p.gen, gol %noun)
      $(gen q.gen, sut p.lem, dox q.lem)
    ::
        {$aka *}
      %=  $
        gen  r.gen
        sut  (buss p.gen q.gen)
        dox  (buss(sut dox) p.gen q.gen)
      ==
    ::
        {$if *}
      =+  nor=$(gen p.gen, gol bool)
      =+  ^=  hiq  ^-  {p/span q/span}
          =+  fex=[p=(gain p.gen) q=(gain(sut dox) p.gen)]
          ?:  =(%void p.fex)
            [%void ?:(=(%void q.fex) %void ~|(%if-z (play(sut q.fex) q.gen)))]
          ?:  =(%void q.fex)
            ~|(%mull-bonk-b !!)
          $(sut p.fex, dox q.fex, gen q.gen)
      =+  ^=  ran  ^-  {p/span q/span}
          =+  wux=[p=(lose p.gen) q=(lose(sut dox) p.gen)]
          ?:  =(%void p.wux)
            [%void ?:(=(%void q.wux) %void ~|(%if-a (play(sut q.wux) r.gen)))]
          ?:  =(%void q.wux)
            ~|(%mull-bonk-c !!)
          $(sut p.wux, dox q.wux, gen r.gen)
      [(nice (fork p.hiq p.ran ~)) (fork q.hiq q.ran ~)]
    ::
        {$fits *}
      =+  nob=~(bunt al %herb p.gen)
      =+  waz=[p=(play nob) q=(play(sut dox) nob)]
      =+  ^=  syx  :-  p=(cove q:(mint %noun [%wing q.gen]))
                   q=(cove q:(mint(sut dox) %noun [%wing q.gen]))
      =+  pov=[p=(fish(sut p.waz) p.syx) q=(fish(sut q.waz) q.syx)]
      ?.  &(=(p.syx q.syx) =(p.pov q.pov))
        ~|(%mull-bonk-a !!)
      (beth bool)
    ::
        {$dbug *}  ~_((show %o p.gen) $(gen q.gen))
        {$twig *}  [(nice (play p.gen)) (play(sut dox) p.gen)]
        {$lost *}
      ?:  vet
        ::  ~_  (dunk(sut (play p.gen)) 'also')
        ~|(%mull-skip !!)
      (beth %void)
    ::
        {$code *}  (beth %noun)
        {$spit *}
      =+  vos=$(gol %noun, gen q.gen)       ::  XX validate!
      [(nice (cell (play p.gen) p.vos)) (cell (play(sut dox) p.gen) q.vos)]
    ::
        {$wrap *}
      ?>  =(sut dox)
      =+(typ=(play gen) [typ typ])
    ::
        {$fail *}  (beth %void)
        *
      =+  doz=~(open ap gen)
      ?:  =(doz gen)
        ~_  (show [%c 'hoon'] [%q gen])
        ~|(%mull-open !!)
      $(gen doz)
    ==
    ::
    ++  beth
      |=  typ/span
      [(nice typ) typ]
    ::
    ++  nice
      |=  typ/span
      ::  ~_  (dunk(sut gol) 'need')
      ::  ~_  (dunk(sut typ) 'have')
      ~|  %mull-nice
      ?>  ?|(!vet (nest(sut gol) & typ))
      typ
    ::
    ++  grow
      |=  {mel/vair ruf/twig dab/(map term foot)}
      ~|  %mull-grow
      ^-  {p/span q/span}
      =+  dan=^$(gen ruf, gol %noun)
      =+  ^=  toc  :-  p=(core p.dan [%gold p.dan [~ dab]])
                   q=(core q.dan [%gold q.dan [~ dab]])
      =+  (bake(sut p.toc, dox q.toc) dab)
      :-  (nice (core p.dan mel p.dan [[%0 0] dab]))
      (core q.dan [mel q.dan [[%0 0] dab]])
    ::
    ++  bake
      |=  dab/(map term foot)
      ^-  *
      ?:  ?=($~ dab)
        ~
      =+  ^=  vad
          ?-  -.q.n.dab
            $ash  ^$(gol %noun, gen p.q.n.dab)
            $elm  ~
          ==
      ?-  dab
        {* $~ $~}  vad
        {* $~ *}   [vad $(dab r.dab)]
        {* * $~}   [vad $(dab l.dab)]
        {* * *}    [vad $(dab l.dab) $(dab r.dab)]
      ==
    --
  ::
  ++  meet  |=(ref/span &((nest | ref) (nest(sut ref) | sut)))
  ++  mite  |=(ref/span |((nest | ref) (nest(sut ref) & sut)))
  ++  nest
    ~/  %nest
    |=  {tel/? ref/span}
    =|  $:  seg/(set span)                              ::  degenerate sut
            reg/(set span)                              ::  degenerate ref
            gil/(set {p/span q/span})                   ::  assume nest
        ==
    =<  dext
    |%
    ++  deem
      |=  {mel/vair ram/vair}
      ^-  ?
      ?.  |(=(mel ram) =(%lead mel) =(%gold ram))  |
      ?:  ?=($lead mel)  &
      ?:  ?=($gold mel)  meet
      =+  vay=?-(mel $iron %rite, $zinc %read)
      dext(sut (peek vay 2), ref (peek(sut ref) vay 2))
    ::
    ++  deep
      |=  {dab/(map term foot) hem/(map term foot)}
      ^-  ?
      ?:  ?=($~ dab)  =(hem ~)
      ?:  ?=($~ hem)  |
      ?&  =(p.n.dab p.n.hem)
          $(dab l.dab, hem l.hem)
          $(dab r.dab, hem r.hem)
          ?-  -.q.n.dab
            $elm  =(q.n.dab q.n.hem)
            $ash  ?&  ?=($ash -.q.n.hem)
                      %=  dext
                        sut  (play p.q.n.dab) 
                        ref  (play(sut ref) p.q.n.hem)
      ==  ==      ==  ==
    ::
    ++  dext
      ^-  ?
      =-  ?:  -  &
          ?.  tel  |
          ::  ~_  (dunk %need)
          ::  ~_  (dunk(sut ref) %have)
          ~|(%nest-fail !!)
      ?:  =(sut ref)  &
      ?-  sut
        $void      sint
        $noun      &
        {$atom *}  ?.  ?=({$atom *} ref)  sint
                   ?&  (fitz p.sut p.ref)
                       |(?=($~ q.sut) =(q.sut q.ref))
                   ==
        {$cell *}  ?.  ?=({$cell *} ref)  sint
                   ?&  dext(sut p.sut, ref p.ref, seg ~, reg ~)
                       dext(sut q.sut, ref q.ref, seg ~, reg ~)
                   ==
        {$core *}  ?.  ?=({$core *} ref)  sint
                   ?:  =(q.sut q.ref)  dext(sut p.sut, ref p.ref)
                   ?&  meet(sut q.q.sut, ref p.sut)
                       dext(sut q.q.ref, ref p.ref)
                       (deem(sut q.q.sut, ref q.q.ref) p.q.sut p.q.ref)
                       ?|  (~(has in gil) [sut ref])
                           %.  [q.r.q.sut q.r.q.ref]
                           %=  deep
                             gil  (~(put in gil) [sut ref])
                             sut  sut(p q.q.sut, p.q %gold)
                             ref  ref(p q.q.ref, p.q %gold)
                       ==  ==
                   ==
        {$face *}  dext(sut q.sut)
        {$fork *}  ?.  ?=(?({$atom *} $noun {$cell *} {$core *}) ref)  sint
                   (lien (~(tap in p.sut)) |=(span dext(tel |, sut +<)))
        {$hold *}  ?:  (~(has in seg) sut)  |
                   ?:  (~(has in gil) [sut ref])  &
                   %=  dext
                     sut  repo 
                     seg  (~(put in seg) sut)
                     gil  (~(put in gil) [sut ref])
      ==           ==
    ::
    ++  meet  &(dext dext(sut ref, ref sut))
    ++  sint
      ^-  ?
      ?-  ref
        $noun       |
        $void       &
        {$atom *}   |
        {$cell *}   |
        {$core *}   dext(ref repo(sut ref))
        {$face *}   dext(ref q.ref)
        {$fork *}   (levy (~(tap in p.ref)) |=(span sint(ref +<)))
        {$hold *}   ?:  (~(has in reg) ref)  &
                    ?:  (~(has in gil) [sut ref])  &
                    %=  dext
                      ref  repo(sut ref)
                      reg  (~(put in reg) ref)
                      gil  (~(put in gil) [sut ref])
      ==            ==
    --
  ::
  ++  perk
    |=  {way/vial met/?($gold $iron $lead $zinc)}
    ^-  {sam/? con/?}
    ?:  ?=($gold met)  [& &]
    ?-  way
      $both  [| |]
      $free  [& &]
      $read  [?=($zinc met) |]
      $rite  [?=($iron met) |]
    ==
  ::
  ++  peek
    ~/  %peek
    |=  {way/?($read $rite $both $free) axe/axis}
    ^-  span
    ?:  =(1 axe)
      sut
    =+  [now=(cap axe) lat=(mas axe)]
    =+  gil=*(set span)
    |-  ^-  span
    ?-    sut
        {$atom *}   %void
        {$cell *}   ?:(=(2 now) ^$(sut p.sut, axe lat) ^$(sut q.sut, axe lat))
        {$core *}
      ?.  =(3 now)  %noun
      =+  pec=(perk way p.q.sut)
      %=    ^$
          axe  lat
          sut
        ?:  =([& &] pec)  p.sut
        %+  cell
          ?.(sam.pec %noun ^$(sut p.sut, axe 2))
        ?.(con.pec %noun ^$(sut p.sut, axe 3))
      ==
    ::
        {$fork *}   (fork (turn (~(tap in p.sut)) |=(span ^$(sut +<))))
        {$hold *}
      ?:  (~(has in gil) sut)
        %void
      $(gil (~(put in gil) sut), sut repo)
    ::
        $void       %void
        $noun       %noun
        *           $(sut repo)
    ==
  ::
  ++  play
    ~/  %play
    =>  .(vet |)
    |=  gen/twig
    ^-  span
    ?-  gen
<<<<<<< HEAD
      [^ *]      (cell $(gen p.gen) $(gen q.gen))
      [%bcpt *]  $(gen (~(whip al q.gen) p:(seep %read p.gen)))
      [%brcn *]  (core sut %gold sut [[%0 0] p.gen])
      [%cnts *]  =+  lar=(foil (seek %read p.gen))
                 =+  mew=(snub q.gen)
                 =+  rag=q.q.lar
                 %-  fire
                 |-  ^-  (list ,[p=type q=foot])
                 ?~  mew
                   rag
                 $(mew t.mew, rag q:(tock p.i.mew ^$(gen q.i.mew) rag))
      [%dtkt *]  %noun
      [%dtls *]  [%atom %$]
      [%dtzy *]  ?:  =(%n p.gen)  ?>(=(0 q.gen) [%cube 0 [%atom %n]])
                 ?:(=(%f p.gen) ?>((lte q.gen 1) bool) [%atom p.gen])
      [%dtzz *]  [%cube q.gen ?:(.?(q.gen) %noun [%atom p.gen])]
      [%dttr *]  %noun
      [%dtts *]  bool
      [%dtwt *]  bool
      [%ktbr *]  (wrap(sut $(gen p.gen)) %iron)
      [%kthx *]  $(gen p.gen)
      [%ktls *]  $(gen p.gen)
      [%ktpm *]  (wrap(sut $(gen p.gen)) %zinc)
      [%ktsg *]  $(gen p.gen)
      [%ktts *]  (conk(sut $(gen q.gen)) p.gen)
      [%ktwt *]  (wrap(sut $(gen p.gen)) %lead)
      [%sgzp *]  ~_(duck(sut ^$(gen p.gen)) $(gen q.gen))
      [%sggr *]  $(gen q.gen)
      [%tsgr *]  $(gen q.gen, sut $(gen p.gen))
      [%tstr *]  $(gen r.gen, sut (busk p.gen q.gen))
      [%wtcl *]  =+  [fex=(gain p.gen) wux=(lose p.gen)]
                 %+  fork
=======
      {^ *}      (cell $(gen p.gen) $(gen q.gen))
      {$core *}  (core sut %gold sut [[%0 0] p.gen])
      {$make *}  ~(play et p.gen q.gen)
      {$wish *}  $(gen [%bunt p.gen])
      {$bump *}  [%atom %$ ~]
      {$rock *}  |-  ^-  span
                 ?@  q.gen  [%atom p.gen `q.gen]
                 [%cell $(q.gen -.q.gen) $(q.gen +.q.gen)]
      {$sand *}  |-  ^-  span
                 ?@  q.gen
                   ?:(=(%f p.gen) ?>((lte q.gen 1) bool) [%atom p.gen ~])
                 [%cell $(q.gen -.q.gen) $(q.gen +.q.gen)]
      {$nock *}  %noun
      {$same *}  bool
      {$deep *}  bool
      {$hand *}  p.gen
      {$iron *}  (wrap(sut $(gen p.gen)) %iron)
      {$like *}  $(gen p.gen)
      {$zinc *}  (wrap(sut $(gen p.gen)) %zinc)
      {$burn *}  $(gen p.gen)
      {$name *}  (conk(sut $(gen q.gen)) p.gen)
      {$lead *}  (wrap(sut $(gen p.gen)) %lead)
      {$peep *}  ~_(duck(sut ^$(gen p.gen)) $(gen q.gen))
      {$hint *}  $(gen q.gen)
      {$per *}  $(gen q.gen, sut $(gen p.gen))
      {$aka *}  $(gen r.gen, sut (buss p.gen q.gen))
      {$if *}  =+  [fex=(gain p.gen) wux=(lose p.gen)]
                 %-  fork  :~
>>>>>>> 7fde2eb2
                   ?:(=(%void fex) %void $(sut fex, gen q.gen))
                   ?:(=(%void wux) %void $(sut wux, gen r.gen))
                 ==
      {$fits *}  bool
      {$dbug *}  ~_((show %o p.gen) $(gen q.gen))
      {$twig *}  (play p.gen)
      {$wrap *}  %=    $
                     gen
                   [%call [%limb %onan] [%hand p:!>(*span) [%1 $(gen p.gen)]] ~]
                 ==
      {$lost *}  %void
      {$spit *}  (cell $(gen p.gen) $(gen q.gen))
      {$code *}  %noun
      {$fail *}  %void
      *          =+  doz=~(open ap gen)
                 ?:  =(doz gen)
                   ~_  (show [%c 'hoon'] [%q gen])
                   ~|(%play-open !!)
                 $(gen doz)
    ==
  ::
  ++  repo
    ^-  span
    ?-  sut
      {$core *}   [%cell %noun p.sut]
      {$face *}   q.sut
      {$hold *}   (rest [[p.sut q.sut] ~])
      $noun       (fork [%atom %$ ~] [%cell %noun %noun] ~)
      *           ~|(%repo-fltt !!)
    ==
  ::
  ++  rest
    ~/  %rest
    |=  leg/(list {p/span q/twig})
    ^-  span
    ?:  (lien leg |=({p/span q/twig} (~(has in fan) [p q])))
      ~|(%rest-loop !!)
    =>  .(fan (~(gas in fan) leg))
    %-  fork
    %-  %~  tap  in
          %-  ~(gas in *(set span))
          (turn leg |=({p/span q/twig} (play(sut p) q)))
        ==
    ~
  ::
  ++  take
    |=  {vit/vein duz/$-(span span)}
    ^-  (pair axis span)
    :-  (tend vit)
    =.  vit  (flop vit)
    |-  ^-  span
    ?~  vit  (duz sut)
    ?~  i.vit
      |-  ^-  span
      ?+  sut      ^$(vit t.vit)
        {$face *}  (face p.sut ^$(vit t.vit, sut q.sut))
        {$fork *}  (fork (turn (~(tap in p.sut)) |=(span ^$(sut +<))))
        {$hold *}  $(sut repo) 
      ==
    =+  vil=*(set span)
    |-  ^-  span
    ?:  =(1 u.i.vit)
      ^$(vit t.vit)
    =+  [now lat]=(cap u.i.vit)^(mas u.i.vit)
    ?-  sut
      $noun      $(sut [%cell %noun %noun])
      $void      %void
      {$atom *}  %void
      {$cell *}  ?:  =(2 now)
                   (cell $(sut p.sut, u.i.vit lat) q.sut)
                  (cell p.sut $(sut q.sut, u.i.vit lat))
      {$core *}  ?:  =(2 now)
                   $(sut repo)
                 (core $(sut p.sut, u.i.vit lat) q.sut)
      {$face *}  (face p.sut $(sut q.sut))
      {$fork *}  (fork (turn (~(tap in p.sut)) |=(span ^$(sut +<))))
      {$hold *}  ?:  (~(has in vil) sut)
                   %void
                 $(sut repo, vil (~(put in vil) sut))
    ==
  ::
  ++  tack
    |=  {hyp/wing mur/span}
    ~|  [%tack hyp]
    =+  fid=(find %rite hyp)
    ?>  ?=($& -.fid)
    (take p.p.fid |=(span mur))
  ::
  ++  tend
    |=  vit/vein
    ^-  axis
    ?~(vit 1 (peg $(vit t.vit) ?~(i.vit 1 u.i.vit)))
  ::
  ++  toss
    ~/  %toss
    |=  {hyp/wing mur/span men/(list {p/span q/foot})}
    ^-  {p/axis q/(list {p/span q/foot})}
    =-  [(need p.wib) q.wib]
    ^=  wib
    |-  ^-  {p/(unit axis) q/(list {p/span q/foot})}
    ?~  men
      [*(unit axis) ~]
    =+  geq=(tack(sut p.i.men) hyp mur)
    =+  mox=$(men t.men)
    [(mate p.mox `_p.mox`[~ p.geq]) [[q.geq q.i.men] q.mox]]
  ::
  ++  wrap
    ~/  %wrap
    |=  yoz/?($lead $iron $zinc)
    ~|  %wrap
    ^-  span
    ?+  sut  sut
      {$cell *}  (cell $(sut p.sut) $(sut q.sut)) 
      {$core *}  ?>(|(=(%gold p.q.sut) =(%lead yoz)) sut(p.q yoz))
      {$face *}  (face p.sut $(sut q.sut))
      {$fork *}  (fork (turn (~(tap in p.sut)) |=(span ^$(sut +<))))
      {$hold *}  $(sut repo)
    ==
  --
::::::::::::::::::::::::::::::::::::::::::::::::::::::::::
::                section 2fE, grammar                  ::
::
++  vang
  |=  {bug/? wer/path}
  %*(. vast bug bug, wer wer)
::
++  vast  !.
  =+  [bug=`?`| was=*(set path) wer=*path]
  |%
  ++  gash  %+  cook
              |=  a/(list tyke)  ^-  tyke
              ?~(a ~ (weld i.a $(a t.a)))
            (more fas gasp)
  ++  gasp  ;~  pose
              %+  cook
                |=({a/tyke b/tyke c/tyke} :(weld a b c))
              ;~  plug
                (cook |=(a/(list) (turn a |=(b/* ~))) (star tis))
                (cook |=(a/twig [[~ a] ~]) hasp)
                (cook |=(a/(list) (turn a |=(b/* ~))) (star tis))
              ==
              (cook |=(a/(list) (turn a |=(b/* ~))) (plus tis))
            ==
  ++  glam  ~+((glue ace))
  ++  hasp  ;~  pose
              (ifix [sel ser] wide)
              (stag %call (ifix [pel per] (most ace wide)))
              (stag %sand (stag %t qut))
              %+  cook
                |=(a/coin [%sand ?:(?=({$~ $tas *} a) %tas %ta) ~(rent co a)])
              nuck:so
            ==
  ++  mota  %+  cook
              |=({a/tape b/tape} (rap 3 (weld a b)))
            ;~(plug (star low) (star hig))
  ::
  ++  plex
    |=  gen/twig  ^-  (unit path)
    ?:  ?=({$dbug *} gen)
      $(gen q.gen)
    ?.  ?=({$conl *} gen)  ~
    %+  reel  p.gen
    |=  {a/twig b/_`(unit path)`[~ u=/]}
    ?~  b  ~
    ?.  ?=({$sand ?($ta $tas) @} a)  ~
    `[q.a u.b]
  ::
  ++  pray
    |=  gen/twig  ~|  %pray  ^-  (unit twig)
    ~&  [%pray-disabled gen]
    !!
  ::
  ++  prey
    |=  gun/(list twig)  ^-  (unit twig)
    ?~  gun  `[%$ 1]
    =+  gup=(pray i.gun)
    ?~  gup  ~
    ?~  t.gun  gup
    (bind $(gun t.gun) |=(a/twig [%per u.gup a]))
  ::
  ++  phax
    |=  ruw/(list (list beer))
    =+  [yun=*(list twig) cah=*(list @)]
    =+  wod=|=({a/tape b/(list twig)} ^+(b ?~(a b [[%nub %knit (flop a)] b])))
    |-  ^+  yun
    ?~  ruw
      (flop (wod cah yun))
    ?~  i.ruw  $(ruw t.ruw)
    ?@  i.i.ruw
      $(i.ruw t.i.ruw, cah [i.i.ruw cah])
    $(i.ruw t.i.ruw, cah ~, yun [p.i.i.ruw (wod cah yun)])
  ::
  ++  posh
    |=  {pre/(unit tyke) pof/(unit {p/@ud q/tyke})}
    ^-  (unit (list twig))
    =-  ?^(- - ~&(%posh-fail -))
    =+  wom=(poof wer)
    %+  biff
      ?~  pre  `u=wom
      %+  bind  (poon wom u.pre)
      |=  moz/(list twig)
      ?~(pof moz (weld moz (slag (lent u.pre) wom)))
    |=  yez/(list twig)
    ?~  pof  `yez
    =+  zey=(flop yez)
    =+  [moz=(scag p.u.pof zey) gul=(slag p.u.pof zey)]
    =+  zom=(poon (flop moz) q.u.pof)
    ?~(zom ~ `(weld (flop gul) u.zom))
  ::
  ++  poof  |=(pax/path ^-((list twig) (turn pax |=(a/@ta [%sand %ta a]))))
  ++  poon
    |=  {pag/(list twig) goo/tyke}
    ^-  (unit (list twig))
    ?~  goo  `~
    %+  both
      ?^(i.goo i.goo ?~(pag ~ `u=i.pag))
    $(goo t.goo, pag ?~(pag ~ t.pag))
  ::
  ++  poor
    %+  sear  posh
    ;~  plug
      (stag ~ gash)
      ;~(pose (stag ~ ;~(pfix cen porc)) (easy ~))
    ==
  ::
  ++  porc
    ;~  plug
      (cook |=(a/(list) (lent a)) (star cen))
      ;~(pfix fas gash)
    ==
  ::
  ++  rump
    %+  sear
      |=  {a/wing b/(unit twig)}  ^-  (unit twig)
      ?~(b [~ %wing a] ?.(?=({@ $~} a) ~ [~ [%rock %tas i.a] u.b]))
    ;~(plug rope ;~(pose (stag ~ ;~(pfix lus wide)) (easy ~)))
  ::
  ++  rood
    ;~  pfix  fas
      (stag %conl poor)
    ==
  ::
  ++  rupl
    %+  cook
      |=  {a/? b/(list twig) c/?}
      ?:  a
        ?:  c
          [%conl [%conl b] ~]
        [%conl b]
      ?:  c
        [%conl [%conp b] ~]
      [%conp b]
    ;~  plug
      ;~  pose
        (cold | (just '['))
        (cold & (jest '~['))
      ==
    ::
      ;~  pose
        (ifix [ace gap] (most gap tall))
        (most ace wide)
      ==
    ::
      ;~  pose
        (cold & (jest ']~'))
        (cold | (just ']'))
      ==
    ==
  ::
  ++  sail                                              ::  xml template 
    |=  tol/?  =|  lin/?
    |%
    ++  ape                                             ::  product twig
      %+  cook
        |=  tum/tuna  ^-  twig
        ?:  ?=({$e *} tum)
          [p.tum (sag q.tum)]
        (sag tum ~)
      amp
    ::
    ++  amp                                             ::  entry point
      ;~(pfix sem ?:(tol bam bat))
    ::
    ++  bam                                             ::  tall top
      %+  knee  *tuna  |.  ~+
      ;~  pose
        (stag %f ;~(pfix (plus ace) (cook rab puv)))
        (stag %e ;~(plug hag nal))
        (stag %e hul)
        (stag %f nup)
        ;~(pfix tis (stag %f nol))
        ;~(pfix hep (stag %a ;~(pfix gap tall)))
        ;~(pfix lus (stag %b ;~(pfix gap tall)))
        ;~(pfix tar (stag %c ;~(pfix gap tall)))
        ;~(pfix cen (stag %d ;~(pfix gap tall)))
        (easy [%f [%a [%knit 10 ~]] ~])
      ==
    ::
    ++  bat                                             ::  wide outer top
      %+  knee  *tuna  |.  ~+
      ;~  pose
        (stag %f nup)
        (stag %f ped)
        (stag %e ;~(plug hig lif))
      ==
    ::
    ++  bet                                             ::  wide inner top
      %+  knee  *tuna  |.  ~+
      ;~  pose
        bat
        ;~(pfix hep (stag %a wide))
        ;~(pfix lus (stag %b wide))
        ;~(pfix tar (stag %c wide))
        ;~(pfix cen (stag %d wide))
      ==
    ::
    ++  fry                                             ::  mane as twig
      %+  cook
        |=  {a/@tas b/(unit @tas)}
        ?~  b
          [%rock %tas a]
        [[%rock %tas a] [%rock %tas u.b]]
      ;~(plug sym ;~(pose (stag ~ ;~(pfix cab sym)) (easy ~)))
    ::
    ++  hag                                             ::  script or style
      %+  cook  |=(a/twig a)
      ;~  plug
        (stag %rock (stag %tas ;~(pose (jest %script) (jest %style))))
        (stag %conl jaw)
      ==
    ::
    ++  hig                                             ::  simple head
      (cook |=({a/twig b/(list twig)} [a %conl b]) hog)
    ::
    ++  hog                                             ::  tag head
      %+  cook
        |=  hug
        ^-  {twig (list twig)}
        =-  [a (welp - ?~(c d [[[%rock %tas p.c] q.c] d]))]
        =-  (~(tap by -))
        %.  |=(e/(list tank) [%knit ~(ram re %rose [" " `~] e)])
        =<  ~(run by f:(reel b .))
        |=  {e/{p/term q/term} f/(jar twig tank)}
        (~(add ja f) [%rock %tas p.e] [%leaf (trip q.e)])
      ;~  plug
        fry
        =-  (star ;~(plug - sym))
        ;~(pose (cold %class dot) (cold %id hax))
        =-  ;~(pose ;~(plug - (stag %knit soil)) (easy ~))
        ;~(pose (cold %href fas) (cold %src pat))
        ;~  pose
          %+  ifix  [pel per]
          %+  more  ;~(plug com ace)
          ;~(plug fry ;~(pfix ace wide))
        ::
          (easy ~)
        ==
      ==
    ::
    ++  hoy                                             ::  tall attributes
      %-  star
      ;~  pfix  ;~(plug gap tis)
        ;~(plug fry ;~(pfix gap tall))
      ==
    ::
    ++  hug                                             ::  head shape
      $:  a/twig                                        ::  XX translation
          b/(list {@tas @tas})
          c/$@($~ {p/@tas q/twig})
          d/(list twig)
      ==
    ::
    ++  hul                                             ::  tall preface
      %+  cook
        |=  {a/{p/twig q/(list twig)} b/(list twig) c/(list tuna)}
        ^-  {twig (list tuna)}
        [[p.a %conl (weld q.a b)] c]
      ;~(plug hog hoy nol)
    ::
    ++  jaw                                             ::  wide attributes
      ;~  pose
        %+  ifix  [pel per]
        %+  more  ;~(plug com ace)
        ;~(plug fry ;~(pfix ace wide))
      ::
        (easy ~)
      ==
    ::
    ++  lif                                             ::  wide elements
      %+  cook  |=(a/(list tuna) a)
      ;~(pose ;~(pfix col pep) (cold ~ sem) (easy ~))
    ::
    ++  luf                                             ::  wide elements
      %+  cook  |=(a/(list tuna) a)
      (star ;~(pfix ace bet))
    ::
    ++  nal                                             ::  unescaped tall tail
      %+  cook  |=(a/(list tuna) a)
      %+  ifix  [gap ;~(plug gap duz)]
      %+  most  gap
      ;~  pfix  sem
        ;~  pose
          ;~  pfix  ace
            %+  cook
              |=  a/tape
              [%a %knit (weld a `tape`[`@`10 ~])]
            (star (shim 32 255))
          ==
          (easy [%a %knit `@`10 ~])
        ==
      ==
    ::
    ++  nol                                             ::  tall tail
      ?>  tol
      %+  cook  |=(a/(list tuna) a)
      ;~  pose
        (cold ~ sem)
        ;~(pfix col pep(tol |))
        ;~(pfix ;~(plug col ace) (cook rab(tol |) puv))
        (ifix [gap ;~(plug gap duz)] (most gap amp))
      ==
    ::
    ++  nup                                             ::  wide quote
      %+  cook  |=(a/(list tuna) a)
      ;~  pose
        ;~(less (jest '"""') (ifix [doq doq] (cook rab puv)))
        (inde (ifix [(jest '"""\0a') (jest '\0a"""')] (cook rab puv(lin |))))
      ==
    ::
    ++  pab  (ifix [kel ker] ;~(plug hig luf))          ::  bracketed element
    ++  ped                                             ::  wide flow
      %+  cook  |=(a/(list tuna) a)
      (ifix [pel per] (more ace bet))
    ::
    ++  pep                                             ::  wrapped tuna
      %+  cook  |=(a/(list tuna) a)
      ;~  pose
        ped
        (ifix [pel per] (more ace bet))
        (cook |=(@t [%a %knit (trip +<)]~) qut)
        ;~  plug
          bat
          (easy ~)
        ==
      ==
    ::
    ++  puv                                             ::  wide+tall flow
      %+  cook  |=(a/(list beet) a)
      %-  star
      ;~  pose
        ;~(pfix bas ;~(pose (mask "-+*%;\{") bas doq bix:ab))
        ;~(pfix hep (stag %a sump))
        ;~(pfix lus (stag %b sump))
        ;~(pfix tar (stag %c sump))
        ;~(pfix cen (stag %d sump))
        ;~(pfix sem (stag %e pab(tol |)))
        ;~(less bas kel ?:(tol fail doq) prn)
        ?:(lin fail ;~(less (jest '\0a"""') (just '\0a')))
        (stag %a sump)
      ==
    ::
    ++  rab                                             ::  beet to tuna
      |=  reb/(list beet)
      ^-  (list tuna)
      =|  {sim/(list @) tuz/(list tuna)}
      |-  ^-  (list tuna)
      ?~  reb
        =.  sim
          ?.  tol   sim
          [10 |-(?~(sim sim ?:(=(32 i.sim) $(sim t.sim) sim)))]
        ?~(sim tuz [[%a %knit (flop sim)] tuz])
      ?@  i.reb
        $(reb t.reb, sim [i.reb sim])
      =+  zut=$(reb t.reb, sim ~)
      ?~  sim  [i.reb zut]
      [[%a %knit (flop sim)] i.reb zut]
    ::
    ++  sag                                             ::  tuna to twig
      |=  lut/(list tuna)
      ^-  twig
      :-  %conp
      |-  ^-  (list twig)
      ?~  lut  [[%rock %n ~] ~]
      ?-  -.i.lut
        $a  [[%nub p.i.lut] $(lut t.lut)]
        $b  [p.i.lut $(lut t.lut)]
        $c  :_  ~
            :+  %lace  `twig`[p.i.lut [%conp $(lut t.lut)]]
            :+  %new  [%base %cell]
            :-  %core
            ^-  (map term foot)
            :_  [~ ~]
            =+  sug=[[%& 12] ~]
            :+  %$  %elm
            :^  %ifno  sug
              [%make sug [[[[%& 1] ~] [%$ 13]] ~]]
            [%make sug [[[[%& 3] ~] [%make [%$ ~] [[sug [%$ 25]] ~]]] ~]]
        $d  [[%call p.i.lut [%conp $(lut t.lut)] ~] ~]
        $e  [[p.i.lut ^$(lut [[%f q.i.lut] ~])] $(lut t.lut)]
        $f  $(lut (weld p.i.lut t.lut))
      ==
    --
  ::
  ++  scat  !:
    %+  knee  *twig  |.  ~+
    %-  stew
    ^.  stet  ^.  limo
    :~
      :-  ','
        ;~  pose
          (stag %wing rope)
          ;~(pfix com (stag %burn wide))
        ==
      :-  '!'
        ;~  pose
          (stag %not ;~(pfix zap wide))
          (stag %fail (cold ~ ;~(plug zap zap)))
        ==
      :-  '_'
        ;~(pfix cab (stag %shoe wide))
      :-  '$'
        ;~  pose
          ;~  pfix  buc
            ;~  pose
              (stag %leaf (stag %tas (cold %$ buc)))
              (stag %leaf (stag %f (cold & pam)))
              (stag %leaf (stag %f (cold | bar)))
              (stag %leaf (stag %t qut))
              (stag %leaf (sear |=(a/coin ?:(?=($$ -.a) (some +.a) ~)) nuck:so))
            ==
          ==
          rump
        ==
      :-  '%'
        ;~  pfix  cen
          ;~  pose
            (stag %conl (sear |~({a/@ud b/tyke} (posh ~ ~ a b)) porc))
            (stag %rock (stag %tas (cold %$ buc)))
            (stag %rock (stag %f (cold & pam)))
            (stag %rock (stag %f (cold | bar)))
            (stag %rock (stag %t qut))
            (cook (jock &) nuck:so)
            (stag %conl (sear |=(a/(list) (posh ~ ~ (lent a) ~)) (star cen)))
          ==
        ==
      :-  '&'
        ;~  pose
          (cook |=(a/wing [%make a ~]) rope)
          (stag %and ;~(pfix pam (ifix [pel per] (most ace wide))))
          ;~(plug (stag %rock (stag %f (cold & pam))) ;~(pfix lus wide))
          (stag %sand (stag %f (cold & pam)))
        ==
      :-  '\''
        (stag %sand (stag %t qut))
      :-  '('
        (stag %call (ifix [pel per] (most ace wide)))
      :-  '{'
        (stag %bank (ifix [kel ker] (most ace wide)))
      :-  '*'
        ;~  pose
          (stag %bunt ;~(pfix tar wide))
          (cold [%base %noun] tar)
        ==
      :-  '@'
        ;~(pfix pat (stag %base (stag %atom mota)))
      :-  '+'
        ;~  pose
          (stag %bump ;~(pfix lus (ifix [pel per] wide)))
        ::
          %+  cook
            |=  a/(list (list beer))
            :-  %nub
            [%knit |-(^-((list beer) ?~(a ~ (weld i.a $(a t.a)))))]
          (most dog ;~(pfix lus soil))
        ::
          (cook |=(a/wing [%make a ~]) rope)
        ==
      :-  '-'
        ;~  pose
          (stag %sand tash:so)
        ::
          %+  cook
            |=  a/(list (list beer))
            [%conl (phax a)]
          (most dog ;~(pfix hep soil))
        ::
          (cook |=(a/wing [%make a ~]) rope)
        ==
      :-  '.'
        ;~  pose
          (cook (jock |) ;~(pfix dot perd:so))
          (cook |=(a/wing [%make a ~]) rope)
        ==
      :-  ['0' '9']
        %+  cook
          |=  {a/dime b/(unit twig)}
          ?~(b [%sand a] [[%rock a] u.b])
        ;~(plug bisk:so (punt ;~(pfix lus wide)))
      :-  ':'
        ;~  pfix  col
          ;~  pose
            (stag %wad (ifix [pel per] (most ace wide)))
            ;~(pfix fas (stag %nub wide))
          ==
        ==
      :-  '='
        (stag %same ;~(pfix tis (ifix [pel per] ;~(glam wide wide))))
      :-  '?'
        ;~  pose
          (stag %pick ;~(pfix wut (ifix [pel per] (most ace wide))))
          (cold [%base %bean] wut)
        ==
      :-  '['
        rupl
      :-  '^'
        ;~  pose
          (stag %wing rope)
          (cold [%base %cell] ket)
        ==
      :-  '`'
        ;~  pfix  tec
          ;~  pose
            %+  cook
              |=({a/@ta b/twig} [%like [%sand a 0] [%like [%sand %$ 0] b]])
            ;~(pfix pat ;~(plug mota ;~(pfix tec wide)))
            ;~  pfix  tar
              (stag %cast (stag [%base %noun] ;~(pfix tec wide)))
            ==
            (stag %cast ;~(plug wide ;~(pfix tec wide)))
            (stag %like ;~(pfix lus ;~(plug wide ;~(pfix tec wide))))
            (cook |=(a/twig [[%rock %n ~] a]) wide)
          ==
        ==
      :-  '"'
        %+  cook
          |=  a/(list (list beer))
          [%knit |-(^-((list beer) ?~(a ~ (weld i.a $(a t.a)))))]
        (most dog soil)
      :-  ['a' 'z']
        rump
      :-  '|'
        ;~  pose
          (cook |=(a/wing [%make a ~]) rope)
          (stag %or ;~(pfix bar (ifix [pel per] (most ace wide))))
          ;~(plug (stag %rock (stag %f (cold | bar))) ;~(pfix lus wide))
          (stag %sand (stag %f (cold | bar)))
        ==
      :-  '~'
        ;~  pose
          rupl
        ::
          ;~  pfix  sig
            ;~  pose
              (stag %conl (ifix [sel ser] (most ace wide)))
            ::
              %+  stag  %open
              %+  ifix
                [pel per]
              ;~(glam rope wide (most ace wide))
            ::
              (cook (jock |) twid:so)
              (stag [%bust %null] ;~(pfix lus wide))
              (easy [%bust %null])  
            ==
          ==
        ==
      :-  '/'
        rood
      :-  '<'
        (ifix [gal gar] (stag %tell (most ace wide)))
      :-  '>'
        (ifix [gar gal] (stag %yell (most ace wide)))
    ==
  ++  soil
    ;~  pose
      ;~  less  (jest '"""')
        %+  ifix  [doq doq]
        %-  star
        ;~  pose
          ;~(pfix bas ;~(pose bas doq kel bix:ab))
          ;~(less doq bas kel prn)
          (stag ~ sump)
        ==
      ==
    ::
      %-  inde  %+  ifix
        [(jest '"""\0a') (jest '\0a"""')]
      %-  star
      ;~  pose
        ;~(pfix bas ;~(pose bas kel bix:ab))
        ;~(less bas kel prn)
        ;~(less (jest '\0a"""') (just `@`10))
        (stag ~ sump)
      ==
    ==
  ++  sump  (ifix [kel ker] (stag %conp (most ace wide)))
  ++  norm                                              ::  rune regular form
    |=  tol/?  
    =<  %-  stew
        ^.  stet  ^.  limo
        :~  :-  '|'
              ;~  pfix  bar
                %-  stew
                ^.  stet  ^.  limo
                :~  ['_' (rune cab %door expr)]
                    ['%' (rune cen %core expe)]
                    [':' (rune col %gasp expb)]
                    ['.' (rune dot %trap expa)]
                    ['/' (rune fas %door expr)]
                    ['-' (rune hep %loop expa)]
                    ['^' (rune ket %cork expr)]
                    ['~' (rune sig %port expb)]
                    ['*' (rune tar %gill expb)]
                    ['=' (rune tis %gate expb)]
                    ['?' (rune wut %tray expa)]
                ==
              ==
            :-  '$'
              ;~  pfix  buc
                %-  stew
                ^.  stet  ^.  limo
                :~  ['@' (rune pat %claw expb)]
                    ['_' (rune cab %shoe expa)]
                    [':' (rune col %bank exps)]
                    ['%' (rune cen %book exps)]
                    ['^' (rune ket %bush expb)]
                    ['-' (rune hep %lamb expb)]
                    ['=' (rune tis %coat expg)]
                    ['?' (rune wut %pick exps)]
                ==
              ==
            :-  '%'
              ;~  pfix  cen
                %-  stew
                ^.  stet  ^.  limo
                :~  ['_' (rune cab %keep exph)]
                    ['.' (rune dot %lace expb)]
                    ['^' (rune ket %calq expd)]
                    ['+' (rune lus %calt expc)]
                    ['-' (rune hep %call expk)]
                    ['~' (rune sig %open expu)]
                    ['*' (rune tar %bake expm)]
                    ['=' (rune tis %make exph)]
                ==
              ==
            :-  ':'
              ;~  pfix  col
                ;~  pose
                  %-  stew
                  ^.  stet  ^.  limo
                  :~  ['_' (rune cab %scon expb)]
                      ['^' (rune ket %conq expd)]
                      ['+' (rune lus %cont expc)]
                      ['-' (rune hep %cons expb)]
                      ['~' (rune sig %conl exps)]
                      ['*' (rune tar %conp exps)]
                  ==
                ::
                  (word %door expr)
                  (word %core expe)
                  (word %gasp expb)
                  (word %trap expa)
                  (word %door expr)
                  (word %loop expa)
                  (word %cork expr)
                  (word %port expb)
                  (word %gill expb)
                  (word %gate expb)
                  (word %tray expa)
                ::
                  (word %claw expb)
                  (word %shoe expa)
                  (word %bank exps)
                  (word %book exps)
                  (word %bush expb)
                  (word %lamb expb)
                  (word %coat expg)
                  (word %pick exps)
                ::
                  (word %keep exph)
                  (word %lace expb)
                  (word %calq expd)
                  (word %calt expc)
                  (word %call expk)
                  (word %open expu)
                  (word %bake expm)
                  (word %make exph)
                ::
                  (word %scon expb)
                  (word %conq expd)
                  (word %cont expc)
                  (word %cons expb)
                  (word %conl exps)
                  (word %conp exps)
                ::
                  (word %bump expa)
                  (word %nock expb)
                  (word %same expb)
                  (word %deep expa)
                  (word %wish expx)
                  (word %wish expx)
                ::
                  (word %iron expa)
                  (word %ward expb)
                  (word %cast expb)
                  (word %like expb)
                  (word %zinc expa)
                  (word %burn expa)
                  (word %name expg)
                  (word %lead expa)
                ::
                  (word %show expb)
                  (word %poll expg)
                  (word %lurk expb)
                  (word %fast hind)
                  (word %funk hine)
                  (word %thin hinb)
                  (word %hint hinb)
                  (word %memo hinc)
                  (word %dump hinf)
                  (word %warn hing)
                  (word %ddup expb)
                  (word %peep expb)
                ::
                  (word %wad expi)
                  (word %nub expa)
                  (word %dip expi)
                  (word %fry expb)
                ::
                  (word %new expb)
                  (word %set expq)
                  (word %sip expt)
                  (word %fix expp)
                  (word %rap expb)
                  (word %per expb)
                  (word %nip expb)
                  (word %aka expl)
                  (word %pin expb)
                  (word %tow expi)
                ::
                  (word %or exps)
                  (word %if expc)
                  (word %lest expc)
                  (word %deny expb)
                  (word %sure expb)
                  ;~(pfix (jest %case) (toad tkhp))
                  ;~(pfix (jest %ifcl) (toad tkkt))
                  ;~(pfix (jest %fits) (toad tkts))  
                  ;~(pfix (jest %deft) (toad tkls))
                  (word %and exps)
                  ;~(pfix (jest %ifat) (toad tkpt))
                  ;~(pfix (jest %ifno) (toad tksg))
                  (word %not expa)
                ::
                  (word %twig expb)
                  (word %spit expb)
                  (word %wrap expa)
                  (word %code expa)
                  (word %need hinh)
                ==
              ==
            :-  '.'
              ;~  pfix  dot
                %-  stew
                ^.  stet  ^.  limo
                :~  ['+' (rune lus %bump expa)]
                    ['*' (rune tar %nock expb)]
                    ['=' (rune tis %same expb)]
                    ['?' (rune wut %deep expa)]
                    ['^' (rune ket %wish expx)]
                ==
              ==
            :-  '^'
              ;~  pfix  ket
                %-  stew
                ^.  stet  ^.  limo
                :~  ['|' (rune bar %iron expa)]
                    ['.' (rune dot %ward expb)]
                    ['-' (rune hep %cast expb)]
                    ['+' (rune lus %like expb)]
                    ['&' (rune pam %zinc expa)]
                    ['~' (rune sig %burn expa)]
                    ['=' (rune tis %name expg)]
                    ['?' (rune wut %lead expa)]
                ==
              ==
            :-  '~'
              ;~  pfix  sig
                %-  stew
                ^.  stet  ^.  limo
                :~  ['|' (rune bar %show expb)]
                    ['$' (rune buc %poll expg)]
                    ['_' (rune cab %lurk expb)]
                    ['%' (rune cen %fast hind)]
                    ['/' (rune fas %funk hine)]
                    ['<' (rune gal %thin hinb)]
                    ['>' (rune gar %hint hinb)]
                    ['+' (rune lus %memo hinc)]
                    ['&' (rune pam %dump hinf)]
                    ['?' (rune wut %warn hing)]
                    ['=' (rune tis %ddup expb)]
                    ['!' (rune zap %peep expb)]
                ==
              ==
            :-  ';'
              ;~  pfix  sem
                %-  stew
                ^.  stet  ^.  limo
                :~  [':' (rune col %wad expi)]
                    ['/' (rune fas %nub expa)]
                    ['~' (rune sig %dip expi)]
                    [';' (rune sem %fry expb)]
                ==
              ==
            :-  '='
              ;~  pfix  tis
                %-  stew
                ^.  stet  ^.  limo
                :~  ['|' (rune bar %new expb)]
                    ['.' (rune dot %set expq)]
                    ['^' (rune ket %sip expt)]
                    [':' (rune col %fix expp)]
                    ['<' (rune gal %rap expb)]
                    ['>' (rune gar %per expb)]
                    ['-' (rune hep %nip expb)]
                    ['*' (rune tar %aka expl)]
                    ['+' (rune lus %pin expb)]
                    ['~' (rune sig %tow expi)]
                ==
              ==
            :-  '?'
              ;~  pfix  wut
                %-  stew
                ^.  stet  ^.  limo
                :~  ['|' (rune bar %or exps)]
                    [':' (rune col %if expc)]
                    ['.' (rune dot %lest expc)]
                    ['<' (rune gal %deny expb)]
                    ['>' (rune gar %sure expb)]
                    ['-' ;~(pfix hep (toad tkhp))]
                    ['^' ;~(pfix ket (toad tkkt))]
                    ['=' ;~(pfix tis (toad tkts))]
                    ['+' ;~(pfix lus (toad tkls))]
                    ['&' (rune pam %and exps)]
                    ['@' ;~(pfix pat (toad tkpt))]
                    ['~' ;~(pfix sig (toad tksg))]
                    ['!' (rune zap %not expa)]
                ==
              ==
            :-  '!'
              ;~  pfix  zap
                %-  stew
                ^.  stet  ^.  limo
                :~  [':' ;~(pfix col (toad expz))]
                    ['.' ;~(pfix dot (toad |.(loaf(bug |))))]
                    [',' (rune com %twig expb)]
                    [';' (rune sem %spit expb)]
                    ['>' (rune gar %wrap expa)]
                    ['=' (rune tis %code expa)]
                    ['?' (rune wut %need hinh)]
                ==
              ==
        ==
    |%
    ++  boog                                            ::  core arms
      %+  knee  [p=*term q=*foot]  |.  ~+
      ;~  pfix  lus
        ;~  pose
          %+  cook
            |=({a/$ash b/term c/twig} [b a c])
          ;~  gunk
            (cold %ash (just '+'))
            ;~(pose (cold %$ buc) sym)
            loaf
          ==
        ::
          %+  cook
            |=({a/$elm b/term c/twig} [b a c])
          ;~  gunk
            (cold %elm (just '-'))
            ;~(pose (cold %$ buc) sym)
            loaf
          ==
        ==
      ==
    ::
    ++  wisp                                            ::  core tail
      %-  ulva
      %+  cook
        |=(a/(list {p/term q/foot}) (~(gas by *(map term foot)) a))
      (most muck boog)
    ::
    ++  toad                                            ::  untrap parser exp
      |*  har/_expa
      =+  dur=(ifix [pel per] $:har(tol |))
      ?:(tol ;~(pose ;~(pfix gap $:har(tol &)) dur) dur)
    ::
    ++  rune                                            ::  build rune
      |*  {dif/rule tuq/* har/_expa}
      ;~(pfix dif (stag tuq (toad har)))
    ::
    ++  word                                            ::  build keyword
      |*  {key/cord har/_expa}
      ;~(pfix (jest key) (stag key (toad har)))
    ::
    ++  glop  ~+((glue mash))                           ::  separated by space
    ++  gunk  ~+((glue muck))                           ::  separated list
    ++  butt  |*  zor/rule                              ::  closing == if tall
              ?:(tol ;~(sfix zor ;~(plug gap duz)) zor)
    ++  ulva  |*  zor/rule                              ::  closing -- and tall
              ?.(tol fail ;~(sfix zor ;~(plug gap dun)))
    ++  hank  (most muck loaf)                          ::  gapped twigs
    ++  loaf  ?:(tol tall wide)                         ::  hoon, current width
    ++  mash  ?:(tol gap ;~(plug com ace))              ::  list separator
    ++  muck  ?:(tol gap ace)                           ::  general separator
    ++  teak  %+  knee  *tiki  |.  ~+                   ::  wing or twig
              =+  ^=  gub
                  |=  {a/term b/$%({$& p/wing} {$| p/twig})}
                  ^-  tiki
                  ?-(-.b $& [%& [~ a] p.b], $| [%| [~ a] p.b])
              =+  ^=  wyp
                  ;~  pose
                     %+  cook  gub
                     ;~  plug
                       sym
                       ;~(pfix tis ;~(pose (stag %& rope) (stag %| wide)))
                     ==
                  ::
                     (stag %& (stag ~ rope))
                     (stag %| (stag ~ wide))
                  ==
              ?.  tol  wyp
              ;~  pose
                wyp
              ::
                ;~  pfix
                  ;~(plug ket tis gap)
                  %+  cook  gub
                  ;~  plug
                    sym
                    ;~(pfix gap ;~(pose (stag %& rope) (stag %| tall)))
                  ==
                ==
              ::
                (stag %| (stag ~ tall))
              ==
    ++  rack  (most mash ;~(gunk loaf loaf))            ::  list [twig twig]
    ++  rick  (most mash ;~(gunk rope loaf))            ::  list [wing twig]
    ::
    ::    rune contents
    ::
    ++  expa  |.(loaf)                                  ::  one twig
    ++  expb  |.(;~(gunk loaf loaf))                    ::  two twigs
    ++  expc  |.(;~(gunk loaf loaf loaf))               ::  three twigs
    ++  expd  |.(;~(gunk loaf loaf loaf loaf))          ::  four twigs
    ++  expe  |.(wisp)                                  ::  core tail
    ++  expg  |.(;~(gunk sym loaf))                     ::  term and twig
    ++  exph  |.((butt ;~(gunk rope rick)))             ::  wing, [tile twig]s
    ++  expi  |.((butt ;~(gunk loaf hank)))             ::  one or more twigs
    ++  expj  |.(;~(gunk sym rope loaf))                ::  term, wing, and twig
    ++  expk  |.(;~(gunk loaf ;~(plug loaf (easy ~))))  ::  list of two twigs
    ++  expl  |.(;~(gunk sym loaf loaf))                ::  term, two twigs 
    ++  expm  |.((butt ;~(gunk rope loaf rick)))        ::  several [tile twig]s
    ++  expn  |.((stag %conp (butt hank)))              ::  autoconsed twigs
    ++  expx  |.(;~(gunk loaf (stag %conp (butt hank))))::  autoconsed twigs
    ++  expo  |.(;~(gunk wise loaf loaf))               ::  =;
    ++  expp  |.(;~(gunk (butt rick) loaf))             ::  [wing twig]s, twig
    ++  expq  |.(;~(gunk rope loaf loaf))               ::  wing and two twigs
    ++  expr  |.(;~(gunk loaf wisp))                    ::  twig and core tail
    ++  exps  |.((butt hank))                           ::  closed gapped twigs
    ++  expt  |.(;~(gunk wise rope loaf loaf))          ::  =^
    ++  expu  |.(;~(gunk rope loaf (butt hank)))        ::  wing, twig, twigs
    ++  expz  |.(loaf(bug &))                           ::  twig with tracing
    ::
    ::    tiki expansion for %wt runes
    ::
    ++  tkhp  |.  %+  cook  |=  {a/tiki b/(list (pair twig twig))}
                            (~(wthp ah a) b)
                  (butt ;~(gunk teak rack))
    ++  tkkt  |.  %+  cook  |=  {a/tiki b/twig c/twig}
                            (~(wtkt ah a) b c)
                  ;~(gunk teak loaf loaf)
    ++  tkls  |.  %+  cook  |=  {a/tiki b/twig c/(list (pair twig twig))}
                            (~(wtls ah a) b c)
                  (butt ;~(gunk teak loaf rack))
    ++  tkpt  |.  %+  cook  |=  {a/tiki b/twig c/twig}
                            (~(wtpt ah a) b c)
                  ;~(gunk teak loaf loaf)
    ++  tksg  |.  %+  cook  |=  {a/tiki b/twig c/twig}
                            (~(wtsg ah a) b c)
                  ;~(gunk teak loaf loaf)
    ++  tkts  |.  %+  cook  |=  {a/twig b/tiki} 
                            (~(wtts ah b) a)
                  ;~(gunk loaf teak)
    ::
    ::    hint syntax
    ::
    ++  hinb  |.(;~(gunk bont loaf))                    ::  hint and twig
    ++  hinc  |.                                        ::  optional =en, twig
              ;~(pose ;~(gunk bony loaf) ;~(plug (easy ~) loaf))
    ++  hind  |.(;~(gunk bonk loaf bonz loaf))          ::  jet twig "bon"s twig
    ++  hine  |.(;~(gunk bonk loaf))                    ::  jet-hint and twig
    ++  hinf  |.                                        ::  0-3 >s, two twigs
      ;~  pose
        ;~(gunk (cook lent (stun [1 3] gar)) loaf loaf)
        (stag 0 ;~(gunk loaf loaf))
      ==
    ++  hing  |.                                        ::  0-3 >s, three twigs
      ;~  pose
        ;~(gunk (cook lent (stun [1 3] gar)) loaf loaf loaf)
        (stag 0 ;~(gunk loaf loaf loaf))
      ==
    ++  bonk                                            ::  jet signature
      ;~  pfix  cen
        ;~  pose
          ;~(plug sym ;~(pfix col ;~(plug sym ;~(pfix dot ;~(pfix dot dem)))))
          ;~(plug sym ;~(pfix col ;~(plug sym ;~(pfix dot dem))))
          ;~(plug sym ;~(pfix dot dem))
          sym
        ==
      ==
    ++  hinh  |.                                        ::  1/2 numbers, twig
        ;~  gunk
          ;~  pose
            dem
            (ifix [sel ser] ;~(plug dem ;~(pfix ace dem)))
          ==
          loaf
        ==
    ++  bont  ;~  (bend)                                ::  term, optional twig
                ;~(pfix cen sym)
                ;~(pfix dot ;~(pose wide ;~(pfix muck loaf)))
              ==
    ++  bony  (cook |=(a/(list) (lent a)) (plus tis))   ::  base 1 =en count
    ++  bonz                                            ::  term-labelled twigs
      ;~  pose
        (cold ~ sig)
        %+  ifix
          ?:(tol [;~(plug duz gap) ;~(plug gap duz)] [pel per])
        (more mash ;~(gunk ;~(pfix cen sym) loaf))
      ==
    --
  ::
  ++  lang                                              ::  lung sample
    $:  ros/twig                                        ::  XX translation
        $=  vil
        $%  {$tis p/twig}
            {$col p/twig}
            {$ket p/twig}
            {$fas p/twig}
            {$pel p/(list (pair wing twig))}
        ==
    ==
  ::
  ++  lung
    ~+
    %-  bend
    |=  lang
    ^-  (unit twig)
    ?-    -.vil
      $col  ?:(=([%base %bean] ros) ~ [~ %rap ros p.vil])
      $pel  (bind ~(reek ap ros) |=(hyp/wing [%make hyp p.vil]))
      $ket  [~ ros p.vil]
      $fas  =+  tog=~(hock ap ros)
            ?.(?=(@ tog) ~ [~ %coat tog p.vil])
      $tis  =+  tog=~(hock ap ros)
            ?:(=([%0 ~] tog) ~ [~ %name tog p.vil])
    ==
  ::
  ++  long
    %+  knee  *twig  |.  ~+
    ;~  lung
      scat
      ;~  pose
        ;~(plug (cold %tis tis) wide)
        ;~(plug (cold %col col) wide)
        ;~(plug (cold %ket ket) wide)
        ;~(plug (cold %fas fas) wide)
        ;~  plug
          (easy %pel)
          (ifix [pel per] lobo)
        ==
      ==
    ==
  ::
  ++  lobo  (most ;~(plug com ace) ;~(glam rope wide))
  ++  loon  (most ;~(plug com ace) ;~(glam wide wide))
  ++  lute                                              ::  tall [] noun
    ~+
    %+  stag  %conp
    %+  ifix
      [;~(plug sel gap) ;~(plug gap ser)]
    (most gap tall)
  ::
  ++  rope                                              ::  wing form
    %+  knee  *wing
    |.  ~+
    %+  (slug |=({a/limb b/wing} [a b]))
      dot
    ;~  pose
      (cold [%| 0 ~] com)
      %+  cook
        |=({a/(list) b/term} ?~(a b [%| (lent a) `b]))
      ;~(plug (star ket) ;~(pose sym (cold %$ buc)))
    ::
      %+  cook
        |=(a/axis [%& a])
      ;~  pose
        ;~(pfix lus dim:ag)
        ;~(pfix pam (cook |=(a/@ ?:(=(0 a) 0 (mul 2 +($(a (dec a)))))) dim:ag))
        ;~(pfix bar (cook |=(a/@ ?:(=(0 a) 1 +((mul 2 $(a (dec a)))))) dim:ag))
        ven
        (cold 1 dot)
      ==
    ==
  ::
  ++  wise  %+  cook
              |=({a/term b/(unit twig)} ?~(b a [a u.b]))
            ;~(plug sym (punt ;~(pfix fas wide)))
  ++  tall  %+  knee  *twig                             ::  full tall form
            |.(~+((wart ;~(pose (norm &) long lute ape:(sail &)))))
  ++  wide  %+  knee  *twig                             ::  full wide form
            |.(~+((wart ;~(pose (norm |) long ape:(sail |)))))
  ++  wart
    |*  zor/rule
    %+  here
      |=  {a/pint b/twig}
      ?:(bug [%dbug [wer a] b] b)
    zor
  --
::
++  vest
  ~/  %vest
  |=  tub/nail
  ~|  %vest
  ^-  (like twig)
  %.  tub
  %-  full
  (ifix [gay gay] tall:vast)
::
++  vice
  |=  txt/@ta
  ^-  twig
  (rash txt wide:vast)
::::::  ::::::::::::::::::::::::::::::::::::::::::::::::::::::
::::::  ::::::    profiling support; move me            ::::::
::::::  ::::::::::::::::::::::::::::::::::::::::::::::::::::::
++  doss
  $:  mon/moan                                          ::  sample count
      hit/(map term @ud)                                ::  hit points
      cut/(map path hump)                               ::  cut points
  ==
++  moan                                                ::  sample metric
  $:  fun/@ud                                           ::  samples in C
      noc/@ud                                           ::  samples in nock
      glu/@ud                                           ::  samples in glue
      mal/@ud                                           ::  samples in alloc
      far/@ud                                           ::  samples in frag
      coy/@ud                                           ::  samples in copy
      euq/@ud                                           ::  samples in equal
  ==                                                    ::
::
++  hump
  $:  mon/moan                                          ::  sample count
      out/(map path @ud)                                ::  calls out of
      inn/(map path @ud)                                ::  calls into
  ==
::
++  pi-heck
    |=  {nam/@tas day/doss}
    ^-  doss
    =+  lam=(~(get by hit.day) nam)
    day(hit (~(put by hit.day) nam ?~(lam 1 +(u.lam))))
::
++  pi-noon  !.                                           ::  sample trace
  |=  {mot/term paz/(list path) day/doss}
  =|  lax/(unit path)
  |-  ^-  doss
  ?~  paz  day(mon (pi-mope mot mon.day))
  %=    $
      paz  t.paz
      lax  `i.paz
      cut.day
    %+  ~(put by cut.day)  i.paz
    ^-  hump
    =+  nax=`(unit path)`?~(t.paz ~ `i.t.paz)
    =+  hup=`hump`=+(hup=(~(get by cut.day) i.paz) ?^(hup u.hup [*moan ~ ~]))
    :+  (pi-mope mot mon.hup)
      ?~  lax  out.hup
      =+  hag=(~(get by out.hup) u.lax)
      (~(put by out.hup) u.lax ?~(hag 1 +(u.hag)))
    ?~  nax  inn.hup
    =+  hag=(~(get by inn.hup) u.nax)
    (~(put by inn.hup) u.nax ?~(hag 1 +(u.hag)))
  ==
++  pi-mope                                             ::  add sample
  |=  {mot/term mon/moan}
  ?+  mot  mon
    $fun  mon(fun +(fun.mon))
    $noc  mon(noc +(noc.mon))
    $glu  mon(glu +(glu.mon))
    $mal  mon(mal +(mal.mon))
    $far  mon(far +(far.mon))
    $coy  mon(coy +(coy.mon))
    $euq  mon(euq +(euq.mon))
  ==
++  pi-moth                                             ::  count sample
  |=  mon/moan  ^-  @ud
  :(add fun.mon noc.mon glu.mon mal.mon far.mon coy.mon euq.mon)
::
++  pi-mumm                                             ::  print sample
  |=  mon/moan  ^-  tape
  =+  tot=(pi-moth mon)
  ;:  welp
    ^-  tape
    ?:  =(0 noc.mon)  ~
    (welp (scow %ud (div (mul 100 noc.mon) tot)) "n ")
  ::
    ^-  tape
    ?:  =(0 fun.mon)  ~
    (welp (scow %ud (div (mul 100 fun.mon) tot)) "c ")
  ::
    ^-  tape
    ?:  =(0 glu.mon)  ~
    (welp (scow %ud (div (mul 100 glu.mon) tot)) "g ")
  ::
    ^-  tape
    ?:  =(0 mal.mon)  ~
    (welp (scow %ud (div (mul 100 mal.mon) tot)) "m ")
  ::
    ^-  tape
    ?:  =(0 far.mon)  ~
    (welp (scow %ud (div (mul 100 far.mon) tot)) "f ")
  ::
    ^-  tape
    ?:  =(0 coy.mon)  ~
    (welp (scow %ud (div (mul 100 coy.mon) tot)) "y ")
  ::
    ^-  tape
    ?:  =(0 euq.mon)  ~
    (welp (scow %ud (div (mul 100 euq.mon) tot)) "e ")
  ==
::
++  pi-tell                                             ::  produce dump
  |=  day/doss
  ^-  (list tape)
  =+  tot=(pi-moth mon.day)
  ;:  welp
    [(welp "events: " (pi-mumm mon.day)) ~]
  ::
    %+  turn
      (~(tap by hit.day) ~)
    |=  {nam/term num/@ud}
    :(welp (trip nam) ": " (scow %ud num))
    ["" ~]
  ::
    %-  zing
    ^-  (list (list tape))
    %+  turn
      %+  sort  (~(tap by cut.day))
      |=  {one/(pair path hump) two/(pair path hump)}
      (gth (pi-moth mon.q.one) (pi-moth mon.q.two))
    |=  {pax/path hup/hump}
    =+  ott=(pi-moth mon.hup)
    ;:  welp
      [(welp "label: " (spud pax)) ~]
      [(welp "price: " (scow %ud (div (mul 100 ott) tot))) ~]
      [(welp "shape: " (pi-mumm mon.hup)) ~]
    ::
      ?:  =(~ out.hup)  ~
      :-  "into:"
      %+  turn
        (~(tap by out.hup) ~)
      |=  {pax/path num/@ud}
      ^-  tape
      :(welp "  " (spud pax) ": " (scow %ud num))
    ::
      ?:  =(~ inn.hup)  ~
      :-  "from:"
      %+  turn
        (~(tap by inn.hup) ~)
      |=  {pax/path num/@ud}
      ^-  tape
      :(welp "  " (spud pax) ": " (scow %ud num))
    ::
      ["" ~]
      ~
    ==
  ==
--
::::::  ::::::::::::::::::::::::::::::::::::::::::::::::::::::
::::::  ::::::    volume 3, Arvo models and skeleton    ::::::
::::::  ::::::::::::::::::::::::::::::::::::::::::::::::::::::
~%  %arvo  +  ~
|%
++  arch  {fil/(unit @uvI) dir/(map @ta $~)}         ::  fundamental node
++  arvo  (mold {p/term q/mill} mill)                  ::  arvo card
++  beam  {{p/ship q/desk r/case} s/path}              ::  global name
++  beak  {p/ship q/desk r/case}                       ::  garnish with beak
++  bone  @ud                                          ::  opaque duct
++  care  ?($$ $u $v $w $x $y $z)                      ::  namespace mode
++  case                                                ::  version
          $%  {$da p/@da}                               ::  date
              {$tas p/@tas}                             ::  label
              {$ud p/@ud}                               ::  sequence
          ==                                            ::
++  desk  @tas                                          ::  ship desk case spur
++  cage  (cask vase)                                   ::  global metadata
++  cask  |*(a/$-(* *) (pair mark a))                   ::  global data
++  cuff                                                ::  permissions
          $:  p/(unit (set monk))                       ::  can be read by
              q/(set monk)                              ::  caused or created by
          ==                                            ::
++  curd  {p/@tas q/*}                                  ::  spanless card
++  duct  (list wire)                                   ::  causal history
++  hypo  |*(a/$-(* *) (pair span a))                   ::  span associated
++  hobo  |*  a/$-(* *)                                 ::  kiss wrapper
          $?  $%  {$soft p/*}                           ::
              ==                                        ::
              a                                         ::
          ==                                            ::
++  kirk  (unit (set monk))                             ::  audience
++  lens                                                ::  observation core
  $_  ^?                                                ::
  |%  ++  u  *(unit (unit $~))                          ::  existence
      ++  v  *(unit (unit cage))                        ::  full history
      ++  w  *(unit (unit (unit cage)))                 ::  latest diff
      ++  x  *(unit (unit cage))                        ::  data at path
      ++  y  *(unit (unit arch))                        ::  directory
      ++  z  *(unit (unit cage))                        ::  current subtree
  --                                                    ::
++  marc                                                ::  structured mark
  $@  mark                                              ::  plain mark
  $%  {$tabl p/(list (pair marc marc))}                 ::  map
  ==                                                    ::
++  mark  @tas                                          ::  content span
++  mash  |=(* (mass +<))                               ::  producing mass
++  mass  (pair cord (each noun (list mash)))           ::  memory usage  
++  mill  (each vase milt)                              ::  vase+metavase
++  milt  {p/* q/*}                                     ::  metavase
++  monk  (each ship {p/@tas q/@ta})                    ::  general identity
++  mold                                                ::  new kernel action
          |*  {a/$-(* *) b/$-(* *)}                     ::  forward+reverse
          $%  {$pass p/path q/a}                        ::  advance
              {$slip p/a}                               ::  lateral
              {$sick p/b}                               ::  lame refactoring
              {$give p/b}                               ::  retreat
          ==                                            ::
++  muse  {p/@tas q/duct r/arvo}                        ::  sourced move
++  move  {p/duct q/arvo}                               ::  arvo move
++  ovum  {p/wire q/curd}                               ::  spanless ovum
++  pane  (list {p/@tas q/vase})                        ::  kernel modules
++  pone  (list {p/@tas q/vise})                        ::  kernel modules old
++  ship  @p                                            ::  network identity
++  sink  (trel bone ship path)                         ::  subscription
++  sley  $-  {* (unit (set monk)) term beam}           ::  namespace function
          (unit (unit cage))                            ::
++  slyd  $-  {* (unit (set monk)) term beam}           ::  super advanced
          (unit (unit (cask)))                          ::
++  slyt  $-({* *} (unit (unit)))                       ::  old namespace
++  vile                                                ::  reflexive constants
          $:  typ/span                                  ::  -:!>(*span)
              duc/span                                  ::  -:!>(*duct)
              pah/span                                  ::  -:!>(*path)
              mev/span                                  ::  -:!>([%meta *vase])
          ==                                            ::
++  wire  path                                          ::  event pretext
++  sloy
  |=  sod/slyd
  ^-  slyt
  |=  {ref/* raw/*}
  =+  pux=((soft path) raw)
  ?~  pux  ~
  ?.  ?=({@ @ @ @ *} u.pux)  ~
  =+  :*  hyr=(slay i.u.pux)
          fal=(slay i.t.u.pux)
          dyc=(slay i.t.t.u.pux)
          ved=(slay i.t.t.t.u.pux)
          tyl=t.t.t.t.u.pux
      ==
  ?.  ?=({$~ $$ $tas @} hyr)  ~
  ?.  ?=({$~ $$ $p @} fal)  ~
  ?.  ?=({$~ $$ $tas @} dyc)  ~
  ?.  ?=(^ ved)  ~
  =+  ron=q.p.u.hyr
  =+  bed=[[q.p.u.fal q.p.u.dyc (case p.u.ved)] (flop tyl)]
  =+  bop=(sod ref ~ ron bed)
  ?~  bop  ~
  ?~  u.bop  [~ ~]
  [~ ~ +.q.u.u.bop]
::::::::::::::::::::::::::::::::::::::::::::::::::::::::::
::                section 3bE, Arvo core                ::
::
++  vent                                                ::  vane core
  |=  {lal/@tas vil/vile bud/vase sew/(pair worm vase)}
  ~%  %vent  +>+  ~
  |%
  ++  ruck                                              ::  update vase
    |=  {pax/path txt/@ta}
    ^+  +>
    =-  ?:(?=($| -.res) ((slog p.res) +>.$) p.res)
    ^=  res  %-  mule  |.
    =+  arg=[~2000.1.1 0 =>(~ |~(* ~))]
    =+  rig=(slym q.sew arg)
    =+  rev=(slym (slap bud (rain pax txt)) bud)
    =+  syg=(slym rev arg)
    ~|  %load-lost
    +>.^$(q.sew (slam (slap syg [%limb %load]) (slap rig [%limb %stay])))
  ::
  ++  wink                                              ::  deploy
    |=  {now/@da eny/@ ski/slyd}
    =+  rig=(slym q.sew +<)                             ::  activate vane
    ~%  %wink  +>+>  ~
    |%
    ++  doze
      |=  {now/@da hen/duct}
      ^-  (unit @da)
      ((hard (unit @da)) q:(slym (slap rig [%limb %doze]) +<))
    ::
    ++  slid
      |=  {hed/mill tal/mill}
      ^-  mill
      ?:  &(?=($& -.hed) ?=($& -.tal))
        [%& (slop p.hed p.tal)]
      [%| [%cell p.p.hed p.p.tal] [q.p.hed q.p.tal]]
    ::
    ++  slix
      |=  hil/mill
      ^-  mill
      ?-  -.hil
        $&  [%& (slop [typ.vil p.p.hil] p.hil)]
        $|  [%| [%cell typ.vil p.p.hil] p.hil]
      ==
    ::
    ++  slur                                            ::  call gate on
      |=  {gat/vase hil/mill}
      ^-  (unit (pair vase worm))
      =+  sam=(slot 6 gat)
      =+  ^=  hig
        ?-  -.hil
          $&  (~(nest wa p.sew) p.sam p.p.hil)
          $|  (~(nets wa p.sew) p.sam p.p.hil)
        ==
      ?.(-.hig ~ `[(slym gat +>.hil) +.hig])
    ::
    ++  slur-a  ~/(%slur-a |=({gat/vase hil/mill} =+(%a (slur gat hil))))
    ++  slur-b  ~/(%slur-b |=({gat/vase hil/mill} =+(%b (slur gat hil))))
    ++  slur-c  ~/(%slur-c |=({gat/vase hil/mill} =+(%c (slur gat hil))))
    ++  slur-d  ~/(%slur-d |=({gat/vase hil/mill} =+(%d (slur gat hil))))
    ++  slur-e  ~/(%slur-e |=({gat/vase hil/mill} =+(%e (slur gat hil))))
    ++  slur-f  ~/(%slur-f |=({gat/vase hil/mill} =+(%f (slur gat hil))))
    ++  slur-g  ~/(%slur-g |=({gat/vase hil/mill} =+(%g (slur gat hil))))
    ++  slur-z  ~/(%slur-z |=({gat/vase hil/mill} =+(%z (slur gat hil))))
    ::
    ++  slur-pro                                        ::  profiling slur
      ~/  %slur-pro
      |=  {lal/@tas gat/vase hil/mill}
      ?+  lal  (slur-z gat hil)
        $a  (slur-a gat hil)
        $b  (slur-b gat hil)
        $c  (slur-c gat hil)
        $d  (slur-d gat hil)
        $e  (slur-e gat hil)
        $f  (slur-f gat hil)
        $g  (slur-g gat hil)
      ==
    ::
    ++  song                                            ::  reduce metacard
      ~/  %song                                         ::
      |=  mex/vase                                      ::  mex: vase of card
      ^-  (unit (pair mill worm))                       ::
      =^  hip  p.sew  (~(nell wa p.sew) p.mex)          ::
      ?.  hip  ~                                        ::  a card is a cell
      ?.  ?=($meta -.q.mex)  `[[%& mex] p.sew]          ::  ordinary card
      =^  tiv  p.sew  (~(slot wa p.sew) 3 mex)          ::
      =^  hip  p.sew  (~(nell wa p.sew) p.tiv)          ::
      ?.  hip  ~                                        ::  a vase is a cell
      =^  vax  p.sew  (~(slot wa p.sew) 2 tiv)          ::
      =^  hip  p.sew  (~(nest wa p.sew) typ.vil p.vax)  ::
      ?.  hip  ~                                        ::  vase head is span
      %+  biff                                          ::
        =+  mut=(milt q.tiv)                            ::  card span, value
        |-  ^-  (unit (pair milt worm))                 ::
        ?.  ?=({$meta p/* q/milt} q.mut)  `[mut p.sew]  ::  ordinary metacard
        =^  hip  p.sew  (~(nets wa p.sew) mev.vil p.mut)::
        ?.  hip  ~                                      ::  meta-metacard
        $(mut +.q.mut)                                  ::  descend into meta
      |=(a/(pair milt worm) `[[%| p.a] q.a])            ::  milt to mill
    ::
    ++  sump                                            ::  vase to move
      ~/  %sump
      |=  wec/vase
      ^-  (unit (pair move worm))
      %+  biff  ((soft duct) -.q.wec)
      |=  a/duct
      %+  bind  
        =-  ?-  -.har
              $|  ~&  [%dead-card p.har]  ~             ::  XX properly log?
              $&  (some p.har)
            ==
        ^=  har  ^-  (each (pair arvo worm) term)
        =^  caq  p.sew  (~(spot wa p.sew) 3 wec)
        ?+    q.caq   [%| (cat 3 %funk (@tas q.caq))]
        ::
            {$pass p/* q/@tas r/{p/@tas q/*}}
          %-  (bond |.([%| p.r.q.caq]))
          %+  biff  ((soft @) q.q.caq)
          |=  lal/@tas
          ?.  ((sane %tas) lal)  ~
          %+  biff  ((soft path) p.q.caq)
          |=  pax/path
          =^  yav  p.sew  (~(spot wa p.sew) 15 caq)
          %+  bind  (song yav)
          |=  {hil/mill vel/worm}
          [%& [%pass pax lal hil] vel]
        ::
            {$give p/{p/@tas q/*}}
          %-  (bond |.([%| p.p.q.caq]))
          =^  yav  p.sew  (~(spot wa p.sew) 3 caq)
          %+  bind  (song yav)
          |=  {hil/mill vel/worm}
          [%& [%give hil] vel]
        ::
            {$sick p/{p/@tas q/*}}
          %-  (bond |.([%| p.p.q.caq]))
          =^  yav  p.sew  (~(spot wa p.sew) 3 caq)
          %+  bind  (song yav)
          |=  {hil/mill vel/worm}
          [%& [%sick hil] vel]
        ::
            {$slip p/@tas q/{p/@tas q/*}}
          %-  (bond |.([%| p.q.q.caq]))
          %+  biff  ((soft @) p.q.caq)
          |=  lal/@tas
          ?.  ((sane %tas) lal)  ~
          =^  yav  p.sew  (~(spot wa p.sew) 7 caq)
          %+  bind  (song yav)
          |=  {hil/mill vel/worm}
          [%& [%slip lal hil] vel]
        ==
      |=(b/(pair arvo worm) [`move`[a p.b] q.b])
    ::
    ++  said                                            ::  vase to (list move)
      |=  vud/vase
      |-  ^-  (pair (list move) worm)
      ?:  =(~ q.vud)  [~ p.sew]
      =^  hed  p.sew  (~(slot wa p.sew) 2 vud)
      =^  tal  p.sew  (~(slot wa p.sew) 3 vud)
      =^  mov  p.sew  (need (sump hed))
      =^  moz  p.sew  $(vud tal)
      [[mov moz] p.sew]
    ::
    ++  scry                                            ::  read namespace
      ~/  %scry
      |=  $:  fur/(unit (set monk))
              ren/care
              bed/beam
          ==
      ^-  (unit (unit (cask)))
      ::  ~&  [%arvo-scry ren bed]
      =+  ^=  old
          :*  fur
              ren
              p.bed
              q.bed
              `coin`[%$ r.bed]
              (flop s.bed)
          ==
      ^-  (unit (unit (cask)))
      =+  pro=(slym (slap rig [%limb %scry]) old)
      ?~  q.pro  ~
      ?~  +.q.pro  [~ ~]
      =+  dat=(slot 7 pro)
      [~ ~ (mark -.q.dat) +.q.dat]
    ::
    ++  soar                                            ::  scrub vane
      |=  sev/vase
      ^-  vase
      ?:  &(=(-.q.q.sew -.q.sev) =(+>.q.q.sew +>.q.sev))
        q.sew                                           ::  unchanged, use old
      sev(+<.q [*@da *@ =>(~ |~(* ~))])                 ::  clear to stop leak
    ::
    ++  swim
      ~/  %swim
      |=  $:  org/@tas
              pux/(unit wire)
              hen/duct
              hil/mill
          ==
      ^-  {{p/(list move) q/worm} q/vase}
      ::  ~&  [%swim-wyt `@ud`~(wyt in p.sew)]
      =+  ^=  pru
          ?~  pux
            ~|  [%swim-call-vane lal ({term $~} +.p.hil)]
            =^  vax  p.sew  (~(slap wa p.sew) rig [%limb %call])
            %^  slur-pro  lal  vax
            (slid [%& duc.vil hen] (slix hil))
          ~|  [%swim-take-vane lal ({term $~} +.p.hil)]
          =^  vax  p.sew  (~(slap wa p.sew) rig [%limb %take])
          %^  slur-pro  lal   vax
          ;:  slid
            [%& pah.vil u.pux]
            [%& duc.vil hen]
            (slix (slid [%& [%atom %tas `org] org] hil))
          ==
      ?~  pru
        ~&  [%swim-lost lal (@tas +>-.hil)]
        [[~ p.sew] q.sew]
      =^  pro  p.sew  (need pru)
      =^  moz  p.sew  (~(slap wa p.sew) pro [%limb %p])
      =^  vem  p.sew  (~(slap wa p.sew) pro [%limb %q])
      [(said moz) (soar vem)]
    --
  --
::
++  vint                                                ::  create vane
  |=  {lal/@tas vil/vile bud/vase pax/path txt/@ta}     ::
  =-  ?:(?=($| -.res) ((slog p.res) ~) (some p.res))
  ^=  res  %-  mule  |.
  (vent lal vil bud *worm (slym (slap bud (rain pax txt)) bud))
::
++  viol                                                ::  vane tools
  |=  but/span
  ^-  vile
  =+  pal=|=(a/@t ^-(span (~(play ut but) (vice a))))
  :*  typ=(pal '*span')
      duc=(pal '*duct')
      pah=(pal '*path')
      mev=(pal '*{$meta $vase}')
  ==
::
++  is                                                  ::  operate in time
  |=  {vil/vile eny/@ bud/vase niz/(pair worm (list {p/@tas q/vase}))}
  |_  now/@da
  ++  beck
    ^-  slyd
    |=  {* fur/(unit (set monk)) ron/term bed/beam}
    ^-  (unit (unit (cask)))
    =>  .(fur ?^(fur fur `[[%& p.bed] ~ ~]))            ::  XX heinous
    =+  lal=(end 3 1 ron)
    =+  ren=(care (rsh 3 1 ron))
    |-  ^-  (unit (unit (cask)))
    ?~  q.niz  ~
    ?.  =(lal p.i.q.niz)  $(q.niz t.q.niz)
    %-  scry:(wink:(vent lal vil bud p.niz q.i.q.niz) now (shax now) ..^$)
    [fur ren bed]
  ::
  ++  dink                                              ::  vase by char
    |=  din/@tas  ^-  vase
    ?~(q.niz !! ?:(=(din p.i.q.niz) q.i.q.niz $(q.niz t.q.niz)))
  ::
  ++  dint                                              ::  input routing
    |=  hap/path  ^-  @tas
    ?+  hap  !!
      {@ $ames *}  %a
      {@ $boat *}  %c
      {@ $newt *}  %a
      {@ $sync *}  %c
      {@ $term *}  %d
      {@ $http *}  %e
      {@ $behn *}  %b
    ==
  ::
  ++  doos                                              ::  sleep until
    |=  hap/path  ^-  (unit @da)
    =+  lal=(dint hap)
    (doze:(wink:(vent lal vil bud p.niz (dink lal)) now 0 beck) now [hap ~])
  ::
  ++  hurl                                              ::  start loop
    |=  {lac/? ovo/ovum}
    ~?  &(!lac !=(%belt -.q.ovo))  [%unix -.q.ovo p.ovo]
    ^-  {p/(list ovum) q/(pair worm (list {p/@tas q/vase}))}
    ?>  ?=(^ p.ovo)
    %+  kick  lac
    :~  :*  i.p.ovo
            ~
            :^  %pass  t.p.ovo
              (dint p.ovo)
            :+  %&
              [%cell [%atom %tas `%soft] %noun]
            [%soft q.ovo]
        ==
    ==
  ::
  ++  race                                              ::  take
    |=  {org/@tas lal/@tas pux/(unit wire) hen/duct hil/mill ves/vase}
    ^-  {p/{p/(list move) q/worm} q/vase}
    =+  ven=(vent lal vil bud [p.niz ves])
    =+  win=(wink:ven now (shax now) beck)
    (swim:win org pux hen hil)
  ::
  ++  fire                                              ::  execute
    |=  {org/term lal/term pux/(unit wire) hen/duct hil/mill}
    ?:  &(?=(^ pux) ?=($~ hen))
      [[[[lal u.pux] (curd +>.hil)]~ ~] niz]
    =+  naf=q.niz
    |-  ^-  {{p/(list ovum) q/(list muse)} _niz}
    ?~  naf  [[~ ~] [p.niz ~]]
    ?.  =(lal p.i.naf)
      =+  tuh=$(naf t.naf)
      [-.tuh [+<.tuh [i.naf +>.tuh]]]
    =+  fiq=(race org lal pux hen hil q.i.naf)
    [[~ (turn p.p.fiq |=(a/move [lal a]))] [q.p.fiq [[p.i.naf q.fiq] t.naf]]]
  ::
  ++  jack                                              ::  dispatch card
    |=  {lac/? gum/muse}
    ^-  {{p/(list ovum) q/(list muse)} _niz}
    ::  =.  lac  |(lac ?=(?(%g %f) p.gum))
    ::  =.  lac  &(lac !?=($b p.gum))
    %+  fire
      p.gum
    ?-    -.r.gum
        $pass
      ~?  &(!lac !=(%$ p.gum))
        :^  %pass  [p.gum p.q.r.gum]
          [(@tas +>-.q.q.r.gum) p.r.gum]
        q.gum
      [p.q.r.gum ~ [[p.gum p.r.gum] q.gum] q.q.r.gum]
    ::
        $give
      ?>  ?=(^ q.gum)
      ?.  ?=(^ i.q.gum)
        ~&  [%jack-bad-duct q.gum]
        ~&  [%jack-bad-card +>-.p.r.gum]
        !!
      ~?  &(!lac |(!=(%blit +>-.p.r.gum) !=(%d p.gum)))
        [%give p.gum (@tas +>-.p.r.gum) `duct`q.gum]
      [i.i.q.gum [~ t.i.q.gum] t.q.gum p.r.gum]
    ::
        $slip
      ~?  !lac  [%slip p.gum (@tas +>-.q.p.r.gum) q.gum]
      [p.p.r.gum ~ q.gum q.p.r.gum]
    ::
        $sick
      ?>  ?=(^ q.gum)
      ?>  ?=(^ i.q.gum)
      ~?  !lac  [%sick p.gum (@tas +>-.p.r.gum) `duct`q.gum]
      [i.i.q.gum ?~(t.i.q.gum ~ [~ t.i.q.gum]) t.q.gum p.r.gum]
    ==
  ::
  ++  kick                                              ::  new main loop
    |=  {lac/? mor/(list muse)}
    =|  ova/(list ovum)
    |-  ^-  {p/(list ovum) q/(pair worm (list {p/@tas q/vase}))}
    ?~  mor  [(flop ova) niz]
    =^  nyx  niz  (jack lac i.mor)
    $(ova (weld p.nyx ova), mor (weld q.nyx t.mor))
  --
--
::::::  ::::::::::::::::::::::::::::::::::::::::::::::::::::::
::::::  ::::::    Postface                              ::::::
::::::  ::::::::::::::::::::::::::::::::::::::::::::::::::::::
=+  pit=`vase`!>(.)                                     ::
!:
=+  bud=pit                                             ::  becomes tang
=+  vil=(viol p.bud)                                    ::  cached reflexives
=|  $:  lac/?                                           ::  laconic bit
        eny/@                                           ::  entropy
        niz/(pair worm (list {p/@tas q/vase}))          ::  modules
    ==                                                  ::
=<  |%
    ++  come  |=  {@ (list ovum) pone}                  ::  11
              ^-  {(list ovum) _+>}
              ~&  %hoon-come
              =^  rey  +>+  (^come +<)
              [rey +>.$]
    ++  keep  |=(* (^keep ((hard {@da path}) +<)))     ::  4
    ++  load  |=  {@ (list ovum) pane}                  ::  86
              ^-  {(list ovum) _+>}
              ~&  %hoon-load
              =^  rey  +>+  (^load +<)
              [rey +>.$]
    ++  peek  |=(* (^peek ((hard {@da path}) +<)))     ::  87
    ++  poke  |=  *                                     ::  42
              ^-  {(list ovum) *}
              =>  .(+< ((hard {now/@da ovo/ovum}) +<))
              ?:  =(%verb -.q.ovo)
                [~ +>.$(lac !lac)]
              ?:  ?=($veer -.q.ovo)
                [~ +>.$(+ (veer now q.ovo))]
              =^  ova  +>+  (^poke now ovo)
              |-  ^-  {(list ovum) *}
              ?~  ova
                [~ +>.^$]
              ?:  ?=($verb -.q.i.ova)
                $(ova t.ova, lac !lac)
              ?:  ?=($veer -.q.i.ova)
                $(ova t.ova, +>+.^$ (veer now q.i.ova))
              ?:  ?=($vega -.q.i.ova)
                (fall (vega now t.ova (path +.q.i.ova)) [~ +>.^$])
              ?:  ?=($mass -.q.i.ova)
                =+  avo=$(ova t.ova)
                :_  +.avo
                :_  -.avo
                %=    i.ova
                    q.q
                  :-  %userspace
                  :-  %|
                  :~  hoon+`pit
                      zuse+`bud
                      hoon-cache+`p.niz
                      q.q.i.ova
                      dot+`.
                  ==
                ==
              =+(avo=$(ova t.ova) [[i.ova -.avo] +.avo])
    ++  wish  |=(* (^wish ((hard @ta) +<)))            ::  20
    --
|%
++  come                                                ::  load incompatible
  |=  {yen/@ ova/(list ovum) nyf/pone}
  ^+  [ova +>]
  (load yen ova (turn nyf |=({a/@tas b/vise} [a (slim b)])))
::
++  keep                                                ::  wakeup delay
  |=  {now/@da hap/path}
  =>  .(+< ((hard {now/@da hap/path}) +<))
  (~(doos (is vil eny bud niz) now) hap)
::
++  load                                                ::  load compatible
  |=  {yen/@ ova/(list ovum) nyf/pane}
  ^+  [ova +>]
  =:  eny  yen
      q.niz  nyf
    ==
  |-  ^+  [ova +>.^$]
  ?~  ova
    [~ +>.^$]
  ?:  ?=($verb -.q.i.ova)
    $(ova t.ova, lac !lac)
  ?:  ?=($veer -.q.i.ova)
    $(ova t.ova, +>.^$ (veer *@da q.i.ova))
  =+(avo=$(ova t.ova) [[i.ova -.avo] +.avo])
::
++  peek                                                ::  external inspect
  |=  {now/@da hap/path}
  ^-  (unit)
  ?~  hap  [~ hoon]
  =+  rob=((sloy ~(beck (is vil eny bud niz) now)) [151 %noun] hap)
  ?~  rob  ~
  ?~  u.rob  ~
  [~ u.u.rob]
::
++  poke                                                ::  external apply
  |=  {now/@da ovo/ovum}
  =.  eny  (mix eny (shax now))
  ::  ~&  [%poke -.q.ovo]
  ^-  {(list ovum) _+>}
  =^  zef  niz
    (~(hurl (is vil eny bud niz) now) lac ovo)
  [zef +>.$]
::
++  vega                                                ::  reboot kernel
  |=  {now/@da ova/(list ovum) hap/path}
  ^-  (unit {p/(list ovum) q/*})
  =-  ?:(?=($| -.res) ((slog p.res) ~) `p.res)
  ^=  res  %-  mule  |.
  =+  pax=(weld hap `path`[%hoon ~])
  ~&  [%vega-start hap]
  =+  src=((hard @t) (need (peek now cx+pax)))
  =+  saz=(shax src)
  =+  gen=(rain hap src)
  ~&  %vega-parsed
  =+  ken=.*(0 q:(~(mint ut %noun) %noun gen))
  =+  ^=  nex
      =+  gat=.*(ken .*(ken [0 87]))
      (need ((hard (unit @)) .*([-.gat [[now ~] +>.gat]] -.gat)))
  ~&  [%vega-compiled hoon nex]
  ?>  (lte nex hoon)
  =+  gat=.*(ken .*(ken [0 ?:(=(nex hoon) 86 11)]))
  =+  sam=[eny ova q.niz]
  =+  raw=.*([-.gat [sam +>.gat]] -.gat)
  [[[~ %vega hap] ((list ovum) -.raw)] +.raw]
::
++  veer                                                ::  install vane/tang
  |=  {now/@da fav/curd}
  =>  .(fav ((hard {$veer lal/@ta pax/path txt/@t}) fav))
  =-  ?:(?=($| -.res) ((slog p.res) +>.$) p.res)
  ^=  res  %-  mule  |.
  ?:  =(%$ lal.fav)
    ~&  [%tang pax.fav `@p`(mug txt.fav)]
    =+  gen=(rain pax.fav txt.fav)
    =+  vax=(slap pit gen)
    +>.^$(bud vax)
  %_    +>.^$
      q.niz
    |-  ^+  q.niz
    ?~  q.niz
      ~&  [%vane `@tas`lal.fav pax.fav `@p`(mug txt.fav)]
      =+  vin=(vint lal.fav vil bud pax.fav txt.fav)
      ?~  vin
        q.niz
      [[lal.fav q.sew:u.vin] q.niz]
    ?.  =(lal.fav p.i.q.niz)
      [i.q.niz $(q.niz t.q.niz)]
      ~&  [%vane `@tas`lal.fav pax.fav `@p`(mug txt.fav)]
    :_  t.q.niz
    :-  p.i.q.niz
    q.sew:(ruck:(vent lal.fav vil bud [p.niz q.i.q.niz]) pax.fav txt.fav)
  ==
::
++  wish                                                ::  external compute
 |=  txt/@
  q:(slap bud (ream txt))
--
.  ==<|MERGE_RESOLUTION|>--- conflicted
+++ resolved
@@ -1,4 +1,4 @@
-!:::::  ::::::::::::::::::::::::::::::::::::::::::::::::::::::  
+::::::  ::::::::::::::::::::::::::::::::::::::::::::::::::::::
 ::::::  ::::::    Preface                               ::::::
 ::::::  ::::::::::::::::::::::::::::::::::::::::::::::::::::::
 ?>  ?=(@ .)                                             ::  atom subject 
@@ -217,7 +217,7 @@
     {$coat p/term q/twig}                               ::  $= name
   ::                                            ::::::  cores
     {$door p/twig q/(map term foot)}                    ::  |_
-    {$gasp p/twig q/twig}                               ::  |=
+    {$gasp p/twig q/twig}                               ::  |:
     {$core p/(map term foot)}                           ::  |%
     {$trap p/twig}                                      ::  |.
     {$cork p/twig q/(map term foot)}                    ::  |^
@@ -8974,40 +8974,6 @@
     |=  gen/twig
     ^-  span
     ?-  gen
-<<<<<<< HEAD
-      [^ *]      (cell $(gen p.gen) $(gen q.gen))
-      [%bcpt *]  $(gen (~(whip al q.gen) p:(seep %read p.gen)))
-      [%brcn *]  (core sut %gold sut [[%0 0] p.gen])
-      [%cnts *]  =+  lar=(foil (seek %read p.gen))
-                 =+  mew=(snub q.gen)
-                 =+  rag=q.q.lar
-                 %-  fire
-                 |-  ^-  (list ,[p=type q=foot])
-                 ?~  mew
-                   rag
-                 $(mew t.mew, rag q:(tock p.i.mew ^$(gen q.i.mew) rag))
-      [%dtkt *]  %noun
-      [%dtls *]  [%atom %$]
-      [%dtzy *]  ?:  =(%n p.gen)  ?>(=(0 q.gen) [%cube 0 [%atom %n]])
-                 ?:(=(%f p.gen) ?>((lte q.gen 1) bool) [%atom p.gen])
-      [%dtzz *]  [%cube q.gen ?:(.?(q.gen) %noun [%atom p.gen])]
-      [%dttr *]  %noun
-      [%dtts *]  bool
-      [%dtwt *]  bool
-      [%ktbr *]  (wrap(sut $(gen p.gen)) %iron)
-      [%kthx *]  $(gen p.gen)
-      [%ktls *]  $(gen p.gen)
-      [%ktpm *]  (wrap(sut $(gen p.gen)) %zinc)
-      [%ktsg *]  $(gen p.gen)
-      [%ktts *]  (conk(sut $(gen q.gen)) p.gen)
-      [%ktwt *]  (wrap(sut $(gen p.gen)) %lead)
-      [%sgzp *]  ~_(duck(sut ^$(gen p.gen)) $(gen q.gen))
-      [%sggr *]  $(gen q.gen)
-      [%tsgr *]  $(gen q.gen, sut $(gen p.gen))
-      [%tstr *]  $(gen r.gen, sut (busk p.gen q.gen))
-      [%wtcl *]  =+  [fex=(gain p.gen) wux=(lose p.gen)]
-                 %+  fork
-=======
       {^ *}      (cell $(gen p.gen) $(gen q.gen))
       {$core *}  (core sut %gold sut [[%0 0] p.gen])
       {$make *}  ~(play et p.gen q.gen)
@@ -9032,11 +8998,10 @@
       {$lead *}  (wrap(sut $(gen p.gen)) %lead)
       {$peep *}  ~_(duck(sut ^$(gen p.gen)) $(gen q.gen))
       {$hint *}  $(gen q.gen)
-      {$per *}  $(gen q.gen, sut $(gen p.gen))
-      {$aka *}  $(gen r.gen, sut (buss p.gen q.gen))
-      {$if *}  =+  [fex=(gain p.gen) wux=(lose p.gen)]
+      {$per *}   $(gen q.gen, sut $(gen p.gen))
+      {$aka *}   $(gen r.gen, sut (buss p.gen q.gen))
+      {$if *}    =+  [fex=(gain p.gen) wux=(lose p.gen)]
                  %-  fork  :~
->>>>>>> 7fde2eb2
                    ?:(=(%void fex) %void $(sut fex, gen q.gen))
                    ?:(=(%void wux) %void $(sut wux, gen r.gen))
                  ==
