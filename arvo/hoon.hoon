--- conflicted
+++ resolved
@@ -1,7 +1,6 @@
 ::                                                      ::  
 ::::    /hoon/hoon                                      ::
   ::                                                    ::
-<<<<<<< HEAD
 =>  %150  =>  
 ::                                                      ::
 ::::    0: version stub                                 ::
@@ -16,116 +15,6 @@
   ::      1a: basic arithmetic                          ::
   ::      1b: tree addressing                           ::
   ::      1c: molds and mold builders                   ::
-=======
-    {$base p/base}                                      ::  base
-    {$bunt p/twig}                                      ::  mold default value
-    {$bust p/base}                                      ::  bunt base
-    {$dbug p/spot q/twig}                               ::  debug info in trace
-    {$hand p/span q/nock}                               ::  premade result
-    {$knit p/(list beer)}                               ::  assemble string
-    {$leaf p/(pair term @)}                             ::  symbol
-    {$limb p/term}                                      ::  pulls limb p
-    {$lost p/twig}                                      ::  not to be taken
-    {$rock p/term q/*}                                  ::  fixed constant
-    {$sand p/term q/*}                                  ::  unfixed constant
-    {$tell p/(list twig)}                               ::  render as tape
-    {$wing p/wing}                                      ::  pulls p
-    {$yell p/(list twig)}                               ::  render as tank
-  ::                                            ::::::  molds
-    {$claw p/twig q/twig}                               ::  $@ depth fork
-    {$shoe p/twig}                                      ::  $_ example
-    {$bank p/(list twig)}                               ::  $: tuple
-    {$book p/(list twig)}                               ::  $% tagged fork
-    {$lamb p/twig q/twig}                               ::  $- function
-    {$bush p/twig q/twig}                               ::  $^ pairhead fork
-    {$pick p/(list twig)}                               ::  $? untagged fork
-    {$coat p/term q/twig}                               ::  $= name
-  ::                                            ::::::  cores
-    {$door p/twig q/(map term foot)}                    ::  |_
-    {$gasp p/twig q/twig}                               ::  |:
-    {$core p/(map term foot)}                           ::  |%
-    {$trap p/twig}                                      ::  |.
-    {$cork p/twig q/(map term foot)}                    ::  |^
-    {$loop p/twig}                                      ::  |-
-    {$port p/twig q/twig}                               ::  |~
-    {$gill p/twig q/twig}                               ::  |*
-    {$gate p/twig q/twig}                               ::  |=
-    {$tray p/twig}                                      ::  |?  
-  ::                                            ::::::  tuples
-    {$scon p/twig q/twig}                                ::  :_ [q p]
-    {$conq p/twig q/twig r/twig s/twig}                  ::  :^ [p q r s]
-    {$cons p/twig q/twig}                                ::  :- [p q]
-    {$cont p/twig q/twig r/twig}                         ::  :+ [p q r]
-    {$conl p/(list twig)}                                ::  :~ [p ~]
-    {$conp p/(list twig)}                                ::  :* p as a tuple
-  ::                                            ::::::  invocations
-    {$keep p/wing q/(list (pair wing twig))}            ::  %_
-    {$lace p/twig q/twig}                               ::  %.
-    {$call p/twig q/(list twig)}                        ::  %-
-    {$bake p/wing q/twig r/(list (pair wing twig))}     ::  %*
-    {$calq p/twig q/twig r/twig s/twig}                 ::  %^
-    {$calt p/twig q/twig r/twig}                        ::  %+
-    {$open p/wing q/twig r/(list twig)}                 ::  %~
-    {$make p/wing q/(list (pair wing twig))}            ::  %=
-  ::                                            ::::::  nock
-    {$wish p/twig q/twig}                               ::  .^  nock 11
-    {$bump p/twig}                                      ::  .+  nock 4
-    {$nock p/twig q/twig}                               ::  .*  nock 2
-    {$same p/twig q/twig}                               ::  .=  nock 5
-    {$deep p/twig}                                      ::  .?  nock 3
-  ::                                            ::::::  span conversion
-    {$iron p/twig}                                      ::  ^|
-    {$ward p/twig q/twig}                               ::  ^. 
-    {$like p/twig q/twig}                               ::  ^+
-    {$cast p/twig q/twig}                               ::  ^-
-    {$zinc p/twig}                                      ::  ^&
-    {$burn p/twig}                                      ::  ^~
-    {$name p/toga q/twig}                               ::  ^=
-    {$lead p/twig}                                      ::  ^?
-  ::                                            ::::::  hints
-    {$show p/twig q/twig}                               ::  ~|  sell on trace
-    {$lurk p/twig q/twig}                               ::  ~_  tank on trace
-    {$fast p/chum q/twig r/tyre s/twig}                 ::  ~%  general jet hint
-    {$funk p/chum q/twig}                               ::  ~/  function j-hint
-    {$thin p/$@(term {p/term q/twig}) q/twig}           ::  ~<  backward hint
-    {$hint p/$@(term {p/term q/twig}) q/twig}           ::  ~>  forward hint
-    {$poll p/term q/twig}                               ::  ~$  profiler hit
-    {$memo p/@ q/twig}                                  ::  ~+  cache/memoize
-    {$dump p/@ud q/twig r/twig}                         ::  ~&  printf/priority
-    {$ddup p/twig q/twig}                               ::  ~=  don't duplicate
-    {$warn p/@ud q/twig r/twig s/twig}                  ::  ~?  tested printf
-    {$peep p/twig q/twig}                               ::  ~!  type on trace
-  ::                                            ::::::  miscellaneous
-    {$wad p/twig q/(list twig)}                         ::  ;:  binary to nary
-    {$nub p/twig}                                       ::  ;/  [%$ [%$ p ~] ~]
-    {$dip p/twig q/(list twig)}                         ::  ;~  kleisli arrow
-    {$fry p/twig q/twig}                                ::  ;;  normalize
-  ::                                            ::::::  compositions
-    {$new p/twig q/twig}                                ::  =|  push bunt
-    {$fix p/(list (pair wing twig)) q/twig}             ::  =:  q with p changes
-    {$var p/taco q/twig r/twig}                         ::  =/  typed variable
-    {$rev p/taco q/twig r/twig}                         ::  =;  =/(q p r)
-    {$set p/wing q/twig r/twig}                         ::  =.  r with p as q
-    {$rap p/twig q/twig}                                ::  =<  =>(q p)
-    {$nip p/twig q/twig}                                ::  =-  =+(q p)
-    {$per p/twig q/twig}                                ::  =>  q w/subject p 
-    {$sip p/taco q/wing r/twig s/twig}                  ::  =^  state machine
-    {$pin p/twig q/twig}                                ::  =+  q w/[p subject]
-    {$tow p/(list twig)}                                ::  =~  twig stack
-    {$aka p/term q/twig r/twig}                         ::  =*  r w/alias p/q
-  ::                                            ::::::  conditionals
-    {$or p/(list twig)}                                 ::  ?|  loobean or
-    {$case p/wing q/(list (pair twig twig))}            ::  ?-  pick case in q
-    {$if p/twig q/twig r/twig}                          ::  ?:  if/then/else
-    {$lest p/twig q/twig r/twig}                        ::  ?.  ?:(p r q)
-    {$ifcl p/wing q/twig r/twig}                        ::  ?^  if p is a cell
-    {$deny p/twig q/twig}                               ::  ?<  ?:(p !! q)
-    {$sure p/twig q/twig}                               ::  ?>  ?:(p q !!)
-    {$deft p/wing q/twig r/(list (pair twig twig))}     ::  ?+  ?-  w/default
-    {$and p/(list twig)}                                ::  ?&  loobean and
-    {$ifat p/wing q/twig r/twig}                        ::  ?@  if p is atom
-    {$ifno p/wing q/twig r/twig}                        ::  ?~  if p is null
->>>>>>> 858f0c7f
   ::
 ~%  %one  +  ~
 |%
@@ -416,37 +305,6 @@
   ?~  a  b
   $(a t.a, b +(b))
 ::
-++  find                                                ::  first index
-  ~/  %find
-  |=  {nedl/(list) hstk/(list)}
-  =|  i/@ud
-  |-   ^-  (unit @ud)
-  =+  [n=nedl h=hstk]
-  |-
-  ?:  |(?=($~ n) ?=($~ h))
-     ~
-  ?:  =(i.n i.h)
-    ?~  t.n
-      `i
-    $(n t.n, h t.h)
-  ^$(i +(i), hstk +.hstk)
-::
-++  fand                                                ::  all indices
-  ~/  %fand
-  |=  {nedl/(list) hstk/(list)}
-  =|  i/@ud
-  =|  fnd/(list @ud)
-  |-  ^+  fnd
-  =+  [n=nedl h=hstk]
-  |-
-  ?:  |(?=($~ n) ?=($~ h))
-    (flop fnd)
-  ?:  =(i.n i.h)
-    ?~  t.n
-      ^$(i +(i), hstk +.hstk, fnd [i fnd])
-    $(n t.n, h t.h)
-  ^$(i +(i), hstk +.hstk)
-::
 ++  levy
   ~/  %levy                                             ::  all of
   |*  {a/(list) b/$-(* ?)}
@@ -563,9 +421,6 @@
   ^+  t.a
   [i.a $(a (skim t.a |=(c/_i.a !(b c i.a))))]
 ::
-<<<<<<< HEAD
-++  swag                                                ::  slice
-=======
 ++  spin
   |*  {a/(list) b/_|=({* *} [** +<+]) c/*}
   ::  ?<  ?=($-([_?<(?=($~ a) i.a) _c] [* _c]) b)
@@ -584,8 +439,7 @@
   =+  v=(b i.a c)
   [i=-.v t=$(a t.a, c +.v)]
 ::
-++  swag                                                ::  infix
->>>>>>> 858f0c7f
+++  swag                                                ::  slice
   |*  {{a/@ b/@} c/(list)}
   (scag +<-> (slag +<-< c))
 ::
@@ -769,161 +623,6 @@
 ::::  2e: insecure hashing                              ::
   ::                                                    ::
   ::
-++  fnv  |=(a/@ (end 5 1 (mul 16.777.619 a)))           ::  FNV scrambler
-++  mum                                                 ::  mug with murmur3
-  ~/  %mum
-  |=  a/*
-  |^  (trim ?@(a a (mix $(a -.a) (mix 0x7fff.ffff $(a +.a)))))
-  ++  spec                                              ::  standard murmur3
-    |=  {syd/@ key/@}
-    ?>  (lte (met 5 syd) 1)
-    =+  ^=  row
-        |=  {a/@ b/@}
-        (con (end 5 1 (lsh 0 a b)) (rsh 0 (sub 32 a) b))
-    =+  mow=|=({a/@ b/@} (end 5 1 (mul a b)))
-    =+  len=(met 5 key)
-    =-  =.  goc  (mix goc len)
-        =.  goc  (mix goc (rsh 4 1 goc))
-        =.  goc  (mow goc 0x85eb.ca6b)
-        =.  goc  (mix goc (rsh 0 13 goc))
-        =.  goc  (mow goc 0xc2b2.ae35)
-        (mix goc (rsh 4 1 goc))
-    ^=  goc
-    =+  [inx=0 goc=syd]
-    |-  ^-  @
-    ?:  =(inx len)  goc
-    =+  kop=(cut 5 [inx 1] key)
-    =.  kop  (mow kop 0xcc9e.2d51)
-    =.  kop  (row 15 kop)
-    =.  kop  (mow kop 0x1b87.3593)
-    =.  goc  (mix kop goc)
-    =.  goc  (row 13 goc)
-    =.  goc  (end 5 1 (add 0xe654.6b64 (mul 5 goc)))
-    $(inx +(inx))
-  ::
-  ++  trim                                              ::  31-bit nonzero
-    |=  key/@
-    =+  syd=0xcafe.babe
-    |-  ^-  @
-    =+  haz=(spec syd key)
-    =+  ham=(mix (rsh 0 31 haz) (end 0 31 haz))
-    ?.(=(0 ham) ham $(syd +(syd)))
-  --
-::
-++  mug                                                 ::  31bit nonzero FNV1a
-  ~/  %mug
-  |=  a/*
-  ?^  a
-    =+  b=[p=$(a -.a) q=$(a +.a)]
-    |-  ^-  @
-    =+  c=(fnv (mix p.b (fnv q.b)))
-    =+  d=(mix (rsh 0 31 c) (end 0 31 c))
-    ?.  =(0 d)  d
-    $(q.b +(q.b))
-  =+  b=2.166.136.261
-  |-  ^-  @
-  =+  c=b
-  =+  [d=0 e=(met 3 a)]
-  |-  ^-  @
-  ?:  =(d e)
-    =+  f=(mix (rsh 0 31 c) (end 0 31 c))
-    ?.  =(0 f)  f
-    ^$(b +(b))
-  $(c (fnv (mix c (cut 3 [d 1] a))), d +(d))
-::                                                      ::
-::::  2f: noun ordering                                 ::
-  ::                                                    ::
-  ::    aor, dor, gor, hor, lor, vor                    ::
-  ::
-++  aor                                                 ::  a-order
-  ~/  %aor
-  |=  {a/* b/*}
-  ^-  ?
-  ?:  =(a b)  &
-  ?.  ?=(@ a)
-    ?:  ?=(@ b)  |
-    ?:  =(-.a -.b)
-      $(a +.a, b +.b)
-    $(a -.a, b -.b)
-  ?.  ?=(@ b)  &
-  |-
-  =+  [c=(end 3 1 a) d=(end 3 1 b)]
-  ?:  =(c d)
-    $(a (rsh 3 1 a), b (rsh 3 1 b))
-  (lth c d)
-::
-++  dor                                                 ::  d-order
-  ~/  %dor
-  |=  {a/* b/*}
-  ^-  ?
-  ?:  =(a b)  &
-  ?.  ?=(@ a)
-    ?:  ?=(@ b)  |
-    ?:  =(-.a -.b)
-      $(a +.a, b +.b)
-    $(a -.a, b -.b)
-  ?.  ?=(@ b)  &
-  (lth a b)
-::
-++  gor                                                 ::  g-order
-  ~/  %gor
-  |=  {a/* b/*}
-  ^-  ?
-  =+  [c=(mug a) d=(mug b)]
-  ?:  =(c d)
-    (dor a b)
-  (lth c d)
-::
-++  hor                                                 ::  h-order
-  ~/  %hor
-  |=  {a/* b/*}
-  ^-  ?
-  ?:  ?=(@ a)
-    ?.  ?=(@ b)  &
-    (gor a b)
-  ?:  ?=(@ b)  |
-  ?:  =(-.a -.b)
-    (gor +.a +.b)
-  (gor -.a -.b)
-::
-++  lor                                                 ::  l-order
-  ~/  %lor
-  |=  {a/* b/*}
-  ^-  ?
-  ?:  =(a b)  &
-  ?@  a
-    ?^  b  &
-    (lth a b)
-  ?:  =(-.a -.b)
-    $(a +.a, b +.b)
-  $(a -.a, b -.b)
-::
-++  vor                                                 ::  v-order
-  ~/  %vor
-  |=  {a/* b/*}
-  ^-  ?
-  =+  [c=(mug (mug a)) d=(mug (mug b))]
-  ?:  =(c d)
-    (dor a b)
-  (lth c d)
-<<<<<<< HEAD
-::                                                      ::
-::::                                                    ::
-  ::  2g: unsigned powers                               ::
-  ::                                                    ::
-  ::
-++  pow                                                 ::  unsigned exponent
-  ~/  %pow
-  |=  {a/@ b/@}
-  ?:  =(b 0)  1
-  |-  ?:  =(b 1)  a
-  =+  c=$(b (div b 2))
-  =+  d=(mul c c)
-  ?~  (dis b 1)  d  (mul d a)
-=======
-::::::::::::::::::::::::::::::::::::::::::::::::::::::::::
-::                section 2cD, insecure hashing         ::
-::
 ++  fnv  |=(a/@ (end 5 1 (mul 16.777.619 a)))           ::  FNV scrambler
 ::
 ++  muk                                                 ::  standard murmur3
@@ -987,62 +686,95 @@
     ?.  =(0 f)  f
     ^$(b +(b))
   $(c (fnv (mix c (cut 3 [d 1] a))), d +(d))
-::::::::::::::::::::::::::::::::::::::::::::::::::::::::::
-::                section 2cE, phonetic base            ::
-::
-++  po
-  ~/  %po
-  =+  :-  ^=  sis                                       ::  prefix syllables
-      'dozmarbinwansamlitsighidfidlissogdirwacsabwissib\
-      /rigsoldopmodfoglidhopdardorlorhodfolrintogsilmir\
-      /holpaslacrovlivdalsatlibtabhanticpidtorbolfosdot\
-      /losdilforpilramtirwintadbicdifrocwidbisdasmidlop\
-      /rilnardapmolsanlocnovsitnidtipsicropwitnatpanmin\
-      /ritpodmottamtolsavposnapnopsomfinfonbanporworsip\
-      /ronnorbotwicsocwatdolmagpicdavbidbaltimtasmallig\
-      /sivtagpadsaldivdactansidfabtarmonranniswolmispal\
-      /lasdismaprabtobrollatlonnodnavfignomnibpagsopral\
-      /bilhaddocridmocpacravripfaltodtiltinhapmicfanpat\
-      /taclabmogsimsonpinlomrictapfirhasbosbatpochactid\
-      /havsaplindibhosdabbitbarracparloddosbortochilmac\
-      /tomdigfilfasmithobharmighinradmashalraglagfadtop\
-      /mophabnilnosmilfopfamdatnoldinhatnacrisfotribhoc\
-      /nimlarfitwalrapsarnalmoslandondanladdovrivbacpol\
-      /laptalpitnambonrostonfodponsovnocsorlavmatmipfap'
-      ^=  dex                                           ::  suffix syllables
-      'zodnecbudwessevpersutletfulpensytdurwepserwylsun\
-      /rypsyxdyrnuphebpeglupdepdysputlughecryttyvsydnex\
-      /lunmeplutseppesdelsulpedtemledtulmetwenbynhexfeb\
-      /pyldulhetmevruttylwydtepbesdexsefwycburderneppur\
-      /rysrebdennutsubpetrulsynregtydsupsemwynrecmegnet\
-      /secmulnymtevwebsummutnyxrextebfushepbenmuswyxsym\
-      /selrucdecwexsyrwetdylmynmesdetbetbeltuxtugmyrpel\
-      /syptermebsetdutdegtexsurfeltudnuxruxrenwytnubmed\
-      /lytdusnebrumtynseglyxpunresredfunrevrefmectedrus\
-      /bexlebduxrynnumpyxrygryxfeptyrtustyclegnemfermer\
-      /tenlusnussyltecmexpubrymtucfyllepdebbermughuttun\
-      /bylsudpemdevlurdefbusbeprunmelpexdytbyttyplevmyl\
-      /wedducfurfexnulluclennerlexrupnedlecrydlydfenwel\
-      /nydhusrelrudneshesfetdesretdunlernyrsebhulryllud\
-      /remlysfynwerrycsugnysnyllyndyndemluxfedsedbecmun\
-      /lyrtesmudnytbyrsenwegfyrmurtelreptegpecnelnevfes'
-  |%
-  ++  ins  ~/  %ins                                     ::  parse prefix
-           |=  a/@tas
-           =+  b=0
-           |-  ^-  (unit @)
-           ?:(=(256 b) ~ ?:(=(a (tos b)) [~ b] $(b +(b))))
-  ++  ind  ~/  %ind                                     ::  parse suffix
-           |=  a/@tas
-           =+  b=0
-           |-  ^-  (unit @)
-           ?:(=(256 b) ~ ?:(=(a (tod b)) [~ b] $(b +(b))))
-  ++  tos  ~/  %tos                                     ::  fetch prefix
-           |=(a/@ ?>((lth a 256) (cut 3 [(mul 3 a) 3] sis)))
-  ++  tod  ~/  %tod                                     ::  fetch suffix
-           |=(a/@ ?>((lth a 256) (cut 3 [(mul 3 a) 3] dex)))
-  --
->>>>>>> 858f0c7f
+::                                                      ::
+::::  2f: noun ordering                                 ::
+  ::                                                    ::
+  ::    aor, dor, gor, hor, lor, vor                    ::
+  ::
+++  aor                                                 ::  a-order
+  ~/  %aor
+  |=  {a/* b/*}
+  ^-  ?
+  ?:  =(a b)  &
+  ?.  ?=(@ a)
+    ?:  ?=(@ b)  |
+    ?:  =(-.a -.b)
+      $(a +.a, b +.b)
+    $(a -.a, b -.b)
+  ?.  ?=(@ b)  &
+  |-
+  =+  [c=(end 3 1 a) d=(end 3 1 b)]
+  ?:  =(c d)
+    $(a (rsh 3 1 a), b (rsh 3 1 b))
+  (lth c d)
+::
+++  dor                                                 ::  d-order
+  ~/  %dor
+  |=  {a/* b/*}
+  ^-  ?
+  ?:  =(a b)  &
+  ?.  ?=(@ a)
+    ?:  ?=(@ b)  |
+    ?:  =(-.a -.b)
+      $(a +.a, b +.b)
+    $(a -.a, b -.b)
+  ?.  ?=(@ b)  &
+  (lth a b)
+::
+++  gor                                                 ::  g-order
+  ~/  %gor
+  |=  {a/* b/*}
+  ^-  ?
+  =+  [c=(mug a) d=(mug b)]
+  ?:  =(c d)
+    (dor a b)
+  (lth c d)
+::
+++  hor                                                 ::  h-order
+  ~/  %hor
+  |=  {a/* b/*}
+  ^-  ?
+  ?:  ?=(@ a)
+    ?.  ?=(@ b)  &
+    (gor a b)
+  ?:  ?=(@ b)  |
+  ?:  =(-.a -.b)
+    (gor +.a +.b)
+  (gor -.a -.b)
+::
+++  lor                                                 ::  l-order
+  ~/  %lor
+  |=  {a/* b/*}
+  ^-  ?
+  ?:  =(a b)  &
+  ?@  a
+    ?^  b  &
+    (lth a b)
+  ?:  =(-.a -.b)
+    $(a +.a, b +.b)
+  $(a -.a, b -.b)
+::
+++  vor                                                 ::  v-order
+  ~/  %vor
+  |=  {a/* b/*}
+  ^-  ?
+  =+  [c=(mug (mug a)) d=(mug (mug b))]
+  ?:  =(c d)
+    (dor a b)
+  (lth c d)
+::                                                      ::
+::::                                                    ::
+  ::  2g: unsigned powers                               ::
+  ::                                                    ::
+  ::
+++  pow                                                 ::  unsigned exponent
+  ~/  %pow
+  |=  {a/@ b/@}
+  ?:  =(b 0)  1
+  |-  ?:  =(b 1)  a
+  =+  c=$(b (div b 2))
+  =+  d=(mul c c)
+  ?~  (dis b 1)  d  (mul d a)
 ::
 ++  sqt                                                 ::  unsigned sqrt/rem
   ~/  %sqt
@@ -1216,10 +948,13 @@
     $(a r.a, +<+.b $(a l.a, +<+.b (b n.a +<+.b)))
   ::
   +-  run                                               ::  apply gate to values
-    |*  {b/$-(* *) c/*}
-    |-
-    ?~  a  c
-    $(a r.a, c [(b n.a) $(a l.a)])
+    ~/  %run
+    |*  b/gate
+    =|  c/(set _?>(?=(^ a) (b n.a)))
+    |-  ?~  a  c
+    =.  c  (~(put in c) (b n.a))
+    =.  c  $(a l.a, c c)
+    $(a r.a, c c)
   ::
   +-  tap                                               ::  convert to list
     ~/  %tap
@@ -1447,6 +1182,12 @@
     |-
     ?~  a  a
     [n=[p=p.n.a q=(b q.n.a)] l=$(a l.a) r=$(a r.a)]
+  ::
+  +-  rut                                               ::  apply gate to nodes
+    |*  b/gate
+    |-
+    ?~  a  a
+    [n=[p=p.n.a q=(b p.n.a q.n.a)] l=$(a l.a) r=$(a r.a)]
   ::
   +-  tap                                               ::  listify pairs
     ~/  %tap
@@ -1870,21 +1611,10 @@
     |=  {b/@ c/@}
     (pro b (inv c))
   ::
-<<<<<<< HEAD
   ++  inv
     |=  b/@
     =+  c=(dul:si u:(egcd b a) a)
     c
-=======
-  +-  run                                               ::  apply gate to values
-    ~/  %run
-    |*  b/gate
-    =|  c/(set _?>(?=(^ a) (b n.a)))
-    |-  ?~  a  c
-    =.  c  (~(put in c) (b n.a))
-    =.  c  $(a l.a, c c)
-    $(a r.a, c c)
->>>>>>> 858f0c7f
   ::
   ++  pro
     |=  {b/@ c/@}
@@ -1957,449 +1687,12 @@
             {$n $~}
         ==
 ::
-<<<<<<< HEAD
 ++  dn  ::  decimal float, infinity, or NaN
         ::  (-1)^s * a * 10^e
         $%  {$d s/? e/@s a/@u}
             {$i s/?}
             {$n $~}
         ==
-=======
-++  by                                                  ::  map engine
-  ~/  %by
-  |_  a/(map)
-  +-  all                                               ::  logical AND
-    ~/  %all
-    |*  b/$-(* ?)
-    |-  ^-  ?
-    ?~  a
-      &
-    ?&((b q.n.a) $(a l.a) $(a r.a))
-  ::
-  +-  any                                               ::  logical OR
-    ~/  %any
-    |*  b/$-(* ?)
-    |-  ^-  ?
-    ?~  a
-      |
-    ?|((b q.n.a) $(a l.a) $(a r.a))
-  ::
-  +-  bif                                               ::  splits a by b
-    ~/  %bif
-    |*  {b/* c/*}
-    ^+  [l=a r=a]
-    =<  [+< +>]
-    |-  ^+  a
-    ?~  a
-      [[b c] ~ ~]
-    ?:  =(b p.n.a)
-      ?:  =(c q.n.a)
-        a
-      [[b c] l.a r.a]
-    ?:  (gor b p.n.a)
-      =+  d=$(a l.a)
-      ?>  ?=(^ d)
-      [n.d l.d [n.a r.d r.a]]
-    =+  d=$(a r.a)
-    ?>  ?=(^ d)
-    [n.d [n.a l.a l.d] r.d]
-  ::
-  +-  del                                               ::  delete at key b
-    ~/  %del
-    |*  b/*
-    |-  ^+  a
-    ?~  a
-      ~
-    ?.  =(b p.n.a)
-      ?:  (gor b p.n.a)
-        [n.a $(a l.a) r.a]
-      [n.a l.a $(a r.a)]
-    |-  ^-  {$?($~ _a)}
-    ?~  l.a  r.a
-    ?~  r.a  l.a
-    ?:  (vor p.n.l.a p.n.r.a)
-      [n.l.a l.l.a $(l.a r.l.a)]
-    [n.r.a $(r.a l.r.a) r.r.a]
-  ::
-  +-  dif                                               ::  difference
-    ~/  %dif
-    |*  b/_a
-    |-  ^+  a
-    ?~  b
-      a
-    =+  c=(bif n.b)
-    ?>  ?=(^ c)
-    =+  d=$(a l.c, b l.b)
-    =+  e=$(a r.c, b r.b)
-    |-  ^-  {$?($~ _a)}
-    ?~  d  e
-    ?~  e  d
-    ?:  (vor p.n.d p.n.e)
-      [n.d l.d $(d r.d)]
-    [n.e $(e l.e) r.e]
-  ::
-  +-  dig                                               ::  axis of b key
-    |=  b/*
-    =+  c=1
-    |-  ^-  (unit @)
-    ?~  a  ~
-    ?:  =(b p.n.a)  [~ u=(peg c 2)]
-    ?:  (gor b p.n.a)
-      $(a l.a, c (peg c 6))
-    $(a r.a, c (peg c 7))
-  ::
-  +-  gas                                               ::  concatenate
-    ~/  %gas
-    |*  b/(list {p/* q/*})
-    =>  .(b `(list _?>(?=(^ a) n.a))`b)
-    |-  ^+  a
-    ?~  b
-      a
-    $(b t.b, a (put p.i.b q.i.b))
-  ::
-  +-  get                                               ::  grab value by key
-    ~/  %get
-    |=  b/*
-    ^-  {$@($~ {$~ u/_?>(?=(^ a) q.n.a)})}
-    ?~  a
-      ~
-    ?:  =(b p.n.a)
-      [~ u=q.n.a]
-    ?:  (gor b p.n.a)
-      $(a l.a)
-    $(a r.a)
-  ::
-  +-  got
-    |*  b/*
-    (need (get b))
-  ::
-  +-  has                                               ::  key existence check
-    ~/  %has
-    |*  b/*
-    !=(~ (get b))
-  ::
-  +-  int                                               ::  intersection
-    ~/  %int
-    |*  b/_a
-    |-  ^+  a
-    ?~  b
-      ~
-    ?~  a
-      ~
-    ?:  (vor p.n.a p.n.b)
-      ?:  =(p.n.b p.n.a)
-        [n.b $(a l.a, b l.b) $(a r.a, b r.b)]
-      ?:  (gor p.n.b p.n.a)
-        %-  uni(a $(a l.a, b [n.b l.b ~]))  $(b r.b)
-      %-  uni(a $(a r.a, b [n.b ~ r.b]))  $(b l.b)
-    ?:  =(p.n.a p.n.b)
-      [n.b $(b l.b, a l.a) $(b r.b, a r.a)]
-    ?:  (gor p.n.a p.n.b)
-      %-  uni(a $(b l.b, a [n.a l.a ~]))  $(a r.a)
-    %-  uni(a $(b r.b, a [n.a ~ r.a]))  $(a l.a)
-  ::
-  +-  mar                                               ::  add with validation
-    |*  {b/_?>(?=(^ a) p.n.a) c/(unit _?>(?=(^ a) q.n.a))}
-    ?~  c
-      (del b)
-    (put b u.c)
-  ::
-  +-  put                                               ::  adds key-value pair
-    ~/  %put
-    |*  {b/* c/*}
-    |-  ^+  a
-    ?~  a
-      [[b c] ~ ~]
-    ?:  =(b p.n.a)
-      ?:  =(c q.n.a)
-        a
-      [[b c] l.a r.a]
-    ?:  (gor b p.n.a)
-      =+  d=$(a l.a)
-      ?>  ?=(^ d)
-      ?:  (vor p.n.a p.n.d)
-        [n.a d r.a]
-      [n.d l.d [n.a r.d r.a]]
-    =+  d=$(a r.a)
-    ?>  ?=(^ d)
-    ?:  (vor p.n.a p.n.d)
-      [n.a l.a d]
-    [n.d [n.a l.a l.d] r.d]
-  ::
-  +-  rep                                               ::  replace by product
-    |*  b/_|=({* *} +<+)
-    |-
-    ?~  a  +<+.b
-    $(a r.a, +<+.b $(a l.a, +<+.b (b n.a +<+.b)))
-  ::
-  +-  rib                                               ::  transform + product
-    |*  {b/* c/gate}
-    |-  ^+  [b a]
-    ?~  a  [b ~]
-    =+  d=(c n.a b)
-    =.  n.a  +.d
-    =+  e=$(a l.a, b -.d)
-    =+  f=$(a r.a, b -.e)
-    [-.f [n.a +.e +.f]]
-  ::
-  +-  run                                               ::  apply gate to values
-    |*  b/gate
-    |-
-    ?~  a  a
-    [n=[p=p.n.a q=(b q.n.a)] l=$(a l.a) r=$(a r.a)]
-  ::
-  +-  rut                                               ::  apply gate to nodes
-    |*  b/gate
-    |-
-    ?~  a  a
-    [n=[p=p.n.a q=(b p.n.a q.n.a)] l=$(a l.a) r=$(a r.a)]
-  ::
-  +-  tap                                               ::  listify pairs
-    ~/  %tap
-    |=  b/(list _?>(?=(^ a) n.a))
-    ^+  b
-    ?~  a
-      b
-    $(a r.a, b [n.a $(a l.a)])
-  ::
-  +-  uni                                               ::  union, merge
-    ~/  %uni
-    |*  b/_a
-    |-  ^+  a
-    ?~  b
-      a
-    ?~  a
-      b
-    ?:  (vor p.n.a p.n.b)
-      ?:  =(p.n.b p.n.a)
-        [n.b $(a l.a, b l.b) $(a r.a, b r.b)]
-      ?:  (gor p.n.b p.n.a)
-        $(a [n.a $(a l.a, b [n.b l.b ~]) r.a], b r.b)
-      $(a [n.a l.a $(a r.a, b [n.b ~ r.b])], b l.b)
-    ?:  =(p.n.a p.n.b)
-      [n.b $(b l.b, a l.a) $(b r.b, a r.a)]
-    ?:  (gor p.n.a p.n.b)
-      $(b [n.b $(b l.b, a [n.a l.a ~]) r.b], a r.a)
-    $(b [n.b l.b $(b r.b, a [n.a ~ r.a])], a l.a)
-  ::
-  +-  urn                                               ::  apply gate to nodes
-    |*  b/$-({* *} *)
-    |-
-    ?~  a  ~
-    [n=[p=p.n.a q=(b p.n.a q.n.a)] l=$(a l.a) r=$(a r.a)]
-  ::
-  +-  wyt                                               ::  depth of map
-    |-  ^-  @
-    ?~(a 0 +((add $(a l.a) $(a r.a))))
-  --
-::::::::::::::::::::::::::::::::::::::::::::::::::::::::::
-::                section 2dC, queues                   ::
-::
-++  to                                                  ::  queue engine
-  |_  a/(qeu)
-  +-  bal
-    |-  ^+  a
-    ?~  a  ~
-    ?.  |(?=($~ l.a) (vor n.a n.l.a))
-      $(a [n.l.a l.l.a $(a [n.a r.l.a r.a])])
-    ?.  |(?=($~ r.a) (vor n.a n.r.a))
-      $(a [n.r.a $(a [n.a l.a l.r.a]) r.r.a])
-    a
-  ::
-  +-  dep                                               ::  max depth of queue
-    |-  ^-  @
-    ?~  a  0
-    +((max $(a l.a) $(a r.a)))
-  ::
-  +-  gas                                               ::  insert list to que
-    |=  b/(list _?>(?=(^ a) n.a))
-    |-  ^+  a
-    ?~(b a $(b t.b, a (put i.b)))
-  ::
-  +-  get                                               ::  head-tail pair
-    |-  ^+  ?>(?=(^ a) [p=n.a q=*(qeu _n.a)])
-    ?~  a
-      !!
-    ?~  r.a
-      [n.a l.a]
-    =+  b=$(a r.a)
-    :-  p.b
-    ?:  |(?=($~ q.b) (vor n.a n.q.b))
-      [n.a l.a q.b]
-    [n.q.b [n.a l.a l.q.b] r.q.b]
-  ::
-  +-  nap                                               ::  remove head
-    ?>  ?=(^ a)
-    ?:  =(~ l.a)  r.a
-    =+  b=get(a l.a)
-    bal(a ^+(a [p.b q.b r.a]))
-  ::
-  +-  nip                                               ::  remove root
-    |-  ^+  a
-    ?~  a  ~
-    ?~  l.a  r.a
-    ?~  r.a  l.a
-    ?:  (vor n.l.a n.r.a)
-      [n.l.a l.l.a $(l.a r.l.a)]
-    [n.r.a $(r.a l.r.a) r.r.a]
-  ::
-  +-  put                                               ::  insert new tail
-    |*  b/*
-    |-  ^+  a
-    ?~  a
-      [b ~ ~]
-    bal(a a(l $(a l.a)))
-  ::
-  +-  tap                                               ::  adds list to end
-    |=  b/(list _?>(?=(^ a) n.a))
-    =+  z=0                                             ::  XX breaks jet match
-    ^+  b
-    ?~  a
-      b
-    $(a r.a, b [n.a $(a l.a)])
-  ::
-  +-  top                                               ::  produces head
-    |-  ^-  (unit _?>(?=(^ a) n.a))
-    ?~  a  ~
-    ?~(r.a [~ n.a] $(a r.a))
-  --
-::::::::::::::::::::::::::::::::::::::::::::::::::::::::::
-::                section 2dD, casual containers        ::
-::
-++  ly                                                  ::  list from raw noun
-  |*  a/*
-  ^+((homo (limo a)) a)
-::
-++  my                                                  ::  map from raw noun
-  |*  a/* 
-  (malt ^+((homo (limo a)) a))
-::
-++  malt                                                ::  map from raw list
-  |*  a/(list) 
-  (molt `(list {p/_-<.a q/_->.a})`a)
-::
-++  molt                                                ::  map from pair list
-  |*  a/(list (pair))
-  (~(gas by `(map _p.i.-.a _q.i.-.a)`~) a)
-::
-++  sy                                                  ::  set from raw noun
-  |*  a/*
-  (silt ^+((homo (limo a)) a))
-::
-++  silt                                                ::  make a set
-  |*  a/(list)
-  =+  b=*(set _?>(?=(^ a) i.a))
-  (~(gas in b) a)
-  ::::::::::::::::::::::::::::::::::::::::::::::::::::::  ::
-::::              chapter 2e, miscellaneous libs        ::::
-::  ::::::::::::::::::::::::::::::::::::::::::::::::::::::
-::                section 2eA, packing                  ::
-::
-++  cue                                                 ::  unpack
-  ~/  %cue
-  |=  a/@
-  ^-  *
-  =+  b=0
-  =+  m=`(map @ *)`~
-  =<  q
-  |-  ^-  {p/@ q/* r/(map @ *)}
-  ?:  =(0 (cut 0 [b 1] a))
-    =+  c=(rub +(b) a)
-    [+(p.c) q.c (~(put by m) b q.c)]
-  =+  c=(add 2 b)
-  ?:  =(0 (cut 0 [+(b) 1] a))
-    =+  u=$(b c)
-    =+  v=$(b (add p.u c), m r.u)
-    =+  w=[q.u q.v]
-    [(add 2 (add p.u p.v)) w (~(put by r.v) b w)]
-  =+  d=(rub c a)
-  [(add 2 p.d) (need (~(get by m) q.d)) m]
-::
-++  jam                                                 ::  pack
-  ~/  %jam
-  |=  a/*
-  ^-  @
-  =+  b=0
-  =+  m=`(map * @)`~
-  =<  q
-  |-  ^-  {p/@ q/@ r/(map * @)}
-  =+  c=(~(get by m) a)
-  ?~  c
-    =>  .(m (~(put by m) a b))
-    ?:  ?=(@ a)
-      =+  d=(mat a)
-      [(add 1 p.d) (lsh 0 1 q.d) m]
-    =>  .(b (add 2 b))
-    =+  d=$(a -.a)
-    =+  e=$(a +.a, b (add b p.d), m r.d)
-    [(add 2 (add p.d p.e)) (mix 1 (lsh 0 2 (cat 0 q.d q.e))) r.e]
-  ?:  ?&(?=(@ a) (lte (met 0 a) (met 0 u.c)))
-    =+  d=(mat a)
-    [(add 1 p.d) (lsh 0 1 q.d) m]
-  =+  d=(mat u.c)
-  [(add 2 p.d) (mix 3 (lsh 0 2 q.d)) m]
-::
-++  mat                                                 ::  length-encode
-  ~/  %mat
-  |=  a/@
-  ^-  {p/@ q/@}
-  ?:  =(0 a)
-    [1 1]
-  =+  b=(met 0 a)
-  =+  c=(met 0 b)
-  :-  (add (add c c) b)
-  (cat 0 (bex c) (mix (end 0 (dec c) b) (lsh 0 (dec c) a)))
-::
-++  rub                                                 ::  length-decode
-  ~/  %rub
-  |=  {a/@ b/@}
-  ^-  {p/@ q/@}
-  =+  ^=  c
-      =+  [c=0 m=(met 0 b)]
-      |-  ?<  (gth c m)
-      ?.  =(0 (cut 0 [(add a c) 1] b))
-        c
-      $(c +(c))
-  ?:  =(0 c)
-    [1 0]
-  =+  d=(add a +(c))
-  =+  e=(add (bex (dec c)) (cut 0 [d (dec c)] b))
-  [(add (add c c) e) (cut 0 [(add d (dec c)) e] b)]
-::::::::::::::::::::::::::::::::::::::::::::::::::::::::::
-::                section 2eB, parsing (tracing)        ::
-::
-++  last  |=  {zyc/hair naz/hair}                       ::  farther trace
-          ^-  hair
-          ?:  =(p.zyc p.naz)
-            ?:((gth q.zyc q.naz) zyc naz)
-          ?:((gth p.zyc p.naz) zyc naz)
-::
-++  lust  |=  {weq/char naz/hair}                       ::  detect newline
-          ^-  hair
-          ?:(=(`@`10 weq) [+(p.naz) 1] [p.naz +(q.naz)])
-::::::::::::::::::::::::::::::::::::::::::::::::::::::::::
-::                section 2eC, parsing (custom rules)   ::
-::
-++  cold                                                ::  replace w+ constant
-  ~/  %cold
-  |*  {cus/* sef/rule}
-  ~/  %fun
-  |=  tub/nail
-  =+  vex=(sef tub)
-  ?~  q.vex
-    vex
-  [p=p.vex q=[~ u=[p=cus q=q.u.q.vex]]]
-::
-++  cook                                                ::  apply gate
-  ~/  %cook
-  |*  {poq/gate sef/rule}
-  ~/  %fun
-  |=  tub/nail
-  =+  vex=(sef tub)
-  ?~  q.vex
-    vex
-  [p=p.vex q=[~ u=[p=(poq p.u.q.vex) q=q.u.q.vex]]]
->>>>>>> 858f0c7f
 ::
 ++  rn  ::  parsed decimal float
         ::
@@ -3712,7 +3005,7 @@
   ++  rads                                              ::  random continuation
     |=  b/@
     =+  r=(rad b)
-    [r +>.$(a (shas %og-s r))]
+    [r +>.$(a (shas %og-s (mix a r)))]
   ::
   ++  raw                                               ::  random bits
     ~/  %raw
@@ -3731,327 +3024,12 @@
   ++  raws                                              ::  random bits
     |=  b/@                                             ::  continuation
     =+  r=(raw b)
-    [r +>.$(a (shas %og-s r))]
+    [r +>.$(a (shas %og-s (mix a r)))]
   --
 ::                                                      ::
-::::  3e: AES encryption                                ::
+::::  3e: AES encryption  (XX removed)                  ::
   ::                                                    ::
-  ::    aesc, ga                                        ::
-  ::
-++  aesc                                                ::  AES-256
-  ~%  %aesc  +  ~
-  |%
-  ++  en                                                ::  ECB enc
-    ~/  %en
-    |=  {a/@I b/@H}  ^-  @uxH
-    =+  ahem
-    (be & (ex a) b)
-  ++  de                                                ::  ECB dec
-    ~/  %de
-    |=  {a/@I b/@H}  ^-  @uxH
-    =+  ahem
-    (be | (ix (ex a)) b)
-  --
-++  ahem                                                ::  AES helpers
-::  XX should be in aesc, isn't for performance reasons
-  =>
-    =+  =+  [gr=(ga 8 0x11b 3) few==>(fe .(a 5))]
-        =+  [pro=pro.gr dif=dif.gr pow=pow.gr ror=ror.few]
-        [pro=pro dif=dif pow=pow ror=ror nnk=8 nnb=4 nnr=14]
-    =>  |%
-        ++  cipa                                        ::  AES params
-          $_  ^?  |%
-          ++  co  *{p/@ q/@ r/@ s/@}                    ::  col coefs
-          ++  ix  |~(a/@ *@)                            ::  key index
-          ++  ro  *{p/@ q/@ r/@ s/@}                    ::  row shifts
-          ++  su  *@                                    ::  s-box
-          --
-        --
-    |%
-    ++  pen                                             ::  encrypt
-      ^-  cipa
-      |%
-      ++  co  [0x2 0x3 1 1]
-      ++  ix  |~(a/@ a)
-      ++  ro  [0 1 2 3]
-      ++  su  0x16bb.54b0.0f2d.9941.6842.e6bf.0d89.a18c.
-                df28.55ce.e987.1e9b.948e.d969.1198.f8e1.
-                9e1d.c186.b957.3561.0ef6.0348.66b5.3e70.
-                8a8b.bd4b.1f74.dde8.c6b4.a61c.2e25.78ba.
-                08ae.7a65.eaf4.566c.a94e.d58d.6d37.c8e7.
-                79e4.9591.62ac.d3c2.5c24.0649.0a3a.32e0.
-                db0b.5ede.14b8.ee46.8890.2a22.dc4f.8160.
-                7319.5d64.3d7e.a7c4.1744.975f.ec13.0ccd.
-                d2f3.ff10.21da.b6bc.f538.9d92.8f40.a351.
-                a89f.3c50.7f02.f945.8533.4d43.fbaa.efd0.
-                cf58.4c4a.39be.cb6a.5bb1.fc20.ed00.d153.
-                842f.e329.b3d6.3b52.a05a.6e1b.1a2c.8309.
-                75b2.27eb.e280.1207.9a05.9618.c323.c704.
-                1531.d871.f1e5.a534.ccf7.3f36.2693.fdb7.
-                c072.a49c.afa2.d4ad.f047.59fa.7dc9.82ca.
-                76ab.d7fe.2b67.0130.c56f.6bf2.7b77.7c63
-      --
-    ::
-    ++  pin                                             :: decrypt
-      ^-  cipa
-      |%
-      ++  co  [0xe 0xb 0xd 0x9]
-      ++  ix  |~(a/@ (sub nnr a))
-      ++  ro  [0 3 2 1]
-      ++  su  0x7d0c.2155.6314.69e1.26d6.77ba.7e04.2b17.
-                6199.5383.3cbb.ebc8.b0f5.2aae.4d3b.e0a0.
-                ef9c.c993.9f7a.e52d.0d4a.b519.a97f.5160.
-                5fec.8027.5910.12b1.31c7.0788.33a8.dd1f.
-                f45a.cd78.fec0.db9a.2079.d2c6.4b3e.56fc.
-                1bbe.18aa.0e62.b76f.89c5.291d.711a.f147.
-                6edf.751c.e837.f9e2.8535.ade7.2274.ac96.
-                73e6.b4f0.cecf.f297.eadc.674f.4111.913a.
-                6b8a.1301.03bd.afc1.020f.3fca.8f1e.2cd0.
-                0645.b3b8.0558.e4f7.0ad3.bc8c.00ab.d890.
-                849d.8da7.5746.155e.dab9.edfd.5048.706c.
-                92b6.655d.cc5c.a4d4.1698.6886.64f6.f872.
-                25d1.8b6d.49a2.5b76.b224.d928.66a1.2e08.
-                4ec3.fa42.0b95.4cee.3d23.c2a6.3294.7b54.
-                cbe9.dec4.4443.8e34.87ff.2f9b.8239.e37c.
-                fbd7.f381.9ea3.40bf.38a5.3630.d56a.0952
-      --
-    ::
-    ++  mcol
-      |=  {a/(list @) b/{p/@ q/@ r/@ s/@}}  ^-  (list @)
-      =+  c=[p=*@ q=*@ r=*@ s=*@]
-      |-  ^-  (list @)
-      ?~  a  ~
-      =>  .(p.c (cut 3 [0 1] i.a))
-      =>  .(q.c (cut 3 [1 1] i.a))
-      =>  .(r.c (cut 3 [2 1] i.a))
-      =>  .(s.c (cut 3 [3 1] i.a))
-      :_  $(a t.a)
-      %+  rep  3
-      %+  turn
-        %-  limo
-        :~  [[p.c p.b] [q.c q.b] [r.c r.b] [s.c s.b]]
-            [[p.c s.b] [q.c p.b] [r.c q.b] [s.c r.b]]
-            [[p.c r.b] [q.c s.b] [r.c p.b] [s.c q.b]]
-            [[p.c q.b] [q.c r.b] [r.c s.b] [s.c p.b]]
-        ==
-      |=  {a/{@ @} b/{@ @} c/{@ @} d/{@ @}}
-      :(dif (pro a) (pro b) (pro c) (pro d))
-    ::
-    ++  pode                                            ::  explode to block
-      |=  {a/bloq b/@ c/@}  ^-  (list @)
-      =+  d=(rip a c)
-      =+  m=(met a c)
-      |-
-      ?:  =(m b)
-        d
-      $(m +(m), d (weld d (limo [0 ~])))
-    ++  sube                                            ::  s-box word
-      |=  {a/@ b/@}  ^-  @
-      (rep 3 (turn (pode 3 4 a) |=(c/@ (cut 3 [c 1] b))))
-    --
-  |%
-<<<<<<< HEAD
-  ++  be                                                ::  block cipher
-    |=  {a/? b/@ c/@H}  ^-  @uxH
-    =>  %=    .
-            +
-          =>  +
-          |%
-          ++  ankh
-            |=  {a/cipa b/@ c/@}
-            (pode 5 nnb (cut 5 [(mul (ix.a b) nnb) nnb] c))
-          ++  sark
-            |=  {c/(list @) d/(list @)}  ^-  (list @)
-            ?~  c  ~
-            ?~  d  !!
-            [(mix i.c i.d) $(c t.c, d t.d)]
-          ++  srow
-            |=  {a/cipa b/(list @)}  ^-  (list @)
-            =+  [c=0 d=~ e=ro.a]
-            |-
-            ?:  =(c nnb)
-              d
-            :_  $(c +(c))
-            %+  rep  3
-            %+  turn
-              (limo [0 p.e] [1 q.e] [2 r.e] [3 s.e] ~)
-            |=  {f/@ g/@}
-            (cut 3 [f 1] (snag (mod (add g c) nnb) b))
-          ++  subs
-            |=  {a/cipa b/(list @)}  ^-  (list @)
-            ?~  b  ~
-            [(sube i.b su.a) $(b t.b)]
-          --
-        ==
-    =+  [d=?:(a pen pin) e=(pode 5 nnb c) f=1]
-    =>  .(e (sark e (ankh d 0 b)))
-    |-
-    ?.  =(nnr f)
-      =>  .(e (subs d e))
-      =>  .(e (srow d e))
-      =>  .(e (mcol e co.d))
-      =>  .(e (sark e (ankh d f b)))
-      $(f +(f))
-    =>  .(e (subs d e))
-    =>  .(e (srow d e))
-    =>  .(e (sark e (ankh d nnr b)))
-    (rep 5 e)
-  ::
-  ++  ex                                                ::  key expand
-    |=  a/@I  ^-  @
-    =+  [b=a c=0 d=su:pen i=nnk]
-    |-
-    ?:  =(i (mul nnb +(nnr)))
-      b
-    =>  .(c (cut 5 [(dec i) 1] b))
-    =>  ?:  =(0 (mod i nnk))
-          =>  .(c (ror 3 1 c))
-          =>  .(c (sube c d))
-          .(c (mix c (pow (dec (div i nnk)) 2)))
-        ?:  &((gth nnk 6) =(4 (mod i nnk)))
-          .(c (sube c d))
-        .
-    =>  .(c (mix c (cut 5 [(sub i nnk) 1] b)))
-    =>  .(b (can 5 [i b] [1 c] ~))
-    $(i +(i))
-  ::
-  ++  ix                                                ::  key expand, inv
-    |=  a/@  ^-  @
-    =+  [i=1 j=*@ b=*@ c=co:pin]
-    |-
-    ?:  =(nnr i)
-      a
-    =>  .(b (cut 7 [i 1] a))
-    =>  .(b (rep 5 (mcol (pode 5 4 b) c)))
-    =>  .(j (sub nnr i))
-    %=    $
-        i  +(i)
-        a
-      %+  can  7
-      :~  [i (cut 7 [0 i] a)]
-          [1 b]
-          [j (cut 7 [+(i) j] a)]
-      ==
-    ==
-=======
-  ++  ape  |*(fel/rule ;~(pose (cold 0 (just '0')) fel))
-  ++  bay  (ape (bass 16 ;~(plug qeb:ab (star ;~(pfix dog qib:ab)))))
-  ++  bip  =+  tod=(ape qex:ab)
-           (bass 0x1.0000 ;~(plug tod (stun [7 7] ;~(pfix dog tod))))
-  ++  dem  (ape (bass 1.000 ;~(plug ted:ab (star ;~(pfix dog tid:ab)))))
-  ++  dim  (ape dip)
-  ++  dip  (bass 10 ;~(plug sed:ab (star sid:ab)))
-  ++  dum  (bass 10 (plus sid:ab))
-  ++  fed  ;~  pose
-             %+  bass  0x1.0000.0000.0000.0000
-             ;~((glue doh) ;~(pose hyf:ab huf:ab) (more doh hyf:ab))
-           ::
-             hyf:ab
-             huf:ab
-             hif:ab
-             tiq:ab
-           ==
-  ++  fim  (sear den:fa (bass 58 (plus fem:ab)))
-  ++  hex  (ape (bass 0x1.0000 ;~(plug qex:ab (star ;~(pfix dog qix:ab)))))
-  ++  lip  =+  tod=(ape ted:ab)
-           (bass 256 ;~(plug tod (stun [3 3] ;~(pfix dog tod))))
-  ++  mot  ;~  pose
-             ;~  pfix
-               (just '1')
-               (cook |=(a/@ (add 10 (sub a '0'))) (shim '0' '2'))
-             ==
-             sed:ab
-           ==
-  ++  viz  (ape (bass 0x200.0000 ;~(plug pev:ab (star ;~(pfix dog piv:ab)))))
-  ++  vum  (bass 32 (plus siv:ab))
-  ++  wiz  (ape (bass 0x4000.0000 ;~(plug pew:ab (star ;~(pfix dog piw:ab)))))
->>>>>>> 858f0c7f
-  --
-++  ga                                                  ::  GF (bex p.a)
-  |=  a/{p/@ q/@ r/@}                                   ::  dim poly gen
-  =+  si=(bex p.a)
-  =+  ma=(dec si)
-  =>  |%
-      ++  dif                                           ::  add and sub
-        |=  {b/@ c/@}
-        ?>  &((lth b si) (lth c si))
-        (mix b c)
-      ::
-      ++  dub                                           ::  mul by x
-        |=  b/@
-        ?>  (lth b si)
-        ?:  =(1 (cut 0 [(dec p.a) 1] b))
-          (dif (sit q.a) (sit (lsh 0 1 b)))
-        (lsh 0 1 b)
-      ::
-      ++  pro                                           ::  slow multiply
-        |=  {b/@ c/@}
-        ?:  =(0 b)
-          0
-        ?:  =(1 (dis 1 b))
-          (dif c $(b (rsh 0 1 b), c (dub c)))
-        $(b (rsh 0 1 b), c (dub c))
-      ::
-      ++  toe                                           ::  exp+log tables
-        =+  ^=  nu
-            |=  {b/@ c/@}
-            ^-  (map @ @)
-            =+  d=*(map @ @)
-            |-
-            ?:  =(0 c)
-              d
-            %=  $
-              c  (dec c)
-              d  (~(put by d) c b)
-            ==
-        =+  [p=(nu 0 (bex p.a)) q=(nu ma ma)]
-        =+  [b=1 c=0]
-        |-  ^-  {p/(map @ @) q/(map @ @)}
-        ?:  =(ma c)
-          [(~(put by p) c b) q]
-        %=  $
-          b  (pro r.a b)
-          c  +(c)
-          p  (~(put by p) c b)
-          q  (~(put by q) b c)
-        ==
-      ::
-      ++  sit                                           ::  reduce
-        |=  b/@
-        (mod b (bex p.a))
-      --
-  =+  toe
-  |%
-  ++  fra                                               ::  divide
-    |=  {b/@ c/@}
-    (pro b (inv c))
-  ::
-  ++  inv                                               ::  invert
-    |=  b/@
-    =+  c=(~(get by q) b)
-    ?~  c  !!
-    =+  d=(~(get by p) (sub ma u.c))
-    (need d)
-  ::
-  ++  pow                                               ::  exponent
-    |=  {b/@ c/@}
-    =+  [d=1 e=c f=0]
-    |-
-    ?:  =(p.a f)
-      d
-    ?:  =(1 (cut 0 [f 1] b))
-      $(d (pro d e), e (pro e e), f +(f))
-    $(e (pro e e), f +(f))
-  ::
-  ++  pro                                               ::  multiply
-    |=  {b/@ c/@}
-    =+  d=(~(get by q) b)
-    ?~  d  0
-    =+  e=(~(get by q) c)
-    ?~  e  0
-    =+  f=(~(get by p) (mod (add u.d u.e) ma))
-    (need f)
-  --
+  ::
 ::                                                      ::
 ::::  3f: scrambling                                    ::
   ::                                                    ::
@@ -4173,7 +3151,7 @@
       =+  lo=(dis pyn 0xffff.ffff)
       =+  hi=(dis pyn 0xffff.ffff.0000.0000)
       %+  con  hi
-      (add 0x1.0000 (fice (sub lo 0x1.0000)))
+      $(pyn lo)
     pyn
   ::
   ++  fend                                              ::  restore structure v2
@@ -4184,14 +3162,15 @@
       =+  lo=(dis cry 0xffff.ffff)
       =+  hi=(dis cry 0xffff.ffff.0000.0000)
       %+  con  hi
-      (add 0x1.0000 (teil (sub lo 0x1.0000)))
+      $(cry lo)
     cry
   ::
   ++  fice                                              ::  adapted from
     |=  nor/@                                           ::  black and rogaway
     ^-  @                                               ::  "ciphers with
     =+  ^=  sel                                         ::   arbitrary finite
-    %+  rynd  2                                         ::   domains", 2002
+    %+  rynd  3                                         ::   domains", 2002
+    %+  rynd  2
     %+  rynd  1
     %+  rynd  0
     [(mod nor 65.535) (div nor 65.535)]
@@ -4204,6 +3183,7 @@
     %+  rund  0
     %+  rund  1
     %+  rund  2
+    %+  rund  3
     [(mod vip 65.535) (div vip 65.535)]
     (add (mul 65.535 -.sel) +.sel)
   ::
@@ -4212,25 +3192,23 @@
     ^-  {@ @}
     :-  r
     ?~  (mod n 2)
-      (~(sum fo 65.535) l (en:aesc (snag n raku) r))
-    (~(sum fo 65.536) l (en:aesc (snag n raku) r))
+      (~(sum fo 65.535) l (muk (snag n raku) r))
+    (~(sum fo 65.536) l (muk (snag n raku) r))
   ::
   ++  rund                                              ::  reverse round
     |=  {n/@ l/@ r/@}
     ^-  {@ @}
     :-  r
     ?~  (mod n 2)
-      (~(dif fo 65.535) l (en:aesc (snag n raku) r))
-    (~(dif fo 65.536) l (en:aesc (snag n raku) r))
+      (~(dif fo 65.535) l (muk (snag n raku) r))
+    (~(dif fo 65.536) l (muk (snag n raku) r))
   ::
   ++  raku
     ^-  (list @ux)
-    :~  0x15f6.25e3.083a.eb3e.7a55.d4db.fb99.32a3.
-          43af.2750.219e.8a24.e5f8.fac3.6c36.f968
-        0xf2ff.24fe.54d0.1abd.4b2a.d8aa.4402.8e88.
-          e82f.19ec.948d.b1bb.ed2e.f791.83a3.8133
-        0xa3d8.6a7b.400e.9e91.187d.91a7.6942.f34a.
-          6f5f.ab8e.88b9.c089.b2dc.95a6.aed5.e3a4
+    :~  0xb76d.5eed
+        0xee28.1300
+        0x85bc.ae01
+        0x4b38.7af7
     ==
   --
 ::
@@ -4372,7 +3350,6 @@
     `b
   --
 ::
-<<<<<<< HEAD
 ::::  4b: text processing
   :: 
 ++  at                                                  ::  basic printing
@@ -4385,123 +3362,6 @@
             =+  vis=(end 3 1 a)
             ?&  ?|(=('-' vis) ?&((gte vis 'a') (lte vis 'z')))
                 $(a (rsh 3 1 a))
-=======
-++  so
-  ~%  %so  +  ~
-  |%
-  ++  bisk
-    ~+
-    ;~  pose
-      ;~  pfix  (just '0')
-        ;~  pose
-          (stag %ub ;~(pfix (just 'b') bay:ag))
-          (stag %uc ;~(pfix (just 'c') fim:ag))
-          (stag %ui ;~(pfix (just 'i') dim:ag))
-          (stag %ux ;~(pfix (just 'x') hex:ag))
-          (stag %uv ;~(pfix (just 'v') viz:ag))
-          (stag %uw ;~(pfix (just 'w') wiz:ag))
-        ==
-      ==
-      (stag %ud dem:ag)
-    ==
-  ++  crub
-    ~+
-    ;~  pose
-      %+  cook
-        |=(det/date `dime`[%da (year det)])
-      ;~  plug
-        %+  cook
-          |=({a/@ b/?} [b a])
-        ;~(plug dim:ag ;~(pose (cold | hep) (easy &)))
-        ;~(pfix dot mot:ag)   ::  month
-        ;~(pfix dot dip:ag)   ::  day
-        ;~  pose
-          ;~  pfix
-            ;~(plug dot dot)
-            ;~  plug
-              dum:ag
-              ;~(pfix dot dum:ag)
-              ;~(pfix dot dum:ag)
-              ;~(pose ;~(pfix ;~(plug dot dot) (most dot qix:ab)) (easy ~))
-            ==
-          ==
-          (easy [0 0 0 ~])
-        ==
-      ==
-    ::
-      %+  cook
-        |=  {a/(list {p/?($d $h $m $s) q/@}) b/(list @)}
-        =+  rop=`tarp`[0 0 0 0 b]
-        |-  ^-  dime
-        ?~  a
-          [%dr (yule rop)]
-        ?-  p.i.a
-          $d  $(a t.a, d.rop (add q.i.a d.rop))
-          $h  $(a t.a, h.rop (add q.i.a h.rop))
-          $m  $(a t.a, m.rop (add q.i.a m.rop))
-          $s  $(a t.a, s.rop (add q.i.a s.rop))
-        ==
-      ;~  plug
-        %+  most
-          dot
-        ;~  pose
-          ;~(pfix (just 'd') (stag %d dim:ag))
-          ;~(pfix (just 'h') (stag %h dim:ag))
-          ;~(pfix (just 'm') (stag %m dim:ag))
-          ;~(pfix (just 's') (stag %s dim:ag))
-        ==
-        ;~(pose ;~(pfix ;~(plug dot dot) (most dot qix:ab)) (easy ~))
-      ==
-    ::
-      (stag %p fed:ag)
-      ;~(pfix dot (stag %ta urs:ab))
-      ;~(pfix sig (stag %t urx:ab))
-      ;~(pfix hep (stag %c (cook turf urx:ab)))
-    ==
-  ++  nuck
-    ~/  %nuck  |=  a/nail  %.  a
-    %+  knee  *coin  |.  ~+
-    %-  stew
-    ^.  stet  ^.  limo
-    :~  :-  ['a' 'z']  (cook |=(a/@ta [%$ %tas a]) sym)
-        :-  ['0' '9']  (stag %$ bisk)
-        :-  '-'        (stag %$ tash)
-        :-  '.'        ;~(pfix dot perd)
-        :-  '~'        ;~(pfix sig ;~(pose twid (easy [%$ %n 0])))
-    ==
-  ++  nusk
-    ~+
-    :(sear |=(a/@ta (rush a nuck)) wick urt:ab)
-  ++  perd
-    ~+
-    ;~  pose
-      (stag %$ zust)
-      (stag %many (ifix [cab ;~(plug cab cab)] (more cab nusk)))
-    ==
-  ++  royl
-    ~+
-    =+  ^=  moo
-      |=  a/tape
-      :-  (lent a)
-      (scan a (bass 10 (plus sid:ab)))
-    =+  ^=  voy
-      %+  cook  royl-cell
-      ;~  pose
-        ;~  plug
-          (easy %d)
-          ;~  pose  (cold | hep)  (easy &)  ==
-          ;~  plug  dim:ag
-            ;~  pose
-              ;~(pfix dot (cook moo (plus (shim '0' '9'))))
-              (easy [0 0])
-            ==
-            ;~  pose
-              ;~  pfix
-                (just 'e')
-                ;~(plug ;~(pose (cold | hep) (easy &)) dim:ag)
-              ==
-              (easy [& 0])
->>>>>>> 858f0c7f
             ==
         ==
       rtam
@@ -5020,7 +3880,6 @@
     ==
   --
 ::
-<<<<<<< HEAD
 ::::  4d: parsing (tracing)
   ::
 ++  last  |=  {zyc/hair naz/hair}                       ::  farther trace
@@ -5102,80 +3961,6 @@
     =+  roq=(sab)
     [p=(last p.vex p.roq) q=q.roq]
   vex
-=======
-++  ob
-  |%
-  ++  feen                                              ::  conceal structure v2
-    |=  pyn/@  ^-  @
-    ?:  &((gte pyn 0x1.0000) (lte pyn 0xffff.ffff))
-      (add 0x1.0000 (fice (sub pyn 0x1.0000)))
-    ?:  &((gte pyn 0x1.0000.0000) (lte pyn 0xffff.ffff.ffff.ffff))
-      =+  lo=(dis pyn 0xffff.ffff)
-      =+  hi=(dis pyn 0xffff.ffff.0000.0000)
-      %+  con  hi
-      $(pyn lo)
-    pyn
-  ::
-  ++  fend                                              ::  restore structure v2
-    |=  cry/@  ^-  @
-    ?:  &((gte cry 0x1.0000) (lte cry 0xffff.ffff))
-      (add 0x1.0000 (teil (sub cry 0x1.0000)))
-    ?:  &((gte cry 0x1.0000.0000) (lte cry 0xffff.ffff.ffff.ffff))
-      =+  lo=(dis cry 0xffff.ffff)
-      =+  hi=(dis cry 0xffff.ffff.0000.0000)
-      %+  con  hi
-      $(cry lo)
-    cry
-  ::
-  ++  fice                                              ::  adapted from
-    |=  nor/@                                           ::  black and rogaway
-    ^-  @                                               ::  "ciphers with
-    =+  ^=  sel                                         ::   arbitrary finite
-    %+  rynd  3                                         ::   domains", 2002
-    %+  rynd  2
-    %+  rynd  1
-    %+  rynd  0
-    [(mod nor 65.535) (div nor 65.535)]
-    (add (mul 65.535 -.sel) +.sel)
-  ::
-  ++  teil                                              ::  reverse ++fice
-    |=  vip/@
-    ^-  @
-    =+  ^=  sel
-    %+  rund  0
-    %+  rund  1
-    %+  rund  2
-    %+  rund  3
-    [(mod vip 65.535) (div vip 65.535)]
-    (add (mul 65.535 -.sel) +.sel)
-  ::
-  ++  rynd                                              ::  feistel round
-    |=  {n/@ l/@ r/@}
-    ^-  {@ @}
-    :-  r
-    ?~  (mod n 2)
-      (~(sum fo 65.535) l (muk (snag n raku) r))
-    (~(sum fo 65.536) l (muk (snag n raku) r))
-  ::
-  ++  rund                                              ::  reverse round
-    |=  {n/@ l/@ r/@}
-    ^-  {@ @}
-    :-  r
-    ?~  (mod n 2)
-      (~(dif fo 65.535) l (muk (snag n raku) r))
-    (~(dif fo 65.536) l (muk (snag n raku) r))
-  ::
-  ++  raku
-    ^-  (list @ux)
-    :~  0xb76d.5eed
-        0xee28.1300
-        0x85bc.ae01
-        0x4b38.7af7
-    ==
-  --
-::::::::::::::::::::::::::::::::::::::::::::::::::::::::::
-::                section 2eO, virtualization           ::
->>>>>>> 858f0c7f
 ::
 ++  simu                                                ::  first and second
   |*  {vex/edge sab/rule}
@@ -5698,7 +4483,8 @@
   ++  bip  =+  tod=(ape qex:ab)
            (bass 0x1.0000 ;~(plug tod (stun [7 7] ;~(pfix dog tod))))
   ++  dem  (ape (bass 1.000 ;~(plug ted:ab (star ;~(pfix dog tid:ab)))))
-  ++  dim  (ape (bass 10 ;~(plug sed:ab (star sid:ab))))
+  ++  dim  (ape dip)
+  ++  dip  (bass 10 ;~(plug sed:ab (star sid:ab)))
   ++  dum  (bass 10 (plus sid:ab))
   ++  fed  ;~  pose
              %+  bass  0x1.0000.0000.0000.0000
@@ -5713,6 +4499,13 @@
   ++  hex  (ape (bass 0x1.0000 ;~(plug qex:ab (star ;~(pfix dog qix:ab)))))
   ++  lip  =+  tod=(ape ted:ab)
            (bass 256 ;~(plug tod (stun [3 3] ;~(pfix dog tod))))
+  ++  mot  ;~  pose
+             ;~  pfix
+               (just '1')
+               (cook |=(a/@ (add 10 (sub a '0'))) (shim '0' '2'))
+             ==
+             sed:ab
+           ==
   ++  viz  (ape (bass 0x200.0000 ;~(plug pev:ab (star ;~(pfix dog piv:ab)))))
   ++  vum  (bass 32 (plus siv:ab))
   ++  wiz  (ape (bass 0x4000.0000 ;~(plug pew:ab (star ;~(pfix dog piw:ab)))))
@@ -5732,7 +4525,6 @@
   ++  w  ?:(=(tig 63) '~' ?:(=(tig 62) '-' ?:((gte tig 36) (add tig 29) x)))
   --
 ::
-<<<<<<< HEAD
 ::::  4k: atom printing
   ::
 ++  co  !.
@@ -5808,195 +4600,6 @@
               (trip (tos:po (end 3 1 q.p.lot)))
               (trip (tod:po (rsh 3 1 q.p.lot)))
               rep
-=======
-++  curt                                                ::  curve25519
-  |=  {a/@ b/@}
-  =>  %=    .
-          +
-        =>  +
-        =+  =+  [p=486.662 q=(sub (bex 255) 19)]
-            =+  fq=~(. fo q)
-            [p=p q=q fq=fq]
-        |%
-        ++  cla
-          |=  raw/@
-          =+  low=(dis 248 (cut 3 [0 1] raw))
-          =+  hih=(con 64 (dis 127 (cut 3 [31 1] raw)))
-          =+  mid=(cut 3 [1 30] raw)
-          (can 3 [[1 low] [30 mid] [1 hih] ~])
-        ++  sqr  |=(a/@ (mul a a))
-        ++  inv  |=(a/@ (~(exp fo q) (sub q 2) a))
-        ++  cad
-          |=  {n/{x/@ z/@} m/{x/@ z/@} d/{x/@ z/@}}
-          =+  ^=  xx
-              ;:  mul  4  z.d
-                %-  sqr  %-  abs:si
-                %+  dif:si
-                  (sun:si (mul x.m x.n))
-                (sun:si (mul z.m z.n))
-              ==
-          =+  ^=  zz
-              ;:  mul  4  x.d
-                %-  sqr  %-  abs:si
-                %+  dif:si
-                  (sun:si (mul x.m z.n))
-                (sun:si (mul z.m x.n))
-              ==
-          [(sit.fq xx) (sit.fq zz)]
-        ++  cub
-          |=  {x/@ z/@}
-          =+  ^=  xx
-              %+  mul
-                %-  sqr  %-  abs:si
-                (dif:si (sun:si x) (sun:si z))
-              (sqr (add x z))
-          =+  ^=  zz
-              ;:  mul  4  x  z
-                :(add (sqr x) :(mul p x z) (sqr z))
-              ==
-          [(sit.fq xx) (sit.fq zz)]
-        --
-      ==
-  =+  one=[b 1]
-  =+  i=253
-  =+  r=one
-  =+  s=(cub one)
-  |-
-  ?:  =(i 0)
-    =+  x=(cub r)
-    (sit.fq (mul -.x (inv +.x)))
-  =+  m=(rsh 0 i a)
-  ?:  =(0 (mod m 2))
-     $(i (dec i), s (cad r s one), r (cub r))
-  $(i (dec i), r (cad r s one), s (cub s))
-::
-++  ed                                                  ::  ed25519
-  =>
-    =+  =+  [b=256 q=(sub (bex 255) 19)]
-        =+  fq=~(. fo q)
-        =+  ^=  l
-             %+  add
-               (bex 252)
-             27.742.317.777.372.353.535.851.937.790.883.648.493
-        =+  d=(dif.fq 0 (fra.fq 121.665 121.666))
-        =+  ii=(exp.fq (div (dec q) 4) 2)
-        [b=b q=q fq=fq l=l d=d ii=ii]
-    ~%  %coed  +>  ~
-    |%
-    ++  norm  |=(x/@ ?:(=(0 (mod x 2)) x (sub q x)))
-    ::
-    ++  xrec                                            ::  recover x-coord
-      |=  y/@  ^-  @
-      =+  ^=  xx
-          %+  mul  (dif.fq (mul y y) 1)
-                   (inv.fq +(:(mul d y y)))
-      =+  x=(exp.fq (div (add 3 q) 8) xx)
-      ?:  !=(0 (dif.fq (mul x x) (sit.fq xx)))
-        (norm (pro.fq x ii))
-      (norm x)
-    ::
-    ++  ward                                            ::  edwards multiply
-      |=  {pp/{@ @} qq/{@ @}}  ^-  {@ @}
-      =+  dp=:(pro.fq d -.pp -.qq +.pp +.qq)
-      =+  ^=  xt
-          %+  pro.fq
-            %+  sum.fq
-              (pro.fq -.pp +.qq)
-            (pro.fq -.qq +.pp)
-          (inv.fq (sum.fq 1 dp))
-      =+  ^=  yt
-          %+  pro.fq
-            %+  sum.fq
-              (pro.fq +.pp +.qq)
-            (pro.fq -.pp -.qq)
-          (inv.fq (dif.fq 1 dp))
-      [xt yt]
-    ::
-    ++  scam                                            ::  scalar multiply
-      |=  {pp/{@ @} e/@}  ^-  {@ @}
-      ?:  =(0 e)
-        [0 1]
-      =+  qq=$(e (div e 2))
-      =>  .(qq (ward qq qq))
-      ?:  =(1 (dis 1 e))
-        (ward qq pp)
-      qq
-    ::
-    ++  etch                                            ::  encode point
-      |=  pp/{@ @}  ^-  @
-      (can 0 ~[[(sub b 1) +.pp] [1 (dis 1 -.pp)]])
-    ::
-    ++  curv                                            ::  point on curve?
-      |=  {x/@ y/@}  ^-  ?
-      .=  0
-          %+  dif.fq
-            %+  sum.fq
-              (pro.fq (sub q (sit.fq x)) x)
-            (pro.fq y y)
-          (sum.fq 1 :(pro.fq d x x y y))
-    ::
-    ++  deco                                            ::  decode point
-      |=  s/@  ^-  (unit {@ @})
-      =+  y=(cut 0 [0 (dec b)] s)
-      =+  si=(cut 0 [(dec b) 1] s)
-      =+  x=(xrec y)
-      =>  .(x ?:(!=(si (dis 1 x)) (sub q x) x))
-      =+  pp=[x y]
-      ?.  (curv pp)
-        ~
-      [~ pp]
-    ::
-    ++  bb
-      =+  bby=(pro.fq 4 (inv.fq 5))
-      [(xrec bby) bby]
-    ::
-    --
-  ~%  %ed  +  ~
-  |%
-  ++  puck                                              ::  public key
-    ~/  %puck
-    |=  sk/@I  ^-  @
-    ?:  (gth (met 3 sk) 32)  !!
-    =+  h=(shal (rsh 0 3 b) sk)
-    =+  ^=  a
-        %+  add
-          (bex (sub b 2))
-        (lsh 0 3 (cut 0 [3 (sub b 5)] h))
-    =+  aa=(scam bb a)
-    (etch aa)
-  ++  suck                                              ::  keypair from seed
-    |=  se/@I  ^-  @uJ
-    =+  pu=(puck se)
-    (can 0 ~[[b se] [b pu]])
-  ::
-  ++  shar                                              ::  curve25519 secret
-    ~/  %shar
-    |=  {pub/@ sek/@}
-    ^-  @ux
-    =+  exp=(shal (rsh 0 3 b) sek)
-    =.  exp  (dis exp (can 0 ~[[3 0] [251 (fil 0 251 1)]]))
-    =.  exp  (con exp (lsh 3 31 0b100.0000))
-    =+  prv=(end 8 1 exp)
-    =+  crv=(fra.fq (sum.fq 1 pub) (dif.fq 1 pub))
-    (curt prv crv)
-  ::
-  ++  sign                                              ::  certify
-    ~/  %sign
-    |=  {m/@ se/@}  ^-  @
-    =+  sk=(suck se)
-    =+  pk=(cut 0 [b b] sk)
-    =+  h=(shal (rsh 0 3 b) sk)
-    =+  ^=  a
-        %+  add
-          (bex (sub b 2))
-        (lsh 0 3 (cut 0 [3 (sub b 5)] h))
-    =+  ^=  r
-        =+  hm=(cut 0 [b b] h)
-        =+  ^=  i
-            %+  can  0
-            :~  [b hm]
-                [(met 0 m) m]
->>>>>>> 858f0c7f
             ==
           =+  [dyz=(met 5 q.p.lot) fin=| dub=&]
           |-  ^-  tape
@@ -6079,6 +4682,7 @@
       ::
       ++  s-co
         |=  esc/(list @)  ^-  tape
+        ~|  [%so-co esc]
         ?~  esc
           rep
         :-  '.'
@@ -6104,7 +4708,6 @@
       rep  (par =(0 dar) rad rep)
     ==
   ::
-<<<<<<< HEAD
   ++  ed-co
     |=  {{bas/@ min/@} par/$-({? @ tape} tape)}
     =+  [fir=& cou=0]
@@ -6120,12 +4723,6 @@
       fir  |
       cou  +(cou)
     ==
-=======
-  ++  rads                                              ::  random continuation
-    |=  b/@
-    =+  r=(rad b)
-    [r +>.$(a (shas %og-s (mix a r)))]
->>>>>>> 858f0c7f
   ::
   ++  ox-co
     |=  {{bas/@ gop/@} dug/$-(@ @)}
@@ -6139,7 +4736,6 @@
       [bas ?:(top 0 gop)]
     |=({? b/@ c/tape} [(dug b) c])
   ::
-<<<<<<< HEAD
   ++  ro-co
     |=  {{buz/@ bas/@ dop/@} dug/$-(@ @)}
     |=  hol/@
@@ -6150,12 +4746,6 @@
     :-  '.'
     %-  (em-co [bas 1] |=({? b/@ c/tape} [(dug b) c]))
     [(cut buz [(dec dop) 1] hol)]
-=======
-  ++  raws                                              ::  random bits
-    |=  b/@                                             ::  continuation
-    =+  r=(raw b)
-    [r +>.$(a (shas %og-s (mix a r)))]
->>>>>>> 858f0c7f
   --
 ::
 ::::  4l: atom parsing
@@ -6187,8 +4777,8 @@
         %+  cook
           |=({a/@ b/?} [b a])
         ;~(plug dim:ag ;~(pose (cold | hep) (easy &)))
-        ;~(pfix dot dim:ag)   ::  month
-        ;~(pfix dot dim:ag)   ::  day
+        ;~(pfix dot mot:ag)   ::  month
+        ;~(pfix dot dip:ag)   ::  day
         ;~  pose
           ;~  pfix
             ;~(plug dot dot)
@@ -6635,6 +5225,7 @@
     {$$ p/axis}                                         ::  simple leg
   ::                                                    ::
     {$base p/base}                                      ::  base
+    {$bunt p/twig}                                      ::  mold default value
     {$bust p/base}                                      ::  bunt base
     {$dbug p/spot q/twig}                               ::  debug info in trace
     {$hand p/span q/nock}                               ::  premade result
@@ -7001,212 +5592,6 @@
   ?-    -.lot
       $~      
     ?:(rad [%rock p.lot] [%sand p.lot])
-<<<<<<< HEAD
-=======
-  ::
-      $blob
-    ?:  rad
-      [%rock %$ p.lot]
-    ?@(p.lot [%sand %$ p.lot] [$(p.lot -.p.lot) $(p.lot +.p.lot)])
-  ::
-      $many
-    [%conp (turn p.lot |=(a/coin ^$(lot a)))]
-  ==
-::
-++  look
-  ~/  %look
-  |=  {cog/term dab/(map term foot)}
-  =+  axe=1
-  |-  ^-  (unit {p/axis q/foot})
-  ?-  dab
-      $~  ~
-  ::
-      {* $~ $~}
-    ?:(=(cog p.n.dab) [~ axe q.n.dab] ~)
-  ::
-      {* $~ *}
-    ?:  =(cog p.n.dab)
-      [~ (peg axe 2) q.n.dab]
-    ?:  (gor cog p.n.dab)
-      ~
-    $(axe (peg axe 3), dab r.dab)
-  ::
-      {* * $~}
-    ?:  =(cog p.n.dab)
-      [~ (peg axe 2) q.n.dab]
-    ?:  (gor cog p.n.dab)
-      $(axe (peg axe 3), dab l.dab)
-    ~
-  ::
-      {* * *}
-    ?:  =(cog p.n.dab)
-      [~ (peg axe 2) q.n.dab]
-    ?:  (gor cog p.n.dab)
-      $(axe (peg axe 6), dab l.dab)
-    $(axe (peg axe 7), dab r.dab)
-  ==
-::
-++  make                                                ::  compile cord to nock
-  |=  txt/@
-  q:(~(mint ut %noun) %noun (ream txt))
-::
-++  noah  |=(vax/vase (pave vax))                       ::  $-(vase tape) for /<
-++  onan  |=(vix/vise (seer vix))                       ::  $-(vise vase) for !>
-::
-++  rain                                                ::  parse with % path
-  |=  {bon/path txt/@}
-  ^-  twig
-  =+  vaz=vast
-  ~|  bon
-  (scan (trip txt) (full (ifix [gay gay] tall:vaz(wer bon))))
-::
-++  ream                                                ::  parse cord to twig
-  |=  txt/@
-  ^-  twig
-  (rash txt vest)
-::
-++  reck                                                ::  parse hoon file
-  |=  bon/path
-  (rain bon .^(@t %cx (weld bon `path`[%hoon ~])))
-::
-++  seem  |=(toy/typo `span`toy)                        ::  promote typo
-++  seer  |=(vix/vise `vase`vix)                        ::  promote vise
-++  sell                                                ::  tank pretty-print
-  |=  vax/vase  ^-  tank
-  ~|  %sell
-  (~(deal us p.vax) q.vax)
-::
-++  pave                                                ::  tape pretty-print
-  |=  vax/vase  ^-  tape
-  ~(ram re (sell vax))
-::
-++  slam                                                ::  slam a gate
-  |=  {gat/vase sam/vase}  ^-  vase
-  =+  :-  ^=  typ  ^-  span
-          [%cell p.gat p.sam]
-      ^=  gen  ^-  twig
-      [%open [%$ ~] [%$ 2] [%$ 3] ~]
-  =+  gun=(~(mint ut typ) %noun gen)
-  [p.gun .*([q.gat q.sam] q.gun)]
-::
-++  slim                                                ::  identical to seer?
-  |=  old/vise  ^-  vase
-  old
-::
-++  slit                                                ::  span of slam
-  |=  {gat/span sam/span}
-  ?>  (~(nest ut (~(peek ut gat) %free 6)) & sam)
-  (~(play ut [%cell gat sam]) [%open [%$ ~] [%$ 2] [%$ 3] ~])
-::
-++  slym                                                ::  slam w+o sample-span
-  |=  {gat/vase sam/*}  ^-  vase
-  (slap gat(+<.q sam) [%limb %$])
-::
-++  slap
-  |=  {vax/vase gen/twig}  ^-  vase                     ::  untyped vase .*
-  =+  gun=(~(mint ut p.vax) %noun gen)
-  [p.gun .*(q.vax q.gun)]
-::
-++  slop                                                ::  cons two vases
-  |=  {hed/vase tal/vase}
-  ^-  vase
-  [[%cell p.hed p.tal] [q.hed q.tal]]
-::
-++  skol                                                ::  $-(span tank) for ~!
-  |=  typ/span  ^-  tank
-  ~(duck ut typ)
-::
-++  spec                                                ::  reconstruct span
-  |=  vax/vase
-  ^-  vase
-  :_  q.vax
-  ?@  q.vax  (~(fuse ut p.vax) [%atom %$ ~])
-  ?@  -.q.vax
-    ^=  typ
-    %-  ~(play ut p.vax)
-    [%sure [%fits [%leaf %tas -.q.vax] [%& 2]~] [%$ 1]]
-  (~(fuse ut p.vax) [%cell %noun %noun])
-::
-++  slew                                                ::  get axis in vase
-  |=  {axe/@ vax/vase}  ^-  (unit vase)
-  ?.  |-  ^-  ?
-      ?:  =(1 axe)  &
-      ?.  ?=(^ q.vax)  |
-      $(axe (mas axe), q.vax .*(q.vax [0 (cap axe)]))
-    ~
-  `[(~(peek ut p.vax) %free axe) .*(q.vax [0 axe])]
-::
-++  slab                                                ::  test if contains
-  |=  {cog/@tas typ/span}
-  =(& -:(~(find ut typ) %free [cog ~]))
-::
-++  slob                                                ::  superficial arm
-  |=  {cog/@tas typ/span}
-  ^-  ?
-  ?+  typ  |
-    {$hold *}  $(typ ~(repo ut typ))
-    {$core *}  (~(has by q.r.q.typ) cog)
-  ==
-::
-++  sloe                                                ::  get arms in core
-  |=  typ/span
-  ^-  (list term)
-  ?+    typ  ~
-      {$hold *}  $(typ ~(repo ut typ))
-      {$core *}
-    (turn (~(tap by q.r.q.typ) ~) |=({a/term *} a))
-  ==
-++  slot                                                ::  got axis in vase
-  |=  {axe/@ vax/vase}  ^-  vase
-  [(~(peek ut p.vax) %free axe) .*(q.vax [0 axe])]
-::
-++  wash                                                ::  render tank at width
-  |=  {{tab/@ edg/@} tac/tank}  ^-  wall
-  (~(win re tac) tab edg)
-::
-++  wa  !:                                              ::  cached compile
-  |_  worm
-  ++  nell  |=(ref/span (nest [%cell %noun %noun] ref)) ::  nest in cell
-  ++  nest                                              ::  nest:ut
-    |=  {sut/span ref/span}
-    ^-  {? worm}
-    ?:  (~(has in nes) [sut ref])  [& +>+<]
-    ?.  (~(nest ut sut) | ref)
-      ~&  %nest-failed
-      =+  foo=(skol ref)
-      =+  bar=(skol sut)
-      ~&  %nets-need
-      ~>  %slog.[0 bar]
-      ~&  %nest-have
-      ~>  %slog.[0 foo]
-      [| +>+<.$]
-    [& +>+<(nes (~(put in nes) [sut ref]))]
-  ::
-  ++  nets                                              ::  spanless nest
-    |=  {sut/* ref/*}
-    ^-  {? worm}
-    ?:  (~(has in nes) [sut ref])  [& +>+<]
-    =+  gat=|=({a/span b/span} (~(nest ut a) | b))
-    ?.  (? .*(gat(+< [sut ref]) -.gat))
-      ~&  %nets-failed
-      =+  tag=`*`skol
-      =+  foo=(tank .*(tag(+< ref) -.tag))
-      =+  bar=(tank .*(tag(+< sut) -.tag))
-      ~&  %nets-need
-      ~>  %slog.[0 bar]
-      ~&  %nets-have
-      ~>  %slog.[0 foo]
-      [| +>+<.$]
-    [& +>+<.$(nes (~(put in nes) [sut ref]))]  
-  ::
-  ++  play                                              ::  play:ut
-    |=  {sut/span gen/twig}
-    ^-  {span worm}
-    =+  old=(~(get by pay) [sut gen])
-    ?^  old  [u.old +>+<.$]
-    =+  new=(~(play ut sut) gen)
-    [new +>+<.$(pay (~(put by pay) [sut gen] new))]
->>>>>>> 858f0c7f
   ::
       $blob
     ?:  rad
@@ -7669,180 +6054,6 @@
       ?~  t.p.gen
         i.p.gen
       [i.p.gen $(p.gen t.p.gen)]
-<<<<<<< HEAD
-=======
-    ::
-        {$bunt *}  [%burn ~(bunt al %herb p.gen)]
-        {$keep *}  [%like [%wing p.gen] %make p.gen q.gen]
-        {$lace *}  [%call q.gen [p.gen ~]]
-        {$calq *}  [%call p.gen q.gen r.gen s.gen ~]
-        {$calt *}  [%call p.gen q.gen r.gen ~]
-        {$call *}  [%open [%$ ~] p.gen q.gen]
-        {$open *}  :: [%bake p.gen q.gen (hail(gen [%conp r.gen]) 6)]
-      :^  %bake  p.gen  q.gen
-      ::
-      ::  the use of ++hail is probably the right language design, but
-      ::  it's impractically slow without validating %=.
-      ::
-::    ?:(=(~ r.gen) ~ (hail(gen [%conp r.gen]) 6))
-      =+  axe=6
-      |-  ^-  (list {wing twig})
-      ?~  r.gen  ~
-      ?~  t.r.gen  [[[[%| 0 ~] [%& axe] ~] i.r.gen] ~]
-      :-  [[[%| 0 ~] [%& (peg axe 2)] ~] i.r.gen]
-      $(axe (peg axe 3), r.gen t.r.gen)
-    ::
-        {$bake *}
-      ?:  =(~ r.gen)
-        [%per q.gen [%wing p.gen]]
-      :+  %pin
-        q.gen
-      :+  %make
-        (weld p.gen `wing`[[%& 2] ~])
-      (turn r.gen |=({p/wing q/twig} [p [%per [%$ 3] q]]))
-    ::
-        {$ward *}  [%like [%call p.gen q.gen ~] q.gen]
-        {$cast *}  [%like ~(bunt al [%herb p.gen]) q.gen]
-        {$show *}
-      :+  %hint
-        :-  %mean
-        =+  fek=~(feck ap p.gen)
-        ?^  fek  [%rock %tas u.fek]
-        [%trap [%call [%limb %cain] [%wrap [%per [%$ 3] p.gen]] ~]]
-      q.gen
-    ::
-        {$lurk *}  [%hint [%mean [%trap p.gen]] q.gen]
-        {$fast *}
-      :+  %thin
-        :-  %fast
-        :-  %cont
-        :+  [%rock %$ p.gen]
-          [%code q.gen]
-        :-  %conl
-        =+  nob=`(list twig)`~
-        |-  ^-  (list twig)
-        ?~  r.gen
-          nob
-        [[[%rock %$ p.i.r.gen] [%code q.i.r.gen]] $(r.gen t.r.gen)]
-      s.gen
-    ::
-        {$funk *}  [%fast p.gen [%$ 7] ~ q.gen]
-        {$thin *}  [%rap [%hint p.gen [%$ 1]] q.gen]
-        {$poll *}  [%hint [%live [%rock %$ p.gen]] q.gen]
-        {$memo *}  [%hint [%memo %rock %$ p.gen] q.gen]
-        {$dump *}
-      :+  %hint
-        [%slog [%sand %$ p.gen] [%call [%limb %cain] [%wrap q.gen] ~]]
-      r.gen
-    ::
-        {$ddup *}  [%hint [%germ p.gen] q.gen]
-        {$warn *}
-      :+  %pin  [%lest q.gen [%bust %null] [[%bust %null] r.gen]]
-      :^  %ifno  [%& 2]~
-        [%per [%$ 3] s.gen]
-      [%dump p.gen [%$ 5] [%per [%$ 3] s.gen]]
-    ::
-        {$wad *}
-      ?-    q.gen
-          $~      [%fail ~]
-          {* $~}  i.q.gen
-          ^
-        :+  %pin
-          p.gen
-        =+  yex=`(list twig)`q.gen
-        |-  ^-  twig
-        ?-  yex
-          {* $~}  [%per [%$ 3] i.yex]
-          {* ^}   [%call [%$ 2] [%per [%$ 3] i.yex] $(yex t.yex) ~]
-          $~      !!
-        ==
-      ==
-    ::
-        {$nub *}  =+(zoy=[%rock %ta %$] [%conl [zoy [%conl [zoy p.gen] ~]] ~])
-        {$dip *}                                       ::                  ;~
-      |-  ^-  twig
-      ?-  q.gen
-          $~      ~|(%open-smsg !!)
-          ^
-        :+  %per  [%name %v %$ 1]                      ::  =>  v=.
-        |-  ^-  twig                                    ::
-        ?:  ?=($~ t.q.gen)                              ::
-          [%per [%limb %v] i.q.gen]                    ::  =>(v {i.q.gen})
-        :+  %pin  [%name %a $(q.gen t.q.gen)]          ::  =+  ^=  a
-        :+  %pin                                       ::    {$(q.gen t.q.gen)}
-          [%name %b [%per [%limb %v] i.q.gen]]         ::  =+  ^=  b
-        :+  %pin                                       ::    =>(v {i.q.gen})
-          :+  %name  %c                                 ::  =+  c=,.+6.b
-          :+  %rap                                     ::
-            [%wing [%| 0 ~] [%& 6] ~]                   ::
-          [%limb %b]                                    ::
-        :-  %trap                                       ::  |.
-        :^    %calt                                     ::  %+
-            [%per [%limb %v] p.gen]                    ::      =>(v {p.gen})
-          [%call [%limb %b] [%limb %c] ~]               ::    (b c)
-        :+  %make  [%a ~]                               ::  a(,.+6 c)
-        [[[[%| 0 ~] [%& 6] ~] [%limb %c]] ~]            ::
-      ==                                                ::
-    ::
-        {$fry *}                                        ::                  ;;
-      :+  %per  [%name %v %$ 1]                         ::  =>  v=.
-      :+  %pin  :+  %name  %a                           ::  =+  ^=  a
-                 [%per [%limb %v] p.gen]                ::  =>(v {p.gen})
-      :+  %pin  
-        :+  %name  %b                                   ::  =+  ^=  b
-        [%cast [%base %noun] [%per [%limb %v] q.gen]]  ::  =+  `*`=>(v {q.gen})
-      :+  %pin                                          ::  =+  c=(a b)
-        [%name %c [%call [%limb %a] [%limb %b] ~]]      ::
-      [%sure [%same [%limb %c] [%limb %b]] [%limb %c]]  ::  ?>(=(c b) c)
-    ::
-        {$new *}
-      [%pin ~(bunt al %herb p.gen) q.gen]
-    ::
-        {$fix *}
-      [%per [%keep [[%& 1] ~] p.gen] q.gen]
-    ::
-        {$var *}
-      ?@  p.gen
-        [%pin [%name p.gen q.gen] r.gen]
-      [%pin [%cast [%coat p.gen] q.gen] r.gen]
-    ::
-        {$rev *}  [%var p.gen r.gen q.gen]
-        {$set *}
-      [%per [%keep [[%& 1] ~] [[p.gen q.gen] ~]] r.gen]
-    ::
-        {$sip *}                                        ::                  =^
-      =+  wuy=(weld q.gen `wing`[%v ~])                 ::
-      :+  %per  [%name %v %$ 1]                         ::  =>  v=.
-      :+  %pin  [%name %a %per [%limb %v] r.gen]        ::  =+  a==>(v \r.gen)
-      :^  %set  wuy  [%rap [%$ 3] [%limb %a]]           ::  =.  \wuy  +.a
-      :+  %per  :-  ?@  p.gen                           ::
-                       :+  %name  p.gen                 ::  =>  :-  ^=  \p.gen
-                       [%rap [%$ 2] [%limb %a]]         ::          -.a
-                     :+  %cast  
-                        :+  %coat  -.p.gen 
-                        [%per [%limb %v] +.p.gen]       ::  =>  :-  ^-  \p.gen
-                     [%rap [%$ 2] [%limb %a]]           ::          -.a
-                [%limb %v]                              ::      v
-      s.gen                                             ::  s.gen
-    ::
-        {$rap *}  [%per q.gen p.gen]
-        {$pin *}  [%per [p.gen [%$ 1]] q.gen]
-        {$nip *}  [%pin q.gen p.gen]
-        {$tow *}
-      |-  ^-  twig
-      ?~  p.gen    [%$ 1]
-      ?~  t.p.gen  i.p.gen
-      [%per i.p.gen $(p.gen t.p.gen)]
-    ::
-        {$or *}
-      |-
-      ?~(p.gen [%rock %f 1] [%if i.p.gen [%rock %f 0] $(p.gen t.p.gen)])
-    ::
-        {$lest *}   [%if p.gen r.gen q.gen]
-        {$deny *}   [%if p.gen [%fail ~] q.gen]
-        {$sure *}   [%if p.gen q.gen [%fail ~]]
-        {$ifcl *}   [%if [%fits [%base %atom %$] p.gen] r.gen q.gen]
->>>>>>> 858f0c7f
     ::
         {$bunt *}  [%burn ~(bunt al %herb p.gen)]
         {$keep *}  [%like [%wing p.gen] %make p.gen q.gen]
@@ -8284,7 +6495,6 @@
       hej  [[p.dix q.zil] hej]
     ==
   ::
-<<<<<<< HEAD
   ++  endo
     |=  {lop/(pair palo palo) dox/span rig/(list (pair wing twig))}
     ^-  (pair span span)
@@ -8302,58 +6512,6 @@
         rig        t.rig
         p.q.p.lop  q.p.dar
         p.q.q.lop  q.q.dar
-=======
-  ++  dole
-    ^-  cape
-    =+  gil=*(set span)
-    =+  dex=[p=*(map span @) q=*(map @ wine)]
-    =<  [q.p q]
-    |-  ^-  {p/{p/(map span @) q/(map @ wine)} q/wine}
-    =-  [p.tez (doge q.p.tez q.tez)]
-    ^=  tez
-    ^-  {p/{p/(map span @) q/(map @ wine)} q/wine}
-    ?-    sut
-        $noun      [dex sut]
-        $void      [dex sut]
-        {$atom *}  [dex ?~(q.sut [%mato p.sut] [%pear p.sut u.q.sut])]
-        {$cell *}
-      =+  hin=$(sut p.sut)
-      =+  yon=$(dex p.hin, sut q.sut)
-      :-  p.yon
-      :-  %plot
-      ?:(?=({$plot *} q.yon) [q.hin p.q.yon] [q.hin q.yon ~])
-    ::
-        {$core *}
-      =+  yad=$(sut p.sut)
-      :-  p.yad
-      =+  ^=  doy  ^-  {p/(list @ta) q/wine}
-          ?:  ?=({$core *} q.yad)
-            [p.q.yad q.q.yad]
-          [~ q.yad]
-      :-  %core
-      :_  q.doy
-      :_  p.doy
-      %^  cat  3
-        %~  rent  co  
-            :+  %$  %ud
-            |-  ^-  @
-            ?-  q.r.q.sut
-              $~         0
-              {* $~ $~}  1
-              {* $~ *}   +($(q.r.q.sut r.q.r.q.sut))
-              {* * $~}   +($(q.r.q.sut l.q.r.q.sut))
-              {* * *}    .+  %+  add
-                               $(q.r.q.sut l.q.r.q.sut)
-                             $(q.r.q.sut r.q.r.q.sut)
-        ==  ==
-      %^  cat  3
-        ?-(p.q.sut $gold '.', $iron '|', $lead '?', $zinc '&')
-      =+  gum=(mug q.r.q.sut)
-      %+  can  3
-      :~  [1 (add 'a' (mod gum 26))]
-          [1 (add 'a' (mod (div gum 26) 26))]
-          [1 (add 'a' (mod (div gum 676) 26))]
->>>>>>> 858f0c7f
       ==
     ?>  ?=($| -.q.q.lop)
     ?>  =(p.q.p.lop p.q.q.lop)
@@ -8450,7 +6608,6 @@
                         [(fire +<-) +<+]
       --  --  --
     ::
-<<<<<<< HEAD
     ++  bin
       =+  deft:lib
       |%  +-  $
@@ -8493,19 +6650,6 @@
     ++  echo
       |=  {rum/bath rig/(list (pair wing twig))}
       (ecbo rum rig)
-=======
-        {$fork *}
-      ?:  (~(meet ut sut) -:!>(*span))
-        [dex %span]
-      =+  yed=(sort (~(tap in p.sut)) aor)
-      =-  [p [%pick q]]
-      |-  ^-  {p/{p/(map span @) q/(map @ wine)} q/(list wine)}
-      ?~  yed
-        [dex ~]
-      =+  mor=$(yed t.yed)
-      =+  dis=^$(dex p.mor, sut i.yed)
-      [p.dis q.dis q.mor]
->>>>>>> 858f0c7f
     ::
     ++  ecmo
       |=  {hag/claw rig/(list (pair wing twig))}
@@ -9522,6 +7666,7 @@
                         $path                           ::
                         $span                           ::
                         $void                           ::
+                        $wall                           ::
                         $wool                           ::
                         $yarn                           ::
                     ==                                  ::
@@ -9570,6 +7715,7 @@
           $span      :_(gid [%leaf '#' 't' ~]) 
           $void      :_(gid [%leaf '#' '!' ~])
           $wool      :_(gid [%leaf '*' '"' '"' ~])
+          $wall      :_(gid [%leaf '*' '\'' '\'' ~])
           $yarn      :_(gid [%leaf '"' '"' ~])
           {$mato *}  :_(gid [%leaf '@' (trip p.q.ham)])
           {$core *}
@@ -9658,6 +7804,15 @@
         [~ ~ ~ ~]
       [[%leaf '#' 't' '/' ~] cis ~]
     ::
+        $wall
+      :-  ~
+      :+  %rose
+        [[' ' ~] ['<' '|' ~] ['|' '>' ~]]
+      |-  ^-  (list tank)
+      ?~  lum  ~
+      ?@  lum  !!
+      [[%leaf (trip ((hard @) -.lum))] $(lum +.lum)]
+    ::
         $wool
       :-  ~
       :+  %rose
@@ -9802,7 +7957,7 @@
     |=  ham/cape
     =-  ?+  woz  woz
           {$list * {$mato $'ta'}}  %path
-          ::  {$list * {$mato $'t'}}   %wall
+          {$list * {$mato $'t'}}   %wall
           {$list * {$mato $'tD'}}  %yarn
           {$list * $yarn}          %wool
         ==
@@ -11201,8 +9356,14 @@
     ^-  {? worm}
     ?:  (~(has in nes) [sut ref])  [& +>+<]
     ?.  (~(nest ut sut) | ref)
-      ::  ~&  %nest-failed
-      [| +>+<]
+      ~&  %nest-failed
+      =+  foo=(skol ref)
+      =+  bar=(skol sut)
+      ~&  %nets-need
+      ~>  %slog.[0 bar]
+      ~&  %nest-have
+      ~>  %slog.[0 foo]
+      [| +>+<.$]
     [& +>+<(nes (~(put in nes) [sut ref]))]
   ::
   ++  nets                                              ::  spanless nest
@@ -11211,16 +9372,16 @@
     ?:  (~(has in nes) [sut ref])  [& +>+<]
     =+  gat=|=({a/span b/span} (~(nest ut a) | b))
     ?.  (? .*(gat(+< [sut ref]) -.gat))
-      ::  ~&  %nets-failed
-      ::  =+  tag=`*`skol
-      ::  =+  foo=(tank .*(tag(+< ref) -.tag))
-      ::  =+  bar=(skol sut)
-      ::  ~&  %nets-need
-      ::  ~>  %slog.[0 bar]
-      ::  ~&  %nets-have
-      ::  ~>  %slog.[0 foo]
+      ~&  %nets-failed
+      =+  tag=`*`skol
+      =+  foo=(tank .*(tag(+< ref) -.tag))
+      =+  bar=(tank .*(tag(+< sut) -.tag))
+      ~&  %nets-need
+      ~>  %slog.[0 bar]
+      ~&  %nets-have
+      ~>  %slog.[0 foo]
       [| +>+<.$]
-    [& +>+<.$(nes (~(put in nes) [sut ref]))]
+    [& +>+<.$(nes (~(put in nes) [sut ref]))]  
   ::
   ++  play                                              ::  play:ut
     |=  {sut/span gen/twig}
@@ -11528,7 +9689,6 @@
   ?~(a same ~>(%slog.[pri i.a] $(a t.a)))               ::  ((slog ~[>%a<]) 1)
 ::
 ++  sloy
-  !:
   |=  sod/slyd
   ^-  slyt
   |=  {ref/* raw/*}
