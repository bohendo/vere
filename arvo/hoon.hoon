--- conflicted
+++ resolved
@@ -6607,13 +6607,8 @@
   `[(~(peek ut p.vax) %free axe) .*(q.vax [0 axe])]
 ::
 ++  slab
-<<<<<<< HEAD
   |=  {cog/@tas typ/type}
-  !=(~ q:(~(fino ut typ) 0 %free `cog))
-=======
-  |=  [cog=@tas typ=type]
   !=(~ q:(~(find ut typ) 0 %free `cog))
->>>>>>> cb435488
 ::
 ++  slob                                                ::  superficial arm
   |=  {cog/@tas typ/type}
@@ -7967,13 +7962,8 @@
       [['.' ~] ['-' ~] ~ ~]
     [[%leaf (mesc (trip paz))] duck ~]
   ::
-<<<<<<< HEAD
-  ++  fino
+  ++  find
     |=  {dep/@ud way/?($read $rite $both $free) cug/(unit term)}
-=======
-  ++  find
-    |=  [dep=@ud way=?(%read %rite %both %free) cug=(unit term)]
->>>>>>> cb435488
     =+  gil=*(set type)
     |-  ^-  {p/@ud q/(unit post)}
     ?+    sut  [dep ~]
@@ -8993,13 +8983,8 @@
       =+  heh=(heal ~ p.i.peh q.gav)
       [p.gav ?~(sap heh (face u.sap heh))]
     ::
-<<<<<<< HEAD
         {$| *}
-      =+  dob=`post`(need q:(fino p.i.peh %rite q.i.peh))
-=======
-        [| *]
       =+  dob=`post`(need q:(find p.i.peh %rite q.i.peh))
->>>>>>> cb435488
       ~|  [%tack-limb q.i.peh]
       ?:  ?=($2 -.q.dob)
         =+  hoc=(peg axe p.dob)
