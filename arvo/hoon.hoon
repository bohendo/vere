<<<<<<< HEAD
::::::  ::::::::::::::::::::::::::::::::::::::::::::::::::::::   
=======
!:::::  ::::::::::::::::::::::::::::::::::::::::::::::::::::::
>>>>>>> ccfa0290
::::::  ::::::    Preface                               ::::::
::::::  ::::::::::::::::::::::::::::::::::::::::::::::::::::::
?>  ?=(@ .)                                             ::  atom subject
%.  .                                                   ::  fun with subject
|=  cud/@                                               ::  call it cud
=-  ?:  =(0 cud)                                        ::  if cud is 0
      all                                               ::  then return engine
    (make:all cud)                                      ::  else simple compile
^=  all                                                 ::  assemble engine
  =~                                                    ::  volume stack
%161                                                    ::  version constant
::::::  ::::::::::::::::::::::::::::::::::::::::::::::::::::::
::::::  ::::::    volume 0, version stub                ::::::
::::::  ::::::::::::::::::::::::::::::::::::::::::::::::::::::   
~%  %k.161  ~  ~                                        ::
|%                                                      ::
++  hoon  %161                                          ::  version stub
--                                                      ::
::::::  ::::::::::::::::::::::::::::::::::::::::::::::::::::::
::::::  ::::::    volume 1, Hoon models                 ::::::
::::::  ::::::::::::::::::::::::::::::::::::::::::::::::::::::
~%    %mood
    +
  ~
|%                                                      ::
++  abel  typo                                          ::  original sin: type
++  ache  |*  {a/$+(* *) b/$+(* *)}                     ::  either a or b
          $%({$| p/b} {$& p/a})                         ::    b default
++  axis  @                                             ::  tree address
++  bank  (list @cF)                                    ::  UTF-32 string
++  base                                                ::  base mold
          $?  {$atom p/odor}                            ::  atom
              $noun                                     ::  any noun
              $cell                                     ::  any cell
              $bean                                     ::  loobean
              $void                                     ::  no nouns
              $null                                     ::  ~ == 0
          ==                                            ::
++  bean  ?                                             ::  0=&=yes, 1=|=no
++  beer  $@(@ {$~ p/twig})                             ::  simple embed
++  beet  $@  @                                         ::  advanced embed
          $%  {$a p/twig}                               ::  take tape
              {$b p/twig}                               ::  take manx
              {$c p/twig}                               ::  take marl
              {$d p/twig}                               ::  take $+(marl marl)
              {$e p/twig q/(list tuna)}                 ::  element literal
          ==                                            ::
++  bloq  @                                             ::  blockclass
++  calf  {p/(map @ud wine) q/wine}                     ::
++  char  @tD                                           ::  UTF-8 byte
++  chub                                                ::  registered battery
          $:  p/(pair chum tyre)                        ::  definition
              q/*                                       ::  battery
              r/(unit (pair axis chub))                 ::  parent
          ==                                            ::
++  chum  $?  lef/term                                  ::  jet name
              {std/term kel/@}                          ::  kelvin version
              {ven/term pro/term kel/@}                 ::  vendor and product
              {ven/term pro/term ver/@ kel/@}           ::  all of the above
          ==                                            ::
++  clue  {p/chum q/nock r/(list (pair term nock))}     ::  battery definition
++  coil  $:  p/?($gold $iron $lead $zinc)              ::  core type
              q/type                                    ::
              r/{p/?($~ ^) q/(map term foot)}           ::
          ==                                            ::
++  coin  $%  {$$ p/dime}                               ::
              {$blob p/*}                               ::
              {$many p/(list coin)}                     ::
          ==                                            ::
++  cord  @t                                            ::  text atom (UTF-8)
++  date  {{a/? y/@ud} m/@ud t/tarp}                    ::  parsed date
++  dime  {p/@ta q/@}                                   ::
++  dock  (pair @p term)                                ::  message target
++  each  |*  {a/$+(* *) b/$+(* *)}                     ::  either a or b
          $%({$& p/a} {$| p/b})                         ::    a default
++  edge  {p/hair q/(unit {p/* q/nail})}                ::  parsing output
++  foot  $%  {$ash p/twig}                             ::  dry arm, geometric
              {$elm p/twig}                             ::  wet arm, generic
              {$oak $~}                                 ::  XX not used
              {$yew p/(map term foot)}                  ::  XX not used
          ==                                            ::
++  gate  $+(* *)                                       ::  general gate
++  hair  {p/@ud q/@ud}                                 ::  parsing trace
++  like  |*  a/$+(* *)                                 ::  generic edge
          |=  b/_`*`[(hair) ~]                          ::
          :-  p=(hair -.b)                              ::
          ^=  q                                         ::
          ?@  +.b  ~                                    ::
          :-  ~                                         ::
          u=[p=(a +>-.b) q=[p=(hair -.b) q=(tape +.b)]] ::
++  limb  $@  term                                      ::  wing element
          $%  {$& p/axis}                               ::  by geometry
              {$| p/@ud q/(unit term)}                  ::  by name
          ==                                            ::
++  line  {p/{$leaf p/odor q/@} q/tile}                 ::  %kelp case
++  list  |*  a/$+(* *)                                 ::  null-term list
          $@($~ {i/a t/(list a)})                       ::
++  lone  |*(a/$+(* *) p/a)                             ::  just one thing
++  mane  $@(@tas {@tas @tas})                          ::  XML name+space
++  manx  {g/marx c/marl}                               ::  XML node
++  marl  (list manx)                                   ::  XML node list
++  mars  {t/{n/$$ a/{i/{n/$$ v/tape} t/$~}} c/$~}      ::  XML cdata
++  mart  (list {n/mane v/tape})                        ::  XML attributes
++  marx  {n/mane a/mart}                               ::  XML tag
++  metl  ?($gold $iron $zinc $lead)                    ::  core variance
++  noun  *                                             ::  any noun
++  null  $~                                            ::  null, nil, etc
++  odor  @ta                                           ::  atom format
++  tarp  {d/@ud h/@ud m/@ud s/@ud f/(list @ux)}        ::  parsed time
++  time  @da                                           ::  galactic time
++  tree  |*  a/$+(* *)                                 ::  binary tree
          $@($~ {n/a l/(tree a) r/(tree a)})            ::
++  nail  {p/hair q/tape}                               ::  parsing input
++  numb  @                                             ::  just a number
++  pair  |*({a/$+(* *) b/$+(* *)} {p/a q/b})           ::  just a pair
++  quid  |*({a/$+(* *) b/*} {a _b})                    ::  for =^
++  quip  |*({a/$+(* *) b/*} {(list a) _b})             ::  for =^
++  wand  |*  a/(pole $+(* *))                          ::  hetero list
          |=  b/*                                       ::
          ?~  a  ~                                      ::
          ?@  b  ~                                      ::
          [i=(-.a -.b) t=$(a +.a, b +.b)]               ::
++  pass  @                                             ::  public key
++  path  (list span)                                   ::  filesys location
++  pint  {p/{p/@ q/@} q/{p/@ q/@}}                     ::  line+column range
++  pole  |*  a/$+(* *)                                 ::  nameless list
          $@($~ {a (pole a)})                           ::
++  port  $:  p/axis                                    ::
              $=  q                                     ::
              $%  {$& p/type}                           ::
                  {$| p/axis q/(list {p/type q/foot})}  ::
              ==                                        ::
          ==                                            ::
++  post  $:  p/axis                                    ::
              $=  q                                     ::
              $%  {$0 p/type}                           ::
                  {$1 p/axis q/(list {p/type q/foot})}  ::
                  {$2 p/twin q/type}                    ::
              ==                                        ::
          ==                                            ::
++  prop  $:  p/axis                                    ::
              $=  q                                     ::
              {p/?($~ axis) q/(list {p/type q/foot})}   ::
          ==                                            ::
++  qual  |*  {a/$+(* *) b/$+(* *) c/$+(* *) d/$+(* *)} ::  just a quadruple
          {p/a q/b r/c s/d}                             ::
++  ring  @                                             ::  private key
++  rule  _|=(nail *edge)                            ::  parsing rule
++  span  @ta                                           ::  text-atom (ASCII)
++  spot  {p/path q/pint}                               ::  range in file
++  tang  (list tank)                                   ::  bottom-first error
++  tank  $%  {$leaf p/tape}                            ::  printing formats
              $:  $palm                                 ::  backstep list
                  p/{p/tape q/tape r/tape s/tape}       ::
                  q/(list tank)                         ::
              ==                                        ::
              $:  $rose                                 ::  flat list
                  p/{p/tape q/tape r/tape}              ::  mid open close
                  q/(list tank)                         ::
              ==                                        ::
          ==                                            ::
++  tanq                                                ::  future tank   
          $?  {$~ p/(list tanq)}                        ::  list of printables
              {$~ $~ p/tape}                            ::  simple string
              (pair @tas tanq)                          ::  captioned
          ==                                            ::
++  tape  (list char)                                   ::  string as list
++  term  @tas                                          ::  ascii symbol
++  tiki                                                ::  test case
          $%  {$& p/(unit term) q/wing}                 ::  simple wing
              {$| p/(unit term) q/twig}                 ::  named wing
          ==                                            ::
++  tile  $^  {p/tile q/tile}                           ::  ordered pair
          $%  {$axil p/base}                            ::  base type
              {$bark p/term q/tile}                     ::  name
              {$bush p/tile q/tile}                     ::  pair+tag
              {$fern p/{i/tile t/(list tile)}}          ::  plain selection
              {$herb p/twig}                            ::  gate
              {$kelp p/{i/line t/(list line)}}          ::  tag selection
              {$leaf p/term q/@}                        ::  constant atom
              {$reed p/tile q/tile}                     ::  atom+cell
              {$weed p/twig}                            ::  example
          ==                                            ::
++  toga                                                ::  face control
          $@  p/term                                    ::  two togas
          $%  {$0 $~}                                   ::  no toga
              {$1 p/term q/toga}                        ::  deep toga
              {$2 p/toga q/toga}                        ::  cell toga
          ==                                            ::
++  trap  |*(a/_* _|?(*a))                        ::  makes perfect sense
++  trel  |*  {a/$+(* *) b/$+(* *) c/$+(* *)}           ::  just a triple
          {p/a q/b r/c}                                 ::
++  tuna                                                ::  tagflow
          $%  {$a p/twig}                               ::  plain text
              {$b p/twig}                               ::  single tag
              {$c p/twig}                               ::  simple list
              {$d p/twig}                               ::  dynamic list
              {$e p/twig q/(list tuna)}                 ::  element
              {$f p/(list tuna)}                        ::  subflow
          ==                                            ::
++  twig  $^  {p/twig q/twig}                           ::
          $%                                            ::
            {$$ p/axis}                                 ::  simple leg
          ::                                            ::::::  molds
            {$bcpt p/twig q/twig}                       ::  atom fork (reed)
            {$bccb p/twig}                              ::  example
            {$bccl p/(list twig)}                       ::  tuple
            {$bccn p/(list twig)}                       ::  tagged fork (kelp)
            {$bcls p/twig q/twig}                       ::  function
            {$bckt p/twig q/twig}                       ::  pairhead fork (bush)
            {$bcwt p/(list twig)}                       ::  untagged fork
            {$bcts p/term q/twig}                       ::  name
          ::
            {$cbzw p/base}                              ::  bunt base
            {$cbzy p/stem}                              ::  symbol
            {$cbzz p/base}                              ::  base
          ::                                            ::::::  cores
            {$brcb p/twig q/(map term foot)}            ::  %gold tray, sample p
            {$brcl p/twig q/twig}                       ::  %brts by example
            {$brcn p/(map term foot)}                   ::  %gold core, natural
            {$brdt p/twig}                              ::  dry %gold trap
            {$brfs p/twig q/(map term foot)}            ::  vulcan. %gold tray
            {$brkt p/twig q/(map term foot)}            ::  %gold book
            {$brhp p/twig}                              ::  kick dry %gold trap
            {$brls p/twig q/twig}
            {$brtr p/twig q/twig}
            {$brts p/twig q/twig}                       ::  dry %gold gate
            {$brwt p/twig}                              ::  dry %lead trap
          ::                                            ::::::  tuples
            {$clcb p/twig q/twig}                       ::  [q p]
            {$clcn p/tusk}                              ::  [[p ~] ~]
            {$clfs p/twig}                              ::  {$$ {$$ p ~] ~]
            {$clkt p/twig q/twig r/twig s/twig}         ::  [p q r s]
            {$clhp p/twig q/twig}                       ::  [p q]
            {$clls p/twig q/twig r/twig}                ::  [p q r]
            {$clsg p/tusk}                              ::  [p ~]
            {$cltr p/tusk}                              ::  p as a tuple
            {$clzz p/tusk}                              ::  macro
          ::                                            ::::::  invocations
            {$cnbc p/twig}                              ::  ^~($.p)
            {$cncb p/wing q/tram}                       ::  %+, then cast to p
            {$cncl p/twig q/twig}                       ::  pull $.p w+ sample q
            {$cndt p/twig q/twig}                       ::  %-(q p)
            {$cnhp p/twig q/tusk}                       ::  slam p w+ sample q
            {$cntr p/wing q/twig r/tram}                ::  pull p.q w+ changes
            {$cnkt p/twig q/twig r/twig s/twig}         ::  slam p w+ :*(q r s)
            {$cnls p/twig q/twig r/twig}                ::  slam p w+ :*(q r)
            {$cnsg p/wing q/twig r/twig}                ::  pull p from q with r
            {$cnts p/wing q/tram}                       ::  eval. p w+ q changes
            {$cnzy p/term}                              ::  pulls limb p
            {$cnzz p/wing}                              ::  pulls p
          ::                                            ::::::  nock
            {$dtkt p/twig}                              ::  nock 11 data skyhook
            {$dtls p/twig}                              ::  nock 4 increment
            {$dtzy p/term q/@}                          ::  atom constant
            {$dtzz p/term q/*}                          ::  cubical constant
            {$dttr p/twig q/twig}                       ::  nock p w+ formula q
            {$dtts p/twig q/twig}                       ::  nock 5 equality test
            {$dtwt p/twig}                              ::  nock 3 cell test
          ::                                            ::::::  prettyprinting
            {$hxgl p/tusk}                              ::  prettyprint tape
            {$hxgr p/tusk}                              ::  prettyprint tank
          ::                                            ::::::  type conversion
            {$ktbr p/twig}                              ::  %gold core to %iron
            {$ktdt p/twig q/twig}                       ::  cast q to type (p q)
            {$ktls p/twig q/twig}                       ::  cast q to p, verify
            {$kthp p/twig q/twig}                       ::  cast q to icon of p
            {$ktpm p/twig}                              ::  %gold core to %zinc
            {$ktsg p/twig}                              ::  p as static constant
            {$ktts p/toga q/twig}                       ::  wrap q in toga p
            {$ktwt p/twig}                              ::  %gold core to %lead
          ::                                            ::::::  hints
            {$sgbr p/twig q/twig}                       ::  print p if q fails
            {$sgcb p/twig q/twig}                       ::  put p in q's trace
            {$sgcn p/chum q/twig r/tyre s/twig}         ::  mark core for jets
            {$sgfs p/chum q/twig}                       ::  jet arm in ~% core
            {$sggl p/$@(term {p/term q/twig}) q/twig}   ::  hint p to product q
            {$sggr p/$@(term {p/term q/twig}) q/twig}   ::  hint p to q
            {$sgbc p/term q/twig}                       ::  label q, profiling
            {$sgls p/@ q/twig}                          ::  cache+memoize
            {$sgpm p/@ud q/twig r/twig}                 ::  print q w+priority
            {$sgts p/twig q/twig}                       ::  avoid duplication
            {$sgwt p/@ud q/twig r/twig s/twig}          ::  hint iff q is yes
            {$sgzp p/twig q/twig}                       ::  type in stacktrace
          ::                                            ::::::  miscellaneous
            {$smcl p/twig q/tusk}                       ::  binary to n-ary
            {$smdt p/twig q/tusk}                       ::
            {$smdq p/(list beer)}                       ::  assemble string
            {$smsg p/twig q/tusk}                       ::  gonads
            {$smsm p/twig q/twig}                       ::  make sure q is a p
          ::                                            ::::::  compositions
            {$tsbr p/twig q/twig}                       ::  push bunt: ++(*p q)
            {$tscl p/tram q/twig}                       ::  p changes then q
            {$tsdt p/wing q/twig r/twig}                ::  r with p set to q
            {$tsgl p/twig q/twig}                       ::  +>(q p)
            {$tshp p/twig q/twig}                       ::  flip push: ++(q p)
            {$tsgr p/twig q/twig}                       ::  use p as .. of q
            {$tskt p/twig q/twig r/twig s/twig}         ::  state machine wing
            {$tsls p/twig q/twig}                       ::  push p on .. of q
            {$tstr p/term q/wing r/twig}                ::  make a $bull+alias
            {$tssg p/tusk}                              ::  compose twig list
          ::                                            ::::::  conditionals
            {$wtbr p/tusk}                              ::  logical OR
            {$wthp p/wing q/tine}                       ::  select case in q
            {$wtcl p/twig q/twig r/twig}                ::  if p, then q, else r
            {$wtdt p/twig q/twig r/twig}                ::  unless, ?:(p r q)
            {$wtkt p/wing q/twig r/twig}                ::  if p is a cell
            {$wtgl p/twig q/twig}                       ::  assert |, ?:(p !! q)
            {$wtgr p/twig q/twig}                       ::  assert &, ?:(p q !!)
            {$wtls p/wing q/twig r/tine}                ::  %wthp w+ default
            {$wtpm p/tusk}                              ::  logical AND
            {$wtpt p/wing q/twig r/twig}                ::  if p is an atom
            {$wtsg p/wing q/twig r/twig}                ::  if p is null
            {$wtts p/twig q/wing}                       ::  if q is in p
            {$wtzp p/twig}                              ::  logical NOT
          ::                                            ::::::  special
            {$zpcb p/spot q/twig}                       ::  debug info in trace
            {$zpcm p/twig q/twig}                       ::  q twig with p type
            {$zpfs p/twig}                              ::  report .. as error
            {$zpgr p/twig}                              ::  vase w+ value p
            {$zpsm p/twig q/twig}                       ::  [type noun] pair
            {$zpts p/twig}                              ::  Nock formula of p
            {$zpwt p/$@(p/@ {p/@ q/@}) q/twig}          ::  restrict hoon vers.
            {$zpzp $~}                                  ::  always crash
          ==                                            ::
++  stem  (pair term @)                                 ::
++  tine  (list (pair twig twig))                       ::
++  tusk  (list twig)                                   ::
++  tyre  (list {p/term q/twig})                        ::
++  tyke  (list (unit twig))                            ::
++  tram  (list {p/wing q/twig})                        ::
::                                                      ::::::  virtual nock
++  nock  $^  {p/nock q/nock}                           ::  autocons
          $%  {$0 p/@}                                  ::  axis select
              {$1 p/*}                                  ::  constant
              {$2 p/nock q/nock}                        ::  compose
              {$3 p/nock}                               ::  cell test
              {$4 p/nock}                               ::  increment
              {$5 p/nock q/nock}                        ::  equality test
              {$6 p/nock q/nock r/nock}                 ::  if, then, else
              {$7 p/nock q/nock}                        ::  serial compose
              {$8 p/nock q/nock}                        ::  push onto subject
              {$9 p/@ q/nock}                           ::  select arm and fire
              {$10 p/$@(@ {p/@ q/nock}) q/nock}         ::  hint
              {$11 p/nock}                              ::  grab data from sky
          ==                                            ::
++  tone  $%  {$0 p/*}                                  ::  success
              {$1 p/(list)}                             ::  blocks
              {$2 p/(list {@ta *})}                     ::  error ~_s
          ==                                            ::
++  toon  $%  {$0 p/*}                                  ::  success
              {$1 p/(list)}                             ::  blocks
              {$2 p/(list tank)}                        ::  stack trace
          ==                                            ::
++  tune  $%  {$0 p/vase}                               ::
              {$1 p/(list)}                             ::
              {$2 p/(list {@ta *})}                     ::
          ==                                            ::
++  twin  {p/term q/wing r/axis s/type}                 ::  alias info
++  type  $@  ?($noun $void)                            ::  set all or set none
          $%  {$atom p/term}                            ::  number and format
              {$bull p/twin q/type}                     ::  wing synonym
              {$cell p/type q/type}                     ::  ordered pair
              {$core p/type q/coil}                     ::
              {$cube p/* q/type}                        ::  constant
              {$face p/term q/type}                     ::  name
              {$fork p/type q/type}                     ::  union+branch
              {$hold p/(list {p/type q/twig})}          ::  infinite genrator
          ==                                            ::
++  typo  type                                          ::  old type
++  udal                                                ::  atomic change (%b)
          $:  p/@ud                                     ::  blockwidth
              q/(list {p/@ud q/(unit {p/@ q/@})})      ::  indels
          ==                                            ::
++  udon                                                ::  abstract delta
          $:  p/umph                                    ::  preprocessor
              $=  q                                     ::  patch
              $%  {$a p/* q/*}                          ::  trivial replace
                  {$b p/udal}                           ::  atomic indel
                  {$c p/(urge)}                         ::  list indel
                  {$d p/upas q/upas}                    ::  tree edit
              ==                                        ::
          ==                                            ::
++  umph                                                ::  change filter
          $@  $?  $a                                    ::  no filter
                  $b                                    ::  jamfile
                  $c                                    ::  LF text
              ==                                        ::
          $%  {$d p/@ud}                                ::  blocklist
          ==                                            ::
++  unce  |*  a/$+(* *)                                 ::  change part
          $%  {$& p/@ud}                                ::  skip[copy]
              {$| p/(list a) q/(list a)}                ::  p -> q[chunk]
          ==                                            ::
++  unit  |*  a/$+(* *)                                 ::  maybe
          $@($~ {$~ u/a})                               ::
++  upas                                                ::  tree change (%d)
          $^  {p/upas q/upas}                           ::  cell
          $%  {$0 p/axis}                               ::  copy old
              {$1 p/*}                                  ::  insert new
              {$2 p/axis q/udon}                        ::  mutate!
          ==                                            ::
++  urge  |*(a/$+(* *) (list (unce a)))                 ::  list change
++  vase  {p/type q/*}                                  ::  type-value pair
++  vise  {p/typo q/*}                                  ::  old vase
++  wall  (list tape)                                   ::  text lines (no \n)
++  wain  (list cord)                                   ::  text lines (no \n)
++  wing  (list limb)                                   ::
++  wine                                                ::  printable type
          $@  $?  $noun                                 ::
                  $path                                 ::
                  $type                                 ::
                  $void                                 ::
                  $wall                                 ::
                  $wool                                 ::
                  $yarn                                 ::
              ==                                        ::
          $%  {$atom p/term}                            ::
              {$core p/(list @ta) q/wine}               ::
              {$face p/term q/wine}                     ::
              {$list p/term q/wine}                     ::
              {$pear p/term q/@}                        ::
              {$pick p/(list wine)}                     ::
              {$plot p/(list wine)}                     ::
              {$stop p/@ud}                             ::
              {$tree p/term q/wine}                     ::
              {$unit p/term q/wine}                     ::
          ==                                            ::
++  wonk  |*(veq/edge ?~(q.veq !! p.u.q.veq))           ::
++  worm                                                ::  compiler cache
  $:  nes/(set ^)                                       ::  ++nest
      pay/(map (pair type twig) type)                   ::  ++play
      mit/(map (pair type twig) (pair type nock))       ::  ++mint
  ==                                                    ::
::                                                      ::
++  map  |*  {a/$+(* *) b/$+(* *)}                      ::  associative tree
         $@($~ {n/{p/a q/b} l/(map a b) r/(map a b)})   ::
++  qeu  |*  a/$+(* *)                                  ::  queue
         $@($~ {n/a l/(qeu a) r/(qeu a)})               ::
++  set  |*  a/$+(* *)                                  ::  set
         $@($~ {n/a l/(set a) r/(set a)})               ::
++  jar  |*({a/$+(* *) b/$+(* *)} (map a (list b)))     ::  map of lists
++  jug  |*({a/$+(* *) b/$+(* *)} (map a (set b)))      ::  map of sets
--                                                      ::
::::::  ::::::::::::::::::::::::::::::::::::::::::::::::::::::
::::::  ::::::    volume 2, Hoon libraries and compiler ::::::
::::::  ::::::::::::::::::::::::::::::::::::::::::::::::::::::
~%    %hoon
    +
  ==
    %al    al
    %ap    ap
    %ut    ut
    %mute  mute
    %show  show
  ==
|%
  :::::::::::::::::::::::::::::::::::::::::::::::::::::   ::
::::              chapter 2a, basic unsigned math       ::::
::  ::::::::::::::::::::::::::::::::::::::::::::::::::::::
++  add                                                 ::  add
  ~/  %add
  |=  {a/@ b/@}
  ^-  @
  ?:  =(0 a)  b
  $(a (dec a), b +(b))
::
++  cap                                                 ::  tree head
  ~/  %cap
  |=  a/@
  ^-  ?($2 $3)
  ?-  a
    $2        %2
    $3        %3
    ?($0 $1)  !!
    *         $(a (div a 2))
  ==
::
++  dec                                                 ::  decrement
  ~/  %dec
  |=  a/@
  ~|  %decrement-underflow
  ?<  =(0 a)
  =+  b=0
  |-  ^-  @
  ?:  =(a +(b))  b
  $(b +(b))
::
++  div                                                 ::  divide
  ~/  %div
  |:  [a=`@`1 b=`@`1]
  ^-  @
  ~|  'div'
  ?<  =(0 b)
  =+  c=0
  |-
  ?:  (lth a b)  c
  $(a (sub a b), c +(c))
::
++  fac                                                 ::  factorial
  ~/  %fac
  |=  a/@
  ^-  @
  ?:  =(0 a)  1
  (mul a $(a (dec a)))
::
++  gte                                                 ::  greater-equal
  ~/  %gte
  |=  {a/@ b/@}
  ^-  ?
  !(lth a b)
::
++  gth                                                 ::  greater-than
  ~/  %gth
  |=  {a/@ b/@}
  ^-  ?
  !(lte a b)
::
++  lte                                                 ::  less-equal
  ~/  %lte
  |=  {a/@ b/@}
  |(=(a b) (lth a b))
::
++  lth                                                 ::  less-than
  ~/  %lth
  |=  {a/@ b/@}
  ^-  ?
  ?&  !=(a b)
      |-
      ?|  =(0 a)
          ?&  !=(0 b)
              $(a (dec a), b (dec b))
  ==  ==  ==
::
++  mas                                                 ::  tree body
  ~/  %mas
  |=  a/@
  ^-  @
  ?-  a
    $1   !!
    $2   1
    $3   1
    *    (add (mod a 2) (mul $(a (div a 2)) 2))
  ==
::
++  max                                                 ::  maximum
  ~/  %max
  |=  {a/@ b/@}
  ^-  @
  ?:  (gth a b)  a
  b
::
++  min                                                 ::  minimum
  ~/  %min
  |=  {a/@ b/@}
  ^-  @
  ?:  (lth a b)  a
  b
::
++  mod                                                 ::  remainder
  ~/  %mod
  |:  [a=`@`1 b=`@`1]
  ^-  @
  ?<  =(0 b)
  (sub a (mul b (div a b)))
::
++  mul                                                 ::  multiply
  ~/  %mul
  |:  [a=`@`1 b=`@`1]
  ^-  @
  =+  c=0
  |-
  ?:  =(0 a)  c
  $(a (dec a), c (add b c))
::
++  peg                                                 ::  tree connect
  ~/  %peg
  |=  {a/@ b/@}
  ^-  @
  ?-  b
    $1  a
    $2  (mul a 2)
    $3  +((mul a 2))
    *   (add (mod b 2) (mul $(b (div b 2)) 2))
  ==
::
++  sub                                                 ::  subtract
  ~/  %sub
  |=  {a/@ b/@}
  ~|  %subtract-underflow
  ^-  @
  ?:  =(0 b)  a
  $(a (dec a), b (dec b))
  ::::::::::::::::::::::::::::::::::::::::::::::::::::::  ::
::::              chapter 2b, basic containers          ::::
::  ::::::::::::::::::::::::::::::::::::::::::::::::::::::
::                Section 2bA, units                    ::
::
++  biff                                                ::  apply
  |*  {a/(unit) b/$+(* (unit))}
  ?~  a  ~
  (b u.a)
::
++  bind                                                ::  argue
  |*  {a/(unit) b/gate}
  ?~  a  ~
  [~ u=(b u.a)]
::
++  bond                                                ::  replace
  |*  a/(trap)
  |*  b/(unit)
  ?~  b  $:a
  u.b
::
++  both                                                ::  all the above
  |*  {a/(unit) b/(unit)}
  ?~  a  ~
  ?~  b  ~
  [~ u=[u.a u.b]]
::
++  clap                                                ::  combine
  |*  {a/(unit) b/(unit) c/_|=(^ +<-)}
  ?~  a  b
  ?~  b  a
  [~ u=(c u.a u.b)]
::
++  drop                                                ::  enlist
  |*  a/(unit)
  ?~  a  ~
  [i=u.a t=~]
::
++  fall                                                ::  default
  |*  {a/(unit) b/*}
  ?~(a b u.a)
::
++  flit                                                ::  make filter
  |*  a/$+(* ?)
  |*  b/*
  ?.((a b) ~ [~ u=b])
::
++  lift                                                ::  lift gate (fmap)
  |*  a/gate                                            ::  flipped
  |*  b/(unit)                                          ::  curried
  (bind b a)                                            ::  bind
::
++  mate                                                ::  choose
  |*  {a/(unit) b/(unit)}
  ?~  b  a
  ?~  a  b
  ?.(=(u.a u.b) ~|('mate' !!) a)
::
++  need                                                ::  demand
  |*  a/(unit)
  ?~  a  ~|(%need !!)
  u.a
::
++  some                                                ::  lift (pure)
  |*  a/*
  [~ u=a]
::::::::::::::::::::::::::::::::::::::::::::::::::::::::::
::                Section 2bB, lists                    ::
::
++  flop                                                ::  reverse
  ~/  %flop
  |*  a/(list)
  =>  .(a (homo a))
  ^+  a
  =+  b=`_a`~
  |-
  ?~  a  b
  $(a t.a, b [i.a b])
::
++  homo                                                ::  homogenize
  |*  a/(list)
  ^+  =<  $
    |%  +-  $  ?:(*? ~ [i=(snag 0 a) t=$])
    --
  a
::
++  limo                                                ::  listify
  |*  a/*
  ^+  =<  $
    |%  +-  $  ?~(a ~ ?:(*? [i=-.a t=$] $(a +.a)))
    --
  a
::
++  lent                                                ::  length
  ~/  %lent
  |=  a/(list)
  ^-  @
  =+  b=0
  |-
  ?~  a  b
  $(a t.a, b +(b))
::
++  levy
  ~/  %levy                                             ::  all of
  |*  {a/(list) b/$+(* ?)}
  |-  ^-  ?
  ?~  a  &
  ?.  (b i.a)  |
  $(a t.a)
::
++  lien                                                ::  some of
  ~/  %lien
  |*  {a/(list) b/$+(* ?)}
  |-  ^-  ?
  ?~  a  |
  ?:  (b i.a)  &
  $(a t.a)
::
++  murn                                                ::  maybe transform
  ~/  %murn
  |*  {a/(list) b/$+(* (unit))}
  |-
  ?~  a  ~
  =+  c=(b i.a)
  ?~  c
    $(a t.a)
  [i=u.c t=$(a t.a)]
::
++  reap                                                ::  replicate
  ~/  %reap
  |*  {a/@ b/*}
  |-  ^-  (list _b)
  ?~  a  ~
  [b $(a (dec a))]
::
++  reel                                                ::  right fold
  ~/  %reel
  |*  {a/(list) b/_|=({* *} +<+)}
  |-  ^+  +<+.b
  ?~  a
    +<+.b
  (b i.a $(a t.a))
::
++  roll                                                ::  left fold
  ~/  %roll
  |*  {a/(list) b/_|=({* *} +<+)}
  |-  ^+  +<+.b
  ?~  a
    +<+.b
  $(a t.a, b b(+<+ (b i.a +<+.b)))
::
++  skid                                                ::  separate
  ~/  %skid
  |*  {a/(list) b/$+(* ?)}
  |-  ^+  [p=a q=a]
  ?~  a  [~ ~]
  =+  c=$(a t.a)
  ?:((b i.a) [[i.a p.c] q.c] [p.c [i.a q.c]])
::
++  skim                                                ::  only
  ~/  %skim
  |*  {a/(list) b/$+(* ?)}
  |-
  ^+  a
  ?~  a  ~
  ?:((b i.a) [i.a $(a t.a)] $(a t.a))
::
++  skip                                                ::  except
  ~/  %skip
  |*  {a/(list) b/$+(* ?)}
  |-
  ^+  a
  ?~  a  ~
  ?:((b i.a) $(a t.a) [i.a $(a t.a)])
::
++  scag                                                ::  prefix
  ~/  %scag
  |*  {a/@ b/(list)}
  |-  ^+  b
  ?:  |(?=($~ b) =(0 a))  ~
  [i.b $(b t.b, a (dec a))]
::
++  slag                                                ::  suffix
  ~/  %slag
  |*  {a/@ b/(list)}
  |-  ^+  b
  ?:  =(0 a)  b
  ?~  b  ~
  $(b t.b, a (dec a))
::
++  snag                                                ::  index
  ~/  %snag
  |*  {a/@ b/(list)}
  |-
  ?~  b
    ~|('snag-fail' !!)
  ?:  =(0 a)  i.b
  $(b t.b, a (dec a))
::
++  sort                                                ::  quicksort
  ~/  %sort
  |*  {a/(list) b/$+([* *] ?)}
  =>  .(a ^.(homo a))
  |-  ^+  a
  ?~  a  ~
  %+  weld
    $(a (skim t.a |=(c/_i.a (b c i.a))))
  ^+  t.a
  [i.a $(a (skim t.a |=(c/_i.a !(b c i.a))))]
::
++  swag                                                ::  infix
  |*  {{a/@ b/@} c/(list)}
  (scag b (slag a c))
::
++  turn                                                ::  transform
  ~/  %turn
  |*  {a/(list) b/$+(* *)}
  |-
  ?~  a  ~
  [i=(b i.a) t=$(a t.a)]
::
++  weld                                                ::  concatenate
  ~/  %weld
  |*  {a/(list) b/(list)}
  =>  .(a ^.(homo a), b ^.(homo b))
  |-  ^+  b
  ?~  a  b
  [i.a $(a t.a)]
::
++  welp                                                ::  perfect weld
  =|  {* *}
  |%
  +-  $
    ?~  +<-
      +<-(. +<+)
    +<-(+ $(+<- +<->))
  --
::
++  zing                                                ::  promote
  =|  *
  |%
  +-  $
    ?~  +<
      +<
    (welp +<- $(+< +<+))
  --
  ::::::::::::::::::::::::::::::::::::::::::::::::::::::  ::
::::              chapter 2c, simple noun surgery       ::::
::::::::::::::::::::::::::::::::::::::::::::::::::::::::::
::                section 2cA, bit surgery              ::
::
++  bex                                                 ::  binary exponent
  ~/  %bex
  |=  a/@
  ^-  @
  ?:  =(0 a)  1
  (mul 2 $(a (dec a)))
::
++  xeb                                                 ::  binary logarithm
  ~/  %xeb
  |=  a/@
  ^-  @
  (met 0 a)
::
++  can                                                 ::  assemble
  ~/  %can
  |=  {a/bloq b/(list {p/@u q/@})}
  ^-  @
  ?~  b  0
  (mix (end a p.i.b q.i.b) (lsh a p.i.b $(b t.b)))
::
++  cat                                                 ::  concatenate
  ~/  %cat
  |=  {a/bloq b/@ c/@}
  (add (lsh a (met a b) c) b)
::
++  cut                                                 ::  slice
  ~/  %cut
  |=  {a/bloq {b/@u c/@u} d/@}
  (end a c (rsh a b d))
::
++  end                                                 ::  tail
  ~/  %end
  |=  {a/bloq b/@u c/@}
  (mod c (bex (mul (bex a) b)))
::
++  fil                                                 ::  fill bloqstream
  |=  {a/bloq b/@u c/@}
  =+  n=0
  =+  d=c
  |-  ^-  @
  ?:  =(n b)
    (rsh a 1 d)
  $(d (add c (lsh a 1 d)), n +(n))
::
++  lsh                                                 ::  left-shift
  ~/  %lsh
  |=  {a/bloq b/@u c/@}
  (mul (bex (mul (bex a) b)) c)
::
++  met                                                 ::  measure
  ~/  %met
  |=  {a/bloq b/@}
  ^-  @
  =+  c=0
  |-
  ?:  =(0 b)  c
  $(b (rsh a 1 b), c +(c))
::
++  rap                                                 ::  assemble nonzero
  ~/  %rap
  |=  {a/bloq b/(list @)}
  ^-  @
  ?~  b  0
  (cat a i.b $(b t.b))
::
++  rep                                                 ::  assemble single
  ~/  %rep
  |=  {a/bloq b/(list @)}
  ^-  @
  =+  c=0
  |-
  ?~  b  0
  (con (lsh a c (end a 1 i.b)) $(c +(c), b t.b))
::
++  rip                                                 ::  disassemble
  ~/  %rip
  |=  {a/bloq b/@}
  ^-  (list @)
  ?:  =(0 b)  ~
  [(end a 1 b) $(b (rsh a 1 b))]
::
++  rsh                                                 ::  right-shift
  ~/  %rsh
  |=  {a/bloq b/@u c/@}
  (div c (bex (mul (bex a) b)))
::
++  swap  |=({a/bloq b/@} (rep a (flop (rip a b))))     ::  reverse bloq order
::
::::::::::::::::::::::::::::::::::::::::::::::::::::::::::
::                section 2cB, bit logic                ::
::
++  con                                                 ::  binary or
  ~/  %con
  |=  {a/@ b/@}
  =+  [c=0 d=0]
  |-  ^-  @
  ?:  ?&(=(0 a) =(0 b))  d
  %=  $
    a   (rsh 0 1 a)
    b   (rsh 0 1 b)
    c   +(c)
    d   %+  add  d
          %^  lsh  0  c
          ?&  =(0 (end 0 1 a))
              =(0 (end 0 1 b))
          ==
  ==
::
++  dis                                                 ::  binary and
  ~/  %dis
  |=  {a/@ b/@}
  =|  {c/@ d/@}
  |-  ^-  @
  ?:  ?|(=(0 a) =(0 b))  d
  %=  $
    a   (rsh 0 1 a)
    b   (rsh 0 1 b)
    c   +(c)
    d   %+  add  d
          %^  lsh  0  c
          ?|  =(0 (end 0 1 a))
              =(0 (end 0 1 b))
          ==
  ==
::
++  mix                                                 ::  binary xor
  ~/  %mix
  |=  {a/@ b/@}
  ^-  @
  =+  [c=0 d=0]
  |-
  ?:  ?&(=(0 a) =(0 b))  d
  %=  $
    a   (rsh 0 1 a)
    b   (rsh 0 1 b)
    c   +(c)
    d   (add d (lsh 0 c =((end 0 1 a) (end 0 1 b))))
  ==
::
++  not  |=  {a/bloq b/@ c/@}                           ::  binary not (sized)
  (mix c (dec (bex (mul b (bex a)))))
::
::::::::::::::::::::::::::::::::::::::::::::::::::::::::::
::                section 2cC, noun orders              ::
::
++  aor                                                 ::  a-order
  ~/  %aor
  |=  {a/* b/*}
  ^-  ?
  ?:  =(a b)  &
  ?.  ?=(@ a)
    ?:  ?=(@ b)  |
    ?:  =(-.a -.b)
      $(a +.a, b +.b)
    $(a -.a, b -.b)
  ?.  ?=(@ b)  &
  |-
  =+  [c=(end 3 1 a) d=(end 3 1 b)]
  ?:  =(c d)
    $(a (rsh 3 1 a), b (rsh 3 1 b))
  (lth c d)
::
++  dor                                                 ::  d-order
  ~/  %dor
  |=  {a/* b/*}
  ^-  ?
  ?:  =(a b)  &
  ?.  ?=(@ a)
    ?:  ?=(@ b)  |
    ?:  =(-.a -.b)
      $(a +.a, b +.b)
    $(a -.a, b -.b)
  ?.  ?=(@ b)  &
  (lth a b)
::
++  gor                                                 ::  g-order
  ~/  %gor
  |=  {a/* b/*}
  ^-  ?
  =+  [c=(mug a) d=(mug b)]
  ?:  =(c d)
    (dor a b)
  (lth c d)
::
++  hor                                                 ::  h-order
  ~/  %hor
  |=  {a/* b/*}
  ^-  ?
  ?:  ?=(@ a)
    ?.  ?=(@ b)  &
    (gor a b)
  ?:  ?=(@ b)  |
  ?:  =(-.a -.b)
    (gor +.a +.b)
  (gor -.a -.b)
::
++  lor                                                 ::  l-order
  ~/  %lor
  |=  {a/* b/*}
  ^-  ?
  ?:  =(a b)  &
  ?@  a
    ?^  b  &
    (lth a b)
  ?:  =(-.a -.b)
    $(a +.a, b +.b)
  $(a -.a, b -.b)
::
++  vor                                                 ::  v-order
  ~/  %vor
  |=  {a/* b/*}
  ^-  ?
  =+  [c=(mug (mug a)) d=(mug (mug b))]
  ?:  =(c d)
    (dor a b)
  (lth c d)
::::::::::::::::::::::::::::::::::::::::::::::::::::::::::
::                section 2cD, insecure hashing         ::
::
++  fnv  |=(a/@ (end 5 1 (mul 16.777.619 a)))           ::  FNV scrambler
::
++  mum                                                 ::  mug with murmur3
  ~/  %mum
  |=  a/*
  |^  (trim ?@(a a (mix $(a -.a) (mix 0x7fff.ffff $(a +.a)))))
  ++  spec                                              ::  standard murmur3
    |=  {syd/@ key/@}
    ?>  (lte (met 5 syd) 1)
    =+  ^=  row
        |=  {a/@ b/@}
        (con (end 5 1 (lsh 0 a b)) (rsh 0 (sub 32 a) b))
    =+  mow=|=({a/@ b/@} (end 5 1 (mul a b)))
    =+  len=(met 5 key)
    =-  =.  goc  (mix goc len)
        =.  goc  (mix goc (rsh 4 1 goc))
        =.  goc  (mow goc 0x85eb.ca6b)
        =.  goc  (mix goc (rsh 0 13 goc))
        =.  goc  (mow goc 0xc2b2.ae35)
        (mix goc (rsh 4 1 goc))
    ^=  goc
    =+  [inx=0 goc=syd]
    |-  ^-  @
    ?:  =(inx len)  goc
    =+  kop=(cut 5 [inx 1] key)
    =.  kop  (mow kop 0xcc9e.2d51)
    =.  kop  (row 15 kop)
    =.  kop  (mow kop 0x1b87.3593)
    =.  goc  (mix kop goc)
    =.  goc  (row 13 goc)
    =.  goc  (end 5 1 (add 0xe654.6b64 (mul 5 goc)))
    $(inx +(inx))
  ::
  ++  trim                                              ::  31-bit nonzero
    |=  key/@
    =+  syd=0xcafe.babe
    |-  ^-  @
    =+  haz=(spec syd key)
    =+  ham=(mix (rsh 0 31 haz) (end 0 31 haz))
    ?.(=(0 ham) ham $(syd +(syd)))
  --
::
++  mug                                                 ::  31bit nonzero FNV1a
  ~/  %mug
  |=  a/*
  ?^  a
    =+  b=[p=$(a -.a) q=$(a +.a)]
    |-  ^-  @
    =+  c=(fnv (mix p.b (fnv q.b)))
    =+  d=(mix (rsh 0 31 c) (end 0 31 c))
    ?.  =(0 c)  c
    $(q.b +(q.b))
  =+  b=2.166.136.261
  |-  ^-  @
  =+  c=b
  =+  [d=0 e=(met 3 a)]
  |-  ^-  @
  ?:  =(d e)
    =+  f=(mix (rsh 0 31 c) (end 0 31 c))
    ?.  =(0 f)  f
    ^$(b +(b))
  $(c (fnv (mix c (cut 3 [d 1] a))), d +(d))
::::::::::::::::::::::::::::::::::::::::::::::::::::::::::
::                section 2cE, phonetic base            ::
::
++  po
  ~/  %po
  =+  :-  ^=  sis                                       ::  prefix syllables
      'dozmarbinwansamlitsighidfidlissogdirwacsabwissib\
      /rigsoldopmodfoglidhopdardorlorhodfolrintogsilmir\
      /holpaslacrovlivdalsatlibtabhanticpidtorbolfosdot\
      /losdilforpilramtirwintadbicdifrocwidbisdasmidlop\
      /rilnardapmolsanlocnovsitnidtipsicropwitnatpanmin\
      /ritpodmottamtolsavposnapnopsomfinfonbanporworsip\
      /ronnorbotwicsocwatdolmagpicdavbidbaltimtasmallig\
      /sivtagpadsaldivdactansidfabtarmonranniswolmispal\
      /lasdismaprabtobrollatlonnodnavfignomnibpagsopral\
      /bilhaddocridmocpacravripfaltodtiltinhapmicfanpat\
      /taclabmogsimsonpinlomrictapfirhasbosbatpochactid\
      /havsaplindibhosdabbitbarracparloddosbortochilmac\
      /tomdigfilfasmithobharmighinradmashalraglagfadtop\
      /mophabnilnosmilfopfamdatnoldinhatnacrisfotribhoc\
      /nimlarfitwalrapsarnalmoslandondanladdovrivbacpol\
      /laptalpitnambonrostonfodponsovnocsorlavmatmipfap'
      ^=  dex                                           ::  suffix syllables
      'zodnecbudwessevpersutletfulpensytdurwepserwylsun\
      /rypsyxdyrnuphebpeglupdepdysputlughecryttyvsydnex\
      /lunmeplutseppesdelsulpedtemledtulmetwenbynhexfeb\
      /pyldulhetmevruttylwydtepbesdexsefwycburderneppur\
      /rysrebdennutsubpetrulsynregtydsupsemwynrecmegnet\
      /secmulnymtevwebsummutnyxrextebfushepbenmuswyxsym\
      /selrucdecwexsyrwetdylmynmesdetbetbeltuxtugmyrpel\
      /syptermebsetdutdegtexsurfeltudnuxruxrenwytnubmed\
      /lytdusnebrumtynseglyxpunresredfunrevrefmectedrus\
      /bexlebduxrynnumpyxrygryxfeptyrtustyclegnemfermer\
      /tenlusnussyltecmexpubrymtucfyllepdebbermughuttun\
      /bylsudpemdevlurdefbusbeprunmelpexdytbyttyplevmyl\
      /wedducfurfexnulluclennerlexrupnedlecrydlydfenwel\
      /nydhusrelrudneshesfetdesretdunlernyrsebhulryllud\
      /remlysfynwerrycsugnysnyllyndyndemluxfedsedbecmun\
      /lyrtesmudnytbyrsenwegfyrmurtelreptegpecnelnevfes'
  |%
  ++  ins  ~/  %ins                                     ::  parse prefix
           |=  a/@tas
           =+  b=0
           |-  ^-  (unit @)
           ?:(=(256 b) ~ ?:(=(a (tos b)) [~ b] $(b +(b))))
  ++  ind  ~/  %ind                                     ::  parse suffix
           |=  a/@tas
           =+  b=0
           |-  ^-  (unit @)
           ?:(=(256 b) ~ ?:(=(a (tod b)) [~ b] $(b +(b))))
  ++  tos  ~/  %tos                                     ::  fetch prefix
           |=(a/@ ?>((lth a 256) (cut 3 [(mul 3 a) 3] sis)))
  ++  tod  ~/  %tod                                     ::  fetch suffix
           |=(a/@ ?>((lth a 256) (cut 3 [(mul 3 a) 3] dex)))
  --
::
++  fa                                                  ::  base58check
  =+  key='123456789ABCDEFGHJKLMNPQRSTUVWXYZabcdefghijkmnopqrstuvwxyz'
  =+  ^-  yek/@ux  ~+
      =-  yek:(roll (trip key) -)
      |:  [a=*char b=*@ yek=`@ux`(fil 3 256 0xff)]
      [+(b) (mix yek (lsh 3 `@u`a (~(inv fe 3) b)))]
  |%
  ++  cha  |=(a/char `(unit @uF)`=+(b=(cut 3 [`@`a 1] yek) ?:(=(b 0xff) ~ `b)))
  ++  tok
    |=  a/@ux  ^-  @ux
    =+  b=(pad a)
    =-  (~(net fe 5) (end 3 4 (shay 32 -)))
    (shay (add b (met 3 a)) (lsh 3 b (swap 3 a)))
  ::
  ++  pad  |=(a/@ =+(b=(met 3 a) ?:((gte b 21) 0 (sub 21 b))))
  ++  enc  |=(a/@ux `@ux`(mix (lsh 3 4 a) (tok a)))
  ++  den
    |=  a/@ux  ^-  (unit @ux)
    =+  b=(rsh 3 4 a)
    ?.  =((tok b) (end 3 4 a))
      ~
    `b
  --
::::::::::::::::::::::::::::::::::::::::::::::::::::::::::
::                section 2cF, signed and modular ints  ::
::
++  si  !:                                              ::  signed integer
  |%
  ++  abs  |=(a/@s (add (end 0 1 a) (rsh 0 1 a)))       ::  absolute value
  ++  dif  |=  {a/@s b/@s}                              ::  subtraction
           (sum a (new !(syn b) (abs b)))
  ++  dul  |=  {a/@s b/@}                               ::  modulus
           =+(c=(old a) ?:(-.c (mod +.c b) (sub b +.c)))
  ++  fra  |=  {a/@s b/@s}                              ::  divide
           (new =(0 (mix (syn a) (syn b))) (div (abs a) (abs b)))
  ++  new  |=  {a/? b/@}                                ::  [sign value] to @s
           `@s`?:(a (mul 2 b) ?:(=(0 b) 0 +((mul 2 (dec b)))))
  ++  old  |=(a/@s [(syn a) (abs a)])                   ::  [sign value]
  ++  pro  |=  {a/@s b/@s}                              ::  multiplication
           (new =(0 (mix (syn a) (syn b))) (mul (abs a) (abs b)))
  ++  rem  |=({a/@s b/@s} (dif a (pro b (fra a b))))    ::  remainder
  ++  sum  |=  {a/@s b/@s}                              ::  addition
           ~|  %si-sum
           =+  [c=(old a) d=(old b)]
           ?:  -.c
             ?:  -.d
               (new & (add +.c +.d))
             ?:  (gte +.c +.d)
               (new & (sub +.c +.d))
             (new | (sub +.d +.c))
           ?:  -.d
             ?:  (gte +.c +.d)
               (new | (sub +.c +.d))
             (new & (sub +.d +.c))
           (new | (add +.c +.d))
  ++  sun  |=(a/@u (mul 2 a))                           ::  @u to @s
  ++  syn  |=(a/@s =(0 (end 0 1 a)))                    ::  sign test
  ++  cmp  |=  {a/@s b/@s}                              ::  compare
           ^-  @s
           ?:  =(a b)
             --0
           ?:  (syn a)
             ?:  (syn b)
               ?:  (gth a b)
                 --1
               -1
             --1
          ?:  (syn b)
            -1
          ?:  (gth a b)
            -1
          --1
  --
++  fe                                                  ::  modulo bloq
  |_  a/bloq
  ++  dif  |=({b/@ c/@} (sit (sub (add out (sit b)) (sit c))))  ::  difference
  ++  inv  |=(b/@ (sub (dec out) (sit b)))              ::  inverse
  ++  net  |=  b/@  ^-  @                               ::  flip byte endianness
           =>  .(b (sit b))
           ?:  (lte a 3)
             b
           =+  c=(dec a)
           %+  con
             (lsh c 1 $(a c, b (cut c [0 1] b)))
           $(a c, b (cut c [1 1] b))
  ++  out  (bex (bex a))                                ::  mod value
  ++  rol  |=  {b/bloq c/@ d/@}  ^-  @                  ::  roll left
           =+  e=(sit d)
           =+  f=(bex (sub a b))
           =+  g=(mod c f)
           (sit (con (lsh b g e) (rsh b (sub f g) e)))
  ++  ror  |=  {b/bloq c/@ d/@}  ^-  @                  ::  roll right
           =+  e=(sit d)
           =+  f=(bex (sub a b))
           =+  g=(mod c f)
           (sit (con (rsh b g e) (lsh b (sub f g) e)))
  ++  sum  |=({b/@ c/@} (sit (add b c)))                ::  wrapping add
  ++  sit  |=(b/@ (end a 1 b))                          ::  enforce modulo
  --
::
++  stat                                                ::  positive counter
  |*  a/$+(* *)
  |=  (trel ? a (map a @ud))
  ^+  r
  =+  (~(get by r) q)
  ?:  p
    (~(put by r) q ?~(- 1 +(u.-)))
  ?>  ?=(^ -)
  ?:(=(0 u.-) (~(del by r) q) (~(put by r) q (dec u.-)))
::::::::::::::::::::::::::::::::::::::::::::::::::::::::::
::                section 2cG, floating point           ::
::
++  fn  ::  float, infinity, or NaN
        ::  s=sign, e=exponent, a=arithmetic form
        ::  (-1)^s * a * 2^e
        $%  {$f s/? e/@s a/@u}
            {$i s/?}
            {$n $~}
        ==
::
++  dn  ::  decimal float, infinity, or NaN
        ::  (-1)^s * a * 10^e
        $%  {$d s/? e/@s a/@u}
            {$i s/?}
            {$n $~}
        ==
::
++  rn  ::  parsed decimal float
        ::
        $%  {$d a/? b/{c/@ {d/@ e/@} f/? i/@}}
            {$i a/?}
            {$n $~}
        == 
::
++  fl                                                  ::  arb. precision fp
  =+  ^-  {{p/@u v/@s w/@u} r/$?($n $u $d $z $a) d/$?($d $f $i)}
    [[113 -16.494 32.765] %n %d]
  ::  p=precision:     number of bits in arithmetic form; must be at least 2
  ::  v=min exponent:  minimum value of e
  ::  w=width:         max - min value of e, 0 is fixed point
  ::  r=rounding mode: nearest (ties to even), up, down, to zero, away from zero
  ::  d=behavior:      return denormals, flush denormals to zero,
  ::                   infinite exponent range
  =>
    ~%  %cofl  +>  ~
    ::  internal functions; mostly operating on {e/@s a/@u}, in other words
    ::  positive numbers. many of these have undefined behavior if a=0.
    |%
    ++  rou
      |=  {a/{e/@s a/@u}}  ^-  fn  (rau a &)
    ::
    ++  rau
      |=  {a/{e/@s a/@u} t/?}  ^-  fn
      ?-  r
        $z  (lug %fl a t)  $d  (lug %fl a t)
        $a  (lug %ce a t)  $u  (lug %ce a t)
        $n  (lug %ne a t)
      ==
    ::
    ++  add                                             ::  add; exact if e
      |=  {a/{e/@s a/@u} b/{e/@s a/@u} e/?}  ^-  fn
      =+  q=(dif:si e.a e.b)
      |-  ?.  (syn:si q)  $(b a, a b, q +(q))           ::  a has larger exp
      ?:  e
        [%f & e.b (^add (lsh 0 (abs:si q) a.a) a.b)]
      =+  [ma=(met 0 a.a) mb=(met 0 a.b)]
      =+  ^=  w  %+  dif:si  e.a  %-  sun:si            ::  expanded exp of a
        ?:  (gth prc ma)  (^sub prc ma)  0
      =+  ^=  x  %+  sum:si  e.b  (sun:si mb)           ::  highest exp for b
      ?:  =((cmp:si w x) --1)                           ::  don't need to add
        ?-  r
          $z  (lug %fl a &)  $d  (lug %fl a &)
          $a  (lug %lg a &)  $u  (lug %lg a &)
          $n  (lug %na a &)
        ==
      (rou [e.b (^add (lsh 0 (abs:si q) a.a) a.b)])
    ::
    ++  sub                                             ::  subtract; exact if e
      |=  {a/{e/@s a/@u} b/{e/@s a/@u} e/?}  ^-  fn
      =+  q=(dif:si e.a e.b)
      |-  ?.  (syn:si q)
        (fli $(b a, a b, q +(q), r swr))
      =+  [ma=(met 0 a.a) mb=(met 0 a.b)]
      =+  ^=  w  %+  dif:si  e.a  %-  sun:si
        ?:  (gth prc ma)  (^sub prc ma)  0
      =+  ^=  x  %+  sum:si  e.b  (sun:si mb)
      ?:  &(!e =((cmp:si w x) --1))
        ?-  r
          $z  (lug %sm a &)  $d  (lug %sm a &)
          $a  (lug %ce a &)  $u  (lug %ce a &)
          $n  (lug %nt a &)
        ==
      =+  j=(lsh 0 (abs:si q) a.a)
      |-  ?.  (gte j a.b)
        (fli $(a.b j, j a.b, r swr))
      =+  i=(^sub j a.b)
      ?~  i  [%f & zer]
      ?:  e  [%f & e.b i]  (rou [e.b i])
    ::
    ++  mul                                             ::  multiply
      |=  {a/{e/@s a/@u} b/{e/@s a/@u}}  ^-  fn
      (rou (sum:si e.a e.b) (^mul a.a a.b))
    ::
    ++  div                                             ::  divide
      |=  {a/{e/@s a/@u} b/{e/@s a/@u}}  ^-  fn
      =+  [ma=(met 0 a.a) mb=(met 0 a.b)]
      =+  v=(dif:si (sun:si ma) (sun:si +((^add mb prc))))
      =.  a  ?:  (syn:si v)  a
      a(e (sum:si v e.a), a (lsh 0 (abs:si v) a.a))
      =+  [j=(dif:si e.a e.b) q=(dvr a.a a.b)]
      (rau [j p.q] =(q.q 0))
    ::
    ++  sqt                                             ::  square root
      |=  {a/{e/@s a/@u}}  ^-  fn
      =.  a
        =+  [w=(met 0 a.a) x=(^mul +(prc) 2)]
        =+  ?:((^lth w x) (^sub x w) 0)
        =+  ?:  =((dis - 1) (dis (abs:si e.a) 1))  -
          (^add - 1)
        a(e (dif:si e.a (sun:si -)), a (lsh 0 - a.a))
      =+  [y=(^sqt a.a) z=(fra:si e.a --2)]
      (rau [z p.y] =(q.y 0))
    ::
    ++  lth                                             ::  less-than
      |=  {a/{e/@s a/@u} b/{e/@s a/@u}}  ^-  ?
      ?:  =(e.a e.b)  (^lth a.a a.b)
      =+  c=(cmp:si (ibl a) (ibl b))
      ?:  =(c -1)  &  ?:  =(c --1)  |
      ?:  =((cmp:si e.a e.b) -1)
        (^lth (rsh 0 (abs:si (dif:si e.a e.b)) a.a) a.b)
      (^lth (lsh 0 (abs:si (dif:si e.a e.b)) a.a) a.b)
    ::
    ++  lte                                             ::  less-equals
      |=  {a/{e/@s a/@u} b/{e/@s a/@u}}  ^-  ?
      ?:  =(e.a e.b)  (^lte a.a a.b)
      =+  c=(cmp:si (ibl a) (ibl b))
      ?:  =(c -1)  &  ?:  =(c --1)  |
      ?:  =((cmp:si e.a e.b) -1)
        (^lte a.a (lsh 0 (abs:si (dif:si e.a e.b)) a.b))
      (^lte (lsh 0 (abs:si (dif:si e.a e.b)) a.a) a.b)
    ::
    ++  equ                                             ::  equals
      |=  {a/{e/@s a/@u} b/{e/@s a/@u}}  ^-  ?
      ?.  =((ibl a) (ibl b))  |
      ?:  =((cmp:si e.a e.b) -1)
        =((lsh 0 (abs:si (dif:si e.a e.b)) a.b) a.a)
      =((lsh 0 (abs:si (dif:si e.a e.b)) a.a) a.b)
    ::
    ::  integer binary logarithm: 2^ibl(a) <= |a| < 2^(ibl(a)+1)
    ++  ibl
      |=  {a/{e/@s a/@u}}  ^-  @s
      (sum:si (sun:si (dec (met 0 a.a))) e.a)
    ::
    ::  change to a representation where a.a is odd
    ::  every fn has a unique representation of this kind
    ++  uni
      |=  {a/{e/@s a/@u}}
      |-  ?:  =((end 0 1 a.a) 1)  a
      $(a.a (rsh 0 1 a.a), e.a (sum:si e.a --1))
    ::
    ::  expands to either full precision or to denormalized
    ++  xpd
      |=  {a/{e/@s a/@u}}
      =+  ma=(met 0 a.a)
      ?:  (gte ma prc)  a
      =+  ?:  =(den %i)  (^sub prc ma)
          =+  ^=  q
            =+  w=(dif:si e.a emn)
            ?:  (syn:si w)  (abs:si w)  0
          (min q (^sub prc ma))
      a(e (dif:si e.a (sun:si -)), a (lsh 0 - a.a))
    ::
    ::  central rounding mechanism
    ::  can perform: floor, ceiling, smaller, larger,
    ::               nearest (round ties to: even, away from 0, toward 0)
    ::  s is sticky bit: represents a value less than ulp(a) = 2^(e.a)
    ++  lug
      ~/  %lug
      |=  {t/$?($fl $ce $sm $lg $ne $na $nt) a/{e/@s a/@u} s/?}  ^-  fn
      ?<  =(a.a 0)
      =-
        ?.  =(den %f)  -                                ::  flush denormals
        ?.  ?=({$f *} -)  -
        ?:  =((met 0 ->+>) prc)  -  [%f & zer]
      ::
      =+  m=(met 0 a.a)
      ?>  |(s (gth m prc))                              ::  require precision
      =+  ^=  q
        =+  ^=  f                                       ::  reduce precision
          ?:  (gth m prc)  (^sub m prc)  0
        =+  ^=  g  %-  abs:si                           ::  enforce min. exp
          ?:  =(den %i)  --0
          ?:  =((cmp:si e.a emn) -1)  (dif:si emn e.a)  --0
        (max f g)
      =^  b  a  :-  (end 0 q a.a)
        a(e (sum:si e.a (sun:si q)), a (rsh 0 q a.a))
      ::
      ?~  a.a
        ?<  =(den %i)
        ?-  t
          $fl  [%f & zer]  
          $sm  [%f & zer]
          $ce  [%f & spd]  
          $lg  [%f & spd]
          $ne  ?:  s  [%f & ?:((^lte b (bex (dec q))) zer spd)]
               [%f & ?:((^lth b (bex (dec q))) zer spd)]
          $nt  ?:  s  [%f & ?:((^lte b (bex (dec q))) zer spd)]
               [%f & ?:((^lth b (bex (dec q))) zer spd)]
          $na  [%f & ?:((^lth b (bex (dec q))) zer spd)]
        ==
      ::
      =.  a  (xpd a)
      ::
      =.  a
        ?-  t
          $fl  a
          $lg  a(a +(a.a))
          $sm  ?.  &(=(b 0) s)  a
               ?:  &(=(e.a emn) !=(den %i))  a(a (dec a.a))
               =+  y=(dec (^mul a.a 2))
               ?.  (^lte (met 0 y) prc)  a(a (dec a.a))
               [(dif:si e.a --1) y]
          $ce  ?:  &(=(b 0) s)  a  a(a +(a.a))
          $ne  ?~  b  a
               =+  y=(bex (dec q))
               ?:  &(=(b y) s)                          ::  round halfs to even
                 ?~  (dis a.a 1)  a  a(a +(a.a))
               ?:  (^lth b y)  a  a(a +(a.a))
          $na  ?~  b  a
               =+  y=(bex (dec q))
               ?:  (^lth b y)  a  a(a +(a.a))
          $nt  ?~  b  a
               =+  y=(bex (dec q))
               ?:  =(b y)  ?:  s  a  a(a +(a.a))
               ?:  (^lth b y)  a  a(a +(a.a))
        ==
      ::
      =.  a  ?.  =((met 0 a.a) +(prc))  a
        a(a (rsh 0 1 a.a), e (sum:si e.a --1))
      ?~  a.a  [%f & zer]
      ::
      ?:  =(den %i)  [%f & a]
      ?:  =((cmp:si emx e.a) -1)  [%i &]  [%f & a]      ::  enforce max. exp
    ::
    ++  drg                                             ::  dragon4;
      ~/  %drg                                          ::  convert to decimal
      |=  {a/{e/@s a/@u}}  ^-  {@s @u}
      ?<  =(a.a 0)
      =.  a  (xpd a)
      =+  r=(lsh 0 ?:((syn:si e.a) (abs:si e.a) 0) a.a)
      =+  s=(lsh 0 ?.((syn:si e.a) (abs:si e.a) 0) 1)
      =+  m=(lsh 0 ?:((syn:si e.a) (abs:si e.a) 0) 1)
      =+  [k=--0 q=(^div (^add s 9) 10)]
      |-  ?:  (^lth r q)
        %=  $
          k  (dif:si k --1)
          r  (^mul r 10)
          m  (^mul m 10)
        ==
      |-  ?:  (gte (^add (^mul r 2) m) (^mul s 2))
        $(s (^mul s 10), k (sum:si k --1))
      =+  [u=0 o=0]
      |-
      =+  v=(dvr (^mul r 10) s)
      =>  %=  .
          k  (dif:si k --1)
          u  p.v
          r  q.v
          m  (^mul m 10)
        ==
      =+  l=(^lth (^mul r 2) m)
      =+  ^=  h
        ?|  (^lth (^mul s 2) m)
            (gth (^mul r 2) (^sub (^mul s 2) m))
        ==
      ?:  &(!l !h)
        $(o (^add (^mul o 10) u))
      =+  q=&(h |(!l (gte (^mul r 2) s)))
      =.  o  (^add (^mul o 10) ?:(q +(u) u))
      [k o]
    ::
    ++  toj                                             ::  round to integer
      |=  {a/{e/@s a/@u}}  ^-  fn
      ?.  =((cmp:si e.a --0) -1)  [%f & a]
      =+  x=(abs:si e.a)
      =+  y=(rsh 0 x a.a)
      ?:  |(=(r %d) =(r %z))  [%f & --0 y]
      =+  z=(end 0 x a.a)
      ?:  |(=(r %u) =(r %a))  [%f & --0 ?~(z y +(y))]
      =+  i=(bex (dec x))
      ?:  &(=(z i) =((dis y 1) 0))  [%f & --0 y]
      ?:  (^lth z i)  [%f & --0 y]  [%f & --0 +(y)]
    ::
    ++  ned                                             ::  require ?=({$f *} a)
      |=  {a/fn}  ^-  {$f s/? e/@s a/@u}
      ?:  ?=({$f *} a)  a
      ~|  %need-float  !!
    ::
    ++  shf                                             ::  a * 2^b; no rounding
      |=  {a/fn b/@s}
      ?:  |(?=({$n *} a) ?=({$i *} a))  a
      a(e (sum:si e.a b))
    ::
    ++  fli                                             ::  flip sign
      |=  {a/fn}  ^-  fn
      ?-(-.a $f a(s !s.a), $i a(s !s.a), $n a)
    ::
    ++  swr  ?+(r r $d %u, $u %d)                       ::  flipped rounding
    ++  prc  ?>((gth p 1) p)                            ::  force >= 2 precision
    ++  den  d                                          ::  denorm+flush+inf exp
    ++  emn  v                                          ::  minimum exponent
    ++  emx  (sum:si emn (sun:si w))                    ::  maximum exponent
    ++  spd  [e=emn a=1]                                ::  smallest denormal
    ++  spn  [e=emn a=(bex (dec prc))]                  ::  smallest normal
    ++  lfn  [e=emx a=(fil 0 prc 1)]                    ::  largest
    ++  lfe  (sum:si emx (sun:si prc))                  ::  2^lfe is > than all
    ++  zer  [e=--0 a=0]
    --
  |%
  ++  rou                                               ::  round
    |=  {a/fn}  ^-  fn
    ?.  ?=({$f *} a)  a
    ?~  a.a  [%f s.a zer]
    ?:  s.a  (^rou +>.a)
    =.(r swr (fli (^rou +>.a)))
  ::
  ++  syn                                               ::  get sign
    |=  {a/fn}  ^-  ?
    ?-(-.a $f s.a, $i s.a, $n &)
  ::
  ++  abs                                               ::  absolute value
    |=  {a/fn}  ^-  fn
    ?:  ?=({$f *} a)  [%f & e.a a.a]
    ?:  ?=({$i *} a)  [%i &]  [%n ~]
  ::
  ++  add                                               ::  add
    |=  {a/fn b/fn}  ^-  fn
    ?:  |(?=({$n *} a) ?=({$n *} b))  [%n ~]
    ?:  |(?=({$i *} a) ?=({$i *} b))
      ?:  &(?=({$i *} a) ?=({$i *} b))
        ?:  =(a b)  a  [%n ~]
      ?:  ?=({$i *} a)  a  b
    ?:  |(=(a.a 0) =(a.b 0))
      ?.  &(=(a.a 0) =(a.b 0))  %-  rou  ?~(a.a b a)
      [%f ?:(=(r %d) &(s.a s.b) |(s.a s.b)) zer]
    %-  |=  {a/fn}
        ?.  ?=({$f *} a)  a
        ?.  =(a.a 0)  a
        [%f !=(r %d) zer]
    ?:  =(s.a s.b)
      ?:  s.a  (^add +>.a +>.b |)
      =.(r swr (fli (^add +>.a +>.b |)))
    ?:  s.a  (^sub +>.a +>.b |)
    (^sub +>.b +>.a |)
  ::
  ++  ead                                               ::  exact add
    |=  {a/fn b/fn}  ^-  fn
    ?:  |(?=({$n *} a) ?=({$n *} b))  [%n ~]
    ?:  |(?=({$i *} a) ?=({$i *} b))
      ?:  &(?=({$i *} a) ?=({$i *} b))
        ?:  =(a b)  a  [%n ~]
      ?:  ?=({$i *} a)  a  b
    ?:  |(=(a.a 0) =(a.b 0))
      ?.  &(=(a.a 0) =(a.b 0))  ?~(a.a b a)
      [%f ?:(=(r %d) &(s.a s.b) |(s.a s.b)) zer]
    %-  |=  {a/fn}
        ?.  ?=({$f *} a)  a
        ?.  =(a.a 0)  a
        [%f !=(r %d) zer]
    ?:  =(s.a s.b)
      ?:  s.a  (^add +>.a +>.b &)
      (fli (^add +>.a +>.b &))
    ?:  s.a  (^sub +>.a +>.b &)
    (^sub +>.b +>.a &)
  ::
  ++  sub                                               ::  subtract
    |=  {a/fn b/fn}  ^-  fn  (add a (fli b))
  ::
  ++  mul                                               ::  multiply
    |=  {a/fn b/fn}  ^-  fn
    ?:  |(?=({$n *} a) ?=({$n *} b))  [%n ~]
    ?:  ?=({$i *} a)
      ?:  ?=({$i *} b)  
        [%i =(s.a s.b)]
      ?:  =(a.b 0)  [%n ~]  [%i =(s.a s.b)]
    ?:  ?=({$i *} b)
      ?:  =(a.a 0)  [%n ~]  [%i =(s.a s.b)]
    ?:  |(=(a.a 0) =(a.b 0))  [%f =(s.a s.b) zer]
    ?:  =(s.a s.b)  (^mul +>.a +>.b)
    =.(r swr (fli (^mul +>.a +>.b)))
  ::
  ++  emu                                               ::  exact multiply
    |=  {a/fn b/fn}  ^-  fn
    ?:  |(?=({$n *} a) ?=({$n *} b))  [%n ~]
    ?:  ?=({$i *} a)
      ?:  ?=({$i *} b)  
        [%i =(s.a s.b)]
      ?:  =(a.b 0)  [%n ~]  [%i =(s.a s.b)]
    ?:  ?=({$i *} b)
      ?:  =(a.a 0)  [%n ~]  [%i =(s.a s.b)]
    ?:  |(=(a.a 0) =(a.b 0))  [%f =(s.a s.b) zer]
    [%f =(s.a s.b) (sum:si e.a e.b) (^^mul a.a a.b)]
  ::
  ++  div                                               ::  divide
    |=  {a/fn b/fn}  ^-  fn
    ?:  |(?=({$n *} a) ?=({$n *} b))  [%n ~]
    ?:  ?=({$i *} a)
      ?:  ?=({$i *} b)  [%n ~]  [%i =(s.a s.b)]
    ?:  ?=({$i *} b)  [%f =(s.a s.b) zer]
    ?:  =(a.a 0)  ?:  =(a.b 0)  [%n ~]  [%f =(s.a s.b) zer]
    ?:  =(a.b 0)  [%i =(s.a s.b)]
    ?:  =(s.a s.b)  (^div +>.a +>.b)
    =.(r swr (fli (^div +>.a +>.b)))
  ::
  ++  fma                                               ::  fused multiply-add
    |=  {a/fn b/fn c/fn}  ^-  fn                        ::  (a * b) + c
    (add (emu a b) c)
  ::
  ++  sqt                                               ::  square root
    |=  {a/fn}  ^-  fn
    ?:  ?=({$n *} a)  [%n ~]
    ?:  ?=({$i *} a)  ?:(s.a a [%n ~])
    ?~  a.a  [%f s.a zer]
    ?:  s.a  (^sqt +>.a)  [%n ~]
  ::
  ++  inv                                               ::  inverse
    |=  {a/fn}  ^-  fn
    (div [%f & --0 1] a)
  ::
  ++  sun                                               ::  uns integer to float
    |=  {a/@u}  ^-  fn
    (rou [%f & --0 a])
  ::
  ++  san                                               ::  sgn integer to float
    |=  {a/@s}  ^-  fn
    =+  b=(old:si a)
    (rou [%f -.b --0 +.b])
  ::
  ::  comparisons return ~ in the event of a NaN
  ++  lth                                               ::  less-than
    |=  {a/fn b/fn}  ^-  (unit ?)
    ?:  |(?=({$n *} a) ?=({$n *} b))  ~  :-  ~
    ?:  =(a b)  |
    ?:  ?=({$i *} a)  !s.a  ?:  ?=({$i *} b)  s.b
    ?:  |(=(a.a 0) =(a.b 0))
      ?:  &(=(a.a 0) =(a.b 0))  |
      ?:  =(a.a 0)  s.b  !s.a
    ?:  !=(s.a s.b)  s.b
    ?:  s.a  (^lth +>.a +>.b)  (^lth +>.b +>.a)
  ::
  ++  lte                                               ::  less-equal
    |=  {a/fn b/fn}  ^-  (unit ?)
    ?:  |(?=({$n *} a) ?=({$n *} b))  ~  :-  ~
    ?:  =(a b)  &
    ?:  ?=({$i *} a)  !s.a  ?:  ?=({$i *} b)  s.b
    ?:  |(=(a.a 0) =(a.b 0))
      ?:  &(=(a.a 0) =(a.b 0))  &
      ?:  =(a.a 0)  s.b  !s.a
    ?:  !=(s.a s.b)  s.b
    ?:  s.a  (^lte +>.a +>.b)  (^lte +>.b +>.a)
  ::
  ++  equ                                               ::  equal
    |=  {a/fn b/fn}  ^-  (unit ?)
    ?:  |(?=({$n *} a) ?=({$n *} b))  ~  :-  ~
    ?:  =(a b)  &
    ?:  |(?=({$i *} a) ?=({$i *} b))  |
    ?:  |(=(a.a 0) =(a.b 0))
      ?:  &(=(a.a 0) =(a.b 0))  &  |
    ?:  |(=(e.a e.b) !=(s.a s.b))  |
    (^equ +>.a +>.b)
  ::
  ++  gte                                               ::  greater-equal
    |=  {a/fn b/fn}  ^-  (unit ?)  (lte b a)
  ::
  ++  gth                                               ::  greater-than
    |=  {a/fn b/fn}  ^-  (unit ?)  (lth b a)
  ::
  ++  drg                                               ::  float to decimal
    |=  {a/fn}  ^-  dn
    ?:  ?=({$n *} a)  [%n ~]
    ?:  ?=({$i *} a)  [%i s.a]
    ?~  a.a  [%d s.a --0 0]
    [%d s.a (^drg +>.a)]
  ::
  ++  grd                                               ::  decimal to float
    |=  {a/dn}  ^-  fn
    ?:  ?=({$n *} a)  [%n ~]
    ?:  ?=({$i *} a)  [%i s.a]
    =>  .(r %n)
    =+  q=(abs:si e.a)
    ?:  (syn:si e.a)
      (mul [%f s.a --0 a.a] [%f & e.a (pow 5 q)])
    (div [%f s.a --0 a.a] [%f & (sun:si q) (pow 5 q)])
  ::
  ++  toi                                               ::  round to integer @s
    |=  {a/fn}  ^-  (unit @s)
    =+  b=(toj a)
    ?.  ?=({$f *} b)  ~  :-  ~
    =+  c=(^^mul (bex (abs:si e.b)) a.b)
    (new:si s.b c)
  ::
  ++  toj                                               ::  round to integer fn
    |=  {a/fn}  ^-  fn
    ?.  ?=({$f *} a)  a
    ?~  a.a  [%f s.a zer]
    ?:  s.a  (^toj +>.a)
    =.(r swr (fli (^toj +>.a)))
  --
::
++  ff                                                  ::  ieee 754 format fp
  |_  {{w/@u p/@u b/@s} r/$?($n $u $d $z $a)}
  ::  this core has no use outside of the functionality
  ::  provided to ++rd, ++rs, ++rq, and ++rh
  ::
  ::  w=width:         bits in exponent field
  ::  p=precision:     bits in fraction field
  ::  w=bias:          added to exponent when storing
  ::  r=rounding mode: same as in ++fl
  ::
  ++  sb  (bex (^add w p))                              ::  sign bit
  ++  me  (dif:si (dif:si --1 b) (sun:si p))            ::  minimum exponent
  ::
  ++  pa
    %*(. fl p +(p), v me, w (^sub (bex w) 3), d %d, r r)
  ::
  ++  sea                                               ::  @r to fn
    |=  {a/@r}  ^-  fn
    =+  [f=(cut 0 [0 p] a) e=(cut 0 [p w] a)]
    =+  s=(sig a)
    ?:  =(e 0)
      ?:  =(f 0)  [%f s --0 0]  [%f s me f]
    ?:  =(e (fil 0 w 1))
      ?:  =(f 0)  [%i s]  [%n ~]
    =+  q=:(sum:si (sun:si e) me -1)
    =+  r=(^add f (bex p))
    [%f s q r]
  ::
  ++  bit  |=  {a/fn}  (bif (rou:pa a))                 ::  fn to @r w+ rounding
  ::
  ++  bif                                               ::  fn to @r no rounding
    |=  {a/fn}  ^-  @r
    ?:  ?=({$i *} a)
      =+  q=(lsh 0 p (fil 0 w 1))
      ?:  s.a  q  (^add q sb)
    ?:  ?=({$n *} a)  (lsh 0 (dec p) (fil 0 +(w) 1))
    ?~  a.a  ?:  s.a  `@r`0  sb
    =+  ma=(met 0 a.a)
    ?.  =(ma +(p))
      ?>  =(e.a me)
      ?>  (^lth ma +(p))
      ?:  s.a  `@r`a.a  (^add a.a sb)
    =+  q=(sum:si (dif:si e.a me) --1)
    =+  r=(^add (lsh 0 p (abs:si q)) (end 0 p a.a))
    ?:  s.a  r  (^add r sb)
  ::
  ++  sig                                               ::  get sign
    |=  {a/@r}  ^-  ?
    =(0 (cut 0 [(^add p w) 1] a))
  ::
  ++  exp                                               ::  get exponent
    |=  {a/@r}  ^-  @s
    (dif:si (sun:si (cut 0 [p w] a)) b)
  ::
  ++  add                                               ::  add
    |=  {a/@r b/@r}
    (bif (add:pa (sea a) (sea b)))
  ::
  ++  sub                                               ::  subtract
    |=  {a/@r b/@r}
    (bif (sub:pa (sea a) (sea b)))
  ::
  ++  mul                                               ::  multiply
    |=  {a/@r b/@r}
    (bif (mul:pa (sea a) (sea b)))
  ::
  ++  div                                               ::  divide
    |=  {a/@r b/@r}
    (bif (div:pa (sea a) (sea b)))
  ::
  ++  fma                                               ::  fused multiply-add
    |=  {a/@r b/@r c/@r}
    (bif (fma:pa (sea a) (sea b) (sea c)))
  ::
  ++  sqt                                               ::  square root
    |=  {a/@r}
    (bif (sqt:pa (sea a)))
  ::
  ++  lth                                               ::  less-than
    |=  {a/@r b/@r}  (fall (lth:pa (sea a) (sea b)) |)
  ++  lte                                               ::  less-equals
    |=  {a/@r b/@r}  (fall (lte:pa (sea a) (sea b)) |)
  ++  equ                                               ::  equals
    |=  {a/@r b/@r}  (fall (equ:pa (sea a) (sea b)) |)
  ++  gte                                               ::  greater-equals
    |=  {a/@r b/@r}  (fall (gte:pa (sea a) (sea b)) |)
  ++  gth                                               ::  greater-than
    |=  {a/@r b/@r}  (fall (gth:pa (sea a) (sea b)) |)
  ++  sun                                               ::  uns integer to @r
    |=  {a/@u}  (bit [%f & --0 a])
  ++  san                                               ::  signed integer to @r
    |=  {a/@s}  (bit [%f (syn:si a) --0 (abs:si a)])
  ++  toi                                               ::  round to integer
    |=  {a/@r}  (toi:pa (sea a))
  ++  drg                                               ::  @r to decimal float
    |=  {a/@r}  (drg:pa (sea a))
  ++  grd                                               ::  decimal float to @r
    |=  {a/dn}  (bif (grd:pa a))
  --
::
++  rlyd  |=  a/@rd  ^-  dn  (drg:rd a)                 ::  prep @rd for print
++  rlys  |=  a/@rs  ^-  dn  (drg:rs a)                 ::  prep @rs for print
++  rlyh  |=  a/@rh  ^-  dn  (drg:rh a)                 ::  prep @rh for print
++  rlyq  |=  a/@rq  ^-  dn  (drg:rq a)                 ::  prep @rq for print
++  ryld  |=  a/dn  ^-  @rd  (grd:rd a)                 ::  finish parsing @rd
++  ryls  |=  a/dn  ^-  @rs  (grd:rs a)                 ::  finish parsing @rs
++  rylh  |=  a/dn  ^-  @rh  (grd:rh a)                 ::  finish parsing @rh
++  rylq  |=  a/dn  ^-  @rq  (grd:rq a)                 ::  finish parsing @rq
::
++  rd                                                  ::  double precision fp
  ~%  %rd  +>  ~
  |_  r/$?($n $u $d $z)
  ::  round to nearest, round up, round down, round to zero
  ::
  ++  ma
    %*(. ff w 11, p 52, b --1.023, r r)
  ::
  ++  sea                                               ::  @rd to fn
    |=  {a/@rd}  (sea:ma a)
  ::
  ++  bit                                               ::  fn to @rd
    |=  {a/fn}  ^-  @rd  (bit:ma a)
  ::
  ++  add  ~/  %add                                     ::  add
    |=  {a/@rd b/@rd}  ^-  @rd  ~|  %rd-fail
    (add:ma a b)
  ::
  ++  sub  ~/  %sub                                     ::  subtract
    |=  {a/@rd b/@rd}  ^-  @rd  ~|  %rd-fail
    (sub:ma a b)
  ::
  ++  mul  ~/  %mul                                     ::  multiply
    |=  {a/@rd b/@rd}  ^-  @rd  ~|  %rd-fail
    (mul:ma a b)
  ::
  ++  div  ~/  %div                                     ::  divide
    |=  {a/@rd b/@rd}  ^-  @rd  ~|  %rd-fail
    (div:ma a b)
  ::
  ++  fma  ~/  %fma                                     ::  fused multiply-add
    |=  {a/@rd b/@rd c/@rd}  ^-  @rd  ~|  %rd-fail
    (fma:ma a b c)
  ::
  ++  sqt  ~/  %sqt                                     ::  square root
    |=  {a/@rd}  ^-  @rd  ~|  %rd-fail
    (sqt:ma a)
  ::
  ++  lth  ~/  %lth                                     ::  less-than
    |=  {a/@rd b/@rd}  ~|  %rd-fail  (lth:ma a b)
  ++  lte  ~/  %lte                                     ::  less-equals
    |=  {a/@rd b/@rd}  ~|  %rd-fail  (lte:ma a b)
  ++  equ  ~/  %equ                                     ::  equals
    |=  {a/@rd b/@rd}  ~|  %rd-fail  (equ:ma a b)
  ++  gte  ~/  %gte                                     ::  greater-equals
    |=  {a/@rd b/@rd}  ~|  %rd-fail  (gte:ma a b)
  ++  gth  ~/  %gth                                     ::  greater-than
    |=  {a/@rd b/@rd}  ~|  %rd-fail  (gth:ma a b)
  ::
  ++  sun  |=  {a/@u}  ^-  @rd  (sun:ma a)              ::  uns integer to @rd
  ++  san  |=  {a/@s}  ^-  @rd  (san:ma a)              ::  sgn integer to @rd
  ++  sig  |=  {a/@rd}  ^-  ?  (sig:ma a)               ::  get sign
  ++  exp  |=  {a/@rd}  ^-  @s  (exp:ma a)              ::  get exponent
  ++  toi  |=  {a/@rd}  ^-  (unit @s)  (toi:ma a)       ::  round to integer
  ++  drg  |=  {a/@rd}  ^-  dn  (drg:ma a)              ::  @rd to decimal float
  ++  grd  |=  {a/dn}  ^-  @rd  (grd:ma a)              ::  decimal float to @rd
  --
::
++  rs                                                  ::  single precision fp
  ~%  %rs  +>  ~
  |_  r/$?($n $u $d $z)
  ::  round to nearest, round up, round down, round to zero
  ::
  ++  ma
    %*(. ff w 8, p 23, b --127, r r)
  ::
  ++  sea                                               ::  @rs to fn
    |=  {a/@rs}  (sea:ma a)
  ::
  ++  bit                                               ::  fn to @rs
    |=  {a/fn}  ^-  @rs  (bit:ma a)
  ::
  ++  add  ~/  %add                                     ::  add
    |=  {a/@rs b/@rs}  ^-  @rs  ~|  %rs-fail
    (add:ma a b)
  ::
  ++  sub  ~/  %sub                                     ::  subtract
    |=  {a/@rs b/@rs}  ^-  @rs  ~|  %rs-fail
    (sub:ma a b)
  ::
  ++  mul  ~/  %mul                                     ::  multiply
    |=  {a/@rs b/@rs}  ^-  @rs  ~|  %rs-fail
    (mul:ma a b)
  ::
  ++  div  ~/  %div                                     ::  divide
    |=  {a/@rs b/@rs}  ^-  @rs  ~|  %rs-fail
    (div:ma a b)
  ::
  ++  fma  ~/  %fma                                     ::  fused multiply-add
    |=  {a/@rs b/@rs c/@rs}  ^-  @rs  ~|  %rs-fail
    (fma:ma a b c)
  ::
  ++  sqt  ~/  %sqt                                     ::  square root
    |=  {a/@rs}  ^-  @rs  ~|  %rs-fail
    (sqt:ma a)
  ::
  ++  lth  ~/  %lth                                     ::  less-than
    |=  {a/@rs b/@rs}  ~|  %rs-fail  (lth:ma a b)
  ++  lte  ~/  %lte                                     ::  less-equals
    |=  {a/@rs b/@rs}  ~|  %rs-fail  (lte:ma a b)
  ++  equ  ~/  %equ                                     ::  equals
    |=  {a/@rs b/@rs}  ~|  %rs-fail  (equ:ma a b)
  ++  gte  ~/  %gte                                     ::  greater-equals
    |=  {a/@rs b/@rs}  ~|  %rs-fail  (gte:ma a b)
  ++  gth  ~/  %gth                                     ::  greater-than
    |=  {a/@rs b/@rs}  ~|  %rs-fail  (gth:ma a b)
  ::
  ++  sun  |=  {a/@u}  ^-  @rs  (sun:ma a)              ::  uns integer to @rs
  ++  san  |=  {a/@s}  ^-  @rs  (san:ma a)              ::  sgn integer to @rs
  ++  sig  |=  {a/@rs}  ^-  ?  (sig:ma a)               ::  get sign
  ++  exp  |=  {a/@rs}  ^-  @s  (exp:ma a)              ::  get exponent
  ++  toi  |=  {a/@rs}  ^-  (unit @s)  (toi:ma a)       ::  round to integer
  ++  drg  |=  {a/@rs}  ^-  dn  (drg:ma a)              ::  @rs to decimal float
  ++  grd  |=  {a/dn}  ^-  @rs  (grd:ma a)              ::  decimal float to @rs
  --
::
++  rq                                                  ::  quad precision fp
  ~%  %rq  +>  ~
  |_  r/$?($n $u $d $z)
  ::  round to nearest, round up, round down, round to zero
  ::
  ++  ma
    %*(. ff w 15, p 112, b --16.383, r r)
  ::
  ++  sea                                               ::  @rq to fn
    |=  {a/@rq}  (sea:ma a)
  ::
  ++  bit                                               ::  fn to @rq
    |=  {a/fn}  ^-  @rq  (bit:ma a)
  ::
  ++  add  ~/  %add                                     ::  add
    |=  {a/@rq b/@rq}  ^-  @rq  ~|  %rq-fail
    (add:ma a b)
  ::
  ++  sub  ~/  %sub                                     ::  subtract
    |=  {a/@rq b/@rq}  ^-  @rq  ~|  %rq-fail
    (sub:ma a b)
  ::
  ++  mul  ~/  %mul                                     ::  multiply
    |=  {a/@rq b/@rq}  ^-  @rq  ~|  %rq-fail
    (mul:ma a b)
  ::
  ++  div  ~/  %div                                     ::  divide
    |=  {a/@rq b/@rq}  ^-  @rq  ~|  %rq-fail
    (div:ma a b)
  ::
  ++  fma  ~/  %fma                                     ::  fused multiply-add
    |=  {a/@rq b/@rq c/@rq}  ^-  @rq  ~|  %rq-fail
    (fma:ma a b c)
  ::
  ++  sqt  ~/  %sqt                                     ::  square root
    |=  {a/@rq}  ^-  @rq  ~|  %rq-fail
    (sqt:ma a)
  ::
  ++  lth  ~/  %lth                                     ::  less-than
    |=  {a/@rq b/@rq}  ~|  %rq-fail  (lth:ma a b)
  ++  lte  ~/  %lte                                     ::  less-equals
    |=  {a/@rq b/@rq}  ~|  %rq-fail  (lte:ma a b)
  ++  equ  ~/  %equ                                     ::  equals
    |=  {a/@rq b/@rq}  ~|  %rq-fail  (equ:ma a b)
  ++  gte  ~/  %gte                                     ::  greater-equals
    |=  {a/@rq b/@rq}  ~|  %rq-fail  (gte:ma a b)
  ++  gth  ~/  %gth                                     ::  greater-than
    |=  {a/@rq b/@rq}  ~|  %rq-fail  (gth:ma a b)
  ::
  ++  sun  |=  {a/@u}  ^-  @rq  (sun:ma a)              ::  uns integer to @rq
  ++  san  |=  {a/@s}  ^-  @rq  (san:ma a)              ::  sgn integer to @rq
  ++  sig  |=  {a/@rq}  ^-  ?  (sig:ma a)               ::  get sign
  ++  exp  |=  {a/@rq}  ^-  @s  (exp:ma a)              ::  get exponent
  ++  toi  |=  {a/@rq}  ^-  (unit @s)  (toi:ma a)       ::  round to integer
  ++  drg  |=  {a/@rq}  ^-  dn  (drg:ma a)              ::  @rq to decimal float
  ++  grd  |=  {a/dn}  ^-  @rq  (grd:ma a)              ::  decimal float to @rq
  --
::
++  rh                                                  ::  half precision fp
  |_  r/$?($n $u $d $z)
  ::  round to nearest, round up, round down, round to zero
  ::
  ++  ma
    %*(. ff w 5, p 10, b --15, r r)
  ::
  ++  sea                                               ::  @rh to fn
    |=  {a/@rh}  (sea:ma a)
  ::
  ++  bit                                               ::  fn to @rh
    |=  {a/fn}  ^-  @rh  (bit:ma a)
  ::
  ++  tos                                               ::  @rh to @rs
    |=  {a/@rh}  (bit:rs (sea a))
  ::
  ++  fos                                               ::  @rs to @rh
    |=  {a/@rs}  (bit (sea:rs a))
  ::
  ++  lth  ~/  %lth                                     ::  less-than
    |=  {a/@rh b/@rh}  ~|  %rh-fail  (lth:ma a b)
  ++  lte  ~/  %lte                                     ::  less-equals
    |=  {a/@rh b/@rh}  ~|  %rh-fail  (lte:ma a b)
  ++  equ  ~/  %equ                                     ::  equals
    |=  {a/@rh b/@rh}  ~|  %rh-fail  (equ:ma a b)
  ++  gte  ~/  %gte                                     ::  greater-equals
    |=  {a/@rh b/@rh}  ~|  %rh-fail  (gte:ma a b)
  ++  gth  ~/  %gth                                     ::  greater-than
    |=  {a/@rh b/@rh}  ~|  %rh-fail  (gth:ma a b)
  ::
  ++  sun  |=  {a/@u}  ^-  @rh  (sun:ma a)              ::  uns integer to @rh
  ++  san  |=  {a/@s}  ^-  @rh  (san:ma a)              ::  sgn integer to @rh
  ++  sig  |=  {a/@rh}  ^-  ?  (sig:ma a)               ::  get sign
  ++  exp  |=  {a/@rh}  ^-  @s  (exp:ma a)              ::  get exponent
  ++  toi  |=  {a/@rh}  ^-  (unit @s)  (toi:ma a)       ::  round to integer
  ++  drg  |=  {a/@rh}  ^-  dn  (drg:ma a)              ::  @rh to decimal float
  ++  grd  |=  {a/dn}  ^-  @rh  (grd:ma a)              ::  decimal float to @rh
  --
::::::::::::::::::::::::::::::::::::::::::::::::::::::::::
::                section 2cH, urbit time               ::
::
++  year                                                ::  date to @d
  |=  det/date
  ^-  @da
  =+  ^=  yer
      ?:  a.det
        (add 292.277.024.400 y.det)
      (sub 292.277.024.400 (dec y.det))
  =+  day=(yawn yer m.det d.t.det)
  (yule day h.t.det m.t.det s.t.det f.t.det)
::
++  yore                                                ::  @d to date
  |=  now/@da
  ^-  date
  =+  rip=(yell now)
  =+  ger=(yall d.rip)
  :-  ?:  (gth y.ger 292.277.024.400)
        [a=& y=(sub y.ger 292.277.024.400)]
      [a=| y=+((sub 292.277.024.400 y.ger))]
  [m.ger d.ger h.rip m.rip s.rip f.rip]
::
++  yell                                                ::  tarp from @d
  |=  now/@d
  ^-  tarp
  =+  sec=(rsh 6 1 now)
  =+  ^=  fan
      =+  [muc=4 raw=(end 6 1 now)]
      |-  ^-  (list @ux)
      ?:  |(=(0 raw) =(0 muc))
        ~
      =>  .(muc (dec muc))
      [(cut 4 [muc 1] raw) $(raw (end 4 muc raw))]
  =+  day=(div sec day:yo)
  =>  .(sec (mod sec day:yo))
  =+  hor=(div sec hor:yo)
  =>  .(sec (mod sec hor:yo))
  =+  mit=(div sec mit:yo)
  =>  .(sec (mod sec mit:yo))
  [day hor mit sec fan]
::
++  yule                                                ::  time atom
  |=  rip/tarp
  ^-  @d
  =+  ^=  sec  ;:  add
                 (mul d.rip day:yo)
                 (mul h.rip hor:yo)
                 (mul m.rip mit:yo)
                 s.rip
               ==
  =+  ^=  fac  =+  muc=4
               |-  ^-  @
               ?~  f.rip
                 0
               =>  .(muc (dec muc))
               (add (lsh 4 muc i.f.rip) $(f.rip t.f.rip))
  (con (lsh 6 1 sec) fac)
::
++  yall                                                ::  day / to day of year
  |=  day/@ud
  ^-  {y/@ud m/@ud d/@ud}
  =+  [era=0 cet=0 lep=*?]
  =>  .(era (div day era:yo), day (mod day era:yo))
  =>  ^+  .
      ?:  (lth day +(cet:yo))
        .(lep &, cet 0)
      =>  .(lep |, cet 1, day (sub day +(cet:yo)))
      .(cet (add cet (div day cet:yo)), day (mod day cet:yo))
  =+  yer=(add (mul 400 era) (mul 100 cet))
  |-  ^-  {y/@ud m/@ud d/@ud}
  =+  dis=?:(lep 366 365)
  ?.  (lth day dis)
    =+  ner=+(yer)
    $(yer ner, day (sub day dis), lep =(0 (end 0 2 ner)))
  |-  ^-  {y/@ud m/@ud d/@ud}
  =+  [mot=0 cah=?:(lep moy:yo moh:yo)]
  |-  ^-  {y/@ud m/@ud d/@ud}
  =+  zis=(snag mot cah)
  ?:  (lth day zis)
    [yer +(mot) +(day)]
  $(mot +(mot), day (sub day zis))
::
++  yawn                                                ::  days since Jesus
  |=  {yer/@ud mot/@ud day/@ud}
  ^-  @ud
  =>  .(mot (dec mot), day (dec day))
  =>  ^+  .
      %=    .
          day
        =+  cah=?:((yelp yer) moy:yo moh:yo)
        |-  ^-  @ud
        ?:  =(0 mot)
          day
        $(mot (dec mot), cah (slag 1 cah), day (add day (snag 0 cah)))
      ==
  |-  ^-  @ud
  ?.  =(0 (mod yer 4))
    =+  ney=(dec yer)
    $(yer ney, day (add day ?:((yelp ney) 366 365)))
  ?.  =(0 (mod yer 100))
    =+  nef=(sub yer 4)
    $(yer nef, day (add day ?:((yelp nef) 1.461 1.460)))
  ?.  =(0 (mod yer 400))
    =+  nec=(sub yer 100)
    $(yer nec, day (add day ?:((yelp nec) 36.525 36.524)))
  (add day (mul (div yer 400) (add 1 (mul 4 36.524))))
::
++  yelp                                                ::  leap year
  |=  yer/@ud  ^-  ?
  &(=(0 (mod yer 4)) |(!=(0 (mod yer 100)) =(0 (mod yer 400))))
::
++  yo                                                  ::  time constants
  |%  ++  cet  36.524                 ::  (add 24 (mul 100 365))
      ++  day  86.400                 ::  (mul 24 hor)
      ++  era  146.097                ::  (add 1 (mul 4 cet))
      ++  hor  3.600                  ::  (mul 60 mit)
      ++  jes  106.751.991.084.417    ::  (mul 730.692.561 era)
      ++  mit  60
      ++  moh  `(list @ud)`[31 28 31 30 31 30 31 31 30 31 30 31 ~]
      ++  moy  `(list @ud)`[31 29 31 30 31 30 31 31 30 31 30 31 ~]
      ++  qad  126.144.001            ::  (add 1 (mul 4 yer))
      ++  yer  31.536.000             ::  (mul 365 day)
  --
::::::::::::::::::::::::::::::::::::::::::::::::::::::::::
::                section 2cI, almost macros            ::
::
++  same  |*(* +<)                                      ::  identity
++  head  |*(^ +<-)                                     ::  get head
++  tail  |*(^ +<+)                                     ::  get head
++  test  |=(^ =(+<- +<+))                              ::  equality
++  cork  |*({a/_|=(* **) b/gate} (corl b a))        ::  compose forward
++  corl                                                ::  compose backwards
  |*  {a/gate b/_|=(* **)}
  =<  +:|.((a (b)))      ::  type check
  |*  c/_+<.b
  (a (b c))
::
++  cury                                                ::  curry left
  |*  {a/_|=(^ **) b/*}
  |*  c/_+<+.a
  (a b c)
::
++  curr                                                ::  curry right
  |*  {a/_|=(^ **) c/*}     
  |*  b/_+<+.a
  (a b c)
::
++  gulf                                                ::  range list
  |=({a/@ b/@} `(list @)`?:(=(a +(b)) ~ [a $(a +(a))]))
::
++  hard                                                ::  force coerce to type
  |*  han/$+(* *)
  |=  fud/*  ^-  han
  ~|  %hard
  =+  gol=(han fud)
  ?>(=(gol fud) gol)
::
++  soft                                                ::  maybe coerce to type
  |*  han/$+(* *)
  |=  fud/*  ^-  (unit han)
  =+  gol=(han fud)
  ?.(=(gol fud) ~ [~ gol])
::
++  slog                                                ::  deify printf
  =|  pri/@                                             ::  priority level
  |=  a/tang  ^+  same                                  ::  .=  ~&(%a 1)
  ?~(a same ~>(%slog.[pri i.a] $(a t.a)))               ::  ((slog ~[>%a<]) 1)
::
++  mean  |=(a/tang (fear (flop a) |.(!!)))             ::  deify stack trace
++  fear                                                ::  insert user mean
  |*  {a/tang _|?(**)}
  ^+  (+<+)
  =>  .(a `tang`a)
  ?~  a  (+<+)
  ~_(i.a $(a t.a))
::::::::::::::::::::::::::::::::::::::::::::::::::::::::::
::                section 2cJ, extra math               ::
::
++  sqt                                                 ::  sqrt w+remainder
  ~/  %sqt
  |=  a/@  ^-  {p/@ q/@}
  ?~  a  [0 0]
  =+  [q=(div (dec (xeb a)) 2) r=0]
  =-  [-.b (sub a +.b)]
  ^=  b  |-
  =+  s=(add r (bex q))
  =+  t=(mul s s)
  ?:  =(q 0)
    ?:  (lte t a)  [s t]  [r (mul r r)]
  ?:  (lte t a)  $(r s, q (dec q))  $(q (dec q))
::
++  dvr
  ~/  %dvr
  |=  {a/@ b/@}  ^-  {p/@ q/@}
  ?<  =(0 b)
  [(div a b) (mod a b)]
::
++  pow
  ~/  %pow
  |=  {a/@ b/@}
  ?:  =(b 0)  1
  |-  ?:  =(b 1)  a
  =+  c=$(b (div b 2))
  =+  d=(mul c c)
  ?~  (dis b 1)  d  (mul d a)
  ::::::::::::::::::::::::::::::::::::::::::::::::::::::  ::
::::              chapter 2d, containers                ::::
::  ::::::::::::::::::::::::::::::::::::::::::::::::::::::
::                section 2dA, sets                     ::
::
++  apt                                                 ::  set invariant
  |=  a/(tree)
  ?~  a
    &
  ?&  ?~(l.a & ?&((vor n.a n.l.a) (hor n.l.a n.a) $(a l.a)))
      ?~(r.a & ?&((vor n.a n.r.a) (hor n.a n.r.a) $(a r.a)))
  ==
::
++  in                                                  ::  set engine
  ~/  %in
  |/  a/(set)
  +-  all                                               ::  logical AND
    ~/  %all
    |*  b/$+(* ?)
    |-  ^-  ?
    ?~  a
      &
    ?&((b n.a) $(a l.a) $(a r.a))
  ::
  +-  any                                               ::  logical OR
    ~/  %any
    |*  b/$+(* ?)
    |-  ^-  ?
    ?~  a
      |
    ?|((b n.a) $(a l.a) $(a r.a))
  ::
  +-  bif                                               ::  splits a by b
    ~/  %bif
    |*  b/*
    ^+  [l=a r=a]
    =<  [+< +>]
    |-  ^+  a
    ?~  a
      [b ~ ~]
    ?:  =(b n.a)
      a
    ?:  (hor b n.a)
      =+  c=$(a l.a)
      ?>  ?=(^ c)
      [n.c l.c [n.a r.c r.a]]
    =+  c=$(a r.a)
    ?>  ?=(^ c)
    [n.c [n.a l.a l.c] r.c]
  ::
  +-  del                                               ::  b without any a
    ~/  %del
    |*  b/*
    |-  ^+  a
    ?~  a
      ~
    ?.  =(b n.a)
      ?:  (hor b n.a)
        [n.a $(a l.a) r.a]
      [n.a l.a $(a r.a)]
    |-  ^-  {$?($~ _a)}
    ?~  l.a  r.a
    ?~  r.a  l.a
    ?:  (vor n.l.a n.r.a)
      [n.l.a l.l.a $(l.a r.l.a)]
    [n.r.a $(r.a l.r.a) r.r.a]
  ::
  +-  dif                                               ::  difference
    ~/  %dif
    |*  b/_a
    |-  ^+  a
    ?~  b
      a
    =+  c=(bif(+< a) n.b)
    ?>  ?=(^ c)
    =+  d=$(a l.c, b l.b)
    =+  e=$(a r.c, b r.b)
    |-  ^-  {$?($~ _a)}
    ?~  d  e
    ?~  e  d
    ?:  (vor n.d n.e)
      [n.d l.d $(d r.d)]
    [n.e $(e l.e) r.e]
  ::
  +-  dig                                               ::  axis of a in b
    |=  b/*
    =+  c=1
    |-  ^-  (unit @)
    ?~  a  ~
    ?:  =(b n.a)  [~ u=(peg c 2)]
    ?:  (hor b n.a)
      $(a l.a, c (peg c 6))
    $(a r.a, c (peg c 7))
  ::
  +-  gas                                               ::  concatenate
    ~/  %gas
    |=  b/(list _?>(?=(^ a) n.a))
    |-  ^+  a
    ?~  b
      a
    $(b t.b, a (put(+< a) i.b))
  ::
  +-  has                                               ::  b exists in a check
    ~/  %has
    |*  b/*
    |-  ^-  ?
    ?~  a
      |
    ?:  =(b n.a)
      &
    ?:  (hor b n.a)
      $(a l.a)
    $(a r.a)
  ::
  +-  int                                               ::  intersection
    ~/  %int
    |*  b/_a
    |-  ^+  a
    ?~  b
      ~
    ?~  a
      ~
    ?.  (vor n.a n.b)
      $(a b, b a)
    ?:  =(n.b n.a)
      [n.a $(a l.a, b l.b) $(a r.a, b r.b)]
    ?:  (hor n.b n.a)
      %-  uni(+< $(a l.a, b [n.b l.b ~]))  $(b r.b)
    %-  uni(+< $(a r.a, b [n.b ~ r.b]))  $(b l.b)
  ::
  +-  put                                               ::  puts b in a, sorted
    ~/  %put
    |*  b/*
    |-  ^+  a
    ?~  a
      [b ~ ~]
    ?:  =(b n.a)
      a
    ?:  (hor b n.a)
      =+  c=$(a l.a)
      ?>  ?=(^ c)
      ?:  (vor n.a n.c)
        [n.a c r.a]
      [n.c l.c [n.a r.c r.a]]
    =+  c=$(a r.a)
    ?>  ?=(^ c)
    ?:  (vor n.a n.c)
      [n.a l.a c]
    [n.c [n.a l.a l.c] r.c]
  ::
  +-  rep                                               ::  replace by product
    |*  b/_|=({* *} +<+)
    |-
    ?~  a  +<+.b
    $(a r.a, +<+.b $(a l.a, +<+.b (b n.a +<+.b)))
  ::
  +-  tap                                               ::  list tiles a set
    ~/  %tap
    |=  b/(list _?>(?=(^ a) n.a))
    ^+  b
    ?~  a
      b
    $(a r.a, b [n.a $(a l.a)])
  ::
  +-  uni                                               ::  union
    ~/  %uni
    |*  b/_a
    ?:  =(a b)  a
    |-  ^+  a
    ?~  b
      a
    ?~  a
      b
    ?:  (vor n.a n.b)
      ?:  =(n.b n.a)
        [n.b $(a l.a, b l.b) $(a r.a, b r.b)]
      ?:  (hor n.b n.a)
        $(a [n.a $(a l.a, b [n.b l.b ~]) r.a], b r.b)
      $(a [n.a l.a $(a r.a, b [n.b ~ r.b])], b l.b)
    ?:  =(n.a n.b)
      [n.b $(b l.b, a l.a) $(b r.b, a r.a)]
    ?:  (hor n.a n.b)
      $(b [n.b $(b l.b, a [n.a l.a ~]) r.b], a r.a)
    $(b [n.b l.b $(b r.b, a [n.a ~ r.a])], a l.a)
  ::
  +-  wyt                                               ::  size of set
    |-  ^-  @
    ?~(a 0 +((add $(a l.a) $(a r.a))))
  --
::::::::::::::::::::::::::::::::::::::::::::::::::::::::::
::                section 2dB, maps                     ::
::
++  ept                                                 ::  map invariant
  |=  a/(tree {p/* q/*})
  ?~  a
    &
  ?&  ?~(l.a & ?&((vor p.n.a p.n.l.a) (gor p.n.l.a p.n.a) $(a l.a)))
      ?~(r.a & ?&((vor p.n.a p.n.r.a) (gor p.n.a p.n.r.a) $(a l.a)))
  ==
::
++  ja                                                  ::  jar engine
  |/  a/(jar)
  +-  get                                               ::  gets list by key
    |*  b/*
    =+  c=(~(get by a) b)
    ?~(c ~ u.c)
  ::
  +-  add                                               ::  adds key-list pair
    |*  {b/* c/*}
    =+  d=(get(+< a) b)
    (~(put by a) b [c d])
  --
::
++  ju                                                  ::  jug engine
  |/  a/(jug)
  +-  del                                               ::  del key-set pair
    |*  {b/* c/*}
    ^+  a
    =+  d=(get(+< a) b)
    =+  e=(~(del in d) c)
    ?~  e
      (~(del by a) b)
    (~(put by a) b e)
  ::
  +-  gas                                               ::  concatenate
    |*  b/(list {p/* q/*})
    =>  .(b `(list _?>(?=({{* ^} ^} a) [p=p q=n.q]:n.a))`b)
    |-  ^+  a
    ?~  b
      a
    $(b t.b, a (put(+< a) p.i.b q.i.b))
  ::
  +-  get                                               ::  gets set by key
    |*  b/*
    =+  c=(~(get by a) b)
    ?~(c ~ u.c)
  ::
  +-  has                                               ::  existence check
    |*  {b/* c/*}
    ^-  ?
    (~(has in (get(+< a) b)) c)
  ::
  +-  put                                               ::  add key-set pair
    |*  {b/* c/*}
    ^+  a
    =+  d=(get(+< a) b)
    (~(put by a) b (~(put in d) c))
  --
::
++  by                                                  ::  map engine
  ~/  %by
  |/  a/(map)
  +-  all                                               ::  logical AND
    ~/  %all
    |*  b/$+(* ?)
    |-  ^-  ?
    ?~  a
      &
    ?&((b q.n.a) $(a l.a) $(a r.a))
  ::
  +-  any                                               ::  logical OR
    ~/  %any
    |*  b/$+(* ?)
    |-  ^-  ?
    ?~  a
      |
    ?|((b q.n.a) $(a l.a) $(a r.a))
  ::
  +-  bif                                               ::  splits a by b
    ~/  %bif
    |*  {b/* c/*}
    ^+  [l=a r=a]
    =<  [+< +>]
    |-  ^+  a
    ?~  a
      [[b c] ~ ~]
    ?:  =(b p.n.a)
      ?:  =(c q.n.a)
        a
      [[b c] l.a r.a]
    ?:  (gor b p.n.a)
      =+  d=$(a l.a)
      ?>  ?=(^ d)
      [n.d l.d [n.a r.d r.a]]
    =+  d=$(a r.a)
    ?>  ?=(^ d)
    [n.d [n.a l.a l.d] r.d]
  ::
  +-  del                                               ::  delete at key b
    ~/  %del
    |*  b/*
    |-  ^+  a
    ?~  a
      ~
    ?.  =(b p.n.a)
      ?:  (gor b p.n.a)
        [n.a $(a l.a) r.a]
      [n.a l.a $(a r.a)]
    |-  ^-  {$?($~ _a)}
    ?~  l.a  r.a
    ?~  r.a  l.a
    ?:  (vor p.n.l.a p.n.r.a)
      [n.l.a l.l.a $(l.a r.l.a)]
    [n.r.a $(r.a l.r.a) r.r.a]
  ::
  +-  dif                                               ::  difference
    ~/  %dif
    |*  b/_a
    |-  ^+  a
    ?~  b
      a
    =+  c=(bif(+< a) n.b)
    ?>  ?=(^ c)
    =+  d=$(a l.c, b l.b)
    =+  e=$(a r.c, b r.b)
    |-  ^-  {$?($~ _a)}
    ?~  d  e
    ?~  e  d
    ?:  (vor p.n.d p.n.e)
      [n.d l.d $(d r.d)]
    [n.e $(e l.e) r.e]
  ::
  +-  dig                                               ::  axis of b key
    |=  b/*
    =+  c=1
    |-  ^-  (unit @)
    ?~  a  ~
    ?:  =(b p.n.a)  [~ u=(peg c 2)]
    ?:  (gor b p.n.a)
      $(a l.a, c (peg c 6))
    $(a r.a, c (peg c 7))
  ::
  +-  gas                                               ::  concatenate
    ~/  %gas
    |*  b/(list {p/* q/*})
    =>  .(b `(list _?>(?=(^ a) n.a))`b)
    |-  ^+  a
    ?~  b
      a
    $(b t.b, a (put(+< a) p.i.b q.i.b))
  ::
  +-  get                                               ::  grab value by key
    ~/  %get
    |=  b/*
    ^-  {$@($~ {$~ u/_?>(?=(^ a) q.n.a)})}
    ?~  a
      ~
    ?:  =(b p.n.a)
      [~ u=q.n.a]
    ?:  (gor b p.n.a)
      $(a l.a)
    $(a r.a)
  ::
  +-  got
    |*  b/*
    %-  need
    %-  get(+< a)  b
  ::
  +-  has                                               ::  key existence check
    ~/  %has
    |*  b/*
    !=(~ (get(+< a) b))
  ::
  +-  int                                               ::  intersection
    ~/  %int
    |*  b/_a
    |-  ^+  a
    ?~  b
      ~
    ?~  a
      ~
    ?:  (vor p.n.a p.n.b)
      ?:  =(p.n.b p.n.a)
        [n.b $(a l.a, b l.b) $(a r.a, b r.b)]
      ?:  (gor p.n.b p.n.a)
        %-  uni(+< $(a l.a, b [n.b l.b ~]))  $(b r.b)
      %-  uni(+< $(a r.a, b [n.b ~ r.b]))  $(b l.b)
    ?:  =(p.n.a p.n.b)
      [n.b $(b l.b, a l.a) $(b r.b, a r.a)]
    ?:  (gor p.n.a p.n.b)
      %-  uni(+< $(b l.b, a [n.a l.a ~]))  $(a r.a)
    %-  uni(+< $(b r.b, a [n.a ~ r.a]))  $(a l.a)
  ::
  +-  mar                                               ::  add with validation
    |*  {b/_?>(?=(^ a) p.n.a) c/(unit _?>(?=(^ a) q.n.a))}
    ?~  c
      (del b)
    (put b u.c)
  ::
  +-  put                                               ::  adds key-value pair
    ~/  %put
    |*  {b/* c/*}
    |-  ^+  a
    ?~  a
      [[b c] ~ ~]
    ?:  =(b p.n.a)
      ?:  =(c q.n.a)
        a
      [[b c] l.a r.a]
    ?:  (gor b p.n.a)
      =+  d=$(a l.a)
      ?>  ?=(^ d)
      ?:  (vor p.n.a p.n.d)
        [n.a d r.a]
      [n.d l.d [n.a r.d r.a]]
    =+  d=$(a r.a)
    ?>  ?=(^ d)
    ?:  (vor p.n.a p.n.d)
      [n.a l.a d]
    [n.d [n.a l.a l.d] r.d]
  ::
  +-  rep                                               ::  replace by product
    |*  b/_|=({* *} +<+)
    |-
    ?~  a  +<+.b
    $(a r.a, +<+.b $(a l.a, +<+.b (b n.a +<+.b)))
  ::
  +-  rib                                               ::  transform + product
    |*  {b/* c/$+(* *)}
    |-  ^+  [b a]
    ?~  a  [b ~]
    =+  d=(c n.a b)
    =.  n.a  +.d
    =+  e=$(a l.a, b -.d)
    =+  f=$(a r.a, b -.e)
    [-.f [n.a +.e +.f]]
  ::
  +-  run                                               ::  apply gate to values
    |*  b/$+(* *)
    |-
    ?~  a  a
    [n=[p=p.n.a q=(b q.n.a)] l=$(a l.a) r=$(a r.a)]
  ::
  +-  tap                                               ::  listify pairs
    ~/  %tap
    |=  b/(list _?>(?=(^ a) n.a))
    ^+  b
    ?~  a
      b
    $(a r.a, b [n.a $(a l.a)])
  ::
  +-  uni                                               ::  union, merge
    ~/  %uni
    |*  b/_a
    |-  ^+  a
    ?~  b
      a
    ?~  a
      b
    ?:  (vor p.n.a p.n.b)
      ?:  =(p.n.b p.n.a)
        [n.b $(a l.a, b l.b) $(a r.a, b r.b)]
      ?:  (gor p.n.b p.n.a)
        $(a [n.a $(a l.a, b [n.b l.b ~]) r.a], b r.b)
      $(a [n.a l.a $(a r.a, b [n.b ~ r.b])], b l.b)
    ?:  =(p.n.a p.n.b)
      [n.b $(b l.b, a l.a) $(b r.b, a r.a)]
    ?:  (gor p.n.a p.n.b)
      $(b [n.b $(b l.b, a [n.a l.a ~]) r.b], a r.a)
    $(b [n.b l.b $(b r.b, a [n.a ~ r.a])], a l.a)
  ::
  +-  urn                                               ::  apply gate to nodes
    |*  b/$+({* *} *)
    |-
    ?~  a  ~
    [n=[p=p.n.a q=(b p.n.a q.n.a)] l=$(a l.a) r=$(a r.a)]
  ::
  +-  wyt                                               ::  depth of map
    |-  ^-  @
    ?~(a 0 +((add $(a l.a) $(a r.a))))
  --
::::::::::::::::::::::::::::::::::::::::::::::::::::::::::
::                section 2dC, queues                   ::
::
++  to                                                  ::  queue engine
  |/  a/(qeu)
  +-  bal
    |-  ^+  a
    ?~  a  ~
    ?.  |(?=($~ l.a) (vor n.a n.l.a))
      $(a [n.l.a l.l.a $(a [n.a r.l.a r.a])])
    ?.  |(?=($~ r.a) (vor n.a n.r.a))
      $(a [n.r.a $(a [n.a l.a l.r.a]) r.r.a])
    a
  ::
  +-  dep                                               ::  max depth of queue
    |-  ^-  @
    ?~  a  0
    +((max $(a l.a) $(a r.a)))
  ::
  +-  gas                                               ::  insert list to que
    |=  b/(list _?>(?=(^ a) n.a))
    |-  ^+  a
    ?~(b a $(b t.b, a (put(+< a) i.b)))
  ::
  +-  get                                               ::  head-tail pair
    |-  ^+  ?>(?=(^ a) [p=n.a q=*(qeu _n.a)])
    ?~  a
      !!
    ?~  r.a
      [n.a l.a]
    =+  b=$(a r.a)
    :-  p.b
    ?:  |(?=($~ q.b) (vor n.a n.q.b))
      [n.a l.a q.b]
    [n.q.b [n.a l.a l.q.b] r.q.b]
  ::
  +-  nap                                               ::  removes head
    ?>  ?=(^ a)
    ?:  =(~ l.a)  r.a
    =+  b=get(+< l.a)
    bal(+< ^+(a [p.b q.b r.a]))
  ::
  +-  put                                               ::  insert new tail
    |*  b/*
    |-  ^+  a
    ?~  a
      [b ~ ~]
    bal(+< a(l $(a l.a)))
  ::
  +-  tap                                               ::  adds list to end
    |=  b/(list _?>(?=(^ a) n.a))
    =+  z=0                                             ::  XX breaks jet match
    ^+  b
    ?~  a
      b
    $(a r.a, b [n.a $(a l.a)])
  ::
  +-  top                                               ::  produces head
    |-  ^-  (unit _?>(?=(^ a) n.a))
    ?~  a  ~
    ?~(r.a [~ n.a] $(a r.a))
  --
::::::::::::::::::::::::::::::::::::::::::::::::::::::::::
::                section 2dD, casual containers        ::
::
++  mo                                                  ::  make a map
  |*  a/(pole ^)
  =>  .(a ^.(|*(a/$@($~ ^) ?~(a ~ [i=-.a t=$(a +.a)])) a))
  =>  .(a ^.(homo a))
  =>  .(a `(list {p/_-<.a q/_->.a})`a)
  =+  b=*(map _?>(?=(^ a) p.i.a) _?>(?=(^ a) q.i.a))
  (~(gas by b) a)
::
++  sa                                                  ::  make a set
  |*  a/(list)
  =>  .(a `_(homo a)`a)
  =+  b=*(set _?>(?=(^ a) i.a))
  (~(gas in b) a)
::
++  qu                                                  ::  qeu from list
  |*  a/(list)
  =>  .(a `_(homo a)`a)
  =+  b=*(qeu _?>(?=(^ a) i.a))
  (~(gas to b) a)
  ::::::::::::::::::::::::::::::::::::::::::::::::::::::  ::
::::              chapter 2e, miscellaneous libs        ::::
::  ::::::::::::::::::::::::::::::::::::::::::::::::::::::
::                section 2eA, packing                  ::
::
++  cue                                                 ::  unpack
  ~/  %cue
  |=  a/@
  ^-  *
  =+  b=0
  =+  m=`(map @ *)`~
  =<  q
  |-  ^-  {p/@ q/* r/(map @ *)}
  ?:  =(0 (cut 0 [b 1] a))
    =+  c=(rub +(b) a)
    [+(p.c) q.c (~(put by m) b q.c)]
  =+  c=(add 2 b)
  ?:  =(0 (cut 0 [+(b) 1] a))
    =+  u=$(b c)
    =+  v=$(b (add p.u c), m r.u)
    =+  w=[q.u q.v]
    [(add 2 (add p.u p.v)) w (~(put by r.v) b w)]
  =+  d=(rub c a)
  [(add 2 p.d) (need (~(get by m) q.d)) m]
::
++  jam                                                 ::  pack
  ~/  %jam
  |=  a/*
  ^-  @
  =+  b=0
  =+  m=`(map * @)`~
  =<  q
  |-  ^-  {p/@ q/@ r/(map * @)}
  =+  c=(~(get by m) a)
  ?~  c
    =>  .(m (~(put by m) a b))
    ?:  ?=(@ a)
      =+  d=(mat a)
      [(add 1 p.d) (lsh 0 1 q.d) m]
    =>  .(b (add 2 b))
    =+  d=$(a -.a)
    =+  e=$(a +.a, b (add b p.d), m r.d)
    [(add 2 (add p.d p.e)) (mix 1 (lsh 0 2 (cat 0 q.d q.e))) r.e]
  ?:  ?&(?=(@ a) (lte (met 0 a) (met 0 u.c)))
    =+  d=(mat a)
    [(add 1 p.d) (lsh 0 1 q.d) m]
  =+  d=(mat u.c)
  [(add 2 p.d) (mix 3 (lsh 0 2 q.d)) m]
::
++  mat                                                 ::  length-encode
  ~/  %mat
  |=  a/@
  ^-  {p/@ q/@}
  ?:  =(0 a)
    [1 1]
  =+  b=(met 0 a)
  =+  c=(met 0 b)
  :-  (add (add c c) b)
  (cat 0 (bex c) (mix (end 0 (dec c) b) (lsh 0 (dec c) a)))
::
++  rub                                                 ::  length-decode
  ~/  %rub
  |=  {a/@ b/@}
  ^-  {p/@ q/@}
  =+  ^=  c
      =+  [c=0 m=(met 0 b)]
      |-  ?<  (gth c m)
      ?.  =(0 (cut 0 [(add a c) 1] b))
        c
      $(c +(c))
  ?:  =(0 c)
    [1 0]
  =+  d=(add a +(c))
  =+  e=(add (bex (dec c)) (cut 0 [d (dec c)] b))
  [(add (add c c) e) (cut 0 [(add d (dec c)) e] b)]
::::::::::::::::::::::::::::::::::::::::::::::::::::::::::
::                section 2eB, parsing (tracing)        ::
::
++  last  |=  {zyc/hair naz/hair}                       ::  farther trace
          ^-  hair
          ?:  =(p.zyc p.naz)
            ?:((gth q.zyc q.naz) zyc naz)
          ?:((gth p.zyc p.naz) zyc naz)
::
++  lust  |=  {weq/char naz/hair}                       ::  detect newline
          ^-  hair
          ?:(=(10 weq) [+(p.naz) 1] [p.naz +(q.naz)])
::::::::::::::::::::::::::::::::::::::::::::::::::::::::::
::                section 2eC, parsing (custom rules)   ::
::
++  cold                                                ::  replace w+ constant
  ~/  %cold
  |*  {cus/* sef/rule}
  ~/  %fun
  |=  tub/nail
  =+  vex=(sef tub)
  ?~  q.vex
    vex
  [p=p.vex q=[~ u=[p=cus q=q.u.q.vex]]]
::
++  cook                                                ::  apply gate
  ~/  %cook
  |*  {poq/$+(* *) sef/rule}
  ~/  %fun
  |=  tub/nail
  =+  vex=(sef tub)
  ?~  q.vex
    vex
  [p=p.vex q=[~ u=[p=(poq p.u.q.vex) q=q.u.q.vex]]]
::
++  easy                                                ::  always parse
  ~/  %easy
  |*  huf/*
  ~/  %fun
  |=  tub/nail
  ^-  (like _huf)
  [p=p.tub q=[~ u=[p=huf q=tub]]]
::
++  fail  |=(tub/nail [p=p.tub q=~])                    ::  never parse
++  full                                                ::  has to fully parse
  |*  sef/rule
  |=  tub/nail
  =+  vex=(sef tub)
  ?~(q.vex vex ?:(=(~ q.q.u.q.vex) vex [p=p.vex q=~]))
::
++  funk                                                ::  add to tape first
  |*  {pre/tape sef/rule}
  |=  tub/nail
  (sef p.tub (weld pre q.tub))
::
++  here                                                ::  place-based apply
  ~/  %here
  |*  {hez/_|=({a/pint b/*} [a b]) sef/rule}
  ~/  %fun
  |=  tub/nail
  =+  vex=(sef tub)
  ?~  q.vex
    vex
  [p=p.vex q=[~ u=[p=(hez [p.tub p.q.u.q.vex] p.u.q.vex) q=q.u.q.vex]]]
::
++  inde  |*  sef/rule                                 :: indentation block
  |=  nail  ^+  (sef)
  =+  [har tap]=[p q]:+<
  =+  lev=(fil 3 (dec q.har) ' ')
  =+  eol=(just `@t`10)
  =+  =-  roq=((star ;~(pose prn ;~(sfix eol (jest lev)) -)) har tap)
      ;~(simu ;~(plug eol eol) eol)
  ?~  q.roq  roq
  =+  vex=(sef har(q 1) p.u.q.roq)
  =+  fur=p.vex(q (add (dec q.har) q.p.vex))
  ?~  q.vex  vex(p fur)
  =-  vex(p fur, u.q -)
  :+  &3.vex
    &4.vex(q.p (add (dec q.har) q.p.&4.vex))
  =+  res=|4.vex
  |-  ?~  res  |4.roq
  ?.  =(10 -.res)  [-.res $(res +.res)]
  (welp [`@t`10 (trip lev)] $(res +.res))
::
++  jest                                                ::  match a cord
  |=  daf/@t
  |=  tub/nail
  =+  fad=daf
  |-  ^-  (like @t)
  ?:  =(0 daf)
    [p=p.tub q=[~ u=[p=fad q=tub]]]
  ?:  |(?=($~ q.tub) !=((end 3 1 daf) i.q.tub))
    (fail tub)
  $(p.tub (lust i.q.tub p.tub), q.tub t.q.tub, daf (rsh 3 1 daf))
::
++  just                                                ::  XX redundant, jest
  ~/  %just                                             ::  match a char
  |=  daf/char
  ~/  %fun
  |=  tub/nail
  ^-  (like char)
  ?~  q.tub
    (fail tub)
  ?.  =(daf i.q.tub)
    (fail tub)
  (next tub)
::
++  knee                                                ::  callbacks
  |*  {gar/* sef/_|.(*rule)}
  |=  tub/nail
  ^-  (like _gar)
  ((sef) tub)
::
++  mask                                                ::  match char in set
  ~/  %mask
  |=  bud/(list char)
  ~/  %fun
  |=  tub/nail
  ^-  (like char)
  ?~  q.tub
    (fail tub)
  ?.  (lien bud |=(a/char =(i.q.tub a)))
    (fail tub)
  (next tub)
::
++  next                                                ::  consume a char
  |=  tub/nail
  ^-  (like char)
  ?~  q.tub
    (fail tub)
  =+  zac=(lust i.q.tub p.tub)
  [zac [~ i.q.tub [zac t.q.tub]]]
::
++  sear                                                ::  conditional cook
  |*  {pyq/$+(* (unit)) sef/rule}
  |=  tub/nail
  =+  vex=(sef tub)
  ?~  q.vex
    vex
  =+  gey=(pyq p.u.q.vex)
  ?~  gey
    [p=p.vex q=~]
  [p=p.vex q=[~ u=[p=u.gey q=q.u.q.vex]]]
::
++  shim                                                ::  match char in range
  ~/  %shim
  |=  {les/@ mos/@}
  ~/  %fun
  |=  tub/nail
  ^-  (like char)
  ?~  q.tub
    (fail tub)
  ?.  ?&((gte i.q.tub les) (lte i.q.tub mos))
    (fail tub)
  (next tub)
::
++  stag                                                ::  add a label
  ~/  %stag
  |*  {gob/* sef/rule}
  ~/  %fun
  |=  tub/nail
  =+  vex=(sef tub)
  ?~  q.vex
    vex
  [p=p.vex q=[~ u=[p=[gob p.u.q.vex] q=q.u.q.vex]]]
::
++  stet
  |*  leh/(list {?(@ {@ @}) rule})
  |-
  ?~  leh
    ~
  [i=[p=-.i.leh q=+.i.leh] t=$(leh t.leh)]
::
++  stew                                                ::  switch by first char
  ~/  %stew
  |*  leh/(list {p/?(@ {@ @}) q/rule})                  ::  char+range keys
  =+  ^=  wor                                           ::  range complete lth
      |=  {ort/?(@ {@ @}) wan/?(@ {@ @})}
      ?@  ort
        ?@(wan (lth ort wan) (lth ort -.wan))
      ?@(wan (lth +.ort wan) (lth +.ort -.wan))
  =+  ^=  hel                                           ::  build parser map
      =+  hel=`(tree _?>(?=(^ leh) i.leh))`~
      |-  ^+  hel
      ?~  leh
        ~
      =+  yal=$(leh t.leh)
      |-  ^+  hel
      ?~  yal
        [i.leh ~ ~]
      ?:  (wor p.i.leh p.n.yal)
        =+  nuc=$(yal l.yal)
        ?>  ?=(^ nuc)
        ?:  (vor p.n.yal p.n.nuc)
          [n.yal nuc r.yal]
        [n.nuc l.nuc [n.yal r.nuc r.yal]]
      =+  nuc=$(yal r.yal)
      ?>  ?=(^ nuc)
      ?:  (vor p.n.yal p.n.nuc)
        [n.yal l.yal nuc]
      [n.nuc [n.yal l.yal l.nuc] r.nuc]
  ~%  %fun  ..^$  ~
  |=  tub/nail
  ?~  q.tub
    (fail tub)
  |-
  ?~  hel
    (fail tub)
  ?:  ?@  p.n.hel
        =(p.n.hel i.q.tub)
      ?&((gte i.q.tub -.p.n.hel) (lte i.q.tub +.p.n.hel))
    ::  (q.n.hel [(lust i.q.tub p.tub) t.q.tub])
    (q.n.hel tub)
  ?:  (wor i.q.tub p.n.hel)
    $(hel l.hel)
  $(hel r.hel)
::
++  stir
  ~/  %stir
  |*  {rud/* raq/_|*({a/* b/*} [a b]) fel/rule}
  ~/  %fun
  |=  tub/nail
  ^-  (like _rud)
  =+  vex=(fel tub)
  ?~  q.vex
    [p.vex [~ rud tub]]
  =+  wag=$(tub q.u.q.vex)
  ?>  ?=(^ q.wag)
  [(last p.vex p.wag) [~ (raq p.u.q.vex p.u.q.wag) q.u.q.wag]]
::
++  stun                                                ::  parse several times
  |*  {{les/@ mos/@} fel/rule}
  |=  tub/nail
  ^-  (like (list _(wonk (fel))))
  ?:  =(0 mos)
    [p.tub [~ ~ tub]]
  =+  vex=(fel tub)
  ?~  q.vex
    ?:  =(0 les)
      [p.vex [~ ~ tub]]
    vex
  =+  ^=  wag  %=  $
                 les  ?:(=(0 les) 0 (dec les))
                 mos  ?:(=(0 mos) 0 (dec mos))
                 tub  q.u.q.vex
               ==
  ?~  q.wag
    wag
  [p.wag [~ [p.u.q.vex p.u.q.wag] q.u.q.wag]]
::::::::::::::::::::::::::::::::::::::::::::::::::::::::::
::                section 2eD, parsing (combinators)    ::
::
++  bend                                                ::  conditional comp
  ~/  %bend
  |*  raq/_|*({a/* b/*} [~ u=[a b]])
  ~/  %fun
  |*  {vex/edge sab/rule}
  ?~  q.vex
    vex
  =+  yit=(sab q.u.q.vex)
  =+  yur=(last p.vex p.yit)
  ?~  q.yit
    [p=yur q=q.vex]
  =+  vux=(raq p.u.q.vex p.u.q.yit)
  ?~  vux
    [p=yur q=q.vex]
  [p=yur q=[~ u=[p=u.vux q=q.u.q.yit]]]
::
++  comp
  ~/  %comp
  |*  raq/_|*({a/* b/*} [a b])                       ::  arbitrary compose
  ~/  %fun
  |*  {vex/edge sab/rule}
  ?~  q.vex
    vex
  =+  yit=(sab q.u.q.vex)
  =+  yur=(last p.vex p.yit)
  ?~  q.yit
    [p=yur q=q.yit]
  [p=yur q=[~ u=[p=(raq p.u.q.vex p.u.q.yit) q=q.u.q.yit]]]
::
++  glue                                                ::  add rule
  ~/  %glue
  |*  bus/rule
  ~/  %fun
  |*  {vex/edge sab/rule}
  (plug vex ;~(pfix bus sab))
::
++  less                                                ::  no first and second
  |*  {vex/edge sab/rule}
  ?~  q.vex
    =+  roq=(sab)
    [p=(last p.vex p.roq) q=q.roq]
  (fail +<.sab)
::
++  pfix                                                ::  discard first rule
  ~/  %pfix
  (comp |*({a/* b/*} b))
::
++  plug                                                ::  first then second
  ~/  %plug
  |*  {vex/edge sab/rule}
  ?~  q.vex
    vex
  =+  yit=(sab q.u.q.vex)
  =+  yur=(last p.vex p.yit)
  ?~  q.yit
    [p=yur q=q.yit]
  [p=yur q=[~ u=[p=[p.u.q.vex p.u.q.yit] q=q.u.q.yit]]]
::
++  pose                                                ::  first or second
  ~/  %pose
  |*  {vex/edge sab/rule}
  ?~  q.vex
    =+  roq=(sab)
    [p=(last p.vex p.roq) q=q.roq]
  vex
::
++  simu                                                ::  first and second
  |*  {vex/edge sab/rule}
  ?~  q.vex
    vex
  =+  roq=(sab)
  roq
::
++  sfix                                                ::  discard second rule
  ~/  %sfix
  (comp |*({a/* b/*} a))
::::::::::::::::::::::::::::::::::::::::::::::::::::::::::
::                section 2eE, parsing (composers)      ::
::
++  bass
  |*  {wuc/@ tyd/rule}
  %+  cook
    |=  waq/(list @)
    %+  roll
      waq
    =|({p/@ q/@} |.((add p (mul wuc q))))
  tyd
::
++  boss
  |*  {wuc/@ tyd/rule}
  %+  cook
    |=  waq/(list @)
    %+  reel
      waq
    =|({p/@ q/@} |.((add p (mul wuc q))))
  tyd
::
++  flag
  |=  {sic/@t non/@t}
  ;~(pose (cold %& (jest sic)) (cold %| (jest non)))
::
++  ifix
  |*  {fel/{p/rule q/rule} hof/rule}
  ;~(pfix p.fel ;~(sfix hof q.fel))
::
++  more
  |*  {bus/rule fel/rule}
  ;~(pose (most bus fel) (easy ~))
::
++  most
  |*  {bus/rule fel/rule}
  ;~(plug fel (star ;~(pfix bus fel)))
::
++  pick
  |*  {a/rule b/rule}
  ;~  pose
    (stag %& a)
    (stag %| b)
  ==
::
++  plus  |*(fel/rule ;~(plug fel (star fel)))
++  punt  |*({a/rule} ;~(pose (stag ~ a) (easy ~)))
++  slug
  |*  raq/_|*({a/* b/*} [a b])
  |*  {bus/rule fel/rule}
  ;~((comp raq) fel (stir +<+.raq raq ;~(pfix bus fel)))
::
++  star                                                ::  0 or more times
  |*  fel/rule
  (stir `(list _(wonk *fel))`~ |*({a/* b/*} [a b]) fel)
::::::::::::::::::::::::::::::::::::::::::::::::::::::::::
::                section 2eF, parsing (ascii)          ::
::
++  ace  (just ' ')
++  bar  (just '|')
++  bas  (just '\\')
++  buc  (just '$')
++  cab  (just '_')
++  cen  (just '%')
++  col  (just ':')
++  com  (just ',')
++  doq  (just '"')
++  dot  (just '.')
++  fas  (just '/')
++  gal  (just '<')
++  gar  (just '>')
++  hax  (just '#')
++  kel  (just '{')
++  ker  (just '}')
++  ket  (just '^')
++  lus  (just '+')
++  hep  (just '-')
++  pel  (just '(')
++  pam  (just '&')
++  per  (just ')')
++  pat  (just '@')
++  sel  (just '[')
++  sem  (just ';')
++  ser  (just ']')
++  sig  (just '~')
++  soq  (just '\'')
++  tar  (just '*')
++  tec  (just '`')
++  tis  (just '=')
++  wut  (just '?')
++  zap  (just '!')
::::::::::::::::::::::::::::::::::::::::::::::::::::::::::
::                section 2eG, parsing (whitespace)     ::
::
++  dog  ;~(plug dot gay)                               ::  .  number separator
++  doh  ;~(plug ;~(plug hep hep) gay)                  ::  --  phon separator
++  dun  (cold ~ ;~(plug hep hep))                      ::  -- (phep) to ~
++  duz  (cold ~ ;~(plug tis tis))                      ::  == (stet) to ~
++  gah  (mask [`@`10 ' ' ~])                           ::  newline or ace
++  gap  (cold ~ ;~(plug gaq (star ;~(pose vul gah))))  ::  plural space
++  gaq  ;~  pose                                       ::  end of line
             (just `@`10)
             ;~(plug gah ;~(pose gah vul))
             vul
         ==
++  gaw  (cold ~ (star ;~(pose vul gah)))               ::  classic white
++  gay  ;~(pose gap (easy ~))                          ::
++  vul  %-  cold  :-  ~                                ::  comments
         ;~  plug  col  col
           (star prn)
           (just `@`10)
         ==
::::::::::::::::::::::::::::::::::::::::::::::::::::::::::
::                section 2eH, parsing (idioms)         ::
::
++  alf  ;~(pose low hig)                               ::  alphabetic
++  aln  ;~(pose low hig nud)                           ::  alphanumeric
++  alp  ;~(pose low hig nud hep)                       ::  alphanumeric and -
++  bet  ;~(pose (cold 2 hep) (cold 3 lus))             ::  axis syntax - +
++  bin  (bass 2 (most gon but))                        ::  binary to atom
++  but  (cook |=(a/@ (sub a '0')) (shim '0' '1'))      ::  binary digit
++  cit  (cook |=(a/@ (sub a '0')) (shim '0' '7'))      ::  octal digit
++  dem  (bass 10 (most gon dit))                       ::  decimal to atom
++  dit  (cook |=(a/@ (sub a '0')) (shim '0' '9'))      ::  decimal digit
++  gul  ;~(pose (cold 2 gal) (cold 3 gar))             ::  axis syntax < >
++  gon  ;~(pose ;~(plug bas gay fas) (easy ~))         ::  long numbers \ /
++  hex  (bass 16 (most gon hit))                       ::  hex to atom
++  hig  (shim 'A' 'Z')                                 ::  uppercase
++  hit  ;~  pose                                       ::  hex digits
           dit
           (cook |=(a/char (sub a 87)) (shim 'a' 'f'))
           (cook |=(a/char (sub a 55)) (shim 'A' 'F'))
         ==
++  low  (shim 'a' 'z')                                 ::  lowercase
++  mes  %+  cook                                       ::  hexbyte
           |=({a/@ b/@} (add (mul 16 a) b))
         ;~(plug hit hit)
++  nix  (boss 256 (star ;~(pose aln cab)))             ::
++  nud  (shim '0' '9')                                 ::  numeric
++  prn  ;~(less (just `@`127) (shim 32 256))
++  qat  ;~  pose                                       ::  chars in blockcord
             prn
             ;~(less ;~(plug (just `@`10) soqs) (just `@`10))
         ==
++  qit  ;~  pose                                       ::  chars in a cord
             ;~(less bas soq prn)
             ;~(pfix bas ;~(pose bas soq mes))          ::  escape chars
         ==
++  qut  ;~  simu  soq                                  ::  cord
           ;~  pose
             ;~  less  soqs
               (ifix [soq soq] (boss 256 (more gon qit)))
             ==
             =+  hed=;~(pose ;~(plug (plus ace) vul) (just '\0a'))
             %-  inde  %+  ifix
               :-  ;~(plug soqs hed)
               ;~(plug (just '\0a') soqs)
             (boss 256 (star qat))
           ==
         ==
::
++  soqs  ;~(plug soq soq soq)                          ::  delimiting '''
++  sym                                                 ::  symbol
  %+  cook
    |=(a/tape (rap 3 ^-((list @) a)))
  ;~(plug low (star ;~(pose nud low hep)))
::
++  ven  ;~  (comp |=({a/@ b/@} (peg a b)))             ::  +>- axis syntax
           bet
           =+  hom=`?`|
           |=  tub/nail
           ^-  (like axis)
           =+  vex=?:(hom (bet tub) (gul tub))
           ?~  q.vex
             [p.tub [~ 1 tub]]
           =+  wag=$(p.tub p.vex, hom !hom, tub q.u.q.vex)
           ?>  ?=(^ q.wag)
           [p.wag [~ (peg p.u.q.vex p.u.q.wag) q.u.q.wag]]
         ==
++  vit                                                 ::  base64 digit
  ;~  pose
    (cook |=(a/@ (sub a 65)) (shim 'A' 'Z'))
    (cook |=(a/@ (sub a 71)) (shim 'a' 'z'))
    (cook |=(a/@ (add a 4)) (shim '0' '9'))
    (cold 62 (just '-'))
    (cold 63 (just '+'))
  ==
::::::::::::::::::::::::::::::::::::::::::::::::::::::::::
::                section 2eI, parsing (external)       ::
::
++  rash  |*({naf/@ sab/rule} (scan (trip naf) sab))   ::
++  rose  |*  {los/tape sab/rule}
          =+  vex=(sab [[1 1] los])
          =+  len=(lent los)
          ?.  =(+(len) q.p.vex)  [%| p=(dec q.p.vex)]
          ?~  q.vex
            [%& p=~]
          [%& p=[~ u=p.u.q.vex]]
++  rush  |*({naf/@ sab/rule} (rust (trip naf) sab))
++  rust  |*  {los/tape sab/rule}
          =+  vex=((full sab) [[1 1] los])
          ?~(q.vex ~ [~ u=p.u.q.vex])
++  scan  |*  {los/tape sab/rule}
          =+  vex=((full sab) [[1 1] los])
          ?~  q.vex
            ~_  (show [%m '{%d %d}'] p.p.vex q.p.vex ~)
            ~|('syntax-error' !!)
          p.u.q.vex
::::::::::::::::::::::::::::::::::::::::::::::::::::::::::
::                section 2eJ, formatting (basic text)  ::
::
++  cass                                                ::  lowercase
  |=  vib/tape
  %+  rap  3
  (turn vib |=(a/@ ?.(&((gte a 'A') (lte a 'Z')) a (add 32 a))))
::
++  cuss                                                ::  uppercase
  |=  vib/tape
  ^-  @t
  %+  rap  3
  (turn vib |=(a/@ ?.(&((gte a 'a') (lte a 'z')) a (sub a 32))))
::
++  crip  |=(a/tape `@t`(rap 3 a))                      ::  tape to cord
::
++  mesc                                                ::  ctrl code escape
  |=  vib/tape
  ^-  tape
  ?~  vib
    ~
  ?:  =('\\' i.vib)
    ['\\' '\\' $(vib t.vib)]
  ?:  ?|((gth i.vib 126) (lth i.vib 32) =(39 i.vib))
    ['\\' (welp ~(rux at i.vib) '/' $(vib t.vib))]
  [i.vib $(vib t.vib)]
::
++  runt                                                ::  prepend repeatedly
  |=  {{a/@ b/@} c/tape}
  ^-  tape
  ?:  =(0 a)
    c
  [b $(a (dec a))]
::
++  sand                                                ::  atom sanity
  |=  a/@ta
  (flit (sane a))
::
++  sane                                                ::  atom sanity
  |=  a/@ta
  |=  b/@  ^-  ?
  ?.  =(%t (end 3 1 a))
    ~|(%sane-stub !!)
  =+  [inx=0 len=(met 3 b)]
  ?:  =(%tas a)
    |-  ^-  ?
    ?:  =(inx len)  &
    =+  cur=(cut 3 [inx 1] b)
    ?&  ?|  &((gte cur 'a') (lte cur 'z'))
            &(=('-' cur) !=(0 inx) !=(len inx))
            &(&((gte cur '0') (lte cur '9')) !=(0 inx))
        ==
        $(inx +(inx))
    ==
  ?:  =(%ta a)
    |-  ^-  ?
    ?:  =(inx len)  &
    =+  cur=(cut 3 [inx 1] b)
    ?&  ?|  &((gte cur 'a') (lte cur 'z'))
            &((gte cur '0') (lte cur '9'))
            |(=('-' cur) =('~' cur) =('_' cur) =('.' cur))
        ==
        $(inx +(inx))
    ==
  |-  ^-  ?
  ?:  =(0 b)  &
  =+  cur=(end 3 1 b)
  ?:  &((lth cur 32) !=(10 cur))  |
  =+  len=(teff cur)
  ?&  |(=(1 len) =+(i=1 |-(|(=(i len) &((gte (cut 3 [i 1] b) 128) $(i +(i)))))))
      $(b (rsh 3 len b))
  ==
::
++  trim                                                ::  tape split
  |=  {a/@ b/tape}
  ^-  {p/tape q/tape}
  ?~  b
    [~ ~]
  ?:  =(0 a)
    [~ b]
  =+  c=$(a (dec a), b t.b)
  [[i.b p.c] q.c]
::
++  trip                                                ::  cord to tape
  ~/  %trip
  |=  a/@  ^-  tape
  ?:  =(0 (met 3 a))
    ~
  [^-(@ta (end 3 1 a)) $(a (rsh 3 1 a))]
::
++  teff                                                ::  length utf8
  |=  a/@t  ^-  @
  =+  b=(end 3 1 a)
  ~|  %bad-utf8
  ?:  =(0 b)
    ?>(=(0 a) 0)
  ?>  |((gte b 32) =(10 b))
  ?:((lte b 127) 1 ?:((lte b 223) 2 ?:((lte b 239) 3 4)))
::
++  turf                                                ::  utf8 to utf32
  |=  a/@t
  ^-  @c
  %+  rap  5
  |-  ^-  (list @c)
  =+  b=(teff a)
  ?:  =(0 b)  ~
  :-  %+  can  0
      %+  turn
        ^-  (list {p/@ q/@})
        ?+  b  !!
          $1  [[0 7] ~]
          $2  [[8 6] [0 5] ~]
          $3  [[16 6] [8 6] [0 4] ~]
          $4  [[24 6] [16 6] [8 6] [0 3] ~]
        ==
      |=({p/@ q/@} [q (cut 0 [p q] a)])
  $(a (rsh 3 b a))
::
++  tuba                                                ::  utf8 to utf32 tape
  |=  a/tape
  ^-  (list @c)
  (rip 5 (turf (rap 3 a)))                              ::  XX horrible
::
++  tufa                                                ::  utf32 to utf8 tape
  |=  a/(list @c)
  ^-  tape
  ?~  a  ""
  (weld (rip 3 (tuft i.a)) $(a t.a))
::
++  tuft                                                ::  utf32 to utf8 text
  |=  a/@c
  ^-  @t
  %+  rap  3
  |-  ^-  (list @)
  ?:  =(0 a)
    ~
  =+  b=(end 5 1 a)
  =+  c=$(a (rsh 5 1 a))
  ?:  (lth b 0x7f)
    [b c]
  ?:  (lth b 0x7ff)
    :*  (mix 0b1100.0000 (cut 0 [6 5] b))
        (mix 0b1000.0000 (end 0 6 b))
        c
    ==
  ?:  (lth b 0xffff)
    :*  (mix 0b1110.0000 (cut 0 [12 4] b))
        (mix 0b1000.0000 (cut 0 [6 6] b))
        (mix 0b1000.0000 (end 0 6 b))
        c
    ==
  :*  (mix 0b1111.0000 (cut 0 [18 3] b))
      (mix 0b1000.0000 (cut 0 [12 6] b))
      (mix 0b1000.0000 (cut 0 [6 6] b))
      (mix 0b1000.0000 (end 0 6 b))
      c
  ==
::
++  wack                                                ::  span format
  |=  a/@ta
  ^-  @ta
  =+  b=(rip 3 a)
  %+  rap  3
  |-  ^-  tape
  ?~  b
    ~
  ?:  =('~' i.b)  ['~' '~' $(b t.b)]
  ?:  =('_' i.b)  ['~' '-' $(b t.b)]
  [i.b $(b t.b)]
::
++  wick                                                ::  span format
  |=  a/@
  ^-  (unit @ta)
  =+  b=(rip 3 a)
  =-  ?^(b ~ (some (rap 3 (flop c))))
  =|  c/tape
  |-  ^-  {b/tape c/tape}
  ?~  b  [~ c]
  ?.  =('~' i.b)
    $(b t.b, c [i.b c])
  ?~  t.b  [b ~]
  ?-  i.t.b
    $'~'  $(b t.t.b, c ['~' c])
    $'-'  $(b t.t.b, c ['_' c])
    @     [b ~]
  ==
::
++  woad                                                ::  cord format
  |=  a/@ta
  ^-  @t
  %+  rap  3
  |-  ^-  (list @)
  ?:  =(0 a)
    ~
  =+  b=(end 3 1 a)
  =+  c=(rsh 3 1 a)
  ?:  =('.' b)
    [' ' $(a c)]
  ?.  =('~' b)
    [b $(a c)]
  =>  .(b (end 3 1 c), c (rsh 3 1 c))
  ?+  b  =-  (weld (rip 3 (tuft p.d)) $(a q.d))
         ^=  d
         =+  d=0
         |-  ^-  {p/@ q/@}
         ?:  =('.' b)
           [d c]
         ?<  =(0 c)
         %=    $
            b  (end 3 1 c)
            c  (rsh 3 1 c)
            d  %+  add  (mul 16 d)
               %+  sub  b
               ?:  &((gte b '0') (lte b '9'))  48
               ?>(&((gte b 'a') (lte b 'z')) 87)
         ==
    $'.'  ['.' $(a c)]
    $'~'  ['~' $(a c)]
  ==
::
++  wood                                                ::  cord format
  |=  a/@t
  ^-  @ta
  %+  rap  3
  |-  ^-  (list @)
  ?:  =(0 a)
    ~
  =+  b=(teff a)
  =+  c=(turf (end 3 b a))
  =+  d=$(a (rsh 3 b a))
  ?:  ?|  &((gte c 'a') (lte c 'z'))
          &((gte c '0') (lte c '9'))
          =('-' c)
      ==
    [c d]
  ?+  c
    :-  '~'
    =+  e=(met 2 c)
    |-  ^-  tape
    ?:  =(0 e)
      ['.' d]
    =.  e  (dec e)
    =+  f=(rsh 2 e c)
    [(add ?:((lte f 9) 48 87) f) $(c (end 2 e c))]
  ::
    $' '  ['.' d]
    $'.'  ['~' '.' d]
    $'~'  ['~' '~' d]
  ==
::::::::::::::::::::::::::::::::::::::::::::::::::::::::::
::                section 2eK, formatting (layout)      ::
::
++  re
  |_  tac/tank
  ++  ram
    ^-  tape
    ?-    -.tac
        $leaf  p.tac
        $palm  ram(tac [%rose [p.p.tac (weld q.p.tac r.p.tac) s.p.tac] q.tac])
        $rose
      %+  weld
        q.p.tac
      |-  ^-  tape
      ?~  q.tac
        r.p.tac
      =+  voz=$(q.tac t.q.tac)
      (weld ram(tac i.q.tac) ?~(t.q.tac voz (weld p.p.tac voz)))
    ==
  ::
  ++  win
    |=  {tab/@ edg/@}
    =+  lug=`wall`~
    |^  |-  ^-  wall
        ?-    -.tac
            $leaf  (rig p.tac)
            $palm
          ?:  fit
            (rig ram)
          ?~  q.tac
            (rig q.p.tac)
          ?~  t.q.tac
            (rig(tab (add 2 tab), lug $(tac i.q.tac)) q.p.tac)
          =>  .(q.tac `(list tank)`q.tac)
          =+  lyn=(mul 2 (lent q.tac))
          =+  ^=  qyr
              |-  ^-  wall
              ?~  q.tac
                lug
              %=  ^$
                tac  i.q.tac
                tab  (add tab (sub lyn 2))
                lug  $(q.tac t.q.tac, lyn (sub lyn 2))
              ==
          (wig(lug qyr) q.p.tac)
        ::
            $rose
          ?:  fit
            (rig ram)
          =.  lug
            |-  ^-  wall
            ?~  q.tac
              ?:(=(%$ r.p.tac) lug (rig r.p.tac))
            ^$(tac i.q.tac, lug $(q.tac t.q.tac), tab din)
          ?:  =(%$ q.p.tac)
            lug
          (wig q.p.tac)
        ==
    ::
    ++  din  (mod (add 2 tab) (mul 2 (div edg 3)))
    ++  fit  (lte (lent ram) (sub edg tab))
    ++  rig
      |=  hom/tape
      ^-  wall
      ?:  (lte (lent hom) (sub edg tab))
        [(runt [tab ' '] hom) lug]
      =>  .(tab (add tab 2), edg (sub edg 2))
      =+  mut=(trim (sub edg tab) hom)
      :-  (runt [(sub tab 2) ' '] ['\\' '/' (weld p.mut `_hom`['\\' '/' ~])])
      =>  .(hom q.mut)
      |-
      ?~  hom
        :-  %+  runt
              [(sub tab 2) ' ']
            ['\\' '/' (runt [(sub edg tab) ' '] ['\\' '/' ~])]
        lug
      =>  .(mut (trim (sub edg tab) hom))
      [(runt [tab ' '] p.mut) $(hom q.mut)]
    ::
    ++  wig
      |=  hom/tape
      ^-  wall
      ?~  lug
        (rig hom)
      =+  lin=(lent hom)
      =+  wug=:(add 1 tab lin)
      ?.  =+  mir=i.lug
          |-  ?~  mir
                |
              ?|(=(0 wug) ?&(=(' ' i.mir) $(mir t.mir, wug (dec wug))))
        (rig hom)       :: ^ XX regular form?
      [(runt [tab ' '] (weld hom `tape`[' ' (slag wug i.lug)])) t.lug]
    --
  --
::::::::::::::::::::::::::::::::::::::::::::::::::::::::::
::                section 2eL, formatting (path)        ::
::
++  ab
  |%
  ++  bix  (bass 16 (stun [2 2] six))
  ++  fem  (sear |=(a/@ (cha:fa a)) aln)
  ++  hif  (boss 256 ;~(plug tip tiq (easy ~)))
  ++  huf  %+  cook
             |=({a/@ b/@} (wred:un ~(zug mu ~(zag mu [a b]))))
           ;~(plug hif ;~(pfix hep hif))
  ++  hyf  (bass 0x1.0000.0000 ;~(plug huf ;~(pfix hep huf) (easy ~)))
  ++  pev  (bass 32 ;~(plug sev (stun [0 4] siv)))
  ++  pew  (bass 64 ;~(plug sew (stun [0 4] siw)))
  ++  piv  (bass 32 (stun [5 5] siv))
  ++  piw  (bass 64 (stun [5 5] siw))
  ++  qeb  (bass 2 ;~(plug seb (stun [0 3] sib)))
  ++  qex  (bass 16 ;~(plug sex (stun [0 3] hit)))
  ++  qib  (bass 2 (stun [4 4] sib))
  ++  qix  (bass 16 (stun [4 4] six))
  ++  seb  (cold 1 (just '1'))
  ++  sed  (cook |=(a/@ (sub a '0')) (shim '1' '9'))
  ++  sev  ;~(pose sed sov)
  ++  sew  ;~(pose sed sow)
  ++  sex  ;~(pose sed sox)
  ++  sib  (cook |=(a/@ (sub a '0')) (shim '0' '1'))
  ++  sid  (cook |=(a/@ (sub a '0')) (shim '0' '9'))
  ++  siv  ;~(pose sid sov)
  ++  siw  ;~(pose sid sow)
  ++  six  ;~(pose sid sox)
  ++  sov  (cook |=(a/@ (sub a 87)) (shim 'a' 'v'))
  ++  sow  ;~  pose
             (cook |=(a/@ (sub a 87)) (shim 'a' 'z'))
             (cook |=(a/@ (sub a 29)) (shim 'A' 'Z'))
             (cold 62 (just '-'))
             (cold 63 (just '~'))
           ==
  ++  sox  (cook |=(a/@ (sub a 87)) (shim 'a' 'f'))
  ++  ted  (bass 10 ;~(plug sed (stun [0 2] sid)))
  ++  tip  (sear |=(a/@ (ins:po a)) til)
  ++  tiq  (sear |=(a/@ (ind:po a)) til)
  ++  tid  (bass 10 (stun [3 3] sid))
  ++  til  (boss 256 (stun [3 3] low))
  ++  urs  %+  cook
             |=(a/tape (rap 3 ^-((list @) a)))
           (star ;~(pose nud low hep dot sig cab))
  ++  urt  %+  cook
             |=(a/tape (rap 3 ^-((list @) a)))
           (star ;~(pose nud low hep dot sig))
  ++  urx  %+  cook
             |=(a/tape (rap 3 ^-((list @) a)))
           %-  star
           ;~  pose 
             nud
             low
             hep
             cab
             (cold ' ' dot)
             (cook tuft (ifix [sig dot] hex))
             ;~(pfix sig ;~(pose sig dot))
           ==
  ++  voy  ;~(pfix bas ;~(pose bas soq bix))
  --
++  ag
  |%
  ++  ape  |*(fel/rule ;~(pose (cold 0 (just '0')) fel))
  ++  bay  (ape (bass 16 ;~(plug qeb:ab (star ;~(pfix dog qib:ab)))))
  ++  bip  =+  tod=(ape qex:ab)
           (bass 0x1.0000 ;~(plug tod (stun [7 7] ;~(pfix dog tod))))
  ++  dem  (ape (bass 1.000 ;~(plug ted:ab (star ;~(pfix dog tid:ab)))))
  ++  dim  (ape (bass 10 ;~(plug sed:ab (star sid:ab))))
  ++  dum  (bass 10 (plus sid:ab))
  ++  fed  ;~  pose
             %+  bass  0x1.0000.0000.0000.0000
             ;~((glue doh) ;~(pose hyf:ab huf:ab) (more doh hyf:ab))
           ::
             hyf:ab
             huf:ab
             hif:ab
             tiq:ab
           ==
  ++  fim  (sear den:fa (bass 58 (plus fem:ab)))
  ++  hex  (ape (bass 0x1.0000 ;~(plug qex:ab (star ;~(pfix dog qix:ab)))))
  ++  lip  =+  tod=(ape ted:ab)
           (bass 256 ;~(plug tod (stun [3 3] ;~(pfix dog tod))))
  ++  viz  (ape (bass 0x200.0000 ;~(plug pev:ab (star ;~(pfix dog piv:ab)))))
  ++  vum  (bass 32 (plus siv:ab))
  ++  wiz  (ape (bass 0x4000.0000 ;~(plug pew:ab (star ;~(pfix dog piw:ab)))))
  --
::
++  co
  ~%  %co  ..co  ~
  =<  |_  lot/coin
      ++  rear  |=(rom/tape =>(.(rex rom) rend))
      ++  rent  `@ta`(rap 3 rend)
      ++  rend
        ^-  tape
        ?:  ?=($blob -.lot)
          ['~' '0' ((v-co 1) (jam p.lot))]
        ?:  ?=($many -.lot)
          :-  '.'
          |-  ^-  tape
          ?~   p.lot
            ['_' '_' rex]
          ['_' (weld (trip (wack rent(lot i.p.lot))) $(p.lot t.p.lot))]
        =+  [yed=(end 3 1 p.p.lot) hay=(cut 3 [1 1] p.p.lot)]
        |-  ^-  tape
        ?+    yed  (z-co q.p.lot)
            $c   ['~' '-' (weld (rip 3 (wood (tuft q.p.lot))) rex)]
            $d
          ?+    hay  (z-co q.p.lot)
              $a
            =+  yod=(yore q.p.lot)
            =>  ^+(. .(rex ?~(f.t.yod rex ['.' (s-co f.t.yod)])))
            =>  ^+  .
                %=    .
                    rex
                  ?:  &(=(~ f.t.yod) =(0 h.t.yod) =(0 m.t.yod) =(0 s.t.yod))
                    rex
                  =>  .(rex ['.' (y-co s.t.yod)])
                  =>  .(rex ['.' (y-co m.t.yod)])
                  ['.' '.' (y-co h.t.yod)]
                ==
            =>  .(rex ['.' (a-co d.t.yod)])
            =>  .(rex ['.' (a-co m.yod)])
            =>  .(rex ?:(a.yod rex ['-' rex]))
            ['~' (a-co y.yod)]
          ::
              $r
            =+  yug=(yell q.p.lot)
            =>  ^+(. .(rex ?~(f.yug rex ['.' (s-co f.yug)])))
            :-  '~'
            ?:  &(=(0 d.yug) =(0 m.yug) =(0 h.yug) =(0 s.yug))
              ['s' '0' rex]
            =>  ^+(. ?:(=(0 s.yug) . .(rex ['.' 's' (a-co s.yug)])))
            =>  ^+(. ?:(=(0 m.yug) . .(rex ['.' 'm' (a-co m.yug)])))
            =>  ^+(. ?:(=(0 h.yug) . .(rex ['.' 'h' (a-co h.yug)])))
            =>  ^+(. ?:(=(0 d.yug) . .(rex ['.' 'd' (a-co d.yug)])))
            +.rex
          ==
        ::
            $f
          ?:  =(& q.p.lot)
            ['.' 'y' rex]
          ?:(=(| q.p.lot) ['.' 'n' rex] (z-co q.p.lot))
        ::
            $n   ['~' rex]
            $i
          ?+  hay  (z-co q.p.lot)
            $f  ((ro-co [3 10 4] |=(a/@ ~(d ne a))) q.p.lot)
            $s  ((ro-co [4 16 8] |=(a/@ ~(x ne a))) q.p.lot)
          ==
        ::
            $p
          =+  dyx=(met 3 q.p.lot)
          :-  '~'
          ?:  (lte dyx 1)
            (weld (trip (tod:po q.p.lot)) rex)
          ?:  =(2 dyx)
            ;:  weld
              (trip (tos:po (end 3 1 q.p.lot)))
              (trip (tod:po (rsh 3 1 q.p.lot)))
              rex
            ==
          =+  [dyz=(met 5 q.p.lot) fin=| dub=&]
          |-  ^-  tape
          ?:  =(0 dyz)
            rex
          %=    $
              fin      &
              dub      !dub
              dyz      (dec dyz)
              q.p.lot  (rsh 5 1 q.p.lot)
              rex
            =+  syb=(wren:un (end 5 1 q.p.lot))
            =+  cog=~(zig mu [(rsh 4 1 syb) (end 4 1 syb)])
            ;:  weld
              (trip (tos:po (end 3 1 p.cog)))
              (trip (tod:po (rsh 3 1 p.cog)))
              `tape`['-' ~]
              (trip (tos:po (end 3 1 q.cog)))
              (trip (tod:po (rsh 3 1 q.cog)))
              `tape`?.(fin ~ ['-' ?.(dub ~ ['-' ~])])
              rex
            ==
          ==
        ::
            $r
          ?+  hay  (z-co q.p.lot)
            $d  ['.' '~' (r-co (rlyd q.p.lot))]
            $h  ['.' '~' '~' (r-co (rlyh q.p.lot))]
            $q  ['.' '~' '~' '~' (r-co (rlyq q.p.lot))]
            $s  ['.' (r-co (rlys q.p.lot))]
          ==
        ::
            $u
          ?:  ?=($c hay)
            %+  welp  ['0' 'c' (reap (pad:fa q.p.lot) '1')]
            (c-co (enc:fa q.p.lot))
          =-  (weld p.gam ?:(=(0 q.p.lot) `tape`['0' ~] q.gam))
          ^=  gam  ^-  {p/tape q/tape}
          ?+  hay  [~ ((ox-co [10 3] |=(a/@ ~(d ne a))) q.p.lot)]
            $b  [['0' 'b' ~] ((ox-co [2 4] |=(a/@ ~(d ne a))) q.p.lot)]
            $i  [['0' 'i' ~] ((d-co 1) q.p.lot)]
            $x  [['0' 'x' ~] ((ox-co [16 4] |=(a/@ ~(x ne a))) q.p.lot)]
            $v  [['0' 'v' ~] ((ox-co [32 5] |=(a/@ ~(x ne a))) q.p.lot)]
            $w  [['0' 'w' ~] ((ox-co [64 5] |=(a/@ ~(w ne a))) q.p.lot)]
          ==
        ::
            $s
          %+  weld
            ?:((syn:si q.p.lot) "--" "-")
          $(yed 'u', q.p.lot (abs:si q.p.lot))
        ::
            $t
          ?:  =('a' hay)
            ?:  =('s' (cut 3 [2 1] p.p.lot))
              (weld (rip 3 q.p.lot) rex)
            ['~' '.' (weld (rip 3 q.p.lot) rex)]
          ['~' '~' (weld (rip 3 (wood q.p.lot)) rex)]
        ==
      --
  =+  rex=*tape
  =<  |%
      ++  a-co  |=(dat/@ ((d-co 1) dat))
      ++  c-co  (em-co [58 1] |=({? b/@ c/tape} [~(c ne b) c]))
      ++  d-co  |=(min/@ (em-co [10 min] |=({? b/@ c/tape} [~(d ne b) c])))
      ++  r-co
        |=  a/dn
        ?:  ?=({$i *} a)  (weld ?:(s.a "inf" "-inf") rex)
        ?:  ?=({$n *} a)  (weld "nan" rex)
        =+  ^=  e  %+  ed-co  [10 1]
          |=  {a/? b/@ c/tape}
          ?:  a  [~(d ne b) '.' c]
          [~(d ne b) c]
        =+  ^=  f
          =>(.(rex ~) (e a.a))
        =.  e.a  (sum:si e.a (sun:si (dec +.f)))
        =+  b=?:((syn:si e.a) "e" "e-")
        =>  .(rex ?~(e.a rex (weld b ((d-co 1) (abs:si e.a)))))
        =>  .(rex (weld -.f rex))
        ?:(s.a rex ['-' rex])
      ::
      ++  s-co
        |=  esc/(list @)  ^-  tape
        ~|  [%so-co esc]
        ?~  esc
          rex
        :-  '.'
        =>(.(rex $(esc t.esc)) ((x-co 4) i.esc))
      ::
      ++  v-co  |=(min/@ (em-co [32 min] |=({? b/@ c/tape} [~(v ne b) c])))
      ++  w-co  |=(min/@ (em-co [64 min] |=({? b/@ c/tape} [~(w ne b) c])))
      ++  x-co  |=(min/@ (em-co [16 min] |=({? b/@ c/tape} [~(x ne b) c])))
      ++  y-co  |=(dat/@ ((d-co 2) dat))
      ++  z-co  |=(dat/@ `tape`['0' 'x' ((x-co 1) dat)])
      --
  |%
  ++  em-co
    |=  {{bas/@ min/@} par/$+({? @ tape} tape)}
    |=  hol/@
    ^-  tape
    ?:  &(=(0 hol) =(0 min))
      rex
    =+  [rad=(mod hol bas) dar=(div hol bas)]
    %=  $
      min  ?:(=(0 min) 0 (dec min))
      hol  dar
      rex  (par =(0 dar) rad rex)
    ==
  ::
  ++  ed-co
    |=  {{bas/@ min/@} par/$+({? @ tape} tape)}
    =+  [fir=& cou=0]
    |=  hol/@
    ^-  {tape @}
    ?:  &(=(0 hol) =(0 min))
      [rex cou]
    =+  [rad=(mod hol bas) dar=(div hol bas)]
    %=  $
      min  ?:(=(0 min) 0 (dec min))
      hol  dar
      rex  (par &(=(0 dar) !fir) rad rex)
      fir  |
      cou  +(cou)
    ==
  ::
  ++  ox-co
    |=  {{bas/@ gop/@} dug/$+(@ @)}
    %+  em-co
      [|-(?:(=(0 gop) 1 (mul bas $(gop (dec gop))))) 0]
    |=  {top/? seg/@ res/tape}
    %+  weld
      ?:(top ~ `tape`['.' ~])
    %.  seg
    %+  em-co(rex res)
      [bas ?:(top 0 gop)]
    |=({? b/@ c/tape} [(dug b) c])
  ::
  ++  ro-co
    |=  {{buz/@ bas/@ dop/@} dug/$+(@ @)}
    |=  hol/@
    ^-  tape
    ?:  =(0 dop)
      rex
    =>  .(rex $(dop (dec dop)))
    :-  '.'
    %-  (em-co [bas 1] |=({? b/@ c/tape} [(dug b) c]))
    [(cut buz [(dec dop) 1] hol)]
  --
::
++  ne
  |_  tig/@
  ++  c  (cut 3 [tig 1] key:fa)
  ++  d  (add tig '0')
  ++  x  ?:((gte tig 10) (add tig 87) d)
  ++  v  ?:((gte tig 10) (add tig 87) d)
  ++  w  ?:(=(tig 63) '~' ?:(=(tig 62) '-' ?:((gte tig 36) (add tig 29) x)))
  --
::
++  mu
  |_  {top/@ bot/@}
  ++  zag  [p=(end 4 1 (add top bot)) q=bot]
  ++  zig  [p=(end 4 1 (add top (sub 0x1.0000 bot))) q=bot]
  ++  zug  (mix (lsh 4 1 top) bot)
  --
::
++  so
  ~%  %so  +  ~
  |%
  ++  bisk
    ~+
    ;~  pose
      ;~  pfix  (just '0')
        ;~  pose
          (stag %ub ;~(pfix (just 'b') bay:ag))
          (stag %uc ;~(pfix (just 'c') fim:ag))
          (stag %ui ;~(pfix (just 'i') dim:ag))
          (stag %ux ;~(pfix (just 'x') hex:ag))
          (stag %uv ;~(pfix (just 'v') viz:ag))
          (stag %uw ;~(pfix (just 'w') wiz:ag))
        ==
      ==
      (stag %ud dem:ag)
    ==
  ++  crub
    ~+
    ;~  pose
      %+  cook
        |=(det/date `dime`[%da (year det)])
      ;~  plug
        %+  cook
          |=({a/@ b/?} [b a])
        ;~(plug dim:ag ;~(pose (cold | hep) (easy &)))
        ;~(pfix dot dim:ag)   ::  month
        ;~(pfix dot dim:ag)   ::  day
        ;~  pose
          ;~  pfix
            ;~(plug dot dot)
            ;~  plug
              dum:ag
              ;~(pfix dot dum:ag)
              ;~(pfix dot dum:ag)
              ;~(pose ;~(pfix ;~(plug dot dot) (most dot qix:ab)) (easy ~))
            ==
          ==
          (easy [0 0 0 ~])
        ==
      ==
    ::
      %+  cook
        |=  {a/(list {p/?($d $h $m $s) q/@}) b/(list @)}
        =+  rop=`tarp`[0 0 0 0 b]
        |-  ^-  dime
        ?~  a
          [%dr (yule rop)]
        ?-  p.i.a
          $d  $(a t.a, d.rop (add q.i.a d.rop))
          $h  $(a t.a, h.rop (add q.i.a h.rop))
          $m  $(a t.a, m.rop (add q.i.a m.rop))
          $s  $(a t.a, s.rop (add q.i.a s.rop))
        ==
      ;~  plug
        %+  most
          dot
        ;~  pose
          ;~(pfix (just 'd') (stag %d dim:ag))
          ;~(pfix (just 'h') (stag %h dim:ag))
          ;~(pfix (just 'm') (stag %m dim:ag))
          ;~(pfix (just 's') (stag %s dim:ag))
        ==
        ;~(pose ;~(pfix ;~(plug dot dot) (most dot qix:ab)) (easy ~))
      ==
    ::
      (stag %p fed:ag)
      ;~(pfix dot (stag %ta urs:ab))
      ;~(pfix sig (stag %t urx:ab))
      ;~(pfix hep (stag %c (cook turf urx:ab)))
    ==
  ++  nuck
    ~/  %nuck  |=  a/nail  %.  a
    %+  knee  *coin  |.  ~+
    %-  stew
    ^.  stet  ^.  limo
    :~  :-  ['a' 'z']  (cook |=(a/@ta [~ %tas a]) sym)
        :-  ['0' '9']  (stag ~ bisk)
        :-  '-'        (stag ~ tash)
        :-  '.'        ;~(pfix dot perd)
        :-  '~'        ;~(pfix sig ;~(pose twid (easy [~ %n 0])))
    ==
  ++  nusk
    ~+
    :(sear |=(a/@ta (rush a nuck)) wick urt:ab)
  ++  perd
    ~+
    ;~  pose
      (stag ~ zust)
      (stag %many (ifix [cab ;~(plug cab cab)] (more cab nusk)))
    ==
  ++  royl
    ~+
    =+  ^=  moo
      |=  a/tape
      :-  (lent a)
      (scan a (bass 10 (plus sid:ab)))
    =+  ^=  voy
      %+  cook  royl-cell
      ;~  pose
        ;~  plug
          (easy %d)
          ;~  pose  (cold | hep)  (easy &)  ==
          ;~  plug  dim:ag
            ;~  pose
              ;~(pfix dot (cook moo (plus (shim '0' '9'))))
              (easy [0 0])
            ==
            ;~  pose
              ;~  pfix
                (just 'e')
                ;~(plug ;~(pose (cold | hep) (easy &)) dim:ag)
              ==
              (easy [& 0])
            ==
          ==
        ==
        ;~  plug
          (easy %i)
          ;~  sfix
            ;~  pose  (cold | hep)  (easy &)  ==
            (jest 'inf')
          ==
        ==
        ;~  plug
          (easy %n)
          (cold ~ (jest 'nan'))
        ==
      ==
    ;~  pose
      (stag %rh (cook rylh ;~(pfix ;~(plug sig sig) voy)))
      (stag %rq (cook rylq ;~(pfix ;~(plug sig sig sig) voy)))
      (stag %rd (cook ryld ;~(pfix sig voy)))
      (stag %rs (cook ryls voy))
    ==
  ::
  ++  royl-cell
    |=  rn
    ^-  dn
    ?.  ?=({$d *} +<)  +<
    =+  ^=  h
      (dif:si (new:si f.b i.b) (sun:si d.b))
    [%d a h (add (mul c.b (pow 10 d.b)) e.b)]
  ::
  ++  tash
    ~+
    =+  ^=  neg
        |=  {syn/? mol/dime}  ^-  dime
        ?>  =('u' (end 3 1 p.mol))
        [(cat 3 's' (rsh 3 1 p.mol)) (new:si syn q.mol)]
    ;~  pfix  hep
      ;~  pose
        (cook |=(a/dime (neg | a)) bisk)
        ;~(pfix hep (cook |=(a/dime (neg & a)) bisk))
      ==
    ==
  ::
  ++  twid
    ~+
    ;~  pose
      (cook |=(a/@ [%blob (cue a)]) ;~(pfix (just '0') vum:ag))
      (stag ~ crub)
    ==
  ::
  ++  zust
    ~+
    ;~  pose
      (stag %is bip:ag)
      (stag %if lip:ag)
      (stag %f ;~(pose (cold & (just 'y')) (cold | (just 'n'))))
      royl
    ==
  --
++  scot  ~/  %scot  |=(mol/dime ~(rent co %$ mol))
++  scow  |=(mol/dime ~(rend co %$ mol))
++  slat  |=(mod/@tas |=(txt/@ta (slaw mod txt)))
++  slav  |=({mod/@tas txt/@ta} (need (slaw mod txt)))
++  slaw
  ~/  %slaw
  |=  {mod/@tas txt/@ta}
  ^-  (unit @)
  =+  con=(slay txt)
  ?.(&(?=({$~ $$ @ @} con) =(p.p.u.con mod)) ~ [~ q.p.u.con])
::
++  slay
  |=  txt/@ta  ^-  (unit coin)
  =+  ^=  vex
      ?:  (gth 0x7fff.ffff txt)                         ::  XX  petty cache
        ~+  ((full nuck:so) [[1 1] (trip txt)])
      ((full nuck:so) [[1 1] (trip txt)])
  ?~  q.vex
    ~
  [~ p.u.q.vex]
::
++  smyt                                                ::  pretty print path
  |=  bon/path  ^-  tank
  :+  %rose  [['/' ~] ['/' ~] ~]
  (turn bon |=(a/@ [%leaf (trip a)]))
::
++  spat  |=(pax/path (crip (spud pax)))                ::  render path to cord
++  spud  |=(pax/path ~(ram re (smyt pax)))             ::  render path to tape
++  stab                                                ::  parse cord to path
  =+  fel=;~(pfix fas (more fas urs:ab))
  |=(zep/@t `path`(rash zep fel))
::::::::::::::::::::::::::::::::::::::::::::::::::::::::::
::                section 2eN, pseudo-cryptography      ::
::
++  un                                                  ::  =(x (wred (wren x)))
  |%
  ++  wren                                              ::  conceal structure
    |=  pyn/@  ^-  @
    =+  len=(met 3 pyn)
    ?:  =(0 len)
      0
    =>  .(len (dec len))
    =+  mig=(zaft (xafo len (cut 3 [len 1] pyn)))
    %+  can  3
    %-  flop  ^-  (list {@ @})
    :-  [1 mig]
    |-  ^-  (list {@ @})
    ?:  =(0 len)
      ~
    =>  .(len (dec len))
    =+  mog=(zyft :(mix mig (end 3 1 len) (cut 3 [len 1] pyn)))
    [[1 mog] $(mig mog)]
  ::
  ++  wred                                              ::  restore structure
    |=  cry/@  ^-  @
    =+  len=(met 3 cry)
    ?:  =(0 len)
      0
    =>  .(len (dec len))
    =+  mig=(cut 3 [len 1] cry)
    %+  can  3
    %-  flop  ^-  (list {@ @})
    :-  [1 (xaro len (zart mig))]
    |-  ^-  (list {@ @})
    ?:  =(0 len)
      ~
    =>  .(len (dec len))
    =+  mog=(cut 3 [len 1] cry)
    [[1 :(mix mig (end 3 1 len) (zyrt mog))] $(mig mog)]
  ::
  ++  xafo  |=({a/@ b/@} +((mod (add (dec b) a) 255)))
  ++  xaro  |=({a/@ b/@} +((mod (add (dec b) (sub 255 (mod a 255))) 255)))
  ::
  ++  zaft                                              ::  forward 255-sbox
    |=  a/@D
    =+  ^=  b
        0xcc.75bc.86c8.2fb1.9a42.f0b3.79a0.92ca.21f6.1e41.cde5.fcc0.
        7e85.51ae.1005.c72d.1246.07e8.7c64.a914.8d69.d9f4.59c2.8038.
        1f4a.dca2.6fdf.66f9.f561.a12e.5a16.f7b0.a39f.364e.cb70.7318.
        1de1.ad31.63d1.abd4.db68.6a33.134d.a760.edee.5434.493a.e323.
        930d.8f3d.3562.bb81.0b24.43cf.bea5.a6eb.52b4.0229.06b2.6704.
        78c9.45ec.d75e.58af.c577.b7b9.c40e.017d.90c3.87f8.96fa.1153.
        0372.7f30.1c32.ac83.ff17.c6e4.d36d.6b55.e2ce.8c71.8a5b.b6f3.
        9d4b.eab5.8b3c.e7f2.a8fe.9574.5de0.bf20.3f15.9784.9939.5f9c.
        e609.564f.d8a4.b825.9819.94aa.2c08.8e4c.9b22.477a.2840.3ed6.
        3750.6ef1.44dd.89ef.6576.d00a.fbda.9ed2.3b6c.7b0c.bde9.2ade.
        5c88.c182.481a.1b0f.2bfd.d591.2726.57ba
    (cut 3 [(dec a) 1] b)
  ::
  ++  zart                                              ::  reverse 255-sbox
    |=  a/@D
    =+  ^=  b
        0x68.4f07.ea1c.73c9.75c2.efc8.d559.5125.f621.a7a8.8591.5613.
        dd52.40eb.65a2.60b7.4bcb.1123.ceb0.1bd6.3c84.2906.b164.19b3.
        1e95.5fec.ffbc.f187.fbe2.6680.7c77.d30e.e94a.9414.fd9a.017d.
        3a7e.5a55.8ff5.8bf9.c181.e5b6.6ab2.35da.50aa.9293.3bc0.cdc6.
        f3bf.1a58.4130.f844.3846.744e.36a0.f205.789e.32d8.5e54.5c22.
        0f76.fce7.4569.0d99.d26e.e879.dc16.2df4.887f.1ffe.4dba.6f5d.
        bbcc.2663.1762.aed7.af8a.ca20.dbb4.9bc7.a942.834c.105b.c4d4.
        8202.3e61.a671.90e6.273d.bdab.3157.cfa4.0c2e.df86.2496.f7ed.
        2b48.2a9d.5318.a343.d128.be9c.a5ad.6bb5.6dfa.c5e1.3408.128d.
        2c04.0339.97a1.2ff0.49d0.eeb8.6c0a.0b37.b967.c347.d9ac.e072.
        e409.7b9f.1598.1d3f.33de.8ce3.8970.8e7a
    (cut 3 [(dec a) 1] b)
  ::
  ++  zyft                                              ::  forward 256-sbox
    |=  a/@D
    =+  ^=  b
        0xbb49.b71f.b881.b402.17e4.6b86.69b5.1647.115f.dddb.7ca5.
          8371.4bd5.19a9.b092.605d.0d9b.e030.a0cc.78ba.5706.4d2d.
          986a.768c.f8e8.c4c7.2f1c.effe.3cae.01c0.253e.65d3.3872.
          ce0e.7a74.8ac6.daac.7e5c.6479.44ec.4143.3d20.4af0.ee6c.
          c828.deca.0377.249f.ffcd.7b4f.eb7d.66f2.8951.042e.595a.
          8e13.f9c3.a79a.f788.6199.9391.7fab.6200.4ce5.0758.e2f1.
          7594.c945.d218.4248.afa1.e61a.54fb.1482.bea4.96a2.3473.
          63c2.e7cb.155b.120a.4ed7.bfd8.b31b.4008.f329.fca3.5380.
          9556.0cb2.8722.2bea.e96e.3ac5.d1bc.10e3.2c52.a62a.b1d6.
          35aa.d05e.f6a8.0f3b.31ed.559d.09ad.f585.6d21.fd1d.8d67.
          370b.26f4.70c1.b923.4684.6fbd.cf8b.5036.0539.9cdc.d93f.
          9068.1edf.8f33.b632.d427.97fa.9ee1
    (cut 3 [a 1] b)
  ::
  ++  zyrt                                              ::  reverse 256-sbox
    |=  a/@D
    =+  ^=  b
        0x9fc8.2753.6e02.8fcf.8b35.2b20.5598.7caa.c9a9.30b0.9b48.
          47ce.6371.80f6.407d.00dd.0aa5.ed10.ecb7.0f5a.5c3a.e605.
          c077.4337.17bd.9eda.62a4.79a7.ccb8.44cd.8e64.1ec4.5b6b.
          1842.ffd8.1dfb.fd07.f2f9.594c.3be3.73c6.2cb6.8438.e434.
          8d3d.ea6a.5268.72db.a001.2e11.de8c.88d3.0369.4f7a.87e2.
          860d.0991.25d0.16b9.978a.4bf4.2a1a.e96c.fa50.85b5.9aeb.
          9dbb.b2d9.a2d1.7bba.66be.e81f.1946.29a8.f5d2.f30c.2499.
          c1b3.6583.89e1.ee36.e0b4.6092.937e.d74e.2f6f.513e.9615.
          9c5d.d581.e7ab.fe74.f01b.78b1.ae75.af57.0ec2.adc7.3245.
          12bf.2314.3967.0806.31dc.cb94.d43f.493c.54a6.0421.c3a1.
          1c4a.28ac.fc0b.26ca.5870.e576.f7f1.616d.905f.ef41.33bc.
          df4d.225e.2d56.7fd6.1395.a3f8.c582
    (cut 3 [a 1] b)
  --
::
++  ob
  |%
  ++  feen                                              ::  conceal structure v2
    |=  pyn/@  ^-  @
    ?:  &((gte pyn 0x1.0000) (lte pyn 0xffff.ffff))
      (add 0x1.0000 (fice (sub pyn 0x1.0000)))
    ?:  &((gte pyn 0x1.0000.0000) (lte pyn 0xffff.ffff.ffff.ffff))
      =+  lo=(dis pyn 0xffff.ffff)
      =+  hi=(dis pyn 0xffff.ffff.0000.0000)
      %+  con  hi
      (add 0x1.0000 (fice (sub lo 0x1.0000)))
    pyn
  ::
  ++  fend                                              ::  restore structure v2
    |=  cry/@  ^-  @
    ?:  &((gte cry 0x1.0000) (lte cry 0xffff.ffff))
      (add 0x1.0000 (teil (sub cry 0x1.0000)))
    ?:  &((gte cry 0x1.0000.0000) (lte cry 0xffff.ffff.ffff.ffff))
      =+  lo=(dis cry 0xffff.ffff)
      =+  hi=(dis cry 0xffff.ffff.0000.0000)
      %+  con  hi
      (add 0x1.0000 (teil (sub lo 0x1.0000)))
    cry
  ::
  ++  fice                                              ::  adapted from
    |=  nor/@                                           ::  black and rogaway
    ^-  @                                               ::  "ciphers with
    =+  ^=  sel                                         ::   arbitrary finite
    %+  rynd  2                                         ::   domains", 2002
    %+  rynd  1
    %+  rynd  0
    [(mod nor 65.535) (div nor 65.535)]
    (add (mul 65.535 -.sel) +.sel)
  ::
  ++  teil                                              ::  reverse ++fice
    |=  vip/@
    ^-  @
    =+  ^=  sel
    %+  rund  0
    %+  rund  1
    %+  rund  2
    [(mod vip 65.535) (div vip 65.535)]
    (add (mul 65.535 -.sel) +.sel)
  ::
  ++  rynd                                              ::  feistel round
    |=  {n/@ l/@ r/@}
    ^-  {@ @}
    :-  r
    ?~  (mod n 2)
      (~(sum fo 65.535) l (en:aesc (snag n raku) r))
    (~(sum fo 65.536) l (en:aesc (snag n raku) r))
  ::
  ++  rund                                              ::  reverse round
    |=  {n/@ l/@ r/@}
    ^-  {@ @}
    :-  r
    ?~  (mod n 2)
      (~(dif fo 65.535) l (en:aesc (snag n raku) r))
    (~(dif fo 65.536) l (en:aesc (snag n raku) r))
  ::
  ++  raku
    ^-  (list @ux)
    :~  0x15f6.25e3.083a.eb3e.7a55.d4db.fb99.32a3.
          43af.2750.219e.8a24.e5f8.fac3.6c36.f968
        0xf2ff.24fe.54d0.1abd.4b2a.d8aa.4402.8e88.
          e82f.19ec.948d.b1bb.ed2e.f791.83a3.8133
        0xa3d8.6a7b.400e.9e91.187d.91a7.6942.f34a.
          6f5f.ab8e.88b9.c089.b2dc.95a6.aed5.e3a4
    ==
  --
::::::::::::::::::::::::::::::::::::::::::::::::::::::::::
::                section 2eO, virtualization           ::
::
++  mack
  |=  {sub/* fol/*}
  ^-  (unit)
  =+  ton=(mink [sub fol] |+(* ~))
  ?.(?=({$0 *} ton) ~ [~ p.ton])
::
++  mink
  ~/  %mink
  |=  {{sub/* fol/*} sky/$+(* (unit))}
  =+  tax=*(list {@ta *})
  |-  ^-  tone
  ?@  fol
    [%2 tax]
  ?:  ?=(^ -.fol)
    =+  hed=$(fol -.fol)
    ?:  ?=($2 -.hed)
      hed
    =+  tal=$(fol +.fol)
    ?-  -.tal
      $0  ?-(-.hed $0 [%0 p.hed p.tal], $1 hed)
      $1  ?-(-.hed $0 tal, $1 [%1 (weld p.hed p.tal)])
      $2  tal
    ==
  ?+    fol
    [%2 tax]
  ::
      {$0 b/@}
    ?:  =(0 b.fol)  [%2 tax]
    ?:  =(1 b.fol)  [%0 sub]
    ?:  ?=(@ sub)   [%2 tax]
    =+  [now=(cap b.fol) lat=(mas b.fol)]
    $(b.fol lat, sub ?:(=(2 now) -.sub +.sub))
  ::
      {$1 b/*}
    [%0 b.fol]
  ::
      {$2 b/{^ *}}
    =+  ben=$(fol b.fol)
    ?.  ?=($0 -.ben)  ben
    ?>(?=(^ p.ben) $(sub -.p.ben, fol +.p.ben))
    ::?>(?=(^ p.ben) $([sub fol] p.ben)
  ::
      {$3 b/*}
    =+  ben=$(fol b.fol)
    ?.  ?=($0 -.ben)  ben
    [%0 .?(p.ben)]
  ::
      {$4 b/*}
    =+  ben=$(fol b.fol)
    ?.  ?=($0 -.ben)  ben
    ?.  ?=(@ p.ben)  [%2 tax]
    [%0 .+(p.ben)]
  ::
      {$5 b/*}
    =+  ben=$(fol b.fol)
    ?.  ?=($0 -.ben)  ben
    ?.  ?=(^ p.ben)  [%2 tax]
    [%0 =(-.p.ben +.p.ben)]
  ::
      {$6 b/* c/* d/*}
    $(fol =>(fol [2 [0 1] 2 [1 c d] [1 0] 2 [1 2 3] [1 0] 4 4 b]))
  ::
      {$7 b/* c/*}       $(fol =>(fol [2 b 1 c]))
      {$8 b/* c/*}       $(fol =>(fol [7 [[0 1] b] c]))
      {$9 b/* c/*}       $(fol =>(fol [7 c 0 b]))
      {$10 @ c/*}        $(fol c.fol)
      {$10 {b/* c/*} d/*}
    =+  ben=$(fol c.fol)
    ?.  ?=($0 -.ben)  ben
    ?:  ?=(?($hunk $hand $lose $mean $spot) b.fol)
      $(fol d.fol, tax [[b.fol p.ben] tax])
    $(fol d.fol)
  ::
      {$11 b/*}
    =+  ben=$(fol b.fol)
    ?.  ?=($0 -.ben)  ben
    =+  val=(sky p.ben)
    ?~(val [%1 p.ben ~] [%0 u.val])
  ::
  ==
::
++  mock
  |=  {{sub/* fol/*} sky/$+(* (unit))}
  (mook (mink [sub fol] sky))
::
++  moop
  |=  pon/(list {@ta *})  ^+  pon
  ?~  pon  ~
  :-  i.pon
  ?.  ?=({$spot * ^} i.pon)
    $(pon t.pon)
  ?.  ?=({{$spot * ^} *} t.pon)
    $(pon t.pon)
  =>  .(pon t.pon)
  =+  sot=+.i.pon
  |-  ^-  (list {@ta *})
  ?.  ?=({{$spot * ^} *} t.pon)
    [[%spot sot] ^$(pon t.pon)]
  =+  sop=+.i.pon
  ?:  ?&  =(-.sop -.sot)
          (lor +<.sop +<.sot)
          (lor +>.sot +>.sop)
        ==
    $(sot sop, pon t.pon)
  [[%spot sot] ^$(pon t.pon)]
::
++  mook
  |=  ton/tone
  ^-  toon
  ?.  ?=({$2 *} ton)  ton
  :-  %2
  =.  p.ton  (moop p.ton)
  =+  yel=(lent p.ton)
  =.  p.ton
    ?.  (gth yel 256)  p.ton
    %+  weld
      (scag 128 p.ton)
    ^-  (list {@ta *})
    :_  (slag (sub yel 128) p.ton)
    :-  %lose
    %+  rap  3
    "[skipped {(scow %ud (sub yel 256))} frames]"
  |-  ^-  (list tank)
  ?~  p.ton  ~
  =+  rex=$(p.ton t.p.ton)
  ?+    -.i.p.ton  rex
      $hunk  [(tank +.i.p.ton) rex]
      $lose  [[%leaf (rip 3 (@ +.i.p.ton))] rex]
      $hand  [[%leaf (scow %p (mug +.i.p.ton))] rex]
      $mean  :_  rex
             ?@  +.i.p.ton  [%leaf (rip 3 (@ +.i.p.ton))]
             =+  mac=(mack +.i.p.ton +<.i.p.ton)
             ?~(mac [%leaf "####"] (tank u.mac))
      $spot  :_  rex
             =+  sot=(spot +.i.p.ton)
             :+  %rose  [":" ~ ~]
             :~  (smyt p.sot)
                 =>  [ud=|=(a/@u (scow %ud a)) q.sot]
                 leaf+"<[{(ud p.p)} {(ud q.p)}].[{(ud p.q)} {(ud q.q)}]>"
  ==         ==
::
++  mang
  |=  {{gat/* sam/*} sky/$+(* (unit))}
  ^-  (unit)
  =+  ton=(mong [[gat sam] sky])
  ?.(?=({$0 *} ton) ~ [~ p.ton])
::
++  mong
  |=  {{gat/* sam/*} sky/$+(* (unit))}
  ^-  toon
  ?.  &(?=(^ gat) ?=(^ +.gat))
    [%2 ~]
  (mock [[-.gat [sam +>.gat]] -.gat] sky)
::
++  mung
  |=  {{gat/* sam/*} sky/$+(* (unit))}
  ^-  tone
  ?.  &(?=(^ gat) ?=(^ +.gat))
    [%2 ~]
  (mink [[-.gat [sam +>.gat]] -.gat] sky)
::
++  mule                                                ::  typed virtual
  ~/  %mule
  |*  taq/_|.(**)
  =+  mud=(mute taq)
  ?-  -.mud
    $&  [%& p=$:taq]                                  ::  XX transition
    $|  [%| p=p.mud]
  ==
::
++  mute                                                ::  untyped virtual
  |=  taq/_^?(|.(**))
  ^-  (each * (list tank))
  =+  ton=(mock [taq 9 2 0 1] |=(* ~))
  ?-  -.ton
    $0  [%& p.ton]
    $1  [%| (turn p.ton |=(a/* (smyt (path a))))]
    $2  [%| p.ton]
  ==
::::::::::::::::::::::::::::::::::::::::::::::::::::::::::
::                section 2eP, diff (move me)           ::
::
::
++  berk                                                ::  invert diff patch
  |*  bur/(urge)
  |-  ^+  bur
  ?~  bur  ~
  :_  $(bur t.bur)
  ?-  -.i.bur
    $&  i.bur
    $|  [%| q.i.bur p.i.bur]
  ==
::
++  diff                                                ::  generate patch
  |=  pum/umph
  |=  {old/* new/*}  ^-  udon
  :-  pum
  ?+  pum  ~|(%unsupported !!)
    $a  [%d (nude old new)]
    $b  =+  [hel=(cue ((hard @) old)) hev=(cue ((hard @) new))]
        [%d (nude hel hev)]
    $c  =+  [hel=(lore ((hard @) old)) hev=(lore ((hard @) new))]
        [%c (lusk hel hev (loss hel hev))]
  ==
::
++  loss                                                ::  longest subsequence
  ~/  %loss
  |*  {hel/(list) hev/(list)}
  |-  ^+  hev
  =+  ^=  sev
      =+  [inx=0 sev=*(map _i.-.hev (list @ud))]
      |-  ^+  sev
      ?~  hev  sev
      =+  guy=(~(get by sev) i.hev)
      $(hev t.hev, inx +(inx), sev (~(put by sev) i.hev [inx ?~(guy ~ u.guy)]))
  =|  gox/{p/@ud q/(map @ud {p/@ud q/_hev})}
  =<  abet
  =<  main
  |%
  ++  abet                                              ::  subsequence
    ^+  hev
    ?:  =(0 p.gox)  ~
    (flop q:(need (~(get by q.gox) (dec p.gox))))
  ::
  ++  hink                                              ::  extend fits top
    |=  {inx/@ud goy/@ud}  ^-  ?
    |(=(p.gox inx) (lth goy p:(need (~(get by q.gox) inx))))
  ::
  ++  lonk                                              ::  extend fits bottom
    |=  {inx/@ud goy/@ud}  ^-  ?
    |(=(0 inx) (gth goy p:(need (~(get by q.gox) (dec inx)))))
  ::
  ++  lune                                              ::  extend
    |=  {inx/@ud goy/@ud}
    ^+  +>
    %_    +>.$
        gox
      :-  ?:(=(inx p.gox) +(p.gox) p.gox)
      %+  ~(put by q.gox)  inx
      [goy (snag goy hev) ?:(=(0 inx) ~ q:(need (~(get by q.gox) (dec inx))))]
    ==
  ::
  ++  merg                                              ::  merge all matches
    |=  gay/(list @ud)
    ^+  +>
    =+  ^=  zes
        =+  [inx=0 zes=*(list {p/@ud q/@ud})]
        |-  ^+  zes
        ?:  |(?=($~ gay) (gth inx p.gox))  zes
        ?.  (lonk inx i.gay)  $(gay t.gay)
        ?.  (hink inx i.gay)  $(inx +(inx))
        $(inx +(inx), gay t.gay, zes [[inx i.gay] zes])
    |-  ^+  +>.^$
    ?~(zes +>.^$ $(zes t.zes, +>.^$ (lune i.zes)))
  ::
  ++  main
    =+  hol=hel
    |-  ^+  +>
    ?~  hol  +>
    =+  guy=(~(get by sev) i.hol)
    $(hol t.hol, +> (merg (flop `(list @ud)`?~(guy ~ u.guy))))
  --
::
++  lore                                                ::  atom to line list
  ~/  %lore
  |=  lub/@
  =|  tez/(list @t)
  |-  ^+  tez
  ?:  =(0 lub)  (flop tez)
  =+  ^=  meg
      =+  meg=0
      |-  ^-  @ud
      =+  gam=(cut 3 [meg 1] lub)
      ?:(|(=(10 gam) =(0 gam)) meg $(meg +(meg)))
  =+  res=(rsh 3 +(meg) lub)
  ?:  &(=(0 (cut 3 [meg 1] lub)) !=(0 res))
    !!
  $(lub res, tez [(end 3 meg lub) tez])
::
++  role                                                ::  line list to atom
  |=  tez/(list @t)
  (rap 3 (turn tez |=(a/@t (cat 3 a 10))))
::
++  lump                                                ::  apply patch
  |=  {don/udon src/*}
  ^-  *
  ?+    p.don  ~|(%unsupported !!)
      $a
    ?+  -.q.don  ~|(%unsupported !!)
      $a  q.q.don
      $c  (lurk ((hard (list)) src) p.q.don)
      $d  (lure src p.q.don)
    ==
  ::
      $c
    =+  dst=(lore ((hard @) src))
    %-  role
    ?+  -.q.don  ~|(%unsupported !!)
      $a  ((hard (list @t)) q.q.don)
      $c  (lurk dst p.q.don)
    ==
  ==
::
++  lure                                                ::  apply tree diff
  |=  {a/* b/upas}
  ^-  *
  ?^  -.b
    [$(b -.b) $(b +.b)]
  ?+  -.b  ~|(%unsupported !!)
    $0  .*(a [0 p.b])
    $1  .*(a [1 p.b])
  ==
++  limp                                                ::  invert patch
  |=  don/udon  ^-  udon
  :-  p.don
  ?+  -.q.don  ~|(%unsupported !!)
    $a  [%a q.q.don p.q.don]
    $c  [%c (berk p.q.don)]
    $d  [%d q.q.don p.q.don]
  ==
::
++  hump                                                ::  general prepatch
  |=  {pum/umph src/*}  ^-  *
  ?+  pum  ~|(%unsupported !!)
    $a  src
    $b  (cue ((hard @) src))
    $c  (lore ((hard @) src))
  ==
::
++  husk                                                ::  unprepatch
  |=  {pum/umph dst/*}  ^-  *
  ?+  pum  ~|(%unsupported !!)
    $a  dst
    $b  (jam dst)
    $c  (role ((hard (list @)) dst))
  ==
::
++  lurk                                                ::  apply list patch
  |*  {hel/(list) rug/(urge)}
  ^+  hel
  =+  war=`_hel`~
  |-  ^+  hel
  ?~  rug  (flop war)
  ?-    -.i.rug
      $&
    %=   $
      rug  t.rug
      hel  (slag p.i.rug hel)
      war  (weld (flop (scag p.i.rug hel)) war)
    ==
  ::
      $|
    %=  $
      rug  t.rug
      hel  =+  gur=(flop p.i.rug)
           |-  ^+  hel
           ?~  gur  hel
           ?>(&(?=(^ hel) =(i.gur i.hel)) $(hel t.hel, gur t.gur))
      war  (weld q.i.rug war)
    ==
  ==
::
++  lusk                                                ::  lcs to list patch
  |*  {hel/(list) hev/(list) lcs/(list)}
  =+  ^=  rag
      ^-  {$%({$& p/@ud} {$| p/_lcs q/_lcs})}      ::  XX translation
      [%& 0]
  =>  .(rag [p=rag q=*(list _rag)])
  =<  abet  =<  main
  |%
  ++  abet  =.(q.rag ?:(=([& 0] p.rag) q.rag [p.rag q.rag]) (flop q.rag))
  ++  done
    |=  new/_p.rag
    ^+  rag
    ?-  -.p.rag
      $|   ?-  -.new
            $|  [[%| (weld p.new p.p.rag) (weld q.new q.p.rag)] q.rag]
            $&  [new [p.rag q.rag]]
          ==
      $&   ?-  -.new
            $|  [new ?:(=(0 p.p.rag) q.rag [p.rag q.rag])]
            $&  [[%& (add p.p.rag p.new)] q.rag]
          ==
    ==
  ::
  ++  main
    |-  ^+  +
    ?~  hel
      ?~  hev
        ?>(?=($~ lcs) +)
      $(hev t.hev, rag (done %| ~ [i.hev ~]))
    ?~  hev
      $(hel t.hel, rag (done %| [i.hel ~] ~))
    ?~  lcs
      +(rag (done %| (flop hel) (flop hev)))
    ?:  =(i.hel i.lcs)
      ?:  =(i.hev i.lcs)
        $(lcs t.lcs, hel t.hel, hev t.hev, rag (done %& 1))
      $(hev t.hev, rag (done %| ~ [i.hev ~]))
    ?:  =(i.hev i.lcs)
      $(hel t.hel, rag (done %| [i.hel ~] ~))
    $(hel t.hel, hev t.hev, rag (done %| [i.hel ~] [i.hev ~]))
  --
++  nude                                                ::  tree change
  =<  |=  {a/* b/*}  ^-  {p/upas q/upas}
      [p=(tred a b) q=(tred b a)]
  |%
  ++  axes                                              ::  locs of nouns
    |=  {a/@ b/*}  ^-  (map * axis)
    =+  c=*(map * axis)
    |-  ^-  (map * axis)
    =>  .(c (~(put by c) b a))
    ?@  b
      c
    %-  ~(uni by c)
    %-  ~(uni by $(a (mul 2 a), b -.b))
    $(a +((mul 2 a)), b +.b)
  ::
  ++  tred                                              ::  diff a->b
    |=  {a/* b/*}  ^-  upas
    =|  c/(unit *)
    =+  d=(axes 1 a)
    |-  ^-  upas
    =>  .(c (~(get by d) b))
    ?~  c
      ?@  b
        [%1 b]
      =+  e=^-(upas [$(b -.b) $(b +.b)])
      ?-  e
        {{$1 *} {$1 *}}  [%1 [p.p.e p.q.e]]
        *  e
      ==
    [%0 u.c]
  --
::::::::::::::::::::::::::::::::::::::::::::::::::::::::::
::            section 2eW, lite number theory           ::
::
++  egcd  !:                                            ::  schneier's egcd
  |=  {a/@ b/@}
  =+  si
  =+  [c=(sun a) d=(sun b)]
  =+  [u=[c=(sun 1) d=--0] v=[c=--0 d=(sun 1)]]
  |-  ^-  {d/@ u/@s v/@s}
  ?:  =(--0 c)
    [(abs d) d.u d.v]
  ::  ?>  ?&  =(c (sum (pro (sun a) c.u) (pro (sun b) c.v)))
  ::          =(d (sum (pro (sun a) d.u) (pro (sun b) d.v)))
  ::      ==
  =+  q=(fra d c)
  %=  $
    c  (dif d (pro q c))
    d  c
    u  [(dif d.u (pro q c.u)) c.u]
    v  [(dif d.v (pro q c.v)) c.v]
  ==
::
++  pram                                                ::  rabin-miller
  |=  a/@  ^-  ?
  ?:  ?|  =(0 (end 0 1 a))
          =(1 a)
          =+  b=1
          |-  ^-  ?
          ?:  =(512 b)
            |
          ?|(=+(c=+((mul 2 b)) &(!=(a c) =(a (mul c (div a c))))) $(b +(b)))
      ==
    |
  =+  ^=  b
      =+  [s=(dec a) t=0]
      |-  ^-  {s/@ t/@}
      ?:  =(0 (end 0 1 s))
        $(s (rsh 0 1 s), t +(t))
      [s t]
  ?>  =((mul s.b (bex t.b)) (dec a))
  =+  c=0
  |-  ^-  ?
  ?:  =(c 64)
    &
  =+  d=(~(raw og (add c a)) (met 0 a))
  =+  e=(~(exp fo a) s.b d)
  ?&  ?|  =(1 e)
          =+  f=0
          |-  ^-  ?
          ?:  =(e (dec a))
            &
          ?:  =(f (dec t.b))
            |
          $(e (~(pro fo a) e e), f +(f))
      ==
      $(c +(c))
  ==
::
++  ramp                                                ::  make r-m prime
  |=  {a/@ b/(list @) c/@}  ^-  @ux                     ::  {bits snags seed}
  =>  .(c (shas %ramp c))
  =+  d=*@
  |-
  ?:  =((mul 100 a) d)
    ~|(%ar-ramp !!)
  =+  e=(~(raw og c) a)
  ?:  &((levy b |=(f/@ !=(1 (mod e f)))) (pram e))
    e
  $(c +(c), d (shax d))
::
++  fo                                                  ::  modulo prime
  |_  a/@
  ++  dif
    |=  {b/@ c/@}
    (sit (sub (add a b) (sit c)))
  ::
  ++  exp
    |=  {b/@ c/@}
    ?:  =(0 b)
      1
    =+  d=$(b (rsh 0 1 b))
    =+  e=(pro d d)
    ?:(=(0 (end 0 1 b)) e (pro c e))
  ::
  ++  fra
    |=  {b/@ c/@}
    (pro b (inv c))
  ::
  ++  inv
    |=  b/@
    =+  c=(dul:si u:(egcd b a) a)
    c
  ::
  ++  pro
    |=  {b/@ c/@}
    (sit (mul b c))
  ::
  ++  sit
    |=  b/@
    (mod b a)
  ::
  ++  sum
    |=  {b/@ c/@}
    (sit (add b c))
  --
::
++  ga                                                  ::  GF (bex p.a)
  |=  a/{p/@ q/@ r/@}                                   ::  dim poly gen
  =+  si=(bex p.a)
  =+  ma=(dec si)
  =>  |%
      ++  dif                                           ::  add and sub
        |=  {b/@ c/@}
        ~|  [%dif-ga a]
        ?>  &((lth b si) (lth c si))
        (mix b c)
      ::
      ++  dub                                           ::  mul by x
        |=  b/@
        ~|  [%dub-ga a]
        ?>  (lth b si)
        ?:  =(1 (cut 0 [(dec p.a) 1] b))
          (dif (sit q.a) (sit (lsh 0 1 b)))
        (lsh 0 1 b)
      ::
      ++  pro                                           ::  slow multiply
        |=  {b/@ c/@}
        ?:  =(0 b)
          0
        ?:  =(1 (dis 1 b))
          (dif c $(b (rsh 0 1 b), c (dub c)))
        $(b (rsh 0 1 b), c (dub c))
      ::
      ++  toe                                           ::  exp+log tables
        =+  ^=  nu
            |=  {b/@ c/@}
            ^-  (map @ @)
            =+  d=*(map @ @)
            |-
            ?:  =(0 c)
              d
            %=  $
              c  (dec c)
              d  (~(put by d) c b)
            ==
        =+  [p=(nu 0 (bex p.a)) q=(nu ma ma)]
        =+  [b=1 c=0]
        |-  ^-  {p/(map @ @) q/(map @ @)}
        ?:  =(ma c)
          [(~(put by p) c b) q]
        %=  $
          b  (pro r.a b)
          c  +(c)
          p  (~(put by p) c b)
          q  (~(put by q) b c)
        ==
      ::
      ++  sit                                           ::  reduce
        |=  b/@
        (mod b (bex p.a))
      --
  =+  toe
  |%
  ++  fra                                               ::  divide
    |=  {b/@ c/@}
    (pro b (inv c))
  ::
  ++  inv                                               ::  invert
    |=  b/@
    ~|  [%inv-ga a]
    =+  c=(~(get by q) b)
    ?~  c  !!
    =+  d=(~(get by p) (sub ma u.c))
    (need d)
  ::
  ++  pow                                               ::  exponent
    |=  {b/@ c/@}
    =+  [d=1 e=c f=0]
    |-
    ?:  =(p.a f)
      d
    ?:  =(1 (cut 0 [f 1] b))
      $(d (pro d e), e (pro e e), f +(f))
    $(e (pro e e), f +(f))
  ::
  ++  pro                                               ::  multiply
    |=  {b/@ c/@}
    ~|  [%pro-ga a]
    =+  d=(~(get by q) b)
    ?~  d  0
    =+  e=(~(get by q) c)
    ?~  e  0
    =+  f=(~(get by p) (mod (add u.d u.e) ma))
    (need f)
  --
::::::::::::::::::::::::::::::::::::::::::::::::::::::::::
::            section 2eX, jetted crypto                ::
::
++  aesc                                                ::  AES-256
  ~%  %aesc  +  ~
  |%
  ++  en                                                ::  ECB enc
    ~/  %en
    |=  {a/@I b/@H}  ^-  @uxH
    =+  ahem
    (be & (ex a) b)
  ++  de                                                ::  ECB dec
    ~/  %de
    |=  {a/@I b/@H}  ^-  @uxH
    =+  ahem
    (be | (ix (ex a)) b)
  --
++  ahem                                                ::  AES helpers
::  XX should be in aesc, isn't for performance reasons
  =>
    =+  =+  [gr=(ga 8 0x11b 3) few==>(fe .(a 5))]
        =+  [pro=pro.gr dif=dif.gr pow=pow.gr ror=ror.few]
        [pro=pro dif=dif pow=pow ror=ror nnk=8 nnb=4 nnr=14]
    =>  |%
        ++  cipa                                        ::  AES params
          $_  ^?  |%
          ++  co  *{p/@ q/@ r/@ s/@}                    ::  col coefs
          ++  ix  |+(a/@ *@)                            ::  key index
          ++  ro  *{p/@ q/@ r/@ s/@}                    ::  row shifts
          ++  su  *@                                    ::  s-box
          --
        --
    |%
    ++  pen                                             ::  encrypt
      ^-  cipa
      |%
      ++  co  [0x2 0x3 1 1]
      ++  ix  |+(a/@ a)
      ++  ro  [0 1 2 3]
      ++  su  0x16bb.54b0.0f2d.9941.6842.e6bf.0d89.a18c.
                df28.55ce.e987.1e9b.948e.d969.1198.f8e1.
                9e1d.c186.b957.3561.0ef6.0348.66b5.3e70.
                8a8b.bd4b.1f74.dde8.c6b4.a61c.2e25.78ba.
                08ae.7a65.eaf4.566c.a94e.d58d.6d37.c8e7.
                79e4.9591.62ac.d3c2.5c24.0649.0a3a.32e0.
                db0b.5ede.14b8.ee46.8890.2a22.dc4f.8160.
                7319.5d64.3d7e.a7c4.1744.975f.ec13.0ccd.
                d2f3.ff10.21da.b6bc.f538.9d92.8f40.a351.
                a89f.3c50.7f02.f945.8533.4d43.fbaa.efd0.
                cf58.4c4a.39be.cb6a.5bb1.fc20.ed00.d153.
                842f.e329.b3d6.3b52.a05a.6e1b.1a2c.8309.
                75b2.27eb.e280.1207.9a05.9618.c323.c704.
                1531.d871.f1e5.a534.ccf7.3f36.2693.fdb7.
                c072.a49c.afa2.d4ad.f047.59fa.7dc9.82ca.
                76ab.d7fe.2b67.0130.c56f.6bf2.7b77.7c63
      --
    ::
    ++  pin                                             :: decrypt
      ^-  cipa
      |%
      ++  co  [0xe 0xb 0xd 0x9]
      ++  ix  |+(a/@ (sub nnr a))
      ++  ro  [0 3 2 1]
      ++  su  0x7d0c.2155.6314.69e1.26d6.77ba.7e04.2b17.
                6199.5383.3cbb.ebc8.b0f5.2aae.4d3b.e0a0.
                ef9c.c993.9f7a.e52d.0d4a.b519.a97f.5160.
                5fec.8027.5910.12b1.31c7.0788.33a8.dd1f.
                f45a.cd78.fec0.db9a.2079.d2c6.4b3e.56fc.
                1bbe.18aa.0e62.b76f.89c5.291d.711a.f147.
                6edf.751c.e837.f9e2.8535.ade7.2274.ac96.
                73e6.b4f0.cecf.f297.eadc.674f.4111.913a.
                6b8a.1301.03bd.afc1.020f.3fca.8f1e.2cd0.
                0645.b3b8.0558.e4f7.0ad3.bc8c.00ab.d890.
                849d.8da7.5746.155e.dab9.edfd.5048.706c.
                92b6.655d.cc5c.a4d4.1698.6886.64f6.f872.
                25d1.8b6d.49a2.5b76.b224.d928.66a1.2e08.
                4ec3.fa42.0b95.4cee.3d23.c2a6.3294.7b54.
                cbe9.dec4.4443.8e34.87ff.2f9b.8239.e37c.
                fbd7.f381.9ea3.40bf.38a5.3630.d56a.0952
      --
    ::
    ++  mcol
      |=  {a/(list @) b/{p/@ q/@ r/@ s/@}}  ^-  (list @)
      =+  c=[p=*@ q=*@ r=*@ s=*@]
      |-  ^-  (list @)
      ?~  a  ~
      =>  .(p.c (cut 3 [0 1] i.a))
      =>  .(q.c (cut 3 [1 1] i.a))
      =>  .(r.c (cut 3 [2 1] i.a))
      =>  .(s.c (cut 3 [3 1] i.a))
      :_  $(a t.a)
      %+  rep  3
      %+  turn
        %-  limo
        :~  [[p.c p.b] [q.c q.b] [r.c r.b] [s.c s.b]]
            [[p.c s.b] [q.c p.b] [r.c q.b] [s.c r.b]]
            [[p.c r.b] [q.c s.b] [r.c p.b] [s.c q.b]]
            [[p.c q.b] [q.c r.b] [r.c s.b] [s.c p.b]]
        ==
      |=  {a/{@ @} b/{@ @} c/{@ @} d/{@ @}}
      :(dif (pro a) (pro b) (pro c) (pro d))
    ::
    ++  pode                                            ::  explode to block
      |=  {a/bloq b/@ c/@}  ^-  (list @)
      =+  d=(rip a c)
      =+  m=(met a c)
      |-
      ?:  =(m b)
        d
      $(m +(m), d (weld d (limo [0 ~])))
    ++  sube                                            ::  s-box word
      |=  {a/@ b/@}  ^-  @
      (rep 3 (turn (pode 3 4 a) |=(c/@ (cut 3 [c 1] b))))
    --
  |%
  ++  be                                                ::  block cipher
    |=  {a/? b/@ c/@H}  ^-  @uxH
    ~|  %be-aesc
    =>  %=    .
            +
          =>  +
          |%
          ++  ankh
            |=  {a/cipa b/@ c/@}
            (pode 5 nnb (cut 5 [(mul (ix.a b) nnb) nnb] c))
          ++  sark
            |=  {c/(list @) d/(list @)}  ^-  (list @)
            ?~  c  ~
            ?~  d  !!
            [(mix i.c i.d) $(c t.c, d t.d)]
          ++  srow
            |=  {a/cipa b/(list @)}  ^-  (list @)
            =+  [c=0 d=~ e=ro.a]
            |-
            ?:  =(c nnb)
              d
            :_  $(c +(c))
            %+  rep  3
            %+  turn
              (limo [0 p.e] [1 q.e] [2 r.e] [3 s.e] ~)
            |=  {f/@ g/@}
            (cut 3 [f 1] (snag (mod (add g c) nnb) b))
          ++  subs
            |=  {a/cipa b/(list @)}  ^-  (list @)
            ?~  b  ~
            [(sube i.b su.a) $(b t.b)]
          --
        ==
    =+  [d=?:(a pen pin) e=(pode 5 nnb c) f=1]
    =>  .(e (sark e (ankh d 0 b)))
    |-
    ?.  =(nnr f)
      =>  .(e (subs d e))
      =>  .(e (srow d e))
      =>  .(e (mcol e co.d))
      =>  .(e (sark e (ankh d f b)))
      $(f +(f))
    =>  .(e (subs d e))
    =>  .(e (srow d e))
    =>  .(e (sark e (ankh d nnr b)))
    (rep 5 e)
  ::
  ++  ex                                                ::  key expand
    |=  a/@I  ^-  @
    =+  [b=a c=0 d=su:pen i=nnk]
    |-
    ?:  =(i (mul nnb +(nnr)))
      b
    =>  .(c (cut 5 [(dec i) 1] b))
    =>  ?:  =(0 (mod i nnk))
          =>  .(c (ror 3 1 c))
          =>  .(c (sube c d))
          .(c (mix c (pow (dec (div i nnk)) 2)))
        ?:  &((gth nnk 6) =(4 (mod i nnk)))
          .(c (sube c d))
        .
    =>  .(c (mix c (cut 5 [(sub i nnk) 1] b)))
    =>  .(b (can 5 [i b] [1 c] ~))
    $(i +(i))
  ::
  ++  ix                                                ::  key expand, inv
    |=  a/@  ^-  @
    =+  [i=1 j=*@ b=*@ c=co:pin]
    |-
    ?:  =(nnr i)
      a
    =>  .(b (cut 7 [i 1] a))
    =>  .(b (rep 5 (mcol (pode 5 4 b) c)))
    =>  .(j (sub nnr i))
    %=    $
        i  +(i)
        a
      %+  can  7
      :~  [i (cut 7 [0 i] a)]
          [1 b]
          [j (cut 7 [+(i) j] a)]
      ==
    ==
  --
::
++  curt                                                ::  curve25519
  |=  {a/@ b/@}
  =>  %=    .
          +
        =>  +
        =+  =+  [p=486.662 q=(sub (bex 255) 19)]
            =+  fq=~(. fo q)
            [p=p q=q fq=fq]
        |%
        ++  cla
          |=  raw/@
          =+  low=(dis 248 (cut 3 [0 1] raw))
          =+  hih=(con 64 (dis 127 (cut 3 [31 1] raw)))
          =+  mid=(cut 3 [1 30] raw)
          (can 3 [[1 low] [30 mid] [1 hih] ~])
        ++  sqr  |=(a/@ (mul a a))
        ++  inv  |=(a/@ (~(exp fo q) (sub q 2) a))
        ++  cad
          |=  {n/{x/@ z/@} m/{x/@ z/@} d/{x/@ z/@}}
          =+  ^=  xx
              ;:  mul  4  z.d
                %-  sqr  %-  abs:si
                %+  dif:si
                  (sun:si (mul x.m x.n))
                (sun:si (mul z.m z.n))
              ==
          =+  ^=  zz
              ;:  mul  4  x.d
                %-  sqr  %-  abs:si
                %+  dif:si
                  (sun:si (mul x.m z.n))
                (sun:si (mul z.m x.n))
              ==
          [(sit.fq xx) (sit.fq zz)]
        ++  cub
          |=  {x/@ z/@}
          =+  ^=  xx
              %+  mul
                %-  sqr  %-  abs:si
                (dif:si (sun:si x) (sun:si z))
              (sqr (add x z))
          =+  ^=  zz
              ;:  mul  4  x  z
                :(add (sqr x) :(mul p x z) (sqr z))
              ==
          [(sit.fq xx) (sit.fq zz)]
        --
      ==
  =+  one=[b 1]
  =+  i=253
  =+  r=one
  =+  s=(cub one)
  |-
  ?:  =(i 0)
    =+  x=(cub r)
    (sit.fq (mul -.x (inv +.x)))
  =+  m=(rsh 0 i a)
  ?:  =(0 (mod m 2))
     $(i (dec i), s (cad r s one), r (cub r))
  $(i (dec i), r (cad r s one), s (cub s))
::
++  ed                                                  ::  ed25519
  =>
    =+  =+  [b=256 q=(sub (bex 255) 19)]
        =+  fq=~(. fo q)
        =+  ^=  l
             %+  add
               (bex 252)
             27.742.317.777.372.353.535.851.937.790.883.648.493
        =+  d=(dif.fq 0 (fra.fq 121.665 121.666))
        =+  ii=(exp.fq (div (dec q) 4) 2)
        [b=b q=q fq=fq l=l d=d ii=ii]
    ~%  %coed  +>  ~
    |%
    ++  norm  |=(x/@ ?:(=(0 (mod x 2)) x (sub q x)))
    ::
    ++  xrec                                            ::  recover x-coord
      |=  y/@  ^-  @
      =+  ^=  xx
          %+  mul  (dif.fq (mul y y) 1)
                   (inv.fq +(:(mul d y y)))
      =+  x=(exp.fq (div (add 3 q) 8) xx)
      ?:  !=(0 (dif.fq (mul x x) (sit.fq xx)))
        (norm (pro.fq x ii))
      (norm x)
    ::
    ++  ward                                            ::  edwards multiply
      |=  {pp/{@ @} qq/{@ @}}  ^-  {@ @}
      =+  dp=:(pro.fq d -.pp -.qq +.pp +.qq)
      =+  ^=  xt
          %+  pro.fq
            %+  sum.fq
              (pro.fq -.pp +.qq)
            (pro.fq -.qq +.pp)
          (inv.fq (sum.fq 1 dp))
      =+  ^=  yt
          %+  pro.fq
            %+  sum.fq
              (pro.fq +.pp +.qq)
            (pro.fq -.pp -.qq)
          (inv.fq (dif.fq 1 dp))
      [xt yt]
    ::
    ++  scam                                            ::  scalar multiply
      |=  {pp/{@ @} e/@}  ^-  {@ @}
      ?:  =(0 e)
        [0 1]
      =+  qq=$(e (div e 2))
      =>  .(qq (ward qq qq))
      ?:  =(1 (dis 1 e))
        (ward qq pp)
      qq
    ::
    ++  etch                                            ::  encode point
      |=  pp/{@ @}  ^-  @
      (can 0 ~[[(sub b 1) +.pp] [1 (dis 1 -.pp)]])
    ::
    ++  curv                                            ::  point on curve?
      |=  {x/@ y/@}  ^-  ?
      .=  0
          %+  dif.fq
            %+  sum.fq
              (pro.fq (sub q (sit.fq x)) x)
            (pro.fq y y)
          (sum.fq 1 :(pro.fq d x x y y))
    ::
    ++  deco                                            ::  decode point
      |=  s/@  ^-  (unit {@ @})
      =+  y=(cut 0 [0 (dec b)] s)
      =+  si=(cut 0 [(dec b) 1] s)
      =+  x=(xrec y)
      =>  .(x ?:(!=(si (dis 1 x)) (sub q x) x))
      =+  pp=[x y]
      ?.  (curv pp)
        ~
      [~ pp]
    ::
    ++  bb
      =+  bby=(pro.fq 4 (inv.fq 5))
      [(xrec bby) bby]
    ::
    --
  ~%  %ed  +  ~
  |%
  ++  puck                                              ::  public key
    ~/  %puck
    |=  sk/@I  ^-  @
    ?:  (gth (met 3 sk) 32)  !!
    =+  h=(shal (rsh 0 3 b) sk)
    =+  ^=  a
        %+  add
          (bex (sub b 2))
        (lsh 0 3 (cut 0 [3 (sub b 5)] h))
    =+  aa=(scam bb a)
    (etch aa)
  ++  suck                                              ::  keypair from seed
    |=  se/@I  ^-  @uJ
    =+  pu=(puck se)
    (can 0 ~[[b se] [b pu]])
  ::
  ++  sign                                              ::  certify
    ~/  %sign
    |=  {m/@ se/@}  ^-  @
    =+  sk=(suck se)
    =+  pk=(cut 0 [b b] sk)
    =+  h=(shal (rsh 0 3 b) sk)
    =+  ^=  a
        %+  add
          (bex (sub b 2))
        (lsh 0 3 (cut 0 [3 (sub b 5)] h))
    =+  ^=  r
        =+  hm=(cut 0 [b b] h)
        =+  ^=  i
            %+  can  0
            :~  [b hm]
                [(met 0 m) m]
            ==
        (shaz i)
    =+  rr=(scam bb r)
    =+  ^=  ss
        =+  er=(etch rr)
        =+  ^=  ha
            %+  can  0
            :~  [b er]
                [b pk]
                [(met 0 m) m]
            ==
        (~(sit fo l) (add r (mul (shaz ha) a)))
    (can 0 ~[[b (etch rr)] [b ss]])
  ::
  ++  veri                                              ::  validate
    ~/  %veri
    |=  {s/@ m/@ pk/@}  ^-  ?
    ?:  (gth (div b 4) (met 3 s))  |
    ?:  (gth (div b 8) (met 3 pk))  |
    =+  cb=(rsh 0 3 b)
    =+  rr=(deco (cut 0 [0 b] s))
    ?~  rr  |
    =+  aa=(deco pk)
    ?~  aa  |
    =+  ss=(cut 0 [b b] s)
    =+  ha=(can 3 ~[[cb (etch u.rr)] [cb pk] [(met 3 m) m]])
    =+  h=(shaz ha)
    =((scam bb ss) (ward u.rr (scam u.aa h)))
  ::
  --
::
++  scr                                                 ::  scrypt
  ~%  %scr  +  ~
  |%
  ++  sal
    |=  {x/@ r/@}                                       ::  salsa20 hash
    ?>  =((mod r 2) 0)                                  ::  with r rounds
    =+  few==>(fe .(a 5))
    =+  ^=  rot
      |=  {a/@ b/@}
      (mix (end 5 1 (lsh 0 a b)) (rsh 0 (sub 32 a) b))
    =+  ^=  lea
      |=  {a/@ b/@}
      (net:few (sum:few (net:few a) (net:few b)))
    =>  |%
        ++  qr                                          ::  quarterround
          |=  y/{@ @ @ @ $~}
          =+  zb=(mix &2.y (rot 7 (sum:few &1.y &4.y)))
          =+  zc=(mix &3.y (rot 9 (sum:few zb &1.y)))
          =+  zd=(mix &4.y (rot 13 (sum:few zc zb)))
          =+  za=(mix &1.y (rot 18 (sum:few zd zc)))
          ~[za zb zc zd]
        ++  rr                                          ::  rowround
          |=  {y/(list @)}
          =+  za=(qr ~[&1.y &2.y &3.y &4.y])
          =+  zb=(qr ~[&6.y &7.y &8.y &5.y])
          =+  zc=(qr ~[&11.y &12.y &9.y &10.y])
          =+  zd=(qr ~[&16.y &13.y &14.y &15.y])
          ^-  (list @)  :~
            &1.za  &2.za  &3.za  &4.za
            &4.zb  &1.zb  &2.zb  &3.zb 
            &3.zc  &4.zc  &1.zc  &2.zc
            &2.zd  &3.zd  &4.zd  &1.zd  ==
        ++  cr                                          ::  columnround
          |=  {x/(list @)}
          =+  ya=(qr ~[&1.x &5.x &9.x &13.x])
          =+  yb=(qr ~[&6.x &10.x &14.x &2.x])
          =+  yc=(qr ~[&11.x &15.x &3.x &7.x])
          =+  yd=(qr ~[&16.x &4.x &8.x &12.x])
          ^-  (list @)  :~
            &1.ya  &4.yb  &3.yc  &2.yd
            &2.ya  &1.yb  &4.yc  &3.yd
            &3.ya  &2.yb  &1.yc  &4.yd
            &4.ya  &3.yb  &2.yc  &1.yd  ==
        ++  dr                                          ::  doubleround
          |=  {x/(list @)}
          (rr (cr x))
        ++  al                                          ::  add two lists
          |=  {a/(list @) b/(list @)}
          |-  ^-  (list @)
          ?~  a  ~  ?~  b  ~
          [i=(sum:few -.a -.b) t=$(a +.a, b +.b)]
        --
    =+  xw=(rpp 5 16 x)
    =+  ^=  ow  |-  ^-  (list @)
                ?~  r  xw
                $(xw (dr xw), r (sub r 2))
    (rep 5 (al xw ow))
  ::
  ++  rpp
    |=  {a/bloq b/@ c/@}                                ::  rip w+filler blocks
    =+  q=(rip a c)
    =+  w=(lent q)
    ?.  =(w b)
      ?.  (lth w b)  (slag (sub w b) q)
      ^+  q  (weld q (reap (sub b (lent q)) 0))
    q
  ::
  ++  bls
    |=  {a/@ b/(list @)}                                ::  split to sublists
    ?>  =((mod (lent b) a) 0)
    |-  ^-  (list (list @))
    ?~  b  ~
    [i=(scag a `(list @)`b) t=$(b (slag a `(list @)`b))]
  ::
  ++  slb
    |=  {a/(list (list @))}
    |-  ^-  (list @)
    ?~  a  ~
    (weld `(list @)`-.a $(a +.a))
  ::
  ++  sbm
    |=  {r/@ b/(list @)}                                ::  scryptBlockMix
    ?>  =((lent b) (mul 2 r))
    =+  [x=(snag (dec (mul 2 r)) b) c=0]
    =|  {ya/(list @) yb/(list @)}
    |-  ^-  (list @)
    ?~  b  (flop (weld yb ya))
    =.  x  (sal (mix x -.b) 8)
    ?~  (mod c 2)
      $(c +(c), b +.b, ya [i=x t=ya])
    $(c +(c), b +.b, yb [i=x t=yb])
  ::
  ++  srm
    |=  {r/@ b/(list @) n/@}                            ::  scryptROMix
    ?>  ?&  =((lent b) (mul 2 r))
            =(n (bex (dec (xeb n))))
            (lth n (bex (mul r 16)))
        ==
    =+  [v=*(list (list @)) c=0]
    =.  v
      |-  ^-  (list (list @))
      =+  w=(sbm r b)
      ?:  =(c n)  (flop v)
      $(c +(c), v [i=[b] t=v], b w)
    =+  x=(sbm r (snag (dec n) v))
    |-  ^-  (list @)
    ?:  =(c n)  x
    =+  q=(snag (dec (mul r 2)) x)
    =+  z=`(list @)`(snag (mod q n) v)
    =+  ^=  w  |-  ^-  (list @)
               ?~  x  ~  ?~  z  ~
               [i=(mix -.x -.z) t=$(x +.x, z +.z)]
    $(x (sbm r w), c +(c))
  ::
  ++  hmc
    |=  {k/@ t/@}                                       ::  HMAC-SHA-256
    (hml k (met 3 k) t (met 3 t))
  ::
  ++  hml
    |=  {k/@ kl/@ t/@ tl/@}                             ::  w+length
    =>  .(k (end 3 kl k), t (end 3 tl t))
    =+  b=64
    =.  k  ?.  (gth kl b)  k  (shay kl k)
    =+  ^=  q  %+  shay  (add b tl)
     (add (lsh 3 b t) (mix k (fil 3 b 0x36)))
    %+  shay  (add b 32)
    (add (lsh 3 b q) (mix k (fil 3 b 0x5c)))
  ::
  ++  pbk                                               :: PBKDF2-HMAC-SHA256
    ~/  %pbk
    |=  {p/@ s/@ c/@ d/@}
    (pbl p (met 3 p) s (met 3 s) c d)
  ::
  ++  pbl                                               :: w+length
    ~/  %pbl
    |=  {p/@ pl/@ s/@ sl/@ c/@ d/@}
    =>  .(p (end 3 pl p), s (end 3 sl s))
    =+  h=32
    ?>  ?&  (lte d (bex 30))                            :: max key length 1GB
            (lte c (bex 28))                            :: max iterations 2^28
            !=(c 0)
        ==
    =+  ^=  l  ?~  (mod d h)
        (div d h)
      +((div d h))
    =+  r=(sub d (mul h (dec l)))
    =+  [t=0 j=1 k=1]
    =.  t  |-  ^-  @
      ?:  (gth j l)  t
      =+  u=(add s (lsh 3 sl (rep 3 (flop (rpp 3 4 j)))))
      =+  f=0  =.  f  |-  ^-  @
        ?:  (gth k c)  f
        =+  q=(hml p pl u ?:(=(k 1) (add sl 4) h))
        $(u q, f (mix f q), k +(k))
      $(t (add t (lsh 3 (mul (dec j) h) f)), j +(j))
    (end 3 d t)
  ::
  ++  hsh                                               ::  scrypt
    ~/  %hsh
    |=  {p/@ s/@ n/@ r/@ z/@ d/@}
    (hsl p (met 3 p) s (met 3 s) n r z d)
  ::
  ++  hsl                                               ::  w+length
    ~/  %hsl
    |=  {p/@ pl/@ s/@ sl/@ n/@ r/@ z/@ d/@}
    =|  v/(list (list @))
    =>  .(p (end 3 pl p), s (end 3 sl s))
    =+  u=(mul (mul 128 r) z)
    ?>  ?&  =(n (bex (dec (xeb n))))                    ::  n is power of 2
            !=(r 0)  !=(z 0)
            %+  lte                                     ::  max 1GB memory
                (mul (mul 128 r) (dec (add n z)))
              (bex 30)
            (lth pl (bex 31))
            (lth sl (bex 31))
        ==
    =+  ^=  b  =+  (rpp 3 u (pbl p pl s sl 1 u))
      %+  turn  (bls (mul 128 r) -)
      |=(a/(list @) (rpp 9 (mul 2 r) (rep 3 a)))
    ?>  =((lent b) z)
    =+  ^=  q
      =+  |-  ?~  b  (flop v)
          $(b +.b, v [i=(srm r -.b n) t=v])
      %+  turn  `(list (list @))`-
      |=(a/(list @) (rpp 3 (mul 128 r) (rep 9 a)))
    (pbl p pl (rep 3 (slb q)) u 1 d)
  --
::::::::::::::::::::::::::::::::::::::::::::::::::::::::::
::                section 2eY, SHA-256 (move me)        ::
::
++  shad  |=(ruz/@ (shax (shax ruz)))                   ::  double sha-256
++  shaf                                                ::  half sha-256
  |=  {sal/@ ruz/@}
  =+  haz=(shas sal ruz)
  (mix (end 7 1 haz) (rsh 7 1 haz))
::
++  shak                                                ::  XX shd be PBKDF
  |=  {who/@p wud/@}
  (shas (mix %shak who) wud)
::
++  sham                                                ::  128bit noun hash
  |=  yux/*  ^-  @uvH  ^-  @
  ?@  yux
    (shaf %mash yux)
  (shaf %sham (jam yux))
::
++  shas                                                ::  salted hash
  |=  {sal/@ ruz/@}
  (shax (mix sal (shax ruz)))
::
++  shax                                                ::  sha-256
  ~/  %shax
  |=  ruz/@  ^-  @
  (shay [(met 3 ruz) ruz])
::
++  shay                                                ::  sha-256 with length
  ~/  %shay
  |=  {len/@u ruz/@}  ^-  @
  ~|  %sha
  =>  .(ruz (cut 3 [0 len] ruz))
  =+  [few==>(fe .(a 5)) wac=|=({a/@ b/@} (cut 5 [a 1] b))]
  =+  [sum=sum.few ror=ror.few net=net.few inv=inv.few]
  =+  ral=(lsh 0 3 len)
  =+  ^=  ful
      %+  can  0
      :~  [ral ruz]
          [8 128]
          [(mod (sub 960 (mod (add 8 ral) 512)) 512) 0]
          [64 (~(net fe 6) ral)]
      ==
  =+  lex=(met 9 ful)
  =+  ^=  kbx  0xc671.78f2.bef9.a3f7.a450.6ceb.90be.fffa.
                 8cc7.0208.84c8.7814.78a5.636f.748f.82ee.
                 682e.6ff3.5b9c.ca4f.4ed8.aa4a.391c.0cb3.
                 34b0.bcb5.2748.774c.1e37.6c08.19a4.c116.
                 106a.a070.f40e.3585.d699.0624.d192.e819.
                 c76c.51a3.c24b.8b70.a81a.664b.a2bf.e8a1.
                 9272.2c85.81c2.c92e.766a.0abb.650a.7354.
                 5338.0d13.4d2c.6dfc.2e1b.2138.27b7.0a85.
                 1429.2967.06ca.6351.d5a7.9147.c6e0.0bf3.
                 bf59.7fc7.b003.27c8.a831.c66d.983e.5152.
                 76f9.88da.5cb0.a9dc.4a74.84aa.2de9.2c6f.
                 240c.a1cc.0fc1.9dc6.efbe.4786.e49b.69c1.
                 c19b.f174.9bdc.06a7.80de.b1fe.72be.5d74.
                 550c.7dc3.2431.85be.1283.5b01.d807.aa98.
                 ab1c.5ed5.923f.82a4.59f1.11f1.3956.c25b.
                 e9b5.dba5.b5c0.fbcf.7137.4491.428a.2f98
  =+  ^=  hax  0x5be0.cd19.1f83.d9ab.9b05.688c.510e.527f.
                 a54f.f53a.3c6e.f372.bb67.ae85.6a09.e667
  =+  i=0
  |-  ^-  @
  ?:  =(i lex)
    (rep 5 (turn (rip 5 hax) net))
  =+  ^=  wox
      =+  dux=(cut 9 [i 1] ful)
      =+  wox=(rep 5 (turn (rip 5 dux) net))
      =+  j=16
      |-  ^-  @
      ?:  =(64 j)
        wox
      =+  :*  l=(wac (sub j 15) wox)
              m=(wac (sub j 2) wox)
              n=(wac (sub j 16) wox)
              o=(wac (sub j 7) wox)
          ==
      =+  x=:(mix (ror 0 7 l) (ror 0 18 l) (rsh 0 3 l))
      =+  y=:(mix (ror 0 17 m) (ror 0 19 m) (rsh 0 10 m))
      =+  z=:(sum n x o y)
      $(wox (con (lsh 5 j z) wox), j +(j))
  =+  j=0
  =+  :*  a=(wac 0 hax)
          b=(wac 1 hax)
          c=(wac 2 hax)
          d=(wac 3 hax)
          e=(wac 4 hax)
          f=(wac 5 hax)
          g=(wac 6 hax)
          h=(wac 7 hax)
      ==
  |-  ^-  @
  ?:  =(64 j)
    %=  ^$
      i  +(i)
      hax  %+  rep  5
           :~  (sum a (wac 0 hax))
               (sum b (wac 1 hax))
               (sum c (wac 2 hax))
               (sum d (wac 3 hax))
               (sum e (wac 4 hax))
               (sum f (wac 5 hax))
               (sum g (wac 6 hax))
               (sum h (wac 7 hax))
           ==
    ==
  =+  l=:(mix (ror 0 2 a) (ror 0 13 a) (ror 0 22 a))    ::  s0
  =+  m=:(mix (dis a b) (dis a c) (dis b c))            ::  maj
  =+  n=(sum l m)                                       ::  t2
  =+  o=:(mix (ror 0 6 e) (ror 0 11 e) (ror 0 25 e))    ::  s1
  =+  p=(mix (dis e f) (dis (inv e) g))                 ::  ch
  =+  q=:(sum h o p (wac j kbx) (wac j wox))            ::  t1
  $(j +(j), a (sum q n), b a, c b, d c, e (sum d q), f e, g f, h g)
::
++  shaw                                                ::  hash to nbits
  |=  {sal/@ len/@ ruz/@}
  (~(raw og (shas sal (mix len ruz))) len)
::
++  og                                                  ::  shax-powered rng
  ~/  %og
  |_  a/@
  ++  rad                                               ::  random in range
    |=  b/@  ^-  @
    =+  c=(raw (met 0 b))
    ?:((lth c b) c $(a +(a)))
  ::
  ++  rads                                              ::  random continuation
    |=  b/@
    =+  r=(rad b)
    [r +>.$(a (shas %og-s r))]
  ::
  ++  raw                                               ::  random bits
    ~/  %raw
    |=  b/@  ^-  @
    %+  can
      0
    =+  c=(shas %og-a (mix b a))
    |-  ^-  (list {@ @})
    ?:  =(0 b)
      ~
    =+  d=(shas %og-b (mix b (mix a c)))
    ?:  (lth b 256)
      [[b (end 0 b d)] ~]
    [[256 d] $(c d, b (sub b 256))]
  ::
  ++  raws                                              ::  random bits
    |=  b/@                                             ::  continuation
    =+  r=(raw b)
    [r +>.$(a (shas %og-s r))]
  --
++  shaz                                                ::  sha-512
  |=  ruz/@  ^-  @
  (shal [(met 3 ruz) ruz])
::
++  shal                                                ::  sha-512 with length
  ~/  %shal
  |=  {len/@ ruz/@}  ^-  @
  =>  .(ruz (cut 3 [0 len] ruz))
  =+  [few==>(fe .(a 6)) wac=|=({a/@ b/@} (cut 6 [a 1] b))]
  =+  [sum=sum.few ror=ror.few net=net.few inv=inv.few]
  =+  ral=(lsh 0 3 len)
  =+  ^=  ful
      %+  can  0
      :~  [ral ruz]
          [8 128]
          [(mod (sub 1.920 (mod (add 8 ral) 1.024)) 1.024) 0]
          [128 (~(net fe 7) ral)]
      ==
  =+  lex=(met 10 ful)
  =+  ^=  kbx  0x6c44.198c.4a47.5817.5fcb.6fab.3ad6.faec.
                 597f.299c.fc65.7e2a.4cc5.d4be.cb3e.42b6.
                 431d.67c4.9c10.0d4c.3c9e.be0a.15c9.bebc.
                 32ca.ab7b.40c7.2493.28db.77f5.2304.7d84.
                 1b71.0b35.131c.471b.113f.9804.bef9.0dae.
                 0a63.7dc5.a2c8.98a6.06f0.67aa.7217.6fba.
                 f57d.4f7f.ee6e.d178.eada.7dd6.cde0.eb1e.
                 d186.b8c7.21c0.c207.ca27.3ece.ea26.619c.
                 c671.78f2.e372.532b.bef9.a3f7.b2c6.7915.
                 a450.6ceb.de82.bde9.90be.fffa.2363.1e28.
                 8cc7.0208.1a64.39ec.84c8.7814.a1f0.ab72.
                 78a5.636f.4317.2f60.748f.82ee.5def.b2fc.
                 682e.6ff3.d6b2.b8a3.5b9c.ca4f.7763.e373.
                 4ed8.aa4a.e341.8acb.391c.0cb3.c5c9.5a63.
                 34b0.bcb5.e19b.48a8.2748.774c.df8e.eb99.
                 1e37.6c08.5141.ab53.19a4.c116.b8d2.d0c8.
                 106a.a070.32bb.d1b8.f40e.3585.5771.202a.
                 d699.0624.5565.a910.d192.e819.d6ef.5218.
                 c76c.51a3.0654.be30.c24b.8b70.d0f8.9791.
                 a81a.664b.bc42.3001.a2bf.e8a1.4cf1.0364.
                 9272.2c85.1482.353b.81c2.c92e.47ed.aee6.
                 766a.0abb.3c77.b2a8.650a.7354.8baf.63de.
                 5338.0d13.9d95.b3df.4d2c.6dfc.5ac4.2aed.
                 2e1b.2138.5c26.c926.27b7.0a85.46d2.2ffc.
                 1429.2967.0a0e.6e70.06ca.6351.e003.826f.
                 d5a7.9147.930a.a725.c6e0.0bf3.3da8.8fc2.
                 bf59.7fc7.beef.0ee4.b003.27c8.98fb.213f.
                 a831.c66d.2db4.3210.983e.5152.ee66.dfab.
                 76f9.88da.8311.53b5.5cb0.a9dc.bd41.fbd4.
                 4a74.84aa.6ea6.e483.2de9.2c6f.592b.0275.
                 240c.a1cc.77ac.9c65.0fc1.9dc6.8b8c.d5b5.
                 efbe.4786.384f.25e3.e49b.69c1.9ef1.4ad2.
                 c19b.f174.cf69.2694.9bdc.06a7.25c7.1235.
                 80de.b1fe.3b16.96b1.72be.5d74.f27b.896f.
                 550c.7dc3.d5ff.b4e2.2431.85be.4ee4.b28c.
                 1283.5b01.4570.6fbe.d807.aa98.a303.0242.
                 ab1c.5ed5.da6d.8118.923f.82a4.af19.4f9b.
                 59f1.11f1.b605.d019.3956.c25b.f348.b538.
                 e9b5.dba5.8189.dbbc.b5c0.fbcf.ec4d.3b2f.
                 7137.4491.23ef.65cd.428a.2f98.d728.ae22
  =+  ^=  hax  0x5be0.cd19.137e.2179.1f83.d9ab.fb41.bd6b.
                 9b05.688c.2b3e.6c1f.510e.527f.ade6.82d1.
                 a54f.f53a.5f1d.36f1.3c6e.f372.fe94.f82b.
                 bb67.ae85.84ca.a73b.6a09.e667.f3bc.c908
  =+  i=0
  |-  ^-  @
  ?:  =(i lex)
    (rep 6 (turn (rip 6 hax) net))
  =+  ^=  wox
      =+  dux=(cut 10 [i 1] ful)
      =+  wox=(rep 6 (turn (rip 6 dux) net))
      =+  j=16
      |-  ^-  @
      ?:  =(80 j)
        wox
      =+  :*  l=(wac (sub j 15) wox)
              m=(wac (sub j 2) wox)
              n=(wac (sub j 16) wox)
              o=(wac (sub j 7) wox)
          ==
      =+  x=:(mix (ror 0 1 l) (ror 0 8 l) (rsh 0 7 l))
      =+  y=:(mix (ror 0 19 m) (ror 0 61 m) (rsh 0 6 m))
      =+  z=:(sum n x o y)
      $(wox (con (lsh 6 j z) wox), j +(j))
  =+  j=0
  =+  :*  a=(wac 0 hax)
          b=(wac 1 hax)
          c=(wac 2 hax)
          d=(wac 3 hax)
          e=(wac 4 hax)
          f=(wac 5 hax)
          g=(wac 6 hax)
          h=(wac 7 hax)
      ==
  |-  ^-  @
  ?:  =(80 j)
    %=  ^$
      i  +(i)
      hax  %+  rep  6
           :~  (sum a (wac 0 hax))
               (sum b (wac 1 hax))
               (sum c (wac 2 hax))
               (sum d (wac 3 hax))
               (sum e (wac 4 hax))
               (sum f (wac 5 hax))
               (sum g (wac 6 hax))
               (sum h (wac 7 hax))
           ==
    ==
  =+  l=:(mix (ror 0 28 a) (ror 0 34 a) (ror 0 39 a))   ::  S0
  =+  m=:(mix (dis a b) (dis a c) (dis b c))            ::  maj
  =+  n=(sum l m)                                       ::  t2
  =+  o=:(mix (ror 0 14 e) (ror 0 18 e) (ror 0 41 e))   ::  S1
  =+  p=(mix (dis e f) (dis (inv e) g))                 ::  ch
  =+  q=:(sum h o p (wac j kbx) (wac j wox))            ::  t1
  $(j +(j), a (sum q n), b a, c b, d c, e (sum d q), f e, g f, h g)
::
++  shan                                                ::  sha-1 (deprecated)
  |=  ruz/@
  =+  [few==>(fe .(a 5)) wac=|=({a/@ b/@} (cut 5 [a 1] b))]
  =+  [sum=sum.few ror=ror.few rol=rol.few net=net.few inv=inv.few]
  =+  ral=(lsh 0 3 (met 3 ruz))
  =+  ^=  ful
      %+  can  0
      :~  [ral ruz]
          [8 128]
          [(mod (sub 960 (mod (add 8 ral) 512)) 512) 0]
          [64 (~(net fe 6) ral)]
      ==
  =+  lex=(met 9 ful)
  =+  kbx=0xca62.c1d6.8f1b.bcdc.6ed9.eba1.5a82.7999
  =+  hax=0xc3d2.e1f0.1032.5476.98ba.dcfe.efcd.ab89.6745.2301
  =+  i=0
  |-
  ?:  =(i lex)
    (rep 5 (flop (rip 5 hax)))
  =+  ^=  wox
      =+  dux=(cut 9 [i 1] ful)
      =+  wox=(rep 5 (turn (rip 5 dux) net))
      =+  j=16
      |-  ^-  @
      ?:  =(80 j)
        wox
      =+  :*  l=(wac (sub j 3) wox)
              m=(wac (sub j 8) wox)
              n=(wac (sub j 14) wox)
              o=(wac (sub j 16) wox)
          ==
      =+  z=(rol 0 1 :(mix l m n o))
      $(wox (con (lsh 5 j z) wox), j +(j))
  =+  j=0
  =+  :*  a=(wac 0 hax)
          b=(wac 1 hax)
          c=(wac 2 hax)
          d=(wac 3 hax)
          e=(wac 4 hax)
      ==
  |-  ^-  @
  ?:  =(80 j)
    %=  ^$
      i  +(i)
      hax  %+  rep  5
           :~
               (sum a (wac 0 hax))
               (sum b (wac 1 hax))
               (sum c (wac 2 hax))
               (sum d (wac 3 hax))
               (sum e (wac 4 hax))
           ==
    ==
  =+  fx=(con (dis b c) (dis (not 5 1 b) d))
  =+  fy=:(mix b c d)
  =+  fz=:(con (dis b c) (dis b d) (dis c d))
  =+  ^=  tem
      ?:  &((gte j 0) (lte j 19))
        :(sum (rol 0 5 a) fx e (wac 0 kbx) (wac j wox))
      ?:  &((gte j 20) (lte j 39))
        :(sum (rol 0 5 a) fy e (wac 1 kbx) (wac j wox))
      ?:  &((gte j 40) (lte j 59))
        :(sum (rol 0 5 a) fz e (wac 2 kbx) (wac j wox))
      :(sum (rol 0 5 a) fy e (wac 3 kbx) (wac j wox))
  $(j +(j), a tem, b a, c (rol 0 30 b), d c, e d)
::
::::::::::::::::::::::::::::::::::::::::::::::::::::::::::
::                section 2eZ, OLD rendering (kill me)  ::
::
++  show                            ::  XX deprecated, use type
  |=  vem/*
  |^  ^-  tank
      ?:  ?=(@ vem)
        [%leaf (mesc (trip vem))]
      ?-    vem
          {s/$~ c/*}
        [%leaf '\'' (weld (mesc (tape +.vem)) `tape`['\'' ~])]
      ::
          {s/$a c/@}        [%leaf (mesc (trip c.vem))]
          {s/$b c/*}        (shop c.vem |=(a/@ ~(rub at a)))
          {s/{$c p/@} c/*}
        :+  %palm
          [['.' ~] ['-' ~] ~ ~]
        [[%leaf (mesc (trip p.s.vem))] $(vem c.vem) ~]
      ::
          {s/$d c/*}        (shop c.vem |=(a/@ ~(rud at a)))
          {s/$k c/*}        (tank c.vem)
          {s/$h c/*}
        ?:  =(0 c.vem)      ::  XX remove after 220
          [%leaf '#' ~]
        :+  %rose
          [['/' ~] ['/' ~] ~]
        =+  yol=((list @ta) c.vem)
        (turn yol |=(a/@ta [%leaf (trip a)]))
      ::
          {s/$o c/*}
        %=    $
            vem
          :-  [%m '%h:<[%d %d].[%d %d]>']
          [-.c.vem +<-.c.vem +<+.c.vem +>-.c.vem +>+.c.vem ~]
        ==
      ::
          {s/$p c/*}        (shop c.vem |=(a/@ ~(rup at a)))
          {s/$q c/*}        (shop c.vem |=(a/@ ~(r at a)))
          {s/$r c/*}        $(vem [[%r ' ' '{' '}'] c.vem])
          {s/$t c/*}        (shop c.vem |=(a/@ ~(rt at a)))
          {s/$v c/*}        (shop c.vem |=(a/@ ~(ruv at a)))
          {s/$x c/*}        (shop c.vem |=(a/@ ~(rux at a)))
          {s/{$m p/@} c/*}  (shep p.s.vem c.vem)
          {s/{$r p/@} c/*}
        $(vem [[%r ' ' (cut 3 [0 1] p.s.vem) (cut 3 [1 1] p.s.vem)] c.vem])
      ::
          {s/{$r p/@ q/@ r/@} c/*}
        :+  %rose
          :*  p=(mesc (trip p.s.vem))
              q=(mesc (trip q.s.vem))
              r=(mesc (trip r.s.vem))
          ==
        |-  ^-  (list tank)
        ?@  c.vem
          ~
        [^$(vem -.c.vem) $(c.vem +.c.vem)]
      ::
          {s/$z c/*}        $(vem [[%r %$ %$ %$] c.vem])
          *                 !!
      ==
  ++  shep
    |=  {fom/@ gar/*}
    ^-  tank
    =+  l=(met 3 fom)
    =+  i=0
    :-  %leaf
    |-  ^-  tape
    ?:  (gte i l)
      ~
    =+  c=(cut 3 [i 1] fom)
    ?.  =(37 c)
      (weld (mesc [c ~]) $(i +(i)))
    =+  d=(cut 3 [+(i) 1] fom)
    ?.  .?(gar)
      ['\\' '#' $(i (add 2 i))]
    (weld ~(ram re (show d -.gar)) $(i (add 2 i), gar +.gar))
  ::
  ++  shop
    |=  {aug/* vel/$+(a/@ tape)}
    ^-  tank
    ?:  ?=(@ aug)
      [%leaf (vel aug)]
    :+  %rose
      [[' ' ~] ['[' ~] [']' ~]]
    =>  .(aug `*`aug)
    |-  ^-  (list tank)
    ?:  ?=(@ aug)
      [^$ ~]
    [^$(aug -.aug) $(aug +.aug)]
  --
++  at
  |_  a/@
  ++  r
    ?:  ?&  (gte (met 3 a) 2)
            |-
            ?:  =(0 a)
              &
            =+  vis=(end 3 1 a)
            ?&  ?|(=('-' vis) ?&((gte vis 'a') (lte vis 'z')))
                $(a (rsh 3 1 a))
            ==
        ==
      rtam
    ?:  (lte (met 3 a) 2)
      rud
    rux
  ::
  ++  rf    `tape`[?-(a $& '&', $| '|', * !!) ~]
  ++  rn    `tape`[?>(=(0 a) '~') ~]
  ++  rt    `tape`['\'' (weld (mesc (trip a)) `tape`['\'' ~])]
  ++  rta   rt
  ++  rtam  `tape`['%' (trip a)]
  ++  rub   `tape`['0' 'b' (rum 2 ~ |=(b/@ (add '0' b)))]
  ++  rud   (rum 10 ~ |=(b/@ (add '0' b)))
  ++  rum
    |=  {b/@ c/tape d/$+(@ @)}
    ^-  tape
    ?:  =(0 a)
      [(d 0) c]
    =+  e=0
    |-  ^-  tape
    ?:  =(0 a)
      c
    =+  f=&(!=(0 e) =(0 (mod e ?:(=(10 b) 3 4))))
    %=  $
      a  (div a b)
      c  [(d (mod a b)) ?:(f [?:(=(10 b) ',' '-') c] c)]
      e  +(e)
    ==
  ::
  ++  rup
    =+  b=(met 3 a)
    ^-  tape
    :-  '-'
    |-  ^-  tape
    ?:  (gth (met 5 a) 1)
      %+  weld
        $(a (rsh 5 1 a), b (sub b 4))
      `tape`['-' '-' $(a (end 5 1 a), b 4)]
    ?:  =(0 b)
      ['~' ~]
    ?:  (lte b 1)
      (trip (tos:po a))
    |-  ^-  tape
    ?:  =(2 b)
      =+  c=(rsh 3 1 a)
      =+  d=(end 3 1 a)
      (weld (trip (tod:po c)) (trip (tos:po (mix c d))))
    =+  c=(rsh 3 2 a)
    =+  d=(end 3 2 a)
    (weld ^$(a c, b (met 3 c)) `tape`['-' $(a (mix c d), b 2)])
  ::
  ++  ruv
    ^-  tape
    :+  '0'
      'v'
    %^    rum
        64
      ~
    |=  b/@
    ?:  =(63 b)
      '+'
    ?:  =(62 b)
      '-'
    ?:((lth b 26) (add 65 b) ?:((lth b 52) (add 71 b) (sub b 4)))
  ::
  ++  rux  `tape`['0' 'x' (rum 16 ~ |=(b/@ (add b ?:((lth b 10) 48 87))))]
  --
  ::::::::::::::::::::::::::::::::::::::::::::::::::::::  ::
::::              chapter 2f, Hoon proper               ::::
::  ::::::::::::::::::::::::::::::::::::::::::::::::::::::
::                section 2fA, miscellaneous funs       ::
::                                                      ::
++  bull                                                ::  make %bull type
  |=  {bid/twin der/type}
  ^-  type
  ?:(|(=(%void der) =(%void s.bid)) %void [%bull bid der])
::
++  cain  |=(vax/vase (sell vax))                       ::  $+(vase tank) for />
++  cell                                                ::  make %cell type
  ~/  %cell
  |=  {hed/type tal/type}
  ^-  type
  ?:(=(%void hed) %void ?:(=(%void tal) %void [%cell hed tal]))
::
++  core                                                ::  make %core type
  ~/  %core
  |=  {pac/type con/coil}
  ^-  type
  ?:(=(%void pac) %void [%core pac con])
::
++  cube                                                ::  make %cube type
  ~/  %cube
  |=  {dil/* goq/type}
  ^-  type
  ?:  =(%void goq)
    %void
  [%cube dil goq]
::
++  face                                                ::  make %face type
  ~/  %face
  |=  {cog/term der/type}
  ^-  type
  ?:  =(%void der)
    %void
  [%face cog der]
::
++  bool  ^-(type [%fork [%cube 0 %atom %f] [%cube 1 %atom %f]])  :: -:!>(*?)
++  flay
  ~/  %flay
  |=  pok/port
  ^-  {p/axis q/type}
  :-  p.pok
  ?-  -.q.pok
    $&  p.q.pok
    $|  (roll q.q.pok =+([p=[p=*type q=*foot] q=`type`%void] |.((fork p.p q))))
  ==
::
++  flee
  |=  poy/post
  ^-  port
  ?-  -.q.poy
    $0  [p.poy %& p.q.poy]
    $1  [p.poy %| p.q.poy q.q.poy]
    $2  [(peg p.poy r.p.q.poy) %& s.p.q.poy]
  ==
::
++  foil
  ~/  %foil
  |=  pok/port
  ^-  prop
  ?-  -.q.pok
    $&  [p.pok [~ [[p.q.pok [%elm ~ 1]] ~]]]
    $|  [p.pok [p.q.pok q.q.pok]]
  ==
::
++  fork                                                ::  make %fork type
  ~/  %fork
  |=  {hoz/type bur/type}
  ^-  type
  ?:  =(hoz bur)
    hoz
  ?:  =(%void hoz)
    bur
  ?:  =(%void bur)
    hoz
  [%fork hoz bur]
::
++  cove                                                ::  extract [0 *] axis
  |=  nug/nock
  ?-    nug
      {$0 *}   p.nug
      {$10 *}  $(nug q.nug)
      *        ~|([%cove nug] !!)
  ==
++  comb                                                ::  combine two formulas
  ~/  %comb
  |=  {mal/nock buz/nock}
  ^-  nock
  ?:  ?&(?=({$0 *} mal) !=(0 p.mal))
    ?:  ?&(?=({$0 *} buz) !=(0 p.buz))
      [%0 (peg p.mal p.buz)]
    ?:  ?=({$2 {$0 *} {$0 *}} buz)
      [%2 [%0 (peg p.mal p.p.buz)] [%0 (peg p.mal p.q.buz)]]
    [%7 mal buz]
  ?:  ?=({^ {$0 $1}} mal)
    [%8 p.mal buz]
  ?:  =({$0 $1} buz)
    mal
  [%7 mal buz]                                          ::  informative default
::
++  cond                                                ::  ?:  compile
  ~/  %cond
  |=  {pex/nock yom/nock woq/nock}
  ^-  nock
  ?-  pex
    {$1 $0}  yom
    {$1 $1}  woq
    *        [%6 pex yom woq]
  ==
::
++  cons                                                ::  make formula cell
  ~/  %cons
  |=  {vur/nock sed/nock}
  ^-  nock
  ?:  ?=({{$0 *} {$0 *}} +<)
    ?:  ?&(=(+(p.vur) p.sed) =((div p.vur 2) (div p.sed 2)))
      [%0 (div p.vur 2)]
    [vur sed]
  ?:  ?=({{$1 *} {$1 *}} +<)
    [%1 p.vur p.sed]
  [vur sed]
::
++  fitz                                                ::  odor compatibility
  ~/  %fitz
  |=  {yaz/term wix/term}
  =+  ^=  fiz
      |=  mot/@ta  ^-  {p/@ q/@ta}
      =+  len=(met 3 mot)
      ?:  =(0 len)
        [0 %$]
      =+  tyl=(rsh 3 (dec len) mot)
      ?:  &((gte tyl 'A') (lte tyl 'Z'))
        [(sub tyl 64) (end 3 (dec len) mot)]
      [0 mot]
  =+  [yoz=(fiz yaz) wux=(fiz wix)]
  ?&  ?|  =(0 p.yoz)
          =(0 p.wux)
          &(!=(0 p.wux) (lte p.wux p.yoz))
      ==
      |-  ?|  =(%$ p.yoz)
              =(%$ p.wux)
              ?&  =((end 3 1 p.yoz) (end 3 1 p.wux))
                  $(p.yoz (rsh 3 1 p.yoz), p.wux (rsh 3 1 p.wux))
              ==
          ==
  ==
::
++  flan                                                ::  loobean  &
  ~/  %flan
  |=  {bos/nock nif/nock}
  ^-  nock
  ?-    bos
      {$1 $1}   bos
      {$1 $0}   nif
      *
    ?-    nif
        {$1 $1}   nif
        {$1 $0}   bos
        *       [%6 bos nif [%1 1]]
    ==
  ==
::
++  flip                                                ::  loobean negation
  ~/  %flip
  |=  dyr/nock
  [%6 dyr [%1 1] [%1 0]]
::
++  flor                                                ::  loobean  |
  ~/  %flor
  |=  {bos/nock nif/nock}
  ^-  nock
  ?-  bos
      {$1 $1}   nif
      {$1 $0}   bos
      *
    ?-  nif
        {$1 $1}   bos
        {$1 $0}   nif
        *         [%6 bos [%1 0] nif]
    ==
  ==
::
++  hike
  ~/  %hike
  |=  {axe/axis pac/(list {p/axis q/nock})}
  ^-  nock
  ?~  pac
    [%0 axe]
  =+  zet=(skim pac.$ |=({p/axis q/nock} [=(1 p)]))
  ?~  zet
    =+  tum=(skim pac.$ |=({p/axis q/nock} ?&(!=(1 p) =(2 (cap p)))))
    =+  gam=(skim pac.$ |=({p/axis q/nock} ?&(!=(1 p) =(3 (cap p)))))
    %+  cons
      %=  $
        axe  (peg axe 2)
        pac  (turn tum |=({p/axis q/nock} [(mas p) q]))
      ==
    %=  $
      axe  (peg axe 3)
      pac  (turn gam |=({p/axis q/nock} [(mas p) q]))
    ==
  ?>(?=({* $~} zet) q.i.zet)
::
++  jock
  |=  rad/?
  |=  lot/coin  ^-  twig
  ?-    -.lot
      $~      
    ?:(rad [%dtzz p.lot] [%dtzy p.lot])
  ::
      $blob
    ?:  rad
      [%dtzz %$ p.lot]
    ?@(p.lot [%dtzy %$ p.lot] [$(p.lot -.p.lot) $(p.lot +.p.lot)])
  ::
      $many
    [%cltr (turn p.lot |=(a/coin ^$(lot a)))]
  ==
::
++  look
  ~/  %look
  |=  {cog/term dab/(map term foot)}
  =+  axe=1
  |-  ^-  (unit {p/axis q/foot})
  ?-  dab
      $~  ~
  ::
      {* $~ $~}
    ?:(=(cog p.n.dab) [~ axe q.n.dab] ~)
  ::
      {* $~ *}
    ?:  =(cog p.n.dab)
      [~ (peg axe 2) q.n.dab]
    ?:  (gor cog p.n.dab)
      ~
    $(axe (peg axe 3), dab r.dab)
  ::
      {* * $~}
    ?:  =(cog p.n.dab)
      [~ (peg axe 2) q.n.dab]
    ?:  (gor cog p.n.dab)
      $(axe (peg axe 3), dab l.dab)
    ~
  ::
      {* * *}
    ?:  =(cog p.n.dab)
      [~ (peg axe 2) q.n.dab]
    ?:  (gor cog p.n.dab)
      $(axe (peg axe 6), dab l.dab)
    $(axe (peg axe 7), dab r.dab)
  ==
::
++  make                                                ::  compile cord to nock
  |=  txt/@
  q:(~(mint ut %noun) %noun (ream txt))
::
++  noah  |=(vax/vase (pave vax))                       ::  $+(vase tape) for /<
++  onan  |=(vix/vise (seer vix))                       ::  $+(vise vase) for !>
++  rain                                                ::  parse with % path
  |=  {bon/path txt/@}
  ^-  twig
  =+  vaz=vast
  ~|  bon
  (scan (trip txt) (full (ifix [gay gay] tall:vaz(wer bon))))
::
++  ream                                                ::  parse cord to twig
  |=  txt/@
  ^-  twig
  (rash txt vest)
::
++  reck                                                ::  parse hoon file
  |=  bon/path
  (rain bon ((hard @t) .^(%cx (weld bon `path`[%hoon ~]))))
::
++  seem  |=(toy/typo `type`toy)                        ::  promote typo
++  seer  |=(vix/vise `vase`vix)                        ::  promote vise
++  sell                                                ::  tank pretty-print
  |=  vax/vase  ^-  tank
  ~|  %sell
  (~(deal ut p.vax) q.vax)
::
++  pave                                                ::  tape pretty-print
  |=  vax/vase  ^-  tape
  ~(ram re (sell vax))
::
++  slam                                                ::  slam a gate
  |=  {gat/vase sam/vase}  ^-  vase
  =+  :-  ^=  typ  ^-  type
          [%cell p.gat p.sam]
      ^=  gen  ^-  twig
      [%cncl [~ 2] [~ 3]]
  =+  gun=(~(mint ut typ) %noun gen)
  [p.gun .*([q.gat q.sam] q.gun)]
::
++  slim                                                ::  identical to seer?
  |=  old/vise  ^-  vase
  old
::
++  slit                                                ::  type of slam
  |=  {gat/type sam/type}
  ?>  (~(nest ut (~(peek ut gat) %free 6)) & sam)
  (~(play ut [%cell gat sam]) [%cncl [~ 2] [~ 3]])
::
++  slym                                                ::  slam w+o sample-type
  |=  {gat/vase sam/*}  ^-  vase
  (slap gat(+<.q sam) [%cnzy %$])
::
++  slap
  |=  {vax/vase gen/twig}  ^-  vase                     ::  untyped vase .*
  =+  gun=(~(mint ut p.vax) %noun gen)
  [p.gun .*(q.vax q.gun)]
::
++  slop                                                ::  cons two vases
  |=  {hed/vase tal/vase}
  ^-  vase
  [[%cell p.hed p.tal] [q.hed q.tal]]
::
++  skol                                                ::  $+(type tank) for ~!
  |=  typ/type  ^-  tank
  ~(duck ut typ)
::
++  spec                                                ::  reconstruct type
  |=  vax/vase
  ^-  vase
  :_  q.vax
  ?@  q.vax  (~(fuse ut p.vax) [%atom %$])
  ?@  -.q.vax
    ^=  typ
    %-  ~(play ut p.vax)
    [%wtgr [%wtts [%cbzy %tas -.q.vax] [%$ 2]~] [%$ 1]]
  (~(fuse ut p.vax) [%cell %noun %noun])
::
++  slew                                                ::  get axis in vase
  |=  {axe/@ vax/vase}  ^-  (unit vase)
  ?.  |-  ^-  ?
      ?:  =(1 axe)  &
      ?.  ?=(^ q.vax)  |
      $(axe (mas axe), q.vax .*(q.vax [0 (cap axe)]))
    ~
  `[(~(peek ut p.vax) %free axe) .*(q.vax [0 axe])]
::
++  slab
  |=  {cog/@tas typ/type}
  !=(~ q:(~(find ut typ) 0 %free `cog))
::
++  slob                                                ::  superficial arm
  |=  {cog/@tas typ/type}
  ^-  ?
  ?+  typ  |
    {$hold *}  $(typ ~(repo ut typ))
    {$core *}  (~(has by q.r.q.typ) cog)
  ==
::
++  sloe                                                ::  get arms in core
  |=  typ/type
  ^-  (list term)
  ?+    typ  ~
      {$hold *}  $(typ ~(repo ut typ))
      {$bull *}  $(typ ~(repo ut typ))
      {$core *}
    (turn (~(tap by q.r.q.typ) ~) |=({a/term *} a))
  ==
++  slot                                                ::  got axis in vase
  |=  {axe/@ vax/vase}  ^-  vase
  [(~(peek ut p.vax) %free axe) .*(q.vax [0 axe])]
::
++  wash                                                ::  render tank at width
  |=  {{tab/@ edg/@} tac/tank}  ^-  wall
  (~(win re tac) tab edg)
::
++  wa  !:                                              ::  cached compile
  |_  worm
  ++  nell  |=(ref/type (nest [%cell %noun %noun] ref)) ::  nest in cell
  ++  nest                                              ::  nest:ut
    |=  {sut/type ref/type}
    ^-  {? worm}
    ?:  (~(has in nes) [sut ref])  [& +>+<]
    ?.  (~(nest ut sut) | ref)
      ::  ~&  %nest-failed
      [| +>+<]
    [& +>+<(nes (~(put in nes) [sut ref]))]
  ::
  ++  nets                                              ::  typeless nest
    |=  {sut/type ref/*}
    ^-  {? worm}
    ?:  (~(has in nes) [sut ref])  [& +>+<]
    =+  gat=|=({a/type b/type} (~(nest ut a) | b))
    ?.  (? .*(gat(+< [sut ref]) -.gat))
      ::  ~&  %nets-failed
      ::  =+  tag=`*`skol
      ::  =+  foo=(tank .*(tag(+< ref) -.tag))
      ::  =+  bar=(skol sut)
      ::  ~&  %nets-need
      ::  ~>  %slog.[0 bar]
      ::  ~&  %nets-have
      ::  ~>  %slog.[0 foo]
      [| +>+<.$]
    [& +>+<.$(nes (~(put in nes) [sut ref]))]
  ::
  ++  play                                              ::  play:ut
    |=  {sut/type gen/twig}
    ^-  {type worm}
    =+  old=(~(get by pay) [sut gen])
    ?^  old  [u.old +>+<.$]
    =+  new=(~(play ut sut) gen)
    [new +>+<.$(pay (~(put by pay) [sut gen] new))]
  ::
  ++  mint                                              ::  mint:ut to noun
    |=  {sut/type gen/twig}
    ^-  {(pair type nock) worm}
    =+  old=(~(get by mit) [sut gen])
    ?^  old  [u.old +>+<.$]
    =+  new=(~(mint ut sut) %noun gen)
    [new +>+<.$(mit (~(put by mit) [sut gen] new))]
  ::
  ++  slap                                              ::  ++slap, cached
    |=  {vax/vase gen/twig}
    ^-  {vase worm}
    =^  gun  +>+<  (mint p.vax gen)
    [[p.gun .*(q.vax q.gun)] +>+<.$]
  ::
  ++  slot                                              ::  ++slot, cached
    |=  {axe/@ vax/vase}
    ^-  {vase worm}
    =^  gun  +>+<  (mint p.vax [%$ axe])
    [[p.gun .*(q.vax [0 axe])] +>+<.$]
  ::
  ++  spec                                              ::  specialize vase
    |=  vax/vase
    ^-  {vase worm}
    =+  ^=  gen  ^-  twig
      ?@  q.vax    [%wtts [%cbzz [%atom %$]] [%$ 1]~]
      ?@  -.q.vax  [%wtts [%cbzy %tas -.q.vax] [%$ 2]~]
      [%wtts [%cbzz %cell] [%$ 1]~]
    =^  typ  +>+<.$  (play p.vax [%wtgr gen [%$ 1]])
    [[typ q.vax] +>+<.$]
  ::
  ++  spot                                              ::  slot then spec
    |=  {axe/@ vax/vase}
    ^-  {vase worm}
    =^  xav  +>+<  (slot axe vax)
    (spec xav)
  ::
  ++  stop                                              ::  spec then slot
    |=  {axe/@ vax/vase}
    ^-  {vase worm}
    =^  xav  +>+<  (spec vax)
    (slot axe xav)
  --
::::::::::::::::::::::::::::::::::::::::::::::::::::::::::  
::                section 2fB, macro expansion          ::
::
++  ah                                                  ::  tiki engine
  |_  tig/tiki
  ++  blue
    |=  gen/twig
    ^-  twig
    ?.  &(?=($| -.tig) ?=($~ p.tig))  gen
    [%tsgr [~ 3] gen]
  ::
  ++  gray
    |=  gen/twig
    ^-  twig
    ?-  -.tig
      $&  ?~(p.tig gen [%tstr u.p.tig q.tig gen])
      $|  [%tsls ?~(p.tig q.tig [%ktts u.p.tig q.tig]) gen]
    ==
  ::
  ++  puce
    ^-  wing
    ?-  -.tig
      $&  ?~(p.tig q.tig [u.p.tig ~])
      $|  [[%& 2] ~]
    ==
  ::
  ++  wthp  |=  opt/tine
            %+  gray  %wthp
            [puce (turn opt |=({a/twig b/twig} [a (blue b)]))]
  ++  wtkt  |=({sic/twig non/twig} (gray [%wtkt puce (blue sic) (blue non)]))
  ++  wtls  |=  {gen/twig opt/tine}
            %+  gray  %wtls
            [puce (blue gen) (turn opt |=({a/twig b/twig} [a (blue b)]))]
  ++  wtpt  |=({sic/twig non/twig} (gray [%wtpt puce (blue sic) (blue non)]))
  ++  wtsg  |=({sic/twig non/twig} (gray [%wtsg puce (blue sic) (blue non)]))
  ++  wtts  |=(gen/twig (gray [%wtts (blue gen) puce]))
  --
::
++  al                                                  ::  tile engine
  ~%    %al
      +>+
    ==
      %bunt  bunt
      %whip  whip
    ==
  =+  [nag=`*`& gom=`axis`1]
  |_  sec/tile
  ::::
  ++  blah  ^~  [%dtzz %$ 0]
  ++  home  |=(gen/twig ^-(twig ?:(=(1 gom) gen [%tsgr [~ gom] gen])))
  ::::
  ++  bunt
    |-  ^-  twig
    ?-    sec
        {^ *}
      [$(sec p.sec) $(sec q.sec)]
    ::
        {$axil *}
      ?-  p.sec
        {$atom *}  [%dtzy p.p.sec 0]
        $noun      [%dttr [%dtzz %$ 0] [[%dtzz %$ 0] [%dtzz %$ 1]]]
        $cell      =+(nec=$(sec [%axil %noun]) [nec nec])
        $bean      [%dtts [%dtzz %$ 0] [%dtzz %$ 0]]
        $void      [%zpzp ~]
        $null      [%dtzz %n %$]
      ==
    ::
        {$bark *}
      [%ktts p.sec $(sec q.sec)]
    ::
        {$bush *}
      [%wtcl [%cbzw %bean] $(sec p.sec) $(sec q.sec)]
    ::
        {$fern *}
      |-  ^-  twig
      ?~  t.p.sec
        ^$(sec i.p.sec)
      [%wtcl [%cbzw %bean] ^$(sec i.p.sec) $(p.sec t.p.sec)]
    ::
        {$herb *}
      =+  cys=~(boil ap p.sec)
      ?:  ?=($herb -.cys)
        (home [%tsgl [%cnzy %$] p.sec])
      $(sec cys)
    ::
        {$kelp *}
      |-  ^-  twig
      ?~  t.p.sec
        ^$(sec i.p.sec)
      [%wtcl [%cbzw %bean] ^$(sec i.p.sec) $(p.sec t.p.sec)]
    ::
        {$leaf *}
      [%dtzz p.sec q.sec]
    ::
        {$reed *}
      [%wtcl [%cbzw %bean] $(sec p.sec) $(sec q.sec)]
    ::
        {$weed *}
      (home p.sec)
    ==
  ++  clam  ^-(twig [%brts [%cbzz %noun] (whip(gom 7) 6)])
  ++  cloq
    |-  ^-  {p/toga q/tile}
    =.  sec  ?.(?=($herb -.sec) sec ~(boil ap p.sec))
    ?:  ?=(^ -.sec)
      =+  [one=$(sec p.sec) two=$(sec q.sec)]
      [[%2 p.one p.two] [q.one q.two]]
    ?.  ?=($bark -.sec)  [[%0 ~] sec]
    =+  got=$(sec q.sec)
    :_  q.got
    ?:(?=({$0 $~} p.got) p.sec [%1 p.sec p.got])
  ::
  ++  whip
    |=  axe/axis
    =+  ^=  tun
        |=  noy/$+(* twig)
        ^-  twig
        ?@  nag
          =+  luz=[%cnts [[~ 1] ~] [[[%& axe] ~] bunt(sec [%axil %cell])] ~]
          ?:  =(& nag)
            [%tsgr [%wtpt [[%& axe] ~] luz [~ 1]] (noy [& &])]
          [%tsgr luz (noy [& &])]
        (noy nag)
    ^-  twig
    ?-    sec
        {^ *}
      %-  tun  |=  gon/*  =>  .(nag gon)  ^-  twig
      :-  ^$(sec -.sec, nag -.nag, axe (peg axe 2))
      ^$(sec +.sec, nag +.nag, axe (peg axe 3))
    ::
        {$axil *}
      ?-    p.sec
          {$atom *}
        =+  buv=bunt
        |-  ^-  twig
        ?@  nag
          ?:(=(& nag) [%wtpt [[%& axe] ~] $(nag |) buv] [%ktls buv [~ axe]])
        buv
      ::
          $noun
        [%kthp [%cbzz %noun] [~ axe]]
      ::
          $cell
        =+  buv=bunt
        |-  ^-  twig
        ?@  nag
          ?:(=(& nag) [%wtpt [[%& axe] ~] buv $(nag [& &])] buv)
        [%ktls buv [~ axe]]
      ::
          $bean
        :^    %wtcl
            [%dtts [%dtzz %$ |] [~ axe]]
          [%dtzz %f |]
        [%dtzz %f &]
      ::
          $void
        bunt
      ::
          $null
        bunt
      ==
    ::
        {$bark *}
      [%ktts p.sec $(sec q.sec)]
    ::
        {$bush *}
      %-  tun  |=  gon/*  =>  .(nag gon)  ^-  twig
      ?@  -.nag
        ?:  =(& -.nag)
          [%wtpt [[%& (peg axe 2)] ~] ^$(sec q.sec) ^$(sec p.sec)]
        ^$(sec q.sec)
      ^$(sec p.sec)
    ::
        {$fern *}
      |-  ^-  twig
      ?~  t.p.sec
        ^$(sec i.p.sec)
      :+  %tsls
        ^$(sec i.p.sec)
      =>  .(axe (peg 3 axe), gom (peg 3 gom))
      :^    %wtcl
          [%dtts [~ axe] [~ 2]]
        [~ 2]
      $(i.p.sec i.t.p.sec, t.p.sec t.t.p.sec)
    ::
        {$herb *}
      =+  cys=~(boil ap p.sec)
      ?:  ?=($herb -.cys)
        [%cnhp (home p.sec) [~ axe] ~]
      $(sec cys)
    ::
        {$kelp *}
      %-  tun  |=  gon/*  =>  .(nag gon)
      |-  ^-  twig
      ?~  t.p.sec
        :-  [%dtzz +.p.i.p.sec]
        ^^$(axe (peg axe 3), sec q.i.p.sec, nag &)
      :^    %wtcl
          [%dtts [~ (peg axe 2)] [%dtzz +.p.i.p.sec]]
        :-  [%dtzz +.p.i.p.sec]
        ^^$(axe (peg axe 3), sec q.i.p.sec, nag &)
      $(i.p.sec i.t.p.sec, t.p.sec t.t.p.sec)
    ::
        {$leaf *}
      [%dtzz p.sec q.sec]
    ::
        {$reed *}
      ?-  nag
        $&  [%wtpt [[%& axe] ~] $(sec p.sec, nag |) $(sec q.sec, nag [& &])]
        $|  $(sec p.sec)
        ^   $(sec q.sec)
        *   !!
      ==
    ::
        {$weed *}
      (home p.sec)
    ==
  --
::
++  ap                                                  ::  twig engine
  ~%    %ap
      +>
    ==
      %etch  etch
      %open  open
      %rake  rake
    ==
  |_  gen/twig
  ++  etch
    ~|  %etch
    |-  ^-  term
    ?:  ?=({$ktts *} gen)
      ?>(?=(@ p.gen) p.gen)
    =+  voq=~(open ap gen)
    ?<(=(gen voq) $(gen voq))
  ::
  ++  feck
    |-  ^-  (unit term)
    ?-  gen
      {$dtzy $tas *}  [~ q.gen]
      {$dtzz $tas @}  [~ q.gen]
      {$zpcb *}       $(gen q.gen)
      *               ~
    ==
  ::
  ++  hock
    |-  ^-  toga
    ?-  gen
      {$cnts {@ $~} $~}  i.p.gen
      {$cnzy @}          p.gen
      {$cnzz {@ $~}}     i.p.gen
      {$zpcb *}          $(gen q.gen)
      {@ *}              =+(neg=open ?:(=(gen neg) [%0 ~] $(gen neg)))
      {^ *}              =+  toe=[$(gen p.gen) $(gen q.gen)]
                         ?:(=(toe [[%0 ~] [%0 ~]]) [%0 ~] [%2 toe])
    ==
  ::
  ++  bile
    ^-  (each line tile)
    =+  boil
    ?:  ?=({{$leaf *} *} -)
      [%& [%leaf p.p.- q.p.-] q.-]
    [%| -]
  ::
  ++  boil
    ^-  tile
    ?+  gen  [%herb gen]
    ::
        {$bcpt *}  [%reed boil(gen p.gen) boil(gen q.gen)]
        {$bccb *}  [%weed p.gen]
        {$bccl *}
      |-  ^-  tile
      ?~  p.gen  [%axil %null]
      ?~  t.p.gen  boil(gen i.p.gen)
      [boil(gen i.p.gen) $(p.gen t.p.gen)]
    ::
        {$bccn *}
      ?~  p.gen
        [%axil %void]
      ?~  t.p.gen
        boil(gen i.p.gen)
      =+  :*  def=bile(gen i.p.gen)
              ^=  end  ^-  (list line)
              %+  turn  `(list twig)`t.p.gen
              |=(a/twig =+(bile(gen a) ?>(?=($& -<) ->)))
          ==
      ?-  -.def
        $&  [%kelp p.def end]
        $|  ?~(end p.def [%fern p.def [%kelp end] ~])
      ==
    ::
        {$bckt *}  [%bush boil(gen p.gen) boil(gen q.gen)]
        {$bcls *}  [%weed [%brls p.gen [%cnbc q.gen]]]
        {$bcts *}  [%bark p.gen boil(gen q.gen)]
        {$bcwt *}  =+  (turn p.gen |=(a/twig boil(gen a)))
                   ?~(- [%axil %void] [%fern -])
    ::
        {$cbzy *}  [%leaf p.gen]
        {$cbzz *}  [%axil p.gen]
        {$zpcb *}  boil(gen q.gen)
    ==
  ::
  ++  open  
    ^-  twig
    ?-    gen
        {$~ *}     [%cnts [gen ~] ~]
    ::
        {$brcb *}  [%tsls [%cnbc p.gen] [%brcn q.gen]]
        {$brcl *}  [%tsls [%ktsg p.gen] [%brdt q.gen]]
        {$brdt *}  [%brcn (~(put by *(map term foot)) %$ [%ash p.gen])]
        {$brtr *}  [%brfs p.gen (~(put by *(map term foot)) %$ [%elm q.gen])]
        {$brfs *}  ~|  %elm-tile
                   =+  lyg=~(cloq al %herb p.gen)
                   :+  %tsls
                     [%ktsg ~(bunt al q.lyg)]
                   :-  %brcn
                   %-  ~(run by q.gen)
                   |=  a/foot  ^-  foot
                   ?.  ?=($elm -.a)  a
                   :-  -.a
                   :+  %tsgl  p.a
                   :+  %cnts  ~
                   :~  [[[%& 6] ~] [%ktts p.lyg [~ 6]]]
                   ==
        {$brkt *}  [%tsgr [%brcn (~(put by q.gen) %$ [%ash p.gen])] [%cnzy %$]]
        {$brls *}  [%ktbr [%brts p.gen q.gen]]
        {$brhp *}  [%tsgl [%cnzy %$] [%brdt p.gen]]
        {$brts *}  [%brcb p.gen (~(put by *(map term foot)) %$ [%ash q.gen])]
        {$brwt *}  [%ktwt %brdt p.gen]
    ::
        {$bcpt *}  ~(clam al boil)
        {$bccb *}  ~(clam al boil)
        {$bccl *}  ~(clam al boil)
        {$bccn *}  ~(clam al boil)
        {$bcls *}  ~(clam al boil)
        {$bckt *}  ~(clam al boil)
        {$bcwt *}  ~(clam al boil)
        {$bcts *}  ~(clam al boil)
    ::
        {$cbzw *}  ~(bunt al %axil p.gen)
        {$cbzy *}  ~(clam al boil)
        {$cbzz *}  ~(clam al boil)
    ::
        {$clkt *}  [p.gen q.gen r.gen s.gen]
        {$clfs *}  =+(zoy=[%dtzz %ta %$] [%clsg [zoy [%clsg [zoy p.gen] ~]] ~])
        {$clls *}  [p.gen q.gen r.gen]
        {$clcb *}  [q.gen p.gen]
        {$clcn *}  [[%clsg p.gen] [%cbzw %null]]
        {$clhp *}  [p.gen q.gen]
        {$clsg *}
      |-  ^-  twig
      ?~  p.gen
        [%dtzz %n ~]
      [i.p.gen $(p.gen t.p.gen)]
    ::
        {$cltr *}
      |-  ^-  twig
      ?~  p.gen
        [%zpzp ~]
      ?~  t.p.gen
        i.p.gen
      [i.p.gen $(p.gen t.p.gen)]
    ::
        {$cnbc *}  [%ktsg ~(bunt al %herb p.gen)]
        {$cncb *}  [%ktls [%cnzz p.gen] %cnts p.gen q.gen]
        {$cncl *}
      =+  rem=[%cnsg [%$ ~] p.gen q.gen]
      ?.  ?=({$zpcb ^ $cnzz @ $~} p.gen)  rem
      =>  .(p.gen `{@ ^ @ p/@tas $~}`p.gen)
      :+  %sgzp  [[%dtzz %tas 'slam'] [%dtzz %tas p.p.gen]]
      rem
    ::
        {$cndt *}  [%cnhp q.gen [p.gen ~]]
        {$cnkt *}  [%cnhp p.gen q.gen r.gen s.gen ~]
        {$cnls *}  [%cnhp p.gen q.gen r.gen ~]
        {$cnhp *}
      ?~(q.gen [%tsgr p.gen [%cnzy %$]] [%cncl p.gen [%cltr q.gen]])
    ::
        {$cnsg *}  [%cntr p.gen q.gen [[[[%& 6] ~] r.gen] ~]]
        {$cntr *}
      :+  %tsls
        q.gen
      :+  %cnts
        (weld p.gen `wing`[[~ 2] ~])
      (turn r.gen |=({p/wing q/twig} [p [%tsgr [~ 3] q]]))
    ::
        {$cnzy *}  [%cnts [p.gen ~] ~]
        {$cnzz *}  [%cnts p.gen ~]
        {$hxgl *}  [%cnhp [%cnzy %noah] [%zpgr [%cltr p.gen]] ~]
        {$hxgr *}  [%cnhp [%cnzy %cain] [%zpgr [%cltr p.gen]] ~]
    ::
        {$ktdt *}  [%ktls [%cnhp p.gen q.gen ~] q.gen]
        {$kthp *}  [%ktls ~(bunt al [%herb p.gen]) q.gen]
        {$sgbr *}
      :+  %sggr
        :-  %mean
        =+  fek=~(feck ap p.gen)
        ?^  fek  [%dtzz %tas u.fek]
        [%brdt [%cnhp [%cnzy %cain] [%zpgr [%tsgr [~ 3] p.gen]] ~]]
      q.gen
    ::
        {$sgcb *}  [%sggr [%mean [%brdt p.gen]] q.gen]
        {$sgcn *}
      :+  %sggl
        :-  %fast
        :-  %clls
        :+  [%dtzz %$ p.gen]
          [%zpts q.gen]
        :-  %clsg
        =+  nob=`(list twig)`~
        |-  ^-  (list twig)
        ?~  r.gen
          nob
        [[[%dtzz %$ p.i.r.gen] [%zpts q.i.r.gen]] $(r.gen t.r.gen)]
      s.gen
    ::
        {$sgfs *}  [%sgcn p.gen [~ 7] ~ q.gen]
        {$sggl *}  [%tsgl [%sggr p.gen [~ 1]] q.gen]
        {$sgbc *}  [%sggr [%live [%dtzz %$ p.gen]] q.gen]
        {$sgls *}  [%sggr [%memo %dtzz %$ p.gen] q.gen]
        {$sgpm *}
      :+  %sggr
        [%slog [%dtzy %$ p.gen] [%cnhp [%cnzy %cain] [%zpgr q.gen] ~]]
      r.gen
    ::
        {$sgts *}  [%sggr [%germ p.gen] q.gen]
        {$sgwt *}
      :+  %tsls  [%wtdt q.gen [%cbzw %null] [[%cbzw %null] r.gen]]
      :^  %wtsg  [~ 2]~
        [%tsgr [~ 3] s.gen]
      [%sgpm p.gen [~ 5] [%tsgr [~ 3] s.gen]]
    ::
        {$smcl *}
      ?-    q.gen
          $~      [%zpzp ~]
          {* $~}  i.q.gen
          ^
        :+  %tsls
          p.gen
        =+  yex=`(list twig)`q.gen
        |-  ^-  twig
        ?-  yex
          {* $~}  [%tsgr [~ 3] i.yex]
          {* ^}   [%cnhp [~ 2] [%tsgr [~ 3] i.yex] $(yex t.yex) ~]
          $~      !!
        ==
      ==
    ::
        {$smdq *}                                       ::                  ;"
      :+  %tsgr  [%ktts %v ~ 1]                         ::  =>  v=.
      :-  %brhp                                         ::  |-
      :+  %ktls                                         ::  ^+
        :-  %brhp                                       ::  |-
        :^    %wtcl                                     ::  ?:
            [%cbzw %bean]                               ::  ?
          [%cbzw %null]                                 ::  ~
        :-  [%ktts %i [%dtzy 'tD' *@]]                  ::  :-  i=~~
        [%ktts %t [%cnzy %$]]                           ::  t=$
      |-  ^-  twig                                      ::
      ?~  p.gen                                         ::
        [%cbzw %null]                                   ::  ~
      =+  res=$(p.gen t.p.gen)                          ::
      ^-  twig                                          ::
      ?@  i.p.gen                                       ::
        [[%dtzy 'tD' i.p.gen] res]                      ::  [~~{i.p.gen} {res}]
      :+  %tsls                                         ::
        :-  :+  %ktts                                   ::  ^=
              %a                                        ::  a
            :+  %ktls                                   ::  ^+
              [%cnzy %$]                                ::  $
            [%tsgr [%cnzy %v] p.i.p.gen]                ::  =>(v {p.i.p.gen})
        [%ktts %b res]                                  ::  b={res}
      ^-  twig                                          ::
      :-  %brhp                                         ::  |-
      :^    %wtpt                                       ::  ?@
          [%a ~]                                        ::  a
        [%cnzy %b]                                      ::  b
      :-  [%tsgl [~ 2] [%cnzy %a]]                      ::  :-  -.a
      :+  %cnts                                         ::  %=
        [%$ ~]                                          ::  $
      [[[%a ~] [%tsgl [~ 3] [%cnzy %a]]] ~]             ::  a  +.a
    ::
        {$smdt *}                                       ::                  ;.
      :+  %tsgr  [%ktts %v ~ 1]                         ::  =>  v=.
      :+  %tsls  [%ktts %a [%tsgr [%cnzy %v] p.gen]]    ::  =+  a==>(v {p.gen})
      |-  ^-  twig                                      ::
      ?~  q.gen                                         ::
        [%cnzy %a]                                      ::  a
      :^    %wtsg  [%a ~]                               ::  ?~  a
        [%cbzw %null]                                   ::  ~
      :+  %tsgr                                         ::  =>
        :+  %cnts  [[~ 1] ~]                            ::  %=  .
        :~  :-  [%a ~]                                  ::  a
            :+  %tsgr                                   ::  =>
              [[%cnzy %v] [%tsgl [~ 3] [%cnzy %a]]]     ::  [v +.a]
            i.q.gen                                     ::
        ==                                              ::  ==
      $(q.gen t.q.gen)                                  ::
    ::
        {$smsg *}                                       ::                  ;~
      |-  ^-  twig
      ?-  q.gen
          $~      ~|(%open-smsg !!)
          ^
        :+  %tsgr  [%ktts %v ~ 1]                       ::  =>  v=.
        |-  ^-  twig                                    ::
        ?:  ?=($~ t.q.gen)                              ::
          [%tsgr [%cnzy %v] i.q.gen]                    ::  =>(v {i.q.gen})
        :+  %tsls  [%ktts %a $(q.gen t.q.gen)]          ::  =+  ^=  a
        :+  %tsls                                       ::    {$(q.gen t.q.gen)}
          [%ktts %b [%tsgr [%cnzy %v] i.q.gen]]         ::  =+  ^=  b
        :+  %tsls                                       ::    =>(v {i.q.gen})
          [%ktts %c [%tsgl [~ 6] [%cnzy %b]]]           ::  =+  c=+6.b
        :-  %brdt                                       ::  |.
        :^    %cnls                                     ::  %+
            [%tsgr [%cnzy %v] p.gen]                    ::      =>(v {p.gen})
          [%cnhp [%cnzy %b] [%cnzy %c] ~]               ::    (b c)
        [%cnts [%a ~] [[[[%& 6] ~] [%cnzy %c]] ~]]      ::  a(+6 c)
      ==
    ::
        {$smsm *}                                       ::                  ;;
      :+  %tsgr  [%ktts %v ~ 1]                         ::  =>  v=.
      :+  %tsls  :+  %ktts  %a                          ::  =+  ^=  a
                 [%tsgr [%cnzy %v] p.gen]               ::  =>(v {p.gen})
      :+  %tsls  [%ktts %b [%tsgr [%cnzy %v] q.gen]]    ::  =+  b==>(v {q.gen})
      :+  %tsls                                         ::  =+  c=(a b)
        [%ktts %c [%cnhp [%cnzy %a] [%cnzy %b] ~]]      ::
      [%wtgr [%dtts [%cnzy %c] [%cnzy %b]] [%cnzy %c]]  ::  ?>(=(c b) c)
    ::
        {$tsbr *}
      [%tsls ~(bunt al %herb p.gen) q.gen]
    ::
        {$tscl *}
      [%tsgr [%cncb [[~ 1] ~] p.gen] q.gen]
    ::
        {$tsdt *}
      [%tsgr [%cncb [[~ 1] ~] [[p.gen q.gen] ~]] r.gen]
    ::
        {$tskt *}                                       ::                  =^
      =+  cog=rusk(gen p.gen)                           ::
      =+  wuy=(weld rake(gen q.gen) `wing`[%v ~])       ::
      :+  %tsgr  [%ktts %v ~ 1]                         ::  =>  v=.
      :+  %tsls  [%ktts %a %tsgr [%cnzy %v] r.gen]      ::  =+  a==>(v \r.gen)
      :^  %tsdt  wuy  [%tsgl [~ 3] [%cnzy %a]]          ::  =.  \wuy  +.a
      :+  %tsgr  :-  :+  %ktts  cog                     ::  =>  :-  ^=  \cog
                     [%tsgl [~ 2] [%cnzy %a]]           ::          -.a
                 [%cnzy %v]                             ::      v
      s.gen                                             ::  s.gen
    ::
        {$tsgl *}  [%tsgr q.gen p.gen]
        {$tsls *}  [%tsgr [p.gen [~ 1]] q.gen]
        {$tshp *}  [%tsls q.gen p.gen]
        {$tssg *}
      |-  ^-  twig
      ?~  p.gen    [%$ 1]
      ?~  t.p.gen  i.p.gen
      [%tsgr i.p.gen $(p.gen t.p.gen)]
    ::
        {$wtbr *}
      |-
      ?~(p.gen [%dtzz %f 1] [%wtcl i.p.gen [%dtzz %f 0] $(p.gen t.p.gen)])
    ::
        {$wtdt *}   [%wtcl p.gen r.gen q.gen]
        {$wtgl *}   [%wtcl p.gen [%zpzp ~] q.gen]
        {$wtgr *}   [%wtcl p.gen q.gen [%zpzp ~]]
        {$wtkt *}   [%wtcl [%wtts [%cbzz %atom %$] p.gen] r.gen q.gen]
    ::
        {$wthp *}
      |-
      ?~  q.gen
        [%zpfs [%cnzz p.gen]]
      :^    %wtcl
          [%wtts p.i.q.gen p.gen]
        q.i.q.gen
      $(q.gen t.q.gen)
    ::
        {$wtls *}   
      [%wthp p.gen (weld r.gen `_r.gen`[[[%cbzz %noun] q.gen] ~])]
    ::
        {$wtpm *}
      |-
      ?~(p.gen [%dtzz %f 0] [%wtcl i.p.gen $(p.gen t.p.gen) [%dtzz %f 1]])
    ::
        {$wtpt *}   [%wtcl [%wtts [%cbzz %atom %$] p.gen] q.gen r.gen]
        {$wtsg *}   [%wtcl [%wtts [%cbzz %null] p.gen] q.gen r.gen]
        {$wtzp *}   [%wtcl p.gen [%dtzz %f 1] [%dtzz %f 0]]
    ::
        {$zpcb *}   q.gen
        {$zpgr *}
      [%cnhp [%cnzy %onan] [%zpsm [%cnbc [%cnzy %abel]] p.gen] ~]
    ::
        {$zpwt *}
      ?:  ?:  ?=(@ p.gen)
            (lte hoon p.gen)
          &((lte hoon p.p.gen) (gte hoon q.p.gen))
        q.gen
      ~|([%hoon-fail hoon p.gen] !!)
    ::
        *           gen
    ==
  ::
  ++  rake  ~|(%rake-twig (need reek))
  ++  reek
    ^-  (unit wing)
    ?+  gen  ~
      {$~ *}        `[gen ~]
      {$cnzy *}     `[p.gen ~]
      {$cnzz *}     `p.gen
      {$cnts * $~}  `p.gen
      {$zpcb *}     reek(gen q.gen)
    ==
  ++  rusk
    ^-  term
    =+  wig=rake
    ?.  ?=({@ $~} wig)
      ~|(%rusk-twig !!)
    i.wig
  --
::::::::::::::::::::::::::::::::::::::::::::::::::::::::::
::                section 2fC, compilation proper       ::
::
++  ut
  ~%    %ut
      +>+
    ==
      %fan    fan
      %rib    rib
      %vet    vet
      %fab    fab
      %burn   burn
      %busk   busk
      %crop   crop
      %duck   duck
      %dune   dune
      %dunk   dunk
      %find   find
      %fire   fire
      %firm   firm
      %fish   fish
      %fuse   fuse
      %gain   gain
      %heal   heal
      %lose   lose
      %mint   mint
      %moot   moot
      %mull   mull
      %nest   nest
      %play   play
      %park   park
      %peek   peek
      %repo   repo
      %rest   rest
      %sift   sift
      %seek   seek
      %tack   tack
      %tock   tock
      %wrap   wrap
    ==
  =+  :*  fan=*(set {type twig})
          rib=*(set {type type twig})
          vet=`?`&
          fab=`?`&
      ==
  =+  sut=`type`%noun
  |%
  ++  burn
    =+  gil=*(set type)
    |-  ^-  *
    ?-    sut
        {$atom *}   0
        {$bull *}   $(sut repo)
        {$cell *}   [$(sut p.sut) $(sut q.sut)]
        {$core *}   [p.r.q.sut $(sut p.sut)]
        {$cube *}   p.sut
        {$face *}   $(sut repo)
        {$fork *}   $(sut p.sut)
        {$hold *}   ?:  (~(has in gil) sut)
                      ~_  (dunk %type)
                      ~|(%burn-loop !!)
                    $(sut repo, gil (~(put in gil) sut))
        $noun       0
        $void       ~|(%burn-void !!)
    ==
  ::
  ++  busk
    ~/  %busk
    |=  {cog/term hyp/wing}
    ^-  type
    (bull [cog hyp (seep %both hyp)] sut)
  ::
  ++  conk
    |=  got/toga
    ^-  type
    ?@  got  [%face got sut]
    ?-  -.got
      $0  sut
      $1  [%face p.got $(got q.got)]
      $2  ?>  |(!vet (nest(sut [%cell %noun %noun]) & sut))
          :+  %cell
            $(got p.got, sut (peek %both 2))
          $(got q.got, sut (peek %both 3))
    ==
  ::
  ++  crop
    ~/  %crop
    |=  ref/type
    =+  bix=*(set {type type})
    =<  dext
    |%
    ++  dext
      ^-  type
      ~|  %crop-dext
      ::  ~_  (dunk 'dext: sut')
      ::  ~_  (dunk(sut ref) 'dext: ref')
      ?:  |(=(sut ref) =(%noun ref))
        %void
      ?:  =(%void ref)
        sut
      ?-    sut
          {$atom *}
        ?-    ref
            {$atom *}   %void
            {$cell *}   sut
            *           sint
        ==
      ::
          {$bull *}   (bull p.sut dext(sut q.sut))
          {$cell *}
        ?-  ref
          {$atom *}  sut
          {$cell *}  ?:  (nest(sut p.ref) | p.sut)
                       (cell p.sut dext(sut q.sut, ref q.ref))
                     sut
          *          sint
        ==
      ::
          {$core *}
        ?:  ?=(?({$atom *} {$cell *}) ref)
          sut
        sint
      ::
          {$cube *}
        ?:  &(?=({$cube *} ref) =(p.sut p.ref))
          %void
        ?:  ?=(?({$atom *} {$cell *}) ref)
          =+  foz=dext(sut q.sut)
          ?:  (firm(sut foz) p.sut)
            (cube p.sut foz)
          %void
        sint
      ::
          {$face *}   (face p.sut dext(sut q.sut))
          {$fork *}   (fork dext(sut p.sut) dext(sut q.sut))
          {$hold *}
        ?:  (~(has in bix) [sut ref])
          ~|(%crop-loop !!)
        (reco |=(a/type dext(sut a, bix (~(put in bix) [sut ref]))))
      ::
          $noun       (reco |=(a/type dext(sut a)))
          $void       %void
      ==
    ::
    ++  sint
      ^-  type
      ?-    ref
        {$core *}  sut
        {$cube *}  sut
        {$face *}  dext(ref repo(sut ref))
        {$fork *}  dext(sut dext(ref p.ref), ref q.ref)
        {$hold *}  dext(ref repo(sut ref))
        *          !!
      ==
    --
  ::
  ++  cool
    |=  {pol/? hyp/wing ref/type}
    ^-  type
    =+  peh=`wing`(flop hyp)
    |-  ^-  type
    ?~  peh
      ?:(pol (fuse ref) (crop ref))
    =>  .(i.peh ?^(i.peh i.peh [%| p=0 q=`i.peh]))
    =+  ^=  poz  ^-  post
        ?-  -.i.peh
<<<<<<< HEAD
          $&  [p.i.peh %& (peek %both p.i.peh)]
          $|  (finq p.i.peh %both +.q.i.peh)
=======
          &  [p.i.peh %& (peek %both p.i.peh)]
          |  (finq p.i.peh %both q.i.peh)
>>>>>>> ccfa0290
        ==
    |-  ^-  type
    ?:  =(1 p.poz)
      ?-  -.q.poz
        $0  ?-  -.i.peh
              $&  ^$(peh t.peh)
              $|  (face +.q.i.peh ^$(peh t.peh, sut p.q.poz))
            ==
        $1  ^$(peh t.peh)
        $2  %+  bull
              [p.p.q.poz q.p.q.poz r.p.q.poz ^$(peh t.peh, sut s.p.q.poz)]
            q.q.poz
      ==
    =+  [now=(cap p.poz) lat=(mas p.poz)]
    =+  vil=*(set type)
    |-  ^-  type
    ?-    sut
        {$atom *}   %void
        {$bull *}   (reco |=(p/type (bull p.sut ^$(sut p))))
        {$cell *}
      ?:  =(2 now)
        (cell ^$(p.poz lat, sut p.sut) q.sut)
      (cell p.sut ^$(p.poz lat, sut q.sut))
    ::
        {$core *}   ?.(=(3 now) sut (core ^$(p.poz lat, sut p.sut) q.sut))
        {$cube *}   (reco |=(p/type ^$(sut p)))
        {$face *}   (reco |=(p/type (face p.sut ^$(sut p))))
        {$fork *}
      ?:  (~(has in vil) sut)
        %void
      =>  .(vil (~(put in vil) sut))
      (fork $(sut p.sut) $(sut q.sut))
    ::
        {$hold *}   (reco |=(p/type ^$(sut p)))
        $noun       (reco |=(p/type ^$(sut p)))
        $void       %void
    ==
  ::
  ++  dash
      |=  {mil/tape lim/char}  ^-  tape
      :-  lim
      |-  ^-  tape
      ?~  mil  [lim ~]
      ?:  =(lim i.mil)  ['\\' i.mil $(mil t.mil)]
      ?:  =('\\' i.mil)  ['\\' i.mil $(mil t.mil)]
      ?:  (lte ' ' i.mil)  [i.mil $(mil t.mil)]
      ['\\' ~(x ne (rsh 2 1 i.mil)) ~(x ne (end 2 1 i.mil)) $(mil t.mil)]
  ::
  ++  deal  |=(lum/* (dish dole lum))
  ++  dial
    |=  ham/calf
    =+  gid=*(set @ud)
    =<  `tank`-:$
    |%  
    ++  many
      |=  haz/(list wine)
      ^-  {(list tank) (set @ud)}
      ?~  haz  [~ gid]
      =^  mor  gid  $(haz t.haz)
      =^  dis  gid  ^$(q.ham i.haz)
      [[dis mor] gid]
    ::
    ++  $
      ^-  {tank (set @ud)}
      ?-    q.ham
          $noun      :_(gid [%leaf '*' ~])
          $path      :_(gid [%leaf '/' ~])
          $type      :_(gid [%leaf '#' 't' ~]) 
          $void      :_(gid [%leaf '#' ~])
          $wool      :_(gid [%leaf '*' '"' '"' ~])
          $wall      :_(gid [%leaf '*' '\'' '\'' ~])
          $yarn      :_(gid [%leaf '"' '"' ~])
          {$atom *}  :_(gid [%leaf '@' (trip p.q.ham)])
          {$core *}
        =^  cox  gid  $(q.ham q.q.ham)
        :_  gid
        :+  %rose
          [[' ' ~] ['<' ~] ['>' ~]]
        |-  ^-  (list tank)
        ?~  p.q.ham  [cox ~]
        [[%leaf (rip 3 i.p.q.ham)] $(p.q.ham t.p.q.ham)]
      ::
          {$face *}
        =^  cox  gid  $(q.ham q.q.ham)
        :_(gid [%palm [['=' ~] ~ ~ ~] [%leaf (trip p.q.ham)] cox ~])
      ::
          {$list *}
        =^  cox  gid  $(q.ham q.q.ham)
        :_(gid [%rose [" " (weld (trip p.q.ham) "(") ")"] cox ~])
      ::
          {$pick *}
        =^  coz  gid  (many p.q.ham)
        :_(gid [%rose [[' ' ~] ['{' ~] ['}' ~]] coz])
      ::
          {$plot *}
        =^  coz  gid  (many p.q.ham)
        :_(gid [%rose [[' ' ~] ['[' ~] [']' ~]] coz])
      ::
          {$pear *}
        :_(gid [%leaf '%' ~(rend co [~ p.q.ham q.q.ham])])
      ::
          {$stop *}
        =+  num=~(rend co [~ %ud p.q.ham])
        ?:  (~(has in gid) p.q.ham)
          :_(gid [%leaf '$' num])
        =^  cox  gid
            %=  $
              gid    (~(put in gid) p.q.ham)
              q.ham  (~(got by p.ham) p.q.ham)
            ==
        :_(gid [%palm [['.' ~] ['^' '$' num] ~ ~] cox ~])
      ::
          {$tree *}
        =^  cox  gid  $(q.ham q.q.ham)
        :_(gid [%rose [" " (weld (trip p.q.ham) "(") ")"] cox ~])
      ::
          {$unit *}
        =^  cox  gid  $(q.ham q.q.ham)
        :_(gid [%rose [" " (weld (trip p.q.ham) "(") ")"] cox ~])
      ==
    --
  ::
  ++  dish
    |=  {ham/calf lum/*}  ^-  tank
    ~|  [%dish-h ?@(q.ham q.ham -.q.ham)]
    ~|  [%lump lum]
    ~|  [%ham ham]
    %-  need
    =|  gil/(set {@ud *})
    |-  ^-  (unit tank)
    ?-    q.ham
        $noun
      %=    $
          q.ham
        ?:  ?=(@ lum)
          [%atom %$]
        :-  %plot
        |-  ^-  (list wine)
        [%noun ?:(?=(@ +.lum) [[%atom %$] ~] $(lum +.lum))]
      ==
    ::
        $path
      :-  ~
      :+  %rose
        [['/' ~] ['/' ~] ~]
      |-  ^-  (list tank)
      ?~  lum  ~
      ?@  lum  !!
      ?>  ?=(@ -.lum)
      [[%leaf (rip 3 -.lum)] $(lum +.lum)]
    ::
        $type
      =+  cis=((hard tank) .*(.(sut lum) !=(duck)))     ::  type bypass
      :^  ~   %palm
        [~ ~ ~ ~]
      [[%leaf '#' 't' '/' ~] cis ~]
    ::
        $wall
      :-  ~
      :+  %rose
        [[' ' ~] ['<' '|' ~] ['|' '>' ~]]
      |-  ^-  (list tank)
      ?~  lum  ~
      ?@  lum  !!
      [[%leaf (trip ((hard @) -.lum))] $(lum +.lum)]
    ::
        $wool
      :-  ~
      :+  %rose
        [[' ' ~] ['<' '<' ~] ['>' '>' ~]]
      |-  ^-  (list tank)
      ?~  lum  ~
      ?@  lum  !!
      [(need ^$(q.ham %yarn, lum -.lum)) $(lum +.lum)]
    ::
        $yarn
      [~ %leaf (dash (tape lum) '"')]
    ::
        $void
      ~
    ::
        {$atom *}
      ?.  ?=(@ lum)
        ~
      :+  ~
        %leaf
      ?+    (rash p.q.ham ;~(sfix (cook crip (star low)) (star hig)))
          ~(rend co [~ p.q.ham lum])
        $$    ~(rend co [~ %ud lum])
        $t    (dash (rip 3 lum) '\'')
        $tas  ['%' ?.(=(0 lum) (rip 3 lum) ['$' ~])]
      ==
    ::
        {$core *}
      ::  XX  needs rethinking for core metal
      ::  ?.  ?=(^ lum)  ~
      ::  =>  .(lum `*`lum)
      ::  =-  ?~(tok ~ [~ %rose [[' ' ~] ['<' ~] ['>' ~]] u.tok])
      ::  ^=  tok
      ::  |-  ^-  (unit (list tank))
      ::  ?~  p.q.ham
      ::    =+  den=^$(q.ham q.q.ham)
      ::    ?~(den ~ [~ u.den ~])
      ::  =+  mur=$(p.q.ham t.p.q.ham, lum +.lum)
      ::  ?~(mur ~ [~ [[%leaf (rip 3 i.p.q.ham)] u.mur]])
      [~ (dial ham)]
    ::
        {$face *}
      =+  wal=$(q.ham q.q.ham)
      ?~  wal
        ~
      [~ %palm [['=' ~] ~ ~ ~] [%leaf (trip p.q.ham)] u.wal ~]
    ::
        {$list *}
      ?:  =(~ lum)
        [~ %leaf '~' ~]
      =-  ?~  tok
            ~
          [~ %rose [[' ' ~] ['~' '[' ~] [']' ~]] u.tok]
      ^=  tok
      |-  ^-  (unit (list tank))
      ?:  ?=(@ lum)
        ?.(=(~ lum) ~ [~ ~])
      =+  [for=^$(q.ham q.q.ham, lum -.lum) aft=$(lum +.lum)]
      ?.  &(?=(^ for) ?=(^ aft))
        ~
      [~ u.for u.aft]
    ::
        {$pick *}
      |-  ^-  (unit tank)
      ?~  p.q.ham
        ~
      =+  wal=^$(q.ham i.p.q.ham)
      ?~  wal
        $(p.q.ham t.p.q.ham)
      wal
    ::
        {$plot *}
      =-  ?~  tok
            ~
          [~ %rose [[' ' ~] ['[' ~] [']' ~]] u.tok]
      ^=  tok
      |-  ^-  (unit (list tank))
      ?~  p.q.ham
        ~
      ?:  ?=({* $~} p.q.ham)
        =+  wal=^$(q.ham i.p.q.ham)
        ?~(wal ~ [~ [u.wal ~]])
      ?@  lum
        ~
      =+  gim=^$(q.ham i.p.q.ham, lum -.lum)
      ?~  gim
        ~
      =+  myd=$(p.q.ham t.p.q.ham, lum +.lum)
      ?~  myd
        ~
      [~ u.gim u.myd]
    ::
        {$pear *}
      ?.  =(lum q.q.ham)
        ~
      =.  p.q.ham
        (rash p.q.ham ;~(sfix (cook crip (star low)) (star hig)))
      =+  fox=$(q.ham [%atom p.q.ham])
      ?>  ?=({$~ $leaf ^} fox)
      ?:  ?=(?($n $tas) p.q.ham)
        fox
      [~ %leaf '%' p.u.fox]
    ::
        {$stop *}
      ?:  (~(has in gil) [p.q.ham lum])  ~
      =+  kep=(~(get by p.ham) p.q.ham)
      ?~  kep
        ~|([%stop-loss p.q.ham] !!)
      $(gil (~(put in gil) [p.q.ham lum]), q.ham u.kep)
    ::
        {$tree *}
      =-  ?~  tok
            ~
          [~ %rose [[' ' ~] ['{' ~] ['}' ~]] u.tok]
      ^=  tok
      =+  tuk=*(list tank)
      |-  ^-  (unit (list tank))
      ?:  =(~ lum)
        [~ tuk]
      ?.  ?=({n/* l/* r/*} lum)
        ~
      =+  rol=$(lum r.lum)
      ?~  rol
        ~
      =+  tim=^$(q.ham q.q.ham, lum n.lum)
      ?~  tim
        ~
      $(lum l.lum, tuk [u.tim u.rol])
    ::
        {$unit *}
      ?@  lum
        ?.(=(~ lum) ~ [~ %leaf '~' ~])
      ?.  =(~ -.lum)
        ~
      =+  wal=$(q.ham q.q.ham, lum +.lum)
      ?~  wal
        ~
      [~ %rose [[' ' ~] ['[' ~] [']' ~]] [%leaf '~' ~] u.wal ~]
    ==
  ::
  ++  doge
    |=  ham/calf
    =-  ?+  woz  woz
          {$list * {$atom $'ta'}}  %path
          {$list * {$atom $'t'}}   %wall
          {$list * {$atom $'tD'}}  %yarn
          {$list * $yarn}          %wool
        ==
    ^=  woz
    ^-  wine
    ?.  ?=({$stop *} q.ham)
      ?:  ?&  ?=  {$pick {$pear $n $0} {$plot {$pear $n $0} {$face *} $~} $~}
                q.ham
              =(1 (met 3 p.i.t.p.i.t.p.q.ham))
          ==
        [%unit =<([p q] i.t.p.i.t.p.q.ham)]
      q.ham
    =+  may=(~(get by p.ham) p.q.ham)
    ?~  may
      q.ham
    ?.  ?&  ?=({$pick *} u.may)
            ?=(^ p.u.may)
            =([%pear %n 0] i.p.u.may)
        ==
      q.ham
    ?:  ?&  ?=({{$plot {$face *} {$face * $stop *} $~} $~} t.p.u.may)
            =(p.q.ham p.q.i.t.p.i.t.p.u.may)
            =(1 (met 3 p.i.p.i.t.p.u.may))
            =(1 (met 3 p.i.t.p.i.t.p.u.may))
        ==
      :+  %list
        (cat 3 p.i.p.i.t.p.u.may p.i.t.p.i.t.p.u.may)
      q.i.p.i.t.p.u.may
    ?:  ?&  ?=  $:  $:  $plot
                        {$face *}
                        {$face * $stop *}
                        {{$face * $stop *} $~}
                    ==
                   $~
                ==
                t.p.u.may
            =(p.q.ham p.q.i.t.p.i.t.p.u.may)
            =(p.q.ham p.q.i.t.t.p.i.t.p.u.may)
            =(1 (met 3 p.i.p.i.t.p.u.may))
            =(1 (met 3 p.i.t.p.i.t.p.u.may))
            =(1 (met 3 p.i.t.t.p.i.t.p.u.may))
        ==
      :+  %tree
        %^    cat
            3
          p.i.p.i.t.p.u.may
        (cat 3 p.i.t.p.i.t.p.u.may p.i.t.t.p.i.t.p.u.may)
      q.i.p.i.t.p.u.may
    q.ham
  ::
  ++  dole
    ^-  calf
    =+  gil=*(set type)
    =+  dex=[p=*(map type @) q=*(map @ wine)]
    =<  [q.p q]
    |-  ^-  {p/{p/(map type @) q/(map @ wine)} q/wine}
    =-  [p.tez (doge q.p.tez q.tez)]
    ^=  tez
    ^-  {p/{p/(map type @) q/(map @ wine)} q/wine}
    ?-    sut
        $noun      [dex sut]
        $void      [dex sut]
        {$atom *}  [dex sut]
        {$bull *}  $(sut q.sut)   ::  something better here
        {$cell *}
      =+  hin=$(sut p.sut)
      =+  yon=$(dex p.hin, sut q.sut)
      :-  p.yon
      :-  %plot
      ?:(?=({$plot *} q.yon) [q.hin p.q.yon] [q.hin q.yon ~])
    ::
        {$core *}
      =+  yad=$(sut p.sut)
      :-  p.yad
      =+  ^=  doy  ^-  {p/(list @ta) q/wine}
          ?:  ?=({$core *} q.yad)
            [p.q.yad q.q.yad]
          [~ q.yad]
      :-  %core
      :_  q.doy
      :_  p.doy
      %^  cat  3
        %~  rent  co
        :+  ~  %ud
        |-  ^-  @
        ?-  q.r.q.sut
          $~         0
          {* $~ $~}  1
          {* $~ *}   +($(q.r.q.sut r.q.r.q.sut))
          {* * $~}   +($(q.r.q.sut l.q.r.q.sut))
          {* * *}    .+  %+  add
                           $(q.r.q.sut l.q.r.q.sut)
                         $(q.r.q.sut r.q.r.q.sut)
        ==
      %^  cat  3
        ?-(p.q.sut $gold '.', $iron '|', $lead '?', $zinc '&')
      =+  gum=(mug q.r.q.sut)
      %+  can  3
      :~  [1 (add 'a' (mod gum 26))]
          [1 (add 'a' (mod (div gum 26) 26))]
          [1 (add 'a' (mod (div gum 676) 26))]
      ==
    ::
        {$cube *}
      ?.  ?=(@ p.sut)
        $(sut repo)
      =+  pum=$(sut q.sut)
      ?>  ?=({$atom *} q.pum)
      [p.pum [%pear p.q.pum p.sut]]
    ::
        {$face *}
      =+  yad=$(sut q.sut)
      [p.yad [%face p.sut q.yad]]
    ::
        {$fork *}
      ?:  =(p.sut fork+[cube+[%noun atom+%tas]]^[cube+[%void atom+%tas]])
        [dex %type]                    ::  XX  proper print
      =+  hin=$(sut p.sut)
      =+  yon=$(dex p.hin, sut q.sut)
      :-  p.yon
      ?:  =(%void q.hin)
        q.yon
      ?:  |(=(%void q.yon) =(q.hin q.yon))
        q.hin
      :-  %pick
      ?.  ?=({$pick *} q.yon)
        [q.hin q.yon ~]
      ?>  ?=(^ p.q.yon)
      ?:(=(q.hin i.p.q.yon) p.q.yon [q.hin p.q.yon])
    ::
        {$hold *}
      =+  hey=(~(get by p.dex) sut)
      ?^  hey
        [dex [%stop u.hey]]
      ?:  (~(has in gil) sut)
        =+  dyr=+(~(wyt by p.dex))
        [[(~(put by p.dex) sut dyr) q.dex] [%stop dyr]]
      =+  rom=$(gil (~(put in gil) sut), sut repo)
      =+  rey=(~(get by p.p.rom) sut)
      ?~  rey
        rom
      [[p.p.rom (~(put by q.p.rom) u.rey q.rom)] [%stop u.rey]]
    ==
  ::
  ++  duck  ^-(tank (dial dole))
  ++  dune  |.(duck)
  ++  dunk
    |=  paz/term  ^-  tank
    :+  %palm
      [['.' ~] ['-' ~] ~ ~]
    [[%leaf (mesc (trip paz))] duck ~]
  ::
  ++  find
<<<<<<< HEAD
    |=  {dep/@ud way/?($read $rite $both $free) cug/(unit term)}
=======
    ~/  %find
    |=  [dep=@ud way=?(%read %rite %both %free) cug=(unit term)]
>>>>>>> ccfa0290
    =+  gil=*(set type)
    |-  ^-  {p/@ud q/(unit post)}
    ?+    sut  [dep ~]
        {$bull *}
      ?.  &(?=(^ cug) =(u.cug p.p.sut))
        $(sut q.sut)
      ?.  ?=($0 dep)
        $(dep (dec dep), sut q.sut)
      [0 ~ 1 %2 p.sut q.sut]
    ::
        {$cell *}
      =+  taf=$(sut p.sut)
      ?~  q.taf
        =+  bov=$(dep p.taf, sut q.sut)
        ?~  q.bov
          bov
        [p.bov ~ (peg 3 p.u.q.bov) q.u.q.bov]
      [p.taf ~ (peg 2 p.u.q.taf) q.u.q.taf]
    ::
        {$core *}
      =+  zem=?~(cug ~ (look u.cug q.r.q.sut))
      =>  ^+(. ?:(|(=(~ zem) =(0 dep)) . .(dep (dec dep), zem ~)))
      ?^  zem
        [dep ~ 1 [%1 (peg 2 p.u.zem) [[sut(p.q %gold) q.u.zem] ~]]]
      =+  taf=$(sut p.sut)
      ?~  q.taf
        taf
      ?.  (park way p.u.q.taf)
        ~|(%find-park !!)
      [p.taf ~ (peg 3 p.u.q.taf) q.u.q.taf]
    ::
        {$cube *}
      $(sut repo)
    ::
        {$face *}
      ?:  |(?=($~ cug) =(u.cug p.sut))
        ?.  =(0 dep)
          [(dec dep) ~]
        [0 ~ 1 %0 q.sut]
      [dep ~]
    ::
        {$fork *}
      ~|  %fork
      ?:  (~(has in gil) q.sut)
        $(sut p.sut)
      ?:  (~(has in gil) p.sut)
        $(sut q.sut)
      =+  [hax=$(sut p.sut) yor=$(sut q.sut)]
      ~|  %find-fork
      ?:  =(hax yor)
        hax
      ?>  &(?=(^ q.hax) ?=(^ q.yor) =(p.hax p.yor) =(p.u.q.hax p.u.q.yor))
      :-   p.hax
      ?-  -.q.u.q.hax
        $0  ?>  ?=($0 -.q.u.q.yor)
            [~ p.u.q.hax %0 (fork p.q.u.q.hax p.q.u.q.yor)]
        $1  ?>  &(?=($1 -.q.u.q.yor) =(p.q.u.q.yor p.q.u.q.hax))
            [~ p.u.q.hax %1 p.q.u.q.hax (weld q.q.u.q.hax q.q.u.q.yor)]
        $2  ?>  ?&  ?=($2 -.q.u.q.yor)
                    =(p.p.q.u.q.hax p.p.q.u.q.yor)
                    =(q.p.q.u.q.hax q.p.q.u.q.yor)
                    =(r.p.q.u.q.hax r.p.q.u.q.yor)
                ==
            :*  ~
                p.u.q.hax
                %2
                :*  p.p.q.u.q.hax
                    q.p.q.u.q.hax
                    r.p.q.u.q.hax
                    (fork s.p.q.u.q.hax s.p.q.u.q.yor)
                ==
                (fork q.q.u.q.hax q.q.u.q.yor)
            ==
      ==
    ::
        {$hold *}
      ?:  (~(has in gil) sut)
        [dep ~]
      $(gil (~(put in gil) sut), sut repo)
    ==
  ::
<<<<<<< HEAD
  ++  finc
    ~/  %finc
    |=  {dep/@ud way/?($read $rite $both $free) cug/(unit term)}
=======
  ++  fink
    ~/  %fink
    |=  [dep=@ud way=?(%read %rite %both %free) cug=(unit term)]
>>>>>>> ccfa0290
    ^-  port
    ::  ~_  (dunk 'type')
    ~_  (show [%c 'find-limb'] ?~(cug '*' ?:(=(%$ u.cug) '$' [%a u.cug])))
    =+  hoq=(find dep way cug)
    ?~  q.hoq
      ~|(%find-none !!)
    (flee u.q.hoq)
  ::
  ++  finq
<<<<<<< HEAD
    |=  {dep/@ud way/?($read $rite $both $free) cog/term}
=======
    |=  [dep=@ud way=?(%read %rite %both %free) cug=(unit term)]
>>>>>>> ccfa0290
    ^-  post
    ::  ~_  (dunk 'type')
    ~_  (show [%c 'find-limb'] ?~(cug '*' ?:(=(%$ u.cug) '$' [%a u.cug])))
    =+  hoq=(find dep way cug)
    ?~  q.hoq
      ~|(%find-none !!)
    u.q.hoq
  ::
  ++  fire
    ~/  %fire
    |=  hag/(list {p/type q/foot})
    ^-  type
    ?:  ?=({{* {$elm $~ $1}} $~} hag)
      p.i.hag
    :-  %hold
    %+  turn
      hag.$
    |=  {p/type q/foot}
    ?.  ?=({$core *} p)
      ~|(%fire-core !!)
    =+  dox=[%core q.q.p q.p]
    ?:  ?=($ash -.q)
      ~|  %fire-ash
      ::  ~_  (dunk(sut [%cell q.q.p p.p]) %fire-dry)
      ?>  ?|(!vet (nest(sut q.q.p) & p.p))
      [dox p.q]
    ~|  [%fire-odd -.q]
    ?>  ?=($elm -.q)
    ~|  %fire-elm
    ::  ~_  (dunk(sut [%cell q.q.p p.p]) %fire-wet)
    ?>  ?|  !vet
            (~(has in rib) [sut dox p.q])
            (mull(sut p, rib (~(put in rib) [sut dox p.q])) %noun dox p.q)
        ==
    [p p.q]
  ::
  ++  firm
    ~/  %firm
    |=  dib/*
    =+  bix=*(set {type *})
    |-  ^-  ?
    ?-    sut
        {$atom *}  !.?(dib)
        {$bull *}  &($(sut q.sut) $(sut s.p.sut, dib .*(dib [0 r.p.sut])))
        {$cell *}  &(.?(dib) $(sut p.sut, dib -.dib) $(sut q.sut, dib +.dib))
        {$core *}
      ?&  .?(dib)
          $(sut p.sut, dib -.dib)
          =(+.dib ?:(=(~ p.r.q.sut) ~|(%firm-core !!) p.r.q.sut))
      ==
    ::
        {$cube *}  =(dib p.sut)
        {$face *}  $(sut q.sut)
        {$fork *}  |($(sut p.sut) $(sut q.sut))
        {$hold *}
      ?|  (~(has in bix) [sut dib])
          $(bix (~(put in bix) [sut dib]), sut repo)
      ==
    ::
        $noun      &
        $void      |
    ==
  ::
  ++  fish
    ~/  %fish
    |=  axe/axis
    =+  vot=*(set type)
    |-  ^-  nock
    ?-  sut
        $void       [%1 1]
        $noun       [%1 0]
        {$atom *}   (flip [%3 %0 axe])
        {$bull *}   ~|(%bull-fish !!)
        {$cell *}
      %+  flan
        [%3 %0 axe]
      (flan $(sut p.sut, axe (peg axe 2)) $(sut q.sut, axe (peg axe 3)))
    ::
        {$core *}   [%0 0]
        {$cube *}   [%5 [%1 p.sut] [%0 axe]]
        {$face *}   $(sut q.sut)
        {$fork *}   (flor $(sut p.sut) $(sut q.sut))
        {$hold *}
      ?:  (~(has in vot) sut)
        [%0 0]
      =>  %=(. vot (~(put in vot) sut))
      $(sut repo)
    ==
  ::
  ++  fuse
    ~/  %fuse
    |=  ref/type
    =+  bix=*(set {type type})
    |-  ^-  type
    ?:  ?|(=(sut ref) =(%noun ref))
      sut
    ?-    sut
        {$atom *}
      ?-    ref
          {$atom *}   ?:((fitz p.ref p.sut) sut ref)
          {$cell *}   %void
          *           $(sut ref, ref sut)
      ==
        {$bull *}   (bull p.sut $(sut q.sut))
        {$cell *}
      ?-  ref
        {$cell *}   (cell $(sut p.sut, ref p.ref) $(sut q.sut, ref q.ref))
        *           $(sut ref, ref sut)
      ==
    ::
        {$core *}     $(sut repo)
        {$cube *}
      =+  foz=$(sut q.sut)
      ?:  (firm(sut foz) p.sut)
        (cube p.sut foz)
      %void
    ::
        {$face *}     (face p.sut $(sut q.sut))
        {$fork *}     (fork $(sut p.sut) $(sut q.sut))
        {$hold *}
      ?:  (~(has in bix) [sut ref])
        ~|(%fuse-loop !!)
      (reco |=(a/type ^$(sut a, bix (~(put in bix) [sut ref]))))
    ::
        $noun       ref
        $void       %void
    ==
  ::
  ++  gain
    ~/  %gain
    |=  gen/twig  ^-  type
    (chip & gen)
  ::
  ++  hang
    ~/  %hang
    |=  {dab/(map term foot) rud/(map term foot)}
    ^-  (map term foot)
    =+  goy=(~(tap by rud) ~)
    =+  waf=dab
    |-  ^+  dab
    ?~  goy
      waf
    ~|  [%hang-on p.i.goy]
    =+  yeq=(~(get by dab) p.i.goy)
    ?<  ?=($~ yeq)
    ?-    -.u.yeq
        $ash
      ?>  ?=({$ash *} q.i.goy)
      $(goy t.goy, waf (~(put by waf) p.i.goy q.i.goy))
    ::
        $elm
      ~|([%hang-elm p.i.goy] !!)
    ::
        $oak
      ?>  ?=({$yew *} q.i.goy)
      $(goy t.goy, waf (~(put by waf) p.i.goy q.i.goy))
    ::
        $yew
      ?>  ?=({$yew *} q.i.goy)
      %=    $
          goy  t.goy
          waf
        %+  ~(put by waf)
          p.i.goy
        [%yew ^$(dab p.u.yeq, rud p.q.i.goy)]
      ==
    ==
  ::
  ++  harp
    |=  dab/(map term foot)
    ^-  ?($~ ^)
    ?:  ?=($~ dab)
      ~
    =+  ^=  vad
        ?+  -.q.n.dab  !!
          $ash  q:(mint %noun p.q.n.dab)
          $elm  q:(mint(vet |) %noun p.q.n.dab)
        ==
    ?-    dab
        {* $~ $~}   vad
        {* $~ *}    [vad $(dab r.dab)]
        {* * $~}    [vad $(dab l.dab)]
        {* * *}     [vad $(dab l.dab) $(dab r.dab)]
    ==
  ::
  ++  lose
    ~/  %lose
    |=  gen/twig  ^-  type
    (chip | gen)
  ::
  ++  chip
    ~/  %chip
    |=  {way/? gen/twig}  ^-  type
    ?:  ?=({$wtts *} gen)  
      (cool way q.gen (play ~(bunt al [%herb p.gen])))
    ?:  ?&(way ?=({$wtpm *} gen))
      |-(?~(p.gen sut $(p.gen t.p.gen, sut ^$(gen i.p.gen))))
    ?:  ?&(!way ?=({$wtbr *} gen))
      |-(?~(p.gen sut $(p.gen t.p.gen, sut ^$(gen i.p.gen))))
    =+  neg=~(open ap gen)
    ?:(=(neg gen) sut $(gen neg))
  ::
  ++  heal
    ~/  %heal
    |=  {qog/(unit term) axe/axis ref/type}
    ^-  type
    ?:  =(1 axe)
      ?~  qog
        ref
      |-  ^-  type
      ?-    sut
          {$bull *}   ~&  %heal-bull
                      ?:  =(u.qog p.p.sut)
                        ref
                      (busk(sut $(sut q.sut)) p.p.sut q.p.sut)
          {$core *}   ref
          {$face *}   ?.(=(u.qog p.sut) ~|('heal-name' !!) (face p.sut ref))
          {$fork *}   (fork $(sut p.sut) $(sut q.sut))
          {$hold *}   $(sut repo)
          *           ~|([%name u.qog] ~|('heal-name' !!))
      ==
    =+  [now=(cap axe) lat=(mas axe)]
    =+  gil=*(set type)
    |-  ^-  type
    ?-    sut
        {$atom *}   %void
        {$bull *}   (busk(sut $(sut q.sut)) p.p.sut q.p.sut)
        {$cell *}
      ?:  =(2 now)
        (cell ^$(sut p.sut, axe lat) q.sut)
      (cell p.sut ^$(sut q.sut, axe lat))
    ::
        {$core *}
      ?.  =(3 now)
        ~|(%heal-core !!)
      (core ^$(sut p.sut, axe lat) q.sut)
    ::
        {$face *}   (face p.sut $(sut q.sut))
        {$fork *}   (fork $(sut p.sut) $(sut q.sut))
        {$hold *}
      ?:((~(has in gil) sut) %void $(gil (~(put in gil) sut), sut repo))
    ::
        *           $(sut repo)
    ==
  ::
  ++  mint
    ~/  %mint
    |=  {gol/type gen/twig}
    ^-  {p/type q/nock}
    |^  ^-  {p/type q/nock}
    ?:  ?&(=(%void sut) !?=({$zpcb *} gen))
      ?.  |(!vet ?=({$zpfs *} gen) ?=({$zpzp *} gen))
        ~|(%mint-vain !!)
      [%void %0 0]
    ?-    gen
    ::
        {^ *}
      =+  hed=$(gen p.gen, gol %noun)
      =+  tal=$(gen q.gen, gol %noun)
      [(nice (cell p.hed p.tal)) (cons q.hed q.tal)]
    ::
        {$brcn *}  (grow %gold [~ 1] p.gen)
    ::
        {$cnts *}
      =+  lar=(foil (seek %read p.gen))
      =+  mew=(snub q.gen)
      =-  [(nice p.yom) ?:(=(0 p.q.lar) q.yom [%9 p.q.lar q.yom])]
      ^=  yom
      =+  hej=*(list {p/axis q/nock})
      |-  ^-  {p/type q/nock}
      ?~  mew
        [(fire q.q.lar) (hike p.lar hej)]
      =+  zil=^$(gen q.i.mew, gol %noun)
      =+  wip=(tock p.i.mew p.zil q.q.lar)
      $(mew t.mew, q.q.lar q.wip, hej [[p.wip q.zil] hej])
    ::
        {$dtkt *}  [(nice %noun) [%11 q:$(gen p.gen, gol %noun)]]
        {$dtls *}  [(nice [%atom %$]) [%4 q:$(gen p.gen, gol [%atom %$])]]
        {$dtzy *}  [(nice (play gen)) [%1 q.gen]]
        {$dtzz *}  [(nice (play gen)) [%1 q.gen]]
        {$dttr *}
      [(nice %noun) [%2 q:$(gen p.gen, gol %noun) q:$(gen q.gen, gol %noun)]]
    ::
        {$dtts *}
      [(nice bool) [%5 q:$(gen p.gen, gol %noun) q:$(gen q.gen, gol %noun)]]
    ::
        {$dtwt *}  [(nice bool) [%3 q:$(gen p.gen, gol %noun)]]
        {$ktbr *}  =+(vat=$(gen p.gen) [(wrap(sut p.vat) %iron) q.vat])
    ::
        {$ktls *}
      =+(hif=(nice (play p.gen)) [hif q:$(gen q.gen, gol hif)])
    ::
        {$ktpm *}  =+(vat=$(gen p.gen) [(wrap(sut p.vat) %zinc) q.vat])
        {$ktsg *}
      =+  nef=$(gen p.gen)
      =+  moc=(mink [burn q.nef] |=(* ~))
      [p.nef ?:(?=($0 -.moc) [%1 p.moc] q.nef)]
    ::
        {$ktts *}  =+(vat=$(gen q.gen) [(conk(sut p.vat) p.gen) q.vat])
        {$ktwt *}  =+(vat=$(gen p.gen) [(wrap(sut p.vat) %lead) q.vat])
        {$sgzp *}  ~_(duck(sut (play p.gen)) $(gen q.gen))
        {$sggr *}
      =+  hum=$(gen q.gen)
      :: ?:  &(huz !?=($|(@ [?(%fast %memo) ^]) p.gen))
      ::  hum
      :-  p.hum
      :+  %10
        ?-    p.gen
            @   p.gen
            ^   [p.p.gen q:$(gen q.p.gen, gol %noun)]
        ==
      q.hum
    ::
        {$tsgr *}
      =+  fid=$(gen p.gen, gol %noun)
      =+  dov=$(sut p.fid, gen q.gen)
      [p.dov (comb q.fid q.dov)]
    ::
        {$tstr *}
      $(gen r.gen, sut (busk p.gen q.gen))
    ::
        {$wtcl *}
      =+  nor=$(gen p.gen, gol bool)
      =+  fex=(gain p.gen)
      =+  wux=(lose p.gen)
      =+  ^=  duy
          ?:  =(%void fex)
            ?:(=(%void wux) [%0 0] [%1 1])
          ?:(=(%void wux) [%1 0] q.nor)
      =+  hiq=$(sut fex, gen q.gen)
      =+  ran=$(sut wux, gen r.gen)
      [(fork p.hiq p.ran) (cond duy q.hiq q.ran)]
    ::
        {$wtts *}
      :-  (nice bool)
      %-  fish(sut (play ~(bunt al %herb p.gen)))
      (cove q:$(gen [%cnzz q.gen], gol %noun))
    ::
        {$zpcb *}
      ~_  (show %o p.gen)
      =+  hum=$(gen q.gen)
      [p.hum [%10 [%spot %1 p.gen] q.hum]]
    ::
        {$zpcm *}   [(nice (play p.gen)) [%1 q.gen]]   ::  XX validate!
        {$zpfs *}
      ?:  vet
        ~_  (dunk(sut (play p.gen)) 'lost')
        ~|(%mint-lost !!)
      [%void [%0 0]]
    ::
        {$zpsm *}
      =+  vos=$(gol %noun, gen q.gen)       ::  XX validate!
      ::  [(nice (cell (sift (play p.gen)) p.vos)) (cons [%1 p.vos] q.vos)]
      [(nice (cell (play p.gen) p.vos)) (cons [%1 p.vos] q.vos)]
    ::
        {$zpts *}   [(nice %noun) [%1 q:$(vet |, gen p.gen)]]
        {$zpzp $~}  [%void [%0 0]]
        *
      =+  doz=~(open ap gen)
      ?:  =(doz gen)
        ~_  (show [%c 'hoon'] [%q gen])
        ~|(%mint-open !!)
      $(gen doz)
    ==
    ::
    ++  nice
      |=  typ/type
      ~|  %mint-nice
      ?>  ?|(!vet (nest(sut gol) & typ))
      typ
    ::
    ++  grow
      |=  {mel/?($gold $iron $lead $zinc) ruf/twig dab/(map term foot)}
      ^-  {p/type q/nock}
      =+  dan=^$(gen ruf, gol %noun)
      =+  toc=(core p.dan [%gold p.dan [~ dab]])
      =+  dez=(harp(sut toc) dab)
      :-  (nice (core p.dan mel p.dan [dez dab]))
      (cons [%1 dez] q.dan)
    --
  ::
  ++  moot
    =+  gil=*(set type)
    |-  ^-  ?
    ?-  sut
      {$atom *}  |
      {$bull *}  $(sut q.sut)
      {$cell *}  |($(sut p.sut) $(sut q.sut))
      {$core *}  $(sut p.sut)
      {$cube *}  |
      {$face *}  $(sut q.sut)
      {$fork *}  &($(sut p.sut) $(sut q.sut))
      {$hold *}  |((~(has in gil) sut) $(gil (~(put in gil) sut), sut repo))
      $noun      |
      $void      &
    ==
  ::
  ++  mull
    ~/  %mull
    |=  {gol/type dox/type gen/twig}
    ^-  ?
    ?.  vet
      &
    =<  &
    |^  ^-  {p/type q/type}
    ?:  =(%void sut)
      ~|(%mull-none !!)
    ?-    gen
    ::
        {^ *}
      =+  hed=$(gen p.gen, gol %noun)
      =+  tal=$(gen q.gen, gol %noun)
      [(nice (cell p.hed p.tal)) (cell q.hed q.tal)]
    ::
        {$brcn *}  (grow %gold [~ 1] p.gen)
        {$cnts *}
      =+  lar=(foil (seek %read p.gen))
      =+  vug=(foil (seek(sut dox) %read p.gen))
      ?.  &(=(p.lar p.vug) =(p.q.lar p.q.vug))
        ~|(%mull-bonk-e !!)
      =+  mew=(snub q.gen)
      =-  [(nice (fire p.yom)) (fire(vet |) q.yom)]
      ^=  yom
      |-  ^-  {p/(list {p/type q/foot}) q/(list {p/type q/foot})}
      ?~  mew
        [q.q.lar q.q.vug]
      =+  zil=^$(gen q.i.mew, gol %noun)
      =+  cuf=(tock p.i.mew p.zil q.q.lar)
      =+  dof=(tock p.i.mew q.zil q.q.vug)
      ?.  .=(p.cuf p.dof)
        ~|(%mull-bonk-f !!)
      $(mew t.mew, q.q.lar q.cuf, q.q.vug q.dof)
    ::
        {$dtkt *}  =+($(gen p.gen, gol %noun) (beth %noun))
        {$dtls *}  =+($(gen p.gen, gol [%atom %$]) (beth [%atom %$]))
        {$dtzy *}  (beth (play gen))
        {$dtzz *}  (beth (play gen))
        {$dttr *}
      =+([$(gen p.gen, gol %noun) $(gen q.gen, gol %noun)] (beth %noun))
    ::
        {$dtts *}
      =+([$(gen p.gen, gol %noun) $(gen q.gen, gol %noun)] (beth bool))
    ::
        {$dtwt *}  =+($(gen p.gen, gol %noun) (beth bool))    ::  XX  =|
        {$ktbr *}
      =+(vat=$(gen p.gen) [(wrap(sut p.vat) %iron) (wrap(sut q.vat) %iron)])
    ::
        {$ktls *}
      =+  hif=[p=(nice (play p.gen)) q=(play(sut dox) p.gen)]
      =+($(gen q.gen, gol p.hif) hif)
    ::
        {$ktpm *}
      =+(vat=$(gen p.gen) [(wrap(sut p.vat) %zinc) (wrap(sut q.vat) %zinc)])
    ::
        {$ktts *}
      =+(vat=$(gen q.gen) [(conk(sut p.vat) p.gen) (conk(sut q.vat) p.gen)])
    ::
        {$ktwt *}
      =+(vat=$(gen p.gen) [(wrap(sut p.vat) %lead) (wrap(sut q.vat) %lead)])
    ::
        {$ktsg *}  $(gen p.gen)
        {$sgzp *}  ~_(duck(sut (play p.gen)) $(gen q.gen))
        {$sggr *}  $(gen q.gen)
        {$tsgr *}
      =+  lem=$(gen p.gen, gol %noun)
      $(gen q.gen, sut p.lem, dox q.lem)
    ::
        {$tstr *}
      %=  $
        gen  r.gen
        sut  (busk p.gen q.gen)
        dox  (busk(sut dox) p.gen q.gen)
      ==
    ::
        {$wtcl *}
      =+  nor=$(gen p.gen, gol bool)
      =+  ^=  hiq  ^-  {p/type q/type}
          =+  fex=[p=(gain p.gen) q=(gain(sut dox) p.gen)]
          ?:  =(%void p.fex)
            [%void ?:(=(%void q.fex) %void ~|(%wtcl-z (play(sut q.fex) q.gen)))]
          ?:  =(%void q.fex)
            ~|(%mull-bonk-b !!)
          $(sut p.fex, dox q.fex, gen q.gen)
      =+  ^=  ran  ^-  {p/type q/type}
          =+  wux=[p=(lose p.gen) q=(lose(sut dox) p.gen)]
          ?:  =(%void p.wux)
            [%void ?:(=(%void q.wux) %void ~|(%wtcl-a (play(sut q.wux) r.gen)))]
          ?:  =(%void q.wux)
            ~|(%mull-bonk-c !!)
          $(sut p.wux, dox q.wux, gen r.gen)
      [(nice (fork p.hiq p.ran)) (fork q.hiq q.ran)]
    ::
        {$wtts *}
      =+  nob=~(bunt al %herb p.gen)
      =+  waz=[p=(play nob) q=(play(sut dox) nob)]
      =+  ^=  syx  :-  p=(cove q:(mint %noun [%cnzz q.gen]))
                   q=(cove q:(mint(sut dox) %noun [%cnzz q.gen]))
      =+  pov=[p=(fish(sut p.waz) p.syx) q=(fish(sut q.waz) q.syx)]
      ?.  &(=(p.syx q.syx) =(p.pov q.pov))
        ~|(%mull-bonk-a !!)
      (beth bool)
    ::
        {$zpcb *}  ~_((show %o p.gen) $(gen q.gen))
        {$zpcm *}  [(nice (play p.gen)) (play(sut dox) p.gen)]
        {$zpfs *}
      ?:  vet
        ::  ~_  (dunk(sut (play p.gen)) 'also')
        ~|(%mull-skip !!)
      (beth %void)
    ::
        {$zpts *}  (beth %noun)
        {$zpsm *}
      =+  vos=$(gol %noun, gen q.gen)       ::  XX validate!
      [(nice (cell (play p.gen) p.vos)) (cell (play(sut dox) p.gen) q.vos)]
    ::
        {$zpzp *}  (beth %void)
        *
      =+  doz=~(open ap gen)
      ?:  =(doz gen)
        ~_  (show [%c 'hoon'] [%q gen])
        ~|(%mull-open !!)
      $(gen doz)
    ==
    ::
    ++  beth
      |=  typ/type
      [(nice typ) typ]
    ::
    ++  nice
      |=  typ/type
      ::  ~_  (dunk(sut gol) 'need')
      ::  ~_  (dunk(sut typ) 'have')
      ~|  %mull-nice
      ?>  ?|(!vet (nest(sut gol) & typ))
      typ
    ::
    ++  grow
      |=  {mel/?($gold $iron $lead $zinc) ruf/twig dab/(map term foot)}
      ~|  %mull-grow
      ^-  {p/type q/type}
      =+  dan=^$(gen ruf, gol %noun)
      =+  ^=  toc  :-  p=(core p.dan [%gold p.dan [~ dab]])
                   q=(core q.dan [%gold q.dan [~ dab]])
      =+  (bake(sut p.toc, dox q.toc) dab)
      :-  (nice (core p.dan mel p.dan [[%0 0] dab]))
      (core q.dan [mel q.dan [[%0 0] dab]])
    ::
    ++  bake
      |=  dab/(map term foot)
      ^-  *
      ?:  ?=($~ dab)
        ~
      =+  ^=  vad
          ?+  -.q.n.dab  !!
            $ash  ^$(gol %noun, gen p.q.n.dab)
            $elm  ~
          ==
      ?-    dab
          {* $~ $~}   vad
          {* $~ *}    [vad $(dab r.dab)]
          {* * $~}    [vad $(dab l.dab)]
          {* * *}    [vad $(dab l.dab) $(dab r.dab)]
      ==
    --
  ::
  ++  meet  |=(ref/type &((nest | ref) (nest(sut ref) | sut)))
  ++  nest
    ~/  %nest
    |=  {tel/? ref/type}
    ^-  ?
    =|  $:  gem/(set {p/type q/type})                ::  prune ref
            gul/(set {p/type q/type})                ::  assume match
            meg/(set {p/type q/type})                ::  prune sut
        ==
    =<  dext
    |%
    ++  cong
      ^-  ?
      ?>  ?&(?=({$core *} sut) ?=({$core *} ref))
      ?:  =(q.sut q.ref)
        dext(sut p.sut, ref p.ref)
      ?.  ?&  dext(sut q.q.sut, ref p.sut)
              dext(sut p.sut, ref q.q.sut)
              dext(sut q.q.ref, ref p.ref)
          ==
        |
      ?&
        ?|(=(p.q.sut p.q.ref) =(%gold p.q.ref))
      ::
        ?|  (~(has in gul) [sut ref])
            %+  %=  cram
                  gul  (~(put in gul) [sut ref])
                  sut  sut(p q.q.sut)
                  ref  ref(p q.q.ref)
                ==
              q.r.q.sut
            q.r.q.ref
        ==
      ::
        ?-    p.q.sut
            $gold
          =+  pac=[s=q.q.sut r=q.q.ref]
          ?&  dext(sut s.pac, ref r.pac)
              dext(sut r.pac, ref s.pac)
          ==
        ::
            $iron
          =+  sam=[s=(peek(sut q.q.sut) %rite 2) r=(peek(sut q.q.ref) %rite 2)]
          dext(sut r.sam, ref s.sam)
        ::
            $lead  &
            $zinc
          =+  pal=[s=(peek(sut q.q.sut) %read 2) r=(peek(sut q.q.ref) %read 2)]
          dext(sut s.pal, ref r.pal)
        ==
      ==
    ::
    ++  cram
      |=  {dab/(map term foot) hem/(map term foot)}
      ^-  ?
      ?-    dab
          $~  =(hem ~)
          ^
        ?&  ?=(^ hem)
            =(p.n.dab p.n.hem)
            $(dab l.dab, hem l.hem)
            $(dab r.dab, hem r.hem)
            ?-    -.q.n.dab
                $ash
              ?&  ?=($ash -.q.n.hem)
                  dext(sut (play p.q.n.dab), ref (play(sut ref) p.q.n.hem))
              ==
                $elm  =(q.n.dab q.n.hem)
                $oak  ?=(?($oak $yew) -.q.n.hem)
                $yew
              ?&  ?=($yew -.q.n.hem)
                  $(dab p.q.n.dab, hem p.q.n.hem)
              ==
            ==
        ==
      ==
    ::
    ++  dare
      ?&  !(~(has in meg) [sut ref])
          dext(tel |, meg (~(put in meg) [sut ref]))
      ==
    ::
    ++  dear
      ^-  ?
      ?-    sut
          $void       sint
          $noun       &
      ::
          {$atom *}
        ?.  ?=({$atom *} ref)
          sint
        (fitz p.sut p.ref)
      ::
          {$cell *}
        ?.  ?=({$cell *} ref)
          sint
        ?&
          dext(sut p.sut, ref p.ref)
          dext(sut q.sut, ref q.ref)
        ==
      ::
          {$core *}
        ?.  ?=({$core *} ref)
          sint
        cong
      ::
          {$cube *}
        ?:  ?=({$cube *} ref)
          =(p.sut p.ref)
        sint
      ::
          {$bull *}
        ?&  dext(sut q.sut)
            dext(sut s.p.sut, ref (peek(sut ref) %free r.p.sut))
        ==
          {$face *}   dext(sut q.sut)
          {$fork *}
        ?.  ?=(?({$atom *} $noun {$cell *} {$cube *} {$core *}) ref)
          sint
        |(dare(sut p.sut) dare(sut q.sut))
      ::
          {$hold *}  dext(sut repo)
      ==
    ::
    ++  dext
      ^-  ?
      =-  ?:  tyn
            &
          ?:  tel
            ::  ~_  (dunk %need)
            ::  ~_  (dunk(sut ref) %have)
            ~|(%type-fail !!)
          |
      ^=  tyn
      ?:  =(sut ref)  &
      dear
    ::
    ++  sext
      ?|  (~(has in gem) [sut ref])
          dext(gem (~(put in gem) [sut ref]))
      ==
    ::
    ++  sint
      ^-  ?
      ?-  ref
          {$atom *}   |
          {$cell *}   |
          {$fork *}   &(sext(ref p.ref) sext(ref q.ref))
          {$hold *}   dext(ref repo(sut ref))
          $noun       |
          $void       &
          *           dext(ref repo(sut ref))
      ==
    --
  ::
  ++  park
    ~/  %park
    |=  {way/?($read $rite $both $free) axe/axis}
    ^-  ?
    ?>  ?=({$core *} sut)
    ?|
      !vet
      ?-    way
          $both  =(%gold p.q.sut)
          $free  &
          $read
        ?-    p.q.sut
            $gold   &
            $iron   |
            $lead   |
            $zinc   =(2 (cap axe))
        ==
      ::
          $rite
        ?-    p.q.sut
            $gold   &
            $iron   =(2 (cap axe))
            $lead   |
            $zinc   |
        ==
      ==
    ==
  ::
  ++  peek
    ~/  %peek
    |=  {way/?($read $rite $both $free) axe/axis}
    ^-  type
    ?:  =(1 axe)
      sut
    =+  [now=(cap axe) lat=(mas axe)]
    =+  gil=*(set type)
    |-  ^-  type
    ?-    sut
        {$atom *}   %void
        {$cell *}   ?:(=(2 now) ^$(sut p.sut, axe lat) ^$(sut q.sut, axe lat))
        {$core *}
      ?:  =(3 now)
        ?.  (park way lat)
          ::  ~_  (dunk 'type')
          ~_  (show [%c 'axis'] [%d axe])
          ~|(%peek-park !!)
        ^$(sut p.sut, axe lat)
      %noun
    ::
        {$fork *}   (fork $(sut p.sut) $(sut q.sut))
        {$hold *}
      ?:  (~(has in gil) sut)
        %void
      $(gil (~(put in gil) sut), sut repo)
    ::
        $void       %void
        $noun       %noun
        *           $(sut repo)
    ==
  ::
  ++  play
    ~/  %play
    =>  .(vet |)
    |=  gen/twig
    ^-  type
    ?-  gen
      {^ *}      (cell $(gen p.gen) $(gen q.gen))
      {$brcn *}  (core sut %gold sut [[%0 0] p.gen])
      {$cnts *}  =+  lar=(foil (seek %read p.gen))
                 =+  mew=(snub q.gen)
                 =+  rag=q.q.lar
                 %-  fire
                 |-  ^-  (list {p/type q/foot})
                 ?~  mew
                   rag
                 $(mew t.mew, rag q:(tock p.i.mew ^$(gen q.i.mew) rag))
      {$dtkt *}  %noun
      {$dtls *}  [%atom %$]
      {$dtzy *}  ?:(=(%f p.gen) ?>((lte q.gen 1) bool) [%atom p.gen])
      {$dtzz *}  [%cube q.gen ?:(.?(q.gen) %noun [%atom p.gen])]
      {$dttr *}  %noun
      {$dtts *}  bool
      {$dtwt *}  bool
      {$ktbr *}  (wrap(sut $(gen p.gen)) %iron)
      {$ktls *}  $(gen p.gen)
      {$ktpm *}  (wrap(sut $(gen p.gen)) %zinc)
      {$ktsg *}  $(gen p.gen)
      {$ktts *}  (conk(sut $(gen q.gen)) p.gen)
      {$ktwt *}  (wrap(sut $(gen p.gen)) %lead)
      {$sgzp *}  ~_(duck(sut ^$(gen p.gen)) $(gen q.gen))
      {$sggr *}  $(gen q.gen)
      {$tsgr *}  $(gen q.gen, sut $(gen p.gen))
      {$tstr *}  $(gen r.gen, sut (busk p.gen q.gen))
      {$wtcl *}  =+  [fex=(gain p.gen) wux=(lose p.gen)]
                 %+  fork
                   ?:(=(%void fex) %void $(sut fex, gen q.gen))
                 ?:(=(%void wux) %void $(sut wux, gen r.gen))
      {$wtts *}  bool
      {$zpcb *}  ~_((show %o p.gen) $(gen q.gen))
      {$zpcm *}  (play p.gen)
      {$zpfs *}  %void
      {$zpsm *}  (cell $(gen p.gen) $(gen q.gen))
      {$zpts *}  %noun
      {$zpzp *}  %void
      *          =+  doz=~(open ap gen)
                 ?:  =(doz gen)
                   ~_  (show [%c 'hoon'] [%q gen])
                   ~|(%play-open !!)
                 $(gen doz)
    ==
  ::
  ++  reco
    |*  fuy/_|=(p/type p)
    =+  por=repo
    =+  yot=(fuy por)
    ?:  =(yot por)
      ?:(=(%void por) por sut)
    yot
  ::
  ++  repo
    ^-  type
    ?-  sut
      {$bull *}   q.sut
      {$core *}   [%cell %noun p.sut]
      {$cube *}   q.sut
      {$face *}   q.sut
      {$hold *}   (rest p.sut)
      $noun       [%fork [%atom %$] [%cell %noun %noun]]
      *           ~|(%repo-fltt !!)
    ==
  ::
  ++  rest
    ~/  %rest
    |=  leg/(list {p/type q/twig})
    ^-  type
    ?:  (lien leg |=({p/type q/twig} (~(has in fan) [p q])))
      ~|(%rest-loop !!)
    =>  .(fan (~(gas in fan) leg))
    %+  roll
      %-  %~  tap
            in
          %-  ~(gas in *(set type))
          (turn leg |=({p/type q/twig} (play(sut p) q)))
      ~
    =+([p=*type q=`type`%void] |.((fork p q)))
  ::
  ++  seek
    ~/  %seek
    |=  {way/?($read $rite $both $free) hyp/wing}
    ^-  port
    ?~  hyp
      [1 %& sut]
    =>  .(i.hyp ?^(i.hyp i.hyp [%| p=0 q=`i.hyp]))
    =+  zar=$(hyp t.hyp)
    =+  ^=  syp
        ?-  -.q.zar
          $&  p.q.zar
          $|  (fire (turn q.q.zar |=({p/type q/foot} [p [%ash ~ 1]])))
        ==
    ?-    i.hyp
        {$& *}
      [(peg p.zar p.i.hyp) %& (peek(sut syp) way p.i.hyp)]
    ::
        {$| *}
      =>  .(sut syp)
      =+  hud=(fink p.i.hyp way q.i.hyp)
      [(peg p.zar p.hud) q.hud]
    ==
  ::
  ++  seep
    |=  {way/?($read $rite $both $free) hyp/wing}
    ^-  {p/axis q/type}
    =+  zar=(seek way hyp)
    ?>(?=($& -.q.zar) [p.zar p.q.zar])
  ::
  ++  sift
    |=  ref/type
    ~+
    ^-  type
    !!
    :: ~|(%sift-lose ?>((nest(sut ref) & -:!>(*typo)) ref))
  ::
  ++  snub
    ~/  %snub
    |=  har/(list {p/wing q/twig})
    ^-  (list {p/wing q/twig})
    (turn har |=({a/wing b/twig} [(flop a) b]))
  ::
  ++  tack
    ~/  %tack
    |=  {peh/wing mur/type}
    =+  axe=1
    |-  ^-  {p/axis q/type}
    ?~  peh
      [axe mur]
    =>  .(i.peh ?^(i.peh i.peh [%| p=0 q=`i.peh]))
    ?-    i.peh
        {$& *}
      =+  ^=  sap  ^-  (unit term)
          ?.(&(=(1 p.i.peh) ?=({$face *} sut)) ~ [~ p.sut])
      =+  vas=(peek %rite p.i.peh)
      =+  gav=$(peh t.peh, sut vas, axe (peg axe p.i.peh))
      =+  heh=(heal ~ p.i.peh q.gav)
      [p.gav ?~(sap heh (face u.sap heh))]
    ::
        {$| *}
      =+  dob=`post`(need q:(find p.i.peh %rite q.i.peh))
      ~|  [%tack-limb q.i.peh]
      ?:  ?=($2 -.q.dob)
        =+  hoc=(peg axe p.dob)
        =+  guh=$(peh t.peh, sut s.p.q.dob, axe (peg hoc r.p.q.dob))
        =+  zig=$(peh q.p.q.dob, sut q.q.dob, mur q.guh)
        =+  zug=(heal [~ +.q.i.peh] p.dob (busk(sut q.zig) p.p.q.dob q.p.q.dob))
        [p.guh zug]
      =+  wuf=(flay (flee dob))
      =+  gav=$(peh t.peh, sut q.wuf, axe (peg axe p.wuf))
      [p.gav (heal [~ +.q.i.peh] p.wuf q.gav)]
    ==
  ::
  ++  tock
    ~/  %tock
    |=  {peh/wing mur/type men/(list {p/type q/foot})}
    ^-  {p/axis q/(list {p/type q/foot})}
    =-  [(need p.wib) q.wib]
    ^=  wib
    |-  ^-  {p/(unit axis) q/(list {p/type q/foot})}
    ?~  men
      [*(unit axis) ~]
    =+  geq=(tack(sut p.i.men) peh mur)
    =+  mox=$(men t.men)
    [(mate p.mox `_p.mox`[~ p.geq]) [[q.geq q.i.men] q.mox]]
  ::
  ++  wrap
    ~/  %wrap
    |=  yoz/?($lead $iron $zinc)
    ^-  type
    ?-  sut
      {$core *}  ?.(=(%gold p.q.sut) ~|(%wrap-metl !!) sut(p.q yoz))
      {$fork *}  (fork $(sut p.sut) $(sut q.sut))
      {$hold *}  $(sut repo)
      *          ~|(%wrap-type !!)
    ==
  --
::::::::::::::::::::::::::::::::::::::::::::::::::::::::::
::                section 2fD, grammar                  ::
::
++  vang
  |=  {bug/? wer/path}
  %*(. vast bug bug, wer wer)
::
++  vast
  =+  [bug=`?`| was=*(set path) wer=*path]
  |%
  ++  gash  %+  cook
              |=  a/(list tyke)  ^-  tyke
              ?~(a ~ (weld i.a $(a t.a)))
            (more fas gasp)
  ++  gasp  ;~  pose
              %+  cook
                |=({a/tyke b/tyke c/tyke} :(weld a b c))
              ;~  plug
                (cook |=(a/(list) (turn a |=(b/* ~))) (star tis))
                (cook |=(a/twig [[~ a] ~]) hasp)
                (cook |=(a/(list) (turn a |=(b/* ~))) (star tis))
              ==
              (cook |=(a/(list) (turn a |=(b/* ~))) (plus tis))
            ==
  ++  glam  ~+((glue ace))
  ++  hasp  ;~  pose
              (ifix [sel ser] wide)
              (stag %cnhp (ifix [pel per] (most ace wide)))
              (stag %dtzy (stag %t qut))
              %+  cook
                |=(a/coin [%dtzy ?:(?=({$~ $tas *} a) %tas %ta) ~(rent co a)])
              nuck:so
            ==
  ++  mota  %+  cook
              |=({a/tape b/tape} (rap 3 (weld a b)))
            ;~(plug (star low) (star hig))
  ::
  ++  plex
    |=  gen/twig  ^-  (unit path)
    ?:  ?=({$zpcb *} gen)
      $(gen q.gen)
    ?.  ?=({$clsg *} gen)  ~
    %+  reel  p.gen
    |=  {a/twig b/_`(unit path)`[~ u=/]}
    ?~  b  ~
    ?.  ?=($dtzy -.a)  ~
    `[q.a u.b]
  ::
  ++  pray
    |=  gen/twig  ~|  %pray  ^-  (unit twig)
    =+  rev=(plex gen)
    ?~  rev  ~
    :-  ~
    ?:  (~(has in was) u.rev)
      ~|(%pray-loop !!)
    =+  ruv=`path`(weld u.rev `path`[%hoon ~])
    ~&  [%pray-disabled ruv]
    !!
    ::  =+  txt=(@ta .^(%cx ruv))
    ::  ~|  ruv
    ::  %+  rash  txt
    ::  (ifix [gay gay] tall(was (~(put in was) u.rev), wer u.rev, bug |))
  ::
  ++  prey
    |=  gun/(list twig)  ^-  (unit twig)
    ?~  gun  `[~ 1]
    =+  gup=(pray i.gun)
    ?~  gup  ~
    ?~  t.gun  gup
    (bind $(gun t.gun) |=(a/twig [%tsgr u.gup a]))
  ::
  ++  phax
    |=  ruw/(list (list beer))
    =+  [yun=*(list twig) cah=*(list @)]
    =+  wod=|=({a/tape b/(list twig)} ^+(b ?~(a b [[%clfs %smdq (flop a)] b])))
    |-  ^+  yun
    ?~  ruw
      (flop (wod cah yun))
    ?~  i.ruw  $(ruw t.ruw)
    ?@  i.i.ruw
      $(i.ruw t.i.ruw, cah [i.i.ruw cah])
    $(i.ruw t.i.ruw, cah ~, yun [p.i.i.ruw (wod cah yun)])
  ::
  ++  posh  !:
    |=  {pre/(unit tyke) pof/(unit {p/@ud q/tyke})}
    ^-  (unit (list twig))
    =-  ?^(- - ~&(%posh-fail -))
    =+  wom=(poof wer)
    %+  biff
      ?~  pre  `u=wom
      %+  bind  (poon wom u.pre)
      |=  moz/(list twig)
      ?~(pof moz (weld moz (slag (lent u.pre) wom)))
    |=  yez/(list twig)
    ?~  pof  `yez
    =+  zey=(flop yez)
    =+  [moz=(scag p.u.pof zey) gul=(slag p.u.pof zey)]
    =+  zom=(poon (flop moz) q.u.pof)
    ?~(zom ~ `(weld (flop gul) u.zom))
  ::
  ++  poof  |=(pax/path ^-(tusk (turn pax |=(a/@ta [%dtzy %ta a]))))
  ++  poon
    |=  {pag/tusk goo/tyke}
    ^-  (unit tusk)
    ?~  goo  `~
    %+  both
      ?^(i.goo i.goo ?~(pag ~ `u=i.pag))
    $(goo t.goo, pag ?~(pag ~ t.pag))
  ::
  ++  poor
    %+  sear  posh
    ;~  plug
      (stag ~ gash)
      ;~(pose (stag ~ ;~(pfix cen porc)) (easy ~))
    ==
  ::
  ++  porc
    ;~  plug
      (cook |=(a/(list) (lent a)) (star cen))
      ;~(pfix fas gash)
    ==
  ::
  ++  rump
    %+  sear
      |=  {a/wing b/(unit twig)}  ^-  (unit twig)
      ?~(b [~ %cnzz a] ?.(?=({@ $~} a) ~ [~ [%dtzz %tas i.a] u.b]))
    ;~(plug rope ;~(pose (stag ~ ;~(pfix lus wide)) (easy ~)))
  ::
  ++  rood
    ;~  pfix  fas
      (stag %clsg poor)
    ==
  ::
  ++  rupl
    %+  cook
      |=  {a/? b/(list twig) c/?}
      ?:  a
        ?:  c
          [%clsg [%clsg b] ~]
        [%clsg b]
      ?:  c
        [%clsg [%cltr b] ~]
      [%cltr b]
    ;~  plug
      ;~  pose
        (cold | (just '['))
        (cold & (jest '~['))
      ==
    ::
      ;~  pose
        (ifix [ace gap] (most gap tall))
        (most ace wide)
      ==
    ::
      ;~  pose
        (cold & (jest ']~'))
        (cold | (just ']'))
      ==
    ==
  ::
  ++  sail                                              ::  template language
    |=  tol/?  =|  lin/?
    |%
    ++  ape                                             ::  product twig
      %-  cook
      :_  amp
      |=  tum/tuna  ^-  twig
      ?:  ?=({$e *} tum)
        [p.tum (sag q.tum)]
      (sag tum ~)
    ::
    ++  amp                                             ::  entry point
      ;~(pfix sem ?:(tol bam bat))
    ::
    ++  bam                                             ::  tall top
      %+  knee  *tuna  |.  ~+
      ;~  pose
        (stag %f ;~(pfix (plus ace) (cook rab puv)))
        (stag %e ;~(plug hag nal))
        (stag %e hul)
        (stag %f nup)
        ;~(pfix tis (stag %f nol))
        ;~(pfix hep (stag %a ;~(pfix gap tall)))
        ;~(pfix lus (stag %b ;~(pfix gap tall)))
        ;~(pfix tar (stag %c ;~(pfix gap tall)))
        ;~(pfix cen (stag %d ;~(pfix gap tall)))
        (easy [%f [%a [%smdq 10 ~]] ~])
      ==
    ::
    ++  bat                                             ::  wide outer top
      %+  knee  *tuna  |.  ~+
      ;~  pose
        (stag %f nup)
        (stag %f ped)
        (stag %e ;~(plug hig lif))
      ==
    ::
    ++  bet                                             ::  wide inner top
      %+  knee  *tuna  |.  ~+
      ;~  pose
        bat
        ;~(pfix hep (stag %a wide))
        ;~(pfix lus (stag %b wide))
        ;~(pfix tar (stag %c wide))
        ;~(pfix cen (stag %d wide))
      ==
    ::
    ++  fry                                             ::  mane as twig
      %+  cook
        |=  {a/@tas b/(unit @tas)}
        ?~  b
          [%dtzz %tas a]
        [[%dtzz %tas a] [%dtzz %tas u.b]]
      ;~(plug sym ;~(pose (stag ~ ;~(pfix cab sym)) (easy ~)))
    ::
    ++  hag                                             ::  script or style
      %+  cook  |=(a/twig a)
      ;~  plug
        (stag %dtzz (stag %tas ;~(pose (jest %script) (jest %style))))
        (stag %clsg jaw)
      ==
    ::
    ++  hig                                             ::  simple head
      (cook |=({a/twig b/(list twig)} [a %clsg b]) hog)
    ::
    ++  hog                                             ::  tag head
      %+  cook
        |=  hug
        ^-  {twig (list twig)}
        =-  [a (welp - ?~(c d [[[%dtzz %tas p.c] q.c] d]))]
        =-  (~(tap by -))
        %.  |=(e/(list tank) [%smdq ~(ram re %rose [" " `~] e)])
        =<  ~(run by f:(reel b .))
        |=  {e/{p/term q/term} f/(jar twig tank)}
        (~(add ja f) [[%dtzz %tas p.e] [%leaf (trip q.e)]])
      ;~  plug
        fry
        =-  (star ;~(plug - sym))
        ;~(pose (cold %class dot) (cold %id hax))
        =-  ;~(pose ;~(plug - (stag %smdq soil)) (easy ~))
        ;~(pose (cold %href fas) (cold %src pat))
        ;~  pose
          %+  ifix  [pel per]
          %+  more  ;~(plug com ace)
          ;~(plug fry ;~(pfix ace wide))
        ::
          (easy ~)
        ==
      ==
    ::
    ++  hoy                                             ::  tall attributes
      %-  star
      ;~  pfix  ;~(plug gap tis)
        ;~(plug fry ;~(pfix gap tall))
      ==
    ::
    ++  hug                                             ::  head shape
      $:  a/twig                                        ::  XX translation
          b/(list {@tas @tas})
          c/$@($~ {p/@tas q/twig})
          d/(list twig)
      ==
    ::
    ++  hul                                             ::  tall preface
      %+  cook
        |=  {a/{p/twig q/(list twig)} b/(list twig) c/(list tuna)}
        ^-  {twig (list tuna)}
        [[p.a %clsg (weld q.a b)] c]
      ;~(plug hog hoy nol)
    ::
    ++  jaw                                             ::  wide attributes
      ;~  pose
        %+  ifix  [pel per]
        %+  more  ;~(plug com ace)
        ;~(plug fry ;~(pfix ace wide))
      ::
        (easy ~)
      ==
    ::
    ++  lif                                             ::  wide elements
      %+  cook  |=(a/(list tuna) a)
      ;~(pose ;~(pfix col pep) (cold ~ sem) (easy ~))
    ::
    ++  luf                                             ::  wide elements
      %+  cook  |=(a/(list tuna) a)
      (star ;~(pfix ace bet))
    ::
    ++  nal                                             ::  unescaped tall tail
      %+  cook  |=(a/(list tuna) a)
      %+  ifix  [gap ;~(plug gap duz)]
      %+  most  gap
      ;~  pfix  sem
        ;~  pose
          ;~  pfix  ace
            %+  cook
              |=  a/tape
              [%a %smdq (weld a `tape`[`@`10 ~])]
            (star (shim 32 255))
          ==
          (easy [%a %smdq `@`10 ~])
        ==
      ==
    ::
    ++  nol                                             ::  tall tail
      ?>  tol
      %+  cook  |=(a/(list tuna) a)
      ;~  pose
        (cold ~ sem)
        ;~(pfix col pep(tol |))
        ;~(pfix ;~(plug col ace) (cook rab(tol |) puv))
        (ifix [gap ;~(plug gap duz)] (most gap amp))
      ==
    ::
    ++  nup                                             ::  wide quote
      %+  cook  |=(a/(list tuna) a)
      ;~  pose
        ;~(less (jest '"""') (ifix [doq doq] (cook rab puv)))
        (inde (ifix [(jest '"""\0a') (jest '\0a"""')] (cook rab puv(lin |))))
      ==
    ::
    ++  pab  (ifix [kel ker] ;~(plug hig luf))          ::  bracketed element
    ++  ped                                             ::  wide flow
      %+  cook  |=(a/(list tuna) a)
      (ifix [pel per] (more ace bet))
    ::
    ++  pep                                             ::  wrapped tuna
      %+  cook  |=(a/(list tuna) a)
      ;~  pose
        ped
        (ifix [pel per] (more ace bet))
        (cook |=(@t [%a %smdq (trip +<)]~) qut)
        ;~  plug
          bat
          (easy ~)
        ==
      ==
    ::
    ++  puv                                             ::  wide+tall flow
      %+  cook  |=(a/(list beet) a)
      %-  star
      ;~  pose
        ;~(pfix bas ;~(pose (mask "-+*%;\{") bas doq bix:ab))
        ;~(pfix hep (stag %a sump))
        ;~(pfix lus (stag %b sump))
        ;~(pfix tar (stag %c sump))
        ;~(pfix cen (stag %d sump))
        ;~(pfix sem (stag %e pab(tol |)))
        ;~(less bas kel ?:(tol fail doq) prn)
        ?:(lin fail ;~(less (jest '\0a"""') (just '\0a')))
        (stag %a sump)
      ==
    ::
    ++  rab                                             ::  beet to tuna
      |=  reb/(list beet)
      ^-  (list tuna)
      =|  {sim/(list @) tuz/(list tuna)}
      |-  ^-  (list tuna)
      ?~  reb
        =.  sim
          ?.  tol   sim
          [10 |-(?~(sim sim ?:(=(32 i.sim) $(sim t.sim) sim)))]
        ?~(sim tuz [[%a %smdq (flop sim)] tuz])
      ?@  i.reb
        $(reb t.reb, sim [i.reb sim])
      =+  zut=$(reb t.reb, sim ~)
      ?~  sim  [i.reb zut]
      [[%a %smdq (flop sim)] i.reb zut]
    ::
    ++  sag                                             ::  tuna to twig
      |=  lut/(list tuna)
      ^-  twig
      :-  %cltr
      |-  ^-  (list twig)
      ?~  lut  [[%dtzz %n ~] ~]
      ?-  -.i.lut
        $a  [[%clfs p.i.lut] $(lut t.lut)]
        $b  [p.i.lut $(lut t.lut)]
        $c  :_  ~
            :+  %cndt  `twig`[p.i.lut [%cltr $(lut t.lut)]]
            :+  %tsbr  [%cbzz %cell]
            :-  %brcn
            ^-  (map term foot)
            :_  [~ ~]
            =+  sug=[[%& 12] ~]
            :+  %$  %elm
            :^  %wtsg  sug
              [%cnts sug [[[[%& 1] ~] [~ 13]] ~]]
            [%cnts sug [[[[%& 3] ~] [%cnts [%$ ~] [[sug [~ 25]] ~]]] ~]]
        $d  [[%cnhp p.i.lut [%cltr $(lut t.lut)] ~] ~]
        $e  [[p.i.lut ^$(lut [[%f q.i.lut] ~])] $(lut t.lut)]
        $f  $(lut (weld p.i.lut t.lut))
      ==
    --
  ::
  ++  scat  !:
    %+  knee  *twig  |.  ~+
    %-  stew
    ^.  stet  ^.  limo
    :~
      :-  '!'
        ;~  pose
          (stag %wtzp ;~(pfix zap wide))
          (stag %zpzp (cold ~ ;~(plug zap zap)))
        ==
      :-  '_'
        ;~(pfix cab (stag %bccb wide))
      :-  '$'
        ;~  pose
          ;~  pfix  buc
            ;~  pose
              (stag %cbzy (stag %tas (cold %$ buc)))
              (stag %cbzy (stag %f (cold & pam)))
              (stag %cbzy (stag %f (cold | bar)))
              (stag %cbzy (stag %t qut))
              (stag %cbzy (sear |=(a/coin ?:(?=($$ -.a) (some +.a) ~)) nuck:so))
            ==
          ==
          rump
        ==
      :-  '%'
        ;~  pfix  cen
          ;~  pose
            (stag %clsg (sear |+({a/@ud b/tyke} (posh ~ ~ a b)) porc))
            (stag %dtzz (stag %tas (cold %$ buc)))
            (stag %dtzz (stag %f (cold & pam)))
            (stag %dtzz (stag %f (cold | bar)))
            (stag %dtzz (stag %t qut))
            (cook (jock &) nuck:so)
            (stag %clsg (sear |=(a/(list) (posh ~ ~ (lent a) ~)) (star cen)))
          ==
        ==
      :-  '&'
        ;~  pose
          (cook |=(a/wing [%cnts a ~]) rope)
          (stag %wtpm ;~(pfix pam (ifix [pel per] (most ace wide))))
          ;~(plug (stag %dtzz (stag %f (cold & pam))) ;~(pfix fas wide))
          (stag %dtzy (stag %f (cold & pam)))
        ==
      :-  '\''
        (stag %dtzy (stag %t qut))
      :-  '('
        (stag %cnhp (ifix [pel per] (most ace wide)))
      :-  '{'
        (stag %bccl (ifix [kel ker] (most ace wide)))
      :-  '*'
        ;~  pose
          (stag %cnbc ;~(pfix tar wide))
          (cold [%cbzz %noun] tar)
        ==
      :-  '@'
        ;~(pfix pat (stag %cbzz (stag %atom mota)))
      :-  '+'
        ;~  pose
          (stag %dtls ;~(pfix lus (ifix [pel per] wide)))
        ::
          %+  cook
            |=  a/(list (list beer))
            :-  %clfs
            [%smdq |-(?~(a ~ (weld i.a $(a t.a))))]
          (most dog ;~(pfix lus soil))
        ::
          (cook |=(a/wing [%cnts a ~]) rope)
        ==
      :-  '-'
        ;~  pose
          (stag %dtzy tash:so)
        ::
          %+  cook
            |=  a/(list (list beer))
            [%clsg (phax a)]
          (most dog ;~(pfix hep soil))
        ::
          (cook |=(a/wing [%cnts a ~]) rope)
        ==
      :-  '.'
        ;~  pose
          (cook (jock |) ;~(pfix dot perd:so))
          (cook |=(a/wing [%cnts a ~]) rope)
        ==
      :-  ['0' '9']
        (stag %dtzy bisk:so)
      :-  ':'
        ;~  pfix  col
          ;~  pose
            (stag %smcl (ifix [pel per] (most ace wide)))
            ;~(pfix fas (stag %clfs wide))
          ==
        ==
      :-  '='
        (stag %dtts ;~(pfix tis (ifix [pel per] ;~(glam wide wide))))
      :-  '?'
        ;~  pose
          (stag %bcwt ;~(pfix wut (ifix [pel per] (most ace wide))))
          (cold [%cbzz %bean] wut)
        ==
      :-  '['
        rupl
      :-  '^'
        ;~  pose
          (stag %cnzz rope)
          (cold [%cbzz %cell] ket)
        ==
      :-  '`'
        ;~  pfix  tec
          ;~  pose
            %+  cook
              |=({a/@ta b/twig} [%ktls [%dtzy a 0] [%ktls [%dtzy %$ 0] b]])
            ;~(pfix pat ;~(plug mota ;~(pfix tec wide)))
            ;~  pfix  tar
              (stag %kthp (stag [%cbzz %noun] ;~(pfix tec wide)))
            ==
            (stag %kthp ;~(plug wide ;~(pfix tec wide)))
            (stag %ktls ;~(pfix lus ;~(plug wide ;~(pfix tec wide))))
            (cook |=(a/twig [[%dtzz %n ~] a]) wide)
          ==
        ==
      :-  '"'
        %+  cook
          |=  a/(list (list beer))
          [%smdq |-(?~(a ~ (weld i.a $(a t.a))))]
        (most dog soil)
      :-  ['a' 'z']
        rump
      :-  '|'
        ;~  pose
          (cook |=(a/wing [%cnts a ~]) rope)
          (stag %wtbr ;~(pfix bar (ifix [pel per] (most ace wide))))
          ;~(plug (stag %dtzz (stag %f (cold | bar))) ;~(pfix fas wide))
          (stag %dtzy (stag %f (cold | bar)))
        ==
      :-  '~'
        ;~  pose
          rupl
        ::
          ;~  pfix  sig
            ;~  pose
              (stag %clsg (ifix [sel ser] (most ace wide)))
            ::
              %+  stag  %cnsg
              %+  ifix
                [pel per]
              ;~(glam rope wide (stag %cltr (most ace wide)))
            ::
              (cook (jock |) twid:so)
              (easy [%cbzw %null])
            ==
          ==
        ==
      :-  '/'
        rood
      :-  '<'
        (ifix [gal gar] (stag %hxgl (most ace wide)))
      :-  '>'
        (ifix [gar gal] (stag %hxgr (most ace wide)))
    ==
  ++  soil
    ;~  pose
      ;~  less  (jest '"""')
        %+  ifix  [doq doq]
        %-  star
        ;~  pose
          ;~(pfix bas ;~(pose bas doq kel bix:ab))
          ;~(less doq bas kel prn)
          (stag ~ sump)
        ==
      ==
    ::
      %-  inde  %+  ifix
        [(jest '"""\0a') (jest '\0a"""')]
      %-  star
      ;~  pose
        ;~(pfix bas ;~(pose bas kel bix:ab))
        ;~(less bas kel prn)
        ;~(less (jest '\0a"""') (just `@`10))
        (stag ~ sump)
      ==
    ==
  ++  sump  (ifix [kel ker] (stag %cltr (most ace wide)))
  ++  noil
    |=  tol/?
    =<  ;~  pfix  buc
          %-  stew
          ^.  stet  ^.  limo
          :~
            ['^' (rung ket %herb exqd)]
          ==
        ==
    |%
    ++  toad
      |*  har/_exqa
      =+  dur=(ifix [pel per] $:har(tol |))
      ?:(tol ;~(pose ;~(pfix gap $:har(tol &)) dur) dur)
    ::
    ++  rung
      |*  {dif/rule tuq/* har/_exqa}
      ;~(pfix dif (stag tuq (toad har)))
    ::
    ++  gunk  ~+((glue muck))
    ++  muck  ?:(tol gap ace)
    ++  butt  |*(zor/rule ?:(tol ;~(sfix zor ;~(plug gap duz)) zor))
    ++  loaf  ?:(tol howl toil)
    ++  lobe  ?:(tol tall wide)
    ++  exqa  |.(loaf)
    ++  exqb  |.(;~(gunk loaf loaf))
    ++  exqc  |.((butt (most muck loaf)))
    ++  exqd  |.(lobe)
    ++  exqe  |.(;~(gunk sym loaf))
    --
  ++  norm                                              ::  rune regular form
    |=  tol/?  
    =<  %-  stew
        ^.  stet  ^.  limo
        :~  :-  '|'
              ;~  pfix  bar
                %-  stew
                ^.  stet  ^.  limo
                :~  ['_' (rune cab %brcb expr)]
                    ['%' (rune cen %brcn expe)]
                    [':' (rune col %brcl expb)]
                    ['.' (rune dot %brdt expa)]
                    ['/' (rune fas %brfs expr)]
                    ['-' (rune hep %brhp expa)]
                    ['^' (rune ket %brkt expr)]
                    ['+' (rune lus %brls expb)]
                    ['*' (rune tar %brtr expb)]
                    ['=' (rune tis %brts expb)]
                    ['?' (rune wut %brwt expa)]
                ==
              ==
            :-  '$'
              ;~  pfix  buc
                %-  stew
                ^.  stet  ^.  limo
                :~  ['@' (rune pat %bcpt expb)]
                    ['_' (rune cab %bccb expa)]
                    [':' (rune col %bccl exps)]
                    ['%' (rune cen %bccn exps)]
                    ['^' (rune ket %bckt expb)]
                    ['+' (rune lus %bcls expb)]
                    ['=' (rune tis %bcts expg)]
                    ['?' (rune wut %bcwt exps)]
                ==
              ==
            :-  '%'
              ;~  pfix  cen
                %-  stew
                ^.  stet  ^.  limo
                :~  ['_' (rune cab %cncb exph)]
                    [':' (rune col %cncl expb)]
                    ['.' (rune dot %cndt expb)]
                    ['^' (rune ket %cnkt expd)]
                    ['+' (rune lus %cnls expc)]
                    ['-' (rune hep %cnhp expk)]
                    ['~' (rune sig %cnsg expq)]
                    ['*' (rune tar %cntr expm)]
                    ['=' (rune tis %cnts exph)]
                ==
              ==
            :-  ':'
              ;~  pfix  col
                %-  stew
                ^.  stet  ^.  limo
                :~  ['_' (rune cab %clcb expb)]
                    ['/' (rune fas %clfs expa)]
                    ['^' (rune ket %clkt expd)]
                    ['+' (rune lus %clls expc)]
                    ['-' (rune hep %clhp expb)]
                    ['~' (rune sig %clsg exps)]
                    ['*' (rune tar %cltr exps)]
                ==
              ==
            :-  '.'
              ;~  pfix  dot
                %-  stew
                ^.  stet  ^.  limo
                :~  ['+' (rune lus %dtls expa)]
                    ['*' (rune tar %dttr expb)]
                    ['=' (rune tis %dtts expb)]
                    ['?' (rune wut %dtwt expa)]
                    ['^' (rune ket %dtkt expn)]
                ==
              ==
            :-  '^'
              ;~  pfix  ket
                %-  stew
                ^.  stet  ^.  limo
                :~  ['|' (rune bar %ktbr expa)]
                    ['.' (rune dot %ktdt expb)]
                    ['-' (rune hep %kthp expb)]
                    ['+' (rune lus %ktls expb)]
                    ['&' (rune pam %ktpm expa)]
                    ['~' (rune sig %ktsg expa)]
                    ['=' (rune tis %ktts expg)]
                    ['?' (rune wut %ktwt expa)]
                ==
              ==
            :-  '~'
              ;~  pfix  sig
                %-  stew
                ^.  stet  ^.  limo
                :~  ['|' (rune bar %sgbr expb)]
                    ['$' (rune buc %sgbc expg)]
                    ['_' (rune cab %sgcb expb)]
                    ['%' (rune cen %sgcn hind)]
                    ['/' (rune fas %sgfs hine)]
                    ['<' (rune gal %sggl hinb)]
                    ['>' (rune gar %sggr hinb)]
                    ['+' (rune lus %sgls hinc)]
                    ['&' (rune pam %sgpm hinf)]
                    ['?' (rune wut %sgwt hing)]
                    ['=' (rune tis %sgts expb)]
                    ['!' (rune zap %sgzp expb)]
                ==
              ==
            :-  ';'
              ;~  pfix  sem
                %-  stew
                ^.  stet  ^.  limo
                :~  [':' (rune col %smcl expi)]
                    ['.' (rune dot %smdt expi)]
                    ['~' (rune sig %smsg expi)]
                    [';' (rune sem %smsm expb)]
                ==
              ==
            :-  '='
              ;~  pfix  tis
                %-  stew
                ^.  stet  ^.  limo
                :~  ['|' (rune bar %tsbr expb)]
                    ['.' (rune dot %tsdt expq)]
                    ['^' (rune ket %tskt bono)]
                    [':' (rune col %tscl expp)]
                    ['<' (rune gal %tsgl expb)]
                    ['>' (rune gar %tsgr expb)]
                    ['-' (rune hep %tshp expb)]
                    ['*' (rune tar %tstr expj)]
                    ['+' (rune lus %tsls expb)]
                    ['~' (rune sig %tssg expi)]
                ==
              ==
            :-  '?'
              ;~  pfix  wut
                %-  stew
                ^.  stet  ^.  limo
                :~  ['|' (rune bar %wtbr exps)]
                    [':' (rune col %wtcl expc)]
                    ['.' (rune dot %wtdt expc)]
                    ['<' (rune gal %wtgl expb)]
                    ['>' (rune gar %wtgr expb)]
                    ['-' ;~(pfix hep (toad tkhp))]
                    ['^' ;~(pfix ket (toad tkkt))]
                    ['=' ;~(pfix tis (toad tkts))]
                    ['+' ;~(pfix lus (toad tkls))]
                    ['&' (rune pam %wtpm exps)]
                    ['@' ;~(pfix pat (toad tkpt))]
                    ['~' ;~(pfix sig (toad tksg))]
                    ['!' (rune zap %wtzp expa)]
                ==
              ==
            :-  '!'
              ;~  pfix  zap
                %-  stew
                ^.  stet  ^.  limo
                :~  [':' ;~(pfix col (toad expz))]
                    ['.' ;~(pfix dot (toad |.(loaf(bug |))))]
                    [',' (rune com %zpcm expb)]
                    [';' (rune sem %zpsm expb)]
                    ['^' ;~(pfix ket (sear prey (toad exps)))]
                    ['>' (rune gar %zpgr expa)]
                    ['=' (rune tis %zpts expa)]
                    ['?' (rune wut %zpwt hinh)]
                ==
              ==
        ==
    |%
    ++  boog                                            ::  core arms
      %+  knee  [p=*term q=*foot]  |.  ~+
      ;~  pfix  lus
        ;~  pose
          %+  cook
            |=({a/$ash b/term c/twig} [b a c])
          ;~  gunk
            (cold %ash (just '+'))
            ;~(pose (cold %$ buc) sym)
            loaf
          ==
        ::
          %+  cook
            |=({a/$elm b/term c/twig} [b a c])
          ;~  gunk
            (cold %elm (just '-'))
            ;~(pose (cold %$ buc) sym)
            loaf
          ==
        ::
          %+  cook
            |=({a/$oak b/term} [b a ~])
          ;~  gunk
            (cold %oak (just '|'))
            ;~(pose (cold %$ buc) sym)
          ==
        ==
      ==
    ::
    ++  wisp                                            ::  core tail
      %-  ulva
      %+  cook
        |=(a/(list {p/term q/foot}) (~(gas by *(map term foot)) a))
      (most muck boog)
    ::
    ++  toad                                            ::  untrap parser exp
      |*  har/_expa
      =+  dur=(ifix [pel per] $:har(tol |))
      ?:(tol ;~(pose ;~(pfix gap $:har(tol &)) dur) dur)
    ::
    ++  rune                                            ::  build rune
      |*  {dif/rule tuq/* har/_expa}
      ;~(pfix dif (stag tuq (toad har)))
    ::
    ++  glop  ~+((glue mash))                           ::  separated by space
    ++  gunk  ~+((glue muck))                           ::  separated list
    ++  butt  |*  zor/rule                              ::  closing == if tall
              ?:(tol ;~(sfix zor ;~(plug gap duz)) zor)
    ++  ulva  |*  zor/rule                              ::  closing -- and tall
              ?.(tol fail ;~(sfix zor ;~(plug gap dun)))
    ++  hank  (most muck loaf)                          ::  gapped twigs
    ++  loaf  ?:(tol tall wide)                         ::  hoon, current width
    ++  lobe  ?:(tol howl toil)                         ::  tile form
    ++  mash  ?:(tol gap ;~(plug com ace))              ::  list separator
    ++  muck  ?:(tol gap ace)                           ::  general separator
    ++  teak  %+  knee  *tiki  |.  ~+                   ::  wing or twig
              =+  ^=  gub
                  |=  {a/term b/$%({$& p/wing} {$| p/twig})}
                  ^-  tiki
                  ?-(-.b $& [%& [~ a] p.b], $| [%| [~ a] p.b])
              =+  ^=  wyp
                  ;~  pose
                     %+  cook  gub
                     ;~  plug
                       sym
                       ;~(pfix tis ;~(pose (stag %& rope) (stag %| wide)))
                     ==
                  ::
                     (stag %& (stag ~ rope))
                     (stag %| (stag ~ wide))
                  ==
              ?.  tol  wyp
              ;~  pose
                wyp
              ::
                ;~  pfix
                  ;~(plug ket tis gap)
                  %+  cook  gub
                  ;~  plug
                    sym
                    ;~(pfix gap ;~(pose (stag %& rope) (stag %| tall)))
                  ==
                ==
              ::
                (stag %| (stag ~ tall))
              ==
    ++  race  (most mash ;~(gunk lobe loaf))            ::  list [tile twig]
    ++  rack  (most mash ;~(gunk loaf loaf))            ::  list [twig twig]
    ++  rick  (most mash ;~(gunk rope loaf))            ::  list [wing twig]
    ::
    ::    rune contents
    ::
    ++  expa  |.(loaf)                                  ::  one twig
    ++  expb  |.(;~(gunk loaf loaf))                    ::  two twigs
    ++  expc  |.(;~(gunk loaf loaf loaf))               ::  three twigs
    ++  expd  |.(;~(gunk loaf loaf loaf loaf))          ::  four twigs
    ++  expe  |.(wisp)                                  ::  core tail
    ++  expf  |.(;~(gunk teak loaf loaf))               ::  tiki and two twigs
    ++  expg  |.(;~(gunk sym loaf))                     ::  term and twig
    ++  exph  |.((butt ;~(gunk rope rick)))             ::  wing, [tile twig]s
    ++  expi  |.((butt ;~(gunk loaf hank)))             ::  one or more twigs
    ++  expj  |.(;~(gunk sym rope loaf))                ::  term, wing, and twig
    ++  expk  |.(;~(gunk loaf ;~(plug loaf (easy ~))))  ::  list of two twigs
    ++  expm  |.((butt ;~(gunk rope loaf rick)))        ::  several [tile twig]s
    ++  expn  |.((stag %cltr (butt hank)))              ::  autoconsed twigs
    ++  expo  |.(;~(gunk lobe loaf))                    ::  tile and twig
    ++  expp  |.(;~(gunk (butt rick) loaf))             ::  [wing twig]s, twig
    ++  expq  |.(;~(gunk rope loaf loaf))               ::  wing and two twigs
    ++  expr  |.(;~(gunk loaf wisp))                    ::  twig and core tail
    ++  exps  |.((butt hank))                           ::  closed gapped twigs
    ++  expt  |.(lobe)                                  ::  tile
    ++  expu  |.(;~(gunk rope lobe))                    ::  wing and tile
    ++  expv  |.(;~(gunk lobe wisp))                    ::  tile, core tail
    ++  expz  |.(loaf(bug &))                           ::  twig with tracing
    ::
    ::    tiki expansion for %wt runes
    ::
    ++  tkhp  |.  %+  cook  |=  {a/tiki b/tine}
                            (~(wthp ah a) b)
                  (butt ;~(gunk teak rack))
    ++  tkkt  |.  %+  cook  |=  {a/tiki b/twig c/twig}
                            (~(wtkt ah a) b c)
                  ;~(gunk teak loaf loaf)
    ++  tkls  |.  %+  cook  |=  {a/tiki b/twig c/tine}
                            (~(wtls ah a) b c)
                  (butt ;~(gunk teak loaf rack))
    ++  tkpt  |.  %+  cook  |=  {a/tiki b/twig c/twig}
                            (~(wtpt ah a) b c)
                  ;~(gunk teak loaf loaf)
    ++  tksg  |.  %+  cook  |=  {a/tiki b/twig c/twig}
                            (~(wtsg ah a) b c)
                  ;~(gunk teak loaf loaf)
    ++  tkts  |.  %+  cook  |=  {a/twig b/tiki} 
                            (~(wtts ah b) a)
                  ;~(gunk loaf teak)
    ::
    ::    hint syntax
    ::
    ++  hinb  |.(;~(gunk bont loaf))                    ::  hint and twig
    ++  hinc  |.                                        ::  optional =en, twig
              ;~(pose ;~(gunk bony loaf) ;~(plug (easy ~) loaf))
    ++  hind  |.(;~(gunk bonk loaf bonz loaf))          ::  jet twig "bon"s twig
    ++  hine  |.(;~(gunk bonk loaf))                    ::  jet-hint and twig
    ++  hinf  |.                                        ::  0-3 >s, two twigs
      ;~  pose
        ;~(gunk (cook lent (stun [1 3] gar)) loaf loaf)
        (stag 0 ;~(gunk loaf loaf))
      ==
    ++  hing  |.                                        ::  0-3 >s, three twigs
      ;~  pose
        ;~(gunk (cook lent (stun [1 3] gar)) loaf loaf loaf)
        (stag 0 ;~(gunk loaf loaf loaf))
      ==
    ++  bonk                                            ::  jet signature
      ;~  pfix  cen
        ;~  pose
          ;~(plug sym ;~(pfix col ;~(plug sym ;~(pfix dot ;~(pfix dot dem)))))
          ;~(plug sym ;~(pfix col ;~(plug sym ;~(pfix dot dem))))
          ;~(plug sym ;~(pfix dot dem))
          sym
        ==
      ==
    ++  hinh  |.                                        ::  1/2 numbers, twig
        ;~  gunk
          ;~  pose
            dem
            (ifix [sel ser] ;~(plug dem ;~(pfix ace dem)))
          ==
          loaf
        ==
    ++  bono  |.                                        ::  term, wing, 2 twigs
        ;~  gunk                                        ::  (as twigs)
          (cook |=(cog/term [%cnzz [cog ~]]) sym)
          (cook |=(hyp/wing [%cnzz hyp]) rope)
          loaf
          loaf
        ==
    ++  bont  ;~  (bend)                                ::  term, optional twig
                ;~(pfix cen sym)
                ;~(pfix dot ;~(pose wide ;~(pfix muck loaf)))
              ==
    ++  bony  (cook |=(a/(list) (lent a)) (plus tis))   ::  base 1 =en count
    ++  bonz                                            ::  term-labelled twigs
      ;~  pose
        (cold ~ sig)
        %+  ifix
          ?:(tol [;~(plug duz gap) ;~(plug gap duz)] [pel per])
        (more mash ;~(gunk ;~(pfix cen sym) loaf))
      ==
    --
  ::
  ++  lang                                              ::  lung sample
    $:  ros/twig                                        ::  XX translation
        $=  vil
        $%  {$tis p/twig}
            {$col p/twig}
            {$ket p/twig}
            {$fas p/twig}
            {$pel p/tram}
        ==
    ==
  ::
  ++  lung
    ~+
    %-  bend
    |=  lang
    ^-  (unit twig)
    ?-    -.vil
        $col  [~ %tsgl ros p.vil]
        $pel  (bind ~(reek ap ros) |=(hyp/wing [%cnts hyp p.vil]))
        $ket  [~ ros p.vil]
        $fas  =+  tog=~(hock ap ros)
              ?.(?=(@ tog) ~ [~ %bcts tog p.vil])
        $tis  =+  tog=~(hock ap ros)
              ?:(=([%0 ~] tog) ~ [~ %ktts tog p.vil])
    ==
  ::
  ++  long
    %+  knee  *twig  |.  ~+
    ;~  lung
      scat
      ;~  pose
        ;~(plug (cold %tis tis) wide)
        ;~(plug (cold %col col) wide)
        ;~(plug (cold %ket ket) wide)
        ;~(plug (cold %fas fas) wide)
        ;~  plug
          (easy %pel)
          (ifix [pel per] lobo)
        ==
      ==
    ==
  ::
  ++  lobo  (most ;~(plug com ace) ;~(glam rope wide))
  ++  loon  (most ;~(plug com ace) ;~(glam wide wide))
  ++  lute                                              ::  tall [] noun
    ~+
    %+  stag  %cltr
    %+  ifix
      [;~(plug sel gap) ;~(plug gap ser)]
    (most gap tall)
  ::
  ++  rope                                              ::  wing form
    %+  knee  *wing
    |.  ~+
    %+  (slug |=({a/limb b/wing} [a b]))
      dot
    ;~  pose
      %+  cook
        |=({a/(list) b/term} ?~(a b [%| (lent a) `b]))
      ;~(plug (star ket) ;~(pose sym (cold %$ buc)))
    ::
      %+  cook
        |=(a/axis [%& a])
      ;~  pose
        ;~(pfix lus dim:ag)
        ;~(pfix pam (cook |=(a/@ ?:(=(0 a) 0 (mul 2 +($(a (dec a)))))) dim:ag))
        ;~(pfix bar (cook |=(a/@ ?:(=(0 a) 1 +((mul 2 $(a (dec a)))))) dim:ag))
        ven
        (cold 1 dot)
      ==
    ==
  ::
  ++  tall  %+  knee  *twig                             ::  full tall form
            |.(~+((wart ;~(pose (norm &) long lute ape:(sail &)))))
  ++  wide  %+  knee  *twig                             ::  full wide form
            |.(~+((wart ;~(pose (norm |) long ape:(sail |)))))
  ++  hill  (knee *tile |.(~+(;~(pose (noil |) toil))))
  ++  howl  (knee *tile |.(~+(;~(pose (noil &) toil))))
  ++  toil
    %+  knee  *tile  |.  ~+
    %-  stew
    ^.  stet  ^.  limo
    :~
      :-  '%'
        fail
      :-  '&'
        fail
      :-  '*'
        (stag %herb wide)
      :-  '?'
        (stag %herb wide)
      :-  '@'
        (stag %herb wide)
      :-  '^'
        (stag %herb wide)
      :-  '('
        (stag %herb wide)
      :-  '{'
        (stag %herb wide)
      :-  '.'
        (stag %herb wide)
      :-  '['
        fail
      :-  '_'
        (stag %herb wide)
      :-  ['0' '9']
        fail
      :-  ['a' 'z']
        ;~  pose
          %+  sear
            |=(a/tile `(unit tile)`~)
          (stag %bark ;~(plug sym ;~(pfix tis toil)))
          (stag %herb wide)
        ==
      :-  '$'
        (stag %herb wide)
      :-  '|'
        fail
      :-  '~'
        fail
    ==
  ++  wart
    |*  zor/rule
    %+  here
      |=  {a/pint b/twig}
      ?:(bug [%zpcb [wer a] b] b)
    zor
  --
::
++  vest
  ~/  %vest
  |=  tub/nail
  ~|  %vest
  ^-  (like twig)
  %.  tub
  %-  full
  (ifix [gay gay] tall:vast)
::
++  vice
  |=  txt/@ta
  ^-  twig
  (rash txt wide:vast)
::::::  ::::::::::::::::::::::::::::::::::::::::::::::::::::::
::::::  ::::::    profiling support; move me            ::::::
::::::  ::::::::::::::::::::::::::::::::::::::::::::::::::::::
++  doss
  $:  mon/moan                                          ::  sample count
      hit/(map term @ud)                                ::  hit points
      cut/(map path hump)                               ::  cut points
  ==
++  moan                                                ::  sample metric
  $:  fun/@ud                                           ::  samples in C
      noc/@ud                                           ::  samples in nock
      glu/@ud                                           ::  samples in glue
      mal/@ud                                           ::  samples in alloc
      far/@ud                                           ::  samples in frag
      coy/@ud                                           ::  samples in copy
      euq/@ud                                           ::  samples in equal
  ==                                                    ::
::
++  hump
  $:  mon/moan                                          ::  sample count
      out/(map path @ud)                                ::  calls out of
      inn/(map path @ud)                                ::  calls into
  ==
::
++  pi-heck
    |=  {nam/@tas day/doss}
    ^-  doss
    =+  lam=(~(get by hit.day) nam)
    day(hit (~(put by hit.day) nam ?~(lam 1 +(u.lam))))
::
++  pi-noon                                             ::  sample trace
  |=  {mot/term paz/(list path) day/doss}
  =|  lax/(unit path)
  |-  ^-  doss
  ?~  paz  day(mon (pi-mope mot mon.day))
  %=    $
      paz  t.paz
      lax  `i.paz
      cut.day
    %+  ~(put by cut.day)  i.paz
    ^-  hump
    =+  nax=`(unit path)`?~(t.paz ~ `i.t.paz)
    =+  hup=`hump`=+(hup=(~(get by cut.day) i.paz) ?^(hup u.hup [*moan ~ ~]))
    :+  (pi-mope mot mon.hup)
      ?~  lax  out.hup
      =+  hag=(~(get by out.hup) u.lax)
      (~(put by out.hup) u.lax ?~(hag 1 +(u.hag)))
    ?~  nax  inn.hup
    =+  hag=(~(get by inn.hup) u.nax)
    (~(put by inn.hup) u.nax ?~(hag 1 +(u.hag)))
  ==
++  pi-mope                                             ::  add sample
  |=  {mot/term mon/moan}
  ?+  mot  mon
    $fun  mon(fun +(fun.mon))
    $noc  mon(noc +(noc.mon))
    $glu  mon(glu +(glu.mon))
    $mal  mon(mal +(mal.mon))
    $far  mon(far +(far.mon))
    $coy  mon(coy +(coy.mon))
    $euq  mon(euq +(euq.mon))
  ==
++  pi-moth                                             ::  count sample
  |=  mon/moan  ^-  @ud
  :(add fun.mon noc.mon glu.mon mal.mon far.mon coy.mon euq.mon)
::
++  pi-mumm                                             ::  print sample
  |=  mon/moan  ^-  tape
  =+  tot=(pi-moth mon)
  ;:  welp
    ^-  tape
    ?:  =(0 noc.mon)  ~
    (welp (scow %ud (div (mul 100 noc.mon) tot)) "n ")
  ::
    ^-  tape
    ?:  =(0 fun.mon)  ~
    (welp (scow %ud (div (mul 100 fun.mon) tot)) "c ")
  ::
    ^-  tape
    ?:  =(0 glu.mon)  ~
    (welp (scow %ud (div (mul 100 glu.mon) tot)) "g ")
  ::
    ^-  tape
    ?:  =(0 mal.mon)  ~
    (welp (scow %ud (div (mul 100 mal.mon) tot)) "m ")
  ::
    ^-  tape
    ?:  =(0 far.mon)  ~
    (welp (scow %ud (div (mul 100 far.mon) tot)) "f ")
  ::
    ^-  tape
    ?:  =(0 coy.mon)  ~
    (welp (scow %ud (div (mul 100 coy.mon) tot)) "y ")
  ::
    ^-  tape
    ?:  =(0 euq.mon)  ~
    (welp (scow %ud (div (mul 100 euq.mon) tot)) "e ")
  ==
::
++  pi-tell                                             ::  produce dump
  |=  day/doss
  ^-  (list tape)
  =+  tot=(pi-moth mon.day)
  ;:  welp
    [(welp "events: " (pi-mumm mon.day)) ~]
  ::
    %+  turn
      (~(tap by hit.day) ~)
    |=  {nam/term num/@ud}
    :(welp (trip nam) ": " (scow %ud num))
    ["" ~]
  ::
    %-  zing
    ^-  (list (list tape))
    %+  turn
      %+  sort  (~(tap by cut.day))
      |=  {one/(pair path hump) two/(pair path hump)}
      (gth (pi-moth mon.q.one) (pi-moth mon.q.two))
    |=  {pax/path hup/hump}
    =+  ott=(pi-moth mon.hup)
    ;:  welp
      [(welp "label: " (spud pax)) ~]
      [(welp "price: " (scow %ud (div (mul 100 ott) tot))) ~]
      [(welp "shape: " (pi-mumm mon.hup)) ~]
    ::
      ?:  =(~ out.hup)  ~
      :-  "into:"
      %+  turn
        (~(tap by out.hup) ~)
      |=  {pax/path num/@ud}
      ^-  tape
      :(welp "  " (spud pax) ": " (scow %ud num))
    ::
      ?:  =(~ inn.hup)  ~
      :-  "from:"
      %+  turn
        (~(tap by inn.hup) ~)
      |=  {pax/path num/@ud}
      ^-  tape
      :(welp "  " (spud pax) ": " (scow %ud num))
    ::
      ["" ~]
      ~
    ==
  ==
--
::::::  ::::::::::::::::::::::::::::::::::::::::::::::::::::::
::::::  ::::::    volume 3, Arvo models and skeleton    ::::::
::::::  ::::::::::::::::::::::::::::::::::::::::::::::::::::::
~%  %arvo  +  ~
|%
++  arch  {hax/@uvI fil/(unit @uvI) dir/(map @ta $~)}   ::  fundamental node
++  arvo  (mold {p/term q/mill} mill)                   ::  arvo card
++  beam  {{p/ship q/desk r/case} s/path}               ::  global name
++  beak  {p/ship q/desk r/case}                        ::  garnish with beak
++  bone  @ud                                           ::  opaque duct
++  care  $?($$ $u $v $w $x $y $z)                      ::  namespace mode
++  case                                                ::  version
          $%  {$da p/@da}                               ::  date
              {$tas p/@tas}                             ::  label
              {$ud p/@ud}                               ::  sequence
          ==                                            ::
++  desk  @tas                                          ::  ship desk case spur
++  cage  (cask vase)                                   ::  global metadata
++  cask  |*(a/$+(* *) (pair mark a))                   ::  global data
++  cuff                                                ::  permissions
          $:  p/(unit (set monk))                       ::  can be read by
              q/(set monk)                              ::  caused or created by
          ==                                            ::
++  curd  {p/@tas q/*}                                  ::  typeless card
++  duct  (list wire)                                   ::  causal history
++  hypo  |*(a/$+(* *) (pair type a))                   ::  type associated
++  hobo  |*  a/$+(* *)                                 ::  kiss wrapper
          $?  $%  {$soft p/*}                           ::
              ==                                        ::
              a                                         ::
          ==                                            ::
++  kirk  (unit (set monk))                             ::  audience
++  lens                                                ::  observation core
  $_  ^?                                                ::
  |%  ++  u  *(unit (unit $~))                          ::  existence
      ++  v  *(unit (unit cage))                        ::  full history
      ++  w  *(unit (unit (unit cage)))                 ::  latest diff
      ++  x  *(unit (unit cage))                        ::  data at path
      ++  y  *(unit (unit arch))                        ::  directory
      ++  z  *(unit (unit cage))                        ::  current subtree
  --                                                    ::
++  marc                                                ::  structured mark
  $@  mark                                              ::  plain mark
  $%  {$tabl p/(list (pair marc marc))}                 ::  map
  ==                                                    ::
++  mark  @tas                                          ::  content type
++  mash  |=(* (mass +<))                               ::  producing mass
++  mass  (pair cord (each noun (list mash)))           ::  memory usage
++  mill  (each vase milt)                              ::  vase+metavase
++  milt  {p/* q/*}                                     ::  metavase
++  monk  (each ship {p/@tas q/@ta})                    ::  general identity
++  mold                                                ::  new kernel action
          |*  {a/$+(* *) b/$+(* *)}                     ::  forward+reverse
          $%  {$pass p/path q/a}                        ::  advance
              {$slip p/a}                               ::  lateral
              {$sick p/b}                               ::  lame refactoring
              {$give p/b}                               ::  retreat
          ==                                            ::
++  muse  {p/@tas q/duct r/arvo}                        ::  sourced move
++  move  {p/duct q/arvo}                               ::  arvo move
++  ovum  {p/wire q/curd}                               ::  typeless ovum
++  pane  (list {p/@tas q/vase})                        ::  kernel modules
++  pone  (list {p/@tas q/vise})                        ::  kernel modules old
++  ship  @p                                            ::  network identity
++  sink  (trel bone ship path)                         ::  subscription
++  sled  $+  {(unit (set monk)) term beam}             ::  namespace function
          (unit (unit cage))                            ::
++  slad  $+  {(unit (set monk)) term beam}             ::  undertyped
          (unit (unit (cask)))                          ::
++  slut  $+(* (unit (unit)))                           ::  old namespace
++  vile                                                ::  reflexive constants
          $:  typ/type                                  ::  -:!>(*type)
              duc/type                                  ::  -:!>(*duct)
              pah/type                                  ::  -:!>(*path)
              mev/type                                  ::  -:!>([%meta *vase])
          ==                                            ::
++  wire  path                                          ::  event pretext
::::: hacks and tools
++  slod
  |=  sed/slad
  ^-  slut
  |=  raw/*
  =+  pux=((soft path) raw)
  ?~  pux  ~
  ?.  ?=({@ @ @ @ *} u.pux)  ~
  =+  :*  hyr=(slay i.u.pux)
          fal=(slay i.t.u.pux)
          dyc=(slay i.t.t.u.pux)
          ved=(slay i.t.t.t.u.pux)
          tyl=t.t.t.t.u.pux
      ==
  ?.  ?=({$~ $$ $tas @} hyr)  ~
  ?.  ?=({$~ $$ $p @} fal)  ~
  ?.  ?=({$~ $$ $tas @} dyc)  ~
  ?.  ?=(^ ved)  ~
  =+  ron=q.p.u.hyr
  =+  bed=[[q.p.u.fal q.p.u.dyc (case p.u.ved)] (flop tyl)]
  =+  bop=(sed ~ ron bed)
  ?~  bop  ~
  ?~  u.bop  [~ ~]
  [~ ~ +.q.u.u.bop]
::::::::::::::::::::::::::::::::::::::::::::::::::::::::::
::                section 3bE, Arvo core                ::
::
++  vent                                                ::  vane core
  |=  {lal/@tas vil/vile bud/vase sew/(pair worm vase)}
  ~%  %vent  +>+  ~
  |%
  ++  ruck                                              ::  update vase
    |=  {pax/path txt/@ta}
    ^+  +>
    =+  arg=[~2000.1.1 0 =>(~ |+(* ~))]
    =+  rig=(slym q.sew arg)
    =+  rev=(slym (slap bud (rain pax txt)) bud)
    =+  syg=(slym rev arg)
    ~|  %load-lost
    +>.$(q.sew (slam (slap syg [%cnzy %load]) (slap rig [%cnzy %stay])))
  ::
  ++  wink                                              ::  deploy
    |=  {now/@da eny/@ ski/slad}
    =+  rig=(slym q.sew +<)                             ::  activate vane
    ~%  %wink  +>+>  ~
    |%
    ++  doze
      |=  {now/@da hen/duct}
      ^-  (unit @da)
      ((hard (unit @da)) q:(slym (slap rig [%cnzy %doze]) +<))
    ::
    ++  slid
      |=  {hed/mill tal/mill}
      ^-  mill
      ?:  &(?=($& -.hed) ?=($& -.tal))
        [%& (slop p.hed p.tal)]
      [%| [%cell p.p.hed p.p.tal] [q.p.hed q.p.tal]]
    ::
    ++  slix
      |=  hil/mill
      ^-  mill
      ?-  -.hil
        $&  [%& (slop [typ.vil p.p.hil] p.hil)]
        $|  [%| [%cell typ.vil p.p.hil] p.hil]
      ==
    ::
    ++  slur                                            ::  call gate on
      |=  {gat/vase hil/mill}
      ^-  (unit (pair vase worm))
      =+  sam=(slot 6 gat)
      =+  ^=  hig
        ?-  -.hil
          $&  (~(nest wa p.sew) p.sam p.p.hil)
          $|  (~(nets wa p.sew) p.sam p.p.hil)
        ==
      ?.(-.hig ~ `[(slym gat +>.hil) +.hig])
    ::
    ++  slur-a  ~/(%slur-a |=({gat/vase hil/mill} =+(%a (slur gat hil))))
    ++  slur-b  ~/(%slur-b |=({gat/vase hil/mill} =+(%b (slur gat hil))))
    ++  slur-c  ~/(%slur-c |=({gat/vase hil/mill} =+(%c (slur gat hil))))
    ++  slur-d  ~/(%slur-d |=({gat/vase hil/mill} =+(%d (slur gat hil))))
    ++  slur-e  ~/(%slur-e |=({gat/vase hil/mill} =+(%e (slur gat hil))))
    ++  slur-f  ~/(%slur-f |=({gat/vase hil/mill} =+(%f (slur gat hil))))
    ++  slur-g  ~/(%slur-g |=({gat/vase hil/mill} =+(%g (slur gat hil))))
    ++  slur-z  ~/(%slur-z |=({gat/vase hil/mill} =+(%z (slur gat hil))))
    ::
    ++  slur-pro                                        ::  profiling slur
      ~/  %slur-pro
      |=  {lal/@tas gat/vase hil/mill}
      ?+  lal  (slur-z gat hil)
        $a  (slur-a gat hil)
        $b  (slur-b gat hil)
        $c  (slur-c gat hil)
        $d  (slur-d gat hil)
        $e  (slur-e gat hil)
        $f  (slur-f gat hil)
        $g  (slur-g gat hil)
      ==
    ::
    ++  song                                            ::  reduce metacard
      ~/  %song                                         ::
      |=  mex/vase                                      ::  mex: vase of card
      ^-  (unit (pair mill worm))                       ::
      =^  hip  p.sew  (~(nell wa p.sew) p.mex)          ::
      ?.  hip  ~                                        ::  a card is a cell
      ?.  ?=($meta -.q.mex)  `[[%& mex] p.sew]          ::  ordinary card
      =^  tiv  p.sew  (~(slot wa p.sew) 3 mex)          ::
      =^  hip  p.sew  (~(nell wa p.sew) p.tiv)          ::
      ?.  hip  ~                                        ::  a vase is a cell
      =^  vax  p.sew  (~(slot wa p.sew) 2 tiv)          ::
      =^  hip  p.sew  (~(nest wa p.sew) typ.vil p.vax)  ::
      ?.  hip  ~                                        ::  vase head is type
      %-  biff                                          ::
      :_  |=(a/(pair milt worm) `[[%| p.a] q.a])        ::  milt to mill
      =+  mut=(milt q.tiv)                              ::  card type, value
      |-  ^-  (unit (pair milt worm))                   ::
      ?.  ?=({$meta p/* q/milt} q.mut)  `[mut p.sew]    ::  ordinary metacard
      =^  hip  p.sew  (~(nets wa p.sew) mev.vil p.mut)  ::
      ?.  hip  ~                                        ::  meta-metacard
      $(mut +.q.mut)                                    ::  descend into meta
    ::
    ++  sump                                            ::  vase to move
      ~/  %sump
      |=  wec/vase
      ^-  (unit (pair move worm))
      %+  biff  ((soft duct) -.q.wec)
      |=  a/duct
      %-  bind  :_  |=(b/(pair arvo worm) [`move`[a p.b] q.b])
      =-  ?-  -.har
            $|  ~&  [%dead-card p.har]  ~                ::  XX properly log?
            $&  (some p.har)
          ==
      ^=  har  ^-  (each (pair arvo worm) term)
      =^  caq  p.sew  (~(spot wa p.sew) 3 wec)
      ?+    q.caq   [%| (cat 3 %funk (@tas q.caq))]
      ::
          {$pass p/* q/@tas r/{p/@tas q/*}}
        %-  (bond |.([%| p.r.q.caq]))
        %+  biff  ((soft @) q.q.caq)
        |=  lal/@tas
        ?.  ((sane %tas) lal)  ~
        %+  biff  ((soft path) p.q.caq)
        |=  pax/path
        =^  yav  p.sew  (~(spot wa p.sew) 15 caq)
        %+  bind  (song yav)
        |=  {hil/mill vel/worm}
        [%& [%pass pax lal hil] vel]
      ::
          {$give p/{p/@tas q/*}}
        %-  (bond |.([%| p.p.q.caq]))
        =^  yav  p.sew  (~(spot wa p.sew) 3 caq)
        %+  bind  (song yav)
        |=  {hil/mill vel/worm}
        [%& [%give hil] vel]
      ::
          {$sick p/{p/@tas q/*}}
        %-  (bond |.([%| p.p.q.caq]))
        =^  yav  p.sew  (~(spot wa p.sew) 3 caq)
        %+  bind  (song yav)
        |=  {hil/mill vel/worm}
        [%& [%sick hil] vel]
      ::
          {$slip p/@tas q/{p/@tas q/*}}
        %-  (bond |.([%| p.q.q.caq]))
        %+  biff  ((soft @) p.q.caq)
        |=  lal/@tas
        ?.  ((sane %tas) lal)  ~
        =^  yav  p.sew  (~(spot wa p.sew) 7 caq)
        %+  bind  (song yav)
        |=  {hil/mill vel/worm}
        [%& [%slip lal hil] vel]
      ==
    ::
    ++  said                                            ::  vase to (list move)
      |=  vud/vase
      |-  ^-  (pair (list move) worm)
      ?:  =(~ q.vud)  [~ p.sew]
      =^  hed  p.sew  (~(slot wa p.sew) 2 vud)
      =^  tal  p.sew  (~(slot wa p.sew) 3 vud)
      =^  mov  p.sew  (need (sump hed))
      =^  moz  p.sew  $(vud tal)
      [[mov moz] p.sew]
    ::
    ++  scry                                            ::  read namespace
      ~/  %scry
      |=  $:  fur/(unit (set monk))
              ren/care
              bed/beam
          ==
      ^-  (unit (unit (cask)))
      ::  ~&  [%arvo-scry ren bed]
      =+  ^=  old
          :*  fur
              ren
              p.bed
              q.bed
              `coin`[%$ r.bed]
              (flop s.bed)
          ==
      ^-  (unit (unit (cask)))
      =+  pro=(slym (slap rig [%cnzy %scry]) old)
      ?~  q.pro  ~
      ?~  +.q.pro  [~ ~]
      =+  dat=(slot 7 pro)
      [~ ~ (mark -.q.dat) +.q.dat]
    ::
    ++  soar                                            ::  scrub vane
      |=  sev/vase
      ^-  vase
      ?:  &(=(-.q.q.sew -.q.sev) =(+>.q.q.sew +>.q.sev))
        q.sew                                           ::  unchanged, use old
      sev(+<.q [*@da *@ =>(~ |+(* ~))])                 ::  clear to stop leak
    ::
    ++  swim
      ~/  %swim
      |=  $:  org/@tas
              pux/(unit wire)
              hen/duct
              hil/mill
          ==
      ^-  {{p/(list move) q/worm} q/vase}
      ::  ~&  [%swim-wyt `@ud`~(wyt in p.sew)]
      =+  ^=  pru
          ?~  pux
            ~|  [%swim-call-vane lal ({term $~} +.p.hil)]
            =^  vax  p.sew  (~(slap wa p.sew) rig [%cnzy %call])
            %^  slur-pro  lal  vax
            (slid [%& duc.vil hen] (slix hil))
          ~|  [%swim-take-vane lal ({term $~} +.p.hil)]
          =^  vax  p.sew  (~(slap wa p.sew) rig [%cnzy %take])
          %^  slur-pro  lal   vax
          ;:  slid
            [%& pah.vil u.pux]
            [%& duc.vil hen]
            (slix (slid [%& [%cube org %atom %tas] org] hil))
          ==
      ?~  pru
        ~&  [%swim-lost lal (@tas +>-.hil)]
        [[~ p.sew] q.sew]
      =^  pro  p.sew  (need pru)
      =^  moz  p.sew  (~(slap wa p.sew) pro [%cnzy %p])
      =^  vem  p.sew  (~(slap wa p.sew) pro [%cnzy %q])
      [(said moz) (soar vem)]
    --
  --
::
++  vint                                                ::  create vane
  |=  {lal/@tas vil/vile bud/vase pax/path txt/@ta}     ::
  (vent lal vil bud *worm (slym (slap bud (rain pax txt)) bud))
::
++  viol                                                ::  vane tools
  |=  but/type
  ^-  vile
  =+  pal=|=(a/@t ^-(type (~(play ut but) (vice a))))
  :*  typ=(pal '*type')
      duc=(pal '*duct')
      pah=(pal '*path')
      mev=(pal '*{$meta $vase}')
  ==
::
++  is                                                  ::  operate in time
  |=  {vil/vile eny/@ bud/vase niz/(pair worm (list {p/@tas q/vase}))}
  |_  now/@da
  ++  beck
    ^-  slad
    |=  {fur/(unit (set monk)) ron/term bed/beam}
    ^-  (unit (unit (cask)))
    =>  .(fur ?^(fur fur `[[%& p.bed] ~ ~]))            ::  XX heinous
    =+  lal=(end 3 1 ron)
    =+  ren=(care (rsh 3 1 ron))
    |-  ^-  (unit (unit (cask)))
    ?~  q.niz  ~
    ?.  =(lal p.i.q.niz)  $(q.niz t.q.niz)
    %-  scry:(wink:(vent lal vil bud p.niz q.i.q.niz) now (shax now) ..^$)
    [fur ren bed]
  ::
  ++  dink                                              ::  vase by char
    |=  din/@tas  ^-  vase
    ?~(q.niz !! ?:(=(din p.i.q.niz) q.i.q.niz $(q.niz t.q.niz)))
  ::
  ++  dint                                              ::  input routing
    |=  hap/path  ^-  @tas
    ?+  hap  !!
      {@ $ames *}  %a
      {@ $boat *}  %c
      {@ $newt *}  %a
      {@ $sync *}  %c
      {@ $term *}  %d
      {@ $http *}  %e
      {@ $behn *}  %b
    ==
  ::
  ++  doos                                              ::  sleep until
    |=  hap/path  ^-  (unit @da)
    =+  lal=(dint hap)
    (doze:(wink:(vent lal vil bud p.niz (dink lal)) now 0 beck) now [hap ~])
  ::
  ++  hurl                                              ::  start loop
    |=  {lac/? ovo/ovum}
    ~?  &(!lac !=(%belt -.q.ovo))  [%unix -.q.ovo p.ovo]
    ^-  {p/(list ovum) q/(pair worm (list {p/@tas q/vase}))}
    ?>  ?=(^ p.ovo)
    %+  kick  lac
    :~  :*  i.p.ovo
            ~
            :^  %pass  t.p.ovo
              (dint p.ovo)
            :+  %&
              [%cell [%cube %soft [%atom %tas]] %noun]
            [%soft q.ovo]
        ==
    ==
  ::
  ++  race                                              ::  take
    |=  {org/@tas lal/@tas pux/(unit wire) hen/duct hil/mill ves/vase}
    ^-  {p/{p/(list move) q/worm} q/vase}
    =+  ven=(vent lal vil bud [p.niz ves])
    =+  win=(wink:ven now (shax now) beck)
    (swim:win org pux hen hil)
  ::
  ++  fire                                              ::  execute
    |=  {org/term lal/term pux/(unit wire) hen/duct hil/mill}
    ?:  &(?=(^ pux) ?=($~ hen))
      [[[[lal u.pux] (curd +>.hil)]~ ~] niz]
    =+  naf=q.niz
    |-  ^-  {{p/(list ovum) q/(list muse)} _niz}
    ?~  naf  [[~ ~] [p.niz ~]]
    ?.  =(lal p.i.naf)
      =+  tuh=$(naf t.naf)
      [-.tuh [+<.tuh [i.naf +>.tuh]]]
    =+  fiq=(race org lal pux hen hil q.i.naf)
    [[~ (turn p.p.fiq |=(a/move [lal a]))] [q.p.fiq [[p.i.naf q.fiq] t.naf]]]
  ::
  ++  jack                                              ::  dispatch card
    |=  {lac/? gum/muse}
    ^-  {{p/(list ovum) q/(list muse)} _niz}
    ::  =.  lac  |(lac ?=(?(%g %f) p.gum))
    ::  =.  lac  &(lac !?=($b p.gum))
    %+  fire
      p.gum
    ?-    -.r.gum
        $pass
      ~?  &(!lac !=(%$ p.gum))
        :^  %pass  [p.gum p.q.r.gum]
          [(@tas +>-.q.q.r.gum) p.r.gum]
        q.gum
      [p.q.r.gum ~ [[p.gum p.r.gum] q.gum] q.q.r.gum]
    ::
        $give
      ?>  ?=(^ q.gum)
      ?.  ?=(^ i.q.gum)
        ~&  [%jack-bad-duct q.gum]
        ~&  [%jack-bad-card +>-.p.r.gum]
        !!
      ~?  &(!lac |(!=(%blit +>-.p.r.gum) !=(%d p.gum)))
        [%give p.gum (@tas +>-.p.r.gum) `duct`q.gum]
      [i.i.q.gum [~ t.i.q.gum] t.q.gum p.r.gum]
    ::
        $slip
      ~?  !lac  [%slip p.gum (@tas +>-.q.p.r.gum) q.gum]
      [p.p.r.gum ~ q.gum q.p.r.gum]
    ::
        $sick
      ?>  ?=(^ q.gum)
      ?>  ?=(^ i.q.gum)
      ~?  !lac  [%sick p.gum (@tas +>-.p.r.gum) `duct`q.gum]
      [i.i.q.gum ?~(t.i.q.gum ~ [~ t.i.q.gum]) t.q.gum p.r.gum]
    ==
  ::
  ++  kick                                              ::  new main loop
    |=  {lac/? mor/(list muse)}
    =|  ova/(list ovum)
    |-  ^-  {p/(list ovum) q/(pair worm (list {p/@tas q/vase}))}
    ?~  mor  [(flop ova) niz]
    =^  nyx  niz  (jack lac i.mor)
    $(ova (weld p.nyx ova), mor (weld q.nyx t.mor))
  --
--
::::::  ::::::::::::::::::::::::::::::::::::::::::::::::::::::
::::::  ::::::    Postface                              ::::::
::::::  ::::::::::::::::::::::::::::::::::::::::::::::::::::::
=+  pit=`vase`!>(.)                                     ::
=+  bud=pit                                             ::  becomes tang
=+  vil=(viol p.bud)                                    ::  cached reflexives
=|  $:  lac/?                                           ::  laconic bit
        eny/@                                           ::  entropy
        niz/(pair worm (list {p/@tas q/vase}))          ::  modules
    ==                                                  ::
=<  |%
    ++  come  |=  {@ (list ovum) pone}                  ::  11
              ^-  {(list ovum) _+>}
              ~&  %hoon-come
              =^  rey  +>+  (^come +<)
              [rey +>.$]
    ++  keep  |=(* (^keep ((hard {@da path}) +<)))     ::  4
    ++  load  |=  {@ (list ovum) pane}                  ::  86
              ^-  {(list ovum) _+>}
              ~&  %hoon-load
              =^  rey  +>+  (^load +<)
              [rey +>.$]
    ++  peek  |=(* (^peek ((hard {@da path}) +<)))     ::  87
    ++  poke  |=  *                                     ::  42
              ^-  {(list ovum) *}
              =>  .(+< ((hard {now/@da ovo/ovum}) +<))
              ?:  =(%verb -.q.ovo)
                [~ +>.$(lac !lac)]
              ?:  ?=($veer -.q.ovo)
                [~ +>.$(+ (veer now q.ovo))]
              =^  ova  +>+  (^poke now ovo)
              |-  ^-  {(list ovum) *}
              ?~  ova
                [~ +>.^$]
              ?:  ?=($verb -.q.i.ova)
                $(ova t.ova, lac !lac)
              ?:  ?=($veer -.q.i.ova)
                $(ova t.ova, +>+.^$ (veer now q.i.ova))
              ?:  ?=($vega -.q.i.ova)
                (vega now t.ova (path +.q.i.ova))
              ?:  ?=($mass -.q.i.ova)
                =+  avo=$(ova t.ova)
                :_  +.avo
                :_  -.avo
                %=    i.ova
                    q.q
                  :-  %userspace
                  :-  %|
                  :~  hoon+`pit
                      zuse+`bud
                      hoon-cache+`p.niz
                      q.q.i.ova
                      dot+`.
                  ==
                ==
              =+(avo=$(ova t.ova) [[i.ova -.avo] +.avo])
    ++  wish  |=(* (^wish ((hard @ta) +<)))            ::  20
    --
|%
++  come                                                ::  load incompatible
  |=  {yen/@ ova/(list ovum) nyf/pone}
  ^+  [ova +>]
  (load yen ova (turn nyf |=({a/@tas b/vise} [a (slim b)])))
::
++  keep                                                ::  wakeup delay
  |=  {now/@da hap/path}
  =>  .(+< ((hard {now/@da hap/path}) +<))
  (~(doos (is vil eny bud niz) now) hap)
::
++  load                                                ::  load compatible
  |=  {yen/@ ova/(list ovum) nyf/pane}
  ^+  [ova +>]
  =:  eny  yen
      q.niz  nyf
    ==
  |-  ^+  [ova +>.^$]
  ?~  ova
    [~ +>.^$]
  ?:  ?=($verb -.q.i.ova)
    $(ova t.ova, lac !lac)
  ?:  ?=($veer -.q.i.ova)
    $(ova t.ova, +>.^$ (veer *@da q.i.ova))
  =+(avo=$(ova t.ova) [[i.ova -.avo] +.avo])
::
++  peek                                                ::  external inspect
  |=  {now/@da hap/path}
  ^-  (unit)
  ?~  hap  [~ hoon]
  =+  rob=((slod ~(beck (is vil eny bud niz) now)) hap)
  ?~  rob  ~
  ?~  u.rob  ~
  [~ u.u.rob]
::
++  poke                                                ::  external apply
  |=  {now/@da ovo/ovum}
  =.  eny  (mix eny (shax now))
  ::  ~&  [%poke -.q.ovo]
  ^-  {(list ovum) _+>}
  =^  zef  niz
    (~(hurl (is vil eny bud niz) now) lac ovo)
  [zef +>.$]
::
++  vega                                                ::  reboot kernel
  |=  {now/@da ova/(list ovum) hap/path}
  ^-  {p/(list ovum) q/*}
  =+  pax=(weld hap `path`[%hoon ~])
  ~&  [%vega-start hap]
  =+  src=((hard @t) (need (peek now cx+pax)))
  =+  saz=(shax src)
  =+  gen=(rain hap src)
  ~&  %vega-parsed
  =+  ken=.*(0 q:(~(mint ut %noun) %noun gen))
  =+  ^=  nex
      =+  gat=.*(ken .*(ken [0 87]))
      (need ((hard (unit @)) .*([-.gat [[now ~] +>.gat]] -.gat)))
  ~&  [%vega-compiled hoon nex]
  ?>  (lte nex hoon)
  =+  gat=.*(ken .*(ken [0 ?:(=(nex hoon) 86 11)]))
  =+  sam=[eny ova q.niz]
  =+  raw=.*([-.gat [sam +>.gat]] -.gat)
  [[[~ %vega hap] ((list ovum) -.raw)] +.raw]
::
++  veer                                                ::  install vane+tang
  |=  {now/@da fav/curd}
  =>  .(fav ((hard {$veer lal/@ta pax/path txt/@t}) fav))
  ?:  =(%$ lal.fav)
    ~&  [%tang pax.fav `@p`(mug txt.fav)]
    =+  gen=(rain pax.fav txt.fav)
    =+  vax=(slap pit gen)
    +>.$(bud vax)
  %_    +>
      q.niz
    |-  ^+  q.niz
    ?~  q.niz
      ~&  [%vane `@tas`lal.fav pax.fav `@p`(mug txt.fav)]
      [[lal.fav q.sew:(vint lal.fav vil bud pax.fav txt.fav)] q.niz]
    ?.  =(lal.fav p.i.q.niz)
      [i.q.niz $(q.niz t.q.niz)]
      ~&  [%vane `@tas`lal.fav pax.fav `@p`(mug txt.fav)]
    :_  t.q.niz
    :-  p.i.q.niz
    q.sew:(ruck:(vent lal.fav vil bud [p.niz q.i.q.niz]) pax.fav txt.fav)
  ==
::
++  wish                                                ::  external compute
 |=  txt/@
  q:(slap bud (ream txt))
--
.  ==<|MERGE_RESOLUTION|>--- conflicted
+++ resolved
@@ -1,8 +1,4 @@
-<<<<<<< HEAD
 ::::::  ::::::::::::::::::::::::::::::::::::::::::::::::::::::   
-=======
-!:::::  ::::::::::::::::::::::::::::::::::::::::::::::::::::::
->>>>>>> ccfa0290
 ::::::  ::::::    Preface                               ::::::
 ::::::  ::::::::::::::::::::::::::::::::::::::::::::::::::::::
 ?>  ?=(@ .)                                             ::  atom subject
@@ -7502,13 +7498,8 @@
     =>  .(i.peh ?^(i.peh i.peh [%| p=0 q=`i.peh]))
     =+  ^=  poz  ^-  post
         ?-  -.i.peh
-<<<<<<< HEAD
           $&  [p.i.peh %& (peek %both p.i.peh)]
-          $|  (finq p.i.peh %both +.q.i.peh)
-=======
-          &  [p.i.peh %& (peek %both p.i.peh)]
-          |  (finq p.i.peh %both q.i.peh)
->>>>>>> ccfa0290
+          $|  (finq p.i.peh %both q.i.peh)
         ==
     |-  ^-  type
     ?:  =(1 p.poz)
@@ -7973,12 +7964,8 @@
     [[%leaf (mesc (trip paz))] duck ~]
   ::
   ++  find
-<<<<<<< HEAD
+    ~/  %find
     |=  {dep/@ud way/?($read $rite $both $free) cug/(unit term)}
-=======
-    ~/  %find
-    |=  [dep=@ud way=?(%read %rite %both %free) cug=(unit term)]
->>>>>>> ccfa0290
     =+  gil=*(set type)
     |-  ^-  {p/@ud q/(unit post)}
     ?+    sut  [dep ~]
@@ -8060,15 +8047,9 @@
       $(gil (~(put in gil) sut), sut repo)
     ==
   ::
-<<<<<<< HEAD
-  ++  finc
-    ~/  %finc
-    |=  {dep/@ud way/?($read $rite $both $free) cug/(unit term)}
-=======
   ++  fink
     ~/  %fink
-    |=  [dep=@ud way=?(%read %rite %both %free) cug=(unit term)]
->>>>>>> ccfa0290
+    |=  {dep/@ud way/?($read $rite $both $free) cug/(unit term)}
     ^-  port
     ::  ~_  (dunk 'type')
     ~_  (show [%c 'find-limb'] ?~(cug '*' ?:(=(%$ u.cug) '$' [%a u.cug])))
@@ -8078,11 +8059,7 @@
     (flee u.q.hoq)
   ::
   ++  finq
-<<<<<<< HEAD
-    |=  {dep/@ud way/?($read $rite $both $free) cog/term}
-=======
-    |=  [dep=@ud way=?(%read %rite %both %free) cug=(unit term)]
->>>>>>> ccfa0290
+    |=  {dep/@ud way/?($read $rite $both $free) cug/(unit term)}
     ^-  post
     ::  ~_  (dunk 'type')
     ~_  (show [%c 'find-limb'] ?~(cug '*' ?:(=(%$ u.cug) '$' [%a u.cug])))
