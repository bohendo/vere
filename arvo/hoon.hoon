--- conflicted
+++ resolved
@@ -3584,14 +3584,9 @@
           $3  [[16 6] [8 6] [0 4] ~]
           $4  [[24 6] [16 6] [8 6] [0 3] ~]
         ==
-<<<<<<< HEAD
       |=({p/@ q/@} [q (cut 0 [p q] a)])
-  $(a (rsh 3 b a))
-=======
-      |=([p=@ q=@] [q (cut 0 [p q] a)])
   ?.  =((tuft c) (end 3 b a))  ~|(%bad-utf8 !!)
   [c $(a (rsh 3 b a))]
->>>>>>> 6496dcc2
 ::
 ++  tuba                                                ::  utf8 to utf32 tape
   |=  a/tape
@@ -4816,12 +4811,8 @@
   $(lub (rsh 3 +(i.wor) lub), tez [meg.wor tez])
 ::
 ++  role                                                ::  line list to atom
-<<<<<<< HEAD
   |=  tez/(list @t)
-  (rap 3 (turn tez |=(a/@t (cat 3 a 10))))
-=======
-  |=  tez=(list ,@t)
-  =|  [our=@ i=@ud]
+  =|  {our/@ i/@ud}
   |-  ^-  @
     ?~  tez
       our
@@ -4830,7 +4821,6 @@
     ?:  =(0 i)
       $(i +(i), tez t.tez, our i.tez)
     $(i +(i), tez t.tez, our (cat 3 (cat 3 our 10) i.tez))
->>>>>>> 6496dcc2
 ::
 ++  lump                                                ::  apply patch
   |=  {don/udon src/*}
@@ -10320,21 +10310,12 @@
 ::::::  ::::::::::::::::::::::::::::::::::::::::::::::::::::::
 ~%  %arvo  +  ~
 |%
-<<<<<<< HEAD
-++  arch  {hax/@uvI fil/(unit @uvI) dir/(map @ta $~)}   ::  fundamental node
-++  arvo  (mold {p/term q/mill} mill)                   ::  arvo card
-++  beam  {{p/ship q/desk r/case} s/path}               ::  global name
-++  beak  {p/ship q/desk r/case}                        ::  garnish with beak
-++  bone  @ud                                           ::  opaque duct
-++  care  $?($$ $u $v $w $x $y $z)                      ::  namespace mode
-=======
-++  arch  ,[fil=(unit ,@uvI) dir=(map ,@ta ,~)]         ::  fundamental node
-++  arvo  (mold ,[p=term q=mill] mill)                  ::  arvo card
-++  beam  ,[[p=ship q=desk r=case] s=path]              ::  global name
-++  beak  ,[p=ship q=desk r=case]                       ::  garnish with beak
-++  bone  ,@ud                                          ::  opaque duct
-++  care  ?(%$ %u %v %w %x %y %z)                       ::  namespace mode
->>>>>>> 6496dcc2
+++  arch  {fil/(unit @uvI) dir/(map @ta $~)}         ::  fundamental node
+++  arvo  (mold {p/term q/mill} mill)                  ::  arvo card
+++  beam  {{p/ship q/desk r/case} s/path}              ::  global name
+++  beak  {p/ship q/desk r/case}                       ::  garnish with beak
+++  bone  @ud                                          ::  opaque duct
+++  care  ?($$ $u $v $w $x $y $z)                      ::  namespace mode
 ++  case                                                ::  version
           $%  {$da p/@da}                               ::  date
               {$tas p/@tas}                             ::  label
@@ -10435,22 +10416,14 @@
   ++  ruck                                              ::  update vase
     |=  {pax/path txt/@ta}
     ^+  +>
-<<<<<<< HEAD
+    =-  ?:(?=($| -.res) ((slog p.res) +>.$) p.res)
+    ^=  res  %-  mule  |.
     =+  arg=[~2000.1.1 0 =>(~ |~(* ~))]
-=======
-    =-  ?:(?=(%| -.res) ((slog p.res) +>.$) p.res)
-    ^=  res  %-  mule  |.
-    =+  arg=[~2000.1.1 0 =>(~ |+(* ~))]
->>>>>>> 6496dcc2
     =+  rig=(slym q.sew arg)
     =+  rev=(slym (slap bud (rain pax txt)) bud)
     =+  syg=(slym rev arg)
     ~|  %load-lost
-<<<<<<< HEAD
-    +>.$(q.sew (slam (slap syg [%limb %load]) (slap rig [%limb %stay])))
-=======
-    +>.^$(q.sew (slam (slap syg [%cnzy %load]) (slap rig [%cnzy %stay])))
->>>>>>> 6496dcc2
+    +>.^$(q.sew (slam (slap syg [%limb %load]) (slap rig [%limb %stay])))
   ::
   ++  wink                                              ::  deploy
     |=  {now/@da eny/@ ski/slad}
@@ -10659,13 +10632,9 @@
   --
 ::
 ++  vint                                                ::  create vane
-<<<<<<< HEAD
   |=  {lal/@tas vil/vile bud/vase pax/path txt/@ta}     ::
-=======
-  |=  [lal=@tas vil=vile bud=vase pax=path txt=@ta]     ::
-  =-  ?:(?=(%| -.res) ((slog p.res) ~) (some p.res))
+  =-  ?:(?=($| -.res) ((slog p.res) ~) (some p.res))
   ^=  res  %-  mule  |.
->>>>>>> 6496dcc2
   (vent lal vil bud *worm (slym (slap bud (rain pax txt)) bud))
 ::
 ++  viol                                                ::  vane tools
@@ -10835,15 +10804,9 @@
                 $(ova t.ova, lac !lac)
               ?:  ?=($veer -.q.i.ova)
                 $(ova t.ova, +>+.^$ (veer now q.i.ova))
-<<<<<<< HEAD
               ?:  ?=($vega -.q.i.ova)
-                (vega now t.ova (path +.q.i.ova))
+                (fall (vega now t.ova (path +.q.i.ova)) [~ +>.^$])
               ?:  ?=($mass -.q.i.ova)
-=======
-              ?:  ?=(%vega -.q.i.ova)
-                (fall (vega now t.ova (path +.q.i.ova)) [~ +>.^$])
-              ?:  ?=(%mass -.q.i.ova)
->>>>>>> 6496dcc2
                 =+  avo=$(ova t.ova)
                 :_  +.avo
                 :_  -.avo
@@ -10906,15 +10869,10 @@
   [zef +>.$]
 ::
 ++  vega                                                ::  reboot kernel
-<<<<<<< HEAD
   |=  {now/@da ova/(list ovum) hap/path}
-  ^-  {p/(list ovum) q/*}
-=======
-  |=  [now=@da ova=(list ovum) hap=path]
-  ^-  (unit ,[p=(list ovum) q=*])
-  =-  ?:(?=(%| -.res) ((slog p.res) ~) `p.res)
+  ^-  (unit {p/(list ovum) q/*})
+  =-  ?:(?=($| -.res) ((slog p.res) ~) `p.res)
   ^=  res  %-  mule  |.
->>>>>>> 6496dcc2
   =+  pax=(weld hap `path`[%hoon ~])
   ~&  [%vega-start hap]
   =+  src=((hard @t) (need (peek now cx+pax)))
@@ -10932,17 +10890,11 @@
   =+  raw=.*([-.gat [sam +>.gat]] -.gat)
   [[[~ %vega hap] ((list ovum) -.raw)] +.raw]
 ::
-<<<<<<< HEAD
-++  veer                                                ::  install vane+tang
+++  veer                                                ::  install vane/tang
   |=  {now/@da fav/curd}
   =>  .(fav ((hard {$veer lal/@ta pax/path txt/@t}) fav))
-=======
-++  veer                                                ::  install vane/tang
-  |=  [now=@da fav=curd]
-  =>  .(fav ((hard ,[%veer lal=@ta pax=path txt=@t]) fav))
-  =-  ?:(?=(%| -.res) ((slog p.res) +>.$) p.res)
+  =-  ?:(?=($| -.res) ((slog p.res) +>.$) p.res)
   ^=  res  %-  mule  |.
->>>>>>> 6496dcc2
   ?:  =(%$ lal.fav)
     ~&  [%tang pax.fav `@p`(mug txt.fav)]
     =+  gen=(rain pax.fav txt.fav)
