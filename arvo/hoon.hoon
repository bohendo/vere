::                                                      ::  
::::    /hoon/hoon                                      ::
  ::                                                    ::
=>  %150  =>  
::                                                      ::
::::    0: version stub                                 ::
  ::                                                    ::
~%  %k.150  ~  ~                                        ::
|%
++  hoon  +
--  =>
::                                                      ::
::::    1: layer one                                    ::
  ::                                                    ::
  ::      1a: basic arithmetic                          ::
  ::      1b: tree addressing                           ::
  ::      1c: molds and mold builders                   ::
  ::
~%  %one  +  ~
|%
::                                                      ::
::::    1a: unsigned arithmetic and tree addressing     ::
  ::
++  add                                                 ::  unsigned addition
  ~/  %add
  |=  {a/@ b/@}
  ^-  @
  ?:  =(0 a)  b
  $(a (dec a), b +(b))
::
++  dec                                                 ::  unsigned decrement
  ~/  %dec
  |=  a/@
  ~_  leaf+"decrement-underflow"
  ?<  =(0 a)
  =+  b=0
  |-  ^-  @
  ?:  =(a +(b))  b
  $(b +(b))
::
++  div                                                 ::  unsigned divide
  ~/  %div
  =+  [a=`@`1 b=`@`1]
  |.
  ^-  @
  ~_  leaf+"divide-by-zero"
  ?<  =(0 b)
  =+  c=0
  |-
  ?:  (lth a b)  c
  $(a (sub a b), c +(c))
::
++  dvr                                                 ::  divide w/remainder
  ~/  %dvr
  |=  {a/@ b/@}  
  ^-  {p/@ q/@}
  [(div a b) (mod a b)]
::
++  gte                                                 ::  unsigned greater/eq
  ~/  %gte
  |=  {a/@ b/@}
  ^-  ?
  !(lth a b)
::
++  gth                                                 ::  unsigned greater
  ~/  %gth
  |=  {a/@ b/@}
  ^-  ?
  !(lte a b)
::
++  lte                                                 ::  unsigned less/eq
  ~/  %lte
  |=  {a/@ b/@}
  |(=(a b) (lth a b))
::
++  lth                                                 ::  unsigned less
  ~/  %lth
  |=  {a/@ b/@}
  ^-  ?
  ?&  !=(a b)
      |-
      ?|  =(0 a)
          ?&  !=(0 b)
              $(a (dec a), b (dec b))
  ==  ==  ==
::
++  max                                                 ::  unsigned maximum
  ~/  %max
  |=  {a/@ b/@}
  ^-  @
  ?:  (gth a b)  a
  b
::
++  min                                                 ::  unsigned minimum
  ~/  %min
  |=  {a/@ b/@}
  ^-  @
  ?:  (lth a b)  a
  b
::
++  mod                                                 ::  unsigned modulus
  ~/  %mod
  |:  [a=`@`1 b=`@`1]
  ^-  @
  ?<  =(0 b)
  (sub a (mul b (div a b)))
::
++  mul                                                 ::  unsigned multiply
  ~/  %mul
  |:  [a=`@`1 b=`@`1]
  ^-  @
  =+  c=0
  |-
  ?:  =(0 a)  c
  $(a (dec a), c (add b c))
::
++  sub                                                 ::  subtract
  ~/  %sub
  |=  {a/@ b/@}
  ~_  leaf+"subtract-underflow"
  ^-  @
  ?:  =(0 b)  a
  $(a (dec a), b (dec b))
::                                                      ::
::::  1b: tree addressing                               ::
  ::                                                    ::
  ::    cap, mas, peg                                   ::
  ::
++  cap                                                 ::  fragment head
  ~/  %cap
  |=  a/@
  ^-  ?($2 $3)
  ?-  a
    $2        %2
    $3        %3
    ?($0 $1)  !!
    *         $(a (div a 2))
  ==
::
++  mas                                                 ::  fragment body
  ~/  %mas
  |=  a/@
  ^-  @
  ?-  a
    $1   !!
    $2   1
    $3   1
    *    (add (mod a 2) (mul $(a (div a 2)) 2))
  ==
::
++  peg                                                 ::  fragment compose
  ~/  %peg
  |=  {a/@ b/@}
  ?<  =(0 a)
  ^-  @
  ?-  b
    $1  a
    $2  (mul a 2)
    $3  +((mul a 2))
    *   (add (mod b 2) (mul $(b (div b 2)) 2))
  ==
::                                                      ::
::::  1c: ideal containers                              ::
  ::                                                    ::
  ::
++  ache  |*({a/mold b/mold} $%({$| p/b} {$& p/a}))     ::  a or b, b default
++  bloq  @                                             ::  bitblock, eg 3=byte
++  each  |*({a/mold b/mold} $%({$& p/a} {$| p/b}))     ::  a or b, a default
++  gate  $-(* *)                                       ::  generic mold
++  list  |*(a/mold $@($~ {i/a t/(list a)}))            ::  nullterminated list 
++  lone  |*(a/mold p/a)                                ::  1-tuple
++  mold  gate                                          ::  normalizing gate
++  pair  |*({a/mold b/mold} {p/a q/b})                 ::  2-tuple
++  pole  |*(a/mold $@($~ {a (pole a)}))                ::  faceless list
++  qual  |*  {a/mold b/mold c/mold d/mold}             ::  4-tuple
          {p/a q/b r/c s/d}                             ::
++  quid  |*({a/mold b/*} {a _b})                       ::  mixed for sip
++  quip  |*({a/mold b/*} {(list a) _b})                ::  list-mixed for sip
++  trap  |*(a/mold _|?(*a))                            ::  producer
++  tree  |*(a/mold $@($~ {n/a l/(tree a) r/(tree a)})) ::  binary tree
++  trel  |*({a/mold b/mold c/mold} {p/a q/b r/c})      ::  3-tuple
++  unit  |*(a/mold $@($~ {$~ u/a}))                    ::  maybe
--  =>
::                                                      ::
::::  2: layer two                                      ::
  ::                                                    ::
  ::    2a: unit logic                                  ::
  ::    2b: list logic                                  ::
  ::    2c: bit arithmetic                              ::
  ::    2d: bit logic                                   ::
  ::    2e: insecure hashing                            ::
  ::    2f: noun ordering                               ::
  ::    2g: unsigned powers                             ::
  ::    2h: set logic                                   ::
  ::    2i: map logic                                   ::
  ::    2j: jar and jug logic                           ::
  ::    2k: queue logic                                 ::
  ::    2l: container from container                    ::
  ::    2m: container from noun                         ::
  ::    2n: functional hacks                            ::
  ::    2o: normalizing containers                      ::
  ::    2p: serialization                               ::
  ::    2q: molds and mold builders                     ::
  ::
~%  %two  +  ~
|%
::                                                      ::
::::  2a: unit logic                                    ::
  ::                                                    ::
  ::    biff, bind, bond, both, clap, drop,             ::
  ::    fall, flit, lift, mate, need, some              ::
  ::
++  biff                                                ::  apply
  |*  {a/(unit) b/$-(* (unit))}
  ?~  a  ~
  (b u.a)
::
++  bind                                                ::  argue
  |*  {a/(unit) b/mold}
  ?~  a  ~
  [~ u=(b u.a)]
::
++  bond                                                ::  replace
  |*  a/(trap)
  |*  b/(unit)
  ?~  b  $:a
  u.b
::
++  both                                                ::  all the above
  |*  {a/(unit) b/(unit)}
  ?~  a  ~
  ?~  b  ~
  [~ u=[u.a u.b]]
::
++  clap                                                ::  combine
  |*  {a/(unit) b/(unit) c/_|=(^ +<-)}
  ?~  a  b
  ?~  b  a
  [~ u=(c u.a u.b)]
::
++  drop                                                ::  enlist
  |*  a/(unit)
  ?~  a  ~
  [i=u.a t=~]
::
++  fall                                                ::  default
  |*  {a/(unit) b/*}
  ?~(a b u.a)
::
++  flit                                                ::  make filter
  |*  a/$-(* ?)
  |*  b/*
  ?.((a b) ~ [~ u=b])
::
++  lift                                                ::  lift mold (fmap)
  |*  a/mold                                            ::  flipped
  |*  b/(unit)                                          ::  curried
  (bind b a)                                            ::  bind
::
++  mate                                                ::  choose
  |*  {a/(unit) b/(unit)}
  ?~  b  a
  ?~  a  b
  ?.(=(u.a u.b) ~>(%mean.[%leaf "mate"] !!) a)
::
++  need                                                ::  demand
  |*  a/(unit)
  ?~  a  ~>(%mean.[%leaf "need"] !!)
  u.a
::
++  some                                                ::  lift (pure)
  |*  a/*
  [~ u=a]
::
::::  2b: list logic                                    ::
  ::                                                    ::
  ::                                                    ::
::
++  fand                                                ::  all indices
  ~/  %fand
  |=  {nedl/(list) hstk/(list)}
  =|  i/@ud
  =|  fnd/(list @ud)
  |-  ^+  fnd
  =+  [n=nedl h=hstk]
  |-
  ?:  |(?=($~ n) ?=($~ h))
    (flop fnd)
  ?:  =(i.n i.h)
    ?~  t.n
      ^$(i +(i), hstk +.hstk, fnd [i fnd])
    $(n t.n, h t.h)
  ^$(i +(i), hstk +.hstk)
::
++  find                                                ::  first index
  ~/  %find
  |=  {nedl/(list) hstk/(list)}
  =|  i/@ud
  |-   ^-  (unit @ud)
  =+  [n=nedl h=hstk]
  |-
  ?:  |(?=($~ n) ?=($~ h))
     ~
  ?:  =(i.n i.h)
    ?~  t.n
      `i
    $(n t.n, h t.h)
  ^$(i +(i), hstk +.hstk)
::
++  flop                                                ::  reverse
  ~/  %flop
  |*  a/(list)
  =>  .(a (homo a))
  ^+  a
  =+  b=`_a`~
  |-
  ?~  a  b
  $(a t.a, b [i.a b])
::
++  gulf                                                ::  range inclusive
  |=  {a/@ b/@} 
  ^-  (list @)
  ?:(=(a +(b)) ~ [a $(a +(a))])
::
++  homo                                                ::  homogenize
  |*  a/(list)
  ^+  =<  $
    |%  +-  $  ?:(*? ~ [i=(snag 0 a) t=$])
    --
  a
::
++  lent                                                ::  length
  ~/  %lent
  |=  a/(list)
  ^-  @
  =+  b=0
  |-
  ?~  a  b
  $(a t.a, b +(b))
::
++  levy
  ~/  %levy                                             ::  all of
  |*  {a/(list) b/$-(* ?)}
  |-  ^-  ?
  ?~  a  &
  ?.  (b i.a)  |
  $(a t.a)
::
++  lien                                                ::  some of
  ~/  %lien
  |*  {a/(list) b/$-(* ?)}
  |-  ^-  ?
  ?~  a  |
  ?:  (b i.a)  &
  $(a t.a)
::
++  limo                                                ::  listify
  |*  a/*
  ^+  =<  $
    |%  +-  $  ?~(a ~ ?:(*? [i=-.a t=$] $(a +.a)))
    --
  a
::
++  murn                                                ::  maybe transform
  ~/  %murn
  |*  {a/(list) b/$-(* (unit))}
  |-
  ?~  a  ~
  =+  c=(b i.a)
  ?~  c
    $(a t.a)
  [i=u.c t=$(a t.a)]
::
++  oust                                                ::  remove
  ~/  %oust
  |*  {{a/@ b/@} c/(list)}
  (weld (scag a c) (slag (add a b) c))
::
++  reap                                                ::  replicate
  ~/  %reap
  |*  {a/@ b/*}
  |-  ^-  (list _b)
  ?~  a  ~
  [b $(a (dec a))]
::
++  reel                                                ::  right fold
  ~/  %reel
  |*  {a/(list) b/_|=({* *} +<+)}
  |-  ^+  ,.+<+.b
  ?~  a
    +<+.b
  (b i.a $(a t.a))
::
++  roll                                                ::  left fold
  ~/  %roll
  |*  {a/(list) b/_|=({* *} +<+)}
  |-  ^+  ,.+<+.b
  ?~  a
    +<+.b
  $(a t.a, b b(+<+ (b i.a +<+.b)))
::
++  scag                                                ::  prefix
  ~/  %scag
  |*  {a/@ b/(list)}
  |-  ^+  b
  ?:  |(?=($~ b) =(0 a))  ~
  [i.b $(b t.b, a (dec a))]
::
++  skid                                                ::  separate
  ~/  %skid
  |*  {a/(list) b/$-(* ?)}
  |-  ^+  [p=a q=a]
  ?~  a  [~ ~]
  =+  c=$(a t.a)
  ?:((b i.a) [[i.a p.c] q.c] [p.c [i.a q.c]])
::
++  skim                                                ::  only
  ~/  %skim
  |*  {a/(list) b/$-(* ?)}
  |-
  ^+  a
  ?~  a  ~
  ?:((b i.a) [i.a $(a t.a)] $(a t.a))
::
++  skip                                                ::  except
  ~/  %skip
  |*  {a/(list) b/$-(* ?)}
  |-
  ^+  a
  ?~  a  ~
  ?:((b i.a) $(a t.a) [i.a $(a t.a)])
::
++  slag                                                ::  suffix
  ~/  %slag
  |*  {a/@ b/(list)}
  |-  ^+  b
  ?:  =(0 a)  b
  ?~  b  ~
  $(b t.b, a (dec a))
::
++  snag                                                ::  index
  ~/  %snag
  |*  {a/@ b/(list)}
  |-
  ?~  b
    ~_  leaf+"snag-fail"
    !!
  ?:  =(0 a)  i.b
  $(b t.b, a (dec a))
::
++  sort   !.                                           ::  quicksort
  ~/  %sort
  |*  {a/(list) b/$-([* *] ?)}
  =>  .(a ^.(homo a))
  |-  ^+  a
  ?~  a  ~
  %+  weld
    $(a (skim t.a |=(c/_i.a (b c i.a))))
  ^+  t.a
  [i.a $(a (skim t.a |=(c/_i.a !(b c i.a))))]
::
++  spin
  |*  {a/(list) b/_|=({* *} [** +<+]) c/*}
  ::  ?<  ?=($-([_?<(?=($~ a) i.a) _c] [* _c]) b)
  |-
  ?~  a
    ~
  =+  v=(b i.a c)
  [i=-.v t=$(a t.a, c +.v)]
::
++  spun
  |*  {a/(list) b/_|=({* *} [** +<+])}
  =|  c/_+<+.b
  |-
  ?~  a
    ~
  =+  v=(b i.a c)
  [i=-.v t=$(a t.a, c +.v)]
::
++  swag                                                ::  slice
  |*  {{a/@ b/@} c/(list)}
  (scag +<-> (slag +<-< c))
::
++  turn                                                ::  transform
  ~/  %turn
  |*  {a/(list) b/$-(* *)}
  |-
  ?~  a  ~
  [i=(b i.a) t=$(a t.a)]
::
++  weld                                                ::  concatenate
  ~/  %weld
  |*  {a/(list) b/(list)}
  =>  .(a ^.(homo a), b ^.(homo b))
  |-  ^+  b
  ?~  a  b
  [i.a $(a t.a)]
::
++  welp                                                ::  faceless weld
  =|  {* *}
  |%
  +-  $
    ?~  +<-
      +<-(. +<+)
    +<-(+ $(+<- +<->))
  --
::
++  zing                                                ::  promote
  =|  *
  |%
  +-  $
    ?~  +<
      +<
    (welp +<- $(+< +<+))
  --
::                                                      ::
::::  2c: bit arithmetic                                ::
  ::                                                    ::
  ::
++  bex                                                 ::  binary exponent
  ~/  %bex
  |=  a/@
  ^-  @
  ?:  =(0 a)  1
  (mul 2 $(a (dec a)))
::
++  can                                                 ::  assemble
  ~/  %can
  |=  {a/bloq b/(list {p/@u q/@})}
  ^-  @
  ?~  b  0
  (add (end a p.i.b q.i.b) (lsh a p.i.b $(b t.b)))
::
++  cat                                                 ::  concatenate
  ~/  %cat
  |=  {a/bloq b/@ c/@}
  (add (lsh a (met a b) c) b)
::
++  cut                                                 ::  slice
  ~/  %cut
  |=  {a/bloq {b/@u c/@u} d/@}
  (end a c (rsh a b d))
::
++  end                                                 ::  tail
  ~/  %end
  |=  {a/bloq b/@u c/@}
  (mod c (bex (mul (bex a) b)))
::
++  fil                                                 ::  fill bloqstream
  |=  {a/bloq b/@u c/@}
  =+  n=0
  =+  d=c
  |-  ^-  @
  ?:  =(n b)
    (rsh a 1 d)
  $(d (add c (lsh a 1 d)), n +(n))
::
++  lsh                                                 ::  left-shift
  ~/  %lsh
  |=  {a/bloq b/@u c/@}
  (mul (bex (mul (bex a) b)) c)
::
++  met                                                 ::  measure
  ~/  %met
  |=  {a/bloq b/@}
  ^-  @
  =+  c=0
  |-
  ?:  =(0 b)  c
  $(b (rsh a 1 b), c +(c))
::
++  rap                                                 ::  assemble nonzero
  ~/  %rap
  |=  {a/bloq b/(list @)}
  ^-  @
  ?~  b  0
  (cat a i.b $(b t.b))
::
++  rep                                                 ::  assemble single
  ~/  %rep
  |=  {a/bloq b/(list @)}
  ^-  @
  =+  c=0
  |-
  ?~  b  0
  (add (lsh a c (end a 1 i.b)) $(c +(c), b t.b))
::
++  rip                                                 ::  disassemble
  ~/  %rip
  |=  {a/bloq b/@}
  ^-  (list @)
  ?:  =(0 b)  ~
  [(end a 1 b) $(b (rsh a 1 b))]
::
++  rsh                                                 ::  right-shift
  ~/  %rsh
  |=  {a/bloq b/@u c/@}
  (div c (bex (mul (bex a) b)))
::
++  swp  |=({a/bloq b/@} (rep a (flop (rip a b))))      ::  reverse bloq order
++  xeb                                                 ::  binary logarithm
  ~/  %xeb
  |=  a/@
  ^-  @
  (met 0 a)
::
++  fe                                                  ::  modulo bloq
  |_  a/bloq
  ++  dif                                               ::  difference
    |=({b/@ c/@} (sit (sub (add out (sit b)) (sit c))))
  ++  inv  |=(b/@ (sub (dec out) (sit b)))              ::  inverse
  ++  net  |=  b/@  ^-  @                               ::  flip byte endianness
           =>  .(b (sit b))
           ?:  (lte a 3)
             b
           =+  c=(dec a)
           %+  con
             (lsh c 1 $(a c, b (cut c [0 1] b)))
           $(a c, b (cut c [1 1] b))
  ++  out  (bex (bex a))                                ::  mod value
  ++  rol  |=  {b/bloq c/@ d/@}  ^-  @                  ::  roll left
           =+  e=(sit d)
           =+  f=(bex (sub a b))
           =+  g=(mod c f)
           (sit (con (lsh b g e) (rsh b (sub f g) e)))
  ++  ror  |=  {b/bloq c/@ d/@}  ^-  @                  ::  roll right
           =+  e=(sit d)
           =+  f=(bex (sub a b))
           =+  g=(mod c f)
           (sit (con (rsh b g e) (lsh b (sub f g) e)))
  ++  sum  |=({b/@ c/@} (sit (add b c)))                ::  wrapping add
  ++  sit  |=(b/@ (end a 1 b))                          ::  enforce modulo
  --
::                                                      ::
::::  2d: bit logic                                     ::
  ::                                                    ::
  ::
++  con                                                 ::  binary or
  ~/  %con
  |=  {a/@ b/@}
  =+  [c=0 d=0]
  |-  ^-  @
  ?:  ?&(=(0 a) =(0 b))  d
  %=  $
    a   (rsh 0 1 a)
    b   (rsh 0 1 b)
    c   +(c)
    d   %+  add  d
          %^  lsh  0  c
          ?&  =(0 (end 0 1 a))
              =(0 (end 0 1 b))
          ==
  ==
::
++  dis                                                 ::  binary and
  ~/  %dis
  |=  {a/@ b/@}
  =|  {c/@ d/@}
  |-  ^-  @
  ?:  ?|(=(0 a) =(0 b))  d
  %=  $
    a   (rsh 0 1 a)
    b   (rsh 0 1 b)
    c   +(c)
    d   %+  add  d
          %^  lsh  0  c
          ?|  =(0 (end 0 1 a))
              =(0 (end 0 1 b))
          ==
  ==
::
++  mix                                                 ::  binary xor
  ~/  %mix
  |=  {a/@ b/@}
  ^-  @
  =+  [c=0 d=0]
  |-
  ?:  ?&(=(0 a) =(0 b))  d
  %=  $
    a   (rsh 0 1 a)
    b   (rsh 0 1 b)
    c   +(c)
    d   (add d (lsh 0 c =((end 0 1 a) (end 0 1 b))))
  ==
::
++  not  |=  {a/bloq b/@ c/@}                           ::  binary not (sized)
  (mix c (dec (bex (mul b (bex a)))))
::                                                      ::
::::  2e: insecure hashing                              ::
  ::                                                    ::
  ::
++  fnv  |=(a/@ (end 5 1 (mul 16.777.619 a)))           ::  FNV scrambler
::
++  muk                                                 ::  standard murmur3
  ~%  %muk  ..muk  ~
  =+  ~(. fe 5)
  |=  {syd/@ len/@ key/@}
  ?>  &((lte (met 5 syd) 1) (lte (met 0 len) 31))
  =/  pad      (sub len (met 3 key))
  =/  data     (weld (rip 3 key) (reap pad 0))
  =/  nblocks  (div len 4)  ::  intentionally off-by-one
  =/  h1  syd
  =+  [c1=0xcc9e.2d51 c2=0x1b87.3593]
  =/  blocks  (rip 5 key)
  =/  i  nblocks
  =.  h1  =/  hi  h1  |-
    ?:  =(0 i)  hi
    =/  k1  (snag (sub nblocks i) blocks)  ::  negative array index
    =.  k1  (sit (mul k1 c1))
    =.  k1  (rol 0 15 k1)
    =.  k1  (sit (mul k1 c2))
    =.  hi  (mix hi k1)
    =.  hi  (rol 0 13 hi)
    =.  hi  (sum (sit (mul hi 5)) 0xe654.6b64)
    $(i (dec i))
  =/  tail  (slag (mul 4 nblocks) data)
  =/  k1    0
  =/  tlen  (dis len 3)
  =.  h1
    ?+  tlen  h1  ::  fallthrough switch
      $3  =.  k1  (mix k1 (lsh 0 16 (snag 2 tail)))
          =.  k1  (mix k1 (lsh 0 8 (snag 1 tail)))
          =.  k1  (mix k1 (snag 0 tail))
          =.  k1  (sit (mul k1 c1))
          =.  k1  (rol 0 15 k1)
          =.  k1  (sit (mul k1 c2))
          (mix h1 k1)
      $2  =.  k1  (mix k1 (lsh 0 8 (snag 1 tail)))
          =.  k1  (mix k1 (snag 0 tail))
          =.  k1  (sit (mul k1 c1))
          =.  k1  (rol 0 15 k1)
          =.  k1  (sit (mul k1 c2))
          (mix h1 k1)
      $1  =.  k1  (mix k1 (snag 0 tail))
          =.  k1  (sit (mul k1 c1))
          =.  k1  (rol 0 15 k1)
          =.  k1  (sit (mul k1 c2))
          (mix h1 k1)
    ==
  =.  h1  (mix h1 len)
  |^  (fmix32 h1)
  ++  fmix32
    |=  h/@
    =.  h  (mix h (rsh 0 16 h))
    =.  h  (sit (mul h 0x85eb.ca6b))
    =.  h  (mix h (rsh 0 13 h))
    =.  h  (sit (mul h 0xc2b2.ae35))
    =.  h  (mix h (rsh 0 16 h))
    h
  --
  ::
  ++  mum                                                 ::  mug with murmur3
  ~/  %mum
  |=  a/*
  |^  (trim ?@(a a (mix $(a -.a) (mix 0x7fff.ffff $(a +.a)))))
  ++  trim                                              ::  31-bit nonzero
    |=  key/@
    =+  syd=0xcafe.babe
    |-  ^-  @
    =+  haz=(muk syd (met 3 key) key)
    =+  ham=(mix (rsh 0 31 haz) (end 0 31 haz))
    ?.(=(0 ham) ham $(syd +(syd)))
  --
::
++  mug                                                 ::  31bit nonzero FNV1a
  ~/  %mug
  |=  a/*
  ?^  a
    =+  b=[p=$(a -.a) q=$(a +.a)]
    |-  ^-  @
    =+  c=(fnv (mix p.b (fnv q.b)))
    =+  d=(mix (rsh 0 31 c) (end 0 31 c))
    ?.  =(0 d)  d
    $(q.b +(q.b))
  =+  b=2.166.136.261
  |-  ^-  @
  =+  c=b
  =+  [d=0 e=(met 3 a)]
  |-  ^-  @
  ?:  =(d e)
    =+  f=(mix (rsh 0 31 c) (end 0 31 c))
    ?.  =(0 f)  f
    ^$(b +(b))
  $(c (fnv (mix c (cut 3 [d 1] a))), d +(d))
::                                                      ::
::::  2f: noun ordering                                 ::
  ::                                                    ::
  ::    aor, dor, gor, hor, lor, vor                    ::
  ::
++  aor                                                 ::  a-order
  ~/  %aor
  |=  {a/* b/*}
  ^-  ?
  ?:  =(a b)  &
  ?.  ?=(@ a)
    ?:  ?=(@ b)  |
    ?:  =(-.a -.b)
      $(a +.a, b +.b)
    $(a -.a, b -.b)
  ?.  ?=(@ b)  &
  |-
  =+  [c=(end 3 1 a) d=(end 3 1 b)]
  ?:  =(c d)
    $(a (rsh 3 1 a), b (rsh 3 1 b))
  (lth c d)
::
++  dor                                                 ::  d-order
  ~/  %dor
  |=  {a/* b/*}
  ^-  ?
  ?:  =(a b)  &
  ?.  ?=(@ a)
    ?:  ?=(@ b)  |
    ?:  =(-.a -.b)
      $(a +.a, b +.b)
    $(a -.a, b -.b)
  ?.  ?=(@ b)  &
  (lth a b)
::
++  gor                                                 ::  g-order
  ~/  %gor
  |=  {a/* b/*}
  ^-  ?
  =+  [c=(mug a) d=(mug b)]
  ?:  =(c d)
    (dor a b)
  (lth c d)
::
++  hor                                                 ::  h-order
  ~/  %hor
  |=  {a/* b/*}
  ^-  ?
  ?:  ?=(@ a)
    ?.  ?=(@ b)  &
    (gor a b)
  ?:  ?=(@ b)  |
  ?:  =(-.a -.b)
    (gor +.a +.b)
  (gor -.a -.b)
::
++  lor                                                 ::  l-order
  ~/  %lor
  |=  {a/* b/*}
  ^-  ?
  ?:  =(a b)  &
  ?@  a
    ?^  b  &
    (lth a b)
  ?:  =(-.a -.b)
    $(a +.a, b +.b)
  $(a -.a, b -.b)
::
++  vor                                                 ::  v-order
  ~/  %vor
  |=  {a/* b/*}
  ^-  ?
  =+  [c=(mug (mug a)) d=(mug (mug b))]
  ?:  =(c d)
    (dor a b)
  (lth c d)
::                                                      ::
::::                                                    ::
  ::  2g: unsigned powers                               ::
  ::                                                    ::
  ::
++  pow                                                 ::  unsigned exponent
  ~/  %pow
  |=  {a/@ b/@}
  ?:  =(b 0)  1
  |-  ?:  =(b 1)  a
  =+  c=$(b (div b 2))
  =+  d=(mul c c)
  ?~  (dis b 1)  d  (mul d a)
::
++  sqt                                                 ::  unsigned sqrt/rem
  ~/  %sqt
  |=  a/@  ^-  {p/@ q/@}
  ?~  a  [0 0]
  =+  [q=(div (dec (xeb a)) 2) r=0]
  =-  [-.b (sub a +.b)]
  ^=  b  |-
  =+  s=(add r (bex q))
  =+  t=(mul s s)
  ?:  =(q 0)
    ?:((lte t a) [s t] [r (mul r r)])
  ?:  (lte t a)  
    $(r s, q (dec q))  
  $(q (dec q))
::                                                      ::
::::                                                    ::
  ::                                                    ::
  ::  2h: set logic                                     ::
  ::                                                    ::
  ::
++  in                                                  ::  set engine
  ~/  %in
  |_  a/(tree)
  +-  all                                               ::  logical AND
    ~/  %all
    |*  b/$-(* ?)
    |-  ^-  ?
    ?~  a
      &
    ?&((b n.a) $(a l.a) $(a r.a))
  ::
  +-  any                                               ::  logical OR
    ~/  %any
    |*  b/$-(* ?)
    |-  ^-  ?
    ?~  a
      |
    ?|((b n.a) $(a l.a) $(a r.a))
  ::
  +-  apt                                               ::  check correctness
    |-  ^-  ?
    ?~  a
      &
    ?&  ?~(l.a & ?&((vor n.a n.l.a) (hor n.l.a n.a) $(a l.a)))
        ?~(r.a & ?&((vor n.a n.r.a) (hor n.a n.r.a) $(a r.a)))
    ==
  ::
  +-  bif                                               ::  splits a by b
    ~/  %bif
    |*  b/*
    ^+  [l=a r=a]
    =<  [+< +>]
    |-  ^+  a
    ?~  a
      [b ~ ~]
    ?:  =(b n.a)
      a
    ?:  (hor b n.a)
      =+  c=$(a l.a)
      ?>  ?=(^ c)
      [n.c l.c [n.a r.c r.a]]
    =+  c=$(a r.a)
    ?>  ?=(^ c)
    [n.c [n.a l.a l.c] r.c]
  ::
  +-  del                                               ::  b without any a
    ~/  %del
    |*  b/*
    |-  ^+  a
    ?~  a
      ~
    ?.  =(b n.a)
      ?:  (hor b n.a)
        [n.a $(a l.a) r.a]
      [n.a l.a $(a r.a)]
    |-  ^-  {$?($~ _a)}
    ?~  l.a  r.a
    ?~  r.a  l.a
    ?:  (vor n.l.a n.r.a)
      [n.l.a l.l.a $(l.a r.l.a)]
    [n.r.a $(r.a l.r.a) r.r.a]
  ::
  +-  dif                                               ::  difference
    ~/  %dif
    |*  b/_a
    |-  ^+  a
    ?~  b
      a
    =+  c=(bif n.b)
    ?>  ?=(^ c)
    =+  d=$(a l.c, b l.b)
    =+  e=$(a r.c, b r.b)
    |-  ^-  {$?($~ _a)}
    ?~  d  e
    ?~  e  d
    ?:  (vor n.d n.e)
      [n.d l.d $(d r.d)]
    [n.e $(e l.e) r.e]
  ::
  +-  dig                                               ::  axis of a in b
    |=  b/*
    =+  c=1
    |-  ^-  (unit @)
    ?~  a  ~
    ?:  =(b n.a)  [~ u=(peg c 2)]
    ?:  (hor b n.a)
      $(a l.a, c (peg c 6))
    $(a r.a, c (peg c 7))
  ::
  +-  gas                                               ::  concatenate
    ~/  %gas
    |=  b/(list _?>(?=(^ a) n.a))
    |-  ^+  a
    ?~  b
      a
    $(b t.b, a (put i.b))
  ::
  +-  has                                               ::  b exists in a check
    ~/  %has
    |*  b/*
    |-  ^-  ?
    ?~  a
      |
    ?:  =(b n.a)
      &
    ?:  (hor b n.a)
      $(a l.a)
    $(a r.a)
  ::
  +-  int                                               ::  intersection
    ~/  %int
    |*  b/_a
    |-  ^+  a
    ?~  b
      ~
    ?~  a
      ~
    ?.  (vor n.a n.b)
      $(a b, b a)
    ?:  =(n.b n.a)
      [n.a $(a l.a, b l.b) $(a r.a, b r.b)]
    ?:  (hor n.b n.a)
      %-  uni(a $(a l.a, b [n.b l.b ~]))  $(b r.b)
    %-  uni(a $(a r.a, b [n.b ~ r.b]))  $(b l.b)
  ::
  +-  put                                               ::  puts b in a, sorted
    ~/  %put
    |*  b/*
    |-  ^+  a
    ?~  a
      [b ~ ~]
    ?:  =(b n.a)
      a
    ?:  (hor b n.a)
      =+  c=$(a l.a)
      ?>  ?=(^ c)
      ?:  (vor n.a n.c)
        [n.a c r.a]
      [n.c l.c [n.a r.c r.a]]
    =+  c=$(a r.a)
    ?>  ?=(^ c)
    ?:  (vor n.a n.c)
      [n.a l.a c]
    [n.c [n.a l.a l.c] r.c]
  ::
  +-  rep                                               ::  replace by product
    |*  b/_|=({* *} +<+)
    |-
    ?~  a  +<+.b
    $(a r.a, +<+.b $(a l.a, +<+.b (b n.a +<+.b)))
  ::
  +-  run                                               ::  apply gate to values
    ~/  %run
    |*  b/gate
    =|  c/(set _?>(?=(^ a) (b n.a)))
    |-  ?~  a  c
    =.  c  (~(put in c) (b n.a))
    =.  c  $(a l.a, c c)
    $(a r.a, c c)
  ::
  +-  tap                                               ::  convert to list
    ~/  %tap
    |=  b/(list _?>(?=(^ a) n.a))
    ^+  b
    ?~  a
      b
    $(a r.a, b [n.a $(a l.a)])
  ::
  +-  uni                                               ::  union
    ~/  %uni
    |*  b/_a
    ?:  =(a b)  a
    |-  ^+  a
    ?~  b
      a
    ?~  a
      b
    ?:  (vor n.a n.b)
      ?:  =(n.b n.a)
        [n.b $(a l.a, b l.b) $(a r.a, b r.b)]
      ?:  (hor n.b n.a)
        $(a [n.a $(a l.a, b [n.b l.b ~]) r.a], b r.b)
      $(a [n.a l.a $(a r.a, b [n.b ~ r.b])], b l.b)
    ?:  =(n.a n.b)
      [n.b $(b l.b, a l.a) $(b r.b, a r.a)]
    ?:  (hor n.a n.b)
      $(b [n.b $(b l.b, a [n.a l.a ~]) r.b], a r.a)
    $(b [n.b l.b $(b r.b, a [n.a ~ r.a])], a l.a)
  ::
  +-  wyt                                               ::  size of set
    |-  ^-  @
    ?~(a 0 +((add $(a l.a) $(a r.a))))
  --
::                                                      ::
::::  2i: map logic                                     ::
  ::                                                    ::
  ::
++  by                                                  ::  map engine
  ~/  %by
  |_  a/(tree (pair))
  +-  all                                               ::  logical AND
    ~/  %all
    |*  b/$-(* ?)
    |-  ^-  ?
    ?~  a
      &
    ?&((b q.n.a) $(a l.a) $(a r.a))
  ::
  +-  any                                               ::  logical OR
    ~/  %any
    |*  b/$-(* ?)
    |-  ^-  ?
    ?~  a
      |
    ?|((b q.n.a) $(a l.a) $(a r.a))
  ::
  +-  apt                                               ::  map invariant
    |-  ^-  ?
    ?~  a
      &
    ?&  ?~(l.a & ?&((vor p.n.a p.n.l.a) (gor p.n.l.a p.n.a) $(a l.a)))
        ?~(r.a & ?&((vor p.n.a p.n.r.a) (gor p.n.a p.n.r.a) $(a l.a)))
    ==
  +-  bif                                               ::  splits a by b
    ~/  %bif
    |*  {b/* c/*}
    ^+  [l=a r=a]
    =<  [+< +>]
    |-  ^+  a
    ?~  a
      [[b c] ~ ~]
    ?:  =(b p.n.a)
      ?:  =(c q.n.a)
        a
      [[b c] l.a r.a]
    ?:  (gor b p.n.a)
      =+  d=$(a l.a)
      ?>  ?=(^ d)
      [n.d l.d [n.a r.d r.a]]
    =+  d=$(a r.a)
    ?>  ?=(^ d)
    [n.d [n.a l.a l.d] r.d]
  ::
  +-  del                                               ::  delete at key b
    ~/  %del
    |*  b/*
    |-  ^+  a
    ?~  a
      ~
    ?.  =(b p.n.a)
      ?:  (gor b p.n.a)
        [n.a $(a l.a) r.a]
      [n.a l.a $(a r.a)]
    |-  ^-  {$?($~ _a)}
    ?~  l.a  r.a
    ?~  r.a  l.a
    ?:  (vor p.n.l.a p.n.r.a)
      [n.l.a l.l.a $(l.a r.l.a)]
    [n.r.a $(r.a l.r.a) r.r.a]
  ::
  +-  dif                                               ::  difference
    ~/  %dif
    |*  b/_a
    |-  ^+  a
    ?~  b
      a
    =+  c=(bif n.b)
    ?>  ?=(^ c)
    =+  d=$(a l.c, b l.b)
    =+  e=$(a r.c, b r.b)
    |-  ^-  {$?($~ _a)}
    ?~  d  e
    ?~  e  d
    ?:  (vor p.n.d p.n.e)
      [n.d l.d $(d r.d)]
    [n.e $(e l.e) r.e]
  ::
  +-  dig                                               ::  axis of b key
    |=  b/*
    =+  c=1
    |-  ^-  (unit @)
    ?~  a  ~
    ?:  =(b p.n.a)  [~ u=(peg c 2)]
    ?:  (gor b p.n.a)
      $(a l.a, c (peg c 6))
    $(a r.a, c (peg c 7))
  ::
  +-  gas                                               ::  concatenate
    ~/  %gas
    |*  b/(list {p/* q/*})
    =>  .(b `(list _?>(?=(^ a) n.a))`b)
    |-  ^+  a
    ?~  b
      a
    $(b t.b, a (put p.i.b q.i.b))
  ::
  +-  gaf                                               ::  concat, fail on dup
    ~/  %gaf
    |=  b/(list _?>(?=(^ a) n.a))
    |-  ^+  a
    ?~  b
      a
    ~_  leaf+"duplicate-key"
    ?<  (has p.i.b)
    $(b t.b, a (put p.i.b q.i.b))
  ::
  +-  get                                               ::  grab value by key
    ~/  %get
    |=  b/*
    ^-  {$@($~ {$~ u/_?>(?=(^ a) q.n.a)})}
    ?~  a
      ~
    ?:  =(b p.n.a)
      [~ u=q.n.a]
    ?:  (gor b p.n.a)
      $(a l.a)
    $(a r.a)
  ::
  +-  got
    |*  b/*
    (need (get b))
  ::
  +-  has                                               ::  key existence check
    ~/  %has
    |*  b/*
    !=(~ (get b))
  ::
  +-  int                                               ::  intersection
    ~/  %int
    |*  b/_a
    |-  ^+  a
    ?~  b
      ~
    ?~  a
      ~
    ?:  (vor p.n.a p.n.b)
      ?:  =(p.n.b p.n.a)
        [n.b $(a l.a, b l.b) $(a r.a, b r.b)]
      ?:  (gor p.n.b p.n.a)
        %-  uni(a $(a l.a, b [n.b l.b ~]))  $(b r.b)
      %-  uni(a $(a r.a, b [n.b ~ r.b]))  $(b l.b)
    ?:  =(p.n.a p.n.b)
      [n.b $(b l.b, a l.a) $(b r.b, a r.a)]
    ?:  (gor p.n.a p.n.b)
      %-  uni(a $(b l.b, a [n.a l.a ~]))  $(a r.a)
    %-  uni(a $(b r.b, a [n.a ~ r.a]))  $(a l.a)
  ::
  +-  mar                                               ::  add with validation
    |*  {b/_?>(?=(^ a) p.n.a) c/(unit _?>(?=(^ a) q.n.a))}
    ?~  c
      (del b)
    (put b u.c)
  ::
  +-  put                                               ::  adds key-value pair
    ~/  %put
    |*  {b/* c/*}
    |-  ^+  a
    ?~  a
      [[b c] ~ ~]
    ?:  =(b p.n.a)
      ?:  =(c q.n.a)
        a
      [[b c] l.a r.a]
    ?:  (gor b p.n.a)
      =+  d=$(a l.a)
      ?>  ?=(^ d)
      ?:  (vor p.n.a p.n.d)
        [n.a d r.a]
      [n.d l.d [n.a r.d r.a]]
    =+  d=$(a r.a)
    ?>  ?=(^ d)
    ?:  (vor p.n.a p.n.d)
      [n.a l.a d]
    [n.d [n.a l.a l.d] r.d]
  ::
  +-  rep                                               ::  replace by product
    |*  b/_|=({* *} +<+)
    |-
    ?~  a  +<+.b
    $(a r.a, +<+.b $(a l.a, +<+.b (b n.a +<+.b)))
  ::
  +-  rib                                               ::  transform + product
    |*  {b/* c/$-(* *)}
    |-  ^+  [b a]
    ?~  a  [b ~]
    =+  d=(c n.a b)
    =.  n.a  +.d
    =+  e=$(a l.a, b -.d)
    =+  f=$(a r.a, b -.e)
    [-.f [n.a +.e +.f]]
  ::
  +-  run                                               ::  apply gate to values
    |*  b/$-(* *)
    |-
    ?~  a  a
    [n=[p=p.n.a q=(b q.n.a)] l=$(a l.a) r=$(a r.a)]
  ::
  +-  rut                                               ::  apply gate to nodes
    |*  b/gate
    |-
    ?~  a  a
    [n=[p=p.n.a q=(b p.n.a q.n.a)] l=$(a l.a) r=$(a r.a)]
  ::
  +-  tap                                               ::  listify pairs
    ~/  %tap
    |=  b/(list _?>(?=(^ a) n.a))
    ^+  b
    ?~  a
      b
    $(a r.a, b [n.a $(a l.a)])
  ::
  +-  uni                                               ::  union, merge
    ~/  %uni
    |*  b/_a
    |-  ^+  a
    ?~  b
      a
    ?~  a
      b
    ?:  (vor p.n.a p.n.b)
      ?:  =(p.n.b p.n.a)
        [n.b $(a l.a, b l.b) $(a r.a, b r.b)]
      ?:  (gor p.n.b p.n.a)
        $(a [n.a $(a l.a, b [n.b l.b ~]) r.a], b r.b)
      $(a [n.a l.a $(a r.a, b [n.b ~ r.b])], b l.b)
    ?:  =(p.n.a p.n.b)
      [n.b $(b l.b, a l.a) $(b r.b, a r.a)]
    ?:  (gor p.n.a p.n.b)
      $(b [n.b $(b l.b, a [n.a l.a ~]) r.b], a r.a)
    $(b [n.b l.b $(b r.b, a [n.a ~ r.a])], a l.a)
  ::
  +-  urn                                               ::  apply gate to nodes
    |*  b/$-({* *} *)
    |-
    ?~  a  ~
    [n=[p=p.n.a q=(b p.n.a q.n.a)] l=$(a l.a) r=$(a r.a)]
  ::
  +-  wyt                                               ::  depth of map
    |-  ^-  @
    ?~(a 0 +((add $(a l.a) $(a r.a))))
  ::
  +-  key                                               ::  set of keys
    |-  ^-  (set _?>(?=(^ a) p.n.a))
    ?~  a  ~
    [n=p.n.a l=$(a l.a) r=$(a r.a)]
  ::
  +-  val                                               ::  list of vals
    =|  b/(list _?>(?=(^ a) q.n.a))
    |-  ^+  b
    ?~  a   b
    $(a r.a, b [q.n.a $(a l.a)])
  --
::                                                      ::
::::  2j: jar and jug logic                             ::
  ::                                                    ::
  ::
++  ja                                                  ::  jar engine
  |_  a/(tree (pair * (list)))
  +-  get                                               ::  gets list by key
    |*  b/*
    =+  c=(~(get by a) b)
    ?~(c ~ u.c)
  ::
  +-  add                                               ::  adds key-list pair
    |*  {b/* c/*}
    =+  d=(get b)
    (~(put by a) b [c d])
  --
++  ju                                                  ::  jug engine
  |_  a/(tree (pair * (tree)))
  +-  del                                               ::  del key-set pair
    |*  {b/* c/*}
    ^+  a
    =+  d=(get b)
    =+  e=(~(del in d) c)
    ?~  e
      (~(del by a) b)
    (~(put by a) b e)
  ::
  +-  gas                                               ::  concatenate
    |*  b/(list {p/* q/*})
    =>  .(b `(list _?>(?=({{* ^} ^} a) [p=p q=n.q]:n.a))`b)
    |-  ^+  a
    ?~  b
      a
    $(b t.b, a (put p.i.b q.i.b))
  ::
  +-  get                                               ::  gets set by key
    |*  b/*
    =+  c=(~(get by a) b)
    ?~(c ~ u.c)
  ::
  +-  has                                               ::  existence check
    |*  {b/* c/*}
    ^-  ?
    (~(has in (get b)) c)
  ::
  +-  put                                               ::  add key-set pair
    |*  {b/* c/*}
    ^+  a
    =+  d=(get b)
    (~(put by a) b (~(put in d) c))
  --
::                                                      ::
::::  2k: queue logic                                   ::
  ::                                                    ::
  ::
++  to                                                  ::  queue engine
  |_  a/(tree)
  +-  bal
    |-  ^+  a
    ?~  a  ~
    ?.  |(?=($~ l.a) (vor n.a n.l.a))
      $(a [n.l.a l.l.a $(a [n.a r.l.a r.a])])
    ?.  |(?=($~ r.a) (vor n.a n.r.a))
      $(a [n.r.a $(a [n.a l.a l.r.a]) r.r.a])
    a
  ::
  +-  dep                                               ::  max depth of queue
    |-  ^-  @
    ?~  a  0
    +((max $(a l.a) $(a r.a)))
  ::
  +-  gas                                               ::  insert list to que
    |=  b/(list _?>(?=(^ a) n.a))
    |-  ^+  a
    ?~(b a $(b t.b, a (put i.b)))
  ::
  +-  get                                               ::  head-rest pair
    |-  ^+  ?>(?=(^ a) [p=n.a q=*(tree _n.a)])
    ?~  a
      !!
    ?~  r.a
      [n.a l.a]
    =+  b=$(a r.a)
    :-  p.b
    ?:  |(?=($~ q.b) (vor n.a n.q.b))
      [n.a l.a q.b]
    [n.q.b [n.a l.a l.q.b] r.q.b]
  ::
  +-  nip                                               ::  remove root
    |-  ^+  a
    ?~  a  ~
    ?~  l.a  r.a
    ?~  r.a  l.a
    ?:  (vor n.l.a n.r.a)
      [n.l.a l.l.a $(l.a r.l.a)]
    [n.r.a $(r.a l.r.a) r.r.a]
  ::
  +-  nap                                               ::  removes head
    ?>  ?=(^ a)
    ?:  =(~ l.a)  r.a
    =+  b=get(a l.a)
    bal(a ^+(a [p.b q.b r.a]))
  ::
  +-  put                                               ::  insert new tail
    |*  b/*
    |-  ^+  a
    ?~  a
      [b ~ ~]
    bal(a a(l $(a l.a)))
  ::
  +-  tap                                               ::  adds list to end
    |=  b/(list _?>(?=(^ a) n.a))
    =+  0                                               ::  hack for jet match
    ^+  b
    ?~  a
      b
    $(a r.a, b [n.a $(a l.a)])
  ::
  +-  top                                               ::  produces head
    |-  ^-  (unit _?>(?=(^ a) n.a))
    ?~  a  ~
    ?~(r.a [~ n.a] $(a r.a))
  --
::                                                      ::
::::  2l: container from container                      ::
  ::                                                    ::
  ::
++  malt                                                ::  map from list
  |*  a/(list) 
  (molt `(list {p/_-<.a q/_->.a})`a)
::
++  molt                                                ::  map from pair list
  |*  a/(list (pair))
  (~(gas by `(tree {p/_p.i.-.a q/_q.i.-.a})`~) a)
::
++  silt                                                ::  set from list
  |*  a/(list)
  =+  b=*(tree _?>(?=(^ a) i.a))
  (~(gas in b) a)
::                                                      ::
::::  2m: container from noun                           ::
  ::                                                    ::
  ::
++  ly                                                  ::  list from raw noun
  |*  a/*
  ^+((homo (limo a)) a)
::
++  my                                                  ::  map from raw noun
  |*  a/* 
  (malt ^+((homo (limo a)) a))
::
++  sy                                                  ::  set from raw noun
  |*  a/*
  (silt ^+((homo (limo a)) a))
::                                                      ::
::::  2n: functional hacks                              ::
  ::                                                    ::
  ::
++  aftr  |*(a/$-(* *) |*(b/$-(* *) (pair b a)))        ::  pair after
++  cork  |*({a/_|=(* **) b/gate} (corl b a))           ::  compose forward
++  corl                                                ::  compose backwards
  |*  {a/gate b/_|=(* **)}
  =<  +:|.((a (b)))      ::  span check
  |*  c/_+<.b
  (a (b c))
::
++  cury                                                ::  curry left
  |*  {a/_|=(^ **) b/*}
  |*  c/_+<+.a
  (a b c)
::
++  curr                                                ::  curry right
  |*  {a/_|=(^ **) c/*}     
  |*  b/_+<+.a
  (a b c)
::
++  fore  |*(a/$-(* *) |*(b/$-(* *) (pair a b)))        ::  pair before
++  hard                                                ::  force remold
  |*  han/$-(* *)
  |=  fud/*  ^-  han
  ~_  leaf+"hard"
  =+  gol=(han fud)
  ?>(=(gol fud) gol)
::
::
++  head  |*(^ ,:+<-)                                   ::  get head
++  same  |*(* +<)                                      ::  identity
++  soft                                                ::  maybe remold
  |*  han/$-(* *)
  |=  fud/*  ^-  (unit han)
  =+  gol=(han fud)
  ?.(=(gol fud) ~ [~ gol])
::
++  tail  |*(^ ,:+<+)                                   ::  get tail
++  test  |=(^ =(+<- +<+))                              ::  equality
::
::                                                      ::
::::  2o: normalizing containers                        ::
  ::                                                    ::
  ::
++  jar  |*({a/mold b/mold} (map a (list b)))           ::  map of lists
++  jug  |*({a/mold b/mold} (map a (set b)))            ::  map of sets
++  map  |*  {a/mold b/mold}                            ::  table
         $@($~ {n/{p/a q/b} l/(map a b) r/(map a b)})   ::
++  nap  |*  a/mold                                     ::  unified map
         $@($~ {n/a l/(set a) r/(set a)})               ::
++  qeu  |*  a/mold                                     ::  queue
         $@($~ {n/a l/(qeu a) r/(qeu a)})               ::
++  set  |*  a/mold                                     ::  set
         $@($~ {n/a l/(set a) r/(set a)})               ::
::
::::  2p: serialization                                 ::
  ::                                                    ::
  ::
++  cue                                                 ::  unpack
  ~/  %cue
  |=  a/@
  ^-  *
  =+  b=0
  =+  m=`(map @ *)`~
  =<  q
  |-  ^-  {p/@ q/* r/(map @ *)}
  ?:  =(0 (cut 0 [b 1] a))
    =+  c=(rub +(b) a)
    [+(p.c) q.c (~(put by m) b q.c)]
  =+  c=(add 2 b)
  ?:  =(0 (cut 0 [+(b) 1] a))
    =+  u=$(b c)
    =+  v=$(b (add p.u c), m r.u)
    =+  w=[q.u q.v]
    [(add 2 (add p.u p.v)) w (~(put by r.v) b w)]
  =+  d=(rub c a)
  [(add 2 p.d) (need (~(get by m) q.d)) m]
::
++  jam                                                 ::  pack
  ~/  %jam
  |=  a/*
  ^-  @
  =+  b=0
  =+  m=`(map * @)`~
  =<  q
  |-  ^-  {p/@ q/@ r/(map * @)}
  =+  c=(~(get by m) a)
  ?~  c
    =>  .(m (~(put by m) a b))
    ?:  ?=(@ a)
      =+  d=(mat a)
      [(add 1 p.d) (lsh 0 1 q.d) m]
    =>  .(b (add 2 b))
    =+  d=$(a -.a)
    =+  e=$(a +.a, b (add b p.d), m r.d)
    [(add 2 (add p.d p.e)) (mix 1 (lsh 0 2 (cat 0 q.d q.e))) r.e]
  ?:  ?&(?=(@ a) (lte (met 0 a) (met 0 u.c)))
    =+  d=(mat a)
    [(add 1 p.d) (lsh 0 1 q.d) m]
  =+  d=(mat u.c)
  [(add 2 p.d) (mix 3 (lsh 0 2 q.d)) m]
::
++  mat                                                 ::  length-encode
  ~/  %mat
  |=  a/@
  ^-  {p/@ q/@}
  ?:  =(0 a)
    [1 1]
  =+  b=(met 0 a)
  =+  c=(met 0 b)
  :-  (add (add c c) b)
  (cat 0 (bex c) (mix (end 0 (dec c) b) (lsh 0 (dec c) a)))
::
++  rub                                                 ::  length-decode
  ~/  %rub
  |=  {a/@ b/@}
  ^-  {p/@ q/@}
  =+  ^=  c
      =+  [c=0 m=(met 0 b)]
      |-  ?<  (gth c m)
      ?.  =(0 (cut 0 [(add a c) 1] b))
        c
      $(c +(c))
  ?:  =(0 c)
    [1 0]
  =+  d=(add a +(c))
  =+  e=(add (bex (dec c)) (cut 0 [d (dec c)] b))
  [(add (add c c) e) (cut 0 [(add d (dec c)) e] b)]
::
::::  2q: molds and mold builders                       ::
  ::                                                    ::
  ::
++  char  @t                                            ::  UTF8 byte
++  cord  @t                                            ::  UTF8, LSB first
++  date  {{a/? y/@ud} m/@ud t/tarp}                    ::  parsed date
++  knot  @ta                                           ::  ASCII text
++  tang  (list tank)                                   ::  bottom-first error
++  tank  $%  {$leaf p/tape}                            ::  printing formats
              $:  $palm                                 ::  backstep list
                  p/{p/tape q/tape r/tape s/tape}       ::
                  q/(list tank)                         ::
              ==                                        ::
              $:  $rose                                 ::  flat list
                  p/{p/tape q/tape r/tape}              ::  mid open close
                  q/(list tank)                         ::
              ==                                        ::
          ==                                            ::
++  tanq                                                ::  tomorrow's tank   
          $?  {$~ p/(list tanq)}                        ::  list of printables
              {$~ $~ p/tape}                            ::  simple string
              (pair @tas tanq)                          ::  captioned
          ==                                            ::
++  tape  (list @tD)                                    ::  UTF8 string as list
++  tarp  {d/@ud h/@ud m/@ud s/@ud f/(list @ux)}        ::  parsed time
++  term  @tas                                          ::  ascii symbol
++  wain  (list cord)                                   ::  text lines
++  wall  (list tape)                                   ::  text lines
--  =>
::                                                      ::
::::  3: layer three                                    ::
  ::                                                    ::
  ::    3a: signed and modular ints                     ::
  ::    3b: floating point                              ::
  ::    3c: urbit time                                  ::
  ::    3d: SHA hash family                             ::
  ::    3e: AES encryption                              ::
  ::    3f: scrambling                                  ::
  ::    3g: molds and mold builders                     ::
  ::                                                    ::
~%  %tri  +  ~
|%
::
::::  3a: signed and modular ints                       ::
  ::                                                    ::
  ::
++  egcd                                                ::  schneier's egcd
  |=  {a/@ b/@}
  =+  si
  =+  [c=(sun a) d=(sun b)]
  =+  [u=[c=(sun 1) d=--0] v=[c=--0 d=(sun 1)]]
  |-  ^-  {d/@ u/@s v/@s}
  ?:  =(--0 c)
    [(abs d) d.u d.v]
  ::  ?>  ?&  =(c (sum (pro (sun a) c.u) (pro (sun b) c.v)))
  ::          =(d (sum (pro (sun a) d.u) (pro (sun b) d.v)))
  ::      ==
  =+  q=(fra d c)
  %=  $
    c  (dif d (pro q c))
    d  c
    u  [(dif d.u (pro q c.u)) c.u]
    v  [(dif d.v (pro q c.v)) c.v]
  ==
::
++  fo                                                  ::  modulo prime
  |_  a/@
  ++  dif
    |=  {b/@ c/@}
    (sit (sub (add a b) (sit c)))
  ::
  ++  exp
    |=  {b/@ c/@}
    ?:  =(0 b)
      1
    =+  d=$(b (rsh 0 1 b))
    =+  e=(pro d d)
    ?:(=(0 (end 0 1 b)) e (pro c e))
  ::
  ++  fra
    |=  {b/@ c/@}
    (pro b (inv c))
  ::
  ++  inv
    |=  b/@
    =+  c=(dul:si u:(egcd b a) a)
    c
  ::
  ++  pro
    |=  {b/@ c/@}
    (sit (mul b c))
  ::
  ++  sit
    |=  b/@
    (mod b a)
  ::
  ++  sum
    |=  {b/@ c/@}
    (sit (add b c))
  --
::
++  si                                                  ::  signed integer
  |%
  ++  abs  |=(a/@s (add (end 0 1 a) (rsh 0 1 a)))       ::  absolute value
  ++  dif  |=  {a/@s b/@s}                              ::  subtraction
           (sum a (new !(syn b) (abs b)))
  ++  dul  |=  {a/@s b/@}                               ::  modulus
           =+(c=(old a) ?:(-.c (mod +.c b) (sub b +.c)))
  ++  fra  |=  {a/@s b/@s}                              ::  divide
           (new =(0 (mix (syn a) (syn b))) (div (abs a) (abs b)))
  ++  new  |=  {a/? b/@}                                ::  [sign value] to @s
           `@s`?:(a (mul 2 b) ?:(=(0 b) 0 +((mul 2 (dec b)))))
  ++  old  |=(a/@s [(syn a) (abs a)])                   ::  [sign value]
  ++  pro  |=  {a/@s b/@s}                              ::  multiplication
           (new =(0 (mix (syn a) (syn b))) (mul (abs a) (abs b)))
  ++  rem  |=({a/@s b/@s} (dif a (pro b (fra a b))))    ::  remainder
  ++  sum  |=  {a/@s b/@s}                              ::  addition
           =+  [c=(old a) d=(old b)]
           ?:  -.c
             ?:  -.d
               (new & (add +.c +.d))
             ?:  (gte +.c +.d)
               (new & (sub +.c +.d))
             (new | (sub +.d +.c))
           ?:  -.d
             ?:  (gte +.c +.d)
               (new | (sub +.c +.d))
             (new & (sub +.d +.c))
           (new | (add +.c +.d))
  ++  sun  |=(a/@u (mul 2 a))                           ::  @u to @s
  ++  syn  |=(a/@s =(0 (end 0 1 a)))                    ::  sign test
  ++  cmp  |=  {a/@s b/@s}                              ::  compare
           ^-  @s
           ?:  =(a b)
             --0
           ?:  (syn a)
             ?:  (syn b)
               ?:  (gth a b)
                 --1
               -1
             --1
          ?:  (syn b)
            -1
          ?:  (gth a b)
            -1
          --1
  --
::                                                      ::
::::  3b: floating point                                ::
  ::                                                    ::
  ::
++  fn  ::  float, infinity, or NaN
        ::  s=sign, e=exponent, a=arithmetic form
        ::  (-1)^s * a * 2^e
        $%  {$f s/? e/@s a/@u}
            {$i s/?}
            {$n $~}
        ==
::
++  dn  ::  decimal float, infinity, or NaN
        ::  (-1)^s * a * 10^e
        $%  {$d s/? e/@s a/@u}
            {$i s/?}
            {$n $~}
        ==
::
++  rn  ::  parsed decimal float
        ::
        $%  {$d a/? b/{c/@ {d/@ e/@} f/? i/@}}
            {$i a/?}
            {$n $~}
        == 
::
++  fl                                                  ::  arb. precision fp
  =+  ^-  {{p/@u v/@s w/@u} r/$?($n $u $d $z $a) d/$?($d $f $i)}
    [[113 -16.494 32.765] %n %d]
  ::  p=precision:     number of bits in arithmetic form; must be at least 2
  ::  v=min exponent:  minimum value of e
  ::  w=width:         max - min value of e, 0 is fixed point
  ::  r=rounding mode: nearest (ties to even), up, down, to zero, away from zero
  ::  d=behavior:      return denormals, flush denormals to zero,
  ::                   infinite exponent range
  =>
    ~%  %cofl  +>  ~
    ::  internal functions; mostly operating on {e/@s a/@u}, in other words
    ::  positive numbers. many of these have undefined behavior if a=0.
    |%
    ++  rou
      |=  {a/{e/@s a/@u}}  ^-  fn  (rau a &)
    ::
    ++  rau
      |=  {a/{e/@s a/@u} t/?}  ^-  fn
      ?-  r
        $z  (lug %fl a t)  $d  (lug %fl a t)
        $a  (lug %ce a t)  $u  (lug %ce a t)
        $n  (lug %ne a t)
      ==
    ::
    ++  add                                             ::  add; exact if e
      |=  {a/{e/@s a/@u} b/{e/@s a/@u} e/?}  ^-  fn
      =+  q=(dif:si e.a e.b)
      |-  ?.  (syn:si q)  $(b a, a b, q +(q))           ::  a has larger exp
      ?:  e
        [%f & e.b (^add (lsh 0 (abs:si q) a.a) a.b)]
      =+  [ma=(met 0 a.a) mb=(met 0 a.b)]
      =+  ^=  w  %+  dif:si  e.a  %-  sun:si            ::  expanded exp of a
        ?:  (gth prc ma)  (^sub prc ma)  0
      =+  ^=  x  %+  sum:si  e.b  (sun:si mb)           ::  highest exp for b
      ?:  =((cmp:si w x) --1)                           ::  don't need to add
        ?-  r
          $z  (lug %fl a &)  $d  (lug %fl a &)
          $a  (lug %lg a &)  $u  (lug %lg a &)
          $n  (lug %na a &)
        ==
      (rou [e.b (^add (lsh 0 (abs:si q) a.a) a.b)])
    ::
    ++  sub                                             ::  subtract; exact if e
      |=  {a/{e/@s a/@u} b/{e/@s a/@u} e/?}  ^-  fn
      =+  q=(dif:si e.a e.b)
      |-  ?.  (syn:si q)
        (fli $(b a, a b, q +(q), r swr))
      =+  [ma=(met 0 a.a) mb=(met 0 a.b)]
      =+  ^=  w  %+  dif:si  e.a  %-  sun:si
        ?:  (gth prc ma)  (^sub prc ma)  0
      =+  ^=  x  %+  sum:si  e.b  (sun:si mb)
      ?:  &(!e =((cmp:si w x) --1))
        ?-  r
          $z  (lug %sm a &)  $d  (lug %sm a &)
          $a  (lug %ce a &)  $u  (lug %ce a &)
          $n  (lug %nt a &)
        ==
      =+  j=(lsh 0 (abs:si q) a.a)
      |-  ?.  (gte j a.b)
        (fli $(a.b j, j a.b, r swr))
      =+  i=(^sub j a.b)
      ?~  i  [%f & zer]
      ?:  e  [%f & e.b i]  (rou [e.b i])
    ::
    ++  mul                                             ::  multiply
      |=  {a/{e/@s a/@u} b/{e/@s a/@u}}  ^-  fn
      (rou (sum:si e.a e.b) (^mul a.a a.b))
    ::
    ++  div                                             ::  divide
      |=  {a/{e/@s a/@u} b/{e/@s a/@u}}  ^-  fn
      =+  [ma=(met 0 a.a) mb=(met 0 a.b)]
      =+  v=(dif:si (sun:si ma) (sun:si +((^add mb prc))))
      =.  a  ?:  (syn:si v)  a
      a(e (sum:si v e.a), a (lsh 0 (abs:si v) a.a))
      =+  [j=(dif:si e.a e.b) q=(dvr a.a a.b)]
      (rau [j p.q] =(q.q 0))
    ::
    ++  sqt                                             ::  square root
      |=  {a/{e/@s a/@u}}  ^-  fn
      =.  a
        =+  [w=(met 0 a.a) x=(^mul +(prc) 2)]
        =+  ?:((^lth w x) (^sub x w) 0)
        =+  ?:  =((dis - 1) (dis (abs:si e.a) 1))  -
          (^add - 1)
        a(e (dif:si e.a (sun:si -)), a (lsh 0 - a.a))
      =+  [y=(^sqt a.a) z=(fra:si e.a --2)]
      (rau [z p.y] =(q.y 0))
    ::
    ++  lth                                             ::  less-than
      |=  {a/{e/@s a/@u} b/{e/@s a/@u}}  ^-  ?
      ?:  =(e.a e.b)  (^lth a.a a.b)
      =+  c=(cmp:si (ibl a) (ibl b))
      ?:  =(c -1)  &  ?:  =(c --1)  |
      ?:  =((cmp:si e.a e.b) -1)
        (^lth (rsh 0 (abs:si (dif:si e.a e.b)) a.a) a.b)
      (^lth (lsh 0 (abs:si (dif:si e.a e.b)) a.a) a.b)
    ::
    ++  lte                                             ::  less-equals
      |=  {a/{e/@s a/@u} b/{e/@s a/@u}}  ^-  ?
      ?:  =(e.a e.b)  (^lte a.a a.b)
      =+  c=(cmp:si (ibl a) (ibl b))
      ?:  =(c -1)  &  ?:  =(c --1)  |
      ?:  =((cmp:si e.a e.b) -1)
        (^lte a.a (lsh 0 (abs:si (dif:si e.a e.b)) a.b))
      (^lte (lsh 0 (abs:si (dif:si e.a e.b)) a.a) a.b)
    ::
    ++  equ                                             ::  equals
      |=  {a/{e/@s a/@u} b/{e/@s a/@u}}  ^-  ?
      ?.  =((ibl a) (ibl b))  |
      ?:  =((cmp:si e.a e.b) -1)
        =((lsh 0 (abs:si (dif:si e.a e.b)) a.b) a.a)
      =((lsh 0 (abs:si (dif:si e.a e.b)) a.a) a.b)
    ::
    ::  integer binary logarithm: 2^ibl(a) <= |a| < 2^(ibl(a)+1)
    ++  ibl
      |=  {a/{e/@s a/@u}}  ^-  @s
      (sum:si (sun:si (dec (met 0 a.a))) e.a)
    ::
    ::  change to a representation where a.a is odd
    ::  every fn has a unique representation of this kind
    ++  uni
      |=  {a/{e/@s a/@u}}
      |-  ?:  =((end 0 1 a.a) 1)  a
      $(a.a (rsh 0 1 a.a), e.a (sum:si e.a --1))
    ::
    ::  expands to either full precision or to denormalized
    ++  xpd
      |=  {a/{e/@s a/@u}}
      =+  ma=(met 0 a.a)
      ?:  (gte ma prc)  a
      =+  ?:  =(den %i)  (^sub prc ma)
          =+  ^=  q
            =+  w=(dif:si e.a emn)
            ?:  (syn:si w)  (abs:si w)  0
          (min q (^sub prc ma))
      a(e (dif:si e.a (sun:si -)), a (lsh 0 - a.a))
    ::
    ::  central rounding mechanism
    ::  can perform: floor, ceiling, smaller, larger,
    ::               nearest (round ties to: even, away from 0, toward 0)
    ::  s is sticky bit: represents a value less than ulp(a) = 2^(e.a)
    ::
    ++  lug
      ~/  %lug
      |=  {t/$?($fl $ce $sm $lg $ne $na $nt) a/{e/@s a/@u} s/?}  ^-  fn
      ?<  =(a.a 0)
      =-
        ?.  =(den %f)  -                                ::  flush denormals
        ?.  ?=({$f *} -)  -
        ?:  =((met 0 ->+>) prc)  -  [%f & zer]
      ::
      =+  m=(met 0 a.a)
      ?>  |(s (gth m prc))                              ::  require precision
      =+  ^=  q
        =+  ^=  f                                       ::  reduce precision
          ?:  (gth m prc)  (^sub m prc)  0
        =+  ^=  g  %-  abs:si                           ::  enforce min. exp
          ?:  =(den %i)  --0
          ?:  =((cmp:si e.a emn) -1)  (dif:si emn e.a)  --0
        (max f g)
      =^  b  a  :-  (end 0 q a.a)
        a(e (sum:si e.a (sun:si q)), a (rsh 0 q a.a))
      ::
      ?~  a.a
        ?<  =(den %i)
        ?-  t
          $fl  [%f & zer]  
          $sm  [%f & zer]
          $ce  [%f & spd]  
          $lg  [%f & spd]
          $ne  ?:  s  [%f & ?:((^lte b (bex (dec q))) zer spd)]
               [%f & ?:((^lth b (bex (dec q))) zer spd)]
          $nt  ?:  s  [%f & ?:((^lte b (bex (dec q))) zer spd)]
               [%f & ?:((^lth b (bex (dec q))) zer spd)]
          $na  [%f & ?:((^lth b (bex (dec q))) zer spd)]
        ==
      ::
      =.  a  (xpd a)
      ::
      =.  a
        ?-  t
          $fl  a
          $lg  a(a +(a.a))
          $sm  ?.  &(=(b 0) s)  a
               ?:  &(=(e.a emn) !=(den %i))  a(a (dec a.a))
               =+  y=(dec (^mul a.a 2))
               ?.  (^lte (met 0 y) prc)  a(a (dec a.a))
               [(dif:si e.a --1) y]
          $ce  ?:  &(=(b 0) s)  a  a(a +(a.a))
          $ne  ?~  b  a
               =+  y=(bex (dec q))
               ?:  &(=(b y) s)                          ::  round halfs to even
                 ?~  (dis a.a 1)  a  a(a +(a.a))
               ?:  (^lth b y)  a  a(a +(a.a))
          $na  ?~  b  a
               =+  y=(bex (dec q))
               ?:  (^lth b y)  a  a(a +(a.a))
          $nt  ?~  b  a
               =+  y=(bex (dec q))
               ?:  =(b y)  ?:  s  a  a(a +(a.a))
               ?:  (^lth b y)  a  a(a +(a.a))
        ==
      ::
      =.  a  ?.  =((met 0 a.a) +(prc))  a
        a(a (rsh 0 1 a.a), e (sum:si e.a --1))
      ?~  a.a  [%f & zer]
      ::
      ?:  =(den %i)  [%f & a]
      ?:  =((cmp:si emx e.a) -1)  [%i &]  [%f & a]      ::  enforce max. exp
    ::
    ++  drg                                             ::  dragon4;
      ~/  %drg                                          ::  convert to decimal
      |=  {a/{e/@s a/@u}}  ^-  {@s @u}
      ?<  =(a.a 0)
      =.  a  (xpd a)
      =+  r=(lsh 0 ?:((syn:si e.a) (abs:si e.a) 0) a.a)
      =+  s=(lsh 0 ?.((syn:si e.a) (abs:si e.a) 0) 1)
      =+  m=(lsh 0 ?:((syn:si e.a) (abs:si e.a) 0) 1)
      =+  [k=--0 q=(^div (^add s 9) 10)]
      |-  ?:  (^lth r q)
        %=  $
          k  (dif:si k --1)
          r  (^mul r 10)
          m  (^mul m 10)
        ==
      |-  ?:  (gte (^add (^mul r 2) m) (^mul s 2))
        $(s (^mul s 10), k (sum:si k --1))
      =+  [u=0 o=0]
      |-
      =+  v=(dvr (^mul r 10) s)
      =>  %=  .
          k  (dif:si k --1)
          u  p.v
          r  q.v
          m  (^mul m 10)
        ==
      =+  l=(^lth (^mul r 2) m)
      =+  ^=  h
        ?|  (^lth (^mul s 2) m)
            (gth (^mul r 2) (^sub (^mul s 2) m))
        ==
      ?:  &(!l !h)
        $(o (^add (^mul o 10) u))
      =+  q=&(h |(!l (gte (^mul r 2) s)))
      =.  o  (^add (^mul o 10) ?:(q +(u) u))
      [k o]
    ::
    ++  toj                                             ::  round to integer
      |=  {a/{e/@s a/@u}}  ^-  fn
      ?.  =((cmp:si e.a --0) -1)  [%f & a]
      =+  x=(abs:si e.a)
      =+  y=(rsh 0 x a.a)
      ?:  |(=(r %d) =(r %z))  [%f & --0 y]
      =+  z=(end 0 x a.a)
      ?:  |(=(r %u) =(r %a))  [%f & --0 ?~(z y +(y))]
      =+  i=(bex (dec x))
      ?:  &(=(z i) =((dis y 1) 0))  [%f & --0 y]
      ?:  (^lth z i)  [%f & --0 y]  [%f & --0 +(y)]
    ::
    ++  ned                                             ::  require ?=({$f *} a)
      |=  {a/fn}  ^-  {$f s/? e/@s a/@u}
      ?:  ?=({$f *} a)  a
      ~_  leaf+"need-float"
      !!
    ::
    ++  shf                                             ::  a * 2^b; no rounding
      |=  {a/fn b/@s}
      ?:  |(?=({$n *} a) ?=({$i *} a))  a
      a(e (sum:si e.a b))
    ::
    ++  fli                                             ::  flip sign
      |=  {a/fn}  ^-  fn
      ?-(-.a $f a(s !s.a), $i a(s !s.a), $n a)
    ::
    ++  swr  ?+(r r $d %u, $u %d)                       ::  flipped rounding
    ++  prc  ?>((gth p 1) p)                            ::  force >= 2 precision
    ++  den  d                                          ::  denorm+flush+inf exp
    ++  emn  v                                          ::  minimum exponent
    ++  emx  (sum:si emn (sun:si w))                    ::  maximum exponent
    ++  spd  [e=emn a=1]                                ::  smallest denormal
    ++  spn  [e=emn a=(bex (dec prc))]                  ::  smallest normal
    ++  lfn  [e=emx a=(fil 0 prc 1)]                    ::  largest
    ++  lfe  (sum:si emx (sun:si prc))                  ::  2^lfe is > than all
    ++  zer  [e=--0 a=0]
    --
  |%
  ++  rou                                               ::  round
    |=  {a/fn}  ^-  fn
    ?.  ?=({$f *} a)  a
    ?~  a.a  [%f s.a zer]
    ?:  s.a  (^rou +>.a)
    =.(r swr (fli (^rou +>.a)))
  ::
  ++  syn                                               ::  get sign
    |=  {a/fn}  ^-  ?
    ?-(-.a $f s.a, $i s.a, $n &)
  ::
  ++  abs                                               ::  absolute value
    |=  {a/fn}  ^-  fn
    ?:  ?=({$f *} a)  [%f & e.a a.a]
    ?:  ?=({$i *} a)  [%i &]  [%n ~]
  ::
  ++  add                                               ::  add
    |=  {a/fn b/fn}  ^-  fn
    ?:  |(?=({$n *} a) ?=({$n *} b))  [%n ~]
    ?:  |(?=({$i *} a) ?=({$i *} b))
      ?:  &(?=({$i *} a) ?=({$i *} b))
        ?:  =(a b)  a  [%n ~]
      ?:  ?=({$i *} a)  a  b
    ?:  |(=(a.a 0) =(a.b 0))
      ?.  &(=(a.a 0) =(a.b 0))  %-  rou  ?~(a.a b a)
      [%f ?:(=(r %d) &(s.a s.b) |(s.a s.b)) zer]
    %-  |=  {a/fn}
        ?.  ?=({$f *} a)  a
        ?.  =(a.a 0)  a
        [%f !=(r %d) zer]
    ?:  =(s.a s.b)
      ?:  s.a  (^add +>.a +>.b |)
      =.(r swr (fli (^add +>.a +>.b |)))
    ?:  s.a  (^sub +>.a +>.b |)
    (^sub +>.b +>.a |)
  ::
  ++  ead                                               ::  exact add
    |=  {a/fn b/fn}  ^-  fn
    ?:  |(?=({$n *} a) ?=({$n *} b))  [%n ~]
    ?:  |(?=({$i *} a) ?=({$i *} b))
      ?:  &(?=({$i *} a) ?=({$i *} b))
        ?:  =(a b)  a  [%n ~]
      ?:  ?=({$i *} a)  a  b
    ?:  |(=(a.a 0) =(a.b 0))
      ?.  &(=(a.a 0) =(a.b 0))  ?~(a.a b a)
      [%f ?:(=(r %d) &(s.a s.b) |(s.a s.b)) zer]
    %-  |=  {a/fn}
        ?.  ?=({$f *} a)  a
        ?.  =(a.a 0)  a
        [%f !=(r %d) zer]
    ?:  =(s.a s.b)
      ?:  s.a  (^add +>.a +>.b &)
      (fli (^add +>.a +>.b &))
    ?:  s.a  (^sub +>.a +>.b &)
    (^sub +>.b +>.a &)
  ::
  ++  sub                                               ::  subtract
    |=  {a/fn b/fn}  ^-  fn  (add a (fli b))
  ::
  ++  mul                                               ::  multiply
    |=  {a/fn b/fn}  ^-  fn
    ?:  |(?=({$n *} a) ?=({$n *} b))  [%n ~]
    ?:  ?=({$i *} a)
      ?:  ?=({$i *} b)  
        [%i =(s.a s.b)]
      ?:  =(a.b 0)  [%n ~]  [%i =(s.a s.b)]
    ?:  ?=({$i *} b)
      ?:  =(a.a 0)  [%n ~]  [%i =(s.a s.b)]
    ?:  |(=(a.a 0) =(a.b 0))  [%f =(s.a s.b) zer]
    ?:  =(s.a s.b)  (^mul +>.a +>.b)
    =.(r swr (fli (^mul +>.a +>.b)))
  ::
  ++  emu                                               ::  exact multiply
    |=  {a/fn b/fn}  ^-  fn
    ?:  |(?=({$n *} a) ?=({$n *} b))  [%n ~]
    ?:  ?=({$i *} a)
      ?:  ?=({$i *} b)  
        [%i =(s.a s.b)]
      ?:  =(a.b 0)  [%n ~]  [%i =(s.a s.b)]
    ?:  ?=({$i *} b)
      ?:  =(a.a 0)  [%n ~]  [%i =(s.a s.b)]
    ?:  |(=(a.a 0) =(a.b 0))  [%f =(s.a s.b) zer]
    [%f =(s.a s.b) (sum:si e.a e.b) (^^mul a.a a.b)]
  ::
  ++  div                                               ::  divide
    |=  {a/fn b/fn}  ^-  fn
    ?:  |(?=({$n *} a) ?=({$n *} b))  [%n ~]
    ?:  ?=({$i *} a)
      ?:  ?=({$i *} b)  [%n ~]  [%i =(s.a s.b)]
    ?:  ?=({$i *} b)  [%f =(s.a s.b) zer]
    ?:  =(a.a 0)  ?:  =(a.b 0)  [%n ~]  [%f =(s.a s.b) zer]
    ?:  =(a.b 0)  [%i =(s.a s.b)]
    ?:  =(s.a s.b)  (^div +>.a +>.b)
    =.(r swr (fli (^div +>.a +>.b)))
  ::
  ++  fma                                               ::  fused multiply-add
    |=  {a/fn b/fn c/fn}  ^-  fn                        ::  (a * b) + c
    (add (emu a b) c)
  ::
  ++  sqt                                               ::  square root
    |=  {a/fn}  ^-  fn
    ?:  ?=({$n *} a)  [%n ~]
    ?:  ?=({$i *} a)  ?:(s.a a [%n ~])
    ?~  a.a  [%f s.a zer]
    ?:  s.a  (^sqt +>.a)  [%n ~]
  ::
  ++  inv                                               ::  inverse
    |=  {a/fn}  ^-  fn
    (div [%f & --0 1] a)
  ::
  ++  sun                                               ::  uns integer to float
    |=  {a/@u}  ^-  fn
    (rou [%f & --0 a])
  ::
  ++  san                                               ::  sgn integer to float
    |=  {a/@s}  ^-  fn
    =+  b=(old:si a)
    (rou [%f -.b --0 +.b])
  ::
  ::  comparisons return ~ in the event of a NaN
  ++  lth                                               ::  less-than
    |=  {a/fn b/fn}  ^-  (unit ?)
    ?:  |(?=({$n *} a) ?=({$n *} b))  ~  :-  ~
    ?:  =(a b)  |
    ?:  ?=({$i *} a)  !s.a  ?:  ?=({$i *} b)  s.b
    ?:  |(=(a.a 0) =(a.b 0))
      ?:  &(=(a.a 0) =(a.b 0))  |
      ?:  =(a.a 0)  s.b  !s.a
    ?:  !=(s.a s.b)  s.b
    ?:  s.a  (^lth +>.a +>.b)  (^lth +>.b +>.a)
  ::
  ++  lte                                               ::  less-equal
    |=  {a/fn b/fn}  ^-  (unit ?)
    ?:  |(?=({$n *} a) ?=({$n *} b))  ~  :-  ~
    ?:  =(a b)  &
    ?:  ?=({$i *} a)  !s.a  ?:  ?=({$i *} b)  s.b
    ?:  |(=(a.a 0) =(a.b 0))
      ?:  &(=(a.a 0) =(a.b 0))  &
      ?:  =(a.a 0)  s.b  !s.a
    ?:  !=(s.a s.b)  s.b
    ?:  s.a  (^lte +>.a +>.b)  (^lte +>.b +>.a)
  ::
  ++  equ                                               ::  equal
    |=  {a/fn b/fn}  ^-  (unit ?)
    ?:  |(?=({$n *} a) ?=({$n *} b))  ~  :-  ~
    ?:  =(a b)  &
    ?:  |(?=({$i *} a) ?=({$i *} b))  |
    ?:  |(=(a.a 0) =(a.b 0))
      ?:  &(=(a.a 0) =(a.b 0))  &  |
    ?:  |(=(e.a e.b) !=(s.a s.b))  |
    (^equ +>.a +>.b)
  ::
  ++  gte                                               ::  greater-equal
    |=  {a/fn b/fn}  ^-  (unit ?)  (lte b a)
  ::
  ++  gth                                               ::  greater-than
    |=  {a/fn b/fn}  ^-  (unit ?)  (lth b a)
  ::
  ++  drg                                               ::  float to decimal
    |=  {a/fn}  ^-  dn
    ?:  ?=({$n *} a)  [%n ~]
    ?:  ?=({$i *} a)  [%i s.a]
    ?~  a.a  [%d s.a --0 0]
    [%d s.a (^drg +>.a)]
  ::
  ++  grd                                               ::  decimal to float
    |=  {a/dn}  ^-  fn
    ?:  ?=({$n *} a)  [%n ~]
    ?:  ?=({$i *} a)  [%i s.a]
    =>  .(r %n)
    =+  q=(abs:si e.a)
    ?:  (syn:si e.a)
      (mul [%f s.a --0 a.a] [%f & e.a (pow 5 q)])
    (div [%f s.a --0 a.a] [%f & (sun:si q) (pow 5 q)])
  ::
  ++  toi                                               ::  round to integer @s
    |=  {a/fn}  ^-  (unit @s)
    =+  b=(toj a)
    ?.  ?=({$f *} b)  ~  :-  ~
    =+  c=(^^mul (bex (abs:si e.b)) a.b)
    (new:si s.b c)
  ::
  ++  toj                                               ::  round to integer fn
    |=  {a/fn}  ^-  fn
    ?.  ?=({$f *} a)  a
    ?~  a.a  [%f s.a zer]
    ?:  s.a  (^toj +>.a)
    =.(r swr (fli (^toj +>.a)))
  --
::
++  ff                                                  ::  ieee 754 format fp
  |_  {{w/@u p/@u b/@s} r/$?($n $u $d $z $a)}
  ::  this core has no use outside of the functionality
  ::  provided to ++rd, ++rs, ++rq, and ++rh
  ::
  ::  w=width:         bits in exponent field
  ::  p=precision:     bits in fraction field
  ::  w=bias:          added to exponent when storing
  ::  r=rounding mode: same as in ++fl
  ::
  ++  sb  (bex (^add w p))                              ::  sign bit
  ++  me  (dif:si (dif:si --1 b) (sun:si p))            ::  minimum exponent
  ::
  ++  pa
    %*(. fl p +(p), v me, w (^sub (bex w) 3), d %d, r r)
  ::
  ++  sea                                               ::  @r to fn
    |=  {a/@r}  ^-  fn
    =+  [f=(cut 0 [0 p] a) e=(cut 0 [p w] a)]
    =+  s=(sig a)
    ?:  =(e 0)
      ?:  =(f 0)  [%f s --0 0]  [%f s me f]
    ?:  =(e (fil 0 w 1))
      ?:  =(f 0)  [%i s]  [%n ~]
    =+  q=:(sum:si (sun:si e) me -1)
    =+  r=(^add f (bex p))
    [%f s q r]
  ::
  ++  bit  |=  {a/fn}  (bif (rou:pa a))                 ::  fn to @r w+ rounding
  ::
  ++  bif                                               ::  fn to @r no rounding
    |=  {a/fn}  ^-  @r
    ?:  ?=({$i *} a)
      =+  q=(lsh 0 p (fil 0 w 1))
      ?:  s.a  q  (^add q sb)
    ?:  ?=({$n *} a)  (lsh 0 (dec p) (fil 0 +(w) 1))
    ?~  a.a  ?:  s.a  `@r`0  sb
    =+  ma=(met 0 a.a)
    ?.  =(ma +(p))
      ?>  =(e.a me)
      ?>  (^lth ma +(p))
      ?:  s.a  `@r`a.a  (^add a.a sb)
    =+  q=(sum:si (dif:si e.a me) --1)
    =+  r=(^add (lsh 0 p (abs:si q)) (end 0 p a.a))
    ?:  s.a  r  (^add r sb)
  ::
  ++  sig                                               ::  get sign
    |=  {a/@r}  ^-  ?
    =(0 (cut 0 [(^add p w) 1] a))
  ::
  ++  exp                                               ::  get exponent
    |=  {a/@r}  ^-  @s
    (dif:si (sun:si (cut 0 [p w] a)) b)
  ::
  ++  add                                               ::  add
    |=  {a/@r b/@r}
    (bif (add:pa (sea a) (sea b)))
  ::
  ++  sub                                               ::  subtract
    |=  {a/@r b/@r}
    (bif (sub:pa (sea a) (sea b)))
  ::
  ++  mul                                               ::  multiply
    |=  {a/@r b/@r}
    (bif (mul:pa (sea a) (sea b)))
  ::
  ++  div                                               ::  divide
    |=  {a/@r b/@r}
    (bif (div:pa (sea a) (sea b)))
  ::
  ++  fma                                               ::  fused multiply-add
    |=  {a/@r b/@r c/@r}
    (bif (fma:pa (sea a) (sea b) (sea c)))
  ::
  ++  sqt                                               ::  square root
    |=  {a/@r}
    (bif (sqt:pa (sea a)))
  ::
  ++  lth                                               ::  less-than
    |=  {a/@r b/@r}  (fall (lth:pa (sea a) (sea b)) |)
  ++  lte                                               ::  less-equals
    |=  {a/@r b/@r}  (fall (lte:pa (sea a) (sea b)) |)
  ++  equ                                               ::  equals
    |=  {a/@r b/@r}  (fall (equ:pa (sea a) (sea b)) |)
  ++  gte                                               ::  greater-equals
    |=  {a/@r b/@r}  (fall (gte:pa (sea a) (sea b)) |)
  ++  gth                                               ::  greater-than
    |=  {a/@r b/@r}  (fall (gth:pa (sea a) (sea b)) |)
  ++  sun                                               ::  uns integer to @r
    |=  {a/@u}  (bit [%f & --0 a])
  ++  san                                               ::  signed integer to @r
    |=  {a/@s}  (bit [%f (syn:si a) --0 (abs:si a)])
  ++  toi                                               ::  round to integer
    |=  {a/@r}  (toi:pa (sea a))
  ++  drg                                               ::  @r to decimal float
    |=  {a/@r}  (drg:pa (sea a))
  ++  grd                                               ::  decimal float to @r
    |=  {a/dn}  (bif (grd:pa a))
  --
::
++  rlyd  |=  a/@rd  ^-  dn  (drg:rd a)                 ::  prep @rd for print
++  rlys  |=  a/@rs  ^-  dn  (drg:rs a)                 ::  prep @rs for print
++  rlyh  |=  a/@rh  ^-  dn  (drg:rh a)                 ::  prep @rh for print
++  rlyq  |=  a/@rq  ^-  dn  (drg:rq a)                 ::  prep @rq for print
++  ryld  |=  a/dn  ^-  @rd  (grd:rd a)                 ::  finish parsing @rd
++  ryls  |=  a/dn  ^-  @rs  (grd:rs a)                 ::  finish parsing @rs
++  rylh  |=  a/dn  ^-  @rh  (grd:rh a)                 ::  finish parsing @rh
++  rylq  |=  a/dn  ^-  @rq  (grd:rq a)                 ::  finish parsing @rq
::
++  rd                                                  ::  double precision fp
  ~%  %rd  +>  ~
  |_  r/$?($n $u $d $z)
  ::  round to nearest, round up, round down, round to zero
  ::
  ++  ma
    %*(. ff w 11, p 52, b --1.023, r r)
  ::
  ++  sea                                               ::  @rd to fn
    |=  {a/@rd}  (sea:ma a)
  ::
  ++  bit                                               ::  fn to @rd
    |=  {a/fn}  ^-  @rd  (bit:ma a)
  ::
  ++  add  ~/  %add                                     ::  add
    |=  {a/@rd b/@rd}  ^-  @rd  
    ~_  leaf+"rd-fail"
    (add:ma a b)
  ::
  ++  sub  ~/  %sub                                     ::  subtract
    |=  {a/@rd b/@rd}  ^-  @rd  
    ~_  leaf+"rd-fail"
    (sub:ma a b)
  ::
  ++  mul  ~/  %mul                                     ::  multiply
    |=  {a/@rd b/@rd}  ^-  @rd  
    ~_  leaf+"rd-fail"
    (mul:ma a b)
  ::
  ++  div  ~/  %div                                     ::  divide
    |=  {a/@rd b/@rd}  ^-  @rd  
    ~_  leaf+"rd-fail"
    (div:ma a b)
  ::
  ++  fma  ~/  %fma                                     ::  fused multiply-add
    |=  {a/@rd b/@rd c/@rd}  ^-  @rd  
    ~_  leaf+"rd-fail"
    (fma:ma a b c)
  ::
  ++  sqt  ~/  %sqt                                     ::  square root
    |=  {a/@rd}  ^-  @rd  ~_  leaf+"rd-fail"
    (sqt:ma a)
  ::
  ++  lth  ~/  %lth                                     ::  less-than
    |=  {a/@rd b/@rd}  
    ~_  leaf+"rd-fail"
    (lth:ma a b)
  ::
  ++  lte  ~/  %lte                                     ::  less-equals
    |=  {a/@rd b/@rd}  
    ~_  leaf+"rd-fail"
    (lte:ma a b)
  ::
  ++  equ  ~/  %equ                                     ::  equals
    |=  {a/@rd b/@rd}  
    ~_  leaf+"rd-fail"
    (equ:ma a b)
  ::
  ++  gte  ~/  %gte                                     ::  greater-equals
    |=  {a/@rd b/@rd}  
    ~_  leaf+"rd-fail"
    (gte:ma a b)
  ::
  ++  gth  ~/  %gth                                     ::  greater-than
    |=  {a/@rd b/@rd}  
    ~_  leaf+"rd-fail"
    (gth:ma a b)
  ::
  ++  sun  |=  {a/@u}  ^-  @rd  (sun:ma a)              ::  uns integer to @rd
  ++  san  |=  {a/@s}  ^-  @rd  (san:ma a)              ::  sgn integer to @rd
  ++  sig  |=  {a/@rd}  ^-  ?  (sig:ma a)               ::  get sign
  ++  exp  |=  {a/@rd}  ^-  @s  (exp:ma a)              ::  get exponent
  ++  toi  |=  {a/@rd}  ^-  (unit @s)  (toi:ma a)       ::  round to integer
  ++  drg  |=  {a/@rd}  ^-  dn  (drg:ma a)              ::  @rd to decimal float
  ++  grd  |=  {a/dn}  ^-  @rd  (grd:ma a)              ::  decimal float to @rd
  --
::
++  rs                                                  ::  single precision fp
  ~%  %rs  +>  ~
  |_  r/$?($n $u $d $z)
  ::  round to nearest, round up, round down, round to zero
  ::
  ++  ma
    %*(. ff w 8, p 23, b --127, r r)
  ::
  ++  sea                                               ::  @rs to fn
    |=  {a/@rs}  (sea:ma a)
  ::
  ++  bit                                               ::  fn to @rs
    |=  {a/fn}  ^-  @rs  (bit:ma a)
  ::
  ++  add  ~/  %add                                     ::  add
    |=  {a/@rs b/@rs}  ^-  @rs  
    ~_  leaf+"rs-fail"
    (add:ma a b)
  ::
  ++  sub  ~/  %sub                                     ::  subtract
    |=  {a/@rs b/@rs}  ^-  @rs  
    ~_  leaf+"rs-fail"
    (sub:ma a b)
  ::
  ++  mul  ~/  %mul                                     ::  multiply
    |=  {a/@rs b/@rs}  ^-  @rs  
    ~_  leaf+"rs-fail"
    (mul:ma a b)
  ::
  ++  div  ~/  %div                                     ::  divide
    |=  {a/@rs b/@rs}  ^-  @rs  
    ~_  leaf+"rs-fail"
    (div:ma a b)
  ::
  ++  fma  ~/  %fma                                     ::  fused multiply-add
    |=  {a/@rs b/@rs c/@rs}  ^-  @rs  
    ~_  leaf+"rs-fail"
    (fma:ma a b c)
  ::
  ++  sqt  ~/  %sqt                                     ::  square root
    |=  {a/@rs}  ^-  @rs  
    ~_  leaf+"rs-fail"
    (sqt:ma a)
  ::
  ++  lth  ~/  %lth                                     ::  less-than
    |=  {a/@rs b/@rs}  
    ~_  leaf+"rs-fail"
    (lth:ma a b)
  ::
  ++  lte  ~/  %lte                                     ::  less-equals
    |=  {a/@rs b/@rs}  
    ~_  leaf+"rs-fail"
    (lte:ma a b)
  ::
  ++  equ  ~/  %equ                                     ::  equals
    |=  {a/@rs b/@rs}  
    ~_  leaf+"rs-fail"
    (equ:ma a b)
  ::
  ++  gte  ~/  %gte                                     ::  greater-equals
    |=  {a/@rs b/@rs}  
    ~_  leaf+"rs-fail"
    (gte:ma a b)
  ::
  ++  gth  ~/  %gth                                     ::  greater-than
    |=  {a/@rs b/@rs}  
    ~_  leaf+"rs-fail"
    (gth:ma a b)
  ::
  ++  sun  |=  {a/@u}  ^-  @rs  (sun:ma a)              ::  uns integer to @rs
  ++  san  |=  {a/@s}  ^-  @rs  (san:ma a)              ::  sgn integer to @rs
  ++  sig  |=  {a/@rs}  ^-  ?  (sig:ma a)               ::  get sign
  ++  exp  |=  {a/@rs}  ^-  @s  (exp:ma a)              ::  get exponent
  ++  toi  |=  {a/@rs}  ^-  (unit @s)  (toi:ma a)       ::  round to integer
  ++  drg  |=  {a/@rs}  ^-  dn  (drg:ma a)              ::  @rs to decimal float
  ++  grd  |=  {a/dn}  ^-  @rs  (grd:ma a)              ::  decimal float to @rs
  --
::
++  rq                                                  ::  quad precision fp
  ~%  %rq  +>  ~
  |_  r/$?($n $u $d $z)
  ::  round to nearest, round up, round down, round to zero
  ::
  ++  ma
    %*(. ff w 15, p 112, b --16.383, r r)
  ::
  ++  sea                                               ::  @rq to fn
    |=  {a/@rq}  (sea:ma a)
  ::
  ++  bit                                               ::  fn to @rq
    |=  {a/fn}  ^-  @rq  (bit:ma a)
  ::
  ++  add  ~/  %add                                     ::  add
    |=  {a/@rq b/@rq}  ^-  @rq  
    ~_  leaf+"rq-fail"
    (add:ma a b)
  ::
  ++  sub  ~/  %sub                                     ::  subtract
    |=  {a/@rq b/@rq}  ^-  @rq  
    ~_  leaf+"rq-fail"
    (sub:ma a b)
  ::
  ++  mul  ~/  %mul                                     ::  multiply
    |=  {a/@rq b/@rq}  ^-  @rq  
    ~_  leaf+"rq-fail"
    (mul:ma a b)
  ::
  ++  div  ~/  %div                                     ::  divide
    |=  {a/@rq b/@rq}  ^-  @rq  
    ~_  leaf+"rq-fail"
    (div:ma a b)
  ::
  ++  fma  ~/  %fma                                     ::  fused multiply-add
    |=  {a/@rq b/@rq c/@rq}  ^-  @rq  
    ~_  leaf+"rq-fail"
    (fma:ma a b c)
  ::
  ++  sqt  ~/  %sqt                                     ::  square root
    |=  {a/@rq}  ^-  @rq  
    ~_  leaf+"rq-fail"
    (sqt:ma a)
  ::
  ++  lth  ~/  %lth                                     ::  less-than
    |=  {a/@rq b/@rq}  
    ~_  leaf+"rq-fail"
    (lth:ma a b)
  ::
  ++  lte  ~/  %lte                                     ::  less-equals
    |=  {a/@rq b/@rq}  
    ~_  leaf+"rq-fail"
    (lte:ma a b)
  ::
  ++  equ  ~/  %equ                                     ::  equals
    |=  {a/@rq b/@rq}  
    ~_  leaf+"rq-fail"
    (equ:ma a b)
  ::
  ++  gte  ~/  %gte                                     ::  greater-equals
    |=  {a/@rq b/@rq}  
    ~_  leaf+"rq-fail"
    (gte:ma a b)
  ::
  ++  gth  ~/  %gth                                     ::  greater-than
    |=  {a/@rq b/@rq}  
    ~_  leaf+"rq-fail"
    (gth:ma a b)
  ::
  ++  sun  |=  {a/@u}  ^-  @rq  (sun:ma a)              ::  uns integer to @rq
  ++  san  |=  {a/@s}  ^-  @rq  (san:ma a)              ::  sgn integer to @rq
  ++  sig  |=  {a/@rq}  ^-  ?  (sig:ma a)               ::  get sign
  ++  exp  |=  {a/@rq}  ^-  @s  (exp:ma a)              ::  get exponent
  ++  toi  |=  {a/@rq}  ^-  (unit @s)  (toi:ma a)       ::  round to integer
  ++  drg  |=  {a/@rq}  ^-  dn  (drg:ma a)              ::  @rq to decimal float
  ++  grd  |=  {a/dn}  ^-  @rq  (grd:ma a)              ::  decimal float to @rq
  --
::
++  rh                                                  ::  half precision fp
  |_  r/$?($n $u $d $z)
  ::  round to nearest, round up, round down, round to zero
  ::
  ++  ma
    %*(. ff w 5, p 10, b --15, r r)
  ::
  ++  sea                                               ::  @rh to fn
    |=  {a/@rh}  (sea:ma a)
  ::
  ++  bit                                               ::  fn to @rh
    |=  {a/fn}  ^-  @rh  (bit:ma a)
  ::
  ++  tos                                               ::  @rh to @rs
    |=  {a/@rh}  (bit:rs (sea a))
  ::
  ++  fos                                               ::  @rs to @rh
    |=  {a/@rs}  (bit (sea:rs a))
  ::
  ++  lth  ~/  %lth                                     ::  less-than
    |=  {a/@rh b/@rh}  
    ~_  leaf+"rh-fail"
    (lth:ma a b)
  ::
  ++  lte  ~/  %lte                                     ::  less-equals
    |=  {a/@rh b/@rh}  
    ~_  leaf+"rh-fail"
    (lte:ma a b)
  ::
  ++  equ  ~/  %equ                                     ::  equals
    |=  {a/@rh b/@rh}  
    ~_  leaf+"rh-fail"
    (equ:ma a b)
  ::
  ++  gte  ~/  %gte                                     ::  greater-equals
    |=  {a/@rh b/@rh}  
    ~_  leaf+"rh-fail"
    (gte:ma a b)
  ::
  ++  gth  ~/  %gth                                     ::  greater-than
    |=  {a/@rh b/@rh}  
    ~_  leaf+"rh-fail"
    (gth:ma a b)
  ::
  ++  sun  |=  {a/@u}  ^-  @rh  (sun:ma a)              ::  uns integer to @rh
  ++  san  |=  {a/@s}  ^-  @rh  (san:ma a)              ::  sgn integer to @rh
  ++  sig  |=  {a/@rh}  ^-  ?  (sig:ma a)               ::  get sign
  ++  exp  |=  {a/@rh}  ^-  @s  (exp:ma a)              ::  get exponent
  ++  toi  |=  {a/@rh}  ^-  (unit @s)  (toi:ma a)       ::  round to integer
  ++  drg  |=  {a/@rh}  ^-  dn  (drg:ma a)              ::  @rh to decimal float
  ++  grd  |=  {a/dn}  ^-  @rh  (grd:ma a)              ::  decimal float to @rh
  --
::    3c: urbit time                                    ::
::::                                                    ::
  ::  year, yore, yell, yule, yall, yawn, yelp, yo      ::
  ::
++  year                                                ::  date to @d
  |=  det/date
  ^-  @da
  =+  ^=  yer
      ?:  a.det
        (add 292.277.024.400 y.det)
      (sub 292.277.024.400 (dec y.det))
  =+  day=(yawn yer m.det d.t.det)
  (yule day h.t.det m.t.det s.t.det f.t.det)
::
++  yore                                                ::  @d to date
  |=  now/@da
  ^-  date
  =+  rip=(yell now)
  =+  ger=(yall d.rip)
  :-  ?:  (gth y.ger 292.277.024.400)
        [a=& y=(sub y.ger 292.277.024.400)]
      [a=| y=+((sub 292.277.024.400 y.ger))]
  [m.ger d.ger h.rip m.rip s.rip f.rip]
::
++  yell                                                ::  tarp from @d
  |=  now/@d
  ^-  tarp
  =+  sec=(rsh 6 1 now)
  =+  ^=  fan
      =+  [muc=4 raw=(end 6 1 now)]
      |-  ^-  (list @ux)
      ?:  |(=(0 raw) =(0 muc))
        ~
      =>  .(muc (dec muc))
      [(cut 4 [muc 1] raw) $(raw (end 4 muc raw))]
  =+  day=(div sec day:yo)
  =>  .(sec (mod sec day:yo))
  =+  hor=(div sec hor:yo)
  =>  .(sec (mod sec hor:yo))
  =+  mit=(div sec mit:yo)
  =>  .(sec (mod sec mit:yo))
  [day hor mit sec fan]
::
++  yule                                                ::  time atom
  |=  rip/tarp
  ^-  @d
  =+  ^=  sec  ;:  add
                 (mul d.rip day:yo)
                 (mul h.rip hor:yo)
                 (mul m.rip mit:yo)
                 s.rip
               ==
  =+  ^=  fac  =+  muc=4
               |-  ^-  @
               ?~  f.rip
                 0
               =>  .(muc (dec muc))
               (add (lsh 4 muc i.f.rip) $(f.rip t.f.rip))
  (con (lsh 6 1 sec) fac)
::
++  yall                                                ::  day / to day of year
  |=  day/@ud
  ^-  {y/@ud m/@ud d/@ud}
  =+  [era=0 cet=0 lep=*?]
  =>  .(era (div day era:yo), day (mod day era:yo))
  =>  ^+  .
      ?:  (lth day +(cet:yo))
        .(lep &, cet 0)
      =>  .(lep |, cet 1, day (sub day +(cet:yo)))
      .(cet (add cet (div day cet:yo)), day (mod day cet:yo))
  =+  yer=(add (mul 400 era) (mul 100 cet))
  |-  ^-  {y/@ud m/@ud d/@ud}
  =+  dis=?:(lep 366 365)
  ?.  (lth day dis)
    =+  ner=+(yer)
    $(yer ner, day (sub day dis), lep =(0 (end 0 2 ner)))
  |-  ^-  {y/@ud m/@ud d/@ud}
  =+  [mot=0 cah=?:(lep moy:yo moh:yo)]
  |-  ^-  {y/@ud m/@ud d/@ud}
  =+  zis=(snag mot cah)
  ?:  (lth day zis)
    [yer +(mot) +(day)]
  $(mot +(mot), day (sub day zis))
::
++  yawn                                                ::  days since Jesus
  |=  {yer/@ud mot/@ud day/@ud}
  ^-  @ud
  =>  .(mot (dec mot), day (dec day))
  =>  ^+  .
      %=    .
          day
        =+  cah=?:((yelp yer) moy:yo moh:yo)
        |-  ^-  @ud
        ?:  =(0 mot)
          day
        $(mot (dec mot), cah (slag 1 cah), day (add day (snag 0 cah)))
      ==
  |-  ^-  @ud
  ?.  =(0 (mod yer 4))
    =+  ney=(dec yer)
    $(yer ney, day (add day ?:((yelp ney) 366 365)))
  ?.  =(0 (mod yer 100))
    =+  nef=(sub yer 4)
    $(yer nef, day (add day ?:((yelp nef) 1.461 1.460)))
  ?.  =(0 (mod yer 400))
    =+  nec=(sub yer 100)
    $(yer nec, day (add day ?:((yelp nec) 36.525 36.524)))
  (add day (mul (div yer 400) (add 1 (mul 4 36.524))))
::
++  yelp                                                ::  leap year
  |=  yer/@ud  ^-  ?
  &(=(0 (mod yer 4)) |(!=(0 (mod yer 100)) =(0 (mod yer 400))))
::
++  yo                                                  ::  time constants
  |%  ++  cet  36.524                 ::  (add 24 (mul 100 365))
      ++  day  86.400                 ::  (mul 24 hor)
      ++  era  146.097                ::  (add 1 (mul 4 cet))
      ++  hor  3.600                  ::  (mul 60 mit)
      ++  jes  106.751.991.084.417    ::  (mul 730.692.561 era)
      ++  mit  60
      ++  moh  `(list @ud)`[31 28 31 30 31 30 31 31 30 31 30 31 ~]
      ++  moy  `(list @ud)`[31 29 31 30 31 30 31 31 30 31 30 31 ~]
      ++  qad  126.144.001            ::  (add 1 (mul 4 yer))
      ++  yer  31.536.000             ::  (mul 365 day)
  --
::                                                      ::
::::  3d: SHA hash family                               ::
  ::                                                    ::
  ::
++  shad  |=(ruz/@ (shax (shax ruz)))                   ::  double sha-256
++  shaf                                                ::  half sha-256
  |=  {sal/@ ruz/@}
  =+  haz=(shas sal ruz)
  (mix (end 7 1 haz) (rsh 7 1 haz))
::
++  sham                                                ::  128bit noun hash
  |=  yux/*  ^-  @uvH  ^-  @
  ?@  yux
    (shaf %mash yux)
  (shaf %sham (jam yux))
::
++  shas                                                ::  salted hash
  |=  {sal/@ ruz/@}
  (shax (mix sal (shax ruz)))
::
++  shax                                                ::  sha-256
  ~/  %shax
  |=  ruz/@  ^-  @
  (shay [(met 3 ruz) ruz])
::
++  shay                                                ::  sha-256 with length
  ~/  %shay
  |=  {len/@u ruz/@}  ^-  @
  =>  .(ruz (cut 3 [0 len] ruz))
  =+  [few==>(fe .(a 5)) wac=|=({a/@ b/@} (cut 5 [a 1] b))]
  =+  [sum=sum.few ror=ror.few net=net.few inv=inv.few]
  =+  ral=(lsh 0 3 len)
  =+  ^=  ful
      %+  can  0
      :~  [ral ruz]
          [8 128]
          [(mod (sub 960 (mod (add 8 ral) 512)) 512) 0]
          [64 (~(net fe 6) ral)]
      ==
  =+  lex=(met 9 ful)
  =+  ^=  kbx  0xc671.78f2.bef9.a3f7.a450.6ceb.90be.fffa.
                 8cc7.0208.84c8.7814.78a5.636f.748f.82ee.
                 682e.6ff3.5b9c.ca4f.4ed8.aa4a.391c.0cb3.
                 34b0.bcb5.2748.774c.1e37.6c08.19a4.c116.
                 106a.a070.f40e.3585.d699.0624.d192.e819.
                 c76c.51a3.c24b.8b70.a81a.664b.a2bf.e8a1.
                 9272.2c85.81c2.c92e.766a.0abb.650a.7354.
                 5338.0d13.4d2c.6dfc.2e1b.2138.27b7.0a85.
                 1429.2967.06ca.6351.d5a7.9147.c6e0.0bf3.
                 bf59.7fc7.b003.27c8.a831.c66d.983e.5152.
                 76f9.88da.5cb0.a9dc.4a74.84aa.2de9.2c6f.
                 240c.a1cc.0fc1.9dc6.efbe.4786.e49b.69c1.
                 c19b.f174.9bdc.06a7.80de.b1fe.72be.5d74.
                 550c.7dc3.2431.85be.1283.5b01.d807.aa98.
                 ab1c.5ed5.923f.82a4.59f1.11f1.3956.c25b.
                 e9b5.dba5.b5c0.fbcf.7137.4491.428a.2f98
  =+  ^=  hax  0x5be0.cd19.1f83.d9ab.9b05.688c.510e.527f.
                 a54f.f53a.3c6e.f372.bb67.ae85.6a09.e667
  =+  i=0
  |-  ^-  @
  ?:  =(i lex)
    (rep 5 (turn (rip 5 hax) net))
  =+  ^=  wox
      =+  dux=(cut 9 [i 1] ful)
      =+  wox=(rep 5 (turn (rip 5 dux) net))
      =+  j=16
      |-  ^-  @
      ?:  =(64 j)
        wox
      =+  :*  l=(wac (sub j 15) wox)
              m=(wac (sub j 2) wox)
              n=(wac (sub j 16) wox)
              o=(wac (sub j 7) wox)
          ==
      =+  x=:(mix (ror 0 7 l) (ror 0 18 l) (rsh 0 3 l))
      =+  y=:(mix (ror 0 17 m) (ror 0 19 m) (rsh 0 10 m))
      =+  z=:(sum n x o y)
      $(wox (con (lsh 5 j z) wox), j +(j))
  =+  j=0
  =+  :*  a=(wac 0 hax)
          b=(wac 1 hax)
          c=(wac 2 hax)
          d=(wac 3 hax)
          e=(wac 4 hax)
          f=(wac 5 hax)
          g=(wac 6 hax)
          h=(wac 7 hax)
      ==
  |-  ^-  @
  ?:  =(64 j)
    %=  ^$
      i  +(i)
      hax  %+  rep  5
           :~  (sum a (wac 0 hax))
               (sum b (wac 1 hax))
               (sum c (wac 2 hax))
               (sum d (wac 3 hax))
               (sum e (wac 4 hax))
               (sum f (wac 5 hax))
               (sum g (wac 6 hax))
               (sum h (wac 7 hax))
           ==
    ==
  =+  l=:(mix (ror 0 2 a) (ror 0 13 a) (ror 0 22 a))    ::  s0
  =+  m=:(mix (dis a b) (dis a c) (dis b c))            ::  maj
  =+  n=(sum l m)                                       ::  t2
  =+  o=:(mix (ror 0 6 e) (ror 0 11 e) (ror 0 25 e))    ::  s1
  =+  p=(mix (dis e f) (dis (inv e) g))                 ::  ch
  =+  q=:(sum h o p (wac j kbx) (wac j wox))            ::  t1
  $(j +(j), a (sum q n), b a, c b, d c, e (sum d q), f e, g f, h g)
::
++  shaw                                                ::  hash to nbits
  |=  {sal/@ len/@ ruz/@}
  (~(raw og (shas sal (mix len ruz))) len)
::
++  shaz                                                ::  sha-512
  |=  ruz/@  ^-  @
  (shal [(met 3 ruz) ruz])
::
++  shal                                                ::  sha-512 with length
  ~/  %shal
  |=  {len/@ ruz/@}  ^-  @
  =>  .(ruz (cut 3 [0 len] ruz))
  =+  [few==>(fe .(a 6)) wac=|=({a/@ b/@} (cut 6 [a 1] b))]
  =+  [sum=sum.few ror=ror.few net=net.few inv=inv.few]
  =+  ral=(lsh 0 3 len)
  =+  ^=  ful
      %+  can  0
      :~  [ral ruz]
          [8 128]
          [(mod (sub 1.920 (mod (add 8 ral) 1.024)) 1.024) 0]
          [128 (~(net fe 7) ral)]
      ==
  =+  lex=(met 10 ful)
  =+  ^=  kbx  0x6c44.198c.4a47.5817.5fcb.6fab.3ad6.faec.
                 597f.299c.fc65.7e2a.4cc5.d4be.cb3e.42b6.
                 431d.67c4.9c10.0d4c.3c9e.be0a.15c9.bebc.
                 32ca.ab7b.40c7.2493.28db.77f5.2304.7d84.
                 1b71.0b35.131c.471b.113f.9804.bef9.0dae.
                 0a63.7dc5.a2c8.98a6.06f0.67aa.7217.6fba.
                 f57d.4f7f.ee6e.d178.eada.7dd6.cde0.eb1e.
                 d186.b8c7.21c0.c207.ca27.3ece.ea26.619c.
                 c671.78f2.e372.532b.bef9.a3f7.b2c6.7915.
                 a450.6ceb.de82.bde9.90be.fffa.2363.1e28.
                 8cc7.0208.1a64.39ec.84c8.7814.a1f0.ab72.
                 78a5.636f.4317.2f60.748f.82ee.5def.b2fc.
                 682e.6ff3.d6b2.b8a3.5b9c.ca4f.7763.e373.
                 4ed8.aa4a.e341.8acb.391c.0cb3.c5c9.5a63.
                 34b0.bcb5.e19b.48a8.2748.774c.df8e.eb99.
                 1e37.6c08.5141.ab53.19a4.c116.b8d2.d0c8.
                 106a.a070.32bb.d1b8.f40e.3585.5771.202a.
                 d699.0624.5565.a910.d192.e819.d6ef.5218.
                 c76c.51a3.0654.be30.c24b.8b70.d0f8.9791.
                 a81a.664b.bc42.3001.a2bf.e8a1.4cf1.0364.
                 9272.2c85.1482.353b.81c2.c92e.47ed.aee6.
                 766a.0abb.3c77.b2a8.650a.7354.8baf.63de.
                 5338.0d13.9d95.b3df.4d2c.6dfc.5ac4.2aed.
                 2e1b.2138.5c26.c926.27b7.0a85.46d2.2ffc.
                 1429.2967.0a0e.6e70.06ca.6351.e003.826f.
                 d5a7.9147.930a.a725.c6e0.0bf3.3da8.8fc2.
                 bf59.7fc7.beef.0ee4.b003.27c8.98fb.213f.
                 a831.c66d.2db4.3210.983e.5152.ee66.dfab.
                 76f9.88da.8311.53b5.5cb0.a9dc.bd41.fbd4.
                 4a74.84aa.6ea6.e483.2de9.2c6f.592b.0275.
                 240c.a1cc.77ac.9c65.0fc1.9dc6.8b8c.d5b5.
                 efbe.4786.384f.25e3.e49b.69c1.9ef1.4ad2.
                 c19b.f174.cf69.2694.9bdc.06a7.25c7.1235.
                 80de.b1fe.3b16.96b1.72be.5d74.f27b.896f.
                 550c.7dc3.d5ff.b4e2.2431.85be.4ee4.b28c.
                 1283.5b01.4570.6fbe.d807.aa98.a303.0242.
                 ab1c.5ed5.da6d.8118.923f.82a4.af19.4f9b.
                 59f1.11f1.b605.d019.3956.c25b.f348.b538.
                 e9b5.dba5.8189.dbbc.b5c0.fbcf.ec4d.3b2f.
                 7137.4491.23ef.65cd.428a.2f98.d728.ae22
  =+  ^=  hax  0x5be0.cd19.137e.2179.1f83.d9ab.fb41.bd6b.
                 9b05.688c.2b3e.6c1f.510e.527f.ade6.82d1.
                 a54f.f53a.5f1d.36f1.3c6e.f372.fe94.f82b.
                 bb67.ae85.84ca.a73b.6a09.e667.f3bc.c908
  =+  i=0
  |-  ^-  @
  ?:  =(i lex)
    (rep 6 (turn (rip 6 hax) net))
  =+  ^=  wox
      =+  dux=(cut 10 [i 1] ful)
      =+  wox=(rep 6 (turn (rip 6 dux) net))
      =+  j=16
      |-  ^-  @
      ?:  =(80 j)
        wox
      =+  :*  l=(wac (sub j 15) wox)
              m=(wac (sub j 2) wox)
              n=(wac (sub j 16) wox)
              o=(wac (sub j 7) wox)
          ==
      =+  x=:(mix (ror 0 1 l) (ror 0 8 l) (rsh 0 7 l))
      =+  y=:(mix (ror 0 19 m) (ror 0 61 m) (rsh 0 6 m))
      =+  z=:(sum n x o y)
      $(wox (con (lsh 6 j z) wox), j +(j))
  =+  j=0
  =+  :*  a=(wac 0 hax)
          b=(wac 1 hax)
          c=(wac 2 hax)
          d=(wac 3 hax)
          e=(wac 4 hax)
          f=(wac 5 hax)
          g=(wac 6 hax)
          h=(wac 7 hax)
      ==
  |-  ^-  @
  ?:  =(80 j)
    %=  ^$
      i  +(i)
      hax  %+  rep  6
           :~  (sum a (wac 0 hax))
               (sum b (wac 1 hax))
               (sum c (wac 2 hax))
               (sum d (wac 3 hax))
               (sum e (wac 4 hax))
               (sum f (wac 5 hax))
               (sum g (wac 6 hax))
               (sum h (wac 7 hax))
           ==
    ==
  =+  l=:(mix (ror 0 28 a) (ror 0 34 a) (ror 0 39 a))   ::  S0
  =+  m=:(mix (dis a b) (dis a c) (dis b c))            ::  maj
  =+  n=(sum l m)                                       ::  t2
  =+  o=:(mix (ror 0 14 e) (ror 0 18 e) (ror 0 41 e))   ::  S1
  =+  p=(mix (dis e f) (dis (inv e) g))                 ::  ch
  =+  q=:(sum h o p (wac j kbx) (wac j wox))            ::  t1
  $(j +(j), a (sum q n), b a, c b, d c, e (sum d q), f e, g f, h g)
::
++  shan                                                ::  sha-1 (deprecated)
  |=  ruz/@
  =+  [few==>(fe .(a 5)) wac=|=({a/@ b/@} (cut 5 [a 1] b))]
  =+  [sum=sum.few ror=ror.few rol=rol.few net=net.few inv=inv.few]
  =+  ral=(lsh 0 3 (met 3 ruz))
  =+  ^=  ful
      %+  can  0
      :~  [ral ruz]
          [8 128]
          [(mod (sub 960 (mod (add 8 ral) 512)) 512) 0]
          [64 (~(net fe 6) ral)]
      ==
  =+  lex=(met 9 ful)
  =+  kbx=0xca62.c1d6.8f1b.bcdc.6ed9.eba1.5a82.7999
  =+  hax=0xc3d2.e1f0.1032.5476.98ba.dcfe.efcd.ab89.6745.2301
  =+  i=0
  |-
  ?:  =(i lex)
    (rep 5 (flop (rip 5 hax)))
  =+  ^=  wox
      =+  dux=(cut 9 [i 1] ful)
      =+  wox=(rep 5 (turn (rip 5 dux) net))
      =+  j=16
      |-  ^-  @
      ?:  =(80 j)
        wox
      =+  :*  l=(wac (sub j 3) wox)
              m=(wac (sub j 8) wox)
              n=(wac (sub j 14) wox)
              o=(wac (sub j 16) wox)
          ==
      =+  z=(rol 0 1 :(mix l m n o))
      $(wox (con (lsh 5 j z) wox), j +(j))
  =+  j=0
  =+  :*  a=(wac 0 hax)
          b=(wac 1 hax)
          c=(wac 2 hax)
          d=(wac 3 hax)
          e=(wac 4 hax)
      ==
  |-  ^-  @
  ?:  =(80 j)
    %=  ^$
      i  +(i)
      hax  %+  rep  5
           :~
               (sum a (wac 0 hax))
               (sum b (wac 1 hax))
               (sum c (wac 2 hax))
               (sum d (wac 3 hax))
               (sum e (wac 4 hax))
           ==
    ==
  =+  fx=(con (dis b c) (dis (not 5 1 b) d))
  =+  fy=:(mix b c d)
  =+  fz=:(con (dis b c) (dis b d) (dis c d))
  =+  ^=  tem
      ?:  &((gte j 0) (lte j 19))
        :(sum (rol 0 5 a) fx e (wac 0 kbx) (wac j wox))
      ?:  &((gte j 20) (lte j 39))
        :(sum (rol 0 5 a) fy e (wac 1 kbx) (wac j wox))
      ?:  &((gte j 40) (lte j 59))
        :(sum (rol 0 5 a) fz e (wac 2 kbx) (wac j wox))
      :(sum (rol 0 5 a) fy e (wac 3 kbx) (wac j wox))
  $(j +(j), a tem, b a, c (rol 0 30 b), d c, e d)
::
++  og                                                  ::  shax-powered rng
  ~/  %og
  |_  a/@
  ++  rad                                               ::  random in range
    |=  b/@  ^-  @
    =+  c=(raw (met 0 b))
    ?:((lth c b) c $(a +(a)))
  ::
  ++  rads                                              ::  random continuation
    |=  b/@
    =+  r=(rad b)
    [r +>.$(a (shas %og-s (mix a r)))]
  ::
  ++  raw                                               ::  random bits
    ~/  %raw
    |=  b/@  ^-  @
    %+  can
      0
    =+  c=(shas %og-a (mix b a))
    |-  ^-  (list {@ @})
    ?:  =(0 b)
      ~
    =+  d=(shas %og-b (mix b (mix a c)))
    ?:  (lth b 256)
      [[b (end 0 b d)] ~]
    [[256 d] $(c d, b (sub b 256))]
  ::
  ++  raws                                              ::  random bits
    |=  b/@                                             ::  continuation
    =+  r=(raw b)
    [r +>.$(a (shas %og-s (mix a r)))]
  --
::                                                      ::
::::  3e: AES encryption  (XX removed)                  ::
  ::                                                    ::
  ::
::                                                      ::
::::  3f: scrambling                                    ::
  ::                                                    ::
  ::    ob                                              ::
  ::
++  un                                                  ::  =(x (wred (wren x)))
  |%
  ++  wren                                              ::  conceal structure
    |=  pyn/@  ^-  @
    =+  len=(met 3 pyn)
    ?:  =(0 len)
      0
    =>  .(len (dec len))
    =+  mig=(zaft (xafo len (cut 3 [len 1] pyn)))
    %+  can  3
    %-  flop  ^-  (list {@ @})
    :-  [1 mig]
    |-  ^-  (list {@ @})
    ?:  =(0 len)
      ~
    =>  .(len (dec len))
    =+  mog=(zyft :(mix mig (end 3 1 len) (cut 3 [len 1] pyn)))
    [[1 mog] $(mig mog)]
  ::
  ++  wred                                              ::  restore structure
    |=  cry/@  ^-  @
    =+  len=(met 3 cry)
    ?:  =(0 len)
      0
    =>  .(len (dec len))
    =+  mig=(cut 3 [len 1] cry)
    %+  can  3
    %-  flop  ^-  (list {@ @})
    :-  [1 (xaro len (zart mig))]
    |-  ^-  (list {@ @})
    ?:  =(0 len)
      ~
    =>  .(len (dec len))
    =+  mog=(cut 3 [len 1] cry)
    [[1 :(mix mig (end 3 1 len) (zyrt mog))] $(mig mog)]
  ::
  ++  xafo  |=({a/@ b/@} +((mod (add (dec b) a) 255)))
  ++  xaro  |=({a/@ b/@} +((mod (add (dec b) (sub 255 (mod a 255))) 255)))
  ::
  ++  zaft                                              ::  forward 255-sbox
    |=  a/@D
    =+  ^=  b
        0xcc.75bc.86c8.2fb1.9a42.f0b3.79a0.92ca.21f6.1e41.cde5.fcc0.
        7e85.51ae.1005.c72d.1246.07e8.7c64.a914.8d69.d9f4.59c2.8038.
        1f4a.dca2.6fdf.66f9.f561.a12e.5a16.f7b0.a39f.364e.cb70.7318.
        1de1.ad31.63d1.abd4.db68.6a33.134d.a760.edee.5434.493a.e323.
        930d.8f3d.3562.bb81.0b24.43cf.bea5.a6eb.52b4.0229.06b2.6704.
        78c9.45ec.d75e.58af.c577.b7b9.c40e.017d.90c3.87f8.96fa.1153.
        0372.7f30.1c32.ac83.ff17.c6e4.d36d.6b55.e2ce.8c71.8a5b.b6f3.
        9d4b.eab5.8b3c.e7f2.a8fe.9574.5de0.bf20.3f15.9784.9939.5f9c.
        e609.564f.d8a4.b825.9819.94aa.2c08.8e4c.9b22.477a.2840.3ed6.
        3750.6ef1.44dd.89ef.6576.d00a.fbda.9ed2.3b6c.7b0c.bde9.2ade.
        5c88.c182.481a.1b0f.2bfd.d591.2726.57ba
    (cut 3 [(dec a) 1] b)
  ::
  ++  zart                                              ::  reverse 255-sbox
    |=  a/@D
    =+  ^=  b
        0x68.4f07.ea1c.73c9.75c2.efc8.d559.5125.f621.a7a8.8591.5613.
        dd52.40eb.65a2.60b7.4bcb.1123.ceb0.1bd6.3c84.2906.b164.19b3.
        1e95.5fec.ffbc.f187.fbe2.6680.7c77.d30e.e94a.9414.fd9a.017d.
        3a7e.5a55.8ff5.8bf9.c181.e5b6.6ab2.35da.50aa.9293.3bc0.cdc6.
        f3bf.1a58.4130.f844.3846.744e.36a0.f205.789e.32d8.5e54.5c22.
        0f76.fce7.4569.0d99.d26e.e879.dc16.2df4.887f.1ffe.4dba.6f5d.
        bbcc.2663.1762.aed7.af8a.ca20.dbb4.9bc7.a942.834c.105b.c4d4.
        8202.3e61.a671.90e6.273d.bdab.3157.cfa4.0c2e.df86.2496.f7ed.
        2b48.2a9d.5318.a343.d128.be9c.a5ad.6bb5.6dfa.c5e1.3408.128d.
        2c04.0339.97a1.2ff0.49d0.eeb8.6c0a.0b37.b967.c347.d9ac.e072.
        e409.7b9f.1598.1d3f.33de.8ce3.8970.8e7a
    (cut 3 [(dec a) 1] b)
  ::
  ++  zyft                                              ::  forward 256-sbox
    |=  a/@D
    =+  ^=  b
        0xbb49.b71f.b881.b402.17e4.6b86.69b5.1647.115f.dddb.7ca5.
          8371.4bd5.19a9.b092.605d.0d9b.e030.a0cc.78ba.5706.4d2d.
          986a.768c.f8e8.c4c7.2f1c.effe.3cae.01c0.253e.65d3.3872.
          ce0e.7a74.8ac6.daac.7e5c.6479.44ec.4143.3d20.4af0.ee6c.
          c828.deca.0377.249f.ffcd.7b4f.eb7d.66f2.8951.042e.595a.
          8e13.f9c3.a79a.f788.6199.9391.7fab.6200.4ce5.0758.e2f1.
          7594.c945.d218.4248.afa1.e61a.54fb.1482.bea4.96a2.3473.
          63c2.e7cb.155b.120a.4ed7.bfd8.b31b.4008.f329.fca3.5380.
          9556.0cb2.8722.2bea.e96e.3ac5.d1bc.10e3.2c52.a62a.b1d6.
          35aa.d05e.f6a8.0f3b.31ed.559d.09ad.f585.6d21.fd1d.8d67.
          370b.26f4.70c1.b923.4684.6fbd.cf8b.5036.0539.9cdc.d93f.
          9068.1edf.8f33.b632.d427.97fa.9ee1
    (cut 3 [a 1] b)
  ::
  ++  zyrt                                              ::  reverse 256-sbox
    |=  a/@D
    =+  ^=  b
        0x9fc8.2753.6e02.8fcf.8b35.2b20.5598.7caa.c9a9.30b0.9b48.
          47ce.6371.80f6.407d.00dd.0aa5.ed10.ecb7.0f5a.5c3a.e605.
          c077.4337.17bd.9eda.62a4.79a7.ccb8.44cd.8e64.1ec4.5b6b.
          1842.ffd8.1dfb.fd07.f2f9.594c.3be3.73c6.2cb6.8438.e434.
          8d3d.ea6a.5268.72db.a001.2e11.de8c.88d3.0369.4f7a.87e2.
          860d.0991.25d0.16b9.978a.4bf4.2a1a.e96c.fa50.85b5.9aeb.
          9dbb.b2d9.a2d1.7bba.66be.e81f.1946.29a8.f5d2.f30c.2499.
          c1b3.6583.89e1.ee36.e0b4.6092.937e.d74e.2f6f.513e.9615.
          9c5d.d581.e7ab.fe74.f01b.78b1.ae75.af57.0ec2.adc7.3245.
          12bf.2314.3967.0806.31dc.cb94.d43f.493c.54a6.0421.c3a1.
          1c4a.28ac.fc0b.26ca.5870.e576.f7f1.616d.905f.ef41.33bc.
          df4d.225e.2d56.7fd6.1395.a3f8.c582
    (cut 3 [a 1] b)
  --
::
++  ob
  |%
  ++  feen                                              ::  conceal structure v2
    |=  pyn/@  ^-  @
    ?:  &((gte pyn 0x1.0000) (lte pyn 0xffff.ffff))
      (add 0x1.0000 (fice (sub pyn 0x1.0000)))
    ?:  &((gte pyn 0x1.0000.0000) (lte pyn 0xffff.ffff.ffff.ffff))
      =+  lo=(dis pyn 0xffff.ffff)
      =+  hi=(dis pyn 0xffff.ffff.0000.0000)
      %+  con  hi
      $(pyn lo)
    pyn
  ::
  ++  fend                                              ::  restore structure v2
    |=  cry/@  ^-  @
    ?:  &((gte cry 0x1.0000) (lte cry 0xffff.ffff))
      (add 0x1.0000 (teil (sub cry 0x1.0000)))
    ?:  &((gte cry 0x1.0000.0000) (lte cry 0xffff.ffff.ffff.ffff))
      =+  lo=(dis cry 0xffff.ffff)
      =+  hi=(dis cry 0xffff.ffff.0000.0000)
      %+  con  hi
      $(cry lo)
    cry
  ::
  ++  fice                                              ::  adapted from
    |=  nor/@                                           ::  black and rogaway
    ^-  @                                               ::  "ciphers with
    =+  ^=  sel                                         ::   arbitrary finite
    %+  rynd  3                                         ::   domains", 2002
    %+  rynd  2
    %+  rynd  1
    %+  rynd  0
    [(mod nor 65.535) (div nor 65.535)]
    (add (mul 65.535 -.sel) +.sel)
  ::
  ++  teil                                              ::  reverse ++fice
    |=  vip/@
    ^-  @
    =+  ^=  sel
    %+  rund  0
    %+  rund  1
    %+  rund  2
    %+  rund  3
    [(mod vip 65.535) (div vip 65.535)]
    (add (mul 65.535 -.sel) +.sel)
  ::
  ++  rynd                                              ::  feistel round
    |=  {n/@ l/@ r/@}
    ^-  {@ @}
    :-  r
    ?~  (mod n 2)
      (~(sum fo 65.535) l (muk (snag n raku) 4 r))
    (~(sum fo 65.536) l (muk (snag n raku) 4 r))
  ::
  ++  rund                                              ::  reverse round
    |=  {n/@ l/@ r/@}
    ^-  {@ @}
    :-  r
    ?~  (mod n 2)
      (~(dif fo 65.535) l (muk (snag n raku) 4 r))
    (~(dif fo 65.536) l (muk (snag n raku) 4 r))
  ::
  ++  raku
    ^-  (list @ux)
    :~  0xb76d.5eed
        0xee28.1300
        0x85bc.ae01
        0x4b38.7af7
    ==
  --
::
::::  3g: molds and mold builders
  ::
++  coin  $%  {$$ p/dime}                               ::  print format
              {$blob p/*}                               ::
              {$many p/(list coin)}                     ::
          ==                                            ::
++  dime  {p/@ta q/@}                                   ::
++  edge  {p/hair q/(unit {p/* q/nail})}                ::  parsing output
++  hair  {p/@ud q/@ud}                                 ::  parsing trace
++  like  |*  a/$-(* *)                                 ::  generic edge
          |=  b/_`*`[(hair) ~]                          ::
          :-  p=(hair -.b)                              ::
          ^=  q                                         ::
          ?@  +.b  ~                                    ::
          :-  ~                                         ::
          u=[p=(a +>-.b) q=[p=(hair -.b) q=(tape +.b)]] ::
++  nail  {p/hair q/tape}                               ::  parsing input
++  path  (list knot)                                   ::  like unix path
++  pint  {p/{p/@ q/@} q/{p/@ q/@}}                     ::  line+column range
++  rule  _|=(nail *edge)                               ::  parsing rule
++  spot  {p/path q/pint}                               ::  range in file
++  tone  $%  {$0 p/*}                                  ::  success
              {$1 p/(list)}                             ::  blocks
              {$2 p/(list {@ta *})}                     ::  error report
          ==                                            ::
++  toon  $%  {$0 p/*}                                  ::  success
              {$1 p/(list)}                             ::  blocks
              {$2 p/(list tank)}                        ::  stack trace
          ==                                            ::
++  wonk  |*(veq/edge ?~(q.veq !! p.u.q.veq))           ::  product from edge
--  =>
::                                                      ::
::::  4: layer four                                     ::
  ::                                                    ::
  ::    4a: exotic bases                                ::
  ::    4b: text processing                             ::
  ::    4c: tank printer                                ::
  ::    4d: parsing (tracing)                           ::
  ::    4e: parsing (combinators)                       ::
  ::    4f: parsing (rule builders)                     ::
  ::    4g: parsing (outside caller)                    ::
  ::    4h: parsing (ascii glyphs)                      ::
  ::    4i: parsing (useful idioms)                     ::
  ::    4j: parsing (bases and base digits)             ::
  ::    4k: atom printing                               ::
  ::    4l: atom parsing                                ::
  ::    4m: formatting functions                        ::
  ::    4n: virtualization                              ::
  ::    4o: molds and mold builders                     ::
  ::
~%    %qua  
    + 
  ==
    %mute  mute
    %show  show
  ==
|%
::
::::  4a: exotic bases
  ::
++  po                                                  ::  phonetic base
  ~/  %po
  =+  :-  ^=  sis                                       ::  prefix syllables
      'dozmarbinwansamlitsighidfidlissogdirwacsabwissib\
      /rigsoldopmodfoglidhopdardorlorhodfolrintogsilmir\
      /holpaslacrovlivdalsatlibtabhanticpidtorbolfosdot\
      /losdilforpilramtirwintadbicdifrocwidbisdasmidlop\
      /rilnardapmolsanlocnovsitnidtipsicropwitnatpanmin\
      /ritpodmottamtolsavposnapnopsomfinfonbanporworsip\
      /ronnorbotwicsocwatdolmagpicdavbidbaltimtasmallig\
      /sivtagpadsaldivdactansidfabtarmonranniswolmispal\
      /lasdismaprabtobrollatlonnodnavfignomnibpagsopral\
      /bilhaddocridmocpacravripfaltodtiltinhapmicfanpat\
      /taclabmogsimsonpinlomrictapfirhasbosbatpochactid\
      /havsaplindibhosdabbitbarracparloddosbortochilmac\
      /tomdigfilfasmithobharmighinradmashalraglagfadtop\
      /mophabnilnosmilfopfamdatnoldinhatnacrisfotribhoc\
      /nimlarfitwalrapsarnalmoslandondanladdovrivbacpol\
      /laptalpitnambonrostonfodponsovnocsorlavmatmipfap'
      ^=  dex                                           ::  suffix syllables
      'zodnecbudwessevpersutletfulpensytdurwepserwylsun\
      /rypsyxdyrnuphebpeglupdepdysputlughecryttyvsydnex\
      /lunmeplutseppesdelsulpedtemledtulmetwenbynhexfeb\
      /pyldulhetmevruttylwydtepbesdexsefwycburderneppur\
      /rysrebdennutsubpetrulsynregtydsupsemwynrecmegnet\
      /secmulnymtevwebsummutnyxrextebfushepbenmuswyxsym\
      /selrucdecwexsyrwetdylmynmesdetbetbeltuxtugmyrpel\
      /syptermebsetdutdegtexsurfeltudnuxruxrenwytnubmed\
      /lytdusnebrumtynseglyxpunresredfunrevrefmectedrus\
      /bexlebduxrynnumpyxrygryxfeptyrtustyclegnemfermer\
      /tenlusnussyltecmexpubrymtucfyllepdebbermughuttun\
      /bylsudpemdevlurdefbusbeprunmelpexdytbyttyplevmyl\
      /wedducfurfexnulluclennerlexrupnedlecrydlydfenwel\
      /nydhusrelrudneshesfetdesretdunlernyrsebhulryllud\
      /remlysfynwerrycsugnysnyllyndyndemluxfedsedbecmun\
      /lyrtesmudnytbyrsenwegfyrmurtelreptegpecnelnevfes'
  |%
  ++  ins  ~/  %ins                                     ::  parse prefix
           |=  a/@tas
           =+  b=0
           |-  ^-  (unit @)
           ?:(=(256 b) ~ ?:(=(a (tos b)) [~ b] $(b +(b))))
  ++  ind  ~/  %ind                                     ::  parse suffix
           |=  a/@tas
           =+  b=0
           |-  ^-  (unit @)
           ?:(=(256 b) ~ ?:(=(a (tod b)) [~ b] $(b +(b))))
  ++  tos  ~/  %tos                                     ::  fetch prefix
           |=(a/@ ?>((lth a 256) (cut 3 [(mul 3 a) 3] sis)))
  ++  tod  ~/  %tod                                     ::  fetch suffix
           |=(a/@ ?>((lth a 256) (cut 3 [(mul 3 a) 3] dex)))
  --
::
++  fa                                                  ::  base58check
  =+  key='123456789ABCDEFGHJKLMNPQRSTUVWXYZabcdefghijkmnopqrstuvwxyz'
  =+  ^-  yek/@ux  ~+
      =-  yek:(roll (rip 3 key) -)
      =+  [a=*char b=*@ yek=`@ux`(fil 3 256 0xff)]
      |.
      [+(b) (mix yek (lsh 3 `@u`a (~(inv fe 3) b)))]
  |%
  ++  cha  |=(a/char `(unit @uF)`=+(b=(cut 3 [`@`a 1] yek) ?:(=(b 0xff) ~ `b)))
  ++  tok
    |=  a/@ux  ^-  @ux
    =+  b=(pad a)
    =-  (~(net fe 5) (end 3 4 (shay 32 -)))
    (shay (add b (met 3 a)) (lsh 3 b (swp 3 a)))
  ::
  ++  pad  |=(a/@ =+(b=(met 3 a) ?:((gte b 21) 0 (sub 21 b))))
  ++  enc  |=(a/@ux `@ux`(mix (lsh 3 4 a) (tok a)))
  ++  den
    |=  a/@ux  ^-  (unit @ux)
    =+  b=(rsh 3 4 a)
    ?.  =((tok b) (end 3 4 a))
      ~
    `b
  --
::
::::  4b: text processing
  :: 
++  at                                                  ::  basic printing
  |_  a/@
  ++  r
    ?:  ?&  (gte (met 3 a) 2)
            |-
            ?:  =(0 a)
              &
            =+  vis=(end 3 1 a)
            ?&  ?|(=('-' vis) ?&((gte vis 'a') (lte vis 'z')))
                $(a (rsh 3 1 a))
            ==
        ==
      rtam
    ?:  (lte (met 3 a) 2)
      rud
    rux
  ::
  ++  rf    `tape`[?-(a $& '&', $| '|', * !!) ~]
  ++  rn    `tape`[?>(=(0 a) '~') ~]
  ++  rt    `tape`['\'' (weld (mesc (trip a)) `tape`['\'' ~])]
  ++  rta   rt
  ++  rtam  `tape`['%' (trip a)]
  ++  rub   `tape`['0' 'b' (rum 2 ~ |=(b/@ (add '0' b)))]
  ++  rud   (rum 10 ~ |=(b/@ (add '0' b)))
  ++  rum
    |=  {b/@ c/tape d/$-(@ @)}
    ^-  tape
    ?:  =(0 a)
      [(d 0) c]
    =+  e=0
    |-  ^-  tape
    ?:  =(0 a)
      c
    =+  f=&(!=(0 e) =(0 (mod e ?:(=(10 b) 3 4))))
    %=  $
      a  (div a b)
      c  [(d (mod a b)) ?:(f [?:(=(10 b) ',' '-') c] c)]
      e  +(e)
    ==
  ::
  ++  rup
    =+  b=(met 3 a)
    ^-  tape
    :-  '-'
    |-  ^-  tape
    ?:  (gth (met 5 a) 1)
      %+  weld
        $(a (rsh 5 1 a), b (sub b 4))
      `tape`['-' '-' $(a (end 5 1 a), b 4)]
    ?:  =(0 b)
      ['~' ~]
    ?:  (lte b 1)
      (trip (tos:po a))
    |-  ^-  tape
    ?:  =(2 b)
      =+  c=(rsh 3 1 a)
      =+  d=(end 3 1 a)
      (weld (trip (tod:po c)) (trip (tos:po (mix c d))))
    =+  c=(rsh 3 2 a)
    =+  d=(end 3 2 a)
    (weld ^$(a c, b (met 3 c)) `tape`['-' $(a (mix c d), b 2)])
  ::
  ++  ruv
    ^-  tape
    :+  '0'
      'v'
    %^    rum
        64
      ~
    |=  b/@
    ?:  =(63 b)
      '+'
    ?:  =(62 b)
      '-'
    ?:((lth b 26) (add 65 b) ?:((lth b 52) (add 71 b) (sub b 4)))
  ::
  ++  rux  `tape`['0' 'x' (rum 16 ~ |=(b/@ (add b ?:((lth b 10) 48 87))))]
  --
++  cass                                                ::  lowercase
  |=  vib/tape
  %+  rap  3
  (turn vib |=(a/@ ?.(&((gte a 'A') (lte a 'Z')) a (add 32 a))))
::
++  cuss                                                ::  uppercase
  |=  vib/tape
  ^-  @t
  %+  rap  3
  (turn vib |=(a/@ ?.(&((gte a 'a') (lte a 'z')) a (sub a 32))))
::
++  crip  |=(a/tape `@t`(rap 3 a))                      ::  tape to cord
::
++  mesc                                                ::  ctrl code escape
  |=  vib/tape
  ^-  tape
  ?~  vib
    ~
  ?:  =('\\' i.vib)
    ['\\' '\\' $(vib t.vib)]
  ?:  ?|((gth i.vib 126) (lth i.vib 32) =(`@`39 i.vib))
    ['\\' (welp ~(rux at i.vib) '/' $(vib t.vib))]
  [i.vib $(vib t.vib)]
::
++  runt                                                ::  prepend repeatedly
  |=  {{a/@ b/@} c/tape}
  ^-  tape
  ?:  =(0 a)
    c
  [b $(a (dec a))]
::
++  sand                                                ::  atom sanity
  |=  a/@ta
  (flit (sane a))
::
++  sane                                                ::  atom sanity
  |=  a/@ta
  |=  b/@  ^-  ?
  ?>  =(%t (end 3 1 a))
  =+  [inx=0 len=(met 3 b)]
  ?:  =(%tas a)
    |-  ^-  ?
    ?:  =(inx len)  &
    =+  cur=(cut 3 [inx 1] b)
    ?&  ?|  &((gte cur 'a') (lte cur 'z'))
            &(=('-' cur) !=(0 inx) !=(len inx))
            &(&((gte cur '0') (lte cur '9')) !=(0 inx))
        ==
        $(inx +(inx))
    ==
  ?:  =(%ta a)
    |-  ^-  ?
    ?:  =(inx len)  &
    =+  cur=(cut 3 [inx 1] b)
    ?&  ?|  &((gte cur 'a') (lte cur 'z'))
            &((gte cur '0') (lte cur '9'))
            |(=('-' cur) =('~' cur) =('_' cur) =('.' cur))
        ==
        $(inx +(inx))
    ==
  |-  ^-  ?
  ?:  =(0 b)  &
  =+  cur=(end 3 1 b)
  ?:  &((lth cur 32) !=(10 cur))  |
  =+  len=(teff cur)
  ?&  |(=(1 len) =+(i=1 |-(|(=(i len) &((gte (cut 3 [i 1] b) 128) $(i +(i)))))))
      $(b (rsh 3 len b))
  ==
::
++  trim                                                ::  tape split
  |=  {a/@ b/tape}
  ^-  {p/tape q/tape}
  ?~  b
    [~ ~]
  ?:  =(0 a)
    [~ b]
  =+  c=$(a (dec a), b t.b)
  [[i.b p.c] q.c]
::
++  trip                                                ::  cord to tape
  ~/  %trip
  |=  a/@  ^-  tape
  ?:  =(0 (met 3 a))
    ~
  [^-(@ta (end 3 1 a)) $(a (rsh 3 1 a))]
::
++  teff                                                ::  length utf8
  |=  a/@t  ^-  @
  =+  b=(end 3 1 a)
  ?:  =(0 b)
    ?>(=(`@`0 a) 0)
  ?>  |((gte b 32) =(10 b))
  ?:((lte b 127) 1 ?:((lte b 223) 2 ?:((lte b 239) 3 4)))
::
++  turf                                                ::  utf8 to utf32
  |=  a/@t
  ^-  @c
  %+  rap  5
  |-  ^-  (list @c)
  =+  b=(teff a)
  ?:  =(0 b)  ~
  =+  ^=  c
      %+  can  0
      %+  turn
        ^-  (list {p/@ q/@})
        ?+  b  !!
          $1  [[0 7] ~]
          $2  [[8 6] [0 5] ~]
          $3  [[16 6] [8 6] [0 4] ~]
          $4  [[24 6] [16 6] [8 6] [0 3] ~]
        ==
      |=({p/@ q/@} [q (cut 0 [p q] a)])
  ?>  =((tuft c) (end 3 b a))
  [c $(a (rsh 3 b a))]
::
++  tuba                                                ::  utf8 to utf32 tape
  |=  a/tape
  ^-  (list @c)
  (rip 5 (turf (rap 3 a)))                              ::  XX horrible
::
++  tufa                                                ::  utf32 to utf8 tape
  |=  a/(list @c)
  ^-  tape
  ?~  a  ""
  (weld (rip 3 (tuft i.a)) $(a t.a))
::
++  tuft                                                ::  utf32 to utf8 text
  |=  a/@c
  ^-  @t
  %+  rap  3
  |-  ^-  (list @)
  ?:  =(`@`0 a)
    ~
  =+  b=(end 5 1 a)
  =+  c=$(a (rsh 5 1 a))
  ?:  (lte b 0x7f)
    [b c]
  ?:  (lte b 0x7ff)
    :*  (mix 0b1100.0000 (cut 0 [6 5] b))
        (mix 0b1000.0000 (end 0 6 b))
        c
    ==
  ?:  (lte b 0xffff)
    :*  (mix 0b1110.0000 (cut 0 [12 4] b))
        (mix 0b1000.0000 (cut 0 [6 6] b))
        (mix 0b1000.0000 (end 0 6 b))
        c
    ==
  :*  (mix 0b1111.0000 (cut 0 [18 3] b))
      (mix 0b1000.0000 (cut 0 [12 6] b))
      (mix 0b1000.0000 (cut 0 [6 6] b))
      (mix 0b1000.0000 (end 0 6 b))
      c
  ==
::
++  wack                                                ::  knot escape
  |=  a/@ta
  ^-  @ta
  =+  b=(rip 3 a)
  %+  rap  3
  |-  ^-  tape
  ?~  b
    ~
  ?:  =('~' i.b)  ['~' '~' $(b t.b)]
  ?:  =('_' i.b)  ['~' '-' $(b t.b)]
  [i.b $(b t.b)]
::
++  wick                                                ::  knot unescape
  |=  a/@
  ^-  (unit @ta)
  =+  b=(rip 3 a)
  =-  ?^(b ~ (some (rap 3 (flop c))))
  =|  c/tape
  |-  ^-  {b/tape c/tape}
  ?~  b  [~ c]
  ?.  =('~' i.b)
    $(b t.b, c [i.b c])
  ?~  t.b  [b ~]
  ?-  i.t.b
    $'~'  $(b t.t.b, c ['~' c])
    $'-'  $(b t.t.b, c ['_' c])
    @     [b ~]
  ==
::
++  woad                                                ::  cord unescape
  |=  a/@ta
  ^-  @t
  %+  rap  3
  |-  ^-  (list @)
  ?:  =(`@`0 a)
    ~
  =+  b=(end 3 1 a)
  =+  c=(rsh 3 1 a)
  ?:  =('.' b)
    [' ' $(a c)]
  ?.  =('~' b)
    [b $(a c)]
  =>  .(b (end 3 1 c), c (rsh 3 1 c))
  ?+  b  =-  (weld (rip 3 (tuft p.d)) $(a q.d))
         ^=  d
         =+  d=0
         |-  ^-  {p/@ q/@}
         ?:  =('.' b)
           [d c]
         ?<  =(0 c)
         %=    $
            b  (end 3 1 c)
            c  (rsh 3 1 c)
            d  %+  add  (mul 16 d)
               %+  sub  b
               ?:  &((gte b '0') (lte b '9'))  48
               ?>(&((gte b 'a') (lte b 'z')) 87)
         ==
    $'.'  ['.' $(a c)]
    $'~'  ['~' $(a c)]
  ==
::
++  wood                                                ::  cord escape
  |=  a/@t
  ^-  @ta
  %+  rap  3
  |-  ^-  (list @)
  ?:  =(`@`0 a)
    ~
  =+  b=(teff a)
  =+  c=(turf (end 3 b a))
  =+  d=$(a (rsh 3 b a))
  ?:  ?|  &((gte c 'a') (lte c 'z'))
          &((gte c '0') (lte c '9'))
          =(`@`'-' c)
      ==
    [c d]
  ?+  c
    :-  '~'
    =+  e=(met 2 c)
    |-  ^-  tape
    ?:  =(0 e)
      ['.' d]
    =.  e  (dec e)
    =+  f=(rsh 2 e c)
    [(add ?:((lte f 9) 48 87) f) $(c (end 2 e c))]
  ::
    $' '  ['.' d]
    $'.'  ['~' '.' d]
    $'~'  ['~' '~' d]
  ==
::
::::  4c: tank printer
  ::
++  wash                                                ::  render tank at width
  |=  {{tab/@ edg/@} tac/tank}  ^-  wall
  (~(win re tac) tab edg)
::
++  re
  |_  tac/tank
  ++  ram
    ^-  tape
    ?-    -.tac
        $leaf  p.tac
        $palm  ram(tac [%rose [p.p.tac (weld q.p.tac r.p.tac) s.p.tac] q.tac])
        $rose
      %+  weld
        q.p.tac
      |-  ^-  tape
      ?~  q.tac
        r.p.tac
      =+  voz=$(q.tac t.q.tac)
      (weld ram(tac i.q.tac) ?~(t.q.tac voz (weld p.p.tac voz)))
    ==
  ::
  ++  win
    |=  {tab/@ edg/@}
    =+  lug=`wall`~
    |^  |-  ^-  wall
        ?-    -.tac
            $leaf  (rig p.tac)
            $palm
          ?:  fit
            (rig ram)
          ?~  q.tac
            (rig q.p.tac)
          ?~  t.q.tac
            (rig(tab (add 2 tab), lug $(tac i.q.tac)) q.p.tac)
          =>  .(q.tac `(list tank)`q.tac)
          =+  lyn=(mul 2 (lent q.tac))
          =+  ^=  qyr
              |-  ^-  wall
              ?~  q.tac
                lug
              %=  ^$
                tac  i.q.tac
                tab  (add tab (sub lyn 2))
                lug  $(q.tac t.q.tac, lyn (sub lyn 2))
              ==
          (wig(lug qyr) q.p.tac)
        ::
            $rose
          ?:  fit
            (rig ram)
          =.  lug
            |-  ^-  wall
            ?~  q.tac
              ?:(=(~ r.p.tac) lug (rig r.p.tac))
            ^$(tac i.q.tac, lug $(q.tac t.q.tac), tab din)
          ?:  =(~ q.p.tac)
            lug
          (wig q.p.tac)
        ==
    ::
    ++  din  (mod (add 2 tab) (mul 2 (div edg 3)))
    ++  fit  (lte (lent ram) (sub edg tab))
    ++  rig
      |=  hom/tape
      ^-  wall
      ?:  (lte (lent hom) (sub edg tab))
        [(runt [tab ' '] hom) lug]
      =>  .(tab (add tab 2), edg (sub edg 2))
      =+  mut=(trim (sub edg tab) hom)
      :-  (runt [(sub tab 2) ' '] ['\\' '/' (weld p.mut `_hom`['\\' '/' ~])])
      =>  .(hom q.mut)
      |-
      ?~  hom
        :-  %+  runt
              [(sub tab 2) ' ']
            ['\\' '/' (runt [(sub edg tab) ' '] ['\\' '/' ~])]
        lug
      =>  .(mut (trim (sub edg tab) hom))
      [(runt [tab ' '] p.mut) $(hom q.mut)]
    ::
    ++  wig
      |=  hom/tape
      ^-  wall
      ?~  lug
        (rig hom)
      =+  lin=(lent hom)
      =+  wug=:(add 1 tab lin)
      ?.  =+  mir=i.lug
          |-  ?~  mir
                |
              ?|(=(0 wug) ?&(=(' ' i.mir) $(mir t.mir, wug (dec wug))))
        (rig hom)       :: ^ XX regular form?
      [(runt [tab ' '] (weld hom `tape`[' ' (slag wug i.lug)])) t.lug]
    --
  --
++  show                                                ::  XX deprecated!
  |=  vem/*
  |^  ^-  tank
      ?:  ?=(@ vem)
        [%leaf (mesc (trip vem))]
      ?-    vem
          {s/$~ c/*}
        [%leaf '\'' (weld (mesc (tape +.vem)) `tape`['\'' ~])]
      ::
          {s/$a c/@}        [%leaf (mesc (trip c.vem))]
          {s/$b c/*}        (shop c.vem |=(a/@ ~(rub at a)))
          {s/{$c p/@} c/*}
        :+  %palm
          [['.' ~] ['-' ~] ~ ~]
        [[%leaf (mesc (trip p.s.vem))] $(vem c.vem) ~]
      ::
          {s/$d c/*}        (shop c.vem |=(a/@ ~(rud at a)))
          {s/$k c/*}        (tank c.vem)
          {s/$h c/*}
        :+  %rose
          [['/' ~] ['/' ~] ~]
        =+  yol=((list @ta) c.vem)
        (turn yol |=(a/@ta [%leaf (trip a)]))
      ::
          {s/$l c/*}        (shol c.vem)
          {s/$o c/*}
        %=    $
            vem
          :-  [%m '%h:<[%d %d].[%d %d]>']
          [-.c.vem +<-.c.vem +<+.c.vem +>-.c.vem +>+.c.vem ~]
        ==
      ::
          {s/$p c/*}        (shop c.vem |=(a/@ ~(rup at a)))
          {s/$q c/*}        (shop c.vem |=(a/@ ~(r at a)))
          {s/$r c/*}        $(vem [[%r ' ' '{' '}'] c.vem])
          {s/$t c/*}        (shop c.vem |=(a/@ ~(rt at a)))
          {s/$v c/*}        (shop c.vem |=(a/@ ~(ruv at a)))
          {s/$x c/*}        (shop c.vem |=(a/@ ~(rux at a)))
          {s/{$m p/@} c/*}  (shep p.s.vem c.vem)
          {s/{$r p/@} c/*}
        $(vem [[%r ' ' (cut 3 [0 1] p.s.vem) (cut 3 [1 1] p.s.vem)] c.vem])
      ::
          {s/{$r p/@ q/@ r/@} c/*}
        :+  %rose
          :*  p=(mesc (trip p.s.vem))
              q=(mesc (trip q.s.vem))
              r=(mesc (trip r.s.vem))
          ==
        |-  ^-  (list tank)
        ?@  c.vem
          ~
        [^$(vem -.c.vem) $(c.vem +.c.vem)]
      ::
          {s/$z c/*}        $(vem [[%r %$ %$ %$] c.vem])
          *                 !!
      ==
  ++  shep
    |=  {fom/@ gar/*}
    ^-  tank
    =+  l=(met 3 fom)
    =+  i=0
    :-  %leaf
    |-  ^-  tape
    ?:  (gte i l)
      ~
    =+  c=(cut 3 [i 1] fom)
    ?.  =(37 c)
      (weld (mesc [c ~]) $(i +(i)))
    =+  d=(cut 3 [+(i) 1] fom)
    ?.  .?(gar)
      ['\\' '#' $(i (add 2 i))]
    (weld ~(ram re (show d -.gar)) $(i (add 2 i), gar +.gar))
  ::
  ++  shop
    |=  {aug/* vel/$-(a/@ tape)}
    ^-  tank
    ?:  ?=(@ aug)
      [%leaf (vel aug)]
    :+  %rose
      [[' ' ~] ['[' ~] [']' ~]]
    =>  .(aug `*`aug)
    |-  ^-  (list tank)
    ?:  ?=(@ aug)
      [^$ ~]
    [^$(aug -.aug) $(aug +.aug)]
  ::
  ++  shol
    |=  lim/*
    :+  %rose
      [['.' ~] ~ ~]
    |-    ^-  (list tank)
    ?:  ?=(@ lim)  ~
    :_  $(lim +.lim)
    ?+  -.lim  (show '#')
        $~   (show '$')
        c/@  (show c.lim)
        {$& $1}  (show '.')
        {$& c/@}
      [%leaf '+' ~(rud at c.lim)]
    ::
        {$| @ $~}  (show ',')
        {$| n/@ $~ c/@}
      [%leaf (weld (reap n.lim '^') ?~(c.lim "$" (trip c.lim)))]
    ==
  --
::
::::  4d: parsing (tracing)
  ::
++  last  |=  {zyc/hair naz/hair}                       ::  farther trace
          ^-  hair
          ?:  =(p.zyc p.naz)
            ?:((gth q.zyc q.naz) zyc naz)
          ?:((gth p.zyc p.naz) zyc naz)
::
++  lust  |=  {weq/char naz/hair}                       ::  detect newline
          ^-  hair
          ?:(=(`@`10 weq) [+(p.naz) 1] [p.naz +(q.naz)])
::
::::  4e: parsing (combinators)
  ::
++  bend                                                ::  conditional comp
  ~/  %bend
  |*  raq/_|*({a/* b/*} [~ u=[a b]])
  ~/  %fun
  |*  {vex/edge sab/rule}
  ?~  q.vex
    vex
  =+  yit=(sab q.u.q.vex)
  =+  yur=(last p.vex p.yit)
  ?~  q.yit
    [p=yur q=q.vex]
  =+  vux=(raq p.u.q.vex p.u.q.yit)
  ?~  vux
    [p=yur q=q.vex]
  [p=yur q=[~ u=[p=u.vux q=q.u.q.yit]]]
::
++  comp
  ~/  %comp
  |*  raq/_|*({a/* b/*} [a b])                          ::  arbitrary compose
  ~/  %fun
  |*  {vex/edge sab/rule}
  ~!  +<
  ?~  q.vex
    vex
  =+  yit=(sab q.u.q.vex)
  =+  yur=(last p.vex p.yit)
  ?~  q.yit
    [p=yur q=q.yit]
  [p=yur q=[~ u=[p=(raq p.u.q.vex p.u.q.yit) q=q.u.q.yit]]]
::
++  fail  |=(tub/nail [p=p.tub q=~])                    ::  never parse
++  glue                                                ::  add rule
  ~/  %glue
  |*  bus/rule
  ~/  %fun
  |*  {vex/edge sab/rule}
  (plug vex ;~(pfix bus sab))
::
++  less                                                ::  no first and second
  |*  {vex/edge sab/rule}
  ?~  q.vex
    =+  roq=(sab)
    [p=(last p.vex p.roq) q=q.roq]
  (fail +<.sab)
::
++  pfix                                                ::  discard first rule
  ~/  %pfix
  (comp |*({a/* b/*} b))
::
++  plug                                                ::  first then second
  ~/  %plug
  |*  {vex/edge sab/rule}
  ?~  q.vex
    vex
  =+  yit=(sab q.u.q.vex)
  =+  yur=(last p.vex p.yit)
  ?~  q.yit
    [p=yur q=q.yit]
  [p=yur q=[~ u=[p=[p.u.q.vex p.u.q.yit] q=q.u.q.yit]]]
::
++  pose                                                ::  first or second
  ~/  %pose
  |*  {vex/edge sab/rule}
  ?~  q.vex
    =+  roq=(sab)
    [p=(last p.vex p.roq) q=q.roq]
  vex
::
++  simu                                                ::  first and second
  |*  {vex/edge sab/rule}
  ?~  q.vex
    vex
  =+  roq=(sab)
  roq
::
++  sfix                                                ::  discard second rule
  ~/  %sfix
  (comp |*({a/* b/*} a))
::
::::  4f: parsing (rule builders)
  ::
++  bass                                                ::  leftmost base
  |*  {wuc/@ tyd/rule}
  %+  cook
    |=  waq/(list @)
    %+  roll
      waq
    =|({p/@ q/@} |.((add p (mul wuc q))))
  tyd
::
++  boss                                                ::  rightmost base
  |*  {wuc/@ tyd/rule}
  %+  cook
    |=  waq/(list @)
    %+  reel
      waq
    =|({p/@ q/@} |.((add p (mul wuc q))))
  tyd
::
++  cold                                                ::  replace w+ constant
  ~/  %cold
  |*  {cus/* sef/rule}
  ~/  %fun
  |=  tub/nail
  =+  vex=(sef tub)
  ?~  q.vex
    vex
  [p=p.vex q=[~ u=[p=cus q=q.u.q.vex]]]
::
++  cook                                                ::  apply gate
  ~/  %cook
  |*  {poq/$-(* *) sef/rule}
  ~/  %fun
  |=  tub/nail
  =+  vex=(sef tub)
  ?~  q.vex
    vex
  [p=p.vex q=[~ u=[p=(poq p.u.q.vex) q=q.u.q.vex]]]
::
++  easy                                                ::  always parse
  ~/  %easy
  |*  huf/*
  ~/  %fun
  |=  tub/nail
  ^-  (like _huf)
  [p=p.tub q=[~ u=[p=huf q=tub]]]
::
++  flag
  |=  {sic/@t non/@t}
  ;~(pose (cold %& (jest sic)) (cold %| (jest non)))
::
++  full                                                ::  has to fully parse
  |*  sef/rule
  |=  tub/nail
  =+  vex=(sef tub)
  ?~(q.vex vex ?:(=(~ q.q.u.q.vex) vex [p=p.vex q=~]))
::
++  funk                                                ::  add to tape first
  |*  {pre/tape sef/rule}
  |=  tub/nail
  (sef p.tub (weld pre q.tub))
::
++  here                                                ::  place-based apply
  ~/  %here
  |*  {hez/_|=({a/pint b/*} [a b]) sef/rule}
  ~/  %fun
  |=  tub/nail
  =+  vex=(sef tub)
  ?~  q.vex
    vex
  [p=p.vex q=[~ u=[p=(hez [p.tub p.q.u.q.vex] p.u.q.vex) q=q.u.q.vex]]]
::
++  ifix
  |*  {fel/{rule rule} hof/rule}
  ~!  +<
  ~!  +<:-.fel
  ~!  +<:+.fel
  ;~(pfix -.fel ;~(sfix hof +.fel))
::
++  jest                                                ::  match a cord
  |=  daf/@t
  |=  tub/nail
  =+  fad=daf
  |-  ^-  (like @t)
  ?:  =(`@`0 daf)
    [p=p.tub q=[~ u=[p=fad q=tub]]]
  ?:  |(?=($~ q.tub) !=((end 3 1 daf) i.q.tub))
    (fail tub)
  $(p.tub (lust i.q.tub p.tub), q.tub t.q.tub, daf (rsh 3 1 daf))
::
++  just                                                ::  XX redundant, jest
  ~/  %just                                             ::  match a char
  |=  daf/char
  ~/  %fun
  |=  tub/nail
  ^-  (like char)
  ?~  q.tub
    (fail tub)
  ?.  =(daf i.q.tub)
    (fail tub)
  (next tub)
::
++  knee                                                ::  callbacks
  |*  {gar/* sef/_|.(*rule)}
  |=  tub/nail
  ^-  (like _gar)
  ((sef) tub)
::
++  mask                                                ::  match char in set
  ~/  %mask
  |=  bud/(list char)
  ~/  %fun
  |=  tub/nail
  ^-  (like char)
  ?~  q.tub
    (fail tub)
  ?.  (lien bud |=(a/char =(i.q.tub a)))
    (fail tub)
  (next tub)
::
++  more                                                ::  separated, *
  |*  {bus/rule fel/rule}
  ;~(pose (most bus fel) (easy ~))
::
++  most                                                ::  separated, +
  |*  {bus/rule fel/rule}
  ;~(plug fel (star ;~(pfix bus fel)))
::
++  next                                                ::  consume a char
  |=  tub/nail
  ^-  (like char)
  ?~  q.tub
    (fail tub)
  =+  zac=(lust i.q.tub p.tub)
  [zac [~ i.q.tub [zac t.q.tub]]]
::
++  pick                                                ::  rule for ++each
  |*  {a/rule b/rule}
  ;~  pose
    (stag %& a)
    (stag %| b)
  ==
++  plus  |*(fel/rule ;~(plug fel (star fel)))          ::
++  punt  |*({a/rule} ;~(pose (stag ~ a) (easy ~)))     ::
++  sear                                                ::  conditional cook
  |*  {pyq/$-(* (unit)) sef/rule}
  |=  tub/nail
  =+  vex=(sef tub)
  ?~  q.vex
    vex
  =+  gey=(pyq p.u.q.vex)
  ?~  gey
    [p=p.vex q=~]
  [p=p.vex q=[~ u=[p=u.gey q=q.u.q.vex]]]
::
++  shim                                                ::  match char in range
  ~/  %shim
  |=  {les/@ mos/@}
  ~/  %fun
  |=  tub/nail
  ^-  (like char)
  ?~  q.tub
    (fail tub)
  ?.  ?&((gte i.q.tub les) (lte i.q.tub mos))
    (fail tub)
  (next tub)
::
++  stag                                                ::  add a label
  ~/  %stag
  |*  {gob/* sef/rule}
  ~/  %fun
  |=  tub/nail
  =+  vex=(sef tub)
  ?~  q.vex
    vex
  [p=p.vex q=[~ u=[p=[gob p.u.q.vex] q=q.u.q.vex]]]
::
++  stet                                                ::
  |*  leh/(list {?(@ {@ @}) rule})
  |-
  ?~  leh
    ~
  [i=[p=-.i.leh q=+.i.leh] t=$(leh t.leh)]
::
++  stew                                                ::  switch by first char
  ~/  %stew
  |*  leh/(list {p/?(@ {@ @}) q/rule})                  ::  char+range keys
  =+  ^=  wor                                           ::  range complete lth
      |=  {ort/?(@ {@ @}) wan/?(@ {@ @})}
      ?@  ort
        ?@(wan (lth ort wan) (lth ort -.wan))
      ?@(wan (lth +.ort wan) (lth +.ort -.wan))
  =+  ^=  hel                                           ::  build parser map
      =+  hel=`(tree _?>(?=(^ leh) i.leh))`~
      |-  ^+  hel
      ?~  leh
        ~
      =+  yal=$(leh t.leh)
      |-  ^+  hel
      ?~  yal
        [i.leh ~ ~]
      ?:  (wor p.i.leh p.n.yal)
        =+  nuc=$(yal l.yal)
        ?>  ?=(^ nuc)
        ?:  (vor p.n.yal p.n.nuc)
          [n.yal nuc r.yal]
        [n.nuc l.nuc [n.yal r.nuc r.yal]]
      =+  nuc=$(yal r.yal)
      ?>  ?=(^ nuc)
      ?:  (vor p.n.yal p.n.nuc)
        [n.yal l.yal nuc]
      [n.nuc [n.yal l.yal l.nuc] r.nuc]
  ~%  %fun  ..^$  ~
  |=  tub/nail
  ?~  q.tub
    (fail tub)
  |-
  ?~  hel
    (fail tub)
  ?:  ?@  p.n.hel
        =(p.n.hel i.q.tub)
      ?&((gte i.q.tub -.p.n.hel) (lte i.q.tub +.p.n.hel))
    ::  (q.n.hel [(lust i.q.tub p.tub) t.q.tub])
    (q.n.hel tub)
  ?:  (wor i.q.tub p.n.hel)
    $(hel l.hel)
  $(hel r.hel)
::
++  slug                                                ::
  |*  raq/_|*({a/* b/*} [a b])
  |*  {bus/rule fel/rule}
  ;~((comp raq) fel (stir +<+.raq raq ;~(pfix bus fel)))
::
++  star                                                ::  0 or more times
  |*  fel/rule
  (stir `(list _(wonk *fel))`~ |*({a/* b/*} [a b]) fel)
::
++  stir
  ~/  %stir
  |*  {rud/* raq/_|*({a/* b/*} [a b]) fel/rule}
  ~/  %fun
  |=  tub/nail
  ^-  (like _rud)
  =+  vex=(fel tub)
  ?~  q.vex
    [p.vex [~ rud tub]]
  =+  wag=$(tub q.u.q.vex)
  ?>  ?=(^ q.wag)
  [(last p.vex p.wag) [~ (raq p.u.q.vex p.u.q.wag) q.u.q.wag]]
::
++  stun                                                ::  parse several times
  |*  {lig/{@ @} fel/rule}
  |=  tub/nail
  ^-  (like (list _(wonk (fel))))
  ?:  =(0 +.lig)
    [p.tub [~ ~ tub]]
  =+  vex=(fel tub)
  ?~  q.vex
    ?:  =(0 -.lig)
      [p.vex [~ ~ tub]]
    vex
  =+  ^=  wag  %=  $
                 -.lig  ?:(=(0 -.lig) 0 (dec -.lig))
                 +.lig  ?:(=(0 +.lig) 0 (dec +.lig))
                 tub  q.u.q.vex
               ==
  ?~  q.wag
    wag
  [p.wag [~ [p.u.q.vex p.u.q.wag] q.u.q.wag]]
::
::::  4g: parsing (outside caller)
  ::
++  rash  |*({naf/@ sab/rule} (scan (trip naf) sab))   ::
++  rose  |*  {los/tape sab/rule}
          =+  vex=(sab [[1 1] los])
          =+  len=(lent los)
          ?.  =(+(len) q.p.vex)  [%| p=(dec q.p.vex)]
          ?~  q.vex
            [%& p=~]
          [%& p=[~ u=p.u.q.vex]]
++  rush  |*({naf/@ sab/rule} (rust (trip naf) sab))
++  rust  |*  {los/tape sab/rule}
          =+  vex=((full sab) [[1 1] los])
          ?~(q.vex ~ [~ u=p.u.q.vex])
++  scan  |*  {los/tape sab/rule}
          =+  vex=((full sab) [[1 1] los])
          ?~  q.vex
            ~_  (show [%m '{%d %d}'] p.p.vex q.p.vex ~)
            ~_(leaf+"syntax error" !!)
          p.u.q.vex
::
::::  4h: parsing (ascii glyphs)
  ::
++  ace  (just ' ')
++  bar  (just '|')
++  bas  (just '\\')
++  buc  (just '$')
++  cab  (just '_')
++  cen  (just '%')
++  col  (just ':')
++  com  (just ',')
++  doq  (just '"')
++  dot  (just '.')
++  fas  (just '/')
++  gal  (just '<')
++  gar  (just '>')
++  hax  (just '#')
++  kel  (just '{')
++  ker  (just '}')
++  ket  (just '^')
++  lus  (just '+')
++  hep  (just '-')
++  pel  (just '(')
++  pam  (just '&')
++  per  (just ')')
++  pat  (just '@')
++  sel  (just '[')
++  sem  (just ';')
++  ser  (just ']')
++  sig  (just '~')
++  soq  (just '\'')
++  tar  (just '*')
++  tec  (just '`')
++  tis  (just '=')
++  wut  (just '?')
++  zap  (just '!')
::
::::  4i: parsing (useful idioms)
  ::
++  alf  ;~(pose low hig)                               ::  alphabetic
++  aln  ;~(pose low hig nud)                           ::  alphanumeric
++  alp  ;~(pose low hig nud hep)                       ::  alphanumeric and -
++  bet  ;~(pose (cold 2 hep) (cold 3 lus))             ::  axis syntax - +
++  bin  (bass 2 (most gon but))                        ::  binary to atom
++  but  (cook |=(a/@ (sub a '0')) (shim '0' '1'))      ::  binary digit
++  cit  (cook |=(a/@ (sub a '0')) (shim '0' '7'))      ::  octal digit
++  dem  (bass 10 (most gon dit))                       ::  decimal to atom
++  dit  (cook |=(a/@ (sub a '0')) (shim '0' '9'))      ::  decimal digit
++  dog  ;~(plug dot gay)                               ::  .  number separator
++  doh  ;~(plug ;~(plug hep hep) gay)                  ::  --  phon separator
++  dun  (cold ~ ;~(plug hep hep))                      ::  -- (phep) to ~
++  duz  (cold ~ ;~(plug tis tis))                      ::  == (stet) to ~
++  gah  (mask [`@`10 ' ' ~])                           ::  newline or ace
++  gap  (cold ~ ;~(plug gaq (star ;~(pose vul gah))))  ::  plural space
++  gaq  ;~  pose                                       ::  end of line
             (just `@`10)
             ;~(plug gah ;~(pose gah vul))
             vul
         ==
++  gaw  (cold ~ (star ;~(pose vul gah)))               ::  classic white
++  gay  ;~(pose gap (easy ~))                          ::
++  gon  ;~(pose ;~(plug bas gay fas) (easy ~))         ::  long numbers \ /
++  gul  ;~(pose (cold 2 gal) (cold 3 gar))             ::  axis syntax < >
++  hex  (bass 16 (most gon hit))                       ::  hex to atom
++  hig  (shim 'A' 'Z')                                 ::  uppercase
++  hit  ;~  pose                                       ::  hex digits
           dit
           (cook |=(a/char (sub a 87)) (shim 'a' 'f'))
           (cook |=(a/char (sub a 55)) (shim 'A' 'F'))
         ==
++  iny                                                 :: indentation block
  |*  sef/rule
  |=  nail  ^+  (sef)
  =+  [har tap]=[p q]:+<
  =+  lev=(fil 3 (dec q.har) ' ')
  =+  eol=(just `@t`10)
  =+  =-  roq=((star ;~(pose prn ;~(sfix eol (jest lev)) -)) har tap)
      ;~(simu ;~(plug eol eol) eol)
  ?~  q.roq  roq
  =+  vex=(sef har(q 1) p.u.q.roq)
  =+  fur=p.vex(q (add (dec q.har) q.p.vex))
  ?~  q.vex  vex(p fur)
  =-  vex(p fur, u.q -)
  :+  &3.vex
    &4.vex(q.p (add (dec q.har) q.p.&4.vex))
  =+  res=|4.vex
  |-  ?~  res  |4.roq
  ?.  =(10 -.res)  [-.res $(res +.res)]
  (welp [`@t`10 (trip lev)] $(res +.res))
::
++  low  (shim 'a' 'z')                                 ::  lowercase
++  mes  %+  cook                                       ::  hexbyte
           |=({a/@ b/@} (add (mul 16 a) b))
         ;~(plug hit hit)
++  nix  (boss 256 (star ;~(pose aln cab)))             ::
++  nud  (shim '0' '9')                                 ::  numeric
++  prn  ;~(less (just `@`127) (shim 32 256))
++  qat  ;~  pose                                       ::  chars in blockcord
             prn
             ;~(less ;~(plug (just `@`10) soz) (just `@`10))
         ==
++  qit  ;~  pose                                       ::  chars in a cord
             ;~(less bas soq prn)
             ;~(pfix bas ;~(pose bas soq mes))          ::  escape chars
         ==
++  qut  ;~  simu  soq                                  ::  cord
           ;~  pose
             ;~  less  soz
               (ifix [soq soq] (boss 256 (more gon qit)))
             ==
             =+  hed=;~(pose ;~(plug (plus ace) vul) (just '\0a'))
             %-  iny  %+  ifix
               :-  ;~(plug soz hed)
               ;~(plug (just '\0a') soz)
             (boss 256 (star qat))
           ==
         ==
::
++  soz  ;~(plug soq soq soq)                           ::  delimiting '''
++  sym                                                 ::  symbol
  %+  cook
    |=(a/tape (rap 3 ^-((list @) a)))
  ;~(plug low (star ;~(pose nud low hep)))
::
++  ven  ;~  (comp |=({a/@ b/@} (peg a b)))             ::  +>- axis syntax
           bet
           =+  hom=`?`|
           |=  tub/nail
           ^-  (like @)
           =+  vex=?:(hom (bet tub) (gul tub))
           ?~  q.vex
             [p.tub [~ 1 tub]]
           =+  wag=$(p.tub p.vex, hom !hom, tub q.u.q.vex)
           ?>  ?=(^ q.wag)
           [p.wag [~ (peg p.u.q.vex p.u.q.wag) q.u.q.wag]]
         ==
++  vit                                                 ::  base64 digit
  ;~  pose
    (cook |=(a/@ (sub a 65)) (shim 'A' 'Z'))
    (cook |=(a/@ (sub a 71)) (shim 'a' 'z'))
    (cook |=(a/@ (add a 4)) (shim '0' '9'))
    (cold 62 (just '-'))
    (cold 63 (just '+'))
  ==
++  vul  %+  cold   ~                                   ::  comments
         ;~  plug  col  col
           (star prn)
           (just `@`10)
         ==
::
::::  4j: parsing (bases and base digits)
  ::
++  ab
  |%
  ++  bix  (bass 16 (stun [2 2] six))
  ++  fem  (sear |=(a/@ (cha:fa a)) aln)
  ++  haf  (bass 256 ;~(plug tep tiq (easy ~)))
  ++  hef  %+  sear  |=(a/@ ?:(=(a 0) ~ (some a)))
           %+  bass  256
           ;~(plug tip tiq (easy ~))
  ++  hif  (bass 256 ;~(plug tip tiq (easy ~)))
  ++  hof  (bass 0x1.0000 ;~(plug hef (stun [1 3] ;~(pfix hep hif))))
  ++  huf  (bass 0x1.0000 ;~(plug hef (stun [0 3] ;~(pfix hep hif))))
  ++  hyf  (bass 0x1.0000 ;~(plug hif (stun [3 3] ;~(pfix hep hif))))
  ++  pev  (bass 32 ;~(plug sev (stun [0 4] siv)))
  ++  pew  (bass 64 ;~(plug sew (stun [0 4] siw)))
  ++  piv  (bass 32 (stun [5 5] siv))
  ++  piw  (bass 64 (stun [5 5] siw))
  ++  qeb  (bass 2 ;~(plug seb (stun [0 3] sib)))
  ++  qex  (bass 16 ;~(plug sex (stun [0 3] hit)))
  ++  qib  (bass 2 (stun [4 4] sib))
  ++  qix  (bass 16 (stun [4 4] six))
  ++  seb  (cold 1 (just '1'))
  ++  sed  (cook |=(a/@ (sub a '0')) (shim '1' '9'))
  ++  sev  ;~(pose sed sov)
  ++  sew  ;~(pose sed sow)
  ++  sex  ;~(pose sed sox)
  ++  sib  (cook |=(a/@ (sub a '0')) (shim '0' '1'))
  ++  sid  (cook |=(a/@ (sub a '0')) (shim '0' '9'))
  ++  siv  ;~(pose sid sov)
  ++  siw  ;~(pose sid sow)
  ++  six  ;~(pose sid sox)
  ++  sov  (cook |=(a/@ (sub a 87)) (shim 'a' 'v'))
  ++  sow  ;~  pose
             (cook |=(a/@ (sub a 87)) (shim 'a' 'z'))
             (cook |=(a/@ (sub a 29)) (shim 'A' 'Z'))
             (cold 62 (just '-'))
             (cold 63 (just '~'))
           ==
  ++  sox  (cook |=(a/@ (sub a 87)) (shim 'a' 'f'))
  ++  ted  (bass 10 ;~(plug sed (stun [0 2] sid)))
  ++  tep  (sear |=(a/@ ?:(=(a 'doz') ~ (ins:po a))) til)
  ++  tip  (sear |=(a/@ (ins:po a)) til)
  ++  tiq  (sear |=(a/@ (ind:po a)) til)
  ++  tid  (bass 10 (stun [3 3] sid))
  ++  til  (boss 256 (stun [3 3] low))
  ++  urs  %+  cook
             |=(a/tape (rap 3 ^-((list @) a)))
           (star ;~(pose nud low hep dot sig cab))
  ++  urt  %+  cook
             |=(a/tape (rap 3 ^-((list @) a)))
           (star ;~(pose nud low hep dot sig))
  ++  urx  %+  cook
             |=(a/tape (rap 3 ^-((list @) a)))
           %-  star
           ;~  pose 
             nud
             low
             hep
             cab
             (cold ' ' dot)
             (cook tuft (ifix [sig dot] hex))
             ;~(pfix sig ;~(pose sig dot))
           ==
  ++  voy  ;~(pfix bas ;~(pose bas soq bix))
  --
++  ag
  |%
  ++  ape  |*(fel/rule ;~(pose (cold 0 (just '0')) fel))
  ++  bay  (ape (bass 16 ;~(plug qeb:ab (star ;~(pfix dog qib:ab)))))
  ++  bip  =+  tod=(ape qex:ab)
           (bass 0x1.0000 ;~(plug tod (stun [7 7] ;~(pfix dog tod))))
  ++  dem  (ape (bass 1.000 ;~(plug ted:ab (star ;~(pfix dog tid:ab)))))
  ++  dim  (ape dip)
  ++  dip  (bass 10 ;~(plug sed:ab (star sid:ab)))
  ++  dum  (bass 10 (plus sid:ab))
  ++  fed  %+  cook  fend:ob
           ;~  pose
             %+  bass  0x1.0000.0000.0000.0000          ::  oversized
               ;~  plug
                 huf:ab
                 (plus ;~(pfix doh hyf:ab))
               ==
             hof:ab                                     ::  planet or moon
             haf:ab                                     ::  star
             tiq:ab                                     ::  galaxy
           ==
  ++  fim  (sear den:fa (bass 58 (plus fem:ab)))
  ++  hex  (ape (bass 0x1.0000 ;~(plug qex:ab (star ;~(pfix dog qix:ab)))))
  ++  lip  =+  tod=(ape ted:ab)
           (bass 256 ;~(plug tod (stun [3 3] ;~(pfix dog tod))))
  ++  mot  ;~  pose
             ;~  pfix
               (just '1')
               (cook |=(a/@ (add 10 (sub a '0'))) (shim '0' '2'))
             ==
             sed:ab
           ==
  ++  viz  (ape (bass 0x200.0000 ;~(plug pev:ab (star ;~(pfix dog piv:ab)))))
  ++  vum  (bass 32 (plus siv:ab))
  ++  wiz  (ape (bass 0x4000.0000 ;~(plug pew:ab (star ;~(pfix dog piw:ab)))))
  --
++  mu
  |_  {top/@ bot/@}
  ++  zag  [p=(end 4 1 (add top bot)) q=bot]
  ++  zig  [p=(end 4 1 (add top (sub 0x1.0000 bot))) q=bot]
  ++  zug  (mix (lsh 4 1 top) bot)
  --
++  ne
  |_  tig/@
  ++  c  (cut 3 [tig 1] key:fa)
  ++  d  (add tig '0')
  ++  x  ?:((gte tig 10) (add tig 87) d)
  ++  v  ?:((gte tig 10) (add tig 87) d)
  ++  w  ?:(=(tig 63) '~' ?:(=(tig 62) '-' ?:((gte tig 36) (add tig 29) x)))
  --
::
::::  4k: atom printing
  ::
++  co  !.
  ~%  %co  ..co  ~
  =<  |_  lot/coin
      ++  rear  |=(rom/tape =>(.(rep rom) rend))
      ++  rent  `@ta`(rap 3 rend)
      ++  rend
        ^-  tape
        ?:  ?=($blob -.lot)
          ['~' '0' ((v-co 1) (jam p.lot))]
        ?:  ?=($many -.lot)
          :-  '.'
          |-  ^-  tape
          ?~   p.lot
            ['_' '_' rep]
          ['_' (weld (trip (wack rent(lot i.p.lot))) $(p.lot t.p.lot))]
        =+  [yed=(end 3 1 p.p.lot) hay=(cut 3 [1 1] p.p.lot)]
        |-  ^-  tape
        ?+    yed  (z-co q.p.lot)
            $c   ['~' '-' (weld (rip 3 (wood (tuft q.p.lot))) rep)]
            $d
          ?+    hay  (z-co q.p.lot)
              $a
            =+  yod=(yore q.p.lot)
            =>  ^+(. .(rep ?~(f.t.yod rep ['.' (s-co f.t.yod)])))
            =>  ^+  .
                %=    .
                    rep
                  ?:  &(=(~ f.t.yod) =(0 h.t.yod) =(0 m.t.yod) =(0 s.t.yod))
                    rep
                  =>  .(rep ['.' (y-co s.t.yod)])
                  =>  .(rep ['.' (y-co m.t.yod)])
                  ['.' '.' (y-co h.t.yod)]
                ==
            =>  .(rep ['.' (a-co d.t.yod)])
            =>  .(rep ['.' (a-co m.yod)])
            =>  .(rep ?:(a.yod rep ['-' rep]))
            ['~' (a-co y.yod)]
          ::
              $r
            =+  yug=(yell q.p.lot)
            =>  ^+(. .(rep ?~(f.yug rep ['.' (s-co f.yug)])))
            :-  '~'
            ?:  &(=(0 d.yug) =(0 m.yug) =(0 h.yug) =(0 s.yug))
              ['s' '0' rep]
            =>  ^+(. ?:(=(0 s.yug) . .(rep ['.' 's' (a-co s.yug)])))
            =>  ^+(. ?:(=(0 m.yug) . .(rep ['.' 'm' (a-co m.yug)])))
            =>  ^+(. ?:(=(0 h.yug) . .(rep ['.' 'h' (a-co h.yug)])))
            =>  ^+(. ?:(=(0 d.yug) . .(rep ['.' 'd' (a-co d.yug)])))
            +.rep
          ==
        ::
            $f
          ?:  =(& q.p.lot)
            ['.' 'y' rep]
          ?:(=(| q.p.lot) ['.' 'n' rep] (z-co q.p.lot))
        ::
            $n   ['~' rep]
            $i
          ?+  hay  (z-co q.p.lot)
            $f  ((ro-co [3 10 4] |=(a/@ ~(d ne a))) q.p.lot)
            $s  ((ro-co [4 16 8] |=(a/@ ~(x ne a))) q.p.lot)
          ==
        ::
            $p
          =+  dyx=(met 3 q.p.lot)
          :-  '~'
          ?:  (lte dyx 1)
            (weld (trip (tod:po q.p.lot)) rep)
          ?:  =(2 dyx)
            ;:  weld
              (trip (tos:po (end 3 1 q.p.lot)))
              (trip (tod:po (rsh 3 1 q.p.lot)))
              rep
            ==
          =+  [dyz=(met 5 q.p.lot) fin=| dub=&]
          |-  ^-  tape
          ?:  =(0 dyz)
            rep
          %=    $
              fin      &
              dub      !dub
              dyz      (dec dyz)
              q.p.lot  (rsh 5 1 q.p.lot)
              rep
            =+  syb=(wren:un (end 5 1 q.p.lot))
            =+  cog=~(zig mu [(rsh 4 1 syb) (end 4 1 syb)])
            ;:  weld
              (trip (tos:po (end 3 1 p.cog)))
              (trip (tod:po (rsh 3 1 p.cog)))
              `tape`['-' ~]
              (trip (tos:po (end 3 1 q.cog)))
              (trip (tod:po (rsh 3 1 q.cog)))
              `tape`?.(fin ~ ['-' ?.(dub ~ ['-' ~])])
              rep
            ==
          ==
        ::
            $r
          ?+  hay  (z-co q.p.lot)
            $d  ['.' '~' (r-co (rlyd q.p.lot))]
            $h  ['.' '~' '~' (r-co (rlyh q.p.lot))]
            $q  ['.' '~' '~' '~' (r-co (rlyq q.p.lot))]
            $s  ['.' (r-co (rlys q.p.lot))]
          ==
        ::
            $u
          ?:  ?=($c hay)
            %+  welp  ['0' 'c' (reap (pad:fa q.p.lot) '1')]
            (c-co (enc:fa q.p.lot))
          =-  (weld p.gam ?:(=(0 q.p.lot) `tape`['0' ~] q.gam))
          ^=  gam  ^-  {p/tape q/tape}
          ?+  hay  [~ ((ox-co [10 3] |=(a/@ ~(d ne a))) q.p.lot)]
            $b  [['0' 'b' ~] ((ox-co [2 4] |=(a/@ ~(d ne a))) q.p.lot)]
            $i  [['0' 'i' ~] ((d-co 1) q.p.lot)]
            $x  [['0' 'x' ~] ((ox-co [16 4] |=(a/@ ~(x ne a))) q.p.lot)]
            $v  [['0' 'v' ~] ((ox-co [32 5] |=(a/@ ~(x ne a))) q.p.lot)]
            $w  [['0' 'w' ~] ((ox-co [64 5] |=(a/@ ~(w ne a))) q.p.lot)]
          ==
        ::
            $s
          %+  weld
            ?:((syn:si q.p.lot) "--" "-")
          $(yed 'u', q.p.lot (abs:si q.p.lot))
        ::
            $t
          ?:  =('a' hay)
            ?:  =('s' (cut 3 [2 1] p.p.lot))
              (weld (rip 3 q.p.lot) rep)
            ['~' '.' (weld (rip 3 q.p.lot) rep)]
          ['~' '~' (weld (rip 3 (wood q.p.lot)) rep)]
        ==
      --
  =+  rep=*tape
  =<  |%
      ++  a-co  |=(dat/@ ((d-co 1) dat))
      ++  c-co  (em-co [58 1] |=({? b/@ c/tape} [~(c ne b) c]))
      ++  d-co  |=(min/@ (em-co [10 min] |=({? b/@ c/tape} [~(d ne b) c])))
      ++  r-co
        |=  a/dn
        ?:  ?=({$i *} a)  (weld ?:(s.a "inf" "-inf") rep)
        ?:  ?=({$n *} a)  (weld "nan" rep)
        =+  ^=  e  %+  ed-co  [10 1]
          |=  {a/? b/@ c/tape}
          ?:  a  [~(d ne b) '.' c]
          [~(d ne b) c]
        =+  ^=  f
          =>(.(rep ~) (e a.a))
        =.  e.a  (sum:si e.a (sun:si (dec +.f)))
        =+  b=?:((syn:si e.a) "e" "e-")
        =>  .(rep ?~(e.a rep (weld b ((d-co 1) (abs:si e.a)))))
        =>  .(rep (weld -.f rep))
        ?:(s.a rep ['-' rep])
      ::
      ++  s-co
        |=  esc/(list @)  ^-  tape
        ?~  esc
          rep
        :-  '.'
        =>(.(rep $(esc t.esc)) ((x-co 4) i.esc))
      ::
      ++  v-co  |=(min/@ (em-co [32 min] |=({? b/@ c/tape} [~(v ne b) c])))
      ++  w-co  |=(min/@ (em-co [64 min] |=({? b/@ c/tape} [~(w ne b) c])))
      ++  x-co  |=(min/@ (em-co [16 min] |=({? b/@ c/tape} [~(x ne b) c])))
      ++  y-co  |=(dat/@ ((d-co 2) dat))
      ++  z-co  |=(dat/@ `tape`['0' 'x' ((x-co 1) dat)])
      --
  |%
  ++  em-co
    |=  {{bas/@ min/@} par/$-({? @ tape} tape)}
    |=  hol/@
    ^-  tape
    ?:  &(=(0 hol) =(0 min))
      rep
    =+  [rad=(mod hol bas) dar=(div hol bas)]
    %=  $
      min  ?:(=(0 min) 0 (dec min))
      hol  dar
      rep  (par =(0 dar) rad rep)
    ==
  ::
  ++  ed-co
    |=  {{bas/@ min/@} par/$-({? @ tape} tape)}
    =+  [fir=& cou=0]
    |=  hol/@
    ^-  {tape @}
    ?:  &(=(0 hol) =(0 min))
      [rep cou]
    =+  [rad=(mod hol bas) dar=(div hol bas)]
    %=  $
      min  ?:(=(0 min) 0 (dec min))
      hol  dar
      rep  (par &(=(0 dar) !fir) rad rep)
      fir  |
      cou  +(cou)
    ==
  ::
  ++  ox-co
    |=  {{bas/@ gop/@} dug/$-(@ @)}
    %+  em-co
      [|-(?:(=(0 gop) 1 (mul bas $(gop (dec gop))))) 0]
    |=  {top/? seg/@ res/tape}
    %+  weld
      ?:(top ~ `tape`['.' ~])
    %.  seg
    %+  em-co(rep res)
      [bas ?:(top 0 gop)]
    |=({? b/@ c/tape} [(dug b) c])
  ::
  ++  ro-co
    |=  {{buz/@ bas/@ dop/@} dug/$-(@ @)}
    |=  hol/@
    ^-  tape
    ?:  =(0 dop)
      rep
    =>  .(rep $(dop (dec dop)))
    :-  '.'
    %-  (em-co [bas 1] |=({? b/@ c/tape} [(dug b) c]))
    [(cut buz [(dec dop) 1] hol)]
  --
::
::::  4l: atom parsing
  ::
++  so
  ~%  %so  +  ~
  |%
  ++  bisk
    ~+
    ;~  pose
      ;~  pfix  (just '0')
        ;~  pose
          (stag %ub ;~(pfix (just 'b') bay:ag))
          (stag %uc ;~(pfix (just 'c') fim:ag))
          (stag %ui ;~(pfix (just 'i') dim:ag))
          (stag %ux ;~(pfix (just 'x') hex:ag))
          (stag %uv ;~(pfix (just 'v') viz:ag))
          (stag %uw ;~(pfix (just 'w') wiz:ag))
        ==
      ==
      (stag %ud dem:ag)
    ==
  ++  crub
    ~+
    ;~  pose
      %+  cook
        |=(det/date `dime`[%da (year det)])
      ;~  plug
        %+  cook
          |=({a/@ b/?} [b a])
        ;~(plug dim:ag ;~(pose (cold | hep) (easy &)))
        ;~(pfix dot mot:ag)   ::  month
        ;~(pfix dot dip:ag)   ::  day
        ;~  pose
          ;~  pfix
            ;~(plug dot dot)
            ;~  plug
              dum:ag
              ;~(pfix dot dum:ag)
              ;~(pfix dot dum:ag)
              ;~(pose ;~(pfix ;~(plug dot dot) (most dot qix:ab)) (easy ~))
            ==
          ==
          (easy [0 0 0 ~])
        ==
      ==
    ::
      %+  cook
        |=  {a/(list {p/?($d $h $m $s) q/@}) b/(list @)}
        =+  rop=`tarp`[0 0 0 0 b]
        |-  ^-  dime
        ?~  a
          [%dr (yule rop)]
        ?-  p.i.a
          $d  $(a t.a, d.rop (add q.i.a d.rop))
          $h  $(a t.a, h.rop (add q.i.a h.rop))
          $m  $(a t.a, m.rop (add q.i.a m.rop))
          $s  $(a t.a, s.rop (add q.i.a s.rop))
        ==
      ;~  plug
        %+  most
          dot
        ;~  pose
          ;~(pfix (just 'd') (stag %d dim:ag))
          ;~(pfix (just 'h') (stag %h dim:ag))
          ;~(pfix (just 'm') (stag %m dim:ag))
          ;~(pfix (just 's') (stag %s dim:ag))
        ==
        ;~(pose ;~(pfix ;~(plug dot dot) (most dot qix:ab)) (easy ~))
      ==
    ::
      (stag %p fed:ag)
      ;~(pfix dot (stag %ta urs:ab))
      ;~(pfix sig (stag %t urx:ab))
      ;~(pfix hep (stag %c (cook turf urx:ab)))
    ==
  ++  nuck
    ~/  %nuck  |=  a/nail  %.  a
    %+  knee  *coin  |.  ~+
    %-  stew
    ^.  stet  ^.  limo
    :~  :-  ['a' 'z']  (cook |=(a/@ta [%$ %tas a]) sym)
        :-  ['0' '9']  (stag %$ bisk)
        :-  '-'        (stag %$ tash)
        :-  '.'        ;~(pfix dot perd)
        :-  '~'        ;~(pfix sig ;~(pose twid (easy [%$ %n 0])))
    ==
  ++  nusk
    ~+
    :(sear |=(a/@ta (rush a nuck)) wick urt:ab)
  ++  perd
    ~+
    ;~  pose
      (stag %$ zust)
      (stag %many (ifix [cab ;~(plug cab cab)] (more cab nusk)))
    ==
  ++  royl
    ~+
    =+  ^=  moo
      |=  a/tape
      :-  (lent a)
      (scan a (bass 10 (plus sid:ab)))
    =+  ^=  voy
      %+  cook  royl-cell
      ;~  pose
        ;~  plug
          (easy %d)
          ;~  pose  (cold | hep)  (easy &)  ==
          ;~  plug  dim:ag
            ;~  pose
              ;~(pfix dot (cook moo (plus (shim '0' '9'))))
              (easy [0 0])
            ==
            ;~  pose
              ;~  pfix
                (just 'e')
                ;~(plug ;~(pose (cold | hep) (easy &)) dim:ag)
              ==
              (easy [& 0])
            ==
          ==
        ==
        ;~  plug
          (easy %i)
          ;~  sfix
            ;~  pose  (cold | hep)  (easy &)  ==
            (jest 'inf')
          ==
        ==
        ;~  plug
          (easy %n)
          (cold ~ (jest 'nan'))
        ==
      ==
    ;~  pose
      (stag %rh (cook rylh ;~(pfix ;~(plug sig sig) voy)))
      (stag %rq (cook rylq ;~(pfix ;~(plug sig sig sig) voy)))
      (stag %rd (cook ryld ;~(pfix sig voy)))
      (stag %rs (cook ryls voy))
    ==
  ::
  ++  royl-cell
    |=  rn
    ^-  dn
    ?.  ?=({$d *} +<)  +<
    =+  ^=  h
      (dif:si (new:si f.b i.b) (sun:si d.b))
    [%d a h (add (mul c.b (pow 10 d.b)) e.b)]
  ::
  ++  tash
    ~+
    =+  ^=  neg
        |=  {syn/? mol/dime}  ^-  dime
        ?>  =('u' (end 3 1 p.mol))
        [(cat 3 's' (rsh 3 1 p.mol)) (new:si syn q.mol)]
    ;~  pfix  hep
      ;~  pose
        (cook |=(a/dime (neg | a)) bisk)
        ;~(pfix hep (cook |=(a/dime (neg & a)) bisk))
      ==
    ==
  ::
  ++  twid
    ~+
    ;~  pose
      (cook |=(a/@ [%blob (cue a)]) ;~(pfix (just '0') vum:ag))
      (stag %$ crub)
    ==
  ::
  ++  zust
    ~+
    ;~  pose
      (stag %is bip:ag)
      (stag %if lip:ag)
      (stag %f ;~(pose (cold & (just 'y')) (cold | (just 'n'))))
      royl
    ==
  --
::
::::  4m: formatting functions
  ::
++  scot  |=(mol/dime ~(rent co %$ mol))
++  scow  |=(mol/dime ~(rend co %$ mol))
++  slat  |=(mod/@tas |=(txt/@ta (slaw mod txt)))
++  slav  |=({mod/@tas txt/@ta} (need (slaw mod txt)))
++  slaw
  ~/  %slaw
  |=  {mod/@tas txt/@ta}
  ^-  (unit @)
  =+  con=(slay txt)
  ?.(&(?=({$~ $$ @ @} con) =(p.p.u.con mod)) ~ [~ q.p.u.con])
::
++  slay
  |=  txt/@ta  ^-  (unit coin)
  =+  ^=  vex
      ?:  (gth 0x7fff.ffff txt)                         ::  XX  petty cache
        ~+  ((full nuck:so) [[1 1] (trip txt)])
      ((full nuck:so) [[1 1] (trip txt)])
  ?~  q.vex
    ~
  [~ p.u.q.vex]
::
++  smyt                                                ::  pretty print path
  |=  bon/path  ^-  tank
  :+  %rose  [['/' ~] ['/' ~] ~]
  (turn bon |=(a/@ [%leaf (trip a)]))
::
++  spat  |=(pax/path (crip (spud pax)))                ::  render path to cord
++  spud  |=(pax/path ~(ram re (smyt pax)))             ::  render path to tape
++  stab                                                ::  parse cord to path
  =+  fel=;~(pfix fas (more fas urs:ab))
  |=(zep/@t `path`(rash zep fel))
::
::::  4n: virtualization
  ::
++  mack
  |=  {sub/* fol/*}
  ^-  (unit)
  =+  ton=(mink [sub fol] |=({* *} ~))
  ?.(?=({$0 *} ton) ~ [~ p.ton])
::
++  mink
  ~/  %mink
  |=  {{sub/* fol/*} gul/$-({* *} (unit (unit)))}
  =+  tax=*(list {@ta *})
  |-  ^-  tone
  ?@  fol
    [%2 tax]
  ?:  ?=(^ -.fol)
    =+  hed=$(fol -.fol)
    ?:  ?=($2 -.hed)
      hed
    =+  tal=$(fol +.fol)
    ?-  -.tal
      $0  ?-(-.hed $0 [%0 p.hed p.tal], $1 hed)
      $1  ?-(-.hed $0 tal, $1 [%1 (weld p.hed p.tal)])
      $2  tal
    ==
  ?+    fol
    [%2 tax]
  ::
      {$0 b/@}
    ?:  =(0 b.fol)  [%2 tax]
    ?:  =(1 b.fol)  [%0 sub]
    ?:  ?=(@ sub)   [%2 tax]
    =+  [now=(cap b.fol) lat=(mas b.fol)]
    $(b.fol lat, sub ?:(=(2 now) -.sub +.sub))
  ::
      {$1 b/*}
    [%0 b.fol]
  ::
      {$2 b/{^ *}}
    =+  ben=$(fol b.fol)
    ?.  ?=($0 -.ben)  ben
    ?>(?=(^ p.ben) $(sub -.p.ben, fol +.p.ben))
    ::?>(?=(^ p.ben) $([sub fol] p.ben)
  ::
      {$3 b/*}
    =+  ben=$(fol b.fol)
    ?.  ?=($0 -.ben)  ben
    [%0 .?(p.ben)]
  ::
      {$4 b/*}
    =+  ben=$(fol b.fol)
    ?.  ?=($0 -.ben)  ben
    ?.  ?=(@ p.ben)  [%2 tax]
    [%0 .+(p.ben)]
  ::
      {$5 b/*}
    =+  ben=$(fol b.fol)
    ?.  ?=($0 -.ben)  ben
    ?.  ?=(^ p.ben)  [%2 tax]
    [%0 =(-.p.ben +.p.ben)]
  ::
      {$6 b/* c/* d/*}
    $(fol =>(fol [2 [0 1] 2 [1 c d] [1 0] 2 [1 2 3] [1 0] 4 4 b]))
  ::
      {$7 b/* c/*}       $(fol =>(fol [2 b 1 c]))
      {$8 b/* c/*}       $(fol =>(fol [7 [[0 1] b] c]))
      {$9 b/* c/*}       $(fol =>(fol [7 c 0 b]))
      {$10 @ c/*}        $(fol c.fol)
      {$10 {b/* c/*} d/*}
    =+  ben=$(fol c.fol)
    ?.  ?=($0 -.ben)  ben
    ?:  ?=(?($hunk $hand $lose $mean $spot) b.fol)
      $(fol d.fol, tax [[b.fol p.ben] tax])
    $(fol d.fol)
  ::
      {$11 b/* c/*}
    =+  ref=$(fol b.fol)
    =+  ben=$(fol c.fol)
    ?.  ?=($0 -.ref)  ref
    ?.  ?=($0 -.ben)  ben
    =+  val=(gul p.ref p.ben)
    ?~(val [%1 p.ben ~] ?~(u.val [%2 [[%hunk (mush p.ben)] tax]] [%0 u.u.val]))
  ==
::
++  mock
  |=  {{sub/* fol/*} gul/$-({* *} (unit (unit)))}
  (mook (mink [sub fol] gul))
::
::  ++  moop
::    |=  pon/(list {@ta *})  ^+  pon
::    ?~  pon  ~
::    :-  i.pon
::    ?.  ?=({$spot * ^} i.pon)
::      $(pon t.pon)
::    ?.  ?=({{$spot * ^} *} t.pon)
::      $(pon t.pon)
::    =>  .(pon t.pon)
::    =+  sot=+.i.pon
::    |-  ^-  (list {@ta *})
::    ?.  ?=({{$spot * ^} *} t.pon)
::      [[%spot sot] ^$(pon t.pon)]
::    =+  sop=+.i.pon
::    ?:  ?&  =(-.sop -.sot)
::            (lor +<.sop +<.sot)
::            (lor +>.sot +>.sop)
::          ==
::      $(sot sop, pon t.pon)
::    [[%spot sot] ^$(pon t.pon)]
::
++  mook
  |=  ton/tone
  ^-  toon
  ?.  ?=({$2 *} ton)  ton
  :-  %2
  :: =.  p.ton  (moop p.ton)
  =+  yel=(lent p.ton)
  =.  p.ton
    ?.  (gth yel 256)  p.ton
    %+  weld
      (scag 128 p.ton)
    ^-  (list {@ta *})
    :_  (slag (sub yel 128) p.ton)
    :-  %lose
    %+  rap  3
    "[skipped {(scow %ud (sub yel 256))} frames]"
  |-  ^-  (list tank)
  ?~  p.ton  ~
  =+  rep=$(p.ton t.p.ton)
  ?+    -.i.p.ton  rep
      $hunk  [(tank +.i.p.ton) rep]
      $lose  [[%leaf (rip 3 (@ +.i.p.ton))] rep]
      $hand  [[%leaf (scow %p (mug +.i.p.ton))] rep]
      $mean  :_  rep
             ?@  +.i.p.ton  [%leaf (rip 3 (@ +.i.p.ton))]
             =+  mac=(mack +.i.p.ton +<.i.p.ton)
             ?~(mac [%leaf "####"] (tank u.mac))
      $spot  :_  rep
             =+  sot=(spot +.i.p.ton)
             :+  %rose  [":" ~ ~]
             :~  (smyt p.sot)
                 =>  [ud=|=(a/@u (scow %ud a)) q.sot]
                 leaf+"<[{(ud p.p)} {(ud q.p)}].[{(ud p.q)} {(ud q.q)}]>"
  ==         ==
::
++  mush                                                ::  sane name to leaf
  |=  val/*
  ^-  tank
  :+  %rose
    [['/' ~] ['/' ~] ~]
  (turn ((list @ta) val) |=(a/@ta [%leaf (trip a)]))
::
++  mong
  |=  {{gat/* sam/*} gul/$-({* *} (unit (unit)))}
  ^-  toon
  ?.  &(?=(^ gat) ?=(^ +.gat))
    [%2 ~]
  (mock [[-.gat [sam +>.gat]] -.gat] gul)
::
++  mule                                                ::  typed virtual
  ~/  %mule
  |*  taq/_|.(**)
  =+  mud=(mute taq)
  ?-  -.mud
    $&  [%& p=$:taq]                                    ::  XX transition
    $|  [%| p=p.mud]
  ==
::
++  mute                                                ::  untyped virtual
  |=  taq/_^?(|.(**))
  ^-  (each * (list tank))
  =+  ton=(mock [taq 9 2 0 1] |=({* *} ~))
  ?-  -.ton
    $0  [%& p.ton]
    $1  [%| (turn p.ton |=(a/* (smyt (path a))))]
    $2  [%| p.ton]
  ==
::
::::  4o: molds and mold builders
  ::
++  abel  typo                                          ::  original sin: span
++  atom  @                                             ::  just an atom
++  aura  @ta                                           ::  atom format
++  axis  @                                             ::  tree address
++  base                                                ::  base mold
  $@  $?  $noun                                         ::  any noun
          $cell                                         ::  any cell
          $bean                                         ::  loobean
          $void                                         ::  no nouns
          $null                                         ::  ~ == 0
      ==                                                ::
  {$atom p/aura}                                        ::  atom
::
++  bean  ?                                             ::  0=&=yes, 1=|=no
++  woof  $@(@ {$~ p/twig})                             ::  simple embed
++  beet  $@  @                                         ::  advanced embed
          $%  {$a p/twig}                               ::  take tape
              {$b p/twig}                               ::  take manx
              {$c p/twig}                               ::  take marl
              {$d p/twig}                               ::  take $-(marl marl)
              {$e p/twig q/(list tuna)}                 ::  element literal
          ==                                            ::
++  chum  $?  lef/term                                  ::  jet name
              {std/term kel/@}                          ::  kelvin version
              {ven/term pro/term kel/@}                 ::  vendor and product
              {ven/term pro/term ver/@ kel/@}           ::  all of the above
          ==                                            ::
++  coil  $:  p/?($gold $iron $lead $zinc)              ::  core span
              q/span                                    ::
              r/{p/?($~ ^) q/(map term foot)}           ::
          ==                                            ::
++  foot  $%  {$ash p/twig}                             ::  dry arm, geometric
              {$elm p/twig}                             ::  wet arm, generic
          ==                                            ::
++  limb  $@  term                                      ::  wing element
          $%  {$& p/axis}                               ::  by geometry
              {$| p/@ud q/(unit term)}                  ::  by name
          ==                                            ::
++  line  {p/{$leaf p/aura q/@} q/tile}                 ::  %book case
++  metl  ?($gold $iron $zinc $lead)                    ::  core variance
++  moss  twig                                          ::  twig producing mold
++  noun  *                                             ::  any noun
++  null  $~                                            ::  null, nil, etc
++  onyx  (list (pair span foot))                       ::  arm activation
++  opal                                                ::  limb match
          $%  {$& p/span}                               ::  leg
              {$| p/axis q/(set {p/span q/foot})}       ::  arm
          ==                                            ::
++  palo  (pair vein opal)                              ::  wing trace, match
++  pock  (pair axis nock)                              ::  changes
++  port  (each palo (pair span nock))                  ::  successful match
++  tiki                                                ::  test case
          $%  {$& p/(unit term) q/wing}                 ::  simple wing
              {$| p/(unit term) q/twig}                 ::  named wing
          ==                                            ::
++  tile  $^  {p/tile q/tile}                           ::  ordered pair
          $%  {$axil p/base}                            ::  base span
              {$bark p/term q/tile}                     ::  name
              {$bush p/tile q/tile}                     ::  pair+tag
              {$deet p/spot q/tile}                     ::  set debug
              {$fern p/{i/tile t/(list tile)}}          ::  plain selection
              {$herb p/twig}                            ::  gate
              {$kelp p/{i/line t/(list line)}}          ::  tag selection
              {$leaf p/term q/@}                        ::  constant atom
              {$reed p/tile q/tile}                     ::  atom+cell
              {$weed p/twig}                            ::  example
          ==                                            ::
++  toga                                                ::  face control
          $@  p/term                                    ::  two togas
          $%  {$0 $~}                                   ::  no toga
              {$1 p/$@(term tune) q/toga}               ::  deep toga
              {$2 p/toga q/toga}                        ::  cell toga
          ==                                            ::
++  tuna                                                ::  tagflow
          $%  {$a p/twig}                               ::  plain text
              {$b p/twig}                               ::  single tag
              {$c p/twig}                               ::  simple list
              {$d p/twig}                               ::  dynamic list
              {$e p/twig q/(list tuna)}                 ::  element
              {$f p/(list tuna)}                        ::  subflow
          ==                                            ::
++  twig                                                ::
  $^  {p/twig q/twig}                                   ::
  $%                                                    ::
    {$$ p/axis}                                         ::  simple leg
  ::                                                    ::
    {$base p/base}                                      ::  base
    {$bunt p/twig}                                      ::  mold default value
    {$bust p/base}                                      ::  bunt base
    {$dbug p/spot q/twig}                               ::  debug info in trace
    {$hand p/span q/nock}                               ::  premade result
    {$knit p/(list woof)}                               ::  assemble string
    {$leaf p/(pair term @)}                             ::  symbol
    {$limb p/term}                                      ::  pulls limb p
    {$lost p/twig}                                      ::  not to be taken
    {$rock p/term q/*}                                  ::  fixed constant
    {$sand p/term q/*}                                  ::  unfixed constant
    {$tell p/(list twig)}                               ::  render as tape
    {$tune p/$@(term tune)}                             ::  minimal face
    {$wing p/wing}                                      ::  pulls p
    {$yell p/(list twig)}                               ::  render as tank
  ::                                            ::::::  molds
    {$claw p/twig q/twig}                               ::  $@ depth fork
    {$shoe p/twig}                                      ::  $_ example
    {$bank p/(list twig)}                               ::  $: tuple
    {$book p/(list twig)}                               ::  $% tagged fork
    {$lamb p/twig q/twig}                               ::  $- function
    {$bush p/twig q/twig}                               ::  $^ pairhead fork
    {$pick p/(list twig)}                               ::  $? untagged fork
    {$coat p/term q/twig}                               ::  $= name
  ::                                            ::::::  cores
    {$door p/twig q/(map term foot)}                    ::  |_
    {$gasp p/twig q/twig}                               ::  |:
    {$core p/(map term foot)}                           ::  |%
    {$trap p/twig}                                      ::  |.
    {$cork p/twig q/(map term foot)}                    ::  |^
    {$loop p/twig}                                      ::  |-
    {$port p/twig q/twig}                               ::  |~
    {$gill p/twig q/twig}                               ::  |*
    {$gate p/twig q/twig}                               ::  |=
    {$tray p/twig}                                      ::  |?  
  ::                                            ::::::  tuples
    {$scon p/twig q/twig}                                ::  :_ [q p]
    {$conq p/twig q/twig r/twig s/twig}                  ::  :^ [p q r s]
    {$cons p/twig q/twig}                                ::  :- [p q]
    {$cont p/twig q/twig r/twig}                         ::  :+ [p q r]
    {$conl p/(list twig)}                                ::  :~ [p ~]
    {$conp p/(list twig)}                                ::  :* p as a tuple
  ::                                            ::::::  invocations
    {$bunt p/twig}                                      ::  %$
    {$keep p/wing q/(list (pair wing twig))}            ::  %_
    {$lace p/twig q/twig}                               ::  %.
    {$call p/twig q/(list twig)}                        ::  %-
    {$bake p/wing q/twig r/(list (pair wing twig))}     ::  %*
    {$calq p/twig q/twig r/twig s/twig}                 ::  %^
    {$calt p/twig q/twig r/twig}                        ::  %+
    {$open p/wing q/twig r/(list twig)}                 ::  %~
    {$make p/wing q/(list (pair wing twig))}            ::  %=
  ::                                            ::::::  nock
    {$wish p/twig q/twig}                               ::  .^  nock 11
    {$bump p/twig}                                      ::  .+  nock 4
    {$nock p/twig q/twig}                               ::  .*  nock 2
    {$same p/twig q/twig}                               ::  .=  nock 5
    {$deep p/twig}                                      ::  .?  nock 3
  ::                                            ::::::  span conversion
    {$iron p/twig}                                      ::  ^|
    {$ward p/twig q/twig}                               ::  ^. 
    {$like p/twig q/twig}                               ::  ^+
    {$cast p/twig q/twig}                               ::  ^-
    {$zinc p/twig}                                      ::  ^&
    {$burn p/twig}                                      ::  ^~
    {$name p/toga q/twig}                               ::  ^=
    {$lead p/twig}                                      ::  ^?
  ::                                            ::::::  hints
    {$show p/twig q/twig}                               ::  ~|  sell on trace
    {$lurk p/twig q/twig}                               ::  ~_  tank on trace
    {$fast p/chum q/twig r/tyre s/twig}                 ::  ~%  general jet hint
    {$funk p/chum q/twig}                               ::  ~/  function j-hint
    {$thin p/$@(term {p/term q/twig}) q/twig}           ::  ~<  backward hint
    {$hint p/$@(term {p/term q/twig}) q/twig}           ::  ~>  forward hint
    {$poll p/term q/twig}                               ::  ~$  profiler hit
    {$memo p/@ q/twig}                                  ::  ~+  cache/memoize
    {$dump p/@ud q/twig r/twig}                         ::  ~&  printf/priority
    {$ddup p/twig q/twig}                               ::  ~=  don't duplicate
    {$warn p/@ud q/twig r/twig s/twig}                  ::  ~?  tested printf
    {$peep p/twig q/twig}                               ::  ~!  type on trace
  ::                                            ::::::  miscellaneous
    {$wad p/twig q/(list twig)}                         ::  ;:  binary to nary
    {$nub p/twig}                                       ::  ;/  [%$ [%$ p ~] ~]
    {$dip p/twig q/(list twig)}                         ::  ;~  kleisli arrow
    {$fry p/twig q/twig}                                ::  ;;  normalize
  ::                                            ::::::  compositions
    {$new p/twig q/twig}                                ::  =|  push bunt
    {$fix p/(list (pair wing twig)) q/twig}             ::  =:  q with p changes
    {$var p/taco q/twig r/twig}                         ::  =/  typed variable
    {$rev p/taco q/twig r/twig}                         ::  =;  =/(q p r)
    {$set p/wing q/twig r/twig}                         ::  =.  r with p as q
    {$rap p/twig q/twig}                                ::  =<  =>(q p)
    {$nip p/twig q/twig}                                ::  =-  =+(q p)
    {$per p/twig q/twig}                                ::  =>  q w/subject p 
    {$sip p/taco q/wing r/twig s/twig}                  ::  =^  state machine
    {$pin p/twig q/twig}                                ::  =+  q w/[p subject]
    {$tow p/(list twig)}                                ::  =~  twig stack
    {$aka p/term q/twig r/twig}                         ::  =*  r w/alias p/q
  ::                                            ::::::  conditionals
    {$or p/(list twig)}                                 ::  ?|  loobean or
    {$case p/wing q/(list (pair twig twig))}            ::  ?-  pick case in q
    {$if p/twig q/twig r/twig}                          ::  ?:  if/then/else
    {$lest p/twig q/twig r/twig}                        ::  ?.  ?:(p r q)
    {$ifcl p/wing q/twig r/twig}                        ::  ?^  if p is a cell
    {$deny p/twig q/twig}                               ::  ?<  ?:(p !! q)
    {$sure p/twig q/twig}                               ::  ?>  ?:(p q !!)
    {$deft p/wing q/twig r/(list (pair twig twig))}     ::  ?+  ?-  w/default
    {$and p/(list twig)}                                ::  ?&  loobean and
    {$ifat p/wing q/twig r/twig}                        ::  ?@  if p is atom
    {$ifno p/wing q/twig r/twig}                        ::  ?~  if p is null
  ::
    {$fits p/twig q/wing}                               ::  ?=  if q matches p 
    {$not p/twig}                                       ::  ?!  loobean not
  ::                                            ::::::  special
    {$twig p/twig q/twig}                               ::  !,
    {$wrap p/twig}                                      ::  !>
    {$spit p/twig q/twig}                               ::  !;
    {$code p/twig}                                      ::  !=
    {$need p/$@(p/@ {p/@ q/@}) q/twig}                  ::  !?
    {$fail $~}                                          ::  !!
  ==                                                    ::
++  taco  $@(term (pair term twig))                     ::
++  tyre  (list {p/term q/twig})                        ::
++  tyke  (list (unit twig))                            ::
::                                                      ::::::  virtual nock
++  nock  $^  {p/nock q/nock}                           ::  autocons
          $%  {$0 p/@}                                  ::  axis select
              {$1 p/*}                                  ::  constant
              {$2 p/nock q/nock}                        ::  compose
              {$3 p/nock}                               ::  cell test
              {$4 p/nock}                               ::  increment
              {$5 p/nock q/nock}                        ::  equality test
              {$6 p/nock q/nock r/nock}                 ::  if, then, else
              {$7 p/nock q/nock}                        ::  serial compose
              {$8 p/nock q/nock}                        ::  push onto subject
              {$9 p/@ q/nock}                           ::  select arm and fire
              {$10 p/$@(@ {p/@ q/nock}) q/nock}         ::  hint
              {$11 p/nock q/nock}                       ::  grab data from sky
          ==                                            ::
++  span  $@  $?  $noun                                 ::  any nouns
                  $void                                 ::  no noun
              ==                                        ::
          $%  {$atom p/term q/(unit @)}                 ::  atom / constant
              {$cell p/span q/span}                     ::  ordered pair
              {$core p/span q/coil}                     ::  object
              {$face p/$@(term tune) q/span}            ::  namespace (new)
              {$fork p/(set span)}                      ::  union
              {$hold p/span q/twig}                     ::  lazy evaluation
          ==                                            ::
++  tone  $%  {$0 p/*}                                  ::  success
              {$1 p/(list)}                             ::  blocks
              {$2 p/(list {@ta *})}                     ::  error ~_s
          ==                                            ::
++  tune                                                ::  complex 
          $:  p/(map term (unit twig))                  ::  definitions
              q/(list twig)                             ::  bridges
          ==                                            ::
++  tusk                                                ::  general face control
          $@  term                                      ::  simple label
          $:  p/(map term wing)                         ::  aliases
              q/(set term)                              ::  blocks
              r/(list (pair term twig))                 ::  bridges
          ==                                            ::
++  typo  span                                          ::  old span
++  vase  {p/span q/*}                                  ::  span-value pair
++  vise  {p/typo q/*}                                  ::  old vase
++  vial  ?($read $rite $both $free)                    ::  co/contra/in/bi
++  vair  ?($gold $iron $lead $zinc)                    ::  in/contra/bi/co
++  vein  (list (unit axis))                            ::  search trace
++  wing  (list limb)                                   ::  search path
++  worm                                                ::  compiler cache
  $:  nes/(set ^)                                       ::  ++nest
      pay/(map (pair span twig) span)                   ::  ++play
      mit/(map (pair span twig) (pair span nock))       ::  ++mint
  ==                                                    ::
--  =>
::                                                      ::
::::  5: layer five                                     ::
  ::                                                    ::
  ::    5a: compiler utilities                          ::
  ::    5b: macro expansion                             ::
  ::    5c: compiler backend and prettyprinter          ::
  ::    5d: parser                                      ::
  ::    5e: caching compiler                            ::
  ::    5f: molds and mold builders                     ::
  ::    5g: profiling support (XX remove)               ::
  ::
~%    %pen
    +
  ==
    %al    al
    %ap    ap
    %ut    ut
  ==
|%
::
::::  5a: compiler utilities
  ::
++  bool  `span`(fork [%atom %f `0] [%atom %f `1] ~)    ::  make loobean
++  cell                                                ::  make %cell span
  ~/  %cell
  |=  {hed/span tal/span}
  ^-  span
  ?:(=(%void hed) %void ?:(=(%void tal) %void [%cell hed tal]))
::
++  core                                                ::  make %core span
  ~/  %core
  |=  {pac/span con/coil}
  ^-  span
  ?:(=(%void pac) %void [%core pac con])
::
++  face                                                ::  make %face span
  ~/  %face
  |=  {giz/$@(term tune) der/span}
  ^-  span
  ?:  =(%void der)
    %void
  [%face giz der]
::
++  fork                                                ::  make %fork span
  ~/  %fork
  |=  yed/(list span)
  =|  lez/(set span)
  |-  ^-  span
  ?~  yed
    ?~  lez  %void
    ?:  ?=({* $~ $~} lez)  n.lez
    [%fork lez]
  %=    $
      yed  t.yed
      lez
    ?:  =(%void i.yed)  lez
    ?:  ?=({$fork *} i.yed)  (~(uni in lez) p.i.yed)
    (~(put in lez) i.yed)
  ==
::
++  cove                                                ::  extract [0 *] axis
  |=  nug/nock
  ?-    nug
      {$0 *}   p.nug
      {$10 *}  $(nug q.nug)
      *        ~_(leaf+"cove" !!)
  ==
++  comb                                                ::  combine two formulas
  ~/  %comb
  |=  {mal/nock buz/nock}
  ^-  nock
  ?:  ?&(?=({$0 *} mal) !=(0 p.mal))
    ?:  ?&(?=({$0 *} buz) !=(0 p.buz))
      [%0 (peg p.mal p.buz)]
    ?:  ?=({$2 {$0 *} {$0 *}} buz)
      [%2 [%0 (peg p.mal p.p.buz)] [%0 (peg p.mal p.q.buz)]]
    [%7 mal buz]
  ?:  ?=({^ {$0 $1}} mal)
    [%8 p.mal buz]
  ?:  =([%0 %1] buz)
    mal
  [%7 mal buz]
::
++  cond                                                ::  ?:  compile
  ~/  %cond
  |=  {pex/nock yom/nock woq/nock}
  ^-  nock
  ?-  pex
    {$1 $0}  yom
    {$1 $1}  woq
    *        [%6 pex yom woq]
  ==
::
++  cons                                                ::  make formula cell
  ~/  %cons
  |=  {vur/nock sed/nock}
  ^-  nock
  ?:  ?=({{$0 *} {$0 *}} +<)
    ?:  ?&(=(+(p.vur) p.sed) =((div p.vur 2) (div p.sed 2)))
      [%0 (div p.vur 2)]
    [vur sed]
  ?:  ?=({{$1 *} {$1 *}} +<)
    [%1 p.vur p.sed]
  [vur sed]
::
++  fitz                                                ::  odor compatibility
  ~/  %fitz
  |=  {yaz/term wix/term}
  =+  ^=  fiz
      |=  mot/@ta  ^-  {p/@ q/@ta}
      =+  len=(met 3 mot)
      ?:  =(0 len)
        [0 %$]
      =+  tyl=(rsh 3 (dec len) mot)
      ?:  &((gte tyl 'A') (lte tyl 'Z'))
        [(sub tyl 64) (end 3 (dec len) mot)]
      [0 mot]
  =+  [yoz=(fiz yaz) wux=(fiz wix)]
  ?&  ?|  =(0 p.yoz)
          =(0 p.wux)
          &(!=(0 p.wux) (lte p.wux p.yoz))
      ==
      |-  ?|  =(%$ p.yoz)
              =(%$ p.wux)
              ?&  =((end 3 1 p.yoz) (end 3 1 p.wux))
                  $(p.yoz (rsh 3 1 p.yoz), p.wux (rsh 3 1 p.wux))
              ==
          ==
  ==
::
++  flan                                                ::  loobean  &
  ~/  %flan
  |=  {bos/nock nif/nock}
  ^-  nock
  ?-    bos
      {$1 $1}   bos
      {$1 $0}   nif
      *
    ?-    nif
        {$1 $1}   nif
        {$1 $0}   bos
        *       [%6 bos nif [%1 1]]
    ==
  ==
::
++  flip                                                ::  loobean negation
  ~/  %flip
  |=  dyr/nock
  [%6 dyr [%1 1] [%1 0]]
::
++  flor                                                ::  loobean  |
  ~/  %flor
  |=  {bos/nock nif/nock}
  ^-  nock
  ?-  bos
      {$1 $1}   nif
      {$1 $0}   bos
      *
    ?-  nif
        {$1 $1}   bos
        {$1 $0}   nif
        *         [%6 bos [%1 0] nif]
    ==
  ==
::
++  hike
  ~/  %hike
  |=  {axe/axis pac/(list {p/axis q/nock})}
  ^-  nock
  ?~  pac
    [%0 axe]
  =+  zet=(skim pac.$ |=({p/axis q/nock} [=(1 p)]))
  ?~  zet
    =+  tum=(skim pac.$ |=({p/axis q/nock} ?&(!=(1 p) =(2 (cap p)))))
    =+  gam=(skim pac.$ |=({p/axis q/nock} ?&(!=(1 p) =(3 (cap p)))))
    %+  cons
      %=  $
        axe  (peg axe 2)
        pac  (turn tum |=({p/axis q/nock} [(mas p) q]))
      ==
    %=  $
      axe  (peg axe 3)
      pac  (turn gam |=({p/axis q/nock} [(mas p) q]))
    ==
  ?>(?=({* $~} zet) q.i.zet)
::
++  jock
  |=  rad/?
  |=  lot/coin  ^-  twig
  ?-    -.lot
      $~      
    ?:(rad [%rock p.lot] [%sand p.lot])
  ::
      $blob
    ?:  rad
      [%rock %$ p.lot]
    ?@(p.lot [%sand %$ p.lot] [$(p.lot -.p.lot) $(p.lot +.p.lot)])
  ::
      $many
    [%conp (turn p.lot |=(a/coin ^$(lot a)))]
  ==
::
++  look
  ~/  %look
  |=  {cog/term dab/(map term foot)}
  =+  axe=1
  |-  ^-  (unit {p/axis q/foot})
  ?-  dab
      $~  ~
  ::
      {* $~ $~}
    ?:(=(cog p.n.dab) [~ axe q.n.dab] ~)
  ::
      {* $~ *}
    ?:  =(cog p.n.dab)
      [~ (peg axe 2) q.n.dab]
    ?:  (gor cog p.n.dab)
      ~
    $(axe (peg axe 3), dab r.dab)
  ::
      {* * $~}
    ?:  =(cog p.n.dab)
      [~ (peg axe 2) q.n.dab]
    ?:  (gor cog p.n.dab)
      $(axe (peg axe 3), dab l.dab)
    ~
  ::
      {* * *}
    ?:  =(cog p.n.dab)
      [~ (peg axe 2) q.n.dab]
    ?:  (gor cog p.n.dab)
      $(axe (peg axe 6), dab l.dab)
    $(axe (peg axe 7), dab r.dab)
  ==
::
::::  5b: macro expansion
  ::
++  ah                                                  ::  tiki engine
  |_  tik/tiki
  ++  blue
    |=  gen/twig
    ^-  twig
    ?.  &(?=($| -.tik) ?=($~ p.tik))  gen
    [%per [%$ 3] gen]
  ::
  ++  gray
    |=  gen/twig
    ^-  twig
    ?-  -.tik
      $&  ?~(p.tik gen [%aka u.p.tik [%wing q.tik] gen])
      $|  [%pin ?~(p.tik q.tik [%name u.p.tik q.tik]) gen]
    ==
  ::
  ++  puce
    ^-  wing
    ?-  -.tik
      $&  ?~(p.tik q.tik [u.p.tik ~])
      $|  [[%& 2] ~]
    ==
  ::
  ++  wthp  |=  opt/(list (pair twig twig))
            %+  gray  %case
            [puce (turn opt |=({a/twig b/twig} [a (blue b)]))]
  ++  wtkt  |=({sic/twig non/twig} (gray [%ifcl puce (blue sic) (blue non)]))
  ++  wtls  |=  {gen/twig opt/(list (pair twig twig))}
            %+  gray  %deft
            [puce (blue gen) (turn opt |=({a/twig b/twig} [a (blue b)]))]
  ++  wtpt  |=({sic/twig non/twig} (gray [%ifat puce (blue sic) (blue non)]))
  ++  wtsg  |=({sic/twig non/twig} (gray [%ifno puce (blue sic) (blue non)]))
  ++  wtts  |=(gen/twig (gray [%fits (blue gen) puce]))
  --
::
++  al                                                  ::  tile engine
  ~%    %al
      +>+
    ==
      %bunt  bunt
      %whip  whip
    ==
  =+  [nag=`*`& gom=`axis`1]
  |_  sec/tile
  ::::
  ++  home  |=(gen/twig ^-(twig ?:(=(1 gom) gen [%per [%$ gom] gen])))
  ::::
  ++  bunt
    |-  ^-  twig
    ?-    sec
        {^ *}
      [$(sec p.sec) $(sec q.sec)]
    ::
        {$axil *}
      ?-  p.sec
        {$atom *}  [%sand p.p.sec 0]
        $noun      [%nock [%rock %$ 0] [[%rock %$ 0] [%rock %$ 1]]]
        $cell      =+(nec=$(sec [%axil %noun]) [nec nec])
        $bean      [%same [%rock %$ 0] [%rock %$ 0]]
        $void      [%fail ~]
        $null      [%rock %n %$]
      ==
    ::
        {$bark *}
      [%name p.sec $(sec q.sec)]
    ::
        {$bush *}
      [%if [%bust %bean] $(sec p.sec) $(sec q.sec)]
    ::
        {$deet *}
      [%dbug p.sec $(sec q.sec)]
    ::
        {$fern *}
      |-  ^-  twig
      ?~  t.p.sec
        ^$(sec i.p.sec)
      [%if [%bust %bean] ^$(sec i.p.sec) $(p.sec t.p.sec)]
    ::
        {$herb *}
      =+  cys=~(boil ap p.sec)
      ?:  ?=($herb -.cys)
        (home [%rap [%limb %$] p.sec])
      $(sec cys)
    ::
        {$kelp *}
      |-  ^-  twig
      ?~  t.p.sec
        ^$(sec i.p.sec)
      [%if [%bust %bean] ^$(sec i.p.sec) $(p.sec t.p.sec)]
    ::
        {$leaf *}
      [%rock p.sec q.sec]
    ::
        {$reed *}
      [%if [%bust %bean] $(sec p.sec) $(sec q.sec)]
    ::
        {$weed *}
      (home p.sec)
    ==
  ++  clam  ^-(twig [%gate [%base %noun] (whip(gom 7) 6)])
  ++  cloq
    |-  ^-  {p/toga q/tile}
    =.  sec  ?.(?=($herb -.sec) sec ~(boil ap p.sec))
    ?:  ?=($deet -.sec)  $(sec q.sec)
    ?:  ?=(^ -.sec)
      =+  [one=$(sec p.sec) two=$(sec q.sec)]
      [[%2 p.one p.two] [q.one q.two]]
    ?.  ?=($bark -.sec)  [[%0 ~] sec]
    =+  got=$(sec q.sec)
    :_  q.got
    ?:(?=({$0 $~} p.got) p.sec [%1 p.sec p.got])
  ::
  ++  whip
    |=  axe/axis
    =+  ^=  tun
        |=  noy/$-(* twig)
        ^-  twig
        ?@  nag
          =+  luz=[%make [[%& 1] ~] [[[%& axe] ~] bunt(sec [%axil %cell])] ~]
          ?:  =(& nag)
            [%per [%ifat [[%& axe] ~] luz [%$ 1]] (noy [& &])]
          [%per luz (noy [& &])]
        (noy nag)
    ^-  twig
    ?-    sec
        {^ *}
      %-  tun  |=  gon/*  =>  .(nag gon)  ^-  twig
      :-  ^$(sec -.sec, nag -.nag, axe (peg axe 2))
      ^$(sec +.sec, nag +.nag, axe (peg axe 3))
    ::
        {$axil *}
      ?-    p.sec
          {$atom *}
        =+  buv=bunt
        |-  ^-  twig
        ?@  nag
          ?:(=(& nag) [%ifat [[%& axe] ~] $(nag |) buv] [%like buv [%$ axe]])
        buv
      ::
          $noun
        [%cast [%base %noun] [%$ axe]]
      ::
          $cell
        =+  buv=bunt
        |-  ^-  twig
        ?@  nag
          ?:(=(& nag) [%ifat [[%& axe] ~] buv $(nag [& &])] buv)
        [%like buv [%$ axe]]
      ::
          $bean
        :^    %if
            [%same [%rock %$ |] [%$ axe]]
          [%rock %f |]
        [%rock %f &]
      ::
          $void
        bunt
      ::
          $null
        bunt
      ==
    ::
        {$bark *}
      [%name p.sec $(sec q.sec)]
    ::
        {$bush *}
      %-  tun  |=  gon/*  =>  .(nag gon)  ^-  twig
      ?@  -.nag
        ?:  =(& -.nag)
          [%ifat [[%& (peg axe 2)] ~] ^$(sec q.sec) ^$(sec p.sec)]
        ^$(sec q.sec)
      ^$(sec p.sec)
    ::
        {$deet *}
      [%dbug p.sec $(sec q.sec)]
    ::
        {$fern *}
      |-  ^-  twig
      ?~  t.p.sec
        ^$(sec i.p.sec)
      :+  %pin
        ^$(sec i.p.sec)
      =>  .(axe (peg 3 axe), gom (peg 3 gom))
      :^    %if
          [%same [%$ axe] [%$ 2]]
        [%$ 2]
      $(i.p.sec i.t.p.sec, t.p.sec t.t.p.sec)
    ::
        {$herb *}
      =+  cys=~(boil ap p.sec)
      ?:  ?=($herb -.cys)
        [%call (home p.sec) [%$ axe] ~]
      $(sec cys)
    ::
        {$kelp *}
      %-  tun  |=  gon/*  =>  .(nag gon)
      |-  ^-  twig
      ?~  t.p.sec
        :-  [%rock +.p.i.p.sec]
        ^^$(axe (peg axe 3), sec q.i.p.sec, nag &)
      :^    %if
          [%same [%$ (peg axe 2)] [%rock +.p.i.p.sec]]
        :-  [%rock +.p.i.p.sec]
        ^^$(axe (peg axe 3), sec q.i.p.sec, nag &)
      $(i.p.sec i.t.p.sec, t.p.sec t.t.p.sec)
    ::
        {$leaf *}
      [%rock p.sec q.sec]
    ::
        {$reed *}
      ?-  nag
        $&  [%ifat [[%& axe] ~] $(sec p.sec, nag |) $(sec q.sec, nag [& &])]
        $|  $(sec p.sec)
        ^   $(sec q.sec)
        *   !!
      ==
    ::
        {$weed *}
      (home p.sec)
    ==
  --
::
++  ap                                                  ::  twig engine
  ~%    %ap
      +>
    ==
      %etch  etch
      %open  open
      %rake  rake
    ==
  |_  gen/twig
  ++  etch
    ~_  leaf+"etch"
    |-  ^-  term
    ?:  ?=({$name *} gen)
      ?>(?=(@ p.gen) p.gen)
    =+  voq=~(open ap gen)
    ?<(=(gen voq) $(gen voq))
  ::
  ++  feck
    |-  ^-  (unit term)
    ?-  gen
      {$sand $tas @}  [~ q.gen]
      {$dbug *}       $(gen q.gen)
      *               ~
    ==
  ::
  ::  not used at present; see comment at $csng in ++open
::::
::++  hail
::  |=  axe/axis
::  =|  air/(list (pair wing twig))
::  |-  ^+  air
::  =+  hav=half
::  ?~  hav  [[[[%| 0 ~] [%& axe] ~] gen] air]
::  $(gen p.u.hav, axe (peg axe 2), air $(gen q.u.hav, axe (peg axe 3)))
::::
::++  half
::  |-  ^-  (unit (pair twig twig))
::  ?+  gen  ~
::    {^ *}       `[p.gen q.gen]
::    {$dbug *}   $(gen q.gen)
::    {$scon *}   `[q.gen p.gen]
::    {$cons *}   `[p.gen q.gen]
::    {$conq *}   `[p.gen %cont q.gen r.gen s.gen]
::    {$conl *}   ?~(p.gen ~ `[i.p.gen %conl t.p.gen])
::    {$conp *}   ?~  p.gen  ~ 
::                ?~(t.p.gen $(gen i.p.gen) `[i.p.gen %conp t.p.gen])
::  == 
::::
  ++  hock
    |-  ^-  toga
    ?-  gen
      {$make {@ $~} $~}  i.p.gen
      {$limb @}          p.gen
      {$wing {@ $~}}     i.p.gen
      {$dbug *}          $(gen q.gen)
      {@ *}              =+(neg=open ?:(=(gen neg) [%0 ~] $(gen neg)))
      {^ *}              =+  toe=[$(gen p.gen) $(gen q.gen)]
                         ?:(=(toe [[%0 ~] [%0 ~]]) [%0 ~] [%2 toe])
    ==
  ::
  ++  bile
    =+  sec=boil
    |-  ^-  (each line tile)
    ?:  ?=({$deet *} sec)
      $(sec q.sec)
    ?:  ?=({{$deet *} *} sec)
      $(p.sec q.p.sec)
    ?:  ?=({{$leaf *} *} sec)
      [%& [%leaf p.p.sec q.p.sec] q.sec]
    [%| sec]
  ::
  ++  boil
    ^-  tile
    ?+  gen        [%herb gen]
        {$base *}  [%axil p.gen]
        {$dbug *}  [%deet p.gen boil(gen q.gen)]
        {$leaf *}  [%leaf p.gen]
    ::
        {$claw *}  [%reed boil(gen p.gen) boil(gen q.gen)]
        {$shoe *}  [%weed p.gen]
        {$bank *}
      |-  ^-  tile
      ?~  p.gen  [%axil %null]
      ?~  t.p.gen  boil(gen i.p.gen)
      [boil(gen i.p.gen) $(p.gen t.p.gen)]
    ::
        {$book *}
      ?~  p.gen
        [%axil %void]
      ?~  t.p.gen
        boil(gen i.p.gen)
      =+  :*  def=bile(gen i.p.gen)
              ^=  end  ^-  (list line)
              ~_  leaf+"book-foul"
              %+  turn  `(list twig)`t.p.gen
              |=(a/twig =+(bile(gen a) ?>(?=($& -<) ->)))
          ==
      ?-  -.def
        $&  [%kelp p.def end]
        $|  ?~(end p.def [%fern p.def [%kelp end] ~])
      ==
    ::
        {$bush *}  [%bush boil(gen p.gen) boil(gen q.gen)]
        {$lamb *}  [%weed [%port p.gen [%bunt [%per [%$ 7] q.gen]]]]  
        {$coat *}  [%bark p.gen boil(gen q.gen)]
        {$pick *}  =+  (turn p.gen |=(a/twig boil(gen a)))
                   ?~(- [%axil %void] [%fern -])
    ==
  ::
  ++  open  
    ^-  twig
    ?-    gen
        {$~ *}     [%make [[%& p.gen] ~] ~]
    ::
        {$base *}  ~(clam al boil)
        {$bust *}  ~(bunt al %axil p.gen)
        {$dbug *}   q.gen
    ::
        {$knit *}                                       ::
      :+  %per  [%name %v %$ 1]                        ::  =>  v=.
      :-  %loop                                         ::  |-
      :+  %like                                         ::  ^+
        :-  %loop                                       ::  |-
        :^    %if                                     ::  ?:
            [%bust %bean]                               ::  ?
          [%bust %null]                                 ::  ~
        :-  [%name %i [%sand 'tD' *@]]                  ::  :-  i=~~
        [%name %t [%limb %$]]                           ::  t=$
      |-  ^-  twig                                      ::
      ?~  p.gen                                         ::
        [%bust %null]                                   ::  ~
      =+  res=$(p.gen t.p.gen)                          ::
      ^-  twig                                          ::
      ?@  i.p.gen                                       ::
        [[%sand 'tD' i.p.gen] res]                      ::  [~~{i.p.gen} {res}]
      :+  %pin                                         ::
        :-  :+  %name                                   ::  ^=
              %a                                        ::  a
            :+  %like                                   ::  ^+
              [%limb %$]                                ::  $
            [%per [%limb %v] p.i.p.gen]                ::  =>(v {p.i.p.gen})
        [%name %b res]                                  ::  b={res}
      ^-  twig                                          ::
      :-  %loop                                         ::  |-
      :^    %ifat                                       ::  ?@
          [%a ~]                                        ::  a
        [%limb %b]                                      ::  b
      :-  [%rap [%$ 2] [%limb %a]]                     ::  :-  -.a
      :+  %make                                         ::  %=
        [%$ ~]                                          ::  $
      [[[%a ~] [%rap [%$ 3] [%limb %a]]] ~]            ::  a  +.a
    ::
        {$leaf *}  ~(clam al boil)
        {$limb *}  [%make [p.gen ~] ~]
        {$tell *}  [%call [%limb %noah] [%wrap [%conp p.gen]] ~]
        {$wing *}  [%make p.gen ~]
        {$yell *}  [%call [%limb %cain] [%wrap [%conp p.gen]] ~]
    ::
        {$claw *}  ~(clam al boil)
        {$shoe *}  ~(clam al boil)
        {$bank *}  ~(clam al boil)
        {$book *}  ~(clam al boil)
        {$lamb *}  ~(clam al boil)
        {$bush *}  ~(clam al boil)
        {$pick *}  ~(clam al boil)
        {$coat *}  ~(clam al boil)
    ::
        {$door *}  [%pin [%bunt p.gen] [%core q.gen]]
        {$gasp *}  [%pin [%burn p.gen] [%trap q.gen]]
        {$trap *}  [%core (~(put by *(map term foot)) %$ [%ash p.gen])]
        {$cork *}  [%per [%core (~(put by q.gen) %$ [%ash p.gen])] [%limb %$]]
        {$loop *}  [%rap [%limb %$] [%trap p.gen]]
        {$port *}  [%iron [%gate p.gen q.gen]]
        {$gill *}  :+  %pin  [%bunt p.gen] 
                   [%core (~(put by *(map term foot)) %$ [%elm q.gen])]
        {$gate *}  [%door p.gen (~(put by *(map term foot)) %$ [%ash q.gen])]
        {$tray *}  [%lead %trap p.gen]
    ::
        {$conq *}  [p.gen q.gen r.gen s.gen]
        {$cont *}  [p.gen q.gen r.gen]
        {$scon *}  [q.gen p.gen]
        {$cons *}  [p.gen q.gen]
        {$conl *}
      |-  ^-  twig
      ?~  p.gen
        [%rock %n ~]
      [i.p.gen $(p.gen t.p.gen)]
    ::
        {$conp *}
      |-  ^-  twig
      ?~  p.gen
        [%fail ~]
      ?~  t.p.gen
        i.p.gen
      [i.p.gen $(p.gen t.p.gen)]
    ::
        {$bunt *}  [%burn ~(bunt al %herb p.gen)]
        {$keep *}  [%like [%wing p.gen] %make p.gen q.gen]
        {$lace *}  [%call q.gen [p.gen ~]]
        {$calq *}  [%call p.gen q.gen r.gen s.gen ~]
        {$calt *}  [%call p.gen q.gen r.gen ~]
        {$call *}  [%open [%$ ~] p.gen q.gen]
        {$open *}  :: [%bake p.gen q.gen (hail(gen [%conp r.gen]) 6)]
      :^  %bake  p.gen  q.gen
      ::
      ::  the use of ++hail is probably the right language design, but
      ::  it's impractically slow without validating %=.
      ::
::    ?:(=(~ r.gen) ~ (hail(gen [%conp r.gen]) 6))
      =+  axe=6
      |-  ^-  (list {wing twig})
      ?~  r.gen  ~
      ?~  t.r.gen  [[[[%| 0 ~] [%& axe] ~] i.r.gen] ~]
      :-  [[[%| 0 ~] [%& (peg axe 2)] ~] i.r.gen]
      $(axe (peg axe 3), r.gen t.r.gen)
    ::
        {$bake *}
      ?:  =(~ r.gen)
        [%per q.gen [%wing p.gen]]
      :+  %pin
        q.gen
      :+  %make
        (weld p.gen `wing`[[%& 2] ~])
      (turn r.gen |=({p/wing q/twig} [p [%per [%$ 3] q]]))
    ::
        {$ward *}  [%like [%call p.gen q.gen ~] q.gen]
        {$cast *}  [%like ~(bunt al [%herb p.gen]) q.gen]
        {$show *}
      :+  %hint
        :-  %mean
        =+  fek=~(feck ap p.gen)
        ?^  fek  [%rock %tas u.fek]
        [%trap [%call [%limb %cain] [%wrap [%per [%$ 3] p.gen]] ~]]
      q.gen
    ::
        {$lurk *}  [%hint [%mean [%trap p.gen]] q.gen]
        {$fast *}
      :+  %thin
        :-  %fast
        :-  %cont
        :+  [%rock %$ p.gen]
          [%code q.gen]
        :-  %conl
        =+  nob=`(list twig)`~
        |-  ^-  (list twig)
        ?~  r.gen
          nob
        [[[%rock %$ p.i.r.gen] [%code q.i.r.gen]] $(r.gen t.r.gen)]
      s.gen
    ::
        {$funk *}  [%fast p.gen [%$ 7] ~ q.gen]
        {$thin *}  [%rap [%hint p.gen [%$ 1]] q.gen]
        {$poll *}  [%hint [%live [%rock %$ p.gen]] q.gen]
        {$memo *}  [%hint [%memo %rock %$ p.gen] q.gen]
        {$dump *}
      :+  %hint
        [%slog [%sand %$ p.gen] [%call [%limb %cain] [%wrap q.gen] ~]]
      r.gen
    ::
        {$ddup *}  [%hint [%germ p.gen] q.gen]
        {$warn *}
      :+  %pin  [%lest q.gen [%bust %null] [[%bust %null] r.gen]]
      :^  %ifno  [%& 2]~
        [%per [%$ 3] s.gen]
      [%dump p.gen [%$ 5] [%per [%$ 3] s.gen]]
    ::
        {$wad *}
      ?-    q.gen
          $~      [%fail ~]
          {* $~}  i.q.gen
          ^
        :+  %pin
          p.gen
        =+  yex=`(list twig)`q.gen
        |-  ^-  twig
        ?-  yex
          {* $~}  [%per [%$ 3] i.yex]
          {* ^}   [%call [%$ 2] [%per [%$ 3] i.yex] $(yex t.yex) ~]
          $~      !!
        ==
      ==
    ::
        {$nub *}  =+(zoy=[%rock %ta %$] [%conl [zoy [%conl [zoy p.gen] ~]] ~])
        {$dip *}                                       ::                  ;~
      |-  ^-  twig
      ?-  q.gen
          $~      ~_(leaf+"open-smsg" !!)
          ^
        :+  %per  [%name %v %$ 1]                      ::  =>  v=.
        |-  ^-  twig                                    ::
        ?:  ?=($~ t.q.gen)                              ::
          [%per [%limb %v] i.q.gen]                    ::  =>(v {i.q.gen})
        :+  %pin  [%name %a $(q.gen t.q.gen)]          ::  =+  ^=  a
        :+  %pin                                       ::    {$(q.gen t.q.gen)}
          [%name %b [%per [%limb %v] i.q.gen]]         ::  =+  ^=  b
        :+  %pin                                       ::    =>(v {i.q.gen})
          :+  %name  %c                                 ::  =+  c=,.+6.b
          :+  %rap                                     ::
            [%wing [%| 0 ~] [%& 6] ~]                   ::
          [%limb %b]                                    ::
        :-  %trap                                       ::  |.
        :^    %calt                                     ::  %+
            [%per [%limb %v] p.gen]                    ::      =>(v {p.gen})
          [%call [%limb %b] [%limb %c] ~]               ::    (b c)
        :+  %make  [%a ~]                               ::  a(,.+6 c)
        [[[[%| 0 ~] [%& 6] ~] [%limb %c]] ~]            ::
      ==                                                ::
    ::
        {$fry *}                                        ::                  ;;
      :+  %per  [%name %v %$ 1]                         ::  =>  v=.
      :+  %pin  :+  %name  %a                           ::  =+  ^=  a
                 [%per [%limb %v] p.gen]                ::  =>(v {p.gen})
      :+  %pin  [%name %b [%per [%limb %v] q.gen]]      ::  =+  b==>(v {q.gen})
      :+  %pin                                          ::  =+  c=(a b)
        [%name %c [%call [%limb %a] [%limb %b] ~]]      ::
      [%sure [%same [%limb %c] [%limb %b]] [%limb %c]]  ::  ?>(=(c b) c)
    ::
        {$new *}
      [%pin ~(bunt al %herb p.gen) q.gen]
    ::
        {$fix *}
      [%per [%keep [[%& 1] ~] p.gen] q.gen]
    ::
        {$var *}
      ?@  p.gen
        [%pin [%name p.gen q.gen] r.gen]
      [%pin [%cast [%coat p.gen] q.gen] r.gen]
    ::
        {$rev *}  [%var p.gen r.gen q.gen]
        {$set *}
      [%per [%keep [[%& 1] ~] [[p.gen q.gen] ~]] r.gen]
    ::
        {$sip *}                                        ::                  =^
      =+  wuy=(weld q.gen `wing`[%v ~])                 ::
      :+  %per  [%name %v %$ 1]                         ::  =>  v=.
      :+  %pin  [%name %a %per [%limb %v] r.gen]        ::  =+  a==>(v \r.gen)
      :^  %set  wuy  [%rap [%$ 3] [%limb %a]]           ::  =.  \wuy  +.a
      :+  %per  :-  ?@  p.gen                           ::
                       :+  %name  p.gen                 ::  =>  :-  ^=  \p.gen
                       [%rap [%$ 2] [%limb %a]]         ::          -.a
                     :+  %cast  
                        :+  %coat  -.p.gen 
                        [%per [%limb %v] +.p.gen]       ::  =>  :-  ^-  \p.gen
                     [%rap [%$ 2] [%limb %a]]           ::          -.a
                [%limb %v]                              ::      v
      s.gen                                             ::  s.gen
    ::
        {$rap *}  [%per q.gen p.gen]
        {$pin *}  [%per [p.gen [%$ 1]] q.gen]
        {$nip *}  [%pin q.gen p.gen]
        {$tow *}
      |-  ^-  twig
      ?~  p.gen    [%$ 1]
      ?~  t.p.gen  i.p.gen
      [%per i.p.gen $(p.gen t.p.gen)]
    ::
        {$or *}
      |-
      ?~(p.gen [%rock %f 1] [%if i.p.gen [%rock %f 0] $(p.gen t.p.gen)])
    ::
        {$lest *}   [%if p.gen r.gen q.gen]
        {$deny *}   [%if p.gen [%fail ~] q.gen]
        {$sure *}   [%if p.gen q.gen [%fail ~]]
        {$ifcl *}   [%if [%fits [%base %atom %$] p.gen] r.gen q.gen]
    ::
        {$case *}
      |-
      ?~  q.gen
        [%lost [%wing p.gen]]
      :^    %if
          [%fits p.i.q.gen p.gen]
        q.i.q.gen
      $(q.gen t.q.gen)
    ::
        {$deft *}   
      [%case p.gen (weld r.gen `_r.gen`[[[%base %noun] q.gen] ~])]
    ::
        {$and *}
      |-
      ?~(p.gen [%rock %f 0] [%if i.p.gen $(p.gen t.p.gen) [%rock %f 1]])
    ::
        {$ifat *}   [%if [%fits [%base %atom %$] p.gen] q.gen r.gen]
        {$ifno *}   [%if [%fits [%base %null] p.gen] q.gen r.gen]
        {$not *}   [%if p.gen [%rock %f 1] [%rock %f 0]]
        {$wrap *}
      [%call [%limb %onan] [%spit [%bunt [%limb %abel]] p.gen] ~]
    ::
        {$need *}
      ?:  ?:  ?=(@ p.gen)
            (lte hoon p.gen)
          &((lte hoon p.p.gen) (gte hoon q.p.gen))
        q.gen
      ~_(leaf+"hoon-version" !!)
    ::
        *           gen
    ==
  ::
  ++  rake  ~>(%mean.[%leaf "rake-twig"] (need reek))
  ++  reek
    ^-  (unit wing)
    ?+  gen  ~
      {$~ *}        `[[%& p.gen] ~]
      {$limb *}     `[p.gen ~]
      {$wing *}     `p.gen
      {$make * $~}  `p.gen
      {$dbug *}     reek(gen q.gen)
    ==
  ++  rusk
    ^-  term
    =+  wig=rake
    ?.  ?=({@ $~} wig)
      ~>(%mean.[%leaf "rusk-twig"] !!)
    i.wig
  --
::
::::  5c: compiler backend and prettyprinter
  ::
++  ut
  ~%    %ut
      +>+
    ==
      %fan    fan
      %rib    rib
      %vet    vet
      %fab    fab
      %burn   burn
      %buss   buss
      %crop   crop
      %duck   duck
      %dune   dune
      %dunk   dunk
      %epla   epla
      %emin   emin
      %emul   emul
      %felt   felt
      %fond   fond
      %fire   fire
      %fish   fish
      %fund   fund
      %funk   funk
      %fuse   fuse
      %gain   gain
      %lose   lose
      %mint   mint
      %moot   moot
      %mull   mull
      %nest   nest
      %perk   perk
      %play   play
      %peek   peek
      %repo   repo
      %rest   rest
      %tack   tack
      %toss   toss  
      %wrap   wrap
    ==
  =+  :*  fan=*(set {span twig})
          rib=*(set {span span twig})
          vet=`?`&
          fab=`?`&
      ==
  =+  sut=`span`%noun
  |%
  ++  burn
    =+  gil=*(set span)
    |-  ^-  (unit)
    ?-    sut
        {$atom *}   q.sut
        {$cell *}   %+  biff  $(sut p.sut) 
                    |=(* (biff ^$(sut q.sut) |=(* `[+>+< +<])))
        {$core *}   (biff $(sut p.sut) |=(* `[p.r.q.sut +<]))
        {$face *}   $(sut repo)
        {$fork *}   =+  yed=(~(tap in p.sut))
                    |-  ^-  (unit) 
                    ?~  yed  ~
                    =+  [dis=^$(sut i.yed) mor=$(yed t.yed)]
                    ?~  dis  mor
                    ?~  mor  dis
                    ?:  =(.?(u.mor) .?(u.dis))
                      ?:((gor u.mor u.dis) mor dis)
                    ?@(u.mor mor dis)
        {$hold *}   ?:  (~(has in gil) sut)
                      ~
                    $(sut repo, gil (~(put in gil) sut))
        $noun       ~
        $void       ~
    ==
  ::
  ++  buss
    ~/  %buss
    |=  {cog/term gen/twig}
    ^-  span
    [%face [[[cog ~ gen] ~ ~] ~] sut]
  ::
  ++  conk
    |=  got/toga
    ^-  span
    ?@  got  [%face got sut]
    ?-  -.got
      $0  sut
      $1  [%face p.got $(got q.got)]
      $2  ?>  |(!vet (nest(sut [%cell %noun %noun]) & sut))
          :+  %cell
            $(got p.got, sut (peek %both 2))
          $(got q.got, sut (peek %both 3))
    ==
  ::
  ++  crop
    ~/  %crop
    |=  ref/span
    =+  bix=*(set {span span})
    =<  dext
    |%
    ++  dext
      ^-  span
      ~_  leaf+"crop"
      ::  ~_  (dunk 'dext: sut')
      ::  ~_  (dunk(sut ref) 'dext: ref')
      ?:  |(=(sut ref) =(%noun ref))
        %void
      ?:  =(%void ref)
        sut
      ?-    sut
          {$atom *}
        ?+  ref      sint
          {$atom *}  ?^  q.sut
                       ?^(q.ref ?:(=(q.ref q.sut) %void sut) %void)
                     ?^(q.ref sut %void)
          {$cell *}  sut
        ==
      ::
          {$cell *}
        ?+  ref      sint
          {$atom *}  sut
          {$cell *}  ?.  (nest(sut p.ref) | p.sut)  sut
                     (cell p.sut dext(sut q.sut, ref q.ref))
        ==
      ::
          {$core *}  ?:(?=(?({$atom *} {$cell *}) ref) sut sint)
          {$face *}  (face p.sut dext(sut q.sut))
          {$fork *}  (fork (turn (~(tap in p.sut)) |=(span dext(sut +<))))
          {$hold *}  ?<  (~(has in bix) [sut ref])
                     dext(sut repo, bix (~(put in bix) [sut ref]))
          $noun      dext(sut repo)
          $void      %void
      ==
    ::
    ++  sint
      ^-  span
      ?+    ref    !!
        {$core *}  sut
        {$face *}  dext(ref repo(sut ref))
        {$fork *}  =+  yed=(~(tap in p.ref))
                   |-  ^-  span
                   ?~  yed  sut
                   $(yed t.yed, sut dext(ref i.yed))
        {$hold *}  dext(ref repo(sut ref))
      ==
    --
  ::
  ++  cool
    |=  {pol/? hyp/wing ref/span}
    ^-  span
    =+  fid=(find %both hyp)
    ?-  -.fid
      $|  sut
      $&  =<  q  
          %+  take  p.p.fid 
          |=(a/span ?:(pol (fuse(sut a) ref) (crop(sut a) ref)))
    ==
  ::
  ++  duck  ^-(tank ~(duck us sut))
  ++  dune  |.(duck)
  ++  dunk
    |=  paz/term  ^-  tank
    :+  %palm
      [['.' ~] ['-' ~] ~ ~]
    [[%leaf (mesc (trip paz))] duck ~]  
  ::
  ++  elbo
    |=  {lop/palo rig/(list (pair wing twig))}
    ^-  span
    ?:  ?=($& -.q.lop)
      |-  ^-  span
      ?~  rig  
        p.q.lop
      =+  zil=(play q.i.rig)
      =+  dar=(tack(sut p.q.lop) p.i.rig zil)
      %=  $
        rig      t.rig
        p.q.lop  q.dar
      ==
    =+  hag=(~(tap in q.q.lop))
    %-  fire
    |-  ^+  hag
    ?~  rig
      hag
    =+  zil=(play q.i.rig)
    =+  dix=(toss p.i.rig zil hag)
    %=  $
      rig  t.rig
      hag  q.dix
    ==
  ::
  ++  ergo
    |=  {lop/palo rig/(list (pair wing twig))}
    ^-  (pair span nock)
    =+  axe=(tend p.lop)
    =|  hej/(list (pair axis nock))
    ?:  ?=($& -.q.lop)
      =-  [p.- (hike axe q.-)]
      |-  ^-  (pair span (list (pair axis nock)))
      ?~  rig
        [p.q.lop hej]
      =+  zil=(mint %noun q.i.rig)
      =+  dar=(tack(sut p.q.lop) p.i.rig p.zil)
      %=  $
        rig      t.rig
        p.q.lop  q.dar
        hej      [[p.dar q.zil] hej]
      ==
    =+  hag=(~(tap in q.q.lop))
    =-  [(fire p.-) [%9 p.q.lop (hike axe q.-)]]
    |-  ^-  (pair (list (pair span foot)) (list (pair axis nock)))
    ?~  rig
      [hag hej]
    =+  zil=(mint %noun q.i.rig)
    =+  dix=(toss p.i.rig p.zil hag)
    %=  $
      rig  t.rig
      hag  q.dix
      hej  [[p.dix q.zil] hej]
    ==
  ::
  ++  endo
    |=  {lop/(pair palo palo) dox/span rig/(list (pair wing twig))}
    ^-  (pair span span)
    ?:  ?=($& -.q.p.lop)
      ?>  ?=($& -.q.q.lop)
      |-  ^-  (pair span span)
      ?~  rig  
        [p.q.p.lop p.q.q.lop]
      =+  zil=(mull %noun dox q.i.rig)
      =+  ^=  dar
          :-  p=(tack(sut p.q.p.lop) p.i.rig p.zil)
              q=(tack(sut p.q.q.lop) p.i.rig q.zil)
      ?>  =(p.p.dar p.q.dar)
      %=  $
        rig        t.rig
        p.q.p.lop  q.p.dar
        p.q.q.lop  q.q.dar
      ==
    ?>  ?=($| -.q.q.lop)
    ?>  =(p.q.p.lop p.q.q.lop)
    =+  hag=[p=(~(tap in q.q.p.lop)) q=(~(tap in q.q.q.lop))]
    =-  [(fire p.-) (fire(vet |) q.-)] 
    |-  ^-  (pair (list (pair span foot)) (list (pair span foot)))
    ?~  rig
      hag
    =+  zil=(mull %noun dox q.i.rig)
    =+  ^=  dix 
        :-  p=(toss p.i.rig p.zil p.hag)
            q=(toss p.i.rig q.zil q.hag)
    ?>  =(p.p.dix p.q.dix)
    %=  $
      rig  t.rig
      hag  [q.p.dix q.q.dix]
    ==
  ::
  ++  ad
    |%
    ++  arc
      |%
      ++  deft                                          ::  generic
        |%
        ++  bath  *                                     ::  leg match span
        ++  claw  *                                     ::  arm match span
        ++  form  |*({* *} p=+<-)                       ::  attach build state
        ++  skin  |*(p/* p)                             ::  reveal build state
        ++  meat  |*(p/* p)                             ::  remove build state
        --
      ++  make                                          ::  for mint
        |%  
        ++  bath  span                                  ::  leg match span
        ++  claw  onyx                                  ::  arm
        ++  form  |*({* *} [p=+<- q=+<+])               ::
        ++  skin  |*({p/* q/*} q)                       ::  unwrap baggage
        ++  meat  |*({p/* q/*} p)                       ::  unwrap filling
        --
      --
    ++  def
      =+  deft:arc
      |%  +-  $
      =>  +<
      |%
      ++  pord  |*(* (form +< *nock))                 ::  wrap mint formula
      ++  rosh  |*(* (form +< *(list pock)))          ::  wrap mint changes
      ++  fleg  _(pord *bath)                           ::  legmatch + code
      ++  fram  _(pord *claw)                           ::  armmatch + 
      ++  foat  _(rosh *bath)                           ::  leg with changes
      ++  fult  _(rosh *claw)                           ::  arm with changes
      --  --
    ::
    ++  lib
      |%
      ++  deft
        =>  (def deft:arc)
        |%
        ++  halp  $-(twig fleg)
        ++  vant
          |%  ++  trep  $-({bath wing bath} {axis bath})
              ++  tasp  $-({{axis bath} fleg foat} foat)
              ++  tyle  $-(foat foat)
          --
        ++  vunt  
          |%  ++  trep  $-({claw wing bath} {axis claw})
              ++  tasp  $-({{axis claw} fleg fult} fult)
              ++  tyle  $-(fult foat)
        --  --
      ::
      ++  make
        =>  (def make:arc)
        |%
        ++  halp  |~  a/twig 
                  ^-  fleg
                  (mint %noun a)
        ++  vant
          |%  ++  trep  |=  {a/span b/wing c/span}
                        ^-  {axis span}
                        (tack(sut a) b c)
              ++  tasp  |=  {a/(pair axis span) b/fleg c/foat}
                        ^-  foat
                        [q.a [[p.a (skin b)] (skin c)]]
              ++  tyle  |=(foat +<)
          --
        ++  vunt  
          |%  ++  trep  |=  {a/claw b/wing c/bath}
                        ^-  (pair axis claw)
                        (toss b c a)
              ++  tasp  |~  {a/(pair axis claw) b/fleg c/fult}
                        ^-  fult
                        [q.a [[p.a (skin b)] (skin c)]]
              ++  tyle  |~  fult
                        ^-  foat
                        [(fire +<-) +<+]
      --  --  --
    ::
    ++  bin
      =+  deft:lib
      |%  +-  $
      =>  +<
      |%
      ++  rame
        =>  vant  |%  
            ++  clom  bath
            ++  chog  fleg
            ++  ceut  foat
        --
      ++  gelp
        =>  vunt  |%  
            ++  clom  claw
            ++  chog  fram
            ++  ceut  fult
        --
      ++  ecbo  (ecco rame)
      ++  eclo  (ecco gelp)
      ++  ecco
        =+  rame
        |%  +-  $
        =>  +<
        |=  {rum/clom rig/(list (pair wing twig))}
        ^-  foat
        %-  tyle
        |-  ^-  ceut
        ?~  rig  (rosh rum)
        =+  mor=$(rig t.rig)
        =+  zil=(halp q.i.rig)
        =+  dar=(trep (meat mor) p.i.rig (meat zil))
        (tasp dar zil mor)
      --  --  --  --
  ::
  ++  oc
    =+  inc=(bin:ad)
    |%  +-  $
    =>  inc
    |%
    ++  echo
      |=  {rum/bath rig/(list (pair wing twig))}
      (ecbo rum rig)
    ::
    ++  ecmo
      |=  {hag/claw rig/(list (pair wing twig))}
      (eclo hag rig)
    --  --
  ::
  ++  etco
    |=  {lop/palo rig/(list (pair wing twig))}
    ^-  (pair span nock)
    =+  cin=(oc (bin:ad make:lib:ad))
    =.  rig  (flop rig)         ::  XX this unbreaks, void order in devulc
    =+  axe=(tend p.lop)
    ?:  ?=($& -.q.lop)
      =-  [p.- (hike axe q.-)]
      (echo:cin p.q.lop rig)
    =-  [p.- [%9 p.q.lop (hike axe q.-)]]
    (ecmo:cin (~(tap in q.q.lop)) rig)
  ::
  ++  et
    |_  {hyp/wing rig/(list (pair wing twig))}
    ::
    ++  play
      ^-  span
      =+  lug=(find %read hyp)
      ?:  ?=($| -.lug)  ~>(%mean.[%leaf "twig"] ?>(?=($~ rig) p.p.lug))
      (elbo p.lug rig)
    ::
    ++  mint
      |=  gol/span 
      ^-  (pair span nock)
      =+  lug=(find %read hyp)
      ?:  ?=($| -.lug)  ~>(%mean.[%leaf "twig"] ?>(?=($~ rig) p.lug))
      =-  ?>(?|(!vet (nest(sut gol) & p.-)) -)
      (etco p.lug rig)
    ::
    ++  mull  
      |=  {gol/span dox/span}
      ^-  {span span}
      =+  lug=[p=(find %read hyp) q=(find(sut dox) %read hyp)]
      ?:  ?=($| -.p.lug) 
        ?>   &(?=($| -.q.lug) ?=($~ rig)) 
        [p.p.p.lug p.p.q.lug]
      ?>  ?=($& -.q.lug)
      =-  ?>(?|(!vet (nest(sut gol) & p.-)) -)
      (endo [p.p.lug p.q.lug] dox rig)
    --
  ::
  ++  epla  
    ~/  %epla 
    |=  {hyp/wing rig/(list (pair wing twig))} 
    ^-  span
    ~(play et hyp rig)
  ::
  ++  emin  
    ~/  %emin 
    |=  {gol/span hyp/wing rig/(list (pair wing twig))}
    ^-  (pair span nock)
    (~(mint et hyp rig) gol)  
  ::
  ++  emul
    ~/  %emul
    |=  {gol/span dox/span hyp/wing rig/(list (pair wing twig))}
    ^-  (pair span span)
    (~(mull et hyp rig) gol dox)
  ::
  ++  felt
    ~/  %felt
    |=  lap/opal
    ^-  span
    ?-  -.lap
      $&  p.lap
      $|  %-  fire
          %+  turn  (~(tap in q.lap))
          |=  {a/span b/foot}
          [a [%ash %$ 1]]
    ==
  ::
  ++  fond
    ~/  %fond
    |=  {way/vial hyp/wing}
    =>  |%
        ++  pony                                        ::  raw match
                  $@  $~                                ::  void
                  %+  each                              ::  natural/abnormal
                    palo                                ::  arm or leg
                  %+  each                              ::  abnormal
                    @ud                                 ::  unmatched
                  (pair span nock)                      ::  synthetic
        --
    ^-  pony
    ?~  hyp  
      [%& ~ %& sut]
    =+  mor=$(hyp t.hyp)
    ?-    -.mor
        $|
      ?-    -.p.mor
          $&  mor
          $|
        =+  fex=(mint(sut p.p.p.mor) %noun [%wing i.hyp ~])
        [%| %| p.fex (comb q.p.p.mor q.fex)]
      ==
    ::
        $&
      =.  sut  (felt q.p.mor)
      =>  :_  +
          :*  axe=`axis`1
              lon=p.p.mor
              heg=?^(i.hyp i.hyp [%| p=0 q=(some i.hyp)])
          ==
      ?:  ?=($& -.heg)
        [%& [`p.heg lon] %& (peek way p.heg)]
      =|  gil/(set span)
      =<  $
      |%  ++  here  ?:  =(0 p.heg)
                      [%& [~ `axe lon] %& sut]
                    [%| %& (dec p.heg)]
          ++  lose  [%| %& p.heg]
          ++  stop  ?~(q.heg here lose)
          ++  twin  |=  {hax/pony yor/pony}
                    ^-  pony
                    ~_  leaf+"find-fork"
                    ?:  =(hax yor)  hax
                    ?~  hax  yor
                    ?~  yor  hax
                    ?:  ?=($| -.hax)  
                      ?>  ?&  ?=($| -.yor)
                              ?=($| -.p.hax)
                              ?=($| -.p.yor) 
                              =(q.p.p.hax q.p.p.yor)
                          ==
                      [%| %| (fork p.p.p.hax p.p.p.yor ~) q.p.p.hax]
                    ?>  ?=($& -.yor)
                    ?>  =(p.p.hax p.p.yor)
                    :+  %&  p.p.hax
                    ?:  &(?=($& -.q.p.hax) ?=($& -.q.p.yor))
                      [%& (fork p.q.p.hax p.q.p.yor ~)]
                    ?>  &(?=($| -.q.p.hax) ?=($| -.q.p.yor))
                    ?>  =(p.q.p.hax p.q.p.yor)
                    =+  wal=(~(uni in q.q.p.hax) q.q.p.yor)
                    [%| p.q.p.hax wal]
          ++  $
            ^-  pony
            ?-    sut
                $void       stop
                $noun       stop
                {$atom *}   stop
                {$cell *} 
              ?~  q.heg  here
              =+  taf=$(axe (peg axe 2), sut p.sut)
              ?~  taf  ~
              ?:  |(?=($& -.taf) ?=($| -.p.taf))
                taf
              $(axe (peg axe 3), p.heg p.p.taf, sut q.sut)
            :: 
                {$core *}
              ?~  q.heg  here
              =^  zem  p.heg
                  =+  zem=(look u.q.heg q.r.q.sut)
                  ?~  zem  [~ p.heg]
                  ?:(=(0 p.heg) [zem 0] [~ (dec p.heg)])
              ?^  zem
                :+  %&  [`axe lon] 
                [%| (peg 2 p.u.zem) [[sut(p.q %gold) q.u.zem] ~ ~]]
              =+  pec=(perk way p.q.sut)
              ?.  sam.pec  lose
              ?:  con.pec  $(sut p.sut, axe (peg axe 3))
              $(sut (peek(sut p.sut) way 2), axe (peg axe 6))
            ::
                {$face *}
              ?:  ?=($~ q.heg)  here(sut q.sut)
              ?@  p.sut
                ?:(=(u.q.heg p.sut) here(sut q.sut) lose)
              =<  main
              |%
              ++  main
                ^-  pony
                =+  tyr=(~(get by p.p.sut) u.q.heg)
                ?~  tyr  
                  next
                ?~  u.tyr  
                  $(sut q.sut, lon [~ lon], p.heg +(p.heg))
                ?.  =(0 p.heg)  
                  next(p.heg (dec p.heg))
                =+  tor=(fund way u.u.tyr)
                ?-  -.tor
                  $&  [%& (weld p.p.tor `vein`[~ `axe lon]) q.p.tor]
                  $|  [%| %| p.p.tor (comb [%0 axe] q.p.tor)]
                ==
              ++  next
                |-  ^-  pony
                ?~  q.p.sut
                  ^$(sut q.sut, lon [~ lon])
                =+  tiv=(mint %noun i.q.p.sut)
                =+  fid=^$(sut p.tiv, lon ~, axe 1, gil ~)
                ?~  fid  ~
                ?:  ?=({$| $& *} fid)
                  $(q.p.sut t.q.p.sut, p.heg p.p.fid)
                =+  vat=(fine `port`?-(-.fid $& fid, $| [%| p.p.fid]))
                [%| %| p.vat (comb q.vat (comb [%0 axe] q.tiv))]
              --
            ::
                {$fork *}
              =+  wiz=(turn (~(tap in p.sut)) |=(a/span ^$(sut a)))
              ?~  wiz  ~
              |-  ^-  pony
              ?~  t.wiz  i.wiz
              (twin i.wiz $(wiz t.wiz))
            ::
                {$hold *}
              ?:  (~(has in gil) sut)
                ~
              $(gil (~(put in gil) sut), sut repo)
            ==
      --
    ==
  ::
  ++  find
    ~/  %find
    |=  {way/vial hyp/wing}
    ^-  port
    ~_  (show [%c %find] %l hyp)
    =-  ?@  -  !!
        ?-    -<
          $&  [%& p.-]
          $|  ?-  -.p.-
                $|  [%| p.p.-]
                $&  !!
        ==    ==
    (fond way hyp)
  ::
  ++  fund
    ~/  %fund
    |=  {way/vial gen/twig}
    ^-  port
    =+  hup=~(reek ap gen)
    ?~  hup
      [%| (mint %noun gen)]
    (find way u.hup)
  ::
  ++  fine
    |=  tor/port
    ^-  (pair span nock)
    ?-  -.tor
      $|  p.tor
      $&  =+  axe=(tend p.p.tor)
          ?-  -.q.p.tor
            $&  [`span`p.q.p.tor %0 axe]
            $|  [(fire (~(tap in q.q.p.tor))) [%9 p.q.p.tor %0 axe]]
    ==    == 
  ::
  ++  fire
    |=  hag/(list {p/span q/foot})
    ^-  span
    ?:  ?=({{* {$elm $~ $1}} $~} hag)
      p.i.hag
    %-  fork
    %+  turn
      hag.$
    |=  {p/span q/foot}
    :-  %hold
    ?.  ?=({$core *} p)
      ~_  (dunk %fire-span)
      ~>(%mean.[%leaf "fire-core"] !!)
    =+  dox=[%core q.q.p q.p]
    ?:  ?=($ash -.q)
      ::  ~_  (dunk(sut [%cell q.q.p p.p]) %fire-dry)
      ?>  ?|(!vet (nest(sut q.q.p) & p.p))
      [dox p.q]
    ?>  ?=($elm -.q)
    ::  ~_  (dunk(sut [%cell q.q.p p.p]) %fire-wet)
    ?>  ?|  !vet
            (~(has in rib) [sut dox p.q])
            !=(** (mull(sut p, rib (~(put in rib) sut dox p.q)) %noun dox p.q))
        ==
    [p p.q]
  ::
  ++  fish
    ~/  %fish
    |=  axe/axis
    =+  vot=*(set span)
    |-  ^-  nock
    ?-  sut
        $void       [%1 1]
        $noun       [%1 0]
        {$atom *}   ?~  q.sut
                      (flip [%3 %0 axe])
                    [%5 [%1 u.q.sut] [%0 axe]]
        {$cell *}
      %+  flan
        [%3 %0 axe]
      (flan $(sut p.sut, axe (peg axe 2)) $(sut q.sut, axe (peg axe 3)))
    ::
        {$core *}   [%0 0]
        {$face *}   $(sut q.sut)
        {$fork *}   =+  yed=(~(tap in p.sut))
                    |-  ^-  nock
                    ?~(yed [%1 1] (flor ^$(sut i.yed) $(yed t.yed)))
        {$hold *}
      ?:  (~(has in vot) sut)
        [%0 0]
      =>  %=(. vot (~(put in vot) sut))
      $(sut repo)
    ==
  ::
  ++  fuse
    ~/  %fuse
    |=  ref/span
    =+  bix=*(set {span span})
    |-  ^-  span
    ?:  ?|(=(sut ref) =(%noun ref))
      sut
    ?-    sut
        {$atom *}
      ?-    ref
          {$atom *}   =+  foc=?:((fitz p.ref p.sut) p.sut p.ref)
                      ?^  q.sut
                        ?^  q.ref
                          ?:  =(q.sut q.ref)
                            [%atom foc q.sut]
                          %void
                        [%atom foc q.sut]
                      [%atom foc q.ref]
          {$cell *}   %void
          *           $(sut ref, ref sut)
      ==
        {$cell *}
      ?-  ref
        {$cell *}   (cell $(sut p.sut, ref p.ref) $(sut q.sut, ref q.ref))
        *           $(sut ref, ref sut)
      ==
    ::
        {$core *}  $(sut repo)
        {$face *}  (face p.sut $(sut q.sut))
        {$fork *}  (fork (turn (~(tap in p.sut)) |=(span ^$(sut +<))))
        {$hold *}
      ?:  (~(has in bix) [sut ref])
        ~>(%mean.[%leaf "fuse-loop"] !!)
      $(sut repo, bix (~(put in bix) [sut ref]))
    ::
        $noun       ref
        $void       %void
    ==
  ::
  ++  gain
    ~/  %gain
    |=  gen/twig  ^-  span
    (chip & gen)
  ::
  ++  harp
    |=  dab/(map term foot)
    ^-  ?($~ ^)
    ?:  ?=($~ dab)
      ~
    =+  ^=  vad
        ?-  -.q.n.dab
          $ash  q:(mint %noun p.q.n.dab)
          $elm  q:(mint(vet |) %noun p.q.n.dab)
        ==
    ?-    dab
        {* $~ $~}   vad
        {* $~ *}    [vad $(dab r.dab)]
        {* * $~}    [vad $(dab l.dab)]
        {* * *}     [vad $(dab l.dab) $(dab r.dab)]
    ==
  ::
  ++  lose
    ~/  %lose
    |=  gen/twig  ^-  span
    (chip | gen)
  ::
  ++  chip
    ~/  %chip
    |=  {how/? gen/twig}  ^-  span
    ?:  ?=({$fits *} gen)  
      (cool how q.gen (play ~(bunt al [%herb p.gen])))  
    ?:  ?&(how ?=({$and *} gen))
      |-(?~(p.gen sut $(p.gen t.p.gen, sut ^$(gen i.p.gen))))
    ?:  ?&(!how ?=({$or *} gen))
      |-(?~(p.gen sut $(p.gen t.p.gen, sut ^$(gen i.p.gen))))
    =+  neg=~(open ap gen)
    ?:(=(neg gen) sut $(gen neg))
  ::
  ++  mint
    ~/  %mint
    |=  {gol/span gen/twig}
    ^-  {p/span q/nock}
    ~&  %pure-mint
    |^  ^-  {p/span q/nock}
    ?:  ?&(=(%void sut) !?=({$dbug *} gen))
      ?.  |(!vet ?=({$lost *} gen) ?=({$fail *} gen))
        ~>(%mean.[%leaf "mint-vain"] !!)
      [%void %0 0]
    ?-    gen
    ::
        {^ *}
      =+  hed=$(gen p.gen, gol %noun)
      =+  tal=$(gen q.gen, gol %noun)
      [(nice (cell p.hed p.tal)) (cons q.hed q.tal)]
    ::
        {$core *}  (grow %gold [%$ 1] p.gen)
    ::
        {$make *}  (~(mint et p.gen q.gen) gol)
        {$wish *}
      =+  nef=$(gen [%bunt p.gen])
      [p.nef [%11 [%1 %151 p.nef] q:$(gen q.gen, gol %noun)]]
    ::
        {$bump *}  [(nice [%atom %$ ~]) [%4 q:$(gen p.gen, gol [%atom %$ ~])]]
        {$sand *}  [(nice (play gen)) [%1 q.gen]]
        {$rock *}  [(nice (play gen)) [%1 q.gen]]
    ::
        {$nock *}
      [(nice %noun) [%2 q:$(gen p.gen, gol %noun) q:$(gen q.gen, gol %noun)]]
    ::
        {$same *}
      =+  [one two]=[$(gen p.gen, gol %noun) $(gen q.gen, gol %noun)]
      [(nice bool) [%5 q:$(gen p.gen, gol %noun) q:$(gen q.gen, gol %noun)]]
    ::
        {$deep *}  [(nice bool) [%3 q:$(gen p.gen, gol %noun)]]
        {$hand *}  [p.gen q.gen]
        {$iron *}  =+(vat=$(gen p.gen) [(wrap(sut p.vat) %iron) q.vat])
    ::
        {$like *}
      =+(hif=(nice (play p.gen)) [hif q:$(gen q.gen, gol hif)])
    ::
        {$zinc *}  =+(vat=$(gen p.gen) [(wrap(sut p.vat) %zinc) q.vat])
        {$burn *}
      =+  nef=$(gen p.gen)
      :-  p.nef
      =+  cag=burn
      ?~  cag  q.nef
      =+  moc=(mink [u.cag q.nef] |=({* *} ~))
      ?:(?=($0 -.moc) [%1 p.moc] q.nef)
    ::
        {$name *}  =+(vat=$(gen q.gen) [(conk(sut p.vat) p.gen) q.vat])
        {$tune *}  [(face p.gen sut) [%0 %1]]
        {$lead *}  =+(vat=$(gen p.gen) [(wrap(sut p.vat) %lead) q.vat])
        {$peep *}  ~_(duck(sut (play p.gen)) $(gen q.gen))
        {$hint *}
      =+  hum=$(gen q.gen)
      :: ?:  &(huz !?=($|(@ [?(%fast %memo) ^]) p.gen))
      ::  hum
      :-  p.hum
      :+  %10
        ?-    p.gen
            @   p.gen
            ^   [p.p.gen q:$(gen q.p.gen, gol %noun)]
        ==
      q.hum
    ::
        {$per *}
      =+  fid=$(gen p.gen, gol %noun)
      =+  dov=$(sut p.fid, gen q.gen)
      [p.dov (comb q.fid q.dov)]
    ::
        {$aka *}
      $(gen r.gen, sut (buss p.gen q.gen))
    ::
        {$if *}
      =+  nor=$(gen p.gen, gol bool)
      =+  fex=(gain p.gen)
      =+  wux=(lose p.gen)
      =+  ^=  duy
          ?:  =(%void fex)
            ?:(=(%void wux) [%0 0] [%1 1])
          ?:(=(%void wux) [%1 0] q.nor)
      =+  hiq=$(sut fex, gen q.gen)
      =+  ran=$(sut wux, gen r.gen)
      [(fork p.hiq p.ran ~) (cond duy q.hiq q.ran)]
    ::
        {$fits *}
      :-  (nice bool)
      =+  ref=(play ~(bunt al %herb p.gen))
      =+  fid=(find %read q.gen)
      ~|  [%test q.gen]
      |-  ^-  nock
      ?-  -.fid
        $&  ?-  -.q.p.fid
              $&  (fish(sut ref) (tend p.p.fid))
              $|  $(fid [%| (fine fid)])
            ==
        $|  [%7 q.p.fid (fish(sut ref) 1)]
      ==
    ::
        {$dbug *}
      ~_  (show %o p.gen)
      =+  hum=$(gen q.gen)
      [p.hum [%10 [%spot %1 p.gen] q.hum]]
    ::
        {$twig *}   [(nice (play p.gen)) [%1 q.gen]]   ::  XX validate!
        {$lost *}
      ?:  vet
        ~_  (dunk(sut (play p.gen)) 'lost')
        ~>(%mean.[%leaf "mint-lost"] !!)
      [%void [%0 0]]
    ::
        {$spit *}
      =+  vos=$(gol %noun, gen q.gen)
      =+  ref=p:$(gol %noun, gen p.gen)
      ?>  (~(nest ut p:!>(*span)) & ref)
      [(nice (cell ref p.vos)) (cons [%1 p.vos] q.vos)]
    ::
        {$wrap *}
      =+  vat=$(gen p.gen)
      %=    $
          gen
        :-  [%call [%limb %onan] [%hand p:!>(*span) [%1 p.vat]] ~]
        [%hand p.vat q.vat]
      ==
    ::
        {$code *}   [(nice %noun) [%1 q:$(vet |, gen p.gen)]]
        {$fail $~}  [%void [%0 0]]
        *
      =+  doz=~(open ap gen)
      ?:  =(doz gen)
        ~_  (show [%c 'hoon'] [%q gen])
        ~>(%mean.[%leaf "mint-open"] !!)
      $(gen doz)
    ==
    ::
    ++  nice
      |=  typ/span
      ~_  leaf+"mint-nice"
      ?>  ?|(!vet (nest(sut gol) & typ))
      typ
    ::
    ++  grow
      |=  {mel/vair ruf/twig dab/(map term foot)}
      ^-  {p/span q/nock}
      =+  dan=^$(gen ruf, gol %noun)
      =+  toc=(core p.dan [%gold p.dan [~ dab]])
      =+  dez=(harp(sut toc) dab)
      :-  (nice (core p.dan mel p.dan [dez dab]))
      (cons [%1 dez] q.dan)
    --
  ::
  ++  moot
    =+  gil=*(set span)
    |-  ^-  ?
    ?-  sut
      {$atom *}  |
      {$cell *}  |($(sut p.sut) $(sut q.sut))
      {$core *}  $(sut p.sut)
      {$face *}  $(sut q.sut)
      {$fork *}  (lien (~(tap in p.sut)) |=(span ^$(sut +<)))
      {$hold *}  |((~(has in gil) sut) $(gil (~(put in gil) sut), sut repo))
      $noun      |
      $void      &
    ==
  ::
  ++  mull
    ~/  %mull
    |=  {gol/span dox/span gen/twig}
    |^  ^-  {p/span q/span}
    ?:  =(%void sut)
      ~>(%mean.[%leaf "mull-none"] !!)
    ?-    gen
    ::
        {^ *}
      =+  hed=$(gen p.gen, gol %noun)
      =+  tal=$(gen q.gen, gol %noun)
      [(nice (cell p.hed p.tal)) (cell q.hed q.tal)]
    ::
        {$core *}  (grow %gold [%$ 1] p.gen)
        {$make *}  (~(mull et p.gen q.gen) gol dox)
        {$wish *}  =+($(gen q.gen, gol %noun) $(gen [%bunt p.gen]))
        {$bump *}  =+($(gen p.gen, gol [%atom %$ ~]) (beth [%atom %$ ~]))
        {$sand *}  (beth (play gen))
        {$rock *}  (beth (play gen))
    ::
        {$nock *}
      =+([$(gen p.gen, gol %noun) $(gen q.gen, gol %noun)] (beth %noun))
    ::
        {$same *}
      =+([$(gen p.gen, gol %noun) $(gen q.gen, gol %noun)] (beth bool))
    ::
        {$deep *}  =+($(gen p.gen, gol %noun) (beth bool))    ::  XX  =|
        {$hand *}  [p.gen p.gen]
        {$iron *}
      =+(vat=$(gen p.gen) [(wrap(sut p.vat) %iron) (wrap(sut q.vat) %iron)])
    ::
        {$like *}
      =+  hif=[p=(nice (play p.gen)) q=(play(sut dox) p.gen)]
      =+($(gen q.gen, gol p.hif) hif)
    ::
        {$zinc *}
      =+(vat=$(gen p.gen) [(wrap(sut p.vat) %zinc) (wrap(sut q.vat) %zinc)])
    ::
        {$name *}
      =+(vat=$(gen q.gen) [(conk(sut p.vat) p.gen) (conk(sut q.vat) p.gen)])
    ::
        {$tune *}
      [(face p.gen sut) (face p.gen dox)]
    ::
        {$lead *}
      =+(vat=$(gen p.gen) [(wrap(sut p.vat) %lead) (wrap(sut q.vat) %lead)])
    ::
        {$burn *}  $(gen p.gen)
        {$peep *}  ~_(duck(sut (play p.gen)) $(gen q.gen))
        {$hint *}  $(gen q.gen)
        {$per *}
      =+  lem=$(gen p.gen, gol %noun)
      $(gen q.gen, sut p.lem, dox q.lem)
    ::
        {$aka *}
      %=  $
        gen  r.gen
        sut  (buss p.gen q.gen)
        dox  (buss(sut dox) p.gen q.gen)
      ==
    ::
        {$if *}
      =+  nor=$(gen p.gen, gol bool)
      =+  ^=  hiq  ^-  {p/span q/span}
          =+  fex=[p=(gain p.gen) q=(gain(sut dox) p.gen)]
          ?:  =(%void p.fex)
            :-  %void
            ?:  =(%void q.fex) 
              %void 
            ~>(%mean.[%leaf "if-z"] (play(sut q.fex) q.gen))
          ?:  =(%void q.fex)
            ~>(%mean.[%leaf "mull-bonk-b"] !!)
          $(sut p.fex, dox q.fex, gen q.gen)
      =+  ^=  ran  ^-  {p/span q/span}
          =+  wux=[p=(lose p.gen) q=(lose(sut dox) p.gen)]
          ?:  =(%void p.wux)
            :-  %void
            ?:  =(%void q.wux) 
              %void 
            ~>(%mean.[%leaf "if-a"] (play(sut q.wux) r.gen))
          ?:  =(%void q.wux)
            ~>(%mean.[%leaf "mull-bonk-c"] !!)
          $(sut p.wux, dox q.wux, gen r.gen)
      [(nice (fork p.hiq p.ran ~)) (fork q.hiq q.ran ~)]
    ::
        {$fits *}
      =+  nob=~(bunt al %herb p.gen)
      =+  waz=[p=(play nob) q=(play(sut dox) nob)]
      =+  ^=  syx  :-  p=(cove q:(mint %noun [%wing q.gen]))
                   q=(cove q:(mint(sut dox) %noun [%wing q.gen]))
      =+  pov=[p=(fish(sut p.waz) p.syx) q=(fish(sut q.waz) q.syx)]
      ?.  &(=(p.syx q.syx) =(p.pov q.pov))
        ~>(%mean.[%leaf "mull-bonk-a"] !!)
      (beth bool)
    ::
        {$dbug *}  ~_((show %o p.gen) $(gen q.gen))
        {$twig *}  [(nice (play p.gen)) (play(sut dox) p.gen)]
        {$lost *}
      ?:  vet
        ::  ~_  (dunk(sut (play p.gen)) 'also')
        ~>(%mean.[%leaf "mull-skip"] !!)
      (beth %void)
    ::
        {$code *}  (beth %noun)
        {$spit *}
      =+  vos=$(gol %noun, gen q.gen)       ::  XX validate!
      [(nice (cell (play p.gen) p.vos)) (cell (play(sut dox) p.gen) q.vos)]
    ::
        {$wrap *}
      ?>  =(sut dox)
      =+(typ=(play gen) [typ typ])
    ::
        {$fail *}  (beth %void)
        *
      =+  doz=~(open ap gen)
      ?:  =(doz gen)
        ~_  (show [%c 'hoon'] [%q gen])
        ~>(%mean.[%leaf "mull-open"] !!)
      $(gen doz)
    ==
    ::
    ++  beth
      |=  typ/span
      [(nice typ) typ]
    ::
    ++  nice
      |=  typ/span
      ::  ~_  (dunk(sut gol) 'need')
      ::  ~_  (dunk(sut typ) 'have')
      ~_  leaf+"mull-nice"
      ?>  ?|(!vet (nest(sut gol) & typ))
      typ
    ::
    ++  grow
      |=  {mel/vair ruf/twig dab/(map term foot)}
      ~_  leaf+"mull-grow"
      ^-  {p/span q/span}
      =+  dan=^$(gen ruf, gol %noun)
      =+  ^=  toc  :-  p=(core p.dan [%gold p.dan [~ dab]])
                   q=(core q.dan [%gold q.dan [~ dab]])
      =+  (bake(sut p.toc, dox q.toc) dab)
      :-  (nice (core p.dan mel p.dan [[%0 0] dab]))
      (core q.dan [mel q.dan [[%0 0] dab]])
    ::
    ++  bake
      |=  dab/(map term foot)
      ^-  *
      ?:  ?=($~ dab)
        ~
      =+  ^=  vad
          ?-  -.q.n.dab
            $ash  ^$(gol %noun, gen p.q.n.dab)
            $elm  ~
          ==
      ?-  dab
        {* $~ $~}  vad
        {* $~ *}   [vad $(dab r.dab)]
        {* * $~}   [vad $(dab l.dab)]
        {* * *}    [vad $(dab l.dab) $(dab r.dab)]
      ==
    --
  ::
  ++  meet  |=(ref/span &((nest | ref) (nest(sut ref) | sut)))
  ++  mite  |=(ref/span |((nest | ref) (nest(sut ref) & sut)))
  ++  nest
    ~/  %nest
    |=  {tel/? ref/span}
    =|  $:  seg/(set span)                              ::  degenerate sut
            reg/(set span)                              ::  degenerate ref
            gil/(set {p/span q/span})                   ::  assume nest
        ==
    =<  dext
    |%
    ++  deem
      |=  {mel/vair ram/vair}
      ^-  ?
      ?.  |(=(mel ram) =(%lead mel) =(%gold ram))  |
      ?:  ?=($lead mel)  &
      ?:  ?=($gold mel)  meet
      =+  vay=?-(mel $iron %rite, $zinc %read)
      dext(sut (peek vay 2), ref (peek(sut ref) vay 2))
    ::
    ++  deep
      |=  {dab/(map term foot) hem/(map term foot)}
      ^-  ?
      ?:  ?=($~ dab)  =(hem ~)
      ?:  ?=($~ hem)  |
      ?&  =(p.n.dab p.n.hem)
          $(dab l.dab, hem l.hem)
          $(dab r.dab, hem r.hem)
          ?-  -.q.n.dab
            $elm  =(q.n.dab q.n.hem)
            $ash  ?&  ?=($ash -.q.n.hem)
                      %=  dext
                        sut  (play p.q.n.dab) 
                        ref  (play(sut ref) p.q.n.hem)
      ==  ==      ==  ==
    ::
    ++  dext
      ^-  ?
      =-  ?:  -  &
          ?.  tel  |
          ::  ~_  (dunk %need)
          ::  ~_  (dunk(sut ref) %have)
          ~>(%mean.[%leaf "nest-fail"] !!)
      ?:  =(sut ref)  &
      ?-  sut
        $void      sint
        $noun      &
        {$atom *}  ?.  ?=({$atom *} ref)  sint
                   ?&  (fitz p.sut p.ref)
                       |(?=($~ q.sut) =(q.sut q.ref))
                   ==
        {$cell *}  ?.  ?=({$cell *} ref)  sint
                   ?&  dext(sut p.sut, ref p.ref, seg ~, reg ~)
                       dext(sut q.sut, ref q.ref, seg ~, reg ~)
                   ==
        {$core *}  ?.  ?=({$core *} ref)  sint
                   ?:  =(q.sut q.ref)  dext(sut p.sut, ref p.ref)
                   ?&  meet(sut q.q.sut, ref p.sut)
                       dext(sut q.q.ref, ref p.ref)
                       (deem(sut q.q.sut, ref q.q.ref) p.q.sut p.q.ref)
                       ?|  (~(has in gil) [sut ref])
                           %.  [q.r.q.sut q.r.q.ref]
                           %=  deep
                             gil  (~(put in gil) [sut ref])
                             sut  sut(p q.q.sut, p.q %gold)
                             ref  ref(p q.q.ref, p.q %gold)
                       ==  ==
                   ==
        {$face *}  dext(sut q.sut)
        {$fork *}  ?.  ?=(?({$atom *} $noun {$cell *} {$core *}) ref)  sint
                   (lien (~(tap in p.sut)) |=(span dext(tel |, sut +<)))
        {$hold *}  ?:  (~(has in seg) sut)  |
                   ?:  (~(has in gil) [sut ref])  &
                   %=  dext
                     sut  repo 
                     seg  (~(put in seg) sut)
                     gil  (~(put in gil) [sut ref])
      ==           ==
    ::
    ++  meet  &(dext dext(sut ref, ref sut))
    ++  sint
      ^-  ?
      ?-  ref
        $noun       |
        $void       &
        {$atom *}   |
        {$cell *}   |
        {$core *}   dext(ref repo(sut ref))
        {$face *}   dext(ref q.ref)
        {$fork *}   (levy (~(tap in p.ref)) |=(span sint(ref +<)))
        {$hold *}   ?:  (~(has in reg) ref)  &
                    ?:  (~(has in gil) [sut ref])  &
                    %=  dext
                      ref  repo(sut ref)
                      reg  (~(put in reg) ref)
                      gil  (~(put in gil) [sut ref])
      ==            ==
    --
  ::
  ++  perk
    |=  {way/vial met/?($gold $iron $lead $zinc)}
    ^-  {sam/? con/?}
    ?:  ?=($gold met)  [& &]
    ?-  way
      $both  [| |]
      $free  [& &]
      $read  [?=($zinc met) |]
      $rite  [?=($iron met) |]
    ==
  ::
  ++  peek
    ~/  %peek
    |=  {way/?($read $rite $both $free) axe/axis}
    ^-  span
    ?:  =(1 axe)
      sut
    =+  [now=(cap axe) lat=(mas axe)]
    =+  gil=*(set span)
    |-  ^-  span
    ?-    sut
        {$atom *}   %void
        {$cell *}   ?:(=(2 now) ^$(sut p.sut, axe lat) ^$(sut q.sut, axe lat))
        {$core *}
      ?.  =(3 now)  %noun
      =+  pec=(perk way p.q.sut)
      %=    ^$
          axe  lat
          sut
        ?:  =([& &] pec)  p.sut
        %+  cell
          ?.(sam.pec %noun ^$(sut p.sut, axe 2))
        ?.(con.pec %noun ^$(sut p.sut, axe 3))
      ==
    ::
        {$fork *}   (fork (turn (~(tap in p.sut)) |=(span ^$(sut +<))))
        {$hold *}
      ?:  (~(has in gil) sut)
        %void
      $(gil (~(put in gil) sut), sut repo)
    ::
        $void       %void
        $noun       %noun
        *           $(sut repo)
    ==
  ::
  ++  play
    ~/  %play
    =>  .(vet |)
    |=  gen/twig
    ^-  span
    ?-  gen
      {^ *}      (cell $(gen p.gen) $(gen q.gen))
      {$core *}  (core sut %gold sut [[%0 0] p.gen])
      {$make *}  ~(play et p.gen q.gen)
      {$wish *}  $(gen [%bunt p.gen])
      {$bump *}  [%atom %$ ~]
      {$rock *}  |-  ^-  span
                 ?@  q.gen  [%atom p.gen `q.gen]
                 [%cell $(q.gen -.q.gen) $(q.gen +.q.gen)]
      {$sand *}  |-  ^-  span
                 ?@  q.gen
                   ?:  =(%n p.gen)  ?>(=(0 q.gen) [%atom p.gen ~ q.gen])
                   ?:(=(%f p.gen) ?>((lte q.gen 1) bool) [%atom p.gen ~])
                 [%cell $(q.gen -.q.gen) $(q.gen +.q.gen)]
      {$tune *}  (face p.gen sut)
      {$nock *}  %noun
      {$same *}  bool
      {$deep *}  bool
      {$hand *}  p.gen
      {$iron *}  (wrap(sut $(gen p.gen)) %iron)
      {$like *}  $(gen p.gen)
      {$zinc *}  (wrap(sut $(gen p.gen)) %zinc)
      {$burn *}  $(gen p.gen)
      {$name *}  (conk(sut $(gen q.gen)) p.gen)
      {$lead *}  (wrap(sut $(gen p.gen)) %lead)
      {$peep *}  ~_(duck(sut ^$(gen p.gen)) $(gen q.gen))
      {$hint *}  $(gen q.gen)
      {$per *}   $(gen q.gen, sut $(gen p.gen))
      {$aka *}   $(gen r.gen, sut (buss p.gen q.gen))
      {$if *}    =+  [fex=(gain p.gen) wux=(lose p.gen)]
                 %-  fork  :~
                   ?:(=(%void fex) %void $(sut fex, gen q.gen))
                   ?:(=(%void wux) %void $(sut wux, gen r.gen))
                 ==
      {$fits *}  bool
      {$dbug *}  ~_((show %o p.gen) $(gen q.gen))
      {$twig *}  (play p.gen)
      {$wrap *}  %=    $
                     gen
                   [%call [%limb %onan] [%hand p:!>(*span) [%1 $(gen p.gen)]] ~]
                 ==
      {$lost *}  %void
      {$spit *}  (cell $(gen p.gen) $(gen q.gen))
      {$code *}  %noun
      {$fail *}  %void
      *          =+  doz=~(open ap gen)
                 ?:  =(doz gen)
                   ~_  (show [%c 'hoon'] [%q gen])
                   ~>(%mean.[%leaf "play-open"] !!)
                 $(gen doz)
    ==
  ::
  ++  repo
    ^-  span
    ?-  sut
      {$core *}   [%cell %noun p.sut]
      {$face *}   q.sut
      {$hold *}   (rest [[p.sut q.sut] ~])
      $noun       (fork [%atom %$ ~] [%cell %noun %noun] ~)
      *           ~>(%mean.[%leaf "repo-fltt"] !!)
    ==
  ::
  ++  rest
    ~/  %rest
    |=  leg/(list {p/span q/twig})
    ^-  span
    ?:  (lien leg |=({p/span q/twig} (~(has in fan) [p q])))
      ~>(%mean.[%leaf "rest-loop"] !!)
    =>  .(fan (~(gas in fan) leg))
    %-  fork
    %-  %~  tap  in
          %-  ~(gas in *(set span))
          (turn leg |=({p/span q/twig} (play(sut p) q)))
        ==
    ~
  ::
  ++  take
    |=  {vit/vein duz/$-(span span)}
    ^-  (pair axis span)
    :-  (tend vit)
    =.  vit  (flop vit)
    |-  ^-  span
    ?~  vit  (duz sut)
    ?~  i.vit
      |-  ^-  span
      ?+  sut      ^$(vit t.vit)
        {$face *}  (face p.sut ^$(vit t.vit, sut q.sut))
        {$fork *}  (fork (turn (~(tap in p.sut)) |=(span ^$(sut +<))))
        {$hold *}  $(sut repo) 
      ==
    =+  vil=*(set span)
    |-  ^-  span
    ?:  =(1 u.i.vit)
      ^$(vit t.vit)
    =+  [now lat]=(cap u.i.vit)^(mas u.i.vit)
    ?-  sut
      $noun      $(sut [%cell %noun %noun])
      $void      %void
      {$atom *}  %void
      {$cell *}  ?:  =(2 now)
                   (cell $(sut p.sut, u.i.vit lat) q.sut)
                  (cell p.sut $(sut q.sut, u.i.vit lat))
      {$core *}  ?:  =(2 now)
                   $(sut repo)
                 (core $(sut p.sut, u.i.vit lat) q.sut)
      {$face *}  (face p.sut $(sut q.sut))
      {$fork *}  (fork (turn (~(tap in p.sut)) |=(span ^$(sut +<))))
      {$hold *}  ?:  (~(has in vil) sut)
                   %void
                 $(sut repo, vil (~(put in vil) sut))
    ==
  ::
  ++  tack
    |=  {hyp/wing mur/span}
    ~_  (show [%c %tack] %l hyp)
    =+  fid=(find %rite hyp)
    ?>  ?=($& -.fid)
    (take p.p.fid |=(span mur))
  ::
  ++  tend
    |=  vit/vein
    ^-  axis
    ?~(vit 1 (peg $(vit t.vit) ?~(i.vit 1 u.i.vit)))
  ::
  ++  toss
    ~/  %toss
    |=  {hyp/wing mur/span men/(list {p/span q/foot})}
    ^-  {p/axis q/(list {p/span q/foot})}
    =-  [(need p.wib) q.wib]
    ^=  wib
    |-  ^-  {p/(unit axis) q/(list {p/span q/foot})}
    ?~  men
      [*(unit axis) ~]
    =+  geq=(tack(sut p.i.men) hyp mur)
    =+  mox=$(men t.men)
    [(mate p.mox `_p.mox`[~ p.geq]) [[q.geq q.i.men] q.mox]]
  ::
  ++  wrap
    ~/  %wrap
    |=  yoz/?($lead $iron $zinc)
    ~_  leaf+"wrap"
    ^-  span
    ?+  sut  sut
      {$cell *}  (cell $(sut p.sut) $(sut q.sut)) 
      {$core *}  ?>(|(=(%gold p.q.sut) =(%lead yoz)) sut(p.q yoz))
      {$face *}  (face p.sut $(sut q.sut))
      {$fork *}  (fork (turn (~(tap in p.sut)) |=(span ^$(sut +<))))
      {$hold *}  $(sut repo)
    ==
  --
++  us                                                  ::  prettyprinter
  =>  |%
      ++  cape  {p/(map @ud wine) q/wine}               ::
      ++  wine                                          ::
                $@  $?  $noun                           ::
                        $path                           ::
                        $span                           ::
                        $void                           ::
                        $wall                           ::
                        $wool                           ::
                        $yarn                           ::
                    ==                                  ::
                $%  {$mato p/term}                      ::
                    {$core p/(list @ta) q/wine}         ::
                    {$face p/term q/wine}               ::
                    {$list p/term q/wine}               ::
                    {$pear p/term q/@}                  ::
                    {$pick p/(list wine)}               ::
                    {$plot p/(list wine)}               ::
                    {$stop p/@ud}                       ::
                    {$tree p/term q/wine}               ::
                    {$unit p/term q/wine}               ::
                ==                                      ::
      --
  |_  sut/span
  ++  dash
      |=  {mil/tape lim/char}  ^-  tape
      :-  lim
      |-  ^-  tape
      ?~  mil  [lim ~]
      ?:  =(lim i.mil)  ['\\' i.mil $(mil t.mil)]
      ?:  =('\\' i.mil)  ['\\' i.mil $(mil t.mil)]
      ?:  (lte ' ' i.mil)  [i.mil $(mil t.mil)]
      ['\\' ~(x ne (rsh 2 1 i.mil)) ~(x ne (end 2 1 i.mil)) $(mil t.mil)]
  ::
  ++  deal  |=(lum/* (dish dole lum))
  ++  dial
    |=  ham/cape
    =+  gid=*(set @ud)
    =<  `tank`-:$
    |%  
    ++  many
      |=  haz/(list wine)
      ^-  {(list tank) (set @ud)}
      ?~  haz  [~ gid]
      =^  mor  gid  $(haz t.haz)
      =^  dis  gid  ^$(q.ham i.haz)
      [[dis mor] gid]
    ::
    ++  $
      ^-  {tank (set @ud)}
      ?-    q.ham
          $noun      :_(gid [%leaf '*' ~])
          $path      :_(gid [%leaf '/' ~])
          $span      :_(gid [%leaf '#' 't' ~]) 
          $void      :_(gid [%leaf '#' '!' ~])
          $wool      :_(gid [%leaf '*' '"' '"' ~])
          $wall      :_(gid [%leaf '*' '\'' '\'' ~])
          $yarn      :_(gid [%leaf '"' '"' ~])
          {$mato *}  :_(gid [%leaf '@' (trip p.q.ham)])
          {$core *}
        =^  cox  gid  $(q.ham q.q.ham)
        :_  gid
        :+  %rose
          [[' ' ~] ['<' ~] ['>' ~]]
        |-  ^-  (list tank)
        ?~  p.q.ham  [cox ~]
        [[%leaf (rip 3 i.p.q.ham)] $(p.q.ham t.p.q.ham)]
      ::
          {$face *}
        =^  cox  gid  $(q.ham q.q.ham)
        :_(gid [%palm [['/' ~] ~ ~ ~] [%leaf (trip p.q.ham)] cox ~])
      ::
          {$list *}
        =^  cox  gid  $(q.ham q.q.ham)
        :_(gid [%rose [" " (weld (trip p.q.ham) "(") ")"] cox ~])
      ::
          {$pick *}
        =^  coz  gid  (many p.q.ham)
        :_(gid [%rose [[' ' ~] ['?' '(' ~] [')' ~]] coz])
      ::
          {$plot *}
        =^  coz  gid  (many p.q.ham)
        :_(gid [%rose [[' ' ~] ['{' ~] ['}' ~]] coz])
      ::
          {$pear *}
        :_(gid [%leaf '$' ~(rend co [%$ p.q.ham q.q.ham])])
      ::
          {$stop *}
        =+  num=~(rend co [%$ %ud p.q.ham])
        ?:  (~(has in gid) p.q.ham)
          :_(gid [%leaf '#' num])
        =^  cox  gid
            %=  $
              gid    (~(put in gid) p.q.ham)
              q.ham  (~(got by p.ham) p.q.ham)
            ==
        :_(gid [%palm [['.' ~] ~ ~ ~] [%leaf ['^' '#' num]] cox ~])
      ::
          {$tree *}
        =^  cox  gid  $(q.ham q.q.ham)
        :_(gid [%rose [" " (weld (trip p.q.ham) "(") ")"] cox ~])
      ::
          {$unit *}
        =^  cox  gid  $(q.ham q.q.ham)
        :_(gid [%rose [" " (weld (trip p.q.ham) "(") ")"] cox ~])
      ==
    --
  ::
  ++  dish
    |=  {ham/cape lum/*}  ^-  tank
    ~|  [%dish-h ?@(q.ham q.ham -.q.ham)]
    ~|  [%lump lum]
    ~|  [%ham ham]
    %-  need
    =|  gil/(set {@ud *})
    |-  ^-  (unit tank)
    ?-    q.ham
        $noun
      %=    $
          q.ham
        ?:  ?=(@ lum)
          [%mato %$]
        :-  %plot
        |-  ^-  (list wine)
        [%noun ?:(?=(@ +.lum) [[%mato %$] ~] $(lum +.lum))]
      ==
    ::
        $path
      :-  ~
      :+  %rose
        [['/' ~] ['/' ~] ~]
      |-  ^-  (list tank)
      ?~  lum  ~
      ?@  lum  !!
      ?>  ?=(@ -.lum)
      [[%leaf (rip 3 -.lum)] $(lum +.lum)]
    ::
        $span
      =+  tyr=|.((dial dole))
      =+  vol=tyr(sut lum)
      =+  cis=((hard tank) .*(vol -:vol))
      :^  ~   %palm
        [~ ~ ~ ~]
      [[%leaf '#' 't' '/' ~] cis ~]
    ::
        $wall
      :-  ~
      :+  %rose
        [[' ' ~] ['<' '|' ~] ['|' '>' ~]]
      |-  ^-  (list tank)
      ?~  lum  ~
      ?@  lum  !!
      [[%leaf (trip ((hard @) -.lum))] $(lum +.lum)]
    ::
        $wool
      :-  ~
      :+  %rose
        [[' ' ~] ['<' '<' ~] ['>' '>' ~]]
      |-  ^-  (list tank)
      ?~  lum  ~
      ?@  lum  !!
      [(need ^$(q.ham %yarn, lum -.lum)) $(lum +.lum)]
    ::
        $yarn
      [~ %leaf (dash (tape lum) '"')]
    ::
        $void
      ~
    ::
        {$mato *}
      ?.  ?=(@ lum)
        ~
      :+  ~
        %leaf
      ?+    (rash p.q.ham ;~(sfix (cook crip (star low)) (star hig)))
          ~(rend co [%$ p.q.ham lum])
        $$    ~(rend co [%$ %ud lum])
        $t    (dash (rip 3 lum) '\'')
        $tas  ['%' ?.(=(0 lum) (rip 3 lum) ['$' ~])]
      ==
    ::
        {$core *}
      ::  XX  needs rethinking for core metal
      ::  ?.  ?=(^ lum)  ~
      ::  =>  .(lum `*`lum)
      ::  =-  ?~(tok ~ [~ %rose [[' ' ~] ['<' ~] ['>' ~]] u.tok])
      ::  ^=  tok
      ::  |-  ^-  (unit (list tank))
      ::  ?~  p.q.ham
      ::    =+  den=^$(q.ham q.q.ham)
      ::    ?~(den ~ [~ u.den ~])
      ::  =+  mur=$(p.q.ham t.p.q.ham, lum +.lum)
      ::  ?~(mur ~ [~ [[%leaf (rip 3 i.p.q.ham)] u.mur]])
      [~ (dial ham)]
    ::
        {$face *}
      =+  wal=$(q.ham q.q.ham)
      ?~  wal
        ~
      [~ %palm [['=' ~] ~ ~ ~] [%leaf (trip p.q.ham)] u.wal ~]
    ::
        {$list *}
      ?:  =(~ lum)
        [~ %leaf '~' ~]
      =-  ?~  tok
            ~
          [~ %rose [[' ' ~] ['~' '[' ~] [']' ~]] u.tok]
      ^=  tok
      |-  ^-  (unit (list tank))
      ?:  ?=(@ lum)
        ?.(=(~ lum) ~ [~ ~])
      =+  [for=^$(q.ham q.q.ham, lum -.lum) aft=$(lum +.lum)]
      ?.  &(?=(^ for) ?=(^ aft))
        ~
      [~ u.for u.aft]
    ::
        {$pick *}
      |-  ^-  (unit tank)
      ?~  p.q.ham
        ~
      =+  wal=^$(q.ham i.p.q.ham)
      ?~  wal
        $(p.q.ham t.p.q.ham)
      wal
    ::
        {$plot *}
      =-  ?~  tok
            ~
          [~ %rose [[' ' ~] ['[' ~] [']' ~]] u.tok]
      ^=  tok
      |-  ^-  (unit (list tank))
      ?~  p.q.ham
        ~
      ?:  ?=({* $~} p.q.ham)
        =+  wal=^$(q.ham i.p.q.ham)
        ?~(wal ~ [~ [u.wal ~]])
      ?@  lum
        ~
      =+  gim=^$(q.ham i.p.q.ham, lum -.lum)
      ?~  gim
        ~
      =+  myd=$(p.q.ham t.p.q.ham, lum +.lum)
      ?~  myd
        ~
      [~ u.gim u.myd]
    ::
        {$pear *}
      ?.  =(lum q.q.ham)
        ~
      =.  p.q.ham
        (rash p.q.ham ;~(sfix (cook crip (star low)) (star hig)))
      =+  fox=$(q.ham [%mato p.q.ham])
      ?>  ?=({$~ $leaf ^} fox)
      ?:  ?=(?($n $tas) p.q.ham)
        fox
      [~ %leaf '%' p.u.fox]
    ::
        {$stop *}
      ?:  (~(has in gil) [p.q.ham lum])  ~
      =+  kep=(~(get by p.ham) p.q.ham)
      ?~  kep
        ~|([%stop-loss p.q.ham] !!)
      $(gil (~(put in gil) [p.q.ham lum]), q.ham u.kep)
    ::
        {$tree *}
      =-  ?~  tok
            ~
          [~ %rose [[' ' ~] ['{' ~] ['}' ~]] u.tok]
      ^=  tok
      =+  tuk=*(list tank)
      |-  ^-  (unit (list tank))
      ?:  =(~ lum)
        [~ tuk]
      ?.  ?=({n/* l/* r/*} lum)
        ~
      =+  rol=$(lum r.lum)
      ?~  rol
        ~
      =+  tim=^$(q.ham q.q.ham, lum n.lum)
      ?~  tim
        ~
      $(lum l.lum, tuk [u.tim u.rol])
    ::
        {$unit *}
      ?@  lum
        ?.(=(~ lum) ~ [~ %leaf '~' ~])
      ?.  =(~ -.lum)
        ~
      =+  wal=$(q.ham q.q.ham, lum +.lum)
      ?~  wal
        ~
      [~ %rose [[' ' ~] ['[' ~] [']' ~]] [%leaf '~' ~] u.wal ~]
    ==
  ::
  ++  doge
    |=  ham/cape
    =-  ?+  woz  woz
          {$list * {$mato $'ta'}}  %path
          {$list * {$mato $'t'}}   %wall
          {$list * {$mato $'tD'}}  %yarn
          {$list * $yarn}          %wool
        ==
    ^=  woz
    ^-  wine
    ?.  ?=({$stop *} q.ham)
      ?:  ?&  ?=  {$pick {$pear $n $0} {$plot {$pear $n $0} {$face *} $~} $~}
                q.ham
              =(1 (met 3 p.i.t.p.i.t.p.q.ham))
          ==
        [%unit =<([p q] i.t.p.i.t.p.q.ham)]
      q.ham
    =+  may=(~(get by p.ham) p.q.ham)
    ?~  may
      q.ham
    =+  nul=[%pear %n 0]
    ?.  ?&  ?=({$pick *} u.may)
            ?=({* * $~} p.u.may)
            |(=(nul i.p.u.may) =(nul i.t.p.u.may))
        ==
      q.ham
    =+  din=?:(=(nul i.p.u.may) i.t.p.u.may i.p.u.may)
    ?:  ?&  ?=({$plot {$face *} {$face * $stop *} $~} din)
            =(p.q.ham p.q.i.t.p.din)
            =(1 (met 3 p.i.p.din))
            =(1 (met 3 p.i.t.p.din))
        ==
      :+  %list
        (cat 3 p.i.p.din p.i.t.p.din)
      q.i.p.din
    ?:  ?&  ?=  $:  $plot
                    {$face *}
                    {$face * $stop *}
                    {{$face * $stop *} $~}
                ==
                din
            =(p.q.ham p.q.i.t.p.din)
            =(p.q.ham p.q.i.t.t.p.din)
            =(1 (met 3 p.i.p.din))
            =(1 (met 3 p.i.t.p.din))
            =(1 (met 3 p.i.t.t.p.din))
        ==
      :+  %tree
        %^    cat
            3
          p.i.p.din
        (cat 3 p.i.t.p.din p.i.t.t.p.din)
      q.i.p.din
    q.ham
  ::
  ++  dole
    ^-  cape
    =+  gil=*(set span)
    =+  dex=[p=*(map span @) q=*(map @ wine)]
    =<  [q.p q]
    |-  ^-  {p/{p/(map span @) q/(map @ wine)} q/wine}
    =-  [p.tez (doge q.p.tez q.tez)]
    ^=  tez
    ^-  {p/{p/(map span @) q/(map @ wine)} q/wine}
    ?:  (~(meet ut sut) -:!>(*span))
      [dex %span]
    ?-    sut
        $noun      [dex sut]
        $void      [dex sut]
        {$atom *}  [dex ?~(q.sut [%mato p.sut] [%pear p.sut u.q.sut])]
        {$cell *}
      =+  hin=$(sut p.sut)
      =+  yon=$(dex p.hin, sut q.sut)
      :-  p.yon
      :-  %plot
      ?:(?=({$plot *} q.yon) [q.hin p.q.yon] [q.hin q.yon ~])
    ::
        {$core *}
      =+  yad=$(sut p.sut)
      :-  p.yad
      =+  ^=  doy  ^-  {p/(list @ta) q/wine}
          ?:  ?=({$core *} q.yad)
            [p.q.yad q.q.yad]
          [~ q.yad]
      :-  %core
      :_  q.doy
      :_  p.doy
      %^  cat  3
        %~  rent  co  
            :+  %$  %ud
            |-  ^-  @
            ?-  q.r.q.sut
              $~         0
              {* $~ $~}  1
              {* $~ *}   +($(q.r.q.sut r.q.r.q.sut))
              {* * $~}   +($(q.r.q.sut l.q.r.q.sut))
              {* * *}    .+  %+  add
                               $(q.r.q.sut l.q.r.q.sut)
                             $(q.r.q.sut r.q.r.q.sut)
        ==  ==
      %^  cat  3
        ?-(p.q.sut $gold '.', $iron '|', $lead '?', $zinc '&')
      =+  gum=(mug q.r.q.sut)
      %+  can  3
      :~  [1 (add 'a' (mod gum 26))]
          [1 (add 'a' (mod (div gum 26) 26))]
          [1 (add 'a' (mod (div gum 676) 26))]
      ==
    ::
        {$face *}
      =+  yad=$(sut q.sut)
      ?^(p.sut yad [p.yad [%face p.sut q.yad]])
    ::
        {$fork *}
      =+  yed=(~(tap in p.sut))
      =-  [p [%pick q]]
      |-  ^-  {p/{p/(map span @) q/(map @ wine)} q/(list wine)}
      ?~  yed
        [dex ~]
      =+  mor=$(yed t.yed)
      =+  dis=^$(dex p.mor, sut i.yed)
      [p.dis q.dis q.mor]
    ::
        {$hold *}
      =+  hey=(~(get by p.dex) sut)
      ?^  hey
        [dex [%stop u.hey]]
      ?:  (~(has in gil) sut)
        =+  dyr=+(~(wyt by p.dex))
        [[(~(put by p.dex) sut dyr) q.dex] [%stop dyr]]
      =+  rom=$(gil (~(put in gil) sut), sut ~(repo ut sut))
      =+  rey=(~(get by p.p.rom) sut)
      ?~  rey
        rom
      [[p.p.rom (~(put by q.p.rom) u.rey q.rom)] [%stop u.rey]]
    ==
  ::
  ++  duck  (dial dole)
  --
++  cain  sell                                          ::  $-(vase tank) 
++  noah  text                                          ::  $-(vase tape)
++  onan  seer                                          ::  $-(vise vase)  
++  text                                                ::  tape pretty-print
  |=  vax/vase  ^-  tape
  ~(ram re (sell vax))
::
++  seem  |=(toy/typo `span`toy)                        ::  promote typo
++  seer  |=(vix/vise `vase`vix)                        ::  promote vise
++  sell                                                ::  tank pretty-print
  |=  vax/vase  ^-  tank
  ~|  %sell
  (~(deal us p.vax) q.vax)
::
++  skol                                                ::  $-(span tank) for ~!
  |=  typ/span  ^-  tank
  ~(duck ut typ)
::
++  slam                                                ::  slam a gate
  |=  {gat/vase sam/vase}  ^-  vase
  =+  :-  ^=  typ  ^-  span
          [%cell p.gat p.sam]
      ^=  gen  ^-  twig
      [%open [%$ ~] [%$ 2] [%$ 3] ~]
  =+  gun=(~(mint ut typ) %noun gen)
  [p.gun .*([q.gat q.sam] q.gun)]
::
++  slab                                                ::  test if contains
  |=  {cog/@tas typ/span}
  =(& -:(~(find ut typ) %free [cog ~]))
::
++  slap
  |=  {vax/vase gen/twig}  ^-  vase                     ::  untyped vase .*
  =+  gun=(~(mint ut p.vax) %noun gen)
  [p.gun .*(q.vax q.gun)]
::
++  slew                                                ::  get axis in vase
  |=  {axe/@ vax/vase}  ^-  (unit vase)
  ?.  |-  ^-  ?
      ?:  =(1 axe)  &
      ?.  ?=(^ q.vax)  |
      $(axe (mas axe), q.vax .*(q.vax [0 (cap axe)]))
    ~
  `[(~(peek ut p.vax) %free axe) .*(q.vax [0 axe])]
::
++  slim                                                ::  identical to seer?
  |=  old/vise  ^-  vase
  old
::
++  slit                                                ::  span of slam
  |=  {gat/span sam/span}
  ?>  (~(nest ut (~(peek ut gat) %free 6)) & sam)
  (~(play ut [%cell gat sam]) [%open [%$ ~] [%$ 2] [%$ 3] ~])
::
++  slob                                                ::  superficial arm
  |=  {cog/@tas typ/span}
  ^-  ?
  ?+  typ  |
    {$hold *}  $(typ ~(repo ut typ))
    {$core *}  (~(has by q.r.q.typ) cog)
  ==
::
++  sloe                                                ::  get arms in core
  |=  typ/span
  ^-  (list term)
  ?+    typ  ~
      {$hold *}  $(typ ~(repo ut typ))
      {$core *}
    (turn (~(tap by q.r.q.typ) ~) |=({a/term *} a))
  ==
::
++  slop                                                ::  cons two vases
  |=  {hed/vase tal/vase}
  ^-  vase
  [[%cell p.hed p.tal] [q.hed q.tal]]
::
++  slot                                                ::  got axis in vase
  |=  {axe/@ vax/vase}  ^-  vase
  [(~(peek ut p.vax) %free axe) .*(q.vax [0 axe])]
::
++  slym                                                ::  slam w+o sample-span
  |=  {gat/vase sam/*}  ^-  vase
  (slap gat(+<.q sam) [%limb %$])
::
++  spec                                                ::  reconstruct span
  |=  vax/vase
  ^-  vase
  :_  q.vax
  ?@  q.vax  (~(fuse ut p.vax) [%atom %$ ~])
  ?@  -.q.vax
    ^=  typ
    %-  ~(play ut p.vax)
    [%sure [%fits [%leaf %tas -.q.vax] [%& 2]~] [%$ 1]]
  (~(fuse ut p.vax) [%cell %noun %noun])
::
::::  5d: parser
  ::
++  vang
  |=  {bug/? wer/path}
  %*(. vast bug bug, wer wer)
::
++  vast  !.
  =+  [bug=`?`| was=*(set path) wer=*path]
  |%
  ++  gash  %+  cook
              |=  a/(list tyke)  ^-  tyke
              ?~(a ~ (weld i.a $(a t.a)))
            (more fas gasp)
  ++  gasp  ;~  pose
              %+  cook
                |=({a/tyke b/tyke c/tyke} :(weld a b c))
              ;~  plug
                (cook |=(a/(list) (turn a |=(b/* ~))) (star tis))
                (cook |=(a/twig [[~ a] ~]) hasp)
                (cook |=(a/(list) (turn a |=(b/* ~))) (star tis))
              ==
              (cook |=(a/(list) (turn a |=(b/* ~))) (plus tis))
            ==
  ++  glam  ~+((glue ace))
  ++  hasp  ;~  pose
              (ifix [sel ser] wide)
              (stag %call (ifix [pel per] (most ace wide)))
              (stag %sand (stag %t qut))
              %+  cook
                |=(a/coin [%sand ?:(?=({$~ $tas *} a) %tas %ta) ~(rent co a)])
              nuck:so
            ==
  ++  mota  %+  cook
              |=({a/tape b/tape} (rap 3 (weld a b)))
            ;~(plug (star low) (star hig))
  ::
  ++  plex
    |=  gen/twig  ^-  (unit path)
    ?:  ?=({$dbug *} gen)
      $(gen q.gen)
    ?.  ?=({$conl *} gen)  ~
    %+  reel  p.gen
    |=  {a/twig b/_`(unit path)`[~ u=/]}
    ?~  b  ~
    ?.  ?=({$sand ?($ta $tas) @} a)  ~
    `[q.a u.b]
  ::
  ++  pray
    |=  gen/twig  ~|  %pray  ^-  (unit twig)
    ~&  [%pray-disabled gen]
    !!
  ::
  ++  prey
    |=  gun/(list twig)  ^-  (unit twig)
    ?~  gun  `[%$ 1]
    =+  gup=(pray i.gun)
    ?~  gup  ~
    ?~  t.gun  gup
    (bind $(gun t.gun) |=(a/twig [%per u.gup a]))
  ::
  ++  phax
    |=  ruw/(list (list woof))
    =+  [yun=*(list twig) cah=*(list @)]
    =+  wod=|=({a/tape b/(list twig)} ^+(b ?~(a b [[%nub %knit (flop a)] b])))
    |-  ^+  yun
    ?~  ruw
      (flop (wod cah yun))
    ?~  i.ruw  $(ruw t.ruw)
    ?@  i.i.ruw
      $(i.ruw t.i.ruw, cah [i.i.ruw cah])
    $(i.ruw t.i.ruw, cah ~, yun [p.i.i.ruw (wod cah yun)])
  ::
  ++  posh
    |=  {pre/(unit tyke) pof/(unit {p/@ud q/tyke})}
    ^-  (unit (list twig))
    =-  ?^(- - ~&(%posh-fail -))
    =+  wom=(poof wer)
    %+  biff
      ?~  pre  `u=wom
      %+  bind  (poon wom u.pre)
      |=  moz/(list twig)
      ?~(pof moz (weld moz (slag (lent u.pre) wom)))
    |=  yez/(list twig)
    ?~  pof  `yez
    =+  zey=(flop yez)
    =+  [moz=(scag p.u.pof zey) gul=(slag p.u.pof zey)]
    =+  zom=(poon (flop moz) q.u.pof)
    ?~(zom ~ `(weld (flop gul) u.zom))
  ::
  ++  poof  |=(pax/path ^-((list twig) (turn pax |=(a/@ta [%sand %ta a]))))
  ++  poon
    |=  {pag/(list twig) goo/tyke}
    ^-  (unit (list twig))
    ?~  goo  `~
    %+  both
      ?^(i.goo i.goo ?~(pag ~ `u=i.pag))
    $(goo t.goo, pag ?~(pag ~ t.pag))
  ::
  ++  poor
    %+  sear  posh
    ;~  plug
      (stag ~ gash)
      ;~(pose (stag ~ ;~(pfix cen porc)) (easy ~))
    ==
  ::
  ++  porc
    ;~  plug
      (cook |=(a/(list) (lent a)) (star cen))
      ;~(pfix fas gash)
    ==
  ::
  ++  rump
    %+  sear
      |=  {a/wing b/(unit twig)}  ^-  (unit twig)
      ?~(b [~ %wing a] ?.(?=({@ $~} a) ~ [~ [%rock %tas i.a] u.b]))
    ;~(plug rope ;~(pose (stag ~ ;~(pfix lus wide)) (easy ~)))
  ::
  ++  rood
    ;~  pfix  fas
      (stag %conl poor)
    ==
  ::
  ++  rupl
    %+  cook
      |=  {a/? b/(list twig) c/?}
      ?:  a
        ?:  c
          [%conl [%conl b] ~]
        [%conl b]
      ?:  c
        [%conl [%conp b] ~]
      [%conp b]
    ;~  plug
      ;~  pose
        (cold | (just '['))
        (cold & (jest '~['))
      ==
    ::
      ;~  pose
        (ifix [ace gap] (most gap tall))
        (most ace wide)
      ==
    ::
      ;~  pose
        (cold & (jest ']~'))
        (cold | (just ']'))
      ==
    ==
  ::
  ++  sail                                              ::  xml template 
    |=  tol/?  =|  lin/?
    |%
    ++  ape                                             ::  product twig
      %+  cook
        |=  tum/tuna  ^-  twig
        ?:  ?=({$e *} tum)
          [p.tum (sag q.tum)]
        (sag tum ~)
      amp
    ::
    ++  amp                                             ::  entry point
      ;~(pfix sem ?:(tol bam bat))
    ::
    ++  bam                                             ::  tall top
      %+  knee  *tuna  |.  ~+
      ;~  pose
        (stag %f ;~(pfix (plus ace) (cook rab puv)))
        (stag %e ;~(plug hag nal))
        (stag %e hul)
        (stag %f nup)
        ;~(pfix tis (stag %f nol))
        ;~(pfix hep (stag %a ;~(pfix gap tall)))
        ;~(pfix lus (stag %b ;~(pfix gap tall)))
        ;~(pfix tar (stag %c ;~(pfix gap tall)))
        ;~(pfix cen (stag %d ;~(pfix gap tall)))
        (easy [%f [%a [%knit 10 ~]] ~])
      ==
    ::
    ++  bat                                             ::  wide outer top
      %+  knee  *tuna  |.  ~+
      ;~  pose
        (stag %f nup)
        (stag %f ped)
        (stag %e ;~(plug hig lif))
      ==
    ::
    ++  bet                                             ::  wide inner top
      %+  knee  *tuna  |.  ~+
      ;~  pose
        bat
        ;~(pfix hep (stag %a wide))
        ;~(pfix lus (stag %b wide))
        ;~(pfix tar (stag %c wide))
        ;~(pfix cen (stag %d wide))
      ==
    ::
    ++  fry                                             ::  mane as twig
      %+  cook
        |=  {a/@tas b/(unit @tas)}
        ?~  b
          [%rock %tas a]
        [[%rock %tas a] [%rock %tas u.b]]
      ;~(plug sym ;~(pose (stag ~ ;~(pfix cab sym)) (easy ~)))
    ::
    ++  hag                                             ::  script or style
      %+  cook  |=(a/twig a)
      ;~  plug
        (stag %rock (stag %tas ;~(pose (jest %script) (jest %style))))
        (stag %conl jaw)
      ==
    ::
    ++  hig                                             ::  simple head
      (cook |=({a/twig b/(list twig)} [a %conl b]) hog)
    ::
    ++  hog                                             ::  tag head
      %+  cook
        |=  hug
        ^-  {twig (list twig)}
        =-  [a (welp - ?~(c d [[[%rock %tas p.c] q.c] d]))]
        =-  (~(tap by -))
        %.  |=(e/(list tank) [%knit ~(ram re %rose [" " `~] e)])
        =<  ~(run by (reel b .))
        |=  {e/{p/term q/term} f/(jar twig tank)}
        (~(add ja f) [%rock %tas p.e] [%leaf (trip q.e)])
      ;~  plug
        fry
        =-  (star ;~(plug - sym))
        ;~(pose (cold %class dot) (cold %id hax))
        =-  ;~(pose ;~(plug - (stag %knit soil)) (easy ~))
        ;~(pose (cold %href fas) (cold %src pat))
        ;~  pose
          %+  ifix  [pel per]
          %+  more  ;~(plug com ace)
          ;~(plug fry ;~(pfix ace wide))
        ::
          (easy ~)
        ==
      ==
    ::
    ++  hoy                                             ::  tall attributes
      %-  star
      ;~  pfix  ;~(plug gap tis)
        ;~(plug fry ;~(pfix gap tall))
      ==
    ::
    ++  hug                                             ::  head shape
      $:  a/twig                                        ::  XX translation
          b/(list {@tas @tas})
          c/$@($~ {p/@tas q/twig})
          d/(list twig)
      ==
    ::
    ++  hul                                             ::  tall preface
      %+  cook
        |=  {a/{p/twig q/(list twig)} b/(list twig) c/(list tuna)}
        ^-  {twig (list tuna)}
        [[p.a %conl (weld q.a b)] c]
      ;~(plug hog hoy nol)
    ::
    ++  jaw                                             ::  wide attributes
      ;~  pose
        %+  ifix  [pel per]
        %+  more  ;~(plug com ace)
        ;~(plug fry ;~(pfix ace wide))
      ::
        (easy ~)
      ==
    ::
    ++  lif                                             ::  wide elements
      %+  cook  |=(a/(list tuna) a)
      ;~(pose ;~(pfix col pep) (cold ~ sem) (easy ~))
    ::
    ++  luf                                             ::  wide elements
      %+  cook  |=(a/(list tuna) a)
      (star ;~(pfix ace bet))
    ::
    ++  nal                                             ::  unescaped tall tail
      %+  cook  |=(a/(list tuna) a)
      %+  ifix  [gap ;~(plug gap duz)]
      %+  most  gap
      ;~  pfix  sem
        ;~  pose
          ;~  pfix  ace
            %+  cook
              |=  a/tape
              [%a %knit (weld a `tape`[`@`10 ~])]
            (star (shim 32 255))
          ==
          (easy [%a %knit `@`10 ~])
        ==
      ==
    ::
    ++  nol                                             ::  tall tail
      ?>  tol
      %+  cook  |=(a/(list tuna) a)
      ;~  pose
        (cold ~ sem)
        ;~(pfix col pep(tol |))
        ;~(pfix ;~(plug col ace) (cook rab(tol |) puv))
        (ifix [gap ;~(plug gap duz)] (most gap amp))
      ==
    ::
    ++  nup                                             ::  wide quote
      %+  cook  |=(a/(list tuna) a)
      ;~  pose
        ;~(less (jest '"""') (ifix [doq doq] (cook rab puv)))
        (iny (ifix [(jest '"""\0a') (jest '\0a"""')] (cook rab puv(lin |))))
      ==
    ::
    ++  pab  (ifix [kel ker] ;~(plug hig luf))          ::  bracketed element
    ++  ped                                             ::  wide flow
      %+  cook  |=(a/(list tuna) a)
      (ifix [pel per] (more ace bet))
    ::
    ++  pep                                             ::  wrapped tuna
      %+  cook  |=(a/(list tuna) a)
      ;~  pose
        ped
        (ifix [pel per] (more ace bet))
        (cook |=(@t [%a %knit (trip +<)]~) qut)
        ;~  plug
          bat
          (easy ~)
        ==
      ==
    ::
    ++  puv                                             ::  wide+tall flow
      %+  cook  |=(a/(list beet) a)
      %-  star
      ;~  pose
        ;~(pfix bas ;~(pose (mask "-+*%;\{") bas doq bix:ab))
        ;~(pfix hep (stag %a sump))
        ;~(pfix lus (stag %b sump))
        ;~(pfix tar (stag %c sump))
        ;~(pfix cen (stag %d sump))
        ;~(pfix sem (stag %e pab(tol |)))
        ;~(less bas kel ?:(tol fail doq) prn)
        ?:(lin fail ;~(less (jest '\0a"""') (just '\0a')))
        (stag %a sump)
      ==
    ::
    ++  rab                                             ::  beet to tuna
      |=  reb/(list beet)
      ^-  (list tuna)
      =|  {sim/(list @) tuz/(list tuna)}
      |-  ^-  (list tuna)
      ?~  reb
        =.  sim
          ?.  tol   sim
          [10 |-(?~(sim sim ?:(=(32 i.sim) $(sim t.sim) sim)))]
        ?~(sim tuz [[%a %knit (flop sim)] tuz])
      ?@  i.reb
        $(reb t.reb, sim [i.reb sim])
      =+  zut=$(reb t.reb, sim ~)
      ?~  sim  [i.reb zut]
      [[%a %knit (flop sim)] i.reb zut]
    ::
    ++  sag                                             ::  tuna to twig
      |=  lut/(list tuna)
      ^-  twig
      :-  %conp
      |-  ^-  (list twig)
      ?~  lut  [[%rock %n ~] ~]
      ?-  -.i.lut
        $a  [[%nub p.i.lut] $(lut t.lut)]
        $b  [p.i.lut $(lut t.lut)]
        $c  :_  ~
            :+  %lace  `twig`[p.i.lut [%conp $(lut t.lut)]]
            :+  %new  [%base %cell]
            :-  %core
            ^-  (map term foot)
            :_  [~ ~]
            =+  sug=[[%& 12] ~]
            :+  %$  %elm
            :^  %ifno  sug
              [%make sug [[[[%& 1] ~] [%$ 13]] ~]]
            [%make sug [[[[%& 3] ~] [%make [%$ ~] [[sug [%$ 25]] ~]]] ~]]
        $d  [[%call p.i.lut [%conp $(lut t.lut)] ~] ~]
        $e  [[p.i.lut ^$(lut [[%f q.i.lut] ~])] $(lut t.lut)]
        $f  $(lut (weld p.i.lut t.lut))
      ==
    --
  ::
  ++  scat  !:
    %+  knee  *twig  |.  ~+
    %-  stew
    ^.  stet  ^.  limo
    :~
      :-  ','
        ;~  pose
          (stag %wing rope)
          ;~(pfix com (stag %burn wide))
        ==
      :-  '!'
        ;~  pose
          (stag %not ;~(pfix zap wide))
          (stag %fail (cold ~ ;~(plug zap zap)))
        ==
      :-  '_'
        ;~(pfix cab (stag %shoe wide))
      :-  '$'
        ;~  pose
          ;~  pfix  buc
            ;~  pose
              (stag %leaf (stag %tas (cold %$ buc)))
              (stag %leaf (stag %f (cold & pam)))
              (stag %leaf (stag %f (cold | bar)))
              (stag %leaf (stag %t qut))
              (stag %leaf (sear |=(a/coin ?:(?=($$ -.a) (some +.a) ~)) nuck:so))
            ==
          ==
          rump
        ==
      :-  '%'
        ;~  pfix  cen
          ;~  pose
            (stag %conl (sear |~({a/@ud b/tyke} (posh ~ ~ a b)) porc))
            (stag %rock (stag %tas (cold %$ buc)))
            (stag %rock (stag %f (cold & pam)))
            (stag %rock (stag %f (cold | bar)))
            (stag %rock (stag %t qut))
            (cook (jock &) nuck:so)
            (stag %conl (sear |=(a/(list) (posh ~ ~ (lent a) ~)) (star cen)))
          ==
        ==
      :-  '&'
        ;~  pose
          (cook |=(a/wing [%make a ~]) rope)
          (stag %and ;~(pfix pam (ifix [pel per] (most ace wide))))
          ;~(plug (stag %rock (stag %f (cold & pam))) ;~(pfix lus wide))
          (stag %sand (stag %f (cold & pam)))
        ==
      :-  '\''
        (stag %sand (stag %t qut))
      :-  '('
        (stag %call (ifix [pel per] (most ace wide)))
      :-  '{'
        (stag %bank (ifix [kel ker] (most ace wide)))
      :-  '*'
        ;~  pose
          (stag %bunt ;~(pfix tar wide))
          (cold [%base %noun] tar)
        ==
      :-  '@'
        ;~(pfix pat (stag %base (stag %atom mota)))
      :-  '+'
        ;~  pose
          (stag %bump ;~(pfix lus (ifix [pel per] wide)))
        ::
          %+  cook
            |=  a/(list (list woof))
            :-  %nub
            [%knit |-(^-((list woof) ?~(a ~ (weld i.a $(a t.a)))))]
          (most dog ;~(pfix lus soil))
        ::
          (cook |=(a/wing [%make a ~]) rope)
        ==
      :-  '-'
        ;~  pose
          (stag %sand tash:so)
        ::
          %+  cook
            |=  a/(list (list woof))
            [%conl (phax a)]
          (most dog ;~(pfix hep soil))
        ::
          (cook |=(a/wing [%make a ~]) rope)
        ==
      :-  '.'
        ;~  pose
          (cook (jock |) ;~(pfix dot perd:so))
          (cook |=(a/wing [%make a ~]) rope)
        ==
      :-  ['0' '9']
        %+  cook
          |=  {a/dime b/(unit twig)}
          ?~(b [%sand a] [[%rock a] u.b])
        ;~(plug bisk:so (punt ;~(pfix lus wide)))
      :-  ':'
        ;~  pfix  col
          ;~  pose
            (stag %wad (ifix [pel per] (most ace wide)))
            ;~(pfix fas (stag %nub wide))
          ==
        ==
      :-  '='
        (stag %same ;~(pfix tis (ifix [pel per] ;~(glam wide wide))))
      :-  '?'
        ;~  pose
          (stag %pick ;~(pfix wut (ifix [pel per] (most ace wide))))
          (cold [%base %bean] wut)
        ==
      :-  '['
        rupl
      :-  '^'
        ;~  pose
          (stag %wing rope)
          (cold [%base %cell] ket)
        ==
      :-  '`'
        ;~  pfix  tec
          ;~  pose
            %+  cook
              |=({a/@ta b/twig} [%like [%sand a 0] [%like [%sand %$ 0] b]])
            ;~(pfix pat ;~(plug mota ;~(pfix tec wide)))
            ;~  pfix  tar
              (stag %cast (stag [%base %noun] ;~(pfix tec wide)))
            ==
            (stag %cast ;~(plug wide ;~(pfix tec wide)))
            (stag %like ;~(pfix lus ;~(plug wide ;~(pfix tec wide))))
            (cook |=(a/twig [[%rock %n ~] a]) wide)
          ==
        ==
      :-  '"'
        %+  cook
          |=  a/(list (list woof))
          [%knit |-(^-((list woof) ?~(a ~ (weld i.a $(a t.a)))))]
        (most dog soil)
      :-  ['a' 'z']
        rump
      :-  '|'
        ;~  pose
          (cook |=(a/wing [%make a ~]) rope)
          (stag %or ;~(pfix bar (ifix [pel per] (most ace wide))))
          ;~(plug (stag %rock (stag %f (cold | bar))) ;~(pfix lus wide))
          (stag %sand (stag %f (cold | bar)))
        ==
      :-  '~'
        ;~  pose
          rupl
        ::
          ;~  pfix  sig
            ;~  pose
              (stag %conl (ifix [sel ser] (most ace wide)))
            ::
              %+  stag  %open
              %+  ifix
                [pel per]
              ;~(glam rope wide (most ace wide))
            ::
              (cook (jock |) twid:so)
              (stag [%bust %null] ;~(pfix lus wide))
              (easy [%bust %null])  
            ==
          ==
        ==
      :-  '/'
        rood
      :-  '<'
        (ifix [gal gar] (stag %tell (most ace wide)))
      :-  '>'
        (ifix [gar gal] (stag %yell (most ace wide)))
    ==
  ++  soil
    ;~  pose
      ;~  less  (jest '"""')
        %+  ifix  [doq doq]
        %-  star
        ;~  pose
          ;~(pfix bas ;~(pose bas doq kel bix:ab))
          ;~(less doq bas kel prn)
          (stag ~ sump)
        ==
      ==
    ::
      %-  iny  %+  ifix
        [(jest '"""\0a') (jest '\0a"""')]
      %-  star
      ;~  pose
        ;~(pfix bas ;~(pose bas kel bix:ab))
        ;~(less bas kel prn)
        ;~(less (jest '\0a"""') (just `@`10))
        (stag ~ sump)
      ==
    ==
  ++  sump  (ifix [kel ker] (stag %conp (most ace wide)))
  ++  norm                                              ::  rune regular form
    |=  tol/?  
    =<  %-  stew
        ^.  stet  ^.  limo
        :~  :-  '|'
              ;~  pfix  bar
                %-  stew
                ^.  stet  ^.  limo
                :~  ['_' (rune cab %door expr)]
                    ['%' (rune cen %core expe)]
                    [':' (rune col %gasp expb)]
                    ['.' (rune dot %trap expa)]
                    ['/' (rune fas %door expr)]
                    ['-' (rune hep %loop expa)]
                    ['^' (rune ket %cork expr)]
                    ['~' (rune sig %port expb)]
                    ['*' (rune tar %gill expb)]
                    ['=' (rune tis %gate expb)]
                    ['?' (rune wut %tray expa)]
                ==
              ==
            :-  '$'
              ;~  pfix  buc
                %-  stew
                ^.  stet  ^.  limo
                :~  ['@' (rune pat %claw expb)]
                    ['_' (rune cab %shoe expa)]
                    [':' (rune col %bank exps)]
                    ['%' (rune cen %book exps)]
                    ['^' (rune ket %bush expb)]
                    ['-' (rune hep %lamb expb)]
                    ['=' (rune tis %coat expg)]
                    ['?' (rune wut %pick exps)]
                ==
              ==
            :-  '%'
              ;~  pfix  cen
                %-  stew
                ^.  stet  ^.  limo
                :~  ['_' (rune cab %keep exph)]
                    ['.' (rune dot %lace expb)]
                    ['^' (rune ket %calq expd)]
                    ['+' (rune lus %calt expc)]
                    ['-' (rune hep %call expk)]
                    ['~' (rune sig %open expu)]
                    ['*' (rune tar %bake expm)]
                    ['=' (rune tis %make exph)]
                ==
              ==
            :-  ':'
              ;~  pfix  col
                ;~  pose
                  %-  stew
                  ^.  stet  ^.  limo
                  :~  ['_' (rune cab %scon expb)]
                      ['^' (rune ket %conq expd)]
                      ['+' (rune lus %cont expc)]
                      ['-' (rune hep %cons expb)]
                      ['~' (rune sig %conl exps)]
                      ['*' (rune tar %conp exps)]
                  ==
                ::
                  (word %door expr)
                  (word %core expe)
                  (word %gasp expb)
                  (word %trap expa)
                  (word %door expr)
                  (word %loop expa)
                  (word %cork expr)
                  (word %port expb)
                  (word %gill expb)
                  (word %gate expb)
                  (word %tray expa)
                ::
                  (word %bunt expa)
                  (word %claw expb)
                  (word %shoe expa)
                  (word %bank exps)
                  (word %book exps)
                  (word %bush expb)
                  (word %lamb expb)
                  (word %coat expg)
                  (word %pick exps)
                ::
                  (word %keep exph)
                  (word %lace expb)
                  (word %calq expd)
                  (word %calt expc)
                  (word %call expk)
                  (word %open expu)
                  (word %bake expm)
                  (word %make exph)
                ::
                  (word %scon expb)
                  (word %conq expd)
                  (word %cont expc)
                  (word %cons expb)
                  (word %conl exps)
                  (word %conp exps)
                ::
                  (word %bump expa)
                  (word %nock expb)
                  (word %same expb)
                  (word %deep expa)
                  (word %wish expn)
                  (word %wish expn)
                ::
                  (word %iron expa)
                  (word %ward expb)
                  (word %cast expb)
                  (word %like expb)
                  (word %zinc expa)
                  (word %burn expa)
                  (word %name expg)
                  (word %lead expa)
                ::
                  (word %show expb)
                  (word %poll expf)
                  (word %lurk expb)
                  (word %fast hind)
                  (word %funk hine)
                  (word %thin hinb)
                  (word %hint hinb)
                  (word %memo hinc)
                  (word %dump hinf)
                  (word %warn hing)
                  (word %ddup expb)
                  (word %peep expb)
                ::
                  (word %wad expi)
                  (word %nub expa)
                  (word %dip expi)
                  (word %fry expb)
                ::
                  (word %new expb)
                  (word %set expq)
                  (word %sip expt)
                  (word %fix expp)
                  (word %rap expb)
                  (word %var expo)
                  (word %rev expo)
                  (word %per expb)
                  (word %nip expb)
                  (word %aka expl)
                  (word %pin expb)
                  (word %tow expi)
                ::
                  (word %or exps)
                  (word %if expc)
                  (word %lest expc)
                  (word %deny expb)
                  (word %sure expb)
                  ;~(pfix (jest %case) (toad tkhp))
                  ;~(pfix (jest %ifcl) (toad tkkt))
                  ;~(pfix (jest %fits) (toad tkts))  
                  ;~(pfix (jest %deft) (toad tkls))
                  (word %and exps)
                  ;~(pfix (jest %ifat) (toad tkpt))
                  ;~(pfix (jest %ifno) (toad tksg))
                  (word %not expa)
                ::
                  (word %twig expb)
                  (word %spit expb)
                  (word %wrap expa)
                  (word %code expa)
                  (word %need hinh)
                  moar
                ==
              ==
            :-  '.'
              ;~  pfix  dot
                %-  stew
                ^.  stet  ^.  limo
                :~  ['+' (rune lus %bump expa)]
                    ['*' (rune tar %nock expb)]
                    ['=' (rune tis %same expb)]
                    ['?' (rune wut %deep expa)]
                    ['^' (rune ket %wish expn)]
                ==
              ==
            :-  '^'
              ;~  pfix  ket
                %-  stew
                ^.  stet  ^.  limo
                :~  ['|' (rune bar %iron expa)]
                    ['.' (rune dot %ward expb)]
                    ['-' (rune hep %cast expb)]
                    ['+' (rune lus %like expb)]
                    ['&' (rune pam %zinc expa)]
                    ['~' (rune sig %burn expa)]
                    ['=' (rune tis %name expg)]
                    ['?' (rune wut %lead expa)]
                ==
              ==
            :-  '~'
              ;~  pfix  sig
                %-  stew
                ^.  stet  ^.  limo
                :~  ['|' (rune bar %show expb)]
                    ['$' (rune buc %poll expg)]
                    ['_' (rune cab %lurk expb)]
                    ['%' (rune cen %fast hind)]
                    ['/' (rune fas %funk hine)]
                    ['<' (rune gal %thin hinb)]
                    ['>' (rune gar %hint hinb)]
                    ['+' (rune lus %memo hinc)]
                    ['&' (rune pam %dump hinf)]
                    ['?' (rune wut %warn hing)]
                    ['=' (rune tis %ddup expb)]
                    ['!' (rune zap %peep expb)]
                ==
              ==
            :-  ';'
              ;~  pfix  sem
                %-  stew
                ^.  stet  ^.  limo
                :~  [':' (rune col %wad expi)]
                    ['/' (rune fas %nub expa)]
                    ['~' (rune sig %dip expi)]
                    [';' (rune sem %fry expb)]
                ==
              ==
            :-  '='
              ;~  pfix  tis
                %-  stew
                ^.  stet  ^.  limo
                :~  ['|' (rune bar %new expb)]
                    ['.' (rune dot %set expq)]
                    ['^' (rune ket %sip expt)]
                    [':' (rune col %fix expp)]
                    ['/' (rune fas %var expo)]
                    [';' (rune sem %rev expo)]
                    ['<' (rune gal %rap expb)]
                    ['>' (rune gar %per expb)]
                    ['-' (rune hep %nip expb)]
                    ['*' (rune tar %aka expl)]
                    ['+' (rune lus %pin expb)]
                    ['~' (rune sig %tow expi)]
                ==
              ==
            :-  '?'
              ;~  pfix  wut
                %-  stew
                ^.  stet  ^.  limo
                :~  ['|' (rune bar %or exps)]
                    [':' (rune col %if expc)]
                    ['.' (rune dot %lest expc)]
                    ['<' (rune gal %deny expb)]
                    ['>' (rune gar %sure expb)]
                    ['-' ;~(pfix hep (toad tkhp))]
                    ['^' ;~(pfix ket (toad tkkt))]
                    ['=' ;~(pfix tis (toad tkts))]
                    ['+' ;~(pfix lus (toad tkls))]
                    ['&' (rune pam %and exps)]
                    ['@' ;~(pfix pat (toad tkpt))]
                    ['~' ;~(pfix sig (toad tksg))]
                    ['!' (rune zap %not expa)]
                ==
              ==
            :-  '!'
              ;~  pfix  zap
                %-  stew
                ^.  stet  ^.  limo
                :~  [':' ;~(pfix col (toad expz))]
                    ['.' ;~(pfix dot (toad |.(loaf(bug |))))]
                    [',' (rune com %twig expb)]
                    [';' (rune sem %spit expb)]
                    ['>' (rune gar %wrap expa)]
                    ['=' (rune tis %code expa)]
                    ['?' (rune wut %need hinh)]
                ==
              ==
        ==
    |%
    ++  boog                                            ::  core arms
      %+  knee  [p=*term q=*foot]  |.  ~+
      ;~  pfix  lus
        ;~  pose
          %+  cook
            |=({a/$ash b/term c/twig} [b a c])
          ;~  gunk
            (cold %ash (just '+'))
            ;~(pose (cold %$ buc) sym)
            loaf
          ==
        ::
          %+  cook
            |=({a/$elm b/term c/twig} [b a c])
          ;~  gunk
            (cold %elm (just '-'))
            ;~(pose (cold %$ buc) sym)
            loaf
          ==
        ==
      ==
    ::
    ++  wisp                                            ::  core tail
      %-  ulva
      %+  cook
        |=(a/(list {p/term q/foot}) (~(gas by *(map term foot)) a))
      (most muck boog)
    ::
    ++  toad                                            ::  untrap parser exp
      |*  har/_expa
      =+  dur=(ifix [pel per] $:har(tol |))
      ?:(tol ;~(pose ;~(pfix gap $:har(tol &)) dur) dur)
    ::
    ++  rune                                            ::  build rune
      |*  {dif/rule tuq/* har/_expa}
      ;~(pfix dif (stag tuq (toad har)))
    ::
    ++  word                                            ::  build keyword
      |*  {key/cord har/_expa}
      ;~(pfix (jest key) (stag key (toad har)))
    ::
    ++  moar                                            ::  :moar hack
      %+  cook
        |=  {a/(list) b/(list (pair wing twig))}
        ^-  twig
        [%make [[%| (lent a) `%$] ~] b]
      ;~(pfix (jest %moar) ;~(plug (star (jest %r)) (toad |.((butt rick)))))
    ::
    ++  glop  ~+((glue mash))                           ::  separated by space
    ++  gunk  ~+((glue muck))                           ::  separated list
    ++  butt  |*  zor/rule                              ::  closing == if tall
              ?:(tol ;~(sfix zor ;~(plug gap duz)) zor)
    ++  ulva  |*  zor/rule                              ::  closing -- and tall
              ?.(tol fail ;~(sfix zor ;~(plug gap dun)))
    ++  hank  (most muck loaf)                          ::  gapped twigs
    ++  loaf  ?:(tol tall wide)                         ::  hoon, current width
    ++  mash  ?:(tol gap ;~(plug com ace))              ::  list separator
    ++  muck  ?:(tol gap ace)                           ::  general separator
    ++  teak  %+  knee  *tiki  |.  ~+                   ::  wing or twig
              =+  ^=  gub
                  |=  {a/term b/$%({$& p/wing} {$| p/twig})}
                  ^-  tiki
                  ?-(-.b $& [%& [~ a] p.b], $| [%| [~ a] p.b])
              =+  ^=  wyp
                  ;~  pose
                     %+  cook  gub
                     ;~  plug
                       sym
                       ;~(pfix tis ;~(pose (stag %& rope) (stag %| wide)))
                     ==
                  ::
                     (stag %& (stag ~ rope))
                     (stag %| (stag ~ wide))
                  ==
              ?.  tol  wyp
              ;~  pose
                wyp
              ::
                ;~  pfix
                  ;~(plug ket tis gap)
                  %+  cook  gub
                  ;~  plug
                    sym
                    ;~(pfix gap ;~(pose (stag %& rope) (stag %| tall)))
                  ==
                ==
              ::
                (stag %| (stag ~ tall))
              ==
    ++  rack  (most mash ;~(gunk loaf loaf))            ::  list [twig twig]
    ++  rick  (most mash ;~(gunk rope loaf))            ::  list [wing twig]
    ::
    ::    rune contents
    ::
    ++  expa  |.(loaf)                                  ::  one twig
    ++  expb  |.(;~(gunk loaf loaf))                    ::  two twigs
    ++  expc  |.(;~(gunk loaf loaf loaf))               ::  three twigs
    ++  expd  |.(;~(gunk loaf loaf loaf loaf))          ::  four twigs
    ++  expe  |.(wisp)                                  ::  core tail
    ++  expf  |.(;~(gunk ;~(pfix cen sym) loaf))        ::  %term and twig
    ++  expg  |.(;~(gunk sym loaf))                     ::  term and twig
    ++  exph  |.((butt ;~(gunk rope rick)))             ::  wing, [tile twig]s
    ++  expi  |.((butt ;~(gunk loaf hank)))             ::  one or more twigs
    ++  expj  |.(;~(gunk sym rope loaf))                ::  term, wing, and twig
    ++  expk  |.(;~(gunk loaf ;~(plug loaf (easy ~))))  ::  list of two twigs
    ++  expl  |.(;~(gunk sym loaf loaf))                ::  term, two twigs 
    ++  expm  |.((butt ;~(gunk rope loaf rick)))        ::  several [tile twig]s
    ++  expn  |.(;~(gunk loaf (stag %conp (butt hank))))::  autoconsed twigs
    ++  expo  |.(;~(gunk wise loaf loaf))               ::  =;
    ++  expp  |.(;~(gunk (butt rick) loaf))             ::  [wing twig]s, twig
    ++  expq  |.(;~(gunk rope loaf loaf))               ::  wing and two twigs
    ++  expr  |.(;~(gunk loaf wisp))                    ::  twig and core tail
    ++  exps  |.((butt hank))                           ::  closed gapped twigs
    ++  expt  |.(;~(gunk wise rope loaf loaf))          ::  =^
    ++  expu  |.(;~(gunk rope loaf (butt hank)))        ::  wing, twig, twigs
    ++  expv  |.((butt rick))                           ::  just changes
    ++  expz  |.(loaf(bug &))                           ::  twig with tracing
    ::
    ::    tiki expansion for %wt runes
    ::
    ++  tkhp  |.  %+  cook  |=  {a/tiki b/(list (pair twig twig))}
                            (~(wthp ah a) b)
                  (butt ;~(gunk teak rack))
    ++  tkkt  |.  %+  cook  |=  {a/tiki b/twig c/twig}
                            (~(wtkt ah a) b c)
                  ;~(gunk teak loaf loaf)
    ++  tkls  |.  %+  cook  |=  {a/tiki b/twig c/(list (pair twig twig))}
                            (~(wtls ah a) b c)
                  (butt ;~(gunk teak loaf rack))
    ++  tkpt  |.  %+  cook  |=  {a/tiki b/twig c/twig}
                            (~(wtpt ah a) b c)
                  ;~(gunk teak loaf loaf)
    ++  tksg  |.  %+  cook  |=  {a/tiki b/twig c/twig}
                            (~(wtsg ah a) b c)
                  ;~(gunk teak loaf loaf)
    ++  tkts  |.  %+  cook  |=  {a/twig b/tiki} 
                            (~(wtts ah b) a)
                  ;~(gunk loaf teak)
    ::
    ::    hint syntax
    ::
    ++  hinb  |.(;~(gunk bont loaf))                    ::  hint and twig
    ++  hinc  |.                                        ::  optional =en, twig
              ;~(pose ;~(gunk bony loaf) ;~(plug (easy ~) loaf))
    ++  hind  |.(;~(gunk bonk loaf bonz loaf))          ::  jet twig "bon"s twig
    ++  hine  |.(;~(gunk bonk loaf))                    ::  jet-hint and twig
    ++  hinf  |.                                        ::  0-3 >s, two twigs
      ;~  pose
        ;~(gunk (cook lent (stun [1 3] gar)) loaf loaf)
        (stag 0 ;~(gunk loaf loaf))
      ==
    ++  hing  |.                                        ::  0-3 >s, three twigs
      ;~  pose
        ;~(gunk (cook lent (stun [1 3] gar)) loaf loaf loaf)
        (stag 0 ;~(gunk loaf loaf loaf))
      ==
    ++  bonk                                            ::  jet signature
      ;~  pfix  cen
        ;~  pose
          ;~(plug sym ;~(pfix col ;~(plug sym ;~(pfix dot ;~(pfix dot dem)))))
          ;~(plug sym ;~(pfix col ;~(plug sym ;~(pfix dot dem))))
          ;~(plug sym ;~(pfix dot dem))
          sym
        ==
      ==
    ++  hinh  |.                                        ::  1/2 numbers, twig
        ;~  gunk
          ;~  pose
            dem
            (ifix [sel ser] ;~(plug dem ;~(pfix ace dem)))
          ==
          loaf
        ==
    ++  bont  ;~  (bend)                                ::  term, optional twig
                ;~(pfix cen sym)
                ;~(pfix dot ;~(pose wide ;~(pfix muck loaf)))
              ==
    ++  bony  (cook |=(a/(list) (lent a)) (plus tis))   ::  base 1 =en count
    ++  bonz                                            ::  term-labelled twigs
      ;~  pose
        (cold ~ sig)
        %+  ifix
          ?:(tol [;~(plug duz gap) ;~(plug gap duz)] [pel per])
        (more mash ;~(gunk ;~(pfix cen sym) loaf))
      ==
    --
  ::
  ++  lang                                              ::  lung sample
    $:  ros/twig                                        ::  XX translation
        $=  vil
        $%  {$tis p/twig}
            {$col p/twig}
            {$ket p/twig}
            {$fas p/twig}
            {$pel p/(list (pair wing twig))}
        ==
    ==
  ::
  ++  lung
    ~+
    %-  bend
    |=  lang
    ^-  (unit twig)
    ?-    -.vil
      $col  ?:(=([%base %bean] ros) ~ [~ %rap ros p.vil])
      $pel  (bind ~(reek ap ros) |=(hyp/wing [%make hyp p.vil]))
      $ket  [~ ros p.vil]
      $fas  =+  tog=~(hock ap ros)
            ?.(?=(@ tog) ~ [~ %coat tog p.vil])
      $tis  =+  tog=~(hock ap ros)
            ?:(=([%0 ~] tog) ~ [~ %name tog p.vil])
    ==
  ::
  ++  long
    %+  knee  *twig  |.  ~+
    ;~  lung
      scat
      ;~  pose
        ;~(plug (cold %tis tis) wide)
        ;~(plug (cold %col col) wide)
        ;~(plug (cold %ket ket) wide)
        ;~(plug (cold %fas fas) wide)
        ;~  plug
          (easy %pel)
          (ifix [pel per] lobo)
        ==
      ==
    ==
  ::
  ++  lobo  (most ;~(plug com ace) ;~(glam rope wide))
  ++  loon  (most ;~(plug com ace) ;~(glam wide wide))
  ++  lute                                              ::  tall [] noun
    ~+
    %+  stag  %conp
    %+  ifix
      [;~(plug sel gap) ;~(plug gap ser)]
    (most gap tall)
  ::
  ++  rope                                              ::  wing form
    %+  knee  *wing
    |.  ~+
    %+  (slug |=({a/limb b/wing} [a b]))
      dot
    ;~  pose
      (cold [%| 0 ~] com)
      %+  cook
        |=({a/(list) b/term} ?~(a b [%| (lent a) `b]))
      ;~(plug (star ket) ;~(pose sym (cold %$ buc)))
    ::
      %+  cook
        |=(a/axis [%& a])
      ;~  pose
        ;~(pfix lus dim:ag)
        ;~(pfix pam (cook |=(a/@ ?:(=(0 a) 0 (mul 2 +($(a (dec a)))))) dim:ag))
        ;~(pfix bar (cook |=(a/@ ?:(=(0 a) 1 +((mul 2 $(a (dec a)))))) dim:ag))
        ven
        (cold 1 dot)
      ==
    ==
  ::
  ++  wise  %+  cook
              |=({a/term b/(unit twig)} ?~(b a [a u.b]))
            ;~(plug sym (punt ;~(pfix fas wide)))
  ++  tall  %+  knee  *twig                             ::  full tall form
            |.(~+((wart ;~(pose (norm &) long lute ape:(sail &)))))
  ++  wide  %+  knee  *twig                             ::  full wide form
            |.(~+((wart ;~(pose (norm |) long ape:(sail |)))))
  ++  wart
    |*  zor/rule
    %+  here
      |=  {a/pint b/twig}
      ?:(bug [%dbug [wer a] b] b)
    zor
  --
::
++  vest
  ~/  %vest
  |=  tub/nail
  ~|  %vest
  ^-  (like twig)
  %.  tub
  %-  full
  (ifix [gay gay] tall:vast)
::
++  vice
  |=  txt/@ta
  ^-  twig
  (rash txt wide:vast)
::
++  make                                                ::  compile cord to nock
  |=  txt/@
  q:(~(mint ut %noun) %noun (ream txt))
::
++  rain                                                ::  parse with % path
  |=  {bon/path txt/@}
  ^-  twig
  =+  vaz=vast
  ~|  bon
  (scan (trip txt) (full (ifix [gay gay] tall:vaz(wer bon))))
::
++  ream                                                ::  parse cord to twig
  |=  txt/@
  ^-  twig
  (rash txt vest)
::
++  reck                                                ::  parse hoon file
  |=  bon/path
  (rain bon .^(@t %cx (weld bon `path`[%hoon ~])))
::
::::  5e: caching compiler
  ::
++  wa  !:                                              ::  cached compile
  |_  worm
  ++  nell  |=(ref/span (nest [%cell %noun %noun] ref)) ::  nest in cell
  ++  nest                                              ::  nest:ut
    |=  {sut/span ref/span}
    ^-  {? worm}
    ?:  (~(has in nes) [sut ref])  [& +>+<]
    ?.  (~(nest ut sut) | ref)
      ~&  %nest-failed
      =+  foo=(skol ref)
      =+  bar=(skol sut)
      ~&  %nets-need
      ~>  %slog.[0 bar]
      ~&  %nest-have
      ~>  %slog.[0 foo]
      [| +>+<.$]
    [& +>+<(nes (~(put in nes) [sut ref]))]
  ::
  ++  nets                                              ::  spanless nest
    |=  {sut/* ref/*}
    ^-  {? worm}
    ?:  (~(has in nes) [sut ref])  [& +>+<]
    =+  gat=|=({a/span b/span} (~(nest ut a) | b))
    ?.  (? .*(gat(+< [sut ref]) -.gat))
      ~&  %nets-failed
      =+  tag=`*`skol
      =+  foo=(tank .*(tag(+< ref) -.tag))
      =+  bar=(tank .*(tag(+< sut) -.tag))
      ~&  %nets-need
      ~>  %slog.[0 bar]
      ~&  %nets-have
      ~>  %slog.[0 foo]
      [| +>+<.$]
    [& +>+<.$(nes (~(put in nes) [sut ref]))]  
  ::
  ++  play                                              ::  play:ut
    |=  {sut/span gen/twig}
    ^-  {span worm}
    =+  old=(~(get by pay) [sut gen])
    ?^  old  [u.old +>+<.$]
    =+  new=(~(play ut sut) gen)
    [new +>+<.$(pay (~(put by pay) [sut gen] new))]
  ::
  ++  mint                                              ::  mint:ut to noun
    |=  {sut/span gen/twig}
    ^-  {(pair span nock) worm}
    =+  old=(~(get by mit) [sut gen])
    ?^  old  [u.old +>+<.$]
    =+  new=(~(mint ut sut) %noun gen)
    [new +>+<.$(mit (~(put by mit) [sut gen] new))]
  ::
  ++  slap                                              ::  ++slap, cached
    |=  {vax/vase gen/twig}
    ^-  {vase worm}
    =^  gun  +>+<  (mint p.vax gen)
    [[p.gun .*(q.vax q.gun)] +>+<.$]
  ::
  ++  slot                                              ::  ++slot, cached
    |=  {axe/@ vax/vase}
    ^-  {vase worm}
    =^  gun  +>+<  (mint p.vax [%$ axe])
    [[p.gun .*(q.vax [0 axe])] +>+<.$]
  ::
  ++  spec                                              ::  specialize vase
    |=  vax/vase
    ^-  {vase worm}
    =+  ^=  gen  ^-  twig
      ?@  q.vax    [%fits [%base [%atom %$]] [%& 1]~]
      ?@  -.q.vax  [%fits [%leaf %tas -.q.vax] [%& 2]~]
      [%fits [%base %cell] [%& 1]~]
    =^  typ  +>+<.$  (play p.vax [%sure gen [%$ 1]])
    [[typ q.vax] +>+<.$]
  ::
  ++  spot                                              ::  slot then spec
    |=  {axe/@ vax/vase}
    ^-  {vase worm}
    =^  xav  +>+<  (slot axe vax)
    (spec xav)
  ::
  ++  stop                                              ::  spec then slot
    |=  {axe/@ vax/vase}
    ^-  {vase worm}
    =^  xav  +>+<  (spec vax)
    (slot axe xav)
  --
::
::::  5f: molds and mold builders
  ::
++  arch  {fil/(unit @uvI) dir/(map @ta $~)}            ::  fundamental node
++  arvo  (wind {p/term q/mill} mill)                   ::  arvo card
++  beam  {{p/ship q/desk r/case} s/path}               ::  global name
++  beak  {p/ship q/desk r/case}                        ::  path prefix
++  bone  @ud                                           ::  opaque duct
++  care  ?($$ $u $v $w $x $y $z)                       ::  namespace mode
++  case                                                ::  version
          $%  {$da p/@da}                               ::  date
              {$tas p/@tas}                             ::  label
              {$ud p/@ud}                               ::  sequence
          ==                                            ::
++  desk  @tas                                          ::  ship desk case spur
++  cage  (cask vase)                                   ::  global metadata
++  cask  |*(a/$-(* *) (pair mark a))                   ::  global data
++  cuff                                                ::  permissions
          $:  p/(unit (set monk))                       ::  can be read by
              q/(set monk)                              ::  caused or created by
          ==                                            ::
++  curd  {p/@tas q/*}                                  ::  spanless card
++  dock  (pair @p term)                                ::  message target
++  duct  (list wire)                                   ::  causal history
++  hypo  |*(a/$-(* *) (pair span a))                   ::  span associated
++  hobo  |*  a/$-(* *)                                 ::  kiss wrapper
          $?  $%  {$soft p/*}                           ::
              ==                                        ::
              a                                         ::
          ==                                            ::
++  kirk  (unit (set monk))                             ::  audience
++  lens                                                ::  observation core
  $_  ^?                                                ::
  |%  ++  u  *(unit (unit $~))                          ::  existence
      ++  v  *(unit (unit cage))                        ::  full history
      ++  w  *(unit (unit (unit cage)))                 ::  latest diff
      ++  x  *(unit (unit cage))                        ::  data at path
      ++  y  *(unit (unit arch))                        ::  directory
      ++  z  *(unit (unit cage))                        ::  current subtree
  --                                                    ::
++  mane  $@(@tas {@tas @tas})                          ::  XML name+space
++  manx  {g/marx c/marl}                               ::  XML node
++  marc                                                ::  structured mark
  $@  mark                                              ::  plain mark
  $%  {$tabl p/(list (pair marc marc))}                 ::  map
  ==                                                    ::
++  mark  @tas                                          ::  content span
++  marl  (list manx)                                   ::  XML node list
++  mars  {t/{n/$$ a/{i/{n/$$ v/tape} t/$~}} c/$~}      ::  XML cdata
++  mart  (list {n/mane v/tape})                        ::  XML attributes
++  marx  {n/mane a/mart}                               ::  XML tag
++  mash  |=(* (mass +<))                               ::  producing mass
++  mass  (pair cord (each noun (list mash)))           ::  memory usage  
++  mill  (each vase milt)                              ::  vase+metavase
++  milt  {p/* q/*}                                     ::  metavase
++  monk  (each ship {p/@tas q/@ta})                    ::  general identity
++  muse  {p/@tas q/duct r/arvo}                        ::  sourced move
++  move  {p/duct q/arvo}                               ::  arvo move
++  ovum  {p/wire q/curd}                               ::  spanless ovum
++  pane  (list {p/@tas q/vase})                        ::  kernel modules
++  pass  @                                             ::  public key
++  pone  (list {p/@tas q/vise})                        ::  kernel modules old
++  ring  @                                             ::  private key
++  ship  @p                                            ::  network identity
++  sink  (trel bone ship path)                         ::  subscription
++  sley  $-  {* (unit (set monk)) term beam}           ::  namespace function
          (unit (unit cage))                            ::
++  slyd  $-  {* (unit (set monk)) term beam}           ::  super advanced
          (unit (unit (cask)))                          ::
++  slyt  $-({* *} (unit (unit)))                       ::  old namespace
++  time  @da                                           ::  galactic time
++  vile                                                ::  reflexive constants
          $:  typ/span                                  ::  -:!>(*span)
              duc/span                                  ::  -:!>(*duct)
              pah/span                                  ::  -:!>(*path)
              mev/span                                  ::  -:!>([%meta *vase])
          ==                                            ::
++  wind                                                ::  new kernel action
          |*  {a/$-(* *) b/$-(* *)}                     ::  forward+reverse
          $%  {$pass p/path q/a}                        ::  advance
              {$slip p/a}                               ::  lateral
              {$sick p/b}                               ::  lame refactoring
              {$give p/b}                               ::  retreat
          ==                                            ::
++  wire  path                                          ::  event pretext
::
::::  5g: profiling support (XX move)
  ::
++  doss
  $:  mon/moan                                          ::  sample count
      hit/(map term @ud)                                ::  hit points
      cut/(map path hump)                               ::  cut points
  ==
++  moan                                                ::  sample metric
  $:  fun/@ud                                           ::  samples in C
      noc/@ud                                           ::  samples in nock
      glu/@ud                                           ::  samples in glue
      mal/@ud                                           ::  samples in alloc
      far/@ud                                           ::  samples in frag
      coy/@ud                                           ::  samples in copy
      euq/@ud                                           ::  samples in equal
  ==                                                    ::
::
++  hump
  $:  mon/moan                                          ::  sample count
      out/(map path @ud)                                ::  calls out of
      inn/(map path @ud)                                ::  calls into
  ==
::
++  pi-heck
    |=  {nam/@tas day/doss}
    ^-  doss
    =+  lam=(~(get by hit.day) nam)
    day(hit (~(put by hit.day) nam ?~(lam 1 +(u.lam))))
::
++  pi-noon  !.                                           ::  sample trace
  |=  {mot/term paz/(list path) day/doss}
  =|  lax/(unit path)
  |-  ^-  doss
  ?~  paz  day(mon (pi-mope mot mon.day))
  %=    $
      paz  t.paz
      lax  `i.paz
      cut.day
    %+  ~(put by cut.day)  i.paz
    ^-  hump
    =+  nax=`(unit path)`?~(t.paz ~ `i.t.paz)
    =+  hup=`hump`=+(hup=(~(get by cut.day) i.paz) ?^(hup u.hup [*moan ~ ~]))
    :+  (pi-mope mot mon.hup)
      ?~  lax  out.hup
      =+  hag=(~(get by out.hup) u.lax)
      (~(put by out.hup) u.lax ?~(hag 1 +(u.hag)))
    ?~  nax  inn.hup
    =+  hag=(~(get by inn.hup) u.nax)
    (~(put by inn.hup) u.nax ?~(hag 1 +(u.hag)))
  ==
++  pi-mope                                             ::  add sample
  |=  {mot/term mon/moan}
  ?+  mot  mon
    $fun  mon(fun +(fun.mon))
    $noc  mon(noc +(noc.mon))
    $glu  mon(glu +(glu.mon))
    $mal  mon(mal +(mal.mon))
    $far  mon(far +(far.mon))
    $coy  mon(coy +(coy.mon))
    $euq  mon(euq +(euq.mon))
  ==
++  pi-moth                                             ::  count sample
  |=  mon/moan  ^-  @ud
  :(add fun.mon noc.mon glu.mon mal.mon far.mon coy.mon euq.mon)
::
++  pi-mumm                                             ::  print sample
  |=  mon/moan  ^-  tape
  =+  tot=(pi-moth mon)
  ;:  welp
    ^-  tape
    ?:  =(0 noc.mon)  ~
    (welp (scow %ud (div (mul 100 noc.mon) tot)) "n ")
  ::
    ^-  tape
    ?:  =(0 fun.mon)  ~
    (welp (scow %ud (div (mul 100 fun.mon) tot)) "c ")
  ::
    ^-  tape
    ?:  =(0 glu.mon)  ~
    (welp (scow %ud (div (mul 100 glu.mon) tot)) "g ")
  ::
    ^-  tape
    ?:  =(0 mal.mon)  ~
    (welp (scow %ud (div (mul 100 mal.mon) tot)) "m ")
  ::
    ^-  tape
    ?:  =(0 far.mon)  ~
    (welp (scow %ud (div (mul 100 far.mon) tot)) "f ")
  ::
    ^-  tape
    ?:  =(0 coy.mon)  ~
    (welp (scow %ud (div (mul 100 coy.mon) tot)) "y ")
  ::
    ^-  tape
    ?:  =(0 euq.mon)  ~
    (welp (scow %ud (div (mul 100 euq.mon) tot)) "e ")
  ==
::
++  pi-tell                                             ::  produce dump
  |=  day/doss
  ^-  (list tape)
  ?:  =(day *doss)  ~
  =+  tot=(pi-moth mon.day)
  ;:  welp
    [(welp "events: " (pi-mumm mon.day)) ~]
  ::
    %+  turn
      (~(tap by hit.day) ~)
    |=  {nam/term num/@ud}
    :(welp (trip nam) ": " (scow %ud num))
    ["" ~]
  ::
    %-  zing
    ^-  (list (list tape))
    %+  turn
      %+  sort  (~(tap by cut.day))
      |=  {one/(pair path hump) two/(pair path hump)}
      (gth (pi-moth mon.q.one) (pi-moth mon.q.two))
    |=  {pax/path hup/hump}
    =+  ott=(pi-moth mon.hup)
    ;:  welp
      [(welp "label: " (spud pax)) ~]
      [(welp "price: " (scow %ud (div (mul 100 ott) tot))) ~]
      [(welp "shape: " (pi-mumm mon.hup)) ~]
    ::
      ?:  =(~ out.hup)  ~
      :-  "into:"
      %+  turn
        %+  sort  (~(tap by out.hup) ~)
        |=({{* a/@ud} {* b/@ud}} (gth a b))
      |=  {pax/path num/@ud}
      ^-  tape
      :(welp "  " (spud pax) ": " (scow %ud num))
    ::
      ?:  =(~ inn.hup)  ~
      :-  "from:"
      %+  turn
        %+  sort  (~(tap by inn.hup) ~)
        |=({{* a/@ud} {* b/@ud}} (gth a b))
      |=  {pax/path num/@ud}
      ^-  tape
      :(welp "  " (spud pax) ": " (scow %ud num))
    ::
      ["" ~]
      ~
    ==
  ==
--  =>
::                                                      ::
::::  6: layer six
  ::
~%  %hex  +  ~
|%
::
::::  6a: arvo core
  ::
++  mean  |=(a/tang (fear (flop a) |.(!!)))             ::  deify stack trace
++  fear                                                ::  insert user mean
  |*  {a/tang _|?(**)}
  ^+  (+<+)
  =>  .(a `tang`a)
  ?~  a  (+<+)
  ~_(i.a $(a t.a))
::
++  slog                                                ::  deify printf
  =|  pri/@                                             ::  priority level
  |=  a/tang  ^+  same                                  ::  .=  ~&(%a 1)
  ?~(a same ~>(%slog.[pri i.a] $(a t.a)))               ::  ((slog ~[>%a<]) 1)
::
++  sloy
  |=  sod/slyd
  ^-  slyt
  |=  {ref/* raw/*}
  =+  pux=((soft path) raw)
  ?~  pux  ~
  ?.  ?=({@ @ @ @ *} u.pux)  ~
  =+  :*  hyr=(slay i.u.pux)
          fal=(slay i.t.u.pux)
          dyc=(slay i.t.t.u.pux)
          ved=(slay i.t.t.t.u.pux)
          tyl=t.t.t.t.u.pux
      ==
  ?.  ?=({$~ $$ $tas @} hyr)  ~
  ?.  ?=({$~ $$ $p @} fal)  ~
  ?.  ?=({$~ $$ $tas @} dyc)  ~
  ?.  ?=(^ ved)  ~
  =+  ron=q.p.u.hyr
  =+  bed=[[q.p.u.fal q.p.u.dyc (case p.u.ved)] (flop tyl)]
  =+  bop=(sod ref ~ ron bed)
  ?~  bop  ~
  ?~  u.bop  [~ ~]
  [~ ~ +.q.u.u.bop]
::
++  vent                                                ::  vane core
  |=  {lal/@tas vil/vile bud/vase sew/(pair worm vase)}
  ~%  %vent  +>+  ~
  |%
  ++  ruck                                              ::  update vase
    |=  {pax/path txt/@ta}
    ^+  +>
    =-  ?:(?=($| -.res) ((slog p.res) +>.$) p.res)
    ^=  res  %-  mule  |.
    =+  arg=[~2000.1.1 0 =>(~ |~(* ~))]
    =+  rig=(slym q.sew arg)
    =+  rev=(slym (slap bud (rain pax txt)) bud)
    =+  syg=(slym rev arg)
    ~|  %load-lost
    +>.^$(q.sew (slam (slap syg [%limb %load]) (slap rig [%limb %stay])))
  ::
  ++  wink                                              ::  deploy
    |=  {now/@da eny/@ ski/slyd}
    =+  rig=(slym q.sew +<)                             ::  activate vane
    ~%  %wink  +>+>  ~
    |%
    ++  doze
      |=  {now/@da hen/duct}
      ^-  (unit @da)
      ((hard (unit @da)) q:(slym (slap rig [%limb %doze]) +<))
    ::
    ++  slid
      |=  {hed/mill tal/mill}
      ^-  mill
      ?:  &(?=($& -.hed) ?=($& -.tal))
        [%& (slop p.hed p.tal)]
      [%| [%cell p.p.hed p.p.tal] [q.p.hed q.p.tal]]
    ::
    ++  slix
      |=  hil/mill
      ^-  mill
      ?-  -.hil
        $&  [%& (slop [typ.vil p.p.hil] p.hil)]
        $|  [%| [%cell typ.vil p.p.hil] p.hil]
      ==
    ::
    ++  slur                                            ::  call gate on
      |=  {gat/vase hil/mill}
      ^-  (unit (pair vase worm))
      =+  sam=(slot 6 gat)
      =+  ^=  hig
        ?-  -.hil
          $&  (~(nest wa p.sew) p.sam p.p.hil)
          $|  (~(nets wa p.sew) p.sam p.p.hil)
        ==
      ?.(-.hig ~ `[(slym gat +>.hil) +.hig])
    ::
    ++  slur-a  ~/(%slur-a |=({gat/vase hil/mill} =+(%a (slur gat hil))))
    ++  slur-b  ~/(%slur-b |=({gat/vase hil/mill} =+(%b (slur gat hil))))
    ++  slur-c  ~/(%slur-c |=({gat/vase hil/mill} =+(%c (slur gat hil))))
    ++  slur-d  ~/(%slur-d |=({gat/vase hil/mill} =+(%d (slur gat hil))))
    ++  slur-e  ~/(%slur-e |=({gat/vase hil/mill} =+(%e (slur gat hil))))
    ++  slur-f  ~/(%slur-f |=({gat/vase hil/mill} =+(%f (slur gat hil))))
    ++  slur-g  ~/(%slur-g |=({gat/vase hil/mill} =+(%g (slur gat hil))))
    ++  slur-z  ~/(%slur-z |=({gat/vase hil/mill} =+(%z (slur gat hil))))
    ::
    ++  slur-pro                                        ::  profiling slur
      ~/  %slur-pro
      |=  {lal/@tas gat/vase hil/mill}
      ?+  lal  (slur-z gat hil)
        $a  (slur-a gat hil)
        $b  (slur-b gat hil)
        $c  (slur-c gat hil)
        $d  (slur-d gat hil)
        $e  (slur-e gat hil)
        $f  (slur-f gat hil)
        $g  (slur-g gat hil)
      ==
    ::
    ++  song                                            ::  reduce metacard
      ~/  %song                                         ::
      |=  mex/vase                                      ::  mex: vase of card
      ^-  (unit (pair mill worm))                       ::
      =^  hip  p.sew  (~(nell wa p.sew) p.mex)          ::
      ?.  hip  ~                                        ::  a card is a cell
      ?.  ?=($meta -.q.mex)  `[[%& mex] p.sew]          ::  ordinary card
      =^  tiv  p.sew  (~(slot wa p.sew) 3 mex)          ::
      =^  hip  p.sew  (~(nell wa p.sew) p.tiv)          ::
      ?.  hip  ~                                        ::  a vase is a cell
      =^  vax  p.sew  (~(slot wa p.sew) 2 tiv)          ::
      =^  hip  p.sew  (~(nest wa p.sew) typ.vil p.vax)  ::
      ?.  hip  ~                                        ::  vase head is span
      %+  biff                                          ::
        =+  mut=(milt q.tiv)                            ::  card span, value
        |-  ^-  (unit (pair milt worm))                 ::
        ?.  ?=({$meta p/* q/milt} q.mut)  `[mut p.sew]  ::  ordinary metacard
        =^  hip  p.sew  (~(nets wa p.sew) mev.vil p.mut)::
        ?.  hip  ~                                      ::  meta-metacard
        $(mut +.q.mut)                                  ::  descend into meta
      |=(a/(pair milt worm) `[[%| p.a] q.a])            ::  milt to mill
    ::
    ++  sump                                            ::  vase to move
      ~/  %sump
      |=  wec/vase
      ^-  (unit (pair move worm))
      %+  biff  ((soft duct) -.q.wec)
      |=  a/duct
      %+  bind  
        =-  ?-  -.har
              $|  ~&  [%dead-card p.har]  ~             ::  XX properly log?
              $&  (some p.har)
            ==
        ^=  har  ^-  (each (pair arvo worm) term)
        =^  caq  p.sew  (~(spot wa p.sew) 3 wec)
        ?+    q.caq   [%| (cat 3 %funk (@tas q.caq))]
        ::
            {$pass p/* q/@tas r/{p/@tas q/*}}
          %-  (bond |.([%| p.r.q.caq]))
          %+  biff  ((soft @) q.q.caq)
          |=  lal/@tas
          ?.  ((sane %tas) lal)  ~
          %+  biff  ((soft path) p.q.caq)
          |=  pax/path
          =^  yav  p.sew  (~(spot wa p.sew) 15 caq)
          %+  bind  (song yav)
          |=  {hil/mill vel/worm}
          [%& [%pass pax lal hil] vel]
        ::
            {$give p/{p/@tas q/*}}
          %-  (bond |.([%| p.p.q.caq]))
          =^  yav  p.sew  (~(spot wa p.sew) 3 caq)
          %+  bind  (song yav)
          |=  {hil/mill vel/worm}
          [%& [%give hil] vel]
        ::
            {$sick p/{p/@tas q/*}}
          %-  (bond |.([%| p.p.q.caq]))
          =^  yav  p.sew  (~(spot wa p.sew) 3 caq)
          %+  bind  (song yav)
          |=  {hil/mill vel/worm}
          [%& [%sick hil] vel]
        ::
            {$slip p/@tas q/{p/@tas q/*}}
          %-  (bond |.([%| p.q.q.caq]))
          %+  biff  ((soft @) p.q.caq)
          |=  lal/@tas
          ?.  ((sane %tas) lal)  ~
          =^  yav  p.sew  (~(spot wa p.sew) 7 caq)
          %+  bind  (song yav)
          |=  {hil/mill vel/worm}
          [%& [%slip lal hil] vel]
        ==
      |=(b/(pair arvo worm) [`move`[a p.b] q.b])
    ::
    ++  said                                            ::  vase to (list move)
      |=  vud/vase
      |-  ^-  (pair (list move) worm)
      ?:  =(~ q.vud)  [~ p.sew]
      =^  hed  p.sew  (~(slot wa p.sew) 2 vud)
      =^  tal  p.sew  (~(slot wa p.sew) 3 vud)
      =^  mov  p.sew  (need (sump hed))
      =^  moz  p.sew  $(vud tal)
      [[mov moz] p.sew]
    ::
    ++  scry                                            ::  read namespace
      ~/  %scry
      |=  $:  fur/(unit (set monk))
              ren/care
              bed/beam
          ==
      ^-  (unit (unit (cask)))
      ::  ~&  [%arvo-scry ren bed]
      =+  ^=  old
          :*  fur
              ren
              p.bed
              q.bed
              `coin`[%$ r.bed]
              (flop s.bed)
          ==
      ^-  (unit (unit (cask)))
      =+  pro=(slym (slap rig [%limb %scry]) old)
      ?~  q.pro  ~
      ?~  +.q.pro  [~ ~]
      =+  dat=(slot 7 pro)
      [~ ~ (mark -.q.dat) +.q.dat]
    ::
    ++  soar                                            ::  scrub vane
      |=  sev/vase
      ^-  vase
      ?:  &(=(-.q.q.sew -.q.sev) =(+>.q.q.sew +>.q.sev))
        q.sew                                           ::  unchanged, use old
      sev(+<.q [*@da *@ =>(~ |~(* ~))])                 ::  clear to stop leak
    ::
    ++  swim
      ~/  %swim
      |=  $:  org/@tas
              pux/(unit wire)
              hen/duct
              hil/mill
          ==
      ^-  {{p/(list move) q/worm} q/vase}
      ::  ~&  [%swim-wyt `@ud`~(wyt in p.sew)]
      =+  ^=  pru
          ?~  pux
            ~|  [%swim-call-vane lal ({term $~} +.p.hil)]
            =^  vax  p.sew  (~(slap wa p.sew) rig [%limb %call])
            %^  slur-pro  lal  vax
            (slid [%& duc.vil hen] (slix hil))
          ~|  [%swim-take-vane lal ({term $~} +.p.hil)]
          =^  vax  p.sew  (~(slap wa p.sew) rig [%limb %take])
          %^  slur-pro  lal   vax
          ;:  slid
            [%& pah.vil u.pux]
            [%& duc.vil hen]
            (slix (slid [%& [%atom %tas `org] org] hil))
          ==
      ?~  pru
        ~&  [%swim-lost lal (@tas +>-.hil)]
        [[~ p.sew] q.sew]
      =^  pro  p.sew  (need pru)
      =^  moz  p.sew  (~(slap wa p.sew) pro [%limb %p])
      =^  vem  p.sew  (~(slap wa p.sew) pro [%limb %q])
      [(said moz) (soar vem)]
    --
  --
::
++  vint                                                ::  create vane
  |=  {lal/@tas vil/vile bud/vase pax/path txt/@ta}     ::
  =-  ?:(?=($| -.res) ((slog p.res) ~) (some p.res))
  ^=  res  %-  mule  |.
  (vent lal vil bud *worm (slym (slap bud (rain pax txt)) bud))
::
++  viol                                                ::  vane tools
  |=  but/span
  ^-  vile
  =+  pal=|=(a/@t ^-(span (~(play ut but) (vice a))))
  :*  typ=(pal '*span')
      duc=(pal '*duct')
      pah=(pal '*path')
      mev=(pal '*{$meta $vase}')
  ==
::
++  is                                                  ::  operate in time
  |=  {vil/vile eny/@ bud/vase niz/(pair worm (list {p/@tas q/vase}))}
  |_  now/@da
  ++  beck
    ^-  slyd
    |=  {* fur/(unit (set monk)) ron/term bed/beam}
    ^-  (unit (unit (cask)))
    =>  .(fur ?^(fur fur `[[%& p.bed] ~ ~]))            ::  XX heinous
    =+  lal=(end 3 1 ron)
    =+  ren=(care (rsh 3 1 ron))
    |-  ^-  (unit (unit (cask)))
    ?~  q.niz  ~
    ?.  =(lal p.i.q.niz)  $(q.niz t.q.niz)
    %-  scry:(wink:(vent lal vil bud p.niz q.i.q.niz) now (shax now) ..^$)
    [fur ren bed]
  ::
  ++  dink                                              ::  vase by char
    |=  din/@tas  ^-  vase
    ?~(q.niz !! ?:(=(din p.i.q.niz) q.i.q.niz $(q.niz t.q.niz)))
  ::
  ++  dint                                              ::  input routing
    |=  hap/path  ^-  @tas
    ?+  hap  !!
      {@ $ames *}  %a
      {@ $boat *}  %c
      {@ $newt *}  %a
      {@ $sync *}  %c
      {@ $term *}  %d
      {@ $http *}  %e
      {@ $behn *}  %b
    ==
  ::
  ++  doos                                              ::  sleep until
    |=  hap/path  ^-  (unit @da)
    =+  lal=(dint hap)
    (doze:(wink:(vent lal vil bud p.niz (dink lal)) now 0 beck) now [hap ~])
  ::
  ++  hurl                                              ::  start loop
    |=  {lac/? ovo/ovum}
    ~?  &(!lac !=(%belt -.q.ovo))  [%unix -.q.ovo p.ovo]
    ^-  {p/(list ovum) q/(pair worm (list {p/@tas q/vase}))}
    ?>  ?=(^ p.ovo)
    %+  kick  lac
    :~  :*  i.p.ovo
            ~
            :^  %pass  t.p.ovo
              (dint p.ovo)
            :+  %&
              [%cell [%atom %tas `%soft] %noun]
            [%soft q.ovo]
        ==
    ==
  ::
  ++  race                                              ::  take
    |=  {org/@tas lal/@tas pux/(unit wire) hen/duct hil/mill ves/vase}
    ^-  {p/{p/(list move) q/worm} q/vase}
    =+  ven=(vent lal vil bud [p.niz ves])
    =+  win=(wink:ven now (shax now) beck)
    (swim:win org pux hen hil)
  ::
  ++  fire                                              ::  execute
    |=  {org/term lal/term pux/(unit wire) hen/duct hil/mill}
    ?:  &(?=(^ pux) ?=($~ hen))
      [[[[lal u.pux] (curd +>.hil)]~ ~] niz]
    =+  naf=q.niz
    |-  ^-  {{p/(list ovum) q/(list muse)} _niz}
    ?~  naf  [[~ ~] [p.niz ~]]
    ?.  =(lal p.i.naf)
      =+  tuh=$(naf t.naf)
      [-.tuh [+<.tuh [i.naf +>.tuh]]]
    =+  fiq=(race org lal pux hen hil q.i.naf)
    [[~ (turn p.p.fiq |=(a/move [lal a]))] [q.p.fiq [[p.i.naf q.fiq] t.naf]]]
  ::
  ++  jack                                              ::  dispatch card
    |=  {lac/? gum/muse}
    ^-  {{p/(list ovum) q/(list muse)} _niz}
    ::  =.  lac  |(lac ?=(?(%g %f) p.gum))
    ::  =.  lac  &(lac !?=($b p.gum))
    %+  fire
      p.gum
    ?-    -.r.gum
        $pass
      ~?  &(!lac !=(%$ p.gum))
        :^  %pass  [p.gum p.q.r.gum]
          [(@tas +>-.q.q.r.gum) p.r.gum]
        q.gum
      [p.q.r.gum ~ [[p.gum p.r.gum] q.gum] q.q.r.gum]
    ::
        $give
      ?>  ?=(^ q.gum)
      ?.  ?=(^ i.q.gum)
        ~&  [%jack-bad-duct q.gum]
        ~&  [%jack-bad-card +>-.p.r.gum]
        !!
      ~?  &(!lac |(!=(%blit +>-.p.r.gum) !=(%d p.gum)))
        [%give p.gum (@tas +>-.p.r.gum) `duct`q.gum]
      [i.i.q.gum [~ t.i.q.gum] t.q.gum p.r.gum]
    ::
        $slip
      ~?  !lac  [%slip p.gum (@tas +>-.q.p.r.gum) q.gum]
      [p.p.r.gum ~ q.gum q.p.r.gum]
    ::
        $sick
      ?>  ?=(^ q.gum)
      ?>  ?=(^ i.q.gum)
      ~?  !lac  [%sick p.gum (@tas +>-.p.r.gum) `duct`q.gum]
      [i.i.q.gum ?~(t.i.q.gum ~ [~ t.i.q.gum]) t.q.gum p.r.gum]
    ==
  ::
  ++  kick                                              ::  new main loop
    |=  {lac/? mor/(list muse)}
    =|  ova/(list ovum)
    |-  ^-  {p/(list ovum) q/(pair worm (list {p/@tas q/vase}))}
    ?~  mor  [(flop ova) niz]
    =^  nyx  niz  (jack lac i.mor)
    $(ova (weld p.nyx ova), mor (weld q.nyx t.mor))
  --
--
::
::::  Arvo interface
  ::
=+  pit=`vase`!>(.)                                     ::
!:
=+  vil=(viol p.pit)                                    ::  cached reflexives
=|  $:  lac/?                                           ::  laconic bit
        bod/(unit vase)                                 ::  standard library
        urb/(unit ship)                                 ::  identity
        eny/@                                           ::  entropy
        niz/(pair worm (list {p/@tas q/vase}))          ::  modules
    ==                                                  ::
=<  |%
    ++  come  |=  {@ (list ovum) pone}                  ::  11
              ^-  {(list ovum) _+>}
              ~&  %hoon-come
              =^  rey  +>+  (^come +<)
              [rey +>.$]
    ++  keep  |=(* (^keep ((hard {@da path}) +<)))      ::  4
    ++  load  |=  {@ (list ovum) pane}                  ::  86
              ^-  {(list ovum) _+>}
              ~&  %hoon-load
              =^  rey  +>+  (^load +<)
              [rey +>.$]
    ++  peek  |=(* (^peek ((hard {@da path}) +<)))      ::  87
    ++  poke  |=  *                                     ::  42
              ^-  {(list ovum) *}
              =>  .(+< ((hard {now/@da ovo/ovum}) +<))
              =^  ova  +>+  (^poke now ovo)
              |-  ^-  {(list ovum) *}
              ?~  ova
                [~ +>.^$]
              ?:  ?=($verb -.q.i.ova)
                $(ova t.ova, lac !lac)
              ?:  ?=($veer -.q.i.ova)
                $(ova t.ova, +>+.^$ (veer now q.i.ova))
              ?:  ?=($vega -.q.i.ova)
                (fall (vega now t.ova (path +.q.i.ova)) [~ +>.^$])
              ?:  ?=(?($init $veal) -.q.i.ova)
                =+  avo=$(ova t.ova, +>+.^$ (boot (@ +.q.i.ova)))
                [[i.ova -.avo] +.avo]
              ?:  ?=($mass -.q.i.ova)
                =+  avo=$(ova t.ova)
                :_  +.avo
                :_  -.avo
                %=    i.ova
                    q.q
                  :-  %userspace
                  :-  %|
                  :~  hoon+`pit
                      zuse+`mast
                      hoon-cache+`p.niz
                      q.q.i.ova
                      dot+`.
                  ==
                ==
              =+(avo=$(ova t.ova) [[i.ova -.avo] +.avo])
    ++  wish  |=(* (^wish ((hard @ta) +<)))             ::  20
    --
|%
++  boot                                                ::  set singlehome
  |=  {who/@p}
  ^+  +>
  ?:  &(?=(^ urb) (lth u.urb who))  +>
  +>(urb `who, bod ?~(bod ~ bod(-.q.u who)))
::
++  come                                                ::  load incompatible
  |=  {yen/@ ova/(list ovum) nyf/pone}
  ^+  [ova +>]
  (load yen ova (turn nyf |=({a/@tas b/vise} [a (slim b)])))
::
++  keep                                                ::  wakeup delay
  |=  {now/@da hap/path}
  =>  .(+< ((hard {now/@da hap/path}) +<))
  (~(doos (is vil eny mast niz) now) hap)
::
++  load                                                ::  load compatible
  |=  {yen/@ ova/(list ovum) nyf/pane}
  ^+  [ova +>]
  =:  eny  yen
      q.niz  nyf
    ==
  |-  ^+  [ova +>.^$]
  ?~  ova
    [~ +>.^$]
  ?:  ?=($verb -.q.i.ova)
    $(ova t.ova, lac !lac)
  ?:  ?=($veer -.q.i.ova)
    $(ova t.ova, +>.^$ (veer *@da q.i.ova))
  =+(avo=$(ova t.ova) [[i.ova -.avo] +.avo])
::
++  mast  ?~(bod pit u.bod)                             ::  stdlib if installed
++  peek                                                ::  external inspect
  |=  {now/@da hap/path}
  ^-  (unit)
  ?~  hap  [~ hoon]
  =+  rob=((sloy ~(beck (is vil eny mast niz) now)) [151 %noun] hap)
  ?~  rob  ~
  ?~  u.rob  ~
  [~ u.u.rob]
::
++  poke                                                ::  external apply
  |=  {now/@da ovo/ovum}
<<<<<<< HEAD
  ^-  {(list ovum) _+>}
  =.  eny  (mix eny (shax now))
=======
  =.  eny  (mix eny (shaz now))
>>>>>>> 904cc318
  ::  ~&  [%poke -.q.ovo]
  ?:  ?=(?($veer $vega $verb $veal) -.q.ovo)
    ::
    ::  these effects on arvo proper fall through and
    ::  are handled in post.
    ::
    [[ovo ~] +>.$]
  =^  zef  niz
    (~(hurl (is vil eny mast niz) now) lac ovo)
  [zef +>.$]
::
++  vega                                                ::  reboot kernel
  |=  {now/@da ova/(list ovum) hap/path}
  ^-  (unit {p/(list ovum) q/*})
  =-  ?:(?=($| -.res) ((slog p.res) ~) `p.res)
  ^=  res  %-  mule  |.
  =+  pax=(weld hap `path`[%hoon ~])
  ~&  [%vega-start hap]
  =+  src=((hard @t) (need (peek now cx+pax)))
  =+  saz=(shax src)
  =+  gen=(rain hap src)
  ~&  %vega-parsed
  =+  ken=.*(0 q:(~(mint ut %noun) %noun gen))
  =+  ^=  nex
      =+  gat=.*(ken .*(ken [0 87]))
      (need ((hard (unit @)) .*([-.gat [[now ~] +>.gat]] -.gat)))
  ~&  [%vega-compiled hoon nex]
  ?>  (lte nex hoon)
  =+  gat=.*(ken .*(ken [0 ?:(=(nex hoon) 86 11)]))
  =+  sam=[eny ova q.niz]
  =+  raw=.*([-.gat [sam +>.gat]] -.gat)
  [[[~ %vega hap] ((list ovum) -.raw)] +.raw]
::
++  veer                                                ::  install vane/tang
  |=  {now/@da fav/curd}
  =>  .(fav ((hard {$veer lal/@ta pax/path txt/@t}) fav))
  =-  ?:(?=($| -.res) ((slog p.res) +>.$) p.res)
  ^=  res  %-  mule  |.
  ?:  =(%$ lal.fav)
    ~&  [%tang pax.fav `@p`(mug txt.fav)]
    =+  gen=(rain pax.fav txt.fav)
    =+  vax=(slap pit gen)
    =+  orb=`@p`?~(urb 0xffff.ffff.ffff.ffff.ffff.ffff.ffff.ffff u.urb)
    +>.^$(bod `[[%cell [%face %our [%atom %p ~]] p.vax] [orb q.vax]])
  %_    +>.^$
      q.niz
    |-  ^+  q.niz
    ?~  q.niz
      ~&  [%vane `@tas`lal.fav pax.fav `@p`(mug txt.fav)]
      =+  vin=(vint lal.fav vil mast pax.fav txt.fav)
      ?~  vin
        q.niz
      [[lal.fav q.sew:u.vin] q.niz]
    ?.  =(lal.fav p.i.q.niz)
      [i.q.niz $(q.niz t.q.niz)]
      ~&  [%vane `@tas`lal.fav pax.fav `@p`(mug txt.fav)]
    :_  t.q.niz
    :-  p.i.q.niz
    q.sew:(ruck:(vent lal.fav vil mast [p.niz q.i.q.niz]) pax.fav txt.fav)
  ==
::
++  wish                                                ::  external compute
 |=  txt/@
  q:(slap mast (ream txt))
--<|MERGE_RESOLUTION|>--- conflicted
+++ resolved
@@ -10278,12 +10278,8 @@
 ::
 ++  poke                                                ::  external apply
   |=  {now/@da ovo/ovum}
-<<<<<<< HEAD
   ^-  {(list ovum) _+>}
-  =.  eny  (mix eny (shax now))
-=======
   =.  eny  (mix eny (shaz now))
->>>>>>> 904cc318
   ::  ~&  [%poke -.q.ovo]
   ?:  ?=(?($veer $vega $verb $veal) -.q.ovo)
     ::
