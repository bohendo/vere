::                                                      ::  
::::    /hoon/hoon                                      ::
  ::                                                    ::
=>  %150  =>  
::                                                      ::
::::    0: version stub                                 ::
  ::                                                    ::
~%  %k.150  ~  ~                                        ::
|%
++  hoon  +
--  =>
::                                                      ::
::::    1: layer one                                    ::
  ::                                                    ::
  ::      1a: basic arithmetic                          ::
  ::      1b: tree addressing                           ::
  ::      1c: molds and mold builders                   ::
  ::
~%  %one  +  ~
|%
::                                                      ::
::::    1a: unsigned arithmetic                         ::
  ::
++  add                                                 ::  unsigned addition
  ~/  %add
  |=  {a/@ b/@}
  ^-  @
  ?:  =(0 a)  b
  $(a (dec a), b +(b))
::
++  dec                                                 ::  unsigned decrement
  ~/  %dec
  |=  a/@
  ~_  leaf+"decrement-underflow"
  ?<  =(0 a)
  =+  b=0
  |-  ^-  @
  ?:  =(a +(b))  b
  $(b +(b))
::
++  div                                                 ::  unsigned divide
  ~/  %div
  =+  [a=`@`1 b=`@`1]
  |.
  ^-  @
  ~_  leaf+"divide-by-zero"
  ?<  =(0 b)
  =+  c=0
  |-
  ?:  (lth a b)  c
  $(a (sub a b), c +(c))
::
++  dvr                                                 ::  divide w/remainder
  ~/  %dvr
  |=  {a/@ b/@}  
  ^-  {p/@ q/@}
  [(div a b) (mod a b)]
::
++  gte                                                 ::  unsigned greater/eq
  ~/  %gte
  |=  {a/@ b/@}
  ^-  ?
  !(lth a b)
::
++  gth                                                 ::  unsigned greater
  ~/  %gth
  |=  {a/@ b/@}
  ^-  ?
  !(lte a b)
::
++  lte                                                 ::  unsigned less/eq
  ~/  %lte
  |=  {a/@ b/@}
  |(=(a b) (lth a b))
::
++  lth                                                 ::  unsigned less
  ~/  %lth
  |=  {a/@ b/@}
  ^-  ?
  ?&  !=(a b)
      |-
      ?|  =(0 a)
          ?&  !=(0 b)
              $(a (dec a), b (dec b))
  ==  ==  ==
::
++  max                                                 ::  unsigned maximum
  ~/  %max
  |=  {a/@ b/@}
  ^-  @
  ?:  (gth a b)  a
  b
::
++  min                                                 ::  unsigned minimum
  ~/  %min
  |=  {a/@ b/@}
  ^-  @
  ?:  (lth a b)  a
  b
::
++  mod                                                 ::  unsigned modulus
  ~/  %mod
  |:  [a=`@`1 b=`@`1]
  ^-  @
  ?<  =(0 b)
  (sub a (mul b (div a b)))
::
++  mul                                                 ::  unsigned multiply
  ~/  %mul
  |:  [a=`@`1 b=`@`1]
  ^-  @
  =+  c=0
  |-
  ?:  =(0 a)  c
  $(a (dec a), c (add b c))
::
++  sub                                                 ::  subtract
  ~/  %sub
  |=  {a/@ b/@}
  ~_  leaf+"subtract-underflow"
  ^-  @
  ?:  =(0 b)  a
  $(a (dec a), b (dec b))
::                                                      ::
::::  1b: tree addressing                               ::
  ::                                                    ::
  ::    cap, mas, peg                                   ::
  ::
++  cap                                                 ::  fragment head
  ~/  %cap
  |=  a/@
  ^-  ?($2 $3)
  ?-  a
    $2        %2
    $3        %3
    ?($0 $1)  !!
    *         $(a (div a 2))
  ==
::
++  mas                                                 ::  fragment body
  ~/  %mas
  |=  a/@
  ^-  @
  ?-  a
    $1   !!
    $2   1
    $3   1
    *    (add (mod a 2) (mul $(a (div a 2)) 2))
  ==
::
++  peg                                                 ::  fragment compose
  ~/  %peg
  |=  {a/@ b/@}
  ?<  =(0 a)
  ^-  @
  ?-  b
    $1  a
    $2  (mul a 2)
    $3  +((mul a 2))
    *   (add (mod b 2) (mul $(b (div b 2)) 2))
  ==
::                                                      ::
::::  1c: ideal containers                              ::
  ::                                                    ::
  ::
++  ache  |*({a/mold b/mold} $%({$| p/b} {$& p/a}))     ::  a or b, b default
++  bloq  @                                             ::  bitblock, eg 3=byte
++  each  |*({a/mold b/mold} $%({$& p/a} {$| p/b}))     ::  a or b, a default
++  gate  $-(* *)                                       ::  generic mold
++  list  |*(a/mold $@($~ {i/a t/(list a)}))            ::  nullterminated list 
++  lone  |*(a/mold p/a)                                ::  1-tuple
++  mold  gate                                          ::  normalizing gate
++  pair  |*({a/mold b/mold} {p/a q/b})                 ::  2-tuple
++  pole  |*(a/mold $@($~ {a (pole a)}))                ::  faceless list
++  qual  |*  {a/mold b/mold c/mold d/mold}             ::  4-tuple
          {p/a q/b r/c s/d}                             ::
++  quid  |*({a/mold b/*} {a _b})                       ::  mixed for sip
++  quip  |*({a/mold b/*} {(list a) _b})                ::  list-mixed for sip
++  trap  |*(a/mold _|?(*a))                            ::  producer
++  tree  |*(a/mold $@($~ {n/a l/(tree a) r/(tree a)})) ::  binary tree
++  trel  |*({a/mold b/mold c/mold} {p/a q/b r/c})      ::  3-tuple
++  unit  |*(a/mold $@($~ {$~ u/a}))                    ::  maybe
--  =>
::                                                      ::
::::  2: layer two                                      ::
  ::                                                    ::
  ::    2a: unit logic                                  ::
  ::    2b: list logic                                  ::
  ::    2c: bit arithmetic                              ::
  ::    2d: bit logic                                   ::
  ::    2e: insecure hashing                            ::
  ::    2f: noun ordering                               ::
  ::    2g: unsigned powers                             ::
  ::    2h: set logic                                   ::
  ::    2i: map logic                                   ::
  ::    2j: jar and jug logic                           ::
  ::    2k: queue logic                                 ::
  ::    2l: container from container                    ::
  ::    2m: container from noun                         ::
  ::    2n: functional hacks                            ::
  ::    2o: normalizing containers                      ::
  ::    2p: serialization                               ::
  ::    2q: molds and mold builders                     ::
  ::
~%  %two  +  ~
|%
::                                                      ::
::::  2a: unit logic                                    ::
  ::                                                    ::
  ::    biff, bind, bond, both, clap, drop,             ::
  ::    fall, flit, lift, mate, need, some              ::
  ::
++  biff                                                ::  apply
  |*  {a/(unit) b/$-(* (unit))}
  ?~  a  ~
  (b u.a)
::
++  bind                                                ::  argue
  |*  {a/(unit) b/mold}
  ?~  a  ~
  [~ u=(b u.a)]
::
++  bond                                                ::  replace
  |*  a/(trap)
  |*  b/(unit)
  ?~  b  $:a
  u.b
::
++  both                                                ::  all the above
  |*  {a/(unit) b/(unit)}
  ?~  a  ~
  ?~  b  ~
  [~ u=[u.a u.b]]
::
++  clap                                                ::  combine
  |*  {a/(unit) b/(unit) c/_|=(^ +<-)}
  ?~  a  b
  ?~  b  a
  [~ u=(c u.a u.b)]
::
++  drop                                                ::  enlist
  |*  a/(unit)
  ?~  a  ~
  [i=u.a t=~]
::
++  fall                                                ::  default
  |*  {a/(unit) b/*}
  ?~(a b u.a)
::
++  flit                                                ::  make filter
  |*  a/$-(* ?)
  |*  b/*
  ?.((a b) ~ [~ u=b])
::
++  lift                                                ::  lift mold (fmap)
  |*  a/mold                                            ::  flipped
  |*  b/(unit)                                          ::  curried
  (bind b a)                                            ::  bind
::
++  mate                                                ::  choose
  |*  {a/(unit) b/(unit)}
  ?~  b  a
  ?~  a  b
  ?.(=(u.a u.b) ~>(%mean.[%leaf "mate"] !!) a)
::
++  need                                                ::  demand
  |*  a/(unit)
  ?~  a  ~>(%mean.[%leaf "need"] !!)
  u.a
::
++  some                                                ::  lift (pure)
  |*  a/*
  [~ u=a]
::
::::  2b: list logic                                    ::
  ::                                                    ::
  ::                                                    ::
::
++  fand                                                ::  all indices
  ~/  %fand
  |=  {nedl/(list) hstk/(list)}
  =|  i/@ud
  =|  fnd/(list @ud)
  |-  ^+  fnd
  =+  [n=nedl h=hstk]
  |-
  ?:  |(?=($~ n) ?=($~ h))
    (flop fnd)
  ?:  =(i.n i.h)
    ?~  t.n
      ^$(i +(i), hstk +.hstk, fnd [i fnd])
    $(n t.n, h t.h)
  ^$(i +(i), hstk +.hstk)
::
++  find                                                ::  first index
  ~/  %find
  |=  {nedl/(list) hstk/(list)}
  =|  i/@ud
  |-   ^-  (unit @ud)
  =+  [n=nedl h=hstk]
  |-
  ?:  |(?=($~ n) ?=($~ h))
     ~
  ?:  =(i.n i.h)
    ?~  t.n
      `i
    $(n t.n, h t.h)
  ^$(i +(i), hstk +.hstk)
::
++  flop                                                ::  reverse
  ~/  %flop
  |*  a/(list)
  =>  .(a (homo a))
  ^+  a
  =+  b=`_a`~
  |-
  ?~  a  b
  $(a t.a, b [i.a b])
::
++  gulf                                                ::  range inclusive
  |=  {a/@ b/@} 
  ^-  (list @)
  ?:(=(a +(b)) ~ [a $(a +(a))])
::
++  homo                                                ::  homogenize
  |*  a/(list)
  ^+  =<  $
    |%  +-  $  ?:(*? ~ [i=(snag 0 a) t=$])
    --
  a
::
++  lent                                                ::  length
  ~/  %lent
  |=  a/(list)
  ^-  @
  =+  b=0
  |-
  ?~  a  b
  $(a t.a, b +(b))
::
++  levy
  ~/  %levy                                             ::  all of
  |*  {a/(list) b/$-(* ?)}
  |-  ^-  ?
  ?~  a  &
  ?.  (b i.a)  |
  $(a t.a)
::
++  lien                                                ::  some of
  ~/  %lien
  |*  {a/(list) b/$-(* ?)}
  |-  ^-  ?
  ?~  a  |
  ?:  (b i.a)  &
  $(a t.a)
::
++  limo                                                ::  listify
  |*  a/*
  ^+  =<  $
    |%  +-  $  ?~(a ~ ?:(*? [i=-.a t=$] $(a +.a)))
    --
  a
::
++  murn                                                ::  maybe transform
  ~/  %murn
  |*  {a/(list) b/$-(* (unit))}
  |-
  ?~  a  ~
  =+  c=(b i.a)
  ?~  c
    $(a t.a)
  [i=u.c t=$(a t.a)]
::
++  oust                                                ::  remove
  ~/  %oust
  |*  {{a/@ b/@} c/(list)}
  (weld (scag a c) (slag (add a b) c))
::
++  reap                                                ::  replicate
  ~/  %reap
  |*  {a/@ b/*}
  |-  ^-  (list _b)
  ?~  a  ~
  [b $(a (dec a))]
::
++  reel                                                ::  right fold
  ~/  %reel
  |*  {a/(list) b/_|=({* *} +<+)}
  |-  ^+  ,.+<+.b
  ?~  a
    +<+.b
  (b i.a $(a t.a))
::
++  roll                                                ::  left fold
  ~/  %roll
  |*  {a/(list) b/_|=({* *} +<+)}
  |-  ^+  ,.+<+.b
  ?~  a
    +<+.b
  $(a t.a, b b(+<+ (b i.a +<+.b)))
::
++  scag                                                ::  prefix
  ~/  %scag
  |*  {a/@ b/(list)}
  |-  ^+  b
  ?:  |(?=($~ b) =(0 a))  ~
  [i.b $(b t.b, a (dec a))]
::
++  skid                                                ::  separate
  ~/  %skid
  |*  {a/(list) b/$-(* ?)}
  |-  ^+  [p=a q=a]
  ?~  a  [~ ~]
  =+  c=$(a t.a)
  ?:((b i.a) [[i.a p.c] q.c] [p.c [i.a q.c]])
::
++  skim                                                ::  only
  ~/  %skim
  |*  {a/(list) b/$-(* ?)}
  |-
  ^+  a
  ?~  a  ~
  ?:((b i.a) [i.a $(a t.a)] $(a t.a))
::
++  skip                                                ::  except
  ~/  %skip
  |*  {a/(list) b/$-(* ?)}
  |-
  ^+  a
  ?~  a  ~
  ?:((b i.a) $(a t.a) [i.a $(a t.a)])
::
++  slag                                                ::  suffix
  ~/  %slag
  |*  {a/@ b/(list)}
  |-  ^+  b
  ?:  =(0 a)  b
  ?~  b  ~
  $(b t.b, a (dec a))
::
++  snag                                                ::  index
  ~/  %snag
  |*  {a/@ b/(list)}
  |-
  ?~  b
    ~_  leaf+"snag-fail"
    !!
  ?:  =(0 a)  i.b
  $(b t.b, a (dec a))
::
++  sort   !.                                           ::  quicksort
  ~/  %sort
  |*  {a/(list) b/$-([* *] ?)}
  =>  .(a ^.(homo a))
  |-  ^+  a
  ?~  a  ~
  %+  weld
    $(a (skim t.a |=(c/_i.a (b c i.a))))
  ^+  t.a
  [i.a $(a (skim t.a |=(c/_i.a !(b c i.a))))]
::
++  spin
  |*  {a/(list) b/_|=({* *} [** +<+]) c/*}
  ::  ?<  ?=($-([_?<(?=($~ a) i.a) _c] [* _c]) b)
  |-
  ?~  a
    ~
  =+  v=(b i.a c)
  [i=-.v t=$(a t.a, c +.v)]
::
++  spun
  |*  {a/(list) b/_|=({* *} [** +<+])}
  =|  c/_+<+.b
  |-
  ?~  a
    ~
  =+  v=(b i.a c)
  [i=-.v t=$(a t.a, c +.v)]
::
++  swag                                                ::  slice
  |*  {{a/@ b/@} c/(list)}
  (scag +<-> (slag +<-< c))
::
++  turn                                                ::  transform
  ~/  %turn
  |*  {a/(list) b/$-(* *)}
  |-
  ?~  a  ~
  [i=(b i.a) t=$(a t.a)]
::
++  weld                                                ::  concatenate
  ~/  %weld
  |*  {a/(list) b/(list)}
  =>  .(a ^.(homo a), b ^.(homo b))
  |-  ^+  b
  ?~  a  b
  [i.a $(a t.a)]
::
++  welp                                                ::  faceless weld
  =|  {* *}
  |%
  +-  $
    ?~  +<-
      +<-(. +<+)
    +<-(+ $(+<- +<->))
  --
::
++  zing                                                ::  promote
  =|  *
  |%
  +-  $
    ?~  +<
      +<
    (welp +<- $(+< +<+))
  --
::                                                      ::
::::  2c: bit arithmetic                                ::
  ::                                                    ::
  ::
++  bex                                                 ::  binary exponent
  ~/  %bex
  |=  a/@
  ^-  @
  ?:  =(0 a)  1
  (mul 2 $(a (dec a)))
::
++  can                                                 ::  assemble
  ~/  %can
  |=  {a/bloq b/(list {p/@u q/@})}
  ^-  @
  ?~  b  0
  (add (end a p.i.b q.i.b) (lsh a p.i.b $(b t.b)))
::
++  cat                                                 ::  concatenate
  ~/  %cat
  |=  {a/bloq b/@ c/@}
  (add (lsh a (met a b) c) b)
::
++  cut                                                 ::  slice
  ~/  %cut
  |=  {a/bloq {b/@u c/@u} d/@}
  (end a c (rsh a b d))
::
++  end                                                 ::  tail
  ~/  %end
  |=  {a/bloq b/@u c/@}
  (mod c (bex (mul (bex a) b)))
::
++  fil                                                 ::  fill bloqstream
  |=  {a/bloq b/@u c/@}
  =+  n=0
  =+  d=c
  |-  ^-  @
  ?:  =(n b)
    (rsh a 1 d)
  $(d (add c (lsh a 1 d)), n +(n))
::
++  lsh                                                 ::  left-shift
  ~/  %lsh
  |=  {a/bloq b/@u c/@}
  (mul (bex (mul (bex a) b)) c)
::
++  met                                                 ::  measure
  ~/  %met
  |=  {a/bloq b/@}
  ^-  @
  =+  c=0
  |-
  ?:  =(0 b)  c
  $(b (rsh a 1 b), c +(c))
::
++  rap                                                 ::  assemble nonzero
  ~/  %rap
  |=  {a/bloq b/(list @)}
  ^-  @
  ?~  b  0
  (cat a i.b $(b t.b))
::
++  rep                                                 ::  assemble single
  ~/  %rep
  |=  {a/bloq b/(list @)}
  ^-  @
  =+  c=0
  |-
  ?~  b  0
  (add (lsh a c (end a 1 i.b)) $(c +(c), b t.b))
::
++  rip                                                 ::  disassemble
  ~/  %rip
  |=  {a/bloq b/@}
  ^-  (list @)
  ?:  =(0 b)  ~
  [(end a 1 b) $(b (rsh a 1 b))]
::
++  rsh                                                 ::  right-shift
  ~/  %rsh
  |=  {a/bloq b/@u c/@}
  (div c (bex (mul (bex a) b)))
::
++  swp  |=({a/bloq b/@} (rep a (flop (rip a b))))      ::  reverse bloq order
++  xeb                                                 ::  binary logarithm
  ~/  %xeb
  |=  a/@
  ^-  @
  (met 0 a)
::
++  fe                                                  ::  modulo bloq
  |_  a/bloq
  ++  dif                                               ::  difference
    |=({b/@ c/@} (sit (sub (add out (sit b)) (sit c))))
  ++  inv  |=(b/@ (sub (dec out) (sit b)))              ::  inverse
  ++  net  |=  b/@  ^-  @                               ::  flip byte endianness
           =>  .(b (sit b))
           ?:  (lte a 3)
             b
           =+  c=(dec a)
           %+  con
             (lsh c 1 $(a c, b (cut c [0 1] b)))
           $(a c, b (cut c [1 1] b))
  ++  out  (bex (bex a))                                ::  mod value
  ++  rol  |=  {b/bloq c/@ d/@}  ^-  @                  ::  roll left
           =+  e=(sit d)
           =+  f=(bex (sub a b))
           =+  g=(mod c f)
           (sit (con (lsh b g e) (rsh b (sub f g) e)))
  ++  ror  |=  {b/bloq c/@ d/@}  ^-  @                  ::  roll right
           =+  e=(sit d)
           =+  f=(bex (sub a b))
           =+  g=(mod c f)
           (sit (con (rsh b g e) (lsh b (sub f g) e)))
  ++  sum  |=({b/@ c/@} (sit (add b c)))                ::  wrapping add
  ++  sit  |=(b/@ (end a 1 b))                          ::  enforce modulo
  --
::                                                      ::
::::  2d: bit logic                                     ::
  ::                                                    ::
  ::
++  con                                                 ::  binary or
  ~/  %con
  |=  {a/@ b/@}
  =+  [c=0 d=0]
  |-  ^-  @
  ?:  ?&(=(0 a) =(0 b))  d
  %=  $
    a   (rsh 0 1 a)
    b   (rsh 0 1 b)
    c   +(c)
    d   %+  add  d
          %^  lsh  0  c
          ?&  =(0 (end 0 1 a))
              =(0 (end 0 1 b))
          ==
  ==
::
++  dis                                                 ::  binary and
  ~/  %dis
  |=  {a/@ b/@}
  =|  {c/@ d/@}
  |-  ^-  @
  ?:  ?|(=(0 a) =(0 b))  d
  %=  $
    a   (rsh 0 1 a)
    b   (rsh 0 1 b)
    c   +(c)
    d   %+  add  d
          %^  lsh  0  c
          ?|  =(0 (end 0 1 a))
              =(0 (end 0 1 b))
          ==
  ==
::
++  mix                                                 ::  binary xor
  ~/  %mix
  |=  {a/@ b/@}
  ^-  @
  =+  [c=0 d=0]
  |-
  ?:  ?&(=(0 a) =(0 b))  d
  %=  $
    a   (rsh 0 1 a)
    b   (rsh 0 1 b)
    c   +(c)
    d   (add d (lsh 0 c =((end 0 1 a) (end 0 1 b))))
  ==
::
++  not  |=  {a/bloq b/@ c/@}                           ::  binary not (sized)
  (mix c (dec (bex (mul b (bex a)))))
::                                                      ::
::::  2e: insecure hashing                              ::
  ::                                                    ::
  ::
++  fnv  |=(a/@ (end 5 1 (mul 16.777.619 a)))           ::  FNV scrambler
::
++  muk                                                 ::  standard murmur3
  ~%  %muk  ..muk  ~
  =+  ~(. fe 5)
  |=  {syd/@ len/@ key/@}
  ?>  &((lte (met 5 syd) 1) (lte (met 0 len) 31))
  =/  pad      (sub len (met 3 key))
  =/  data     (weld (rip 3 key) (reap pad 0))
  =/  nblocks  (div len 4)  ::  intentionally off-by-one
  =/  h1  syd
  =+  [c1=0xcc9e.2d51 c2=0x1b87.3593]
  =/  blocks  (rip 5 key)
  =/  i  nblocks
  =.  h1  =/  hi  h1  |-
    ?:  =(0 i)  hi
    =/  k1  (snag (sub nblocks i) blocks)  ::  negative array index
    =.  k1  (sit (mul k1 c1))
    =.  k1  (rol 0 15 k1)
    =.  k1  (sit (mul k1 c2))
    =.  hi  (mix hi k1)
    =.  hi  (rol 0 13 hi)
    =.  hi  (sum (sit (mul hi 5)) 0xe654.6b64)
    $(i (dec i))
  =/  tail  (slag (mul 4 nblocks) data)
  =/  k1    0
  =/  tlen  (dis len 3)
  =.  h1
    ?+  tlen  h1  ::  fallthrough switch
      $3  =.  k1  (mix k1 (lsh 0 16 (snag 2 tail)))
          =.  k1  (mix k1 (lsh 0 8 (snag 1 tail)))
          =.  k1  (mix k1 (snag 0 tail))
          =.  k1  (sit (mul k1 c1))
          =.  k1  (rol 0 15 k1)
          =.  k1  (sit (mul k1 c2))
          (mix h1 k1)
      $2  =.  k1  (mix k1 (lsh 0 8 (snag 1 tail)))
          =.  k1  (mix k1 (snag 0 tail))
          =.  k1  (sit (mul k1 c1))
          =.  k1  (rol 0 15 k1)
          =.  k1  (sit (mul k1 c2))
          (mix h1 k1)
      $1  =.  k1  (mix k1 (snag 0 tail))
          =.  k1  (sit (mul k1 c1))
          =.  k1  (rol 0 15 k1)
          =.  k1  (sit (mul k1 c2))
          (mix h1 k1)
    ==
  =.  h1  (mix h1 len)
  |^  (fmix32 h1)
  ++  fmix32
    |=  h/@
    =.  h  (mix h (rsh 0 16 h))
    =.  h  (sit (mul h 0x85eb.ca6b))
    =.  h  (mix h (rsh 0 13 h))
    =.  h  (sit (mul h 0xc2b2.ae35))
    =.  h  (mix h (rsh 0 16 h))
    h
  --
  ::
  ++  mum                                                 ::  mug with murmur3
  ~/  %mum
  |=  a/*
  |^  (trim ?@(a a (mix $(a -.a) (mix 0x7fff.ffff $(a +.a)))))
  ++  trim                                              ::  31-bit nonzero
    |=  key/@
    =+  syd=0xcafe.babe
    |-  ^-  @
    =+  haz=(muk syd (met 3 key) key)
    =+  ham=(mix (rsh 0 31 haz) (end 0 31 haz))
    ?.(=(0 ham) ham $(syd +(syd)))
  --
::
++  mug                                                 ::  31bit nonzero FNV1a
  ~/  %mug
  |=  a/*
  ?^  a
    =+  b=[p=$(a -.a) q=$(a +.a)]
    |-  ^-  @
    =+  c=(fnv (mix p.b (fnv q.b)))
    =+  d=(mix (rsh 0 31 c) (end 0 31 c))
    ?.  =(0 d)  d
    $(q.b +(q.b))
  =+  b=2.166.136.261
  |-  ^-  @
  =+  c=b
  =+  [d=0 e=(met 3 a)]
  |-  ^-  @
  ?:  =(d e)
    =+  f=(mix (rsh 0 31 c) (end 0 31 c))
    ?.  =(0 f)  f
    ^$(b +(b))
  $(c (fnv (mix c (cut 3 [d 1] a))), d +(d))
::                                                      ::
::::  2f: noun ordering                                 ::
  ::                                                    ::
  ::    aor, dor, gor, hor, lor, vor                    ::
  ::
++  aor                                                 ::  a-order
  ~/  %aor
  |=  {a/* b/*}
  ^-  ?
  ?:  =(a b)  &
  ?.  ?=(@ a)
    ?:  ?=(@ b)  |
    ?:  =(-.a -.b)
      $(a +.a, b +.b)
    $(a -.a, b -.b)
  ?.  ?=(@ b)  &
  |-
  =+  [c=(end 3 1 a) d=(end 3 1 b)]
  ?:  =(c d)
    $(a (rsh 3 1 a), b (rsh 3 1 b))
  (lth c d)
::
++  dor                                                 ::  d-order
  ~/  %dor
  |=  {a/* b/*}
  ^-  ?
  ?:  =(a b)  &
  ?.  ?=(@ a)
    ?:  ?=(@ b)  |
    ?:  =(-.a -.b)
      $(a +.a, b +.b)
    $(a -.a, b -.b)
  ?.  ?=(@ b)  &
  (lth a b)
::
++  gor                                                 ::  g-order
  ~/  %gor
  |=  {a/* b/*}
  ^-  ?
  =+  [c=(mug a) d=(mug b)]
  ?:  =(c d)
    (dor a b)
  (lth c d)
::
++  hor                                                 ::  h-order
  ~/  %hor
  |=  {a/* b/*}
  ^-  ?
  ?:  ?=(@ a)
    ?.  ?=(@ b)  &
    (gor a b)
  ?:  ?=(@ b)  |
  ?:  =(-.a -.b)
    (gor +.a +.b)
  (gor -.a -.b)
::
++  lor                                                 ::  l-order
  ~/  %lor
  |=  {a/* b/*}
  ^-  ?
  ?:  =(a b)  &
  ?@  a
    ?^  b  &
    (lth a b)
  ?:  =(-.a -.b)
    $(a +.a, b +.b)
  $(a -.a, b -.b)
::
++  vor                                                 ::  v-order
  ~/  %vor
  |=  {a/* b/*}
  ^-  ?
  =+  [c=(mug (mug a)) d=(mug (mug b))]
  ?:  =(c d)
    (dor a b)
  (lth c d)
::                                                      ::
::::                                                    ::
  ::  2g: unsigned powers                               ::
  ::                                                    ::
  ::
++  pow                                                 ::  unsigned exponent
  ~/  %pow
  |=  {a/@ b/@}
  ?:  =(b 0)  1
  |-  ?:  =(b 1)  a
  =+  c=$(b (div b 2))
  =+  d=(mul c c)
  ?~  (dis b 1)  d  (mul d a)
::
++  sqt                                                 ::  unsigned sqrt/rem
  ~/  %sqt
  |=  a/@  ^-  {p/@ q/@}
  ?~  a  [0 0]
  =+  [q=(div (dec (xeb a)) 2) r=0]
  =-  [-.b (sub a +.b)]
  ^=  b  |-
  =+  s=(add r (bex q))
  =+  t=(mul s s)
  ?:  =(q 0)
    ?:((lte t a) [s t] [r (mul r r)])
  ?:  (lte t a)  
    $(r s, q (dec q))  
  $(q (dec q))
::                                                      ::
::::                                                    ::
  ::                                                    ::
  ::  2h: set logic                                     ::
  ::                                                    ::
  ::
++  in                                                  ::  set engine
  ~/  %in
  |_  a/(tree)
  +-  all                                               ::  logical AND
    ~/  %all
    |*  b/$-(* ?)
    |-  ^-  ?
    ?~  a
      &
    ?&((b n.a) $(a l.a) $(a r.a))
  ::
  +-  any                                               ::  logical OR
    ~/  %any
    |*  b/$-(* ?)
    |-  ^-  ?
    ?~  a
      |
    ?|((b n.a) $(a l.a) $(a r.a))
  ::
  +-  apt                                               ::  check correctness
    |-  ^-  ?
    ?~  a
      &
    ?&  ?~(l.a & ?&((vor n.a n.l.a) (hor n.l.a n.a) $(a l.a)))
        ?~(r.a & ?&((vor n.a n.r.a) (hor n.a n.r.a) $(a r.a)))
    ==
  ::
  +-  bif                                               ::  splits a by b
    ~/  %bif
    |*  b/*
    ^+  [l=a r=a]
    =<  [+< +>]
    |-  ^+  a
    ?~  a
      [b ~ ~]
    ?:  =(b n.a)
      a
    ?:  (hor b n.a)
      =+  c=$(a l.a)
      ?>  ?=(^ c)
      [n.c l.c [n.a r.c r.a]]
    =+  c=$(a r.a)
    ?>  ?=(^ c)
    [n.c [n.a l.a l.c] r.c]
  ::
  +-  del                                               ::  b without any a
    ~/  %del
    |*  b/*
    |-  ^+  a
    ?~  a
      ~
    ?.  =(b n.a)
      ?:  (hor b n.a)
        [n.a $(a l.a) r.a]
      [n.a l.a $(a r.a)]
    |-  ^-  {$?($~ _a)}
    ?~  l.a  r.a
    ?~  r.a  l.a
    ?:  (vor n.l.a n.r.a)
      [n.l.a l.l.a $(l.a r.l.a)]
    [n.r.a $(r.a l.r.a) r.r.a]
  ::
  +-  dif                                               ::  difference
    ~/  %dif
    |*  b/_a
    |-  ^+  a
    ?~  b
      a
    =+  c=(bif n.b)
    ?>  ?=(^ c)
    =+  d=$(a l.c, b l.b)
    =+  e=$(a r.c, b r.b)
    |-  ^-  {$?($~ _a)}
    ?~  d  e
    ?~  e  d
    ?:  (vor n.d n.e)
      [n.d l.d $(d r.d)]
    [n.e $(e l.e) r.e]
  ::
  +-  dig                                               ::  axis of a in b
    |=  b/*
    =+  c=1
    |-  ^-  (unit @)
    ?~  a  ~
    ?:  =(b n.a)  [~ u=(peg c 2)]
    ?:  (hor b n.a)
      $(a l.a, c (peg c 6))
    $(a r.a, c (peg c 7))
  ::
  +-  gas                                               ::  concatenate
    ~/  %gas
    |=  b/(list _?>(?=(^ a) n.a))
    |-  ^+  a
    ?~  b
      a
    $(b t.b, a (put i.b))
  ::
  +-  has                                               ::  b exists in a check
    ~/  %has
    |*  b/*
    |-  ^-  ?
    ?~  a
      |
    ?:  =(b n.a)
      &
    ?:  (hor b n.a)
      $(a l.a)
    $(a r.a)
  ::
  +-  int                                               ::  intersection
    ~/  %int
    |*  b/_a
    |-  ^+  a
    ?~  b
      ~
    ?~  a
      ~
    ?.  (vor n.a n.b)
      $(a b, b a)
    ?:  =(n.b n.a)
      [n.a $(a l.a, b l.b) $(a r.a, b r.b)]
    ?:  (hor n.b n.a)
      %-  uni(a $(a l.a, b [n.b l.b ~]))  $(b r.b)
    %-  uni(a $(a r.a, b [n.b ~ r.b]))  $(b l.b)
  ::
  +-  put                                               ::  puts b in a, sorted
    ~/  %put
    |*  b/*
    |-  ^+  a
    ?~  a
      [b ~ ~]
    ?:  =(b n.a)
      a
    ?:  (hor b n.a)
      =+  c=$(a l.a)
      ?>  ?=(^ c)
      ?:  (vor n.a n.c)
        [n.a c r.a]
      [n.c l.c [n.a r.c r.a]]
    =+  c=$(a r.a)
    ?>  ?=(^ c)
    ?:  (vor n.a n.c)
      [n.a l.a c]
    [n.c [n.a l.a l.c] r.c]
  ::
  +-  rep                                               ::  replace by product
    |*  b/_|=({* *} +<+)
    |-
    ?~  a  +<+.b
    $(a r.a, +<+.b $(a l.a, +<+.b (b n.a +<+.b)))
  ::
  +-  run                                               ::  apply gate to values
    ~/  %run
    |*  b/gate
    =|  c/(set _?>(?=(^ a) (b n.a)))
    |-  ?~  a  c
    =.  c  (~(put in c) (b n.a))
    =.  c  $(a l.a, c c)
    $(a r.a, c c)
  ::
  +-  tap                                               ::  convert to list
    ~/  %tap
    |=  b/(list _?>(?=(^ a) n.a))
    ^+  b
    ?~  a
      b
    $(a r.a, b [n.a $(a l.a)])
  ::
  +-  uni                                               ::  union
    ~/  %uni
    |*  b/_a
    ?:  =(a b)  a
    |-  ^+  a
    ?~  b
      a
    ?~  a
      b
    ?:  (vor n.a n.b)
      ?:  =(n.b n.a)
        [n.b $(a l.a, b l.b) $(a r.a, b r.b)]
      ?:  (hor n.b n.a)
        $(a [n.a $(a l.a, b [n.b l.b ~]) r.a], b r.b)
      $(a [n.a l.a $(a r.a, b [n.b ~ r.b])], b l.b)
    ?:  =(n.a n.b)
      [n.b $(b l.b, a l.a) $(b r.b, a r.a)]
    ?:  (hor n.a n.b)
      $(b [n.b $(b l.b, a [n.a l.a ~]) r.b], a r.a)
    $(b [n.b l.b $(b r.b, a [n.a ~ r.a])], a l.a)
  ::
  +-  wyt                                               ::  size of set
    |-  ^-  @
    ?~(a 0 +((add $(a l.a) $(a r.a))))
  --
::                                                      ::
::::  2i: map logic                                     ::
  ::                                                    ::
  ::
++  by                                                  ::  map engine
  ~/  %by
  =|  a/(tree (pair))
  =*  node  ?>(?=(^ a) n.a)
  |%
  +-  all                                               ::  logical AND
    ~/  %all
    |*  b/$-(* ?)
    |-  ^-  ?
    ?~  a
      &
    ?&((b q.n.a) $(a l.a) $(a r.a))
  ::
  +-  any                                               ::  logical OR
    ~/  %any
    |*  b/$-(* ?)
    |-  ^-  ?
    ?~  a
      |
    ?|((b q.n.a) $(a l.a) $(a r.a))
  ::
  +-  apt                                               ::  map invariant
    |-  ^-  ?
    ?~  a
      &
    ?&  ?~(l.a & ?&((vor p.n.a p.n.l.a) (gor p.n.l.a p.n.a) $(a l.a)))
        ?~(r.a & ?&((vor p.n.a p.n.r.a) (gor p.n.a p.n.r.a) $(a l.a)))
    ==
  ::
  +-  bif                                               ::  splits a by b
    ~/  %bif
    |*  {b/* c/*}
    ^+  [l=a r=a]
    =<  [+< +>]
    |-  ^+  a
    ?~  a
      [[b c] ~ ~]
    ?:  =(b p.n.a)
      ?:  =(c q.n.a)
        a
      [[b c] l.a r.a]
    ?:  (gor b p.n.a)
      =+  d=$(a l.a)
      ?>  ?=(^ d)
      [n.d l.d [n.a r.d r.a]]
    =+  d=$(a r.a)
    ?>  ?=(^ d)
    [n.d [n.a l.a l.d] r.d]
  ::
  +-  def                                               ::  difference
    |*  b/_a
    ^-  (map _p:node (pair (unit _q:node) (unit _q:node)))
    !!
  ::
  +-  dep                                               ::  difference as patch
    |*  b/_a
    ^+  [p=a q=a]
    =+  c=(~(tap by (def b)))
    =+  [d e]=[`_a`~ `_a`~]
    |-  ^+  [d e]
    ?~  c  [d e] 
    %=  $
      c  t.c
      d  ?~(q.q.i.c d (~(put by d) p.i.c u.q.q.i.c))
      e  ?~(p.q.i.c e (~(put by e) p.i.c u.p.q.i.c))
    ==
  ::
  +-  del                                               ::  delete at key b
    ~/  %del
    |*  b/*
    |-  ^+  a
    ?~  a
      ~
    ?.  =(b p.n.a)
      ?:  (gor b p.n.a)
        [n.a $(a l.a) r.a]
      [n.a l.a $(a r.a)]
    |-  ^-  {$?($~ _a)}
    ?~  l.a  r.a
    ?~  r.a  l.a
    ?:  (vor p.n.l.a p.n.r.a)
      [n.l.a l.l.a $(l.a r.l.a)]
    [n.r.a $(r.a l.r.a) r.r.a]
  ::
  +-  dif                                               ::  difference
    ~/  %dif
    |*  b/_a
    |-  ^+  a
    ?~  b
      a
    =+  c=(bif p.n.b q.n.b)
    ?>  ?=(^ c)
    =+  d=$(a l.c, b l.b)
    =+  e=$(a r.c, b r.b)
    |-  ^-  {$?($~ _a)}
    ?~  d  e
    ?~  e  d
    ?:  (vor p.n.d p.n.e)
      [n.d l.d $(d r.d)]
    [n.e $(e l.e) r.e]
  ::
  +-  dig                                               ::  axis of b key
    |=  b/*
    =+  c=1
    |-  ^-  (unit @)
    ?~  a  ~
    ?:  =(b p.n.a)  [~ u=(peg c 2)]
    ?:  (gor b p.n.a)
      $(a l.a, c (peg c 6))
    $(a r.a, c (peg c 7))
  ::
  +-  gas                                               ::  concatenate
    ~/  %gas
    |*  b/(list {p/* q/*})
    =>  .(b `(list _?>(?=(^ a) n.a))`b)
    |-  ^+  a
    ?~  b
      a
    $(b t.b, a (put p.i.b q.i.b))
  ::
  +-  gaf                                               ::  concat, fail on dup
    ~/  %gaf
    |=  b/(list _?>(?=(^ a) n.a))
    |-  ^+  a
    ?~  b
      a
    ~_  leaf+"duplicate-key"
    ?<  (has p.i.b)
    $(b t.b, a (put p.i.b q.i.b))
  ::
  +-  get                                               ::  grab value by key
    ~/  %get
    |=  b/*
    ^-  {$@($~ {$~ u/_?>(?=(^ a) q.n.a)})}
    ?~  a
      ~
    ?:  =(b p.n.a)
      [~ u=q.n.a]
    ?:  (gor b p.n.a)
      $(a l.a)
    $(a r.a)
  ::
  +-  got
    |*  b/*
    (need (get b))
  ::
  +-  has                                               ::  key existence check
    ~/  %has
    |*  b/*
    !=(~ (get b))
  ::
  +-  int                                               ::  intersection
    ~/  %int
    |*  b/_a
    |-  ^+  a
    ?~  b
      ~
    ?~  a
      ~
    ?:  (vor p.n.a p.n.b)
      ?:  =(p.n.b p.n.a)
        [n.b $(a l.a, b l.b) $(a r.a, b r.b)]
      ?:  (gor p.n.b p.n.a)
        %-  uni(a $(a l.a, b [n.b l.b ~]))  $(b r.b)
      %-  uni(a $(a r.a, b [n.b ~ r.b]))  $(b l.b)
    ?:  =(p.n.a p.n.b)
      [n.b $(b l.b, a l.a) $(b r.b, a r.a)]
    ?:  (gor p.n.a p.n.b)
      %-  uni(a $(b l.b, a [n.a l.a ~]))  $(a r.a)
    %-  uni(a $(b r.b, a [n.a ~ r.a]))  $(a l.a)
  ::
  +-  mar                                               ::  add with validation
    |*  {b/_?>(?=(^ a) p.n.a) c/(unit _?>(?=(^ a) q.n.a))}
    ?~  c
      (del b)
    (put b u.c)
  ::
  +-  put                                               ::  adds key-value pair
    ~/  %put
    |*  {b/* c/*}
    |-  ^+  a
    ?~  a
      [[b c] ~ ~]
    ?:  =(b p.n.a)
      ?:  =(c q.n.a)
        a
      [[b c] l.a r.a]
    ?:  (gor b p.n.a)
      =+  d=$(a l.a)
      ?>  ?=(^ d)
      ?:  (vor p.n.a p.n.d)
        [n.a d r.a]
      [n.d l.d [n.a r.d r.a]]
    =+  d=$(a r.a)
    ?>  ?=(^ d)
    ?:  (vor p.n.a p.n.d)
      [n.a l.a d]
    [n.d [n.a l.a l.d] r.d]
  ::
  +-  rep                                               ::  replace by product
    |*  b/_|=({* *} +<+)
    |-
    ?~  a  +<+.b
    $(a r.a, +<+.b $(a l.a, +<+.b (b n.a +<+.b)))
  ::
  +-  rib                                               ::  transform + product
    |*  {b/* c/$-(* *)}
    |-  ^+  [b a]
    ?~  a  [b ~]
    =+  d=(c n.a b)
    =.  n.a  +.d
    =+  e=$(a l.a, b -.d)
    =+  f=$(a r.a, b -.e)
    [-.f [n.a +.e +.f]]
  ::
  +-  run                                               ::  apply gate to values
    |*  b/$-(* *)
    |-
    ?~  a  a
    [n=[p=p.n.a q=(b q.n.a)] l=$(a l.a) r=$(a r.a)]
  ::
  +-  rut                                               ::  apply gate to nodes
    |*  b/gate
    |-
    ?~  a  a
    [n=[p=p.n.a q=(b p.n.a q.n.a)] l=$(a l.a) r=$(a r.a)]
  ::
  +-  tap                                               ::  listify pairs
    ~/  %tap
    |=  b/(list _?>(?=(^ a) n.a))
    ^+  b
    ?~  a
      b
    $(a r.a, b [n.a $(a l.a)])
  ::
  +-  uni                                               ::  union, merge
    ~/  %uni
    |*  b/_a
    |-  ^+  a
    ?~  b
      a
    ?~  a
      b
    ?:  (vor p.n.a p.n.b)
      ?:  =(p.n.b p.n.a)
        [n.b $(a l.a, b l.b) $(a r.a, b r.b)]
      ?:  (gor p.n.b p.n.a)
        $(a [n.a $(a l.a, b [n.b l.b ~]) r.a], b r.b)
      $(a [n.a l.a $(a r.a, b [n.b ~ r.b])], b l.b)
    ?:  =(p.n.a p.n.b)
      [n.b $(b l.b, a l.a) $(b r.b, a r.a)]
    ?:  (gor p.n.a p.n.b)
      $(b [n.b $(b l.b, a [n.a l.a ~]) r.b], a r.a)
    $(b [n.b l.b $(b r.b, a [n.a ~ r.a])], a l.a)
  ::
  +-  uno                                               ::  general union
    |=  b/_a
    |=  meg/$-({_p:node _q:node _q:node} _q:node)
    |-  ^+  a 
    ?~  b
      a
    ?~  a
      b
    ?:  (vor p.n.a p.n.b)
      ?:  =(p.n.b p.n.a)
        [n.b $(a l.a, b l.b) $(a r.a, b r.b)]
      ?:  (gor p.n.b p.n.a)
        $(a [n.a $(a l.a, b [n.b l.b ~]) r.a], b r.b)
      $(a [n.a l.a $(a r.a, b [n.b ~ r.b])], b l.b)
    ?:  =(p.n.a p.n.b)
      :+  [p.n.a (meg p.n.a q.n.a q.n.b)] 
        $(b l.b, a l.a) 
      $(b r.b, a r.a)
    ?:  (gor p.n.a p.n.b)
      $(b [n.b $(b l.b, a [n.a l.a ~]) r.b], a r.a)
    $(b [n.b l.b $(b r.b, a [n.a ~ r.a])], a l.a)
  ::
  ::
  +-  urn                                               ::  apply gate to nodes
    |*  b/$-({* *} *)
    |-
    ?~  a  ~
    [n=[p=p.n.a q=(b p.n.a q.n.a)] l=$(a l.a) r=$(a r.a)]
  ::
  +-  wyt                                               ::  depth of map
    |-  ^-  @
    ?~(a 0 +((add $(a l.a) $(a r.a))))
  ::
  +-  key                                               ::  set of keys
    |-  ^-  (set _?>(?=(^ a) p.n.a))
    ?~  a  ~
    [n=p.n.a l=$(a l.a) r=$(a r.a)]
  ::
  +-  val                                               ::  list of vals
    =|  b/(list _?>(?=(^ a) q.n.a))
    |-  ^+  b
    ?~  a   b
    $(a r.a, b [q.n.a $(a l.a)])
  --
::                                                      ::
::::  2j: jar and jug logic                             ::
  ::                                                    ::
  ::
++  ja                                                  ::  jar engine
  |_  a/(tree (pair * (list)))
  +-  get                                               ::  gets list by key
    |*  b/*
    =+  c=(~(get by a) b)
    ?~(c ~ u.c)
  ::
  +-  add                                               ::  adds key-list pair
    |*  {b/* c/*}
    =+  d=(get b)
    (~(put by a) b [c d])
  --
++  ju                                                  ::  jug engine
  |_  a/(tree (pair * (tree)))
  +-  del                                               ::  del key-set pair
    |*  {b/* c/*}
    ^+  a
    =+  d=(get b)
    =+  e=(~(del in d) c)
    ?~  e
      (~(del by a) b)
    (~(put by a) b e)
  ::
  +-  gas                                               ::  concatenate
    |*  b/(list {p/* q/*})
    =>  .(b `(list _?>(?=({{* ^} ^} a) [p=p q=n.q]:n.a))`b)
    |-  ^+  a
    ?~  b
      a
    $(b t.b, a (put p.i.b q.i.b))
  ::
  +-  get                                               ::  gets set by key
    |*  b/*
    =+  c=(~(get by a) b)
    ?~(c ~ u.c)
  ::
  +-  has                                               ::  existence check
    |*  {b/* c/*}
    ^-  ?
    (~(has in (get b)) c)
  ::
  +-  put                                               ::  add key-set pair
    |*  {b/* c/*}
    ^+  a
    =+  d=(get b)
    (~(put by a) b (~(put in d) c))
  --
::                                                      ::
::::  2k: queue logic                                   ::
  ::                                                    ::
  ::
++  to                                                  ::  queue engine
  |_  a/(tree)
  +-  bal
    |-  ^+  a
    ?~  a  ~
    ?.  |(?=($~ l.a) (vor n.a n.l.a))
      $(a [n.l.a l.l.a $(a [n.a r.l.a r.a])])
    ?.  |(?=($~ r.a) (vor n.a n.r.a))
      $(a [n.r.a $(a [n.a l.a l.r.a]) r.r.a])
    a
  ::
  +-  dep                                               ::  max depth of queue
    |-  ^-  @
    ?~  a  0
    +((max $(a l.a) $(a r.a)))
  ::
  +-  gas                                               ::  insert list to que
    |=  b/(list _?>(?=(^ a) n.a))
    |-  ^+  a
    ?~(b a $(b t.b, a (put i.b)))
  ::
  +-  get                                               ::  head-rest pair
    |-  ^+  ?>(?=(^ a) [p=n.a q=*(tree _n.a)])
    ?~  a
      !!
    ?~  r.a
      [n.a l.a]
    =+  b=$(a r.a)
    :-  p.b
    ?:  |(?=($~ q.b) (vor n.a n.q.b))
      [n.a l.a q.b]
    [n.q.b [n.a l.a l.q.b] r.q.b]
  ::
  +-  nip                                               ::  remove root
    |-  ^+  a
    ?~  a  ~
    ?~  l.a  r.a
    ?~  r.a  l.a
    ?:  (vor n.l.a n.r.a)
      [n.l.a l.l.a $(l.a r.l.a)]
    [n.r.a $(r.a l.r.a) r.r.a]
  ::
  +-  nap                                               ::  removes head
    ?>  ?=(^ a)
    ?:  =(~ l.a)  r.a
    =+  b=get(a l.a)
    bal(a ^+(a [p.b q.b r.a]))
  ::
  +-  put                                               ::  insert new tail
    |*  b/*
    |-  ^+  a
    ?~  a
      [b ~ ~]
    bal(a a(l $(a l.a)))
  ::
  +-  tap                                               ::  adds list to end
    |=  b/(list _?>(?=(^ a) n.a))
    =+  0                                               ::  hack for jet match
    ^+  b
    ?~  a
      b
    $(a r.a, b [n.a $(a l.a)])
  ::
  +-  top                                               ::  produces head
    |-  ^-  (unit _?>(?=(^ a) n.a))
    ?~  a  ~
    ?~(r.a [~ n.a] $(a r.a))
  --
::                                                      ::
::::  2l: container from container                      ::
  ::                                                    ::
  ::
++  malt                                                ::  map from list
  |*  a/(list) 
  (molt `(list {p/_-<.a q/_->.a})`a)
::
++  molt                                                ::  map from pair list
  |*  a/(list (pair))
  (~(gas by `(tree {p/_p.i.-.a q/_q.i.-.a})`~) a)
::
++  silt                                                ::  set from list
  |*  a/(list)
  =+  b=*(tree _?>(?=(^ a) i.a))
  (~(gas in b) a)
::                                                      ::
::::  2m: container from noun                           ::
  ::                                                    ::
  ::
++  ly                                                  ::  list from raw noun
  |*  a/*
  ^+((homo (limo a)) a)
::
++  my                                                  ::  map from raw noun
  |*  a/* 
  (malt ^+((homo (limo a)) a))
::
++  sy                                                  ::  set from raw noun
  |*  a/*
  (silt ^+((homo (limo a)) a))
::                                                      ::
::::  2n: functional hacks                              ::
  ::                                                    ::
  ::
++  aftr  |*(a/$-(* *) |*(b/$-(* *) (pair b a)))        ::  pair after
++  cork  |*({a/_|=(* **) b/gate} (corl b a))           ::  compose forward
++  corl                                                ::  compose backwards
  |*  {a/gate b/_|=(* **)}
  =<  +:|.((a (b)))      ::  span check
  |*  c/_+<.b
  (a (b c))
::
++  cury                                                ::  curry left
  |*  {a/_|=(^ **) b/*}
  |*  c/_+<+.a
  (a b c)
::
++  curr                                                ::  curry right
  |*  {a/_|=(^ **) c/*}     
  |*  b/_+<+.a
  (a b c)
::
++  fore  |*(a/$-(* *) |*(b/$-(* *) (pair a b)))        ::  pair before
++  hard                                                ::  force remold
  |*  han/$-(* *)
  |=  fud/*  ^-  han
  ~_  leaf+"hard"
  =+  gol=(han fud)
  ?>(=(gol fud) gol)
::
::
++  head  |*(^ ,:+<-)                                   ::  get head
++  same  |*(* +<)                                      ::  identity
++  soft                                                ::  maybe remold
  |*  han/$-(* *)
  |=  fud/*  ^-  (unit han)
  =+  gol=(han fud)
  ?.(=(gol fud) ~ [~ gol])
::
++  tail  |*(^ ,:+<+)                                   ::  get tail
++  test  |=(^ =(+<- +<+))                              ::  equality
::
::                                                      ::
::::  2o: normalizing containers                        ::
  ::                                                    ::
  ::
++  jar  |*({a/mold b/mold} (map a (list b)))           ::  map of lists
++  jug  |*({a/mold b/mold} (map a (set b)))            ::  map of sets
++  map  |*  {a/mold b/mold}                            ::  table
         $@($~ {n/{p/a q/b} l/(map a b) r/(map a b)})   ::
++  qeu  |*  a/mold                                     ::  queue
         $@($~ {n/a l/(qeu a) r/(qeu a)})               ::
++  set  |*  a/mold                                     ::  set
         $@($~ {n/a l/(set a) r/(set a)})               ::
::
::::  2p: serialization                                 ::
  ::                                                    ::
  ::
++  cue                                                 ::  unpack
  ~/  %cue
  |=  a/@
  ^-  *
  =+  b=0
  =+  m=`(map @ *)`~
  =<  q
  |-  ^-  {p/@ q/* r/(map @ *)}
  ?:  =(0 (cut 0 [b 1] a))
    =+  c=(rub +(b) a)
    [+(p.c) q.c (~(put by m) b q.c)]
  =+  c=(add 2 b)
  ?:  =(0 (cut 0 [+(b) 1] a))
    =+  u=$(b c)
    =+  v=$(b (add p.u c), m r.u)
    =+  w=[q.u q.v]
    [(add 2 (add p.u p.v)) w (~(put by r.v) b w)]
  =+  d=(rub c a)
  [(add 2 p.d) (need (~(get by m) q.d)) m]
::
++  jam                                                 ::  pack
  ~/  %jam
  |=  a/*
  ^-  @
  =+  b=0
  =+  m=`(map * @)`~
  =<  q
  |-  ^-  {p/@ q/@ r/(map * @)}
  =+  c=(~(get by m) a)
  ?~  c
    =>  .(m (~(put by m) a b))
    ?:  ?=(@ a)
      =+  d=(mat a)
      [(add 1 p.d) (lsh 0 1 q.d) m]
    =>  .(b (add 2 b))
    =+  d=$(a -.a)
    =+  e=$(a +.a, b (add b p.d), m r.d)
    [(add 2 (add p.d p.e)) (mix 1 (lsh 0 2 (cat 0 q.d q.e))) r.e]
  ?:  ?&(?=(@ a) (lte (met 0 a) (met 0 u.c)))
    =+  d=(mat a)
    [(add 1 p.d) (lsh 0 1 q.d) m]
  =+  d=(mat u.c)
  [(add 2 p.d) (mix 3 (lsh 0 2 q.d)) m]
::
++  mat                                                 ::  length-encode
  ~/  %mat
  |=  a/@
  ^-  {p/@ q/@}
  ?:  =(0 a)
    [1 1]
  =+  b=(met 0 a)
  =+  c=(met 0 b)
  :-  (add (add c c) b)
  (cat 0 (bex c) (mix (end 0 (dec c) b) (lsh 0 (dec c) a)))
::
++  rub                                                 ::  length-decode
  ~/  %rub
  |=  {a/@ b/@}
  ^-  {p/@ q/@}
  =+  ^=  c
      =+  [c=0 m=(met 0 b)]
      |-  ?<  (gth c m)
      ?.  =(0 (cut 0 [(add a c) 1] b))
        c
      $(c +(c))
  ?:  =(0 c)
    [1 0]
  =+  d=(add a +(c))
  =+  e=(add (bex (dec c)) (cut 0 [d (dec c)] b))
  [(add (add c c) e) (cut 0 [(add d (dec c)) e] b)]
::
::::  2q: molds and mold builders                       ::
  ::                                                    ::
  ::
++  char  @t                                            ::  UTF8 byte
++  cord  @t                                            ::  UTF8, LSB first
++  date  {{a/? y/@ud} m/@ud t/tarp}                    ::  parsed date
++  knot  @ta                                           ::  ASCII text
++  tang  (list tank)                                   ::  bottom-first error
++  tank  $%  {$leaf p/tape}                            ::  printing formats
              $:  $palm                                 ::  backstep list
                  p/{p/tape q/tape r/tape s/tape}       ::
                  q/(list tank)                         ::
              ==                                        ::
              $:  $rose                                 ::  flat list
                  p/{p/tape q/tape r/tape}              ::  mid open close
                  q/(list tank)                         ::
              ==                                        ::
          ==                                            ::
++  tanq                                                ::  tomorrow's tank   
          $?  {$~ p/(list tanq)}                        ::  list of printables
              {$~ $~ p/tape}                            ::  simple string
              (pair @tas tanq)                          ::  captioned
          ==                                            ::
++  tape  (list @tD)                                    ::  UTF8 string as list
++  tarp  {d/@ud h/@ud m/@ud s/@ud f/(list @ux)}        ::  parsed time
++  term  @tas                                          ::  ascii symbol
++  wain  (list cord)                                   ::  text lines
++  wall  (list tape)                                   ::  text lines
--  =>
::                                                      ::
::::  3: layer three                                    ::
  ::                                                    ::
  ::    3a: signed and modular ints                     ::
  ::    3b: floating point                              ::
  ::    3c: urbit time                                  ::
  ::    3d: SHA hash family                             ::
  ::    3e: (reserved)                                  ::
  ::    3f: scrambling                                  ::
  ::    3g: molds and mold builders                     ::
  ::                                                    ::
~%  %tri  +  ~
|%
::
::::  3a: signed and modular ints                       ::
  ::                                                    ::
  ::
++  egcd                                                ::  schneier's egcd
  |=  {a/@ b/@}
  =+  si
  =+  [c=(sun a) d=(sun b)]
  =+  [u=[c=(sun 1) d=--0] v=[c=--0 d=(sun 1)]]
  |-  ^-  {d/@ u/@s v/@s}
  ?:  =(--0 c)
    [(abs d) d.u d.v]
  ::  ?>  ?&  =(c (sum (pro (sun a) c.u) (pro (sun b) c.v)))
  ::          =(d (sum (pro (sun a) d.u) (pro (sun b) d.v)))
  ::      ==
  =+  q=(fra d c)
  %=  $
    c  (dif d (pro q c))
    d  c
    u  [(dif d.u (pro q c.u)) c.u]
    v  [(dif d.v (pro q c.v)) c.v]
  ==
::
++  fo                                                  ::  modulo prime
  |_  a/@
  ++  dif
    |=  {b/@ c/@}
    (sit (sub (add a b) (sit c)))
  ::
  ++  exp
    |=  {b/@ c/@}
    ?:  =(0 b)
      1
    =+  d=$(b (rsh 0 1 b))
    =+  e=(pro d d)
    ?:(=(0 (end 0 1 b)) e (pro c e))
  ::
  ++  fra
    |=  {b/@ c/@}
    (pro b (inv c))
  ::
  ++  inv
    |=  b/@
    =+  c=(dul:si u:(egcd b a) a)
    c
  ::
  ++  pro
    |=  {b/@ c/@}
    (sit (mul b c))
  ::
  ++  sit
    |=  b/@
    (mod b a)
  ::
  ++  sum
    |=  {b/@ c/@}
    (sit (add b c))
  --
::
++  si                                                  ::  signed integer
  |%
  ++  abs  |=(a/@s (add (end 0 1 a) (rsh 0 1 a)))       ::  absolute value
  ++  dif  |=  {a/@s b/@s}                              ::  subtraction
           (sum a (new !(syn b) (abs b)))
  ++  dul  |=  {a/@s b/@}                               ::  modulus
           =+(c=(old a) ?:(-.c (mod +.c b) (sub b +.c)))
  ++  fra  |=  {a/@s b/@s}                              ::  divide
           (new =(0 (mix (syn a) (syn b))) (div (abs a) (abs b)))
  ++  new  |=  {a/? b/@}                                ::  [sign value] to @s
           `@s`?:(a (mul 2 b) ?:(=(0 b) 0 +((mul 2 (dec b)))))
  ++  old  |=(a/@s [(syn a) (abs a)])                   ::  [sign value]
  ++  pro  |=  {a/@s b/@s}                              ::  multiplication
           (new =(0 (mix (syn a) (syn b))) (mul (abs a) (abs b)))
  ++  rem  |=({a/@s b/@s} (dif a (pro b (fra a b))))    ::  remainder
  ++  sum  |=  {a/@s b/@s}                              ::  addition
           =+  [c=(old a) d=(old b)]
           ?:  -.c
             ?:  -.d
               (new & (add +.c +.d))
             ?:  (gte +.c +.d)
               (new & (sub +.c +.d))
             (new | (sub +.d +.c))
           ?:  -.d
             ?:  (gte +.c +.d)
               (new | (sub +.c +.d))
             (new & (sub +.d +.c))
           (new | (add +.c +.d))
  ++  sun  |=(a/@u (mul 2 a))                           ::  @u to @s
  ++  syn  |=(a/@s =(0 (end 0 1 a)))                    ::  sign test
  ++  cmp  |=  {a/@s b/@s}                              ::  compare
           ^-  @s
           ?:  =(a b)
             --0
           ?:  (syn a)
             ?:  (syn b)
               ?:  (gth a b)
                 --1
               -1
             --1
          ?:  (syn b)
            -1
          ?:  (gth a b)
            -1
          --1
  --
::                                                      ::
::::  3b: floating point                                ::
  ::                                                    ::
  ::
++  fn  ::  float, infinity, or NaN
        ::  s=sign, e=exponent, a=arithmetic form
        ::  (-1)^s * a * 2^e
        $%  {$f s/? e/@s a/@u}
            {$i s/?}
            {$n $~}
        ==
::
++  dn  ::  decimal float, infinity, or NaN
        ::  (-1)^s * a * 10^e
        $%  {$d s/? e/@s a/@u}
            {$i s/?}
            {$n $~}
        ==
::
++  rn  ::  parsed decimal float
        ::
        $%  {$d a/? b/{c/@ {d/@ e/@} f/? i/@}}
            {$i a/?}
            {$n $~}
        == 
::
++  fl                                                  ::  arb. precision fp
  =+  ^-  {{p/@u v/@s w/@u} r/$?($n $u $d $z $a) d/$?($d $f $i)}
    [[113 -16.494 32.765] %n %d]
  ::  p=precision:     number of bits in arithmetic form; must be at least 2
  ::  v=min exponent:  minimum value of e
  ::  w=width:         max - min value of e, 0 is fixed point
  ::  r=rounding mode: nearest (ties to even), up, down, to zero, away from zero
  ::  d=behavior:      return denormals, flush denormals to zero,
  ::                   infinite exponent range
  =>
    ~%  %cofl  +>  ~
    ::  internal functions; mostly operating on {e/@s a/@u}, in other words
    ::  positive numbers. many of these have undefined behavior if a=0.
    |%
    ++  rou
      |=  {a/{e/@s a/@u}}  ^-  fn  (rau a &)
    ::
    ++  rau
      |=  {a/{e/@s a/@u} t/?}  ^-  fn
      ?-  r
        $z  (lug %fl a t)  $d  (lug %fl a t)
        $a  (lug %ce a t)  $u  (lug %ce a t)
        $n  (lug %ne a t)
      ==
    ::
    ++  add                                             ::  add; exact if e
      |=  {a/{e/@s a/@u} b/{e/@s a/@u} e/?}  ^-  fn
      =+  q=(dif:si e.a e.b)
      |-  ?.  (syn:si q)  $(b a, a b, q +(q))           ::  a has larger exp
      ?:  e
        [%f & e.b (^add (lsh 0 (abs:si q) a.a) a.b)]
      =+  [ma=(met 0 a.a) mb=(met 0 a.b)]
      =+  ^=  w  %+  dif:si  e.a  %-  sun:si            ::  expanded exp of a
        ?:  (gth prc ma)  (^sub prc ma)  0
      =+  ^=  x  %+  sum:si  e.b  (sun:si mb)           ::  highest exp for b
      ?:  =((cmp:si w x) --1)                           ::  don't need to add
        ?-  r
          $z  (lug %fl a &)  $d  (lug %fl a &)
          $a  (lug %lg a &)  $u  (lug %lg a &)
          $n  (lug %na a &)
        ==
      (rou [e.b (^add (lsh 0 (abs:si q) a.a) a.b)])
    ::
    ++  sub                                             ::  subtract; exact if e
      |=  {a/{e/@s a/@u} b/{e/@s a/@u} e/?}  ^-  fn
      =+  q=(dif:si e.a e.b)
      |-  ?.  (syn:si q)
        (fli $(b a, a b, q +(q), r swr))
      =+  [ma=(met 0 a.a) mb=(met 0 a.b)]
      =+  ^=  w  %+  dif:si  e.a  %-  sun:si
        ?:  (gth prc ma)  (^sub prc ma)  0
      =+  ^=  x  %+  sum:si  e.b  (sun:si mb)
      ?:  &(!e =((cmp:si w x) --1))
        ?-  r
          $z  (lug %sm a &)  $d  (lug %sm a &)
          $a  (lug %ce a &)  $u  (lug %ce a &)
          $n  (lug %nt a &)
        ==
      =+  j=(lsh 0 (abs:si q) a.a)
      |-  ?.  (gte j a.b)
        (fli $(a.b j, j a.b, r swr))
      =+  i=(^sub j a.b)
      ?~  i  [%f & zer]
      ?:  e  [%f & e.b i]  (rou [e.b i])
    ::
    ++  mul                                             ::  multiply
      |=  {a/{e/@s a/@u} b/{e/@s a/@u}}  ^-  fn
      (rou (sum:si e.a e.b) (^mul a.a a.b))
    ::
    ++  div                                             ::  divide
      |=  {a/{e/@s a/@u} b/{e/@s a/@u}}  ^-  fn
      =+  [ma=(met 0 a.a) mb=(met 0 a.b)]
      =+  v=(dif:si (sun:si ma) (sun:si +((^add mb prc))))
      =.  a  ?:  (syn:si v)  a
      a(e (sum:si v e.a), a (lsh 0 (abs:si v) a.a))
      =+  [j=(dif:si e.a e.b) q=(dvr a.a a.b)]
      (rau [j p.q] =(q.q 0))
    ::
    ++  sqt                                             ::  square root
      |=  {a/{e/@s a/@u}}  ^-  fn
      =.  a
        =+  [w=(met 0 a.a) x=(^mul +(prc) 2)]
        =+  ?:((^lth w x) (^sub x w) 0)
        =+  ?:  =((dis - 1) (dis (abs:si e.a) 1))  -
          (^add - 1)
        a(e (dif:si e.a (sun:si -)), a (lsh 0 - a.a))
      =+  [y=(^sqt a.a) z=(fra:si e.a --2)]
      (rau [z p.y] =(q.y 0))
    ::
    ++  lth                                             ::  less-than
      |=  {a/{e/@s a/@u} b/{e/@s a/@u}}  ^-  ?
      ?:  =(e.a e.b)  (^lth a.a a.b)
      =+  c=(cmp:si (ibl a) (ibl b))
      ?:  =(c -1)  &  ?:  =(c --1)  |
      ?:  =((cmp:si e.a e.b) -1)
        (^lth (rsh 0 (abs:si (dif:si e.a e.b)) a.a) a.b)
      (^lth (lsh 0 (abs:si (dif:si e.a e.b)) a.a) a.b)
    ::
    ++  lte                                             ::  less-equals
      |=  {a/{e/@s a/@u} b/{e/@s a/@u}}  ^-  ?
      ?:  =(e.a e.b)  (^lte a.a a.b)
      =+  c=(cmp:si (ibl a) (ibl b))
      ?:  =(c -1)  &  ?:  =(c --1)  |
      ?:  =((cmp:si e.a e.b) -1)
        (^lte a.a (lsh 0 (abs:si (dif:si e.a e.b)) a.b))
      (^lte (lsh 0 (abs:si (dif:si e.a e.b)) a.a) a.b)
    ::
    ++  equ                                             ::  equals
      |=  {a/{e/@s a/@u} b/{e/@s a/@u}}  ^-  ?
      ?.  =((ibl a) (ibl b))  |
      ?:  =((cmp:si e.a e.b) -1)
        =((lsh 0 (abs:si (dif:si e.a e.b)) a.b) a.a)
      =((lsh 0 (abs:si (dif:si e.a e.b)) a.a) a.b)
    ::
    ::  integer binary logarithm: 2^ibl(a) <= |a| < 2^(ibl(a)+1)
    ++  ibl
      |=  {a/{e/@s a/@u}}  ^-  @s
      (sum:si (sun:si (dec (met 0 a.a))) e.a)
    ::
    ::  change to a representation where a.a is odd
    ::  every fn has a unique representation of this kind
    ++  uni
      |=  {a/{e/@s a/@u}}
      |-  ?:  =((end 0 1 a.a) 1)  a
      $(a.a (rsh 0 1 a.a), e.a (sum:si e.a --1))
    ::
    ::  expands to either full precision or to denormalized
    ++  xpd
      |=  {a/{e/@s a/@u}}
      =+  ma=(met 0 a.a)
      ?:  (gte ma prc)  a
      =+  ?:  =(den %i)  (^sub prc ma)
          =+  ^=  q
            =+  w=(dif:si e.a emn)
            ?:  (syn:si w)  (abs:si w)  0
          (min q (^sub prc ma))
      a(e (dif:si e.a (sun:si -)), a (lsh 0 - a.a))
    ::
    ::  central rounding mechanism
    ::  can perform: floor, ceiling, smaller, larger,
    ::               nearest (round ties to: even, away from 0, toward 0)
    ::  s is sticky bit: represents a value less than ulp(a) = 2^(e.a)
    ::
    ++  lug
      ~/  %lug
      |=  {t/$?($fl $ce $sm $lg $ne $na $nt) a/{e/@s a/@u} s/?}  ^-  fn
      ?<  =(a.a 0)
      =-
        ?.  =(den %f)  -                                ::  flush denormals
        ?.  ?=({$f *} -)  -
        ?:  =((met 0 ->+>) prc)  -  [%f & zer]
      ::
      =+  m=(met 0 a.a)
      ?>  |(s (gth m prc))                              ::  require precision
      =+  ^=  q
        =+  ^=  f                                       ::  reduce precision
          ?:  (gth m prc)  (^sub m prc)  0
        =+  ^=  g  %-  abs:si                           ::  enforce min. exp
          ?:  =(den %i)  --0
          ?:  =((cmp:si e.a emn) -1)  (dif:si emn e.a)  --0
        (max f g)
      =^  b  a  :-  (end 0 q a.a)
        a(e (sum:si e.a (sun:si q)), a (rsh 0 q a.a))
      ::
      ?~  a.a
        ?<  =(den %i)
        ?-  t
          $fl  [%f & zer]  
          $sm  [%f & zer]
          $ce  [%f & spd]  
          $lg  [%f & spd]
          $ne  ?:  s  [%f & ?:((^lte b (bex (dec q))) zer spd)]
               [%f & ?:((^lth b (bex (dec q))) zer spd)]
          $nt  ?:  s  [%f & ?:((^lte b (bex (dec q))) zer spd)]
               [%f & ?:((^lth b (bex (dec q))) zer spd)]
          $na  [%f & ?:((^lth b (bex (dec q))) zer spd)]
        ==
      ::
      =.  a  (xpd a)
      ::
      =.  a
        ?-  t
          $fl  a
          $lg  a(a +(a.a))
          $sm  ?.  &(=(b 0) s)  a
               ?:  &(=(e.a emn) !=(den %i))  a(a (dec a.a))
               =+  y=(dec (^mul a.a 2))
               ?.  (^lte (met 0 y) prc)  a(a (dec a.a))
               [(dif:si e.a --1) y]
          $ce  ?:  &(=(b 0) s)  a  a(a +(a.a))
          $ne  ?~  b  a
               =+  y=(bex (dec q))
               ?:  &(=(b y) s)                          ::  round halfs to even
                 ?~  (dis a.a 1)  a  a(a +(a.a))
               ?:  (^lth b y)  a  a(a +(a.a))
          $na  ?~  b  a
               =+  y=(bex (dec q))
               ?:  (^lth b y)  a  a(a +(a.a))
          $nt  ?~  b  a
               =+  y=(bex (dec q))
               ?:  =(b y)  ?:  s  a  a(a +(a.a))
               ?:  (^lth b y)  a  a(a +(a.a))
        ==
      ::
      =.  a  ?.  =((met 0 a.a) +(prc))  a
        a(a (rsh 0 1 a.a), e (sum:si e.a --1))
      ?~  a.a  [%f & zer]
      ::
      ?:  =(den %i)  [%f & a]
      ?:  =((cmp:si emx e.a) -1)  [%i &]  [%f & a]      ::  enforce max. exp
    ::
    ++  drg                                             ::  dragon4;
      ~/  %drg                                          ::  convert to decimal
      |=  {a/{e/@s a/@u}}  ^-  {@s @u}
      ?<  =(a.a 0)
      =.  a  (xpd a)
      =+  r=(lsh 0 ?:((syn:si e.a) (abs:si e.a) 0) a.a)
      =+  s=(lsh 0 ?.((syn:si e.a) (abs:si e.a) 0) 1)
      =+  m=(lsh 0 ?:((syn:si e.a) (abs:si e.a) 0) 1)
      =+  [k=--0 q=(^div (^add s 9) 10)]
      |-  ?:  (^lth r q)
        %=  $
          k  (dif:si k --1)
          r  (^mul r 10)
          m  (^mul m 10)
        ==
      |-  ?:  (gte (^add (^mul r 2) m) (^mul s 2))
        $(s (^mul s 10), k (sum:si k --1))
      =+  [u=0 o=0]
      |-
      =+  v=(dvr (^mul r 10) s)
      =>  %=  .
          k  (dif:si k --1)
          u  p.v
          r  q.v
          m  (^mul m 10)
        ==
      =+  l=(^lth (^mul r 2) m)
      =+  ^=  h
        ?|  (^lth (^mul s 2) m)
            (gth (^mul r 2) (^sub (^mul s 2) m))
        ==
      ?:  &(!l !h)
        $(o (^add (^mul o 10) u))
      =+  q=&(h |(!l (gte (^mul r 2) s)))
      =.  o  (^add (^mul o 10) ?:(q +(u) u))
      [k o]
    ::
    ++  toj                                             ::  round to integer
      |=  {a/{e/@s a/@u}}  ^-  fn
      ?.  =((cmp:si e.a --0) -1)  [%f & a]
      =+  x=(abs:si e.a)
      =+  y=(rsh 0 x a.a)
      ?:  |(=(r %d) =(r %z))  [%f & --0 y]
      =+  z=(end 0 x a.a)
      ?:  |(=(r %u) =(r %a))  [%f & --0 ?~(z y +(y))]
      =+  i=(bex (dec x))
      ?:  &(=(z i) =((dis y 1) 0))  [%f & --0 y]
      ?:  (^lth z i)  [%f & --0 y]  [%f & --0 +(y)]
    ::
    ++  ned                                             ::  require ?=({$f *} a)
      |=  {a/fn}  ^-  {$f s/? e/@s a/@u}
      ?:  ?=({$f *} a)  a
      ~_  leaf+"need-float"
      !!
    ::
    ++  shf                                             ::  a * 2^b; no rounding
      |=  {a/fn b/@s}
      ?:  |(?=({$n *} a) ?=({$i *} a))  a
      a(e (sum:si e.a b))
    ::
    ++  fli                                             ::  flip sign
      |=  {a/fn}  ^-  fn
      ?-(-.a $f a(s !s.a), $i a(s !s.a), $n a)
    ::
    ++  swr  ?+(r r $d %u, $u %d)                       ::  flipped rounding
    ++  prc  ?>((gth p 1) p)                            ::  force >= 2 precision
    ++  den  d                                          ::  denorm+flush+inf exp
    ++  emn  v                                          ::  minimum exponent
    ++  emx  (sum:si emn (sun:si w))                    ::  maximum exponent
    ++  spd  [e=emn a=1]                                ::  smallest denormal
    ++  spn  [e=emn a=(bex (dec prc))]                  ::  smallest normal
    ++  lfn  [e=emx a=(fil 0 prc 1)]                    ::  largest
    ++  lfe  (sum:si emx (sun:si prc))                  ::  2^lfe is > than all
    ++  zer  [e=--0 a=0]
    --
  |%
  ++  rou                                               ::  round
    |=  {a/fn}  ^-  fn
    ?.  ?=({$f *} a)  a
    ?~  a.a  [%f s.a zer]
    ?:  s.a  (^rou +>.a)
    =.(r swr (fli (^rou +>.a)))
  ::
  ++  syn                                               ::  get sign
    |=  {a/fn}  ^-  ?
    ?-(-.a $f s.a, $i s.a, $n &)
  ::
  ++  abs                                               ::  absolute value
    |=  {a/fn}  ^-  fn
    ?:  ?=({$f *} a)  [%f & e.a a.a]
    ?:  ?=({$i *} a)  [%i &]  [%n ~]
  ::
  ++  add                                               ::  add
    |=  {a/fn b/fn}  ^-  fn
    ?:  |(?=({$n *} a) ?=({$n *} b))  [%n ~]
    ?:  |(?=({$i *} a) ?=({$i *} b))
      ?:  &(?=({$i *} a) ?=({$i *} b))
        ?:  =(a b)  a  [%n ~]
      ?:  ?=({$i *} a)  a  b
    ?:  |(=(a.a 0) =(a.b 0))
      ?.  &(=(a.a 0) =(a.b 0))  %-  rou  ?~(a.a b a)
      [%f ?:(=(r %d) &(s.a s.b) |(s.a s.b)) zer]
    %-  |=  {a/fn}
        ?.  ?=({$f *} a)  a
        ?.  =(a.a 0)  a
        [%f !=(r %d) zer]
    ?:  =(s.a s.b)
      ?:  s.a  (^add +>.a +>.b |)
      =.(r swr (fli (^add +>.a +>.b |)))
    ?:  s.a  (^sub +>.a +>.b |)
    (^sub +>.b +>.a |)
  ::
  ++  ead                                               ::  exact add
    |=  {a/fn b/fn}  ^-  fn
    ?:  |(?=({$n *} a) ?=({$n *} b))  [%n ~]
    ?:  |(?=({$i *} a) ?=({$i *} b))
      ?:  &(?=({$i *} a) ?=({$i *} b))
        ?:  =(a b)  a  [%n ~]
      ?:  ?=({$i *} a)  a  b
    ?:  |(=(a.a 0) =(a.b 0))
      ?.  &(=(a.a 0) =(a.b 0))  ?~(a.a b a)
      [%f ?:(=(r %d) &(s.a s.b) |(s.a s.b)) zer]
    %-  |=  {a/fn}
        ?.  ?=({$f *} a)  a
        ?.  =(a.a 0)  a
        [%f !=(r %d) zer]
    ?:  =(s.a s.b)
      ?:  s.a  (^add +>.a +>.b &)
      (fli (^add +>.a +>.b &))
    ?:  s.a  (^sub +>.a +>.b &)
    (^sub +>.b +>.a &)
  ::
  ++  sub                                               ::  subtract
    |=  {a/fn b/fn}  ^-  fn  (add a (fli b))
  ::
  ++  mul                                               ::  multiply
    |=  {a/fn b/fn}  ^-  fn
    ?:  |(?=({$n *} a) ?=({$n *} b))  [%n ~]
    ?:  ?=({$i *} a)
      ?:  ?=({$i *} b)  
        [%i =(s.a s.b)]
      ?:  =(a.b 0)  [%n ~]  [%i =(s.a s.b)]
    ?:  ?=({$i *} b)
      ?:  =(a.a 0)  [%n ~]  [%i =(s.a s.b)]
    ?:  |(=(a.a 0) =(a.b 0))  [%f =(s.a s.b) zer]
    ?:  =(s.a s.b)  (^mul +>.a +>.b)
    =.(r swr (fli (^mul +>.a +>.b)))
  ::
  ++  emu                                               ::  exact multiply
    |=  {a/fn b/fn}  ^-  fn
    ?:  |(?=({$n *} a) ?=({$n *} b))  [%n ~]
    ?:  ?=({$i *} a)
      ?:  ?=({$i *} b)  
        [%i =(s.a s.b)]
      ?:  =(a.b 0)  [%n ~]  [%i =(s.a s.b)]
    ?:  ?=({$i *} b)
      ?:  =(a.a 0)  [%n ~]  [%i =(s.a s.b)]
    ?:  |(=(a.a 0) =(a.b 0))  [%f =(s.a s.b) zer]
    [%f =(s.a s.b) (sum:si e.a e.b) (^^mul a.a a.b)]
  ::
  ++  div                                               ::  divide
    |=  {a/fn b/fn}  ^-  fn
    ?:  |(?=({$n *} a) ?=({$n *} b))  [%n ~]
    ?:  ?=({$i *} a)
      ?:  ?=({$i *} b)  [%n ~]  [%i =(s.a s.b)]
    ?:  ?=({$i *} b)  [%f =(s.a s.b) zer]
    ?:  =(a.a 0)  ?:  =(a.b 0)  [%n ~]  [%f =(s.a s.b) zer]
    ?:  =(a.b 0)  [%i =(s.a s.b)]
    ?:  =(s.a s.b)  (^div +>.a +>.b)
    =.(r swr (fli (^div +>.a +>.b)))
  ::
  ++  fma                                               ::  fused multiply-add
    |=  {a/fn b/fn c/fn}  ^-  fn                        ::  (a * b) + c
    (add (emu a b) c)
  ::
  ++  sqt                                               ::  square root
    |=  {a/fn}  ^-  fn
    ?:  ?=({$n *} a)  [%n ~]
    ?:  ?=({$i *} a)  ?:(s.a a [%n ~])
    ?~  a.a  [%f s.a zer]
    ?:  s.a  (^sqt +>.a)  [%n ~]
  ::
  ++  inv                                               ::  inverse
    |=  {a/fn}  ^-  fn
    (div [%f & --0 1] a)
  ::
  ++  sun                                               ::  uns integer to float
    |=  {a/@u}  ^-  fn
    (rou [%f & --0 a])
  ::
  ++  san                                               ::  sgn integer to float
    |=  {a/@s}  ^-  fn
    =+  b=(old:si a)
    (rou [%f -.b --0 +.b])
  ::
  ::  comparisons return ~ in the event of a NaN
  ++  lth                                               ::  less-than
    |=  {a/fn b/fn}  ^-  (unit ?)
    ?:  |(?=({$n *} a) ?=({$n *} b))  ~  :-  ~
    ?:  =(a b)  |
    ?:  ?=({$i *} a)  !s.a  ?:  ?=({$i *} b)  s.b
    ?:  |(=(a.a 0) =(a.b 0))
      ?:  &(=(a.a 0) =(a.b 0))  |
      ?:  =(a.a 0)  s.b  !s.a
    ?:  !=(s.a s.b)  s.b
    ?:  s.a  (^lth +>.a +>.b)  (^lth +>.b +>.a)
  ::
  ++  lte                                               ::  less-equal
    |=  {a/fn b/fn}  ^-  (unit ?)
    ?:  |(?=({$n *} a) ?=({$n *} b))  ~  :-  ~
    ?:  =(a b)  &
    ?:  ?=({$i *} a)  !s.a  ?:  ?=({$i *} b)  s.b
    ?:  |(=(a.a 0) =(a.b 0))
      ?:  &(=(a.a 0) =(a.b 0))  &
      ?:  =(a.a 0)  s.b  !s.a
    ?:  !=(s.a s.b)  s.b
    ?:  s.a  (^lte +>.a +>.b)  (^lte +>.b +>.a)
  ::
  ++  equ                                               ::  equal
    |=  {a/fn b/fn}  ^-  (unit ?)
    ?:  |(?=({$n *} a) ?=({$n *} b))  ~  :-  ~
    ?:  =(a b)  &
    ?:  |(?=({$i *} a) ?=({$i *} b))  |
    ?:  |(=(a.a 0) =(a.b 0))
      ?:  &(=(a.a 0) =(a.b 0))  &  |
    ?:  |(=(e.a e.b) !=(s.a s.b))  |
    (^equ +>.a +>.b)
  ::
  ++  gte                                               ::  greater-equal
    |=  {a/fn b/fn}  ^-  (unit ?)  (lte b a)
  ::
  ++  gth                                               ::  greater-than
    |=  {a/fn b/fn}  ^-  (unit ?)  (lth b a)
  ::
  ++  drg                                               ::  float to decimal
    |=  {a/fn}  ^-  dn
    ?:  ?=({$n *} a)  [%n ~]
    ?:  ?=({$i *} a)  [%i s.a]
    ?~  a.a  [%d s.a --0 0]
    [%d s.a (^drg +>.a)]
  ::
  ++  grd                                               ::  decimal to float
    |=  {a/dn}  ^-  fn
    ?:  ?=({$n *} a)  [%n ~]
    ?:  ?=({$i *} a)  [%i s.a]
    =>  .(r %n)
    =+  q=(abs:si e.a)
    ?:  (syn:si e.a)
      (mul [%f s.a --0 a.a] [%f & e.a (pow 5 q)])
    (div [%f s.a --0 a.a] [%f & (sun:si q) (pow 5 q)])
  ::
  ++  toi                                               ::  round to integer @s
    |=  {a/fn}  ^-  (unit @s)
    =+  b=(toj a)
    ?.  ?=({$f *} b)  ~  :-  ~
    =+  c=(^^mul (bex (abs:si e.b)) a.b)
    (new:si s.b c)
  ::
  ++  toj                                               ::  round to integer fn
    |=  {a/fn}  ^-  fn
    ?.  ?=({$f *} a)  a
    ?~  a.a  [%f s.a zer]
    ?:  s.a  (^toj +>.a)
    =.(r swr (fli (^toj +>.a)))
  --
::
++  ff                                                  ::  ieee 754 format fp
  |_  {{w/@u p/@u b/@s} r/$?($n $u $d $z $a)}
  ::  this core has no use outside of the functionality
  ::  provided to ++rd, ++rs, ++rq, and ++rh
  ::
  ::  w=width:         bits in exponent field
  ::  p=precision:     bits in fraction field
  ::  w=bias:          added to exponent when storing
  ::  r=rounding mode: same as in ++fl
  ::
  ++  sb  (bex (^add w p))                              ::  sign bit
  ++  me  (dif:si (dif:si --1 b) (sun:si p))            ::  minimum exponent
  ::
  ++  pa
    %*(. fl p +(p), v me, w (^sub (bex w) 3), d %d, r r)
  ::
  ++  sea                                               ::  @r to fn
    |=  {a/@r}  ^-  fn
    =+  [f=(cut 0 [0 p] a) e=(cut 0 [p w] a)]
    =+  s=(sig a)
    ?:  =(e 0)
      ?:  =(f 0)  [%f s --0 0]  [%f s me f]
    ?:  =(e (fil 0 w 1))
      ?:  =(f 0)  [%i s]  [%n ~]
    =+  q=:(sum:si (sun:si e) me -1)
    =+  r=(^add f (bex p))
    [%f s q r]
  ::
  ++  bit  |=  {a/fn}  (bif (rou:pa a))                 ::  fn to @r w+ rounding
  ::
  ++  bif                                               ::  fn to @r no rounding
    |=  {a/fn}  ^-  @r
    ?:  ?=({$i *} a)
      =+  q=(lsh 0 p (fil 0 w 1))
      ?:  s.a  q  (^add q sb)
    ?:  ?=({$n *} a)  (lsh 0 (dec p) (fil 0 +(w) 1))
    ?~  a.a  ?:  s.a  `@r`0  sb
    =+  ma=(met 0 a.a)
    ?.  =(ma +(p))
      ?>  =(e.a me)
      ?>  (^lth ma +(p))
      ?:  s.a  `@r`a.a  (^add a.a sb)
    =+  q=(sum:si (dif:si e.a me) --1)
    =+  r=(^add (lsh 0 p (abs:si q)) (end 0 p a.a))
    ?:  s.a  r  (^add r sb)
  ::
  ++  sig                                               ::  get sign
    |=  {a/@r}  ^-  ?
    =(0 (cut 0 [(^add p w) 1] a))
  ::
  ++  exp                                               ::  get exponent
    |=  {a/@r}  ^-  @s
    (dif:si (sun:si (cut 0 [p w] a)) b)
  ::
  ++  add                                               ::  add
    |=  {a/@r b/@r}
    (bif (add:pa (sea a) (sea b)))
  ::
  ++  sub                                               ::  subtract
    |=  {a/@r b/@r}
    (bif (sub:pa (sea a) (sea b)))
  ::
  ++  mul                                               ::  multiply
    |=  {a/@r b/@r}
    (bif (mul:pa (sea a) (sea b)))
  ::
  ++  div                                               ::  divide
    |=  {a/@r b/@r}
    (bif (div:pa (sea a) (sea b)))
  ::
  ++  fma                                               ::  fused multiply-add
    |=  {a/@r b/@r c/@r}
    (bif (fma:pa (sea a) (sea b) (sea c)))
  ::
  ++  sqt                                               ::  square root
    |=  {a/@r}
    (bif (sqt:pa (sea a)))
  ::
  ++  lth                                               ::  less-than
    |=  {a/@r b/@r}  (fall (lth:pa (sea a) (sea b)) |)
  ++  lte                                               ::  less-equals
    |=  {a/@r b/@r}  (fall (lte:pa (sea a) (sea b)) |)
  ++  equ                                               ::  equals
    |=  {a/@r b/@r}  (fall (equ:pa (sea a) (sea b)) |)
  ++  gte                                               ::  greater-equals
    |=  {a/@r b/@r}  (fall (gte:pa (sea a) (sea b)) |)
  ++  gth                                               ::  greater-than
    |=  {a/@r b/@r}  (fall (gth:pa (sea a) (sea b)) |)
  ++  sun                                               ::  uns integer to @r
    |=  {a/@u}  (bit [%f & --0 a])
  ++  san                                               ::  signed integer to @r
    |=  {a/@s}  (bit [%f (syn:si a) --0 (abs:si a)])
  ++  toi                                               ::  round to integer
    |=  {a/@r}  (toi:pa (sea a))
  ++  drg                                               ::  @r to decimal float
    |=  {a/@r}  (drg:pa (sea a))
  ++  grd                                               ::  decimal float to @r
    |=  {a/dn}  (bif (grd:pa a))
  --
::
++  rlyd  |=  a/@rd  ^-  dn  (drg:rd a)                 ::  prep @rd for print
++  rlys  |=  a/@rs  ^-  dn  (drg:rs a)                 ::  prep @rs for print
++  rlyh  |=  a/@rh  ^-  dn  (drg:rh a)                 ::  prep @rh for print
++  rlyq  |=  a/@rq  ^-  dn  (drg:rq a)                 ::  prep @rq for print
++  ryld  |=  a/dn  ^-  @rd  (grd:rd a)                 ::  finish parsing @rd
++  ryls  |=  a/dn  ^-  @rs  (grd:rs a)                 ::  finish parsing @rs
++  rylh  |=  a/dn  ^-  @rh  (grd:rh a)                 ::  finish parsing @rh
++  rylq  |=  a/dn  ^-  @rq  (grd:rq a)                 ::  finish parsing @rq
::
<<<<<<< HEAD
++  rd                                                  ::  double precision fp
  ~%  %rd  +>  ~
  |_  r/$?($n $u $d $z)
  ::  round to nearest, round up, round down, round to zero
  ::
  ++  ma
    %*(. ff w 11, p 52, b --1.023, r r)
  ::
  ++  sea                                               ::  @rd to fn
    |=  {a/@rd}  (sea:ma a)
  ::
  ++  bit                                               ::  fn to @rd
    |=  {a/fn}  ^-  @rd  (bit:ma a)
  ::
  ++  add  ~/  %add                                     ::  add
    |=  {a/@rd b/@rd}  ^-  @rd  
    ~_  leaf+"rd-fail"
    (add:ma a b)
  ::
  ++  sub  ~/  %sub                                     ::  subtract
    |=  {a/@rd b/@rd}  ^-  @rd  
    ~_  leaf+"rd-fail"
    (sub:ma a b)
  ::
  ++  mul  ~/  %mul                                     ::  multiply
    |=  {a/@rd b/@rd}  ^-  @rd  
    ~_  leaf+"rd-fail"
    (mul:ma a b)
  ::
  ++  div  ~/  %div                                     ::  divide
    |=  {a/@rd b/@rd}  ^-  @rd  
    ~_  leaf+"rd-fail"
    (div:ma a b)
  ::
  ++  fma  ~/  %fma                                     ::  fused multiply-add
    |=  {a/@rd b/@rd c/@rd}  ^-  @rd  
    ~_  leaf+"rd-fail"
    (fma:ma a b c)
  ::
  ++  sqt  ~/  %sqt                                     ::  square root
    |=  {a/@rd}  ^-  @rd  ~_  leaf+"rd-fail"
    (sqt:ma a)
  ::
  ++  lth  ~/  %lth                                     ::  less-than
    |=  {a/@rd b/@rd}  
    ~_  leaf+"rd-fail"
    (lth:ma a b)
  ::
  ++  lte  ~/  %lte                                     ::  less-equals
    |=  {a/@rd b/@rd}  
    ~_  leaf+"rd-fail"
    (lte:ma a b)
  ::
  ++  equ  ~/  %equ                                     ::  equals
    |=  {a/@rd b/@rd}  
    ~_  leaf+"rd-fail"
    (equ:ma a b)
  ::
  ++  gte  ~/  %gte                                     ::  greater-equals
    |=  {a/@rd b/@rd}  
    ~_  leaf+"rd-fail"
    (gte:ma a b)
  ::
  ++  gth  ~/  %gth                                     ::  greater-than
    |=  {a/@rd b/@rd}  
    ~_  leaf+"rd-fail"
    (gth:ma a b)
  ::
  ++  sun  |=  {a/@u}  ^-  @rd  (sun:ma a)              ::  uns integer to @rd
  ++  san  |=  {a/@s}  ^-  @rd  (san:ma a)              ::  sgn integer to @rd
  ++  sig  |=  {a/@rd}  ^-  ?  (sig:ma a)               ::  get sign
  ++  exp  |=  {a/@rd}  ^-  @s  (exp:ma a)              ::  get exponent
  ++  toi  |=  {a/@rd}  ^-  (unit @s)  (toi:ma a)       ::  round to integer
  ++  drg  |=  {a/@rd}  ^-  dn  (drg:ma a)              ::  @rd to decimal float
  ++  grd  |=  {a/dn}  ^-  @rd  (grd:ma a)              ::  decimal float to @rd
  --
::
++  rs                                                  ::  single precision fp
  ~%  %rs  +>  ~
  |_  r/$?($n $u $d $z)
  ::  round to nearest, round up, round down, round to zero
  ::
  ++  ma
    %*(. ff w 8, p 23, b --127, r r)
  ::
  ++  sea                                               ::  @rs to fn
    |=  {a/@rs}  (sea:ma a)
  ::
  ++  bit                                               ::  fn to @rs
    |=  {a/fn}  ^-  @rs  (bit:ma a)
  ::
  ++  add  ~/  %add                                     ::  add
    |=  {a/@rs b/@rs}  ^-  @rs  
    ~_  leaf+"rs-fail"
    (add:ma a b)
  ::
  ++  sub  ~/  %sub                                     ::  subtract
    |=  {a/@rs b/@rs}  ^-  @rs  
    ~_  leaf+"rs-fail"
    (sub:ma a b)
  ::
  ++  mul  ~/  %mul                                     ::  multiply
    |=  {a/@rs b/@rs}  ^-  @rs  
    ~_  leaf+"rs-fail"
    (mul:ma a b)
  ::
  ++  div  ~/  %div                                     ::  divide
    |=  {a/@rs b/@rs}  ^-  @rs  
    ~_  leaf+"rs-fail"
    (div:ma a b)
  ::
  ++  fma  ~/  %fma                                     ::  fused multiply-add
    |=  {a/@rs b/@rs c/@rs}  ^-  @rs  
    ~_  leaf+"rs-fail"
    (fma:ma a b c)
  ::
  ++  sqt  ~/  %sqt                                     ::  square root
    |=  {a/@rs}  ^-  @rs  
    ~_  leaf+"rs-fail"
    (sqt:ma a)
  ::
  ++  lth  ~/  %lth                                     ::  less-than
    |=  {a/@rs b/@rs}  
    ~_  leaf+"rs-fail"
    (lth:ma a b)
  ::
  ++  lte  ~/  %lte                                     ::  less-equals
    |=  {a/@rs b/@rs}  
    ~_  leaf+"rs-fail"
    (lte:ma a b)
  ::
  ++  equ  ~/  %equ                                     ::  equals
    |=  {a/@rs b/@rs}  
    ~_  leaf+"rs-fail"
    (equ:ma a b)
  ::
  ++  gte  ~/  %gte                                     ::  greater-equals
    |=  {a/@rs b/@rs}  
    ~_  leaf+"rs-fail"
    (gte:ma a b)
  ::
  ++  gth  ~/  %gth                                     ::  greater-than
    |=  {a/@rs b/@rs}  
    ~_  leaf+"rs-fail"
    (gth:ma a b)
  ::
  ++  sun  |=  {a/@u}  ^-  @rs  (sun:ma a)              ::  uns integer to @rs
  ++  san  |=  {a/@s}  ^-  @rs  (san:ma a)              ::  sgn integer to @rs
  ++  sig  |=  {a/@rs}  ^-  ?  (sig:ma a)               ::  get sign
  ++  exp  |=  {a/@rs}  ^-  @s  (exp:ma a)              ::  get exponent
  ++  toi  |=  {a/@rs}  ^-  (unit @s)  (toi:ma a)       ::  round to integer
  ++  drg  |=  {a/@rs}  ^-  dn  (drg:ma a)              ::  @rs to decimal float
  ++  grd  |=  {a/dn}  ^-  @rs  (grd:ma a)              ::  decimal float to @rs
  --
=======
++  cass                                                ::  lowercase
  |=  vib/tape
  ^-  tape
  (turn vib |=(a/@ ?.(&((gte a 'A') (lte a 'Z')) a (add 32 a))))
::
++  cuss                                                ::  uppercase
  |=  vib/tape
  ^-  tape
  (turn vib |=(a/@ ?.(&((gte a 'a') (lte a 'z')) a (sub a 32))))
>>>>>>> 036de52d
::
++  rq                                                  ::  quad precision fp
  ~%  %rq  +>  ~
  |_  r/$?($n $u $d $z)
  ::  round to nearest, round up, round down, round to zero
  ::
  ++  ma
    %*(. ff w 15, p 112, b --16.383, r r)
  ::
  ++  sea                                               ::  @rq to fn
    |=  {a/@rq}  (sea:ma a)
  ::
  ++  bit                                               ::  fn to @rq
    |=  {a/fn}  ^-  @rq  (bit:ma a)
  ::
  ++  add  ~/  %add                                     ::  add
    |=  {a/@rq b/@rq}  ^-  @rq  
    ~_  leaf+"rq-fail"
    (add:ma a b)
  ::
  ++  sub  ~/  %sub                                     ::  subtract
    |=  {a/@rq b/@rq}  ^-  @rq  
    ~_  leaf+"rq-fail"
    (sub:ma a b)
  ::
  ++  mul  ~/  %mul                                     ::  multiply
    |=  {a/@rq b/@rq}  ^-  @rq  
    ~_  leaf+"rq-fail"
    (mul:ma a b)
  ::
  ++  div  ~/  %div                                     ::  divide
    |=  {a/@rq b/@rq}  ^-  @rq  
    ~_  leaf+"rq-fail"
    (div:ma a b)
  ::
  ++  fma  ~/  %fma                                     ::  fused multiply-add
    |=  {a/@rq b/@rq c/@rq}  ^-  @rq  
    ~_  leaf+"rq-fail"
    (fma:ma a b c)
  ::
  ++  sqt  ~/  %sqt                                     ::  square root
    |=  {a/@rq}  ^-  @rq  
    ~_  leaf+"rq-fail"
    (sqt:ma a)
  ::
  ++  lth  ~/  %lth                                     ::  less-than
    |=  {a/@rq b/@rq}  
    ~_  leaf+"rq-fail"
    (lth:ma a b)
  ::
  ++  lte  ~/  %lte                                     ::  less-equals
    |=  {a/@rq b/@rq}  
    ~_  leaf+"rq-fail"
    (lte:ma a b)
  ::
  ++  equ  ~/  %equ                                     ::  equals
    |=  {a/@rq b/@rq}  
    ~_  leaf+"rq-fail"
    (equ:ma a b)
  ::
  ++  gte  ~/  %gte                                     ::  greater-equals
    |=  {a/@rq b/@rq}  
    ~_  leaf+"rq-fail"
    (gte:ma a b)
  ::
  ++  gth  ~/  %gth                                     ::  greater-than
    |=  {a/@rq b/@rq}  
    ~_  leaf+"rq-fail"
    (gth:ma a b)
  ::
  ++  sun  |=  {a/@u}  ^-  @rq  (sun:ma a)              ::  uns integer to @rq
  ++  san  |=  {a/@s}  ^-  @rq  (san:ma a)              ::  sgn integer to @rq
  ++  sig  |=  {a/@rq}  ^-  ?  (sig:ma a)               ::  get sign
  ++  exp  |=  {a/@rq}  ^-  @s  (exp:ma a)              ::  get exponent
  ++  toi  |=  {a/@rq}  ^-  (unit @s)  (toi:ma a)       ::  round to integer
  ++  drg  |=  {a/@rq}  ^-  dn  (drg:ma a)              ::  @rq to decimal float
  ++  grd  |=  {a/dn}  ^-  @rq  (grd:ma a)              ::  decimal float to @rq
  --
::
++  rh                                                  ::  half precision fp
  |_  r/$?($n $u $d $z)
  ::  round to nearest, round up, round down, round to zero
  ::
  ++  ma
    %*(. ff w 5, p 10, b --15, r r)
  ::
  ++  sea                                               ::  @rh to fn
    |=  {a/@rh}  (sea:ma a)
  ::
  ++  bit                                               ::  fn to @rh
    |=  {a/fn}  ^-  @rh  (bit:ma a)
  ::
  ++  tos                                               ::  @rh to @rs
    |=  {a/@rh}  (bit:rs (sea a))
  ::
  ++  fos                                               ::  @rs to @rh
    |=  {a/@rs}  (bit (sea:rs a))
  ::
  ++  lth  ~/  %lth                                     ::  less-than
    |=  {a/@rh b/@rh}  
    ~_  leaf+"rh-fail"
    (lth:ma a b)
  ::
  ++  lte  ~/  %lte                                     ::  less-equals
    |=  {a/@rh b/@rh}  
    ~_  leaf+"rh-fail"
    (lte:ma a b)
  ::
  ++  equ  ~/  %equ                                     ::  equals
    |=  {a/@rh b/@rh}  
    ~_  leaf+"rh-fail"
    (equ:ma a b)
  ::
  ++  gte  ~/  %gte                                     ::  greater-equals
    |=  {a/@rh b/@rh}  
    ~_  leaf+"rh-fail"
    (gte:ma a b)
  ::
  ++  gth  ~/  %gth                                     ::  greater-than
    |=  {a/@rh b/@rh}  
    ~_  leaf+"rh-fail"
    (gth:ma a b)
  ::
  ++  sun  |=  {a/@u}  ^-  @rh  (sun:ma a)              ::  uns integer to @rh
  ++  san  |=  {a/@s}  ^-  @rh  (san:ma a)              ::  sgn integer to @rh
  ++  sig  |=  {a/@rh}  ^-  ?  (sig:ma a)               ::  get sign
  ++  exp  |=  {a/@rh}  ^-  @s  (exp:ma a)              ::  get exponent
  ++  toi  |=  {a/@rh}  ^-  (unit @s)  (toi:ma a)       ::  round to integer
  ++  drg  |=  {a/@rh}  ^-  dn  (drg:ma a)              ::  @rh to decimal float
  ++  grd  |=  {a/dn}  ^-  @rh  (grd:ma a)              ::  decimal float to @rh
  --
::    3c: urbit time                                    ::
::::                                                    ::
  ::  year, yore, yell, yule, yall, yawn, yelp, yo      ::
  ::
++  year                                                ::  date to @d
  |=  det/date
  ^-  @da
  =+  ^=  yer
      ?:  a.det
        (add 292.277.024.400 y.det)
      (sub 292.277.024.400 (dec y.det))
  =+  day=(yawn yer m.det d.t.det)
  (yule day h.t.det m.t.det s.t.det f.t.det)
::
++  yore                                                ::  @d to date
  |=  now/@da
  ^-  date
  =+  rip=(yell now)
  =+  ger=(yall d.rip)
  :-  ?:  (gth y.ger 292.277.024.400)
        [a=& y=(sub y.ger 292.277.024.400)]
      [a=| y=+((sub 292.277.024.400 y.ger))]
  [m.ger d.ger h.rip m.rip s.rip f.rip]
::
++  yell                                                ::  tarp from @d
  |=  now/@d
  ^-  tarp
  =+  sec=(rsh 6 1 now)
  =+  ^=  fan
      =+  [muc=4 raw=(end 6 1 now)]
      |-  ^-  (list @ux)
      ?:  |(=(0 raw) =(0 muc))
        ~
      =>  .(muc (dec muc))
      [(cut 4 [muc 1] raw) $(raw (end 4 muc raw))]
  =+  day=(div sec day:yo)
  =>  .(sec (mod sec day:yo))
  =+  hor=(div sec hor:yo)
  =>  .(sec (mod sec hor:yo))
  =+  mit=(div sec mit:yo)
  =>  .(sec (mod sec mit:yo))
  [day hor mit sec fan]
::
++  yule                                                ::  time atom
  |=  rip/tarp
  ^-  @d
  =+  ^=  sec  ;:  add
                 (mul d.rip day:yo)
                 (mul h.rip hor:yo)
                 (mul m.rip mit:yo)
                 s.rip
               ==
  =+  ^=  fac  =+  muc=4
               |-  ^-  @
               ?~  f.rip
                 0
               =>  .(muc (dec muc))
               (add (lsh 4 muc i.f.rip) $(f.rip t.f.rip))
  (con (lsh 6 1 sec) fac)
::
++  yall                                                ::  day / to day of year
  |=  day/@ud
  ^-  {y/@ud m/@ud d/@ud}
  =+  [era=0 cet=0 lep=*?]
  =>  .(era (div day era:yo), day (mod day era:yo))
  =>  ^+  .
      ?:  (lth day +(cet:yo))
        .(lep &, cet 0)
      =>  .(lep |, cet 1, day (sub day +(cet:yo)))
      .(cet (add cet (div day cet:yo)), day (mod day cet:yo))
  =+  yer=(add (mul 400 era) (mul 100 cet))
  |-  ^-  {y/@ud m/@ud d/@ud}
  =+  dis=?:(lep 366 365)
  ?.  (lth day dis)
    =+  ner=+(yer)
    $(yer ner, day (sub day dis), lep =(0 (end 0 2 ner)))
  |-  ^-  {y/@ud m/@ud d/@ud}
  =+  [mot=0 cah=?:(lep moy:yo moh:yo)]
  |-  ^-  {y/@ud m/@ud d/@ud}
  =+  zis=(snag mot cah)
  ?:  (lth day zis)
    [yer +(mot) +(day)]
  $(mot +(mot), day (sub day zis))
::
++  yawn                                                ::  days since Jesus
  |=  {yer/@ud mot/@ud day/@ud}
  ^-  @ud
  =>  .(mot (dec mot), day (dec day))
  =>  ^+  .
      %=    .
          day
        =+  cah=?:((yelp yer) moy:yo moh:yo)
        |-  ^-  @ud
        ?:  =(0 mot)
          day
        $(mot (dec mot), cah (slag 1 cah), day (add day (snag 0 cah)))
      ==
  |-  ^-  @ud
  ?.  =(0 (mod yer 4))
    =+  ney=(dec yer)
    $(yer ney, day (add day ?:((yelp ney) 366 365)))
  ?.  =(0 (mod yer 100))
    =+  nef=(sub yer 4)
    $(yer nef, day (add day ?:((yelp nef) 1.461 1.460)))
  ?.  =(0 (mod yer 400))
    =+  nec=(sub yer 100)
    $(yer nec, day (add day ?:((yelp nec) 36.525 36.524)))
  (add day (mul (div yer 400) (add 1 (mul 4 36.524))))
::
++  yelp                                                ::  leap year
  |=  yer/@ud  ^-  ?
  &(=(0 (mod yer 4)) |(!=(0 (mod yer 100)) =(0 (mod yer 400))))
::
++  yo                                                  ::  time constants
  |%  ++  cet  36.524                 ::  (add 24 (mul 100 365))
      ++  day  86.400                 ::  (mul 24 hor)
      ++  era  146.097                ::  (add 1 (mul 4 cet))
      ++  hor  3.600                  ::  (mul 60 mit)
      ++  jes  106.751.991.084.417    ::  (mul 730.692.561 era)
      ++  mit  60
      ++  moh  `(list @ud)`[31 28 31 30 31 30 31 31 30 31 30 31 ~]
      ++  moy  `(list @ud)`[31 29 31 30 31 30 31 31 30 31 30 31 ~]
      ++  qad  126.144.001            ::  (add 1 (mul 4 yer))
      ++  yer  31.536.000             ::  (mul 365 day)
  --
::                                                      ::
::::  3d: SHA hash family                               ::
  ::                                                    ::
  ::
++  shad  |=(ruz/@ (shax (shax ruz)))                   ::  double sha-256
++  shaf                                                ::  half sha-256
  |=  {sal/@ ruz/@}
  =+  haz=(shas sal ruz)
  (mix (end 7 1 haz) (rsh 7 1 haz))
::
++  sham                                                ::  128bit noun hash
  |=  yux/*  ^-  @uvH  ^-  @
  ?@  yux
    (shaf %mash yux)
  (shaf %sham (jam yux))
::
++  shas                                                ::  salted hash
  |=  {sal/@ ruz/@}
  (shax (mix sal (shax ruz)))
::
++  shax                                                ::  sha-256
  ~/  %shax
  |=  ruz/@  ^-  @
  (shay [(met 3 ruz) ruz])
::
++  shay                                                ::  sha-256 with length
  ~/  %shay
  |=  {len/@u ruz/@}  ^-  @
  =>  .(ruz (cut 3 [0 len] ruz))
  =+  [few==>(fe .(a 5)) wac=|=({a/@ b/@} (cut 5 [a 1] b))]
  =+  [sum=sum.few ror=ror.few net=net.few inv=inv.few]
  =+  ral=(lsh 0 3 len)
  =+  ^=  ful
      %+  can  0
      :~  [ral ruz]
          [8 128]
          [(mod (sub 960 (mod (add 8 ral) 512)) 512) 0]
          [64 (~(net fe 6) ral)]
      ==
  =+  lex=(met 9 ful)
  =+  ^=  kbx  0xc671.78f2.bef9.a3f7.a450.6ceb.90be.fffa.
                 8cc7.0208.84c8.7814.78a5.636f.748f.82ee.
                 682e.6ff3.5b9c.ca4f.4ed8.aa4a.391c.0cb3.
                 34b0.bcb5.2748.774c.1e37.6c08.19a4.c116.
                 106a.a070.f40e.3585.d699.0624.d192.e819.
                 c76c.51a3.c24b.8b70.a81a.664b.a2bf.e8a1.
                 9272.2c85.81c2.c92e.766a.0abb.650a.7354.
                 5338.0d13.4d2c.6dfc.2e1b.2138.27b7.0a85.
                 1429.2967.06ca.6351.d5a7.9147.c6e0.0bf3.
                 bf59.7fc7.b003.27c8.a831.c66d.983e.5152.
                 76f9.88da.5cb0.a9dc.4a74.84aa.2de9.2c6f.
                 240c.a1cc.0fc1.9dc6.efbe.4786.e49b.69c1.
                 c19b.f174.9bdc.06a7.80de.b1fe.72be.5d74.
                 550c.7dc3.2431.85be.1283.5b01.d807.aa98.
                 ab1c.5ed5.923f.82a4.59f1.11f1.3956.c25b.
                 e9b5.dba5.b5c0.fbcf.7137.4491.428a.2f98
  =+  ^=  hax  0x5be0.cd19.1f83.d9ab.9b05.688c.510e.527f.
                 a54f.f53a.3c6e.f372.bb67.ae85.6a09.e667
  =+  i=0
  |-  ^-  @
  ?:  =(i lex)
    (rep 5 (turn (rip 5 hax) net))
  =+  ^=  wox
      =+  dux=(cut 9 [i 1] ful)
      =+  wox=(rep 5 (turn (rip 5 dux) net))
      =+  j=16
      |-  ^-  @
      ?:  =(64 j)
        wox
      =+  :*  l=(wac (sub j 15) wox)
              m=(wac (sub j 2) wox)
              n=(wac (sub j 16) wox)
              o=(wac (sub j 7) wox)
          ==
      =+  x=:(mix (ror 0 7 l) (ror 0 18 l) (rsh 0 3 l))
      =+  y=:(mix (ror 0 17 m) (ror 0 19 m) (rsh 0 10 m))
      =+  z=:(sum n x o y)
      $(wox (con (lsh 5 j z) wox), j +(j))
  =+  j=0
  =+  :*  a=(wac 0 hax)
          b=(wac 1 hax)
          c=(wac 2 hax)
          d=(wac 3 hax)
          e=(wac 4 hax)
          f=(wac 5 hax)
          g=(wac 6 hax)
          h=(wac 7 hax)
      ==
  |-  ^-  @
  ?:  =(64 j)
    %=  ^$
      i  +(i)
      hax  %+  rep  5
           :~  (sum a (wac 0 hax))
               (sum b (wac 1 hax))
               (sum c (wac 2 hax))
               (sum d (wac 3 hax))
               (sum e (wac 4 hax))
               (sum f (wac 5 hax))
               (sum g (wac 6 hax))
               (sum h (wac 7 hax))
           ==
    ==
  =+  l=:(mix (ror 0 2 a) (ror 0 13 a) (ror 0 22 a))    ::  s0
  =+  m=:(mix (dis a b) (dis a c) (dis b c))            ::  maj
  =+  n=(sum l m)                                       ::  t2
  =+  o=:(mix (ror 0 6 e) (ror 0 11 e) (ror 0 25 e))    ::  s1
  =+  p=(mix (dis e f) (dis (inv e) g))                 ::  ch
  =+  q=:(sum h o p (wac j kbx) (wac j wox))            ::  t1
  $(j +(j), a (sum q n), b a, c b, d c, e (sum d q), f e, g f, h g)
::
++  shaw                                                ::  hash to nbits
  |=  {sal/@ len/@ ruz/@}
  (~(raw og (shas sal (mix len ruz))) len)
::
++  shaz                                                ::  sha-512
  |=  ruz/@  ^-  @
  (shal [(met 3 ruz) ruz])
::
++  shal                                                ::  sha-512 with length
  ~/  %shal
  |=  {len/@ ruz/@}  ^-  @
  =>  .(ruz (cut 3 [0 len] ruz))
  =+  [few==>(fe .(a 6)) wac=|=({a/@ b/@} (cut 6 [a 1] b))]
  =+  [sum=sum.few ror=ror.few net=net.few inv=inv.few]
  =+  ral=(lsh 0 3 len)
  =+  ^=  ful
      %+  can  0
      :~  [ral ruz]
          [8 128]
          [(mod (sub 1.920 (mod (add 8 ral) 1.024)) 1.024) 0]
          [128 (~(net fe 7) ral)]
      ==
  =+  lex=(met 10 ful)
  =+  ^=  kbx  0x6c44.198c.4a47.5817.5fcb.6fab.3ad6.faec.
                 597f.299c.fc65.7e2a.4cc5.d4be.cb3e.42b6.
                 431d.67c4.9c10.0d4c.3c9e.be0a.15c9.bebc.
                 32ca.ab7b.40c7.2493.28db.77f5.2304.7d84.
                 1b71.0b35.131c.471b.113f.9804.bef9.0dae.
                 0a63.7dc5.a2c8.98a6.06f0.67aa.7217.6fba.
                 f57d.4f7f.ee6e.d178.eada.7dd6.cde0.eb1e.
                 d186.b8c7.21c0.c207.ca27.3ece.ea26.619c.
                 c671.78f2.e372.532b.bef9.a3f7.b2c6.7915.
                 a450.6ceb.de82.bde9.90be.fffa.2363.1e28.
                 8cc7.0208.1a64.39ec.84c8.7814.a1f0.ab72.
                 78a5.636f.4317.2f60.748f.82ee.5def.b2fc.
                 682e.6ff3.d6b2.b8a3.5b9c.ca4f.7763.e373.
                 4ed8.aa4a.e341.8acb.391c.0cb3.c5c9.5a63.
                 34b0.bcb5.e19b.48a8.2748.774c.df8e.eb99.
                 1e37.6c08.5141.ab53.19a4.c116.b8d2.d0c8.
                 106a.a070.32bb.d1b8.f40e.3585.5771.202a.
                 d699.0624.5565.a910.d192.e819.d6ef.5218.
                 c76c.51a3.0654.be30.c24b.8b70.d0f8.9791.
                 a81a.664b.bc42.3001.a2bf.e8a1.4cf1.0364.
                 9272.2c85.1482.353b.81c2.c92e.47ed.aee6.
                 766a.0abb.3c77.b2a8.650a.7354.8baf.63de.
                 5338.0d13.9d95.b3df.4d2c.6dfc.5ac4.2aed.
                 2e1b.2138.5c26.c926.27b7.0a85.46d2.2ffc.
                 1429.2967.0a0e.6e70.06ca.6351.e003.826f.
                 d5a7.9147.930a.a725.c6e0.0bf3.3da8.8fc2.
                 bf59.7fc7.beef.0ee4.b003.27c8.98fb.213f.
                 a831.c66d.2db4.3210.983e.5152.ee66.dfab.
                 76f9.88da.8311.53b5.5cb0.a9dc.bd41.fbd4.
                 4a74.84aa.6ea6.e483.2de9.2c6f.592b.0275.
                 240c.a1cc.77ac.9c65.0fc1.9dc6.8b8c.d5b5.
                 efbe.4786.384f.25e3.e49b.69c1.9ef1.4ad2.
                 c19b.f174.cf69.2694.9bdc.06a7.25c7.1235.
                 80de.b1fe.3b16.96b1.72be.5d74.f27b.896f.
                 550c.7dc3.d5ff.b4e2.2431.85be.4ee4.b28c.
                 1283.5b01.4570.6fbe.d807.aa98.a303.0242.
                 ab1c.5ed5.da6d.8118.923f.82a4.af19.4f9b.
                 59f1.11f1.b605.d019.3956.c25b.f348.b538.
                 e9b5.dba5.8189.dbbc.b5c0.fbcf.ec4d.3b2f.
                 7137.4491.23ef.65cd.428a.2f98.d728.ae22
  =+  ^=  hax  0x5be0.cd19.137e.2179.1f83.d9ab.fb41.bd6b.
                 9b05.688c.2b3e.6c1f.510e.527f.ade6.82d1.
                 a54f.f53a.5f1d.36f1.3c6e.f372.fe94.f82b.
                 bb67.ae85.84ca.a73b.6a09.e667.f3bc.c908
  =+  i=0
  |-  ^-  @
  ?:  =(i lex)
    (rep 6 (turn (rip 6 hax) net))
  =+  ^=  wox
      =+  dux=(cut 10 [i 1] ful)
      =+  wox=(rep 6 (turn (rip 6 dux) net))
      =+  j=16
      |-  ^-  @
      ?:  =(80 j)
        wox
      =+  :*  l=(wac (sub j 15) wox)
              m=(wac (sub j 2) wox)
              n=(wac (sub j 16) wox)
              o=(wac (sub j 7) wox)
          ==
      =+  x=:(mix (ror 0 1 l) (ror 0 8 l) (rsh 0 7 l))
      =+  y=:(mix (ror 0 19 m) (ror 0 61 m) (rsh 0 6 m))
      =+  z=:(sum n x o y)
      $(wox (con (lsh 6 j z) wox), j +(j))
  =+  j=0
  =+  :*  a=(wac 0 hax)
          b=(wac 1 hax)
          c=(wac 2 hax)
          d=(wac 3 hax)
          e=(wac 4 hax)
          f=(wac 5 hax)
          g=(wac 6 hax)
          h=(wac 7 hax)
      ==
  |-  ^-  @
  ?:  =(80 j)
    %=  ^$
      i  +(i)
      hax  %+  rep  6
           :~  (sum a (wac 0 hax))
               (sum b (wac 1 hax))
               (sum c (wac 2 hax))
               (sum d (wac 3 hax))
               (sum e (wac 4 hax))
               (sum f (wac 5 hax))
               (sum g (wac 6 hax))
               (sum h (wac 7 hax))
           ==
    ==
  =+  l=:(mix (ror 0 28 a) (ror 0 34 a) (ror 0 39 a))   ::  S0
  =+  m=:(mix (dis a b) (dis a c) (dis b c))            ::  maj
  =+  n=(sum l m)                                       ::  t2
  =+  o=:(mix (ror 0 14 e) (ror 0 18 e) (ror 0 41 e))   ::  S1
  =+  p=(mix (dis e f) (dis (inv e) g))                 ::  ch
  =+  q=:(sum h o p (wac j kbx) (wac j wox))            ::  t1
  $(j +(j), a (sum q n), b a, c b, d c, e (sum d q), f e, g f, h g)
::
++  shan                                                ::  sha-1 (deprecated)
  |=  ruz/@
  =+  [few==>(fe .(a 5)) wac=|=({a/@ b/@} (cut 5 [a 1] b))]
  =+  [sum=sum.few ror=ror.few rol=rol.few net=net.few inv=inv.few]
  =+  ral=(lsh 0 3 (met 3 ruz))
  =+  ^=  ful
      %+  can  0
      :~  [ral ruz]
          [8 128]
          [(mod (sub 960 (mod (add 8 ral) 512)) 512) 0]
          [64 (~(net fe 6) ral)]
      ==
  =+  lex=(met 9 ful)
  =+  kbx=0xca62.c1d6.8f1b.bcdc.6ed9.eba1.5a82.7999
  =+  hax=0xc3d2.e1f0.1032.5476.98ba.dcfe.efcd.ab89.6745.2301
  =+  i=0
  |-
  ?:  =(i lex)
    (rep 5 (flop (rip 5 hax)))
  =+  ^=  wox
      =+  dux=(cut 9 [i 1] ful)
      =+  wox=(rep 5 (turn (rip 5 dux) net))
      =+  j=16
      |-  ^-  @
      ?:  =(80 j)
        wox
      =+  :*  l=(wac (sub j 3) wox)
              m=(wac (sub j 8) wox)
              n=(wac (sub j 14) wox)
              o=(wac (sub j 16) wox)
          ==
      =+  z=(rol 0 1 :(mix l m n o))
      $(wox (con (lsh 5 j z) wox), j +(j))
  =+  j=0
  =+  :*  a=(wac 0 hax)
          b=(wac 1 hax)
          c=(wac 2 hax)
          d=(wac 3 hax)
          e=(wac 4 hax)
      ==
  |-  ^-  @
  ?:  =(80 j)
    %=  ^$
      i  +(i)
      hax  %+  rep  5
           :~
               (sum a (wac 0 hax))
               (sum b (wac 1 hax))
               (sum c (wac 2 hax))
               (sum d (wac 3 hax))
               (sum e (wac 4 hax))
           ==
    ==
  =+  fx=(con (dis b c) (dis (not 5 1 b) d))
  =+  fy=:(mix b c d)
  =+  fz=:(con (dis b c) (dis b d) (dis c d))
  =+  ^=  tem
      ?:  &((gte j 0) (lte j 19))
        :(sum (rol 0 5 a) fx e (wac 0 kbx) (wac j wox))
      ?:  &((gte j 20) (lte j 39))
        :(sum (rol 0 5 a) fy e (wac 1 kbx) (wac j wox))
      ?:  &((gte j 40) (lte j 59))
        :(sum (rol 0 5 a) fz e (wac 2 kbx) (wac j wox))
      :(sum (rol 0 5 a) fy e (wac 3 kbx) (wac j wox))
  $(j +(j), a tem, b a, c (rol 0 30 b), d c, e d)
::
++  og                                                  ::  shax-powered rng
  ~/  %og
  |_  a/@
  ++  rad                                               ::  random in range
    |=  b/@  ^-  @
    =+  c=(raw (met 0 b))
    ?:((lth c b) c $(a +(a)))
  ::
  ++  rads                                              ::  random continuation
    |=  b/@
    =+  r=(rad b)
    [r +>.$(a (shas %og-s (mix a r)))]
  ::
  ++  raw                                               ::  random bits
    ~/  %raw
    |=  b/@  ^-  @
    %+  can
      0
    =+  c=(shas %og-a (mix b a))
    |-  ^-  (list {@ @})
    ?:  =(0 b)
      ~
    =+  d=(shas %og-b (mix b (mix a c)))
    ?:  (lth b 256)
      [[b (end 0 b d)] ~]
    [[256 d] $(c d, b (sub b 256))]
  ::
  ++  raws                                              ::  random bits
    |=  b/@                                             ::  continuation
    =+  r=(raw b)
    [r +>.$(a (shas %og-s (mix a r)))]
  --
::                                                      ::
::::  3e: AES encryption  (XX removed)                  ::
  ::                                                    ::
  ::
::                                                      ::
::::  3f: scrambling                                    ::
  ::                                                    ::
  ::    ob                                              ::
  ::
++  un                                                  ::  =(x (wred (wren x)))
  |%
  ++  wren                                              ::  conceal structure
    |=  pyn/@  ^-  @
    =+  len=(met 3 pyn)
    ?:  =(0 len)
      0
    =>  .(len (dec len))
    =+  mig=(zaft (xafo len (cut 3 [len 1] pyn)))
    %+  can  3
    %-  flop  ^-  (list {@ @})
    :-  [1 mig]
    |-  ^-  (list {@ @})
    ?:  =(0 len)
      ~
    =>  .(len (dec len))
    =+  mog=(zyft :(mix mig (end 3 1 len) (cut 3 [len 1] pyn)))
    [[1 mog] $(mig mog)]
  ::
  ++  wred                                              ::  restore structure
    |=  cry/@  ^-  @
    =+  len=(met 3 cry)
    ?:  =(0 len)
      0
    =>  .(len (dec len))
    =+  mig=(cut 3 [len 1] cry)
    %+  can  3
    %-  flop  ^-  (list {@ @})
    :-  [1 (xaro len (zart mig))]
    |-  ^-  (list {@ @})
    ?:  =(0 len)
      ~
    =>  .(len (dec len))
    =+  mog=(cut 3 [len 1] cry)
    [[1 :(mix mig (end 3 1 len) (zyrt mog))] $(mig mog)]
  ::
  ++  xafo  |=({a/@ b/@} +((mod (add (dec b) a) 255)))
  ++  xaro  |=({a/@ b/@} +((mod (add (dec b) (sub 255 (mod a 255))) 255)))
  ::
  ++  zaft                                              ::  forward 255-sbox
    |=  a/@D
    =+  ^=  b
        0xcc.75bc.86c8.2fb1.9a42.f0b3.79a0.92ca.21f6.1e41.cde5.fcc0.
        7e85.51ae.1005.c72d.1246.07e8.7c64.a914.8d69.d9f4.59c2.8038.
        1f4a.dca2.6fdf.66f9.f561.a12e.5a16.f7b0.a39f.364e.cb70.7318.
        1de1.ad31.63d1.abd4.db68.6a33.134d.a760.edee.5434.493a.e323.
        930d.8f3d.3562.bb81.0b24.43cf.bea5.a6eb.52b4.0229.06b2.6704.
        78c9.45ec.d75e.58af.c577.b7b9.c40e.017d.90c3.87f8.96fa.1153.
        0372.7f30.1c32.ac83.ff17.c6e4.d36d.6b55.e2ce.8c71.8a5b.b6f3.
        9d4b.eab5.8b3c.e7f2.a8fe.9574.5de0.bf20.3f15.9784.9939.5f9c.
        e609.564f.d8a4.b825.9819.94aa.2c08.8e4c.9b22.477a.2840.3ed6.
        3750.6ef1.44dd.89ef.6576.d00a.fbda.9ed2.3b6c.7b0c.bde9.2ade.
        5c88.c182.481a.1b0f.2bfd.d591.2726.57ba
    (cut 3 [(dec a) 1] b)
  ::
  ++  zart                                              ::  reverse 255-sbox
    |=  a/@D
    =+  ^=  b
        0x68.4f07.ea1c.73c9.75c2.efc8.d559.5125.f621.a7a8.8591.5613.
        dd52.40eb.65a2.60b7.4bcb.1123.ceb0.1bd6.3c84.2906.b164.19b3.
        1e95.5fec.ffbc.f187.fbe2.6680.7c77.d30e.e94a.9414.fd9a.017d.
        3a7e.5a55.8ff5.8bf9.c181.e5b6.6ab2.35da.50aa.9293.3bc0.cdc6.
        f3bf.1a58.4130.f844.3846.744e.36a0.f205.789e.32d8.5e54.5c22.
        0f76.fce7.4569.0d99.d26e.e879.dc16.2df4.887f.1ffe.4dba.6f5d.
        bbcc.2663.1762.aed7.af8a.ca20.dbb4.9bc7.a942.834c.105b.c4d4.
        8202.3e61.a671.90e6.273d.bdab.3157.cfa4.0c2e.df86.2496.f7ed.
        2b48.2a9d.5318.a343.d128.be9c.a5ad.6bb5.6dfa.c5e1.3408.128d.
        2c04.0339.97a1.2ff0.49d0.eeb8.6c0a.0b37.b967.c347.d9ac.e072.
        e409.7b9f.1598.1d3f.33de.8ce3.8970.8e7a
    (cut 3 [(dec a) 1] b)
  ::
  ++  zyft                                              ::  forward 256-sbox
    |=  a/@D
    =+  ^=  b
        0xbb49.b71f.b881.b402.17e4.6b86.69b5.1647.115f.dddb.7ca5.
          8371.4bd5.19a9.b092.605d.0d9b.e030.a0cc.78ba.5706.4d2d.
          986a.768c.f8e8.c4c7.2f1c.effe.3cae.01c0.253e.65d3.3872.
          ce0e.7a74.8ac6.daac.7e5c.6479.44ec.4143.3d20.4af0.ee6c.
          c828.deca.0377.249f.ffcd.7b4f.eb7d.66f2.8951.042e.595a.
          8e13.f9c3.a79a.f788.6199.9391.7fab.6200.4ce5.0758.e2f1.
          7594.c945.d218.4248.afa1.e61a.54fb.1482.bea4.96a2.3473.
          63c2.e7cb.155b.120a.4ed7.bfd8.b31b.4008.f329.fca3.5380.
          9556.0cb2.8722.2bea.e96e.3ac5.d1bc.10e3.2c52.a62a.b1d6.
          35aa.d05e.f6a8.0f3b.31ed.559d.09ad.f585.6d21.fd1d.8d67.
          370b.26f4.70c1.b923.4684.6fbd.cf8b.5036.0539.9cdc.d93f.
          9068.1edf.8f33.b632.d427.97fa.9ee1
    (cut 3 [a 1] b)
  ::
  ++  zyrt                                              ::  reverse 256-sbox
    |=  a/@D
    =+  ^=  b
        0x9fc8.2753.6e02.8fcf.8b35.2b20.5598.7caa.c9a9.30b0.9b48.
          47ce.6371.80f6.407d.00dd.0aa5.ed10.ecb7.0f5a.5c3a.e605.
          c077.4337.17bd.9eda.62a4.79a7.ccb8.44cd.8e64.1ec4.5b6b.
          1842.ffd8.1dfb.fd07.f2f9.594c.3be3.73c6.2cb6.8438.e434.
          8d3d.ea6a.5268.72db.a001.2e11.de8c.88d3.0369.4f7a.87e2.
          860d.0991.25d0.16b9.978a.4bf4.2a1a.e96c.fa50.85b5.9aeb.
          9dbb.b2d9.a2d1.7bba.66be.e81f.1946.29a8.f5d2.f30c.2499.
          c1b3.6583.89e1.ee36.e0b4.6092.937e.d74e.2f6f.513e.9615.
          9c5d.d581.e7ab.fe74.f01b.78b1.ae75.af57.0ec2.adc7.3245.
          12bf.2314.3967.0806.31dc.cb94.d43f.493c.54a6.0421.c3a1.
          1c4a.28ac.fc0b.26ca.5870.e576.f7f1.616d.905f.ef41.33bc.
          df4d.225e.2d56.7fd6.1395.a3f8.c582
    (cut 3 [a 1] b)
  --
::
++  ob
  |%
  ++  feen                                              ::  conceal structure v2
    |=  pyn/@  ^-  @
    ?:  &((gte pyn 0x1.0000) (lte pyn 0xffff.ffff))
      (add 0x1.0000 (fice (sub pyn 0x1.0000)))
    ?:  &((gte pyn 0x1.0000.0000) (lte pyn 0xffff.ffff.ffff.ffff))
      =+  lo=(dis pyn 0xffff.ffff)
      =+  hi=(dis pyn 0xffff.ffff.0000.0000)
      %+  con  hi
      $(pyn lo)
    pyn
  ::
  ++  fend                                              ::  restore structure v2
    |=  cry/@  ^-  @
    ?:  &((gte cry 0x1.0000) (lte cry 0xffff.ffff))
      (add 0x1.0000 (teil (sub cry 0x1.0000)))
    ?:  &((gte cry 0x1.0000.0000) (lte cry 0xffff.ffff.ffff.ffff))
      =+  lo=(dis cry 0xffff.ffff)
      =+  hi=(dis cry 0xffff.ffff.0000.0000)
      %+  con  hi
      $(cry lo)
    cry
  ::
  ++  fice                                              ::  adapted from
    |=  nor/@                                           ::  black and rogaway
    ^-  @                                               ::  "ciphers with
    =+  ^=  sel                                         ::   arbitrary finite
    %+  rynd  3                                         ::   domains", 2002
    %+  rynd  2
    %+  rynd  1
    %+  rynd  0
    [(mod nor 65.535) (div nor 65.535)]
    (add (mul 65.535 -.sel) +.sel)
  ::
  ++  teil                                              ::  reverse ++fice
    |=  vip/@
    ^-  @
    =+  ^=  sel
    %+  rund  0
    %+  rund  1
    %+  rund  2
    %+  rund  3
    [(mod vip 65.535) (div vip 65.535)]
    (add (mul 65.535 -.sel) +.sel)
  ::
  ++  rynd                                              ::  feistel round
    |=  {n/@ l/@ r/@}
    ^-  {@ @}
    :-  r
    ?~  (mod n 2)
      (~(sum fo 65.535) l (muk (snag n raku) 2 r))
    (~(sum fo 65.536) l (muk (snag n raku) 2 r))
  ::
  ++  rund                                              ::  reverse round
    |=  {n/@ l/@ r/@}
    ^-  {@ @}
    :-  r
    ?~  (mod n 2)
      (~(dif fo 65.535) l (muk (snag n raku) 2 r))
    (~(dif fo 65.536) l (muk (snag n raku) 2 r))
  ::
  ++  raku
    ^-  (list @ux)
    :~  0xb76d.5eed
        0xee28.1300
        0x85bc.ae01
        0x4b38.7af7
    ==
  --
::
::::  3g: molds and mold builders
  ::
++  coin  $%  {$$ p/dime}                               ::  print format
              {$blob p/*}                               ::
              {$many p/(list coin)}                     ::
          ==                                            ::
++  dime  {p/@ta q/@}                                   ::
++  edge  {p/hair q/(unit {p/* q/nail})}                ::  parsing output
++  hair  {p/@ud q/@ud}                                 ::  parsing trace
++  like  |*  a/$-(* *)                                 ::  generic edge
          |=  b/_`*`[(hair) ~]                          ::
          :-  p=(hair -.b)                              ::
          ^=  q                                         ::
          ?@  +.b  ~                                    ::
          :-  ~                                         ::
          u=[p=(a +>-.b) q=[p=(hair -.b) q=(tape +.b)]] ::
++  nail  {p/hair q/tape}                               ::  parsing input
++  path  (list knot)                                   ::  like unix path
++  pint  {p/{p/@ q/@} q/{p/@ q/@}}                     ::  line+column range
++  rule  _|=(nail *edge)                               ::  parsing rule
++  spot  {p/path q/pint}                               ::  range in file
++  tone  $%  {$0 p/*}                                  ::  success
              {$1 p/(list)}                             ::  blocks
              {$2 p/(list {@ta *})}                     ::  error report
          ==                                            ::
++  toon  $%  {$0 p/*}                                  ::  success
              {$1 p/(list)}                             ::  blocks
              {$2 p/(list tank)}                        ::  stack trace
          ==                                            ::
++  wonk  |*(veq/edge ?~(q.veq !! p.u.q.veq))           ::  product from edge
--  =>
::                                                      ::
::::  4: layer four                                     ::
  ::                                                    ::
  ::    4a: exotic bases                                ::
  ::    4b: text processing                             ::
  ::    4c: tank printer                                ::
  ::    4d: parsing (tracing)                           ::
  ::    4e: parsing (combinators)                       ::
  ::    4f: parsing (rule builders)                     ::
  ::    4g: parsing (outside caller)                    ::
  ::    4h: parsing (ascii glyphs)                      ::
  ::    4i: parsing (useful idioms)                     ::
  ::    4j: parsing (bases and base digits)             ::
  ::    4k: atom printing                               ::
  ::    4l: atom parsing                                ::
  ::    4m: formatting functions                        ::
  ::    4n: virtualization                              ::
  ::    4o: molds and mold builders                     ::
  ::
~%    %qua  
    + 
  ==
    %mute  mute
    %show  show
  ==
|%
::
::::  4a: exotic bases
  ::
++  po                                                  ::  phonetic base
  ~/  %po
  =+  :-  ^=  sis                                       ::  prefix syllables
      'dozmarbinwansamlitsighidfidlissogdirwacsabwissib\
      /rigsoldopmodfoglidhopdardorlorhodfolrintogsilmir\
      /holpaslacrovlivdalsatlibtabhanticpidtorbolfosdot\
      /losdilforpilramtirwintadbicdifrocwidbisdasmidlop\
      /rilnardapmolsanlocnovsitnidtipsicropwitnatpanmin\
      /ritpodmottamtolsavposnapnopsomfinfonbanmorworsip\
      /ronnorbotwicsocwatdolmagpicdavbidbaltimtasmallig\
      /sivtagpadsaldivdactansidfabtarmonranniswolmispal\
      /lasdismaprabtobrollatlonnodnavfignomnibpagsopral\
      /bilhaddocridmocpacravripfaltodtiltinhapmicfanpat\
      /taclabmogsimsonpinlomrictapfirhasbosbatpochactid\
      /havsaplindibhosdabbitbarracparloddosbortochilmac\
      /tomdigfilfasmithobharmighinradmashalraglagfadtop\
      /mophabnilnosmilfopfamdatnoldinhatnacrisfotribhoc\
      /nimlarfitwalrapsarnalmoslandondanladdovrivbacpol\
      /laptalpitnambonrostonfodponsovnocsorlavmatmipfip'
      ^=  dex                                           ::  suffix syllables
      'zodnecbudwessevpersutletfulpensytdurwepserwylsun\
      /rypsyxdyrnuphebpeglupdepdysputlughecryttyvsydnex\
      /lunmeplutseppesdelsulpedtemledtulmetwenbynhexfeb\
      /pyldulhetmevruttylwydtepbesdexsefwycburderneppur\
      /rysrebdennutsubpetrulsynregtydsupsemwynrecmegnet\
      /secmulnymtevwebsummutnyxrextebfushepbenmuswyxsym\
      /selrucdecwexsyrwetdylmynmesdetbetbeltuxtugmyrpel\
      /syptermebsetdutdegtexsurfeltudnuxruxrenwytnubmed\
      /lytdusnebrumtynseglyxpunresredfunrevrefmectedrus\
      /bexlebduxrynnumpyxrygryxfeptyrtustyclegnemfermer\
      /tenlusnussyltecmexpubrymtucfyllepdebbermughuttun\
      /bylsudpemdevlurdefbusbeprunmelpexdytbyttyplevmyl\
      /wedducfurfexnulluclennerlexrupnedlecrydlydfenwel\
      /nydhusrelrudneshesfetdesretdunlernyrsebhulryllud\
      /remlysfynwerrycsugnysnyllyndyndemluxfedsedbecmun\
      /lyrtesmudnytbyrsenwegfyrmurtelreptegpecnelnevfes'
  |%
  ++  ins  ~/  %ins                                     ::  parse prefix
           |=  a/@tas
           =+  b=0
           |-  ^-  (unit @)
           ?:(=(256 b) ~ ?:(=(a (tos b)) [~ b] $(b +(b))))
  ++  ind  ~/  %ind                                     ::  parse suffix
           |=  a/@tas
           =+  b=0
           |-  ^-  (unit @)
           ?:(=(256 b) ~ ?:(=(a (tod b)) [~ b] $(b +(b))))
  ++  tos  ~/  %tos                                     ::  fetch prefix
           |=(a/@ ?>((lth a 256) (cut 3 [(mul 3 a) 3] sis)))
  ++  tod  ~/  %tod                                     ::  fetch suffix
           |=(a/@ ?>((lth a 256) (cut 3 [(mul 3 a) 3] dex)))
  --
::
++  fa                                                  ::  base58check
  =+  key='123456789ABCDEFGHJKLMNPQRSTUVWXYZabcdefghijkmnopqrstuvwxyz'
  =+  ^-  yek/@ux  ~+
      =-  yek:(roll (rip 3 key) -)
      =+  [a=*char b=*@ yek=`@ux`(fil 3 256 0xff)]
      |.
      [+(b) (mix yek (lsh 3 `@u`a (~(inv fe 3) b)))]
  |%
  ++  cha  |=(a/char `(unit @uF)`=+(b=(cut 3 [`@`a 1] yek) ?:(=(b 0xff) ~ `b)))
  ++  tok
    |=  a/@ux  ^-  @ux
    =+  b=(pad a)
    =-  (~(net fe 5) (end 3 4 (shay 32 -)))
    (shay (add b (met 3 a)) (lsh 3 b (swp 3 a)))
  ::
  ++  pad  |=(a/@ =+(b=(met 3 a) ?:((gte b 21) 0 (sub 21 b))))
  ++  enc  |=(a/@ux `@ux`(mix (lsh 3 4 a) (tok a)))
  ++  den
    |=  a/@ux  ^-  (unit @ux)
    =+  b=(rsh 3 4 a)
    ?.  =((tok b) (end 3 4 a))
      ~
    `b
  --
::
::::  4b: text processing
  :: 
++  at                                                  ::  basic printing
  |_  a/@
  ++  r
    ?:  ?&  (gte (met 3 a) 2)
            |-
            ?:  =(0 a)
              &
            =+  vis=(end 3 1 a)
            ?&  ?|(=('-' vis) ?&((gte vis 'a') (lte vis 'z')))
                $(a (rsh 3 1 a))
            ==
        ==
      rtam
    ?:  (lte (met 3 a) 2)
      rud
    rux
  ::
  ++  rf    `tape`[?-(a $& '&', $| '|', * !!) ~]
  ++  rn    `tape`[?>(=(0 a) '~') ~]
  ++  rt    `tape`['\'' (weld (mesc (trip a)) `tape`['\'' ~])]
  ++  rta   rt
  ++  rtam  `tape`['%' (trip a)]
  ++  rub   `tape`['0' 'b' (rum 2 ~ |=(b/@ (add '0' b)))]
  ++  rud   (rum 10 ~ |=(b/@ (add '0' b)))
  ++  rum
    |=  {b/@ c/tape d/$-(@ @)}
    ^-  tape
    ?:  =(0 a)
      [(d 0) c]
    =+  e=0
    |-  ^-  tape
    ?:  =(0 a)
      c
    =+  f=&(!=(0 e) =(0 (mod e ?:(=(10 b) 3 4))))
    %=  $
      a  (div a b)
      c  [(d (mod a b)) ?:(f [?:(=(10 b) ',' '-') c] c)]
      e  +(e)
    ==
  ::
  ++  rup
    =+  b=(met 3 a)
    ^-  tape
    :-  '-'
    |-  ^-  tape
    ?:  (gth (met 5 a) 1)
      %+  weld
        $(a (rsh 5 1 a), b (sub b 4))
      `tape`['-' '-' $(a (end 5 1 a), b 4)]
    ?:  =(0 b)
      ['~' ~]
    ?:  (lte b 1)
      (trip (tos:po a))
    |-  ^-  tape
    ?:  =(2 b)
      =+  c=(rsh 3 1 a)
      =+  d=(end 3 1 a)
      (weld (trip (tod:po c)) (trip (tos:po (mix c d))))
    =+  c=(rsh 3 2 a)
    =+  d=(end 3 2 a)
    (weld ^$(a c, b (met 3 c)) `tape`['-' $(a (mix c d), b 2)])
  ::
  ++  ruv
    ^-  tape
    :+  '0'
      'v'
    %^    rum
        64
      ~
    |=  b/@
    ?:  =(63 b)
      '+'
    ?:  =(62 b)
      '-'
    ?:((lth b 26) (add 65 b) ?:((lth b 52) (add 71 b) (sub b 4)))
  ::
  ++  rux  `tape`['0' 'x' (rum 16 ~ |=(b/@ (add b ?:((lth b 10) 48 87))))]
  --
++  cass                                                ::  lowercase
  |=  vib/tape
  %+  rap  3
  (turn vib |=(a/@ ?.(&((gte a 'A') (lte a 'Z')) a (add 32 a))))
::
++  cuss                                                ::  uppercase
  |=  vib/tape
  ^-  @t
  %+  rap  3
  (turn vib |=(a/@ ?.(&((gte a 'a') (lte a 'z')) a (sub a 32))))
::
++  crip  |=(a/tape `@t`(rap 3 a))                      ::  tape to cord
::
++  mesc                                                ::  ctrl code escape
  |=  vib/tape
  ^-  tape
  ?~  vib
    ~
  ?:  =('\\' i.vib)
    ['\\' '\\' $(vib t.vib)]
  ?:  ?|((gth i.vib 126) (lth i.vib 32) =(`@`39 i.vib))
    ['\\' (welp ~(rux at i.vib) '/' $(vib t.vib))]
  [i.vib $(vib t.vib)]
::
++  runt                                                ::  prepend repeatedly
  |=  {{a/@ b/@} c/tape}
  ^-  tape
  ?:  =(0 a)
    c
  [b $(a (dec a))]
::
++  sand                                                ::  atom sanity
  |=  a/@ta
  (flit (sane a))
::
++  sane                                                ::  atom sanity
  |=  a/@ta
  |=  b/@  ^-  ?
  ?>  =(%t (end 3 1 a))
  =+  [inx=0 len=(met 3 b)]
  ?:  =(%tas a)
    |-  ^-  ?
    ?:  =(inx len)  &
    =+  cur=(cut 3 [inx 1] b)
    ?&  ?|  &((gte cur 'a') (lte cur 'z'))
            &(=('-' cur) !=(0 inx) !=(len inx))
            &(&((gte cur '0') (lte cur '9')) !=(0 inx))
        ==
        $(inx +(inx))
    ==
  ?:  =(%ta a)
    |-  ^-  ?
    ?:  =(inx len)  &
    =+  cur=(cut 3 [inx 1] b)
    ?&  ?|  &((gte cur 'a') (lte cur 'z'))
            &((gte cur '0') (lte cur '9'))
            |(=('-' cur) =('~' cur) =('_' cur) =('.' cur))
        ==
        $(inx +(inx))
    ==
  |-  ^-  ?
  ?:  =(0 b)  &
  =+  cur=(end 3 1 b)
  ?:  &((lth cur 32) !=(10 cur))  |
  =+  len=(teff cur)
  ?&  |(=(1 len) =+(i=1 |-(|(=(i len) &((gte (cut 3 [i 1] b) 128) $(i +(i)))))))
      $(b (rsh 3 len b))
  ==
::
++  trim                                                ::  tape split
  |=  {a/@ b/tape}
  ^-  {p/tape q/tape}
  ?~  b
    [~ ~]
  ?:  =(0 a)
    [~ b]
  =+  c=$(a (dec a), b t.b)
  [[i.b p.c] q.c]
::
++  trip                                                ::  cord to tape
  ~/  %trip
  |=  a/@  ^-  tape
  ?:  =(0 (met 3 a))
    ~
  [^-(@ta (end 3 1 a)) $(a (rsh 3 1 a))]
::
++  teff                                                ::  length utf8
  |=  a/@t  ^-  @
  =+  b=(end 3 1 a)
  ?:  =(0 b)
    ?>(=(`@`0 a) 0)
  ?>  |((gte b 32) =(10 b))
  ?:((lte b 127) 1 ?:((lte b 223) 2 ?:((lte b 239) 3 4)))
::
++  turf                                                ::  utf8 to utf32
  |=  a/@t
  ^-  @c
  %+  rap  5
  |-  ^-  (list @c)
  =+  b=(teff a)
  ?:  =(0 b)  ~
  =+  ^=  c
      %+  can  0
      %+  turn
        ^-  (list {p/@ q/@})
        ?+  b  !!
          $1  [[0 7] ~]
          $2  [[8 6] [0 5] ~]
          $3  [[16 6] [8 6] [0 4] ~]
          $4  [[24 6] [16 6] [8 6] [0 3] ~]
        ==
      |=({p/@ q/@} [q (cut 0 [p q] a)])
  ?>  =((tuft c) (end 3 b a))
  [c $(a (rsh 3 b a))]
::
++  tuba                                                ::  utf8 to utf32 tape
  |=  a/tape
  ^-  (list @c)
  (rip 5 (turf (rap 3 a)))                              ::  XX horrible
::
++  tufa                                                ::  utf32 to utf8 tape
  |=  a/(list @c)
  ^-  tape
  ?~  a  ""
  (weld (rip 3 (tuft i.a)) $(a t.a))
::
++  tuft                                                ::  utf32 to utf8 text
  |=  a/@c
  ^-  @t
  %+  rap  3
  |-  ^-  (list @)
  ?:  =(`@`0 a)
    ~
  =+  b=(end 5 1 a)
  =+  c=$(a (rsh 5 1 a))
  ?:  (lte b 0x7f)
    [b c]
  ?:  (lte b 0x7ff)
    :*  (mix 0b1100.0000 (cut 0 [6 5] b))
        (mix 0b1000.0000 (end 0 6 b))
        c
    ==
  ?:  (lte b 0xffff)
    :*  (mix 0b1110.0000 (cut 0 [12 4] b))
        (mix 0b1000.0000 (cut 0 [6 6] b))
        (mix 0b1000.0000 (end 0 6 b))
        c
    ==
  :*  (mix 0b1111.0000 (cut 0 [18 3] b))
      (mix 0b1000.0000 (cut 0 [12 6] b))
      (mix 0b1000.0000 (cut 0 [6 6] b))
      (mix 0b1000.0000 (end 0 6 b))
      c
  ==
::
++  wack                                                ::  knot escape
  |=  a/@ta
  ^-  @ta
  =+  b=(rip 3 a)
  %+  rap  3
  |-  ^-  tape
  ?~  b
    ~
  ?:  =('~' i.b)  ['~' '~' $(b t.b)]
  ?:  =('_' i.b)  ['~' '-' $(b t.b)]
  [i.b $(b t.b)]
::
++  wick                                                ::  knot unescape
  |=  a/@
  ^-  (unit @ta)
  =+  b=(rip 3 a)
  =-  ?^(b ~ (some (rap 3 (flop c))))
  =|  c/tape
  |-  ^-  {b/tape c/tape}
  ?~  b  [~ c]
  ?.  =('~' i.b)
    $(b t.b, c [i.b c])
  ?~  t.b  [b ~]
  ?-  i.t.b
    $'~'  $(b t.t.b, c ['~' c])
    $'-'  $(b t.t.b, c ['_' c])
    @     [b ~]
  ==
::
++  woad                                                ::  cord unescape
  |=  a/@ta
  ^-  @t
  %+  rap  3
  |-  ^-  (list @)
  ?:  =(`@`0 a)
    ~
  =+  b=(end 3 1 a)
  =+  c=(rsh 3 1 a)
  ?:  =('.' b)
    [' ' $(a c)]
  ?.  =('~' b)
    [b $(a c)]
  =>  .(b (end 3 1 c), c (rsh 3 1 c))
  ?+  b  =-  (weld (rip 3 (tuft p.d)) $(a q.d))
         ^=  d
         =+  d=0
         |-  ^-  {p/@ q/@}
         ?:  =('.' b)
           [d c]
         ?<  =(0 c)
         %=    $
            b  (end 3 1 c)
            c  (rsh 3 1 c)
            d  %+  add  (mul 16 d)
               %+  sub  b
               ?:  &((gte b '0') (lte b '9'))  48
               ?>(&((gte b 'a') (lte b 'z')) 87)
         ==
    $'.'  ['.' $(a c)]
    $'~'  ['~' $(a c)]
  ==
::
++  wood                                                ::  cord escape
  |=  a/@t
  ^-  @ta
  %+  rap  3
  |-  ^-  (list @)
  ?:  =(`@`0 a)
    ~
  =+  b=(teff a)
  =+  c=(turf (end 3 b a))
  =+  d=$(a (rsh 3 b a))
  ?:  ?|  &((gte c 'a') (lte c 'z'))
          &((gte c '0') (lte c '9'))
          =(`@`'-' c)
      ==
    [c d]
  ?+  c
    :-  '~'
    =+  e=(met 2 c)
    |-  ^-  tape
    ?:  =(0 e)
      ['.' d]
    =.  e  (dec e)
    =+  f=(rsh 2 e c)
    [(add ?:((lte f 9) 48 87) f) $(c (end 2 e c))]
  ::
    $' '  ['.' d]
    $'.'  ['~' '.' d]
    $'~'  ['~' '~' d]
  ==
::
::::  4c: tank printer
  ::
++  wash                                                ::  render tank at width
  |=  {{tab/@ edg/@} tac/tank}  ^-  wall
  (~(win re tac) tab edg)
::
++  re
  |_  tac/tank
  ++  ram
    ^-  tape
    ?-    -.tac
        $leaf  p.tac
        $palm  ram(tac [%rose [p.p.tac (weld q.p.tac r.p.tac) s.p.tac] q.tac])
        $rose
      %+  weld
        q.p.tac
      |-  ^-  tape
      ?~  q.tac
        r.p.tac
      =+  voz=$(q.tac t.q.tac)
      (weld ram(tac i.q.tac) ?~(t.q.tac voz (weld p.p.tac voz)))
    ==
  ::
  ++  win
    |=  {tab/@ edg/@}
    =+  lug=`wall`~
    |^  |-  ^-  wall
        ?-    -.tac
            $leaf  (rig p.tac)
            $palm
          ?:  fit
            (rig ram)
          ?~  q.tac
            (rig q.p.tac)
          ?~  t.q.tac
            (rig(tab (add 2 tab), lug $(tac i.q.tac)) q.p.tac)
          =>  .(q.tac `(list tank)`q.tac)
          =+  lyn=(mul 2 (lent q.tac))
          =+  ^=  qyr
              |-  ^-  wall
              ?~  q.tac
                lug
              %=  ^$
                tac  i.q.tac
                tab  (add tab (sub lyn 2))
                lug  $(q.tac t.q.tac, lyn (sub lyn 2))
              ==
          (wig(lug qyr) q.p.tac)
        ::
            $rose
          ?:  fit
            (rig ram)
          =.  lug
            |-  ^-  wall
            ?~  q.tac
              ?:(=(~ r.p.tac) lug (rig r.p.tac))
            ^$(tac i.q.tac, lug $(q.tac t.q.tac), tab din)
          ?:  =(~ q.p.tac)
            lug
          (wig q.p.tac)
        ==
    ::
    ++  din  (mod (add 2 tab) (mul 2 (div edg 3)))
    ++  fit  (lte (lent ram) (sub edg tab))
    ++  rig
      |=  hom/tape
      ^-  wall
      ?:  (lte (lent hom) (sub edg tab))
        [(runt [tab ' '] hom) lug]
      =>  .(tab (add tab 2), edg (sub edg 2))
      =+  mut=(trim (sub edg tab) hom)
      :-  (runt [(sub tab 2) ' '] ['\\' '/' (weld p.mut `_hom`['\\' '/' ~])])
      =>  .(hom q.mut)
      |-
      ?~  hom
        :-  %+  runt
              [(sub tab 2) ' ']
            ['\\' '/' (runt [(sub edg tab) ' '] ['\\' '/' ~])]
        lug
      =>  .(mut (trim (sub edg tab) hom))
      [(runt [tab ' '] p.mut) $(hom q.mut)]
    ::
    ++  wig
      |=  hom/tape
      ^-  wall
      ?~  lug
        (rig hom)
      =+  lin=(lent hom)
      =+  wug=:(add 1 tab lin)
      ?.  =+  mir=i.lug
          |-  ?~  mir
                |
              ?|(=(0 wug) ?&(=(' ' i.mir) $(mir t.mir, wug (dec wug))))
        (rig hom)       :: ^ XX regular form?
      [(runt [tab ' '] (weld hom `tape`[' ' (slag wug i.lug)])) t.lug]
    --
  --
++  show                                                ::  XX deprecated!
  |=  vem/*
  |^  ^-  tank
      ?:  ?=(@ vem)
        [%leaf (mesc (trip vem))]
      ?-    vem
          {s/$~ c/*}
        [%leaf '\'' (weld (mesc (tape +.vem)) `tape`['\'' ~])]
      ::
          {s/$a c/@}        [%leaf (mesc (trip c.vem))]
          {s/$b c/*}        (shop c.vem |=(a/@ ~(rub at a)))
          {s/{$c p/@} c/*}
        :+  %palm
          [['.' ~] ['-' ~] ~ ~]
        [[%leaf (mesc (trip p.s.vem))] $(vem c.vem) ~]
      ::
          {s/$d c/*}        (shop c.vem |=(a/@ ~(rud at a)))
          {s/$k c/*}        (tank c.vem)
          {s/$h c/*}
        :+  %rose
          [['/' ~] ['/' ~] ~]
        =+  yol=((list @ta) c.vem)
        (turn yol |=(a/@ta [%leaf (trip a)]))
      ::
          {s/$l c/*}        (shol c.vem)
          {s/$o c/*}
        %=    $
            vem
          :-  [%m '%h:<[%d %d].[%d %d]>']
          [-.c.vem +<-.c.vem +<+.c.vem +>-.c.vem +>+.c.vem ~]
        ==
      ::
          {s/$p c/*}        (shop c.vem |=(a/@ ~(rup at a)))
          {s/$q c/*}        (shop c.vem |=(a/@ ~(r at a)))
          {s/$r c/*}        $(vem [[%r ' ' '{' '}'] c.vem])
          {s/$t c/*}        (shop c.vem |=(a/@ ~(rt at a)))
          {s/$v c/*}        (shop c.vem |=(a/@ ~(ruv at a)))
          {s/$x c/*}        (shop c.vem |=(a/@ ~(rux at a)))
          {s/{$m p/@} c/*}  (shep p.s.vem c.vem)
          {s/{$r p/@} c/*}
        $(vem [[%r ' ' (cut 3 [0 1] p.s.vem) (cut 3 [1 1] p.s.vem)] c.vem])
      ::
          {s/{$r p/@ q/@ r/@} c/*}
        :+  %rose
          :*  p=(mesc (trip p.s.vem))
              q=(mesc (trip q.s.vem))
              r=(mesc (trip r.s.vem))
          ==
        |-  ^-  (list tank)
        ?@  c.vem
          ~
        [^$(vem -.c.vem) $(c.vem +.c.vem)]
      ::
          {s/$z c/*}        $(vem [[%r %$ %$ %$] c.vem])
          *                 !!
      ==
  ++  shep
    |=  {fom/@ gar/*}
    ^-  tank
    =+  l=(met 3 fom)
    =+  i=0
    :-  %leaf
    |-  ^-  tape
    ?:  (gte i l)
      ~
    =+  c=(cut 3 [i 1] fom)
    ?.  =(37 c)
      (weld (mesc [c ~]) $(i +(i)))
    =+  d=(cut 3 [+(i) 1] fom)
    ?.  .?(gar)
      ['\\' '#' $(i (add 2 i))]
    (weld ~(ram re (show d -.gar)) $(i (add 2 i), gar +.gar))
  ::
  ++  shop
    |=  {aug/* vel/$-(a/@ tape)}
    ^-  tank
    ?:  ?=(@ aug)
      [%leaf (vel aug)]
    :+  %rose
      [[' ' ~] ['[' ~] [']' ~]]
    =>  .(aug `*`aug)
    |-  ^-  (list tank)
    ?:  ?=(@ aug)
      [^$ ~]
    [^$(aug -.aug) $(aug +.aug)]
  ::
  ++  shol
    |=  lim/*
    :+  %rose
      [['.' ~] ~ ~]
    |-    ^-  (list tank)
    ?:  ?=(@ lim)  ~
    :_  $(lim +.lim)
    ?+  -.lim  (show '#')
        $~   (show '$')
        c/@  (show c.lim)
        {$& $1}  (show '.')
        {$& c/@}
      [%leaf '+' ~(rud at c.lim)]
    ::
        {$| @ $~}  (show ',')
        {$| n/@ $~ c/@}
      [%leaf (weld (reap n.lim '^') ?~(c.lim "$" (trip c.lim)))]
    ==
  --
::
::::  4d: parsing (tracing)
  ::
++  last  |=  {zyc/hair naz/hair}                       ::  farther trace
          ^-  hair
          ?:  =(p.zyc p.naz)
            ?:((gth q.zyc q.naz) zyc naz)
          ?:((gth p.zyc p.naz) zyc naz)
::
++  lust  |=  {weq/char naz/hair}                       ::  detect newline
          ^-  hair
          ?:(=(`@`10 weq) [+(p.naz) 1] [p.naz +(q.naz)])
::
::::  4e: parsing (combinators)
  ::
++  bend                                                ::  conditional comp
  ~/  %bend
  |*  raq/_|*({a/* b/*} [~ u=[a b]])
  ~/  %fun
  |*  {vex/edge sab/rule}
  ?~  q.vex
    vex
  =+  yit=(sab q.u.q.vex)
  =+  yur=(last p.vex p.yit)
  ?~  q.yit
    [p=yur q=q.vex]
  =+  vux=(raq p.u.q.vex p.u.q.yit)
  ?~  vux
    [p=yur q=q.vex]
  [p=yur q=[~ u=[p=u.vux q=q.u.q.yit]]]
::
++  comp
  ~/  %comp
  |*  raq/_|*({a/* b/*} [a b])                          ::  arbitrary compose
  ~/  %fun
  |*  {vex/edge sab/rule}
  ~!  +<
  ?~  q.vex
    vex
  =+  yit=(sab q.u.q.vex)
  =+  yur=(last p.vex p.yit)
  ?~  q.yit
    [p=yur q=q.yit]
  [p=yur q=[~ u=[p=(raq p.u.q.vex p.u.q.yit) q=q.u.q.yit]]]
::
++  fail  |=(tub/nail [p=p.tub q=~])                    ::  never parse
++  glue                                                ::  add rule
  ~/  %glue
  |*  bus/rule
  ~/  %fun
  |*  {vex/edge sab/rule}
  (plug vex ;~(pfix bus sab))
::
++  less                                                ::  no first and second
  |*  {vex/edge sab/rule}
  ?~  q.vex
    =+  roq=(sab)
    [p=(last p.vex p.roq) q=q.roq]
  (fail +<.sab)
::
++  pfix                                                ::  discard first rule
  ~/  %pfix
  (comp |*({a/* b/*} b))
::
++  plug                                                ::  first then second
  ~/  %plug
  |*  {vex/edge sab/rule}
  ?~  q.vex
    vex
  =+  yit=(sab q.u.q.vex)
  =+  yur=(last p.vex p.yit)
  ?~  q.yit
    [p=yur q=q.yit]
  [p=yur q=[~ u=[p=[p.u.q.vex p.u.q.yit] q=q.u.q.yit]]]
::
++  pose                                                ::  first or second
  ~/  %pose
  |*  {vex/edge sab/rule}
  ?~  q.vex
    =+  roq=(sab)
    [p=(last p.vex p.roq) q=q.roq]
  vex
::
++  simu                                                ::  first and second
  |*  {vex/edge sab/rule}
  ?~  q.vex
    vex
  =+  roq=(sab)
  roq
::
++  sfix                                                ::  discard second rule
  ~/  %sfix
  (comp |*({a/* b/*} a))
::
::::  4f: parsing (rule builders)
  ::
++  bass                                                ::  leftmost base
  |*  {wuc/@ tyd/rule}
  %+  cook
    |=  waq/(list @)
    %+  roll
      waq
    =|({p/@ q/@} |.((add p (mul wuc q))))
  tyd
::
++  boss                                                ::  rightmost base
  |*  {wuc/@ tyd/rule}
  %+  cook
    |=  waq/(list @)
    %+  reel
      waq
    =|({p/@ q/@} |.((add p (mul wuc q))))
  tyd
::
++  cold                                                ::  replace w+ constant
  ~/  %cold
  |*  {cus/* sef/rule}
  ~/  %fun
  |=  tub/nail
  =+  vex=(sef tub)
  ?~  q.vex
    vex
  [p=p.vex q=[~ u=[p=cus q=q.u.q.vex]]]
::
++  cook                                                ::  apply gate
  ~/  %cook
  |*  {poq/$-(* *) sef/rule}
  ~/  %fun
  |=  tub/nail
  =+  vex=(sef tub)
  ?~  q.vex
    vex
  [p=p.vex q=[~ u=[p=(poq p.u.q.vex) q=q.u.q.vex]]]
::
++  easy                                                ::  always parse
  ~/  %easy
  |*  huf/*
  ~/  %fun
  |=  tub/nail
  ^-  (like _huf)
  [p=p.tub q=[~ u=[p=huf q=tub]]]
::
++  flag
  |=  {sic/@t non/@t}
  ;~(pose (cold %& (jest sic)) (cold %| (jest non)))
::
++  full                                                ::  has to fully parse
  |*  sef/rule
  |=  tub/nail
  =+  vex=(sef tub)
  ?~(q.vex vex ?:(=(~ q.q.u.q.vex) vex [p=p.vex q=~]))
::
++  funk                                                ::  add to tape first
  |*  {pre/tape sef/rule}
  |=  tub/nail
  (sef p.tub (weld pre q.tub))
::
++  here                                                ::  place-based apply
  ~/  %here
  |*  {hez/_|=({a/pint b/*} [a b]) sef/rule}
  ~/  %fun
  |=  tub/nail
  =+  vex=(sef tub)
  ?~  q.vex
    vex
  [p=p.vex q=[~ u=[p=(hez [p.tub p.q.u.q.vex] p.u.q.vex) q=q.u.q.vex]]]
::
++  ifix
  |*  {fel/{rule rule} hof/rule}
  ~!  +<
  ~!  +<:-.fel
  ~!  +<:+.fel
  ;~(pfix -.fel ;~(sfix hof +.fel))
::
++  jest                                                ::  match a cord
  |=  daf/@t
  |=  tub/nail
  =+  fad=daf
  |-  ^-  (like @t)
  ?:  =(`@`0 daf)
    [p=p.tub q=[~ u=[p=fad q=tub]]]
  ?:  |(?=($~ q.tub) !=((end 3 1 daf) i.q.tub))
    (fail tub)
  $(p.tub (lust i.q.tub p.tub), q.tub t.q.tub, daf (rsh 3 1 daf))
::
++  just                                                ::  XX redundant, jest
  ~/  %just                                             ::  match a char
  |=  daf/char
  ~/  %fun
  |=  tub/nail
  ^-  (like char)
  ?~  q.tub
    (fail tub)
  ?.  =(daf i.q.tub)
    (fail tub)
  (next tub)
::
++  knee                                                ::  callbacks
  |*  {gar/* sef/_|.(*rule)}
  |=  tub/nail
  ^-  (like _gar)
  ((sef) tub)
::
++  mask                                                ::  match char in set
  ~/  %mask
  |=  bud/(list char)
  ~/  %fun
  |=  tub/nail
  ^-  (like char)
  ?~  q.tub
    (fail tub)
  ?.  (lien bud |=(a/char =(i.q.tub a)))
    (fail tub)
  (next tub)
::
++  more                                                ::  separated, *
  |*  {bus/rule fel/rule}
  ;~(pose (most bus fel) (easy ~))
::
++  most                                                ::  separated, +
  |*  {bus/rule fel/rule}
  ;~(plug fel (star ;~(pfix bus fel)))
::
++  next                                                ::  consume a char
  |=  tub/nail
  ^-  (like char)
  ?~  q.tub
    (fail tub)
  =+  zac=(lust i.q.tub p.tub)
  [zac [~ i.q.tub [zac t.q.tub]]]
::
++  perk                                                ::  parse cube fork 
  |*  a/(pole @tas)
  ?~  a  fail
  ;~  pose 
    (cold -.a (jest -.a))
    $(a +.a)
  ==
::
++  pick                                                ::  rule for ++each
  |*  {a/rule b/rule}
  ;~  pose
    (stag %& a)
    (stag %| b)
  ==
++  plus  |*(fel/rule ;~(plug fel (star fel)))          ::
++  punt  |*({a/rule} ;~(pose (stag ~ a) (easy ~)))     ::
++  sear                                                ::  conditional cook
  |*  {pyq/$-(* (unit)) sef/rule}
  |=  tub/nail
  =+  vex=(sef tub)
  ?~  q.vex
    vex
  =+  gey=(pyq p.u.q.vex)
  ?~  gey
    [p=p.vex q=~]
  [p=p.vex q=[~ u=[p=u.gey q=q.u.q.vex]]]
::
++  shim                                                ::  match char in range
  ~/  %shim
  |=  {les/@ mos/@}
  ~/  %fun
  |=  tub/nail
  ^-  (like char)
  ?~  q.tub
    (fail tub)
  ?.  ?&((gte i.q.tub les) (lte i.q.tub mos))
    (fail tub)
  (next tub)
::
++  stag                                                ::  add a label
  ~/  %stag
  |*  {gob/* sef/rule}
  ~/  %fun
  |=  tub/nail
  =+  vex=(sef tub)
  ?~  q.vex
    vex
  [p=p.vex q=[~ u=[p=[gob p.u.q.vex] q=q.u.q.vex]]]
::
++  stet                                                ::
  |*  leh/(list {?(@ {@ @}) rule})
  |-
  ?~  leh
    ~
  [i=[p=-.i.leh q=+.i.leh] t=$(leh t.leh)]
::
++  stew                                                ::  switch by first char
  ~/  %stew
  |*  leh/(list {p/?(@ {@ @}) q/rule})                  ::  char+range keys
  =+  ^=  wor                                           ::  range complete lth
      |=  {ort/?(@ {@ @}) wan/?(@ {@ @})}
      ?@  ort
        ?@(wan (lth ort wan) (lth ort -.wan))
      ?@(wan (lth +.ort wan) (lth +.ort -.wan))
  =+  ^=  hel                                           ::  build parser map
      =+  hel=`(tree _?>(?=(^ leh) i.leh))`~
      |-  ^+  hel
      ?~  leh
        ~
      =+  yal=$(leh t.leh)
      |-  ^+  hel
      ?~  yal
        [i.leh ~ ~]
      ?:  (wor p.i.leh p.n.yal)
        =+  nuc=$(yal l.yal)
        ?>  ?=(^ nuc)
        ?:  (vor p.n.yal p.n.nuc)
          [n.yal nuc r.yal]
        [n.nuc l.nuc [n.yal r.nuc r.yal]]
      =+  nuc=$(yal r.yal)
      ?>  ?=(^ nuc)
      ?:  (vor p.n.yal p.n.nuc)
        [n.yal l.yal nuc]
      [n.nuc [n.yal l.yal l.nuc] r.nuc]
  ~%  %fun  ..^$  ~
  |=  tub/nail
  ?~  q.tub
    (fail tub)
  |-
  ?~  hel
    (fail tub)
  ?:  ?@  p.n.hel
        =(p.n.hel i.q.tub)
      ?&((gte i.q.tub -.p.n.hel) (lte i.q.tub +.p.n.hel))
    ::  (q.n.hel [(lust i.q.tub p.tub) t.q.tub])
    (q.n.hel tub)
  ?:  (wor i.q.tub p.n.hel)
    $(hel l.hel)
  $(hel r.hel)
::
++  slug                                                ::
  |*  raq/_|*({a/* b/*} [a b])
  |*  {bus/rule fel/rule}
  ;~((comp raq) fel (stir +<+.raq raq ;~(pfix bus fel)))
::
++  star                                                ::  0 or more times
  |*  fel/rule
  (stir `(list _(wonk *fel))`~ |*({a/* b/*} [a b]) fel)
::
++  stir
  ~/  %stir
  |*  {rud/* raq/_|*({a/* b/*} [a b]) fel/rule}
  ~/  %fun
  |=  tub/nail
  ^-  (like _rud)
  =+  vex=(fel tub)
  ?~  q.vex
    [p.vex [~ rud tub]]
  =+  wag=$(tub q.u.q.vex)
  ?>  ?=(^ q.wag)
  [(last p.vex p.wag) [~ (raq p.u.q.vex p.u.q.wag) q.u.q.wag]]
::
++  stun                                                ::  parse several times
  |*  {lig/{@ @} fel/rule}
  |=  tub/nail
  ^-  (like (list _(wonk (fel))))
  ?:  =(0 +.lig)
    [p.tub [~ ~ tub]]
  =+  vex=(fel tub)
  ?~  q.vex
    ?:  =(0 -.lig)
      [p.vex [~ ~ tub]]
    vex
  =+  ^=  wag  %=  $
                 -.lig  ?:(=(0 -.lig) 0 (dec -.lig))
                 +.lig  ?:(=(0 +.lig) 0 (dec +.lig))
                 tub  q.u.q.vex
               ==
  ?~  q.wag
    wag
  [p.wag [~ [p.u.q.vex p.u.q.wag] q.u.q.wag]]
::
::::  4g: parsing (outside caller)
  ::
++  rash  |*({naf/@ sab/rule} (scan (trip naf) sab))   ::
++  rose  |*  {los/tape sab/rule}
          =+  vex=(sab [[1 1] los])
          =+  len=(lent los)
          ?.  =(+(len) q.p.vex)  [%| p=(dec q.p.vex)]
          ?~  q.vex
            [%& p=~]
          [%& p=[~ u=p.u.q.vex]]
++  rush  |*({naf/@ sab/rule} (rust (trip naf) sab))
++  rust  |*  {los/tape sab/rule}
          =+  vex=((full sab) [[1 1] los])
          ?~(q.vex ~ [~ u=p.u.q.vex])
++  scan  |*  {los/tape sab/rule}
          =+  vex=((full sab) [[1 1] los])
          ?~  q.vex
            ~_  (show [%m '{%d %d}'] p.p.vex q.p.vex ~)
            ~_(leaf+"syntax error" !!)
          p.u.q.vex
::
::::  4h: parsing (ascii glyphs)
  ::
++  ace  (just ' ')
++  bar  (just '|')
++  bas  (just '\\')
++  buc  (just '$')
++  cab  (just '_')
++  cen  (just '%')
++  col  (just ':')
++  com  (just ',')
++  doq  (just '"')
++  dot  (just '.')
++  fas  (just '/')
++  gal  (just '<')
++  gar  (just '>')
++  hax  (just '#')
++  kel  (just '{')
++  ker  (just '}')
++  ket  (just '^')
++  lus  (just '+')
++  hep  (just '-')
++  pel  (just '(')
++  pam  (just '&')
++  per  (just ')')
++  pat  (just '@')
++  sel  (just '[')
++  sem  (just ';')
++  ser  (just ']')
++  sig  (just '~')
++  soq  (just '\'')
++  tar  (just '*')
++  tec  (just '`')
++  tis  (just '=')
++  wut  (just '?')
++  zap  (just '!')
::
::::  4i: parsing (useful idioms)
  ::
++  alf  ;~(pose low hig)                               ::  alphabetic
++  aln  ;~(pose low hig nud)                           ::  alphanumeric
++  alp  ;~(pose low hig nud hep)                       ::  alphanumeric and -
++  bet  ;~(pose (cold 2 hep) (cold 3 lus))             ::  axis syntax - +
++  bin  (bass 2 (most gon but))                        ::  binary to atom
++  but  (cook |=(a/@ (sub a '0')) (shim '0' '1'))      ::  binary digit
++  cit  (cook |=(a/@ (sub a '0')) (shim '0' '7'))      ::  octal digit
++  dem  (bass 10 (most gon dit))                       ::  decimal to atom
++  dit  (cook |=(a/@ (sub a '0')) (shim '0' '9'))      ::  decimal digit
++  dog  ;~(plug dot gay)                               ::  .  number separator
++  doh  ;~(plug ;~(plug hep hep) gay)                  ::  --  phon separator
++  dun  (cold ~ ;~(plug hep hep))                      ::  -- (stop) to ~
++  duz  (cold ~ ;~(plug tis tis))                      ::  == (stet) to ~
++  gah  (mask [`@`10 ' ' ~])                           ::  newline or ace
++  gap  (cold ~ ;~(plug gaq (star ;~(pose vul gah))))  ::  plural space
++  gaq  ;~  pose                                       ::  end of line
             (just `@`10)
             ;~(plug gah ;~(pose gah vul))
             vul
         ==
++  gaw  (cold ~ (star ;~(pose vul gah)))               ::  classic white
++  gay  ;~(pose gap (easy ~))                          ::
++  gon  ;~(pose ;~(plug bas gay fas) (easy ~))         ::  long numbers \ /
++  gul  ;~(pose (cold 2 gal) (cold 3 gar))             ::  axis syntax < >
++  hex  (bass 16 (most gon hit))                       ::  hex to atom
++  hig  (shim 'A' 'Z')                                 ::  uppercase
++  hit  ;~  pose                                       ::  hex digits
           dit
           (cook |=(a/char (sub a 87)) (shim 'a' 'f'))
           (cook |=(a/char (sub a 55)) (shim 'A' 'F'))
         ==
++  iny                                                 :: indentation block
  |*  sef/rule
  |=  nail  ^+  (sef)
  =+  [har tap]=[p q]:+<
  =+  lev=(fil 3 (dec q.har) ' ')
  =+  eol=(just `@t`10)
  =+  =-  roq=((star ;~(pose prn ;~(sfix eol (jest lev)) -)) har tap)
      ;~(simu ;~(plug eol eol) eol)
  ?~  q.roq  roq
  =+  vex=(sef har(q 1) p.u.q.roq)
  =+  fur=p.vex(q (add (dec q.har) q.p.vex))
  ?~  q.vex  vex(p fur)
  =-  vex(p fur, u.q -)
  :+  &3.vex
    &4.vex(q.p (add (dec q.har) q.p.&4.vex))
  =+  res=|4.vex
  |-  ?~  res  |4.roq
  ?.  =(10 -.res)  [-.res $(res +.res)]
  (welp [`@t`10 (trip lev)] $(res +.res))
::
++  low  (shim 'a' 'z')                                 ::  lowercase
++  mes  %+  cook                                       ::  hexbyte
           |=({a/@ b/@} (add (mul 16 a) b))
         ;~(plug hit hit)
++  nix  (boss 256 (star ;~(pose aln cab)))             ::
++  nud  (shim '0' '9')                                 ::  numeric
++  prn  ;~(less (just `@`127) (shim 32 256))
++  qat  ;~  pose                                       ::  chars in blockcord
             prn
             ;~(less ;~(plug (just `@`10) soz) (just `@`10))
         ==
++  qit  ;~  pose                                       ::  chars in a cord
             ;~(less bas soq prn)
             ;~(pfix bas ;~(pose bas soq mes))          ::  escape chars
         ==
++  qut  ;~  simu  soq                                  ::  cord
           ;~  pose
             ;~  less  soz
               (ifix [soq soq] (boss 256 (more gon qit)))
             ==
             =+  hed=;~(pose ;~(plug (plus ace) vul) (just '\0a'))
             %-  iny  %+  ifix
               :-  ;~(plug soz hed)
               ;~(plug (just '\0a') soz)
             (boss 256 (star qat))
           ==
         ==
::
++  soz  ;~(plug soq soq soq)                           ::  delimiting '''
++  sym                                                 ::  symbol
  %+  cook
    |=(a/tape (rap 3 ^-((list @) a)))
  ;~(plug low (star ;~(pose nud low hep)))
::
++  ven  ;~  (comp |=({a/@ b/@} (peg a b)))             ::  +>- axis syntax
           bet
           =+  hom=`?`|
           |=  tub/nail
           ^-  (like @)
           =+  vex=?:(hom (bet tub) (gul tub))
           ?~  q.vex
             [p.tub [~ 1 tub]]
           =+  wag=$(p.tub p.vex, hom !hom, tub q.u.q.vex)
           ?>  ?=(^ q.wag)
           [p.wag [~ (peg p.u.q.vex p.u.q.wag) q.u.q.wag]]
         ==
++  vit                                                 ::  base64 digit
  ;~  pose
    (cook |=(a/@ (sub a 65)) (shim 'A' 'Z'))
    (cook |=(a/@ (sub a 71)) (shim 'a' 'z'))
    (cook |=(a/@ (add a 4)) (shim '0' '9'))
    (cold 62 (just '-'))
    (cold 63 (just '+'))
  ==
++  vul  %+  cold   ~                                   ::  comments
         ;~  plug  col  col
           (star prn)
           (just `@`10)
         ==
::
::::  4j: parsing (bases and base digits)
  ::
++  ab
  |%
  ++  bix  (bass 16 (stun [2 2] six))
  ++  fem  (sear |=(a/@ (cha:fa a)) aln)
  ++  haf  (bass 256 ;~(plug tep tiq (easy ~)))
  ++  hef  %+  sear  |=(a/@ ?:(=(a 0) ~ (some a)))
           %+  bass  256
           ;~(plug tip tiq (easy ~))
  ++  hif  (bass 256 ;~(plug tip tiq (easy ~)))
  ++  hof  (bass 0x1.0000 ;~(plug hef (stun [1 3] ;~(pfix hep hif))))
  ++  huf  (bass 0x1.0000 ;~(plug hef (stun [0 3] ;~(pfix hep hif))))
  ++  hyf  (bass 0x1.0000 ;~(plug hif (stun [3 3] ;~(pfix hep hif))))
  ++  pev  (bass 32 ;~(plug sev (stun [0 4] siv)))
  ++  pew  (bass 64 ;~(plug sew (stun [0 4] siw)))
  ++  piv  (bass 32 (stun [5 5] siv))
  ++  piw  (bass 64 (stun [5 5] siw))
  ++  qeb  (bass 2 ;~(plug seb (stun [0 3] sib)))
  ++  qex  (bass 16 ;~(plug sex (stun [0 3] hit)))
  ++  qib  (bass 2 (stun [4 4] sib))
  ++  qix  (bass 16 (stun [4 4] six))
  ++  seb  (cold 1 (just '1'))
  ++  sed  (cook |=(a/@ (sub a '0')) (shim '1' '9'))
  ++  sev  ;~(pose sed sov)
  ++  sew  ;~(pose sed sow)
  ++  sex  ;~(pose sed sox)
  ++  sib  (cook |=(a/@ (sub a '0')) (shim '0' '1'))
  ++  sid  (cook |=(a/@ (sub a '0')) (shim '0' '9'))
  ++  siv  ;~(pose sid sov)
  ++  siw  ;~(pose sid sow)
  ++  six  ;~(pose sid sox)
  ++  sov  (cook |=(a/@ (sub a 87)) (shim 'a' 'v'))
  ++  sow  ;~  pose
             (cook |=(a/@ (sub a 87)) (shim 'a' 'z'))
             (cook |=(a/@ (sub a 29)) (shim 'A' 'Z'))
             (cold 62 (just '-'))
             (cold 63 (just '~'))
           ==
  ++  sox  (cook |=(a/@ (sub a 87)) (shim 'a' 'f'))
  ++  ted  (bass 10 ;~(plug sed (stun [0 2] sid)))
  ++  tep  (sear |=(a/@ ?:(=(a 'doz') ~ (ins:po a))) til)
  ++  tip  (sear |=(a/@ (ins:po a)) til)
  ++  tiq  (sear |=(a/@ (ind:po a)) til)
  ++  tid  (bass 10 (stun [3 3] sid))
  ++  til  (boss 256 (stun [3 3] low))
  ++  urs  %+  cook
             |=(a/tape (rap 3 ^-((list @) a)))
           (star ;~(pose nud low hep dot sig cab))
  ++  urt  %+  cook
             |=(a/tape (rap 3 ^-((list @) a)))
           (star ;~(pose nud low hep dot sig))
  ++  urx  %+  cook
             |=(a/tape (rap 3 ^-((list @) a)))
           %-  star
           ;~  pose 
             nud
             low
             hep
             cab
             (cold ' ' dot)
             (cook tuft (ifix [sig dot] hex))
             ;~(pfix sig ;~(pose sig dot))
           ==
  ++  voy  ;~(pfix bas ;~(pose bas soq bix))
  --
++  ag
  |%
  ++  ape  |*(fel/rule ;~(pose (cold 0 (just '0')) fel))
  ++  bay  (ape (bass 16 ;~(plug qeb:ab (star ;~(pfix dog qib:ab)))))
  ++  bip  =+  tod=(ape qex:ab)
           (bass 0x1.0000 ;~(plug tod (stun [7 7] ;~(pfix dog tod))))
  ++  dem  (ape (bass 1.000 ;~(plug ted:ab (star ;~(pfix dog tid:ab)))))
  ++  dim  (ape dip)
  ++  dip  (bass 10 ;~(plug sed:ab (star sid:ab)))
  ++  dum  (bass 10 (plus sid:ab))
  ++  fed  %+  cook  fend:ob
           ;~  pose
             %+  bass  0x1.0000.0000.0000.0000          ::  oversized
               ;~  plug
                 huf:ab
                 (plus ;~(pfix doh hyf:ab))
               ==
             hof:ab                                     ::  planet or moon
             haf:ab                                     ::  star
             tiq:ab                                     ::  galaxy
           ==
  ++  fim  (sear den:fa (bass 58 (plus fem:ab)))
  ++  hex  (ape (bass 0x1.0000 ;~(plug qex:ab (star ;~(pfix dog qix:ab)))))
  ++  lip  =+  tod=(ape ted:ab)
           (bass 256 ;~(plug tod (stun [3 3] ;~(pfix dog tod))))
  ++  mot  ;~  pose
             ;~  pfix
               (just '1')
               (cook |=(a/@ (add 10 (sub a '0'))) (shim '0' '2'))
             ==
             sed:ab
           ==
  ++  viz  (ape (bass 0x200.0000 ;~(plug pev:ab (star ;~(pfix dog piv:ab)))))
  ++  vum  (bass 32 (plus siv:ab))
  ++  wiz  (ape (bass 0x4000.0000 ;~(plug pew:ab (star ;~(pfix dog piw:ab)))))
  --
++  mu
  |_  {top/@ bot/@}
  ++  zag  [p=(end 4 1 (add top bot)) q=bot]
  ++  zig  [p=(end 4 1 (add top (sub 0x1.0000 bot))) q=bot]
  ++  zug  (mix (lsh 4 1 top) bot)
  --
++  ne
  |_  tig/@
  ++  c  (cut 3 [tig 1] key:fa)
  ++  d  (add tig '0')
  ++  x  ?:((gte tig 10) (add tig 87) d)
  ++  v  ?:((gte tig 10) (add tig 87) d)
  ++  w  ?:(=(tig 63) '~' ?:(=(tig 62) '-' ?:((gte tig 36) (add tig 29) x)))
  --
::
::::  4k: atom printing
  ::
++  co  !.
  ~%  %co  ..co  ~
  =<  |_  lot/coin
      ++  rear  |=(rom/tape =>(.(rep rom) rend))
      ++  rent  `@ta`(rap 3 rend)
      ++  rend
        ^-  tape
        ?:  ?=($blob -.lot)
          ['~' '0' ((v-co 1) (jam p.lot))]
        ?:  ?=($many -.lot)
          :-  '.'
          |-  ^-  tape
          ?~   p.lot
            ['_' '_' rep]
          ['_' (weld (trip (wack rent(lot i.p.lot))) $(p.lot t.p.lot))]
        =+  [yed=(end 3 1 p.p.lot) hay=(cut 3 [1 1] p.p.lot)]
        |-  ^-  tape
        ?+    yed  (z-co q.p.lot)
            $c   ['~' '-' (weld (rip 3 (wood (tuft q.p.lot))) rep)]
            $d
          ?+    hay  (z-co q.p.lot)
              $a
            =+  yod=(yore q.p.lot)
            =>  ^+(. .(rep ?~(f.t.yod rep ['.' (s-co f.t.yod)])))
            =>  ^+  .
                %=    .
                    rep
                  ?:  &(=(~ f.t.yod) =(0 h.t.yod) =(0 m.t.yod) =(0 s.t.yod))
                    rep
                  =>  .(rep ['.' (y-co s.t.yod)])
                  =>  .(rep ['.' (y-co m.t.yod)])
                  ['.' '.' (y-co h.t.yod)]
                ==
            =>  .(rep ['.' (a-co d.t.yod)])
            =>  .(rep ['.' (a-co m.yod)])
            =>  .(rep ?:(a.yod rep ['-' rep]))
            ['~' (a-co y.yod)]
          ::
              $r
            =+  yug=(yell q.p.lot)
            =>  ^+(. .(rep ?~(f.yug rep ['.' (s-co f.yug)])))
            :-  '~'
            ?:  &(=(0 d.yug) =(0 m.yug) =(0 h.yug) =(0 s.yug))
              ['s' '0' rep]
            =>  ^+(. ?:(=(0 s.yug) . .(rep ['.' 's' (a-co s.yug)])))
            =>  ^+(. ?:(=(0 m.yug) . .(rep ['.' 'm' (a-co m.yug)])))
            =>  ^+(. ?:(=(0 h.yug) . .(rep ['.' 'h' (a-co h.yug)])))
            =>  ^+(. ?:(=(0 d.yug) . .(rep ['.' 'd' (a-co d.yug)])))
            +.rep
          ==
        ::
            $f
          ?:  =(& q.p.lot)
            ['.' 'y' rep]
          ?:(=(| q.p.lot) ['.' 'n' rep] (z-co q.p.lot))
        ::
            $n   ['~' rep]
            $i
          ?+  hay  (z-co q.p.lot)
            $f  ((ro-co [3 10 4] |=(a/@ ~(d ne a))) q.p.lot)
            $s  ((ro-co [4 16 8] |=(a/@ ~(x ne a))) q.p.lot)
          ==
        ::
            $p
          =+  sxz=(feen:ob q.p.lot)
          =+  dyx=(met 3 sxz)
          :-  '~'
          ?:  (lte dyx 1)
            (weld (trip (tod:po sxz)) rep)
          =+  dyy=(met 4 sxz)
          =+  imp=*@
          |-  ^-  tape
          ?:  =(imp dyy)
            rep
          %=  $
            sxz  (rsh 4 1 sxz)
            imp      +(imp)
            rep
              =+  log=(end 4 1 sxz)
              ;:  weld
                (trip (tos:po (rsh 3 1 log)))
                (trip (tod:po (end 3 1 log)))
                ?:(=((mod imp 4) 0) ?:(=(imp 0) "" "--") "-")
                rep
             ==
          ==
        ::
            $r
          ?+  hay  (z-co q.p.lot)
            $d  ['.' '~' (r-co (rlyd q.p.lot))]
            $h  ['.' '~' '~' (r-co (rlyh q.p.lot))]
            $q  ['.' '~' '~' '~' (r-co (rlyq q.p.lot))]
            $s  ['.' (r-co (rlys q.p.lot))]
          ==
        ::
            $u
          ?:  ?=($c hay)
            %+  welp  ['0' 'c' (reap (pad:fa q.p.lot) '1')]
            (c-co (enc:fa q.p.lot))
          =-  (weld p.gam ?:(=(0 q.p.lot) `tape`['0' ~] q.gam))
          ^=  gam  ^-  {p/tape q/tape}
          ?+  hay  [~ ((ox-co [10 3] |=(a/@ ~(d ne a))) q.p.lot)]
            $b  [['0' 'b' ~] ((ox-co [2 4] |=(a/@ ~(d ne a))) q.p.lot)]
            $i  [['0' 'i' ~] ((d-co 1) q.p.lot)]
            $x  [['0' 'x' ~] ((ox-co [16 4] |=(a/@ ~(x ne a))) q.p.lot)]
            $v  [['0' 'v' ~] ((ox-co [32 5] |=(a/@ ~(x ne a))) q.p.lot)]
            $w  [['0' 'w' ~] ((ox-co [64 5] |=(a/@ ~(w ne a))) q.p.lot)]
          ==
        ::
            $s
          %+  weld
            ?:((syn:si q.p.lot) "--" "-")
          $(yed 'u', q.p.lot (abs:si q.p.lot))
        ::
            $t
          ?:  =('a' hay)
            ?:  =('s' (cut 3 [2 1] p.p.lot))
              (weld (rip 3 q.p.lot) rep)
            ['~' '.' (weld (rip 3 q.p.lot) rep)]
          ['~' '~' (weld (rip 3 (wood q.p.lot)) rep)]
        ==
      --
  =+  rep=*tape
  =<  |%
      ++  a-co  |=(dat/@ ((d-co 1) dat))
      ++  c-co  (em-co [58 1] |=({? b/@ c/tape} [~(c ne b) c]))
      ++  d-co  |=(min/@ (em-co [10 min] |=({? b/@ c/tape} [~(d ne b) c])))
      ++  r-co
        |=  a/dn
        ?:  ?=({$i *} a)  (weld ?:(s.a "inf" "-inf") rep)
        ?:  ?=({$n *} a)  (weld "nan" rep)
        =+  ^=  e  %+  ed-co  [10 1]
          |=  {a/? b/@ c/tape}
          ?:  a  [~(d ne b) '.' c]
          [~(d ne b) c]
        =+  ^=  f
          =>(.(rep ~) (e a.a))
        =.  e.a  (sum:si e.a (sun:si (dec +.f)))
        =+  b=?:((syn:si e.a) "e" "e-")
        =>  .(rep ?~(e.a rep (weld b ((d-co 1) (abs:si e.a)))))
        =>  .(rep (weld -.f rep))
        ?:(s.a rep ['-' rep])
      ::
      ++  s-co
        |=  esc/(list @)  ^-  tape
        ?~  esc
          rep
        :-  '.'
        =>(.(rep $(esc t.esc)) ((x-co 4) i.esc))
      ::
      ++  v-co  |=(min/@ (em-co [32 min] |=({? b/@ c/tape} [~(v ne b) c])))
      ++  w-co  |=(min/@ (em-co [64 min] |=({? b/@ c/tape} [~(w ne b) c])))
      ++  x-co  |=(min/@ (em-co [16 min] |=({? b/@ c/tape} [~(x ne b) c])))
      ++  y-co  |=(dat/@ ((d-co 2) dat))
      ++  z-co  |=(dat/@ `tape`['0' 'x' ((x-co 1) dat)])
      --
  |%
  ++  em-co
    |=  {{bas/@ min/@} par/$-({? @ tape} tape)}
    |=  hol/@
    ^-  tape
    ?:  &(=(0 hol) =(0 min))
      rep
    =+  [rad=(mod hol bas) dar=(div hol bas)]
    %=  $
      min  ?:(=(0 min) 0 (dec min))
      hol  dar
      rep  (par =(0 dar) rad rep)
    ==
  ::
  ++  ed-co
    |=  {{bas/@ min/@} par/$-({? @ tape} tape)}
    =+  [fir=& cou=0]
    |=  hol/@
    ^-  {tape @}
    ?:  &(=(0 hol) =(0 min))
      [rep cou]
    =+  [rad=(mod hol bas) dar=(div hol bas)]
    %=  $
      min  ?:(=(0 min) 0 (dec min))
      hol  dar
      rep  (par &(=(0 dar) !fir) rad rep)
      fir  |
      cou  +(cou)
    ==
  ::
  ++  ox-co
    |=  {{bas/@ gop/@} dug/$-(@ @)}
    %+  em-co
      [|-(?:(=(0 gop) 1 (mul bas $(gop (dec gop))))) 0]
    |=  {top/? seg/@ res/tape}
    %+  weld
      ?:(top ~ `tape`['.' ~])
    %.  seg
    %+  em-co(rep res)
      [bas ?:(top 0 gop)]
    |=({? b/@ c/tape} [(dug b) c])
  ::
  ++  ro-co
    |=  {{buz/@ bas/@ dop/@} dug/$-(@ @)}
    |=  hol/@
    ^-  tape
    ?:  =(0 dop)
      rep
    =>  .(rep $(dop (dec dop)))
    :-  '.'
    %-  (em-co [bas 1] |=({? b/@ c/tape} [(dug b) c]))
    [(cut buz [(dec dop) 1] hol)]
  --
::
::::  4l: atom parsing
  ::
++  so
  ~%  %so  +  ~
  |%
  ++  bisk
    ~+
    ;~  pose
      ;~  pfix  (just '0')
        ;~  pose
          (stag %ub ;~(pfix (just 'b') bay:ag))
          (stag %uc ;~(pfix (just 'c') fim:ag))
          (stag %ui ;~(pfix (just 'i') dim:ag))
          (stag %ux ;~(pfix (just 'x') hex:ag))
          (stag %uv ;~(pfix (just 'v') viz:ag))
          (stag %uw ;~(pfix (just 'w') wiz:ag))
        ==
      ==
      (stag %ud dem:ag)
    ==
  ++  crub
    ~+
    ;~  pose
      %+  cook
        |=(det/date `dime`[%da (year det)])
      ;~  plug
        %+  cook
          |=({a/@ b/?} [b a])
        ;~(plug dim:ag ;~(pose (cold | hep) (easy &)))
        ;~(pfix dot mot:ag)   ::  month
        ;~(pfix dot dip:ag)   ::  day
        ;~  pose
          ;~  pfix
            ;~(plug dot dot)
            ;~  plug
              dum:ag
              ;~(pfix dot dum:ag)
              ;~(pfix dot dum:ag)
              ;~(pose ;~(pfix ;~(plug dot dot) (most dot qix:ab)) (easy ~))
            ==
          ==
          (easy [0 0 0 ~])
        ==
      ==
    ::
      %+  cook
        |=  {a/(list {p/?($d $h $m $s) q/@}) b/(list @)}
        =+  rop=`tarp`[0 0 0 0 b]
        |-  ^-  dime
        ?~  a
          [%dr (yule rop)]
        ?-  p.i.a
          $d  $(a t.a, d.rop (add q.i.a d.rop))
          $h  $(a t.a, h.rop (add q.i.a h.rop))
          $m  $(a t.a, m.rop (add q.i.a m.rop))
          $s  $(a t.a, s.rop (add q.i.a s.rop))
        ==
      ;~  plug
        %+  most
          dot
        ;~  pose
          ;~(pfix (just 'd') (stag %d dim:ag))
          ;~(pfix (just 'h') (stag %h dim:ag))
          ;~(pfix (just 'm') (stag %m dim:ag))
          ;~(pfix (just 's') (stag %s dim:ag))
        ==
        ;~(pose ;~(pfix ;~(plug dot dot) (most dot qix:ab)) (easy ~))
      ==
    ::
      (stag %p fed:ag)
      ;~(pfix dot (stag %ta urs:ab))
      ;~(pfix sig (stag %t urx:ab))
      ;~(pfix hep (stag %c (cook turf urx:ab)))
    ==
  ++  nuck
    ~/  %nuck  |=  a/nail  %.  a
    %+  knee  *coin  |.  ~+
    %-  stew
    ^.  stet  ^.  limo
    :~  :-  ['a' 'z']  (cook |=(a/@ta [%$ %tas a]) sym)
        :-  ['0' '9']  (stag %$ bisk)
        :-  '-'        (stag %$ tash)
        :-  '.'        ;~(pfix dot perd)
        :-  '~'        ;~(pfix sig ;~(pose twid (easy [%$ %n 0])))
    ==
  ++  nusk
    ~+
    :(sear |=(a/@ta (rush a nuck)) wick urt:ab)
  ++  perd
    ~+
    ;~  pose
      (stag %$ zust)
      (stag %many (ifix [cab ;~(plug cab cab)] (more cab nusk)))
    ==
  ++  royl
    ~+
    =+  ^=  moo
      |=  a/tape
      :-  (lent a)
      (scan a (bass 10 (plus sid:ab)))
    =+  ^=  voy
      %+  cook  royl-cell
      ;~  pose
        ;~  plug
          (easy %d)
          ;~  pose  (cold | hep)  (easy &)  ==
          ;~  plug  dim:ag
            ;~  pose
              ;~(pfix dot (cook moo (plus (shim '0' '9'))))
              (easy [0 0])
            ==
            ;~  pose
              ;~  pfix
                (just 'e')
                ;~(plug ;~(pose (cold | hep) (easy &)) dim:ag)
              ==
              (easy [& 0])
            ==
          ==
        ==
        ;~  plug
          (easy %i)
          ;~  sfix
            ;~  pose  (cold | hep)  (easy &)  ==
            (jest 'inf')
          ==
        ==
        ;~  plug
          (easy %n)
          (cold ~ (jest 'nan'))
        ==
      ==
    ;~  pose
      (stag %rh (cook rylh ;~(pfix ;~(plug sig sig) voy)))
      (stag %rq (cook rylq ;~(pfix ;~(plug sig sig sig) voy)))
      (stag %rd (cook ryld ;~(pfix sig voy)))
      (stag %rs (cook ryls voy))
    ==
  ::
  ++  royl-cell
    |=  rn
    ^-  dn
    ?.  ?=({$d *} +<)  +<
    =+  ^=  h
      (dif:si (new:si f.b i.b) (sun:si d.b))
    [%d a h (add (mul c.b (pow 10 d.b)) e.b)]
  ::
  ++  tash
    ~+
    =+  ^=  neg
        |=  {syn/? mol/dime}  ^-  dime
        ?>  =('u' (end 3 1 p.mol))
        [(cat 3 's' (rsh 3 1 p.mol)) (new:si syn q.mol)]
    ;~  pfix  hep
      ;~  pose
        (cook |=(a/dime (neg | a)) bisk)
        ;~(pfix hep (cook |=(a/dime (neg & a)) bisk))
      ==
    ==
  ::
  ++  twid
    ~+
    ;~  pose
      (cook |=(a/@ [%blob (cue a)]) ;~(pfix (just '0') vum:ag))
      (stag %$ crub)
    ==
  ::
  ++  zust
    ~+
    ;~  pose
      (stag %is bip:ag)
      (stag %if lip:ag)
      (stag %f ;~(pose (cold & (just 'y')) (cold | (just 'n'))))
      royl
    ==
  --
::
::::  4m: formatting functions
  ::
++  scot  |=(mol/dime ~(rent co %$ mol))
++  scow  |=(mol/dime ~(rend co %$ mol))
++  slat  |=(mod/@tas |=(txt/@ta (slaw mod txt)))
++  slav  |=({mod/@tas txt/@ta} (need (slaw mod txt)))
++  slaw
  ~/  %slaw
  |=  {mod/@tas txt/@ta}
  ^-  (unit @)
  =+  con=(slay txt)
  ?.(&(?=({$~ $$ @ @} con) =(p.p.u.con mod)) ~ [~ q.p.u.con])
::
++  slay
  |=  txt/@ta  ^-  (unit coin)
  =+  ^=  vex
      ?:  (gth 0x7fff.ffff txt)                         ::  XX  petty cache
        ~+  ((full nuck:so) [[1 1] (trip txt)])
      ((full nuck:so) [[1 1] (trip txt)])
  ?~  q.vex
    ~
  [~ p.u.q.vex]
::
++  smyt                                                ::  pretty print path
  |=  bon/path  ^-  tank
  :+  %rose  [['/' ~] ['/' ~] ~]
  (turn bon |=(a/@ [%leaf (trip a)]))
::
++  spat  |=(pax/path (crip (spud pax)))                ::  render path to cord
++  spud  |=(pax/path ~(ram re (smyt pax)))             ::  render path to tape
++  stab                                                ::  parse cord to path
  =+  fel=;~(pfix fas (more fas urs:ab))
  |=(zep/@t `path`(rash zep fel))
::
::::  4n: virtualization
  ::
++  mack
  |=  {sub/* fol/*}
  ^-  (unit)
  =+  ton=(mink [sub fol] |=({* *} ~))
  ?.(?=({$0 *} ton) ~ [~ p.ton])
::
++  mink
  ~/  %mink
  |=  {{sub/* fol/*} gul/$-({* *} (unit (unit)))}
  =+  tax=*(list {@ta *})
  |-  ^-  tone
  ?@  fol
    [%2 tax]
  ?:  ?=(^ -.fol)
    =+  hed=$(fol -.fol)
    ?:  ?=($2 -.hed)
      hed
    =+  tal=$(fol +.fol)
    ?-  -.tal
      $0  ?-(-.hed $0 [%0 p.hed p.tal], $1 hed)
      $1  ?-(-.hed $0 tal, $1 [%1 (weld p.hed p.tal)])
      $2  tal
    ==
  ?+    fol
    [%2 tax]
  ::
      {$0 b/@}
    ?:  =(0 b.fol)  [%2 tax]
    ?:  =(1 b.fol)  [%0 sub]
    ?:  ?=(@ sub)   [%2 tax]
    =+  [now=(cap b.fol) lat=(mas b.fol)]
    $(b.fol lat, sub ?:(=(2 now) -.sub +.sub))
  ::
      {$1 b/*}
    [%0 b.fol]
  ::
      {$2 b/{^ *}}
    =+  ben=$(fol b.fol)
    ?.  ?=($0 -.ben)  ben
    ?>(?=(^ p.ben) $(sub -.p.ben, fol +.p.ben))
    ::?>(?=(^ p.ben) $([sub fol] p.ben)
  ::
      {$3 b/*}
    =+  ben=$(fol b.fol)
    ?.  ?=($0 -.ben)  ben
    [%0 .?(p.ben)]
  ::
      {$4 b/*}
    =+  ben=$(fol b.fol)
    ?.  ?=($0 -.ben)  ben
    ?.  ?=(@ p.ben)  [%2 tax]
    [%0 .+(p.ben)]
  ::
      {$5 b/*}
    =+  ben=$(fol b.fol)
    ?.  ?=($0 -.ben)  ben
    ?.  ?=(^ p.ben)  [%2 tax]
    [%0 =(-.p.ben +.p.ben)]
  ::
      {$6 b/* c/* d/*}
    $(fol =>(fol [2 [0 1] 2 [1 c d] [1 0] 2 [1 2 3] [1 0] 4 4 b]))
  ::
      {$7 b/* c/*}       $(fol =>(fol [2 b 1 c]))
      {$8 b/* c/*}       $(fol =>(fol [7 [[0 1] b] c]))
      {$9 b/* c/*}       $(fol =>(fol [7 c 0 b]))
      {$10 @ c/*}        $(fol c.fol)
      {$10 {b/* c/*} d/*}
    =+  ben=$(fol c.fol)
    ?.  ?=($0 -.ben)  ben
    ?:  ?=(?($hunk $hand $lose $mean $spot) b.fol)
      $(fol d.fol, tax [[b.fol p.ben] tax])
    $(fol d.fol)
  ::
      {$11 b/* c/*}
    =+  ref=$(fol b.fol)
    =+  ben=$(fol c.fol)
    ?.  ?=($0 -.ref)  ref
    ?.  ?=($0 -.ben)  ben
    =+  val=(gul p.ref p.ben)
    ?~(val [%1 p.ben ~] ?~(u.val [%2 [[%hunk (mush p.ben)] tax]] [%0 u.u.val]))
  ==
::
++  mock
  |=  {{sub/* fol/*} gul/$-({* *} (unit (unit)))}
  (mook (mink [sub fol] gul))
::
::  ++  moop
::    |=  pon/(list {@ta *})  ^+  pon
::    ?~  pon  ~
::    :-  i.pon
::    ?.  ?=({$spot * ^} i.pon)
::      $(pon t.pon)
::    ?.  ?=({{$spot * ^} *} t.pon)
::      $(pon t.pon)
::    =>  .(pon t.pon)
::    =+  sot=+.i.pon
::    |-  ^-  (list {@ta *})
::    ?.  ?=({{$spot * ^} *} t.pon)
::      [[%spot sot] ^$(pon t.pon)]
::    =+  sop=+.i.pon
::    ?:  ?&  =(-.sop -.sot)
::            (lor +<.sop +<.sot)
::            (lor +>.sot +>.sop)
::          ==
::      $(sot sop, pon t.pon)
::    [[%spot sot] ^$(pon t.pon)]
::
++  mook
  |=  ton/tone
  ^-  toon
  ?.  ?=({$2 *} ton)  ton
  :-  %2
  :: =.  p.ton  (moop p.ton)
  =+  yel=(lent p.ton)
  =.  p.ton
    ?.  (gth yel 256)  p.ton
    %+  weld
      (scag 128 p.ton)
    ^-  (list {@ta *})
    :_  (slag (sub yel 128) p.ton)
    :-  %lose
    %+  rap  3
    "[skipped {(scow %ud (sub yel 256))} frames]"
  |-  ^-  (list tank)
  ?~  p.ton  ~
  =+  rep=$(p.ton t.p.ton)
  ?+    -.i.p.ton  rep
      $hunk  [(tank +.i.p.ton) rep]
      $lose  [[%leaf (rip 3 (@ +.i.p.ton))] rep]
      $hand  [[%leaf (scow %p (mug +.i.p.ton))] rep]
      $mean  :_  rep
             ?@  +.i.p.ton  [%leaf (rip 3 (@ +.i.p.ton))]
             =+  mac=(mack +.i.p.ton +<.i.p.ton)
             ?~(mac [%leaf "####"] (tank u.mac))
      $spot  :_  rep
             =+  sot=(spot +.i.p.ton)
             :+  %rose  [":" ~ ~]
             :~  (smyt p.sot)
                 =>  [ud=|=(a/@u (scow %ud a)) q.sot]
                 leaf+"<[{(ud p.p)} {(ud q.p)}].[{(ud p.q)} {(ud q.q)}]>"
  ==         ==
::
++  mush                                                ::  sane name to leaf
  |=  val/*
  ^-  tank
  :+  %rose
    [['/' ~] ['/' ~] ~]
  (turn ((list @ta) val) |=(a/@ta [%leaf (trip a)]))
::
++  mong
  |=  {{gat/* sam/*} gul/$-({* *} (unit (unit)))}
  ^-  toon
  ?.  &(?=(^ gat) ?=(^ +.gat))
    [%2 ~]
  (mock [[-.gat [sam +>.gat]] -.gat] gul)
::
++  mule                                                ::  typed virtual
  ~/  %mule
  |*  taq/_|.(**)
  =+  mud=(mute taq)
  ?-  -.mud
    $&  [%& p=$:taq]                                    ::  XX transition
    $|  [%| p=p.mud]
  ==
::
++  mute                                                ::  untyped virtual
  |=  taq/_^?(|.(**))
  ^-  (each * (list tank))
  =+  ton=(mock [taq 9 2 0 1] |=({* *} ~))
  ?-  -.ton
    $0  [%& p.ton]
    $1  [%| (turn p.ton |=(a/* (smyt (path a))))]
    $2  [%| p.ton]
  ==
::
::::  4o: molds and mold builders
  ::
++  abel  typo                                          ::  original sin: span
++  atom  @                                             ::  just an atom
++  aura  @ta                                           ::  atom format
++  axis  @                                             ::  tree address
++  base                                                ::  base mold
  $@  $?  $noun                                         ::  any noun
          $cell                                         ::  any cell
          $bean                                         ::  loobean
          $void                                         ::  no nouns
          $null                                         ::  ~ == 0
      ==                                                ::
  {$atom p/aura}                                        ::  atom
::
++  bean  ?                                             ::  0=&=yes, 1=|=no
++  woof  $@(@ {$~ p/twig})                             ::  simple embed
++  beet  $@  @                                         ::  advanced embed
          $%  {$a p/twig}                               ::  take tape
              {$b p/twig}                               ::  take manx
              {$c p/twig}                               ::  take marl
              {$d p/twig}                               ::  take $-(marl marl)
              {$e p/twig q/(list tuna)}                 ::  element literal
          ==                                            ::
++  chum  $?  lef/term                                  ::  jet name
              {std/term kel/@}                          ::  kelvin version
              {ven/term pro/term kel/@}                 ::  vendor and product
              {ven/term pro/term ver/@ kel/@}           ::  all of the above
          ==                                            ::
++  coil  $:  p/?($gold $iron $lead $zinc)              ::  core span
              q/span                                    ::
              r/{p/?($~ ^) q/(map term foot)}           ::
          ==                                            ::
++  foot  $%  {$ash p/twig}                             ::  dry arm, geometric
              {$elm p/twig}                             ::  wet arm, generic
          ==                                            ::
++  limb  $@  term                                      ::  wing element
          $%  {$& p/axis}                               ::  by geometry
              {$| p/@ud q/(unit term)}                  ::  by name
          ==                                            ::
++  line  {p/{$leaf p/aura q/@} q/tile}                 ::  %book case
++  metl  ?($gold $iron $zinc $lead)                    ::  core variance
++  moss  twig                                          ::  twig producing mold
++  noun  *                                             ::  any noun
++  null  $~                                            ::  null, nil, etc
++  onyx  (list (pair span foot))                       ::  arm activation
++  opal                                                ::  limb match
          $%  {$& p/span}                               ::  leg
              {$| p/axis q/(set {p/span q/foot})}       ::  arm
          ==                                            ::
++  palo  (pair vein opal)                              ::  wing trace, match
++  pock  (pair axis nock)                              ::  changes
++  port  (each palo (pair span nock))                  ::  successful match
++  tiki                                                ::  test case
          $%  {$& p/(unit term) q/wing}                 ::  simple wing
              {$| p/(unit term) q/twig}                 ::  named wing
          ==                                            ::
++  tile  $^  {p/tile q/tile}                           ::  ordered pair
          $%  {$axil p/base}                            ::  base span
              {$bark p/term q/tile}                     ::  name
              {$bush p/tile q/tile}                     ::  pair+tag
              {$deet p/spot q/tile}                     ::  set debug
              {$fern p/{i/tile t/(list tile)}}          ::  plain selection
              {$herb p/twig}                            ::  gate
              {$kelp p/{i/line t/(list line)}}          ::  tag selection
              {$leaf p/term q/@}                        ::  constant atom
              {$reed p/tile q/tile}                     ::  atom+cell
              {$weed p/twig}                            ::  example
          ==                                            ::
++  toga                                                ::  face control
          $@  p/term                                    ::  two togas
          $%  {$0 $~}                                   ::  no toga
              {$1 p/$@(term tune) q/toga}               ::  deep toga
              {$2 p/toga q/toga}                        ::  cell toga
          ==                                            ::
++  tuna                                                ::  tagflow
          $%  {$a p/twig}                               ::  plain text
              {$b p/twig}                               ::  single tag
              {$c p/twig}                               ::  simple list
              {$d p/twig}                               ::  dynamic list
              {$e p/twig q/(list tuna)}                 ::  element
              {$f p/(list tuna)}                        ::  subflow
          ==                                            ::
++  twig                                                ::
  $^  {p/twig q/twig}                                   ::
  $%                                                    ::
    {$$ p/axis}                                         ::  simple leg
  ::                                                    ::
    {$base p/base}                                      ::  base
    {$bunt p/twig}                                      ::  mold default value
    {$bust p/base}                                      ::  bunt base
    {$dbug p/spot q/twig}                               ::  debug info in trace
    {$hand p/span q/nock}                               ::  premade result
    {$knit p/(list woof)}                               ::  assemble string
    {$leaf p/(pair term @)}                             ::  symbol
    {$limb p/term}                                      ::  pulls limb p
    {$lost p/twig}                                      ::  not to be taken
    {$rock p/term q/*}                                  ::  fixed constant
    {$sand p/term q/*}                                  ::  unfixed constant
    {$tell p/(list twig)}                               ::  render as tape
    {$tune p/$@(term tune)}                             ::  minimal face
    {$wing p/wing}                                      ::  pulls p
    {$yell p/(list twig)}                               ::  render as tank
  ::                                            ::::::  molds
    {$claw p/twig q/twig}                               ::  $@ depth fork
    {$shoe p/twig}                                      ::  $_ example
    {$bank p/(list twig)}                               ::  $: tuple
    {$book p/(list twig)}                               ::  $% tagged fork
    {$lamb p/twig q/twig}                               ::  $- function
    {$bush p/twig q/twig}                               ::  $^ pairhead fork
    {$pick p/(list twig)}                               ::  $? untagged fork
    {$coat p/term q/twig}                               ::  $= name
  ::                                            ::::::  cores
    {$door p/twig q/(map term foot)}                    ::  |_
    {$gasp p/twig q/twig}                               ::  |:
    {$core p/(map term foot)}                           ::  |%
    {$trap p/twig}                                      ::  |.
    {$cork p/twig q/(map term foot)}                    ::  |^
    {$loop p/twig}                                      ::  |-
    {$port p/twig q/twig}                               ::  |~
    {$gill p/twig q/twig}                               ::  |*
    {$gate p/twig q/twig}                               ::  |=
    {$tray p/twig}                                      ::  |?  
  ::                                            ::::::  tuples
    {$scon p/twig q/twig}                                ::  :_ [q p]
    {$conq p/twig q/twig r/twig s/twig}                  ::  :^ [p q r s]
    {$cons p/twig q/twig}                                ::  :- [p q]
    {$cont p/twig q/twig r/twig}                         ::  :+ [p q r]
    {$conl p/(list twig)}                                ::  :~ [p ~]
    {$conp p/(list twig)}                                ::  :* p as a tuple
  ::                                            ::::::  invocations
    {$bunt p/twig}                                      ::  %$
    {$keep p/wing q/(list (pair wing twig))}            ::  %_
    {$lace p/twig q/twig}                               ::  %.
    {$call p/twig q/(list twig)}                        ::  %-
    {$bake p/wing q/twig r/(list (pair wing twig))}     ::  %*
    {$calq p/twig q/twig r/twig s/twig}                 ::  %^
    {$calt p/twig q/twig r/twig}                        ::  %+
    {$open p/wing q/twig r/(list twig)}                 ::  %~
    {$make p/wing q/(list (pair wing twig))}            ::  %=
  ::                                            ::::::  nock
    {$wish p/twig q/twig}                               ::  .^  nock 11
    {$bump p/twig}                                      ::  .+  nock 4
    {$nock p/twig q/twig}                               ::  .*  nock 2
    {$same p/twig q/twig}                               ::  .=  nock 5
    {$deep p/twig}                                      ::  .?  nock 3
  ::                                            ::::::  span conversion
    {$iron p/twig}                                      ::  ^|
    {$ward p/twig q/twig}                               ::  ^. 
    {$like p/twig q/twig}                               ::  ^+
    {$cast p/twig q/twig}                               ::  ^-
    {$zinc p/twig}                                      ::  ^&
    {$burn p/twig}                                      ::  ^~
    {$name p/toga q/twig}                               ::  ^=
    {$lead p/twig}                                      ::  ^?
  ::                                            ::::::  hints
    {$show p/twig q/twig}                               ::  ~|  sell on trace
    {$lurk p/twig q/twig}                               ::  ~_  tank on trace
    {$fast p/chum q/twig r/tyre s/twig}                 ::  ~%  general jet hint
    {$funk p/chum q/twig}                               ::  ~/  function j-hint
    {$thin p/$@(term {p/term q/twig}) q/twig}           ::  ~<  backward hint
    {$hint p/$@(term {p/term q/twig}) q/twig}           ::  ~>  forward hint
    {$poll p/term q/twig}                               ::  ~$  profiler hit
    {$memo p/@ q/twig}                                  ::  ~+  cache/memoize
    {$dump p/@ud q/twig r/twig}                         ::  ~&  printf/priority
    {$ddup p/twig q/twig}                               ::  ~=  don't duplicate
    {$warn p/@ud q/twig r/twig s/twig}                  ::  ~?  tested printf
    {$peep p/twig q/twig}                               ::  ~!  type on trace
  ::                                            ::::::  miscellaneous
    {$wad p/twig q/(list twig)}                         ::  ;:  binary to nary
    {$nub p/twig}                                       ::  ;/  [%$ [%$ p ~] ~]
    {$dip p/twig q/(list twig)}                         ::  ;~  kleisli arrow
    {$fry p/twig q/twig}                                ::  ;;  normalize
  ::                                            ::::::  compositions
    {$new p/twig q/twig}                                ::  =|  push bunt
    {$fix p/(list (pair wing twig)) q/twig}             ::  =:  q with p changes
    {$var p/taro q/twig r/twig}                         ::  =/  typed variable
    {$rev p/taro q/twig r/twig}                         ::  =;  =/(q p r)
    {$set p/wing q/twig r/twig}                         ::  =.  r with p as q
    {$rap p/twig q/twig}                                ::  =<  =>(q p)
    {$nip p/twig q/twig}                                ::  =-  =+(q p)
    {$per p/twig q/twig}                                ::  =>  q w/subject p 
    {$sip p/taro q/wing r/twig s/twig}                  ::  =^  state machine
    {$pin p/twig q/twig}                                ::  =+  q w/[p subject]
    {$tow p/(list twig)}                                ::  =~  twig stack
    {$aka p/term q/twig r/twig}                         ::  =*  r w/alias p/q
    {$use p/twig q/twig}                                ::  =,  overload p in q
  ::                                            ::::::  conditionals
    {$or p/(list twig)}                                 ::  ?|  loobean or
    {$case p/wing q/(list (pair twig twig))}            ::  ?-  pick case in q
    {$if p/twig q/twig r/twig}                          ::  ?:  if/then/else
    {$lest p/twig q/twig r/twig}                        ::  ?.  ?:(p r q)
    {$ifcl p/wing q/twig r/twig}                        ::  ?^  if p is a cell
    {$deny p/twig q/twig}                               ::  ?<  ?:(p !! q)
    {$sure p/twig q/twig}                               ::  ?>  ?:(p q !!)
    {$deft p/wing q/twig r/(list (pair twig twig))}     ::  ?+  ?-  w/default
    {$and p/(list twig)}                                ::  ?&  loobean and
    {$ifat p/wing q/twig r/twig}                        ::  ?@  if p is atom
    {$ifno p/wing q/twig r/twig}                        ::  ?~  if p is null
  ::
    {$fits p/twig q/wing}                               ::  ?=  if q matches p 
    {$not p/twig}                                       ::  ?!  loobean not
  ::                                            ::::::  special
    {$twig p/twig q/twig}                               ::  !,
    {$wrap p/twig}                                      ::  !>
    {$spit p/twig q/twig}                               ::  !;
    {$code p/twig}                                      ::  !=
    {$need p/$@(p/@ {p/@ q/@}) q/twig}                  ::  !?
    {$fail $~}                                          ::  !!
  ==                                                    ::
++  taro  $@(term (pair term twig))                     ::
++  tyre  (list {p/term q/twig})                        ::
++  tyke  (list (unit twig))                            ::
::                                                      ::::::  virtual nock
++  nock  $^  {p/nock q/nock}                           ::  autocons
          $%  {$0 p/@}                                  ::  axis select
              {$1 p/*}                                  ::  constant
              {$2 p/nock q/nock}                        ::  compose
              {$3 p/nock}                               ::  cell test
              {$4 p/nock}                               ::  increment
              {$5 p/nock q/nock}                        ::  equality test
              {$6 p/nock q/nock r/nock}                 ::  if, then, else
              {$7 p/nock q/nock}                        ::  serial compose
              {$8 p/nock q/nock}                        ::  push onto subject
              {$9 p/@ q/nock}                           ::  select arm and fire
              {$10 p/$@(@ {p/@ q/nock}) q/nock}         ::  hint
              {$11 p/nock q/nock}                       ::  grab data from sky
          ==                                            ::
++  span  $@  $?  $noun                                 ::  any nouns
                  $void                                 ::  no noun
              ==                                        ::
          $%  {$atom p/term q/(unit @)}                 ::  atom / constant
              {$cell p/span q/span}                     ::  ordered pair
              {$core p/span q/coil}                     ::  object
              {$face p/$@(term tune) q/span}            ::  namespace (new)
              {$fork p/(set span)}                      ::  union
              {$hold p/span q/twig}                     ::  lazy evaluation
          ==                                            ::
++  tone  $%  {$0 p/*}                                  ::  success
              {$1 p/(list)}                             ::  blocks
              {$2 p/(list {@ta *})}                     ::  error ~_s
          ==                                            ::
++  tune                                                ::  complex 
          $:  p/(map term (unit twig))                  ::  definitions
              q/(list twig)                             ::  bridges
          ==                                            ::
++  tusk                                                ::  general face control
          $@  term                                      ::  simple label
          $:  p/(map term wing)                         ::  aliases
              q/(set term)                              ::  blocks
              r/(list (pair term twig))                 ::  bridges
          ==                                            ::
++  typo  span                                          ::  old span
++  vase  {p/span q/*}                                  ::  span-value pair
++  vise  {p/typo q/*}                                  ::  old vase
++  vial  ?($read $rite $both $free)                    ::  co/contra/in/bi
++  vair  ?($gold $iron $lead $zinc)                    ::  in/contra/bi/co
++  vein  (list (unit axis))                            ::  search trace
++  wing  (list limb)                                   ::  search path
++  worm                                                ::  compiler cache
  $:  nes/(set ^)                                       ::  ++nest
      pay/(map (pair span twig) span)                   ::  ++play
      mit/(map (pair span twig) (pair span nock))       ::  ++mint
  ==                                                    ::
--  =>
::                                                      ::
::::  5: layer five                                     ::
  ::                                                    ::
  ::    5a: compiler utilities                          ::
  ::    5b: macro expansion                             ::
  ::    5c: compiler backend and prettyprinter          ::
  ::    5d: parser                                      ::
  ::    5e: caching compiler                            ::
  ::    5f: molds and mold builders                     ::
  ::    5g: profiling support (XX remove)               ::
  ::
~%    %pen
    +
  ==
    %al    al
    %ap    ap
    %ut    ut
  ==
|%
::
::::  5a: compiler utilities
  ::
++  bool  `span`(fork [%atom %f `0] [%atom %f `1] ~)    ::  make loobean
++  cell                                                ::  make %cell span
  ~/  %cell
  |=  {hed/span tal/span}
  ^-  span
  ?:(=(%void hed) %void ?:(=(%void tal) %void [%cell hed tal]))
::
++  core                                                ::  make %core span
  ~/  %core
  |=  {pac/span con/coil}
  ^-  span
  ?:(=(%void pac) %void [%core pac con])
::
++  face                                                ::  make %face span
  ~/  %face
  |=  {giz/$@(term tune) der/span}
  ^-  span
  ?:  =(%void der)
    %void
  [%face giz der]
::
++  fork                                                ::  make %fork span
  ~/  %fork
  |=  yed/(list span)
  =|  lez/(set span)
  |-  ^-  span
  ?~  yed
    ?~  lez  %void
    ?:  ?=({* $~ $~} lez)  n.lez
    [%fork lez]
  %=    $
      yed  t.yed
      lez
    ?:  =(%void i.yed)  lez
    ?:  ?=({$fork *} i.yed)  (~(uni in lez) p.i.yed)
    (~(put in lez) i.yed)
  ==
::
++  cove                                                ::  extract [0 *] axis
  |=  nug/nock
  ?-    nug
      {$0 *}   p.nug
      {$10 *}  $(nug q.nug)
      *        ~_(leaf+"cove" !!)
  ==
++  comb                                                ::  combine two formulas
  ~/  %comb
  |=  {mal/nock buz/nock}
  ^-  nock
  ?:  ?&(?=({$0 *} mal) !=(0 p.mal))
    ?:  ?&(?=({$0 *} buz) !=(0 p.buz))
      [%0 (peg p.mal p.buz)]
    ?:  ?=({$2 {$0 *} {$0 *}} buz)
      [%2 [%0 (peg p.mal p.p.buz)] [%0 (peg p.mal p.q.buz)]]
    [%7 mal buz]
  ?:  ?=({^ {$0 $1}} mal)
    [%8 p.mal buz]
  ?:  =([%0 %1] buz)
    mal
  [%7 mal buz]
::
++  cond                                                ::  ?:  compile
  ~/  %cond
  |=  {pex/nock yom/nock woq/nock}
  ^-  nock
  ?-  pex
    {$1 $0}  yom
    {$1 $1}  woq
    *        [%6 pex yom woq]
  ==
::
++  cons                                                ::  make formula cell
  ~/  %cons
  |=  {vur/nock sed/nock}
  ^-  nock
  ?:  ?=({{$0 *} {$0 *}} +<)
    ?:  ?&(=(+(p.vur) p.sed) =((div p.vur 2) (div p.sed 2)))
      [%0 (div p.vur 2)]
    [vur sed]
  ?:  ?=({{$1 *} {$1 *}} +<)
    [%1 p.vur p.sed]
  [vur sed]
::
++  fitz                                                ::  odor compatibility
  ~/  %fitz
  |=  {yaz/term wix/term}
  =+  ^=  fiz
      |=  mot/@ta  ^-  {p/@ q/@ta}
      =+  len=(met 3 mot)
      ?:  =(0 len)
        [0 %$]
      =+  tyl=(rsh 3 (dec len) mot)
      ?:  &((gte tyl 'A') (lte tyl 'Z'))
        [(sub tyl 64) (end 3 (dec len) mot)]
      [0 mot]
  =+  [yoz=(fiz yaz) wux=(fiz wix)]
  ?&  ?|  =(0 p.yoz)
          =(0 p.wux)
          &(!=(0 p.wux) (lte p.wux p.yoz))
      ==
      |-  ?|  =(%$ p.yoz)
              =(%$ p.wux)
              ?&  =((end 3 1 p.yoz) (end 3 1 p.wux))
                  $(p.yoz (rsh 3 1 p.yoz), p.wux (rsh 3 1 p.wux))
              ==
          ==
  ==
::
++  flan                                                ::  loobean  &
  ~/  %flan
  |=  {bos/nock nif/nock}
  ^-  nock
  ?-    bos
      {$1 $1}   bos
      {$1 $0}   nif
      *
    ?-    nif
        {$1 $1}   nif
        {$1 $0}   bos
        *       [%6 bos nif [%1 1]]
    ==
  ==
::
++  flip                                                ::  loobean negation
  ~/  %flip
  |=  dyr/nock
  [%6 dyr [%1 1] [%1 0]]
::
++  flor                                                ::  loobean  |
  ~/  %flor
  |=  {bos/nock nif/nock}
  ^-  nock
  ?-  bos
      {$1 $1}   nif
      {$1 $0}   bos
      *
    ?-  nif
        {$1 $1}   bos
        {$1 $0}   nif
        *         [%6 bos [%1 0] nif]
    ==
  ==
::
++  hike
  ~/  %hike
  |=  {axe/axis pac/(list {p/axis q/nock})}
  ^-  nock
  ?~  pac
    [%0 axe]
  =+  zet=(skim pac.$ |=({p/axis q/nock} [=(1 p)]))
  ?~  zet
    =+  tum=(skim pac.$ |=({p/axis q/nock} ?&(!=(1 p) =(2 (cap p)))))
    =+  gam=(skim pac.$ |=({p/axis q/nock} ?&(!=(1 p) =(3 (cap p)))))
    %+  cons
      %=  $
        axe  (peg axe 2)
        pac  (turn tum |=({p/axis q/nock} [(mas p) q]))
      ==
    %=  $
      axe  (peg axe 3)
      pac  (turn gam |=({p/axis q/nock} [(mas p) q]))
    ==
  ?>(?=({* $~} zet) q.i.zet)
::
++  jock
  |=  rad/?
  |=  lot/coin  ^-  twig
  ?-    -.lot
      $~      
    ?:(rad [%rock p.lot] [%sand p.lot])
  ::
      $blob
    ?:  rad
      [%rock %$ p.lot]
    ?@(p.lot [%sand %$ p.lot] [$(p.lot -.p.lot) $(p.lot +.p.lot)])
  ::
      $many
    [%conp (turn p.lot |=(a/coin ^$(lot a)))]
  ==
::
++  look
  ~/  %look
  |=  {cog/term dab/(map term foot)}
  =+  axe=1
  |-  ^-  (unit {p/axis q/foot})
  ?-  dab
      $~  ~
  ::
      {* $~ $~}
    ?:(=(cog p.n.dab) [~ axe q.n.dab] ~)
  ::
      {* $~ *}
    ?:  =(cog p.n.dab)
      [~ (peg axe 2) q.n.dab]
    ?:  (gor cog p.n.dab)
      ~
    $(axe (peg axe 3), dab r.dab)
  ::
      {* * $~}
    ?:  =(cog p.n.dab)
      [~ (peg axe 2) q.n.dab]
    ?:  (gor cog p.n.dab)
      $(axe (peg axe 3), dab l.dab)
    ~
  ::
      {* * *}
    ?:  =(cog p.n.dab)
      [~ (peg axe 2) q.n.dab]
    ?:  (gor cog p.n.dab)
      $(axe (peg axe 6), dab l.dab)
    $(axe (peg axe 7), dab r.dab)
  ==
::
::::  5b: macro expansion
  ::
++  ah                                                  ::  tiki engine
  |_  tik/tiki
  ++  blue
    |=  gen/twig
    ^-  twig
    ?.  &(?=($| -.tik) ?=($~ p.tik))  gen
    [%per [%$ 3] gen]
  ::
  ++  gray
    |=  gen/twig
    ^-  twig
    ?-  -.tik
      $&  ?~(p.tik gen [%aka u.p.tik [%wing q.tik] gen])
      $|  [%pin ?~(p.tik q.tik [%name u.p.tik q.tik]) gen]
    ==
  ::
  ++  puce
    ^-  wing
    ?-  -.tik
      $&  ?~(p.tik q.tik [u.p.tik ~])
      $|  [[%& 2] ~]
    ==
  ::
  ++  wthp  |=  opt/(list (pair twig twig))
            %+  gray  %case
            [puce (turn opt |=({a/twig b/twig} [a (blue b)]))]
  ++  wtkt  |=({sic/twig non/twig} (gray [%ifcl puce (blue sic) (blue non)]))
  ++  wtls  |=  {gen/twig opt/(list (pair twig twig))}
            %+  gray  %deft
            [puce (blue gen) (turn opt |=({a/twig b/twig} [a (blue b)]))]
  ++  wtpt  |=({sic/twig non/twig} (gray [%ifat puce (blue sic) (blue non)]))
  ++  wtsg  |=({sic/twig non/twig} (gray [%ifno puce (blue sic) (blue non)]))
  ++  wtts  |=(gen/twig (gray [%fits (blue gen) puce]))
  --
::
++  al                                                  ::  tile engine
  ~%    %al
      +>+
    ==
      %bunt  bunt
      %whip  whip
    ==
  =+  [nag=`*`& gom=`axis`1]
  |_  sec/tile
  ::::
  ++  home  |=(gen/twig ^-(twig ?:(=(1 gom) gen [%per [%$ gom] gen])))
  ::::
  ++  bunt
    |-  ^-  twig
    ?-    sec
        {^ *}
      [$(sec p.sec) $(sec q.sec)]
    ::
        {$axil *}
      ?-  p.sec
        {$atom *}  [%sand p.p.sec 0]
        $noun      [%nock [%rock %$ 0] [[%rock %$ 0] [%rock %$ 1]]]
        $cell      =+(nec=$(sec [%axil %noun]) [nec nec])
        $bean      [%same [%rock %$ 0] [%rock %$ 0]]
        $void      [%fail ~]
        $null      [%rock %n %$]
      ==
    ::
        {$bark *}
      [%name p.sec $(sec q.sec)]
    ::
        {$bush *}
      [%if [%bust %bean] $(sec p.sec) $(sec q.sec)]
    ::
        {$deet *}
      [%dbug p.sec $(sec q.sec)]
    ::
        {$fern *}
      |-  ^-  twig
      ?~  t.p.sec
        ^$(sec i.p.sec)
      [%if [%bust %bean] ^$(sec i.p.sec) $(p.sec t.p.sec)]
    ::
        {$herb *}
      =+  cys=~(boil ap p.sec)
      ?:  ?=($herb -.cys)
        (home [%rap [%limb %$] p.sec])
      $(sec cys)
    ::
        {$kelp *}
      |-  ^-  twig
      ?~  t.p.sec
        ^$(sec i.p.sec)
      [%if [%bust %bean] ^$(sec i.p.sec) $(p.sec t.p.sec)]
    ::
        {$leaf *}
      [%rock p.sec q.sec]
    ::
        {$reed *}
      [%if [%bust %bean] $(sec p.sec) $(sec q.sec)]
    ::
        {$weed *}
      (home p.sec)
    ==
  ++  clam  ^-(twig [%gate [%base %noun] (whip(gom 7) 6)])
  ++  cloq
    |-  ^-  {p/toga q/tile}
    =.  sec  ?.(?=($herb -.sec) sec ~(boil ap p.sec))
    ?:  ?=($deet -.sec)  $(sec q.sec)
    ?:  ?=(^ -.sec)
      =+  [one=$(sec p.sec) two=$(sec q.sec)]
      [[%2 p.one p.two] [q.one q.two]]
    ?.  ?=($bark -.sec)  [[%0 ~] sec]
    =+  got=$(sec q.sec)
    :_  q.got
    ?:(?=({$0 $~} p.got) p.sec [%1 p.sec p.got])
  ::
  ++  whip
    |=  axe/axis
    =+  ^=  tun
        |=  noy/$-(* twig)
        ^-  twig
        ?@  nag
          =+  luz=[%make [[%& 1] ~] [[[%& axe] ~] bunt(sec [%axil %cell])] ~]
          ?:  =(& nag)
            [%per [%ifat [[%& axe] ~] luz [%$ 1]] (noy [& &])]
          [%per luz (noy [& &])]
        (noy nag)
    ^-  twig
    ?-    sec
        {^ *}
      %-  tun  |=  gon/*  =>  .(nag gon)  ^-  twig
      :-  ^$(sec -.sec, nag -.nag, axe (peg axe 2))
      ^$(sec +.sec, nag +.nag, axe (peg axe 3))
    ::
        {$axil *}
      ?-    p.sec
          {$atom *}
        =+  buv=bunt
        |-  ^-  twig
        ?@  nag
          ?:(=(& nag) [%ifat [[%& axe] ~] $(nag |) buv] [%like buv [%$ axe]])
        buv
      ::
          $noun
        [%cast [%base %noun] [%$ axe]]
      ::
          $cell
        =+  buv=bunt
        |-  ^-  twig
        ?@  nag
          ?:(=(& nag) [%ifat [[%& axe] ~] buv $(nag [& &])] buv)
        [%like buv [%$ axe]]
      ::
          $bean
        :^    %if
            [%same [%rock %$ |] [%$ axe]]
          [%rock %f |]
        [%rock %f &]
      ::
          $void
        bunt
      ::
          $null
        bunt
      ==
    ::
        {$bark *}
      [%name p.sec $(sec q.sec)]
    ::
        {$bush *}
      %-  tun  |=  gon/*  =>  .(nag gon)  ^-  twig
      ?@  -.nag
        ?:  =(& -.nag)
          [%ifat [[%& (peg axe 2)] ~] ^$(sec q.sec) ^$(sec p.sec)]
        ^$(sec q.sec)
      ^$(sec p.sec)
    ::
        {$deet *}
      [%dbug p.sec $(sec q.sec)]
    ::
        {$fern *}
      |-  ^-  twig
      ?~  t.p.sec
        ^$(sec i.p.sec)
      :+  %pin
        ^$(sec i.p.sec)
      =>  .(axe (peg 3 axe), gom (peg 3 gom))
      :^    %if
          [%same [%$ axe] [%$ 2]]
        [%$ 2]
      $(i.p.sec i.t.p.sec, t.p.sec t.t.p.sec)
    ::
        {$herb *}
      =+  cys=~(boil ap p.sec)
      ?:  ?=($herb -.cys)
        [%call (home p.sec) [%$ axe] ~]
      $(sec cys)
    ::
        {$kelp *}
      %-  tun  |=  gon/*  =>  .(nag gon)
      |-  ^-  twig
      ?~  t.p.sec
        :-  [%rock +.p.i.p.sec]
        ^^$(axe (peg axe 3), sec q.i.p.sec, nag &)
      :^    %if
          [%same [%$ (peg axe 2)] [%rock +.p.i.p.sec]]
        :-  [%rock +.p.i.p.sec]
        ^^$(axe (peg axe 3), sec q.i.p.sec, nag &)
      $(i.p.sec i.t.p.sec, t.p.sec t.t.p.sec)
    ::
        {$leaf *}
      [%rock p.sec q.sec]
    ::
        {$reed *}
      ?-  nag
        $&  [%ifat [[%& axe] ~] $(sec p.sec, nag |) $(sec q.sec, nag [& &])]
        $|  $(sec p.sec)
        ^   $(sec q.sec)
        *   !!
      ==
    ::
        {$weed *}
      (home p.sec)
    ==
  --
::
++  ap                                                  ::  twig engine
  ~%    %ap
      +>
    ==
      %etch  etch
      %open  open
      %rake  rake
    ==
  |_  gen/twig
  ++  etch
    ~_  leaf+"etch"
    |-  ^-  term
    ?:  ?=({$name *} gen)
      ?>(?=(@ p.gen) p.gen)
    =+  voq=~(open ap gen)
    ?<(=(gen voq) $(gen voq))
  ::
  ++  feck
    |-  ^-  (unit term)
    ?-  gen
      {$sand $tas @}  [~ q.gen]
      {$dbug *}       $(gen q.gen)
      *               ~
    ==
  ::
  ::  not used at present; see comment at $csng in ++open
::::
::++  hail
::  |=  axe/axis
::  =|  air/(list (pair wing twig))
::  |-  ^+  air
::  =+  hav=half
::  ?~  hav  [[[[%| 0 ~] [%& axe] ~] gen] air]
::  $(gen p.u.hav, axe (peg axe 2), air $(gen q.u.hav, axe (peg axe 3)))
::::
::++  half
::  |-  ^-  (unit (pair twig twig))
::  ?+  gen  ~
::    {^ *}       `[p.gen q.gen]
::    {$dbug *}   $(gen q.gen)
::    {$scon *}   `[q.gen p.gen]
::    {$cons *}   `[p.gen q.gen]
::    {$conq *}   `[p.gen %cont q.gen r.gen s.gen]
::    {$conl *}   ?~(p.gen ~ `[i.p.gen %conl t.p.gen])
::    {$conp *}   ?~  p.gen  ~ 
::                ?~(t.p.gen $(gen i.p.gen) `[i.p.gen %conp t.p.gen])
::  == 
::::
  ++  hock
    |-  ^-  toga
    ?-  gen
      {$make {@ $~} $~}  i.p.gen
      {$limb @}          p.gen
      {$wing {@ $~}}     i.p.gen
      {$dbug *}          $(gen q.gen)
      {@ *}              =+(neg=open ?:(=(gen neg) [%0 ~] $(gen neg)))
      {^ *}              =+  toe=[$(gen p.gen) $(gen q.gen)]
                         ?:(=(toe [[%0 ~] [%0 ~]]) [%0 ~] [%2 toe])
    ==
  ::
  ++  bile
    =+  sec=boil
    |-  ^-  (each line tile)
    ?:  ?=({$deet *} sec)
      $(sec q.sec)
    ?:  ?=({{$deet *} *} sec)
      $(p.sec q.p.sec)
    ?:  ?=({{$leaf *} *} sec)
      [%& [%leaf p.p.sec q.p.sec] q.sec]
    [%| sec]
  ::
  ++  boil
    ^-  tile
    ?+  gen        [%herb gen]
        {$base *}  [%axil p.gen]
        {$dbug *}  [%deet p.gen boil(gen q.gen)]
        {$leaf *}  [%leaf p.gen]
    ::
        {$claw *}  [%reed boil(gen p.gen) boil(gen q.gen)]
        {$shoe *}  [%weed p.gen]
        {$bank *}
      |-  ^-  tile
      ?~  p.gen  [%axil %null]
      ?~  t.p.gen  boil(gen i.p.gen)
      [boil(gen i.p.gen) $(p.gen t.p.gen)]
    ::
        {$book *}
      ?~  p.gen
        [%axil %void]
      ?~  t.p.gen
        boil(gen i.p.gen)
      =+  :*  def=bile(gen i.p.gen)
              ^=  end  ^-  (list line)
              ~_  leaf+"book-foul"
              %+  turn  `(list twig)`t.p.gen
              |=(a/twig =+(bile(gen a) ?>(?=($& -<) ->)))
          ==
      ?-  -.def
        $&  [%kelp p.def end]
        $|  ?~(end p.def [%fern p.def [%kelp end] ~])
      ==
    ::
        {$bush *}  [%bush boil(gen p.gen) boil(gen q.gen)]
        {$lamb *}  [%weed [%port p.gen [%bunt [%per [%$ 7] q.gen]]]]  
        {$coat *}  [%bark p.gen boil(gen q.gen)]
        {$pick *}  =+  (turn p.gen |=(a/twig boil(gen a)))
                   ?~(- [%axil %void] [%fern -])
    ==
  ::
  ++  open  
    ^-  twig
    ?-    gen
        {$~ *}     [%make [[%& p.gen] ~] ~]
    ::
        {$base *}  ~(clam al boil)
        {$bust *}  ~(bunt al %axil p.gen)
        {$dbug *}   q.gen
    ::
        {$knit *}                                       ::
      :+  %per  [%name %v %$ 1]                        ::  =>  v=.
      :-  %loop                                         ::  |-
      :+  %like                                         ::  ^+
        :-  %loop                                       ::  |-
        :^    %if                                     ::  ?:
            [%bust %bean]                               ::  ?
          [%bust %null]                                 ::  ~
        :-  [%name %i [%sand 'tD' *@]]                  ::  :-  i=~~
        [%name %t [%limb %$]]                           ::  t=$
      |-  ^-  twig                                      ::
      ?~  p.gen                                         ::
        [%bust %null]                                   ::  ~
      =+  res=$(p.gen t.p.gen)                          ::
      ^-  twig                                          ::
      ?@  i.p.gen                                       ::
        [[%sand 'tD' i.p.gen] res]                      ::  [~~{i.p.gen} {res}]
      :+  %pin                                         ::
        :-  :+  %name                                   ::  ^=
              %a                                        ::  a
            :+  %like                                   ::  ^+
              [%limb %$]                                ::  $
            [%per [%limb %v] p.i.p.gen]                ::  =>(v {p.i.p.gen})
        [%name %b res]                                  ::  b={res}
      ^-  twig                                          ::
      :-  %loop                                         ::  |-
      :^    %ifat                                       ::  ?@
          [%a ~]                                        ::  a
        [%limb %b]                                      ::  b
      :-  [%rap [%$ 2] [%limb %a]]                     ::  :-  -.a
      :+  %make                                         ::  %=
        [%$ ~]                                          ::  $
      [[[%a ~] [%rap [%$ 3] [%limb %a]]] ~]            ::  a  +.a
    ::
        {$leaf *}  ~(clam al boil)
        {$limb *}  [%make [p.gen ~] ~]
        {$tell *}  [%call [%limb %noah] [%wrap [%conp p.gen]] ~]
        {$wing *}  [%make p.gen ~]
        {$yell *}  [%call [%limb %cain] [%wrap [%conp p.gen]] ~]
    ::
        {$claw *}  ~(clam al boil)
        {$shoe *}  ~(clam al boil)
        {$bank *}  ~(clam al boil)
        {$book *}  ~(clam al boil)
        {$lamb *}  ~(clam al boil)
        {$bush *}  ~(clam al boil)
        {$pick *}  ~(clam al boil)
        {$coat *}  ~(clam al boil)
    ::
        {$door *}  [%pin [%bunt p.gen] [%core q.gen]]
        {$gasp *}  [%pin [%burn p.gen] [%trap q.gen]]
        {$trap *}  [%core (~(put by *(map term foot)) %$ [%ash p.gen])]
        {$cork *}  [%per [%core (~(put by q.gen) %$ [%ash p.gen])] [%limb %$]]
        {$loop *}  [%rap [%limb %$] [%trap p.gen]]
        {$port *}  [%iron [%gate p.gen q.gen]]
        {$gill *}  :+  %pin  [%bunt p.gen] 
                   [%core (~(put by *(map term foot)) %$ [%elm q.gen])]
        {$gate *}  [%door p.gen (~(put by *(map term foot)) %$ [%ash q.gen])]
        {$tray *}  [%lead %trap p.gen]
    ::
        {$conq *}  [p.gen q.gen r.gen s.gen]
        {$cont *}  [p.gen q.gen r.gen]
        {$scon *}  [q.gen p.gen]
        {$cons *}  [p.gen q.gen]
        {$conl *}
      |-  ^-  twig
      ?~  p.gen
        [%rock %n ~]
      [i.p.gen $(p.gen t.p.gen)]
    ::
        {$conp *}
      |-  ^-  twig
      ?~  p.gen
        [%fail ~]
      ?~  t.p.gen
        i.p.gen
      [i.p.gen $(p.gen t.p.gen)]
    ::
        {$bunt *}  [%burn ~(bunt al %herb p.gen)]
        {$keep *}  [%like [%wing p.gen] %make p.gen q.gen]
        {$lace *}  [%call q.gen [p.gen ~]]
        {$calq *}  [%call p.gen q.gen r.gen s.gen ~]
        {$calt *}  [%call p.gen q.gen r.gen ~]
        {$call *}  [%open [%$ ~] p.gen q.gen]
        {$open *}  :: [%bake p.gen q.gen (hail(gen [%conp r.gen]) 6)]
      :^  %bake  p.gen  q.gen
      ::
      ::  the use of ++hail is probably the right language design, but
      ::  it's impractically slow without validating %=.
      ::
::    ?:(=(~ r.gen) ~ (hail(gen [%conp r.gen]) 6))
      =+  axe=6
      |-  ^-  (list {wing twig})
      ?~  r.gen  ~
      ?~  t.r.gen  [[[[%| 0 ~] [%& axe] ~] i.r.gen] ~]
      :-  [[[%| 0 ~] [%& (peg axe 2)] ~] i.r.gen]
      $(axe (peg axe 3), r.gen t.r.gen)
    ::
        {$bake *}
      ?:  =(~ r.gen)
        [%per q.gen [%wing p.gen]]
      :+  %pin
        q.gen
      :+  %make
        (weld p.gen `wing`[[%& 2] ~])
      (turn r.gen |=({p/wing q/twig} [p [%per [%$ 3] q]]))
    ::
        {$ward *}  [%like [%call p.gen q.gen ~] q.gen]
        {$cast *}  [%like ~(bunt al [%herb p.gen]) q.gen]
        {$show *}
      :+  %hint
        :-  %mean
        =+  fek=~(feck ap p.gen)
        ?^  fek  [%rock %tas u.fek]
        [%trap [%call [%limb %cain] [%wrap [%per [%$ 3] p.gen]] ~]]
      q.gen
    ::
        {$lurk *}  [%hint [%mean [%trap p.gen]] q.gen]
        {$fast *}
      :+  %thin
        :-  %fast
        :-  %cont
        :+  [%rock %$ p.gen]
          [%code q.gen]
        :-  %conl
        =+  nob=`(list twig)`~
        |-  ^-  (list twig)
        ?~  r.gen
          nob
        [[[%rock %$ p.i.r.gen] [%code q.i.r.gen]] $(r.gen t.r.gen)]
      s.gen
    ::
        {$funk *}  [%fast p.gen [%$ 7] ~ q.gen]
        {$thin *}  [%rap [%hint p.gen [%$ 1]] q.gen]
        {$poll *}  [%hint [%live [%rock %$ p.gen]] q.gen]
        {$memo *}  [%hint [%memo %rock %$ p.gen] q.gen]
        {$dump *}
      :+  %hint
        [%slog [%sand %$ p.gen] [%call [%limb %cain] [%wrap q.gen] ~]]
      r.gen
    ::
        {$ddup *}  [%hint [%germ p.gen] q.gen]
        {$warn *}
      :+  %pin  [%lest q.gen [%bust %null] [[%bust %null] r.gen]]
      :^  %ifno  [%& 2]~
        [%per [%$ 3] s.gen]
      [%dump p.gen [%$ 5] [%per [%$ 3] s.gen]]
    ::
        {$wad *}
      ?-    q.gen
          $~      [%fail ~]
          {* $~}  i.q.gen
          ^
        :+  %pin
          p.gen
        =+  yex=`(list twig)`q.gen
        |-  ^-  twig
        ?-  yex
          {* $~}  [%per [%$ 3] i.yex]
          {* ^}   [%call [%$ 2] [%per [%$ 3] i.yex] $(yex t.yex) ~]
          $~      !!
        ==
      ==
    ::
        {$nub *}  =+(zoy=[%rock %ta %$] [%conl [zoy [%conl [zoy p.gen] ~]] ~])
        {$dip *}                                       ::                  ;~
      |-  ^-  twig
      ?-  q.gen
          $~      ~_(leaf+"open-smsg" !!)
          ^
        :+  %per  [%name %v %$ 1]                      ::  =>  v=.
        |-  ^-  twig                                    ::
        ?:  ?=($~ t.q.gen)                              ::
          [%per [%limb %v] i.q.gen]                    ::  =>(v {i.q.gen})
        :+  %pin  [%name %a $(q.gen t.q.gen)]          ::  =+  ^=  a
        :+  %pin                                       ::    {$(q.gen t.q.gen)}
          [%name %b [%per [%limb %v] i.q.gen]]         ::  =+  ^=  b
        :+  %pin                                       ::    =>(v {i.q.gen})
          :+  %name  %c                                 ::  =+  c=,.+6.b
          :+  %rap                                     ::
            [%wing [%| 0 ~] [%& 6] ~]                   ::
          [%limb %b]                                    ::
        :-  %trap                                       ::  |.
        :^    %calt                                     ::  %+
            [%per [%limb %v] p.gen]                    ::      =>(v {p.gen})
          [%call [%limb %b] [%limb %c] ~]               ::    (b c)
        :+  %make  [%a ~]                               ::  a(,.+6 c)
        [[[[%| 0 ~] [%& 6] ~] [%limb %c]] ~]            ::
      ==                                                ::
    ::
        {$fry *}                                        ::                  ;;
      :+  %per  [%name %v %$ 1]                         ::  =>  v=.
      :+  %pin  :+  %name  %a                           ::  =+  ^=  a
                 [%per [%limb %v] p.gen]                ::  =>(v {p.gen})
      :+  %pin  [%name %b [%per [%limb %v] q.gen]]      ::  =+  b==>(v {q.gen})
      :+  %pin                                          ::  =+  c=(a b)
        [%name %c [%call [%limb %a] [%limb %b] ~]]      ::
      [%sure [%same [%limb %c] [%limb %b]] [%limb %c]]  ::  ?>(=(c b) c)
    ::
        {$new *}
      [%pin ~(bunt al %herb p.gen) q.gen]
    ::
        {$fix *}
      [%per [%keep [[%& 1] ~] p.gen] q.gen]
    ::
        {$var *}
      ?@  p.gen
        [%pin [%name p.gen q.gen] r.gen]
      [%pin [%cast [%coat p.gen] q.gen] r.gen]
    ::
        {$rev *}  [%var p.gen r.gen q.gen]
        {$set *}
      [%per [%keep [[%& 1] ~] [[p.gen q.gen] ~]] r.gen]
    ::
        {$sip *}                                        ::                  =^
      =+  wuy=(weld q.gen `wing`[%v ~])                 ::
      :+  %per  [%name %v %$ 1]                         ::  =>  v=.
      :+  %pin  [%name %a %per [%limb %v] r.gen]        ::  =+  a==>(v \r.gen)
      :^  %set  wuy  [%rap [%$ 3] [%limb %a]]           ::  =.  \wuy  +.a
      :+  %per  :-  ?@  p.gen                           ::
                       :+  %name  p.gen                 ::  =>  :-  ^=  \p.gen
                       [%rap [%$ 2] [%limb %a]]         ::          -.a
                     :+  %cast  
                        :+  %coat  -.p.gen 
                        [%per [%limb %v] +.p.gen]       ::  =>  :-  ^-  \p.gen
                     [%rap [%$ 2] [%limb %a]]           ::          -.a
                [%limb %v]                              ::      v
      s.gen                                             ::  s.gen
    ::
        {$rap *}  [%per q.gen p.gen]
        {$pin *}  [%per [p.gen [%$ 1]] q.gen]
        {$nip *}  [%pin q.gen p.gen]
        {$tow *}
      |-  ^-  twig
      ?~  p.gen    [%$ 1]
      ?~  t.p.gen  i.p.gen
      [%per i.p.gen $(p.gen t.p.gen)]
    ::
        {$or *}
      |-
      ?~(p.gen [%rock %f 1] [%if i.p.gen [%rock %f 0] $(p.gen t.p.gen)])
    ::
        {$lest *}   [%if p.gen r.gen q.gen]
        {$deny *}   [%if p.gen [%fail ~] q.gen]
        {$sure *}   [%if p.gen q.gen [%fail ~]]
        {$ifcl *}   [%if [%fits [%base %atom %$] p.gen] r.gen q.gen]
    ::
        {$case *}
      |-
      ?~  q.gen
        [%lost [%wing p.gen]]
      :^    %if
          [%fits p.i.q.gen p.gen]
        q.i.q.gen
      $(q.gen t.q.gen)
    ::
        {$deft *}   
      [%case p.gen (weld r.gen `_r.gen`[[[%base %noun] q.gen] ~])]
    ::
        {$and *}
      |-
      ?~(p.gen [%rock %f 0] [%if i.p.gen $(p.gen t.p.gen) [%rock %f 1]])
    ::
        {$ifat *}   [%if [%fits [%base %atom %$] p.gen] q.gen r.gen]
        {$ifno *}   [%if [%fits [%base %null] p.gen] q.gen r.gen]
        {$not *}   [%if p.gen [%rock %f 1] [%rock %f 0]]
        {$wrap *}
      [%call [%limb %onan] [%spit [%bunt [%limb %abel]] p.gen] ~]
    ::
        {$need *}
      ?:  ?:  ?=(@ p.gen)
            (lte hoon p.gen)
          &((lte hoon p.p.gen) (gte hoon q.p.gen))
        q.gen
      ~_(leaf+"hoon-version" !!)
    ::
        *           gen
    ==
  ::
  ++  rake  ~>(%mean.[%leaf "rake-twig"] (need reek))
  ++  reek
    ^-  (unit wing)
    ?+  gen  ~
      {$~ *}        `[[%& p.gen] ~]
      {$limb *}     `[p.gen ~]
      {$wing *}     `p.gen
      {$make * $~}  `p.gen
      {$dbug *}     reek(gen q.gen)
    ==
  ++  rusk
    ^-  term
    =+  wig=rake
    ?.  ?=({@ $~} wig)
      ~>(%mean.[%leaf "rusk-twig"] !!)
    i.wig
  --
::
::::  5c: compiler backend and prettyprinter
  ::
++  ut
  ~%    %ut
      +>+
    ==
      %fan    fan
      %rib    rib
      %vet    vet
      %fab    fab
      %burn   burn
      %busk   busk
      %buss   buss
      %crop   crop
      %duck   duck
      %dune   dune
      %dunk   dunk
      %epla   epla
      %emin   emin
      %emul   emul
      %felt   felt
      %fine   fine
      %fire   fire
      %fish   fish
      %fond   fond
      %fund   fund
      %funk   funk
      %fuse   fuse
      %gain   gain
      %lose   lose
      %mint   mint
      %moot   moot
      %mull   mull
      %nest   nest
      %peel   peel
      %play   play
      %peek   peek
      %repo   repo
      %rest   rest
      %tack   tack
      %toss   toss  
      %wrap   wrap
    ==
  =+  :*  fan=*(set {span twig})
          rib=*(set {span span twig})
          vet=`?`&
          fab=`?`&
      ==
  =+  sut=`span`%noun
  |%
  ++  burn
    =+  gil=*(set span)
    |-  ^-  (unit)
    ?-    sut
        {$atom *}   q.sut
        {$cell *}   %+  biff  $(sut p.sut) 
                    |=(* (biff ^$(sut q.sut) |=(* `[+>+< +<])))
        {$core *}   (biff $(sut p.sut) |=(* `[p.r.q.sut +<]))
        {$face *}   $(sut repo)
        {$fork *}   =+  yed=(~(tap in p.sut))
                    |-  ^-  (unit) 
                    ?~  yed  ~
                    =+  [dis=^$(sut i.yed) mor=$(yed t.yed)]
                    ?~  dis  mor
                    ?~  mor  dis
                    ?:  =(.?(u.mor) .?(u.dis))
                      ?:((gor u.mor u.dis) mor dis)
                    ?@(u.mor mor dis)
        {$hold *}   ?:  (~(has in gil) sut)
                      ~
                    $(sut repo, gil (~(put in gil) sut))
        $noun       ~
        $void       ~
    ==
  ::
  ++  busk
    ~/  %busk
    |=  gen/twig
    ^-  span
    [%face [~ [gen ~]] sut]
  ::
  ++  buss
    ~/  %buss
    |=  {cog/term gen/twig}
    ^-  span
    [%face [[[cog ~ gen] ~ ~] ~] sut]
  ::
  ++  conk
    |=  got/toga
    ^-  span
    ?@  got  [%face got sut]
    ?-  -.got
      $0  sut
      $1  [%face p.got $(got q.got)]
      $2  ?>  |(!vet (nest(sut [%cell %noun %noun]) & sut))
          :+  %cell
            $(got p.got, sut (peek %both 2))
          $(got q.got, sut (peek %both 3))
    ==
  ::
  ++  crop
    ~/  %crop
    |=  ref/span
    =+  bix=*(set {span span})
    =<  dext
    |%
    ++  dext
      ^-  span
      ~_  leaf+"crop"
      ::  ~_  (dunk 'dext: sut')
      ::  ~_  (dunk(sut ref) 'dext: ref')
      ?:  |(=(sut ref) =(%noun ref))
        %void
      ?:  =(%void ref)
        sut
      ?-    sut
          {$atom *}
        ?+  ref      sint
          {$atom *}  ?^  q.sut
                       ?^(q.ref ?:(=(q.ref q.sut) %void sut) %void)
                     ?^(q.ref sut %void)
          {$cell *}  sut
        ==
      ::
          {$cell *}
        ?+  ref      sint
          {$atom *}  sut
          {$cell *}  ?.  (nest(sut p.ref) | p.sut)  sut
                     (cell p.sut dext(sut q.sut, ref q.ref))
        ==
      ::
          {$core *}  ?:(?=(?({$atom *} {$cell *}) ref) sut sint)
          {$face *}  (face p.sut dext(sut q.sut))
          {$fork *}  (fork (turn (~(tap in p.sut)) |=(span dext(sut +<))))
          {$hold *}  ?<  (~(has in bix) [sut ref])
                     dext(sut repo, bix (~(put in bix) [sut ref]))
          $noun      dext(sut repo)
          $void      %void
      ==
    ::
    ++  sint
      ^-  span
      ?+    ref    !!
        {$core *}  sut
        {$face *}  dext(ref repo(sut ref))
        {$fork *}  =+  yed=(~(tap in p.ref))
                   |-  ^-  span
                   ?~  yed  sut
                   $(yed t.yed, sut dext(ref i.yed))
        {$hold *}  dext(ref repo(sut ref))
      ==
    --
  ::
  ++  cool
    |=  {pol/? hyp/wing ref/span}
    ^-  span
    =+  fid=(find %both hyp)
    ?-  -.fid
      $|  sut
      $&  =<  q  
          %+  take  p.p.fid 
          |=(a/span ?:(pol (fuse(sut a) ref) (crop(sut a) ref)))
    ==
  ::
  ++  duck  ^-(tank ~(duck us sut))
  ++  dune  |.(duck)
  ++  dunk
    |=  paz/term  ^-  tank
    :+  %palm
      [['.' ~] ['-' ~] ~ ~]
    [[%leaf (mesc (trip paz))] duck ~]  
  ::
  ++  elbo
    |=  {lop/palo rig/(list (pair wing twig))}
    ^-  span
    ?:  ?=($& -.q.lop)
      |-  ^-  span
      ?~  rig  
        p.q.lop
      =+  zil=(play q.i.rig)
      =+  dar=(tack(sut p.q.lop) p.i.rig zil)
      %=  $
        rig      t.rig
        p.q.lop  q.dar
      ==
    =+  hag=(~(tap in q.q.lop))
    %-  fire
    |-  ^+  hag
    ?~  rig
      hag
    =+  zil=(play q.i.rig)
    =+  dix=(toss p.i.rig zil hag)
    %=  $
      rig  t.rig
      hag  q.dix
    ==
  ::
  ++  ergo
    |=  {lop/palo rig/(list (pair wing twig))}
    ^-  (pair span nock)
    =+  axe=(tend p.lop)
    =|  hej/(list (pair axis nock))
    ?:  ?=($& -.q.lop)
      =-  [p.- (hike axe q.-)]
      |-  ^-  (pair span (list (pair axis nock)))
      ?~  rig
        [p.q.lop hej]
      =+  zil=(mint %noun q.i.rig)
      =+  dar=(tack(sut p.q.lop) p.i.rig p.zil)
      %=  $
        rig      t.rig
        p.q.lop  q.dar
        hej      [[p.dar q.zil] hej]
      ==
    =+  hag=(~(tap in q.q.lop))
    =-  [(fire p.-) [%9 p.q.lop (hike axe q.-)]]
    |-  ^-  (pair (list (pair span foot)) (list (pair axis nock)))
    ?~  rig
      [hag hej]
    =+  zil=(mint %noun q.i.rig)
    =+  dix=(toss p.i.rig p.zil hag)
    %=  $
      rig  t.rig
      hag  q.dix
      hej  [[p.dix q.zil] hej]
    ==
  ::
  ++  endo
    |=  {lop/(pair palo palo) dox/span rig/(list (pair wing twig))}
    ^-  (pair span span)
    ?:  ?=($& -.q.p.lop)
      ?>  ?=($& -.q.q.lop)
      |-  ^-  (pair span span)
      ?~  rig  
        [p.q.p.lop p.q.q.lop]
      =+  zil=(mull %noun dox q.i.rig)
      =+  ^=  dar
          :-  p=(tack(sut p.q.p.lop) p.i.rig p.zil)
              q=(tack(sut p.q.q.lop) p.i.rig q.zil)
      ?>  =(p.p.dar p.q.dar)
      %=  $
        rig        t.rig
        p.q.p.lop  q.p.dar
        p.q.q.lop  q.q.dar
      ==
    ?>  ?=($| -.q.q.lop)
    ?>  =(p.q.p.lop p.q.q.lop)
    =+  hag=[p=(~(tap in q.q.p.lop)) q=(~(tap in q.q.q.lop))]
    =-  [(fire p.-) (fire(vet |) q.-)] 
    |-  ^-  (pair (list (pair span foot)) (list (pair span foot)))
    ?~  rig
      hag
    =+  zil=(mull %noun dox q.i.rig)
    =+  ^=  dix 
        :-  p=(toss p.i.rig p.zil p.hag)
            q=(toss p.i.rig q.zil q.hag)
    ?>  =(p.p.dix p.q.dix)
    %=  $
      rig  t.rig
      hag  [q.p.dix q.q.dix]
    ==
  ::
  ++  ad
    |%
    ++  arc
      |%
      ++  deft                                          ::  generic
        |%
        ++  bath  *                                     ::  leg match span
        ++  claw  *                                     ::  arm match span
        ++  form  |*({* *} p=+<-)                       ::  attach build state
        ++  skin  |*(p/* p)                             ::  reveal build state
        ++  meat  |*(p/* p)                             ::  remove build state
        --
      ++  make                                          ::  for mint
        |%  
        ++  bath  span                                  ::  leg match span
        ++  claw  onyx                                  ::  arm
        ++  form  |*({* *} [p=+<- q=+<+])               ::
        ++  skin  |*({p/* q/*} q)                       ::  unwrap baggage
        ++  meat  |*({p/* q/*} p)                       ::  unwrap filling
        --
      --
    ++  def
      =+  deft:arc
      |%  +-  $
      =>  +<
      |%
      ++  pord  |*(* (form +< *nock))                   ::  wrap mint formula
      ++  rosh  |*(* (form +< *(list pock)))            ::  wrap mint changes
      ++  fleg  _(pord *bath)                           ::  legmatch + code
      ++  fram  _(pord *claw)                           ::  armmatch + 
      ++  foat  _(rosh *bath)                           ::  leg with changes
      ++  fult  _(rosh *claw)                           ::  arm with changes
      --  --
    ::
    ++  lib
      |%
      ++  deft
        =>  (def deft:arc)
        |%
        ++  halp  $-(twig fleg)
        ++  vant
          |%  ++  trep  $-({bath wing bath} {axis bath})
              ++  tasp  $-({{axis bath} fleg foat} foat)
              ++  tyle  $-(foat foat)
          --
        ++  vunt  
          |%  ++  trep  $-({claw wing bath} {axis claw})
              ++  tasp  $-({{axis claw} fleg fult} fult)
              ++  tyle  $-(fult foat)
        --  --
      ::
      ++  make
        =>  (def make:arc)
        |%
        ++  halp  |~  a/twig 
                  ^-  fleg
                  (mint %noun a)
        ++  vant
          |%  ++  trep  |=  {a/span b/wing c/span}
                        ^-  {axis span}
                        (tack(sut a) b c)
              ++  tasp  |=  {a/(pair axis span) b/fleg c/foat}
                        ^-  foat
                        [q.a [[p.a (skin b)] (skin c)]]
              ++  tyle  |=(foat +<)
          --
        ++  vunt  
          |%  ++  trep  |=  {a/claw b/wing c/bath}
                        ^-  (pair axis claw)
                        (toss b c a)
              ++  tasp  |~  {a/(pair axis claw) b/fleg c/fult}
                        ^-  fult
                        [q.a [[p.a (skin b)] (skin c)]]
              ++  tyle  |~  fult
                        ^-  foat
                        [(fire +<-) +<+]
      --  --  --
    ::
    ++  bin
      =+  deft:lib
      |%  +-  $
      =>  +<
      |%
      ++  rame
        =>  vant  |%  
            ++  clom  bath
            ++  chog  fleg
            ++  ceut  foat
        --
      ++  gelp
        =>  vunt  |%  
            ++  clom  claw
            ++  chog  fram
            ++  ceut  fult
        --
      ++  ecbo  (ecco rame)
      ++  eclo  (ecco gelp)
      ++  ecco
        =+  rame
        |%  +-  $
        =>  +<
        |=  {rum/clom rig/(list (pair wing twig))}
        ^-  foat
        %-  tyle
        |-  ^-  ceut
        ?~  rig  (rosh rum)
        =+  mor=$(rig t.rig)
        =+  zil=(halp q.i.rig)
        =+  dar=(trep (meat mor) p.i.rig (meat zil))
        (tasp dar zil mor)
      --  --  --  --
  ::
  ++  oc
    =+  inc=(bin:ad)
    |%  +-  $
    =>  inc
    |%
    ++  echo
      |=  {rum/bath rig/(list (pair wing twig))}
      (ecbo rum rig)
    ::
    ++  ecmo
      |=  {hag/claw rig/(list (pair wing twig))}
      (eclo hag rig)
    --  --
  ::
  ++  etco
    |=  {lop/palo rig/(list (pair wing twig))}
    ^-  (pair span nock)
    =+  cin=(oc (bin:ad make:lib:ad))
    =.  rig  (flop rig)         ::  XX this unbreaks, void order in devulc
    =+  axe=(tend p.lop)
    ?:  ?=($& -.q.lop)
      =-  [p.- (hike axe q.-)]
      (echo:cin p.q.lop rig)
    =-  [p.- [%9 p.q.lop (hike axe q.-)]]
    (ecmo:cin (~(tap in q.q.lop)) rig)
  ::
  ++  et
    |_  {hyp/wing rig/(list (pair wing twig))}
    ::
    ++  play
      ^-  span
      =+  lug=(find %read hyp)
      ?:  ?=($| -.lug)  ~>(%mean.[%leaf "twig"] ?>(?=($~ rig) p.p.lug))
      (elbo p.lug rig)
    ::
    ++  mint
      |=  gol/span 
      ^-  (pair span nock)
      =+  lug=(find %read hyp)
      ?:  ?=($| -.lug)  ~>(%mean.[%leaf "twig"] ?>(?=($~ rig) p.lug))
      =-  ?>(?|(!vet (nest(sut gol) & p.-)) -)
      (etco p.lug rig)
    ::
    ++  mull  
      |=  {gol/span dox/span}
      ^-  {span span}
      =+  lug=[p=(find %read hyp) q=(find(sut dox) %read hyp)]
      ?:  ?=($| -.p.lug) 
        ?>   &(?=($| -.q.lug) ?=($~ rig)) 
        [p.p.p.lug p.p.q.lug]
      ?>  ?=($& -.q.lug)
      =-  ?>(?|(!vet (nest(sut gol) & p.-)) -)
      (endo [p.p.lug p.q.lug] dox rig)
    --
  ::
  ++  epla  
    ~/  %epla 
    |=  {hyp/wing rig/(list (pair wing twig))} 
    ^-  span
    ~(play et hyp rig)
  ::
  ++  emin  
    ~/  %emin 
    |=  {gol/span hyp/wing rig/(list (pair wing twig))}
    ^-  (pair span nock)
    (~(mint et hyp rig) gol)  
  ::
  ++  emul
    ~/  %emul
    |=  {gol/span dox/span hyp/wing rig/(list (pair wing twig))}
    ^-  (pair span span)
    (~(mull et hyp rig) gol dox)
  ::
  ++  felt
    ~/  %felt
    |=  lap/opal
    ^-  span
    ?-  -.lap
      $&  p.lap
      $|  %-  fire
          %+  turn  (~(tap in q.lap))
          |=  {a/span b/foot}
          [a [%ash %$ 1]]
    ==
  ::
  ++  fond
    ~/  %fond
    |=  {way/vial hyp/wing}
    =>  |%
        ++  pony                                        ::  raw match
                  $@  $~                                ::  void
                  %+  each                              ::  natural/abnormal
                    palo                                ::  arm or leg
                  %+  each                              ::  abnormal
                    @ud                                 ::  unmatched
                  (pair span nock)                      ::  synthetic
        --
    ^-  pony
    ?~  hyp  
      [%& ~ %& sut]
    =+  mor=$(hyp t.hyp)
    ?-    -.mor
        $|
      ?-    -.p.mor
          $&  mor
          $|
        =+  fex=(mint(sut p.p.p.mor) %noun [%wing i.hyp ~])
        [%| %| p.fex (comb q.p.p.mor q.fex)]
      ==
    ::
        $&
      =.  sut  (felt q.p.mor)
      =>  :_  +
          :*  axe=`axis`1
              lon=p.p.mor
              heg=?^(i.hyp i.hyp [%| p=0 q=(some i.hyp)])
          ==
      ?:  ?=($& -.heg)
        [%& [`p.heg lon] %& (peek way p.heg)]
      =|  gil/(set span)
      =<  $
      |%  ++  here  ?:  =(0 p.heg)
                      [%& [~ `axe lon] %& sut]
                    [%| %& (dec p.heg)]
          ++  lose  [%| %& p.heg]
          ++  stop  ?~(q.heg here lose)
          ++  twin  |=  {hax/pony yor/pony}
                    ^-  pony
                    ~_  leaf+"find-fork"
                    ?:  =(hax yor)  hax
                    ?~  hax  yor
                    ?~  yor  hax
                    ?:  ?=($| -.hax)  
                      ?>  ?&  ?=($| -.yor)
                              ?=($| -.p.hax)
                              ?=($| -.p.yor) 
                              =(q.p.p.hax q.p.p.yor)
                          ==
                      [%| %| (fork p.p.p.hax p.p.p.yor ~) q.p.p.hax]
                    ?>  ?=($& -.yor)
                    ?>  =(p.p.hax p.p.yor)
                    :+  %&  p.p.hax
                    ?:  &(?=($& -.q.p.hax) ?=($& -.q.p.yor))
                      [%& (fork p.q.p.hax p.q.p.yor ~)]
                    ?>  &(?=($| -.q.p.hax) ?=($| -.q.p.yor))
                    ?>  =(p.q.p.hax p.q.p.yor)
                    =+  wal=(~(uni in q.q.p.hax) q.q.p.yor)
                    [%| p.q.p.hax wal]
          ++  $
            ^-  pony
            ?-    sut
                $void       stop
                $noun       stop
                {$atom *}   stop
                {$cell *} 
              ?~  q.heg  here
              =+  taf=$(axe (peg axe 2), sut p.sut)
              ?~  taf  ~
              ?:  |(?=($& -.taf) ?=($| -.p.taf))
                taf
              $(axe (peg axe 3), p.heg p.p.taf, sut q.sut)
            :: 
                {$core *}
              ?~  q.heg  here
              =^  zem  p.heg
                  =+  zem=(look u.q.heg q.r.q.sut)
                  ?~  zem  [~ p.heg]
                  ?:(=(0 p.heg) [zem 0] [~ (dec p.heg)])
              ?^  zem
                :+  %&  [`axe lon] 
                [%| (peg 2 p.u.zem) [[sut(p.q %gold) q.u.zem] ~ ~]]
              =+  pec=(peel way p.q.sut)
              ?.  sam.pec  lose
              ?:  con.pec  $(sut p.sut, axe (peg axe 3))
              $(sut (peek(sut p.sut) way 2), axe (peg axe 6))
            ::
                {$face *}
              ?:  ?=($~ q.heg)  here(sut q.sut)
              ?@  p.sut
                ?:(=(u.q.heg p.sut) here(sut q.sut) lose)
              =<  main
              |%
              ++  main
                ^-  pony
                =+  tyr=(~(get by p.p.sut) u.q.heg)
                ?~  tyr  
                  next
                ?~  u.tyr  
                  $(sut q.sut, lon [~ lon], p.heg +(p.heg))
                ?.  =(0 p.heg)  
                  next(p.heg (dec p.heg))
                =+  tor=(fund way u.u.tyr)
                ?-  -.tor
                  $&  [%& (weld p.p.tor `vein`[~ `axe lon]) q.p.tor]
                  $|  [%| %| p.p.tor (comb [%0 axe] q.p.tor)]
                ==
              ++  next
                |-  ^-  pony
                ?~  q.p.sut
                  ^$(sut q.sut, lon [~ lon])
                =+  tiv=(mint(sut q.sut) %noun i.q.p.sut)
                =+  fid=^$(sut p.tiv, lon ~, axe 1, gil ~)
                ?~  fid  ~
                ?:  ?=({$| $& *} fid)
                  $(q.p.sut t.q.p.sut, p.heg p.p.fid)
                =+  vat=(fine `port`?-(-.fid $& fid, $| [%| p.p.fid]))
                [%| %| p.vat (comb (comb [%0 axe] q.tiv) q.vat)]
              --
            ::
                {$fork *}
              =+  wiz=(turn (~(tap in p.sut)) |=(a/span ^$(sut a)))
              ?~  wiz  ~
              |-  ^-  pony
              ?~  t.wiz  i.wiz
              (twin i.wiz $(wiz t.wiz))
            ::
                {$hold *}
              ?:  (~(has in gil) sut)
                ~
              $(gil (~(put in gil) sut), sut repo)
            ==
      --
    ==
  ::
  ++  find
    ~/  %find
    |=  {way/vial hyp/wing}
    ^-  port
    ~_  (show [%c %find] %l hyp)
    =-  ?@  -  !!
        ?-    -<
          $&  [%& p.-]
          $|  ?-  -.p.-
                $|  [%| p.p.-]
                $&  !!
        ==    ==
    (fond way hyp)
  ::
  ++  fund
    ~/  %fund
    |=  {way/vial gen/twig}
    ^-  port
    =+  hup=~(reek ap gen)
    ?~  hup
      [%| (mint %noun gen)]
    (find way u.hup)
  ::
  ++  fine
    ~/  %fine
    |=  tor/port
    ^-  (pair span nock)
    ?-  -.tor
      $|  p.tor
      $&  =+  axe=(tend p.p.tor)
          ?-  -.q.p.tor
            $&  [`span`p.q.p.tor %0 axe]
            $|  [(fire (~(tap in q.q.p.tor))) [%9 p.q.p.tor %0 axe]]
    ==    == 
  ::
  ++  fire
    |=  hag/(list {p/span q/foot})
    ^-  span
    ?:  ?=({{* {$elm $~ $1}} $~} hag)
      p.i.hag
    %-  fork
    %+  turn
      hag.$
    |=  {p/span q/foot}
    :-  %hold
    ?.  ?=({$core *} p)
      ~_  (dunk %fire-span)
      ~>(%mean.[%leaf "fire-core"] !!)
    =+  dox=[%core q.q.p q.p]
    ?:  ?=($ash -.q)
      ::  ~_  (dunk(sut [%cell q.q.p p.p]) %fire-dry)
      ?>  ?|(!vet (nest(sut q.q.p) & p.p))
      [dox p.q]
    ?>  ?=($elm -.q)
    ::  ~_  (dunk(sut [%cell q.q.p p.p]) %fire-wet)
    ?>  ?|  !vet
            (~(has in rib) [sut dox p.q])
            !=(** (mull(sut p, rib (~(put in rib) sut dox p.q)) %noun dox p.q))
        ==
    [p p.q]
  ::
  ++  fish
    ~/  %fish
    |=  axe/axis
    =+  vot=*(set span)
    |-  ^-  nock
    ?-  sut
        $void       [%1 1]
        $noun       [%1 0]
        {$atom *}   ?~  q.sut
                      (flip [%3 %0 axe])
                    [%5 [%1 u.q.sut] [%0 axe]]
        {$cell *}
      %+  flan
        [%3 %0 axe]
      (flan $(sut p.sut, axe (peg axe 2)) $(sut q.sut, axe (peg axe 3)))
    ::
        {$core *}   [%0 0]
        {$face *}   $(sut q.sut)
        {$fork *}   =+  yed=(~(tap in p.sut))
                    |-  ^-  nock
                    ?~(yed [%1 1] (flor ^$(sut i.yed) $(yed t.yed)))
        {$hold *}
      ?:  (~(has in vot) sut)
        [%0 0]
      =>  %=(. vot (~(put in vot) sut))
      $(sut repo)
    ==
  ::
  ++  fuse
    ~/  %fuse
    |=  ref/span
    =+  bix=*(set {span span})
    |-  ^-  span
    ?:  ?|(=(sut ref) =(%noun ref))
      sut
    ?-    sut
        {$atom *}
      ?-    ref
          {$atom *}   =+  foc=?:((fitz p.ref p.sut) p.sut p.ref)
                      ?^  q.sut
                        ?^  q.ref
                          ?:  =(q.sut q.ref)
                            [%atom foc q.sut]
                          %void
                        [%atom foc q.sut]
                      [%atom foc q.ref]
          {$cell *}   %void
          *           $(sut ref, ref sut)
      ==
        {$cell *}
      ?-  ref
        {$cell *}   (cell $(sut p.sut, ref p.ref) $(sut q.sut, ref q.ref))
        *           $(sut ref, ref sut)
      ==
    ::
        {$core *}  $(sut repo)
        {$face *}  (face p.sut $(sut q.sut))
        {$fork *}  (fork (turn (~(tap in p.sut)) |=(span ^$(sut +<))))
        {$hold *}
      ?:  (~(has in bix) [sut ref])
        ~>(%mean.[%leaf "fuse-loop"] !!)
      $(sut repo, bix (~(put in bix) [sut ref]))
    ::
        $noun       ref
        $void       %void
    ==
  ::
  ++  gain
    ~/  %gain
    |=  gen/twig  ^-  span
    (chip & gen)
  ::
  ++  harp
    |=  dab/(map term foot)
    ^-  ?($~ ^)
    ?:  ?=($~ dab)
      ~
    =+  ^=  vad
        ?-  -.q.n.dab
          $ash  q:(mint %noun p.q.n.dab)
          $elm  q:(mint(vet |) %noun p.q.n.dab)
        ==
    ?-    dab
        {* $~ $~}   vad
        {* $~ *}    [vad $(dab r.dab)]
        {* * $~}    [vad $(dab l.dab)]
        {* * *}     [vad $(dab l.dab) $(dab r.dab)]
    ==
  ::
  ++  lose
    ~/  %lose
    |=  gen/twig  ^-  span
    (chip | gen)
  ::
  ++  chip
    ~/  %chip
    |=  {how/? gen/twig}  ^-  span
    ?:  ?=({$fits *} gen)  
      (cool how q.gen (play ~(bunt al [%herb p.gen])))  
    ?:  ?&(how ?=({$and *} gen))
      |-(?~(p.gen sut $(p.gen t.p.gen, sut ^$(gen i.p.gen))))
    ?:  ?&(!how ?=({$or *} gen))
      |-(?~(p.gen sut $(p.gen t.p.gen, sut ^$(gen i.p.gen))))
    =+  neg=~(open ap gen)
    ?:(=(neg gen) sut $(gen neg))
  ::
  ++  mint
    ~/  %mint
    |=  {gol/span gen/twig}
    ^-  {p/span q/nock}
    ~&  %pure-mint
    |^  ^-  {p/span q/nock}
    ?:  ?&(=(%void sut) !?=({$dbug *} gen))
      ?.  |(!vet ?=({$lost *} gen) ?=({$fail *} gen))
        ~>(%mean.[%leaf "mint-vain"] !!)
      [%void %0 0]
    ?-    gen
    ::
        {^ *}
      =+  hed=$(gen p.gen, gol %noun)
      =+  tal=$(gen q.gen, gol %noun)
      [(nice (cell p.hed p.tal)) (cons q.hed q.tal)]
    ::
        {$core *}  (grow %gold [%$ 1] p.gen)
    ::
        {$make *}  (~(mint et p.gen q.gen) gol)
        {$wish *}
      =+  nef=$(gen [%bunt p.gen])
      [p.nef [%11 [%1 %151 p.nef] q:$(gen q.gen, gol %noun)]]
    ::
        {$bump *}  [(nice [%atom %$ ~]) [%4 q:$(gen p.gen, gol [%atom %$ ~])]]
        {$sand *}  [(nice (play gen)) [%1 q.gen]]
        {$rock *}  [(nice (play gen)) [%1 q.gen]]
    ::
        {$nock *}
      [(nice %noun) [%2 q:$(gen p.gen, gol %noun) q:$(gen q.gen, gol %noun)]]
    ::
        {$same *}
      =+  [one two]=[$(gen p.gen, gol %noun) $(gen q.gen, gol %noun)]
      [(nice bool) [%5 q:$(gen p.gen, gol %noun) q:$(gen q.gen, gol %noun)]]
    ::
        {$deep *}  [(nice bool) [%3 q:$(gen p.gen, gol %noun)]]
        {$hand *}  [p.gen q.gen]
        {$iron *}  =+(vat=$(gen p.gen) [(wrap(sut p.vat) %iron) q.vat])
    ::
        {$like *}
      =+(hif=(nice (play p.gen)) [hif q:$(gen q.gen, gol hif)])
    ::
        {$zinc *}  =+(vat=$(gen p.gen) [(wrap(sut p.vat) %zinc) q.vat])
        {$burn *}
      =+  nef=$(gen p.gen)
      :-  p.nef
      =+  cag=burn
      ?~  cag  q.nef
      =+  moc=(mink [u.cag q.nef] |=({* *} ~))
      ?:(?=($0 -.moc) [%1 p.moc] q.nef)
    ::
        {$name *}  =+(vat=$(gen q.gen) [(conk(sut p.vat) p.gen) q.vat])
        {$tune *}  [(face p.gen sut) [%0 %1]]
        {$lead *}  =+(vat=$(gen p.gen) [(wrap(sut p.vat) %lead) q.vat])
        {$peep *}  ~_(duck(sut (play p.gen)) $(gen q.gen))
        {$hint *}
      =+  hum=$(gen q.gen)
      :: ?:  &(huz !?=($|(@ [?(%fast %memo) ^]) p.gen))
      ::  hum
      :-  p.hum
      :+  %10
        ?-    p.gen
            @   p.gen
            ^   [p.p.gen q:$(gen q.p.gen, gol %noun)]
        ==
      q.hum
    ::
        {$per *}
      =+  fid=$(gen p.gen, gol %noun)
      =+  dov=$(sut p.fid, gen q.gen)
      [p.dov (comb q.fid q.dov)]
    ::
        {$aka *}
      $(gen r.gen, sut (buss p.gen q.gen))
    ::
        {$use *}
      $(gen q.gen, sut (busk p.gen))
    ::
        {$if *}
      =+  nor=$(gen p.gen, gol bool)
      =+  fex=(gain p.gen)
      =+  wux=(lose p.gen)
      =+  ^=  duy
          ?:  =(%void fex)
            ?:(=(%void wux) [%0 0] [%1 1])
          ?:(=(%void wux) [%1 0] q.nor)
      =+  hiq=$(sut fex, gen q.gen)
      =+  ran=$(sut wux, gen r.gen)
      [(fork p.hiq p.ran ~) (cond duy q.hiq q.ran)]
    ::
        {$fits *}
      :-  (nice bool)
      =+  ref=(play ~(bunt al %herb p.gen))
      =+  fid=(find %read q.gen)
      ~|  [%test q.gen]
      |-  ^-  nock
      ?-  -.fid
        $&  ?-  -.q.p.fid
              $&  (fish(sut ref) (tend p.p.fid))
              $|  $(fid [%| (fine fid)])
            ==
        $|  [%7 q.p.fid (fish(sut ref) 1)]
      ==
    ::
        {$dbug *}
      ~_  (show %o p.gen)
      =+  hum=$(gen q.gen)
      [p.hum [%10 [%spot %1 p.gen] q.hum]]
    ::
        {$twig *}   [(nice (play p.gen)) [%1 q.gen]]   ::  XX validate!
        {$lost *}
      ?:  vet
        ~_  (dunk(sut (play p.gen)) 'lost')
        ~>(%mean.[%leaf "mint-lost"] !!)
      [%void [%0 0]]
    ::
        {$spit *}
      =+  vos=$(gol %noun, gen q.gen)
      =+  ref=p:$(gol %noun, gen p.gen)
      ?>  (~(nest ut p:!>(*span)) & ref)
      [(nice (cell ref p.vos)) (cons [%1 p.vos] q.vos)]
    ::
        {$wrap *}
      =+  vat=$(gen p.gen)
      %=    $
          gen
        :-  [%call [%limb %onan] [%hand p:!>(*span) [%1 p.vat]] ~]
        [%hand p.vat q.vat]
      ==
    ::
        {$code *}   [(nice %noun) [%1 q:$(vet |, gen p.gen)]]
        {$fail $~}  [%void [%0 0]]
        *
      =+  doz=~(open ap gen)
      ?:  =(doz gen)
        ~_  (show [%c 'hoon'] [%q gen])
        ~>(%mean.[%leaf "mint-open"] !!)
      $(gen doz)
    ==
    ::
    ++  nice
      |=  typ/span
      ~_  leaf+"mint-nice"
      ?>  ?|(!vet (nest(sut gol) & typ))
      typ
    ::
    ++  grow
      |=  {mel/vair ruf/twig dab/(map term foot)}
      ^-  {p/span q/nock}
      =+  dan=^$(gen ruf, gol %noun)
      =+  toc=(core p.dan [%gold p.dan [~ dab]])
      =+  dez=(harp(sut toc) dab)
      :-  (nice (core p.dan mel p.dan [dez dab]))
      (cons [%1 dez] q.dan)
    --
  ::
  ++  moot
    =+  gil=*(set span)
    |-  ^-  ?
    ?-  sut
      {$atom *}  |
      {$cell *}  |($(sut p.sut) $(sut q.sut))
      {$core *}  $(sut p.sut)
      {$face *}  $(sut q.sut)
      {$fork *}  (lien (~(tap in p.sut)) |=(span ^$(sut +<)))
      {$hold *}  |((~(has in gil) sut) $(gil (~(put in gil) sut), sut repo))
      $noun      |
      $void      &
    ==
  ::
  ++  mull
    ~/  %mull
    |=  {gol/span dox/span gen/twig}
    |^  ^-  {p/span q/span}
    ?:  =(%void sut)
      ~>(%mean.[%leaf "mull-none"] !!)
    ?-    gen
    ::
        {^ *}
      =+  hed=$(gen p.gen, gol %noun)
      =+  tal=$(gen q.gen, gol %noun)
      [(nice (cell p.hed p.tal)) (cell q.hed q.tal)]
    ::
        {$core *}  (grow %gold [%$ 1] p.gen)
        {$make *}  (~(mull et p.gen q.gen) gol dox)
        {$wish *}  =+($(gen q.gen, gol %noun) $(gen [%bunt p.gen]))
        {$bump *}  =+($(gen p.gen, gol [%atom %$ ~]) (beth [%atom %$ ~]))
        {$sand *}  (beth (play gen))
        {$rock *}  (beth (play gen))
    ::
        {$nock *}
      =+([$(gen p.gen, gol %noun) $(gen q.gen, gol %noun)] (beth %noun))
    ::
        {$same *}
      =+([$(gen p.gen, gol %noun) $(gen q.gen, gol %noun)] (beth bool))
    ::
        {$deep *}  =+($(gen p.gen, gol %noun) (beth bool))    ::  XX  =|
        {$hand *}  [p.gen p.gen]
        {$iron *}
      =+(vat=$(gen p.gen) [(wrap(sut p.vat) %iron) (wrap(sut q.vat) %iron)])
    ::
        {$like *}
      =+  hif=[p=(nice (play p.gen)) q=(play(sut dox) p.gen)]
      =+($(gen q.gen, gol p.hif) hif)
    ::
        {$zinc *}
      =+(vat=$(gen p.gen) [(wrap(sut p.vat) %zinc) (wrap(sut q.vat) %zinc)])
    ::
        {$name *}
      =+(vat=$(gen q.gen) [(conk(sut p.vat) p.gen) (conk(sut q.vat) p.gen)])
    ::
        {$tune *}
      [(face p.gen sut) (face p.gen dox)]
    ::
        {$lead *}
      =+(vat=$(gen p.gen) [(wrap(sut p.vat) %lead) (wrap(sut q.vat) %lead)])
    ::
        {$burn *}  $(gen p.gen)
        {$peep *}  ~_(duck(sut (play p.gen)) $(gen q.gen))
        {$hint *}  $(gen q.gen)
        {$per *}
      =+  lem=$(gen p.gen, gol %noun)
      $(gen q.gen, sut p.lem, dox q.lem)
    ::
        {$aka *}
      %=  $
        gen  r.gen
        sut  (buss p.gen q.gen)
        dox  (buss(sut dox) p.gen q.gen)
      ==
    ::
        {$if *}
      =+  nor=$(gen p.gen, gol bool)
      =+  ^=  hiq  ^-  {p/span q/span}
          =+  fex=[p=(gain p.gen) q=(gain(sut dox) p.gen)]
          ?:  =(%void p.fex)
            :-  %void
            ?:  =(%void q.fex) 
              %void 
            ~>(%mean.[%leaf "if-z"] (play(sut q.fex) q.gen))
          ?:  =(%void q.fex)
            ~>(%mean.[%leaf "mull-bonk-b"] !!)
          $(sut p.fex, dox q.fex, gen q.gen)
      =+  ^=  ran  ^-  {p/span q/span}
          =+  wux=[p=(lose p.gen) q=(lose(sut dox) p.gen)]
          ?:  =(%void p.wux)
            :-  %void
            ?:  =(%void q.wux) 
              %void 
            ~>(%mean.[%leaf "if-a"] (play(sut q.wux) r.gen))
          ?:  =(%void q.wux)
            ~>(%mean.[%leaf "mull-bonk-c"] !!)
          $(sut p.wux, dox q.wux, gen r.gen)
      [(nice (fork p.hiq p.ran ~)) (fork q.hiq q.ran ~)]
    ::
        {$fits *}
      =+  nob=~(bunt al %herb p.gen)
      =+  waz=[p=(play nob) q=(play(sut dox) nob)]
      =+  ^=  syx  :-  p=(cove q:(mint %noun [%wing q.gen]))
                   q=(cove q:(mint(sut dox) %noun [%wing q.gen]))
      =+  pov=[p=(fish(sut p.waz) p.syx) q=(fish(sut q.waz) q.syx)]
      ?.  &(=(p.syx q.syx) =(p.pov q.pov))
        ~>(%mean.[%leaf "mull-bonk-a"] !!)
      (beth bool)
    ::
        {$dbug *}  ~_((show %o p.gen) $(gen q.gen))
        {$twig *}  [(nice (play p.gen)) (play(sut dox) p.gen)]
        {$lost *}
      ?:  vet
        ::  ~_  (dunk(sut (play p.gen)) 'also')
        ~>(%mean.[%leaf "mull-skip"] !!)
      (beth %void)
    ::
        {$code *}  (beth %noun)
        {$spit *}
      =+  vos=$(gol %noun, gen q.gen)       ::  XX validate!
      [(nice (cell (play p.gen) p.vos)) (cell (play(sut dox) p.gen) q.vos)]
    ::
        {$wrap *}
      ?>  =(sut dox)
      =+(typ=(play gen) [typ typ])
    ::
        {$fail *}  (beth %void)
        *
      =+  doz=~(open ap gen)
      ?:  =(doz gen)
        ~_  (show [%c 'hoon'] [%q gen])
        ~>(%mean.[%leaf "mull-open"] !!)
      $(gen doz)
    ==
    ::
    ++  beth
      |=  typ/span
      [(nice typ) typ]
    ::
    ++  nice
      |=  typ/span
      ::  ~_  (dunk(sut gol) 'need')
      ::  ~_  (dunk(sut typ) 'have')
      ~_  leaf+"mull-nice"
      ?>  ?|(!vet (nest(sut gol) & typ))
      typ
    ::
    ++  grow
      |=  {mel/vair ruf/twig dab/(map term foot)}
      ~_  leaf+"mull-grow"
      ^-  {p/span q/span}
      =+  dan=^$(gen ruf, gol %noun)
      =+  ^=  toc  :-  p=(core p.dan [%gold p.dan [~ dab]])
                   q=(core q.dan [%gold q.dan [~ dab]])
      =+  (bake(sut p.toc, dox q.toc) dab)
      :-  (nice (core p.dan mel p.dan [[%0 0] dab]))
      (core q.dan [mel q.dan [[%0 0] dab]])
    ::
    ++  bake
      |=  dab/(map term foot)
      ^-  *
      ?:  ?=($~ dab)
        ~
      =+  ^=  vad
          ?-  -.q.n.dab
            $ash  ^$(gol %noun, gen p.q.n.dab)
            $elm  ~
          ==
      ?-  dab
        {* $~ $~}  vad
        {* $~ *}   [vad $(dab r.dab)]
        {* * $~}   [vad $(dab l.dab)]
        {* * *}    [vad $(dab l.dab) $(dab r.dab)]
      ==
    --
  ::
  ++  meet  |=(ref/span &((nest | ref) (nest(sut ref) | sut)))
  ++  mite  |=(ref/span |((nest | ref) (nest(sut ref) & sut)))
  ++  nest
    ~/  %nest
    |=  {tel/? ref/span}
    =|  $:  seg/(set span)                              ::  degenerate sut
            reg/(set span)                              ::  degenerate ref
            gil/(set {p/span q/span})                   ::  assume nest
        ==
    =<  dext
    |%
    ++  deem
      |=  {mel/vair ram/vair}
      ^-  ?
      ?.  |(=(mel ram) =(%lead mel) =(%gold ram))  |
      ?:  ?=($lead mel)  &
      ?:  ?=($gold mel)  meet
      =+  vay=?-(mel $iron %rite, $zinc %read)
      dext(sut (peek vay 2), ref (peek(sut ref) vay 2))
    ::
    ++  deep
      |=  {dab/(map term foot) hem/(map term foot)}
      ^-  ?
      ?:  ?=($~ dab)  =(hem ~)
      ?:  ?=($~ hem)  |
      ?&  =(p.n.dab p.n.hem)
          $(dab l.dab, hem l.hem)
          $(dab r.dab, hem r.hem)
          ?-  -.q.n.dab
            $elm  =(q.n.dab q.n.hem)
            $ash  ?&  ?=($ash -.q.n.hem)
                      %=  dext
                        sut  (play p.q.n.dab) 
                        ref  (play(sut ref) p.q.n.hem)
      ==  ==      ==  ==
    ::
    ++  dext
      ^-  ?
      =-  ?:  -  &
          ?.  tel  |
          ::  ~_  (dunk %need)
          ::  ~_  (dunk(sut ref) %have)
          ~>(%mean.[%leaf "nest-fail"] !!)
      ?:  =(sut ref)  &
      ?-  sut
        $void      sint
        $noun      &
        {$atom *}  ?.  ?=({$atom *} ref)  sint
                   ?&  (fitz p.sut p.ref)
                       |(?=($~ q.sut) =(q.sut q.ref))
                   ==
        {$cell *}  ?.  ?=({$cell *} ref)  sint
                   ?&  dext(sut p.sut, ref p.ref, seg ~, reg ~)
                       dext(sut q.sut, ref q.ref, seg ~, reg ~)
                   ==
        {$core *}  ?.  ?=({$core *} ref)  sint
                   ?:  =(q.sut q.ref)  dext(sut p.sut, ref p.ref)
                   ?&  meet(sut q.q.sut, ref p.sut)
                       dext(sut q.q.ref, ref p.ref)
                       (deem(sut q.q.sut, ref q.q.ref) p.q.sut p.q.ref)
                       ?|  (~(has in gil) [sut ref])
                           %.  [q.r.q.sut q.r.q.ref]
                           %=  deep
                             gil  (~(put in gil) [sut ref])
                             sut  sut(p q.q.sut, p.q %gold)
                             ref  ref(p q.q.ref, p.q %gold)
                       ==  ==
                   ==
        {$face *}  dext(sut q.sut)
        {$fork *}  ?.  ?=(?({$atom *} $noun {$cell *} {$core *}) ref)  sint
                   (lien (~(tap in p.sut)) |=(span dext(tel |, sut +<)))
        {$hold *}  ?:  (~(has in seg) sut)  |
                   ?:  (~(has in gil) [sut ref])  &
                   %=  dext
                     sut  repo 
                     seg  (~(put in seg) sut)
                     gil  (~(put in gil) [sut ref])
      ==           ==
    ::
    ++  meet  &(dext dext(sut ref, ref sut))
    ++  sint
      ^-  ?
      ?-  ref
        $noun       |
        $void       &
        {$atom *}   |
        {$cell *}   |
        {$core *}   dext(ref repo(sut ref))
        {$face *}   dext(ref q.ref)
        {$fork *}   (levy (~(tap in p.ref)) |=(span sint(ref +<)))
        {$hold *}   ?:  (~(has in reg) ref)  &
                    ?:  (~(has in gil) [sut ref])  &
                    %=  dext
                      ref  repo(sut ref)
                      reg  (~(put in reg) ref)
                      gil  (~(put in gil) [sut ref])
      ==            ==
    --
  ::
  ++  peek
    ~/  %peek
    |=  {way/?($read $rite $both $free) axe/axis}
    ^-  span
    ?:  =(1 axe)
      sut
    =+  [now=(cap axe) lat=(mas axe)]
    =+  gil=*(set span)
    |-  ^-  span
    ?-    sut
        {$atom *}   %void
        {$cell *}   ?:(=(2 now) ^$(sut p.sut, axe lat) ^$(sut q.sut, axe lat))
        {$core *}
      ?.  =(3 now)  %noun
      =+  pec=(peel way p.q.sut)
      %=    ^$
          axe  lat
          sut
        ?:  =([& &] pec)  p.sut
        %+  cell
          ?.(sam.pec %noun ^$(sut p.sut, axe 2))
        ?.(con.pec %noun ^$(sut p.sut, axe 3))
      ==
    ::
        {$fork *}   (fork (turn (~(tap in p.sut)) |=(span ^$(sut +<))))
        {$hold *}
      ?:  (~(has in gil) sut)
        %void
      $(gil (~(put in gil) sut), sut repo)
    ::
        $void       %void
        $noun       %noun
        *           $(sut repo)
    ==
  ::
  ++  peel
    |=  {way/vial met/?($gold $iron $lead $zinc)}
    ^-  {sam/? con/?}
    ?:  ?=($gold met)  [& &]
    ?-  way
      $both  [| |]
      $free  [& &]
      $read  [?=($zinc met) |]
      $rite  [?=($iron met) |]
    ==
  ::
  ++  play
    ~/  %play
    =>  .(vet |)
    |=  gen/twig
    ^-  span
    ?-  gen
      {^ *}      (cell $(gen p.gen) $(gen q.gen))
      {$core *}  (core sut %gold sut [[%0 0] p.gen])
      {$make *}  ~(play et p.gen q.gen)
      {$wish *}  $(gen [%bunt p.gen])
      {$bump *}  [%atom %$ ~]
      {$rock *}  |-  ^-  span
                 ?@  q.gen  [%atom p.gen `q.gen]
                 [%cell $(q.gen -.q.gen) $(q.gen +.q.gen)]
      {$sand *}  |-  ^-  span
                 ?@  q.gen
                   ?:  =(%n p.gen)  ?>(=(0 q.gen) [%atom p.gen ~ q.gen])
                   ?:(=(%f p.gen) ?>((lte q.gen 1) bool) [%atom p.gen ~])
                 [%cell $(q.gen -.q.gen) $(q.gen +.q.gen)]
      {$tune *}  (face p.gen sut)
      {$nock *}  %noun
      {$same *}  bool
      {$deep *}  bool
      {$hand *}  p.gen
      {$iron *}  (wrap(sut $(gen p.gen)) %iron)
      {$like *}  $(gen p.gen)
      {$zinc *}  (wrap(sut $(gen p.gen)) %zinc)
      {$burn *}  $(gen p.gen)
      {$name *}  (conk(sut $(gen q.gen)) p.gen)
      {$lead *}  (wrap(sut $(gen p.gen)) %lead)
      {$peep *}  ~_(duck(sut ^$(gen p.gen)) $(gen q.gen))
      {$hint *}  $(gen q.gen)
      {$per *}   $(gen q.gen, sut $(gen p.gen))
      {$aka *}   $(gen r.gen, sut (buss p.gen q.gen))
      {$if *}    =+  [fex=(gain p.gen) wux=(lose p.gen)]
                 %-  fork  :~
                   ?:(=(%void fex) %void $(sut fex, gen q.gen))
                   ?:(=(%void wux) %void $(sut wux, gen r.gen))
                 ==
      {$fits *}  bool
      {$dbug *}  ~_((show %o p.gen) $(gen q.gen))
      {$twig *}  (play p.gen)
      {$wrap *}  %=    $
                     gen
                   [%call [%limb %onan] [%hand p:!>(*span) [%1 $(gen p.gen)]] ~]
                 ==
      {$lost *}  %void
      {$spit *}  (cell $(gen p.gen) $(gen q.gen))
      {$code *}  %noun
      {$fail *}  %void
      *          =+  doz=~(open ap gen)
                 ?:  =(doz gen)
                   ~_  (show [%c 'hoon'] [%q gen])
                   ~>(%mean.[%leaf "play-open"] !!)
                 $(gen doz)
    ==
  ::
  ++  repo
    ^-  span
    ?-  sut
      {$core *}   [%cell %noun p.sut]
      {$face *}   q.sut
      {$hold *}   (rest [[p.sut q.sut] ~])
      $noun       (fork [%atom %$ ~] [%cell %noun %noun] ~)
      *           ~>(%mean.[%leaf "repo-fltt"] !!)
    ==
  ::
  ++  rest
    ~/  %rest
    |=  leg/(list {p/span q/twig})
    ^-  span
    ?:  (lien leg |=({p/span q/twig} (~(has in fan) [p q])))
      ~>(%mean.[%leaf "rest-loop"] !!)
    =>  .(fan (~(gas in fan) leg))
    %-  fork
    %-  %~  tap  in
          %-  ~(gas in *(set span))
          (turn leg |=({p/span q/twig} (play(sut p) q)))
        ==
    ~
  ::
  ++  take
    |=  {vit/vein duz/$-(span span)}
    ^-  (pair axis span)
    :-  (tend vit)
    =.  vit  (flop vit)
    |-  ^-  span
    ?~  vit  (duz sut)
    ?~  i.vit
      |-  ^-  span
      ?+  sut      ^$(vit t.vit)
        {$face *}  (face p.sut ^$(vit t.vit, sut q.sut))
        {$fork *}  (fork (turn (~(tap in p.sut)) |=(span ^$(sut +<))))
        {$hold *}  $(sut repo) 
      ==
    =+  vil=*(set span)
    |-  ^-  span
    ?:  =(1 u.i.vit)
      ^$(vit t.vit)
    =+  [now lat]=(cap u.i.vit)^(mas u.i.vit)
    ?-  sut
      $noun      $(sut [%cell %noun %noun])
      $void      %void
      {$atom *}  %void
      {$cell *}  ?:  =(2 now)
                   (cell $(sut p.sut, u.i.vit lat) q.sut)
                  (cell p.sut $(sut q.sut, u.i.vit lat))
      {$core *}  ?:  =(2 now)
                   $(sut repo)
                 (core $(sut p.sut, u.i.vit lat) q.sut)
      {$face *}  (face p.sut $(sut q.sut))
      {$fork *}  (fork (turn (~(tap in p.sut)) |=(span ^$(sut +<))))
      {$hold *}  ?:  (~(has in vil) sut)
                   %void
                 $(sut repo, vil (~(put in vil) sut))
    ==
  ::
  ++  tack
    |=  {hyp/wing mur/span}
    ~_  (show [%c %tack] %l hyp)
    =+  fid=(find %rite hyp)
    ?>  ?=($& -.fid)
    (take p.p.fid |=(span mur))
  ::
  ++  tend
    |=  vit/vein
    ^-  axis
    ?~(vit 1 (peg $(vit t.vit) ?~(i.vit 1 u.i.vit)))
  ::
  ++  toss
    ~/  %toss
    |=  {hyp/wing mur/span men/(list {p/span q/foot})}
    ^-  {p/axis q/(list {p/span q/foot})}
    =-  [(need p.wib) q.wib]
    ^=  wib
    |-  ^-  {p/(unit axis) q/(list {p/span q/foot})}
    ?~  men
      [*(unit axis) ~]
    =+  geq=(tack(sut p.i.men) hyp mur)
    =+  mox=$(men t.men)
    [(mate p.mox `_p.mox`[~ p.geq]) [[q.geq q.i.men] q.mox]]
  ::
  ++  wrap
    ~/  %wrap
    |=  yoz/?($lead $iron $zinc)
    ~_  leaf+"wrap"
    ^-  span
    ?+  sut  sut
      {$cell *}  (cell $(sut p.sut) $(sut q.sut)) 
      {$core *}  ?>(|(=(%gold p.q.sut) =(%lead yoz)) sut(p.q yoz))
      {$face *}  (face p.sut $(sut q.sut))
      {$fork *}  (fork (turn (~(tap in p.sut)) |=(span ^$(sut +<))))
      {$hold *}  $(sut repo)
    ==
  --
++  us                                                  ::  prettyprinter
  =>  |%
      ++  cape  {p/(map @ud wine) q/wine}               ::
      ++  wine                                          ::
                $@  $?  $noun                           ::
                        $path                           ::
                        $span                           ::
                        $void                           ::
                        $wall                           ::
                        $wool                           ::
                        $yarn                           ::
                    ==                                  ::
                $%  {$mato p/term}                      ::
                    {$core p/(list @ta) q/wine}         ::
                    {$face p/term q/wine}               ::
                    {$list p/term q/wine}               ::
                    {$pear p/term q/@}                  ::
                    {$pick p/(list wine)}               ::
                    {$plot p/(list wine)}               ::
                    {$stop p/@ud}                       ::
                    {$tree p/term q/wine}               ::
                    {$unit p/term q/wine}               ::
                ==                                      ::
      --
  |_  sut/span
  ++  dash
      |=  {mil/tape lim/char}  ^-  tape
      :-  lim
      |-  ^-  tape
      ?~  mil  [lim ~]
      ?:  =(lim i.mil)  ['\\' i.mil $(mil t.mil)]
      ?:  =('\\' i.mil)  ['\\' i.mil $(mil t.mil)]
      ?:  (lte ' ' i.mil)  [i.mil $(mil t.mil)]
      ['\\' ~(x ne (rsh 2 1 i.mil)) ~(x ne (end 2 1 i.mil)) $(mil t.mil)]
  ::
  ++  deal  |=(lum/* (dish dole lum))
  ++  dial
    |=  ham/cape
    =+  gid=*(set @ud)
    =<  `tank`-:$
    |%  
    ++  many
      |=  haz/(list wine)
      ^-  {(list tank) (set @ud)}
      ?~  haz  [~ gid]
      =^  mor  gid  $(haz t.haz)
      =^  dis  gid  ^$(q.ham i.haz)
      [[dis mor] gid]
    ::
    ++  $
      ^-  {tank (set @ud)}
      ?-    q.ham
          $noun      :_(gid [%leaf '*' ~])
          $path      :_(gid [%leaf '/' ~])
          $span      :_(gid [%leaf '#' 't' ~]) 
          $void      :_(gid [%leaf '#' '!' ~])
          $wool      :_(gid [%leaf '*' '"' '"' ~])
          $wall      :_(gid [%leaf '*' '\'' '\'' ~])
          $yarn      :_(gid [%leaf '"' '"' ~])
          {$mato *}  :_(gid [%leaf '@' (trip p.q.ham)])
          {$core *}
        =^  cox  gid  $(q.ham q.q.ham)
        :_  gid
        :+  %rose
          [[' ' ~] ['<' ~] ['>' ~]]
        |-  ^-  (list tank)
        ?~  p.q.ham  [cox ~]
        [[%leaf (rip 3 i.p.q.ham)] $(p.q.ham t.p.q.ham)]
      ::
          {$face *}
        =^  cox  gid  $(q.ham q.q.ham)
        :_(gid [%palm [['/' ~] ~ ~ ~] [%leaf (trip p.q.ham)] cox ~])
      ::
          {$list *}
        =^  cox  gid  $(q.ham q.q.ham)
        :_(gid [%rose [" " (weld (trip p.q.ham) "(") ")"] cox ~])
      ::
          {$pick *}
        =^  coz  gid  (many p.q.ham)
        :_(gid [%rose [[' ' ~] ['?' '(' ~] [')' ~]] coz])
      ::
          {$plot *}
        =^  coz  gid  (many p.q.ham)
        :_(gid [%rose [[' ' ~] ['{' ~] ['}' ~]] coz])
      ::
          {$pear *}
        :_(gid [%leaf '$' ~(rend co [%$ p.q.ham q.q.ham])])
      ::
          {$stop *}
        =+  num=~(rend co [%$ %ud p.q.ham])
        ?:  (~(has in gid) p.q.ham)
          :_(gid [%leaf '#' num])
        =^  cox  gid
            %=  $
              gid    (~(put in gid) p.q.ham)
              q.ham  (~(got by p.ham) p.q.ham)
            ==
        :_(gid [%palm [['.' ~] ~ ~ ~] [%leaf ['^' '#' num]] cox ~])
      ::
          {$tree *}
        =^  cox  gid  $(q.ham q.q.ham)
        :_(gid [%rose [" " (weld (trip p.q.ham) "(") ")"] cox ~])
      ::
          {$unit *}
        =^  cox  gid  $(q.ham q.q.ham)
        :_(gid [%rose [" " (weld (trip p.q.ham) "(") ")"] cox ~])
      ==
    --
  ::
  ++  dish
    |=  {ham/cape lum/*}  ^-  tank
    ~|  [%dish-h ?@(q.ham q.ham -.q.ham)]
    ~|  [%lump lum]
    ~|  [%ham ham]
    %-  need
    =|  gil/(set {@ud *})
    |-  ^-  (unit tank)
    ?-    q.ham
        $noun
      %=    $
          q.ham
        ?:  ?=(@ lum)
          [%mato %$]
        :-  %plot
        |-  ^-  (list wine)
        [%noun ?:(?=(@ +.lum) [[%mato %$] ~] $(lum +.lum))]
      ==
    ::
        $path
      :-  ~
      :+  %rose
        [['/' ~] ['/' ~] ~]
      |-  ^-  (list tank)
      ?~  lum  ~
      ?@  lum  !!
      ?>  ?=(@ -.lum)
      [[%leaf (rip 3 -.lum)] $(lum +.lum)]
    ::
        $span
      =+  tyr=|.((dial dole))
      =+  vol=tyr(sut lum)
      =+  cis=((hard tank) .*(vol -:vol))
      :^  ~   %palm
        [~ ~ ~ ~]
      [[%leaf '#' 't' '/' ~] cis ~]
    ::
        $wall
      :-  ~
      :+  %rose
        [[' ' ~] ['<' '|' ~] ['|' '>' ~]]
      |-  ^-  (list tank)
      ?~  lum  ~
      ?@  lum  !!
      [[%leaf (trip ((hard @) -.lum))] $(lum +.lum)]
    ::
        $wool
      :-  ~
      :+  %rose
        [[' ' ~] ['<' '<' ~] ['>' '>' ~]]
      |-  ^-  (list tank)
      ?~  lum  ~
      ?@  lum  !!
      [(need ^$(q.ham %yarn, lum -.lum)) $(lum +.lum)]
    ::
        $yarn
      [~ %leaf (dash (tape lum) '"')]
    ::
        $void
      ~
    ::
        {$mato *}
      ?.  ?=(@ lum)
        ~
      :+  ~
        %leaf
      ?+    (rash p.q.ham ;~(sfix (cook crip (star low)) (star hig)))
          ~(rend co [%$ p.q.ham lum])
        $$    ~(rend co [%$ %ud lum])
        $t    (dash (rip 3 lum) '\'')
        $tas  ['%' ?.(=(0 lum) (rip 3 lum) ['$' ~])]
      ==
    ::
        {$core *}
      ::  XX  needs rethinking for core metal
      ::  ?.  ?=(^ lum)  ~
      ::  =>  .(lum `*`lum)
      ::  =-  ?~(tok ~ [~ %rose [[' ' ~] ['<' ~] ['>' ~]] u.tok])
      ::  ^=  tok
      ::  |-  ^-  (unit (list tank))
      ::  ?~  p.q.ham
      ::    =+  den=^$(q.ham q.q.ham)
      ::    ?~(den ~ [~ u.den ~])
      ::  =+  mur=$(p.q.ham t.p.q.ham, lum +.lum)
      ::  ?~(mur ~ [~ [[%leaf (rip 3 i.p.q.ham)] u.mur]])
      [~ (dial ham)]
    ::
        {$face *}
      =+  wal=$(q.ham q.q.ham)
      ?~  wal
        ~
      [~ %palm [['=' ~] ~ ~ ~] [%leaf (trip p.q.ham)] u.wal ~]
    ::
        {$list *}
      ?:  =(~ lum)
        [~ %leaf '~' ~]
      =-  ?~  tok
            ~
          [~ %rose [[' ' ~] ['~' '[' ~] [']' ~]] u.tok]
      ^=  tok
      |-  ^-  (unit (list tank))
      ?:  ?=(@ lum)
        ?.(=(~ lum) ~ [~ ~])
      =+  [for=^$(q.ham q.q.ham, lum -.lum) aft=$(lum +.lum)]
      ?.  &(?=(^ for) ?=(^ aft))
        ~
      [~ u.for u.aft]
    ::
        {$pick *}
      |-  ^-  (unit tank)
      ?~  p.q.ham
        ~
      =+  wal=^$(q.ham i.p.q.ham)
      ?~  wal
        $(p.q.ham t.p.q.ham)
      wal
    ::
        {$plot *}
      =-  ?~  tok
            ~
          [~ %rose [[' ' ~] ['[' ~] [']' ~]] u.tok]
      ^=  tok
      |-  ^-  (unit (list tank))
      ?~  p.q.ham
        ~
      ?:  ?=({* $~} p.q.ham)
        =+  wal=^$(q.ham i.p.q.ham)
        ?~(wal ~ [~ [u.wal ~]])
      ?@  lum
        ~
      =+  gim=^$(q.ham i.p.q.ham, lum -.lum)
      ?~  gim
        ~
      =+  myd=$(p.q.ham t.p.q.ham, lum +.lum)
      ?~  myd
        ~
      [~ u.gim u.myd]
    ::
        {$pear *}
      ?.  =(lum q.q.ham)
        ~
      =.  p.q.ham
        (rash p.q.ham ;~(sfix (cook crip (star low)) (star hig)))
      =+  fox=$(q.ham [%mato p.q.ham])
      ?>  ?=({$~ $leaf ^} fox)
      ?:  ?=(?($n $tas) p.q.ham)
        fox
      [~ %leaf '%' p.u.fox]
    ::
        {$stop *}
      ?:  (~(has in gil) [p.q.ham lum])  ~
      =+  kep=(~(get by p.ham) p.q.ham)
      ?~  kep
        ~|([%stop-loss p.q.ham] !!)
      $(gil (~(put in gil) [p.q.ham lum]), q.ham u.kep)
    ::
        {$tree *}
      =-  ?~  tok
            ~
          [~ %rose [[' ' ~] ['{' ~] ['}' ~]] u.tok]
      ^=  tok
      =+  tuk=*(list tank)
      |-  ^-  (unit (list tank))
      ?:  =(~ lum)
        [~ tuk]
      ?.  ?=({n/* l/* r/*} lum)
        ~
      =+  rol=$(lum r.lum)
      ?~  rol
        ~
      =+  tim=^$(q.ham q.q.ham, lum n.lum)
      ?~  tim
        ~
      $(lum l.lum, tuk [u.tim u.rol])
    ::
        {$unit *}
      ?@  lum
        ?.(=(~ lum) ~ [~ %leaf '~' ~])
      ?.  =(~ -.lum)
        ~
      =+  wal=$(q.ham q.q.ham, lum +.lum)
      ?~  wal
        ~
      [~ %rose [[' ' ~] ['[' ~] [']' ~]] [%leaf '~' ~] u.wal ~]
    ==
  ::
  ++  doge
    |=  ham/cape
    =-  ?+  woz  woz
          {$list * {$mato $'ta'}}  %path
          {$list * {$mato $'t'}}   %wall
          {$list * {$mato $'tD'}}  %yarn
          {$list * $yarn}          %wool
        ==
    ^=  woz
    ^-  wine
    ?.  ?=({$stop *} q.ham)
      ?:  ?&  ?=  {$pick {$pear $n $0} {$plot {$pear $n $0} {$face *} $~} $~}
                q.ham
              =(1 (met 3 p.i.t.p.i.t.p.q.ham))
          ==
        [%unit =<([p q] i.t.p.i.t.p.q.ham)]
      q.ham
    =+  may=(~(get by p.ham) p.q.ham)
    ?~  may
      q.ham
    =+  nul=[%pear %n 0]
    ?.  ?&  ?=({$pick *} u.may)
            ?=({* * $~} p.u.may)
            |(=(nul i.p.u.may) =(nul i.t.p.u.may))
        ==
      q.ham
    =+  din=?:(=(nul i.p.u.may) i.t.p.u.may i.p.u.may)
    ?:  ?&  ?=({$plot {$face *} {$face * $stop *} $~} din)
            =(p.q.ham p.q.i.t.p.din)
            =(1 (met 3 p.i.p.din))
            =(1 (met 3 p.i.t.p.din))
        ==
      :+  %list
        (cat 3 p.i.p.din p.i.t.p.din)
      q.i.p.din
    ?:  ?&  ?=  $:  $plot
                    {$face *}
                    {$face * $stop *}
                    {{$face * $stop *} $~}
                ==
                din
            =(p.q.ham p.q.i.t.p.din)
            =(p.q.ham p.q.i.t.t.p.din)
            =(1 (met 3 p.i.p.din))
            =(1 (met 3 p.i.t.p.din))
            =(1 (met 3 p.i.t.t.p.din))
        ==
      :+  %tree
        %^    cat
            3
          p.i.p.din
        (cat 3 p.i.t.p.din p.i.t.t.p.din)
      q.i.p.din
    q.ham
  ::
  ++  dole
    ^-  cape
    =+  gil=*(set span)
    =+  dex=[p=*(map span @) q=*(map @ wine)]
    =<  [q.p q]
    |-  ^-  {p/{p/(map span @) q/(map @ wine)} q/wine}
    =-  [p.tez (doge q.p.tez q.tez)]
    ^=  tez
    ^-  {p/{p/(map span @) q/(map @ wine)} q/wine}
    ?:  (~(meet ut sut) -:!>(*span))
      [dex %span]
    ?-    sut
        $noun      [dex sut]
        $void      [dex sut]
        {$atom *}  [dex ?~(q.sut [%mato p.sut] [%pear p.sut u.q.sut])]
        {$cell *}
      =+  hin=$(sut p.sut)
      =+  yon=$(dex p.hin, sut q.sut)
      :-  p.yon
      :-  %plot
      ?:(?=({$plot *} q.yon) [q.hin p.q.yon] [q.hin q.yon ~])
    ::
        {$core *}
      =+  yad=$(sut p.sut)
      :-  p.yad
      =+  ^=  doy  ^-  {p/(list @ta) q/wine}
          ?:  ?=({$core *} q.yad)
            [p.q.yad q.q.yad]
          [~ q.yad]
      :-  %core
      :_  q.doy
      :_  p.doy
      %^  cat  3
        %~  rent  co  
            :+  %$  %ud
            |-  ^-  @
            ?-  q.r.q.sut
              $~         0
              {* $~ $~}  1
              {* $~ *}   +($(q.r.q.sut r.q.r.q.sut))
              {* * $~}   +($(q.r.q.sut l.q.r.q.sut))
              {* * *}    .+  %+  add
                               $(q.r.q.sut l.q.r.q.sut)
                             $(q.r.q.sut r.q.r.q.sut)
        ==  ==
      %^  cat  3
        ?-(p.q.sut $gold '.', $iron '|', $lead '?', $zinc '&')
      =+  gum=(mug q.r.q.sut)
      %+  can  3
      :~  [1 (add 'a' (mod gum 26))]
          [1 (add 'a' (mod (div gum 26) 26))]
          [1 (add 'a' (mod (div gum 676) 26))]
      ==
    ::
        {$face *}
      =+  yad=$(sut q.sut)
      ?^(p.sut yad [p.yad [%face p.sut q.yad]])
    ::
        {$fork *}
      =+  yed=(~(tap in p.sut))
      =-  [p [%pick q]]
      |-  ^-  {p/{p/(map span @) q/(map @ wine)} q/(list wine)}
      ?~  yed
        [dex ~]
      =+  mor=$(yed t.yed)
      =+  dis=^$(dex p.mor, sut i.yed)
      [p.dis q.dis q.mor]
    ::
        {$hold *}
      =+  hey=(~(get by p.dex) sut)
      ?^  hey
        [dex [%stop u.hey]]
      ?:  (~(has in gil) sut)
        =+  dyr=+(~(wyt by p.dex))
        [[(~(put by p.dex) sut dyr) q.dex] [%stop dyr]]
      =+  rom=$(gil (~(put in gil) sut), sut ~(repo ut sut))
      =+  rey=(~(get by p.p.rom) sut)
      ?~  rey
        rom
      [[p.p.rom (~(put by q.p.rom) u.rey q.rom)] [%stop u.rey]]
    ==
  ::
  ++  duck  (dial dole)
  --
++  cain  sell                                          ::  $-(vase tank) 
++  noah  text                                          ::  $-(vase tape)
++  onan  seer                                          ::  $-(vise vase)  
++  text                                                ::  tape pretty-print
  |=  vax/vase  ^-  tape
  ~(ram re (sell vax))
::
++  seem  |=(toy/typo `span`toy)                        ::  promote typo
++  seer  |=(vix/vise `vase`vix)                        ::  promote vise
++  sell                                                ::  tank pretty-print
  |=  vax/vase  ^-  tank
  ~|  %sell
  (~(deal us p.vax) q.vax)
::
++  skol                                                ::  $-(span tank) for ~!
  |=  typ/span  ^-  tank
  ~(duck ut typ)
::
++  slam                                                ::  slam a gate
  |=  {gat/vase sam/vase}  ^-  vase
  =+  :-  ^=  typ  ^-  span
          [%cell p.gat p.sam]
      ^=  gen  ^-  twig
      [%open [%$ ~] [%$ 2] [%$ 3] ~]
  =+  gun=(~(mint ut typ) %noun gen)
  [p.gun .*([q.gat q.sam] q.gun)]
::
++  slab                                                ::  test if contains
  |=  {cog/@tas typ/span}
  =(& -:(~(find ut typ) %free [cog ~]))
::
++  slap
  |=  {vax/vase gen/twig}  ^-  vase                     ::  untyped vase .*
  =+  gun=(~(mint ut p.vax) %noun gen)
  [p.gun .*(q.vax q.gun)]
::
++  slew                                                ::  get axis in vase
  |=  {axe/@ vax/vase}  ^-  (unit vase)
  ?.  |-  ^-  ?
      ?:  =(1 axe)  &
      ?.  ?=(^ q.vax)  |
      $(axe (mas axe), q.vax .*(q.vax [0 (cap axe)]))
    ~
  `[(~(peek ut p.vax) %free axe) .*(q.vax [0 axe])]
::
++  slim                                                ::  identical to seer?
  |=  old/vise  ^-  vase
  old
::
++  slit                                                ::  span of slam
  |=  {gat/span sam/span}
  ?>  (~(nest ut (~(peek ut gat) %free 6)) & sam)
  (~(play ut [%cell gat sam]) [%open [%$ ~] [%$ 2] [%$ 3] ~])
::
++  slob                                                ::  superficial arm
  |=  {cog/@tas typ/span}
  ^-  ?
  ?+  typ  |
    {$hold *}  $(typ ~(repo ut typ))
    {$core *}  (~(has by q.r.q.typ) cog)
  ==
::
++  sloe                                                ::  get arms in core
  |=  typ/span
  ^-  (list term)
  ?+    typ  ~
      {$hold *}  $(typ ~(repo ut typ))
      {$core *}
    (turn (~(tap by q.r.q.typ) ~) |=({a/term *} a))
  ==
::
++  slop                                                ::  cons two vases
  |=  {hed/vase tal/vase}
  ^-  vase
  [[%cell p.hed p.tal] [q.hed q.tal]]
::
++  slot                                                ::  got axis in vase
  |=  {axe/@ vax/vase}  ^-  vase
  [(~(peek ut p.vax) %free axe) .*(q.vax [0 axe])]
::
++  slym                                                ::  slam w+o sample-span
  |=  {gat/vase sam/*}  ^-  vase
  (slap gat(+<.q sam) [%limb %$])
::
++  spec                                                ::  reconstruct span
  |=  vax/vase
  ^-  vase
  :_  q.vax
  ?@  q.vax  (~(fuse ut p.vax) [%atom %$ ~])
  ?@  -.q.vax
    ^=  typ
    %-  ~(play ut p.vax)
    [%sure [%fits [%leaf %tas -.q.vax] [%& 2]~] [%$ 1]]
  (~(fuse ut p.vax) [%cell %noun %noun])
::
::::  5d: parser
  ::
++  vang
  |=  {bug/? wer/path}
  %*(. vast bug bug, wer wer)
::
++  vast  !.
  =+  [bug=`?`| was=*(set path) wer=*path]
  |%
  ++  gash  %+  cook
              |=  a/(list tyke)  ^-  tyke
              ?~(a ~ (weld i.a $(a t.a)))
            (more fas gasp)
  ++  gasp  ;~  pose
              %+  cook
                |=({a/tyke b/tyke c/tyke} :(weld a b c))
              ;~  plug
                (cook |=(a/(list) (turn a |=(b/* ~))) (star tis))
                (cook |=(a/twig [[~ a] ~]) hasp)
                (cook |=(a/(list) (turn a |=(b/* ~))) (star tis))
              ==
              (cook |=(a/(list) (turn a |=(b/* ~))) (plus tis))
            ==
  ++  glam  ~+((glue ace))
  ++  hasp  ;~  pose
              (ifix [sel ser] wide)
              (stag %call (ifix [pel per] (most ace wide)))
              (stag %sand (stag %t qut))
              %+  cook
                |=(a/coin [%sand ?:(?=({$~ $tas *} a) %tas %ta) ~(rent co a)])
              nuck:so
            ==
  ++  mota  %+  cook
              |=({a/tape b/tape} (rap 3 (weld a b)))
            ;~(plug (star low) (star hig))
  ::
  ++  plex
    |=  gen/twig  ^-  (unit path)
    ?:  ?=({$dbug *} gen)
      $(gen q.gen)
    ?.  ?=({$conl *} gen)  ~
    %+  reel  p.gen
    |=  {a/twig b/_`(unit path)`[~ u=/]}
    ?~  b  ~
    ?.  ?=({$sand ?($ta $tas) @} a)  ~
    `[q.a u.b]
  ::
  ++  pray
    |=  gen/twig  ~|  %pray  ^-  (unit twig)
    ~&  [%pray-disabled gen]
    !!
  ::
  ++  prey
    |=  gun/(list twig)  ^-  (unit twig)
    ?~  gun  `[%$ 1]
    =+  gup=(pray i.gun)
    ?~  gup  ~
    ?~  t.gun  gup
    (bind $(gun t.gun) |=(a/twig [%per u.gup a]))
  ::
  ++  phax
    |=  ruw/(list (list woof))
    =+  [yun=*(list twig) cah=*(list @)]
    =+  wod=|=({a/tape b/(list twig)} ^+(b ?~(a b [[%nub %knit (flop a)] b])))
    |-  ^+  yun
    ?~  ruw
      (flop (wod cah yun))
    ?~  i.ruw  $(ruw t.ruw)
    ?@  i.i.ruw
      $(i.ruw t.i.ruw, cah [i.i.ruw cah])
    $(i.ruw t.i.ruw, cah ~, yun [p.i.i.ruw (wod cah yun)])
  ::
  ++  posh
    |=  {pre/(unit tyke) pof/(unit {p/@ud q/tyke})}
    ^-  (unit (list twig))
    =-  ?^(- - ~&(%posh-fail -))
    =+  wom=(poof wer)
    %+  biff
      ?~  pre  `u=wom
      %+  bind  (poon wom u.pre)
      |=  moz/(list twig)
      ?~(pof moz (weld moz (slag (lent u.pre) wom)))
    |=  yez/(list twig)
    ?~  pof  `yez
    =+  zey=(flop yez)
    =+  [moz=(scag p.u.pof zey) gul=(slag p.u.pof zey)]
    =+  zom=(poon (flop moz) q.u.pof)
    ?~(zom ~ `(weld (flop gul) u.zom))
  ::
  ++  poof  |=(pax/path ^-((list twig) (turn pax |=(a/@ta [%sand %ta a]))))
  ++  poon
    |=  {pag/(list twig) goo/tyke}
    ^-  (unit (list twig))
    ?~  goo  `~
    %+  both
      ?^(i.goo i.goo ?~(pag ~ `u=i.pag))
    $(goo t.goo, pag ?~(pag ~ t.pag))
  ::
  ++  poor
    %+  sear  posh
    ;~  plug
      (stag ~ gash)
      ;~(pose (stag ~ ;~(pfix cen porc)) (easy ~))
    ==
  ::
  ++  porc
    ;~  plug
      (cook |=(a/(list) (lent a)) (star cen))
      ;~(pfix fas gash)
    ==
  ::
  ++  rump
    %+  sear
      |=  {a/wing b/(unit twig)}  ^-  (unit twig)
      ?~(b [~ %wing a] ?.(?=({@ $~} a) ~ [~ [%rock %tas i.a] u.b]))
    ;~(plug rope ;~(pose (stag ~ ;~(pfix lus wide)) (easy ~)))
  ::
  ++  rood
    ;~  pfix  fas
      (stag %conl poor)
    ==
  ::
  ++  rupl
    %+  cook
      |=  {a/? b/(list twig) c/?}
      ?:  a
        ?:  c
          [%conl [%conl b] ~]
        [%conl b]
      ?:  c
        [%conl [%conp b] ~]
      [%conp b]
    ;~  plug
      ;~  pose
        (cold | (just '['))
        (cold & (jest '~['))
      ==
    ::
      ;~  pose
        (ifix [ace gap] (most gap tall))
        (most ace wide)
      ==
    ::
      ;~  pose
        (cold & (jest ']~'))
        (cold | (just ']'))
      ==
    ==
  ::
  ++  sail                                              ::  xml template 
    |=  tol/?  =|  lin/?
    |%
    ++  ape                                             ::  product twig
      %+  cook
        |=  tum/tuna  ^-  twig
        ?:  ?=({$e *} tum)
          [p.tum (sag q.tum)]
        (sag tum ~)
      amp
    ::
    ++  amp                                             ::  entry point
      ;~(pfix sem ?:(tol bam bat))
    ::
    ++  bam                                             ::  tall top
      %+  knee  *tuna  |.  ~+
      ;~  pose
        (stag %f ;~(pfix (plus ace) (cook rab puv)))
        (stag %e ;~(plug hag nal))
        (stag %e hul)
        (stag %f nup)
        ;~(pfix tis (stag %f nol))
        ;~(pfix hep (stag %a ;~(pfix gap tall)))
        ;~(pfix lus (stag %b ;~(pfix gap tall)))
        ;~(pfix tar (stag %c ;~(pfix gap tall)))
        ;~(pfix cen (stag %d ;~(pfix gap tall)))
        (easy [%f [%a [%knit 10 ~]] ~])
      ==
    ::
    ++  bat                                             ::  wide outer top
      %+  knee  *tuna  |.  ~+
      ;~  pose
        (stag %f nup)
        (stag %f ped)
        (stag %e ;~(plug hig lif))
      ==
    ::
    ++  bet                                             ::  wide inner top
      %+  knee  *tuna  |.  ~+
      ;~  pose
        bat
        ;~(pfix hep (stag %a wide))
        ;~(pfix lus (stag %b wide))
        ;~(pfix tar (stag %c wide))
        ;~(pfix cen (stag %d wide))
      ==
    ::
    ++  fry                                             ::  mane as twig
      %+  cook
        |=  {a/@tas b/(unit @tas)}
        ?~  b
          [%rock %tas a]
        [[%rock %tas a] [%rock %tas u.b]]
      ;~(plug sym ;~(pose (stag ~ ;~(pfix cab sym)) (easy ~)))
    ::
    ++  hag                                             ::  script or style
      %+  cook  |=(a/twig a)
      ;~  plug
        (stag %rock (stag %tas ;~(pose (jest %script) (jest %style))))
        (stag %conl jaw)
      ==
    ::
    ++  hig                                             ::  simple head
      (cook |=({a/twig b/(list twig)} [a %conl b]) hog)
    ::
    ++  hog                                             ::  tag head
      %+  cook
        |=  hug
        ^-  {twig (list twig)}
        =-  [a (welp - ?~(c d [[[%rock %tas p.c] q.c] d]))]
        =-  (~(tap by -))
        %.  |=(e/(list tank) [%knit ~(ram re %rose [" " `~] e)])
        =<  ~(run by (reel b .))
        |=  {e/{p/term q/term} f/(jar twig tank)}
        (~(add ja f) [%rock %tas p.e] [%leaf (trip q.e)])
      ;~  plug
        fry
        =-  (star ;~(plug - sym))
        ;~(pose (cold %class dot) (cold %id hax))
        =-  ;~(pose ;~(plug - (stag %knit soil)) (easy ~))
        ;~(pose (cold %href fas) (cold %src pat))
        ;~  pose
          %+  ifix  [pel per]
          %+  more  ;~(plug com ace)
          ;~(plug fry ;~(pfix ace wide))
        ::
          (easy ~)
        ==
      ==
    ::
    ++  hoy                                             ::  tall attributes
      %-  star
      ;~  pfix  ;~(plug gap tis)
        ;~(plug fry ;~(pfix gap tall))
      ==
    ::
    ++  hug                                             ::  head shape
      $:  a/twig                                        ::  XX translation
          b/(list {@tas @tas})
          c/$@($~ {p/@tas q/twig})
          d/(list twig)
      ==
    ::
    ++  hul                                             ::  tall preface
      %+  cook
        |=  {a/{p/twig q/(list twig)} b/(list twig) c/(list tuna)}
        ^-  {twig (list tuna)}
        [[p.a %conl (weld q.a b)] c]
      ;~(plug hog hoy nol)
    ::
    ++  jaw                                             ::  wide attributes
      ;~  pose
        %+  ifix  [pel per]
        %+  more  ;~(plug com ace)
        ;~(plug fry ;~(pfix ace wide))
      ::
        (easy ~)
      ==
    ::
    ++  lif                                             ::  wide elements
      %+  cook  |=(a/(list tuna) a)
      ;~(pose ;~(pfix col pep) (cold ~ sem) (easy ~))
    ::
    ++  luf                                             ::  wide elements
      %+  cook  |=(a/(list tuna) a)
      (star ;~(pfix ace bet))
    ::
    ++  nal                                             ::  unescaped tall tail
      %+  cook  |=(a/(list tuna) a)
      %+  ifix  [gap ;~(plug gap duz)]
      %+  most  gap
      ;~  pfix  sem
        ;~  pose
          ;~  pfix  ace
            %+  cook
              |=  a/tape
              [%a %knit (weld a `tape`[`@`10 ~])]
            (star (shim 32 255))
          ==
          (easy [%a %knit `@`10 ~])
        ==
      ==
    ::
    ++  nol                                             ::  tall tail
      ?>  tol
      %+  cook  |=(a/(list tuna) a)
      ;~  pose
        (cold ~ sem)
        ;~(pfix col pep(tol |))
        ;~(pfix ;~(plug col ace) (cook rab(tol |) puv))
        (ifix [gap ;~(plug gap duz)] (most gap amp))
      ==
    ::
    ++  nup                                             ::  wide quote
      %+  cook  |=(a/(list tuna) a)
      ;~  pose
        ;~(less (jest '"""') (ifix [doq doq] (cook rab puv)))
        (iny (ifix [(jest '"""\0a') (jest '\0a"""')] (cook rab puv(lin |))))
      ==
    ::
    ++  pab  (ifix [kel ker] ;~(plug hig luf))          ::  bracketed element
    ++  ped                                             ::  wide flow
      %+  cook  |=(a/(list tuna) a)
      (ifix [pel per] (more ace bet))
    ::
    ++  pep                                             ::  wrapped tuna
      %+  cook  |=(a/(list tuna) a)
      ;~  pose
        ped
        (ifix [pel per] (more ace bet))
        (cook |=(@t [%a %knit (trip +<)]~) qut)
        ;~  plug
          bat
          (easy ~)
        ==
      ==
    ::
    ++  puv                                             ::  wide+tall flow
      %+  cook  |=(a/(list beet) a)
      %-  star
      ;~  pose
        ;~(pfix bas ;~(pose (mask "-+*%;\{") bas doq bix:ab))
        ;~(pfix hep (stag %a sump))
        ;~(pfix lus (stag %b sump))
        ;~(pfix tar (stag %c sump))
        ;~(pfix cen (stag %d sump))
        ;~(pfix sem (stag %e pab(tol |)))
        ;~(less bas kel ?:(tol fail doq) prn)
        ?:(lin fail ;~(less (jest '\0a"""') (just '\0a')))
        (stag %a sump)
      ==
    ::
    ++  rab                                             ::  beet to tuna
      |=  reb/(list beet)
      ^-  (list tuna)
      =|  {sim/(list @) tuz/(list tuna)}
      |-  ^-  (list tuna)
      ?~  reb
        =.  sim
          ?.  tol   sim
          [10 |-(?~(sim sim ?:(=(32 i.sim) $(sim t.sim) sim)))]
        ?~(sim tuz [[%a %knit (flop sim)] tuz])
      ?@  i.reb
        $(reb t.reb, sim [i.reb sim])
      =+  zut=$(reb t.reb, sim ~)
      ?~  sim  [i.reb zut]
      [[%a %knit (flop sim)] i.reb zut]
    ::
    ++  sag                                             ::  tuna to twig
      |=  lut/(list tuna)
      ^-  twig
      :-  %conp
      |-  ^-  (list twig)
      ?~  lut  [[%rock %n ~] ~]
      ?-  -.i.lut
        $a  [[%nub p.i.lut] $(lut t.lut)]
        $b  [p.i.lut $(lut t.lut)]
        $c  :_  ~
            :+  %lace  `twig`[p.i.lut [%conp $(lut t.lut)]]
            :+  %new  [%base %cell]
            :-  %core
            ^-  (map term foot)
            :_  [~ ~]
            =+  sug=[[%& 12] ~]
            :+  %$  %elm
            :^  %ifno  sug
              [%make sug [[[[%& 1] ~] [%$ 13]] ~]]
            [%make sug [[[[%& 3] ~] [%make [%$ ~] [[sug [%$ 25]] ~]]] ~]]
        $d  [[%call p.i.lut [%conp $(lut t.lut)] ~] ~]
        $e  [[p.i.lut ^$(lut [[%f q.i.lut] ~])] $(lut t.lut)]
        $f  $(lut (weld p.i.lut t.lut))
      ==
    --
  ::
  ++  scat  !:
    %+  knee  *twig  |.  ~+
    %-  stew
    ^.  stet  ^.  limo
    :~
      :-  ','
        ;~  pose
          (stag %wing rope)
          ;~(pfix com (stag %burn wide))
        ==
      :-  '!'
        ;~  pose
          (stag %not ;~(pfix zap wide))
          (stag %fail (cold ~ ;~(plug zap zap)))
        ==
      :-  '_'
        ;~(pfix cab (stag %shoe wide))
      :-  '$'
        ;~  pose
          ;~  pfix  buc
            ;~  pose
              (stag %leaf (stag %tas (cold %$ buc)))
              (stag %leaf (stag %f (cold & pam)))
              (stag %leaf (stag %f (cold | bar)))
              (stag %leaf (stag %t qut))
              (stag %leaf (sear |=(a/coin ?:(?=($$ -.a) (some +.a) ~)) nuck:so))
            ==
          ==
          rump
        ==
      :-  '%'
        ;~  pfix  cen
          ;~  pose
            (stag %conl (sear |~({a/@ud b/tyke} (posh ~ ~ a b)) porc))
            (stag %rock (stag %tas (cold %$ buc)))
            (stag %rock (stag %f (cold & pam)))
            (stag %rock (stag %f (cold | bar)))
            (stag %rock (stag %t qut))
            (cook (jock &) nuck:so)
            (stag %conl (sear |=(a/(list) (posh ~ ~ (lent a) ~)) (star cen)))
          ==
        ==
      :-  '&'
        ;~  pose
          (cook |=(a/wing [%make a ~]) rope)
          (stag %and ;~(pfix pam (ifix [pel per] (most ace wide))))
          ;~(plug (stag %rock (stag %f (cold & pam))) ;~(pfix lus wide))
          (stag %sand (stag %f (cold & pam)))
        ==
      :-  '\''
        (stag %sand (stag %t qut))
      :-  '('
        (stag %call (ifix [pel per] (most ace wide)))
      :-  '{'
        (stag %bank (ifix [kel ker] (most ace wide)))
      :-  '*'
        ;~  pose
          (stag %bunt ;~(pfix tar wide))
          (cold [%base %noun] tar)
        ==
      :-  '@'
        ;~(pfix pat (stag %base (stag %atom mota)))
      :-  '+'
        ;~  pose
          (stag %bump ;~(pfix lus (ifix [pel per] wide)))
        ::
          %+  cook
            |=  a/(list (list woof))
            :-  %nub
            [%knit |-(^-((list woof) ?~(a ~ (weld i.a $(a t.a)))))]
          (most dog ;~(pfix lus soil))
        ::
          (cook |=(a/wing [%make a ~]) rope)
        ==
      :-  '-'
        ;~  pose
          (stag %sand tash:so)
        ::
          %+  cook
            |=  a/(list (list woof))
            [%conl (phax a)]
          (most dog ;~(pfix hep soil))
        ::
          (cook |=(a/wing [%make a ~]) rope)
        ==
      :-  '.'
        ;~  pose
          (cook (jock |) ;~(pfix dot perd:so))
          (cook |=(a/wing [%make a ~]) rope)
        ==
      :-  ['0' '9']
        %+  cook
          |=  {a/dime b/(unit twig)}
          ?~(b [%sand a] [[%rock a] u.b])
        ;~(plug bisk:so (punt ;~(pfix lus wide)))
      :-  ':'
        ;~  pfix  col
          ;~  pose
            (stag %wad (ifix [pel per] (most ace wide)))
            ;~(pfix fas (stag %nub wide))
          ==
        ==
      :-  '='
        (stag %same ;~(pfix tis (ifix [pel per] ;~(glam wide wide))))
      :-  '?'
        ;~  pose
          (stag %pick ;~(pfix wut (ifix [pel per] (most ace wide))))
          (cold [%base %bean] wut)
        ==
      :-  '['
        rupl
      :-  '^'
        ;~  pose
          (stag %wing rope)
          (cold [%base %cell] ket)
        ==
      :-  '`'
        ;~  pfix  tec
          ;~  pose
            %+  cook
              |=({a/@ta b/twig} [%like [%sand a 0] [%like [%sand %$ 0] b]])
            ;~(pfix pat ;~(plug mota ;~(pfix tec wide)))
            ;~  pfix  tar
              (stag %cast (stag [%base %noun] ;~(pfix tec wide)))
            ==
            (stag %cast ;~(plug wide ;~(pfix tec wide)))
            (stag %like ;~(pfix lus ;~(plug wide ;~(pfix tec wide))))
            (cook |=(a/twig [[%rock %n ~] a]) wide)
          ==
        ==
      :-  '"'
        %+  cook
          |=  a/(list (list woof))
          [%knit |-(^-((list woof) ?~(a ~ (weld i.a $(a t.a)))))]
        (most dog soil)
      :-  ['a' 'z']
        rump
      :-  '|'
        ;~  pose
          (cook |=(a/wing [%make a ~]) rope)
          (stag %or ;~(pfix bar (ifix [pel per] (most ace wide))))
          ;~(plug (stag %rock (stag %f (cold | bar))) ;~(pfix lus wide))
          (stag %sand (stag %f (cold | bar)))
        ==
      :-  '~'
        ;~  pose
          rupl
        ::
          ;~  pfix  sig
            ;~  pose
              (stag %conl (ifix [sel ser] (most ace wide)))
            ::
              %+  stag  %open
              %+  ifix
                [pel per]
              ;~(glam rope wide (most ace wide))
            ::
              (cook (jock |) twid:so)
              (stag [%bust %null] ;~(pfix lus wide))
              (easy [%bust %null])  
            ==
          ==
        ==
      :-  '/'
        rood
      :-  '<'
        (ifix [gal gar] (stag %tell (most ace wide)))
      :-  '>'
        (ifix [gar gal] (stag %yell (most ace wide)))
    ==
  ++  soil
    ;~  pose
      ;~  less  (jest '"""')
        %+  ifix  [doq doq]
        %-  star
        ;~  pose
          ;~(pfix bas ;~(pose bas doq kel bix:ab))
          ;~(less doq bas kel prn)
          (stag ~ sump)
        ==
      ==
    ::
      %-  iny  %+  ifix
        [(jest '"""\0a') (jest '\0a"""')]
      %-  star
      ;~  pose
        ;~(pfix bas ;~(pose bas kel bix:ab))
        ;~(less bas kel prn)
        ;~(less (jest '\0a"""') (just `@`10))
        (stag ~ sump)
      ==
    ==
  ++  sump  (ifix [kel ker] (stag %conp (most ace wide)))
  ++  norm                                              ::  rune regular form
    |=  tol/?  
    =<  %-  stew
        ^.  stet  ^.  limo
        :~  :-  '|'
              ;~  pfix  bar
                %-  stew
                ^.  stet  ^.  limo
                :~  ['_' (rune cab %door expr)]
                    ['%' (rune cen %core expe)]
                    [':' (rune col %gasp expb)]
                    ['.' (rune dot %trap expa)]
                    ['/' (rune fas %door expr)]
                    ['-' (rune hep %loop expa)]
                    ['^' (rune ket %cork expr)]
                    ['~' (rune sig %port expb)]
                    ['*' (rune tar %gill expb)]
                    ['=' (rune tis %gate expb)]
                    ['?' (rune wut %tray expa)]
                ==
              ==
            :-  '$'
              ;~  pfix  buc
                %-  stew
                ^.  stet  ^.  limo
                :~  ['@' (rune pat %claw expb)]
                    ['_' (rune cab %shoe expa)]
                    [':' (rune col %bank exps)]
                    ['%' (rune cen %book exps)]
                    ['^' (rune ket %bush expb)]
                    ['-' (rune hep %lamb expb)]
                    ['=' (rune tis %coat expg)]
                    ['?' (rune wut %pick exps)]
                ==
              ==
            :-  '%'
              ;~  pfix  cen
                %-  stew
                ^.  stet  ^.  limo
                :~  ['_' (rune cab %keep exph)]
                    ['.' (rune dot %lace expb)]
                    ['^' (rune ket %calq expd)]
                    ['+' (rune lus %calt expc)]
                    ['-' (rune hep %call expk)]
                    ['~' (rune sig %open expu)]
                    ['*' (rune tar %bake expm)]
                    ['=' (rune tis %make exph)]
                ==
              ==
            :-  ':'
              ;~  pfix  col
                ;~  pose
                  %-  stew
                  ^.  stet  ^.  limo
                  :~  ['_' (rune cab %scon expb)]
                      ['^' (rune ket %conq expd)]
                      ['+' (rune lus %cont expc)]
                      ['-' (rune hep %cons expb)]
                      ['~' (rune sig %conl exps)]
                      ['*' (rune tar %conp exps)]
                  ==
                ::
                  (word %door expr)
                  (word %core expe)
                  (word %gasp expb)
                  (word %trap expa)
                  (word %door expr)
                  (word %loop expa)
                  (word %cork expr)
                  (word %port expb)
                  (word %gill expb)
                  (word %gate expb)
                  (word %tray expa)
                ::
                  (word %bunt expa)
                  (word %claw expb)
                  (word %shoe expa)
                  (word %bank exps)
                  (word %book exps)
                  (word %bush expb)
                  (word %lamb expb)
                  (word %coat expg)
                  (word %pick exps)
                ::
                  (word %keep exph)
                  (word %lace expb)
                  (word %calq expd)
                  (word %calt expc)
                  (word %call expk)
                  (word %open expu)
                  (word %bake expm)
                  (word %make exph)
                ::
                  (word %scon expb)
                  (word %conq expd)
                  (word %cont expc)
                  (word %cons expb)
                  (word %conl exps)
                  (word %conp exps)
                ::
                  (word %bump expa)
                  (word %nock expb)
                  (word %same expb)
                  (word %deep expa)
                  (word %wish expn)
                  (word %wish expn)
                ::
                  (word %iron expa)
                  (word %ward expb)
                  (word %cast expb)
                  (word %like expb)
                  (word %zinc expa)
                  (word %burn expa)
                  (word %name expg)
                  (word %lead expa)
                ::
                  (word %show expb)
                  (word %poll expf)
                  (word %lurk expb)
                  (word %fast hind)
                  (word %funk hine)
                  (word %thin hinb)
                  (word %hint hinb)
                  (word %memo hinc)
                  (word %dump hinf)
                  (word %warn hing)
                  (word %ddup expb)
                  (word %peep expb)
                ::
                  (word %wad expi)
                  (word %nub expa)
                  (word %dip expi)
                  (word %fry expb)
                ::
                  (word %new expb)
                  (word %set expq)
                  (word %sip expt)
                  (word %fix expp)
                  (word %rap expb)
                  (word %var expo)
                  (word %rev expo)
                  (word %per expb)
                  (word %nip expb)
                  (word %aka expl)
                  (word %pin expb)
                  (word %tow expi)
                  (word %use expb)
                ::
                  (word %or exps)
                  (word %if expc)
                  (word %lest expc)
                  (word %deny expb)
                  (word %sure expb)
                  ;~(pfix (jest %case) (toad tkhp))
                  ;~(pfix (jest %ifcl) (toad tkkt))
                  ;~(pfix (jest %fits) (toad tkts))  
                  ;~(pfix (jest %deft) (toad tkls))
                  (word %and exps)
                  ;~(pfix (jest %ifat) (toad tkpt))
                  ;~(pfix (jest %ifno) (toad tksg))
                  (word %not expa)
                ::
                  (word %twig expb)
                  (word %spit expb)
                  (word %wrap expa)
                  (word %code expa)
                  (word %need hinh)
                  moar
                ==
              ==
            :-  '.'
              ;~  pfix  dot
                %-  stew
                ^.  stet  ^.  limo
                :~  ['+' (rune lus %bump expa)]
                    ['*' (rune tar %nock expb)]
                    ['=' (rune tis %same expb)]
                    ['?' (rune wut %deep expa)]
                    ['^' (rune ket %wish expn)]
                ==
              ==
            :-  '^'
              ;~  pfix  ket
                %-  stew
                ^.  stet  ^.  limo
                :~  ['|' (rune bar %iron expa)]
                    ['.' (rune dot %ward expb)]
                    ['-' (rune hep %cast expb)]
                    ['+' (rune lus %like expb)]
                    ['&' (rune pam %zinc expa)]
                    ['~' (rune sig %burn expa)]
                    ['=' (rune tis %name expg)]
                    ['?' (rune wut %lead expa)]
                ==
              ==
            :-  '~'
              ;~  pfix  sig
                %-  stew
                ^.  stet  ^.  limo
                :~  ['|' (rune bar %show expb)]
                    ['$' (rune buc %poll expg)]
                    ['_' (rune cab %lurk expb)]
                    ['%' (rune cen %fast hind)]
                    ['/' (rune fas %funk hine)]
                    ['<' (rune gal %thin hinb)]
                    ['>' (rune gar %hint hinb)]
                    ['+' (rune lus %memo hinc)]
                    ['&' (rune pam %dump hinf)]
                    ['?' (rune wut %warn hing)]
                    ['=' (rune tis %ddup expb)]
                    ['!' (rune zap %peep expb)]
                ==
              ==
            :-  ';'
              ;~  pfix  sem
                %-  stew
                ^.  stet  ^.  limo
                :~  [':' (rune col %wad expi)]
                    ['/' (rune fas %nub expa)]
                    ['~' (rune sig %dip expi)]
                    [';' (rune sem %fry expb)]
                ==
              ==
            :-  '='
              ;~  pfix  tis
                %-  stew
                ^.  stet  ^.  limo
                :~  ['|' (rune bar %new expb)]
                    ['.' (rune dot %set expq)]
                    ['^' (rune ket %sip expt)]
                    [':' (rune col %fix expp)]
                    ['/' (rune fas %var expo)]
                    [';' (rune sem %rev expo)]
                    ['<' (rune gal %rap expb)]
                    ['>' (rune gar %per expb)]
                    ['-' (rune hep %nip expb)]
                    ['*' (rune tar %aka expl)]
                    [',' (rune com %use expb)]
                    ['+' (rune lus %pin expb)]
                    ['~' (rune sig %tow expi)]
                ==
              ==
            :-  '?'
              ;~  pfix  wut
                %-  stew
                ^.  stet  ^.  limo
                :~  ['|' (rune bar %or exps)]
                    [':' (rune col %if expc)]
                    ['.' (rune dot %lest expc)]
                    ['<' (rune gal %deny expb)]
                    ['>' (rune gar %sure expb)]
                    ['-' ;~(pfix hep (toad tkhp))]
                    ['^' ;~(pfix ket (toad tkkt))]
                    ['=' ;~(pfix tis (toad tkts))]
                    ['+' ;~(pfix lus (toad tkls))]
                    ['&' (rune pam %and exps)]
                    ['@' ;~(pfix pat (toad tkpt))]
                    ['~' ;~(pfix sig (toad tksg))]
                    ['!' (rune zap %not expa)]
                ==
              ==
            :-  '!'
              ;~  pfix  zap
                %-  stew
                ^.  stet  ^.  limo
                :~  [':' ;~(pfix col (toad expz))]
                    ['.' ;~(pfix dot (toad |.(loaf(bug |))))]
                    [',' (rune com %twig expb)]
                    [';' (rune sem %spit expb)]
                    ['>' (rune gar %wrap expa)]
                    ['=' (rune tis %code expa)]
                    ['?' (rune wut %need hinh)]
                ==
              ==
        ==
    |%
    ++  boog                                            ::  core arms
      %+  knee  [p=*term q=*foot]  |.  ~+
      ;~  pfix  lus
        ;~  pose
          %+  cook
            |=({a/$ash b/term c/twig} [b a c])
          ;~  gunk
            (cold %ash (just '+'))
            ;~(pose (cold %$ buc) sym)
            loaf
          ==
        ::
          %+  cook
            |=({a/$elm b/term c/twig} [b a c])
          ;~  gunk
            (cold %elm (just '-'))
            ;~(pose (cold %$ buc) sym)
            loaf
          ==
        ==
      ==
    ::
    ++  wisp                                            ::  core tail
      %-  ulva
      %+  cook
        |=(a/(list {p/term q/foot}) (~(gas by *(map term foot)) a))
      (most muck boog)
    ::
    ++  toad                                            ::  untrap parser exp
      |*  har/_expa
      =+  dur=(ifix [pel per] $:har(tol |))
      ?:(tol ;~(pose ;~(pfix gap $:har(tol &)) dur) dur)
    ::
    ++  rune                                            ::  build rune
      |*  {dif/rule tuq/* har/_expa}
      ;~(pfix dif (stag tuq (toad har)))
    ::
    ++  word                                            ::  build keyword
      |*  {key/cord har/_expa}
      ;~(pfix (jest key) (stag key (toad har)))
    ::
    ++  moar                                            ::  :moar hack
      %+  cook
        |=  {a/(list) b/(list (pair wing twig))}
        ^-  twig
        [%make [[%| (lent a) `%$] ~] b]
      ;~(pfix (jest %moar) ;~(plug (star (jest %r)) (toad |.((butt rick)))))
    ::
    ++  glop  ~+((glue mash))                           ::  separated by space
    ++  gunk  ~+((glue muck))                           ::  separated list
    ++  butt  |*  zor/rule                              ::  closing == if tall
              ?:(tol ;~(sfix zor ;~(plug gap duz)) zor)
    ++  ulva  |*  zor/rule                              ::  closing -- and tall
              ?.(tol fail ;~(sfix zor ;~(plug gap dun)))
    ++  hank  (most muck loaf)                          ::  gapped twigs
    ++  loaf  ?:(tol tall wide)                         ::  hoon, current width
    ++  mash  ?:(tol gap ;~(plug com ace))              ::  list separator
    ++  muck  ?:(tol gap ace)                           ::  general separator
    ++  teak  %+  knee  *tiki  |.  ~+                   ::  wing or twig
              =+  ^=  gub
                  |=  {a/term b/$%({$& p/wing} {$| p/twig})}
                  ^-  tiki
                  ?-(-.b $& [%& [~ a] p.b], $| [%| [~ a] p.b])
              =+  ^=  wyp
                  ;~  pose
                     %+  cook  gub
                     ;~  plug
                       sym
                       ;~(pfix tis ;~(pose (stag %& rope) (stag %| wide)))
                     ==
                  ::
                     (stag %& (stag ~ rope))
                     (stag %| (stag ~ wide))
                  ==
              ?.  tol  wyp
              ;~  pose
                wyp
              ::
                ;~  pfix
                  ;~(plug ket tis gap)
                  %+  cook  gub
                  ;~  plug
                    sym
                    ;~(pfix gap ;~(pose (stag %& rope) (stag %| tall)))
                  ==
                ==
              ::
                (stag %| (stag ~ tall))
              ==
    ++  rack  (most mash ;~(gunk loaf loaf))            ::  list [twig twig]
    ++  rick  (most mash ;~(gunk rope loaf))            ::  list [wing twig]
    ::
    ::    rune contents
    ::
    ++  expa  |.(loaf)                                  ::  one twig
    ++  expb  |.(;~(gunk loaf loaf))                    ::  two twigs
    ++  expc  |.(;~(gunk loaf loaf loaf))               ::  three twigs
    ++  expd  |.(;~(gunk loaf loaf loaf loaf))          ::  four twigs
    ++  expe  |.(wisp)                                  ::  core tail
    ++  expf  |.(;~(gunk ;~(pfix cen sym) loaf))        ::  %term and twig
    ++  expg  |.(;~(gunk sym loaf))                     ::  term and twig
    ++  exph  |.((butt ;~(gunk rope rick)))             ::  wing, [tile twig]s
    ++  expi  |.((butt ;~(gunk loaf hank)))             ::  one or more twigs
    ++  expj  |.(;~(gunk sym rope loaf))                ::  term, wing, and twig
    ++  expk  |.(;~(gunk loaf ;~(plug loaf (easy ~))))  ::  list of two twigs
    ++  expl  |.(;~(gunk sym loaf loaf))                ::  term, two twigs 
    ++  expm  |.((butt ;~(gunk rope loaf rick)))        ::  several [tile twig]s
    ++  expn  |.(;~(gunk loaf (stag %conp (butt hank))))::  autoconsed twigs
    ++  expo  |.(;~(gunk wise loaf loaf))               ::  =;
    ++  expp  |.(;~(gunk (butt rick) loaf))             ::  [wing twig]s, twig
    ++  expq  |.(;~(gunk rope loaf loaf))               ::  wing and two twigs
    ++  expr  |.(;~(gunk loaf wisp))                    ::  twig and core tail
    ++  exps  |.((butt hank))                           ::  closed gapped twigs
    ++  expt  |.(;~(gunk wise rope loaf loaf))          ::  =^
    ++  expu  |.(;~(gunk rope loaf (butt hank)))        ::  wing, twig, twigs
    ++  expv  |.((butt rick))                           ::  just changes
    ++  expz  |.(loaf(bug &))                           ::  twig with tracing
    ::
    ::    tiki expansion for %wt runes
    ::
    ++  tkhp  |.  %+  cook  |=  {a/tiki b/(list (pair twig twig))}
                            (~(wthp ah a) b)
                  (butt ;~(gunk teak rack))
    ++  tkkt  |.  %+  cook  |=  {a/tiki b/twig c/twig}
                            (~(wtkt ah a) b c)
                  ;~(gunk teak loaf loaf)
    ++  tkls  |.  %+  cook  |=  {a/tiki b/twig c/(list (pair twig twig))}
                            (~(wtls ah a) b c)
                  (butt ;~(gunk teak loaf rack))
    ++  tkpt  |.  %+  cook  |=  {a/tiki b/twig c/twig}
                            (~(wtpt ah a) b c)
                  ;~(gunk teak loaf loaf)
    ++  tksg  |.  %+  cook  |=  {a/tiki b/twig c/twig}
                            (~(wtsg ah a) b c)
                  ;~(gunk teak loaf loaf)
    ++  tkts  |.  %+  cook  |=  {a/twig b/tiki} 
                            (~(wtts ah b) a)
                  ;~(gunk loaf teak)
    ::
    ::    hint syntax
    ::
    ++  hinb  |.(;~(gunk bont loaf))                    ::  hint and twig
    ++  hinc  |.                                        ::  optional =en, twig
              ;~(pose ;~(gunk bony loaf) ;~(plug (easy ~) loaf))
    ++  hind  |.(;~(gunk bonk loaf bonz loaf))          ::  jet twig "bon"s twig
    ++  hine  |.(;~(gunk bonk loaf))                    ::  jet-hint and twig
    ++  hinf  |.                                        ::  0-3 >s, two twigs
      ;~  pose
        ;~(gunk (cook lent (stun [1 3] gar)) loaf loaf)
        (stag 0 ;~(gunk loaf loaf))
      ==
    ++  hing  |.                                        ::  0-3 >s, three twigs
      ;~  pose
        ;~(gunk (cook lent (stun [1 3] gar)) loaf loaf loaf)
        (stag 0 ;~(gunk loaf loaf loaf))
      ==
    ++  bonk                                            ::  jet signature
      ;~  pfix  cen
        ;~  pose
          ;~(plug sym ;~(pfix col ;~(plug sym ;~(pfix dot ;~(pfix dot dem)))))
          ;~(plug sym ;~(pfix col ;~(plug sym ;~(pfix dot dem))))
          ;~(plug sym ;~(pfix dot dem))
          sym
        ==
      ==
    ++  hinh  |.                                        ::  1/2 numbers, twig
        ;~  gunk
          ;~  pose
            dem
            (ifix [sel ser] ;~(plug dem ;~(pfix ace dem)))
          ==
          loaf
        ==
    ++  bont  ;~  (bend)                                ::  term, optional twig
                ;~(pfix cen sym)
                ;~(pfix dot ;~(pose wide ;~(pfix muck loaf)))
              ==
    ++  bony  (cook |=(a/(list) (lent a)) (plus tis))   ::  base 1 =en count
    ++  bonz                                            ::  term-labelled twigs
      ;~  pose
        (cold ~ sig)
        %+  ifix
          ?:(tol [;~(plug duz gap) ;~(plug gap duz)] [pel per])
        (more mash ;~(gunk ;~(pfix cen sym) loaf))
      ==
    --
  ::
  ++  lang                                              ::  lung sample
    $:  ros/twig                                        ::  XX translation
        $=  vil
        $%  {$tis p/twig}
            {$col p/twig}
            {$ket p/twig}
            {$fas p/twig}
            {$pel p/(list (pair wing twig))}
        ==
    ==
  ::
  ++  lung
    ~+
    %-  bend
    |=  lang
    ^-  (unit twig)
    ?-    -.vil
      $col  ?:(=([%base %bean] ros) ~ [~ %rap ros p.vil])
      $pel  (bind ~(reek ap ros) |=(hyp/wing [%make hyp p.vil]))
      $ket  [~ ros p.vil]
      $fas  =+  tog=~(hock ap ros)
            ?.(?=(@ tog) ~ [~ %coat tog p.vil])
      $tis  =+  tog=~(hock ap ros)
            ?:(=([%0 ~] tog) ~ [~ %name tog p.vil])
    ==
  ::
  ++  long
    %+  knee  *twig  |.  ~+
    ;~  lung
      scat
      ;~  pose
        ;~(plug (cold %tis tis) wide)
        ;~(plug (cold %col col) wide)
        ;~(plug (cold %ket ket) wide)
        ;~(plug (cold %fas fas) wide)
        ;~  plug
          (easy %pel)
          (ifix [pel per] lobo)
        ==
      ==
    ==
  ::
  ++  lobo  (most ;~(plug com ace) ;~(glam rope wide))
  ++  loon  (most ;~(plug com ace) ;~(glam wide wide))
  ++  lute                                              ::  tall [] noun
    ~+
    %+  stag  %conp
    %+  ifix
      [;~(plug sel gap) ;~(plug gap ser)]
    (most gap tall)
  ::
  ++  rope                                              ::  wing form
    %+  knee  *wing
    |.  ~+
    %+  (slug |=({a/limb b/wing} [a b]))
      dot
    ;~  pose
      (cold [%| 0 ~] com)
      %+  cook
        |=({a/(list) b/term} ?~(a b [%| (lent a) `b]))
      ;~(plug (star ket) ;~(pose sym (cold %$ buc)))
    ::
      %+  cook
        |=(a/axis [%& a])
      ;~  pose
        ;~(pfix lus dim:ag)
        ;~(pfix pam (cook |=(a/@ ?:(=(0 a) 0 (mul 2 +($(a (dec a)))))) dim:ag))
        ;~(pfix bar (cook |=(a/@ ?:(=(0 a) 1 +((mul 2 $(a (dec a)))))) dim:ag))
        ven
        (cold 1 dot)
      ==
    ==
  ::
  ++  wise  %+  cook
              |=({a/term b/(unit twig)} ?~(b a [a u.b]))
            ;~(plug sym (punt ;~(pfix fas wide)))
  ++  tall  %+  knee  *twig                             ::  full tall form
            |.(~+((wart ;~(pose (norm &) long lute ape:(sail &)))))
  ++  wide  %+  knee  *twig                             ::  full wide form
            |.(~+((wart ;~(pose (norm |) long ape:(sail |)))))
  ++  wart
    |*  zor/rule
    %+  here
      |=  {a/pint b/twig}
      ?:(bug [%dbug [wer a] b] b)
    zor
  --
::
++  vest
  ~/  %vest
  |=  tub/nail
  ~|  %vest
  ^-  (like twig)
  %.  tub
  %-  full
  (ifix [gay gay] tall:vast)
::
++  vice
  |=  txt/@ta
  ^-  twig
  (rash txt wide:vast)
::
++  make                                                ::  compile cord to nock
  |=  txt/@
  q:(~(mint ut %noun) %noun (ream txt))
::
++  rain                                                ::  parse with % path
  |=  {bon/path txt/@}
  ^-  twig
  =+  vaz=vast
  ~|  bon
  (scan (trip txt) (full (ifix [gay gay] tall:vaz(wer bon))))
::
++  ream                                                ::  parse cord to twig
  |=  txt/@
  ^-  twig
  (rash txt vest)
::
++  reck                                                ::  parse hoon file
  |=  bon/path
  (rain bon .^(@t %cx (weld bon `path`[%hoon ~])))
::
::::  5e: caching compiler
  ::
++  wa  !:                                              ::  cached compile
  |_  worm
  ++  nell  |=(ref/span (nest [%cell %noun %noun] ref)) ::  nest in cell
  ++  nest                                              ::  nest:ut
    |=  {sut/span ref/span}
    ^-  {? worm}
    ?:  (~(has in nes) [sut ref])  [& +>+<]
    ?.  (~(nest ut sut) | ref)
      ~&  %nest-failed
      =+  foo=(skol ref)
      =+  bar=(skol sut)
      ~&  %nets-need
      ~>  %slog.[0 bar]
      ~&  %nest-have
      ~>  %slog.[0 foo]
      [| +>+<.$]
    [& +>+<(nes (~(put in nes) [sut ref]))]
  ::
  ++  nets                                              ::  spanless nest
    |=  {sut/* ref/*}
    ^-  {? worm}
    ?:  (~(has in nes) [sut ref])  [& +>+<]
    =+  gat=|=({a/span b/span} (~(nest ut a) | b))
    ?.  (? .*(gat(+< [sut ref]) -.gat))
      ~&  %nets-failed
      =+  tag=`*`skol
      =+  foo=(tank .*(tag(+< ref) -.tag))
      =+  bar=(tank .*(tag(+< sut) -.tag))
      ~&  %nets-need
      ~>  %slog.[0 bar]
      ~&  %nets-have
      ~>  %slog.[0 foo]
      [| +>+<.$]
    [& +>+<.$(nes (~(put in nes) [sut ref]))]  
  ::
  ++  play                                              ::  play:ut
    |=  {sut/span gen/twig}
    ^-  {span worm}
    =+  old=(~(get by pay) [sut gen])
    ?^  old  [u.old +>+<.$]
    =+  new=(~(play ut sut) gen)
    [new +>+<.$(pay (~(put by pay) [sut gen] new))]
  ::
  ++  mint                                              ::  mint:ut to noun
    |=  {sut/span gen/twig}
    ^-  {(pair span nock) worm}
    =+  old=(~(get by mit) [sut gen])
    ?^  old  [u.old +>+<.$]
    =+  new=(~(mint ut sut) %noun gen)
    [new +>+<.$(mit (~(put by mit) [sut gen] new))]
  ::
  ++  slap                                              ::  ++slap, cached
    |=  {vax/vase gen/twig}
    ^-  {vase worm}
    =^  gun  +>+<  (mint p.vax gen)
    [[p.gun .*(q.vax q.gun)] +>+<.$]
  ::
  ++  slot                                              ::  ++slot, cached
    |=  {axe/@ vax/vase}
    ^-  {vase worm}
    =^  gun  +>+<  (mint p.vax [%$ axe])
    [[p.gun .*(q.vax [0 axe])] +>+<.$]
  ::
  ++  spec                                              ::  specialize vase
    |=  vax/vase
    ^-  {vase worm}
    =+  ^=  gen  ^-  twig
      ?@  q.vax    [%fits [%base [%atom %$]] [%& 1]~]
      ?@  -.q.vax  [%fits [%leaf %tas -.q.vax] [%& 2]~]
      [%fits [%base %cell] [%& 1]~]
    =^  typ  +>+<.$  (play p.vax [%sure gen [%$ 1]])
    [[typ q.vax] +>+<.$]
  ::
  ++  spot                                              ::  slot then spec
    |=  {axe/@ vax/vase}
    ^-  {vase worm}
    =^  xav  +>+<  (slot axe vax)
    (spec xav)
  ::
  ++  stop                                              ::  spec then slot
    |=  {axe/@ vax/vase}
    ^-  {vase worm}
    =^  xav  +>+<  (spec vax)
    (slot axe xav)
  --
::
::::  5f: molds and mold builders
  ::
++  arch  {fil/(unit @uvI) dir/(map @ta $~)}            ::  fundamental node
++  ares  (unit {p/term q/(list tank)})                 ::  possible error
++  arvo  (wind {p/term q/mill} mill)                   ::  arvo card
++  beam  {{p/ship q/desk r/case} s/path}               ::  global name
++  beak  {p/ship q/desk r/case}                        ::  path prefix
++  bone  @ud                                           ::  opaque duct
++  case                                                ::  version
          $%  {$da p/@da}                               ::  date
              {$tas p/@tas}                             ::  label
              {$ud p/@ud}                               ::  sequence
          ==                                            ::
++  coop  (unit ares)                                   ::  possible error
++  desk  @tas                                          ::  ship desk case spur
++  cage  (cask vase)                                   ::  global metadata
++  cask  |*(a/$-(* *) (pair mark a))                   ::  global data
++  cuff                                                ::  permissions
          $:  p/(unit (set monk))                       ::  can be read by
              q/(set monk)                              ::  caused or created by
          ==                                            ::
++  curd  {p/@tas q/*}                                  ::  spanless card
++  dock  (pair @p term)                                ::  message target
++  duct  (list wire)                                   ::  causal history
++  hypo  |*(a/$-(* *) (pair span a))                   ::  span associated
++  hobo  |*  a/$-(* *)                                 ::  task wrapper
          $?  $%  {$soft p/*}                           ::
              ==                                        ::
              a                                         ::
          ==                                            ::
++  json                                                ::  normal json value
  $@  $~                                                ::  null
  $%  {$a p/(list json)}                                ::  array
      {$b p/?}                                          ::  boolean
      {$o p/(map @t json)}                              ::  object
      {$n p/@ta}                                        ::  number
      {$s p/@t}                                         ::  string
  ==                                                    ::
++  kirk  (unit (set monk))                             ::  audience
++  lens                                                ::  observation core
  $_  ^?                                                ::
  |%  ++  u  *(unit (unit $~))                          ::  existence
      ++  v  *(unit (unit cage))                        ::  full history
      ++  w  *(unit (unit (unit cage)))                 ::  latest diff
      ++  x  *(unit (unit cage))                        ::  data at path
      ++  y  *(unit (unit arch))                        ::  directory
      ++  z  *(unit (unit cage))                        ::  current subtree
  --                                                    ::
++  mane  $@(@tas {@tas @tas})                          ::  XML name+space
++  manx  {g/marx c/marl}                               ::  XML node
++  marc                                                ::  structured mark
  $@  mark                                              ::  plain mark
  $%  {$tabl p/(list (pair marc marc))}                 ::  map
  ==                                                    ::
++  mark  @tas                                          ::  content span
++  marl  (list manx)                                   ::  XML node list
++  mars  {t/{n/$$ a/{i/{n/$$ v/tape} t/$~}} c/$~}      ::  XML cdata
++  mart  (list {n/mane v/tape})                        ::  XML attributes
++  marx  {n/mane a/mart}                               ::  XML tag
++  mash  |=(* (mass +<))                               ::  producing mass
++  mass  (pair cord (each noun (list mash)))           ::  memory usage  
++  mill  (each vase milt)                              ::  vase+metavase
++  milt  {p/* q/*}                                     ::  metavase
++  mime  {p/mite q/octs}                               ::  mimetyped data
++  mite  (list @ta)                                    ::  mime type
++  monk  (each ship {p/@tas q/@ta})                    ::  general identity
++  muse  {p/@tas q/duct r/arvo}                        ::  sourced move
++  move  {p/duct q/arvo}                               ::  arvo move
++  octs  {p/@ud q/@t}                                  ::  octet-stream
++  ovum  {p/wire q/curd}                               ::  spanless ovum
++  pane  (list {p/@tas q/vase})                        ::  kernel modules
++  pass  @                                             ::  public key
++  pone  (list {p/@tas q/vise})                        ::  kernel modules old
++  ring  @                                             ::  private key
++  ship  @p                                            ::  network identity
++  shop  (each ship (list @ta))                        ::  urbit/dns identity
++  sink  (trel bone ship path)                         ::  subscription
++  sley  $-  {* (unit (set monk)) term beam}           ::  namespace function
          (unit (unit cage))                            ::
++  slyd  $-  {* (unit (set monk)) term beam}           ::  super advanced
          (unit (unit (cask)))                          ::
++  slyt  $-({* *} (unit (unit)))                       ::  old namespace
++  sack  {p/ship q/ship}                               ::  incoming [our his}
++  scar                                                ::  opaque duct
  $:  p/@ud                                             ::  bone sequence
      q/(map duct bone)                                 ::  by duct
      r/(map bone duct)                                 ::  by bone
  ==                                                    ::
++  sock  {p/ship q/ship}                               ::  outgoing [our his]
++  spur  path                                          ::  ship desk case spur
++  time  @da                                           ::  galactic time
++  vile                                                ::  reflexive constants
          $:  typ/span                                  ::  -:!>(*span)
              duc/span                                  ::  -:!>(*duct)
              pah/span                                  ::  -:!>(*path)
              mev/span                                  ::  -:!>([%meta *vase])
          ==                                            ::
++  wind                                                ::  new kernel action
          |*  {a/$-(* *) b/$-(* *)}                     ::  forward+reverse
          $%  {$pass p/path q/a}                        ::  advance
              {$slip p/a}                               ::  lateral
              {$sick p/b}                               ::  lame refactoring
              {$give p/b}                               ::  retreat
          ==                                            ::
++  wire  path                                          ::  event pretext
::
::::  5g: profiling support (XX move)
  ::
++  doss
  $:  mon/moan                                          ::  sample count
      hit/(map term @ud)                                ::  hit points
      cut/(map path hump)                               ::  cut points
  ==
++  moan                                                ::  sample metric
  $:  fun/@ud                                           ::  samples in C
      noc/@ud                                           ::  samples in nock
      glu/@ud                                           ::  samples in glue
      mal/@ud                                           ::  samples in alloc
      far/@ud                                           ::  samples in frag
      coy/@ud                                           ::  samples in copy
      euq/@ud                                           ::  samples in equal
  ==                                                    ::
::
++  hump
  $:  mon/moan                                          ::  sample count
      out/(map path @ud)                                ::  calls out of
      inn/(map path @ud)                                ::  calls into
  ==
::
++  pi-heck
    |=  {nam/@tas day/doss}
    ^-  doss
    =+  lam=(~(get by hit.day) nam)
    day(hit (~(put by hit.day) nam ?~(lam 1 +(u.lam))))
::
++  pi-noon  !.                                           ::  sample trace
  |=  {mot/term paz/(list path) day/doss}
  =|  lax/(unit path)
  |-  ^-  doss
  ?~  paz  day(mon (pi-mope mot mon.day))
  %=    $
      paz  t.paz
      lax  `i.paz
      cut.day
    %+  ~(put by cut.day)  i.paz
    ^-  hump
    =+  nax=`(unit path)`?~(t.paz ~ `i.t.paz)
    =+  hup=`hump`=+(hup=(~(get by cut.day) i.paz) ?^(hup u.hup [*moan ~ ~]))
    :+  (pi-mope mot mon.hup)
      ?~  lax  out.hup
      =+  hag=(~(get by out.hup) u.lax)
      (~(put by out.hup) u.lax ?~(hag 1 +(u.hag)))
    ?~  nax  inn.hup
    =+  hag=(~(get by inn.hup) u.nax)
    (~(put by inn.hup) u.nax ?~(hag 1 +(u.hag)))
  ==
++  pi-mope                                             ::  add sample
  |=  {mot/term mon/moan}
  ?+  mot  mon
    $fun  mon(fun +(fun.mon))
    $noc  mon(noc +(noc.mon))
    $glu  mon(glu +(glu.mon))
    $mal  mon(mal +(mal.mon))
    $far  mon(far +(far.mon))
    $coy  mon(coy +(coy.mon))
    $euq  mon(euq +(euq.mon))
  ==
++  pi-moth                                             ::  count sample
  |=  mon/moan  ^-  @ud
  :(add fun.mon noc.mon glu.mon mal.mon far.mon coy.mon euq.mon)
::
++  pi-mumm                                             ::  print sample
  |=  mon/moan  ^-  tape
  =+  tot=(pi-moth mon)
  ;:  welp
    ^-  tape
    ?:  =(0 noc.mon)  ~
    (welp (scow %ud (div (mul 100 noc.mon) tot)) "n ")
  ::
    ^-  tape
    ?:  =(0 fun.mon)  ~
    (welp (scow %ud (div (mul 100 fun.mon) tot)) "c ")
  ::
    ^-  tape
    ?:  =(0 glu.mon)  ~
    (welp (scow %ud (div (mul 100 glu.mon) tot)) "g ")
  ::
    ^-  tape
    ?:  =(0 mal.mon)  ~
    (welp (scow %ud (div (mul 100 mal.mon) tot)) "m ")
  ::
    ^-  tape
    ?:  =(0 far.mon)  ~
    (welp (scow %ud (div (mul 100 far.mon) tot)) "f ")
  ::
    ^-  tape
    ?:  =(0 coy.mon)  ~
    (welp (scow %ud (div (mul 100 coy.mon) tot)) "y ")
  ::
    ^-  tape
    ?:  =(0 euq.mon)  ~
    (welp (scow %ud (div (mul 100 euq.mon) tot)) "e ")
  ==
::
++  pi-tell                                             ::  produce dump
  |=  day/doss
  ^-  (list tape)
  ?:  =(day *doss)  ~
  =+  tot=(pi-moth mon.day)
  ;:  welp
    [(welp "events: " (pi-mumm mon.day)) ~]
  ::
    %+  turn
      (~(tap by hit.day) ~)
    |=  {nam/term num/@ud}
    :(welp (trip nam) ": " (scow %ud num))
    ["" ~]
  ::
    %-  zing
    ^-  (list (list tape))
    %+  turn
      %+  sort  (~(tap by cut.day))
      |=  {one/(pair path hump) two/(pair path hump)}
      (gth (pi-moth mon.q.one) (pi-moth mon.q.two))
    |=  {pax/path hup/hump}
    =+  ott=(pi-moth mon.hup)
    ;:  welp
      [(welp "label: " (spud pax)) ~]
      [(welp "price: " (scow %ud (div (mul 100 ott) tot))) ~]
      [(welp "shape: " (pi-mumm mon.hup)) ~]
    ::
      ?:  =(~ out.hup)  ~
      :-  "into:"
      %+  turn
        %+  sort  (~(tap by out.hup) ~)
        |=({{* a/@ud} {* b/@ud}} (gth a b))
      |=  {pax/path num/@ud}
      ^-  tape
      :(welp "  " (spud pax) ": " (scow %ud num))
    ::
      ?:  =(~ inn.hup)  ~
      :-  "from:"
      %+  turn
        %+  sort  (~(tap by inn.hup) ~)
        |=({{* a/@ud} {* b/@ud}} (gth a b))
      |=  {pax/path num/@ud}
      ^-  tape
      :(welp "  " (spud pax) ": " (scow %ud num))
    ::
      ["" ~]
      ~
    ==
  ==
--  =>
::                                                      ::
::::  6: layer six
  ::
~%  %hex  +  ~
|%
::
::::  6a: arvo core
  ::
++  mean  |=(a/tang (fear (flop a) |.(!!)))             ::  deify stack trace
++  fear                                                ::  insert user mean
  |*  {a/tang _|?(**)}
  ^+  (+<+)
  =>  .(a `tang`a)
  ?~  a  (+<+)
  ~_(i.a $(a t.a))
::
++  slog                                                ::  deify printf
  =|  pri/@                                             ::  priority level
  |=  a/tang  ^+  same                                  ::  .=  ~&(%a 1)
  ?~(a same ~>(%slog.[pri i.a] $(a t.a)))               ::  ((slog ~[>%a<]) 1)
::
++  sloy
  |=  sod/slyd
  ^-  slyt
  |=  {ref/* raw/*}
  =+  pux=((soft path) raw)
  ?~  pux  ~
  ?.  ?=({@ @ @ @ *} u.pux)  ~
  =+  :*  hyr=(slay i.u.pux)
          fal=(slay i.t.u.pux)
          dyc=(slay i.t.t.u.pux)
          ved=(slay i.t.t.t.u.pux)
          tyl=t.t.t.t.u.pux
      ==
  ?.  ?=({$~ $$ $tas @} hyr)  ~
  ?.  ?=({$~ $$ $p @} fal)  ~
  ?.  ?=({$~ $$ $tas @} dyc)  ~
  ?.  ?=(^ ved)  ~
  =+  ron=q.p.u.hyr
  =+  bed=[[q.p.u.fal q.p.u.dyc (case p.u.ved)] (flop tyl)]
  =+  bop=(sod ref ~ ron bed)
  ?~  bop  ~
  ?~  u.bop  [~ ~]
  [~ ~ +.q.u.u.bop]
::
++  vent                                                ::  vane core
  |=  {lal/@tas vil/vile bud/vase sew/(pair worm vase)}
  ~%  %vent  +>+  ~
  |%
  ++  ruck                                              ::  update vase
    |=  {pax/path txt/@ta}
    ^+  +>
    =-  ?:(?=($| -.res) ((slog p.res) +>.$) p.res)
    ^=  res  %-  mule  |.
    =+  arg=[~2000.1.1 0 =>(~ |~(* ~))]
    =+  rig=(slym q.sew arg)
    =+  rev=(slym (slap bud (rain pax txt)) bud)
    =+  syg=(slym rev arg)
    ~|  %load-lost
    +>.^$(q.sew (slam (slap syg [%limb %load]) (slap rig [%limb %stay])))
  ::
  ++  wink                                              ::  deploy
    |=  {now/@da eny/@ ski/slyd}
    =+  rig=(slym q.sew +<)                             ::  activate vane
    ~%  %wink  +>+>  ~
    |%
    ++  doze
      |=  {now/@da hen/duct}
      ^-  (unit @da)
      ((hard (unit @da)) q:(slym (slap rig [%limb %doze]) +<))
    ::
    ++  slid
      |=  {hed/mill tal/mill}
      ^-  mill
      ?:  &(?=($& -.hed) ?=($& -.tal))
        [%& (slop p.hed p.tal)]
      [%| [%cell p.p.hed p.p.tal] [q.p.hed q.p.tal]]
    ::
    ++  slix
      |=  hil/mill
      ^-  mill
      ?-  -.hil
        $&  [%& (slop [typ.vil p.p.hil] p.hil)]
        $|  [%| [%cell typ.vil p.p.hil] p.hil]
      ==
    ::
    ++  slur                                            ::  call gate on
      |=  {gat/vase hil/mill}
      ^-  (unit (pair vase worm))
      =+  sam=(slot 6 gat)
      =+  ^=  hig
        ?-  -.hil
          $&  (~(nest wa p.sew) p.sam p.p.hil)
          $|  (~(nets wa p.sew) p.sam p.p.hil)
        ==
      ?.(-.hig ~ `[(slym gat +>.hil) +.hig])
    ::
    ++  slur-a  ~/(%slur-a |=({gat/vase hil/mill} =+(%a (slur gat hil))))
    ++  slur-b  ~/(%slur-b |=({gat/vase hil/mill} =+(%b (slur gat hil))))
    ++  slur-c  ~/(%slur-c |=({gat/vase hil/mill} =+(%c (slur gat hil))))
    ++  slur-d  ~/(%slur-d |=({gat/vase hil/mill} =+(%d (slur gat hil))))
    ++  slur-e  ~/(%slur-e |=({gat/vase hil/mill} =+(%e (slur gat hil))))
    ++  slur-f  ~/(%slur-f |=({gat/vase hil/mill} =+(%f (slur gat hil))))
    ++  slur-g  ~/(%slur-g |=({gat/vase hil/mill} =+(%g (slur gat hil))))
    ++  slur-z  ~/(%slur-z |=({gat/vase hil/mill} =+(%z (slur gat hil))))
    ::
    ++  slur-pro                                        ::  profiling slur
      ~/  %slur-pro
      |=  {lal/@tas gat/vase hil/mill}
      ?+  lal  (slur-z gat hil)
        $a  (slur-a gat hil)
        $b  (slur-b gat hil)
        $c  (slur-c gat hil)
        $d  (slur-d gat hil)
        $e  (slur-e gat hil)
        $f  (slur-f gat hil)
        $g  (slur-g gat hil)
      ==
    ::
    ++  song                                            ::  reduce metacard
      ~/  %song                                         ::
      |=  mex/vase                                      ::  mex: vase of card
      ^-  (unit (pair mill worm))                       ::
      =^  hip  p.sew  (~(nell wa p.sew) p.mex)          ::
      ?.  hip  ~                                        ::  a card is a cell
      ?.  ?=($meta -.q.mex)  `[[%& mex] p.sew]          ::  ordinary card
      =^  tiv  p.sew  (~(slot wa p.sew) 3 mex)          ::
      =^  hip  p.sew  (~(nell wa p.sew) p.tiv)          ::
      ?.  hip  ~                                        ::  a vase is a cell
      =^  vax  p.sew  (~(slot wa p.sew) 2 tiv)          ::
      =^  hip  p.sew  (~(nest wa p.sew) typ.vil p.vax)  ::
      ?.  hip  ~                                        ::  vase head is span
      %+  biff                                          ::
        =+  mut=(milt q.tiv)                            ::  card span, value
        |-  ^-  (unit (pair milt worm))                 ::
        ?.  ?=({$meta p/* q/milt} q.mut)  `[mut p.sew]  ::  ordinary metacard
        =^  hip  p.sew  (~(nets wa p.sew) mev.vil p.mut)::
        ?.  hip  ~                                      ::  meta-metacard
        $(mut +.q.mut)                                  ::  descend into meta
      |=(a/(pair milt worm) `[[%| p.a] q.a])            ::  milt to mill
    ::
    ++  sump                                            ::  vase to move
      ~/  %sump
      |=  wec/vase
      ^-  (unit (pair move worm))
      %+  biff  ((soft duct) -.q.wec)
      |=  a/duct
      %+  bind  
        =-  ?-  -.har
              $|  ~&  [%dead-card p.har]  ~             ::  XX properly log?
              $&  (some p.har)
            ==
        ^=  har  ^-  (each (pair arvo worm) term)
        =^  caq  p.sew  (~(spot wa p.sew) 3 wec)
        ?+    q.caq   [%| (cat 3 %funk (@tas q.caq))]
        ::
            {$pass p/* q/@tas r/{p/@tas q/*}}
          %-  (bond |.([%| p.r.q.caq]))
          %+  biff  ((soft @) q.q.caq)
          |=  lal/@tas
          ?.  ((sane %tas) lal)  ~
          %+  biff  ((soft path) p.q.caq)
          |=  pax/path
          =^  yav  p.sew  (~(spot wa p.sew) 15 caq)
          %+  bind  (song yav)
          |=  {hil/mill vel/worm}
          [%& [%pass pax lal hil] vel]
        ::
            {$give p/{p/@tas q/*}}
          %-  (bond |.([%| p.p.q.caq]))
          =^  yav  p.sew  (~(spot wa p.sew) 3 caq)
          %+  bind  (song yav)
          |=  {hil/mill vel/worm}
          [%& [%give hil] vel]
        ::
            {$sick p/{p/@tas q/*}}
          %-  (bond |.([%| p.p.q.caq]))
          =^  yav  p.sew  (~(spot wa p.sew) 3 caq)
          %+  bind  (song yav)
          |=  {hil/mill vel/worm}
          [%& [%sick hil] vel]
        ::
            {$slip p/@tas q/{p/@tas q/*}}
          %-  (bond |.([%| p.q.q.caq]))
          %+  biff  ((soft @) p.q.caq)
          |=  lal/@tas
          ?.  ((sane %tas) lal)  ~
          =^  yav  p.sew  (~(spot wa p.sew) 7 caq)
          %+  bind  (song yav)
          |=  {hil/mill vel/worm}
          [%& [%slip lal hil] vel]
        ==
      |=(b/(pair arvo worm) [`move`[a p.b] q.b])
    ::
    ++  said                                            ::  vase to (list move)
      |=  vud/vase
      |-  ^-  (pair (list move) worm)
      ?:  =(~ q.vud)  [~ p.sew]
      =^  hed  p.sew  (~(slot wa p.sew) 2 vud)
      =^  tal  p.sew  (~(slot wa p.sew) 3 vud)
      =^  mov  p.sew  (need (sump hed))
      =^  moz  p.sew  $(vud tal)
      [[mov moz] p.sew]
    ::
    ++  scry                                            ::  read namespace
      ~/  %scry
      |=  $:  fur/(unit (set monk))
              ren/@t
              bed/beam
          ==
      ^-  (unit (unit (cask)))
      ::  ~&  [%arvo-scry ren bed]
      =+  ^=  old
          :*  fur
              ren
              [%& p.bed]
              q.bed
              `coin`[%$ r.bed]
              (flop s.bed)
          ==
      ^-  (unit (unit (cask)))
      =+  pro=(slym (slap rig [%limb %scry]) old)
      ?~  q.pro  ~
      ?~  +.q.pro  [~ ~]
      =+  dat=(slot 7 pro)
      [~ ~ (mark -.q.dat) +.q.dat]
    ::
    ++  soar                                            ::  scrub vane
      |=  sev/vase
      ^-  vase
      ?:  &(=(-.q.q.sew -.q.sev) =(+>.q.q.sew +>.q.sev))
        q.sew                                           ::  unchanged, use old
      sev(+<.q [*@da *@ =>(~ |~(* ~))])                 ::  clear to stop leak
    ::
    ++  swim
      ~/  %swim
      |=  $:  org/@tas
              pux/(unit wire)
              hen/duct
              hil/mill
          ==
      ^-  {{p/(list move) q/worm} q/vase}
      ::  ~&  [%swim-wyt `@ud`~(wyt in p.sew)]
      =+  ^=  pru
          ?~  pux
            ~|  [%swim-call-vane lal ({term $~} +.p.hil)]
            =^  vax  p.sew  (~(slap wa p.sew) rig [%limb %call])
            %^  slur-pro  lal  vax
            (slid [%& duc.vil hen] (slix hil))
          ~|  [%swim-take-vane lal ({term $~} +.p.hil)]
          =^  vax  p.sew  (~(slap wa p.sew) rig [%limb %take])
          %^  slur-pro  lal   vax
          ;:  slid
            [%& pah.vil u.pux]
            [%& duc.vil hen]
            (slix (slid [%& [%atom %tas `org] org] hil))
          ==
      ?~  pru
        ~&  [%swim-lost lal (@tas +>-.hil)]
        [[~ p.sew] q.sew]
      =^  pro  p.sew  (need pru)
      =^  moz  p.sew  (~(slap wa p.sew) pro [%limb %p])
      =^  vem  p.sew  (~(slap wa p.sew) pro [%limb %q])
      [(said moz) (soar vem)]
    --
  --
::
++  vint                                                ::  create vane
  |=  {lal/@tas vil/vile bud/vase pax/path txt/@ta}     ::
  =-  ?:(?=($| -.res) ((slog p.res) ~) (some p.res))
  ^=  res  %-  mule  |.
  (vent lal vil bud *worm (slym (slap bud (rain pax txt)) bud))
::
++  viol                                                ::  vane tools
  |=  but/span
  ^-  vile
  =+  pal=|=(a/@t ^-(span (~(play ut but) (vice a))))
  :*  typ=(pal '*span')
      duc=(pal '*duct')
      pah=(pal '*path')
      mev=(pal '*{$meta $vase}')
  ==
::
++  is                                                  ::  operate in time
  |=  {vil/vile eny/@ bud/vase niz/(pair worm (list {p/@tas q/vase}))}
  |_  now/@da
  ++  beck
    ^-  slyd
    |=  {* fur/(unit (set monk)) ron/term bed/beam}
    ^-  (unit (unit (cask)))
    =>  .(fur ?^(fur fur `[[%& p.bed] ~ ~]))            ::  XX heinous
    =+  lal=(end 3 1 ron)
    =+  ren=(rsh 3 1 ron)
    |-  ^-  (unit (unit (cask)))
    ?~  q.niz  ~
    ?.  =(lal p.i.q.niz)  $(q.niz t.q.niz)
    %-  scry:(wink:(vent lal vil bud p.niz q.i.q.niz) now (shax now) ..^$)
    [fur ren bed]
  ::
  ++  dink                                              ::  vase by char
    |=  din/@tas  ^-  vase
    ?~(q.niz !! ?:(=(din p.i.q.niz) q.i.q.niz $(q.niz t.q.niz)))
  ::
  ++  dint                                              ::  input routing
    |=  hap/path  ^-  @tas
    ?+  hap  !!
      {@ $ames *}  %a
      {@ $boat *}  %c
      {@ $newt *}  %a
      {@ $sync *}  %c
      {@ $term *}  %d
      {@ $http *}  %e
      {@ $behn *}  %b
    ==
  ::
  ++  doos                                              ::  sleep until
    |=  hap/path  ^-  (unit @da)
    =+  lal=(dint hap)
    (doze:(wink:(vent lal vil bud p.niz (dink lal)) now 0 beck) now [hap ~])
  ::
  ++  hurl                                              ::  start loop
    |=  {lac/? ovo/ovum}
    ~?  &(!lac !=(%belt -.q.ovo))  [%unix -.q.ovo p.ovo]
    ^-  {p/(list ovum) q/(pair worm (list {p/@tas q/vase}))}
    ?>  ?=(^ p.ovo)
    %+  kick  lac
    :~  :*  i.p.ovo
            ~
            :^  %pass  t.p.ovo
              (dint p.ovo)
            :+  %&
              [%cell [%atom %tas `%soft] %noun]
            [%soft q.ovo]
        ==
    ==
  ::
  ++  race                                              ::  take
    |=  {org/@tas lal/@tas pux/(unit wire) hen/duct hil/mill ves/vase}
    ^-  {p/{p/(list move) q/worm} q/vase}
    =+  ven=(vent lal vil bud [p.niz ves])
    =+  win=(wink:ven now (shax now) beck)
    (swim:win org pux hen hil)
  ::
  ++  fire                                              ::  execute
    |=  {org/term lal/term pux/(unit wire) hen/duct hil/mill}
    ?:  &(?=(^ pux) ?=($~ hen))
      [[[[lal u.pux] (curd +>.hil)]~ ~] niz]
    =+  naf=q.niz
    |-  ^-  {{p/(list ovum) q/(list muse)} _niz}
    ?~  naf  [[~ ~] [p.niz ~]]
    ?.  =(lal p.i.naf)
      =+  tuh=$(naf t.naf)
      [-.tuh [+<.tuh [i.naf +>.tuh]]]
    =+  fiq=(race org lal pux hen hil q.i.naf)
    [[~ (turn p.p.fiq |=(a/move [lal a]))] [q.p.fiq [[p.i.naf q.fiq] t.naf]]]
  ::
  ++  jack                                              ::  dispatch card
    |=  {lac/? gum/muse}
    ^-  {{p/(list ovum) q/(list muse)} _niz}
    ::  =.  lac  |(lac ?=(?(%g %f) p.gum))
    ::  =.  lac  &(lac !?=($b p.gum))
    %+  fire
      p.gum
    ?-    -.r.gum
        $pass
      ~?  &(!lac !=(%$ p.gum))
        :^  %pass  [p.gum p.q.r.gum]
          [(@tas +>-.q.q.r.gum) p.r.gum]
        q.gum
      [p.q.r.gum ~ [[p.gum p.r.gum] q.gum] q.q.r.gum]
    ::
        $give
      ?>  ?=(^ q.gum)
      ?.  ?=(^ i.q.gum)
        ~&  [%jack-bad-duct q.gum]
        ~&  [%jack-bad-card +>-.p.r.gum]
        !!
      ~?  &(!lac |(!=(%blit +>-.p.r.gum) !=(%d p.gum)))
        [%give p.gum (@tas +>-.p.r.gum) `duct`q.gum]
      [i.i.q.gum [~ t.i.q.gum] t.q.gum p.r.gum]
    ::
        $slip
      ~?  !lac  [%slip p.gum (@tas +>-.q.p.r.gum) q.gum]
      [p.p.r.gum ~ q.gum q.p.r.gum]
    ::
        $sick
      ?>  ?=(^ q.gum)
      ?>  ?=(^ i.q.gum)
      ~?  !lac  [%sick p.gum (@tas +>-.p.r.gum) `duct`q.gum]
      [i.i.q.gum ?~(t.i.q.gum ~ [~ t.i.q.gum]) t.q.gum p.r.gum]
    ==
  ::
  ++  kick                                              ::  new main loop
    |=  {lac/? mor/(list muse)}
    =|  ova/(list ovum)
    |-  ^-  {p/(list ovum) q/(pair worm (list {p/@tas q/vase}))}
    ?~  mor  [(flop ova) niz]
    =^  nyx  niz  (jack lac i.mor)
    $(ova (weld p.nyx ova), mor (weld q.nyx t.mor))
  --
--
::
::::  Arvo interface
  ::
=+  pit=`vase`!>(.)                                     ::
!:
=+  vil=(viol p.pit)                                    ::  cached reflexives
=|  $:  lac/?                                           ::  laconic bit
        bod/(unit vase)                                 ::  standard library
        urb/(unit ship)                                 ::  identity
        eny/@                                           ::  entropy
        niz/(pair worm (list {p/@tas q/vase}))          ::  modules
    ==                                                  ::
=<  |%
    ++  come  |=  {@ (list ovum) pone}                  ::  11
              ^-  {(list ovum) _+>}
              ~&  %hoon-come
              =^  rey  +>+  (^come +<)
              [rey +>.$]
    ++  keep  |=(* (^keep ((hard {@da path}) +<)))      ::  4
    ++  load  |=  {@ (list ovum) pane}                  ::  86
              ^-  {(list ovum) _+>}
              ~&  %hoon-load
              =^  rey  +>+  (^load +<)
              [rey +>.$]
    ++  peek  |=(* (^peek ((hard {@da path}) +<)))      ::  87
    ++  poke  |=  *                                     ::  42
              ^-  {(list ovum) *}
              =>  .(+< ((hard {now/@da ovo/ovum}) +<))
              =^  ova  +>+  (^poke now ovo)
              |-  ^-  {(list ovum) *}
              ?~  ova
                [~ +>.^$]
              ?:  ?=($verb -.q.i.ova)
                $(ova t.ova, lac !lac)
              ?:  ?=($veer -.q.i.ova)
                $(ova t.ova, +>+.^$ (veer now q.i.ova))
              ?:  ?=($vega -.q.i.ova)
                (fall (vega now t.ova (path +.q.i.ova)) [~ +>.^$])
              ?:  ?=(?($init $veal) -.q.i.ova)
                =+  avo=$(ova t.ova, +>+.^$ (boot (@ +.q.i.ova)))
                [[i.ova -.avo] +.avo]
              ?:  ?=($mass -.q.i.ova)
                =+  avo=$(ova t.ova)
                :_  +.avo
                :_  -.avo
                %=    i.ova
                    q.q
                  :-  %userspace
                  :-  %|
                  :~  hoon+`pit
                      zuse+`mast
                      hoon-cache+`p.niz
                      q.q.i.ova
                      dot+`.
                  ==
                ==
              =+(avo=$(ova t.ova) [[i.ova -.avo] +.avo])
    ++  wish  |=(* (^wish ((hard @ta) +<)))             ::  20
    --
|%
++  boot                                                ::  set singlehome
  |=  {who/@p}
  ^+  +>
  ?:  &(?=(^ urb) (lth u.urb who))  +>
  +>(urb `who, bod ?~(bod ~ bod(-.q.u who)))
::
++  come                                                ::  load incompatible
  |=  {yen/@ ova/(list ovum) nyf/pone}
  ^+  [ova +>]
  (load yen ova (turn nyf |=({a/@tas b/vise} [a (slim b)])))
::
++  keep                                                ::  wakeup delay
  |=  {now/@da hap/path}
  =>  .(+< ((hard {now/@da hap/path}) +<))
  (~(doos (is vil eny mast niz) now) hap)
::
++  load                                                ::  load compatible
  |=  {yen/@ ova/(list ovum) nyf/pane}
  ^+  [ova +>]
  =:  eny  yen
      q.niz  nyf
    ==
  |-  ^+  [ova +>.^$]
  ?~  ova
    [~ +>.^$]
  ?:  ?=($verb -.q.i.ova)
    $(ova t.ova, lac !lac)
  ?:  ?=($veer -.q.i.ova)
    $(ova t.ova, +>.^$ (veer *@da q.i.ova))
  =+(avo=$(ova t.ova) [[i.ova -.avo] +.avo])
::
++  mast  ?~(bod pit u.bod)                             ::  stdlib if installed
++  peek                                                ::  external inspect
  |=  {now/@da hap/path}
  ^-  (unit)
  ?~  hap  [~ hoon]
  =+  rob=((sloy ~(beck (is vil eny mast niz) now)) [151 %noun] hap)
  ?~  rob  ~
  ?~  u.rob  ~
  [~ u.u.rob]
::
++  poke                                                ::  external apply
  |=  {now/@da ovo/ovum}
  ^-  {(list ovum) _+>}
  =.  eny  (mix eny (shaz now))
  ::  ~&  [%poke -.q.ovo]
  ?:  ?=(?($veer $vega $verb $veal) -.q.ovo)
    ::
    ::  these effects on arvo proper fall through and
    ::  are handled in post.
    ::
    [[ovo ~] +>.$]
  =^  zef  niz
    (~(hurl (is vil eny mast niz) now) lac ovo)
  [zef +>.$]
::
++  vega                                                ::  reboot kernel
  |=  {now/@da ova/(list ovum) hap/path}
  ^-  (unit {p/(list ovum) q/*})
  =-  ?:(?=($| -.res) ((slog p.res) ~) `p.res)
  ^=  res  %-  mule  |.
  =+  pax=(weld hap `path`[%hoon ~])
  ~&  [%vega-start hap]
  =+  src=((hard @t) (need (peek now cx+pax)))
  =+  saz=(shax src)
  =+  gen=(rain hap src)
  ~&  %vega-parsed
  =+  ken=.*(0 q:(~(mint ut %noun) %noun gen))
  =+  ^=  nex
      =+  gat=.*(ken .*(ken [0 87]))
      (need ((hard (unit @)) .*([-.gat [[now ~] +>.gat]] -.gat)))
  ~&  [%vega-compiled hoon nex]
  ?>  (lte nex hoon)
  =+  gat=.*(ken .*(ken [0 ?:(=(nex hoon) 86 11)]))
  =+  sam=[eny ova q.niz]
  =+  raw=.*([-.gat [sam +>.gat]] -.gat)
  [[[~ %vega hap] ((list ovum) -.raw)] +.raw]
::
++  veer                                                ::  install vane/tang
  |=  {now/@da fav/curd}
  =>  .(fav ((hard {$veer lal/@ta pax/path txt/@t}) fav))
  =-  ?:(?=($| -.res) ((slog p.res) +>.$) p.res)
  ^=  res  %-  mule  |.
  ?:  =(%$ lal.fav)
    ~&  [%tang pax.fav `@p`(mug txt.fav)]
    =+  gen=(rain pax.fav txt.fav)
    =+  vax=(slap pit gen)
    =+  orb=`@p`?~(urb 0xffff.ffff.ffff.ffff.ffff.ffff.ffff.ffff u.urb)
    +>.^$(bod `[[%cell [%face %our [%atom %p ~]] p.vax] [orb q.vax]])
  %_    +>.^$
      q.niz
    |-  ^+  q.niz
    ?~  q.niz
      ~&  [%vane `@tas`lal.fav pax.fav `@p`(mug txt.fav)]
      =+  vin=(vint lal.fav vil mast pax.fav txt.fav)
      ?~  vin
        q.niz
      [[lal.fav q.sew:u.vin] q.niz]
    ?.  =(lal.fav p.i.q.niz)
      [i.q.niz $(q.niz t.q.niz)]
      ~&  [%vane `@tas`lal.fav pax.fav `@p`(mug txt.fav)]
    :_  t.q.niz
    :-  p.i.q.niz
    q.sew:(ruck:(vent lal.fav vil mast [p.niz q.i.q.niz]) pax.fav txt.fav)
  ==
::
++  wish                                                ::  external compute
 |=  txt/@
  q:(slap mast (ream txt))
--<|MERGE_RESOLUTION|>--- conflicted
+++ resolved
@@ -2430,7 +2430,6 @@
 ++  rylh  |=  a/dn  ^-  @rh  (grd:rh a)                 ::  finish parsing @rh
 ++  rylq  |=  a/dn  ^-  @rq  (grd:rq a)                 ::  finish parsing @rq
 ::
-<<<<<<< HEAD
 ++  rd                                                  ::  double precision fp
   ~%  %rd  +>  ~
   |_  r/$?($n $u $d $z)
@@ -2585,17 +2584,6 @@
   ++  drg  |=  {a/@rs}  ^-  dn  (drg:ma a)              ::  @rs to decimal float
   ++  grd  |=  {a/dn}  ^-  @rs  (grd:ma a)              ::  decimal float to @rs
   --
-=======
-++  cass                                                ::  lowercase
-  |=  vib/tape
-  ^-  tape
-  (turn vib |=(a/@ ?.(&((gte a 'A') (lte a 'Z')) a (add 32 a))))
-::
-++  cuss                                                ::  uppercase
-  |=  vib/tape
-  ^-  tape
-  (turn vib |=(a/@ ?.(&((gte a 'a') (lte a 'z')) a (sub a 32))))
->>>>>>> 036de52d
 ::
 ++  rq                                                  ::  quad precision fp
   ~%  %rq  +>  ~
@@ -3587,13 +3575,12 @@
   --
 ++  cass                                                ::  lowercase
   |=  vib/tape
-  %+  rap  3
+  ^-  tape
   (turn vib |=(a/@ ?.(&((gte a 'A') (lte a 'Z')) a (add 32 a))))
 ::
 ++  cuss                                                ::  uppercase
   |=  vib/tape
-  ^-  @t
-  %+  rap  3
+  ^-  tape
   (turn vib |=(a/@ ?.(&((gte a 'a') (lte a 'z')) a (sub a 32))))
 ::
 ++  crip  |=(a/tape `@t`(rap 3 a))                      ::  tape to cord
