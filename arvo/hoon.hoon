::::::  ::::::::::::::::::::::::::::::::::::::::::::::::::::::   
::::::  ::::::    Preface                               ::::::
::::::  ::::::::::::::::::::::::::::::::::::::::::::::::::::::
?>  ?=(@ .)                                             ::  atom subject
%.  .                                                   ::  fun with subject
|=  cud/@                                               ::  call it cud
=-  ?:  =(0 cud)                                        ::  if cud is 0
      all                                               ::  then return engine
    (make:all cud)                                      ::  else simple compile
^=  all                                                 ::  assemble engine
  =~                                                    ::  volume stack
%161                                                    ::  version constant
::::::  ::::::::::::::::::::::::::::::::::::::::::::::::::::::
::::::  ::::::    volume 0, version stub                ::::::
::::::  ::::::::::::::::::::::::::::::::::::::::::::::::::::::   
~%  %k.161  ~  ~                                        ::
|%                                                      ::
++  hoon  %161                                          ::  version stub
--                                                      ::
::::::  ::::::::::::::::::::::::::::::::::::::::::::::::::::::
::::::  ::::::    volume 1, Hoon models                 ::::::
::::::  ::::::::::::::::::::::::::::::::::::::::::::::::::::::
~%    %mood
    +
  ~
|%                                                      ::
++  abel  typo                                          ::  original sin: type
++  ache  |*  {a/$+(* *) b/$+(* *)}                     ::  either a or b
          $%({$| p/b} {$& p/a})                         ::    b default
++  axis  @                                             ::  tree address
++  bank  (list @cF)                                    ::  UTF-32 string
++  base                                                ::  base mold
          $?  {$atom p/odor}                            ::  atom
              $noun                                     ::  any noun
              $cell                                     ::  any cell
              $bean                                     ::  loobean
              $void                                     ::  no nouns
              $null                                     ::  ~ == 0
          ==                                            ::
++  bean  ?                                             ::  0=&=yes, 1=|=no
++  beer  $@(@ {$~ p/twig})                             ::  simple embed
++  beet  $@  @                                         ::  advanced embed
          $%  {$a p/twig}                               ::  take tape
              {$b p/twig}                               ::  take manx
              {$c p/twig}                               ::  take marl
              {$d p/twig}                               ::  take $+(marl marl)
              {$e p/twig q/(list tuna)}                 ::  element literal
          ==                                            ::
++  bloq  @                                             ::  blockclass
++  calf  {p/(map @ud wine) q/wine}                     ::
++  char  @tD                                           ::  UTF-8 byte
++  chub                                                ::  registered battery
          $:  p/(pair chum tyre)                        ::  definition
              q/*                                       ::  battery
              r/(unit (pair axis chub))                 ::  parent
          ==                                            ::
++  chum  $?  lef/term                                  ::  jet name
              {std/term kel/@}                          ::  kelvin version
              {ven/term pro/term kel/@}                 ::  vendor and product
              {ven/term pro/term ver/@ kel/@}           ::  all of the above
          ==                                            ::
++  clue  {p/chum q/nock r/(list (pair term nock))}     ::  battery definition
++  coil  $:  p/?($gold $iron $lead $zinc)              ::  core type
              q/type                                    ::
              r/{p/?($~ ^) q/(map term foot)}           ::
          ==                                            ::
++  coin  $%  {$$ p/dime}                               ::
              {$blob p/*}                               ::
              {$many p/(list coin)}                     ::
          ==                                            ::
++  cord  @t                                            ::  text atom (UTF-8)
++  date  {{a/? y/@ud} m/@ud t/tarp}                    ::  parsed date
++  dime  {p/@ta q/@}                                   ::
++  dock  (pair @p term)                                ::  message target
++  each  |*  {a/$+(* *) b/$+(* *)}                     ::  either a or b
          $%({$& p/a} {$| p/b})                         ::    a default
++  edge  {p/hair q/(unit {p/* q/nail})}                ::  parsing output
++  foot  $%  {$ash p/twig}                             ::  dry arm, geometric
              {$elm p/twig}                             ::  wet arm, generic
              {$oak $~}                                 ::  XX not used
              {$yew p/(map term foot)}                  ::  XX not used
          ==                                            ::
++  gate  $+(* *)                                       ::  general gate
++  hair  {p/@ud q/@ud}                                 ::  parsing trace
++  like  |*  a/$+(* *)                                 ::  generic edge
          |=  b/_`*`[(hair) ~]                          ::
          :-  p=(hair -.b)                              ::
          ^=  q                                         ::
          ?@  +.b  ~                                    ::
          :-  ~                                         ::
          u=[p=(a +>-.b) q=[p=(hair -.b) q=(tape +.b)]] ::
++  limb  $@  term 
          $%  {$& p/axis} 
              {$| p/@ud q/(unit term)}
          ==
++  line  {p/{$leaf p/odor q/@} q/tile}                 ::  %kelp case
++  list  |*  a/$+(* *)                                 ::  null-term list
          $@($~ {i/a t/(list a)})                       ::
++  lone  |*(a/$+(* *) p/a)                             ::  just one thing
++  mane  $@(@tas {@tas @tas})                          ::  XML name+space
++  manx  {g/marx c/marl}                               ::  XML node
++  marl  (list manx)                                   ::  XML node list
++  mars  {t/{n/$$ a/{i/{n/$$ v/tape} t/$~}} c/$~}      ::  XML cdata
++  mart  (list {n/mane v/tape})                        ::  XML attributes
++  marx  {n/mane a/mart}                               ::  XML tag
++  metl  ?($gold $iron $zinc $lead)                    ::  core variance
++  noun  *                                             ::  any noun
++  null  $~                                            ::  null, nil, etc
++  odor  @ta                                           ::  atom format
++  tarp  {d/@ud h/@ud m/@ud s/@ud f/(list @ux)}        ::  parsed time
++  time  @da                                           ::  galactic time
++  tree  |*  a/$+(* *)                                 ::  binary tree
          $@($~ {n/a l/(tree a) r/(tree a)})            ::
++  nail  {p/hair q/tape}                               ::  parsing input
++  numb  @                                             ::  just a number
++  pair  |*({a/$+(* *) b/$+(* *)} {p/a q/b})           ::  just a pair
++  quid  |*({a/$+(* *) b/*} {a _b})                    ::  for =^
++  quip  |*({a/$+(* *) b/*} {(list a) _b})             ::  for =^
++  wand  |*  a/(pole $+(* *))                          ::  hetero list
          |=  b/*                                       ::
          ?~  a  ~                                      ::
          ?@  b  ~                                      ::
          [i=(-.a -.b) t=$(a +.a, b +.b)]               ::
++  pass  @                                             ::  public key
++  path  (list span)                                   ::  filesys location
++  pint  {p/{p/@ q/@} q/{p/@ q/@}}                     ::  line+column range
++  pole  |*  a/$+(* *)                                 ::  nameless list
          $@($~ {a (pole a)})                           ::
++  port  $:  p/axis                                    ::
              $=  q                                     ::
              $%  {$& p/type}                           ::
                  {$| p/axis q/(list {p/type q/foot})}  ::
              ==                                        ::
          ==                                            ::
++  post  $:  p/axis                                    ::
              $=  q                                     ::
              $%  {$0 p/type}                           ::
                  {$1 p/axis q/(list {p/type q/foot})}  ::
                  {$2 p/twin q/type}                    ::
              ==                                        ::
          ==                                            ::
++  prop  $:  p/axis                                    ::
              $=  q                                     ::
              {p/?($~ axis) q/(list {p/type q/foot})}   ::
          ==                                            ::
++  qual  |*  {a/$+(* *) b/$+(* *) c/$+(* *) d/$+(* *)} ::  just a quadruple
          {p/a q/b r/c s/d}                             ::
++  ring  @                                             ::  private key
++  rule  _|=(nail *edge)                            ::  parsing rule
++  span  @ta                                           ::  text-atom (ASCII)
++  spot  {p/path q/pint}                               ::  range in file
++  tang  (list tank)                                   ::  bottom-first error
++  tank  $%  {$leaf p/tape}                            ::  printing formats
              $:  $palm                                 ::  backstep list
                  p/{p/tape q/tape r/tape s/tape}       ::
                  q/(list tank)                         ::
              ==                                        ::
              $:  $rose                                 ::  flat list
                  p/{p/tape q/tape r/tape}              ::  mid open close
                  q/(list tank)                         ::
              ==                                        ::
          ==                                            ::
++  tanq                                                ::  future tank   
          $?  {$~ p/(list tanq)}                        ::  list of printables
              {$~ $~ p/tape}                            ::  simple string
              (pair @tas tanq)                          ::  captioned
          ==                                            ::
++  tape  (list char)                                   ::  string as list
++  term  @tas                                          ::  ascii symbol
++  tiki                                                ::  test case
          $%  {$& p/(unit term) q/wing}                 ::  simple wing
              {$| p/(unit term) q/twig}                 ::  named wing
          ==                                            ::
++  tile  $^  {p/tile q/tile}                           ::  ordered pair
          $%  {$axil p/base}                            ::  base type
              {$bark p/term q/tile}                     ::  name
              {$bush p/tile q/tile}                     ::  pair+tag
              {$fern p/{i/tile t/(list tile)}}          ::  plain selection
              {$herb p/twig}                            ::  gate
              {$kelp p/{i/line t/(list line)}}          ::  tag selection
              {$leaf p/term q/@}                        ::  constant atom
              {$reed p/tile q/tile}                     ::  atom+cell
              {$weed p/twig}                            ::  example
          ==                                            ::
++  toga                                                ::  face control
          $@  p/term                                    ::  two togas
          $%  {$0 $~}                                   ::  no toga
              {$1 p/term q/toga}                        ::  deep toga
              {$2 p/toga q/toga}                        ::  cell toga
          ==                                            ::
++  trap  |*(a/_* _|?(*a))                        ::  makes perfect sense
++  trel  |*  {a/$+(* *) b/$+(* *) c/$+(* *)}           ::  just a triple
          {p/a q/b r/c}                                 ::
++  tuna                                                ::  tagflow
          $%  {$a p/twig}                               ::  plain text
              {$b p/twig}                               ::  single tag
              {$c p/twig}                               ::  simple list
              {$d p/twig}                               ::  dynamic list
              {$e p/twig q/(list tuna)}                 ::  element
              {$f p/(list tuna)}                        ::  subflow
          ==                                            ::
++  twig  $^  {p/twig q/twig}                           ::
          $%                                            ::
            {$$ p/axis}                                 ::  simple leg
          ::                                            ::::::  molds
            {$bcpt p/twig q/twig}                       ::  atom fork (reed)
            {$bccb p/twig}                              ::  example
            {$bccl p/(list twig)}                       ::  tuple
            {$bccn p/(list twig)}                       ::  tagged fork (kelp)
            {$bcls p/twig q/twig}                       ::  function
            {$bckt p/twig q/twig}                       ::  pairhead fork (bush)
            {$bcwt p/(list twig)}                       ::  untagged fork
            {$bcts p/term q/twig}                       ::  name
          ::
            {$cbzw p/base}                              ::  bunt base
            {$cbzy p/stem}                              ::  symbol
            {$cbzz p/base}                              ::  base
          ::                                            ::::::  cores
            {$brcb p/twig q/(map term foot)}            ::  %gold tray, sample p
            {$brcl p/twig q/twig}                       ::  %brts by example
            {$brcn p/(map term foot)}                   ::  %gold core, natural
            {$brdt p/twig}                              ::  dry %gold trap
            {$brfs p/twig q/(map term foot)}            ::  vulcan. %gold tray
            {$brkt p/twig q/(map term foot)}            ::  %gold book
            {$brhp p/twig}                              ::  kick dry %gold trap
            {$brls p/twig q/twig}
            {$brtr p/twig q/twig}
            {$brts p/twig q/twig}                       ::  dry %gold gate
            {$brwt p/twig}                              ::  dry %lead trap
          ::                                            ::::::  tuples
            {$clcb p/twig q/twig}                       ::  [q p]
            {$clcn p/tusk}                              ::  [[p ~] ~]
            {$clfs p/twig}                              ::  {$$ {$$ p ~] ~]
            {$clkt p/twig q/twig r/twig s/twig}         ::  [p q r s]
            {$clhp p/twig q/twig}                       ::  [p q]
            {$clls p/twig q/twig r/twig}                ::  [p q r]
            {$clsg p/tusk}                              ::  [p ~]
            {$cltr p/tusk}                              ::  p as a tuple
            {$clzz p/tusk}                              ::  macro
          ::                                            ::::::  invocations
            {$cnbc p/twig}                              ::  ^~($.p)
            {$cncb p/wing q/tram}                       ::  %+, then cast to p
            {$cncl p/twig q/twig}                       ::  pull $.p w+ sample q
            {$cndt p/twig q/twig}                       ::  %-(q p)
            {$cnhp p/twig q/tusk}                       ::  slam p w+ sample q
            {$cntr p/wing q/twig r/tram}                ::  pull p.q w+ changes
            {$cnkt p/twig q/twig r/twig s/twig}         ::  slam p w+ :*(q r s)
            {$cnls p/twig q/twig r/twig}                ::  slam p w+ :*(q r)
            {$cnsg p/wing q/twig r/twig}                ::  pull p from q with r
            {$cnts p/wing q/tram}                       ::  eval. p w+ q changes
            {$cnzy p/term}                              ::  pulls limb p
            {$cnzz p/wing}                              ::  pulls p
          ::                                            ::::::  nock
            {$dtkt p/twig}                              ::  nock 11 data skyhook
            {$dtls p/twig}                              ::  nock 4 increment
            {$dtzy p/term q/@}                          ::  atom constant
            {$dtzz p/term q/*}                          ::  cubical constant
            {$dttr p/twig q/twig}                       ::  nock p w+ formula q
            {$dtts p/twig q/twig}                       ::  nock 5 equality test
            {$dtwt p/twig}                              ::  nock 3 cell test
          ::                                            ::::::  prettyprinting
            {$hxgl p/tusk}                              ::  prettyprint tape
            {$hxgr p/tusk}                              ::  prettyprint tank
          ::                                            ::::::  type conversion
            {$ktbr p/twig}                              ::  %gold core to %iron
            {$ktdt p/twig q/twig}                       ::  cast q to type (p q)
            {$ktls p/twig q/twig}                       ::  cast q to p, verify
            {$kthp p/twig q/twig}                       ::  cast q to icon of p
            {$ktpm p/twig}                              ::  %gold core to %zinc
            {$ktsg p/twig}                              ::  p as static constant
            {$ktts p/toga q/twig}                       ::  wrap q in toga p
            {$ktwt p/twig}                              ::  %gold core to %lead
          ::                                            ::::::  hints
            {$sgbr p/twig q/twig}                       ::  print p if q fails
            {$sgcb p/twig q/twig}                       ::  put p in q's trace
            {$sgcn p/chum q/twig r/tyre s/twig}         ::  mark core for jets
            {$sgfs p/chum q/twig}                       ::  jet arm in ~% core
            {$sggl p/$@(term {p/term q/twig}) q/twig}   ::  hint p to product q
            {$sggr p/$@(term {p/term q/twig}) q/twig}   ::  hint p to q
            {$sgbc p/term q/twig}                       ::  label q, profiling
            {$sgls p/@ q/twig}                          ::  cache+memoize
            {$sgpm p/@ud q/twig r/twig}                 ::  print q w+priority
            {$sgts p/twig q/twig}                       ::  avoid duplication
            {$sgwt p/@ud q/twig r/twig s/twig}          ::  hint iff q is yes
            {$sgzp p/twig q/twig}                       ::  type in stacktrace
          ::                                            ::::::  miscellaneous
            {$smcl p/twig q/tusk}                       ::  binary to n-ary
            {$smdt p/twig q/tusk}                       ::
            {$smdq p/(list beer)}                       ::  assemble string
            {$smsg p/twig q/tusk}                       ::  gonads
            {$smsm p/twig q/twig}                       ::  make sure q is a p
          ::                                            ::::::  compositions
            {$tsbr p/twig q/twig}                       ::  push bunt: ++(*p q)
            {$tscl p/tram q/twig}                       ::  p changes then q
            {$tsdt p/wing q/twig r/twig}                ::  r with p set to q
            {$tsgl p/twig q/twig}                       ::  +>(q p)
            {$tshp p/twig q/twig}                       ::  flip push: ++(q p)
            {$tsgr p/twig q/twig}                       ::  use p as .. of q
            {$tskt p/twig q/twig r/twig s/twig}         ::  state machine wing
            {$tsls p/twig q/twig}                       ::  push p on .. of q
            {$tstr p/term q/wing r/twig}                ::  make a $bull+alias
            {$tssg p/tusk}                              ::  compose twig list
          ::                                            ::::::  conditionals
            {$wtbr p/tusk}                              ::  logical OR
            {$wthp p/wing q/tine}                       ::  select case in q
            {$wtcl p/twig q/twig r/twig}                ::  if p, then q, else r
            {$wtdt p/twig q/twig r/twig}                ::  unless, ?:(p r q)
            {$wtkt p/wing q/twig r/twig}                ::  if p is a cell
            {$wtgl p/twig q/twig}                       ::  assert |, ?:(p !! q)
            {$wtgr p/twig q/twig}                       ::  assert &, ?:(p q !!)
            {$wtls p/wing q/twig r/tine}                ::  %wthp w+ default
            {$wtpm p/tusk}                              ::  logical AND
            {$wtpt p/wing q/twig r/twig}                ::  if p is an atom
            {$wtsg p/wing q/twig r/twig}                ::  if p is null
            {$wtts p/twig q/wing}                       ::  if q is in p
            {$wtzp p/twig}                              ::  logical NOT
          ::                                            ::::::  special
            {$zpcb p/spot q/twig}                       ::  debug info in trace
            {$zpcm p/twig q/twig}                       ::  q twig with p type
            {$zpfs p/twig}                              ::  report .. as error
            {$zpgr p/twig}                              ::  vase w+ value p
            {$zpsm p/twig q/twig}                       ::  [type noun] pair
            {$zpts p/twig}                              ::  Nock formula of p
            {$zpwt p/$@(p/@ {p/@ q/@}) q/twig}          ::  restrict hoon vers.
            {$zpzp $~}                                  ::  always crash
          ==                                            ::
++  stem  (pair term @)                                 ::
++  tine  (list (pair twig twig))                       ::
++  tusk  (list twig)                                   ::
++  tyre  (list {p/term q/twig})                        ::
++  tyke  (list (unit twig))                            ::
++  tram  (list {p/wing q/twig})                        ::
::                                                      ::::::  virtual nock
++  nock  $^  {p/nock q/nock}                           ::  autocons
          $%  {$0 p/@}                                  ::  axis select
              {$1 p/*}                                  ::  constant
              {$2 p/nock q/nock}                        ::  compose
              {$3 p/nock}                               ::  cell test
              {$4 p/nock}                               ::  increment
              {$5 p/nock q/nock}                        ::  equality test
              {$6 p/nock q/nock r/nock}                 ::  if, then, else
              {$7 p/nock q/nock}                        ::  serial compose
              {$8 p/nock q/nock}                        ::  push onto subject
              {$9 p/@ q/nock}                           ::  select arm and fire
              {$10 p/$@(@ {p/@ q/nock}) q/nock}         ::  hint
              {$11 p/nock}                              ::  grab data from sky
          ==                                            ::
++  tone  $%  {$0 p/*}                                  ::  success
              {$1 p/(list)}                             ::  blocks
              {$2 p/(list {@ta *})}                     ::  error ~_s
          ==                                            ::
++  toon  $%  {$0 p/*}                                  ::  success
              {$1 p/(list)}                             ::  blocks
              {$2 p/(list tank)}                        ::  stack trace
          ==                                            ::
++  tune  $%  {$0 p/vase}                               ::
              {$1 p/(list)}                             ::
              {$2 p/(list {@ta *})}                     ::
          ==                                            ::
++  twin  {p/term q/wing r/axis s/type}                 ::  alias info
++  type  $@  ?($noun $void)                            ::  set all or set none
          $%  {$atom p/term}                            ::  number and format
              {$bull p/twin q/type}                     ::  wing synonym
              {$cell p/type q/type}                     ::  ordered pair
              {$core p/type q/coil}                     ::
              {$cube p/* q/type}                        ::  constant
              {$face p/term q/type}                     ::  name
              {$fork p/type q/type}                     ::  union+branch
              {$hold p/(list {p/type q/twig})}          ::  infinite genrator
          ==                                            ::
++  typo  type                                          ::  old type
++  udal                                                ::  atomic change (%b)
          $:  p/@ud                                     ::  blockwidth
              q/(list {p/@ud q/(unit {p/@ q/@})})      ::  indels
          ==                                            ::
++  udon                                                ::  abstract delta
          $:  p/umph                                    ::  preprocessor
              $=  q                                     ::  patch
              $%  {$a p/* q/*}                          ::  trivial replace
                  {$b p/udal}                           ::  atomic indel
                  {$c p/(urge)}                         ::  list indel
                  {$d p/upas q/upas}                    ::  tree edit
              ==                                        ::
          ==                                            ::
++  umph                                                ::  change filter
          $@  $?  $a                                    ::  no filter
                  $b                                    ::  jamfile
                  $c                                    ::  LF text
              ==                                        ::
          $%  {$d p/@ud}                                ::  blocklist
          ==                                            ::
++  unce  |*  a/$+(* *)                                 ::  change part
          $%  {$& p/@ud}                                ::  skip[copy]
              {$| p/(list a) q/(list a)}                ::  p -> q[chunk]
          ==                                            ::
++  unit  |*  a/$+(* *)                                 ::  maybe
          $@($~ {$~ u/a})                               ::
++  upas                                                ::  tree change (%d)
          $^  {p/upas q/upas}                           ::  cell
          $%  {$0 p/axis}                               ::  copy old
              {$1 p/*}                                  ::  insert new
              {$2 p/axis q/udon}                        ::  mutate!
          ==                                            ::
++  urge  |*(a/$+(* *) (list (unce a)))                 ::  list change
++  vase  {p/type q/*}                                  ::  type-value pair
++  vise  {p/typo q/*}                                  ::  old vase
++  wall  (list tape)                                   ::  text lines (no \n)
++  wain  (list cord)                                   ::  text lines (no \n)
++  wing  (list limb)                                   ::
++  wine                                                ::  printable type
          $@  $?  $noun                                 ::
                  $path                                 ::
                  $type                                 ::
                  $void                                 ::
                  $wall                                 ::
                  $wool                                 ::
                  $yarn                                 ::
              ==                                        ::
          $%  {$atom p/term}                            ::
              {$core p/(list @ta) q/wine}               ::
              {$face p/term q/wine}                     ::
              {$list p/term q/wine}                     ::
              {$pear p/term q/@}                        ::
              {$pick p/(list wine)}                     ::
              {$plot p/(list wine)}                     ::
              {$stop p/@ud}                             ::
              {$tree p/term q/wine}                     ::
              {$unit p/term q/wine}                     ::
          ==                                            ::
++  wonk  |*(veq/edge ?~(q.veq !! p.u.q.veq))           ::
++  worm                                                ::  compiler cache
  $:  nes/(set ^)                                       ::  ++nest
      pay/(map (pair type twig) type)                   ::  ++play
      mit/(map (pair type twig) (pair type nock))       ::  ++mint
  ==                                                    ::
::                                                      ::
++  map  |*  {a/$+(* *) b/$+(* *)}                      ::  associative tree
         $@($~ {n/{p/a q/b} l/(map a b) r/(map a b)})   ::
++  qeu  |*  a/$+(* *)                                  ::  queue
         $@($~ {n/a l/(qeu a) r/(qeu a)})               ::
++  set  |*  a/$+(* *)                                  ::  set
         $@($~ {n/a l/(set a) r/(set a)})               ::
++  jar  |*({a/$+(* *) b/$+(* *)} (map a (list b)))     ::  map of lists
++  jug  |*({a/$+(* *) b/$+(* *)} (map a (set b)))      ::  map of sets
--                                                      ::
::::::  ::::::::::::::::::::::::::::::::::::::::::::::::::::::
::::::  ::::::    volume 2, Hoon libraries and compiler ::::::
::::::  ::::::::::::::::::::::::::::::::::::::::::::::::::::::
~%    %hoon
    +
  ==
    %al    al
    %ap    ap
    %ut    ut
    %mute  mute
    %show  show
  ==
|%
  :::::::::::::::::::::::::::::::::::::::::::::::::::::   ::
::::              chapter 2a, basic unsigned math       ::::
::  ::::::::::::::::::::::::::::::::::::::::::::::::::::::
++  add                                                 ::  add
  ~/  %add
  |=  {a/@ b/@}
  ^-  @
  ?:  =(0 a)  b
  $(a (dec a), b +(b))
::
++  cap                                                 ::  tree head
  ~/  %cap
  |=  a/@
  ^-  ?($2 $3)
  ?-  a
    $2        %2
    $3        %3
    ?($0 $1)  !!
    *         $(a (div a 2))
  ==
::
++  dec                                                 ::  decrement
  ~/  %dec
  |=  a/@
  ~|  %decrement-underflow
  ?<  =(0 a)
  =+  b=0
  |-  ^-  @
  ?:  =(a +(b))  b
  $(b +(b))
::
++  div                                                 ::  divide
  ~/  %div
  |:  [a=`@`1 b=`@`1]
  ^-  @
  ~|  'div'
  ?<  =(0 b)
  =+  c=0
  |-
  ?:  (lth a b)  c
  $(a (sub a b), c +(c))
::
++  fac                                                 ::  factorial
  ~/  %fac
  |=  a/@
  ^-  @
  ?:  =(0 a)  1
  (mul a $(a (dec a)))
::
++  gte                                                 ::  greater-equal
  ~/  %gte
  |=  {a/@ b/@}
  ^-  ?
  !(lth a b)
::
++  gth                                                 ::  greater-than
  ~/  %gth
  |=  {a/@ b/@}
  ^-  ?
  !(lte a b)
::
++  lte                                                 ::  less-equal
  ~/  %lte
  |=  {a/@ b/@}
  |(=(a b) (lth a b))
::
++  lth                                                 ::  less-than
  ~/  %lth
  |=  {a/@ b/@}
  ^-  ?
  ?&  !=(a b)
      |-
      ?|  =(0 a)
          ?&  !=(0 b)
              $(a (dec a), b (dec b))
  ==  ==  ==
::
++  mas                                                 ::  tree body
  ~/  %mas
  |=  a/@
  ^-  @
  ?-  a
    $1   !!
    $2   1
    $3   1
    *    (add (mod a 2) (mul $(a (div a 2)) 2))
  ==
::
++  max                                                 ::  maximum
  ~/  %max
  |=  {a/@ b/@}
  ^-  @
  ?:  (gth a b)  a
  b
::
++  min                                                 ::  minimum
  ~/  %min
  |=  {a/@ b/@}
  ^-  @
  ?:  (lth a b)  a
  b
::
++  mod                                                 ::  remainder
  ~/  %mod
  |:  [a=`@`1 b=`@`1]
  ^-  @
  ?<  =(0 b)
  (sub a (mul b (div a b)))
::
++  mul                                                 ::  multiply
  ~/  %mul
  |:  [a=`@`1 b=`@`1]
  ^-  @
  =+  c=0
  |-
  ?:  =(0 a)  c
  $(a (dec a), c (add b c))
::
++  peg                                                 ::  tree connect
  ~/  %peg
  |=  {a/@ b/@}
  ^-  @
  ?-  b
    $1  a
    $2  (mul a 2)
    $3  +((mul a 2))
    *   (add (mod b 2) (mul $(b (div b 2)) 2))
  ==
::
++  sub                                                 ::  subtract
  ~/  %sub
  |=  {a/@ b/@}
  ~|  %subtract-underflow
  ^-  @
  ?:  =(0 b)  a
  $(a (dec a), b (dec b))
  ::::::::::::::::::::::::::::::::::::::::::::::::::::::  ::
::::              chapter 2b, basic containers          ::::
::  ::::::::::::::::::::::::::::::::::::::::::::::::::::::
::                Section 2bA, units                    ::
::
++  biff                                                ::  apply
  |*  {a/(unit) b/$+(* (unit))}
  ?~  a  ~
  (b u.a)
::
++  bind                                                ::  argue
  |*  {a/(unit) b/gate}
  ?~  a  ~
  [~ u=(b u.a)]
::
++  bond                                                ::  replace
  |*  a/(trap)
  |*  b/(unit)
  ?~  b  $:a
  u.b
::
++  both                                                ::  all the above
  |*  {a/(unit) b/(unit)}
  ?~  a  ~
  ?~  b  ~
  [~ u=[u.a u.b]]
::
++  clap                                                ::  combine
  |*  {a/(unit) b/(unit) c/_|=(^ +<-)}
  ?~  a  b
  ?~  b  a
  [~ u=(c u.a u.b)]
::
++  drop                                                ::  enlist
  |*  a/(unit)
  ?~  a  ~
  [i=u.a t=~]
::
++  fall                                                ::  default
  |*  {a/(unit) b/*}
  ?~(a b u.a)
::
++  flit                                                ::  make filter
  |*  a/$+(* ?)
  |*  b/*
  ?.((a b) ~ [~ u=b])
::
++  lift                                                ::  lift gate (fmap)
  |*  a/gate                                            ::  flipped
  |*  b/(unit)                                          ::  curried
  (bind b a)                                            ::  bind
::
++  mate                                                ::  choose
  |*  {a/(unit) b/(unit)}
  ?~  b  a
  ?~  a  b
  ?.(=(u.a u.b) ~|('mate' !!) a)
::
++  need                                                ::  demand
  |*  a/(unit)
  ?~  a  ~|(%need !!)
  u.a
::
++  some                                                ::  lift (pure)
  |*  a/*
  [~ u=a]
::::::::::::::::::::::::::::::::::::::::::::::::::::::::::
::                Section 2bB, lists                    ::
::
++  flop                                                ::  reverse
  ~/  %flop
  |*  a/(list)
  =>  .(a (homo a))
  ^+  a
  =+  b=`_a`~
  |-
  ?~  a  b
  $(a t.a, b [i.a b])
::
++  homo                                                ::  homogenize
  |*  a/(list)
  ^+  =<  $
    |%  +-  $  ?:(*? ~ [i=(snag 0 a) t=$])
    --
  a
::
++  limo                                                ::  listify
  |*  a/*
  ^+  =<  $
    |%  +-  $  ?~(a ~ ?:(*? [i=-.a t=$] $(a +.a)))
    --
  a
::
++  lent                                                ::  length
  ~/  %lent
  |=  a/(list)
  ^-  @
  =+  b=0
  |-
  ?~  a  b
  $(a t.a, b +(b))
::
++  levy
  ~/  %levy                                             ::  all of
  |*  {a/(list) b/$+(* ?)}
  |-  ^-  ?
  ?~  a  &
  ?.  (b i.a)  |
  $(a t.a)
::
++  lien                                                ::  some of
  ~/  %lien
  |*  {a/(list) b/$+(* ?)}
  |-  ^-  ?
  ?~  a  |
  ?:  (b i.a)  &
  $(a t.a)
::
++  murn                                                ::  maybe transform
  ~/  %murn
  |*  {a/(list) b/$+(* (unit))}
  |-
  ?~  a  ~
  =+  c=(b i.a)
  ?~  c
    $(a t.a)
  [i=u.c t=$(a t.a)]
::
++  reap                                                ::  replicate
  ~/  %reap
  |*  {a/@ b/*}
  |-  ^-  (list _b)
  ?~  a  ~
  [b $(a (dec a))]
::
++  reel                                                ::  right fold
  ~/  %reel
  |*  {a/(list) b/_|=({* *} +<+)}
  |-  ^+  +<+.b
  ?~  a
    +<+.b
  (b i.a $(a t.a))
::
++  roll                                                ::  left fold
  ~/  %roll
  |*  {a/(list) b/_|=({* *} +<+)}
  |-  ^+  +<+.b
  ?~  a
    +<+.b
  $(a t.a, b b(+<+ (b i.a +<+.b)))
::
++  skid                                                ::  separate
  ~/  %skid
  |*  {a/(list) b/$+(* ?)}
  |-  ^+  [p=a q=a]
  ?~  a  [~ ~]
  =+  c=$(a t.a)
  ?:((b i.a) [[i.a p.c] q.c] [p.c [i.a q.c]])
::
++  skim                                                ::  only
  ~/  %skim
  |*  {a/(list) b/$+(* ?)}
  |-
  ^+  a
  ?~  a  ~
  ?:((b i.a) [i.a $(a t.a)] $(a t.a))
::
++  skip                                                ::  except
  ~/  %skip
  |*  {a/(list) b/$+(* ?)}
  |-
  ^+  a
  ?~  a  ~
  ?:((b i.a) $(a t.a) [i.a $(a t.a)])
::
++  scag                                                ::  prefix
  ~/  %scag
  |*  {a/@ b/(list)}
  |-  ^+  b
  ?:  |(?=($~ b) =(0 a))  ~
  [i.b $(b t.b, a (dec a))]
::
++  slag                                                ::  suffix
  ~/  %slag
  |*  {a/@ b/(list)}
  |-  ^+  b
  ?:  =(0 a)  b
  ?~  b  ~
  $(b t.b, a (dec a))
::
++  snag                                                ::  index
  ~/  %snag
  |*  {a/@ b/(list)}
  |-
  ?~  b
    ~|('snag-fail' !!)
  ?:  =(0 a)  i.b
  $(b t.b, a (dec a))
::
++  sort                                                ::  quicksort
  ~/  %sort
  |*  {a/(list) b/$+([* *] ?)}
  =>  .(a ^.(homo a))
  |-  ^+  a
  ?~  a  ~
  %+  weld
    $(a (skim t.a |=(c/_i.a (b c i.a))))
  ^+  t.a
  [i.a $(a (skim t.a |=(c/_i.a !(b c i.a))))]
::
++  swag                                                ::  infix
  |*  {{a/@ b/@} c/(list)}
  (scag b (slag a c))
::
++  turn                                                ::  transform
  ~/  %turn
  |*  {a/(list) b/$+(* *)}
  |-
  ?~  a  ~
  [i=(b i.a) t=$(a t.a)]
::
++  weld                                                ::  concatenate
  ~/  %weld
  |*  {a/(list) b/(list)}
  =>  .(a ^.(homo a), b ^.(homo b))
  |-  ^+  b
  ?~  a  b
  [i.a $(a t.a)]
::
++  welp                                                ::  perfect weld
  =|  {* *}
  |%
  +-  $
    ?~  +<-
      +<-(. +<+)
    +<-(+ $(+<- +<->))
  --
::
++  zing                                                ::  promote
  =|  *
  |%
  +-  $
    ?~  +<
      +<
    (welp +<- $(+< +<+))
  --
  ::::::::::::::::::::::::::::::::::::::::::::::::::::::  ::
::::              chapter 2c, simple noun surgery       ::::
::::::::::::::::::::::::::::::::::::::::::::::::::::::::::
::                section 2cA, bit surgery              ::
::
++  bex                                                 ::  binary exponent
  ~/  %bex
  |=  a/@
  ^-  @
  ?:  =(0 a)  1
  (mul 2 $(a (dec a)))
::
++  xeb                                                 ::  binary logarithm
  ~/  %xeb
  |=  a/@
  ^-  @
  (met 0 a)
::
++  can                                                 ::  assemble
  ~/  %can
  |=  {a/bloq b/(list {p/@u q/@})}
  ^-  @
  ?~  b  0
  (mix (end a p.i.b q.i.b) (lsh a p.i.b $(b t.b)))
::
++  cat                                                 ::  concatenate
  ~/  %cat
  |=  {a/bloq b/@ c/@}
  (add (lsh a (met a b) c) b)
::
++  cut                                                 ::  slice
  ~/  %cut
  |=  {a/bloq {b/@u c/@u} d/@}
  (end a c (rsh a b d))
::
++  end                                                 ::  tail
  ~/  %end
  |=  {a/bloq b/@u c/@}
  (mod c (bex (mul (bex a) b)))
::
++  fil                                                 ::  fill bloqstream
  |=  {a/bloq b/@u c/@}
  =+  n=0
  =+  d=c
  |-  ^-  @
  ?:  =(n b)
    (rsh a 1 d)
  $(d (add c (lsh a 1 d)), n +(n))
::
++  lsh                                                 ::  left-shift
  ~/  %lsh
  |=  {a/bloq b/@u c/@}
  (mul (bex (mul (bex a) b)) c)
::
++  met                                                 ::  measure
  ~/  %met
  |=  {a/bloq b/@}
  ^-  @
  =+  c=0
  |-
  ?:  =(0 b)  c
  $(b (rsh a 1 b), c +(c))
::
++  rap                                                 ::  assemble nonzero
  ~/  %rap
  |=  {a/bloq b/(list @)}
  ^-  @
  ?~  b  0
  (cat a i.b $(b t.b))
::
++  rep                                                 ::  assemble single
  ~/  %rep
  |=  {a/bloq b/(list @)}
  ^-  @
  =+  c=0
  |-
  ?~  b  0
  (con (lsh a c (end a 1 i.b)) $(c +(c), b t.b))
::
++  rip                                                 ::  disassemble
  ~/  %rip
  |=  {a/bloq b/@}
  ^-  (list @)
  ?:  =(0 b)  ~
  [(end a 1 b) $(b (rsh a 1 b))]
::
++  rsh                                                 ::  right-shift
  ~/  %rsh
  |=  {a/bloq b/@u c/@}
  (div c (bex (mul (bex a) b)))
::
++  swap  |=({a/bloq b/@} (rep a (flop (rip a b))))     ::  reverse bloq order
::
::::::::::::::::::::::::::::::::::::::::::::::::::::::::::
::                section 2cB, bit logic                ::
::
++  con                                                 ::  binary or
  ~/  %con
  |=  {a/@ b/@}
  =+  [c=0 d=0]
  |-  ^-  @
  ?:  ?&(=(0 a) =(0 b))  d
  %=  $
    a   (rsh 0 1 a)
    b   (rsh 0 1 b)
    c   +(c)
    d   %+  add  d
          %^  lsh  0  c
          ?&  =(0 (end 0 1 a))
              =(0 (end 0 1 b))
          ==
  ==
::
++  dis                                                 ::  binary and
  ~/  %dis
  |=  {a/@ b/@}
  =|  {c/@ d/@}
  |-  ^-  @
  ?:  ?|(=(0 a) =(0 b))  d
  %=  $
    a   (rsh 0 1 a)
    b   (rsh 0 1 b)
    c   +(c)
    d   %+  add  d
          %^  lsh  0  c
          ?|  =(0 (end 0 1 a))
              =(0 (end 0 1 b))
          ==
  ==
::
++  mix                                                 ::  binary xor
  ~/  %mix
  |=  {a/@ b/@}
  ^-  @
  =+  [c=0 d=0]
  |-
  ?:  ?&(=(0 a) =(0 b))  d
  %=  $
    a   (rsh 0 1 a)
    b   (rsh 0 1 b)
    c   +(c)
    d   (add d (lsh 0 c =((end 0 1 a) (end 0 1 b))))
  ==
::
++  not  |=  {a/bloq b/@ c/@}                           ::  binary not (sized)
  (mix c (dec (bex (mul b (bex a)))))
::
::::::::::::::::::::::::::::::::::::::::::::::::::::::::::
::                section 2cC, noun orders              ::
::
++  aor                                                 ::  a-order
  ~/  %aor
  |=  {a/* b/*}
  ^-  ?
  ?:  =(a b)  &
  ?.  ?=(@ a)
    ?:  ?=(@ b)  |
    ?:  =(-.a -.b)
      $(a +.a, b +.b)
    $(a -.a, b -.b)
  ?.  ?=(@ b)  &
  |-
  =+  [c=(end 3 1 a) d=(end 3 1 b)]
  ?:  =(c d)
    $(a (rsh 3 1 a), b (rsh 3 1 b))
  (lth c d)
::
++  dor                                                 ::  d-order
  ~/  %dor
  |=  {a/* b/*}
  ^-  ?
  ?:  =(a b)  &
  ?.  ?=(@ a)
    ?:  ?=(@ b)  |
    ?:  =(-.a -.b)
      $(a +.a, b +.b)
    $(a -.a, b -.b)
  ?.  ?=(@ b)  &
  (lth a b)
::
++  gor                                                 ::  g-order
  ~/  %gor
  |=  {a/* b/*}
  ^-  ?
  =+  [c=(mug a) d=(mug b)]
  ?:  =(c d)
    (dor a b)
  (lth c d)
::
++  hor                                                 ::  h-order
  ~/  %hor
  |=  {a/* b/*}
  ^-  ?
  ?:  ?=(@ a)
    ?.  ?=(@ b)  &
    (gor a b)
  ?:  ?=(@ b)  |
  ?:  =(-.a -.b)
    (gor +.a +.b)
  (gor -.a -.b)
::
++  lor                                                 ::  l-order
  ~/  %lor
  |=  {a/* b/*}
  ^-  ?
  ?:  =(a b)  &
  ?@  a
    ?^  b  &
    (lth a b)
  ?:  =(-.a -.b)
    $(a +.a, b +.b)
  $(a -.a, b -.b)
::
++  vor                                                 ::  v-order
  ~/  %vor
  |=  {a/* b/*}
  ^-  ?
  =+  [c=(mug (mug a)) d=(mug (mug b))]
  ?:  =(c d)
    (dor a b)
  (lth c d)
::::::::::::::::::::::::::::::::::::::::::::::::::::::::::
::                section 2cD, insecure hashing         ::
::
++  fnv  |=(a/@ (end 5 1 (mul 16.777.619 a)))           ::  FNV scrambler
::
++  mum                                                 ::  mug with murmur3
  ~/  %mum
  |=  a/*
  |^  (trim ?@(a a (mix $(a -.a) (mix 0x7fff.ffff $(a +.a)))))
  ++  spec                                              ::  standard murmur3
    |=  {syd/@ key/@}
    ?>  (lte (met 5 syd) 1)
    =+  ^=  row
        |=  {a/@ b/@}
        (con (end 5 1 (lsh 0 a b)) (rsh 0 (sub 32 a) b))
    =+  mow=|=({a/@ b/@} (end 5 1 (mul a b)))
    =+  len=(met 5 key)
    =-  =.  goc  (mix goc len)
        =.  goc  (mix goc (rsh 4 1 goc))
        =.  goc  (mow goc 0x85eb.ca6b)
        =.  goc  (mix goc (rsh 0 13 goc))
        =.  goc  (mow goc 0xc2b2.ae35)
        (mix goc (rsh 4 1 goc))
    ^=  goc
    =+  [inx=0 goc=syd]
    |-  ^-  @
    ?:  =(inx len)  goc
    =+  kop=(cut 5 [inx 1] key)
    =.  kop  (mow kop 0xcc9e.2d51)
    =.  kop  (row 15 kop)
    =.  kop  (mow kop 0x1b87.3593)
    =.  goc  (mix kop goc)
    =.  goc  (row 13 goc)
    =.  goc  (end 5 1 (add 0xe654.6b64 (mul 5 goc)))
    $(inx +(inx))
  ::
  ++  trim                                              ::  31-bit nonzero
    |=  key/@
    =+  syd=0xcafe.babe
    |-  ^-  @
    =+  haz=(spec syd key)
    =+  ham=(mix (rsh 0 31 haz) (end 0 31 haz))
    ?.(=(0 ham) ham $(syd +(syd)))
  --
::
++  mug                                                 ::  31bit nonzero FNV1a
  ~/  %mug
  |=  a/*
  ?^  a
    =+  b=[p=$(a -.a) q=$(a +.a)]
    |-  ^-  @
    =+  c=(fnv (mix p.b (fnv q.b)))
    =+  d=(mix (rsh 0 31 c) (end 0 31 c))
    ?.  =(0 c)  c
    $(q.b +(q.b))
  =+  b=2.166.136.261
  |-  ^-  @
  =+  c=b
  =+  [d=0 e=(met 3 a)]
  |-  ^-  @
  ?:  =(d e)
    =+  f=(mix (rsh 0 31 c) (end 0 31 c))
    ?.  =(0 f)  f
    ^$(b +(b))
  $(c (fnv (mix c (cut 3 [d 1] a))), d +(d))
::::::::::::::::::::::::::::::::::::::::::::::::::::::::::
::                section 2cE, phonetic base            ::
::
++  po
  ~/  %po
  =+  :-  ^=  sis                                       ::  prefix syllables
      'dozmarbinwansamlitsighidfidlissogdirwacsabwissib\
      /rigsoldopmodfoglidhopdardorlorhodfolrintogsilmir\
      /holpaslacrovlivdalsatlibtabhanticpidtorbolfosdot\
      /losdilforpilramtirwintadbicdifrocwidbisdasmidlop\
      /rilnardapmolsanlocnovsitnidtipsicropwitnatpanmin\
      /ritpodmottamtolsavposnapnopsomfinfonbanporworsip\
      /ronnorbotwicsocwatdolmagpicdavbidbaltimtasmallig\
      /sivtagpadsaldivdactansidfabtarmonranniswolmispal\
      /lasdismaprabtobrollatlonnodnavfignomnibpagsopral\
      /bilhaddocridmocpacravripfaltodtiltinhapmicfanpat\
      /taclabmogsimsonpinlomrictapfirhasbosbatpochactid\
      /havsaplindibhosdabbitbarracparloddosbortochilmac\
      /tomdigfilfasmithobharmighinradmashalraglagfadtop\
      /mophabnilnosmilfopfamdatnoldinhatnacrisfotribhoc\
      /nimlarfitwalrapsarnalmoslandondanladdovrivbacpol\
      /laptalpitnambonrostonfodponsovnocsorlavmatmipfap'
      ^=  dex                                           ::  suffix syllables
      'zodnecbudwessevpersutletfulpensytdurwepserwylsun\
      /rypsyxdyrnuphebpeglupdepdysputlughecryttyvsydnex\
      /lunmeplutseppesdelsulpedtemledtulmetwenbynhexfeb\
      /pyldulhetmevruttylwydtepbesdexsefwycburderneppur\
      /rysrebdennutsubpetrulsynregtydsupsemwynrecmegnet\
      /secmulnymtevwebsummutnyxrextebfushepbenmuswyxsym\
      /selrucdecwexsyrwetdylmynmesdetbetbeltuxtugmyrpel\
      /syptermebsetdutdegtexsurfeltudnuxruxrenwytnubmed\
      /lytdusnebrumtynseglyxpunresredfunrevrefmectedrus\
      /bexlebduxrynnumpyxrygryxfeptyrtustyclegnemfermer\
      /tenlusnussyltecmexpubrymtucfyllepdebbermughuttun\
      /bylsudpemdevlurdefbusbeprunmelpexdytbyttyplevmyl\
      /wedducfurfexnulluclennerlexrupnedlecrydlydfenwel\
      /nydhusrelrudneshesfetdesretdunlernyrsebhulryllud\
      /remlysfynwerrycsugnysnyllyndyndemluxfedsedbecmun\
      /lyrtesmudnytbyrsenwegfyrmurtelreptegpecnelnevfes'
  |%
  ++  ins  ~/  %ins                                     ::  parse prefix
           |=  a/@tas
           =+  b=0
           |-  ^-  (unit @)
           ?:(=(256 b) ~ ?:(=(a (tos b)) [~ b] $(b +(b))))
  ++  ind  ~/  %ind                                     ::  parse suffix
           |=  a/@tas
           =+  b=0
           |-  ^-  (unit @)
           ?:(=(256 b) ~ ?:(=(a (tod b)) [~ b] $(b +(b))))
  ++  tos  ~/  %tos                                     ::  fetch prefix
           |=(a/@ ?>((lth a 256) (cut 3 [(mul 3 a) 3] sis)))
  ++  tod  ~/  %tod                                     ::  fetch suffix
           |=(a/@ ?>((lth a 256) (cut 3 [(mul 3 a) 3] dex)))
  --
::
++  fa                                                  ::  base58check
  =+  key='123456789ABCDEFGHJKLMNPQRSTUVWXYZabcdefghijkmnopqrstuvwxyz'
  =+  ^-  yek/@ux  ~+
      =-  yek:(roll (trip key) -)
      |:  [a=*char b=*@ yek=`@ux`(fil 3 256 0xff)]
      [+(b) (mix yek (lsh 3 `@u`a (~(inv fe 3) b)))]
  |%
  ++  cha  |=(a/char `(unit @uF)`=+(b=(cut 3 [`@`a 1] yek) ?:(=(b 0xff) ~ `b)))
  ++  tok
    |=  a/@ux  ^-  @ux
    =+  b=(pad a)
    =-  (~(net fe 5) (end 3 4 (shay 32 -)))
    (shay (add b (met 3 a)) (lsh 3 b (swap 3 a)))
  ::
  ++  pad  |=(a/@ =+(b=(met 3 a) ?:((gte b 21) 0 (sub 21 b))))
  ++  enc  |=(a/@ux `@ux`(mix (lsh 3 4 a) (tok a)))
  ++  den
    |=  a/@ux  ^-  (unit @ux)
    =+  b=(rsh 3 4 a)
    ?.  =((tok b) (end 3 4 a))
      ~
    `b
  --
::::::::::::::::::::::::::::::::::::::::::::::::::::::::::
::                section 2cF, signed and modular ints  ::
::
++  si  !:                                              ::  signed integer
  |%
  ++  abs  |=(a/@s (add (end 0 1 a) (rsh 0 1 a)))       ::  absolute value
  ++  dif  |=  {a/@s b/@s}                              ::  subtraction
           (sum a (new !(syn b) (abs b)))
  ++  dul  |=  {a/@s b/@}                               ::  modulus
           =+(c=(old a) ?:(-.c (mod +.c b) (sub b +.c)))
  ++  fra  |=  {a/@s b/@s}                              ::  divide
           (new =(0 (mix (syn a) (syn b))) (div (abs a) (abs b)))
  ++  new  |=  {a/? b/@}                                ::  [sign value] to @s
           `@s`?:(a (mul 2 b) ?:(=(0 b) 0 +((mul 2 (dec b)))))
  ++  old  |=(a/@s [(syn a) (abs a)])                   ::  [sign value]
  ++  pro  |=  {a/@s b/@s}                              ::  multiplication
           (new =(0 (mix (syn a) (syn b))) (mul (abs a) (abs b)))
  ++  rem  |=({a/@s b/@s} (dif a (pro b (fra a b))))    ::  remainder
  ++  sum  |=  {a/@s b/@s}                              ::  addition
           ~|  %si-sum
           =+  [c=(old a) d=(old b)]
           ?:  -.c
             ?:  -.d
               (new & (add +.c +.d))
             ?:  (gte +.c +.d)
               (new & (sub +.c +.d))
             (new | (sub +.d +.c))
           ?:  -.d
             ?:  (gte +.c +.d)
               (new | (sub +.c +.d))
             (new & (sub +.d +.c))
           (new | (add +.c +.d))
  ++  sun  |=(a/@u (mul 2 a))                           ::  @u to @s
  ++  syn  |=(a/@s =(0 (end 0 1 a)))                    ::  sign test
  ++  cmp  |=  {a/@s b/@s}                              ::  compare
           ^-  @s
           ?:  =(a b)
             --0
           ?:  (syn a)
             ?:  (syn b)
               ?:  (gth a b)
                 --1
               -1
             --1
          ?:  (syn b)
            -1
          ?:  (gth a b)
            -1
          --1
  --
++  fe                                                  ::  modulo bloq
  |_  a/bloq
  ++  dif  |=({b/@ c/@} (sit (sub (add out (sit b)) (sit c))))  ::  difference
  ++  inv  |=(b/@ (sub (dec out) (sit b)))              ::  inverse
  ++  net  |=  b/@  ^-  @                               ::  flip byte endianness
           =>  .(b (sit b))
           ?:  (lte a 3)
             b
           =+  c=(dec a)
           %+  con
             (lsh c 1 $(a c, b (cut c [0 1] b)))
           $(a c, b (cut c [1 1] b))
  ++  out  (bex (bex a))                                ::  mod value
  ++  rol  |=  {b/bloq c/@ d/@}  ^-  @                  ::  roll left
           =+  e=(sit d)
           =+  f=(bex (sub a b))
           =+  g=(mod c f)
           (sit (con (lsh b g e) (rsh b (sub f g) e)))
  ++  ror  |=  {b/bloq c/@ d/@}  ^-  @                  ::  roll right
           =+  e=(sit d)
           =+  f=(bex (sub a b))
           =+  g=(mod c f)
           (sit (con (rsh b g e) (lsh b (sub f g) e)))
  ++  sum  |=({b/@ c/@} (sit (add b c)))                ::  wrapping add
  ++  sit  |=(b/@ (end a 1 b))                          ::  enforce modulo
  --
::
++  stat                                                ::  positive counter
  |*  a/$+(* *)
  |=  (trel ? a (map a @ud))
  ^+  r
  =+  (~(get by r) q)
  ?:  p
    (~(put by r) q ?~(- 1 +(u.-)))
  ?>  ?=(^ -)
  ?:(=(0 u.-) (~(del by r) q) (~(put by r) q (dec u.-)))
::::::::::::::::::::::::::::::::::::::::::::::::::::::::::
::                section 2cG, floating point           ::
::
++  fn  ::  float, infinity, or NaN
        ::  s=sign, e=exponent, a=arithmetic form
        ::  (-1)^s * a * 2^e
        $%  {$f s/? e/@s a/@u}
            {$i s/?}
            {$n $~}
        ==
::
++  dn  ::  decimal float, infinity, or NaN
        ::  (-1)^s * a * 10^e
        $%  {$d s/? e/@s a/@u}
            {$i s/?}
            {$n $~}
        ==
::
++  rn  ::  parsed decimal float
        ::
        $%  {$d a/? b/{c/@ {d/@ e/@} f/? i/@}}
            {$i a/?}
            {$n $~}
        == 
::
++  fl                                                  ::  arb. precision fp
  =+  ^-  {{p/@u v/@s w/@u} r/$?($n $u $d $z $a) d/$?($d $f $i)}
    [[113 -16.494 32.765] %n %d]
  ::  p=precision:     number of bits in arithmetic form; must be at least 2
  ::  v=min exponent:  minimum value of e
  ::  w=width:         max - min value of e, 0 is fixed point
  ::  r=rounding mode: nearest (ties to even), up, down, to zero, away from zero
  ::  d=behavior:      return denormals, flush denormals to zero,
  ::                   infinite exponent range
  =>
    ~%  %cofl  +>  ~
    ::  internal functions; mostly operating on {e/@s a/@u}, in other words
    ::  positive numbers. many of these have undefined behavior if a=0.
    |%
    ++  rou
      |=  {a/{e/@s a/@u}}  ^-  fn  (rau a &)
    ::
    ++  rau
      |=  {a/{e/@s a/@u} t/?}  ^-  fn
      ?-  r
        $z  (lug %fl a t)  $d  (lug %fl a t)
        $a  (lug %ce a t)  $u  (lug %ce a t)
        $n  (lug %ne a t)
      ==
    ::
    ++  add                                             ::  add; exact if e
      |=  {a/{e/@s a/@u} b/{e/@s a/@u} e/?}  ^-  fn
      =+  q=(dif:si e.a e.b)
      |-  ?.  (syn:si q)  $(b a, a b, q +(q))           ::  a has larger exp
      ?:  e
        [%f & e.b (^add (lsh 0 (abs:si q) a.a) a.b)]
      =+  [ma=(met 0 a.a) mb=(met 0 a.b)]
      =+  ^=  w  %+  dif:si  e.a  %-  sun:si            ::  expanded exp of a
        ?:  (gth prc ma)  (^sub prc ma)  0
      =+  ^=  x  %+  sum:si  e.b  (sun:si mb)           ::  highest exp for b
      ?:  =((cmp:si w x) --1)                           ::  don't need to add
        ?-  r
          $z  (lug %fl a &)  $d  (lug %fl a &)
          $a  (lug %lg a &)  $u  (lug %lg a &)
          $n  (lug %na a &)
        ==
      (rou [e.b (^add (lsh 0 (abs:si q) a.a) a.b)])
    ::
    ++  sub                                             ::  subtract; exact if e
      |=  {a/{e/@s a/@u} b/{e/@s a/@u} e/?}  ^-  fn
      =+  q=(dif:si e.a e.b)
      |-  ?.  (syn:si q)
        (fli $(b a, a b, q +(q), r swr))
      =+  [ma=(met 0 a.a) mb=(met 0 a.b)]
      =+  ^=  w  %+  dif:si  e.a  %-  sun:si
        ?:  (gth prc ma)  (^sub prc ma)  0
      =+  ^=  x  %+  sum:si  e.b  (sun:si mb)
      ?:  &(!e =((cmp:si w x) --1))
        ?-  r
          $z  (lug %sm a &)  $d  (lug %sm a &)
          $a  (lug %ce a &)  $u  (lug %ce a &)
          $n  (lug %nt a &)
        ==
      =+  j=(lsh 0 (abs:si q) a.a)
      |-  ?.  (gte j a.b)
        (fli $(a.b j, j a.b, r swr))
      =+  i=(^sub j a.b)
      ?~  i  [%f & zer]
      ?:  e  [%f & e.b i]  (rou [e.b i])
    ::
    ++  mul                                             ::  multiply
      |=  {a/{e/@s a/@u} b/{e/@s a/@u}}  ^-  fn
      (rou (sum:si e.a e.b) (^mul a.a a.b))
    ::
    ++  div                                             ::  divide
      |=  {a/{e/@s a/@u} b/{e/@s a/@u}}  ^-  fn
      =+  [ma=(met 0 a.a) mb=(met 0 a.b)]
      =+  v=(dif:si (sun:si ma) (sun:si +((^add mb prc))))
      =.  a  ?:  (syn:si v)  a
      a(e (sum:si v e.a), a (lsh 0 (abs:si v) a.a))
      =+  [j=(dif:si e.a e.b) q=(dvr a.a a.b)]
      (rau [j p.q] =(q.q 0))
    ::
    ++  sqt                                             ::  square root
      |=  {a/{e/@s a/@u}}  ^-  fn
      =.  a
        =+  [w=(met 0 a.a) x=(^mul +(prc) 2)]
        =+  ?:((^lth w x) (^sub x w) 0)
        =+  ?:  =((dis - 1) (dis (abs:si e.a) 1))  -
          (^add - 1)
        a(e (dif:si e.a (sun:si -)), a (lsh 0 - a.a))
      =+  [y=(^sqt a.a) z=(fra:si e.a --2)]
      (rau [z p.y] =(q.y 0))
    ::
    ++  lth                                             ::  less-than
      |=  {a/{e/@s a/@u} b/{e/@s a/@u}}  ^-  ?
      ?:  =(e.a e.b)  (^lth a.a a.b)
      =+  c=(cmp:si (ibl a) (ibl b))
      ?:  =(c -1)  &  ?:  =(c --1)  |
      ?:  =((cmp:si e.a e.b) -1)
        (^lth (rsh 0 (abs:si (dif:si e.a e.b)) a.a) a.b)
      (^lth (lsh 0 (abs:si (dif:si e.a e.b)) a.a) a.b)
    ::
    ++  lte                                             ::  less-equals
      |=  {a/{e/@s a/@u} b/{e/@s a/@u}}  ^-  ?
      ?:  =(e.a e.b)  (^lte a.a a.b)
      =+  c=(cmp:si (ibl a) (ibl b))
      ?:  =(c -1)  &  ?:  =(c --1)  |
      ?:  =((cmp:si e.a e.b) -1)
        (^lte a.a (lsh 0 (abs:si (dif:si e.a e.b)) a.b))
      (^lte (lsh 0 (abs:si (dif:si e.a e.b)) a.a) a.b)
    ::
    ++  equ                                             ::  equals
      |=  {a/{e/@s a/@u} b/{e/@s a/@u}}  ^-  ?
      ?.  =((ibl a) (ibl b))  |
      ?:  =((cmp:si e.a e.b) -1)
        =((lsh 0 (abs:si (dif:si e.a e.b)) a.b) a.a)
      =((lsh 0 (abs:si (dif:si e.a e.b)) a.a) a.b)
    ::
    ::  integer binary logarithm: 2^ibl(a) <= |a| < 2^(ibl(a)+1)
    ++  ibl
      |=  {a/{e/@s a/@u}}  ^-  @s
      (sum:si (sun:si (dec (met 0 a.a))) e.a)
    ::
    ::  change to a representation where a.a is odd
    ::  every fn has a unique representation of this kind
    ++  uni
      |=  {a/{e/@s a/@u}}
      |-  ?:  =((end 0 1 a.a) 1)  a
      $(a.a (rsh 0 1 a.a), e.a (sum:si e.a --1))
    ::
    ::  expands to either full precision or to denormalized
    ++  xpd
      |=  {a/{e/@s a/@u}}
      =+  ma=(met 0 a.a)
      ?:  (gte ma prc)  a
      =+  ?:  =(den %i)  (^sub prc ma)
          =+  ^=  q
            =+  w=(dif:si e.a emn)
            ?:  (syn:si w)  (abs:si w)  0
          (min q (^sub prc ma))
      a(e (dif:si e.a (sun:si -)), a (lsh 0 - a.a))
    ::
    ::  central rounding mechanism
    ::  can perform: floor, ceiling, smaller, larger,
    ::               nearest (round ties to: even, away from 0, toward 0)
    ::  s is sticky bit: represents a value less than ulp(a) = 2^(e.a)
    ++  lug
      ~/  %lug
      |=  {t/$?($fl $ce $sm $lg $ne $na $nt) a/{e/@s a/@u} s/?}  ^-  fn
      ?<  =(a.a 0)
      =-
        ?.  =(den %f)  -                                ::  flush denormals
        ?.  ?=({$f *} -)  -
        ?:  =((met 0 ->+>) prc)  -  [%f & zer]
      ::
      =+  m=(met 0 a.a)
      ?>  |(s (gth m prc))                              ::  require precision
      =+  ^=  q
        =+  ^=  f                                       ::  reduce precision
          ?:  (gth m prc)  (^sub m prc)  0
        =+  ^=  g  %-  abs:si                           ::  enforce min. exp
          ?:  =(den %i)  --0
          ?:  =((cmp:si e.a emn) -1)  (dif:si emn e.a)  --0
        (max f g)
      =^  b  a  :-  (end 0 q a.a)
        a(e (sum:si e.a (sun:si q)), a (rsh 0 q a.a))
      ::
      ?~  a.a
        ?<  =(den %i)
        ?-  t
          $fl  [%f & zer]  
          $sm  [%f & zer]
          $ce  [%f & spd]  
          $lg  [%f & spd]
          $ne  ?:  s  [%f & ?:((^lte b (bex (dec q))) zer spd)]
               [%f & ?:((^lth b (bex (dec q))) zer spd)]
          $nt  ?:  s  [%f & ?:((^lte b (bex (dec q))) zer spd)]
               [%f & ?:((^lth b (bex (dec q))) zer spd)]
          $na  [%f & ?:((^lth b (bex (dec q))) zer spd)]
        ==
      ::
      =.  a  (xpd a)
      ::
      =.  a
        ?-  t
          $fl  a
          $lg  a(a +(a.a))
          $sm  ?.  &(=(b 0) s)  a
               ?:  &(=(e.a emn) !=(den %i))  a(a (dec a.a))
               =+  y=(dec (^mul a.a 2))
               ?.  (^lte (met 0 y) prc)  a(a (dec a.a))
               [(dif:si e.a --1) y]
          $ce  ?:  &(=(b 0) s)  a  a(a +(a.a))
          $ne  ?~  b  a
               =+  y=(bex (dec q))
               ?:  &(=(b y) s)                          ::  round halfs to even
                 ?~  (dis a.a 1)  a  a(a +(a.a))
               ?:  (^lth b y)  a  a(a +(a.a))
          $na  ?~  b  a
               =+  y=(bex (dec q))
               ?:  (^lth b y)  a  a(a +(a.a))
          $nt  ?~  b  a
               =+  y=(bex (dec q))
               ?:  =(b y)  ?:  s  a  a(a +(a.a))
               ?:  (^lth b y)  a  a(a +(a.a))
        ==
      ::
      =.  a  ?.  =((met 0 a.a) +(prc))  a
        a(a (rsh 0 1 a.a), e (sum:si e.a --1))
      ?~  a.a  [%f & zer]
      ::
      ?:  =(den %i)  [%f & a]
      ?:  =((cmp:si emx e.a) -1)  [%i &]  [%f & a]      ::  enforce max. exp
    ::
    ++  drg                                             ::  dragon4;
      ~/  %drg                                          ::  convert to decimal
      |=  {a/{e/@s a/@u}}  ^-  {@s @u}
      ?<  =(a.a 0)
      =.  a  (xpd a)
      =+  r=(lsh 0 ?:((syn:si e.a) (abs:si e.a) 0) a.a)
      =+  s=(lsh 0 ?.((syn:si e.a) (abs:si e.a) 0) 1)
      =+  m=(lsh 0 ?:((syn:si e.a) (abs:si e.a) 0) 1)
      =+  [k=--0 q=(^div (^add s 9) 10)]
      |-  ?:  (^lth r q)
        %=  $
          k  (dif:si k --1)
          r  (^mul r 10)
          m  (^mul m 10)
        ==
      |-  ?:  (gte (^add (^mul r 2) m) (^mul s 2))
        $(s (^mul s 10), k (sum:si k --1))
      =+  [u=0 o=0]
      |-
      =+  v=(dvr (^mul r 10) s)
      =>  %=  .
          k  (dif:si k --1)
          u  p.v
          r  q.v
          m  (^mul m 10)
        ==
      =+  l=(^lth (^mul r 2) m)
      =+  ^=  h
        ?|  (^lth (^mul s 2) m)
            (gth (^mul r 2) (^sub (^mul s 2) m))
        ==
      ?:  &(!l !h)
        $(o (^add (^mul o 10) u))
      =+  q=&(h |(!l (gte (^mul r 2) s)))
      =.  o  (^add (^mul o 10) ?:(q +(u) u))
      [k o]
    ::
    ++  toj                                             ::  round to integer
      |=  {a/{e/@s a/@u}}  ^-  fn
      ?.  =((cmp:si e.a --0) -1)  [%f & a]
      =+  x=(abs:si e.a)
      =+  y=(rsh 0 x a.a)
      ?:  |(=(r %d) =(r %z))  [%f & --0 y]
      =+  z=(end 0 x a.a)
      ?:  |(=(r %u) =(r %a))  [%f & --0 ?~(z y +(y))]
      =+  i=(bex (dec x))
      ?:  &(=(z i) =((dis y 1) 0))  [%f & --0 y]
      ?:  (^lth z i)  [%f & --0 y]  [%f & --0 +(y)]
    ::
    ++  ned                                             ::  require ?=({$f *} a)
      |=  {a/fn}  ^-  {$f s/? e/@s a/@u}
      ?:  ?=({$f *} a)  a
      ~|  %need-float  !!
    ::
    ++  shf                                             ::  a * 2^b; no rounding
      |=  {a/fn b/@s}
      ?:  |(?=({$n *} a) ?=({$i *} a))  a
      a(e (sum:si e.a b))
    ::
    ++  fli                                             ::  flip sign
      |=  {a/fn}  ^-  fn
      ?-(-.a $f a(s !s.a), $i a(s !s.a), $n a)
    ::
    ++  swr  ?+(r r $d %u, $u %d)                       ::  flipped rounding
    ++  prc  ?>((gth p 1) p)                            ::  force >= 2 precision
    ++  den  d                                          ::  denorm+flush+inf exp
    ++  emn  v                                          ::  minimum exponent
    ++  emx  (sum:si emn (sun:si w))                    ::  maximum exponent
    ++  spd  [e=emn a=1]                                ::  smallest denormal
    ++  spn  [e=emn a=(bex (dec prc))]                  ::  smallest normal
    ++  lfn  [e=emx a=(fil 0 prc 1)]                    ::  largest
    ++  lfe  (sum:si emx (sun:si prc))                  ::  2^lfe is > than all
    ++  zer  [e=--0 a=0]
    --
  |%
  ++  rou                                               ::  round
    |=  {a/fn}  ^-  fn
    ?.  ?=({$f *} a)  a
    ?~  a.a  [%f s.a zer]
    ?:  s.a  (^rou +>.a)
    =.(r swr (fli (^rou +>.a)))
  ::
  ++  syn                                               ::  get sign
    |=  {a/fn}  ^-  ?
    ?-(-.a $f s.a, $i s.a, $n &)
  ::
  ++  abs                                               ::  absolute value
    |=  {a/fn}  ^-  fn
    ?:  ?=({$f *} a)  [%f & e.a a.a]
    ?:  ?=({$i *} a)  [%i &]  [%n ~]
  ::
  ++  add                                               ::  add
    |=  {a/fn b/fn}  ^-  fn
    ?:  |(?=({$n *} a) ?=({$n *} b))  [%n ~]
    ?:  |(?=({$i *} a) ?=({$i *} b))
      ?:  &(?=({$i *} a) ?=({$i *} b))
        ?:  =(a b)  a  [%n ~]
      ?:  ?=({$i *} a)  a  b
    ?:  |(=(a.a 0) =(a.b 0))
      ?.  &(=(a.a 0) =(a.b 0))  %-  rou  ?~(a.a b a)
      [%f ?:(=(r %d) &(s.a s.b) |(s.a s.b)) zer]
    %-  |=  {a/fn}
        ?.  ?=({$f *} a)  a
        ?.  =(a.a 0)  a
        [%f !=(r %d) zer]
    ?:  =(s.a s.b)
      ?:  s.a  (^add +>.a +>.b |)
      =.(r swr (fli (^add +>.a +>.b |)))
    ?:  s.a  (^sub +>.a +>.b |)
    (^sub +>.b +>.a |)
  ::
  ++  ead                                               ::  exact add
    |=  {a/fn b/fn}  ^-  fn
    ?:  |(?=({$n *} a) ?=({$n *} b))  [%n ~]
    ?:  |(?=({$i *} a) ?=({$i *} b))
      ?:  &(?=({$i *} a) ?=({$i *} b))
        ?:  =(a b)  a  [%n ~]
      ?:  ?=({$i *} a)  a  b
    ?:  |(=(a.a 0) =(a.b 0))
      ?.  &(=(a.a 0) =(a.b 0))  ?~(a.a b a)
      [%f ?:(=(r %d) &(s.a s.b) |(s.a s.b)) zer]
    %-  |=  {a/fn}
        ?.  ?=({$f *} a)  a
        ?.  =(a.a 0)  a
        [%f !=(r %d) zer]
    ?:  =(s.a s.b)
      ?:  s.a  (^add +>.a +>.b &)
      (fli (^add +>.a +>.b &))
    ?:  s.a  (^sub +>.a +>.b &)
    (^sub +>.b +>.a &)
  ::
  ++  sub                                               ::  subtract
    |=  {a/fn b/fn}  ^-  fn  (add a (fli b))
  ::
  ++  mul                                               ::  multiply
    |=  {a/fn b/fn}  ^-  fn
    ?:  |(?=({$n *} a) ?=({$n *} b))  [%n ~]
    ?:  ?=({$i *} a)
      ?:  ?=({$i *} b)  
        [%i =(s.a s.b)]
      ?:  =(a.b 0)  [%n ~]  [%i =(s.a s.b)]
    ?:  ?=({$i *} b)
      ?:  =(a.a 0)  [%n ~]  [%i =(s.a s.b)]
    ?:  |(=(a.a 0) =(a.b 0))  [%f =(s.a s.b) zer]
    ?:  =(s.a s.b)  (^mul +>.a +>.b)
    =.(r swr (fli (^mul +>.a +>.b)))
  ::
  ++  emu                                               ::  exact multiply
    |=  {a/fn b/fn}  ^-  fn
    ?:  |(?=({$n *} a) ?=({$n *} b))  [%n ~]
    ?:  ?=({$i *} a)
      ?:  ?=({$i *} b)  
        [%i =(s.a s.b)]
      ?:  =(a.b 0)  [%n ~]  [%i =(s.a s.b)]
    ?:  ?=({$i *} b)
      ?:  =(a.a 0)  [%n ~]  [%i =(s.a s.b)]
    ?:  |(=(a.a 0) =(a.b 0))  [%f =(s.a s.b) zer]
    [%f =(s.a s.b) (sum:si e.a e.b) (^^mul a.a a.b)]
  ::
  ++  div                                               ::  divide
    |=  {a/fn b/fn}  ^-  fn
    ?:  |(?=({$n *} a) ?=({$n *} b))  [%n ~]
    ?:  ?=({$i *} a)
      ?:  ?=({$i *} b)  [%n ~]  [%i =(s.a s.b)]
    ?:  ?=({$i *} b)  [%f =(s.a s.b) zer]
    ?:  =(a.a 0)  ?:  =(a.b 0)  [%n ~]  [%f =(s.a s.b) zer]
    ?:  =(a.b 0)  [%i =(s.a s.b)]
    ?:  =(s.a s.b)  (^div +>.a +>.b)
    =.(r swr (fli (^div +>.a +>.b)))
  ::
  ++  fma                                               ::  fused multiply-add
    |=  {a/fn b/fn c/fn}  ^-  fn                        ::  (a * b) + c
    (add (emu a b) c)
  ::
  ++  sqt                                               ::  square root
    |=  {a/fn}  ^-  fn
    ?:  ?=({$n *} a)  [%n ~]
    ?:  ?=({$i *} a)  ?:(s.a a [%n ~])
    ?~  a.a  [%f s.a zer]
    ?:  s.a  (^sqt +>.a)  [%n ~]
  ::
  ++  inv                                               ::  inverse
    |=  {a/fn}  ^-  fn
    (div [%f & --0 1] a)
  ::
  ++  sun                                               ::  uns integer to float
    |=  {a/@u}  ^-  fn
    (rou [%f & --0 a])
  ::
  ++  san                                               ::  sgn integer to float
    |=  {a/@s}  ^-  fn
    =+  b=(old:si a)
    (rou [%f -.b --0 +.b])
  ::
  ::  comparisons return ~ in the event of a NaN
  ++  lth                                               ::  less-than
    |=  {a/fn b/fn}  ^-  (unit ?)
    ?:  |(?=({$n *} a) ?=({$n *} b))  ~  :-  ~
    ?:  =(a b)  |
    ?:  ?=({$i *} a)  !s.a  ?:  ?=({$i *} b)  s.b
    ?:  |(=(a.a 0) =(a.b 0))
      ?:  &(=(a.a 0) =(a.b 0))  |
      ?:  =(a.a 0)  s.b  !s.a
    ?:  !=(s.a s.b)  s.b
    ?:  s.a  (^lth +>.a +>.b)  (^lth +>.b +>.a)
  ::
  ++  lte                                               ::  less-equal
    |=  {a/fn b/fn}  ^-  (unit ?)
    ?:  |(?=({$n *} a) ?=({$n *} b))  ~  :-  ~
    ?:  =(a b)  &
    ?:  ?=({$i *} a)  !s.a  ?:  ?=({$i *} b)  s.b
    ?:  |(=(a.a 0) =(a.b 0))
      ?:  &(=(a.a 0) =(a.b 0))  &
      ?:  =(a.a 0)  s.b  !s.a
    ?:  !=(s.a s.b)  s.b
    ?:  s.a  (^lte +>.a +>.b)  (^lte +>.b +>.a)
  ::
  ++  equ                                               ::  equal
    |=  {a/fn b/fn}  ^-  (unit ?)
    ?:  |(?=({$n *} a) ?=({$n *} b))  ~  :-  ~
    ?:  =(a b)  &
    ?:  |(?=({$i *} a) ?=({$i *} b))  |
    ?:  |(=(a.a 0) =(a.b 0))
      ?:  &(=(a.a 0) =(a.b 0))  &  |
    ?:  |(=(e.a e.b) !=(s.a s.b))  |
    (^equ +>.a +>.b)
  ::
  ++  gte                                               ::  greater-equal
    |=  {a/fn b/fn}  ^-  (unit ?)  (lte b a)
  ::
  ++  gth                                               ::  greater-than
    |=  {a/fn b/fn}  ^-  (unit ?)  (lth b a)
  ::
  ++  drg                                               ::  float to decimal
    |=  {a/fn}  ^-  dn
    ?:  ?=({$n *} a)  [%n ~]
    ?:  ?=({$i *} a)  [%i s.a]
    ?~  a.a  [%d s.a --0 0]
    [%d s.a (^drg +>.a)]
  ::
  ++  grd                                               ::  decimal to float
    |=  {a/dn}  ^-  fn
    ?:  ?=({$n *} a)  [%n ~]
    ?:  ?=({$i *} a)  [%i s.a]
    =>  .(r %n)
    =+  q=(abs:si e.a)
    ?:  (syn:si e.a)
      (mul [%f s.a --0 a.a] [%f & e.a (pow 5 q)])
    (div [%f s.a --0 a.a] [%f & (sun:si q) (pow 5 q)])
  ::
  ++  toi                                               ::  round to integer @s
    |=  {a/fn}  ^-  (unit @s)
    =+  b=(toj a)
    ?.  ?=({$f *} b)  ~  :-  ~
    =+  c=(^^mul (bex (abs:si e.b)) a.b)
    (new:si s.b c)
  ::
  ++  toj                                               ::  round to integer fn
    |=  {a/fn}  ^-  fn
    ?.  ?=({$f *} a)  a
    ?~  a.a  [%f s.a zer]
    ?:  s.a  (^toj +>.a)
    =.(r swr (fli (^toj +>.a)))
  --
::
++  ff                                                  ::  ieee 754 format fp
  |_  {{w/@u p/@u b/@s} r/$?($n $u $d $z $a)}
  ::  this core has no use outside of the functionality
  ::  provided to ++rd, ++rs, ++rq, and ++rh
  ::
  ::  w=width:         bits in exponent field
  ::  p=precision:     bits in fraction field
  ::  w=bias:          added to exponent when storing
  ::  r=rounding mode: same as in ++fl
  ::
  ++  sb  (bex (^add w p))                              ::  sign bit
  ++  me  (dif:si (dif:si --1 b) (sun:si p))            ::  minimum exponent
  ::
  ++  pa
    %*(. fl p +(p), v me, w (^sub (bex w) 3), d %d, r r)
  ::
  ++  sea                                               ::  @r to fn
    |=  {a/@r}  ^-  fn
    =+  [f=(cut 0 [0 p] a) e=(cut 0 [p w] a)]
    =+  s=(sig a)
    ?:  =(e 0)
      ?:  =(f 0)  [%f s --0 0]  [%f s me f]
    ?:  =(e (fil 0 w 1))
      ?:  =(f 0)  [%i s]  [%n ~]
    =+  q=:(sum:si (sun:si e) me -1)
    =+  r=(^add f (bex p))
    [%f s q r]
  ::
  ++  bit  |=  {a/fn}  (bif (rou:pa a))                 ::  fn to @r w+ rounding
  ::
  ++  bif                                               ::  fn to @r no rounding
    |=  {a/fn}  ^-  @r
    ?:  ?=({$i *} a)
      =+  q=(lsh 0 p (fil 0 w 1))
      ?:  s.a  q  (^add q sb)
    ?:  ?=({$n *} a)  (lsh 0 (dec p) (fil 0 +(w) 1))
    ?~  a.a  ?:  s.a  `@r`0  sb
    =+  ma=(met 0 a.a)
    ?.  =(ma +(p))
      ?>  =(e.a me)
      ?>  (^lth ma +(p))
      ?:  s.a  `@r`a.a  (^add a.a sb)
    =+  q=(sum:si (dif:si e.a me) --1)
    =+  r=(^add (lsh 0 p (abs:si q)) (end 0 p a.a))
    ?:  s.a  r  (^add r sb)
  ::
  ++  sig                                               ::  get sign
    |=  {a/@r}  ^-  ?
    =(0 (cut 0 [(^add p w) 1] a))
  ::
  ++  exp                                               ::  get exponent
    |=  {a/@r}  ^-  @s
    (dif:si (sun:si (cut 0 [p w] a)) b)
  ::
  ++  add                                               ::  add
    |=  {a/@r b/@r}
    (bif (add:pa (sea a) (sea b)))
  ::
  ++  sub                                               ::  subtract
    |=  {a/@r b/@r}
    (bif (sub:pa (sea a) (sea b)))
  ::
  ++  mul                                               ::  multiply
    |=  {a/@r b/@r}
    (bif (mul:pa (sea a) (sea b)))
  ::
  ++  div                                               ::  divide
    |=  {a/@r b/@r}
    (bif (div:pa (sea a) (sea b)))
  ::
  ++  fma                                               ::  fused multiply-add
    |=  {a/@r b/@r c/@r}
    (bif (fma:pa (sea a) (sea b) (sea c)))
  ::
  ++  sqt                                               ::  square root
    |=  {a/@r}
    (bif (sqt:pa (sea a)))
  ::
  ++  lth                                               ::  less-than
    |=  {a/@r b/@r}  (fall (lth:pa (sea a) (sea b)) |)
  ++  lte                                               ::  less-equals
    |=  {a/@r b/@r}  (fall (lte:pa (sea a) (sea b)) |)
  ++  equ                                               ::  equals
    |=  {a/@r b/@r}  (fall (equ:pa (sea a) (sea b)) |)
  ++  gte                                               ::  greater-equals
    |=  {a/@r b/@r}  (fall (gte:pa (sea a) (sea b)) |)
  ++  gth                                               ::  greater-than
    |=  {a/@r b/@r}  (fall (gth:pa (sea a) (sea b)) |)
  ++  sun                                               ::  uns integer to @r
    |=  {a/@u}  (bit [%f & --0 a])
  ++  san                                               ::  signed integer to @r
    |=  {a/@s}  (bit [%f (syn:si a) --0 (abs:si a)])
  ++  toi                                               ::  round to integer
    |=  {a/@r}  (toi:pa (sea a))
  ++  drg                                               ::  @r to decimal float
    |=  {a/@r}  (drg:pa (sea a))
  ++  grd                                               ::  decimal float to @r
    |=  {a/dn}  (bif (grd:pa a))
  --
::
++  rlyd  |=  a/@rd  ^-  dn  (drg:rd a)                 ::  prep @rd for print
++  rlys  |=  a/@rs  ^-  dn  (drg:rs a)                 ::  prep @rs for print
++  rlyh  |=  a/@rh  ^-  dn  (drg:rh a)                 ::  prep @rh for print
++  rlyq  |=  a/@rq  ^-  dn  (drg:rq a)                 ::  prep @rq for print
++  ryld  |=  a/dn  ^-  @rd  (grd:rd a)                 ::  finish parsing @rd
++  ryls  |=  a/dn  ^-  @rs  (grd:rs a)                 ::  finish parsing @rs
++  rylh  |=  a/dn  ^-  @rh  (grd:rh a)                 ::  finish parsing @rh
++  rylq  |=  a/dn  ^-  @rq  (grd:rq a)                 ::  finish parsing @rq
::
++  rd                                                  ::  double precision fp
  ~%  %rd  +>  ~
  |_  r/$?($n $u $d $z)
  ::  round to nearest, round up, round down, round to zero
  ::
  ++  ma
    %*(. ff w 11, p 52, b --1.023, r r)
  ::
  ++  sea                                               ::  @rd to fn
    |=  {a/@rd}  (sea:ma a)
  ::
  ++  bit                                               ::  fn to @rd
    |=  {a/fn}  ^-  @rd  (bit:ma a)
  ::
  ++  add  ~/  %add                                     ::  add
    |=  {a/@rd b/@rd}  ^-  @rd  ~|  %rd-fail
    (add:ma a b)
  ::
  ++  sub  ~/  %sub                                     ::  subtract
    |=  {a/@rd b/@rd}  ^-  @rd  ~|  %rd-fail
    (sub:ma a b)
  ::
  ++  mul  ~/  %mul                                     ::  multiply
    |=  {a/@rd b/@rd}  ^-  @rd  ~|  %rd-fail
    (mul:ma a b)
  ::
  ++  div  ~/  %div                                     ::  divide
    |=  {a/@rd b/@rd}  ^-  @rd  ~|  %rd-fail
    (div:ma a b)
  ::
  ++  fma  ~/  %fma                                     ::  fused multiply-add
    |=  {a/@rd b/@rd c/@rd}  ^-  @rd  ~|  %rd-fail
    (fma:ma a b c)
  ::
  ++  sqt  ~/  %sqt                                     ::  square root
    |=  {a/@rd}  ^-  @rd  ~|  %rd-fail
    (sqt:ma a)
  ::
  ++  lth  ~/  %lth                                     ::  less-than
    |=  {a/@rd b/@rd}  ~|  %rd-fail  (lth:ma a b)
  ++  lte  ~/  %lte                                     ::  less-equals
    |=  {a/@rd b/@rd}  ~|  %rd-fail  (lte:ma a b)
  ++  equ  ~/  %equ                                     ::  equals
    |=  {a/@rd b/@rd}  ~|  %rd-fail  (equ:ma a b)
  ++  gte  ~/  %gte                                     ::  greater-equals
    |=  {a/@rd b/@rd}  ~|  %rd-fail  (gte:ma a b)
  ++  gth  ~/  %gth                                     ::  greater-than
    |=  {a/@rd b/@rd}  ~|  %rd-fail  (gth:ma a b)
  ::
  ++  sun  |=  {a/@u}  ^-  @rd  (sun:ma a)              ::  uns integer to @rd
  ++  san  |=  {a/@s}  ^-  @rd  (san:ma a)              ::  sgn integer to @rd
  ++  sig  |=  {a/@rd}  ^-  ?  (sig:ma a)               ::  get sign
  ++  exp  |=  {a/@rd}  ^-  @s  (exp:ma a)              ::  get exponent
  ++  toi  |=  {a/@rd}  ^-  (unit @s)  (toi:ma a)       ::  round to integer
  ++  drg  |=  {a/@rd}  ^-  dn  (drg:ma a)              ::  @rd to decimal float
  ++  grd  |=  {a/dn}  ^-  @rd  (grd:ma a)              ::  decimal float to @rd
  --
::
++  rs                                                  ::  single precision fp
  ~%  %rs  +>  ~
  |_  r/$?($n $u $d $z)
  ::  round to nearest, round up, round down, round to zero
  ::
  ++  ma
    %*(. ff w 8, p 23, b --127, r r)
  ::
  ++  sea                                               ::  @rs to fn
    |=  {a/@rs}  (sea:ma a)
  ::
  ++  bit                                               ::  fn to @rs
    |=  {a/fn}  ^-  @rs  (bit:ma a)
  ::
  ++  add  ~/  %add                                     ::  add
    |=  {a/@rs b/@rs}  ^-  @rs  ~|  %rs-fail
    (add:ma a b)
  ::
  ++  sub  ~/  %sub                                     ::  subtract
    |=  {a/@rs b/@rs}  ^-  @rs  ~|  %rs-fail
    (sub:ma a b)
  ::
  ++  mul  ~/  %mul                                     ::  multiply
    |=  {a/@rs b/@rs}  ^-  @rs  ~|  %rs-fail
    (mul:ma a b)
  ::
  ++  div  ~/  %div                                     ::  divide
    |=  {a/@rs b/@rs}  ^-  @rs  ~|  %rs-fail
    (div:ma a b)
  ::
  ++  fma  ~/  %fma                                     ::  fused multiply-add
    |=  {a/@rs b/@rs c/@rs}  ^-  @rs  ~|  %rs-fail
    (fma:ma a b c)
  ::
  ++  sqt  ~/  %sqt                                     ::  square root
    |=  {a/@rs}  ^-  @rs  ~|  %rs-fail
    (sqt:ma a)
  ::
  ++  lth  ~/  %lth                                     ::  less-than
    |=  {a/@rs b/@rs}  ~|  %rs-fail  (lth:ma a b)
  ++  lte  ~/  %lte                                     ::  less-equals
    |=  {a/@rs b/@rs}  ~|  %rs-fail  (lte:ma a b)
  ++  equ  ~/  %equ                                     ::  equals
    |=  {a/@rs b/@rs}  ~|  %rs-fail  (equ:ma a b)
  ++  gte  ~/  %gte                                     ::  greater-equals
    |=  {a/@rs b/@rs}  ~|  %rs-fail  (gte:ma a b)
  ++  gth  ~/  %gth                                     ::  greater-than
    |=  {a/@rs b/@rs}  ~|  %rs-fail  (gth:ma a b)
  ::
  ++  sun  |=  {a/@u}  ^-  @rs  (sun:ma a)              ::  uns integer to @rs
  ++  san  |=  {a/@s}  ^-  @rs  (san:ma a)              ::  sgn integer to @rs
  ++  sig  |=  {a/@rs}  ^-  ?  (sig:ma a)               ::  get sign
  ++  exp  |=  {a/@rs}  ^-  @s  (exp:ma a)              ::  get exponent
  ++  toi  |=  {a/@rs}  ^-  (unit @s)  (toi:ma a)       ::  round to integer
  ++  drg  |=  {a/@rs}  ^-  dn  (drg:ma a)              ::  @rs to decimal float
  ++  grd  |=  {a/dn}  ^-  @rs  (grd:ma a)              ::  decimal float to @rs
  --
::
++  rq                                                  ::  quad precision fp
  ~%  %rq  +>  ~
  |_  r/$?($n $u $d $z)
  ::  round to nearest, round up, round down, round to zero
  ::
  ++  ma
    %*(. ff w 15, p 112, b --16.383, r r)
  ::
  ++  sea                                               ::  @rq to fn
    |=  {a/@rq}  (sea:ma a)
  ::
  ++  bit                                               ::  fn to @rq
    |=  {a/fn}  ^-  @rq  (bit:ma a)
  ::
  ++  add  ~/  %add                                     ::  add
    |=  {a/@rq b/@rq}  ^-  @rq  ~|  %rq-fail
    (add:ma a b)
  ::
  ++  sub  ~/  %sub                                     ::  subtract
    |=  {a/@rq b/@rq}  ^-  @rq  ~|  %rq-fail
    (sub:ma a b)
  ::
  ++  mul  ~/  %mul                                     ::  multiply
    |=  {a/@rq b/@rq}  ^-  @rq  ~|  %rq-fail
    (mul:ma a b)
  ::
  ++  div  ~/  %div                                     ::  divide
    |=  {a/@rq b/@rq}  ^-  @rq  ~|  %rq-fail
    (div:ma a b)
  ::
  ++  fma  ~/  %fma                                     ::  fused multiply-add
    |=  {a/@rq b/@rq c/@rq}  ^-  @rq  ~|  %rq-fail
    (fma:ma a b c)
  ::
  ++  sqt  ~/  %sqt                                     ::  square root
    |=  {a/@rq}  ^-  @rq  ~|  %rq-fail
    (sqt:ma a)
  ::
  ++  lth  ~/  %lth                                     ::  less-than
    |=  {a/@rq b/@rq}  ~|  %rq-fail  (lth:ma a b)
  ++  lte  ~/  %lte                                     ::  less-equals
    |=  {a/@rq b/@rq}  ~|  %rq-fail  (lte:ma a b)
  ++  equ  ~/  %equ                                     ::  equals
    |=  {a/@rq b/@rq}  ~|  %rq-fail  (equ:ma a b)
  ++  gte  ~/  %gte                                     ::  greater-equals
    |=  {a/@rq b/@rq}  ~|  %rq-fail  (gte:ma a b)
  ++  gth  ~/  %gth                                     ::  greater-than
    |=  {a/@rq b/@rq}  ~|  %rq-fail  (gth:ma a b)
  ::
  ++  sun  |=  {a/@u}  ^-  @rq  (sun:ma a)              ::  uns integer to @rq
  ++  san  |=  {a/@s}  ^-  @rq  (san:ma a)              ::  sgn integer to @rq
  ++  sig  |=  {a/@rq}  ^-  ?  (sig:ma a)               ::  get sign
  ++  exp  |=  {a/@rq}  ^-  @s  (exp:ma a)              ::  get exponent
  ++  toi  |=  {a/@rq}  ^-  (unit @s)  (toi:ma a)       ::  round to integer
  ++  drg  |=  {a/@rq}  ^-  dn  (drg:ma a)              ::  @rq to decimal float
  ++  grd  |=  {a/dn}  ^-  @rq  (grd:ma a)              ::  decimal float to @rq
  --
::
++  rh                                                  ::  half precision fp
  |_  r/$?($n $u $d $z)
  ::  round to nearest, round up, round down, round to zero
  ::
  ++  ma
    %*(. ff w 5, p 10, b --15, r r)
  ::
  ++  sea                                               ::  @rh to fn
    |=  {a/@rh}  (sea:ma a)
  ::
  ++  bit                                               ::  fn to @rh
    |=  {a/fn}  ^-  @rh  (bit:ma a)
  ::
  ++  tos                                               ::  @rh to @rs
    |=  {a/@rh}  (bit:rs (sea a))
  ::
  ++  fos                                               ::  @rs to @rh
    |=  {a/@rs}  (bit (sea:rs a))
  ::
  ++  lth  ~/  %lth                                     ::  less-than
    |=  {a/@rh b/@rh}  ~|  %rh-fail  (lth:ma a b)
  ++  lte  ~/  %lte                                     ::  less-equals
    |=  {a/@rh b/@rh}  ~|  %rh-fail  (lte:ma a b)
  ++  equ  ~/  %equ                                     ::  equals
    |=  {a/@rh b/@rh}  ~|  %rh-fail  (equ:ma a b)
  ++  gte  ~/  %gte                                     ::  greater-equals
    |=  {a/@rh b/@rh}  ~|  %rh-fail  (gte:ma a b)
  ++  gth  ~/  %gth                                     ::  greater-than
    |=  {a/@rh b/@rh}  ~|  %rh-fail  (gth:ma a b)
  ::
  ++  sun  |=  {a/@u}  ^-  @rh  (sun:ma a)              ::  uns integer to @rh
  ++  san  |=  {a/@s}  ^-  @rh  (san:ma a)              ::  sgn integer to @rh
  ++  sig  |=  {a/@rh}  ^-  ?  (sig:ma a)               ::  get sign
  ++  exp  |=  {a/@rh}  ^-  @s  (exp:ma a)              ::  get exponent
  ++  toi  |=  {a/@rh}  ^-  (unit @s)  (toi:ma a)       ::  round to integer
  ++  drg  |=  {a/@rh}  ^-  dn  (drg:ma a)              ::  @rh to decimal float
  ++  grd  |=  {a/dn}  ^-  @rh  (grd:ma a)              ::  decimal float to @rh
  --
::::::::::::::::::::::::::::::::::::::::::::::::::::::::::
::                section 2cH, urbit time               ::
::
++  year                                                ::  date to @d
  |=  det/date
  ^-  @da
  =+  ^=  yer
      ?:  a.det
        (add 292.277.024.400 y.det)
      (sub 292.277.024.400 (dec y.det))
  =+  day=(yawn yer m.det d.t.det)
  (yule day h.t.det m.t.det s.t.det f.t.det)
::
++  yore                                                ::  @d to date
  |=  now/@da
  ^-  date
  =+  rip=(yell now)
  =+  ger=(yall d.rip)
  :-  ?:  (gth y.ger 292.277.024.400)
        [a=& y=(sub y.ger 292.277.024.400)]
      [a=| y=+((sub 292.277.024.400 y.ger))]
  [m.ger d.ger h.rip m.rip s.rip f.rip]
::
++  yell                                                ::  tarp from @d
  |=  now/@d
  ^-  tarp
  =+  sec=(rsh 6 1 now)
  =+  ^=  fan
      =+  [muc=4 raw=(end 6 1 now)]
      |-  ^-  (list @ux)
      ?:  |(=(0 raw) =(0 muc))
        ~
      =>  .(muc (dec muc))
      [(cut 4 [muc 1] raw) $(raw (end 4 muc raw))]
  =+  day=(div sec day:yo)
  =>  .(sec (mod sec day:yo))
  =+  hor=(div sec hor:yo)
  =>  .(sec (mod sec hor:yo))
  =+  mit=(div sec mit:yo)
  =>  .(sec (mod sec mit:yo))
  [day hor mit sec fan]
::
++  yule                                                ::  time atom
  |=  rip/tarp
  ^-  @d
  =+  ^=  sec  ;:  add
                 (mul d.rip day:yo)
                 (mul h.rip hor:yo)
                 (mul m.rip mit:yo)
                 s.rip
               ==
  =+  ^=  fac  =+  muc=4
               |-  ^-  @
               ?~  f.rip
                 0
               =>  .(muc (dec muc))
               (add (lsh 4 muc i.f.rip) $(f.rip t.f.rip))
  (con (lsh 6 1 sec) fac)
::
++  yall                                                ::  day / to day of year
  |=  day/@ud
  ^-  {y/@ud m/@ud d/@ud}
  =+  [era=0 cet=0 lep=*?]
  =>  .(era (div day era:yo), day (mod day era:yo))
  =>  ^+  .
      ?:  (lth day +(cet:yo))
        .(lep &, cet 0)
      =>  .(lep |, cet 1, day (sub day +(cet:yo)))
      .(cet (add cet (div day cet:yo)), day (mod day cet:yo))
  =+  yer=(add (mul 400 era) (mul 100 cet))
  |-  ^-  {y/@ud m/@ud d/@ud}
  =+  dis=?:(lep 366 365)
  ?.  (lth day dis)
    =+  ner=+(yer)
    $(yer ner, day (sub day dis), lep =(0 (end 0 2 ner)))
  |-  ^-  {y/@ud m/@ud d/@ud}
  =+  [mot=0 cah=?:(lep moy:yo moh:yo)]
  |-  ^-  {y/@ud m/@ud d/@ud}
  =+  zis=(snag mot cah)
  ?:  (lth day zis)
    [yer +(mot) +(day)]
  $(mot +(mot), day (sub day zis))
::
++  yawn                                                ::  days since Jesus
  |=  {yer/@ud mot/@ud day/@ud}
  ^-  @ud
  =>  .(mot (dec mot), day (dec day))
  =>  ^+  .
      %=    .
          day
        =+  cah=?:((yelp yer) moy:yo moh:yo)
        |-  ^-  @ud
        ?:  =(0 mot)
          day
        $(mot (dec mot), cah (slag 1 cah), day (add day (snag 0 cah)))
      ==
  |-  ^-  @ud
  ?.  =(0 (mod yer 4))
    =+  ney=(dec yer)
    $(yer ney, day (add day ?:((yelp ney) 366 365)))
  ?.  =(0 (mod yer 100))
    =+  nef=(sub yer 4)
    $(yer nef, day (add day ?:((yelp nef) 1.461 1.460)))
  ?.  =(0 (mod yer 400))
    =+  nec=(sub yer 100)
    $(yer nec, day (add day ?:((yelp nec) 36.525 36.524)))
  (add day (mul (div yer 400) (add 1 (mul 4 36.524))))
::
++  yelp                                                ::  leap year
  |=  yer/@ud  ^-  ?
  &(=(0 (mod yer 4)) |(!=(0 (mod yer 100)) =(0 (mod yer 400))))
::
++  yo                                                  ::  time constants
  |%  ++  cet  36.524                 ::  (add 24 (mul 100 365))
      ++  day  86.400                 ::  (mul 24 hor)
      ++  era  146.097                ::  (add 1 (mul 4 cet))
      ++  hor  3.600                  ::  (mul 60 mit)
      ++  jes  106.751.991.084.417    ::  (mul 730.692.561 era)
      ++  mit  60
      ++  moh  `(list @ud)`[31 28 31 30 31 30 31 31 30 31 30 31 ~]
      ++  moy  `(list @ud)`[31 29 31 30 31 30 31 31 30 31 30 31 ~]
      ++  qad  126.144.001            ::  (add 1 (mul 4 yer))
      ++  yer  31.536.000             ::  (mul 365 day)
  --
::::::::::::::::::::::::::::::::::::::::::::::::::::::::::
::                section 2cI, almost macros            ::
::
++  same  |*(* +<)                                      ::  identity
++  head  |*(^ +<-)                                     ::  get head
++  tail  |*(^ +<+)                                     ::  get head
++  test  |=(^ =(+<- +<+))                              ::  equality
++  cork  |*({a/_|=(* **) b/gate} (corl b a))        ::  compose forward
++  corl                                                ::  compose backwards
  |*  {a/gate b/_|=(* **)}
  =<  +:|.((a (b)))      ::  type check
  |*  c/_+<.b
  (a (b c))
::
++  cury                                                ::  curry left
  |*  {a/_|=(^ **) b/*}
  |*  c/_+<+.a
  (a b c)
::
++  curr                                                ::  curry right
  |*  {a/_|=(^ **) c/*}     
  |*  b/_+<+.a
  (a b c)
::
++  gulf                                                ::  range list
  |=({a/@ b/@} `(list @)`?:(=(a +(b)) ~ [a $(a +(a))]))
::
++  hard                                                ::  force coerce to type
  |*  han/$+(* *)
  |=  fud/*  ^-  han
  ~|  %hard
  =+  gol=(han fud)
  ?>(=(gol fud) gol)
::
++  soft                                                ::  maybe coerce to type
  |*  han/$+(* *)
  |=  fud/*  ^-  (unit han)
  =+  gol=(han fud)
  ?.(=(gol fud) ~ [~ gol])
::
++  slog                                                ::  deify printf
  =|  pri/@                                             ::  priority level
  |=  a/tang  ^+  same                                  ::  .=  ~&(%a 1)
  ?~(a same ~>(%slog.[pri i.a] $(a t.a)))               ::  ((slog ~[>%a<]) 1)
::
++  mean  |=(a/tang (fear (flop a) |.(!!)))             ::  deify stack trace
++  fear                                                ::  insert user mean
  |*  {a/tang _|?(**)}
  ^+  (+<+)
  =>  .(a `tang`a)
  ?~  a  (+<+)
  ~_(i.a $(a t.a))
::::::::::::::::::::::::::::::::::::::::::::::::::::::::::
::                section 2cJ, extra math               ::
::
++  sqt                                                 ::  sqrt w+remainder
  ~/  %sqt
  |=  a/@  ^-  {p/@ q/@}
  ?~  a  [0 0]
  =+  [q=(div (dec (xeb a)) 2) r=0]
  =-  [-.b (sub a +.b)]
  ^=  b  |-
  =+  s=(add r (bex q))
  =+  t=(mul s s)
  ?:  =(q 0)
    ?:  (lte t a)  [s t]  [r (mul r r)]
  ?:  (lte t a)  $(r s, q (dec q))  $(q (dec q))
::
++  dvr
  ~/  %dvr
  |=  {a/@ b/@}  ^-  {p/@ q/@}
  ?<  =(0 b)
  [(div a b) (mod a b)]
::
++  pow
  ~/  %pow
  |=  {a/@ b/@}
  ?:  =(b 0)  1
  |-  ?:  =(b 1)  a
  =+  c=$(b (div b 2))
  =+  d=(mul c c)
  ?~  (dis b 1)  d  (mul d a)
  ::::::::::::::::::::::::::::::::::::::::::::::::::::::  ::
::::              chapter 2d, containers                ::::
::  ::::::::::::::::::::::::::::::::::::::::::::::::::::::
::                section 2dA, sets                     ::
::
++  apt                                                 ::  set invariant
  |=  a/(tree)
  ?~  a
    &
  ?&  ?~(l.a & ?&((vor n.a n.l.a) (hor n.l.a n.a) $(a l.a)))
      ?~(r.a & ?&((vor n.a n.r.a) (hor n.a n.r.a) $(a r.a)))
  ==
::
++  in                                                  ::  set engine
  ~/  %in
  |/  a/(set)
  +-  all                                               ::  logical AND
    ~/  %all
    |*  b/$+(* ?)
    |-  ^-  ?
    ?~  a
      &
    ?&((b n.a) $(a l.a) $(a r.a))
  ::
  +-  any                                               ::  logical OR
    ~/  %any
    |*  b/$+(* ?)
    |-  ^-  ?
    ?~  a
      |
    ?|((b n.a) $(a l.a) $(a r.a))
  ::
  +-  bif                                               ::  splits a by b
    ~/  %bif
    |*  b/*
    ^+  [l=a r=a]
    =<  [+< +>]
    |-  ^+  a
    ?~  a
      [b ~ ~]
    ?:  =(b n.a)
      a
    ?:  (hor b n.a)
      =+  c=$(a l.a)
      ?>  ?=(^ c)
      [n.c l.c [n.a r.c r.a]]
    =+  c=$(a r.a)
    ?>  ?=(^ c)
    [n.c [n.a l.a l.c] r.c]
  ::
  +-  del                                               ::  b without any a
    ~/  %del
    |*  b/*
    |-  ^+  a
    ?~  a
      ~
    ?.  =(b n.a)
      ?:  (hor b n.a)
        [n.a $(a l.a) r.a]
      [n.a l.a $(a r.a)]
    |-  ^-  {$?($~ _a)}
    ?~  l.a  r.a
    ?~  r.a  l.a
    ?:  (vor n.l.a n.r.a)
      [n.l.a l.l.a $(l.a r.l.a)]
    [n.r.a $(r.a l.r.a) r.r.a]
  ::
  +-  dif                                               ::  difference
    ~/  %dif
    |*  b/_a
    |-  ^+  a
    ?~  b
      a
    =+  c=(bif(+< a) n.b)
    ?>  ?=(^ c)
    =+  d=$(a l.c, b l.b)
    =+  e=$(a r.c, b r.b)
    |-  ^-  {$?($~ _a)}
    ?~  d  e
    ?~  e  d
    ?:  (vor n.d n.e)
      [n.d l.d $(d r.d)]
    [n.e $(e l.e) r.e]
  ::
  +-  dig                                               ::  axis of a in b
    |=  b/*
    =+  c=1
    |-  ^-  (unit @)
    ?~  a  ~
    ?:  =(b n.a)  [~ u=(peg c 2)]
    ?:  (hor b n.a)
      $(a l.a, c (peg c 6))
    $(a r.a, c (peg c 7))
  ::
  +-  gas                                               ::  concatenate
    ~/  %gas
    |=  b/(list _?>(?=(^ a) n.a))
    |-  ^+  a
    ?~  b
      a
    $(b t.b, a (put(+< a) i.b))
  ::
  +-  has                                               ::  b exists in a check
    ~/  %has
    |*  b/*
    |-  ^-  ?
    ?~  a
      |
    ?:  =(b n.a)
      &
    ?:  (hor b n.a)
      $(a l.a)
    $(a r.a)
  ::
  +-  int                                               ::  intersection
    ~/  %int
    |*  b/_a
    |-  ^+  a
    ?~  b
      ~
    ?~  a
      ~
    ?.  (vor n.a n.b)
      $(a b, b a)
    ?:  =(n.b n.a)
      [n.a $(a l.a, b l.b) $(a r.a, b r.b)]
    ?:  (hor n.b n.a)
      %-  uni(+< $(a l.a, b [n.b l.b ~]))  $(b r.b)
    %-  uni(+< $(a r.a, b [n.b ~ r.b]))  $(b l.b)
  ::
  +-  put                                               ::  puts b in a, sorted
    ~/  %put
    |*  b/*
    |-  ^+  a
    ?~  a
      [b ~ ~]
    ?:  =(b n.a)
      a
    ?:  (hor b n.a)
      =+  c=$(a l.a)
      ?>  ?=(^ c)
      ?:  (vor n.a n.c)
        [n.a c r.a]
      [n.c l.c [n.a r.c r.a]]
    =+  c=$(a r.a)
    ?>  ?=(^ c)
    ?:  (vor n.a n.c)
      [n.a l.a c]
    [n.c [n.a l.a l.c] r.c]
  ::
  +-  rep                                               ::  replace by product
    |*  b/_|=({* *} +<+)
    |-
    ?~  a  +<+.b
    $(a r.a, +<+.b $(a l.a, +<+.b (b n.a +<+.b)))
  ::
  +-  tap                                               ::  list tiles a set
    ~/  %tap
    |=  b/(list _?>(?=(^ a) n.a))
    ^+  b
    ?~  a
      b
    $(a r.a, b [n.a $(a l.a)])
  ::
  +-  uni                                               ::  union
    ~/  %uni
    |*  b/_a
    ?:  =(a b)  a
    |-  ^+  a
    ?~  b
      a
    ?~  a
      b
    ?:  (vor n.a n.b)
      ?:  =(n.b n.a)
        [n.b $(a l.a, b l.b) $(a r.a, b r.b)]
      ?:  (hor n.b n.a)
        $(a [n.a $(a l.a, b [n.b l.b ~]) r.a], b r.b)
      $(a [n.a l.a $(a r.a, b [n.b ~ r.b])], b l.b)
    ?:  =(n.a n.b)
      [n.b $(b l.b, a l.a) $(b r.b, a r.a)]
    ?:  (hor n.a n.b)
      $(b [n.b $(b l.b, a [n.a l.a ~]) r.b], a r.a)
    $(b [n.b l.b $(b r.b, a [n.a ~ r.a])], a l.a)
  ::
  +-  wyt                                               ::  size of set
    |-  ^-  @
    ?~(a 0 +((add $(a l.a) $(a r.a))))
  --
::::::::::::::::::::::::::::::::::::::::::::::::::::::::::
::                section 2dB, maps                     ::
::
++  ept                                                 ::  map invariant
  |=  a/(tree {p/* q/*})
  ?~  a
    &
  ?&  ?~(l.a & ?&((vor p.n.a p.n.l.a) (gor p.n.l.a p.n.a) $(a l.a)))
      ?~(r.a & ?&((vor p.n.a p.n.r.a) (gor p.n.a p.n.r.a) $(a l.a)))
  ==
::
++  ja                                                  ::  jar engine
  |/  a/(jar)
  +-  get                                               ::  gets list by key
    |*  b/*
    =+  c=(~(get by a) b)
    ?~(c ~ u.c)
  ::
  +-  add                                               ::  adds key-list pair
    |*  {b/* c/*}
    =+  d=(get(+< a) b)
    (~(put by a) b [c d])
  --
::
++  ju                                                  ::  jug engine
  |/  a/(jug)
  +-  del                                               ::  del key-set pair
    |*  {b/* c/*}
    ^+  a
    =+  d=(get(+< a) b)
    =+  e=(~(del in d) c)
    ?~  e
      (~(del by a) b)
    (~(put by a) b e)
  ::
  +-  gas                                               ::  concatenate
    |*  b/(list {p/* q/*})
    =>  .(b `(list _?>(?=({{* ^} ^} a) [p=p q=n.q]:n.a))`b)
    |-  ^+  a
    ?~  b
      a
    $(b t.b, a (put(+< a) p.i.b q.i.b))
  ::
  +-  get                                               ::  gets set by key
    |*  b/*
    =+  c=(~(get by a) b)
    ?~(c ~ u.c)
  ::
  +-  has                                               ::  existence check
    |*  {b/* c/*}
    ^-  ?
    (~(has in (get(+< a) b)) c)
  ::
  +-  put                                               ::  add key-set pair
    |*  {b/* c/*}
    ^+  a
    =+  d=(get(+< a) b)
    (~(put by a) b (~(put in d) c))
  --
::
++  by                                                  ::  map engine
  ~/  %by
  |/  a/(map)
  +-  all                                               ::  logical AND
    ~/  %all
    |*  b/$+(* ?)
    |-  ^-  ?
    ?~  a
      &
    ?&((b q.n.a) $(a l.a) $(a r.a))
  ::
  +-  any                                               ::  logical OR
    ~/  %any
    |*  b/$+(* ?)
    |-  ^-  ?
    ?~  a
      |
    ?|((b q.n.a) $(a l.a) $(a r.a))
  ::
  +-  bif                                               ::  splits a by b
    ~/  %bif
    |*  {b/* c/*}
    ^+  [l=a r=a]
    =<  [+< +>]
    |-  ^+  a
    ?~  a
      [[b c] ~ ~]
    ?:  =(b p.n.a)
      ?:  =(c q.n.a)
        a
      [[b c] l.a r.a]
    ?:  (gor b p.n.a)
      =+  d=$(a l.a)
      ?>  ?=(^ d)
      [n.d l.d [n.a r.d r.a]]
    =+  d=$(a r.a)
    ?>  ?=(^ d)
    [n.d [n.a l.a l.d] r.d]
  ::
  +-  del                                               ::  delete at key b
    ~/  %del
    |*  b/*
    |-  ^+  a
    ?~  a
      ~
    ?.  =(b p.n.a)
      ?:  (gor b p.n.a)
        [n.a $(a l.a) r.a]
      [n.a l.a $(a r.a)]
    |-  ^-  {$?($~ _a)}
    ?~  l.a  r.a
    ?~  r.a  l.a
    ?:  (vor p.n.l.a p.n.r.a)
      [n.l.a l.l.a $(l.a r.l.a)]
    [n.r.a $(r.a l.r.a) r.r.a]
  ::
  +-  dif                                               ::  difference
    ~/  %dif
    |*  b/_a
    |-  ^+  a
    ?~  b
      a
    =+  c=(bif(+< a) n.b)
    ?>  ?=(^ c)
    =+  d=$(a l.c, b l.b)
    =+  e=$(a r.c, b r.b)
    |-  ^-  {$?($~ _a)}
    ?~  d  e
    ?~  e  d
    ?:  (vor p.n.d p.n.e)
      [n.d l.d $(d r.d)]
    [n.e $(e l.e) r.e]
  ::
  +-  dig                                               ::  axis of b key
    |=  b/*
    =+  c=1
    |-  ^-  (unit @)
    ?~  a  ~
    ?:  =(b p.n.a)  [~ u=(peg c 2)]
    ?:  (gor b p.n.a)
      $(a l.a, c (peg c 6))
    $(a r.a, c (peg c 7))
  ::
  +-  gas                                               ::  concatenate
    ~/  %gas
    |*  b/(list {p/* q/*})
    =>  .(b `(list _?>(?=(^ a) n.a))`b)
    |-  ^+  a
    ?~  b
      a
    $(b t.b, a (put(+< a) p.i.b q.i.b))
  ::
  +-  get                                               ::  grab value by key
    ~/  %get
    |=  b/*
    ^-  {$@($~ {$~ u/_?>(?=(^ a) q.n.a)})}
    ?~  a
      ~
    ?:  =(b p.n.a)
      [~ u=q.n.a]
    ?:  (gor b p.n.a)
      $(a l.a)
    $(a r.a)
  ::
  +-  got
    |*  b/*
    %-  need
    %-  get(+< a)  b
  ::
  +-  has                                               ::  key existence check
    ~/  %has
    |*  b/*
    !=(~ (get(+< a) b))
  ::
  +-  int                                               ::  intersection
    ~/  %int
    |*  b/_a
    |-  ^+  a
    ?~  b
      ~
    ?~  a
      ~
    ?:  (vor p.n.a p.n.b)
      ?:  =(p.n.b p.n.a)
        [n.b $(a l.a, b l.b) $(a r.a, b r.b)]
      ?:  (gor p.n.b p.n.a)
        %-  uni(+< $(a l.a, b [n.b l.b ~]))  $(b r.b)
      %-  uni(+< $(a r.a, b [n.b ~ r.b]))  $(b l.b)
    ?:  =(p.n.a p.n.b)
      [n.b $(b l.b, a l.a) $(b r.b, a r.a)]
    ?:  (gor p.n.a p.n.b)
      %-  uni(+< $(b l.b, a [n.a l.a ~]))  $(a r.a)
    %-  uni(+< $(b r.b, a [n.a ~ r.a]))  $(a l.a)
  ::
  +-  mar                                               ::  add with validation
    |*  {b/_?>(?=(^ a) p.n.a) c/(unit _?>(?=(^ a) q.n.a))}
    ?~  c
      (del b)
    (put b u.c)
  ::
  +-  put                                               ::  adds key-value pair
    ~/  %put
    |*  {b/* c/*}
    |-  ^+  a
    ?~  a
      [[b c] ~ ~]
    ?:  =(b p.n.a)
      ?:  =(c q.n.a)
        a
      [[b c] l.a r.a]
    ?:  (gor b p.n.a)
      =+  d=$(a l.a)
      ?>  ?=(^ d)
      ?:  (vor p.n.a p.n.d)
        [n.a d r.a]
      [n.d l.d [n.a r.d r.a]]
    =+  d=$(a r.a)
    ?>  ?=(^ d)
    ?:  (vor p.n.a p.n.d)
      [n.a l.a d]
    [n.d [n.a l.a l.d] r.d]
  ::
  +-  rep                                               ::  replace by product
    |*  b/_|=({* *} +<+)
    |-
    ?~  a  +<+.b
    $(a r.a, +<+.b $(a l.a, +<+.b (b n.a +<+.b)))
  ::
  +-  rib                                               ::  transform + product
    |*  {b/* c/$+(* *)}
    |-  ^+  [b a]
    ?~  a  [b ~]
    =+  d=(c n.a b)
    =.  n.a  +.d
    =+  e=$(a l.a, b -.d)
    =+  f=$(a r.a, b -.e)
    [-.f [n.a +.e +.f]]
  ::
  +-  run                                               ::  apply gate to values
    |*  b/$+(* *)
    |-
    ?~  a  a
    [n=[p=p.n.a q=(b q.n.a)] l=$(a l.a) r=$(a r.a)]
  ::
  +-  tap                                               ::  listify pairs
    ~/  %tap
    |=  b/(list _?>(?=(^ a) n.a))
    ^+  b
    ?~  a
      b
    $(a r.a, b [n.a $(a l.a)])
  ::
  +-  uni                                               ::  union, merge
    ~/  %uni
    |*  b/_a
    |-  ^+  a
    ?~  b
      a
    ?~  a
      b
    ?:  (vor p.n.a p.n.b)
      ?:  =(p.n.b p.n.a)
        [n.b $(a l.a, b l.b) $(a r.a, b r.b)]
      ?:  (gor p.n.b p.n.a)
        $(a [n.a $(a l.a, b [n.b l.b ~]) r.a], b r.b)
      $(a [n.a l.a $(a r.a, b [n.b ~ r.b])], b l.b)
    ?:  =(p.n.a p.n.b)
      [n.b $(b l.b, a l.a) $(b r.b, a r.a)]
    ?:  (gor p.n.a p.n.b)
      $(b [n.b $(b l.b, a [n.a l.a ~]) r.b], a r.a)
    $(b [n.b l.b $(b r.b, a [n.a ~ r.a])], a l.a)
  ::
  +-  urn                                               ::  apply gate to nodes
    |*  b/$+({* *} *)
    |-
    ?~  a  ~
    [n=[p=p.n.a q=(b p.n.a q.n.a)] l=$(a l.a) r=$(a r.a)]
  ::
  +-  wyt                                               ::  depth of map
    |-  ^-  @
    ?~(a 0 +((add $(a l.a) $(a r.a))))
  --
::::::::::::::::::::::::::::::::::::::::::::::::::::::::::
::                section 2dC, queues                   ::
::
++  to                                                  ::  queue engine
  |/  a/(qeu)
  +-  bal
    |-  ^+  a
    ?~  a  ~
    ?.  |(?=($~ l.a) (vor n.a n.l.a))
      $(a [n.l.a l.l.a $(a [n.a r.l.a r.a])])
    ?.  |(?=($~ r.a) (vor n.a n.r.a))
      $(a [n.r.a $(a [n.a l.a l.r.a]) r.r.a])
    a
  ::
  +-  dep                                               ::  max depth of queue
    |-  ^-  @
    ?~  a  0
    +((max $(a l.a) $(a r.a)))
  ::
  +-  gas                                               ::  insert list to que
    |=  b/(list _?>(?=(^ a) n.a))
    |-  ^+  a
    ?~(b a $(b t.b, a (put(+< a) i.b)))
  ::
  +-  get                                               ::  head-tail pair
    |-  ^+  ?>(?=(^ a) [p=n.a q=*(qeu _n.a)])
    ?~  a
      !!
    ?~  r.a
      [n.a l.a]
    =+  b=$(a r.a)
    :-  p.b
    ?:  |(?=($~ q.b) (vor n.a n.q.b))
      [n.a l.a q.b]
    [n.q.b [n.a l.a l.q.b] r.q.b]
  ::
  +-  nap                                               ::  removes head
    ?>  ?=(^ a)
    ?:  =(~ l.a)  r.a
    =+  b=get(+< l.a)
    bal(+< ^+(a [p.b q.b r.a]))
  ::
  +-  put                                               ::  insert new tail
    |*  b/*
    |-  ^+  a
    ?~  a
      [b ~ ~]
    bal(+< a(l $(a l.a)))
  ::
  +-  tap                                               ::  adds list to end
    |=  b/(list _?>(?=(^ a) n.a))
    =+  z=0                                             ::  XX breaks jet match
    ^+  b
    ?~  a
      b
    $(a r.a, b [n.a $(a l.a)])
  ::
  +-  top                                               ::  produces head
    |-  ^-  (unit _?>(?=(^ a) n.a))
    ?~  a  ~
    ?~(r.a [~ n.a] $(a r.a))
  --
::::::::::::::::::::::::::::::::::::::::::::::::::::::::::
::                section 2dD, casual containers        ::
::
++  mo                                                  ::  make a map
  |*  a/(pole ^)
  =>  .(a ^.(|*(a/$@($~ ^) ?~(a ~ [i=-.a t=$(a +.a)])) a))
  =>  .(a ^.(homo a))
  =>  .(a `(list {p/_-<.a q/_->.a})`a)
  =+  b=*(map _?>(?=(^ a) p.i.a) _?>(?=(^ a) q.i.a))
  (~(gas by b) a)
::
++  sa                                                  ::  make a set
  |*  a/(list)
  =>  .(a `_(homo a)`a)
  =+  b=*(set _?>(?=(^ a) i.a))
  (~(gas in b) a)
::
++  qu                                                  ::  qeu from list
  |*  a/(list)
  =>  .(a `_(homo a)`a)
  =+  b=*(qeu _?>(?=(^ a) i.a))
  (~(gas to b) a)
  ::::::::::::::::::::::::::::::::::::::::::::::::::::::  ::
::::              chapter 2e, miscellaneous libs        ::::
::  ::::::::::::::::::::::::::::::::::::::::::::::::::::::
::                section 2eA, packing                  ::
::
++  cue                                                 ::  unpack
  ~/  %cue
  |=  a/@
  ^-  *
  =+  b=0
  =+  m=`(map @ *)`~
  =<  q
  |-  ^-  {p/@ q/* r/(map @ *)}
  ?:  =(0 (cut 0 [b 1] a))
    =+  c=(rub +(b) a)
    [+(p.c) q.c (~(put by m) b q.c)]
  =+  c=(add 2 b)
  ?:  =(0 (cut 0 [+(b) 1] a))
    =+  u=$(b c)
    =+  v=$(b (add p.u c), m r.u)
    =+  w=[q.u q.v]
    [(add 2 (add p.u p.v)) w (~(put by r.v) b w)]
  =+  d=(rub c a)
  [(add 2 p.d) (need (~(get by m) q.d)) m]
::
++  jam                                                 ::  pack
  ~/  %jam
  |=  a/*
  ^-  @
  =+  b=0
  =+  m=`(map * @)`~
  =<  q
  |-  ^-  {p/@ q/@ r/(map * @)}
  =+  c=(~(get by m) a)
  ?~  c
    =>  .(m (~(put by m) a b))
    ?:  ?=(@ a)
      =+  d=(mat a)
      [(add 1 p.d) (lsh 0 1 q.d) m]
    =>  .(b (add 2 b))
    =+  d=$(a -.a)
    =+  e=$(a +.a, b (add b p.d), m r.d)
    [(add 2 (add p.d p.e)) (mix 1 (lsh 0 2 (cat 0 q.d q.e))) r.e]
  ?:  ?&(?=(@ a) (lte (met 0 a) (met 0 u.c)))
    =+  d=(mat a)
    [(add 1 p.d) (lsh 0 1 q.d) m]
  =+  d=(mat u.c)
  [(add 2 p.d) (mix 3 (lsh 0 2 q.d)) m]
::
++  mat                                                 ::  length-encode
  ~/  %mat
  |=  a/@
  ^-  {p/@ q/@}
  ?:  =(0 a)
    [1 1]
  =+  b=(met 0 a)
  =+  c=(met 0 b)
  :-  (add (add c c) b)
  (cat 0 (bex c) (mix (end 0 (dec c) b) (lsh 0 (dec c) a)))
::
++  rub                                                 ::  length-decode
  ~/  %rub
  |=  {a/@ b/@}
  ^-  {p/@ q/@}
  =+  ^=  c
      =+  [c=0 m=(met 0 b)]
      |-  ?<  (gth c m)
      ?.  =(0 (cut 0 [(add a c) 1] b))
        c
      $(c +(c))
  ?:  =(0 c)
    [1 0]
  =+  d=(add a +(c))
  =+  e=(add (bex (dec c)) (cut 0 [d (dec c)] b))
  [(add (add c c) e) (cut 0 [(add d (dec c)) e] b)]
::::::::::::::::::::::::::::::::::::::::::::::::::::::::::
::                section 2eB, parsing (tracing)        ::
::
++  last  |=  {zyc/hair naz/hair}                       ::  farther trace
          ^-  hair
          ?:  =(p.zyc p.naz)
            ?:((gth q.zyc q.naz) zyc naz)
          ?:((gth p.zyc p.naz) zyc naz)
::
++  lust  |=  {weq/char naz/hair}                       ::  detect newline
          ^-  hair
          ?:(=(10 weq) [+(p.naz) 1] [p.naz +(q.naz)])
::::::::::::::::::::::::::::::::::::::::::::::::::::::::::
::                section 2eC, parsing (custom rules)   ::
::
++  cold                                                ::  replace w+ constant
  ~/  %cold
  |*  {cus/* sef/rule}
  ~/  %fun
  |=  tub/nail
  =+  vex=(sef tub)
  ?~  q.vex
    vex
  [p=p.vex q=[~ u=[p=cus q=q.u.q.vex]]]
::
++  cook                                                ::  apply gate
  ~/  %cook
  |*  {poq/$+(* *) sef/rule}
  ~/  %fun
  |=  tub/nail
  =+  vex=(sef tub)
  ?~  q.vex
    vex
  [p=p.vex q=[~ u=[p=(poq p.u.q.vex) q=q.u.q.vex]]]
::
++  easy                                                ::  always parse
  ~/  %easy
  |*  huf/*
  ~/  %fun
  |=  tub/nail
  ^-  (like _huf)
  [p=p.tub q=[~ u=[p=huf q=tub]]]
::
++  fail  |=(tub/nail [p=p.tub q=~])                    ::  never parse
++  full                                                ::  has to fully parse
  |*  sef/rule
  |=  tub/nail
  =+  vex=(sef tub)
  ?~(q.vex vex ?:(=(~ q.q.u.q.vex) vex [p=p.vex q=~]))
::
++  funk                                                ::  add to tape first
  |*  {pre/tape sef/rule}
  |=  tub/nail
  (sef p.tub (weld pre q.tub))
::
++  here                                                ::  place-based apply
  ~/  %here
  |*  {hez/_|=({a/pint b/*} [a b]) sef/rule}
  ~/  %fun
  |=  tub/nail
  =+  vex=(sef tub)
  ?~  q.vex
    vex
  [p=p.vex q=[~ u=[p=(hez [p.tub p.q.u.q.vex] p.u.q.vex) q=q.u.q.vex]]]
::
++  inde  |*  sef/rule                                 :: indentation block
  |=  nail  ^+  (sef)
  =+  [har tap]=[p q]:+<
  =+  lev=(fil 3 (dec q.har) ' ')
  =+  eol=(just `@t`10)
  =+  =-  roq=((star ;~(pose prn ;~(sfix eol (jest lev)) -)) har tap)
      ;~(simu ;~(plug eol eol) eol)
  ?~  q.roq  roq
  =+  vex=(sef har(q 1) p.u.q.roq)
  =+  fur=p.vex(q (add (dec q.har) q.p.vex))
  ?~  q.vex  vex(p fur)
  =-  vex(p fur, u.q -)
  :+  &3.vex
    &4.vex(q.p (add (dec q.har) q.p.&4.vex))
  =+  res=|4.vex
  |-  ?~  res  |4.roq
  ?.  =(10 -.res)  [-.res $(res +.res)]
  (welp [`@t`10 (trip lev)] $(res +.res))
::
++  jest                                                ::  match a cord
  |=  daf/@t
  |=  tub/nail
  =+  fad=daf
  |-  ^-  (like @t)
  ?:  =(0 daf)
    [p=p.tub q=[~ u=[p=fad q=tub]]]
  ?:  |(?=($~ q.tub) !=((end 3 1 daf) i.q.tub))
    (fail tub)
  $(p.tub (lust i.q.tub p.tub), q.tub t.q.tub, daf (rsh 3 1 daf))
::
++  just                                                ::  XX redundant, jest
  ~/  %just                                             ::  match a char
  |=  daf/char
  ~/  %fun
  |=  tub/nail
  ^-  (like char)
  ?~  q.tub
    (fail tub)
  ?.  =(daf i.q.tub)
    (fail tub)
  (next tub)
::
++  knee                                                ::  callbacks
  |*  {gar/* sef/_|.(*rule)}
  |=  tub/nail
  ^-  (like _gar)
  ((sef) tub)
::
++  mask                                                ::  match char in set
  ~/  %mask
  |=  bud/(list char)
  ~/  %fun
  |=  tub/nail
  ^-  (like char)
  ?~  q.tub
    (fail tub)
  ?.  (lien bud |=(a/char =(i.q.tub a)))
    (fail tub)
  (next tub)
::
++  next                                                ::  consume a char
  |=  tub/nail
  ^-  (like char)
  ?~  q.tub
    (fail tub)
  =+  zac=(lust i.q.tub p.tub)
  [zac [~ i.q.tub [zac t.q.tub]]]
::
++  sear                                                ::  conditional cook
  |*  {pyq/$+(* (unit)) sef/rule}
  |=  tub/nail
  =+  vex=(sef tub)
  ?~  q.vex
    vex
  =+  gey=(pyq p.u.q.vex)
  ?~  gey
    [p=p.vex q=~]
  [p=p.vex q=[~ u=[p=u.gey q=q.u.q.vex]]]
::
++  shim                                                ::  match char in range
  ~/  %shim
  |=  {les/@ mos/@}
  ~/  %fun
  |=  tub/nail
  ^-  (like char)
  ?~  q.tub
    (fail tub)
  ?.  ?&((gte i.q.tub les) (lte i.q.tub mos))
    (fail tub)
  (next tub)
::
++  stag                                                ::  add a label
  ~/  %stag
  |*  {gob/* sef/rule}
  ~/  %fun
  |=  tub/nail
  =+  vex=(sef tub)
  ?~  q.vex
    vex
  [p=p.vex q=[~ u=[p=[gob p.u.q.vex] q=q.u.q.vex]]]
::
++  stet
  |*  leh/(list {?(@ {@ @}) rule})
  |-
  ?~  leh
    ~
  [i=[p=-.i.leh q=+.i.leh] t=$(leh t.leh)]
::
++  stew                                                ::  switch by first char
  ~/  %stew
  |*  leh/(list {p/?(@ {@ @}) q/rule})                  ::  char+range keys
  =+  ^=  wor                                           ::  range complete lth
      |=  {ort/?(@ {@ @}) wan/?(@ {@ @})}
      ?@  ort
        ?@(wan (lth ort wan) (lth ort -.wan))
      ?@(wan (lth +.ort wan) (lth +.ort -.wan))
  =+  ^=  hel                                           ::  build parser map
      =+  hel=`(tree _?>(?=(^ leh) i.leh))`~
      |-  ^+  hel
      ?~  leh
        ~
      =+  yal=$(leh t.leh)
      |-  ^+  hel
      ?~  yal
        [i.leh ~ ~]
      ?:  (wor p.i.leh p.n.yal)
        =+  nuc=$(yal l.yal)
        ?>  ?=(^ nuc)
        ?:  (vor p.n.yal p.n.nuc)
          [n.yal nuc r.yal]
        [n.nuc l.nuc [n.yal r.nuc r.yal]]
      =+  nuc=$(yal r.yal)
      ?>  ?=(^ nuc)
      ?:  (vor p.n.yal p.n.nuc)
        [n.yal l.yal nuc]
      [n.nuc [n.yal l.yal l.nuc] r.nuc]
  ~%  %fun  ..^$  ~
  |=  tub/nail
  ?~  q.tub
    (fail tub)
  |-
  ?~  hel
    (fail tub)
  ?:  ?@  p.n.hel
        =(p.n.hel i.q.tub)
      ?&((gte i.q.tub -.p.n.hel) (lte i.q.tub +.p.n.hel))
    ::  (q.n.hel [(lust i.q.tub p.tub) t.q.tub])
    (q.n.hel tub)
  ?:  (wor i.q.tub p.n.hel)
    $(hel l.hel)
  $(hel r.hel)
::
++  stir
  ~/  %stir
  |*  {rud/* raq/_|*({a/* b/*} [a b]) fel/rule}
  ~/  %fun
  |=  tub/nail
  ^-  (like _rud)
  =+  vex=(fel tub)
  ?~  q.vex
    [p.vex [~ rud tub]]
  =+  wag=$(tub q.u.q.vex)
  ?>  ?=(^ q.wag)
  [(last p.vex p.wag) [~ (raq p.u.q.vex p.u.q.wag) q.u.q.wag]]
::
++  stun                                                ::  parse several times
  |*  {{les/@ mos/@} fel/rule}
  |=  tub/nail
  ^-  (like (list _(wonk (fel))))
  ?:  =(0 mos)
    [p.tub [~ ~ tub]]
  =+  vex=(fel tub)
  ?~  q.vex
    ?:  =(0 les)
      [p.vex [~ ~ tub]]
    vex
  =+  ^=  wag  %=  $
                 les  ?:(=(0 les) 0 (dec les))
                 mos  ?:(=(0 mos) 0 (dec mos))
                 tub  q.u.q.vex
               ==
  ?~  q.wag
    wag
  [p.wag [~ [p.u.q.vex p.u.q.wag] q.u.q.wag]]
::::::::::::::::::::::::::::::::::::::::::::::::::::::::::
::                section 2eD, parsing (combinators)    ::
::
++  bend                                                ::  conditional comp
  ~/  %bend
  |*  raq/_|*({a/* b/*} [~ u=[a b]])
  ~/  %fun
  |*  {vex/edge sab/rule}
  ?~  q.vex
    vex
  =+  yit=(sab q.u.q.vex)
  =+  yur=(last p.vex p.yit)
  ?~  q.yit
    [p=yur q=q.vex]
  =+  vux=(raq p.u.q.vex p.u.q.yit)
  ?~  vux
    [p=yur q=q.vex]
  [p=yur q=[~ u=[p=u.vux q=q.u.q.yit]]]
::
++  comp
  ~/  %comp
  |*  raq/_|*({a/* b/*} [a b])                       ::  arbitrary compose
  ~/  %fun
  |*  {vex/edge sab/rule}
  ?~  q.vex
    vex
  =+  yit=(sab q.u.q.vex)
  =+  yur=(last p.vex p.yit)
  ?~  q.yit
    [p=yur q=q.yit]
  [p=yur q=[~ u=[p=(raq p.u.q.vex p.u.q.yit) q=q.u.q.yit]]]
::
++  glue                                                ::  add rule
  ~/  %glue
  |*  bus/rule
  ~/  %fun
  |*  {vex/edge sab/rule}
  (plug vex ;~(pfix bus sab))
::
++  less                                                ::  no first and second
  |*  {vex/edge sab/rule}
  ?~  q.vex
    =+  roq=(sab)
    [p=(last p.vex p.roq) q=q.roq]
  (fail +<.sab)
::
++  pfix                                                ::  discard first rule
  ~/  %pfix
  (comp |*({a/* b/*} b))
::
++  plug                                                ::  first then second
  ~/  %plug
  |*  {vex/edge sab/rule}
  ?~  q.vex
    vex
  =+  yit=(sab q.u.q.vex)
  =+  yur=(last p.vex p.yit)
  ?~  q.yit
    [p=yur q=q.yit]
  [p=yur q=[~ u=[p=[p.u.q.vex p.u.q.yit] q=q.u.q.yit]]]
::
++  pose                                                ::  first or second
  ~/  %pose
  |*  {vex/edge sab/rule}
  ?~  q.vex
    =+  roq=(sab)
    [p=(last p.vex p.roq) q=q.roq]
  vex
::
++  simu                                                ::  first and second
  |*  {vex/edge sab/rule}
  ?~  q.vex
    vex
  =+  roq=(sab)
  roq
::
++  sfix                                                ::  discard second rule
  ~/  %sfix
  (comp |*({a/* b/*} a))
::::::::::::::::::::::::::::::::::::::::::::::::::::::::::
::                section 2eE, parsing (composers)      ::
::
++  bass
  |*  {wuc/@ tyd/rule}
  %+  cook
    |=  waq/(list @)
    %+  roll
      waq
    =|({p/@ q/@} |.((add p (mul wuc q))))
  tyd
::
++  boss
  |*  {wuc/@ tyd/rule}
  %+  cook
    |=  waq/(list @)
    %+  reel
      waq
    =|({p/@ q/@} |.((add p (mul wuc q))))
  tyd
::
++  flag
  |=  {sic/@t non/@t}
  ;~(pose (cold %& (jest sic)) (cold %| (jest non)))
::
++  ifix
  |*  {fel/{p/rule q/rule} hof/rule}
  ;~(pfix p.fel ;~(sfix hof q.fel))
::
++  more
  |*  {bus/rule fel/rule}
  ;~(pose (most bus fel) (easy ~))
::
++  most
  |*  {bus/rule fel/rule}
  ;~(plug fel (star ;~(pfix bus fel)))
::
++  pick
  |*  {a/rule b/rule}
  ;~  pose
    (stag %& a)
    (stag %| b)
  ==
::
++  plus  |*(fel/rule ;~(plug fel (star fel)))
++  punt  |*({a/rule} ;~(pose (stag ~ a) (easy ~)))
++  slug
  |*  raq/_|*({a/* b/*} [a b])
  |*  {bus/rule fel/rule}
  ;~((comp raq) fel (stir +<+.raq raq ;~(pfix bus fel)))
::
++  star                                                ::  0 or more times
  |*  fel/rule
  (stir `(list _(wonk *fel))`~ |*({a/* b/*} [a b]) fel)
::::::::::::::::::::::::::::::::::::::::::::::::::::::::::
::                section 2eF, parsing (ascii)          ::
::
++  ace  (just ' ')
++  bar  (just '|')
++  bas  (just '\\')
++  buc  (just '$')
++  cab  (just '_')
++  cen  (just '%')
++  col  (just ':')
++  com  (just ',')
++  doq  (just '"')
++  dot  (just '.')
++  fas  (just '/')
++  gal  (just '<')
++  gar  (just '>')
++  hax  (just '#')
++  kel  (just '{')
++  ker  (just '}')
++  ket  (just '^')
++  lus  (just '+')
++  hep  (just '-')
++  pel  (just '(')
++  pam  (just '&')
++  per  (just ')')
++  pat  (just '@')
++  sel  (just '[')
++  sem  (just ';')
++  ser  (just ']')
++  sig  (just '~')
++  soq  (just '\'')
++  tar  (just '*')
++  tec  (just '`')
++  tis  (just '=')
++  wut  (just '?')
++  zap  (just '!')
::::::::::::::::::::::::::::::::::::::::::::::::::::::::::
::                section 2eG, parsing (whitespace)     ::
::
++  dog  ;~(plug dot gay)                               ::  .  number separator
++  doh  ;~(plug ;~(plug hep hep) gay)                  ::  --  phon separator
++  dun  (cold ~ ;~(plug hep hep))                      ::  -- (phep) to ~
++  duz  (cold ~ ;~(plug tis tis))                      ::  == (stet) to ~
++  gah  (mask [`@`10 ' ' ~])                           ::  newline or ace
++  gap  (cold ~ ;~(plug gaq (star ;~(pose vul gah))))  ::  plural space
++  gaq  ;~  pose                                       ::  end of line
             (just `@`10)
             ;~(plug gah ;~(pose gah vul))
             vul
         ==
++  gaw  (cold ~ (star ;~(pose vul gah)))               ::  classic white
++  gay  ;~(pose gap (easy ~))                          ::
++  vul  %-  cold  :-  ~                                ::  comments
         ;~  plug  col  col
           (star prn)
           (just `@`10)
         ==
::::::::::::::::::::::::::::::::::::::::::::::::::::::::::
::                section 2eH, parsing (idioms)         ::
::
++  alf  ;~(pose low hig)                               ::  alphabetic
++  aln  ;~(pose low hig nud)                           ::  alphanumeric
++  alp  ;~(pose low hig nud hep)                       ::  alphanumeric and -
++  bet  ;~(pose (cold 2 hep) (cold 3 lus))             ::  axis syntax - +
++  bin  (bass 2 (most gon but))                        ::  binary to atom
++  but  (cook |=(a/@ (sub a '0')) (shim '0' '1'))      ::  binary digit
++  cit  (cook |=(a/@ (sub a '0')) (shim '0' '7'))      ::  octal digit
++  dem  (bass 10 (most gon dit))                       ::  decimal to atom
++  dit  (cook |=(a/@ (sub a '0')) (shim '0' '9'))      ::  decimal digit
++  gul  ;~(pose (cold 2 gal) (cold 3 gar))             ::  axis syntax < >
++  gon  ;~(pose ;~(plug bas gay fas) (easy ~))         ::  long numbers \ /
++  hex  (bass 16 (most gon hit))                       ::  hex to atom
++  hig  (shim 'A' 'Z')                                 ::  uppercase
++  hit  ;~  pose                                       ::  hex digits
           dit
           (cook |=(a/char (sub a 87)) (shim 'a' 'f'))
           (cook |=(a/char (sub a 55)) (shim 'A' 'F'))
         ==
++  low  (shim 'a' 'z')                                 ::  lowercase
++  mes  %+  cook                                       ::  hexbyte
           |=({a/@ b/@} (add (mul 16 a) b))
         ;~(plug hit hit)
++  nix  (boss 256 (star ;~(pose aln cab)))             ::
++  nud  (shim '0' '9')                                 ::  numeric
++  prn  ;~(less (just `@`127) (shim 32 256))
++  qat  ;~  pose                                       ::  chars in blockcord
             prn
             ;~(less ;~(plug (just `@`10) soqs) (just `@`10))
         ==
++  qit  ;~  pose                                       ::  chars in a cord
             ;~(less bas soq prn)
             ;~(pfix bas ;~(pose bas soq mes))          ::  escape chars
         ==
++  qut  ;~  simu  soq                                  ::  cord
           ;~  pose
             ;~  less  soqs
               (ifix [soq soq] (boss 256 (more gon qit)))
             ==
             =+  hed=;~(pose ;~(plug (plus ace) vul) (just '\0a'))
             %-  inde  %+  ifix
               :-  ;~(plug soqs hed)
               ;~(plug (just '\0a') soqs)
             (boss 256 (star qat))
           ==
         ==
::
++  soqs  ;~(plug soq soq soq)                          ::  delimiting '''
++  sym                                                 ::  symbol
  %+  cook
    |=(a/tape (rap 3 ^-((list @) a)))
  ;~(plug low (star ;~(pose nud low hep)))
::
++  ven  ;~  (comp |=({a/@ b/@} (peg a b)))             ::  +>- axis syntax
           bet
           =+  hom=`?`|
           |=  tub/nail
           ^-  (like axis)
           =+  vex=?:(hom (bet tub) (gul tub))
           ?~  q.vex
             [p.tub [~ 1 tub]]
           =+  wag=$(p.tub p.vex, hom !hom, tub q.u.q.vex)
           ?>  ?=(^ q.wag)
           [p.wag [~ (peg p.u.q.vex p.u.q.wag) q.u.q.wag]]
         ==
++  vit                                                 ::  base64 digit
  ;~  pose
    (cook |=(a/@ (sub a 65)) (shim 'A' 'Z'))
    (cook |=(a/@ (sub a 71)) (shim 'a' 'z'))
    (cook |=(a/@ (add a 4)) (shim '0' '9'))
    (cold 62 (just '-'))
    (cold 63 (just '+'))
  ==
::::::::::::::::::::::::::::::::::::::::::::::::::::::::::
::                section 2eI, parsing (external)       ::
::
++  rash  |*({naf/@ sab/rule} (scan (trip naf) sab))   ::
++  rose  |*  {los/tape sab/rule}
          =+  vex=(sab [[1 1] los])
          =+  len=(lent los)
          ?.  =(+(len) q.p.vex)  [%| p=(dec q.p.vex)]
          ?~  q.vex
            [%& p=~]
          [%& p=[~ u=p.u.q.vex]]
++  rush  |*({naf/@ sab/rule} (rust (trip naf) sab))
++  rust  |*  {los/tape sab/rule}
          =+  vex=((full sab) [[1 1] los])
          ?~(q.vex ~ [~ u=p.u.q.vex])
++  scan  |*  {los/tape sab/rule}
          =+  vex=((full sab) [[1 1] los])
          ?~  q.vex
            ~_  (show [%m '{%d %d}'] p.p.vex q.p.vex ~)
            ~|('syntax-error' !!)
          p.u.q.vex
::::::::::::::::::::::::::::::::::::::::::::::::::::::::::
::                section 2eJ, formatting (basic text)  ::
::
++  cass                                                ::  lowercase
  |=  vib/tape
  %+  rap  3
  (turn vib |=(a/@ ?.(&((gte a 'A') (lte a 'Z')) a (add 32 a))))
::
++  cuss                                                ::  uppercase
  |=  vib/tape
  ^-  @t
  %+  rap  3
  (turn vib |=(a/@ ?.(&((gte a 'a') (lte a 'z')) a (sub a 32))))
::
++  crip  |=(a/tape `@t`(rap 3 a))                      ::  tape to cord
::
++  mesc                                                ::  ctrl code escape
  |=  vib/tape
  ^-  tape
  ?~  vib
    ~
  ?:  =('\\' i.vib)
    ['\\' '\\' $(vib t.vib)]
  ?:  ?|((gth i.vib 126) (lth i.vib 32) =(39 i.vib))
    ['\\' (welp ~(rux at i.vib) '/' $(vib t.vib))]
  [i.vib $(vib t.vib)]
::
++  runt                                                ::  prepend repeatedly
  |=  {{a/@ b/@} c/tape}
  ^-  tape
  ?:  =(0 a)
    c
  [b $(a (dec a))]
::
++  sand                                                ::  atom sanity
  |=  a/@ta
  (flit (sane a))
::
++  sane                                                ::  atom sanity
  |=  a/@ta
  |=  b/@  ^-  ?
  ?.  =(%t (end 3 1 a))
    ~|(%sane-stub !!)
  =+  [inx=0 len=(met 3 b)]
  ?:  =(%tas a)
    |-  ^-  ?
    ?:  =(inx len)  &
    =+  cur=(cut 3 [inx 1] b)
    ?&  ?|  &((gte cur 'a') (lte cur 'z'))
            &(=('-' cur) !=(0 inx) !=(len inx))
            &(&((gte cur '0') (lte cur '9')) !=(0 inx))
        ==
        $(inx +(inx))
    ==
  ?:  =(%ta a)
    |-  ^-  ?
    ?:  =(inx len)  &
    =+  cur=(cut 3 [inx 1] b)
    ?&  ?|  &((gte cur 'a') (lte cur 'z'))
            &((gte cur '0') (lte cur '9'))
            |(=('-' cur) =('~' cur) =('_' cur) =('.' cur))
        ==
        $(inx +(inx))
    ==
  |-  ^-  ?
  ?:  =(0 b)  &
  =+  cur=(end 3 1 b)
  ?:  &((lth cur 32) !=(10 cur))  |
  =+  len=(teff cur)
  ?&  |(=(1 len) =+(i=1 |-(|(=(i len) &((gte (cut 3 [i 1] b) 128) $(i +(i)))))))
      $(b (rsh 3 len b))
  ==
::
++  trim                                                ::  tape split
  |=  {a/@ b/tape}
  ^-  {p/tape q/tape}
  ?~  b
    [~ ~]
  ?:  =(0 a)
    [~ b]
  =+  c=$(a (dec a), b t.b)
  [[i.b p.c] q.c]
::
++  trip                                                ::  cord to tape
  ~/  %trip
  |=  a/@  ^-  tape
  ?:  =(0 (met 3 a))
    ~
  [^-(@ta (end 3 1 a)) $(a (rsh 3 1 a))]
::
++  teff                                                ::  length utf8
  |=  a/@t  ^-  @
  =+  b=(end 3 1 a)
  ~|  %bad-utf8
  ?:  =(0 b)
    ?>(=(0 a) 0)
  ?>  |((gte b 32) =(10 b))
  ?:((lte b 127) 1 ?:((lte b 223) 2 ?:((lte b 239) 3 4)))
::
++  turf                                                ::  utf8 to utf32
  |=  a/@t
  ^-  @c
  %+  rap  5
  |-  ^-  (list @c)
  =+  b=(teff a)
  ?:  =(0 b)  ~
  :-  %+  can  0
      %+  turn
        ^-  (list {p/@ q/@})
        ?+  b  !!
          $1  [[0 7] ~]
          $2  [[8 6] [0 5] ~]
          $3  [[16 6] [8 6] [0 4] ~]
          $4  [[24 6] [16 6] [8 6] [0 3] ~]
        ==
      |=({p/@ q/@} [q (cut 0 [p q] a)])
  $(a (rsh 3 b a))
::
++  tuba                                                ::  utf8 to utf32 tape
  |=  a/tape
  ^-  (list @c)
  (rip 5 (turf (rap 3 a)))                              ::  XX horrible
::
++  tufa                                                ::  utf32 to utf8 tape
  |=  a/(list @c)
  ^-  tape
  ?~  a  ""
  (weld (rip 3 (tuft i.a)) $(a t.a))
::
++  tuft                                                ::  utf32 to utf8 text
  |=  a/@c
  ^-  @t
  %+  rap  3
  |-  ^-  (list @)
  ?:  =(0 a)
    ~
  =+  b=(end 5 1 a)
  =+  c=$(a (rsh 5 1 a))
  ?:  (lth b 0x7f)
    [b c]
  ?:  (lth b 0x7ff)
    :*  (mix 0b1100.0000 (cut 0 [6 5] b))
        (mix 0b1000.0000 (end 0 6 b))
        c
    ==
  ?:  (lth b 0xffff)
    :*  (mix 0b1110.0000 (cut 0 [12 4] b))
        (mix 0b1000.0000 (cut 0 [6 6] b))
        (mix 0b1000.0000 (end 0 6 b))
        c
    ==
  :*  (mix 0b1111.0000 (cut 0 [18 3] b))
      (mix 0b1000.0000 (cut 0 [12 6] b))
      (mix 0b1000.0000 (cut 0 [6 6] b))
      (mix 0b1000.0000 (end 0 6 b))
      c
  ==
::
++  wack                                                ::  span format
  |=  a/@ta
  ^-  @ta
  =+  b=(rip 3 a)
  %+  rap  3
  |-  ^-  tape
  ?~  b
    ~
  ?:  =('~' i.b)  ['~' '~' $(b t.b)]
  ?:  =('_' i.b)  ['~' '-' $(b t.b)]
  [i.b $(b t.b)]
::
++  wick                                                ::  span format
  |=  a/@
  ^-  (unit @ta)
  =+  b=(rip 3 a)
  =-  ?^(b ~ (some (rap 3 (flop c))))
  =|  c/tape
  |-  ^-  {b/tape c/tape}
  ?~  b  [~ c]
  ?.  =('~' i.b)
    $(b t.b, c [i.b c])
  ?~  t.b  [b ~]
  ?-  i.t.b
    $'~'  $(b t.t.b, c ['~' c])
    $'-'  $(b t.t.b, c ['_' c])
    @     [b ~]
  ==
::
++  woad                                                ::  cord format
  |=  a/@ta
  ^-  @t
  %+  rap  3
  |-  ^-  (list @)
  ?:  =(0 a)
    ~
  =+  b=(end 3 1 a)
  =+  c=(rsh 3 1 a)
  ?:  =('.' b)
    [' ' $(a c)]
  ?.  =('~' b)
    [b $(a c)]
  =>  .(b (end 3 1 c), c (rsh 3 1 c))
  ?+  b  =-  (weld (rip 3 (tuft p.d)) $(a q.d))
         ^=  d
         =+  d=0
         |-  ^-  {p/@ q/@}
         ?:  =('.' b)
           [d c]
         ?<  =(0 c)
         %=    $
            b  (end 3 1 c)
            c  (rsh 3 1 c)
            d  %+  add  (mul 16 d)
               %+  sub  b
               ?:  &((gte b '0') (lte b '9'))  48
               ?>(&((gte b 'a') (lte b 'z')) 87)
         ==
    $'.'  ['.' $(a c)]
    $'~'  ['~' $(a c)]
  ==
::
++  wood                                                ::  cord format
  |=  a/@t
  ^-  @ta
  %+  rap  3
  |-  ^-  (list @)
  ?:  =(0 a)
    ~
  =+  b=(teff a)
  =+  c=(turf (end 3 b a))
  =+  d=$(a (rsh 3 b a))
  ?:  ?|  &((gte c 'a') (lte c 'z'))
          &((gte c '0') (lte c '9'))
          =('-' c)
      ==
    [c d]
  ?+  c
    :-  '~'
    =+  e=(met 2 c)
    |-  ^-  tape
    ?:  =(0 e)
      ['.' d]
    =.  e  (dec e)
    =+  f=(rsh 2 e c)
    [(add ?:((lte f 9) 48 87) f) $(c (end 2 e c))]
  ::
    $' '  ['.' d]
    $'.'  ['~' '.' d]
    $'~'  ['~' '~' d]
  ==
::::::::::::::::::::::::::::::::::::::::::::::::::::::::::
::                section 2eK, formatting (layout)      ::
::
++  re
  |_  tac/tank
  ++  ram
    ^-  tape
    ?-    -.tac
        $leaf  p.tac
        $palm  ram(tac [%rose [p.p.tac (weld q.p.tac r.p.tac) s.p.tac] q.tac])
        $rose
      %+  weld
        q.p.tac
      |-  ^-  tape
      ?~  q.tac
        r.p.tac
      =+  voz=$(q.tac t.q.tac)
      (weld ram(tac i.q.tac) ?~(t.q.tac voz (weld p.p.tac voz)))
    ==
  ::
  ++  win
    |=  {tab/@ edg/@}
    =+  lug=`wall`~
    |^  |-  ^-  wall
        ?-    -.tac
            $leaf  (rig p.tac)
            $palm
          ?:  fit
            (rig ram)
          ?~  q.tac
            (rig q.p.tac)
          ?~  t.q.tac
            (rig(tab (add 2 tab), lug $(tac i.q.tac)) q.p.tac)
          =>  .(q.tac `(list tank)`q.tac)
          =+  lyn=(mul 2 (lent q.tac))
          =+  ^=  qyr
              |-  ^-  wall
              ?~  q.tac
                lug
              %=  ^$
                tac  i.q.tac
                tab  (add tab (sub lyn 2))
                lug  $(q.tac t.q.tac, lyn (sub lyn 2))
              ==
          (wig(lug qyr) q.p.tac)
        ::
            $rose
          ?:  fit
            (rig ram)
          =.  lug
            |-  ^-  wall
            ?~  q.tac
              ?:(=(%$ r.p.tac) lug (rig r.p.tac))
            ^$(tac i.q.tac, lug $(q.tac t.q.tac), tab din)
          ?:  =(%$ q.p.tac)
            lug
          (wig q.p.tac)
        ==
    ::
    ++  din  (mod (add 2 tab) (mul 2 (div edg 3)))
    ++  fit  (lte (lent ram) (sub edg tab))
    ++  rig
      |=  hom/tape
      ^-  wall
      ?:  (lte (lent hom) (sub edg tab))
        [(runt [tab ' '] hom) lug]
      =>  .(tab (add tab 2), edg (sub edg 2))
      =+  mut=(trim (sub edg tab) hom)
      :-  (runt [(sub tab 2) ' '] ['\\' '/' (weld p.mut `_hom`['\\' '/' ~])])
      =>  .(hom q.mut)
      |-
      ?~  hom
        :-  %+  runt
              [(sub tab 2) ' ']
            ['\\' '/' (runt [(sub edg tab) ' '] ['\\' '/' ~])]
        lug
      =>  .(mut (trim (sub edg tab) hom))
      [(runt [tab ' '] p.mut) $(hom q.mut)]
    ::
    ++  wig
      |=  hom/tape
      ^-  wall
      ?~  lug
        (rig hom)
      =+  lin=(lent hom)
      =+  wug=:(add 1 tab lin)
      ?.  =+  mir=i.lug
          |-  ?~  mir
                |
              ?|(=(0 wug) ?&(=(' ' i.mir) $(mir t.mir, wug (dec wug))))
        (rig hom)       :: ^ XX regular form?
      [(runt [tab ' '] (weld hom `tape`[' ' (slag wug i.lug)])) t.lug]
    --
  --
::::::::::::::::::::::::::::::::::::::::::::::::::::::::::
::                section 2eL, formatting (path)        ::
::
++  ab
  |%
  ++  bix  (bass 16 (stun [2 2] six))
  ++  fem  (sear |=(a/@ (cha:fa a)) aln)
  ++  hif  (boss 256 ;~(plug tip tiq (easy ~)))
  ++  huf  %+  cook
             |=({a/@ b/@} (wred:un ~(zug mu ~(zag mu [a b]))))
           ;~(plug hif ;~(pfix hep hif))
  ++  hyf  (bass 0x1.0000.0000 ;~(plug huf ;~(pfix hep huf) (easy ~)))
  ++  pev  (bass 32 ;~(plug sev (stun [0 4] siv)))
  ++  pew  (bass 64 ;~(plug sew (stun [0 4] siw)))
  ++  piv  (bass 32 (stun [5 5] siv))
  ++  piw  (bass 64 (stun [5 5] siw))
  ++  qeb  (bass 2 ;~(plug seb (stun [0 3] sib)))
  ++  qex  (bass 16 ;~(plug sex (stun [0 3] hit)))
  ++  qib  (bass 2 (stun [4 4] sib))
  ++  qix  (bass 16 (stun [4 4] six))
  ++  seb  (cold 1 (just '1'))
  ++  sed  (cook |=(a/@ (sub a '0')) (shim '1' '9'))
  ++  sev  ;~(pose sed sov)
  ++  sew  ;~(pose sed sow)
  ++  sex  ;~(pose sed sox)
  ++  sib  (cook |=(a/@ (sub a '0')) (shim '0' '1'))
  ++  sid  (cook |=(a/@ (sub a '0')) (shim '0' '9'))
  ++  siv  ;~(pose sid sov)
  ++  siw  ;~(pose sid sow)
  ++  six  ;~(pose sid sox)
  ++  sov  (cook |=(a/@ (sub a 87)) (shim 'a' 'v'))
  ++  sow  ;~  pose
             (cook |=(a/@ (sub a 87)) (shim 'a' 'z'))
             (cook |=(a/@ (sub a 29)) (shim 'A' 'Z'))
             (cold 62 (just '-'))
             (cold 63 (just '~'))
           ==
  ++  sox  (cook |=(a/@ (sub a 87)) (shim 'a' 'f'))
  ++  ted  (bass 10 ;~(plug sed (stun [0 2] sid)))
  ++  tip  (sear |=(a/@ (ins:po a)) til)
  ++  tiq  (sear |=(a/@ (ind:po a)) til)
  ++  tid  (bass 10 (stun [3 3] sid))
  ++  til  (boss 256 (stun [3 3] low))
  ++  urs  %+  cook
             |=(a/tape (rap 3 ^-((list @) a)))
           (star ;~(pose nud low hep dot sig cab))
  ++  urt  %+  cook
             |=(a/tape (rap 3 ^-((list @) a)))
           (star ;~(pose nud low hep dot sig))
  ++  urx  %+  cook
             |=(a/tape (rap 3 ^-((list @) a)))
           %-  star
           ;~  pose 
             nud
             low
             hep
             cab
             (cold ' ' dot)
             (cook tuft (ifix [sig dot] hex))
             ;~(pfix sig ;~(pose sig dot))
           ==
  ++  voy  ;~(pfix bas ;~(pose bas soq bix))
  --
++  ag
  |%
  ++  ape  |*(fel/rule ;~(pose (cold 0 (just '0')) fel))
  ++  bay  (ape (bass 16 ;~(plug qeb:ab (star ;~(pfix dog qib:ab)))))
  ++  bip  =+  tod=(ape qex:ab)
           (bass 0x1.0000 ;~(plug tod (stun [7 7] ;~(pfix dog tod))))
  ++  dem  (ape (bass 1.000 ;~(plug ted:ab (star ;~(pfix dog tid:ab)))))
  ++  dim  (ape (bass 10 ;~(plug sed:ab (star sid:ab))))
  ++  dum  (bass 10 (plus sid:ab))
  ++  fed  ;~  pose
             %+  bass  0x1.0000.0000.0000.0000
             ;~((glue doh) ;~(pose hyf:ab huf:ab) (more doh hyf:ab))
           ::
             hyf:ab
             huf:ab
             hif:ab
             tiq:ab
           ==
  ++  fim  (sear den:fa (bass 58 (plus fem:ab)))
  ++  hex  (ape (bass 0x1.0000 ;~(plug qex:ab (star ;~(pfix dog qix:ab)))))
  ++  lip  =+  tod=(ape ted:ab)
           (bass 256 ;~(plug tod (stun [3 3] ;~(pfix dog tod))))
  ++  viz  (ape (bass 0x200.0000 ;~(plug pev:ab (star ;~(pfix dog piv:ab)))))
  ++  vum  (bass 32 (plus siv:ab))
  ++  wiz  (ape (bass 0x4000.0000 ;~(plug pew:ab (star ;~(pfix dog piw:ab)))))
  --
::
++  co
  ~%  %co  ..co  ~
  =<  |_  lot/coin
      ++  rear  |=(rom/tape =>(.(rex rom) rend))
      ++  rent  `@ta`(rap 3 rend)
      ++  rend
        ^-  tape
        ?:  ?=($blob -.lot)
          ['~' '0' ((v-co 1) (jam p.lot))]
        ?:  ?=($many -.lot)
          :-  '.'
          |-  ^-  tape
          ?~   p.lot
            ['_' '_' rex]
          ['_' (weld (trip (wack rent(lot i.p.lot))) $(p.lot t.p.lot))]
        =+  [yed=(end 3 1 p.p.lot) hay=(cut 3 [1 1] p.p.lot)]
        |-  ^-  tape
        ?+    yed  (z-co q.p.lot)
            $c   ['~' '-' (weld (rip 3 (wood (tuft q.p.lot))) rex)]
            $d
          ?+    hay  (z-co q.p.lot)
              $a
            =+  yod=(yore q.p.lot)
            =>  ^+(. .(rex ?~(f.t.yod rex ['.' (s-co f.t.yod)])))
            =>  ^+  .
                %=    .
                    rex
                  ?:  &(=(~ f.t.yod) =(0 h.t.yod) =(0 m.t.yod) =(0 s.t.yod))
                    rex
                  =>  .(rex ['.' (y-co s.t.yod)])
                  =>  .(rex ['.' (y-co m.t.yod)])
                  ['.' '.' (y-co h.t.yod)]
                ==
            =>  .(rex ['.' (a-co d.t.yod)])
            =>  .(rex ['.' (a-co m.yod)])
            =>  .(rex ?:(a.yod rex ['-' rex]))
            ['~' (a-co y.yod)]
          ::
              $r
            =+  yug=(yell q.p.lot)
            =>  ^+(. .(rex ?~(f.yug rex ['.' (s-co f.yug)])))
            :-  '~'
            ?:  &(=(0 d.yug) =(0 m.yug) =(0 h.yug) =(0 s.yug))
              ['s' '0' rex]
            =>  ^+(. ?:(=(0 s.yug) . .(rex ['.' 's' (a-co s.yug)])))
            =>  ^+(. ?:(=(0 m.yug) . .(rex ['.' 'm' (a-co m.yug)])))
            =>  ^+(. ?:(=(0 h.yug) . .(rex ['.' 'h' (a-co h.yug)])))
            =>  ^+(. ?:(=(0 d.yug) . .(rex ['.' 'd' (a-co d.yug)])))
            +.rex
          ==
        ::
            $f
          ?:  =(& q.p.lot)
            ['.' 'y' rex]
          ?:(=(| q.p.lot) ['.' 'n' rex] (z-co q.p.lot))
        ::
            $n   ['~' rex]
            $i
          ?+  hay  (z-co q.p.lot)
            $f  ((ro-co [3 10 4] |=(a/@ ~(d ne a))) q.p.lot)
            $s  ((ro-co [4 16 8] |=(a/@ ~(x ne a))) q.p.lot)
          ==
        ::
            $p
          =+  dyx=(met 3 q.p.lot)
          :-  '~'
          ?:  (lte dyx 1)
            (weld (trip (tod:po q.p.lot)) rex)
          ?:  =(2 dyx)
            ;:  weld
              (trip (tos:po (end 3 1 q.p.lot)))
              (trip (tod:po (rsh 3 1 q.p.lot)))
              rex
            ==
          =+  [dyz=(met 5 q.p.lot) fin=| dub=&]
          |-  ^-  tape
          ?:  =(0 dyz)
            rex
          %=    $
              fin      &
              dub      !dub
              dyz      (dec dyz)
              q.p.lot  (rsh 5 1 q.p.lot)
              rex
            =+  syb=(wren:un (end 5 1 q.p.lot))
            =+  cog=~(zig mu [(rsh 4 1 syb) (end 4 1 syb)])
            ;:  weld
              (trip (tos:po (end 3 1 p.cog)))
              (trip (tod:po (rsh 3 1 p.cog)))
              `tape`['-' ~]
              (trip (tos:po (end 3 1 q.cog)))
              (trip (tod:po (rsh 3 1 q.cog)))
              `tape`?.(fin ~ ['-' ?.(dub ~ ['-' ~])])
              rex
            ==
          ==
        ::
            $r
          ?+  hay  (z-co q.p.lot)
            $d  ['.' '~' (r-co (rlyd q.p.lot))]
            $h  ['.' '~' '~' (r-co (rlyh q.p.lot))]
            $q  ['.' '~' '~' '~' (r-co (rlyq q.p.lot))]
            $s  ['.' (r-co (rlys q.p.lot))]
          ==
        ::
            $u
          ?:  ?=($c hay)
            %+  welp  ['0' 'c' (reap (pad:fa q.p.lot) '1')]
            (c-co (enc:fa q.p.lot))
          =-  (weld p.gam ?:(=(0 q.p.lot) `tape`['0' ~] q.gam))
          ^=  gam  ^-  {p/tape q/tape}
          ?+  hay  [~ ((ox-co [10 3] |=(a/@ ~(d ne a))) q.p.lot)]
            $b  [['0' 'b' ~] ((ox-co [2 4] |=(a/@ ~(d ne a))) q.p.lot)]
            $i  [['0' 'i' ~] ((d-co 1) q.p.lot)]
            $x  [['0' 'x' ~] ((ox-co [16 4] |=(a/@ ~(x ne a))) q.p.lot)]
            $v  [['0' 'v' ~] ((ox-co [32 5] |=(a/@ ~(x ne a))) q.p.lot)]
            $w  [['0' 'w' ~] ((ox-co [64 5] |=(a/@ ~(w ne a))) q.p.lot)]
          ==
        ::
            $s
          %+  weld
            ?:((syn:si q.p.lot) "--" "-")
          $(yed 'u', q.p.lot (abs:si q.p.lot))
        ::
            $t
          ?:  =('a' hay)
            ?:  =('s' (cut 3 [2 1] p.p.lot))
              (weld (rip 3 q.p.lot) rex)
            ['~' '.' (weld (rip 3 q.p.lot) rex)]
          ['~' '~' (weld (rip 3 (wood q.p.lot)) rex)]
        ==
      --
  =+  rex=*tape
  =<  |%
      ++  a-co  |=(dat/@ ((d-co 1) dat))
      ++  c-co  (em-co [58 1] |=({? b/@ c/tape} [~(c ne b) c]))
      ++  d-co  |=(min/@ (em-co [10 min] |=({? b/@ c/tape} [~(d ne b) c])))
      ++  r-co
        |=  a/dn
        ?:  ?=({$i *} a)  (weld ?:(s.a "inf" "-inf") rex)
        ?:  ?=({$n *} a)  (weld "nan" rex)
        =+  ^=  e  %+  ed-co  [10 1]
          |=  {a/? b/@ c/tape}
          ?:  a  [~(d ne b) '.' c]
          [~(d ne b) c]
        =+  ^=  f
          =>(.(rex ~) (e a.a))
        =.  e.a  (sum:si e.a (sun:si (dec +.f)))
        =+  b=?:((syn:si e.a) "e" "e-")
        =>  .(rex ?~(e.a rex (weld b ((d-co 1) (abs:si e.a)))))
        =>  .(rex (weld -.f rex))
        ?:(s.a rex ['-' rex])
      ::
      ++  s-co
        |=  esc/(list @)  ^-  tape
        ~|  [%so-co esc]
        ?~  esc
          rex
        :-  '.'
        =>(.(rex $(esc t.esc)) ((x-co 4) i.esc))
      ::
      ++  v-co  |=(min/@ (em-co [32 min] |=({? b/@ c/tape} [~(v ne b) c])))
      ++  w-co  |=(min/@ (em-co [64 min] |=({? b/@ c/tape} [~(w ne b) c])))
      ++  x-co  |=(min/@ (em-co [16 min] |=({? b/@ c/tape} [~(x ne b) c])))
      ++  y-co  |=(dat/@ ((d-co 2) dat))
      ++  z-co  |=(dat/@ `tape`['0' 'x' ((x-co 1) dat)])
      --
  |%
  ++  em-co
    |=  {{bas/@ min/@} par/$+({? @ tape} tape)}
    |=  hol/@
    ^-  tape
    ?:  &(=(0 hol) =(0 min))
      rex
    =+  [rad=(mod hol bas) dar=(div hol bas)]
    %=  $
      min  ?:(=(0 min) 0 (dec min))
      hol  dar
      rex  (par =(0 dar) rad rex)
    ==
  ::
  ++  ed-co
    |=  {{bas/@ min/@} par/$+({? @ tape} tape)}
    =+  [fir=& cou=0]
    |=  hol/@
    ^-  {tape @}
    ?:  &(=(0 hol) =(0 min))
      [rex cou]
    =+  [rad=(mod hol bas) dar=(div hol bas)]
    %=  $
      min  ?:(=(0 min) 0 (dec min))
      hol  dar
      rex  (par &(=(0 dar) !fir) rad rex)
      fir  |
      cou  +(cou)
    ==
  ::
  ++  ox-co
    |=  {{bas/@ gop/@} dug/$+(@ @)}
    %+  em-co
      [|-(?:(=(0 gop) 1 (mul bas $(gop (dec gop))))) 0]
    |=  {top/? seg/@ res/tape}
    %+  weld
      ?:(top ~ `tape`['.' ~])
    %.  seg
    %+  em-co(rex res)
      [bas ?:(top 0 gop)]
    |=({? b/@ c/tape} [(dug b) c])
  ::
  ++  ro-co
    |=  {{buz/@ bas/@ dop/@} dug/$+(@ @)}
    |=  hol/@
    ^-  tape
    ?:  =(0 dop)
      rex
    =>  .(rex $(dop (dec dop)))
    :-  '.'
    %-  (em-co [bas 1] |=({? b/@ c/tape} [(dug b) c]))
    [(cut buz [(dec dop) 1] hol)]
  --
::
++  ne
  |_  tig/@
  ++  c  (cut 3 [tig 1] key:fa)
  ++  d  (add tig '0')
  ++  x  ?:((gte tig 10) (add tig 87) d)
  ++  v  ?:((gte tig 10) (add tig 87) d)
  ++  w  ?:(=(tig 63) '~' ?:(=(tig 62) '-' ?:((gte tig 36) (add tig 29) x)))
  --
::
++  mu
  |_  {top/@ bot/@}
  ++  zag  [p=(end 4 1 (add top bot)) q=bot]
  ++  zig  [p=(end 4 1 (add top (sub 0x1.0000 bot))) q=bot]
  ++  zug  (mix (lsh 4 1 top) bot)
  --
::
++  so
  ~%  %so  +  ~
  |%
  ++  bisk
    ~+
    ;~  pose
      ;~  pfix  (just '0')
        ;~  pose
          (stag %ub ;~(pfix (just 'b') bay:ag))
          (stag %uc ;~(pfix (just 'c') fim:ag))
          (stag %ui ;~(pfix (just 'i') dim:ag))
          (stag %ux ;~(pfix (just 'x') hex:ag))
          (stag %uv ;~(pfix (just 'v') viz:ag))
          (stag %uw ;~(pfix (just 'w') wiz:ag))
        ==
      ==
      (stag %ud dem:ag)
    ==
  ++  crub
    ~+
    ;~  pose
      %+  cook
        |=(det/date `dime`[%da (year det)])
      ;~  plug
        %+  cook
          |=({a/@ b/?} [b a])
        ;~(plug dim:ag ;~(pose (cold | hep) (easy &)))
        ;~(pfix dot dim:ag)   ::  month
        ;~(pfix dot dim:ag)   ::  day
        ;~  pose
          ;~  pfix
            ;~(plug dot dot)
            ;~  plug
              dum:ag
              ;~(pfix dot dum:ag)
              ;~(pfix dot dum:ag)
              ;~(pose ;~(pfix ;~(plug dot dot) (most dot qix:ab)) (easy ~))
            ==
          ==
          (easy [0 0 0 ~])
        ==
      ==
    ::
      %+  cook
        |=  {a/(list {p/?($d $h $m $s) q/@}) b/(list @)}
        =+  rop=`tarp`[0 0 0 0 b]
        |-  ^-  dime
        ?~  a
          [%dr (yule rop)]
        ?-  p.i.a
          $d  $(a t.a, d.rop (add q.i.a d.rop))
          $h  $(a t.a, h.rop (add q.i.a h.rop))
          $m  $(a t.a, m.rop (add q.i.a m.rop))
          $s  $(a t.a, s.rop (add q.i.a s.rop))
        ==
      ;~  plug
        %+  most
          dot
        ;~  pose
          ;~(pfix (just 'd') (stag %d dim:ag))
          ;~(pfix (just 'h') (stag %h dim:ag))
          ;~(pfix (just 'm') (stag %m dim:ag))
          ;~(pfix (just 's') (stag %s dim:ag))
        ==
        ;~(pose ;~(pfix ;~(plug dot dot) (most dot qix:ab)) (easy ~))
      ==
    ::
      (stag %p fed:ag)
      ;~(pfix dot (stag %ta urs:ab))
      ;~(pfix sig (stag %t urx:ab))
      ;~(pfix hep (stag %c (cook turf urx:ab)))
    ==
  ++  nuck
    ~/  %nuck  |=  a/nail  %.  a
    %+  knee  *coin  |.  ~+
    %-  stew
    ^.  stet  ^.  limo
    :~  :-  ['a' 'z']  (cook |=(a/@ta [~ %tas a]) sym)
        :-  ['0' '9']  (stag ~ bisk)
        :-  '-'        (stag ~ tash)
        :-  '.'        ;~(pfix dot perd)
        :-  '~'        ;~(pfix sig ;~(pose twid (easy [~ %n 0])))
    ==
  ++  nusk
    ~+
    :(sear |=(a/@ta (rush a nuck)) wick urt:ab)
  ++  perd
    ~+
    ;~  pose
      (stag ~ zust)
      (stag %many (ifix [cab ;~(plug cab cab)] (more cab nusk)))
    ==
  ++  royl
    ~+
    =+  ^=  moo
      |=  a/tape
      :-  (lent a)
      (scan a (bass 10 (plus sid:ab)))
    =+  ^=  voy
      %+  cook  royl-cell
      ;~  pose
        ;~  plug
          (easy %d)
          ;~  pose  (cold | hep)  (easy &)  ==
          ;~  plug  dim:ag
            ;~  pose
              ;~(pfix dot (cook moo (plus (shim '0' '9'))))
              (easy [0 0])
            ==
            ;~  pose
              ;~  pfix
                (just 'e')
                ;~(plug ;~(pose (cold | hep) (easy &)) dim:ag)
              ==
              (easy [& 0])
            ==
          ==
        ==
        ;~  plug
          (easy %i)
          ;~  sfix
            ;~  pose  (cold | hep)  (easy &)  ==
            (jest 'inf')
          ==
        ==
        ;~  plug
          (easy %n)
          (cold ~ (jest 'nan'))
        ==
      ==
    ;~  pose
      (stag %rh (cook rylh ;~(pfix ;~(plug sig sig) voy)))
      (stag %rq (cook rylq ;~(pfix ;~(plug sig sig sig) voy)))
      (stag %rd (cook ryld ;~(pfix sig voy)))
      (stag %rs (cook ryls voy))
    ==
  ::
  ++  royl-cell
    |=  rn
    ^-  dn
    ?.  ?=({$d *} +<)  +<
    =+  ^=  h
      (dif:si (new:si f.b i.b) (sun:si d.b))
    [%d a h (add (mul c.b (pow 10 d.b)) e.b)]
  ::
  ++  tash
    ~+
    =+  ^=  neg
        |=  {syn/? mol/dime}  ^-  dime
        ?>  =('u' (end 3 1 p.mol))
        [(cat 3 's' (rsh 3 1 p.mol)) (new:si syn q.mol)]
    ;~  pfix  hep
      ;~  pose
        (cook |=(a/dime (neg | a)) bisk)
        ;~(pfix hep (cook |=(a/dime (neg & a)) bisk))
      ==
    ==
  ::
  ++  twid
    ~+
    ;~  pose
      (cook |=(a/@ [%blob (cue a)]) ;~(pfix (just '0') vum:ag))
      (stag ~ crub)
    ==
  ::
  ++  zust
    ~+
    ;~  pose
      (stag %is bip:ag)
      (stag %if lip:ag)
      (stag %f ;~(pose (cold & (just 'y')) (cold | (just 'n'))))
      royl
    ==
  --
++  scot  ~/  %scot  |=(mol/dime ~(rent co %$ mol))
++  scow  |=(mol/dime ~(rend co %$ mol))
++  slat  |=(mod/@tas |=(txt/@ta (slaw mod txt)))
++  slav  |=({mod/@tas txt/@ta} (need (slaw mod txt)))
++  slaw
  ~/  %slaw
  |=  {mod/@tas txt/@ta}
  ^-  (unit @)
  =+  con=(slay txt)
  ?.(&(?=({$~ $$ @ @} con) =(p.p.u.con mod)) ~ [~ q.p.u.con])
::
++  slay
  |=  txt/@ta  ^-  (unit coin)
  =+  ^=  vex
      ?:  (gth 0x7fff.ffff txt)                         ::  XX  petty cache
        ~+  ((full nuck:so) [[1 1] (trip txt)])
      ((full nuck:so) [[1 1] (trip txt)])
  ?~  q.vex
    ~
  [~ p.u.q.vex]
::
++  smyt                                                ::  pretty print path
  |=  bon/path  ^-  tank
  :+  %rose  [['/' ~] ['/' ~] ~]
  (turn bon |=(a/@ [%leaf (trip a)]))
::
++  spat  |=(pax/path (crip (spud pax)))                ::  render path to cord
++  spud  |=(pax/path ~(ram re (smyt pax)))             ::  render path to tape
++  stab                                                ::  parse cord to path
  =+  fel=;~(pfix fas (more fas urs:ab))
  |=(zep/@t `path`(rash zep fel))
::::::::::::::::::::::::::::::::::::::::::::::::::::::::::
::                section 2eN, pseudo-cryptography      ::
::
++  un                                                  ::  =(x (wred (wren x)))
  |%
  ++  wren                                              ::  conceal structure
    |=  pyn/@  ^-  @
    =+  len=(met 3 pyn)
    ?:  =(0 len)
      0
    =>  .(len (dec len))
    =+  mig=(zaft (xafo len (cut 3 [len 1] pyn)))
    %+  can  3
    %-  flop  ^-  (list {@ @})
    :-  [1 mig]
    |-  ^-  (list {@ @})
    ?:  =(0 len)
      ~
    =>  .(len (dec len))
    =+  mog=(zyft :(mix mig (end 3 1 len) (cut 3 [len 1] pyn)))
    [[1 mog] $(mig mog)]
  ::
  ++  wred                                              ::  restore structure
    |=  cry/@  ^-  @
    =+  len=(met 3 cry)
    ?:  =(0 len)
      0
    =>  .(len (dec len))
    =+  mig=(cut 3 [len 1] cry)
    %+  can  3
    %-  flop  ^-  (list {@ @})
    :-  [1 (xaro len (zart mig))]
    |-  ^-  (list {@ @})
    ?:  =(0 len)
      ~
    =>  .(len (dec len))
    =+  mog=(cut 3 [len 1] cry)
    [[1 :(mix mig (end 3 1 len) (zyrt mog))] $(mig mog)]
  ::
  ++  xafo  |=({a/@ b/@} +((mod (add (dec b) a) 255)))
  ++  xaro  |=({a/@ b/@} +((mod (add (dec b) (sub 255 (mod a 255))) 255)))
  ::
  ++  zaft                                              ::  forward 255-sbox
    |=  a/@D
    =+  ^=  b
        0xcc.75bc.86c8.2fb1.9a42.f0b3.79a0.92ca.21f6.1e41.cde5.fcc0.
        7e85.51ae.1005.c72d.1246.07e8.7c64.a914.8d69.d9f4.59c2.8038.
        1f4a.dca2.6fdf.66f9.f561.a12e.5a16.f7b0.a39f.364e.cb70.7318.
        1de1.ad31.63d1.abd4.db68.6a33.134d.a760.edee.5434.493a.e323.
        930d.8f3d.3562.bb81.0b24.43cf.bea5.a6eb.52b4.0229.06b2.6704.
        78c9.45ec.d75e.58af.c577.b7b9.c40e.017d.90c3.87f8.96fa.1153.
        0372.7f30.1c32.ac83.ff17.c6e4.d36d.6b55.e2ce.8c71.8a5b.b6f3.
        9d4b.eab5.8b3c.e7f2.a8fe.9574.5de0.bf20.3f15.9784.9939.5f9c.
        e609.564f.d8a4.b825.9819.94aa.2c08.8e4c.9b22.477a.2840.3ed6.
        3750.6ef1.44dd.89ef.6576.d00a.fbda.9ed2.3b6c.7b0c.bde9.2ade.
        5c88.c182.481a.1b0f.2bfd.d591.2726.57ba
    (cut 3 [(dec a) 1] b)
  ::
  ++  zart                                              ::  reverse 255-sbox
    |=  a/@D
    =+  ^=  b
        0x68.4f07.ea1c.73c9.75c2.efc8.d559.5125.f621.a7a8.8591.5613.
        dd52.40eb.65a2.60b7.4bcb.1123.ceb0.1bd6.3c84.2906.b164.19b3.
        1e95.5fec.ffbc.f187.fbe2.6680.7c77.d30e.e94a.9414.fd9a.017d.
        3a7e.5a55.8ff5.8bf9.c181.e5b6.6ab2.35da.50aa.9293.3bc0.cdc6.
        f3bf.1a58.4130.f844.3846.744e.36a0.f205.789e.32d8.5e54.5c22.
        0f76.fce7.4569.0d99.d26e.e879.dc16.2df4.887f.1ffe.4dba.6f5d.
        bbcc.2663.1762.aed7.af8a.ca20.dbb4.9bc7.a942.834c.105b.c4d4.
        8202.3e61.a671.90e6.273d.bdab.3157.cfa4.0c2e.df86.2496.f7ed.
        2b48.2a9d.5318.a343.d128.be9c.a5ad.6bb5.6dfa.c5e1.3408.128d.
        2c04.0339.97a1.2ff0.49d0.eeb8.6c0a.0b37.b967.c347.d9ac.e072.
        e409.7b9f.1598.1d3f.33de.8ce3.8970.8e7a
    (cut 3 [(dec a) 1] b)
  ::
  ++  zyft                                              ::  forward 256-sbox
    |=  a/@D
    =+  ^=  b
        0xbb49.b71f.b881.b402.17e4.6b86.69b5.1647.115f.dddb.7ca5.
          8371.4bd5.19a9.b092.605d.0d9b.e030.a0cc.78ba.5706.4d2d.
          986a.768c.f8e8.c4c7.2f1c.effe.3cae.01c0.253e.65d3.3872.
          ce0e.7a74.8ac6.daac.7e5c.6479.44ec.4143.3d20.4af0.ee6c.
          c828.deca.0377.249f.ffcd.7b4f.eb7d.66f2.8951.042e.595a.
          8e13.f9c3.a79a.f788.6199.9391.7fab.6200.4ce5.0758.e2f1.
          7594.c945.d218.4248.afa1.e61a.54fb.1482.bea4.96a2.3473.
          63c2.e7cb.155b.120a.4ed7.bfd8.b31b.4008.f329.fca3.5380.
          9556.0cb2.8722.2bea.e96e.3ac5.d1bc.10e3.2c52.a62a.b1d6.
          35aa.d05e.f6a8.0f3b.31ed.559d.09ad.f585.6d21.fd1d.8d67.
          370b.26f4.70c1.b923.4684.6fbd.cf8b.5036.0539.9cdc.d93f.
          9068.1edf.8f33.b632.d427.97fa.9ee1
    (cut 3 [a 1] b)
  ::
  ++  zyrt                                              ::  reverse 256-sbox
    |=  a/@D
    =+  ^=  b
        0x9fc8.2753.6e02.8fcf.8b35.2b20.5598.7caa.c9a9.30b0.9b48.
          47ce.6371.80f6.407d.00dd.0aa5.ed10.ecb7.0f5a.5c3a.e605.
          c077.4337.17bd.9eda.62a4.79a7.ccb8.44cd.8e64.1ec4.5b6b.
          1842.ffd8.1dfb.fd07.f2f9.594c.3be3.73c6.2cb6.8438.e434.
          8d3d.ea6a.5268.72db.a001.2e11.de8c.88d3.0369.4f7a.87e2.
          860d.0991.25d0.16b9.978a.4bf4.2a1a.e96c.fa50.85b5.9aeb.
          9dbb.b2d9.a2d1.7bba.66be.e81f.1946.29a8.f5d2.f30c.2499.
          c1b3.6583.89e1.ee36.e0b4.6092.937e.d74e.2f6f.513e.9615.
          9c5d.d581.e7ab.fe74.f01b.78b1.ae75.af57.0ec2.adc7.3245.
          12bf.2314.3967.0806.31dc.cb94.d43f.493c.54a6.0421.c3a1.
          1c4a.28ac.fc0b.26ca.5870.e576.f7f1.616d.905f.ef41.33bc.
          df4d.225e.2d56.7fd6.1395.a3f8.c582
    (cut 3 [a 1] b)
  --
::
++  ob
  |%
  ++  feen                                              ::  conceal structure v2
    |=  pyn/@  ^-  @
    ?:  &((gte pyn 0x1.0000) (lte pyn 0xffff.ffff))
      (add 0x1.0000 (fice (sub pyn 0x1.0000)))
    ?:  &((gte pyn 0x1.0000.0000) (lte pyn 0xffff.ffff.ffff.ffff))
      =+  lo=(dis pyn 0xffff.ffff)
      =+  hi=(dis pyn 0xffff.ffff.0000.0000)
      %+  con  hi
      (add 0x1.0000 (fice (sub lo 0x1.0000)))
    pyn
  ::
  ++  fend                                              ::  restore structure v2
    |=  cry/@  ^-  @
    ?:  &((gte cry 0x1.0000) (lte cry 0xffff.ffff))
      (add 0x1.0000 (teil (sub cry 0x1.0000)))
    ?:  &((gte cry 0x1.0000.0000) (lte cry 0xffff.ffff.ffff.ffff))
      =+  lo=(dis cry 0xffff.ffff)
      =+  hi=(dis cry 0xffff.ffff.0000.0000)
      %+  con  hi
      (add 0x1.0000 (teil (sub lo 0x1.0000)))
    cry
  ::
  ++  fice                                              ::  adapted from
    |=  nor/@                                           ::  black and rogaway
    ^-  @                                               ::  "ciphers with
    =+  ^=  sel                                         ::   arbitrary finite
    %+  rynd  2                                         ::   domains", 2002
    %+  rynd  1
    %+  rynd  0
    [(mod nor 65.535) (div nor 65.535)]
    (add (mul 65.535 -.sel) +.sel)
  ::
  ++  teil                                              ::  reverse ++fice
    |=  vip/@
    ^-  @
    =+  ^=  sel
    %+  rund  0
    %+  rund  1
    %+  rund  2
    [(mod vip 65.535) (div vip 65.535)]
    (add (mul 65.535 -.sel) +.sel)
  ::
  ++  rynd                                              ::  feistel round
    |=  {n/@ l/@ r/@}
    ^-  {@ @}
    :-  r
    ?~  (mod n 2)
      (~(sum fo 65.535) l (en:aesc (snag n raku) r))
    (~(sum fo 65.536) l (en:aesc (snag n raku) r))
  ::
  ++  rund                                              ::  reverse round
    |=  {n/@ l/@ r/@}
    ^-  {@ @}
    :-  r
    ?~  (mod n 2)
      (~(dif fo 65.535) l (en:aesc (snag n raku) r))
    (~(dif fo 65.536) l (en:aesc (snag n raku) r))
  ::
  ++  raku
    ^-  (list @ux)
    :~  0x15f6.25e3.083a.eb3e.7a55.d4db.fb99.32a3.
          43af.2750.219e.8a24.e5f8.fac3.6c36.f968
        0xf2ff.24fe.54d0.1abd.4b2a.d8aa.4402.8e88.
          e82f.19ec.948d.b1bb.ed2e.f791.83a3.8133
        0xa3d8.6a7b.400e.9e91.187d.91a7.6942.f34a.
          6f5f.ab8e.88b9.c089.b2dc.95a6.aed5.e3a4
    ==
  --
::::::::::::::::::::::::::::::::::::::::::::::::::::::::::
::                section 2eO, virtualization           ::
::
++  mack
  |=  {sub/* fol/*}
  ^-  (unit)
  =+  ton=(mink [sub fol] |+(* ~))
  ?.(?=({$0 *} ton) ~ [~ p.ton])
::
++  mink
  ~/  %mink
  |=  {{sub/* fol/*} sky/$+(* (unit))}
  =+  tax=*(list {@ta *})
  |-  ^-  tone
  ?@  fol
    [%2 tax]
  ?:  ?=(^ -.fol)
    =+  hed=$(fol -.fol)
    ?:  ?=($2 -.hed)
      hed
    =+  tal=$(fol +.fol)
    ?-  -.tal
      $0  ?-(-.hed $0 [%0 p.hed p.tal], $1 hed)
      $1  ?-(-.hed $0 tal, $1 [%1 (weld p.hed p.tal)])
      $2  tal
    ==
  ?+    fol
    [%2 tax]
  ::
      {$0 b/@}
    ?:  =(0 b.fol)  [%2 tax]
    ?:  =(1 b.fol)  [%0 sub]
    ?:  ?=(@ sub)   [%2 tax]
    =+  [now=(cap b.fol) lat=(mas b.fol)]
    $(b.fol lat, sub ?:(=(2 now) -.sub +.sub))
  ::
      {$1 b/*}
    [%0 b.fol]
  ::
      {$2 b/{^ *}}
    =+  ben=$(fol b.fol)
    ?.  ?=($0 -.ben)  ben
    ?>(?=(^ p.ben) $(sub -.p.ben, fol +.p.ben))
    ::?>(?=(^ p.ben) $([sub fol] p.ben)
  ::
      {$3 b/*}
    =+  ben=$(fol b.fol)
    ?.  ?=($0 -.ben)  ben
    [%0 .?(p.ben)]
  ::
      {$4 b/*}
    =+  ben=$(fol b.fol)
    ?.  ?=($0 -.ben)  ben
    ?.  ?=(@ p.ben)  [%2 tax]
    [%0 .+(p.ben)]
  ::
      {$5 b/*}
    =+  ben=$(fol b.fol)
    ?.  ?=($0 -.ben)  ben
    ?.  ?=(^ p.ben)  [%2 tax]
    [%0 =(-.p.ben +.p.ben)]
  ::
      {$6 b/* c/* d/*}
    $(fol =>(fol [2 [0 1] 2 [1 c d] [1 0] 2 [1 2 3] [1 0] 4 4 b]))
  ::
      {$7 b/* c/*}       $(fol =>(fol [2 b 1 c]))
      {$8 b/* c/*}       $(fol =>(fol [7 [[0 1] b] c]))
      {$9 b/* c/*}       $(fol =>(fol [7 c 0 b]))
      {$10 @ c/*}        $(fol c.fol)
      {$10 {b/* c/*} d/*}
    =+  ben=$(fol c.fol)
    ?.  ?=($0 -.ben)  ben
    ?:  ?=(?($hunk $hand $lose $mean $spot) b.fol)
      $(fol d.fol, tax [[b.fol p.ben] tax])
    $(fol d.fol)
  ::
      {$11 b/*}
    =+  ben=$(fol b.fol)
    ?.  ?=($0 -.ben)  ben
    =+  val=(sky p.ben)
    ?~(val [%1 p.ben ~] [%0 u.val])
  ::
  ==
::
++  mock
  |=  {{sub/* fol/*} sky/$+(* (unit))}
  (mook (mink [sub fol] sky))
::
++  moop
  |=  pon/(list {@ta *})  ^+  pon
  ?~  pon  ~
  :-  i.pon
  ?.  ?=({$spot * ^} i.pon)
    $(pon t.pon)
  ?.  ?=({{$spot * ^} *} t.pon)
    $(pon t.pon)
  =>  .(pon t.pon)
  =+  sot=+.i.pon
  |-  ^-  (list {@ta *})
  ?.  ?=({{$spot * ^} *} t.pon)
    [[%spot sot] ^$(pon t.pon)]
  =+  sop=+.i.pon
  ?:  ?&  =(-.sop -.sot)
          (lor +<.sop +<.sot)
          (lor +>.sot +>.sop)
        ==
    $(sot sop, pon t.pon)
  [[%spot sot] ^$(pon t.pon)]
::
++  mook
  |=  ton/tone
  ^-  toon
  ?.  ?=({$2 *} ton)  ton
  :-  %2
  =.  p.ton  (moop p.ton)
  =+  yel=(lent p.ton)
  =.  p.ton
    ?.  (gth yel 256)  p.ton
    %+  weld
      (scag 128 p.ton)
    ^-  (list {@ta *})
    :_  (slag (sub yel 128) p.ton)
    :-  %lose
    %+  rap  3
    "[skipped {(scow %ud (sub yel 256))} frames]"
  |-  ^-  (list tank)
  ?~  p.ton  ~
  =+  rex=$(p.ton t.p.ton)
  ?+    -.i.p.ton  rex
      $hunk  [(tank +.i.p.ton) rex]
      $lose  [[%leaf (rip 3 (@ +.i.p.ton))] rex]
      $hand  [[%leaf (scow %p (mug +.i.p.ton))] rex]
      $mean  :_  rex
             ?@  +.i.p.ton  [%leaf (rip 3 (@ +.i.p.ton))]
             =+  mac=(mack +.i.p.ton +<.i.p.ton)
             ?~(mac [%leaf "####"] (tank u.mac))
      $spot  :_  rex
             =+  sot=(spot +.i.p.ton)
             :+  %rose  [":" ~ ~]
             :~  (smyt p.sot)
                 =>  [ud=|=(a/@u (scow %ud a)) q.sot]
                 leaf+"<[{(ud p.p)} {(ud q.p)}].[{(ud p.q)} {(ud q.q)}]>"
  ==         ==
::
++  mang
  |=  {{gat/* sam/*} sky/$+(* (unit))}
  ^-  (unit)
  =+  ton=(mong [[gat sam] sky])
  ?.(?=({$0 *} ton) ~ [~ p.ton])
::
++  mong
  |=  {{gat/* sam/*} sky/$+(* (unit))}
  ^-  toon
  ?.  &(?=(^ gat) ?=(^ +.gat))
    [%2 ~]
  (mock [[-.gat [sam +>.gat]] -.gat] sky)
::
++  mung
  |=  {{gat/* sam/*} sky/$+(* (unit))}
  ^-  tone
  ?.  &(?=(^ gat) ?=(^ +.gat))
    [%2 ~]
  (mink [[-.gat [sam +>.gat]] -.gat] sky)
::
++  mule                                                ::  typed virtual
  ~/  %mule
  |*  taq/_|.(**)
  =+  mud=(mute taq)
  ?-  -.mud
    $&  [%& p=$:taq]                                  ::  XX transition
    $|  [%| p=p.mud]
  ==
::
++  mute                                                ::  untyped virtual
  |=  taq/_^?(|.(**))
  ^-  (each * (list tank))
  =+  ton=(mock [taq 9 2 0 1] |=(* ~))
  ?-  -.ton
    $0  [%& p.ton]
    $1  [%| (turn p.ton |=(a/* (smyt (path a))))]
    $2  [%| p.ton]
  ==
::::::::::::::::::::::::::::::::::::::::::::::::::::::::::
::                section 2eP, diff (move me)           ::
::
::
++  berk                                                ::  invert diff patch
  |*  bur/(urge)
  |-  ^+  bur
  ?~  bur  ~
  :_  $(bur t.bur)
  ?-  -.i.bur
    $&  i.bur
    $|  [%| q.i.bur p.i.bur]
  ==
::
++  diff                                                ::  generate patch
  |=  pum/umph
  |=  {old/* new/*}  ^-  udon
  :-  pum
  ?+  pum  ~|(%unsupported !!)
    $a  [%d (nude old new)]
    $b  =+  [hel=(cue ((hard @) old)) hev=(cue ((hard @) new))]
        [%d (nude hel hev)]
    $c  =+  [hel=(lore ((hard @) old)) hev=(lore ((hard @) new))]
        [%c (lusk hel hev (loss hel hev))]
  ==
::
++  loss                                                ::  longest subsequence
  ~/  %loss
  |*  {hel/(list) hev/(list)}
  |-  ^+  hev
  =+  ^=  sev
      =+  [inx=0 sev=*(map _i.-.hev (list @ud))]
      |-  ^+  sev
      ?~  hev  sev
      =+  guy=(~(get by sev) i.hev)
      $(hev t.hev, inx +(inx), sev (~(put by sev) i.hev [inx ?~(guy ~ u.guy)]))
  =|  gox/{p/@ud q/(map @ud {p/@ud q/_hev})}
  =<  abet
  =<  main
  |%
  ++  abet                                              ::  subsequence
    ^+  hev
    ?:  =(0 p.gox)  ~
    (flop q:(need (~(get by q.gox) (dec p.gox))))
  ::
  ++  hink                                              ::  extend fits top
    |=  {inx/@ud goy/@ud}  ^-  ?
    |(=(p.gox inx) (lth goy p:(need (~(get by q.gox) inx))))
  ::
  ++  lonk                                              ::  extend fits bottom
    |=  {inx/@ud goy/@ud}  ^-  ?
    |(=(0 inx) (gth goy p:(need (~(get by q.gox) (dec inx)))))
  ::
  ++  lune                                              ::  extend
    |=  {inx/@ud goy/@ud}
    ^+  +>
    %_    +>.$
        gox
      :-  ?:(=(inx p.gox) +(p.gox) p.gox)
      %+  ~(put by q.gox)  inx
      [goy (snag goy hev) ?:(=(0 inx) ~ q:(need (~(get by q.gox) (dec inx))))]
    ==
  ::
  ++  merg                                              ::  merge all matches
    |=  gay/(list @ud)
    ^+  +>
    =+  ^=  zes
        =+  [inx=0 zes=*(list {p/@ud q/@ud})]
        |-  ^+  zes
        ?:  |(?=($~ gay) (gth inx p.gox))  zes
        ?.  (lonk inx i.gay)  $(gay t.gay)
        ?.  (hink inx i.gay)  $(inx +(inx))
        $(inx +(inx), gay t.gay, zes [[inx i.gay] zes])
    |-  ^+  +>.^$
    ?~(zes +>.^$ $(zes t.zes, +>.^$ (lune i.zes)))
  ::
  ++  main
    =+  hol=hel
    |-  ^+  +>
    ?~  hol  +>
    =+  guy=(~(get by sev) i.hol)
    $(hol t.hol, +> (merg (flop `(list @ud)`?~(guy ~ u.guy))))
  --
::
++  lore                                                ::  atom to line list
  ~/  %lore
  |=  lub/@
  =|  tez/(list @t)
  |-  ^+  tez
  ?:  =(0 lub)  (flop tez)
  =+  ^=  meg
      =+  meg=0
      |-  ^-  @ud
      =+  gam=(cut 3 [meg 1] lub)
      ?:(|(=(10 gam) =(0 gam)) meg $(meg +(meg)))
  =+  res=(rsh 3 +(meg) lub)
  ?:  &(=(0 (cut 3 [meg 1] lub)) !=(0 res))
    !!
  $(lub res, tez [(end 3 meg lub) tez])
::
++  role                                                ::  line list to atom
  |=  tez/(list @t)
  (rap 3 (turn tez |=(a/@t (cat 3 a 10))))
::
++  lump                                                ::  apply patch
  |=  {don/udon src/*}
  ^-  *
  ?+    p.don  ~|(%unsupported !!)
      $a
    ?+  -.q.don  ~|(%unsupported !!)
      $a  q.q.don
      $c  (lurk ((hard (list)) src) p.q.don)
      $d  (lure src p.q.don)
    ==
  ::
      $c
    =+  dst=(lore ((hard @) src))
    %-  role
    ?+  -.q.don  ~|(%unsupported !!)
      $a  ((hard (list @t)) q.q.don)
      $c  (lurk dst p.q.don)
    ==
  ==
::
++  lure                                                ::  apply tree diff
  |=  {a/* b/upas}
  ^-  *
  ?^  -.b
    [$(b -.b) $(b +.b)]
  ?+  -.b  ~|(%unsupported !!)
    $0  .*(a [0 p.b])
    $1  .*(a [1 p.b])
  ==
++  limp                                                ::  invert patch
  |=  don/udon  ^-  udon
  :-  p.don
  ?+  -.q.don  ~|(%unsupported !!)
    $a  [%a q.q.don p.q.don]
    $c  [%c (berk p.q.don)]
    $d  [%d q.q.don p.q.don]
  ==
::
++  hump                                                ::  general prepatch
  |=  {pum/umph src/*}  ^-  *
  ?+  pum  ~|(%unsupported !!)
    $a  src
    $b  (cue ((hard @) src))
    $c  (lore ((hard @) src))
  ==
::
++  husk                                                ::  unprepatch
  |=  {pum/umph dst/*}  ^-  *
  ?+  pum  ~|(%unsupported !!)
    $a  dst
    $b  (jam dst)
    $c  (role ((hard (list @)) dst))
  ==
::
++  lurk                                                ::  apply list patch
  |*  {hel/(list) rug/(urge)}
  ^+  hel
  =+  war=`_hel`~
  |-  ^+  hel
  ?~  rug  (flop war)
  ?-    -.i.rug
      $&
    %=   $
      rug  t.rug
      hel  (slag p.i.rug hel)
      war  (weld (flop (scag p.i.rug hel)) war)
    ==
  ::
      $|
    %=  $
      rug  t.rug
      hel  =+  gur=(flop p.i.rug)
           |-  ^+  hel
           ?~  gur  hel
           ?>(&(?=(^ hel) =(i.gur i.hel)) $(hel t.hel, gur t.gur))
      war  (weld q.i.rug war)
    ==
  ==
::
++  lusk                                                ::  lcs to list patch
  |*  {hel/(list) hev/(list) lcs/(list)}
  =+  ^=  rag
      ^-  {$%({$& p/@ud} {$| p/_lcs q/_lcs})}      ::  XX translation
      [%& 0]
  =>  .(rag [p=rag q=*(list _rag)])
  =<  abet  =<  main
  |%
  ++  abet  =.(q.rag ?:(=([& 0] p.rag) q.rag [p.rag q.rag]) (flop q.rag))
  ++  done
    |=  new/_p.rag
    ^+  rag
    ?-  -.p.rag
      $|   ?-  -.new
            $|  [[%| (weld p.new p.p.rag) (weld q.new q.p.rag)] q.rag]
            $&  [new [p.rag q.rag]]
          ==
      $&   ?-  -.new
            $|  [new ?:(=(0 p.p.rag) q.rag [p.rag q.rag])]
            $&  [[%& (add p.p.rag p.new)] q.rag]
          ==
    ==
  ::
  ++  main
    |-  ^+  +
    ?~  hel
      ?~  hev
        ?>(?=($~ lcs) +)
      $(hev t.hev, rag (done %| ~ [i.hev ~]))
    ?~  hev
      $(hel t.hel, rag (done %| [i.hel ~] ~))
    ?~  lcs
      +(rag (done %| (flop hel) (flop hev)))
    ?:  =(i.hel i.lcs)
      ?:  =(i.hev i.lcs)
        $(lcs t.lcs, hel t.hel, hev t.hev, rag (done %& 1))
      $(hev t.hev, rag (done %| ~ [i.hev ~]))
    ?:  =(i.hev i.lcs)
      $(hel t.hel, rag (done %| [i.hel ~] ~))
    $(hel t.hel, hev t.hev, rag (done %| [i.hel ~] [i.hev ~]))
  --
++  nude                                                ::  tree change
  =<  |=  {a/* b/*}  ^-  {p/upas q/upas}
      [p=(tred a b) q=(tred b a)]
  |%
  ++  axes                                              ::  locs of nouns
    |=  {a/@ b/*}  ^-  (map * axis)
    =+  c=*(map * axis)
    |-  ^-  (map * axis)
    =>  .(c (~(put by c) b a))
    ?@  b
      c
    %-  ~(uni by c)
    %-  ~(uni by $(a (mul 2 a), b -.b))
    $(a +((mul 2 a)), b +.b)
  ::
  ++  tred                                              ::  diff a->b
    |=  {a/* b/*}  ^-  upas
    =|  c/(unit *)
    =+  d=(axes 1 a)
    |-  ^-  upas
    =>  .(c (~(get by d) b))
    ?~  c
      ?@  b
        [%1 b]
      =+  e=^-(upas [$(b -.b) $(b +.b)])
      ?-  e
        {{$1 *} {$1 *}}  [%1 [p.p.e p.q.e]]
        *  e
      ==
    [%0 u.c]
  --
::::::::::::::::::::::::::::::::::::::::::::::::::::::::::
::            section 2eW, lite number theory           ::
::
++  egcd  !:                                            ::  schneier's egcd
  |=  {a/@ b/@}
  =+  si
  =+  [c=(sun a) d=(sun b)]
  =+  [u=[c=(sun 1) d=--0] v=[c=--0 d=(sun 1)]]
  |-  ^-  {d/@ u/@s v/@s}
  ?:  =(--0 c)
    [(abs d) d.u d.v]
  ::  ?>  ?&  =(c (sum (pro (sun a) c.u) (pro (sun b) c.v)))
  ::          =(d (sum (pro (sun a) d.u) (pro (sun b) d.v)))
  ::      ==
  =+  q=(fra d c)
  %=  $
    c  (dif d (pro q c))
    d  c
    u  [(dif d.u (pro q c.u)) c.u]
    v  [(dif d.v (pro q c.v)) c.v]
  ==
::
++  pram                                                ::  rabin-miller
  |=  a/@  ^-  ?
  ?:  ?|  =(0 (end 0 1 a))
          =(1 a)
          =+  b=1
          |-  ^-  ?
          ?:  =(512 b)
            |
          ?|(=+(c=+((mul 2 b)) &(!=(a c) =(a (mul c (div a c))))) $(b +(b)))
      ==
    |
  =+  ^=  b
      =+  [s=(dec a) t=0]
      |-  ^-  {s/@ t/@}
      ?:  =(0 (end 0 1 s))
        $(s (rsh 0 1 s), t +(t))
      [s t]
  ?>  =((mul s.b (bex t.b)) (dec a))
  =+  c=0
  |-  ^-  ?
  ?:  =(c 64)
    &
  =+  d=(~(raw og (add c a)) (met 0 a))
  =+  e=(~(exp fo a) s.b d)
  ?&  ?|  =(1 e)
          =+  f=0
          |-  ^-  ?
          ?:  =(e (dec a))
            &
          ?:  =(f (dec t.b))
            |
          $(e (~(pro fo a) e e), f +(f))
      ==
      $(c +(c))
  ==
::
++  ramp                                                ::  make r-m prime
  |=  {a/@ b/(list @) c/@}  ^-  @ux                     ::  {bits snags seed}
  =>  .(c (shas %ramp c))
  =+  d=*@
  |-
  ?:  =((mul 100 a) d)
    ~|(%ar-ramp !!)
  =+  e=(~(raw og c) a)
  ?:  &((levy b |=(f/@ !=(1 (mod e f)))) (pram e))
    e
  $(c +(c), d (shax d))
::
++  fo                                                  ::  modulo prime
  |_  a/@
  ++  dif
    |=  {b/@ c/@}
    (sit (sub (add a b) (sit c)))
  ::
  ++  exp
    |=  {b/@ c/@}
    ?:  =(0 b)
      1
    =+  d=$(b (rsh 0 1 b))
    =+  e=(pro d d)
    ?:(=(0 (end 0 1 b)) e (pro c e))
  ::
  ++  fra
    |=  {b/@ c/@}
    (pro b (inv c))
  ::
  ++  inv
    |=  b/@
    =+  c=(dul:si u:(egcd b a) a)
    c
  ::
  ++  pro
    |=  {b/@ c/@}
    (sit (mul b c))
  ::
  ++  sit
    |=  b/@
    (mod b a)
  ::
  ++  sum
    |=  {b/@ c/@}
    (sit (add b c))
  --
::
++  ga                                                  ::  GF (bex p.a)
  |=  a/{p/@ q/@ r/@}                                   ::  dim poly gen
  =+  si=(bex p.a)
  =+  ma=(dec si)
  =>  |%
      ++  dif                                           ::  add and sub
        |=  {b/@ c/@}
        ~|  [%dif-ga a]
        ?>  &((lth b si) (lth c si))
        (mix b c)
      ::
      ++  dub                                           ::  mul by x
        |=  b/@
        ~|  [%dub-ga a]
        ?>  (lth b si)
        ?:  =(1 (cut 0 [(dec p.a) 1] b))
          (dif (sit q.a) (sit (lsh 0 1 b)))
        (lsh 0 1 b)
      ::
      ++  pro                                           ::  slow multiply
        |=  {b/@ c/@}
        ?:  =(0 b)
          0
        ?:  =(1 (dis 1 b))
          (dif c $(b (rsh 0 1 b), c (dub c)))
        $(b (rsh 0 1 b), c (dub c))
      ::
      ++  toe                                           ::  exp+log tables
        =+  ^=  nu
            |=  {b/@ c/@}
            ^-  (map @ @)
            =+  d=*(map @ @)
            |-
            ?:  =(0 c)
              d
            %=  $
              c  (dec c)
              d  (~(put by d) c b)
            ==
        =+  [p=(nu 0 (bex p.a)) q=(nu ma ma)]
        =+  [b=1 c=0]
        |-  ^-  {p/(map @ @) q/(map @ @)}
        ?:  =(ma c)
          [(~(put by p) c b) q]
        %=  $
          b  (pro r.a b)
          c  +(c)
          p  (~(put by p) c b)
          q  (~(put by q) b c)
        ==
      ::
      ++  sit                                           ::  reduce
        |=  b/@
        (mod b (bex p.a))
      --
  =+  toe
  |%
  ++  fra                                               ::  divide
    |=  {b/@ c/@}
    (pro b (inv c))
  ::
  ++  inv                                               ::  invert
    |=  b/@
    ~|  [%inv-ga a]
    =+  c=(~(get by q) b)
    ?~  c  !!
    =+  d=(~(get by p) (sub ma u.c))
    (need d)
  ::
  ++  pow                                               ::  exponent
    |=  {b/@ c/@}
    =+  [d=1 e=c f=0]
    |-
    ?:  =(p.a f)
      d
    ?:  =(1 (cut 0 [f 1] b))
      $(d (pro d e), e (pro e e), f +(f))
    $(e (pro e e), f +(f))
  ::
  ++  pro                                               ::  multiply
    |=  {b/@ c/@}
    ~|  [%pro-ga a]
    =+  d=(~(get by q) b)
    ?~  d  0
    =+  e=(~(get by q) c)
    ?~  e  0
    =+  f=(~(get by p) (mod (add u.d u.e) ma))
    (need f)
  --
::::::::::::::::::::::::::::::::::::::::::::::::::::::::::
::            section 2eX, jetted crypto                ::
::
++  aesc                                                ::  AES-256
  ~%  %aesc  +  ~
  |%
  ++  en                                                ::  ECB enc
    ~/  %en
    |=  {a/@I b/@H}  ^-  @uxH
    =+  ahem
    (be & (ex a) b)
  ++  de                                                ::  ECB dec
    ~/  %de
    |=  {a/@I b/@H}  ^-  @uxH
    =+  ahem
    (be | (ix (ex a)) b)
  --
++  ahem                                                ::  AES helpers
::  XX should be in aesc, isn't for performance reasons
  =>
    =+  =+  [gr=(ga 8 0x11b 3) few==>(fe .(a 5))]
        =+  [pro=pro.gr dif=dif.gr pow=pow.gr ror=ror.few]
        [pro=pro dif=dif pow=pow ror=ror nnk=8 nnb=4 nnr=14]
    =>  |%
        ++  cipa                                        ::  AES params
          $_  ^?  |%
          ++  co  *{p/@ q/@ r/@ s/@}                    ::  col coefs
          ++  ix  |+(a/@ *@)                            ::  key index
          ++  ro  *{p/@ q/@ r/@ s/@}                    ::  row shifts
          ++  su  *@                                    ::  s-box
          --
        --
    |%
    ++  pen                                             ::  encrypt
      ^-  cipa
      |%
      ++  co  [0x2 0x3 1 1]
      ++  ix  |+(a/@ a)
      ++  ro  [0 1 2 3]
      ++  su  0x16bb.54b0.0f2d.9941.6842.e6bf.0d89.a18c.
                df28.55ce.e987.1e9b.948e.d969.1198.f8e1.
                9e1d.c186.b957.3561.0ef6.0348.66b5.3e70.
                8a8b.bd4b.1f74.dde8.c6b4.a61c.2e25.78ba.
                08ae.7a65.eaf4.566c.a94e.d58d.6d37.c8e7.
                79e4.9591.62ac.d3c2.5c24.0649.0a3a.32e0.
                db0b.5ede.14b8.ee46.8890.2a22.dc4f.8160.
                7319.5d64.3d7e.a7c4.1744.975f.ec13.0ccd.
                d2f3.ff10.21da.b6bc.f538.9d92.8f40.a351.
                a89f.3c50.7f02.f945.8533.4d43.fbaa.efd0.
                cf58.4c4a.39be.cb6a.5bb1.fc20.ed00.d153.
                842f.e329.b3d6.3b52.a05a.6e1b.1a2c.8309.
                75b2.27eb.e280.1207.9a05.9618.c323.c704.
                1531.d871.f1e5.a534.ccf7.3f36.2693.fdb7.
                c072.a49c.afa2.d4ad.f047.59fa.7dc9.82ca.
                76ab.d7fe.2b67.0130.c56f.6bf2.7b77.7c63
      --
    ::
    ++  pin                                             :: decrypt
      ^-  cipa
      |%
      ++  co  [0xe 0xb 0xd 0x9]
      ++  ix  |+(a/@ (sub nnr a))
      ++  ro  [0 3 2 1]
      ++  su  0x7d0c.2155.6314.69e1.26d6.77ba.7e04.2b17.
                6199.5383.3cbb.ebc8.b0f5.2aae.4d3b.e0a0.
                ef9c.c993.9f7a.e52d.0d4a.b519.a97f.5160.
                5fec.8027.5910.12b1.31c7.0788.33a8.dd1f.
                f45a.cd78.fec0.db9a.2079.d2c6.4b3e.56fc.
                1bbe.18aa.0e62.b76f.89c5.291d.711a.f147.
                6edf.751c.e837.f9e2.8535.ade7.2274.ac96.
                73e6.b4f0.cecf.f297.eadc.674f.4111.913a.
                6b8a.1301.03bd.afc1.020f.3fca.8f1e.2cd0.
                0645.b3b8.0558.e4f7.0ad3.bc8c.00ab.d890.
                849d.8da7.5746.155e.dab9.edfd.5048.706c.
                92b6.655d.cc5c.a4d4.1698.6886.64f6.f872.
                25d1.8b6d.49a2.5b76.b224.d928.66a1.2e08.
                4ec3.fa42.0b95.4cee.3d23.c2a6.3294.7b54.
                cbe9.dec4.4443.8e34.87ff.2f9b.8239.e37c.
                fbd7.f381.9ea3.40bf.38a5.3630.d56a.0952
      --
    ::
    ++  mcol
      |=  {a/(list @) b/{p/@ q/@ r/@ s/@}}  ^-  (list @)
      =+  c=[p=*@ q=*@ r=*@ s=*@]
      |-  ^-  (list @)
      ?~  a  ~
      =>  .(p.c (cut 3 [0 1] i.a))
      =>  .(q.c (cut 3 [1 1] i.a))
      =>  .(r.c (cut 3 [2 1] i.a))
      =>  .(s.c (cut 3 [3 1] i.a))
      :_  $(a t.a)
      %+  rep  3
      %+  turn
        %-  limo
        :~  [[p.c p.b] [q.c q.b] [r.c r.b] [s.c s.b]]
            [[p.c s.b] [q.c p.b] [r.c q.b] [s.c r.b]]
            [[p.c r.b] [q.c s.b] [r.c p.b] [s.c q.b]]
            [[p.c q.b] [q.c r.b] [r.c s.b] [s.c p.b]]
        ==
      |=  {a/{@ @} b/{@ @} c/{@ @} d/{@ @}}
      :(dif (pro a) (pro b) (pro c) (pro d))
    ::
    ++  pode                                            ::  explode to block
      |=  {a/bloq b/@ c/@}  ^-  (list @)
      =+  d=(rip a c)
      =+  m=(met a c)
      |-
      ?:  =(m b)
        d
      $(m +(m), d (weld d (limo [0 ~])))
    ++  sube                                            ::  s-box word
      |=  {a/@ b/@}  ^-  @
      (rep 3 (turn (pode 3 4 a) |=(c/@ (cut 3 [c 1] b))))
    --
  |%
  ++  be                                                ::  block cipher
    |=  {a/? b/@ c/@H}  ^-  @uxH
    ~|  %be-aesc
    =>  %=    .
            +
          =>  +
          |%
          ++  ankh
            |=  {a/cipa b/@ c/@}
            (pode 5 nnb (cut 5 [(mul (ix.a b) nnb) nnb] c))
          ++  sark
            |=  {c/(list @) d/(list @)}  ^-  (list @)
            ?~  c  ~
            ?~  d  !!
            [(mix i.c i.d) $(c t.c, d t.d)]
          ++  srow
            |=  {a/cipa b/(list @)}  ^-  (list @)
            =+  [c=0 d=~ e=ro.a]
            |-
            ?:  =(c nnb)
              d
            :_  $(c +(c))
            %+  rep  3
            %+  turn
              (limo [0 p.e] [1 q.e] [2 r.e] [3 s.e] ~)
            |=  {f/@ g/@}
            (cut 3 [f 1] (snag (mod (add g c) nnb) b))
          ++  subs
            |=  {a/cipa b/(list @)}  ^-  (list @)
            ?~  b  ~
            [(sube i.b su.a) $(b t.b)]
          --
        ==
    =+  [d=?:(a pen pin) e=(pode 5 nnb c) f=1]
    =>  .(e (sark e (ankh d 0 b)))
    |-
    ?.  =(nnr f)
      =>  .(e (subs d e))
      =>  .(e (srow d e))
      =>  .(e (mcol e co.d))
      =>  .(e (sark e (ankh d f b)))
      $(f +(f))
    =>  .(e (subs d e))
    =>  .(e (srow d e))
    =>  .(e (sark e (ankh d nnr b)))
    (rep 5 e)
  ::
  ++  ex                                                ::  key expand
    |=  a/@I  ^-  @
    =+  [b=a c=0 d=su:pen i=nnk]
    |-
    ?:  =(i (mul nnb +(nnr)))
      b
    =>  .(c (cut 5 [(dec i) 1] b))
    =>  ?:  =(0 (mod i nnk))
          =>  .(c (ror 3 1 c))
          =>  .(c (sube c d))
          .(c (mix c (pow (dec (div i nnk)) 2)))
        ?:  &((gth nnk 6) =(4 (mod i nnk)))
          .(c (sube c d))
        .
    =>  .(c (mix c (cut 5 [(sub i nnk) 1] b)))
    =>  .(b (can 5 [i b] [1 c] ~))
    $(i +(i))
  ::
  ++  ix                                                ::  key expand, inv
    |=  a/@  ^-  @
    =+  [i=1 j=*@ b=*@ c=co:pin]
    |-
    ?:  =(nnr i)
      a
    =>  .(b (cut 7 [i 1] a))
    =>  .(b (rep 5 (mcol (pode 5 4 b) c)))
    =>  .(j (sub nnr i))
    %=    $
        i  +(i)
        a
      %+  can  7
      :~  [i (cut 7 [0 i] a)]
          [1 b]
          [j (cut 7 [+(i) j] a)]
      ==
    ==
  --
::
++  curt                                                ::  curve25519
  |=  {a/@ b/@}
  =>  %=    .
          +
        =>  +
        =+  =+  [p=486.662 q=(sub (bex 255) 19)]
            =+  fq=~(. fo q)
            [p=p q=q fq=fq]
        |%
        ++  cla
          |=  raw/@
          =+  low=(dis 248 (cut 3 [0 1] raw))
          =+  hih=(con 64 (dis 127 (cut 3 [31 1] raw)))
          =+  mid=(cut 3 [1 30] raw)
          (can 3 [[1 low] [30 mid] [1 hih] ~])
        ++  sqr  |=(a/@ (mul a a))
        ++  inv  |=(a/@ (~(exp fo q) (sub q 2) a))
        ++  cad
          |=  {n/{x/@ z/@} m/{x/@ z/@} d/{x/@ z/@}}
          =+  ^=  xx
              ;:  mul  4  z.d
                %-  sqr  %-  abs:si
                %+  dif:si
                  (sun:si (mul x.m x.n))
                (sun:si (mul z.m z.n))
              ==
          =+  ^=  zz
              ;:  mul  4  x.d
                %-  sqr  %-  abs:si
                %+  dif:si
                  (sun:si (mul x.m z.n))
                (sun:si (mul z.m x.n))
              ==
          [(sit.fq xx) (sit.fq zz)]
        ++  cub
          |=  {x/@ z/@}
          =+  ^=  xx
              %+  mul
                %-  sqr  %-  abs:si
                (dif:si (sun:si x) (sun:si z))
              (sqr (add x z))
          =+  ^=  zz
              ;:  mul  4  x  z
                :(add (sqr x) :(mul p x z) (sqr z))
              ==
          [(sit.fq xx) (sit.fq zz)]
        --
      ==
  =+  one=[b 1]
  =+  i=253
  =+  r=one
  =+  s=(cub one)
  |-
  ?:  =(i 0)
    =+  x=(cub r)
    (sit.fq (mul -.x (inv +.x)))
  =+  m=(rsh 0 i a)
  ?:  =(0 (mod m 2))
     $(i (dec i), s (cad r s one), r (cub r))
  $(i (dec i), r (cad r s one), s (cub s))
::
++  ed                                                  ::  ed25519
  =>
    =+  =+  [b=256 q=(sub (bex 255) 19)]
        =+  fq=~(. fo q)
        =+  ^=  l
             %+  add
               (bex 252)
             27.742.317.777.372.353.535.851.937.790.883.648.493
        =+  d=(dif.fq 0 (fra.fq 121.665 121.666))
        =+  ii=(exp.fq (div (dec q) 4) 2)
        [b=b q=q fq=fq l=l d=d ii=ii]
    ~%  %coed  +>  ~
    |%
    ++  norm  |=(x/@ ?:(=(0 (mod x 2)) x (sub q x)))
    ::
    ++  xrec                                            ::  recover x-coord
      |=  y/@  ^-  @
      =+  ^=  xx
          %+  mul  (dif.fq (mul y y) 1)
                   (inv.fq +(:(mul d y y)))
      =+  x=(exp.fq (div (add 3 q) 8) xx)
      ?:  !=(0 (dif.fq (mul x x) (sit.fq xx)))
        (norm (pro.fq x ii))
      (norm x)
    ::
    ++  ward                                            ::  edwards multiply
      |=  {pp/{@ @} qq/{@ @}}  ^-  {@ @}
      =+  dp=:(pro.fq d -.pp -.qq +.pp +.qq)
      =+  ^=  xt
          %+  pro.fq
            %+  sum.fq
              (pro.fq -.pp +.qq)
            (pro.fq -.qq +.pp)
          (inv.fq (sum.fq 1 dp))
      =+  ^=  yt
          %+  pro.fq
            %+  sum.fq
              (pro.fq +.pp +.qq)
            (pro.fq -.pp -.qq)
          (inv.fq (dif.fq 1 dp))
      [xt yt]
    ::
    ++  scam                                            ::  scalar multiply
      |=  {pp/{@ @} e/@}  ^-  {@ @}
      ?:  =(0 e)
        [0 1]
      =+  qq=$(e (div e 2))
      =>  .(qq (ward qq qq))
      ?:  =(1 (dis 1 e))
        (ward qq pp)
      qq
    ::
    ++  etch                                            ::  encode point
      |=  pp/{@ @}  ^-  @
      (can 0 ~[[(sub b 1) +.pp] [1 (dis 1 -.pp)]])
    ::
    ++  curv                                            ::  point on curve?
      |=  {x/@ y/@}  ^-  ?
      .=  0
          %+  dif.fq
            %+  sum.fq
              (pro.fq (sub q (sit.fq x)) x)
            (pro.fq y y)
          (sum.fq 1 :(pro.fq d x x y y))
    ::
    ++  deco                                            ::  decode point
      |=  s/@  ^-  (unit {@ @})
      =+  y=(cut 0 [0 (dec b)] s)
      =+  si=(cut 0 [(dec b) 1] s)
      =+  x=(xrec y)
      =>  .(x ?:(!=(si (dis 1 x)) (sub q x) x))
      =+  pp=[x y]
      ?.  (curv pp)
        ~
      [~ pp]
    ::
    ++  bb
      =+  bby=(pro.fq 4 (inv.fq 5))
      [(xrec bby) bby]
    ::
    --
  ~%  %ed  +  ~
  |%
  ++  puck                                              ::  public key
    ~/  %puck
    |=  sk/@I  ^-  @
    ?:  (gth (met 3 sk) 32)  !!
    =+  h=(shal (rsh 0 3 b) sk)
    =+  ^=  a
        %+  add
          (bex (sub b 2))
        (lsh 0 3 (cut 0 [3 (sub b 5)] h))
    =+  aa=(scam bb a)
    (etch aa)
  ++  suck                                              ::  keypair from seed
    |=  se/@I  ^-  @uJ
    =+  pu=(puck se)
    (can 0 ~[[b se] [b pu]])
  ::
  ++  sign                                              ::  certify
    ~/  %sign
    |=  {m/@ se/@}  ^-  @
    =+  sk=(suck se)
    =+  pk=(cut 0 [b b] sk)
    =+  h=(shal (rsh 0 3 b) sk)
    =+  ^=  a
        %+  add
          (bex (sub b 2))
        (lsh 0 3 (cut 0 [3 (sub b 5)] h))
    =+  ^=  r
        =+  hm=(cut 0 [b b] h)
        =+  ^=  i
            %+  can  0
            :~  [b hm]
                [(met 0 m) m]
            ==
        (shaz i)
    =+  rr=(scam bb r)
    =+  ^=  ss
        =+  er=(etch rr)
        =+  ^=  ha
            %+  can  0
            :~  [b er]
                [b pk]
                [(met 0 m) m]
            ==
        (~(sit fo l) (add r (mul (shaz ha) a)))
    (can 0 ~[[b (etch rr)] [b ss]])
  ::
  ++  veri                                              ::  validate
    ~/  %veri
    |=  {s/@ m/@ pk/@}  ^-  ?
    ?:  (gth (div b 4) (met 3 s))  |
    ?:  (gth (div b 8) (met 3 pk))  |
    =+  cb=(rsh 0 3 b)
    =+  rr=(deco (cut 0 [0 b] s))
    ?~  rr  |
    =+  aa=(deco pk)
    ?~  aa  |
    =+  ss=(cut 0 [b b] s)
    =+  ha=(can 3 ~[[cb (etch u.rr)] [cb pk] [(met 3 m) m]])
    =+  h=(shaz ha)
    =((scam bb ss) (ward u.rr (scam u.aa h)))
  ::
  --
::
++  scr                                                 ::  scrypt
  ~%  %scr  +  ~
  |%
  ++  sal
    |=  {x/@ r/@}                                       ::  salsa20 hash
    ?>  =((mod r 2) 0)                                  ::  with r rounds
    =+  few==>(fe .(a 5))
    =+  ^=  rot
      |=  {a/@ b/@}
      (mix (end 5 1 (lsh 0 a b)) (rsh 0 (sub 32 a) b))
    =+  ^=  lea
      |=  {a/@ b/@}
      (net:few (sum:few (net:few a) (net:few b)))
    =>  |%
        ++  qr                                          ::  quarterround
          |=  y/{@ @ @ @ $~}
          =+  zb=(mix &2.y (rot 7 (sum:few &1.y &4.y)))
          =+  zc=(mix &3.y (rot 9 (sum:few zb &1.y)))
          =+  zd=(mix &4.y (rot 13 (sum:few zc zb)))
          =+  za=(mix &1.y (rot 18 (sum:few zd zc)))
          ~[za zb zc zd]
        ++  rr                                          ::  rowround
          |=  {y/(list @)}
          =+  za=(qr ~[&1.y &2.y &3.y &4.y])
          =+  zb=(qr ~[&6.y &7.y &8.y &5.y])
          =+  zc=(qr ~[&11.y &12.y &9.y &10.y])
          =+  zd=(qr ~[&16.y &13.y &14.y &15.y])
          ^-  (list @)  :~
            &1.za  &2.za  &3.za  &4.za
            &4.zb  &1.zb  &2.zb  &3.zb 
            &3.zc  &4.zc  &1.zc  &2.zc
            &2.zd  &3.zd  &4.zd  &1.zd  ==
        ++  cr                                          ::  columnround
          |=  {x/(list @)}
          =+  ya=(qr ~[&1.x &5.x &9.x &13.x])
          =+  yb=(qr ~[&6.x &10.x &14.x &2.x])
          =+  yc=(qr ~[&11.x &15.x &3.x &7.x])
          =+  yd=(qr ~[&16.x &4.x &8.x &12.x])
          ^-  (list @)  :~
            &1.ya  &4.yb  &3.yc  &2.yd
            &2.ya  &1.yb  &4.yc  &3.yd
            &3.ya  &2.yb  &1.yc  &4.yd
            &4.ya  &3.yb  &2.yc  &1.yd  ==
        ++  dr                                          ::  doubleround
          |=  {x/(list @)}
          (rr (cr x))
        ++  al                                          ::  add two lists
          |=  {a/(list @) b/(list @)}
          |-  ^-  (list @)
          ?~  a  ~  ?~  b  ~
          [i=(sum:few -.a -.b) t=$(a +.a, b +.b)]
        --
    =+  xw=(rpp 5 16 x)
    =+  ^=  ow  |-  ^-  (list @)
                ?~  r  xw
                $(xw (dr xw), r (sub r 2))
    (rep 5 (al xw ow))
  ::
  ++  rpp
    |=  {a/bloq b/@ c/@}                                ::  rip w+filler blocks
    =+  q=(rip a c)
    =+  w=(lent q)
    ?.  =(w b)
      ?.  (lth w b)  (slag (sub w b) q)
      ^+  q  (weld q (reap (sub b (lent q)) 0))
    q
  ::
  ++  bls
    |=  {a/@ b/(list @)}                                ::  split to sublists
    ?>  =((mod (lent b) a) 0)
    |-  ^-  (list (list @))
    ?~  b  ~
    [i=(scag a `(list @)`b) t=$(b (slag a `(list @)`b))]
  ::
  ++  slb
    |=  {a/(list (list @))}
    |-  ^-  (list @)
    ?~  a  ~
    (weld `(list @)`-.a $(a +.a))
  ::
  ++  sbm
    |=  {r/@ b/(list @)}                                ::  scryptBlockMix
    ?>  =((lent b) (mul 2 r))
    =+  [x=(snag (dec (mul 2 r)) b) c=0]
    =|  {ya/(list @) yb/(list @)}
    |-  ^-  (list @)
    ?~  b  (flop (weld yb ya))
    =.  x  (sal (mix x -.b) 8)
    ?~  (mod c 2)
      $(c +(c), b +.b, ya [i=x t=ya])
    $(c +(c), b +.b, yb [i=x t=yb])
  ::
  ++  srm
    |=  {r/@ b/(list @) n/@}                            ::  scryptROMix
    ?>  ?&  =((lent b) (mul 2 r))
            =(n (bex (dec (xeb n))))
            (lth n (bex (mul r 16)))
        ==
    =+  [v=*(list (list @)) c=0]
    =.  v
      |-  ^-  (list (list @))
      =+  w=(sbm r b)
      ?:  =(c n)  (flop v)
      $(c +(c), v [i=[b] t=v], b w)
    =+  x=(sbm r (snag (dec n) v))
    |-  ^-  (list @)
    ?:  =(c n)  x
    =+  q=(snag (dec (mul r 2)) x)
    =+  z=`(list @)`(snag (mod q n) v)
    =+  ^=  w  |-  ^-  (list @)
               ?~  x  ~  ?~  z  ~
               [i=(mix -.x -.z) t=$(x +.x, z +.z)]
    $(x (sbm r w), c +(c))
  ::
  ++  hmc
    |=  {k/@ t/@}                                       ::  HMAC-SHA-256
    (hml k (met 3 k) t (met 3 t))
  ::
  ++  hml
    |=  {k/@ kl/@ t/@ tl/@}                             ::  w+length
    =>  .(k (end 3 kl k), t (end 3 tl t))
    =+  b=64
    =.  k  ?.  (gth kl b)  k  (shay kl k)
    =+  ^=  q  %+  shay  (add b tl)
     (add (lsh 3 b t) (mix k (fil 3 b 0x36)))
    %+  shay  (add b 32)
    (add (lsh 3 b q) (mix k (fil 3 b 0x5c)))
  ::
  ++  pbk                                               :: PBKDF2-HMAC-SHA256
    ~/  %pbk
    |=  {p/@ s/@ c/@ d/@}
    (pbl p (met 3 p) s (met 3 s) c d)
  ::
  ++  pbl                                               :: w+length
    ~/  %pbl
    |=  {p/@ pl/@ s/@ sl/@ c/@ d/@}
    =>  .(p (end 3 pl p), s (end 3 sl s))
    =+  h=32
    ?>  ?&  (lte d (bex 30))                            :: max key length 1GB
            (lte c (bex 28))                            :: max iterations 2^28
            !=(c 0)
        ==
    =+  ^=  l  ?~  (mod d h)
        (div d h)
      +((div d h))
    =+  r=(sub d (mul h (dec l)))
    =+  [t=0 j=1 k=1]
    =.  t  |-  ^-  @
      ?:  (gth j l)  t
      =+  u=(add s (lsh 3 sl (rep 3 (flop (rpp 3 4 j)))))
      =+  f=0  =.  f  |-  ^-  @
        ?:  (gth k c)  f
        =+  q=(hml p pl u ?:(=(k 1) (add sl 4) h))
        $(u q, f (mix f q), k +(k))
      $(t (add t (lsh 3 (mul (dec j) h) f)), j +(j))
    (end 3 d t)
  ::
  ++  hsh                                               ::  scrypt
    ~/  %hsh
    |=  {p/@ s/@ n/@ r/@ z/@ d/@}
    (hsl p (met 3 p) s (met 3 s) n r z d)
  ::
  ++  hsl                                               ::  w+length
    ~/  %hsl
    |=  {p/@ pl/@ s/@ sl/@ n/@ r/@ z/@ d/@}
    =|  v/(list (list @))
    =>  .(p (end 3 pl p), s (end 3 sl s))
    =+  u=(mul (mul 128 r) z)
    ?>  ?&  =(n (bex (dec (xeb n))))                    ::  n is power of 2
            !=(r 0)  !=(z 0)
            %+  lte                                     ::  max 1GB memory
                (mul (mul 128 r) (dec (add n z)))
              (bex 30)
            (lth pl (bex 31))
            (lth sl (bex 31))
        ==
    =+  ^=  b  =+  (rpp 3 u (pbl p pl s sl 1 u))
      %+  turn  (bls (mul 128 r) -)
      |=(a/(list @) (rpp 9 (mul 2 r) (rep 3 a)))
    ?>  =((lent b) z)
    =+  ^=  q
      =+  |-  ?~  b  (flop v)
          $(b +.b, v [i=(srm r -.b n) t=v])
      %+  turn  `(list (list @))`-
      |=(a/(list @) (rpp 3 (mul 128 r) (rep 9 a)))
    (pbl p pl (rep 3 (slb q)) u 1 d)
  --
::::::::::::::::::::::::::::::::::::::::::::::::::::::::::
::                section 2eY, SHA-256 (move me)        ::
::
++  shad  |=(ruz/@ (shax (shax ruz)))                   ::  double sha-256
++  shaf                                                ::  half sha-256
  |=  {sal/@ ruz/@}
  =+  haz=(shas sal ruz)
  (mix (end 7 1 haz) (rsh 7 1 haz))
::
++  shak                                                ::  XX shd be PBKDF
  |=  {who/@p wud/@}
  (shas (mix %shak who) wud)
::
++  sham                                                ::  128bit noun hash
  |=  yux/*  ^-  @uvH  ^-  @
  ?@  yux
    (shaf %mash yux)
  (shaf %sham (jam yux))
::
++  shas                                                ::  salted hash
  |=  {sal/@ ruz/@}
  (shax (mix sal (shax ruz)))
::
++  shax                                                ::  sha-256
  ~/  %shax
  |=  ruz/@  ^-  @
  (shay [(met 3 ruz) ruz])
::
++  shay                                                ::  sha-256 with length
  ~/  %shay
  |=  {len/@u ruz/@}  ^-  @
  ~|  %sha
  =>  .(ruz (cut 3 [0 len] ruz))
  =+  [few==>(fe .(a 5)) wac=|=({a/@ b/@} (cut 5 [a 1] b))]
  =+  [sum=sum.few ror=ror.few net=net.few inv=inv.few]
  =+  ral=(lsh 0 3 len)
  =+  ^=  ful
      %+  can  0
      :~  [ral ruz]
          [8 128]
          [(mod (sub 960 (mod (add 8 ral) 512)) 512) 0]
          [64 (~(net fe 6) ral)]
      ==
  =+  lex=(met 9 ful)
  =+  ^=  kbx  0xc671.78f2.bef9.a3f7.a450.6ceb.90be.fffa.
                 8cc7.0208.84c8.7814.78a5.636f.748f.82ee.
                 682e.6ff3.5b9c.ca4f.4ed8.aa4a.391c.0cb3.
                 34b0.bcb5.2748.774c.1e37.6c08.19a4.c116.
                 106a.a070.f40e.3585.d699.0624.d192.e819.
                 c76c.51a3.c24b.8b70.a81a.664b.a2bf.e8a1.
                 9272.2c85.81c2.c92e.766a.0abb.650a.7354.
                 5338.0d13.4d2c.6dfc.2e1b.2138.27b7.0a85.
                 1429.2967.06ca.6351.d5a7.9147.c6e0.0bf3.
                 bf59.7fc7.b003.27c8.a831.c66d.983e.5152.
                 76f9.88da.5cb0.a9dc.4a74.84aa.2de9.2c6f.
                 240c.a1cc.0fc1.9dc6.efbe.4786.e49b.69c1.
                 c19b.f174.9bdc.06a7.80de.b1fe.72be.5d74.
                 550c.7dc3.2431.85be.1283.5b01.d807.aa98.
                 ab1c.5ed5.923f.82a4.59f1.11f1.3956.c25b.
                 e9b5.dba5.b5c0.fbcf.7137.4491.428a.2f98
  =+  ^=  hax  0x5be0.cd19.1f83.d9ab.9b05.688c.510e.527f.
                 a54f.f53a.3c6e.f372.bb67.ae85.6a09.e667
  =+  i=0
  |-  ^-  @
  ?:  =(i lex)
    (rep 5 (turn (rip 5 hax) net))
  =+  ^=  wox
      =+  dux=(cut 9 [i 1] ful)
      =+  wox=(rep 5 (turn (rip 5 dux) net))
      =+  j=16
      |-  ^-  @
      ?:  =(64 j)
        wox
      =+  :*  l=(wac (sub j 15) wox)
              m=(wac (sub j 2) wox)
              n=(wac (sub j 16) wox)
              o=(wac (sub j 7) wox)
          ==
      =+  x=:(mix (ror 0 7 l) (ror 0 18 l) (rsh 0 3 l))
      =+  y=:(mix (ror 0 17 m) (ror 0 19 m) (rsh 0 10 m))
      =+  z=:(sum n x o y)
      $(wox (con (lsh 5 j z) wox), j +(j))
  =+  j=0
  =+  :*  a=(wac 0 hax)
          b=(wac 1 hax)
          c=(wac 2 hax)
          d=(wac 3 hax)
          e=(wac 4 hax)
          f=(wac 5 hax)
          g=(wac 6 hax)
          h=(wac 7 hax)
      ==
  |-  ^-  @
  ?:  =(64 j)
    %=  ^$
      i  +(i)
      hax  %+  rep  5
           :~  (sum a (wac 0 hax))
               (sum b (wac 1 hax))
               (sum c (wac 2 hax))
               (sum d (wac 3 hax))
               (sum e (wac 4 hax))
               (sum f (wac 5 hax))
               (sum g (wac 6 hax))
               (sum h (wac 7 hax))
           ==
    ==
  =+  l=:(mix (ror 0 2 a) (ror 0 13 a) (ror 0 22 a))    ::  s0
  =+  m=:(mix (dis a b) (dis a c) (dis b c))            ::  maj
  =+  n=(sum l m)                                       ::  t2
  =+  o=:(mix (ror 0 6 e) (ror 0 11 e) (ror 0 25 e))    ::  s1
  =+  p=(mix (dis e f) (dis (inv e) g))                 ::  ch
  =+  q=:(sum h o p (wac j kbx) (wac j wox))            ::  t1
  $(j +(j), a (sum q n), b a, c b, d c, e (sum d q), f e, g f, h g)
::
++  shaw                                                ::  hash to nbits
  |=  {sal/@ len/@ ruz/@}
  (~(raw og (shas sal (mix len ruz))) len)
::
++  og                                                  ::  shax-powered rng
  ~/  %og
  |_  a/@
  ++  rad                                               ::  random in range
    |=  b/@  ^-  @
    =+  c=(raw (met 0 b))
    ?:((lth c b) c $(a +(a)))
  ::
  ++  rads                                              ::  random continuation
    |=  b/@
    =+  r=(rad b)
    [r +>.$(a (shas %og-s r))]
  ::
  ++  raw                                               ::  random bits
    ~/  %raw
    |=  b/@  ^-  @
    %+  can
      0
    =+  c=(shas %og-a (mix b a))
    |-  ^-  (list {@ @})
    ?:  =(0 b)
      ~
    =+  d=(shas %og-b (mix b (mix a c)))
    ?:  (lth b 256)
      [[b (end 0 b d)] ~]
    [[256 d] $(c d, b (sub b 256))]
  ::
  ++  raws                                              ::  random bits
    |=  b/@                                             ::  continuation
    =+  r=(raw b)
    [r +>.$(a (shas %og-s r))]
  --
++  shaz                                                ::  sha-512
  |=  ruz/@  ^-  @
  (shal [(met 3 ruz) ruz])
::
++  shal                                                ::  sha-512 with length
  ~/  %shal
  |=  {len/@ ruz/@}  ^-  @
  =>  .(ruz (cut 3 [0 len] ruz))
  =+  [few==>(fe .(a 6)) wac=|=({a/@ b/@} (cut 6 [a 1] b))]
  =+  [sum=sum.few ror=ror.few net=net.few inv=inv.few]
  =+  ral=(lsh 0 3 len)
  =+  ^=  ful
      %+  can  0
      :~  [ral ruz]
          [8 128]
          [(mod (sub 1.920 (mod (add 8 ral) 1.024)) 1.024) 0]
          [128 (~(net fe 7) ral)]
      ==
  =+  lex=(met 10 ful)
  =+  ^=  kbx  0x6c44.198c.4a47.5817.5fcb.6fab.3ad6.faec.
                 597f.299c.fc65.7e2a.4cc5.d4be.cb3e.42b6.
                 431d.67c4.9c10.0d4c.3c9e.be0a.15c9.bebc.
                 32ca.ab7b.40c7.2493.28db.77f5.2304.7d84.
                 1b71.0b35.131c.471b.113f.9804.bef9.0dae.
                 0a63.7dc5.a2c8.98a6.06f0.67aa.7217.6fba.
                 f57d.4f7f.ee6e.d178.eada.7dd6.cde0.eb1e.
                 d186.b8c7.21c0.c207.ca27.3ece.ea26.619c.
                 c671.78f2.e372.532b.bef9.a3f7.b2c6.7915.
                 a450.6ceb.de82.bde9.90be.fffa.2363.1e28.
                 8cc7.0208.1a64.39ec.84c8.7814.a1f0.ab72.
                 78a5.636f.4317.2f60.748f.82ee.5def.b2fc.
                 682e.6ff3.d6b2.b8a3.5b9c.ca4f.7763.e373.
                 4ed8.aa4a.e341.8acb.391c.0cb3.c5c9.5a63.
                 34b0.bcb5.e19b.48a8.2748.774c.df8e.eb99.
                 1e37.6c08.5141.ab53.19a4.c116.b8d2.d0c8.
                 106a.a070.32bb.d1b8.f40e.3585.5771.202a.
                 d699.0624.5565.a910.d192.e819.d6ef.5218.
                 c76c.51a3.0654.be30.c24b.8b70.d0f8.9791.
                 a81a.664b.bc42.3001.a2bf.e8a1.4cf1.0364.
                 9272.2c85.1482.353b.81c2.c92e.47ed.aee6.
                 766a.0abb.3c77.b2a8.650a.7354.8baf.63de.
                 5338.0d13.9d95.b3df.4d2c.6dfc.5ac4.2aed.
                 2e1b.2138.5c26.c926.27b7.0a85.46d2.2ffc.
                 1429.2967.0a0e.6e70.06ca.6351.e003.826f.
                 d5a7.9147.930a.a725.c6e0.0bf3.3da8.8fc2.
                 bf59.7fc7.beef.0ee4.b003.27c8.98fb.213f.
                 a831.c66d.2db4.3210.983e.5152.ee66.dfab.
                 76f9.88da.8311.53b5.5cb0.a9dc.bd41.fbd4.
                 4a74.84aa.6ea6.e483.2de9.2c6f.592b.0275.
                 240c.a1cc.77ac.9c65.0fc1.9dc6.8b8c.d5b5.
                 efbe.4786.384f.25e3.e49b.69c1.9ef1.4ad2.
                 c19b.f174.cf69.2694.9bdc.06a7.25c7.1235.
                 80de.b1fe.3b16.96b1.72be.5d74.f27b.896f.
                 550c.7dc3.d5ff.b4e2.2431.85be.4ee4.b28c.
                 1283.5b01.4570.6fbe.d807.aa98.a303.0242.
                 ab1c.5ed5.da6d.8118.923f.82a4.af19.4f9b.
                 59f1.11f1.b605.d019.3956.c25b.f348.b538.
                 e9b5.dba5.8189.dbbc.b5c0.fbcf.ec4d.3b2f.
                 7137.4491.23ef.65cd.428a.2f98.d728.ae22
  =+  ^=  hax  0x5be0.cd19.137e.2179.1f83.d9ab.fb41.bd6b.
                 9b05.688c.2b3e.6c1f.510e.527f.ade6.82d1.
                 a54f.f53a.5f1d.36f1.3c6e.f372.fe94.f82b.
                 bb67.ae85.84ca.a73b.6a09.e667.f3bc.c908
  =+  i=0
  |-  ^-  @
  ?:  =(i lex)
    (rep 6 (turn (rip 6 hax) net))
  =+  ^=  wox
      =+  dux=(cut 10 [i 1] ful)
      =+  wox=(rep 6 (turn (rip 6 dux) net))
      =+  j=16
      |-  ^-  @
      ?:  =(80 j)
        wox
      =+  :*  l=(wac (sub j 15) wox)
              m=(wac (sub j 2) wox)
              n=(wac (sub j 16) wox)
              o=(wac (sub j 7) wox)
          ==
      =+  x=:(mix (ror 0 1 l) (ror 0 8 l) (rsh 0 7 l))
      =+  y=:(mix (ror 0 19 m) (ror 0 61 m) (rsh 0 6 m))
      =+  z=:(sum n x o y)
      $(wox (con (lsh 6 j z) wox), j +(j))
  =+  j=0
  =+  :*  a=(wac 0 hax)
          b=(wac 1 hax)
          c=(wac 2 hax)
          d=(wac 3 hax)
          e=(wac 4 hax)
          f=(wac 5 hax)
          g=(wac 6 hax)
          h=(wac 7 hax)
      ==
  |-  ^-  @
  ?:  =(80 j)
    %=  ^$
      i  +(i)
      hax  %+  rep  6
           :~  (sum a (wac 0 hax))
               (sum b (wac 1 hax))
               (sum c (wac 2 hax))
               (sum d (wac 3 hax))
               (sum e (wac 4 hax))
               (sum f (wac 5 hax))
               (sum g (wac 6 hax))
               (sum h (wac 7 hax))
           ==
    ==
  =+  l=:(mix (ror 0 28 a) (ror 0 34 a) (ror 0 39 a))   ::  S0
  =+  m=:(mix (dis a b) (dis a c) (dis b c))            ::  maj
  =+  n=(sum l m)                                       ::  t2
  =+  o=:(mix (ror 0 14 e) (ror 0 18 e) (ror 0 41 e))   ::  S1
  =+  p=(mix (dis e f) (dis (inv e) g))                 ::  ch
  =+  q=:(sum h o p (wac j kbx) (wac j wox))            ::  t1
  $(j +(j), a (sum q n), b a, c b, d c, e (sum d q), f e, g f, h g)
::
++  shan                                                ::  sha-1 (deprecated)
  |=  ruz/@
  =+  [few==>(fe .(a 5)) wac=|=({a/@ b/@} (cut 5 [a 1] b))]
  =+  [sum=sum.few ror=ror.few rol=rol.few net=net.few inv=inv.few]
  =+  ral=(lsh 0 3 (met 3 ruz))
  =+  ^=  ful
      %+  can  0
      :~  [ral ruz]
          [8 128]
          [(mod (sub 960 (mod (add 8 ral) 512)) 512) 0]
          [64 (~(net fe 6) ral)]
      ==
  =+  lex=(met 9 ful)
  =+  kbx=0xca62.c1d6.8f1b.bcdc.6ed9.eba1.5a82.7999
  =+  hax=0xc3d2.e1f0.1032.5476.98ba.dcfe.efcd.ab89.6745.2301
  =+  i=0
  |-
  ?:  =(i lex)
    (rep 5 (flop (rip 5 hax)))
  =+  ^=  wox
      =+  dux=(cut 9 [i 1] ful)
      =+  wox=(rep 5 (turn (rip 5 dux) net))
      =+  j=16
      |-  ^-  @
      ?:  =(80 j)
        wox
      =+  :*  l=(wac (sub j 3) wox)
              m=(wac (sub j 8) wox)
              n=(wac (sub j 14) wox)
              o=(wac (sub j 16) wox)
          ==
      =+  z=(rol 0 1 :(mix l m n o))
      $(wox (con (lsh 5 j z) wox), j +(j))
  =+  j=0
  =+  :*  a=(wac 0 hax)
          b=(wac 1 hax)
          c=(wac 2 hax)
          d=(wac 3 hax)
          e=(wac 4 hax)
      ==
  |-  ^-  @
  ?:  =(80 j)
    %=  ^$
      i  +(i)
      hax  %+  rep  5
           :~
               (sum a (wac 0 hax))
               (sum b (wac 1 hax))
               (sum c (wac 2 hax))
               (sum d (wac 3 hax))
               (sum e (wac 4 hax))
           ==
    ==
  =+  fx=(con (dis b c) (dis (not 5 1 b) d))
  =+  fy=:(mix b c d)
  =+  fz=:(con (dis b c) (dis b d) (dis c d))
  =+  ^=  tem
      ?:  &((gte j 0) (lte j 19))
        :(sum (rol 0 5 a) fx e (wac 0 kbx) (wac j wox))
      ?:  &((gte j 20) (lte j 39))
        :(sum (rol 0 5 a) fy e (wac 1 kbx) (wac j wox))
      ?:  &((gte j 40) (lte j 59))
        :(sum (rol 0 5 a) fz e (wac 2 kbx) (wac j wox))
      :(sum (rol 0 5 a) fy e (wac 3 kbx) (wac j wox))
  $(j +(j), a tem, b a, c (rol 0 30 b), d c, e d)
::
::::::::::::::::::::::::::::::::::::::::::::::::::::::::::
::                section 2eZ, OLD rendering (kill me)  ::
::
++  show                            ::  XX deprecated, use type
  |=  vem/*
  |^  ^-  tank
      ?:  ?=(@ vem)
        [%leaf (mesc (trip vem))]
      ?-    vem
          {s/$~ c/*}
        [%leaf '\'' (weld (mesc (tape +.vem)) `tape`['\'' ~])]
      ::
          {s/$a c/@}        [%leaf (mesc (trip c.vem))]
          {s/$b c/*}        (shop c.vem |=(a/@ ~(rub at a)))
          {s/{$c p/@} c/*}
        :+  %palm
          [['.' ~] ['-' ~] ~ ~]
        [[%leaf (mesc (trip p.s.vem))] $(vem c.vem) ~]
      ::
          {s/$d c/*}        (shop c.vem |=(a/@ ~(rud at a)))
          {s/$k c/*}        (tank c.vem)
          {s/$h c/*}
        ?:  =(0 c.vem)      ::  XX remove after 220
          [%leaf '#' ~]
        :+  %rose
          [['/' ~] ['/' ~] ~]
        =+  yol=((list @ta) c.vem)
        (turn yol |=(a/@ta [%leaf (trip a)]))
      ::
          {s/$o c/*}
        %=    $
            vem
          :-  [%m '%h:<[%d %d].[%d %d]>']
          [-.c.vem +<-.c.vem +<+.c.vem +>-.c.vem +>+.c.vem ~]
        ==
      ::
          {s/$p c/*}        (shop c.vem |=(a/@ ~(rup at a)))
          {s/$q c/*}        (shop c.vem |=(a/@ ~(r at a)))
          {s/$r c/*}        $(vem [[%r ' ' '{' '}'] c.vem])
          {s/$t c/*}        (shop c.vem |=(a/@ ~(rt at a)))
          {s/$v c/*}        (shop c.vem |=(a/@ ~(ruv at a)))
          {s/$x c/*}        (shop c.vem |=(a/@ ~(rux at a)))
          {s/{$m p/@} c/*}  (shep p.s.vem c.vem)
          {s/{$r p/@} c/*}
        $(vem [[%r ' ' (cut 3 [0 1] p.s.vem) (cut 3 [1 1] p.s.vem)] c.vem])
      ::
          {s/{$r p/@ q/@ r/@} c/*}
        :+  %rose
          :*  p=(mesc (trip p.s.vem))
              q=(mesc (trip q.s.vem))
              r=(mesc (trip r.s.vem))
          ==
        |-  ^-  (list tank)
        ?@  c.vem
          ~
        [^$(vem -.c.vem) $(c.vem +.c.vem)]
      ::
          {s/$z c/*}        $(vem [[%r %$ %$ %$] c.vem])
          *                 !!
      ==
  ++  shep
    |=  {fom/@ gar/*}
    ^-  tank
    =+  l=(met 3 fom)
    =+  i=0
    :-  %leaf
    |-  ^-  tape
    ?:  (gte i l)
      ~
    =+  c=(cut 3 [i 1] fom)
    ?.  =(37 c)
      (weld (mesc [c ~]) $(i +(i)))
    =+  d=(cut 3 [+(i) 1] fom)
    ?.  .?(gar)
      ['\\' '#' $(i (add 2 i))]
    (weld ~(ram re (show d -.gar)) $(i (add 2 i), gar +.gar))
  ::
  ++  shop
    |=  {aug/* vel/$+(a/@ tape)}
    ^-  tank
    ?:  ?=(@ aug)
      [%leaf (vel aug)]
    :+  %rose
      [[' ' ~] ['[' ~] [']' ~]]
    =>  .(aug `*`aug)
    |-  ^-  (list tank)
    ?:  ?=(@ aug)
      [^$ ~]
    [^$(aug -.aug) $(aug +.aug)]
  --
++  at
  |_  a/@
  ++  r
    ?:  ?&  (gte (met 3 a) 2)
            |-
            ?:  =(0 a)
              &
            =+  vis=(end 3 1 a)
            ?&  ?|(=('-' vis) ?&((gte vis 'a') (lte vis 'z')))
                $(a (rsh 3 1 a))
            ==
        ==
      rtam
    ?:  (lte (met 3 a) 2)
      rud
    rux
  ::
  ++  rf    `tape`[?-(a $& '&', $| '|', * !!) ~]
  ++  rn    `tape`[?>(=(0 a) '~') ~]
  ++  rt    `tape`['\'' (weld (mesc (trip a)) `tape`['\'' ~])]
  ++  rta   rt
  ++  rtam  `tape`['%' (trip a)]
  ++  rub   `tape`['0' 'b' (rum 2 ~ |=(b/@ (add '0' b)))]
  ++  rud   (rum 10 ~ |=(b/@ (add '0' b)))
  ++  rum
    |=  {b/@ c/tape d/$+(@ @)}
    ^-  tape
    ?:  =(0 a)
      [(d 0) c]
    =+  e=0
    |-  ^-  tape
    ?:  =(0 a)
      c
    =+  f=&(!=(0 e) =(0 (mod e ?:(=(10 b) 3 4))))
    %=  $
      a  (div a b)
      c  [(d (mod a b)) ?:(f [?:(=(10 b) ',' '-') c] c)]
      e  +(e)
    ==
  ::
  ++  rup
    =+  b=(met 3 a)
    ^-  tape
    :-  '-'
    |-  ^-  tape
    ?:  (gth (met 5 a) 1)
      %+  weld
        $(a (rsh 5 1 a), b (sub b 4))
      `tape`['-' '-' $(a (end 5 1 a), b 4)]
    ?:  =(0 b)
      ['~' ~]
    ?:  (lte b 1)
      (trip (tos:po a))
    |-  ^-  tape
    ?:  =(2 b)
      =+  c=(rsh 3 1 a)
      =+  d=(end 3 1 a)
      (weld (trip (tod:po c)) (trip (tos:po (mix c d))))
    =+  c=(rsh 3 2 a)
    =+  d=(end 3 2 a)
    (weld ^$(a c, b (met 3 c)) `tape`['-' $(a (mix c d), b 2)])
  ::
  ++  ruv
    ^-  tape
    :+  '0'
      'v'
    %^    rum
        64
      ~
    |=  b/@
    ?:  =(63 b)
      '+'
    ?:  =(62 b)
      '-'
    ?:((lth b 26) (add 65 b) ?:((lth b 52) (add 71 b) (sub b 4)))
  ::
  ++  rux  `tape`['0' 'x' (rum 16 ~ |=(b/@ (add b ?:((lth b 10) 48 87))))]
  --
  ::::::::::::::::::::::::::::::::::::::::::::::::::::::  ::
::::              chapter 2f, Hoon proper               ::::
::  ::::::::::::::::::::::::::::::::::::::::::::::::::::::
::                section 2fA, miscellaneous funs       ::
::                                                      ::
++  bull                                                ::  make %bull type
  |=  {bid/twin der/type}
  ^-  type
  ?:(|(=(%void der) =(%void s.bid)) %void [%bull bid der])
::
++  cain  |=(vax/vase (sell vax))                       ::  $+(vase tank) for />
++  cell                                                ::  make %cell type
  ~/  %cell
  |=  {hed/type tal/type}
  ^-  type
  ?:(=(%void hed) %void ?:(=(%void tal) %void [%cell hed tal]))
::
++  core                                                ::  make %core type
  ~/  %core
  |=  {pac/type con/coil}
  ^-  type
  ?:(=(%void pac) %void [%core pac con])
::
++  cube                                                ::  make %cube type
  ~/  %cube
  |=  {dil/* goq/type}
  ^-  type
  ?:  =(%void goq)
    %void
  [%cube dil goq]
::
++  face                                                ::  make %face type
  ~/  %face
  |=  {cog/term der/type}
  ^-  type
  ?:  =(%void der)
    %void
  [%face cog der]
::
++  bool  ^-(type [%fork [%cube 0 %atom %f] [%cube 1 %atom %f]])  :: -:!>(*?)
++  flay
  ~/  %flay
  |=  pok/port
  ^-  {p/axis q/type}
  :-  p.pok
  ?-  -.q.pok
    $&  p.q.pok
    $|  (roll q.q.pok =+([p=[p=*type q=*foot] q=`type`%void] |.((fork p.p q))))
  ==
::
++  flee
  |=  poy/post
  ^-  port
  ?-  -.q.poy
    $0  [p.poy %& p.q.poy]
    $1  [p.poy %| p.q.poy q.q.poy]
    $2  [(peg p.poy r.p.q.poy) %& s.p.q.poy]
  ==
::
++  foil
  ~/  %foil
  |=  pok/port
  ^-  prop
  ?-  -.q.pok
    $&  [p.pok [~ [[p.q.pok [%elm ~ 1]] ~]]]
    $|  [p.pok [p.q.pok q.q.pok]]
  ==
::
++  fork                                                ::  make %fork type
  ~/  %fork
  |=  {hoz/type bur/type}
  ^-  type
  ?:  =(hoz bur)
    hoz
  ?:  =(%void hoz)
    bur
  ?:  =(%void bur)
    hoz
  [%fork hoz bur]
::
++  cove                                                ::  extract [0 *] axis
  |=  nug/nock
  ?-    nug
      {$0 *}   p.nug
      {$10 *}  $(nug q.nug)
      *        ~|([%cove nug] !!)
  ==
++  comb                                                ::  combine two formulas
  ~/  %comb
  |=  {mal/nock buz/nock}
  ^-  nock
  ?:  ?&(?=({$0 *} mal) !=(0 p.mal))
    ?:  ?&(?=({$0 *} buz) !=(0 p.buz))
      [%0 (peg p.mal p.buz)]
    ?:  ?=({$2 {$0 *} {$0 *}} buz)
      [%2 [%0 (peg p.mal p.p.buz)] [%0 (peg p.mal p.q.buz)]]
    [%7 mal buz]
  ?:  ?=({^ {$0 $1}} mal)
    [%8 p.mal buz]
  ?:  =({$0 $1} buz)
    mal
  [%7 mal buz]                                          ::  informative default
::
++  cond                                                ::  ?:  compile
  ~/  %cond
  |=  {pex/nock yom/nock woq/nock}
  ^-  nock
  ?-  pex
    {$1 $0}  yom
    {$1 $1}  woq
    *        [%6 pex yom woq]
  ==
::
++  cons                                                ::  make formula cell
  ~/  %cons
  |=  {vur/nock sed/nock}
  ^-  nock
  ?:  ?=({{$0 *} {$0 *}} +<)
    ?:  ?&(=(+(p.vur) p.sed) =((div p.vur 2) (div p.sed 2)))
      [%0 (div p.vur 2)]
    [vur sed]
  ?:  ?=({{$1 *} {$1 *}} +<)
    [%1 p.vur p.sed]
  [vur sed]
::
++  fitz                                                ::  odor compatibility
  ~/  %fitz
  |=  {yaz/term wix/term}
  =+  ^=  fiz
      |=  mot/@ta  ^-  {p/@ q/@ta}
      =+  len=(met 3 mot)
      ?:  =(0 len)
        [0 %$]
      =+  tyl=(rsh 3 (dec len) mot)
      ?:  &((gte tyl 'A') (lte tyl 'Z'))
        [(sub tyl 64) (end 3 (dec len) mot)]
      [0 mot]
  =+  [yoz=(fiz yaz) wux=(fiz wix)]
  ?&  ?|  =(0 p.yoz)
          =(0 p.wux)
          &(!=(0 p.wux) (lte p.wux p.yoz))
      ==
      |-  ?|  =(%$ p.yoz)
              =(%$ p.wux)
              ?&  =((end 3 1 p.yoz) (end 3 1 p.wux))
                  $(p.yoz (rsh 3 1 p.yoz), p.wux (rsh 3 1 p.wux))
              ==
          ==
  ==
::
++  flan                                                ::  loobean  &
  ~/  %flan
  |=  {bos/nock nif/nock}
  ^-  nock
  ?-    bos
      {$1 $1}   bos
      {$1 $0}   nif
      *
    ?-    nif
        {$1 $1}   nif
        {$1 $0}   bos
        *       [%6 bos nif [%1 1]]
    ==
  ==
::
++  flip                                                ::  loobean negation
  ~/  %flip
  |=  dyr/nock
  [%6 dyr [%1 1] [%1 0]]
::
++  flor                                                ::  loobean  |
  ~/  %flor
  |=  {bos/nock nif/nock}
  ^-  nock
  ?-  bos
      {$1 $1}   nif
      {$1 $0}   bos
      *
    ?-  nif
        {$1 $1}   bos
        {$1 $0}   nif
        *         [%6 bos [%1 0] nif]
    ==
  ==
::
++  hike
  ~/  %hike
  |=  {axe/axis pac/(list {p/axis q/nock})}
  ^-  nock
  ?~  pac
    [%0 axe]
  =+  zet=(skim pac.$ |=({p/axis q/nock} [=(1 p)]))
  ?~  zet
    =+  tum=(skim pac.$ |=({p/axis q/nock} ?&(!=(1 p) =(2 (cap p)))))
    =+  gam=(skim pac.$ |=({p/axis q/nock} ?&(!=(1 p) =(3 (cap p)))))
    %+  cons
      %=  $
        axe  (peg axe 2)
        pac  (turn tum |=({p/axis q/nock} [(mas p) q]))
      ==
    %=  $
      axe  (peg axe 3)
      pac  (turn gam |=({p/axis q/nock} [(mas p) q]))
    ==
  ?>(?=({* $~} zet) q.i.zet)
::
++  jock
  |=  rad/?
  |=  lot/coin  ^-  twig
  ?-    -.lot
      $~      
    ?:(rad [%dtzz p.lot] [%dtzy p.lot])
  ::
      $blob
    ?:  rad
      [%dtzz %$ p.lot]
    ?@(p.lot [%dtzy %$ p.lot] [$(p.lot -.p.lot) $(p.lot +.p.lot)])
  ::
      $many
    [%cltr (turn p.lot |=(a/coin ^$(lot a)))]
  ==
::
++  look
  ~/  %look
  |=  {cog/term dab/(map term foot)}
  =+  axe=1
  |-  ^-  (unit {p/axis q/foot})
  ?-  dab
      $~  ~
  ::
      {* $~ $~}
    ?:(=(cog p.n.dab) [~ axe q.n.dab] ~)
  ::
      {* $~ *}
    ?:  =(cog p.n.dab)
      [~ (peg axe 2) q.n.dab]
    ?:  (gor cog p.n.dab)
      ~
    $(axe (peg axe 3), dab r.dab)
  ::
      {* * $~}
    ?:  =(cog p.n.dab)
      [~ (peg axe 2) q.n.dab]
    ?:  (gor cog p.n.dab)
      $(axe (peg axe 3), dab l.dab)
    ~
  ::
      {* * *}
    ?:  =(cog p.n.dab)
      [~ (peg axe 2) q.n.dab]
    ?:  (gor cog p.n.dab)
      $(axe (peg axe 6), dab l.dab)
    $(axe (peg axe 7), dab r.dab)
  ==
::
++  make                                                ::  compile cord to nock
  |=  txt/@
  q:(~(mint ut %noun) %noun (ream txt))
::
++  noah  |=(vax/vase (pave vax))                       ::  $+(vase tape) for /<
++  onan  |=(vix/vise (seer vix))                       ::  $+(vise vase) for !>
++  rain                                                ::  parse with % path
  |=  {bon/path txt/@}
  ^-  twig
  =+  vaz=vast
  ~|  bon
  (scan (trip txt) (full (ifix [gay gay] tall:vaz(wer bon))))
::
++  ream                                                ::  parse cord to twig
  |=  txt/@
  ^-  twig
  (rash txt vest)
::
++  reck                                                ::  parse hoon file
  |=  bon/path
  (rain bon ((hard @t) .^(%cx (weld bon `path`[%hoon ~]))))
::
++  seem  |=(toy/typo `type`toy)                        ::  promote typo
++  seer  |=(vix/vise `vase`vix)                        ::  promote vise
++  sell                                                ::  tank pretty-print
  |=  vax/vase  ^-  tank
  ~|  %sell
  (~(deal ut p.vax) q.vax)
::
++  pave                                                ::  tape pretty-print
  |=  vax/vase  ^-  tape
  ~(ram re (sell vax))
::
++  slam                                                ::  slam a gate
  |=  {gat/vase sam/vase}  ^-  vase
  =+  :-  ^=  typ  ^-  type
          [%cell p.gat p.sam]
      ^=  gen  ^-  twig
      [%cncl [~ 2] [~ 3]]
  =+  gun=(~(mint ut typ) %noun gen)
  [p.gun .*([q.gat q.sam] q.gun)]
::
++  slim                                                ::  identical to seer?
  |=  old/vise  ^-  vase
  old
::
++  slit                                                ::  type of slam
  |=  {gat/type sam/type}
  ?>  (~(nest ut (~(peek ut gat) %free 6)) & sam)
  (~(play ut [%cell gat sam]) [%cncl [~ 2] [~ 3]])
::
++  slym                                                ::  slam w+o sample-type
  |=  {gat/vase sam/*}  ^-  vase
  (slap gat(+<.q sam) [%cnzy %$])
::
++  slap
  |=  {vax/vase gen/twig}  ^-  vase                     ::  untyped vase .*
  =+  gun=(~(mint ut p.vax) %noun gen)
  [p.gun .*(q.vax q.gun)]
::
++  slop                                                ::  cons two vases
  |=  {hed/vase tal/vase}
  ^-  vase
  [[%cell p.hed p.tal] [q.hed q.tal]]
::
++  skol                                                ::  $+(type tank) for ~!
  |=  typ/type  ^-  tank
  ~(duck ut typ)
::
++  spec                                                ::  reconstruct type
  |=  vax/vase
  ^-  vase
  :_  q.vax
  ?@  q.vax  (~(fuse ut p.vax) [%atom %$])
  ?@  -.q.vax
    ^=  typ
    %-  ~(play ut p.vax)
    [%wtgr [%wtts [%cbzy %tas -.q.vax] [%$ 2]~] [%$ 1]]
  (~(fuse ut p.vax) [%cell %noun %noun])
::
++  slew                                                ::  get axis in vase
  |=  {axe/@ vax/vase}  ^-  (unit vase)
  ?.  |-  ^-  ?
      ?:  =(1 axe)  &
      ?.  ?=(^ q.vax)  |
      $(axe (mas axe), q.vax .*(q.vax [0 (cap axe)]))
    ~
  `[(~(peek ut p.vax) %free axe) .*(q.vax [0 axe])]
::
++  slab
<<<<<<< HEAD
  |=  {cog/@tas typ/type}
  !=(~ q:(~(fino ut typ) 0 %free cog))
=======
  |=  [cog=@tas typ=type]
  !=(~ q:(~(fino ut typ) 0 %free `cog))
>>>>>>> f60e427d
::
++  slob                                                ::  superficial arm
  |=  {cog/@tas typ/type}
  ^-  ?
  ?+  typ  |
    {$hold *}  $(typ ~(repo ut typ))
    {$core *}  (~(has by q.r.q.typ) cog)
  ==
::
++  sloe                                                ::  get arms in core
  |=  typ/type
  ^-  (list term)
  ?+    typ  ~
      {$hold *}  $(typ ~(repo ut typ))
      {$bull *}  $(typ ~(repo ut typ))
      {$core *}
    (turn (~(tap by q.r.q.typ) ~) |=({a/term *} a))
  ==
++  slot                                                ::  got axis in vase
  |=  {axe/@ vax/vase}  ^-  vase
  [(~(peek ut p.vax) %free axe) .*(q.vax [0 axe])]
::
++  wash                                                ::  render tank at width
  |=  {{tab/@ edg/@} tac/tank}  ^-  wall
  (~(win re tac) tab edg)
::
++  wa  !:                                              ::  cached compile
  |_  worm
  ++  nell  |=(ref/type (nest [%cell %noun %noun] ref)) ::  nest in cell
  ++  nest                                              ::  nest:ut
    |=  {sut/type ref/type}
    ^-  {? worm}
    ?:  (~(has in nes) [sut ref])  [& +>+<]
    ?.  (~(nest ut sut) | ref)
      ::  ~&  %nest-failed
      [| +>+<]
    [& +>+<(nes (~(put in nes) [sut ref]))]
  ::
  ++  nets                                              ::  typeless nest
    |=  {sut/type ref/*}
    ^-  {? worm}
    ?:  (~(has in nes) [sut ref])  [& +>+<]
    =+  gat=|=({a/type b/type} (~(nest ut a) | b))
    ?.  (? .*(gat(+< [sut ref]) -.gat))
      ::  ~&  %nets-failed
      ::  =+  tag=`*`skol
      ::  =+  foo=(tank .*(tag(+< ref) -.tag))
      ::  =+  bar=(skol sut)
      ::  ~&  %nets-need
      ::  ~>  %slog.[0 bar]
      ::  ~&  %nets-have
      ::  ~>  %slog.[0 foo]
      [| +>+<.$]
    [& +>+<.$(nes (~(put in nes) [sut ref]))]
  ::
  ++  play                                              ::  play:ut
    |=  {sut/type gen/twig}
    ^-  {type worm}
    =+  old=(~(get by pay) [sut gen])
    ?^  old  [u.old +>+<.$]
    =+  new=(~(play ut sut) gen)
    [new +>+<.$(pay (~(put by pay) [sut gen] new))]
  ::
  ++  mint                                              ::  mint:ut to noun
    |=  {sut/type gen/twig}
    ^-  {(pair type nock) worm}
    =+  old=(~(get by mit) [sut gen])
    ?^  old  [u.old +>+<.$]
    =+  new=(~(mint ut sut) %noun gen)
    [new +>+<.$(mit (~(put by mit) [sut gen] new))]
  ::
  ++  slap                                              ::  ++slap, cached
    |=  {vax/vase gen/twig}
    ^-  {vase worm}
    =^  gun  +>+<  (mint p.vax gen)
    [[p.gun .*(q.vax q.gun)] +>+<.$]
  ::
  ++  slot                                              ::  ++slot, cached
    |=  {axe/@ vax/vase}
    ^-  {vase worm}
    =^  gun  +>+<  (mint p.vax [%$ axe])
    [[p.gun .*(q.vax [0 axe])] +>+<.$]
  ::
  ++  spec                                              ::  specialize vase
    |=  vax/vase
    ^-  {vase worm}
    =+  ^=  gen  ^-  twig
      ?@  q.vax    [%wtts [%cbzz [%atom %$]] [%$ 1]~]
      ?@  -.q.vax  [%wtts [%cbzy %tas -.q.vax] [%$ 2]~]
      [%wtts [%cbzz %cell] [%$ 1]~]
    =^  typ  +>+<.$  (play p.vax [%wtgr gen [%$ 1]])
    [[typ q.vax] +>+<.$]
  ::
  ++  spot                                              ::  slot then spec
    |=  {axe/@ vax/vase}
    ^-  {vase worm}
    =^  xav  +>+<  (slot axe vax)
    (spec xav)
  ::
  ++  stop                                              ::  spec then slot
    |=  {axe/@ vax/vase}
    ^-  {vase worm}
    =^  xav  +>+<  (spec vax)
    (slot axe xav)
  --
::::::::::::::::::::::::::::::::::::::::::::::::::::::::::  
::                section 2fB, macro expansion          ::
::
++  ah                                                  ::  tiki engine
  |_  tig/tiki
  ++  blue
    |=  gen/twig
    ^-  twig
    ?.  &(?=($| -.tig) ?=($~ p.tig))  gen
    [%tsgr [~ 3] gen]
  ::
  ++  gray
    |=  gen/twig
    ^-  twig
    ?-  -.tig
      $&  ?~(p.tig gen [%tstr u.p.tig q.tig gen])
      $|  [%tsls ?~(p.tig q.tig [%ktts u.p.tig q.tig]) gen]
    ==
  ::
  ++  puce
    ^-  wing
    ?-  -.tig
      $&  ?~(p.tig q.tig [u.p.tig ~])
      $|  [[%& 2] ~]
    ==
  ::
  ++  wthp  |=  opt/tine
            %+  gray  %wthp
            [puce (turn opt |=({a/twig b/twig} [a (blue b)]))]
  ++  wtkt  |=({sic/twig non/twig} (gray [%wtkt puce (blue sic) (blue non)]))
  ++  wtls  |=  {gen/twig opt/tine}
            %+  gray  %wtls
            [puce (blue gen) (turn opt |=({a/twig b/twig} [a (blue b)]))]
  ++  wtpt  |=({sic/twig non/twig} (gray [%wtpt puce (blue sic) (blue non)]))
  ++  wtsg  |=({sic/twig non/twig} (gray [%wtsg puce (blue sic) (blue non)]))
  ++  wtts  |=(gen/twig (gray [%wtts (blue gen) puce]))
  --
::
++  al                                                  ::  tile engine
  ~%    %al
      +>+
    ==
      %bunt  bunt
      %whip  whip
    ==
  =+  [nag=`*`& gom=`axis`1]
  |_  sec/tile
  ::::
  ++  blah  ^~  [%dtzz %$ 0]
  ++  home  |=(gen/twig ^-(twig ?:(=(1 gom) gen [%tsgr [~ gom] gen])))
  ::::
  ++  bunt
    |-  ^-  twig
    ?-    sec
        {^ *}
      [$(sec p.sec) $(sec q.sec)]
    ::
        {$axil *}
      ?-  p.sec
        {$atom *}  [%dtzy p.p.sec 0]
        $noun      [%dttr [%dtzz %$ 0] [[%dtzz %$ 0] [%dtzz %$ 1]]]
        $cell      =+(nec=$(sec [%axil %noun]) [nec nec])
        $bean      [%dtts [%dtzz %$ 0] [%dtzz %$ 0]]
        $void      [%zpzp ~]
        $null      [%dtzz %n %$]
      ==
    ::
        {$bark *}
      [%ktts p.sec $(sec q.sec)]
    ::
        {$bush *}
      [%wtcl [%cbzw %bean] $(sec p.sec) $(sec q.sec)]
    ::
        {$fern *}
      |-  ^-  twig
      ?~  t.p.sec
        ^$(sec i.p.sec)
      [%wtcl [%cbzw %bean] ^$(sec i.p.sec) $(p.sec t.p.sec)]
    ::
        {$herb *}
      =+  cys=~(boil ap p.sec)
      ?:  ?=($herb -.cys)
        (home [%tsgl [%cnzy %$] p.sec])
      $(sec cys)
    ::
        {$kelp *}
      |-  ^-  twig
      ?~  t.p.sec
        ^$(sec i.p.sec)
      [%wtcl [%cbzw %bean] ^$(sec i.p.sec) $(p.sec t.p.sec)]
    ::
        {$leaf *}
      [%dtzz p.sec q.sec]
    ::
        {$reed *}
      [%wtcl [%cbzw %bean] $(sec p.sec) $(sec q.sec)]
    ::
        {$weed *}
      (home p.sec)
    ==
  ++  clam  ^-(twig [%brts [%cbzz %noun] (whip(gom 7) 6)])
  ++  cloq
    |-  ^-  {p/toga q/tile}
    =.  sec  ?.(?=($herb -.sec) sec ~(boil ap p.sec))
    ?:  ?=(^ -.sec)
      =+  [one=$(sec p.sec) two=$(sec q.sec)]
      [[%2 p.one p.two] [q.one q.two]]
    ?.  ?=($bark -.sec)  [[%0 ~] sec]
    =+  got=$(sec q.sec)
    :_  q.got
    ?:(?=({$0 $~} p.got) p.sec [%1 p.sec p.got])
  ::
  ++  whip
    |=  axe/axis
    =+  ^=  tun
        |=  noy/$+(* twig)
        ^-  twig
        ?@  nag
          =+  luz=[%cnts [[~ 1] ~] [[[%& axe] ~] bunt(sec [%axil %cell])] ~]
          ?:  =(& nag)
            [%tsgr [%wtpt [[%& axe] ~] luz [~ 1]] (noy [& &])]
          [%tsgr luz (noy [& &])]
        (noy nag)
    ^-  twig
    ?-    sec
        {^ *}
      %-  tun  |=  gon/*  =>  .(nag gon)  ^-  twig
      :-  ^$(sec -.sec, nag -.nag, axe (peg axe 2))
      ^$(sec +.sec, nag +.nag, axe (peg axe 3))
    ::
        {$axil *}
      ?-    p.sec
          {$atom *}
        =+  buv=bunt
        |-  ^-  twig
        ?@  nag
          ?:(=(& nag) [%wtpt [[%& axe] ~] $(nag |) buv] [%ktls buv [~ axe]])
        buv
      ::
          $noun
        [%kthp [%cbzz %noun] [~ axe]]
      ::
          $cell
        =+  buv=bunt
        |-  ^-  twig
        ?@  nag
          ?:(=(& nag) [%wtpt [[%& axe] ~] buv $(nag [& &])] buv)
        [%ktls buv [~ axe]]
      ::
          $bean
        :^    %wtcl
            [%dtts [%dtzz %$ |] [~ axe]]
          [%dtzz %f |]
        [%dtzz %f &]
      ::
          $void
        bunt
      ::
          $null
        bunt
      ==
    ::
        {$bark *}
      [%ktts p.sec $(sec q.sec)]
    ::
        {$bush *}
      %-  tun  |=  gon/*  =>  .(nag gon)  ^-  twig
      ?@  -.nag
        ?:  =(& -.nag)
          [%wtpt [[%& (peg axe 2)] ~] ^$(sec q.sec) ^$(sec p.sec)]
        ^$(sec q.sec)
      ^$(sec p.sec)
    ::
        {$fern *}
      |-  ^-  twig
      ?~  t.p.sec
        ^$(sec i.p.sec)
      :+  %tsls
        ^$(sec i.p.sec)
      =>  .(axe (peg 3 axe), gom (peg 3 gom))
      :^    %wtcl
          [%dtts [~ axe] [~ 2]]
        [~ 2]
      $(i.p.sec i.t.p.sec, t.p.sec t.t.p.sec)
    ::
        {$herb *}
      =+  cys=~(boil ap p.sec)
      ?:  ?=($herb -.cys)
        [%cnhp (home p.sec) [~ axe] ~]
      $(sec cys)
    ::
        {$kelp *}
      %-  tun  |=  gon/*  =>  .(nag gon)
      |-  ^-  twig
      ?~  t.p.sec
        :-  [%dtzz +.p.i.p.sec]
        ^^$(axe (peg axe 3), sec q.i.p.sec, nag &)
      :^    %wtcl
          [%dtts [~ (peg axe 2)] [%dtzz +.p.i.p.sec]]
        :-  [%dtzz +.p.i.p.sec]
        ^^$(axe (peg axe 3), sec q.i.p.sec, nag &)
      $(i.p.sec i.t.p.sec, t.p.sec t.t.p.sec)
    ::
        {$leaf *}
      [%dtzz p.sec q.sec]
    ::
        {$reed *}
      ?-  nag
        $&  [%wtpt [[%& axe] ~] $(sec p.sec, nag |) $(sec q.sec, nag [& &])]
        $|  $(sec p.sec)
        ^   $(sec q.sec)
        *   !!
      ==
    ::
        {$weed *}
      (home p.sec)
    ==
  --
::
++  ap                                                  ::  twig engine
  ~%    %ap
      +>
    ==
      %etch  etch
      %open  open
      %rake  rake
    ==
  |_  gen/twig
  ++  etch
    ~|  %etch
    |-  ^-  term
    ?:  ?=({$ktts *} gen)
      ?>(?=(@ p.gen) p.gen)
    =+  voq=~(open ap gen)
    ?<(=(gen voq) $(gen voq))
  ::
  ++  feck
    |-  ^-  (unit term)
    ?-  gen
      {$dtzy $tas *}  [~ q.gen]
      {$dtzz $tas @}  [~ q.gen]
      {$zpcb *}       $(gen q.gen)
      *               ~
    ==
  ::
  ++  hock
    |-  ^-  toga
    ?-  gen
      {$cnts {@ $~} $~}  i.p.gen
      {$cnzy @}          p.gen
      {$cnzz {@ $~}}     i.p.gen
      {$zpcb *}          $(gen q.gen)
      {@ *}              =+(neg=open ?:(=(gen neg) [%0 ~] $(gen neg)))
      {^ *}              =+  toe=[$(gen p.gen) $(gen q.gen)]
                         ?:(=(toe [[%0 ~] [%0 ~]]) [%0 ~] [%2 toe])
    ==
  ::
  ++  bile
    ^-  (each line tile)
    =+  boil
    ?:  ?=({{$leaf *} *} -)
      [%& [%leaf p.p.- q.p.-] q.-]
    [%| -]
  ::
  ++  boil
    ^-  tile
    ?+  gen  [%herb gen]
    ::
        {$bcpt *}  [%reed boil(gen p.gen) boil(gen q.gen)]
        {$bccb *}  [%weed p.gen]
        {$bccl *}
      |-  ^-  tile
      ?~  p.gen  [%axil %null]
      ?~  t.p.gen  boil(gen i.p.gen)
      [boil(gen i.p.gen) $(p.gen t.p.gen)]
    ::
        {$bccn *}
      ?~  p.gen
        [%axil %void]
      ?~  t.p.gen
        boil(gen i.p.gen)
      =+  :*  def=bile(gen i.p.gen)
              ^=  end  ^-  (list line)
              %+  turn  `(list twig)`t.p.gen
              |=(a/twig =+(bile(gen a) ?>(?=($& -<) ->)))
          ==
      ?-  -.def
        $&  [%kelp p.def end]
        $|  ?~(end p.def [%fern p.def [%kelp end] ~])
      ==
    ::
        {$bckt *}  [%bush boil(gen p.gen) boil(gen q.gen)]
        {$bcls *}  [%weed [%brls p.gen [%cnbc q.gen]]]
        {$bcts *}  [%bark p.gen boil(gen q.gen)]
        {$bcwt *}  =+  (turn p.gen |=(a/twig boil(gen a)))
                   ?~(- [%axil %void] [%fern -])
    ::
        {$cbzy *}  [%leaf p.gen]
        {$cbzz *}  [%axil p.gen]
        {$zpcb *}  boil(gen q.gen)
    ==
  ::
  ++  open  
    ^-  twig
    ?-    gen
        {$~ *}     [%cnts [gen ~] ~]
    ::
        {$brcb *}  [%tsls [%cnbc p.gen] [%brcn q.gen]]
        {$brcl *}  [%tsls [%ktsg p.gen] [%brdt q.gen]]
        {$brdt *}  [%brcn (~(put by *(map term foot)) %$ [%ash p.gen])]
        {$brtr *}  [%brfs p.gen (~(put by *(map term foot)) %$ [%elm q.gen])]
        {$brfs *}  ~|  %elm-tile
                   =+  lyg=~(cloq al %herb p.gen)
                   :+  %tsls
                     [%ktsg ~(bunt al q.lyg)]
                   :-  %brcn
                   %-  ~(run by q.gen)
                   |=  a/foot  ^-  foot
                   ?.  ?=($elm -.a)  a
                   :-  -.a
                   :+  %tsgl  p.a
                   :+  %cnts  ~
                   :~  [[[%& 6] ~] [%ktts p.lyg [~ 6]]]
                   ==
        {$brkt *}  [%tsgr [%brcn (~(put by q.gen) %$ [%ash p.gen])] [%cnzy %$]]
        {$brls *}  [%ktbr [%brts p.gen q.gen]]
        {$brhp *}  [%tsgl [%cnzy %$] [%brdt p.gen]]
        {$brts *}  [%brcb p.gen (~(put by *(map term foot)) %$ [%ash q.gen])]
        {$brwt *}  [%ktwt %brdt p.gen]
    ::
        {$bcpt *}  ~(clam al boil)
        {$bccb *}  ~(clam al boil)
        {$bccl *}  ~(clam al boil)
        {$bccn *}  ~(clam al boil)
        {$bcls *}  ~(clam al boil)
        {$bckt *}  ~(clam al boil)
        {$bcwt *}  ~(clam al boil)
        {$bcts *}  ~(clam al boil)
    ::
        {$cbzw *}  ~(bunt al %axil p.gen)
        {$cbzy *}  ~(clam al boil)
        {$cbzz *}  ~(clam al boil)
    ::
        {$clkt *}  [p.gen q.gen r.gen s.gen]
        {$clfs *}  =+(zoy=[%dtzz %ta %$] [%clsg [zoy [%clsg [zoy p.gen] ~]] ~])
        {$clls *}  [p.gen q.gen r.gen]
        {$clcb *}  [q.gen p.gen]
        {$clcn *}  [[%clsg p.gen] [%cbzw %null]]
        {$clhp *}  [p.gen q.gen]
        {$clsg *}
      |-  ^-  twig
      ?~  p.gen
        [%dtzz %n ~]
      [i.p.gen $(p.gen t.p.gen)]
    ::
        {$cltr *}
      |-  ^-  twig
      ?~  p.gen
        [%zpzp ~]
      ?~  t.p.gen
        i.p.gen
      [i.p.gen $(p.gen t.p.gen)]
    ::
        {$cnbc *}  [%ktsg ~(bunt al %herb p.gen)]
        {$cncb *}  [%ktls [%cnzz p.gen] %cnts p.gen q.gen]
        {$cncl *}
      =+  rem=[%cnsg [%$ ~] p.gen q.gen]
      ?.  ?=({$zpcb ^ $cnzz @ $~} p.gen)  rem
      =>  .(p.gen `{@ ^ @ p/@tas $~}`p.gen)
      :+  %sgzp  [[%dtzz %tas 'slam'] [%dtzz %tas p.p.gen]]
      rem
    ::
        {$cndt *}  [%cnhp q.gen [p.gen ~]]
        {$cnkt *}  [%cnhp p.gen q.gen r.gen s.gen ~]
        {$cnls *}  [%cnhp p.gen q.gen r.gen ~]
        {$cnhp *}
      ?~(q.gen [%tsgr p.gen [%cnzy %$]] [%cncl p.gen [%cltr q.gen]])
    ::
        {$cnsg *}  [%cntr p.gen q.gen [[[[%& 6] ~] r.gen] ~]]
        {$cntr *}
      :+  %tsls
        q.gen
      :+  %cnts
        (weld p.gen `wing`[[~ 2] ~])
      (turn r.gen |=({p/wing q/twig} [p [%tsgr [~ 3] q]]))
    ::
        {$cnzy *}  [%cnts [p.gen ~] ~]
        {$cnzz *}  [%cnts p.gen ~]
        {$hxgl *}  [%cnhp [%cnzy %noah] [%zpgr [%cltr p.gen]] ~]
        {$hxgr *}  [%cnhp [%cnzy %cain] [%zpgr [%cltr p.gen]] ~]
    ::
        {$ktdt *}  [%ktls [%cnhp p.gen q.gen ~] q.gen]
        {$kthp *}  [%ktls ~(bunt al [%herb p.gen]) q.gen]
        {$sgbr *}
      :+  %sggr
        :-  %mean
        =+  fek=~(feck ap p.gen)
        ?^  fek  [%dtzz %tas u.fek]
        [%brdt [%cnhp [%cnzy %cain] [%zpgr [%tsgr [~ 3] p.gen]] ~]]
      q.gen
    ::
        {$sgcb *}  [%sggr [%mean [%brdt p.gen]] q.gen]
        {$sgcn *}
      :+  %sggl
        :-  %fast
        :-  %clls
        :+  [%dtzz %$ p.gen]
          [%zpts q.gen]
        :-  %clsg
        =+  nob=`(list twig)`~
        |-  ^-  (list twig)
        ?~  r.gen
          nob
        [[[%dtzz %$ p.i.r.gen] [%zpts q.i.r.gen]] $(r.gen t.r.gen)]
      s.gen
    ::
        {$sgfs *}  [%sgcn p.gen [~ 7] ~ q.gen]
        {$sggl *}  [%tsgl [%sggr p.gen [~ 1]] q.gen]
        {$sgbc *}  [%sggr [%live [%dtzz %$ p.gen]] q.gen]
        {$sgls *}  [%sggr [%memo %dtzz %$ p.gen] q.gen]
        {$sgpm *}
      :+  %sggr
        [%slog [%dtzy %$ p.gen] [%cnhp [%cnzy %cain] [%zpgr q.gen] ~]]
      r.gen
    ::
        {$sgts *}  [%sggr [%germ p.gen] q.gen]
        {$sgwt *}
      :+  %tsls  [%wtdt q.gen [%cbzw %null] [[%cbzw %null] r.gen]]
      :^  %wtsg  [~ 2]~
        [%tsgr [~ 3] s.gen]
      [%sgpm p.gen [~ 5] [%tsgr [~ 3] s.gen]]
    ::
        {$smcl *}
      ?-    q.gen
          $~      [%zpzp ~]
          {* $~}  i.q.gen
          ^
        :+  %tsls
          p.gen
        =+  yex=`(list twig)`q.gen
        |-  ^-  twig
        ?-  yex
          {* $~}  [%tsgr [~ 3] i.yex]
          {* ^}   [%cnhp [~ 2] [%tsgr [~ 3] i.yex] $(yex t.yex) ~]
          $~      !!
        ==
      ==
    ::
        {$smdq *}                                       ::                  ;"
      :+  %tsgr  [%ktts %v ~ 1]                         ::  =>  v=.
      :-  %brhp                                         ::  |-
      :+  %ktls                                         ::  ^+
        :-  %brhp                                       ::  |-
        :^    %wtcl                                     ::  ?:
            [%cbzw %bean]                               ::  ?
          [%cbzw %null]                                 ::  ~
        :-  [%ktts %i [%dtzy 'tD' *@]]                  ::  :-  i=~~
        [%ktts %t [%cnzy %$]]                           ::  t=$
      |-  ^-  twig                                      ::
      ?~  p.gen                                         ::
        [%cbzw %null]                                   ::  ~
      =+  res=$(p.gen t.p.gen)                          ::
      ^-  twig                                          ::
      ?@  i.p.gen                                       ::
        [[%dtzy 'tD' i.p.gen] res]                      ::  [~~{i.p.gen} {res}]
      :+  %tsls                                         ::
        :-  :+  %ktts                                   ::  ^=
              %a                                        ::  a
            :+  %ktls                                   ::  ^+
              [%cnzy %$]                                ::  $
            [%tsgr [%cnzy %v] p.i.p.gen]                ::  =>(v {p.i.p.gen})
        [%ktts %b res]                                  ::  b={res}
      ^-  twig                                          ::
      :-  %brhp                                         ::  |-
      :^    %wtpt                                       ::  ?@
          [%a ~]                                        ::  a
        [%cnzy %b]                                      ::  b
      :-  [%tsgl [~ 2] [%cnzy %a]]                      ::  :-  -.a
      :+  %cnts                                         ::  %=
        [%$ ~]                                          ::  $
      [[[%a ~] [%tsgl [~ 3] [%cnzy %a]]] ~]             ::  a  +.a
    ::
        {$smdt *}                                       ::                  ;.
      :+  %tsgr  [%ktts %v ~ 1]                         ::  =>  v=.
      :+  %tsls  [%ktts %a [%tsgr [%cnzy %v] p.gen]]    ::  =+  a==>(v {p.gen})
      |-  ^-  twig                                      ::
      ?~  q.gen                                         ::
        [%cnzy %a]                                      ::  a
      :^    %wtsg  [%a ~]                               ::  ?~  a
        [%cbzw %null]                                   ::  ~
      :+  %tsgr                                         ::  =>
        :+  %cnts  [[~ 1] ~]                            ::  %=  .
        :~  :-  [%a ~]                                  ::  a
            :+  %tsgr                                   ::  =>
              [[%cnzy %v] [%tsgl [~ 3] [%cnzy %a]]]     ::  [v +.a]
            i.q.gen                                     ::
        ==                                              ::  ==
      $(q.gen t.q.gen)                                  ::
    ::
        {$smsg *}                                       ::                  ;~
      |-  ^-  twig
      ?-  q.gen
          $~      ~|(%open-smsg !!)
          ^
        :+  %tsgr  [%ktts %v ~ 1]                       ::  =>  v=.
        |-  ^-  twig                                    ::
        ?:  ?=($~ t.q.gen)                              ::
          [%tsgr [%cnzy %v] i.q.gen]                    ::  =>(v {i.q.gen})
        :+  %tsls  [%ktts %a $(q.gen t.q.gen)]          ::  =+  ^=  a
        :+  %tsls                                       ::    {$(q.gen t.q.gen)}
          [%ktts %b [%tsgr [%cnzy %v] i.q.gen]]         ::  =+  ^=  b
        :+  %tsls                                       ::    =>(v {i.q.gen})
          [%ktts %c [%tsgl [~ 6] [%cnzy %b]]]           ::  =+  c=+6.b
        :-  %brdt                                       ::  |.
        :^    %cnls                                     ::  %+
            [%tsgr [%cnzy %v] p.gen]                    ::      =>(v {p.gen})
          [%cnhp [%cnzy %b] [%cnzy %c] ~]               ::    (b c)
        [%cnts [%a ~] [[[[%& 6] ~] [%cnzy %c]] ~]]      ::  a(+6 c)
      ==
    ::
        {$smsm *}                                       ::                  ;;
      :+  %tsgr  [%ktts %v ~ 1]                         ::  =>  v=.
      :+  %tsls  :+  %ktts  %a                          ::  =+  ^=  a
                 [%tsgr [%cnzy %v] p.gen]               ::  =>(v {p.gen})
      :+  %tsls  [%ktts %b [%tsgr [%cnzy %v] q.gen]]    ::  =+  b==>(v {q.gen})
      :+  %tsls                                         ::  =+  c=(a b)
        [%ktts %c [%cnhp [%cnzy %a] [%cnzy %b] ~]]      ::
      [%wtgr [%dtts [%cnzy %c] [%cnzy %b]] [%cnzy %c]]  ::  ?>(=(c b) c)
    ::
        {$tsbr *}
      [%tsls ~(bunt al %herb p.gen) q.gen]
    ::
        {$tscl *}
      [%tsgr [%cncb [[~ 1] ~] p.gen] q.gen]
    ::
        {$tsdt *}
      [%tsgr [%cncb [[~ 1] ~] [[p.gen q.gen] ~]] r.gen]
    ::
        {$tskt *}                                       ::                  =^
      =+  cog=rusk(gen p.gen)                           ::
      =+  wuy=(weld rake(gen q.gen) `wing`[%v ~])       ::
      :+  %tsgr  [%ktts %v ~ 1]                         ::  =>  v=.
      :+  %tsls  [%ktts %a %tsgr [%cnzy %v] r.gen]      ::  =+  a==>(v \r.gen)
      :^  %tsdt  wuy  [%tsgl [~ 3] [%cnzy %a]]          ::  =.  \wuy  +.a
      :+  %tsgr  :-  :+  %ktts  cog                     ::  =>  :-  ^=  \cog
                     [%tsgl [~ 2] [%cnzy %a]]           ::          -.a
                 [%cnzy %v]                             ::      v
      s.gen                                             ::  s.gen
    ::
        {$tsgl *}  [%tsgr q.gen p.gen]
        {$tsls *}  [%tsgr [p.gen [~ 1]] q.gen]
        {$tshp *}  [%tsls q.gen p.gen]
        {$tssg *}
      |-  ^-  twig
      ?~  p.gen    [%$ 1]
      ?~  t.p.gen  i.p.gen
      [%tsgr i.p.gen $(p.gen t.p.gen)]
    ::
        {$wtbr *}
      |-
      ?~(p.gen [%dtzz %f 1] [%wtcl i.p.gen [%dtzz %f 0] $(p.gen t.p.gen)])
    ::
        {$wtdt *}   [%wtcl p.gen r.gen q.gen]
        {$wtgl *}   [%wtcl p.gen [%zpzp ~] q.gen]
        {$wtgr *}   [%wtcl p.gen q.gen [%zpzp ~]]
        {$wtkt *}   [%wtcl [%wtts [%cbzz %atom %$] p.gen] r.gen q.gen]
    ::
        {$wthp *}
      |-
      ?~  q.gen
        [%zpfs [%cnzz p.gen]]
      :^    %wtcl
          [%wtts p.i.q.gen p.gen]
        q.i.q.gen
      $(q.gen t.q.gen)
    ::
        {$wtls *}   
      [%wthp p.gen (weld r.gen `_r.gen`[[[%cbzz %noun] q.gen] ~])]
    ::
        {$wtpm *}
      |-
      ?~(p.gen [%dtzz %f 0] [%wtcl i.p.gen $(p.gen t.p.gen) [%dtzz %f 1]])
    ::
        {$wtpt *}   [%wtcl [%wtts [%cbzz %atom %$] p.gen] q.gen r.gen]
        {$wtsg *}   [%wtcl [%wtts [%cbzz %null] p.gen] q.gen r.gen]
        {$wtzp *}   [%wtcl p.gen [%dtzz %f 1] [%dtzz %f 0]]
    ::
        {$zpcb *}   q.gen
        {$zpgr *}
      [%cnhp [%cnzy %onan] [%zpsm [%cnbc [%cnzy %abel]] p.gen] ~]
    ::
        {$zpwt *}
      ?:  ?:  ?=(@ p.gen)
            (lte hoon p.gen)
          &((lte hoon p.p.gen) (gte hoon q.p.gen))
        q.gen
      ~|([%hoon-fail hoon p.gen] !!)
    ::
        *           gen
    ==
  ::
  ++  rake  ~|(%rake-twig (need reek))
  ++  reek
    ^-  (unit wing)
    ?+  gen  ~
      {$~ *}        `[gen ~]
      {$cnzy *}     `[p.gen ~]
      {$cnzz *}     `p.gen
      {$cnts * $~}  `p.gen
      {$zpcb *}     reek(gen q.gen)
    ==
  ++  rusk
    ^-  term
    =+  wig=rake
    ?.  ?=({@ $~} wig)
      ~|(%rusk-twig !!)
    i.wig
  --
::::::::::::::::::::::::::::::::::::::::::::::::::::::::::
::                section 2fC, compilation proper       ::
::
++  ut
  ~%    %ut
      +>+
    ==
      %fan    fan
      %rib    rib
      %vet    vet
      %fab    fab
      %burn   burn
      %busk   busk
      %crop   crop
      %duck   duck
      %dune   dune
      %dunk   dunk
      %fire   fire
      %firm   firm
      %fish   fish
      %fuse   fuse
      %gain   gain
      %heal   heal
      %lose   lose
      %mint   mint
      %moot   moot
      %mull   mull
      %nest   nest
      %play   play
      %park   park
      %peek   peek
      %repo   repo
      %rest   rest
      %sift   sift
      %seek   seek
      %tack   tack
      %tock   tock
      %wrap   wrap
    ==
  =+  :*  fan=*(set {type twig})
          rib=*(set {type type twig})
          vet=`?`&
          fab=`?`&
      ==
  =+  sut=`type`%noun
  |%
  ++  burn
    =+  gil=*(set type)
    |-  ^-  *
    ?-    sut
        {$atom *}   0
        {$bull *}   $(sut repo)
        {$cell *}   [$(sut p.sut) $(sut q.sut)]
        {$core *}   [p.r.q.sut $(sut p.sut)]
        {$cube *}   p.sut
        {$face *}   $(sut repo)
        {$fork *}   $(sut p.sut)
        {$hold *}   ?:  (~(has in gil) sut)
                      ~_  (dunk %type)
                      ~|(%burn-loop !!)
                    $(sut repo, gil (~(put in gil) sut))
        $noun       0
        $void       ~|(%burn-void !!)
    ==
  ::
  ++  busk
    ~/  %busk
    |=  {cog/term hyp/wing}
    ^-  type
    (bull [cog hyp (seep %both hyp)] sut)
  ::
  ++  conk
    |=  got/toga
    ^-  type
    ?@  got  [%face got sut]
    ?-  -.got
      $0  sut
      $1  [%face p.got $(got q.got)]
      $2  ?>  |(!vet (nest(sut [%cell %noun %noun]) & sut))
          :+  %cell
            $(got p.got, sut (peek %both 2))
          $(got q.got, sut (peek %both 3))
    ==
  ::
  ++  crop
    ~/  %crop
    |=  ref/type
    =+  bix=*(set {type type})
    =<  dext
    |%
    ++  dext
      ^-  type
      ~|  %crop-dext
      ::  ~_  (dunk 'dext: sut')
      ::  ~_  (dunk(sut ref) 'dext: ref')
      ?:  |(=(sut ref) =(%noun ref))
        %void
      ?:  =(%void ref)
        sut
      ?-    sut
          {$atom *}
        ?-    ref
            {$atom *}   %void
            {$cell *}   sut
            *           sint
        ==
      ::
          {$bull *}   (bull p.sut dext(sut q.sut))
          {$cell *}
        ?-  ref
          {$atom *}  sut
          {$cell *}  ?:  (nest(sut p.ref) | p.sut)
                       (cell p.sut dext(sut q.sut, ref q.ref))
                     sut
          *          sint
        ==
      ::
          {$core *}
        ?:  ?=(?({$atom *} {$cell *}) ref)
          sut
        sint
      ::
          {$cube *}
        ?:  &(?=({$cube *} ref) =(p.sut p.ref))
          %void
        ?:  ?=(?({$atom *} {$cell *}) ref)
          =+  foz=dext(sut q.sut)
          ?:  (firm(sut foz) p.sut)
            (cube p.sut foz)
          %void
        sint
      ::
          {$face *}   (face p.sut dext(sut q.sut))
          {$fork *}   (fork dext(sut p.sut) dext(sut q.sut))
          {$hold *}
        ?:  (~(has in bix) [sut ref])
          ~|(%crop-loop !!)
        (reco |=(a/type dext(sut a, bix (~(put in bix) [sut ref]))))
      ::
          $noun       (reco |=(a/type dext(sut a)))
          $void       %void
      ==
    ::
    ++  sint
      ^-  type
      ?-    ref
        {$core *}  sut
        {$cube *}  sut
        {$face *}  dext(ref repo(sut ref))
        {$fork *}  dext(sut dext(ref p.ref), ref q.ref)
        {$hold *}  dext(ref repo(sut ref))
        *          !!
      ==
    --
  ::
  ++  cool
    |=  {pol/? hyp/wing ref/type}
    ^-  type
    =+  peh=`wing`(flop hyp)
    |-  ^-  type
    ?~  peh
      ?:(pol (fuse ref) (crop ref))
    =>  .(i.peh ?^(i.peh i.peh [%| p=0 q=`i.peh]))
    =+  ^=  poz  ^-  post
        ?-  -.i.peh
          $&  [p.i.peh %& (peek %both p.i.peh)]
          $|  (finq p.i.peh %both +.q.i.peh)
        ==
    |-  ^-  type
    ?:  =(1 p.poz)
      ?-  -.q.poz
        $0  ?-  -.i.peh
              $&  ^$(peh t.peh)
              $|  (face +.q.i.peh ^$(peh t.peh, sut p.q.poz))
            ==
        $1  ^$(peh t.peh)
        $2  %+  bull
              [p.p.q.poz q.p.q.poz r.p.q.poz ^$(peh t.peh, sut s.p.q.poz)]
            q.q.poz
      ==
    =+  [now=(cap p.poz) lat=(mas p.poz)]
    =+  vil=*(set type)
    |-  ^-  type
    ?-    sut
        {$atom *}   %void
        {$bull *}   (reco |=(p/type (bull p.sut ^$(sut p))))
        {$cell *}
      ?:  =(2 now)
        (cell ^$(p.poz lat, sut p.sut) q.sut)
      (cell p.sut ^$(p.poz lat, sut q.sut))
    ::
        {$core *}   ?.(=(3 now) sut (core ^$(p.poz lat, sut p.sut) q.sut))
        {$cube *}   (reco |=(p/type ^$(sut p)))
        {$face *}   (reco |=(p/type (face p.sut ^$(sut p))))
        {$fork *}
      ?:  (~(has in vil) sut)
        %void
      =>  .(vil (~(put in vil) sut))
      (fork $(sut p.sut) $(sut q.sut))
    ::
        {$hold *}   (reco |=(p/type ^$(sut p)))
        $noun       (reco |=(p/type ^$(sut p)))
        $void       %void
    ==
  ::
  ++  dash
      |=  {mil/tape lim/char}  ^-  tape
      :-  lim
      |-  ^-  tape
      ?~  mil  [lim ~]
      ?:  =(lim i.mil)  ['\\' i.mil $(mil t.mil)]
      ?:  =('\\' i.mil)  ['\\' i.mil $(mil t.mil)]
      ?:  (lte ' ' i.mil)  [i.mil $(mil t.mil)]
      ['\\' ~(x ne (rsh 2 1 i.mil)) ~(x ne (end 2 1 i.mil)) $(mil t.mil)]
  ::
  ++  deal  |=(lum/* (dish dole lum))
  ++  dial
    |=  ham/calf
    =+  gid=*(set @ud)
    =<  `tank`-:$
    |%  
    ++  many
      |=  haz/(list wine)
      ^-  {(list tank) (set @ud)}
      ?~  haz  [~ gid]
      =^  mor  gid  $(haz t.haz)
      =^  dis  gid  ^$(q.ham i.haz)
      [[dis mor] gid]
    ::
    ++  $
      ^-  {tank (set @ud)}
      ?-    q.ham
          $noun      :_(gid [%leaf '*' ~])
          $path      :_(gid [%leaf '/' ~])
          $type      :_(gid [%leaf '#' 't' ~]) 
          $void      :_(gid [%leaf '#' ~])
          $wool      :_(gid [%leaf '*' '"' '"' ~])
          $wall      :_(gid [%leaf '*' '\'' '\'' ~])
          $yarn      :_(gid [%leaf '"' '"' ~])
          {$atom *}  :_(gid [%leaf '@' (trip p.q.ham)])
          {$core *}
        =^  cox  gid  $(q.ham q.q.ham)
        :_  gid
        :+  %rose
          [[' ' ~] ['<' ~] ['>' ~]]
        |-  ^-  (list tank)
        ?~  p.q.ham  [cox ~]
        [[%leaf (rip 3 i.p.q.ham)] $(p.q.ham t.p.q.ham)]
      ::
          {$face *}
        =^  cox  gid  $(q.ham q.q.ham)
        :_(gid [%palm [['=' ~] ~ ~ ~] [%leaf (trip p.q.ham)] cox ~])
      ::
          {$list *}
        =^  cox  gid  $(q.ham q.q.ham)
        :_(gid [%rose [" " (weld (trip p.q.ham) "(") ")"] cox ~])
      ::
          {$pick *}
        =^  coz  gid  (many p.q.ham)
        :_(gid [%rose [[' ' ~] ['{' ~] ['}' ~]] coz])
      ::
          {$plot *}
        =^  coz  gid  (many p.q.ham)
        :_(gid [%rose [[' ' ~] ['[' ~] [']' ~]] coz])
      ::
          {$pear *}
        :_(gid [%leaf '%' ~(rend co [~ p.q.ham q.q.ham])])
      ::
          {$stop *}
        =+  num=~(rend co [~ %ud p.q.ham])
        ?:  (~(has in gid) p.q.ham)
          :_(gid [%leaf '$' num])
        =^  cox  gid
            %=  $
              gid    (~(put in gid) p.q.ham)
              q.ham  (~(got by p.ham) p.q.ham)
            ==
        :_(gid [%palm [['.' ~] ['^' '$' num] ~ ~] cox ~])
      ::
          {$tree *}
        =^  cox  gid  $(q.ham q.q.ham)
        :_(gid [%rose [" " (weld (trip p.q.ham) "(") ")"] cox ~])
      ::
          {$unit *}
        =^  cox  gid  $(q.ham q.q.ham)
        :_(gid [%rose [" " (weld (trip p.q.ham) "(") ")"] cox ~])
      ==
    --
  ::
  ++  dish
    |=  {ham/calf lum/*}  ^-  tank
    ~|  [%dish-h ?@(q.ham q.ham -.q.ham)]
    ~|  [%lump lum]
    ~|  [%ham ham]
    %-  need
    =|  gil/(set {@ud *})
    |-  ^-  (unit tank)
    ?-    q.ham
        $noun
      %=    $
          q.ham
        ?:  ?=(@ lum)
          [%atom %$]
        :-  %plot
        |-  ^-  (list wine)
        [%noun ?:(?=(@ +.lum) [[%atom %$] ~] $(lum +.lum))]
      ==
    ::
        $path
      :-  ~
      :+  %rose
        [['/' ~] ['/' ~] ~]
      |-  ^-  (list tank)
      ?~  lum  ~
      ?@  lum  !!
      ?>  ?=(@ -.lum)
      [[%leaf (rip 3 -.lum)] $(lum +.lum)]
    ::
        $type
      =+  cis=((hard tank) .*(.(sut lum) !=(duck)))     ::  type bypass
      :^  ~   %palm
        [~ ~ ~ ~]
      [[%leaf '#' 't' '/' ~] cis ~]
    ::
        $wall
      :-  ~
      :+  %rose
        [[' ' ~] ['<' '|' ~] ['|' '>' ~]]
      |-  ^-  (list tank)
      ?~  lum  ~
      ?@  lum  !!
      [[%leaf (trip ((hard @) -.lum))] $(lum +.lum)]
    ::
        $wool
      :-  ~
      :+  %rose
        [[' ' ~] ['<' '<' ~] ['>' '>' ~]]
      |-  ^-  (list tank)
      ?~  lum  ~
      ?@  lum  !!
      [(need ^$(q.ham %yarn, lum -.lum)) $(lum +.lum)]
    ::
        $yarn
      [~ %leaf (dash (tape lum) '"')]
    ::
        $void
      ~
    ::
        {$atom *}
      ?.  ?=(@ lum)
        ~
      :+  ~
        %leaf
      ?+    (rash p.q.ham ;~(sfix (cook crip (star low)) (star hig)))
          ~(rend co [~ p.q.ham lum])
        $$    ~(rend co [~ %ud lum])
        $t    (dash (rip 3 lum) '\'')
        $tas  ['%' ?.(=(0 lum) (rip 3 lum) ['$' ~])]
      ==
    ::
        {$core *}
      ::  XX  needs rethinking for core metal
      ::  ?.  ?=(^ lum)  ~
      ::  =>  .(lum `*`lum)
      ::  =-  ?~(tok ~ [~ %rose [[' ' ~] ['<' ~] ['>' ~]] u.tok])
      ::  ^=  tok
      ::  |-  ^-  (unit (list tank))
      ::  ?~  p.q.ham
      ::    =+  den=^$(q.ham q.q.ham)
      ::    ?~(den ~ [~ u.den ~])
      ::  =+  mur=$(p.q.ham t.p.q.ham, lum +.lum)
      ::  ?~(mur ~ [~ [[%leaf (rip 3 i.p.q.ham)] u.mur]])
      [~ (dial ham)]
    ::
        {$face *}
      =+  wal=$(q.ham q.q.ham)
      ?~  wal
        ~
      [~ %palm [['=' ~] ~ ~ ~] [%leaf (trip p.q.ham)] u.wal ~]
    ::
        {$list *}
      ?:  =(~ lum)
        [~ %leaf '~' ~]
      =-  ?~  tok
            ~
          [~ %rose [[' ' ~] ['~' '[' ~] [']' ~]] u.tok]
      ^=  tok
      |-  ^-  (unit (list tank))
      ?:  ?=(@ lum)
        ?.(=(~ lum) ~ [~ ~])
      =+  [for=^$(q.ham q.q.ham, lum -.lum) aft=$(lum +.lum)]
      ?.  &(?=(^ for) ?=(^ aft))
        ~
      [~ u.for u.aft]
    ::
        {$pick *}
      |-  ^-  (unit tank)
      ?~  p.q.ham
        ~
      =+  wal=^$(q.ham i.p.q.ham)
      ?~  wal
        $(p.q.ham t.p.q.ham)
      wal
    ::
        {$plot *}
      =-  ?~  tok
            ~
          [~ %rose [[' ' ~] ['[' ~] [']' ~]] u.tok]
      ^=  tok
      |-  ^-  (unit (list tank))
      ?~  p.q.ham
        ~
      ?:  ?=({* $~} p.q.ham)
        =+  wal=^$(q.ham i.p.q.ham)
        ?~(wal ~ [~ [u.wal ~]])
      ?@  lum
        ~
      =+  gim=^$(q.ham i.p.q.ham, lum -.lum)
      ?~  gim
        ~
      =+  myd=$(p.q.ham t.p.q.ham, lum +.lum)
      ?~  myd
        ~
      [~ u.gim u.myd]
    ::
        {$pear *}
      ?.  =(lum q.q.ham)
        ~
      =.  p.q.ham
        (rash p.q.ham ;~(sfix (cook crip (star low)) (star hig)))
      =+  fox=$(q.ham [%atom p.q.ham])
      ?>  ?=({$~ $leaf ^} fox)
      ?:  ?=(?($n $tas) p.q.ham)
        fox
      [~ %leaf '%' p.u.fox]
    ::
        {$stop *}
      ?:  (~(has in gil) [p.q.ham lum])  ~
      =+  kep=(~(get by p.ham) p.q.ham)
      ?~  kep
        ~|([%stop-loss p.q.ham] !!)
      $(gil (~(put in gil) [p.q.ham lum]), q.ham u.kep)
    ::
        {$tree *}
      =-  ?~  tok
            ~
          [~ %rose [[' ' ~] ['{' ~] ['}' ~]] u.tok]
      ^=  tok
      =+  tuk=*(list tank)
      |-  ^-  (unit (list tank))
      ?:  =(~ lum)
        [~ tuk]
      ?.  ?=({n/* l/* r/*} lum)
        ~
      =+  rol=$(lum r.lum)
      ?~  rol
        ~
      =+  tim=^$(q.ham q.q.ham, lum n.lum)
      ?~  tim
        ~
      $(lum l.lum, tuk [u.tim u.rol])
    ::
        {$unit *}
      ?@  lum
        ?.(=(~ lum) ~ [~ %leaf '~' ~])
      ?.  =(~ -.lum)
        ~
      =+  wal=$(q.ham q.q.ham, lum +.lum)
      ?~  wal
        ~
      [~ %rose [[' ' ~] ['[' ~] [']' ~]] [%leaf '~' ~] u.wal ~]
    ==
  ::
  ++  doge
    |=  ham/calf
    =-  ?+  woz  woz
          {$list * {$atom $'ta'}}  %path
          {$list * {$atom $'t'}}   %wall
          {$list * {$atom $'tD'}}  %yarn
          {$list * $yarn}          %wool
        ==
    ^=  woz
    ^-  wine
    ?.  ?=({$stop *} q.ham)
      ?:  ?&  ?=  {$pick {$pear $n $0} {$plot {$pear $n $0} {$face *} $~} $~}
                q.ham
              =(1 (met 3 p.i.t.p.i.t.p.q.ham))
          ==
        [%unit =<([p q] i.t.p.i.t.p.q.ham)]
      q.ham
    =+  may=(~(get by p.ham) p.q.ham)
    ?~  may
      q.ham
    ?.  ?&  ?=({$pick *} u.may)
            ?=(^ p.u.may)
            =([%pear %n 0] i.p.u.may)
        ==
      q.ham
    ?:  ?&  ?=({{$plot {$face *} {$face * $stop *} $~} $~} t.p.u.may)
            =(p.q.ham p.q.i.t.p.i.t.p.u.may)
            =(1 (met 3 p.i.p.i.t.p.u.may))
            =(1 (met 3 p.i.t.p.i.t.p.u.may))
        ==
      :+  %list
        (cat 3 p.i.p.i.t.p.u.may p.i.t.p.i.t.p.u.may)
      q.i.p.i.t.p.u.may
    ?:  ?&  ?=  $:  $:  $plot
                        {$face *}
                        {$face * $stop *}
                        {{$face * $stop *} $~}
                    ==
                   $~
                ==
                t.p.u.may
            =(p.q.ham p.q.i.t.p.i.t.p.u.may)
            =(p.q.ham p.q.i.t.t.p.i.t.p.u.may)
            =(1 (met 3 p.i.p.i.t.p.u.may))
            =(1 (met 3 p.i.t.p.i.t.p.u.may))
            =(1 (met 3 p.i.t.t.p.i.t.p.u.may))
        ==
      :+  %tree
        %^    cat
            3
          p.i.p.i.t.p.u.may
        (cat 3 p.i.t.p.i.t.p.u.may p.i.t.t.p.i.t.p.u.may)
      q.i.p.i.t.p.u.may
    q.ham
  ::
  ++  dole
    ^-  calf
    =+  gil=*(set type)
    =+  dex=[p=*(map type @) q=*(map @ wine)]
    =<  [q.p q]
    |-  ^-  {p/{p/(map type @) q/(map @ wine)} q/wine}
    =-  [p.tez (doge q.p.tez q.tez)]
    ^=  tez
    ^-  {p/{p/(map type @) q/(map @ wine)} q/wine}
    ?-    sut
        $noun      [dex sut]
        $void      [dex sut]
        {$atom *}  [dex sut]
        {$bull *}  $(sut q.sut)   ::  something better here
        {$cell *}
      =+  hin=$(sut p.sut)
      =+  yon=$(dex p.hin, sut q.sut)
      :-  p.yon
      :-  %plot
      ?:(?=({$plot *} q.yon) [q.hin p.q.yon] [q.hin q.yon ~])
    ::
        {$core *}
      =+  yad=$(sut p.sut)
      :-  p.yad
      =+  ^=  doy  ^-  {p/(list @ta) q/wine}
          ?:  ?=({$core *} q.yad)
            [p.q.yad q.q.yad]
          [~ q.yad]
      :-  %core
      :_  q.doy
      :_  p.doy
      %^  cat  3
        %~  rent  co
        :+  ~  %ud
        |-  ^-  @
        ?-  q.r.q.sut
          $~         0
          {* $~ $~}  1
          {* $~ *}   +($(q.r.q.sut r.q.r.q.sut))
          {* * $~}   +($(q.r.q.sut l.q.r.q.sut))
          {* * *}    .+  %+  add
                           $(q.r.q.sut l.q.r.q.sut)
                         $(q.r.q.sut r.q.r.q.sut)
        ==
      %^  cat  3
        ?-(p.q.sut $gold '.', $iron '|', $lead '?', $zinc '&')
      =+  gum=(mug q.r.q.sut)
      %+  can  3
      :~  [1 (add 'a' (mod gum 26))]
          [1 (add 'a' (mod (div gum 26) 26))]
          [1 (add 'a' (mod (div gum 676) 26))]
      ==
    ::
        {$cube *}
      ?.  ?=(@ p.sut)
        $(sut repo)
      =+  pum=$(sut q.sut)
      ?>  ?=({$atom *} q.pum)
      [p.pum [%pear p.q.pum p.sut]]
    ::
        {$face *}
      =+  yad=$(sut q.sut)
      [p.yad [%face p.sut q.yad]]
    ::
        {$fork *}
      ?:  =(p.sut fork+[cube+[%noun atom+%tas]]^[cube+[%void atom+%tas]])
        [dex %type]                    ::  XX  proper print
      =+  hin=$(sut p.sut)
      =+  yon=$(dex p.hin, sut q.sut)
      :-  p.yon
      ?:  =(%void q.hin)
        q.yon
      ?:  |(=(%void q.yon) =(q.hin q.yon))
        q.hin
      :-  %pick
      ?.  ?=({$pick *} q.yon)
        [q.hin q.yon ~]
      ?>  ?=(^ p.q.yon)
      ?:(=(q.hin i.p.q.yon) p.q.yon [q.hin p.q.yon])
    ::
        {$hold *}
      =+  hey=(~(get by p.dex) sut)
      ?^  hey
        [dex [%stop u.hey]]
      ?:  (~(has in gil) sut)
        =+  dyr=+(~(wyt by p.dex))
        [[(~(put by p.dex) sut dyr) q.dex] [%stop dyr]]
      =+  rom=$(gil (~(put in gil) sut), sut repo)
      =+  rey=(~(get by p.p.rom) sut)
      ?~  rey
        rom
      [[p.p.rom (~(put by q.p.rom) u.rey q.rom)] [%stop u.rey]]
    ==
  ::
  ++  duck  ^-(tank (dial dole))
  ++  dune  |.(duck)
  ++  dunk
    |=  paz/term  ^-  tank
    :+  %palm
      [['.' ~] ['-' ~] ~ ~]
    [[%leaf (mesc (trip paz))] duck ~]
  ::
  ++  fino
<<<<<<< HEAD
    |=  {dep/@ud way/?($read $rite $both $free) cog/term}
=======
    |=  [dep=@ud way=?(%read %rite %both %free) cug=(unit term)]
>>>>>>> f60e427d
    =+  gil=*(set type)
    |-  ^-  {p/@ud q/(unit post)}
    ?+    sut  [dep ~]
<<<<<<< HEAD
        {$bull *}
      ?.  =(cog p.p.sut)
=======
        [%bull *]
      ?.  &(?=(^ cug) =(u.cug p.p.sut))
>>>>>>> f60e427d
        $(sut q.sut)
      ?.  ?=($0 dep)
        $(dep (dec dep), sut q.sut)
      [0 ~ 1 %2 p.sut q.sut]
    ::
        {$cell *}
      =+  taf=$(sut p.sut)
      ?~  q.taf
        =+  bov=$(dep p.taf, sut q.sut)
        ?~  q.bov
          bov
        [p.bov ~ (peg 3 p.u.q.bov) q.u.q.bov]
      [p.taf ~ (peg 2 p.u.q.taf) q.u.q.taf]
    ::
<<<<<<< HEAD
        {$core *}
      =+  zem=(look cog q.r.q.sut)
=======
        [%core *]
      =+  zem=?~(cug ~ (look u.cug q.r.q.sut))
>>>>>>> f60e427d
      =>  ^+(. ?:(|(=(~ zem) =(0 dep)) . .(dep (dec dep), zem ~)))
      ?^  zem
        [dep ~ 1 [%1 (peg 2 p.u.zem) [[sut(p.q %gold) q.u.zem] ~]]]
      =+  taf=$(sut p.sut)
      ?~  q.taf
        taf
      ?.  (park way p.u.q.taf)
        ~|(%find-park !!)
      [p.taf ~ (peg 3 p.u.q.taf) q.u.q.taf]
    ::
        {$cube *}
      $(sut repo)
    ::
<<<<<<< HEAD
        {$face *}
      ?:  =(cog p.sut)
        ?.  ?=($0 dep)
=======
        [%face *]
      ?:  |(?=(~ cug) =(u.cug p.sut))
        ?.  ?=(0 dep)
>>>>>>> f60e427d
          [(dec dep) ~]
        [0 ~ 1 %0 q.sut]
      [dep ~]
    ::
        {$fork *}
      ~|  %fork
      ?:  (~(has in gil) q.sut)
        $(sut p.sut)
      ?:  (~(has in gil) p.sut)
        $(sut q.sut)
      =+  [hax=$(sut p.sut) yor=$(sut q.sut)]
      ~|  %find-fork
      ?:  =(hax yor)
        hax
      ?>  &(?=(^ q.hax) ?=(^ q.yor) =(p.hax p.yor) =(p.u.q.hax p.u.q.yor))
      :-   p.hax
      ?-  -.q.u.q.hax
        $0  ?>  ?=($0 -.q.u.q.yor)
            [~ p.u.q.hax %0 (fork p.q.u.q.hax p.q.u.q.yor)]
        $1  ?>  &(?=($1 -.q.u.q.yor) =(p.q.u.q.yor p.q.u.q.hax))
            [~ p.u.q.hax %1 p.q.u.q.hax (weld q.q.u.q.hax q.q.u.q.yor)]
        $2  ?>  ?&  ?=($2 -.q.u.q.yor)
                    =(p.p.q.u.q.hax p.p.q.u.q.yor)
                    =(q.p.q.u.q.hax q.p.q.u.q.yor)
                    =(r.p.q.u.q.hax r.p.q.u.q.yor)
                ==
            :*  ~
                p.u.q.hax
                %2
                :*  p.p.q.u.q.hax
                    q.p.q.u.q.hax
                    r.p.q.u.q.hax
                    (fork s.p.q.u.q.hax s.p.q.u.q.yor)
                ==
                (fork q.q.u.q.hax q.q.u.q.yor)
            ==
      ==
    ::
        {$hold *}
      ?:  (~(has in gil) sut)
        [dep ~]
      $(gil (~(put in gil) sut), sut repo)
    ==
  ::
<<<<<<< HEAD
  ++  fink
    ~/  %fink
    |=  {dep/@ud way/?($read $rite $both $free) cog/term}
=======
  ++  finc
    ~/  %finc
    |=  [dep=@ud way=?(%read %rite %both %free) cug=(unit term)]
>>>>>>> f60e427d
    ^-  port
    ::  ~_  (dunk 'type')
    ~_  (show [%c 'find-limb'] ?~(cug '*' ?:(=(%$ u.cug) '$' [%a u.cug])))
    =+  hoq=(fino dep way cug)
    ?~  q.hoq
      ~|(%find-none !!)
    (flee u.q.hoq)
  ::
  ++  finq
    |=  {dep/@ud way/?($read $rite $both $free) cog/term}
    ^-  post
    ::  ~_  (dunk 'type')
    ~_  (show [%c 'find-limb'] ?:(=(%$ cog) '$' [%a cog]))
    =+  hoq=(fino dep way `cog)
    ?~  q.hoq
      ~|(%find-none !!)
    u.q.hoq
  ::
  ++  fire
    ~/  %fire
    |=  hag/(list {p/type q/foot})
    ^-  type
    ?:  ?=({{* {$elm $~ $1}} $~} hag)
      p.i.hag
    :-  %hold
    %+  turn
      hag.$
    |=  {p/type q/foot}
    ?.  ?=({$core *} p)
      ~|(%fire-core !!)
    =+  dox=[%core q.q.p q.p]
    ?:  ?=($ash -.q)
      ~|  %fire-ash
      ::  ~_  (dunk(sut [%cell q.q.p p.p]) %fire-dry)
      ?>  ?|(!vet (nest(sut q.q.p) & p.p))
      [dox p.q]
    ~|  [%fire-odd -.q]
    ?>  ?=($elm -.q)
    ~|  %fire-elm
    ::  ~_  (dunk(sut [%cell q.q.p p.p]) %fire-wet)
    ?>  ?|  !vet
            (~(has in rib) [sut dox p.q])
            (mull(sut p, rib (~(put in rib) [sut dox p.q])) %noun dox p.q)
        ==
    [p p.q]
  ::
  ++  firm
    ~/  %firm
    |=  dib/*
    =+  bix=*(set {type *})
    |-  ^-  ?
    ?-    sut
        {$atom *}  !.?(dib)
        {$bull *}  &($(sut q.sut) $(sut s.p.sut, dib .*(dib [0 r.p.sut])))
        {$cell *}  &(.?(dib) $(sut p.sut, dib -.dib) $(sut q.sut, dib +.dib))
        {$core *}
      ?&  .?(dib)
          $(sut p.sut, dib -.dib)
          =(+.dib ?:(=(~ p.r.q.sut) ~|(%firm-core !!) p.r.q.sut))
      ==
    ::
        {$cube *}  =(dib p.sut)
        {$face *}  $(sut q.sut)
        {$fork *}  |($(sut p.sut) $(sut q.sut))
        {$hold *}
      ?|  (~(has in bix) [sut dib])
          $(bix (~(put in bix) [sut dib]), sut repo)
      ==
    ::
        $noun      &
        $void      |
    ==
  ::
  ++  fish
    ~/  %fish
    |=  axe/axis
    =+  vot=*(set type)
    |-  ^-  nock
    ?-  sut
        $void       [%1 1]
        $noun       [%1 0]
        {$atom *}   (flip [%3 %0 axe])
        {$bull *}   ~|(%bull-fish !!)
        {$cell *}
      %+  flan
        [%3 %0 axe]
      (flan $(sut p.sut, axe (peg axe 2)) $(sut q.sut, axe (peg axe 3)))
    ::
        {$core *}   [%0 0]
        {$cube *}   [%5 [%1 p.sut] [%0 axe]]
        {$face *}   $(sut q.sut)
        {$fork *}   (flor $(sut p.sut) $(sut q.sut))
        {$hold *}
      ?:  (~(has in vot) sut)
        [%0 0]
      =>  %=(. vot (~(put in vot) sut))
      $(sut repo)
    ==
  ::
  ++  fuse
    ~/  %fuse
    |=  ref/type
    =+  bix=*(set {type type})
    |-  ^-  type
    ?:  ?|(=(sut ref) =(%noun ref))
      sut
    ?-    sut
        {$atom *}
      ?-    ref
          {$atom *}   ?:((fitz p.ref p.sut) sut ref)
          {$cell *}   %void
          *           $(sut ref, ref sut)
      ==
        {$bull *}   (bull p.sut $(sut q.sut))
        {$cell *}
      ?-  ref
        {$cell *}   (cell $(sut p.sut, ref p.ref) $(sut q.sut, ref q.ref))
        *           $(sut ref, ref sut)
      ==
    ::
        {$core *}     $(sut repo)
        {$cube *}
      =+  foz=$(sut q.sut)
      ?:  (firm(sut foz) p.sut)
        (cube p.sut foz)
      %void
    ::
        {$face *}     (face p.sut $(sut q.sut))
        {$fork *}     (fork $(sut p.sut) $(sut q.sut))
        {$hold *}
      ?:  (~(has in bix) [sut ref])
        ~|(%fuse-loop !!)
      (reco |=(a/type ^$(sut a, bix (~(put in bix) [sut ref]))))
    ::
        $noun       ref
        $void       %void
    ==
  ::
  ++  gain
    ~/  %gain
    |=  gen/twig  ^-  type
    (chip & gen)
  ::
  ++  hang
    ~/  %hang
    |=  {dab/(map term foot) rud/(map term foot)}
    ^-  (map term foot)
    =+  goy=(~(tap by rud) ~)
    =+  waf=dab
    |-  ^+  dab
    ?~  goy
      waf
    ~|  [%hang-on p.i.goy]
    =+  yeq=(~(get by dab) p.i.goy)
    ?<  ?=($~ yeq)
    ?-    -.u.yeq
        $ash
      ?>  ?=({$ash *} q.i.goy)
      $(goy t.goy, waf (~(put by waf) p.i.goy q.i.goy))
    ::
        $elm
      ~|([%hang-elm p.i.goy] !!)
    ::
        $oak
      ?>  ?=({$yew *} q.i.goy)
      $(goy t.goy, waf (~(put by waf) p.i.goy q.i.goy))
    ::
        $yew
      ?>  ?=({$yew *} q.i.goy)
      %=    $
          goy  t.goy
          waf
        %+  ~(put by waf)
          p.i.goy
        [%yew ^$(dab p.u.yeq, rud p.q.i.goy)]
      ==
    ==
  ::
  ++  harp
    |=  dab/(map term foot)
    ^-  ?($~ ^)
    ?:  ?=($~ dab)
      ~
    =+  ^=  vad
        ?+  -.q.n.dab  !!
          $ash  q:(mint %noun p.q.n.dab)
          $elm  q:(mint(vet |) %noun p.q.n.dab)
        ==
    ?-    dab
        {* $~ $~}   vad
        {* $~ *}    [vad $(dab r.dab)]
        {* * $~}    [vad $(dab l.dab)]
        {* * *}     [vad $(dab l.dab) $(dab r.dab)]
    ==
  ::
  ++  lose
    ~/  %lose
    |=  gen/twig  ^-  type
    (chip | gen)
  ::
  ++  chip
    ~/  %chip
    |=  {way/? gen/twig}  ^-  type
    ?:  ?=({$wtts *} gen)  
      (cool way q.gen (play ~(bunt al [%herb p.gen])))
    ?:  ?&(way ?=({$wtpm *} gen))
      |-(?~(p.gen sut $(p.gen t.p.gen, sut ^$(gen i.p.gen))))
    ?:  ?&(!way ?=({$wtbr *} gen))
      |-(?~(p.gen sut $(p.gen t.p.gen, sut ^$(gen i.p.gen))))
    =+  neg=~(open ap gen)
    ?:(=(neg gen) sut $(gen neg))
  ::
  ++  heal
    ~/  %heal
    |=  {qog/(unit term) axe/axis ref/type}
    ^-  type
    ?:  =(1 axe)
      ?~  qog
        ref
      |-  ^-  type
      ?-    sut
          {$bull *}   ~&  %heal-bull
                      ?:  =(u.qog p.p.sut)
                        ref
                      (busk(sut $(sut q.sut)) p.p.sut q.p.sut)
          {$core *}   ref
          {$face *}   ?.(=(u.qog p.sut) ~|('heal-name' !!) (face p.sut ref))
          {$fork *}   (fork $(sut p.sut) $(sut q.sut))
          {$hold *}   $(sut repo)
          *           ~|([%name u.qog] ~|('heal-name' !!))
      ==
    =+  [now=(cap axe) lat=(mas axe)]
    =+  gil=*(set type)
    |-  ^-  type
    ?-    sut
        {$atom *}   %void
        {$bull *}   (busk(sut $(sut q.sut)) p.p.sut q.p.sut)
        {$cell *}
      ?:  =(2 now)
        (cell ^$(sut p.sut, axe lat) q.sut)
      (cell p.sut ^$(sut q.sut, axe lat))
    ::
        {$core *}
      ?.  =(3 now)
        ~|(%heal-core !!)
      (core ^$(sut p.sut, axe lat) q.sut)
    ::
        {$face *}   (face p.sut $(sut q.sut))
        {$fork *}   (fork $(sut p.sut) $(sut q.sut))
        {$hold *}
      ?:((~(has in gil) sut) %void $(gil (~(put in gil) sut), sut repo))
    ::
        *           $(sut repo)
    ==
  ::
  ++  mint
    ~/  %mint
    |=  {gol/type gen/twig}
    ^-  {p/type q/nock}
    |^  ^-  {p/type q/nock}
    ?:  ?&(=(%void sut) !?=({$zpcb *} gen))
      ?.  |(!vet ?=({$zpfs *} gen) ?=({$zpzp *} gen))
        ~|(%mint-vain !!)
      [%void %0 0]
    ?-    gen
    ::
        {^ *}
      =+  hed=$(gen p.gen, gol %noun)
      =+  tal=$(gen q.gen, gol %noun)
      [(nice (cell p.hed p.tal)) (cons q.hed q.tal)]
    ::
        {$brcn *}  (grow %gold [~ 1] p.gen)
    ::
        {$cnts *}
      =+  lar=(foil (seek %read p.gen))
      =+  mew=(snub q.gen)
      =-  [(nice p.yom) ?:(=(0 p.q.lar) q.yom [%9 p.q.lar q.yom])]
      ^=  yom
      =+  hej=*(list {p/axis q/nock})
      |-  ^-  {p/type q/nock}
      ?~  mew
        [(fire q.q.lar) (hike p.lar hej)]
      =+  zil=^$(gen q.i.mew, gol %noun)
      =+  wip=(tock p.i.mew p.zil q.q.lar)
      $(mew t.mew, q.q.lar q.wip, hej [[p.wip q.zil] hej])
    ::
        {$dtkt *}  [(nice %noun) [%11 q:$(gen p.gen, gol %noun)]]
        {$dtls *}  [(nice [%atom %$]) [%4 q:$(gen p.gen, gol [%atom %$])]]
        {$dtzy *}  [(nice (play gen)) [%1 q.gen]]
        {$dtzz *}  [(nice (play gen)) [%1 q.gen]]
        {$dttr *}
      [(nice %noun) [%2 q:$(gen p.gen, gol %noun) q:$(gen q.gen, gol %noun)]]
    ::
        {$dtts *}
      [(nice bool) [%5 q:$(gen p.gen, gol %noun) q:$(gen q.gen, gol %noun)]]
    ::
        {$dtwt *}  [(nice bool) [%3 q:$(gen p.gen, gol %noun)]]
        {$ktbr *}  =+(vat=$(gen p.gen) [(wrap(sut p.vat) %iron) q.vat])
    ::
        {$ktls *}
      =+(hif=(nice (play p.gen)) [hif q:$(gen q.gen, gol hif)])
    ::
        {$ktpm *}  =+(vat=$(gen p.gen) [(wrap(sut p.vat) %zinc) q.vat])
        {$ktsg *}
      =+  nef=$(gen p.gen)
      =+  moc=(mink [burn q.nef] |=(* ~))
      [p.nef ?:(?=($0 -.moc) [%1 p.moc] q.nef)]
    ::
        {$ktts *}  =+(vat=$(gen q.gen) [(conk(sut p.vat) p.gen) q.vat])
        {$ktwt *}  =+(vat=$(gen p.gen) [(wrap(sut p.vat) %lead) q.vat])
        {$sgzp *}  ~_(duck(sut (play p.gen)) $(gen q.gen))
        {$sggr *}
      =+  hum=$(gen q.gen)
      :: ?:  &(huz !?=($|(@ [?(%fast %memo) ^]) p.gen))
      ::  hum
      :-  p.hum
      :+  %10
        ?-    p.gen
            @   p.gen
            ^   [p.p.gen q:$(gen q.p.gen, gol %noun)]
        ==
      q.hum
    ::
        {$tsgr *}
      =+  fid=$(gen p.gen, gol %noun)
      =+  dov=$(sut p.fid, gen q.gen)
      [p.dov (comb q.fid q.dov)]
    ::
        {$tstr *}
      $(gen r.gen, sut (busk p.gen q.gen))
    ::
        {$wtcl *}
      =+  nor=$(gen p.gen, gol bool)
      =+  fex=(gain p.gen)
      =+  wux=(lose p.gen)
      =+  ^=  duy
          ?:  =(%void fex)
            ?:(=(%void wux) [%0 0] [%1 1])
          ?:(=(%void wux) [%1 0] q.nor)
      =+  hiq=$(sut fex, gen q.gen)
      =+  ran=$(sut wux, gen r.gen)
      [(fork p.hiq p.ran) (cond duy q.hiq q.ran)]
    ::
        {$wtts *}
      :-  (nice bool)
      %-  fish(sut (play ~(bunt al %herb p.gen)))
      (cove q:$(gen [%cnzz q.gen], gol %noun))
    ::
        {$zpcb *}
      ~_  (show %o p.gen)
      =+  hum=$(gen q.gen)
      [p.hum [%10 [%spot %1 p.gen] q.hum]]
    ::
        {$zpcm *}   [(nice (play p.gen)) [%1 q.gen]]   ::  XX validate!
        {$zpfs *}
      ?:  vet
        ~_  (dunk(sut (play p.gen)) 'lost')
        ~|(%mint-lost !!)
      [%void [%0 0]]
    ::
        {$zpsm *}
      =+  vos=$(gol %noun, gen q.gen)       ::  XX validate!
      ::  [(nice (cell (sift (play p.gen)) p.vos)) (cons [%1 p.vos] q.vos)]
      [(nice (cell (play p.gen) p.vos)) (cons [%1 p.vos] q.vos)]
    ::
        {$zpts *}   [(nice %noun) [%1 q:$(vet |, gen p.gen)]]
        {$zpzp $~}  [%void [%0 0]]
        *
      =+  doz=~(open ap gen)
      ?:  =(doz gen)
        ~_  (show [%c 'hoon'] [%q gen])
        ~|(%mint-open !!)
      $(gen doz)
    ==
    ::
    ++  nice
      |=  typ/type
      ~|  %mint-nice
      ?>  ?|(!vet (nest(sut gol) & typ))
      typ
    ::
    ++  grow
      |=  {mel/?($gold $iron $lead $zinc) ruf/twig dab/(map term foot)}
      ^-  {p/type q/nock}
      =+  dan=^$(gen ruf, gol %noun)
      =+  toc=(core p.dan [%gold p.dan [~ dab]])
      =+  dez=(harp(sut toc) dab)
      :-  (nice (core p.dan mel p.dan [dez dab]))
      (cons [%1 dez] q.dan)
    --
  ::
  ++  moot
    =+  gil=*(set type)
    |-  ^-  ?
    ?-  sut
      {$atom *}  |
      {$bull *}  $(sut q.sut)
      {$cell *}  |($(sut p.sut) $(sut q.sut))
      {$core *}  $(sut p.sut)
      {$cube *}  |
      {$face *}  $(sut q.sut)
      {$fork *}  &($(sut p.sut) $(sut q.sut))
      {$hold *}  |((~(has in gil) sut) $(gil (~(put in gil) sut), sut repo))
      $noun      |
      $void      &
    ==
  ::
  ++  mull
    ~/  %mull
    |=  {gol/type dox/type gen/twig}
    ^-  ?
    ?.  vet
      &
    =<  &
    |^  ^-  {p/type q/type}
    ?:  =(%void sut)
      ~|(%mull-none !!)
    ?-    gen
    ::
        {^ *}
      =+  hed=$(gen p.gen, gol %noun)
      =+  tal=$(gen q.gen, gol %noun)
      [(nice (cell p.hed p.tal)) (cell q.hed q.tal)]
    ::
        {$brcn *}  (grow %gold [~ 1] p.gen)
        {$cnts *}
      =+  lar=(foil (seek %read p.gen))
      =+  vug=(foil (seek(sut dox) %read p.gen))
      ?.  &(=(p.lar p.vug) =(p.q.lar p.q.vug))
        ~|(%mull-bonk-e !!)
      =+  mew=(snub q.gen)
      =-  [(nice (fire p.yom)) (fire(vet |) q.yom)]
      ^=  yom
      |-  ^-  {p/(list {p/type q/foot}) q/(list {p/type q/foot})}
      ?~  mew
        [q.q.lar q.q.vug]
      =+  zil=^$(gen q.i.mew, gol %noun)
      =+  cuf=(tock p.i.mew p.zil q.q.lar)
      =+  dof=(tock p.i.mew q.zil q.q.vug)
      ?.  .=(p.cuf p.dof)
        ~|(%mull-bonk-f !!)
      $(mew t.mew, q.q.lar q.cuf, q.q.vug q.dof)
    ::
        {$dtkt *}  =+($(gen p.gen, gol %noun) (beth %noun))
        {$dtls *}  =+($(gen p.gen, gol [%atom %$]) (beth [%atom %$]))
        {$dtzy *}  (beth (play gen))
        {$dtzz *}  (beth (play gen))
        {$dttr *}
      =+([$(gen p.gen, gol %noun) $(gen q.gen, gol %noun)] (beth %noun))
    ::
        {$dtts *}
      =+([$(gen p.gen, gol %noun) $(gen q.gen, gol %noun)] (beth bool))
    ::
        {$dtwt *}  =+($(gen p.gen, gol %noun) (beth bool))    ::  XX  =|
        {$ktbr *}
      =+(vat=$(gen p.gen) [(wrap(sut p.vat) %iron) (wrap(sut q.vat) %iron)])
    ::
        {$ktls *}
      =+  hif=[p=(nice (play p.gen)) q=(play(sut dox) p.gen)]
      =+($(gen q.gen, gol p.hif) hif)
    ::
        {$ktpm *}
      =+(vat=$(gen p.gen) [(wrap(sut p.vat) %zinc) (wrap(sut q.vat) %zinc)])
    ::
        {$ktts *}
      =+(vat=$(gen q.gen) [(conk(sut p.vat) p.gen) (conk(sut q.vat) p.gen)])
    ::
        {$ktwt *}
      =+(vat=$(gen p.gen) [(wrap(sut p.vat) %lead) (wrap(sut q.vat) %lead)])
    ::
        {$ktsg *}  $(gen p.gen)
        {$sgzp *}  ~_(duck(sut (play p.gen)) $(gen q.gen))
        {$sggr *}  $(gen q.gen)
        {$tsgr *}
      =+  lem=$(gen p.gen, gol %noun)
      $(gen q.gen, sut p.lem, dox q.lem)
    ::
        {$tstr *}
      %=  $
        gen  r.gen
        sut  (busk p.gen q.gen)
        dox  (busk(sut dox) p.gen q.gen)
      ==
    ::
        {$wtcl *}
      =+  nor=$(gen p.gen, gol bool)
      =+  ^=  hiq  ^-  {p/type q/type}
          =+  fex=[p=(gain p.gen) q=(gain(sut dox) p.gen)]
          ?:  =(%void p.fex)
            [%void ?:(=(%void q.fex) %void ~|(%wtcl-z (play(sut q.fex) q.gen)))]
          ?:  =(%void q.fex)
            ~|(%mull-bonk-b !!)
          $(sut p.fex, dox q.fex, gen q.gen)
      =+  ^=  ran  ^-  {p/type q/type}
          =+  wux=[p=(lose p.gen) q=(lose(sut dox) p.gen)]
          ?:  =(%void p.wux)
            [%void ?:(=(%void q.wux) %void ~|(%wtcl-a (play(sut q.wux) r.gen)))]
          ?:  =(%void q.wux)
            ~|(%mull-bonk-c !!)
          $(sut p.wux, dox q.wux, gen r.gen)
      [(nice (fork p.hiq p.ran)) (fork q.hiq q.ran)]
    ::
        {$wtts *}
      =+  nob=~(bunt al %herb p.gen)
      =+  waz=[p=(play nob) q=(play(sut dox) nob)]
      =+  ^=  syx  :-  p=(cove q:(mint %noun [%cnzz q.gen]))
                   q=(cove q:(mint(sut dox) %noun [%cnzz q.gen]))
      =+  pov=[p=(fish(sut p.waz) p.syx) q=(fish(sut q.waz) q.syx)]
      ?.  &(=(p.syx q.syx) =(p.pov q.pov))
        ~|(%mull-bonk-a !!)
      (beth bool)
    ::
        {$zpcb *}  ~_((show %o p.gen) $(gen q.gen))
        {$zpcm *}  [(nice (play p.gen)) (play(sut dox) p.gen)]
        {$zpfs *}
      ?:  vet
        ::  ~_  (dunk(sut (play p.gen)) 'also')
        ~|(%mull-skip !!)
      (beth %void)
    ::
        {$zpts *}  (beth %noun)
        {$zpsm *}
      =+  vos=$(gol %noun, gen q.gen)       ::  XX validate!
      [(nice (cell (play p.gen) p.vos)) (cell (play(sut dox) p.gen) q.vos)]
    ::
        {$zpzp *}  (beth %void)
        *
      =+  doz=~(open ap gen)
      ?:  =(doz gen)
        ~_  (show [%c 'hoon'] [%q gen])
        ~|(%mull-open !!)
      $(gen doz)
    ==
    ::
    ++  beth
      |=  typ/type
      [(nice typ) typ]
    ::
    ++  nice
      |=  typ/type
      ::  ~_  (dunk(sut gol) 'need')
      ::  ~_  (dunk(sut typ) 'have')
      ~|  %mull-nice
      ?>  ?|(!vet (nest(sut gol) & typ))
      typ
    ::
    ++  grow
      |=  {mel/?($gold $iron $lead $zinc) ruf/twig dab/(map term foot)}
      ~|  %mull-grow
      ^-  {p/type q/type}
      =+  dan=^$(gen ruf, gol %noun)
      =+  ^=  toc  :-  p=(core p.dan [%gold p.dan [~ dab]])
                   q=(core q.dan [%gold q.dan [~ dab]])
      =+  (bake(sut p.toc, dox q.toc) dab)
      :-  (nice (core p.dan mel p.dan [[%0 0] dab]))
      (core q.dan [mel q.dan [[%0 0] dab]])
    ::
    ++  bake
      |=  dab/(map term foot)
      ^-  *
      ?:  ?=($~ dab)
        ~
      =+  ^=  vad
          ?+  -.q.n.dab  !!
            $ash  ^$(gol %noun, gen p.q.n.dab)
            $elm  ~
          ==
      ?-    dab
          {* $~ $~}   vad
          {* $~ *}    [vad $(dab r.dab)]
          {* * $~}    [vad $(dab l.dab)]
          {* * *}    [vad $(dab l.dab) $(dab r.dab)]
      ==
    --
  ::
  ++  meet  |=(ref/type &((nest | ref) (nest(sut ref) | sut)))
  ++  nest
    ~/  %nest
    |=  {tel/? ref/type}
    ^-  ?
    =|  $:  gem/(set {p/type q/type})                ::  prune ref
            gul/(set {p/type q/type})                ::  assume match
            meg/(set {p/type q/type})                ::  prune sut
        ==
    =<  dext
    |%
    ++  cong
      ^-  ?
      ?>  ?&(?=({$core *} sut) ?=({$core *} ref))
      ?:  =(q.sut q.ref)
        dext(sut p.sut, ref p.ref)
      ?.  ?&  dext(sut q.q.sut, ref p.sut)
              dext(sut p.sut, ref q.q.sut)
              dext(sut q.q.ref, ref p.ref)
          ==
        |
      ?&
        ?|(=(p.q.sut p.q.ref) =(%gold p.q.ref))
      ::
        ?|  (~(has in gul) [sut ref])
            %+  %=  cram
                  gul  (~(put in gul) [sut ref])
                  sut  sut(p q.q.sut)
                  ref  ref(p q.q.ref)
                ==
              q.r.q.sut
            q.r.q.ref
        ==
      ::
        ?-    p.q.sut
            $gold
          =+  pac=[s=q.q.sut r=q.q.ref]
          ?&  dext(sut s.pac, ref r.pac)
              dext(sut r.pac, ref s.pac)
          ==
        ::
            $iron
          =+  sam=[s=(peek(sut q.q.sut) %rite 2) r=(peek(sut q.q.ref) %rite 2)]
          dext(sut r.sam, ref s.sam)
        ::
            $lead  &
            $zinc
          =+  pal=[s=(peek(sut q.q.sut) %read 2) r=(peek(sut q.q.ref) %read 2)]
          dext(sut s.pal, ref r.pal)
        ==
      ==
    ::
    ++  cram
      |=  {dab/(map term foot) hem/(map term foot)}
      ^-  ?
      ?-    dab
          $~  =(hem ~)
          ^
        ?&  ?=(^ hem)
            =(p.n.dab p.n.hem)
            $(dab l.dab, hem l.hem)
            $(dab r.dab, hem r.hem)
            ?-    -.q.n.dab
                $ash
              ?&  ?=($ash -.q.n.hem)
                  dext(sut (play p.q.n.dab), ref (play(sut ref) p.q.n.hem))
              ==
                $elm  =(q.n.dab q.n.hem)
                $oak  ?=(?($oak $yew) -.q.n.hem)
                $yew
              ?&  ?=($yew -.q.n.hem)
                  $(dab p.q.n.dab, hem p.q.n.hem)
              ==
            ==
        ==
      ==
    ::
    ++  dare
      ?&  !(~(has in meg) [sut ref])
          dext(tel |, meg (~(put in meg) [sut ref]))
      ==
    ::
    ++  dear
      ^-  ?
      ?-    sut
          $void       sint
          $noun       &
      ::
          {$atom *}
        ?.  ?=({$atom *} ref)
          sint
        (fitz p.sut p.ref)
      ::
          {$cell *}
        ?.  ?=({$cell *} ref)
          sint
        ?&
          dext(sut p.sut, ref p.ref)
          dext(sut q.sut, ref q.ref)
        ==
      ::
          {$core *}
        ?.  ?=({$core *} ref)
          sint
        cong
      ::
          {$cube *}
        ?:  ?=({$cube *} ref)
          =(p.sut p.ref)
        sint
      ::
          {$bull *}
        ?&  dext(sut q.sut)
            dext(sut s.p.sut, ref (peek(sut ref) %free r.p.sut))
        ==
          {$face *}   dext(sut q.sut)
          {$fork *}
        ?.  ?=(?({$atom *} $noun {$cell *} {$cube *} {$core *}) ref)
          sint
        |(dare(sut p.sut) dare(sut q.sut))
      ::
          {$hold *}  dext(sut repo)
      ==
    ::
    ++  dext
      ^-  ?
      =-  ?:  tyn
            &
          ?:  tel
            ::  ~_  (dunk %need)
            ::  ~_  (dunk(sut ref) %have)
            ~|(%type-fail !!)
          |
      ^=  tyn
      ?:  =(sut ref)  &
      dear
    ::
    ++  sext
      ?|  (~(has in gem) [sut ref])
          dext(gem (~(put in gem) [sut ref]))
      ==
    ::
    ++  sint
      ^-  ?
      ?-  ref
          {$atom *}   |
          {$cell *}   |
          {$fork *}   &(sext(ref p.ref) sext(ref q.ref))
          {$hold *}   dext(ref repo(sut ref))
          $noun       |
          $void       &
          *           dext(ref repo(sut ref))
      ==
    --
  ::
  ++  park
    ~/  %park
    |=  {way/?($read $rite $both $free) axe/axis}
    ^-  ?
    ?>  ?=({$core *} sut)
    ?|
      !vet
      ?-    way
          $both  =(%gold p.q.sut)
          $free  &
          $read
        ?-    p.q.sut
            $gold   &
            $iron   |
            $lead   |
            $zinc   =(2 (cap axe))
        ==
      ::
          $rite
        ?-    p.q.sut
            $gold   &
            $iron   =(2 (cap axe))
            $lead   |
            $zinc   |
        ==
      ==
    ==
  ::
  ++  peek
    ~/  %peek
    |=  {way/?($read $rite $both $free) axe/axis}
    ^-  type
    ?:  =(1 axe)
      sut
    =+  [now=(cap axe) lat=(mas axe)]
    =+  gil=*(set type)
    |-  ^-  type
    ?-    sut
        {$atom *}   %void
        {$cell *}   ?:(=(2 now) ^$(sut p.sut, axe lat) ^$(sut q.sut, axe lat))
        {$core *}
      ?:  =(3 now)
        ?.  (park way lat)
          ::  ~_  (dunk 'type')
          ~_  (show [%c 'axis'] [%d axe])
          ~|(%peek-park !!)
        ^$(sut p.sut, axe lat)
      %noun
    ::
        {$fork *}   (fork $(sut p.sut) $(sut q.sut))
        {$hold *}
      ?:  (~(has in gil) sut)
        %void
      $(gil (~(put in gil) sut), sut repo)
    ::
        $void       %void
        $noun       %noun
        *           $(sut repo)
    ==
  ::
  ++  play
    ~/  %play
    =>  .(vet |)
    |=  gen/twig
    ^-  type
    ?-  gen
      {^ *}      (cell $(gen p.gen) $(gen q.gen))
      {$brcn *}  (core sut %gold sut [[%0 0] p.gen])
      {$cnts *}  =+  lar=(foil (seek %read p.gen))
                 =+  mew=(snub q.gen)
                 =+  rag=q.q.lar
                 %-  fire
                 |-  ^-  (list {p/type q/foot})
                 ?~  mew
                   rag
                 $(mew t.mew, rag q:(tock p.i.mew ^$(gen q.i.mew) rag))
      {$dtkt *}  %noun
      {$dtls *}  [%atom %$]
      {$dtzy *}  ?:(=(%f p.gen) ?>((lte q.gen 1) bool) [%atom p.gen])
      {$dtzz *}  [%cube q.gen ?:(.?(q.gen) %noun [%atom p.gen])]
      {$dttr *}  %noun
      {$dtts *}  bool
      {$dtwt *}  bool
      {$ktbr *}  (wrap(sut $(gen p.gen)) %iron)
      {$ktls *}  $(gen p.gen)
      {$ktpm *}  (wrap(sut $(gen p.gen)) %zinc)
      {$ktsg *}  $(gen p.gen)
      {$ktts *}  (conk(sut $(gen q.gen)) p.gen)
      {$ktwt *}  (wrap(sut $(gen p.gen)) %lead)
      {$sgzp *}  ~_(duck(sut ^$(gen p.gen)) $(gen q.gen))
      {$sggr *}  $(gen q.gen)
      {$tsgr *}  $(gen q.gen, sut $(gen p.gen))
      {$tstr *}  $(gen r.gen, sut (busk p.gen q.gen))
      {$wtcl *}  =+  [fex=(gain p.gen) wux=(lose p.gen)]
                 %+  fork
                   ?:(=(%void fex) %void $(sut fex, gen q.gen))
                 ?:(=(%void wux) %void $(sut wux, gen r.gen))
      {$wtts *}  bool
      {$zpcb *}  ~_((show %o p.gen) $(gen q.gen))
      {$zpcm *}  (play p.gen)
      {$zpfs *}  %void
      {$zpsm *}  (cell $(gen p.gen) $(gen q.gen))
      {$zpts *}  %noun
      {$zpzp *}  %void
      *          =+  doz=~(open ap gen)
                 ?:  =(doz gen)
                   ~_  (show [%c 'hoon'] [%q gen])
                   ~|(%play-open !!)
                 $(gen doz)
    ==
  ::
  ++  reco
    |*  fuy/_|=(p/type p)
    =+  por=repo
    =+  yot=(fuy por)
    ?:  =(yot por)
      ?:(=(%void por) por sut)
    yot
  ::
  ++  repo
    ^-  type
    ?-  sut
      {$bull *}   q.sut
      {$core *}   [%cell %noun p.sut]
      {$cube *}   q.sut
      {$face *}   q.sut
      {$hold *}   (rest p.sut)
      $noun       [%fork [%atom %$] [%cell %noun %noun]]
      *           ~|(%repo-fltt !!)
    ==
  ::
  ++  rest
    ~/  %rest
    |=  leg/(list {p/type q/twig})
    ^-  type
    ?:  (lien leg |=({p/type q/twig} (~(has in fan) [p q])))
      ~|(%rest-loop !!)
    =>  .(fan (~(gas in fan) leg))
    %+  roll
      %-  %~  tap
            in
          %-  ~(gas in *(set type))
          (turn leg |=({p/type q/twig} (play(sut p) q)))
      ~
    =+([p=*type q=`type`%void] |.((fork p q)))
  ::
  ++  seek
    ~/  %seek
    |=  {way/?($read $rite $both $free) hyp/wing}
    ^-  port
    ?~  hyp
      [1 %& sut]
    =>  .(i.hyp ?^(i.hyp i.hyp [%| p=0 q=`i.hyp]))
    =+  zar=$(hyp t.hyp)
    =+  ^=  syp
        ?-  -.q.zar
          $&  p.q.zar
          $|  (fire (turn q.q.zar |=({p/type q/foot} [p [%ash ~ 1]])))
        ==
    ?-    i.hyp
        {$& *}
      [(peg p.zar p.i.hyp) %& (peek(sut syp) way p.i.hyp)]
    ::
        {$| *}
      =>  .(sut syp)
      =+  hud=(finc p.i.hyp way q.i.hyp)
      [(peg p.zar p.hud) q.hud]
    ==
  ::
  ++  seep
    |=  {way/?($read $rite $both $free) hyp/wing}
    ^-  {p/axis q/type}
    =+  zar=(seek way hyp)
    ?>(?=($& -.q.zar) [p.zar p.q.zar])
  ::
  ++  sift
    |=  ref/type
    ~+
    ^-  type
    !!
    :: ~|(%sift-lose ?>((nest(sut ref) & -:!>(*typo)) ref))
  ::
  ++  snub
    ~/  %snub
    |=  har/(list {p/wing q/twig})
    ^-  (list {p/wing q/twig})
    (turn har |=({a/wing b/twig} [(flop a) b]))
  ::
  ++  tack
    ~/  %tack
    |=  {peh/wing mur/type}
    =+  axe=1
    |-  ^-  {p/axis q/type}
    ?~  peh
      [axe mur]
    =>  .(i.peh ?^(i.peh i.peh [%| p=0 q=`i.peh]))
    ?-    i.peh
        {$& *}
      =+  ^=  sap  ^-  (unit term)
          ?.(&(=(1 p.i.peh) ?=({$face *} sut)) ~ [~ p.sut])
      =+  vas=(peek %rite p.i.peh)
      =+  gav=$(peh t.peh, sut vas, axe (peg axe p.i.peh))
      =+  heh=(heal ~ p.i.peh q.gav)
      [p.gav ?~(sap heh (face u.sap heh))]
    ::
<<<<<<< HEAD
        {$| *}
      =+  dob=`post`(need q:(fino p.i.peh %rite +.q.i.peh))
=======
        [| *]
      =+  dob=`post`(need q:(fino p.i.peh %rite q.i.peh))
>>>>>>> f60e427d
      ~|  [%tack-limb q.i.peh]
      ?:  ?=($2 -.q.dob)
        =+  hoc=(peg axe p.dob)
        =+  guh=$(peh t.peh, sut s.p.q.dob, axe (peg hoc r.p.q.dob))
        =+  zig=$(peh q.p.q.dob, sut q.q.dob, mur q.guh)
        =+  zug=(heal [~ +.q.i.peh] p.dob (busk(sut q.zig) p.p.q.dob q.p.q.dob))
        [p.guh zug]
      =+  wuf=(flay (flee dob))
      =+  gav=$(peh t.peh, sut q.wuf, axe (peg axe p.wuf))
      [p.gav (heal [~ +.q.i.peh] p.wuf q.gav)]
    ==
  ::
  ++  tock
    ~/  %tock
    |=  {peh/wing mur/type men/(list {p/type q/foot})}
    ^-  {p/axis q/(list {p/type q/foot})}
    =-  [(need p.wib) q.wib]
    ^=  wib
    |-  ^-  {p/(unit axis) q/(list {p/type q/foot})}
    ?~  men
      [*(unit axis) ~]
    =+  geq=(tack(sut p.i.men) peh mur)
    =+  mox=$(men t.men)
    [(mate p.mox `_p.mox`[~ p.geq]) [[q.geq q.i.men] q.mox]]
  ::
  ++  wrap
    ~/  %wrap
    |=  yoz/?($lead $iron $zinc)
    ^-  type
    ?-  sut
      {$core *}  ?.(=(%gold p.q.sut) ~|(%wrap-metl !!) sut(p.q yoz))
      {$fork *}  (fork $(sut p.sut) $(sut q.sut))
      {$hold *}  $(sut repo)
      *          ~|(%wrap-type !!)
    ==
  --
::::::::::::::::::::::::::::::::::::::::::::::::::::::::::
::                section 2fD, grammar                  ::
::
++  vang
  |=  {bug/? wer/path}
  %*(. vast bug bug, wer wer)
::
++  vast
  =+  [bug=`?`| was=*(set path) wer=*path]
  |%
  ++  gash  %+  cook
              |=  a/(list tyke)  ^-  tyke
              ?~(a ~ (weld i.a $(a t.a)))
            (more fas gasp)
  ++  gasp  ;~  pose
              %+  cook
                |=({a/tyke b/tyke c/tyke} :(weld a b c))
              ;~  plug
                (cook |=(a/(list) (turn a |=(b/* ~))) (star tis))
                (cook |=(a/twig [[~ a] ~]) hasp)
                (cook |=(a/(list) (turn a |=(b/* ~))) (star tis))
              ==
              (cook |=(a/(list) (turn a |=(b/* ~))) (plus tis))
            ==
  ++  glam  ~+((glue ace))
  ++  hasp  ;~  pose
              (ifix [sel ser] wide)
              (stag %cnhp (ifix [pel per] (most ace wide)))
              (stag %dtzy (stag %t qut))
              %+  cook
                |=(a/coin [%dtzy ?:(?=({$~ $tas *} a) %tas %ta) ~(rent co a)])
              nuck:so
            ==
  ++  mota  %+  cook
              |=({a/tape b/tape} (rap 3 (weld a b)))
            ;~(plug (star low) (star hig))
  ::
  ++  plex
    |=  gen/twig  ^-  (unit path)
    ?:  ?=({$zpcb *} gen)
      $(gen q.gen)
    ?.  ?=({$clsg *} gen)  ~
    %+  reel  p.gen
    |=  {a/twig b/_`(unit path)`[~ u=/]}
    ?~  b  ~
    ?.  ?=($dtzy -.a)  ~
    `[q.a u.b]
  ::
  ++  pray
    |=  gen/twig  ~|  %pray  ^-  (unit twig)
    =+  rev=(plex gen)
    ?~  rev  ~
    :-  ~
    ?:  (~(has in was) u.rev)
      ~|(%pray-loop !!)
    =+  ruv=`path`(weld u.rev `path`[%hoon ~])
    ~&  [%pray-disabled ruv]
    !!
    ::  =+  txt=(@ta .^(%cx ruv))
    ::  ~|  ruv
    ::  %+  rash  txt
    ::  (ifix [gay gay] tall(was (~(put in was) u.rev), wer u.rev, bug |))
  ::
  ++  prey
    |=  gun/(list twig)  ^-  (unit twig)
    ?~  gun  `[~ 1]
    =+  gup=(pray i.gun)
    ?~  gup  ~
    ?~  t.gun  gup
    (bind $(gun t.gun) |=(a/twig [%tsgr u.gup a]))
  ::
  ++  phax
    |=  ruw/(list (list beer))
    =+  [yun=*(list twig) cah=*(list @)]
    =+  wod=|=({a/tape b/(list twig)} ^+(b ?~(a b [[%clfs %smdq (flop a)] b])))
    |-  ^+  yun
    ?~  ruw
      (flop (wod cah yun))
    ?~  i.ruw  $(ruw t.ruw)
    ?@  i.i.ruw
      $(i.ruw t.i.ruw, cah [i.i.ruw cah])
    $(i.ruw t.i.ruw, cah ~, yun [p.i.i.ruw (wod cah yun)])
  ::
  ++  posh  !:
    |=  {pre/(unit tyke) pof/(unit {p/@ud q/tyke})}
    ^-  (unit (list twig))
    =-  ?^(- - ~&(%posh-fail -))
    =+  wom=(poof wer)
    %+  biff
      ?~  pre  `u=wom
      %+  bind  (poon wom u.pre)
      |=  moz/(list twig)
      ?~(pof moz (weld moz (slag (lent u.pre) wom)))
    |=  yez/(list twig)
    ?~  pof  `yez
    =+  zey=(flop yez)
    =+  [moz=(scag p.u.pof zey) gul=(slag p.u.pof zey)]
    =+  zom=(poon (flop moz) q.u.pof)
    ?~(zom ~ `(weld (flop gul) u.zom))
  ::
  ++  poof  |=(pax/path ^-(tusk (turn pax |=(a/@ta [%dtzy %ta a]))))
  ++  poon
    |=  {pag/tusk goo/tyke}
    ^-  (unit tusk)
    ?~  goo  `~
    %+  both
      ?^(i.goo i.goo ?~(pag ~ `u=i.pag))
    $(goo t.goo, pag ?~(pag ~ t.pag))
  ::
  ++  poor
    %+  sear  posh
    ;~  plug
      (stag ~ gash)
      ;~(pose (stag ~ ;~(pfix cen porc)) (easy ~))
    ==
  ::
  ++  porc
    ;~  plug
      (cook |=(a/(list) (lent a)) (star cen))
      ;~(pfix fas gash)
    ==
  ::
  ++  rump
    %+  sear
      |=  {a/wing b/(unit twig)}  ^-  (unit twig)
      ?~(b [~ %cnzz a] ?.(?=({@ $~} a) ~ [~ [%dtzz %tas i.a] u.b]))
    ;~(plug rope ;~(pose (stag ~ ;~(pfix lus wide)) (easy ~)))
  ::
  ++  rood
    ;~  pfix  fas
      (stag %clsg poor)
    ==
  ::
  ++  rupl
    %+  cook
      |=  {a/? b/(list twig) c/?}
      ?:  a
        ?:  c
          [%clsg [%clsg b] ~]
        [%clsg b]
      ?:  c
        [%clsg [%cltr b] ~]
      [%cltr b]
    ;~  plug
      ;~  pose
        (cold | (just '['))
        (cold & (jest '~['))
      ==
    ::
      ;~  pose
        (ifix [ace gap] (most gap tall))
        (most ace wide)
      ==
    ::
      ;~  pose
        (cold & (jest ']~'))
        (cold | (just ']'))
      ==
    ==
  ::
  ++  sail                                              ::  template language
    |=  tol/?  =|  lin/?
    |%
    ++  ape                                             ::  product twig
      %-  cook
      :_  amp
      |=  tum/tuna  ^-  twig
      ?:  ?=({$e *} tum)
        [p.tum (sag q.tum)]
      (sag tum ~)
    ::
    ++  amp                                             ::  entry point
      ;~(pfix sem ?:(tol bam bat))
    ::
    ++  bam                                             ::  tall top
      %+  knee  *tuna  |.  ~+
      ;~  pose
        (stag %f ;~(pfix (plus ace) (cook rab puv)))
        (stag %e ;~(plug hag nal))
        (stag %e hul)
        (stag %f nup)
        ;~(pfix tis (stag %f nol))
        ;~(pfix hep (stag %a ;~(pfix gap tall)))
        ;~(pfix lus (stag %b ;~(pfix gap tall)))
        ;~(pfix tar (stag %c ;~(pfix gap tall)))
        ;~(pfix cen (stag %d ;~(pfix gap tall)))
        (easy [%f [%a [%smdq 10 ~]] ~])
      ==
    ::
    ++  bat                                             ::  wide outer top
      %+  knee  *tuna  |.  ~+
      ;~  pose
        (stag %f nup)
        (stag %f ped)
        (stag %e ;~(plug hig lif))
      ==
    ::
    ++  bet                                             ::  wide inner top
      %+  knee  *tuna  |.  ~+
      ;~  pose
        bat
        ;~(pfix hep (stag %a wide))
        ;~(pfix lus (stag %b wide))
        ;~(pfix tar (stag %c wide))
        ;~(pfix cen (stag %d wide))
      ==
    ::
    ++  fry                                             ::  mane as twig
      %+  cook
        |=  {a/@tas b/(unit @tas)}
        ?~  b
          [%dtzz %tas a]
        [[%dtzz %tas a] [%dtzz %tas u.b]]
      ;~(plug sym ;~(pose (stag ~ ;~(pfix cab sym)) (easy ~)))
    ::
    ++  hag                                             ::  script or style
      %+  cook  |=(a/twig a)
      ;~  plug
        (stag %dtzz (stag %tas ;~(pose (jest %script) (jest %style))))
        (stag %clsg jaw)
      ==
    ::
    ++  hig                                             ::  simple head
      (cook |=({a/twig b/(list twig)} [a %clsg b]) hog)
    ::
    ++  hog                                             ::  tag head
      %+  cook
        |=  hug
        ^-  {twig (list twig)}
        =-  [a (welp - ?~(c d [[[%dtzz %tas p.c] q.c] d]))]
        =-  (~(tap by -))
        %.  |=(e/(list tank) [%smdq ~(ram re %rose [" " `~] e)])
        =<  ~(run by f:(reel b .))
        |=  {e/{p/term q/term} f/(jar twig tank)}
        (~(add ja f) [[%dtzz %tas p.e] [%leaf (trip q.e)]])
      ;~  plug
        fry
        =-  (star ;~(plug - sym))
        ;~(pose (cold %class dot) (cold %id hax))
        =-  ;~(pose ;~(plug - (stag %smdq soil)) (easy ~))
        ;~(pose (cold %href fas) (cold %src pat))
        ;~  pose
          %+  ifix  [pel per]
          %+  more  ;~(plug com ace)
          ;~(plug fry ;~(pfix ace wide))
        ::
          (easy ~)
        ==
      ==
    ::
    ++  hoy                                             ::  tall attributes
      %-  star
      ;~  pfix  ;~(plug gap tis)
        ;~(plug fry ;~(pfix gap tall))
      ==
    ::
    ++  hug                                             ::  head shape
      $:  a/twig                                        ::  XX translation
          b/(list {@tas @tas})
          c/$@($~ {p/@tas q/twig})
          d/(list twig)
      ==
    ::
    ++  hul                                             ::  tall preface
      %+  cook
        |=  {a/{p/twig q/(list twig)} b/(list twig) c/(list tuna)}
        ^-  {twig (list tuna)}
        [[p.a %clsg (weld q.a b)] c]
      ;~(plug hog hoy nol)
    ::
    ++  jaw                                             ::  wide attributes
      ;~  pose
        %+  ifix  [pel per]
        %+  more  ;~(plug com ace)
        ;~(plug fry ;~(pfix ace wide))
      ::
        (easy ~)
      ==
    ::
    ++  lif                                             ::  wide elements
      %+  cook  |=(a/(list tuna) a)
      ;~(pose ;~(pfix col pep) (cold ~ sem) (easy ~))
    ::
    ++  luf                                             ::  wide elements
      %+  cook  |=(a/(list tuna) a)
      (star ;~(pfix ace bet))
    ::
    ++  nal                                             ::  unescaped tall tail
      %+  cook  |=(a/(list tuna) a)
      %+  ifix  [gap ;~(plug gap duz)]
      %+  most  gap
      ;~  pfix  sem
        ;~  pose
          ;~  pfix  ace
            %+  cook
              |=  a/tape
              [%a %smdq (weld a `tape`[`@`10 ~])]
            (star (shim 32 255))
          ==
          (easy [%a %smdq `@`10 ~])
        ==
      ==
    ::
    ++  nol                                             ::  tall tail
      ?>  tol
      %+  cook  |=(a/(list tuna) a)
      ;~  pose
        (cold ~ sem)
        ;~(pfix col pep(tol |))
        ;~(pfix ;~(plug col ace) (cook rab(tol |) puv))
        (ifix [gap ;~(plug gap duz)] (most gap amp))
      ==
    ::
    ++  nup                                             ::  wide quote
      %+  cook  |=(a/(list tuna) a)
      ;~  pose
        ;~(less (jest '"""') (ifix [doq doq] (cook rab puv)))
        (inde (ifix [(jest '"""\0a') (jest '\0a"""')] (cook rab puv(lin |))))
      ==
    ::
    ++  pab  (ifix [kel ker] ;~(plug hig luf))          ::  bracketed element
    ++  ped                                             ::  wide flow
      %+  cook  |=(a/(list tuna) a)
      (ifix [pel per] (more ace bet))
    ::
    ++  pep                                             ::  wrapped tuna
      %+  cook  |=(a/(list tuna) a)
      ;~  pose
        ped
        (ifix [pel per] (more ace bet))
        (cook |=(@t [%a %smdq (trip +<)]~) qut)
        ;~  plug
          bat
          (easy ~)
        ==
      ==
    ::
    ++  puv                                             ::  wide+tall flow
      %+  cook  |=(a/(list beet) a)
      %-  star
      ;~  pose
        ;~(pfix bas ;~(pose (mask "-+*%;\{") bas doq bix:ab))
        ;~(pfix hep (stag %a sump))
        ;~(pfix lus (stag %b sump))
        ;~(pfix tar (stag %c sump))
        ;~(pfix cen (stag %d sump))
        ;~(pfix sem (stag %e pab(tol |)))
        ;~(less bas kel ?:(tol fail doq) prn)
        ?:(lin fail ;~(less (jest '\0a"""') (just '\0a')))
        (stag %a sump)
      ==
    ::
    ++  rab                                             ::  beet to tuna
      |=  reb/(list beet)
      ^-  (list tuna)
      =|  {sim/(list @) tuz/(list tuna)}
      |-  ^-  (list tuna)
      ?~  reb
        =.  sim
          ?.  tol   sim
          [10 |-(?~(sim sim ?:(=(32 i.sim) $(sim t.sim) sim)))]
        ?~(sim tuz [[%a %smdq (flop sim)] tuz])
      ?@  i.reb
        $(reb t.reb, sim [i.reb sim])
      =+  zut=$(reb t.reb, sim ~)
      ?~  sim  [i.reb zut]
      [[%a %smdq (flop sim)] i.reb zut]
    ::
    ++  sag                                             ::  tuna to twig
      |=  lut/(list tuna)
      ^-  twig
      :-  %cltr
      |-  ^-  (list twig)
      ?~  lut  [[%dtzz %n ~] ~]
      ?-  -.i.lut
        $a  [[%clfs p.i.lut] $(lut t.lut)]
        $b  [p.i.lut $(lut t.lut)]
        $c  :_  ~
            :+  %cndt  `twig`[p.i.lut [%cltr $(lut t.lut)]]
            :+  %tsbr  [%cbzz %cell]
            :-  %brcn
            ^-  (map term foot)
            :_  [~ ~]
            =+  sug=[[%& 12] ~]
            :+  %$  %elm
            :^  %wtsg  sug
              [%cnts sug [[[[%& 1] ~] [~ 13]] ~]]
            [%cnts sug [[[[%& 3] ~] [%cnts [%$ ~] [[sug [~ 25]] ~]]] ~]]
        $d  [[%cnhp p.i.lut [%cltr $(lut t.lut)] ~] ~]
        $e  [[p.i.lut ^$(lut [[%f q.i.lut] ~])] $(lut t.lut)]
        $f  $(lut (weld p.i.lut t.lut))
      ==
    --
  ::
  ++  scat  !:
    %+  knee  *twig  |.  ~+
    %-  stew
    ^.  stet  ^.  limo
    :~
      :-  '!'
        ;~  pose
          (stag %wtzp ;~(pfix zap wide))
          (stag %zpzp (cold ~ ;~(plug zap zap)))
        ==
      :-  '_'
        ;~(pfix cab (stag %bccb wide))
      :-  '$'
        ;~  pose
          ;~  pfix  buc
            ;~  pose
              (stag %cbzy (stag %tas (cold %$ buc)))
              (stag %cbzy (stag %f (cold & pam)))
              (stag %cbzy (stag %f (cold | bar)))
              (stag %cbzy (stag %t qut))
              (stag %cbzy (sear |=(a/coin ?:(?=($$ -.a) (some +.a) ~)) nuck:so))
            ==
          ==
          rump
        ==
      :-  '%'
        ;~  pfix  cen
          ;~  pose
            (stag %clsg (sear |+({a/@ud b/tyke} (posh ~ ~ a b)) porc))
            (stag %dtzz (stag %tas (cold %$ buc)))
            (stag %dtzz (stag %f (cold & pam)))
            (stag %dtzz (stag %f (cold | bar)))
            (stag %dtzz (stag %t qut))
            (cook (jock &) nuck:so)
            (stag %clsg (sear |=(a/(list) (posh ~ ~ (lent a) ~)) (star cen)))
          ==
        ==
      :-  '&'
        ;~  pose
          (cook |=(a/wing [%cnts a ~]) rope)
          (stag %wtpm ;~(pfix pam (ifix [pel per] (most ace wide))))
          ;~(plug (stag %dtzz (stag %f (cold & pam))) ;~(pfix fas wide))
          (stag %dtzy (stag %f (cold & pam)))
        ==
      :-  '\''
        (stag %dtzy (stag %t qut))
      :-  '('
        (stag %cnhp (ifix [pel per] (most ace wide)))
      :-  '{'
        (stag %bccl (ifix [kel ker] (most ace wide)))
      :-  '*'
        ;~  pose
          (stag %cnbc ;~(pfix tar wide))
          (cold [%cbzz %noun] tar)
        ==
      :-  '@'
        ;~(pfix pat (stag %cbzz (stag %atom mota)))
      :-  '+'
        ;~  pose
          (stag %dtls ;~(pfix lus (ifix [pel per] wide)))
        ::
          %+  cook
            |=  a/(list (list beer))
            :-  %clfs
            [%smdq |-(?~(a ~ (weld i.a $(a t.a))))]
          (most dog ;~(pfix lus soil))
        ::
          (cook |=(a/wing [%cnts a ~]) rope)
        ==
      :-  '-'
        ;~  pose
          (stag %dtzy tash:so)
        ::
          %+  cook
            |=  a/(list (list beer))
            [%clsg (phax a)]
          (most dog ;~(pfix hep soil))
        ::
          (cook |=(a/wing [%cnts a ~]) rope)
        ==
      :-  '.'
        ;~  pose
          (cook (jock |) ;~(pfix dot perd:so))
          (cook |=(a/wing [%cnts a ~]) rope)
        ==
      :-  ['0' '9']
        (stag %dtzy bisk:so)
      :-  ':'
        ;~  pfix  col
          ;~  pose
            (stag %smcl (ifix [pel per] (most ace wide)))
            ;~(pfix fas (stag %clfs wide))
          ==
        ==
      :-  '='
        (stag %dtts ;~(pfix tis (ifix [pel per] ;~(glam wide wide))))
      :-  '?'
        ;~  pose
          (stag %bcwt ;~(pfix wut (ifix [pel per] (most ace wide))))
          (cold [%cbzz %bean] wut)
        ==
      :-  '['
        rupl
      :-  '^'
        ;~  pose
          (stag %cnzz rope)
          (cold [%cbzz %cell] ket)
        ==
      :-  '`'
        ;~  pfix  tec
          ;~  pose
            %+  cook
              |=({a/@ta b/twig} [%ktls [%dtzy a 0] [%ktls [%dtzy %$ 0] b]])
            ;~(pfix pat ;~(plug mota ;~(pfix tec wide)))
            ;~  pfix  tar
              (stag %kthp (stag [%cbzz %noun] ;~(pfix tec wide)))
            ==
            (stag %kthp ;~(plug wide ;~(pfix tec wide)))
            (stag %ktls ;~(pfix lus ;~(plug wide ;~(pfix tec wide))))
            (cook |=(a/twig [[%dtzz %n ~] a]) wide)
          ==
        ==
      :-  '"'
        %+  cook
          |=  a/(list (list beer))
          [%smdq |-(?~(a ~ (weld i.a $(a t.a))))]
        (most dog soil)
      :-  ['a' 'z']
        rump
      :-  '|'
        ;~  pose
          (cook |=(a/wing [%cnts a ~]) rope)
          (stag %wtbr ;~(pfix bar (ifix [pel per] (most ace wide))))
          ;~(plug (stag %dtzz (stag %f (cold | bar))) ;~(pfix fas wide))
          (stag %dtzy (stag %f (cold | bar)))
        ==
      :-  '~'
        ;~  pose
          rupl
        ::
          ;~  pfix  sig
            ;~  pose
              (stag %clsg (ifix [sel ser] (most ace wide)))
            ::
              %+  stag  %cnsg
              %+  ifix
                [pel per]
              ;~(glam rope wide (stag %cltr (most ace wide)))
            ::
              (cook (jock |) twid:so)
              (easy [%cbzw %null])
            ==
          ==
        ==
      :-  '/'
        rood
      :-  '<'
        (ifix [gal gar] (stag %hxgl (most ace wide)))
      :-  '>'
        (ifix [gar gal] (stag %hxgr (most ace wide)))
    ==
  ++  soil
    ;~  pose
      ;~  less  (jest '"""')
        %+  ifix  [doq doq]
        %-  star
        ;~  pose
          ;~(pfix bas ;~(pose bas doq kel bix:ab))
          ;~(less doq bas kel prn)
          (stag ~ sump)
        ==
      ==
    ::
      %-  inde  %+  ifix
        [(jest '"""\0a') (jest '\0a"""')]
      %-  star
      ;~  pose
        ;~(pfix bas ;~(pose bas kel bix:ab))
        ;~(less bas kel prn)
        ;~(less (jest '\0a"""') (just `@`10))
        (stag ~ sump)
      ==
    ==
  ++  sump  (ifix [kel ker] (stag %cltr (most ace wide)))
  ++  noil
    |=  tol/?
    =<  ;~  pfix  buc
          %-  stew
          ^.  stet  ^.  limo
          :~
            ['^' (rung ket %herb exqd)]
          ==
        ==
    |%
    ++  toad
      |*  har/_exqa
      =+  dur=(ifix [pel per] $:har(tol |))
      ?:(tol ;~(pose ;~(pfix gap $:har(tol &)) dur) dur)
    ::
    ++  rung
      |*  {dif/rule tuq/* har/_exqa}
      ;~(pfix dif (stag tuq (toad har)))
    ::
    ++  gunk  ~+((glue muck))
    ++  muck  ?:(tol gap ace)
    ++  butt  |*(zor/rule ?:(tol ;~(sfix zor ;~(plug gap duz)) zor))
    ++  loaf  ?:(tol howl toil)
    ++  lobe  ?:(tol tall wide)
    ++  exqa  |.(loaf)
    ++  exqb  |.(;~(gunk loaf loaf))
    ++  exqc  |.((butt (most muck loaf)))
    ++  exqd  |.(lobe)
    ++  exqe  |.(;~(gunk sym loaf))
    --
  ++  norm                                              ::  rune regular form
    |=  tol/?  
    =<  %-  stew
        ^.  stet  ^.  limo
        :~  :-  '|'
              ;~  pfix  bar
                %-  stew
                ^.  stet  ^.  limo
                :~  ['_' (rune cab %brcb expr)]
                    ['%' (rune cen %brcn expe)]
                    [':' (rune col %brcl expb)]
                    ['.' (rune dot %brdt expa)]
                    ['/' (rune fas %brfs expr)]
                    ['-' (rune hep %brhp expa)]
                    ['^' (rune ket %brkt expr)]
                    ['+' (rune lus %brls expb)]
                    ['*' (rune tar %brtr expb)]
                    ['=' (rune tis %brts expb)]
                    ['?' (rune wut %brwt expa)]
                ==
              ==
            :-  '$'
              ;~  pfix  buc
                %-  stew
                ^.  stet  ^.  limo
                :~  ['@' (rune pat %bcpt expb)]
                    ['_' (rune cab %bccb expa)]
                    [':' (rune col %bccl exps)]
                    ['%' (rune cen %bccn exps)]
                    ['^' (rune ket %bckt expb)]
                    ['+' (rune lus %bcls expb)]
                    ['=' (rune tis %bcts expg)]
                    ['?' (rune wut %bcwt exps)]
                ==
              ==
            :-  '%'
              ;~  pfix  cen
                %-  stew
                ^.  stet  ^.  limo
                :~  ['_' (rune cab %cncb exph)]
                    [':' (rune col %cncl expb)]
                    ['.' (rune dot %cndt expb)]
                    ['^' (rune ket %cnkt expd)]
                    ['+' (rune lus %cnls expc)]
                    ['-' (rune hep %cnhp expk)]
                    ['~' (rune sig %cnsg expq)]
                    ['*' (rune tar %cntr expm)]
                    ['=' (rune tis %cnts exph)]
                ==
              ==
            :-  ':'
              ;~  pfix  col
                %-  stew
                ^.  stet  ^.  limo
                :~  ['_' (rune cab %clcb expb)]
                    ['/' (rune fas %clfs expa)]
                    ['^' (rune ket %clkt expd)]
                    ['+' (rune lus %clls expc)]
                    ['-' (rune hep %clhp expb)]
                    ['~' (rune sig %clsg exps)]
                    ['*' (rune tar %cltr exps)]
                ==
              ==
            :-  '.'
              ;~  pfix  dot
                %-  stew
                ^.  stet  ^.  limo
                :~  ['+' (rune lus %dtls expa)]
                    ['*' (rune tar %dttr expb)]
                    ['=' (rune tis %dtts expb)]
                    ['?' (rune wut %dtwt expa)]
                    ['^' (rune ket %dtkt expn)]
                ==
              ==
            :-  '^'
              ;~  pfix  ket
                %-  stew
                ^.  stet  ^.  limo
                :~  ['|' (rune bar %ktbr expa)]
                    ['.' (rune dot %ktdt expb)]
                    ['-' (rune hep %kthp expb)]
                    ['+' (rune lus %ktls expb)]
                    ['&' (rune pam %ktpm expa)]
                    ['~' (rune sig %ktsg expa)]
                    ['=' (rune tis %ktts expg)]
                    ['?' (rune wut %ktwt expa)]
                ==
              ==
            :-  '~'
              ;~  pfix  sig
                %-  stew
                ^.  stet  ^.  limo
                :~  ['|' (rune bar %sgbr expb)]
                    ['$' (rune buc %sgbc expg)]
                    ['_' (rune cab %sgcb expb)]
                    ['%' (rune cen %sgcn hind)]
                    ['/' (rune fas %sgfs hine)]
                    ['<' (rune gal %sggl hinb)]
                    ['>' (rune gar %sggr hinb)]
                    ['+' (rune lus %sgls hinc)]
                    ['&' (rune pam %sgpm hinf)]
                    ['?' (rune wut %sgwt hing)]
                    ['=' (rune tis %sgts expb)]
                    ['!' (rune zap %sgzp expb)]
                ==
              ==
            :-  ';'
              ;~  pfix  sem
                %-  stew
                ^.  stet  ^.  limo
                :~  [':' (rune col %smcl expi)]
                    ['.' (rune dot %smdt expi)]
                    ['~' (rune sig %smsg expi)]
                    [';' (rune sem %smsm expb)]
                ==
              ==
            :-  '='
              ;~  pfix  tis
                %-  stew
                ^.  stet  ^.  limo
                :~  ['|' (rune bar %tsbr expb)]
                    ['.' (rune dot %tsdt expq)]
                    ['^' (rune ket %tskt bono)]
                    [':' (rune col %tscl expp)]
                    ['<' (rune gal %tsgl expb)]
                    ['>' (rune gar %tsgr expb)]
                    ['-' (rune hep %tshp expb)]
                    ['*' (rune tar %tstr expj)]
                    ['+' (rune lus %tsls expb)]
                    ['~' (rune sig %tssg expi)]
                ==
              ==
            :-  '?'
              ;~  pfix  wut
                %-  stew
                ^.  stet  ^.  limo
                :~  ['|' (rune bar %wtbr exps)]
                    [':' (rune col %wtcl expc)]
                    ['.' (rune dot %wtdt expc)]
                    ['<' (rune gal %wtgl expb)]
                    ['>' (rune gar %wtgr expb)]
                    ['-' ;~(pfix hep (toad tkhp))]
                    ['^' ;~(pfix ket (toad tkkt))]
                    ['=' ;~(pfix tis (toad tkts))]
                    ['+' ;~(pfix lus (toad tkls))]
                    ['&' (rune pam %wtpm exps)]
                    ['@' ;~(pfix pat (toad tkpt))]
                    ['~' ;~(pfix sig (toad tksg))]
                    ['!' (rune zap %wtzp expa)]
                ==
              ==
            :-  '!'
              ;~  pfix  zap
                %-  stew
                ^.  stet  ^.  limo
                :~  [':' ;~(pfix col (toad expz))]
                    ['.' ;~(pfix dot (toad |.(loaf(bug |))))]
                    [',' (rune com %zpcm expb)]
                    [';' (rune sem %zpsm expb)]
                    ['^' ;~(pfix ket (sear prey (toad exps)))]
                    ['>' (rune gar %zpgr expa)]
                    ['=' (rune tis %zpts expa)]
                    ['?' (rune wut %zpwt hinh)]
                ==
              ==
        ==
    |%
    ++  boog                                            ::  core arms
      %+  knee  [p=*term q=*foot]  |.  ~+
      ;~  pfix  lus
        ;~  pose
          %+  cook
            |=({a/$ash b/term c/twig} [b a c])
          ;~  gunk
            (cold %ash (just '+'))
            ;~(pose (cold %$ buc) sym)
            loaf
          ==
        ::
          %+  cook
            |=({a/$elm b/term c/twig} [b a c])
          ;~  gunk
            (cold %elm (just '-'))
            ;~(pose (cold %$ buc) sym)
            loaf
          ==
        ::
          %+  cook
            |=({a/$oak b/term} [b a ~])
          ;~  gunk
            (cold %oak (just '|'))
            ;~(pose (cold %$ buc) sym)
          ==
        ==
      ==
    ::
    ++  wisp                                            ::  core tail
      %-  ulva
      %+  cook
        |=(a/(list {p/term q/foot}) (~(gas by *(map term foot)) a))
      (most muck boog)
    ::
    ++  toad                                            ::  untrap parser exp
      |*  har/_expa
      =+  dur=(ifix [pel per] $:har(tol |))
      ?:(tol ;~(pose ;~(pfix gap $:har(tol &)) dur) dur)
    ::
    ++  rune                                            ::  build rune
      |*  {dif/rule tuq/* har/_expa}
      ;~(pfix dif (stag tuq (toad har)))
    ::
    ++  glop  ~+((glue mash))                           ::  separated by space
    ++  gunk  ~+((glue muck))                           ::  separated list
    ++  butt  |*  zor/rule                              ::  closing == if tall
              ?:(tol ;~(sfix zor ;~(plug gap duz)) zor)
    ++  ulva  |*  zor/rule                              ::  closing -- and tall
              ?.(tol fail ;~(sfix zor ;~(plug gap dun)))
    ++  hank  (most muck loaf)                          ::  gapped twigs
    ++  loaf  ?:(tol tall wide)                         ::  hoon, current width
    ++  lobe  ?:(tol howl toil)                         ::  tile form
    ++  mash  ?:(tol gap ;~(plug com ace))              ::  list separator
    ++  muck  ?:(tol gap ace)                           ::  general separator
    ++  teak  %+  knee  *tiki  |.  ~+                   ::  wing or twig
              =+  ^=  gub
                  |=  {a/term b/$%({$& p/wing} {$| p/twig})}
                  ^-  tiki
                  ?-(-.b $& [%& [~ a] p.b], $| [%| [~ a] p.b])
              =+  ^=  wyp
                  ;~  pose
                     %+  cook  gub
                     ;~  plug
                       sym
                       ;~(pfix tis ;~(pose (stag %& rope) (stag %| wide)))
                     ==
                  ::
                     (stag %& (stag ~ rope))
                     (stag %| (stag ~ wide))
                  ==
              ?.  tol  wyp
              ;~  pose
                wyp
              ::
                ;~  pfix
                  ;~(plug ket tis gap)
                  %+  cook  gub
                  ;~  plug
                    sym
                    ;~(pfix gap ;~(pose (stag %& rope) (stag %| tall)))
                  ==
                ==
              ::
                (stag %| (stag ~ tall))
              ==
    ++  race  (most mash ;~(gunk lobe loaf))            ::  list [tile twig]
    ++  rack  (most mash ;~(gunk loaf loaf))            ::  list [twig twig]
    ++  rick  (most mash ;~(gunk rope loaf))            ::  list [wing twig]
    ::
    ::    rune contents
    ::
    ++  expa  |.(loaf)                                  ::  one twig
    ++  expb  |.(;~(gunk loaf loaf))                    ::  two twigs
    ++  expc  |.(;~(gunk loaf loaf loaf))               ::  three twigs
    ++  expd  |.(;~(gunk loaf loaf loaf loaf))          ::  four twigs
    ++  expe  |.(wisp)                                  ::  core tail
    ++  expf  |.(;~(gunk teak loaf loaf))               ::  tiki and two twigs
    ++  expg  |.(;~(gunk sym loaf))                     ::  term and twig
    ++  exph  |.((butt ;~(gunk rope rick)))             ::  wing, [tile twig]s
    ++  expi  |.((butt ;~(gunk loaf hank)))             ::  one or more twigs
    ++  expj  |.(;~(gunk sym rope loaf))                ::  term, wing, and twig
    ++  expk  |.(;~(gunk loaf ;~(plug loaf (easy ~))))  ::  list of two twigs
    ++  expm  |.((butt ;~(gunk rope loaf rick)))        ::  several [tile twig]s
    ++  expn  |.((stag %cltr (butt hank)))              ::  autoconsed twigs
    ++  expo  |.(;~(gunk lobe loaf))                    ::  tile and twig
    ++  expp  |.(;~(gunk (butt rick) loaf))             ::  [wing twig]s, twig
    ++  expq  |.(;~(gunk rope loaf loaf))               ::  wing and two twigs
    ++  expr  |.(;~(gunk loaf wisp))                    ::  twig and core tail
    ++  exps  |.((butt hank))                           ::  closed gapped twigs
    ++  expt  |.(lobe)                                  ::  tile
    ++  expu  |.(;~(gunk rope lobe))                    ::  wing and tile
    ++  expv  |.(;~(gunk lobe wisp))                    ::  tile, core tail
    ++  expz  |.(loaf(bug &))                           ::  twig with tracing
    ::
    ::    tiki expansion for %wt runes
    ::
    ++  tkhp  |.  %+  cook  |=  {a/tiki b/tine}
                            (~(wthp ah a) b)
                  (butt ;~(gunk teak rack))
    ++  tkkt  |.  %+  cook  |=  {a/tiki b/twig c/twig}
                            (~(wtkt ah a) b c)
                  ;~(gunk teak loaf loaf)
    ++  tkls  |.  %+  cook  |=  {a/tiki b/twig c/tine}
                            (~(wtls ah a) b c)
                  (butt ;~(gunk teak loaf rack))
    ++  tkpt  |.  %+  cook  |=  {a/tiki b/twig c/twig}
                            (~(wtpt ah a) b c)
                  ;~(gunk teak loaf loaf)
    ++  tksg  |.  %+  cook  |=  {a/tiki b/twig c/twig}
                            (~(wtsg ah a) b c)
                  ;~(gunk teak loaf loaf)
    ++  tkts  |.  %+  cook  |=  {a/twig b/tiki} 
                            (~(wtts ah b) a)
                  ;~(gunk loaf teak)
    ::
    ::    hint syntax
    ::
    ++  hinb  |.(;~(gunk bont loaf))                    ::  hint and twig
    ++  hinc  |.                                        ::  optional =en, twig
              ;~(pose ;~(gunk bony loaf) ;~(plug (easy ~) loaf))
    ++  hind  |.(;~(gunk bonk loaf bonz loaf))          ::  jet twig "bon"s twig
    ++  hine  |.(;~(gunk bonk loaf))                    ::  jet-hint and twig
    ++  hinf  |.                                        ::  0-3 >s, two twigs
      ;~  pose
        ;~(gunk (cook lent (stun [1 3] gar)) loaf loaf)
        (stag 0 ;~(gunk loaf loaf))
      ==
    ++  hing  |.                                        ::  0-3 >s, three twigs
      ;~  pose
        ;~(gunk (cook lent (stun [1 3] gar)) loaf loaf loaf)
        (stag 0 ;~(gunk loaf loaf loaf))
      ==
    ++  bonk                                            ::  jet signature
      ;~  pfix  cen
        ;~  pose
          ;~(plug sym ;~(pfix col ;~(plug sym ;~(pfix dot ;~(pfix dot dem)))))
          ;~(plug sym ;~(pfix col ;~(plug sym ;~(pfix dot dem))))
          ;~(plug sym ;~(pfix dot dem))
          sym
        ==
      ==
    ++  hinh  |.                                        ::  1/2 numbers, twig
        ;~  gunk
          ;~  pose
            dem
            (ifix [sel ser] ;~(plug dem ;~(pfix ace dem)))
          ==
          loaf
        ==
    ++  bono  |.                                        ::  term, wing, 2 twigs
        ;~  gunk                                        ::  (as twigs)
          (cook |=(cog/term [%cnzz [cog ~]]) sym)
          (cook |=(hyp/wing [%cnzz hyp]) rope)
          loaf
          loaf
        ==
    ++  bont  ;~  (bend)                                ::  term, optional twig
                ;~(pfix cen sym)
                ;~(pfix dot ;~(pose wide ;~(pfix muck loaf)))
              ==
    ++  bony  (cook |=(a/(list) (lent a)) (plus tis))   ::  base 1 =en count
    ++  bonz                                            ::  term-labelled twigs
      ;~  pose
        (cold ~ sig)
        %+  ifix
          ?:(tol [;~(plug duz gap) ;~(plug gap duz)] [pel per])
        (more mash ;~(gunk ;~(pfix cen sym) loaf))
      ==
    --
  ::
  ++  lang                                              ::  lung sample
    $:  ros/twig                                        ::  XX translation
        $=  vil
        $%  {$tis p/twig}
            {$col p/twig}
            {$ket p/twig}
            {$fas p/twig}
            {$pel p/tram}
        ==
    ==
  ::
  ++  lung
    ~+
    %-  bend
    |=  lang
    ^-  (unit twig)
    ?-    -.vil
        $col  [~ %tsgl ros p.vil]
        $pel  (bind ~(reek ap ros) |=(hyp/wing [%cnts hyp p.vil]))
        $ket  [~ ros p.vil]
        $fas  =+  tog=~(hock ap ros)
              ?.(?=(@ tog) ~ [~ %bcts tog p.vil])
        $tis  =+  tog=~(hock ap ros)
              ?:(=([%0 ~] tog) ~ [~ %ktts tog p.vil])
    ==
  ::
  ++  long
    %+  knee  *twig  |.  ~+
    ;~  lung
      scat
      ;~  pose
        ;~(plug (cold %tis tis) wide)
        ;~(plug (cold %col col) wide)
        ;~(plug (cold %ket ket) wide)
        ;~(plug (cold %fas fas) wide)
        ;~  plug
          (easy %pel)
          (ifix [pel per] lobo)
        ==
      ==
    ==
  ::
  ++  lobo  (most ;~(plug com ace) ;~(glam rope wide))
  ++  loon  (most ;~(plug com ace) ;~(glam wide wide))
  ++  lute                                              ::  tall [] noun
    ~+
    %+  stag  %cltr
    %+  ifix
      [;~(plug sel gap) ;~(plug gap ser)]
    (most gap tall)
  ::
  ++  rope                                              ::  wing form
    %+  knee  *wing
    |.  ~+
    %+  (slug |=({a/limb b/wing} [a b]))
      dot
    ;~  pose
      %+  cook
        |=({a/(list) b/term} ?~(a b [%| (lent a) `b]))
      ;~(plug (star ket) ;~(pose sym (cold %$ buc)))
    ::
      %+  cook
        |=(a/axis [%& a])
      ;~  pose
        ;~(pfix lus dim:ag)
        ;~(pfix pam (cook |=(a/@ ?:(=(0 a) 0 (mul 2 +($(a (dec a)))))) dim:ag))
        ;~(pfix bar (cook |=(a/@ ?:(=(0 a) 1 +((mul 2 $(a (dec a)))))) dim:ag))
        ven
        (cold 1 dot)
      ==
    ==
  ::
  ++  tall  %+  knee  *twig                             ::  full tall form
            |.(~+((wart ;~(pose (norm &) long lute ape:(sail &)))))
  ++  wide  %+  knee  *twig                             ::  full wide form
            |.(~+((wart ;~(pose (norm |) long ape:(sail |)))))
  ++  hill  (knee *tile |.(~+(;~(pose (noil |) toil))))
  ++  howl  (knee *tile |.(~+(;~(pose (noil &) toil))))
  ++  toil
    %+  knee  *tile  |.  ~+
    %-  stew
    ^.  stet  ^.  limo
    :~
      :-  '%'
        fail
      :-  '&'
        fail
      :-  '*'
        (stag %herb wide)
      :-  '?'
        (stag %herb wide)
      :-  '@'
        (stag %herb wide)
      :-  '^'
        (stag %herb wide)
      :-  '('
        (stag %herb wide)
      :-  '{'
        (stag %herb wide)
      :-  '.'
        (stag %herb wide)
      :-  '['
        fail
      :-  '_'
        (stag %herb wide)
      :-  ['0' '9']
        fail
      :-  ['a' 'z']
        ;~  pose
          %+  sear
            |=(a/tile `(unit tile)`~)
          (stag %bark ;~(plug sym ;~(pfix tis toil)))
          (stag %herb wide)
        ==
      :-  '$'
        (stag %herb wide)
      :-  '|'
        fail
      :-  '~'
        fail
    ==
  ++  wart
    |*  zor/rule
    %+  here
      |=  {a/pint b/twig}
      ?:(bug [%zpcb [wer a] b] b)
    zor
  --
::
++  vest
  ~/  %vest
  |=  tub/nail
  ~|  %vest
  ^-  (like twig)
  %.  tub
  %-  full
  (ifix [gay gay] tall:vast)
::
++  vice
  |=  txt/@ta
  ^-  twig
  (rash txt wide:vast)
::::::  ::::::::::::::::::::::::::::::::::::::::::::::::::::::
::::::  ::::::    profiling support; move me            ::::::
::::::  ::::::::::::::::::::::::::::::::::::::::::::::::::::::
++  doss
  $:  mon/moan                                          ::  sample count
      hit/(map term @ud)                                ::  hit points
      cut/(map path hump)                               ::  cut points
  ==
++  moan                                                ::  sample metric
  $:  fun/@ud                                           ::  samples in C
      noc/@ud                                           ::  samples in nock
      glu/@ud                                           ::  samples in glue
      mal/@ud                                           ::  samples in alloc
      far/@ud                                           ::  samples in frag
      coy/@ud                                           ::  samples in copy
      euq/@ud                                           ::  samples in equal
  ==                                                    ::
::
++  hump
  $:  mon/moan                                          ::  sample count
      out/(map path @ud)                                ::  calls out of
      inn/(map path @ud)                                ::  calls into
  ==
::
++  pi-heck
    |=  {nam/@tas day/doss}
    ^-  doss
    =+  lam=(~(get by hit.day) nam)
    day(hit (~(put by hit.day) nam ?~(lam 1 +(u.lam))))
::
++  pi-noon                                             ::  sample trace
  |=  {mot/term paz/(list path) day/doss}
  =|  lax/(unit path)
  |-  ^-  doss
  ?~  paz  day(mon (pi-mope mot mon.day))
  %=    $
      paz  t.paz
      lax  `i.paz
      cut.day
    %+  ~(put by cut.day)  i.paz
    ^-  hump
    =+  nax=`(unit path)`?~(t.paz ~ `i.t.paz)
    =+  hup=`hump`=+(hup=(~(get by cut.day) i.paz) ?^(hup u.hup [*moan ~ ~]))
    :+  (pi-mope mot mon.hup)
      ?~  lax  out.hup
      =+  hag=(~(get by out.hup) u.lax)
      (~(put by out.hup) u.lax ?~(hag 1 +(u.hag)))
    ?~  nax  inn.hup
    =+  hag=(~(get by inn.hup) u.nax)
    (~(put by inn.hup) u.nax ?~(hag 1 +(u.hag)))
  ==
++  pi-mope                                             ::  add sample
  |=  {mot/term mon/moan}
  ?+  mot  mon
    $fun  mon(fun +(fun.mon))
    $noc  mon(noc +(noc.mon))
    $glu  mon(glu +(glu.mon))
    $mal  mon(mal +(mal.mon))
    $far  mon(far +(far.mon))
    $coy  mon(coy +(coy.mon))
    $euq  mon(euq +(euq.mon))
  ==
++  pi-moth                                             ::  count sample
  |=  mon/moan  ^-  @ud
  :(add fun.mon noc.mon glu.mon mal.mon far.mon coy.mon euq.mon)
::
++  pi-mumm                                             ::  print sample
  |=  mon/moan  ^-  tape
  =+  tot=(pi-moth mon)
  ;:  welp
    ^-  tape
    ?:  =(0 noc.mon)  ~
    (welp (scow %ud (div (mul 100 noc.mon) tot)) "n ")
  ::
    ^-  tape
    ?:  =(0 fun.mon)  ~
    (welp (scow %ud (div (mul 100 fun.mon) tot)) "c ")
  ::
    ^-  tape
    ?:  =(0 glu.mon)  ~
    (welp (scow %ud (div (mul 100 glu.mon) tot)) "g ")
  ::
    ^-  tape
    ?:  =(0 mal.mon)  ~
    (welp (scow %ud (div (mul 100 mal.mon) tot)) "m ")
  ::
    ^-  tape
    ?:  =(0 far.mon)  ~
    (welp (scow %ud (div (mul 100 far.mon) tot)) "f ")
  ::
    ^-  tape
    ?:  =(0 coy.mon)  ~
    (welp (scow %ud (div (mul 100 coy.mon) tot)) "y ")
  ::
    ^-  tape
    ?:  =(0 euq.mon)  ~
    (welp (scow %ud (div (mul 100 euq.mon) tot)) "e ")
  ==
::
++  pi-tell                                             ::  produce dump
  |=  day/doss
  ^-  (list tape)
  =+  tot=(pi-moth mon.day)
  ;:  welp
    [(welp "events: " (pi-mumm mon.day)) ~]
  ::
    %+  turn
      (~(tap by hit.day) ~)
    |=  {nam/term num/@ud}
    :(welp (trip nam) ": " (scow %ud num))
    ["" ~]
  ::
    %-  zing
    ^-  (list (list tape))
    %+  turn
      %+  sort  (~(tap by cut.day))
      |=  {one/(pair path hump) two/(pair path hump)}
      (gth (pi-moth mon.q.one) (pi-moth mon.q.two))
    |=  {pax/path hup/hump}
    =+  ott=(pi-moth mon.hup)
    ;:  welp
      [(welp "label: " (spud pax)) ~]
      [(welp "price: " (scow %ud (div (mul 100 ott) tot))) ~]
      [(welp "shape: " (pi-mumm mon.hup)) ~]
    ::
      ?:  =(~ out.hup)  ~
      :-  "into:"
      %+  turn
        (~(tap by out.hup) ~)
      |=  {pax/path num/@ud}
      ^-  tape
      :(welp "  " (spud pax) ": " (scow %ud num))
    ::
      ?:  =(~ inn.hup)  ~
      :-  "from:"
      %+  turn
        (~(tap by inn.hup) ~)
      |=  {pax/path num/@ud}
      ^-  tape
      :(welp "  " (spud pax) ": " (scow %ud num))
    ::
      ["" ~]
      ~
    ==
  ==
--
::::::  ::::::::::::::::::::::::::::::::::::::::::::::::::::::
::::::  ::::::    volume 3, Arvo models and skeleton    ::::::
::::::  ::::::::::::::::::::::::::::::::::::::::::::::::::::::
~%  %arvo  +  ~
|%
++  arch  {hax/@uvI fil/(unit @uvI) dir/(map @ta $~)}   ::  fundamental node
++  arvo  (mold {p/term q/mill} mill)                   ::  arvo card
++  beam  {{p/ship q/desk r/case} s/path}               ::  global name
++  beak  {p/ship q/desk r/case}                        ::  garnish with beak
++  bone  @ud                                           ::  opaque duct
++  care  $?($$ $u $v $w $x $y $z)                      ::  namespace mode
++  case                                                ::  version
          $%  {$da p/@da}                               ::  date
              {$tas p/@tas}                             ::  label
              {$ud p/@ud}                               ::  sequence
          ==                                            ::
++  desk  @tas                                          ::  ship desk case spur
++  cage  (cask vase)                                   ::  global metadata
++  cask  |*(a/$+(* *) (pair mark a))                   ::  global data
++  cuff                                                ::  permissions
          $:  p/(unit (set monk))                       ::  can be read by
              q/(set monk)                              ::  caused or created by
          ==                                            ::
++  curd  {p/@tas q/*}                                  ::  typeless card
++  duct  (list wire)                                   ::  causal history
++  hypo  |*(a/$+(* *) (pair type a))                   ::  type associated
++  hobo  |*  a/$+(* *)                                 ::  kiss wrapper
          $?  $%  {$soft p/*}                           ::
              ==                                        ::
              a                                         ::
          ==                                            ::
++  kirk  (unit (set monk))                             ::  audience
++  lens                                                ::  observation core
  $_  ^?                                                ::
  |%  ++  u  *(unit (unit $~))                          ::  existence
      ++  v  *(unit (unit cage))                        ::  full history
      ++  w  *(unit (unit (unit cage)))                 ::  latest diff
      ++  x  *(unit (unit cage))                        ::  data at path
      ++  y  *(unit (unit arch))                        ::  directory
      ++  z  *(unit (unit cage))                        ::  current subtree
  --                                                    ::
++  marc                                                ::  structured mark
  $@  mark                                              ::  plain mark
  $%  {$tabl p/(list (pair marc marc))}                 ::  map
  ==                                                    ::
++  mark  @tas                                          ::  content type
++  mash  |=(* (mass +<))                               ::  producing mass
++  mass  (pair cord (each noun (list mash)))           ::  memory usage
++  mill  (each vase milt)                              ::  vase+metavase
++  milt  {p/* q/*}                                     ::  metavase
++  monk  (each ship {p/@tas q/@ta})                    ::  general identity
++  mold                                                ::  new kernel action
          |*  {a/$+(* *) b/$+(* *)}                     ::  forward+reverse
          $%  {$pass p/path q/a}                        ::  advance
              {$slip p/a}                               ::  lateral
              {$sick p/b}                               ::  lame refactoring
              {$give p/b}                               ::  retreat
          ==                                            ::
++  muse  {p/@tas q/duct r/arvo}                        ::  sourced move
++  move  {p/duct q/arvo}                               ::  arvo move
++  ovum  {p/wire q/curd}                               ::  typeless ovum
++  pane  (list {p/@tas q/vase})                        ::  kernel modules
++  pone  (list {p/@tas q/vise})                        ::  kernel modules old
++  ship  @p                                            ::  network identity
++  sink  (trel bone ship path)                         ::  subscription
++  sled  $+  {(unit (set monk)) term beam}             ::  namespace function
          (unit (unit cage))                            ::
++  slad  $+  {(unit (set monk)) term beam}             ::  undertyped
          (unit (unit (cask)))                          ::
++  slut  $+(* (unit (unit)))                           ::  old namespace
++  vile                                                ::  reflexive constants
          $:  typ/type                                  ::  -:!>(*type)
              duc/type                                  ::  -:!>(*duct)
              pah/type                                  ::  -:!>(*path)
              mev/type                                  ::  -:!>([%meta *vase])
          ==                                            ::
++  wire  path                                          ::  event pretext
::::: hacks and tools
++  slod
  |=  sed/slad
  ^-  slut
  |=  raw/*
  =+  pux=((soft path) raw)
  ?~  pux  ~
  ?.  ?=({@ @ @ @ *} u.pux)  ~
  =+  :*  hyr=(slay i.u.pux)
          fal=(slay i.t.u.pux)
          dyc=(slay i.t.t.u.pux)
          ved=(slay i.t.t.t.u.pux)
          tyl=t.t.t.t.u.pux
      ==
  ?.  ?=({$~ $$ $tas @} hyr)  ~
  ?.  ?=({$~ $$ $p @} fal)  ~
  ?.  ?=({$~ $$ $tas @} dyc)  ~
  ?.  ?=(^ ved)  ~
  =+  ron=q.p.u.hyr
  =+  bed=[[q.p.u.fal q.p.u.dyc (case p.u.ved)] (flop tyl)]
  =+  bop=(sed ~ ron bed)
  ?~  bop  ~
  ?~  u.bop  [~ ~]
  [~ ~ +.q.u.u.bop]
::::::::::::::::::::::::::::::::::::::::::::::::::::::::::
::                section 3bE, Arvo core                ::
::
++  vent                                                ::  vane core
  |=  {lal/@tas vil/vile bud/vase sew/(pair worm vase)}
  ~%  %vent  +>+  ~
  |%
  ++  ruck                                              ::  update vase
    |=  {pax/path txt/@ta}
    ^+  +>
    =+  arg=[~2000.1.1 0 =>(~ |+(* ~))]
    =+  rig=(slym q.sew arg)
    =+  rev=(slym (slap bud (rain pax txt)) bud)
    =+  syg=(slym rev arg)
    ~|  %load-lost
    +>.$(q.sew (slam (slap syg [%cnzy %load]) (slap rig [%cnzy %stay])))
  ::
  ++  wink                                              ::  deploy
    |=  {now/@da eny/@ ski/slad}
    =+  rig=(slym q.sew +<)                             ::  activate vane
    ~%  %wink  +>+>  ~
    |%
    ++  doze
      |=  {now/@da hen/duct}
      ^-  (unit @da)
      ((hard (unit @da)) q:(slym (slap rig [%cnzy %doze]) +<))
    ::
    ++  slid
      |=  {hed/mill tal/mill}
      ^-  mill
      ?:  &(?=($& -.hed) ?=($& -.tal))
        [%& (slop p.hed p.tal)]
      [%| [%cell p.p.hed p.p.tal] [q.p.hed q.p.tal]]
    ::
    ++  slix
      |=  hil/mill
      ^-  mill
      ?-  -.hil
        $&  [%& (slop [typ.vil p.p.hil] p.hil)]
        $|  [%| [%cell typ.vil p.p.hil] p.hil]
      ==
    ::
    ++  slur                                            ::  call gate on
      |=  {gat/vase hil/mill}
      ^-  (unit (pair vase worm))
      =+  sam=(slot 6 gat)
      =+  ^=  hig
        ?-  -.hil
          $&  (~(nest wa p.sew) p.sam p.p.hil)
          $|  (~(nets wa p.sew) p.sam p.p.hil)
        ==
      ?.(-.hig ~ `[(slym gat +>.hil) +.hig])
    ::
    ++  slur-a  ~/(%slur-a |=({gat/vase hil/mill} =+(%a (slur gat hil))))
    ++  slur-b  ~/(%slur-b |=({gat/vase hil/mill} =+(%b (slur gat hil))))
    ++  slur-c  ~/(%slur-c |=({gat/vase hil/mill} =+(%c (slur gat hil))))
    ++  slur-d  ~/(%slur-d |=({gat/vase hil/mill} =+(%d (slur gat hil))))
    ++  slur-e  ~/(%slur-e |=({gat/vase hil/mill} =+(%e (slur gat hil))))
    ++  slur-f  ~/(%slur-f |=({gat/vase hil/mill} =+(%f (slur gat hil))))
    ++  slur-g  ~/(%slur-g |=({gat/vase hil/mill} =+(%g (slur gat hil))))
    ++  slur-z  ~/(%slur-z |=({gat/vase hil/mill} =+(%z (slur gat hil))))
    ::
    ++  slur-pro                                        ::  profiling slur
      ~/  %slur-pro
      |=  {lal/@tas gat/vase hil/mill}
      ?+  lal  (slur-z gat hil)
        $a  (slur-a gat hil)
        $b  (slur-b gat hil)
        $c  (slur-c gat hil)
        $d  (slur-d gat hil)
        $e  (slur-e gat hil)
        $f  (slur-f gat hil)
        $g  (slur-g gat hil)
      ==
    ::
    ++  song                                            ::  reduce metacard
      ~/  %song                                         ::
      |=  mex/vase                                      ::  mex: vase of card
      ^-  (unit (pair mill worm))                       ::
      =^  hip  p.sew  (~(nell wa p.sew) p.mex)          ::
      ?.  hip  ~                                        ::  a card is a cell
      ?.  ?=($meta -.q.mex)  `[[%& mex] p.sew]          ::  ordinary card
      =^  tiv  p.sew  (~(slot wa p.sew) 3 mex)          ::
      =^  hip  p.sew  (~(nell wa p.sew) p.tiv)          ::
      ?.  hip  ~                                        ::  a vase is a cell
      =^  vax  p.sew  (~(slot wa p.sew) 2 tiv)          ::
      =^  hip  p.sew  (~(nest wa p.sew) typ.vil p.vax)  ::
      ?.  hip  ~                                        ::  vase head is type
      %-  biff                                          ::
      :_  |=(a/(pair milt worm) `[[%| p.a] q.a])        ::  milt to mill
      =+  mut=(milt q.tiv)                              ::  card type, value
      |-  ^-  (unit (pair milt worm))                   ::
      ?.  ?=({$meta p/* q/milt} q.mut)  `[mut p.sew]    ::  ordinary metacard
      =^  hip  p.sew  (~(nets wa p.sew) mev.vil p.mut)  ::
      ?.  hip  ~                                        ::  meta-metacard
      $(mut +.q.mut)                                    ::  descend into meta
    ::
    ++  sump                                            ::  vase to move
      ~/  %sump
      |=  wec/vase
      ^-  (unit (pair move worm))
      %+  biff  ((soft duct) -.q.wec)
      |=  a/duct
      %-  bind  :_  |=(b/(pair arvo worm) [`move`[a p.b] q.b])
      =-  ?-  -.har
            $|  ~&  [%dead-card p.har]  ~                ::  XX properly log?
            $&  (some p.har)
          ==
      ^=  har  ^-  (each (pair arvo worm) term)
      =^  caq  p.sew  (~(spot wa p.sew) 3 wec)
      ?+    q.caq   [%| (cat 3 %funk (@tas q.caq))]
      ::
          {$pass p/* q/@tas r/{p/@tas q/*}}
        %-  (bond |.([%| p.r.q.caq]))
        %+  biff  ((soft @) q.q.caq)
        |=  lal/@tas
        ?.  ((sane %tas) lal)  ~
        %+  biff  ((soft path) p.q.caq)
        |=  pax/path
        =^  yav  p.sew  (~(spot wa p.sew) 15 caq)
        %+  bind  (song yav)
        |=  {hil/mill vel/worm}
        [%& [%pass pax lal hil] vel]
      ::
          {$give p/{p/@tas q/*}}
        %-  (bond |.([%| p.p.q.caq]))
        =^  yav  p.sew  (~(spot wa p.sew) 3 caq)
        %+  bind  (song yav)
        |=  {hil/mill vel/worm}
        [%& [%give hil] vel]
      ::
          {$sick p/{p/@tas q/*}}
        %-  (bond |.([%| p.p.q.caq]))
        =^  yav  p.sew  (~(spot wa p.sew) 3 caq)
        %+  bind  (song yav)
        |=  {hil/mill vel/worm}
        [%& [%sick hil] vel]
      ::
          {$slip p/@tas q/{p/@tas q/*}}
        %-  (bond |.([%| p.q.q.caq]))
        %+  biff  ((soft @) p.q.caq)
        |=  lal/@tas
        ?.  ((sane %tas) lal)  ~
        =^  yav  p.sew  (~(spot wa p.sew) 7 caq)
        %+  bind  (song yav)
        |=  {hil/mill vel/worm}
        [%& [%slip lal hil] vel]
      ==
    ::
    ++  said                                            ::  vase to (list move)
      |=  vud/vase
      |-  ^-  (pair (list move) worm)
      ?:  =(~ q.vud)  [~ p.sew]
      =^  hed  p.sew  (~(slot wa p.sew) 2 vud)
      =^  tal  p.sew  (~(slot wa p.sew) 3 vud)
      =^  mov  p.sew  (need (sump hed))
      =^  moz  p.sew  $(vud tal)
      [[mov moz] p.sew]
    ::
    ++  scry                                            ::  read namespace
      ~/  %scry
      |=  $:  fur/(unit (set monk))
              ren/care
              bed/beam
          ==
      ^-  (unit (unit (cask)))
      ::  ~&  [%arvo-scry ren bed]
      =+  ^=  old
          :*  fur
              ren
              p.bed
              q.bed
              `coin`[%$ r.bed]
              (flop s.bed)
          ==
      ^-  (unit (unit (cask)))
      =+  pro=(slym (slap rig [%cnzy %scry]) old)
      ?~  q.pro  ~
      ?~  +.q.pro  [~ ~]
      =+  dat=(slot 7 pro)
      [~ ~ (mark -.q.dat) +.q.dat]
    ::
    ++  soar                                            ::  scrub vane
      |=  sev/vase
      ^-  vase
      ?:  &(=(-.q.q.sew -.q.sev) =(+>.q.q.sew +>.q.sev))
        q.sew                                           ::  unchanged, use old
      sev(+<.q [*@da *@ =>(~ |+(* ~))])                 ::  clear to stop leak
    ::
    ++  swim
      ~/  %swim
      |=  $:  org/@tas
              pux/(unit wire)
              hen/duct
              hil/mill
          ==
      ^-  {{p/(list move) q/worm} q/vase}
      ::  ~&  [%swim-wyt `@ud`~(wyt in p.sew)]
      =+  ^=  pru
          ?~  pux
            ~|  [%swim-call-vane lal ({term $~} +.p.hil)]
            =^  vax  p.sew  (~(slap wa p.sew) rig [%cnzy %call])
            %^  slur-pro  lal  vax
            (slid [%& duc.vil hen] (slix hil))
          ~|  [%swim-take-vane lal ({term $~} +.p.hil)]
          =^  vax  p.sew  (~(slap wa p.sew) rig [%cnzy %take])
          %^  slur-pro  lal   vax
          ;:  slid
            [%& pah.vil u.pux]
            [%& duc.vil hen]
            (slix (slid [%& [%cube org %atom %tas] org] hil))
          ==
      ?~  pru
        ~&  [%swim-lost lal (@tas +>-.hil)]
        [[~ p.sew] q.sew]
      =^  pro  p.sew  (need pru)
      =^  moz  p.sew  (~(slap wa p.sew) pro [%cnzy %p])
      =^  vem  p.sew  (~(slap wa p.sew) pro [%cnzy %q])
      [(said moz) (soar vem)]
    --
  --
::
++  vint                                                ::  create vane
  |=  {lal/@tas vil/vile bud/vase pax/path txt/@ta}     ::
  (vent lal vil bud *worm (slym (slap bud (rain pax txt)) bud))
::
++  viol                                                ::  vane tools
  |=  but/type
  ^-  vile
  =+  pal=|=(a/@t ^-(type (~(play ut but) (vice a))))
  :*  typ=(pal '*type')
      duc=(pal '*duct')
      pah=(pal '*path')
      mev=(pal '*{$meta $vase}')
  ==
::
++  is                                                  ::  operate in time
  |=  {vil/vile eny/@ bud/vase niz/(pair worm (list {p/@tas q/vase}))}
  |_  now/@da
  ++  beck
    ^-  slad
    |=  {fur/(unit (set monk)) ron/term bed/beam}
    ^-  (unit (unit (cask)))
    =>  .(fur ?^(fur fur `[[%& p.bed] ~ ~]))            ::  XX heinous
    =+  lal=(end 3 1 ron)
    =+  ren=(care (rsh 3 1 ron))
    |-  ^-  (unit (unit (cask)))
    ?~  q.niz  ~
    ?.  =(lal p.i.q.niz)  $(q.niz t.q.niz)
    %-  scry:(wink:(vent lal vil bud p.niz q.i.q.niz) now (shax now) ..^$)
    [fur ren bed]
  ::
  ++  dink                                              ::  vase by char
    |=  din/@tas  ^-  vase
    ?~(q.niz !! ?:(=(din p.i.q.niz) q.i.q.niz $(q.niz t.q.niz)))
  ::
  ++  dint                                              ::  input routing
    |=  hap/path  ^-  @tas
    ?+  hap  !!
      {@ $ames *}  %a
      {@ $boat *}  %c
      {@ $newt *}  %a
      {@ $sync *}  %c
      {@ $term *}  %d
      {@ $http *}  %e
      {@ $behn *}  %b
    ==
  ::
  ++  doos                                              ::  sleep until
    |=  hap/path  ^-  (unit @da)
    =+  lal=(dint hap)
    (doze:(wink:(vent lal vil bud p.niz (dink lal)) now 0 beck) now [hap ~])
  ::
  ++  hurl                                              ::  start loop
    |=  {lac/? ovo/ovum}
    ~?  &(!lac !=(%belt -.q.ovo))  [%unix -.q.ovo p.ovo]
    ^-  {p/(list ovum) q/(pair worm (list {p/@tas q/vase}))}
    ?>  ?=(^ p.ovo)
    %+  kick  lac
    :~  :*  i.p.ovo
            ~
            :^  %pass  t.p.ovo
              (dint p.ovo)
            :+  %&
              [%cell [%cube %soft [%atom %tas]] %noun]
            [%soft q.ovo]
        ==
    ==
  ::
  ++  race                                              ::  take
    |=  {org/@tas lal/@tas pux/(unit wire) hen/duct hil/mill ves/vase}
    ^-  {p/{p/(list move) q/worm} q/vase}
    =+  ven=(vent lal vil bud [p.niz ves])
    =+  win=(wink:ven now (shax now) beck)
    (swim:win org pux hen hil)
  ::
  ++  fire                                              ::  execute
    |=  {org/term lal/term pux/(unit wire) hen/duct hil/mill}
    ?:  &(?=(^ pux) ?=($~ hen))
      [[[[lal u.pux] (curd +>.hil)]~ ~] niz]
    =+  naf=q.niz
    |-  ^-  {{p/(list ovum) q/(list muse)} _niz}
    ?~  naf  [[~ ~] [p.niz ~]]
    ?.  =(lal p.i.naf)
      =+  tuh=$(naf t.naf)
      [-.tuh [+<.tuh [i.naf +>.tuh]]]
    =+  fiq=(race org lal pux hen hil q.i.naf)
    [[~ (turn p.p.fiq |=(a/move [lal a]))] [q.p.fiq [[p.i.naf q.fiq] t.naf]]]
  ::
  ++  jack                                              ::  dispatch card
    |=  {lac/? gum/muse}
    ^-  {{p/(list ovum) q/(list muse)} _niz}
    ::  =.  lac  |(lac ?=(?(%g %f) p.gum))
    ::  =.  lac  &(lac !?=($b p.gum))
    %+  fire
      p.gum
    ?-    -.r.gum
        $pass
      ~?  &(!lac !=(%$ p.gum))
        :^  %pass  [p.gum p.q.r.gum]
          [(@tas +>-.q.q.r.gum) p.r.gum]
        q.gum
      [p.q.r.gum ~ [[p.gum p.r.gum] q.gum] q.q.r.gum]
    ::
        $give
      ?>  ?=(^ q.gum)
      ?.  ?=(^ i.q.gum)
        ~&  [%jack-bad-duct q.gum]
        ~&  [%jack-bad-card +>-.p.r.gum]
        !!
      ~?  &(!lac |(!=(%blit +>-.p.r.gum) !=(%d p.gum)))
        [%give p.gum (@tas +>-.p.r.gum) `duct`q.gum]
      [i.i.q.gum [~ t.i.q.gum] t.q.gum p.r.gum]
    ::
        $slip
      ~?  !lac  [%slip p.gum (@tas +>-.q.p.r.gum) q.gum]
      [p.p.r.gum ~ q.gum q.p.r.gum]
    ::
        $sick
      ?>  ?=(^ q.gum)
      ?>  ?=(^ i.q.gum)
      ~?  !lac  [%sick p.gum (@tas +>-.p.r.gum) `duct`q.gum]
      [i.i.q.gum ?~(t.i.q.gum ~ [~ t.i.q.gum]) t.q.gum p.r.gum]
    ==
  ::
  ++  kick                                              ::  new main loop
    |=  {lac/? mor/(list muse)}
    =|  ova/(list ovum)
    |-  ^-  {p/(list ovum) q/(pair worm (list {p/@tas q/vase}))}
    ?~  mor  [(flop ova) niz]
    =^  nyx  niz  (jack lac i.mor)
    $(ova (weld p.nyx ova), mor (weld q.nyx t.mor))
  --
--
::::::  ::::::::::::::::::::::::::::::::::::::::::::::::::::::
::::::  ::::::    Postface                              ::::::
::::::  ::::::::::::::::::::::::::::::::::::::::::::::::::::::
=+  pit=`vase`!>(.)                                     ::
=+  bud=pit                                             ::  becomes tang
=+  vil=(viol p.bud)                                    ::  cached reflexives
=|  $:  lac/?                                           ::  laconic bit
        eny/@                                           ::  entropy
        niz/(pair worm (list {p/@tas q/vase}))          ::  modules
    ==                                                  ::
=<  |%
    ++  come  |=  {@ (list ovum) pone}                  ::  11
              ^-  {(list ovum) _+>}
              ~&  %hoon-come
              =^  rey  +>+  (^come +<)
              [rey +>.$]
    ++  keep  |=(* (^keep ((hard {@da path}) +<)))     ::  4
    ++  load  |=  {@ (list ovum) pane}                  ::  86
              ^-  {(list ovum) _+>}
              ~&  %hoon-load
              =^  rey  +>+  (^load +<)
              [rey +>.$]
    ++  peek  |=(* (^peek ((hard {@da path}) +<)))     ::  87
    ++  poke  |=  *                                     ::  42
              ^-  {(list ovum) *}
              =>  .(+< ((hard {now/@da ovo/ovum}) +<))
              ?:  =(%verb -.q.ovo)
                [~ +>.$(lac !lac)]
              ?:  ?=($veer -.q.ovo)
                [~ +>.$(+ (veer now q.ovo))]
              =^  ova  +>+  (^poke now ovo)
              |-  ^-  {(list ovum) *}
              ?~  ova
                [~ +>.^$]
              ?:  ?=($verb -.q.i.ova)
                $(ova t.ova, lac !lac)
              ?:  ?=($veer -.q.i.ova)
                $(ova t.ova, +>+.^$ (veer now q.i.ova))
              ?:  ?=($vega -.q.i.ova)
                (vega now t.ova (path +.q.i.ova))
              ?:  ?=($mass -.q.i.ova)
                =+  avo=$(ova t.ova)
                :_  +.avo
                :_  -.avo
                %=    i.ova
                    q.q
                  :-  %userspace
                  :-  %|
                  :~  hoon+`pit
                      zuse+`bud
                      hoon-cache+`p.niz
                      q.q.i.ova
                      dot+`.
                  ==
                ==
              =+(avo=$(ova t.ova) [[i.ova -.avo] +.avo])
    ++  wish  |=(* (^wish ((hard @ta) +<)))            ::  20
    --
|%
++  come                                                ::  load incompatible
  |=  {yen/@ ova/(list ovum) nyf/pone}
  ^+  [ova +>]
  (load yen ova (turn nyf |=({a/@tas b/vise} [a (slim b)])))
::
++  keep                                                ::  wakeup delay
  |=  {now/@da hap/path}
  =>  .(+< ((hard {now/@da hap/path}) +<))
  (~(doos (is vil eny bud niz) now) hap)
::
++  load                                                ::  load compatible
  |=  {yen/@ ova/(list ovum) nyf/pane}
  ^+  [ova +>]
  =:  eny  yen
      q.niz  nyf
    ==
  |-  ^+  [ova +>.^$]
  ?~  ova
    [~ +>.^$]
  ?:  ?=($verb -.q.i.ova)
    $(ova t.ova, lac !lac)
  ?:  ?=($veer -.q.i.ova)
    $(ova t.ova, +>.^$ (veer *@da q.i.ova))
  =+(avo=$(ova t.ova) [[i.ova -.avo] +.avo])
::
++  peek                                                ::  external inspect
  |=  {now/@da hap/path}
  ^-  (unit)
  ?~  hap  [~ hoon]
  =+  rob=((slod ~(beck (is vil eny bud niz) now)) hap)
  ?~  rob  ~
  ?~  u.rob  ~
  [~ u.u.rob]
::
++  poke                                                ::  external apply
  |=  {now/@da ovo/ovum}
  =.  eny  (mix eny (shax now))
  ::  ~&  [%poke -.q.ovo]
  ^-  {(list ovum) _+>}
  =^  zef  niz
    (~(hurl (is vil eny bud niz) now) lac ovo)
  [zef +>.$]
::
++  vega                                                ::  reboot kernel
  |=  {now/@da ova/(list ovum) hap/path}
  ^-  {p/(list ovum) q/*}
  =+  pax=(weld hap `path`[%hoon ~])
  ~&  [%vega-start hap]
  =+  src=((hard @t) (need (peek now cx+pax)))
  =+  saz=(shax src)
  =+  gen=(rain hap src)
  ~&  %vega-parsed
  =+  ken=.*(0 q:(~(mint ut %noun) %noun gen))
  =+  ^=  nex
      =+  gat=.*(ken .*(ken [0 87]))
      (need ((hard (unit @)) .*([-.gat [[now ~] +>.gat]] -.gat)))
  ~&  [%vega-compiled hoon nex]
  ?>  (lte nex hoon)
  =+  gat=.*(ken .*(ken [0 ?:(=(nex hoon) 86 11)]))
  =+  sam=[eny ova q.niz]
  =+  raw=.*([-.gat [sam +>.gat]] -.gat)
  [[[~ %vega hap] ((list ovum) -.raw)] +.raw]
::
++  veer                                                ::  install vane+tang
  |=  {now/@da fav/curd}
  =>  .(fav ((hard {$veer lal/@ta pax/path txt/@t}) fav))
  ?:  =(%$ lal.fav)
    ~&  [%tang pax.fav `@p`(mug txt.fav)]
    =+  gen=(rain pax.fav txt.fav)
    =+  vax=(slap pit gen)
    +>.$(bud vax)
  %_    +>
      q.niz
    |-  ^+  q.niz
    ?~  q.niz
      ~&  [%vane `@tas`lal.fav pax.fav `@p`(mug txt.fav)]
      [[lal.fav q.sew:(vint lal.fav vil bud pax.fav txt.fav)] q.niz]
    ?.  =(lal.fav p.i.q.niz)
      [i.q.niz $(q.niz t.q.niz)]
      ~&  [%vane `@tas`lal.fav pax.fav `@p`(mug txt.fav)]
    :_  t.q.niz
    :-  p.i.q.niz
    q.sew:(ruck:(vent lal.fav vil bud [p.niz q.i.q.niz]) pax.fav txt.fav)
  ==
::
++  wish                                                ::  external compute
 |=  txt/@
  q:(slap bud (ream txt))
--
.  ==<|MERGE_RESOLUTION|>--- conflicted
+++ resolved
@@ -89,10 +89,10 @@
           ?@  +.b  ~                                    ::
           :-  ~                                         ::
           u=[p=(a +>-.b) q=[p=(hair -.b) q=(tape +.b)]] ::
-++  limb  $@  term 
-          $%  {$& p/axis} 
-              {$| p/@ud q/(unit term)}
-          ==
+++  limb  $@  term                                      ::  wing element
+          $%  {$& p/axis}                               ::  by geometry
+              {$| p/@ud q/(unit term)}                  ::  by name
+          ==                                            ::
 ++  line  {p/{$leaf p/odor q/@} q/tile}                 ::  %kelp case
 ++  list  |*  a/$+(* *)                                 ::  null-term list
           $@($~ {i/a t/(list a)})                       ::
@@ -6607,13 +6607,8 @@
   `[(~(peek ut p.vax) %free axe) .*(q.vax [0 axe])]
 ::
 ++  slab
-<<<<<<< HEAD
   |=  {cog/@tas typ/type}
-  !=(~ q:(~(fino ut typ) 0 %free cog))
-=======
-  |=  [cog=@tas typ=type]
   !=(~ q:(~(fino ut typ) 0 %free `cog))
->>>>>>> f60e427d
 ::
 ++  slob                                                ::  superficial arm
   |=  {cog/@tas typ/type}
@@ -7968,21 +7963,12 @@
     [[%leaf (mesc (trip paz))] duck ~]
   ::
   ++  fino
-<<<<<<< HEAD
-    |=  {dep/@ud way/?($read $rite $both $free) cog/term}
-=======
-    |=  [dep=@ud way=?(%read %rite %both %free) cug=(unit term)]
->>>>>>> f60e427d
+    |=  {dep/@ud way/?($read $rite $both $free) cug/(unit term)}
     =+  gil=*(set type)
     |-  ^-  {p/@ud q/(unit post)}
     ?+    sut  [dep ~]
-<<<<<<< HEAD
         {$bull *}
-      ?.  =(cog p.p.sut)
-=======
-        [%bull *]
       ?.  &(?=(^ cug) =(u.cug p.p.sut))
->>>>>>> f60e427d
         $(sut q.sut)
       ?.  ?=($0 dep)
         $(dep (dec dep), sut q.sut)
@@ -7997,13 +7983,8 @@
         [p.bov ~ (peg 3 p.u.q.bov) q.u.q.bov]
       [p.taf ~ (peg 2 p.u.q.taf) q.u.q.taf]
     ::
-<<<<<<< HEAD
         {$core *}
-      =+  zem=(look cog q.r.q.sut)
-=======
-        [%core *]
       =+  zem=?~(cug ~ (look u.cug q.r.q.sut))
->>>>>>> f60e427d
       =>  ^+(. ?:(|(=(~ zem) =(0 dep)) . .(dep (dec dep), zem ~)))
       ?^  zem
         [dep ~ 1 [%1 (peg 2 p.u.zem) [[sut(p.q %gold) q.u.zem] ~]]]
@@ -8017,15 +7998,9 @@
         {$cube *}
       $(sut repo)
     ::
-<<<<<<< HEAD
         {$face *}
-      ?:  =(cog p.sut)
-        ?.  ?=($0 dep)
-=======
-        [%face *]
-      ?:  |(?=(~ cug) =(u.cug p.sut))
-        ?.  ?=(0 dep)
->>>>>>> f60e427d
+      ?:  |(?=($~ cug) =(u.cug p.sut))
+        ?.  =(0 dep)
           [(dec dep) ~]
         [0 ~ 1 %0 q.sut]
       [dep ~]
@@ -8070,15 +8045,9 @@
       $(gil (~(put in gil) sut), sut repo)
     ==
   ::
-<<<<<<< HEAD
-  ++  fink
-    ~/  %fink
-    |=  {dep/@ud way/?($read $rite $both $free) cog/term}
-=======
   ++  finc
     ~/  %finc
-    |=  [dep=@ud way=?(%read %rite %both %free) cug=(unit term)]
->>>>>>> f60e427d
+    |=  {dep/@ud way/?($read $rite $both $free) cug/(unit term)}
     ^-  port
     ::  ~_  (dunk 'type')
     ~_  (show [%c 'find-limb'] ?~(cug '*' ?:(=(%$ u.cug) '$' [%a u.cug])))
@@ -9014,13 +8983,8 @@
       =+  heh=(heal ~ p.i.peh q.gav)
       [p.gav ?~(sap heh (face u.sap heh))]
     ::
-<<<<<<< HEAD
         {$| *}
-      =+  dob=`post`(need q:(fino p.i.peh %rite +.q.i.peh))
-=======
-        [| *]
       =+  dob=`post`(need q:(fino p.i.peh %rite q.i.peh))
->>>>>>> f60e427d
       ~|  [%tack-limb q.i.peh]
       ?:  ?=($2 -.q.dob)
         =+  hoc=(peg axe p.dob)
