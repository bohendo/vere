--- conflicted
+++ resolved
@@ -326,13 +326,6 @@
 ++  tyre  (list ,[p=term q=twig])                       ::
 ++  tyke  (list (unit twig))                            ::
 ++  tram  (list ,[p=wing q=twig])                       ::
-<<<<<<< HEAD
-=======
-++  tone  $%  [%0 p=*]                                  ::  success
-              [%1 p=(list)]                             ::  blocks
-              [%2 p=(list ,[@ta *])]                    ::  error ~_s
-          ==                                            ::
->>>>>>> a5914e66
 ::                                                      ::::::  virtual nock
 ++  nock  $&  [p=nock q=nock]                           ::  autocons
           $%  [%0 p=@]                                  ::  axis select
@@ -348,19 +341,13 @@
               [%10 p=?(@ [p=@ q=nock]) q=nock]          ::  hint
               [%11 p=nock]                              ::  grab data from sky
           ==                                            ::
-<<<<<<< HEAD
-++  tone  $%  [%0 p=*]                                  ::
-              [%1 p=(list)]                             ::
-              [%2 p=(list ,[@ta *])]                    ::
+++  tone  $%  [%0 p=*]                                  ::  success
+              [%1 p=(list)]                             ::  blocks
+              [%2 p=(list ,[@ta *])]                    ::  error ~_s
           ==                                            ::
-++  toon  $%  [%0 p=*]                                  ::
-              [%1 p=(list)]                             ::
-              [%2 p=(list tank)]                        ::
-=======
 ++  toon  $%  [%0 p=*]                                  ::  success
               [%1 p=(list)]                             ::  blocks
               [%2 p=(list tank)]                        ::  stack trace
->>>>>>> a5914e66
           ==                                            ::
 ++  tune  $%  [%0 p=vase]                               ::
               [%1 p=(list)]                             ::
@@ -1147,23 +1134,13 @@
       /remlysfynwerrycsugnysnyllyndyndemluxfedsedbecmun\
       /lyrtesmudnytbyrsenwegfyrmurtelreptegpecnelnevfes'
   |%
-<<<<<<< HEAD
-  ++  ind  ~/  %ind
+  ++  ind  ~/  %ind                                     ::  parse prefix
            |=  a=@tas
            =+  b=0
            |-  ^-  (unit ,@)
            ?:(=(256 b) ~ ?:(=(a (tod b)) [~ b] $(b +(b))))
-  ++  ins  ~/  %ins
+  ++  ins  ~/  %ins                                     ::  parse suffix
            |=  a=@tas
-=======
-  ++  ind  ~/  %ind                                     ::  parse prefix
-           |=  a=@
-           =+  b=0
-           |-  ^-  (unit ,@)
-           ?:(=(256 b) ~ ?:(=(a (tod b)) [~ b] $(b +(b))))
-  ++  ins  ~/  %ins                                     ::  parse suffix
-           |=  a=@
->>>>>>> a5914e66
            =+  b=0
            |-  ^-  (unit ,@)
            ?:(=(256 b) ~ ?:(=(a (tos b)) [~ b] $(b +(b))))
@@ -1788,23 +1765,13 @@
 ::::::::::::::::::::::::::::::::::::::::::::::::::::::::::
 ::                section 2cI, almost macros            ::
 ::
-<<<<<<< HEAD
-++  cury
+++  cury                                                ::  curry left
   |*  [a=_|=(^ **) b=*]
   |*  c=_+<+.a
   (a b c)
 ::
-++  curr
+++  curr                                                ::  curry right
   |*  [a=_|=(^ **) c=*]
-=======
-++  cury                                                ::  curry left
-  |*  [a=_|=(^ _*) b=*]
-  |*  c=_+<+.a
-  (a b c)
-::
-++  curr                                                ::  curry right
-  |*  [a=_|=(^ _*) c=*]
->>>>>>> a5914e66
   |*  b=_+<+.a
   (a b c)
 ::
